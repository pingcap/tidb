// Copyright 2016 PingCAP, Inc.
//
// Licensed under the Apache License, Version 2.0 (the "License");
// you may not use this file except in compliance with the License.
// You may obtain a copy of the License at
//
//     http://www.apache.org/licenses/LICENSE-2.0
//
// Unless required by applicable law or agreed to in writing, software
// distributed under the License is distributed on an "AS IS" BASIS,
// See the License for the specific language governing permissions and
// limitations under the License.

package core

import (
	"context"
	"fmt"
	"math"
	"math/bits"
	"reflect"
	"sort"
	"strings"
	"unicode"

	"github.com/cznic/mathutil"
	"github.com/pingcap/errors"
	"github.com/pingcap/parser"
	"github.com/pingcap/parser/ast"
	"github.com/pingcap/parser/format"
	"github.com/pingcap/parser/model"
	"github.com/pingcap/parser/mysql"
	"github.com/pingcap/parser/opcode"
	"github.com/pingcap/tidb/domain"
	"github.com/pingcap/tidb/expression"
	"github.com/pingcap/tidb/expression/aggregation"
	"github.com/pingcap/tidb/infoschema"
	"github.com/pingcap/tidb/metrics"
	"github.com/pingcap/tidb/planner/property"
	"github.com/pingcap/tidb/privilege"
	"github.com/pingcap/tidb/sessionctx"
	"github.com/pingcap/tidb/statistics"
	"github.com/pingcap/tidb/table"
	"github.com/pingcap/tidb/table/tables"
	"github.com/pingcap/tidb/types"
	driver "github.com/pingcap/tidb/types/parser_driver"
	"github.com/pingcap/tidb/util/chunk"
)

const (
	// TiDBMergeJoin is hint enforce merge join.
	TiDBMergeJoin = "tidb_smj"
	// HintSMJ is hint enforce merge join.
	HintSMJ = "sm_join"
	// TiDBIndexNestedLoopJoin is hint enforce index nested loop join.
	TiDBIndexNestedLoopJoin = "tidb_inlj"
	// HintINLJ is hint enforce index nested loop join.
	HintINLJ = "inl_join"
	// TiDBHashJoin is hint enforce hash join.
	TiDBHashJoin = "tidb_hj"
	// HintHJ is hint enforce hash join.
	HintHJ = "hash_join"
	// HintHashAgg is hint enforce hash aggregation.
	HintHashAgg = "hash_agg"
	// HintStreamAgg is hint enforce stream aggregation.
	HintStreamAgg = "stream_agg"
	// HintUseIndex is hint enforce using some indexes.
	HintUseIndex = "use_index"
	// HintIgnoreIndex is hint enforce ignoring some indexes.
	HintIgnoreIndex = "ignore_index"
	// HintAggToCop is hint enforce pushing aggregation to coprocessor.
	HintAggToCop = "agg_to_cop"
	// HintReadFromStorage is hint enforce some tables read from specific type of storage.
	HintReadFromStorage = "read_from_storage"
	// HintTiFlash is a label represents the tiflash storage type.
	HintTiFlash = "tiflash"
	// HintTiKV is a label represents the tikv storage type.
	HintTiKV = "tikv"
)

const (
	// ErrExprInSelect  is in select fields for the error of ErrFieldNotInGroupBy
	ErrExprInSelect = "SELECT list"
	// ErrExprInOrderBy  is in order by items for the error of ErrFieldNotInGroupBy
	ErrExprInOrderBy = "ORDER BY"
)

func (la *LogicalAggregation) collectGroupByColumns() {
	la.groupByCols = la.groupByCols[:0]
	for _, item := range la.GroupByItems {
		if col, ok := item.(*expression.Column); ok {
			la.groupByCols = append(la.groupByCols, col)
		}
	}
}

func (b *PlanBuilder) buildAggregation(ctx context.Context, p LogicalPlan, aggFuncList []*ast.AggregateFuncExpr, gbyItems []expression.Expression) (LogicalPlan, map[int]int, error) {
	b.optFlag = b.optFlag | flagBuildKeyInfo
	b.optFlag = b.optFlag | flagPushDownAgg
	// We may apply aggregation eliminate optimization.
	// So we add the flagMaxMinEliminate to try to convert max/min to topn and flagPushDownTopN to handle the newly added topn operator.
	b.optFlag = b.optFlag | flagMaxMinEliminate
	b.optFlag = b.optFlag | flagPushDownTopN
	// when we eliminate the max and min we may add `is not null` filter.
	b.optFlag = b.optFlag | flagPredicatePushDown
	b.optFlag = b.optFlag | flagEliminateAgg
	b.optFlag = b.optFlag | flagEliminateProjection

	plan4Agg := LogicalAggregation{AggFuncs: make([]*aggregation.AggFuncDesc, 0, len(aggFuncList))}.Init(b.ctx, b.getSelectOffset())
	if hint := b.TableHints(); hint != nil {
		plan4Agg.aggHints = hint.aggHints
	}
	schema4Agg := expression.NewSchema(make([]*expression.Column, 0, len(aggFuncList)+p.Schema().Len())...)
	// aggIdxMap maps the old index to new index after applying common aggregation functions elimination.
	aggIndexMap := make(map[int]int)

	for i, aggFunc := range aggFuncList {
		newArgList := make([]expression.Expression, 0, len(aggFunc.Args))
		for _, arg := range aggFunc.Args {
			newArg, np, err := b.rewrite(ctx, arg, p, nil, true)
			if err != nil {
				return nil, nil, err
			}
			p = np
			newArgList = append(newArgList, newArg)
		}
		newFunc, err := aggregation.NewAggFuncDesc(b.ctx, aggFunc.F, newArgList, aggFunc.Distinct)
		if err != nil {
			return nil, nil, err
		}
		combined := false
		for j, oldFunc := range plan4Agg.AggFuncs {
			if oldFunc.Equal(b.ctx, newFunc) {
				aggIndexMap[i] = j
				combined = true
				break
			}
		}
		if !combined {
			position := len(plan4Agg.AggFuncs)
			aggIndexMap[i] = position
			plan4Agg.AggFuncs = append(plan4Agg.AggFuncs, newFunc)
			schema4Agg.Append(&expression.Column{
				ColName:      model.NewCIStr(fmt.Sprintf("%d_col_%d", plan4Agg.id, position)),
				UniqueID:     b.ctx.GetSessionVars().AllocPlanColumnID(),
				IsReferenced: true,
				RetType:      newFunc.RetTp,
			})
		}
	}
	for _, col := range p.Schema().Columns {
		newFunc, err := aggregation.NewAggFuncDesc(b.ctx, ast.AggFuncFirstRow, []expression.Expression{col}, false)
		if err != nil {
			return nil, nil, err
		}
		plan4Agg.AggFuncs = append(plan4Agg.AggFuncs, newFunc)
		newCol, _ := col.Clone().(*expression.Column)
		newCol.RetType = newFunc.RetTp
		schema4Agg.Append(newCol)
	}
	plan4Agg.SetChildren(p)
	plan4Agg.GroupByItems = gbyItems
	plan4Agg.SetSchema(schema4Agg)
	plan4Agg.collectGroupByColumns()
	return plan4Agg, aggIndexMap, nil
}

func (b *PlanBuilder) buildResultSetNode(ctx context.Context, node ast.ResultSetNode) (p LogicalPlan, err error) {
	switch x := node.(type) {
	case *ast.Join:
		return b.buildJoin(ctx, x)
	case *ast.TableSource:
		switch v := x.Source.(type) {
		case *ast.SelectStmt:
			p, err = b.buildSelect(ctx, v)
		case *ast.UnionStmt:
			p, err = b.buildUnion(ctx, v)
		case *ast.TableName:
			p, err = b.buildDataSource(ctx, v, &x.AsName)
		default:
			err = ErrUnsupportedType.GenWithStackByArgs(v)
		}
		if err != nil {
			return nil, err
		}
		for _, col := range p.Schema().Columns {
			col.OrigTblName = col.TblName
			if x.AsName.L != "" {
				col.TblName = x.AsName
			}
		}
		if b.ctx.GetSessionVars().PlannerSelectBlockAsName != nil {
			b.ctx.GetSessionVars().PlannerSelectBlockAsName[p.SelectBlockOffset()] = p.Schema().Columns[0].TblName
		}
		// Duplicate column name in one table is not allowed.
		// "select * from (select 1, 1) as a;" is duplicate
		dupNames := make(map[string]struct{}, len(p.Schema().Columns))
		for _, col := range p.Schema().Columns {
			name := col.ColName.O
			if _, ok := dupNames[name]; ok {
				return nil, ErrDupFieldName.GenWithStackByArgs(name)
			}
			dupNames[name] = struct{}{}
		}
		return p, nil
	case *ast.SelectStmt:
		return b.buildSelect(ctx, x)
	case *ast.UnionStmt:
		return b.buildUnion(ctx, x)
	default:
		return nil, ErrUnsupportedType.GenWithStack("Unsupported ast.ResultSetNode(%T) for buildResultSetNode()", x)
	}
}

// pushDownConstExpr checks if the condition is from filter condition, if true, push it down to both
// children of join, whatever the join type is; if false, push it down to inner child of outer join,
// and both children of non-outer-join.
func (p *LogicalJoin) pushDownConstExpr(expr expression.Expression, leftCond []expression.Expression,
	rightCond []expression.Expression, filterCond bool) ([]expression.Expression, []expression.Expression) {
	switch p.JoinType {
	case LeftOuterJoin, LeftOuterSemiJoin, AntiLeftOuterSemiJoin:
		if filterCond {
			leftCond = append(leftCond, expr)
			// Append the expr to right join condition instead of `rightCond`, to make it able to be
			// pushed down to children of join.
			p.RightConditions = append(p.RightConditions, expr)
		} else {
			rightCond = append(rightCond, expr)
		}
	case RightOuterJoin:
		if filterCond {
			rightCond = append(rightCond, expr)
			p.LeftConditions = append(p.LeftConditions, expr)
		} else {
			leftCond = append(leftCond, expr)
		}
	case SemiJoin, AntiSemiJoin, InnerJoin:
		leftCond = append(leftCond, expr)
		rightCond = append(rightCond, expr)
	}
	return leftCond, rightCond
}

// extractOnCondition divide conditions in CNF of join node into 4 groups.
// These conditions can be where conditions, join conditions, or collection of both.
// If deriveLeft/deriveRight is set, we would try to derive more conditions for left/right plan.
func (p *LogicalJoin) extractOnCondition(conditions []expression.Expression, deriveLeft bool,
	deriveRight bool) (eqCond []*expression.ScalarFunction, leftCond []expression.Expression,
	rightCond []expression.Expression, otherCond []expression.Expression) {
	left, right := p.children[0], p.children[1]
	for _, expr := range conditions {
		binop, ok := expr.(*expression.ScalarFunction)
		if ok && len(binop.GetArgs()) == 2 {
			ctx := binop.GetCtx()
			arg0, lOK := binop.GetArgs()[0].(*expression.Column)
			arg1, rOK := binop.GetArgs()[1].(*expression.Column)
			if lOK && rOK {
				var leftCol, rightCol *expression.Column
				if left.Schema().Contains(arg0) && right.Schema().Contains(arg1) {
					leftCol, rightCol = arg0, arg1
				}
				if leftCol == nil && left.Schema().Contains(arg1) && right.Schema().Contains(arg0) {
					leftCol, rightCol = arg1, arg0
				}
				if leftCol != nil {
					// Do not derive `is not null` for anti join, since it may cause wrong results.
					// For example:
					// `select * from t t1 where t1.a not in (select b from t t2)` does not imply `t2.b is not null`,
					// `select * from t t1 where t1.a not in (select a from t t2 where t1.b = t2.b` does not imply `t1.b is not null`,
					// `select * from t t1 where not exists (select * from t t2 where t2.a = t1.a)` does not imply `t1.a is not null`,
					if deriveLeft && p.JoinType != AntiSemiJoin {
						if isNullRejected(ctx, left.Schema(), expr) && !mysql.HasNotNullFlag(leftCol.RetType.Flag) {
							notNullExpr := expression.BuildNotNullExpr(ctx, leftCol)
							leftCond = append(leftCond, notNullExpr)
						}
					}
					if deriveRight && p.JoinType != AntiSemiJoin {
						if isNullRejected(ctx, right.Schema(), expr) && !mysql.HasNotNullFlag(rightCol.RetType.Flag) {
							notNullExpr := expression.BuildNotNullExpr(ctx, rightCol)
							rightCond = append(rightCond, notNullExpr)
						}
					}
				}
				// For quries like `select a in (select a from s where s.b = t.b) from t`,
				// if subquery is empty caused by `s.b = t.b`, the result should always be
				// false even if t.a is null or s.a is null. To make this join "empty aware",
				// we should differentiate `t.a = s.a` from other column equal conditions, so
				// we put it into OtherConditions instead of EqualConditions of join.
				if leftCol != nil && binop.FuncName.L == ast.EQ && !leftCol.InOperand && !rightCol.InOperand {
					cond := expression.NewFunctionInternal(ctx, ast.EQ, types.NewFieldType(mysql.TypeTiny), leftCol, rightCol)
					eqCond = append(eqCond, cond.(*expression.ScalarFunction))
					continue
				}
			}
		}
		columns := expression.ExtractColumns(expr)
		// `columns` may be empty, if the condition is like `correlated_column op constant`, or `constant`,
		// push this kind of constant condition down according to join type.
		if len(columns) == 0 {
			leftCond, rightCond = p.pushDownConstExpr(expr, leftCond, rightCond, deriveLeft || deriveRight)
			continue
		}
		allFromLeft, allFromRight := true, true
		for _, col := range columns {
			if !left.Schema().Contains(col) {
				allFromLeft = false
			}
			if !right.Schema().Contains(col) {
				allFromRight = false
			}
		}
		if allFromRight {
			rightCond = append(rightCond, expr)
		} else if allFromLeft {
			leftCond = append(leftCond, expr)
		} else {
			// Relax expr to two supersets: leftRelaxedCond and rightRelaxedCond, the expression now is
			// `expr AND leftRelaxedCond AND rightRelaxedCond`. Motivation is to push filters down to
			// children as much as possible.
			if deriveLeft {
				leftRelaxedCond := expression.DeriveRelaxedFiltersFromDNF(expr, left.Schema())
				if leftRelaxedCond != nil {
					leftCond = append(leftCond, leftRelaxedCond)
				}
			}
			if deriveRight {
				rightRelaxedCond := expression.DeriveRelaxedFiltersFromDNF(expr, right.Schema())
				if rightRelaxedCond != nil {
					rightCond = append(rightCond, rightRelaxedCond)
				}
			}
			otherCond = append(otherCond, expr)
		}
	}
	return
}

// extractTableAlias returns table alias of the LogicalPlan's columns.
// It will return nil when there are multiple table alias, because the alias is only used to check if
// the logicalPlan match some optimizer hints, and hints are not expected to take effect in this case.
func extractTableAlias(p Plan) *hintTableInfo {
	if p.Schema().Len() > 0 && p.Schema().Columns[0].TblName.L != "" {
		tblName := p.Schema().Columns[0].TblName.L
		for _, column := range p.Schema().Columns {
			if column.TblName.L != tblName {
				return nil
			}
		}
		return &hintTableInfo{name: p.Schema().Columns[0].TblName, selectOffset: p.SelectBlockOffset()}
	}
	return nil
}

func (p *LogicalJoin) setPreferredJoinType(hintInfo *tableHintInfo) {
	if hintInfo == nil {
		return
	}

	lhsAlias := extractTableAlias(p.children[0])
	rhsAlias := extractTableAlias(p.children[1])
	if hintInfo.ifPreferMergeJoin(lhsAlias, rhsAlias) {
		p.preferJoinType |= preferMergeJoin
	}
	if hintInfo.ifPreferHashJoin(lhsAlias, rhsAlias) {
		p.preferJoinType |= preferHashJoin
	}
	if hintInfo.ifPreferINLJ(lhsAlias) {
		p.preferJoinType |= preferLeftAsIndexInner
	}
	if hintInfo.ifPreferINLJ(rhsAlias) {
		p.preferJoinType |= preferRightAsIndexInner
	}

	// set hintInfo for further usage if this hint info can be used.
	if p.preferJoinType != 0 {
		p.hintInfo = hintInfo
	}

	// If there're multiple join types and one of them is not index join hint,
	// then there is a conflict of join types.
	if bits.OnesCount(p.preferJoinType) > 1 && (p.preferJoinType^preferRightAsIndexInner^preferLeftAsIndexInner) > 0 {
		errMsg := "Join hints are conflict, you can only specify one type of join"
		warning := ErrInternal.GenWithStack(errMsg)
		p.ctx.GetSessionVars().StmtCtx.AppendWarning(warning)
	}
}

func (ds *DataSource) setPreferredStoreType(hintInfo *tableHintInfo) {
	if hintInfo == nil {
		return
	}

	var alias *hintTableInfo
	if len(ds.TableAsName.L) != 0 {
		alias = &hintTableInfo{name: *ds.TableAsName, selectOffset: ds.SelectBlockOffset()}
	} else {
		alias = &hintTableInfo{name: ds.tableInfo.Name, selectOffset: ds.SelectBlockOffset()}
	}
	if hintInfo.ifPreferTiFlash(alias) {
		ds.preferStoreType |= preferTiFlash
	}
}

func resetNotNullFlag(schema *expression.Schema, start, end int) {
	for i := start; i < end; i++ {
		col := *schema.Columns[i]
		newFieldType := *col.RetType
		newFieldType.Flag &= ^mysql.NotNullFlag
		col.RetType = &newFieldType
		schema.Columns[i] = &col
	}
}

func (b *PlanBuilder) buildJoin(ctx context.Context, joinNode *ast.Join) (LogicalPlan, error) {
	// We will construct a "Join" node for some statements like "INSERT",
	// "DELETE", "UPDATE", "REPLACE". For this scenario "joinNode.Right" is nil
	// and we only build the left "ResultSetNode".
	if joinNode.Right == nil {
		return b.buildResultSetNode(ctx, joinNode.Left)
	}

	b.optFlag = b.optFlag | flagPredicatePushDown

	leftPlan, err := b.buildResultSetNode(ctx, joinNode.Left)
	if err != nil {
		return nil, err
	}

	rightPlan, err := b.buildResultSetNode(ctx, joinNode.Right)
	if err != nil {
		return nil, err
	}

	handleMap1 := b.handleHelper.popMap()
	handleMap2 := b.handleHelper.popMap()
	b.handleHelper.mergeAndPush(handleMap1, handleMap2)

	joinPlan := LogicalJoin{StraightJoin: joinNode.StraightJoin || b.inStraightJoin}.Init(b.ctx, b.getSelectOffset())
	joinPlan.SetChildren(leftPlan, rightPlan)
	joinPlan.SetSchema(expression.MergeSchema(leftPlan.Schema(), rightPlan.Schema()))

	// Set join type.
	switch joinNode.Tp {
	case ast.LeftJoin:
		// left outer join need to be checked elimination
		b.optFlag = b.optFlag | flagEliminateOuterJoin
		joinPlan.JoinType = LeftOuterJoin
		resetNotNullFlag(joinPlan.schema, leftPlan.Schema().Len(), joinPlan.schema.Len())
	case ast.RightJoin:
		// right outer join need to be checked elimination
		b.optFlag = b.optFlag | flagEliminateOuterJoin
		joinPlan.JoinType = RightOuterJoin
		resetNotNullFlag(joinPlan.schema, 0, leftPlan.Schema().Len())
	default:
		b.optFlag = b.optFlag | flagJoinReOrder
		joinPlan.JoinType = InnerJoin
	}

	// Merge sub join's redundantSchema into this join plan. When handle query like
	// select t2.a from (t1 join t2 using (a)) join t3 using (a);
	// we can simply search in the top level join plan to find redundant column.
	var lRedundant, rRedundant *expression.Schema
	if left, ok := leftPlan.(*LogicalJoin); ok && left.redundantSchema != nil {
		lRedundant = left.redundantSchema
	}
	if right, ok := rightPlan.(*LogicalJoin); ok && right.redundantSchema != nil {
		rRedundant = right.redundantSchema
	}
	joinPlan.redundantSchema = expression.MergeSchema(lRedundant, rRedundant)

	// Set preferred join algorithm if some join hints is specified by user.
	joinPlan.setPreferredJoinType(b.TableHints())

	// "NATURAL JOIN" doesn't have "ON" or "USING" conditions.
	//
	// The "NATURAL [LEFT] JOIN" of two tables is defined to be semantically
	// equivalent to an "INNER JOIN" or a "LEFT JOIN" with a "USING" clause
	// that names all columns that exist in both tables.
	//
	// See https://dev.mysql.com/doc/refman/5.7/en/join.html for more detail.
	if joinNode.NaturalJoin {
		err = b.buildNaturalJoin(joinPlan, leftPlan, rightPlan, joinNode)
		if err != nil {
			return nil, err
		}
	} else if joinNode.Using != nil {
		err = b.buildUsingClause(joinPlan, leftPlan, rightPlan, joinNode)
		if err != nil {
			return nil, err
		}
	} else if joinNode.On != nil {
		b.curClause = onClause
		onExpr, newPlan, err := b.rewrite(ctx, joinNode.On.Expr, joinPlan, nil, false)
		if err != nil {
			return nil, err
		}
		if newPlan != joinPlan {
			return nil, errors.New("ON condition doesn't support subqueries yet")
		}
		onCondition := expression.SplitCNFItems(onExpr)
		joinPlan.attachOnConds(onCondition)
	} else if joinPlan.JoinType == InnerJoin {
		// If a inner join without "ON" or "USING" clause, it's a cartesian
		// product over the join tables.
		joinPlan.cartesianJoin = true
	}

	return joinPlan, nil
}

// buildUsingClause eliminate the redundant columns and ordering columns based
// on the "USING" clause.
//
// According to the standard SQL, columns are ordered in the following way:
// 1. coalesced common columns of "leftPlan" and "rightPlan", in the order they
//    appears in "leftPlan".
// 2. the rest columns in "leftPlan", in the order they appears in "leftPlan".
// 3. the rest columns in "rightPlan", in the order they appears in "rightPlan".
func (b *PlanBuilder) buildUsingClause(p *LogicalJoin, leftPlan, rightPlan LogicalPlan, join *ast.Join) error {
	filter := make(map[string]bool, len(join.Using))
	for _, col := range join.Using {
		filter[col.Name.L] = true
	}
	return b.coalesceCommonColumns(p, leftPlan, rightPlan, join.Tp == ast.RightJoin, filter)
}

// buildNaturalJoin builds natural join output schema. It finds out all the common columns
// then using the same mechanism as buildUsingClause to eliminate redundant columns and build join conditions.
// According to standard SQL, producing this display order:
// 	All the common columns
// 	Every column in the first (left) table that is not a common column
// 	Every column in the second (right) table that is not a common column
func (b *PlanBuilder) buildNaturalJoin(p *LogicalJoin, leftPlan, rightPlan LogicalPlan, join *ast.Join) error {
	return b.coalesceCommonColumns(p, leftPlan, rightPlan, join.Tp == ast.RightJoin, nil)
}

// coalesceCommonColumns is used by buildUsingClause and buildNaturalJoin. The filter is used by buildUsingClause.
func (b *PlanBuilder) coalesceCommonColumns(p *LogicalJoin, leftPlan, rightPlan LogicalPlan, rightJoin bool, filter map[string]bool) error {
	lsc := leftPlan.Schema().Clone()
	rsc := rightPlan.Schema().Clone()
	lColumns, rColumns := lsc.Columns, rsc.Columns
	if rightJoin {
		lColumns, rColumns = rsc.Columns, lsc.Columns
	}

	// Find out all the common columns and put them ahead.
	commonLen := 0
	for i, lCol := range lColumns {
		for j := commonLen; j < len(rColumns); j++ {
			if lCol.ColName.L != rColumns[j].ColName.L {
				continue
			}

			if len(filter) > 0 {
				if !filter[lCol.ColName.L] {
					break
				}
				// Mark this column exist.
				filter[lCol.ColName.L] = false
			}

			col := lColumns[i]
			copy(lColumns[commonLen+1:i+1], lColumns[commonLen:i])
			lColumns[commonLen] = col

			col = rColumns[j]
			copy(rColumns[commonLen+1:j+1], rColumns[commonLen:j])
			rColumns[commonLen] = col

			commonLen++
			break
		}
	}

	if len(filter) > 0 && len(filter) != commonLen {
		for col, notExist := range filter {
			if notExist {
				return ErrUnknownColumn.GenWithStackByArgs(col, "from clause")
			}
		}
	}

	schemaCols := make([]*expression.Column, len(lColumns)+len(rColumns)-commonLen)
	copy(schemaCols[:len(lColumns)], lColumns)
	copy(schemaCols[len(lColumns):], rColumns[commonLen:])

	conds := make([]expression.Expression, 0, commonLen)
	for i := 0; i < commonLen; i++ {
		lc, rc := lsc.Columns[i], rsc.Columns[i]
		cond, err := expression.NewFunction(b.ctx, ast.EQ, types.NewFieldType(mysql.TypeTiny), lc, rc)
		if err != nil {
			return err
		}
		conds = append(conds, cond)
	}

	p.SetSchema(expression.NewSchema(schemaCols...))
	p.redundantSchema = expression.MergeSchema(p.redundantSchema, expression.NewSchema(rColumns[:commonLen]...))
	p.OtherConditions = append(conds, p.OtherConditions...)

	return nil
}

func (b *PlanBuilder) buildSelection(ctx context.Context, p LogicalPlan, where ast.ExprNode, AggMapper map[*ast.AggregateFuncExpr]int) (LogicalPlan, error) {
	b.optFlag = b.optFlag | flagPredicatePushDown
	if b.curClause != havingClause {
		b.curClause = whereClause
	}

	conditions := splitWhere(where)
	expressions := make([]expression.Expression, 0, len(conditions))
	selection := LogicalSelection{}.Init(b.ctx, b.getSelectOffset())
	for _, cond := range conditions {
		expr, np, err := b.rewrite(ctx, cond, p, AggMapper, false)
		if err != nil {
			return nil, err
		}
		p = np
		if expr == nil {
			continue
		}
		cnfItems := expression.SplitCNFItems(expr)
		for _, item := range cnfItems {
			if con, ok := item.(*expression.Constant); ok && con.DeferredExpr == nil && con.ParamMarker == nil {
				ret, _, err := expression.EvalBool(b.ctx, expression.CNFExprs{con}, chunk.Row{})
				if err != nil || ret {
					continue
				}
				// If there is condition which is always false, return dual plan directly.
				dual := LogicalTableDual{}.Init(b.ctx, b.getSelectOffset())
				dual.SetSchema(p.Schema())
				return dual, nil
			}
			expressions = append(expressions, item)
		}
	}
	if len(expressions) == 0 {
		return p, nil
	}
	selection.Conditions = expressions
	selection.SetChildren(p)
	return selection, nil
}

// buildProjectionFieldNameFromColumns builds the field name, table name and database name when field expression is a column reference.
func (b *PlanBuilder) buildProjectionFieldNameFromColumns(origField *ast.SelectField, colNameField *ast.ColumnNameExpr, c *expression.Column) (colName, origColName, tblName, origTblName, dbName model.CIStr) {
	origColName, tblName, dbName = colNameField.Name.Name, colNameField.Name.Table, colNameField.Name.Schema
	if origField.AsName.L != "" {
		colName = origField.AsName
	} else {
		colName = origColName
	}
	if tblName.L == "" {
		tblName = c.TblName
	}
	if dbName.L == "" {
		dbName = c.DBName
	}
	return colName, origColName, tblName, c.OrigTblName, c.DBName
}

// buildProjectionFieldNameFromExpressions builds the field name when field expression is a normal expression.
func (b *PlanBuilder) buildProjectionFieldNameFromExpressions(ctx context.Context, field *ast.SelectField) (model.CIStr, error) {
	if agg, ok := field.Expr.(*ast.AggregateFuncExpr); ok && agg.F == ast.AggFuncFirstRow {
		// When the query is select t.a from t group by a; The Column Name should be a but not t.a;
		return agg.Args[0].(*ast.ColumnNameExpr).Name.Name, nil
	}

	innerExpr := getInnerFromParenthesesAndUnaryPlus(field.Expr)
	funcCall, isFuncCall := innerExpr.(*ast.FuncCallExpr)
	// When used to produce a result set column, NAME_CONST() causes the column to have the given name.
	// See https://dev.mysql.com/doc/refman/5.7/en/miscellaneous-functions.html#function_name-const for details
	if isFuncCall && funcCall.FnName.L == ast.NameConst {
		if v, err := evalAstExpr(b.ctx, funcCall.Args[0]); err == nil {
			if s, err := v.ToString(); err == nil {
				return model.NewCIStr(s), nil
			}
		}
		return model.NewCIStr(""), ErrWrongArguments.GenWithStackByArgs("NAME_CONST")
	}
	valueExpr, isValueExpr := innerExpr.(*driver.ValueExpr)

	// Non-literal: Output as inputed, except that comments need to be removed.
	if !isValueExpr {
		return model.NewCIStr(parser.SpecFieldPattern.ReplaceAllStringFunc(field.Text(), parser.TrimComment)), nil
	}

	// Literal: Need special processing
	switch valueExpr.Kind() {
	case types.KindString:
		projName := valueExpr.GetString()
		projOffset := valueExpr.GetProjectionOffset()
		if projOffset >= 0 {
			projName = projName[:projOffset]
		}
		// See #3686, #3994:
		// For string literals, string content is used as column name. Non-graph initial characters are trimmed.
		fieldName := strings.TrimLeftFunc(projName, func(r rune) bool {
			return !unicode.IsOneOf(mysql.RangeGraph, r)
		})
		return model.NewCIStr(fieldName), nil
	case types.KindNull:
		// See #4053, #3685
		return model.NewCIStr("NULL"), nil
	case types.KindBinaryLiteral:
		// Don't rewrite BIT literal or HEX literals
		return model.NewCIStr(field.Text()), nil
	case types.KindInt64:
		// See #9683
		// TRUE or FALSE can be a int64
		if mysql.HasIsBooleanFlag(valueExpr.Type.Flag) {
			if i := valueExpr.GetValue().(int64); i == 0 {
				return model.NewCIStr("FALSE"), nil
			}
			return model.NewCIStr("TRUE"), nil
		}
		fallthrough

	default:
		fieldName := field.Text()
		fieldName = strings.TrimLeft(fieldName, "\t\n +(")
		fieldName = strings.TrimRight(fieldName, "\t\n )")
		return model.NewCIStr(fieldName), nil
	}
}

// buildProjectionField builds the field object according to SelectField in projection.
func (b *PlanBuilder) buildProjectionField(ctx context.Context, id, position int, field *ast.SelectField, expr expression.Expression) (*expression.Column, error) {
	var origTblName, tblName, origColName, colName, dbName model.CIStr
	innerNode := getInnerFromParenthesesAndUnaryPlus(field.Expr)
	col, isCol := expr.(*expression.Column)
	// Correlated column won't affect the final output names. So we can put it in any of the three logic block.
	// Don't put it into the first block just for simplifying the codes.
	if colNameField, ok := innerNode.(*ast.ColumnNameExpr); ok && isCol {
		// Field is a column reference.
		colName, origColName, tblName, origTblName, dbName = b.buildProjectionFieldNameFromColumns(field, colNameField, col)
	} else if field.AsName.L != "" {
		// Field has alias.
		colName = field.AsName
	} else {
		// Other: field is an expression.
		var err error
		if colName, err = b.buildProjectionFieldNameFromExpressions(ctx, field); err != nil {
			return nil, err
		}
	}
	return &expression.Column{
		UniqueID:    b.ctx.GetSessionVars().AllocPlanColumnID(),
		TblName:     tblName,
		OrigTblName: origTblName,
		ColName:     colName,
		OrigColName: origColName,
		DBName:      dbName,
		RetType:     expr.GetType(),
	}, nil
}

// buildProjection returns a Projection plan and non-aux columns length.
func (b *PlanBuilder) buildProjection(ctx context.Context, p LogicalPlan, fields []*ast.SelectField, mapper map[*ast.AggregateFuncExpr]int, windowMapper map[*ast.WindowFuncExpr]int, considerWindow bool) (LogicalPlan, int, error) {
	b.optFlag |= flagEliminateProjection
	b.curClause = fieldList
	proj := LogicalProjection{Exprs: make([]expression.Expression, 0, len(fields))}.Init(b.ctx, b.getSelectOffset())
	schema := expression.NewSchema(make([]*expression.Column, 0, len(fields))...)
	oldLen := 0
	for i, field := range fields {
		if !field.Auxiliary {
			oldLen++
		}

		isWindowFuncField := ast.HasWindowFlag(field.Expr)
		// Although window functions occurs in the select fields, but it has to be processed after having clause.
		// So when we build the projection for select fields, we need to skip the window function.
		// When `considerWindow` is false, we will only build fields for non-window functions, so we add fake placeholders.
		// for window functions. These fake placeholders will be erased in column pruning.
		// When `considerWindow` is true, all the non-window fields have been built, so we just use the schema columns.
		if considerWindow && !isWindowFuncField {
			col := p.Schema().Columns[i]
			proj.Exprs = append(proj.Exprs, col)
			schema.Append(col)
			continue
		} else if !considerWindow && isWindowFuncField {
			expr := expression.Zero
			proj.Exprs = append(proj.Exprs, expr)
			col, err := b.buildProjectionField(ctx, proj.id, schema.Len()+1, field, expr)
			if err != nil {
				return nil, 0, err
			}
			schema.Append(col)
			continue
		}
		newExpr, np, err := b.rewriteWithPreprocess(ctx, field.Expr, p, mapper, windowMapper, true, nil)
		if err != nil {
			return nil, 0, err
		}

		// For window functions in the order by clause, we will append an field for it.
		// We need rewrite the window mapper here so order by clause could find the added field.
		if considerWindow && isWindowFuncField && field.Auxiliary {
			if windowExpr, ok := field.Expr.(*ast.WindowFuncExpr); ok {
				windowMapper[windowExpr] = i
			}
		}

		p = np
		proj.Exprs = append(proj.Exprs, newExpr)

		col, err := b.buildProjectionField(ctx, proj.id, schema.Len()+1, field, newExpr)
		if err != nil {
			return nil, 0, err
		}
		schema.Append(col)
	}
	proj.SetSchema(schema)
	proj.SetChildren(p)
	return proj, oldLen, nil
}

func (b *PlanBuilder) buildDistinct(child LogicalPlan, length int) (*LogicalAggregation, error) {
	b.optFlag = b.optFlag | flagBuildKeyInfo
	b.optFlag = b.optFlag | flagPushDownAgg
	plan4Agg := LogicalAggregation{
		AggFuncs:     make([]*aggregation.AggFuncDesc, 0, child.Schema().Len()),
		GroupByItems: expression.Column2Exprs(child.Schema().Clone().Columns[:length]),
	}.Init(b.ctx, child.SelectBlockOffset())
	if hint := b.TableHints(); hint != nil {
		plan4Agg.aggHints = hint.aggHints
	}
	plan4Agg.collectGroupByColumns()
	for _, col := range child.Schema().Columns {
		aggDesc, err := aggregation.NewAggFuncDesc(b.ctx, ast.AggFuncFirstRow, []expression.Expression{col}, false)
		if err != nil {
			return nil, err
		}
		plan4Agg.AggFuncs = append(plan4Agg.AggFuncs, aggDesc)
	}
	plan4Agg.SetChildren(child)
	plan4Agg.SetSchema(child.Schema().Clone())
	// Distinct will be rewritten as first_row, we reset the type here since the return type
	// of first_row is not always the same as the column arg of first_row.
	for i, col := range plan4Agg.schema.Columns {
		col.RetType = plan4Agg.AggFuncs[i].RetTp
	}
	return plan4Agg, nil
}

// unionJoinFieldType finds the type which can carry the given types in Union.
func unionJoinFieldType(a, b *types.FieldType) *types.FieldType {
	resultTp := types.NewFieldType(types.MergeFieldType(a.Tp, b.Tp))
	// This logic will be intelligible when it is associated with the buildProjection4Union logic.
	if resultTp.Tp == mysql.TypeNewDecimal {
		// The decimal result type will be unsigned only when all the decimals to be united are unsigned.
		resultTp.Flag &= b.Flag & mysql.UnsignedFlag
	} else {
		// Non-decimal results will be unsigned when the first SQL statement result in the union is unsigned.
		resultTp.Flag |= a.Flag & mysql.UnsignedFlag
	}
	resultTp.Decimal = mathutil.Max(a.Decimal, b.Decimal)
	// `Flen - Decimal` is the fraction before '.'
	resultTp.Flen = mathutil.Max(a.Flen-a.Decimal, b.Flen-b.Decimal) + resultTp.Decimal
	if resultTp.EvalType() != types.ETInt && (a.EvalType() == types.ETInt || b.EvalType() == types.ETInt) && resultTp.Flen < mysql.MaxIntWidth {
		resultTp.Flen = mysql.MaxIntWidth
	}
	resultTp.Charset = a.Charset
	resultTp.Collate = a.Collate
	expression.SetBinFlagOrBinStr(b, resultTp)
	return resultTp
}

func (b *PlanBuilder) buildProjection4Union(ctx context.Context, u *LogicalUnionAll) {
	unionCols := make([]*expression.Column, 0, u.children[0].Schema().Len())

	// Infer union result types by its children's schema.
	for i, col := range u.children[0].Schema().Columns {
		resultTp := col.RetType
		for j := 1; j < len(u.children); j++ {
			childTp := u.children[j].Schema().Columns[i].RetType
			resultTp = unionJoinFieldType(resultTp, childTp)
		}
		unionCols = append(unionCols, &expression.Column{
			ColName:  col.ColName,
			RetType:  resultTp,
			UniqueID: b.ctx.GetSessionVars().AllocPlanColumnID(),
		})
	}
	u.schema = expression.NewSchema(unionCols...)
	// Process each child and add a projection above original child.
	// So the schema of `UnionAll` can be the same with its children's.
	for childID, child := range u.children {
		exprs := make([]expression.Expression, len(child.Schema().Columns))
		for i, srcCol := range child.Schema().Columns {
			dstType := unionCols[i].RetType
			srcType := srcCol.RetType
			if !srcType.Equal(dstType) {
				exprs[i] = expression.BuildCastFunction4Union(b.ctx, srcCol, dstType)
			} else {
				exprs[i] = srcCol
			}
		}
		b.optFlag |= flagEliminateProjection
		proj := LogicalProjection{Exprs: exprs, AvoidColumnEvaluator: true}.Init(b.ctx, b.getSelectOffset())
		proj.SetSchema(u.schema.Clone())
		proj.SetChildren(child)
		u.children[childID] = proj
	}
}

func (b *PlanBuilder) buildUnion(ctx context.Context, union *ast.UnionStmt) (LogicalPlan, error) {
	distinctSelectPlans, allSelectPlans, err := b.divideUnionSelectPlans(ctx, union.SelectList.Selects)
	if err != nil {
		return nil, err
	}

	unionDistinctPlan := b.buildUnionAll(ctx, distinctSelectPlans)
	if unionDistinctPlan != nil {
		unionDistinctPlan, err = b.buildDistinct(unionDistinctPlan, unionDistinctPlan.Schema().Len())
		if err != nil {
			return nil, err
		}
		if len(allSelectPlans) > 0 {
			// Can't change the statements order in order to get the correct column info.
			allSelectPlans = append([]LogicalPlan{unionDistinctPlan}, allSelectPlans...)
		}
	}

	unionAllPlan := b.buildUnionAll(ctx, allSelectPlans)
	unionPlan := unionDistinctPlan
	if unionAllPlan != nil {
		unionPlan = unionAllPlan
	}

	oldLen := unionPlan.Schema().Len()

	for i := 0; i < len(union.SelectList.Selects); i++ {
		b.handleHelper.popMap()
	}
	b.handleHelper.pushMap(nil)

	if union.OrderBy != nil {
		unionPlan, err = b.buildSort(ctx, unionPlan, union.OrderBy.Items, nil, nil)
		if err != nil {
			return nil, err
		}
	}

	if union.Limit != nil {
		unionPlan, err = b.buildLimit(unionPlan, union.Limit)
		if err != nil {
			return nil, err
		}
	}

	// Fix issue #8189 (https://github.com/pingcap/tidb/issues/8189).
	// If there are extra expressions generated from `ORDER BY` clause, generate a `Projection` to remove them.
	if oldLen != unionPlan.Schema().Len() {
		proj := LogicalProjection{Exprs: expression.Column2Exprs(unionPlan.Schema().Columns[:oldLen])}.Init(b.ctx, b.getSelectOffset())
		proj.SetChildren(unionPlan)
		schema := expression.NewSchema(unionPlan.Schema().Clone().Columns[:oldLen]...)
		for _, col := range schema.Columns {
			col.UniqueID = b.ctx.GetSessionVars().AllocPlanColumnID()
		}
		proj.SetSchema(schema)
		return proj, nil
	}

	return unionPlan, nil
}

// divideUnionSelectPlans resolves union's select stmts to logical plans.
// and divide result plans into "union-distinct" and "union-all" parts.
// divide rule ref: https://dev.mysql.com/doc/refman/5.7/en/union.html
// "Mixed UNION types are treated such that a DISTINCT union overrides any ALL union to its left."
func (b *PlanBuilder) divideUnionSelectPlans(ctx context.Context, selects []*ast.SelectStmt) (distinctSelects []LogicalPlan, allSelects []LogicalPlan, err error) {
	firstUnionAllIdx, columnNums := 0, -1
	// The last slot is reserved for appending distinct union outside this function.
	children := make([]LogicalPlan, len(selects), len(selects)+1)
	for i := len(selects) - 1; i >= 0; i-- {
		stmt := selects[i]
		if firstUnionAllIdx == 0 && stmt.IsAfterUnionDistinct {
			firstUnionAllIdx = i + 1
		}

		selectPlan, err := b.buildSelect(ctx, stmt)
		if err != nil {
			return nil, nil, err
		}

		if columnNums == -1 {
			columnNums = selectPlan.Schema().Len()
		}
		if selectPlan.Schema().Len() != columnNums {
			return nil, nil, ErrWrongNumberOfColumnsInSelect.GenWithStackByArgs()
		}
		children[i] = selectPlan
	}
	return children[:firstUnionAllIdx], children[firstUnionAllIdx:], nil
}

func (b *PlanBuilder) buildUnionAll(ctx context.Context, subPlan []LogicalPlan) LogicalPlan {
	if len(subPlan) == 0 {
		return nil
	}
	u := LogicalUnionAll{}.Init(b.ctx, b.getSelectOffset())
	u.children = subPlan
	b.buildProjection4Union(ctx, u)
	return u
}

// ByItems wraps a "by" item.
type ByItems struct {
	Expr expression.Expression
	Desc bool
}

// String implements fmt.Stringer interface.
func (by *ByItems) String() string {
	if by.Desc {
		return fmt.Sprintf("%s true", by.Expr)
	}
	return by.Expr.String()
}

// Clone makes a copy of ByItems.
func (by *ByItems) Clone() *ByItems {
	return &ByItems{Expr: by.Expr.Clone(), Desc: by.Desc}
}

// itemTransformer transforms ParamMarkerExpr to PositionExpr in the context of ByItem
type itemTransformer struct {
}

func (t *itemTransformer) Enter(inNode ast.Node) (ast.Node, bool) {
	switch n := inNode.(type) {
	case *driver.ParamMarkerExpr:
		newNode := expression.ConstructPositionExpr(n)
		return newNode, true
	}
	return inNode, false
}

func (t *itemTransformer) Leave(inNode ast.Node) (ast.Node, bool) {
	return inNode, false
}

func (b *PlanBuilder) buildSort(ctx context.Context, p LogicalPlan, byItems []*ast.ByItem, aggMapper map[*ast.AggregateFuncExpr]int, windowMapper map[*ast.WindowFuncExpr]int) (*LogicalSort, error) {
	if _, isUnion := p.(*LogicalUnionAll); isUnion {
		b.curClause = globalOrderByClause
	} else {
		b.curClause = orderByClause
	}
	sort := LogicalSort{}.Init(b.ctx, b.getSelectOffset())
	exprs := make([]*ByItems, 0, len(byItems))
	transformer := &itemTransformer{}
	for _, item := range byItems {
		newExpr, _ := item.Expr.Accept(transformer)
		item.Expr = newExpr.(ast.ExprNode)
		it, np, err := b.rewriteWithPreprocess(ctx, item.Expr, p, aggMapper, windowMapper, true, nil)
		if err != nil {
			return nil, err
		}

		p = np
		exprs = append(exprs, &ByItems{Expr: it, Desc: item.Desc})
	}
	sort.ByItems = exprs
	sort.SetChildren(p)
	return sort, nil
}

// getUintFromNode gets uint64 value from ast.Node.
// For ordinary statement, node should be uint64 constant value.
// For prepared statement, node is string. We should convert it to uint64.
func getUintFromNode(ctx sessionctx.Context, n ast.Node) (uVal uint64, isNull bool, isExpectedType bool) {
	var val interface{}
	switch v := n.(type) {
	case *driver.ValueExpr:
		val = v.GetValue()
	case *driver.ParamMarkerExpr:
		if !v.InExecute {
			return 0, false, true
		}
		param, err := expression.ParamMarkerExpression(ctx, v)
		if err != nil {
			return 0, false, false
		}
		str, isNull, err := expression.GetStringFromConstant(ctx, param)
		if err != nil {
			return 0, false, false
		}
		if isNull {
			return 0, true, true
		}
		val = str
	default:
		return 0, false, false
	}
	switch v := val.(type) {
	case uint64:
		return v, false, true
	case int64:
		if v >= 0 {
			return uint64(v), false, true
		}
	case string:
		sc := ctx.GetSessionVars().StmtCtx
		uVal, err := types.StrToUint(sc, v)
		if err != nil {
			return 0, false, false
		}
		return uVal, false, true
	}
	return 0, false, false
}

func extractLimitCountOffset(ctx sessionctx.Context, limit *ast.Limit) (count uint64,
	offset uint64, err error) {
	var isExpectedType bool
	if limit.Count != nil {
		count, _, isExpectedType = getUintFromNode(ctx, limit.Count)
		if !isExpectedType {
			return 0, 0, ErrWrongArguments.GenWithStackByArgs("LIMIT")
		}
	}
	if limit.Offset != nil {
		offset, _, isExpectedType = getUintFromNode(ctx, limit.Offset)
		if !isExpectedType {
			return 0, 0, ErrWrongArguments.GenWithStackByArgs("LIMIT")
		}
	}
	return count, offset, nil
}

func (b *PlanBuilder) buildLimit(src LogicalPlan, limit *ast.Limit) (LogicalPlan, error) {
	b.optFlag = b.optFlag | flagPushDownTopN
	var (
		offset, count uint64
		err           error
	)
	if count, offset, err = extractLimitCountOffset(b.ctx, limit); err != nil {
		return nil, err
	}

	if count > math.MaxUint64-offset {
		count = math.MaxUint64 - offset
	}
	if offset+count == 0 {
		tableDual := LogicalTableDual{RowCount: 0}.Init(b.ctx, b.getSelectOffset())
		tableDual.schema = src.Schema()
		return tableDual, nil
	}
	li := LogicalLimit{
		Offset: offset,
		Count:  count,
	}.Init(b.ctx, b.getSelectOffset())
	li.SetChildren(src)
	return li, nil
}

// colMatch means that if a match b, e.g. t.a can match test.t.a but test.t.a can't match t.a.
// Because column a want column from database test exactly.
func colMatch(a *ast.ColumnName, b *ast.ColumnName) bool {
	if a.Schema.L == "" || a.Schema.L == b.Schema.L {
		if a.Table.L == "" || a.Table.L == b.Table.L {
			return a.Name.L == b.Name.L
		}
	}
	return false
}

func matchField(f *ast.SelectField, col *ast.ColumnNameExpr, ignoreAsName bool) bool {
	// if col specify a table name, resolve from table source directly.
	if col.Name.Table.L == "" {
		if f.AsName.L == "" || ignoreAsName {
			if curCol, isCol := f.Expr.(*ast.ColumnNameExpr); isCol {
				return curCol.Name.Name.L == col.Name.Name.L
			} else if _, isFunc := f.Expr.(*ast.FuncCallExpr); isFunc {
				// Fix issue 7331
				// If there are some function calls in SelectField, we check if
				// ColumnNameExpr in GroupByClause matches one of these function calls.
				// Example: select concat(k1,k2) from t group by `concat(k1,k2)`,
				// `concat(k1,k2)` matches with function call concat(k1, k2).
				return strings.ToLower(f.Text()) == col.Name.Name.L
			}
			// a expression without as name can't be matched.
			return false
		}
		return f.AsName.L == col.Name.Name.L
	}
	return false
}

func resolveFromSelectFields(v *ast.ColumnNameExpr, fields []*ast.SelectField, ignoreAsName bool) (index int, err error) {
	var matchedExpr ast.ExprNode
	index = -1
	for i, field := range fields {
		if field.Auxiliary {
			continue
		}
		if matchField(field, v, ignoreAsName) {
			curCol, isCol := field.Expr.(*ast.ColumnNameExpr)
			if !isCol {
				return i, nil
			}
			if matchedExpr == nil {
				matchedExpr = curCol
				index = i
			} else if !colMatch(matchedExpr.(*ast.ColumnNameExpr).Name, curCol.Name) &&
				!colMatch(curCol.Name, matchedExpr.(*ast.ColumnNameExpr).Name) {
				return -1, ErrAmbiguous.GenWithStackByArgs(curCol.Name.Name.L, clauseMsg[fieldList])
			}
		}
	}
	return
}

// havingWindowAndOrderbyExprResolver visits Expr tree.
// It converts ColunmNameExpr to AggregateFuncExpr and collects AggregateFuncExpr.
type havingWindowAndOrderbyExprResolver struct {
	inAggFunc    bool
	inWindowFunc bool
	inWindowSpec bool
	inExpr       bool
	orderBy      bool
	err          error
	p            LogicalPlan
	selectFields []*ast.SelectField
	aggMapper    map[*ast.AggregateFuncExpr]int
	colMapper    map[*ast.ColumnNameExpr]int
	gbyItems     []*ast.ByItem
	outerSchemas []*expression.Schema
	curClause    clauseCode
}

// Enter implements Visitor interface.
func (a *havingWindowAndOrderbyExprResolver) Enter(n ast.Node) (node ast.Node, skipChildren bool) {
	switch n.(type) {
	case *ast.AggregateFuncExpr:
		a.inAggFunc = true
	case *ast.WindowFuncExpr:
		a.inWindowFunc = true
	case *ast.WindowSpec:
		a.inWindowSpec = true
	case *driver.ParamMarkerExpr, *ast.ColumnNameExpr, *ast.ColumnName:
	case *ast.SubqueryExpr, *ast.ExistsSubqueryExpr:
		// Enter a new context, skip it.
		// For example: select sum(c) + c + exists(select c from t) from t;
		return n, true
	default:
		a.inExpr = true
	}
	return n, false
}

func (a *havingWindowAndOrderbyExprResolver) resolveFromSchema(v *ast.ColumnNameExpr, schema *expression.Schema) (int, error) {
	col, err := schema.FindColumn(v.Name)
	if err != nil {
		return -1, err
	}
	if col == nil {
		return -1, nil
	}
	newColName := &ast.ColumnName{
		Schema: col.DBName,
		Table:  col.TblName,
		Name:   col.ColName,
	}
	for i, field := range a.selectFields {
		if c, ok := field.Expr.(*ast.ColumnNameExpr); ok && colMatch(c.Name, newColName) {
			return i, nil
		}
	}
	sf := &ast.SelectField{
		Expr:      &ast.ColumnNameExpr{Name: newColName},
		Auxiliary: true,
	}
	sf.Expr.SetType(col.GetType())
	a.selectFields = append(a.selectFields, sf)
	return len(a.selectFields) - 1, nil
}

// Leave implements Visitor interface.
func (a *havingWindowAndOrderbyExprResolver) Leave(n ast.Node) (node ast.Node, ok bool) {
	switch v := n.(type) {
	case *ast.AggregateFuncExpr:
		a.inAggFunc = false
		a.aggMapper[v] = len(a.selectFields)
		a.selectFields = append(a.selectFields, &ast.SelectField{
			Auxiliary: true,
			Expr:      v,
			AsName:    model.NewCIStr(fmt.Sprintf("sel_agg_%d", len(a.selectFields))),
		})
	case *ast.WindowFuncExpr:
		a.inWindowFunc = false
		if a.curClause == havingClause {
			a.err = ErrWindowInvalidWindowFuncUse.GenWithStackByArgs(strings.ToLower(v.F))
			return node, false
		}
		if a.curClause == orderByClause {
			a.selectFields = append(a.selectFields, &ast.SelectField{
				Auxiliary: true,
				Expr:      v,
				AsName:    model.NewCIStr(fmt.Sprintf("sel_window_%d", len(a.selectFields))),
			})
		}
	case *ast.WindowSpec:
		a.inWindowSpec = false
	case *ast.ColumnNameExpr:
		resolveFieldsFirst := true
		if a.inAggFunc || a.inWindowFunc || a.inWindowSpec || (a.orderBy && a.inExpr) || a.curClause == fieldList {
			resolveFieldsFirst = false
		}
		if !a.inAggFunc && !a.orderBy {
			for _, item := range a.gbyItems {
				if col, ok := item.Expr.(*ast.ColumnNameExpr); ok &&
					(colMatch(v.Name, col.Name) || colMatch(col.Name, v.Name)) {
					resolveFieldsFirst = false
					break
				}
			}
		}
		var index int
		if resolveFieldsFirst {
			index, a.err = resolveFromSelectFields(v, a.selectFields, false)
			if a.err != nil {
				return node, false
			}
			if index != -1 && a.curClause == havingClause && ast.HasWindowFlag(a.selectFields[index].Expr) {
				a.err = ErrWindowInvalidWindowFuncAliasUse.GenWithStackByArgs(v.Name.Name.O)
				return node, false
			}
			if index == -1 {
				if a.orderBy {
					index, a.err = a.resolveFromSchema(v, a.p.Schema())
				} else {
					index, a.err = resolveFromSelectFields(v, a.selectFields, true)
				}
			}
		} else {
			// We should ignore the err when resolving from schema. Because we could resolve successfully
			// when considering select fields.
			var err error
			index, err = a.resolveFromSchema(v, a.p.Schema())
			_ = err
			if index == -1 && a.curClause != fieldList {
				index, a.err = resolveFromSelectFields(v, a.selectFields, false)
				if index != -1 && a.curClause == havingClause && ast.HasWindowFlag(a.selectFields[index].Expr) {
					a.err = ErrWindowInvalidWindowFuncAliasUse.GenWithStackByArgs(v.Name.Name.O)
					return node, false
				}
			}
		}
		if a.err != nil {
			return node, false
		}
		if index == -1 {
			// If we can't find it any where, it may be a correlated columns.
			for _, schema := range a.outerSchemas {
				col, err1 := schema.FindColumn(v.Name)
				if err1 != nil {
					a.err = err1
					return node, false
				}
				if col != nil {
					return n, true
				}
			}
			a.err = ErrUnknownColumn.GenWithStackByArgs(v.Name.OrigColName(), clauseMsg[a.curClause])
			return node, false
		}
		if a.inAggFunc {
			return a.selectFields[index].Expr, true
		}
		a.colMapper[v] = index
	}
	return n, true
}

// resolveHavingAndOrderBy will process aggregate functions and resolve the columns that don't exist in select fields.
// If we found some columns that are not in select fields, we will append it to select fields and update the colMapper.
// When we rewrite the order by / having expression, we will find column in map at first.
func (b *PlanBuilder) resolveHavingAndOrderBy(sel *ast.SelectStmt, p LogicalPlan) (
	map[*ast.AggregateFuncExpr]int, map[*ast.AggregateFuncExpr]int, error) {
	extractor := &havingWindowAndOrderbyExprResolver{
		p:            p,
		selectFields: sel.Fields.Fields,
		aggMapper:    make(map[*ast.AggregateFuncExpr]int),
		colMapper:    b.colMapper,
		outerSchemas: b.outerSchemas,
	}
	if sel.GroupBy != nil {
		extractor.gbyItems = sel.GroupBy.Items
	}
	// Extract agg funcs from having clause.
	if sel.Having != nil {
		extractor.curClause = havingClause
		n, ok := sel.Having.Expr.Accept(extractor)
		if !ok {
			return nil, nil, errors.Trace(extractor.err)
		}
		sel.Having.Expr = n.(ast.ExprNode)
	}
	havingAggMapper := extractor.aggMapper
	extractor.aggMapper = make(map[*ast.AggregateFuncExpr]int)
	extractor.orderBy = true
	extractor.inExpr = false
	// Extract agg funcs from order by clause.
	if sel.OrderBy != nil {
		extractor.curClause = orderByClause
		for _, item := range sel.OrderBy.Items {
			if ast.HasWindowFlag(item.Expr) {
				continue
			}
			n, ok := item.Expr.Accept(extractor)
			if !ok {
				return nil, nil, errors.Trace(extractor.err)
			}
			item.Expr = n.(ast.ExprNode)
		}
	}
	sel.Fields.Fields = extractor.selectFields
	return havingAggMapper, extractor.aggMapper, nil
}

func (b *PlanBuilder) extractAggFuncs(fields []*ast.SelectField) ([]*ast.AggregateFuncExpr, map[*ast.AggregateFuncExpr]int) {
	extractor := &AggregateFuncExtractor{}
	for _, f := range fields {
		n, _ := f.Expr.Accept(extractor)
		f.Expr = n.(ast.ExprNode)
	}
	aggList := extractor.AggFuncs
	totalAggMapper := make(map[*ast.AggregateFuncExpr]int)

	for i, agg := range aggList {
		totalAggMapper[agg] = i
	}
	return aggList, totalAggMapper
}

// resolveWindowFunction will process window functions and resolve the columns that don't exist in select fields.
func (b *PlanBuilder) resolveWindowFunction(sel *ast.SelectStmt, p LogicalPlan) (
	map[*ast.AggregateFuncExpr]int, error) {
	extractor := &havingWindowAndOrderbyExprResolver{
		p:            p,
		selectFields: sel.Fields.Fields,
		aggMapper:    make(map[*ast.AggregateFuncExpr]int),
		colMapper:    b.colMapper,
		outerSchemas: b.outerSchemas,
	}
	extractor.curClause = fieldList
	for _, field := range sel.Fields.Fields {
		if !ast.HasWindowFlag(field.Expr) {
			continue
		}
		n, ok := field.Expr.Accept(extractor)
		if !ok {
			return nil, extractor.err
		}
		field.Expr = n.(ast.ExprNode)
	}
	for _, spec := range sel.WindowSpecs {
		_, ok := spec.Accept(extractor)
		if !ok {
			return nil, extractor.err
		}
	}
	if sel.OrderBy != nil {
		extractor.curClause = orderByClause
		for _, item := range sel.OrderBy.Items {
			if !ast.HasWindowFlag(item.Expr) {
				continue
			}
			n, ok := item.Expr.Accept(extractor)
			if !ok {
				return nil, extractor.err
			}
			item.Expr = n.(ast.ExprNode)
		}
	}
	sel.Fields.Fields = extractor.selectFields
	return extractor.aggMapper, nil
}

// gbyResolver resolves group by items from select fields.
type gbyResolver struct {
	ctx     sessionctx.Context
	fields  []*ast.SelectField
	schema  *expression.Schema
	err     error
	inExpr  bool
	isParam bool

	exprDepth int // exprDepth is the depth of current expression in expression tree.
}

func (g *gbyResolver) Enter(inNode ast.Node) (ast.Node, bool) {
	g.exprDepth++
	switch n := inNode.(type) {
	case *ast.SubqueryExpr, *ast.CompareSubqueryExpr, *ast.ExistsSubqueryExpr:
		return inNode, true
	case *driver.ParamMarkerExpr:
		g.isParam = true
		if g.exprDepth == 1 {
			_, isNull, isExpectedType := getUintFromNode(g.ctx, n)
			// For constant uint expression in top level, it should be treated as position expression.
			if !isNull && isExpectedType {
				return expression.ConstructPositionExpr(n), true
			}
		}
		return n, true
	case *driver.ValueExpr, *ast.ColumnNameExpr, *ast.ParenthesesExpr, *ast.ColumnName:
	default:
		g.inExpr = true
	}
	return inNode, false
}

func (g *gbyResolver) Leave(inNode ast.Node) (ast.Node, bool) {
	extractor := &AggregateFuncExtractor{}
	switch v := inNode.(type) {
	case *ast.ColumnNameExpr:
		col, err := g.schema.FindColumn(v.Name)
		if col == nil || !g.inExpr {
			var index int
			index, g.err = resolveFromSelectFields(v, g.fields, false)
			if g.err != nil {
				return inNode, false
			}
			if col != nil {
				return inNode, true
			}
			if index != -1 {
				ret := g.fields[index].Expr
				ret.Accept(extractor)
				if len(extractor.AggFuncs) != 0 {
					err = ErrIllegalReference.GenWithStackByArgs(v.Name.OrigColName(), "reference to group function")
				} else if ast.HasWindowFlag(ret) {
					err = ErrIllegalReference.GenWithStackByArgs(v.Name.OrigColName(), "reference to window function")
				} else {
					return ret, true
				}
			}
			g.err = err
			return inNode, false
		}
	case *ast.PositionExpr:
		pos, isNull, err := expression.PosFromPositionExpr(g.ctx, v)
		if err != nil {
			g.err = ErrUnknown.GenWithStackByArgs()
		}
		if err != nil || isNull {
			return inNode, false
		}
		if pos < 1 || pos > len(g.fields) {
			g.err = errors.Errorf("Unknown column '%d' in 'group statement'", pos)
			return inNode, false
		}
		ret := g.fields[pos-1].Expr
		ret.Accept(extractor)
		if len(extractor.AggFuncs) != 0 {
			g.err = ErrWrongGroupField.GenWithStackByArgs(g.fields[pos-1].Text())
			return inNode, false
		}
		return ret, true
	case *ast.ValuesExpr:
		if v.Column == nil {
			g.err = ErrUnknownColumn.GenWithStackByArgs("", "VALUES() function")
		}
	}
	return inNode, true
}

func tblInfoFromCol(from ast.ResultSetNode, col *expression.Column) *model.TableInfo {
	var tableList []*ast.TableName
	tableList = extractTableList(from, tableList, true)
	for _, field := range tableList {
		if field.Name.L == col.TblName.L {
			return field.TableInfo
		}
		if field.Name.L != col.TblName.L {
			continue
		}
		if field.Schema.L == col.DBName.L {
			return field.TableInfo
		}
	}
	return nil
}

func buildFuncDependCol(p LogicalPlan, cond ast.ExprNode) (*expression.Column, *expression.Column) {
	binOpExpr, ok := cond.(*ast.BinaryOperationExpr)
	if !ok {
		return nil, nil
	}
	if binOpExpr.Op != opcode.EQ {
		return nil, nil
	}
	lColExpr, ok := binOpExpr.L.(*ast.ColumnNameExpr)
	if !ok {
		return nil, nil
	}
	rColExpr, ok := binOpExpr.R.(*ast.ColumnNameExpr)
	if !ok {
		return nil, nil
	}
	lCol, err := p.Schema().FindColumn(lColExpr.Name)
	if err != nil {
		return nil, nil
	}
	rCol, err := p.Schema().FindColumn(rColExpr.Name)
	if err != nil {
		return nil, nil
	}
	return lCol, rCol
}

func buildWhereFuncDepend(p LogicalPlan, where ast.ExprNode) map[*expression.Column]*expression.Column {
	whereConditions := splitWhere(where)
	colDependMap := make(map[*expression.Column]*expression.Column, 2*len(whereConditions))
	for _, cond := range whereConditions {
		lCol, rCol := buildFuncDependCol(p, cond)
		if lCol == nil || rCol == nil {
			continue
		}
		colDependMap[lCol] = rCol
		colDependMap[rCol] = lCol
	}
	return colDependMap
}

func buildJoinFuncDepend(p LogicalPlan, from ast.ResultSetNode) map[*expression.Column]*expression.Column {
	switch x := from.(type) {
	case *ast.Join:
		if x.On == nil {
			return nil
		}
		onConditions := splitWhere(x.On.Expr)
		colDependMap := make(map[*expression.Column]*expression.Column, len(onConditions))
		for _, cond := range onConditions {
			lCol, rCol := buildFuncDependCol(p, cond)
			if lCol == nil || rCol == nil {
				continue
			}
			lTbl := tblInfoFromCol(x.Left, lCol)
			if lTbl == nil {
				lCol, rCol = rCol, lCol
			}
			switch x.Tp {
			case ast.CrossJoin:
				colDependMap[lCol] = rCol
				colDependMap[rCol] = lCol
			case ast.LeftJoin:
				colDependMap[rCol] = lCol
			case ast.RightJoin:
				colDependMap[lCol] = rCol
			}
		}
		return colDependMap
	default:
		return nil
	}
}

func checkColFuncDepend(p LogicalPlan, col *expression.Column, tblInfo *model.TableInfo, gbyCols map[*expression.Column]struct{}, whereDepends, joinDepends map[*expression.Column]*expression.Column) bool {
	for _, index := range tblInfo.Indices {
		if !index.Unique {
			continue
		}
		funcDepend := true
		for _, indexCol := range index.Columns {
			iColInfo := tblInfo.Columns[indexCol.Offset]
			if !mysql.HasNotNullFlag(iColInfo.Flag) {
				funcDepend = false
				break
			}
			cn := &ast.ColumnName{
				Schema: col.DBName,
				Table:  col.TblName,
				Name:   iColInfo.Name,
			}
			iCol, err := p.Schema().FindColumn(cn)
			if err != nil || iCol == nil {
				funcDepend = false
				break
			}
			if _, ok := gbyCols[iCol]; ok {
				continue
			}
			if wCol, ok := whereDepends[iCol]; ok {
				if _, ok = gbyCols[wCol]; ok {
					continue
				}
			}
			if jCol, ok := joinDepends[iCol]; ok {
				if _, ok = gbyCols[jCol]; ok {
					continue
				}
			}
			funcDepend = false
			break
		}
		if funcDepend {
			return true
		}
	}
	primaryFuncDepend := true
	hasPrimaryField := false
	for _, colInfo := range tblInfo.Columns {
		if !mysql.HasPriKeyFlag(colInfo.Flag) {
			continue
		}
		hasPrimaryField = true
		pCol, err := p.Schema().FindColumn(&ast.ColumnName{
			Schema: col.DBName,
			Table:  col.TblName,
			Name:   colInfo.Name,
		})
		if err != nil {
			primaryFuncDepend = false
			break
		}
		if _, ok := gbyCols[pCol]; ok {
			continue
		}
		if wCol, ok := whereDepends[pCol]; ok {
			if _, ok = gbyCols[wCol]; ok {
				continue
			}
		}
		if jCol, ok := joinDepends[pCol]; ok {
			if _, ok = gbyCols[jCol]; ok {
				continue
			}
		}
		primaryFuncDepend = false
		break
	}
	return primaryFuncDepend && hasPrimaryField
}

// ErrExprLoc is for generate the ErrFieldNotInGroupBy error info
type ErrExprLoc struct {
	Offset int
	Loc    string
}

func checkExprInGroupBy(p LogicalPlan, expr ast.ExprNode, offset int, loc string, gbyCols map[*expression.Column]struct{}, gbyExprs []ast.ExprNode, notInGbyCols map[*expression.Column]ErrExprLoc) {
	if _, ok := expr.(*ast.AggregateFuncExpr); ok {
		return
	}
	if _, ok := expr.(*ast.ColumnNameExpr); !ok {
		for _, gbyExpr := range gbyExprs {
			if reflect.DeepEqual(gbyExpr, expr) {
				return
			}
		}
	}
	// Function `any_value` can be used in aggregation, even `ONLY_FULL_GROUP_BY` is set.
	// See https://dev.mysql.com/doc/refman/5.7/en/miscellaneous-functions.html#function_any-value for details
	if f, ok := expr.(*ast.FuncCallExpr); ok {
		if f.FnName.L == ast.AnyValue {
			return
		}
	}
	colMap := make(map[*expression.Column]struct{}, len(p.Schema().Columns))
	allColFromExprNode(p, expr, colMap)
	for col := range colMap {
		if _, ok := gbyCols[col]; !ok {
			notInGbyCols[col] = ErrExprLoc{Offset: offset, Loc: loc}
		}
	}
}

func (b *PlanBuilder) checkOnlyFullGroupBy(p LogicalPlan, sel *ast.SelectStmt) (err error) {
	if sel.GroupBy != nil {
		err = b.checkOnlyFullGroupByWithGroupClause(p, sel)
	} else {
		err = b.checkOnlyFullGroupByWithOutGroupClause(p, sel.Fields.Fields)
	}
	return err
}

func (b *PlanBuilder) checkOnlyFullGroupByWithGroupClause(p LogicalPlan, sel *ast.SelectStmt) error {
	gbyCols := make(map[*expression.Column]struct{}, len(sel.Fields.Fields))
	gbyExprs := make([]ast.ExprNode, 0, len(sel.Fields.Fields))
	schema := p.Schema()
	for _, byItem := range sel.GroupBy.Items {
		if colExpr, ok := byItem.Expr.(*ast.ColumnNameExpr); ok {
			col, err := schema.FindColumn(colExpr.Name)
			if err != nil || col == nil {
				continue
			}
			gbyCols[col] = struct{}{}
		} else {
			gbyExprs = append(gbyExprs, byItem.Expr)
		}
	}

	notInGbyCols := make(map[*expression.Column]ErrExprLoc, len(sel.Fields.Fields))
	for offset, field := range sel.Fields.Fields {
		if field.Auxiliary {
			continue
		}
		checkExprInGroupBy(p, field.Expr, offset, ErrExprInSelect, gbyCols, gbyExprs, notInGbyCols)
	}

	if sel.OrderBy != nil {
		for offset, item := range sel.OrderBy.Items {
			checkExprInGroupBy(p, item.Expr, offset, ErrExprInOrderBy, gbyCols, gbyExprs, notInGbyCols)
		}
	}
	if len(notInGbyCols) == 0 {
		return nil
	}

	whereDepends := buildWhereFuncDepend(p, sel.Where)
	joinDepends := buildJoinFuncDepend(p, sel.From.TableRefs)
	tblMap := make(map[*model.TableInfo]struct{}, len(notInGbyCols))
	for col, errExprLoc := range notInGbyCols {
		tblInfo := tblInfoFromCol(sel.From.TableRefs, col)
		if tblInfo == nil {
			continue
		}
		if _, ok := tblMap[tblInfo]; ok {
			continue
		}
		if checkColFuncDepend(p, col, tblInfo, gbyCols, whereDepends, joinDepends) {
			tblMap[tblInfo] = struct{}{}
			continue
		}
		switch errExprLoc.Loc {
		case ErrExprInSelect:
			return ErrFieldNotInGroupBy.GenWithStackByArgs(errExprLoc.Offset+1, errExprLoc.Loc, col.DBName.O+"."+col.TblName.O+"."+col.OrigColName.O)
		case ErrExprInOrderBy:
			return ErrFieldNotInGroupBy.GenWithStackByArgs(errExprLoc.Offset+1, errExprLoc.Loc, sel.OrderBy.Items[errExprLoc.Offset].Expr.Text())
		}
		return nil
	}
	return nil
}

func (b *PlanBuilder) checkOnlyFullGroupByWithOutGroupClause(p LogicalPlan, fields []*ast.SelectField) error {
	resolver := colResolverForOnlyFullGroupBy{}
	for idx, field := range fields {
		resolver.exprIdx = idx
		field.Accept(&resolver)
		err := resolver.Check()
		if err != nil {
			return err
		}
	}
	return nil
}

// colResolverForOnlyFullGroupBy visits Expr tree to find out if an Expr tree is an aggregation function.
// If so, find out the first column name that not in an aggregation function.
type colResolverForOnlyFullGroupBy struct {
	firstNonAggCol       *ast.ColumnName
	exprIdx              int
	firstNonAggColIdx    int
	hasAggFuncOrAnyValue bool
}

func (c *colResolverForOnlyFullGroupBy) Enter(node ast.Node) (ast.Node, bool) {
	switch t := node.(type) {
	case *ast.AggregateFuncExpr:
		c.hasAggFuncOrAnyValue = true
		return node, true
	case *ast.FuncCallExpr:
		// enable function `any_value` in aggregation even `ONLY_FULL_GROUP_BY` is set
		if t.FnName.L == ast.AnyValue {
			c.hasAggFuncOrAnyValue = true
			return node, true
		}
	case *ast.ColumnNameExpr:
		if c.firstNonAggCol == nil {
			c.firstNonAggCol, c.firstNonAggColIdx = t.Name, c.exprIdx
		}
		return node, true
	case *ast.SubqueryExpr:
		return node, true
	}
	return node, false
}

func (c *colResolverForOnlyFullGroupBy) Leave(node ast.Node) (ast.Node, bool) {
	return node, true
}

func (c *colResolverForOnlyFullGroupBy) Check() error {
	if c.hasAggFuncOrAnyValue && c.firstNonAggCol != nil {
		return ErrMixOfGroupFuncAndFields.GenWithStackByArgs(c.firstNonAggColIdx+1, c.firstNonAggCol.Name.O)
	}
	return nil
}

type colResolver struct {
	p    LogicalPlan
	cols map[*expression.Column]struct{}
}

func (c *colResolver) Enter(inNode ast.Node) (ast.Node, bool) {
	switch inNode.(type) {
	case *ast.ColumnNameExpr, *ast.SubqueryExpr, *ast.AggregateFuncExpr:
		return inNode, true
	}
	return inNode, false
}

func (c *colResolver) Leave(inNode ast.Node) (ast.Node, bool) {
	switch v := inNode.(type) {
	case *ast.ColumnNameExpr:
		col, err := c.p.Schema().FindColumn(v.Name)
		if err == nil && col != nil {
			c.cols[col] = struct{}{}
		}
	}
	return inNode, true
}

func allColFromExprNode(p LogicalPlan, n ast.Node, cols map[*expression.Column]struct{}) {
	extractor := &colResolver{
		p:    p,
		cols: cols,
	}
	n.Accept(extractor)
}

func (b *PlanBuilder) resolveGbyExprs(ctx context.Context, p LogicalPlan, gby *ast.GroupByClause, fields []*ast.SelectField) (LogicalPlan, []expression.Expression, error) {
	b.curClause = groupByClause
	exprs := make([]expression.Expression, 0, len(gby.Items))
	resolver := &gbyResolver{
		ctx:    b.ctx,
		fields: fields,
		schema: p.Schema(),
	}
	for _, item := range gby.Items {
		resolver.inExpr = false
		retExpr, _ := item.Expr.Accept(resolver)
		if resolver.err != nil {
			return nil, nil, errors.Trace(resolver.err)
		}
		if !resolver.isParam {
			item.Expr = retExpr.(ast.ExprNode)
		}

		itemExpr := retExpr.(ast.ExprNode)
		expr, np, err := b.rewrite(ctx, itemExpr, p, nil, true)
		if err != nil {
			return nil, nil, err
		}

		exprs = append(exprs, expr)
		p = np
	}
	return p, exprs, nil
}

func (b *PlanBuilder) unfoldWildStar(p LogicalPlan, selectFields []*ast.SelectField) (resultList []*ast.SelectField, err error) {
	for i, field := range selectFields {
		if field.WildCard == nil {
			resultList = append(resultList, field)
			continue
		}
		if field.WildCard.Table.L == "" && i > 0 {
			return nil, ErrInvalidWildCard
		}
		dbName := field.WildCard.Schema
		tblName := field.WildCard.Table
		findTblNameInSchema := false
		for _, col := range p.Schema().Columns {
			if (dbName.L == "" || dbName.L == col.DBName.L) &&
				(tblName.L == "" || tblName.L == col.TblName.L) &&
				col.ID != model.ExtraHandleID {
				findTblNameInSchema = true
				colName := &ast.ColumnNameExpr{
					Name: &ast.ColumnName{
						Schema: col.DBName,
						Table:  col.TblName,
						Name:   col.ColName,
					}}
				colName.SetType(col.GetType())
				field := &ast.SelectField{Expr: colName}
				field.SetText(col.ColName.O)
				resultList = append(resultList, field)
			}
		}
		if !findTblNameInSchema {
			return nil, ErrBadTable.GenWithStackByArgs(tblName)
		}
	}
	return resultList, nil
}

func (b *PlanBuilder) pushTableHints(hints []*ast.TableOptimizerHint, nodeType nodeType, currentLevel int) {
	hints = b.hintProcessor.getCurrentStmtHints(hints, nodeType, currentLevel)
	var (
		sortMergeTables, INLJTables, hashJoinTables []hintTableInfo
		indexHintList                               []indexHintInfo
		tiflashTables                               []hintTableInfo
		aggHints                                    aggHintInfo
	)
	for _, hint := range hints {
		switch hint.HintName.L {
		case TiDBMergeJoin, HintSMJ:
			sortMergeTables = append(sortMergeTables, tableNames2HintTableInfo(hint.Tables, b.hintProcessor, nodeType, currentLevel)...)
		case TiDBIndexNestedLoopJoin, HintINLJ:
			INLJTables = append(INLJTables, tableNames2HintTableInfo(hint.Tables, b.hintProcessor, nodeType, currentLevel)...)
		case TiDBHashJoin, HintHJ:
			hashJoinTables = append(hashJoinTables, tableNames2HintTableInfo(hint.Tables, b.hintProcessor, nodeType, currentLevel)...)
		case HintHashAgg:
			aggHints.preferAggType |= preferHashAgg
		case HintStreamAgg:
			aggHints.preferAggType |= preferStreamAgg
		case HintAggToCop:
			aggHints.preferAggToCop = true
		case HintUseIndex:
			if len(hint.Tables) != 0 {
				indexHintList = append(indexHintList, indexHintInfo{
					tblName: hint.Tables[0].TableName,
					indexHint: &ast.IndexHint{
						IndexNames: hint.Indexes,
						HintType:   ast.HintUse,
						HintScope:  ast.HintForScan,
					},
				})
			}
		case HintIgnoreIndex:
			if len(hint.Tables) != 0 {
				indexHintList = append(indexHintList, indexHintInfo{
					tblName: hint.Tables[0].TableName,
					indexHint: &ast.IndexHint{
						IndexNames: hint.Indexes,
						HintType:   ast.HintIgnore,
						HintScope:  ast.HintForScan,
					},
				})
			}
		case HintReadFromStorage:
			if hint.StoreType.L == HintTiFlash {
				tiflashTables = tableNames2HintTableInfo(hint.Tables, b.hintProcessor, nodeType, currentLevel)
			}
		default:
			// ignore hints that not implemented
		}
	}
<<<<<<< HEAD
	if len(sortMergeTables)+len(INLJTables)+len(hashJoinTables)+len(indexHintList)+len(tiflashTables) > 0 || aggHints.preferAggType != 0 || aggHints.preferAggToCop {
		b.tableHintInfo = append(b.tableHintInfo, tableHintInfo{
			sortMergeJoinTables:       sortMergeTables,
			indexNestedLoopJoinTables: INLJTables,
			hashJoinTables:            hashJoinTables,
			indexHintList:             indexHintList,
			flashTables:               tiflashTables,
			aggHints:                  aggHints,
		})
		return true
	}
	return false
=======
	b.tableHintInfo = append(b.tableHintInfo, tableHintInfo{
		sortMergeJoinTables:       sortMergeTables,
		indexNestedLoopJoinTables: INLJTables,
		hashJoinTables:            hashJoinTables,
		indexHintList:             indexHintList,
		aggHints:                  aggHints,
	})
>>>>>>> 7c776be8
}

func (b *PlanBuilder) popTableHints() {
	hintInfo := b.tableHintInfo[len(b.tableHintInfo)-1]
	b.appendUnmatchedJoinHintWarning(HintINLJ, TiDBIndexNestedLoopJoin, hintInfo.indexNestedLoopJoinTables)
	b.appendUnmatchedJoinHintWarning(HintSMJ, TiDBMergeJoin, hintInfo.sortMergeJoinTables)
	b.appendUnmatchedJoinHintWarning(HintHJ, TiDBHashJoin, hintInfo.hashJoinTables)
	b.tableHintInfo = b.tableHintInfo[:len(b.tableHintInfo)-1]
}

func (b *PlanBuilder) appendUnmatchedJoinHintWarning(joinType string, joinTypeAlias string, hintTables []hintTableInfo) {
	unMatchedTables := extractUnmatchedTables(hintTables)
	if len(unMatchedTables) == 0 {
		return
	}
	errMsg := fmt.Sprintf("There are no matching table names for (%s) in optimizer hint %s or %s. Maybe you can use the table alias name",
		strings.Join(unMatchedTables, ", "), restore2JoinHint(joinType, hintTables), restore2JoinHint(joinTypeAlias, hintTables))
	b.ctx.GetSessionVars().StmtCtx.AppendWarning(ErrInternal.GenWithStack(errMsg))
}

// TableHints returns the *tableHintInfo of PlanBuilder.
func (b *PlanBuilder) TableHints() *tableHintInfo {
	if len(b.tableHintInfo) == 0 {
		return nil
	}
	return &(b.tableHintInfo[len(b.tableHintInfo)-1])
}

func (b *PlanBuilder) buildSelect(ctx context.Context, sel *ast.SelectStmt) (p LogicalPlan, err error) {
	b.pushSelectOffset(sel.QueryBlockOffset)
	b.pushTableHints(sel.TableHints, typeSelect, sel.QueryBlockOffset)
	defer func() {
		b.popSelectOffset()
		// table hints are only visible in the current SELECT statement.
		b.popTableHints()
	}()

	if sel.SelectStmtOpts != nil {
		origin := b.inStraightJoin
		b.inStraightJoin = sel.SelectStmtOpts.StraightJoin
		defer func() { b.inStraightJoin = origin }()
	}

	var (
		aggFuncs                      []*ast.AggregateFuncExpr
		havingMap, orderMap, totalMap map[*ast.AggregateFuncExpr]int
		windowAggMap                  map[*ast.AggregateFuncExpr]int
		gbyCols                       []expression.Expression
	)

	if sel.From != nil {
		p, err = b.buildResultSetNode(ctx, sel.From.TableRefs)
		if err != nil {
			return nil, err
		}
	} else {
		p = b.buildTableDual()
	}

	originalFields := sel.Fields.Fields
	sel.Fields.Fields, err = b.unfoldWildStar(p, sel.Fields.Fields)
	if err != nil {
		return nil, err
	}

	if sel.GroupBy != nil {
		p, gbyCols, err = b.resolveGbyExprs(ctx, p, sel.GroupBy, sel.Fields.Fields)
		if err != nil {
			return nil, err
		}
	}

	if b.ctx.GetSessionVars().SQLMode.HasOnlyFullGroupBy() && sel.From != nil {
		err = b.checkOnlyFullGroupBy(p, sel)
		if err != nil {
			return nil, err
		}
	}

	hasWindowFuncField := b.detectSelectWindow(sel)
	if hasWindowFuncField {
		windowAggMap, err = b.resolveWindowFunction(sel, p)
		if err != nil {
			return nil, err
		}
	}
	// We must resolve having and order by clause before build projection,
	// because when the query is "select a+1 as b from t having sum(b) < 0", we must replace sum(b) to sum(a+1),
	// which only can be done before building projection and extracting Agg functions.
	havingMap, orderMap, err = b.resolveHavingAndOrderBy(sel, p)
	if err != nil {
		return nil, err
	}

	if sel.Where != nil {
		p, err = b.buildSelection(ctx, p, sel.Where, nil)
		if err != nil {
			return nil, err
		}
	}

	if sel.LockTp != ast.SelectLockNone {
		p = b.buildSelectLock(p, sel.LockTp)
	}
	b.handleHelper.popMap()
	b.handleHelper.pushMap(nil)

	hasAgg := b.detectSelectAgg(sel)
	if hasAgg {
		aggFuncs, totalMap = b.extractAggFuncs(sel.Fields.Fields)
		var aggIndexMap map[int]int
		p, aggIndexMap, err = b.buildAggregation(ctx, p, aggFuncs, gbyCols)
		if err != nil {
			return nil, err
		}
		for k, v := range totalMap {
			totalMap[k] = aggIndexMap[v]
		}
	}

	var oldLen int
	// According to https://dev.mysql.com/doc/refman/8.0/en/window-functions-usage.html,
	// we can only process window functions after having clause, so `considerWindow` is false now.
	p, oldLen, err = b.buildProjection(ctx, p, sel.Fields.Fields, totalMap, nil, false)
	if err != nil {
		return nil, err
	}

	if sel.Having != nil {
		b.curClause = havingClause
		p, err = b.buildSelection(ctx, p, sel.Having.Expr, havingMap)
		if err != nil {
			return nil, err
		}
	}

	b.windowSpecs, err = buildWindowSpecs(sel.WindowSpecs)
	if err != nil {
		return nil, err
	}

	var windowMapper map[*ast.WindowFuncExpr]int
	if hasWindowFuncField {
		windowFuncs := extractWindowFuncs(sel.Fields.Fields)
		// we need to check the func args first before we check the window spec
		err := b.checkWindowFuncArgs(ctx, p, windowFuncs, windowAggMap)
		if err != nil {
			return nil, err
		}
		groupedFuncs, err := b.groupWindowFuncs(windowFuncs)
		if err != nil {
			return nil, err
		}
		p, windowMapper, err = b.buildWindowFunctions(ctx, p, groupedFuncs, windowAggMap)
		if err != nil {
			return nil, err
		}
		// Now we build the window function fields.
		p, oldLen, err = b.buildProjection(ctx, p, sel.Fields.Fields, windowAggMap, windowMapper, true)
		if err != nil {
			return nil, err
		}
	}

	if sel.Distinct {
		p, err = b.buildDistinct(p, oldLen)
		if err != nil {
			return nil, err
		}
	}

	if sel.OrderBy != nil {
		p, err = b.buildSort(ctx, p, sel.OrderBy.Items, orderMap, windowMapper)
		if err != nil {
			return nil, err
		}
	}

	if sel.Limit != nil {
		p, err = b.buildLimit(p, sel.Limit)
		if err != nil {
			return nil, err
		}
	}

	sel.Fields.Fields = originalFields
	if oldLen != p.Schema().Len() {
		proj := LogicalProjection{Exprs: expression.Column2Exprs(p.Schema().Columns[:oldLen])}.Init(b.ctx, b.getSelectOffset())
		proj.SetChildren(p)
		schema := expression.NewSchema(p.Schema().Clone().Columns[:oldLen]...)
		for _, col := range schema.Columns {
			col.UniqueID = b.ctx.GetSessionVars().AllocPlanColumnID()
		}
		proj.SetSchema(schema)
		return proj, nil
	}

	return p, nil
}

func (b *PlanBuilder) buildTableDual() *LogicalTableDual {
	b.handleHelper.pushMap(nil)
	return LogicalTableDual{RowCount: 1}.Init(b.ctx, b.getSelectOffset())
}

func (ds *DataSource) newExtraHandleSchemaCol() *expression.Column {
	return &expression.Column{
		DBName:   ds.DBName,
		TblName:  ds.tableInfo.Name,
		ColName:  model.ExtraHandleName,
		RetType:  types.NewFieldType(mysql.TypeLonglong),
		UniqueID: ds.ctx.GetSessionVars().AllocPlanColumnID(),
		ID:       model.ExtraHandleID,
	}
}

// getStatsTable gets statistics information for a table specified by "tableID".
// A pseudo statistics table is returned in any of the following scenario:
// 1. tidb-server started and statistics handle has not been initialized.
// 2. table row count from statistics is zero.
// 3. statistics is outdated.
func getStatsTable(ctx sessionctx.Context, tblInfo *model.TableInfo, pid int64) *statistics.Table {
	statsHandle := domain.GetDomain(ctx).StatsHandle()

	// 1. tidb-server started and statistics handle has not been initialized.
	if statsHandle == nil {
		return statistics.PseudoTable(tblInfo)
	}

	var statsTbl *statistics.Table
	if pid != tblInfo.ID {
		statsTbl = statsHandle.GetPartitionStats(tblInfo, pid)
	} else {
		statsTbl = statsHandle.GetTableStats(tblInfo)
	}

	// 2. table row count from statistics is zero.
	if statsTbl.Count == 0 {
		return statistics.PseudoTable(tblInfo)
	}

	// 3. statistics is outdated.
	if statsTbl.IsOutdated() {
		tbl := *statsTbl
		tbl.Pseudo = true
		statsTbl = &tbl
		metrics.PseudoEstimation.Inc()
	}
	return statsTbl
}

func (b *PlanBuilder) buildDataSource(ctx context.Context, tn *ast.TableName, asName *model.CIStr) (LogicalPlan, error) {
	dbName := tn.Schema
	if dbName.L == "" {
		dbName = model.NewCIStr(b.ctx.GetSessionVars().CurrentDB)
	}

	tbl, err := b.is.TableByName(dbName, tn.Name)
	if err != nil {
		return nil, err
	}

	tableInfo := tbl.Meta()
	var authErr error
	if b.ctx.GetSessionVars().User != nil {
		authErr = ErrTableaccessDenied.GenWithStackByArgs("SELECT", b.ctx.GetSessionVars().User.Username, b.ctx.GetSessionVars().User.Hostname, tableInfo.Name.L)
	}
	b.visitInfo = appendVisitInfo(b.visitInfo, mysql.SelectPriv, dbName.L, tableInfo.Name.L, "", authErr)

	if tableInfo.IsView() {
		return b.BuildDataSourceFromView(ctx, dbName, tableInfo)
	}

	if tableInfo.GetPartitionInfo() != nil {
		b.optFlag = b.optFlag | flagPartitionProcessor
		// check partition by name.
		for _, name := range tn.PartitionNames {
			_, err = tables.FindPartitionByName(tableInfo, name.L)
			if err != nil {
				return nil, err
			}
		}
	} else if len(tn.PartitionNames) != 0 {
		return nil, ErrPartitionClauseOnNonpartitioned
	}

	tblName := *asName
	if tblName.L == "" {
		tblName = tn.Name
	}
	possiblePaths, err := b.getPossibleAccessPaths(tn.IndexHints, tableInfo, tblName)
	if err != nil {
		return nil, err
	}

	var columns []*table.Column
	if b.inUpdateStmt {
		// create table t(a int, b int).
		// Imagine that, There are 2 TiDB instances in the cluster, name A, B. We add a column `c` to table t in the TiDB cluster.
		// One of the TiDB, A, the column type in its infoschema is changed to public. And in the other TiDB, the column type is
		// still StateWriteReorganization.
		// TiDB A: insert into t values(1, 2, 3);
		// TiDB B: update t set a = 2 where b = 2;
		// If we use tbl.Cols() here, the update statement, will ignore the col `c`, and the data `3` will lost.
		columns = tbl.WritableCols()
	} else {
		columns = tbl.Cols()
	}
	var statisticTable *statistics.Table
	if _, ok := tbl.(table.PartitionedTable); !ok {
		statisticTable = getStatsTable(b.ctx, tbl.Meta(), tbl.Meta().ID)
	}

	ds := DataSource{
		DBName:              dbName,
		TableAsName:         asName,
		table:               tbl,
		tableInfo:           tableInfo,
		statisticTable:      statisticTable,
		indexHints:          tn.IndexHints,
		possibleAccessPaths: possiblePaths,
		Columns:             make([]*model.ColumnInfo, 0, len(columns)),
		partitionNames:      tn.PartitionNames,
		TblCols:             make([]*expression.Column, 0, len(columns)),
	}.Init(b.ctx, b.getSelectOffset())

	var handleCol *expression.Column
	schema := expression.NewSchema(make([]*expression.Column, 0, len(columns))...)
	for _, col := range columns {
		ds.Columns = append(ds.Columns, col.ToInfo())
		newCol := &expression.Column{
			UniqueID:    b.ctx.GetSessionVars().AllocPlanColumnID(),
			DBName:      dbName,
			TblName:     tableInfo.Name,
			ColName:     col.Name,
			OrigColName: col.Name,
			ID:          col.ID,
			RetType:     &col.FieldType,
		}

		if tableInfo.PKIsHandle && mysql.HasPriKeyFlag(col.Flag) {
			handleCol = newCol
		}
		schema.Append(newCol)
		ds.TblCols = append(ds.TblCols, newCol)
	}
	// We append an extra handle column to the schema when "ds" is not a memory
	// table e.g. table in the "INFORMATION_SCHEMA" database, and the handle
	// column is not the primary key of "ds".
	isMemDB := infoschema.IsMemoryDB(ds.DBName.L)
	if !isMemDB && handleCol == nil {
		ds.Columns = append(ds.Columns, model.NewExtraHandleColInfo())
		handleCol = ds.newExtraHandleSchemaCol()
		schema.Append(handleCol)
		ds.TblCols = append(ds.TblCols, handleCol)
	}
	if handleCol != nil {
		ds.handleCol = handleCol
		handleMap := make(map[int64][]*expression.Column)
		handleMap[tableInfo.ID] = []*expression.Column{handleCol}
		b.handleHelper.pushMap(handleMap)
	} else {
		b.handleHelper.pushMap(nil)
	}
	ds.SetSchema(schema)
	ds.setPreferredStoreType(b.TableHints())

	// Init fullIdxCols, fullIdxColLens for accessPaths.
	for _, path := range ds.possibleAccessPaths {
		if !path.isTablePath {
			path.fullIdxCols, path.fullIdxColLens = expression.IndexInfo2Cols(ds.schema.Columns, path.index)
		}
	}

	var result LogicalPlan = ds

	// If this SQL is executed in a non-readonly transaction, we need a
	// "UnionScan" operator to read the modifications of former SQLs, which is
	// buffered in tidb-server memory.
	txn, err := b.ctx.Txn(false)
	if err != nil {
		return nil, err
	}
	if txn.Valid() && !txn.IsReadOnly() && !isMemDB {
		us := LogicalUnionScan{handleCol: handleCol}.Init(b.ctx, b.getSelectOffset())
		us.SetChildren(ds)
		result = us
	}

	// If this table contains any virtual generated columns, we need a
	// "Projection" to calculate these columns.
	proj, err := b.projectVirtualColumns(ctx, ds, columns)
	if err != nil {
		return nil, err
	}

	if proj != nil {
		proj.SetChildren(result)
		result = proj
	}
	return result, nil
}

// BuildDataSourceFromView is used to build LogicalPlan from view
func (b *PlanBuilder) BuildDataSourceFromView(ctx context.Context, dbName model.CIStr, tableInfo *model.TableInfo) (LogicalPlan, error) {
	charset, collation := b.ctx.GetSessionVars().GetCharsetInfo()
	viewParser := parser.New()
	viewParser.EnableWindowFunc(b.ctx.GetSessionVars().EnableWindowFunction)
	selectNode, err := viewParser.ParseOneStmt(tableInfo.View.SelectStmt, charset, collation)
	if err != nil {
		return nil, err
	}
	originalVisitInfo := b.visitInfo
	b.visitInfo = make([]visitInfo, 0)
	selectLogicalPlan, err := b.Build(ctx, selectNode)
	if err != nil {
		return nil, err
	}

	if tableInfo.View.Security == model.SecurityDefiner {
		if pm := privilege.GetPrivilegeManager(b.ctx); pm != nil {
			for _, v := range b.visitInfo {
				if !pm.RequestVerificationWithUser(v.db, v.table, v.column, v.privilege, tableInfo.View.Definer) {
					return nil, ErrViewInvalid.GenWithStackByArgs(dbName.O, tableInfo.Name.O)
				}
			}
		}
		b.visitInfo = b.visitInfo[:0]
	}
	b.visitInfo = append(originalVisitInfo, b.visitInfo...)

	if b.ctx.GetSessionVars().StmtCtx.InExplainStmt {
		b.visitInfo = appendVisitInfo(b.visitInfo, mysql.ShowViewPriv, dbName.L, tableInfo.Name.L, "", ErrViewNoExplain)
	}

	projSchema := expression.NewSchema(make([]*expression.Column, 0, len(tableInfo.View.Cols))...)
	projExprs := make([]expression.Expression, 0, len(tableInfo.View.Cols))
	for i := range tableInfo.View.Cols {
		col := selectLogicalPlan.Schema().FindColumnByName(tableInfo.View.Cols[i].L)
		if col == nil {
			return nil, ErrViewInvalid.GenWithStackByArgs(dbName.O, tableInfo.Name.O)
		}
		projSchema.Append(&expression.Column{
			UniqueID:    b.ctx.GetSessionVars().AllocPlanColumnID(),
			TblName:     col.TblName,
			OrigTblName: col.OrigTblName,
			ColName:     tableInfo.Cols()[i].Name,
			OrigColName: tableInfo.View.Cols[i],
			DBName:      col.DBName,
			RetType:     col.GetType(),
		})
		projExprs = append(projExprs, col)
	}

	projUponView := LogicalProjection{Exprs: projExprs}.Init(b.ctx, b.getSelectOffset())
	projUponView.SetChildren(selectLogicalPlan.(LogicalPlan))
	projUponView.SetSchema(projSchema)
	return projUponView, nil
}

// projectVirtualColumns is only for DataSource. If some table has virtual generated columns,
// we add a projection on the original DataSource, and calculate those columns in the projection
// so that plans above it can reference generated columns by their name.
func (b *PlanBuilder) projectVirtualColumns(ctx context.Context, ds *DataSource, columns []*table.Column) (*LogicalProjection, error) {
	hasVirtualGeneratedColumn := false
	for _, column := range columns {
		if column.IsGenerated() && !column.GeneratedStored {
			hasVirtualGeneratedColumn = true
			break
		}
	}
	if !hasVirtualGeneratedColumn {
		return nil, nil
	}
	proj := LogicalProjection{
		Exprs:            make([]expression.Expression, 0, len(columns)),
		calculateGenCols: true,
	}.Init(b.ctx, b.getSelectOffset())

	for i, colExpr := range ds.Schema().Columns {
		var exprIsGen = false
		var expr expression.Expression
		if i < len(columns) {
			if columns[i].IsGenerated() && !columns[i].GeneratedStored {
				var err error
				expr, _, err = b.rewrite(ctx, columns[i].GeneratedExpr, ds, nil, true)
				if err != nil {
					return nil, err
				}
				// Because the expression might return different type from
				// the generated column, we should wrap a CAST on the result.
				expr = expression.BuildCastFunction(b.ctx, expr, colExpr.GetType())
				exprIsGen = true
			}
		}
		if !exprIsGen {
			expr = colExpr
		}
		proj.Exprs = append(proj.Exprs, expr)
	}

	// Re-iterate expressions to handle those virtual generated columns that refers to the other generated columns, for
	// example, given:
	//  column a, column b as (a * 2), column c as (b + 1)
	// we'll get:
	//  column a, column b as (a * 2), column c as ((a * 2) + 1)
	// A generated column definition can refer to only generated columns occurring earlier in the table definition, so
	// it's safe to iterate in index-ascending order.
	for i, expr := range proj.Exprs {
		proj.Exprs[i] = expression.ColumnSubstitute(expr, ds.Schema(), proj.Exprs)
	}

	proj.SetSchema(ds.Schema().Clone())
	for _, cols := range b.handleHelper.tailMap() {
		cols[0] = proj.schema.RetrieveColumn(cols[0])
	}
	return proj, nil
}

// buildApplyWithJoinType builds apply plan with outerPlan and innerPlan, which apply join with particular join type for
// every row from outerPlan and the whole innerPlan.
func (b *PlanBuilder) buildApplyWithJoinType(outerPlan, innerPlan LogicalPlan, tp JoinType) LogicalPlan {
	b.optFlag = b.optFlag | flagPredicatePushDown | flagBuildKeyInfo | flagDecorrelate
	ap := LogicalApply{LogicalJoin: LogicalJoin{JoinType: tp}}.Init(b.ctx, b.getSelectOffset())
	ap.SetChildren(outerPlan, innerPlan)
	ap.SetSchema(expression.MergeSchema(outerPlan.Schema(), innerPlan.Schema()))
	for i := outerPlan.Schema().Len(); i < ap.Schema().Len(); i++ {
		ap.schema.Columns[i].IsReferenced = true
	}
	return ap
}

// buildSemiApply builds apply plan with outerPlan and innerPlan, which apply semi-join for every row from outerPlan and the whole innerPlan.
func (b *PlanBuilder) buildSemiApply(outerPlan, innerPlan LogicalPlan, condition []expression.Expression, asScalar, not bool) (LogicalPlan, error) {
	b.optFlag = b.optFlag | flagPredicatePushDown | flagBuildKeyInfo | flagDecorrelate

	join, err := b.buildSemiJoin(outerPlan, innerPlan, condition, asScalar, not)
	if err != nil {
		return nil, err
	}

	ap := &LogicalApply{LogicalJoin: *join}
	ap.tp = TypeApply
	ap.self = ap
	return ap, nil
}

func (b *PlanBuilder) buildMaxOneRow(p LogicalPlan) LogicalPlan {
	maxOneRow := LogicalMaxOneRow{}.Init(b.ctx, b.getSelectOffset())
	maxOneRow.SetChildren(p)
	return maxOneRow
}

func (b *PlanBuilder) buildSemiJoin(outerPlan, innerPlan LogicalPlan, onCondition []expression.Expression, asScalar bool, not bool) (*LogicalJoin, error) {
	joinPlan := LogicalJoin{}.Init(b.ctx, b.getSelectOffset())
	for i, expr := range onCondition {
		onCondition[i] = expr.Decorrelate(outerPlan.Schema())
	}
	joinPlan.SetChildren(outerPlan, innerPlan)
	joinPlan.attachOnConds(onCondition)
	if asScalar {
		newSchema := outerPlan.Schema().Clone()
		newSchema.Append(&expression.Column{
			ColName:      model.NewCIStr(fmt.Sprintf("%d_aux_0", joinPlan.id)),
			RetType:      types.NewFieldType(mysql.TypeTiny),
			IsReferenced: true,
			UniqueID:     b.ctx.GetSessionVars().AllocPlanColumnID(),
		})
		joinPlan.SetSchema(newSchema)
		if not {
			joinPlan.JoinType = AntiLeftOuterSemiJoin
		} else {
			joinPlan.JoinType = LeftOuterSemiJoin
		}
	} else {
		joinPlan.SetSchema(outerPlan.Schema().Clone())
		if not {
			joinPlan.JoinType = AntiSemiJoin
		} else {
			joinPlan.JoinType = SemiJoin
		}
	}
	// Apply forces to choose hash join currently, so don't worry the hints will take effect if the semi join is in one apply.
	if b.TableHints() != nil {
		outerAlias := extractTableAlias(outerPlan)
		innerAlias := extractTableAlias(innerPlan)
		if b.TableHints().ifPreferMergeJoin(outerAlias, innerAlias) {
			joinPlan.preferJoinType |= preferMergeJoin
		}
		if b.TableHints().ifPreferHashJoin(outerAlias, innerAlias) {
			joinPlan.preferJoinType |= preferHashJoin
		}
		if b.TableHints().ifPreferINLJ(innerAlias) {
			joinPlan.preferJoinType = preferRightAsIndexInner
		}
		// If there're multiple join hints, they're conflict.
		if bits.OnesCount(joinPlan.preferJoinType) > 1 {
			return nil, errors.New("Join hints are conflict, you can only specify one type of join")
		}
	}
	return joinPlan, nil
}

func getTableOffset(schema *expression.Schema, handleCol *expression.Column) (int, error) {
	for i, col := range schema.Columns {
		if col.DBName.L == handleCol.DBName.L && col.TblName.L == handleCol.TblName.L {
			return i, nil
		}
	}
	return -1, errors.Errorf("Couldn't get column information when do update/delete")
}

// TblColPosInfo represents an mapper from column index to handle index.
type TblColPosInfo struct {
	TblID int64
	// Start and End represent the ordinal range [Start, End) of the consecutive columns.
	Start, End int
	// HandleOrdinal represents the ordinal of the handle column.
	HandleOrdinal int
}

// TblColPosInfoSlice attaches the methods of sort.Interface to []TblColPosInfos sorting in increasing order.
type TblColPosInfoSlice []TblColPosInfo

// Len implements sort.Interface#Len.
func (c TblColPosInfoSlice) Len() int {
	return len(c)
}

// Swap implements sort.Interface#Swap.
func (c TblColPosInfoSlice) Swap(i, j int) {
	c[i], c[j] = c[j], c[i]
}

// Less implements sort.Interface#Less.
func (c TblColPosInfoSlice) Less(i, j int) bool {
	return c[i].Start < c[j].Start
}

// FindHandle finds the ordinal of the corresponding handle column.
func (c TblColPosInfoSlice) FindHandle(colOrdinal int) (int, bool) {
	if len(c) == 0 {
		return 0, false
	}
	// find the smallest index of the range that its start great than colOrdinal.
	// @see https://godoc.org/sort#Search
	rangeBehindOrdinal := sort.Search(len(c), func(i int) bool { return c[i].Start > colOrdinal })
	if rangeBehindOrdinal == 0 {
		return 0, false
	}
	return c[rangeBehindOrdinal-1].HandleOrdinal, true
}

// buildColumns2Handle builds columns to handle mapping.
func buildColumns2Handle(
	schema *expression.Schema,
	tblID2Handle map[int64][]*expression.Column,
	tblID2Table map[int64]table.Table,
	onlyWritableCol bool,
) (TblColPosInfoSlice, error) {
	var cols2Handles TblColPosInfoSlice
	for tblID, handleCols := range tblID2Handle {
		tbl := tblID2Table[tblID]
		var tblLen int
		if onlyWritableCol {
			tblLen = len(tbl.WritableCols())
		} else {
			tblLen = len(tbl.Cols())
		}
		for _, handleCol := range handleCols {
			offset, err := getTableOffset(schema, handleCol)
			if err != nil {
				return nil, err
			}
			end := offset + tblLen
			cols2Handles = append(cols2Handles, TblColPosInfo{tblID, offset, end, handleCol.Index})
		}
	}
	sort.Sort(cols2Handles)
	return cols2Handles, nil
}

func (b *PlanBuilder) buildUpdate(ctx context.Context, update *ast.UpdateStmt) (Plan, error) {
	b.pushSelectOffset(0)
	b.pushTableHints(update.TableHints, typeUpdate, 0)
	defer func() {
		b.popSelectOffset()
		// table hints are only visible in the current UPDATE statement.
		b.popTableHints()
	}()

	// update subquery table should be forbidden
	var asNameList []string
	asNameList = extractTableSourceAsNames(update.TableRefs.TableRefs, asNameList, true)
	for _, asName := range asNameList {
		for _, assign := range update.List {
			if assign.Column.Table.L == asName {
				return nil, ErrNonUpdatableTable.GenWithStackByArgs(asName, "UPDATE")
			}
		}
	}

	b.inUpdateStmt = true

	p, err := b.buildResultSetNode(ctx, update.TableRefs.TableRefs)
	if err != nil {
		return nil, err
	}

	var tableList []*ast.TableName
	tableList = extractTableList(update.TableRefs.TableRefs, tableList, false)
	for _, t := range tableList {
		dbName := t.Schema.L
		if dbName == "" {
			dbName = b.ctx.GetSessionVars().CurrentDB
		}
		if t.TableInfo.IsView() {
			return nil, errors.Errorf("update view %s is not supported now.", t.Name.O)
		}
		b.visitInfo = appendVisitInfo(b.visitInfo, mysql.SelectPriv, dbName, t.Name.L, "", nil)
	}

	oldSchemaLen := p.Schema().Len()
	if update.Where != nil {
		p, err = b.buildSelection(ctx, p, update.Where, nil)
		if err != nil {
			return nil, err
		}
	}
	// TODO: expression rewriter should not change the output columns. We should cut the columns here.
	if p.Schema().Len() != oldSchemaLen {
		proj := LogicalProjection{Exprs: expression.Column2Exprs(p.Schema().Columns[:oldSchemaLen])}.Init(b.ctx, b.getSelectOffset())
		proj.SetSchema(expression.NewSchema(make([]*expression.Column, oldSchemaLen)...))
		copy(proj.schema.Columns, p.Schema().Columns[:oldSchemaLen])
		proj.SetChildren(p)
		p = proj
	}
	if update.Order != nil {
		p, err = b.buildSort(ctx, p, update.Order.Items, nil, nil)
		if err != nil {
			return nil, err
		}
	}
	if update.Limit != nil {
		p, err = b.buildLimit(p, update.Limit)
		if err != nil {
			return nil, err
		}
	}

	var updateTableList []*ast.TableName
	updateTableList = extractTableList(update.TableRefs.TableRefs, updateTableList, true)
	orderedList, np, allAssignmentsAreConstant, err := b.buildUpdateLists(ctx, updateTableList, update.List, p)
	if err != nil {
		return nil, err
	}
	p = np

	updt := Update{
		OrderedList:               orderedList,
		AllAssignmentsAreConstant: allAssignmentsAreConstant,
	}.Init(b.ctx)
	// We cannot apply projection elimination when building the subplan, because
	// columns in orderedList cannot be resolved.
	updt.SelectPlan, err = DoOptimize(ctx, b.optFlag&^flagEliminateProjection, p)
	if err != nil {
		return nil, err
	}
	err = updt.ResolveIndices()
	if err != nil {
		return nil, err
	}
	tblID2Handle, err := resolveIndicesForTblID2Handle(b.handleHelper.tailMap(), updt.SelectPlan.Schema())
	if err != nil {
		return nil, err
	}
	tblID2table := make(map[int64]table.Table)
	for id := range tblID2Handle {
		tblID2table[id], _ = b.is.TableByID(id)
	}
	updt.TblColPosInfos, err = buildColumns2Handle(updt.SelectPlan.Schema(), tblID2Handle, tblID2table, true)
	return updt, err
}

func (b *PlanBuilder) buildUpdateLists(
	ctx context.Context,
	tableList []*ast.TableName,
	list []*ast.Assignment,
	p LogicalPlan,
) (newList []*expression.Assignment,
	po LogicalPlan,
	allAssignmentsAreConstant bool,
	error error,
) {
	b.curClause = fieldList
	modifyColumns := make(map[string]struct{}, p.Schema().Len()) // Which columns are in set list.
	for _, assign := range list {
		col, _, err := p.findColumn(assign.Column)
		if err != nil {
			return nil, nil, false, err
		}
		columnFullName := fmt.Sprintf("%s.%s.%s", col.DBName.L, col.TblName.L, col.ColName.L)
		modifyColumns[columnFullName] = struct{}{}
	}

	// If columns in set list contains generated columns, raise error.
	// And, fill virtualAssignments here; that's for generated columns.
	virtualAssignments := make([]*ast.Assignment, 0)
	tableAsName := make(map[*model.TableInfo][]*model.CIStr)
	extractTableAsNameForUpdate(p, tableAsName)

	for _, tn := range tableList {
		tableInfo := tn.TableInfo
		tableVal, found := b.is.TableByID(tableInfo.ID)
		if !found {
			return nil, nil, false, infoschema.ErrTableNotExists.GenWithStackByArgs(tn.DBInfo.Name.O, tableInfo.Name.O)
		}
		for i, colInfo := range tableInfo.Columns {
			if !colInfo.IsGenerated() {
				continue
			}
			columnFullName := fmt.Sprintf("%s.%s.%s", tn.Schema.L, tn.Name.L, colInfo.Name.L)
			if _, ok := modifyColumns[columnFullName]; ok {
				return nil, nil, false, ErrBadGeneratedColumn.GenWithStackByArgs(colInfo.Name.O, tableInfo.Name.O)
			}
			for _, asName := range tableAsName[tableInfo] {
				virtualAssignments = append(virtualAssignments, &ast.Assignment{
					Column: &ast.ColumnName{Table: *asName, Name: colInfo.Name},
					Expr:   tableVal.Cols()[i].GeneratedExpr,
				})
			}
		}
	}

	allAssignmentsAreConstant = true
	newList = make([]*expression.Assignment, 0, p.Schema().Len())
	allAssignments := append(list, virtualAssignments...)
	for i, assign := range allAssignments {
		col, _, err := p.findColumn(assign.Column)
		if err != nil {
			return nil, nil, false, err
		}
		var newExpr expression.Expression
		var np LogicalPlan
		if i < len(list) {
			newExpr, np, err = b.rewrite(ctx, assign.Expr, p, nil, false)
		} else {
			// rewrite with generation expression
			rewritePreprocess := func(expr ast.Node) ast.Node {
				switch x := expr.(type) {
				case *ast.ColumnName:
					return &ast.ColumnName{
						Schema: assign.Column.Schema,
						Table:  assign.Column.Table,
						Name:   x.Name,
					}
				default:
					return expr
				}
			}
			newExpr, np, err = b.rewriteWithPreprocess(ctx, assign.Expr, p, nil, nil, false, rewritePreprocess)
		}
		if err != nil {
			return nil, nil, false, err
		}
		newExpr = expression.BuildCastFunction(b.ctx, newExpr, col.GetType())
		if _, isConst := newExpr.(*expression.Constant); !isConst {
			allAssignmentsAreConstant = false
		}
		p = np
		newList = append(newList, &expression.Assignment{Col: col, Expr: newExpr})
	}

	tblDbMap := make(map[string]string, len(tableList))
	for _, tbl := range tableList {
		tblDbMap[tbl.Name.L] = tbl.DBInfo.Name.L
	}
	for _, assign := range newList {
		col := assign.Col

		dbName := col.DBName.L
		// To solve issue#10028, we need to get database name by the table alias name.
		if dbNameTmp, ok := tblDbMap[col.TblName.L]; ok {
			dbName = dbNameTmp
		}
		if dbName == "" {
			dbName = b.ctx.GetSessionVars().CurrentDB
		}
		b.visitInfo = appendVisitInfo(b.visitInfo, mysql.UpdatePriv, dbName, col.OrigTblName.L, "", nil)
	}
	return newList, p, allAssignmentsAreConstant, nil
}

// extractTableAsNameForUpdate extracts tables' alias names for update.
func extractTableAsNameForUpdate(p LogicalPlan, asNames map[*model.TableInfo][]*model.CIStr) {
	switch x := p.(type) {
	case *DataSource:
		alias := extractTableAlias(p)
		if alias != nil {
			if _, ok := asNames[x.tableInfo]; !ok {
				asNames[x.tableInfo] = make([]*model.CIStr, 0, 1)
			}
			asNames[x.tableInfo] = append(asNames[x.tableInfo], &alias.name)
		}
	case *LogicalProjection:
		if !x.calculateGenCols {
			return
		}

		ds, isDS := x.Children()[0].(*DataSource)
		if !isDS {
			// try to extract the DataSource below a LogicalUnionScan.
			if us, isUS := x.Children()[0].(*LogicalUnionScan); isUS {
				ds, isDS = us.Children()[0].(*DataSource)
			}
		}
		if !isDS {
			return
		}

		alias := extractTableAlias(x)
		if alias != nil {
			if _, ok := asNames[ds.tableInfo]; !ok {
				asNames[ds.tableInfo] = make([]*model.CIStr, 0, 1)
			}
			asNames[ds.tableInfo] = append(asNames[ds.tableInfo], &alias.name)
		}
	default:
		for _, child := range p.Children() {
			extractTableAsNameForUpdate(child, asNames)
		}
	}
}

func (b *PlanBuilder) buildDelete(ctx context.Context, delete *ast.DeleteStmt) (Plan, error) {
	b.pushSelectOffset(0)
	b.pushTableHints(delete.TableHints, typeDelete, 0)
	defer func() {
		b.popSelectOffset()
		// table hints are only visible in the current DELETE statement.
		b.popTableHints()
	}()

	p, err := b.buildResultSetNode(ctx, delete.TableRefs.TableRefs)
	if err != nil {
		return nil, err
	}
	oldSchema := p.Schema()
	oldLen := oldSchema.Len()

	if delete.Where != nil {
		p, err = b.buildSelection(ctx, p, delete.Where, nil)
		if err != nil {
			return nil, err
		}
	}

	if delete.Order != nil {
		p, err = b.buildSort(ctx, p, delete.Order.Items, nil, nil)
		if err != nil {
			return nil, err
		}
	}

	if delete.Limit != nil {
		p, err = b.buildLimit(p, delete.Limit)
		if err != nil {
			return nil, err
		}
	}

	// Add a projection for the following case, otherwise the final schema will be the schema of the join.
	// delete from t where a in (select ...) or b in (select ...)
	if !delete.IsMultiTable && oldLen != p.Schema().Len() {
		proj := LogicalProjection{Exprs: expression.Column2Exprs(p.Schema().Columns[:oldLen])}.Init(b.ctx, b.getSelectOffset())
		proj.SetChildren(p)
		proj.SetSchema(oldSchema.Clone())
		p = proj
	}

	del := Delete{
		IsMultiTable: delete.IsMultiTable,
	}.Init(b.ctx)

	del.SelectPlan, err = DoOptimize(ctx, b.optFlag, p)
	if err != nil {
		return nil, err
	}

	var tableList []*ast.TableName
	tableList = extractTableList(delete.TableRefs.TableRefs, tableList, true)

	// Collect visitInfo.
	if delete.Tables != nil {
		// Delete a, b from a, b, c, d... add a and b.
		for _, tn := range delete.Tables.Tables {
			foundMatch := false
			for _, v := range tableList {
				dbName := v.Schema.L
				if dbName == "" {
					dbName = b.ctx.GetSessionVars().CurrentDB
				}
				if (tn.Schema.L == "" || tn.Schema.L == dbName) && tn.Name.L == v.Name.L {
					tn.Schema.L = dbName
					tn.DBInfo = v.DBInfo
					tn.TableInfo = v.TableInfo
					foundMatch = true
					break
				}
			}
			if !foundMatch {
				var asNameList []string
				asNameList = extractTableSourceAsNames(delete.TableRefs.TableRefs, asNameList, false)
				for _, asName := range asNameList {
					tblName := tn.Name.L
					if tn.Schema.L != "" {
						tblName = tn.Schema.L + "." + tblName
					}
					if asName == tblName {
						// check sql like: `delete a from (select * from t) as a, t`
						return nil, ErrNonUpdatableTable.GenWithStackByArgs(tn.Name.O, "DELETE")
					}
				}
				// check sql like: `delete b from (select * from t) as a, t`
				return nil, ErrUnknownTable.GenWithStackByArgs(tn.Name.O, "MULTI DELETE")
			}
			if tn.TableInfo.IsView() {
				return nil, errors.Errorf("delete view %s is not supported now.", tn.Name.O)
			}
			b.visitInfo = appendVisitInfo(b.visitInfo, mysql.DeletePriv, tn.Schema.L, tn.TableInfo.Name.L, "", nil)
		}
	} else {
		// Delete from a, b, c, d.
		for _, v := range tableList {
			if v.TableInfo.IsView() {
				return nil, errors.Errorf("delete view %s is not supported now.", v.Name.O)
			}
			dbName := v.Schema.L
			if dbName == "" {
				dbName = b.ctx.GetSessionVars().CurrentDB
			}
			b.visitInfo = appendVisitInfo(b.visitInfo, mysql.DeletePriv, dbName, v.Name.L, "", nil)
		}
	}

	tblID2Handle, err := resolveIndicesForTblID2Handle(b.handleHelper.tailMap(), del.SelectPlan.Schema())
	if err != nil {
		return nil, err
	}
	if del.IsMultiTable {
		// tblID2TableName is the table map value is an array which contains table aliases.
		// Table ID may not be unique for deleting multiple tables, for statements like
		// `delete from t as t1, t as t2`, the same table has two alias, we have to identify a table
		// by its alias instead of ID.
		tblID2TableName := make(map[int64][]*ast.TableName, len(delete.Tables.Tables))
		for _, tn := range delete.Tables.Tables {
			tblID2TableName[tn.TableInfo.ID] = append(tblID2TableName[tn.TableInfo.ID], tn)
		}
		tblID2Handle = del.cleanTblID2HandleMap(tblID2TableName, tblID2Handle)
	}
	tblID2table := make(map[int64]table.Table)
	for id := range tblID2Handle {
		tblID2table[id], _ = b.is.TableByID(id)
	}
	del.TblColPosInfos, err = buildColumns2Handle(del.SelectPlan.Schema(), tblID2Handle, tblID2table, false)
	return del, err
}

func resolveIndicesForTblID2Handle(tblID2Handle map[int64][]*expression.Column, schema *expression.Schema) (map[int64][]*expression.Column, error) {
	newMap := make(map[int64][]*expression.Column, len(tblID2Handle))
	for i, cols := range tblID2Handle {
		for _, col := range cols {
			resolvedCol, err := col.ResolveIndices(schema)
			if err != nil {
				return nil, err
			}
			newMap[i] = append(newMap[i], resolvedCol.(*expression.Column))
		}
	}
	return newMap, nil
}

func (p *Delete) cleanTblID2HandleMap(tablesToDelete map[int64][]*ast.TableName, tblID2Handle map[int64][]*expression.Column) map[int64][]*expression.Column {
	for id, cols := range tblID2Handle {
		names, ok := tablesToDelete[id]
		if !ok {
			delete(tblID2Handle, id)
			continue
		}
		for i := len(cols) - 1; i >= 0; i-- {
			if !p.matchingDeletingTable(names, cols[i]) {
				cols = append(cols[:i], cols[i+1:]...)
			}
		}
		if len(cols) == 0 {
			delete(tblID2Handle, id)
			continue
		}
		tblID2Handle[id] = cols
	}
	return tblID2Handle
}

// matchingDeletingTable checks whether this column is from the table which is in the deleting list.
func (p *Delete) matchingDeletingTable(names []*ast.TableName, col *expression.Column) bool {
	for _, n := range names {
		if (col.DBName.L == "" || col.DBName.L == n.Schema.L) && col.TblName.L == n.Name.L {
			return true
		}
	}
	return false
}

func getWindowName(name string) string {
	if name == "" {
		return "<unnamed window>"
	}
	return name
}

// buildProjectionForWindow builds the projection for expressions in the window specification that is not an column,
// so after the projection, window functions only needs to deal with columns.
func (b *PlanBuilder) buildProjectionForWindow(ctx context.Context, p LogicalPlan, spec *ast.WindowSpec, args []ast.ExprNode, aggMap map[*ast.AggregateFuncExpr]int) (LogicalPlan, []property.Item, []property.Item, []expression.Expression, error) {
	b.optFlag |= flagEliminateProjection

	var partitionItems, orderItems []*ast.ByItem
	if spec.PartitionBy != nil {
		partitionItems = spec.PartitionBy.Items
	}
	if spec.OrderBy != nil {
		orderItems = spec.OrderBy.Items
	}

	projLen := len(p.Schema().Columns) + len(partitionItems) + len(orderItems) + len(args)
	proj := LogicalProjection{Exprs: make([]expression.Expression, 0, projLen)}.Init(b.ctx, b.getSelectOffset())
	proj.SetSchema(expression.NewSchema(make([]*expression.Column, 0, projLen)...))
	for _, col := range p.Schema().Columns {
		proj.Exprs = append(proj.Exprs, col)
		proj.schema.Append(col)
	}

	propertyItems := make([]property.Item, 0, len(partitionItems)+len(orderItems))
	var err error
	p, propertyItems, err = b.buildByItemsForWindow(ctx, p, proj, partitionItems, propertyItems, aggMap)
	if err != nil {
		return nil, nil, nil, nil, err
	}
	lenPartition := len(propertyItems)
	p, propertyItems, err = b.buildByItemsForWindow(ctx, p, proj, orderItems, propertyItems, aggMap)
	if err != nil {
		return nil, nil, nil, nil, err
	}

	newArgList := make([]expression.Expression, 0, len(args))
	for _, arg := range args {
		newArg, np, err := b.rewrite(ctx, arg, p, aggMap, true)
		if err != nil {
			return nil, nil, nil, nil, err
		}
		p = np
		switch newArg.(type) {
		case *expression.Column, *expression.Constant:
			newArgList = append(newArgList, newArg)
			continue
		}
		proj.Exprs = append(proj.Exprs, newArg)
		col := &expression.Column{
			ColName:  model.NewCIStr(fmt.Sprintf("%d_proj_window_%d", p.ID(), proj.schema.Len())),
			UniqueID: b.ctx.GetSessionVars().AllocPlanColumnID(),
			RetType:  newArg.GetType(),
		}
		proj.schema.Append(col)
		newArgList = append(newArgList, col)
	}

	proj.SetChildren(p)
	return proj, propertyItems[:lenPartition], propertyItems[lenPartition:], newArgList, nil
}

func (b *PlanBuilder) buildArgs4WindowFunc(ctx context.Context, p LogicalPlan, args []ast.ExprNode, aggMap map[*ast.AggregateFuncExpr]int) ([]expression.Expression, error) {
	b.optFlag |= flagEliminateProjection

	newArgList := make([]expression.Expression, 0, len(args))
	// use below index for created a new col definition
	// it's okay here because we only want to return the args used in window function
	newColIndex := 0
	for _, arg := range args {
		newArg, np, err := b.rewrite(ctx, arg, p, aggMap, true)
		if err != nil {
			return nil, err
		}
		p = np
		switch newArg.(type) {
		case *expression.Column, *expression.Constant:
			newArgList = append(newArgList, newArg)
			continue
		}
		col := &expression.Column{
			ColName:  model.NewCIStr(fmt.Sprintf("%d_proj_window_%d", p.ID(), newColIndex)),
			UniqueID: b.ctx.GetSessionVars().AllocPlanColumnID(),
			RetType:  newArg.GetType(),
		}
		newColIndex += 1
		newArgList = append(newArgList, col)
	}
	return newArgList, nil
}

func (b *PlanBuilder) buildByItemsForWindow(
	ctx context.Context,
	p LogicalPlan,
	proj *LogicalProjection,
	items []*ast.ByItem,
	retItems []property.Item,
	aggMap map[*ast.AggregateFuncExpr]int,
) (LogicalPlan, []property.Item, error) {
	transformer := &itemTransformer{}
	for _, item := range items {
		newExpr, _ := item.Expr.Accept(transformer)
		item.Expr = newExpr.(ast.ExprNode)
		it, np, err := b.rewrite(ctx, item.Expr, p, aggMap, true)
		if err != nil {
			return nil, nil, err
		}
		p = np
		if it.GetType().Tp == mysql.TypeNull {
			continue
		}
		if col, ok := it.(*expression.Column); ok {
			retItems = append(retItems, property.Item{Col: col, Desc: item.Desc})
			continue
		}
		proj.Exprs = append(proj.Exprs, it)
		col := &expression.Column{
			ColName:  model.NewCIStr(fmt.Sprintf("%d_proj_window_%d", p.ID(), proj.schema.Len())),
			UniqueID: b.ctx.GetSessionVars().AllocPlanColumnID(),
			RetType:  it.GetType(),
		}
		proj.schema.Append(col)
		retItems = append(retItems, property.Item{Col: col, Desc: item.Desc})
	}
	return p, retItems, nil
}

// buildWindowFunctionFrameBound builds the bounds of window function frames.
// For type `Rows`, the bound expr must be an unsigned integer.
// For type `Range`, the bound expr must be temporal or numeric types.
func (b *PlanBuilder) buildWindowFunctionFrameBound(ctx context.Context, spec *ast.WindowSpec, orderByItems []property.Item, boundClause *ast.FrameBound) (*FrameBound, error) {
	frameType := spec.Frame.Type
	bound := &FrameBound{Type: boundClause.Type, UnBounded: boundClause.UnBounded}
	if bound.UnBounded {
		return bound, nil
	}

	if frameType == ast.Rows {
		if bound.Type == ast.CurrentRow {
			return bound, nil
		}
		numRows, _, _ := getUintFromNode(b.ctx, boundClause.Expr)
		bound.Num = numRows
		return bound, nil
	}

	bound.CalcFuncs = make([]expression.Expression, len(orderByItems))
	bound.CmpFuncs = make([]expression.CompareFunc, len(orderByItems))
	if bound.Type == ast.CurrentRow {
		for i, item := range orderByItems {
			col := item.Col
			bound.CalcFuncs[i] = col
			bound.CmpFuncs[i] = expression.GetCmpFunction(col, col)
		}
		return bound, nil
	}

	col := orderByItems[0].Col
	// TODO: We also need to raise error for non-deterministic expressions, like rand().
	val, err := evalAstExpr(b.ctx, boundClause.Expr)
	if err != nil {
		return nil, ErrWindowRangeBoundNotConstant.GenWithStackByArgs(getWindowName(spec.Name.O))
	}
	expr := expression.Constant{Value: val, RetType: boundClause.Expr.GetType()}

	checker := &paramMarkerInPrepareChecker{}
	boundClause.Expr.Accept(checker)

	// If it has paramMarker and is in prepare stmt. We don't need to eval it since its value is not decided yet.
	if !checker.inPrepareStmt {
		// Do not raise warnings for truncate.
		oriIgnoreTruncate := b.ctx.GetSessionVars().StmtCtx.IgnoreTruncate
		b.ctx.GetSessionVars().StmtCtx.IgnoreTruncate = true
		uVal, isNull, err := expr.EvalInt(b.ctx, chunk.Row{})
		b.ctx.GetSessionVars().StmtCtx.IgnoreTruncate = oriIgnoreTruncate
		if uVal < 0 || isNull || err != nil {
			return nil, ErrWindowFrameIllegal.GenWithStackByArgs(getWindowName(spec.Name.O))
		}
	}

	desc := orderByItems[0].Desc
	if boundClause.Unit != ast.TimeUnitInvalid {
		// TODO: Perhaps we don't need to transcode this back to generic string
		unitVal := boundClause.Unit.String()
		unit := expression.Constant{
			Value:   types.NewStringDatum(unitVal),
			RetType: types.NewFieldType(mysql.TypeVarchar),
		}

		// When the order is asc:
		//   `+` for following, and `-` for the preceding
		// When the order is desc, `+` becomes `-` and vice-versa.
		funcName := ast.DateAdd
		if (!desc && bound.Type == ast.Preceding) || (desc && bound.Type == ast.Following) {
			funcName = ast.DateSub
		}
		bound.CalcFuncs[0], err = expression.NewFunctionBase(b.ctx, funcName, col.RetType, col, &expr, &unit)
		if err != nil {
			return nil, err
		}
		bound.CmpFuncs[0] = expression.GetCmpFunction(orderByItems[0].Col, bound.CalcFuncs[0])
		return bound, nil
	}
	// When the order is asc:
	//   `+` for following, and `-` for the preceding
	// When the order is desc, `+` becomes `-` and vice-versa.
	funcName := ast.Plus
	if (!desc && bound.Type == ast.Preceding) || (desc && bound.Type == ast.Following) {
		funcName = ast.Minus
	}
	bound.CalcFuncs[0], err = expression.NewFunctionBase(b.ctx, funcName, col.RetType, col, &expr)
	if err != nil {
		return nil, err
	}
	bound.CmpFuncs[0] = expression.GetCmpFunction(orderByItems[0].Col, bound.CalcFuncs[0])
	return bound, nil
}

// paramMarkerInPrepareChecker checks whether the given ast tree has paramMarker and is in prepare statement.
type paramMarkerInPrepareChecker struct {
	inPrepareStmt bool
}

// Enter implements Visitor Interface.
func (pc *paramMarkerInPrepareChecker) Enter(in ast.Node) (out ast.Node, skipChildren bool) {
	switch v := in.(type) {
	case *driver.ParamMarkerExpr:
		pc.inPrepareStmt = !v.InExecute
		return v, true
	}
	return in, false
}

// Leave implements Visitor Interface.
func (pc *paramMarkerInPrepareChecker) Leave(in ast.Node) (out ast.Node, ok bool) {
	return in, true
}

// buildWindowFunctionFrame builds the window function frames.
// See https://dev.mysql.com/doc/refman/8.0/en/window-functions-frames.html
func (b *PlanBuilder) buildWindowFunctionFrame(ctx context.Context, spec *ast.WindowSpec, orderByItems []property.Item) (*WindowFrame, error) {
	frameClause := spec.Frame
	if frameClause == nil {
		return nil, nil
	}
	frame := &WindowFrame{Type: frameClause.Type}
	var err error
	frame.Start, err = b.buildWindowFunctionFrameBound(ctx, spec, orderByItems, &frameClause.Extent.Start)
	if err != nil {
		return nil, err
	}
	frame.End, err = b.buildWindowFunctionFrameBound(ctx, spec, orderByItems, &frameClause.Extent.End)
	return frame, err
}

func (b *PlanBuilder) checkWindowFuncArgs(ctx context.Context, p LogicalPlan, windowFuncExprs []*ast.WindowFuncExpr, windowAggMap map[*ast.AggregateFuncExpr]int) error {
	for _, windowFuncExpr := range windowFuncExprs {
		args, err := b.buildArgs4WindowFunc(ctx, p, windowFuncExpr.Args, windowAggMap)
		if err != nil {
			return err
		}
		desc, err := aggregation.NewWindowFuncDesc(b.ctx, windowFuncExpr.F, args)
		if err != nil {
			return err
		}
		if desc == nil {
			return ErrWrongArguments.GenWithStackByArgs(strings.ToLower(windowFuncExpr.F))
		}
	}
	return nil
}

func getAllByItems(itemsBuf []*ast.ByItem, spec *ast.WindowSpec) []*ast.ByItem {
	itemsBuf = itemsBuf[:0]
	if spec.PartitionBy != nil {
		itemsBuf = append(itemsBuf, spec.PartitionBy.Items...)
	}
	if spec.OrderBy != nil {
		itemsBuf = append(itemsBuf, spec.OrderBy.Items...)
	}
	return itemsBuf
}

func restoreByItemText(item *ast.ByItem) string {
	var sb strings.Builder
	ctx := format.NewRestoreCtx(0, &sb)
	err := item.Expr.Restore(ctx)
	if err != nil {
		return ""
	}
	return sb.String()
}

func compareItems(lItems []*ast.ByItem, rItems []*ast.ByItem) bool {
	minLen := mathutil.Min(len(lItems), len(rItems))
	for i := 0; i < minLen; i++ {
		res := strings.Compare(restoreByItemText(lItems[i]), restoreByItemText(rItems[i]))
		if res != 0 {
			return res < 0
		}
		res = compareBool(lItems[i].Desc, rItems[i].Desc)
		if res != 0 {
			return res < 0
		}
	}
	return len(lItems) < len(rItems)
}

type windowFuncs struct {
	spec  *ast.WindowSpec
	funcs []*ast.WindowFuncExpr
}

// sortWindowSpecs sorts the window specifications by reversed alphabetical order, then we could add less `Sort` operator
// in physical plan because the window functions with the same partition by and order by clause will be at near places.
func sortWindowSpecs(groupedFuncs map[*ast.WindowSpec][]*ast.WindowFuncExpr) []windowFuncs {
	windows := make([]windowFuncs, 0, len(groupedFuncs))
	for spec, funcs := range groupedFuncs {
		windows = append(windows, windowFuncs{spec, funcs})
	}
	lItemsBuf := make([]*ast.ByItem, 0, 4)
	rItemsBuf := make([]*ast.ByItem, 0, 4)
	sort.SliceStable(windows, func(i, j int) bool {
		lItemsBuf = getAllByItems(lItemsBuf, windows[i].spec)
		rItemsBuf = getAllByItems(rItemsBuf, windows[j].spec)
		return !compareItems(lItemsBuf, rItemsBuf)
	})
	return windows
}

func (b *PlanBuilder) buildWindowFunctions(ctx context.Context, p LogicalPlan, groupedFuncs map[*ast.WindowSpec][]*ast.WindowFuncExpr, aggMap map[*ast.AggregateFuncExpr]int) (LogicalPlan, map[*ast.WindowFuncExpr]int, error) {
	args := make([]ast.ExprNode, 0, 4)
	windowMap := make(map[*ast.WindowFuncExpr]int)
	for _, window := range sortWindowSpecs(groupedFuncs) {
		args = args[:0]
		spec, funcs := window.spec, window.funcs
		for _, windowFunc := range funcs {
			args = append(args, windowFunc.Args...)
		}
		np, partitionBy, orderBy, args, err := b.buildProjectionForWindow(ctx, p, spec, args, aggMap)
		if err != nil {
			return nil, nil, err
		}
		err = b.checkOriginWindowSpecs(funcs, orderBy)
		if err != nil {
			return nil, nil, err
		}
		frame, err := b.buildWindowFunctionFrame(ctx, spec, orderBy)
		if err != nil {
			return nil, nil, err
		}

		window := LogicalWindow{
			PartitionBy: partitionBy,
			OrderBy:     orderBy,
			Frame:       frame,
		}.Init(b.ctx, b.getSelectOffset())
		schema := np.Schema().Clone()
		descs := make([]*aggregation.WindowFuncDesc, 0, len(funcs))
		preArgs := 0
		for _, windowFunc := range funcs {
			desc, err := aggregation.NewWindowFuncDesc(b.ctx, windowFunc.F, args[preArgs:preArgs+len(windowFunc.Args)])
			if err != nil {
				return nil, nil, err
			}
			if desc == nil {
				return nil, nil, ErrWrongArguments.GenWithStackByArgs(strings.ToLower(windowFunc.F))
			}
			preArgs += len(windowFunc.Args)
			desc.WrapCastForAggArgs(b.ctx)
			descs = append(descs, desc)
			windowMap[windowFunc] = schema.Len()
			schema.Append(&expression.Column{
				ColName:      model.NewCIStr(fmt.Sprintf("%d_window_%d", window.id, schema.Len())),
				UniqueID:     b.ctx.GetSessionVars().AllocPlanColumnID(),
				IsReferenced: true,
				RetType:      desc.RetTp,
			})
		}
		window.WindowFuncDescs = descs
		window.SetChildren(np)
		window.SetSchema(schema)
		p = window
	}
	return p, windowMap, nil
}

// checkOriginWindowSpecs checks the validation for origin window specifications for a group of functions.
// Because of the grouped specification is different from it, we should especially check them before build window frame.
func (b *PlanBuilder) checkOriginWindowSpecs(funcs []*ast.WindowFuncExpr, orderByItems []property.Item) error {
	for _, f := range funcs {
		if f.IgnoreNull {
			return ErrNotSupportedYet.GenWithStackByArgs("IGNORE NULLS")
		}
		if f.Distinct {
			return ErrNotSupportedYet.GenWithStackByArgs("<window function>(DISTINCT ..)")
		}
		if f.FromLast {
			return ErrNotSupportedYet.GenWithStackByArgs("FROM LAST")
		}
		spec := &f.Spec
		if f.Spec.Name.L != "" {
			spec = b.windowSpecs[f.Spec.Name.L]
		}
		if spec.Frame == nil {
			continue
		}
		if spec.Frame.Type == ast.Groups {
			return ErrNotSupportedYet.GenWithStackByArgs("GROUPS")
		}
		start, end := spec.Frame.Extent.Start, spec.Frame.Extent.End
		if start.Type == ast.Following && start.UnBounded {
			return ErrWindowFrameStartIllegal.GenWithStackByArgs(getWindowName(spec.Name.O))
		}
		if end.Type == ast.Preceding && end.UnBounded {
			return ErrWindowFrameEndIllegal.GenWithStackByArgs(getWindowName(spec.Name.O))
		}
		if start.Type == ast.Following && (end.Type == ast.Preceding || end.Type == ast.CurrentRow) {
			return ErrWindowFrameIllegal.GenWithStackByArgs(getWindowName(spec.Name.O))
		}
		if (start.Type == ast.Following || start.Type == ast.CurrentRow) && end.Type == ast.Preceding {
			return ErrWindowFrameIllegal.GenWithStackByArgs(getWindowName(spec.Name.O))
		}

		err := b.checkOriginWindowFrameBound(&start, spec, orderByItems)
		if err != nil {
			return err
		}
		err = b.checkOriginWindowFrameBound(&end, spec, orderByItems)
		if err != nil {
			return err
		}
	}
	return nil
}

func (b *PlanBuilder) checkOriginWindowFrameBound(bound *ast.FrameBound, spec *ast.WindowSpec, orderByItems []property.Item) error {
	if bound.Type == ast.CurrentRow || bound.UnBounded {
		return nil
	}

	frameType := spec.Frame.Type
	if frameType == ast.Rows {
		if bound.Unit != ast.TimeUnitInvalid {
			return ErrWindowRowsIntervalUse.GenWithStackByArgs(getWindowName(spec.Name.O))
		}
		_, isNull, isExpectedType := getUintFromNode(b.ctx, bound.Expr)
		if isNull || !isExpectedType {
			return ErrWindowFrameIllegal.GenWithStackByArgs(getWindowName(spec.Name.O))
		}
		return nil
	}

	if len(orderByItems) != 1 {
		return ErrWindowRangeFrameOrderType.GenWithStackByArgs(getWindowName(spec.Name.O))
	}
	orderItemType := orderByItems[0].Col.RetType.Tp
	isNumeric, isTemporal := types.IsTypeNumeric(orderItemType), types.IsTypeTemporal(orderItemType)
	if !isNumeric && !isTemporal {
		return ErrWindowRangeFrameOrderType.GenWithStackByArgs(getWindowName(spec.Name.O))
	}
	if bound.Unit != ast.TimeUnitInvalid && !isTemporal {
		return ErrWindowRangeFrameNumericType.GenWithStackByArgs(getWindowName(spec.Name.O))
	}
	if bound.Unit == ast.TimeUnitInvalid && !isNumeric {
		return ErrWindowRangeFrameTemporalType.GenWithStackByArgs(getWindowName(spec.Name.O))
	}
	return nil
}

func extractWindowFuncs(fields []*ast.SelectField) []*ast.WindowFuncExpr {
	extractor := &WindowFuncExtractor{}
	for _, f := range fields {
		n, _ := f.Expr.Accept(extractor)
		f.Expr = n.(ast.ExprNode)
	}
	return extractor.windowFuncs
}

func (b *PlanBuilder) handleDefaultFrame(spec *ast.WindowSpec, windowFuncName string) (*ast.WindowSpec, bool) {
	needFrame := aggregation.NeedFrame(windowFuncName)
	// According to MySQL, In the absence of a frame clause, the default frame depends on whether an ORDER BY clause is present:
	//   (1) With order by, the default frame is equivalent to "RANGE BETWEEN UNBOUNDED PRECEDING AND CURRENT ROW";
	//   (2) Without order by, the default frame is equivalent to "RANGE BETWEEN UNBOUNDED PRECEDING AND UNBOUNDED FOLLOWING",
	//       which is the same as an empty frame.
	if needFrame && spec.Frame == nil && spec.OrderBy != nil {
		newSpec := *spec
		newSpec.Frame = &ast.FrameClause{
			Type: ast.Ranges,
			Extent: ast.FrameExtent{
				Start: ast.FrameBound{Type: ast.Preceding, UnBounded: true},
				End:   ast.FrameBound{Type: ast.CurrentRow},
			},
		}
		return &newSpec, true
	}
	// For functions that operate on the entire partition, the frame clause will be ignored.
	if !needFrame && spec.Frame != nil {
		specName := spec.Name.O
		b.ctx.GetSessionVars().StmtCtx.AppendNote(ErrWindowFunctionIgnoresFrame.GenWithStackByArgs(windowFuncName, getWindowName(specName)))
		newSpec := *spec
		newSpec.Frame = nil
		return &newSpec, true
	}
	return spec, false
}

// groupWindowFuncs groups the window functions according to the window specification name.
// TODO: We can group the window function by the definition of window specification.
func (b *PlanBuilder) groupWindowFuncs(windowFuncs []*ast.WindowFuncExpr) (map[*ast.WindowSpec][]*ast.WindowFuncExpr, error) {
	// updatedSpecMap is used to handle the specifications that have frame clause changed.
	updatedSpecMap := make(map[string]*ast.WindowSpec)
	groupedWindow := make(map[*ast.WindowSpec][]*ast.WindowFuncExpr)
	for _, windowFunc := range windowFuncs {
		if windowFunc.Spec.Name.L == "" {
			spec := &windowFunc.Spec
			if spec.Ref.L != "" {
				ref, ok := b.windowSpecs[spec.Ref.L]
				if !ok {
					return nil, ErrWindowNoSuchWindow.GenWithStackByArgs(getWindowName(spec.Ref.O))
				}
				err := mergeWindowSpec(spec, ref)
				if err != nil {
					return nil, err
				}
			}
			spec, _ = b.handleDefaultFrame(spec, windowFunc.F)
			groupedWindow[spec] = append(groupedWindow[spec], windowFunc)
			continue
		}

		name := windowFunc.Spec.Name.L
		spec, ok := b.windowSpecs[name]
		if !ok {
			return nil, ErrWindowNoSuchWindow.GenWithStackByArgs(windowFunc.Spec.Name.O)
		}
		newSpec, updated := b.handleDefaultFrame(spec, windowFunc.F)
		if !updated {
			groupedWindow[spec] = append(groupedWindow[spec], windowFunc)
		} else {
			if _, ok := updatedSpecMap[name]; !ok {
				updatedSpecMap[name] = newSpec
			}
			updatedSpec := updatedSpecMap[name]
			groupedWindow[updatedSpec] = append(groupedWindow[updatedSpec], windowFunc)
		}
	}
	return groupedWindow, nil
}

// resolveWindowSpec resolve window specifications for sql like `select ... from t window w1 as (w2), w2 as (partition by a)`.
// We need to resolve the referenced window to get the definition of current window spec.
func resolveWindowSpec(spec *ast.WindowSpec, specs map[string]*ast.WindowSpec, inStack map[string]bool) error {
	if inStack[spec.Name.L] {
		return errors.Trace(ErrWindowCircularityInWindowGraph)
	}
	if spec.Ref.L == "" {
		return nil
	}
	ref, ok := specs[spec.Ref.L]
	if !ok {
		return ErrWindowNoSuchWindow.GenWithStackByArgs(spec.Ref.O)
	}
	inStack[spec.Name.L] = true
	err := resolveWindowSpec(ref, specs, inStack)
	if err != nil {
		return err
	}
	inStack[spec.Name.L] = false
	return mergeWindowSpec(spec, ref)
}

func mergeWindowSpec(spec, ref *ast.WindowSpec) error {
	if ref.Frame != nil {
		return ErrWindowNoInherentFrame.GenWithStackByArgs(ref.Name.O)
	}
	if spec.PartitionBy != nil {
		return errors.Trace(ErrWindowNoChildPartitioning)
	}
	if ref.OrderBy != nil {
		if spec.OrderBy != nil {
			return ErrWindowNoRedefineOrderBy.GenWithStackByArgs(getWindowName(spec.Name.O), ref.Name.O)
		}
		spec.OrderBy = ref.OrderBy
	}
	spec.PartitionBy = ref.PartitionBy
	spec.Ref = model.NewCIStr("")
	return nil
}

func buildWindowSpecs(specs []ast.WindowSpec) (map[string]*ast.WindowSpec, error) {
	specsMap := make(map[string]*ast.WindowSpec, len(specs))
	for _, spec := range specs {
		if _, ok := specsMap[spec.Name.L]; ok {
			return nil, ErrWindowDuplicateName.GenWithStackByArgs(spec.Name.O)
		}
		newSpec := spec
		specsMap[spec.Name.L] = &newSpec
	}
	inStack := make(map[string]bool, len(specs))
	for _, spec := range specsMap {
		err := resolveWindowSpec(spec, specsMap, inStack)
		if err != nil {
			return nil, err
		}
	}
	return specsMap, nil
}

// extractTableList extracts all the TableNames from node.
// If asName is true, extract AsName prior to OrigName.
// Privilege check should use OrigName, while expression may use AsName.
func extractTableList(node ast.ResultSetNode, input []*ast.TableName, asName bool) []*ast.TableName {
	switch x := node.(type) {
	case *ast.Join:
		input = extractTableList(x.Left, input, asName)
		input = extractTableList(x.Right, input, asName)
	case *ast.TableSource:
		if s, ok := x.Source.(*ast.TableName); ok {
			if x.AsName.L != "" && asName {
				newTableName := *s
				newTableName.Name = x.AsName
				input = append(input, &newTableName)
			} else {
				input = append(input, s)
			}
		}
	}
	return input
}

// extractTableSourceAsNames extracts TableSource.AsNames from node.
// if onlySelectStmt is set to be true, only extracts AsNames when TableSource.Source.(type) == *ast.SelectStmt
func extractTableSourceAsNames(node ast.ResultSetNode, input []string, onlySelectStmt bool) []string {
	switch x := node.(type) {
	case *ast.Join:
		input = extractTableSourceAsNames(x.Left, input, onlySelectStmt)
		input = extractTableSourceAsNames(x.Right, input, onlySelectStmt)
	case *ast.TableSource:
		if _, ok := x.Source.(*ast.SelectStmt); !ok && onlySelectStmt {
			break
		}
		if s, ok := x.Source.(*ast.TableName); ok {
			if x.AsName.L == "" {
				input = append(input, s.Name.L)
				break
			}
		}
		input = append(input, x.AsName.L)
	}
	return input
}

func appendVisitInfo(vi []visitInfo, priv mysql.PrivilegeType, db, tbl, col string, err error) []visitInfo {
	return append(vi, visitInfo{
		privilege: priv,
		db:        db,
		table:     tbl,
		column:    col,
		err:       err,
	})
}

func getInnerFromParenthesesAndUnaryPlus(expr ast.ExprNode) ast.ExprNode {
	if pexpr, ok := expr.(*ast.ParenthesesExpr); ok {
		return getInnerFromParenthesesAndUnaryPlus(pexpr.Expr)
	}
	if uexpr, ok := expr.(*ast.UnaryOperationExpr); ok && uexpr.Op == opcode.Plus {
		return getInnerFromParenthesesAndUnaryPlus(uexpr.V)
	}
	return expr
}<|MERGE_RESOLUTION|>--- conflicted
+++ resolved
@@ -2042,20 +2042,6 @@
 			// ignore hints that not implemented
 		}
 	}
-<<<<<<< HEAD
-	if len(sortMergeTables)+len(INLJTables)+len(hashJoinTables)+len(indexHintList)+len(tiflashTables) > 0 || aggHints.preferAggType != 0 || aggHints.preferAggToCop {
-		b.tableHintInfo = append(b.tableHintInfo, tableHintInfo{
-			sortMergeJoinTables:       sortMergeTables,
-			indexNestedLoopJoinTables: INLJTables,
-			hashJoinTables:            hashJoinTables,
-			indexHintList:             indexHintList,
-			flashTables:               tiflashTables,
-			aggHints:                  aggHints,
-		})
-		return true
-	}
-	return false
-=======
 	b.tableHintInfo = append(b.tableHintInfo, tableHintInfo{
 		sortMergeJoinTables:       sortMergeTables,
 		indexNestedLoopJoinTables: INLJTables,
@@ -2063,7 +2049,6 @@
 		indexHintList:             indexHintList,
 		aggHints:                  aggHints,
 	})
->>>>>>> 7c776be8
 }
 
 func (b *PlanBuilder) popTableHints() {
