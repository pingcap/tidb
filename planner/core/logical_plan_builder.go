// Copyright 2016 PingCAP, Inc.
//
// Licensed under the Apache License, Version 2.0 (the "License");
// you may not use this file except in compliance with the License.
// You may obtain a copy of the License at
//
//     http://www.apache.org/licenses/LICENSE-2.0
//
// Unless required by applicable law or agreed to in writing, software
// distributed under the License is distributed on an "AS IS" BASIS,
// See the License for the specific language governing permissions and
// limitations under the License.

package core

import (
	"context"
	"fmt"
	"math"
	"math/bits"
	"reflect"
	"sort"
	"strings"
	"unicode"

	"github.com/cznic/mathutil"
	"github.com/pingcap/errors"
	"github.com/pingcap/parser"
	"github.com/pingcap/parser/ast"
	"github.com/pingcap/parser/format"
	"github.com/pingcap/parser/model"
	"github.com/pingcap/parser/mysql"
	"github.com/pingcap/parser/opcode"
	"github.com/pingcap/tidb/domain"
	"github.com/pingcap/tidb/expression"
	"github.com/pingcap/tidb/expression/aggregation"
	"github.com/pingcap/tidb/infoschema"
	"github.com/pingcap/tidb/metrics"
	"github.com/pingcap/tidb/planner/property"
	"github.com/pingcap/tidb/privilege"
	"github.com/pingcap/tidb/sessionctx"
	"github.com/pingcap/tidb/statistics"
	"github.com/pingcap/tidb/table"
	"github.com/pingcap/tidb/table/tables"
	"github.com/pingcap/tidb/types"
	driver "github.com/pingcap/tidb/types/parser_driver"
	"github.com/pingcap/tidb/util/chunk"
)

const (
	// TiDBMergeJoin is hint enforce merge join.
	TiDBMergeJoin = "tidb_smj"
	// HintSMJ is hint enforce merge join.
	HintSMJ = "sm_join"
	// TiDBIndexNestedLoopJoin is hint enforce index nested loop join.
	TiDBIndexNestedLoopJoin = "tidb_inlj"
	// HintINLJ is hint enforce index nested loop join.
	HintINLJ = "inl_join"
	// TiDBHashJoin is hint enforce hash join.
	TiDBHashJoin = "tidb_hj"
	// HintHJ is hint enforce hash join.
	HintHJ = "hash_join"
	// HintHashAgg is hint enforce hash aggregation.
	HintHashAgg = "hash_agg"
	// HintStreamAgg is hint enforce stream aggregation.
	HintStreamAgg = "stream_agg"
	// HintUseIndex is hint enforce using some indexes.
	HintUseIndex = "use_index"
	// HintIgnoreIndex is hint enforce ignoring some indexes.
	HintIgnoreIndex = "ignore_index"
	// HintAggToCop is hint enforce pushing aggregation to coprocessor.
	HintAggToCop = "agg_to_cop"
	// HintReadFromStorage is hint enforce some tables read from specific type of storage.
	HintReadFromStorage = "read_from_storage"
	// HintTiFlash is a label represents the tiflash storage type.
	HintTiFlash = "tiflash"
	// HintTiKV is a label represents the tikv storage type.
	HintTiKV = "tikv"
)

const (
	// ErrExprInSelect  is in select fields for the error of ErrFieldNotInGroupBy
	ErrExprInSelect = "SELECT list"
	// ErrExprInOrderBy  is in order by items for the error of ErrFieldNotInGroupBy
	ErrExprInOrderBy = "ORDER BY"
)

func (la *LogicalAggregation) collectGroupByColumns() {
	la.groupByCols = la.groupByCols[:0]
	for _, item := range la.GroupByItems {
		if col, ok := item.(*expression.Column); ok {
			la.groupByCols = append(la.groupByCols, col)
		}
	}
}

func (b *PlanBuilder) buildAggregation(ctx context.Context, p LogicalPlan, aggFuncList []*ast.AggregateFuncExpr, gbyItems []expression.Expression) (LogicalPlan, map[int]int, error) {
	b.optFlag = b.optFlag | flagBuildKeyInfo
	b.optFlag = b.optFlag | flagPushDownAgg
	// We may apply aggregation eliminate optimization.
	// So we add the flagMaxMinEliminate to try to convert max/min to topn and flagPushDownTopN to handle the newly added topn operator.
	b.optFlag = b.optFlag | flagMaxMinEliminate
	b.optFlag = b.optFlag | flagPushDownTopN
	// when we eliminate the max and min we may add `is not null` filter.
	b.optFlag = b.optFlag | flagPredicatePushDown
	b.optFlag = b.optFlag | flagEliminateAgg
	b.optFlag = b.optFlag | flagEliminateProjection

	plan4Agg := LogicalAggregation{AggFuncs: make([]*aggregation.AggFuncDesc, 0, len(aggFuncList))}.Init(b.ctx, b.getSelectOffset())
	if hint := b.TableHints(); hint != nil {
		plan4Agg.aggHints = hint.aggHints
	}
	schema4Agg := expression.NewSchema(make([]*expression.Column, 0, len(aggFuncList)+p.Schema().Len())...)
	names := make(types.NameSlice, 0, len(aggFuncList)+p.Schema().Len())
	// aggIdxMap maps the old index to new index after applying common aggregation functions elimination.
	aggIndexMap := make(map[int]int)

	for i, aggFunc := range aggFuncList {
		newArgList := make([]expression.Expression, 0, len(aggFunc.Args))
		for _, arg := range aggFunc.Args {
			newArg, np, err := b.rewrite(ctx, arg, p, nil, true)
			if err != nil {
				return nil, nil, err
			}
			p = np
			newArgList = append(newArgList, newArg)
		}
		newFunc, err := aggregation.NewAggFuncDesc(b.ctx, aggFunc.F, newArgList, aggFunc.Distinct)
		if err != nil {
			return nil, nil, err
		}
		combined := false
		for j, oldFunc := range plan4Agg.AggFuncs {
			if oldFunc.Equal(b.ctx, newFunc) {
				aggIndexMap[i] = j
				combined = true
				break
			}
		}
		if !combined {
			position := len(plan4Agg.AggFuncs)
			aggIndexMap[i] = position
			plan4Agg.AggFuncs = append(plan4Agg.AggFuncs, newFunc)
			schema4Agg.Append(&expression.Column{
				UniqueID: b.ctx.GetSessionVars().AllocPlanColumnID(),
				RetType:  newFunc.RetTp,
			})
			names = append(names, types.EmptyName)
		}
	}
	for i, col := range p.Schema().Columns {
		newFunc, err := aggregation.NewAggFuncDesc(b.ctx, ast.AggFuncFirstRow, []expression.Expression{col}, false)
		if err != nil {
			return nil, nil, err
		}
		plan4Agg.AggFuncs = append(plan4Agg.AggFuncs, newFunc)
		newCol, _ := col.Clone().(*expression.Column)
		newCol.RetType = newFunc.RetTp
		schema4Agg.Append(newCol)
		names = append(names, p.OutputNames()[i])
	}
	plan4Agg.names = names
	plan4Agg.SetChildren(p)
	plan4Agg.GroupByItems = gbyItems
	plan4Agg.SetSchema(schema4Agg)
	plan4Agg.collectGroupByColumns()
	return plan4Agg, aggIndexMap, nil
}

func (b *PlanBuilder) buildResultSetNode(ctx context.Context, node ast.ResultSetNode) (p LogicalPlan, err error) {
	switch x := node.(type) {
	case *ast.Join:
		return b.buildJoin(ctx, x)
	case *ast.TableSource:
		switch v := x.Source.(type) {
		case *ast.SelectStmt:
			p, err = b.buildSelect(ctx, v)
		case *ast.UnionStmt:
			p, err = b.buildUnion(ctx, v)
		case *ast.TableName:
			p, err = b.buildDataSource(ctx, v, &x.AsName)
		default:
			err = ErrUnsupportedType.GenWithStackByArgs(v)
		}
		if err != nil {
			return nil, err
		}

		for _, name := range p.OutputNames() {
			if name.Hidden {
				continue
			}
			name.OrigTblName = name.TblName
			if x.AsName.L != "" {
				name.TblName = x.AsName
			}
		}
		if b.ctx.GetSessionVars().PlannerSelectBlockAsName != nil {
			b.ctx.GetSessionVars().PlannerSelectBlockAsName[p.SelectBlockOffset()] = p.OutputNames()[0].TblName
		}
		// Duplicate column name in one table is not allowed.
		// "select * from (select 1, 1) as a;" is duplicate
		dupNames := make(map[string]struct{}, len(p.Schema().Columns))
		for _, name := range p.OutputNames() {
			colName := name.ColName.O
			if _, ok := dupNames[colName]; ok {
				return nil, ErrDupFieldName.GenWithStackByArgs(colName)
			}
			dupNames[colName] = struct{}{}
		}
		return p, nil
	case *ast.SelectStmt:
		return b.buildSelect(ctx, x)
	case *ast.UnionStmt:
		return b.buildUnion(ctx, x)
	default:
		return nil, ErrUnsupportedType.GenWithStack("Unsupported ast.ResultSetNode(%T) for buildResultSetNode()", x)
	}
}

// pushDownConstExpr checks if the condition is from filter condition, if true, push it down to both
// children of join, whatever the join type is; if false, push it down to inner child of outer join,
// and both children of non-outer-join.
func (p *LogicalJoin) pushDownConstExpr(expr expression.Expression, leftCond []expression.Expression,
	rightCond []expression.Expression, filterCond bool) ([]expression.Expression, []expression.Expression) {
	switch p.JoinType {
	case LeftOuterJoin, LeftOuterSemiJoin, AntiLeftOuterSemiJoin:
		if filterCond {
			leftCond = append(leftCond, expr)
			// Append the expr to right join condition instead of `rightCond`, to make it able to be
			// pushed down to children of join.
			p.RightConditions = append(p.RightConditions, expr)
		} else {
			rightCond = append(rightCond, expr)
		}
	case RightOuterJoin:
		if filterCond {
			rightCond = append(rightCond, expr)
			p.LeftConditions = append(p.LeftConditions, expr)
		} else {
			leftCond = append(leftCond, expr)
		}
	case SemiJoin, AntiSemiJoin, InnerJoin:
		leftCond = append(leftCond, expr)
		rightCond = append(rightCond, expr)
	}
	return leftCond, rightCond
}

// extractOnCondition divide conditions in CNF of join node into 4 groups.
// These conditions can be where conditions, join conditions, or collection of both.
// If deriveLeft/deriveRight is set, we would try to derive more conditions for left/right plan.
func (p *LogicalJoin) extractOnCondition(conditions []expression.Expression, deriveLeft bool,
	deriveRight bool) (eqCond []*expression.ScalarFunction, leftCond []expression.Expression,
	rightCond []expression.Expression, otherCond []expression.Expression) {
	left, right := p.children[0], p.children[1]
	for _, expr := range conditions {
		binop, ok := expr.(*expression.ScalarFunction)
		if ok && len(binop.GetArgs()) == 2 {
			ctx := binop.GetCtx()
			arg0, lOK := binop.GetArgs()[0].(*expression.Column)
			arg1, rOK := binop.GetArgs()[1].(*expression.Column)
			if lOK && rOK {
				leftCol := left.Schema().RetrieveColumn(arg0)
				rightCol := right.Schema().RetrieveColumn(arg1)
				if leftCol == nil || rightCol == nil {
					leftCol = left.Schema().RetrieveColumn(arg1)
					rightCol = right.Schema().RetrieveColumn(arg0)
					arg0, arg1 = arg1, arg0
				}
				if leftCol != nil && rightCol != nil {
					// Do not derive `is not null` for anti join, since it may cause wrong results.
					// For example:
					// `select * from t t1 where t1.a not in (select b from t t2)` does not imply `t2.b is not null`,
					// `select * from t t1 where t1.a not in (select a from t t2 where t1.b = t2.b` does not imply `t1.b is not null`,
					// `select * from t t1 where not exists (select * from t t2 where t2.a = t1.a)` does not imply `t1.a is not null`,
					if deriveLeft && p.JoinType != AntiSemiJoin {
						if isNullRejected(ctx, left.Schema(), expr) && !mysql.HasNotNullFlag(leftCol.RetType.Flag) {
							notNullExpr := expression.BuildNotNullExpr(ctx, leftCol)
							leftCond = append(leftCond, notNullExpr)
						}
					}
					if deriveRight && p.JoinType != AntiSemiJoin {
						if isNullRejected(ctx, right.Schema(), expr) && !mysql.HasNotNullFlag(rightCol.RetType.Flag) {
							notNullExpr := expression.BuildNotNullExpr(ctx, rightCol)
							rightCond = append(rightCond, notNullExpr)
						}
					}
					// For queries like `select a in (select a from s where s.b = t.b) from t`,
					// if subquery is empty caused by `s.b = t.b`, the result should always be
					// false even if t.a is null or s.a is null. To make this join "empty aware",
					// we should differentiate `t.a = s.a` from other column equal conditions, so
					// we put it into OtherConditions instead of EqualConditions of join.
					if binop.FuncName.L == ast.EQ && !arg0.InOperand && !arg1.InOperand {
						cond := expression.NewFunctionInternal(ctx, ast.EQ, types.NewFieldType(mysql.TypeTiny), arg0, arg1)
						eqCond = append(eqCond, cond.(*expression.ScalarFunction))
						continue
					}
				}
			}
		}
		columns := expression.ExtractColumns(expr)
		// `columns` may be empty, if the condition is like `correlated_column op constant`, or `constant`,
		// push this kind of constant condition down according to join type.
		if len(columns) == 0 {
			leftCond, rightCond = p.pushDownConstExpr(expr, leftCond, rightCond, deriveLeft || deriveRight)
			continue
		}
		allFromLeft, allFromRight := true, true
		for _, col := range columns {
			if !left.Schema().Contains(col) {
				allFromLeft = false
			}
			if !right.Schema().Contains(col) {
				allFromRight = false
			}
		}
		if allFromRight {
			rightCond = append(rightCond, expr)
		} else if allFromLeft {
			leftCond = append(leftCond, expr)
		} else {
			// Relax expr to two supersets: leftRelaxedCond and rightRelaxedCond, the expression now is
			// `expr AND leftRelaxedCond AND rightRelaxedCond`. Motivation is to push filters down to
			// children as much as possible.
			if deriveLeft {
				leftRelaxedCond := expression.DeriveRelaxedFiltersFromDNF(expr, left.Schema())
				if leftRelaxedCond != nil {
					leftCond = append(leftCond, leftRelaxedCond)
				}
			}
			if deriveRight {
				rightRelaxedCond := expression.DeriveRelaxedFiltersFromDNF(expr, right.Schema())
				if rightRelaxedCond != nil {
					rightCond = append(rightCond, rightRelaxedCond)
				}
			}
			otherCond = append(otherCond, expr)
		}
	}
	return
}

// extractTableAlias returns table alias of the LogicalPlan's columns.
// It will return nil when there are multiple table alias, because the alias is only used to check if
// the logicalPlan match some optimizer hints, and hints are not expected to take effect in this case.
func extractTableAlias(p Plan) *hintTableInfo {
	if len(p.OutputNames()) > 0 && p.OutputNames()[0].TblName.L != "" {
		tblName := p.OutputNames()[0].TblName.L
		for _, name := range p.OutputNames() {
			if name.TblName.L != tblName {
				return nil
			}
		}
		return &hintTableInfo{name: p.OutputNames()[0].TblName, selectOffset: p.SelectBlockOffset()}
	}
	return nil
}

func (p *LogicalJoin) setPreferredJoinType(hintInfo *tableHintInfo) {
	if hintInfo == nil {
		return
	}

	lhsAlias := extractTableAlias(p.children[0])
	rhsAlias := extractTableAlias(p.children[1])
	if hintInfo.ifPreferMergeJoin(lhsAlias, rhsAlias) {
		p.preferJoinType |= preferMergeJoin
	}
	if hintInfo.ifPreferHashJoin(lhsAlias, rhsAlias) {
		p.preferJoinType |= preferHashJoin
	}
	if hintInfo.ifPreferINLJ(lhsAlias) {
		p.preferJoinType |= preferLeftAsIndexInner
	}
	if hintInfo.ifPreferINLJ(rhsAlias) {
		p.preferJoinType |= preferRightAsIndexInner
	}

	// set hintInfo for further usage if this hint info can be used.
	if p.preferJoinType != 0 {
		p.hintInfo = hintInfo
	}

	// If there're multiple join types and one of them is not index join hint,
	// then there is a conflict of join types.
	if bits.OnesCount(p.preferJoinType) > 1 && (p.preferJoinType^preferRightAsIndexInner^preferLeftAsIndexInner) > 0 {
		errMsg := "Join hints are conflict, you can only specify one type of join"
		warning := ErrInternal.GenWithStack(errMsg)
		p.ctx.GetSessionVars().StmtCtx.AppendWarning(warning)
	}
}

func (ds *DataSource) setPreferredStoreType(hintInfo *tableHintInfo) {
	if hintInfo == nil {
		return
	}

	var alias *hintTableInfo
	if len(ds.TableAsName.L) != 0 {
		alias = &hintTableInfo{name: *ds.TableAsName, selectOffset: ds.SelectBlockOffset()}
	} else {
		alias = &hintTableInfo{name: ds.tableInfo.Name, selectOffset: ds.SelectBlockOffset()}
	}
	if hintInfo.ifPreferTiFlash(alias) {
		ds.preferStoreType |= preferTiFlash
	}
}

func resetNotNullFlag(schema *expression.Schema, start, end int) {
	for i := start; i < end; i++ {
		col := *schema.Columns[i]
		newFieldType := *col.RetType
		newFieldType.Flag &= ^mysql.NotNullFlag
		col.RetType = &newFieldType
		schema.Columns[i] = &col
	}
}

func (b *PlanBuilder) buildJoin(ctx context.Context, joinNode *ast.Join) (LogicalPlan, error) {
	// We will construct a "Join" node for some statements like "INSERT",
	// "DELETE", "UPDATE", "REPLACE". For this scenario "joinNode.Right" is nil
	// and we only build the left "ResultSetNode".
	if joinNode.Right == nil {
		return b.buildResultSetNode(ctx, joinNode.Left)
	}

	b.optFlag = b.optFlag | flagPredicatePushDown

	leftPlan, err := b.buildResultSetNode(ctx, joinNode.Left)
	if err != nil {
		return nil, err
	}

	rightPlan, err := b.buildResultSetNode(ctx, joinNode.Right)
	if err != nil {
		return nil, err
	}

	handleMap1 := b.handleHelper.popMap()
	handleMap2 := b.handleHelper.popMap()
	b.handleHelper.mergeAndPush(handleMap1, handleMap2)

	joinPlan := LogicalJoin{StraightJoin: joinNode.StraightJoin || b.inStraightJoin}.Init(b.ctx, b.getSelectOffset())
	joinPlan.SetChildren(leftPlan, rightPlan)
	joinPlan.SetSchema(expression.MergeSchema(leftPlan.Schema(), rightPlan.Schema()))
	joinPlan.names = make([]*types.FieldName, leftPlan.Schema().Len()+rightPlan.Schema().Len())
	copy(joinPlan.names, leftPlan.OutputNames())
	copy(joinPlan.names[leftPlan.Schema().Len():], rightPlan.OutputNames())

	// Set join type.
	switch joinNode.Tp {
	case ast.LeftJoin:
		// left outer join need to be checked elimination
		b.optFlag = b.optFlag | flagEliminateOuterJoin
		joinPlan.JoinType = LeftOuterJoin
		resetNotNullFlag(joinPlan.schema, leftPlan.Schema().Len(), joinPlan.schema.Len())
	case ast.RightJoin:
		// right outer join need to be checked elimination
		b.optFlag = b.optFlag | flagEliminateOuterJoin
		joinPlan.JoinType = RightOuterJoin
		resetNotNullFlag(joinPlan.schema, 0, leftPlan.Schema().Len())
	default:
		b.optFlag = b.optFlag | flagJoinReOrder
		joinPlan.JoinType = InnerJoin
	}

	// Merge sub join's redundantSchema into this join plan. When handle query like
	// select t2.a from (t1 join t2 using (a)) join t3 using (a);
	// we can simply search in the top level join plan to find redundant column.
	var (
		lRedundantSchema, rRedundantSchema *expression.Schema
		lRedundantNames, rRedundantNames   types.NameSlice
	)
	if left, ok := leftPlan.(*LogicalJoin); ok && left.redundantSchema != nil {
		lRedundantSchema = left.redundantSchema
		lRedundantNames = left.redundantNames
	}
	if right, ok := rightPlan.(*LogicalJoin); ok && right.redundantSchema != nil {
		rRedundantSchema = right.redundantSchema
		rRedundantNames = right.redundantNames
	}
	joinPlan.redundantSchema = expression.MergeSchema(lRedundantSchema, rRedundantSchema)
	joinPlan.redundantNames = make([]*types.FieldName, len(lRedundantNames)+len(rRedundantNames))
	copy(joinPlan.redundantNames, lRedundantNames)
	copy(joinPlan.redundantNames[len(lRedundantNames):], rRedundantNames)

	// Set preferred join algorithm if some join hints is specified by user.
	joinPlan.setPreferredJoinType(b.TableHints())

	// "NATURAL JOIN" doesn't have "ON" or "USING" conditions.
	//
	// The "NATURAL [LEFT] JOIN" of two tables is defined to be semantically
	// equivalent to an "INNER JOIN" or a "LEFT JOIN" with a "USING" clause
	// that names all columns that exist in both tables.
	//
	// See https://dev.mysql.com/doc/refman/5.7/en/join.html for more detail.
	if joinNode.NaturalJoin {
		err = b.buildNaturalJoin(joinPlan, leftPlan, rightPlan, joinNode)
		if err != nil {
			return nil, err
		}
	} else if joinNode.Using != nil {
		err = b.buildUsingClause(joinPlan, leftPlan, rightPlan, joinNode)
		if err != nil {
			return nil, err
		}
	} else if joinNode.On != nil {
		b.curClause = onClause
		onExpr, newPlan, err := b.rewrite(ctx, joinNode.On.Expr, joinPlan, nil, false)
		if err != nil {
			return nil, err
		}
		if newPlan != joinPlan {
			return nil, errors.New("ON condition doesn't support subqueries yet")
		}
		onCondition := expression.SplitCNFItems(onExpr)
		joinPlan.attachOnConds(onCondition)
	} else if joinPlan.JoinType == InnerJoin {
		// If a inner join without "ON" or "USING" clause, it's a cartesian
		// product over the join tables.
		joinPlan.cartesianJoin = true
	}

	return joinPlan, nil
}

// buildUsingClause eliminate the redundant columns and ordering columns based
// on the "USING" clause.
//
// According to the standard SQL, columns are ordered in the following way:
// 1. coalesced common columns of "leftPlan" and "rightPlan", in the order they
//    appears in "leftPlan".
// 2. the rest columns in "leftPlan", in the order they appears in "leftPlan".
// 3. the rest columns in "rightPlan", in the order they appears in "rightPlan".
func (b *PlanBuilder) buildUsingClause(p *LogicalJoin, leftPlan, rightPlan LogicalPlan, join *ast.Join) error {
	filter := make(map[string]bool, len(join.Using))
	for _, col := range join.Using {
		filter[col.Name.L] = true
	}
	return b.coalesceCommonColumns(p, leftPlan, rightPlan, join.Tp == ast.RightJoin, filter)
}

// buildNaturalJoin builds natural join output schema. It finds out all the common columns
// then using the same mechanism as buildUsingClause to eliminate redundant columns and build join conditions.
// According to standard SQL, producing this display order:
// 	All the common columns
// 	Every column in the first (left) table that is not a common column
// 	Every column in the second (right) table that is not a common column
func (b *PlanBuilder) buildNaturalJoin(p *LogicalJoin, leftPlan, rightPlan LogicalPlan, join *ast.Join) error {
	return b.coalesceCommonColumns(p, leftPlan, rightPlan, join.Tp == ast.RightJoin, nil)
}

// coalesceCommonColumns is used by buildUsingClause and buildNaturalJoin. The filter is used by buildUsingClause.
func (b *PlanBuilder) coalesceCommonColumns(p *LogicalJoin, leftPlan, rightPlan LogicalPlan, rightJoin bool, filter map[string]bool) error {
	lsc := leftPlan.Schema().Clone()
	rsc := rightPlan.Schema().Clone()
	lColumns, rColumns := lsc.Columns, rsc.Columns
	lNames, rNames := leftPlan.OutputNames().Shallow(), rightPlan.OutputNames().Shallow()
	if rightJoin {
		lNames, rNames = rNames, lNames
		lColumns, rColumns = rsc.Columns, lsc.Columns
	}

	// Find out all the common columns and put them ahead.
	commonLen := 0
	for i, lName := range lNames {
		for j := commonLen; j < len(rNames); j++ {
			if lName.ColName.L != rNames[j].ColName.L {
				continue
			}

			if len(filter) > 0 {
				if !filter[lName.ColName.L] {
					break
				}
				// Mark this column exist.
				filter[lName.ColName.L] = false
			}

			col := lColumns[i]
			copy(lColumns[commonLen+1:i+1], lColumns[commonLen:i])
			lColumns[commonLen] = col

			name := lNames[i]
			copy(lNames[commonLen+1:i+1], lNames[commonLen:i])
			lNames[commonLen] = name

			col = rColumns[j]
			copy(rColumns[commonLen+1:j+1], rColumns[commonLen:j])
			rColumns[commonLen] = col

			name = rNames[j]
			copy(rNames[commonLen+1:j+1], rNames[commonLen:j])
			rNames[commonLen] = name

			commonLen++
			break
		}
	}

	if len(filter) > 0 && len(filter) != commonLen {
		for col, notExist := range filter {
			if notExist {
				return ErrUnknownColumn.GenWithStackByArgs(col, "from clause")
			}
		}
	}

	schemaCols := make([]*expression.Column, len(lColumns)+len(rColumns)-commonLen)
	copy(schemaCols[:len(lColumns)], lColumns)
	copy(schemaCols[len(lColumns):], rColumns[commonLen:])
	names := make(types.NameSlice, len(schemaCols))
	copy(names, lNames)
	copy(names[len(lNames):], rNames[commonLen:])

	conds := make([]expression.Expression, 0, commonLen)
	for i := 0; i < commonLen; i++ {
		lc, rc := lsc.Columns[i], rsc.Columns[i]
		cond, err := expression.NewFunction(b.ctx, ast.EQ, types.NewFieldType(mysql.TypeTiny), lc, rc)
		if err != nil {
			return err
		}
		conds = append(conds, cond)
	}

	p.SetSchema(expression.NewSchema(schemaCols...))
	p.names = names
	p.redundantSchema = expression.MergeSchema(p.redundantSchema, expression.NewSchema(rColumns[:commonLen]...))
	p.redundantNames = append(p.redundantNames.Shallow(), rNames[:commonLen]...)
	p.OtherConditions = append(conds, p.OtherConditions...)

	return nil
}

func (b *PlanBuilder) buildSelection(ctx context.Context, p LogicalPlan, where ast.ExprNode, AggMapper map[*ast.AggregateFuncExpr]int) (LogicalPlan, error) {
	b.optFlag = b.optFlag | flagPredicatePushDown
	if b.curClause != havingClause {
		b.curClause = whereClause
	}

	conditions := splitWhere(where)
	expressions := make([]expression.Expression, 0, len(conditions))
	selection := LogicalSelection{}.Init(b.ctx, b.getSelectOffset())
	for _, cond := range conditions {
		expr, np, err := b.rewrite(ctx, cond, p, AggMapper, false)
		if err != nil {
			return nil, err
		}
		p = np
		if expr == nil {
			continue
		}
		cnfItems := expression.SplitCNFItems(expr)
		for _, item := range cnfItems {
			if con, ok := item.(*expression.Constant); ok && con.DeferredExpr == nil && con.ParamMarker == nil {
				ret, _, err := expression.EvalBool(b.ctx, expression.CNFExprs{con}, chunk.Row{})
				if err != nil || ret {
					continue
				}
				// If there is condition which is always false, return dual plan directly.
				dual := LogicalTableDual{}.Init(b.ctx, b.getSelectOffset())
				dual.names = p.OutputNames()
				dual.SetSchema(p.Schema())
				return dual, nil
			}
			expressions = append(expressions, item)
		}
	}
	if len(expressions) == 0 {
		return p, nil
	}
	selection.Conditions = expressions
	selection.SetChildren(p)
	return selection, nil
}

// buildProjectionFieldNameFromColumns builds the field name, table name and database name when field expression is a column reference.
func (b *PlanBuilder) buildProjectionFieldNameFromColumns(origField *ast.SelectField, colNameField *ast.ColumnNameExpr, name *types.FieldName) (colName, origColName, tblName, origTblName, dbName model.CIStr) {
	origColName, tblName, dbName = colNameField.Name.Name, colNameField.Name.Table, colNameField.Name.Schema
	if origField.AsName.L != "" {
		colName = origField.AsName
	} else {
		colName = origColName
	}
	if tblName.L == "" {
		tblName = name.TblName
	}
	if dbName.L == "" {
		dbName = name.DBName
	}
	return colName, origColName, tblName, name.OrigTblName, name.DBName
}

// buildProjectionFieldNameFromExpressions builds the field name when field expression is a normal expression.
func (b *PlanBuilder) buildProjectionFieldNameFromExpressions(ctx context.Context, field *ast.SelectField) (model.CIStr, error) {
	if agg, ok := field.Expr.(*ast.AggregateFuncExpr); ok && agg.F == ast.AggFuncFirstRow {
		// When the query is select t.a from t group by a; The Column Name should be a but not t.a;
		return agg.Args[0].(*ast.ColumnNameExpr).Name.Name, nil
	}

	innerExpr := getInnerFromParenthesesAndUnaryPlus(field.Expr)
	funcCall, isFuncCall := innerExpr.(*ast.FuncCallExpr)
	// When used to produce a result set column, NAME_CONST() causes the column to have the given name.
	// See https://dev.mysql.com/doc/refman/5.7/en/miscellaneous-functions.html#function_name-const for details
	if isFuncCall && funcCall.FnName.L == ast.NameConst {
		if v, err := evalAstExpr(b.ctx, funcCall.Args[0]); err == nil {
			if s, err := v.ToString(); err == nil {
				return model.NewCIStr(s), nil
			}
		}
		return model.NewCIStr(""), ErrWrongArguments.GenWithStackByArgs("NAME_CONST")
	}
	valueExpr, isValueExpr := innerExpr.(*driver.ValueExpr)

	// Non-literal: Output as inputed, except that comments need to be removed.
	if !isValueExpr {
		return model.NewCIStr(parser.SpecFieldPattern.ReplaceAllStringFunc(field.Text(), parser.TrimComment)), nil
	}

	// Literal: Need special processing
	switch valueExpr.Kind() {
	case types.KindString:
		projName := valueExpr.GetString()
		projOffset := valueExpr.GetProjectionOffset()
		if projOffset >= 0 {
			projName = projName[:projOffset]
		}
		// See #3686, #3994:
		// For string literals, string content is used as column name. Non-graph initial characters are trimmed.
		fieldName := strings.TrimLeftFunc(projName, func(r rune) bool {
			return !unicode.IsOneOf(mysql.RangeGraph, r)
		})
		return model.NewCIStr(fieldName), nil
	case types.KindNull:
		// See #4053, #3685
		return model.NewCIStr("NULL"), nil
	case types.KindBinaryLiteral:
		// Don't rewrite BIT literal or HEX literals
		return model.NewCIStr(field.Text()), nil
	case types.KindInt64:
		// See #9683
		// TRUE or FALSE can be a int64
		if mysql.HasIsBooleanFlag(valueExpr.Type.Flag) {
			if i := valueExpr.GetValue().(int64); i == 0 {
				return model.NewCIStr("FALSE"), nil
			}
			return model.NewCIStr("TRUE"), nil
		}
		fallthrough

	default:
		fieldName := field.Text()
		fieldName = strings.TrimLeft(fieldName, "\t\n +(")
		fieldName = strings.TrimRight(fieldName, "\t\n )")
		return model.NewCIStr(fieldName), nil
	}
}

// buildProjectionField builds the field object according to SelectField in projection.
func (b *PlanBuilder) buildProjectionField(ctx context.Context, p LogicalPlan, field *ast.SelectField, expr expression.Expression) (*expression.Column, *types.FieldName, error) {
	var origTblName, tblName, origColName, colName, dbName model.CIStr
	innerNode := getInnerFromParenthesesAndUnaryPlus(field.Expr)
	col, isCol := expr.(*expression.Column)
	// Correlated column won't affect the final output names. So we can put it in any of the three logic block.
	// Don't put it into the first block just for simplifying the codes.
	if colNameField, ok := innerNode.(*ast.ColumnNameExpr); ok && isCol {
		// Field is a column reference.
		idx := p.Schema().ColumnIndex(col)
		var name *types.FieldName
		if idx == -1 {
			ids := make([]int64, 0, p.Schema().Len())
			for _, col := range p.Schema().Columns {
				ids = append(ids, col.UniqueID)
			}
			if join, ok := p.(*LogicalJoin); ok {
				idx = join.redundantSchema.ColumnIndex(col)
				name = join.redundantNames[idx]
			}
		} else {
			name = p.OutputNames()[idx]
		}
		colName, origColName, tblName, origTblName, dbName = b.buildProjectionFieldNameFromColumns(field, colNameField, name)
	} else if field.AsName.L != "" {
		// Field has alias.
		colName = field.AsName
	} else {
		// Other: field is an expression.
		var err error
		if colName, err = b.buildProjectionFieldNameFromExpressions(ctx, field); err != nil {
			return nil, nil, err
		}
	}
	newCol := &expression.Column{
		UniqueID: b.ctx.GetSessionVars().AllocPlanColumnID(),
		RetType:  expr.GetType(),
	}
	name := &types.FieldName{
		TblName:     tblName,
		OrigTblName: origTblName,
		ColName:     colName,
		OrigColName: origColName,
		DBName:      dbName,
	}
	return newCol, name, nil
}

// buildProjection returns a Projection plan and non-aux columns length.
func (b *PlanBuilder) buildProjection(ctx context.Context, p LogicalPlan, fields []*ast.SelectField, mapper map[*ast.AggregateFuncExpr]int, windowMapper map[*ast.WindowFuncExpr]int, considerWindow bool) (LogicalPlan, int, error) {
	b.optFlag |= flagEliminateProjection
	b.curClause = fieldList
	proj := LogicalProjection{Exprs: make([]expression.Expression, 0, len(fields))}.Init(b.ctx, b.getSelectOffset())
	schema := expression.NewSchema(make([]*expression.Column, 0, len(fields))...)
	oldLen := 0
	newNames := make([]*types.FieldName, 0, len(fields))
	for i, field := range fields {
		if !field.Auxiliary {
			oldLen++
		}

		isWindowFuncField := ast.HasWindowFlag(field.Expr)
		// Although window functions occurs in the select fields, but it has to be processed after having clause.
		// So when we build the projection for select fields, we need to skip the window function.
		// When `considerWindow` is false, we will only build fields for non-window functions, so we add fake placeholders.
		// for window functions. These fake placeholders will be erased in column pruning.
		// When `considerWindow` is true, all the non-window fields have been built, so we just use the schema columns.
		if considerWindow && !isWindowFuncField {
			col := p.Schema().Columns[i]
			proj.Exprs = append(proj.Exprs, col)
			schema.Append(col)
			newNames = append(newNames, p.OutputNames()[i])
			continue
		} else if !considerWindow && isWindowFuncField {
			expr := expression.Zero
			proj.Exprs = append(proj.Exprs, expr)
			col, name, err := b.buildProjectionField(ctx, p, field, expr)
			if err != nil {
				return nil, 0, err
			}
			schema.Append(col)
			newNames = append(newNames, name)
			continue
		}
		newExpr, np, err := b.rewriteWithPreprocess(ctx, field.Expr, p, mapper, windowMapper, true, nil)
		if err != nil {
			return nil, 0, err
		}

		// For window functions in the order by clause, we will append an field for it.
		// We need rewrite the window mapper here so order by clause could find the added field.
		if considerWindow && isWindowFuncField && field.Auxiliary {
			if windowExpr, ok := field.Expr.(*ast.WindowFuncExpr); ok {
				windowMapper[windowExpr] = i
			}
		}

		p = np
		proj.Exprs = append(proj.Exprs, newExpr)

		col, name, err := b.buildProjectionField(ctx, p, field, newExpr)
		if err != nil {
			return nil, 0, err
		}
		schema.Append(col)
		newNames = append(newNames, name)
	}
	proj.SetSchema(schema)
	proj.SetChildren(p)
	proj.names = newNames
	return proj, oldLen, nil
}

func (b *PlanBuilder) buildDistinct(child LogicalPlan, length int) (*LogicalAggregation, error) {
	b.optFlag = b.optFlag | flagBuildKeyInfo
	b.optFlag = b.optFlag | flagPushDownAgg
	plan4Agg := LogicalAggregation{
		AggFuncs:     make([]*aggregation.AggFuncDesc, 0, child.Schema().Len()),
		GroupByItems: expression.Column2Exprs(child.Schema().Clone().Columns[:length]),
	}.Init(b.ctx, child.SelectBlockOffset())
	if hint := b.TableHints(); hint != nil {
		plan4Agg.aggHints = hint.aggHints
	}
	plan4Agg.collectGroupByColumns()
	for _, col := range child.Schema().Columns {
		aggDesc, err := aggregation.NewAggFuncDesc(b.ctx, ast.AggFuncFirstRow, []expression.Expression{col}, false)
		if err != nil {
			return nil, err
		}
		plan4Agg.AggFuncs = append(plan4Agg.AggFuncs, aggDesc)
	}
	plan4Agg.SetChildren(child)
	plan4Agg.SetSchema(child.Schema().Clone())
	plan4Agg.names = child.OutputNames()
	// Distinct will be rewritten as first_row, we reset the type here since the return type
	// of first_row is not always the same as the column arg of first_row.
	for i, col := range plan4Agg.schema.Columns {
		col.RetType = plan4Agg.AggFuncs[i].RetTp
	}
	return plan4Agg, nil
}

// unionJoinFieldType finds the type which can carry the given types in Union.
func unionJoinFieldType(a, b *types.FieldType) *types.FieldType {
	resultTp := types.NewFieldType(types.MergeFieldType(a.Tp, b.Tp))
	// This logic will be intelligible when it is associated with the buildProjection4Union logic.
	if resultTp.Tp == mysql.TypeNewDecimal {
		// The decimal result type will be unsigned only when all the decimals to be united are unsigned.
		resultTp.Flag &= b.Flag & mysql.UnsignedFlag
	} else {
		// Non-decimal results will be unsigned when the first SQL statement result in the union is unsigned.
		resultTp.Flag |= a.Flag & mysql.UnsignedFlag
	}
	resultTp.Decimal = mathutil.Max(a.Decimal, b.Decimal)
	// `Flen - Decimal` is the fraction before '.'
	resultTp.Flen = mathutil.Max(a.Flen-a.Decimal, b.Flen-b.Decimal) + resultTp.Decimal
	if resultTp.EvalType() != types.ETInt && (a.EvalType() == types.ETInt || b.EvalType() == types.ETInt) && resultTp.Flen < mysql.MaxIntWidth {
		resultTp.Flen = mysql.MaxIntWidth
	}
	resultTp.Charset = a.Charset
	resultTp.Collate = a.Collate
	expression.SetBinFlagOrBinStr(b, resultTp)
	return resultTp
}

func (b *PlanBuilder) buildProjection4Union(ctx context.Context, u *LogicalUnionAll) {
	unionCols := make([]*expression.Column, 0, u.children[0].Schema().Len())
	names := make([]*types.FieldName, 0, u.children[0].Schema().Len())

	// Infer union result types by its children's schema.
	for i, col := range u.children[0].Schema().Columns {
		resultTp := col.RetType
		for j := 1; j < len(u.children); j++ {
			childTp := u.children[j].Schema().Columns[i].RetType
			resultTp = unionJoinFieldType(resultTp, childTp)
		}
		names = append(names, &types.FieldName{ColName: u.children[0].OutputNames()[i].ColName})
		unionCols = append(unionCols, &expression.Column{
			RetType:  resultTp,
			UniqueID: b.ctx.GetSessionVars().AllocPlanColumnID(),
		})
	}
	u.schema = expression.NewSchema(unionCols...)
	u.names = names
	// Process each child and add a projection above original child.
	// So the schema of `UnionAll` can be the same with its children's.
	for childID, child := range u.children {
		exprs := make([]expression.Expression, len(child.Schema().Columns))
		for i, srcCol := range child.Schema().Columns {
			dstType := unionCols[i].RetType
			srcType := srcCol.RetType
			if !srcType.Equal(dstType) {
				exprs[i] = expression.BuildCastFunction4Union(b.ctx, srcCol, dstType)
			} else {
				exprs[i] = srcCol
			}
		}
		b.optFlag |= flagEliminateProjection
		proj := LogicalProjection{Exprs: exprs, AvoidColumnEvaluator: true}.Init(b.ctx, b.getSelectOffset())
		proj.SetSchema(u.schema.Clone())
		proj.SetChildren(child)
		u.children[childID] = proj
	}
}

func (b *PlanBuilder) buildUnion(ctx context.Context, union *ast.UnionStmt) (LogicalPlan, error) {
	distinctSelectPlans, allSelectPlans, err := b.divideUnionSelectPlans(ctx, union.SelectList.Selects)
	if err != nil {
		return nil, err
	}

	unionDistinctPlan := b.buildUnionAll(ctx, distinctSelectPlans)
	if unionDistinctPlan != nil {
		unionDistinctPlan, err = b.buildDistinct(unionDistinctPlan, unionDistinctPlan.Schema().Len())
		if err != nil {
			return nil, err
		}
		if len(allSelectPlans) > 0 {
			// Can't change the statements order in order to get the correct column info.
			allSelectPlans = append([]LogicalPlan{unionDistinctPlan}, allSelectPlans...)
		}
	}

	unionAllPlan := b.buildUnionAll(ctx, allSelectPlans)
	unionPlan := unionDistinctPlan
	if unionAllPlan != nil {
		unionPlan = unionAllPlan
	}

	oldLen := unionPlan.Schema().Len()

	for i := 0; i < len(union.SelectList.Selects); i++ {
		b.handleHelper.popMap()
	}
	b.handleHelper.pushMap(nil)

	if union.OrderBy != nil {
		unionPlan, err = b.buildSort(ctx, unionPlan, union.OrderBy.Items, nil, nil)
		if err != nil {
			return nil, err
		}
	}

	if union.Limit != nil {
		unionPlan, err = b.buildLimit(unionPlan, union.Limit)
		if err != nil {
			return nil, err
		}
	}

	// Fix issue #8189 (https://github.com/pingcap/tidb/issues/8189).
	// If there are extra expressions generated from `ORDER BY` clause, generate a `Projection` to remove them.
	if oldLen != unionPlan.Schema().Len() {
		proj := LogicalProjection{Exprs: expression.Column2Exprs(unionPlan.Schema().Columns[:oldLen])}.Init(b.ctx, b.getSelectOffset())
		proj.SetChildren(unionPlan)
		schema := expression.NewSchema(unionPlan.Schema().Clone().Columns[:oldLen]...)
		for _, col := range schema.Columns {
			col.UniqueID = b.ctx.GetSessionVars().AllocPlanColumnID()
		}
		proj.names = unionPlan.OutputNames()[:oldLen]
		proj.SetSchema(schema)
		return proj, nil
	}

	return unionPlan, nil
}

// divideUnionSelectPlans resolves union's select stmts to logical plans.
// and divide result plans into "union-distinct" and "union-all" parts.
// divide rule ref: https://dev.mysql.com/doc/refman/5.7/en/union.html
// "Mixed UNION types are treated such that a DISTINCT union overrides any ALL union to its left."
func (b *PlanBuilder) divideUnionSelectPlans(ctx context.Context, selects []*ast.SelectStmt) (distinctSelects []LogicalPlan, allSelects []LogicalPlan, err error) {
	firstUnionAllIdx, columnNums := 0, -1
	// The last slot is reserved for appending distinct union outside this function.
	children := make([]LogicalPlan, len(selects), len(selects)+1)
	for i := len(selects) - 1; i >= 0; i-- {
		stmt := selects[i]
		if firstUnionAllIdx == 0 && stmt.IsAfterUnionDistinct {
			firstUnionAllIdx = i + 1
		}

		selectPlan, err := b.buildSelect(ctx, stmt)
		if err != nil {
			return nil, nil, err
		}

		if columnNums == -1 {
			columnNums = selectPlan.Schema().Len()
		}
		if selectPlan.Schema().Len() != columnNums {
			return nil, nil, ErrWrongNumberOfColumnsInSelect.GenWithStackByArgs()
		}
		children[i] = selectPlan
	}
	return children[:firstUnionAllIdx], children[firstUnionAllIdx:], nil
}

func (b *PlanBuilder) buildUnionAll(ctx context.Context, subPlan []LogicalPlan) LogicalPlan {
	if len(subPlan) == 0 {
		return nil
	}
	u := LogicalUnionAll{}.Init(b.ctx, b.getSelectOffset())
	u.children = subPlan
	b.buildProjection4Union(ctx, u)
	return u
}

// ByItems wraps a "by" item.
type ByItems struct {
	Expr expression.Expression
	Desc bool
}

// String implements fmt.Stringer interface.
func (by *ByItems) String() string {
	if by.Desc {
		return fmt.Sprintf("%s true", by.Expr)
	}
	return by.Expr.String()
}

// Clone makes a copy of ByItems.
func (by *ByItems) Clone() *ByItems {
	return &ByItems{Expr: by.Expr.Clone(), Desc: by.Desc}
}

// itemTransformer transforms ParamMarkerExpr to PositionExpr in the context of ByItem
type itemTransformer struct {
}

func (t *itemTransformer) Enter(inNode ast.Node) (ast.Node, bool) {
	switch n := inNode.(type) {
	case *driver.ParamMarkerExpr:
		newNode := expression.ConstructPositionExpr(n)
		return newNode, true
	}
	return inNode, false
}

func (t *itemTransformer) Leave(inNode ast.Node) (ast.Node, bool) {
	return inNode, false
}

func (b *PlanBuilder) buildSort(ctx context.Context, p LogicalPlan, byItems []*ast.ByItem, aggMapper map[*ast.AggregateFuncExpr]int, windowMapper map[*ast.WindowFuncExpr]int) (*LogicalSort, error) {
	if _, isUnion := p.(*LogicalUnionAll); isUnion {
		b.curClause = globalOrderByClause
	} else {
		b.curClause = orderByClause
	}
	sort := LogicalSort{}.Init(b.ctx, b.getSelectOffset())
	exprs := make([]*ByItems, 0, len(byItems))
	transformer := &itemTransformer{}
	for _, item := range byItems {
		newExpr, _ := item.Expr.Accept(transformer)
		item.Expr = newExpr.(ast.ExprNode)
		it, np, err := b.rewriteWithPreprocess(ctx, item.Expr, p, aggMapper, windowMapper, true, nil)
		if err != nil {
			return nil, err
		}

		p = np
		exprs = append(exprs, &ByItems{Expr: it, Desc: item.Desc})
	}
	sort.ByItems = exprs
	sort.SetChildren(p)
	return sort, nil
}

// getUintFromNode gets uint64 value from ast.Node.
// For ordinary statement, node should be uint64 constant value.
// For prepared statement, node is string. We should convert it to uint64.
func getUintFromNode(ctx sessionctx.Context, n ast.Node) (uVal uint64, isNull bool, isExpectedType bool) {
	var val interface{}
	switch v := n.(type) {
	case *driver.ValueExpr:
		val = v.GetValue()
	case *driver.ParamMarkerExpr:
		if !v.InExecute {
			return 0, false, true
		}
		param, err := expression.ParamMarkerExpression(ctx, v)
		if err != nil {
			return 0, false, false
		}
		str, isNull, err := expression.GetStringFromConstant(ctx, param)
		if err != nil {
			return 0, false, false
		}
		if isNull {
			return 0, true, true
		}
		val = str
	default:
		return 0, false, false
	}
	switch v := val.(type) {
	case uint64:
		return v, false, true
	case int64:
		if v >= 0 {
			return uint64(v), false, true
		}
	case string:
		sc := ctx.GetSessionVars().StmtCtx
		uVal, err := types.StrToUint(sc, v)
		if err != nil {
			return 0, false, false
		}
		return uVal, false, true
	}
	return 0, false, false
}

func extractLimitCountOffset(ctx sessionctx.Context, limit *ast.Limit) (count uint64,
	offset uint64, err error) {
	var isExpectedType bool
	if limit.Count != nil {
		count, _, isExpectedType = getUintFromNode(ctx, limit.Count)
		if !isExpectedType {
			return 0, 0, ErrWrongArguments.GenWithStackByArgs("LIMIT")
		}
	}
	if limit.Offset != nil {
		offset, _, isExpectedType = getUintFromNode(ctx, limit.Offset)
		if !isExpectedType {
			return 0, 0, ErrWrongArguments.GenWithStackByArgs("LIMIT")
		}
	}
	return count, offset, nil
}

func (b *PlanBuilder) buildLimit(src LogicalPlan, limit *ast.Limit) (LogicalPlan, error) {
	b.optFlag = b.optFlag | flagPushDownTopN
	var (
		offset, count uint64
		err           error
	)
	if count, offset, err = extractLimitCountOffset(b.ctx, limit); err != nil {
		return nil, err
	}

	if count > math.MaxUint64-offset {
		count = math.MaxUint64 - offset
	}
	if offset+count == 0 {
		tableDual := LogicalTableDual{RowCount: 0}.Init(b.ctx, b.getSelectOffset())
		tableDual.schema = src.Schema()
		tableDual.names = src.OutputNames()
		return tableDual, nil
	}
	li := LogicalLimit{
		Offset: offset,
		Count:  count,
	}.Init(b.ctx, b.getSelectOffset())
	li.SetChildren(src)
	return li, nil
}

// colMatch means that if a match b, e.g. t.a can match test.t.a but test.t.a can't match t.a.
// Because column a want column from database test exactly.
func colMatch(a *ast.ColumnName, b *ast.ColumnName) bool {
	if a.Schema.L == "" || a.Schema.L == b.Schema.L {
		if a.Table.L == "" || a.Table.L == b.Table.L {
			return a.Name.L == b.Name.L
		}
	}
	return false
}

func matchField(f *ast.SelectField, col *ast.ColumnNameExpr, ignoreAsName bool) bool {
	// if col specify a table name, resolve from table source directly.
	if col.Name.Table.L == "" {
		if f.AsName.L == "" || ignoreAsName {
			if curCol, isCol := f.Expr.(*ast.ColumnNameExpr); isCol {
				return curCol.Name.Name.L == col.Name.Name.L
			} else if _, isFunc := f.Expr.(*ast.FuncCallExpr); isFunc {
				// Fix issue 7331
				// If there are some function calls in SelectField, we check if
				// ColumnNameExpr in GroupByClause matches one of these function calls.
				// Example: select concat(k1,k2) from t group by `concat(k1,k2)`,
				// `concat(k1,k2)` matches with function call concat(k1, k2).
				return strings.ToLower(f.Text()) == col.Name.Name.L
			}
			// a expression without as name can't be matched.
			return false
		}
		return f.AsName.L == col.Name.Name.L
	}
	return false
}

func resolveFromSelectFields(v *ast.ColumnNameExpr, fields []*ast.SelectField, ignoreAsName bool) (index int, err error) {
	var matchedExpr ast.ExprNode
	index = -1
	for i, field := range fields {
		if field.Auxiliary {
			continue
		}
		if matchField(field, v, ignoreAsName) {
			curCol, isCol := field.Expr.(*ast.ColumnNameExpr)
			if !isCol {
				return i, nil
			}
			if matchedExpr == nil {
				matchedExpr = curCol
				index = i
			} else if !colMatch(matchedExpr.(*ast.ColumnNameExpr).Name, curCol.Name) &&
				!colMatch(curCol.Name, matchedExpr.(*ast.ColumnNameExpr).Name) {
				return -1, ErrAmbiguous.GenWithStackByArgs(curCol.Name.Name.L, clauseMsg[fieldList])
			}
		}
	}
	return
}

// havingWindowAndOrderbyExprResolver visits Expr tree.
// It converts ColunmNameExpr to AggregateFuncExpr and collects AggregateFuncExpr.
type havingWindowAndOrderbyExprResolver struct {
	inAggFunc    bool
	inWindowFunc bool
	inWindowSpec bool
	inExpr       bool
	orderBy      bool
	err          error
	p            LogicalPlan
	selectFields []*ast.SelectField
	aggMapper    map[*ast.AggregateFuncExpr]int
	colMapper    map[*ast.ColumnNameExpr]int
	gbyItems     []*ast.ByItem
	outerSchemas []*expression.Schema
	outerNames   [][]*types.FieldName
	curClause    clauseCode
}

// Enter implements Visitor interface.
func (a *havingWindowAndOrderbyExprResolver) Enter(n ast.Node) (node ast.Node, skipChildren bool) {
	switch n.(type) {
	case *ast.AggregateFuncExpr:
		a.inAggFunc = true
	case *ast.WindowFuncExpr:
		a.inWindowFunc = true
	case *ast.WindowSpec:
		a.inWindowSpec = true
	case *driver.ParamMarkerExpr, *ast.ColumnNameExpr, *ast.ColumnName:
	case *ast.SubqueryExpr, *ast.ExistsSubqueryExpr:
		// Enter a new context, skip it.
		// For example: select sum(c) + c + exists(select c from t) from t;
		return n, true
	default:
		a.inExpr = true
	}
	return n, false
}

func (a *havingWindowAndOrderbyExprResolver) resolveFromPlan(v *ast.ColumnNameExpr, p LogicalPlan) (int, error) {
	idx, err := expression.FindFieldName(p.OutputNames(), v.Name)
	if err != nil {
		return -1, err
	}
	if idx < 0 {
		return -1, nil
	}
	col := p.Schema().Columns[idx]
	name := p.OutputNames()[idx]
	newColName := &ast.ColumnName{
		Schema: name.DBName,
		Table:  name.TblName,
		Name:   name.ColName,
	}
	for i, field := range a.selectFields {
		if c, ok := field.Expr.(*ast.ColumnNameExpr); ok && colMatch(c.Name, newColName) {
			return i, nil
		}
	}
	sf := &ast.SelectField{
		Expr:      &ast.ColumnNameExpr{Name: newColName},
		Auxiliary: true,
	}
	sf.Expr.SetType(col.GetType())
	a.selectFields = append(a.selectFields, sf)
	return len(a.selectFields) - 1, nil
}

// Leave implements Visitor interface.
func (a *havingWindowAndOrderbyExprResolver) Leave(n ast.Node) (node ast.Node, ok bool) {
	switch v := n.(type) {
	case *ast.AggregateFuncExpr:
		a.inAggFunc = false
		a.aggMapper[v] = len(a.selectFields)
		a.selectFields = append(a.selectFields, &ast.SelectField{
			Auxiliary: true,
			Expr:      v,
			AsName:    model.NewCIStr(fmt.Sprintf("sel_agg_%d", len(a.selectFields))),
		})
	case *ast.WindowFuncExpr:
		a.inWindowFunc = false
		if a.curClause == havingClause {
			a.err = ErrWindowInvalidWindowFuncUse.GenWithStackByArgs(strings.ToLower(v.F))
			return node, false
		}
		if a.curClause == orderByClause {
			a.selectFields = append(a.selectFields, &ast.SelectField{
				Auxiliary: true,
				Expr:      v,
				AsName:    model.NewCIStr(fmt.Sprintf("sel_window_%d", len(a.selectFields))),
			})
		}
	case *ast.WindowSpec:
		a.inWindowSpec = false
	case *ast.ColumnNameExpr:
		resolveFieldsFirst := true
		if a.inAggFunc || a.inWindowFunc || a.inWindowSpec || (a.orderBy && a.inExpr) || a.curClause == fieldList {
			resolveFieldsFirst = false
		}
		if !a.inAggFunc && !a.orderBy {
			for _, item := range a.gbyItems {
				if col, ok := item.Expr.(*ast.ColumnNameExpr); ok &&
					(colMatch(v.Name, col.Name) || colMatch(col.Name, v.Name)) {
					resolveFieldsFirst = false
					break
				}
			}
		}
		var index int
		if resolveFieldsFirst {
			index, a.err = resolveFromSelectFields(v, a.selectFields, false)
			if a.err != nil {
				return node, false
			}
			if index != -1 && a.curClause == havingClause && ast.HasWindowFlag(a.selectFields[index].Expr) {
				a.err = ErrWindowInvalidWindowFuncAliasUse.GenWithStackByArgs(v.Name.Name.O)
				return node, false
			}
			if index == -1 {
				if a.orderBy {
					index, a.err = a.resolveFromPlan(v, a.p)
				} else {
					index, a.err = resolveFromSelectFields(v, a.selectFields, true)
				}
			}
		} else {
			// We should ignore the err when resolving from schema. Because we could resolve successfully
			// when considering select fields.
			var err error
			index, err = a.resolveFromPlan(v, a.p)
			_ = err
			if index == -1 && a.curClause != fieldList {
				index, a.err = resolveFromSelectFields(v, a.selectFields, false)
				if index != -1 && a.curClause == havingClause && ast.HasWindowFlag(a.selectFields[index].Expr) {
					a.err = ErrWindowInvalidWindowFuncAliasUse.GenWithStackByArgs(v.Name.Name.O)
					return node, false
				}
			}
		}
		if a.err != nil {
			return node, false
		}
		if index == -1 {
			// If we can't find it any where, it may be a correlated columns.
			for _, names := range a.outerNames {
				idx, err1 := expression.FindFieldName(names, v.Name)
				if err1 != nil {
					a.err = err1
					return node, false
				}
				if idx >= 0 {
					return n, true
				}
			}
			a.err = ErrUnknownColumn.GenWithStackByArgs(v.Name.OrigColName(), clauseMsg[a.curClause])
			return node, false
		}
		if a.inAggFunc {
			return a.selectFields[index].Expr, true
		}
		a.colMapper[v] = index
	}
	return n, true
}

// resolveHavingAndOrderBy will process aggregate functions and resolve the columns that don't exist in select fields.
// If we found some columns that are not in select fields, we will append it to select fields and update the colMapper.
// When we rewrite the order by / having expression, we will find column in map at first.
func (b *PlanBuilder) resolveHavingAndOrderBy(sel *ast.SelectStmt, p LogicalPlan) (
	map[*ast.AggregateFuncExpr]int, map[*ast.AggregateFuncExpr]int, error) {
	extractor := &havingWindowAndOrderbyExprResolver{
		p:            p,
		selectFields: sel.Fields.Fields,
		aggMapper:    make(map[*ast.AggregateFuncExpr]int),
		colMapper:    b.colMapper,
		outerSchemas: b.outerSchemas,
		outerNames:   b.outerNames,
	}
	if sel.GroupBy != nil {
		extractor.gbyItems = sel.GroupBy.Items
	}
	// Extract agg funcs from having clause.
	if sel.Having != nil {
		extractor.curClause = havingClause
		n, ok := sel.Having.Expr.Accept(extractor)
		if !ok {
			return nil, nil, errors.Trace(extractor.err)
		}
		sel.Having.Expr = n.(ast.ExprNode)
	}
	havingAggMapper := extractor.aggMapper
	extractor.aggMapper = make(map[*ast.AggregateFuncExpr]int)
	extractor.orderBy = true
	extractor.inExpr = false
	// Extract agg funcs from order by clause.
	if sel.OrderBy != nil {
		extractor.curClause = orderByClause
		for _, item := range sel.OrderBy.Items {
			if ast.HasWindowFlag(item.Expr) {
				continue
			}
			n, ok := item.Expr.Accept(extractor)
			if !ok {
				return nil, nil, errors.Trace(extractor.err)
			}
			item.Expr = n.(ast.ExprNode)
		}
	}
	sel.Fields.Fields = extractor.selectFields
	return havingAggMapper, extractor.aggMapper, nil
}

func (b *PlanBuilder) extractAggFuncs(fields []*ast.SelectField) ([]*ast.AggregateFuncExpr, map[*ast.AggregateFuncExpr]int) {
	extractor := &AggregateFuncExtractor{}
	for _, f := range fields {
		n, _ := f.Expr.Accept(extractor)
		f.Expr = n.(ast.ExprNode)
	}
	aggList := extractor.AggFuncs
	totalAggMapper := make(map[*ast.AggregateFuncExpr]int)

	for i, agg := range aggList {
		totalAggMapper[agg] = i
	}
	return aggList, totalAggMapper
}

// resolveWindowFunction will process window functions and resolve the columns that don't exist in select fields.
func (b *PlanBuilder) resolveWindowFunction(sel *ast.SelectStmt, p LogicalPlan) (
	map[*ast.AggregateFuncExpr]int, error) {
	extractor := &havingWindowAndOrderbyExprResolver{
		p:            p,
		selectFields: sel.Fields.Fields,
		aggMapper:    make(map[*ast.AggregateFuncExpr]int),
		colMapper:    b.colMapper,
		outerSchemas: b.outerSchemas,
		outerNames:   b.outerNames,
	}
	extractor.curClause = fieldList
	for _, field := range sel.Fields.Fields {
		if !ast.HasWindowFlag(field.Expr) {
			continue
		}
		n, ok := field.Expr.Accept(extractor)
		if !ok {
			return nil, extractor.err
		}
		field.Expr = n.(ast.ExprNode)
	}
	for _, spec := range sel.WindowSpecs {
		_, ok := spec.Accept(extractor)
		if !ok {
			return nil, extractor.err
		}
	}
	if sel.OrderBy != nil {
		extractor.curClause = orderByClause
		for _, item := range sel.OrderBy.Items {
			if !ast.HasWindowFlag(item.Expr) {
				continue
			}
			n, ok := item.Expr.Accept(extractor)
			if !ok {
				return nil, extractor.err
			}
			item.Expr = n.(ast.ExprNode)
		}
	}
	sel.Fields.Fields = extractor.selectFields
	return extractor.aggMapper, nil
}

// gbyResolver resolves group by items from select fields.
type gbyResolver struct {
	ctx     sessionctx.Context
	fields  []*ast.SelectField
	schema  *expression.Schema
	names   []*types.FieldName
	err     error
	inExpr  bool
	isParam bool

	exprDepth int // exprDepth is the depth of current expression in expression tree.
}

func (g *gbyResolver) Enter(inNode ast.Node) (ast.Node, bool) {
	g.exprDepth++
	switch n := inNode.(type) {
	case *ast.SubqueryExpr, *ast.CompareSubqueryExpr, *ast.ExistsSubqueryExpr:
		return inNode, true
	case *driver.ParamMarkerExpr:
		g.isParam = true
		if g.exprDepth == 1 {
			_, isNull, isExpectedType := getUintFromNode(g.ctx, n)
			// For constant uint expression in top level, it should be treated as position expression.
			if !isNull && isExpectedType {
				return expression.ConstructPositionExpr(n), true
			}
		}
		return n, true
	case *driver.ValueExpr, *ast.ColumnNameExpr, *ast.ParenthesesExpr, *ast.ColumnName:
	default:
		g.inExpr = true
	}
	return inNode, false
}

func (g *gbyResolver) Leave(inNode ast.Node) (ast.Node, bool) {
	extractor := &AggregateFuncExtractor{}
	switch v := inNode.(type) {
	case *ast.ColumnNameExpr:
		idx, err := expression.FindFieldName(g.names, v.Name)
		if idx < 0 || !g.inExpr {
			var index int
			index, g.err = resolveFromSelectFields(v, g.fields, false)
			if g.err != nil {
				return inNode, false
			}
			if idx >= 0 {
				return inNode, true
			}
			if index != -1 {
				ret := g.fields[index].Expr
				ret.Accept(extractor)
				if len(extractor.AggFuncs) != 0 {
					err = ErrIllegalReference.GenWithStackByArgs(v.Name.OrigColName(), "reference to group function")
				} else if ast.HasWindowFlag(ret) {
					err = ErrIllegalReference.GenWithStackByArgs(v.Name.OrigColName(), "reference to window function")
				} else {
					return ret, true
				}
			}
			g.err = err
			return inNode, false
		}
	case *ast.PositionExpr:
		pos, isNull, err := expression.PosFromPositionExpr(g.ctx, v)
		if err != nil {
			g.err = ErrUnknown.GenWithStackByArgs()
		}
		if err != nil || isNull {
			return inNode, false
		}
		if pos < 1 || pos > len(g.fields) {
			g.err = errors.Errorf("Unknown column '%d' in 'group statement'", pos)
			return inNode, false
		}
		ret := g.fields[pos-1].Expr
		ret.Accept(extractor)
		if len(extractor.AggFuncs) != 0 {
			g.err = ErrWrongGroupField.GenWithStackByArgs(g.fields[pos-1].Text())
			return inNode, false
		}
		return ret, true
	case *ast.ValuesExpr:
		if v.Column == nil {
			g.err = ErrUnknownColumn.GenWithStackByArgs("", "VALUES() function")
		}
	}
	return inNode, true
}

func tblInfoFromCol(from ast.ResultSetNode, name *types.FieldName) *model.TableInfo {
	var tableList []*ast.TableName
	tableList = extractTableList(from, tableList, true)
	for _, field := range tableList {
		if field.Name.L == name.TblName.L {
			return field.TableInfo
		}
		if field.Name.L != name.TblName.L {
			continue
		}
		if field.Schema.L == name.DBName.L {
			return field.TableInfo
		}
	}
	return nil
}

func buildFuncDependCol(p LogicalPlan, cond ast.ExprNode) (*types.FieldName, *types.FieldName) {
	binOpExpr, ok := cond.(*ast.BinaryOperationExpr)
	if !ok {
		return nil, nil
	}
	if binOpExpr.Op != opcode.EQ {
		return nil, nil
	}
	lColExpr, ok := binOpExpr.L.(*ast.ColumnNameExpr)
	if !ok {
		return nil, nil
	}
	rColExpr, ok := binOpExpr.R.(*ast.ColumnNameExpr)
	if !ok {
		return nil, nil
	}
	lIdx, err := expression.FindFieldName(p.OutputNames(), lColExpr.Name)
	if err != nil {
		return nil, nil
	}
	rIdx, err := expression.FindFieldName(p.OutputNames(), rColExpr.Name)
	if err != nil {
		return nil, nil
	}
	return p.OutputNames()[lIdx], p.OutputNames()[rIdx]
}

func buildWhereFuncDepend(p LogicalPlan, where ast.ExprNode) map[*types.FieldName]*types.FieldName {
	whereConditions := splitWhere(where)
	colDependMap := make(map[*types.FieldName]*types.FieldName, 2*len(whereConditions))
	for _, cond := range whereConditions {
		lCol, rCol := buildFuncDependCol(p, cond)
		if lCol == nil || rCol == nil {
			continue
		}
		colDependMap[lCol] = rCol
		colDependMap[rCol] = lCol
	}
	return colDependMap
}

func buildJoinFuncDepend(p LogicalPlan, from ast.ResultSetNode) map[*types.FieldName]*types.FieldName {
	switch x := from.(type) {
	case *ast.Join:
		if x.On == nil {
			return nil
		}
		onConditions := splitWhere(x.On.Expr)
		colDependMap := make(map[*types.FieldName]*types.FieldName, len(onConditions))
		for _, cond := range onConditions {
			lCol, rCol := buildFuncDependCol(p, cond)
			if lCol == nil || rCol == nil {
				continue
			}
			lTbl := tblInfoFromCol(x.Left, lCol)
			if lTbl == nil {
				lCol, rCol = rCol, lCol
			}
			switch x.Tp {
			case ast.CrossJoin:
				colDependMap[lCol] = rCol
				colDependMap[rCol] = lCol
			case ast.LeftJoin:
				colDependMap[rCol] = lCol
			case ast.RightJoin:
				colDependMap[lCol] = rCol
			}
		}
		return colDependMap
	default:
		return nil
	}
}

func checkColFuncDepend(
	p LogicalPlan,
	name *types.FieldName,
	tblInfo *model.TableInfo,
	gbyColNames map[*types.FieldName]struct{},
	whereDependNames, joinDependNames map[*types.FieldName]*types.FieldName,
) bool {
	for _, index := range tblInfo.Indices {
		if !index.Unique {
			continue
		}
		funcDepend := true
		for _, indexCol := range index.Columns {
			iColInfo := tblInfo.Columns[indexCol.Offset]
			if !mysql.HasNotNullFlag(iColInfo.Flag) {
				funcDepend = false
				break
			}
			cn := &ast.ColumnName{
				Schema: name.DBName,
				Table:  name.TblName,
				Name:   iColInfo.Name,
			}
			iIdx, err := expression.FindFieldName(p.OutputNames(), cn)
			if err != nil || iIdx < 0 {
				funcDepend = false
				break
			}
			iName := p.OutputNames()[iIdx]
			if _, ok := gbyColNames[iName]; ok {
				continue
			}
			if wCol, ok := whereDependNames[iName]; ok {
				if _, ok = gbyColNames[wCol]; ok {
					continue
				}
			}
			if jCol, ok := joinDependNames[iName]; ok {
				if _, ok = gbyColNames[jCol]; ok {
					continue
				}
			}
			funcDepend = false
			break
		}
		if funcDepend {
			return true
		}
	}
	primaryFuncDepend := true
	hasPrimaryField := false
	for _, colInfo := range tblInfo.Columns {
		if !mysql.HasPriKeyFlag(colInfo.Flag) {
			continue
		}
		hasPrimaryField = true
		pkName := &ast.ColumnName{
			Schema: name.DBName,
			Table:  name.TblName,
			Name:   colInfo.Name,
		}
		pIdx, err := expression.FindFieldName(p.OutputNames(), pkName)
		if err != nil {
			primaryFuncDepend = false
			break
		}
		pCol := p.OutputNames()[pIdx]
		if _, ok := gbyColNames[pCol]; ok {
			continue
		}
		if wCol, ok := whereDependNames[pCol]; ok {
			if _, ok = gbyColNames[wCol]; ok {
				continue
			}
		}
		if jCol, ok := joinDependNames[pCol]; ok {
			if _, ok = gbyColNames[jCol]; ok {
				continue
			}
		}
		primaryFuncDepend = false
		break
	}
	return primaryFuncDepend && hasPrimaryField
}

// ErrExprLoc is for generate the ErrFieldNotInGroupBy error info
type ErrExprLoc struct {
	Offset int
	Loc    string
}

func checkExprInGroupBy(
	p LogicalPlan,
	expr ast.ExprNode,
	offset int,
	loc string,
	gbyColNames map[*types.FieldName]struct{},
	gbyExprs []ast.ExprNode,
	notInGbyColNames map[*types.FieldName]ErrExprLoc,
) {
	if _, ok := expr.(*ast.AggregateFuncExpr); ok {
		return
	}
	if _, ok := expr.(*ast.ColumnNameExpr); !ok {
		for _, gbyExpr := range gbyExprs {
			if reflect.DeepEqual(gbyExpr, expr) {
				return
			}
		}
	}
	// Function `any_value` can be used in aggregation, even `ONLY_FULL_GROUP_BY` is set.
	// See https://dev.mysql.com/doc/refman/5.7/en/miscellaneous-functions.html#function_any-value for details
	if f, ok := expr.(*ast.FuncCallExpr); ok {
		if f.FnName.L == ast.AnyValue {
			return
		}
	}
	colMap := make(map[*types.FieldName]struct{}, len(p.Schema().Columns))
	allColFromExprNode(p, expr, colMap)
	for col := range colMap {
		if _, ok := gbyColNames[col]; !ok {
			notInGbyColNames[col] = ErrExprLoc{Offset: offset, Loc: loc}
		}
	}
}

func (b *PlanBuilder) checkOnlyFullGroupBy(p LogicalPlan, sel *ast.SelectStmt) (err error) {
	if sel.GroupBy != nil {
		err = b.checkOnlyFullGroupByWithGroupClause(p, sel)
	} else {
		err = b.checkOnlyFullGroupByWithOutGroupClause(p, sel.Fields.Fields)
	}
	return err
}

func (b *PlanBuilder) checkOnlyFullGroupByWithGroupClause(p LogicalPlan, sel *ast.SelectStmt) error {
	gbyColNames := make(map[*types.FieldName]struct{}, len(sel.Fields.Fields))
	gbyExprs := make([]ast.ExprNode, 0, len(sel.Fields.Fields))
	for _, byItem := range sel.GroupBy.Items {
		if colExpr, ok := byItem.Expr.(*ast.ColumnNameExpr); ok {
			idx, err := expression.FindFieldName(p.OutputNames(), colExpr.Name)
			if err != nil || idx < 0 {
				continue
			}
			gbyColNames[p.OutputNames()[idx]] = struct{}{}
		} else {
			gbyExprs = append(gbyExprs, byItem.Expr)
		}
	}

	notInGbyColNames := make(map[*types.FieldName]ErrExprLoc, len(sel.Fields.Fields))
	for offset, field := range sel.Fields.Fields {
		if field.Auxiliary {
			continue
		}
		checkExprInGroupBy(p, field.Expr, offset, ErrExprInSelect, gbyColNames, gbyExprs, notInGbyColNames)
	}

	if sel.OrderBy != nil {
		for offset, item := range sel.OrderBy.Items {
			checkExprInGroupBy(p, item.Expr, offset, ErrExprInOrderBy, gbyColNames, gbyExprs, notInGbyColNames)
		}
	}
	if len(notInGbyColNames) == 0 {
		return nil
	}

	whereDepends := buildWhereFuncDepend(p, sel.Where)
	joinDepends := buildJoinFuncDepend(p, sel.From.TableRefs)
	tblMap := make(map[*model.TableInfo]struct{}, len(notInGbyColNames))
	for name, errExprLoc := range notInGbyColNames {
		tblInfo := tblInfoFromCol(sel.From.TableRefs, name)
		if tblInfo == nil {
			continue
		}
		if _, ok := tblMap[tblInfo]; ok {
			continue
		}
		if checkColFuncDepend(p, name, tblInfo, gbyColNames, whereDepends, joinDepends) {
			tblMap[tblInfo] = struct{}{}
			continue
		}
		switch errExprLoc.Loc {
		case ErrExprInSelect:
			return ErrFieldNotInGroupBy.GenWithStackByArgs(errExprLoc.Offset+1, errExprLoc.Loc, name.DBName.O+"."+name.TblName.O+"."+name.OrigColName.O)
		case ErrExprInOrderBy:
			return ErrFieldNotInGroupBy.GenWithStackByArgs(errExprLoc.Offset+1, errExprLoc.Loc, sel.OrderBy.Items[errExprLoc.Offset].Expr.Text())
		}
		return nil
	}
	return nil
}

func (b *PlanBuilder) checkOnlyFullGroupByWithOutGroupClause(p LogicalPlan, fields []*ast.SelectField) error {
	resolver := colResolverForOnlyFullGroupBy{}
	for idx, field := range fields {
		resolver.exprIdx = idx
		field.Accept(&resolver)
		err := resolver.Check()
		if err != nil {
			return err
		}
	}
	return nil
}

// colResolverForOnlyFullGroupBy visits Expr tree to find out if an Expr tree is an aggregation function.
// If so, find out the first column name that not in an aggregation function.
type colResolverForOnlyFullGroupBy struct {
	firstNonAggCol       *ast.ColumnName
	exprIdx              int
	firstNonAggColIdx    int
	hasAggFuncOrAnyValue bool
}

func (c *colResolverForOnlyFullGroupBy) Enter(node ast.Node) (ast.Node, bool) {
	switch t := node.(type) {
	case *ast.AggregateFuncExpr:
		c.hasAggFuncOrAnyValue = true
		return node, true
	case *ast.FuncCallExpr:
		// enable function `any_value` in aggregation even `ONLY_FULL_GROUP_BY` is set
		if t.FnName.L == ast.AnyValue {
			c.hasAggFuncOrAnyValue = true
			return node, true
		}
	case *ast.ColumnNameExpr:
		if c.firstNonAggCol == nil {
			c.firstNonAggCol, c.firstNonAggColIdx = t.Name, c.exprIdx
		}
		return node, true
	case *ast.SubqueryExpr:
		return node, true
	}
	return node, false
}

func (c *colResolverForOnlyFullGroupBy) Leave(node ast.Node) (ast.Node, bool) {
	return node, true
}

func (c *colResolverForOnlyFullGroupBy) Check() error {
	if c.hasAggFuncOrAnyValue && c.firstNonAggCol != nil {
		return ErrMixOfGroupFuncAndFields.GenWithStackByArgs(c.firstNonAggColIdx+1, c.firstNonAggCol.Name.O)
	}
	return nil
}

type colNameResolver struct {
	p     LogicalPlan
	names map[*types.FieldName]struct{}
}

func (c *colNameResolver) Enter(inNode ast.Node) (ast.Node, bool) {
	switch inNode.(type) {
	case *ast.ColumnNameExpr, *ast.SubqueryExpr, *ast.AggregateFuncExpr:
		return inNode, true
	}
	return inNode, false
}

func (c *colNameResolver) Leave(inNode ast.Node) (ast.Node, bool) {
	switch v := inNode.(type) {
	case *ast.ColumnNameExpr:
		idx, err := expression.FindFieldName(c.p.OutputNames(), v.Name)
		if err == nil && idx >= 0 {
			c.names[c.p.OutputNames()[idx]] = struct{}{}
		}
	}
	return inNode, true
}

func allColFromExprNode(p LogicalPlan, n ast.Node, names map[*types.FieldName]struct{}) {
	extractor := &colNameResolver{
		p:     p,
		names: names,
	}
	n.Accept(extractor)
}

func (b *PlanBuilder) resolveGbyExprs(ctx context.Context, p LogicalPlan, gby *ast.GroupByClause, fields []*ast.SelectField) (LogicalPlan, []expression.Expression, error) {
	b.curClause = groupByClause
	exprs := make([]expression.Expression, 0, len(gby.Items))
	resolver := &gbyResolver{
		ctx:    b.ctx,
		fields: fields,
		schema: p.Schema(),
		names:  p.OutputNames(),
	}
	for _, item := range gby.Items {
		resolver.inExpr = false
		retExpr, _ := item.Expr.Accept(resolver)
		if resolver.err != nil {
			return nil, nil, errors.Trace(resolver.err)
		}
		if !resolver.isParam {
			item.Expr = retExpr.(ast.ExprNode)
		}

		itemExpr := retExpr.(ast.ExprNode)
		expr, np, err := b.rewrite(ctx, itemExpr, p, nil, true)
		if err != nil {
			return nil, nil, err
		}

		exprs = append(exprs, expr)
		p = np
	}
	return p, exprs, nil
}

func (b *PlanBuilder) unfoldWildStar(p LogicalPlan, selectFields []*ast.SelectField) (resultList []*ast.SelectField, err error) {
	for i, field := range selectFields {
		if field.WildCard == nil {
			resultList = append(resultList, field)
			continue
		}
		if field.WildCard.Table.L == "" && i > 0 {
			return nil, ErrInvalidWildCard
		}
		dbName := field.WildCard.Schema
		tblName := field.WildCard.Table
		findTblNameInSchema := false
		for i, name := range p.OutputNames() {
			col := p.Schema().Columns[i]
			if (dbName.L == "" || dbName.L == name.DBName.L) &&
				(tblName.L == "" || tblName.L == name.TblName.L) &&
				col.ID != model.ExtraHandleID {
				findTblNameInSchema = true
				colName := &ast.ColumnNameExpr{
					Name: &ast.ColumnName{
						Schema: name.DBName,
						Table:  name.TblName,
						Name:   name.ColName,
					}}
				colName.SetType(col.GetType())
				field := &ast.SelectField{Expr: colName}
				field.SetText(name.ColName.O)
				resultList = append(resultList, field)
			}
		}
		if !findTblNameInSchema {
			return nil, ErrBadTable.GenWithStackByArgs(tblName)
		}
	}
	return resultList, nil
}

func (b *PlanBuilder) pushTableHints(hints []*ast.TableOptimizerHint, nodeType nodeType, currentLevel int) {
	hints = b.hintProcessor.getCurrentStmtHints(hints, nodeType, currentLevel)
	var (
		sortMergeTables, INLJTables, hashJoinTables []hintTableInfo
		indexHintList                               []indexHintInfo
		tiflashTables                               []hintTableInfo
		aggHints                                    aggHintInfo
	)
	for _, hint := range hints {
		switch hint.HintName.L {
		case TiDBMergeJoin, HintSMJ:
			sortMergeTables = append(sortMergeTables, tableNames2HintTableInfo(hint.Tables, b.hintProcessor, nodeType, currentLevel)...)
		case TiDBIndexNestedLoopJoin, HintINLJ:
			INLJTables = append(INLJTables, tableNames2HintTableInfo(hint.Tables, b.hintProcessor, nodeType, currentLevel)...)
		case TiDBHashJoin, HintHJ:
			hashJoinTables = append(hashJoinTables, tableNames2HintTableInfo(hint.Tables, b.hintProcessor, nodeType, currentLevel)...)
		case HintHashAgg:
			aggHints.preferAggType |= preferHashAgg
		case HintStreamAgg:
			aggHints.preferAggType |= preferStreamAgg
		case HintAggToCop:
			aggHints.preferAggToCop = true
		case HintUseIndex:
			if len(hint.Tables) != 0 {
				indexHintList = append(indexHintList, indexHintInfo{
					tblName: hint.Tables[0].TableName,
					indexHint: &ast.IndexHint{
						IndexNames: hint.Indexes,
						HintType:   ast.HintUse,
						HintScope:  ast.HintForScan,
					},
				})
			}
		case HintIgnoreIndex:
			if len(hint.Tables) != 0 {
				indexHintList = append(indexHintList, indexHintInfo{
					tblName: hint.Tables[0].TableName,
					indexHint: &ast.IndexHint{
						IndexNames: hint.Indexes,
						HintType:   ast.HintIgnore,
						HintScope:  ast.HintForScan,
					},
				})
			}
		case HintReadFromStorage:
			if hint.StoreType.L == HintTiFlash {
				tiflashTables = tableNames2HintTableInfo(hint.Tables, b.hintProcessor, nodeType, currentLevel)
			}
		default:
			// ignore hints that not implemented
		}
	}
	b.tableHintInfo = append(b.tableHintInfo, tableHintInfo{
		sortMergeJoinTables:       sortMergeTables,
		indexNestedLoopJoinTables: INLJTables,
		hashJoinTables:            hashJoinTables,
		indexHintList:             indexHintList,
		flashTables:               tiflashTables,
		aggHints:                  aggHints,
	})
}

func (b *PlanBuilder) popTableHints() {
	hintInfo := b.tableHintInfo[len(b.tableHintInfo)-1]
	b.appendUnmatchedJoinHintWarning(HintINLJ, TiDBIndexNestedLoopJoin, hintInfo.indexNestedLoopJoinTables)
	b.appendUnmatchedJoinHintWarning(HintSMJ, TiDBMergeJoin, hintInfo.sortMergeJoinTables)
	b.appendUnmatchedJoinHintWarning(HintHJ, TiDBHashJoin, hintInfo.hashJoinTables)
	b.tableHintInfo = b.tableHintInfo[:len(b.tableHintInfo)-1]
}

func (b *PlanBuilder) appendUnmatchedJoinHintWarning(joinType string, joinTypeAlias string, hintTables []hintTableInfo) {
	unMatchedTables := extractUnmatchedTables(hintTables)
	if len(unMatchedTables) == 0 {
		return
	}
	errMsg := fmt.Sprintf("There are no matching table names for (%s) in optimizer hint %s or %s. Maybe you can use the table alias name",
		strings.Join(unMatchedTables, ", "), restore2JoinHint(joinType, hintTables), restore2JoinHint(joinTypeAlias, hintTables))
	b.ctx.GetSessionVars().StmtCtx.AppendWarning(ErrInternal.GenWithStack(errMsg))
}

// TableHints returns the *tableHintInfo of PlanBuilder.
func (b *PlanBuilder) TableHints() *tableHintInfo {
	if len(b.tableHintInfo) == 0 {
		return nil
	}
	return &(b.tableHintInfo[len(b.tableHintInfo)-1])
}

func (b *PlanBuilder) buildSelect(ctx context.Context, sel *ast.SelectStmt) (p LogicalPlan, err error) {
	b.pushSelectOffset(sel.QueryBlockOffset)
	b.pushTableHints(sel.TableHints, typeSelect, sel.QueryBlockOffset)
	defer func() {
		b.popSelectOffset()
		// table hints are only visible in the current SELECT statement.
		b.popTableHints()
	}()

	if sel.SelectStmtOpts != nil {
		origin := b.inStraightJoin
		b.inStraightJoin = sel.SelectStmtOpts.StraightJoin
		defer func() { b.inStraightJoin = origin }()
	}

	var (
		aggFuncs                      []*ast.AggregateFuncExpr
		havingMap, orderMap, totalMap map[*ast.AggregateFuncExpr]int
		windowAggMap                  map[*ast.AggregateFuncExpr]int
		gbyCols                       []expression.Expression
	)

	if sel.From != nil {
		p, err = b.buildResultSetNode(ctx, sel.From.TableRefs)
		if err != nil {
			return nil, err
		}
	} else {
		p = b.buildTableDual()
	}

	originalFields := sel.Fields.Fields
	sel.Fields.Fields, err = b.unfoldWildStar(p, sel.Fields.Fields)
	if err != nil {
		return nil, err
	}

	if sel.GroupBy != nil {
		p, gbyCols, err = b.resolveGbyExprs(ctx, p, sel.GroupBy, sel.Fields.Fields)
		if err != nil {
			return nil, err
		}
	}

	if b.ctx.GetSessionVars().SQLMode.HasOnlyFullGroupBy() && sel.From != nil {
		err = b.checkOnlyFullGroupBy(p, sel)
		if err != nil {
			return nil, err
		}
	}

	hasWindowFuncField := b.detectSelectWindow(sel)
	if hasWindowFuncField {
		windowAggMap, err = b.resolveWindowFunction(sel, p)
		if err != nil {
			return nil, err
		}
	}
	// We must resolve having and order by clause before build projection,
	// because when the query is "select a+1 as b from t having sum(b) < 0", we must replace sum(b) to sum(a+1),
	// which only can be done before building projection and extracting Agg functions.
	havingMap, orderMap, err = b.resolveHavingAndOrderBy(sel, p)
	if err != nil {
		return nil, err
	}

	if sel.Where != nil {
		p, err = b.buildSelection(ctx, p, sel.Where, nil)
		if err != nil {
			return nil, err
		}
	}

	if sel.LockTp != ast.SelectLockNone {
		p = b.buildSelectLock(p, sel.LockTp)
	}
	b.handleHelper.popMap()
	b.handleHelper.pushMap(nil)

	hasAgg := b.detectSelectAgg(sel)
	if hasAgg {
		aggFuncs, totalMap = b.extractAggFuncs(sel.Fields.Fields)
		var aggIndexMap map[int]int
		p, aggIndexMap, err = b.buildAggregation(ctx, p, aggFuncs, gbyCols)
		if err != nil {
			return nil, err
		}
		for k, v := range totalMap {
			totalMap[k] = aggIndexMap[v]
		}
	}

	var oldLen int
	// According to https://dev.mysql.com/doc/refman/8.0/en/window-functions-usage.html,
	// we can only process window functions after having clause, so `considerWindow` is false now.
	p, oldLen, err = b.buildProjection(ctx, p, sel.Fields.Fields, totalMap, nil, false)
	if err != nil {
		return nil, err
	}

	if sel.Having != nil {
		b.curClause = havingClause
		p, err = b.buildSelection(ctx, p, sel.Having.Expr, havingMap)
		if err != nil {
			return nil, err
		}
	}

	b.windowSpecs, err = buildWindowSpecs(sel.WindowSpecs)
	if err != nil {
		return nil, err
	}

	var windowMapper map[*ast.WindowFuncExpr]int
	if hasWindowFuncField {
		windowFuncs := extractWindowFuncs(sel.Fields.Fields)
		// we need to check the func args first before we check the window spec
		err := b.checkWindowFuncArgs(ctx, p, windowFuncs, windowAggMap)
		if err != nil {
			return nil, err
		}
		groupedFuncs, err := b.groupWindowFuncs(windowFuncs)
		if err != nil {
			return nil, err
		}
		p, windowMapper, err = b.buildWindowFunctions(ctx, p, groupedFuncs, windowAggMap)
		if err != nil {
			return nil, err
		}
		// Now we build the window function fields.
		p, oldLen, err = b.buildProjection(ctx, p, sel.Fields.Fields, windowAggMap, windowMapper, true)
		if err != nil {
			return nil, err
		}
	}

	if sel.Distinct {
		p, err = b.buildDistinct(p, oldLen)
		if err != nil {
			return nil, err
		}
	}

	if sel.OrderBy != nil {
		p, err = b.buildSort(ctx, p, sel.OrderBy.Items, orderMap, windowMapper)
		if err != nil {
			return nil, err
		}
	}

	if sel.Limit != nil {
		p, err = b.buildLimit(p, sel.Limit)
		if err != nil {
			return nil, err
		}
	}

	sel.Fields.Fields = originalFields
	if oldLen != p.Schema().Len() {
		proj := LogicalProjection{Exprs: expression.Column2Exprs(p.Schema().Columns[:oldLen])}.Init(b.ctx, b.getSelectOffset())
		proj.SetChildren(p)
		schema := expression.NewSchema(p.Schema().Clone().Columns[:oldLen]...)
		for _, col := range schema.Columns {
			col.UniqueID = b.ctx.GetSessionVars().AllocPlanColumnID()
		}
		proj.names = p.OutputNames()[:oldLen]
		proj.SetSchema(schema)
		return proj, nil
	}

	return p, nil
}

func (b *PlanBuilder) buildTableDual() *LogicalTableDual {
	b.handleHelper.pushMap(nil)
	return LogicalTableDual{RowCount: 1}.Init(b.ctx, b.getSelectOffset())
}

func (ds *DataSource) newExtraHandleSchemaCol() *expression.Column {
	return &expression.Column{
		RetType:  types.NewFieldType(mysql.TypeLonglong),
		UniqueID: ds.ctx.GetSessionVars().AllocPlanColumnID(),
		ID:       model.ExtraHandleID,
	}
}

// getStatsTable gets statistics information for a table specified by "tableID".
// A pseudo statistics table is returned in any of the following scenario:
// 1. tidb-server started and statistics handle has not been initialized.
// 2. table row count from statistics is zero.
// 3. statistics is outdated.
func getStatsTable(ctx sessionctx.Context, tblInfo *model.TableInfo, pid int64) *statistics.Table {
	statsHandle := domain.GetDomain(ctx).StatsHandle()

	// 1. tidb-server started and statistics handle has not been initialized.
	if statsHandle == nil {
		return statistics.PseudoTable(tblInfo)
	}

	var statsTbl *statistics.Table
	if pid != tblInfo.ID {
		statsTbl = statsHandle.GetPartitionStats(tblInfo, pid)
	} else {
		statsTbl = statsHandle.GetTableStats(tblInfo)
	}

	// 2. table row count from statistics is zero.
	if statsTbl.Count == 0 {
		return statistics.PseudoTable(tblInfo)
	}

	// 3. statistics is outdated.
	if statsTbl.IsOutdated() {
		tbl := *statsTbl
		tbl.Pseudo = true
		statsTbl = &tbl
		metrics.PseudoEstimation.Inc()
	}
	return statsTbl
}

func (b *PlanBuilder) buildDataSource(ctx context.Context, tn *ast.TableName, asName *model.CIStr) (LogicalPlan, error) {
	dbName := tn.Schema
	if dbName.L == "" {
		dbName = model.NewCIStr(b.ctx.GetSessionVars().CurrentDB)
	}

	tbl, err := b.is.TableByName(dbName, tn.Name)
	if err != nil {
		return nil, err
	}

	tableInfo := tbl.Meta()
	var authErr error
	if b.ctx.GetSessionVars().User != nil {
		authErr = ErrTableaccessDenied.GenWithStackByArgs("SELECT", b.ctx.GetSessionVars().User.Username, b.ctx.GetSessionVars().User.Hostname, tableInfo.Name.L)
	}
	b.visitInfo = appendVisitInfo(b.visitInfo, mysql.SelectPriv, dbName.L, tableInfo.Name.L, "", authErr)

	if tableInfo.IsView() {
		return b.BuildDataSourceFromView(ctx, dbName, tableInfo)
	}

	if tableInfo.GetPartitionInfo() != nil {
		b.optFlag = b.optFlag | flagPartitionProcessor
		// check partition by name.
		for _, name := range tn.PartitionNames {
			_, err = tables.FindPartitionByName(tableInfo, name.L)
			if err != nil {
				return nil, err
			}
		}
	} else if len(tn.PartitionNames) != 0 {
		return nil, ErrPartitionClauseOnNonpartitioned
	}

	tblName := *asName
	if tblName.L == "" {
		tblName = tn.Name
	}
	possiblePaths, err := b.getPossibleAccessPaths(tn.IndexHints, tableInfo, tblName)
	if err != nil {
		return nil, err
	}

	var columns []*table.Column
	if b.inUpdateStmt {
		// create table t(a int, b int).
		// Imagine that, There are 2 TiDB instances in the cluster, name A, B. We add a column `c` to table t in the TiDB cluster.
		// One of the TiDB, A, the column type in its infoschema is changed to public. And in the other TiDB, the column type is
		// still StateWriteReorganization.
		// TiDB A: insert into t values(1, 2, 3);
		// TiDB B: update t set a = 2 where b = 2;
		// If we use tbl.Cols() here, the update statement, will ignore the col `c`, and the data `3` will lost.
		columns = tbl.WritableCols()
	} else {
		columns = tbl.Cols()
	}
	var statisticTable *statistics.Table
	if _, ok := tbl.(table.PartitionedTable); !ok {
		statisticTable = getStatsTable(b.ctx, tbl.Meta(), tbl.Meta().ID)
	}

	ds := DataSource{
		DBName:              dbName,
		TableAsName:         asName,
		table:               tbl,
		tableInfo:           tableInfo,
		statisticTable:      statisticTable,
		indexHints:          tn.IndexHints,
		possibleAccessPaths: possiblePaths,
		Columns:             make([]*model.ColumnInfo, 0, len(columns)),
		partitionNames:      tn.PartitionNames,
		TblCols:             make([]*expression.Column, 0, len(columns)),
	}.Init(b.ctx, b.getSelectOffset())

	var handleCol *expression.Column
	schema := expression.NewSchema(make([]*expression.Column, 0, len(columns))...)
	names := make([]*types.FieldName, 0, len(columns))
	for _, col := range columns {
		ds.Columns = append(ds.Columns, col.ToInfo())
		names = append(names, &types.FieldName{
			DBName:      dbName,
			TblName:     tableInfo.Name,
			ColName:     col.Name,
			OrigColName: col.Name,
		})
		newCol := &expression.Column{
			UniqueID: b.ctx.GetSessionVars().AllocPlanColumnID(),
			ID:       col.ID,
			RetType:  &col.FieldType,
		}

		if tableInfo.PKIsHandle && mysql.HasPriKeyFlag(col.Flag) {
			handleCol = newCol
		}
		schema.Append(newCol)
		ds.TblCols = append(ds.TblCols, newCol)
	}
	// We append an extra handle column to the schema when "ds" is not a memory
	// table e.g. table in the "INFORMATION_SCHEMA" database, and the handle
	// column is not the primary key of "ds".
	isMemDB := infoschema.IsMemoryDB(ds.DBName.L)
	if !isMemDB && handleCol == nil {
		ds.Columns = append(ds.Columns, model.NewExtraHandleColInfo())
		handleCol = ds.newExtraHandleSchemaCol()
		schema.Append(handleCol)
		names = append(names, &types.FieldName{
			DBName:      dbName,
			TblName:     tableInfo.Name,
			ColName:     model.ExtraHandleName,
			OrigColName: model.ExtraHandleName,
		})
		ds.TblCols = append(ds.TblCols, handleCol)
	}
	if handleCol != nil {
		ds.handleCol = handleCol
		handleMap := make(map[int64][]*expression.Column)
		handleMap[tableInfo.ID] = []*expression.Column{handleCol}
		b.handleHelper.pushMap(handleMap)
	} else {
		b.handleHelper.pushMap(nil)
	}
	ds.SetSchema(schema)
<<<<<<< HEAD
	ds.names = names
=======
	ds.setPreferredStoreType(b.TableHints())
>>>>>>> 87a19f87

	// Init fullIdxCols, fullIdxColLens for accessPaths.
	for _, path := range ds.possibleAccessPaths {
		if !path.isTablePath {
			path.fullIdxCols, path.fullIdxColLens = expression.IndexInfo2Cols(ds.Columns, ds.schema.Columns, path.index)
		}
	}

	var result LogicalPlan = ds

	// If this SQL is executed in a non-readonly transaction, we need a
	// "UnionScan" operator to read the modifications of former SQLs, which is
	// buffered in tidb-server memory.
	txn, err := b.ctx.Txn(false)
	if err != nil {
		return nil, err
	}
	if txn.Valid() && !txn.IsReadOnly() && !isMemDB {
		us := LogicalUnionScan{handleCol: handleCol}.Init(b.ctx, b.getSelectOffset())
		us.SetChildren(ds)
		result = us
	}

	// If this table contains any virtual generated columns, we need a
	// "Projection" to calculate these columns.
	proj, err := b.projectVirtualColumns(ctx, ds, columns)
	if err != nil {
		return nil, err
	}

	if proj != nil {
		proj.SetChildren(result)
		result = proj
	}
	return result, nil
}

// BuildDataSourceFromView is used to build LogicalPlan from view
func (b *PlanBuilder) BuildDataSourceFromView(ctx context.Context, dbName model.CIStr, tableInfo *model.TableInfo) (LogicalPlan, error) {
	charset, collation := b.ctx.GetSessionVars().GetCharsetInfo()
	viewParser := parser.New()
	viewParser.EnableWindowFunc(b.ctx.GetSessionVars().EnableWindowFunction)
	selectNode, err := viewParser.ParseOneStmt(tableInfo.View.SelectStmt, charset, collation)
	if err != nil {
		return nil, err
	}
	originalVisitInfo := b.visitInfo
	b.visitInfo = make([]visitInfo, 0)
	selectLogicalPlan, err := b.buildSelect(ctx, selectNode.(*ast.SelectStmt))
	if err != nil {
		return nil, err
	}

	if tableInfo.View.Security == model.SecurityDefiner {
		if pm := privilege.GetPrivilegeManager(b.ctx); pm != nil {
			for _, v := range b.visitInfo {
				if !pm.RequestVerificationWithUser(v.db, v.table, v.column, v.privilege, tableInfo.View.Definer) {
					return nil, ErrViewInvalid.GenWithStackByArgs(dbName.O, tableInfo.Name.O)
				}
			}
		}
		b.visitInfo = b.visitInfo[:0]
	}
	b.visitInfo = append(originalVisitInfo, b.visitInfo...)

	if b.ctx.GetSessionVars().StmtCtx.InExplainStmt {
		b.visitInfo = appendVisitInfo(b.visitInfo, mysql.ShowViewPriv, dbName.L, tableInfo.Name.L, "", ErrViewNoExplain)
	}

	projSchema := expression.NewSchema(make([]*expression.Column, 0, len(tableInfo.View.Cols))...)
	names := make([]*types.FieldName, 0, len(tableInfo.View.Cols))
	projExprs := make([]expression.Expression, 0, len(tableInfo.View.Cols))
	namesInView := selectLogicalPlan.OutputNames()
	for i := range tableInfo.View.Cols {
		foundIdx := -1
		for idx, name := range namesInView {
			if name.ColName.L == tableInfo.View.Cols[i].L {
				foundIdx = idx
				break
			}
		}
		if foundIdx < 0 {
			return nil, ErrViewInvalid.GenWithStackByArgs(dbName.O, tableInfo.Name.O)
		}
		names = append(names, &types.FieldName{
			TblName:     namesInView[foundIdx].TblName,
			OrigTblName: namesInView[foundIdx].OrigTblName,
			ColName:     tableInfo.Cols()[foundIdx].Name,
			OrigColName: tableInfo.View.Cols[foundIdx],
			DBName:      namesInView[foundIdx].DBName,
		})
		col := selectLogicalPlan.Schema().Columns[foundIdx]
		projSchema.Append(&expression.Column{
			UniqueID: b.ctx.GetSessionVars().AllocPlanColumnID(),
			RetType:  col.GetType(),
		})
		projExprs = append(projExprs, col)
	}

	projUponView := LogicalProjection{Exprs: projExprs}.Init(b.ctx, b.getSelectOffset())
	projUponView.names = names
	projUponView.SetChildren(selectLogicalPlan.(LogicalPlan))
	projUponView.SetSchema(projSchema)
	return projUponView, nil
}

// projectVirtualColumns is only for DataSource. If some table has virtual generated columns,
// we add a projection on the original DataSource, and calculate those columns in the projection
// so that plans above it can reference generated columns by their name.
func (b *PlanBuilder) projectVirtualColumns(ctx context.Context, ds *DataSource, columns []*table.Column) (*LogicalProjection, error) {
	hasVirtualGeneratedColumn := false
	for _, column := range columns {
		if column.IsGenerated() && !column.GeneratedStored {
			hasVirtualGeneratedColumn = true
			break
		}
	}
	if !hasVirtualGeneratedColumn {
		return nil, nil
	}
	proj := LogicalProjection{
		Exprs:            make([]expression.Expression, 0, len(columns)),
		calculateGenCols: true,
	}.Init(b.ctx, b.getSelectOffset())

	for i, colExpr := range ds.Schema().Columns {
		var exprIsGen = false
		var expr expression.Expression
		if i < len(columns) {
			if columns[i].IsGenerated() && !columns[i].GeneratedStored {
				var err error
				expr, _, err = b.rewrite(ctx, columns[i].GeneratedExpr, ds, nil, true)
				if err != nil {
					return nil, err
				}
				// Because the expression might return different type from
				// the generated column, we should wrap a CAST on the result.
				expr = expression.BuildCastFunction(b.ctx, expr, colExpr.GetType())
				exprIsGen = true
			}
		}
		if !exprIsGen {
			expr = colExpr
		}
		proj.Exprs = append(proj.Exprs, expr)
	}

	// Re-iterate expressions to handle those virtual generated columns that refers to the other generated columns, for
	// example, given:
	//  column a, column b as (a * 2), column c as (b + 1)
	// we'll get:
	//  column a, column b as (a * 2), column c as ((a * 2) + 1)
	// A generated column definition can refer to only generated columns occurring earlier in the table definition, so
	// it's safe to iterate in index-ascending order.
	for i, expr := range proj.Exprs {
		proj.Exprs[i] = expression.ColumnSubstitute(expr, ds.Schema(), proj.Exprs)
	}

	proj.SetSchema(ds.Schema().Clone())
	proj.names = ds.names
	for _, cols := range b.handleHelper.tailMap() {
		cols[0] = proj.schema.RetrieveColumn(cols[0])
	}
	return proj, nil
}

// buildApplyWithJoinType builds apply plan with outerPlan and innerPlan, which apply join with particular join type for
// every row from outerPlan and the whole innerPlan.
func (b *PlanBuilder) buildApplyWithJoinType(outerPlan, innerPlan LogicalPlan, tp JoinType) LogicalPlan {
	b.optFlag = b.optFlag | flagPredicatePushDown | flagBuildKeyInfo | flagDecorrelate
	ap := LogicalApply{LogicalJoin: LogicalJoin{JoinType: tp}}.Init(b.ctx, b.getSelectOffset())
	ap.SetChildren(outerPlan, innerPlan)
	ap.names = make([]*types.FieldName, outerPlan.Schema().Len()+innerPlan.Schema().Len())
	copy(ap.names, outerPlan.OutputNames())
	ap.SetSchema(expression.MergeSchema(outerPlan.Schema(), innerPlan.Schema()))
	// Note that, tp can only be LeftOuterJoin or InnerJoin, so we don't consider other outer joins.
	if tp == LeftOuterJoin {
		b.optFlag = b.optFlag | flagEliminateOuterJoin
		resetNotNullFlag(ap.schema, outerPlan.Schema().Len(), ap.schema.Len())
	}
	for i := outerPlan.Schema().Len(); i < ap.Schema().Len(); i++ {
		ap.names[i] = types.EmptyName
	}
	return ap
}

// buildSemiApply builds apply plan with outerPlan and innerPlan, which apply semi-join for every row from outerPlan and the whole innerPlan.
func (b *PlanBuilder) buildSemiApply(outerPlan, innerPlan LogicalPlan, condition []expression.Expression, asScalar, not bool) (LogicalPlan, error) {
	b.optFlag = b.optFlag | flagPredicatePushDown | flagBuildKeyInfo | flagDecorrelate

	join, err := b.buildSemiJoin(outerPlan, innerPlan, condition, asScalar, not)
	if err != nil {
		return nil, err
	}

	ap := &LogicalApply{LogicalJoin: *join}
	ap.tp = TypeApply
	ap.self = ap
	return ap, nil
}

func (b *PlanBuilder) buildMaxOneRow(p LogicalPlan) LogicalPlan {
	maxOneRow := LogicalMaxOneRow{}.Init(b.ctx, b.getSelectOffset())
	maxOneRow.SetChildren(p)
	return maxOneRow
}

func (b *PlanBuilder) buildSemiJoin(outerPlan, innerPlan LogicalPlan, onCondition []expression.Expression, asScalar bool, not bool) (*LogicalJoin, error) {
	joinPlan := LogicalJoin{}.Init(b.ctx, b.getSelectOffset())
	for i, expr := range onCondition {
		onCondition[i] = expr.Decorrelate(outerPlan.Schema())
	}
	joinPlan.SetChildren(outerPlan, innerPlan)
	joinPlan.attachOnConds(onCondition)
	joinPlan.names = make([]*types.FieldName, outerPlan.Schema().Len(), outerPlan.Schema().Len()+innerPlan.Schema().Len()+1)
	copy(joinPlan.names, outerPlan.OutputNames())
	if asScalar {
		newSchema := outerPlan.Schema().Clone()
		newSchema.Append(&expression.Column{
			RetType:  types.NewFieldType(mysql.TypeTiny),
			UniqueID: b.ctx.GetSessionVars().AllocPlanColumnID(),
		})
		joinPlan.names = append(joinPlan.names, types.EmptyName)
		joinPlan.SetSchema(newSchema)
		if not {
			joinPlan.JoinType = AntiLeftOuterSemiJoin
		} else {
			joinPlan.JoinType = LeftOuterSemiJoin
		}
	} else {
		joinPlan.SetSchema(outerPlan.Schema().Clone())
		if not {
			joinPlan.JoinType = AntiSemiJoin
		} else {
			joinPlan.JoinType = SemiJoin
		}
	}
	// Apply forces to choose hash join currently, so don't worry the hints will take effect if the semi join is in one apply.
	if b.TableHints() != nil {
		outerAlias := extractTableAlias(outerPlan)
		innerAlias := extractTableAlias(innerPlan)
		if b.TableHints().ifPreferMergeJoin(outerAlias, innerAlias) {
			joinPlan.preferJoinType |= preferMergeJoin
		}
		if b.TableHints().ifPreferHashJoin(outerAlias, innerAlias) {
			joinPlan.preferJoinType |= preferHashJoin
		}
		if b.TableHints().ifPreferINLJ(innerAlias) {
			joinPlan.preferJoinType = preferRightAsIndexInner
		}
		// If there're multiple join hints, they're conflict.
		if bits.OnesCount(joinPlan.preferJoinType) > 1 {
			return nil, errors.New("Join hints are conflict, you can only specify one type of join")
		}
	}
	return joinPlan, nil
}

func getTableOffset(names []*types.FieldName, handleName *types.FieldName) (int, error) {
	for i, name := range names {
		if name.DBName.L == handleName.DBName.L && name.TblName.L == handleName.TblName.L {
			return i, nil
		}
	}
	return -1, errors.Errorf("Couldn't get column information when do update/delete")
}

// TblColPosInfo represents an mapper from column index to handle index.
type TblColPosInfo struct {
	TblID int64
	// Start and End represent the ordinal range [Start, End) of the consecutive columns.
	Start, End int
	// HandleOrdinal represents the ordinal of the handle column.
	HandleOrdinal int
}

// TblColPosInfoSlice attaches the methods of sort.Interface to []TblColPosInfos sorting in increasing order.
type TblColPosInfoSlice []TblColPosInfo

// Len implements sort.Interface#Len.
func (c TblColPosInfoSlice) Len() int {
	return len(c)
}

// Swap implements sort.Interface#Swap.
func (c TblColPosInfoSlice) Swap(i, j int) {
	c[i], c[j] = c[j], c[i]
}

// Less implements sort.Interface#Less.
func (c TblColPosInfoSlice) Less(i, j int) bool {
	return c[i].Start < c[j].Start
}

// FindHandle finds the ordinal of the corresponding handle column.
func (c TblColPosInfoSlice) FindHandle(colOrdinal int) (int, bool) {
	if len(c) == 0 {
		return 0, false
	}
	// find the smallest index of the range that its start great than colOrdinal.
	// @see https://godoc.org/sort#Search
	rangeBehindOrdinal := sort.Search(len(c), func(i int) bool { return c[i].Start > colOrdinal })
	if rangeBehindOrdinal == 0 {
		return 0, false
	}
	return c[rangeBehindOrdinal-1].HandleOrdinal, true
}

// buildColumns2Handle builds columns to handle mapping.
func buildColumns2Handle(
	names []*types.FieldName,
	tblID2Handle map[int64][]*expression.Column,
	tblID2Table map[int64]table.Table,
	onlyWritableCol bool,
) (TblColPosInfoSlice, error) {
	var cols2Handles TblColPosInfoSlice
	for tblID, handleCols := range tblID2Handle {
		tbl := tblID2Table[tblID]
		var tblLen int
		if onlyWritableCol {
			tblLen = len(tbl.WritableCols())
		} else {
			tblLen = len(tbl.Cols())
		}
		for _, handleCol := range handleCols {
			offset, err := getTableOffset(names, names[handleCol.Index])
			if err != nil {
				return nil, err
			}
			end := offset + tblLen
			cols2Handles = append(cols2Handles, TblColPosInfo{tblID, offset, end, handleCol.Index})
		}
	}
	sort.Sort(cols2Handles)
	return cols2Handles, nil
}

func (b *PlanBuilder) buildUpdate(ctx context.Context, update *ast.UpdateStmt) (Plan, error) {
	b.pushSelectOffset(0)
	b.pushTableHints(update.TableHints, typeUpdate, 0)
	defer func() {
		b.popSelectOffset()
		// table hints are only visible in the current UPDATE statement.
		b.popTableHints()
	}()

	// update subquery table should be forbidden
	var asNameList []string
	asNameList = extractTableSourceAsNames(update.TableRefs.TableRefs, asNameList, true)
	for _, asName := range asNameList {
		for _, assign := range update.List {
			if assign.Column.Table.L == asName {
				return nil, ErrNonUpdatableTable.GenWithStackByArgs(asName, "UPDATE")
			}
		}
	}

	b.inUpdateStmt = true

	p, err := b.buildResultSetNode(ctx, update.TableRefs.TableRefs)
	if err != nil {
		return nil, err
	}

	var tableList []*ast.TableName
	tableList = extractTableList(update.TableRefs.TableRefs, tableList, false)
	for _, t := range tableList {
		dbName := t.Schema.L
		if dbName == "" {
			dbName = b.ctx.GetSessionVars().CurrentDB
		}
		if t.TableInfo.IsView() {
			return nil, errors.Errorf("update view %s is not supported now.", t.Name.O)
		}
		b.visitInfo = appendVisitInfo(b.visitInfo, mysql.SelectPriv, dbName, t.Name.L, "", nil)
	}

	oldSchemaLen := p.Schema().Len()
	if update.Where != nil {
		p, err = b.buildSelection(ctx, p, update.Where, nil)
		if err != nil {
			return nil, err
		}
	}
	// TODO: expression rewriter should not change the output columns. We should cut the columns here.
	if p.Schema().Len() != oldSchemaLen {
		proj := LogicalProjection{Exprs: expression.Column2Exprs(p.Schema().Columns[:oldSchemaLen])}.Init(b.ctx, b.getSelectOffset())
		proj.SetSchema(expression.NewSchema(make([]*expression.Column, oldSchemaLen)...))
		proj.names = make(types.NameSlice, len(p.OutputNames()))
		copy(proj.names, p.OutputNames())
		copy(proj.schema.Columns, p.Schema().Columns[:oldSchemaLen])
		proj.SetChildren(p)
		p = proj
	}
	if update.Order != nil {
		p, err = b.buildSort(ctx, p, update.Order.Items, nil, nil)
		if err != nil {
			return nil, err
		}
	}
	if update.Limit != nil {
		p, err = b.buildLimit(p, update.Limit)
		if err != nil {
			return nil, err
		}
	}

	var updateTableList []*ast.TableName
	updateTableList = extractTableList(update.TableRefs.TableRefs, updateTableList, true)
	orderedList, np, allAssignmentsAreConstant, err := b.buildUpdateLists(ctx, updateTableList, update.List, p)
	if err != nil {
		return nil, err
	}
	p = np

	updt := Update{
		OrderedList:               orderedList,
		AllAssignmentsAreConstant: allAssignmentsAreConstant,
	}.Init(b.ctx)
	updt.names = p.OutputNames()
	// We cannot apply projection elimination when building the subplan, because
	// columns in orderedList cannot be resolved.
	updt.SelectPlan, err = DoOptimize(ctx, b.optFlag&^flagEliminateProjection, p)
	if err != nil {
		return nil, err
	}
	err = updt.ResolveIndices()
	if err != nil {
		return nil, err
	}
	tblID2Handle, err := resolveIndicesForTblID2Handle(b.handleHelper.tailMap(), updt.SelectPlan.Schema())
	if err != nil {
		return nil, err
	}
	tblID2table := make(map[int64]table.Table)
	for id := range tblID2Handle {
		tblID2table[id], _ = b.is.TableByID(id)
	}
	updt.TblColPosInfos, err = buildColumns2Handle(updt.OutputNames(), tblID2Handle, tblID2table, true)
	return updt, err
}

func (b *PlanBuilder) buildUpdateLists(
	ctx context.Context,
	tableList []*ast.TableName,
	list []*ast.Assignment,
	p LogicalPlan,
) (newList []*expression.Assignment,
	po LogicalPlan,
	allAssignmentsAreConstant bool,
	error error,
) {
	b.curClause = fieldList
	modifyColumns := make(map[string]struct{}, p.Schema().Len()) // Which columns are in set list.
	for _, assign := range list {
		idx, err := expression.FindFieldName(p.OutputNames(), assign.Column)
		if err != nil {
			return nil, nil, false, err
		}
		if idx < 0 {
			return nil, nil, false, ErrUnknownColumn.GenWithStackByArgs(assign.Column.Name, "field_list")
		}
		name := p.OutputNames()[idx]
		columnFullName := fmt.Sprintf("%s.%s.%s", name.DBName.L, name.TblName.L, name.ColName.L)
		modifyColumns[columnFullName] = struct{}{}
	}

	// If columns in set list contains generated columns, raise error.
	// And, fill virtualAssignments here; that's for generated columns.
	virtualAssignments := make([]*ast.Assignment, 0)
	tableAsName := make(map[*model.TableInfo][]*model.CIStr)
	extractTableAsNameForUpdate(p, tableAsName)

	for _, tn := range tableList {
		tableInfo := tn.TableInfo
		tableVal, found := b.is.TableByID(tableInfo.ID)
		if !found {
			return nil, nil, false, infoschema.ErrTableNotExists.GenWithStackByArgs(tn.DBInfo.Name.O, tableInfo.Name.O)
		}
		for i, colInfo := range tableInfo.Columns {
			if !colInfo.IsGenerated() {
				continue
			}
			columnFullName := fmt.Sprintf("%s.%s.%s", tn.Schema.L, tn.Name.L, colInfo.Name.L)
			if _, ok := modifyColumns[columnFullName]; ok {
				return nil, nil, false, ErrBadGeneratedColumn.GenWithStackByArgs(colInfo.Name.O, tableInfo.Name.O)
			}
			for _, asName := range tableAsName[tableInfo] {
				virtualAssignments = append(virtualAssignments, &ast.Assignment{
					Column: &ast.ColumnName{Table: *asName, Name: colInfo.Name},
					Expr:   tableVal.Cols()[i].GeneratedExpr,
				})
			}
		}
	}

	allAssignmentsAreConstant = true
	newList = make([]*expression.Assignment, 0, p.Schema().Len())
	tblDbMap := make(map[string]string, len(tableList))
	for _, tbl := range tableList {
		tblDbMap[tbl.Name.L] = tbl.DBInfo.Name.L
	}

	allAssignments := append(list, virtualAssignments...)
	for i, assign := range allAssignments {
		idx, err := expression.FindFieldName(p.OutputNames(), assign.Column)
		if err != nil {
			return nil, nil, false, err
		}
		col := p.Schema().Columns[idx]
		name := p.OutputNames()[idx]
		var newExpr expression.Expression
		var np LogicalPlan
		if i < len(list) {
			newExpr, np, err = b.rewrite(ctx, assign.Expr, p, nil, false)
		} else {
			// rewrite with generation expression
			rewritePreprocess := func(expr ast.Node) ast.Node {
				switch x := expr.(type) {
				case *ast.ColumnName:
					return &ast.ColumnName{
						Schema: assign.Column.Schema,
						Table:  assign.Column.Table,
						Name:   x.Name,
					}
				default:
					return expr
				}
			}
			newExpr, np, err = b.rewriteWithPreprocess(ctx, assign.Expr, p, nil, nil, false, rewritePreprocess)
		}
		if err != nil {
			return nil, nil, false, err
		}
		newExpr = expression.BuildCastFunction(b.ctx, newExpr, col.GetType())
		if _, isConst := newExpr.(*expression.Constant); !isConst {
			allAssignmentsAreConstant = false
		}
		p = np
		newList = append(newList, &expression.Assignment{Col: col, ColName: name.ColName, Expr: newExpr})
		dbName := name.DBName.L
		// To solve issue#10028, we need to get database name by the table alias name.
		if dbNameTmp, ok := tblDbMap[name.TblName.L]; ok {
			dbName = dbNameTmp
		}
		if dbName == "" {
			dbName = b.ctx.GetSessionVars().CurrentDB
		}
		b.visitInfo = appendVisitInfo(b.visitInfo, mysql.UpdatePriv, dbName, name.OrigTblName.L, "", nil)
	}
	return newList, p, allAssignmentsAreConstant, nil
}

// extractTableAsNameForUpdate extracts tables' alias names for update.
func extractTableAsNameForUpdate(p LogicalPlan, asNames map[*model.TableInfo][]*model.CIStr) {
	switch x := p.(type) {
	case *DataSource:
		alias := extractTableAlias(p)
		if alias != nil {
			if _, ok := asNames[x.tableInfo]; !ok {
				asNames[x.tableInfo] = make([]*model.CIStr, 0, 1)
			}
			asNames[x.tableInfo] = append(asNames[x.tableInfo], &alias.name)
		}
	case *LogicalProjection:
		if !x.calculateGenCols {
			return
		}

		ds, isDS := x.Children()[0].(*DataSource)
		if !isDS {
			// try to extract the DataSource below a LogicalUnionScan.
			if us, isUS := x.Children()[0].(*LogicalUnionScan); isUS {
				ds, isDS = us.Children()[0].(*DataSource)
			}
		}
		if !isDS {
			return
		}

		alias := extractTableAlias(x)
		if alias != nil {
			if _, ok := asNames[ds.tableInfo]; !ok {
				asNames[ds.tableInfo] = make([]*model.CIStr, 0, 1)
			}
			asNames[ds.tableInfo] = append(asNames[ds.tableInfo], &alias.name)
		}
	default:
		for _, child := range p.Children() {
			extractTableAsNameForUpdate(child, asNames)
		}
	}
}

func (b *PlanBuilder) buildDelete(ctx context.Context, delete *ast.DeleteStmt) (Plan, error) {
	b.pushSelectOffset(0)
	b.pushTableHints(delete.TableHints, typeDelete, 0)
	defer func() {
		b.popSelectOffset()
		// table hints are only visible in the current DELETE statement.
		b.popTableHints()
	}()

	p, err := b.buildResultSetNode(ctx, delete.TableRefs.TableRefs)
	if err != nil {
		return nil, err
	}
	oldSchema := p.Schema()
	oldLen := oldSchema.Len()

	if delete.Where != nil {
		p, err = b.buildSelection(ctx, p, delete.Where, nil)
		if err != nil {
			return nil, err
		}
	}

	if delete.Order != nil {
		p, err = b.buildSort(ctx, p, delete.Order.Items, nil, nil)
		if err != nil {
			return nil, err
		}
	}

	if delete.Limit != nil {
		p, err = b.buildLimit(p, delete.Limit)
		if err != nil {
			return nil, err
		}
	}

	proj := LogicalProjection{Exprs: expression.Column2Exprs(p.Schema().Columns[:oldLen])}.Init(b.ctx, b.getSelectOffset())
	proj.SetChildren(p)
	proj.SetSchema(oldSchema.Clone())
	proj.names = p.OutputNames()[:oldLen]
	p = proj

	del := Delete{
		IsMultiTable: delete.IsMultiTable,
	}.Init(b.ctx)

	del.names = p.OutputNames()
	del.SelectPlan, err = DoOptimize(ctx, b.optFlag, p)
	if err != nil {
		return nil, err
	}

	var tableList []*ast.TableName
	tableList = extractTableList(delete.TableRefs.TableRefs, tableList, true)

	// Collect visitInfo.
	if delete.Tables != nil {
		// Delete a, b from a, b, c, d... add a and b.
		for _, tn := range delete.Tables.Tables {
			foundMatch := false
			for _, v := range tableList {
				dbName := v.Schema.L
				if dbName == "" {
					dbName = b.ctx.GetSessionVars().CurrentDB
				}
				if (tn.Schema.L == "" || tn.Schema.L == dbName) && tn.Name.L == v.Name.L {
					tn.Schema.L = dbName
					tn.DBInfo = v.DBInfo
					tn.TableInfo = v.TableInfo
					foundMatch = true
					break
				}
			}
			if !foundMatch {
				var asNameList []string
				asNameList = extractTableSourceAsNames(delete.TableRefs.TableRefs, asNameList, false)
				for _, asName := range asNameList {
					tblName := tn.Name.L
					if tn.Schema.L != "" {
						tblName = tn.Schema.L + "." + tblName
					}
					if asName == tblName {
						// check sql like: `delete a from (select * from t) as a, t`
						return nil, ErrNonUpdatableTable.GenWithStackByArgs(tn.Name.O, "DELETE")
					}
				}
				// check sql like: `delete b from (select * from t) as a, t`
				return nil, ErrUnknownTable.GenWithStackByArgs(tn.Name.O, "MULTI DELETE")
			}
			if tn.TableInfo.IsView() {
				return nil, errors.Errorf("delete view %s is not supported now.", tn.Name.O)
			}
			b.visitInfo = appendVisitInfo(b.visitInfo, mysql.DeletePriv, tn.Schema.L, tn.TableInfo.Name.L, "", nil)
		}
	} else {
		// Delete from a, b, c, d.
		for _, v := range tableList {
			if v.TableInfo.IsView() {
				return nil, errors.Errorf("delete view %s is not supported now.", v.Name.O)
			}
			dbName := v.Schema.L
			if dbName == "" {
				dbName = b.ctx.GetSessionVars().CurrentDB
			}
			b.visitInfo = appendVisitInfo(b.visitInfo, mysql.DeletePriv, dbName, v.Name.L, "", nil)
		}
	}

	tblID2Handle, err := resolveIndicesForTblID2Handle(b.handleHelper.tailMap(), del.SelectPlan.Schema())
	if err != nil {
		return nil, err
	}
	if del.IsMultiTable {
		// tblID2TableName is the table map value is an array which contains table aliases.
		// Table ID may not be unique for deleting multiple tables, for statements like
		// `delete from t as t1, t as t2`, the same table has two alias, we have to identify a table
		// by its alias instead of ID.
		tblID2TableName := make(map[int64][]*ast.TableName, len(delete.Tables.Tables))
		for _, tn := range delete.Tables.Tables {
			tblID2TableName[tn.TableInfo.ID] = append(tblID2TableName[tn.TableInfo.ID], tn)
		}
		tblID2Handle = del.cleanTblID2HandleMap(tblID2TableName, tblID2Handle, del.names)
	}
	tblID2table := make(map[int64]table.Table)
	for id := range tblID2Handle {
		tblID2table[id], _ = b.is.TableByID(id)
	}
	del.TblColPosInfos, err = buildColumns2Handle(del.names, tblID2Handle, tblID2table, false)
	return del, err
}

func resolveIndicesForTblID2Handle(tblID2Handle map[int64][]*expression.Column, schema *expression.Schema) (map[int64][]*expression.Column, error) {
	newMap := make(map[int64][]*expression.Column, len(tblID2Handle))
	for i, cols := range tblID2Handle {
		for _, col := range cols {
			resolvedCol, err := col.ResolveIndices(schema)
			if err != nil {
				return nil, err
			}
			newMap[i] = append(newMap[i], resolvedCol.(*expression.Column))
		}
	}
	return newMap, nil
}

func (p *Delete) cleanTblID2HandleMap(
	tablesToDelete map[int64][]*ast.TableName,
	tblID2Handle map[int64][]*expression.Column,
	outputNames []*types.FieldName,
) map[int64][]*expression.Column {
	for id, cols := range tblID2Handle {
		names, ok := tablesToDelete[id]
		if !ok {
			delete(tblID2Handle, id)
			continue
		}
		for i := len(cols) - 1; i >= 0; i-- {
			if !p.matchingDeletingTable(names, outputNames[cols[i].Index]) {
				cols = append(cols[:i], cols[i+1:]...)
			}
		}
		if len(cols) == 0 {
			delete(tblID2Handle, id)
			continue
		}
		tblID2Handle[id] = cols
	}
	return tblID2Handle
}

// matchingDeletingTable checks whether this column is from the table which is in the deleting list.
func (p *Delete) matchingDeletingTable(names []*ast.TableName, name *types.FieldName) bool {
	for _, n := range names {
		if (name.DBName.L == "" || name.DBName.L == n.Schema.L) && name.TblName.L == n.Name.L {
			return true
		}
	}
	return false
}

func getWindowName(name string) string {
	if name == "" {
		return "<unnamed window>"
	}
	return name
}

// buildProjectionForWindow builds the projection for expressions in the window specification that is not an column,
// so after the projection, window functions only needs to deal with columns.
func (b *PlanBuilder) buildProjectionForWindow(ctx context.Context, p LogicalPlan, spec *ast.WindowSpec, args []ast.ExprNode, aggMap map[*ast.AggregateFuncExpr]int) (LogicalPlan, []property.Item, []property.Item, []expression.Expression, error) {
	b.optFlag |= flagEliminateProjection

	var partitionItems, orderItems []*ast.ByItem
	if spec.PartitionBy != nil {
		partitionItems = spec.PartitionBy.Items
	}
	if spec.OrderBy != nil {
		orderItems = spec.OrderBy.Items
	}

	projLen := len(p.Schema().Columns) + len(partitionItems) + len(orderItems) + len(args)
	proj := LogicalProjection{Exprs: make([]expression.Expression, 0, projLen)}.Init(b.ctx, b.getSelectOffset())
	proj.SetSchema(expression.NewSchema(make([]*expression.Column, 0, projLen)...))
	proj.names = make([]*types.FieldName, p.Schema().Len(), projLen)
	for _, col := range p.Schema().Columns {
		proj.Exprs = append(proj.Exprs, col)
		proj.schema.Append(col)
	}
	copy(proj.names, p.OutputNames())

	propertyItems := make([]property.Item, 0, len(partitionItems)+len(orderItems))
	var err error
	p, propertyItems, err = b.buildByItemsForWindow(ctx, p, proj, partitionItems, propertyItems, aggMap)
	if err != nil {
		return nil, nil, nil, nil, err
	}
	lenPartition := len(propertyItems)
	p, propertyItems, err = b.buildByItemsForWindow(ctx, p, proj, orderItems, propertyItems, aggMap)
	if err != nil {
		return nil, nil, nil, nil, err
	}

	newArgList := make([]expression.Expression, 0, len(args))
	for _, arg := range args {
		newArg, np, err := b.rewrite(ctx, arg, p, aggMap, true)
		if err != nil {
			return nil, nil, nil, nil, err
		}
		p = np
		switch newArg.(type) {
		case *expression.Column, *expression.Constant:
			newArgList = append(newArgList, newArg)
			continue
		}
		proj.Exprs = append(proj.Exprs, newArg)
		proj.names = append(proj.names, types.EmptyName)
		col := &expression.Column{
			UniqueID: b.ctx.GetSessionVars().AllocPlanColumnID(),
			RetType:  newArg.GetType(),
		}
		proj.schema.Append(col)
		newArgList = append(newArgList, col)
	}

	proj.SetChildren(p)
	return proj, propertyItems[:lenPartition], propertyItems[lenPartition:], newArgList, nil
}

func (b *PlanBuilder) buildArgs4WindowFunc(ctx context.Context, p LogicalPlan, args []ast.ExprNode, aggMap map[*ast.AggregateFuncExpr]int) ([]expression.Expression, error) {
	b.optFlag |= flagEliminateProjection

	newArgList := make([]expression.Expression, 0, len(args))
	// use below index for created a new col definition
	// it's okay here because we only want to return the args used in window function
	newColIndex := 0
	for _, arg := range args {
		newArg, np, err := b.rewrite(ctx, arg, p, aggMap, true)
		if err != nil {
			return nil, err
		}
		p = np
		switch newArg.(type) {
		case *expression.Column, *expression.Constant:
			newArgList = append(newArgList, newArg)
			continue
		}
		col := &expression.Column{
			UniqueID: b.ctx.GetSessionVars().AllocPlanColumnID(),
			RetType:  newArg.GetType(),
		}
		newColIndex += 1
		newArgList = append(newArgList, col)
	}
	return newArgList, nil
}

func (b *PlanBuilder) buildByItemsForWindow(
	ctx context.Context,
	p LogicalPlan,
	proj *LogicalProjection,
	items []*ast.ByItem,
	retItems []property.Item,
	aggMap map[*ast.AggregateFuncExpr]int,
) (LogicalPlan, []property.Item, error) {
	transformer := &itemTransformer{}
	for _, item := range items {
		newExpr, _ := item.Expr.Accept(transformer)
		item.Expr = newExpr.(ast.ExprNode)
		it, np, err := b.rewrite(ctx, item.Expr, p, aggMap, true)
		if err != nil {
			return nil, nil, err
		}
		p = np
		if it.GetType().Tp == mysql.TypeNull {
			continue
		}
		if col, ok := it.(*expression.Column); ok {
			retItems = append(retItems, property.Item{Col: col, Desc: item.Desc})
			continue
		}
		proj.Exprs = append(proj.Exprs, it)
		proj.names = append(proj.names, types.EmptyName)
		col := &expression.Column{
			UniqueID: b.ctx.GetSessionVars().AllocPlanColumnID(),
			RetType:  it.GetType(),
		}
		proj.schema.Append(col)
		retItems = append(retItems, property.Item{Col: col, Desc: item.Desc})
	}
	return p, retItems, nil
}

// buildWindowFunctionFrameBound builds the bounds of window function frames.
// For type `Rows`, the bound expr must be an unsigned integer.
// For type `Range`, the bound expr must be temporal or numeric types.
func (b *PlanBuilder) buildWindowFunctionFrameBound(ctx context.Context, spec *ast.WindowSpec, orderByItems []property.Item, boundClause *ast.FrameBound) (*FrameBound, error) {
	frameType := spec.Frame.Type
	bound := &FrameBound{Type: boundClause.Type, UnBounded: boundClause.UnBounded}
	if bound.UnBounded {
		return bound, nil
	}

	if frameType == ast.Rows {
		if bound.Type == ast.CurrentRow {
			return bound, nil
		}
		numRows, _, _ := getUintFromNode(b.ctx, boundClause.Expr)
		bound.Num = numRows
		return bound, nil
	}

	bound.CalcFuncs = make([]expression.Expression, len(orderByItems))
	bound.CmpFuncs = make([]expression.CompareFunc, len(orderByItems))
	if bound.Type == ast.CurrentRow {
		for i, item := range orderByItems {
			col := item.Col
			bound.CalcFuncs[i] = col
			bound.CmpFuncs[i] = expression.GetCmpFunction(col, col)
		}
		return bound, nil
	}

	col := orderByItems[0].Col
	// TODO: We also need to raise error for non-deterministic expressions, like rand().
	val, err := evalAstExpr(b.ctx, boundClause.Expr)
	if err != nil {
		return nil, ErrWindowRangeBoundNotConstant.GenWithStackByArgs(getWindowName(spec.Name.O))
	}
	expr := expression.Constant{Value: val, RetType: boundClause.Expr.GetType()}

	checker := &paramMarkerInPrepareChecker{}
	boundClause.Expr.Accept(checker)

	// If it has paramMarker and is in prepare stmt. We don't need to eval it since its value is not decided yet.
	if !checker.inPrepareStmt {
		// Do not raise warnings for truncate.
		oriIgnoreTruncate := b.ctx.GetSessionVars().StmtCtx.IgnoreTruncate
		b.ctx.GetSessionVars().StmtCtx.IgnoreTruncate = true
		uVal, isNull, err := expr.EvalInt(b.ctx, chunk.Row{})
		b.ctx.GetSessionVars().StmtCtx.IgnoreTruncate = oriIgnoreTruncate
		if uVal < 0 || isNull || err != nil {
			return nil, ErrWindowFrameIllegal.GenWithStackByArgs(getWindowName(spec.Name.O))
		}
	}

	desc := orderByItems[0].Desc
	if boundClause.Unit != ast.TimeUnitInvalid {
		// TODO: Perhaps we don't need to transcode this back to generic string
		unitVal := boundClause.Unit.String()
		unit := expression.Constant{
			Value:   types.NewStringDatum(unitVal),
			RetType: types.NewFieldType(mysql.TypeVarchar),
		}

		// When the order is asc:
		//   `+` for following, and `-` for the preceding
		// When the order is desc, `+` becomes `-` and vice-versa.
		funcName := ast.DateAdd
		if (!desc && bound.Type == ast.Preceding) || (desc && bound.Type == ast.Following) {
			funcName = ast.DateSub
		}
		bound.CalcFuncs[0], err = expression.NewFunctionBase(b.ctx, funcName, col.RetType, col, &expr, &unit)
		if err != nil {
			return nil, err
		}
		bound.CmpFuncs[0] = expression.GetCmpFunction(orderByItems[0].Col, bound.CalcFuncs[0])
		return bound, nil
	}
	// When the order is asc:
	//   `+` for following, and `-` for the preceding
	// When the order is desc, `+` becomes `-` and vice-versa.
	funcName := ast.Plus
	if (!desc && bound.Type == ast.Preceding) || (desc && bound.Type == ast.Following) {
		funcName = ast.Minus
	}
	bound.CalcFuncs[0], err = expression.NewFunctionBase(b.ctx, funcName, col.RetType, col, &expr)
	if err != nil {
		return nil, err
	}
	bound.CmpFuncs[0] = expression.GetCmpFunction(orderByItems[0].Col, bound.CalcFuncs[0])
	return bound, nil
}

// paramMarkerInPrepareChecker checks whether the given ast tree has paramMarker and is in prepare statement.
type paramMarkerInPrepareChecker struct {
	inPrepareStmt bool
}

// Enter implements Visitor Interface.
func (pc *paramMarkerInPrepareChecker) Enter(in ast.Node) (out ast.Node, skipChildren bool) {
	switch v := in.(type) {
	case *driver.ParamMarkerExpr:
		pc.inPrepareStmt = !v.InExecute
		return v, true
	}
	return in, false
}

// Leave implements Visitor Interface.
func (pc *paramMarkerInPrepareChecker) Leave(in ast.Node) (out ast.Node, ok bool) {
	return in, true
}

// buildWindowFunctionFrame builds the window function frames.
// See https://dev.mysql.com/doc/refman/8.0/en/window-functions-frames.html
func (b *PlanBuilder) buildWindowFunctionFrame(ctx context.Context, spec *ast.WindowSpec, orderByItems []property.Item) (*WindowFrame, error) {
	frameClause := spec.Frame
	if frameClause == nil {
		return nil, nil
	}
	frame := &WindowFrame{Type: frameClause.Type}
	var err error
	frame.Start, err = b.buildWindowFunctionFrameBound(ctx, spec, orderByItems, &frameClause.Extent.Start)
	if err != nil {
		return nil, err
	}
	frame.End, err = b.buildWindowFunctionFrameBound(ctx, spec, orderByItems, &frameClause.Extent.End)
	return frame, err
}

func (b *PlanBuilder) checkWindowFuncArgs(ctx context.Context, p LogicalPlan, windowFuncExprs []*ast.WindowFuncExpr, windowAggMap map[*ast.AggregateFuncExpr]int) error {
	for _, windowFuncExpr := range windowFuncExprs {
		args, err := b.buildArgs4WindowFunc(ctx, p, windowFuncExpr.Args, windowAggMap)
		if err != nil {
			return err
		}
		desc, err := aggregation.NewWindowFuncDesc(b.ctx, windowFuncExpr.F, args)
		if err != nil {
			return err
		}
		if desc == nil {
			return ErrWrongArguments.GenWithStackByArgs(strings.ToLower(windowFuncExpr.F))
		}
	}
	return nil
}

func getAllByItems(itemsBuf []*ast.ByItem, spec *ast.WindowSpec) []*ast.ByItem {
	itemsBuf = itemsBuf[:0]
	if spec.PartitionBy != nil {
		itemsBuf = append(itemsBuf, spec.PartitionBy.Items...)
	}
	if spec.OrderBy != nil {
		itemsBuf = append(itemsBuf, spec.OrderBy.Items...)
	}
	return itemsBuf
}

func restoreByItemText(item *ast.ByItem) string {
	var sb strings.Builder
	ctx := format.NewRestoreCtx(0, &sb)
	err := item.Expr.Restore(ctx)
	if err != nil {
		return ""
	}
	return sb.String()
}

func compareItems(lItems []*ast.ByItem, rItems []*ast.ByItem) bool {
	minLen := mathutil.Min(len(lItems), len(rItems))
	for i := 0; i < minLen; i++ {
		res := strings.Compare(restoreByItemText(lItems[i]), restoreByItemText(rItems[i]))
		if res != 0 {
			return res < 0
		}
		res = compareBool(lItems[i].Desc, rItems[i].Desc)
		if res != 0 {
			return res < 0
		}
	}
	return len(lItems) < len(rItems)
}

type windowFuncs struct {
	spec  *ast.WindowSpec
	funcs []*ast.WindowFuncExpr
}

// sortWindowSpecs sorts the window specifications by reversed alphabetical order, then we could add less `Sort` operator
// in physical plan because the window functions with the same partition by and order by clause will be at near places.
func sortWindowSpecs(groupedFuncs map[*ast.WindowSpec][]*ast.WindowFuncExpr) []windowFuncs {
	windows := make([]windowFuncs, 0, len(groupedFuncs))
	for spec, funcs := range groupedFuncs {
		windows = append(windows, windowFuncs{spec, funcs})
	}
	lItemsBuf := make([]*ast.ByItem, 0, 4)
	rItemsBuf := make([]*ast.ByItem, 0, 4)
	sort.SliceStable(windows, func(i, j int) bool {
		lItemsBuf = getAllByItems(lItemsBuf, windows[i].spec)
		rItemsBuf = getAllByItems(rItemsBuf, windows[j].spec)
		return !compareItems(lItemsBuf, rItemsBuf)
	})
	return windows
}

func (b *PlanBuilder) buildWindowFunctions(ctx context.Context, p LogicalPlan, groupedFuncs map[*ast.WindowSpec][]*ast.WindowFuncExpr, aggMap map[*ast.AggregateFuncExpr]int) (LogicalPlan, map[*ast.WindowFuncExpr]int, error) {
	args := make([]ast.ExprNode, 0, 4)
	windowMap := make(map[*ast.WindowFuncExpr]int)
	for _, window := range sortWindowSpecs(groupedFuncs) {
		args = args[:0]
		spec, funcs := window.spec, window.funcs
		for _, windowFunc := range funcs {
			args = append(args, windowFunc.Args...)
		}
		np, partitionBy, orderBy, args, err := b.buildProjectionForWindow(ctx, p, spec, args, aggMap)
		if err != nil {
			return nil, nil, err
		}
		err = b.checkOriginWindowSpecs(funcs, orderBy)
		if err != nil {
			return nil, nil, err
		}
		frame, err := b.buildWindowFunctionFrame(ctx, spec, orderBy)
		if err != nil {
			return nil, nil, err
		}

		window := LogicalWindow{
			PartitionBy: partitionBy,
			OrderBy:     orderBy,
			Frame:       frame,
		}.Init(b.ctx, b.getSelectOffset())
		window.names = make([]*types.FieldName, np.Schema().Len())
		copy(window.names, np.OutputNames())
		schema := np.Schema().Clone()
		descs := make([]*aggregation.WindowFuncDesc, 0, len(funcs))
		preArgs := 0
		for _, windowFunc := range funcs {
			desc, err := aggregation.NewWindowFuncDesc(b.ctx, windowFunc.F, args[preArgs:preArgs+len(windowFunc.Args)])
			if err != nil {
				return nil, nil, err
			}
			if desc == nil {
				return nil, nil, ErrWrongArguments.GenWithStackByArgs(strings.ToLower(windowFunc.F))
			}
			preArgs += len(windowFunc.Args)
			desc.WrapCastForAggArgs(b.ctx)
			descs = append(descs, desc)
			windowMap[windowFunc] = schema.Len()
			schema.Append(&expression.Column{
				UniqueID: b.ctx.GetSessionVars().AllocPlanColumnID(),
				RetType:  desc.RetTp,
			})
			window.names = append(window.names, types.EmptyName)
		}
		window.WindowFuncDescs = descs
		window.SetChildren(np)
		window.SetSchema(schema)
		p = window
	}
	return p, windowMap, nil
}

// checkOriginWindowSpecs checks the validation for origin window specifications for a group of functions.
// Because of the grouped specification is different from it, we should especially check them before build window frame.
func (b *PlanBuilder) checkOriginWindowSpecs(funcs []*ast.WindowFuncExpr, orderByItems []property.Item) error {
	for _, f := range funcs {
		if f.IgnoreNull {
			return ErrNotSupportedYet.GenWithStackByArgs("IGNORE NULLS")
		}
		if f.Distinct {
			return ErrNotSupportedYet.GenWithStackByArgs("<window function>(DISTINCT ..)")
		}
		if f.FromLast {
			return ErrNotSupportedYet.GenWithStackByArgs("FROM LAST")
		}
		spec := &f.Spec
		if f.Spec.Name.L != "" {
			spec = b.windowSpecs[f.Spec.Name.L]
		}
		if spec.Frame == nil {
			continue
		}
		if spec.Frame.Type == ast.Groups {
			return ErrNotSupportedYet.GenWithStackByArgs("GROUPS")
		}
		start, end := spec.Frame.Extent.Start, spec.Frame.Extent.End
		if start.Type == ast.Following && start.UnBounded {
			return ErrWindowFrameStartIllegal.GenWithStackByArgs(getWindowName(spec.Name.O))
		}
		if end.Type == ast.Preceding && end.UnBounded {
			return ErrWindowFrameEndIllegal.GenWithStackByArgs(getWindowName(spec.Name.O))
		}
		if start.Type == ast.Following && (end.Type == ast.Preceding || end.Type == ast.CurrentRow) {
			return ErrWindowFrameIllegal.GenWithStackByArgs(getWindowName(spec.Name.O))
		}
		if (start.Type == ast.Following || start.Type == ast.CurrentRow) && end.Type == ast.Preceding {
			return ErrWindowFrameIllegal.GenWithStackByArgs(getWindowName(spec.Name.O))
		}

		err := b.checkOriginWindowFrameBound(&start, spec, orderByItems)
		if err != nil {
			return err
		}
		err = b.checkOriginWindowFrameBound(&end, spec, orderByItems)
		if err != nil {
			return err
		}
	}
	return nil
}

func (b *PlanBuilder) checkOriginWindowFrameBound(bound *ast.FrameBound, spec *ast.WindowSpec, orderByItems []property.Item) error {
	if bound.Type == ast.CurrentRow || bound.UnBounded {
		return nil
	}

	frameType := spec.Frame.Type
	if frameType == ast.Rows {
		if bound.Unit != ast.TimeUnitInvalid {
			return ErrWindowRowsIntervalUse.GenWithStackByArgs(getWindowName(spec.Name.O))
		}
		_, isNull, isExpectedType := getUintFromNode(b.ctx, bound.Expr)
		if isNull || !isExpectedType {
			return ErrWindowFrameIllegal.GenWithStackByArgs(getWindowName(spec.Name.O))
		}
		return nil
	}

	if len(orderByItems) != 1 {
		return ErrWindowRangeFrameOrderType.GenWithStackByArgs(getWindowName(spec.Name.O))
	}
	orderItemType := orderByItems[0].Col.RetType.Tp
	isNumeric, isTemporal := types.IsTypeNumeric(orderItemType), types.IsTypeTemporal(orderItemType)
	if !isNumeric && !isTemporal {
		return ErrWindowRangeFrameOrderType.GenWithStackByArgs(getWindowName(spec.Name.O))
	}
	if bound.Unit != ast.TimeUnitInvalid && !isTemporal {
		return ErrWindowRangeFrameNumericType.GenWithStackByArgs(getWindowName(spec.Name.O))
	}
	if bound.Unit == ast.TimeUnitInvalid && !isNumeric {
		return ErrWindowRangeFrameTemporalType.GenWithStackByArgs(getWindowName(spec.Name.O))
	}
	return nil
}

func extractWindowFuncs(fields []*ast.SelectField) []*ast.WindowFuncExpr {
	extractor := &WindowFuncExtractor{}
	for _, f := range fields {
		n, _ := f.Expr.Accept(extractor)
		f.Expr = n.(ast.ExprNode)
	}
	return extractor.windowFuncs
}

func (b *PlanBuilder) handleDefaultFrame(spec *ast.WindowSpec, windowFuncName string) (*ast.WindowSpec, bool) {
	needFrame := aggregation.NeedFrame(windowFuncName)
	// According to MySQL, In the absence of a frame clause, the default frame depends on whether an ORDER BY clause is present:
	//   (1) With order by, the default frame is equivalent to "RANGE BETWEEN UNBOUNDED PRECEDING AND CURRENT ROW";
	//   (2) Without order by, the default frame is equivalent to "RANGE BETWEEN UNBOUNDED PRECEDING AND UNBOUNDED FOLLOWING",
	//       which is the same as an empty frame.
	if needFrame && spec.Frame == nil && spec.OrderBy != nil {
		newSpec := *spec
		newSpec.Frame = &ast.FrameClause{
			Type: ast.Ranges,
			Extent: ast.FrameExtent{
				Start: ast.FrameBound{Type: ast.Preceding, UnBounded: true},
				End:   ast.FrameBound{Type: ast.CurrentRow},
			},
		}
		return &newSpec, true
	}
	// For functions that operate on the entire partition, the frame clause will be ignored.
	if !needFrame && spec.Frame != nil {
		specName := spec.Name.O
		b.ctx.GetSessionVars().StmtCtx.AppendNote(ErrWindowFunctionIgnoresFrame.GenWithStackByArgs(windowFuncName, getWindowName(specName)))
		newSpec := *spec
		newSpec.Frame = nil
		return &newSpec, true
	}
	return spec, false
}

// groupWindowFuncs groups the window functions according to the window specification name.
// TODO: We can group the window function by the definition of window specification.
func (b *PlanBuilder) groupWindowFuncs(windowFuncs []*ast.WindowFuncExpr) (map[*ast.WindowSpec][]*ast.WindowFuncExpr, error) {
	// updatedSpecMap is used to handle the specifications that have frame clause changed.
	updatedSpecMap := make(map[string]*ast.WindowSpec)
	groupedWindow := make(map[*ast.WindowSpec][]*ast.WindowFuncExpr)
	for _, windowFunc := range windowFuncs {
		if windowFunc.Spec.Name.L == "" {
			spec := &windowFunc.Spec
			if spec.Ref.L != "" {
				ref, ok := b.windowSpecs[spec.Ref.L]
				if !ok {
					return nil, ErrWindowNoSuchWindow.GenWithStackByArgs(getWindowName(spec.Ref.O))
				}
				err := mergeWindowSpec(spec, ref)
				if err != nil {
					return nil, err
				}
			}
			spec, _ = b.handleDefaultFrame(spec, windowFunc.F)
			groupedWindow[spec] = append(groupedWindow[spec], windowFunc)
			continue
		}

		name := windowFunc.Spec.Name.L
		spec, ok := b.windowSpecs[name]
		if !ok {
			return nil, ErrWindowNoSuchWindow.GenWithStackByArgs(windowFunc.Spec.Name.O)
		}
		newSpec, updated := b.handleDefaultFrame(spec, windowFunc.F)
		if !updated {
			groupedWindow[spec] = append(groupedWindow[spec], windowFunc)
		} else {
			if _, ok := updatedSpecMap[name]; !ok {
				updatedSpecMap[name] = newSpec
			}
			updatedSpec := updatedSpecMap[name]
			groupedWindow[updatedSpec] = append(groupedWindow[updatedSpec], windowFunc)
		}
	}
	return groupedWindow, nil
}

// resolveWindowSpec resolve window specifications for sql like `select ... from t window w1 as (w2), w2 as (partition by a)`.
// We need to resolve the referenced window to get the definition of current window spec.
func resolveWindowSpec(spec *ast.WindowSpec, specs map[string]*ast.WindowSpec, inStack map[string]bool) error {
	if inStack[spec.Name.L] {
		return errors.Trace(ErrWindowCircularityInWindowGraph)
	}
	if spec.Ref.L == "" {
		return nil
	}
	ref, ok := specs[spec.Ref.L]
	if !ok {
		return ErrWindowNoSuchWindow.GenWithStackByArgs(spec.Ref.O)
	}
	inStack[spec.Name.L] = true
	err := resolveWindowSpec(ref, specs, inStack)
	if err != nil {
		return err
	}
	inStack[spec.Name.L] = false
	return mergeWindowSpec(spec, ref)
}

func mergeWindowSpec(spec, ref *ast.WindowSpec) error {
	if ref.Frame != nil {
		return ErrWindowNoInherentFrame.GenWithStackByArgs(ref.Name.O)
	}
	if spec.PartitionBy != nil {
		return errors.Trace(ErrWindowNoChildPartitioning)
	}
	if ref.OrderBy != nil {
		if spec.OrderBy != nil {
			return ErrWindowNoRedefineOrderBy.GenWithStackByArgs(getWindowName(spec.Name.O), ref.Name.O)
		}
		spec.OrderBy = ref.OrderBy
	}
	spec.PartitionBy = ref.PartitionBy
	spec.Ref = model.NewCIStr("")
	return nil
}

func buildWindowSpecs(specs []ast.WindowSpec) (map[string]*ast.WindowSpec, error) {
	specsMap := make(map[string]*ast.WindowSpec, len(specs))
	for _, spec := range specs {
		if _, ok := specsMap[spec.Name.L]; ok {
			return nil, ErrWindowDuplicateName.GenWithStackByArgs(spec.Name.O)
		}
		newSpec := spec
		specsMap[spec.Name.L] = &newSpec
	}
	inStack := make(map[string]bool, len(specs))
	for _, spec := range specsMap {
		err := resolveWindowSpec(spec, specsMap, inStack)
		if err != nil {
			return nil, err
		}
	}
	return specsMap, nil
}

// extractTableList extracts all the TableNames from node.
// If asName is true, extract AsName prior to OrigName.
// Privilege check should use OrigName, while expression may use AsName.
func extractTableList(node ast.ResultSetNode, input []*ast.TableName, asName bool) []*ast.TableName {
	switch x := node.(type) {
	case *ast.Join:
		input = extractTableList(x.Left, input, asName)
		input = extractTableList(x.Right, input, asName)
	case *ast.TableSource:
		if s, ok := x.Source.(*ast.TableName); ok {
			if x.AsName.L != "" && asName {
				newTableName := *s
				newTableName.Name = x.AsName
				input = append(input, &newTableName)
			} else {
				input = append(input, s)
			}
		}
	}
	return input
}

// extractTableSourceAsNames extracts TableSource.AsNames from node.
// if onlySelectStmt is set to be true, only extracts AsNames when TableSource.Source.(type) == *ast.SelectStmt
func extractTableSourceAsNames(node ast.ResultSetNode, input []string, onlySelectStmt bool) []string {
	switch x := node.(type) {
	case *ast.Join:
		input = extractTableSourceAsNames(x.Left, input, onlySelectStmt)
		input = extractTableSourceAsNames(x.Right, input, onlySelectStmt)
	case *ast.TableSource:
		if _, ok := x.Source.(*ast.SelectStmt); !ok && onlySelectStmt {
			break
		}
		if s, ok := x.Source.(*ast.TableName); ok {
			if x.AsName.L == "" {
				input = append(input, s.Name.L)
				break
			}
		}
		input = append(input, x.AsName.L)
	}
	return input
}

func appendVisitInfo(vi []visitInfo, priv mysql.PrivilegeType, db, tbl, col string, err error) []visitInfo {
	return append(vi, visitInfo{
		privilege: priv,
		db:        db,
		table:     tbl,
		column:    col,
		err:       err,
	})
}

func getInnerFromParenthesesAndUnaryPlus(expr ast.ExprNode) ast.ExprNode {
	if pexpr, ok := expr.(*ast.ParenthesesExpr); ok {
		return getInnerFromParenthesesAndUnaryPlus(pexpr.Expr)
	}
	if uexpr, ok := expr.(*ast.UnaryOperationExpr); ok && uexpr.Op == opcode.Plus {
		return getInnerFromParenthesesAndUnaryPlus(uexpr.V)
	}
	return expr
}<|MERGE_RESOLUTION|>--- conflicted
+++ resolved
@@ -2506,11 +2506,8 @@
 		b.handleHelper.pushMap(nil)
 	}
 	ds.SetSchema(schema)
-<<<<<<< HEAD
 	ds.names = names
-=======
 	ds.setPreferredStoreType(b.TableHints())
->>>>>>> 87a19f87
 
 	// Init fullIdxCols, fullIdxColLens for accessPaths.
 	for _, path := range ds.possibleAccessPaths {
