--- conflicted
+++ resolved
@@ -25,6 +25,7 @@
 
 	"github.com/cznic/mathutil"
 	"github.com/pingcap/errors"
+	"github.com/pingcap/log"
 	"github.com/pingcap/parser"
 	"github.com/pingcap/parser/ast"
 	"github.com/pingcap/parser/format"
@@ -46,6 +47,7 @@
 	driver "github.com/pingcap/tidb/types/parser_driver"
 	"github.com/pingcap/tidb/util/chunk"
 	"github.com/pingcap/tidb/util/plancodec"
+	"go.uber.org/zap"
 )
 
 const (
@@ -197,11 +199,7 @@
 			}
 		}
 		if b.ctx.GetSessionVars().PlannerSelectBlockAsName != nil {
-<<<<<<< HEAD
-			b.ctx.GetSessionVars().PlannerSelectBlockAsName[p.SelectBlockOffset()] = p.OutputNames()[0].TblName
-=======
-			b.ctx.GetSessionVars().PlannerSelectBlockAsName[p.SelectBlockOffset()] = ast.HintTable{DBName: p.Schema().Columns[0].DBName, TableName: p.Schema().Columns[0].TblName}
->>>>>>> 3cdea0df
+			b.ctx.GetSessionVars().PlannerSelectBlockAsName[p.SelectBlockOffset()] = ast.HintTable{DBName: p.OutputNames()[0].DBName, TableName: p.OutputNames()[0].TblName}
 		}
 		// Duplicate column name in one table is not allowed.
 		// "select * from (select 1, 1) as a;" is duplicate
@@ -350,25 +348,14 @@
 // It will return nil when there are multiple table alias, because the alias is only used to check if
 // the logicalPlan match some optimizer hints, and hints are not expected to take effect in this case.
 func extractTableAlias(p Plan) *hintTableInfo {
-<<<<<<< HEAD
 	if len(p.OutputNames()) > 0 && p.OutputNames()[0].TblName.L != "" {
-		tblName := p.OutputNames()[0].TblName.L
+		firstName := p.OutputNames()[0]
 		for _, name := range p.OutputNames() {
-			if name.TblName.L != tblName {
+			if name.TblName.L != firstName.TblName.L || name.DBName.L != firstName.DBName.L {
 				return nil
 			}
 		}
-		return &hintTableInfo{name: p.OutputNames()[0].TblName, selectOffset: p.SelectBlockOffset()}
-=======
-	if p.Schema().Len() > 0 && p.Schema().Columns[0].TblName.L != "" {
-		firstCol := p.Schema().Columns[0]
-		for _, column := range p.Schema().Columns {
-			if column.TblName.L != firstCol.TblName.L || column.DBName.L != firstCol.DBName.L {
-				return nil
-			}
-		}
-		return &hintTableInfo{dbName: firstCol.DBName, tblName: firstCol.TblName, selectOffset: p.SelectBlockOffset()}
->>>>>>> 3cdea0df
+		return &hintTableInfo{dbName: firstName.DBName, tblName: firstName.TblName, selectOffset: p.SelectBlockOffset()}
 	}
 	return nil
 }
@@ -2577,13 +2564,14 @@
 	charset, collation := b.ctx.GetSessionVars().GetCharsetInfo()
 	viewParser := parser.New()
 	viewParser.EnableWindowFunc(b.ctx.GetSessionVars().EnableWindowFunction)
+	log.Warn("build stmt of view", zap.String("stmt", tableInfo.View.SelectStmt))
 	selectNode, err := viewParser.ParseOneStmt(tableInfo.View.SelectStmt, charset, collation)
 	if err != nil {
 		return nil, err
 	}
 	originalVisitInfo := b.visitInfo
 	b.visitInfo = make([]visitInfo, 0)
-	selectLogicalPlan, err := b.buildSelect(ctx, selectNode.(*ast.SelectStmt))
+	selectLogicalPlan, err := b.Build(ctx, selectNode)
 	if err != nil {
 		err = ErrViewInvalid.GenWithStackByArgs(dbName.O, tableInfo.Name.O)
 		return nil, err
