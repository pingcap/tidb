--- conflicted
+++ resolved
@@ -4725,11 +4725,6 @@
 
 	availableStatsColIDs := make(map[int64]struct{})
 	availableStatsIdxIDs := make(map[int64]struct{})
-<<<<<<< HEAD
-	if !ctx.GetSessionVars().ConsiderRealtimeStatsForEstimation() {
-		analyzeCount := mathutil.Max(int64(statsTbl.GetAnalyzeRowCount()), 0)
-		if statsTbl.RealtimeCount != analyzeCount || statsTbl.ModifyCount != 0 {
-=======
 	// In OptObjectiveDetermined mode, we need to ignore the real-time stats.
 	// To achieve this, we copy the statsTbl and reset the real-time stats fields (ModifyCount and RealtimeCount).
 	if ctx.GetSessionVars().GetOptObjective() == variable.OptObjectiveDetermined {
@@ -4737,7 +4732,6 @@
 		// If the two fields are already the values we want, we don't need a copy anymore.
 		if statsTbl.RealtimeCount != analyzeCount || statsTbl.ModifyCount != 0 {
 			// Here is a case that we need specially care about:
->>>>>>> c9a07479
 			if !statsTbl.Pseudo && statsTbl.RealtimeCount > 0 && analyzeCount == 0 {
 				for id := range statsTbl.Columns {
 					availableStatsColIDs[id] = struct{}{}
@@ -4746,10 +4740,7 @@
 					availableStatsIdxIDs[id] = struct{}{}
 				}
 			}
-<<<<<<< HEAD
-=======
 			// Copy it so we can modify the ModifyCount and the RealtimeCount safely.
->>>>>>> c9a07479
 			statsTbl = statsTbl.ShallowCopy()
 			statsTbl.RealtimeCount = analyzeCount
 			statsTbl.ModifyCount = 0
@@ -4796,11 +4787,7 @@
 
 	// use pseudo stats if the row count is 0
 	realtimeRowCount := statsTbl.RealtimeCount
-<<<<<<< HEAD
-	if !ctx.GetSessionVars().ConsiderRealtimeStatsForEstimation() {
-=======
 	if ctx.GetSessionVars().GetOptObjective() == variable.OptObjectiveDetermined {
->>>>>>> c9a07479
 		realtimeRowCount = mathutil.Max(int64(statsTbl.GetAnalyzeRowCount()), 0)
 	}
 	if realtimeRowCount == 0 {
