--- conflicted
+++ resolved
@@ -3658,15 +3658,10 @@
 				}
 
 				b.handleHelper.pushMap(nil)
-<<<<<<< HEAD
-				p := LogicalCTE{cteName: tn.Name, cte: &CTEClass{IsDistinct: cte.isDistinct, seedPartLogicalPlan: cte.seedLP, recursivePartLogicalPlan: cte.recurLP, IdForStorage: cte.storageID, optFlag: cte.optFlag}}.Init(b.ctx, b.getSelectOffset())
-				p.SetSchema(cte.seedLP.Schema())
-=======
 				var p LogicalPlan
-				lp := LogicalCTE{cte: &CTEClass{IsDistinct: cte.isDistinct, seedPartLogicalPlan: cte.seedLP, recursivePartLogicalPlan: cte.recurLP, IDForStorage: cte.storageID, optFlag: cte.optFlag}}.Init(b.ctx, b.getSelectOffset())
+				lp := LogicalCTE{cteName: tn.Name, cte: &CTEClass{IsDistinct: cte.isDistinct, seedPartLogicalPlan: cte.seedLP, recursivePartLogicalPlan: cte.recurLP, IdForStorage: cte.storageID, optFlag: cte.optFlag}}.Init(b.ctx, b.getSelectOffset())
 				lp.SetSchema(getResultCTESchema(cte.seedLP.Schema(), b.ctx.GetSessionVars()))
 				p = lp
->>>>>>> 70345ef1
 				p.SetOutputNames(cte.seedLP.OutputNames())
 				if len(asName.String()) > 0 {
 					p.cteName = *asName
