--- conflicted
+++ resolved
@@ -4348,13 +4348,10 @@
 			p.Extractor = &TableStorageStatsExtractor{}
 		case infoschema.TableTiFlashTables, infoschema.TableTiFlashSegments:
 			p.Extractor = &TiFlashSystemTableExtractor{}
-<<<<<<< HEAD
 		case infoschema.TableTiKVRegionStatus:
 			p.Extractor = &TikvRegionStatusExtractor{}
-=======
 		case infoschema.TableStatementsSummary, infoschema.TableStatementsSummaryHistory:
 			p.Extractor = &StatementsSummaryExtractor{}
->>>>>>> 51b7a191
 		}
 	}
 	return p, nil
