--- conflicted
+++ resolved
@@ -3006,19 +3006,15 @@
 	e error,
 ) {
 	b.curClause = fieldList
-<<<<<<< HEAD
-	modifyColumns := make(map[string]struct{}, p.Schema().Len()) // Which columns are in set list.
+	// modifyColumns indicates which columns are in set list,
+	// and if it is set to `DEFAULT`
+	modifyColumns := make(map[string]bool, p.Schema().Len())
 	var columnsIdx map[*ast.ColumnName]int
 	cacheColumnsIdx := false
 	if len(p.OutputNames()) > 16 {
 		cacheColumnsIdx = true
 		columnsIdx = make(map[*ast.ColumnName]int, len(list))
 	}
-=======
-	// modifyColumns indicates which columns are in set list,
-	// and if it is set to `DEFAULT`
-	modifyColumns := make(map[string]bool, p.Schema().Len())
->>>>>>> 9a2c5e63
 	for _, assign := range list {
 		idx, err := expression.FindFieldName(p.OutputNames(), assign.Column)
 		if err != nil {
