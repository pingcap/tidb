--- conflicted
+++ resolved
@@ -2967,15 +2967,9 @@
 	}
 
 	if tableInfo.IsView() {
-<<<<<<< HEAD
-		if b.capFlag&collectUnderlyingViewName != 0 {
-			b.underlyingViewNames.Insert(dbName.L + "." + tn.Name.L)
-		}
 		if tn.TableSample != nil {
 			return nil, expression.ErrInvalidTableSample.GenWithStackByArgs("Unsupported TABLESAMPLE in views")
 		}
-=======
->>>>>>> 31ddba99
 		return b.BuildDataSourceFromView(ctx, dbName, tableInfo)
 	}
 
