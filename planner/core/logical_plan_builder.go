--- conflicted
+++ resolved
@@ -2648,69 +2648,6 @@
 	return projUponView, nil
 }
 
-<<<<<<< HEAD
-=======
-// projectVirtualColumns is only for DataSource. If some table has virtual generated columns,
-// we add a projection on the original DataSource, and calculate those columns in the projection
-// so that plans above it can reference generated columns by their name.
-func (b *PlanBuilder) projectVirtualColumns(ctx context.Context, ds *DataSource, columns []*table.Column) (*LogicalProjection, error) {
-	hasVirtualGeneratedColumn := false
-	for _, column := range columns {
-		if column.IsGenerated() && !column.GeneratedStored {
-			hasVirtualGeneratedColumn = true
-			break
-		}
-	}
-	if !hasVirtualGeneratedColumn {
-		return nil, nil
-	}
-	proj := LogicalProjection{
-		Exprs:            make([]expression.Expression, 0, len(columns)),
-		calculateGenCols: true,
-	}.Init(b.ctx, b.getSelectOffset())
-
-	for i, colExpr := range ds.Schema().Columns {
-		var exprIsGen = false
-		var expr expression.Expression
-		if i < len(columns) {
-			if columns[i].IsGenerated() && !columns[i].GeneratedStored {
-				var err error
-				expr, _, err = b.rewrite(ctx, columns[i].GeneratedExpr, ds, nil, true)
-				if err != nil {
-					return nil, err
-				}
-				// Because the expression might return different type from
-				// the generated column, we should wrap a CAST on the result.
-				expr = expression.BuildCastFunction(b.ctx, expr, colExpr.GetType())
-				exprIsGen = true
-			}
-		}
-		if !exprIsGen {
-			expr = colExpr
-		}
-		proj.Exprs = append(proj.Exprs, expr)
-	}
-
-	// Re-iterate expressions to handle those virtual generated columns that refers to the other generated columns, for
-	// example, given:
-	//  column a, column b as (a * 2), column c as (b + 1)
-	// we'll get:
-	//  column a, column b as (a * 2), column c as ((a * 2) + 1)
-	// A generated column definition can refer to only generated columns occurring earlier in the table definition, so
-	// it's safe to iterate in index-ascending order.
-	for i, expr := range proj.Exprs {
-		proj.Exprs[i] = expression.ColumnSubstitute(expr, ds.Schema(), proj.Exprs)
-	}
-
-	proj.SetSchema(ds.Schema().Clone())
-	proj.names = ds.names
-	for _, cols := range b.handleHelper.tailMap() {
-		cols[0] = proj.schema.RetrieveColumn(cols[0])
-	}
-	return proj, nil
-}
-
->>>>>>> e8294ad6
 // buildApplyWithJoinType builds apply plan with outerPlan and innerPlan, which apply join with particular join type for
 // every row from outerPlan and the whole innerPlan.
 func (b *PlanBuilder) buildApplyWithJoinType(outerPlan, innerPlan LogicalPlan, tp JoinType) LogicalPlan {
