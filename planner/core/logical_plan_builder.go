--- conflicted
+++ resolved
@@ -2304,14 +2304,10 @@
 		if dbName == "" {
 			dbName = b.ctx.GetSessionVars().CurrentDB
 		}
-<<<<<<< HEAD
 		if t.TableInfo.IsView() {
 			return nil, errors.Errorf("update view %s is not supported now.", t.Name.O)
 		}
-		b.visitInfo = appendVisitInfo(b.visitInfo, mysql.SelectPriv, dbName, t.Name.L, "")
-=======
 		b.visitInfo = appendVisitInfo(b.visitInfo, mysql.SelectPriv, dbName, t.Name.L, "", nil)
->>>>>>> 7ee6811d
 	}
 
 	if sel.Where != nil {
@@ -2575,14 +2571,10 @@
 				// check sql like: `delete b from (select * from t) as a, t`
 				return nil, ErrUnknownTable.GenWithStackByArgs(tn.Name.O, "MULTI DELETE")
 			}
-<<<<<<< HEAD
 			if tn.TableInfo.IsView() {
 				return nil, errors.Errorf("delete view %s is not supported now.", tn.Name.O)
 			}
-			b.visitInfo = appendVisitInfo(b.visitInfo, mysql.DeletePriv, tn.Schema.L, tn.TableInfo.Name.L, "")
-=======
 			b.visitInfo = appendVisitInfo(b.visitInfo, mysql.DeletePriv, tn.Schema.L, tn.TableInfo.Name.L, "", nil)
->>>>>>> 7ee6811d
 		}
 	} else {
 		// Delete from a, b, c, d.
