--- conflicted
+++ resolved
@@ -3608,7 +3608,6 @@
 	}
 }
 
-<<<<<<< HEAD
 // addExtraPIDColumn add an extra PID column for partition table.
 // 'select ... for update' on a partition table need to know the partition ID
 // to construct the lock key, so this column is added to the chunk row.
@@ -3635,12 +3634,11 @@
 	info.TblIDs = append(info.TblIDs, ds.TableInfo().ID)
 	return
 }
-=======
+
 var (
 	pseudoEstimationNotAvailable = metrics.PseudoEstimation.WithLabelValues("nodata")
 	pseudoEstimationOutdate      = metrics.PseudoEstimation.WithLabelValues("outdate")
 )
->>>>>>> b1beb1b6
 
 // getStatsTable gets statistics information for a table specified by "tableID".
 // A pseudo statistics table is returned in any of the following scenario:
