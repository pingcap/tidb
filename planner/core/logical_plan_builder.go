// Copyright 2016 PingCAP, Inc.
//
// Licensed under the Apache License, Version 2.0 (the "License");
// you may not use this file except in compliance with the License.
// You may obtain a copy of the License at
//
//     http://www.apache.org/licenses/LICENSE-2.0
//
// Unless required by applicable law or agreed to in writing, software
// distributed under the License is distributed on an "AS IS" BASIS,
// See the License for the specific language governing permissions and
// limitations under the License.

package core

import (
	"context"
	"fmt"
	"math"
	"math/bits"
	"sort"
	"strconv"
	"strings"
	"time"
	"unicode"

	"github.com/cznic/mathutil"
	"github.com/pingcap/errors"
	"github.com/pingcap/parser"
	"github.com/pingcap/parser/ast"
	"github.com/pingcap/parser/format"
	"github.com/pingcap/parser/model"
	"github.com/pingcap/parser/mysql"
	"github.com/pingcap/parser/opcode"
	"github.com/pingcap/parser/terror"
	"github.com/pingcap/tidb/ddl"
	"github.com/pingcap/tidb/domain"
	"github.com/pingcap/tidb/expression"
	"github.com/pingcap/tidb/expression/aggregation"
	"github.com/pingcap/tidb/infoschema"
	"github.com/pingcap/tidb/kv"
	"github.com/pingcap/tidb/metrics"
	"github.com/pingcap/tidb/planner/property"
	"github.com/pingcap/tidb/planner/util"
	"github.com/pingcap/tidb/privilege"
	"github.com/pingcap/tidb/sessionctx"
	"github.com/pingcap/tidb/sessionctx/variable"
	"github.com/pingcap/tidb/statistics"
	"github.com/pingcap/tidb/table"
	"github.com/pingcap/tidb/table/tables"
	"github.com/pingcap/tidb/types"
	driver "github.com/pingcap/tidb/types/parser_driver"
	util2 "github.com/pingcap/tidb/util"
	"github.com/pingcap/tidb/util/chunk"
	"github.com/pingcap/tidb/util/plancodec"
	"github.com/pingcap/tidb/util/set"
)

const (
	// TiDBMergeJoin is hint enforce merge join.
	TiDBMergeJoin = "tidb_smj"
	// HintSMJ is hint enforce merge join.
	HintSMJ = "merge_join"

	// TiDBBroadCastJoin indicates applying broadcast join by force.
	TiDBBroadCastJoin = "tidb_bcj"

	// HintBCJ indicates applying broadcast join by force.
	HintBCJ = "broadcast_join"
	// HintBCJPreferLocal specifies the preferred local read table
	HintBCJPreferLocal = "broadcast_join_local"

	// TiDBIndexNestedLoopJoin is hint enforce index nested loop join.
	TiDBIndexNestedLoopJoin = "tidb_inlj"
	// HintINLJ is hint enforce index nested loop join.
	HintINLJ = "inl_join"
	// HintINLHJ is hint enforce index nested loop hash join.
	HintINLHJ = "inl_hash_join"
	// HintINLMJ is hint enforce index nested loop merge join.
	HintINLMJ = "inl_merge_join"
	// TiDBHashJoin is hint enforce hash join.
	TiDBHashJoin = "tidb_hj"
	// HintHJ is hint enforce hash join.
	HintHJ = "hash_join"
	// HintHashAgg is hint enforce hash aggregation.
	HintHashAgg = "hash_agg"
	// HintStreamAgg is hint enforce stream aggregation.
	HintStreamAgg = "stream_agg"
	// HintUseIndex is hint enforce using some indexes.
	HintUseIndex = "use_index"
	// HintIgnoreIndex is hint enforce ignoring some indexes.
	HintIgnoreIndex = "ignore_index"
	// HintForceIndex make optimizer to use this index even if it thinks a table scan is more efficient.
	HintForceIndex = "force_index"
	// HintAggToCop is hint enforce pushing aggregation to coprocessor.
	HintAggToCop = "agg_to_cop"
	// HintReadFromStorage is hint enforce some tables read from specific type of storage.
	HintReadFromStorage = "read_from_storage"
	// HintTiFlash is a label represents the tiflash storage type.
	HintTiFlash = "tiflash"
	// HintTiKV is a label represents the tikv storage type.
	HintTiKV = "tikv"
	// HintIndexMerge is a hint to enforce using some indexes at the same time.
	HintIndexMerge = "use_index_merge"
	// HintTimeRange is a hint to specify the time range for metrics summary tables
	HintTimeRange = "time_range"
	// HintIgnorePlanCache is a hint to enforce ignoring plan cache
	HintIgnorePlanCache = "ignore_plan_cache"
	// HintLimitToCop is a hint enforce pushing limit or topn to coprocessor.
	HintLimitToCop = "limit_to_cop"
)

const (
	// ErrExprInSelect  is in select fields for the error of ErrFieldNotInGroupBy
	ErrExprInSelect = "SELECT list"
	// ErrExprInOrderBy  is in order by items for the error of ErrFieldNotInGroupBy
	ErrExprInOrderBy = "ORDER BY"
)

// aggOrderByResolver is currently resolving expressions of order by clause
// in aggregate function GROUP_CONCAT.
type aggOrderByResolver struct {
	ctx       sessionctx.Context
	err       error
	args      []ast.ExprNode
	exprDepth int // exprDepth is the depth of current expression in expression tree.
}

func (a *aggOrderByResolver) Enter(inNode ast.Node) (ast.Node, bool) {
	a.exprDepth++
	switch n := inNode.(type) {
	case *driver.ParamMarkerExpr:
		if a.exprDepth == 1 {
			_, isNull, isExpectedType := getUintFromNode(a.ctx, n)
			// For constant uint expression in top level, it should be treated as position expression.
			if !isNull && isExpectedType {
				return expression.ConstructPositionExpr(n), true
			}
		}
	}
	return inNode, false
}

func (a *aggOrderByResolver) Leave(inNode ast.Node) (ast.Node, bool) {
	switch v := inNode.(type) {
	case *ast.PositionExpr:
		pos, isNull, err := expression.PosFromPositionExpr(a.ctx, v)
		if err != nil {
			a.err = err
		}
		if err != nil || isNull {
			return inNode, false
		}
		if pos < 1 || pos > len(a.args) {
			errPos := strconv.Itoa(pos)
			if v.P != nil {
				errPos = "?"
			}
			a.err = ErrUnknownColumn.FastGenByArgs(errPos, "order clause")
			return inNode, false
		}
		ret := a.args[pos-1]
		return ret, true
	}
	return inNode, true
}

func (b *PlanBuilder) buildAggregation(ctx context.Context, p LogicalPlan, aggFuncList []*ast.AggregateFuncExpr, gbyItems []expression.Expression,
	correlatedAggMap map[*ast.AggregateFuncExpr]int) (LogicalPlan, map[int]int, error) {
	b.optFlag |= flagBuildKeyInfo
	b.optFlag |= flagPushDownAgg
	// We may apply aggregation eliminate optimization.
	// So we add the flagMaxMinEliminate to try to convert max/min to topn and flagPushDownTopN to handle the newly added topn operator.
	b.optFlag |= flagMaxMinEliminate
	b.optFlag |= flagPushDownTopN
	// when we eliminate the max and min we may add `is not null` filter.
	b.optFlag |= flagPredicatePushDown
	b.optFlag |= flagEliminateAgg
	b.optFlag |= flagEliminateProjection

	plan4Agg := LogicalAggregation{AggFuncs: make([]*aggregation.AggFuncDesc, 0, len(aggFuncList))}.Init(b.ctx, b.getSelectOffset())
	if hint := b.TableHints(); hint != nil {
		plan4Agg.aggHints = hint.aggHints
	}
	schema4Agg := expression.NewSchema(make([]*expression.Column, 0, len(aggFuncList)+p.Schema().Len())...)
	names := make(types.NameSlice, 0, len(aggFuncList)+p.Schema().Len())
	// aggIdxMap maps the old index to new index after applying common aggregation functions elimination.
	aggIndexMap := make(map[int]int)

	allAggsFirstRow := true
	for i, aggFunc := range aggFuncList {
		newArgList := make([]expression.Expression, 0, len(aggFunc.Args))
		for _, arg := range aggFunc.Args {
			newArg, np, err := b.rewrite(ctx, arg, p, nil, true)
			if err != nil {
				return nil, nil, err
			}
			p = np
			newArgList = append(newArgList, newArg)
		}
		newFunc, err := aggregation.NewAggFuncDesc(b.ctx, aggFunc.F, newArgList, aggFunc.Distinct)
		if err != nil {
			return nil, nil, err
		}
		if newFunc.Name != ast.AggFuncFirstRow {
			allAggsFirstRow = false
		}
		if aggFunc.Order != nil {
			trueArgs := aggFunc.Args[:len(aggFunc.Args)-1] // the last argument is SEPARATOR, remote it.
			resolver := &aggOrderByResolver{
				ctx:  b.ctx,
				args: trueArgs,
			}
			for _, byItem := range aggFunc.Order.Items {
				resolver.exprDepth = 0
				resolver.err = nil
				retExpr, _ := byItem.Expr.Accept(resolver)
				if resolver.err != nil {
					return nil, nil, errors.Trace(resolver.err)
				}
				newByItem, np, err := b.rewrite(ctx, retExpr.(ast.ExprNode), p, nil, true)
				if err != nil {
					return nil, nil, err
				}
				p = np
				newFunc.OrderByItems = append(newFunc.OrderByItems, &util.ByItems{Expr: newByItem, Desc: byItem.Desc})
			}
		}
		// combine identical aggregate functions
		combined := false
		for j := 0; j < i; j++ {
			oldFunc := plan4Agg.AggFuncs[aggIndexMap[j]]
			if oldFunc.Equal(b.ctx, newFunc) {
				aggIndexMap[i] = aggIndexMap[j]
				combined = true
				if _, ok := correlatedAggMap[aggFunc]; ok {
					if _, ok = b.correlatedAggMapper[aggFuncList[j]]; !ok {
						b.correlatedAggMapper[aggFuncList[j]] = &expression.CorrelatedColumn{
							Column: *schema4Agg.Columns[aggIndexMap[j]],
						}
					}
					b.correlatedAggMapper[aggFunc] = b.correlatedAggMapper[aggFuncList[j]]
				}
				break
			}
		}
		// create new columns for aggregate functions which show up first
		if !combined {
			position := len(plan4Agg.AggFuncs)
			aggIndexMap[i] = position
			plan4Agg.AggFuncs = append(plan4Agg.AggFuncs, newFunc)
			column := expression.Column{
				UniqueID: b.ctx.GetSessionVars().AllocPlanColumnID(),
				RetType:  newFunc.RetTp,
			}
			schema4Agg.Append(&column)
			names = append(names, types.EmptyName)
			if _, ok := correlatedAggMap[aggFunc]; ok {
				b.correlatedAggMapper[aggFunc] = &expression.CorrelatedColumn{
					Column: column,
				}
			}
		}
	}
	for i, col := range p.Schema().Columns {
		newFunc, err := aggregation.NewAggFuncDesc(b.ctx, ast.AggFuncFirstRow, []expression.Expression{col}, false)
		if err != nil {
			return nil, nil, err
		}
		plan4Agg.AggFuncs = append(plan4Agg.AggFuncs, newFunc)
		newCol, _ := col.Clone().(*expression.Column)
		newCol.RetType = newFunc.RetTp
		schema4Agg.Append(newCol)
		names = append(names, p.OutputNames()[i])
	}
	if join, isJoin := p.(*LogicalJoin); isJoin && join.fullSchema != nil {
		for i, col := range join.fullSchema.Columns {
			if p.Schema().Contains(col) {
				continue
			}
			newFunc, err := aggregation.NewAggFuncDesc(b.ctx, ast.AggFuncFirstRow, []expression.Expression{col}, false)
			if err != nil {
				return nil, nil, err
			}
			plan4Agg.AggFuncs = append(plan4Agg.AggFuncs, newFunc)
			newCol, _ := col.Clone().(*expression.Column)
			newCol.RetType = newFunc.RetTp
			schema4Agg.Append(newCol)
			names = append(names, join.fullNames[i])
		}
	}
	hasGroupBy := len(gbyItems) > 0
	for i, aggFunc := range plan4Agg.AggFuncs {
		err := aggFunc.UpdateNotNullFlag4RetType(hasGroupBy, allAggsFirstRow)
		if err != nil {
			return nil, nil, err
		}
		schema4Agg.Columns[i].RetType = aggFunc.RetTp
	}
	plan4Agg.names = names
	plan4Agg.SetChildren(p)
	plan4Agg.GroupByItems = gbyItems
	plan4Agg.SetSchema(schema4Agg)
	return plan4Agg, aggIndexMap, nil
}

func (b *PlanBuilder) buildTableRefs(ctx context.Context, from *ast.TableRefsClause) (p LogicalPlan, err error) {
	if from == nil {
		p = b.buildTableDual()
		return
	}
	defer func() {
		// After build the resultSetNode, need to reset it so that it can be referenced by outer level.
		for _, cte := range b.outerCTEs {
			cte.recursiveRef = false
		}
	}()
	return b.buildResultSetNode(ctx, from.TableRefs)
}

func (b *PlanBuilder) buildResultSetNode(ctx context.Context, node ast.ResultSetNode) (p LogicalPlan, err error) {
	switch x := node.(type) {
	case *ast.Join:
		return b.buildJoin(ctx, x)
	case *ast.TableSource:
		var isTableName bool
		switch v := x.Source.(type) {
		case *ast.SelectStmt:
			ci := b.prepareCTECheckForSubQuery()
			defer resetCTECheckForSubQuery(ci)
			p, err = b.buildSelect(ctx, v)
		case *ast.SetOprStmt:
			ci := b.prepareCTECheckForSubQuery()
			defer resetCTECheckForSubQuery(ci)
			p, err = b.buildSetOpr(ctx, v)
		case *ast.TableName:
			p, err = b.buildDataSource(ctx, v, &x.AsName)
			isTableName = true
		default:
			err = ErrUnsupportedType.GenWithStackByArgs(v)
		}
		if err != nil {
			return nil, err
		}

		for _, name := range p.OutputNames() {
			if name.Hidden {
				continue
			}
			if x.AsName.L != "" {
				name.TblName = x.AsName
			}
		}
		// `TableName` is not a select block, so we do not need to handle it.
		if !isTableName && b.ctx.GetSessionVars().PlannerSelectBlockAsName != nil {
			b.ctx.GetSessionVars().PlannerSelectBlockAsName[p.SelectBlockOffset()] = ast.HintTable{DBName: p.OutputNames()[0].DBName, TableName: p.OutputNames()[0].TblName}
		}
		// Duplicate column name in one table is not allowed.
		// "select * from (select 1, 1) as a;" is duplicate
		dupNames := make(map[string]struct{}, len(p.Schema().Columns))
		for _, name := range p.OutputNames() {
			colName := name.ColName.O
			if _, ok := dupNames[colName]; ok {
				return nil, ErrDupFieldName.GenWithStackByArgs(colName)
			}
			dupNames[colName] = struct{}{}
		}
		return p, nil
	case *ast.SelectStmt:
		return b.buildSelect(ctx, x)
	case *ast.SetOprStmt:
		return b.buildSetOpr(ctx, x)
	default:
		return nil, ErrUnsupportedType.GenWithStack("Unsupported ast.ResultSetNode(%T) for buildResultSetNode()", x)
	}
}

// pushDownConstExpr checks if the condition is from filter condition, if true, push it down to both
// children of join, whatever the join type is; if false, push it down to inner child of outer join,
// and both children of non-outer-join.
func (p *LogicalJoin) pushDownConstExpr(expr expression.Expression, leftCond []expression.Expression,
	rightCond []expression.Expression, filterCond bool) ([]expression.Expression, []expression.Expression) {
	switch p.JoinType {
	case LeftOuterJoin, LeftOuterSemiJoin, AntiLeftOuterSemiJoin:
		if filterCond {
			leftCond = append(leftCond, expr)
			// Append the expr to right join condition instead of `rightCond`, to make it able to be
			// pushed down to children of join.
			p.RightConditions = append(p.RightConditions, expr)
		} else {
			rightCond = append(rightCond, expr)
		}
	case RightOuterJoin:
		if filterCond {
			rightCond = append(rightCond, expr)
			p.LeftConditions = append(p.LeftConditions, expr)
		} else {
			leftCond = append(leftCond, expr)
		}
	case SemiJoin, InnerJoin:
		leftCond = append(leftCond, expr)
		rightCond = append(rightCond, expr)
	case AntiSemiJoin:
		if filterCond {
			leftCond = append(leftCond, expr)
		}
		rightCond = append(rightCond, expr)
	}
	return leftCond, rightCond
}

func (p *LogicalJoin) extractOnCondition(conditions []expression.Expression, deriveLeft bool,
	deriveRight bool) (eqCond []*expression.ScalarFunction, leftCond []expression.Expression,
	rightCond []expression.Expression, otherCond []expression.Expression) {
	return p.ExtractOnCondition(conditions, p.children[0].Schema(), p.children[1].Schema(), deriveLeft, deriveRight)
}

// ExtractOnCondition divide conditions in CNF of join node into 4 groups.
// These conditions can be where conditions, join conditions, or collection of both.
// If deriveLeft/deriveRight is set, we would try to derive more conditions for left/right plan.
func (p *LogicalJoin) ExtractOnCondition(
	conditions []expression.Expression,
	leftSchema *expression.Schema,
	rightSchema *expression.Schema,
	deriveLeft bool,
	deriveRight bool) (eqCond []*expression.ScalarFunction, leftCond []expression.Expression,
	rightCond []expression.Expression, otherCond []expression.Expression) {
	for _, expr := range conditions {
		// For queries like `select a in (select a from s where s.b = t.b) from t`,
		// if subquery is empty caused by `s.b = t.b`, the result should always be
		// false even if t.a is null or s.a is null. To make this join "empty aware",
		// we should differentiate `t.a = s.a` from other column equal conditions, so
		// we put it into OtherConditions instead of EqualConditions of join.
		if expression.IsEQCondFromIn(expr) {
			otherCond = append(otherCond, expr)
			continue
		}
		binop, ok := expr.(*expression.ScalarFunction)
		if ok && len(binop.GetArgs()) == 2 {
			ctx := binop.GetCtx()
			arg0, lOK := binop.GetArgs()[0].(*expression.Column)
			arg1, rOK := binop.GetArgs()[1].(*expression.Column)
			if lOK && rOK {
				leftCol := leftSchema.RetrieveColumn(arg0)
				rightCol := rightSchema.RetrieveColumn(arg1)
				if leftCol == nil || rightCol == nil {
					leftCol = leftSchema.RetrieveColumn(arg1)
					rightCol = rightSchema.RetrieveColumn(arg0)
					arg0, arg1 = arg1, arg0
				}
				if leftCol != nil && rightCol != nil {
					if deriveLeft {
						if isNullRejected(ctx, leftSchema, expr) && !mysql.HasNotNullFlag(leftCol.RetType.Flag) {
							notNullExpr := expression.BuildNotNullExpr(ctx, leftCol)
							leftCond = append(leftCond, notNullExpr)
						}
					}
					if deriveRight {
						if isNullRejected(ctx, rightSchema, expr) && !mysql.HasNotNullFlag(rightCol.RetType.Flag) {
							notNullExpr := expression.BuildNotNullExpr(ctx, rightCol)
							rightCond = append(rightCond, notNullExpr)
						}
					}
					if binop.FuncName.L == ast.EQ {
						cond := expression.NewFunctionInternal(ctx, ast.EQ, types.NewFieldType(mysql.TypeTiny), arg0, arg1)
						eqCond = append(eqCond, cond.(*expression.ScalarFunction))
						continue
					}
				}
			}
		}
		columns := expression.ExtractColumns(expr)
		// `columns` may be empty, if the condition is like `correlated_column op constant`, or `constant`,
		// push this kind of constant condition down according to join type.
		if len(columns) == 0 {
			leftCond, rightCond = p.pushDownConstExpr(expr, leftCond, rightCond, deriveLeft || deriveRight)
			continue
		}
		allFromLeft, allFromRight := true, true
		for _, col := range columns {
			if !leftSchema.Contains(col) {
				allFromLeft = false
			}
			if !rightSchema.Contains(col) {
				allFromRight = false
			}
		}
		if allFromRight {
			rightCond = append(rightCond, expr)
		} else if allFromLeft {
			leftCond = append(leftCond, expr)
		} else {
			// Relax expr to two supersets: leftRelaxedCond and rightRelaxedCond, the expression now is
			// `expr AND leftRelaxedCond AND rightRelaxedCond`. Motivation is to push filters down to
			// children as much as possible.
			if deriveLeft {
				leftRelaxedCond := expression.DeriveRelaxedFiltersFromDNF(expr, leftSchema)
				if leftRelaxedCond != nil {
					leftCond = append(leftCond, leftRelaxedCond)
				}
			}
			if deriveRight {
				rightRelaxedCond := expression.DeriveRelaxedFiltersFromDNF(expr, rightSchema)
				if rightRelaxedCond != nil {
					rightCond = append(rightCond, rightRelaxedCond)
				}
			}
			otherCond = append(otherCond, expr)
		}
	}
	return
}

// extractTableAlias returns table alias of the LogicalPlan's columns.
// It will return nil when there are multiple table alias, because the alias is only used to check if
// the logicalPlan match some optimizer hints, and hints are not expected to take effect in this case.
func extractTableAlias(p Plan, parentOffset int) *hintTableInfo {
	if len(p.OutputNames()) > 0 && p.OutputNames()[0].TblName.L != "" {
		firstName := p.OutputNames()[0]
		for _, name := range p.OutputNames() {
			if name.TblName.L != firstName.TblName.L || name.DBName.L != firstName.DBName.L {
				return nil
			}
		}
		blockOffset := p.SelectBlockOffset()
		blockAsNames := p.SCtx().GetSessionVars().PlannerSelectBlockAsName
		// For sub-queries like `(select * from t) t1`, t1 should belong to its surrounding select block.
		if blockOffset != parentOffset && blockAsNames != nil && blockAsNames[blockOffset].TableName.L != "" {
			blockOffset = parentOffset
		}
		dbName := firstName.DBName
		if dbName.L == "" {
			dbName = model.NewCIStr(p.SCtx().GetSessionVars().CurrentDB)
		}
		return &hintTableInfo{dbName: dbName, tblName: firstName.TblName, selectOffset: blockOffset}
	}
	return nil
}

func (p *LogicalJoin) getPreferredBCJLocalIndex() (hasPrefer bool, prefer int) {
	if p.hintInfo == nil {
		return
	}
	if p.hintInfo.ifPreferAsLocalInBCJoin(p.children[0], p.blockOffset) {
		return true, 0
	}
	if p.hintInfo.ifPreferAsLocalInBCJoin(p.children[1], p.blockOffset) {
		return true, 1
	}
	return false, 0
}

func (p *LogicalJoin) setPreferredJoinType(hintInfo *tableHintInfo) {
	if hintInfo == nil {
		return
	}

	lhsAlias := extractTableAlias(p.children[0], p.blockOffset)
	rhsAlias := extractTableAlias(p.children[1], p.blockOffset)
	if hintInfo.ifPreferMergeJoin(lhsAlias, rhsAlias) {
		p.preferJoinType |= preferMergeJoin
	}
	if hintInfo.ifPreferBroadcastJoin(lhsAlias, rhsAlias) {
		p.preferJoinType |= preferBCJoin
	}
	if hintInfo.ifPreferHashJoin(lhsAlias, rhsAlias) {
		p.preferJoinType |= preferHashJoin
	}
	if hintInfo.ifPreferINLJ(lhsAlias) {
		p.preferJoinType |= preferLeftAsINLJInner
	}
	if hintInfo.ifPreferINLJ(rhsAlias) {
		p.preferJoinType |= preferRightAsINLJInner
	}
	if hintInfo.ifPreferINLHJ(lhsAlias) {
		p.preferJoinType |= preferLeftAsINLHJInner
	}
	if hintInfo.ifPreferINLHJ(rhsAlias) {
		p.preferJoinType |= preferRightAsINLHJInner
	}
	if hintInfo.ifPreferINLMJ(lhsAlias) {
		p.preferJoinType |= preferLeftAsINLMJInner
	}
	if hintInfo.ifPreferINLMJ(rhsAlias) {
		p.preferJoinType |= preferRightAsINLMJInner
	}
	if containDifferentJoinTypes(p.preferJoinType) {
		errMsg := "Join hints are conflict, you can only specify one type of join"
		warning := ErrInternal.GenWithStack(errMsg)
		p.ctx.GetSessionVars().StmtCtx.AppendWarning(warning)
		p.preferJoinType = 0
	}
	// set hintInfo for further usage if this hint info can be used.
	if p.preferJoinType != 0 {
		p.hintInfo = hintInfo
	}
}

func (ds *DataSource) setPreferredStoreType(hintInfo *tableHintInfo) {
	if hintInfo == nil {
		return
	}

	var alias *hintTableInfo
	if len(ds.TableAsName.L) != 0 {
		alias = &hintTableInfo{dbName: ds.DBName, tblName: *ds.TableAsName, selectOffset: ds.SelectBlockOffset()}
	} else {
		alias = &hintTableInfo{dbName: ds.DBName, tblName: ds.tableInfo.Name, selectOffset: ds.SelectBlockOffset()}
	}
	if hintTbl := hintInfo.ifPreferTiKV(alias); hintTbl != nil {
		for _, path := range ds.possibleAccessPaths {
			if path.StoreType == kv.TiKV {
				ds.preferStoreType |= preferTiKV
				ds.preferPartitions[preferTiKV] = hintTbl.partitions
				break
			}
		}
		if ds.preferStoreType&preferTiKV == 0 {
			errMsg := fmt.Sprintf("No available path for table %s.%s with the store type %s of the hint /*+ read_from_storage */, "+
				"please check the status of the table replica and variable value of tidb_isolation_read_engines(%v)",
				ds.DBName.O, ds.table.Meta().Name.O, kv.TiKV.Name(), ds.ctx.GetSessionVars().GetIsolationReadEngines())
			warning := ErrInternal.GenWithStack(errMsg)
			ds.ctx.GetSessionVars().StmtCtx.AppendWarning(warning)
		} else {
			ds.ctx.GetSessionVars().RaiseWarningWhenMPPEnforced("MPP mode may be blocked because you have set a hint to read table `" + hintTbl.tblName.O + "` from TiKV.")
		}
	}
	if hintTbl := hintInfo.ifPreferTiFlash(alias); hintTbl != nil {
		// `ds.preferStoreType != 0`, which means there's a hint hit the both TiKV value and TiFlash value for table.
		// We can't support read a table from two different storages, even partition table.
		if ds.preferStoreType != 0 {
			errMsg := fmt.Sprintf("Storage hints are conflict, you can only specify one storage type of table %s.%s",
				alias.dbName.L, alias.tblName.L)
			warning := ErrInternal.GenWithStack(errMsg)
			ds.ctx.GetSessionVars().StmtCtx.AppendWarning(warning)
			ds.preferStoreType = 0
			return
		}
		for _, path := range ds.possibleAccessPaths {
			if path.StoreType == kv.TiFlash {
				ds.preferStoreType |= preferTiFlash
				ds.preferPartitions[preferTiFlash] = hintTbl.partitions
				break
			}
		}
		if ds.preferStoreType&preferTiFlash == 0 {
			errMsg := fmt.Sprintf("No available path for table %s.%s with the store type %s of the hint /*+ read_from_storage */, "+
				"please check the status of the table replica and variable value of tidb_isolation_read_engines(%v)",
				ds.DBName.O, ds.table.Meta().Name.O, kv.TiFlash.Name(), ds.ctx.GetSessionVars().GetIsolationReadEngines())
			warning := ErrInternal.GenWithStack(errMsg)
			ds.ctx.GetSessionVars().StmtCtx.AppendWarning(warning)
		}
	}
}

func resetNotNullFlag(schema *expression.Schema, start, end int) {
	for i := start; i < end; i++ {
		col := *schema.Columns[i]
		newFieldType := *col.RetType
		newFieldType.Flag &= ^mysql.NotNullFlag
		col.RetType = &newFieldType
		schema.Columns[i] = &col
	}
}

func (b *PlanBuilder) buildJoin(ctx context.Context, joinNode *ast.Join) (LogicalPlan, error) {
	// We will construct a "Join" node for some statements like "INSERT",
	// "DELETE", "UPDATE", "REPLACE". For this scenario "joinNode.Right" is nil
	// and we only build the left "ResultSetNode".
	if joinNode.Right == nil {
		return b.buildResultSetNode(ctx, joinNode.Left)
	}

	b.optFlag = b.optFlag | flagPredicatePushDown
	// Add join reorder flag regardless of inner join or outer join.
	b.optFlag = b.optFlag | flagJoinReOrder

	leftPlan, err := b.buildResultSetNode(ctx, joinNode.Left)
	if err != nil {
		return nil, err
	}

	rightPlan, err := b.buildResultSetNode(ctx, joinNode.Right)
	if err != nil {
		return nil, err
	}

	// The recursive part in CTE must not be on the right side of a LEFT JOIN.
	if lc, ok := rightPlan.(*LogicalCTETable); ok && joinNode.Tp == ast.LeftJoin {
		return nil, ErrCTERecursiveForbiddenJoinOrder.GenWithStackByArgs(lc.name)
	}

	handleMap1 := b.handleHelper.popMap()
	handleMap2 := b.handleHelper.popMap()
	b.handleHelper.mergeAndPush(handleMap1, handleMap2)

	joinPlan := LogicalJoin{StraightJoin: joinNode.StraightJoin || b.inStraightJoin}.Init(b.ctx, b.getSelectOffset())
	joinPlan.SetChildren(leftPlan, rightPlan)
	joinPlan.SetSchema(expression.MergeSchema(leftPlan.Schema(), rightPlan.Schema()))
	joinPlan.names = make([]*types.FieldName, leftPlan.Schema().Len()+rightPlan.Schema().Len())
	copy(joinPlan.names, leftPlan.OutputNames())
	copy(joinPlan.names[leftPlan.Schema().Len():], rightPlan.OutputNames())

	// Set join type.
	switch joinNode.Tp {
	case ast.LeftJoin:
		// left outer join need to be checked elimination
		b.optFlag = b.optFlag | flagEliminateOuterJoin
		joinPlan.JoinType = LeftOuterJoin
		resetNotNullFlag(joinPlan.schema, leftPlan.Schema().Len(), joinPlan.schema.Len())
	case ast.RightJoin:
		// right outer join need to be checked elimination
		b.optFlag = b.optFlag | flagEliminateOuterJoin
		joinPlan.JoinType = RightOuterJoin
		resetNotNullFlag(joinPlan.schema, 0, leftPlan.Schema().Len())
	default:
		joinPlan.JoinType = InnerJoin
	}

	// Merge sub-plan's fullSchema into this join plan.
	// Please read the comment of LogicalJoin.fullSchema for the details.
	var (
		lFullSchema, rFullSchema *expression.Schema
		lFullNames, rFullNames   types.NameSlice
	)
	if left, ok := leftPlan.(*LogicalJoin); ok && left.fullSchema != nil {
		lFullSchema = left.fullSchema
		lFullNames = left.fullNames
	} else {
		lFullSchema = leftPlan.Schema()
		lFullNames = leftPlan.OutputNames()
	}
	if right, ok := rightPlan.(*LogicalJoin); ok && right.fullSchema != nil {
		rFullSchema = right.fullSchema
		rFullNames = right.fullNames
	} else {
		rFullSchema = rightPlan.Schema()
		rFullNames = rightPlan.OutputNames()
	}
	if joinNode.Tp == ast.RightJoin {
		// Make sure lFullSchema means outer full schema and rFullSchema means inner full schema.
		lFullSchema, rFullSchema = rFullSchema, lFullSchema
		lFullNames, rFullNames = rFullNames, lFullNames
	}
	joinPlan.fullSchema = expression.MergeSchema(lFullSchema, rFullSchema)

	// Clear NotNull flag for the inner side schema if it's an outer join.
	if joinNode.Tp == ast.LeftJoin || joinNode.Tp == ast.RightJoin {
		resetNotNullFlag(joinPlan.fullSchema, lFullSchema.Len(), joinPlan.fullSchema.Len())
	}

	// Merge sub-plan's fullNames into this join plan, similar to the fullSchema logic above.
	joinPlan.fullNames = make([]*types.FieldName, 0, len(lFullNames)+len(rFullNames))
	for _, lName := range lFullNames {
		name := *lName
		name.Redundant = true
		joinPlan.fullNames = append(joinPlan.fullNames, &name)
	}
	for _, rName := range rFullNames {
		name := *rName
		name.Redundant = true
		joinPlan.fullNames = append(joinPlan.fullNames, &name)
	}

	// Set preferred join algorithm if some join hints is specified by user.
	joinPlan.setPreferredJoinType(b.TableHints())

	// "NATURAL JOIN" doesn't have "ON" or "USING" conditions.
	//
	// The "NATURAL [LEFT] JOIN" of two tables is defined to be semantically
	// equivalent to an "INNER JOIN" or a "LEFT JOIN" with a "USING" clause
	// that names all columns that exist in both tables.
	//
	// See https://dev.mysql.com/doc/refman/5.7/en/join.html for more detail.
	if joinNode.NaturalJoin {
		err = b.buildNaturalJoin(joinPlan, leftPlan, rightPlan, joinNode)
		if err != nil {
			return nil, err
		}
	} else if joinNode.Using != nil {
		err = b.buildUsingClause(joinPlan, leftPlan, rightPlan, joinNode)
		if err != nil {
			return nil, err
		}
	} else if joinNode.On != nil {
		b.curClause = onClause
		onExpr, newPlan, err := b.rewrite(ctx, joinNode.On.Expr, joinPlan, nil, false)
		if err != nil {
			return nil, err
		}
		if newPlan != joinPlan {
			return nil, errors.New("ON condition doesn't support subqueries yet")
		}
		onCondition := expression.SplitCNFItems(onExpr)
		// Keep these expressions as a LogicalSelection upon the inner join, in order to apply
		// possible decorrelate optimizations. The ON clause is actually treated as a WHERE clause now.
		if joinPlan.JoinType == InnerJoin {
			sel := LogicalSelection{Conditions: onCondition}.Init(b.ctx, b.getSelectOffset())
			sel.SetChildren(joinPlan)
			return sel, nil
		}
		joinPlan.AttachOnConds(onCondition)
	} else if joinPlan.JoinType == InnerJoin {
		// If a inner join without "ON" or "USING" clause, it's a cartesian
		// product over the join tables.
		joinPlan.cartesianJoin = true
	}

	return joinPlan, nil
}

// buildUsingClause eliminate the redundant columns and ordering columns based
// on the "USING" clause.
//
// According to the standard SQL, columns are ordered in the following way:
// 1. coalesced common columns of "leftPlan" and "rightPlan", in the order they
//    appears in "leftPlan".
// 2. the rest columns in "leftPlan", in the order they appears in "leftPlan".
// 3. the rest columns in "rightPlan", in the order they appears in "rightPlan".
func (b *PlanBuilder) buildUsingClause(p *LogicalJoin, leftPlan, rightPlan LogicalPlan, join *ast.Join) error {
	filter := make(map[string]bool, len(join.Using))
	for _, col := range join.Using {
		filter[col.Name.L] = true
	}
	err := b.coalesceCommonColumns(p, leftPlan, rightPlan, join.Tp, filter)
	if err != nil {
		return err
	}
	// We do not need to coalesce columns for update and delete.
	if b.inUpdateStmt || b.inDeleteStmt {
		p.setSchemaAndNames(expression.MergeSchema(p.Children()[0].Schema(), p.Children()[1].Schema()),
			append(p.Children()[0].OutputNames(), p.Children()[1].OutputNames()...))
	}
	return nil
}

// buildNaturalJoin builds natural join output schema. It finds out all the common columns
// then using the same mechanism as buildUsingClause to eliminate redundant columns and build join conditions.
// According to standard SQL, producing this display order:
// 	All the common columns
// 	Every column in the first (left) table that is not a common column
// 	Every column in the second (right) table that is not a common column
func (b *PlanBuilder) buildNaturalJoin(p *LogicalJoin, leftPlan, rightPlan LogicalPlan, join *ast.Join) error {
	err := b.coalesceCommonColumns(p, leftPlan, rightPlan, join.Tp, nil)
	if err != nil {
		return err
	}
	// We do not need to coalesce columns for update and delete.
	if b.inUpdateStmt || b.inDeleteStmt {
		p.setSchemaAndNames(expression.MergeSchema(p.Children()[0].Schema(), p.Children()[1].Schema()),
			append(p.Children()[0].OutputNames(), p.Children()[1].OutputNames()...))
	}
	return nil
}

// coalesceCommonColumns is used by buildUsingClause and buildNaturalJoin. The filter is used by buildUsingClause.
func (b *PlanBuilder) coalesceCommonColumns(p *LogicalJoin, leftPlan, rightPlan LogicalPlan, joinTp ast.JoinType, filter map[string]bool) error {
	lsc := leftPlan.Schema().Clone()
	rsc := rightPlan.Schema().Clone()
	if joinTp == ast.LeftJoin {
		resetNotNullFlag(rsc, 0, rsc.Len())
	} else if joinTp == ast.RightJoin {
		resetNotNullFlag(lsc, 0, lsc.Len())
	}
	lColumns, rColumns := lsc.Columns, rsc.Columns
	lNames, rNames := leftPlan.OutputNames().Shallow(), rightPlan.OutputNames().Shallow()
	if joinTp == ast.RightJoin {
		leftPlan, rightPlan = rightPlan, leftPlan
		lNames, rNames = rNames, lNames
		lColumns, rColumns = rsc.Columns, lsc.Columns
	}

	// Check using clause with ambiguous columns.
	if filter != nil {
		checkAmbiguous := func(names types.NameSlice) error {
			columnNameInFilter := set.StringSet{}
			for _, name := range names {
				if _, ok := filter[name.ColName.L]; !ok {
					continue
				}
				if columnNameInFilter.Exist(name.ColName.L) {
					return ErrAmbiguous.GenWithStackByArgs(name.ColName.L, "from clause")
				}
				columnNameInFilter.Insert(name.ColName.L)
			}
			return nil
		}
		err := checkAmbiguous(lNames)
		if err != nil {
			return err
		}
		err = checkAmbiguous(rNames)
		if err != nil {
			return err
		}
	}

	// Find out all the common columns and put them ahead.
	commonLen := 0
	for i, lName := range lNames {
		// Natural join should ignore _tidb_rowid
		if lName.ColName.L == "_tidb_rowid" {
			continue
		}
		for j := commonLen; j < len(rNames); j++ {
			if lName.ColName.L != rNames[j].ColName.L {
				continue
			}

			if len(filter) > 0 {
				if !filter[lName.ColName.L] {
					break
				}
				// Mark this column exist.
				filter[lName.ColName.L] = false
			}

			col := lColumns[i]
			copy(lColumns[commonLen+1:i+1], lColumns[commonLen:i])
			lColumns[commonLen] = col

			name := lNames[i]
			copy(lNames[commonLen+1:i+1], lNames[commonLen:i])
			lNames[commonLen] = name

			col = rColumns[j]
			copy(rColumns[commonLen+1:j+1], rColumns[commonLen:j])
			rColumns[commonLen] = col

			name = rNames[j]
			copy(rNames[commonLen+1:j+1], rNames[commonLen:j])
			rNames[commonLen] = name

			commonLen++
			break
		}
	}

	if len(filter) > 0 && len(filter) != commonLen {
		for col, notExist := range filter {
			if notExist {
				return ErrUnknownColumn.GenWithStackByArgs(col, "from clause")
			}
		}
	}

	schemaCols := make([]*expression.Column, len(lColumns)+len(rColumns)-commonLen)
	copy(schemaCols[:len(lColumns)], lColumns)
	copy(schemaCols[len(lColumns):], rColumns[commonLen:])
	names := make(types.NameSlice, len(schemaCols))
	copy(names, lNames)
	copy(names[len(lNames):], rNames[commonLen:])

	conds := make([]expression.Expression, 0, commonLen)
	for i := 0; i < commonLen; i++ {
		lc, rc := lsc.Columns[i], rsc.Columns[i]
		cond, err := expression.NewFunction(b.ctx, ast.EQ, types.NewFieldType(mysql.TypeTiny), lc, rc)
		if err != nil {
			return err
		}
		conds = append(conds, cond)
	}

	p.SetSchema(expression.NewSchema(schemaCols...))
	p.names = names
<<<<<<< HEAD

=======
	// We record the full `rightPlan.Schema` as `redundantSchema` in order to
	// record the redundant column in `rightPlan` and the output columns order
	// of the `rightPlan`.
	// For SQL like `select t1.*, t2.* from t1 left join t2 using(a)`, we can
	// retrieve the column order of `t2.*` from the `redundantSchema`.
	p.redundantSchema = expression.MergeSchema(p.redundantSchema, expression.NewSchema(rightPlan.Schema().Clone().Columns...))
	p.redundantNames = p.redundantNames.Shallow()
	for _, name := range rightPlan.OutputNames() {
		cpyName := *name
		cpyName.Redundant = true
		p.redundantNames = append(p.redundantNames, &cpyName)
	}
	if joinTp == ast.RightJoin || joinTp == ast.LeftJoin {
		resetNotNullFlag(p.redundantSchema, 0, p.redundantSchema.Len())
	}
>>>>>>> 05b1e605
	p.OtherConditions = append(conds, p.OtherConditions...)

	return nil
}

func (b *PlanBuilder) buildSelection(ctx context.Context, p LogicalPlan, where ast.ExprNode, aggMapper map[*ast.AggregateFuncExpr]int) (LogicalPlan, error) {
	b.optFlag |= flagPredicatePushDown
	if b.curClause != havingClause {
		b.curClause = whereClause
	}

	conditions := splitWhere(where)
	expressions := make([]expression.Expression, 0, len(conditions))
	selection := LogicalSelection{buildByHaving: aggMapper != nil}.Init(b.ctx, b.getSelectOffset())
	for _, cond := range conditions {
		expr, np, err := b.rewrite(ctx, cond, p, aggMapper, false)
		if err != nil {
			return nil, err
		}
		p = np
		if expr == nil {
			continue
		}
		expressions = append(expressions, expr)
	}
	cnfExpres := make([]expression.Expression, 0)
	for _, expr := range expressions {
		cnfItems := expression.SplitCNFItems(expr)
		for _, item := range cnfItems {
			if con, ok := item.(*expression.Constant); ok && con.DeferredExpr == nil && con.ParamMarker == nil {
				ret, _, err := expression.EvalBool(b.ctx, expression.CNFExprs{con}, chunk.Row{})
				if err != nil || ret {
					continue
				}
				// If there is condition which is always false, return dual plan directly.
				dual := LogicalTableDual{}.Init(b.ctx, b.getSelectOffset())
				dual.names = p.OutputNames()
				dual.SetSchema(p.Schema())
				return dual, nil
			}
			cnfExpres = append(cnfExpres, item)
		}
	}
	if len(cnfExpres) == 0 {
		return p, nil
	}
	// check expr field types.
	for i, expr := range cnfExpres {
		if expr.GetType().EvalType() == types.ETString {
			tp := &types.FieldType{
				Tp:      mysql.TypeDouble,
				Flag:    expr.GetType().Flag,
				Flen:    mysql.MaxRealWidth,
				Decimal: types.UnspecifiedLength,
			}
			types.SetBinChsClnFlag(tp)
			cnfExpres[i] = expression.TryPushCastIntoControlFunctionForHybridType(b.ctx, expr, tp)
		}
	}
	selection.Conditions = cnfExpres
	selection.SetChildren(p)
	return selection, nil
}

// buildProjectionFieldNameFromColumns builds the field name, table name and database name when field expression is a column reference.
func (b *PlanBuilder) buildProjectionFieldNameFromColumns(origField *ast.SelectField, colNameField *ast.ColumnNameExpr, name *types.FieldName) (colName, origColName, tblName, origTblName, dbName model.CIStr) {
	origTblName, origColName, dbName = name.OrigTblName, name.OrigColName, name.DBName
	if origField.AsName.L == "" {
		colName = colNameField.Name.Name
	} else {
		colName = origField.AsName
	}
	if tblName.L == "" {
		tblName = name.TblName
	} else {
		tblName = colNameField.Name.Table
	}
	return
}

// buildProjectionFieldNameFromExpressions builds the field name when field expression is a normal expression.
func (b *PlanBuilder) buildProjectionFieldNameFromExpressions(ctx context.Context, field *ast.SelectField) (model.CIStr, error) {
	if agg, ok := field.Expr.(*ast.AggregateFuncExpr); ok && agg.F == ast.AggFuncFirstRow {
		// When the query is select t.a from t group by a; The Column Name should be a but not t.a;
		return agg.Args[0].(*ast.ColumnNameExpr).Name.Name, nil
	}

	innerExpr := getInnerFromParenthesesAndUnaryPlus(field.Expr)
	funcCall, isFuncCall := innerExpr.(*ast.FuncCallExpr)
	// When used to produce a result set column, NAME_CONST() causes the column to have the given name.
	// See https://dev.mysql.com/doc/refman/5.7/en/miscellaneous-functions.html#function_name-const for details
	if isFuncCall && funcCall.FnName.L == ast.NameConst {
		if v, err := evalAstExpr(b.ctx, funcCall.Args[0]); err == nil {
			if s, err := v.ToString(); err == nil {
				return model.NewCIStr(s), nil
			}
		}
		return model.NewCIStr(""), ErrWrongArguments.GenWithStackByArgs("NAME_CONST")
	}
	valueExpr, isValueExpr := innerExpr.(*driver.ValueExpr)

	// Non-literal: Output as inputed, except that comments need to be removed.
	if !isValueExpr {
		return model.NewCIStr(parser.SpecFieldPattern.ReplaceAllStringFunc(field.Text(), parser.TrimComment)), nil
	}

	// Literal: Need special processing
	switch valueExpr.Kind() {
	case types.KindString:
		projName := valueExpr.GetString()
		projOffset := valueExpr.GetProjectionOffset()
		if projOffset >= 0 {
			projName = projName[:projOffset]
		}
		// See #3686, #3994:
		// For string literals, string content is used as column name. Non-graph initial characters are trimmed.
		fieldName := strings.TrimLeftFunc(projName, func(r rune) bool {
			return !unicode.IsOneOf(mysql.RangeGraph, r)
		})
		return model.NewCIStr(fieldName), nil
	case types.KindNull:
		// See #4053, #3685
		return model.NewCIStr("NULL"), nil
	case types.KindBinaryLiteral:
		// Don't rewrite BIT literal or HEX literals
		return model.NewCIStr(field.Text()), nil
	case types.KindInt64:
		// See #9683
		// TRUE or FALSE can be a int64
		if mysql.HasIsBooleanFlag(valueExpr.Type.Flag) {
			if i := valueExpr.GetValue().(int64); i == 0 {
				return model.NewCIStr("FALSE"), nil
			}
			return model.NewCIStr("TRUE"), nil
		}
		fallthrough

	default:
		fieldName := field.Text()
		fieldName = strings.TrimLeft(fieldName, "\t\n +(")
		fieldName = strings.TrimRight(fieldName, "\t\n )")
		return model.NewCIStr(fieldName), nil
	}
}

// buildProjectionField builds the field object according to SelectField in projection.
func (b *PlanBuilder) buildProjectionField(ctx context.Context, p LogicalPlan, field *ast.SelectField, expr expression.Expression) (*expression.Column, *types.FieldName, error) {
	var origTblName, tblName, origColName, colName, dbName model.CIStr
	innerNode := getInnerFromParenthesesAndUnaryPlus(field.Expr)
	col, isCol := expr.(*expression.Column)
	// Correlated column won't affect the final output names. So we can put it in any of the three logic block.
	// Don't put it into the first block just for simplifying the codes.
	if colNameField, ok := innerNode.(*ast.ColumnNameExpr); ok && isCol {
		// Field is a column reference.
		idx := p.Schema().ColumnIndex(col)
		var name *types.FieldName
		// The column maybe the one from join's redundant part.
		if idx == -1 {
			name = findColFromNaturalUsingJoin(p, col)
		} else {
			name = p.OutputNames()[idx]
		}
		colName, origColName, tblName, origTblName, dbName = b.buildProjectionFieldNameFromColumns(field, colNameField, name)
	} else if field.AsName.L != "" {
		// Field has alias.
		colName = field.AsName
	} else {
		// Other: field is an expression.
		var err error
		if colName, err = b.buildProjectionFieldNameFromExpressions(ctx, field); err != nil {
			return nil, nil, err
		}
	}
	name := &types.FieldName{
		TblName:     tblName,
		OrigTblName: origTblName,
		ColName:     colName,
		OrigColName: origColName,
		DBName:      dbName,
	}
	if isCol {
		return col, name, nil
	}
	if expr == nil {
		return nil, name, nil
	}
	newCol := &expression.Column{
		UniqueID: b.ctx.GetSessionVars().AllocPlanColumnID(),
		RetType:  expr.GetType(),
	}
	newCol.SetCoercibility(expr.Coercibility())
	return newCol, name, nil
}

type userVarTypeProcessor struct {
	ctx     context.Context
	plan    LogicalPlan
	builder *PlanBuilder
	mapper  map[*ast.AggregateFuncExpr]int
	err     error
}

func (p *userVarTypeProcessor) Enter(in ast.Node) (ast.Node, bool) {
	v, ok := in.(*ast.VariableExpr)
	if !ok {
		return in, false
	}
	if v.IsSystem || v.Value == nil {
		return in, true
	}
	_, p.plan, p.err = p.builder.rewrite(p.ctx, v, p.plan, p.mapper, true)
	return in, true
}

func (p *userVarTypeProcessor) Leave(in ast.Node) (ast.Node, bool) {
	return in, p.err == nil
}

func (b *PlanBuilder) preprocessUserVarTypes(ctx context.Context, p LogicalPlan, fields []*ast.SelectField, mapper map[*ast.AggregateFuncExpr]int) error {
	aggMapper := make(map[*ast.AggregateFuncExpr]int)
	for agg, i := range mapper {
		aggMapper[agg] = i
	}
	processor := userVarTypeProcessor{
		ctx:     ctx,
		plan:    p,
		builder: b,
		mapper:  aggMapper,
	}
	for _, field := range fields {
		field.Expr.Accept(&processor)
		if processor.err != nil {
			return processor.err
		}
	}
	return nil
}

// findColFromNaturalUsingJoin is used to recursively find the column from the
// underlying natural-using-join.
// e.g. For SQL like `select t2.a from t1 join t2 using(a) where t2.a > 0`, the
// plan will be `join->selection->projection`. The schema of the `selection`
// will be `[t1.a]`, thus we need to recursively retrieve the `t2.a` from the
// underlying join.
func findColFromNaturalUsingJoin(p LogicalPlan, col *expression.Column) (name *types.FieldName) {
	switch x := p.(type) {
	case *LogicalLimit, *LogicalSelection, *LogicalTopN, *LogicalSort, *LogicalMaxOneRow:
		return findColFromNaturalUsingJoin(p.Children()[0], col)
	case *LogicalJoin:
		if x.fullSchema != nil {
			idx := x.fullSchema.ColumnIndex(col)
			return x.fullNames[idx]
		}
	}
	return nil
}

// buildProjection returns a Projection plan and non-aux columns length.
func (b *PlanBuilder) buildProjection(ctx context.Context, p LogicalPlan, fields []*ast.SelectField, mapper map[*ast.AggregateFuncExpr]int,
	windowMapper map[*ast.WindowFuncExpr]int, considerWindow bool, expandGenerateColumn bool) (LogicalPlan, []expression.Expression, int, error) {
	err := b.preprocessUserVarTypes(ctx, p, fields, mapper)
	if err != nil {
		return nil, nil, 0, err
	}
	b.optFlag |= flagEliminateProjection
	b.curClause = fieldList
	proj := LogicalProjection{Exprs: make([]expression.Expression, 0, len(fields))}.Init(b.ctx, b.getSelectOffset())
	schema := expression.NewSchema(make([]*expression.Column, 0, len(fields))...)
	oldLen := 0
	newNames := make([]*types.FieldName, 0, len(fields))
	for i, field := range fields {
		if !field.Auxiliary {
			oldLen++
		}

		isWindowFuncField := ast.HasWindowFlag(field.Expr)
		// Although window functions occurs in the select fields, but it has to be processed after having clause.
		// So when we build the projection for select fields, we need to skip the window function.
		// When `considerWindow` is false, we will only build fields for non-window functions, so we add fake placeholders.
		// for window functions. These fake placeholders will be erased in column pruning.
		// When `considerWindow` is true, all the non-window fields have been built, so we just use the schema columns.
		if considerWindow && !isWindowFuncField {
			col := p.Schema().Columns[i]
			proj.Exprs = append(proj.Exprs, col)
			schema.Append(col)
			newNames = append(newNames, p.OutputNames()[i])
			continue
		} else if !considerWindow && isWindowFuncField {
			expr := expression.NewZero()
			proj.Exprs = append(proj.Exprs, expr)
			col, name, err := b.buildProjectionField(ctx, p, field, expr)
			if err != nil {
				return nil, nil, 0, err
			}
			schema.Append(col)
			newNames = append(newNames, name)
			continue
		}
		newExpr, np, err := b.rewriteWithPreprocess(ctx, field.Expr, p, mapper, windowMapper, true, nil)
		if err != nil {
			return nil, nil, 0, err
		}

		// For window functions in the order by clause, we will append an field for it.
		// We need rewrite the window mapper here so order by clause could find the added field.
		if considerWindow && isWindowFuncField && field.Auxiliary {
			if windowExpr, ok := field.Expr.(*ast.WindowFuncExpr); ok {
				windowMapper[windowExpr] = i
			}
		}

		p = np
		proj.Exprs = append(proj.Exprs, newExpr)

		col, name, err := b.buildProjectionField(ctx, p, field, newExpr)
		if err != nil {
			return nil, nil, 0, err
		}
		schema.Append(col)
		newNames = append(newNames, name)
	}
	proj.SetSchema(schema)
	proj.names = newNames
	if expandGenerateColumn {
		// Sometimes we need to add some fields to the projection so that we can use generate column substitute
		// optimization. For example: select a+1 from t order by a+1, with a virtual generate column c as (a+1) and
		// an index on c. We need to add c into the projection so that we can replace a+1 with c.
		exprToColumn := make(ExprColumnMap)
		collectGenerateColumn(p, exprToColumn)
		for expr, col := range exprToColumn {
			idx := p.Schema().ColumnIndex(col)
			if idx == -1 {
				continue
			}
			if proj.schema.Contains(col) {
				continue
			}
			proj.schema.Columns = append(proj.schema.Columns, col)
			proj.Exprs = append(proj.Exprs, expr)
			proj.names = append(proj.names, p.OutputNames()[idx])
		}
	}
	proj.SetChildren(p)
	return proj, proj.Exprs, oldLen, nil
}

func (b *PlanBuilder) buildDistinct(child LogicalPlan, length int) (*LogicalAggregation, error) {
	b.optFlag = b.optFlag | flagBuildKeyInfo
	b.optFlag = b.optFlag | flagPushDownAgg
	plan4Agg := LogicalAggregation{
		AggFuncs:     make([]*aggregation.AggFuncDesc, 0, child.Schema().Len()),
		GroupByItems: expression.Column2Exprs(child.Schema().Clone().Columns[:length]),
	}.Init(b.ctx, child.SelectBlockOffset())
	if hint := b.TableHints(); hint != nil {
		plan4Agg.aggHints = hint.aggHints
	}
	for _, col := range child.Schema().Columns {
		aggDesc, err := aggregation.NewAggFuncDesc(b.ctx, ast.AggFuncFirstRow, []expression.Expression{col}, false)
		if err != nil {
			return nil, err
		}
		plan4Agg.AggFuncs = append(plan4Agg.AggFuncs, aggDesc)
	}
	plan4Agg.SetChildren(child)
	plan4Agg.SetSchema(child.Schema().Clone())
	plan4Agg.names = child.OutputNames()
	// Distinct will be rewritten as first_row, we reset the type here since the return type
	// of first_row is not always the same as the column arg of first_row.
	for i, col := range plan4Agg.schema.Columns {
		col.RetType = plan4Agg.AggFuncs[i].RetTp
	}
	return plan4Agg, nil
}

// unionJoinFieldType finds the type which can carry the given types in Union.
// Note that unionJoinFieldType doesn't handle charset and collation, caller need to handle it by itself.
func unionJoinFieldType(a, b *types.FieldType) *types.FieldType {
	// We ignore the pure NULL type.
	if a.Tp == mysql.TypeNull {
		return b
	} else if b.Tp == mysql.TypeNull {
		return a
	}
	resultTp := types.NewFieldType(types.MergeFieldType(a.Tp, b.Tp))
	// This logic will be intelligible when it is associated with the buildProjection4Union logic.
	if resultTp.Tp == mysql.TypeNewDecimal {
		// The decimal result type will be unsigned only when all the decimals to be united are unsigned.
		resultTp.Flag &= b.Flag & mysql.UnsignedFlag
	} else {
		// Non-decimal results will be unsigned when the first SQL statement result in the union is unsigned.
		resultTp.Flag |= a.Flag & mysql.UnsignedFlag
	}
	resultTp.Decimal = mathutil.Max(a.Decimal, b.Decimal)
	// `Flen - Decimal` is the fraction before '.'
	resultTp.Flen = mathutil.Max(a.Flen-a.Decimal, b.Flen-b.Decimal) + resultTp.Decimal
	if resultTp.EvalType() != types.ETInt && (a.EvalType() == types.ETInt || b.EvalType() == types.ETInt) && resultTp.Flen < mysql.MaxIntWidth {
		resultTp.Flen = mysql.MaxIntWidth
	}
	expression.SetBinFlagOrBinStr(b, resultTp)
	return resultTp
}

func (b *PlanBuilder) buildProjection4Union(ctx context.Context, u *LogicalUnionAll) error {
	unionCols := make([]*expression.Column, 0, u.children[0].Schema().Len())
	names := make([]*types.FieldName, 0, u.children[0].Schema().Len())

	// Infer union result types by its children's schema.
	for i, col := range u.children[0].Schema().Columns {
		tmpExprs := make([]expression.Expression, 0, len(u.Children()))
		tmpExprs = append(tmpExprs, col)
		resultTp := col.RetType
		for j := 1; j < len(u.children); j++ {
			tmpExprs = append(tmpExprs, u.children[j].Schema().Columns[i])
			childTp := u.children[j].Schema().Columns[i].RetType
			resultTp = unionJoinFieldType(resultTp, childTp)
		}
		if err := expression.CheckIllegalMixCollation("UNION", tmpExprs, types.ETInt); err != nil {
			return err
		}
		resultTp.Charset, resultTp.Collate = expression.DeriveCollationFromExprs(b.ctx, tmpExprs...)
		names = append(names, &types.FieldName{ColName: u.children[0].OutputNames()[i].ColName})
		unionCols = append(unionCols, &expression.Column{
			RetType:  resultTp,
			UniqueID: b.ctx.GetSessionVars().AllocPlanColumnID(),
		})
	}
	u.schema = expression.NewSchema(unionCols...)
	u.names = names
	// Process each child and add a projection above original child.
	// So the schema of `UnionAll` can be the same with its children's.
	for childID, child := range u.children {
		exprs := make([]expression.Expression, len(child.Schema().Columns))
		for i, srcCol := range child.Schema().Columns {
			dstType := unionCols[i].RetType
			srcType := srcCol.RetType
			if !srcType.Equal(dstType) {
				exprs[i] = expression.BuildCastFunction4Union(b.ctx, srcCol, dstType)
			} else {
				exprs[i] = srcCol
			}
		}
		b.optFlag |= flagEliminateProjection
		proj := LogicalProjection{Exprs: exprs, AvoidColumnEvaluator: true}.Init(b.ctx, b.getSelectOffset())
		proj.SetSchema(u.schema.Clone())
		// reset the schema type to make the "not null" flag right.
		for i, expr := range exprs {
			proj.schema.Columns[i].RetType = expr.GetType()
		}
		proj.SetChildren(child)
		u.children[childID] = proj
	}
	return nil
}

func (b *PlanBuilder) buildSetOpr(ctx context.Context, setOpr *ast.SetOprStmt) (LogicalPlan, error) {
	if setOpr.With != nil {
		l := len(b.outerCTEs)
		defer func() {
			b.outerCTEs = b.outerCTEs[:l]
		}()
		err := b.buildWith(ctx, setOpr.With)
		if err != nil {
			return nil, err
		}
	}

	// Because INTERSECT has higher precedence than UNION and EXCEPT. We build it first.
	selectPlans := make([]LogicalPlan, 0, len(setOpr.SelectList.Selects))
	afterSetOprs := make([]*ast.SetOprType, 0, len(setOpr.SelectList.Selects))
	selects := setOpr.SelectList.Selects
	for i := 0; i < len(selects); i++ {
		intersects := []ast.Node{selects[i]}
		for i+1 < len(selects) {
			breakIteration := false
			switch x := selects[i+1].(type) {
			case *ast.SelectStmt:
				if *x.AfterSetOperator != ast.Intersect && *x.AfterSetOperator != ast.IntersectAll {
					breakIteration = true
				}
			case *ast.SetOprSelectList:
				if *x.AfterSetOperator != ast.Intersect && *x.AfterSetOperator != ast.IntersectAll {
					breakIteration = true
				}
			}
			if breakIteration {
				break
			}
			intersects = append(intersects, selects[i+1])
			i++
		}
		selectPlan, afterSetOpr, err := b.buildIntersect(ctx, intersects)
		if err != nil {
			return nil, err
		}
		selectPlans = append(selectPlans, selectPlan)
		afterSetOprs = append(afterSetOprs, afterSetOpr)
	}
	setOprPlan, err := b.buildExcept(ctx, selectPlans, afterSetOprs)
	if err != nil {
		return nil, err
	}

	oldLen := setOprPlan.Schema().Len()

	for i := 0; i < len(setOpr.SelectList.Selects); i++ {
		b.handleHelper.popMap()
	}
	b.handleHelper.pushMap(nil)

	if setOpr.OrderBy != nil {
		setOprPlan, err = b.buildSort(ctx, setOprPlan, setOpr.OrderBy.Items, nil, nil)
		if err != nil {
			return nil, err
		}
	}

	if setOpr.Limit != nil {
		setOprPlan, err = b.buildLimit(setOprPlan, setOpr.Limit)
		if err != nil {
			return nil, err
		}
	}

	// Fix issue #8189 (https://github.com/pingcap/tidb/issues/8189).
	// If there are extra expressions generated from `ORDER BY` clause, generate a `Projection` to remove them.
	if oldLen != setOprPlan.Schema().Len() {
		proj := LogicalProjection{Exprs: expression.Column2Exprs(setOprPlan.Schema().Columns[:oldLen])}.Init(b.ctx, b.getSelectOffset())
		proj.SetChildren(setOprPlan)
		schema := expression.NewSchema(setOprPlan.Schema().Clone().Columns[:oldLen]...)
		for _, col := range schema.Columns {
			col.UniqueID = b.ctx.GetSessionVars().AllocPlanColumnID()
		}
		proj.names = setOprPlan.OutputNames()[:oldLen]
		proj.SetSchema(schema)
		return proj, nil
	}
	return setOprPlan, nil
}

func (b *PlanBuilder) buildSemiJoinForSetOperator(
	leftOriginPlan LogicalPlan,
	rightPlan LogicalPlan,
	joinType JoinType) (leftPlan LogicalPlan, err error) {
	leftPlan, err = b.buildDistinct(leftOriginPlan, leftOriginPlan.Schema().Len())
	if err != nil {
		return nil, err
	}
	joinPlan := LogicalJoin{JoinType: joinType}.Init(b.ctx, b.getSelectOffset())
	joinPlan.SetChildren(leftPlan, rightPlan)
	joinPlan.SetSchema(leftPlan.Schema())
	joinPlan.names = make([]*types.FieldName, leftPlan.Schema().Len())
	copy(joinPlan.names, leftPlan.OutputNames())
	for j := 0; j < len(rightPlan.Schema().Columns); j++ {
		leftCol, rightCol := leftPlan.Schema().Columns[j], rightPlan.Schema().Columns[j]
		eqCond, err := expression.NewFunction(b.ctx, ast.NullEQ, types.NewFieldType(mysql.TypeTiny), leftCol, rightCol)
		if err != nil {
			return nil, err
		}
		if leftCol.RetType.Tp != rightCol.RetType.Tp {
			joinPlan.OtherConditions = append(joinPlan.OtherConditions, eqCond)
		} else {
			joinPlan.EqualConditions = append(joinPlan.EqualConditions, eqCond.(*expression.ScalarFunction))
		}
	}
	return joinPlan, nil
}

// buildIntersect build the set operator for 'intersect'. It is called before buildExcept and buildUnion because of its
// higher precedence.
func (b *PlanBuilder) buildIntersect(ctx context.Context, selects []ast.Node) (LogicalPlan, *ast.SetOprType, error) {
	var leftPlan LogicalPlan
	var err error
	var afterSetOperator *ast.SetOprType
	switch x := selects[0].(type) {
	case *ast.SelectStmt:
		afterSetOperator = x.AfterSetOperator
		leftPlan, err = b.buildSelect(ctx, x)
	case *ast.SetOprSelectList:
		afterSetOperator = x.AfterSetOperator
		leftPlan, err = b.buildSetOpr(ctx, &ast.SetOprStmt{SelectList: x})
	}
	if err != nil {
		return nil, nil, err
	}
	if len(selects) == 1 {
		return leftPlan, afterSetOperator, nil
	}

	columnNums := leftPlan.Schema().Len()
	for i := 1; i < len(selects); i++ {
		var rightPlan LogicalPlan
		switch x := selects[i].(type) {
		case *ast.SelectStmt:
			if *x.AfterSetOperator == ast.IntersectAll {
				// TODO: support intersect all
				return nil, nil, errors.Errorf("TiDB do not support intersect all")
			}
			rightPlan, err = b.buildSelect(ctx, x)
		case *ast.SetOprSelectList:
			if *x.AfterSetOperator == ast.IntersectAll {
				// TODO: support intersect all
				return nil, nil, errors.Errorf("TiDB do not support intersect all")
			}
			rightPlan, err = b.buildSetOpr(ctx, &ast.SetOprStmt{SelectList: x})
		}
		if err != nil {
			return nil, nil, err
		}
		if rightPlan.Schema().Len() != columnNums {
			return nil, nil, ErrWrongNumberOfColumnsInSelect.GenWithStackByArgs()
		}
		leftPlan, err = b.buildSemiJoinForSetOperator(leftPlan, rightPlan, SemiJoin)
		if err != nil {
			return nil, nil, err
		}
	}
	return leftPlan, afterSetOperator, nil
}

// buildExcept build the set operators for 'except', and in this function, it calls buildUnion at the same time. Because
// Union and except has the same precedence.
func (b *PlanBuilder) buildExcept(ctx context.Context, selects []LogicalPlan, afterSetOpts []*ast.SetOprType) (LogicalPlan, error) {
	unionPlans := []LogicalPlan{selects[0]}
	tmpAfterSetOpts := []*ast.SetOprType{nil}
	columnNums := selects[0].Schema().Len()
	for i := 1; i < len(selects); i++ {
		rightPlan := selects[i]
		if rightPlan.Schema().Len() != columnNums {
			return nil, ErrWrongNumberOfColumnsInSelect.GenWithStackByArgs()
		}
		if *afterSetOpts[i] == ast.Except {
			leftPlan, err := b.buildUnion(ctx, unionPlans, tmpAfterSetOpts)
			if err != nil {
				return nil, err
			}
			leftPlan, err = b.buildSemiJoinForSetOperator(leftPlan, rightPlan, AntiSemiJoin)
			if err != nil {
				return nil, err
			}
			unionPlans = []LogicalPlan{leftPlan}
			tmpAfterSetOpts = []*ast.SetOprType{nil}
		} else if *afterSetOpts[i] == ast.ExceptAll {
			// TODO: support except all.
			return nil, errors.Errorf("TiDB do not support except all")
		} else {
			unionPlans = append(unionPlans, rightPlan)
			tmpAfterSetOpts = append(tmpAfterSetOpts, afterSetOpts[i])
		}
	}
	return b.buildUnion(ctx, unionPlans, tmpAfterSetOpts)
}

func (b *PlanBuilder) buildUnion(ctx context.Context, selects []LogicalPlan, afterSetOpts []*ast.SetOprType) (LogicalPlan, error) {
	if len(selects) == 1 {
		return selects[0], nil
	}
	distinctSelectPlans, allSelectPlans, err := b.divideUnionSelectPlans(ctx, selects, afterSetOpts)
	if err != nil {
		return nil, err
	}

	unionDistinctPlan, err := b.buildUnionAll(ctx, distinctSelectPlans)
	if err != nil {
		return nil, err
	}
	if unionDistinctPlan != nil {
		unionDistinctPlan, err = b.buildDistinct(unionDistinctPlan, unionDistinctPlan.Schema().Len())
		if err != nil {
			return nil, err
		}
		if len(allSelectPlans) > 0 {
			// Can't change the statements order in order to get the correct column info.
			allSelectPlans = append([]LogicalPlan{unionDistinctPlan}, allSelectPlans...)
		}
	}

	unionAllPlan, err := b.buildUnionAll(ctx, allSelectPlans)
	if err != nil {
		return nil, err
	}
	unionPlan := unionDistinctPlan
	if unionAllPlan != nil {
		unionPlan = unionAllPlan
	}

	return unionPlan, nil
}

// divideUnionSelectPlans resolves union's select stmts to logical plans.
// and divide result plans into "union-distinct" and "union-all" parts.
// divide rule ref:
//		https://dev.mysql.com/doc/refman/5.7/en/union.html
// "Mixed UNION types are treated such that a DISTINCT union overrides any ALL union to its left."
func (b *PlanBuilder) divideUnionSelectPlans(ctx context.Context, selects []LogicalPlan, setOprTypes []*ast.SetOprType) (distinctSelects []LogicalPlan, allSelects []LogicalPlan, err error) {
	firstUnionAllIdx := 0
	columnNums := selects[0].Schema().Len()
	for i := len(selects) - 1; i > 0; i-- {
		if firstUnionAllIdx == 0 && *setOprTypes[i] != ast.UnionAll {
			firstUnionAllIdx = i + 1
		}
		if selects[i].Schema().Len() != columnNums {
			return nil, nil, ErrWrongNumberOfColumnsInSelect.GenWithStackByArgs()
		}
	}
	return selects[:firstUnionAllIdx], selects[firstUnionAllIdx:], nil
}

func (b *PlanBuilder) buildUnionAll(ctx context.Context, subPlan []LogicalPlan) (LogicalPlan, error) {
	if len(subPlan) == 0 {
		return nil, nil
	}
	u := LogicalUnionAll{}.Init(b.ctx, b.getSelectOffset())
	u.children = subPlan
	err := b.buildProjection4Union(ctx, u)
	return u, err
}

// itemTransformer transforms ParamMarkerExpr to PositionExpr in the context of ByItem
type itemTransformer struct {
}

func (t *itemTransformer) Enter(inNode ast.Node) (ast.Node, bool) {
	switch n := inNode.(type) {
	case *driver.ParamMarkerExpr:
		newNode := expression.ConstructPositionExpr(n)
		return newNode, true
	}
	return inNode, false
}

func (t *itemTransformer) Leave(inNode ast.Node) (ast.Node, bool) {
	return inNode, false
}

func (b *PlanBuilder) buildSort(ctx context.Context, p LogicalPlan, byItems []*ast.ByItem, aggMapper map[*ast.AggregateFuncExpr]int, windowMapper map[*ast.WindowFuncExpr]int) (*LogicalSort, error) {
	return b.buildSortWithCheck(ctx, p, byItems, aggMapper, windowMapper, nil, 0, false)
}

func (b *PlanBuilder) buildSortWithCheck(ctx context.Context, p LogicalPlan, byItems []*ast.ByItem, aggMapper map[*ast.AggregateFuncExpr]int, windowMapper map[*ast.WindowFuncExpr]int,
	projExprs []expression.Expression, oldLen int, hasDistinct bool) (*LogicalSort, error) {
	if _, isUnion := p.(*LogicalUnionAll); isUnion {
		b.curClause = globalOrderByClause
	} else {
		b.curClause = orderByClause
	}
	sort := LogicalSort{}.Init(b.ctx, b.getSelectOffset())
	exprs := make([]*util.ByItems, 0, len(byItems))
	transformer := &itemTransformer{}
	for i, item := range byItems {
		newExpr, _ := item.Expr.Accept(transformer)
		item.Expr = newExpr.(ast.ExprNode)
		it, np, err := b.rewriteWithPreprocess(ctx, item.Expr, p, aggMapper, windowMapper, true, nil)
		if err != nil {
			return nil, err
		}

		// check whether ORDER BY items show up in SELECT DISTINCT fields, see #12442
		if hasDistinct && projExprs != nil {
			err = b.checkOrderByInDistinct(item, i, it, p, projExprs, oldLen)
			if err != nil {
				return nil, err
			}
		}

		p = np
		exprs = append(exprs, &util.ByItems{Expr: it, Desc: item.Desc})
	}
	sort.ByItems = exprs
	sort.SetChildren(p)
	return sort, nil
}

// checkOrderByInDistinct checks whether ORDER BY has conflicts with DISTINCT, see #12442
func (b *PlanBuilder) checkOrderByInDistinct(byItem *ast.ByItem, idx int, expr expression.Expression, p LogicalPlan, originalExprs []expression.Expression, length int) error {
	// Check if expressions in ORDER BY whole match some fields in DISTINCT.
	// e.g.
	// select distinct count(a) from t group by b order by count(a);  ✔
	// select distinct a+1 from t order by a+1;                       ✔
	// select distinct a+1 from t order by a+2;                       ✗
	for j := 0; j < length; j++ {
		// both check original expression & as name
		if expr.Equal(b.ctx, originalExprs[j]) || expr.Equal(b.ctx, p.Schema().Columns[j]) {
			return nil
		}
	}

	// Check if referenced columns of expressions in ORDER BY whole match some fields in DISTINCT,
	// both original expression and alias can be referenced.
	// e.g.
	// select distinct a from t order by sin(a);                            ✔
	// select distinct a, b from t order by a+b;                            ✔
	// select distinct count(a), sum(a) from t group by b order by sum(a);  ✔
	cols := expression.ExtractColumns(expr)
CheckReferenced:
	for _, col := range cols {
		for j := 0; j < length; j++ {
			if col.Equal(b.ctx, originalExprs[j]) || col.Equal(b.ctx, p.Schema().Columns[j]) {
				continue CheckReferenced
			}
		}

		// Failed cases
		// e.g.
		// select distinct sin(a) from t order by a;                            ✗
		// select distinct a from t order by a+b;                               ✗
		if _, ok := byItem.Expr.(*ast.AggregateFuncExpr); ok {
			return ErrAggregateInOrderNotSelect.GenWithStackByArgs(idx+1, "DISTINCT")
		}
		// select distinct count(a) from t group by b order by sum(a);          ✗
		return ErrFieldInOrderNotSelect.GenWithStackByArgs(idx+1, col.OrigName, "DISTINCT")
	}
	return nil
}

// getUintFromNode gets uint64 value from ast.Node.
// For ordinary statement, node should be uint64 constant value.
// For prepared statement, node is string. We should convert it to uint64.
func getUintFromNode(ctx sessionctx.Context, n ast.Node) (uVal uint64, isNull bool, isExpectedType bool) {
	var val interface{}
	switch v := n.(type) {
	case *driver.ValueExpr:
		val = v.GetValue()
	case *driver.ParamMarkerExpr:
		if !v.InExecute {
			return 0, false, true
		}
		param, err := expression.ParamMarkerExpression(ctx, v)
		if err != nil {
			return 0, false, false
		}
		str, isNull, err := expression.GetStringFromConstant(ctx, param)
		if err != nil {
			return 0, false, false
		}
		if isNull {
			return 0, true, true
		}
		val = str
	default:
		return 0, false, false
	}
	switch v := val.(type) {
	case uint64:
		return v, false, true
	case int64:
		if v >= 0 {
			return uint64(v), false, true
		}
	case string:
		sc := ctx.GetSessionVars().StmtCtx
		uVal, err := types.StrToUint(sc, v, false)
		if err != nil {
			return 0, false, false
		}
		return uVal, false, true
	}
	return 0, false, false
}

func extractLimitCountOffset(ctx sessionctx.Context, limit *ast.Limit) (count uint64,
	offset uint64, err error) {
	var isExpectedType bool
	if limit.Count != nil {
		count, _, isExpectedType = getUintFromNode(ctx, limit.Count)
		if !isExpectedType {
			return 0, 0, ErrWrongArguments.GenWithStackByArgs("LIMIT")
		}
	}
	if limit.Offset != nil {
		offset, _, isExpectedType = getUintFromNode(ctx, limit.Offset)
		if !isExpectedType {
			return 0, 0, ErrWrongArguments.GenWithStackByArgs("LIMIT")
		}
	}
	return count, offset, nil
}

func (b *PlanBuilder) buildLimit(src LogicalPlan, limit *ast.Limit) (LogicalPlan, error) {
	b.optFlag = b.optFlag | flagPushDownTopN
	var (
		offset, count uint64
		err           error
	)
	if count, offset, err = extractLimitCountOffset(b.ctx, limit); err != nil {
		return nil, err
	}

	if count > math.MaxUint64-offset {
		count = math.MaxUint64 - offset
	}
	if offset+count == 0 {
		tableDual := LogicalTableDual{RowCount: 0}.Init(b.ctx, b.getSelectOffset())
		tableDual.schema = src.Schema()
		tableDual.names = src.OutputNames()
		return tableDual, nil
	}
	li := LogicalLimit{
		Offset: offset,
		Count:  count,
	}.Init(b.ctx, b.getSelectOffset())
	if hint := b.TableHints(); hint != nil {
		li.limitHints = hint.limitHints
	}
	li.SetChildren(src)
	return li, nil
}

// colMatch means that if a match b, e.g. t.a can match test.t.a but test.t.a can't match t.a.
// Because column a want column from database test exactly.
func colMatch(a *ast.ColumnName, b *ast.ColumnName) bool {
	if a.Schema.L == "" || a.Schema.L == b.Schema.L {
		if a.Table.L == "" || a.Table.L == b.Table.L {
			return a.Name.L == b.Name.L
		}
	}
	return false
}

func matchField(f *ast.SelectField, col *ast.ColumnNameExpr, ignoreAsName bool) bool {
	// if col specify a table name, resolve from table source directly.
	if col.Name.Table.L == "" {
		if f.AsName.L == "" || ignoreAsName {
			if curCol, isCol := f.Expr.(*ast.ColumnNameExpr); isCol {
				return curCol.Name.Name.L == col.Name.Name.L
			} else if _, isFunc := f.Expr.(*ast.FuncCallExpr); isFunc {
				// Fix issue 7331
				// If there are some function calls in SelectField, we check if
				// ColumnNameExpr in GroupByClause matches one of these function calls.
				// Example: select concat(k1,k2) from t group by `concat(k1,k2)`,
				// `concat(k1,k2)` matches with function call concat(k1, k2).
				return strings.ToLower(f.Text()) == col.Name.Name.L
			}
			// a expression without as name can't be matched.
			return false
		}
		return f.AsName.L == col.Name.Name.L
	}
	return false
}

func resolveFromSelectFields(v *ast.ColumnNameExpr, fields []*ast.SelectField, ignoreAsName bool) (index int, err error) {
	var matchedExpr ast.ExprNode
	index = -1
	for i, field := range fields {
		if field.Auxiliary {
			continue
		}
		if matchField(field, v, ignoreAsName) {
			curCol, isCol := field.Expr.(*ast.ColumnNameExpr)
			if !isCol {
				return i, nil
			}
			if matchedExpr == nil {
				matchedExpr = curCol
				index = i
			} else if !colMatch(matchedExpr.(*ast.ColumnNameExpr).Name, curCol.Name) &&
				!colMatch(curCol.Name, matchedExpr.(*ast.ColumnNameExpr).Name) {
				return -1, ErrAmbiguous.GenWithStackByArgs(curCol.Name.Name.L, clauseMsg[fieldList])
			}
		}
	}
	return
}

// havingWindowAndOrderbyExprResolver visits Expr tree.
// It converts ColunmNameExpr to AggregateFuncExpr and collects AggregateFuncExpr.
type havingWindowAndOrderbyExprResolver struct {
	inAggFunc    bool
	inWindowFunc bool
	inWindowSpec bool
	inExpr       bool
	err          error
	p            LogicalPlan
	selectFields []*ast.SelectField
	aggMapper    map[*ast.AggregateFuncExpr]int
	colMapper    map[*ast.ColumnNameExpr]int
	gbyItems     []*ast.ByItem
	outerSchemas []*expression.Schema
	outerNames   [][]*types.FieldName
	curClause    clauseCode
	prevClause   []clauseCode
}

func (a *havingWindowAndOrderbyExprResolver) pushCurClause(newClause clauseCode) {
	a.prevClause = append(a.prevClause, a.curClause)
	a.curClause = newClause
}

func (a *havingWindowAndOrderbyExprResolver) popCurClause() {
	a.curClause = a.prevClause[len(a.prevClause)-1]
	a.prevClause = a.prevClause[:len(a.prevClause)-1]
}

// Enter implements Visitor interface.
func (a *havingWindowAndOrderbyExprResolver) Enter(n ast.Node) (node ast.Node, skipChildren bool) {
	switch n.(type) {
	case *ast.AggregateFuncExpr:
		a.inAggFunc = true
	case *ast.WindowFuncExpr:
		a.inWindowFunc = true
	case *ast.WindowSpec:
		a.inWindowSpec = true
	case *driver.ParamMarkerExpr, *ast.ColumnNameExpr, *ast.ColumnName:
	case *ast.SubqueryExpr, *ast.ExistsSubqueryExpr:
		// Enter a new context, skip it.
		// For example: select sum(c) + c + exists(select c from t) from t;
		return n, true
	case *ast.PartitionByClause:
		a.pushCurClause(partitionByClause)
	case *ast.OrderByClause:
		if a.inWindowSpec {
			a.pushCurClause(windowOrderByClause)
		}
	default:
		a.inExpr = true
	}
	return n, false
}

func (a *havingWindowAndOrderbyExprResolver) resolveFromPlan(v *ast.ColumnNameExpr, p LogicalPlan) (int, error) {
	idx, err := expression.FindFieldName(p.OutputNames(), v.Name)
	if err != nil {
		return -1, err
	}
	schemaCols, outputNames := p.Schema().Columns, p.OutputNames()
	if idx < 0 {
		// For SQL like `select t2.a from t1 join t2 using(a) where t2.a > 0
		// order by t2.a`, the query plan will be `join->selection->sort`. The
		// schema of selection will be `[t1.a]`, thus we need to recursively
		// retrieve the `t2.a` from the underlying join.
		switch x := p.(type) {
		case *LogicalLimit, *LogicalSelection, *LogicalTopN, *LogicalSort, *LogicalMaxOneRow:
			return a.resolveFromPlan(v, p.Children()[0])
		case *LogicalJoin:
			if len(x.fullNames) != 0 {
				idx, err = expression.FindFieldName(x.fullNames, v.Name)
				schemaCols, outputNames = x.fullSchema.Columns, x.fullNames
			}
		}
		if err != nil || idx < 0 {
			return -1, err
		}
	}
	col := schemaCols[idx]
	if col.IsHidden {
		return -1, ErrUnknownColumn.GenWithStackByArgs(v.Name, clauseMsg[a.curClause])
	}
	name := outputNames[idx]
	newColName := &ast.ColumnName{
		Schema: name.DBName,
		Table:  name.TblName,
		Name:   name.ColName,
	}
	for i, field := range a.selectFields {
		if c, ok := field.Expr.(*ast.ColumnNameExpr); ok && colMatch(c.Name, newColName) {
			return i, nil
		}
	}
	sf := &ast.SelectField{
		Expr:      &ast.ColumnNameExpr{Name: newColName},
		Auxiliary: true,
	}
	sf.Expr.SetType(col.GetType())
	a.selectFields = append(a.selectFields, sf)
	return len(a.selectFields) - 1, nil
}

// Leave implements Visitor interface.
func (a *havingWindowAndOrderbyExprResolver) Leave(n ast.Node) (node ast.Node, ok bool) {
	switch v := n.(type) {
	case *ast.AggregateFuncExpr:
		a.inAggFunc = false
		a.aggMapper[v] = len(a.selectFields)
		a.selectFields = append(a.selectFields, &ast.SelectField{
			Auxiliary: true,
			Expr:      v,
			AsName:    model.NewCIStr(fmt.Sprintf("sel_agg_%d", len(a.selectFields))),
		})
	case *ast.WindowFuncExpr:
		a.inWindowFunc = false
		if a.curClause == havingClause {
			a.err = ErrWindowInvalidWindowFuncUse.GenWithStackByArgs(strings.ToLower(v.F))
			return node, false
		}
		if a.curClause == orderByClause {
			a.selectFields = append(a.selectFields, &ast.SelectField{
				Auxiliary: true,
				Expr:      v,
				AsName:    model.NewCIStr(fmt.Sprintf("sel_window_%d", len(a.selectFields))),
			})
		}
	case *ast.WindowSpec:
		a.inWindowSpec = false
	case *ast.PartitionByClause:
		a.popCurClause()
	case *ast.OrderByClause:
		if a.inWindowSpec {
			a.popCurClause()
		}
	case *ast.ColumnNameExpr:
		resolveFieldsFirst := true
		if a.inAggFunc || a.inWindowFunc || a.inWindowSpec || (a.curClause == orderByClause && a.inExpr) || a.curClause == fieldList {
			resolveFieldsFirst = false
		}
		if !a.inAggFunc && a.curClause != orderByClause {
			for _, item := range a.gbyItems {
				if col, ok := item.Expr.(*ast.ColumnNameExpr); ok &&
					(colMatch(v.Name, col.Name) || colMatch(col.Name, v.Name)) {
					resolveFieldsFirst = false
					break
				}
			}
		}
		var index int
		if resolveFieldsFirst {
			index, a.err = resolveFromSelectFields(v, a.selectFields, false)
			if a.err != nil {
				return node, false
			}
			if index != -1 && a.curClause == havingClause && ast.HasWindowFlag(a.selectFields[index].Expr) {
				a.err = ErrWindowInvalidWindowFuncAliasUse.GenWithStackByArgs(v.Name.Name.O)
				return node, false
			}
			if index == -1 {
				if a.curClause == orderByClause {
					index, a.err = a.resolveFromPlan(v, a.p)
				} else if a.curClause == havingClause && v.Name.Table.L != "" {
					// For SQLs like:
					//   select a from t b having b.a;
					index, a.err = a.resolveFromPlan(v, a.p)
					if a.err != nil {
						return node, false
					}
					if index != -1 {
						// For SQLs like:
						//   select a+1 from t having t.a;
						field := a.selectFields[index]
						if field.Auxiliary { // having can't use auxiliary field
							index = -1
						}
					}
				} else {
					index, a.err = resolveFromSelectFields(v, a.selectFields, true)
				}
			}
		} else {
			// We should ignore the err when resolving from schema. Because we could resolve successfully
			// when considering select fields.
			var err error
			index, err = a.resolveFromPlan(v, a.p)
			_ = err
			if index == -1 && a.curClause != fieldList &&
				a.curClause != windowOrderByClause && a.curClause != partitionByClause {
				index, a.err = resolveFromSelectFields(v, a.selectFields, false)
				if index != -1 && a.curClause == havingClause && ast.HasWindowFlag(a.selectFields[index].Expr) {
					a.err = ErrWindowInvalidWindowFuncAliasUse.GenWithStackByArgs(v.Name.Name.O)
					return node, false
				}
			}
		}
		if a.err != nil {
			return node, false
		}
		if index == -1 {
			// If we can't find it any where, it may be a correlated columns.
			for _, names := range a.outerNames {
				idx, err1 := expression.FindFieldName(names, v.Name)
				if err1 != nil {
					a.err = err1
					return node, false
				}
				if idx >= 0 {
					return n, true
				}
			}
			a.err = ErrUnknownColumn.GenWithStackByArgs(v.Name.OrigColName(), clauseMsg[a.curClause])
			return node, false
		}
		if a.inAggFunc {
			return a.selectFields[index].Expr, true
		}
		a.colMapper[v] = index
	}
	return n, true
}

// resolveHavingAndOrderBy will process aggregate functions and resolve the columns that don't exist in select fields.
// If we found some columns that are not in select fields, we will append it to select fields and update the colMapper.
// When we rewrite the order by / having expression, we will find column in map at first.
func (b *PlanBuilder) resolveHavingAndOrderBy(sel *ast.SelectStmt, p LogicalPlan) (
	map[*ast.AggregateFuncExpr]int, map[*ast.AggregateFuncExpr]int, error) {
	extractor := &havingWindowAndOrderbyExprResolver{
		p:            p,
		selectFields: sel.Fields.Fields,
		aggMapper:    make(map[*ast.AggregateFuncExpr]int),
		colMapper:    b.colMapper,
		outerSchemas: b.outerSchemas,
		outerNames:   b.outerNames,
	}
	if sel.GroupBy != nil {
		extractor.gbyItems = sel.GroupBy.Items
	}
	// Extract agg funcs from having clause.
	if sel.Having != nil {
		extractor.curClause = havingClause
		n, ok := sel.Having.Expr.Accept(extractor)
		if !ok {
			return nil, nil, errors.Trace(extractor.err)
		}
		sel.Having.Expr = n.(ast.ExprNode)
	}
	havingAggMapper := extractor.aggMapper
	extractor.aggMapper = make(map[*ast.AggregateFuncExpr]int)
	extractor.inExpr = false
	// Extract agg funcs from order by clause.
	if sel.OrderBy != nil {
		extractor.curClause = orderByClause
		for _, item := range sel.OrderBy.Items {
			if ast.HasWindowFlag(item.Expr) {
				continue
			}
			n, ok := item.Expr.Accept(extractor)
			if !ok {
				return nil, nil, errors.Trace(extractor.err)
			}
			item.Expr = n.(ast.ExprNode)
		}
	}
	sel.Fields.Fields = extractor.selectFields
	return havingAggMapper, extractor.aggMapper, nil
}

func (b *PlanBuilder) extractAggFuncsInSelectFields(fields []*ast.SelectField) ([]*ast.AggregateFuncExpr, map[*ast.AggregateFuncExpr]int) {
	extractor := &AggregateFuncExtractor{skipAggMap: b.correlatedAggMapper}
	for _, f := range fields {
		n, _ := f.Expr.Accept(extractor)
		f.Expr = n.(ast.ExprNode)
	}
	aggList := extractor.AggFuncs
	totalAggMapper := make(map[*ast.AggregateFuncExpr]int, len(aggList))

	for i, agg := range aggList {
		totalAggMapper[agg] = i
	}
	return aggList, totalAggMapper
}

func (b *PlanBuilder) extractAggFuncsInByItems(byItems []*ast.ByItem) []*ast.AggregateFuncExpr {
	extractor := &AggregateFuncExtractor{skipAggMap: b.correlatedAggMapper}
	for _, f := range byItems {
		n, _ := f.Expr.Accept(extractor)
		f.Expr = n.(ast.ExprNode)
	}
	return extractor.AggFuncs
}

// extractCorrelatedAggFuncs extracts correlated aggregates which belong to outer query from aggregate function list.
func (b *PlanBuilder) extractCorrelatedAggFuncs(ctx context.Context, p LogicalPlan, aggFuncs []*ast.AggregateFuncExpr) (outer []*ast.AggregateFuncExpr, err error) {
	corCols := make([]*expression.CorrelatedColumn, 0, len(aggFuncs))
	cols := make([]*expression.Column, 0, len(aggFuncs))
	aggMapper := make(map[*ast.AggregateFuncExpr]int)
	for _, agg := range aggFuncs {
		for _, arg := range agg.Args {
			expr, _, err := b.rewrite(ctx, arg, p, aggMapper, true)
			if err != nil {
				return nil, err
			}
			corCols = append(corCols, expression.ExtractCorColumns(expr)...)
			cols = append(cols, expression.ExtractColumns(expr)...)
		}
		if len(corCols) > 0 && len(cols) == 0 {
			outer = append(outer, agg)
		}
		aggMapper[agg] = -1
		corCols, cols = corCols[:0], cols[:0]
	}
	return
}

// resolveWindowFunction will process window functions and resolve the columns that don't exist in select fields.
func (b *PlanBuilder) resolveWindowFunction(sel *ast.SelectStmt, p LogicalPlan) (
	map[*ast.AggregateFuncExpr]int, error) {
	extractor := &havingWindowAndOrderbyExprResolver{
		p:            p,
		selectFields: sel.Fields.Fields,
		aggMapper:    make(map[*ast.AggregateFuncExpr]int),
		colMapper:    b.colMapper,
		outerSchemas: b.outerSchemas,
		outerNames:   b.outerNames,
	}
	extractor.curClause = fieldList
	for _, field := range sel.Fields.Fields {
		if !ast.HasWindowFlag(field.Expr) {
			continue
		}
		n, ok := field.Expr.Accept(extractor)
		if !ok {
			return nil, extractor.err
		}
		field.Expr = n.(ast.ExprNode)
	}
	for _, spec := range sel.WindowSpecs {
		_, ok := spec.Accept(extractor)
		if !ok {
			return nil, extractor.err
		}
	}
	if sel.OrderBy != nil {
		extractor.curClause = orderByClause
		for _, item := range sel.OrderBy.Items {
			if !ast.HasWindowFlag(item.Expr) {
				continue
			}
			n, ok := item.Expr.Accept(extractor)
			if !ok {
				return nil, extractor.err
			}
			item.Expr = n.(ast.ExprNode)
		}
	}
	sel.Fields.Fields = extractor.selectFields
	return extractor.aggMapper, nil
}

// correlatedAggregateResolver visits Expr tree.
// It finds and collects all correlated aggregates which should be evaluated in the outer query.
type correlatedAggregateResolver struct {
	ctx       context.Context
	err       error
	b         *PlanBuilder
	outerPlan LogicalPlan

	// correlatedAggFuncs stores aggregate functions which belong to outer query
	correlatedAggFuncs []*ast.AggregateFuncExpr
}

// Enter implements Visitor interface.
func (r *correlatedAggregateResolver) Enter(n ast.Node) (ast.Node, bool) {
	switch v := n.(type) {
	case *ast.SelectStmt:
		if r.outerPlan != nil {
			outerSchema := r.outerPlan.Schema()
			r.b.outerSchemas = append(r.b.outerSchemas, outerSchema)
			r.b.outerNames = append(r.b.outerNames, r.outerPlan.OutputNames())
		}
		r.err = r.resolveSelect(v)
		return n, true
	}
	return n, false
}

// resolveSelect finds and collects correlated aggregates within the SELECT stmt.
// It resolves and builds FROM clause first to get a source plan, from which we can decide
// whether a column is correlated or not.
// Then it collects correlated aggregate from SELECT fields (including sub-queries), HAVING,
// ORDER BY, WHERE & GROUP BY.
// Finally it restore the original SELECT stmt.
func (r *correlatedAggregateResolver) resolveSelect(sel *ast.SelectStmt) (err error) {
	if sel.With != nil {
		l := len(r.b.outerCTEs)
		defer func() {
			r.b.outerCTEs = r.b.outerCTEs[:l]
		}()
		err := r.b.buildWith(r.ctx, sel.With)
		if err != nil {
			return err
		}
	}
	// collect correlated aggregate from sub-queries inside FROM clause.
	_, err = r.collectFromTableRefs(r.ctx, sel.From)
	if err != nil {
		return err
	}
	// we cannot use cache if there are correlated aggregates inside FROM clause,
	// since the plan we are building now is not correct and need to be rebuild later.
	p, err := r.b.buildTableRefs(r.ctx, sel.From)
	if err != nil {
		return err
	}

	// similar to process in PlanBuilder.buildSelect
	originalFields := sel.Fields.Fields
	sel.Fields.Fields, err = r.b.unfoldWildStar(p, sel.Fields.Fields)
	if err != nil {
		return err
	}
	if r.b.capFlag&canExpandAST != 0 {
		originalFields = sel.Fields.Fields
	}

	hasWindowFuncField := r.b.detectSelectWindow(sel)
	if hasWindowFuncField {
		_, err = r.b.resolveWindowFunction(sel, p)
		if err != nil {
			return err
		}
	}

	_, _, err = r.b.resolveHavingAndOrderBy(sel, p)
	if err != nil {
		return err
	}

	// find and collect correlated aggregates recursively in sub-queries
	_, err = r.b.resolveCorrelatedAggregates(r.ctx, sel, p)
	if err != nil {
		return err
	}

	// collect from SELECT fields, HAVING, ORDER BY and window functions
	if r.b.detectSelectAgg(sel) {
		err = r.collectFromSelectFields(p, sel.Fields.Fields)
		if err != nil {
			return err
		}
	}

	// collect from WHERE
	err = r.collectFromWhere(p, sel.Where)
	if err != nil {
		return err
	}

	// collect from GROUP BY
	err = r.collectFromGroupBy(p, sel.GroupBy)
	if err != nil {
		return err
	}

	// restore the sub-query
	sel.Fields.Fields = originalFields
	r.b.handleHelper.popMap()
	return nil
}

func (r *correlatedAggregateResolver) collectFromTableRefs(ctx context.Context, from *ast.TableRefsClause) (canCache bool, err error) {
	if from == nil {
		return true, nil
	}
	subResolver := &correlatedAggregateResolver{
		ctx: r.ctx,
		b:   r.b,
	}
	_, ok := from.TableRefs.Accept(subResolver)
	if !ok {
		return false, subResolver.err
	}
	if len(subResolver.correlatedAggFuncs) == 0 {
		return true, nil
	}
	r.correlatedAggFuncs = append(r.correlatedAggFuncs, subResolver.correlatedAggFuncs...)
	return false, nil
}

func (r *correlatedAggregateResolver) collectFromSelectFields(p LogicalPlan, fields []*ast.SelectField) error {
	aggList, _ := r.b.extractAggFuncsInSelectFields(fields)
	r.b.curClause = fieldList
	outerAggFuncs, err := r.b.extractCorrelatedAggFuncs(r.ctx, p, aggList)
	if err != nil {
		return nil
	}
	r.correlatedAggFuncs = append(r.correlatedAggFuncs, outerAggFuncs...)
	return nil
}

func (r *correlatedAggregateResolver) collectFromGroupBy(p LogicalPlan, groupBy *ast.GroupByClause) error {
	if groupBy == nil {
		return nil
	}
	aggList := r.b.extractAggFuncsInByItems(groupBy.Items)
	r.b.curClause = groupByClause
	outerAggFuncs, err := r.b.extractCorrelatedAggFuncs(r.ctx, p, aggList)
	if err != nil {
		return nil
	}
	r.correlatedAggFuncs = append(r.correlatedAggFuncs, outerAggFuncs...)
	return nil
}

func (r *correlatedAggregateResolver) collectFromWhere(p LogicalPlan, where ast.ExprNode) error {
	if where == nil {
		return nil
	}
	extractor := &AggregateFuncExtractor{skipAggMap: r.b.correlatedAggMapper}
	_, _ = where.Accept(extractor)
	r.b.curClause = whereClause
	outerAggFuncs, err := r.b.extractCorrelatedAggFuncs(r.ctx, p, extractor.AggFuncs)
	if err != nil {
		return err
	}
	r.correlatedAggFuncs = append(r.correlatedAggFuncs, outerAggFuncs...)
	return nil
}

// Leave implements Visitor interface.
func (r *correlatedAggregateResolver) Leave(n ast.Node) (ast.Node, bool) {
	switch n.(type) {
	case *ast.SelectStmt:
		if r.outerPlan != nil {
			r.b.outerSchemas = r.b.outerSchemas[0 : len(r.b.outerSchemas)-1]
			r.b.outerNames = r.b.outerNames[0 : len(r.b.outerNames)-1]
		}
	}
	return n, r.err == nil
}

// resolveCorrelatedAggregates finds and collects all correlated aggregates which should be evaluated
// in the outer query from all the sub-queries inside SELECT fields.
func (b *PlanBuilder) resolveCorrelatedAggregates(ctx context.Context, sel *ast.SelectStmt, p LogicalPlan) (map[*ast.AggregateFuncExpr]int, error) {
	resolver := &correlatedAggregateResolver{
		ctx:       ctx,
		b:         b,
		outerPlan: p,
	}
	correlatedAggList := make([]*ast.AggregateFuncExpr, 0)
	for _, field := range sel.Fields.Fields {
		_, ok := field.Expr.Accept(resolver)
		if !ok {
			return nil, resolver.err
		}
		correlatedAggList = append(correlatedAggList, resolver.correlatedAggFuncs...)
	}
	if sel.Having != nil {
		_, ok := sel.Having.Expr.Accept(resolver)
		if !ok {
			return nil, resolver.err
		}
		correlatedAggList = append(correlatedAggList, resolver.correlatedAggFuncs...)
	}
	if sel.OrderBy != nil {
		for _, item := range sel.OrderBy.Items {
			_, ok := item.Expr.Accept(resolver)
			if !ok {
				return nil, resolver.err
			}
			correlatedAggList = append(correlatedAggList, resolver.correlatedAggFuncs...)
		}
	}
	correlatedAggMap := make(map[*ast.AggregateFuncExpr]int)
	for _, aggFunc := range correlatedAggList {
		correlatedAggMap[aggFunc] = len(sel.Fields.Fields)
		sel.Fields.Fields = append(sel.Fields.Fields, &ast.SelectField{
			Auxiliary: true,
			Expr:      aggFunc,
			AsName:    model.NewCIStr(fmt.Sprintf("sel_subq_agg_%d", len(sel.Fields.Fields))),
		})
	}
	return correlatedAggMap, nil
}

// gbyResolver resolves group by items from select fields.
type gbyResolver struct {
	ctx        sessionctx.Context
	fields     []*ast.SelectField
	schema     *expression.Schema
	names      []*types.FieldName
	err        error
	inExpr     bool
	isParam    bool
	skipAggMap map[*ast.AggregateFuncExpr]*expression.CorrelatedColumn

	exprDepth int // exprDepth is the depth of current expression in expression tree.
}

func (g *gbyResolver) Enter(inNode ast.Node) (ast.Node, bool) {
	g.exprDepth++
	switch n := inNode.(type) {
	case *ast.SubqueryExpr, *ast.CompareSubqueryExpr, *ast.ExistsSubqueryExpr:
		return inNode, true
	case *driver.ParamMarkerExpr:
		g.isParam = true
		if g.exprDepth == 1 {
			_, isNull, isExpectedType := getUintFromNode(g.ctx, n)
			// For constant uint expression in top level, it should be treated as position expression.
			if !isNull && isExpectedType {
				return expression.ConstructPositionExpr(n), true
			}
		}
		return n, true
	case *driver.ValueExpr, *ast.ColumnNameExpr, *ast.ParenthesesExpr, *ast.ColumnName:
	default:
		g.inExpr = true
	}
	return inNode, false
}

func (g *gbyResolver) Leave(inNode ast.Node) (ast.Node, bool) {
	extractor := &AggregateFuncExtractor{skipAggMap: g.skipAggMap}
	switch v := inNode.(type) {
	case *ast.ColumnNameExpr:
		idx, err := expression.FindFieldName(g.names, v.Name)
		if idx < 0 || !g.inExpr {
			var index int
			index, g.err = resolveFromSelectFields(v, g.fields, false)
			if g.err != nil {
				g.err = ErrAmbiguous.GenWithStackByArgs(v.Name.Name.L, clauseMsg[groupByClause])
				return inNode, false
			}
			if idx >= 0 {
				return inNode, true
			}
			if index != -1 {
				ret := g.fields[index].Expr
				ret.Accept(extractor)
				if len(extractor.AggFuncs) != 0 {
					err = ErrIllegalReference.GenWithStackByArgs(v.Name.OrigColName(), "reference to group function")
				} else if ast.HasWindowFlag(ret) {
					err = ErrIllegalReference.GenWithStackByArgs(v.Name.OrigColName(), "reference to window function")
				} else {
					return ret, true
				}
			}
			g.err = err
			return inNode, false
		}
	case *ast.PositionExpr:
		pos, isNull, err := expression.PosFromPositionExpr(g.ctx, v)
		if err != nil {
			g.err = ErrUnknown.GenWithStackByArgs()
		}
		if err != nil || isNull {
			return inNode, false
		}
		if pos < 1 || pos > len(g.fields) {
			g.err = errors.Errorf("Unknown column '%d' in 'group statement'", pos)
			return inNode, false
		}
		ret := g.fields[pos-1].Expr
		ret.Accept(extractor)
		if len(extractor.AggFuncs) != 0 || ast.HasWindowFlag(ret) {
			fieldName := g.fields[pos-1].AsName.String()
			if fieldName == "" {
				fieldName = g.fields[pos-1].Text()
			}
			g.err = ErrWrongGroupField.GenWithStackByArgs(fieldName)
			return inNode, false
		}
		return ret, true
	case *ast.ValuesExpr:
		if v.Column == nil {
			g.err = ErrUnknownColumn.GenWithStackByArgs("", "VALUES() function")
		}
	}
	return inNode, true
}

func tblInfoFromCol(from ast.ResultSetNode, name *types.FieldName) *model.TableInfo {
	var tableList []*ast.TableName
	tableList = extractTableList(from, tableList, true)
	for _, field := range tableList {
		if field.Name.L == name.TblName.L {
			return field.TableInfo
		}
	}
	return nil
}

func buildFuncDependCol(p LogicalPlan, cond ast.ExprNode) (*types.FieldName, *types.FieldName, error) {
	binOpExpr, ok := cond.(*ast.BinaryOperationExpr)
	if !ok {
		return nil, nil, nil
	}
	if binOpExpr.Op != opcode.EQ {
		return nil, nil, nil
	}
	lColExpr, ok := binOpExpr.L.(*ast.ColumnNameExpr)
	if !ok {
		return nil, nil, nil
	}
	rColExpr, ok := binOpExpr.R.(*ast.ColumnNameExpr)
	if !ok {
		return nil, nil, nil
	}
	lIdx, err := expression.FindFieldName(p.OutputNames(), lColExpr.Name)
	if err != nil {
		return nil, nil, err
	}
	rIdx, err := expression.FindFieldName(p.OutputNames(), rColExpr.Name)
	if err != nil {
		return nil, nil, err
	}
	if lIdx == -1 {
		return nil, nil, ErrUnknownColumn.GenWithStackByArgs(lColExpr.Name, "where clause")
	}
	if rIdx == -1 {
		return nil, nil, ErrUnknownColumn.GenWithStackByArgs(rColExpr.Name, "where clause")
	}
	return p.OutputNames()[lIdx], p.OutputNames()[rIdx], nil
}

func buildWhereFuncDepend(p LogicalPlan, where ast.ExprNode) (map[*types.FieldName]*types.FieldName, error) {
	whereConditions := splitWhere(where)
	colDependMap := make(map[*types.FieldName]*types.FieldName, 2*len(whereConditions))
	for _, cond := range whereConditions {
		lCol, rCol, err := buildFuncDependCol(p, cond)
		if err != nil {
			return nil, err
		}
		if lCol == nil || rCol == nil {
			continue
		}
		colDependMap[lCol] = rCol
		colDependMap[rCol] = lCol
	}
	return colDependMap, nil
}

func buildJoinFuncDepend(p LogicalPlan, from ast.ResultSetNode) (map[*types.FieldName]*types.FieldName, error) {
	switch x := from.(type) {
	case *ast.Join:
		if x.On == nil {
			return nil, nil
		}
		onConditions := splitWhere(x.On.Expr)
		colDependMap := make(map[*types.FieldName]*types.FieldName, len(onConditions))
		for _, cond := range onConditions {
			lCol, rCol, err := buildFuncDependCol(p, cond)
			if err != nil {
				return nil, err
			}
			if lCol == nil || rCol == nil {
				continue
			}
			lTbl := tblInfoFromCol(x.Left, lCol)
			if lTbl == nil {
				lCol, rCol = rCol, lCol
			}
			switch x.Tp {
			case ast.CrossJoin:
				colDependMap[lCol] = rCol
				colDependMap[rCol] = lCol
			case ast.LeftJoin:
				colDependMap[rCol] = lCol
			case ast.RightJoin:
				colDependMap[lCol] = rCol
			}
		}
		return colDependMap, nil
	default:
		return nil, nil
	}
}

func checkColFuncDepend(
	p LogicalPlan,
	name *types.FieldName,
	tblInfo *model.TableInfo,
	gbyOrSingleValueColNames map[*types.FieldName]struct{},
	whereDependNames, joinDependNames map[*types.FieldName]*types.FieldName,
) bool {
	for _, index := range tblInfo.Indices {
		if !index.Unique {
			continue
		}
		funcDepend := true
		for _, indexCol := range index.Columns {
			iColInfo := tblInfo.Columns[indexCol.Offset]
			if !mysql.HasNotNullFlag(iColInfo.Flag) {
				funcDepend = false
				break
			}
			cn := &ast.ColumnName{
				Schema: name.DBName,
				Table:  name.TblName,
				Name:   iColInfo.Name,
			}
			iIdx, err := expression.FindFieldName(p.OutputNames(), cn)
			if err != nil || iIdx < 0 {
				funcDepend = false
				break
			}
			iName := p.OutputNames()[iIdx]
			if _, ok := gbyOrSingleValueColNames[iName]; ok {
				continue
			}
			if wCol, ok := whereDependNames[iName]; ok {
				if _, ok = gbyOrSingleValueColNames[wCol]; ok {
					continue
				}
			}
			if jCol, ok := joinDependNames[iName]; ok {
				if _, ok = gbyOrSingleValueColNames[jCol]; ok {
					continue
				}
			}
			funcDepend = false
			break
		}
		if funcDepend {
			return true
		}
	}
	primaryFuncDepend := true
	hasPrimaryField := false
	for _, colInfo := range tblInfo.Columns {
		if !mysql.HasPriKeyFlag(colInfo.Flag) {
			continue
		}
		hasPrimaryField = true
		pkName := &ast.ColumnName{
			Schema: name.DBName,
			Table:  name.TblName,
			Name:   colInfo.Name,
		}
		pIdx, err := expression.FindFieldName(p.OutputNames(), pkName)
		// It is possible that `pIdx < 0` and here is a case.
		// ```
		// CREATE TABLE `BB` (
		//   `pk` int(11) NOT NULL AUTO_INCREMENT,
		//   `col_int_not_null` int NOT NULL,
		//   PRIMARY KEY (`pk`)
		// );
		//
		// SELECT OUTR . col2 AS X
		// FROM
		//   BB AS OUTR2
		// INNER JOIN
		//   (SELECT col_int_not_null AS col1,
		//     pk AS col2
		//   FROM BB) AS OUTR ON OUTR2.col_int_not_null = OUTR.col1
		// GROUP BY OUTR2.col_int_not_null;
		// ```
		// When we enter `checkColFuncDepend`, `pkName.Table` is `OUTR` which is an alias, while `pkName.Name` is `pk`
		// which is a original name. Hence `expression.FindFieldName` will fail and `pIdx` will be less than 0.
		// Currently, when we meet `pIdx < 0`, we directly regard `primaryFuncDepend` as false and jump out. This way is
		// easy to implement but makes only-full-group-by checker not smart enough. Later we will refactor only-full-group-by
		// checker and resolve the inconsistency between the alias table name and the original column name.
		if err != nil || pIdx < 0 {
			primaryFuncDepend = false
			break
		}
		pCol := p.OutputNames()[pIdx]
		if _, ok := gbyOrSingleValueColNames[pCol]; ok {
			continue
		}
		if wCol, ok := whereDependNames[pCol]; ok {
			if _, ok = gbyOrSingleValueColNames[wCol]; ok {
				continue
			}
		}
		if jCol, ok := joinDependNames[pCol]; ok {
			if _, ok = gbyOrSingleValueColNames[jCol]; ok {
				continue
			}
		}
		primaryFuncDepend = false
		break
	}
	return primaryFuncDepend && hasPrimaryField
}

// ErrExprLoc is for generate the ErrFieldNotInGroupBy error info
type ErrExprLoc struct {
	Offset int
	Loc    string
}

func checkExprInGroupByOrIsSingleValue(
	p LogicalPlan,
	expr ast.ExprNode,
	offset int,
	loc string,
	gbyOrSingleValueColNames map[*types.FieldName]struct{},
	gbyExprs []ast.ExprNode,
	notInGbyOrSingleValueColNames map[*types.FieldName]ErrExprLoc,
) {
	if _, ok := expr.(*ast.AggregateFuncExpr); ok {
		return
	}
	if _, ok := expr.(*ast.ColumnNameExpr); !ok {
		for _, gbyExpr := range gbyExprs {
			if ast.ExpressionDeepEqual(gbyExpr, expr) {
				return
			}
		}
	}
	// Function `any_value` can be used in aggregation, even `ONLY_FULL_GROUP_BY` is set.
	// See https://dev.mysql.com/doc/refman/5.7/en/miscellaneous-functions.html#function_any-value for details
	if f, ok := expr.(*ast.FuncCallExpr); ok {
		if f.FnName.L == ast.AnyValue {
			return
		}
	}
	colMap := make(map[*types.FieldName]struct{}, len(p.Schema().Columns))
	allColFromExprNode(p, expr, colMap)
	for col := range colMap {
		if _, ok := gbyOrSingleValueColNames[col]; !ok {
			notInGbyOrSingleValueColNames[col] = ErrExprLoc{Offset: offset, Loc: loc}
		}
	}
}

func (b *PlanBuilder) checkOnlyFullGroupBy(p LogicalPlan, sel *ast.SelectStmt) (err error) {
	if sel.GroupBy != nil {
		err = b.checkOnlyFullGroupByWithGroupClause(p, sel)
	} else {
		err = b.checkOnlyFullGroupByWithOutGroupClause(p, sel)
	}
	return err
}

func addGbyOrSingleValueColName(p LogicalPlan, colName *ast.ColumnName, gbyOrSingleValueColNames map[*types.FieldName]struct{}) {
	idx, err := expression.FindFieldName(p.OutputNames(), colName)
	if err != nil || idx < 0 {
		return
	}
	gbyOrSingleValueColNames[p.OutputNames()[idx]] = struct{}{}
}

func extractSingeValueColNamesFromWhere(p LogicalPlan, where ast.ExprNode, gbyOrSingleValueColNames map[*types.FieldName]struct{}) {
	whereConditions := splitWhere(where)
	for _, cond := range whereConditions {
		binOpExpr, ok := cond.(*ast.BinaryOperationExpr)
		if !ok || binOpExpr.Op != opcode.EQ {
			continue
		}
		if colExpr, ok := binOpExpr.L.(*ast.ColumnNameExpr); ok {
			if _, ok := binOpExpr.R.(ast.ValueExpr); ok {
				addGbyOrSingleValueColName(p, colExpr.Name, gbyOrSingleValueColNames)
			}
		} else if colExpr, ok := binOpExpr.R.(*ast.ColumnNameExpr); ok {
			if _, ok := binOpExpr.L.(ast.ValueExpr); ok {
				addGbyOrSingleValueColName(p, colExpr.Name, gbyOrSingleValueColNames)
			}
		}
	}
}

func (b *PlanBuilder) checkOnlyFullGroupByWithGroupClause(p LogicalPlan, sel *ast.SelectStmt) error {
	gbyOrSingleValueColNames := make(map[*types.FieldName]struct{}, len(sel.Fields.Fields))
	gbyExprs := make([]ast.ExprNode, 0, len(sel.Fields.Fields))
	for _, byItem := range sel.GroupBy.Items {
		expr := getInnerFromParenthesesAndUnaryPlus(byItem.Expr)
		if colExpr, ok := expr.(*ast.ColumnNameExpr); ok {
			addGbyOrSingleValueColName(p, colExpr.Name, gbyOrSingleValueColNames)
		} else {
			gbyExprs = append(gbyExprs, expr)
		}
	}
	// MySQL permits a nonaggregate column not named in a GROUP BY clause when ONLY_FULL_GROUP_BY SQL mode is enabled,
	// provided that this column is limited to a single value.
	// See https://dev.mysql.com/doc/refman/5.7/en/group-by-handling.html for details.
	extractSingeValueColNamesFromWhere(p, sel.Where, gbyOrSingleValueColNames)

	notInGbyOrSingleValueColNames := make(map[*types.FieldName]ErrExprLoc, len(sel.Fields.Fields))
	for offset, field := range sel.Fields.Fields {
		if field.Auxiliary {
			continue
		}
		checkExprInGroupByOrIsSingleValue(p, getInnerFromParenthesesAndUnaryPlus(field.Expr), offset, ErrExprInSelect, gbyOrSingleValueColNames, gbyExprs, notInGbyOrSingleValueColNames)
	}

	if sel.OrderBy != nil {
		for offset, item := range sel.OrderBy.Items {
			if colName, ok := item.Expr.(*ast.ColumnNameExpr); ok {
				index, err := resolveFromSelectFields(colName, sel.Fields.Fields, false)
				if err != nil {
					return err
				}
				// If the ByItem is in fields list, it has been checked already in above.
				if index >= 0 {
					continue
				}
			}
			checkExprInGroupByOrIsSingleValue(p, getInnerFromParenthesesAndUnaryPlus(item.Expr), offset, ErrExprInOrderBy, gbyOrSingleValueColNames, gbyExprs, notInGbyOrSingleValueColNames)
		}
	}
	if len(notInGbyOrSingleValueColNames) == 0 {
		return nil
	}

	whereDepends, err := buildWhereFuncDepend(p, sel.Where)
	if err != nil {
		return err
	}
	joinDepends, err := buildJoinFuncDepend(p, sel.From.TableRefs)
	if err != nil {
		return err
	}
	tblMap := make(map[*model.TableInfo]struct{}, len(notInGbyOrSingleValueColNames))
	for name, errExprLoc := range notInGbyOrSingleValueColNames {
		tblInfo := tblInfoFromCol(sel.From.TableRefs, name)
		if tblInfo == nil {
			continue
		}
		if _, ok := tblMap[tblInfo]; ok {
			continue
		}
		if checkColFuncDepend(p, name, tblInfo, gbyOrSingleValueColNames, whereDepends, joinDepends) {
			tblMap[tblInfo] = struct{}{}
			continue
		}
		switch errExprLoc.Loc {
		case ErrExprInSelect:
			return ErrFieldNotInGroupBy.GenWithStackByArgs(errExprLoc.Offset+1, errExprLoc.Loc, name.DBName.O+"."+name.TblName.O+"."+name.OrigColName.O)
		case ErrExprInOrderBy:
			return ErrFieldNotInGroupBy.GenWithStackByArgs(errExprLoc.Offset+1, errExprLoc.Loc, sel.OrderBy.Items[errExprLoc.Offset].Expr.Text())
		}
		return nil
	}
	return nil
}

func (b *PlanBuilder) checkOnlyFullGroupByWithOutGroupClause(p LogicalPlan, sel *ast.SelectStmt) error {
	resolver := colResolverForOnlyFullGroupBy{
		firstOrderByAggColIdx: -1,
	}
	resolver.curClause = fieldList
	for idx, field := range sel.Fields.Fields {
		resolver.exprIdx = idx
		field.Accept(&resolver)
	}
	if len(resolver.nonAggCols) > 0 {
		if sel.Having != nil {
			sel.Having.Expr.Accept(&resolver)
		}
		if sel.OrderBy != nil {
			resolver.curClause = orderByClause
			for idx, byItem := range sel.OrderBy.Items {
				resolver.exprIdx = idx
				byItem.Expr.Accept(&resolver)
			}
		}
	}
	if resolver.firstOrderByAggColIdx != -1 && len(resolver.nonAggCols) > 0 {
		// SQL like `select a from t where a = 1 order by count(b)` is illegal.
		return ErrAggregateOrderNonAggQuery.GenWithStackByArgs(resolver.firstOrderByAggColIdx + 1)
	}
	if !resolver.hasAggFuncOrAnyValue || len(resolver.nonAggCols) == 0 {
		return nil
	}
	singleValueColNames := make(map[*types.FieldName]struct{}, len(sel.Fields.Fields))
	extractSingeValueColNamesFromWhere(p, sel.Where, singleValueColNames)
	whereDepends, err := buildWhereFuncDepend(p, sel.Where)
	if err != nil {
		return err
	}

	joinDepends, err := buildJoinFuncDepend(p, sel.From.TableRefs)
	if err != nil {
		return err
	}
	tblMap := make(map[*model.TableInfo]struct{}, len(resolver.nonAggCols))
	for i, colName := range resolver.nonAggCols {
		idx, err := expression.FindFieldName(p.OutputNames(), colName)
		if err != nil || idx < 0 {
			return ErrMixOfGroupFuncAndFields.GenWithStackByArgs(resolver.nonAggColIdxs[i]+1, colName.Name.O)
		}
		fieldName := p.OutputNames()[idx]
		if _, ok := singleValueColNames[fieldName]; ok {
			continue
		}
		tblInfo := tblInfoFromCol(sel.From.TableRefs, fieldName)
		if tblInfo == nil {
			continue
		}
		if _, ok := tblMap[tblInfo]; ok {
			continue
		}
		if checkColFuncDepend(p, fieldName, tblInfo, singleValueColNames, whereDepends, joinDepends) {
			tblMap[tblInfo] = struct{}{}
			continue
		}
		return ErrMixOfGroupFuncAndFields.GenWithStackByArgs(resolver.nonAggColIdxs[i]+1, colName.Name.O)
	}
	return nil
}

// colResolverForOnlyFullGroupBy visits Expr tree to find out if an Expr tree is an aggregation function.
// If so, find out the first column name that not in an aggregation function.
type colResolverForOnlyFullGroupBy struct {
	nonAggCols            []*ast.ColumnName
	exprIdx               int
	nonAggColIdxs         []int
	hasAggFuncOrAnyValue  bool
	firstOrderByAggColIdx int
	curClause             clauseCode
}

func (c *colResolverForOnlyFullGroupBy) Enter(node ast.Node) (ast.Node, bool) {
	switch t := node.(type) {
	case *ast.AggregateFuncExpr:
		c.hasAggFuncOrAnyValue = true
		if c.curClause == orderByClause {
			c.firstOrderByAggColIdx = c.exprIdx
		}
		return node, true
	case *ast.FuncCallExpr:
		// enable function `any_value` in aggregation even `ONLY_FULL_GROUP_BY` is set
		if t.FnName.L == ast.AnyValue {
			c.hasAggFuncOrAnyValue = true
			return node, true
		}
	case *ast.ColumnNameExpr:
		c.nonAggCols = append(c.nonAggCols, t.Name)
		c.nonAggColIdxs = append(c.nonAggColIdxs, c.exprIdx)
		return node, true
	case *ast.SubqueryExpr:
		return node, true
	}
	return node, false
}

func (c *colResolverForOnlyFullGroupBy) Leave(node ast.Node) (ast.Node, bool) {
	return node, true
}

type colNameResolver struct {
	p     LogicalPlan
	names map[*types.FieldName]struct{}
}

func (c *colNameResolver) Enter(inNode ast.Node) (ast.Node, bool) {
	switch inNode.(type) {
	case *ast.ColumnNameExpr, *ast.SubqueryExpr, *ast.AggregateFuncExpr:
		return inNode, true
	}
	return inNode, false
}

func (c *colNameResolver) Leave(inNode ast.Node) (ast.Node, bool) {
	switch v := inNode.(type) {
	case *ast.ColumnNameExpr:
		idx, err := expression.FindFieldName(c.p.OutputNames(), v.Name)
		if err == nil && idx >= 0 {
			c.names[c.p.OutputNames()[idx]] = struct{}{}
		}
	}
	return inNode, true
}

func allColFromExprNode(p LogicalPlan, n ast.Node, names map[*types.FieldName]struct{}) {
	extractor := &colNameResolver{
		p:     p,
		names: names,
	}
	n.Accept(extractor)
}

func (b *PlanBuilder) resolveGbyExprs(ctx context.Context, p LogicalPlan, gby *ast.GroupByClause, fields []*ast.SelectField) (LogicalPlan, []expression.Expression, error) {
	b.curClause = groupByClause
	exprs := make([]expression.Expression, 0, len(gby.Items))
	resolver := &gbyResolver{
		ctx:        b.ctx,
		fields:     fields,
		schema:     p.Schema(),
		names:      p.OutputNames(),
		skipAggMap: b.correlatedAggMapper,
	}
	for _, item := range gby.Items {
		resolver.inExpr = false
		resolver.exprDepth = 0
		resolver.isParam = false
		retExpr, _ := item.Expr.Accept(resolver)
		if resolver.err != nil {
			return nil, nil, errors.Trace(resolver.err)
		}
		if !resolver.isParam {
			item.Expr = retExpr.(ast.ExprNode)
		}

		itemExpr := retExpr.(ast.ExprNode)
		expr, np, err := b.rewrite(ctx, itemExpr, p, nil, true)
		if err != nil {
			return nil, nil, err
		}

		exprs = append(exprs, expr)
		p = np
	}
	return p, exprs, nil
}

func (b *PlanBuilder) unfoldWildStar(p LogicalPlan, selectFields []*ast.SelectField) (resultList []*ast.SelectField, err error) {
	join, isJoin := p.(*LogicalJoin)
	for i, field := range selectFields {
		if field.WildCard == nil {
			resultList = append(resultList, field)
			continue
		}
		if field.WildCard.Table.L == "" && i > 0 {
			return nil, ErrInvalidWildCard
		}
		list := unfoldWildStar(field, p.OutputNames(), p.Schema().Columns)
		// For sql like `select t1.*, t2.* from t1 join t2 using(a)` or `select t1.*, t2.* from t1 natual join t2`,
		// the schema of the Join doesn't contain enough columns because the join keys are coalesced in this schema.
		// We should collect the columns from the fullSchema.
		if isJoin && join.fullSchema != nil && field.WildCard.Table.L != "" {
			list = unfoldWildStar(field, join.fullNames, join.fullSchema.Columns)
		}
		if len(list) == 0 {
			return nil, ErrBadTable.GenWithStackByArgs(field.WildCard.Table)
		}
		resultList = append(resultList, list...)
	}
	return resultList, nil
}

func unfoldWildStar(field *ast.SelectField, outputName types.NameSlice, column []*expression.Column) (resultList []*ast.SelectField) {
	dbName := field.WildCard.Schema
	tblName := field.WildCard.Table
	for i, name := range outputName {
		col := column[i]
		if col.IsHidden {
			continue
		}
		if (dbName.L == "" || dbName.L == name.DBName.L) &&
			(tblName.L == "" || tblName.L == name.TblName.L) &&
			col.ID != model.ExtraHandleID {
			colName := &ast.ColumnNameExpr{
				Name: &ast.ColumnName{
					Schema: name.DBName,
					Table:  name.TblName,
					Name:   name.ColName,
				}}
			colName.SetType(col.GetType())
			field := &ast.SelectField{Expr: colName}
			field.SetText(name.ColName.O)
			resultList = append(resultList, field)
		}
	}
	return resultList
}

func (b *PlanBuilder) addAliasName(ctx context.Context, selectFields []*ast.SelectField, p LogicalPlan) (resultList []*ast.SelectField, err error) {
	projOutNames := make([]*types.FieldName, 0, len(selectFields))
	for _, field := range selectFields {
		colNameField, isColumnNameExpr := field.Expr.(*ast.ColumnNameExpr)
		if isColumnNameExpr {
			colName := colNameField.Name.Name
			if field.AsName.L != "" {
				colName = field.AsName
			}
			projOutNames = append(projOutNames, &types.FieldName{
				TblName:     colNameField.Name.Table,
				OrigTblName: colNameField.Name.Table,
				ColName:     colName,
				OrigColName: colNameField.Name.Name,
				DBName:      colNameField.Name.Schema,
			})
		} else {
			// create view v as select name_const('col', 100);
			// The column in v should be 'col', so we call `buildProjectionField` to handle this.
			_, name, err := b.buildProjectionField(ctx, p, field, nil)
			if err != nil {
				return nil, err
			}
			projOutNames = append(projOutNames, name)
		}
	}

	for i, field := range selectFields {
		newField := *field
		if newField.AsName.L == "" {
			newField.AsName = projOutNames[i].ColName
		}
		resultList = append(resultList, &newField)
	}
	return resultList, nil
}

func (b *PlanBuilder) pushHintWithoutTableWarning(hint *ast.TableOptimizerHint) {
	var sb strings.Builder
	ctx := format.NewRestoreCtx(0, &sb)
	if err := hint.Restore(ctx); err != nil {
		return
	}
	errMsg := fmt.Sprintf("Hint %s is inapplicable. Please specify the table names in the arguments.", sb.String())
	b.ctx.GetSessionVars().StmtCtx.AppendWarning(ErrInternal.GenWithStack(errMsg))
}

func (b *PlanBuilder) pushTableHints(hints []*ast.TableOptimizerHint, currentLevel int) {
	hints = b.hintProcessor.GetCurrentStmtHints(hints, currentLevel)
	var (
		sortMergeTables, INLJTables, INLHJTables, INLMJTables, hashJoinTables, BCTables, BCJPreferLocalTables []hintTableInfo
		indexHintList, indexMergeHintList                                                                     []indexHintInfo
		tiflashTables, tikvTables                                                                             []hintTableInfo
		aggHints                                                                                              aggHintInfo
		timeRangeHint                                                                                         ast.HintTimeRange
		limitHints                                                                                            limitHintInfo
	)
	for _, hint := range hints {
		// Set warning for the hint that requires the table name.
		switch hint.HintName.L {
		case TiDBMergeJoin, HintSMJ, TiDBIndexNestedLoopJoin, HintINLJ, HintINLHJ, HintINLMJ,
			TiDBHashJoin, HintHJ, HintUseIndex, HintIgnoreIndex, HintForceIndex, HintIndexMerge:
			if len(hint.Tables) == 0 {
				b.pushHintWithoutTableWarning(hint)
				continue
			}
		}

		switch hint.HintName.L {
		case TiDBMergeJoin, HintSMJ:
			sortMergeTables = append(sortMergeTables, tableNames2HintTableInfo(b.ctx, hint.HintName.L, hint.Tables, b.hintProcessor, currentLevel)...)
		case TiDBBroadCastJoin, HintBCJ:
			BCTables = append(BCTables, tableNames2HintTableInfo(b.ctx, hint.HintName.L, hint.Tables, b.hintProcessor, currentLevel)...)
		case HintBCJPreferLocal:
			BCJPreferLocalTables = append(BCJPreferLocalTables, tableNames2HintTableInfo(b.ctx, hint.HintName.L, hint.Tables, b.hintProcessor, currentLevel)...)
		case TiDBIndexNestedLoopJoin, HintINLJ:
			INLJTables = append(INLJTables, tableNames2HintTableInfo(b.ctx, hint.HintName.L, hint.Tables, b.hintProcessor, currentLevel)...)
		case HintINLHJ:
			INLHJTables = append(INLHJTables, tableNames2HintTableInfo(b.ctx, hint.HintName.L, hint.Tables, b.hintProcessor, currentLevel)...)
		case HintINLMJ:
			INLMJTables = append(INLMJTables, tableNames2HintTableInfo(b.ctx, hint.HintName.L, hint.Tables, b.hintProcessor, currentLevel)...)
		case TiDBHashJoin, HintHJ:
			hashJoinTables = append(hashJoinTables, tableNames2HintTableInfo(b.ctx, hint.HintName.L, hint.Tables, b.hintProcessor, currentLevel)...)
		case HintHashAgg:
			aggHints.preferAggType |= preferHashAgg
		case HintStreamAgg:
			aggHints.preferAggType |= preferStreamAgg
		case HintAggToCop:
			aggHints.preferAggToCop = true
		case HintUseIndex:
			dbName := hint.Tables[0].DBName
			if dbName.L == "" {
				dbName = model.NewCIStr(b.ctx.GetSessionVars().CurrentDB)
			}
			indexHintList = append(indexHintList, indexHintInfo{
				dbName:     dbName,
				tblName:    hint.Tables[0].TableName,
				partitions: hint.Tables[0].PartitionList,
				indexHint: &ast.IndexHint{
					IndexNames: hint.Indexes,
					HintType:   ast.HintUse,
					HintScope:  ast.HintForScan,
				},
			})
		case HintIgnoreIndex:
			dbName := hint.Tables[0].DBName
			if dbName.L == "" {
				dbName = model.NewCIStr(b.ctx.GetSessionVars().CurrentDB)
			}
			indexHintList = append(indexHintList, indexHintInfo{
				dbName:     dbName,
				tblName:    hint.Tables[0].TableName,
				partitions: hint.Tables[0].PartitionList,
				indexHint: &ast.IndexHint{
					IndexNames: hint.Indexes,
					HintType:   ast.HintIgnore,
					HintScope:  ast.HintForScan,
				},
			})
		case HintForceIndex:
			dbName := hint.Tables[0].DBName
			if dbName.L == "" {
				dbName = model.NewCIStr(b.ctx.GetSessionVars().CurrentDB)
			}
			indexHintList = append(indexHintList, indexHintInfo{
				dbName:     dbName,
				tblName:    hint.Tables[0].TableName,
				partitions: hint.Tables[0].PartitionList,
				indexHint: &ast.IndexHint{
					IndexNames: hint.Indexes,
					HintType:   ast.HintForce,
					HintScope:  ast.HintForScan,
				},
			})
		case HintReadFromStorage:
			switch hint.HintData.(model.CIStr).L {
			case HintTiFlash:
				tiflashTables = append(tiflashTables, tableNames2HintTableInfo(b.ctx, hint.HintName.L, hint.Tables, b.hintProcessor, currentLevel)...)
			case HintTiKV:
				tikvTables = append(tikvTables, tableNames2HintTableInfo(b.ctx, hint.HintName.L, hint.Tables, b.hintProcessor, currentLevel)...)
			}
		case HintIndexMerge:
			dbName := hint.Tables[0].DBName
			if dbName.L == "" {
				dbName = model.NewCIStr(b.ctx.GetSessionVars().CurrentDB)
			}
			indexMergeHintList = append(indexMergeHintList, indexHintInfo{
				dbName:     dbName,
				tblName:    hint.Tables[0].TableName,
				partitions: hint.Tables[0].PartitionList,
				indexHint: &ast.IndexHint{
					IndexNames: hint.Indexes,
					HintType:   ast.HintUse,
					HintScope:  ast.HintForScan,
				},
			})
		case HintTimeRange:
			timeRangeHint = hint.HintData.(ast.HintTimeRange)
		case HintLimitToCop:
			limitHints.preferLimitToCop = true
		default:
			// ignore hints that not implemented
		}
	}
	b.tableHintInfo = append(b.tableHintInfo, tableHintInfo{
		sortMergeJoinTables:         sortMergeTables,
		broadcastJoinTables:         BCTables,
		broadcastJoinPreferredLocal: BCJPreferLocalTables,
		indexNestedLoopJoinTables:   indexNestedLoopJoinTables{INLJTables, INLHJTables, INLMJTables},
		hashJoinTables:              hashJoinTables,
		indexHintList:               indexHintList,
		tiflashTables:               tiflashTables,
		tikvTables:                  tikvTables,
		aggHints:                    aggHints,
		indexMergeHintList:          indexMergeHintList,
		timeRangeHint:               timeRangeHint,
		limitHints:                  limitHints,
	})
}

func (b *PlanBuilder) popVisitInfo() {
	if len(b.visitInfo) == 0 {
		return
	}
	b.visitInfo = b.visitInfo[:len(b.visitInfo)-1]
}

func (b *PlanBuilder) popTableHints() {
	hintInfo := b.tableHintInfo[len(b.tableHintInfo)-1]
	b.appendUnmatchedIndexHintWarning(hintInfo.indexHintList, false)
	b.appendUnmatchedIndexHintWarning(hintInfo.indexMergeHintList, true)
	b.appendUnmatchedJoinHintWarning(HintINLJ, TiDBIndexNestedLoopJoin, hintInfo.indexNestedLoopJoinTables.inljTables)
	b.appendUnmatchedJoinHintWarning(HintINLHJ, "", hintInfo.indexNestedLoopJoinTables.inlhjTables)
	b.appendUnmatchedJoinHintWarning(HintINLMJ, "", hintInfo.indexNestedLoopJoinTables.inlmjTables)
	b.appendUnmatchedJoinHintWarning(HintSMJ, TiDBMergeJoin, hintInfo.sortMergeJoinTables)
	b.appendUnmatchedJoinHintWarning(HintBCJ, TiDBBroadCastJoin, hintInfo.broadcastJoinTables)
	b.appendUnmatchedJoinHintWarning(HintBCJPreferLocal, "", hintInfo.broadcastJoinPreferredLocal)
	b.appendUnmatchedJoinHintWarning(HintHJ, TiDBHashJoin, hintInfo.hashJoinTables)
	b.appendUnmatchedStorageHintWarning(hintInfo.tiflashTables, hintInfo.tikvTables)
	b.tableHintInfo = b.tableHintInfo[:len(b.tableHintInfo)-1]
}

func (b *PlanBuilder) appendUnmatchedIndexHintWarning(indexHints []indexHintInfo, usedForIndexMerge bool) {
	for _, hint := range indexHints {
		if !hint.matched {
			var hintTypeString string
			if usedForIndexMerge {
				hintTypeString = "use_index_merge"
			} else {
				hintTypeString = hint.hintTypeString()
			}
			errMsg := fmt.Sprintf("%s(%s) is inapplicable, check whether the table(%s.%s) exists",
				hintTypeString,
				hint.indexString(),
				hint.dbName,
				hint.tblName,
			)
			b.ctx.GetSessionVars().StmtCtx.AppendWarning(ErrInternal.GenWithStack(errMsg))
		}
	}
}

func (b *PlanBuilder) appendUnmatchedJoinHintWarning(joinType string, joinTypeAlias string, hintTables []hintTableInfo) {
	unMatchedTables := extractUnmatchedTables(hintTables)
	if len(unMatchedTables) == 0 {
		return
	}
	if len(joinTypeAlias) != 0 {
		joinTypeAlias = fmt.Sprintf(" or %s", restore2JoinHint(joinTypeAlias, hintTables))
	}

	errMsg := fmt.Sprintf("There are no matching table names for (%s) in optimizer hint %s%s. Maybe you can use the table alias name",
		strings.Join(unMatchedTables, ", "), restore2JoinHint(joinType, hintTables), joinTypeAlias)
	b.ctx.GetSessionVars().StmtCtx.AppendWarning(ErrInternal.GenWithStack(errMsg))
}

func (b *PlanBuilder) appendUnmatchedStorageHintWarning(tiflashTables, tikvTables []hintTableInfo) {
	unMatchedTiFlashTables := extractUnmatchedTables(tiflashTables)
	unMatchedTiKVTables := extractUnmatchedTables(tikvTables)
	if len(unMatchedTiFlashTables)+len(unMatchedTiKVTables) == 0 {
		return
	}
	errMsg := fmt.Sprintf("There are no matching table names for (%s) in optimizer hint %s. Maybe you can use the table alias name",
		strings.Join(append(unMatchedTiFlashTables, unMatchedTiKVTables...), ", "),
		restore2StorageHint(tiflashTables, tikvTables))
	b.ctx.GetSessionVars().StmtCtx.AppendWarning(ErrInternal.GenWithStack(errMsg))
}

// TableHints returns the *tableHintInfo of PlanBuilder.
func (b *PlanBuilder) TableHints() *tableHintInfo {
	if len(b.tableHintInfo) == 0 {
		return nil
	}
	return &(b.tableHintInfo[len(b.tableHintInfo)-1])
}

func (b *PlanBuilder) buildSelect(ctx context.Context, sel *ast.SelectStmt) (p LogicalPlan, err error) {
	b.pushSelectOffset(sel.QueryBlockOffset)
	b.pushTableHints(sel.TableHints, sel.QueryBlockOffset)
	defer func() {
		b.popSelectOffset()
		// table hints are only visible in the current SELECT statement.
		b.popTableHints()
	}()
	if b.buildingRecursivePartForCTE {
		if sel.Distinct || sel.OrderBy != nil || sel.Limit != nil {
			return nil, ErrNotSupportedYet.GenWithStackByArgs("ORDER BY / LIMIT / SELECT DISTINCT in recursive query block of Common Table Expression")
		}
		if sel.GroupBy != nil {
			return nil, ErrCTERecursiveForbidsAggregation.FastGenByArgs(b.genCTETableNameForError())
		}
	}
	enableNoopFuncs := b.ctx.GetSessionVars().EnableNoopFuncs
	if sel.SelectStmtOpts != nil {
		if sel.SelectStmtOpts.CalcFoundRows && !enableNoopFuncs {
			err = expression.ErrFunctionsNoopImpl.GenWithStackByArgs("SQL_CALC_FOUND_ROWS")
			return nil, err
		}
		origin := b.inStraightJoin
		b.inStraightJoin = sel.SelectStmtOpts.StraightJoin
		defer func() { b.inStraightJoin = origin }()
	}

	var (
		aggFuncs                      []*ast.AggregateFuncExpr
		havingMap, orderMap, totalMap map[*ast.AggregateFuncExpr]int
		windowAggMap                  map[*ast.AggregateFuncExpr]int
		correlatedAggMap              map[*ast.AggregateFuncExpr]int
		gbyCols                       []expression.Expression
		projExprs                     []expression.Expression
	)

	// set for update read to true before building result set node
	if isForUpdateReadSelectLock(sel.LockInfo) {
		b.isForUpdateRead = true
	}

	if sel.With != nil {
		l := len(b.outerCTEs)
		defer func() {
			b.outerCTEs = b.outerCTEs[:l]
		}()
		err = b.buildWith(ctx, sel.With)
		if err != nil {
			return nil, err
		}
	}

	// For sub-queries, the FROM clause may have already been built in outer query when resolving correlated aggregates.
	// If the ResultSetNode inside FROM clause has nothing to do with correlated aggregates, we can simply get the
	// existing ResultSetNode from the cache.
	p, err = b.buildTableRefs(ctx, sel.From)
	if err != nil {
		return nil, err
	}

	originalFields := sel.Fields.Fields
	sel.Fields.Fields, err = b.unfoldWildStar(p, sel.Fields.Fields)
	if err != nil {
		return nil, err
	}
	if b.capFlag&canExpandAST != 0 {
		// To be compabitle with MySQL, we add alias name for each select field when creating view.
		sel.Fields.Fields, err = b.addAliasName(ctx, sel.Fields.Fields, p)
		if err != nil {
			return nil, err
		}
		originalFields = sel.Fields.Fields
	}

	if sel.GroupBy != nil {
		p, gbyCols, err = b.resolveGbyExprs(ctx, p, sel.GroupBy, sel.Fields.Fields)
		if err != nil {
			return nil, err
		}
	}

	if b.ctx.GetSessionVars().SQLMode.HasOnlyFullGroupBy() && sel.From != nil {
		err = b.checkOnlyFullGroupBy(p, sel)
		if err != nil {
			return nil, err
		}
	}

	hasWindowFuncField := b.detectSelectWindow(sel)
	// Some SQL statements define WINDOW but do not use them. But we also need to check the window specification list.
	// For example: select id from t group by id WINDOW w AS (ORDER BY uids DESC) ORDER BY id;
	// We don't use the WINDOW w, but if the 'uids' column is not in the table t, we still need to report an error.
	if hasWindowFuncField || sel.WindowSpecs != nil {
		if b.buildingRecursivePartForCTE {
			return nil, ErrCTERecursiveForbidsAggregation.FastGenByArgs(b.genCTETableNameForError())
		}

		windowAggMap, err = b.resolveWindowFunction(sel, p)
		if err != nil {
			return nil, err
		}
	}
	// We must resolve having and order by clause before build projection,
	// because when the query is "select a+1 as b from t having sum(b) < 0", we must replace sum(b) to sum(a+1),
	// which only can be done before building projection and extracting Agg functions.
	havingMap, orderMap, err = b.resolveHavingAndOrderBy(sel, p)
	if err != nil {
		return nil, err
	}

	// We have to resolve correlated aggregate inside sub-queries before building aggregation and building projection,
	// for instance, count(a) inside the sub-query of "select (select count(a)) from t" should be evaluated within
	// the context of the outer query. So we have to extract such aggregates from sub-queries and put them into
	// SELECT field list.
	correlatedAggMap, err = b.resolveCorrelatedAggregates(ctx, sel, p)
	if err != nil {
		return nil, err
	}

	// b.allNames will be used in evalDefaultExpr(). Default function is special because it needs to find the
	// corresponding column name, but does not need the value in the column.
	// For example, select a from t order by default(b), the column b will not be in select fields. Also because
	// buildSort is after buildProjection, so we need get OutputNames before BuildProjection and store in allNames.
	// Otherwise, we will get select fields instead of all OutputNames, so that we can't find the column b in the
	// above example.
	b.allNames = append(b.allNames, p.OutputNames())
	defer func() { b.allNames = b.allNames[:len(b.allNames)-1] }()

	if sel.Where != nil {
		p, err = b.buildSelection(ctx, p, sel.Where, nil)
		if err != nil {
			return nil, err
		}
	}
	if sel.LockInfo != nil && sel.LockInfo.LockType != ast.SelectLockNone {
		if sel.LockInfo.LockType == ast.SelectLockForShare && !enableNoopFuncs {
			err = expression.ErrFunctionsNoopImpl.GenWithStackByArgs("LOCK IN SHARE MODE")
			return nil, err
		}
		p, err = b.buildSelectLock(p, sel.LockInfo)
		if err != nil {
			return nil, err
		}
	}
	b.handleHelper.popMap()
	b.handleHelper.pushMap(nil)

	hasAgg := b.detectSelectAgg(sel)
	needBuildAgg := hasAgg
	if hasAgg {
		if b.buildingRecursivePartForCTE {
			return nil, ErrCTERecursiveForbidsAggregation.GenWithStackByArgs(b.genCTETableNameForError())
		}

		aggFuncs, totalMap = b.extractAggFuncsInSelectFields(sel.Fields.Fields)
		// len(aggFuncs) == 0 and sel.GroupBy == nil indicates that all the aggregate functions inside the SELECT fields
		// are actually correlated aggregates from the outer query, which have already been built in the outer query.
		// The only thing we need to do is to find them from b.correlatedAggMap in buildProjection.
		if len(aggFuncs) == 0 && sel.GroupBy == nil {
			needBuildAgg = false
		}
	}
	if needBuildAgg {
		var aggIndexMap map[int]int
		p, aggIndexMap, err = b.buildAggregation(ctx, p, aggFuncs, gbyCols, correlatedAggMap)
		if err != nil {
			return nil, err
		}
		for agg, idx := range totalMap {
			totalMap[agg] = aggIndexMap[idx]
		}
	}

	var oldLen int
	// According to https://dev.mysql.com/doc/refman/8.0/en/window-functions-usage.html,
	// we can only process window functions after having clause, so `considerWindow` is false now.
	p, projExprs, oldLen, err = b.buildProjection(ctx, p, sel.Fields.Fields, totalMap, nil, false, sel.OrderBy != nil)
	if err != nil {
		return nil, err
	}

	if sel.Having != nil {
		b.curClause = havingClause
		p, err = b.buildSelection(ctx, p, sel.Having.Expr, havingMap)
		if err != nil {
			return nil, err
		}
	}

	b.windowSpecs, err = buildWindowSpecs(sel.WindowSpecs)
	if err != nil {
		return nil, err
	}

	var windowMapper map[*ast.WindowFuncExpr]int
	if hasWindowFuncField || sel.WindowSpecs != nil {
		windowFuncs := extractWindowFuncs(sel.Fields.Fields)
		// we need to check the func args first before we check the window spec
		err := b.checkWindowFuncArgs(ctx, p, windowFuncs, windowAggMap)
		if err != nil {
			return nil, err
		}
		groupedFuncs, orderedSpec, err := b.groupWindowFuncs(windowFuncs)
		if err != nil {
			return nil, err
		}
		p, windowMapper, err = b.buildWindowFunctions(ctx, p, groupedFuncs, orderedSpec, windowAggMap)
		if err != nil {
			return nil, err
		}
		// `hasWindowFuncField == false` means there's only unused named window specs without window functions.
		// In such case plan `p` is not changed, so we don't have to build another projection.
		if hasWindowFuncField {
			// Now we build the window function fields.
			p, projExprs, oldLen, err = b.buildProjection(ctx, p, sel.Fields.Fields, windowAggMap, windowMapper, true, false)
			if err != nil {
				return nil, err
			}
		}
	}

	if sel.Distinct {
		p, err = b.buildDistinct(p, oldLen)
		if err != nil {
			return nil, err
		}
	}

	if sel.OrderBy != nil {
		if b.ctx.GetSessionVars().SQLMode.HasOnlyFullGroupBy() {
			p, err = b.buildSortWithCheck(ctx, p, sel.OrderBy.Items, orderMap, windowMapper, projExprs, oldLen, sel.Distinct)
		} else {
			p, err = b.buildSort(ctx, p, sel.OrderBy.Items, orderMap, windowMapper)
		}
		if err != nil {
			return nil, err
		}
	}

	if sel.Limit != nil {
		p, err = b.buildLimit(p, sel.Limit)
		if err != nil {
			return nil, err
		}
	}

	sel.Fields.Fields = originalFields
	if oldLen != p.Schema().Len() {
		proj := LogicalProjection{Exprs: expression.Column2Exprs(p.Schema().Columns[:oldLen])}.Init(b.ctx, b.getSelectOffset())
		proj.SetChildren(p)
		schema := expression.NewSchema(p.Schema().Clone().Columns[:oldLen]...)
		for _, col := range schema.Columns {
			col.UniqueID = b.ctx.GetSessionVars().AllocPlanColumnID()
		}
		proj.names = p.OutputNames()[:oldLen]
		proj.SetSchema(schema)
		return proj, nil
	}

	return p, nil
}

func (b *PlanBuilder) buildTableDual() *LogicalTableDual {
	b.handleHelper.pushMap(nil)
	return LogicalTableDual{RowCount: 1}.Init(b.ctx, b.getSelectOffset())
}

func (ds *DataSource) newExtraHandleSchemaCol() *expression.Column {
	tp := types.NewFieldType(mysql.TypeLonglong)
	tp.Flag = mysql.NotNullFlag | mysql.PriKeyFlag
	return &expression.Column{
		RetType:  tp,
		UniqueID: ds.ctx.GetSessionVars().AllocPlanColumnID(),
		ID:       model.ExtraHandleID,
		OrigName: fmt.Sprintf("%v.%v.%v", ds.DBName, ds.tableInfo.Name, model.ExtraHandleName),
	}
}

// addExtraPIDColumn add an extra PID column for partition table.
// 'select ... for update' on a partition table need to know the partition ID
// to construct the lock key, so this column is added to the chunk row.
func (ds *DataSource) addExtraPIDColumn(info *extraPIDInfo) {
	pidCol := &expression.Column{
		RetType:  types.NewFieldType(mysql.TypeLonglong),
		UniqueID: ds.ctx.GetSessionVars().AllocPlanColumnID(),
		ID:       model.ExtraPidColID,
		OrigName: fmt.Sprintf("%v.%v.%v", ds.DBName, ds.tableInfo.Name, model.ExtraPartitionIdName),
	}

	ds.Columns = append(ds.Columns, model.NewExtraPartitionIDColInfo())
	schema := ds.Schema()
	schema.Append(pidCol)
	ds.names = append(ds.names, &types.FieldName{
		DBName:      ds.DBName,
		TblName:     ds.TableInfo().Name,
		ColName:     model.ExtraPartitionIdName,
		OrigColName: model.ExtraPartitionIdName,
	})
	ds.TblCols = append(ds.TblCols, pidCol)

	info.Columns = append(info.Columns, pidCol)
	info.TblIDs = append(info.TblIDs, ds.TableInfo().ID)
}

var (
	pseudoEstimationNotAvailable = metrics.PseudoEstimation.WithLabelValues("nodata")
	pseudoEstimationOutdate      = metrics.PseudoEstimation.WithLabelValues("outdate")
)

// getStatsTable gets statistics information for a table specified by "tableID".
// A pseudo statistics table is returned in any of the following scenario:
// 1. tidb-server started and statistics handle has not been initialized.
// 2. table row count from statistics is zero.
// 3. statistics is outdated.
func getStatsTable(ctx sessionctx.Context, tblInfo *model.TableInfo, pid int64) *statistics.Table {
	statsHandle := domain.GetDomain(ctx).StatsHandle()

	// 1. tidb-server started and statistics handle has not been initialized.
	if statsHandle == nil {
		return statistics.PseudoTable(tblInfo)
	}

	var statsTbl *statistics.Table
	if pid == tblInfo.ID || ctx.GetSessionVars().UseDynamicPartitionPrune() {
		statsTbl = statsHandle.GetTableStats(tblInfo)
	} else {
		statsTbl = statsHandle.GetPartitionStats(tblInfo, pid)
	}

	// 2. table row count from statistics is zero.
	if statsTbl.Count == 0 {
		pseudoEstimationNotAvailable.Inc()
		return statistics.PseudoTable(tblInfo)
	}

	// 3. statistics is outdated.
	if statsTbl.IsOutdated() {
		tbl := *statsTbl
		tbl.Pseudo = true
		statsTbl = &tbl
		pseudoEstimationOutdate.Inc()
	}
	return statsTbl
}

func (b *PlanBuilder) tryBuildCTE(ctx context.Context, tn *ast.TableName, asName *model.CIStr) (LogicalPlan, error) {
	for i := len(b.outerCTEs) - 1; i >= 0; i-- {
		cte := b.outerCTEs[i]
		if cte.def.Name.L == tn.Name.L {
			if cte.isBuilding {
				if cte.nonRecursive {
					// Can't see this CTE, try outer definition.
					continue
				}

				// Building the recursive part.
				cte.useRecursive = true
				if cte.seedLP == nil {
					return nil, ErrCTERecursiveRequiresNonRecursiveFirst.FastGenByArgs(tn.Name.String())
				}

				if cte.enterSubquery || cte.recursiveRef {
					return nil, ErrInvalidRequiresSingleReference.FastGenByArgs(tn.Name.String())
				}

				cte.recursiveRef = true
				p := LogicalCTETable{name: cte.def.Name.String(), idForStorage: cte.storageID, seedStat: cte.seedStat}.Init(b.ctx, b.getSelectOffset())
				p.SetSchema(getResultCTESchema(cte.seedLP.Schema(), b.ctx.GetSessionVars()))
				p.SetOutputNames(cte.seedLP.OutputNames())
				return p, nil
			}

			b.handleHelper.pushMap(nil)

			hasLimit := false
			limitBeg := uint64(0)
			limitEnd := uint64(0)
			if cte.limitLP != nil {
				hasLimit = true
				switch x := cte.limitLP.(type) {
				case *LogicalLimit:
					limitBeg = x.Offset
					limitEnd = x.Offset + x.Count
				case *LogicalTableDual:
					// Beg and End will both be 0.
				default:
					return nil, errors.Errorf("invalid type for limit plan: %v", cte.limitLP)
				}
			}

			if cte.cteClass == nil {
				cte.cteClass = &CTEClass{IsDistinct: cte.isDistinct, seedPartLogicalPlan: cte.seedLP,
					recursivePartLogicalPlan: cte.recurLP, IDForStorage: cte.storageID,
					optFlag: cte.optFlag, HasLimit: hasLimit, LimitBeg: limitBeg,
					LimitEnd: limitEnd}
			}
			var p LogicalPlan
			lp := LogicalCTE{cteAsName: tn.Name, cte: cte.cteClass, seedStat: cte.seedStat}.Init(b.ctx, b.getSelectOffset())
			lp.SetSchema(getResultCTESchema(cte.seedLP.Schema(), b.ctx.GetSessionVars()))
			p = lp
			p.SetOutputNames(cte.seedLP.OutputNames())
			if len(asName.String()) > 0 {
				lp.cteAsName = *asName
				var on types.NameSlice
				for _, name := range p.OutputNames() {
					cpOn := *name
					cpOn.TblName = *asName
					on = append(on, &cpOn)
				}
				p.SetOutputNames(on)
			}
			return p, nil
		}
	}

	return nil, nil
}

func (b *PlanBuilder) buildDataSource(ctx context.Context, tn *ast.TableName, asName *model.CIStr) (LogicalPlan, error) {
	dbName := tn.Schema
	sessionVars := b.ctx.GetSessionVars()

	if dbName.L == "" {
		// Try CTE.
		p, err := b.tryBuildCTE(ctx, tn, asName)
		if err != nil || p != nil {
			return p, err
		}
		dbName = model.NewCIStr(sessionVars.CurrentDB)
	}

	is := b.is
	if len(b.buildingViewStack) > 0 {
		if tempIs, ok := is.(*infoschema.TemporaryTableAttachedInfoSchema); ok {
			// For tables in view, always ignore local temporary table, considering the below case:
			// If a user created a normal table `t1` and a view `v1` referring `t1`, and then a local temporary table with a same name `t1` is created.
			// At this time, executing 'select * from v1' should still return all records from normal table `t1` instead of temporary table `t1`.
			is = tempIs.InfoSchema
		}
	}

	tbl, err := is.TableByName(dbName, tn.Name)
	if err != nil {
		return nil, err
	}

	tableInfo := tbl.Meta()
	if b.isCreateView && tableInfo.TempTableType == model.TempTableLocal {
		return nil, ErrViewSelectTemporaryTable.GenWithStackByArgs(tn.Name)
	}

	var authErr error
	if sessionVars.User != nil {
		authErr = ErrTableaccessDenied.FastGenByArgs("SELECT", sessionVars.User.AuthUsername, sessionVars.User.AuthHostname, tableInfo.Name.L)
	}
	b.visitInfo = appendVisitInfo(b.visitInfo, mysql.SelectPriv, dbName.L, tableInfo.Name.L, "", authErr)

	if tbl.Type().IsVirtualTable() {
		if tn.TableSample != nil {
			return nil, expression.ErrInvalidTableSample.GenWithStackByArgs("Unsupported TABLESAMPLE in virtual tables")
		}
		return b.buildMemTable(ctx, dbName, tableInfo)
	}

	if tableInfo.IsView() {
		if tn.TableSample != nil {
			return nil, expression.ErrInvalidTableSample.GenWithStackByArgs("Unsupported TABLESAMPLE in views")
		}
		return b.BuildDataSourceFromView(ctx, dbName, tableInfo)
	}

	if tableInfo.IsSequence() {
		if tn.TableSample != nil {
			return nil, expression.ErrInvalidTableSample.GenWithStackByArgs("Unsupported TABLESAMPLE in sequences")
		}
		// When the source is a Sequence, we convert it to a TableDual, as what most databases do.
		return b.buildTableDual(), nil
	}

	if tableInfo.GetPartitionInfo() != nil {
		// Use the new partition implementation, clean up the code here when it's full implemented.
		if !b.ctx.GetSessionVars().UseDynamicPartitionPrune() {
			b.optFlag = b.optFlag | flagPartitionProcessor
		}

		pt := tbl.(table.PartitionedTable)
		// check partition by name.
		if len(tn.PartitionNames) > 0 {
			pids := make(map[int64]struct{}, len(tn.PartitionNames))
			for _, name := range tn.PartitionNames {
				pid, err := tables.FindPartitionByName(tableInfo, name.L)
				if err != nil {
					return nil, err
				}
				pids[pid] = struct{}{}
			}
			pt = tables.NewPartitionTableWithGivenSets(pt, pids)
		}
		b.partitionedTable = append(b.partitionedTable, pt)
	} else if len(tn.PartitionNames) != 0 {
		return nil, ErrPartitionClauseOnNonpartitioned
	}

	tblName := *asName
	if tblName.L == "" {
		tblName = tn.Name
	}
	possiblePaths, err := getPossibleAccessPaths(b.ctx, b.TableHints(), tn.IndexHints, tbl, dbName, tblName, b.isForUpdateRead, b.is.SchemaMetaVersion())
	if err != nil {
		return nil, err
	}
	// Skip storage engine check for CreateView.
	if b.capFlag&canExpandAST == 0 {
		possiblePaths, err = filterPathByIsolationRead(b.ctx, possiblePaths, dbName)
		if err != nil {
			return nil, err
		}
	}

	// Try to substitute generate column only if there is an index on generate column.
	for _, index := range tableInfo.Indices {
		if index.State != model.StatePublic {
			continue
		}
		for _, indexCol := range index.Columns {
			colInfo := tbl.Cols()[indexCol.Offset]
			if colInfo.IsGenerated() && !colInfo.GeneratedStored {
				b.optFlag |= flagGcSubstitute
				break
			}
		}
	}

	var columns []*table.Column
	if b.inUpdateStmt {
		// create table t(a int, b int).
		// Imagine that, There are 2 TiDB instances in the cluster, name A, B. We add a column `c` to table t in the TiDB cluster.
		// One of the TiDB, A, the column type in its infoschema is changed to public. And in the other TiDB, the column type is
		// still StateWriteReorganization.
		// TiDB A: insert into t values(1, 2, 3);
		// TiDB B: update t set a = 2 where b = 2;
		// If we use tbl.Cols() here, the update statement, will ignore the col `c`, and the data `3` will lost.
		columns = tbl.WritableCols()
	} else if b.inDeleteStmt {
		// DeletableCols returns all columns of the table in deletable states.
		columns = tbl.DeletableCols()
	} else {
		columns = tbl.Cols()
	}
	var statisticTable *statistics.Table
	if _, ok := tbl.(table.PartitionedTable); !ok || b.ctx.GetSessionVars().UseDynamicPartitionPrune() {
		statisticTable = getStatsTable(b.ctx, tbl.Meta(), tbl.Meta().ID)
	}

	// extract the IndexMergeHint
	var indexMergeHints []indexHintInfo
	if hints := b.TableHints(); hints != nil {
		for i, hint := range hints.indexMergeHintList {
			if hint.tblName.L == tblName.L && hint.dbName.L == dbName.L {
				hints.indexMergeHintList[i].matched = true
				// check whether the index names in IndexMergeHint are valid.
				invalidIdxNames := make([]string, 0, len(hint.indexHint.IndexNames))
				for _, idxName := range hint.indexHint.IndexNames {
					hasIdxName := false
					for _, path := range possiblePaths {
						if path.IsTablePath() {
							if idxName.L == "primary" {
								hasIdxName = true
								break
							}
							continue
						}
						if idxName.L == path.Index.Name.L {
							hasIdxName = true
							break
						}
					}
					if !hasIdxName {
						invalidIdxNames = append(invalidIdxNames, idxName.String())
					}
				}
				if len(invalidIdxNames) == 0 {
					indexMergeHints = append(indexMergeHints, hint)
				} else {
					// Append warning if there are invalid index names.
					errMsg := fmt.Sprintf("use_index_merge(%s) is inapplicable, check whether the indexes (%s) "+
						"exist, or the indexes are conflicted with use_index/ignore_index/force_index hints.",
						hint.indexString(), strings.Join(invalidIdxNames, ", "))
					b.ctx.GetSessionVars().StmtCtx.AppendWarning(ErrInternal.GenWithStack(errMsg))
				}
			}
		}
	}
	ds := DataSource{
		DBName:              dbName,
		TableAsName:         asName,
		table:               tbl,
		tableInfo:           tableInfo,
		statisticTable:      statisticTable,
		astIndexHints:       tn.IndexHints,
		IndexHints:          b.TableHints().indexHintList,
		indexMergeHints:     indexMergeHints,
		possibleAccessPaths: possiblePaths,
		Columns:             make([]*model.ColumnInfo, 0, len(columns)),
		partitionNames:      tn.PartitionNames,
		TblCols:             make([]*expression.Column, 0, len(columns)),
		preferPartitions:    make(map[int][]model.CIStr),
		is:                  b.is,
		isForUpdateRead:     b.isForUpdateRead,
	}.Init(b.ctx, b.getSelectOffset())
	var handleCols HandleCols
	schema := expression.NewSchema(make([]*expression.Column, 0, len(columns))...)
	names := make([]*types.FieldName, 0, len(columns))
	for i, col := range columns {
		ds.Columns = append(ds.Columns, col.ToInfo())
		names = append(names, &types.FieldName{
			DBName:      dbName,
			TblName:     tableInfo.Name,
			ColName:     col.Name,
			OrigTblName: tableInfo.Name,
			OrigColName: col.Name,
			// For update statement and delete statement, internal version should see the special middle state column, while user doesn't.
			NotExplicitUsable: col.State != model.StatePublic,
		})
		newCol := &expression.Column{
			UniqueID: sessionVars.AllocPlanColumnID(),
			ID:       col.ID,
			RetType:  col.FieldType.Clone(),
			OrigName: names[i].String(),
			IsHidden: col.Hidden,
		}
		if col.IsPKHandleColumn(tableInfo) {
			handleCols = &IntHandleCols{col: newCol}
		}
		schema.Append(newCol)
		ds.TblCols = append(ds.TblCols, newCol)
	}
	// We append an extra handle column to the schema when the handle
	// column is not the primary key of "ds".
	if handleCols == nil {
		if tableInfo.IsCommonHandle {
			primaryIdx := tables.FindPrimaryIndex(tableInfo)
			handleCols = NewCommonHandleCols(b.ctx.GetSessionVars().StmtCtx, tableInfo, primaryIdx, ds.TblCols)
		} else {
			extraCol := ds.newExtraHandleSchemaCol()
			handleCols = &IntHandleCols{col: extraCol}
			ds.Columns = append(ds.Columns, model.NewExtraHandleColInfo())
			schema.Append(extraCol)
			names = append(names, &types.FieldName{
				DBName:      dbName,
				TblName:     tableInfo.Name,
				ColName:     model.ExtraHandleName,
				OrigColName: model.ExtraHandleName,
			})
			ds.TblCols = append(ds.TblCols, extraCol)
		}
	}
	ds.handleCols = handleCols
	handleMap := make(map[int64][]HandleCols)
	handleMap[tableInfo.ID] = []HandleCols{handleCols}
	b.handleHelper.pushMap(handleMap)
	ds.SetSchema(schema)
	ds.names = names
	ds.setPreferredStoreType(b.TableHints())
	ds.SampleInfo = NewTableSampleInfo(tn.TableSample, schema.Clone(), b.partitionedTable)
	b.isSampling = ds.SampleInfo != nil

	// Init commonHandleCols and commonHandleLens for data source.
	if tableInfo.IsCommonHandle {
		ds.commonHandleCols, ds.commonHandleLens = expression.IndexInfo2Cols(ds.Columns, ds.schema.Columns, tables.FindPrimaryIndex(tableInfo))
	}
	// Init FullIdxCols, FullIdxColLens for accessPaths.
	for _, path := range ds.possibleAccessPaths {
		if !path.IsIntHandlePath {
			path.FullIdxCols, path.FullIdxColLens = expression.IndexInfo2Cols(ds.Columns, ds.schema.Columns, path.Index)
		}
	}

	var result LogicalPlan = ds
	dirty := tableHasDirtyContent(b.ctx, tableInfo)
	if dirty || tableInfo.TempTableType == model.TempTableLocal {
		us := LogicalUnionScan{handleCols: handleCols}.Init(b.ctx, b.getSelectOffset())
		us.SetChildren(ds)
		result = us
	}
	if sessionVars.StmtCtx.TblInfo2UnionScan == nil {
		sessionVars.StmtCtx.TblInfo2UnionScan = make(map[*model.TableInfo]bool)
	}
	sessionVars.StmtCtx.TblInfo2UnionScan[tableInfo] = dirty

	for i, colExpr := range ds.Schema().Columns {
		var expr expression.Expression
		if i < len(columns) {
			if columns[i].IsGenerated() && !columns[i].GeneratedStored {
				var err error
				expr, _, err = b.rewrite(ctx, columns[i].GeneratedExpr, ds, nil, true)
				if err != nil {
					return nil, err
				}
				colExpr.VirtualExpr = expr.Clone()
			}
		}
	}

	return result, nil
}

func (b *PlanBuilder) timeRangeForSummaryTable() QueryTimeRange {
	const defaultSummaryDuration = 30 * time.Minute
	hints := b.TableHints()
	// User doesn't use TIME_RANGE hint
	if hints == nil || (hints.timeRangeHint.From == "" && hints.timeRangeHint.To == "") {
		to := time.Now()
		from := to.Add(-defaultSummaryDuration)
		return QueryTimeRange{From: from, To: to}
	}

	// Parse time specified by user via TIM_RANGE hint
	parse := func(s string) (time.Time, bool) {
		t, err := time.ParseInLocation(MetricTableTimeFormat, s, time.Local)
		if err != nil {
			b.ctx.GetSessionVars().StmtCtx.AppendWarning(err)
		}
		return t, err == nil
	}
	from, fromValid := parse(hints.timeRangeHint.From)
	to, toValid := parse(hints.timeRangeHint.To)
	switch {
	case !fromValid && !toValid:
		to = time.Now()
		from = to.Add(-defaultSummaryDuration)
	case fromValid && !toValid:
		to = from.Add(defaultSummaryDuration)
	case !fromValid && toValid:
		from = to.Add(-defaultSummaryDuration)
	}

	return QueryTimeRange{From: from, To: to}
}

func (b *PlanBuilder) buildMemTable(_ context.Context, dbName model.CIStr, tableInfo *model.TableInfo) (LogicalPlan, error) {
	// We can use the `tableInfo.Columns` directly because the memory table has
	// a stable schema and there is no online DDL on the memory table.
	schema := expression.NewSchema(make([]*expression.Column, 0, len(tableInfo.Columns))...)
	names := make([]*types.FieldName, 0, len(tableInfo.Columns))
	var handleCols HandleCols
	for _, col := range tableInfo.Columns {
		names = append(names, &types.FieldName{
			DBName:      dbName,
			TblName:     tableInfo.Name,
			ColName:     col.Name,
			OrigTblName: tableInfo.Name,
			OrigColName: col.Name,
		})
		// NOTE: Rewrite the expression if memory table supports generated columns in the future
		newCol := &expression.Column{
			UniqueID: b.ctx.GetSessionVars().AllocPlanColumnID(),
			ID:       col.ID,
			RetType:  &col.FieldType,
		}
		if tableInfo.PKIsHandle && mysql.HasPriKeyFlag(col.Flag) {
			handleCols = &IntHandleCols{col: newCol}
		}
		schema.Append(newCol)
	}

	if handleCols != nil {
		handleMap := make(map[int64][]HandleCols)
		handleMap[tableInfo.ID] = []HandleCols{handleCols}
		b.handleHelper.pushMap(handleMap)
	} else {
		b.handleHelper.pushMap(nil)
	}

	// NOTE: Add a `LogicalUnionScan` if we support update memory table in the future
	p := LogicalMemTable{
		DBName:    dbName,
		TableInfo: tableInfo,
		Columns:   make([]*model.ColumnInfo, len(tableInfo.Columns)),
	}.Init(b.ctx, b.getSelectOffset())
	p.SetSchema(schema)
	p.names = names
	for i, col := range tableInfo.Columns {
		p.Columns[i] = col
	}

	// Some memory tables can receive some predicates
	switch dbName.L {
	case util2.MetricSchemaName.L:
		p.Extractor = newMetricTableExtractor()
	case util2.InformationSchemaName.L:
		switch strings.ToUpper(tableInfo.Name.O) {
		case infoschema.TableClusterConfig, infoschema.TableClusterLoad, infoschema.TableClusterHardware, infoschema.TableClusterSystemInfo:
			p.Extractor = &ClusterTableExtractor{}
		case infoschema.TableClusterLog:
			p.Extractor = &ClusterLogTableExtractor{}
		case infoschema.TableInspectionResult:
			p.Extractor = &InspectionResultTableExtractor{}
			p.QueryTimeRange = b.timeRangeForSummaryTable()
		case infoschema.TableInspectionSummary:
			p.Extractor = &InspectionSummaryTableExtractor{}
			p.QueryTimeRange = b.timeRangeForSummaryTable()
		case infoschema.TableInspectionRules:
			p.Extractor = &InspectionRuleTableExtractor{}
		case infoschema.TableMetricSummary, infoschema.TableMetricSummaryByLabel:
			p.Extractor = &MetricSummaryTableExtractor{}
			p.QueryTimeRange = b.timeRangeForSummaryTable()
		case infoschema.TableSlowQuery:
			p.Extractor = &SlowQueryExtractor{}
		case infoschema.TableStorageStats:
			p.Extractor = &TableStorageStatsExtractor{}
		case infoschema.TableTiFlashTables, infoschema.TableTiFlashSegments:
			p.Extractor = &TiFlashSystemTableExtractor{}
		}
	}
	return p, nil
}

// checkRecursiveView checks whether this view is recursively defined.
func (b *PlanBuilder) checkRecursiveView(dbName model.CIStr, tableName model.CIStr) (func(), error) {
	viewFullName := dbName.L + "." + tableName.L
	if b.buildingViewStack == nil {
		b.buildingViewStack = set.NewStringSet()
	}
	// If this view has already been on the building stack, it means
	// this view contains a recursive definition.
	if b.buildingViewStack.Exist(viewFullName) {
		return nil, ErrViewRecursive.GenWithStackByArgs(dbName.O, tableName.O)
	}
	// If the view is being renamed, we return the mysql compatible error message.
	if b.capFlag&renameView != 0 && viewFullName == b.renamingViewName {
		return nil, ErrNoSuchTable.GenWithStackByArgs(dbName.O, tableName.O)
	}
	b.buildingViewStack.Insert(viewFullName)
	return func() { delete(b.buildingViewStack, viewFullName) }, nil
}

// BuildDataSourceFromView is used to build LogicalPlan from view
func (b *PlanBuilder) BuildDataSourceFromView(ctx context.Context, dbName model.CIStr, tableInfo *model.TableInfo) (LogicalPlan, error) {
	deferFunc, err := b.checkRecursiveView(dbName, tableInfo.Name)
	if err != nil {
		return nil, err
	}
	defer deferFunc()

	charset, collation := b.ctx.GetSessionVars().GetCharsetInfo()
	viewParser := parser.New()
	viewParser.SetParserConfig(b.ctx.GetSessionVars().BuildParserConfig())
	selectNode, err := viewParser.ParseOneStmt(tableInfo.View.SelectStmt, charset, collation)
	if err != nil {
		return nil, err
	}
	originalVisitInfo := b.visitInfo
	b.visitInfo = make([]visitInfo, 0)
	selectLogicalPlan, err := b.Build(ctx, selectNode)
	if err != nil {
		if terror.ErrorNotEqual(err, ErrViewRecursive) &&
			terror.ErrorNotEqual(err, ErrNoSuchTable) &&
			terror.ErrorNotEqual(err, ErrInternal) {
			err = ErrViewInvalid.GenWithStackByArgs(dbName.O, tableInfo.Name.O)
		}
		return nil, err
	}

	if tableInfo.View.Security == model.SecurityDefiner {
		if pm := privilege.GetPrivilegeManager(b.ctx); pm != nil {
			for _, v := range b.visitInfo {
				if !pm.RequestVerificationWithUser(v.db, v.table, v.column, v.privilege, tableInfo.View.Definer) {
					return nil, ErrViewInvalid.GenWithStackByArgs(dbName.O, tableInfo.Name.O)
				}
			}
		}
		b.visitInfo = b.visitInfo[:0]
	}
	b.visitInfo = append(originalVisitInfo, b.visitInfo...)

	if b.ctx.GetSessionVars().StmtCtx.InExplainStmt {
		b.visitInfo = appendVisitInfo(b.visitInfo, mysql.ShowViewPriv, dbName.L, tableInfo.Name.L, "", ErrViewNoExplain)
	}

	if len(tableInfo.Columns) != selectLogicalPlan.Schema().Len() {
		return nil, ErrViewInvalid.GenWithStackByArgs(dbName.O, tableInfo.Name.O)
	}

	return b.buildProjUponView(ctx, dbName, tableInfo, selectLogicalPlan)
}

func (b *PlanBuilder) buildProjUponView(ctx context.Context, dbName model.CIStr, tableInfo *model.TableInfo, selectLogicalPlan Plan) (LogicalPlan, error) {
	columnInfo := tableInfo.Cols()
	cols := selectLogicalPlan.Schema().Clone().Columns
	outputNamesOfUnderlyingSelect := selectLogicalPlan.OutputNames().Shallow()
	// In the old version of VIEW implementation, tableInfo.View.Cols is used to
	// store the origin columns' names of the underlying SelectStmt used when
	// creating the view.
	if tableInfo.View.Cols != nil {
		cols = cols[:0]
		outputNamesOfUnderlyingSelect = outputNamesOfUnderlyingSelect[:0]
		for _, info := range columnInfo {
			idx := expression.FindFieldNameIdxByColName(selectLogicalPlan.OutputNames(), info.Name.L)
			if idx == -1 {
				return nil, ErrViewInvalid.GenWithStackByArgs(dbName.O, tableInfo.Name.O)
			}
			cols = append(cols, selectLogicalPlan.Schema().Columns[idx])
			outputNamesOfUnderlyingSelect = append(outputNamesOfUnderlyingSelect, selectLogicalPlan.OutputNames()[idx])
		}
	}

	projSchema := expression.NewSchema(make([]*expression.Column, 0, len(tableInfo.Columns))...)
	projExprs := make([]expression.Expression, 0, len(tableInfo.Columns))
	projNames := make(types.NameSlice, 0, len(tableInfo.Columns))
	for i, name := range outputNamesOfUnderlyingSelect {
		origColName := name.ColName
		if tableInfo.View.Cols != nil {
			origColName = tableInfo.View.Cols[i]
		}
		projNames = append(projNames, &types.FieldName{
			// TblName is the of view instead of the name of the underlying table.
			TblName:     tableInfo.Name,
			OrigTblName: name.OrigTblName,
			ColName:     columnInfo[i].Name,
			OrigColName: origColName,
			DBName:      dbName,
		})
		projSchema.Append(&expression.Column{
			UniqueID: cols[i].UniqueID,
			RetType:  cols[i].GetType(),
		})
		projExprs = append(projExprs, cols[i])
	}
	projUponView := LogicalProjection{Exprs: projExprs}.Init(b.ctx, b.getSelectOffset())
	projUponView.names = projNames
	projUponView.SetChildren(selectLogicalPlan.(LogicalPlan))
	projUponView.SetSchema(projSchema)
	return projUponView, nil
}

// buildApplyWithJoinType builds apply plan with outerPlan and innerPlan, which apply join with particular join type for
// every row from outerPlan and the whole innerPlan.
func (b *PlanBuilder) buildApplyWithJoinType(outerPlan, innerPlan LogicalPlan, tp JoinType) LogicalPlan {
	b.optFlag = b.optFlag | flagPredicatePushDown | flagBuildKeyInfo | flagDecorrelate
	ap := LogicalApply{LogicalJoin: LogicalJoin{JoinType: tp}}.Init(b.ctx, b.getSelectOffset())
	ap.SetChildren(outerPlan, innerPlan)
	ap.names = make([]*types.FieldName, outerPlan.Schema().Len()+innerPlan.Schema().Len())
	copy(ap.names, outerPlan.OutputNames())
	ap.SetSchema(expression.MergeSchema(outerPlan.Schema(), innerPlan.Schema()))
	// Note that, tp can only be LeftOuterJoin or InnerJoin, so we don't consider other outer joins.
	if tp == LeftOuterJoin {
		b.optFlag = b.optFlag | flagEliminateOuterJoin
		resetNotNullFlag(ap.schema, outerPlan.Schema().Len(), ap.schema.Len())
	}
	for i := outerPlan.Schema().Len(); i < ap.Schema().Len(); i++ {
		ap.names[i] = types.EmptyName
	}
	return ap
}

// buildSemiApply builds apply plan with outerPlan and innerPlan, which apply semi-join for every row from outerPlan and the whole innerPlan.
func (b *PlanBuilder) buildSemiApply(outerPlan, innerPlan LogicalPlan, condition []expression.Expression, asScalar, not bool) (LogicalPlan, error) {
	b.optFlag = b.optFlag | flagPredicatePushDown | flagBuildKeyInfo | flagDecorrelate

	join, err := b.buildSemiJoin(outerPlan, innerPlan, condition, asScalar, not)
	if err != nil {
		return nil, err
	}

	ap := &LogicalApply{LogicalJoin: *join}
	ap.tp = plancodec.TypeApply
	ap.self = ap
	return ap, nil
}

func (b *PlanBuilder) buildMaxOneRow(p LogicalPlan) LogicalPlan {
	maxOneRow := LogicalMaxOneRow{}.Init(b.ctx, b.getSelectOffset())
	maxOneRow.SetChildren(p)
	return maxOneRow
}

func (b *PlanBuilder) buildSemiJoin(outerPlan, innerPlan LogicalPlan, onCondition []expression.Expression, asScalar bool, not bool) (*LogicalJoin, error) {
	joinPlan := LogicalJoin{}.Init(b.ctx, b.getSelectOffset())
	for i, expr := range onCondition {
		onCondition[i] = expr.Decorrelate(outerPlan.Schema())
	}
	joinPlan.SetChildren(outerPlan, innerPlan)
	joinPlan.AttachOnConds(onCondition)
	joinPlan.names = make([]*types.FieldName, outerPlan.Schema().Len(), outerPlan.Schema().Len()+innerPlan.Schema().Len()+1)
	copy(joinPlan.names, outerPlan.OutputNames())
	if asScalar {
		newSchema := outerPlan.Schema().Clone()
		newSchema.Append(&expression.Column{
			RetType:  types.NewFieldType(mysql.TypeTiny),
			UniqueID: b.ctx.GetSessionVars().AllocPlanColumnID(),
		})
		joinPlan.names = append(joinPlan.names, types.EmptyName)
		joinPlan.SetSchema(newSchema)
		if not {
			joinPlan.JoinType = AntiLeftOuterSemiJoin
		} else {
			joinPlan.JoinType = LeftOuterSemiJoin
		}
	} else {
		joinPlan.SetSchema(outerPlan.Schema().Clone())
		if not {
			joinPlan.JoinType = AntiSemiJoin
		} else {
			joinPlan.JoinType = SemiJoin
		}
	}
	// Apply forces to choose hash join currently, so don't worry the hints will take effect if the semi join is in one apply.
	if b.TableHints() != nil {
		outerAlias := extractTableAlias(outerPlan, joinPlan.blockOffset)
		innerAlias := extractTableAlias(innerPlan, joinPlan.blockOffset)
		if b.TableHints().ifPreferMergeJoin(outerAlias, innerAlias) {
			joinPlan.preferJoinType |= preferMergeJoin
		}
		if b.TableHints().ifPreferHashJoin(outerAlias, innerAlias) {
			joinPlan.preferJoinType |= preferHashJoin
		}
		if b.TableHints().ifPreferINLJ(innerAlias) {
			joinPlan.preferJoinType = preferRightAsINLJInner
		}
		if b.TableHints().ifPreferINLHJ(innerAlias) {
			joinPlan.preferJoinType = preferRightAsINLHJInner
		}
		if b.TableHints().ifPreferINLMJ(innerAlias) {
			joinPlan.preferJoinType = preferRightAsINLMJInner
		}
		// If there're multiple join hints, they're conflict.
		if bits.OnesCount(joinPlan.preferJoinType) > 1 {
			return nil, errors.New("Join hints are conflict, you can only specify one type of join")
		}
	}
	return joinPlan, nil
}

func getTableOffset(names []*types.FieldName, handleName *types.FieldName) (int, error) {
	for i, name := range names {
		if name.DBName.L == handleName.DBName.L && name.TblName.L == handleName.TblName.L {
			return i, nil
		}
	}
	return -1, errors.Errorf("Couldn't get column information when do update/delete")
}

// TblColPosInfo represents an mapper from column index to handle index.
type TblColPosInfo struct {
	TblID int64
	// Start and End represent the ordinal range [Start, End) of the consecutive columns.
	Start, End int
	// HandleOrdinal represents the ordinal of the handle column.
	HandleCols HandleCols
}

// TblColPosInfoSlice attaches the methods of sort.Interface to []TblColPosInfos sorting in increasing order.
type TblColPosInfoSlice []TblColPosInfo

// Len implements sort.Interface#Len.
func (c TblColPosInfoSlice) Len() int {
	return len(c)
}

// Swap implements sort.Interface#Swap.
func (c TblColPosInfoSlice) Swap(i, j int) {
	c[i], c[j] = c[j], c[i]
}

// Less implements sort.Interface#Less.
func (c TblColPosInfoSlice) Less(i, j int) bool {
	return c[i].Start < c[j].Start
}

// FindTblIdx finds the ordinal of the corresponding access column.
func (c TblColPosInfoSlice) FindTblIdx(colOrdinal int) (int, bool) {
	if len(c) == 0 {
		return 0, false
	}
	// find the smallest index of the range that its start great than colOrdinal.
	// @see https://godoc.org/sort#Search
	rangeBehindOrdinal := sort.Search(len(c), func(i int) bool { return c[i].Start > colOrdinal })
	if rangeBehindOrdinal == 0 {
		return 0, false
	}
	return rangeBehindOrdinal - 1, true
}

// buildColumns2Handle builds columns to handle mapping.
func buildColumns2Handle(
	names []*types.FieldName,
	tblID2Handle map[int64][]HandleCols,
	tblID2Table map[int64]table.Table,
	onlyWritableCol bool,
) (TblColPosInfoSlice, error) {
	var cols2Handles TblColPosInfoSlice
	for tblID, handleCols := range tblID2Handle {
		tbl := tblID2Table[tblID]
		var tblLen int
		if onlyWritableCol {
			tblLen = len(tbl.WritableCols())
		} else {
			tblLen = len(tbl.Cols())
		}
		for _, handleCol := range handleCols {
			offset, err := getTableOffset(names, names[handleCol.GetCol(0).Index])
			if err != nil {
				return nil, err
			}
			end := offset + tblLen
			cols2Handles = append(cols2Handles, TblColPosInfo{tblID, offset, end, handleCol})
		}
	}
	sort.Sort(cols2Handles)
	return cols2Handles, nil
}

func (b *PlanBuilder) buildUpdate(ctx context.Context, update *ast.UpdateStmt) (Plan, error) {
	b.pushSelectOffset(0)
	b.pushTableHints(update.TableHints, 0)
	defer func() {
		b.popSelectOffset()
		// table hints are only visible in the current UPDATE statement.
		b.popTableHints()
	}()

	b.inUpdateStmt = true
	b.isForUpdateRead = true

	if update.With != nil {
		l := len(b.outerCTEs)
		defer func() {
			b.outerCTEs = b.outerCTEs[:l]
		}()
		err := b.buildWith(ctx, update.With)
		if err != nil {
			return nil, err
		}
	}

	p, err := b.buildResultSetNode(ctx, update.TableRefs.TableRefs)
	if err != nil {
		return nil, err
	}

	var tableList []*ast.TableName
	tableList = extractTableList(update.TableRefs.TableRefs, tableList, false)
	for _, t := range tableList {
		dbName := t.Schema.L
		if dbName == "" {
			dbName = b.ctx.GetSessionVars().CurrentDB
		}
		b.visitInfo = appendVisitInfo(b.visitInfo, mysql.SelectPriv, dbName, t.Name.L, "", nil)
	}

	oldSchemaLen := p.Schema().Len()
	if update.Where != nil {
		p, err = b.buildSelection(ctx, p, update.Where, nil)
		if err != nil {
			return nil, err
		}
	}
	if b.ctx.GetSessionVars().TxnCtx.IsPessimistic {
		if update.TableRefs.TableRefs.Right == nil {
			// buildSelectLock is an optimization that can reduce RPC call.
			// We only need do this optimization for single table update which is the most common case.
			// When TableRefs.Right is nil, it is single table update.
			p, err = b.buildSelectLock(p, &ast.SelectLockInfo{
				LockType: ast.SelectLockForUpdate,
			})
			if err != nil {
				return nil, err
			}
		}
	}

	if update.Order != nil {
		p, err = b.buildSort(ctx, p, update.Order.Items, nil, nil)
		if err != nil {
			return nil, err
		}
	}
	if update.Limit != nil {
		p, err = b.buildLimit(p, update.Limit)
		if err != nil {
			return nil, err
		}
	}

	// Add project to freeze the order of output columns.
	proj := LogicalProjection{Exprs: expression.Column2Exprs(p.Schema().Columns[:oldSchemaLen])}.Init(b.ctx, b.getSelectOffset())
	proj.SetSchema(expression.NewSchema(make([]*expression.Column, oldSchemaLen)...))
	proj.names = make(types.NameSlice, len(p.OutputNames()))
	copy(proj.names, p.OutputNames())
	copy(proj.schema.Columns, p.Schema().Columns[:oldSchemaLen])
	proj.SetChildren(p)
	p = proj

	// update subquery table should be forbidden
	var notUpdatableTbl []string
	notUpdatableTbl = extractTableSourceAsNames(update.TableRefs.TableRefs, notUpdatableTbl, true)

	var updateTableList []*ast.TableName
	updateTableList = extractTableList(update.TableRefs.TableRefs, updateTableList, true)
	orderedList, np, allAssignmentsAreConstant, err := b.buildUpdateLists(ctx, updateTableList, update.List, p, notUpdatableTbl)
	if err != nil {
		return nil, err
	}
	p = np

	updt := Update{
		OrderedList:               orderedList,
		AllAssignmentsAreConstant: allAssignmentsAreConstant,
		VirtualAssignmentsOffset:  len(update.List),
	}.Init(b.ctx)
	updt.names = p.OutputNames()
	// We cannot apply projection elimination when building the subplan, because
	// columns in orderedList cannot be resolved.
	updt.SelectPlan, _, err = DoOptimize(ctx, b.ctx, b.optFlag&^flagEliminateProjection, p)
	if err != nil {
		return nil, err
	}
	err = updt.ResolveIndices()
	if err != nil {
		return nil, err
	}
	tblID2Handle, err := resolveIndicesForTblID2Handle(b.handleHelper.tailMap(), updt.SelectPlan.Schema())
	if err != nil {
		return nil, err
	}
	tblID2table := make(map[int64]table.Table, len(tblID2Handle))
	for id := range tblID2Handle {
		tblID2table[id], _ = b.is.TableByID(id)
	}
	updt.TblColPosInfos, err = buildColumns2Handle(updt.OutputNames(), tblID2Handle, tblID2table, true)
	updt.PartitionedTable = b.partitionedTable
	updt.tblID2Table = tblID2table
	return updt, err
}

type tblUpdateInfo struct {
	name      string
	pkUpdated bool
}

// CheckUpdateList checks all related columns in updatable state.
func CheckUpdateList(assignFlags []int, updt *Update, newTblID2Table map[int64]table.Table) error {
	updateFromOtherAlias := make(map[int64]tblUpdateInfo)
	for _, content := range updt.TblColPosInfos {
		tbl := newTblID2Table[content.TblID]
		flags := assignFlags[content.Start:content.End]
		var update, updatePK bool
		for i, col := range tbl.WritableCols() {
			if flags[i] >= 0 && col.State != model.StatePublic {
				return ErrUnknownColumn.GenWithStackByArgs(col.Name, clauseMsg[fieldList])
			}
			if flags[i] >= 0 {
				update = true
				if mysql.HasPriKeyFlag(col.Flag) {
					updatePK = true
				}
			}
		}
		if update {
			// Check for multi-updates on primary key,
			// see https://dev.mysql.com/doc/mysql-errors/5.7/en/server-error-reference.html#error_er_multi_update_key_conflict
			if otherTable, ok := updateFromOtherAlias[tbl.Meta().ID]; ok {
				if otherTable.pkUpdated || updatePK {
					return ErrMultiUpdateKeyConflict.GenWithStackByArgs(otherTable.name, updt.names[content.Start].TblName.O)
				}
			} else {
				updateFromOtherAlias[tbl.Meta().ID] = tblUpdateInfo{
					name:      updt.names[content.Start].TblName.O,
					pkUpdated: updatePK,
				}
			}
		}
	}
	return nil
}

// If tl is CTE, its TableInfo will be nil.
// Only used in build plan from AST after preprocess.
func isCTE(tl *ast.TableName) bool {
	return tl.TableInfo == nil
}

func (b *PlanBuilder) buildUpdateLists(ctx context.Context, tableList []*ast.TableName, list []*ast.Assignment, p LogicalPlan,
	notUpdatableTbl []string) (newList []*expression.Assignment, po LogicalPlan, allAssignmentsAreConstant bool, e error) {
	b.curClause = fieldList
	// modifyColumns indicates which columns are in set list,
	// and if it is set to `DEFAULT`
	modifyColumns := make(map[string]bool, p.Schema().Len())
	var columnsIdx map[*ast.ColumnName]int
	cacheColumnsIdx := false
	if len(p.OutputNames()) > 16 {
		cacheColumnsIdx = true
		columnsIdx = make(map[*ast.ColumnName]int, len(list))
	}
	for _, assign := range list {
		idx, err := expression.FindFieldName(p.OutputNames(), assign.Column)
		if err != nil {
			return nil, nil, false, err
		}
		if idx < 0 {
			return nil, nil, false, ErrUnknownColumn.GenWithStackByArgs(assign.Column.Name, "field list")
		}
		if cacheColumnsIdx {
			columnsIdx[assign.Column] = idx
		}
		name := p.OutputNames()[idx]
		for _, tl := range tableList {
			if (tl.Schema.L == "" || tl.Schema.L == name.DBName.L) && (tl.Name.L == name.TblName.L) {
				if isCTE(tl) || tl.TableInfo.IsView() || tl.TableInfo.IsSequence() {
					return nil, nil, false, ErrNonUpdatableTable.GenWithStackByArgs(name.TblName.O, "UPDATE")
				}
				// may be a subquery
				if tl.Schema.L == "" {
					for _, nTbl := range notUpdatableTbl {
						if nTbl == name.TblName.L {
							return nil, nil, false, ErrNonUpdatableTable.GenWithStackByArgs(name.TblName.O, "UPDATE")
						}
					}
				}
			}
		}
		columnFullName := fmt.Sprintf("%s.%s.%s", name.DBName.L, name.TblName.L, name.ColName.L)
		// We save a flag for the column in map `modifyColumns`
		// This flag indicated if assign keyword `DEFAULT` to the column
		if extractDefaultExpr(assign.Expr) != nil {
			modifyColumns[columnFullName] = true
		} else {
			modifyColumns[columnFullName] = false
		}
	}

	// If columns in set list contains generated columns, raise error.
	// And, fill virtualAssignments here; that's for generated columns.
	virtualAssignments := make([]*ast.Assignment, 0)
	for _, tn := range tableList {
		// Only generate virtual to updatable table, skip not updatable table(i.e. table in update's subQuery)
		updatable := true
		for _, nTbl := range notUpdatableTbl {
			if tn.Name.L == nTbl {
				updatable = false
				break
			}
		}
		if !updatable || isCTE(tn) || tn.TableInfo.IsView() || tn.TableInfo.IsSequence() {
			continue
		}

		tableInfo := tn.TableInfo
		tableVal, found := b.is.TableByID(tableInfo.ID)
		if !found {
			return nil, nil, false, infoschema.ErrTableNotExists.GenWithStackByArgs(tn.DBInfo.Name.O, tableInfo.Name.O)
		}
		for i, colInfo := range tableInfo.Columns {
			if !colInfo.IsGenerated() {
				continue
			}
			columnFullName := fmt.Sprintf("%s.%s.%s", tn.DBInfo.Name.L, tn.Name.L, colInfo.Name.L)
			isDefault, ok := modifyColumns[columnFullName]
			if ok && colInfo.Hidden {
				return nil, nil, false, ErrUnknownColumn.GenWithStackByArgs(colInfo.Name, clauseMsg[fieldList])
			}
			// Note: For INSERT, REPLACE, and UPDATE, if a generated column is inserted into, replaced, or updated explicitly, the only permitted value is DEFAULT.
			// see https://dev.mysql.com/doc/refman/8.0/en/create-table-generated-columns.html
			if ok && !isDefault {
				return nil, nil, false, ErrBadGeneratedColumn.GenWithStackByArgs(colInfo.Name.O, tableInfo.Name.O)
			}
			virtualAssignments = append(virtualAssignments, &ast.Assignment{
				Column: &ast.ColumnName{Schema: tn.Schema, Table: tn.Name, Name: colInfo.Name},
				Expr:   tableVal.Cols()[i].GeneratedExpr,
			})
		}
	}

	allAssignmentsAreConstant = true
	newList = make([]*expression.Assignment, 0, p.Schema().Len())
	tblDbMap := make(map[string]string, len(tableList))
	for _, tbl := range tableList {
		if isCTE(tbl) {
			continue
		}
		tblDbMap[tbl.Name.L] = tbl.DBInfo.Name.L
	}

	allAssignments := append(list, virtualAssignments...)
	dependentColumnsModified := make(map[int64]bool)
	for i, assign := range allAssignments {
		var idx int
		var err error
		if cacheColumnsIdx {
			if i, ok := columnsIdx[assign.Column]; ok {
				idx = i
			} else {
				idx, err = expression.FindFieldName(p.OutputNames(), assign.Column)
			}
		} else {
			idx, err = expression.FindFieldName(p.OutputNames(), assign.Column)
		}
		if err != nil {
			return nil, nil, false, err
		}
		col := p.Schema().Columns[idx]
		name := p.OutputNames()[idx]
		var newExpr expression.Expression
		var np LogicalPlan
		if i < len(list) {
			// If assign `DEFAULT` to column, fill the `defaultExpr.Name` before rewrite expression
			if expr := extractDefaultExpr(assign.Expr); expr != nil {
				expr.Name = assign.Column
			}
			newExpr, np, err = b.rewrite(ctx, assign.Expr, p, nil, false)
			if err != nil {
				return nil, nil, false, err
			}
			dependentColumnsModified[col.UniqueID] = true
		} else {
			// rewrite with generation expression
			rewritePreprocess := func(expr ast.Node) ast.Node {
				switch x := expr.(type) {
				case *ast.ColumnName:
					return &ast.ColumnName{
						Schema: assign.Column.Schema,
						Table:  assign.Column.Table,
						Name:   x.Name,
					}
				default:
					return expr
				}
			}
			newExpr, np, err = b.rewriteWithPreprocess(ctx, assign.Expr, p, nil, nil, false, rewritePreprocess)
			if err != nil {
				return nil, nil, false, err
			}
			// check if the column is modified
			dependentColumns := expression.ExtractDependentColumns(newExpr)
			var isModified bool
			for _, col := range dependentColumns {
				if dependentColumnsModified[col.UniqueID] {
					isModified = true
					break
				}
			}
			// skip unmodified generated columns
			if !isModified {
				continue
			}
		}
		if _, isConst := newExpr.(*expression.Constant); !isConst {
			allAssignmentsAreConstant = false
		}
		p = np
		newList = append(newList, &expression.Assignment{Col: col, ColName: name.ColName, Expr: newExpr})
		dbName := name.DBName.L
		// To solve issue#10028, we need to get database name by the table alias name.
		if dbNameTmp, ok := tblDbMap[name.TblName.L]; ok {
			dbName = dbNameTmp
		}
		if dbName == "" {
			dbName = b.ctx.GetSessionVars().CurrentDB
		}
		b.visitInfo = appendVisitInfo(b.visitInfo, mysql.UpdatePriv, dbName, name.OrigTblName.L, "", nil)
	}
	return newList, p, allAssignmentsAreConstant, nil
}

// extractDefaultExpr extract a `DefaultExpr` from `ExprNode`,
// If it is a `DEFAULT` function like `DEFAULT(a)`, return nil.
// Only if it is `DEFAULT` keyword, it will return the `DefaultExpr`.
func extractDefaultExpr(node ast.ExprNode) *ast.DefaultExpr {
	if expr, ok := node.(*ast.DefaultExpr); ok && expr.Name == nil {
		return expr
	}
	return nil
}

func (b *PlanBuilder) buildDelete(ctx context.Context, delete *ast.DeleteStmt) (Plan, error) {
	b.pushSelectOffset(0)
	b.pushTableHints(delete.TableHints, 0)
	defer func() {
		b.popSelectOffset()
		// table hints are only visible in the current DELETE statement.
		b.popTableHints()
	}()

	b.inDeleteStmt = true
	b.isForUpdateRead = true

	if delete.With != nil {
		l := len(b.outerCTEs)
		defer func() {
			b.outerCTEs = b.outerCTEs[:l]
		}()
		err := b.buildWith(ctx, delete.With)
		if err != nil {
			return nil, err
		}
	}

	p, err := b.buildResultSetNode(ctx, delete.TableRefs.TableRefs)
	if err != nil {
		return nil, err
	}
	oldSchema := p.Schema()
	oldLen := oldSchema.Len()

	// For explicit column usage, should use the all-public columns.
	if delete.Where != nil {
		p, err = b.buildSelection(ctx, p, delete.Where, nil)
		if err != nil {
			return nil, err
		}
	}
	if b.ctx.GetSessionVars().TxnCtx.IsPessimistic {
		if !delete.IsMultiTable {
			p, err = b.buildSelectLock(p, &ast.SelectLockInfo{
				LockType: ast.SelectLockForUpdate,
			})
			if err != nil {
				return nil, err
			}
		}
	}

	if delete.Order != nil {
		p, err = b.buildSort(ctx, p, delete.Order.Items, nil, nil)
		if err != nil {
			return nil, err
		}
	}

	if delete.Limit != nil {
		p, err = b.buildLimit(p, delete.Limit)
		if err != nil {
			return nil, err
		}
	}

	// If the delete is non-qualified it does not require Select Priv
	if delete.Where == nil && delete.Order == nil {
		b.popVisitInfo()
	}
	var authErr error
	sessionVars := b.ctx.GetSessionVars()

	proj := LogicalProjection{Exprs: expression.Column2Exprs(p.Schema().Columns[:oldLen])}.Init(b.ctx, b.getSelectOffset())
	proj.SetChildren(p)
	proj.SetSchema(oldSchema.Clone())
	proj.names = p.OutputNames()[:oldLen]
	p = proj

	handleColsMap := b.handleHelper.tailMap()
	for _, cols := range handleColsMap {
		for _, col := range cols {
			for i := 0; i < col.NumCols(); i++ {
				exprCol := col.GetCol(i)
				if proj.Schema().Contains(exprCol) {
					continue
				}
				proj.Exprs = append(proj.Exprs, exprCol)
				proj.Schema().Columns = append(proj.Schema().Columns, exprCol)
				proj.names = append(proj.names, types.EmptyName)
			}
		}
	}

	del := Delete{
		IsMultiTable: delete.IsMultiTable,
	}.Init(b.ctx)

	del.names = p.OutputNames()
	del.SelectPlan, _, err = DoOptimize(ctx, b.ctx, b.optFlag, p)
	if err != nil {
		return nil, err
	}

	tblID2Handle, err := resolveIndicesForTblID2Handle(handleColsMap, del.SelectPlan.Schema())
	if err != nil {
		return nil, err
	}

	// Collect visitInfo.
	if delete.Tables != nil {
		// Delete a, b from a, b, c, d... add a and b.
		updatableList := make(map[string]bool)
		tbInfoList := make(map[string]*ast.TableName)
		collectTableName(delete.TableRefs.TableRefs, &updatableList, &tbInfoList)
		for _, tn := range delete.Tables.Tables {
			var canUpdate, foundMatch = false, false
			name := tn.Name.L
			if tn.Schema.L == "" {
				canUpdate, foundMatch = updatableList[name]
			}

			if !foundMatch {
				if tn.Schema.L == "" {
					name = model.NewCIStr(b.ctx.GetSessionVars().CurrentDB).L + "." + tn.Name.L
				} else {
					name = tn.Schema.L + "." + tn.Name.L
				}
				canUpdate, foundMatch = updatableList[name]
			}
			// check sql like: `delete b from (select * from t) as a, t`
			if !foundMatch {
				return nil, ErrUnknownTable.GenWithStackByArgs(tn.Name.O, "MULTI DELETE")
			}
			// check sql like: `delete a from (select * from t) as a, t`
			if !canUpdate {
				return nil, ErrNonUpdatableTable.GenWithStackByArgs(tn.Name.O, "DELETE")
			}
			tb := tbInfoList[name]
			tn.DBInfo = tb.DBInfo
			tn.TableInfo = tb.TableInfo
			if tn.TableInfo.IsView() {
				return nil, errors.Errorf("delete view %s is not supported now.", tn.Name.O)
			}
			if tn.TableInfo.IsSequence() {
				return nil, errors.Errorf("delete sequence %s is not supported now.", tn.Name.O)
			}
			if sessionVars.User != nil {
				authErr = ErrTableaccessDenied.FastGenByArgs("DELETE", sessionVars.User.AuthUsername, sessionVars.User.AuthHostname, tb.Name.L)
			}
			b.visitInfo = appendVisitInfo(b.visitInfo, mysql.DeletePriv, tb.DBInfo.Name.L, tb.Name.L, "", authErr)
		}
	} else {
		// Delete from a, b, c, d.
		var tableList []*ast.TableName
		tableList = extractTableList(delete.TableRefs.TableRefs, tableList, false)
		for _, v := range tableList {
			if isCTE(v) {
				return nil, ErrNonUpdatableTable.GenWithStackByArgs(v.Name.O, "DELETE")
			}
			if v.TableInfo.IsView() {
				return nil, errors.Errorf("delete view %s is not supported now.", v.Name.O)
			}
			if v.TableInfo.IsSequence() {
				return nil, errors.Errorf("delete sequence %s is not supported now.", v.Name.O)
			}
			dbName := v.Schema.L
			if dbName == "" {
				dbName = b.ctx.GetSessionVars().CurrentDB
			}
			if sessionVars.User != nil {
				authErr = ErrTableaccessDenied.FastGenByArgs("DELETE", sessionVars.User.AuthUsername, sessionVars.User.AuthHostname, v.Name.L)
			}
			b.visitInfo = appendVisitInfo(b.visitInfo, mysql.DeletePriv, dbName, v.Name.L, "", authErr)
		}
	}
	if del.IsMultiTable {
		// tblID2TableName is the table map value is an array which contains table aliases.
		// Table ID may not be unique for deleting multiple tables, for statements like
		// `delete from t as t1, t as t2`, the same table has two alias, we have to identify a table
		// by its alias instead of ID.
		tblID2TableName := make(map[int64][]*ast.TableName, len(delete.Tables.Tables))
		for _, tn := range delete.Tables.Tables {
			tblID2TableName[tn.TableInfo.ID] = append(tblID2TableName[tn.TableInfo.ID], tn)
		}
		tblID2Handle = del.cleanTblID2HandleMap(tblID2TableName, tblID2Handle, del.names)
	}
	tblID2table := make(map[int64]table.Table, len(tblID2Handle))
	for id := range tblID2Handle {
		tblID2table[id], _ = b.is.TableByID(id)
	}
	del.TblColPosInfos, err = buildColumns2Handle(del.names, tblID2Handle, tblID2table, false)
	return del, err
}

func resolveIndicesForTblID2Handle(tblID2Handle map[int64][]HandleCols, schema *expression.Schema) (map[int64][]HandleCols, error) {
	newMap := make(map[int64][]HandleCols, len(tblID2Handle))
	for i, cols := range tblID2Handle {
		for _, col := range cols {
			resolvedCol, err := col.ResolveIndices(schema)
			if err != nil {
				return nil, err
			}
			newMap[i] = append(newMap[i], resolvedCol)
		}
	}
	return newMap, nil
}

func (p *Delete) cleanTblID2HandleMap(
	tablesToDelete map[int64][]*ast.TableName,
	tblID2Handle map[int64][]HandleCols,
	outputNames []*types.FieldName,
) map[int64][]HandleCols {
	for id, cols := range tblID2Handle {
		names, ok := tablesToDelete[id]
		if !ok {
			delete(tblID2Handle, id)
			continue
		}
		for i := len(cols) - 1; i >= 0; i-- {
			hCols := cols[i]
			var hasMatch bool
			for j := 0; j < hCols.NumCols(); j++ {
				if p.matchingDeletingTable(names, outputNames[hCols.GetCol(j).Index]) {
					hasMatch = true
					break
				}
			}
			if !hasMatch {
				cols = append(cols[:i], cols[i+1:]...)
			}
		}
		if len(cols) == 0 {
			delete(tblID2Handle, id)
			continue
		}
		tblID2Handle[id] = cols
	}
	return tblID2Handle
}

// matchingDeletingTable checks whether this column is from the table which is in the deleting list.
func (p *Delete) matchingDeletingTable(names []*ast.TableName, name *types.FieldName) bool {
	for _, n := range names {
		if (name.DBName.L == "" || name.DBName.L == n.DBInfo.Name.L) && name.TblName.L == n.Name.L {
			return true
		}
	}
	return false
}

func getWindowName(name string) string {
	if name == "" {
		return "<unnamed window>"
	}
	return name
}

// buildProjectionForWindow builds the projection for expressions in the window specification that is not an column,
// so after the projection, window functions only needs to deal with columns.
func (b *PlanBuilder) buildProjectionForWindow(ctx context.Context, p LogicalPlan, spec *ast.WindowSpec, args []ast.ExprNode, aggMap map[*ast.AggregateFuncExpr]int) (LogicalPlan, []property.SortItem, []property.SortItem, []expression.Expression, error) {
	b.optFlag |= flagEliminateProjection

	var partitionItems, orderItems []*ast.ByItem
	if spec.PartitionBy != nil {
		partitionItems = spec.PartitionBy.Items
	}
	if spec.OrderBy != nil {
		orderItems = spec.OrderBy.Items
	}

	projLen := len(p.Schema().Columns) + len(partitionItems) + len(orderItems) + len(args)
	proj := LogicalProjection{Exprs: make([]expression.Expression, 0, projLen)}.Init(b.ctx, b.getSelectOffset())
	proj.SetSchema(expression.NewSchema(make([]*expression.Column, 0, projLen)...))
	proj.names = make([]*types.FieldName, p.Schema().Len(), projLen)
	for _, col := range p.Schema().Columns {
		proj.Exprs = append(proj.Exprs, col)
		proj.schema.Append(col)
	}
	copy(proj.names, p.OutputNames())

	propertyItems := make([]property.SortItem, 0, len(partitionItems)+len(orderItems))
	var err error
	p, propertyItems, err = b.buildByItemsForWindow(ctx, p, proj, partitionItems, propertyItems, aggMap)
	if err != nil {
		return nil, nil, nil, nil, err
	}
	lenPartition := len(propertyItems)
	p, propertyItems, err = b.buildByItemsForWindow(ctx, p, proj, orderItems, propertyItems, aggMap)
	if err != nil {
		return nil, nil, nil, nil, err
	}

	newArgList := make([]expression.Expression, 0, len(args))
	for _, arg := range args {
		newArg, np, err := b.rewrite(ctx, arg, p, aggMap, true)
		if err != nil {
			return nil, nil, nil, nil, err
		}
		p = np
		switch newArg.(type) {
		case *expression.Column, *expression.Constant:
			newArgList = append(newArgList, newArg.Clone())
			continue
		}
		proj.Exprs = append(proj.Exprs, newArg)
		proj.names = append(proj.names, types.EmptyName)
		col := &expression.Column{
			UniqueID: b.ctx.GetSessionVars().AllocPlanColumnID(),
			RetType:  newArg.GetType(),
		}
		proj.schema.Append(col)
		newArgList = append(newArgList, col)
	}

	proj.SetChildren(p)
	return proj, propertyItems[:lenPartition], propertyItems[lenPartition:], newArgList, nil
}

func (b *PlanBuilder) buildArgs4WindowFunc(ctx context.Context, p LogicalPlan, args []ast.ExprNode, aggMap map[*ast.AggregateFuncExpr]int) ([]expression.Expression, error) {
	b.optFlag |= flagEliminateProjection

	newArgList := make([]expression.Expression, 0, len(args))
	// use below index for created a new col definition
	// it's okay here because we only want to return the args used in window function
	newColIndex := 0
	for _, arg := range args {
		newArg, np, err := b.rewrite(ctx, arg, p, aggMap, true)
		if err != nil {
			return nil, err
		}
		p = np
		switch newArg.(type) {
		case *expression.Column, *expression.Constant:
			newArgList = append(newArgList, newArg.Clone())
			continue
		}
		col := &expression.Column{
			UniqueID: b.ctx.GetSessionVars().AllocPlanColumnID(),
			RetType:  newArg.GetType(),
		}
		newColIndex += 1
		newArgList = append(newArgList, col)
	}
	return newArgList, nil
}

func (b *PlanBuilder) buildByItemsForWindow(
	ctx context.Context,
	p LogicalPlan,
	proj *LogicalProjection,
	items []*ast.ByItem,
	retItems []property.SortItem,
	aggMap map[*ast.AggregateFuncExpr]int,
) (LogicalPlan, []property.SortItem, error) {
	transformer := &itemTransformer{}
	for _, item := range items {
		newExpr, _ := item.Expr.Accept(transformer)
		item.Expr = newExpr.(ast.ExprNode)
		it, np, err := b.rewrite(ctx, item.Expr, p, aggMap, true)
		if err != nil {
			return nil, nil, err
		}
		p = np
		if it.GetType().Tp == mysql.TypeNull {
			continue
		}
		if col, ok := it.(*expression.Column); ok {
			retItems = append(retItems, property.SortItem{Col: col, Desc: item.Desc})
			continue
		}
		proj.Exprs = append(proj.Exprs, it)
		proj.names = append(proj.names, types.EmptyName)
		col := &expression.Column{
			UniqueID: b.ctx.GetSessionVars().AllocPlanColumnID(),
			RetType:  it.GetType(),
		}
		proj.schema.Append(col)
		retItems = append(retItems, property.SortItem{Col: col, Desc: item.Desc})
	}
	return p, retItems, nil
}

// buildWindowFunctionFrameBound builds the bounds of window function frames.
// For type `Rows`, the bound expr must be an unsigned integer.
// For type `Range`, the bound expr must be temporal or numeric types.
func (b *PlanBuilder) buildWindowFunctionFrameBound(ctx context.Context, spec *ast.WindowSpec, orderByItems []property.SortItem, boundClause *ast.FrameBound) (*FrameBound, error) {
	frameType := spec.Frame.Type
	bound := &FrameBound{Type: boundClause.Type, UnBounded: boundClause.UnBounded}
	if bound.UnBounded {
		return bound, nil
	}

	if frameType == ast.Rows {
		if bound.Type == ast.CurrentRow {
			return bound, nil
		}
		numRows, _, _ := getUintFromNode(b.ctx, boundClause.Expr)
		bound.Num = numRows
		return bound, nil
	}

	bound.CalcFuncs = make([]expression.Expression, len(orderByItems))
	bound.CmpFuncs = make([]expression.CompareFunc, len(orderByItems))
	if bound.Type == ast.CurrentRow {
		for i, item := range orderByItems {
			col := item.Col
			bound.CalcFuncs[i] = col
			bound.CmpFuncs[i] = expression.GetCmpFunction(b.ctx, col, col)
		}
		return bound, nil
	}

	col := orderByItems[0].Col
	// TODO: We also need to raise error for non-deterministic expressions, like rand().
	val, err := evalAstExpr(b.ctx, boundClause.Expr)
	if err != nil {
		return nil, ErrWindowRangeBoundNotConstant.GenWithStackByArgs(getWindowName(spec.Name.O))
	}
	expr := expression.Constant{Value: val, RetType: boundClause.Expr.GetType()}

	checker := &paramMarkerInPrepareChecker{}
	boundClause.Expr.Accept(checker)

	// If it has paramMarker and is in prepare stmt. We don't need to eval it since its value is not decided yet.
	if !checker.inPrepareStmt {
		// Do not raise warnings for truncate.
		oriIgnoreTruncate := b.ctx.GetSessionVars().StmtCtx.IgnoreTruncate
		b.ctx.GetSessionVars().StmtCtx.IgnoreTruncate = true
		uVal, isNull, err := expr.EvalInt(b.ctx, chunk.Row{})
		b.ctx.GetSessionVars().StmtCtx.IgnoreTruncate = oriIgnoreTruncate
		if uVal < 0 || isNull || err != nil {
			return nil, ErrWindowFrameIllegal.GenWithStackByArgs(getWindowName(spec.Name.O))
		}
	}

	desc := orderByItems[0].Desc
	if boundClause.Unit != ast.TimeUnitInvalid {
		// TODO: Perhaps we don't need to transcode this back to generic string
		unitVal := boundClause.Unit.String()
		unit := expression.Constant{
			Value:   types.NewStringDatum(unitVal),
			RetType: types.NewFieldType(mysql.TypeVarchar),
		}

		// When the order is asc:
		//   `+` for following, and `-` for the preceding
		// When the order is desc, `+` becomes `-` and vice-versa.
		funcName := ast.DateAdd
		if (!desc && bound.Type == ast.Preceding) || (desc && bound.Type == ast.Following) {
			funcName = ast.DateSub
		}
		bound.CalcFuncs[0], err = expression.NewFunctionBase(b.ctx, funcName, col.RetType, col, &expr, &unit)
		if err != nil {
			return nil, err
		}
		bound.CmpFuncs[0] = expression.GetCmpFunction(b.ctx, orderByItems[0].Col, bound.CalcFuncs[0])
		return bound, nil
	}
	// When the order is asc:
	//   `+` for following, and `-` for the preceding
	// When the order is desc, `+` becomes `-` and vice-versa.
	funcName := ast.Plus
	if (!desc && bound.Type == ast.Preceding) || (desc && bound.Type == ast.Following) {
		funcName = ast.Minus
	}
	bound.CalcFuncs[0], err = expression.NewFunctionBase(b.ctx, funcName, col.RetType, col, &expr)
	if err != nil {
		return nil, err
	}
	bound.CmpFuncs[0] = expression.GetCmpFunction(b.ctx, orderByItems[0].Col, bound.CalcFuncs[0])
	return bound, nil
}

// paramMarkerInPrepareChecker checks whether the given ast tree has paramMarker and is in prepare statement.
type paramMarkerInPrepareChecker struct {
	inPrepareStmt bool
}

// Enter implements Visitor Interface.
func (pc *paramMarkerInPrepareChecker) Enter(in ast.Node) (out ast.Node, skipChildren bool) {
	switch v := in.(type) {
	case *driver.ParamMarkerExpr:
		pc.inPrepareStmt = !v.InExecute
		return v, true
	}
	return in, false
}

// Leave implements Visitor Interface.
func (pc *paramMarkerInPrepareChecker) Leave(in ast.Node) (out ast.Node, ok bool) {
	return in, true
}

// buildWindowFunctionFrame builds the window function frames.
// See https://dev.mysql.com/doc/refman/8.0/en/window-functions-frames.html
func (b *PlanBuilder) buildWindowFunctionFrame(ctx context.Context, spec *ast.WindowSpec, orderByItems []property.SortItem) (*WindowFrame, error) {
	frameClause := spec.Frame
	if frameClause == nil {
		return nil, nil
	}
	frame := &WindowFrame{Type: frameClause.Type}
	var err error
	frame.Start, err = b.buildWindowFunctionFrameBound(ctx, spec, orderByItems, &frameClause.Extent.Start)
	if err != nil {
		return nil, err
	}
	frame.End, err = b.buildWindowFunctionFrameBound(ctx, spec, orderByItems, &frameClause.Extent.End)
	return frame, err
}

func (b *PlanBuilder) checkWindowFuncArgs(ctx context.Context, p LogicalPlan, windowFuncExprs []*ast.WindowFuncExpr, windowAggMap map[*ast.AggregateFuncExpr]int) error {
	for _, windowFuncExpr := range windowFuncExprs {
		if strings.ToLower(windowFuncExpr.F) == ast.AggFuncGroupConcat {
			return ErrNotSupportedYet.GenWithStackByArgs("group_concat as window function")
		}
		args, err := b.buildArgs4WindowFunc(ctx, p, windowFuncExpr.Args, windowAggMap)
		if err != nil {
			return err
		}
		desc, err := aggregation.NewWindowFuncDesc(b.ctx, windowFuncExpr.F, args)
		if err != nil {
			return err
		}
		if desc == nil {
			return ErrWrongArguments.GenWithStackByArgs(strings.ToLower(windowFuncExpr.F))
		}
	}
	return nil
}

func getAllByItems(itemsBuf []*ast.ByItem, spec *ast.WindowSpec) []*ast.ByItem {
	itemsBuf = itemsBuf[:0]
	if spec.PartitionBy != nil {
		itemsBuf = append(itemsBuf, spec.PartitionBy.Items...)
	}
	if spec.OrderBy != nil {
		itemsBuf = append(itemsBuf, spec.OrderBy.Items...)
	}
	return itemsBuf
}

func restoreByItemText(item *ast.ByItem) string {
	var sb strings.Builder
	ctx := format.NewRestoreCtx(0, &sb)
	err := item.Expr.Restore(ctx)
	if err != nil {
		return ""
	}
	return sb.String()
}

func compareItems(lItems []*ast.ByItem, rItems []*ast.ByItem) bool {
	minLen := mathutil.Min(len(lItems), len(rItems))
	for i := 0; i < minLen; i++ {
		res := strings.Compare(restoreByItemText(lItems[i]), restoreByItemText(rItems[i]))
		if res != 0 {
			return res < 0
		}
		res = compareBool(lItems[i].Desc, rItems[i].Desc)
		if res != 0 {
			return res < 0
		}
	}
	return len(lItems) < len(rItems)
}

type windowFuncs struct {
	spec  *ast.WindowSpec
	funcs []*ast.WindowFuncExpr
}

// sortWindowSpecs sorts the window specifications by reversed alphabetical order, then we could add less `Sort` operator
// in physical plan because the window functions with the same partition by and order by clause will be at near places.
func sortWindowSpecs(groupedFuncs map[*ast.WindowSpec][]*ast.WindowFuncExpr, orderedSpec []*ast.WindowSpec) []windowFuncs {
	windows := make([]windowFuncs, 0, len(groupedFuncs))
	for _, spec := range orderedSpec {
		windows = append(windows, windowFuncs{spec, groupedFuncs[spec]})
	}
	lItemsBuf := make([]*ast.ByItem, 0, 4)
	rItemsBuf := make([]*ast.ByItem, 0, 4)
	sort.SliceStable(windows, func(i, j int) bool {
		lItemsBuf = getAllByItems(lItemsBuf, windows[i].spec)
		rItemsBuf = getAllByItems(rItemsBuf, windows[j].spec)
		return !compareItems(lItemsBuf, rItemsBuf)
	})
	return windows
}

func (b *PlanBuilder) buildWindowFunctions(ctx context.Context, p LogicalPlan, groupedFuncs map[*ast.WindowSpec][]*ast.WindowFuncExpr, orderedSpec []*ast.WindowSpec, aggMap map[*ast.AggregateFuncExpr]int) (LogicalPlan, map[*ast.WindowFuncExpr]int, error) {
	args := make([]ast.ExprNode, 0, 4)
	windowMap := make(map[*ast.WindowFuncExpr]int)
	for _, window := range sortWindowSpecs(groupedFuncs, orderedSpec) {
		args = args[:0]
		spec, funcs := window.spec, window.funcs
		for _, windowFunc := range funcs {
			args = append(args, windowFunc.Args...)
		}
		np, partitionBy, orderBy, args, err := b.buildProjectionForWindow(ctx, p, spec, args, aggMap)
		if err != nil {
			return nil, nil, err
		}
		if len(funcs) == 0 {
			// len(funcs) == 0 indicates this an unused named window spec,
			// so we just check for its validity and don't have to build plan for it.
			err := b.checkOriginWindowSpec(spec, orderBy)
			if err != nil {
				return nil, nil, err
			}
			continue
		}
		err = b.checkOriginWindowFuncs(funcs, orderBy)
		if err != nil {
			return nil, nil, err
		}
		frame, err := b.buildWindowFunctionFrame(ctx, spec, orderBy)
		if err != nil {
			return nil, nil, err
		}

		window := LogicalWindow{
			PartitionBy: partitionBy,
			OrderBy:     orderBy,
			Frame:       frame,
		}.Init(b.ctx, b.getSelectOffset())
		window.names = make([]*types.FieldName, np.Schema().Len())
		copy(window.names, np.OutputNames())
		schema := np.Schema().Clone()
		descs := make([]*aggregation.WindowFuncDesc, 0, len(funcs))
		preArgs := 0
		for _, windowFunc := range funcs {
			desc, err := aggregation.NewWindowFuncDesc(b.ctx, windowFunc.F, args[preArgs:preArgs+len(windowFunc.Args)])
			if err != nil {
				return nil, nil, err
			}
			if desc == nil {
				return nil, nil, ErrWrongArguments.GenWithStackByArgs(strings.ToLower(windowFunc.F))
			}
			preArgs += len(windowFunc.Args)
			desc.WrapCastForAggArgs(b.ctx)
			descs = append(descs, desc)
			windowMap[windowFunc] = schema.Len()
			schema.Append(&expression.Column{
				UniqueID: b.ctx.GetSessionVars().AllocPlanColumnID(),
				RetType:  desc.RetTp,
			})
			window.names = append(window.names, types.EmptyName)
		}
		window.WindowFuncDescs = descs
		window.SetChildren(np)
		window.SetSchema(schema)
		p = window
	}
	return p, windowMap, nil
}

// checkOriginWindowFuncs checks the validity for original window specifications for a group of functions.
// Because the grouped specification is different from them, we should especially check them before build window frame.
func (b *PlanBuilder) checkOriginWindowFuncs(funcs []*ast.WindowFuncExpr, orderByItems []property.SortItem) error {
	for _, f := range funcs {
		if f.IgnoreNull {
			return ErrNotSupportedYet.GenWithStackByArgs("IGNORE NULLS")
		}
		if f.Distinct {
			return ErrNotSupportedYet.GenWithStackByArgs("<window function>(DISTINCT ..)")
		}
		if f.FromLast {
			return ErrNotSupportedYet.GenWithStackByArgs("FROM LAST")
		}
		spec := &f.Spec
		if f.Spec.Name.L != "" {
			spec = b.windowSpecs[f.Spec.Name.L]
		}
		if err := b.checkOriginWindowSpec(spec, orderByItems); err != nil {
			return err
		}
	}
	return nil
}

// checkOriginWindowSpec checks the validity for given window specification.
func (b *PlanBuilder) checkOriginWindowSpec(spec *ast.WindowSpec, orderByItems []property.SortItem) error {
	if spec.Frame == nil {
		return nil
	}
	if spec.Frame.Type == ast.Groups {
		return ErrNotSupportedYet.GenWithStackByArgs("GROUPS")
	}
	start, end := spec.Frame.Extent.Start, spec.Frame.Extent.End
	if start.Type == ast.Following && start.UnBounded {
		return ErrWindowFrameStartIllegal.GenWithStackByArgs(getWindowName(spec.Name.O))
	}
	if end.Type == ast.Preceding && end.UnBounded {
		return ErrWindowFrameEndIllegal.GenWithStackByArgs(getWindowName(spec.Name.O))
	}
	if start.Type == ast.Following && (end.Type == ast.Preceding || end.Type == ast.CurrentRow) {
		return ErrWindowFrameIllegal.GenWithStackByArgs(getWindowName(spec.Name.O))
	}
	if (start.Type == ast.Following || start.Type == ast.CurrentRow) && end.Type == ast.Preceding {
		return ErrWindowFrameIllegal.GenWithStackByArgs(getWindowName(spec.Name.O))
	}

	err := b.checkOriginWindowFrameBound(&start, spec, orderByItems)
	if err != nil {
		return err
	}
	err = b.checkOriginWindowFrameBound(&end, spec, orderByItems)
	if err != nil {
		return err
	}
	return nil
}

func (b *PlanBuilder) checkOriginWindowFrameBound(bound *ast.FrameBound, spec *ast.WindowSpec, orderByItems []property.SortItem) error {
	if bound.Type == ast.CurrentRow || bound.UnBounded {
		return nil
	}

	frameType := spec.Frame.Type
	if frameType == ast.Rows {
		if bound.Unit != ast.TimeUnitInvalid {
			return ErrWindowRowsIntervalUse.GenWithStackByArgs(getWindowName(spec.Name.O))
		}
		_, isNull, isExpectedType := getUintFromNode(b.ctx, bound.Expr)
		if isNull || !isExpectedType {
			return ErrWindowFrameIllegal.GenWithStackByArgs(getWindowName(spec.Name.O))
		}
		return nil
	}

	if len(orderByItems) != 1 {
		return ErrWindowRangeFrameOrderType.GenWithStackByArgs(getWindowName(spec.Name.O))
	}
	orderItemType := orderByItems[0].Col.RetType.Tp
	isNumeric, isTemporal := types.IsTypeNumeric(orderItemType), types.IsTypeTemporal(orderItemType)
	if !isNumeric && !isTemporal {
		return ErrWindowRangeFrameOrderType.GenWithStackByArgs(getWindowName(spec.Name.O))
	}
	if bound.Unit != ast.TimeUnitInvalid && !isTemporal {
		return ErrWindowRangeFrameNumericType.GenWithStackByArgs(getWindowName(spec.Name.O))
	}
	if bound.Unit == ast.TimeUnitInvalid && !isNumeric {
		return ErrWindowRangeFrameTemporalType.GenWithStackByArgs(getWindowName(spec.Name.O))
	}
	return nil
}

func extractWindowFuncs(fields []*ast.SelectField) []*ast.WindowFuncExpr {
	extractor := &WindowFuncExtractor{}
	for _, f := range fields {
		n, _ := f.Expr.Accept(extractor)
		f.Expr = n.(ast.ExprNode)
	}
	return extractor.windowFuncs
}

func (b *PlanBuilder) handleDefaultFrame(spec *ast.WindowSpec, windowFuncName string) (*ast.WindowSpec, bool) {
	needFrame := aggregation.NeedFrame(windowFuncName)
	// According to MySQL, In the absence of a frame clause, the default frame depends on whether an ORDER BY clause is present:
	//   (1) With order by, the default frame is equivalent to "RANGE BETWEEN UNBOUNDED PRECEDING AND CURRENT ROW";
	//   (2) Without order by, the default frame is includes all partition rows, equivalent to "RANGE BETWEEN UNBOUNDED PRECEDING AND UNBOUNDED FOLLOWING",
	//       or "ROWS BETWEEN UNBOUNDED PRECEDING AND UNBOUNDED FOLLOWING", which is the same as an empty frame.
	// https://dev.mysql.com/doc/refman/8.0/en/window-functions-frames.html
	if needFrame && spec.Frame == nil && spec.OrderBy != nil {
		newSpec := *spec
		newSpec.Frame = &ast.FrameClause{
			Type: ast.Ranges,
			Extent: ast.FrameExtent{
				Start: ast.FrameBound{Type: ast.Preceding, UnBounded: true},
				End:   ast.FrameBound{Type: ast.CurrentRow},
			},
		}
		return &newSpec, true
	}
	// "RANGE/ROWS BETWEEN UNBOUNDED PRECEDING AND UNBOUNDED FOLLOWING" is equivalent to empty frame.
	if needFrame && spec.Frame != nil &&
		spec.Frame.Extent.Start.UnBounded && spec.Frame.Extent.End.UnBounded {
		newSpec := *spec
		newSpec.Frame = nil
		return &newSpec, true
	}
	if !needFrame {
		var updated bool
		newSpec := *spec

		// For functions that operate on the entire partition, the frame clause will be ignored.
		if spec.Frame != nil {
			specName := spec.Name.O
			b.ctx.GetSessionVars().StmtCtx.AppendNote(ErrWindowFunctionIgnoresFrame.GenWithStackByArgs(windowFuncName, getWindowName(specName)))
			newSpec.Frame = nil
			updated = true
		}
		if b.ctx.GetSessionVars().EnablePipelinedWindowExec {
			useDefaultFrame, defaultFrame := aggregation.UseDefaultFrame(windowFuncName)
			if useDefaultFrame {
				newSpec.Frame = &defaultFrame
				updated = true
			}
		}
		if updated {
			return &newSpec, true
		}
	}
	return spec, false
}

// append ast.WindowSpec to []*ast.WindowSpec if absent
func appendIfAbsentWindowSpec(specs []*ast.WindowSpec, ns *ast.WindowSpec) []*ast.WindowSpec {
	for _, spec := range specs {
		if spec == ns {
			return specs
		}
	}
	return append(specs, ns)
}

func specEqual(s1, s2 *ast.WindowSpec) (equal bool, err error) {
	if (s1 == nil && s2 != nil) || (s1 != nil && s2 == nil) {
		return false, nil
	}
	var sb1, sb2 strings.Builder
	ctx1 := format.NewRestoreCtx(0, &sb1)
	ctx2 := format.NewRestoreCtx(0, &sb2)
	if err = s1.Restore(ctx1); err != nil {
		return
	}
	if err = s2.Restore(ctx2); err != nil {
		return
	}
	return sb1.String() == sb2.String(), nil
}

// groupWindowFuncs groups the window functions according to the window specification name.
// TODO: We can group the window function by the definition of window specification.
func (b *PlanBuilder) groupWindowFuncs(windowFuncs []*ast.WindowFuncExpr) (map[*ast.WindowSpec][]*ast.WindowFuncExpr, []*ast.WindowSpec, error) {
	// updatedSpecMap is used to handle the specifications that have frame clause changed.
	updatedSpecMap := make(map[string][]*ast.WindowSpec)
	groupedWindow := make(map[*ast.WindowSpec][]*ast.WindowFuncExpr)
	orderedSpec := make([]*ast.WindowSpec, 0, len(windowFuncs))
	for _, windowFunc := range windowFuncs {
		if windowFunc.Spec.Name.L == "" {
			spec := &windowFunc.Spec
			if spec.Ref.L != "" {
				ref, ok := b.windowSpecs[spec.Ref.L]
				if !ok {
					return nil, nil, ErrWindowNoSuchWindow.GenWithStackByArgs(getWindowName(spec.Ref.O))
				}
				err := mergeWindowSpec(spec, ref)
				if err != nil {
					return nil, nil, err
				}
			}
			spec, _ = b.handleDefaultFrame(spec, windowFunc.F)
			groupedWindow[spec] = append(groupedWindow[spec], windowFunc)
			orderedSpec = appendIfAbsentWindowSpec(orderedSpec, spec)
			continue
		}

		name := windowFunc.Spec.Name.L
		spec, ok := b.windowSpecs[name]
		if !ok {
			return nil, nil, ErrWindowNoSuchWindow.GenWithStackByArgs(windowFunc.Spec.Name.O)
		}
		newSpec, updated := b.handleDefaultFrame(spec, windowFunc.F)
		if !updated {
			groupedWindow[spec] = append(groupedWindow[spec], windowFunc)
			orderedSpec = appendIfAbsentWindowSpec(orderedSpec, spec)
		} else {
			var updatedSpec *ast.WindowSpec
			if _, ok := updatedSpecMap[name]; !ok {
				updatedSpecMap[name] = []*ast.WindowSpec{newSpec}
				updatedSpec = newSpec
			} else {
				for _, spec := range updatedSpecMap[name] {
					eq, err := specEqual(spec, newSpec)
					if err != nil {
						return nil, nil, err
					}
					if eq {
						updatedSpec = spec
						break
					}
				}
				if updatedSpec == nil {
					updatedSpec = newSpec
					updatedSpecMap[name] = append(updatedSpecMap[name], newSpec)
				}
			}
			groupedWindow[updatedSpec] = append(groupedWindow[updatedSpec], windowFunc)
			orderedSpec = appendIfAbsentWindowSpec(orderedSpec, updatedSpec)
		}
	}
	// Unused window specs should also be checked in b.buildWindowFunctions,
	// so we add them to `groupedWindow` with empty window functions.
	for _, spec := range b.windowSpecs {
		if _, ok := groupedWindow[spec]; !ok {
			if _, ok = updatedSpecMap[spec.Name.L]; !ok {
				groupedWindow[spec] = nil
				orderedSpec = appendIfAbsentWindowSpec(orderedSpec, spec)
			}
		}
	}
	return groupedWindow, orderedSpec, nil
}

// resolveWindowSpec resolve window specifications for sql like `select ... from t window w1 as (w2), w2 as (partition by a)`.
// We need to resolve the referenced window to get the definition of current window spec.
func resolveWindowSpec(spec *ast.WindowSpec, specs map[string]*ast.WindowSpec, inStack map[string]bool) error {
	if inStack[spec.Name.L] {
		return errors.Trace(ErrWindowCircularityInWindowGraph)
	}
	if spec.Ref.L == "" {
		return nil
	}
	ref, ok := specs[spec.Ref.L]
	if !ok {
		return ErrWindowNoSuchWindow.GenWithStackByArgs(spec.Ref.O)
	}
	inStack[spec.Name.L] = true
	err := resolveWindowSpec(ref, specs, inStack)
	if err != nil {
		return err
	}
	inStack[spec.Name.L] = false
	return mergeWindowSpec(spec, ref)
}

func mergeWindowSpec(spec, ref *ast.WindowSpec) error {
	if ref.Frame != nil {
		return ErrWindowNoInherentFrame.GenWithStackByArgs(ref.Name.O)
	}
	if spec.PartitionBy != nil {
		return errors.Trace(ErrWindowNoChildPartitioning)
	}
	if ref.OrderBy != nil {
		if spec.OrderBy != nil {
			return ErrWindowNoRedefineOrderBy.GenWithStackByArgs(getWindowName(spec.Name.O), ref.Name.O)
		}
		spec.OrderBy = ref.OrderBy
	}
	spec.PartitionBy = ref.PartitionBy
	spec.Ref = model.NewCIStr("")
	return nil
}

func buildWindowSpecs(specs []ast.WindowSpec) (map[string]*ast.WindowSpec, error) {
	specsMap := make(map[string]*ast.WindowSpec, len(specs))
	for _, spec := range specs {
		if _, ok := specsMap[spec.Name.L]; ok {
			return nil, ErrWindowDuplicateName.GenWithStackByArgs(spec.Name.O)
		}
		newSpec := spec
		specsMap[spec.Name.L] = &newSpec
	}
	inStack := make(map[string]bool, len(specs))
	for _, spec := range specsMap {
		err := resolveWindowSpec(spec, specsMap, inStack)
		if err != nil {
			return nil, err
		}
	}
	return specsMap, nil
}

// extractTableList extracts all the TableNames from node.
// If asName is true, extract AsName prior to OrigName.
// Privilege check should use OrigName, while expression may use AsName.
func extractTableList(node ast.ResultSetNode, input []*ast.TableName, asName bool) []*ast.TableName {
	switch x := node.(type) {
	case *ast.Join:
		input = extractTableList(x.Left, input, asName)
		input = extractTableList(x.Right, input, asName)
	case *ast.TableSource:
		if s, ok := x.Source.(*ast.TableName); ok {
			if x.AsName.L != "" && asName {
				newTableName := *s
				newTableName.Name = x.AsName
				newTableName.Schema = model.NewCIStr("")
				input = append(input, &newTableName)
			} else {
				input = append(input, s)
			}
		} else if s, ok := x.Source.(*ast.SelectStmt); ok {
			if s.From != nil {
				var innerList []*ast.TableName
				innerList = extractTableList(s.From.TableRefs, innerList, asName)
				if len(innerList) > 0 {
					innerTableName := innerList[0]
					if x.AsName.L != "" && asName {
						newTableName := *innerList[0]
						newTableName.Name = x.AsName
						newTableName.Schema = model.NewCIStr("")
						innerTableName = &newTableName
					}
					input = append(input, innerTableName)
				}
			}
		}
	}
	return input
}

func collectTableName(node ast.ResultSetNode, updatableName *map[string]bool, info *map[string]*ast.TableName) {
	switch x := node.(type) {
	case *ast.Join:
		collectTableName(x.Left, updatableName, info)
		collectTableName(x.Right, updatableName, info)
	case *ast.TableSource:
		name := x.AsName.L
		var canUpdate bool
		var s *ast.TableName
		if s, canUpdate = x.Source.(*ast.TableName); canUpdate {
			if name == "" {
				name = s.Schema.L + "." + s.Name.L
				// it may be a CTE
				if s.Schema.L == "" {
					name = s.Name.L
				}
			}
			(*info)[name] = s
		}
		(*updatableName)[name] = canUpdate && s.Schema.L != ""
	}
}

// extractTableSourceAsNames extracts TableSource.AsNames from node.
// if onlySelectStmt is set to be true, only extracts AsNames when TableSource.Source.(type) == *ast.SelectStmt
func extractTableSourceAsNames(node ast.ResultSetNode, input []string, onlySelectStmt bool) []string {
	switch x := node.(type) {
	case *ast.Join:
		input = extractTableSourceAsNames(x.Left, input, onlySelectStmt)
		input = extractTableSourceAsNames(x.Right, input, onlySelectStmt)
	case *ast.TableSource:
		if _, ok := x.Source.(*ast.SelectStmt); !ok && onlySelectStmt {
			break
		}
		if s, ok := x.Source.(*ast.TableName); ok {
			if x.AsName.L == "" {
				input = append(input, s.Name.L)
				break
			}
		}
		input = append(input, x.AsName.L)
	}
	return input
}

func appendDynamicVisitInfo(vi []visitInfo, priv string, withGrant bool, err error) []visitInfo {
	return append(vi, visitInfo{
		privilege:        mysql.ExtendedPriv,
		dynamicPriv:      priv,
		dynamicWithGrant: withGrant,
		err:              err,
	})
}

func appendVisitInfo(vi []visitInfo, priv mysql.PrivilegeType, db, tbl, col string, err error) []visitInfo {
	return append(vi, visitInfo{
		privilege: priv,
		db:        db,
		table:     tbl,
		column:    col,
		err:       err,
	})
}

func getInnerFromParenthesesAndUnaryPlus(expr ast.ExprNode) ast.ExprNode {
	if pexpr, ok := expr.(*ast.ParenthesesExpr); ok {
		return getInnerFromParenthesesAndUnaryPlus(pexpr.Expr)
	}
	if uexpr, ok := expr.(*ast.UnaryOperationExpr); ok && uexpr.Op == opcode.Plus {
		return getInnerFromParenthesesAndUnaryPlus(uexpr.V)
	}
	return expr
}

// containDifferentJoinTypes checks whether `preferJoinType` contains different
// join types.
func containDifferentJoinTypes(preferJoinType uint) bool {
	inlMask := preferRightAsINLJInner ^ preferLeftAsINLJInner
	inlhjMask := preferRightAsINLHJInner ^ preferLeftAsINLHJInner
	inlmjMask := preferRightAsINLMJInner ^ preferLeftAsINLMJInner

	mask := inlMask ^ inlhjMask ^ inlmjMask
	onesCount := bits.OnesCount(preferJoinType & ^mask)
	if onesCount > 1 || onesCount == 1 && preferJoinType&mask > 0 {
		return true
	}

	cnt := 0
	if preferJoinType&inlMask > 0 {
		cnt++
	}
	if preferJoinType&inlhjMask > 0 {
		cnt++
	}
	if preferJoinType&inlmjMask > 0 {
		cnt++
	}
	return cnt > 1
}

func (b *PlanBuilder) buildCte(ctx context.Context, cte *ast.CommonTableExpression, isRecursive bool) (p LogicalPlan, err error) {
	if isRecursive {
		// buildingRecursivePartForCTE likes a stack. We save it before building a recursive CTE and restore it after building.
		// We need a stack because we need to handle the nested recursive CTE. And buildingRecursivePartForCTE indicates the innermost CTE.
		saveCheck := b.buildingRecursivePartForCTE
		b.buildingRecursivePartForCTE = false
		err = b.buildRecursiveCTE(ctx, cte.Query.Query)
		if err != nil {
			return nil, err
		}
		b.buildingRecursivePartForCTE = saveCheck
	} else {
		p, err = b.buildResultSetNode(ctx, cte.Query.Query)
		if err != nil {
			return nil, err
		}

		p, err = b.adjustCTEPlanOutputName(p, cte)
		if err != nil {
			return nil, err
		}

		cInfo := b.outerCTEs[len(b.outerCTEs)-1]
		cInfo.seedLP = p
	}
	return nil, nil
}

// buildRecursiveCTE handles the with clause `with recursive xxx as xx`.
func (b *PlanBuilder) buildRecursiveCTE(ctx context.Context, cte ast.ResultSetNode) error {
	cInfo := b.outerCTEs[len(b.outerCTEs)-1]
	switch x := (cte).(type) {
	case *ast.SetOprStmt:
		// 1. Handle the WITH clause if exists.
		if x.With != nil {
			l := len(b.outerCTEs)
			defer func() {
				b.outerCTEs = b.outerCTEs[:l]
				sw := x.With
				x.With = sw
			}()
			err := b.buildWith(ctx, x.With)
			if err != nil {
				return err
			}
		}
		// Set it to nil, so that when builds the seed part, it won't build again. Reset it in defer so that the AST doesn't change after this function.
		x.With = nil

		// 2. Build plans for each part of SetOprStmt.
		recursive := make([]LogicalPlan, 0)
		tmpAfterSetOptsForRecur := []*ast.SetOprType{nil}

		expectSeed := true
		for i := 0; i < len(x.SelectList.Selects); i++ {
			var p LogicalPlan
			var err error

			var afterOpr *ast.SetOprType
			switch y := x.SelectList.Selects[i].(type) {
			case *ast.SelectStmt:
				p, err = b.buildSelect(ctx, y)
				afterOpr = y.AfterSetOperator
			case *ast.SetOprSelectList:
				p, err = b.buildSetOpr(ctx, &ast.SetOprStmt{SelectList: y, With: y.With})
				afterOpr = y.AfterSetOperator
			}

			if expectSeed {
				if cInfo.useRecursive {
					// 3. If it fail to build a plan, it may be the recursive part. Then we build the seed part plan, and rebuild it.
					if i == 0 {
						return ErrCTERecursiveRequiresNonRecursiveFirst.GenWithStackByArgs(cInfo.def.Name.String())
					}

					// It's the recursive part. Build the seed part, and build this recursive part again.
					// Before we build the seed part, do some checks.
					if x.OrderBy != nil {
						return ErrNotSupportedYet.GenWithStackByArgs("ORDER BY over UNION in recursive Common Table Expression")
					}
					// Limit clause is for the whole CTE instead of only for the seed part.
					oriLimit := x.Limit
					x.Limit = nil

					// Check union type.
					if afterOpr != nil {
						if *afterOpr != ast.Union && *afterOpr != ast.UnionAll {
							return ErrNotSupportedYet.GenWithStackByArgs(fmt.Sprintf("%s between seed part and recursive part, hint: The operator between seed part and recursive part must bu UNION[DISTINCT] or UNION ALL", afterOpr.String()))
						}
						cInfo.isDistinct = *afterOpr == ast.Union
					}

					expectSeed = false
					cInfo.useRecursive = false

					// Build seed part plan.
					saveSelect := x.SelectList.Selects
					x.SelectList.Selects = x.SelectList.Selects[:i]
					p, err = b.buildSetOpr(ctx, x)
					if err != nil {
						return err
					}
					x.SelectList.Selects = saveSelect
					p, err = b.adjustCTEPlanOutputName(p, cInfo.def)
					if err != nil {
						return err
					}
					cInfo.seedLP = p

					// Rebuild the plan.
					i--
					b.buildingRecursivePartForCTE = true
					x.Limit = oriLimit
					continue
				}
				if err != nil {
					return err
				}
			} else {
				if err != nil {
					return err
				}
				if afterOpr != nil {
					if *afterOpr != ast.Union && *afterOpr != ast.UnionAll {
						return ErrNotSupportedYet.GenWithStackByArgs(fmt.Sprintf("%s between recursive part's selects, hint: The operator between recursive part's selects must bu UNION[DISTINCT] or UNION ALL", afterOpr.String()))
					}
				}
				if !cInfo.useRecursive {
					return ErrCTERecursiveRequiresNonRecursiveFirst.GenWithStackByArgs(cInfo.def.Name.String())
				}
				cInfo.useRecursive = false
				recursive = append(recursive, p)
				tmpAfterSetOptsForRecur = append(tmpAfterSetOptsForRecur, afterOpr)
			}
		}

		if len(recursive) == 0 {
			// In this case, even if SQL specifies "WITH RECURSIVE", the CTE is non-recursive.
			p, err := b.buildSetOpr(ctx, x)
			if err != nil {
				return err
			}
			p, err = b.adjustCTEPlanOutputName(p, cInfo.def)
			if err != nil {
				return err
			}
			cInfo.seedLP = p
			return nil
		}

		// Build the recursive part's logical plan.
		recurPart, err := b.buildUnion(ctx, recursive, tmpAfterSetOptsForRecur)
		if err != nil {
			return err
		}
		recurPart, err = b.buildProjection4CTEUnion(ctx, cInfo.seedLP, recurPart)
		if err != nil {
			return err
		}
		// 4. Finally, we get the seed part plan and recursive part plan.
		cInfo.recurLP = recurPart
		// Only need to handle limit if x is SetOprStmt.
		if x.Limit != nil {
			limit, err := b.buildLimit(cInfo.seedLP, x.Limit)
			if err != nil {
				return err
			}
			limit.SetChildren(limit.Children()[:0]...)
			cInfo.limitLP = limit
		}
		return nil
	default:
		p, err := b.buildResultSetNode(ctx, x)
		if err != nil {
			// Refine the error message.
			if errors.ErrorEqual(err, ErrCTERecursiveRequiresNonRecursiveFirst) {
				err = ErrCTERecursiveRequiresUnion.GenWithStackByArgs(cInfo.def.Name.String())
			}
			return err
		}
		p, err = b.adjustCTEPlanOutputName(p, cInfo.def)
		if err != nil {
			return err
		}
		cInfo.seedLP = p
		return nil
	}
}

func (b *PlanBuilder) adjustCTEPlanOutputName(p LogicalPlan, def *ast.CommonTableExpression) (LogicalPlan, error) {
	outPutNames := p.OutputNames()
	for _, name := range outPutNames {
		name.TblName = def.Name
		name.DBName = model.NewCIStr(b.ctx.GetSessionVars().CurrentDB)
	}
	if len(def.ColNameList) > 0 {
		if len(def.ColNameList) != len(p.OutputNames()) {
			return nil, ddl.ErrViewWrongList
		}
		for i, n := range def.ColNameList {
			outPutNames[i].ColName = n
		}
	}
	p.SetOutputNames(outPutNames)
	return p, nil
}

// prepareCTECheckForSubQuery prepares the check that the recursive CTE can't be referenced in subQuery. It's used before building a subQuery.
// For example: with recursive cte(n) as (select 1 union select * from (select * from cte) c1) select * from cte;
func (b *PlanBuilder) prepareCTECheckForSubQuery() []*cteInfo {
	modifiedCTE := make([]*cteInfo, 0)
	for _, cte := range b.outerCTEs {
		if cte.isBuilding && !cte.enterSubquery {
			cte.enterSubquery = true
			modifiedCTE = append(modifiedCTE, cte)
		}
	}
	return modifiedCTE
}

// resetCTECheckForSubQuery resets the related variable. It's used after leaving a subQuery.
func resetCTECheckForSubQuery(ci []*cteInfo) {
	for _, cte := range ci {
		cte.enterSubquery = false
	}
}

// genCTETableNameForError find the nearest CTE name.
func (b *PlanBuilder) genCTETableNameForError() string {
	name := ""
	for i := len(b.outerCTEs) - 1; i >= 0; i-- {
		if b.outerCTEs[i].isBuilding {
			name = b.outerCTEs[i].def.Name.String()
			break
		}
	}
	return name
}

func (b *PlanBuilder) buildWith(ctx context.Context, w *ast.WithClause) error {
	// Check CTE name must be unique.
	nameMap := make(map[string]struct{})
	for _, cte := range w.CTEs {
		if _, ok := nameMap[cte.Name.L]; ok {
			return ErrNonUniqTable
		}
		nameMap[cte.Name.L] = struct{}{}
	}
	for _, cte := range w.CTEs {
		b.outerCTEs = append(b.outerCTEs, &cteInfo{def: cte, nonRecursive: !w.IsRecursive, isBuilding: true, storageID: b.allocIDForCTEStorage, seedStat: &property.StatsInfo{}})
		b.allocIDForCTEStorage++
		saveFlag := b.optFlag
		// Init the flag to flagPrunColumns, otherwise it's missing.
		b.optFlag = flagPrunColumns
		_, err := b.buildCte(ctx, cte, w.IsRecursive)
		if err != nil {
			return err
		}
		b.outerCTEs[len(b.outerCTEs)-1].optFlag = b.optFlag
		b.outerCTEs[len(b.outerCTEs)-1].isBuilding = false
		b.optFlag = saveFlag
	}
	return nil
}

func (b *PlanBuilder) buildProjection4CTEUnion(ctx context.Context, seed LogicalPlan, recur LogicalPlan) (LogicalPlan, error) {
	if seed.Schema().Len() != recur.Schema().Len() {
		return nil, ErrWrongNumberOfColumnsInSelect.GenWithStackByArgs()
	}
	exprs := make([]expression.Expression, len(seed.Schema().Columns))
	resSchema := getResultCTESchema(seed.Schema(), b.ctx.GetSessionVars())
	for i, col := range recur.Schema().Columns {
		if !resSchema.Columns[i].RetType.Equal(col.RetType) {
			exprs[i] = expression.BuildCastFunction4Union(b.ctx, col, resSchema.Columns[i].RetType)
		} else {
			exprs[i] = col
		}
	}
	b.optFlag |= flagEliminateProjection
	proj := LogicalProjection{Exprs: exprs, AvoidColumnEvaluator: true}.Init(b.ctx, b.getSelectOffset())
	proj.SetSchema(resSchema)
	proj.SetChildren(recur)
	return proj, nil
}

// The recursive part/CTE's schema is nullable, and the UID should be unique.
func getResultCTESchema(seedSchema *expression.Schema, svar *variable.SessionVars) *expression.Schema {
	res := seedSchema.Clone()
	for _, col := range res.Columns {
		col.RetType = col.RetType.Clone()
		col.UniqueID = svar.AllocPlanColumnID()
		col.RetType.Flag &= ^mysql.NotNullFlag
	}
	return res
}<|MERGE_RESOLUTION|>--- conflicted
+++ resolved
@@ -963,25 +963,7 @@
 
 	p.SetSchema(expression.NewSchema(schemaCols...))
 	p.names = names
-<<<<<<< HEAD
-
-=======
-	// We record the full `rightPlan.Schema` as `redundantSchema` in order to
-	// record the redundant column in `rightPlan` and the output columns order
-	// of the `rightPlan`.
-	// For SQL like `select t1.*, t2.* from t1 left join t2 using(a)`, we can
-	// retrieve the column order of `t2.*` from the `redundantSchema`.
-	p.redundantSchema = expression.MergeSchema(p.redundantSchema, expression.NewSchema(rightPlan.Schema().Clone().Columns...))
-	p.redundantNames = p.redundantNames.Shallow()
-	for _, name := range rightPlan.OutputNames() {
-		cpyName := *name
-		cpyName.Redundant = true
-		p.redundantNames = append(p.redundantNames, &cpyName)
-	}
-	if joinTp == ast.RightJoin || joinTp == ast.LeftJoin {
-		resetNotNullFlag(p.redundantSchema, 0, p.redundantSchema.Len())
-	}
->>>>>>> 05b1e605
+
 	p.OtherConditions = append(conds, p.OtherConditions...)
 
 	return nil
