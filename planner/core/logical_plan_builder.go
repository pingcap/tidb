// Copyright 2016 PingCAP, Inc.
//
// Licensed under the Apache License, Version 2.0 (the "License");
// you may not use this file except in compliance with the License.
// You may obtain a copy of the License at
//
//     http://www.apache.org/licenses/LICENSE-2.0
//
// Unless required by applicable law or agreed to in writing, software
// distributed under the License is distributed on an "AS IS" BASIS,
// See the License for the specific language governing permissions and
// limitations under the License.

package core

import (
	"context"
	"fmt"
	"math"
	"math/bits"
	"reflect"
	"sort"
	"strings"
	"unicode"

	"github.com/cznic/mathutil"
	"github.com/pingcap/errors"
	"github.com/pingcap/parser"
	"github.com/pingcap/parser/ast"
	"github.com/pingcap/parser/format"
	"github.com/pingcap/parser/model"
	"github.com/pingcap/parser/mysql"
	"github.com/pingcap/parser/opcode"
	"github.com/pingcap/tidb/domain"
	"github.com/pingcap/tidb/expression"
	"github.com/pingcap/tidb/expression/aggregation"
	"github.com/pingcap/tidb/infoschema"
	"github.com/pingcap/tidb/metrics"
	"github.com/pingcap/tidb/planner/property"
	"github.com/pingcap/tidb/privilege"
	"github.com/pingcap/tidb/sessionctx"
	"github.com/pingcap/tidb/statistics"
	"github.com/pingcap/tidb/table"
	"github.com/pingcap/tidb/table/tables"
	"github.com/pingcap/tidb/types"
	driver "github.com/pingcap/tidb/types/parser_driver"
	"github.com/pingcap/tidb/util/chunk"
)

const (
	// TiDBMergeJoin is hint enforce merge join.
	TiDBMergeJoin = "tidb_smj"
	// HintSMJ is hint enforce merge join.
	HintSMJ = "sm_join"
	// TiDBIndexNestedLoopJoin is hint enforce index nested loop join.
	TiDBIndexNestedLoopJoin = "tidb_inlj"
	// HintINLJ is hint enforce index nested loop join.
	HintINLJ = "inl_join"
	// TiDBHashJoin is hint enforce hash join.
	TiDBHashJoin = "tidb_hj"
	// HintHJ is hint enforce hash join.
	HintHJ = "hash_join"
	// HintHashAgg is hint enforce hash aggregation.
	HintHashAgg = "hash_agg"
	// HintStreamAgg is hint enforce stream aggregation.
	HintStreamAgg = "stream_agg"
	// HintUseIndex is hint enforce using some indexes.
	HintUseIndex = "use_index"
	// HintIgnoreIndex is hint enforce ignoring some indexes.
	HintIgnoreIndex = "ignore_index"
)

const (
	// ErrExprInSelect  is in select fields for the error of ErrFieldNotInGroupBy
	ErrExprInSelect = "SELECT list"
	// ErrExprInOrderBy  is in order by items for the error of ErrFieldNotInGroupBy
	ErrExprInOrderBy = "ORDER BY"
)

func (la *LogicalAggregation) collectGroupByColumns() {
	la.groupByCols = la.groupByCols[:0]
	for _, item := range la.GroupByItems {
		if col, ok := item.(*expression.Column); ok {
			la.groupByCols = append(la.groupByCols, col)
		}
	}
}

func (b *PlanBuilder) buildAggregation(ctx context.Context, p LogicalPlan, aggFuncList []*ast.AggregateFuncExpr, gbyItems []expression.Expression) (LogicalPlan, map[int]int, error) {
	b.optFlag = b.optFlag | flagBuildKeyInfo
	b.optFlag = b.optFlag | flagPushDownAgg
	// We may apply aggregation eliminate optimization.
	// So we add the flagMaxMinEliminate to try to convert max/min to topn and flagPushDownTopN to handle the newly added topn operator.
	b.optFlag = b.optFlag | flagMaxMinEliminate
	b.optFlag = b.optFlag | flagPushDownTopN
	// when we eliminate the max and min we may add `is not null` filter.
	b.optFlag = b.optFlag | flagPredicatePushDown
	b.optFlag = b.optFlag | flagEliminateAgg
	b.optFlag = b.optFlag | flagEliminateProjection

	plan4Agg := LogicalAggregation{AggFuncs: make([]*aggregation.AggFuncDesc, 0, len(aggFuncList))}.Init(b.ctx, b.getSelectOffset())
	if hint := b.TableHints(); hint != nil {
		plan4Agg.preferAggType = hint.preferAggType
	}
	schema4Agg := expression.NewSchema(make([]*expression.Column, 0, len(aggFuncList)+p.Schema().Len())...)
	// aggIdxMap maps the old index to new index after applying common aggregation functions elimination.
	aggIndexMap := make(map[int]int)

	for i, aggFunc := range aggFuncList {
		newArgList := make([]expression.Expression, 0, len(aggFunc.Args))
		for _, arg := range aggFunc.Args {
			newArg, np, err := b.rewrite(ctx, arg, p, nil, true)
			if err != nil {
				return nil, nil, err
			}
			p = np
			newArgList = append(newArgList, newArg)
		}
		newFunc, err := aggregation.NewAggFuncDesc(b.ctx, aggFunc.F, newArgList, aggFunc.Distinct)
		if err != nil {
			return nil, nil, err
		}
		combined := false
		for j, oldFunc := range plan4Agg.AggFuncs {
			if oldFunc.Equal(b.ctx, newFunc) {
				aggIndexMap[i] = j
				combined = true
				break
			}
		}
		if !combined {
			position := len(plan4Agg.AggFuncs)
			aggIndexMap[i] = position
			plan4Agg.AggFuncs = append(plan4Agg.AggFuncs, newFunc)
			schema4Agg.Append(&expression.Column{
				ColName:      model.NewCIStr(fmt.Sprintf("%d_col_%d", plan4Agg.id, position)),
				UniqueID:     b.ctx.GetSessionVars().AllocPlanColumnID(),
				IsReferenced: true,
				RetType:      newFunc.RetTp,
			})
		}
	}
	for _, col := range p.Schema().Columns {
		newFunc, err := aggregation.NewAggFuncDesc(b.ctx, ast.AggFuncFirstRow, []expression.Expression{col}, false)
		if err != nil {
			return nil, nil, err
		}
		plan4Agg.AggFuncs = append(plan4Agg.AggFuncs, newFunc)
		newCol, _ := col.Clone().(*expression.Column)
		newCol.RetType = newFunc.RetTp
		schema4Agg.Append(newCol)
	}
	plan4Agg.SetChildren(p)
	plan4Agg.GroupByItems = gbyItems
	plan4Agg.SetSchema(schema4Agg)
	plan4Agg.collectGroupByColumns()
	return plan4Agg, aggIndexMap, nil
}

func (b *PlanBuilder) buildResultSetNode(ctx context.Context, node ast.ResultSetNode) (p LogicalPlan, err error) {
	switch x := node.(type) {
	case *ast.Join:
		return b.buildJoin(ctx, x)
	case *ast.TableSource:
		switch v := x.Source.(type) {
		case *ast.SelectStmt:
			p, err = b.buildSelect(ctx, v)
		case *ast.UnionStmt:
			p, err = b.buildUnion(ctx, v)
		case *ast.TableName:
			p, err = b.buildDataSource(ctx, v, &x.AsName)
		default:
			err = ErrUnsupportedType.GenWithStackByArgs(v)
		}
		if err != nil {
			return nil, err
		}
		for _, col := range p.Schema().Columns {
			col.OrigTblName = col.TblName
			if x.AsName.L != "" {
				col.TblName = x.AsName
			}
		}
		// Duplicate column name in one table is not allowed.
		// "select * from (select 1, 1) as a;" is duplicate
		dupNames := make(map[string]struct{}, len(p.Schema().Columns))
		for _, col := range p.Schema().Columns {
			name := col.ColName.O
			if _, ok := dupNames[name]; ok {
				return nil, ErrDupFieldName.GenWithStackByArgs(name)
			}
			dupNames[name] = struct{}{}
		}
		return p, nil
	case *ast.SelectStmt:
		return b.buildSelect(ctx, x)
	case *ast.UnionStmt:
		return b.buildUnion(ctx, x)
	default:
		return nil, ErrUnsupportedType.GenWithStack("Unsupported ast.ResultSetNode(%T) for buildResultSetNode()", x)
	}
}

// pushDownConstExpr checks if the condition is from filter condition, if true, push it down to both
// children of join, whatever the join type is; if false, push it down to inner child of outer join,
// and both children of non-outer-join.
func (p *LogicalJoin) pushDownConstExpr(expr expression.Expression, leftCond []expression.Expression,
	rightCond []expression.Expression, filterCond bool) ([]expression.Expression, []expression.Expression) {
	switch p.JoinType {
	case LeftOuterJoin, LeftOuterSemiJoin, AntiLeftOuterSemiJoin:
		if filterCond {
			leftCond = append(leftCond, expr)
			// Append the expr to right join condition instead of `rightCond`, to make it able to be
			// pushed down to children of join.
			p.RightConditions = append(p.RightConditions, expr)
		} else {
			rightCond = append(rightCond, expr)
		}
	case RightOuterJoin:
		if filterCond {
			rightCond = append(rightCond, expr)
			p.LeftConditions = append(p.LeftConditions, expr)
		} else {
			leftCond = append(leftCond, expr)
		}
	case SemiJoin, AntiSemiJoin, InnerJoin:
		leftCond = append(leftCond, expr)
		rightCond = append(rightCond, expr)
	}
	return leftCond, rightCond
}

// extractOnCondition divide conditions in CNF of join node into 4 groups.
// These conditions can be where conditions, join conditions, or collection of both.
// If deriveLeft/deriveRight is set, we would try to derive more conditions for left/right plan.
func (p *LogicalJoin) extractOnCondition(conditions []expression.Expression, deriveLeft bool,
	deriveRight bool) (eqCond []*expression.ScalarFunction, leftCond []expression.Expression,
	rightCond []expression.Expression, otherCond []expression.Expression) {
	left, right := p.children[0], p.children[1]
	for _, expr := range conditions {
		binop, ok := expr.(*expression.ScalarFunction)
		if ok && len(binop.GetArgs()) == 2 {
			ctx := binop.GetCtx()
			arg0, lOK := binop.GetArgs()[0].(*expression.Column)
			arg1, rOK := binop.GetArgs()[1].(*expression.Column)
			if lOK && rOK {
				var leftCol, rightCol *expression.Column
				if left.Schema().Contains(arg0) && right.Schema().Contains(arg1) {
					leftCol, rightCol = arg0, arg1
				}
				if leftCol == nil && left.Schema().Contains(arg1) && right.Schema().Contains(arg0) {
					leftCol, rightCol = arg1, arg0
				}
				if leftCol != nil {
					// Do not derive `is not null` for anti join, since it may cause wrong results.
					// For example:
					// `select * from t t1 where t1.a not in (select b from t t2)` does not imply `t2.b is not null`,
					// `select * from t t1 where t1.a not in (select a from t t2 where t1.b = t2.b` does not imply `t1.b is not null`,
					// `select * from t t1 where not exists (select * from t t2 where t2.a = t1.a)` does not imply `t1.a is not null`,
					if deriveLeft && p.JoinType != AntiSemiJoin {
						if isNullRejected(ctx, left.Schema(), expr) && !mysql.HasNotNullFlag(leftCol.RetType.Flag) {
							notNullExpr := expression.BuildNotNullExpr(ctx, leftCol)
							leftCond = append(leftCond, notNullExpr)
						}
					}
					if deriveRight && p.JoinType != AntiSemiJoin {
						if isNullRejected(ctx, right.Schema(), expr) && !mysql.HasNotNullFlag(rightCol.RetType.Flag) {
							notNullExpr := expression.BuildNotNullExpr(ctx, rightCol)
							rightCond = append(rightCond, notNullExpr)
						}
					}
				}
				// For quries like `select a in (select a from s where s.b = t.b) from t`,
				// if subquery is empty caused by `s.b = t.b`, the result should always be
				// false even if t.a is null or s.a is null. To make this join "empty aware",
				// we should differentiate `t.a = s.a` from other column equal conditions, so
				// we put it into OtherConditions instead of EqualConditions of join.
				if leftCol != nil && binop.FuncName.L == ast.EQ && !leftCol.InOperand && !rightCol.InOperand {
					cond := expression.NewFunctionInternal(ctx, ast.EQ, types.NewFieldType(mysql.TypeTiny), leftCol, rightCol)
					eqCond = append(eqCond, cond.(*expression.ScalarFunction))
					continue
				}
			}
		}
		columns := expression.ExtractColumns(expr)
		// `columns` may be empty, if the condition is like `correlated_column op constant`, or `constant`,
		// push this kind of constant condition down according to join type.
		if len(columns) == 0 {
			leftCond, rightCond = p.pushDownConstExpr(expr, leftCond, rightCond, deriveLeft || deriveRight)
			continue
		}
		allFromLeft, allFromRight := true, true
		for _, col := range columns {
			if !left.Schema().Contains(col) {
				allFromLeft = false
			}
			if !right.Schema().Contains(col) {
				allFromRight = false
			}
		}
		if allFromRight {
			rightCond = append(rightCond, expr)
		} else if allFromLeft {
			leftCond = append(leftCond, expr)
		} else {
			// Relax expr to two supersets: leftRelaxedCond and rightRelaxedCond, the expression now is
			// `expr AND leftRelaxedCond AND rightRelaxedCond`. Motivation is to push filters down to
			// children as much as possible.
			if deriveLeft {
				leftRelaxedCond := expression.DeriveRelaxedFiltersFromDNF(expr, left.Schema())
				if leftRelaxedCond != nil {
					leftCond = append(leftCond, leftRelaxedCond)
				}
			}
			if deriveRight {
				rightRelaxedCond := expression.DeriveRelaxedFiltersFromDNF(expr, right.Schema())
				if rightRelaxedCond != nil {
					rightCond = append(rightCond, rightRelaxedCond)
				}
			}
			otherCond = append(otherCond, expr)
		}
	}
	return
}

// extractTableAlias returns table alias of the LogicalPlan's columns.
// It will return nil when there are multiple table alias, because the alias is only used to check if
// the logicalPlan match some optimizer hints, and hints are not expected to take effect in this case.
func extractTableAlias(p Plan) *hintTableInfo {
	if p.Schema().Len() > 0 && p.Schema().Columns[0].TblName.L != "" {
		tblName := p.Schema().Columns[0].TblName.L
		for _, column := range p.Schema().Columns {
			if column.TblName.L != tblName {
				return nil
			}
		}
		return &hintTableInfo{name: p.Schema().Columns[0].TblName, selectOffset: p.SelectBlockOffset()}
	}
	return nil
}

func (p *LogicalJoin) setPreferredJoinType(hintInfo *tableHintInfo) {
	if hintInfo == nil {
		return
	}

	lhsAlias := extractTableAlias(p.children[0])
	rhsAlias := extractTableAlias(p.children[1])
	if hintInfo.ifPreferMergeJoin(lhsAlias, rhsAlias) {
		p.preferJoinType |= preferMergeJoin
	}
	if hintInfo.ifPreferHashJoin(lhsAlias, rhsAlias) {
		p.preferJoinType |= preferHashJoin
	}
	if hintInfo.ifPreferINLJ(lhsAlias) {
		p.preferJoinType |= preferLeftAsIndexInner
	}
	if hintInfo.ifPreferINLJ(rhsAlias) {
		p.preferJoinType |= preferRightAsIndexInner
	}

	// set hintInfo for further usage if this hint info can be used.
	if p.preferJoinType != 0 {
		p.hintInfo = hintInfo
	}

	// If there're multiple join types and one of them is not index join hint,
	// then there is a conflict of join types.
	if bits.OnesCount(p.preferJoinType) > 1 && (p.preferJoinType^preferRightAsIndexInner^preferLeftAsIndexInner) > 0 {
		errMsg := "Join hints are conflict, you can only specify one type of join"
		warning := ErrInternal.GenWithStack(errMsg)
		p.ctx.GetSessionVars().StmtCtx.AppendWarning(warning)
	}
}

func resetNotNullFlag(schema *expression.Schema, start, end int) {
	for i := start; i < end; i++ {
		col := *schema.Columns[i]
		newFieldType := *col.RetType
		newFieldType.Flag &= ^mysql.NotNullFlag
		col.RetType = &newFieldType
		schema.Columns[i] = &col
	}
}

func (b *PlanBuilder) buildJoin(ctx context.Context, joinNode *ast.Join) (LogicalPlan, error) {
	// We will construct a "Join" node for some statements like "INSERT",
	// "DELETE", "UPDATE", "REPLACE". For this scenario "joinNode.Right" is nil
	// and we only build the left "ResultSetNode".
	if joinNode.Right == nil {
		return b.buildResultSetNode(ctx, joinNode.Left)
	}

	b.optFlag = b.optFlag | flagPredicatePushDown

	leftPlan, err := b.buildResultSetNode(ctx, joinNode.Left)
	if err != nil {
		return nil, err
	}

	rightPlan, err := b.buildResultSetNode(ctx, joinNode.Right)
	if err != nil {
		return nil, err
	}

	handleMap1 := b.handleHelper.popMap()
	handleMap2 := b.handleHelper.popMap()
	b.handleHelper.mergeAndPush(handleMap1, handleMap2)

	joinPlan := LogicalJoin{StraightJoin: joinNode.StraightJoin || b.inStraightJoin}.Init(b.ctx, b.getSelectOffset())
	joinPlan.SetChildren(leftPlan, rightPlan)
	joinPlan.SetSchema(expression.MergeSchema(leftPlan.Schema(), rightPlan.Schema()))

	// Set join type.
	switch joinNode.Tp {
	case ast.LeftJoin:
		// left outer join need to be checked elimination
		b.optFlag = b.optFlag | flagEliminateOuterJoin
		joinPlan.JoinType = LeftOuterJoin
		resetNotNullFlag(joinPlan.schema, leftPlan.Schema().Len(), joinPlan.schema.Len())
	case ast.RightJoin:
		// right outer join need to be checked elimination
		b.optFlag = b.optFlag | flagEliminateOuterJoin
		joinPlan.JoinType = RightOuterJoin
		resetNotNullFlag(joinPlan.schema, 0, leftPlan.Schema().Len())
	default:
		b.optFlag = b.optFlag | flagJoinReOrder
		joinPlan.JoinType = InnerJoin
	}

	// Merge sub join's redundantSchema into this join plan. When handle query like
	// select t2.a from (t1 join t2 using (a)) join t3 using (a);
	// we can simply search in the top level join plan to find redundant column.
	var lRedundant, rRedundant *expression.Schema
	if left, ok := leftPlan.(*LogicalJoin); ok && left.redundantSchema != nil {
		lRedundant = left.redundantSchema
	}
	if right, ok := rightPlan.(*LogicalJoin); ok && right.redundantSchema != nil {
		rRedundant = right.redundantSchema
	}
	joinPlan.redundantSchema = expression.MergeSchema(lRedundant, rRedundant)

	// Set preferred join algorithm if some join hints is specified by user.
	joinPlan.setPreferredJoinType(b.TableHints())

	// "NATURAL JOIN" doesn't have "ON" or "USING" conditions.
	//
	// The "NATURAL [LEFT] JOIN" of two tables is defined to be semantically
	// equivalent to an "INNER JOIN" or a "LEFT JOIN" with a "USING" clause
	// that names all columns that exist in both tables.
	//
	// See https://dev.mysql.com/doc/refman/5.7/en/join.html for more detail.
	if joinNode.NaturalJoin {
		err = b.buildNaturalJoin(joinPlan, leftPlan, rightPlan, joinNode)
		if err != nil {
			return nil, err
		}
	} else if joinNode.Using != nil {
		err = b.buildUsingClause(joinPlan, leftPlan, rightPlan, joinNode)
		if err != nil {
			return nil, err
		}
	} else if joinNode.On != nil {
		b.curClause = onClause
		onExpr, newPlan, err := b.rewrite(ctx, joinNode.On.Expr, joinPlan, nil, false)
		if err != nil {
			return nil, err
		}
		if newPlan != joinPlan {
			return nil, errors.New("ON condition doesn't support subqueries yet")
		}
		onCondition := expression.SplitCNFItems(onExpr)
		joinPlan.attachOnConds(onCondition)
	} else if joinPlan.JoinType == InnerJoin {
		// If a inner join without "ON" or "USING" clause, it's a cartesian
		// product over the join tables.
		joinPlan.cartesianJoin = true
	}

	return joinPlan, nil
}

// buildUsingClause eliminate the redundant columns and ordering columns based
// on the "USING" clause.
//
// According to the standard SQL, columns are ordered in the following way:
// 1. coalesced common columns of "leftPlan" and "rightPlan", in the order they
//    appears in "leftPlan".
// 2. the rest columns in "leftPlan", in the order they appears in "leftPlan".
// 3. the rest columns in "rightPlan", in the order they appears in "rightPlan".
func (b *PlanBuilder) buildUsingClause(p *LogicalJoin, leftPlan, rightPlan LogicalPlan, join *ast.Join) error {
	filter := make(map[string]bool, len(join.Using))
	for _, col := range join.Using {
		filter[col.Name.L] = true
	}
	return b.coalesceCommonColumns(p, leftPlan, rightPlan, join.Tp == ast.RightJoin, filter)
}

// buildNaturalJoin builds natural join output schema. It finds out all the common columns
// then using the same mechanism as buildUsingClause to eliminate redundant columns and build join conditions.
// According to standard SQL, producing this display order:
// 	All the common columns
// 	Every column in the first (left) table that is not a common column
// 	Every column in the second (right) table that is not a common column
func (b *PlanBuilder) buildNaturalJoin(p *LogicalJoin, leftPlan, rightPlan LogicalPlan, join *ast.Join) error {
	return b.coalesceCommonColumns(p, leftPlan, rightPlan, join.Tp == ast.RightJoin, nil)
}

// coalesceCommonColumns is used by buildUsingClause and buildNaturalJoin. The filter is used by buildUsingClause.
func (b *PlanBuilder) coalesceCommonColumns(p *LogicalJoin, leftPlan, rightPlan LogicalPlan, rightJoin bool, filter map[string]bool) error {
	lsc := leftPlan.Schema().Clone()
	rsc := rightPlan.Schema().Clone()
	lColumns, rColumns := lsc.Columns, rsc.Columns
	if rightJoin {
		lColumns, rColumns = rsc.Columns, lsc.Columns
	}

	// Find out all the common columns and put them ahead.
	commonLen := 0
	for i, lCol := range lColumns {
		for j := commonLen; j < len(rColumns); j++ {
			if lCol.ColName.L != rColumns[j].ColName.L {
				continue
			}

			if len(filter) > 0 {
				if !filter[lCol.ColName.L] {
					break
				}
				// Mark this column exist.
				filter[lCol.ColName.L] = false
			}

			col := lColumns[i]
			copy(lColumns[commonLen+1:i+1], lColumns[commonLen:i])
			lColumns[commonLen] = col

			col = rColumns[j]
			copy(rColumns[commonLen+1:j+1], rColumns[commonLen:j])
			rColumns[commonLen] = col

			commonLen++
			break
		}
	}

	if len(filter) > 0 && len(filter) != commonLen {
		for col, notExist := range filter {
			if notExist {
				return ErrUnknownColumn.GenWithStackByArgs(col, "from clause")
			}
		}
	}

	schemaCols := make([]*expression.Column, len(lColumns)+len(rColumns)-commonLen)
	copy(schemaCols[:len(lColumns)], lColumns)
	copy(schemaCols[len(lColumns):], rColumns[commonLen:])

	conds := make([]expression.Expression, 0, commonLen)
	for i := 0; i < commonLen; i++ {
		lc, rc := lsc.Columns[i], rsc.Columns[i]
		cond, err := expression.NewFunction(b.ctx, ast.EQ, types.NewFieldType(mysql.TypeTiny), lc, rc)
		if err != nil {
			return err
		}
		conds = append(conds, cond)
	}

	p.SetSchema(expression.NewSchema(schemaCols...))
	p.redundantSchema = expression.MergeSchema(p.redundantSchema, expression.NewSchema(rColumns[:commonLen]...))
	p.OtherConditions = append(conds, p.OtherConditions...)

	return nil
}

func (b *PlanBuilder) buildSelection(ctx context.Context, p LogicalPlan, where ast.ExprNode, AggMapper map[*ast.AggregateFuncExpr]int) (LogicalPlan, error) {
	b.optFlag = b.optFlag | flagPredicatePushDown
	if b.curClause != havingClause {
		b.curClause = whereClause
	}

	conditions := splitWhere(where)
	expressions := make([]expression.Expression, 0, len(conditions))
	selection := LogicalSelection{}.Init(b.ctx, b.getSelectOffset())
	for _, cond := range conditions {
		expr, np, err := b.rewrite(ctx, cond, p, AggMapper, false)
		if err != nil {
			return nil, err
		}
		p = np
		if expr == nil {
			continue
		}
		cnfItems := expression.SplitCNFItems(expr)
		for _, item := range cnfItems {
			if con, ok := item.(*expression.Constant); ok && con.DeferredExpr == nil && con.ParamMarker == nil {
				ret, _, err := expression.EvalBool(b.ctx, expression.CNFExprs{con}, chunk.Row{})
				if err != nil || ret {
					continue
				}
				// If there is condition which is always false, return dual plan directly.
				dual := LogicalTableDual{}.Init(b.ctx, b.getSelectOffset())
				dual.SetSchema(p.Schema())
				return dual, nil
			}
			expressions = append(expressions, item)
		}
	}
	if len(expressions) == 0 {
		return p, nil
	}
	selection.Conditions = expressions
	selection.SetChildren(p)
	return selection, nil
}

// buildProjectionFieldNameFromColumns builds the field name, table name and database name when field expression is a column reference.
func (b *PlanBuilder) buildProjectionFieldNameFromColumns(origField *ast.SelectField, colNameField *ast.ColumnNameExpr, c *expression.Column) (colName, origColName, tblName, origTblName, dbName model.CIStr) {
	origColName, tblName, dbName = colNameField.Name.Name, colNameField.Name.Table, colNameField.Name.Schema
	if origField.AsName.L != "" {
		colName = origField.AsName
	} else {
		colName = origColName
	}
	if tblName.L == "" {
		tblName = c.TblName
	}
	if dbName.L == "" {
		dbName = c.DBName
	}
	return colName, origColName, tblName, c.OrigTblName, c.DBName
}

// buildProjectionFieldNameFromExpressions builds the field name when field expression is a normal expression.
func (b *PlanBuilder) buildProjectionFieldNameFromExpressions(ctx context.Context, field *ast.SelectField) (model.CIStr, error) {
	if agg, ok := field.Expr.(*ast.AggregateFuncExpr); ok && agg.F == ast.AggFuncFirstRow {
		// When the query is select t.a from t group by a; The Column Name should be a but not t.a;
		return agg.Args[0].(*ast.ColumnNameExpr).Name.Name, nil
	}

	innerExpr := getInnerFromParenthesesAndUnaryPlus(field.Expr)
	funcCall, isFuncCall := innerExpr.(*ast.FuncCallExpr)
	// When used to produce a result set column, NAME_CONST() causes the column to have the given name.
	// See https://dev.mysql.com/doc/refman/5.7/en/miscellaneous-functions.html#function_name-const for details
	if isFuncCall && funcCall.FnName.L == ast.NameConst {
		if v, err := evalAstExpr(b.ctx, funcCall.Args[0]); err == nil {
			if s, err := v.ToString(); err == nil {
				return model.NewCIStr(s), nil
			}
		}
		return model.NewCIStr(""), ErrWrongArguments.GenWithStackByArgs("NAME_CONST")
	}
	valueExpr, isValueExpr := innerExpr.(*driver.ValueExpr)

	// Non-literal: Output as inputed, except that comments need to be removed.
	if !isValueExpr {
		return model.NewCIStr(parser.SpecFieldPattern.ReplaceAllStringFunc(field.Text(), parser.TrimComment)), nil
	}

	// Literal: Need special processing
	switch valueExpr.Kind() {
	case types.KindString:
		projName := valueExpr.GetString()
		projOffset := valueExpr.GetProjectionOffset()
		if projOffset >= 0 {
			projName = projName[:projOffset]
		}
		// See #3686, #3994:
		// For string literals, string content is used as column name. Non-graph initial characters are trimmed.
		fieldName := strings.TrimLeftFunc(projName, func(r rune) bool {
			return !unicode.IsOneOf(mysql.RangeGraph, r)
		})
		return model.NewCIStr(fieldName), nil
	case types.KindNull:
		// See #4053, #3685
		return model.NewCIStr("NULL"), nil
	case types.KindBinaryLiteral:
		// Don't rewrite BIT literal or HEX literals
		return model.NewCIStr(field.Text()), nil
	case types.KindInt64:
		// See #9683
		// TRUE or FALSE can be a int64
		if mysql.HasIsBooleanFlag(valueExpr.Type.Flag) {
			if i := valueExpr.GetValue().(int64); i == 0 {
				return model.NewCIStr("FALSE"), nil
			}
			return model.NewCIStr("TRUE"), nil
		}
		fallthrough

	default:
		fieldName := field.Text()
		fieldName = strings.TrimLeft(fieldName, "\t\n +(")
		fieldName = strings.TrimRight(fieldName, "\t\n )")
		return model.NewCIStr(fieldName), nil
	}
}

// buildProjectionField builds the field object according to SelectField in projection.
func (b *PlanBuilder) buildProjectionField(ctx context.Context, id, position int, field *ast.SelectField, expr expression.Expression) (*expression.Column, error) {
	var origTblName, tblName, origColName, colName, dbName model.CIStr
	innerNode := getInnerFromParenthesesAndUnaryPlus(field.Expr)
	col, isCol := expr.(*expression.Column)
	// Correlated column won't affect the final output names. So we can put it in any of the three logic block.
	// Don't put it into the first block just for simplifying the codes.
	if colNameField, ok := innerNode.(*ast.ColumnNameExpr); ok && isCol {
		// Field is a column reference.
		colName, origColName, tblName, origTblName, dbName = b.buildProjectionFieldNameFromColumns(field, colNameField, col)
	} else if field.AsName.L != "" {
		// Field has alias.
		colName = field.AsName
	} else {
		// Other: field is an expression.
		var err error
		if colName, err = b.buildProjectionFieldNameFromExpressions(ctx, field); err != nil {
			return nil, err
		}
	}
	return &expression.Column{
		UniqueID:    b.ctx.GetSessionVars().AllocPlanColumnID(),
		TblName:     tblName,
		OrigTblName: origTblName,
		ColName:     colName,
		OrigColName: origColName,
		DBName:      dbName,
		RetType:     expr.GetType(),
	}, nil
}

// buildProjection returns a Projection plan and non-aux columns length.
func (b *PlanBuilder) buildProjection(ctx context.Context, p LogicalPlan, fields []*ast.SelectField, mapper map[*ast.AggregateFuncExpr]int, windowMapper map[*ast.WindowFuncExpr]int, considerWindow bool) (LogicalPlan, int, error) {
	b.optFlag |= flagEliminateProjection
	b.curClause = fieldList
	proj := LogicalProjection{Exprs: make([]expression.Expression, 0, len(fields))}.Init(b.ctx, b.getSelectOffset())
	schema := expression.NewSchema(make([]*expression.Column, 0, len(fields))...)
	oldLen := 0
	for i, field := range fields {
		if !field.Auxiliary {
			oldLen++
		}

		isWindowFuncField := ast.HasWindowFlag(field.Expr)
		// Although window functions occurs in the select fields, but it has to be processed after having clause.
		// So when we build the projection for select fields, we need to skip the window function.
		// When `considerWindow` is false, we will only build fields for non-window functions, so we add fake placeholders.
		// for window functions. These fake placeholders will be erased in column pruning.
		// When `considerWindow` is true, all the non-window fields have been built, so we just use the schema columns.
		if considerWindow && !isWindowFuncField {
			col := p.Schema().Columns[i]
			proj.Exprs = append(proj.Exprs, col)
			schema.Append(col)
			continue
		} else if !considerWindow && isWindowFuncField {
			expr := expression.Zero
			proj.Exprs = append(proj.Exprs, expr)
			col, err := b.buildProjectionField(ctx, proj.id, schema.Len()+1, field, expr)
			if err != nil {
				return nil, 0, err
			}
			schema.Append(col)
			continue
		}
		newExpr, np, err := b.rewriteWithPreprocess(ctx, field.Expr, p, mapper, windowMapper, true, nil)
		if err != nil {
			return nil, 0, err
		}

		// For window functions in the order by clause, we will append an field for it.
		// We need rewrite the window mapper here so order by clause could find the added field.
		if considerWindow && isWindowFuncField && field.Auxiliary {
			if windowExpr, ok := field.Expr.(*ast.WindowFuncExpr); ok {
				windowMapper[windowExpr] = i
			}
		}

		p = np
		proj.Exprs = append(proj.Exprs, newExpr)

		col, err := b.buildProjectionField(ctx, proj.id, schema.Len()+1, field, newExpr)
		if err != nil {
			return nil, 0, err
		}
		schema.Append(col)
	}
	proj.SetSchema(schema)
	proj.SetChildren(p)
	return proj, oldLen, nil
}

func (b *PlanBuilder) buildDistinct(child LogicalPlan, length int) (*LogicalAggregation, error) {
	b.optFlag = b.optFlag | flagBuildKeyInfo
	b.optFlag = b.optFlag | flagPushDownAgg
	plan4Agg := LogicalAggregation{
		AggFuncs:     make([]*aggregation.AggFuncDesc, 0, child.Schema().Len()),
		GroupByItems: expression.Column2Exprs(child.Schema().Clone().Columns[:length]),
	}.Init(b.ctx, child.SelectBlockOffset())
	if hint := b.TableHints(); hint != nil {
		plan4Agg.preferAggType = hint.preferAggType
	}
	plan4Agg.collectGroupByColumns()
	for _, col := range child.Schema().Columns {
		aggDesc, err := aggregation.NewAggFuncDesc(b.ctx, ast.AggFuncFirstRow, []expression.Expression{col}, false)
		if err != nil {
			return nil, err
		}
		plan4Agg.AggFuncs = append(plan4Agg.AggFuncs, aggDesc)
	}
	plan4Agg.SetChildren(child)
	plan4Agg.SetSchema(child.Schema().Clone())
	// Distinct will be rewritten as first_row, we reset the type here since the return type
	// of first_row is not always the same as the column arg of first_row.
	for i, col := range plan4Agg.schema.Columns {
		col.RetType = plan4Agg.AggFuncs[i].RetTp
	}
	return plan4Agg, nil
}

// unionJoinFieldType finds the type which can carry the given types in Union.
func unionJoinFieldType(a, b *types.FieldType) *types.FieldType {
	resultTp := types.NewFieldType(types.MergeFieldType(a.Tp, b.Tp))
	// This logic will be intelligible when it is associated with the buildProjection4Union logic.
	if resultTp.Tp == mysql.TypeNewDecimal {
		// The decimal result type will be unsigned only when all the decimals to be united are unsigned.
		resultTp.Flag &= b.Flag & mysql.UnsignedFlag
	} else {
		// Non-decimal results will be unsigned when the first SQL statement result in the union is unsigned.
		resultTp.Flag |= a.Flag & mysql.UnsignedFlag
	}
	resultTp.Decimal = mathutil.Max(a.Decimal, b.Decimal)
	// `Flen - Decimal` is the fraction before '.'
	resultTp.Flen = mathutil.Max(a.Flen-a.Decimal, b.Flen-b.Decimal) + resultTp.Decimal
	if resultTp.EvalType() != types.ETInt && (a.EvalType() == types.ETInt || b.EvalType() == types.ETInt) && resultTp.Flen < mysql.MaxIntWidth {
		resultTp.Flen = mysql.MaxIntWidth
	}
	resultTp.Charset = a.Charset
	resultTp.Collate = a.Collate
	expression.SetBinFlagOrBinStr(b, resultTp)
	return resultTp
}

func (b *PlanBuilder) buildProjection4Union(ctx context.Context, u *LogicalUnionAll) {
	unionCols := make([]*expression.Column, 0, u.children[0].Schema().Len())

	// Infer union result types by its children's schema.
	for i, col := range u.children[0].Schema().Columns {
		resultTp := col.RetType
		for j := 1; j < len(u.children); j++ {
			childTp := u.children[j].Schema().Columns[i].RetType
			resultTp = unionJoinFieldType(resultTp, childTp)
		}
		unionCols = append(unionCols, &expression.Column{
			ColName:  col.ColName,
			RetType:  resultTp,
			UniqueID: b.ctx.GetSessionVars().AllocPlanColumnID(),
		})
	}
	u.schema = expression.NewSchema(unionCols...)
	// Process each child and add a projection above original child.
	// So the schema of `UnionAll` can be the same with its children's.
	for childID, child := range u.children {
		exprs := make([]expression.Expression, len(child.Schema().Columns))
		for i, srcCol := range child.Schema().Columns {
			dstType := unionCols[i].RetType
			srcType := srcCol.RetType
			if !srcType.Equal(dstType) {
				exprs[i] = expression.BuildCastFunction4Union(b.ctx, srcCol, dstType)
			} else {
				exprs[i] = srcCol
			}
		}
		b.optFlag |= flagEliminateProjection
		proj := LogicalProjection{Exprs: exprs, AvoidColumnEvaluator: true}.Init(b.ctx, b.getSelectOffset())
		proj.SetSchema(u.schema.Clone())
		proj.SetChildren(child)
		u.children[childID] = proj
	}
}

func (b *PlanBuilder) buildUnion(ctx context.Context, union *ast.UnionStmt) (LogicalPlan, error) {
	distinctSelectPlans, allSelectPlans, err := b.divideUnionSelectPlans(ctx, union.SelectList.Selects)
	if err != nil {
		return nil, err
	}

	unionDistinctPlan := b.buildUnionAll(ctx, distinctSelectPlans)
	if unionDistinctPlan != nil {
		unionDistinctPlan, err = b.buildDistinct(unionDistinctPlan, unionDistinctPlan.Schema().Len())
		if err != nil {
			return nil, err
		}
		if len(allSelectPlans) > 0 {
			// Can't change the statements order in order to get the correct column info.
			allSelectPlans = append([]LogicalPlan{unionDistinctPlan}, allSelectPlans...)
		}
	}

	unionAllPlan := b.buildUnionAll(ctx, allSelectPlans)
	unionPlan := unionDistinctPlan
	if unionAllPlan != nil {
		unionPlan = unionAllPlan
	}

	oldLen := unionPlan.Schema().Len()

	for i := 0; i < len(union.SelectList.Selects); i++ {
		b.handleHelper.popMap()
	}
	b.handleHelper.pushMap(nil)

	if union.OrderBy != nil {
		unionPlan, err = b.buildSort(ctx, unionPlan, union.OrderBy.Items, nil, nil)
		if err != nil {
			return nil, err
		}
	}

	if union.Limit != nil {
		unionPlan, err = b.buildLimit(unionPlan, union.Limit)
		if err != nil {
			return nil, err
		}
	}

	// Fix issue #8189 (https://github.com/pingcap/tidb/issues/8189).
	// If there are extra expressions generated from `ORDER BY` clause, generate a `Projection` to remove them.
	if oldLen != unionPlan.Schema().Len() {
		proj := LogicalProjection{Exprs: expression.Column2Exprs(unionPlan.Schema().Columns[:oldLen])}.Init(b.ctx, b.getSelectOffset())
		proj.SetChildren(unionPlan)
		schema := expression.NewSchema(unionPlan.Schema().Clone().Columns[:oldLen]...)
		for _, col := range schema.Columns {
			col.UniqueID = b.ctx.GetSessionVars().AllocPlanColumnID()
		}
		proj.SetSchema(schema)
		return proj, nil
	}

	return unionPlan, nil
}

// divideUnionSelectPlans resolves union's select stmts to logical plans.
// and divide result plans into "union-distinct" and "union-all" parts.
// divide rule ref: https://dev.mysql.com/doc/refman/5.7/en/union.html
// "Mixed UNION types are treated such that a DISTINCT union overrides any ALL union to its left."
func (b *PlanBuilder) divideUnionSelectPlans(ctx context.Context, selects []*ast.SelectStmt) (distinctSelects []LogicalPlan, allSelects []LogicalPlan, err error) {
	firstUnionAllIdx, columnNums := 0, -1
	// The last slot is reserved for appending distinct union outside this function.
	children := make([]LogicalPlan, len(selects), len(selects)+1)
	for i := len(selects) - 1; i >= 0; i-- {
		stmt := selects[i]
		if firstUnionAllIdx == 0 && stmt.IsAfterUnionDistinct {
			firstUnionAllIdx = i + 1
		}

		selectPlan, err := b.buildSelect(ctx, stmt)
		if err != nil {
			return nil, nil, err
		}

		if columnNums == -1 {
			columnNums = selectPlan.Schema().Len()
		}
		if selectPlan.Schema().Len() != columnNums {
			return nil, nil, ErrWrongNumberOfColumnsInSelect.GenWithStackByArgs()
		}
		children[i] = selectPlan
	}
	return children[:firstUnionAllIdx], children[firstUnionAllIdx:], nil
}

func (b *PlanBuilder) buildUnionAll(ctx context.Context, subPlan []LogicalPlan) LogicalPlan {
	if len(subPlan) == 0 {
		return nil
	}
	u := LogicalUnionAll{}.Init(b.ctx, b.getSelectOffset())
	u.children = subPlan
	b.buildProjection4Union(ctx, u)
	return u
}

// ByItems wraps a "by" item.
type ByItems struct {
	Expr expression.Expression
	Desc bool
}

// String implements fmt.Stringer interface.
func (by *ByItems) String() string {
	if by.Desc {
		return fmt.Sprintf("%s true", by.Expr)
	}
	return by.Expr.String()
}

// Clone makes a copy of ByItems.
func (by *ByItems) Clone() *ByItems {
	return &ByItems{Expr: by.Expr.Clone(), Desc: by.Desc}
}

// itemTransformer transforms ParamMarkerExpr to PositionExpr in the context of ByItem
type itemTransformer struct {
}

func (t *itemTransformer) Enter(inNode ast.Node) (ast.Node, bool) {
	switch n := inNode.(type) {
	case *driver.ParamMarkerExpr:
		newNode := expression.ConstructPositionExpr(n)
		return newNode, true
	}
	return inNode, false
}

func (t *itemTransformer) Leave(inNode ast.Node) (ast.Node, bool) {
	return inNode, false
}

func (b *PlanBuilder) buildSort(ctx context.Context, p LogicalPlan, byItems []*ast.ByItem, aggMapper map[*ast.AggregateFuncExpr]int, windowMapper map[*ast.WindowFuncExpr]int) (*LogicalSort, error) {
	if _, isUnion := p.(*LogicalUnionAll); isUnion {
		b.curClause = globalOrderByClause
	} else {
		b.curClause = orderByClause
	}
	sort := LogicalSort{}.Init(b.ctx, b.getSelectOffset())
	exprs := make([]*ByItems, 0, len(byItems))
	transformer := &itemTransformer{}
	for _, item := range byItems {
		newExpr, _ := item.Expr.Accept(transformer)
		item.Expr = newExpr.(ast.ExprNode)
		it, np, err := b.rewriteWithPreprocess(ctx, item.Expr, p, aggMapper, windowMapper, true, nil)
		if err != nil {
			return nil, err
		}

		p = np
		exprs = append(exprs, &ByItems{Expr: it, Desc: item.Desc})
	}
	sort.ByItems = exprs
	sort.SetChildren(p)
	return sort, nil
}

// getUintFromNode gets uint64 value from ast.Node.
// For ordinary statement, node should be uint64 constant value.
// For prepared statement, node is string. We should convert it to uint64.
func getUintFromNode(ctx sessionctx.Context, n ast.Node) (uVal uint64, isNull bool, isExpectedType bool) {
	var val interface{}
	switch v := n.(type) {
	case *driver.ValueExpr:
		val = v.GetValue()
	case *driver.ParamMarkerExpr:
		if !v.InExecute {
			return 0, false, true
		}
		param, err := expression.ParamMarkerExpression(ctx, v)
		if err != nil {
			return 0, false, false
		}
		str, isNull, err := expression.GetStringFromConstant(ctx, param)
		if err != nil {
			return 0, false, false
		}
		if isNull {
			return 0, true, true
		}
		val = str
	default:
		return 0, false, false
	}
	switch v := val.(type) {
	case uint64:
		return v, false, true
	case int64:
		if v >= 0 {
			return uint64(v), false, true
		}
	case string:
		sc := ctx.GetSessionVars().StmtCtx
		uVal, err := types.StrToUint(sc, v)
		if err != nil {
			return 0, false, false
		}
		return uVal, false, true
	}
	return 0, false, false
}

func extractLimitCountOffset(ctx sessionctx.Context, limit *ast.Limit) (count uint64,
	offset uint64, err error) {
	var isExpectedType bool
	if limit.Count != nil {
		count, _, isExpectedType = getUintFromNode(ctx, limit.Count)
		if !isExpectedType {
			return 0, 0, ErrWrongArguments.GenWithStackByArgs("LIMIT")
		}
	}
	if limit.Offset != nil {
		offset, _, isExpectedType = getUintFromNode(ctx, limit.Offset)
		if !isExpectedType {
			return 0, 0, ErrWrongArguments.GenWithStackByArgs("LIMIT")
		}
	}
	return count, offset, nil
}

func (b *PlanBuilder) buildLimit(src LogicalPlan, limit *ast.Limit) (LogicalPlan, error) {
	b.optFlag = b.optFlag | flagPushDownTopN
	var (
		offset, count uint64
		err           error
	)
	if count, offset, err = extractLimitCountOffset(b.ctx, limit); err != nil {
		return nil, err
	}

	if count > math.MaxUint64-offset {
		count = math.MaxUint64 - offset
	}
	if offset+count == 0 {
		tableDual := LogicalTableDual{RowCount: 0}.Init(b.ctx, b.getSelectOffset())
		tableDual.schema = src.Schema()
		return tableDual, nil
	}
	li := LogicalLimit{
		Offset: offset,
		Count:  count,
	}.Init(b.ctx, b.getSelectOffset())
	li.SetChildren(src)
	return li, nil
}

// colMatch means that if a match b, e.g. t.a can match test.t.a but test.t.a can't match t.a.
// Because column a want column from database test exactly.
func colMatch(a *ast.ColumnName, b *ast.ColumnName) bool {
	if a.Schema.L == "" || a.Schema.L == b.Schema.L {
		if a.Table.L == "" || a.Table.L == b.Table.L {
			return a.Name.L == b.Name.L
		}
	}
	return false
}

func matchField(f *ast.SelectField, col *ast.ColumnNameExpr, ignoreAsName bool) bool {
	// if col specify a table name, resolve from table source directly.
	if col.Name.Table.L == "" {
		if f.AsName.L == "" || ignoreAsName {
			if curCol, isCol := f.Expr.(*ast.ColumnNameExpr); isCol {
				return curCol.Name.Name.L == col.Name.Name.L
			} else if _, isFunc := f.Expr.(*ast.FuncCallExpr); isFunc {
				// Fix issue 7331
				// If there are some function calls in SelectField, we check if
				// ColumnNameExpr in GroupByClause matches one of these function calls.
				// Example: select concat(k1,k2) from t group by `concat(k1,k2)`,
				// `concat(k1,k2)` matches with function call concat(k1, k2).
				return strings.ToLower(f.Text()) == col.Name.Name.L
			}
			// a expression without as name can't be matched.
			return false
		}
		return f.AsName.L == col.Name.Name.L
	}
	return false
}

func resolveFromSelectFields(v *ast.ColumnNameExpr, fields []*ast.SelectField, ignoreAsName bool) (index int, err error) {
	var matchedExpr ast.ExprNode
	index = -1
	for i, field := range fields {
		if field.Auxiliary {
			continue
		}
		if matchField(field, v, ignoreAsName) {
			curCol, isCol := field.Expr.(*ast.ColumnNameExpr)
			if !isCol {
				return i, nil
			}
			if matchedExpr == nil {
				matchedExpr = curCol
				index = i
			} else if !colMatch(matchedExpr.(*ast.ColumnNameExpr).Name, curCol.Name) &&
				!colMatch(curCol.Name, matchedExpr.(*ast.ColumnNameExpr).Name) {
				return -1, ErrAmbiguous.GenWithStackByArgs(curCol.Name.Name.L, clauseMsg[fieldList])
			}
		}
	}
	return
}

// havingWindowAndOrderbyExprResolver visits Expr tree.
// It converts ColunmNameExpr to AggregateFuncExpr and collects AggregateFuncExpr.
type havingWindowAndOrderbyExprResolver struct {
	inAggFunc    bool
	inWindowFunc bool
	inWindowSpec bool
	inExpr       bool
	orderBy      bool
	err          error
	p            LogicalPlan
	selectFields []*ast.SelectField
	aggMapper    map[*ast.AggregateFuncExpr]int
	colMapper    map[*ast.ColumnNameExpr]int
	gbyItems     []*ast.ByItem
	outerSchemas []*expression.Schema
	curClause    clauseCode
}

// Enter implements Visitor interface.
func (a *havingWindowAndOrderbyExprResolver) Enter(n ast.Node) (node ast.Node, skipChildren bool) {
	switch n.(type) {
	case *ast.AggregateFuncExpr:
		a.inAggFunc = true
	case *ast.WindowFuncExpr:
		a.inWindowFunc = true
	case *ast.WindowSpec:
		a.inWindowSpec = true
	case *driver.ParamMarkerExpr, *ast.ColumnNameExpr, *ast.ColumnName:
	case *ast.SubqueryExpr, *ast.ExistsSubqueryExpr:
		// Enter a new context, skip it.
		// For example: select sum(c) + c + exists(select c from t) from t;
		return n, true
	default:
		a.inExpr = true
	}
	return n, false
}

func (a *havingWindowAndOrderbyExprResolver) resolveFromSchema(v *ast.ColumnNameExpr, schema *expression.Schema) (int, error) {
	col, err := schema.FindColumn(v.Name)
	if err != nil {
		return -1, err
	}
	if col == nil {
		return -1, nil
	}
	newColName := &ast.ColumnName{
		Schema: col.DBName,
		Table:  col.TblName,
		Name:   col.ColName,
	}
	for i, field := range a.selectFields {
		if c, ok := field.Expr.(*ast.ColumnNameExpr); ok && colMatch(c.Name, newColName) {
			return i, nil
		}
	}
	sf := &ast.SelectField{
		Expr:      &ast.ColumnNameExpr{Name: newColName},
		Auxiliary: true,
	}
	sf.Expr.SetType(col.GetType())
	a.selectFields = append(a.selectFields, sf)
	return len(a.selectFields) - 1, nil
}

// Leave implements Visitor interface.
func (a *havingWindowAndOrderbyExprResolver) Leave(n ast.Node) (node ast.Node, ok bool) {
	switch v := n.(type) {
	case *ast.AggregateFuncExpr:
		a.inAggFunc = false
		a.aggMapper[v] = len(a.selectFields)
		a.selectFields = append(a.selectFields, &ast.SelectField{
			Auxiliary: true,
			Expr:      v,
			AsName:    model.NewCIStr(fmt.Sprintf("sel_agg_%d", len(a.selectFields))),
		})
	case *ast.WindowFuncExpr:
		a.inWindowFunc = false
		if a.curClause == havingClause {
			a.err = ErrWindowInvalidWindowFuncUse.GenWithStackByArgs(strings.ToLower(v.F))
			return node, false
		}
		if a.curClause == orderByClause {
			a.selectFields = append(a.selectFields, &ast.SelectField{
				Auxiliary: true,
				Expr:      v,
				AsName:    model.NewCIStr(fmt.Sprintf("sel_window_%d", len(a.selectFields))),
			})
		}
	case *ast.WindowSpec:
		a.inWindowSpec = false
	case *ast.ColumnNameExpr:
		resolveFieldsFirst := true
		if a.inAggFunc || a.inWindowFunc || a.inWindowSpec || (a.orderBy && a.inExpr) {
			resolveFieldsFirst = false
		}
		if !a.inAggFunc && !a.orderBy {
			for _, item := range a.gbyItems {
				if col, ok := item.Expr.(*ast.ColumnNameExpr); ok &&
					(colMatch(v.Name, col.Name) || colMatch(col.Name, v.Name)) {
					resolveFieldsFirst = false
					break
				}
			}
		}
		var index int
		if resolveFieldsFirst {
			index, a.err = resolveFromSelectFields(v, a.selectFields, false)
			if a.err != nil {
				return node, false
			}
			if index != -1 && a.curClause == havingClause && ast.HasWindowFlag(a.selectFields[index].Expr) {
				a.err = ErrWindowInvalidWindowFuncAliasUse.GenWithStackByArgs(v.Name.Name.O)
				return node, false
			}
			if index == -1 {
				if a.orderBy {
					index, a.err = a.resolveFromSchema(v, a.p.Schema())
				} else {
					index, a.err = resolveFromSelectFields(v, a.selectFields, true)
				}
			}
		} else {
			// We should ignore the err when resolving from schema. Because we could resolve successfully
			// when considering select fields.
			var err error
			index, err = a.resolveFromSchema(v, a.p.Schema())
			_ = err
			if index == -1 && a.curClause != windowClause {
				index, a.err = resolveFromSelectFields(v, a.selectFields, false)
				if index != -1 && a.curClause == havingClause && ast.HasWindowFlag(a.selectFields[index].Expr) {
					a.err = ErrWindowInvalidWindowFuncAliasUse.GenWithStackByArgs(v.Name.Name.O)
					return node, false
				}
			}
		}
		if a.err != nil {
			return node, false
		}
		if index == -1 {
			// If we can't find it any where, it may be a correlated columns.
			for _, schema := range a.outerSchemas {
				col, err1 := schema.FindColumn(v.Name)
				if err1 != nil {
					a.err = err1
					return node, false
				}
				if col != nil {
					return n, true
				}
			}
			a.err = ErrUnknownColumn.GenWithStackByArgs(v.Name.OrigColName(), clauseMsg[a.curClause])
			return node, false
		}
		if a.inAggFunc {
			return a.selectFields[index].Expr, true
		}
		a.colMapper[v] = index
	}
	return n, true
}

// resolveHavingAndOrderBy will process aggregate functions and resolve the columns that don't exist in select fields.
// If we found some columns that are not in select fields, we will append it to select fields and update the colMapper.
// When we rewrite the order by / having expression, we will find column in map at first.
func (b *PlanBuilder) resolveHavingAndOrderBy(sel *ast.SelectStmt, p LogicalPlan) (
	map[*ast.AggregateFuncExpr]int, map[*ast.AggregateFuncExpr]int, error) {
	extractor := &havingWindowAndOrderbyExprResolver{
		p:            p,
		selectFields: sel.Fields.Fields,
		aggMapper:    make(map[*ast.AggregateFuncExpr]int),
		colMapper:    b.colMapper,
		outerSchemas: b.outerSchemas,
	}
	if sel.GroupBy != nil {
		extractor.gbyItems = sel.GroupBy.Items
	}
	// Extract agg funcs from having clause.
	if sel.Having != nil {
		extractor.curClause = havingClause
		n, ok := sel.Having.Expr.Accept(extractor)
		if !ok {
			return nil, nil, errors.Trace(extractor.err)
		}
		sel.Having.Expr = n.(ast.ExprNode)
	}
	havingAggMapper := extractor.aggMapper
	extractor.aggMapper = make(map[*ast.AggregateFuncExpr]int)
	extractor.orderBy = true
	extractor.inExpr = false
	// Extract agg funcs from order by clause.
	if sel.OrderBy != nil {
		extractor.curClause = orderByClause
		for _, item := range sel.OrderBy.Items {
			if ast.HasWindowFlag(item.Expr) {
				continue
			}
			n, ok := item.Expr.Accept(extractor)
			if !ok {
				return nil, nil, errors.Trace(extractor.err)
			}
			item.Expr = n.(ast.ExprNode)
		}
	}
	sel.Fields.Fields = extractor.selectFields
	return havingAggMapper, extractor.aggMapper, nil
}

func (b *PlanBuilder) extractAggFuncs(fields []*ast.SelectField) ([]*ast.AggregateFuncExpr, map[*ast.AggregateFuncExpr]int) {
	extractor := &AggregateFuncExtractor{}
	for _, f := range fields {
		n, _ := f.Expr.Accept(extractor)
		f.Expr = n.(ast.ExprNode)
	}
	aggList := extractor.AggFuncs
	totalAggMapper := make(map[*ast.AggregateFuncExpr]int)

	for i, agg := range aggList {
		totalAggMapper[agg] = i
	}
	return aggList, totalAggMapper
}

// resolveWindowFunction will process window functions and resolve the columns that don't exist in select fields.
func (b *PlanBuilder) resolveWindowFunction(sel *ast.SelectStmt, p LogicalPlan) (
	map[*ast.AggregateFuncExpr]int, error) {
	extractor := &havingWindowAndOrderbyExprResolver{
		p:            p,
		selectFields: sel.Fields.Fields,
		aggMapper:    make(map[*ast.AggregateFuncExpr]int),
		colMapper:    b.colMapper,
		outerSchemas: b.outerSchemas,
	}
	extractor.curClause = windowClause
	for _, field := range sel.Fields.Fields {
		if !ast.HasWindowFlag(field.Expr) {
			continue
		}
		n, ok := field.Expr.Accept(extractor)
		if !ok {
			return nil, extractor.err
		}
		field.Expr = n.(ast.ExprNode)
	}
	for _, spec := range sel.WindowSpecs {
		_, ok := spec.Accept(extractor)
		if !ok {
			return nil, extractor.err
		}
	}
	if sel.OrderBy != nil {
		extractor.curClause = orderByClause
		for _, item := range sel.OrderBy.Items {
			if !ast.HasWindowFlag(item.Expr) {
				continue
			}
			n, ok := item.Expr.Accept(extractor)
			if !ok {
				return nil, extractor.err
			}
			item.Expr = n.(ast.ExprNode)
		}
	}
	sel.Fields.Fields = extractor.selectFields
	return extractor.aggMapper, nil
}

// gbyResolver resolves group by items from select fields.
type gbyResolver struct {
	ctx     sessionctx.Context
	fields  []*ast.SelectField
	schema  *expression.Schema
	err     error
	inExpr  bool
	isParam bool
}

func (g *gbyResolver) Enter(inNode ast.Node) (ast.Node, bool) {
	switch n := inNode.(type) {
	case *ast.SubqueryExpr, *ast.CompareSubqueryExpr, *ast.ExistsSubqueryExpr:
		return inNode, true
	case *driver.ParamMarkerExpr:
		newNode := expression.ConstructPositionExpr(n)
		g.isParam = true
		return newNode, true
	case *driver.ValueExpr, *ast.ColumnNameExpr, *ast.ParenthesesExpr, *ast.ColumnName:
	default:
		g.inExpr = true
	}
	return inNode, false
}

func (g *gbyResolver) Leave(inNode ast.Node) (ast.Node, bool) {
	extractor := &AggregateFuncExtractor{}
	switch v := inNode.(type) {
	case *ast.ColumnNameExpr:
		col, err := g.schema.FindColumn(v.Name)
		if col == nil || !g.inExpr {
			var index int
			index, g.err = resolveFromSelectFields(v, g.fields, false)
			if g.err != nil {
				return inNode, false
			}
			if col != nil {
				return inNode, true
			}
			if index != -1 {
				ret := g.fields[index].Expr
				ret.Accept(extractor)
				if len(extractor.AggFuncs) != 0 {
					err = ErrIllegalReference.GenWithStackByArgs(v.Name.OrigColName(), "reference to group function")
				} else if ast.HasWindowFlag(ret) {
					err = ErrIllegalReference.GenWithStackByArgs(v.Name.OrigColName(), "reference to window function")
				} else {
					return ret, true
				}
			}
			g.err = err
			return inNode, false
		}
	case *ast.PositionExpr:
		pos, isNull, err := expression.PosFromPositionExpr(g.ctx, v)
		if err != nil {
			g.err = ErrUnknown.GenWithStackByArgs()
		}
		if err != nil || isNull {
			return inNode, false
		}
		if pos < 1 || pos > len(g.fields) {
			g.err = errors.Errorf("Unknown column '%d' in 'group statement'", pos)
			return inNode, false
		}
		ret := g.fields[pos-1].Expr
		ret.Accept(extractor)
		if len(extractor.AggFuncs) != 0 {
			g.err = ErrWrongGroupField.GenWithStackByArgs(g.fields[pos-1].Text())
			return inNode, false
		}
		return ret, true
	case *ast.ValuesExpr:
		if v.Column == nil {
			g.err = ErrUnknownColumn.GenWithStackByArgs("", "VALUES() function")
		}
	}
	return inNode, true
}

func tblInfoFromCol(from ast.ResultSetNode, col *expression.Column) *model.TableInfo {
	var tableList []*ast.TableName
	tableList = extractTableList(from, tableList, true)
	for _, field := range tableList {
		if field.Name.L == col.TblName.L {
			return field.TableInfo
		}
		if field.Name.L != col.TblName.L {
			continue
		}
		if field.Schema.L == col.DBName.L {
			return field.TableInfo
		}
	}
	return nil
}

func buildFuncDependCol(p LogicalPlan, cond ast.ExprNode) (*expression.Column, *expression.Column) {
	binOpExpr, ok := cond.(*ast.BinaryOperationExpr)
	if !ok {
		return nil, nil
	}
	if binOpExpr.Op != opcode.EQ {
		return nil, nil
	}
	lColExpr, ok := binOpExpr.L.(*ast.ColumnNameExpr)
	if !ok {
		return nil, nil
	}
	rColExpr, ok := binOpExpr.R.(*ast.ColumnNameExpr)
	if !ok {
		return nil, nil
	}
	lCol, err := p.Schema().FindColumn(lColExpr.Name)
	if err != nil {
		return nil, nil
	}
	rCol, err := p.Schema().FindColumn(rColExpr.Name)
	if err != nil {
		return nil, nil
	}
	return lCol, rCol
}

func buildWhereFuncDepend(p LogicalPlan, where ast.ExprNode) map[*expression.Column]*expression.Column {
	whereConditions := splitWhere(where)
	colDependMap := make(map[*expression.Column]*expression.Column, 2*len(whereConditions))
	for _, cond := range whereConditions {
		lCol, rCol := buildFuncDependCol(p, cond)
		if lCol == nil || rCol == nil {
			continue
		}
		colDependMap[lCol] = rCol
		colDependMap[rCol] = lCol
	}
	return colDependMap
}

func buildJoinFuncDepend(p LogicalPlan, from ast.ResultSetNode) map[*expression.Column]*expression.Column {
	switch x := from.(type) {
	case *ast.Join:
		if x.On == nil {
			return nil
		}
		onConditions := splitWhere(x.On.Expr)
		colDependMap := make(map[*expression.Column]*expression.Column, len(onConditions))
		for _, cond := range onConditions {
			lCol, rCol := buildFuncDependCol(p, cond)
			if lCol == nil || rCol == nil {
				continue
			}
			lTbl := tblInfoFromCol(x.Left, lCol)
			if lTbl == nil {
				lCol, rCol = rCol, lCol
			}
			switch x.Tp {
			case ast.CrossJoin:
				colDependMap[lCol] = rCol
				colDependMap[rCol] = lCol
			case ast.LeftJoin:
				colDependMap[rCol] = lCol
			case ast.RightJoin:
				colDependMap[lCol] = rCol
			}
		}
		return colDependMap
	default:
		return nil
	}
}

func checkColFuncDepend(p LogicalPlan, col *expression.Column, tblInfo *model.TableInfo, gbyCols map[*expression.Column]struct{}, whereDepends, joinDepends map[*expression.Column]*expression.Column) bool {
	for _, index := range tblInfo.Indices {
		if !index.Unique {
			continue
		}
		funcDepend := true
		for _, indexCol := range index.Columns {
			iColInfo := tblInfo.Columns[indexCol.Offset]
			if !mysql.HasNotNullFlag(iColInfo.Flag) {
				funcDepend = false
				break
			}
			cn := &ast.ColumnName{
				Schema: col.DBName,
				Table:  col.TblName,
				Name:   iColInfo.Name,
			}
			iCol, err := p.Schema().FindColumn(cn)
			if err != nil || iCol == nil {
				funcDepend = false
				break
			}
			if _, ok := gbyCols[iCol]; ok {
				continue
			}
			if wCol, ok := whereDepends[iCol]; ok {
				if _, ok = gbyCols[wCol]; ok {
					continue
				}
			}
			if jCol, ok := joinDepends[iCol]; ok {
				if _, ok = gbyCols[jCol]; ok {
					continue
				}
			}
			funcDepend = false
			break
		}
		if funcDepend {
			return true
		}
	}
	primaryFuncDepend := true
	hasPrimaryField := false
	for _, colInfo := range tblInfo.Columns {
		if !mysql.HasPriKeyFlag(colInfo.Flag) {
			continue
		}
		hasPrimaryField = true
		pCol, err := p.Schema().FindColumn(&ast.ColumnName{
			Schema: col.DBName,
			Table:  col.TblName,
			Name:   colInfo.Name,
		})
		if err != nil {
			primaryFuncDepend = false
			break
		}
		if _, ok := gbyCols[pCol]; ok {
			continue
		}
		if wCol, ok := whereDepends[pCol]; ok {
			if _, ok = gbyCols[wCol]; ok {
				continue
			}
		}
		if jCol, ok := joinDepends[pCol]; ok {
			if _, ok = gbyCols[jCol]; ok {
				continue
			}
		}
		primaryFuncDepend = false
		break
	}
	return primaryFuncDepend && hasPrimaryField
}

// ErrExprLoc is for generate the ErrFieldNotInGroupBy error info
type ErrExprLoc struct {
	Offset int
	Loc    string
}

func checkExprInGroupBy(p LogicalPlan, expr ast.ExprNode, offset int, loc string, gbyCols map[*expression.Column]struct{}, gbyExprs []ast.ExprNode, notInGbyCols map[*expression.Column]ErrExprLoc) {
	if _, ok := expr.(*ast.AggregateFuncExpr); ok {
		return
	}
	if _, ok := expr.(*ast.ColumnNameExpr); !ok {
		for _, gbyExpr := range gbyExprs {
			if reflect.DeepEqual(gbyExpr, expr) {
				return
			}
		}
	}
	// Function `any_value` can be used in aggregation, even `ONLY_FULL_GROUP_BY` is set.
	// See https://dev.mysql.com/doc/refman/5.7/en/miscellaneous-functions.html#function_any-value for details
	if f, ok := expr.(*ast.FuncCallExpr); ok {
		if f.FnName.L == ast.AnyValue {
			return
		}
	}
	colMap := make(map[*expression.Column]struct{}, len(p.Schema().Columns))
	allColFromExprNode(p, expr, colMap)
	for col := range colMap {
		if _, ok := gbyCols[col]; !ok {
			notInGbyCols[col] = ErrExprLoc{Offset: offset, Loc: loc}
		}
	}
}

func (b *PlanBuilder) checkOnlyFullGroupBy(p LogicalPlan, sel *ast.SelectStmt) (err error) {
	if sel.GroupBy != nil {
		err = b.checkOnlyFullGroupByWithGroupClause(p, sel)
	} else {
		err = b.checkOnlyFullGroupByWithOutGroupClause(p, sel.Fields.Fields)
	}
	return err
}

func (b *PlanBuilder) checkOnlyFullGroupByWithGroupClause(p LogicalPlan, sel *ast.SelectStmt) error {
	gbyCols := make(map[*expression.Column]struct{}, len(sel.Fields.Fields))
	gbyExprs := make([]ast.ExprNode, 0, len(sel.Fields.Fields))
	schema := p.Schema()
	for _, byItem := range sel.GroupBy.Items {
		if colExpr, ok := byItem.Expr.(*ast.ColumnNameExpr); ok {
			col, err := schema.FindColumn(colExpr.Name)
			if err != nil || col == nil {
				continue
			}
			gbyCols[col] = struct{}{}
		} else {
			gbyExprs = append(gbyExprs, byItem.Expr)
		}
	}

	notInGbyCols := make(map[*expression.Column]ErrExprLoc, len(sel.Fields.Fields))
	for offset, field := range sel.Fields.Fields {
		if field.Auxiliary {
			continue
		}
		checkExprInGroupBy(p, field.Expr, offset, ErrExprInSelect, gbyCols, gbyExprs, notInGbyCols)
	}

	if sel.OrderBy != nil {
		for offset, item := range sel.OrderBy.Items {
			checkExprInGroupBy(p, item.Expr, offset, ErrExprInOrderBy, gbyCols, gbyExprs, notInGbyCols)
		}
	}
	if len(notInGbyCols) == 0 {
		return nil
	}

	whereDepends := buildWhereFuncDepend(p, sel.Where)
	joinDepends := buildJoinFuncDepend(p, sel.From.TableRefs)
	tblMap := make(map[*model.TableInfo]struct{}, len(notInGbyCols))
	for col, errExprLoc := range notInGbyCols {
		tblInfo := tblInfoFromCol(sel.From.TableRefs, col)
		if tblInfo == nil {
			continue
		}
		if _, ok := tblMap[tblInfo]; ok {
			continue
		}
		if checkColFuncDepend(p, col, tblInfo, gbyCols, whereDepends, joinDepends) {
			tblMap[tblInfo] = struct{}{}
			continue
		}
		switch errExprLoc.Loc {
		case ErrExprInSelect:
			return ErrFieldNotInGroupBy.GenWithStackByArgs(errExprLoc.Offset+1, errExprLoc.Loc, col.DBName.O+"."+col.TblName.O+"."+col.OrigColName.O)
		case ErrExprInOrderBy:
			return ErrFieldNotInGroupBy.GenWithStackByArgs(errExprLoc.Offset+1, errExprLoc.Loc, sel.OrderBy.Items[errExprLoc.Offset].Expr.Text())
		}
		return nil
	}
	return nil
}

func (b *PlanBuilder) checkOnlyFullGroupByWithOutGroupClause(p LogicalPlan, fields []*ast.SelectField) error {
	resolver := colResolverForOnlyFullGroupBy{}
	for idx, field := range fields {
		resolver.exprIdx = idx
		field.Accept(&resolver)
		err := resolver.Check()
		if err != nil {
			return err
		}
	}
	return nil
}

// colResolverForOnlyFullGroupBy visits Expr tree to find out if an Expr tree is an aggregation function.
// If so, find out the first column name that not in an aggregation function.
type colResolverForOnlyFullGroupBy struct {
	firstNonAggCol       *ast.ColumnName
	exprIdx              int
	firstNonAggColIdx    int
	hasAggFuncOrAnyValue bool
}

func (c *colResolverForOnlyFullGroupBy) Enter(node ast.Node) (ast.Node, bool) {
	switch t := node.(type) {
	case *ast.AggregateFuncExpr:
		c.hasAggFuncOrAnyValue = true
		return node, true
	case *ast.FuncCallExpr:
		// enable function `any_value` in aggregation even `ONLY_FULL_GROUP_BY` is set
		if t.FnName.L == ast.AnyValue {
			c.hasAggFuncOrAnyValue = true
			return node, true
		}
	case *ast.ColumnNameExpr:
		if c.firstNonAggCol == nil {
			c.firstNonAggCol, c.firstNonAggColIdx = t.Name, c.exprIdx
		}
		return node, true
	case *ast.SubqueryExpr:
		return node, true
	}
	return node, false
}

func (c *colResolverForOnlyFullGroupBy) Leave(node ast.Node) (ast.Node, bool) {
	return node, true
}

func (c *colResolverForOnlyFullGroupBy) Check() error {
	if c.hasAggFuncOrAnyValue && c.firstNonAggCol != nil {
		return ErrMixOfGroupFuncAndFields.GenWithStackByArgs(c.firstNonAggColIdx+1, c.firstNonAggCol.Name.O)
	}
	return nil
}

type colResolver struct {
	p    LogicalPlan
	cols map[*expression.Column]struct{}
}

func (c *colResolver) Enter(inNode ast.Node) (ast.Node, bool) {
	switch inNode.(type) {
	case *ast.ColumnNameExpr, *ast.SubqueryExpr, *ast.AggregateFuncExpr:
		return inNode, true
	}
	return inNode, false
}

func (c *colResolver) Leave(inNode ast.Node) (ast.Node, bool) {
	switch v := inNode.(type) {
	case *ast.ColumnNameExpr:
		col, err := c.p.Schema().FindColumn(v.Name)
		if err == nil && col != nil {
			c.cols[col] = struct{}{}
		}
	}
	return inNode, true
}

func allColFromExprNode(p LogicalPlan, n ast.Node, cols map[*expression.Column]struct{}) {
	extractor := &colResolver{
		p:    p,
		cols: cols,
	}
	n.Accept(extractor)
}

func (b *PlanBuilder) resolveGbyExprs(ctx context.Context, p LogicalPlan, gby *ast.GroupByClause, fields []*ast.SelectField) (LogicalPlan, []expression.Expression, error) {
	b.curClause = groupByClause
	exprs := make([]expression.Expression, 0, len(gby.Items))
	resolver := &gbyResolver{
		ctx:    b.ctx,
		fields: fields,
		schema: p.Schema(),
	}
	for _, item := range gby.Items {
		resolver.inExpr = false
		retExpr, _ := item.Expr.Accept(resolver)
		if resolver.err != nil {
			return nil, nil, errors.Trace(resolver.err)
		}
		if !resolver.isParam {
			item.Expr = retExpr.(ast.ExprNode)
		}

		itemExpr := retExpr.(ast.ExprNode)
		expr, np, err := b.rewrite(ctx, itemExpr, p, nil, true)
		if err != nil {
			return nil, nil, err
		}

		exprs = append(exprs, expr)
		p = np
	}
	return p, exprs, nil
}

func (b *PlanBuilder) unfoldWildStar(p LogicalPlan, selectFields []*ast.SelectField) (resultList []*ast.SelectField, err error) {
	for i, field := range selectFields {
		if field.WildCard == nil {
			resultList = append(resultList, field)
			continue
		}
		if field.WildCard.Table.L == "" && i > 0 {
			return nil, ErrInvalidWildCard
		}
		dbName := field.WildCard.Schema
		tblName := field.WildCard.Table
		findTblNameInSchema := false
		for _, col := range p.Schema().Columns {
			if (dbName.L == "" || dbName.L == col.DBName.L) &&
				(tblName.L == "" || tblName.L == col.TblName.L) &&
				col.ID != model.ExtraHandleID {
				findTblNameInSchema = true
				colName := &ast.ColumnNameExpr{
					Name: &ast.ColumnName{
						Schema: col.DBName,
						Table:  col.TblName,
						Name:   col.ColName,
					}}
				colName.SetType(col.GetType())
				field := &ast.SelectField{Expr: colName}
				field.SetText(col.ColName.O)
				resultList = append(resultList, field)
			}
		}
		if !findTblNameInSchema {
			return nil, ErrBadTable.GenWithStackByArgs(tblName)
		}
	}
	return resultList, nil
}

func (b *PlanBuilder) pushTableHints(hints []*ast.TableOptimizerHint, nodeType nodeType, currentLevel int) bool {
	hints = b.hintProcessor.getCurrentStmtHints(hints, nodeType, currentLevel)
	var (
		sortMergeTables, INLJTables, hashJoinTables []hintTableInfo
		indexHintList                               []indexHintInfo
		preferAggType                               uint
	)
	for _, hint := range hints {
		switch hint.HintName.L {
		case TiDBMergeJoin, HintSMJ:
			sortMergeTables = append(sortMergeTables, tableNames2HintTableInfo(hint.Tables, b.hintProcessor, nodeType, currentLevel)...)
		case TiDBIndexNestedLoopJoin, HintINLJ:
			INLJTables = append(INLJTables, tableNames2HintTableInfo(hint.Tables, b.hintProcessor, nodeType, currentLevel)...)
		case TiDBHashJoin, HintHJ:
			hashJoinTables = append(hashJoinTables, tableNames2HintTableInfo(hint.Tables, b.hintProcessor, nodeType, currentLevel)...)
		case HintHashAgg:
			preferAggType |= preferHashAgg
		case HintStreamAgg:
			preferAggType |= preferStreamAgg
<<<<<<< HEAD
		case HintUseIndex:
			if len(hint.Tables) != 0 && len(hint.Indexes) != 0 {
=======
		case HintIndex:
			if len(hint.Tables) != 0 {
>>>>>>> 39e9c9fd
				indexHintList = append(indexHintList, indexHintInfo{
					tblName: hint.Tables[0].TableName,
					indexHint: &ast.IndexHint{
						IndexNames: hint.Indexes,
						HintType:   ast.HintUse,
						HintScope:  ast.HintForScan,
					},
				})
			}
		case HintIgnoreIndex:
			if len(hint.Tables) != 0 && len(hint.Indexes) != 0 {
				indexHintList = append(indexHintList, indexHintInfo{
					tblName: hint.Tables[0].TableName,
					indexHint: &ast.IndexHint{
						IndexNames: hint.Indexes,
						HintType:   ast.HintIgnore,
						HintScope:  ast.HintForScan,
					},
				})
			}
		default:
			// ignore hints that not implemented
		}
	}
	if len(sortMergeTables)+len(INLJTables)+len(hashJoinTables)+len(indexHintList) > 0 || preferAggType != 0 {
		b.tableHintInfo = append(b.tableHintInfo, tableHintInfo{
			sortMergeJoinTables:       sortMergeTables,
			indexNestedLoopJoinTables: INLJTables,
			hashJoinTables:            hashJoinTables,
			indexHintList:             indexHintList,
			preferAggType:             preferAggType,
		})
		return true
	}
	return false
}

func (b *PlanBuilder) popTableHints() {
	hintInfo := b.tableHintInfo[len(b.tableHintInfo)-1]
	b.appendUnmatchedJoinHintWarning(HintINLJ, TiDBIndexNestedLoopJoin, hintInfo.indexNestedLoopJoinTables)
	b.appendUnmatchedJoinHintWarning(HintSMJ, TiDBMergeJoin, hintInfo.sortMergeJoinTables)
	b.appendUnmatchedJoinHintWarning(HintHJ, TiDBHashJoin, hintInfo.hashJoinTables)
	b.tableHintInfo = b.tableHintInfo[:len(b.tableHintInfo)-1]
}

func (b *PlanBuilder) appendUnmatchedJoinHintWarning(joinType string, joinTypeAlias string, hintTables []hintTableInfo) {
	unMatchedTables := extractUnmatchedTables(hintTables)
	if len(unMatchedTables) == 0 {
		return
	}
	errMsg := fmt.Sprintf("There are no matching table names for (%s) in optimizer hint %s or %s. Maybe you can use the table alias name",
		strings.Join(unMatchedTables, ", "), restore2JoinHint(joinType, hintTables), restore2JoinHint(joinTypeAlias, hintTables))
	b.ctx.GetSessionVars().StmtCtx.AppendWarning(ErrInternal.GenWithStack(errMsg))
}

// TableHints returns the *tableHintInfo of PlanBuilder.
func (b *PlanBuilder) TableHints() *tableHintInfo {
	if len(b.tableHintInfo) == 0 {
		return nil
	}
	return &(b.tableHintInfo[len(b.tableHintInfo)-1])
}

func (b *PlanBuilder) buildSelect(ctx context.Context, sel *ast.SelectStmt) (p LogicalPlan, err error) {
	b.pushSelectOffset(sel.QueryBlockOffset)
	defer b.popSelectOffset()
	if b.pushTableHints(sel.TableHints, typeSelect, sel.QueryBlockOffset) {
		// table hints are only visible in the current SELECT statement.
		defer b.popTableHints()
	}

	if sel.SelectStmtOpts != nil {
		origin := b.inStraightJoin
		b.inStraightJoin = sel.SelectStmtOpts.StraightJoin
		defer func() { b.inStraightJoin = origin }()
	}

	var (
		aggFuncs                      []*ast.AggregateFuncExpr
		havingMap, orderMap, totalMap map[*ast.AggregateFuncExpr]int
		windowAggMap                  map[*ast.AggregateFuncExpr]int
		gbyCols                       []expression.Expression
	)

	if sel.From != nil {
		p, err = b.buildResultSetNode(ctx, sel.From.TableRefs)
		if err != nil {
			return nil, err
		}
	} else {
		p = b.buildTableDual()
	}

	originalFields := sel.Fields.Fields
	sel.Fields.Fields, err = b.unfoldWildStar(p, sel.Fields.Fields)
	if err != nil {
		return nil, err
	}

	if sel.GroupBy != nil {
		p, gbyCols, err = b.resolveGbyExprs(ctx, p, sel.GroupBy, sel.Fields.Fields)
		if err != nil {
			return nil, err
		}
	}

	if b.ctx.GetSessionVars().SQLMode.HasOnlyFullGroupBy() && sel.From != nil {
		err = b.checkOnlyFullGroupBy(p, sel)
		if err != nil {
			return nil, err
		}
	}

	hasWindowFuncField := b.detectSelectWindow(sel)
	if hasWindowFuncField {
		windowAggMap, err = b.resolveWindowFunction(sel, p)
		if err != nil {
			return nil, err
		}
	}
	// We must resolve having and order by clause before build projection,
	// because when the query is "select a+1 as b from t having sum(b) < 0", we must replace sum(b) to sum(a+1),
	// which only can be done before building projection and extracting Agg functions.
	havingMap, orderMap, err = b.resolveHavingAndOrderBy(sel, p)
	if err != nil {
		return nil, err
	}

	if sel.Where != nil {
		p, err = b.buildSelection(ctx, p, sel.Where, nil)
		if err != nil {
			return nil, err
		}
	}

	if sel.LockTp != ast.SelectLockNone {
		p = b.buildSelectLock(p, sel.LockTp)
	}
	b.handleHelper.popMap()
	b.handleHelper.pushMap(nil)

	hasAgg := b.detectSelectAgg(sel)
	if hasAgg {
		aggFuncs, totalMap = b.extractAggFuncs(sel.Fields.Fields)
		var aggIndexMap map[int]int
		p, aggIndexMap, err = b.buildAggregation(ctx, p, aggFuncs, gbyCols)
		if err != nil {
			return nil, err
		}
		for k, v := range totalMap {
			totalMap[k] = aggIndexMap[v]
		}
	}

	var oldLen int
	// According to https://dev.mysql.com/doc/refman/8.0/en/window-functions-usage.html,
	// we can only process window functions after having clause, so `considerWindow` is false now.
	p, oldLen, err = b.buildProjection(ctx, p, sel.Fields.Fields, totalMap, nil, false)
	if err != nil {
		return nil, err
	}

	if sel.Having != nil {
		b.curClause = havingClause
		p, err = b.buildSelection(ctx, p, sel.Having.Expr, havingMap)
		if err != nil {
			return nil, err
		}
	}

	b.windowSpecs, err = buildWindowSpecs(sel.WindowSpecs)
	if err != nil {
		return nil, err
	}

	var windowMapper map[*ast.WindowFuncExpr]int
	if hasWindowFuncField {
		windowFuncs := extractWindowFuncs(sel.Fields.Fields)
		// we need to check the func args first before we check the window spec
		err := b.checkWindowFuncArgs(ctx, p, windowFuncs, windowAggMap)
		if err != nil {
			return nil, err
		}
		groupedFuncs, err := b.groupWindowFuncs(windowFuncs)
		if err != nil {
			return nil, err
		}
		p, windowMapper, err = b.buildWindowFunctions(ctx, p, groupedFuncs, windowAggMap)
		if err != nil {
			return nil, err
		}
		// Now we build the window function fields.
		p, oldLen, err = b.buildProjection(ctx, p, sel.Fields.Fields, windowAggMap, windowMapper, true)
		if err != nil {
			return nil, err
		}
	}

	if sel.Distinct {
		p, err = b.buildDistinct(p, oldLen)
		if err != nil {
			return nil, err
		}
	}

	if sel.OrderBy != nil {
		p, err = b.buildSort(ctx, p, sel.OrderBy.Items, orderMap, windowMapper)
		if err != nil {
			return nil, err
		}
	}

	if sel.Limit != nil {
		p, err = b.buildLimit(p, sel.Limit)
		if err != nil {
			return nil, err
		}
	}

	sel.Fields.Fields = originalFields
	if oldLen != p.Schema().Len() {
		proj := LogicalProjection{Exprs: expression.Column2Exprs(p.Schema().Columns[:oldLen])}.Init(b.ctx, b.getSelectOffset())
		proj.SetChildren(p)
		schema := expression.NewSchema(p.Schema().Clone().Columns[:oldLen]...)
		for _, col := range schema.Columns {
			col.UniqueID = b.ctx.GetSessionVars().AllocPlanColumnID()
		}
		proj.SetSchema(schema)
		return proj, nil
	}

	return p, nil
}

func (b *PlanBuilder) buildTableDual() *LogicalTableDual {
	b.handleHelper.pushMap(nil)
	return LogicalTableDual{RowCount: 1}.Init(b.ctx, b.getSelectOffset())
}

func (ds *DataSource) newExtraHandleSchemaCol() *expression.Column {
	return &expression.Column{
		DBName:   ds.DBName,
		TblName:  ds.tableInfo.Name,
		ColName:  model.ExtraHandleName,
		RetType:  types.NewFieldType(mysql.TypeLonglong),
		UniqueID: ds.ctx.GetSessionVars().AllocPlanColumnID(),
		ID:       model.ExtraHandleID,
	}
}

// getStatsTable gets statistics information for a table specified by "tableID".
// A pseudo statistics table is returned in any of the following scenario:
// 1. tidb-server started and statistics handle has not been initialized.
// 2. table row count from statistics is zero.
// 3. statistics is outdated.
func getStatsTable(ctx sessionctx.Context, tblInfo *model.TableInfo, pid int64) *statistics.Table {
	statsHandle := domain.GetDomain(ctx).StatsHandle()

	// 1. tidb-server started and statistics handle has not been initialized.
	if statsHandle == nil {
		return statistics.PseudoTable(tblInfo)
	}

	var statsTbl *statistics.Table
	if pid != tblInfo.ID {
		statsTbl = statsHandle.GetPartitionStats(tblInfo, pid)
	} else {
		statsTbl = statsHandle.GetTableStats(tblInfo)
	}

	// 2. table row count from statistics is zero.
	if statsTbl.Count == 0 {
		return statistics.PseudoTable(tblInfo)
	}

	// 3. statistics is outdated.
	if statsTbl.IsOutdated() {
		tbl := *statsTbl
		tbl.Pseudo = true
		statsTbl = &tbl
		metrics.PseudoEstimation.Inc()
	}
	return statsTbl
}

func (b *PlanBuilder) buildDataSource(ctx context.Context, tn *ast.TableName, asName *model.CIStr) (LogicalPlan, error) {
	dbName := tn.Schema
	if dbName.L == "" {
		dbName = model.NewCIStr(b.ctx.GetSessionVars().CurrentDB)
	}

	tbl, err := b.is.TableByName(dbName, tn.Name)
	if err != nil {
		return nil, err
	}

	tableInfo := tbl.Meta()
	var authErr error
	if b.ctx.GetSessionVars().User != nil {
		authErr = ErrTableaccessDenied.GenWithStackByArgs("SELECT", b.ctx.GetSessionVars().User.Username, b.ctx.GetSessionVars().User.Hostname, tableInfo.Name.L)
	}
	b.visitInfo = appendVisitInfo(b.visitInfo, mysql.SelectPriv, dbName.L, tableInfo.Name.L, "", authErr)

	if tableInfo.IsView() {
		return b.BuildDataSourceFromView(ctx, dbName, tableInfo)
	}

	if tableInfo.GetPartitionInfo() != nil {
		b.optFlag = b.optFlag | flagPartitionProcessor
		// check partition by name.
		for _, name := range tn.PartitionNames {
			_, err = tables.FindPartitionByName(tableInfo, name.L)
			if err != nil {
				return nil, err
			}
		}
	} else if len(tn.PartitionNames) != 0 {
		return nil, ErrPartitionClauseOnNonpartitioned
	}

	tblName := *asName
	if tblName.L == "" {
		tblName = tn.Name
	}
	possiblePaths, err := b.getPossibleAccessPaths(tn.IndexHints, tableInfo, tblName)
	if err != nil {
		return nil, err
	}

	var columns []*table.Column
	if b.inUpdateStmt {
		// create table t(a int, b int).
		// Imagine that, There are 2 TiDB instances in the cluster, name A, B. We add a column `c` to table t in the TiDB cluster.
		// One of the TiDB, A, the column type in its infoschema is changed to public. And in the other TiDB, the column type is
		// still StateWriteReorganization.
		// TiDB A: insert into t values(1, 2, 3);
		// TiDB B: update t set a = 2 where b = 2;
		// If we use tbl.Cols() here, the update statement, will ignore the col `c`, and the data `3` will lost.
		columns = tbl.WritableCols()
	} else {
		columns = tbl.Cols()
	}
	var statisticTable *statistics.Table
	if _, ok := tbl.(table.PartitionedTable); !ok {
		statisticTable = getStatsTable(b.ctx, tbl.Meta(), tbl.Meta().ID)
	}

	ds := DataSource{
		DBName:              dbName,
		TableAsName:         asName,
		table:               tbl,
		tableInfo:           tableInfo,
		statisticTable:      statisticTable,
		indexHints:          tn.IndexHints,
		possibleAccessPaths: possiblePaths,
		Columns:             make([]*model.ColumnInfo, 0, len(columns)),
		partitionNames:      tn.PartitionNames,
		TblCols:             make([]*expression.Column, 0, len(columns)),
	}.Init(b.ctx, b.getSelectOffset())

	var handleCol *expression.Column
	schema := expression.NewSchema(make([]*expression.Column, 0, len(columns))...)
	for _, col := range columns {
		ds.Columns = append(ds.Columns, col.ToInfo())
		newCol := &expression.Column{
			UniqueID:    b.ctx.GetSessionVars().AllocPlanColumnID(),
			DBName:      dbName,
			TblName:     tableInfo.Name,
			ColName:     col.Name,
			OrigColName: col.Name,
			ID:          col.ID,
			RetType:     &col.FieldType,
		}

		if tableInfo.PKIsHandle && mysql.HasPriKeyFlag(col.Flag) {
			handleCol = newCol
		}
		schema.Append(newCol)
		ds.TblCols = append(ds.TblCols, newCol)
	}
	// We append an extra handle column to the schema when "ds" is not a memory
	// table e.g. table in the "INFORMATION_SCHEMA" database, and the handle
	// column is not the primary key of "ds".
	isMemDB := infoschema.IsMemoryDB(ds.DBName.L)
	if !isMemDB && handleCol == nil {
		ds.Columns = append(ds.Columns, model.NewExtraHandleColInfo())
		handleCol = ds.newExtraHandleSchemaCol()
		schema.Append(handleCol)
		ds.TblCols = append(ds.TblCols, handleCol)
	}
	if handleCol != nil {
		ds.handleCol = handleCol
		handleMap := make(map[int64][]*expression.Column)
		handleMap[tableInfo.ID] = []*expression.Column{handleCol}
		b.handleHelper.pushMap(handleMap)
	} else {
		b.handleHelper.pushMap(nil)
	}
	ds.SetSchema(schema)

	var result LogicalPlan = ds

	// If this SQL is executed in a non-readonly transaction, we need a
	// "UnionScan" operator to read the modifications of former SQLs, which is
	// buffered in tidb-server memory.
	txn, err := b.ctx.Txn(false)
	if err != nil {
		return nil, err
	}
	if txn.Valid() && !txn.IsReadOnly() && !isMemDB {
		us := LogicalUnionScan{handleCol: handleCol}.Init(b.ctx, b.getSelectOffset())
		us.SetChildren(ds)
		result = us
	}

	// If this table contains any virtual generated columns, we need a
	// "Projection" to calculate these columns.
	proj, err := b.projectVirtualColumns(ctx, ds, columns)
	if err != nil {
		return nil, err
	}

	if proj != nil {
		proj.SetChildren(result)
		result = proj
	}
	return result, nil
}

// BuildDataSourceFromView is used to build LogicalPlan from view
func (b *PlanBuilder) BuildDataSourceFromView(ctx context.Context, dbName model.CIStr, tableInfo *model.TableInfo) (LogicalPlan, error) {
	charset, collation := b.ctx.GetSessionVars().GetCharsetInfo()
	viewParser := parser.New()
	viewParser.EnableWindowFunc(b.ctx.GetSessionVars().EnableWindowFunction)
	selectNode, err := viewParser.ParseOneStmt(tableInfo.View.SelectStmt, charset, collation)
	if err != nil {
		return nil, err
	}
	originalVisitInfo := b.visitInfo
	b.visitInfo = make([]visitInfo, 0)
	selectLogicalPlan, err := b.Build(ctx, selectNode)
	if err != nil {
		return nil, err
	}

	if tableInfo.View.Security == model.SecurityDefiner {
		if pm := privilege.GetPrivilegeManager(b.ctx); pm != nil {
			for _, v := range b.visitInfo {
				if !pm.RequestVerificationWithUser(v.db, v.table, v.column, v.privilege, tableInfo.View.Definer) {
					return nil, ErrViewInvalid.GenWithStackByArgs(dbName.O, tableInfo.Name.O)
				}
			}
		}
		b.visitInfo = b.visitInfo[:0]
	}
	b.visitInfo = append(originalVisitInfo, b.visitInfo...)

	if b.ctx.GetSessionVars().StmtCtx.InExplainStmt {
		b.visitInfo = appendVisitInfo(b.visitInfo, mysql.ShowViewPriv, dbName.L, tableInfo.Name.L, "", ErrViewNoExplain)
	}

	projSchema := expression.NewSchema(make([]*expression.Column, 0, len(tableInfo.View.Cols))...)
	projExprs := make([]expression.Expression, 0, len(tableInfo.View.Cols))
	for i := range tableInfo.View.Cols {
		col := selectLogicalPlan.Schema().FindColumnByName(tableInfo.View.Cols[i].L)
		if col == nil {
			return nil, ErrViewInvalid.GenWithStackByArgs(dbName.O, tableInfo.Name.O)
		}
		projSchema.Append(&expression.Column{
			UniqueID:    b.ctx.GetSessionVars().AllocPlanColumnID(),
			TblName:     col.TblName,
			OrigTblName: col.OrigTblName,
			ColName:     tableInfo.Cols()[i].Name,
			OrigColName: tableInfo.View.Cols[i],
			DBName:      col.DBName,
			RetType:     col.GetType(),
		})
		projExprs = append(projExprs, col)
	}

	projUponView := LogicalProjection{Exprs: projExprs}.Init(b.ctx, b.getSelectOffset())
	projUponView.SetChildren(selectLogicalPlan.(LogicalPlan))
	projUponView.SetSchema(projSchema)
	return projUponView, nil
}

// projectVirtualColumns is only for DataSource. If some table has virtual generated columns,
// we add a projection on the original DataSource, and calculate those columns in the projection
// so that plans above it can reference generated columns by their name.
func (b *PlanBuilder) projectVirtualColumns(ctx context.Context, ds *DataSource, columns []*table.Column) (*LogicalProjection, error) {
	hasVirtualGeneratedColumn := false
	for _, column := range columns {
		if column.IsGenerated() && !column.GeneratedStored {
			hasVirtualGeneratedColumn = true
			break
		}
	}
	if !hasVirtualGeneratedColumn {
		return nil, nil
	}
	proj := LogicalProjection{
		Exprs:            make([]expression.Expression, 0, len(columns)),
		calculateGenCols: true,
	}.Init(b.ctx, b.getSelectOffset())

	for i, colExpr := range ds.Schema().Columns {
		var exprIsGen = false
		var expr expression.Expression
		if i < len(columns) {
			if columns[i].IsGenerated() && !columns[i].GeneratedStored {
				var err error
				expr, _, err = b.rewrite(ctx, columns[i].GeneratedExpr, ds, nil, true)
				if err != nil {
					return nil, err
				}
				// Because the expression might return different type from
				// the generated column, we should wrap a CAST on the result.
				expr = expression.BuildCastFunction(b.ctx, expr, colExpr.GetType())
				exprIsGen = true
			}
		}
		if !exprIsGen {
			expr = colExpr
		}
		proj.Exprs = append(proj.Exprs, expr)
	}

	// Re-iterate expressions to handle those virtual generated columns that refers to the other generated columns, for
	// example, given:
	//  column a, column b as (a * 2), column c as (b + 1)
	// we'll get:
	//  column a, column b as (a * 2), column c as ((a * 2) + 1)
	// A generated column definition can refer to only generated columns occurring earlier in the table definition, so
	// it's safe to iterate in index-ascending order.
	for i, expr := range proj.Exprs {
		proj.Exprs[i] = expression.ColumnSubstitute(expr, ds.Schema(), proj.Exprs)
	}

	proj.SetSchema(ds.Schema().Clone())
	for _, cols := range b.handleHelper.tailMap() {
		cols[0] = proj.schema.RetrieveColumn(cols[0])
	}
	return proj, nil
}

// buildApplyWithJoinType builds apply plan with outerPlan and innerPlan, which apply join with particular join type for
// every row from outerPlan and the whole innerPlan.
func (b *PlanBuilder) buildApplyWithJoinType(outerPlan, innerPlan LogicalPlan, tp JoinType) LogicalPlan {
	b.optFlag = b.optFlag | flagPredicatePushDown | flagBuildKeyInfo | flagDecorrelate
	ap := LogicalApply{LogicalJoin: LogicalJoin{JoinType: tp}}.Init(b.ctx, b.getSelectOffset())
	ap.SetChildren(outerPlan, innerPlan)
	ap.SetSchema(expression.MergeSchema(outerPlan.Schema(), innerPlan.Schema()))
	for i := outerPlan.Schema().Len(); i < ap.Schema().Len(); i++ {
		ap.schema.Columns[i].IsReferenced = true
	}
	return ap
}

// buildSemiApply builds apply plan with outerPlan and innerPlan, which apply semi-join for every row from outerPlan and the whole innerPlan.
func (b *PlanBuilder) buildSemiApply(outerPlan, innerPlan LogicalPlan, condition []expression.Expression, asScalar, not bool) (LogicalPlan, error) {
	b.optFlag = b.optFlag | flagPredicatePushDown | flagBuildKeyInfo | flagDecorrelate

	join, err := b.buildSemiJoin(outerPlan, innerPlan, condition, asScalar, not)
	if err != nil {
		return nil, err
	}

	ap := &LogicalApply{LogicalJoin: *join}
	ap.tp = TypeApply
	ap.self = ap
	return ap, nil
}

func (b *PlanBuilder) buildMaxOneRow(p LogicalPlan) LogicalPlan {
	maxOneRow := LogicalMaxOneRow{}.Init(b.ctx, b.getSelectOffset())
	maxOneRow.SetChildren(p)
	return maxOneRow
}

func (b *PlanBuilder) buildSemiJoin(outerPlan, innerPlan LogicalPlan, onCondition []expression.Expression, asScalar bool, not bool) (*LogicalJoin, error) {
	joinPlan := LogicalJoin{}.Init(b.ctx, b.getSelectOffset())
	for i, expr := range onCondition {
		onCondition[i] = expr.Decorrelate(outerPlan.Schema())
	}
	joinPlan.SetChildren(outerPlan, innerPlan)
	joinPlan.attachOnConds(onCondition)
	if asScalar {
		newSchema := outerPlan.Schema().Clone()
		newSchema.Append(&expression.Column{
			ColName:      model.NewCIStr(fmt.Sprintf("%d_aux_0", joinPlan.id)),
			RetType:      types.NewFieldType(mysql.TypeTiny),
			IsReferenced: true,
			UniqueID:     b.ctx.GetSessionVars().AllocPlanColumnID(),
		})
		joinPlan.SetSchema(newSchema)
		if not {
			joinPlan.JoinType = AntiLeftOuterSemiJoin
		} else {
			joinPlan.JoinType = LeftOuterSemiJoin
		}
	} else {
		joinPlan.SetSchema(outerPlan.Schema().Clone())
		if not {
			joinPlan.JoinType = AntiSemiJoin
		} else {
			joinPlan.JoinType = SemiJoin
		}
	}
	// Apply forces to choose hash join currently, so don't worry the hints will take effect if the semi join is in one apply.
	if b.TableHints() != nil {
		outerAlias := extractTableAlias(outerPlan)
		innerAlias := extractTableAlias(innerPlan)
		if b.TableHints().ifPreferMergeJoin(outerAlias, innerAlias) {
			joinPlan.preferJoinType |= preferMergeJoin
		}
		if b.TableHints().ifPreferHashJoin(outerAlias, innerAlias) {
			joinPlan.preferJoinType |= preferHashJoin
		}
		if b.TableHints().ifPreferINLJ(innerAlias) {
			joinPlan.preferJoinType = preferRightAsIndexInner
		}
		// If there're multiple join hints, they're conflict.
		if bits.OnesCount(joinPlan.preferJoinType) > 1 {
			return nil, errors.New("Join hints are conflict, you can only specify one type of join")
		}
	}
	return joinPlan, nil
}

func getTableOffset(schema *expression.Schema, handleCol *expression.Column) (int, error) {
	for i, col := range schema.Columns {
		if col.DBName.L == handleCol.DBName.L && col.TblName.L == handleCol.TblName.L {
			return i, nil
		}
	}
	return -1, errors.Errorf("Couldn't get column information when do update/delete")
}

// TblColPosInfo represents an mapper from column index to handle index.
type TblColPosInfo struct {
	TblID int64
	// Start and End represent the ordinal range [Start, End) of the consecutive columns.
	Start, End int
	// HandleOrdinal represents the ordinal of the handle column.
	HandleOrdinal int
}

// TblColPosInfoSlice attaches the methods of sort.Interface to []TblColPosInfos sorting in increasing order.
type TblColPosInfoSlice []TblColPosInfo

// Len implements sort.Interface#Len.
func (c TblColPosInfoSlice) Len() int {
	return len(c)
}

// Swap implements sort.Interface#Swap.
func (c TblColPosInfoSlice) Swap(i, j int) {
	c[i], c[j] = c[j], c[i]
}

// Less implements sort.Interface#Less.
func (c TblColPosInfoSlice) Less(i, j int) bool {
	return c[i].Start < c[j].Start
}

// FindHandle finds the ordinal of the corresponding handle column.
func (c TblColPosInfoSlice) FindHandle(colOrdinal int) (int, bool) {
	if len(c) == 0 {
		return 0, false
	}
	// find the smallest index of the range that its start great than colOrdinal.
	// @see https://godoc.org/sort#Search
	rangeBehindOrdinal := sort.Search(len(c), func(i int) bool { return c[i].Start > colOrdinal })
	if rangeBehindOrdinal == 0 {
		return 0, false
	}
	return c[rangeBehindOrdinal-1].HandleOrdinal, true
}

// buildColumns2Handle builds columns to handle mapping.
func buildColumns2Handle(
	schema *expression.Schema,
	tblID2Handle map[int64][]*expression.Column,
	tblID2Table map[int64]table.Table,
	onlyWritableCol bool,
) (TblColPosInfoSlice, error) {
	var cols2Handles TblColPosInfoSlice
	for tblID, handleCols := range tblID2Handle {
		tbl := tblID2Table[tblID]
		var tblLen int
		if onlyWritableCol {
			tblLen = len(tbl.WritableCols())
		} else {
			tblLen = len(tbl.Cols())
		}
		for _, handleCol := range handleCols {
			offset, err := getTableOffset(schema, handleCol)
			if err != nil {
				return nil, err
			}
			end := offset + tblLen
			cols2Handles = append(cols2Handles, TblColPosInfo{tblID, offset, end, handleCol.Index})
		}
	}
	sort.Sort(cols2Handles)
	return cols2Handles, nil
}

func (b *PlanBuilder) buildUpdate(ctx context.Context, update *ast.UpdateStmt) (Plan, error) {
	b.pushSelectOffset(0)
	defer b.popSelectOffset()
	if b.pushTableHints(update.TableHints, typeUpdate, 0) {
		// table hints are only visible in the current UPDATE statement.
		defer b.popTableHints()
	}

	// update subquery table should be forbidden
	var asNameList []string
	asNameList = extractTableSourceAsNames(update.TableRefs.TableRefs, asNameList, true)
	for _, asName := range asNameList {
		for _, assign := range update.List {
			if assign.Column.Table.L == asName {
				return nil, ErrNonUpdatableTable.GenWithStackByArgs(asName, "UPDATE")
			}
		}
	}

	b.inUpdateStmt = true

	p, err := b.buildResultSetNode(ctx, update.TableRefs.TableRefs)
	if err != nil {
		return nil, err
	}

	var tableList []*ast.TableName
	tableList = extractTableList(update.TableRefs.TableRefs, tableList, false)
	for _, t := range tableList {
		dbName := t.Schema.L
		if dbName == "" {
			dbName = b.ctx.GetSessionVars().CurrentDB
		}
		if t.TableInfo.IsView() {
			return nil, errors.Errorf("update view %s is not supported now.", t.Name.O)
		}
		b.visitInfo = appendVisitInfo(b.visitInfo, mysql.SelectPriv, dbName, t.Name.L, "", nil)
	}

	if update.Where != nil {
		p, err = b.buildSelection(ctx, p, update.Where, nil)
		if err != nil {
			return nil, err
		}
	}
	if update.Order != nil {
		p, err = b.buildSort(ctx, p, update.Order.Items, nil, nil)
		if err != nil {
			return nil, err
		}
	}
	if update.Limit != nil {
		p, err = b.buildLimit(p, update.Limit)
		if err != nil {
			return nil, err
		}
	}

	var updateTableList []*ast.TableName
	updateTableList = extractTableList(update.TableRefs.TableRefs, updateTableList, true)
	orderedList, np, allAssignmentsAreConstant, err := b.buildUpdateLists(ctx, updateTableList, update.List, p)
	if err != nil {
		return nil, err
	}
	p = np

	updt := Update{
		OrderedList:               orderedList,
		AllAssignmentsAreConstant: allAssignmentsAreConstant,
	}.Init(b.ctx)
	// We cannot apply projection elimination when building the subplan, because
	// columns in orderedList cannot be resolved.
	updt.SelectPlan, err = DoOptimize(ctx, b.optFlag&^flagEliminateProjection, p)
	if err != nil {
		return nil, err
	}
	err = updt.ResolveIndices()
	if err != nil {
		return nil, err
	}
	tblID2Handle, err := resolveIndicesForTblID2Handle(b.handleHelper.tailMap(), updt.SelectPlan.Schema())
	if err != nil {
		return nil, err
	}
	tblID2table := make(map[int64]table.Table)
	for id := range tblID2Handle {
		tblID2table[id], _ = b.is.TableByID(id)
	}
	updt.TblColPosInfos, err = buildColumns2Handle(updt.SelectPlan.Schema(), tblID2Handle, tblID2table, true)
	return updt, err
}

func (b *PlanBuilder) buildUpdateLists(
	ctx context.Context,
	tableList []*ast.TableName,
	list []*ast.Assignment,
	p LogicalPlan,
) (newList []*expression.Assignment,
	po LogicalPlan,
	allAssignmentsAreConstant bool,
	error error,
) {
	b.curClause = fieldList
	modifyColumns := make(map[string]struct{}, p.Schema().Len()) // Which columns are in set list.
	for _, assign := range list {
		col, _, err := p.findColumn(assign.Column)
		if err != nil {
			return nil, nil, false, err
		}
		columnFullName := fmt.Sprintf("%s.%s.%s", col.DBName.L, col.TblName.L, col.ColName.L)
		modifyColumns[columnFullName] = struct{}{}
	}

	// If columns in set list contains generated columns, raise error.
	// And, fill virtualAssignments here; that's for generated columns.
	virtualAssignments := make([]*ast.Assignment, 0)
	tableAsName := make(map[*model.TableInfo][]*model.CIStr)
	extractTableAsNameForUpdate(p, tableAsName)

	for _, tn := range tableList {
		tableInfo := tn.TableInfo
		tableVal, found := b.is.TableByID(tableInfo.ID)
		if !found {
			return nil, nil, false, infoschema.ErrTableNotExists.GenWithStackByArgs(tn.DBInfo.Name.O, tableInfo.Name.O)
		}
		for i, colInfo := range tableInfo.Columns {
			if !colInfo.IsGenerated() {
				continue
			}
			columnFullName := fmt.Sprintf("%s.%s.%s", tn.Schema.L, tn.Name.L, colInfo.Name.L)
			if _, ok := modifyColumns[columnFullName]; ok {
				return nil, nil, false, ErrBadGeneratedColumn.GenWithStackByArgs(colInfo.Name.O, tableInfo.Name.O)
			}
			for _, asName := range tableAsName[tableInfo] {
				virtualAssignments = append(virtualAssignments, &ast.Assignment{
					Column: &ast.ColumnName{Table: *asName, Name: colInfo.Name},
					Expr:   tableVal.Cols()[i].GeneratedExpr,
				})
			}
		}
	}

	allAssignmentsAreConstant = true
	newList = make([]*expression.Assignment, 0, p.Schema().Len())
	allAssignments := append(list, virtualAssignments...)
	for i, assign := range allAssignments {
		col, _, err := p.findColumn(assign.Column)
		if err != nil {
			return nil, nil, false, err
		}
		var newExpr expression.Expression
		var np LogicalPlan
		if i < len(list) {
			newExpr, np, err = b.rewrite(ctx, assign.Expr, p, nil, false)
		} else {
			// rewrite with generation expression
			rewritePreprocess := func(expr ast.Node) ast.Node {
				switch x := expr.(type) {
				case *ast.ColumnName:
					return &ast.ColumnName{
						Schema: assign.Column.Schema,
						Table:  assign.Column.Table,
						Name:   x.Name,
					}
				default:
					return expr
				}
			}
			newExpr, np, err = b.rewriteWithPreprocess(ctx, assign.Expr, p, nil, nil, false, rewritePreprocess)
		}
		if err != nil {
			return nil, nil, false, err
		}
		newExpr = expression.BuildCastFunction(b.ctx, newExpr, col.GetType())
		if _, isConst := newExpr.(*expression.Constant); !isConst {
			allAssignmentsAreConstant = false
		}
		p = np
		newList = append(newList, &expression.Assignment{Col: col, Expr: newExpr})
	}

	tblDbMap := make(map[string]string, len(tableList))
	for _, tbl := range tableList {
		tblDbMap[tbl.Name.L] = tbl.DBInfo.Name.L
	}
	for _, assign := range newList {
		col := assign.Col

		dbName := col.DBName.L
		// To solve issue#10028, we need to get database name by the table alias name.
		if dbNameTmp, ok := tblDbMap[col.TblName.L]; ok {
			dbName = dbNameTmp
		}
		if dbName == "" {
			dbName = b.ctx.GetSessionVars().CurrentDB
		}
		b.visitInfo = appendVisitInfo(b.visitInfo, mysql.UpdatePriv, dbName, col.OrigTblName.L, "", nil)
	}
	return newList, p, allAssignmentsAreConstant, nil
}

// extractTableAsNameForUpdate extracts tables' alias names for update.
func extractTableAsNameForUpdate(p LogicalPlan, asNames map[*model.TableInfo][]*model.CIStr) {
	switch x := p.(type) {
	case *DataSource:
		alias := extractTableAlias(p)
		if alias != nil {
			if _, ok := asNames[x.tableInfo]; !ok {
				asNames[x.tableInfo] = make([]*model.CIStr, 0, 1)
			}
			asNames[x.tableInfo] = append(asNames[x.tableInfo], &alias.name)
		}
	case *LogicalProjection:
		if !x.calculateGenCols {
			return
		}

		ds, isDS := x.Children()[0].(*DataSource)
		if !isDS {
			// try to extract the DataSource below a LogicalUnionScan.
			if us, isUS := x.Children()[0].(*LogicalUnionScan); isUS {
				ds, isDS = us.Children()[0].(*DataSource)
			}
		}
		if !isDS {
			return
		}

		alias := extractTableAlias(x)
		if alias != nil {
			if _, ok := asNames[ds.tableInfo]; !ok {
				asNames[ds.tableInfo] = make([]*model.CIStr, 0, 1)
			}
			asNames[ds.tableInfo] = append(asNames[ds.tableInfo], &alias.name)
		}
	default:
		for _, child := range p.Children() {
			extractTableAsNameForUpdate(child, asNames)
		}
	}
}

func (b *PlanBuilder) buildDelete(ctx context.Context, delete *ast.DeleteStmt) (Plan, error) {
	b.pushSelectOffset(0)
	defer b.popSelectOffset()
	if b.pushTableHints(delete.TableHints, typeDelete, 0) {
		// table hints are only visible in the current DELETE statement.
		defer b.popTableHints()
	}

	p, err := b.buildResultSetNode(ctx, delete.TableRefs.TableRefs)
	if err != nil {
		return nil, err
	}
	oldSchema := p.Schema()
	oldLen := oldSchema.Len()

	if delete.Where != nil {
		p, err = b.buildSelection(ctx, p, delete.Where, nil)
		if err != nil {
			return nil, err
		}
	}

	if delete.Order != nil {
		p, err = b.buildSort(ctx, p, delete.Order.Items, nil, nil)
		if err != nil {
			return nil, err
		}
	}

	if delete.Limit != nil {
		p, err = b.buildLimit(p, delete.Limit)
		if err != nil {
			return nil, err
		}
	}

	// Add a projection for the following case, otherwise the final schema will be the schema of the join.
	// delete from t where a in (select ...) or b in (select ...)
	if !delete.IsMultiTable && oldLen != p.Schema().Len() {
		proj := LogicalProjection{Exprs: expression.Column2Exprs(p.Schema().Columns[:oldLen])}.Init(b.ctx, b.getSelectOffset())
		proj.SetChildren(p)
		proj.SetSchema(oldSchema.Clone())
		p = proj
	}

	del := Delete{
		IsMultiTable: delete.IsMultiTable,
	}.Init(b.ctx)

	del.SelectPlan, err = DoOptimize(ctx, b.optFlag, p)
	if err != nil {
		return nil, err
	}

	var tableList []*ast.TableName
	tableList = extractTableList(delete.TableRefs.TableRefs, tableList, true)

	// Collect visitInfo.
	if delete.Tables != nil {
		// Delete a, b from a, b, c, d... add a and b.
		for _, tn := range delete.Tables.Tables {
			foundMatch := false
			for _, v := range tableList {
				dbName := v.Schema.L
				if dbName == "" {
					dbName = b.ctx.GetSessionVars().CurrentDB
				}
				if (tn.Schema.L == "" || tn.Schema.L == dbName) && tn.Name.L == v.Name.L {
					tn.Schema.L = dbName
					tn.DBInfo = v.DBInfo
					tn.TableInfo = v.TableInfo
					foundMatch = true
					break
				}
			}
			if !foundMatch {
				var asNameList []string
				asNameList = extractTableSourceAsNames(delete.TableRefs.TableRefs, asNameList, false)
				for _, asName := range asNameList {
					tblName := tn.Name.L
					if tn.Schema.L != "" {
						tblName = tn.Schema.L + "." + tblName
					}
					if asName == tblName {
						// check sql like: `delete a from (select * from t) as a, t`
						return nil, ErrNonUpdatableTable.GenWithStackByArgs(tn.Name.O, "DELETE")
					}
				}
				// check sql like: `delete b from (select * from t) as a, t`
				return nil, ErrUnknownTable.GenWithStackByArgs(tn.Name.O, "MULTI DELETE")
			}
			if tn.TableInfo.IsView() {
				return nil, errors.Errorf("delete view %s is not supported now.", tn.Name.O)
			}
			b.visitInfo = appendVisitInfo(b.visitInfo, mysql.DeletePriv, tn.Schema.L, tn.TableInfo.Name.L, "", nil)
		}
	} else {
		// Delete from a, b, c, d.
		for _, v := range tableList {
			if v.TableInfo.IsView() {
				return nil, errors.Errorf("delete view %s is not supported now.", v.Name.O)
			}
			dbName := v.Schema.L
			if dbName == "" {
				dbName = b.ctx.GetSessionVars().CurrentDB
			}
			b.visitInfo = appendVisitInfo(b.visitInfo, mysql.DeletePriv, dbName, v.Name.L, "", nil)
		}
	}

	tblID2Handle, err := resolveIndicesForTblID2Handle(b.handleHelper.tailMap(), del.SelectPlan.Schema())
	if err != nil {
		return nil, err
	}
	if del.IsMultiTable {
		// tblID2TableName is the table map value is an array which contains table aliases.
		// Table ID may not be unique for deleting multiple tables, for statements like
		// `delete from t as t1, t as t2`, the same table has two alias, we have to identify a table
		// by its alias instead of ID.
		tblID2TableName := make(map[int64][]*ast.TableName, len(delete.Tables.Tables))
		for _, tn := range delete.Tables.Tables {
			tblID2TableName[tn.TableInfo.ID] = append(tblID2TableName[tn.TableInfo.ID], tn)
		}
		tblID2Handle = del.cleanTblID2HandleMap(tblID2TableName, tblID2Handle)
	}
	tblID2table := make(map[int64]table.Table)
	for id := range tblID2Handle {
		tblID2table[id], _ = b.is.TableByID(id)
	}
	del.TblColPosInfos, err = buildColumns2Handle(del.SelectPlan.Schema(), tblID2Handle, tblID2table, false)
	return del, err
}

func resolveIndicesForTblID2Handle(tblID2Handle map[int64][]*expression.Column, schema *expression.Schema) (map[int64][]*expression.Column, error) {
	newMap := make(map[int64][]*expression.Column, len(tblID2Handle))
	for i, cols := range tblID2Handle {
		for _, col := range cols {
			resolvedCol, err := col.ResolveIndices(schema)
			if err != nil {
				return nil, err
			}
			newMap[i] = append(newMap[i], resolvedCol.(*expression.Column))
		}
	}
	return newMap, nil
}

func (p *Delete) cleanTblID2HandleMap(tablesToDelete map[int64][]*ast.TableName, tblID2Handle map[int64][]*expression.Column) map[int64][]*expression.Column {
	for id, cols := range tblID2Handle {
		names, ok := tablesToDelete[id]
		if !ok {
			delete(tblID2Handle, id)
			continue
		}
		for i := len(cols) - 1; i >= 0; i-- {
			if !p.matchingDeletingTable(names, cols[i]) {
				cols = append(cols[:i], cols[i+1:]...)
			}
		}
		if len(cols) == 0 {
			delete(tblID2Handle, id)
			continue
		}
		tblID2Handle[id] = cols
	}
	return tblID2Handle
}

// matchingDeletingTable checks whether this column is from the table which is in the deleting list.
func (p *Delete) matchingDeletingTable(names []*ast.TableName, col *expression.Column) bool {
	for _, n := range names {
		if (col.DBName.L == "" || col.DBName.L == n.Schema.L) && col.TblName.L == n.Name.L {
			return true
		}
	}
	return false
}

func getWindowName(name string) string {
	if name == "" {
		return "<unnamed window>"
	}
	return name
}

// buildProjectionForWindow builds the projection for expressions in the window specification that is not an column,
// so after the projection, window functions only needs to deal with columns.
func (b *PlanBuilder) buildProjectionForWindow(ctx context.Context, p LogicalPlan, spec *ast.WindowSpec, args []ast.ExprNode, aggMap map[*ast.AggregateFuncExpr]int) (LogicalPlan, []property.Item, []property.Item, []expression.Expression, error) {
	b.optFlag |= flagEliminateProjection

	var partitionItems, orderItems []*ast.ByItem
	if spec.PartitionBy != nil {
		partitionItems = spec.PartitionBy.Items
	}
	if spec.OrderBy != nil {
		orderItems = spec.OrderBy.Items
	}

	projLen := len(p.Schema().Columns) + len(partitionItems) + len(orderItems) + len(args)
	proj := LogicalProjection{Exprs: make([]expression.Expression, 0, projLen)}.Init(b.ctx, b.getSelectOffset())
	proj.SetSchema(expression.NewSchema(make([]*expression.Column, 0, projLen)...))
	for _, col := range p.Schema().Columns {
		proj.Exprs = append(proj.Exprs, col)
		proj.schema.Append(col)
	}

	propertyItems := make([]property.Item, 0, len(partitionItems)+len(orderItems))
	var err error
	p, propertyItems, err = b.buildByItemsForWindow(ctx, p, proj, partitionItems, propertyItems, aggMap)
	if err != nil {
		return nil, nil, nil, nil, err
	}
	lenPartition := len(propertyItems)
	p, propertyItems, err = b.buildByItemsForWindow(ctx, p, proj, orderItems, propertyItems, aggMap)
	if err != nil {
		return nil, nil, nil, nil, err
	}

	newArgList := make([]expression.Expression, 0, len(args))
	for _, arg := range args {
		newArg, np, err := b.rewrite(ctx, arg, p, aggMap, true)
		if err != nil {
			return nil, nil, nil, nil, err
		}
		p = np
		switch newArg.(type) {
		case *expression.Column, *expression.Constant:
			newArgList = append(newArgList, newArg)
			continue
		}
		proj.Exprs = append(proj.Exprs, newArg)
		col := &expression.Column{
			ColName:  model.NewCIStr(fmt.Sprintf("%d_proj_window_%d", p.ID(), proj.schema.Len())),
			UniqueID: b.ctx.GetSessionVars().AllocPlanColumnID(),
			RetType:  newArg.GetType(),
		}
		proj.schema.Append(col)
		newArgList = append(newArgList, col)
	}

	proj.SetChildren(p)
	return proj, propertyItems[:lenPartition], propertyItems[lenPartition:], newArgList, nil
}

func (b *PlanBuilder) buildArgs4WindowFunc(ctx context.Context, p LogicalPlan, args []ast.ExprNode, aggMap map[*ast.AggregateFuncExpr]int) ([]expression.Expression, error) {
	b.optFlag |= flagEliminateProjection

	newArgList := make([]expression.Expression, 0, len(args))
	// use below index for created a new col definition
	// it's okay here because we only want to return the args used in window function
	newColIndex := 0
	for _, arg := range args {
		newArg, np, err := b.rewrite(ctx, arg, p, aggMap, true)
		if err != nil {
			return nil, err
		}
		p = np
		switch newArg.(type) {
		case *expression.Column, *expression.Constant:
			newArgList = append(newArgList, newArg)
			continue
		}
		col := &expression.Column{
			ColName:  model.NewCIStr(fmt.Sprintf("%d_proj_window_%d", p.ID(), newColIndex)),
			UniqueID: b.ctx.GetSessionVars().AllocPlanColumnID(),
			RetType:  newArg.GetType(),
		}
		newColIndex += 1
		newArgList = append(newArgList, col)
	}
	return newArgList, nil
}

func (b *PlanBuilder) buildByItemsForWindow(
	ctx context.Context,
	p LogicalPlan,
	proj *LogicalProjection,
	items []*ast.ByItem,
	retItems []property.Item,
	aggMap map[*ast.AggregateFuncExpr]int,
) (LogicalPlan, []property.Item, error) {
	transformer := &itemTransformer{}
	for _, item := range items {
		newExpr, _ := item.Expr.Accept(transformer)
		item.Expr = newExpr.(ast.ExprNode)
		it, np, err := b.rewrite(ctx, item.Expr, p, aggMap, true)
		if err != nil {
			return nil, nil, err
		}
		p = np
		if it.GetType().Tp == mysql.TypeNull {
			continue
		}
		if col, ok := it.(*expression.Column); ok {
			retItems = append(retItems, property.Item{Col: col, Desc: item.Desc})
			continue
		}
		proj.Exprs = append(proj.Exprs, it)
		col := &expression.Column{
			ColName:  model.NewCIStr(fmt.Sprintf("%d_proj_window_%d", p.ID(), proj.schema.Len())),
			UniqueID: b.ctx.GetSessionVars().AllocPlanColumnID(),
			RetType:  it.GetType(),
		}
		proj.schema.Append(col)
		retItems = append(retItems, property.Item{Col: col, Desc: item.Desc})
	}
	return p, retItems, nil
}

// buildWindowFunctionFrameBound builds the bounds of window function frames.
// For type `Rows`, the bound expr must be an unsigned integer.
// For type `Range`, the bound expr must be temporal or numeric types.
func (b *PlanBuilder) buildWindowFunctionFrameBound(ctx context.Context, spec *ast.WindowSpec, orderByItems []property.Item, boundClause *ast.FrameBound) (*FrameBound, error) {
	frameType := spec.Frame.Type
	bound := &FrameBound{Type: boundClause.Type, UnBounded: boundClause.UnBounded}
	if bound.UnBounded {
		return bound, nil
	}

	if frameType == ast.Rows {
		if bound.Type == ast.CurrentRow {
			return bound, nil
		}
		numRows, _, _ := getUintFromNode(b.ctx, boundClause.Expr)
		bound.Num = numRows
		return bound, nil
	}

	bound.CalcFuncs = make([]expression.Expression, len(orderByItems))
	bound.CmpFuncs = make([]expression.CompareFunc, len(orderByItems))
	if bound.Type == ast.CurrentRow {
		for i, item := range orderByItems {
			col := item.Col
			bound.CalcFuncs[i] = col
			bound.CmpFuncs[i] = expression.GetCmpFunction(col, col)
		}
		return bound, nil
	}

	col := orderByItems[0].Col
	// TODO: We also need to raise error for non-deterministic expressions, like rand().
	val, err := evalAstExpr(b.ctx, boundClause.Expr)
	if err != nil {
		return nil, ErrWindowRangeBoundNotConstant.GenWithStackByArgs(getWindowName(spec.Name.O))
	}
	expr := expression.Constant{Value: val, RetType: boundClause.Expr.GetType()}

	checker := &paramMarkerInPrepareChecker{}
	boundClause.Expr.Accept(checker)

	// If it has paramMarker and is in prepare stmt. We don't need to eval it since its value is not decided yet.
	if !checker.inPrepareStmt {
		// Do not raise warnings for truncate.
		oriIgnoreTruncate := b.ctx.GetSessionVars().StmtCtx.IgnoreTruncate
		b.ctx.GetSessionVars().StmtCtx.IgnoreTruncate = true
		uVal, isNull, err := expr.EvalInt(b.ctx, chunk.Row{})
		b.ctx.GetSessionVars().StmtCtx.IgnoreTruncate = oriIgnoreTruncate
		if uVal < 0 || isNull || err != nil {
			return nil, ErrWindowFrameIllegal.GenWithStackByArgs(getWindowName(spec.Name.O))
		}
	}

	desc := orderByItems[0].Desc
	if boundClause.Unit != ast.TimeUnitInvalid {
		// TODO: Perhaps we don't need to transcode this back to generic string
		unitVal := boundClause.Unit.String()
		unit := expression.Constant{
			Value:   types.NewStringDatum(unitVal),
			RetType: types.NewFieldType(mysql.TypeVarchar),
		}

		// When the order is asc:
		//   `+` for following, and `-` for the preceding
		// When the order is desc, `+` becomes `-` and vice-versa.
		funcName := ast.DateAdd
		if (!desc && bound.Type == ast.Preceding) || (desc && bound.Type == ast.Following) {
			funcName = ast.DateSub
		}
		bound.CalcFuncs[0], err = expression.NewFunctionBase(b.ctx, funcName, col.RetType, col, &expr, &unit)
		if err != nil {
			return nil, err
		}
		bound.CmpFuncs[0] = expression.GetCmpFunction(orderByItems[0].Col, bound.CalcFuncs[0])
		return bound, nil
	}
	// When the order is asc:
	//   `+` for following, and `-` for the preceding
	// When the order is desc, `+` becomes `-` and vice-versa.
	funcName := ast.Plus
	if (!desc && bound.Type == ast.Preceding) || (desc && bound.Type == ast.Following) {
		funcName = ast.Minus
	}
	bound.CalcFuncs[0], err = expression.NewFunctionBase(b.ctx, funcName, col.RetType, col, &expr)
	if err != nil {
		return nil, err
	}
	bound.CmpFuncs[0] = expression.GetCmpFunction(orderByItems[0].Col, bound.CalcFuncs[0])
	return bound, nil
}

// paramMarkerInPrepareChecker checks whether the given ast tree has paramMarker and is in prepare statement.
type paramMarkerInPrepareChecker struct {
	inPrepareStmt bool
}

// Enter implements Visitor Interface.
func (pc *paramMarkerInPrepareChecker) Enter(in ast.Node) (out ast.Node, skipChildren bool) {
	switch v := in.(type) {
	case *driver.ParamMarkerExpr:
		pc.inPrepareStmt = !v.InExecute
		return v, true
	}
	return in, false
}

// Leave implements Visitor Interface.
func (pc *paramMarkerInPrepareChecker) Leave(in ast.Node) (out ast.Node, ok bool) {
	return in, true
}

// buildWindowFunctionFrame builds the window function frames.
// See https://dev.mysql.com/doc/refman/8.0/en/window-functions-frames.html
func (b *PlanBuilder) buildWindowFunctionFrame(ctx context.Context, spec *ast.WindowSpec, orderByItems []property.Item) (*WindowFrame, error) {
	frameClause := spec.Frame
	if frameClause == nil {
		return nil, nil
	}
	frame := &WindowFrame{Type: frameClause.Type}
	var err error
	frame.Start, err = b.buildWindowFunctionFrameBound(ctx, spec, orderByItems, &frameClause.Extent.Start)
	if err != nil {
		return nil, err
	}
	frame.End, err = b.buildWindowFunctionFrameBound(ctx, spec, orderByItems, &frameClause.Extent.End)
	return frame, err
}

func (b *PlanBuilder) checkWindowFuncArgs(ctx context.Context, p LogicalPlan, windowFuncExprs []*ast.WindowFuncExpr, windowAggMap map[*ast.AggregateFuncExpr]int) error {
	for _, windowFuncExpr := range windowFuncExprs {
		args, err := b.buildArgs4WindowFunc(ctx, p, windowFuncExpr.Args, windowAggMap)
		if err != nil {
			return err
		}
		desc, err := aggregation.NewWindowFuncDesc(b.ctx, windowFuncExpr.F, args)
		if err != nil {
			return err
		}
		if desc == nil {
			return ErrWrongArguments.GenWithStackByArgs(strings.ToLower(windowFuncExpr.F))
		}
	}
	return nil
}

func getAllByItems(itemsBuf []*ast.ByItem, spec *ast.WindowSpec) []*ast.ByItem {
	itemsBuf = itemsBuf[:0]
	if spec.PartitionBy != nil {
		itemsBuf = append(itemsBuf, spec.PartitionBy.Items...)
	}
	if spec.OrderBy != nil {
		itemsBuf = append(itemsBuf, spec.OrderBy.Items...)
	}
	return itemsBuf
}

func restoreByItemText(item *ast.ByItem) string {
	var sb strings.Builder
	ctx := format.NewRestoreCtx(0, &sb)
	err := item.Expr.Restore(ctx)
	if err != nil {
		return ""
	}
	return sb.String()
}

func compareItems(lItems []*ast.ByItem, rItems []*ast.ByItem) bool {
	minLen := mathutil.Min(len(lItems), len(rItems))
	for i := 0; i < minLen; i++ {
		res := strings.Compare(restoreByItemText(lItems[i]), restoreByItemText(rItems[i]))
		if res != 0 {
			return res < 0
		}
		res = compareBool(lItems[i].Desc, rItems[i].Desc)
		if res != 0 {
			return res < 0
		}
	}
	return len(lItems) < len(rItems)
}

type windowFuncs struct {
	spec  *ast.WindowSpec
	funcs []*ast.WindowFuncExpr
}

// sortWindowSpecs sorts the window specifications by reversed alphabetical order, then we could add less `Sort` operator
// in physical plan because the window functions with the same partition by and order by clause will be at near places.
func sortWindowSpecs(groupedFuncs map[*ast.WindowSpec][]*ast.WindowFuncExpr) []windowFuncs {
	windows := make([]windowFuncs, 0, len(groupedFuncs))
	for spec, funcs := range groupedFuncs {
		windows = append(windows, windowFuncs{spec, funcs})
	}
	lItemsBuf := make([]*ast.ByItem, 0, 4)
	rItemsBuf := make([]*ast.ByItem, 0, 4)
	sort.SliceStable(windows, func(i, j int) bool {
		lItemsBuf = getAllByItems(lItemsBuf, windows[i].spec)
		rItemsBuf = getAllByItems(rItemsBuf, windows[j].spec)
		return !compareItems(lItemsBuf, rItemsBuf)
	})
	return windows
}

func (b *PlanBuilder) buildWindowFunctions(ctx context.Context, p LogicalPlan, groupedFuncs map[*ast.WindowSpec][]*ast.WindowFuncExpr, aggMap map[*ast.AggregateFuncExpr]int) (LogicalPlan, map[*ast.WindowFuncExpr]int, error) {
	args := make([]ast.ExprNode, 0, 4)
	windowMap := make(map[*ast.WindowFuncExpr]int)
	for _, window := range sortWindowSpecs(groupedFuncs) {
		args = args[:0]
		spec, funcs := window.spec, window.funcs
		for _, windowFunc := range funcs {
			args = append(args, windowFunc.Args...)
		}
		np, partitionBy, orderBy, args, err := b.buildProjectionForWindow(ctx, p, spec, args, aggMap)
		if err != nil {
			return nil, nil, err
		}
		err = b.checkOriginWindowSpecs(funcs, orderBy)
		if err != nil {
			return nil, nil, err
		}
		frame, err := b.buildWindowFunctionFrame(ctx, spec, orderBy)
		if err != nil {
			return nil, nil, err
		}

		window := LogicalWindow{
			PartitionBy: partitionBy,
			OrderBy:     orderBy,
			Frame:       frame,
		}.Init(b.ctx, b.getSelectOffset())
		schema := np.Schema().Clone()
		descs := make([]*aggregation.WindowFuncDesc, 0, len(funcs))
		preArgs := 0
		for _, windowFunc := range funcs {
			desc, err := aggregation.NewWindowFuncDesc(b.ctx, windowFunc.F, args[preArgs:preArgs+len(windowFunc.Args)])
			if err != nil {
				return nil, nil, err
			}
			if desc == nil {
				return nil, nil, ErrWrongArguments.GenWithStackByArgs(strings.ToLower(windowFunc.F))
			}
			preArgs += len(windowFunc.Args)
			desc.WrapCastForAggArgs(b.ctx)
			descs = append(descs, desc)
			windowMap[windowFunc] = schema.Len()
			schema.Append(&expression.Column{
				ColName:      model.NewCIStr(fmt.Sprintf("%d_window_%d", window.id, schema.Len())),
				UniqueID:     b.ctx.GetSessionVars().AllocPlanColumnID(),
				IsReferenced: true,
				RetType:      desc.RetTp,
			})
		}
		window.WindowFuncDescs = descs
		window.SetChildren(np)
		window.SetSchema(schema)
		p = window
	}
	return p, windowMap, nil
}

// checkOriginWindowSpecs checks the validation for origin window specifications for a group of functions.
// Because of the grouped specification is different from it, we should especially check them before build window frame.
func (b *PlanBuilder) checkOriginWindowSpecs(funcs []*ast.WindowFuncExpr, orderByItems []property.Item) error {
	for _, f := range funcs {
		if f.IgnoreNull {
			return ErrNotSupportedYet.GenWithStackByArgs("IGNORE NULLS")
		}
		if f.Distinct {
			return ErrNotSupportedYet.GenWithStackByArgs("<window function>(DISTINCT ..)")
		}
		if f.FromLast {
			return ErrNotSupportedYet.GenWithStackByArgs("FROM LAST")
		}
		spec := f.Spec
		if spec.Frame == nil {
			continue
		}
		if spec.Frame.Type == ast.Groups {
			return ErrNotSupportedYet.GenWithStackByArgs("GROUPS")
		}
		start, end := spec.Frame.Extent.Start, spec.Frame.Extent.End
		if start.Type == ast.Following && start.UnBounded {
			return ErrWindowFrameStartIllegal.GenWithStackByArgs(getWindowName(spec.Name.O))
		}
		if end.Type == ast.Preceding && end.UnBounded {
			return ErrWindowFrameEndIllegal.GenWithStackByArgs(getWindowName(spec.Name.O))
		}
		if start.Type == ast.Following && end.Type == ast.Preceding {
			return ErrWindowFrameIllegal.GenWithStackByArgs(getWindowName(spec.Name.O))
		}

		err := b.checkOriginWindowFrameBound(&start, &spec, orderByItems)
		if err != nil {
			return err
		}
		err = b.checkOriginWindowFrameBound(&end, &spec, orderByItems)
		if err != nil {
			return err
		}
	}
	return nil
}

func (b *PlanBuilder) checkOriginWindowFrameBound(bound *ast.FrameBound, spec *ast.WindowSpec, orderByItems []property.Item) error {
	if bound.Type == ast.CurrentRow || bound.UnBounded {
		return nil
	}

	frameType := spec.Frame.Type
	if frameType == ast.Rows {
		if bound.Unit != ast.TimeUnitInvalid {
			return ErrWindowRowsIntervalUse.GenWithStackByArgs(getWindowName(spec.Name.O))
		}
		_, isNull, isExpectedType := getUintFromNode(b.ctx, bound.Expr)
		if isNull || !isExpectedType {
			return ErrWindowFrameIllegal.GenWithStackByArgs(getWindowName(spec.Name.O))
		}
		return nil
	}

	if len(orderByItems) != 1 {
		return ErrWindowRangeFrameOrderType.GenWithStackByArgs(getWindowName(spec.Name.O))
	}
	orderItemType := orderByItems[0].Col.RetType.Tp
	isNumeric, isTemporal := types.IsTypeNumeric(orderItemType), types.IsTypeTemporal(orderItemType)
	if !isNumeric && !isTemporal {
		return ErrWindowRangeFrameOrderType.GenWithStackByArgs(getWindowName(spec.Name.O))
	}
	if bound.Unit != ast.TimeUnitInvalid && !isTemporal {
		return ErrWindowRangeFrameNumericType.GenWithStackByArgs(getWindowName(spec.Name.O))
	}
	if bound.Unit == ast.TimeUnitInvalid && !isNumeric {
		return ErrWindowRangeFrameTemporalType.GenWithStackByArgs(getWindowName(spec.Name.O))
	}
	return nil
}

func extractWindowFuncs(fields []*ast.SelectField) []*ast.WindowFuncExpr {
	extractor := &WindowFuncExtractor{}
	for _, f := range fields {
		n, _ := f.Expr.Accept(extractor)
		f.Expr = n.(ast.ExprNode)
	}
	return extractor.windowFuncs
}

func (b *PlanBuilder) handleDefaultFrame(spec *ast.WindowSpec, windowFuncName string) (*ast.WindowSpec, bool) {
	needFrame := aggregation.NeedFrame(windowFuncName)
	// According to MySQL, In the absence of a frame clause, the default frame depends on whether an ORDER BY clause is present:
	//   (1) With order by, the default frame is equivalent to "RANGE BETWEEN UNBOUNDED PRECEDING AND CURRENT ROW";
	//   (2) Without order by, the default frame is equivalent to "RANGE BETWEEN UNBOUNDED PRECEDING AND UNBOUNDED FOLLOWING",
	//       which is the same as an empty frame.
	if needFrame && spec.Frame == nil && spec.OrderBy != nil {
		newSpec := *spec
		newSpec.Frame = &ast.FrameClause{
			Type: ast.Ranges,
			Extent: ast.FrameExtent{
				Start: ast.FrameBound{Type: ast.Preceding, UnBounded: true},
				End:   ast.FrameBound{Type: ast.CurrentRow},
			},
		}
		return &newSpec, true
	}
	// For functions that operate on the entire partition, the frame clause will be ignored.
	if !needFrame && spec.Frame != nil {
		specName := spec.Name.O
		b.ctx.GetSessionVars().StmtCtx.AppendNote(ErrWindowFunctionIgnoresFrame.GenWithStackByArgs(windowFuncName, getWindowName(specName)))
		newSpec := *spec
		newSpec.Frame = nil
		return &newSpec, true
	}
	return spec, false
}

// groupWindowFuncs groups the window functions according to the window specification name.
// TODO: We can group the window function by the definition of window specification.
func (b *PlanBuilder) groupWindowFuncs(windowFuncs []*ast.WindowFuncExpr) (map[*ast.WindowSpec][]*ast.WindowFuncExpr, error) {
	// updatedSpecMap is used to handle the specifications that have frame clause changed.
	updatedSpecMap := make(map[string]*ast.WindowSpec)
	groupedWindow := make(map[*ast.WindowSpec][]*ast.WindowFuncExpr)
	for _, windowFunc := range windowFuncs {
		if windowFunc.Spec.Name.L == "" {
			spec := &windowFunc.Spec
			if spec.Ref.L != "" {
				ref, ok := b.windowSpecs[spec.Ref.L]
				if !ok {
					return nil, ErrWindowNoSuchWindow.GenWithStackByArgs(getWindowName(spec.Ref.O))
				}
				err := mergeWindowSpec(spec, ref)
				if err != nil {
					return nil, err
				}
			}
			spec, _ = b.handleDefaultFrame(spec, windowFunc.F)
			groupedWindow[spec] = append(groupedWindow[spec], windowFunc)
			continue
		}

		name := windowFunc.Spec.Name.L
		spec, ok := b.windowSpecs[name]
		if !ok {
			return nil, ErrWindowNoSuchWindow.GenWithStackByArgs(windowFunc.Spec.Name.O)
		}
		windowFunc.Spec = *spec
		newSpec, updated := b.handleDefaultFrame(spec, windowFunc.F)
		if !updated {
			groupedWindow[spec] = append(groupedWindow[spec], windowFunc)
		} else {
			if _, ok := updatedSpecMap[name]; !ok {
				updatedSpecMap[name] = newSpec
			}
			updatedSpec := updatedSpecMap[name]
			groupedWindow[updatedSpec] = append(groupedWindow[updatedSpec], windowFunc)
		}
	}
	return groupedWindow, nil
}

// resolveWindowSpec resolve window specifications for sql like `select ... from t window w1 as (w2), w2 as (partition by a)`.
// We need to resolve the referenced window to get the definition of current window spec.
func resolveWindowSpec(spec *ast.WindowSpec, specs map[string]*ast.WindowSpec, inStack map[string]bool) error {
	if inStack[spec.Name.L] {
		return errors.Trace(ErrWindowCircularityInWindowGraph)
	}
	if spec.Ref.L == "" {
		return nil
	}
	ref, ok := specs[spec.Ref.L]
	if !ok {
		return ErrWindowNoSuchWindow.GenWithStackByArgs(spec.Ref.O)
	}
	inStack[spec.Name.L] = true
	err := resolveWindowSpec(ref, specs, inStack)
	if err != nil {
		return err
	}
	inStack[spec.Name.L] = false
	return mergeWindowSpec(spec, ref)
}

func mergeWindowSpec(spec, ref *ast.WindowSpec) error {
	if ref.Frame != nil {
		return ErrWindowNoInherentFrame.GenWithStackByArgs(ref.Name.O)
	}
	if spec.PartitionBy != nil {
		return errors.Trace(ErrWindowNoChildPartitioning)
	}
	if ref.OrderBy != nil {
		if spec.OrderBy != nil {
			return ErrWindowNoRedefineOrderBy.GenWithStackByArgs(getWindowName(spec.Name.O), ref.Name.O)
		}
		spec.OrderBy = ref.OrderBy
	}
	spec.PartitionBy = ref.PartitionBy
	spec.Ref = model.NewCIStr("")
	return nil
}

func buildWindowSpecs(specs []ast.WindowSpec) (map[string]*ast.WindowSpec, error) {
	specsMap := make(map[string]*ast.WindowSpec, len(specs))
	for _, spec := range specs {
		if _, ok := specsMap[spec.Name.L]; ok {
			return nil, ErrWindowDuplicateName.GenWithStackByArgs(spec.Name.O)
		}
		newSpec := spec
		specsMap[spec.Name.L] = &newSpec
	}
	inStack := make(map[string]bool, len(specs))
	for _, spec := range specsMap {
		err := resolveWindowSpec(spec, specsMap, inStack)
		if err != nil {
			return nil, err
		}
	}
	return specsMap, nil
}

// extractTableList extracts all the TableNames from node.
// If asName is true, extract AsName prior to OrigName.
// Privilege check should use OrigName, while expression may use AsName.
func extractTableList(node ast.ResultSetNode, input []*ast.TableName, asName bool) []*ast.TableName {
	switch x := node.(type) {
	case *ast.Join:
		input = extractTableList(x.Left, input, asName)
		input = extractTableList(x.Right, input, asName)
	case *ast.TableSource:
		if s, ok := x.Source.(*ast.TableName); ok {
			if x.AsName.L != "" && asName {
				newTableName := *s
				newTableName.Name = x.AsName
				input = append(input, &newTableName)
			} else {
				input = append(input, s)
			}
		}
	}
	return input
}

// extractTableSourceAsNames extracts TableSource.AsNames from node.
// if onlySelectStmt is set to be true, only extracts AsNames when TableSource.Source.(type) == *ast.SelectStmt
func extractTableSourceAsNames(node ast.ResultSetNode, input []string, onlySelectStmt bool) []string {
	switch x := node.(type) {
	case *ast.Join:
		input = extractTableSourceAsNames(x.Left, input, onlySelectStmt)
		input = extractTableSourceAsNames(x.Right, input, onlySelectStmt)
	case *ast.TableSource:
		if _, ok := x.Source.(*ast.SelectStmt); !ok && onlySelectStmt {
			break
		}
		if s, ok := x.Source.(*ast.TableName); ok {
			if x.AsName.L == "" {
				input = append(input, s.Name.L)
				break
			}
		}
		input = append(input, x.AsName.L)
	}
	return input
}

func appendVisitInfo(vi []visitInfo, priv mysql.PrivilegeType, db, tbl, col string, err error) []visitInfo {
	return append(vi, visitInfo{
		privilege: priv,
		db:        db,
		table:     tbl,
		column:    col,
		err:       err,
	})
}

func getInnerFromParenthesesAndUnaryPlus(expr ast.ExprNode) ast.ExprNode {
	if pexpr, ok := expr.(*ast.ParenthesesExpr); ok {
		return getInnerFromParenthesesAndUnaryPlus(pexpr.Expr)
	}
	if uexpr, ok := expr.(*ast.UnaryOperationExpr); ok && uexpr.Op == opcode.Plus {
		return getInnerFromParenthesesAndUnaryPlus(uexpr.V)
	}
	return expr
}<|MERGE_RESOLUTION|>--- conflicted
+++ resolved
@@ -1973,13 +1973,8 @@
 			preferAggType |= preferHashAgg
 		case HintStreamAgg:
 			preferAggType |= preferStreamAgg
-<<<<<<< HEAD
 		case HintUseIndex:
-			if len(hint.Tables) != 0 && len(hint.Indexes) != 0 {
-=======
-		case HintIndex:
 			if len(hint.Tables) != 0 {
->>>>>>> 39e9c9fd
 				indexHintList = append(indexHintList, indexHintInfo{
 					tblName: hint.Tables[0].TableName,
 					indexHint: &ast.IndexHint{
@@ -1990,7 +1985,7 @@
 				})
 			}
 		case HintIgnoreIndex:
-			if len(hint.Tables) != 0 && len(hint.Indexes) != 0 {
+			if len(hint.Tables) != 0 {
 				indexHintList = append(indexHintList, indexHintInfo{
 					tblName: hint.Tables[0].TableName,
 					indexHint: &ast.IndexHint{
