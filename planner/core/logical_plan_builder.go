// Copyright 2016 PingCAP, Inc.
//
// Licensed under the Apache License, Version 2.0 (the "License");
// you may not use this file except in compliance with the License.
// You may obtain a copy of the License at
//
//     http://www.apache.org/licenses/LICENSE-2.0
//
// Unless required by applicable law or agreed to in writing, software
// distributed under the License is distributed on an "AS IS" BASIS,
// See the License for the specific language governing permissions and
// limitations under the License.

package core

import (
	"context"
	"fmt"
	"math"
	"math/bits"
	"sort"
	"strconv"
	"strings"
	"time"
	"unicode"

	"github.com/cznic/mathutil"
	"github.com/pingcap/errors"
	"github.com/pingcap/parser"
	"github.com/pingcap/parser/ast"
	"github.com/pingcap/parser/format"
	"github.com/pingcap/parser/model"
	"github.com/pingcap/parser/mysql"
	"github.com/pingcap/parser/opcode"
	"github.com/pingcap/parser/terror"
	"github.com/pingcap/tidb/domain"
	"github.com/pingcap/tidb/expression"
	"github.com/pingcap/tidb/expression/aggregation"
	"github.com/pingcap/tidb/infoschema"
	"github.com/pingcap/tidb/kv"
	"github.com/pingcap/tidb/metrics"
	"github.com/pingcap/tidb/planner/property"
	"github.com/pingcap/tidb/planner/util"
	"github.com/pingcap/tidb/privilege"
	"github.com/pingcap/tidb/sessionctx"
	"github.com/pingcap/tidb/statistics"
	"github.com/pingcap/tidb/table"
	"github.com/pingcap/tidb/table/tables"
	"github.com/pingcap/tidb/types"
	driver "github.com/pingcap/tidb/types/parser_driver"
	util2 "github.com/pingcap/tidb/util"
	"github.com/pingcap/tidb/util/chunk"
	utilhint "github.com/pingcap/tidb/util/hint"
	"github.com/pingcap/tidb/util/plancodec"
	"github.com/pingcap/tidb/util/set"
)

const (
	// TiDBMergeJoin is hint enforce merge join.
	TiDBMergeJoin = "tidb_smj"
	// HintSMJ is hint enforce merge join.
	HintSMJ = "merge_join"

	// TiDBBroadCastJoin indicates applying broadcast join by force.
	TiDBBroadCastJoin = "tidb_bcj"

	// HintBCJ indicates applying broadcast join by force.
	HintBCJ = "broadcast_join"
	// HintBCJPreferLocal specifies the preferred local read table
	HintBCJPreferLocal = "broadcast_join_local"

	// TiDBIndexNestedLoopJoin is hint enforce index nested loop join.
	TiDBIndexNestedLoopJoin = "tidb_inlj"
	// HintINLJ is hint enforce index nested loop join.
	HintINLJ = "inl_join"
	// HintINLHJ is hint enforce index nested loop hash join.
	HintINLHJ = "inl_hash_join"
	// HintINLMJ is hint enforce index nested loop merge join.
	HintINLMJ = "inl_merge_join"
	// TiDBHashJoin is hint enforce hash join.
	TiDBHashJoin = "tidb_hj"
	// HintHJ is hint enforce hash join.
	HintHJ = "hash_join"
	// HintHashAgg is hint enforce hash aggregation.
	HintHashAgg = "hash_agg"
	// HintStreamAgg is hint enforce stream aggregation.
	HintStreamAgg = "stream_agg"
	// HintUseIndex is hint enforce using some indexes.
	HintUseIndex = "use_index"
	// HintIgnoreIndex is hint enforce ignoring some indexes.
	HintIgnoreIndex = "ignore_index"
	// HintAggToCop is hint enforce pushing aggregation to coprocessor.
	HintAggToCop = "agg_to_cop"
	// HintReadFromStorage is hint enforce some tables read from specific type of storage.
	HintReadFromStorage = "read_from_storage"
	// HintTiFlash is a label represents the tiflash storage type.
	HintTiFlash = "tiflash"
	// HintTiKV is a label represents the tikv storage type.
	HintTiKV = "tikv"
	// HintIndexMerge is a hint to enforce using some indexes at the same time.
	HintIndexMerge = "use_index_merge"
	// HintTimeRange is a hint to specify the time range for metrics summary tables
	HintTimeRange = "time_range"
	// HintIgnorePlanCache is a hint to enforce ignoring plan cache
	HintIgnorePlanCache = "ignore_plan_cache"
	// HintLimitToCop is a hint enforce pushing limit or topn to coprocessor.
	HintLimitToCop = "limit_to_cop"
)

const (
	// ErrExprInSelect  is in select fields for the error of ErrFieldNotInGroupBy
	ErrExprInSelect = "SELECT list"
	// ErrExprInOrderBy  is in order by items for the error of ErrFieldNotInGroupBy
	ErrExprInOrderBy = "ORDER BY"
)

// aggOrderByResolver is currently resolving expressions of order by clause
// in aggregate function GROUP_CONCAT.
type aggOrderByResolver struct {
	ctx       sessionctx.Context
	err       error
	args      []ast.ExprNode
	exprDepth int // exprDepth is the depth of current expression in expression tree.
}

func (a *aggOrderByResolver) Enter(inNode ast.Node) (ast.Node, bool) {
	a.exprDepth++
	switch n := inNode.(type) {
	case *driver.ParamMarkerExpr:
		if a.exprDepth == 1 {
			_, isNull, isExpectedType := getUintFromNode(a.ctx, n)
			// For constant uint expression in top level, it should be treated as position expression.
			if !isNull && isExpectedType {
				return expression.ConstructPositionExpr(n), true
			}
		}
	}
	return inNode, false
}

func (a *aggOrderByResolver) Leave(inNode ast.Node) (ast.Node, bool) {
	switch v := inNode.(type) {
	case *ast.PositionExpr:
		pos, isNull, err := expression.PosFromPositionExpr(a.ctx, v)
		if err != nil {
			a.err = err
		}
		if err != nil || isNull {
			return inNode, false
		}
		if pos < 1 || pos > len(a.args) {
			errPos := strconv.Itoa(pos)
			if v.P != nil {
				errPos = "?"
			}
			a.err = ErrUnknownColumn.FastGenByArgs(errPos, "order clause")
			return inNode, false
		}
		ret := a.args[pos-1]
		return ret, true
	}
	return inNode, true
}

func (b *PlanBuilder) buildAggregation(ctx context.Context, p LogicalPlan, aggFuncList []*ast.AggregateFuncExpr, gbyItems []expression.Expression) (LogicalPlan, map[int]int, error) {
	b.optFlag |= flagBuildKeyInfo
	b.optFlag |= flagPushDownAgg
	// We may apply aggregation eliminate optimization.
	// So we add the flagMaxMinEliminate to try to convert max/min to topn and flagPushDownTopN to handle the newly added topn operator.
	b.optFlag |= flagMaxMinEliminate
	b.optFlag |= flagPushDownTopN
	// when we eliminate the max and min we may add `is not null` filter.
	b.optFlag |= flagPredicatePushDown
	b.optFlag |= flagEliminateAgg
	b.optFlag |= flagEliminateProjection

	plan4Agg := LogicalAggregation{AggFuncs: make([]*aggregation.AggFuncDesc, 0, len(aggFuncList))}.Init(b.ctx, b.getSelectOffset())
	if hint := b.TableHints(); hint != nil {
		plan4Agg.aggHints = hint.aggHints
	}
	schema4Agg := expression.NewSchema(make([]*expression.Column, 0, len(aggFuncList)+p.Schema().Len())...)
	names := make(types.NameSlice, 0, len(aggFuncList)+p.Schema().Len())
	// aggIdxMap maps the old index to new index after applying common aggregation functions elimination.
	aggIndexMap := make(map[int]int)

	allAggsFirstRow := true
	for i, aggFunc := range aggFuncList {
		newArgList := make([]expression.Expression, 0, len(aggFunc.Args))
		for _, arg := range aggFunc.Args {
			newArg, np, err := b.rewrite(ctx, arg, p, nil, true)
			if err != nil {
				return nil, nil, err
			}
			p = np
			newArgList = append(newArgList, newArg)
		}
		newFunc, err := aggregation.NewAggFuncDesc(b.ctx, aggFunc.F, newArgList, aggFunc.Distinct)
		if err != nil {
			return nil, nil, err
		}
		if newFunc.Name != ast.AggFuncFirstRow {
			allAggsFirstRow = false
		}
		if aggFunc.Order != nil {
			trueArgs := aggFunc.Args[:len(aggFunc.Args)-1] // the last argument is SEPARATOR, remote it.
			resolver := &aggOrderByResolver{
				ctx:  b.ctx,
				args: trueArgs,
			}
			for _, byItem := range aggFunc.Order.Items {
				resolver.exprDepth = 0
				resolver.err = nil
				retExpr, _ := byItem.Expr.Accept(resolver)
				if resolver.err != nil {
					return nil, nil, errors.Trace(resolver.err)
				}
				newByItem, np, err := b.rewrite(ctx, retExpr.(ast.ExprNode), p, nil, true)
				if err != nil {
					return nil, nil, err
				}
				p = np
				newFunc.OrderByItems = append(newFunc.OrderByItems, &util.ByItems{Expr: newByItem, Desc: byItem.Desc})
			}
		}
		combined := false
		for j, oldFunc := range plan4Agg.AggFuncs {
			if oldFunc.Equal(b.ctx, newFunc) {
				aggIndexMap[i] = j
				combined = true
				break
			}
		}
		if !combined {
			position := len(plan4Agg.AggFuncs)
			aggIndexMap[i] = position
			plan4Agg.AggFuncs = append(plan4Agg.AggFuncs, newFunc)
			schema4Agg.Append(&expression.Column{
				UniqueID: b.ctx.GetSessionVars().AllocPlanColumnID(),
				RetType:  newFunc.RetTp,
			})
			names = append(names, types.EmptyName)
		}
	}
	for i, col := range p.Schema().Columns {
		newFunc, err := aggregation.NewAggFuncDesc(b.ctx, ast.AggFuncFirstRow, []expression.Expression{col}, false)
		if err != nil {
			return nil, nil, err
		}
		plan4Agg.AggFuncs = append(plan4Agg.AggFuncs, newFunc)
		newCol, _ := col.Clone().(*expression.Column)
		newCol.RetType = newFunc.RetTp
		schema4Agg.Append(newCol)
		names = append(names, p.OutputNames()[i])
	}
	hasGroupBy := len(gbyItems) > 0
	for i, aggFunc := range plan4Agg.AggFuncs {
		err := aggFunc.UpdateNotNullFlag4RetType(hasGroupBy, allAggsFirstRow)
		if err != nil {
			return nil, nil, err
		}
		schema4Agg.Columns[i].RetType = aggFunc.RetTp
	}
	plan4Agg.names = names
	plan4Agg.SetChildren(p)
	plan4Agg.GroupByItems = gbyItems
	plan4Agg.SetSchema(schema4Agg)
	return plan4Agg, aggIndexMap, nil
}

func (b *PlanBuilder) buildResultSetNode(ctx context.Context, node ast.ResultSetNode) (p LogicalPlan, err error) {
	switch x := node.(type) {
	case *ast.Join:
		return b.buildJoin(ctx, x)
	case *ast.TableSource:
		var isTableName bool
		switch v := x.Source.(type) {
		case *ast.SelectStmt:
			p, err = b.buildSelect(ctx, v)
		case *ast.SetOprStmt:
			p, err = b.buildSetOpr(ctx, v)
		case *ast.TableName:
			p, err = b.buildDataSource(ctx, v, &x.AsName)
			isTableName = true
		default:
			err = ErrUnsupportedType.GenWithStackByArgs(v)
		}
		if err != nil {
			return nil, err
		}

		for _, name := range p.OutputNames() {
			if name.Hidden {
				continue
			}
			if x.AsName.L != "" {
				name.TblName = x.AsName
			}
		}
		// `TableName` is not a select block, so we do not need to handle it.
		if !isTableName && b.ctx.GetSessionVars().PlannerSelectBlockAsName != nil {
			b.ctx.GetSessionVars().PlannerSelectBlockAsName[p.SelectBlockOffset()] = ast.HintTable{DBName: p.OutputNames()[0].DBName, TableName: p.OutputNames()[0].TblName}
		}
		// Duplicate column name in one table is not allowed.
		// "select * from (select 1, 1) as a;" is duplicate
		dupNames := make(map[string]struct{}, len(p.Schema().Columns))
		for _, name := range p.OutputNames() {
			colName := name.ColName.O
			if _, ok := dupNames[colName]; ok {
				return nil, ErrDupFieldName.GenWithStackByArgs(colName)
			}
			dupNames[colName] = struct{}{}
		}
		return p, nil
	case *ast.SelectStmt:
		return b.buildSelect(ctx, x)
	case *ast.SetOprStmt:
		return b.buildSetOpr(ctx, x)
	default:
		return nil, ErrUnsupportedType.GenWithStack("Unsupported ast.ResultSetNode(%T) for buildResultSetNode()", x)
	}
}

// pushDownConstExpr checks if the condition is from filter condition, if true, push it down to both
// children of join, whatever the join type is; if false, push it down to inner child of outer join,
// and both children of non-outer-join.
func (p *LogicalJoin) pushDownConstExpr(expr expression.Expression, leftCond []expression.Expression,
	rightCond []expression.Expression, filterCond bool) ([]expression.Expression, []expression.Expression) {
	switch p.JoinType {
	case LeftOuterJoin, LeftOuterSemiJoin, AntiLeftOuterSemiJoin:
		if filterCond {
			leftCond = append(leftCond, expr)
			// Append the expr to right join condition instead of `rightCond`, to make it able to be
			// pushed down to children of join.
			p.RightConditions = append(p.RightConditions, expr)
		} else {
			rightCond = append(rightCond, expr)
		}
	case RightOuterJoin:
		if filterCond {
			rightCond = append(rightCond, expr)
			p.LeftConditions = append(p.LeftConditions, expr)
		} else {
			leftCond = append(leftCond, expr)
		}
	case SemiJoin, InnerJoin:
		leftCond = append(leftCond, expr)
		rightCond = append(rightCond, expr)
	case AntiSemiJoin:
		if filterCond {
			leftCond = append(leftCond, expr)
		}
		rightCond = append(rightCond, expr)
	}
	return leftCond, rightCond
}

func (p *LogicalJoin) extractOnCondition(conditions []expression.Expression, deriveLeft bool,
	deriveRight bool) (eqCond []*expression.ScalarFunction, leftCond []expression.Expression,
	rightCond []expression.Expression, otherCond []expression.Expression) {
	return p.ExtractOnCondition(conditions, p.children[0].Schema(), p.children[1].Schema(), deriveLeft, deriveRight)
}

// ExtractOnCondition divide conditions in CNF of join node into 4 groups.
// These conditions can be where conditions, join conditions, or collection of both.
// If deriveLeft/deriveRight is set, we would try to derive more conditions for left/right plan.
func (p *LogicalJoin) ExtractOnCondition(
	conditions []expression.Expression,
	leftSchema *expression.Schema,
	rightSchema *expression.Schema,
	deriveLeft bool,
	deriveRight bool) (eqCond []*expression.ScalarFunction, leftCond []expression.Expression,
	rightCond []expression.Expression, otherCond []expression.Expression) {
	for _, expr := range conditions {
		// For queries like `select a in (select a from s where s.b = t.b) from t`,
		// if subquery is empty caused by `s.b = t.b`, the result should always be
		// false even if t.a is null or s.a is null. To make this join "empty aware",
		// we should differentiate `t.a = s.a` from other column equal conditions, so
		// we put it into OtherConditions instead of EqualConditions of join.
		if expression.IsEQCondFromIn(expr) {
			otherCond = append(otherCond, expr)
			continue
		}
		binop, ok := expr.(*expression.ScalarFunction)
		if ok && len(binop.GetArgs()) == 2 {
			ctx := binop.GetCtx()
			arg0, lOK := binop.GetArgs()[0].(*expression.Column)
			arg1, rOK := binop.GetArgs()[1].(*expression.Column)
			if lOK && rOK {
				leftCol := leftSchema.RetrieveColumn(arg0)
				rightCol := rightSchema.RetrieveColumn(arg1)
				if leftCol == nil || rightCol == nil {
					leftCol = leftSchema.RetrieveColumn(arg1)
					rightCol = rightSchema.RetrieveColumn(arg0)
					arg0, arg1 = arg1, arg0
				}
				if leftCol != nil && rightCol != nil {
					if deriveLeft {
						if isNullRejected(ctx, leftSchema, expr) && !mysql.HasNotNullFlag(leftCol.RetType.Flag) {
							notNullExpr := expression.BuildNotNullExpr(ctx, leftCol)
							leftCond = append(leftCond, notNullExpr)
						}
					}
					if deriveRight {
						if isNullRejected(ctx, rightSchema, expr) && !mysql.HasNotNullFlag(rightCol.RetType.Flag) {
							notNullExpr := expression.BuildNotNullExpr(ctx, rightCol)
							rightCond = append(rightCond, notNullExpr)
						}
					}
					if binop.FuncName.L == ast.EQ {
						cond := expression.NewFunctionInternal(ctx, ast.EQ, types.NewFieldType(mysql.TypeTiny), arg0, arg1)
						eqCond = append(eqCond, cond.(*expression.ScalarFunction))
						continue
					}
				}
			}
		}
		columns := expression.ExtractColumns(expr)
		// `columns` may be empty, if the condition is like `correlated_column op constant`, or `constant`,
		// push this kind of constant condition down according to join type.
		if len(columns) == 0 {
			leftCond, rightCond = p.pushDownConstExpr(expr, leftCond, rightCond, deriveLeft || deriveRight)
			continue
		}
		allFromLeft, allFromRight := true, true
		for _, col := range columns {
			if !leftSchema.Contains(col) {
				allFromLeft = false
			}
			if !rightSchema.Contains(col) {
				allFromRight = false
			}
		}
		if allFromRight {
			rightCond = append(rightCond, expr)
		} else if allFromLeft {
			leftCond = append(leftCond, expr)
		} else {
			// Relax expr to two supersets: leftRelaxedCond and rightRelaxedCond, the expression now is
			// `expr AND leftRelaxedCond AND rightRelaxedCond`. Motivation is to push filters down to
			// children as much as possible.
			if deriveLeft {
				leftRelaxedCond := expression.DeriveRelaxedFiltersFromDNF(expr, leftSchema)
				if leftRelaxedCond != nil {
					leftCond = append(leftCond, leftRelaxedCond)
				}
			}
			if deriveRight {
				rightRelaxedCond := expression.DeriveRelaxedFiltersFromDNF(expr, rightSchema)
				if rightRelaxedCond != nil {
					rightCond = append(rightCond, rightRelaxedCond)
				}
			}
			otherCond = append(otherCond, expr)
		}
	}
	return
}

// extractTableAlias returns table alias of the LogicalPlan's columns.
// It will return nil when there are multiple table alias, because the alias is only used to check if
// the logicalPlan match some optimizer hints, and hints are not expected to take effect in this case.
func extractTableAlias(p Plan, parentOffset int) *hintTableInfo {
	if len(p.OutputNames()) > 0 && p.OutputNames()[0].TblName.L != "" {
		firstName := p.OutputNames()[0]
		for _, name := range p.OutputNames() {
			if name.TblName.L != firstName.TblName.L || name.DBName.L != firstName.DBName.L {
				return nil
			}
		}
		blockOffset := p.SelectBlockOffset()
		blockAsNames := p.SCtx().GetSessionVars().PlannerSelectBlockAsName
		// For sub-queries like `(select * from t) t1`, t1 should belong to its surrounding select block.
		if blockOffset != parentOffset && blockAsNames != nil && blockAsNames[blockOffset].TableName.L != "" {
			blockOffset = parentOffset
		}
		dbName := firstName.DBName
		if dbName.L == "" {
			dbName = model.NewCIStr(p.SCtx().GetSessionVars().CurrentDB)
		}
		return &hintTableInfo{dbName: dbName, tblName: firstName.TblName, selectOffset: blockOffset}
	}
	return nil
}

func (p *LogicalJoin) getPreferredBCJLocalIndex() (hasPrefer bool, prefer int) {
	if p.hintInfo == nil {
		return
	}
	if p.hintInfo.ifPreferAsLocalInBCJoin(p.children[0], p.blockOffset) {
		return true, 0
	}
	if p.hintInfo.ifPreferAsLocalInBCJoin(p.children[1], p.blockOffset) {
		return true, 1
	}
	return false, 0
}

func (p *LogicalJoin) setPreferredJoinType(hintInfo *tableHintInfo) {
	if hintInfo == nil {
		return
	}

	lhsAlias := extractTableAlias(p.children[0], p.blockOffset)
	rhsAlias := extractTableAlias(p.children[1], p.blockOffset)
	if hintInfo.ifPreferMergeJoin(lhsAlias, rhsAlias) {
		p.preferJoinType |= preferMergeJoin
	}
	if hintInfo.ifPreferBroadcastJoin(lhsAlias, rhsAlias) {
		p.preferJoinType |= preferBCJoin
	}
	if hintInfo.ifPreferHashJoin(lhsAlias, rhsAlias) {
		p.preferJoinType |= preferHashJoin
	}
	if hintInfo.ifPreferINLJ(lhsAlias) {
		p.preferJoinType |= preferLeftAsINLJInner
	}
	if hintInfo.ifPreferINLJ(rhsAlias) {
		p.preferJoinType |= preferRightAsINLJInner
	}
	if hintInfo.ifPreferINLHJ(lhsAlias) {
		p.preferJoinType |= preferLeftAsINLHJInner
	}
	if hintInfo.ifPreferINLHJ(rhsAlias) {
		p.preferJoinType |= preferRightAsINLHJInner
	}
	if hintInfo.ifPreferINLMJ(lhsAlias) {
		p.preferJoinType |= preferLeftAsINLMJInner
	}
	if hintInfo.ifPreferINLMJ(rhsAlias) {
		p.preferJoinType |= preferRightAsINLMJInner
	}
	if containDifferentJoinTypes(p.preferJoinType) {
		errMsg := "Join hints are conflict, you can only specify one type of join"
		warning := ErrInternal.GenWithStack(errMsg)
		p.ctx.GetSessionVars().StmtCtx.AppendWarning(warning)
		p.preferJoinType = 0
	}
	// set hintInfo for further usage if this hint info can be used.
	if p.preferJoinType != 0 {
		p.hintInfo = hintInfo
	}
}

func (ds *DataSource) setPreferredStoreType(hintInfo *tableHintInfo) {
	if hintInfo == nil {
		return
	}

	var alias *hintTableInfo
	if len(ds.TableAsName.L) != 0 {
		alias = &hintTableInfo{dbName: ds.DBName, tblName: *ds.TableAsName, selectOffset: ds.SelectBlockOffset()}
	} else {
		alias = &hintTableInfo{dbName: ds.DBName, tblName: ds.tableInfo.Name, selectOffset: ds.SelectBlockOffset()}
	}
	if hintTbl := hintInfo.ifPreferTiKV(alias); hintTbl != nil {
		for _, path := range ds.possibleAccessPaths {
			if path.StoreType == kv.TiKV {
				ds.preferStoreType |= preferTiKV
				ds.preferPartitions[preferTiKV] = hintTbl.partitions
				break
			}
		}
		if ds.preferStoreType&preferTiKV == 0 {
			errMsg := fmt.Sprintf("No available path for table %s.%s with the store type %s of the hint /*+ read_from_storage */, "+
				"please check the status of the table replica and variable value of tidb_isolation_read_engines(%v)",
				ds.DBName.O, ds.table.Meta().Name.O, kv.TiKV.Name(), ds.ctx.GetSessionVars().GetIsolationReadEngines())
			warning := ErrInternal.GenWithStack(errMsg)
			ds.ctx.GetSessionVars().StmtCtx.AppendWarning(warning)
		}
	}
	if hintTbl := hintInfo.ifPreferTiFlash(alias); hintTbl != nil {
		// 1. `ds.tableInfo.Partition == nil`, which means the hint takes effect in the whole table.
		// 2. `ds.preferStoreType != 0`, which means there's a hint hit the both TiKV value and TiFlash value for table.
		// If it's satisfied the above two conditions, then we can make sure there are some hints conflicted.
		if ds.preferStoreType != 0 && ds.tableInfo.Partition == nil {
			errMsg := fmt.Sprintf("Storage hints are conflict, you can only specify one storage type of table %s.%s",
				alias.dbName.L, alias.tblName.L)
			warning := ErrInternal.GenWithStack(errMsg)
			ds.ctx.GetSessionVars().StmtCtx.AppendWarning(warning)
			ds.preferStoreType = 0
			return
		}
		for _, path := range ds.possibleAccessPaths {
			if path.StoreType == kv.TiFlash {
				ds.preferStoreType |= preferTiFlash
				ds.preferPartitions[preferTiFlash] = hintTbl.partitions
				break
			}
		}
		if ds.preferStoreType&preferTiFlash == 0 {
			errMsg := fmt.Sprintf("No available path for table %s.%s with the store type %s of the hint /*+ read_from_storage */, "+
				"please check the status of the table replica and variable value of tidb_isolation_read_engines(%v)",
				ds.DBName.O, ds.table.Meta().Name.O, kv.TiFlash.Name(), ds.ctx.GetSessionVars().GetIsolationReadEngines())
			warning := ErrInternal.GenWithStack(errMsg)
			ds.ctx.GetSessionVars().StmtCtx.AppendWarning(warning)
		}
	}
}

func resetNotNullFlag(schema *expression.Schema, start, end int) {
	for i := start; i < end; i++ {
		col := *schema.Columns[i]
		newFieldType := *col.RetType
		newFieldType.Flag &= ^mysql.NotNullFlag
		col.RetType = &newFieldType
		schema.Columns[i] = &col
	}
}

func (b *PlanBuilder) buildJoin(ctx context.Context, joinNode *ast.Join) (LogicalPlan, error) {
	// We will construct a "Join" node for some statements like "INSERT",
	// "DELETE", "UPDATE", "REPLACE". For this scenario "joinNode.Right" is nil
	// and we only build the left "ResultSetNode".
	if joinNode.Right == nil {
		return b.buildResultSetNode(ctx, joinNode.Left)
	}

	b.optFlag = b.optFlag | flagPredicatePushDown

	leftPlan, err := b.buildResultSetNode(ctx, joinNode.Left)
	if err != nil {
		return nil, err
	}

	rightPlan, err := b.buildResultSetNode(ctx, joinNode.Right)
	if err != nil {
		return nil, err
	}

	handleMap1 := b.handleHelper.popMap()
	handleMap2 := b.handleHelper.popMap()
	b.handleHelper.mergeAndPush(handleMap1, handleMap2)

	joinPlan := LogicalJoin{StraightJoin: joinNode.StraightJoin || b.inStraightJoin}.Init(b.ctx, b.getSelectOffset())
	joinPlan.SetChildren(leftPlan, rightPlan)
	joinPlan.SetSchema(expression.MergeSchema(leftPlan.Schema(), rightPlan.Schema()))
	joinPlan.names = make([]*types.FieldName, leftPlan.Schema().Len()+rightPlan.Schema().Len())
	copy(joinPlan.names, leftPlan.OutputNames())
	copy(joinPlan.names[leftPlan.Schema().Len():], rightPlan.OutputNames())

	// Set join type.
	switch joinNode.Tp {
	case ast.LeftJoin:
		// left outer join need to be checked elimination
		b.optFlag = b.optFlag | flagEliminateOuterJoin
		joinPlan.JoinType = LeftOuterJoin
		resetNotNullFlag(joinPlan.schema, leftPlan.Schema().Len(), joinPlan.schema.Len())
	case ast.RightJoin:
		// right outer join need to be checked elimination
		b.optFlag = b.optFlag | flagEliminateOuterJoin
		joinPlan.JoinType = RightOuterJoin
		resetNotNullFlag(joinPlan.schema, 0, leftPlan.Schema().Len())
	default:
		b.optFlag = b.optFlag | flagJoinReOrder
		joinPlan.JoinType = InnerJoin
	}

	// Merge sub join's redundantSchema into this join plan. When handle query like
	// select t2.a from (t1 join t2 using (a)) join t3 using (a);
	// we can simply search in the top level join plan to find redundant column.
	var (
		lRedundantSchema, rRedundantSchema *expression.Schema
		lRedundantNames, rRedundantNames   types.NameSlice
	)
	if left, ok := leftPlan.(*LogicalJoin); ok && left.redundantSchema != nil {
		lRedundantSchema = left.redundantSchema
		lRedundantNames = left.redundantNames
	}
	if right, ok := rightPlan.(*LogicalJoin); ok && right.redundantSchema != nil {
		rRedundantSchema = right.redundantSchema
		rRedundantNames = right.redundantNames
	}
	joinPlan.redundantSchema = expression.MergeSchema(lRedundantSchema, rRedundantSchema)
	joinPlan.redundantNames = make([]*types.FieldName, len(lRedundantNames)+len(rRedundantNames))
	copy(joinPlan.redundantNames, lRedundantNames)
	copy(joinPlan.redundantNames[len(lRedundantNames):], rRedundantNames)

	// Set preferred join algorithm if some join hints is specified by user.
	joinPlan.setPreferredJoinType(b.TableHints())

	// "NATURAL JOIN" doesn't have "ON" or "USING" conditions.
	//
	// The "NATURAL [LEFT] JOIN" of two tables is defined to be semantically
	// equivalent to an "INNER JOIN" or a "LEFT JOIN" with a "USING" clause
	// that names all columns that exist in both tables.
	//
	// See https://dev.mysql.com/doc/refman/5.7/en/join.html for more detail.
	if joinNode.NaturalJoin {
		err = b.buildNaturalJoin(joinPlan, leftPlan, rightPlan, joinNode)
		if err != nil {
			return nil, err
		}
	} else if joinNode.Using != nil {
		err = b.buildUsingClause(joinPlan, leftPlan, rightPlan, joinNode)
		if err != nil {
			return nil, err
		}
	} else if joinNode.On != nil {
		b.curClause = onClause
		onExpr, newPlan, err := b.rewrite(ctx, joinNode.On.Expr, joinPlan, nil, false)
		if err != nil {
			return nil, err
		}
		if newPlan != joinPlan {
			return nil, errors.New("ON condition doesn't support subqueries yet")
		}
		onCondition := expression.SplitCNFItems(onExpr)
		joinPlan.AttachOnConds(onCondition)
	} else if joinPlan.JoinType == InnerJoin {
		// If a inner join without "ON" or "USING" clause, it's a cartesian
		// product over the join tables.
		joinPlan.cartesianJoin = true
	}

	return joinPlan, nil
}

// buildUsingClause eliminate the redundant columns and ordering columns based
// on the "USING" clause.
//
// According to the standard SQL, columns are ordered in the following way:
// 1. coalesced common columns of "leftPlan" and "rightPlan", in the order they
//    appears in "leftPlan".
// 2. the rest columns in "leftPlan", in the order they appears in "leftPlan".
// 3. the rest columns in "rightPlan", in the order they appears in "rightPlan".
func (b *PlanBuilder) buildUsingClause(p *LogicalJoin, leftPlan, rightPlan LogicalPlan, join *ast.Join) error {
	filter := make(map[string]bool, len(join.Using))
	for _, col := range join.Using {
		filter[col.Name.L] = true
	}
	err := b.coalesceCommonColumns(p, leftPlan, rightPlan, join.Tp, filter)
	if err != nil {
		return err
	}
	// We do not need to coalesce columns for update and delete.
	if b.inUpdateStmt || b.inDeleteStmt {
		p.setSchemaAndNames(expression.MergeSchema(p.Children()[0].Schema(), p.Children()[1].Schema()),
			append(p.Children()[0].OutputNames(), p.Children()[1].OutputNames()...))
	}
	return nil
}

// buildNaturalJoin builds natural join output schema. It finds out all the common columns
// then using the same mechanism as buildUsingClause to eliminate redundant columns and build join conditions.
// According to standard SQL, producing this display order:
// 	All the common columns
// 	Every column in the first (left) table that is not a common column
// 	Every column in the second (right) table that is not a common column
func (b *PlanBuilder) buildNaturalJoin(p *LogicalJoin, leftPlan, rightPlan LogicalPlan, join *ast.Join) error {
	err := b.coalesceCommonColumns(p, leftPlan, rightPlan, join.Tp, nil)
	if err != nil {
		return err
	}
	// We do not need to coalesce columns for update and delete.
	if b.inUpdateStmt || b.inDeleteStmt {
		p.setSchemaAndNames(expression.MergeSchema(p.Children()[0].Schema(), p.Children()[1].Schema()),
			append(p.Children()[0].OutputNames(), p.Children()[1].OutputNames()...))
	}
	return nil
}

// coalesceCommonColumns is used by buildUsingClause and buildNaturalJoin. The filter is used by buildUsingClause.
func (b *PlanBuilder) coalesceCommonColumns(p *LogicalJoin, leftPlan, rightPlan LogicalPlan, joinTp ast.JoinType, filter map[string]bool) error {
	lsc := leftPlan.Schema().Clone()
	rsc := rightPlan.Schema().Clone()
	if joinTp == ast.LeftJoin {
		resetNotNullFlag(rsc, 0, rsc.Len())
	} else if joinTp == ast.RightJoin {
		resetNotNullFlag(lsc, 0, lsc.Len())
	}
	lColumns, rColumns := lsc.Columns, rsc.Columns
	lNames, rNames := leftPlan.OutputNames().Shallow(), rightPlan.OutputNames().Shallow()
	if joinTp == ast.RightJoin {
		lNames, rNames = rNames, lNames
		lColumns, rColumns = rsc.Columns, lsc.Columns
	}

	// Find out all the common columns and put them ahead.
	commonLen := 0
	for i, lName := range lNames {
		// Natural join should ignore _tidb_rowid
		if lName.ColName.L == "_tidb_rowid" {
			continue
		}
		for j := commonLen; j < len(rNames); j++ {
			if lName.ColName.L != rNames[j].ColName.L {
				continue
			}

			if len(filter) > 0 {
				if !filter[lName.ColName.L] {
					break
				}
				// Mark this column exist.
				filter[lName.ColName.L] = false
			}

			col := lColumns[i]
			copy(lColumns[commonLen+1:i+1], lColumns[commonLen:i])
			lColumns[commonLen] = col

			name := lNames[i]
			copy(lNames[commonLen+1:i+1], lNames[commonLen:i])
			lNames[commonLen] = name

			col = rColumns[j]
			copy(rColumns[commonLen+1:j+1], rColumns[commonLen:j])
			rColumns[commonLen] = col

			name = rNames[j]
			copy(rNames[commonLen+1:j+1], rNames[commonLen:j])
			rNames[commonLen] = name

			commonLen++
			break
		}
	}

	if len(filter) > 0 && len(filter) != commonLen {
		for col, notExist := range filter {
			if notExist {
				return ErrUnknownColumn.GenWithStackByArgs(col, "from clause")
			}
		}
	}

	schemaCols := make([]*expression.Column, len(lColumns)+len(rColumns)-commonLen)
	copy(schemaCols[:len(lColumns)], lColumns)
	copy(schemaCols[len(lColumns):], rColumns[commonLen:])
	names := make(types.NameSlice, len(schemaCols))
	copy(names, lNames)
	copy(names[len(lNames):], rNames[commonLen:])

	conds := make([]expression.Expression, 0, commonLen)
	for i := 0; i < commonLen; i++ {
		lc, rc := lsc.Columns[i], rsc.Columns[i]
		cond, err := expression.NewFunction(b.ctx, ast.EQ, types.NewFieldType(mysql.TypeTiny), lc, rc)
		if err != nil {
			return err
		}
		conds = append(conds, cond)
	}

	p.SetSchema(expression.NewSchema(schemaCols...))
	p.names = names
	if joinTp == ast.RightJoin {
		leftPlan, rightPlan = rightPlan, leftPlan
	}
	// We record the full `rightPlan.Schema` as `redundantSchema` in order to
	// record the redundant column in `rightPlan` and the output columns order
	// of the `rightPlan`.
	// For SQL like `select t1.*, t2.* from t1 left join t2 using(a)`, we can
	// retrieve the column order of `t2.*` from the `redundantSchema`.
	p.redundantSchema = expression.MergeSchema(p.redundantSchema, expression.NewSchema(rightPlan.Schema().Clone().Columns...))
	p.redundantNames = append(p.redundantNames.Shallow(), rightPlan.OutputNames().Shallow()...)
	if joinTp == ast.RightJoin || joinTp == ast.LeftJoin {
		resetNotNullFlag(p.redundantSchema, 0, p.redundantSchema.Len())
	}
	p.OtherConditions = append(conds, p.OtherConditions...)

	return nil
}

func (b *PlanBuilder) buildSelection(ctx context.Context, p LogicalPlan, where ast.ExprNode, AggMapper map[*ast.AggregateFuncExpr]int) (LogicalPlan, error) {
	b.optFlag |= flagPredicatePushDown
	if b.curClause != havingClause {
		b.curClause = whereClause
	}

	conditions := splitWhere(where)
	expressions := make([]expression.Expression, 0, len(conditions))
	selection := LogicalSelection{}.Init(b.ctx, b.getSelectOffset())
	for _, cond := range conditions {
		expr, np, err := b.rewrite(ctx, cond, p, AggMapper, false)
		if err != nil {
			return nil, err
		}
		p = np
		if expr == nil {
			continue
		}
		cnfItems := expression.SplitCNFItems(expr)
		for _, item := range cnfItems {
			if con, ok := item.(*expression.Constant); ok && con.DeferredExpr == nil && con.ParamMarker == nil {
				ret, _, err := expression.EvalBool(b.ctx, expression.CNFExprs{con}, chunk.Row{})
				if err != nil || ret {
					continue
				}
				// If there is condition which is always false, return dual plan directly.
				dual := LogicalTableDual{}.Init(b.ctx, b.getSelectOffset())
				dual.names = p.OutputNames()
				dual.SetSchema(p.Schema())
				return dual, nil
			}
			expressions = append(expressions, item)
		}
	}
	if len(expressions) == 0 {
		return p, nil
	}
	selection.Conditions = expressions
	selection.SetChildren(p)
	return selection, nil
}

// buildProjectionFieldNameFromColumns builds the field name, table name and database name when field expression is a column reference.
func (b *PlanBuilder) buildProjectionFieldNameFromColumns(origField *ast.SelectField, colNameField *ast.ColumnNameExpr, name *types.FieldName) (colName, origColName, tblName, origTblName, dbName model.CIStr) {
	origTblName, origColName, dbName = name.OrigTblName, name.OrigColName, name.DBName
	if origField.AsName.L == "" {
		colName = colNameField.Name.Name
	} else {
		colName = origField.AsName
	}
	if tblName.L == "" {
		tblName = name.TblName
	} else {
		tblName = colNameField.Name.Table
	}
	return
}

// buildProjectionFieldNameFromExpressions builds the field name when field expression is a normal expression.
func (b *PlanBuilder) buildProjectionFieldNameFromExpressions(ctx context.Context, field *ast.SelectField) (model.CIStr, error) {
	if agg, ok := field.Expr.(*ast.AggregateFuncExpr); ok && agg.F == ast.AggFuncFirstRow {
		// When the query is select t.a from t group by a; The Column Name should be a but not t.a;
		return agg.Args[0].(*ast.ColumnNameExpr).Name.Name, nil
	}

	innerExpr := getInnerFromParenthesesAndUnaryPlus(field.Expr)
	funcCall, isFuncCall := innerExpr.(*ast.FuncCallExpr)
	// When used to produce a result set column, NAME_CONST() causes the column to have the given name.
	// See https://dev.mysql.com/doc/refman/5.7/en/miscellaneous-functions.html#function_name-const for details
	if isFuncCall && funcCall.FnName.L == ast.NameConst {
		if v, err := evalAstExpr(b.ctx, funcCall.Args[0]); err == nil {
			if s, err := v.ToString(); err == nil {
				return model.NewCIStr(s), nil
			}
		}
		return model.NewCIStr(""), ErrWrongArguments.GenWithStackByArgs("NAME_CONST")
	}
	valueExpr, isValueExpr := innerExpr.(*driver.ValueExpr)

	// Non-literal: Output as inputed, except that comments need to be removed.
	if !isValueExpr {
		return model.NewCIStr(parser.SpecFieldPattern.ReplaceAllStringFunc(field.Text(), parser.TrimComment)), nil
	}

	// Literal: Need special processing
	switch valueExpr.Kind() {
	case types.KindString:
		projName := valueExpr.GetString()
		projOffset := valueExpr.GetProjectionOffset()
		if projOffset >= 0 {
			projName = projName[:projOffset]
		}
		// See #3686, #3994:
		// For string literals, string content is used as column name. Non-graph initial characters are trimmed.
		fieldName := strings.TrimLeftFunc(projName, func(r rune) bool {
			return !unicode.IsOneOf(mysql.RangeGraph, r)
		})
		return model.NewCIStr(fieldName), nil
	case types.KindNull:
		// See #4053, #3685
		return model.NewCIStr("NULL"), nil
	case types.KindBinaryLiteral:
		// Don't rewrite BIT literal or HEX literals
		return model.NewCIStr(field.Text()), nil
	case types.KindInt64:
		// See #9683
		// TRUE or FALSE can be a int64
		if mysql.HasIsBooleanFlag(valueExpr.Type.Flag) {
			if i := valueExpr.GetValue().(int64); i == 0 {
				return model.NewCIStr("FALSE"), nil
			}
			return model.NewCIStr("TRUE"), nil
		}
		fallthrough

	default:
		fieldName := field.Text()
		fieldName = strings.TrimLeft(fieldName, "\t\n +(")
		fieldName = strings.TrimRight(fieldName, "\t\n )")
		return model.NewCIStr(fieldName), nil
	}
}

// buildProjectionField builds the field object according to SelectField in projection.
func (b *PlanBuilder) buildProjectionField(ctx context.Context, p LogicalPlan, field *ast.SelectField, expr expression.Expression) (*expression.Column, *types.FieldName, error) {
	var origTblName, tblName, origColName, colName, dbName model.CIStr
	innerNode := getInnerFromParenthesesAndUnaryPlus(field.Expr)
	col, isCol := expr.(*expression.Column)
	// Correlated column won't affect the final output names. So we can put it in any of the three logic block.
	// Don't put it into the first block just for simplifying the codes.
	if colNameField, ok := innerNode.(*ast.ColumnNameExpr); ok && isCol {
		// Field is a column reference.
		idx := p.Schema().ColumnIndex(col)
		var name *types.FieldName
		// The column maybe the one from join's redundant part.
		if idx == -1 {
			name = findColFromNaturalUsingJoin(p, col)
		} else {
			name = p.OutputNames()[idx]
		}
		colName, origColName, tblName, origTblName, dbName = b.buildProjectionFieldNameFromColumns(field, colNameField, name)
	} else if field.AsName.L != "" {
		// Field has alias.
		colName = field.AsName
	} else {
		// Other: field is an expression.
		var err error
		if colName, err = b.buildProjectionFieldNameFromExpressions(ctx, field); err != nil {
			return nil, nil, err
		}
	}
	name := &types.FieldName{
		TblName:     tblName,
		OrigTblName: origTblName,
		ColName:     colName,
		OrigColName: origColName,
		DBName:      dbName,
	}
	if isCol {
		return col, name, nil
	}
	newCol := &expression.Column{
		UniqueID: b.ctx.GetSessionVars().AllocPlanColumnID(),
		RetType:  expr.GetType(),
	}
	return newCol, name, nil
}

type userVarTypeProcessor struct {
	ctx     context.Context
	plan    LogicalPlan
	builder *PlanBuilder
	mapper  map[*ast.AggregateFuncExpr]int
	err     error
}

func (p *userVarTypeProcessor) Enter(in ast.Node) (ast.Node, bool) {
	v, ok := in.(*ast.VariableExpr)
	if !ok {
		return in, false
	}
	if v.IsSystem || v.Value == nil {
		return in, true
	}
	_, p.plan, p.err = p.builder.rewrite(p.ctx, v, p.plan, p.mapper, true)
	return in, true
}

func (p *userVarTypeProcessor) Leave(in ast.Node) (ast.Node, bool) {
	return in, p.err == nil
}

func (b *PlanBuilder) preprocessUserVarTypes(ctx context.Context, p LogicalPlan, fields []*ast.SelectField, mapper map[*ast.AggregateFuncExpr]int) error {
	aggMapper := make(map[*ast.AggregateFuncExpr]int)
	for agg, i := range mapper {
		aggMapper[agg] = i
	}
	processor := userVarTypeProcessor{
		ctx:     ctx,
		plan:    p,
		builder: b,
		mapper:  aggMapper,
	}
	for _, field := range fields {
		field.Expr.Accept(&processor)
		if processor.err != nil {
			return processor.err
		}
	}
	return nil
}

// findColFromNaturalUsingJoin is used to recursively find the column from the
// underlying natural-using-join.
// e.g. For SQL like `select t2.a from t1 join t2 using(a) where t2.a > 0`, the
// plan will be `join->selection->projection`. The schema of the `selection`
// will be `[t1.a]`, thus we need to recursively retrieve the `t2.a` from the
// underlying join.
func findColFromNaturalUsingJoin(p LogicalPlan, col *expression.Column) (name *types.FieldName) {
	switch x := p.(type) {
	case *LogicalLimit, *LogicalSelection, *LogicalTopN, *LogicalSort, *LogicalMaxOneRow:
		return findColFromNaturalUsingJoin(p.Children()[0], col)
	case *LogicalJoin:
		if x.redundantSchema != nil {
			idx := x.redundantSchema.ColumnIndex(col)
			return x.redundantNames[idx]
		}
	}
	return nil
}

// buildProjection returns a Projection plan and non-aux columns length.
func (b *PlanBuilder) buildProjection(ctx context.Context, p LogicalPlan, fields []*ast.SelectField, mapper map[*ast.AggregateFuncExpr]int, windowMapper map[*ast.WindowFuncExpr]int, considerWindow bool, expandGenerateColumn bool) (LogicalPlan, int, error) {
	err := b.preprocessUserVarTypes(ctx, p, fields, mapper)
	if err != nil {
		return nil, 0, err
	}
	b.optFlag |= flagEliminateProjection
	b.curClause = fieldList
	proj := LogicalProjection{Exprs: make([]expression.Expression, 0, len(fields))}.Init(b.ctx, b.getSelectOffset())
	schema := expression.NewSchema(make([]*expression.Column, 0, len(fields))...)
	oldLen := 0
	newNames := make([]*types.FieldName, 0, len(fields))
	for i, field := range fields {
		if !field.Auxiliary {
			oldLen++
		}

		isWindowFuncField := ast.HasWindowFlag(field.Expr)
		// Although window functions occurs in the select fields, but it has to be processed after having clause.
		// So when we build the projection for select fields, we need to skip the window function.
		// When `considerWindow` is false, we will only build fields for non-window functions, so we add fake placeholders.
		// for window functions. These fake placeholders will be erased in column pruning.
		// When `considerWindow` is true, all the non-window fields have been built, so we just use the schema columns.
		if considerWindow && !isWindowFuncField {
			col := p.Schema().Columns[i]
			proj.Exprs = append(proj.Exprs, col)
			schema.Append(col)
			newNames = append(newNames, p.OutputNames()[i])
			continue
		} else if !considerWindow && isWindowFuncField {
			expr := expression.NewZero()
			proj.Exprs = append(proj.Exprs, expr)
			col, name, err := b.buildProjectionField(ctx, p, field, expr)
			if err != nil {
				return nil, 0, err
			}
			schema.Append(col)
			newNames = append(newNames, name)
			continue
		}
		newExpr, np, err := b.rewriteWithPreprocess(ctx, field.Expr, p, mapper, windowMapper, true, nil)
		if err != nil {
			return nil, 0, err
		}

		// For window functions in the order by clause, we will append an field for it.
		// We need rewrite the window mapper here so order by clause could find the added field.
		if considerWindow && isWindowFuncField && field.Auxiliary {
			if windowExpr, ok := field.Expr.(*ast.WindowFuncExpr); ok {
				windowMapper[windowExpr] = i
			}
		}

		p = np
		proj.Exprs = append(proj.Exprs, newExpr)

		col, name, err := b.buildProjectionField(ctx, p, field, newExpr)
		if err != nil {
			return nil, 0, err
		}
		schema.Append(col)
		newNames = append(newNames, name)
	}
	proj.SetSchema(schema)
	proj.names = newNames
	if expandGenerateColumn {
		// Sometimes we need to add some fields to the projection so that we can use generate column substitute
		// optimization. For example: select a+1 from t order by a+1, with a virtual generate column c as (a+1) and
		// an index on c. We need to add c into the projection so that we can replace a+1 with c.
		exprToColumn := make(ExprColumnMap)
		collectGenerateColumn(p, exprToColumn)
		for expr, col := range exprToColumn {
			idx := p.Schema().ColumnIndex(col)
			if idx == -1 {
				continue
			}
			if proj.schema.Contains(col) {
				continue
			}
			proj.schema.Columns = append(proj.schema.Columns, col)
			proj.Exprs = append(proj.Exprs, expr)
			proj.names = append(proj.names, p.OutputNames()[idx])
		}
	}
	proj.SetChildren(p)
	return proj, oldLen, nil
}

func (b *PlanBuilder) buildDistinct(child LogicalPlan, length int) (*LogicalAggregation, error) {
	b.optFlag = b.optFlag | flagBuildKeyInfo
	b.optFlag = b.optFlag | flagPushDownAgg
	plan4Agg := LogicalAggregation{
		AggFuncs:     make([]*aggregation.AggFuncDesc, 0, child.Schema().Len()),
		GroupByItems: expression.Column2Exprs(child.Schema().Clone().Columns[:length]),
	}.Init(b.ctx, child.SelectBlockOffset())
	if hint := b.TableHints(); hint != nil {
		plan4Agg.aggHints = hint.aggHints
	}
	for _, col := range child.Schema().Columns {
		aggDesc, err := aggregation.NewAggFuncDesc(b.ctx, ast.AggFuncFirstRow, []expression.Expression{col}, false)
		if err != nil {
			return nil, err
		}
		plan4Agg.AggFuncs = append(plan4Agg.AggFuncs, aggDesc)
	}
	plan4Agg.SetChildren(child)
	plan4Agg.SetSchema(child.Schema().Clone())
	plan4Agg.names = child.OutputNames()
	// Distinct will be rewritten as first_row, we reset the type here since the return type
	// of first_row is not always the same as the column arg of first_row.
	for i, col := range plan4Agg.schema.Columns {
		col.RetType = plan4Agg.AggFuncs[i].RetTp
	}
	return plan4Agg, nil
}

// unionJoinFieldType finds the type which can carry the given types in Union.
func unionJoinFieldType(a, b *types.FieldType) *types.FieldType {
	resultTp := types.NewFieldType(types.MergeFieldType(a.Tp, b.Tp))
	// This logic will be intelligible when it is associated with the buildProjection4Union logic.
	if resultTp.Tp == mysql.TypeNewDecimal {
		// The decimal result type will be unsigned only when all the decimals to be united are unsigned.
		resultTp.Flag &= b.Flag & mysql.UnsignedFlag
	} else {
		// Non-decimal results will be unsigned when the first SQL statement result in the union is unsigned.
		resultTp.Flag |= a.Flag & mysql.UnsignedFlag
	}
	resultTp.Decimal = mathutil.Max(a.Decimal, b.Decimal)
	// `Flen - Decimal` is the fraction before '.'
	resultTp.Flen = mathutil.Max(a.Flen-a.Decimal, b.Flen-b.Decimal) + resultTp.Decimal
	if resultTp.EvalType() != types.ETInt && (a.EvalType() == types.ETInt || b.EvalType() == types.ETInt) && resultTp.Flen < mysql.MaxIntWidth {
		resultTp.Flen = mysql.MaxIntWidth
	}
	resultTp.Charset = a.Charset
	resultTp.Collate = a.Collate
	expression.SetBinFlagOrBinStr(b, resultTp)
	return resultTp
}

func (b *PlanBuilder) buildProjection4Union(ctx context.Context, u *LogicalUnionAll) {
	unionCols := make([]*expression.Column, 0, u.children[0].Schema().Len())
	names := make([]*types.FieldName, 0, u.children[0].Schema().Len())

	// Infer union result types by its children's schema.
	for i, col := range u.children[0].Schema().Columns {
		resultTp := col.RetType
		for j := 1; j < len(u.children); j++ {
			childTp := u.children[j].Schema().Columns[i].RetType
			resultTp = unionJoinFieldType(resultTp, childTp)
		}
		names = append(names, &types.FieldName{ColName: u.children[0].OutputNames()[i].ColName})
		unionCols = append(unionCols, &expression.Column{
			RetType:  resultTp,
			UniqueID: b.ctx.GetSessionVars().AllocPlanColumnID(),
		})
	}
	u.schema = expression.NewSchema(unionCols...)
	u.names = names
	// Process each child and add a projection above original child.
	// So the schema of `UnionAll` can be the same with its children's.
	for childID, child := range u.children {
		exprs := make([]expression.Expression, len(child.Schema().Columns))
		for i, srcCol := range child.Schema().Columns {
			dstType := unionCols[i].RetType
			srcType := srcCol.RetType
			if !srcType.Equal(dstType) {
				exprs[i] = expression.BuildCastFunction4Union(b.ctx, srcCol, dstType)
			} else {
				exprs[i] = srcCol
			}
		}
		b.optFlag |= flagEliminateProjection
		proj := LogicalProjection{Exprs: exprs, AvoidColumnEvaluator: true}.Init(b.ctx, b.getSelectOffset())
		proj.SetSchema(u.schema.Clone())
		proj.SetChildren(child)
		u.children[childID] = proj
	}
}

func (b *PlanBuilder) buildSetOpr(ctx context.Context, setOpr *ast.SetOprStmt) (LogicalPlan, error) {
	// Because INTERSECT has higher precedence than UNION and EXCEPT. We build it first.
	selectPlans := make([]LogicalPlan, 0, len(setOpr.SelectList.Selects))
	afterSetOprs := make([]*ast.SetOprType, 0, len(setOpr.SelectList.Selects))
	selects := setOpr.SelectList.Selects
	for i := 0; i < len(selects); i++ {
		intersects := []ast.Node{selects[i]}
		for i+1 < len(selects) {
			breakIteration := false
			switch x := selects[i+1].(type) {
			case *ast.SelectStmt:
				if *x.AfterSetOperator != ast.Intersect && *x.AfterSetOperator != ast.IntersectAll {
					breakIteration = true
				}
			case *ast.SetOprSelectList:
				if *x.AfterSetOperator != ast.Intersect && *x.AfterSetOperator != ast.IntersectAll {
					breakIteration = true
				}
			}
			if breakIteration {
				break
			}
			intersects = append(intersects, selects[i+1])
			i++
		}
		selectPlan, afterSetOpr, err := b.buildIntersect(ctx, intersects)
		if err != nil {
			return nil, err
		}
		selectPlans = append(selectPlans, selectPlan)
		afterSetOprs = append(afterSetOprs, afterSetOpr)
	}
	setOprPlan, err := b.buildExcept(ctx, selectPlans, afterSetOprs)
	if err != nil {
		return nil, err
	}

	oldLen := setOprPlan.Schema().Len()

	for i := 0; i < len(setOpr.SelectList.Selects); i++ {
		b.handleHelper.popMap()
	}
	b.handleHelper.pushMap(nil)

	if setOpr.OrderBy != nil {
		setOprPlan, err = b.buildSort(ctx, setOprPlan, setOpr.OrderBy.Items, nil, nil)
		if err != nil {
			return nil, err
		}
	}

	if setOpr.Limit != nil {
		setOprPlan, err = b.buildLimit(setOprPlan, setOpr.Limit)
		if err != nil {
			return nil, err
		}
	}

	// Fix issue #8189 (https://github.com/pingcap/tidb/issues/8189).
	// If there are extra expressions generated from `ORDER BY` clause, generate a `Projection` to remove them.
	if oldLen != setOprPlan.Schema().Len() {
		proj := LogicalProjection{Exprs: expression.Column2Exprs(setOprPlan.Schema().Columns[:oldLen])}.Init(b.ctx, b.getSelectOffset())
		proj.SetChildren(setOprPlan)
		schema := expression.NewSchema(setOprPlan.Schema().Clone().Columns[:oldLen]...)
		for _, col := range schema.Columns {
			col.UniqueID = b.ctx.GetSessionVars().AllocPlanColumnID()
		}
		proj.names = setOprPlan.OutputNames()[:oldLen]
		proj.SetSchema(schema)
		return proj, nil
	}
	return setOprPlan, nil
}

func (b *PlanBuilder) buildSemiJoinForSetOperator(
	leftOriginPlan LogicalPlan,
	rightPlan LogicalPlan,
	joinType JoinType) (leftPlan LogicalPlan, err error) {
	leftPlan, err = b.buildDistinct(leftOriginPlan, leftOriginPlan.Schema().Len())
	if err != nil {
		return nil, err
	}
	joinPlan := LogicalJoin{JoinType: joinType}.Init(b.ctx, b.getSelectOffset())
	joinPlan.SetChildren(leftPlan, rightPlan)
	joinPlan.SetSchema(leftPlan.Schema())
	joinPlan.names = make([]*types.FieldName, leftPlan.Schema().Len())
	copy(joinPlan.names, leftPlan.OutputNames())
	for j := 0; j < len(rightPlan.Schema().Columns); j++ {
		leftCol, rightCol := leftPlan.Schema().Columns[j], rightPlan.Schema().Columns[j]
		eqCond, err := expression.NewFunction(b.ctx, ast.NullEQ, types.NewFieldType(mysql.TypeTiny), leftCol, rightCol)
		if err != nil {
			return nil, err
		}
		if leftCol.RetType.Tp != rightCol.RetType.Tp {
			joinPlan.OtherConditions = append(joinPlan.OtherConditions, eqCond)
		} else {
			joinPlan.EqualConditions = append(joinPlan.EqualConditions, eqCond.(*expression.ScalarFunction))
		}
	}
	return joinPlan, nil
}

// buildIntersect build the set operator for 'intersect'. It is called before buildExcept and buildUnion because of its
// higher precedence.
func (b *PlanBuilder) buildIntersect(ctx context.Context, selects []ast.Node) (LogicalPlan, *ast.SetOprType, error) {
	var leftPlan LogicalPlan
	var err error
	var afterSetOperator *ast.SetOprType
	switch x := selects[0].(type) {
	case *ast.SelectStmt:
		afterSetOperator = x.AfterSetOperator
		leftPlan, err = b.buildSelect(ctx, x)
	case *ast.SetOprSelectList:
		afterSetOperator = x.AfterSetOperator
		leftPlan, err = b.buildSetOpr(ctx, &ast.SetOprStmt{SelectList: x})
	}
	if err != nil {
		return nil, nil, err
	}
	if len(selects) == 1 {
		return leftPlan, afterSetOperator, nil
	}

	columnNums := leftPlan.Schema().Len()
	for i := 1; i < len(selects); i++ {
		var rightPlan LogicalPlan
		switch x := selects[i].(type) {
		case *ast.SelectStmt:
			if *x.AfterSetOperator == ast.IntersectAll {
				// TODO: support intersect all
				return nil, nil, errors.Errorf("TiDB do not support intersect all")
			}
			rightPlan, err = b.buildSelect(ctx, x)
		case *ast.SetOprSelectList:
			if *x.AfterSetOperator == ast.IntersectAll {
				// TODO: support intersect all
				return nil, nil, errors.Errorf("TiDB do not support intersect all")
			}
			rightPlan, err = b.buildSetOpr(ctx, &ast.SetOprStmt{SelectList: x})
		}
		if err != nil {
			return nil, nil, err
		}
		if rightPlan.Schema().Len() != columnNums {
			return nil, nil, ErrWrongNumberOfColumnsInSelect.GenWithStackByArgs()
		}
		leftPlan, err = b.buildSemiJoinForSetOperator(leftPlan, rightPlan, SemiJoin)
		if err != nil {
			return nil, nil, err
		}
	}
	return leftPlan, afterSetOperator, nil
}

// buildExcept build the set operators for 'except', and in this function, it calls buildUnion at the same time. Because
// Union and except has the same precedence.
func (b *PlanBuilder) buildExcept(ctx context.Context, selects []LogicalPlan, afterSetOpts []*ast.SetOprType) (LogicalPlan, error) {
	unionPlans := []LogicalPlan{selects[0]}
	tmpAfterSetOpts := []*ast.SetOprType{nil}
	columnNums := selects[0].Schema().Len()
	for i := 1; i < len(selects); i++ {
		rightPlan := selects[i]
		if rightPlan.Schema().Len() != columnNums {
			return nil, ErrWrongNumberOfColumnsInSelect.GenWithStackByArgs()
		}
		if *afterSetOpts[i] == ast.Except {
			leftPlan, err := b.buildUnion(ctx, unionPlans, tmpAfterSetOpts)
			if err != nil {
				return nil, err
			}
			leftPlan, err = b.buildSemiJoinForSetOperator(leftPlan, rightPlan, AntiSemiJoin)
			if err != nil {
				return nil, err
			}
			unionPlans = []LogicalPlan{leftPlan}
			tmpAfterSetOpts = []*ast.SetOprType{nil}
		} else if *afterSetOpts[i] == ast.ExceptAll {
			// TODO: support except all.
			return nil, errors.Errorf("TiDB do not support except all")
		} else {
			unionPlans = append(unionPlans, rightPlan)
			tmpAfterSetOpts = append(tmpAfterSetOpts, afterSetOpts[i])
		}
	}
	return b.buildUnion(ctx, unionPlans, tmpAfterSetOpts)
}

func (b *PlanBuilder) buildUnion(ctx context.Context, selects []LogicalPlan, afterSetOpts []*ast.SetOprType) (LogicalPlan, error) {
	if len(selects) == 1 {
		return selects[0], nil
	}
	distinctSelectPlans, allSelectPlans, err := b.divideUnionSelectPlans(ctx, selects, afterSetOpts)
	if err != nil {
		return nil, err
	}

	unionDistinctPlan := b.buildUnionAll(ctx, distinctSelectPlans)
	if unionDistinctPlan != nil {
		unionDistinctPlan, err = b.buildDistinct(unionDistinctPlan, unionDistinctPlan.Schema().Len())
		if err != nil {
			return nil, err
		}
		if len(allSelectPlans) > 0 {
			// Can't change the statements order in order to get the correct column info.
			allSelectPlans = append([]LogicalPlan{unionDistinctPlan}, allSelectPlans...)
		}
	}

	unionAllPlan := b.buildUnionAll(ctx, allSelectPlans)
	unionPlan := unionDistinctPlan
	if unionAllPlan != nil {
		unionPlan = unionAllPlan
	}

	return unionPlan, nil
}

// divideUnionSelectPlans resolves union's select stmts to logical plans.
// and divide result plans into "union-distinct" and "union-all" parts.
// divide rule ref:
//		https://dev.mysql.com/doc/refman/5.7/en/union.html
// "Mixed UNION types are treated such that a DISTINCT union overrides any ALL union to its left."
func (b *PlanBuilder) divideUnionSelectPlans(ctx context.Context, selects []LogicalPlan, setOprTypes []*ast.SetOprType) (distinctSelects []LogicalPlan, allSelects []LogicalPlan, err error) {
	firstUnionAllIdx := 0
	columnNums := selects[0].Schema().Len()
	for i := len(selects) - 1; i > 0; i-- {
		if firstUnionAllIdx == 0 && *setOprTypes[i] != ast.UnionAll {
			firstUnionAllIdx = i + 1
		}
		if selects[i].Schema().Len() != columnNums {
			return nil, nil, ErrWrongNumberOfColumnsInSelect.GenWithStackByArgs()
		}
	}
	return selects[:firstUnionAllIdx], selects[firstUnionAllIdx:], nil
}

func (b *PlanBuilder) buildUnionAll(ctx context.Context, subPlan []LogicalPlan) LogicalPlan {
	if len(subPlan) == 0 {
		return nil
	}
	u := LogicalUnionAll{}.Init(b.ctx, b.getSelectOffset())
	u.children = subPlan
	b.buildProjection4Union(ctx, u)
	return u
}

// itemTransformer transforms ParamMarkerExpr to PositionExpr in the context of ByItem
type itemTransformer struct {
}

func (t *itemTransformer) Enter(inNode ast.Node) (ast.Node, bool) {
	switch n := inNode.(type) {
	case *driver.ParamMarkerExpr:
		newNode := expression.ConstructPositionExpr(n)
		return newNode, true
	}
	return inNode, false
}

func (t *itemTransformer) Leave(inNode ast.Node) (ast.Node, bool) {
	return inNode, false
}

func (b *PlanBuilder) buildSort(ctx context.Context, p LogicalPlan, byItems []*ast.ByItem, aggMapper map[*ast.AggregateFuncExpr]int, windowMapper map[*ast.WindowFuncExpr]int) (*LogicalSort, error) {
	if _, isUnion := p.(*LogicalUnionAll); isUnion {
		b.curClause = globalOrderByClause
	} else {
		b.curClause = orderByClause
	}
	sort := LogicalSort{}.Init(b.ctx, b.getSelectOffset())
	exprs := make([]*util.ByItems, 0, len(byItems))
	transformer := &itemTransformer{}
	for _, item := range byItems {
		newExpr, _ := item.Expr.Accept(transformer)
		item.Expr = newExpr.(ast.ExprNode)
		it, np, err := b.rewriteWithPreprocess(ctx, item.Expr, p, aggMapper, windowMapper, true, nil)
		if err != nil {
			return nil, err
		}

		p = np
		exprs = append(exprs, &util.ByItems{Expr: it, Desc: item.Desc})
	}
	sort.ByItems = exprs
	sort.SetChildren(p)
	return sort, nil
}

// getUintFromNode gets uint64 value from ast.Node.
// For ordinary statement, node should be uint64 constant value.
// For prepared statement, node is string. We should convert it to uint64.
func getUintFromNode(ctx sessionctx.Context, n ast.Node) (uVal uint64, isNull bool, isExpectedType bool) {
	var val interface{}
	switch v := n.(type) {
	case *driver.ValueExpr:
		val = v.GetValue()
	case *driver.ParamMarkerExpr:
		if !v.InExecute {
			return 0, false, true
		}
		param, err := expression.ParamMarkerExpression(ctx, v)
		if err != nil {
			return 0, false, false
		}
		str, isNull, err := expression.GetStringFromConstant(ctx, param)
		if err != nil {
			return 0, false, false
		}
		if isNull {
			return 0, true, true
		}
		val = str
	default:
		return 0, false, false
	}
	switch v := val.(type) {
	case uint64:
		return v, false, true
	case int64:
		if v >= 0 {
			return uint64(v), false, true
		}
	case string:
		sc := ctx.GetSessionVars().StmtCtx
		uVal, err := types.StrToUint(sc, v, false)
		if err != nil {
			return 0, false, false
		}
		return uVal, false, true
	}
	return 0, false, false
}

func extractLimitCountOffset(ctx sessionctx.Context, limit *ast.Limit) (count uint64,
	offset uint64, err error) {
	var isExpectedType bool
	if limit.Count != nil {
		count, _, isExpectedType = getUintFromNode(ctx, limit.Count)
		if !isExpectedType {
			return 0, 0, ErrWrongArguments.GenWithStackByArgs("LIMIT")
		}
	}
	if limit.Offset != nil {
		offset, _, isExpectedType = getUintFromNode(ctx, limit.Offset)
		if !isExpectedType {
			return 0, 0, ErrWrongArguments.GenWithStackByArgs("LIMIT")
		}
	}
	return count, offset, nil
}

func (b *PlanBuilder) buildLimit(src LogicalPlan, limit *ast.Limit) (LogicalPlan, error) {
	b.optFlag = b.optFlag | flagPushDownTopN
	var (
		offset, count uint64
		err           error
	)
	if count, offset, err = extractLimitCountOffset(b.ctx, limit); err != nil {
		return nil, err
	}

	if count > math.MaxUint64-offset {
		count = math.MaxUint64 - offset
	}
	if offset+count == 0 {
		tableDual := LogicalTableDual{RowCount: 0}.Init(b.ctx, b.getSelectOffset())
		tableDual.schema = src.Schema()
		tableDual.names = src.OutputNames()
		return tableDual, nil
	}
	li := LogicalLimit{
		Offset: offset,
		Count:  count,
	}.Init(b.ctx, b.getSelectOffset())
	if hint := b.TableHints(); hint != nil {
		li.limitHints = hint.limitHints
	}
	li.SetChildren(src)
	return li, nil
}

// colMatch means that if a match b, e.g. t.a can match test.t.a but test.t.a can't match t.a.
// Because column a want column from database test exactly.
func colMatch(a *ast.ColumnName, b *ast.ColumnName) bool {
	if a.Schema.L == "" || a.Schema.L == b.Schema.L {
		if a.Table.L == "" || a.Table.L == b.Table.L {
			return a.Name.L == b.Name.L
		}
	}
	return false
}

func matchField(f *ast.SelectField, col *ast.ColumnNameExpr, ignoreAsName bool) bool {
	// if col specify a table name, resolve from table source directly.
	if col.Name.Table.L == "" {
		if f.AsName.L == "" || ignoreAsName {
			if curCol, isCol := f.Expr.(*ast.ColumnNameExpr); isCol {
				return curCol.Name.Name.L == col.Name.Name.L
			} else if _, isFunc := f.Expr.(*ast.FuncCallExpr); isFunc {
				// Fix issue 7331
				// If there are some function calls in SelectField, we check if
				// ColumnNameExpr in GroupByClause matches one of these function calls.
				// Example: select concat(k1,k2) from t group by `concat(k1,k2)`,
				// `concat(k1,k2)` matches with function call concat(k1, k2).
				return strings.ToLower(f.Text()) == col.Name.Name.L
			}
			// a expression without as name can't be matched.
			return false
		}
		return f.AsName.L == col.Name.Name.L
	}
	return false
}

func resolveFromSelectFields(v *ast.ColumnNameExpr, fields []*ast.SelectField, ignoreAsName bool) (index int, err error) {
	var matchedExpr ast.ExprNode
	index = -1
	for i, field := range fields {
		if field.Auxiliary {
			continue
		}
		if matchField(field, v, ignoreAsName) {
			curCol, isCol := field.Expr.(*ast.ColumnNameExpr)
			if !isCol {
				return i, nil
			}
			if matchedExpr == nil {
				matchedExpr = curCol
				index = i
			} else if !colMatch(matchedExpr.(*ast.ColumnNameExpr).Name, curCol.Name) &&
				!colMatch(curCol.Name, matchedExpr.(*ast.ColumnNameExpr).Name) {
				return -1, ErrAmbiguous.GenWithStackByArgs(curCol.Name.Name.L, clauseMsg[fieldList])
			}
		}
	}
	return
}

// havingWindowAndOrderbyExprResolver visits Expr tree.
// It converts ColunmNameExpr to AggregateFuncExpr and collects AggregateFuncExpr.
type havingWindowAndOrderbyExprResolver struct {
	inAggFunc    bool
	inWindowFunc bool
	inWindowSpec bool
	inExpr       bool
	err          error
	p            LogicalPlan
	selectFields []*ast.SelectField
	aggMapper    map[*ast.AggregateFuncExpr]int
	colMapper    map[*ast.ColumnNameExpr]int
	gbyItems     []*ast.ByItem
	outerSchemas []*expression.Schema
	outerNames   [][]*types.FieldName
	curClause    clauseCode
}

// Enter implements Visitor interface.
func (a *havingWindowAndOrderbyExprResolver) Enter(n ast.Node) (node ast.Node, skipChildren bool) {
	switch n.(type) {
	case *ast.AggregateFuncExpr:
		a.inAggFunc = true
	case *ast.WindowFuncExpr:
		a.inWindowFunc = true
	case *ast.WindowSpec:
		a.inWindowSpec = true
	case *driver.ParamMarkerExpr, *ast.ColumnNameExpr, *ast.ColumnName:
	case *ast.SubqueryExpr, *ast.ExistsSubqueryExpr:
		// Enter a new context, skip it.
		// For example: select sum(c) + c + exists(select c from t) from t;
		return n, true
	default:
		a.inExpr = true
	}
	return n, false
}

func (a *havingWindowAndOrderbyExprResolver) resolveFromPlan(v *ast.ColumnNameExpr, p LogicalPlan) (int, error) {
	idx, err := expression.FindFieldName(p.OutputNames(), v.Name)
	if err != nil {
		return -1, err
	}
	schemaCols, outputNames := p.Schema().Columns, p.OutputNames()
	if idx < 0 {
		// For SQL like `select t2.a from t1 join t2 using(a) where t2.a > 0
		// order by t2.a`, the query plan will be `join->selection->sort`. The
		// schema of selection will be `[t1.a]`, thus we need to recursively
		// retrieve the `t2.a` from the underlying join.
		switch x := p.(type) {
		case *LogicalLimit, *LogicalSelection, *LogicalTopN, *LogicalSort, *LogicalMaxOneRow:
			return a.resolveFromPlan(v, p.Children()[0])
		case *LogicalJoin:
			if len(x.redundantNames) != 0 {
				idx, err = expression.FindFieldName(x.redundantNames, v.Name)
				schemaCols, outputNames = x.redundantSchema.Columns, x.redundantNames
			}
		}
		if err != nil || idx < 0 {
			return -1, err
		}
	}
	col := schemaCols[idx]
	if col.IsHidden {
		return -1, ErrUnknownColumn.GenWithStackByArgs(v.Name, clauseMsg[a.curClause])
	}
	name := outputNames[idx]
	newColName := &ast.ColumnName{
		Schema: name.DBName,
		Table:  name.TblName,
		Name:   name.ColName,
	}
	for i, field := range a.selectFields {
		if c, ok := field.Expr.(*ast.ColumnNameExpr); ok && colMatch(c.Name, newColName) {
			return i, nil
		}
	}
	sf := &ast.SelectField{
		Expr:      &ast.ColumnNameExpr{Name: newColName},
		Auxiliary: true,
	}
	sf.Expr.SetType(col.GetType())
	a.selectFields = append(a.selectFields, sf)
	return len(a.selectFields) - 1, nil
}

// Leave implements Visitor interface.
func (a *havingWindowAndOrderbyExprResolver) Leave(n ast.Node) (node ast.Node, ok bool) {
	switch v := n.(type) {
	case *ast.AggregateFuncExpr:
		a.inAggFunc = false
		a.aggMapper[v] = len(a.selectFields)
		a.selectFields = append(a.selectFields, &ast.SelectField{
			Auxiliary: true,
			Expr:      v,
			AsName:    model.NewCIStr(fmt.Sprintf("sel_agg_%d", len(a.selectFields))),
		})
	case *ast.WindowFuncExpr:
		a.inWindowFunc = false
		if a.curClause == havingClause {
			a.err = ErrWindowInvalidWindowFuncUse.GenWithStackByArgs(strings.ToLower(v.F))
			return node, false
		}
		if a.curClause == orderByClause {
			a.selectFields = append(a.selectFields, &ast.SelectField{
				Auxiliary: true,
				Expr:      v,
				AsName:    model.NewCIStr(fmt.Sprintf("sel_window_%d", len(a.selectFields))),
			})
		}
	case *ast.WindowSpec:
		a.inWindowSpec = false
	case *ast.ColumnNameExpr:
		resolveFieldsFirst := true
		if a.inAggFunc || a.inWindowFunc || a.inWindowSpec || (a.curClause == orderByClause && a.inExpr) || a.curClause == fieldList {
			resolveFieldsFirst = false
		}
		if !a.inAggFunc && a.curClause != orderByClause {
			for _, item := range a.gbyItems {
				if col, ok := item.Expr.(*ast.ColumnNameExpr); ok &&
					(colMatch(v.Name, col.Name) || colMatch(col.Name, v.Name)) {
					resolveFieldsFirst = false
					break
				}
			}
		}
		var index int
		if resolveFieldsFirst {
			index, a.err = resolveFromSelectFields(v, a.selectFields, false)
			if a.err != nil {
				return node, false
			}
			if index != -1 && a.curClause == havingClause && ast.HasWindowFlag(a.selectFields[index].Expr) {
				a.err = ErrWindowInvalidWindowFuncAliasUse.GenWithStackByArgs(v.Name.Name.O)
				return node, false
			}
			if index == -1 {
				if a.curClause == orderByClause {
					index, a.err = a.resolveFromPlan(v, a.p)
				} else if a.curClause == havingClause && v.Name.Table.L != "" {
					// For SQLs like:
					//   select a from t b having b.a;
					index, a.err = a.resolveFromPlan(v, a.p)
					if a.err != nil {
						return node, false
					}
					if index != -1 {
						// For SQLs like:
						//   select a+1 from t having t.a;
						newV := v
						newV.Name = &ast.ColumnName{Name: v.Name.Name}
						index, a.err = resolveFromSelectFields(newV, a.selectFields, true)
					}
				} else {
					index, a.err = resolveFromSelectFields(v, a.selectFields, true)
				}
			}
		} else {
			// We should ignore the err when resolving from schema. Because we could resolve successfully
			// when considering select fields.
			var err error
			index, err = a.resolveFromPlan(v, a.p)
			_ = err
			if index == -1 && a.curClause != fieldList {
				index, a.err = resolveFromSelectFields(v, a.selectFields, false)
				if index != -1 && a.curClause == havingClause && ast.HasWindowFlag(a.selectFields[index].Expr) {
					a.err = ErrWindowInvalidWindowFuncAliasUse.GenWithStackByArgs(v.Name.Name.O)
					return node, false
				}
			}
		}
		if a.err != nil {
			return node, false
		}
		if index == -1 {
			// If we can't find it any where, it may be a correlated columns.
			for _, names := range a.outerNames {
				idx, err1 := expression.FindFieldName(names, v.Name)
				if err1 != nil {
					a.err = err1
					return node, false
				}
				if idx >= 0 {
					return n, true
				}
			}
			a.err = ErrUnknownColumn.GenWithStackByArgs(v.Name.OrigColName(), clauseMsg[a.curClause])
			return node, false
		}
		if a.inAggFunc {
			return a.selectFields[index].Expr, true
		}
		a.colMapper[v] = index
	}
	return n, true
}

// resolveHavingAndOrderBy will process aggregate functions and resolve the columns that don't exist in select fields.
// If we found some columns that are not in select fields, we will append it to select fields and update the colMapper.
// When we rewrite the order by / having expression, we will find column in map at first.
func (b *PlanBuilder) resolveHavingAndOrderBy(sel *ast.SelectStmt, p LogicalPlan) (
	map[*ast.AggregateFuncExpr]int, map[*ast.AggregateFuncExpr]int, error) {
	extractor := &havingWindowAndOrderbyExprResolver{
		p:            p,
		selectFields: sel.Fields.Fields,
		aggMapper:    make(map[*ast.AggregateFuncExpr]int),
		colMapper:    b.colMapper,
		outerSchemas: b.outerSchemas,
		outerNames:   b.outerNames,
	}
	if sel.GroupBy != nil {
		extractor.gbyItems = sel.GroupBy.Items
	}
	// Extract agg funcs from having clause.
	if sel.Having != nil {
		extractor.curClause = havingClause
		n, ok := sel.Having.Expr.Accept(extractor)
		if !ok {
			return nil, nil, errors.Trace(extractor.err)
		}
		sel.Having.Expr = n.(ast.ExprNode)
	}
	havingAggMapper := extractor.aggMapper
	extractor.aggMapper = make(map[*ast.AggregateFuncExpr]int)
	extractor.inExpr = false
	// Extract agg funcs from order by clause.
	if sel.OrderBy != nil {
		extractor.curClause = orderByClause
		for _, item := range sel.OrderBy.Items {
			if ast.HasWindowFlag(item.Expr) {
				continue
			}
			n, ok := item.Expr.Accept(extractor)
			if !ok {
				return nil, nil, errors.Trace(extractor.err)
			}
			item.Expr = n.(ast.ExprNode)
		}
	}
	sel.Fields.Fields = extractor.selectFields
	return havingAggMapper, extractor.aggMapper, nil
}

func (b *PlanBuilder) extractAggFuncs(fields []*ast.SelectField) ([]*ast.AggregateFuncExpr, map[*ast.AggregateFuncExpr]int) {
	extractor := &AggregateFuncExtractor{}
	for _, f := range fields {
		n, _ := f.Expr.Accept(extractor)
		f.Expr = n.(ast.ExprNode)
	}
	aggList := extractor.AggFuncs
	totalAggMapper := make(map[*ast.AggregateFuncExpr]int, len(aggList))

	for i, agg := range aggList {
		totalAggMapper[agg] = i
	}
	return aggList, totalAggMapper
}

// resolveWindowFunction will process window functions and resolve the columns that don't exist in select fields.
func (b *PlanBuilder) resolveWindowFunction(sel *ast.SelectStmt, p LogicalPlan) (
	map[*ast.AggregateFuncExpr]int, error) {
	extractor := &havingWindowAndOrderbyExprResolver{
		p:            p,
		selectFields: sel.Fields.Fields,
		aggMapper:    make(map[*ast.AggregateFuncExpr]int),
		colMapper:    b.colMapper,
		outerSchemas: b.outerSchemas,
		outerNames:   b.outerNames,
	}
	extractor.curClause = fieldList
	for _, field := range sel.Fields.Fields {
		if !ast.HasWindowFlag(field.Expr) {
			continue
		}
		n, ok := field.Expr.Accept(extractor)
		if !ok {
			return nil, extractor.err
		}
		field.Expr = n.(ast.ExprNode)
	}
	for _, spec := range sel.WindowSpecs {
		_, ok := spec.Accept(extractor)
		if !ok {
			return nil, extractor.err
		}
	}
	if sel.OrderBy != nil {
		extractor.curClause = orderByClause
		for _, item := range sel.OrderBy.Items {
			if !ast.HasWindowFlag(item.Expr) {
				continue
			}
			n, ok := item.Expr.Accept(extractor)
			if !ok {
				return nil, extractor.err
			}
			item.Expr = n.(ast.ExprNode)
		}
	}
	sel.Fields.Fields = extractor.selectFields
	return extractor.aggMapper, nil
}

// gbyResolver resolves group by items from select fields.
type gbyResolver struct {
	ctx     sessionctx.Context
	fields  []*ast.SelectField
	schema  *expression.Schema
	names   []*types.FieldName
	err     error
	inExpr  bool
	isParam bool

	exprDepth int // exprDepth is the depth of current expression in expression tree.
}

func (g *gbyResolver) Enter(inNode ast.Node) (ast.Node, bool) {
	g.exprDepth++
	switch n := inNode.(type) {
	case *ast.SubqueryExpr, *ast.CompareSubqueryExpr, *ast.ExistsSubqueryExpr:
		return inNode, true
	case *driver.ParamMarkerExpr:
		g.isParam = true
		if g.exprDepth == 1 {
			_, isNull, isExpectedType := getUintFromNode(g.ctx, n)
			// For constant uint expression in top level, it should be treated as position expression.
			if !isNull && isExpectedType {
				return expression.ConstructPositionExpr(n), true
			}
		}
		return n, true
	case *driver.ValueExpr, *ast.ColumnNameExpr, *ast.ParenthesesExpr, *ast.ColumnName:
	default:
		g.inExpr = true
	}
	return inNode, false
}

func (g *gbyResolver) Leave(inNode ast.Node) (ast.Node, bool) {
	extractor := &AggregateFuncExtractor{}
	switch v := inNode.(type) {
	case *ast.ColumnNameExpr:
		idx, err := expression.FindFieldName(g.names, v.Name)
		if idx < 0 || !g.inExpr {
			var index int
			index, g.err = resolveFromSelectFields(v, g.fields, false)
			if g.err != nil {
				return inNode, false
			}
			if idx >= 0 {
				return inNode, true
			}
			if index != -1 {
				ret := g.fields[index].Expr
				ret.Accept(extractor)
				if len(extractor.AggFuncs) != 0 {
					err = ErrIllegalReference.GenWithStackByArgs(v.Name.OrigColName(), "reference to group function")
				} else if ast.HasWindowFlag(ret) {
					err = ErrIllegalReference.GenWithStackByArgs(v.Name.OrigColName(), "reference to window function")
				} else {
					return ret, true
				}
			}
			g.err = err
			return inNode, false
		}
	case *ast.PositionExpr:
		pos, isNull, err := expression.PosFromPositionExpr(g.ctx, v)
		if err != nil {
			g.err = ErrUnknown.GenWithStackByArgs()
		}
		if err != nil || isNull {
			return inNode, false
		}
		if pos < 1 || pos > len(g.fields) {
			g.err = errors.Errorf("Unknown column '%d' in 'group statement'", pos)
			return inNode, false
		}
		ret := g.fields[pos-1].Expr
		ret.Accept(extractor)
		if len(extractor.AggFuncs) != 0 || ast.HasWindowFlag(ret) {
			fieldName := g.fields[pos-1].AsName.String()
			if fieldName == "" {
				fieldName = g.fields[pos-1].Text()
			}
			g.err = ErrWrongGroupField.GenWithStackByArgs(fieldName)
			return inNode, false
		}
		return ret, true
	case *ast.ValuesExpr:
		if v.Column == nil {
			g.err = ErrUnknownColumn.GenWithStackByArgs("", "VALUES() function")
		}
	}
	return inNode, true
}

func tblInfoFromCol(from ast.ResultSetNode, name *types.FieldName) *model.TableInfo {
	var tableList []*ast.TableName
	tableList = extractTableList(from, tableList, true)
	for _, field := range tableList {
		if field.Name.L == name.TblName.L {
			return field.TableInfo
		}
		if field.Name.L != name.TblName.L {
			continue
		}
		if field.Schema.L == name.DBName.L {
			return field.TableInfo
		}
	}
	return nil
}

func buildFuncDependCol(p LogicalPlan, cond ast.ExprNode) (*types.FieldName, *types.FieldName) {
	binOpExpr, ok := cond.(*ast.BinaryOperationExpr)
	if !ok {
		return nil, nil
	}
	if binOpExpr.Op != opcode.EQ {
		return nil, nil
	}
	lColExpr, ok := binOpExpr.L.(*ast.ColumnNameExpr)
	if !ok {
		return nil, nil
	}
	rColExpr, ok := binOpExpr.R.(*ast.ColumnNameExpr)
	if !ok {
		return nil, nil
	}
	lIdx, err := expression.FindFieldName(p.OutputNames(), lColExpr.Name)
	if err != nil {
		return nil, nil
	}
	rIdx, err := expression.FindFieldName(p.OutputNames(), rColExpr.Name)
	if err != nil {
		return nil, nil
	}
	return p.OutputNames()[lIdx], p.OutputNames()[rIdx]
}

func buildWhereFuncDepend(p LogicalPlan, where ast.ExprNode) map[*types.FieldName]*types.FieldName {
	whereConditions := splitWhere(where)
	colDependMap := make(map[*types.FieldName]*types.FieldName, 2*len(whereConditions))
	for _, cond := range whereConditions {
		lCol, rCol := buildFuncDependCol(p, cond)
		if lCol == nil || rCol == nil {
			continue
		}
		colDependMap[lCol] = rCol
		colDependMap[rCol] = lCol
	}
	return colDependMap
}

func buildJoinFuncDepend(p LogicalPlan, from ast.ResultSetNode) map[*types.FieldName]*types.FieldName {
	switch x := from.(type) {
	case *ast.Join:
		if x.On == nil {
			return nil
		}
		onConditions := splitWhere(x.On.Expr)
		colDependMap := make(map[*types.FieldName]*types.FieldName, len(onConditions))
		for _, cond := range onConditions {
			lCol, rCol := buildFuncDependCol(p, cond)
			if lCol == nil || rCol == nil {
				continue
			}
			lTbl := tblInfoFromCol(x.Left, lCol)
			if lTbl == nil {
				lCol, rCol = rCol, lCol
			}
			switch x.Tp {
			case ast.CrossJoin:
				colDependMap[lCol] = rCol
				colDependMap[rCol] = lCol
			case ast.LeftJoin:
				colDependMap[rCol] = lCol
			case ast.RightJoin:
				colDependMap[lCol] = rCol
			}
		}
		return colDependMap
	default:
		return nil
	}
}

func checkColFuncDepend(
	p LogicalPlan,
	name *types.FieldName,
	tblInfo *model.TableInfo,
	gbyColNames map[*types.FieldName]struct{},
	whereDependNames, joinDependNames map[*types.FieldName]*types.FieldName,
) bool {
	for _, index := range tblInfo.Indices {
		if !index.Unique {
			continue
		}
		funcDepend := true
		for _, indexCol := range index.Columns {
			iColInfo := tblInfo.Columns[indexCol.Offset]
			if !mysql.HasNotNullFlag(iColInfo.Flag) {
				funcDepend = false
				break
			}
			cn := &ast.ColumnName{
				Schema: name.DBName,
				Table:  name.TblName,
				Name:   iColInfo.Name,
			}
			iIdx, err := expression.FindFieldName(p.OutputNames(), cn)
			if err != nil || iIdx < 0 {
				funcDepend = false
				break
			}
			iName := p.OutputNames()[iIdx]
			if _, ok := gbyColNames[iName]; ok {
				continue
			}
			if wCol, ok := whereDependNames[iName]; ok {
				if _, ok = gbyColNames[wCol]; ok {
					continue
				}
			}
			if jCol, ok := joinDependNames[iName]; ok {
				if _, ok = gbyColNames[jCol]; ok {
					continue
				}
			}
			funcDepend = false
			break
		}
		if funcDepend {
			return true
		}
	}
	primaryFuncDepend := true
	hasPrimaryField := false
	for _, colInfo := range tblInfo.Columns {
		if !mysql.HasPriKeyFlag(colInfo.Flag) {
			continue
		}
		hasPrimaryField = true
		pkName := &ast.ColumnName{
			Schema: name.DBName,
			Table:  name.TblName,
			Name:   colInfo.Name,
		}
		pIdx, err := expression.FindFieldName(p.OutputNames(), pkName)
		if err != nil {
			primaryFuncDepend = false
			break
		}
		pCol := p.OutputNames()[pIdx]
		if _, ok := gbyColNames[pCol]; ok {
			continue
		}
		if wCol, ok := whereDependNames[pCol]; ok {
			if _, ok = gbyColNames[wCol]; ok {
				continue
			}
		}
		if jCol, ok := joinDependNames[pCol]; ok {
			if _, ok = gbyColNames[jCol]; ok {
				continue
			}
		}
		primaryFuncDepend = false
		break
	}
	return primaryFuncDepend && hasPrimaryField
}

// ErrExprLoc is for generate the ErrFieldNotInGroupBy error info
type ErrExprLoc struct {
	Offset int
	Loc    string
}

func checkExprInGroupBy(
	p LogicalPlan,
	expr ast.ExprNode,
	offset int,
	loc string,
	gbyColNames map[*types.FieldName]struct{},
	gbyExprs []ast.ExprNode,
	notInGbyColNames map[*types.FieldName]ErrExprLoc,
) {
	if _, ok := expr.(*ast.AggregateFuncExpr); ok {
		return
	}
	if _, ok := expr.(*ast.ColumnNameExpr); !ok {
		for _, gbyExpr := range gbyExprs {
			if ast.ExpressionDeepEqual(gbyExpr, expr) {
				return
			}
		}
	}
	// Function `any_value` can be used in aggregation, even `ONLY_FULL_GROUP_BY` is set.
	// See https://dev.mysql.com/doc/refman/5.7/en/miscellaneous-functions.html#function_any-value for details
	if f, ok := expr.(*ast.FuncCallExpr); ok {
		if f.FnName.L == ast.AnyValue {
			return
		}
	}
	colMap := make(map[*types.FieldName]struct{}, len(p.Schema().Columns))
	allColFromExprNode(p, expr, colMap)
	for col := range colMap {
		if _, ok := gbyColNames[col]; !ok {
			notInGbyColNames[col] = ErrExprLoc{Offset: offset, Loc: loc}
		}
	}
}

func (b *PlanBuilder) checkOnlyFullGroupBy(p LogicalPlan, sel *ast.SelectStmt) (err error) {
	if sel.GroupBy != nil {
		err = b.checkOnlyFullGroupByWithGroupClause(p, sel)
	} else {
		err = b.checkOnlyFullGroupByWithOutGroupClause(p, sel.Fields.Fields)
	}
	return err
}

func (b *PlanBuilder) checkOnlyFullGroupByWithGroupClause(p LogicalPlan, sel *ast.SelectStmt) error {
	gbyColNames := make(map[*types.FieldName]struct{}, len(sel.Fields.Fields))
	gbyExprs := make([]ast.ExprNode, 0, len(sel.Fields.Fields))
	for _, byItem := range sel.GroupBy.Items {
		expr := getInnerFromParenthesesAndUnaryPlus(byItem.Expr)
		if colExpr, ok := expr.(*ast.ColumnNameExpr); ok {
			idx, err := expression.FindFieldName(p.OutputNames(), colExpr.Name)
			if err != nil || idx < 0 {
				continue
			}
			gbyColNames[p.OutputNames()[idx]] = struct{}{}
		} else {
			gbyExprs = append(gbyExprs, expr)
		}
	}

	notInGbyColNames := make(map[*types.FieldName]ErrExprLoc, len(sel.Fields.Fields))
	for offset, field := range sel.Fields.Fields {
		if field.Auxiliary {
			continue
		}
		checkExprInGroupBy(p, getInnerFromParenthesesAndUnaryPlus(field.Expr), offset, ErrExprInSelect, gbyColNames, gbyExprs, notInGbyColNames)
	}

	if sel.OrderBy != nil {
		for offset, item := range sel.OrderBy.Items {
			if colName, ok := item.Expr.(*ast.ColumnNameExpr); ok {
				index, err := resolveFromSelectFields(colName, sel.Fields.Fields, false)
				if err != nil {
					return err
				}
				// If the ByItem is in fields list, it has been checked already in above.
				if index >= 0 {
					continue
				}
			}
			checkExprInGroupBy(p, item.Expr, offset, ErrExprInOrderBy, gbyColNames, gbyExprs, notInGbyColNames)
		}
	}
	if len(notInGbyColNames) == 0 {
		return nil
	}

	whereDepends := buildWhereFuncDepend(p, sel.Where)
	joinDepends := buildJoinFuncDepend(p, sel.From.TableRefs)
	tblMap := make(map[*model.TableInfo]struct{}, len(notInGbyColNames))
	for name, errExprLoc := range notInGbyColNames {
		tblInfo := tblInfoFromCol(sel.From.TableRefs, name)
		if tblInfo == nil {
			continue
		}
		if _, ok := tblMap[tblInfo]; ok {
			continue
		}
		if checkColFuncDepend(p, name, tblInfo, gbyColNames, whereDepends, joinDepends) {
			tblMap[tblInfo] = struct{}{}
			continue
		}
		switch errExprLoc.Loc {
		case ErrExprInSelect:
			return ErrFieldNotInGroupBy.GenWithStackByArgs(errExprLoc.Offset+1, errExprLoc.Loc, name.DBName.O+"."+name.TblName.O+"."+name.OrigColName.O)
		case ErrExprInOrderBy:
			return ErrFieldNotInGroupBy.GenWithStackByArgs(errExprLoc.Offset+1, errExprLoc.Loc, sel.OrderBy.Items[errExprLoc.Offset].Expr.Text())
		}
		return nil
	}
	return nil
}

func (b *PlanBuilder) checkOnlyFullGroupByWithOutGroupClause(p LogicalPlan, fields []*ast.SelectField) error {
	resolver := colResolverForOnlyFullGroupBy{}
	for idx, field := range fields {
		resolver.exprIdx = idx
		field.Accept(&resolver)
		err := resolver.Check()
		if err != nil {
			return err
		}
	}
	return nil
}

// colResolverForOnlyFullGroupBy visits Expr tree to find out if an Expr tree is an aggregation function.
// If so, find out the first column name that not in an aggregation function.
type colResolverForOnlyFullGroupBy struct {
	firstNonAggCol       *ast.ColumnName
	exprIdx              int
	firstNonAggColIdx    int
	hasAggFuncOrAnyValue bool
}

func (c *colResolverForOnlyFullGroupBy) Enter(node ast.Node) (ast.Node, bool) {
	switch t := node.(type) {
	case *ast.AggregateFuncExpr:
		c.hasAggFuncOrAnyValue = true
		return node, true
	case *ast.FuncCallExpr:
		// enable function `any_value` in aggregation even `ONLY_FULL_GROUP_BY` is set
		if t.FnName.L == ast.AnyValue {
			c.hasAggFuncOrAnyValue = true
			return node, true
		}
	case *ast.ColumnNameExpr:
		if c.firstNonAggCol == nil {
			c.firstNonAggCol, c.firstNonAggColIdx = t.Name, c.exprIdx
		}
		return node, true
	case *ast.SubqueryExpr:
		return node, true
	}
	return node, false
}

func (c *colResolverForOnlyFullGroupBy) Leave(node ast.Node) (ast.Node, bool) {
	return node, true
}

func (c *colResolverForOnlyFullGroupBy) Check() error {
	if c.hasAggFuncOrAnyValue && c.firstNonAggCol != nil {
		return ErrMixOfGroupFuncAndFields.GenWithStackByArgs(c.firstNonAggColIdx+1, c.firstNonAggCol.Name.O)
	}
	return nil
}

type colNameResolver struct {
	p     LogicalPlan
	names map[*types.FieldName]struct{}
}

func (c *colNameResolver) Enter(inNode ast.Node) (ast.Node, bool) {
	switch inNode.(type) {
	case *ast.ColumnNameExpr, *ast.SubqueryExpr, *ast.AggregateFuncExpr:
		return inNode, true
	}
	return inNode, false
}

func (c *colNameResolver) Leave(inNode ast.Node) (ast.Node, bool) {
	switch v := inNode.(type) {
	case *ast.ColumnNameExpr:
		idx, err := expression.FindFieldName(c.p.OutputNames(), v.Name)
		if err == nil && idx >= 0 {
			c.names[c.p.OutputNames()[idx]] = struct{}{}
		}
	}
	return inNode, true
}

func allColFromExprNode(p LogicalPlan, n ast.Node, names map[*types.FieldName]struct{}) {
	extractor := &colNameResolver{
		p:     p,
		names: names,
	}
	n.Accept(extractor)
}

func (b *PlanBuilder) resolveGbyExprs(ctx context.Context, p LogicalPlan, gby *ast.GroupByClause, fields []*ast.SelectField) (LogicalPlan, []expression.Expression, error) {
	b.curClause = groupByClause
	exprs := make([]expression.Expression, 0, len(gby.Items))
	resolver := &gbyResolver{
		ctx:    b.ctx,
		fields: fields,
		schema: p.Schema(),
		names:  p.OutputNames(),
	}
	for _, item := range gby.Items {
		resolver.inExpr = false
		resolver.exprDepth = 0
		resolver.isParam = false
		retExpr, _ := item.Expr.Accept(resolver)
		if resolver.err != nil {
			return nil, nil, errors.Trace(resolver.err)
		}
		if !resolver.isParam {
			item.Expr = retExpr.(ast.ExprNode)
		}

		itemExpr := retExpr.(ast.ExprNode)
		expr, np, err := b.rewrite(ctx, itemExpr, p, nil, true)
		if err != nil {
			return nil, nil, err
		}

		exprs = append(exprs, expr)
		p = np
	}
	return p, exprs, nil
}

func (b *PlanBuilder) unfoldWildStar(p LogicalPlan, selectFields []*ast.SelectField) (resultList []*ast.SelectField, err error) {
	join, isJoin := p.(*LogicalJoin)
	for i, field := range selectFields {
		if field.WildCard == nil {
			resultList = append(resultList, field)
			continue
		}
		if field.WildCard.Table.L == "" && i > 0 {
			return nil, ErrInvalidWildCard
		}
		list := unfoldWildStar(field, p.OutputNames(), p.Schema().Columns)
		// For sql like `select t1.*, t2.* from t1 join t2 using(a)`, we should
		// not coalesce the `t2.a` in the output result. Thus we need to unfold
		// the wildstar from the underlying join.redundantSchema.
		if isJoin && join.redundantSchema != nil && field.WildCard.Table.L != "" {
			redundantList := unfoldWildStar(field, join.redundantNames, join.redundantSchema.Columns)
			if len(redundantList) > len(list) {
				list = redundantList
			}
		}
		if len(list) == 0 {
			return nil, ErrBadTable.GenWithStackByArgs(field.WildCard.Table)
		}
		resultList = append(resultList, list...)
	}
	return resultList, nil
}

func unfoldWildStar(field *ast.SelectField, outputName types.NameSlice, column []*expression.Column) (resultList []*ast.SelectField) {
	dbName := field.WildCard.Schema
	tblName := field.WildCard.Table
	for i, name := range outputName {
		col := column[i]
		if col.IsHidden {
			continue
		}
		if (dbName.L == "" || dbName.L == name.DBName.L) &&
			(tblName.L == "" || tblName.L == name.TblName.L) &&
			col.ID != model.ExtraHandleID {
			colName := &ast.ColumnNameExpr{
				Name: &ast.ColumnName{
					Schema: name.DBName,
					Table:  name.TblName,
					Name:   name.ColName,
				}}
			colName.SetType(col.GetType())
			field := &ast.SelectField{Expr: colName}
			field.SetText(name.ColName.O)
			resultList = append(resultList, field)
		}
	}
	return resultList
}

func (b *PlanBuilder) pushHintWithoutTableWarning(hint *ast.TableOptimizerHint) {
	var sb strings.Builder
	ctx := format.NewRestoreCtx(0, &sb)
	if err := hint.Restore(ctx); err != nil {
		return
	}
	errMsg := fmt.Sprintf("Hint %s is inapplicable. Please specify the table names in the arguments.", sb.String())
	b.ctx.GetSessionVars().StmtCtx.AppendWarning(ErrInternal.GenWithStack(errMsg))
}

func (b *PlanBuilder) pushTableHints(hints []*ast.TableOptimizerHint, nodeType utilhint.NodeType, currentLevel int) {
	hints = b.hintProcessor.GetCurrentStmtHints(hints, nodeType, currentLevel)
	var (
		sortMergeTables, INLJTables, INLHJTables, INLMJTables, hashJoinTables, BCTables, BCJPreferLocalTables []hintTableInfo
		indexHintList, indexMergeHintList                                                                     []indexHintInfo
		tiflashTables, tikvTables                                                                             []hintTableInfo
		aggHints                                                                                              aggHintInfo
		timeRangeHint                                                                                         ast.HintTimeRange
		limitHints                                                                                            limitHintInfo
	)
	for _, hint := range hints {
		// Set warning for the hint that requires the table name.
		switch hint.HintName.L {
		case TiDBMergeJoin, HintSMJ, TiDBIndexNestedLoopJoin, HintINLJ, HintINLHJ, HintINLMJ,
			TiDBHashJoin, HintHJ, HintUseIndex, HintIgnoreIndex, HintIndexMerge:
			if len(hint.Tables) == 0 {
				b.pushHintWithoutTableWarning(hint)
				continue
			}
		}

		switch hint.HintName.L {
		case TiDBMergeJoin, HintSMJ:
			sortMergeTables = append(sortMergeTables, tableNames2HintTableInfo(b.ctx, hint.HintName.L, hint.Tables, b.hintProcessor, nodeType, currentLevel)...)
		case TiDBBroadCastJoin, HintBCJ:
			BCTables = append(BCTables, tableNames2HintTableInfo(b.ctx, hint.HintName.L, hint.Tables, b.hintProcessor, nodeType, currentLevel)...)
		case HintBCJPreferLocal:
			BCJPreferLocalTables = append(BCJPreferLocalTables, tableNames2HintTableInfo(b.ctx, hint.HintName.L, hint.Tables, b.hintProcessor, nodeType, currentLevel)...)
		case TiDBIndexNestedLoopJoin, HintINLJ:
			INLJTables = append(INLJTables, tableNames2HintTableInfo(b.ctx, hint.HintName.L, hint.Tables, b.hintProcessor, nodeType, currentLevel)...)
		case HintINLHJ:
			INLHJTables = append(INLHJTables, tableNames2HintTableInfo(b.ctx, hint.HintName.L, hint.Tables, b.hintProcessor, nodeType, currentLevel)...)
		case HintINLMJ:
			INLMJTables = append(INLMJTables, tableNames2HintTableInfo(b.ctx, hint.HintName.L, hint.Tables, b.hintProcessor, nodeType, currentLevel)...)
		case TiDBHashJoin, HintHJ:
			hashJoinTables = append(hashJoinTables, tableNames2HintTableInfo(b.ctx, hint.HintName.L, hint.Tables, b.hintProcessor, nodeType, currentLevel)...)
		case HintHashAgg:
			aggHints.preferAggType |= preferHashAgg
		case HintStreamAgg:
			aggHints.preferAggType |= preferStreamAgg
		case HintAggToCop:
			aggHints.preferAggToCop = true
		case HintUseIndex:
			dbName := hint.Tables[0].DBName
			if dbName.L == "" {
				dbName = model.NewCIStr(b.ctx.GetSessionVars().CurrentDB)
			}
			indexHintList = append(indexHintList, indexHintInfo{
				dbName:     dbName,
				tblName:    hint.Tables[0].TableName,
				partitions: hint.Tables[0].PartitionList,
				indexHint: &ast.IndexHint{
					IndexNames: hint.Indexes,
					HintType:   ast.HintUse,
					HintScope:  ast.HintForScan,
				},
			})
		case HintIgnoreIndex:
			dbName := hint.Tables[0].DBName
			if dbName.L == "" {
				dbName = model.NewCIStr(b.ctx.GetSessionVars().CurrentDB)
			}
			indexHintList = append(indexHintList, indexHintInfo{
				dbName:     dbName,
				tblName:    hint.Tables[0].TableName,
				partitions: hint.Tables[0].PartitionList,
				indexHint: &ast.IndexHint{
					IndexNames: hint.Indexes,
					HintType:   ast.HintIgnore,
					HintScope:  ast.HintForScan,
				},
			})
		case HintReadFromStorage:
			switch hint.HintData.(model.CIStr).L {
			case HintTiFlash:
				tiflashTables = append(tiflashTables, tableNames2HintTableInfo(b.ctx, hint.HintName.L, hint.Tables, b.hintProcessor, nodeType, currentLevel)...)
			case HintTiKV:
				tikvTables = append(tikvTables, tableNames2HintTableInfo(b.ctx, hint.HintName.L, hint.Tables, b.hintProcessor, nodeType, currentLevel)...)
			}
		case HintIndexMerge:
			dbName := hint.Tables[0].DBName
			if dbName.L == "" {
				dbName = model.NewCIStr(b.ctx.GetSessionVars().CurrentDB)
			}
			indexMergeHintList = append(indexMergeHintList, indexHintInfo{
				dbName:     dbName,
				tblName:    hint.Tables[0].TableName,
				partitions: hint.Tables[0].PartitionList,
				indexHint: &ast.IndexHint{
					IndexNames: hint.Indexes,
					HintType:   ast.HintUse,
					HintScope:  ast.HintForScan,
				},
			})
		case HintTimeRange:
			timeRangeHint = hint.HintData.(ast.HintTimeRange)
		case HintLimitToCop:
			limitHints.preferLimitToCop = true
		default:
			// ignore hints that not implemented
		}
	}
	b.tableHintInfo = append(b.tableHintInfo, tableHintInfo{
		sortMergeJoinTables:         sortMergeTables,
		broadcastJoinTables:         BCTables,
		broadcastJoinPreferredLocal: BCJPreferLocalTables,
		indexNestedLoopJoinTables:   indexNestedLoopJoinTables{INLJTables, INLHJTables, INLMJTables},
		hashJoinTables:              hashJoinTables,
		indexHintList:               indexHintList,
		tiflashTables:               tiflashTables,
		tikvTables:                  tikvTables,
		aggHints:                    aggHints,
		indexMergeHintList:          indexMergeHintList,
		timeRangeHint:               timeRangeHint,
		limitHints:                  limitHints,
	})
}

func (b *PlanBuilder) popTableHints() {
	hintInfo := b.tableHintInfo[len(b.tableHintInfo)-1]
	b.appendUnmatchedIndexHintWarning(hintInfo.indexHintList, false)
	b.appendUnmatchedIndexHintWarning(hintInfo.indexMergeHintList, true)
	b.appendUnmatchedJoinHintWarning(HintINLJ, TiDBIndexNestedLoopJoin, hintInfo.indexNestedLoopJoinTables.inljTables)
	b.appendUnmatchedJoinHintWarning(HintINLHJ, "", hintInfo.indexNestedLoopJoinTables.inlhjTables)
	b.appendUnmatchedJoinHintWarning(HintINLMJ, "", hintInfo.indexNestedLoopJoinTables.inlmjTables)
	b.appendUnmatchedJoinHintWarning(HintSMJ, TiDBMergeJoin, hintInfo.sortMergeJoinTables)
	b.appendUnmatchedJoinHintWarning(HintBCJ, TiDBBroadCastJoin, hintInfo.broadcastJoinTables)
	b.appendUnmatchedJoinHintWarning(HintBCJPreferLocal, "", hintInfo.broadcastJoinPreferredLocal)
	b.appendUnmatchedJoinHintWarning(HintHJ, TiDBHashJoin, hintInfo.hashJoinTables)
	b.appendUnmatchedStorageHintWarning(hintInfo.tiflashTables, hintInfo.tikvTables)
	b.tableHintInfo = b.tableHintInfo[:len(b.tableHintInfo)-1]
}

func (b *PlanBuilder) appendUnmatchedIndexHintWarning(indexHints []indexHintInfo, usedForIndexMerge bool) {
	for _, hint := range indexHints {
		if !hint.matched {
			var hintTypeString string
			if usedForIndexMerge {
				hintTypeString = "use_index_merge"
			} else {
				hintTypeString = hint.hintTypeString()
			}
			errMsg := fmt.Sprintf("%s(%s) is inapplicable, check whether the table(%s.%s) exists",
				hintTypeString,
				hint.indexString(),
				hint.dbName,
				hint.tblName,
			)
			b.ctx.GetSessionVars().StmtCtx.AppendWarning(ErrInternal.GenWithStack(errMsg))
		}
	}
}

func (b *PlanBuilder) appendUnmatchedJoinHintWarning(joinType string, joinTypeAlias string, hintTables []hintTableInfo) {
	unMatchedTables := extractUnmatchedTables(hintTables)
	if len(unMatchedTables) == 0 {
		return
	}
	if len(joinTypeAlias) != 0 {
		joinTypeAlias = fmt.Sprintf(" or %s", restore2JoinHint(joinTypeAlias, hintTables))
	}

	errMsg := fmt.Sprintf("There are no matching table names for (%s) in optimizer hint %s%s. Maybe you can use the table alias name",
		strings.Join(unMatchedTables, ", "), restore2JoinHint(joinType, hintTables), joinTypeAlias)
	b.ctx.GetSessionVars().StmtCtx.AppendWarning(ErrInternal.GenWithStack(errMsg))
}

func (b *PlanBuilder) appendUnmatchedStorageHintWarning(tiflashTables, tikvTables []hintTableInfo) {
	unMatchedTiFlashTables := extractUnmatchedTables(tiflashTables)
	unMatchedTiKVTables := extractUnmatchedTables(tikvTables)
	if len(unMatchedTiFlashTables)+len(unMatchedTiKVTables) == 0 {
		return
	}
	errMsg := fmt.Sprintf("There are no matching table names for (%s) in optimizer hint %s. Maybe you can use the table alias name",
		strings.Join(append(unMatchedTiFlashTables, unMatchedTiKVTables...), ", "),
		restore2StorageHint(tiflashTables, tikvTables))
	b.ctx.GetSessionVars().StmtCtx.AppendWarning(ErrInternal.GenWithStack(errMsg))
}

// TableHints returns the *tableHintInfo of PlanBuilder.
func (b *PlanBuilder) TableHints() *tableHintInfo {
	if len(b.tableHintInfo) == 0 {
		return nil
	}
	return &(b.tableHintInfo[len(b.tableHintInfo)-1])
}

func (b *PlanBuilder) buildSelect(ctx context.Context, sel *ast.SelectStmt) (p LogicalPlan, err error) {
	b.pushSelectOffset(sel.QueryBlockOffset)
	b.pushTableHints(sel.TableHints, utilhint.TypeSelect, sel.QueryBlockOffset)
	defer func() {
		b.popSelectOffset()
		// table hints are only visible in the current SELECT statement.
		b.popTableHints()
	}()
	enableNoopFuncs := b.ctx.GetSessionVars().EnableNoopFuncs
	if sel.SelectStmtOpts != nil {
		if sel.SelectStmtOpts.CalcFoundRows && !enableNoopFuncs {
			err = expression.ErrFunctionsNoopImpl.GenWithStackByArgs("SQL_CALC_FOUND_ROWS")
			return nil, err
		}
		origin := b.inStraightJoin
		b.inStraightJoin = sel.SelectStmtOpts.StraightJoin
		defer func() { b.inStraightJoin = origin }()
	}

	var (
		aggFuncs                      []*ast.AggregateFuncExpr
		havingMap, orderMap, totalMap map[*ast.AggregateFuncExpr]int
		windowAggMap                  map[*ast.AggregateFuncExpr]int
		gbyCols                       []expression.Expression
	)

	if sel.From != nil {
		p, err = b.buildResultSetNode(ctx, sel.From.TableRefs)
		if err != nil {
			return nil, err
		}
	} else {
		p = b.buildTableDual()
	}

	originalFields := sel.Fields.Fields
	sel.Fields.Fields, err = b.unfoldWildStar(p, sel.Fields.Fields)
	if err != nil {
		return nil, err
	}
	if b.capFlag&canExpandAST != 0 {
		originalFields = sel.Fields.Fields
	}

	if sel.GroupBy != nil {
		p, gbyCols, err = b.resolveGbyExprs(ctx, p, sel.GroupBy, sel.Fields.Fields)
		if err != nil {
			return nil, err
		}
	}

	if b.ctx.GetSessionVars().SQLMode.HasOnlyFullGroupBy() && sel.From != nil {
		err = b.checkOnlyFullGroupBy(p, sel)
		if err != nil {
			return nil, err
		}
	}

	hasWindowFuncField := b.detectSelectWindow(sel)
	// Some SQL statements define WINDOW but do not use them. But we also need to check the window specification list.
	// For example: select id from t group by id WINDOW w AS (ORDER BY uids DESC) ORDER BY id;
	// We don't use the WINDOW w, but if the 'uids' column is not in the table t, we still need to report an error.
	if hasWindowFuncField || sel.WindowSpecs != nil {
		windowAggMap, err = b.resolveWindowFunction(sel, p)
		if err != nil {
			return nil, err
		}
	}
	// We must resolve having and order by clause before build projection,
	// because when the query is "select a+1 as b from t having sum(b) < 0", we must replace sum(b) to sum(a+1),
	// which only can be done before building projection and extracting Agg functions.
	havingMap, orderMap, err = b.resolveHavingAndOrderBy(sel, p)
	if err != nil {
		return nil, err
	}

	// b.allNames will be used in evalDefaultExpr(). Default function is special because it needs to find the
	// corresponding column name, but does not need the value in the column.
	// For example, select a from t order by default(b), the column b will not be in select fields. Also because
	// buildSort is after buildProjection, so we need get OutputNames before BuildProjection and store in allNames.
	// Otherwise, we will get select fields instead of all OutputNames, so that we can't find the column b in the
	// above example.
	b.allNames = append(b.allNames, p.OutputNames())
	defer func() { b.allNames = b.allNames[:len(b.allNames)-1] }()

	if sel.Where != nil {
		p, err = b.buildSelection(ctx, p, sel.Where, nil)
		if err != nil {
			return nil, err
		}
	}
	if sel.LockInfo != nil && sel.LockInfo.LockType != ast.SelectLockNone {
		if sel.LockInfo.LockType == ast.SelectLockInShareMode && !enableNoopFuncs {
			err = expression.ErrFunctionsNoopImpl.GenWithStackByArgs("LOCK IN SHARE MODE")
			return nil, err
		}
		p = b.buildSelectLock(p, sel.LockInfo)
	}
	b.handleHelper.popMap()
	b.handleHelper.pushMap(nil)

	hasAgg := b.detectSelectAgg(sel)
	if hasAgg {
		aggFuncs, totalMap = b.extractAggFuncs(sel.Fields.Fields)
		var aggIndexMap map[int]int
		p, aggIndexMap, err = b.buildAggregation(ctx, p, aggFuncs, gbyCols)
		if err != nil {
			return nil, err
		}
		for k, v := range totalMap {
			totalMap[k] = aggIndexMap[v]
		}
	}

	var oldLen int
	// According to https://dev.mysql.com/doc/refman/8.0/en/window-functions-usage.html,
	// we can only process window functions after having clause, so `considerWindow` is false now.
	p, oldLen, err = b.buildProjection(ctx, p, sel.Fields.Fields, totalMap, nil, false, sel.OrderBy != nil)
	if err != nil {
		return nil, err
	}

	if sel.Having != nil {
		b.curClause = havingClause
		p, err = b.buildSelection(ctx, p, sel.Having.Expr, havingMap)
		if err != nil {
			return nil, err
		}
	}

	b.windowSpecs, err = buildWindowSpecs(sel.WindowSpecs)
	if err != nil {
		return nil, err
	}

	var windowMapper map[*ast.WindowFuncExpr]int
	if hasWindowFuncField {
		windowFuncs := extractWindowFuncs(sel.Fields.Fields)
		// we need to check the func args first before we check the window spec
		err := b.checkWindowFuncArgs(ctx, p, windowFuncs, windowAggMap)
		if err != nil {
			return nil, err
		}
		groupedFuncs, err := b.groupWindowFuncs(windowFuncs)
		if err != nil {
			return nil, err
		}
		p, windowMapper, err = b.buildWindowFunctions(ctx, p, groupedFuncs, windowAggMap)
		if err != nil {
			return nil, err
		}
		// Now we build the window function fields.
		p, oldLen, err = b.buildProjection(ctx, p, sel.Fields.Fields, windowAggMap, windowMapper, true, false)
		if err != nil {
			return nil, err
		}
	}

	if sel.Distinct {
		p, err = b.buildDistinct(p, oldLen)
		if err != nil {
			return nil, err
		}
	}

	if sel.OrderBy != nil {
		p, err = b.buildSort(ctx, p, sel.OrderBy.Items, orderMap, windowMapper)
		if err != nil {
			return nil, err
		}
	}

	if sel.Limit != nil {
		p, err = b.buildLimit(p, sel.Limit)
		if err != nil {
			return nil, err
		}
	}

	sel.Fields.Fields = originalFields
	if oldLen != p.Schema().Len() {
		proj := LogicalProjection{Exprs: expression.Column2Exprs(p.Schema().Columns[:oldLen])}.Init(b.ctx, b.getSelectOffset())
		proj.SetChildren(p)
		schema := expression.NewSchema(p.Schema().Clone().Columns[:oldLen]...)
		for _, col := range schema.Columns {
			col.UniqueID = b.ctx.GetSessionVars().AllocPlanColumnID()
		}
		proj.names = p.OutputNames()[:oldLen]
		proj.SetSchema(schema)
		return proj, nil
	}

	return p, nil
}

func (b *PlanBuilder) buildTableDual() *LogicalTableDual {
	b.handleHelper.pushMap(nil)
	return LogicalTableDual{RowCount: 1}.Init(b.ctx, b.getSelectOffset())
}

func (ds *DataSource) newExtraHandleSchemaCol() *expression.Column {
	return &expression.Column{
		RetType:  types.NewFieldType(mysql.TypeLonglong),
		UniqueID: ds.ctx.GetSessionVars().AllocPlanColumnID(),
		ID:       model.ExtraHandleID,
		OrigName: fmt.Sprintf("%v.%v.%v", ds.DBName, ds.tableInfo.Name, model.ExtraHandleName),
	}
}

// getStatsTable gets statistics information for a table specified by "tableID".
// A pseudo statistics table is returned in any of the following scenario:
// 1. tidb-server started and statistics handle has not been initialized.
// 2. table row count from statistics is zero.
// 3. statistics is outdated.
func getStatsTable(ctx sessionctx.Context, tblInfo *model.TableInfo, pid int64) *statistics.Table {
	statsHandle := domain.GetDomain(ctx).StatsHandle()

	// 1. tidb-server started and statistics handle has not been initialized.
	if statsHandle == nil {
		return statistics.PseudoTable(tblInfo)
	}

	var statsTbl *statistics.Table
	if pid == tblInfo.ID || ctx.GetSessionVars().UseDynamicPartitionPrune() {
		statsTbl = statsHandle.GetTableStats(tblInfo)
	} else {
		statsTbl = statsHandle.GetPartitionStats(tblInfo, pid)
	}

	// 2. table row count from statistics is zero.
	if statsTbl.Count == 0 {
		return statistics.PseudoTable(tblInfo)
	}

	// 3. statistics is outdated.
	if statsTbl.IsOutdated() {
		tbl := *statsTbl
		tbl.Pseudo = true
		statsTbl = &tbl
		metrics.PseudoEstimation.Inc()
	}
	return statsTbl
}

func (b *PlanBuilder) buildDataSource(ctx context.Context, tn *ast.TableName, asName *model.CIStr) (LogicalPlan, error) {
	dbName := tn.Schema
	sessionVars := b.ctx.GetSessionVars()
	if dbName.L == "" {
		dbName = model.NewCIStr(sessionVars.CurrentDB)
	}

	tbl, err := b.is.TableByName(dbName, tn.Name)
	if err != nil {
		return nil, err
	}

	tableInfo := tbl.Meta()
	var authErr error
	if sessionVars.User != nil {
		authErr = ErrTableaccessDenied.FastGenByArgs("SELECT", sessionVars.User.AuthUsername, sessionVars.User.AuthHostname, tableInfo.Name.L)
	}
	b.visitInfo = appendVisitInfo(b.visitInfo, mysql.SelectPriv, dbName.L, tableInfo.Name.L, "", authErr)

	if tbl.Type().IsVirtualTable() {
		return b.buildMemTable(ctx, dbName, tableInfo)
	}

	if tableInfo.IsView() {
		return b.BuildDataSourceFromView(ctx, dbName, tableInfo)
	}

	if tableInfo.GetPartitionInfo() != nil {
		// Use the new partition implementation, clean up the code here when it's full implemented.
		if !b.ctx.GetSessionVars().UseDynamicPartitionPrune() {
			b.optFlag = b.optFlag | flagPartitionProcessor
		}

		pt := tbl.(table.PartitionedTable)
		// check partition by name.
		if len(tn.PartitionNames) > 0 {
			pids := make(map[int64]struct{}, len(tn.PartitionNames))
			for _, name := range tn.PartitionNames {
				pid, err := tables.FindPartitionByName(tableInfo, name.L)
				if err != nil {
					return nil, err
				}
				pids[pid] = struct{}{}
			}
			pt = tables.NewPartitionTableithGivenSets(pt, pids)
		}
		b.partitionedTable = append(b.partitionedTable, pt)
	} else if len(tn.PartitionNames) != 0 {
		return nil, ErrPartitionClauseOnNonpartitioned
	}

	tblName := *asName
	if tblName.L == "" {
		tblName = tn.Name
	}
	possiblePaths, err := getPossibleAccessPaths(b.ctx, b.TableHints(), tn.IndexHints, tbl, dbName, tblName)
	if err != nil {
		return nil, err
	}
	possiblePaths, err = filterPathByIsolationRead(b.ctx, possiblePaths, dbName)
	if err != nil {
		return nil, err
	}

	// Try to substitute generate column only if there is an index on generate column.
	for _, index := range tableInfo.Indices {
		if index.State != model.StatePublic {
			continue
		}
		for _, indexCol := range index.Columns {
			colInfo := tbl.Cols()[indexCol.Offset]
			if colInfo.IsGenerated() && !colInfo.GeneratedStored {
				b.optFlag |= flagGcSubstitute
				break
			}
		}
	}

	var columns []*table.Column
	if b.inUpdateStmt {
		// create table t(a int, b int).
		// Imagine that, There are 2 TiDB instances in the cluster, name A, B. We add a column `c` to table t in the TiDB cluster.
		// One of the TiDB, A, the column type in its infoschema is changed to public. And in the other TiDB, the column type is
		// still StateWriteReorganization.
		// TiDB A: insert into t values(1, 2, 3);
		// TiDB B: update t set a = 2 where b = 2;
		// If we use tbl.Cols() here, the update statement, will ignore the col `c`, and the data `3` will lost.
		columns = tbl.WritableCols()
	} else if b.inDeleteStmt {
		// All hidden columns are needed because we need to delete the expression index that consists of hidden columns.
		columns = tbl.FullHiddenColsAndVisibleCols()
	} else {
		columns = tbl.Cols()
	}
	var statisticTable *statistics.Table
	if _, ok := tbl.(table.PartitionedTable); !ok || b.ctx.GetSessionVars().UseDynamicPartitionPrune() {
		statisticTable = getStatsTable(b.ctx, tbl.Meta(), tbl.Meta().ID)
	}

	// extract the IndexMergeHint
	var indexMergeHints []indexHintInfo
	if hints := b.TableHints(); hints != nil {
		for i, hint := range hints.indexMergeHintList {
			if hint.tblName.L == tblName.L && hint.dbName.L == dbName.L {
				hints.indexMergeHintList[i].matched = true
				// check whether the index names in IndexMergeHint are valid.
				invalidIdxNames := make([]string, 0, len(hint.indexHint.IndexNames))
				for _, idxName := range hint.indexHint.IndexNames {
					hasIdxName := false
					for _, path := range possiblePaths {
						if path.IsTablePath() {
							if idxName.L == "primary" {
								hasIdxName = true
								break
							}
							continue
						}
						if idxName.L == path.Index.Name.L {
							hasIdxName = true
							break
						}
					}
					if !hasIdxName {
						invalidIdxNames = append(invalidIdxNames, idxName.String())
					}
				}
				if len(invalidIdxNames) == 0 {
					indexMergeHints = append(indexMergeHints, hint)
				} else {
					// Append warning if there are invalid index names.
					errMsg := fmt.Sprintf("use_index_merge(%s) is inapplicable, check whether the indexes (%s) "+
						"exist, or the indexes are conflicted with use_index/ignore_index hints.",
						hint.indexString(), strings.Join(invalidIdxNames, ", "))
					b.ctx.GetSessionVars().StmtCtx.AppendWarning(ErrInternal.GenWithStack(errMsg))
				}
			}
		}
	}
	ds := DataSource{
		DBName:              dbName,
		TableAsName:         asName,
		table:               tbl,
		tableInfo:           tableInfo,
		statisticTable:      statisticTable,
		astIndexHints:       tn.IndexHints,
		IndexHints:          b.TableHints().indexHintList,
		indexMergeHints:     indexMergeHints,
		possibleAccessPaths: possiblePaths,
		Columns:             make([]*model.ColumnInfo, 0, len(columns)),
		partitionNames:      tn.PartitionNames,
		TblCols:             make([]*expression.Column, 0, len(columns)),
		preferPartitions:    make(map[int][]model.CIStr),
	}.Init(b.ctx, b.getSelectOffset())
	var handleCols HandleCols
	schema := expression.NewSchema(make([]*expression.Column, 0, len(columns))...)
	names := make([]*types.FieldName, 0, len(columns))
	for i, col := range columns {
		ds.Columns = append(ds.Columns, col.ToInfo())
		names = append(names, &types.FieldName{
			DBName:      dbName,
			TblName:     tableInfo.Name,
			ColName:     col.Name,
			OrigTblName: tableInfo.Name,
			OrigColName: col.Name,
			Hidden:      col.Hidden,
		})
		newCol := &expression.Column{
			UniqueID: sessionVars.AllocPlanColumnID(),
			ID:       col.ID,
			RetType:  col.FieldType.Clone(),
			OrigName: names[i].String(),
			IsHidden: col.Hidden,
		}
		if col.IsPKHandleColumn(tableInfo) {
			handleCols = &IntHandleCols{col: newCol}
		}
		schema.Append(newCol)
		ds.TblCols = append(ds.TblCols, newCol)
	}
	// We append an extra handle column to the schema when the handle
	// column is not the primary key of "ds".
	if handleCols == nil {
		if tableInfo.IsCommonHandle {
			primaryIdx := tables.FindPrimaryIndex(tableInfo)
			handleCols = NewCommonHandleCols(b.ctx.GetSessionVars().StmtCtx, tableInfo, primaryIdx, ds.TblCols)
		} else {
			extraCol := ds.newExtraHandleSchemaCol()
			handleCols = &IntHandleCols{col: extraCol}
			ds.Columns = append(ds.Columns, model.NewExtraHandleColInfo())
			schema.Append(extraCol)
			names = append(names, &types.FieldName{
				DBName:      dbName,
				TblName:     tableInfo.Name,
				ColName:     model.ExtraHandleName,
				OrigColName: model.ExtraHandleName,
			})
			ds.TblCols = append(ds.TblCols, extraCol)
		}
	}
	ds.handleCols = handleCols
	handleMap := make(map[int64][]HandleCols)
	handleMap[tableInfo.ID] = []HandleCols{handleCols}
	b.handleHelper.pushMap(handleMap)
	ds.SetSchema(schema)
	ds.names = names
	ds.setPreferredStoreType(b.TableHints())

	// Init commonHandleCols and commonHandleLens for data source.
	if tableInfo.IsCommonHandle {
		ds.commonHandleCols, ds.commonHandleLens = expression.IndexInfo2Cols(ds.Columns, ds.schema.Columns, tables.FindPrimaryIndex(tableInfo))
	}
	// Init FullIdxCols, FullIdxColLens for accessPaths.
	for _, path := range ds.possibleAccessPaths {
		if !path.IsIntHandlePath {
			path.FullIdxCols, path.FullIdxColLens = expression.IndexInfo2Cols(ds.Columns, ds.schema.Columns, path.Index)
		}
	}

	var result LogicalPlan = ds
	dirty := tableHasDirtyContent(b.ctx, tableInfo)
	if dirty {
		us := LogicalUnionScan{handleCols: handleCols}.Init(b.ctx, b.getSelectOffset())
		us.SetChildren(ds)
		result = us
	}
	if sessionVars.StmtCtx.TblInfo2UnionScan == nil {
		sessionVars.StmtCtx.TblInfo2UnionScan = make(map[*model.TableInfo]bool)
	}
	sessionVars.StmtCtx.TblInfo2UnionScan[tableInfo] = dirty

	for i, colExpr := range ds.Schema().Columns {
		var expr expression.Expression
		if i < len(columns) {
			if columns[i].IsGenerated() && !columns[i].GeneratedStored {
				var err error
				expr, _, err = b.rewrite(ctx, columns[i].GeneratedExpr, ds, nil, true)
				if err != nil {
					return nil, err
				}
				colExpr.VirtualExpr = expr.Clone()
			}
		}
	}

	return result, nil
}

func (b *PlanBuilder) timeRangeForSummaryTable() QueryTimeRange {
	const defaultSummaryDuration = 30 * time.Minute
	hints := b.TableHints()
	// User doesn't use TIME_RANGE hint
	if hints == nil || (hints.timeRangeHint.From == "" && hints.timeRangeHint.To == "") {
		to := time.Now()
		from := to.Add(-defaultSummaryDuration)
		return QueryTimeRange{From: from, To: to}
	}

	// Parse time specified by user via TIM_RANGE hint
	parse := func(s string) (time.Time, bool) {
		t, err := time.ParseInLocation(MetricTableTimeFormat, s, time.Local)
		if err != nil {
			b.ctx.GetSessionVars().StmtCtx.AppendWarning(err)
		}
		return t, err == nil
	}
	from, fromValid := parse(hints.timeRangeHint.From)
	to, toValid := parse(hints.timeRangeHint.To)
	switch {
	case !fromValid && !toValid:
		to = time.Now()
		from = to.Add(-defaultSummaryDuration)
	case fromValid && !toValid:
		to = from.Add(defaultSummaryDuration)
	case !fromValid && toValid:
		from = to.Add(-defaultSummaryDuration)
	}

	return QueryTimeRange{From: from, To: to}
}

func (b *PlanBuilder) buildMemTable(_ context.Context, dbName model.CIStr, tableInfo *model.TableInfo) (LogicalPlan, error) {
	// We can use the `tableInfo.Columns` directly because the memory table has
	// a stable schema and there is no online DDL on the memory table.
	schema := expression.NewSchema(make([]*expression.Column, 0, len(tableInfo.Columns))...)
	names := make([]*types.FieldName, 0, len(tableInfo.Columns))
	var handleCols HandleCols
	for _, col := range tableInfo.Columns {
		names = append(names, &types.FieldName{
			DBName:      dbName,
			TblName:     tableInfo.Name,
			ColName:     col.Name,
			OrigTblName: tableInfo.Name,
			OrigColName: col.Name,
		})
		// NOTE: Rewrite the expression if memory table supports generated columns in the future
		newCol := &expression.Column{
			UniqueID: b.ctx.GetSessionVars().AllocPlanColumnID(),
			ID:       col.ID,
			RetType:  &col.FieldType,
		}
		if tableInfo.PKIsHandle && mysql.HasPriKeyFlag(col.Flag) {
			handleCols = &IntHandleCols{col: newCol}
		}
		schema.Append(newCol)
	}

	if handleCols != nil {
		handleMap := make(map[int64][]HandleCols)
		handleMap[tableInfo.ID] = []HandleCols{handleCols}
		b.handleHelper.pushMap(handleMap)
	} else {
		b.handleHelper.pushMap(nil)
	}

	// NOTE: Add a `LogicalUnionScan` if we support update memory table in the future
	p := LogicalMemTable{
		DBName:    dbName,
		TableInfo: tableInfo,
	}.Init(b.ctx, b.getSelectOffset())
	p.SetSchema(schema)
	p.names = names

	// Some memory tables can receive some predicates
	switch dbName.L {
	case util2.MetricSchemaName.L:
		p.Extractor = newMetricTableExtractor()
	case util2.InformationSchemaName.L:
		switch strings.ToUpper(tableInfo.Name.O) {
		case infoschema.TableClusterConfig, infoschema.TableClusterLoad, infoschema.TableClusterHardware, infoschema.TableClusterSystemInfo:
			p.Extractor = &ClusterTableExtractor{}
		case infoschema.TableClusterLog:
			p.Extractor = &ClusterLogTableExtractor{}
		case infoschema.TableInspectionResult:
			p.Extractor = &InspectionResultTableExtractor{}
			p.QueryTimeRange = b.timeRangeForSummaryTable()
		case infoschema.TableInspectionSummary:
			p.Extractor = &InspectionSummaryTableExtractor{}
			p.QueryTimeRange = b.timeRangeForSummaryTable()
		case infoschema.TableInspectionRules:
			p.Extractor = &InspectionRuleTableExtractor{}
		case infoschema.TableMetricSummary, infoschema.TableMetricSummaryByLabel:
			p.Extractor = &MetricSummaryTableExtractor{}
			p.QueryTimeRange = b.timeRangeForSummaryTable()
		case infoschema.TableSlowQuery:
			p.Extractor = &SlowQueryExtractor{}
		case infoschema.TableStorageStats:
			p.Extractor = &TableStorageStatsExtractor{}
		case infoschema.TableTiFlashTables, infoschema.TableTiFlashSegments:
			p.Extractor = &TiFlashSystemTableExtractor{}
		}
	}
	return p, nil
}

// checkRecursiveView checks whether this view is recursively defined.
func (b *PlanBuilder) checkRecursiveView(dbName model.CIStr, tableName model.CIStr) (func(), error) {
	viewFullName := dbName.L + "." + tableName.L
	if b.buildingViewStack == nil {
		b.buildingViewStack = set.NewStringSet()
	}
	// If this view has already been on the building stack, it means
	// this view contains a recursive definition.
	if b.buildingViewStack.Exist(viewFullName) {
		return nil, ErrViewRecursive.GenWithStackByArgs(dbName.O, tableName.O)
	}
	// If the view is being renamed, we return the mysql compatible error message.
	if b.capFlag&renameView != 0 && viewFullName == b.renamingViewName {
		return nil, ErrNoSuchTable.GenWithStackByArgs(dbName.O, tableName.O)
	}
	b.buildingViewStack.Insert(viewFullName)
	return func() { delete(b.buildingViewStack, viewFullName) }, nil
}

// BuildDataSourceFromView is used to build LogicalPlan from view
func (b *PlanBuilder) BuildDataSourceFromView(ctx context.Context, dbName model.CIStr, tableInfo *model.TableInfo) (LogicalPlan, error) {
	deferFunc, err := b.checkRecursiveView(dbName, tableInfo.Name)
	if err != nil {
		return nil, err
	}
	defer deferFunc()

	charset, collation := b.ctx.GetSessionVars().GetCharsetInfo()
	viewParser := parser.New()
	viewParser.SetParserConfig(b.ctx.GetSessionVars().BuildParserConfig())
	selectNode, err := viewParser.ParseOneStmt(tableInfo.View.SelectStmt, charset, collation)
	if err != nil {
		return nil, err
	}
	originalVisitInfo := b.visitInfo
	b.visitInfo = make([]visitInfo, 0)
	selectLogicalPlan, err := b.Build(ctx, selectNode)
	if err != nil {
		if terror.ErrorNotEqual(err, ErrViewRecursive) &&
			terror.ErrorNotEqual(err, ErrNoSuchTable) {
			err = ErrViewInvalid.GenWithStackByArgs(dbName.O, tableInfo.Name.O)
		}
		return nil, err
	}

	if tableInfo.View.Security == model.SecurityDefiner {
		if pm := privilege.GetPrivilegeManager(b.ctx); pm != nil {
			for _, v := range b.visitInfo {
				if !pm.RequestVerificationWithUser(v.db, v.table, v.column, v.privilege, tableInfo.View.Definer) {
					return nil, ErrViewInvalid.GenWithStackByArgs(dbName.O, tableInfo.Name.O)
				}
			}
		}
		b.visitInfo = b.visitInfo[:0]
	}
	b.visitInfo = append(originalVisitInfo, b.visitInfo...)

	if b.ctx.GetSessionVars().StmtCtx.InExplainStmt {
		b.visitInfo = appendVisitInfo(b.visitInfo, mysql.ShowViewPriv, dbName.L, tableInfo.Name.L, "", ErrViewNoExplain)
	}

	if len(tableInfo.Columns) != selectLogicalPlan.Schema().Len() {
		return nil, ErrViewInvalid.GenWithStackByArgs(dbName.O, tableInfo.Name.O)
	}

	return b.buildProjUponView(ctx, dbName, tableInfo, selectLogicalPlan)
}

func (b *PlanBuilder) buildProjUponView(ctx context.Context, dbName model.CIStr, tableInfo *model.TableInfo, selectLogicalPlan Plan) (LogicalPlan, error) {
	columnInfo := tableInfo.Cols()
	cols := selectLogicalPlan.Schema().Clone().Columns
	outputNamesOfUnderlyingSelect := selectLogicalPlan.OutputNames().Shallow()
	// In the old version of VIEW implementation, tableInfo.View.Cols is used to
	// store the origin columns' names of the underlying SelectStmt used when
	// creating the view.
	if tableInfo.View.Cols != nil {
		cols = cols[:0]
		outputNamesOfUnderlyingSelect = outputNamesOfUnderlyingSelect[:0]
		for _, info := range columnInfo {
			idx := expression.FindFieldNameIdxByColName(selectLogicalPlan.OutputNames(), info.Name.L)
			if idx == -1 {
				return nil, ErrViewInvalid.GenWithStackByArgs(dbName.O, tableInfo.Name.O)
			}
			cols = append(cols, selectLogicalPlan.Schema().Columns[idx])
			outputNamesOfUnderlyingSelect = append(outputNamesOfUnderlyingSelect, selectLogicalPlan.OutputNames()[idx])
		}
	}

	projSchema := expression.NewSchema(make([]*expression.Column, 0, len(tableInfo.Columns))...)
	projExprs := make([]expression.Expression, 0, len(tableInfo.Columns))
	projNames := make(types.NameSlice, 0, len(tableInfo.Columns))
	for i, name := range outputNamesOfUnderlyingSelect {
		origColName := name.ColName
		if tableInfo.View.Cols != nil {
			origColName = tableInfo.View.Cols[i]
		}
		projNames = append(projNames, &types.FieldName{
			// TblName is the of view instead of the name of the underlying table.
			TblName:     tableInfo.Name,
			OrigTblName: name.OrigTblName,
			ColName:     columnInfo[i].Name,
			OrigColName: origColName,
			DBName:      dbName,
		})
		projSchema.Append(&expression.Column{
			UniqueID: cols[i].UniqueID,
			RetType:  cols[i].GetType(),
		})
		projExprs = append(projExprs, cols[i])
	}
	projUponView := LogicalProjection{Exprs: projExprs}.Init(b.ctx, b.getSelectOffset())
	projUponView.names = projNames
	projUponView.SetChildren(selectLogicalPlan.(LogicalPlan))
	projUponView.SetSchema(projSchema)
	return projUponView, nil
}

// buildApplyWithJoinType builds apply plan with outerPlan and innerPlan, which apply join with particular join type for
// every row from outerPlan and the whole innerPlan.
func (b *PlanBuilder) buildApplyWithJoinType(outerPlan, innerPlan LogicalPlan, tp JoinType) LogicalPlan {
	b.optFlag = b.optFlag | flagPredicatePushDown | flagBuildKeyInfo | flagDecorrelate
	ap := LogicalApply{LogicalJoin: LogicalJoin{JoinType: tp}}.Init(b.ctx, b.getSelectOffset())
	ap.SetChildren(outerPlan, innerPlan)
	ap.names = make([]*types.FieldName, outerPlan.Schema().Len()+innerPlan.Schema().Len())
	copy(ap.names, outerPlan.OutputNames())
	ap.SetSchema(expression.MergeSchema(outerPlan.Schema(), innerPlan.Schema()))
	// Note that, tp can only be LeftOuterJoin or InnerJoin, so we don't consider other outer joins.
	if tp == LeftOuterJoin {
		b.optFlag = b.optFlag | flagEliminateOuterJoin
		resetNotNullFlag(ap.schema, outerPlan.Schema().Len(), ap.schema.Len())
	}
	for i := outerPlan.Schema().Len(); i < ap.Schema().Len(); i++ {
		ap.names[i] = types.EmptyName
	}
	return ap
}

// buildSemiApply builds apply plan with outerPlan and innerPlan, which apply semi-join for every row from outerPlan and the whole innerPlan.
func (b *PlanBuilder) buildSemiApply(outerPlan, innerPlan LogicalPlan, condition []expression.Expression, asScalar, not bool) (LogicalPlan, error) {
	b.optFlag = b.optFlag | flagPredicatePushDown | flagBuildKeyInfo | flagDecorrelate

	join, err := b.buildSemiJoin(outerPlan, innerPlan, condition, asScalar, not)
	if err != nil {
		return nil, err
	}

	ap := &LogicalApply{LogicalJoin: *join}
	ap.tp = plancodec.TypeApply
	ap.self = ap
	return ap, nil
}

func (b *PlanBuilder) buildMaxOneRow(p LogicalPlan) LogicalPlan {
	maxOneRow := LogicalMaxOneRow{}.Init(b.ctx, b.getSelectOffset())
	maxOneRow.SetChildren(p)
	return maxOneRow
}

func (b *PlanBuilder) buildSemiJoin(outerPlan, innerPlan LogicalPlan, onCondition []expression.Expression, asScalar bool, not bool) (*LogicalJoin, error) {
	joinPlan := LogicalJoin{}.Init(b.ctx, b.getSelectOffset())
	for i, expr := range onCondition {
		onCondition[i] = expr.Decorrelate(outerPlan.Schema())
	}
	joinPlan.SetChildren(outerPlan, innerPlan)
	joinPlan.AttachOnConds(onCondition)
	joinPlan.names = make([]*types.FieldName, outerPlan.Schema().Len(), outerPlan.Schema().Len()+innerPlan.Schema().Len()+1)
	copy(joinPlan.names, outerPlan.OutputNames())
	if asScalar {
		newSchema := outerPlan.Schema().Clone()
		newSchema.Append(&expression.Column{
			RetType:  types.NewFieldType(mysql.TypeTiny),
			UniqueID: b.ctx.GetSessionVars().AllocPlanColumnID(),
		})
		joinPlan.names = append(joinPlan.names, types.EmptyName)
		joinPlan.SetSchema(newSchema)
		if not {
			joinPlan.JoinType = AntiLeftOuterSemiJoin
		} else {
			joinPlan.JoinType = LeftOuterSemiJoin
		}
	} else {
		joinPlan.SetSchema(outerPlan.Schema().Clone())
		if not {
			joinPlan.JoinType = AntiSemiJoin
		} else {
			joinPlan.JoinType = SemiJoin
		}
	}
	// Apply forces to choose hash join currently, so don't worry the hints will take effect if the semi join is in one apply.
	if b.TableHints() != nil {
		outerAlias := extractTableAlias(outerPlan, joinPlan.blockOffset)
		innerAlias := extractTableAlias(innerPlan, joinPlan.blockOffset)
		if b.TableHints().ifPreferMergeJoin(outerAlias, innerAlias) {
			joinPlan.preferJoinType |= preferMergeJoin
		}
		if b.TableHints().ifPreferHashJoin(outerAlias, innerAlias) {
			joinPlan.preferJoinType |= preferHashJoin
		}
		if b.TableHints().ifPreferINLJ(innerAlias) {
			joinPlan.preferJoinType = preferRightAsINLJInner
		}
		if b.TableHints().ifPreferINLHJ(innerAlias) {
			joinPlan.preferJoinType = preferRightAsINLHJInner
		}
		if b.TableHints().ifPreferINLMJ(innerAlias) {
			joinPlan.preferJoinType = preferRightAsINLMJInner
		}
		// If there're multiple join hints, they're conflict.
		if bits.OnesCount(joinPlan.preferJoinType) > 1 {
			return nil, errors.New("Join hints are conflict, you can only specify one type of join")
		}
	}
	return joinPlan, nil
}

func getTableOffset(names []*types.FieldName, handleName *types.FieldName) (int, error) {
	for i, name := range names {
		if name.DBName.L == handleName.DBName.L && name.TblName.L == handleName.TblName.L {
			return i, nil
		}
	}
	return -1, errors.Errorf("Couldn't get column information when do update/delete")
}

// TblColPosInfo represents an mapper from column index to handle index.
type TblColPosInfo struct {
	TblID int64
	// Start and End represent the ordinal range [Start, End) of the consecutive columns.
	Start, End int
	// HandleOrdinal represents the ordinal of the handle column.
	HandleCols     HandleCols
	IsCommonHandle bool // TODO: fix redesign update join table and remove me!
}

// TblColPosInfoSlice attaches the methods of sort.Interface to []TblColPosInfos sorting in increasing order.
type TblColPosInfoSlice []TblColPosInfo

// Len implements sort.Interface#Len.
func (c TblColPosInfoSlice) Len() int {
	return len(c)
}

// Swap implements sort.Interface#Swap.
func (c TblColPosInfoSlice) Swap(i, j int) {
	c[i], c[j] = c[j], c[i]
}

// Less implements sort.Interface#Less.
func (c TblColPosInfoSlice) Less(i, j int) bool {
	return c[i].Start < c[j].Start
}

// FindHandle finds the ordinal of the corresponding handle column.
func (c TblColPosInfoSlice) FindHandle(colOrdinal int) (int, bool) {
	if len(c) == 0 {
		return 0, false
	}
	// find the smallest index of the range that its start great than colOrdinal.
	// @see https://godoc.org/sort#Search
	rangeBehindOrdinal := sort.Search(len(c), func(i int) bool { return c[i].Start > colOrdinal })
	if rangeBehindOrdinal == 0 {
		return 0, false
	}
	if c[rangeBehindOrdinal-1].IsCommonHandle {
		// TODO: fix redesign update join table to fix me.
		return 0, false
	}
	return c[rangeBehindOrdinal-1].HandleCols.GetCol(0).Index, true
}

// buildColumns2Handle builds columns to handle mapping.
func buildColumns2Handle(
	names []*types.FieldName,
	tblID2Handle map[int64][]HandleCols,
	tblID2Table map[int64]table.Table,
	onlyWritableCol bool,
) (TblColPosInfoSlice, error) {
	var cols2Handles TblColPosInfoSlice
	for tblID, handleCols := range tblID2Handle {
		tbl := tblID2Table[tblID]
		var tblLen int
		if onlyWritableCol {
			tblLen = len(tbl.WritableCols())
		} else {
			tblLen = len(tbl.Cols())
		}
		for _, handleCol := range handleCols {
			offset, err := getTableOffset(names, names[handleCol.GetCol(0).Index])
			if err != nil {
				return nil, err
			}
			end := offset + tblLen
			cols2Handles = append(cols2Handles, TblColPosInfo{tblID, offset, end, handleCol, tbl.Meta().IsCommonHandle})
			// TODO: fix me for cluster index
		}
	}
	sort.Sort(cols2Handles)
	return cols2Handles, nil
}

func (b *PlanBuilder) buildUpdate(ctx context.Context, update *ast.UpdateStmt) (Plan, error) {
	b.pushSelectOffset(0)
	b.pushTableHints(update.TableHints, utilhint.TypeUpdate, 0)
	defer func() {
		b.popSelectOffset()
		// table hints are only visible in the current UPDATE statement.
		b.popTableHints()
	}()

	// update subquery table should be forbidden
	var asNameList []string
	asNameList = extractTableSourceAsNames(update.TableRefs.TableRefs, asNameList, true)
	for _, asName := range asNameList {
		for _, assign := range update.List {
			if assign.Column.Table.L == asName {
				return nil, ErrNonUpdatableTable.GenWithStackByArgs(asName, "UPDATE")
			}
		}
	}

	b.inUpdateStmt = true

	p, err := b.buildResultSetNode(ctx, update.TableRefs.TableRefs)
	if err != nil {
		return nil, err
	}

	var tableList []*ast.TableName
	tableList = extractTableList(update.TableRefs.TableRefs, tableList, false)
	for _, t := range tableList {
		dbName := t.Schema.L
		if dbName == "" {
			dbName = b.ctx.GetSessionVars().CurrentDB
		}
		if t.TableInfo.IsView() {
			return nil, errors.Errorf("update view %s is not supported now.", t.Name.O)
		}
		if t.TableInfo.IsSequence() {
			return nil, errors.Errorf("update sequence %s is not supported now.", t.Name.O)
		}
		b.visitInfo = appendVisitInfo(b.visitInfo, mysql.SelectPriv, dbName, t.Name.L, "", nil)
	}

	oldSchemaLen := p.Schema().Len()
	if update.Where != nil {
		p, err = b.buildSelection(ctx, p, update.Where, nil)
		if err != nil {
			return nil, err
		}
	}
	if b.ctx.GetSessionVars().TxnCtx.IsPessimistic {
		if update.TableRefs.TableRefs.Right == nil {
			// buildSelectLock is an optimization that can reduce RPC call.
			// We only need do this optimization for single table update which is the most common case.
			// When TableRefs.Right is nil, it is single table update.
			p = b.buildSelectLock(p, &ast.SelectLockInfo{
				LockType: ast.SelectLockForUpdate,
			})
		}
	}

	if update.Order != nil {
		p, err = b.buildSort(ctx, p, update.Order.Items, nil, nil)
		if err != nil {
			return nil, err
		}
	}
	if update.Limit != nil {
		p, err = b.buildLimit(p, update.Limit)
		if err != nil {
			return nil, err
		}
	}

	// Add project to freeze the order of output columns.
	proj := LogicalProjection{Exprs: expression.Column2Exprs(p.Schema().Columns[:oldSchemaLen])}.Init(b.ctx, b.getSelectOffset())
	proj.SetSchema(expression.NewSchema(make([]*expression.Column, oldSchemaLen)...))
	proj.names = make(types.NameSlice, len(p.OutputNames()))
	copy(proj.names, p.OutputNames())
	copy(proj.schema.Columns, p.Schema().Columns[:oldSchemaLen])
	proj.SetChildren(p)
	p = proj

	var updateTableList []*ast.TableName
	updateTableList = extractTableList(update.TableRefs.TableRefs, updateTableList, true)
	orderedList, np, allAssignmentsAreConstant, err := b.buildUpdateLists(ctx, updateTableList, update.List, p)
	if err != nil {
		return nil, err
	}
	p = np

	updt := Update{
		OrderedList:               orderedList,
		AllAssignmentsAreConstant: allAssignmentsAreConstant,
	}.Init(b.ctx)
	updt.names = p.OutputNames()
	// We cannot apply projection elimination when building the subplan, because
	// columns in orderedList cannot be resolved.
	updt.SelectPlan, _, err = DoOptimize(ctx, b.ctx, b.optFlag&^flagEliminateProjection, p)
	if err != nil {
		return nil, err
	}
	err = updt.ResolveIndices()
	if err != nil {
		return nil, err
	}
	tblID2Handle, err := resolveIndicesForTblID2Handle(b.handleHelper.tailMap(), updt.SelectPlan.Schema())
	if err != nil {
		return nil, err
	}
	tblID2table := make(map[int64]table.Table, len(tblID2Handle))
	for id := range tblID2Handle {
		tblID2table[id], _ = b.is.TableByID(id)
	}
	updt.TblColPosInfos, err = buildColumns2Handle(updt.OutputNames(), tblID2Handle, tblID2table, true)
	if err == nil {
		err = checkUpdateList(b.ctx, tblID2table, updt)
	}
	updt.PartitionedTable = b.partitionedTable
	return updt, err
}

// GetUpdateColumns gets the columns of updated lists.
func GetUpdateColumns(ctx sessionctx.Context, orderedList []*expression.Assignment, schemaLen int) ([]bool, error) {
	assignFlag := make([]bool, schemaLen)
	for _, v := range orderedList {
		if !ctx.GetSessionVars().AllowWriteRowID && v.Col.ID == model.ExtraHandleID {
			return nil, errors.Errorf("insert, update and replace statements for _tidb_rowid are not supported.")
		}
		idx := v.Col.Index
		assignFlag[idx] = true
	}
	return assignFlag, nil
}

func checkUpdateList(ctx sessionctx.Context, tblID2table map[int64]table.Table, updt *Update) error {
	assignFlags, err := GetUpdateColumns(ctx, updt.OrderedList, updt.SelectPlan.Schema().Len())
	if err != nil {
		return err
	}
	isPKUpdated := make(map[int64]model.CIStr)
	for _, content := range updt.TblColPosInfos {
		tbl := tblID2table[content.TblID]
		flags := assignFlags[content.Start:content.End]
		var updatePK bool
		for i, col := range tbl.WritableCols() {
			if flags[i] && col.State != model.StatePublic {
				return ErrUnknownColumn.GenWithStackByArgs(col.Name, clauseMsg[fieldList])
			}
			// Check for multi-updates on primary key,
			// see https://dev.mysql.com/doc/mysql-errors/5.7/en/server-error-reference.html#error_er_multi_update_key_conflict
			if !flags[i] {
				continue
			}
			if col.IsPKHandleColumn(tbl.Meta()) || col.IsCommonHandleColumn(tbl.Meta()) {
				updatePK = true
			}
		}
		if updatePK {
			if otherTblName, ok := isPKUpdated[tbl.Meta().ID]; ok {
				return ErrMultiUpdateKeyConflict.GenWithStackByArgs(otherTblName.O, updt.names[content.Start].TblName.O)
			}
			isPKUpdated[tbl.Meta().ID] = updt.names[content.Start].TblName
		}
	}
	return nil
}

func (b *PlanBuilder) buildUpdateLists(
	ctx context.Context,
	tableList []*ast.TableName,
	list []*ast.Assignment,
	p LogicalPlan,
) (newList []*expression.Assignment,
	po LogicalPlan,
	allAssignmentsAreConstant bool,
	e error,
) {
	b.curClause = fieldList
	// modifyColumns indicates which columns are in set list,
	// and if it is set to `DEFAULT`
	modifyColumns := make(map[string]bool, p.Schema().Len())
	var columnsIdx map[*ast.ColumnName]int
	cacheColumnsIdx := false
	if len(p.OutputNames()) > 16 {
		cacheColumnsIdx = true
		columnsIdx = make(map[*ast.ColumnName]int, len(list))
	}
	for _, assign := range list {
		idx, err := expression.FindFieldName(p.OutputNames(), assign.Column)
		if err != nil {
			return nil, nil, false, err
		}
		if idx < 0 {
			return nil, nil, false, ErrUnknownColumn.GenWithStackByArgs(assign.Column.Name, "field list")
		}
		if cacheColumnsIdx {
			columnsIdx[assign.Column] = idx
		}
		name := p.OutputNames()[idx]
		columnFullName := fmt.Sprintf("%s.%s.%s", name.DBName.L, name.TblName.L, name.ColName.L)
		// We save a flag for the column in map `modifyColumns`
		// This flag indicated if assign keyword `DEFAULT` to the column
		if extractDefaultExpr(assign.Expr) != nil {
			modifyColumns[columnFullName] = true
		} else {
			modifyColumns[columnFullName] = false
		}
	}

	// If columns in set list contains generated columns, raise error.
	// And, fill virtualAssignments here; that's for generated columns.
	virtualAssignments := make([]*ast.Assignment, 0)

	for _, tn := range tableList {
		tableInfo := tn.TableInfo
		tableVal, found := b.is.TableByID(tableInfo.ID)
		if !found {
			return nil, nil, false, infoschema.ErrTableNotExists.GenWithStackByArgs(tn.DBInfo.Name.O, tableInfo.Name.O)
		}
		for i, colInfo := range tableInfo.Columns {
			if !colInfo.IsGenerated() {
				continue
			}
			columnFullName := fmt.Sprintf("%s.%s.%s", tn.Schema.L, tn.Name.L, colInfo.Name.L)
			isDefault, ok := modifyColumns[columnFullName]
			if ok && colInfo.Hidden {
				return nil, nil, false, ErrUnknownColumn.GenWithStackByArgs(colInfo.Name, clauseMsg[fieldList])
			}
			// Note: For INSERT, REPLACE, and UPDATE, if a generated column is inserted into, replaced, or updated explicitly, the only permitted value is DEFAULT.
			// see https://dev.mysql.com/doc/refman/8.0/en/create-table-generated-columns.html
			if ok && !isDefault {
				return nil, nil, false, ErrBadGeneratedColumn.GenWithStackByArgs(colInfo.Name.O, tableInfo.Name.O)
			}
			virtualAssignments = append(virtualAssignments, &ast.Assignment{
				Column: &ast.ColumnName{Schema: tn.Schema, Table: tn.Name, Name: colInfo.Name},
				Expr:   tableVal.Cols()[i].GeneratedExpr,
			})
		}
	}

	allAssignmentsAreConstant = true
	newList = make([]*expression.Assignment, 0, p.Schema().Len())
	tblDbMap := make(map[string]string, len(tableList))
	for _, tbl := range tableList {
		tblDbMap[tbl.Name.L] = tbl.DBInfo.Name.L
	}

	allAssignments := append(list, virtualAssignments...)
	for i, assign := range allAssignments {
		var idx int
		var err error
		if cacheColumnsIdx {
			if i, ok := columnsIdx[assign.Column]; ok {
				idx = i
			} else {
				idx, err = expression.FindFieldName(p.OutputNames(), assign.Column)
			}
		} else {
			idx, err = expression.FindFieldName(p.OutputNames(), assign.Column)
		}
		if err != nil {
			return nil, nil, false, err
		}
		col := p.Schema().Columns[idx]
		name := p.OutputNames()[idx]
		var newExpr expression.Expression
		var np LogicalPlan
		if i < len(list) {
			// If assign `DEFAULT` to column, fill the `defaultExpr.Name` before rewrite expression
			if expr := extractDefaultExpr(assign.Expr); expr != nil {
				expr.Name = assign.Column
			}
			newExpr, np, err = b.rewrite(ctx, assign.Expr, p, nil, false)
		} else {
			// rewrite with generation expression
			rewritePreprocess := func(expr ast.Node) ast.Node {
				switch x := expr.(type) {
				case *ast.ColumnName:
					return &ast.ColumnName{
						Schema: assign.Column.Schema,
						Table:  assign.Column.Table,
						Name:   x.Name,
					}
				default:
					return expr
				}
			}
			newExpr, np, err = b.rewriteWithPreprocess(ctx, assign.Expr, p, nil, nil, false, rewritePreprocess)
		}
		if err != nil {
			return nil, nil, false, err
		}
		if _, isConst := newExpr.(*expression.Constant); !isConst {
			allAssignmentsAreConstant = false
		}
		p = np
		newList = append(newList, &expression.Assignment{Col: col, ColName: name.ColName, Expr: newExpr})
		dbName := name.DBName.L
		// To solve issue#10028, we need to get database name by the table alias name.
		if dbNameTmp, ok := tblDbMap[name.TblName.L]; ok {
			dbName = dbNameTmp
		}
		if dbName == "" {
			dbName = b.ctx.GetSessionVars().CurrentDB
		}
		b.visitInfo = appendVisitInfo(b.visitInfo, mysql.UpdatePriv, dbName, name.OrigTblName.L, "", nil)
	}
	return newList, p, allAssignmentsAreConstant, nil
}

// extractDefaultExpr extract a `DefaultExpr` from `ExprNode`,
// If it is a `DEFAULT` function like `DEFAULT(a)`, return nil.
// Only if it is `DEFAULT` keyword, it will return the `DefaultExpr`.
func extractDefaultExpr(node ast.ExprNode) *ast.DefaultExpr {
	if expr, ok := node.(*ast.DefaultExpr); ok && expr.Name == nil {
		return expr
	}
	return nil
}

func (b *PlanBuilder) buildDelete(ctx context.Context, delete *ast.DeleteStmt) (Plan, error) {
	b.pushSelectOffset(0)
	b.pushTableHints(delete.TableHints, utilhint.TypeDelete, 0)
	defer func() {
		b.popSelectOffset()
		// table hints are only visible in the current DELETE statement.
		b.popTableHints()
	}()

	b.inDeleteStmt = true

	p, err := b.buildResultSetNode(ctx, delete.TableRefs.TableRefs)
	if err != nil {
		return nil, err
	}
	oldSchema := p.Schema()
	oldLen := oldSchema.Len()

	if delete.Where != nil {
		p, err = b.buildSelection(ctx, p, delete.Where, nil)
		if err != nil {
			return nil, err
		}
	}
	if b.ctx.GetSessionVars().TxnCtx.IsPessimistic {
		if !delete.IsMultiTable {
			p = b.buildSelectLock(p, &ast.SelectLockInfo{
				LockType: ast.SelectLockForUpdate,
			})
		}
	}

	if delete.Order != nil {
		p, err = b.buildSort(ctx, p, delete.Order.Items, nil, nil)
		if err != nil {
			return nil, err
		}
	}

	if delete.Limit != nil {
		p, err = b.buildLimit(p, delete.Limit)
		if err != nil {
			return nil, err
		}
	}

	proj := LogicalProjection{Exprs: expression.Column2Exprs(p.Schema().Columns[:oldLen])}.Init(b.ctx, b.getSelectOffset())
	proj.SetChildren(p)
	proj.SetSchema(oldSchema.Clone())
	proj.names = p.OutputNames()[:oldLen]
	p = proj

	handleColsMap := b.handleHelper.tailMap()
	for _, cols := range handleColsMap {
		for _, col := range cols {
			for i := 0; i < col.NumCols(); i++ {
				exprCol := col.GetCol(i)
				if proj.Schema().Contains(exprCol) {
					continue
				}
				proj.Exprs = append(proj.Exprs, exprCol)
				proj.Schema().Columns = append(proj.Schema().Columns, exprCol)
				proj.names = append(proj.names, types.EmptyName)
			}
		}
	}

	del := Delete{
		IsMultiTable: delete.IsMultiTable,
	}.Init(b.ctx)

	del.names = p.OutputNames()
	del.SelectPlan, _, err = DoOptimize(ctx, b.ctx, b.optFlag, p)
	if err != nil {
		return nil, err
	}

	tblID2Handle, err := resolveIndicesForTblID2Handle(handleColsMap, del.SelectPlan.Schema())
	if err != nil {
		return nil, err
	}

	var tableList []*ast.TableName
	tableList = extractTableList(delete.TableRefs.TableRefs, tableList, true)

	// Collect visitInfo.
	if delete.Tables != nil {
		// Delete a, b from a, b, c, d... add a and b.
		for _, tn := range delete.Tables.Tables {
			foundMatch := false
			for _, v := range tableList {
				dbName := v.Schema
				if dbName.L == "" {
					dbName = model.NewCIStr(b.ctx.GetSessionVars().CurrentDB)
				}
				if (tn.Schema.L == "" || tn.Schema.L == dbName.L) && tn.Name.L == v.Name.L {
					tn.Schema = dbName
					tn.DBInfo = v.DBInfo
					tn.TableInfo = v.TableInfo
					foundMatch = true
					break
				}
			}
			if !foundMatch {
				var asNameList []string
				asNameList = extractTableSourceAsNames(delete.TableRefs.TableRefs, asNameList, false)
				for _, asName := range asNameList {
					tblName := tn.Name.L
					if tn.Schema.L != "" {
						tblName = tn.Schema.L + "." + tblName
					}
					if asName == tblName {
						// check sql like: `delete a from (select * from t) as a, t`
						return nil, ErrNonUpdatableTable.GenWithStackByArgs(tn.Name.O, "DELETE")
					}
				}
				// check sql like: `delete b from (select * from t) as a, t`
				return nil, ErrUnknownTable.GenWithStackByArgs(tn.Name.O, "MULTI DELETE")
			}
			if tn.TableInfo.IsView() {
				return nil, errors.Errorf("delete view %s is not supported now.", tn.Name.O)
			}
			if tn.TableInfo.IsSequence() {
				return nil, errors.Errorf("delete sequence %s is not supported now.", tn.Name.O)
			}
			b.visitInfo = appendVisitInfo(b.visitInfo, mysql.DeletePriv, tn.Schema.L, tn.TableInfo.Name.L, "", nil)
		}
	} else {
		// Delete from a, b, c, d.
		for _, v := range tableList {
			if v.TableInfo.IsView() {
				return nil, errors.Errorf("delete view %s is not supported now.", v.Name.O)
			}
			if v.TableInfo.IsSequence() {
				return nil, errors.Errorf("delete sequence %s is not supported now.", v.Name.O)
			}
			dbName := v.Schema.L
			if dbName == "" {
				dbName = b.ctx.GetSessionVars().CurrentDB
			}
			b.visitInfo = appendVisitInfo(b.visitInfo, mysql.DeletePriv, dbName, v.Name.L, "", nil)
		}
	}
	if del.IsMultiTable {
		// tblID2TableName is the table map value is an array which contains table aliases.
		// Table ID may not be unique for deleting multiple tables, for statements like
		// `delete from t as t1, t as t2`, the same table has two alias, we have to identify a table
		// by its alias instead of ID.
		tblID2TableName := make(map[int64][]*ast.TableName, len(delete.Tables.Tables))
		for _, tn := range delete.Tables.Tables {
			tblID2TableName[tn.TableInfo.ID] = append(tblID2TableName[tn.TableInfo.ID], tn)
		}
		tblID2Handle = del.cleanTblID2HandleMap(tblID2TableName, tblID2Handle, del.names)
	}
	tblID2table := make(map[int64]table.Table, len(tblID2Handle))
	for id := range tblID2Handle {
		tblID2table[id], _ = b.is.TableByID(id)
	}
	del.TblColPosInfos, err = buildColumns2Handle(del.names, tblID2Handle, tblID2table, false)
	return del, err
}

func resolveIndicesForTblID2Handle(tblID2Handle map[int64][]HandleCols, schema *expression.Schema) (map[int64][]HandleCols, error) {
	newMap := make(map[int64][]HandleCols, len(tblID2Handle))
	for i, cols := range tblID2Handle {
		for _, col := range cols {
			resolvedCol, err := col.ResolveIndices(schema)
			if err != nil {
				return nil, err
			}
			newMap[i] = append(newMap[i], resolvedCol)
		}
	}
	return newMap, nil
}

func (p *Delete) cleanTblID2HandleMap(
	tablesToDelete map[int64][]*ast.TableName,
	tblID2Handle map[int64][]HandleCols,
	outputNames []*types.FieldName,
) map[int64][]HandleCols {
	for id, cols := range tblID2Handle {
		names, ok := tablesToDelete[id]
		if !ok {
			delete(tblID2Handle, id)
			continue
		}
		for i := len(cols) - 1; i >= 0; i-- {
			hCols := cols[i]
			var hasMatch bool
			for j := 0; j < hCols.NumCols(); j++ {
				if p.matchingDeletingTable(names, outputNames[hCols.GetCol(j).Index]) {
					hasMatch = true
					break
				}
			}
			if !hasMatch {
				cols = append(cols[:i], cols[i+1:]...)
			}
		}
		if len(cols) == 0 {
			delete(tblID2Handle, id)
			continue
		}
		tblID2Handle[id] = cols
	}
	return tblID2Handle
}

// matchingDeletingTable checks whether this column is from the table which is in the deleting list.
func (p *Delete) matchingDeletingTable(names []*ast.TableName, name *types.FieldName) bool {
	for _, n := range names {
		if (name.DBName.L == "" || name.DBName.L == n.Schema.L) && name.TblName.L == n.Name.L {
			return true
		}
	}
	return false
}

func getWindowName(name string) string {
	if name == "" {
		return "<unnamed window>"
	}
	return name
}

// buildProjectionForWindow builds the projection for expressions in the window specification that is not an column,
// so after the projection, window functions only needs to deal with columns.
func (b *PlanBuilder) buildProjectionForWindow(ctx context.Context, p LogicalPlan, spec *ast.WindowSpec, args []ast.ExprNode, aggMap map[*ast.AggregateFuncExpr]int) (LogicalPlan, []property.SortItem, []property.SortItem, []expression.Expression, error) {
	b.optFlag |= flagEliminateProjection

	var partitionItems, orderItems []*ast.ByItem
	if spec.PartitionBy != nil {
		partitionItems = spec.PartitionBy.Items
	}
	if spec.OrderBy != nil {
		orderItems = spec.OrderBy.Items
	}

	projLen := len(p.Schema().Columns) + len(partitionItems) + len(orderItems) + len(args)
	proj := LogicalProjection{Exprs: make([]expression.Expression, 0, projLen)}.Init(b.ctx, b.getSelectOffset())
	proj.SetSchema(expression.NewSchema(make([]*expression.Column, 0, projLen)...))
	proj.names = make([]*types.FieldName, p.Schema().Len(), projLen)
	for _, col := range p.Schema().Columns {
		proj.Exprs = append(proj.Exprs, col)
		proj.schema.Append(col)
	}
	copy(proj.names, p.OutputNames())

	propertyItems := make([]property.SortItem, 0, len(partitionItems)+len(orderItems))
	var err error
	p, propertyItems, err = b.buildByItemsForWindow(ctx, p, proj, partitionItems, propertyItems, aggMap)
	if err != nil {
		return nil, nil, nil, nil, err
	}
	lenPartition := len(propertyItems)
	p, propertyItems, err = b.buildByItemsForWindow(ctx, p, proj, orderItems, propertyItems, aggMap)
	if err != nil {
		return nil, nil, nil, nil, err
	}

	newArgList := make([]expression.Expression, 0, len(args))
	for _, arg := range args {
		newArg, np, err := b.rewrite(ctx, arg, p, aggMap, true)
		if err != nil {
			return nil, nil, nil, nil, err
		}
		p = np
		switch newArg.(type) {
		case *expression.Column, *expression.Constant:
			newArgList = append(newArgList, newArg)
			continue
		}
		proj.Exprs = append(proj.Exprs, newArg)
		proj.names = append(proj.names, types.EmptyName)
		col := &expression.Column{
			UniqueID: b.ctx.GetSessionVars().AllocPlanColumnID(),
			RetType:  newArg.GetType(),
		}
		proj.schema.Append(col)
		newArgList = append(newArgList, col)
	}

	proj.SetChildren(p)
	return proj, propertyItems[:lenPartition], propertyItems[lenPartition:], newArgList, nil
}

func (b *PlanBuilder) buildArgs4WindowFunc(ctx context.Context, p LogicalPlan, args []ast.ExprNode, aggMap map[*ast.AggregateFuncExpr]int) ([]expression.Expression, error) {
	b.optFlag |= flagEliminateProjection

	newArgList := make([]expression.Expression, 0, len(args))
	// use below index for created a new col definition
	// it's okay here because we only want to return the args used in window function
	newColIndex := 0
	for _, arg := range args {
		newArg, np, err := b.rewrite(ctx, arg, p, aggMap, true)
		if err != nil {
			return nil, err
		}
		p = np
		switch newArg.(type) {
		case *expression.Column, *expression.Constant:
			newArgList = append(newArgList, newArg)
			continue
		}
		col := &expression.Column{
			UniqueID: b.ctx.GetSessionVars().AllocPlanColumnID(),
			RetType:  newArg.GetType(),
		}
		newColIndex += 1
		newArgList = append(newArgList, col)
	}
	return newArgList, nil
}

func (b *PlanBuilder) buildByItemsForWindow(
	ctx context.Context,
	p LogicalPlan,
	proj *LogicalProjection,
	items []*ast.ByItem,
	retItems []property.SortItem,
	aggMap map[*ast.AggregateFuncExpr]int,
) (LogicalPlan, []property.SortItem, error) {
	transformer := &itemTransformer{}
	for _, item := range items {
		newExpr, _ := item.Expr.Accept(transformer)
		item.Expr = newExpr.(ast.ExprNode)
		it, np, err := b.rewrite(ctx, item.Expr, p, aggMap, true)
		if err != nil {
			return nil, nil, err
		}
		p = np
		if it.GetType().Tp == mysql.TypeNull {
			continue
		}
		if col, ok := it.(*expression.Column); ok {
			retItems = append(retItems, property.SortItem{Col: col, Desc: item.Desc})
			continue
		}
		proj.Exprs = append(proj.Exprs, it)
		proj.names = append(proj.names, types.EmptyName)
		col := &expression.Column{
			UniqueID: b.ctx.GetSessionVars().AllocPlanColumnID(),
			RetType:  it.GetType(),
		}
		proj.schema.Append(col)
		retItems = append(retItems, property.SortItem{Col: col, Desc: item.Desc})
	}
	return p, retItems, nil
}

// buildWindowFunctionFrameBound builds the bounds of window function frames.
// For type `Rows`, the bound expr must be an unsigned integer.
// For type `Range`, the bound expr must be temporal or numeric types.
func (b *PlanBuilder) buildWindowFunctionFrameBound(ctx context.Context, spec *ast.WindowSpec, orderByItems []property.SortItem, boundClause *ast.FrameBound) (*FrameBound, error) {
	frameType := spec.Frame.Type
	bound := &FrameBound{Type: boundClause.Type, UnBounded: boundClause.UnBounded}
	if bound.UnBounded {
		return bound, nil
	}

	if frameType == ast.Rows {
		if bound.Type == ast.CurrentRow {
			return bound, nil
		}
		numRows, _, _ := getUintFromNode(b.ctx, boundClause.Expr)
		bound.Num = numRows
		return bound, nil
	}

	bound.CalcFuncs = make([]expression.Expression, len(orderByItems))
	bound.CmpFuncs = make([]expression.CompareFunc, len(orderByItems))
	if bound.Type == ast.CurrentRow {
		for i, item := range orderByItems {
			col := item.Col
			bound.CalcFuncs[i] = col
			bound.CmpFuncs[i] = expression.GetCmpFunction(b.ctx, col, col)
		}
		return bound, nil
	}

	col := orderByItems[0].Col
	// TODO: We also need to raise error for non-deterministic expressions, like rand().
	val, err := evalAstExpr(b.ctx, boundClause.Expr)
	if err != nil {
		return nil, ErrWindowRangeBoundNotConstant.GenWithStackByArgs(getWindowName(spec.Name.O))
	}
	expr := expression.Constant{Value: val, RetType: boundClause.Expr.GetType()}

	checker := &paramMarkerInPrepareChecker{}
	boundClause.Expr.Accept(checker)

	// If it has paramMarker and is in prepare stmt. We don't need to eval it since its value is not decided yet.
	if !checker.inPrepareStmt {
		// Do not raise warnings for truncate.
		oriIgnoreTruncate := b.ctx.GetSessionVars().StmtCtx.IgnoreTruncate
		b.ctx.GetSessionVars().StmtCtx.IgnoreTruncate = true
		uVal, isNull, err := expr.EvalInt(b.ctx, chunk.Row{})
		b.ctx.GetSessionVars().StmtCtx.IgnoreTruncate = oriIgnoreTruncate
		if uVal < 0 || isNull || err != nil {
			return nil, ErrWindowFrameIllegal.GenWithStackByArgs(getWindowName(spec.Name.O))
		}
	}

	desc := orderByItems[0].Desc
	if boundClause.Unit != ast.TimeUnitInvalid {
		// TODO: Perhaps we don't need to transcode this back to generic string
		unitVal := boundClause.Unit.String()
		unit := expression.Constant{
			Value:   types.NewStringDatum(unitVal),
			RetType: types.NewFieldType(mysql.TypeVarchar),
		}

		// When the order is asc:
		//   `+` for following, and `-` for the preceding
		// When the order is desc, `+` becomes `-` and vice-versa.
		funcName := ast.DateAdd
		if (!desc && bound.Type == ast.Preceding) || (desc && bound.Type == ast.Following) {
			funcName = ast.DateSub
		}
		bound.CalcFuncs[0], err = expression.NewFunctionBase(b.ctx, funcName, col.RetType, col, &expr, &unit)
		if err != nil {
			return nil, err
		}
		bound.CmpFuncs[0] = expression.GetCmpFunction(b.ctx, orderByItems[0].Col, bound.CalcFuncs[0])
		return bound, nil
	}
	// When the order is asc:
	//   `+` for following, and `-` for the preceding
	// When the order is desc, `+` becomes `-` and vice-versa.
	funcName := ast.Plus
	if (!desc && bound.Type == ast.Preceding) || (desc && bound.Type == ast.Following) {
		funcName = ast.Minus
	}
	bound.CalcFuncs[0], err = expression.NewFunctionBase(b.ctx, funcName, col.RetType, col, &expr)
	if err != nil {
		return nil, err
	}
	bound.CmpFuncs[0] = expression.GetCmpFunction(b.ctx, orderByItems[0].Col, bound.CalcFuncs[0])
	return bound, nil
}

// paramMarkerInPrepareChecker checks whether the given ast tree has paramMarker and is in prepare statement.
type paramMarkerInPrepareChecker struct {
	inPrepareStmt bool
}

// Enter implements Visitor Interface.
func (pc *paramMarkerInPrepareChecker) Enter(in ast.Node) (out ast.Node, skipChildren bool) {
	switch v := in.(type) {
	case *driver.ParamMarkerExpr:
		pc.inPrepareStmt = !v.InExecute
		return v, true
	}
	return in, false
}

// Leave implements Visitor Interface.
func (pc *paramMarkerInPrepareChecker) Leave(in ast.Node) (out ast.Node, ok bool) {
	return in, true
}

// buildWindowFunctionFrame builds the window function frames.
// See https://dev.mysql.com/doc/refman/8.0/en/window-functions-frames.html
func (b *PlanBuilder) buildWindowFunctionFrame(ctx context.Context, spec *ast.WindowSpec, orderByItems []property.SortItem) (*WindowFrame, error) {
	frameClause := spec.Frame
	if frameClause == nil {
		return nil, nil
	}
	frame := &WindowFrame{Type: frameClause.Type}
	var err error
	frame.Start, err = b.buildWindowFunctionFrameBound(ctx, spec, orderByItems, &frameClause.Extent.Start)
	if err != nil {
		return nil, err
	}
	frame.End, err = b.buildWindowFunctionFrameBound(ctx, spec, orderByItems, &frameClause.Extent.End)
	return frame, err
}

func (b *PlanBuilder) checkWindowFuncArgs(ctx context.Context, p LogicalPlan, windowFuncExprs []*ast.WindowFuncExpr, windowAggMap map[*ast.AggregateFuncExpr]int) error {
	for _, windowFuncExpr := range windowFuncExprs {
		if strings.ToLower(windowFuncExpr.F) == ast.AggFuncGroupConcat {
			return ErrNotSupportedYet.GenWithStackByArgs("group_concat as window function")
		}
		args, err := b.buildArgs4WindowFunc(ctx, p, windowFuncExpr.Args, windowAggMap)
		if err != nil {
			return err
		}
		desc, err := aggregation.NewWindowFuncDesc(b.ctx, windowFuncExpr.F, args)
		if err != nil {
			return err
		}
		if desc == nil {
			return ErrWrongArguments.GenWithStackByArgs(strings.ToLower(windowFuncExpr.F))
		}
	}
	return nil
}

func getAllByItems(itemsBuf []*ast.ByItem, spec *ast.WindowSpec) []*ast.ByItem {
	itemsBuf = itemsBuf[:0]
	if spec.PartitionBy != nil {
		itemsBuf = append(itemsBuf, spec.PartitionBy.Items...)
	}
	if spec.OrderBy != nil {
		itemsBuf = append(itemsBuf, spec.OrderBy.Items...)
	}
	return itemsBuf
}

func restoreByItemText(item *ast.ByItem) string {
	var sb strings.Builder
	ctx := format.NewRestoreCtx(0, &sb)
	err := item.Expr.Restore(ctx)
	if err != nil {
		return ""
	}
	return sb.String()
}

func compareItems(lItems []*ast.ByItem, rItems []*ast.ByItem) bool {
	minLen := mathutil.Min(len(lItems), len(rItems))
	for i := 0; i < minLen; i++ {
		res := strings.Compare(restoreByItemText(lItems[i]), restoreByItemText(rItems[i]))
		if res != 0 {
			return res < 0
		}
		res = compareBool(lItems[i].Desc, rItems[i].Desc)
		if res != 0 {
			return res < 0
		}
	}
	return len(lItems) < len(rItems)
}

type windowFuncs struct {
	spec  *ast.WindowSpec
	funcs []*ast.WindowFuncExpr
}

// sortWindowSpecs sorts the window specifications by reversed alphabetical order, then we could add less `Sort` operator
// in physical plan because the window functions with the same partition by and order by clause will be at near places.
func sortWindowSpecs(groupedFuncs map[*ast.WindowSpec][]*ast.WindowFuncExpr) []windowFuncs {
	windows := make([]windowFuncs, 0, len(groupedFuncs))
	for spec, funcs := range groupedFuncs {
		windows = append(windows, windowFuncs{spec, funcs})
	}
	lItemsBuf := make([]*ast.ByItem, 0, 4)
	rItemsBuf := make([]*ast.ByItem, 0, 4)
	sort.SliceStable(windows, func(i, j int) bool {
		lItemsBuf = getAllByItems(lItemsBuf, windows[i].spec)
		rItemsBuf = getAllByItems(rItemsBuf, windows[j].spec)
		return !compareItems(lItemsBuf, rItemsBuf)
	})
	return windows
}

func (b *PlanBuilder) buildWindowFunctions(ctx context.Context, p LogicalPlan, groupedFuncs map[*ast.WindowSpec][]*ast.WindowFuncExpr, aggMap map[*ast.AggregateFuncExpr]int) (LogicalPlan, map[*ast.WindowFuncExpr]int, error) {
	args := make([]ast.ExprNode, 0, 4)
	windowMap := make(map[*ast.WindowFuncExpr]int)
	for _, window := range sortWindowSpecs(groupedFuncs) {
		args = args[:0]
		spec, funcs := window.spec, window.funcs
		for _, windowFunc := range funcs {
			args = append(args, windowFunc.Args...)
		}
		np, partitionBy, orderBy, args, err := b.buildProjectionForWindow(ctx, p, spec, args, aggMap)
		if err != nil {
			return nil, nil, err
		}
		err = b.checkOriginWindowSpecs(funcs, orderBy)
		if err != nil {
			return nil, nil, err
		}
		frame, err := b.buildWindowFunctionFrame(ctx, spec, orderBy)
		if err != nil {
			return nil, nil, err
		}

		window := LogicalWindow{
			PartitionBy: partitionBy,
			OrderBy:     orderBy,
			Frame:       frame,
		}.Init(b.ctx, b.getSelectOffset())
		window.names = make([]*types.FieldName, np.Schema().Len())
		copy(window.names, np.OutputNames())
		schema := np.Schema().Clone()
		descs := make([]*aggregation.WindowFuncDesc, 0, len(funcs))
		preArgs := 0
		for _, windowFunc := range funcs {
			desc, err := aggregation.NewWindowFuncDesc(b.ctx, windowFunc.F, args[preArgs:preArgs+len(windowFunc.Args)])
			if err != nil {
				return nil, nil, err
			}
			if desc == nil {
				return nil, nil, ErrWrongArguments.GenWithStackByArgs(strings.ToLower(windowFunc.F))
			}
			preArgs += len(windowFunc.Args)
			desc.WrapCastForAggArgs(b.ctx)
			descs = append(descs, desc)
			windowMap[windowFunc] = schema.Len()
			schema.Append(&expression.Column{
				UniqueID: b.ctx.GetSessionVars().AllocPlanColumnID(),
				RetType:  desc.RetTp,
			})
			window.names = append(window.names, types.EmptyName)
		}
		window.WindowFuncDescs = descs
		window.SetChildren(np)
		window.SetSchema(schema)
		p = window
	}
	return p, windowMap, nil
}

// checkOriginWindowSpecs checks the validation for origin window specifications for a group of functions.
// Because of the grouped specification is different from it, we should especially check them before build window frame.
func (b *PlanBuilder) checkOriginWindowSpecs(funcs []*ast.WindowFuncExpr, orderByItems []property.SortItem) error {
	for _, f := range funcs {
		if f.IgnoreNull {
			return ErrNotSupportedYet.GenWithStackByArgs("IGNORE NULLS")
		}
		if f.Distinct {
			return ErrNotSupportedYet.GenWithStackByArgs("<window function>(DISTINCT ..)")
		}
		if f.FromLast {
			return ErrNotSupportedYet.GenWithStackByArgs("FROM LAST")
		}
		spec := &f.Spec
		if f.Spec.Name.L != "" {
			spec = b.windowSpecs[f.Spec.Name.L]
		}
		if spec.Frame == nil {
			continue
		}
		if spec.Frame.Type == ast.Groups {
			return ErrNotSupportedYet.GenWithStackByArgs("GROUPS")
		}
		start, end := spec.Frame.Extent.Start, spec.Frame.Extent.End
		if start.Type == ast.Following && start.UnBounded {
			return ErrWindowFrameStartIllegal.GenWithStackByArgs(getWindowName(spec.Name.O))
		}
		if end.Type == ast.Preceding && end.UnBounded {
			return ErrWindowFrameEndIllegal.GenWithStackByArgs(getWindowName(spec.Name.O))
		}
		if start.Type == ast.Following && (end.Type == ast.Preceding || end.Type == ast.CurrentRow) {
			return ErrWindowFrameIllegal.GenWithStackByArgs(getWindowName(spec.Name.O))
		}
		if (start.Type == ast.Following || start.Type == ast.CurrentRow) && end.Type == ast.Preceding {
			return ErrWindowFrameIllegal.GenWithStackByArgs(getWindowName(spec.Name.O))
		}

		err := b.checkOriginWindowFrameBound(&start, spec, orderByItems)
		if err != nil {
			return err
		}
		err = b.checkOriginWindowFrameBound(&end, spec, orderByItems)
		if err != nil {
			return err
		}
	}
	return nil
}

func (b *PlanBuilder) checkOriginWindowFrameBound(bound *ast.FrameBound, spec *ast.WindowSpec, orderByItems []property.SortItem) error {
	if bound.Type == ast.CurrentRow || bound.UnBounded {
		return nil
	}

	frameType := spec.Frame.Type
	if frameType == ast.Rows {
		if bound.Unit != ast.TimeUnitInvalid {
			return ErrWindowRowsIntervalUse.GenWithStackByArgs(getWindowName(spec.Name.O))
		}
		_, isNull, isExpectedType := getUintFromNode(b.ctx, bound.Expr)
		if isNull || !isExpectedType {
			return ErrWindowFrameIllegal.GenWithStackByArgs(getWindowName(spec.Name.O))
		}
		return nil
	}

	if len(orderByItems) != 1 {
		return ErrWindowRangeFrameOrderType.GenWithStackByArgs(getWindowName(spec.Name.O))
	}
	orderItemType := orderByItems[0].Col.RetType.Tp
	isNumeric, isTemporal := types.IsTypeNumeric(orderItemType), types.IsTypeTemporal(orderItemType)
	if !isNumeric && !isTemporal {
		return ErrWindowRangeFrameOrderType.GenWithStackByArgs(getWindowName(spec.Name.O))
	}
	if bound.Unit != ast.TimeUnitInvalid && !isTemporal {
		return ErrWindowRangeFrameNumericType.GenWithStackByArgs(getWindowName(spec.Name.O))
	}
	if bound.Unit == ast.TimeUnitInvalid && !isNumeric {
		return ErrWindowRangeFrameTemporalType.GenWithStackByArgs(getWindowName(spec.Name.O))
	}
	return nil
}

func extractWindowFuncs(fields []*ast.SelectField) []*ast.WindowFuncExpr {
	extractor := &WindowFuncExtractor{}
	for _, f := range fields {
		n, _ := f.Expr.Accept(extractor)
		f.Expr = n.(ast.ExprNode)
	}
	return extractor.windowFuncs
}

func (b *PlanBuilder) handleDefaultFrame(spec *ast.WindowSpec, windowFuncName string) (*ast.WindowSpec, bool) {
	ignoreFrame := aggregation.IgnoreFrame(windowFuncName)
	// According to MySQL, In the absence of a frame clause, the default frame depends on whether an ORDER BY clause is present:
	//   (1) With order by, the default frame is equivalent to "RANGE BETWEEN UNBOUNDED PRECEDING AND CURRENT ROW";
<<<<<<< HEAD
	//   (2) Without order by, the default frame is equivalent to "RANGE BETWEEN UNBOUNDED PRECEDING AND UNBOUNDED FOLLOWING",
	//       which is the same as an empty frame.
	if !ignoreFrame && spec.Frame == nil && spec.OrderBy != nil {
=======
	//   (2) Without order by, the default frame is includes all partition rows, equivalent to "RANGE BETWEEN UNBOUNDED PRECEDING AND UNBOUNDED FOLLOWING",
	//       or "ROWS BETWEEN UNBOUNDED PRECEDING AND UNBOUNDED FOLLOWING", which is the same as an empty frame.
	// https://dev.mysql.com/doc/refman/8.0/en/window-functions-frames.html
	if needFrame && spec.Frame == nil && spec.OrderBy != nil {
>>>>>>> 1a209821
		newSpec := *spec
		newSpec.Frame = &ast.FrameClause{
			Type: ast.Ranges,
			Extent: ast.FrameExtent{
				Start: ast.FrameBound{Type: ast.Preceding, UnBounded: true},
				End:   ast.FrameBound{Type: ast.CurrentRow},
			},
		}
		return &newSpec, true
	}
	// "RANGE/ROWS BETWEEN UNBOUNDED PRECEDING AND UNBOUNDED FOLLOWING" is equivalent to empty frame.
	if needFrame && spec.Frame != nil &&
		spec.Frame.Extent.Start.UnBounded && spec.Frame.Extent.End.UnBounded {
		newSpec := *spec
		newSpec.Frame = nil
		return &newSpec, true
	}
	// For functions that operate on the entire partition, the frame clause will be ignored.
	if ignoreFrame && spec.Frame != nil {
		specName := spec.Name.O
		b.ctx.GetSessionVars().StmtCtx.AppendNote(ErrWindowFunctionIgnoresFrame.GenWithStackByArgs(windowFuncName, getWindowName(specName)))
		newSpec := *spec
		newSpec.Frame = nil
		return &newSpec, true
	}
	return spec, false
}

// groupWindowFuncs groups the window functions according to the window specification name.
// TODO: We can group the window function by the definition of window specification.
func (b *PlanBuilder) groupWindowFuncs(windowFuncs []*ast.WindowFuncExpr) (map[*ast.WindowSpec][]*ast.WindowFuncExpr, error) {
	// updatedSpecMap is used to handle the specifications that have frame clause changed.
	updatedSpecMap := make(map[string]*ast.WindowSpec)
	groupedWindow := make(map[*ast.WindowSpec][]*ast.WindowFuncExpr)
	for _, windowFunc := range windowFuncs {
		if windowFunc.Spec.Name.L == "" {
			spec := &windowFunc.Spec
			if spec.Ref.L != "" {
				ref, ok := b.windowSpecs[spec.Ref.L]
				if !ok {
					return nil, ErrWindowNoSuchWindow.GenWithStackByArgs(getWindowName(spec.Ref.O))
				}
				err := mergeWindowSpec(spec, ref)
				if err != nil {
					return nil, err
				}
			}
			spec, _ = b.handleDefaultFrame(spec, windowFunc.F)
			groupedWindow[spec] = append(groupedWindow[spec], windowFunc)
			continue
		}

		name := windowFunc.Spec.Name.L
		spec, ok := b.windowSpecs[name]
		if !ok {
			return nil, ErrWindowNoSuchWindow.GenWithStackByArgs(windowFunc.Spec.Name.O)
		}
		newSpec, updated := b.handleDefaultFrame(spec, windowFunc.F)
		if !updated {
			groupedWindow[spec] = append(groupedWindow[spec], windowFunc)
		} else {
			if _, ok := updatedSpecMap[name]; !ok {
				updatedSpecMap[name] = newSpec
			}
			updatedSpec := updatedSpecMap[name]
			groupedWindow[updatedSpec] = append(groupedWindow[updatedSpec], windowFunc)
		}
	}
	return groupedWindow, nil
}

// resolveWindowSpec resolve window specifications for sql like `select ... from t window w1 as (w2), w2 as (partition by a)`.
// We need to resolve the referenced window to get the definition of current window spec.
func resolveWindowSpec(spec *ast.WindowSpec, specs map[string]*ast.WindowSpec, inStack map[string]bool) error {
	if inStack[spec.Name.L] {
		return errors.Trace(ErrWindowCircularityInWindowGraph)
	}
	if spec.Ref.L == "" {
		return nil
	}
	ref, ok := specs[spec.Ref.L]
	if !ok {
		return ErrWindowNoSuchWindow.GenWithStackByArgs(spec.Ref.O)
	}
	inStack[spec.Name.L] = true
	err := resolveWindowSpec(ref, specs, inStack)
	if err != nil {
		return err
	}
	inStack[spec.Name.L] = false
	return mergeWindowSpec(spec, ref)
}

func mergeWindowSpec(spec, ref *ast.WindowSpec) error {
	if ref.Frame != nil {
		return ErrWindowNoInherentFrame.GenWithStackByArgs(ref.Name.O)
	}
	if spec.PartitionBy != nil {
		return errors.Trace(ErrWindowNoChildPartitioning)
	}
	if ref.OrderBy != nil {
		if spec.OrderBy != nil {
			return ErrWindowNoRedefineOrderBy.GenWithStackByArgs(getWindowName(spec.Name.O), ref.Name.O)
		}
		spec.OrderBy = ref.OrderBy
	}
	spec.PartitionBy = ref.PartitionBy
	spec.Ref = model.NewCIStr("")
	return nil
}

func buildWindowSpecs(specs []ast.WindowSpec) (map[string]*ast.WindowSpec, error) {
	specsMap := make(map[string]*ast.WindowSpec, len(specs))
	for _, spec := range specs {
		if _, ok := specsMap[spec.Name.L]; ok {
			return nil, ErrWindowDuplicateName.GenWithStackByArgs(spec.Name.O)
		}
		newSpec := spec
		specsMap[spec.Name.L] = &newSpec
	}
	inStack := make(map[string]bool, len(specs))
	for _, spec := range specsMap {
		err := resolveWindowSpec(spec, specsMap, inStack)
		if err != nil {
			return nil, err
		}
	}
	return specsMap, nil
}

// extractTableList extracts all the TableNames from node.
// If asName is true, extract AsName prior to OrigName.
// Privilege check should use OrigName, while expression may use AsName.
func extractTableList(node ast.ResultSetNode, input []*ast.TableName, asName bool) []*ast.TableName {
	switch x := node.(type) {
	case *ast.Join:
		input = extractTableList(x.Left, input, asName)
		input = extractTableList(x.Right, input, asName)
	case *ast.TableSource:
		if s, ok := x.Source.(*ast.TableName); ok {
			if x.AsName.L != "" && asName {
				newTableName := *s
				newTableName.Name = x.AsName
				newTableName.Schema = model.NewCIStr("")
				input = append(input, &newTableName)
			} else {
				input = append(input, s)
			}
		}
	}
	return input
}

// extractTableSourceAsNames extracts TableSource.AsNames from node.
// if onlySelectStmt is set to be true, only extracts AsNames when TableSource.Source.(type) == *ast.SelectStmt
func extractTableSourceAsNames(node ast.ResultSetNode, input []string, onlySelectStmt bool) []string {
	switch x := node.(type) {
	case *ast.Join:
		input = extractTableSourceAsNames(x.Left, input, onlySelectStmt)
		input = extractTableSourceAsNames(x.Right, input, onlySelectStmt)
	case *ast.TableSource:
		if _, ok := x.Source.(*ast.SelectStmt); !ok && onlySelectStmt {
			break
		}
		if s, ok := x.Source.(*ast.TableName); ok {
			if x.AsName.L == "" {
				input = append(input, s.Name.L)
				break
			}
		}
		input = append(input, x.AsName.L)
	}
	return input
}

func appendVisitInfo(vi []visitInfo, priv mysql.PrivilegeType, db, tbl, col string, err error) []visitInfo {
	return append(vi, visitInfo{
		privilege: priv,
		db:        db,
		table:     tbl,
		column:    col,
		err:       err,
	})
}

func getInnerFromParenthesesAndUnaryPlus(expr ast.ExprNode) ast.ExprNode {
	if pexpr, ok := expr.(*ast.ParenthesesExpr); ok {
		return getInnerFromParenthesesAndUnaryPlus(pexpr.Expr)
	}
	if uexpr, ok := expr.(*ast.UnaryOperationExpr); ok && uexpr.Op == opcode.Plus {
		return getInnerFromParenthesesAndUnaryPlus(uexpr.V)
	}
	return expr
}

// containDifferentJoinTypes checks whether `preferJoinType` contains different
// join types.
func containDifferentJoinTypes(preferJoinType uint) bool {
	inlMask := preferRightAsINLJInner ^ preferLeftAsINLJInner
	inlhjMask := preferRightAsINLHJInner ^ preferLeftAsINLHJInner
	inlmjMask := preferRightAsINLMJInner ^ preferLeftAsINLMJInner

	mask := inlMask ^ inlhjMask ^ inlmjMask
	onesCount := bits.OnesCount(preferJoinType & ^mask)
	if onesCount > 1 || onesCount == 1 && preferJoinType&mask > 0 {
		return true
	}

	cnt := 0
	if preferJoinType&inlMask > 0 {
		cnt++
	}
	if preferJoinType&inlhjMask > 0 {
		cnt++
	}
	if preferJoinType&inlmjMask > 0 {
		cnt++
	}
	return cnt > 1
}<|MERGE_RESOLUTION|>--- conflicted
+++ resolved
@@ -4703,16 +4703,10 @@
 	ignoreFrame := aggregation.IgnoreFrame(windowFuncName)
 	// According to MySQL, In the absence of a frame clause, the default frame depends on whether an ORDER BY clause is present:
 	//   (1) With order by, the default frame is equivalent to "RANGE BETWEEN UNBOUNDED PRECEDING AND CURRENT ROW";
-<<<<<<< HEAD
-	//   (2) Without order by, the default frame is equivalent to "RANGE BETWEEN UNBOUNDED PRECEDING AND UNBOUNDED FOLLOWING",
-	//       which is the same as an empty frame.
-	if !ignoreFrame && spec.Frame == nil && spec.OrderBy != nil {
-=======
 	//   (2) Without order by, the default frame is includes all partition rows, equivalent to "RANGE BETWEEN UNBOUNDED PRECEDING AND UNBOUNDED FOLLOWING",
 	//       or "ROWS BETWEEN UNBOUNDED PRECEDING AND UNBOUNDED FOLLOWING", which is the same as an empty frame.
 	// https://dev.mysql.com/doc/refman/8.0/en/window-functions-frames.html
-	if needFrame && spec.Frame == nil && spec.OrderBy != nil {
->>>>>>> 1a209821
+	if !ignoreFrame && spec.Frame == nil && spec.OrderBy != nil {
 		newSpec := *spec
 		newSpec.Frame = &ast.FrameClause{
 			Type: ast.Ranges,
