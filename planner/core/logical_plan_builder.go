// Copyright 2016 PingCAP, Inc.
//
// Licensed under the Apache License, Version 2.0 (the "License");
// you may not use this file except in compliance with the License.
// You may obtain a copy of the License at
//
//     http://www.apache.org/licenses/LICENSE-2.0
//
// Unless required by applicable law or agreed to in writing, software
// distributed under the License is distributed on an "AS IS" BASIS,
// See the License for the specific language governing permissions and
// limitations under the License.

package core

import (
	"context"
	"fmt"
	"math"
	"math/bits"
	"reflect"
	"sort"
	"strings"
	"unicode"

	"github.com/cznic/mathutil"
	"github.com/pingcap/errors"
	"github.com/pingcap/parser"
	"github.com/pingcap/parser/ast"
	"github.com/pingcap/parser/format"
	"github.com/pingcap/parser/model"
	"github.com/pingcap/parser/mysql"
	"github.com/pingcap/parser/opcode"
	"github.com/pingcap/tidb/domain"
	"github.com/pingcap/tidb/expression"
	"github.com/pingcap/tidb/expression/aggregation"
	"github.com/pingcap/tidb/infoschema"
	"github.com/pingcap/tidb/metrics"
	"github.com/pingcap/tidb/planner/property"
	"github.com/pingcap/tidb/privilege"
	"github.com/pingcap/tidb/sessionctx"
	"github.com/pingcap/tidb/statistics"
	"github.com/pingcap/tidb/table"
	"github.com/pingcap/tidb/table/tables"
	"github.com/pingcap/tidb/types"
	driver "github.com/pingcap/tidb/types/parser_driver"
	"github.com/pingcap/tidb/util/chunk"
)

const (
	// TiDBMergeJoin is hint enforce merge join.
	TiDBMergeJoin = "tidb_smj"
	// TiDBIndexNestedLoopJoin is hint enforce index nested loop join.
	TiDBIndexNestedLoopJoin = "tidb_inlj"
	// TiDBHashJoin is hint enforce hash join.
	TiDBHashJoin = "tidb_hj"
)

const (
	// ErrExprInSelect  is in select fields for the error of ErrFieldNotInGroupBy
	ErrExprInSelect = "SELECT list"
	// ErrExprInOrderBy  is in order by items for the error of ErrFieldNotInGroupBy
	ErrExprInOrderBy = "ORDER BY"
)

func (la *LogicalAggregation) collectGroupByColumns() {
	la.groupByCols = la.groupByCols[:0]
	for _, item := range la.GroupByItems {
		if col, ok := item.(*expression.Column); ok {
			la.groupByCols = append(la.groupByCols, col)
		}
	}
}

func (b *PlanBuilder) buildAggregation(ctx context.Context, p LogicalPlan, aggFuncList []*ast.AggregateFuncExpr, gbyItems []expression.Expression) (LogicalPlan, map[int]int, error) {
	b.optFlag = b.optFlag | flagBuildKeyInfo
	b.optFlag = b.optFlag | flagPushDownAgg
	// We may apply aggregation eliminate optimization.
	// So we add the flagMaxMinEliminate to try to convert max/min to topn and flagPushDownTopN to handle the newly added topn operator.
	b.optFlag = b.optFlag | flagMaxMinEliminate
	b.optFlag = b.optFlag | flagPushDownTopN
	// when we eliminate the max and min we may add `is not null` filter.
	b.optFlag = b.optFlag | flagPredicatePushDown
	b.optFlag = b.optFlag | flagEliminateAgg
	b.optFlag = b.optFlag | flagEliminateProjection

	plan4Agg := LogicalAggregation{AggFuncs: make([]*aggregation.AggFuncDesc, 0, len(aggFuncList))}.Init(b.ctx)
	schema4Agg := expression.NewSchema(make([]*expression.Column, 0, len(aggFuncList)+p.Schema().Len())...)
	// aggIdxMap maps the old index to new index after applying common aggregation functions elimination.
	aggIndexMap := make(map[int]int)

	for i, aggFunc := range aggFuncList {
		newArgList := make([]expression.Expression, 0, len(aggFunc.Args))
		for _, arg := range aggFunc.Args {
			newArg, np, err := b.rewrite(ctx, arg, p, nil, true)
			if err != nil {
				return nil, nil, err
			}
			p = np
			newArgList = append(newArgList, newArg)
		}
		newFunc, err := aggregation.NewAggFuncDesc(b.ctx, aggFunc.F, newArgList, aggFunc.Distinct)
		if err != nil {
			return nil, nil, err
		}
		combined := false
		for j, oldFunc := range plan4Agg.AggFuncs {
			if oldFunc.Equal(b.ctx, newFunc) {
				aggIndexMap[i] = j
				combined = true
				break
			}
		}
		if !combined {
			position := len(plan4Agg.AggFuncs)
			aggIndexMap[i] = position
			plan4Agg.AggFuncs = append(plan4Agg.AggFuncs, newFunc)
			schema4Agg.Append(&expression.Column{
				ColName:      model.NewCIStr(fmt.Sprintf("%d_col_%d", plan4Agg.id, position)),
				UniqueID:     b.ctx.GetSessionVars().AllocPlanColumnID(),
				IsReferenced: true,
				RetType:      newFunc.RetTp,
			})
		}
	}
	for _, col := range p.Schema().Columns {
		newFunc, err := aggregation.NewAggFuncDesc(b.ctx, ast.AggFuncFirstRow, []expression.Expression{col}, false)
		if err != nil {
			return nil, nil, err
		}
		plan4Agg.AggFuncs = append(plan4Agg.AggFuncs, newFunc)
		newCol, _ := col.Clone().(*expression.Column)
		newCol.RetType = newFunc.RetTp
		schema4Agg.Append(newCol)
	}
	plan4Agg.SetChildren(p)
	plan4Agg.GroupByItems = gbyItems
	plan4Agg.SetSchema(schema4Agg)
	plan4Agg.collectGroupByColumns()
	return plan4Agg, aggIndexMap, nil
}

func (b *PlanBuilder) buildResultSetNode(ctx context.Context, node ast.ResultSetNode) (p LogicalPlan, err error) {
	switch x := node.(type) {
	case *ast.Join:
		return b.buildJoin(ctx, x)
	case *ast.TableSource:
		switch v := x.Source.(type) {
		case *ast.SelectStmt:
			p, err = b.buildSelect(ctx, v)
		case *ast.UnionStmt:
			p, err = b.buildUnion(ctx, v)
		case *ast.TableName:
			p, err = b.buildDataSource(ctx, v)
		default:
			err = ErrUnsupportedType.GenWithStackByArgs(v)
		}
		if err != nil {
			return nil, err
		}

		if v, ok := p.(*DataSource); ok {
			v.TableAsName = &x.AsName
		}
		for _, col := range p.Schema().Columns {
			col.OrigTblName = col.TblName
			if x.AsName.L != "" {
				col.TblName = x.AsName
			}
		}
		// Duplicate column name in one table is not allowed.
		// "select * from (select 1, 1) as a;" is duplicate
		dupNames := make(map[string]struct{}, len(p.Schema().Columns))
		for _, col := range p.Schema().Columns {
			name := col.ColName.O
			if _, ok := dupNames[name]; ok {
				return nil, ErrDupFieldName.GenWithStackByArgs(name)
			}
			dupNames[name] = struct{}{}
		}
		return p, nil
	case *ast.SelectStmt:
		return b.buildSelect(ctx, x)
	case *ast.UnionStmt:
		return b.buildUnion(ctx, x)
	default:
		return nil, ErrUnsupportedType.GenWithStack("Unsupported ast.ResultSetNode(%T) for buildResultSetNode()", x)
	}
}

// pushDownConstExpr checks if the condition is from filter condition, if true, push it down to both
// children of join, whatever the join type is; if false, push it down to inner child of outer join,
// and both children of non-outer-join.
func (p *LogicalJoin) pushDownConstExpr(expr expression.Expression, leftCond []expression.Expression,
	rightCond []expression.Expression, filterCond bool) ([]expression.Expression, []expression.Expression) {
	switch p.JoinType {
	case LeftOuterJoin, LeftOuterSemiJoin, AntiLeftOuterSemiJoin:
		if filterCond {
			leftCond = append(leftCond, expr)
			// Append the expr to right join condition instead of `rightCond`, to make it able to be
			// pushed down to children of join.
			p.RightConditions = append(p.RightConditions, expr)
		} else {
			rightCond = append(rightCond, expr)
		}
	case RightOuterJoin:
		if filterCond {
			rightCond = append(rightCond, expr)
			p.LeftConditions = append(p.LeftConditions, expr)
		} else {
			leftCond = append(leftCond, expr)
		}
	case SemiJoin, AntiSemiJoin, InnerJoin:
		leftCond = append(leftCond, expr)
		rightCond = append(rightCond, expr)
	}
	return leftCond, rightCond
}

// extractOnCondition divide conditions in CNF of join node into 4 groups.
// These conditions can be where conditions, join conditions, or collection of both.
// If deriveLeft/deriveRight is set, we would try to derive more conditions for left/right plan.
func (p *LogicalJoin) extractOnCondition(conditions []expression.Expression, deriveLeft bool,
	deriveRight bool) (eqCond []*expression.ScalarFunction, leftCond []expression.Expression,
	rightCond []expression.Expression, otherCond []expression.Expression) {
	left, right := p.children[0], p.children[1]
	for _, expr := range conditions {
		binop, ok := expr.(*expression.ScalarFunction)
		if ok && len(binop.GetArgs()) == 2 {
			ctx := binop.GetCtx()
			arg0, lOK := binop.GetArgs()[0].(*expression.Column)
			arg1, rOK := binop.GetArgs()[1].(*expression.Column)
			if lOK && rOK {
				var leftCol, rightCol *expression.Column
				if left.Schema().Contains(arg0) && right.Schema().Contains(arg1) {
					leftCol, rightCol = arg0, arg1
				}
				if leftCol == nil && left.Schema().Contains(arg1) && right.Schema().Contains(arg0) {
					leftCol, rightCol = arg1, arg0
				}
				if leftCol != nil {
					// Do not derive `is not null` for anti join, since it may cause wrong results.
					// For example:
					// `select * from t t1 where t1.a not in (select b from t t2)` does not imply `t2.b is not null`,
					// `select * from t t1 where t1.a not in (select a from t t2 where t1.b = t2.b` does not imply `t1.b is not null`,
					// `select * from t t1 where not exists (select * from t t2 where t2.a = t1.a)` does not imply `t1.a is not null`,
					if deriveLeft && p.JoinType != AntiSemiJoin {
						if isNullRejected(ctx, left.Schema(), expr) && !mysql.HasNotNullFlag(leftCol.RetType.Flag) {
							notNullExpr := expression.BuildNotNullExpr(ctx, leftCol)
							leftCond = append(leftCond, notNullExpr)
						}
					}
					if deriveRight && p.JoinType != AntiSemiJoin {
						if isNullRejected(ctx, right.Schema(), expr) && !mysql.HasNotNullFlag(rightCol.RetType.Flag) {
							notNullExpr := expression.BuildNotNullExpr(ctx, rightCol)
							rightCond = append(rightCond, notNullExpr)
						}
					}
				}
				// For quries like `select a in (select a from s where s.b = t.b) from t`,
				// if subquery is empty caused by `s.b = t.b`, the result should always be
				// false even if t.a is null or s.a is null. To make this join "empty aware",
				// we should differentiate `t.a = s.a` from other column equal conditions, so
				// we put it into OtherConditions instead of EqualConditions of join.
				if leftCol != nil && binop.FuncName.L == ast.EQ && !leftCol.InOperand && !rightCol.InOperand {
					cond := expression.NewFunctionInternal(ctx, ast.EQ, types.NewFieldType(mysql.TypeTiny), leftCol, rightCol)
					eqCond = append(eqCond, cond.(*expression.ScalarFunction))
					continue
				}
			}
		}
		columns := expression.ExtractColumns(expr)
		// `columns` may be empty, if the condition is like `correlated_column op constant`, or `constant`,
		// push this kind of constant condition down according to join type.
		if len(columns) == 0 {
			leftCond, rightCond = p.pushDownConstExpr(expr, leftCond, rightCond, deriveLeft || deriveRight)
			continue
		}
		allFromLeft, allFromRight := true, true
		for _, col := range columns {
			if !left.Schema().Contains(col) {
				allFromLeft = false
			}
			if !right.Schema().Contains(col) {
				allFromRight = false
			}
		}
		if allFromRight {
			rightCond = append(rightCond, expr)
		} else if allFromLeft {
			leftCond = append(leftCond, expr)
		} else {
			// Relax expr to two supersets: leftRelaxedCond and rightRelaxedCond, the expression now is
			// `expr AND leftRelaxedCond AND rightRelaxedCond`. Motivation is to push filters down to
			// children as much as possible.
			if deriveLeft {
				leftRelaxedCond := expression.DeriveRelaxedFiltersFromDNF(expr, left.Schema())
				if leftRelaxedCond != nil {
					leftCond = append(leftCond, leftRelaxedCond)
				}
			}
			if deriveRight {
				rightRelaxedCond := expression.DeriveRelaxedFiltersFromDNF(expr, right.Schema())
				if rightRelaxedCond != nil {
					rightCond = append(rightCond, rightRelaxedCond)
				}
			}
			otherCond = append(otherCond, expr)
		}
	}
	return
}

// extractTableAlias returns table alias of the LogicalPlan's columns.
// It will return nil when there are multiple table alias, because the alias is only used to check if
// the logicalPlan match some optimizer hints, and hints are not expected to take effect in this case.
func extractTableAlias(p LogicalPlan) *model.CIStr {
	if p.Schema().Len() > 0 && p.Schema().Columns[0].TblName.L != "" {
		tblName := p.Schema().Columns[0].TblName.L
		for _, column := range p.Schema().Columns {
			if column.TblName.L != tblName {
				return nil
			}
		}
		return &(p.Schema().Columns[0].TblName)
	}
	return nil
}

func (p *LogicalJoin) setPreferredJoinType(hintInfo *tableHintInfo) error {
	if hintInfo == nil {
		return nil
	}

	lhsAlias := extractTableAlias(p.children[0])
	rhsAlias := extractTableAlias(p.children[1])
	if hintInfo.ifPreferMergeJoin(lhsAlias, rhsAlias) {
		p.preferJoinType |= preferMergeJoin
	}
	if hintInfo.ifPreferHashJoin(lhsAlias, rhsAlias) {
		p.preferJoinType |= preferHashJoin
	}
	if hintInfo.ifPreferINLJ(lhsAlias) {
		p.preferJoinType |= preferLeftAsIndexInner
	}
	if hintInfo.ifPreferINLJ(rhsAlias) {
		p.preferJoinType |= preferRightAsIndexInner
	}

	// set hintInfo for further usage if this hint info can be used.
	if p.preferJoinType != 0 {
		p.hintInfo = hintInfo
	}

	// If there're multiple join types and one of them is not index join hint,
	// then there is a conflict of join types.
	if bits.OnesCount(p.preferJoinType) > 1 && (p.preferJoinType^preferRightAsIndexInner^preferLeftAsIndexInner) > 0 {
		return errors.New("Join hints are conflict, you can only specify one type of join")
	}
	return nil
}

func resetNotNullFlag(schema *expression.Schema, start, end int) {
	for i := start; i < end; i++ {
		col := *schema.Columns[i]
		newFieldType := *col.RetType
		newFieldType.Flag &= ^mysql.NotNullFlag
		col.RetType = &newFieldType
		schema.Columns[i] = &col
	}
}

func (b *PlanBuilder) buildJoin(ctx context.Context, joinNode *ast.Join) (LogicalPlan, error) {
	// We will construct a "Join" node for some statements like "INSERT",
	// "DELETE", "UPDATE", "REPLACE". For this scenario "joinNode.Right" is nil
	// and we only build the left "ResultSetNode".
	if joinNode.Right == nil {
		return b.buildResultSetNode(ctx, joinNode.Left)
	}

	b.optFlag = b.optFlag | flagPredicatePushDown

	leftPlan, err := b.buildResultSetNode(ctx, joinNode.Left)
	if err != nil {
		return nil, err
	}

	rightPlan, err := b.buildResultSetNode(ctx, joinNode.Right)
	if err != nil {
		return nil, err
	}

	handleMap1 := b.handleHelper.popMap()
	handleMap2 := b.handleHelper.popMap()
	b.handleHelper.mergeAndPush(handleMap1, handleMap2)

	joinPlan := LogicalJoin{StraightJoin: joinNode.StraightJoin || b.inStraightJoin}.Init(b.ctx)
	joinPlan.SetChildren(leftPlan, rightPlan)
	joinPlan.SetSchema(expression.MergeSchema(leftPlan.Schema(), rightPlan.Schema()))

	// Set join type.
	switch joinNode.Tp {
	case ast.LeftJoin:
		// left outer join need to be checked elimination
		b.optFlag = b.optFlag | flagEliminateOuterJoin
		joinPlan.JoinType = LeftOuterJoin
		resetNotNullFlag(joinPlan.schema, leftPlan.Schema().Len(), joinPlan.schema.Len())
	case ast.RightJoin:
		// right outer join need to be checked elimination
		b.optFlag = b.optFlag | flagEliminateOuterJoin
		joinPlan.JoinType = RightOuterJoin
		resetNotNullFlag(joinPlan.schema, 0, leftPlan.Schema().Len())
	default:
		b.optFlag = b.optFlag | flagJoinReOrder
		joinPlan.JoinType = InnerJoin
	}

	// Merge sub join's redundantSchema into this join plan. When handle query like
	// select t2.a from (t1 join t2 using (a)) join t3 using (a);
	// we can simply search in the top level join plan to find redundant column.
	var lRedundant, rRedundant *expression.Schema
	if left, ok := leftPlan.(*LogicalJoin); ok && left.redundantSchema != nil {
		lRedundant = left.redundantSchema
	}
	if right, ok := rightPlan.(*LogicalJoin); ok && right.redundantSchema != nil {
		rRedundant = right.redundantSchema
	}
	joinPlan.redundantSchema = expression.MergeSchema(lRedundant, rRedundant)

	// Set preferred join algorithm if some join hints is specified by user.
	err = joinPlan.setPreferredJoinType(b.TableHints())
	if err != nil {
		return nil, err
	}

	// "NATURAL JOIN" doesn't have "ON" or "USING" conditions.
	//
	// The "NATURAL [LEFT] JOIN" of two tables is defined to be semantically
	// equivalent to an "INNER JOIN" or a "LEFT JOIN" with a "USING" clause
	// that names all columns that exist in both tables.
	//
	// See https://dev.mysql.com/doc/refman/5.7/en/join.html for more detail.
	if joinNode.NaturalJoin {
		err = b.buildNaturalJoin(joinPlan, leftPlan, rightPlan, joinNode)
		if err != nil {
			return nil, err
		}
	} else if joinNode.Using != nil {
		err = b.buildUsingClause(joinPlan, leftPlan, rightPlan, joinNode)
		if err != nil {
			return nil, err
		}
	} else if joinNode.On != nil {
		b.curClause = onClause
		onExpr, newPlan, err := b.rewrite(ctx, joinNode.On.Expr, joinPlan, nil, false)
		if err != nil {
			return nil, err
		}
		if newPlan != joinPlan {
			return nil, errors.New("ON condition doesn't support subqueries yet")
		}
		onCondition := expression.SplitCNFItems(onExpr)
		joinPlan.attachOnConds(onCondition)
	} else if joinPlan.JoinType == InnerJoin {
		// If a inner join without "ON" or "USING" clause, it's a cartesian
		// product over the join tables.
		joinPlan.cartesianJoin = true
	}

	return joinPlan, nil
}

// buildUsingClause eliminate the redundant columns and ordering columns based
// on the "USING" clause.
//
// According to the standard SQL, columns are ordered in the following way:
// 1. coalesced common columns of "leftPlan" and "rightPlan", in the order they
//    appears in "leftPlan".
// 2. the rest columns in "leftPlan", in the order they appears in "leftPlan".
// 3. the rest columns in "rightPlan", in the order they appears in "rightPlan".
func (b *PlanBuilder) buildUsingClause(p *LogicalJoin, leftPlan, rightPlan LogicalPlan, join *ast.Join) error {
	filter := make(map[string]bool, len(join.Using))
	for _, col := range join.Using {
		filter[col.Name.L] = true
	}
	return b.coalesceCommonColumns(p, leftPlan, rightPlan, join.Tp == ast.RightJoin, filter)
}

// buildNaturalJoin builds natural join output schema. It finds out all the common columns
// then using the same mechanism as buildUsingClause to eliminate redundant columns and build join conditions.
// According to standard SQL, producing this display order:
// 	All the common columns
// 	Every column in the first (left) table that is not a common column
// 	Every column in the second (right) table that is not a common column
func (b *PlanBuilder) buildNaturalJoin(p *LogicalJoin, leftPlan, rightPlan LogicalPlan, join *ast.Join) error {
	return b.coalesceCommonColumns(p, leftPlan, rightPlan, join.Tp == ast.RightJoin, nil)
}

// coalesceCommonColumns is used by buildUsingClause and buildNaturalJoin. The filter is used by buildUsingClause.
func (b *PlanBuilder) coalesceCommonColumns(p *LogicalJoin, leftPlan, rightPlan LogicalPlan, rightJoin bool, filter map[string]bool) error {
	lsc := leftPlan.Schema().Clone()
	rsc := rightPlan.Schema().Clone()
	lColumns, rColumns := lsc.Columns, rsc.Columns
	if rightJoin {
		lColumns, rColumns = rsc.Columns, lsc.Columns
	}

	// Find out all the common columns and put them ahead.
	commonLen := 0
	for i, lCol := range lColumns {
		for j := commonLen; j < len(rColumns); j++ {
			if lCol.ColName.L != rColumns[j].ColName.L {
				continue
			}

			if len(filter) > 0 {
				if !filter[lCol.ColName.L] {
					break
				}
				// Mark this column exist.
				filter[lCol.ColName.L] = false
			}

			col := lColumns[i]
			copy(lColumns[commonLen+1:i+1], lColumns[commonLen:i])
			lColumns[commonLen] = col

			col = rColumns[j]
			copy(rColumns[commonLen+1:j+1], rColumns[commonLen:j])
			rColumns[commonLen] = col

			commonLen++
			break
		}
	}

	if len(filter) > 0 && len(filter) != commonLen {
		for col, notExist := range filter {
			if notExist {
				return ErrUnknownColumn.GenWithStackByArgs(col, "from clause")
			}
		}
	}

	schemaCols := make([]*expression.Column, len(lColumns)+len(rColumns)-commonLen)
	copy(schemaCols[:len(lColumns)], lColumns)
	copy(schemaCols[len(lColumns):], rColumns[commonLen:])

	conds := make([]expression.Expression, 0, commonLen)
	for i := 0; i < commonLen; i++ {
		lc, rc := lsc.Columns[i], rsc.Columns[i]
		cond, err := expression.NewFunction(b.ctx, ast.EQ, types.NewFieldType(mysql.TypeTiny), lc, rc)
		if err != nil {
			return err
		}
		conds = append(conds, cond)
	}

	p.SetSchema(expression.NewSchema(schemaCols...))
	p.redundantSchema = expression.MergeSchema(p.redundantSchema, expression.NewSchema(rColumns[:commonLen]...))
	p.OtherConditions = append(conds, p.OtherConditions...)

	return nil
}

func (b *PlanBuilder) buildSelection(ctx context.Context, p LogicalPlan, where ast.ExprNode, AggMapper map[*ast.AggregateFuncExpr]int) (LogicalPlan, error) {
	b.optFlag = b.optFlag | flagPredicatePushDown
	if b.curClause != havingClause {
		b.curClause = whereClause
	}

	conditions := splitWhere(where)
	expressions := make([]expression.Expression, 0, len(conditions))
	selection := LogicalSelection{}.Init(b.ctx)
	for _, cond := range conditions {
		expr, np, err := b.rewrite(ctx, cond, p, AggMapper, false)
		if err != nil {
			return nil, err
		}
		p = np
		if expr == nil {
			continue
		}
		cnfItems := expression.SplitCNFItems(expr)
		for _, item := range cnfItems {
			if con, ok := item.(*expression.Constant); ok && con.DeferredExpr == nil {
				ret, _, err := expression.EvalBool(b.ctx, expression.CNFExprs{con}, chunk.Row{})
				if err != nil || ret {
					continue
				}
				// If there is condition which is always false, return dual plan directly.
				dual := LogicalTableDual{}.Init(b.ctx)
				dual.SetSchema(p.Schema())
				return dual, nil
			}
			expressions = append(expressions, item)
		}
	}
	if len(expressions) == 0 {
		return p, nil
	}
	selection.Conditions = expressions
	selection.SetChildren(p)
	return selection, nil
}

// buildProjectionFieldNameFromColumns builds the field name, table name and database name when field expression is a column reference.
func (b *PlanBuilder) buildProjectionFieldNameFromColumns(origField *ast.SelectField, colNameField *ast.ColumnNameExpr, c *expression.Column) (colName, origColName, tblName, origTblName, dbName model.CIStr) {
	origColName, tblName, dbName = colNameField.Name.Name, colNameField.Name.Table, colNameField.Name.Schema
	if origField.AsName.L != "" {
		colName = origField.AsName
	} else {
		colName = origColName
	}
	if tblName.L == "" {
		tblName = c.TblName
	}
	if dbName.L == "" {
		dbName = c.DBName
	}
	return colName, origColName, tblName, c.OrigTblName, c.DBName
}

// buildProjectionFieldNameFromExpressions builds the field name when field expression is a normal expression.
func (b *PlanBuilder) buildProjectionFieldNameFromExpressions(ctx context.Context, field *ast.SelectField) (model.CIStr, error) {
	if agg, ok := field.Expr.(*ast.AggregateFuncExpr); ok && agg.F == ast.AggFuncFirstRow {
		// When the query is select t.a from t group by a; The Column Name should be a but not t.a;
		return agg.Args[0].(*ast.ColumnNameExpr).Name.Name, nil
	}

	innerExpr := getInnerFromParenthesesAndUnaryPlus(field.Expr)
	funcCall, isFuncCall := innerExpr.(*ast.FuncCallExpr)
	// When used to produce a result set column, NAME_CONST() causes the column to have the given name.
	// See https://dev.mysql.com/doc/refman/5.7/en/miscellaneous-functions.html#function_name-const for details
	if isFuncCall && funcCall.FnName.L == ast.NameConst {
		if v, err := evalAstExpr(b.ctx, funcCall.Args[0]); err == nil {
			if s, err := v.ToString(); err == nil {
				return model.NewCIStr(s), nil
			}
		}
		return model.NewCIStr(""), ErrWrongArguments.GenWithStackByArgs("NAME_CONST")
	}
	valueExpr, isValueExpr := innerExpr.(*driver.ValueExpr)

	// Non-literal: Output as inputed, except that comments need to be removed.
	if !isValueExpr {
		return model.NewCIStr(parser.SpecFieldPattern.ReplaceAllStringFunc(field.Text(), parser.TrimComment)), nil
	}

	// Literal: Need special processing
	switch valueExpr.Kind() {
	case types.KindString:
		projName := valueExpr.GetString()
		projOffset := valueExpr.GetProjectionOffset()
		if projOffset >= 0 {
			projName = projName[:projOffset]
		}
		// See #3686, #3994:
		// For string literals, string content is used as column name. Non-graph initial characters are trimmed.
		fieldName := strings.TrimLeftFunc(projName, func(r rune) bool {
			return !unicode.IsOneOf(mysql.RangeGraph, r)
		})
		return model.NewCIStr(fieldName), nil
	case types.KindNull:
		// See #4053, #3685
		return model.NewCIStr("NULL"), nil
	case types.KindBinaryLiteral:
		// Don't rewrite BIT literal or HEX literals
		return model.NewCIStr(field.Text()), nil
	case types.KindInt64:
		// See #9683
		// TRUE or FALSE can be a int64
		if mysql.HasIsBooleanFlag(valueExpr.Type.Flag) {
			if i := valueExpr.GetValue().(int64); i == 0 {
				return model.NewCIStr("FALSE"), nil
			}
			return model.NewCIStr("TRUE"), nil
		}
		fallthrough

	default:
		fieldName := field.Text()
		fieldName = strings.TrimLeft(fieldName, "\t\n +(")
		fieldName = strings.TrimRight(fieldName, "\t\n )")
		return model.NewCIStr(fieldName), nil
	}
}

// buildProjectionField builds the field object according to SelectField in projection.
func (b *PlanBuilder) buildProjectionField(ctx context.Context, id, position int, field *ast.SelectField, expr expression.Expression) (*expression.Column, error) {
	var origTblName, tblName, origColName, colName, dbName model.CIStr
	innerNode := getInnerFromParenthesesAndUnaryPlus(field.Expr)
	col, isCol := expr.(*expression.Column)
	// Correlated column won't affect the final output names. So we can put it in any of the three logic block.
	// Don't put it into the first block just for simplifying the codes.
	if colNameField, ok := innerNode.(*ast.ColumnNameExpr); ok && isCol {
		// Field is a column reference.
		colName, origColName, tblName, origTblName, dbName = b.buildProjectionFieldNameFromColumns(field, colNameField, col)
	} else if field.AsName.L != "" {
		// Field has alias.
		colName = field.AsName
	} else {
		// Other: field is an expression.
		var err error
		if colName, err = b.buildProjectionFieldNameFromExpressions(ctx, field); err != nil {
			return nil, err
		}
	}
	return &expression.Column{
		UniqueID:    b.ctx.GetSessionVars().AllocPlanColumnID(),
		TblName:     tblName,
		OrigTblName: origTblName,
		ColName:     colName,
		OrigColName: origColName,
		DBName:      dbName,
		RetType:     expr.GetType(),
	}, nil
}

// buildProjection returns a Projection plan and non-aux columns length.
func (b *PlanBuilder) buildProjection(ctx context.Context, p LogicalPlan, fields []*ast.SelectField, mapper map[*ast.AggregateFuncExpr]int, windowMapper map[*ast.WindowFuncExpr]int, considerWindow bool) (LogicalPlan, int, error) {
	b.optFlag |= flagEliminateProjection
	b.curClause = fieldList
	proj := LogicalProjection{Exprs: make([]expression.Expression, 0, len(fields))}.Init(b.ctx)
	schema := expression.NewSchema(make([]*expression.Column, 0, len(fields))...)
	oldLen := 0
	for i, field := range fields {
		if !field.Auxiliary {
			oldLen++
		}

		isWindowFuncField := ast.HasWindowFlag(field.Expr)
		// Although window functions occurs in the select fields, but it has to be processed after having clause.
		// So when we build the projection for select fields, we need to skip the window function.
		// When `considerWindow` is false, we will only build fields for non-window functions, so we add fake placeholders.
		// for window functions. These fake placeholders will be erased in column pruning.
		// When `considerWindow` is true, all the non-window fields have been built, so we just use the schema columns.
		if considerWindow && !isWindowFuncField {
			col := p.Schema().Columns[i]
			proj.Exprs = append(proj.Exprs, col)
			schema.Append(col)
			continue
		} else if !considerWindow && isWindowFuncField {
			expr := expression.Zero
			proj.Exprs = append(proj.Exprs, expr)
			col, err := b.buildProjectionField(ctx, proj.id, schema.Len()+1, field, expr)
			if err != nil {
				return nil, 0, err
			}
			schema.Append(col)
			continue
		}
		newExpr, np, err := b.rewriteWithPreprocess(ctx, field.Expr, p, mapper, windowMapper, true, nil)
		if err != nil {
			return nil, 0, err
		}

		// For window functions in the order by clause, we will append an field for it.
		// We need rewrite the window mapper here so order by clause could find the added field.
		if considerWindow && isWindowFuncField && field.Auxiliary {
			if windowExpr, ok := field.Expr.(*ast.WindowFuncExpr); ok {
				windowMapper[windowExpr] = i
			}
		}

		p = np
		proj.Exprs = append(proj.Exprs, newExpr)

		col, err := b.buildProjectionField(ctx, proj.id, schema.Len()+1, field, newExpr)
		if err != nil {
			return nil, 0, err
		}
		schema.Append(col)
	}
	proj.SetSchema(schema)
	proj.SetChildren(p)
	return proj, oldLen, nil
}

func (b *PlanBuilder) buildDistinct(child LogicalPlan, length int) (*LogicalAggregation, error) {
	b.optFlag = b.optFlag | flagBuildKeyInfo
	b.optFlag = b.optFlag | flagPushDownAgg
	plan4Agg := LogicalAggregation{
		AggFuncs:     make([]*aggregation.AggFuncDesc, 0, child.Schema().Len()),
		GroupByItems: expression.Column2Exprs(child.Schema().Clone().Columns[:length]),
	}.Init(b.ctx)
	plan4Agg.collectGroupByColumns()
	for _, col := range child.Schema().Columns {
		aggDesc, err := aggregation.NewAggFuncDesc(b.ctx, ast.AggFuncFirstRow, []expression.Expression{col}, false)
		if err != nil {
			return nil, err
		}
		plan4Agg.AggFuncs = append(plan4Agg.AggFuncs, aggDesc)
	}
	plan4Agg.SetChildren(child)
	plan4Agg.SetSchema(child.Schema().Clone())
	// Distinct will be rewritten as first_row, we reset the type here since the return type
	// of first_row is not always the same as the column arg of first_row.
	for i, col := range plan4Agg.schema.Columns {
		col.RetType = plan4Agg.AggFuncs[i].RetTp
	}
	return plan4Agg, nil
}

// unionJoinFieldType finds the type which can carry the given types in Union.
func unionJoinFieldType(a, b *types.FieldType) *types.FieldType {
	resultTp := types.NewFieldType(types.MergeFieldType(a.Tp, b.Tp))
	// This logic will be intelligible when it is associated with the buildProjection4Union logic.
	if resultTp.Tp == mysql.TypeNewDecimal {
		// The decimal result type will be unsigned only when all the decimals to be united are unsigned.
		resultTp.Flag &= b.Flag & mysql.UnsignedFlag
	} else {
		// Non-decimal results will be unsigned when the first SQL statement result in the union is unsigned.
		resultTp.Flag |= a.Flag & mysql.UnsignedFlag
	}
	resultTp.Decimal = mathutil.Max(a.Decimal, b.Decimal)
	// `Flen - Decimal` is the fraction before '.'
	resultTp.Flen = mathutil.Max(a.Flen-a.Decimal, b.Flen-b.Decimal) + resultTp.Decimal
	if resultTp.EvalType() != types.ETInt && (a.EvalType() == types.ETInt || b.EvalType() == types.ETInt) && resultTp.Flen < mysql.MaxIntWidth {
		resultTp.Flen = mysql.MaxIntWidth
	}
	resultTp.Charset = a.Charset
	resultTp.Collate = a.Collate
	expression.SetBinFlagOrBinStr(b, resultTp)
	return resultTp
}

func (b *PlanBuilder) buildProjection4Union(ctx context.Context, u *LogicalUnionAll) {
	unionCols := make([]*expression.Column, 0, u.children[0].Schema().Len())

	// Infer union result types by its children's schema.
	for i, col := range u.children[0].Schema().Columns {
		resultTp := col.RetType
		for j := 1; j < len(u.children); j++ {
			childTp := u.children[j].Schema().Columns[i].RetType
			resultTp = unionJoinFieldType(resultTp, childTp)
		}
		unionCols = append(unionCols, &expression.Column{
			ColName:  col.ColName,
			RetType:  resultTp,
			UniqueID: b.ctx.GetSessionVars().AllocPlanColumnID(),
		})
	}
	u.schema = expression.NewSchema(unionCols...)
	// Process each child and add a projection above original child.
	// So the schema of `UnionAll` can be the same with its children's.
	for childID, child := range u.children {
		exprs := make([]expression.Expression, len(child.Schema().Columns))
		for i, srcCol := range child.Schema().Columns {
			dstType := unionCols[i].RetType
			srcType := srcCol.RetType
			if !srcType.Equal(dstType) {
				exprs[i] = expression.BuildCastFunction4Union(b.ctx, srcCol, dstType)
			} else {
				exprs[i] = srcCol
			}
		}
		b.optFlag |= flagEliminateProjection
		proj := LogicalProjection{Exprs: exprs, avoidColumnEvaluator: true}.Init(b.ctx)
		proj.SetSchema(u.schema.Clone())
		proj.SetChildren(child)
		u.children[childID] = proj
	}
}

func (b *PlanBuilder) buildUnion(ctx context.Context, union *ast.UnionStmt) (LogicalPlan, error) {
	distinctSelectPlans, allSelectPlans, err := b.divideUnionSelectPlans(ctx, union.SelectList.Selects)
	if err != nil {
		return nil, err
	}

	unionDistinctPlan := b.buildUnionAll(ctx, distinctSelectPlans)
	if unionDistinctPlan != nil {
		unionDistinctPlan, err = b.buildDistinct(unionDistinctPlan, unionDistinctPlan.Schema().Len())
		if err != nil {
			return nil, err
		}
		if len(allSelectPlans) > 0 {
			// Can't change the statements order in order to get the correct column info.
			allSelectPlans = append([]LogicalPlan{unionDistinctPlan}, allSelectPlans...)
		}
	}

	unionAllPlan := b.buildUnionAll(ctx, allSelectPlans)
	unionPlan := unionDistinctPlan
	if unionAllPlan != nil {
		unionPlan = unionAllPlan
	}

	oldLen := unionPlan.Schema().Len()

	for i := 0; i < len(union.SelectList.Selects); i++ {
		b.handleHelper.popMap()
	}
	b.handleHelper.pushMap(nil)

	if union.OrderBy != nil {
		unionPlan, err = b.buildSort(ctx, unionPlan, union.OrderBy.Items, nil, nil)
		if err != nil {
			return nil, err
		}
	}

	if union.Limit != nil {
		unionPlan, err = b.buildLimit(unionPlan, union.Limit)
		if err != nil {
			return nil, err
		}
	}

	// Fix issue #8189 (https://github.com/pingcap/tidb/issues/8189).
	// If there are extra expressions generated from `ORDER BY` clause, generate a `Projection` to remove them.
	if oldLen != unionPlan.Schema().Len() {
		proj := LogicalProjection{Exprs: expression.Column2Exprs(unionPlan.Schema().Columns[:oldLen])}.Init(b.ctx)
		proj.SetChildren(unionPlan)
		schema := expression.NewSchema(unionPlan.Schema().Clone().Columns[:oldLen]...)
		for _, col := range schema.Columns {
			col.UniqueID = b.ctx.GetSessionVars().AllocPlanColumnID()
		}
		proj.SetSchema(schema)
		return proj, nil
	}

	return unionPlan, nil
}

// divideUnionSelectPlans resolves union's select stmts to logical plans.
// and divide result plans into "union-distinct" and "union-all" parts.
// divide rule ref: https://dev.mysql.com/doc/refman/5.7/en/union.html
// "Mixed UNION types are treated such that a DISTINCT union overrides any ALL union to its left."
func (b *PlanBuilder) divideUnionSelectPlans(ctx context.Context, selects []*ast.SelectStmt) (distinctSelects []LogicalPlan, allSelects []LogicalPlan, err error) {
	firstUnionAllIdx, columnNums := 0, -1
	// The last slot is reserved for appending distinct union outside this function.
	children := make([]LogicalPlan, len(selects), len(selects)+1)
	for i := len(selects) - 1; i >= 0; i-- {
		stmt := selects[i]
		if firstUnionAllIdx == 0 && stmt.IsAfterUnionDistinct {
			firstUnionAllIdx = i + 1
		}

		selectPlan, err := b.buildSelect(ctx, stmt)
		if err != nil {
			return nil, nil, err
		}

		if columnNums == -1 {
			columnNums = selectPlan.Schema().Len()
		}
		if selectPlan.Schema().Len() != columnNums {
			return nil, nil, ErrWrongNumberOfColumnsInSelect.GenWithStackByArgs()
		}
		children[i] = selectPlan
	}
	return children[:firstUnionAllIdx], children[firstUnionAllIdx:], nil
}

func (b *PlanBuilder) buildUnionAll(ctx context.Context, subPlan []LogicalPlan) LogicalPlan {
	if len(subPlan) == 0 {
		return nil
	}
	u := LogicalUnionAll{}.Init(b.ctx)
	u.children = subPlan
	b.buildProjection4Union(ctx, u)
	return u
}

// ByItems wraps a "by" item.
type ByItems struct {
	Expr expression.Expression
	Desc bool
}

// String implements fmt.Stringer interface.
func (by *ByItems) String() string {
	if by.Desc {
		return fmt.Sprintf("%s true", by.Expr)
	}
	return by.Expr.String()
}

// Clone makes a copy of ByItems.
func (by *ByItems) Clone() *ByItems {
	return &ByItems{Expr: by.Expr.Clone(), Desc: by.Desc}
}

// itemTransformer transforms ParamMarkerExpr to PositionExpr in the context of ByItem
type itemTransformer struct {
}

func (t *itemTransformer) Enter(inNode ast.Node) (ast.Node, bool) {
	switch n := inNode.(type) {
	case *driver.ParamMarkerExpr:
		newNode := expression.ConstructPositionExpr(n)
		return newNode, true
	}
	return inNode, false
}

func (t *itemTransformer) Leave(inNode ast.Node) (ast.Node, bool) {
	return inNode, false
}

func (b *PlanBuilder) buildSort(ctx context.Context, p LogicalPlan, byItems []*ast.ByItem, aggMapper map[*ast.AggregateFuncExpr]int, windowMapper map[*ast.WindowFuncExpr]int) (*LogicalSort, error) {
	if _, isUnion := p.(*LogicalUnionAll); isUnion {
		b.curClause = globalOrderByClause
	} else {
		b.curClause = orderByClause
	}
	sort := LogicalSort{}.Init(b.ctx)
	exprs := make([]*ByItems, 0, len(byItems))
	transformer := &itemTransformer{}
	for _, item := range byItems {
		newExpr, _ := item.Expr.Accept(transformer)
		item.Expr = newExpr.(ast.ExprNode)
		it, np, err := b.rewriteWithPreprocess(ctx, item.Expr, p, aggMapper, windowMapper, true, nil)
		if err != nil {
			return nil, err
		}

		p = np
		exprs = append(exprs, &ByItems{Expr: it, Desc: item.Desc})
	}
	sort.ByItems = exprs
	sort.SetChildren(p)
	return sort, nil
}

// getUintFromNode gets uint64 value from ast.Node.
// For ordinary statement, node should be uint64 constant value.
// For prepared statement, node is string. We should convert it to uint64.
func getUintFromNode(ctx sessionctx.Context, n ast.Node) (uVal uint64, isNull bool, isExpectedType bool) {
	var val interface{}
	switch v := n.(type) {
	case *driver.ValueExpr:
		val = v.GetValue()
	case *driver.ParamMarkerExpr:
		if !v.InExecute {
			return 0, false, true
		}
		param, err := expression.GetParamExpression(ctx, v)
		if err != nil {
			return 0, false, false
		}
		str, isNull, err := expression.GetStringFromConstant(ctx, param)
		if err != nil {
			return 0, false, false
		}
		if isNull {
			return 0, true, true
		}
		val = str
	default:
		return 0, false, false
	}
	switch v := val.(type) {
	case uint64:
		return v, false, true
	case int64:
		if v >= 0 {
			return uint64(v), false, true
		}
	case string:
		sc := ctx.GetSessionVars().StmtCtx
		uVal, err := types.StrToUint(sc, v)
		if err != nil {
			return 0, false, false
		}
		return uVal, false, true
	}
	return 0, false, false
}

func extractLimitCountOffset(ctx sessionctx.Context, limit *ast.Limit) (count uint64,
	offset uint64, err error) {
	var isExpectedType bool
	if limit.Count != nil {
		count, _, isExpectedType = getUintFromNode(ctx, limit.Count)
		if !isExpectedType {
			return 0, 0, ErrWrongArguments.GenWithStackByArgs("LIMIT")
		}
	}
	if limit.Offset != nil {
		offset, _, isExpectedType = getUintFromNode(ctx, limit.Offset)
		if !isExpectedType {
			return 0, 0, ErrWrongArguments.GenWithStackByArgs("LIMIT")
		}
	}
	return count, offset, nil
}

func (b *PlanBuilder) buildLimit(src LogicalPlan, limit *ast.Limit) (LogicalPlan, error) {
	b.optFlag = b.optFlag | flagPushDownTopN
	var (
		offset, count uint64
		err           error
	)
	if count, offset, err = extractLimitCountOffset(b.ctx, limit); err != nil {
		return nil, err
	}

	if count > math.MaxUint64-offset {
		count = math.MaxUint64 - offset
	}
	if offset+count == 0 {
		tableDual := LogicalTableDual{RowCount: 0}.Init(b.ctx)
		tableDual.schema = src.Schema()
		return tableDual, nil
	}
	li := LogicalLimit{
		Offset: offset,
		Count:  count,
	}.Init(b.ctx)
	li.SetChildren(src)
	return li, nil
}

// colMatch means that if a match b, e.g. t.a can match test.t.a but test.t.a can't match t.a.
// Because column a want column from database test exactly.
func colMatch(a *ast.ColumnName, b *ast.ColumnName) bool {
	if a.Schema.L == "" || a.Schema.L == b.Schema.L {
		if a.Table.L == "" || a.Table.L == b.Table.L {
			return a.Name.L == b.Name.L
		}
	}
	return false
}

func matchField(f *ast.SelectField, col *ast.ColumnNameExpr, ignoreAsName bool) bool {
	// if col specify a table name, resolve from table source directly.
	if col.Name.Table.L == "" {
		if f.AsName.L == "" || ignoreAsName {
			if curCol, isCol := f.Expr.(*ast.ColumnNameExpr); isCol {
				return curCol.Name.Name.L == col.Name.Name.L
			} else if _, isFunc := f.Expr.(*ast.FuncCallExpr); isFunc {
				// Fix issue 7331
				// If there are some function calls in SelectField, we check if
				// ColumnNameExpr in GroupByClause matches one of these function calls.
				// Example: select concat(k1,k2) from t group by `concat(k1,k2)`,
				// `concat(k1,k2)` matches with function call concat(k1, k2).
				return strings.ToLower(f.Text()) == col.Name.Name.L
			}
			// a expression without as name can't be matched.
			return false
		}
		return f.AsName.L == col.Name.Name.L
	}
	return false
}

func resolveFromSelectFields(v *ast.ColumnNameExpr, fields []*ast.SelectField, ignoreAsName bool) (index int, err error) {
	var matchedExpr ast.ExprNode
	index = -1
	for i, field := range fields {
		if field.Auxiliary {
			continue
		}
		if matchField(field, v, ignoreAsName) {
			curCol, isCol := field.Expr.(*ast.ColumnNameExpr)
			if !isCol {
				return i, nil
			}
			if matchedExpr == nil {
				matchedExpr = curCol
				index = i
			} else if !colMatch(matchedExpr.(*ast.ColumnNameExpr).Name, curCol.Name) &&
				!colMatch(curCol.Name, matchedExpr.(*ast.ColumnNameExpr).Name) {
				return -1, ErrAmbiguous.GenWithStackByArgs(curCol.Name.Name.L, clauseMsg[fieldList])
			}
		}
	}
	return
}

// havingWindowAndOrderbyExprResolver visits Expr tree.
// It converts ColunmNameExpr to AggregateFuncExpr and collects AggregateFuncExpr.
type havingWindowAndOrderbyExprResolver struct {
	inAggFunc    bool
	inWindowFunc bool
	inWindowSpec bool
	inExpr       bool
	orderBy      bool
	err          error
	p            LogicalPlan
	selectFields []*ast.SelectField
	aggMapper    map[*ast.AggregateFuncExpr]int
	colMapper    map[*ast.ColumnNameExpr]int
	gbyItems     []*ast.ByItem
	outerSchemas []*expression.Schema
	curClause    clauseCode
}

// Enter implements Visitor interface.
func (a *havingWindowAndOrderbyExprResolver) Enter(n ast.Node) (node ast.Node, skipChildren bool) {
	switch n.(type) {
	case *ast.AggregateFuncExpr:
		a.inAggFunc = true
	case *ast.WindowFuncExpr:
		a.inWindowFunc = true
	case *ast.WindowSpec:
		a.inWindowSpec = true
	case *driver.ParamMarkerExpr, *ast.ColumnNameExpr, *ast.ColumnName:
	case *ast.SubqueryExpr, *ast.ExistsSubqueryExpr:
		// Enter a new context, skip it.
		// For example: select sum(c) + c + exists(select c from t) from t;
		return n, true
	default:
		a.inExpr = true
	}
	return n, false
}

func (a *havingWindowAndOrderbyExprResolver) resolveFromSchema(v *ast.ColumnNameExpr, schema *expression.Schema) (int, error) {
	col, err := schema.FindColumn(v.Name)
	if err != nil {
		return -1, err
	}
	if col == nil {
		return -1, nil
	}
	newColName := &ast.ColumnName{
		Schema: col.DBName,
		Table:  col.TblName,
		Name:   col.ColName,
	}
	for i, field := range a.selectFields {
		if c, ok := field.Expr.(*ast.ColumnNameExpr); ok && colMatch(c.Name, newColName) {
			return i, nil
		}
	}
	sf := &ast.SelectField{
		Expr:      &ast.ColumnNameExpr{Name: newColName},
		Auxiliary: true,
	}
	sf.Expr.SetType(col.GetType())
	a.selectFields = append(a.selectFields, sf)
	return len(a.selectFields) - 1, nil
}

// Leave implements Visitor interface.
func (a *havingWindowAndOrderbyExprResolver) Leave(n ast.Node) (node ast.Node, ok bool) {
	switch v := n.(type) {
	case *ast.AggregateFuncExpr:
		a.inAggFunc = false
		a.aggMapper[v] = len(a.selectFields)
		a.selectFields = append(a.selectFields, &ast.SelectField{
			Auxiliary: true,
			Expr:      v,
			AsName:    model.NewCIStr(fmt.Sprintf("sel_agg_%d", len(a.selectFields))),
		})
	case *ast.WindowFuncExpr:
		a.inWindowFunc = false
		if a.curClause == havingClause {
			a.err = ErrWindowInvalidWindowFuncUse.GenWithStackByArgs(v.F)
			return node, false
		}
		if a.curClause == orderByClause {
			a.selectFields = append(a.selectFields, &ast.SelectField{
				Auxiliary: true,
				Expr:      v,
				AsName:    model.NewCIStr(fmt.Sprintf("sel_window_%d", len(a.selectFields))),
			})
		}
	case *ast.WindowSpec:
		a.inWindowSpec = false
	case *ast.ColumnNameExpr:
		resolveFieldsFirst := true
		if a.inAggFunc || a.inWindowFunc || a.inWindowSpec || (a.orderBy && a.inExpr) {
			resolveFieldsFirst = false
		}
		if !a.inAggFunc && !a.orderBy {
			for _, item := range a.gbyItems {
				if col, ok := item.Expr.(*ast.ColumnNameExpr); ok &&
					(colMatch(v.Name, col.Name) || colMatch(col.Name, v.Name)) {
					resolveFieldsFirst = false
					break
				}
			}
		}
		var index int
		if resolveFieldsFirst {
			index, a.err = resolveFromSelectFields(v, a.selectFields, false)
			if a.err != nil {
				return node, false
			}
			if index != -1 && a.curClause == havingClause && ast.HasWindowFlag(a.selectFields[index].Expr) {
				a.err = ErrWindowInvalidWindowFuncAliasUse.GenWithStackByArgs(v.Name.Name.O)
				return node, false
			}
			if index == -1 {
				if a.orderBy {
					index, a.err = a.resolveFromSchema(v, a.p.Schema())
				} else {
					index, a.err = resolveFromSelectFields(v, a.selectFields, true)
				}
			}
		} else {
			// We should ignore the err when resolving from schema. Because we could resolve successfully
			// when considering select fields.
			var err error
			index, err = a.resolveFromSchema(v, a.p.Schema())
			_ = err
			if index == -1 && a.curClause != windowClause {
				index, a.err = resolveFromSelectFields(v, a.selectFields, false)
				if index != -1 && a.curClause == havingClause && ast.HasWindowFlag(a.selectFields[index].Expr) {
					a.err = ErrWindowInvalidWindowFuncAliasUse.GenWithStackByArgs(v.Name.Name.O)
					return node, false
				}
			}
		}
		if a.err != nil {
			return node, false
		}
		if index == -1 {
			// If we can't find it any where, it may be a correlated columns.
			for _, schema := range a.outerSchemas {
				col, err1 := schema.FindColumn(v.Name)
				if err1 != nil {
					a.err = err1
					return node, false
				}
				if col != nil {
					return n, true
				}
			}
			a.err = ErrUnknownColumn.GenWithStackByArgs(v.Name.OrigColName(), clauseMsg[a.curClause])
			return node, false
		}
		if a.inAggFunc {
			return a.selectFields[index].Expr, true
		}
		a.colMapper[v] = index
	}
	return n, true
}

// resolveHavingAndOrderBy will process aggregate functions and resolve the columns that don't exist in select fields.
// If we found some columns that are not in select fields, we will append it to select fields and update the colMapper.
// When we rewrite the order by / having expression, we will find column in map at first.
func (b *PlanBuilder) resolveHavingAndOrderBy(sel *ast.SelectStmt, p LogicalPlan) (
	map[*ast.AggregateFuncExpr]int, map[*ast.AggregateFuncExpr]int, error) {
	extractor := &havingWindowAndOrderbyExprResolver{
		p:            p,
		selectFields: sel.Fields.Fields,
		aggMapper:    make(map[*ast.AggregateFuncExpr]int),
		colMapper:    b.colMapper,
		outerSchemas: b.outerSchemas,
	}
	if sel.GroupBy != nil {
		extractor.gbyItems = sel.GroupBy.Items
	}
	// Extract agg funcs from having clause.
	if sel.Having != nil {
		extractor.curClause = havingClause
		n, ok := sel.Having.Expr.Accept(extractor)
		if !ok {
			return nil, nil, errors.Trace(extractor.err)
		}
		sel.Having.Expr = n.(ast.ExprNode)
	}
	havingAggMapper := extractor.aggMapper
	extractor.aggMapper = make(map[*ast.AggregateFuncExpr]int)
	extractor.orderBy = true
	extractor.inExpr = false
	// Extract agg funcs from order by clause.
	if sel.OrderBy != nil {
		extractor.curClause = orderByClause
		for _, item := range sel.OrderBy.Items {
			if ast.HasWindowFlag(item.Expr) {
				continue
			}
			n, ok := item.Expr.Accept(extractor)
			if !ok {
				return nil, nil, errors.Trace(extractor.err)
			}
			item.Expr = n.(ast.ExprNode)
		}
	}
	sel.Fields.Fields = extractor.selectFields
	return havingAggMapper, extractor.aggMapper, nil
}

func (b *PlanBuilder) extractAggFuncs(fields []*ast.SelectField) ([]*ast.AggregateFuncExpr, map[*ast.AggregateFuncExpr]int) {
	extractor := &AggregateFuncExtractor{}
	for _, f := range fields {
		n, _ := f.Expr.Accept(extractor)
		f.Expr = n.(ast.ExprNode)
	}
	aggList := extractor.AggFuncs
	totalAggMapper := make(map[*ast.AggregateFuncExpr]int)

	for i, agg := range aggList {
		totalAggMapper[agg] = i
	}
	return aggList, totalAggMapper
}

// resolveWindowFunction will process window functions and resolve the columns that don't exist in select fields.
func (b *PlanBuilder) resolveWindowFunction(sel *ast.SelectStmt, p LogicalPlan) (
	map[*ast.AggregateFuncExpr]int, error) {
	extractor := &havingWindowAndOrderbyExprResolver{
		p:            p,
		selectFields: sel.Fields.Fields,
		aggMapper:    make(map[*ast.AggregateFuncExpr]int),
		colMapper:    b.colMapper,
		outerSchemas: b.outerSchemas,
	}
	extractor.curClause = windowClause
	for _, field := range sel.Fields.Fields {
		if !ast.HasWindowFlag(field.Expr) {
			continue
		}
		n, ok := field.Expr.Accept(extractor)
		if !ok {
			return nil, extractor.err
		}
		field.Expr = n.(ast.ExprNode)
	}
	for _, spec := range sel.WindowSpecs {
		_, ok := spec.Accept(extractor)
		if !ok {
			return nil, extractor.err
		}
	}
	if sel.OrderBy != nil {
		extractor.curClause = orderByClause
		for _, item := range sel.OrderBy.Items {
			if !ast.HasWindowFlag(item.Expr) {
				continue
			}
			n, ok := item.Expr.Accept(extractor)
			if !ok {
				return nil, extractor.err
			}
			item.Expr = n.(ast.ExprNode)
		}
	}
	sel.Fields.Fields = extractor.selectFields
	return extractor.aggMapper, nil
}

// gbyResolver resolves group by items from select fields.
type gbyResolver struct {
	ctx     sessionctx.Context
	fields  []*ast.SelectField
	schema  *expression.Schema
	err     error
	inExpr  bool
	isParam bool
}

func (g *gbyResolver) Enter(inNode ast.Node) (ast.Node, bool) {
	switch n := inNode.(type) {
	case *ast.SubqueryExpr, *ast.CompareSubqueryExpr, *ast.ExistsSubqueryExpr:
		return inNode, true
	case *driver.ParamMarkerExpr:
		newNode := expression.ConstructPositionExpr(n)
		g.isParam = true
		return newNode, true
	case *driver.ValueExpr, *ast.ColumnNameExpr, *ast.ParenthesesExpr, *ast.ColumnName:
	default:
		g.inExpr = true
	}
	return inNode, false
}

func (g *gbyResolver) Leave(inNode ast.Node) (ast.Node, bool) {
	extractor := &AggregateFuncExtractor{}
	switch v := inNode.(type) {
	case *ast.ColumnNameExpr:
		col, err := g.schema.FindColumn(v.Name)
		if col == nil || !g.inExpr {
			var index int
			index, g.err = resolveFromSelectFields(v, g.fields, false)
			if g.err != nil {
				return inNode, false
			}
			if col != nil {
				return inNode, true
			}
			if index != -1 {
				ret := g.fields[index].Expr
				ret.Accept(extractor)
				if len(extractor.AggFuncs) != 0 {
					err = ErrIllegalReference.GenWithStackByArgs(v.Name.OrigColName(), "reference to group function")
				} else if ast.HasWindowFlag(ret) {
					err = ErrIllegalReference.GenWithStackByArgs(v.Name.OrigColName(), "reference to window function")
				} else {
					return ret, true
				}
			}
			g.err = err
			return inNode, false
		}
	case *ast.PositionExpr:
		pos, isNull, err := expression.PosFromPositionExpr(g.ctx, v)
		if err != nil {
			g.err = ErrUnknown.GenWithStackByArgs()
		}
		if err != nil || isNull {
			return inNode, false
		}
		if pos < 1 || pos > len(g.fields) {
			g.err = errors.Errorf("Unknown column '%d' in 'group statement'", pos)
			return inNode, false
		}
		ret := g.fields[pos-1].Expr
		ret.Accept(extractor)
		if len(extractor.AggFuncs) != 0 {
			g.err = ErrWrongGroupField.GenWithStackByArgs(g.fields[pos-1].Text())
			return inNode, false
		}
		return ret, true
	case *ast.ValuesExpr:
		if v.Column == nil {
			g.err = ErrUnknownColumn.GenWithStackByArgs("", "VALUES() function")
		}
	}
	return inNode, true
}

func tblInfoFromCol(from ast.ResultSetNode, col *expression.Column) *model.TableInfo {
	var tableList []*ast.TableName
	tableList = extractTableList(from, tableList, true)
	for _, field := range tableList {
		if field.Name.L == col.TblName.L {
			return field.TableInfo
		}
		if field.Name.L != col.TblName.L {
			continue
		}
		if field.Schema.L == col.DBName.L {
			return field.TableInfo
		}
	}
	return nil
}

func buildFuncDependCol(p LogicalPlan, cond ast.ExprNode) (*expression.Column, *expression.Column) {
	binOpExpr, ok := cond.(*ast.BinaryOperationExpr)
	if !ok {
		return nil, nil
	}
	if binOpExpr.Op != opcode.EQ {
		return nil, nil
	}
	lColExpr, ok := binOpExpr.L.(*ast.ColumnNameExpr)
	if !ok {
		return nil, nil
	}
	rColExpr, ok := binOpExpr.R.(*ast.ColumnNameExpr)
	if !ok {
		return nil, nil
	}
	lCol, err := p.Schema().FindColumn(lColExpr.Name)
	if err != nil {
		return nil, nil
	}
	rCol, err := p.Schema().FindColumn(rColExpr.Name)
	if err != nil {
		return nil, nil
	}
	return lCol, rCol
}

func buildWhereFuncDepend(p LogicalPlan, where ast.ExprNode) map[*expression.Column]*expression.Column {
	whereConditions := splitWhere(where)
	colDependMap := make(map[*expression.Column]*expression.Column, 2*len(whereConditions))
	for _, cond := range whereConditions {
		lCol, rCol := buildFuncDependCol(p, cond)
		if lCol == nil || rCol == nil {
			continue
		}
		colDependMap[lCol] = rCol
		colDependMap[rCol] = lCol
	}
	return colDependMap
}

func buildJoinFuncDepend(p LogicalPlan, from ast.ResultSetNode) map[*expression.Column]*expression.Column {
	switch x := from.(type) {
	case *ast.Join:
		if x.On == nil {
			return nil
		}
		onConditions := splitWhere(x.On.Expr)
		colDependMap := make(map[*expression.Column]*expression.Column, len(onConditions))
		for _, cond := range onConditions {
			lCol, rCol := buildFuncDependCol(p, cond)
			if lCol == nil || rCol == nil {
				continue
			}
			lTbl := tblInfoFromCol(x.Left, lCol)
			if lTbl == nil {
				lCol, rCol = rCol, lCol
			}
			switch x.Tp {
			case ast.CrossJoin:
				colDependMap[lCol] = rCol
				colDependMap[rCol] = lCol
			case ast.LeftJoin:
				colDependMap[rCol] = lCol
			case ast.RightJoin:
				colDependMap[lCol] = rCol
			}
		}
		return colDependMap
	default:
		return nil
	}
}

func checkColFuncDepend(p LogicalPlan, col *expression.Column, tblInfo *model.TableInfo, gbyCols map[*expression.Column]struct{}, whereDepends, joinDepends map[*expression.Column]*expression.Column) bool {
	for _, index := range tblInfo.Indices {
		if !index.Unique {
			continue
		}
		funcDepend := true
		for _, indexCol := range index.Columns {
			iColInfo := tblInfo.Columns[indexCol.Offset]
			if !mysql.HasNotNullFlag(iColInfo.Flag) {
				funcDepend = false
				break
			}
			cn := &ast.ColumnName{
				Schema: col.DBName,
				Table:  col.TblName,
				Name:   iColInfo.Name,
			}
			iCol, err := p.Schema().FindColumn(cn)
			if err != nil || iCol == nil {
				funcDepend = false
				break
			}
			if _, ok := gbyCols[iCol]; ok {
				continue
			}
			if wCol, ok := whereDepends[iCol]; ok {
				if _, ok = gbyCols[wCol]; ok {
					continue
				}
			}
			if jCol, ok := joinDepends[iCol]; ok {
				if _, ok = gbyCols[jCol]; ok {
					continue
				}
			}
			funcDepend = false
			break
		}
		if funcDepend {
			return true
		}
	}
	primaryFuncDepend := true
	hasPrimaryField := false
	for _, colInfo := range tblInfo.Columns {
		if !mysql.HasPriKeyFlag(colInfo.Flag) {
			continue
		}
		hasPrimaryField = true
		pCol, err := p.Schema().FindColumn(&ast.ColumnName{
			Schema: col.DBName,
			Table:  col.TblName,
			Name:   colInfo.Name,
		})
		if err != nil {
			primaryFuncDepend = false
			break
		}
		if _, ok := gbyCols[pCol]; ok {
			continue
		}
		if wCol, ok := whereDepends[pCol]; ok {
			if _, ok = gbyCols[wCol]; ok {
				continue
			}
		}
		if jCol, ok := joinDepends[pCol]; ok {
			if _, ok = gbyCols[jCol]; ok {
				continue
			}
		}
		primaryFuncDepend = false
		break
	}
	return primaryFuncDepend && hasPrimaryField
}

// ErrExprLoc is for generate the ErrFieldNotInGroupBy error info
type ErrExprLoc struct {
	Offset int
	Loc    string
}

func checkExprInGroupBy(p LogicalPlan, expr ast.ExprNode, offset int, loc string, gbyCols map[*expression.Column]struct{}, gbyExprs []ast.ExprNode, notInGbyCols map[*expression.Column]ErrExprLoc) {
	if _, ok := expr.(*ast.AggregateFuncExpr); ok {
		return
	}
	if _, ok := expr.(*ast.ColumnNameExpr); !ok {
		for _, gbyExpr := range gbyExprs {
			if reflect.DeepEqual(gbyExpr, expr) {
				return
			}
		}
	}
	// Function `any_value` can be used in aggregation, even `ONLY_FULL_GROUP_BY` is set.
	// See https://dev.mysql.com/doc/refman/5.7/en/miscellaneous-functions.html#function_any-value for details
	if f, ok := expr.(*ast.FuncCallExpr); ok {
		if f.FnName.L == ast.AnyValue {
			return
		}
	}
	colMap := make(map[*expression.Column]struct{}, len(p.Schema().Columns))
	allColFromExprNode(p, expr, colMap)
	for col := range colMap {
		if _, ok := gbyCols[col]; !ok {
			notInGbyCols[col] = ErrExprLoc{Offset: offset, Loc: loc}
		}
	}
}

func (b *PlanBuilder) checkOnlyFullGroupBy(p LogicalPlan, sel *ast.SelectStmt) (err error) {
	if sel.GroupBy != nil {
		err = b.checkOnlyFullGroupByWithGroupClause(p, sel)
	} else {
		err = b.checkOnlyFullGroupByWithOutGroupClause(p, sel.Fields.Fields)
	}
	return err
}

func (b *PlanBuilder) checkOnlyFullGroupByWithGroupClause(p LogicalPlan, sel *ast.SelectStmt) error {
	gbyCols := make(map[*expression.Column]struct{}, len(sel.Fields.Fields))
	gbyExprs := make([]ast.ExprNode, 0, len(sel.Fields.Fields))
	schema := p.Schema()
	for _, byItem := range sel.GroupBy.Items {
		if colExpr, ok := byItem.Expr.(*ast.ColumnNameExpr); ok {
			col, err := schema.FindColumn(colExpr.Name)
			if err != nil || col == nil {
				continue
			}
			gbyCols[col] = struct{}{}
		} else {
			gbyExprs = append(gbyExprs, byItem.Expr)
		}
	}

	notInGbyCols := make(map[*expression.Column]ErrExprLoc, len(sel.Fields.Fields))
	for offset, field := range sel.Fields.Fields {
		if field.Auxiliary {
			continue
		}
		checkExprInGroupBy(p, field.Expr, offset, ErrExprInSelect, gbyCols, gbyExprs, notInGbyCols)
	}

	if sel.OrderBy != nil {
		for offset, item := range sel.OrderBy.Items {
			checkExprInGroupBy(p, item.Expr, offset, ErrExprInOrderBy, gbyCols, gbyExprs, notInGbyCols)
		}
	}
	if len(notInGbyCols) == 0 {
		return nil
	}

	whereDepends := buildWhereFuncDepend(p, sel.Where)
	joinDepends := buildJoinFuncDepend(p, sel.From.TableRefs)
	tblMap := make(map[*model.TableInfo]struct{}, len(notInGbyCols))
	for col, errExprLoc := range notInGbyCols {
		tblInfo := tblInfoFromCol(sel.From.TableRefs, col)
		if tblInfo == nil {
			continue
		}
		if _, ok := tblMap[tblInfo]; ok {
			continue
		}
		if checkColFuncDepend(p, col, tblInfo, gbyCols, whereDepends, joinDepends) {
			tblMap[tblInfo] = struct{}{}
			continue
		}
		switch errExprLoc.Loc {
		case ErrExprInSelect:
			return ErrFieldNotInGroupBy.GenWithStackByArgs(errExprLoc.Offset+1, errExprLoc.Loc, col.DBName.O+"."+col.TblName.O+"."+col.OrigColName.O)
		case ErrExprInOrderBy:
			return ErrFieldNotInGroupBy.GenWithStackByArgs(errExprLoc.Offset+1, errExprLoc.Loc, sel.OrderBy.Items[errExprLoc.Offset].Expr.Text())
		}
		return nil
	}
	return nil
}

func (b *PlanBuilder) checkOnlyFullGroupByWithOutGroupClause(p LogicalPlan, fields []*ast.SelectField) error {
	resolver := colResolverForOnlyFullGroupBy{}
	for idx, field := range fields {
		resolver.exprIdx = idx
		field.Accept(&resolver)
		err := resolver.Check()
		if err != nil {
			return err
		}
	}
	return nil
}

// colResolverForOnlyFullGroupBy visits Expr tree to find out if an Expr tree is an aggregation function.
// If so, find out the first column name that not in an aggregation function.
type colResolverForOnlyFullGroupBy struct {
	firstNonAggCol       *ast.ColumnName
	exprIdx              int
	firstNonAggColIdx    int
	hasAggFuncOrAnyValue bool
}

func (c *colResolverForOnlyFullGroupBy) Enter(node ast.Node) (ast.Node, bool) {
	switch t := node.(type) {
	case *ast.AggregateFuncExpr:
		c.hasAggFuncOrAnyValue = true
		return node, true
	case *ast.FuncCallExpr:
		// enable function `any_value` in aggregation even `ONLY_FULL_GROUP_BY` is set
		if t.FnName.L == ast.AnyValue {
			c.hasAggFuncOrAnyValue = true
			return node, true
		}
	case *ast.ColumnNameExpr:
		if c.firstNonAggCol == nil {
			c.firstNonAggCol, c.firstNonAggColIdx = t.Name, c.exprIdx
		}
		return node, true
	case *ast.SubqueryExpr:
		return node, true
	}
	return node, false
}

func (c *colResolverForOnlyFullGroupBy) Leave(node ast.Node) (ast.Node, bool) {
	return node, true
}

func (c *colResolverForOnlyFullGroupBy) Check() error {
	if c.hasAggFuncOrAnyValue && c.firstNonAggCol != nil {
		return ErrMixOfGroupFuncAndFields.GenWithStackByArgs(c.firstNonAggColIdx+1, c.firstNonAggCol.Name.O)
	}
	return nil
}

type colResolver struct {
	p    LogicalPlan
	cols map[*expression.Column]struct{}
}

func (c *colResolver) Enter(inNode ast.Node) (ast.Node, bool) {
	switch inNode.(type) {
	case *ast.ColumnNameExpr, *ast.SubqueryExpr, *ast.AggregateFuncExpr:
		return inNode, true
	}
	return inNode, false
}

func (c *colResolver) Leave(inNode ast.Node) (ast.Node, bool) {
	switch v := inNode.(type) {
	case *ast.ColumnNameExpr:
		col, err := c.p.Schema().FindColumn(v.Name)
		if err == nil && col != nil {
			c.cols[col] = struct{}{}
		}
	}
	return inNode, true
}

func allColFromExprNode(p LogicalPlan, n ast.Node, cols map[*expression.Column]struct{}) {
	extractor := &colResolver{
		p:    p,
		cols: cols,
	}
	n.Accept(extractor)
}

func (b *PlanBuilder) resolveGbyExprs(ctx context.Context, p LogicalPlan, gby *ast.GroupByClause, fields []*ast.SelectField) (LogicalPlan, []expression.Expression, error) {
	b.curClause = groupByClause
	exprs := make([]expression.Expression, 0, len(gby.Items))
	resolver := &gbyResolver{
		ctx:    b.ctx,
		fields: fields,
		schema: p.Schema(),
	}
	for _, item := range gby.Items {
		resolver.inExpr = false
		retExpr, _ := item.Expr.Accept(resolver)
		if resolver.err != nil {
			return nil, nil, errors.Trace(resolver.err)
		}
		if !resolver.isParam {
			item.Expr = retExpr.(ast.ExprNode)
		}

		itemExpr := retExpr.(ast.ExprNode)
		expr, np, err := b.rewrite(ctx, itemExpr, p, nil, true)
		if err != nil {
			return nil, nil, err
		}

		exprs = append(exprs, expr)
		p = np
	}
	return p, exprs, nil
}

func (b *PlanBuilder) unfoldWildStar(p LogicalPlan, selectFields []*ast.SelectField) (resultList []*ast.SelectField, err error) {
	for i, field := range selectFields {
		if field.WildCard == nil {
			resultList = append(resultList, field)
			continue
		}
		if field.WildCard.Table.L == "" && i > 0 {
			return nil, ErrInvalidWildCard
		}
		dbName := field.WildCard.Schema
		tblName := field.WildCard.Table
		findTblNameInSchema := false
		for _, col := range p.Schema().Columns {
			if (dbName.L == "" || dbName.L == col.DBName.L) &&
				(tblName.L == "" || tblName.L == col.TblName.L) &&
				col.ID != model.ExtraHandleID {
				findTblNameInSchema = true
				colName := &ast.ColumnNameExpr{
					Name: &ast.ColumnName{
						Schema: col.DBName,
						Table:  col.TblName,
						Name:   col.ColName,
					}}
				colName.SetType(col.GetType())
				field := &ast.SelectField{Expr: colName}
				field.SetText(col.ColName.O)
				resultList = append(resultList, field)
			}
		}
		if !findTblNameInSchema {
			return nil, ErrBadTable.GenWithStackByArgs(tblName)
		}
	}
	return resultList, nil
}

func (b *PlanBuilder) pushTableHints(hints []*ast.TableOptimizerHint) bool {
	var sortMergeTables, INLJTables, hashJoinTables []hintTableInfo
	for _, hint := range hints {
		switch hint.HintName.L {
		case TiDBMergeJoin:
			sortMergeTables = tableNames2HintTableInfo(hint.Tables)
		case TiDBIndexNestedLoopJoin:
			INLJTables = tableNames2HintTableInfo(hint.Tables)
		case TiDBHashJoin:
			hashJoinTables = tableNames2HintTableInfo(hint.Tables)
		default:
			// ignore hints that not implemented
		}
	}
	if len(sortMergeTables)+len(INLJTables)+len(hashJoinTables) > 0 {
		b.tableHintInfo = append(b.tableHintInfo, tableHintInfo{
			sortMergeJoinTables:       sortMergeTables,
			indexNestedLoopJoinTables: INLJTables,
			hashJoinTables:            hashJoinTables,
		})
		return true
	}
	return false
}

func (b *PlanBuilder) popTableHints() {
	hintInfo := b.tableHintInfo[len(b.tableHintInfo)-1]
	b.appendUnmatchedJoinHintWarning(TiDBIndexNestedLoopJoin, hintInfo.indexNestedLoopJoinTables)
	b.appendUnmatchedJoinHintWarning(TiDBMergeJoin, hintInfo.sortMergeJoinTables)
	b.appendUnmatchedJoinHintWarning(TiDBHashJoin, hintInfo.hashJoinTables)
	b.tableHintInfo = b.tableHintInfo[:len(b.tableHintInfo)-1]
}

func (b *PlanBuilder) appendUnmatchedJoinHintWarning(joinType string, hintTables []hintTableInfo) {
	unMatchedTables := extractUnmatchedTables(hintTables)
	if len(unMatchedTables) == 0 {
		return
	}
	errMsg := fmt.Sprintf("There are no matching table names for (%s) in optimizer hint %s. Maybe you can use the table alias name",
		strings.Join(unMatchedTables, ", "), restore2JoinHint(joinType, hintTables))
	b.ctx.GetSessionVars().StmtCtx.AppendWarning(ErrInternal.GenWithStack(errMsg))
}

// TableHints returns the *tableHintInfo of PlanBuilder.
func (b *PlanBuilder) TableHints() *tableHintInfo {
	if len(b.tableHintInfo) == 0 {
		return nil
	}
	return &(b.tableHintInfo[len(b.tableHintInfo)-1])
}

func (b *PlanBuilder) buildSelect(ctx context.Context, sel *ast.SelectStmt) (p LogicalPlan, err error) {
	if b.pushTableHints(sel.TableHints) {
		// table hints are only visible in the current SELECT statement.
		defer b.popTableHints()
	}
	if sel.SelectStmtOpts != nil {
		origin := b.inStraightJoin
		b.inStraightJoin = sel.SelectStmtOpts.StraightJoin
		defer func() { b.inStraightJoin = origin }()
	}

	var (
		aggFuncs                      []*ast.AggregateFuncExpr
		havingMap, orderMap, totalMap map[*ast.AggregateFuncExpr]int
		windowAggMap                  map[*ast.AggregateFuncExpr]int
		gbyCols                       []expression.Expression
	)

	if sel.From != nil {
		p, err = b.buildResultSetNode(ctx, sel.From.TableRefs)
		if err != nil {
			return nil, err
		}
	} else {
		p = b.buildTableDual()
	}

	originalFields := sel.Fields.Fields
	sel.Fields.Fields, err = b.unfoldWildStar(p, sel.Fields.Fields)
	if err != nil {
		return nil, err
	}

	if sel.GroupBy != nil {
		p, gbyCols, err = b.resolveGbyExprs(ctx, p, sel.GroupBy, sel.Fields.Fields)
		if err != nil {
			return nil, err
		}
	}

	if b.ctx.GetSessionVars().SQLMode.HasOnlyFullGroupBy() && sel.From != nil {
		err = b.checkOnlyFullGroupBy(p, sel)
		if err != nil {
			return nil, err
		}
	}

	hasWindowFuncField := b.detectSelectWindow(sel)
	if hasWindowFuncField {
		windowAggMap, err = b.resolveWindowFunction(sel, p)
		if err != nil {
			return nil, err
		}
	}
	// We must resolve having and order by clause before build projection,
	// because when the query is "select a+1 as b from t having sum(b) < 0", we must replace sum(b) to sum(a+1),
	// which only can be done before building projection and extracting Agg functions.
	havingMap, orderMap, err = b.resolveHavingAndOrderBy(sel, p)
	if err != nil {
		return nil, err
	}

	if sel.Where != nil {
		p, err = b.buildSelection(ctx, p, sel.Where, nil)
		if err != nil {
			return nil, err
		}
	}

	if sel.LockTp != ast.SelectLockNone {
		p = b.buildSelectLock(p, sel.LockTp)
	}
	b.handleHelper.popMap()
	b.handleHelper.pushMap(nil)

	hasAgg := b.detectSelectAgg(sel)
	if hasAgg {
		aggFuncs, totalMap = b.extractAggFuncs(sel.Fields.Fields)
		var aggIndexMap map[int]int
		p, aggIndexMap, err = b.buildAggregation(ctx, p, aggFuncs, gbyCols)
		if err != nil {
			return nil, err
		}
		for k, v := range totalMap {
			totalMap[k] = aggIndexMap[v]
		}
	}

	var oldLen int
	// According to https://dev.mysql.com/doc/refman/8.0/en/window-functions-usage.html,
	// we can only process window functions after having clause, so `considerWindow` is false now.
	p, oldLen, err = b.buildProjection(ctx, p, sel.Fields.Fields, totalMap, nil, false)
	if err != nil {
		return nil, err
	}

	if sel.Having != nil {
		b.curClause = havingClause
		p, err = b.buildSelection(ctx, p, sel.Having.Expr, havingMap)
		if err != nil {
			return nil, err
		}
	}

	b.windowSpecs, err = buildWindowSpecs(sel.WindowSpecs)
	if err != nil {
		return nil, err
	}

	var windowMapper map[*ast.WindowFuncExpr]int
	if hasWindowFuncField {
		windowFuncs := extractWindowFuncs(sel.Fields.Fields)
		groupedFuncs, err := b.groupWindowFuncs(windowFuncs)
		if err != nil {
			return nil, err
		}
		p, windowMapper, err = b.buildWindowFunctions(ctx, p, groupedFuncs, windowAggMap)
		if err != nil {
			return nil, err
		}
		// Now we build the window function fields.
		p, oldLen, err = b.buildProjection(ctx, p, sel.Fields.Fields, windowAggMap, windowMapper, true)
		if err != nil {
			return nil, err
		}
	}

	if sel.Distinct {
		p, err = b.buildDistinct(p, oldLen)
		if err != nil {
			return nil, err
		}
	}

	if sel.OrderBy != nil {
		p, err = b.buildSort(ctx, p, sel.OrderBy.Items, orderMap, windowMapper)
		if err != nil {
			return nil, err
		}
	}

	if sel.Limit != nil {
		p, err = b.buildLimit(p, sel.Limit)
		if err != nil {
			return nil, err
		}
	}

	sel.Fields.Fields = originalFields
	if oldLen != p.Schema().Len() {
		proj := LogicalProjection{Exprs: expression.Column2Exprs(p.Schema().Columns[:oldLen])}.Init(b.ctx)
		proj.SetChildren(p)
		schema := expression.NewSchema(p.Schema().Clone().Columns[:oldLen]...)
		for _, col := range schema.Columns {
			col.UniqueID = b.ctx.GetSessionVars().AllocPlanColumnID()
		}
		proj.SetSchema(schema)
		return proj, nil
	}

	return p, nil
}

func (b *PlanBuilder) buildTableDual() *LogicalTableDual {
	b.handleHelper.pushMap(nil)
	return LogicalTableDual{RowCount: 1}.Init(b.ctx)
}

func (ds *DataSource) newExtraHandleSchemaCol() *expression.Column {
	return &expression.Column{
		DBName:   ds.DBName,
		TblName:  ds.tableInfo.Name,
		ColName:  model.ExtraHandleName,
		RetType:  types.NewFieldType(mysql.TypeLonglong),
		UniqueID: ds.ctx.GetSessionVars().AllocPlanColumnID(),
		ID:       model.ExtraHandleID,
	}
}

// getStatsTable gets statistics information for a table specified by "tableID".
// A pseudo statistics table is returned in any of the following scenario:
// 1. tidb-server started and statistics handle has not been initialized.
// 2. table row count from statistics is zero.
// 3. statistics is outdated.
func getStatsTable(ctx sessionctx.Context, tblInfo *model.TableInfo, pid int64) *statistics.Table {
	statsHandle := domain.GetDomain(ctx).StatsHandle()

	// 1. tidb-server started and statistics handle has not been initialized.
	if statsHandle == nil {
		return statistics.PseudoTable(tblInfo)
	}

	var statsTbl *statistics.Table
	if pid != tblInfo.ID {
		statsTbl = statsHandle.GetPartitionStats(tblInfo, pid)
	} else {
		statsTbl = statsHandle.GetTableStats(tblInfo)
	}

	// 2. table row count from statistics is zero.
	if statsTbl.Count == 0 {
		return statistics.PseudoTable(tblInfo)
	}

	// 3. statistics is outdated.
	if statsTbl.IsOutdated() {
		tbl := *statsTbl
		tbl.Pseudo = true
		statsTbl = &tbl
		metrics.PseudoEstimation.Inc()
	}
	return statsTbl
}

func (b *PlanBuilder) buildDataSource(ctx context.Context, tn *ast.TableName) (LogicalPlan, error) {
	dbName := tn.Schema
	if dbName.L == "" {
		dbName = model.NewCIStr(b.ctx.GetSessionVars().CurrentDB)
	}

	tbl, err := b.is.TableByName(dbName, tn.Name)
	if err != nil {
		return nil, err
	}

	tableInfo := tbl.Meta()
	var authErr error
	if b.ctx.GetSessionVars().User != nil {
		authErr = ErrTableaccessDenied.GenWithStackByArgs("SELECT", b.ctx.GetSessionVars().User.Username, b.ctx.GetSessionVars().User.Hostname, tableInfo.Name.L)
	}
	b.visitInfo = appendVisitInfo(b.visitInfo, mysql.SelectPriv, dbName.L, tableInfo.Name.L, "", authErr)

	if tableInfo.IsView() {
		return b.BuildDataSourceFromView(ctx, dbName, tableInfo)
	}

	if tableInfo.GetPartitionInfo() != nil {
		b.optFlag = b.optFlag | flagPartitionProcessor
		// check partition by name.
		for _, name := range tn.PartitionNames {
			_, err = tables.FindPartitionByName(tableInfo, name.L)
			if err != nil {
				return nil, err
			}
		}
	} else if len(tn.PartitionNames) != 0 {
		return nil, ErrPartitionClauseOnNonpartitioned
	}

	possiblePaths, err := getPossibleAccessPaths(tn.IndexHints, tableInfo)
	if err != nil {
		return nil, err
	}

	var columns []*table.Column
	if b.inUpdateStmt {
		// create table t(a int, b int).
		// Imagine that, There are 2 TiDB instances in the cluster, name A, B. We add a column `c` to table t in the TiDB cluster.
		// One of the TiDB, A, the column type in its infoschema is changed to public. And in the other TiDB, the column type is
		// still StateWriteReorganization.
		// TiDB A: insert into t values(1, 2, 3);
		// TiDB B: update t set a = 2 where b = 2;
		// If we use tbl.Cols() here, the update statement, will ignore the col `c`, and the data `3` will lost.
		columns = tbl.WritableCols()
	} else {
		columns = tbl.Cols()
	}
	var statisticTable *statistics.Table
	if _, ok := tbl.(table.PartitionedTable); !ok {
		statisticTable = getStatsTable(b.ctx, tbl.Meta(), tbl.Meta().ID)
	}

	ds := DataSource{
		DBName:              dbName,
		table:               tbl,
		tableInfo:           tableInfo,
		statisticTable:      statisticTable,
		indexHints:          tn.IndexHints,
		possibleAccessPaths: possiblePaths,
		Columns:             make([]*model.ColumnInfo, 0, len(columns)),
		partitionNames:      tn.PartitionNames,
	}.Init(b.ctx)

	var handleCol *expression.Column
	schema := expression.NewSchema(make([]*expression.Column, 0, len(columns))...)
	for _, col := range columns {
		ds.Columns = append(ds.Columns, col.ToInfo())
		newCol := &expression.Column{
			UniqueID:    b.ctx.GetSessionVars().AllocPlanColumnID(),
			DBName:      dbName,
			TblName:     tableInfo.Name,
			ColName:     col.Name,
			OrigColName: col.Name,
			ID:          col.ID,
			RetType:     &col.FieldType,
		}

		if tableInfo.PKIsHandle && mysql.HasPriKeyFlag(col.Flag) {
			handleCol = newCol
		}
		schema.Append(newCol)
	}
	ds.SetSchema(schema)

	// We append an extra handle column to the schema when "ds" is not a memory
	// table e.g. table in the "INFORMATION_SCHEMA" database, and the handle
	// column is not the primary key of "ds".
	isMemDB := infoschema.IsMemoryDB(ds.DBName.L)
	if !isMemDB && handleCol == nil {
		ds.Columns = append(ds.Columns, model.NewExtraHandleColInfo())
		handleCol = ds.newExtraHandleSchemaCol()
		schema.Append(handleCol)
	}
	if handleCol != nil {
		ds.handleCol = handleCol
		handleMap := make(map[int64][]*expression.Column)
		handleMap[tableInfo.ID] = []*expression.Column{handleCol}
		b.handleHelper.pushMap(handleMap)
	} else {
		b.handleHelper.pushMap(nil)
	}

	var result LogicalPlan = ds

	// If this SQL is executed in a non-readonly transaction, we need a
	// "UnionScan" operator to read the modifications of former SQLs, which is
	// buffered in tidb-server memory.
	txn, err := b.ctx.Txn(false)
	if err != nil {
		return nil, err
	}
	if txn.Valid() && !txn.IsReadOnly() && !isMemDB {
		us := LogicalUnionScan{handleCol: handleCol}.Init(b.ctx)
		us.SetChildren(ds)
		result = us
	}

	// If this table contains any virtual generated columns, we need a
	// "Projection" to calculate these columns.
	proj, err := b.projectVirtualColumns(ctx, ds, columns)
	if err != nil {
		return nil, err
	}

	if proj != nil {
		proj.SetChildren(result)
		result = proj
	}
	return result, nil
}

// BuildDataSourceFromView is used to build LogicalPlan from view
func (b *PlanBuilder) BuildDataSourceFromView(ctx context.Context, dbName model.CIStr, tableInfo *model.TableInfo) (LogicalPlan, error) {
	charset, collation := b.ctx.GetSessionVars().GetCharsetInfo()
	viewParser := parser.New()
	viewParser.EnableWindowFunc(b.ctx.GetSessionVars().EnableWindowFunction)
	selectNode, err := viewParser.ParseOneStmt(tableInfo.View.SelectStmt, charset, collation)
	if err != nil {
		return nil, err
	}
	originalVisitInfo := b.visitInfo
	b.visitInfo = make([]visitInfo, 0)
	selectLogicalPlan, err := b.Build(ctx, selectNode)
	if err != nil {
		return nil, err
	}

	if tableInfo.View.Security == model.SecurityDefiner {
		if pm := privilege.GetPrivilegeManager(b.ctx); pm != nil {
			for _, v := range b.visitInfo {
				if !pm.RequestVerificationWithUser(v.db, v.table, v.column, v.privilege, tableInfo.View.Definer) {
					return nil, ErrViewInvalid.GenWithStackByArgs(dbName.O, tableInfo.Name.O)
				}
			}
		}
		b.visitInfo = b.visitInfo[:0]
	}
	b.visitInfo = append(originalVisitInfo, b.visitInfo...)

	if b.ctx.GetSessionVars().StmtCtx.InExplainStmt {
		b.visitInfo = appendVisitInfo(b.visitInfo, mysql.ShowViewPriv, dbName.L, tableInfo.Name.L, "", ErrViewNoExplain)
	}

	projSchema := expression.NewSchema(make([]*expression.Column, 0, len(tableInfo.View.Cols))...)
	projExprs := make([]expression.Expression, 0, len(tableInfo.View.Cols))
	for i := range tableInfo.View.Cols {
		col := selectLogicalPlan.Schema().FindColumnByName(tableInfo.View.Cols[i].L)
		if col == nil {
			return nil, ErrViewInvalid.GenWithStackByArgs(dbName.O, tableInfo.Name.O)
		}
		projSchema.Append(&expression.Column{
			UniqueID:    b.ctx.GetSessionVars().AllocPlanColumnID(),
			TblName:     col.TblName,
			OrigTblName: col.OrigTblName,
			ColName:     tableInfo.Cols()[i].Name,
			OrigColName: tableInfo.View.Cols[i],
			DBName:      col.DBName,
			RetType:     col.GetType(),
		})
		projExprs = append(projExprs, col)
	}

	projUponView := LogicalProjection{Exprs: projExprs}.Init(b.ctx)
	projUponView.SetChildren(selectLogicalPlan.(LogicalPlan))
	projUponView.SetSchema(projSchema)
	return projUponView, nil
}

// projectVirtualColumns is only for DataSource. If some table has virtual generated columns,
// we add a projection on the original DataSource, and calculate those columns in the projection
// so that plans above it can reference generated columns by their name.
func (b *PlanBuilder) projectVirtualColumns(ctx context.Context, ds *DataSource, columns []*table.Column) (*LogicalProjection, error) {
	hasVirtualGeneratedColumn := false
	for _, column := range columns {
		if column.IsGenerated() && !column.GeneratedStored {
			hasVirtualGeneratedColumn = true
			break
		}
	}
	if !hasVirtualGeneratedColumn {
		return nil, nil
	}
	proj := LogicalProjection{
		Exprs:            make([]expression.Expression, 0, len(columns)),
		calculateGenCols: true,
	}.Init(b.ctx)

	for i, colExpr := range ds.Schema().Columns {
		var exprIsGen = false
		var expr expression.Expression
		if i < len(columns) {
			if columns[i].IsGenerated() && !columns[i].GeneratedStored {
				var err error
				expr, _, err = b.rewrite(ctx, columns[i].GeneratedExpr, ds, nil, true)
				if err != nil {
					return nil, err
				}
				// Because the expression might return different type from
				// the generated column, we should wrap a CAST on the result.
				expr = expression.BuildCastFunction(b.ctx, expr, colExpr.GetType())
				exprIsGen = true
			}
		}
		if !exprIsGen {
			expr = colExpr
		}
		proj.Exprs = append(proj.Exprs, expr)
	}

	// Re-iterate expressions to handle those virtual generated columns that refers to the other generated columns, for
	// example, given:
	//  column a, column b as (a * 2), column c as (b + 1)
	// we'll get:
	//  column a, column b as (a * 2), column c as ((a * 2) + 1)
	// A generated column definition can refer to only generated columns occurring earlier in the table definition, so
	// it's safe to iterate in index-ascending order.
	for i, expr := range proj.Exprs {
		proj.Exprs[i] = expression.ColumnSubstitute(expr, ds.Schema(), proj.Exprs)
	}

	proj.SetSchema(ds.Schema().Clone())
	for _, cols := range b.handleHelper.tailMap() {
		cols[0] = proj.schema.RetrieveColumn(cols[0])
	}
	return proj, nil
}

// buildApplyWithJoinType builds apply plan with outerPlan and innerPlan, which apply join with particular join type for
// every row from outerPlan and the whole innerPlan.
func (b *PlanBuilder) buildApplyWithJoinType(outerPlan, innerPlan LogicalPlan, tp JoinType) LogicalPlan {
	b.optFlag = b.optFlag | flagPredicatePushDown | flagBuildKeyInfo | flagDecorrelate
	ap := LogicalApply{LogicalJoin: LogicalJoin{JoinType: tp}}.Init(b.ctx)
	ap.SetChildren(outerPlan, innerPlan)
	ap.SetSchema(expression.MergeSchema(outerPlan.Schema(), innerPlan.Schema()))
	for i := outerPlan.Schema().Len(); i < ap.Schema().Len(); i++ {
		ap.schema.Columns[i].IsReferenced = true
	}
	return ap
}

// buildSemiApply builds apply plan with outerPlan and innerPlan, which apply semi-join for every row from outerPlan and the whole innerPlan.
func (b *PlanBuilder) buildSemiApply(outerPlan, innerPlan LogicalPlan, condition []expression.Expression, asScalar, not bool) (LogicalPlan, error) {
	b.optFlag = b.optFlag | flagPredicatePushDown | flagBuildKeyInfo | flagDecorrelate

	join, err := b.buildSemiJoin(outerPlan, innerPlan, condition, asScalar, not)
	if err != nil {
		return nil, err
	}

	ap := &LogicalApply{LogicalJoin: *join}
	ap.tp = TypeApply
	ap.self = ap
	return ap, nil
}

func (b *PlanBuilder) buildMaxOneRow(p LogicalPlan) LogicalPlan {
	maxOneRow := LogicalMaxOneRow{}.Init(b.ctx)
	maxOneRow.SetChildren(p)
	return maxOneRow
}

func (b *PlanBuilder) buildSemiJoin(outerPlan, innerPlan LogicalPlan, onCondition []expression.Expression, asScalar bool, not bool) (*LogicalJoin, error) {
	joinPlan := LogicalJoin{}.Init(b.ctx)
	for i, expr := range onCondition {
		onCondition[i] = expr.Decorrelate(outerPlan.Schema())
	}
	joinPlan.SetChildren(outerPlan, innerPlan)
	joinPlan.attachOnConds(onCondition)
	if asScalar {
		newSchema := outerPlan.Schema().Clone()
		newSchema.Append(&expression.Column{
			ColName:      model.NewCIStr(fmt.Sprintf("%d_aux_0", joinPlan.id)),
			RetType:      types.NewFieldType(mysql.TypeTiny),
			IsReferenced: true,
			UniqueID:     b.ctx.GetSessionVars().AllocPlanColumnID(),
		})
		joinPlan.SetSchema(newSchema)
		if not {
			joinPlan.JoinType = AntiLeftOuterSemiJoin
		} else {
			joinPlan.JoinType = LeftOuterSemiJoin
		}
	} else {
		joinPlan.SetSchema(outerPlan.Schema().Clone())
		if not {
			joinPlan.JoinType = AntiSemiJoin
		} else {
			joinPlan.JoinType = SemiJoin
		}
	}
	// Apply forces to choose hash join currently, so don't worry the hints will take effect if the semi join is in one apply.
	if b.TableHints() != nil {
		outerAlias := extractTableAlias(outerPlan)
		innerAlias := extractTableAlias(innerPlan)
		if b.TableHints().ifPreferMergeJoin(outerAlias, innerAlias) {
			joinPlan.preferJoinType |= preferMergeJoin
		}
		if b.TableHints().ifPreferHashJoin(outerAlias, innerAlias) {
			joinPlan.preferJoinType |= preferHashJoin
		}
		if b.TableHints().ifPreferINLJ(innerAlias) {
			joinPlan.preferJoinType = preferRightAsIndexInner
		}
		// If there're multiple join hints, they're conflict.
		if bits.OnesCount(joinPlan.preferJoinType) > 1 {
			return nil, errors.New("Join hints are conflict, you can only specify one type of join")
		}
	}
	return joinPlan, nil
}

func getTableOffset(schema *expression.Schema, handleCol *expression.Column) (int, error) {
	for i, col := range schema.Columns {
		if col.DBName.L == handleCol.DBName.L && col.TblName.L == handleCol.TblName.L {
			return i, nil
		}
	}
	return -1, errors.Errorf("Couldn't get column information when do update/delete")
}

// TblColPosInfo represents an mapper from column index to handle index.
type TblColPosInfo struct {
	TblID int64
	// Start and End represent the ordinal range [Start, End) of the consecutive columns.
	Start, End int
	// HandleOrdinal represents the ordinal of the handle column.
	HandleOrdinal int
}

// TblColPosInfoSlice attaches the methods of sort.Interface to []TblColPosInfos sorting in increasing order.
type TblColPosInfoSlice []TblColPosInfo

// Len implements sort.Interface#Len.
func (c TblColPosInfoSlice) Len() int {
	return len(c)
}

// Swap implements sort.Interface#Swap.
func (c TblColPosInfoSlice) Swap(i, j int) {
	c[i], c[j] = c[j], c[i]
}

// Less implements sort.Interface#Less.
func (c TblColPosInfoSlice) Less(i, j int) bool {
	return c[i].Start < c[j].Start
}

// FindHandle finds the ordinal of the corresponding handle column.
func (c TblColPosInfoSlice) FindHandle(colOrdinal int) (int, bool) {
	if len(c) == 0 {
		return 0, false
	}
	// find the smallest index of the range that its start great than colOrdinal.
	// @see https://godoc.org/sort#Search
	rangeBehindOrdinal := sort.Search(len(c), func(i int) bool { return c[i].Start > colOrdinal })
	if rangeBehindOrdinal == 0 {
		return 0, false
	}
	return c[rangeBehindOrdinal-1].HandleOrdinal, true
}

// buildColumns2Handle builds columns to handle mapping.
func buildColumns2Handle(
	schema *expression.Schema,
	tblID2Handle map[int64][]*expression.Column,
	tblID2Table map[int64]table.Table,
	onlyWritableCol bool,
) (TblColPosInfoSlice, error) {
	var cols2Handles TblColPosInfoSlice
	for tblID, handleCols := range tblID2Handle {
		tbl := tblID2Table[tblID]
		var tblLen int
		if onlyWritableCol {
			tblLen = len(tbl.WritableCols())
		} else {
			tblLen = len(tbl.Cols())
		}
		for _, handleCol := range handleCols {
			offset, err := getTableOffset(schema, handleCol)
			if err != nil {
				return nil, err
			}
			end := offset + tblLen
			cols2Handles = append(cols2Handles, TblColPosInfo{tblID, offset, end, handleCol.Index})
		}
	}
	sort.Sort(cols2Handles)
	return cols2Handles, nil
}

func (b *PlanBuilder) buildUpdate(ctx context.Context, update *ast.UpdateStmt) (Plan, error) {
	if b.pushTableHints(update.TableHints) {
		// table hints are only visible in the current UPDATE statement.
		defer b.popTableHints()
	}

	// update subquery table should be forbidden
	var asNameList []string
	asNameList = extractTableSourceAsNames(update.TableRefs.TableRefs, asNameList, true)
	for _, asName := range asNameList {
		for _, assign := range update.List {
			if assign.Column.Table.L == asName {
				return nil, ErrNonUpdatableTable.GenWithStackByArgs(asName, "UPDATE")
			}
		}
	}

	b.inUpdateStmt = true

	p, err := b.buildResultSetNode(ctx, update.TableRefs.TableRefs)
	if err != nil {
		return nil, err
	}

	var tableList []*ast.TableName
	tableList = extractTableList(update.TableRefs.TableRefs, tableList, false)
	for _, t := range tableList {
		dbName := t.Schema.L
		if dbName == "" {
			dbName = b.ctx.GetSessionVars().CurrentDB
		}
		if t.TableInfo.IsView() {
			return nil, errors.Errorf("update view %s is not supported now.", t.Name.O)
		}
		b.visitInfo = appendVisitInfo(b.visitInfo, mysql.SelectPriv, dbName, t.Name.L, "", nil)
	}

	if update.Where != nil {
		p, err = b.buildSelection(ctx, p, update.Where, nil)
		if err != nil {
			return nil, err
		}
	}
	if update.Order != nil {
		p, err = b.buildSort(ctx, p, update.Order.Items, nil, nil)
		if err != nil {
			return nil, err
		}
	}
	if update.Limit != nil {
		p, err = b.buildLimit(p, update.Limit)
		if err != nil {
			return nil, err
		}
	}

	var updateTableList []*ast.TableName
	updateTableList = extractTableList(update.TableRefs.TableRefs, updateTableList, true)
	orderedList, np, err := b.buildUpdateLists(ctx, updateTableList, update.List, p)
	if err != nil {
		return nil, err
	}
	p = np

	updt := Update{
		OrderedList:  orderedList,
		TblID2Handle: b.handleHelper.popMap(),
	}.Init(b.ctx)
	updt.SetSchema(p.Schema())
	// We cannot apply projection elimination when building the subplan, because
	// columns in orderedList cannot be resolved.
	updt.SelectPlan, err = DoOptimize(ctx, b.optFlag&^flagEliminateProjection, p)
	if err != nil {
		return nil, err
	}
	err = updt.ResolveIndices()
	if err != nil {
		return nil, err
	}
	tblID2table := make(map[int64]table.Table)
	for id := range updt.SelectPlan.Schema().TblID2Handle {
		tblID2table[id], _ = b.is.TableByID(id)
	}
	updt.TblColPosInfos, err = buildColumns2Handle(updt.SelectPlan.Schema(), updt.SelectPlan.Schema().TblID2Handle, tblID2table, true)
	return updt, err
}

func (b *PlanBuilder) buildUpdateLists(ctx context.Context, tableList []*ast.TableName, list []*ast.Assignment, p LogicalPlan) ([]*expression.Assignment, LogicalPlan, error) {
	b.curClause = fieldList
	modifyColumns := make(map[string]struct{}, p.Schema().Len()) // Which columns are in set list.
	for _, assign := range list {
		col, _, err := p.findColumn(assign.Column)
		if err != nil {
			return nil, nil, err
		}
		columnFullName := fmt.Sprintf("%s.%s.%s", col.DBName.L, col.TblName.L, col.ColName.L)
		modifyColumns[columnFullName] = struct{}{}
	}

	// If columns in set list contains generated columns, raise error.
	// And, fill virtualAssignments here; that's for generated columns.
	virtualAssignments := make([]*ast.Assignment, 0)
	tableAsName := make(map[*model.TableInfo][]*model.CIStr)
	extractTableAsNameForUpdate(p, tableAsName)

	for _, tn := range tableList {
		tableInfo := tn.TableInfo
		tableVal, found := b.is.TableByID(tableInfo.ID)
		if !found {
			return nil, nil, infoschema.ErrTableNotExists.GenWithStackByArgs(tn.DBInfo.Name.O, tableInfo.Name.O)
		}
		for i, colInfo := range tableInfo.Columns {
			if !colInfo.IsGenerated() {
				continue
			}
			columnFullName := fmt.Sprintf("%s.%s.%s", tn.Schema.L, tn.Name.L, colInfo.Name.L)
			if _, ok := modifyColumns[columnFullName]; ok {
				return nil, nil, ErrBadGeneratedColumn.GenWithStackByArgs(colInfo.Name.O, tableInfo.Name.O)
			}
			for _, asName := range tableAsName[tableInfo] {
				virtualAssignments = append(virtualAssignments, &ast.Assignment{
					Column: &ast.ColumnName{Table: *asName, Name: colInfo.Name},
					Expr:   tableVal.Cols()[i].GeneratedExpr,
				})
			}
		}
	}

	newList := make([]*expression.Assignment, 0, p.Schema().Len())
	allAssignments := append(list, virtualAssignments...)
	for i, assign := range allAssignments {
		col, _, err := p.findColumn(assign.Column)
		if err != nil {
			return nil, nil, err
		}
		var newExpr expression.Expression
		var np LogicalPlan
		if i < len(list) {
			newExpr, np, err = b.rewrite(ctx, assign.Expr, p, nil, false)
		} else {
			// rewrite with generation expression
			rewritePreprocess := func(expr ast.Node) ast.Node {
				switch x := expr.(type) {
				case *ast.ColumnName:
					return &ast.ColumnName{
						Schema: assign.Column.Schema,
						Table:  assign.Column.Table,
						Name:   x.Name,
					}
				default:
					return expr
				}
			}
			newExpr, np, err = b.rewriteWithPreprocess(ctx, assign.Expr, p, nil, nil, false, rewritePreprocess)
		}
		if err != nil {
			return nil, nil, err
		}
		newExpr = expression.BuildCastFunction(b.ctx, newExpr, col.GetType())
		p = np
		newList = append(newList, &expression.Assignment{Col: col, Expr: newExpr})
	}

	tblDbMap := make(map[string]string, len(tableList))
	for _, tbl := range tableList {
		tblDbMap[tbl.Name.L] = tbl.DBInfo.Name.L
	}
	for _, assign := range newList {
		col := assign.Col

		dbName := col.DBName.L
		// To solve issue#10028, we need to get database name by the table alias name.
		if dbNameTmp, ok := tblDbMap[col.TblName.L]; ok {
			dbName = dbNameTmp
		}
		if dbName == "" {
			dbName = b.ctx.GetSessionVars().CurrentDB
		}
		b.visitInfo = appendVisitInfo(b.visitInfo, mysql.UpdatePriv, dbName, col.OrigTblName.L, "", nil)
	}
	return newList, p, nil
}

// extractTableAsNameForUpdate extracts tables' alias names for update.
func extractTableAsNameForUpdate(p LogicalPlan, asNames map[*model.TableInfo][]*model.CIStr) {
	switch x := p.(type) {
	case *DataSource:
		alias := extractTableAlias(p)
		if alias != nil {
			if _, ok := asNames[x.tableInfo]; !ok {
				asNames[x.tableInfo] = make([]*model.CIStr, 0, 1)
			}
			asNames[x.tableInfo] = append(asNames[x.tableInfo], alias)
		}
	case *LogicalProjection:
		if !x.calculateGenCols {
			return
		}

		ds, isDS := x.Children()[0].(*DataSource)
		if !isDS {
			// try to extract the DataSource below a LogicalUnionScan.
			if us, isUS := x.Children()[0].(*LogicalUnionScan); isUS {
				ds, isDS = us.Children()[0].(*DataSource)
			}
		}
		if !isDS {
			return
		}

		alias := extractTableAlias(x)
		if alias != nil {
			if _, ok := asNames[ds.tableInfo]; !ok {
				asNames[ds.tableInfo] = make([]*model.CIStr, 0, 1)
			}
			asNames[ds.tableInfo] = append(asNames[ds.tableInfo], alias)
		}
	default:
		for _, child := range p.Children() {
			extractTableAsNameForUpdate(child, asNames)
		}
	}
}

func (b *PlanBuilder) buildDelete(ctx context.Context, delete *ast.DeleteStmt) (Plan, error) {
	if b.pushTableHints(delete.TableHints) {
		// table hints are only visible in the current DELETE statement.
		defer b.popTableHints()
	}

	p, err := b.buildResultSetNode(ctx, delete.TableRefs.TableRefs)
	if err != nil {
		return nil, err
	}
	oldSchema := p.Schema()
	oldLen := oldSchema.Len()

	if delete.Where != nil {
		p, err = b.buildSelection(ctx, p, delete.Where, nil)
		if err != nil {
			return nil, err
		}
	}

	if delete.Order != nil {
		p, err = b.buildSort(ctx, p, delete.Order.Items, nil, nil)
		if err != nil {
			return nil, err
		}
	}

	if delete.Limit != nil {
		p, err = b.buildLimit(p, delete.Limit)
		if err != nil {
			return nil, err
		}
	}

	// Add a projection for the following case, otherwise the final schema will be the schema of the join.
	// delete from t where a in (select ...) or b in (select ...)
	if !delete.IsMultiTable && oldLen != p.Schema().Len() {
		proj := LogicalProjection{Exprs: expression.Column2Exprs(p.Schema().Columns[:oldLen])}.Init(b.ctx)
		proj.SetChildren(p)
		proj.SetSchema(oldSchema.Clone())
		p = proj
	}

	del := Delete{
		IsMultiTable: delete.IsMultiTable,
		//TblID2Handle: p.Schema().TblID2Handle,
		TblID2Handle: b.handleHelper.tailMap(),
	}.Init(b.ctx)

	del.SelectPlan, err = DoOptimize(ctx, b.optFlag, p)
	if err != nil {
		return nil, err
	}

	del.SetSchema(del.SelectPlan.Schema())

	var tableList []*ast.TableName
	tableList = extractTableList(delete.TableRefs.TableRefs, tableList, true)

	// Collect visitInfo.
	if delete.Tables != nil {
		// Delete a, b from a, b, c, d... add a and b.
		for _, tn := range delete.Tables.Tables {
			foundMatch := false
			for _, v := range tableList {
				dbName := v.Schema.L
				if dbName == "" {
					dbName = b.ctx.GetSessionVars().CurrentDB
				}
				if (tn.Schema.L == "" || tn.Schema.L == dbName) && tn.Name.L == v.Name.L {
					tn.Schema.L = dbName
					tn.DBInfo = v.DBInfo
					tn.TableInfo = v.TableInfo
					foundMatch = true
					break
				}
			}
			if !foundMatch {
				var asNameList []string
				asNameList = extractTableSourceAsNames(delete.TableRefs.TableRefs, asNameList, false)
				for _, asName := range asNameList {
					tblName := tn.Name.L
					if tn.Schema.L != "" {
						tblName = tn.Schema.L + "." + tblName
					}
					if asName == tblName {
						// check sql like: `delete a from (select * from t) as a, t`
						return nil, ErrNonUpdatableTable.GenWithStackByArgs(tn.Name.O, "DELETE")
					}
				}
				// check sql like: `delete b from (select * from t) as a, t`
				return nil, ErrUnknownTable.GenWithStackByArgs(tn.Name.O, "MULTI DELETE")
			}
			if tn.TableInfo.IsView() {
				return nil, errors.Errorf("delete view %s is not supported now.", tn.Name.O)
			}
			b.visitInfo = appendVisitInfo(b.visitInfo, mysql.DeletePriv, tn.Schema.L, tn.TableInfo.Name.L, "", nil)
		}
	} else {
		// Delete from a, b, c, d.
		for _, v := range tableList {
			if v.TableInfo.IsView() {
				return nil, errors.Errorf("delete view %s is not supported now.", v.Name.O)
			}
			dbName := v.Schema.L
			if dbName == "" {
				dbName = b.ctx.GetSessionVars().CurrentDB
			}
			b.visitInfo = appendVisitInfo(b.visitInfo, mysql.DeletePriv, dbName, v.Name.L, "", nil)
		}
	}

<<<<<<< HEAD
	err = del.ResolveIndices()

	return del, err
=======
	tblID2Handles := del.SelectPlan.Schema().TblID2Handle
	if del.IsMultiTable {
		// tblID2TableName is the table map value is an array which contains table aliases.
		// Table ID may not be unique for deleting multiple tables, for statements like
		// `delete from t as t1, t as t2`, the same table has two alias, we have to identify a table
		// by its alias instead of ID.
		tblID2TableName := make(map[int64][]*ast.TableName, len(delete.Tables.Tables))
		for _, tn := range delete.Tables.Tables {
			tblID2TableName[tn.TableInfo.ID] = append(tblID2TableName[tn.TableInfo.ID], tn)
		}
		tblID2Handles = del.cleanTblID2HandleMap(tblID2TableName, tblID2Handles)
	}
	tblID2table := make(map[int64]table.Table)
	for id := range tblID2Handles {
		tblID2table[id], _ = b.is.TableByID(id)
	}
	del.TblColPosInfos, err = buildColumns2Handle(del.SelectPlan.Schema(), tblID2Handles, tblID2table, false)
	return del, err
}

func (p *Delete) cleanTblID2HandleMap(tablesToDelete map[int64][]*ast.TableName, tblID2Handle map[int64][]*expression.Column) map[int64][]*expression.Column {
	for id, cols := range tblID2Handle {
		names, ok := tablesToDelete[id]
		if !ok {
			delete(tblID2Handle, id)
			continue
		}
		for i := len(cols) - 1; i >= 0; i-- {
			if !p.matchingDeletingTable(names, cols[i]) {
				cols = append(cols[:i], cols[i+1:]...)
			}
		}
		if len(cols) == 0 {
			delete(tblID2Handle, id)
			continue
		}
		tblID2Handle[id] = cols
	}
	return tblID2Handle
}

// matchingDeletingTable checks whether this column is from the table which is in the deleting list.
func (p *Delete) matchingDeletingTable(names []*ast.TableName, col *expression.Column) bool {
	for _, n := range names {
		if (col.DBName.L == "" || col.DBName.L == n.Schema.L) && col.TblName.L == n.Name.L {
			return true
		}
	}
	return false
>>>>>>> fe998656
}

func getWindowName(name string) string {
	if name == "" {
		return "<unnamed window>"
	}
	return name
}

// buildProjectionForWindow builds the projection for expressions in the window specification that is not an column,
// so after the projection, window functions only needs to deal with columns.
func (b *PlanBuilder) buildProjectionForWindow(ctx context.Context, p LogicalPlan, spec *ast.WindowSpec, args []ast.ExprNode, aggMap map[*ast.AggregateFuncExpr]int) (LogicalPlan, []property.Item, []property.Item, []expression.Expression, error) {
	b.optFlag |= flagEliminateProjection

	var partitionItems, orderItems []*ast.ByItem
	if spec.PartitionBy != nil {
		partitionItems = spec.PartitionBy.Items
	}
	if spec.OrderBy != nil {
		orderItems = spec.OrderBy.Items
	}

	projLen := len(p.Schema().Columns) + len(partitionItems) + len(orderItems) + len(args)
	proj := LogicalProjection{Exprs: make([]expression.Expression, 0, projLen)}.Init(b.ctx)
	proj.SetSchema(expression.NewSchema(make([]*expression.Column, 0, projLen)...))
	for _, col := range p.Schema().Columns {
		proj.Exprs = append(proj.Exprs, col)
		proj.schema.Append(col)
	}

	propertyItems := make([]property.Item, 0, len(partitionItems)+len(orderItems))
	var err error
	p, propertyItems, err = b.buildByItemsForWindow(ctx, p, proj, partitionItems, propertyItems, aggMap)
	if err != nil {
		return nil, nil, nil, nil, err
	}
	lenPartition := len(propertyItems)
	p, propertyItems, err = b.buildByItemsForWindow(ctx, p, proj, orderItems, propertyItems, aggMap)
	if err != nil {
		return nil, nil, nil, nil, err
	}

	newArgList := make([]expression.Expression, 0, len(args))
	for _, arg := range args {
		newArg, np, err := b.rewrite(ctx, arg, p, aggMap, true)
		if err != nil {
			return nil, nil, nil, nil, err
		}
		p = np
		switch newArg.(type) {
		case *expression.Column, *expression.Constant:
			newArgList = append(newArgList, newArg)
			continue
		}
		proj.Exprs = append(proj.Exprs, newArg)
		col := &expression.Column{
			ColName:  model.NewCIStr(fmt.Sprintf("%d_proj_window_%d", p.ID(), proj.schema.Len())),
			UniqueID: b.ctx.GetSessionVars().AllocPlanColumnID(),
			RetType:  newArg.GetType(),
		}
		proj.schema.Append(col)
		newArgList = append(newArgList, col)
	}

	proj.SetChildren(p)
	return proj, propertyItems[:lenPartition], propertyItems[lenPartition:], newArgList, nil
}

func (b *PlanBuilder) buildByItemsForWindow(
	ctx context.Context,
	p LogicalPlan,
	proj *LogicalProjection,
	items []*ast.ByItem,
	retItems []property.Item,
	aggMap map[*ast.AggregateFuncExpr]int,
) (LogicalPlan, []property.Item, error) {
	transformer := &itemTransformer{}
	for _, item := range items {
		newExpr, _ := item.Expr.Accept(transformer)
		item.Expr = newExpr.(ast.ExprNode)
		it, np, err := b.rewrite(ctx, item.Expr, p, aggMap, true)
		if err != nil {
			return nil, nil, err
		}
		p = np
		if it.GetType().Tp == mysql.TypeNull {
			continue
		}
		if col, ok := it.(*expression.Column); ok {
			retItems = append(retItems, property.Item{Col: col, Desc: item.Desc})
			continue
		}
		proj.Exprs = append(proj.Exprs, it)
		col := &expression.Column{
			ColName:  model.NewCIStr(fmt.Sprintf("%d_proj_window_%d", p.ID(), proj.schema.Len())),
			UniqueID: b.ctx.GetSessionVars().AllocPlanColumnID(),
			RetType:  it.GetType(),
		}
		proj.schema.Append(col)
		retItems = append(retItems, property.Item{Col: col, Desc: item.Desc})
	}
	return p, retItems, nil
}

// buildWindowFunctionFrameBound builds the bounds of window function frames.
// For type `Rows`, the bound expr must be an unsigned integer.
// For type `Range`, the bound expr must be temporal or numeric types.
func (b *PlanBuilder) buildWindowFunctionFrameBound(ctx context.Context, spec *ast.WindowSpec, orderByItems []property.Item, boundClause *ast.FrameBound) (*FrameBound, error) {
	frameType := spec.Frame.Type
	bound := &FrameBound{Type: boundClause.Type, UnBounded: boundClause.UnBounded}
	if bound.UnBounded {
		return bound, nil
	}

	if frameType == ast.Rows {
		if bound.Type == ast.CurrentRow {
			return bound, nil
		}
		// Rows type does not support interval range.
		if boundClause.Unit != nil {
			return nil, ErrWindowRowsIntervalUse.GenWithStackByArgs(getWindowName(spec.Name.O))
		}
		numRows, isNull, isExpectedType := getUintFromNode(b.ctx, boundClause.Expr)
		if isNull || !isExpectedType {
			return nil, ErrWindowFrameIllegal.GenWithStackByArgs(getWindowName(spec.Name.O))
		}
		bound.Num = numRows
		return bound, nil
	}

	bound.CalcFuncs = make([]expression.Expression, len(orderByItems))
	bound.CmpFuncs = make([]expression.CompareFunc, len(orderByItems))
	if bound.Type == ast.CurrentRow {
		for i, item := range orderByItems {
			col := item.Col
			bound.CalcFuncs[i] = col
			bound.CmpFuncs[i] = expression.GetCmpFunction(col, col)
		}
		return bound, nil
	}

	if len(orderByItems) != 1 {
		return nil, ErrWindowRangeFrameOrderType.GenWithStackByArgs(getWindowName(spec.Name.O))
	}
	col := orderByItems[0].Col
	isNumeric, isTemporal := types.IsTypeNumeric(col.RetType.Tp), types.IsTypeTemporal(col.RetType.Tp)
	if !isNumeric && !isTemporal {
		return nil, ErrWindowRangeFrameOrderType.GenWithStackByArgs(getWindowName(spec.Name.O))
	}
	// Interval bounds only support order by temporal types.
	if boundClause.Unit != nil && isNumeric {
		return nil, ErrWindowRangeFrameNumericType.GenWithStackByArgs(getWindowName(spec.Name.O))
	}
	// Non-interval bound only support order by numeric types.
	if boundClause.Unit == nil && !isNumeric {
		return nil, ErrWindowRangeFrameTemporalType.GenWithStackByArgs(getWindowName(spec.Name.O))
	}

	// TODO: We also need to raise error for non-deterministic expressions, like rand().
	val, err := evalAstExpr(b.ctx, boundClause.Expr)
	if err != nil {
		return nil, ErrWindowRangeBoundNotConstant.GenWithStackByArgs(getWindowName(spec.Name.O))
	}
	expr := expression.Constant{Value: val, RetType: boundClause.Expr.GetType()}

	checker := &paramMarkerInPrepareChecker{}
	boundClause.Expr.Accept(checker)

	// If it has paramMarker and is in prepare stmt. We don't need to eval it since its value is not decided yet.
	if !checker.inPrepareStmt {
		// Do not raise warnings for truncate.
		oriIgnoreTruncate := b.ctx.GetSessionVars().StmtCtx.IgnoreTruncate
		b.ctx.GetSessionVars().StmtCtx.IgnoreTruncate = true
		uVal, isNull, err := expr.EvalInt(b.ctx, chunk.Row{})
		b.ctx.GetSessionVars().StmtCtx.IgnoreTruncate = oriIgnoreTruncate
		if uVal < 0 || isNull || err != nil {
			return nil, ErrWindowFrameIllegal.GenWithStackByArgs(getWindowName(spec.Name.O))
		}
	}

	desc := orderByItems[0].Desc
	if boundClause.Unit != nil {
		// It can be guaranteed by the parser.
		unitVal := boundClause.Unit.(*driver.ValueExpr)
		unit := expression.Constant{Value: unitVal.Datum, RetType: unitVal.GetType()}

		// When the order is asc:
		//   `+` for following, and `-` for the preceding
		// When the order is desc, `+` becomes `-` and vice-versa.
		funcName := ast.DateAdd
		if (!desc && bound.Type == ast.Preceding) || (desc && bound.Type == ast.Following) {
			funcName = ast.DateSub
		}
		bound.CalcFuncs[0], err = expression.NewFunctionBase(b.ctx, funcName, col.RetType, col, &expr, &unit)
		if err != nil {
			return nil, err
		}
		bound.CmpFuncs[0] = expression.GetCmpFunction(orderByItems[0].Col, bound.CalcFuncs[0])
		return bound, nil
	}
	// When the order is asc:
	//   `+` for following, and `-` for the preceding
	// When the order is desc, `+` becomes `-` and vice-versa.
	funcName := ast.Plus
	if (!desc && bound.Type == ast.Preceding) || (desc && bound.Type == ast.Following) {
		funcName = ast.Minus
	}
	bound.CalcFuncs[0], err = expression.NewFunctionBase(b.ctx, funcName, col.RetType, col, &expr)
	if err != nil {
		return nil, err
	}
	bound.CmpFuncs[0] = expression.GetCmpFunction(orderByItems[0].Col, bound.CalcFuncs[0])
	return bound, nil
}

// paramMarkerInPrepareChecker checks whether the given ast tree has paramMarker and is in prepare statement.
type paramMarkerInPrepareChecker struct {
	inPrepareStmt bool
}

// Enter implements Visitor Interface.
func (pc *paramMarkerInPrepareChecker) Enter(in ast.Node) (out ast.Node, skipChildren bool) {
	switch v := in.(type) {
	case *driver.ParamMarkerExpr:
		pc.inPrepareStmt = !v.InExecute
		return v, true
	}
	return in, false
}

// Leave implements Visitor Interface.
func (pc *paramMarkerInPrepareChecker) Leave(in ast.Node) (out ast.Node, ok bool) {
	return in, true
}

// buildWindowFunctionFrame builds the window function frames.
// See https://dev.mysql.com/doc/refman/8.0/en/window-functions-frames.html
func (b *PlanBuilder) buildWindowFunctionFrame(ctx context.Context, spec *ast.WindowSpec, orderByItems []property.Item) (*WindowFrame, error) {
	frameClause := spec.Frame
	if frameClause == nil {
		return nil, nil
	}
	if frameClause.Type == ast.Groups {
		return nil, ErrNotSupportedYet.GenWithStackByArgs("GROUPS")
	}
	frame := &WindowFrame{Type: frameClause.Type}
	start := frameClause.Extent.Start
	if start.Type == ast.Following && start.UnBounded {
		return nil, ErrWindowFrameStartIllegal.GenWithStackByArgs(getWindowName(spec.Name.O))
	}
	var err error
	frame.Start, err = b.buildWindowFunctionFrameBound(ctx, spec, orderByItems, &start)
	if err != nil {
		return nil, err
	}

	end := frameClause.Extent.End
	if end.Type == ast.Preceding && end.UnBounded {
		return nil, ErrWindowFrameEndIllegal.GenWithStackByArgs(getWindowName(spec.Name.O))
	}
	frame.End, err = b.buildWindowFunctionFrameBound(ctx, spec, orderByItems, &end)
	return frame, err
}

func getAllByItems(itemsBuf []*ast.ByItem, spec *ast.WindowSpec) []*ast.ByItem {
	itemsBuf = itemsBuf[:0]
	if spec.PartitionBy != nil {
		itemsBuf = append(itemsBuf, spec.PartitionBy.Items...)
	}
	if spec.OrderBy != nil {
		itemsBuf = append(itemsBuf, spec.OrderBy.Items...)
	}
	return itemsBuf
}

func restoreByItemText(item *ast.ByItem) string {
	var sb strings.Builder
	ctx := format.NewRestoreCtx(0, &sb)
	err := item.Expr.Restore(ctx)
	if err != nil {
		return ""
	}
	return sb.String()
}

func compareItems(lItems []*ast.ByItem, rItems []*ast.ByItem) bool {
	minLen := mathutil.Min(len(lItems), len(rItems))
	for i := 0; i < minLen; i++ {
		res := strings.Compare(restoreByItemText(lItems[i]), restoreByItemText(rItems[i]))
		if res != 0 {
			return res < 0
		}
		res = compareBool(lItems[i].Desc, rItems[i].Desc)
		if res != 0 {
			return res < 0
		}
	}
	return len(lItems) < len(rItems)
}

type windowFuncs struct {
	spec  *ast.WindowSpec
	funcs []*ast.WindowFuncExpr
}

// sortWindowSpecs sorts the window specifications by reversed alphabetical order, then we could add less `Sort` operator
// in physical plan because the window functions with the same partition by and order by clause will be at near places.
func sortWindowSpecs(groupedFuncs map[*ast.WindowSpec][]*ast.WindowFuncExpr) []windowFuncs {
	windows := make([]windowFuncs, 0, len(groupedFuncs))
	for spec, funcs := range groupedFuncs {
		windows = append(windows, windowFuncs{spec, funcs})
	}
	lItemsBuf := make([]*ast.ByItem, 0, 4)
	rItemsBuf := make([]*ast.ByItem, 0, 4)
	sort.SliceStable(windows, func(i, j int) bool {
		lItemsBuf = getAllByItems(lItemsBuf, windows[i].spec)
		rItemsBuf = getAllByItems(rItemsBuf, windows[j].spec)
		return !compareItems(lItemsBuf, rItemsBuf)
	})
	return windows
}

func (b *PlanBuilder) buildWindowFunctions(ctx context.Context, p LogicalPlan, groupedFuncs map[*ast.WindowSpec][]*ast.WindowFuncExpr, aggMap map[*ast.AggregateFuncExpr]int) (LogicalPlan, map[*ast.WindowFuncExpr]int, error) {
	args := make([]ast.ExprNode, 0, 4)
	windowMap := make(map[*ast.WindowFuncExpr]int)
	for _, window := range sortWindowSpecs(groupedFuncs) {
		args = args[:0]
		spec, funcs := window.spec, window.funcs
		for _, windowFunc := range funcs {
			args = append(args, windowFunc.Args...)
		}
		np, partitionBy, orderBy, args, err := b.buildProjectionForWindow(ctx, p, spec, args, aggMap)
		if err != nil {
			return nil, nil, err
		}
		frame, err := b.buildWindowFunctionFrame(ctx, spec, orderBy)
		if err != nil {
			return nil, nil, err
		}

		window := LogicalWindow{
			PartitionBy: partitionBy,
			OrderBy:     orderBy,
			Frame:       frame,
		}.Init(b.ctx)
		schema := np.Schema().Clone()
		descs := make([]*aggregation.WindowFuncDesc, 0, len(funcs))
		preArgs := 0
		for _, windowFunc := range funcs {
			desc, err := aggregation.NewWindowFuncDesc(b.ctx, windowFunc.F, args[preArgs:preArgs+len(windowFunc.Args)])
			if err != nil {
				return nil, nil, err
			}
			if desc == nil {
				return nil, nil, ErrWrongArguments.GenWithStackByArgs(strings.ToLower(windowFunc.F))
			}
			preArgs += len(windowFunc.Args)
			desc.WrapCastForAggArgs(b.ctx)
			descs = append(descs, desc)
			windowMap[windowFunc] = schema.Len()
			schema.Append(&expression.Column{
				ColName:      model.NewCIStr(fmt.Sprintf("%d_window_%d", window.id, schema.Len())),
				UniqueID:     b.ctx.GetSessionVars().AllocPlanColumnID(),
				IsReferenced: true,
				RetType:      desc.RetTp,
			})
		}
		window.WindowFuncDescs = descs
		window.SetChildren(np)
		window.SetSchema(schema)
		p = window
	}
	return p, windowMap, nil
}

func extractWindowFuncs(fields []*ast.SelectField) []*ast.WindowFuncExpr {
	extractor := &WindowFuncExtractor{}
	for _, f := range fields {
		n, _ := f.Expr.Accept(extractor)
		f.Expr = n.(ast.ExprNode)
	}
	return extractor.windowFuncs
}

func (b *PlanBuilder) handleDefaultFrame(spec *ast.WindowSpec, windowFuncName string) (*ast.WindowSpec, bool) {
	needFrame := aggregation.NeedFrame(windowFuncName)
	// According to MySQL, In the absence of a frame clause, the default frame depends on whether an ORDER BY clause is present:
	//   (1) With order by, the default frame is equivalent to "RANGE BETWEEN UNBOUNDED PRECEDING AND CURRENT ROW";
	//   (2) Without order by, the default frame is equivalent to "RANGE BETWEEN UNBOUNDED PRECEDING AND UNBOUNDED FOLLOWING",
	//       which is the same as an empty frame.
	if needFrame && spec.Frame == nil && spec.OrderBy != nil {
		newSpec := *spec
		newSpec.Frame = &ast.FrameClause{
			Type: ast.Ranges,
			Extent: ast.FrameExtent{
				Start: ast.FrameBound{Type: ast.Preceding, UnBounded: true},
				End:   ast.FrameBound{Type: ast.CurrentRow},
			},
		}
		return &newSpec, true
	}
	// For functions that operate on the entire partition, the frame clause will be ignored.
	if !needFrame && spec.Frame != nil {
		specName := spec.Name.O
		b.ctx.GetSessionVars().StmtCtx.AppendNote(ErrWindowFunctionIgnoresFrame.GenWithStackByArgs(windowFuncName, getWindowName(specName)))
		newSpec := *spec
		newSpec.Frame = nil
		return &newSpec, true
	}
	return spec, false
}

// groupWindowFuncs groups the window functions according to the window specification name.
// TODO: We can group the window function by the definition of window specification.
func (b *PlanBuilder) groupWindowFuncs(windowFuncs []*ast.WindowFuncExpr) (map[*ast.WindowSpec][]*ast.WindowFuncExpr, error) {
	// updatedSpecMap is used to handle the specifications that have frame clause changed.
	updatedSpecMap := make(map[string]*ast.WindowSpec)
	groupedWindow := make(map[*ast.WindowSpec][]*ast.WindowFuncExpr)
	for _, windowFunc := range windowFuncs {
		if windowFunc.Spec.Name.L == "" {
			spec := &windowFunc.Spec
			if spec.Ref.L != "" {
				ref, ok := b.windowSpecs[spec.Ref.L]
				if !ok {
					return nil, ErrWindowNoSuchWindow.GenWithStackByArgs(getWindowName(spec.Ref.O))
				}
				err := mergeWindowSpec(spec, ref)
				if err != nil {
					return nil, err
				}
			}
			spec, _ = b.handleDefaultFrame(spec, windowFunc.F)
			groupedWindow[spec] = append(groupedWindow[spec], windowFunc)
			continue
		}

		name := windowFunc.Spec.Name.L
		spec, ok := b.windowSpecs[name]
		if !ok {
			return nil, ErrWindowNoSuchWindow.GenWithStackByArgs(windowFunc.Spec.Name.O)
		}
		newSpec, updated := b.handleDefaultFrame(spec, windowFunc.F)
		if !updated {
			groupedWindow[spec] = append(groupedWindow[spec], windowFunc)
		} else {
			if _, ok := updatedSpecMap[name]; !ok {
				updatedSpecMap[name] = newSpec
			}
			updatedSpec := updatedSpecMap[name]
			groupedWindow[updatedSpec] = append(groupedWindow[updatedSpec], windowFunc)
		}
	}
	return groupedWindow, nil
}

// resolveWindowSpec resolve window specifications for sql like `select ... from t window w1 as (w2), w2 as (partition by a)`.
// We need to resolve the referenced window to get the definition of current window spec.
func resolveWindowSpec(spec *ast.WindowSpec, specs map[string]*ast.WindowSpec, inStack map[string]bool) error {
	if inStack[spec.Name.L] {
		return errors.Trace(ErrWindowCircularityInWindowGraph)
	}
	if spec.Ref.L == "" {
		return nil
	}
	ref, ok := specs[spec.Ref.L]
	if !ok {
		return ErrWindowNoSuchWindow.GenWithStackByArgs(spec.Ref.O)
	}
	inStack[spec.Name.L] = true
	err := resolveWindowSpec(ref, specs, inStack)
	if err != nil {
		return err
	}
	inStack[spec.Name.L] = false
	return mergeWindowSpec(spec, ref)
}

func mergeWindowSpec(spec, ref *ast.WindowSpec) error {
	if ref.Frame != nil {
		return ErrWindowNoInherentFrame.GenWithStackByArgs(ref.Name.O)
	}
	if spec.PartitionBy != nil {
		return errors.Trace(ErrWindowNoChildPartitioning)
	}
	if ref.OrderBy != nil {
		if spec.OrderBy != nil {
			return ErrWindowNoRedefineOrderBy.GenWithStackByArgs(getWindowName(spec.Name.O), ref.Name.O)
		}
		spec.OrderBy = ref.OrderBy
	}
	spec.PartitionBy = ref.PartitionBy
	spec.Ref = model.NewCIStr("")
	return nil
}

func buildWindowSpecs(specs []ast.WindowSpec) (map[string]*ast.WindowSpec, error) {
	specsMap := make(map[string]*ast.WindowSpec, len(specs))
	for _, spec := range specs {
		if _, ok := specsMap[spec.Name.L]; ok {
			return nil, ErrWindowDuplicateName.GenWithStackByArgs(spec.Name.O)
		}
		newSpec := spec
		specsMap[spec.Name.L] = &newSpec
	}
	inStack := make(map[string]bool, len(specs))
	for _, spec := range specsMap {
		err := resolveWindowSpec(spec, specsMap, inStack)
		if err != nil {
			return nil, err
		}
	}
	return specsMap, nil
}

// extractTableList extracts all the TableNames from node.
// If asName is true, extract AsName prior to OrigName.
// Privilege check should use OrigName, while expression may use AsName.
func extractTableList(node ast.ResultSetNode, input []*ast.TableName, asName bool) []*ast.TableName {
	switch x := node.(type) {
	case *ast.Join:
		input = extractTableList(x.Left, input, asName)
		input = extractTableList(x.Right, input, asName)
	case *ast.TableSource:
		if s, ok := x.Source.(*ast.TableName); ok {
			if x.AsName.L != "" && asName {
				newTableName := *s
				newTableName.Name = x.AsName
				input = append(input, &newTableName)
			} else {
				input = append(input, s)
			}
		}
	}
	return input
}

// extractTableSourceAsNames extracts TableSource.AsNames from node.
// if onlySelectStmt is set to be true, only extracts AsNames when TableSource.Source.(type) == *ast.SelectStmt
func extractTableSourceAsNames(node ast.ResultSetNode, input []string, onlySelectStmt bool) []string {
	switch x := node.(type) {
	case *ast.Join:
		input = extractTableSourceAsNames(x.Left, input, onlySelectStmt)
		input = extractTableSourceAsNames(x.Right, input, onlySelectStmt)
	case *ast.TableSource:
		if _, ok := x.Source.(*ast.SelectStmt); !ok && onlySelectStmt {
			break
		}
		if s, ok := x.Source.(*ast.TableName); ok {
			if x.AsName.L == "" {
				input = append(input, s.Name.L)
				break
			}
		}
		input = append(input, x.AsName.L)
	}
	return input
}

func appendVisitInfo(vi []visitInfo, priv mysql.PrivilegeType, db, tbl, col string, err error) []visitInfo {
	return append(vi, visitInfo{
		privilege: priv,
		db:        db,
		table:     tbl,
		column:    col,
		err:       err,
	})
}

func getInnerFromParenthesesAndUnaryPlus(expr ast.ExprNode) ast.ExprNode {
	if pexpr, ok := expr.(*ast.ParenthesesExpr); ok {
		return getInnerFromParenthesesAndUnaryPlus(pexpr.Expr)
	}
	if uexpr, ok := expr.(*ast.UnaryOperationExpr); ok && uexpr.Op == opcode.Plus {
		return getInnerFromParenthesesAndUnaryPlus(uexpr.V)
	}
	return expr
}<|MERGE_RESOLUTION|>--- conflicted
+++ resolved
@@ -2686,10 +2686,8 @@
 	p = np
 
 	updt := Update{
-		OrderedList:  orderedList,
-		TblID2Handle: b.handleHelper.popMap(),
+		OrderedList: orderedList,
 	}.Init(b.ctx)
-	updt.SetSchema(p.Schema())
 	// We cannot apply projection elimination when building the subplan, because
 	// columns in orderedList cannot be resolved.
 	updt.SelectPlan, err = DoOptimize(ctx, b.optFlag&^flagEliminateProjection, p)
@@ -2700,11 +2698,12 @@
 	if err != nil {
 		return nil, err
 	}
+	tblID2Handle, err := resolveIndicesForTblID2Handle(b.handleHelper.tailMap(), updt.SelectPlan.Schema())
 	tblID2table := make(map[int64]table.Table)
-	for id := range updt.SelectPlan.Schema().TblID2Handle {
+	for id := range tblID2Handle {
 		tblID2table[id], _ = b.is.TableByID(id)
 	}
-	updt.TblColPosInfos, err = buildColumns2Handle(updt.SelectPlan.Schema(), updt.SelectPlan.Schema().TblID2Handle, tblID2table, true)
+	updt.TblColPosInfos, err = buildColumns2Handle(updt.SelectPlan.Schema(), tblID2Handle, tblID2table, true)
 	return updt, err
 }
 
@@ -2890,16 +2889,12 @@
 
 	del := Delete{
 		IsMultiTable: delete.IsMultiTable,
-		//TblID2Handle: p.Schema().TblID2Handle,
-		TblID2Handle: b.handleHelper.tailMap(),
 	}.Init(b.ctx)
 
 	del.SelectPlan, err = DoOptimize(ctx, b.optFlag, p)
 	if err != nil {
 		return nil, err
 	}
-
-	del.SetSchema(del.SelectPlan.Schema())
 
 	var tableList []*ast.TableName
 	tableList = extractTableList(delete.TableRefs.TableRefs, tableList, true)
@@ -2957,12 +2952,10 @@
 		}
 	}
 
-<<<<<<< HEAD
-	err = del.ResolveIndices()
-
-	return del, err
-=======
-	tblID2Handles := del.SelectPlan.Schema().TblID2Handle
+	tblID2Handle, err := resolveIndicesForTblID2Handle(b.handleHelper.tailMap(), del.SelectPlan.Schema())
+	if err != nil {
+		return nil, err
+	}
 	if del.IsMultiTable {
 		// tblID2TableName is the table map value is an array which contains table aliases.
 		// Table ID may not be unique for deleting multiple tables, for statements like
@@ -2972,14 +2965,28 @@
 		for _, tn := range delete.Tables.Tables {
 			tblID2TableName[tn.TableInfo.ID] = append(tblID2TableName[tn.TableInfo.ID], tn)
 		}
-		tblID2Handles = del.cleanTblID2HandleMap(tblID2TableName, tblID2Handles)
+		tblID2Handle = del.cleanTblID2HandleMap(tblID2TableName, tblID2Handle)
 	}
 	tblID2table := make(map[int64]table.Table)
-	for id := range tblID2Handles {
+	for id := range tblID2Handle {
 		tblID2table[id], _ = b.is.TableByID(id)
 	}
-	del.TblColPosInfos, err = buildColumns2Handle(del.SelectPlan.Schema(), tblID2Handles, tblID2table, false)
+	del.TblColPosInfos, err = buildColumns2Handle(del.SelectPlan.Schema(), tblID2Handle, tblID2table, false)
 	return del, err
+}
+
+func resolveIndicesForTblID2Handle(tblID2Handle map[int64][]*expression.Column, schema *expression.Schema) (map[int64][]*expression.Column, error) {
+	newMap := make(map[int64][]*expression.Column, len(tblID2Handle))
+	for i, cols := range tblID2Handle {
+		for _, col := range cols {
+			resolvedCol, err := col.ResolveIndices(schema)
+			if err != nil {
+				return nil, err
+			}
+			newMap[i] = append(newMap[i], resolvedCol.(*expression.Column))
+		}
+	}
+	return newMap, nil
 }
 
 func (p *Delete) cleanTblID2HandleMap(tablesToDelete map[int64][]*ast.TableName, tblID2Handle map[int64][]*expression.Column) map[int64][]*expression.Column {
@@ -3011,7 +3018,6 @@
 		}
 	}
 	return false
->>>>>>> fe998656
 }
 
 func getWindowName(name string) string {
