--- conflicted
+++ resolved
@@ -64,17 +64,12 @@
 	HintHashAgg = "hash_agg"
 	// HintStreamAgg is hint enforce stream aggregation.
 	HintStreamAgg = "stream_agg"
-<<<<<<< HEAD
 	// HintUseIndex is hint enforce using some indexes.
 	HintUseIndex = "use_index"
 	// HintIgnoreIndex is hint enforce ignoring some indexes.
 	HintIgnoreIndex = "ignore_index"
-=======
-	// HintIndex is hint enforce using some indexes.
-	HintIndex = "index"
 	// HintAggToCop is hint enforce pushing aggregation to coprocessor.
 	HintAggToCop = "agg_to_cop"
->>>>>>> c7518de4
 )
 
 const (
@@ -1979,15 +1974,10 @@
 		case HintHashAgg:
 			aggHints.preferAggType |= preferHashAgg
 		case HintStreamAgg:
-<<<<<<< HEAD
-			preferAggType |= preferStreamAgg
-		case HintUseIndex:
-=======
 			aggHints.preferAggType |= preferStreamAgg
 		case HintAggToCop:
 			aggHints.preferAggToCop = true
-		case HintIndex:
->>>>>>> c7518de4
+		case HintUseIndex:
 			if len(hint.Tables) != 0 {
 				indexHintList = append(indexHintList, indexHintInfo{
 					tblName: hint.Tables[0].TableName,
