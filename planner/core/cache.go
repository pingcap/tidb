--- conflicted
+++ resolved
@@ -66,13 +66,10 @@
 	return isEnabled == preparedPlanCacheEnabled
 }
 
-<<<<<<< HEAD
-=======
 // planCacheKey is used to access Plan Cache. We put some variables that do not affect the plan into planCacheKey, such as the sql text.
 // Put the parameters that may affect the plan in planCacheValue, such as bindSQL.
 // However, due to some compatibility reasons, we will temporarily keep some system variable-related values in planCacheKey.
 // At the same time, because these variables have a small impact on plan, we will move them to PlanCacheValue later if necessary.
->>>>>>> 22e7bdb2
 type planCacheKey struct {
 	database             string
 	connID               uint64
@@ -133,11 +130,7 @@
 }
 
 // NewPlanCacheKey creates a new planCacheKey object.
-<<<<<<< HEAD
 func NewPlanCacheKey(sessionVars *variable.SessionVars, pstmtID uint32, schemaVersion int64) kvcache.Key {
-=======
-func NewPlanCacheKey(sessionVars *variable.SessionVars, pstmtID uint32, schemaVersion int64, bindSQL string) kvcache.Key {
->>>>>>> 22e7bdb2
 	timezoneOffset := 0
 	if sessionVars.TimeZone != nil {
 		_, timezoneOffset = time.Now().In(sessionVars.TimeZone).Zone()
@@ -193,11 +186,7 @@
 }
 
 // NewPlanCacheValue creates a SQLCacheValue.
-<<<<<<< HEAD
 func NewPlanCacheValue(plan Plan, names []*types.FieldName, srcMap map[*model.TableInfo]bool, userVarTps []*types.FieldType, bindSQL string) *PlanCacheValue {
-=======
-func NewPlanCacheValue(plan Plan, names []*types.FieldName, srcMap map[*model.TableInfo]bool, userVarTps []*types.FieldType) *PlanCacheValue {
->>>>>>> 22e7bdb2
 	dstMap := make(map[*model.TableInfo]bool)
 	for k, v := range srcMap {
 		dstMap[k] = v
