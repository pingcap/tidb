// Copyright 2017 PingCAP, Inc.
//
// Licensed under the Apache License, Version 2.0 (the "License");
// you may not use this file except in compliance with the License.
// You may obtain a copy of the License at
//
//     http://www.apache.org/licenses/LICENSE-2.0
//
// Unless required by applicable law or agreed to in writing, software
// distributed under the License is distributed on an "AS IS" BASIS,
// See the License for the specific language governing permissions and
// limitations under the License.

package core

import (
	"math"
	"sync/atomic"
	"time"

	"github.com/pingcap/parser/ast"
	"github.com/pingcap/parser/model"
	"github.com/pingcap/parser/mysql"
	"github.com/pingcap/tidb/kv"
	"github.com/pingcap/tidb/sessionctx/variable"
	"github.com/pingcap/tidb/types"
	"github.com/pingcap/tidb/util/codec"
	"github.com/pingcap/tidb/util/hack"
	"github.com/pingcap/tidb/util/kvcache"
	atomic2 "go.uber.org/atomic"
)

var (
	// preparedPlanCacheEnabledValue stores the global config "prepared-plan-cache-enabled".
	// If the value of "prepared-plan-cache-enabled" is true, preparedPlanCacheEnabledValue's value is 1.
	// Otherwise, preparedPlanCacheEnabledValue's value is 0.
	preparedPlanCacheEnabledValue int32
	// PreparedPlanCacheCapacity stores the global config "prepared-plan-cache-capacity".
	PreparedPlanCacheCapacity uint = 100
	// PreparedPlanCacheMemoryGuardRatio stores the global config "prepared-plan-cache-memory-guard-ratio".
	PreparedPlanCacheMemoryGuardRatio float64 = 0.1
	// PreparedPlanCacheMaxMemory stores the max memory size defined in the global config "performance-max-memory".
	PreparedPlanCacheMaxMemory atomic2.Uint64 = *atomic2.NewUint64(math.MaxUint64)
)

const (
	preparedPlanCacheEnabled = 1
	preparedPlanCacheUnable  = 0
)

// SetPreparedPlanCache sets isEnabled to true, then prepared plan cache is enabled.
func SetPreparedPlanCache(isEnabled bool) {
	if isEnabled {
		atomic.StoreInt32(&preparedPlanCacheEnabledValue, preparedPlanCacheEnabled)
	} else {
		atomic.StoreInt32(&preparedPlanCacheEnabledValue, preparedPlanCacheUnable)
	}
}

// PreparedPlanCacheEnabled returns whether the prepared plan cache is enabled.
func PreparedPlanCacheEnabled() bool {
	isEnabled := atomic.LoadInt32(&preparedPlanCacheEnabledValue)
	return isEnabled == preparedPlanCacheEnabled
}

type pstmtPlanCacheKey struct {
<<<<<<< HEAD
	database             string
	connID               uint64
	pstmtID              uint32
	snapshot             uint64
	schemaVersion        int64
	sqlMode              mysql.SQLMode
	timezoneOffset       int
	isolationReadEngines map[kv.StoreType]struct{}
=======
	database       string
	connID         uint64
	pstmtID        uint32
	snapshot       uint64
	schemaVersion  int64
	sqlMode        mysql.SQLMode
	timezoneOffset int
	selectLimit    uint64
>>>>>>> 7e0b3c70

	hash []byte
}

// Hash implements Key interface.
func (key *pstmtPlanCacheKey) Hash() []byte {
	if len(key.hash) == 0 {
		var (
			dbBytes    = hack.Slice(key.database)
			bufferSize = len(dbBytes) + 8*6 + 3*8
		)
		if key.hash == nil {
			key.hash = make([]byte, 0, bufferSize)
		}
		key.hash = append(key.hash, dbBytes...)
		key.hash = codec.EncodeInt(key.hash, int64(key.connID))
		key.hash = codec.EncodeInt(key.hash, int64(key.pstmtID))
		key.hash = codec.EncodeInt(key.hash, int64(key.snapshot))
		key.hash = codec.EncodeInt(key.hash, key.schemaVersion)
		key.hash = codec.EncodeInt(key.hash, int64(key.sqlMode))
		key.hash = codec.EncodeInt(key.hash, int64(key.timezoneOffset))
<<<<<<< HEAD
		if _, ok := key.isolationReadEngines[kv.TiDB]; ok {
			key.hash = append(key.hash, kv.TiDB.Name()...)
		}
		if _, ok := key.isolationReadEngines[kv.TiKV]; ok {
			key.hash = append(key.hash, kv.TiKV.Name()...)
		}
		if _, ok := key.isolationReadEngines[kv.TiFlash]; ok {
			key.hash = append(key.hash, kv.TiFlash.Name()...)
		}
=======
		key.hash = codec.EncodeInt(key.hash, int64(key.selectLimit))
>>>>>>> 7e0b3c70
	}
	return key.hash
}

// SetPstmtIDSchemaVersion implements PstmtCacheKeyMutator interface to change pstmtID and schemaVersion of cacheKey.
// so we can reuse Key instead of new every time.
func SetPstmtIDSchemaVersion(key kvcache.Key, pstmtID uint32, schemaVersion int64, isolationReadEngines map[kv.StoreType]struct{}) {
	psStmtKey, isPsStmtKey := key.(*pstmtPlanCacheKey)
	if !isPsStmtKey {
		return
	}
	psStmtKey.pstmtID = pstmtID
	psStmtKey.schemaVersion = schemaVersion
	psStmtKey.isolationReadEngines = make(map[kv.StoreType]struct{})
	for k, v := range isolationReadEngines {
		psStmtKey.isolationReadEngines[k] = v
	}
	psStmtKey.hash = psStmtKey.hash[:0]
}

// NewPSTMTPlanCacheKey creates a new pstmtPlanCacheKey object.
func NewPSTMTPlanCacheKey(sessionVars *variable.SessionVars, pstmtID uint32, schemaVersion int64) kvcache.Key {
	timezoneOffset := 0
	if sessionVars.TimeZone != nil {
		_, timezoneOffset = time.Now().In(sessionVars.TimeZone).Zone()
	}
<<<<<<< HEAD
	key := &pstmtPlanCacheKey{
		database:             sessionVars.CurrentDB,
		connID:               sessionVars.ConnectionID,
		pstmtID:              pstmtID,
		snapshot:             sessionVars.SnapshotTS,
		schemaVersion:        schemaVersion,
		sqlMode:              sessionVars.SQLMode,
		timezoneOffset:       timezoneOffset,
		isolationReadEngines: make(map[kv.StoreType]struct{}),
	}
	for k, v := range sessionVars.IsolationReadEngines {
		key.isolationReadEngines[k] = v
=======
	return &pstmtPlanCacheKey{
		database:       sessionVars.CurrentDB,
		connID:         sessionVars.ConnectionID,
		pstmtID:        pstmtID,
		snapshot:       sessionVars.SnapshotTS,
		schemaVersion:  schemaVersion,
		sqlMode:        sessionVars.SQLMode,
		timezoneOffset: timezoneOffset,
		selectLimit:    sessionVars.SelectLimit,
>>>>>>> 7e0b3c70
	}
	return key
}

// PSTMTPlanCacheValue stores the cached Statement and StmtNode.
type PSTMTPlanCacheValue struct {
	Plan              Plan
	OutPutNames       []*types.FieldName
	TblInfo2UnionScan map[*model.TableInfo]bool
}

// NewPSTMTPlanCacheValue creates a SQLCacheValue.
func NewPSTMTPlanCacheValue(plan Plan, names []*types.FieldName, srcMap map[*model.TableInfo]bool) *PSTMTPlanCacheValue {
	dstMap := make(map[*model.TableInfo]bool)
	for k, v := range srcMap {
		dstMap[k] = v
	}
	return &PSTMTPlanCacheValue{
		Plan:              plan,
		OutPutNames:       names,
		TblInfo2UnionScan: dstMap,
	}
}

// CachedPrepareStmt store prepared ast from PrepareExec and other related fields
type CachedPrepareStmt struct {
	PreparedAst    *ast.Prepared
	VisitInfos     []visitInfo
	ColumnInfos    interface{}
	Executor       interface{}
	NormalizedSQL  string
	NormalizedPlan string
	SQLDigest      string
	PlanDigest     string
}<|MERGE_RESOLUTION|>--- conflicted
+++ resolved
@@ -64,7 +64,6 @@
 }
 
 type pstmtPlanCacheKey struct {
-<<<<<<< HEAD
 	database             string
 	connID               uint64
 	pstmtID              uint32
@@ -72,17 +71,8 @@
 	schemaVersion        int64
 	sqlMode              mysql.SQLMode
 	timezoneOffset       int
+	selectLimit    uint64
 	isolationReadEngines map[kv.StoreType]struct{}
-=======
-	database       string
-	connID         uint64
-	pstmtID        uint32
-	snapshot       uint64
-	schemaVersion  int64
-	sqlMode        mysql.SQLMode
-	timezoneOffset int
-	selectLimit    uint64
->>>>>>> 7e0b3c70
 
 	hash []byte
 }
@@ -104,7 +94,7 @@
 		key.hash = codec.EncodeInt(key.hash, key.schemaVersion)
 		key.hash = codec.EncodeInt(key.hash, int64(key.sqlMode))
 		key.hash = codec.EncodeInt(key.hash, int64(key.timezoneOffset))
-<<<<<<< HEAD
+		key.hash = codec.EncodeInt(key.hash, int64(key.selectLimit))
 		if _, ok := key.isolationReadEngines[kv.TiDB]; ok {
 			key.hash = append(key.hash, kv.TiDB.Name()...)
 		}
@@ -114,9 +104,6 @@
 		if _, ok := key.isolationReadEngines[kv.TiFlash]; ok {
 			key.hash = append(key.hash, kv.TiFlash.Name()...)
 		}
-=======
-		key.hash = codec.EncodeInt(key.hash, int64(key.selectLimit))
->>>>>>> 7e0b3c70
 	}
 	return key.hash
 }
@@ -143,7 +130,6 @@
 	if sessionVars.TimeZone != nil {
 		_, timezoneOffset = time.Now().In(sessionVars.TimeZone).Zone()
 	}
-<<<<<<< HEAD
 	key := &pstmtPlanCacheKey{
 		database:             sessionVars.CurrentDB,
 		connID:               sessionVars.ConnectionID,
@@ -152,21 +138,11 @@
 		schemaVersion:        schemaVersion,
 		sqlMode:              sessionVars.SQLMode,
 		timezoneOffset:       timezoneOffset,
+		selectLimit:    sessionVars.SelectLimit,
 		isolationReadEngines: make(map[kv.StoreType]struct{}),
 	}
 	for k, v := range sessionVars.IsolationReadEngines {
 		key.isolationReadEngines[k] = v
-=======
-	return &pstmtPlanCacheKey{
-		database:       sessionVars.CurrentDB,
-		connID:         sessionVars.ConnectionID,
-		pstmtID:        pstmtID,
-		snapshot:       sessionVars.SnapshotTS,
-		schemaVersion:  schemaVersion,
-		sqlMode:        sessionVars.SQLMode,
-		timezoneOffset: timezoneOffset,
-		selectLimit:    sessionVars.SelectLimit,
->>>>>>> 7e0b3c70
 	}
 	return key
 }
