// Copyright 2022 PingCAP, Inc.
//
// Licensed under the Apache License, Version 2.0 (the "License");
// you may not use this file except in compliance with the License.
// You may obtain a copy of the License at
//
//     http://www.apache.org/licenses/LICENSE-2.0
//
// Unless required by applicable law or agreed to in writing, software
// distributed under the License is distributed on an "AS IS" BASIS,
// WITHOUT WARRANTIES OR CONDITIONS OF ANY KIND, either express or implied.
// See the License for the specific language governing permissions and
// limitations under the License.

package core_test

import (
	"context"
	"testing"

	"github.com/pingcap/tidb/parser"
	"github.com/pingcap/tidb/planner/core"
	"github.com/pingcap/tidb/testkit"
	"github.com/pingcap/tidb/util/hint"
	"github.com/stretchr/testify/require"
)

func TestPlanStringer(t *testing.T) {
	store, clean := testkit.CreateMockStore(t)
	defer clean()
	tk := testkit.NewTestKit(t, store)

	tk.MustExec("use test")
	tk.MustExec("create table t(a int, b int, c int, index idx(a))")
	tests := []struct {
		sql  string
		plan string
	}{
		{
			sql:  "show columns from t like 'a'",
			plan: "Show(field:[a])",
		},
		{
			sql:  "show columns from t like 'a%'",
			plan: "Show(field_pattern:[a%])",
		},
		{
			sql:  "show columns from t where field = 'a'",
			plan: "Show->Sel([eq(Column#13, a)])->Projection",
		},
		{
			sql:  "desc t",
			plan: "Show",
		},
		{
			sql:  "desc t a",
			plan: "Show(field:[a])",
		},
		{
			sql:  "show tables in test like 't'",
			plan: "Show(table:[t])",
		},
		{
			sql:  "show tables in test like 'T'",
			plan: "Show(table:[t])",
		},
		{
			sql:  "show tables in test like 't%'",
			plan: "Show(table_pattern:[t%])",
		},
		{
			sql:  "show tables in test like '%T%'",
			plan: "Show(table_pattern:[%t%])",
		},
		{
			sql:  "show databases like 't'",
			plan: "Show(database:[t])",
		},
		{
			sql:  "show databases like 'T'",
			plan: "Show(database:[t])",
		},
		{
			sql:  "show databases like 't%'",
			plan: "Show(database_pattern:[t%])",
		},
		{
			sql:  "show databases like '%T%'",
			plan: "Show(database_pattern:[%t%])",
		},
		{
<<<<<<< HEAD
			sql:  "show table status in test like 'T%'",
			plan: "Show(table_pattern:[t%])",
		},
		{
			sql:  "show table status in test like '%T%'",
			plan: "Show(table_pattern:[%t%])",
=======
			sql:  "show collation like 't'",
			plan: "Show(collation:[t])",
		},
		{
			sql:  "show collation like 'T'",
			plan: "Show(collation:[t])",
		},
		{
			sql:  "show collation like 't%'",
			plan: "Show(collation_pattern:[t%])",
		},
		{
			sql:  "show collation like '%T%'",
			plan: "Show(collation_pattern:[%t%])",
>>>>>>> 15711231
		},
	}
	parser := parser.New()
	for _, tt := range tests {
		stmt, err := parser.ParseOneStmt(tt.sql, "", "")
		require.NoError(t, err, "for %s", tt.sql)
		ret := &core.PreprocessorReturn{}
		builder, _ := core.NewPlanBuilder().Init(tk.Session(), ret.InfoSchema, &hint.BlockHintProcessor{})
		p, err := builder.Build(context.TODO(), stmt)
		require.NoError(t, err, "for %s", tt.sql)
		p, err = core.LogicalOptimize(context.TODO(), builder.GetOptFlag(), p.(core.LogicalPlan))
		require.NoError(t, err, "for %s", tt.sql)
		require.Equal(t, tt.plan, core.ToString(p))
	}
}<|MERGE_RESOLUTION|>--- conflicted
+++ resolved
@@ -89,14 +89,14 @@
 			plan: "Show(database_pattern:[%t%])",
 		},
 		{
-<<<<<<< HEAD
 			sql:  "show table status in test like 'T%'",
 			plan: "Show(table_pattern:[t%])",
 		},
 		{
 			sql:  "show table status in test like '%T%'",
 			plan: "Show(table_pattern:[%t%])",
-=======
+		},
+		{
 			sql:  "show collation like 't'",
 			plan: "Show(collation:[t])",
 		},
@@ -111,7 +111,6 @@
 		{
 			sql:  "show collation like '%T%'",
 			plan: "Show(collation_pattern:[%t%])",
->>>>>>> 15711231
 		},
 	}
 	parser := parser.New()
