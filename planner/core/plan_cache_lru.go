--- conflicted
+++ resolved
@@ -53,13 +53,8 @@
 
 // NewLRUPlanCache creates a PCLRUCache object, whose capacity is "capacity".
 // NOTE: "capacity" should be a positive value.
-<<<<<<< HEAD
-func NewLRUPlanCache(capacity uint,
-	pickFromBucket func(map[*list.Element]struct{}, []*types.FieldType) (*list.Element, bool)) *LRUPlanCache {
-=======
 func NewLRUPlanCache(capacity uint, guard float64, quota uint64,
 	pickFromBucket func(map[*list.Element]struct{}, []*types.FieldType) (*list.Element, bool)) (*LRUPlanCache, error) {
->>>>>>> 6f156909
 	if capacity < 1 {
 		capacity = 100
 		log.Info("capacity of LRU cache is less than 1, will use default value(100) init cache")
@@ -70,13 +65,9 @@
 		buckets:        make(map[string]map[*list.Element]struct{}, 1), //Generally one query has one plan
 		lruList:        list.New(),
 		pickFromBucket: pickFromBucket,
-<<<<<<< HEAD
-	}
-=======
 		quota:          quota,
 		guard:          guard,
 	}, nil
->>>>>>> 6f156909
 }
 
 // Get tries to find the corresponding value according to the given key.
