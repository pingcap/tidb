--- conflicted
+++ resolved
@@ -114,7 +114,6 @@
 			otherConds: otherConds,
 			eqEdges:    eqEdges,
 			joinTypes:  joinTypes,
-<<<<<<< HEAD
 		}
 
 		joinGroupNum := len(curJoinGroup)
@@ -156,8 +155,6 @@
 				}
 				baseGroupSolver.leadingJoinGroup = leadingJoin
 			}
-=======
->>>>>>> b824e351
 		}
 
 		originalSchema := p.Schema()
@@ -220,20 +217,12 @@
 
 // nolint:structcheck
 type baseSingleGroupJoinOrderSolver struct {
-<<<<<<< HEAD
 	ctx              sessionctx.Context
 	curJoinGroup     []*jrNode
 	otherConds       []expression.Expression
 	eqEdges          []*expression.ScalarFunction
 	joinTypes        []JoinType
 	leadingJoinGroup LogicalPlan
-=======
-	ctx          sessionctx.Context
-	curJoinGroup []*jrNode
-	otherConds   []expression.Expression
-	eqEdges      []*expression.ScalarFunction
-	joinTypes    []JoinType
->>>>>>> b824e351
 }
 
 // generateJoinOrderNode used to derive the stats for the joinNodePlans and generate the jrNode groups based on the cost.
