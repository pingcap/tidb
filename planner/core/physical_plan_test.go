--- conflicted
+++ resolved
@@ -1651,96 +1651,6 @@
 			c.Assert(warnings[0].Err.Error(), Equals, test.warning)
 		}
 	}
-<<<<<<< HEAD
-=======
-}
-
-func (s *testPlanSuite) TestHintScope(c *C) {
-	defer testleak.AfterTest(c)()
-	store, dom, err := newStoreWithBootstrap()
-	c.Assert(err, IsNil)
-	defer func() {
-		dom.Close()
-		store.Close()
-	}()
-	se, err := session.CreateSession4Test(store)
-	c.Assert(err, IsNil)
-	_, err = se.Execute(context.Background(), "use test")
-	c.Assert(err, IsNil)
-
-	tests := []struct {
-		sql  string
-		best string
-	}{
-		// join hints
-		{
-			sql:  "select /*+ TIDB_SMJ(t1) */ t1.a, t1.b from t t1, (select /*+ TIDB_INLJ(t3) */ t2.a from t t2, t t3 where t2.a = t3.c) s where t1.a=s.a",
-			best: "MergeInnerJoin{TableReader(Table(t))->IndexJoin{TableReader(Table(t))->IndexReader(Index(t.c_d_e)[[NULL,+inf]])}(test.t2.a,test.t3.c)}(test.t1.a,test.t2.a)->Projection",
-		},
-		{
-			sql:  "select /*+ TIDB_SMJ(t1) */ t1.a, t1.b from t t1, (select /*+ TIDB_HJ(t2) */ t2.a from t t2, t t3 where t2.a = t3.c) s where t1.a=s.a",
-			best: "MergeInnerJoin{TableReader(Table(t))->LeftHashJoin{TableReader(Table(t))->TableReader(Table(t))}(test.t2.a,test.t3.c)->Sort}(test.t1.a,test.t2.a)->Projection",
-		},
-		{
-			sql:  "select /*+ TIDB_INLJ(t1) */ t1.a, t1.b from t t1, (select /*+ TIDB_HJ(t2) */ t2.a from t t2, t t3 where t2.a = t3.c) s where t1.a=s.a",
-			best: "IndexJoin{TableReader(Table(t))->LeftHashJoin{TableReader(Table(t))->TableReader(Table(t))}(test.t2.a,test.t3.c)}(test.t2.a,test.t1.a)->Projection",
-		},
-		{
-			sql:  "select /*+ TIDB_INLJ(t1) */ t1.a, t1.b from t t1, (select /*+ TIDB_SMJ(t2) */ t2.a from t t2, t t3 where t2.a = t3.c) s where t1.a=s.a",
-			best: "IndexJoin{TableReader(Table(t))->MergeInnerJoin{TableReader(Table(t))->IndexReader(Index(t.c_d_e)[[NULL,+inf]])}(test.t2.a,test.t3.c)}(test.t2.a,test.t1.a)->Projection",
-		},
-		{
-			sql:  "select /*+ TIDB_HJ(t1) */ t1.a, t1.b from t t1, (select /*+ TIDB_SMJ(t2) */ t2.a from t t2, t t3 where t2.a = t3.c) s where t1.a=s.a",
-			best: "RightHashJoin{TableReader(Table(t))->MergeInnerJoin{TableReader(Table(t))->IndexReader(Index(t.c_d_e)[[NULL,+inf]])}(test.t2.a,test.t3.c)}(test.t1.a,test.t2.a)->Projection",
-		},
-		{
-			sql:  "select /*+ TIDB_HJ(t1) */ t1.a, t1.b from t t1, (select /*+ TIDB_INLJ(t2) */ t2.a from t t2, t t3 where t2.a = t3.c) s where t1.a=s.a",
-			best: "RightHashJoin{TableReader(Table(t))->IndexJoin{TableReader(Table(t))->TableReader(Table(t))}(test.t3.c,test.t2.a)}(test.t1.a,test.t2.a)->Projection",
-		},
-		{
-			sql:  "select /*+ TIDB_SMJ(t1) */ t1.a, t1.b from t t1, (select t2.a from t t2, t t3 where t2.a = t3.c) s where t1.a=s.a",
-			best: "MergeInnerJoin{TableReader(Table(t))->MergeInnerJoin{TableReader(Table(t))->IndexReader(Index(t.c_d_e)[[NULL,+inf]])}(test.t2.a,test.t3.c)}(test.t1.a,test.t2.a)->Projection",
-		},
-		{
-			sql:  "select /*+ TIDB_INLJ(t1) */ t1.a, t1.b from t t1, (select t2.a from t t2, t t3 where t2.a = t3.c) s where t1.a=s.a",
-			best: "IndexJoin{TableReader(Table(t))->MergeInnerJoin{TableReader(Table(t))->IndexReader(Index(t.c_d_e)[[NULL,+inf]])}(test.t2.a,test.t3.c)}(test.t2.a,test.t1.a)->Projection",
-		},
-		{
-			sql:  "select /*+ TIDB_HJ(t1) */ t1.a, t1.b from t t1, (select t2.a from t t2, t t3 where t2.a = t3.c) s where t1.a=s.a",
-			best: "RightHashJoin{TableReader(Table(t))->MergeInnerJoin{TableReader(Table(t))->IndexReader(Index(t.c_d_e)[[NULL,+inf]])}(test.t2.a,test.t3.c)}(test.t1.a,test.t2.a)->Projection",
-		},
-		// aggregation hints
-		{
-			sql:  "select /*+ STREAM_AGG */ s, count(s) from (select /*+ HASH_AGG */ sum(t1.a) as s from t t1, t t2 where t1.a = t2.b group by t1.a) p group by s",
-			best: "LeftHashJoin{TableReader(Table(t))->TableReader(Table(t))}(test.t1.a,test.t2.b)->Projection->HashAgg->Sort->StreamAgg->Projection",
-		},
-		{
-			sql:  "select /*+ HASH_AGG */ s, count(s) from (select /*+ STREAM_AGG */ sum(t1.a) as s from t t1, t t2 where t1.a = t2.b group by t1.a) p group by s",
-			best: "LeftHashJoin{TableReader(Table(t))->TableReader(Table(t))}(test.t1.a,test.t2.b)->Sort->Projection->StreamAgg->HashAgg->Projection",
-		},
-		{
-			sql:  "select /*+ HASH_AGG */ s, count(s) from (select sum(t1.a) as s from t t1, t t2 where t1.a = t2.b group by t1.a) p group by s",
-			best: "LeftHashJoin{TableReader(Table(t))->TableReader(Table(t))}(test.t1.a,test.t2.b)->Projection->HashAgg->HashAgg->Projection",
-		},
-		{
-			sql:  "select /*+ STREAM_AGG */ s, count(s) from (select sum(t1.a) as s from t t1, t t2 where t1.a = t2.b group by t1.a) p group by s",
-			best: "LeftHashJoin{TableReader(Table(t))->TableReader(Table(t))}(test.t1.a,test.t2.b)->Projection->HashAgg->Sort->StreamAgg->Projection",
-		},
-	}
-
-	ctx := context.Background()
-	for i, test := range tests {
-		comment := Commentf("case:%v sql:%s", i, test)
-		stmt, err := s.ParseOneStmt(test.sql, "", "")
-		c.Assert(err, IsNil, comment)
-
-		p, err := planner.Optimize(ctx, se, stmt, s.is)
-		c.Assert(err, IsNil)
-		c.Assert(core.ToString(p), Equals, test.best)
-
-		warnings := se.GetSessionVars().StmtCtx.GetWarnings()
-		c.Assert(warnings, HasLen, 0, comment)
-	}
 }
 
 func (s *testPlanSuite) TestHintAlias(c *C) {
@@ -1788,5 +1698,4 @@
 
 		c.Assert(core.ToString(p1), Equals, core.ToString(p2))
 	}
->>>>>>> e954a5a1
 }