// Copyright 2017 PingCAP, Inc.
//
// Licensed under the Apache License, Version 2.0 (the "License");
// you may not use this file except in compliance with the License.
// You may obtain a copy of the License at
//
//     http://www.apache.org/licenses/LICENSE-2.0
//
// Unless required by applicable law or agreed to in writing, software
// distributed under the License is distributed on an "AS IS" BASIS,
// See the License for the specific language governing permissions and
// limitations under the License.

package core_test

import (
	"context"

	. "github.com/pingcap/check"
	"github.com/pingcap/parser"
	"github.com/pingcap/parser/model"
	"github.com/pingcap/parser/terror"
	"github.com/pingcap/tidb/domain"
	"github.com/pingcap/tidb/executor"
	"github.com/pingcap/tidb/infoschema"
	"github.com/pingcap/tidb/kv"
	"github.com/pingcap/tidb/planner"
	"github.com/pingcap/tidb/planner/core"
	"github.com/pingcap/tidb/session"
	"github.com/pingcap/tidb/sessionctx"
	"github.com/pingcap/tidb/sessionctx/stmtctx"
	"github.com/pingcap/tidb/util/testkit"
	"github.com/pingcap/tidb/util/testleak"
	"github.com/pingcap/tidb/util/testutil"
)

var _ = Suite(&testPlanSuite{})
var _ = SerialSuites(&testPlanSerialSuite{})

type testPlanSuiteBase struct {
	*parser.Parser
	is infoschema.InfoSchema
}

func (s *testPlanSuiteBase) SetUpSuite(c *C) {
	s.is = infoschema.MockInfoSchema([]*model.TableInfo{core.MockSignedTable(), core.MockUnsignedTable()})
	s.Parser = parser.New()
	s.Parser.EnableWindowFunc(true)
}

type testPlanSerialSuite struct {
	testPlanSuiteBase
}

type testPlanSuite struct {
	testPlanSuiteBase

	testData testutil.TestData
}

func (s *testPlanSuite) SetUpSuite(c *C) {
	s.testPlanSuiteBase.SetUpSuite(c)

	var err error
	s.testData, err = testutil.LoadTestSuiteData("testdata", "plan_suite")
	c.Assert(err, IsNil)
}

func (s *testPlanSuite) TearDownSuite(c *C) {
	c.Assert(s.testData.GenerateOutputIfNeeded(), IsNil)
}

func (s *testPlanSuite) TestDAGPlanBuilderSimpleCase(c *C) {
	defer testleak.AfterTest(c)()
	store, dom, err := newStoreWithBootstrap()
	c.Assert(err, IsNil)
	defer func() {
		dom.Close()
		store.Close()
	}()
	se, err := session.CreateSession4Test(store)
	c.Assert(err, IsNil)
	_, err = se.Execute(context.Background(), "use test")
	c.Assert(err, IsNil)
	var input []string
	var output []struct {
		SQL  string
		Best string
	}
	s.testData.GetTestCases(c, &input, &output)
	for i, tt := range input {
		comment := Commentf("case:%v sql:%s", i, tt)
		stmt, err := s.ParseOneStmt(tt, "", "")
		c.Assert(err, IsNil, comment)

		err = se.NewTxn(context.Background())
		c.Assert(err, IsNil)
		p, _, err := planner.Optimize(context.TODO(), se, stmt, s.is)
		c.Assert(err, IsNil)
		s.testData.OnRecord(func() {
			output[i].SQL = tt
			output[i].Best = core.ToString(p)
		})
		c.Assert(core.ToString(p), Equals, output[i].Best, comment)
	}
}

func (s *testPlanSuite) TestDAGPlanBuilderJoin(c *C) {
	defer testleak.AfterTest(c)()
	store, dom, err := newStoreWithBootstrap()
	c.Assert(err, IsNil)
	defer func() {
		dom.Close()
		store.Close()
	}()
	se, err := session.CreateSession4Test(store)
	c.Assert(err, IsNil)
	_, err = se.Execute(context.Background(), "use test")
	c.Assert(err, IsNil)

	var input []string
	var output []struct {
		SQL  string
		Best string
	}
	s.testData.GetTestCases(c, &input, &output)
	for i, tt := range input {
		comment := Commentf("case:%v sql:%s", i, tt)
		stmt, err := s.ParseOneStmt(tt, "", "")
		c.Assert(err, IsNil, comment)

		p, _, err := planner.Optimize(context.TODO(), se, stmt, s.is)
		c.Assert(err, IsNil)
		s.testData.OnRecord(func() {
			output[i].SQL = tt
			output[i].Best = core.ToString(p)
		})
		c.Assert(core.ToString(p), Equals, output[i].Best, comment)
	}
}

func (s *testPlanSuite) TestDAGPlanBuilderSubquery(c *C) {
	defer testleak.AfterTest(c)()
	store, dom, err := newStoreWithBootstrap()
	c.Assert(err, IsNil)
	defer func() {
		dom.Close()
		store.Close()
	}()
	se, err := session.CreateSession4Test(store)
	c.Assert(err, IsNil)
	_, err = se.Execute(context.Background(), "use test")
	c.Assert(err, IsNil)
	se.Execute(context.Background(), "set sql_mode='STRICT_TRANS_TABLES'") // disable only full group by
	ctx := se.(sessionctx.Context)
	sessionVars := ctx.GetSessionVars()
	sessionVars.HashAggFinalConcurrency = 1
	sessionVars.HashAggPartialConcurrency = 1
	var input []string
	var output []struct {
		SQL  string
		Best string
	}
	s.testData.GetTestCases(c, &input, &output)
	for i, tt := range input {
		comment := Commentf("for %s", tt)
		stmt, err := s.ParseOneStmt(tt, "", "")
		c.Assert(err, IsNil, comment)

		p, _, err := planner.Optimize(context.TODO(), se, stmt, s.is)
		c.Assert(err, IsNil)
		s.testData.OnRecord(func() {
			output[i].SQL = tt
			output[i].Best = core.ToString(p)
		})
		c.Assert(core.ToString(p), Equals, output[i].Best, Commentf("for %s", tt))
	}
}

func (s *testPlanSuite) TestDAGPlanTopN(c *C) {
	defer testleak.AfterTest(c)()
	store, dom, err := newStoreWithBootstrap()
	c.Assert(err, IsNil)
	defer func() {
		dom.Close()
		store.Close()
	}()
	se, err := session.CreateSession4Test(store)
	c.Assert(err, IsNil)
	_, err = se.Execute(context.Background(), "use test")
	c.Assert(err, IsNil)

	var input []string
	var output []struct {
		SQL  string
		Best string
	}
	s.testData.GetTestCases(c, &input, &output)
	for i, tt := range input {
		comment := Commentf("case:%v sql:%s", i, tt)
		stmt, err := s.ParseOneStmt(tt, "", "")
		c.Assert(err, IsNil, comment)

		p, _, err := planner.Optimize(context.TODO(), se, stmt, s.is)
		c.Assert(err, IsNil)
		s.testData.OnRecord(func() {
			output[i].SQL = tt
			output[i].Best = core.ToString(p)
		})
		c.Assert(core.ToString(p), Equals, output[i].Best, comment)
	}
}

func (s *testPlanSuite) TestDAGPlanBuilderBasePhysicalPlan(c *C) {
	defer testleak.AfterTest(c)()
	store, dom, err := newStoreWithBootstrap()
	c.Assert(err, IsNil)
	defer func() {
		dom.Close()
		store.Close()
	}()
	se, err := session.CreateSession4Test(store)
	c.Assert(err, IsNil)

	_, err = se.Execute(context.Background(), "use test")
	c.Assert(err, IsNil)

	var input []string
	var output []struct {
		SQL   string
		Best  string
		Hints string
	}
	s.testData.GetTestCases(c, &input, &output)
	for i, tt := range input {
		comment := Commentf("for %s", tt)
		stmt, err := s.ParseOneStmt(tt, "", "")
		c.Assert(err, IsNil, comment)

		core.Preprocess(se, stmt, s.is)
		p, _, err := planner.Optimize(context.TODO(), se, stmt, s.is)
		c.Assert(err, IsNil)
		s.testData.OnRecord(func() {
			output[i].SQL = tt
			output[i].Best = core.ToString(p)
			output[i].Hints = core.GenHintsFromPhysicalPlan(p)
		})
		c.Assert(core.ToString(p), Equals, output[i].Best, Commentf("for %s", tt))
		c.Assert(core.GenHintsFromPhysicalPlan(p), Equals, output[i].Hints, Commentf("for %s", tt))
	}
}

func (s *testPlanSuite) TestDAGPlanBuilderUnion(c *C) {
	defer testleak.AfterTest(c)()
	store, dom, err := newStoreWithBootstrap()
	c.Assert(err, IsNil)
	defer func() {
		dom.Close()
		store.Close()
	}()
	se, err := session.CreateSession4Test(store)
	c.Assert(err, IsNil)
	_, err = se.Execute(context.Background(), "use test")
	c.Assert(err, IsNil)

	var input []string
	var output []struct {
		SQL  string
		Best string
	}
	s.testData.GetTestCases(c, &input, &output)
	for i, tt := range input {
		comment := Commentf("case:%v sql:%s", i, tt)
		stmt, err := s.ParseOneStmt(tt, "", "")
		c.Assert(err, IsNil, comment)

		p, _, err := planner.Optimize(context.TODO(), se, stmt, s.is)
		c.Assert(err, IsNil)
		s.testData.OnRecord(func() {
			output[i].SQL = tt
			output[i].Best = core.ToString(p)
		})
		c.Assert(core.ToString(p), Equals, output[i].Best, comment)
	}
}

func (s *testPlanSuite) TestDAGPlanBuilderUnionScan(c *C) {
	defer testleak.AfterTest(c)()
	store, dom, err := newStoreWithBootstrap()
	c.Assert(err, IsNil)
	defer func() {
		dom.Close()
		store.Close()
	}()
	se, err := session.CreateSession4Test(store)
	c.Assert(err, IsNil)
	_, err = se.Execute(context.Background(), "use test")
	c.Assert(err, IsNil)

	var input []string
	var output []struct {
		SQL  string
		Best string
	}
	for i, tt := range input {
		comment := Commentf("for %s", tt)
		stmt, err := s.ParseOneStmt(tt, "", "")
		c.Assert(err, IsNil, comment)

		err = se.NewTxn(context.Background())
		c.Assert(err, IsNil)
		// Make txn not read only.
		txn, err := se.Txn(true)
		c.Assert(err, IsNil)
		txn.Set(kv.Key("AAA"), []byte("BBB"))
		c.Assert(se.StmtCommit(nil), IsNil)
		p, _, err := planner.Optimize(context.TODO(), se, stmt, s.is)
		c.Assert(err, IsNil)
		s.testData.OnRecord(func() {
			output[i].SQL = tt
			output[i].Best = core.ToString(p)
		})
		c.Assert(core.ToString(p), Equals, output[i].Best, Commentf("for %s", tt))
	}
}

func (s *testPlanSuite) TestDAGPlanBuilderAgg(c *C) {
	defer testleak.AfterTest(c)()
	store, dom, err := newStoreWithBootstrap()
	c.Assert(err, IsNil)
	defer func() {
		dom.Close()
		store.Close()
	}()
	se, err := session.CreateSession4Test(store)
	c.Assert(err, IsNil)
	se.Execute(context.Background(), "use test")
	se.Execute(context.Background(), "set sql_mode='STRICT_TRANS_TABLES'") // disable only full group by
	ctx := se.(sessionctx.Context)
	sessionVars := ctx.GetSessionVars()
	sessionVars.HashAggFinalConcurrency = 1
	sessionVars.HashAggPartialConcurrency = 1

	var input []string
	var output []struct {
		SQL  string
		Best string
	}
	s.testData.GetTestCases(c, &input, &output)
	for i, tt := range input {
		comment := Commentf("for %s", tt)
		stmt, err := s.ParseOneStmt(tt, "", "")
		c.Assert(err, IsNil, comment)

		p, _, err := planner.Optimize(context.TODO(), se, stmt, s.is)
		c.Assert(err, IsNil)
		s.testData.OnRecord(func() {
			output[i].SQL = tt
			output[i].Best = core.ToString(p)
		})
		c.Assert(core.ToString(p), Equals, output[i].Best, Commentf("for %s", tt))
	}
}

func (s *testPlanSuite) TestRefine(c *C) {
	defer testleak.AfterTest(c)()
	store, dom, err := newStoreWithBootstrap()
	c.Assert(err, IsNil)
	defer func() {
		dom.Close()
		store.Close()
	}()
	se, err := session.CreateSession4Test(store)
	c.Assert(err, IsNil)
	_, err = se.Execute(context.Background(), "use test")
	c.Assert(err, IsNil)

	var input []string
	var output []struct {
		SQL  string
		Best string
	}
	s.testData.GetTestCases(c, &input, &output)
	for i, tt := range input {
		comment := Commentf("for %s", tt)
		stmt, err := s.ParseOneStmt(tt, "", "")
		c.Assert(err, IsNil, comment)
		sc := se.(sessionctx.Context).GetSessionVars().StmtCtx
		sc.IgnoreTruncate = false
		p, _, err := planner.Optimize(context.TODO(), se, stmt, s.is)
		c.Assert(err, IsNil, comment)
		s.testData.OnRecord(func() {
			output[i].SQL = tt
			output[i].Best = core.ToString(p)
		})
		c.Assert(core.ToString(p), Equals, output[i].Best, comment)
	}
}

func (s *testPlanSuite) TestAggEliminator(c *C) {
	defer testleak.AfterTest(c)()
	store, dom, err := newStoreWithBootstrap()
	c.Assert(err, IsNil)
	defer func() {
		dom.Close()
		store.Close()
	}()
	se, err := session.CreateSession4Test(store)
	c.Assert(err, IsNil)
	_, err = se.Execute(context.Background(), "use test")
	c.Assert(err, IsNil)
	se.Execute(context.Background(), "set sql_mode='STRICT_TRANS_TABLES'") // disable only full group by
	var input []string
	var output []struct {
		SQL  string
		Best string
	}
	s.testData.GetTestCases(c, &input, &output)
	for i, tt := range input {
		comment := Commentf("for %s", tt)
		stmt, err := s.ParseOneStmt(tt, "", "")
		c.Assert(err, IsNil, comment)
		sc := se.(sessionctx.Context).GetSessionVars().StmtCtx
		sc.IgnoreTruncate = false
		p, _, err := planner.Optimize(context.TODO(), se, stmt, s.is)
		c.Assert(err, IsNil)
		s.testData.OnRecord(func() {
			output[i].SQL = tt
			output[i].Best = core.ToString(p)
		})
		c.Assert(core.ToString(p), Equals, output[i].Best, Commentf("for %s", tt))
	}
}

type overrideStore struct{ kv.Storage }

func (store overrideStore) GetClient() kv.Client {
	cli := store.Storage.GetClient()
	return overrideClient{cli}
}

type overrideClient struct{ kv.Client }

func (cli overrideClient) IsRequestTypeSupported(reqType, subType int64) bool {
	return false
}

func (s *testPlanSuite) TestRequestTypeSupportedOff(c *C) {
	defer testleak.AfterTest(c)()
	store, dom, err := newStoreWithBootstrap()
	c.Assert(err, IsNil)
	defer func() {
		dom.Close()
		store.Close()
	}()
	se, err := session.CreateSession4Test(overrideStore{store})
	c.Assert(err, IsNil)
	_, err = se.Execute(context.Background(), "use test")
	c.Assert(err, IsNil)

	sql := "select * from t where a in (1, 10, 20)"
	expect := "TableReader(Table(t))->Sel([in(test.t.a, 1, 10, 20)])"

	stmt, err := s.ParseOneStmt(sql, "", "")
	c.Assert(err, IsNil)
	p, _, err := planner.Optimize(context.TODO(), se, stmt, s.is)
	c.Assert(err, IsNil)
	c.Assert(core.ToString(p), Equals, expect, Commentf("for %s", sql))
}

func (s *testPlanSuite) TestIndexJoinUnionScan(c *C) {
	defer testleak.AfterTest(c)()
	store, dom, err := newStoreWithBootstrap()
	c.Assert(err, IsNil)
	tk := testkit.NewTestKit(c, store)
	defer func() {
		dom.Close()
		store.Close()
	}()

	tk.MustExec("use test")
	var input [][]string
	var output []struct {
		SQL  []string
		Plan []string
	}
	tk.MustExec("create table t (a int primary key, b int, index idx(a))")
	tk.MustExec("create table tt (a int primary key) partition by range (a) (partition p0 values less than (100), partition p1 values less than (200))")
	s.testData.GetTestCases(c, &input, &output)
<<<<<<< HEAD
	for i, ts := range input {
		tk.MustExec("begin")
		for j, tt := range ts {
			if j != len(ts)-1 {
				tk.MustExec(tt)
			}
			s.testData.OnRecord(func() {
				output[i].SQL = ts
				if j == len(ts)-1 {
					output[i].Plan = s.testData.ConvertRowsToStrings(tk.MustQuery(tt).Rows())
				}
			})
			if j == len(ts)-1 {
				tk.MustQuery(tt).Check(testkit.Rows(output[i].Plan...))
			}
		}
		tk.MustExec("rollback")
=======
	for i, tt := range input {
		comment := Commentf("case:%v sql:%s", i, tt)
		stmt, err := s.ParseOneStmt(tt, "", "")
		c.Assert(err, IsNil, comment)
		err = se.NewTxn(context.Background())
		c.Assert(err, IsNil)
		// Make txn not read only.
		txn, err := se.Txn(true)
		c.Assert(err, IsNil)
		txn.Set(kv.Key("AAA"), []byte("BBB"))
		c.Assert(se.StmtCommit(nil), IsNil)
		p, _, err := planner.Optimize(context.TODO(), se, stmt, s.is)
		c.Assert(err, IsNil, comment)
		s.testData.OnRecord(func() {
			output[i].SQL = tt
			output[i].Best = core.ToString(p)
		})
		c.Assert(core.ToString(p), Equals, output[i].Best, Commentf("for %s", tt))
	}

	definitions := []model.PartitionDefinition{
		{
			ID:       41,
			Name:     model.NewCIStr("p1"),
			LessThan: []string{"16"},
		},
		{
			ID:       42,
			Name:     model.NewCIStr("p2"),
			LessThan: []string{"32"},
		},
	}
	pis := core.MockPartitionInfoSchema(definitions)

	tests := []struct {
		sql  string
		best string
	}{
		// Index Join + Union Scan + Union All is not supported now.
		{
			sql:  "select /*+ TIDB_INLJ(t2) */ * from t t1, t t2 where t1.a = t2.a",
			best: "LeftHashJoin{UnionAll{TableReader(Table(t))->UnionScan([])->TableReader(Table(t))->UnionScan([])}->UnionAll{TableReader(Table(t))->UnionScan([])->TableReader(Table(t))->UnionScan([])}}(test.t.a,test.t.a)",
		},
	}
	for i, tt := range tests {
		comment := Commentf("case:%v sql:%s", i, tt.sql)
		stmt, err := s.ParseOneStmt(tt.sql, "", "")
		c.Assert(err, IsNil, comment)
		err = se.NewTxn(context.Background())
		c.Assert(err, IsNil)
		// Make txn not read only.
		txn, err := se.Txn(true)
		c.Assert(err, IsNil)
		txn.Set(kv.Key("AAA"), []byte("BBB"))
		c.Assert(se.StmtCommit(nil), IsNil)
		p, _, err := planner.Optimize(context.TODO(), se, stmt, pis)
		c.Assert(err, IsNil, comment)
		c.Assert(core.ToString(p), Equals, tt.best, comment)
>>>>>>> 81a6eb04
	}
}

func (s *testPlanSuite) TestDoSubquery(c *C) {
	defer testleak.AfterTest(c)()
	store, dom, err := newStoreWithBootstrap()
	c.Assert(err, IsNil)
	defer func() {
		dom.Close()
		store.Close()
	}()
	se, err := session.CreateSession4Test(store)
	c.Assert(err, IsNil)
	_, err = se.Execute(context.Background(), "use test")
	c.Assert(err, IsNil)
	tests := []struct {
		sql  string
		best string
	}{
		{
			sql:  "do 1 in (select a from t)",
			best: "LeftHashJoin{Dual->TableReader(Table(t))}->Projection",
		},
	}
	for _, tt := range tests {
		comment := Commentf("for %s", tt.sql)
		stmt, err := s.ParseOneStmt(tt.sql, "", "")
		c.Assert(err, IsNil, comment)
		p, _, err := planner.Optimize(context.TODO(), se, stmt, s.is)
		c.Assert(err, IsNil)
		c.Assert(core.ToString(p), Equals, tt.best, comment)
	}
}

func (s *testPlanSuite) TestIndexLookupCartesianJoin(c *C) {
	defer testleak.AfterTest(c)()
	store, dom, err := newStoreWithBootstrap()
	c.Assert(err, IsNil)
	defer func() {
		dom.Close()
		store.Close()
	}()
	se, err := session.CreateSession4Test(store)
	c.Assert(err, IsNil)
	_, err = se.Execute(context.Background(), "use test")
	c.Assert(err, IsNil)
	sql := "select /*+ TIDB_INLJ(t1, t2) */ * from t t1 join t t2"
	stmt, err := s.ParseOneStmt(sql, "", "")
	c.Assert(err, IsNil)
	p, _, err := planner.Optimize(context.TODO(), se, stmt, s.is)
	c.Assert(err, IsNil)
	c.Assert(core.ToString(p), Equals, "LeftHashJoin{TableReader(Table(t))->TableReader(Table(t))}")
	warnings := se.GetSessionVars().StmtCtx.GetWarnings()
	lastWarn := warnings[len(warnings)-1]
	err = core.ErrInternal.GenWithStack("TIDB_INLJ hint is inapplicable without column equal ON condition")
	c.Assert(terror.ErrorEqual(err, lastWarn.Err), IsTrue)
}

func (s *testPlanSuite) TestSemiJoinToInner(c *C) {
	defer testleak.AfterTest(c)()
	store, dom, err := newStoreWithBootstrap()
	c.Assert(err, IsNil)
	defer func() {
		dom.Close()
		store.Close()
	}()
	se, err := session.CreateSession4Test(store)
	c.Assert(err, IsNil)
	_, err = se.Execute(context.Background(), "use test")
	c.Assert(err, IsNil)
	var input []string
	var output []struct {
		SQL  string
		Best string
	}
	s.testData.GetTestCases(c, &input, &output)
	for i, tt := range input {
		stmt, err := s.ParseOneStmt(tt, "", "")
		c.Assert(err, IsNil)
		p, _, err := planner.Optimize(context.TODO(), se, stmt, s.is)
		c.Assert(err, IsNil)
		s.testData.OnRecord(func() {
			output[i].SQL = tt
			output[i].Best = core.ToString(p)
		})
		c.Assert(core.ToString(p), Equals, output[i].Best)
	}
}

func (s *testPlanSuite) TestUnmatchedTableInHint(c *C) {
	defer testleak.AfterTest(c)()
	store, dom, err := newStoreWithBootstrap()
	c.Assert(err, IsNil)
	defer func() {
		dom.Close()
		store.Close()
	}()
	se, err := session.CreateSession4Test(store)
	c.Assert(err, IsNil)
	_, err = se.Execute(context.Background(), "use test")
	c.Assert(err, IsNil)
	var input []string
	var output []struct {
		SQL     string
		Warning string
	}
	s.testData.GetTestCases(c, &input, &output)
	for i, test := range input {
		se.GetSessionVars().StmtCtx.SetWarnings(nil)
		stmt, err := s.ParseOneStmt(test, "", "")
		c.Assert(err, IsNil)
		_, _, err = planner.Optimize(context.TODO(), se, stmt, s.is)
		c.Assert(err, IsNil)
		warnings := se.GetSessionVars().StmtCtx.GetWarnings()
		s.testData.OnRecord(func() {
			output[i].SQL = test
			if len(warnings) > 0 {
				output[i].Warning = warnings[0].Err.Error()
			}
		})
		if output[i].Warning == "" {
			c.Assert(len(warnings), Equals, 0)
		} else {
			c.Assert(len(warnings), Equals, 1)
			c.Assert(warnings[0].Level, Equals, stmtctx.WarnLevelWarning)
			c.Assert(warnings[0].Err.Error(), Equals, output[i].Warning)
		}
	}
}

func (s *testPlanSuite) TestHintScope(c *C) {
	defer testleak.AfterTest(c)()
	store, dom, err := newStoreWithBootstrap()
	c.Assert(err, IsNil)
	defer func() {
		dom.Close()
		store.Close()
	}()
	se, err := session.CreateSession4Test(store)
	c.Assert(err, IsNil)
	_, err = se.Execute(context.Background(), "use test")
	c.Assert(err, IsNil)

	var input []string
	var output []struct {
		SQL  string
		Best string
	}
	s.testData.GetTestCases(c, &input, &output)
	for i, test := range input {
		comment := Commentf("case:%v sql:%s", i, test)
		stmt, err := s.ParseOneStmt(test, "", "")
		c.Assert(err, IsNil, comment)

		p, _, err := planner.Optimize(context.Background(), se, stmt, s.is)
		c.Assert(err, IsNil)
		s.testData.OnRecord(func() {
			output[i].SQL = test
			output[i].Best = core.ToString(p)
		})
		c.Assert(core.ToString(p), Equals, output[i].Best)

		warnings := se.GetSessionVars().StmtCtx.GetWarnings()
		c.Assert(warnings, HasLen, 0, comment)
	}
}

func (s *testPlanSuite) TestJoinHints(c *C) {
	defer testleak.AfterTest(c)()
	store, dom, err := newStoreWithBootstrap()
	c.Assert(err, IsNil)
	defer func() {
		dom.Close()
		store.Close()
	}()
	se, err := session.CreateSession4Test(store)
	c.Assert(err, IsNil)
	_, err = se.Execute(context.Background(), "use test")
	c.Assert(err, IsNil)

	var input []string
	var output []struct {
		SQL     string
		Best    string
		Warning string
		Hints   string
	}
	s.testData.GetTestCases(c, &input, &output)
	ctx := context.Background()
	for i, test := range input {
		comment := Commentf("case:%v sql:%s", i, test)
		stmt, err := s.ParseOneStmt(test, "", "")
		c.Assert(err, IsNil, comment)

		se.GetSessionVars().StmtCtx.SetWarnings(nil)
		p, _, err := planner.Optimize(ctx, se, stmt, s.is)
		c.Assert(err, IsNil)
		warnings := se.GetSessionVars().StmtCtx.GetWarnings()

		s.testData.OnRecord(func() {
			output[i].SQL = test
			output[i].Best = core.ToString(p)
			if len(warnings) > 0 {
				output[i].Warning = warnings[0].Err.Error()
			}
			output[i].Hints = core.GenHintsFromPhysicalPlan(p)
		})
		c.Assert(core.ToString(p), Equals, output[i].Best)
		if output[i].Warning == "" {
			c.Assert(len(warnings), Equals, 0)
		} else {
			c.Assert(len(warnings), Equals, 1, Commentf("%v", warnings))
			c.Assert(warnings[0].Level, Equals, stmtctx.WarnLevelWarning)
			c.Assert(warnings[0].Err.Error(), Equals, output[i].Warning)
		}
		c.Assert(core.GenHintsFromPhysicalPlan(p), Equals, output[i].Hints, comment)
	}
}

func (s *testPlanSuite) TestAggregationHints(c *C) {
	defer testleak.AfterTest(c)()
	store, dom, err := newStoreWithBootstrap()
	c.Assert(err, IsNil)
	defer func() {
		dom.Close()
		store.Close()
	}()
	se, err := session.CreateSession4Test(store)
	c.Assert(err, IsNil)
	_, err = se.Execute(context.Background(), "use test")
	c.Assert(err, IsNil)

	sessionVars := se.(sessionctx.Context).GetSessionVars()
	sessionVars.HashAggFinalConcurrency = 1
	sessionVars.HashAggPartialConcurrency = 1

	var input []struct {
		SQL         string
		AggPushDown bool
	}
	var output []struct {
		SQL     string
		Best    string
		Warning string
	}
	s.testData.GetTestCases(c, &input, &output)
	ctx := context.Background()
	for i, test := range input {
		comment := Commentf("case:%v sql:%s", i, test)
		se.GetSessionVars().StmtCtx.SetWarnings(nil)
		se.GetSessionVars().AllowAggPushDown = test.AggPushDown

		stmt, err := s.ParseOneStmt(test.SQL, "", "")
		c.Assert(err, IsNil, comment)

		p, _, err := planner.Optimize(ctx, se, stmt, s.is)
		c.Assert(err, IsNil)
		warnings := se.GetSessionVars().StmtCtx.GetWarnings()

		s.testData.OnRecord(func() {
			output[i].SQL = test.SQL
			output[i].Best = core.ToString(p)
			if len(warnings) > 0 {
				output[i].Warning = warnings[0].Err.Error()
			}
		})
		c.Assert(core.ToString(p), Equals, output[i].Best, comment)
		if output[i].Warning == "" {
			c.Assert(len(warnings), Equals, 0, comment)
		} else {
			c.Assert(len(warnings), Equals, 1, comment)
			c.Assert(warnings[0].Level, Equals, stmtctx.WarnLevelWarning, comment)
			c.Assert(warnings[0].Err.Error(), Equals, output[i].Warning, comment)
		}
	}
}

func (s *testPlanSuite) TestAggToCopHint(c *C) {
	defer testleak.AfterTest(c)()
	store, dom, err := newStoreWithBootstrap()
	c.Assert(err, IsNil)
	defer func() {
		dom.Close()
		store.Close()
	}()
	se, err := session.CreateSession4Test(store)
	c.Assert(err, IsNil)
	_, err = se.Execute(context.Background(), "use test")
	c.Assert(err, IsNil)
	_, err = se.Execute(context.Background(), "insert into mysql.opt_rule_blacklist values(\"aggregation_eliminate\")")
	c.Assert(err, IsNil)
	_, err = se.Execute(context.Background(), "admin reload opt_rule_blacklist")
	c.Assert(err, IsNil)

	var (
		input  []string
		output []struct {
			Best    string
			Warning string
		}
	)
	s.testData.GetTestCases(c, &input, &output)

	ctx := context.Background()
	for i, test := range input {
		comment := Commentf("case:%v sql:%s", i, test)
		se.GetSessionVars().StmtCtx.SetWarnings(nil)

		stmt, err := s.ParseOneStmt(test, "", "")
		c.Assert(err, IsNil, comment)

		p, _, err := planner.Optimize(ctx, se, stmt, s.is)
		c.Assert(err, IsNil)
		planString := core.ToString(p)
		s.testData.OnRecord(func() {
			output[i].Best = planString
		})
		c.Assert(planString, Equals, output[i].Best, comment)

		warnings := se.GetSessionVars().StmtCtx.GetWarnings()
		s.testData.OnRecord(func() {
			if len(warnings) > 0 {
				output[i].Warning = warnings[0].Err.Error()
			}
		})
		if output[i].Warning == "" {
			c.Assert(len(warnings), Equals, 0, comment)
		} else {
			c.Assert(len(warnings), Equals, 1, comment)
			c.Assert(warnings[0].Level, Equals, stmtctx.WarnLevelWarning, comment)
			c.Assert(warnings[0].Err.Error(), Equals, output[i].Warning, comment)
		}
	}
}

func (s *testPlanSuite) TestHintAlias(c *C) {
	defer testleak.AfterTest(c)()
	store, dom, err := newStoreWithBootstrap()
	c.Assert(err, IsNil)
	defer func() {
		dom.Close()
		store.Close()
	}()
	se, err := session.CreateSession4Test(store)
	c.Assert(err, IsNil)
	_, err = se.Execute(context.Background(), "use test")
	c.Assert(err, IsNil)

	tests := []struct {
		sql1 string
		sql2 string
	}{
		{
			sql1: "select /*+ TIDB_SMJ(t1) */ t1.a, t1.b from t t1, (select /*+ TIDB_INLJ(t3) */ t2.a from t t2, t t3 where t2.a = t3.c) s where t1.a=s.a",
			sql2: "select /*+ SM_JOIN(t1) */ t1.a, t1.b from t t1, (select /*+ INL_JOIN(t3) */ t2.a from t t2, t t3 where t2.a = t3.c) s where t1.a=s.a",
		},
		{
			sql1: "select /*+ TIDB_HJ(t1) */ t1.a, t1.b from t t1, (select /*+ TIDB_SMJ(t2) */ t2.a from t t2, t t3 where t2.a = t3.c) s where t1.a=s.a",
			sql2: "select /*+ HASH_JOIN(t1) */ t1.a, t1.b from t t1, (select /*+ SM_JOIN(t2) */ t2.a from t t2, t t3 where t2.a = t3.c) s where t1.a=s.a",
		},
		{
			sql1: "select /*+ TIDB_INLJ(t1) */ t1.a, t1.b from t t1, (select /*+ TIDB_HJ(t2) */ t2.a from t t2, t t3 where t2.a = t3.c) s where t1.a=s.a",
			sql2: "select /*+ INL_JOIN(t1) */ t1.a, t1.b from t t1, (select /*+ HASH_JOIN(t2) */ t2.a from t t2, t t3 where t2.a = t3.c) s where t1.a=s.a",
		},
	}
	ctx := context.TODO()
	for i, tt := range tests {
		comment := Commentf("case:%v sql1:%s sql2:%s", i, tt.sql1, tt.sql2)
		stmt1, err := s.ParseOneStmt(tt.sql1, "", "")
		c.Assert(err, IsNil, comment)
		stmt2, err := s.ParseOneStmt(tt.sql2, "", "")
		c.Assert(err, IsNil, comment)

		p1, _, err := planner.Optimize(ctx, se, stmt1, s.is)
		c.Assert(err, IsNil)
		p2, _, err := planner.Optimize(ctx, se, stmt2, s.is)
		c.Assert(err, IsNil)

		c.Assert(core.ToString(p1), Equals, core.ToString(p2))
	}
}

func (s *testPlanSuite) TestIndexHint(c *C) {
	defer testleak.AfterTest(c)()
	store, dom, err := newStoreWithBootstrap()
	c.Assert(err, IsNil)
	defer func() {
		dom.Close()
		store.Close()
	}()
	se, err := session.CreateSession4Test(store)
	c.Assert(err, IsNil)
	_, err = se.Execute(context.Background(), "use test")
	c.Assert(err, IsNil)

	var input []string
	var output []struct {
		SQL     string
		Best    string
		HasWarn bool
		Hints   string
	}
	s.testData.GetTestCases(c, &input, &output)
	ctx := context.Background()
	for i, test := range input {
		comment := Commentf("case:%v sql:%s", i, test)
		se.GetSessionVars().StmtCtx.SetWarnings(nil)

		stmt, err := s.ParseOneStmt(test, "", "")
		c.Assert(err, IsNil, comment)

		p, _, err := planner.Optimize(ctx, se, stmt, s.is)
		c.Assert(err, IsNil)
		s.testData.OnRecord(func() {
			output[i].SQL = test
			output[i].Best = core.ToString(p)
			output[i].HasWarn = len(se.GetSessionVars().StmtCtx.GetWarnings()) > 0
			output[i].Hints = core.GenHintsFromPhysicalPlan(p)
		})
		c.Assert(core.ToString(p), Equals, output[i].Best, comment)
		warnings := se.GetSessionVars().StmtCtx.GetWarnings()
		if output[i].HasWarn {
			c.Assert(warnings, HasLen, 1, comment)
		} else {
			c.Assert(warnings, HasLen, 0, comment)
		}
		c.Assert(core.GenHintsFromPhysicalPlan(p), Equals, output[i].Hints, comment)
	}
}

func (s *testPlanSuite) TestIndexMergeHint(c *C) {
	defer testleak.AfterTest(c)()
	store, dom, err := newStoreWithBootstrap()
	c.Assert(err, IsNil)
	defer func() {
		dom.Close()
		store.Close()
	}()
	se, err := session.CreateSession4Test(store)
	c.Assert(err, IsNil)
	_, err = se.Execute(context.Background(), "use test")
	c.Assert(err, IsNil)

	var input []string
	var output []struct {
		SQL     string
		Best    string
		HasWarn bool
		Hints   string
	}
	s.testData.GetTestCases(c, &input, &output)
	ctx := context.Background()
	for i, test := range input {
		comment := Commentf("case:%v sql:%s", i, test)
		se.GetSessionVars().StmtCtx.SetWarnings(nil)
		stmt, err := s.ParseOneStmt(test, "", "")
		c.Assert(err, IsNil, comment)
		sctx := se.(sessionctx.Context)
		err = executor.ResetContextOfStmt(sctx, stmt)
		c.Assert(err, IsNil)
		p, _, err := planner.Optimize(ctx, se, stmt, s.is)
		c.Assert(err, IsNil)
		s.testData.OnRecord(func() {
			output[i].SQL = test
			output[i].Best = core.ToString(p)
			output[i].HasWarn = len(se.GetSessionVars().StmtCtx.GetWarnings()) > 0
			output[i].Hints = core.GenHintsFromPhysicalPlan(p)
		})
		c.Assert(core.ToString(p), Equals, output[i].Best, comment)
		warnings := se.GetSessionVars().StmtCtx.GetWarnings()
		if output[i].HasWarn {
			c.Assert(warnings, HasLen, 1, comment)
		} else {
			c.Assert(warnings, HasLen, 0, comment)
		}
		c.Assert(core.GenHintsFromPhysicalPlan(p), Equals, output[i].Hints, comment)
	}
}

func (s *testPlanSuite) TestQueryBlockHint(c *C) {
	defer testleak.AfterTest(c)()
	store, dom, err := newStoreWithBootstrap()
	c.Assert(err, IsNil)
	defer func() {
		dom.Close()
		store.Close()
	}()
	se, err := session.CreateSession4Test(store)
	c.Assert(err, IsNil)
	_, err = se.Execute(context.Background(), "use test")
	c.Assert(err, IsNil)

	var input []string
	var output []struct {
		SQL   string
		Plan  string
		Hints string
	}
	s.testData.GetTestCases(c, &input, &output)
	ctx := context.TODO()
	for i, tt := range input {
		comment := Commentf("case:%v sql: %s", i, tt)
		stmt, err := s.ParseOneStmt(tt, "", "")
		c.Assert(err, IsNil, comment)

		p, _, err := planner.Optimize(ctx, se, stmt, s.is)
		c.Assert(err, IsNil, comment)
		s.testData.OnRecord(func() {
			output[i].SQL = tt
			output[i].Plan = core.ToString(p)
			output[i].Hints = core.GenHintsFromPhysicalPlan(p)
		})
		c.Assert(core.ToString(p), Equals, output[i].Plan, comment)
		c.Assert(core.GenHintsFromPhysicalPlan(p), Equals, output[i].Hints, comment)
	}
}

func (s *testPlanSuite) TestDAGPlanBuilderSplitAvg(c *C) {
	defer testleak.AfterTest(c)()
	store, dom, err := newStoreWithBootstrap()
	c.Assert(err, IsNil)
	defer func() {
		dom.Close()
		store.Close()
	}()
	se, err := session.CreateSession4Test(store)
	c.Assert(err, IsNil)
	_, err = se.Execute(context.Background(), "use test")
	c.Assert(err, IsNil)
	tests := []struct {
		sql  string
		plan string
	}{
		{
			sql:  "select avg(a),avg(b),avg(c) from t",
			plan: "TableReader(Table(t)->StreamAgg)->StreamAgg",
		},
		{
			sql:  "select /*+ HASH_AGG() */ avg(a),avg(b),avg(c) from t",
			plan: "TableReader(Table(t)->HashAgg)->HashAgg",
		},
	}

	for _, tt := range tests {
		comment := Commentf("for %s", tt.sql)
		stmt, err := s.ParseOneStmt(tt.sql, "", "")
		c.Assert(err, IsNil, comment)

		core.Preprocess(se, stmt, s.is)
		p, _, err := planner.Optimize(context.TODO(), se, stmt, s.is)
		c.Assert(err, IsNil, comment)

		c.Assert(core.ToString(p), Equals, tt.plan, comment)
		root, ok := p.(core.PhysicalPlan)
		if !ok {
			continue
		}
		testDAGPlanBuilderSplitAvg(c, root)
	}
}

func testDAGPlanBuilderSplitAvg(c *C, root core.PhysicalPlan) {
	if p, ok := root.(*core.PhysicalTableReader); ok {
		if p.TablePlans != nil {
			baseAgg := p.TablePlans[len(p.TablePlans)-1]
			if agg, ok := baseAgg.(*core.PhysicalHashAgg); ok {
				for i, aggfunc := range agg.AggFuncs {
					c.Assert(agg.Schema().Columns[i].RetType, Equals, aggfunc.RetTp)
				}
			}
			if agg, ok := baseAgg.(*core.PhysicalStreamAgg); ok {
				for i, aggfunc := range agg.AggFuncs {
					c.Assert(agg.Schema().Columns[i].RetType, Equals, aggfunc.RetTp)
				}
			}
		}
	}

	childs := root.Children()
	if childs == nil {
		return
	}
	for _, son := range childs {
		testDAGPlanBuilderSplitAvg(c, son)
	}
}

func (s *testPlanSuite) TestIndexJoinHint(c *C) {
	defer testleak.AfterTest(c)()
	store, dom, err := newStoreWithBootstrap()
	c.Assert(err, IsNil)
	defer func() {
		dom.Close()
		store.Close()
	}()
	se, err := session.CreateSession4Test(store)
	c.Assert(err, IsNil)
	ctx := context.Background()
	_, err = se.Execute(ctx, "use test")
	c.Assert(err, IsNil)
	_, err = se.Execute(ctx, `drop table if exists test.t1, test.t2;`)
	c.Assert(err, IsNil)
	_, err = se.Execute(ctx, `create table test.t1(a bigint, b bigint, index idx_a(a), index idx_b(b));`)
	c.Assert(err, IsNil)
	_, err = se.Execute(ctx, `create table test.t2(a bigint, b bigint, index idx_a(a), index idx_b(b));`)
	c.Assert(err, IsNil)
	var input []string
	var output []struct {
		SQL  string
		Plan string
	}
	is := domain.GetDomain(se).InfoSchema()
	s.testData.GetTestCases(c, &input, &output)
	for i, tt := range input {
		comment := Commentf("case:%v sql: %s", i, tt)
		stmt, err := s.ParseOneStmt(tt, "", "")
		c.Assert(err, IsNil, comment)
		p, _, err := planner.Optimize(ctx, se, stmt, is)
		c.Assert(err, IsNil, comment)
		s.testData.OnRecord(func() {
			output[i].SQL = tt
			output[i].Plan = core.ToString(p)
		})
		c.Assert(core.ToString(p), Equals, output[i].Plan, comment)
	}
}<|MERGE_RESOLUTION|>--- conflicted
+++ resolved
@@ -487,7 +487,6 @@
 	tk.MustExec("create table t (a int primary key, b int, index idx(a))")
 	tk.MustExec("create table tt (a int primary key) partition by range (a) (partition p0 values less than (100), partition p1 values less than (200))")
 	s.testData.GetTestCases(c, &input, &output)
-<<<<<<< HEAD
 	for i, ts := range input {
 		tk.MustExec("begin")
 		for j, tt := range ts {
@@ -505,66 +504,6 @@
 			}
 		}
 		tk.MustExec("rollback")
-=======
-	for i, tt := range input {
-		comment := Commentf("case:%v sql:%s", i, tt)
-		stmt, err := s.ParseOneStmt(tt, "", "")
-		c.Assert(err, IsNil, comment)
-		err = se.NewTxn(context.Background())
-		c.Assert(err, IsNil)
-		// Make txn not read only.
-		txn, err := se.Txn(true)
-		c.Assert(err, IsNil)
-		txn.Set(kv.Key("AAA"), []byte("BBB"))
-		c.Assert(se.StmtCommit(nil), IsNil)
-		p, _, err := planner.Optimize(context.TODO(), se, stmt, s.is)
-		c.Assert(err, IsNil, comment)
-		s.testData.OnRecord(func() {
-			output[i].SQL = tt
-			output[i].Best = core.ToString(p)
-		})
-		c.Assert(core.ToString(p), Equals, output[i].Best, Commentf("for %s", tt))
-	}
-
-	definitions := []model.PartitionDefinition{
-		{
-			ID:       41,
-			Name:     model.NewCIStr("p1"),
-			LessThan: []string{"16"},
-		},
-		{
-			ID:       42,
-			Name:     model.NewCIStr("p2"),
-			LessThan: []string{"32"},
-		},
-	}
-	pis := core.MockPartitionInfoSchema(definitions)
-
-	tests := []struct {
-		sql  string
-		best string
-	}{
-		// Index Join + Union Scan + Union All is not supported now.
-		{
-			sql:  "select /*+ TIDB_INLJ(t2) */ * from t t1, t t2 where t1.a = t2.a",
-			best: "LeftHashJoin{UnionAll{TableReader(Table(t))->UnionScan([])->TableReader(Table(t))->UnionScan([])}->UnionAll{TableReader(Table(t))->UnionScan([])->TableReader(Table(t))->UnionScan([])}}(test.t.a,test.t.a)",
-		},
-	}
-	for i, tt := range tests {
-		comment := Commentf("case:%v sql:%s", i, tt.sql)
-		stmt, err := s.ParseOneStmt(tt.sql, "", "")
-		c.Assert(err, IsNil, comment)
-		err = se.NewTxn(context.Background())
-		c.Assert(err, IsNil)
-		// Make txn not read only.
-		txn, err := se.Txn(true)
-		c.Assert(err, IsNil)
-		txn.Set(kv.Key("AAA"), []byte("BBB"))
-		c.Assert(se.StmtCommit(nil), IsNil)
-		p, _, err := planner.Optimize(context.TODO(), se, stmt, pis)
-		c.Assert(err, IsNil, comment)
-		c.Assert(core.ToString(p), Equals, tt.best, comment)
->>>>>>> 81a6eb04
 	}
 }
 
