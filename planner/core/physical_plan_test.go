--- conflicted
+++ resolved
@@ -222,11 +222,7 @@
 		},
 		{
 			sql:  "select lead(a, 1) over (partition by null) as c from t",
-<<<<<<< HEAD
-			best: "TableReader(Table(t))->Window(lead(Column#1, 1) over())->Projection",
-=======
-			best: "IndexReader(Index(t.f)[[NULL,+inf]])->Window(lead(test.t.a, 1) over())->Projection",
->>>>>>> 64298f02
+			best: "IndexReader(Index(t.f)[[NULL,+inf]])->Window(lead(Column#1, 1) over())->Projection",
 		},
 		{
 			sql:  "select * from t use index(f) where f = 1 and a = 1",
@@ -326,11 +322,7 @@
 		},
 		{
 			sql:  "select t.c in (select b from t s where s.a = t.a) from t",
-<<<<<<< HEAD
-			best: "MergeLeftOuterSemiJoin{TableReader(Table(t))->TableReader(Table(t))}(Column#1,Column#13)->Projection",
-=======
-			best: "LeftHashJoin{IndexReader(Index(t.c_d_e)[[NULL,+inf]])->TableReader(Table(t))}(test.t.a,test.s.a)(test.t.c,test.s.b)->Projection",
->>>>>>> 64298f02
+			best: "LeftHashJoin{IndexReader(Index(t.c_d_e)[[NULL,+inf]])->TableReader(Table(t))}(Column#1,Column#13)(Column#3,Column#14)->Projection",
 		},
 		// Test Single Merge Join.
 		// Merge Join now enforce a sort.
@@ -401,11 +393,7 @@
 		// Test Index Join + SingleRead.
 		{
 			sql:  "select /*+ TIDB_INLJ(t2) */ t1.a , t2.a from t t1, t t2 where t1.a = t2.c",
-<<<<<<< HEAD
-			best: "IndexMergeJoin{TableReader(Table(t))->IndexReader(Index(t.c_d_e)[[NULL,+inf]])}(Column#1,Column#15)->Projection",
-=======
-			best: "IndexMergeJoin{IndexReader(Index(t.f)[[NULL,+inf]])->IndexReader(Index(t.c_d_e)[[NULL,+inf]])}(test.t1.a,test.t2.c)->Projection",
->>>>>>> 64298f02
+			best: "IndexMergeJoin{IndexReader(Index(t.f)[[NULL,+inf]])->IndexReader(Index(t.c_d_e)[[NULL,+inf]])}(Column#1,Column#15)->Projection",
 		},
 		// Test Index Join + Order by.
 		{
@@ -420,11 +408,7 @@
 		// Test Index Join + TableScan + Rotate.
 		{
 			sql:  "select /*+ TIDB_INLJ(t1) */ t1.a , t2.a from t t1, t t2 where t1.a = t2.c",
-<<<<<<< HEAD
-			best: "IndexMergeJoin{TableReader(Table(t))->TableReader(Table(t))}(Column#15,Column#1)->Projection",
-=======
-			best: "IndexMergeJoin{TableReader(Table(t))->IndexReader(Index(t.c_d_e)[[NULL,+inf]])}(test.t2.c,test.t1.a)->Projection",
->>>>>>> 64298f02
+			best: "IndexMergeJoin{TableReader(Table(t))->IndexReader(Index(t.c_d_e)[[NULL,+inf]])}(Column#15,Column#1)->Projection",
 		},
 		// Test Index Join + OuterJoin + TableScan.
 		{
@@ -453,11 +437,7 @@
 		// Test Semi Join hint fail.
 		{
 			sql:  "select /*+ TIDB_INLJ(t1) */ * from t t1 where t1.a in (select a from t t2)",
-<<<<<<< HEAD
-			best: "IndexMergeJoin{TableReader(Table(t))->TableReader(Table(t))}(Column#13,Column#1)->Projection",
-=======
-			best: "IndexMergeJoin{TableReader(Table(t))->IndexReader(Index(t.f)[[NULL,+inf]])}(test.t2.a,test.t1.a)->Projection",
->>>>>>> 64298f02
+			best: "IndexMergeJoin{TableReader(Table(t))->IndexReader(Index(t.f)[[NULL,+inf]])}(Column#13,Column#1)->Projection",
 		},
 		{
 			sql:  "select /*+ TIDB_INLJ(t2) */ * from t t1 join t t2 where t1.c=t2.c and t1.f=t2.f",
@@ -531,19 +511,11 @@
 		// Test join key with cast.
 		{
 			sql:  "select * from t where exists (select s.a from t s having sum(s.a) = t.a )",
-<<<<<<< HEAD
-			best: "LeftHashJoin{TableReader(Table(t))->Projection->TableReader(Table(t)->StreamAgg)->StreamAgg}(Column#41,Column#25)->Projection",
+			best: "LeftHashJoin{TableReader(Table(t))->Projection->IndexReader(Index(t.f)[[NULL,+inf]]->StreamAgg)->StreamAgg}(Column#41,Column#25)->Projection",
 		},
 		{
 			sql:  "select * from t where exists (select s.a from t s having sum(s.a) = t.a ) order by t.a",
-			best: "LeftHashJoin{TableReader(Table(t))->Projection->TableReader(Table(t)->StreamAgg)->StreamAgg}(Column#41,Column#25)->Projection->Sort",
-=======
-			best: "LeftHashJoin{TableReader(Table(t))->Projection->IndexReader(Index(t.f)[[NULL,+inf]]->StreamAgg)->StreamAgg}(cast(test.t.a),sel_agg_1)->Projection",
-		},
-		{
-			sql:  "select * from t where exists (select s.a from t s having sum(s.a) = t.a ) order by t.a",
-			best: "LeftHashJoin{TableReader(Table(t))->Projection->IndexReader(Index(t.f)[[NULL,+inf]]->StreamAgg)->StreamAgg}(cast(test.t.a),sel_agg_1)->Projection->Sort",
->>>>>>> 64298f02
+			best: "LeftHashJoin{TableReader(Table(t))->Projection->IndexReader(Index(t.f)[[NULL,+inf]]->StreamAgg)->StreamAgg}(Column#41,Column#25)->Projection->Sort",
 		},
 		// FIXME: Report error by resolver.
 		//{
@@ -562,36 +534,20 @@
 		// Test Semi Join + Order by.
 		{
 			sql:  "select * from t where a in (select a from t) order by b",
-<<<<<<< HEAD
-			best: "MergeInnerJoin{TableReader(Table(t))->TableReader(Table(t))}(Column#1,Column#13)->Projection->Sort",
-=======
-			best: "LeftHashJoin{TableReader(Table(t))->IndexReader(Index(t.f)[[NULL,+inf]])}(test.t.a,test.t.a)->Projection->Sort",
->>>>>>> 64298f02
+			best: "LeftHashJoin{TableReader(Table(t))->IndexReader(Index(t.f)[[NULL,+inf]])}(Column#1,Column#13)->Projection->Sort",
 		},
 		// Test Apply.
 		{
 			sql:  "select t.c in (select count(*) from t s, t t1 where s.a = t.a and s.a = t1.a) from t",
-<<<<<<< HEAD
-			best: "Apply{TableReader(Table(t))->MergeInnerJoin{TableReader(Table(t))->TableReader(Table(t))}(Column#13,Column#25)->StreamAgg}->Projection",
+			best: "Apply{IndexReader(Index(t.c_d_e)[[NULL,+inf]])->MergeInnerJoin{TableReader(Table(t))->TableReader(Table(t))}(Column#13,Column#25)->StreamAgg}->Projection",
 		},
 		{
 			sql:  "select (select count(*) from t s, t t1 where s.a = t.a and s.a = t1.a) from t",
-			best: "LeftHashJoin{TableReader(Table(t))->MergeInnerJoin{TableReader(Table(t))->TableReader(Table(t))}(Column#13,Column#25)->StreamAgg}(Column#1,Column#13)->Projection",
+			best: "LeftHashJoin{IndexReader(Index(t.f)[[NULL,+inf]])->LeftHashJoin{IndexReader(Index(t.f)[[NULL,+inf]])->IndexReader(Index(t.f)[[NULL,+inf]])}(Column#13,Column#25)->HashAgg}(Column#1,Column#13)->Projection",
 		},
 		{
 			sql:  "select (select count(*) from t s, t t1 where s.a = t.a and s.a = t1.a) from t order by t.a",
-			best: "LeftHashJoin{TableReader(Table(t))->MergeInnerJoin{TableReader(Table(t))->TableReader(Table(t))}(Column#13,Column#25)->StreamAgg}(Column#1,Column#13)->Projection->Sort->Projection",
-=======
-			best: "Apply{IndexReader(Index(t.c_d_e)[[NULL,+inf]])->MergeInnerJoin{TableReader(Table(t))->TableReader(Table(t))}(test.s.a,test.t1.a)->StreamAgg}->Projection",
-		},
-		{
-			sql:  "select (select count(*) from t s, t t1 where s.a = t.a and s.a = t1.a) from t",
-			best: "LeftHashJoin{IndexReader(Index(t.f)[[NULL,+inf]])->LeftHashJoin{IndexReader(Index(t.f)[[NULL,+inf]])->IndexReader(Index(t.f)[[NULL,+inf]])}(test.s.a,test.t1.a)->HashAgg}(test.t.a,test.s.a)->Projection",
-		},
-		{
-			sql:  "select (select count(*) from t s, t t1 where s.a = t.a and s.a = t1.a) from t order by t.a",
-			best: "LeftHashJoin{IndexReader(Index(t.f)[[NULL,+inf]])->LeftHashJoin{IndexReader(Index(t.f)[[NULL,+inf]])->IndexReader(Index(t.f)[[NULL,+inf]])}(test.s.a,test.t1.a)->HashAgg}(test.t.a,test.s.a)->Projection->Sort->Projection",
->>>>>>> 64298f02
+			best: "LeftHashJoin{IndexReader(Index(t.f)[[NULL,+inf]])->LeftHashJoin{IndexReader(Index(t.f)[[NULL,+inf]])->IndexReader(Index(t.f)[[NULL,+inf]])}(Column#13,Column#25)->HashAgg}(Column#1,Column#13)->Projection->Sort->Projection",
 		},
 	}
 	for _, tt := range tests {
@@ -970,11 +926,7 @@
 		},
 		{
 			sql:  "select (select count(1) k from t s where s.a = t.a having k != 0) from t",
-<<<<<<< HEAD
-			best: "MergeLeftOuterJoin{TableReader(Table(t))->TableReader(Table(t))->Projection}(Column#1,Column#13)->Projection",
-=======
-			best: "LeftHashJoin{IndexReader(Index(t.f)[[NULL,+inf]])->IndexReader(Index(t.f)[[NULL,+inf]]->Sel([1]))->Projection}(test.t.a,test.s.a)->Projection",
->>>>>>> 64298f02
+			best: "LeftHashJoin{IndexReader(Index(t.f)[[NULL,+inf]])->IndexReader(Index(t.f)[[NULL,+inf]]->Sel([1]))->Projection}(Column#1,Column#13)->Projection",
 		},
 		// Test stream agg with multi group by columns.
 		{
@@ -1100,11 +1052,7 @@
 		},
 		{
 			sql:  "select a from t where d <= 5 and d > 3",
-<<<<<<< HEAD
-			best: "TableReader(Table(t)->Sel([le(Column#4, 5) gt(Column#4, 3)]))->Projection",
-=======
-			best: "IndexReader(Index(t.c_d_e)[[NULL,+inf]]->Sel([le(test.t.d, 5) gt(test.t.d, 3)]))->Projection",
->>>>>>> 64298f02
+			best: "IndexReader(Index(t.c_d_e)[[NULL,+inf]]->Sel([le(Column#4, 5) gt(Column#4, 3)]))->Projection",
 		},
 		{
 			sql:  "select a from t where c between 1 and 2",
@@ -1136,11 +1084,7 @@
 		},
 		{
 			sql:  "select a from t where not a",
-<<<<<<< HEAD
-			best: "TableReader(Table(t)->Sel([not(Column#1)]))",
-=======
-			best: "IndexReader(Index(t.f)[[NULL,+inf]]->Sel([not(test.t.a)]))",
->>>>>>> 64298f02
+			best: "IndexReader(Index(t.f)[[NULL,+inf]]->Sel([not(Column#1)]))",
 		},
 		{
 			sql:  "select a from t where c in (1)",
@@ -1176,11 +1120,7 @@
 		},
 		{
 			sql:  "select a from t where d in (1, 2, 3)",
-<<<<<<< HEAD
-			best: "TableReader(Table(t)->Sel([in(Column#4, 1, 2, 3)]))->Projection",
-=======
-			best: "IndexReader(Index(t.c_d_e)[[NULL,+inf]]->Sel([in(test.t.d, 1, 2, 3)]))->Projection",
->>>>>>> 64298f02
+			best: "IndexReader(Index(t.c_d_e)[[NULL,+inf]]->Sel([in(Column#4, 1, 2, 3)]))->Projection",
 		},
 		{
 			sql:  "select a from t where c not in (1)",
@@ -1209,11 +1149,7 @@
 		},
 		{
 			sql:  "select a from t where c_str like '_abc'",
-<<<<<<< HEAD
-			best: "TableReader(Table(t)->Sel([like(Column#6, _abc, 92)]))->Projection",
-=======
-			best: "IndexReader(Index(t.c_d_e_str)[[NULL,+inf]]->Sel([like(test.t.c_str, _abc, 92)]))->Projection",
->>>>>>> 64298f02
+			best: "IndexReader(Index(t.c_d_e_str)[[NULL,+inf]]->Sel([like(Column#6, _abc, 92)]))->Projection",
 		},
 		{
 			sql:  `select a from t where c_str like 'abc%'`,
@@ -1282,11 +1218,7 @@
 		},
 		{
 			sql:  `select a from t where c = 'hanfei'`,
-<<<<<<< HEAD
-			best: "TableReader(Table(t))->Sel([eq(cast(Column#3), cast(hanfei))])->Projection",
-=======
-			best: "IndexReader(Index(t.c_d_e)[[NULL,+inf]])->Sel([eq(cast(test.t.c), cast(hanfei))])->Projection",
->>>>>>> 64298f02
+			best: "IndexReader(Index(t.c_d_e)[[NULL,+inf]])->Sel([eq(cast(Column#3), cast(hanfei))])->Projection",
 		},
 	}
 	for _, tt := range tests {
@@ -1341,11 +1273,7 @@
 		// If max/min contains scalar function, we can still do transformation.
 		{
 			sql:  "select max(a+1) from t;",
-<<<<<<< HEAD
-			best: "TableReader(Table(t)->Sel([not(isnull(plus(Column#1, 1)))])->TopN([plus(Column#1, 1) true],0,1))->Projection->TopN([Column#15 true],0,1)->Projection->Projection->StreamAgg",
-=======
-			best: "IndexReader(Index(t.f)[[NULL,+inf]]->Sel([not(isnull(plus(test.t.a, 1)))])->TopN([plus(test.t.a, 1) true],0,1))->Projection->TopN([col_1 true],0,1)->Projection->Projection->StreamAgg",
->>>>>>> 64298f02
+			best: "IndexReader(Index(t.f)[[NULL,+inf]]->Sel([not(isnull(plus(Column#1, 1)))])->TopN([plus(Column#1, 1) true],0,1))->Projection->TopN([Column#15 true],0,1)->Projection->Projection->StreamAgg",
 		},
 		// Do nothing to max+min.
 		{
@@ -1458,13 +1386,8 @@
 		},
 		// Test Index Join + UnionScan + IndexScan.
 		{
-<<<<<<< HEAD
-			sql:  "select /*+ TIDB_INLJ(t2) */ t1.a , t2.c from t t1, t t2 where t1.a = t2.c",
+			sql:  "select /*+ TIDB_INLJ(t1, t2) */ t1.a , t2.c from t t1, t t2 where t1.a = t2.c",
 			best: "IndexMergeJoin{TableReader(Table(t))->UnionScan([])->IndexReader(Index(t.c_d_e)[[NULL,+inf]])->UnionScan([])}(Column#1,Column#15)->Projection",
-=======
-			sql:  "select /*+ TIDB_INLJ(t1, t2) */ t1.a , t2.c from t t1, t t2 where t1.a = t2.c",
-			best: "IndexMergeJoin{TableReader(Table(t))->UnionScan([])->IndexReader(Index(t.c_d_e)[[NULL,+inf]])->UnionScan([])}(test.t2.c,test.t1.a)->Projection",
->>>>>>> 64298f02
 			is:   s.is,
 		},
 		// Index Join + Union Scan + Union All is not supported now.
@@ -1563,11 +1486,7 @@
 	c.Assert(err, IsNil)
 	p, err := planner.Optimize(context.TODO(), se, stmt, s.is)
 	c.Assert(err, IsNil)
-<<<<<<< HEAD
-	c.Assert(core.ToString(p), Equals, "Apply{TableReader(Table(t))->IndexMergeJoin{IndexReader(Index(t.c_d_e)[[NULL,+inf]]->HashAgg)->HashAgg->IndexReader(Index(t.g)[[NULL,+inf]])}(Column#29,Column#23)}->HashAgg")
-=======
-	c.Assert(core.ToString(p), Equals, "Apply{IndexReader(Index(t.f)[[NULL,+inf]])->IndexMergeJoin{IndexReader(Index(t.c_d_e)[[NULL,+inf]]->HashAgg)->HashAgg->IndexReader(Index(t.g)[[NULL,+inf]])}(test.t3.d,test.t2.g)}->HashAgg")
->>>>>>> 64298f02
+	c.Assert(core.ToString(p), Equals, "Apply{IndexReader(Index(t.f)[[NULL,+inf]])->IndexMergeJoin{IndexReader(Index(t.c_d_e)[[NULL,+inf]]->HashAgg)->HashAgg->IndexReader(Index(t.g)[[NULL,+inf]])}(Column#29,Column#23)}->HashAgg")
 }
 
 func (s *testPlanSuite) TestUnmatchedTableInHint(c *C) {
@@ -1644,20 +1563,12 @@
 	}{
 		{
 			sql:     "select /*+ TIDB_INLJ(t1) */ t1.a, t2.a, t3.a from t t1, t t2, t t3 where t1.a = t2.a and t2.a = t3.a;",
-<<<<<<< HEAD
-			best:    "MergeInnerJoin{TableReader(Table(t))->IndexMergeJoin{TableReader(Table(t))->TableReader(Table(t))}(Column#13,Column#1)}(Column#25,Column#13)->Projection",
-=======
-			best:    "RightHashJoin{IndexReader(Index(t.f)[[NULL,+inf]])->IndexMergeJoin{TableReader(Table(t))->IndexReader(Index(t.f)[[NULL,+inf]])}(test.t2.a,test.t1.a)}(test.t3.a,test.t2.a)->Projection",
->>>>>>> 64298f02
+			best:    "RightHashJoin{IndexReader(Index(t.f)[[NULL,+inf]])->IndexMergeJoin{TableReader(Table(t))->IndexReader(Index(t.f)[[NULL,+inf]])}(Column#13,Column#1)}(Column#25,Column#13)->Projection",
 			warning: "",
 		},
 		{
 			sql:     "select /*+ TIDB_INLJ(t1) */ t1.b, t2.a from t t1, t t2 where t1.b = t2.a;",
-<<<<<<< HEAD
-			best:    "LeftHashJoin{TableReader(Table(t))->TableReader(Table(t))}(Column#2,Column#13)",
-=======
-			best:    "LeftHashJoin{TableReader(Table(t))->IndexReader(Index(t.f)[[NULL,+inf]])}(test.t1.b,test.t2.a)",
->>>>>>> 64298f02
+			best:    "LeftHashJoin{TableReader(Table(t))->IndexReader(Index(t.f)[[NULL,+inf]])}(Column#2,Column#13)",
 			warning: "[planner:1815]Optimizer Hint /*+ INL_JOIN(t1) */ or /*+ TIDB_INLJ(t1) */ is inapplicable",
 		},
 		{
@@ -1714,45 +1625,25 @@
 		// without Aggregation hints
 		{
 			sql:  "select count(*) from t t1, t t2 where t1.a = t2.b",
-<<<<<<< HEAD
-			best: "LeftHashJoin{TableReader(Table(t))->TableReader(Table(t))}(Column#1,Column#14)->StreamAgg",
+			best: "LeftHashJoin{IndexReader(Index(t.f)[[NULL,+inf]])->TableReader(Table(t))}(Column#1,Column#14)->StreamAgg",
 		},
 		{
 			sql:  "select count(t1.a) from t t1, t t2 where t1.a = t2.a*2 group by t1.a",
-			best: "LeftHashJoin{TableReader(Table(t))->TableReader(Table(t))->Projection}(Column#1,Column#27)->HashAgg",
-=======
-			best: "LeftHashJoin{IndexReader(Index(t.f)[[NULL,+inf]])->TableReader(Table(t))}(test.t1.a,test.t2.b)->StreamAgg",
-		},
-		{
-			sql:  "select count(t1.a) from t t1, t t2 where t1.a = t2.a*2 group by t1.a",
-			best: "LeftHashJoin{IndexReader(Index(t.f)[[NULL,+inf]])->IndexReader(Index(t.f)[[NULL,+inf]])->Projection}(test.t1.a,mul(test.t2.a, 2))->HashAgg",
->>>>>>> 64298f02
+			best: "LeftHashJoin{IndexReader(Index(t.f)[[NULL,+inf]])->IndexReader(Index(t.f)[[NULL,+inf]])->Projection}(Column#1,Column#14)->HashAgg",
 		},
 		// with Aggregation hints
 		{
 			sql:  "select /*+ HASH_AGG() */ count(*) from t t1, t t2 where t1.a = t2.b",
-<<<<<<< HEAD
-			best: "LeftHashJoin{TableReader(Table(t))->TableReader(Table(t))}(Column#1,Column#14)->HashAgg",
+			best: "LeftHashJoin{IndexReader(Index(t.f)[[NULL,+inf]])->TableReader(Table(t))}(Column#1,Column#14)->HashAgg",
 		},
 		{
 			sql:  "select /*+ STREAM_AGG() */ count(t1.a) from t t1, t t2 where t1.a = t2.a*2 group by t1.a",
-			best: "LeftHashJoin{TableReader(Table(t))->TableReader(Table(t))->Projection}(Column#1,Column#27)->Sort->StreamAgg",
-=======
-			best: "LeftHashJoin{IndexReader(Index(t.f)[[NULL,+inf]])->TableReader(Table(t))}(test.t1.a,test.t2.b)->HashAgg",
-		},
-		{
-			sql:  "select /*+ STREAM_AGG() */ count(t1.a) from t t1, t t2 where t1.a = t2.a*2 group by t1.a",
-			best: "LeftHashJoin{IndexReader(Index(t.f)[[NULL,+inf]])->IndexReader(Index(t.f)[[NULL,+inf]])->Projection}(test.t1.a,mul(test.t2.a, 2))->Sort->StreamAgg",
->>>>>>> 64298f02
+			best: "LeftHashJoin{IndexReader(Index(t.f)[[NULL,+inf]])->IndexReader(Index(t.f)[[NULL,+inf]])->Projection}((Column#1,Column#27)->Sort->StreamAgg",
 		},
 		// test conflict warning
 		{
 			sql:     "select /*+ HASH_AGG() STREAM_AGG() */ count(*) from t t1, t t2 where t1.a = t2.b",
-<<<<<<< HEAD
-			best:    "LeftHashJoin{TableReader(Table(t))->TableReader(Table(t))}(Column#1,Column#14)->StreamAgg",
-=======
-			best:    "LeftHashJoin{IndexReader(Index(t.f)[[NULL,+inf]])->TableReader(Table(t))}(test.t1.a,test.t2.b)->StreamAgg",
->>>>>>> 64298f02
+			best:    "LeftHashJoin{IndexReader(Index(t.f)[[NULL,+inf]])->TableReader(Table(t))}(Column#1,Column#14)->StreamAgg",
 			warning: "[planner:1815]Optimizer aggregation hints are conflicted",
 		},
 		// additional test
@@ -1762,19 +1653,11 @@
 		},
 		{
 			sql:  "select /*+ HASH_AGG() */ t1.a from t t1 where t1.a < any(select t2.b from t t2)",
-<<<<<<< HEAD
-			best: "LeftHashJoin{TableReader(Table(t)->Sel([if(isnull(Column#1), <nil>, 1)]))->TableReader(Table(t)->HashAgg)->HashAgg->Sel([ne(Column#28, 0)])}->Projection->Projection",
+			best: "LeftHashJoin{IndexReader(Index(t.f)[[NULL,+inf]]->Sel([if(isnull(Column#1), <nil>, 1)]))->TableReader(Table(t)->HashAgg)->HashAgg->Sel([ne(Column#28, 0)])}->Projection->Projection",
 		},
 		{
 			sql:  "select /*+ hash_agg() */ t1.a from t t1 where t1.a != any(select t2.b from t t2)",
-			best: "LeftHashJoin{TableReader(Table(t)->Sel([if(isnull(Column#1), <nil>, 1)]))->TableReader(Table(t))->Projection->HashAgg->Sel([ne(Column#29, 0)])}->Projection->Projection",
-=======
-			best: "LeftHashJoin{IndexReader(Index(t.f)[[NULL,+inf]]->Sel([if(isnull(test.t1.a), <nil>, 1)]))->TableReader(Table(t)->HashAgg)->HashAgg->Sel([ne(agg_col_cnt, 0)])}->Projection->Projection",
-		},
-		{
-			sql:  "select /*+ hash_agg() */ t1.a from t t1 where t1.a != any(select t2.b from t t2)",
-			best: "LeftHashJoin{IndexReader(Index(t.f)[[NULL,+inf]]->Sel([if(isnull(test.t1.a), <nil>, 1)]))->TableReader(Table(t))->Projection->HashAgg->Sel([ne(agg_col_cnt, 0)])}->Projection->Projection",
->>>>>>> 64298f02
+			best: "LeftHashJoin{IndexReader(Index(t.f)[[NULL,+inf]]->Sel([if(isnull(Column#1), <nil>, 1)]))->TableReader(Table(t))->Projection->HashAgg->Sel([ne(Column#29, 0)])}->Projection->Projection",
 		},
 		{
 			sql:  "select /*+ hash_agg() */ t1.a from t t1 where t1.a = all(select t2.b from t t2)",
@@ -1871,57 +1754,10 @@
 	_, err = se.Execute(context.Background(), "use test")
 	c.Assert(err, IsNil)
 
-<<<<<<< HEAD
-	tests := []struct {
-		sql     string
-		best    string
-		hasWarn bool
-	}{
-		// simple case
-		{
-			sql:     "select /*+ INDEX(t, c_d_e) */ * from t",
-			best:    "IndexLookUp(Index(t.c_d_e)[[NULL,+inf]], Table(t))",
-			hasWarn: false,
-		},
-		{
-			sql:     "select /*+ INDEX(t, c_d_e) */ * from t t1",
-			best:    "TableReader(Table(t))",
-			hasWarn: false,
-		},
-		{
-			sql:     "select /*+ INDEX(t1, c_d_e) */ * from t t1",
-			best:    "IndexLookUp(Index(t.c_d_e)[[NULL,+inf]], Table(t))",
-			hasWarn: false,
-		},
-		{
-			sql:     "select /*+ INDEX(t1, c_d_e), INDEX(t2, f) */ * from t t1, t t2 where t1.a = t2.b",
-			best:    "LeftHashJoin{IndexLookUp(Index(t.c_d_e)[[NULL,+inf]], Table(t))->IndexLookUp(Index(t.f)[[NULL,+inf]], Table(t))}(Column#1,Column#14)",
-			hasWarn: false,
-		},
-		// test multiple indexes
-		{
-			sql:     "select /*+ INDEX(t, c_d_e, f, g) */ * from t order by f",
-			best:    "IndexLookUp(Index(t.f)[[NULL,+inf]], Table(t))",
-			hasWarn: false,
-		},
-		// use TablePath when the hint only contains table.
-		{
-			sql:     "select /*+ INDEX(t) */ f from t where f > 10",
-			best:    "TableReader(Table(t)->Sel([gt(Column#9, 10)]))",
-			hasWarn: false,
-		},
-		// there will be a warning instead of error when index not exist
-		{
-			sql:     "select /*+ INDEX(t, no_such_index) */ * from t",
-			best:    "TableReader(Table(t))",
-			hasWarn: true,
-		},
-=======
 	var input []string
 	var output []struct {
 		Best    string
 		HasWarn bool
->>>>>>> 64298f02
 	}
 	s.testData.GetTestCases(c, &input, &output)
 	ctx := context.Background()
@@ -1981,35 +1817,19 @@
 		},
 		{
 			sql:  "select /*+ INL_JOIN(@sel_1 t1), HASH_JOIN(@sel_2 t2) */ t1.a, t1.b from t t1, (select t2.a from t t2, t t3 where t2.a = t3.c) s where t1.a=s.a",
-<<<<<<< HEAD
-			plan: "IndexMergeJoin{TableReader(Table(t))->LeftHashJoin{TableReader(Table(t))->TableReader(Table(t))}(Column#13,Column#27)}(Column#13,Column#1)->Projection",
+			plan: "IndexMergeJoin{TableReader(Table(t))->LeftHashJoin{IndexReader(Index(t.f)[[NULL,+inf]])->IndexReader(Index(t.c_d_e)[[NULL,+inf]])}(Column#13,Column#27)}(Column#13,Column#1)->Projection",
 		},
 		{
 			sql:  "select /*+ INL_JOIN(@sel_1 t1), HASH_JOIN(@qb t2) */ t1.a, t1.b from t t1, (select /*+ QB_NAME(qb) */ t2.a from t t2, t t3 where t2.a = t3.c) s where t1.a=s.a",
-			plan: "IndexMergeJoin{TableReader(Table(t))->LeftHashJoin{TableReader(Table(t))->TableReader(Table(t))}(Column#13,Column#27)}(Column#13,Column#1)->Projection",
+			plan: "IndexMergeJoin{TableReader(Table(t))->LeftHashJoin{IndexReader(Index(t.f)[[NULL,+inf]])->IndexReader(Index(t.c_d_e)[[NULL,+inf]])}(Column#13,Column#27)}(Column#13,Column#1)->Projection",
 		},
 		{
 			sql:  "select /*+ HASH_AGG(@sel_1), STREAM_AGG(@sel_2) */ count(*) from t t1 where t1.a < (select count(*) from t t2 where t1.a > t2.a)",
-			plan: "Apply{TableReader(Table(t))->TableReader(Table(t)->Sel([gt(Column#1, Column#13)])->StreamAgg)->StreamAgg->Sel([not(isnull(Column#25))])}->HashAgg",
+			plan: "Apply{IndexReader(Index(t.f)[[NULL,+inf]])->IndexReader(Index(t.f)[[NULL,+inf]]->Sel([gt(Column#1, Column#13)])->StreamAgg)->StreamAgg->Sel([not(isnull(Column#25))])}->HashAgg",
 		},
 		{
 			sql:  "select /*+ STREAM_AGG(@sel_1), HASH_AGG(@qb) */ count(*) from t t1 where t1.a < (select /*+ QB_NAME(qb) */ count(*) from t t2 where t1.a > t2.a)",
-			plan: "Apply{TableReader(Table(t))->TableReader(Table(t)->Sel([gt(Column#1, Column#13)])->HashAgg)->HashAgg->Sel([not(isnull(Column#25))])}->StreamAgg",
-=======
-			plan: "IndexMergeJoin{TableReader(Table(t))->LeftHashJoin{IndexReader(Index(t.f)[[NULL,+inf]])->IndexReader(Index(t.c_d_e)[[NULL,+inf]])}(test.t2.a,test.t3.c)}(test.t2.a,test.t1.a)->Projection",
-		},
-		{
-			sql:  "select /*+ INL_JOIN(@sel_1 t1), HASH_JOIN(@qb t2) */ t1.a, t1.b from t t1, (select /*+ QB_NAME(qb) */ t2.a from t t2, t t3 where t2.a = t3.c) s where t1.a=s.a",
-			plan: "IndexMergeJoin{TableReader(Table(t))->LeftHashJoin{IndexReader(Index(t.f)[[NULL,+inf]])->IndexReader(Index(t.c_d_e)[[NULL,+inf]])}(test.t2.a,test.t3.c)}(test.t2.a,test.t1.a)->Projection",
-		},
-		{
-			sql:  "select /*+ HASH_AGG(@sel_1), STREAM_AGG(@sel_2) */ count(*) from t t1 where t1.a < (select count(*) from t t2 where t1.a > t2.a)",
-			plan: "Apply{IndexReader(Index(t.f)[[NULL,+inf]])->IndexReader(Index(t.f)[[NULL,+inf]]->Sel([gt(test.t1.a, test.t2.a)])->StreamAgg)->StreamAgg->Sel([not(isnull(count(*)))])}->HashAgg",
-		},
-		{
-			sql:  "select /*+ STREAM_AGG(@sel_1), HASH_AGG(@qb) */ count(*) from t t1 where t1.a < (select /*+ QB_NAME(qb) */ count(*) from t t2 where t1.a > t2.a)",
-			plan: "Apply{IndexReader(Index(t.f)[[NULL,+inf]])->IndexReader(Index(t.f)[[NULL,+inf]]->Sel([gt(test.t1.a, test.t2.a)])->HashAgg)->HashAgg->Sel([not(isnull(count(*)))])}->StreamAgg",
->>>>>>> 64298f02
+			plan: "Apply{IndexReader(Index(t.f)[[NULL,+inf]])->IndexReader(Index(t.f)[[NULL,+inf]]->Sel([gt(Column#1, Column#13)])->HashAgg)->HashAgg->Sel([not(isnull(Column#25))])}->StreamAgg",
 		},
 		{
 			sql:  "select /*+ HASH_AGG(@sel_2) */ a, (select count(*) from t t1 where t1.b > t.a) from t where b > (select b from t t2 where t2.b = t.a limit 1)",
