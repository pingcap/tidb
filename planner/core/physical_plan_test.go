--- conflicted
+++ resolved
@@ -510,36 +510,10 @@
 		sql  string
 		best string
 	}{
-<<<<<<< HEAD
 		// Index Join + Union Scan + Union All is not supported now.
 		{
 			sql:  "select /*+ TIDB_INLJ(t2) */ * from t t1, t t2 where t1.a = t2.a",
 			best: "LeftHashJoin{UnionAll{TableReader(Table(t))->UnionScan([])->TableReader(Table(t))->UnionScan([])}->UnionAll{TableReader(Table(t))->UnionScan([])->TableReader(Table(t))->UnionScan([])}}(test.t1.a,test.t2.a)",
-=======
-		// Test Index Join + UnionScan + TableScan.
-		{
-			sql:  "select /*+ TIDB_INLJ(t2) */ * from t t1, t t2 where t1.a = t2.a",
-			best: "IndexMergeJoin{TableReader(Table(t))->UnionScan([])->TableReader(Table(t))->UnionScan([])}(Column#1,Column#13)",
-			is:   s.is,
-		},
-		// Test Index Join + UnionScan + DoubleRead.
-		{
-			sql:  "select /*+ TIDB_INLJ(t2) */ * from t t1, t t2 where t1.a = t2.c",
-			best: "IndexMergeJoin{TableReader(Table(t))->UnionScan([])->IndexLookUp(Index(t.c_d_e)[[NULL,+inf]], Table(t))->UnionScan([])}(Column#1,Column#15)",
-			is:   s.is,
-		},
-		// Test Index Join + UnionScan + IndexScan.
-		{
-			sql:  "select /*+ TIDB_INLJ(t1, t2) */ t1.a , t2.c from t t1, t t2 where t1.a = t2.c",
-			best: "IndexMergeJoin{IndexReader(Index(t.f)[[NULL,+inf]])->UnionScan([])->IndexReader(Index(t.c_d_e)[[NULL,+inf]])->UnionScan([])}(Column#1,Column#15)->Projection",
-			is:   s.is,
-		},
-		// Index Join + Union Scan + Union All is not supported now.
-		{
-			sql:  "select /*+ TIDB_INLJ(t2) */ * from t t1, t t2 where t1.a = t2.a",
-			best: "LeftHashJoin{UnionAll{TableReader(Table(t))->UnionScan([])->TableReader(Table(t))->UnionScan([])}->UnionAll{TableReader(Table(t))->UnionScan([])->TableReader(Table(t))->UnionScan([])}}(Column#1,Column#14)",
-			is:   pis,
->>>>>>> 4a870831
 		},
 	}
 	for i, tt := range tests {
@@ -626,16 +600,23 @@
 	c.Assert(err, IsNil)
 	_, err = se.Execute(context.Background(), "use test")
 	c.Assert(err, IsNil)
-	sql := "select t1.a, (select count(t2.a) from t t2 where t2.g in (select t3.d from t t3 where t3.c = t1.a)) as agg_col from t t1;"
-	stmt, err := s.ParseOneStmt(sql, "", "")
-	c.Assert(err, IsNil)
-	p, err := planner.Optimize(context.TODO(), se, stmt, s.is)
-	c.Assert(err, IsNil)
-<<<<<<< HEAD
-	c.Assert(core.ToString(p), Equals, "Apply{IndexReader(Index(t.f)[[NULL,+inf]])->IndexHashJoin{IndexReader(Index(t.c_d_e)[[NULL,+inf]]->HashAgg)->HashAgg->IndexReader(Index(t.g)[[NULL,+inf]])}(test.t3.d,test.t2.g)}->HashAgg")
-=======
-	c.Assert(core.ToString(p), Equals, "Apply{IndexReader(Index(t.f)[[NULL,+inf]])->IndexMergeJoin{IndexReader(Index(t.c_d_e)[[NULL,+inf]]->HashAgg)->HashAgg->IndexReader(Index(t.g)[[NULL,+inf]])}(Column#29,Column#23)}->HashAgg")
->>>>>>> 4a870831
+	var input []string
+	var output []struct {
+		SQL  string
+		Best string
+	}
+	s.testData.GetTestCases(c, &input, &output)
+	for i, tt := range input {
+		stmt, err := s.ParseOneStmt(tt, "", "")
+		c.Assert(err, IsNil)
+		p, err := planner.Optimize(context.TODO(), se, stmt, s.is)
+		c.Assert(err, IsNil)
+		s.testData.OnRecord(func() {
+			output[i].SQL = tt
+			output[i].Best = core.ToString(p)
+		})
+		c.Assert(core.ToString(p), Equals, output[i].SQL)
+	}
 }
 
 func (s *testPlanSuite) TestUnmatchedTableInHint(c *C) {
