--- conflicted
+++ resolved
@@ -1704,11 +1704,7 @@
 	}
 }
 
-<<<<<<< HEAD
-func (s *testPlanSuite) TestQueryBlockHint(c *C) {
-=======
 func (s *testPlanSuite) TestIndexHint(c *C) {
->>>>>>> 7c0093f7
 	defer testleak.AfterTest(c)()
 	store, dom, err := newStoreWithBootstrap()
 	c.Assert(err, IsNil)
@@ -1722,58 +1718,6 @@
 	c.Assert(err, IsNil)
 
 	tests := []struct {
-<<<<<<< HEAD
-		sql  string
-		plan string
-	}{
-		{
-			sql:  "select /*+ SM_JOIN(@sel_1 t1), INL_JOIN(@sel_2 t3) */ t1.a, t1.b from t t1, (select t2.a from t t2, t t3 where t2.a = t3.c) s where t1.a=s.a",
-			plan: "MergeInnerJoin{TableReader(Table(t))->IndexJoin{TableReader(Table(t))->IndexReader(Index(t.c_d_e)[[NULL,+inf]])}(test.t2.a,test.t3.c)}(test.t1.a,test.t2.a)->Projection",
-		},
-		{
-			sql:  "select /*+ SM_JOIN(@sel_1 t1), INL_JOIN(@qb t3) */ t1.a, t1.b from t t1, (select /*+ QB_NAME(qb) */ t2.a from t t2, t t3 where t2.a = t3.c) s where t1.a=s.a",
-			plan: "MergeInnerJoin{TableReader(Table(t))->IndexJoin{TableReader(Table(t))->IndexReader(Index(t.c_d_e)[[NULL,+inf]])}(test.t2.a,test.t3.c)}(test.t1.a,test.t2.a)->Projection",
-		},
-		{
-			sql:  "select /*+ HASH_JOIN(@sel_1 t1), SM_JOIN(@sel_2 t2) */ t1.a, t1.b from t t1, (select t2.a from t t2, t t3 where t2.a = t3.c) s where t1.a=s.a",
-			plan: "RightHashJoin{TableReader(Table(t))->MergeInnerJoin{TableReader(Table(t))->IndexReader(Index(t.c_d_e)[[NULL,+inf]])}(test.t2.a,test.t3.c)}(test.t1.a,test.t2.a)->Projection",
-		},
-		{
-			sql:  "select /*+ HASH_JOIN(@sel_1 t1), SM_JOIN(@qb t2) */ t1.a, t1.b from t t1, (select /*+ QB_NAME(qb) */ t2.a from t t2, t t3 where t2.a = t3.c) s where t1.a=s.a",
-			plan: "RightHashJoin{TableReader(Table(t))->MergeInnerJoin{TableReader(Table(t))->IndexReader(Index(t.c_d_e)[[NULL,+inf]])}(test.t2.a,test.t3.c)}(test.t1.a,test.t2.a)->Projection",
-		},
-		{
-			sql:  "select /*+ INL_JOIN(@sel_1 t1), HASH_JOIN(@sel_2 t2) */ t1.a, t1.b from t t1, (select t2.a from t t2, t t3 where t2.a = t3.c) s where t1.a=s.a",
-			plan: "IndexJoin{TableReader(Table(t))->LeftHashJoin{TableReader(Table(t))->TableReader(Table(t))}(test.t2.a,test.t3.c)}(test.t2.a,test.t1.a)->Projection",
-		},
-		{
-			sql:  "select /*+ INL_JOIN(@sel_1 t1), HASH_JOIN(@qb t2) */ t1.a, t1.b from t t1, (select /*+ QB_NAME(qb) */ t2.a from t t2, t t3 where t2.a = t3.c) s where t1.a=s.a",
-			plan: "IndexJoin{TableReader(Table(t))->LeftHashJoin{TableReader(Table(t))->TableReader(Table(t))}(test.t2.a,test.t3.c)}(test.t2.a,test.t1.a)->Projection",
-		},
-		{
-			sql:  "select /*+ HASH_AGG(@sel_1), STREAM_AGG(@sel_2) */ count(*) from t t1 where t1.a < (select count(*) from t t2 where t1.a > t2.a)",
-			plan: "Apply{TableReader(Table(t))->TableReader(Table(t)->Sel([gt(test.t1.a, test.t2.a)])->StreamAgg)->StreamAgg->Sel([not(isnull(count(*)))])}->HashAgg",
-		},
-		{
-			sql:  "select /*+ STREAM_AGG(@sel_1), HASH_AGG(@qb) */ count(*) from t t1 where t1.a < (select /*+ QB_NAME(qb) */ count(*) from t t2 where t1.a > t2.a)",
-			plan: "Apply{TableReader(Table(t))->TableReader(Table(t)->Sel([gt(test.t1.a, test.t2.a)])->HashAgg)->HashAgg->Sel([not(isnull(count(*)))])}->StreamAgg",
-		},
-		{
-			sql:  "select /*+ HASH_AGG(@sel_2) */ a, (select count(*) from t t1 where t1.b > t.a) from t where b > (select b from t t2 where t2.b = t.a limit 1)",
-			plan: "Apply{Apply{TableReader(Table(t))->TableReader(Table(t)->Sel([eq(test.t2.b, test.t.a)])->Limit)->Limit}->TableReader(Table(t)->Sel([gt(test.t1.b, test.t.a)])->HashAgg)->HashAgg}->Projection",
-		},
-	}
-	ctx := context.TODO()
-	for i, tt := range tests {
-		comment := Commentf("case:%v sql: %s", i, tt.sql)
-		stmt, err := s.ParseOneStmt(tt.sql, "", "")
-		c.Assert(err, IsNil, comment)
-
-		p, err := planner.Optimize(ctx, se, stmt, s.is)
-		c.Assert(err, IsNil, comment)
-
-		c.Assert(core.ToString(p), Equals, tt.plan, comment)
-=======
 		sql     string
 		best    string
 		hasWarn bool
@@ -1828,7 +1772,72 @@
 		} else {
 			c.Assert(warnings, HasLen, 0, comment)
 		}
-
->>>>>>> 7c0093f7
+	}
+}
+
+func (s *testPlanSuite) TestQueryBlockHint(c *C) {
+	defer testleak.AfterTest(c)()
+	store, dom, err := newStoreWithBootstrap()
+	c.Assert(err, IsNil)
+	defer func() {
+		dom.Close()
+		store.Close()
+	}()
+	se, err := session.CreateSession4Test(store)
+	c.Assert(err, IsNil)
+	_, err = se.Execute(context.Background(), "use test")
+	c.Assert(err, IsNil)
+
+	tests := []struct {
+		sql  string
+		plan string
+	}{
+		{
+			sql:  "select /*+ SM_JOIN(@sel_1 t1), INL_JOIN(@sel_2 t3) */ t1.a, t1.b from t t1, (select t2.a from t t2, t t3 where t2.a = t3.c) s where t1.a=s.a",
+			plan: "MergeInnerJoin{TableReader(Table(t))->IndexJoin{TableReader(Table(t))->IndexReader(Index(t.c_d_e)[[NULL,+inf]])}(test.t2.a,test.t3.c)}(test.t1.a,test.t2.a)->Projection",
+		},
+		{
+			sql:  "select /*+ SM_JOIN(@sel_1 t1), INL_JOIN(@qb t3) */ t1.a, t1.b from t t1, (select /*+ QB_NAME(qb) */ t2.a from t t2, t t3 where t2.a = t3.c) s where t1.a=s.a",
+			plan: "MergeInnerJoin{TableReader(Table(t))->IndexJoin{TableReader(Table(t))->IndexReader(Index(t.c_d_e)[[NULL,+inf]])}(test.t2.a,test.t3.c)}(test.t1.a,test.t2.a)->Projection",
+		},
+		{
+			sql:  "select /*+ HASH_JOIN(@sel_1 t1), SM_JOIN(@sel_2 t2) */ t1.a, t1.b from t t1, (select t2.a from t t2, t t3 where t2.a = t3.c) s where t1.a=s.a",
+			plan: "RightHashJoin{TableReader(Table(t))->MergeInnerJoin{TableReader(Table(t))->IndexReader(Index(t.c_d_e)[[NULL,+inf]])}(test.t2.a,test.t3.c)}(test.t1.a,test.t2.a)->Projection",
+		},
+		{
+			sql:  "select /*+ HASH_JOIN(@sel_1 t1), SM_JOIN(@qb t2) */ t1.a, t1.b from t t1, (select /*+ QB_NAME(qb) */ t2.a from t t2, t t3 where t2.a = t3.c) s where t1.a=s.a",
+			plan: "RightHashJoin{TableReader(Table(t))->MergeInnerJoin{TableReader(Table(t))->IndexReader(Index(t.c_d_e)[[NULL,+inf]])}(test.t2.a,test.t3.c)}(test.t1.a,test.t2.a)->Projection",
+		},
+		{
+			sql:  "select /*+ INL_JOIN(@sel_1 t1), HASH_JOIN(@sel_2 t2) */ t1.a, t1.b from t t1, (select t2.a from t t2, t t3 where t2.a = t3.c) s where t1.a=s.a",
+			plan: "IndexJoin{TableReader(Table(t))->LeftHashJoin{TableReader(Table(t))->TableReader(Table(t))}(test.t2.a,test.t3.c)}(test.t2.a,test.t1.a)->Projection",
+		},
+		{
+			sql:  "select /*+ INL_JOIN(@sel_1 t1), HASH_JOIN(@qb t2) */ t1.a, t1.b from t t1, (select /*+ QB_NAME(qb) */ t2.a from t t2, t t3 where t2.a = t3.c) s where t1.a=s.a",
+			plan: "IndexJoin{TableReader(Table(t))->LeftHashJoin{TableReader(Table(t))->TableReader(Table(t))}(test.t2.a,test.t3.c)}(test.t2.a,test.t1.a)->Projection",
+		},
+		{
+			sql:  "select /*+ HASH_AGG(@sel_1), STREAM_AGG(@sel_2) */ count(*) from t t1 where t1.a < (select count(*) from t t2 where t1.a > t2.a)",
+			plan: "Apply{TableReader(Table(t))->TableReader(Table(t)->Sel([gt(test.t1.a, test.t2.a)])->StreamAgg)->StreamAgg->Sel([not(isnull(count(*)))])}->HashAgg",
+		},
+		{
+			sql:  "select /*+ STREAM_AGG(@sel_1), HASH_AGG(@qb) */ count(*) from t t1 where t1.a < (select /*+ QB_NAME(qb) */ count(*) from t t2 where t1.a > t2.a)",
+			plan: "Apply{TableReader(Table(t))->TableReader(Table(t)->Sel([gt(test.t1.a, test.t2.a)])->HashAgg)->HashAgg->Sel([not(isnull(count(*)))])}->StreamAgg",
+		},
+		{
+			sql:  "select /*+ HASH_AGG(@sel_2) */ a, (select count(*) from t t1 where t1.b > t.a) from t where b > (select b from t t2 where t2.b = t.a limit 1)",
+			plan: "Apply{Apply{TableReader(Table(t))->TableReader(Table(t)->Sel([eq(test.t2.b, test.t.a)])->Limit)->Limit}->TableReader(Table(t)->Sel([gt(test.t1.b, test.t.a)])->HashAgg)->HashAgg}->Projection",
+		},
+	}
+	ctx := context.TODO()
+	for i, tt := range tests {
+		comment := Commentf("case:%v sql: %s", i, tt.sql)
+		stmt, err := s.ParseOneStmt(tt.sql, "", "")
+		c.Assert(err, IsNil, comment)
+
+		p, err := planner.Optimize(ctx, se, stmt, s.is)
+		c.Assert(err, IsNil, comment)
+
+		c.Assert(core.ToString(p), Equals, tt.plan, comment)
 	}
 }