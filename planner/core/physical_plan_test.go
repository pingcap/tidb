--- conflicted
+++ resolved
@@ -1131,13 +1131,6 @@
 	}
 }
 
-<<<<<<< HEAD
-func (s *testPlanSuite) TestNominalSort(c *C) {
-	defer testleak.AfterTest(c)()
-	store, dom, err := newStoreWithBootstrap()
-	c.Assert(err, IsNil)
-	tk := testkit.NewTestKit(c, store)
-=======
 func (s *testPlanSuite) TestDAGPlanBuilderWindow(c *C) {
 	defer testleak.AfterTest(c)()
 	var input []string
@@ -1172,13 +1165,47 @@
 }) {
 	store, dom, err := newStoreWithBootstrap()
 	c.Assert(err, IsNil)
->>>>>>> 74bc00df
-	defer func() {
-		dom.Close()
-		store.Close()
-	}()
-<<<<<<< HEAD
-
+	defer func() {
+		dom.Close()
+		store.Close()
+	}()
+	se, err := session.CreateSession4Test(store)
+	c.Assert(err, IsNil)
+	ctx := context.Background()
+	_, err = se.Execute(ctx, "use test")
+	c.Assert(err, IsNil)
+
+	for _, v := range vars {
+		_, err = se.Execute(ctx, v)
+		c.Assert(err, IsNil)
+	}
+
+	for i, tt := range input {
+		comment := Commentf("case:%v sql:%s", i, tt)
+		stmt, err := s.ParseOneStmt(tt, "", "")
+		c.Assert(err, IsNil, comment)
+
+		err = se.NewTxn(context.Background())
+		c.Assert(err, IsNil)
+		p, _, err := planner.Optimize(context.TODO(), se, stmt, s.is)
+		c.Assert(err, IsNil)
+		s.testData.OnRecord(func() {
+			output[i].SQL = tt
+			output[i].Best = core.ToString(p)
+		})
+		c.Assert(core.ToString(p), Equals, output[i].Best, comment)
+	}
+}
+
+func (s *testPlanSuite) TestNominalSort(c *C) {
+	defer testleak.AfterTest(c)()
+	store, dom, err := newStoreWithBootstrap()
+	c.Assert(err, IsNil)
+	tk := testkit.NewTestKit(c, store)
+	defer func() {
+		dom.Close()
+		store.Close()
+	}()
 	tk.MustExec("use test")
 	var input []string
 	var output []struct {
@@ -1193,32 +1220,5 @@
 			output[i].Plan = s.testData.ConvertRowsToStrings(tk.MustQuery(ts).Rows())
 		})
 		tk.MustQuery(ts).Check(testkit.Rows(output[i].Plan...))
-=======
-	se, err := session.CreateSession4Test(store)
-	c.Assert(err, IsNil)
-	ctx := context.Background()
-	_, err = se.Execute(ctx, "use test")
-	c.Assert(err, IsNil)
-
-	for _, v := range vars {
-		_, err = se.Execute(ctx, v)
-		c.Assert(err, IsNil)
-	}
-
-	for i, tt := range input {
-		comment := Commentf("case:%v sql:%s", i, tt)
-		stmt, err := s.ParseOneStmt(tt, "", "")
-		c.Assert(err, IsNil, comment)
-
-		err = se.NewTxn(context.Background())
-		c.Assert(err, IsNil)
-		p, _, err := planner.Optimize(context.TODO(), se, stmt, s.is)
-		c.Assert(err, IsNil)
-		s.testData.OnRecord(func() {
-			output[i].SQL = tt
-			output[i].Best = core.ToString(p)
-		})
-		c.Assert(core.ToString(p), Equals, output[i].Best, comment)
->>>>>>> 74bc00df
 	}
 }