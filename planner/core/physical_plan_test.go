// Copyright 2017 PingCAP, Inc.
//
// Licensed under the Apache License, Version 2.0 (the "License");
// you may not use this file except in compliance with the License.
// You may obtain a copy of the License at
//
//     http://www.apache.org/licenses/LICENSE-2.0
//
// Unless required by applicable law or agreed to in writing, software
// distributed under the License is distributed on an "AS IS" BASIS,
// See the License for the specific language governing permissions and
// limitations under the License.

package core_test

import (
	"context"

	. "github.com/pingcap/check"
	"github.com/pingcap/parser"
	"github.com/pingcap/parser/model"
	"github.com/pingcap/parser/terror"
	"github.com/pingcap/tidb/infoschema"
	"github.com/pingcap/tidb/kv"
	"github.com/pingcap/tidb/planner"
	"github.com/pingcap/tidb/planner/core"
	"github.com/pingcap/tidb/session"
	"github.com/pingcap/tidb/sessionctx"
	"github.com/pingcap/tidb/sessionctx/stmtctx"
	"github.com/pingcap/tidb/util/testleak"
	"github.com/pingcap/tidb/util/testutil"
)

var _ = Suite(&testPlanSuite{})

type testPlanSuite struct {
	*parser.Parser
	is infoschema.InfoSchema

	testData testutil.TestData
}

func (s *testPlanSuite) SetUpSuite(c *C) {
	s.is = infoschema.MockInfoSchema([]*model.TableInfo{core.MockSignedTable(), core.MockUnsignedTable()})
	s.Parser = parser.New()
	s.Parser.EnableWindowFunc(true)

	var err error
	s.testData, err = testutil.LoadTestSuiteData("testdata", "plan_suite")
	c.Assert(err, IsNil)
}

func (s *testPlanSuite) TearDownSuite(c *C) {
	c.Assert(s.testData.GenerateOutputIfNeeded(), IsNil)
}

func (s *testPlanSuite) TestDAGPlanBuilderSimpleCase(c *C) {
	defer testleak.AfterTest(c)()
	store, dom, err := newStoreWithBootstrap()
	c.Assert(err, IsNil)
	defer func() {
		dom.Close()
		store.Close()
	}()
	se, err := session.CreateSession4Test(store)
	c.Assert(err, IsNil)
	_, err = se.Execute(context.Background(), "use test")
	c.Assert(err, IsNil)
	var input []string
	var output []struct {
		SQL  string
		Best string
	}
	s.testData.GetTestCases(c, &input, &output)
	for i, tt := range input {
		comment := Commentf("case:%v sql:%s", i, tt)
		stmt, err := s.ParseOneStmt(tt, "", "")
		c.Assert(err, IsNil, comment)

		err = se.NewTxn(context.Background())
		c.Assert(err, IsNil)
		p, err := planner.Optimize(context.TODO(), se, stmt, s.is)
		c.Assert(err, IsNil)
		s.testData.OnRecord(func() {
			output[i].SQL = tt
			output[i].Best = core.ToString(p)
		})
		c.Assert(core.ToString(p), Equals, output[i].Best, comment)
	}
}

func (s *testPlanSuite) TestDAGPlanBuilderJoin(c *C) {
	defer testleak.AfterTest(c)()
	store, dom, err := newStoreWithBootstrap()
	c.Assert(err, IsNil)
	defer func() {
		dom.Close()
		store.Close()
	}()
	se, err := session.CreateSession4Test(store)
	c.Assert(err, IsNil)
	_, err = se.Execute(context.Background(), "use test")
	c.Assert(err, IsNil)

<<<<<<< HEAD
	tests := []struct {
		sql  string
		best string
	}{
		{
			sql:  "select * from t t1 join t t2 on t1.a = t2.c_str",
			best: "LeftHashJoin{TableReader(Table(t))->Projection->TableReader(Table(t))->Projection}(cast(test.t1.a),cast(test.t2.c_str))->Projection",
		},
		{
			sql:  "select * from t t1 join t t2 on t1.b = t2.a",
			best: "LeftHashJoin{TableReader(Table(t))->TableReader(Table(t))}(test.t1.b,test.t2.a)",
		},
		{
			sql:  "select * from t t1 join t t2 on t1.a = t2.a join t t3 on t1.a = t3.a",
			best: "LeftHashJoin{MergeInnerJoin{TableReader(Table(t))->TableReader(Table(t))}(test.t1.a,test.t2.a)->TableReader(Table(t))}(test.t1.a,test.t3.a)",
		},
		{
			sql:  "select * from t t1 join t t2 on t1.a = t2.a join t t3 on t1.b = t3.a",
			best: "LeftHashJoin{MergeInnerJoin{TableReader(Table(t))->TableReader(Table(t))}(test.t1.a,test.t2.a)->TableReader(Table(t))}(test.t1.b,test.t3.a)",
		},
		{
			sql:  "select * from t t1 join t t2 on t1.b = t2.a order by t1.a",
			best: "IndexJoin{TableReader(Table(t))->TableReader(Table(t))}(test.t1.b,test.t2.a)",
		},
		{
			sql:  "select * from t t1 join t t2 on t1.b = t2.a order by t1.a limit 1",
			best: "IndexJoin{TableReader(Table(t))->TableReader(Table(t))}(test.t1.b,test.t2.a)->Limit",
		},
		// Test hash join's hint.
		{
			sql:  "select /*+ TIDB_HJ(t1, t2) */ * from t t1 join t t2 on t1.b = t2.a order by t1.a limit 1",
			best: "LeftHashJoin{TableReader(Table(t))->TableReader(Table(t))}(test.t1.b,test.t2.a)->TopN([test.t1.a],0,1)",
		},
		{
			sql:  "select * from t t1 left join t t2 on t1.b = t2.a where 1 = 1 limit 1",
			best: "IndexMergeJoin{TableReader(Table(t)->Limit)->Limit->TableReader(Table(t))}(test.t1.b,test.t2.a)->Limit",
		},
		{
			sql:  "select * from t t1 join t t2 on t1.b = t2.a and t1.c = 1 and t1.d = 1 and t1.e = 1 order by t1.a limit 1",
			best: "IndexMergeJoin{IndexLookUp(Index(t.c_d_e)[[1 1 1,1 1 1]], Table(t))->TableReader(Table(t))}(test.t1.b,test.t2.a)->TopN([test.t1.a],0,1)",
		},
		{
			sql:  "select * from t t1 join t t2 on t1.b = t2.b join t t3 on t1.b = t3.b",
			best: "LeftHashJoin{LeftHashJoin{TableReader(Table(t))->TableReader(Table(t))}(test.t1.b,test.t2.b)->TableReader(Table(t))}(test.t1.b,test.t3.b)",
		},
		{
			sql:  "select * from t t1 join t t2 on t1.a = t2.a order by t1.a",
			best: "MergeInnerJoin{TableReader(Table(t))->TableReader(Table(t))}(test.t1.a,test.t2.a)",
		},
		{
			sql:  "select * from t t1 left outer join t t2 on t1.a = t2.a right outer join t t3 on t1.a = t3.a",
			best: "MergeRightOuterJoin{MergeLeftOuterJoin{TableReader(Table(t))->TableReader(Table(t))}(test.t1.a,test.t2.a)->TableReader(Table(t))}(test.t1.a,test.t3.a)",
		},
		{
			sql:  "select * from t t1 join t t2 on t1.a = t2.a join t t3 on t1.a = t3.a and t1.b = 1 and t3.c = 1",
			best: "IndexMergeJoin{IndexMergeJoin{TableReader(Table(t)->Sel([eq(test.t1.b, 1)]))->IndexLookUp(Index(t.c_d_e)[[1,1]], Table(t))}(test.t3.a,test.t1.a)->TableReader(Table(t))}(test.t1.a,test.t2.a)->Projection",
		},
		{
			sql:  "select * from t where t.c in (select b from t s where s.a = t.a)",
			best: "MergeSemiJoin{TableReader(Table(t))->TableReader(Table(t))}(test.t.a,test.s.a)",
		},
		{
			sql:  "select t.c in (select b from t s where s.a = t.a) from t",
			best: "MergeLeftOuterSemiJoin{TableReader(Table(t))->TableReader(Table(t))}(test.t.a,test.s.a)->Projection",
		},
		// Test Single Merge Join.
		// Merge Join now enforce a sort.
		{
			sql:  "select /*+ TIDB_SMJ(t1,t2)*/ * from t t1, t t2 where t1.a = t2.b",
			best: "MergeInnerJoin{TableReader(Table(t))->TableReader(Table(t))->Sort}(test.t1.a,test.t2.b)",
		},
		{
			sql:  "select /*+ TIDB_SMJ(t1,t2)*/ * from t t1, t t2 where t1.a = t2.a",
			best: "MergeInnerJoin{TableReader(Table(t))->TableReader(Table(t))}(test.t1.a,test.t2.a)",
		},
		// Test Single Merge Join + Sort.
		{
			sql:  "select /*+ TIDB_SMJ(t1,t2)*/ * from t t1, t t2 where t1.a = t2.a order by t2.a",
			best: "MergeInnerJoin{TableReader(Table(t))->TableReader(Table(t))}(test.t1.a,test.t2.a)",
		},
		{
			sql:  "select /*+ TIDB_SMJ(t1,t2)*/ * from t t1, t t2 where t1.b = t2.b order by t2.a",
			best: "MergeInnerJoin{TableReader(Table(t))->Sort->TableReader(Table(t))->Sort}(test.t1.b,test.t2.b)->Sort",
		},
		// Test Single Merge Join + Sort + desc.
		{
			sql:  "select /*+ TIDB_SMJ(t1,t2)*/ * from t t1, t t2 where t1.a = t2.a order by t2.a desc",
			best: "MergeInnerJoin{TableReader(Table(t))->TableReader(Table(t))}(test.t1.a,test.t2.a)",
		},
		{
			sql:  "select /*+ TIDB_SMJ(t1,t2)*/ * from t t1, t t2 where t1.b = t2.b order by t2.b desc",
			best: "MergeInnerJoin{TableReader(Table(t))->Sort->TableReader(Table(t))->Sort}(test.t1.b,test.t2.b)",
		},
		// Test Multi Merge Join.
		{
			sql:  "select /*+ TIDB_SMJ(t1,t2,t3)*/ * from t t1, t t2, t t3 where t1.a = t2.a and t2.a = t3.a",
			best: "MergeInnerJoin{MergeInnerJoin{TableReader(Table(t))->TableReader(Table(t))}(test.t1.a,test.t2.a)->TableReader(Table(t))}(test.t2.a,test.t3.a)",
		},
		{
			sql:  "select /*+ TIDB_SMJ(t1,t2,t3)*/ * from t t1, t t2, t t3 where t1.a = t2.b and t2.a = t3.b",
			best: "MergeInnerJoin{MergeInnerJoin{TableReader(Table(t))->TableReader(Table(t))->Sort}(test.t1.a,test.t2.b)->Sort->TableReader(Table(t))->Sort}(test.t2.a,test.t3.b)",
		},
		// Test Multi Merge Join with multi keys.
		// TODO: More tests should be added.
		{
			sql:  "select /*+ TIDB_SMJ(t1,t2,t3)*/ * from t t1, t t2, t t3 where t1.c = t2.c and t1.d = t2.d and t3.c = t1.c and t3.d = t1.d",
			best: "MergeInnerJoin{MergeInnerJoin{IndexLookUp(Index(t.c_d_e)[[NULL,+inf]], Table(t))->IndexLookUp(Index(t.c_d_e)[[NULL,+inf]], Table(t))}(test.t1.c,test.t2.c)(test.t1.d,test.t2.d)->IndexLookUp(Index(t.c_d_e)[[NULL,+inf]], Table(t))}(test.t1.c,test.t3.c)(test.t1.d,test.t3.d)",
		},
		{
			sql:  "select /*+ TIDB_SMJ(t1,t2,t3)*/ * from t t1, t t2, t t3 where t1.c = t2.c and t1.d = t2.d and t3.c = t1.c and t3.d = t1.d order by t1.c",
			best: "MergeInnerJoin{MergeInnerJoin{IndexLookUp(Index(t.c_d_e)[[NULL,+inf]], Table(t))->IndexLookUp(Index(t.c_d_e)[[NULL,+inf]], Table(t))}(test.t1.c,test.t2.c)(test.t1.d,test.t2.d)->IndexLookUp(Index(t.c_d_e)[[NULL,+inf]], Table(t))}(test.t1.c,test.t3.c)(test.t1.d,test.t3.d)",
		},
		// Test Multi Merge Join + Outer Join.
		{
			sql:  "select /*+ TIDB_SMJ(t1,t2,t3)*/ * from t t1 left outer join t t2 on t1.a = t2.a left outer join t t3 on t2.a = t3.a",
			best: "MergeLeftOuterJoin{MergeLeftOuterJoin{TableReader(Table(t))->TableReader(Table(t))}(test.t1.a,test.t2.a)->TableReader(Table(t))}(test.t2.a,test.t3.a)",
		},
		{
			sql:  "select /*+ TIDB_SMJ(t1,t2,t3)*/ * from t t1 left outer join t t2 on t1.a = t2.a left outer join t t3 on t1.a = t3.a",
			best: "MergeLeftOuterJoin{MergeLeftOuterJoin{TableReader(Table(t))->TableReader(Table(t))}(test.t1.a,test.t2.a)->TableReader(Table(t))}(test.t1.a,test.t3.a)",
		},
		// Test Index Join + TableScan.
		{
			sql:  "select /*+ TIDB_INLJ(t1, t2) */ * from t t1, t t2 where t1.a = t2.a",
			best: "IndexMergeJoin{TableReader(Table(t))->TableReader(Table(t))}(test.t1.a,test.t2.a)",
		},
		// Test Index Join + DoubleRead.
		{
			sql:  "select /*+ TIDB_INLJ(t2) */ * from t t1, t t2 where t1.a = t2.c",
			best: "IndexJoin{TableReader(Table(t))->IndexLookUp(Index(t.c_d_e)[[NULL,+inf]], Table(t))}(test.t1.a,test.t2.c)",
		},
		// Test Index Join + SingleRead.
		{
			sql:  "select /*+ TIDB_INLJ(t2) */ t1.a , t2.a from t t1, t t2 where t1.a = t2.c",
			best: "IndexMergeJoin{TableReader(Table(t))->IndexReader(Index(t.c_d_e)[[NULL,+inf]])}(test.t1.a,test.t2.c)->Projection",
		},
		// Test Index Join + Order by.
		{
			sql:  "select /*+ TIDB_INLJ(t1, t2) */ t1.a, t2.a from t t1, t t2 where t1.a = t2.a order by t1.c",
			best: "IndexJoin{IndexReader(Index(t.c_d_e)[[NULL,+inf]])->TableReader(Table(t))}(test.t1.a,test.t2.a)->Projection",
		},
		// Test Index Join + Order by.
		{
			sql:  "select /*+ TIDB_INLJ(t1, t2) */ t1.a, t2.a from t t1, t t2 where t1.a = t2.a order by t2.c",
			best: "IndexJoin{TableReader(Table(t))->IndexReader(Index(t.c_d_e)[[NULL,+inf]])}(test.t2.a,test.t1.a)->Projection",
		},
		// Test Index Join + TableScan + Rotate.
		{
			sql:  "select /*+ TIDB_INLJ(t1) */ t1.a , t2.a from t t1, t t2 where t1.a = t2.c",
			best: "IndexMergeJoin{TableReader(Table(t))->TableReader(Table(t))}(test.t2.c,test.t1.a)->Projection",
		},
		// Test Index Join + OuterJoin + TableScan.
		{
			sql:  "select /*+ TIDB_INLJ(t1, t2) */ * from t t1 left outer join t t2 on t1.a = t2.a and t2.b < 1",
			best: "IndexMergeJoin{TableReader(Table(t))->TableReader(Table(t)->Sel([lt(test.t2.b, 1)]))}(test.t1.a,test.t2.a)",
		},
		{
			sql:  "select /*+ TIDB_INLJ(t1, t2) */ * from t t1 join t t2 on t1.d=t2.d and t2.c = 1",
			best: "IndexJoin{TableReader(Table(t))->IndexLookUp(Index(t.c_d_e)[[NULL,+inf]], Table(t))}(test.t1.d,test.t2.d)",
		},
		// Test Index Join failed.
		{
			sql:  "select /*+ TIDB_INLJ(t1, t2) */ * from t t1 left outer join t t2 on t1.a = t2.b",
			best: "LeftHashJoin{TableReader(Table(t))->TableReader(Table(t))}(test.t1.a,test.t2.b)",
		},
		// Test Index Join failed.
		{
			sql:  "select /*+ TIDB_INLJ(t2) */ * from t t1 right outer join t t2 on t1.a = t2.b",
			best: "RightHashJoin{TableReader(Table(t))->TableReader(Table(t))}(test.t1.a,test.t2.b)",
		},
		// Test Semi Join hint success.
		{
			sql:  "select /*+ TIDB_INLJ(t2@sel_2) */ * from t t1 where t1.a in (select a from t t2)",
			best: "IndexMergeJoin{TableReader(Table(t))->TableReader(Table(t))}(test.t1.a,test.t2.a)->Projection",
		},
		// Test Semi Join hint fail.
		{
			sql:  "select /*+ TIDB_INLJ(t1) */ * from t t1 where t1.a in (select a from t t2)",
			best: "IndexMergeJoin{TableReader(Table(t))->TableReader(Table(t))}(test.t2.a,test.t1.a)->Projection",
		},
		{
			sql:  "select /*+ TIDB_INLJ(t2) */ * from t t1 join t t2 where t1.c=t2.c and t1.f=t2.f",
			best: "IndexJoin{TableReader(Table(t))->IndexLookUp(Index(t.c_d_e)[[NULL,+inf]], Table(t))}(test.t1.c,test.t2.c)",
		},
		{
			sql:  "select /*+ TIDB_INLJ(t2) */ * from t t1 join t t2 where t1.a = t2.a and t1.f=t2.f",
			best: "IndexMergeJoin{TableReader(Table(t))->TableReader(Table(t))}(test.t1.a,test.t2.a)",
		},
		{
			sql:  "select /*+ TIDB_INLJ(t2) */ * from t t1 join t t2 where t1.f=t2.f and t1.a=t2.a",
			best: "IndexMergeJoin{TableReader(Table(t))->TableReader(Table(t))}(test.t1.a,test.t2.a)",
		},
		{
			sql:  "select /*+ TIDB_INLJ(t2) */ * from t t1 join t t2 where t1.a=t2.a and t2.a in (1, 2)",
			best: "IndexMergeJoin{TableReader(Table(t))->TableReader(Table(t)->Sel([in(test.t2.a, 1, 2)]))}(test.t1.a,test.t2.a)",
		},
		{
			sql:  "select /*+ TIDB_INLJ(t2) */ * from t t1 join t t2 where t1.b=t2.c and t1.b=1 and t2.d > t1.d-10 and t2.d < t1.d+10",
			best: "IndexJoin{TableReader(Table(t)->Sel([eq(test.t1.b, 1)]))->IndexLookUp(Index(t.c_d_e)[[NULL,+inf]], Table(t))}",
		},
		{
			sql:  "select /*+ TIDB_INLJ(t2) */ * from t t1 join t t2 where t1.b=t2.b and t1.c=1 and t2.c=1 and t2.d > t1.d-10 and t2.d < t1.d+10",
			best: "LeftHashJoin{IndexLookUp(Index(t.c_d_e)[[1,1]], Table(t))->IndexLookUp(Index(t.c_d_e)[[1,1]], Table(t))}(test.t1.b,test.t2.b)",
		},
		{
			sql:  "select /*+ TIDB_INLJ(t2) */ * from t t1 join t t2 where t2.c > t1.d-10 and t2.c < t1.d+10",
			best: "LeftHashJoin{TableReader(Table(t))->TableReader(Table(t))}",
		},
		{
			sql:  "select /*+ TIDB_INLJ(t2) */ * from t t1 join t t2 where t1.b = t2.c and t2.c=1 and t2.d=2 and t2.e=4",
			best: "LeftHashJoin{TableReader(Table(t)->Sel([eq(test.t1.b, 1)]))->IndexLookUp(Index(t.c_d_e)[[1 2 4,1 2 4]], Table(t))}",
		},
		{
			sql:  "select /*+ TIDB_INLJ(t2) */ * from t t1 join t t2 where t2.c=1 and t2.d=1 and t2.e > 10 and t2.e < 20",
			best: "LeftHashJoin{TableReader(Table(t))->IndexLookUp(Index(t.c_d_e)[(1 1 10,1 1 20)], Table(t))}",
		},
=======
	var input []string
	var output []struct {
		SQL  string
		Best string
>>>>>>> 5ab394cf
	}
	s.testData.GetTestCases(c, &input, &output)
	for i, tt := range input {
		comment := Commentf("case:%v sql:%s", i, tt)
		stmt, err := s.ParseOneStmt(tt, "", "")
		c.Assert(err, IsNil, comment)

		p, err := planner.Optimize(context.TODO(), se, stmt, s.is)
		c.Assert(err, IsNil)
		s.testData.OnRecord(func() {
			output[i].SQL = tt
			output[i].Best = core.ToString(p)
		})
		c.Assert(core.ToString(p), Equals, output[i].Best, comment)
	}
}

func (s *testPlanSuite) TestDAGPlanBuilderSubquery(c *C) {
	defer testleak.AfterTest(c)()
	store, dom, err := newStoreWithBootstrap()
	c.Assert(err, IsNil)
	defer func() {
		dom.Close()
		store.Close()
	}()
	se, err := session.CreateSession4Test(store)
	c.Assert(err, IsNil)
	_, err = se.Execute(context.Background(), "use test")
	c.Assert(err, IsNil)
	se.Execute(context.Background(), "set sql_mode='STRICT_TRANS_TABLES'") // disable only full group by
	ctx := se.(sessionctx.Context)
	sessionVars := ctx.GetSessionVars()
	sessionVars.HashAggFinalConcurrency = 1
	sessionVars.HashAggPartialConcurrency = 1
	var input []string
	var output []struct {
		SQL  string
		Best string
	}
	s.testData.GetTestCases(c, &input, &output)
	for i, tt := range input {
		comment := Commentf("for %s", tt)
		stmt, err := s.ParseOneStmt(tt, "", "")
		c.Assert(err, IsNil, comment)

		p, err := planner.Optimize(context.TODO(), se, stmt, s.is)
		c.Assert(err, IsNil)
		s.testData.OnRecord(func() {
			output[i].SQL = tt
			output[i].Best = core.ToString(p)
		})
		c.Assert(core.ToString(p), Equals, output[i].Best, Commentf("for %s", tt))
	}
}

func (s *testPlanSuite) TestDAGPlanTopN(c *C) {
	defer testleak.AfterTest(c)()
	store, dom, err := newStoreWithBootstrap()
	c.Assert(err, IsNil)
	defer func() {
		dom.Close()
		store.Close()
	}()
	se, err := session.CreateSession4Test(store)
	c.Assert(err, IsNil)
	_, err = se.Execute(context.Background(), "use test")
	c.Assert(err, IsNil)

	var input []string
	var output []struct {
		SQL  string
		Best string
	}
	s.testData.GetTestCases(c, &input, &output)
	for i, tt := range input {
		comment := Commentf("case:%v sql:%s", i, tt)
		stmt, err := s.ParseOneStmt(tt, "", "")
		c.Assert(err, IsNil, comment)

		p, err := planner.Optimize(context.TODO(), se, stmt, s.is)
		c.Assert(err, IsNil)
		s.testData.OnRecord(func() {
			output[i].SQL = tt
			output[i].Best = core.ToString(p)
		})
		c.Assert(core.ToString(p), Equals, output[i].Best, comment)
	}
}

func (s *testPlanSuite) TestDAGPlanBuilderBasePhysicalPlan(c *C) {
	defer testleak.AfterTest(c)()
	store, dom, err := newStoreWithBootstrap()
	c.Assert(err, IsNil)
	defer func() {
		dom.Close()
		store.Close()
	}()
	se, err := session.CreateSession4Test(store)
	c.Assert(err, IsNil)

	_, err = se.Execute(context.Background(), "use test")
	c.Assert(err, IsNil)

<<<<<<< HEAD
	tests := []struct {
		sql   string
		best  string
		hints string
	}{
		// Test for update.
		{
			sql: "select * from t order by b limit 1 for update",
			// TODO: This is not reasonable. Mysql do like this because the limit of InnoDB, should TiDB keep consistency with MySQL?
			best: "TableReader(Table(t))->Lock->TopN([test.t.b],0,1)",
		},
		// Test complex update.
		{
			sql:  "update t set a = 5 where b < 1 order by d limit 1",
			best: "TableReader(Table(t)->Sel([lt(test.t.b, 1)])->TopN([test.t.d],0,1))->TopN([test.t.d],0,1)->Update",
		},
		// Test simple update.
		{
			sql:  "update t set a = 5",
			best: "TableReader(Table(t))->Update",
		},
		// TODO: Test delete/update with join.
		// Test join hint for delete and update
		{
			sql:   "delete /*+ TIDB_INLJ(t1, t2) */ t1 from t t1, t t2 where t1.c=t2.c",
			best:  "IndexJoin{TableReader(Table(t))->IndexLookUp(Index(t.c_d_e)[[NULL,+inf]], Table(t))}(test.t1.c,test.t2.c)->Delete",
			hints: "INDEX(@`del_1` `t2` `c_d_e`), INL_JOIN(@`del_1` `t2`)",
		},
		{
			sql:   "delete /*+ TIDB_SMJ(t1, t2) */ from t1 using t t1, t t2 where t1.c=t2.c",
			best:  "MergeInnerJoin{IndexLookUp(Index(t.c_d_e)[[NULL,+inf]], Table(t))->IndexLookUp(Index(t.c_d_e)[[NULL,+inf]], Table(t))}(test.t1.c,test.t2.c)->Delete",
			hints: "INDEX(@`del_1` `t1` `c_d_e`), INDEX(@`del_1` `t2` `c_d_e`), SM_JOIN(@`del_1` `t1`, `t2`)",
		},
		{
			sql:   "update /*+ TIDB_SMJ(t1, t2) */ t t1, t t2 set t1.a=1, t2.a=1 where t1.a=t2.a",
			best:  "MergeInnerJoin{TableReader(Table(t))->TableReader(Table(t))}(test.t1.a,test.t2.a)->Update",
			hints: "SM_JOIN(@`upd_1` `t1`, `t2`)",
		},
		{
			sql:   "update /*+ TIDB_HJ(t1, t2) */ t t1, t t2 set t1.a=1, t2.a=1 where t1.a=t2.a",
			best:  "LeftHashJoin{TableReader(Table(t))->TableReader(Table(t))}(test.t1.a,test.t2.a)->Update",
			hints: "HASH_JOIN(@`upd_1` `t1`, `t2`)",
		},
		// Test complex delete.
		{
			sql:  "delete from t where b < 1 order by d limit 1",
			best: "TableReader(Table(t)->Sel([lt(test.t.b, 1)])->TopN([test.t.d],0,1))->TopN([test.t.d],0,1)->Delete",
		},
		// Test simple delete.
		{
			sql:  "delete from t",
			best: "TableReader(Table(t))->Delete",
		},
		// Test "USE INDEX" hint in delete statement from single table
		{
			sql:   "delete from t use index(c_d_e) where b = 1",
			best:  "IndexLookUp(Index(t.c_d_e)[[NULL,+inf]], Table(t)->Sel([eq(test.t.b, 1)]))->Delete",
			hints: "INDEX(@`del_1` `t` `c_d_e`)",
		},
		// Test complex insert.
		{
			sql:  "insert into t select * from t where b < 1 order by d limit 1",
			best: "TableReader(Table(t)->Sel([lt(test.t.b, 1)])->TopN([test.t.d],0,1))->TopN([test.t.d],0,1)->Insert",
		},
		// Test simple insert.
		{
			sql:  "insert into t (a, b, c, e, f, g) values(0,0,0,0,0,0)",
			best: "Insert",
		},
		// Test dual.
		{
			sql:  "select 1",
			best: "Dual->Projection",
		},
		{
			sql:  "select * from t where false",
			best: "Dual",
		},
		// Test show.
		{
			sql:  "show tables",
			best: "Show",
		},
=======
	var input []string
	var output []struct {
		SQL  string
		Best string
>>>>>>> 5ab394cf
	}
	s.testData.GetTestCases(c, &input, &output)
	for i, tt := range input {
		comment := Commentf("for %s", tt)
		stmt, err := s.ParseOneStmt(tt, "", "")
		c.Assert(err, IsNil, comment)

		core.Preprocess(se, stmt, s.is)
		p, err := planner.Optimize(context.TODO(), se, stmt, s.is)
		c.Assert(err, IsNil)
<<<<<<< HEAD
		c.Assert(core.ToString(p), Equals, tt.best, Commentf("for %s", tt.sql))
		c.Assert(core.GenHintsFromPhysicalPlan(p), Equals, tt.hints, comment)
=======
		s.testData.OnRecord(func() {
			output[i].SQL = tt
			output[i].Best = core.ToString(p)
		})
		c.Assert(core.ToString(p), Equals, output[i].Best, Commentf("for %s", tt))
>>>>>>> 5ab394cf
	}
}

func (s *testPlanSuite) TestDAGPlanBuilderUnion(c *C) {
	defer testleak.AfterTest(c)()
	store, dom, err := newStoreWithBootstrap()
	c.Assert(err, IsNil)
	defer func() {
		dom.Close()
		store.Close()
	}()
	se, err := session.CreateSession4Test(store)
	c.Assert(err, IsNil)
	_, err = se.Execute(context.Background(), "use test")
	c.Assert(err, IsNil)

	var input []string
	var output []struct {
		SQL  string
		Best string
	}
	s.testData.GetTestCases(c, &input, &output)
	for i, tt := range input {
		comment := Commentf("case:%v sql:%s", i, tt)
		stmt, err := s.ParseOneStmt(tt, "", "")
		c.Assert(err, IsNil, comment)

		p, err := planner.Optimize(context.TODO(), se, stmt, s.is)
		c.Assert(err, IsNil)
		s.testData.OnRecord(func() {
			output[i].SQL = tt
			output[i].Best = core.ToString(p)
		})
		c.Assert(core.ToString(p), Equals, output[i].Best, comment)
	}
}

func (s *testPlanSuite) TestDAGPlanBuilderUnionScan(c *C) {
	defer testleak.AfterTest(c)()
	store, dom, err := newStoreWithBootstrap()
	c.Assert(err, IsNil)
	defer func() {
		dom.Close()
		store.Close()
	}()
	se, err := session.CreateSession4Test(store)
	c.Assert(err, IsNil)
	_, err = se.Execute(context.Background(), "use test")
	c.Assert(err, IsNil)

	var input []string
	var output []struct {
		SQL  string
		Best string
	}
	for i, tt := range input {
		comment := Commentf("for %s", tt)
		stmt, err := s.ParseOneStmt(tt, "", "")
		c.Assert(err, IsNil, comment)

		err = se.NewTxn(context.Background())
		c.Assert(err, IsNil)
		// Make txn not read only.
		txn, err := se.Txn(true)
		c.Assert(err, IsNil)
		txn.Set(kv.Key("AAA"), []byte("BBB"))
		c.Assert(se.StmtCommit(), IsNil)
		p, err := planner.Optimize(context.TODO(), se, stmt, s.is)
		c.Assert(err, IsNil)
		s.testData.OnRecord(func() {
			output[i].SQL = tt
			output[i].Best = core.ToString(p)
		})
		c.Assert(core.ToString(p), Equals, output[i].Best, Commentf("for %s", tt))
	}
}

func (s *testPlanSuite) TestDAGPlanBuilderAgg(c *C) {
	defer testleak.AfterTest(c)()
	store, dom, err := newStoreWithBootstrap()
	c.Assert(err, IsNil)
	defer func() {
		dom.Close()
		store.Close()
	}()
	se, err := session.CreateSession4Test(store)
	c.Assert(err, IsNil)
	se.Execute(context.Background(), "use test")
	se.Execute(context.Background(), "set sql_mode='STRICT_TRANS_TABLES'") // disable only full group by
	c.Assert(err, IsNil)
	ctx := se.(sessionctx.Context)
	sessionVars := ctx.GetSessionVars()
	sessionVars.HashAggFinalConcurrency = 1
	sessionVars.HashAggPartialConcurrency = 1

	var input []string
	var output []struct {
		SQL  string
		Best string
	}
	s.testData.GetTestCases(c, &input, &output)
	for i, tt := range input {
		comment := Commentf("for %s", tt)
		stmt, err := s.ParseOneStmt(tt, "", "")
		c.Assert(err, IsNil, comment)

		p, err := planner.Optimize(context.TODO(), se, stmt, s.is)
		c.Assert(err, IsNil)
		s.testData.OnRecord(func() {
			output[i].SQL = tt
			output[i].Best = core.ToString(p)
		})
		c.Assert(core.ToString(p), Equals, output[i].Best, Commentf("for %s", tt))
	}
}

func (s *testPlanSuite) TestRefine(c *C) {
	defer testleak.AfterTest(c)()
	store, dom, err := newStoreWithBootstrap()
	c.Assert(err, IsNil)
	defer func() {
		dom.Close()
		store.Close()
	}()
	se, err := session.CreateSession4Test(store)
	c.Assert(err, IsNil)
	_, err = se.Execute(context.Background(), "use test")
	c.Assert(err, IsNil)

	var input []string
	var output []struct {
		SQL  string
		Best string
	}
	s.testData.GetTestCases(c, &input, &output)
	for i, tt := range input {
		comment := Commentf("for %s", tt)
		stmt, err := s.ParseOneStmt(tt, "", "")
		c.Assert(err, IsNil, comment)
		sc := se.(sessionctx.Context).GetSessionVars().StmtCtx
		sc.IgnoreTruncate = false
		p, err := planner.Optimize(context.TODO(), se, stmt, s.is)
		c.Assert(err, IsNil, comment)
		s.testData.OnRecord(func() {
			output[i].SQL = tt
			output[i].Best = core.ToString(p)
		})
		c.Assert(core.ToString(p), Equals, output[i].Best, comment)
	}
}

func (s *testPlanSuite) TestAggEliminator(c *C) {
	defer testleak.AfterTest(c)()
	store, dom, err := newStoreWithBootstrap()
	c.Assert(err, IsNil)
	defer func() {
		dom.Close()
		store.Close()
	}()
	se, err := session.CreateSession4Test(store)
	c.Assert(err, IsNil)
	_, err = se.Execute(context.Background(), "use test")
	c.Assert(err, IsNil)
	se.Execute(context.Background(), "set sql_mode='STRICT_TRANS_TABLES'") // disable only full group by
	var input []string
	var output []struct {
		SQL  string
		Best string
	}
	s.testData.GetTestCases(c, &input, &output)
	for i, tt := range input {
		comment := Commentf("for %s", tt)
		stmt, err := s.ParseOneStmt(tt, "", "")
		c.Assert(err, IsNil, comment)
		sc := se.(sessionctx.Context).GetSessionVars().StmtCtx
		sc.IgnoreTruncate = false
		p, err := planner.Optimize(context.TODO(), se, stmt, s.is)
		c.Assert(err, IsNil)
		s.testData.OnRecord(func() {
			output[i].SQL = tt
			output[i].Best = core.ToString(p)
		})
		c.Assert(core.ToString(p), Equals, output[i].Best, Commentf("for %s", tt))
	}
}

type overrideStore struct{ kv.Storage }

func (store overrideStore) GetClient() kv.Client {
	cli := store.Storage.GetClient()
	return overrideClient{cli}
}

type overrideClient struct{ kv.Client }

func (cli overrideClient) IsRequestTypeSupported(reqType, subType int64) bool {
	return false
}

func (s *testPlanSuite) TestRequestTypeSupportedOff(c *C) {
	defer testleak.AfterTest(c)()
	store, dom, err := newStoreWithBootstrap()
	c.Assert(err, IsNil)
	defer func() {
		dom.Close()
		store.Close()
	}()
	se, err := session.CreateSession4Test(overrideStore{store})
	c.Assert(err, IsNil)
	_, err = se.Execute(context.Background(), "use test")
	c.Assert(err, IsNil)

	sql := "select * from t where a in (1, 10, 20)"
	expect := "TableReader(Table(t))->Sel([in(test.t.a, 1, 10, 20)])"

	stmt, err := s.ParseOneStmt(sql, "", "")
	c.Assert(err, IsNil)
	p, err := planner.Optimize(context.TODO(), se, stmt, s.is)
	c.Assert(err, IsNil)
	c.Assert(core.ToString(p), Equals, expect, Commentf("for %s", sql))
}

func (s *testPlanSuite) TestIndexJoinUnionScan(c *C) {
	defer testleak.AfterTest(c)()
	store, dom, err := newStoreWithBootstrap()
	c.Assert(err, IsNil)
	defer func() {
		dom.Close()
		store.Close()
	}()
	se, err := session.CreateSession4Test(store)
	c.Assert(err, IsNil)
	_, err = se.Execute(context.Background(), "use test")
	c.Assert(err, IsNil)

	definitions := []model.PartitionDefinition{
		{
			ID:       41,
			Name:     model.NewCIStr("p1"),
			LessThan: []string{"16"},
		},
		{
			ID:       42,
			Name:     model.NewCIStr("p2"),
			LessThan: []string{"32"},
		},
	}
	pis := core.MockPartitionInfoSchema(definitions)

	tests := []struct {
		sql  string
		best string
		is   infoschema.InfoSchema
	}{
		// Test Index Join + UnionScan + TableScan.
		{
			sql:  "select /*+ TIDB_INLJ(t2) */ * from t t1, t t2 where t1.a = t2.a",
			best: "IndexMergeJoin{TableReader(Table(t))->UnionScan([])->TableReader(Table(t))->UnionScan([])}(test.t1.a,test.t2.a)",
			is:   s.is,
		},
		// Test Index Join + UnionScan + DoubleRead.
		{
			sql:  "select /*+ TIDB_INLJ(t1, t2) */ * from t t1, t t2 where t1.a = t2.c",
			best: "IndexMergeJoin{TableReader(Table(t))->UnionScan([])->TableReader(Table(t))->UnionScan([])}(test.t2.c,test.t1.a)",
			is:   s.is,
		},
		// Test Index Join + UnionScan + IndexScan.
		{
			sql:  "select /*+ TIDB_INLJ(t1, t2) */ t1.a , t2.c from t t1, t t2 where t1.a = t2.c",
			best: "IndexMergeJoin{TableReader(Table(t))->UnionScan([])->IndexReader(Index(t.c_d_e)[[NULL,+inf]])->UnionScan([])}(test.t2.c,test.t1.a)->Projection",
			is:   s.is,
		},
		// Index Join + Union Scan + Union All is not supported now.
		{
			sql:  "select /*+ TIDB_INLJ(t2) */ * from t t1, t t2 where t1.a = t2.a",
			best: "LeftHashJoin{UnionAll{TableReader(Table(t))->UnionScan([])->TableReader(Table(t))->UnionScan([])}->UnionAll{TableReader(Table(t))->UnionScan([])->TableReader(Table(t))->UnionScan([])}}(test.t1.a,test.t2.a)",
			is:   pis,
		},
	}
	for i, tt := range tests {
		comment := Commentf("case:%v sql:%s", i, tt.sql)
		stmt, err := s.ParseOneStmt(tt.sql, "", "")
		c.Assert(err, IsNil, comment)
		err = se.NewTxn(context.Background())
		c.Assert(err, IsNil)
		// Make txn not read only.
		txn, err := se.Txn(true)
		c.Assert(err, IsNil)
		txn.Set(kv.Key("AAA"), []byte("BBB"))
		c.Assert(se.StmtCommit(), IsNil)
		p, err := planner.Optimize(context.TODO(), se, stmt, tt.is)
		c.Assert(err, IsNil, comment)
		c.Assert(core.ToString(p), Equals, tt.best, comment)
	}
}

func (s *testPlanSuite) TestDoSubquery(c *C) {
	defer testleak.AfterTest(c)()
	store, dom, err := newStoreWithBootstrap()
	c.Assert(err, IsNil)
	defer func() {
		dom.Close()
		store.Close()
	}()
	se, err := session.CreateSession4Test(store)
	c.Assert(err, IsNil)
	_, err = se.Execute(context.Background(), "use test")
	c.Assert(err, IsNil)
	tests := []struct {
		sql  string
		best string
	}{
		{
			sql:  "do 1 in (select a from t)",
			best: "LeftHashJoin{Dual->TableReader(Table(t))}->Projection",
		},
	}
	for _, tt := range tests {
		comment := Commentf("for %s", tt.sql)
		stmt, err := s.ParseOneStmt(tt.sql, "", "")
		c.Assert(err, IsNil, comment)
		p, err := planner.Optimize(context.TODO(), se, stmt, s.is)
		c.Assert(err, IsNil)
		c.Assert(core.ToString(p), Equals, tt.best, comment)
	}
}

func (s *testPlanSuite) TestIndexLookupCartesianJoin(c *C) {
	defer testleak.AfterTest(c)()
	store, dom, err := newStoreWithBootstrap()
	c.Assert(err, IsNil)
	defer func() {
		dom.Close()
		store.Close()
	}()
	se, err := session.CreateSession4Test(store)
	c.Assert(err, IsNil)
	_, err = se.Execute(context.Background(), "use test")
	c.Assert(err, IsNil)
	sql := "select /*+ TIDB_INLJ(t1, t2) */ * from t t1 join t t2"
	stmt, err := s.ParseOneStmt(sql, "", "")
	c.Assert(err, IsNil)
	p, err := planner.Optimize(context.TODO(), se, stmt, s.is)
	c.Assert(err, IsNil)
	c.Assert(core.ToString(p), Equals, "LeftHashJoin{TableReader(Table(t))->TableReader(Table(t))}")
	warnings := se.GetSessionVars().StmtCtx.GetWarnings()
	lastWarn := warnings[len(warnings)-1]
	err = core.ErrInternal.GenWithStack("TIDB_INLJ hint is inapplicable without column equal ON condition")
	c.Assert(terror.ErrorEqual(err, lastWarn.Err), IsTrue)
}

func (s *testPlanSuite) TestSemiJoinToInner(c *C) {
	defer testleak.AfterTest(c)()
	store, dom, err := newStoreWithBootstrap()
	c.Assert(err, IsNil)
	defer func() {
		dom.Close()
		store.Close()
	}()
	se, err := session.CreateSession4Test(store)
	c.Assert(err, IsNil)
	_, err = se.Execute(context.Background(), "use test")
	c.Assert(err, IsNil)
	sql := "select t1.a, (select count(t2.a) from t t2 where t2.g in (select t3.d from t t3 where t3.c = t1.a)) as agg_col from t t1;"
	stmt, err := s.ParseOneStmt(sql, "", "")
	c.Assert(err, IsNil)
	p, err := planner.Optimize(context.TODO(), se, stmt, s.is)
	c.Assert(err, IsNil)
	c.Assert(core.ToString(p), Equals, "Apply{IndexReader(Index(t.f)[[NULL,+inf]])->IndexMergeJoin{IndexReader(Index(t.c_d_e)[[NULL,+inf]]->HashAgg)->HashAgg->IndexReader(Index(t.g)[[NULL,+inf]])}(test.t3.d,test.t2.g)}->HashAgg")
}

func (s *testPlanSuite) TestUnmatchedTableInHint(c *C) {
	defer testleak.AfterTest(c)()
	store, dom, err := newStoreWithBootstrap()
	c.Assert(err, IsNil)
	defer func() {
		dom.Close()
		store.Close()
	}()
	se, err := session.CreateSession4Test(store)
	c.Assert(err, IsNil)
	_, err = se.Execute(context.Background(), "use test")
	c.Assert(err, IsNil)
	var input []string
	var output []struct {
		SQL     string
		Warning string
	}
	s.testData.GetTestCases(c, &input, &output)
	for i, test := range input {
		se.GetSessionVars().StmtCtx.SetWarnings(nil)
		stmt, err := s.ParseOneStmt(test, "", "")
		c.Assert(err, IsNil)
		_, err = planner.Optimize(context.TODO(), se, stmt, s.is)
		c.Assert(err, IsNil)
		warnings := se.GetSessionVars().StmtCtx.GetWarnings()
		s.testData.OnRecord(func() {
			output[i].SQL = test
			if len(warnings) > 0 {
				output[i].Warning = warnings[0].Err.Error()
			}
		})
		if output[i].Warning == "" {
			c.Assert(len(warnings), Equals, 0)
		} else {
			c.Assert(len(warnings), Equals, 1)
			c.Assert(warnings[0].Level, Equals, stmtctx.WarnLevelWarning)
			c.Assert(warnings[0].Err.Error(), Equals, output[i].Warning)
		}
	}
}

func (s *testPlanSuite) TestJoinHints(c *C) {
	defer testleak.AfterTest(c)()
	store, dom, err := newStoreWithBootstrap()
	c.Assert(err, IsNil)
	defer func() {
		dom.Close()
		store.Close()
	}()
	se, err := session.CreateSession4Test(store)
	c.Assert(err, IsNil)
	_, err = se.Execute(context.Background(), "use test")
	c.Assert(err, IsNil)

<<<<<<< HEAD
	tests := []struct {
		sql     string
		best    string
		warning string
		hints   string
	}{
		{
			sql:     "select /*+ TIDB_INLJ(t1) */ t1.a, t2.a, t3.a from t t1, t t2, t t3 where t1.a = t2.a and t2.a = t3.a;",
			best:    "MergeInnerJoin{TableReader(Table(t))->IndexMergeJoin{TableReader(Table(t))->TableReader(Table(t))}(test.t2.a,test.t1.a)}(test.t3.a,test.t2.a)->Projection",
			warning: "",
			hints:   "INL_JOIN(@`sel_1` `t1`), SM_JOIN(@`sel_1` `t3`)",
		},
		{
			sql:     "select /*+ TIDB_INLJ(t1) */ t1.b, t2.a from t t1, t t2 where t1.b = t2.a;",
			best:    "LeftHashJoin{TableReader(Table(t))->TableReader(Table(t))}(test.t1.b,test.t2.a)",
			warning: "[planner:1815]Optimizer Hint /*+ INL_JOIN(t1) */ or /*+ TIDB_INLJ(t1) */ is inapplicable",
			hints:   "HASH_JOIN(@`sel_1` `t1`, `t2`)",
		},
		{
			sql:     "select /*+ TIDB_INLJ(t2) */ t1.b, t2.a from t2 t1, t2 t2 where t1.b=t2.b and t2.c=-1;",
			best:    "IndexJoin{IndexReader(Index(t2.b)[[NULL,+inf]])->TableReader(Table(t2)->Sel([eq(test.t2.c, -1)]))}(test.t2.b,test.t1.b)->Projection",
			warning: "[planner:1815]Optimizer Hint /*+ INL_JOIN(t2) */ or /*+ TIDB_INLJ(t2) */ is inapplicable",
			hints:   "INDEX(@`sel_1` `t1` `b`), INL_JOIN(@`sel_1` `t1`)",
		},
=======
	var input []string
	var output []struct {
		SQL     string
		Best    string
		Warning string
>>>>>>> 5ab394cf
	}
	s.testData.GetTestCases(c, &input, &output)
	ctx := context.Background()
	for i, test := range input {
		comment := Commentf("case:%v sql:%s", i, test)
		stmt, err := s.ParseOneStmt(test, "", "")
		c.Assert(err, IsNil, comment)

		se.GetSessionVars().StmtCtx.SetWarnings(nil)
		p, err := planner.Optimize(ctx, se, stmt, s.is)
		c.Assert(err, IsNil)
		warnings := se.GetSessionVars().StmtCtx.GetWarnings()

		s.testData.OnRecord(func() {
			output[i].SQL = test
			output[i].Best = core.ToString(p)
			if len(warnings) > 0 {
				output[i].Warning = warnings[0].Err.Error()
			}
		})
		c.Assert(core.ToString(p), Equals, output[i].Best)
		if output[i].Warning == "" {
			c.Assert(len(warnings), Equals, 0)
		} else {
			c.Assert(len(warnings), Equals, 1, Commentf("%v", warnings))
			c.Assert(warnings[0].Level, Equals, stmtctx.WarnLevelWarning)
			c.Assert(warnings[0].Err.Error(), Equals, output[i].Warning)
		}
		c.Assert(core.GenHintsFromPhysicalPlan(p), Equals, test.hints, comment)
	}
}

func (s *testPlanSuite) TestAggregationHints(c *C) {
	defer testleak.AfterTest(c)()
	store, dom, err := newStoreWithBootstrap()
	c.Assert(err, IsNil)
	defer func() {
		dom.Close()
		store.Close()
	}()
	se, err := session.CreateSession4Test(store)
	c.Assert(err, IsNil)
	_, err = se.Execute(context.Background(), "use test")
	c.Assert(err, IsNil)

	sessionVars := se.(sessionctx.Context).GetSessionVars()
	sessionVars.HashAggFinalConcurrency = 1
	sessionVars.HashAggPartialConcurrency = 1

	var input []struct {
		SQL         string
		AggPushDown bool
	}
	var output []struct {
		SQL     string
		Best    string
		Warning string
	}
	s.testData.GetTestCases(c, &input, &output)
	ctx := context.Background()
	for i, test := range input {
		comment := Commentf("case:%v sql:%s", i, test)
		se.GetSessionVars().StmtCtx.SetWarnings(nil)
		se.GetSessionVars().AllowAggPushDown = test.AggPushDown

		stmt, err := s.ParseOneStmt(test.SQL, "", "")
		c.Assert(err, IsNil, comment)

		p, err := planner.Optimize(ctx, se, stmt, s.is)
		c.Assert(err, IsNil)
		warnings := se.GetSessionVars().StmtCtx.GetWarnings()

		s.testData.OnRecord(func() {
			output[i].SQL = test.SQL
			output[i].Best = core.ToString(p)
			if len(warnings) > 0 {
				output[i].Warning = warnings[0].Err.Error()
			}
		})
		c.Assert(core.ToString(p), Equals, output[i].Best, comment)
		if output[i].Warning == "" {
			c.Assert(len(warnings), Equals, 0, comment)
		} else {
			c.Assert(len(warnings), Equals, 1, comment)
			c.Assert(warnings[0].Level, Equals, stmtctx.WarnLevelWarning, comment)
			c.Assert(warnings[0].Err.Error(), Equals, output[i].Warning, comment)
		}
	}
}

func (s *testPlanSuite) TestHintAlias(c *C) {
	defer testleak.AfterTest(c)()
	store, dom, err := newStoreWithBootstrap()
	c.Assert(err, IsNil)
	defer func() {
		dom.Close()
		store.Close()
	}()
	se, err := session.CreateSession4Test(store)
	c.Assert(err, IsNil)
	_, err = se.Execute(context.Background(), "use test")
	c.Assert(err, IsNil)

	tests := []struct {
		sql1 string
		sql2 string
	}{
		{
			sql1: "select /*+ TIDB_SMJ(t1) */ t1.a, t1.b from t t1, (select /*+ TIDB_INLJ(t3) */ t2.a from t t2, t t3 where t2.a = t3.c) s where t1.a=s.a",
			sql2: "select /*+ SM_JOIN(t1) */ t1.a, t1.b from t t1, (select /*+ INL_JOIN(t3) */ t2.a from t t2, t t3 where t2.a = t3.c) s where t1.a=s.a",
		},
		{
			sql1: "select /*+ TIDB_HJ(t1) */ t1.a, t1.b from t t1, (select /*+ TIDB_SMJ(t2) */ t2.a from t t2, t t3 where t2.a = t3.c) s where t1.a=s.a",
			sql2: "select /*+ HASH_JOIN(t1) */ t1.a, t1.b from t t1, (select /*+ SM_JOIN(t2) */ t2.a from t t2, t t3 where t2.a = t3.c) s where t1.a=s.a",
		},
		{
			sql1: "select /*+ TIDB_INLJ(t1) */ t1.a, t1.b from t t1, (select /*+ TIDB_HJ(t2) */ t2.a from t t2, t t3 where t2.a = t3.c) s where t1.a=s.a",
			sql2: "select /*+ INL_JOIN(t1) */ t1.a, t1.b from t t1, (select /*+ HASH_JOIN(t2) */ t2.a from t t2, t t3 where t2.a = t3.c) s where t1.a=s.a",
		},
	}
	ctx := context.TODO()
	for i, tt := range tests {
		comment := Commentf("case:%v sql1:%s sql2:%s", i, tt.sql1, tt.sql2)
		stmt1, err := s.ParseOneStmt(tt.sql1, "", "")
		c.Assert(err, IsNil, comment)
		stmt2, err := s.ParseOneStmt(tt.sql2, "", "")
		c.Assert(err, IsNil, comment)

		p1, err := planner.Optimize(ctx, se, stmt1, s.is)
		c.Assert(err, IsNil)
		p2, err := planner.Optimize(ctx, se, stmt2, s.is)
		c.Assert(err, IsNil)

		c.Assert(core.ToString(p1), Equals, core.ToString(p2))
	}
}

func (s *testPlanSuite) TestIndexHint(c *C) {
	defer testleak.AfterTest(c)()
	store, dom, err := newStoreWithBootstrap()
	c.Assert(err, IsNil)
	defer func() {
		dom.Close()
		store.Close()
	}()
	se, err := session.CreateSession4Test(store)
	c.Assert(err, IsNil)
	_, err = se.Execute(context.Background(), "use test")
	c.Assert(err, IsNil)

<<<<<<< HEAD
	tests := []struct {
		sql     string
		best    string
		hasWarn bool
		hints   string
	}{
		// simple case
		{
			sql:     "select /*+ INDEX(t, c_d_e) */ * from t",
			best:    "IndexLookUp(Index(t.c_d_e)[[NULL,+inf]], Table(t))",
			hasWarn: false,
			hints:   "INDEX(@`sel_1` `t` `c_d_e`)",
		},
		{
			sql:     "select /*+ INDEX(t, c_d_e) */ * from t t1",
			best:    "TableReader(Table(t))",
			hasWarn: false,
		},
		{
			sql:     "select /*+ INDEX(t1, c_d_e) */ * from t t1",
			best:    "IndexLookUp(Index(t.c_d_e)[[NULL,+inf]], Table(t))",
			hasWarn: false,
			hints:   "INDEX(@`sel_1` `t1` `c_d_e`)",
		},
		{
			sql:     "select /*+ INDEX(t1, c_d_e), INDEX(t2, f) */ * from t t1, t t2 where t1.a = t2.b",
			best:    "LeftHashJoin{IndexLookUp(Index(t.c_d_e)[[NULL,+inf]], Table(t))->IndexLookUp(Index(t.f)[[NULL,+inf]], Table(t))}(test.t1.a,test.t2.b)",
			hasWarn: false,
			hints:   "INDEX(@`sel_1` `t1` `c_d_e`), INDEX(@`sel_1` `t2` `f`), HASH_JOIN(@`sel_1` `t1`, `t2`)",
		},
		// test multiple indexes
		{
			sql:     "select /*+ INDEX(t, c_d_e, f, g) */ * from t order by f",
			best:    "IndexLookUp(Index(t.f)[[NULL,+inf]], Table(t))",
			hasWarn: false,
			hints:   "INDEX(@`sel_1` `t` `f`)",
		},
		// use TablePath when the hint only contains table.
		{
			sql:     "select /*+ INDEX(t) */ f from t where f > 10",
			best:    "TableReader(Table(t)->Sel([gt(test.t.f, 10)]))",
			hasWarn: false,
		},
		// there will be a warning instead of error when index not exist
		{
			sql:     "select /*+ INDEX(t, no_such_index) */ * from t",
			best:    "TableReader(Table(t))",
			hasWarn: true,
		},
=======
	var input []string
	var output []struct {
		SQL     string
		Best    string
		HasWarn bool
>>>>>>> 5ab394cf
	}
	s.testData.GetTestCases(c, &input, &output)
	ctx := context.Background()
	for i, test := range input {
		comment := Commentf("case:%v sql:%s", i, test)
		stmt, err := s.ParseOneStmt(test, "", "")
		c.Assert(err, IsNil, comment)

		p, err := planner.Optimize(ctx, se, stmt, s.is)
		c.Assert(err, IsNil)
		s.testData.OnRecord(func() {
			output[i].SQL = test
			output[i].Best = core.ToString(p)
			output[i].HasWarn = len(se.GetSessionVars().StmtCtx.GetWarnings()) > 0
		})
		c.Assert(core.ToString(p), Equals, output[i].Best, comment)
		warnings := se.GetSessionVars().StmtCtx.GetWarnings()
		if output[i].HasWarn {
			c.Assert(warnings, HasLen, 1, comment)
		} else {
			c.Assert(warnings, HasLen, 0, comment)
		}
		c.Assert(core.GenHintsFromPhysicalPlan(p), Equals, test.hints, comment)
	}
}

func (s *testPlanSuite) TestQueryBlockHint(c *C) {
	defer testleak.AfterTest(c)()
	store, dom, err := newStoreWithBootstrap()
	c.Assert(err, IsNil)
	defer func() {
		dom.Close()
		store.Close()
	}()
	se, err := session.CreateSession4Test(store)
	c.Assert(err, IsNil)
	_, err = se.Execute(context.Background(), "use test")
	c.Assert(err, IsNil)

<<<<<<< HEAD
	tests := []struct {
		sql   string
		plan  string
		hints string
	}{
		{
			sql:   "select /*+ SM_JOIN(@sel_1 t1), INL_JOIN(@sel_2 t3) */ t1.a, t1.b from t t1, (select t2.a from t t2, t t3 where t2.a = t3.c) s where t1.a=s.a",
			plan:  "MergeInnerJoin{TableReader(Table(t))->IndexMergeJoin{TableReader(Table(t))->IndexReader(Index(t.c_d_e)[[NULL,+inf]])}(test.t2.a,test.t3.c)}(test.t1.a,test.t2.a)->Projection",
			hints: "INDEX(@`sel_2` `t3` `c_d_e`), INL_JOIN(@`sel_2` `t3`), SM_JOIN(@`sel_1` `t1`)",
		},
		{
			sql:   "select /*+ SM_JOIN(@sel_1 t1), INL_JOIN(@qb t3) */ t1.a, t1.b from t t1, (select /*+ QB_NAME(qb) */ t2.a from t t2, t t3 where t2.a = t3.c) s where t1.a=s.a",
			plan:  "MergeInnerJoin{TableReader(Table(t))->IndexMergeJoin{TableReader(Table(t))->IndexReader(Index(t.c_d_e)[[NULL,+inf]])}(test.t2.a,test.t3.c)}(test.t1.a,test.t2.a)->Projection",
			hints: "INDEX(@`sel_2` `t3` `c_d_e`), INL_JOIN(@`sel_2` `t3`), SM_JOIN(@`sel_1` `t1`)",
		},
		{
			sql:   "select /*+ HASH_JOIN(@sel_1 t1), SM_JOIN(@sel_2 t2) */ t1.a, t1.b from t t1, (select t2.a from t t2, t t3 where t2.a = t3.c) s where t1.a=s.a",
			plan:  "RightHashJoin{TableReader(Table(t))->MergeInnerJoin{TableReader(Table(t))->IndexReader(Index(t.c_d_e)[[NULL,+inf]])}(test.t2.a,test.t3.c)}(test.t1.a,test.t2.a)->Projection",
			hints: "INDEX(@`sel_2` `t3` `c_d_e`), SM_JOIN(@`sel_2` `t2`, `t3`), HASH_JOIN(@`sel_1` `t1`)",
		},
		{
			sql:   "select /*+ HASH_JOIN(@sel_1 t1), SM_JOIN(@qb t2) */ t1.a, t1.b from t t1, (select /*+ QB_NAME(qb) */ t2.a from t t2, t t3 where t2.a = t3.c) s where t1.a=s.a",
			plan:  "RightHashJoin{TableReader(Table(t))->MergeInnerJoin{TableReader(Table(t))->IndexReader(Index(t.c_d_e)[[NULL,+inf]])}(test.t2.a,test.t3.c)}(test.t1.a,test.t2.a)->Projection",
			hints: "INDEX(@`sel_2` `t3` `c_d_e`), SM_JOIN(@`sel_2` `t2`, `t3`), HASH_JOIN(@`sel_1` `t1`)",
		},
		{
			sql:   "select /*+ INL_JOIN(@sel_1 t1), HASH_JOIN(@sel_2 t2) */ t1.a, t1.b from t t1, (select t2.a from t t2, t t3 where t2.a = t3.c) s where t1.a=s.a",
			plan:  "IndexMergeJoin{TableReader(Table(t))->LeftHashJoin{TableReader(Table(t))->TableReader(Table(t))}(test.t2.a,test.t3.c)}(test.t2.a,test.t1.a)->Projection",
			hints: "HASH_JOIN(@`sel_2` `t2`, `t3`), INL_JOIN(@`sel_1` `t1`)",
		},
		{
			sql:   "select /*+ INL_JOIN(@sel_1 t1), HASH_JOIN(@qb t2) */ t1.a, t1.b from t t1, (select /*+ QB_NAME(qb) */ t2.a from t t2, t t3 where t2.a = t3.c) s where t1.a=s.a",
			plan:  "IndexMergeJoin{TableReader(Table(t))->LeftHashJoin{TableReader(Table(t))->TableReader(Table(t))}(test.t2.a,test.t3.c)}(test.t2.a,test.t1.a)->Projection",
			hints: "HASH_JOIN(@`sel_2` `t2`, `t3`), INL_JOIN(@`sel_1` `t1`)",
		},
		{
			sql:   "select /*+ HASH_AGG(@sel_1), STREAM_AGG(@sel_2) */ count(*) from t t1 where t1.a < (select count(*) from t t2 where t1.a > t2.a)",
			plan:  "Apply{TableReader(Table(t))->TableReader(Table(t)->Sel([gt(test.t1.a, test.t2.a)])->StreamAgg)->StreamAgg->Sel([not(isnull(count(*)))])}->HashAgg",
			hints: "STREAM_AGG(@`sel_2`), HASH_AGG(@`sel_1`)",
		},
		{
			sql:   "select /*+ STREAM_AGG(@sel_1), HASH_AGG(@qb) */ count(*) from t t1 where t1.a < (select /*+ QB_NAME(qb) */ count(*) from t t2 where t1.a > t2.a)",
			plan:  "Apply{TableReader(Table(t))->TableReader(Table(t)->Sel([gt(test.t1.a, test.t2.a)])->HashAgg)->HashAgg->Sel([not(isnull(count(*)))])}->StreamAgg",
			hints: "HASH_AGG(@`sel_2`), STREAM_AGG(@`sel_1`)",
		},
		{
			sql:   "select /*+ HASH_AGG(@sel_2) */ a, (select count(*) from t t1 where t1.b > t.a) from t where b > (select b from t t2 where t2.b = t.a limit 1)",
			plan:  "Apply{Apply{TableReader(Table(t))->TableReader(Table(t)->Sel([eq(test.t2.b, test.t.a)])->Limit)->Limit}->TableReader(Table(t)->Sel([gt(test.t1.b, test.t.a)])->HashAgg)->HashAgg}->Projection",
			hints: "HASH_AGG(@`sel_2`)",
		},
		{
			sql:   "select /*+ INL_JOIN(t@sel_2) */ * from t where a in (select a from t)",
			plan:  "IndexMergeJoin{TableReader(Table(t))->TableReader(Table(t))}(test.t.a,test.t.a)->Projection",
			hints: "INL_JOIN(@`sel_1` `t`@`sel_2`)",
		},
=======
	var input []string
	var output []struct {
		SQL  string
		Plan string
>>>>>>> 5ab394cf
	}
	s.testData.GetTestCases(c, &input, &output)
	ctx := context.TODO()
	for i, tt := range input {
		comment := Commentf("case:%v sql: %s", i, tt)
		stmt, err := s.ParseOneStmt(tt, "", "")
		c.Assert(err, IsNil, comment)

		p, err := planner.Optimize(ctx, se, stmt, s.is)
		c.Assert(err, IsNil, comment)
<<<<<<< HEAD

		c.Assert(core.ToString(p), Equals, tt.plan, comment)
		c.Assert(core.GenHintsFromPhysicalPlan(p), Equals, tt.hints, comment)
=======
		s.testData.OnRecord(func() {
			output[i].SQL = tt
			output[i].Plan = core.ToString(p)
		})
		c.Assert(core.ToString(p), Equals, output[i].Plan, comment)
>>>>>>> 5ab394cf
	}
}

func (s *testPlanSuite) TestDAGPlanBuilderSplitAvg(c *C) {
	defer testleak.AfterTest(c)()
	store, dom, err := newStoreWithBootstrap()
	c.Assert(err, IsNil)
	defer func() {
		dom.Close()
		store.Close()
	}()
	se, err := session.CreateSession4Test(store)
	c.Assert(err, IsNil)
	_, err = se.Execute(context.Background(), "use test")
	c.Assert(err, IsNil)
	tests := []struct {
		sql  string
		plan string
	}{
		{
			sql:  "select avg(a),avg(b),avg(c) from t",
			plan: "TableReader(Table(t)->StreamAgg)->StreamAgg",
		},
		{
			sql:  "select /*+ HASH_AGG() */ avg(a),avg(b),avg(c) from t",
			plan: "TableReader(Table(t)->HashAgg)->HashAgg",
		},
	}

	for _, tt := range tests {
		comment := Commentf("for %s", tt.sql)
		stmt, err := s.ParseOneStmt(tt.sql, "", "")
		c.Assert(err, IsNil, comment)

		core.Preprocess(se, stmt, s.is)
		p, err := planner.Optimize(context.TODO(), se, stmt, s.is)
		c.Assert(err, IsNil, comment)

		c.Assert(core.ToString(p), Equals, tt.plan, comment)
		root, ok := p.(core.PhysicalPlan)
		if !ok {
			continue
		}
		testDAGPlanBuilderSplitAvg(c, root)
	}
}

func testDAGPlanBuilderSplitAvg(c *C, root core.PhysicalPlan) {
	if p, ok := root.(*core.PhysicalTableReader); ok {
		if p.TablePlans != nil {
			baseAgg := p.TablePlans[len(p.TablePlans)-1]
			if agg, ok := baseAgg.(*core.PhysicalHashAgg); ok {
				for i, aggfunc := range agg.AggFuncs {
					c.Assert(agg.Schema().Columns[i].RetType, Equals, aggfunc.RetTp)
				}
			}
			if agg, ok := baseAgg.(*core.PhysicalStreamAgg); ok {
				for i, aggfunc := range agg.AggFuncs {
					c.Assert(agg.Schema().Columns[i].RetType, Equals, aggfunc.RetTp)
				}
			}
		}
	}

	childs := root.Children()
	if childs == nil {
		return
	}
	for _, son := range childs {
		testDAGPlanBuilderSplitAvg(c, son)
	}
}<|MERGE_RESOLUTION|>--- conflicted
+++ resolved
@@ -102,229 +102,10 @@
 	_, err = se.Execute(context.Background(), "use test")
 	c.Assert(err, IsNil)
 
-<<<<<<< HEAD
-	tests := []struct {
-		sql  string
-		best string
-	}{
-		{
-			sql:  "select * from t t1 join t t2 on t1.a = t2.c_str",
-			best: "LeftHashJoin{TableReader(Table(t))->Projection->TableReader(Table(t))->Projection}(cast(test.t1.a),cast(test.t2.c_str))->Projection",
-		},
-		{
-			sql:  "select * from t t1 join t t2 on t1.b = t2.a",
-			best: "LeftHashJoin{TableReader(Table(t))->TableReader(Table(t))}(test.t1.b,test.t2.a)",
-		},
-		{
-			sql:  "select * from t t1 join t t2 on t1.a = t2.a join t t3 on t1.a = t3.a",
-			best: "LeftHashJoin{MergeInnerJoin{TableReader(Table(t))->TableReader(Table(t))}(test.t1.a,test.t2.a)->TableReader(Table(t))}(test.t1.a,test.t3.a)",
-		},
-		{
-			sql:  "select * from t t1 join t t2 on t1.a = t2.a join t t3 on t1.b = t3.a",
-			best: "LeftHashJoin{MergeInnerJoin{TableReader(Table(t))->TableReader(Table(t))}(test.t1.a,test.t2.a)->TableReader(Table(t))}(test.t1.b,test.t3.a)",
-		},
-		{
-			sql:  "select * from t t1 join t t2 on t1.b = t2.a order by t1.a",
-			best: "IndexJoin{TableReader(Table(t))->TableReader(Table(t))}(test.t1.b,test.t2.a)",
-		},
-		{
-			sql:  "select * from t t1 join t t2 on t1.b = t2.a order by t1.a limit 1",
-			best: "IndexJoin{TableReader(Table(t))->TableReader(Table(t))}(test.t1.b,test.t2.a)->Limit",
-		},
-		// Test hash join's hint.
-		{
-			sql:  "select /*+ TIDB_HJ(t1, t2) */ * from t t1 join t t2 on t1.b = t2.a order by t1.a limit 1",
-			best: "LeftHashJoin{TableReader(Table(t))->TableReader(Table(t))}(test.t1.b,test.t2.a)->TopN([test.t1.a],0,1)",
-		},
-		{
-			sql:  "select * from t t1 left join t t2 on t1.b = t2.a where 1 = 1 limit 1",
-			best: "IndexMergeJoin{TableReader(Table(t)->Limit)->Limit->TableReader(Table(t))}(test.t1.b,test.t2.a)->Limit",
-		},
-		{
-			sql:  "select * from t t1 join t t2 on t1.b = t2.a and t1.c = 1 and t1.d = 1 and t1.e = 1 order by t1.a limit 1",
-			best: "IndexMergeJoin{IndexLookUp(Index(t.c_d_e)[[1 1 1,1 1 1]], Table(t))->TableReader(Table(t))}(test.t1.b,test.t2.a)->TopN([test.t1.a],0,1)",
-		},
-		{
-			sql:  "select * from t t1 join t t2 on t1.b = t2.b join t t3 on t1.b = t3.b",
-			best: "LeftHashJoin{LeftHashJoin{TableReader(Table(t))->TableReader(Table(t))}(test.t1.b,test.t2.b)->TableReader(Table(t))}(test.t1.b,test.t3.b)",
-		},
-		{
-			sql:  "select * from t t1 join t t2 on t1.a = t2.a order by t1.a",
-			best: "MergeInnerJoin{TableReader(Table(t))->TableReader(Table(t))}(test.t1.a,test.t2.a)",
-		},
-		{
-			sql:  "select * from t t1 left outer join t t2 on t1.a = t2.a right outer join t t3 on t1.a = t3.a",
-			best: "MergeRightOuterJoin{MergeLeftOuterJoin{TableReader(Table(t))->TableReader(Table(t))}(test.t1.a,test.t2.a)->TableReader(Table(t))}(test.t1.a,test.t3.a)",
-		},
-		{
-			sql:  "select * from t t1 join t t2 on t1.a = t2.a join t t3 on t1.a = t3.a and t1.b = 1 and t3.c = 1",
-			best: "IndexMergeJoin{IndexMergeJoin{TableReader(Table(t)->Sel([eq(test.t1.b, 1)]))->IndexLookUp(Index(t.c_d_e)[[1,1]], Table(t))}(test.t3.a,test.t1.a)->TableReader(Table(t))}(test.t1.a,test.t2.a)->Projection",
-		},
-		{
-			sql:  "select * from t where t.c in (select b from t s where s.a = t.a)",
-			best: "MergeSemiJoin{TableReader(Table(t))->TableReader(Table(t))}(test.t.a,test.s.a)",
-		},
-		{
-			sql:  "select t.c in (select b from t s where s.a = t.a) from t",
-			best: "MergeLeftOuterSemiJoin{TableReader(Table(t))->TableReader(Table(t))}(test.t.a,test.s.a)->Projection",
-		},
-		// Test Single Merge Join.
-		// Merge Join now enforce a sort.
-		{
-			sql:  "select /*+ TIDB_SMJ(t1,t2)*/ * from t t1, t t2 where t1.a = t2.b",
-			best: "MergeInnerJoin{TableReader(Table(t))->TableReader(Table(t))->Sort}(test.t1.a,test.t2.b)",
-		},
-		{
-			sql:  "select /*+ TIDB_SMJ(t1,t2)*/ * from t t1, t t2 where t1.a = t2.a",
-			best: "MergeInnerJoin{TableReader(Table(t))->TableReader(Table(t))}(test.t1.a,test.t2.a)",
-		},
-		// Test Single Merge Join + Sort.
-		{
-			sql:  "select /*+ TIDB_SMJ(t1,t2)*/ * from t t1, t t2 where t1.a = t2.a order by t2.a",
-			best: "MergeInnerJoin{TableReader(Table(t))->TableReader(Table(t))}(test.t1.a,test.t2.a)",
-		},
-		{
-			sql:  "select /*+ TIDB_SMJ(t1,t2)*/ * from t t1, t t2 where t1.b = t2.b order by t2.a",
-			best: "MergeInnerJoin{TableReader(Table(t))->Sort->TableReader(Table(t))->Sort}(test.t1.b,test.t2.b)->Sort",
-		},
-		// Test Single Merge Join + Sort + desc.
-		{
-			sql:  "select /*+ TIDB_SMJ(t1,t2)*/ * from t t1, t t2 where t1.a = t2.a order by t2.a desc",
-			best: "MergeInnerJoin{TableReader(Table(t))->TableReader(Table(t))}(test.t1.a,test.t2.a)",
-		},
-		{
-			sql:  "select /*+ TIDB_SMJ(t1,t2)*/ * from t t1, t t2 where t1.b = t2.b order by t2.b desc",
-			best: "MergeInnerJoin{TableReader(Table(t))->Sort->TableReader(Table(t))->Sort}(test.t1.b,test.t2.b)",
-		},
-		// Test Multi Merge Join.
-		{
-			sql:  "select /*+ TIDB_SMJ(t1,t2,t3)*/ * from t t1, t t2, t t3 where t1.a = t2.a and t2.a = t3.a",
-			best: "MergeInnerJoin{MergeInnerJoin{TableReader(Table(t))->TableReader(Table(t))}(test.t1.a,test.t2.a)->TableReader(Table(t))}(test.t2.a,test.t3.a)",
-		},
-		{
-			sql:  "select /*+ TIDB_SMJ(t1,t2,t3)*/ * from t t1, t t2, t t3 where t1.a = t2.b and t2.a = t3.b",
-			best: "MergeInnerJoin{MergeInnerJoin{TableReader(Table(t))->TableReader(Table(t))->Sort}(test.t1.a,test.t2.b)->Sort->TableReader(Table(t))->Sort}(test.t2.a,test.t3.b)",
-		},
-		// Test Multi Merge Join with multi keys.
-		// TODO: More tests should be added.
-		{
-			sql:  "select /*+ TIDB_SMJ(t1,t2,t3)*/ * from t t1, t t2, t t3 where t1.c = t2.c and t1.d = t2.d and t3.c = t1.c and t3.d = t1.d",
-			best: "MergeInnerJoin{MergeInnerJoin{IndexLookUp(Index(t.c_d_e)[[NULL,+inf]], Table(t))->IndexLookUp(Index(t.c_d_e)[[NULL,+inf]], Table(t))}(test.t1.c,test.t2.c)(test.t1.d,test.t2.d)->IndexLookUp(Index(t.c_d_e)[[NULL,+inf]], Table(t))}(test.t1.c,test.t3.c)(test.t1.d,test.t3.d)",
-		},
-		{
-			sql:  "select /*+ TIDB_SMJ(t1,t2,t3)*/ * from t t1, t t2, t t3 where t1.c = t2.c and t1.d = t2.d and t3.c = t1.c and t3.d = t1.d order by t1.c",
-			best: "MergeInnerJoin{MergeInnerJoin{IndexLookUp(Index(t.c_d_e)[[NULL,+inf]], Table(t))->IndexLookUp(Index(t.c_d_e)[[NULL,+inf]], Table(t))}(test.t1.c,test.t2.c)(test.t1.d,test.t2.d)->IndexLookUp(Index(t.c_d_e)[[NULL,+inf]], Table(t))}(test.t1.c,test.t3.c)(test.t1.d,test.t3.d)",
-		},
-		// Test Multi Merge Join + Outer Join.
-		{
-			sql:  "select /*+ TIDB_SMJ(t1,t2,t3)*/ * from t t1 left outer join t t2 on t1.a = t2.a left outer join t t3 on t2.a = t3.a",
-			best: "MergeLeftOuterJoin{MergeLeftOuterJoin{TableReader(Table(t))->TableReader(Table(t))}(test.t1.a,test.t2.a)->TableReader(Table(t))}(test.t2.a,test.t3.a)",
-		},
-		{
-			sql:  "select /*+ TIDB_SMJ(t1,t2,t3)*/ * from t t1 left outer join t t2 on t1.a = t2.a left outer join t t3 on t1.a = t3.a",
-			best: "MergeLeftOuterJoin{MergeLeftOuterJoin{TableReader(Table(t))->TableReader(Table(t))}(test.t1.a,test.t2.a)->TableReader(Table(t))}(test.t1.a,test.t3.a)",
-		},
-		// Test Index Join + TableScan.
-		{
-			sql:  "select /*+ TIDB_INLJ(t1, t2) */ * from t t1, t t2 where t1.a = t2.a",
-			best: "IndexMergeJoin{TableReader(Table(t))->TableReader(Table(t))}(test.t1.a,test.t2.a)",
-		},
-		// Test Index Join + DoubleRead.
-		{
-			sql:  "select /*+ TIDB_INLJ(t2) */ * from t t1, t t2 where t1.a = t2.c",
-			best: "IndexJoin{TableReader(Table(t))->IndexLookUp(Index(t.c_d_e)[[NULL,+inf]], Table(t))}(test.t1.a,test.t2.c)",
-		},
-		// Test Index Join + SingleRead.
-		{
-			sql:  "select /*+ TIDB_INLJ(t2) */ t1.a , t2.a from t t1, t t2 where t1.a = t2.c",
-			best: "IndexMergeJoin{TableReader(Table(t))->IndexReader(Index(t.c_d_e)[[NULL,+inf]])}(test.t1.a,test.t2.c)->Projection",
-		},
-		// Test Index Join + Order by.
-		{
-			sql:  "select /*+ TIDB_INLJ(t1, t2) */ t1.a, t2.a from t t1, t t2 where t1.a = t2.a order by t1.c",
-			best: "IndexJoin{IndexReader(Index(t.c_d_e)[[NULL,+inf]])->TableReader(Table(t))}(test.t1.a,test.t2.a)->Projection",
-		},
-		// Test Index Join + Order by.
-		{
-			sql:  "select /*+ TIDB_INLJ(t1, t2) */ t1.a, t2.a from t t1, t t2 where t1.a = t2.a order by t2.c",
-			best: "IndexJoin{TableReader(Table(t))->IndexReader(Index(t.c_d_e)[[NULL,+inf]])}(test.t2.a,test.t1.a)->Projection",
-		},
-		// Test Index Join + TableScan + Rotate.
-		{
-			sql:  "select /*+ TIDB_INLJ(t1) */ t1.a , t2.a from t t1, t t2 where t1.a = t2.c",
-			best: "IndexMergeJoin{TableReader(Table(t))->TableReader(Table(t))}(test.t2.c,test.t1.a)->Projection",
-		},
-		// Test Index Join + OuterJoin + TableScan.
-		{
-			sql:  "select /*+ TIDB_INLJ(t1, t2) */ * from t t1 left outer join t t2 on t1.a = t2.a and t2.b < 1",
-			best: "IndexMergeJoin{TableReader(Table(t))->TableReader(Table(t)->Sel([lt(test.t2.b, 1)]))}(test.t1.a,test.t2.a)",
-		},
-		{
-			sql:  "select /*+ TIDB_INLJ(t1, t2) */ * from t t1 join t t2 on t1.d=t2.d and t2.c = 1",
-			best: "IndexJoin{TableReader(Table(t))->IndexLookUp(Index(t.c_d_e)[[NULL,+inf]], Table(t))}(test.t1.d,test.t2.d)",
-		},
-		// Test Index Join failed.
-		{
-			sql:  "select /*+ TIDB_INLJ(t1, t2) */ * from t t1 left outer join t t2 on t1.a = t2.b",
-			best: "LeftHashJoin{TableReader(Table(t))->TableReader(Table(t))}(test.t1.a,test.t2.b)",
-		},
-		// Test Index Join failed.
-		{
-			sql:  "select /*+ TIDB_INLJ(t2) */ * from t t1 right outer join t t2 on t1.a = t2.b",
-			best: "RightHashJoin{TableReader(Table(t))->TableReader(Table(t))}(test.t1.a,test.t2.b)",
-		},
-		// Test Semi Join hint success.
-		{
-			sql:  "select /*+ TIDB_INLJ(t2@sel_2) */ * from t t1 where t1.a in (select a from t t2)",
-			best: "IndexMergeJoin{TableReader(Table(t))->TableReader(Table(t))}(test.t1.a,test.t2.a)->Projection",
-		},
-		// Test Semi Join hint fail.
-		{
-			sql:  "select /*+ TIDB_INLJ(t1) */ * from t t1 where t1.a in (select a from t t2)",
-			best: "IndexMergeJoin{TableReader(Table(t))->TableReader(Table(t))}(test.t2.a,test.t1.a)->Projection",
-		},
-		{
-			sql:  "select /*+ TIDB_INLJ(t2) */ * from t t1 join t t2 where t1.c=t2.c and t1.f=t2.f",
-			best: "IndexJoin{TableReader(Table(t))->IndexLookUp(Index(t.c_d_e)[[NULL,+inf]], Table(t))}(test.t1.c,test.t2.c)",
-		},
-		{
-			sql:  "select /*+ TIDB_INLJ(t2) */ * from t t1 join t t2 where t1.a = t2.a and t1.f=t2.f",
-			best: "IndexMergeJoin{TableReader(Table(t))->TableReader(Table(t))}(test.t1.a,test.t2.a)",
-		},
-		{
-			sql:  "select /*+ TIDB_INLJ(t2) */ * from t t1 join t t2 where t1.f=t2.f and t1.a=t2.a",
-			best: "IndexMergeJoin{TableReader(Table(t))->TableReader(Table(t))}(test.t1.a,test.t2.a)",
-		},
-		{
-			sql:  "select /*+ TIDB_INLJ(t2) */ * from t t1 join t t2 where t1.a=t2.a and t2.a in (1, 2)",
-			best: "IndexMergeJoin{TableReader(Table(t))->TableReader(Table(t)->Sel([in(test.t2.a, 1, 2)]))}(test.t1.a,test.t2.a)",
-		},
-		{
-			sql:  "select /*+ TIDB_INLJ(t2) */ * from t t1 join t t2 where t1.b=t2.c and t1.b=1 and t2.d > t1.d-10 and t2.d < t1.d+10",
-			best: "IndexJoin{TableReader(Table(t)->Sel([eq(test.t1.b, 1)]))->IndexLookUp(Index(t.c_d_e)[[NULL,+inf]], Table(t))}",
-		},
-		{
-			sql:  "select /*+ TIDB_INLJ(t2) */ * from t t1 join t t2 where t1.b=t2.b and t1.c=1 and t2.c=1 and t2.d > t1.d-10 and t2.d < t1.d+10",
-			best: "LeftHashJoin{IndexLookUp(Index(t.c_d_e)[[1,1]], Table(t))->IndexLookUp(Index(t.c_d_e)[[1,1]], Table(t))}(test.t1.b,test.t2.b)",
-		},
-		{
-			sql:  "select /*+ TIDB_INLJ(t2) */ * from t t1 join t t2 where t2.c > t1.d-10 and t2.c < t1.d+10",
-			best: "LeftHashJoin{TableReader(Table(t))->TableReader(Table(t))}",
-		},
-		{
-			sql:  "select /*+ TIDB_INLJ(t2) */ * from t t1 join t t2 where t1.b = t2.c and t2.c=1 and t2.d=2 and t2.e=4",
-			best: "LeftHashJoin{TableReader(Table(t)->Sel([eq(test.t1.b, 1)]))->IndexLookUp(Index(t.c_d_e)[[1 2 4,1 2 4]], Table(t))}",
-		},
-		{
-			sql:  "select /*+ TIDB_INLJ(t2) */ * from t t1 join t t2 where t2.c=1 and t2.d=1 and t2.e > 10 and t2.e < 20",
-			best: "LeftHashJoin{TableReader(Table(t))->IndexLookUp(Index(t.c_d_e)[(1 1 10,1 1 20)], Table(t))}",
-		},
-=======
 	var input []string
 	var output []struct {
 		SQL  string
 		Best string
->>>>>>> 5ab394cf
 	}
 	s.testData.GetTestCases(c, &input, &output)
 	for i, tt := range input {
@@ -428,96 +209,12 @@
 	_, err = se.Execute(context.Background(), "use test")
 	c.Assert(err, IsNil)
 
-<<<<<<< HEAD
-	tests := []struct {
-		sql   string
-		best  string
-		hints string
-	}{
-		// Test for update.
-		{
-			sql: "select * from t order by b limit 1 for update",
-			// TODO: This is not reasonable. Mysql do like this because the limit of InnoDB, should TiDB keep consistency with MySQL?
-			best: "TableReader(Table(t))->Lock->TopN([test.t.b],0,1)",
-		},
-		// Test complex update.
-		{
-			sql:  "update t set a = 5 where b < 1 order by d limit 1",
-			best: "TableReader(Table(t)->Sel([lt(test.t.b, 1)])->TopN([test.t.d],0,1))->TopN([test.t.d],0,1)->Update",
-		},
-		// Test simple update.
-		{
-			sql:  "update t set a = 5",
-			best: "TableReader(Table(t))->Update",
-		},
-		// TODO: Test delete/update with join.
-		// Test join hint for delete and update
-		{
-			sql:   "delete /*+ TIDB_INLJ(t1, t2) */ t1 from t t1, t t2 where t1.c=t2.c",
-			best:  "IndexJoin{TableReader(Table(t))->IndexLookUp(Index(t.c_d_e)[[NULL,+inf]], Table(t))}(test.t1.c,test.t2.c)->Delete",
-			hints: "INDEX(@`del_1` `t2` `c_d_e`), INL_JOIN(@`del_1` `t2`)",
-		},
-		{
-			sql:   "delete /*+ TIDB_SMJ(t1, t2) */ from t1 using t t1, t t2 where t1.c=t2.c",
-			best:  "MergeInnerJoin{IndexLookUp(Index(t.c_d_e)[[NULL,+inf]], Table(t))->IndexLookUp(Index(t.c_d_e)[[NULL,+inf]], Table(t))}(test.t1.c,test.t2.c)->Delete",
-			hints: "INDEX(@`del_1` `t1` `c_d_e`), INDEX(@`del_1` `t2` `c_d_e`), SM_JOIN(@`del_1` `t1`, `t2`)",
-		},
-		{
-			sql:   "update /*+ TIDB_SMJ(t1, t2) */ t t1, t t2 set t1.a=1, t2.a=1 where t1.a=t2.a",
-			best:  "MergeInnerJoin{TableReader(Table(t))->TableReader(Table(t))}(test.t1.a,test.t2.a)->Update",
-			hints: "SM_JOIN(@`upd_1` `t1`, `t2`)",
-		},
-		{
-			sql:   "update /*+ TIDB_HJ(t1, t2) */ t t1, t t2 set t1.a=1, t2.a=1 where t1.a=t2.a",
-			best:  "LeftHashJoin{TableReader(Table(t))->TableReader(Table(t))}(test.t1.a,test.t2.a)->Update",
-			hints: "HASH_JOIN(@`upd_1` `t1`, `t2`)",
-		},
-		// Test complex delete.
-		{
-			sql:  "delete from t where b < 1 order by d limit 1",
-			best: "TableReader(Table(t)->Sel([lt(test.t.b, 1)])->TopN([test.t.d],0,1))->TopN([test.t.d],0,1)->Delete",
-		},
-		// Test simple delete.
-		{
-			sql:  "delete from t",
-			best: "TableReader(Table(t))->Delete",
-		},
-		// Test "USE INDEX" hint in delete statement from single table
-		{
-			sql:   "delete from t use index(c_d_e) where b = 1",
-			best:  "IndexLookUp(Index(t.c_d_e)[[NULL,+inf]], Table(t)->Sel([eq(test.t.b, 1)]))->Delete",
-			hints: "INDEX(@`del_1` `t` `c_d_e`)",
-		},
-		// Test complex insert.
-		{
-			sql:  "insert into t select * from t where b < 1 order by d limit 1",
-			best: "TableReader(Table(t)->Sel([lt(test.t.b, 1)])->TopN([test.t.d],0,1))->TopN([test.t.d],0,1)->Insert",
-		},
-		// Test simple insert.
-		{
-			sql:  "insert into t (a, b, c, e, f, g) values(0,0,0,0,0,0)",
-			best: "Insert",
-		},
-		// Test dual.
-		{
-			sql:  "select 1",
-			best: "Dual->Projection",
-		},
-		{
-			sql:  "select * from t where false",
-			best: "Dual",
-		},
-		// Test show.
-		{
-			sql:  "show tables",
-			best: "Show",
-		},
-=======
+
 	var input []string
 	var output []struct {
 		SQL  string
 		Best string
->>>>>>> 5ab394cf
+		Hints string
 	}
 	s.testData.GetTestCases(c, &input, &output)
 	for i, tt := range input {
@@ -528,16 +225,13 @@
 		core.Preprocess(se, stmt, s.is)
 		p, err := planner.Optimize(context.TODO(), se, stmt, s.is)
 		c.Assert(err, IsNil)
-<<<<<<< HEAD
-		c.Assert(core.ToString(p), Equals, tt.best, Commentf("for %s", tt.sql))
-		c.Assert(core.GenHintsFromPhysicalPlan(p), Equals, tt.hints, comment)
-=======
-		s.testData.OnRecord(func() {
-			output[i].SQL = tt
-			output[i].Best = core.ToString(p)
+		s.testData.OnRecord(func() {
+			output[i].SQL = tt
+			output[i].Best = core.ToString(p)
+			output[i].Hints = core.GenHintsFromPhysicalPlan(p)
 		})
 		c.Assert(core.ToString(p), Equals, output[i].Best, Commentf("for %s", tt))
->>>>>>> 5ab394cf
+		c.Assert(core.GenHintsFromPhysicalPlan(p), Equals, output[i].Hints, Commentf("for %s", tt))
 	}
 }
 
@@ -963,38 +657,12 @@
 	_, err = se.Execute(context.Background(), "use test")
 	c.Assert(err, IsNil)
 
-<<<<<<< HEAD
-	tests := []struct {
-		sql     string
-		best    string
-		warning string
-		hints   string
-	}{
-		{
-			sql:     "select /*+ TIDB_INLJ(t1) */ t1.a, t2.a, t3.a from t t1, t t2, t t3 where t1.a = t2.a and t2.a = t3.a;",
-			best:    "MergeInnerJoin{TableReader(Table(t))->IndexMergeJoin{TableReader(Table(t))->TableReader(Table(t))}(test.t2.a,test.t1.a)}(test.t3.a,test.t2.a)->Projection",
-			warning: "",
-			hints:   "INL_JOIN(@`sel_1` `t1`), SM_JOIN(@`sel_1` `t3`)",
-		},
-		{
-			sql:     "select /*+ TIDB_INLJ(t1) */ t1.b, t2.a from t t1, t t2 where t1.b = t2.a;",
-			best:    "LeftHashJoin{TableReader(Table(t))->TableReader(Table(t))}(test.t1.b,test.t2.a)",
-			warning: "[planner:1815]Optimizer Hint /*+ INL_JOIN(t1) */ or /*+ TIDB_INLJ(t1) */ is inapplicable",
-			hints:   "HASH_JOIN(@`sel_1` `t1`, `t2`)",
-		},
-		{
-			sql:     "select /*+ TIDB_INLJ(t2) */ t1.b, t2.a from t2 t1, t2 t2 where t1.b=t2.b and t2.c=-1;",
-			best:    "IndexJoin{IndexReader(Index(t2.b)[[NULL,+inf]])->TableReader(Table(t2)->Sel([eq(test.t2.c, -1)]))}(test.t2.b,test.t1.b)->Projection",
-			warning: "[planner:1815]Optimizer Hint /*+ INL_JOIN(t2) */ or /*+ TIDB_INLJ(t2) */ is inapplicable",
-			hints:   "INDEX(@`sel_1` `t1` `b`), INL_JOIN(@`sel_1` `t1`)",
-		},
-=======
 	var input []string
 	var output []struct {
 		SQL     string
 		Best    string
 		Warning string
->>>>>>> 5ab394cf
+		Hints  string
 	}
 	s.testData.GetTestCases(c, &input, &output)
 	ctx := context.Background()
@@ -1014,6 +682,7 @@
 			if len(warnings) > 0 {
 				output[i].Warning = warnings[0].Err.Error()
 			}
+			output[i].Hints = core.GenHintsFromPhysicalPlan(p)
 		})
 		c.Assert(core.ToString(p), Equals, output[i].Best)
 		if output[i].Warning == "" {
@@ -1023,7 +692,7 @@
 			c.Assert(warnings[0].Level, Equals, stmtctx.WarnLevelWarning)
 			c.Assert(warnings[0].Err.Error(), Equals, output[i].Warning)
 		}
-		c.Assert(core.GenHintsFromPhysicalPlan(p), Equals, test.hints, comment)
+		c.Assert(core.GenHintsFromPhysicalPlan(p), Equals, output[i].Hints, comment)
 	}
 }
 
@@ -1145,63 +814,12 @@
 	_, err = se.Execute(context.Background(), "use test")
 	c.Assert(err, IsNil)
 
-<<<<<<< HEAD
-	tests := []struct {
-		sql     string
-		best    string
-		hasWarn bool
-		hints   string
-	}{
-		// simple case
-		{
-			sql:     "select /*+ INDEX(t, c_d_e) */ * from t",
-			best:    "IndexLookUp(Index(t.c_d_e)[[NULL,+inf]], Table(t))",
-			hasWarn: false,
-			hints:   "INDEX(@`sel_1` `t` `c_d_e`)",
-		},
-		{
-			sql:     "select /*+ INDEX(t, c_d_e) */ * from t t1",
-			best:    "TableReader(Table(t))",
-			hasWarn: false,
-		},
-		{
-			sql:     "select /*+ INDEX(t1, c_d_e) */ * from t t1",
-			best:    "IndexLookUp(Index(t.c_d_e)[[NULL,+inf]], Table(t))",
-			hasWarn: false,
-			hints:   "INDEX(@`sel_1` `t1` `c_d_e`)",
-		},
-		{
-			sql:     "select /*+ INDEX(t1, c_d_e), INDEX(t2, f) */ * from t t1, t t2 where t1.a = t2.b",
-			best:    "LeftHashJoin{IndexLookUp(Index(t.c_d_e)[[NULL,+inf]], Table(t))->IndexLookUp(Index(t.f)[[NULL,+inf]], Table(t))}(test.t1.a,test.t2.b)",
-			hasWarn: false,
-			hints:   "INDEX(@`sel_1` `t1` `c_d_e`), INDEX(@`sel_1` `t2` `f`), HASH_JOIN(@`sel_1` `t1`, `t2`)",
-		},
-		// test multiple indexes
-		{
-			sql:     "select /*+ INDEX(t, c_d_e, f, g) */ * from t order by f",
-			best:    "IndexLookUp(Index(t.f)[[NULL,+inf]], Table(t))",
-			hasWarn: false,
-			hints:   "INDEX(@`sel_1` `t` `f`)",
-		},
-		// use TablePath when the hint only contains table.
-		{
-			sql:     "select /*+ INDEX(t) */ f from t where f > 10",
-			best:    "TableReader(Table(t)->Sel([gt(test.t.f, 10)]))",
-			hasWarn: false,
-		},
-		// there will be a warning instead of error when index not exist
-		{
-			sql:     "select /*+ INDEX(t, no_such_index) */ * from t",
-			best:    "TableReader(Table(t))",
-			hasWarn: true,
-		},
-=======
 	var input []string
 	var output []struct {
 		SQL     string
 		Best    string
 		HasWarn bool
->>>>>>> 5ab394cf
+		Hints string
 	}
 	s.testData.GetTestCases(c, &input, &output)
 	ctx := context.Background()
@@ -1216,6 +834,7 @@
 			output[i].SQL = test
 			output[i].Best = core.ToString(p)
 			output[i].HasWarn = len(se.GetSessionVars().StmtCtx.GetWarnings()) > 0
+			output[i].Hints = core.GenHintsFromPhysicalPlan(p)
 		})
 		c.Assert(core.ToString(p), Equals, output[i].Best, comment)
 		warnings := se.GetSessionVars().StmtCtx.GetWarnings()
@@ -1224,7 +843,7 @@
 		} else {
 			c.Assert(warnings, HasLen, 0, comment)
 		}
-		c.Assert(core.GenHintsFromPhysicalPlan(p), Equals, test.hints, comment)
+		c.Assert(core.GenHintsFromPhysicalPlan(p), Equals, output[i].Hints, comment)
 	}
 }
 
@@ -1241,68 +860,11 @@
 	_, err = se.Execute(context.Background(), "use test")
 	c.Assert(err, IsNil)
 
-<<<<<<< HEAD
-	tests := []struct {
-		sql   string
-		plan  string
-		hints string
-	}{
-		{
-			sql:   "select /*+ SM_JOIN(@sel_1 t1), INL_JOIN(@sel_2 t3) */ t1.a, t1.b from t t1, (select t2.a from t t2, t t3 where t2.a = t3.c) s where t1.a=s.a",
-			plan:  "MergeInnerJoin{TableReader(Table(t))->IndexMergeJoin{TableReader(Table(t))->IndexReader(Index(t.c_d_e)[[NULL,+inf]])}(test.t2.a,test.t3.c)}(test.t1.a,test.t2.a)->Projection",
-			hints: "INDEX(@`sel_2` `t3` `c_d_e`), INL_JOIN(@`sel_2` `t3`), SM_JOIN(@`sel_1` `t1`)",
-		},
-		{
-			sql:   "select /*+ SM_JOIN(@sel_1 t1), INL_JOIN(@qb t3) */ t1.a, t1.b from t t1, (select /*+ QB_NAME(qb) */ t2.a from t t2, t t3 where t2.a = t3.c) s where t1.a=s.a",
-			plan:  "MergeInnerJoin{TableReader(Table(t))->IndexMergeJoin{TableReader(Table(t))->IndexReader(Index(t.c_d_e)[[NULL,+inf]])}(test.t2.a,test.t3.c)}(test.t1.a,test.t2.a)->Projection",
-			hints: "INDEX(@`sel_2` `t3` `c_d_e`), INL_JOIN(@`sel_2` `t3`), SM_JOIN(@`sel_1` `t1`)",
-		},
-		{
-			sql:   "select /*+ HASH_JOIN(@sel_1 t1), SM_JOIN(@sel_2 t2) */ t1.a, t1.b from t t1, (select t2.a from t t2, t t3 where t2.a = t3.c) s where t1.a=s.a",
-			plan:  "RightHashJoin{TableReader(Table(t))->MergeInnerJoin{TableReader(Table(t))->IndexReader(Index(t.c_d_e)[[NULL,+inf]])}(test.t2.a,test.t3.c)}(test.t1.a,test.t2.a)->Projection",
-			hints: "INDEX(@`sel_2` `t3` `c_d_e`), SM_JOIN(@`sel_2` `t2`, `t3`), HASH_JOIN(@`sel_1` `t1`)",
-		},
-		{
-			sql:   "select /*+ HASH_JOIN(@sel_1 t1), SM_JOIN(@qb t2) */ t1.a, t1.b from t t1, (select /*+ QB_NAME(qb) */ t2.a from t t2, t t3 where t2.a = t3.c) s where t1.a=s.a",
-			plan:  "RightHashJoin{TableReader(Table(t))->MergeInnerJoin{TableReader(Table(t))->IndexReader(Index(t.c_d_e)[[NULL,+inf]])}(test.t2.a,test.t3.c)}(test.t1.a,test.t2.a)->Projection",
-			hints: "INDEX(@`sel_2` `t3` `c_d_e`), SM_JOIN(@`sel_2` `t2`, `t3`), HASH_JOIN(@`sel_1` `t1`)",
-		},
-		{
-			sql:   "select /*+ INL_JOIN(@sel_1 t1), HASH_JOIN(@sel_2 t2) */ t1.a, t1.b from t t1, (select t2.a from t t2, t t3 where t2.a = t3.c) s where t1.a=s.a",
-			plan:  "IndexMergeJoin{TableReader(Table(t))->LeftHashJoin{TableReader(Table(t))->TableReader(Table(t))}(test.t2.a,test.t3.c)}(test.t2.a,test.t1.a)->Projection",
-			hints: "HASH_JOIN(@`sel_2` `t2`, `t3`), INL_JOIN(@`sel_1` `t1`)",
-		},
-		{
-			sql:   "select /*+ INL_JOIN(@sel_1 t1), HASH_JOIN(@qb t2) */ t1.a, t1.b from t t1, (select /*+ QB_NAME(qb) */ t2.a from t t2, t t3 where t2.a = t3.c) s where t1.a=s.a",
-			plan:  "IndexMergeJoin{TableReader(Table(t))->LeftHashJoin{TableReader(Table(t))->TableReader(Table(t))}(test.t2.a,test.t3.c)}(test.t2.a,test.t1.a)->Projection",
-			hints: "HASH_JOIN(@`sel_2` `t2`, `t3`), INL_JOIN(@`sel_1` `t1`)",
-		},
-		{
-			sql:   "select /*+ HASH_AGG(@sel_1), STREAM_AGG(@sel_2) */ count(*) from t t1 where t1.a < (select count(*) from t t2 where t1.a > t2.a)",
-			plan:  "Apply{TableReader(Table(t))->TableReader(Table(t)->Sel([gt(test.t1.a, test.t2.a)])->StreamAgg)->StreamAgg->Sel([not(isnull(count(*)))])}->HashAgg",
-			hints: "STREAM_AGG(@`sel_2`), HASH_AGG(@`sel_1`)",
-		},
-		{
-			sql:   "select /*+ STREAM_AGG(@sel_1), HASH_AGG(@qb) */ count(*) from t t1 where t1.a < (select /*+ QB_NAME(qb) */ count(*) from t t2 where t1.a > t2.a)",
-			plan:  "Apply{TableReader(Table(t))->TableReader(Table(t)->Sel([gt(test.t1.a, test.t2.a)])->HashAgg)->HashAgg->Sel([not(isnull(count(*)))])}->StreamAgg",
-			hints: "HASH_AGG(@`sel_2`), STREAM_AGG(@`sel_1`)",
-		},
-		{
-			sql:   "select /*+ HASH_AGG(@sel_2) */ a, (select count(*) from t t1 where t1.b > t.a) from t where b > (select b from t t2 where t2.b = t.a limit 1)",
-			plan:  "Apply{Apply{TableReader(Table(t))->TableReader(Table(t)->Sel([eq(test.t2.b, test.t.a)])->Limit)->Limit}->TableReader(Table(t)->Sel([gt(test.t1.b, test.t.a)])->HashAgg)->HashAgg}->Projection",
-			hints: "HASH_AGG(@`sel_2`)",
-		},
-		{
-			sql:   "select /*+ INL_JOIN(t@sel_2) */ * from t where a in (select a from t)",
-			plan:  "IndexMergeJoin{TableReader(Table(t))->TableReader(Table(t))}(test.t.a,test.t.a)->Projection",
-			hints: "INL_JOIN(@`sel_1` `t`@`sel_2`)",
-		},
-=======
 	var input []string
 	var output []struct {
 		SQL  string
 		Plan string
->>>>>>> 5ab394cf
+		Hints string
 	}
 	s.testData.GetTestCases(c, &input, &output)
 	ctx := context.TODO()
@@ -1313,17 +875,13 @@
 
 		p, err := planner.Optimize(ctx, se, stmt, s.is)
 		c.Assert(err, IsNil, comment)
-<<<<<<< HEAD
-
-		c.Assert(core.ToString(p), Equals, tt.plan, comment)
-		c.Assert(core.GenHintsFromPhysicalPlan(p), Equals, tt.hints, comment)
-=======
 		s.testData.OnRecord(func() {
 			output[i].SQL = tt
 			output[i].Plan = core.ToString(p)
+			output[i].Hints = core.GenHintsFromPhysicalPlan(p)
 		})
 		c.Assert(core.ToString(p), Equals, output[i].Plan, comment)
->>>>>>> 5ab394cf
+		c.Assert(core.GenHintsFromPhysicalPlan(p), Equals, output[i].Hints, comment)
 	}
 }
 
