--- conflicted
+++ resolved
@@ -259,11 +259,7 @@
 		},
 		{
 			sql:  "select * from t t1 join t t2 on t1.a = t2.a join t t3 on t1.a = t3.a",
-<<<<<<< HEAD
 			best: "IndexMergeJoin{IndexMergeJoin{TableReader(Table(t))->TableReader(Table(t))}(test.t1.a,test.t2.a)->TableReader(Table(t))}(test.t1.a,test.t3.a)",
-=======
-			best: "LeftHashJoin{MergeInnerJoin{TableReader(Table(t))->TableReader(Table(t))}(test.t1.a,test.t2.a)->TableReader(Table(t))}(test.t1.a,test.t3.a)",
->>>>>>> 110b073a
 		},
 		{
 			sql:  "select * from t t1 join t t2 on t1.a = t2.a join t t3 on t1.b = t3.a",
@@ -271,11 +267,7 @@
 		},
 		{
 			sql:  "select * from t t1 join t t2 on t1.b = t2.a order by t1.a",
-<<<<<<< HEAD
 			best: "IndexMergeJoin{TableReader(Table(t))->TableReader(Table(t))}(test.t1.b,test.t2.a)->Sort",
-=======
-			best: "IndexJoin{TableReader(Table(t))->TableReader(Table(t))}(test.t1.b,test.t2.a)",
->>>>>>> 110b073a
 		},
 		{
 			sql:  "select * from t t1 join t t2 on t1.b = t2.a order by t1.a limit 1",
@@ -1370,35 +1362,20 @@
 	}{
 		// Test Index Join + UnionScan + TableScan.
 		{
-<<<<<<< HEAD
 			sql:  "select /*+ TIDB_INLJ(t1, t2) */ * from t t1, t t2 where t1.a = t2.a",
 			best: "IndexMergeJoin{TableReader(Table(t))->UnionScan([])->TableReader(Table(t))->UnionScan([])}(test.t1.a,test.t2.a)",
-=======
-			sql:  "select /*+ TIDB_INLJ(t2) */ * from t t1, t t2 where t1.a = t2.a",
-			best: "IndexJoin{TableReader(Table(t))->UnionScan([])->TableReader(Table(t))->UnionScan([])}(test.t1.a,test.t2.a)",
->>>>>>> 110b073a
 			is:   s.is,
 		},
 		// Test Index Join + UnionScan + DoubleRead.
 		{
-<<<<<<< HEAD
 			sql:  "select /*+ TIDB_INLJ(t1, t2) */ * from t t1, t t2 where t1.a = t2.c",
 			best: "IndexMergeJoin{TableReader(Table(t))->UnionScan([])->IndexLookUp(Index(t.c_d_e)[[NULL,+inf]], Table(t))->UnionScan([])}(test.t1.a,test.t2.c)",
-=======
-			sql:  "select /*+ TIDB_INLJ(t2) */ * from t t1, t t2 where t1.a = t2.c",
-			best: "IndexJoin{TableReader(Table(t))->UnionScan([])->IndexLookUp(Index(t.c_d_e)[[NULL,+inf]], Table(t))->UnionScan([])}(test.t1.a,test.t2.c)",
->>>>>>> 110b073a
 			is:   s.is,
 		},
 		// Test Index Join + UnionScan + IndexScan.
 		{
-<<<<<<< HEAD
 			sql:  "select /*+ TIDB_INLJ(t1, t2) */ t1.a , t2.c from t t1, t t2 where t1.a = t2.c",
 			best: "IndexMergeJoin{TableReader(Table(t))->UnionScan([])->IndexReader(Index(t.c_d_e)[[NULL,+inf]])->UnionScan([])}(test.t1.a,test.t2.c)->Projection",
-=======
-			sql:  "select /*+ TIDB_INLJ(t2) */ t1.a , t2.c from t t1, t t2 where t1.a = t2.c",
-			best: "IndexJoin{TableReader(Table(t))->UnionScan([])->IndexReader(Index(t.c_d_e)[[NULL,+inf]])->UnionScan([])}(test.t1.a,test.t2.c)->Projection",
->>>>>>> 110b073a
 			is:   s.is,
 		},
 		// Index Join + Union Scan + Union All is not supported now.
@@ -1497,11 +1474,7 @@
 	c.Assert(err, IsNil)
 	p, err := planner.Optimize(context.TODO(), se, stmt, s.is)
 	c.Assert(err, IsNil)
-<<<<<<< HEAD
 	c.Assert(core.ToString(p), Equals, "Apply{TableReader(Table(t))->IndexMergeJoin{IndexReader(Index(t.c_d_e)[[NULL,+inf]]->HashAgg)->HashAgg->IndexReader(Index(t.g)[[NULL,+inf]])}(test.t3.d,test.t2.g)}->StreamAgg")
-=======
-	c.Assert(core.ToString(p), Equals, "Apply{TableReader(Table(t))->IndexJoin{IndexReader(Index(t.c_d_e)[[NULL,+inf]]->HashAgg)->HashAgg->IndexReader(Index(t.g)[[NULL,+inf]])}(test.t3.d,test.t2.g)}->HashAgg")
->>>>>>> 110b073a
 }
 
 func (s *testPlanSuite) TestUnmatchedTableInHint(c *C) {
@@ -1578,11 +1551,7 @@
 	}{
 		{
 			sql:     "select /*+ TIDB_INLJ(t1) */ t1.a, t2.a, t3.a from t t1, t t2, t t3 where t1.a = t2.a and t2.a = t3.a;",
-<<<<<<< HEAD
 			best:    "IndexMergeJoin{TableReader(Table(t))->IndexMergeJoin{TableReader(Table(t))->TableReader(Table(t))}(test.t2.a,test.t1.a)}(test.t2.a,test.t3.a)->Projection",
-=======
-			best:    "RightHashJoin{TableReader(Table(t))->IndexJoin{TableReader(Table(t))->TableReader(Table(t))}(test.t2.a,test.t1.a)}(test.t3.a,test.t2.a)->Projection",
->>>>>>> 110b073a
 			warning: "",
 		},
 		{
