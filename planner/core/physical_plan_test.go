// Copyright 2017 PingCAP, Inc.
//
// Licensed under the Apache License, Version 2.0 (the "License");
// you may not use this file except in compliance with the License.
// You may obtain a copy of the License at
//
//     http://www.apache.org/licenses/LICENSE-2.0
//
// Unless required by applicable law or agreed to in writing, software
// distributed under the License is distributed on an "AS IS" BASIS,
// See the License for the specific language governing permissions and
// limitations under the License.

package core_test

import (
	"context"

	. "github.com/pingcap/check"
	"github.com/pingcap/parser"
	"github.com/pingcap/parser/model"
	"github.com/pingcap/parser/terror"
	"github.com/pingcap/tidb/infoschema"
	"github.com/pingcap/tidb/kv"
	"github.com/pingcap/tidb/planner"
	"github.com/pingcap/tidb/planner/core"
	"github.com/pingcap/tidb/session"
	"github.com/pingcap/tidb/sessionctx"
	"github.com/pingcap/tidb/sessionctx/stmtctx"
	"github.com/pingcap/tidb/util/testleak"
	"github.com/pingcap/tidb/util/testutil"
)

var _ = Suite(&testPlanSuite{})

type testPlanSuite struct {
	*parser.Parser
	is infoschema.InfoSchema

	testData testutil.TestData
}

func (s *testPlanSuite) SetUpSuite(c *C) {
	s.is = infoschema.MockInfoSchema([]*model.TableInfo{core.MockSignedTable(), core.MockUnsignedTable()})
	s.Parser = parser.New()
	s.Parser.EnableWindowFunc(true)

	var err error
	s.testData, err = testutil.LoadTestSuiteData("testdata", "plan_suite")
	c.Assert(err, IsNil)
}

func (s *testPlanSuite) TearDownSuite(c *C) {
	c.Assert(s.testData.GenerateOutputIfNeeded(), IsNil)
}

func (s *testPlanSuite) TestDAGPlanBuilderSimpleCase(c *C) {
	defer testleak.AfterTest(c)()
	store, dom, err := newStoreWithBootstrap()
	c.Assert(err, IsNil)
	defer func() {
		dom.Close()
		store.Close()
	}()
	se, err := session.CreateSession4Test(store)
	c.Assert(err, IsNil)
	_, err = se.Execute(context.Background(), "use test")
	c.Assert(err, IsNil)
	var input []string
	var output []struct {
		SQL  string
		Best string
	}
	s.testData.GetTestCases(c, &input, &output)
	for i, tt := range input {
		comment := Commentf("case:%v sql:%s", i, tt)
		stmt, err := s.ParseOneStmt(tt, "", "")
		c.Assert(err, IsNil, comment)

		err = se.NewTxn(context.Background())
		c.Assert(err, IsNil)
		p, _, err := planner.Optimize(context.TODO(), se, stmt, s.is)
		c.Assert(err, IsNil)
		s.testData.OnRecord(func() {
			output[i].SQL = tt
			output[i].Best = core.ToString(p)
		})
		c.Assert(core.ToString(p), Equals, output[i].Best, comment)
	}
}

func (s *testPlanSuite) TestDAGPlanBuilderJoin(c *C) {
	defer testleak.AfterTest(c)()
	store, dom, err := newStoreWithBootstrap()
	c.Assert(err, IsNil)
	defer func() {
		dom.Close()
		store.Close()
	}()
	se, err := session.CreateSession4Test(store)
	c.Assert(err, IsNil)
	_, err = se.Execute(context.Background(), "use test")
	c.Assert(err, IsNil)

	var input []string
	var output []struct {
		SQL  string
		Best string
	}
	s.testData.GetTestCases(c, &input, &output)
	for i, tt := range input {
		comment := Commentf("case:%v sql:%s", i, tt)
		stmt, err := s.ParseOneStmt(tt, "", "")
		c.Assert(err, IsNil, comment)

		p, _, err := planner.Optimize(context.TODO(), se, stmt, s.is)
		c.Assert(err, IsNil)
		s.testData.OnRecord(func() {
			output[i].SQL = tt
			output[i].Best = core.ToString(p)
		})
		c.Assert(core.ToString(p), Equals, output[i].Best, comment)
	}
}

func (s *testPlanSuite) TestDAGPlanBuilderSubquery(c *C) {
	defer testleak.AfterTest(c)()
	store, dom, err := newStoreWithBootstrap()
	c.Assert(err, IsNil)
	defer func() {
		dom.Close()
		store.Close()
	}()
	se, err := session.CreateSession4Test(store)
	c.Assert(err, IsNil)
	_, err = se.Execute(context.Background(), "use test")
	c.Assert(err, IsNil)
	se.Execute(context.Background(), "set sql_mode='STRICT_TRANS_TABLES'") // disable only full group by
	ctx := se.(sessionctx.Context)
	sessionVars := ctx.GetSessionVars()
	sessionVars.HashAggFinalConcurrency = 1
	sessionVars.HashAggPartialConcurrency = 1
	var input []string
	var output []struct {
		SQL  string
		Best string
	}
	s.testData.GetTestCases(c, &input, &output)
	for i, tt := range input {
		comment := Commentf("for %s", tt)
		stmt, err := s.ParseOneStmt(tt, "", "")
		c.Assert(err, IsNil, comment)

		p, _, err := planner.Optimize(context.TODO(), se, stmt, s.is)
		c.Assert(err, IsNil)
		s.testData.OnRecord(func() {
			output[i].SQL = tt
			output[i].Best = core.ToString(p)
		})
		c.Assert(core.ToString(p), Equals, output[i].Best, Commentf("for %s", tt))
	}
}

func (s *testPlanSuite) TestDAGPlanTopN(c *C) {
	defer testleak.AfterTest(c)()
	store, dom, err := newStoreWithBootstrap()
	c.Assert(err, IsNil)
	defer func() {
		dom.Close()
		store.Close()
	}()
	se, err := session.CreateSession4Test(store)
	c.Assert(err, IsNil)
	_, err = se.Execute(context.Background(), "use test")
	c.Assert(err, IsNil)

	var input []string
	var output []struct {
		SQL  string
		Best string
	}
	s.testData.GetTestCases(c, &input, &output)
	for i, tt := range input {
		comment := Commentf("case:%v sql:%s", i, tt)
		stmt, err := s.ParseOneStmt(tt, "", "")
		c.Assert(err, IsNil, comment)

		p, _, err := planner.Optimize(context.TODO(), se, stmt, s.is)
		c.Assert(err, IsNil)
		s.testData.OnRecord(func() {
			output[i].SQL = tt
			output[i].Best = core.ToString(p)
		})
		c.Assert(core.ToString(p), Equals, output[i].Best, comment)
	}
}

func (s *testPlanSuite) TestDAGPlanBuilderBasePhysicalPlan(c *C) {
	defer testleak.AfterTest(c)()
	store, dom, err := newStoreWithBootstrap()
	c.Assert(err, IsNil)
	defer func() {
		dom.Close()
		store.Close()
	}()
	se, err := session.CreateSession4Test(store)
	c.Assert(err, IsNil)

	_, err = se.Execute(context.Background(), "use test")
	c.Assert(err, IsNil)

	var input []string
	var output []struct {
		SQL   string
		Best  string
		Hints string
	}
	s.testData.GetTestCases(c, &input, &output)
	for i, tt := range input {
		comment := Commentf("for %s", tt)
		stmt, err := s.ParseOneStmt(tt, "", "")
		c.Assert(err, IsNil, comment)

		core.Preprocess(se, stmt, s.is)
		p, _, err := planner.Optimize(context.TODO(), se, stmt, s.is)
		c.Assert(err, IsNil)
		s.testData.OnRecord(func() {
			output[i].SQL = tt
			output[i].Best = core.ToString(p)
			output[i].Hints = core.GenHintsFromPhysicalPlan(p)
		})
		c.Assert(core.ToString(p), Equals, output[i].Best, Commentf("for %s", tt))
		c.Assert(core.GenHintsFromPhysicalPlan(p), Equals, output[i].Hints, Commentf("for %s", tt))
	}
}

func (s *testPlanSuite) TestDAGPlanBuilderUnion(c *C) {
	defer testleak.AfterTest(c)()
	store, dom, err := newStoreWithBootstrap()
	c.Assert(err, IsNil)
	defer func() {
		dom.Close()
		store.Close()
	}()
	se, err := session.CreateSession4Test(store)
	c.Assert(err, IsNil)
	_, err = se.Execute(context.Background(), "use test")
	c.Assert(err, IsNil)

	var input []string
	var output []struct {
		SQL  string
		Best string
	}
	s.testData.GetTestCases(c, &input, &output)
	for i, tt := range input {
		comment := Commentf("case:%v sql:%s", i, tt)
		stmt, err := s.ParseOneStmt(tt, "", "")
		c.Assert(err, IsNil, comment)

		p, _, err := planner.Optimize(context.TODO(), se, stmt, s.is)
		c.Assert(err, IsNil)
		s.testData.OnRecord(func() {
			output[i].SQL = tt
			output[i].Best = core.ToString(p)
		})
		c.Assert(core.ToString(p), Equals, output[i].Best, comment)
	}
}

func (s *testPlanSuite) TestDAGPlanBuilderUnionScan(c *C) {
	defer testleak.AfterTest(c)()
	store, dom, err := newStoreWithBootstrap()
	c.Assert(err, IsNil)
	defer func() {
		dom.Close()
		store.Close()
	}()
	se, err := session.CreateSession4Test(store)
	c.Assert(err, IsNil)
	_, err = se.Execute(context.Background(), "use test")
	c.Assert(err, IsNil)

	var input []string
	var output []struct {
		SQL  string
		Best string
	}
	for i, tt := range input {
		comment := Commentf("for %s", tt)
		stmt, err := s.ParseOneStmt(tt, "", "")
		c.Assert(err, IsNil, comment)

		err = se.NewTxn(context.Background())
		c.Assert(err, IsNil)
		// Make txn not read only.
		txn, err := se.Txn(true)
		c.Assert(err, IsNil)
		txn.Set(kv.Key("AAA"), []byte("BBB"))
		c.Assert(se.StmtCommit(), IsNil)
		p, _, err := planner.Optimize(context.TODO(), se, stmt, s.is)
		c.Assert(err, IsNil)
		s.testData.OnRecord(func() {
			output[i].SQL = tt
			output[i].Best = core.ToString(p)
		})
		c.Assert(core.ToString(p), Equals, output[i].Best, Commentf("for %s", tt))
	}
}

func (s *testPlanSuite) TestDAGPlanBuilderAgg(c *C) {
	defer testleak.AfterTest(c)()
	store, dom, err := newStoreWithBootstrap()
	c.Assert(err, IsNil)
	defer func() {
		dom.Close()
		store.Close()
	}()
	se, err := session.CreateSession4Test(store)
	c.Assert(err, IsNil)
	se.Execute(context.Background(), "use test")
	se.Execute(context.Background(), "set sql_mode='STRICT_TRANS_TABLES'") // disable only full group by
	ctx := se.(sessionctx.Context)
	sessionVars := ctx.GetSessionVars()
	sessionVars.HashAggFinalConcurrency = 1
	sessionVars.HashAggPartialConcurrency = 1

	var input []string
	var output []struct {
		SQL  string
		Best string
	}
	s.testData.GetTestCases(c, &input, &output)
	for i, tt := range input {
		comment := Commentf("for %s", tt)
		stmt, err := s.ParseOneStmt(tt, "", "")
		c.Assert(err, IsNil, comment)

		p, _, err := planner.Optimize(context.TODO(), se, stmt, s.is)
		c.Assert(err, IsNil)
		s.testData.OnRecord(func() {
			output[i].SQL = tt
			output[i].Best = core.ToString(p)
		})
		c.Assert(core.ToString(p), Equals, output[i].Best, Commentf("for %s", tt))
	}
}

func (s *testPlanSuite) TestRefine(c *C) {
	defer testleak.AfterTest(c)()
	store, dom, err := newStoreWithBootstrap()
	c.Assert(err, IsNil)
	defer func() {
		dom.Close()
		store.Close()
	}()
	se, err := session.CreateSession4Test(store)
	c.Assert(err, IsNil)
	_, err = se.Execute(context.Background(), "use test")
	c.Assert(err, IsNil)

	var input []string
	var output []struct {
		SQL  string
		Best string
	}
	s.testData.GetTestCases(c, &input, &output)
	for i, tt := range input {
		comment := Commentf("for %s", tt)
		stmt, err := s.ParseOneStmt(tt, "", "")
		c.Assert(err, IsNil, comment)
		sc := se.(sessionctx.Context).GetSessionVars().StmtCtx
		sc.IgnoreTruncate = false
		p, _, err := planner.Optimize(context.TODO(), se, stmt, s.is)
		c.Assert(err, IsNil, comment)
		s.testData.OnRecord(func() {
			output[i].SQL = tt
			output[i].Best = core.ToString(p)
		})
		c.Assert(core.ToString(p), Equals, output[i].Best, comment)
	}
}

func (s *testPlanSuite) TestAggEliminator(c *C) {
	defer testleak.AfterTest(c)()
	store, dom, err := newStoreWithBootstrap()
	c.Assert(err, IsNil)
	defer func() {
		dom.Close()
		store.Close()
	}()
	se, err := session.CreateSession4Test(store)
	c.Assert(err, IsNil)
	_, err = se.Execute(context.Background(), "use test")
	c.Assert(err, IsNil)
	se.Execute(context.Background(), "set sql_mode='STRICT_TRANS_TABLES'") // disable only full group by
	var input []string
	var output []struct {
		SQL  string
		Best string
	}
	s.testData.GetTestCases(c, &input, &output)
	for i, tt := range input {
		comment := Commentf("for %s", tt)
		stmt, err := s.ParseOneStmt(tt, "", "")
		c.Assert(err, IsNil, comment)
		sc := se.(sessionctx.Context).GetSessionVars().StmtCtx
		sc.IgnoreTruncate = false
		p, _, err := planner.Optimize(context.TODO(), se, stmt, s.is)
		c.Assert(err, IsNil)
		s.testData.OnRecord(func() {
			output[i].SQL = tt
			output[i].Best = core.ToString(p)
		})
		c.Assert(core.ToString(p), Equals, output[i].Best, Commentf("for %s", tt))
	}
}

type overrideStore struct{ kv.Storage }

func (store overrideStore) GetClient() kv.Client {
	cli := store.Storage.GetClient()
	return overrideClient{cli}
}

type overrideClient struct{ kv.Client }

func (cli overrideClient) IsRequestTypeSupported(reqType, subType int64) bool {
	return false
}

func (s *testPlanSuite) TestRequestTypeSupportedOff(c *C) {
	defer testleak.AfterTest(c)()
	store, dom, err := newStoreWithBootstrap()
	c.Assert(err, IsNil)
	defer func() {
		dom.Close()
		store.Close()
	}()
	se, err := session.CreateSession4Test(overrideStore{store})
	c.Assert(err, IsNil)
	_, err = se.Execute(context.Background(), "use test")
	c.Assert(err, IsNil)

	sql := "select * from t where a in (1, 10, 20)"
	expect := "TableReader(Table(t))->Sel([in(Column#1, 1, 10, 20)])"

	stmt, err := s.ParseOneStmt(sql, "", "")
	c.Assert(err, IsNil)
	p, _, err := planner.Optimize(context.TODO(), se, stmt, s.is)
	c.Assert(err, IsNil)
	c.Assert(core.ToString(p), Equals, expect, Commentf("for %s", sql))
}

func (s *testPlanSuite) TestIndexJoinUnionScan(c *C) {
	defer testleak.AfterTest(c)()
	store, dom, err := newStoreWithBootstrap()
	c.Assert(err, IsNil)
	defer func() {
		dom.Close()
		store.Close()
	}()
	se, err := session.CreateSession4Test(store)
	c.Assert(err, IsNil)
	_, err = se.Execute(context.Background(), "use test")
	c.Assert(err, IsNil)

	var input []string
	var output []struct {
		SQL  string
		Best string
	}
	s.testData.GetTestCases(c, &input, &output)
	for i, tt := range input {
		comment := Commentf("case:%v sql:%s", i, tt)
		stmt, err := s.ParseOneStmt(tt, "", "")
		c.Assert(err, IsNil, comment)
		err = se.NewTxn(context.Background())
		c.Assert(err, IsNil)
		// Make txn not read only.
		txn, err := se.Txn(true)
		c.Assert(err, IsNil)
		txn.Set(kv.Key("AAA"), []byte("BBB"))
		c.Assert(se.StmtCommit(), IsNil)
		p, err := planner.Optimize(context.TODO(), se, stmt, s.is)
		c.Assert(err, IsNil, comment)
		s.testData.OnRecord(func() {
			output[i].SQL = tt
			output[i].Best = core.ToString(p)
		})
		c.Assert(core.ToString(p), Equals, output[i].Best, Commentf("for %s", tt))
	}

	definitions := []model.PartitionDefinition{
		{
			ID:       41,
			Name:     model.NewCIStr("p1"),
			LessThan: []string{"16"},
		},
		{
			ID:       42,
			Name:     model.NewCIStr("p2"),
			LessThan: []string{"32"},
		},
	}
	pis := core.MockPartitionInfoSchema(definitions)

	tests := []struct {
		sql  string
		best string
	}{
		// Index Join + Union Scan + Union All is not supported now.
		{
			sql:  "select /*+ TIDB_INLJ(t2) */ * from t t1, t t2 where t1.a = t2.a",
			best: "LeftHashJoin{UnionAll{TableReader(Table(t))->UnionScan([])->TableReader(Table(t))->UnionScan([])}->UnionAll{TableReader(Table(t))->UnionScan([])->TableReader(Table(t))->UnionScan([])}}(Column#1,Column#14)",
		},
	}
	for i, tt := range tests {
		comment := Commentf("case:%v sql:%s", i, tt.sql)
		stmt, err := s.ParseOneStmt(tt.sql, "", "")
		c.Assert(err, IsNil, comment)
		err = se.NewTxn(context.Background())
		c.Assert(err, IsNil)
		// Make txn not read only.
		txn, err := se.Txn(true)
		c.Assert(err, IsNil)
		txn.Set(kv.Key("AAA"), []byte("BBB"))
		c.Assert(se.StmtCommit(), IsNil)
<<<<<<< HEAD
		p, _, err := planner.Optimize(context.TODO(), se, stmt, tt.is)
=======
		p, err := planner.Optimize(context.TODO(), se, stmt, pis)
>>>>>>> 0f4a5450
		c.Assert(err, IsNil, comment)
		c.Assert(core.ToString(p), Equals, tt.best, comment)
	}
}

func (s *testPlanSuite) TestDoSubquery(c *C) {
	defer testleak.AfterTest(c)()
	store, dom, err := newStoreWithBootstrap()
	c.Assert(err, IsNil)
	defer func() {
		dom.Close()
		store.Close()
	}()
	se, err := session.CreateSession4Test(store)
	c.Assert(err, IsNil)
	_, err = se.Execute(context.Background(), "use test")
	c.Assert(err, IsNil)
	tests := []struct {
		sql  string
		best string
	}{
		{
			sql:  "do 1 in (select a from t)",
			best: "LeftHashJoin{Dual->TableReader(Table(t))}->Projection",
		},
	}
	for _, tt := range tests {
		comment := Commentf("for %s", tt.sql)
		stmt, err := s.ParseOneStmt(tt.sql, "", "")
		c.Assert(err, IsNil, comment)
		p, _, err := planner.Optimize(context.TODO(), se, stmt, s.is)
		c.Assert(err, IsNil)
		c.Assert(core.ToString(p), Equals, tt.best, comment)
	}
}

func (s *testPlanSuite) TestIndexLookupCartesianJoin(c *C) {
	defer testleak.AfterTest(c)()
	store, dom, err := newStoreWithBootstrap()
	c.Assert(err, IsNil)
	defer func() {
		dom.Close()
		store.Close()
	}()
	se, err := session.CreateSession4Test(store)
	c.Assert(err, IsNil)
	_, err = se.Execute(context.Background(), "use test")
	c.Assert(err, IsNil)
	sql := "select /*+ TIDB_INLJ(t1, t2) */ * from t t1 join t t2"
	stmt, err := s.ParseOneStmt(sql, "", "")
	c.Assert(err, IsNil)
	p, _, err := planner.Optimize(context.TODO(), se, stmt, s.is)
	c.Assert(err, IsNil)
	c.Assert(core.ToString(p), Equals, "LeftHashJoin{TableReader(Table(t))->TableReader(Table(t))}")
	warnings := se.GetSessionVars().StmtCtx.GetWarnings()
	lastWarn := warnings[len(warnings)-1]
	err = core.ErrInternal.GenWithStack("TIDB_INLJ hint is inapplicable without column equal ON condition")
	c.Assert(terror.ErrorEqual(err, lastWarn.Err), IsTrue)
}

func (s *testPlanSuite) TestSemiJoinToInner(c *C) {
	defer testleak.AfterTest(c)()
	store, dom, err := newStoreWithBootstrap()
	c.Assert(err, IsNil)
	defer func() {
		dom.Close()
		store.Close()
	}()
	se, err := session.CreateSession4Test(store)
	c.Assert(err, IsNil)
	_, err = se.Execute(context.Background(), "use test")
	c.Assert(err, IsNil)
<<<<<<< HEAD
	sql := "select t1.a, (select count(t2.a) from t t2 where t2.g in (select t3.d from t t3 where t3.c = t1.a)) as agg_col from t t1;"
	stmt, err := s.ParseOneStmt(sql, "", "")
	c.Assert(err, IsNil)
	p, _, err := planner.Optimize(context.TODO(), se, stmt, s.is)
	c.Assert(err, IsNil)
	c.Assert(core.ToString(p), Equals, "Apply{IndexReader(Index(t.f)[[NULL,+inf]])->IndexMergeJoin{IndexReader(Index(t.c_d_e)[[NULL,+inf]]->HashAgg)->HashAgg->IndexReader(Index(t.g)[[NULL,+inf]])}(Column#29,Column#23)}->HashAgg")
=======
	var input []string
	var output []struct {
		SQL  string
		Best string
	}
	s.testData.GetTestCases(c, &input, &output)
	for i, tt := range input {
		stmt, err := s.ParseOneStmt(tt, "", "")
		c.Assert(err, IsNil)
		p, err := planner.Optimize(context.TODO(), se, stmt, s.is)
		c.Assert(err, IsNil)
		s.testData.OnRecord(func() {
			output[i].SQL = tt
			output[i].Best = core.ToString(p)
		})
		c.Assert(core.ToString(p), Equals, output[i].Best)
	}
>>>>>>> 0f4a5450
}

func (s *testPlanSuite) TestUnmatchedTableInHint(c *C) {
	defer testleak.AfterTest(c)()
	store, dom, err := newStoreWithBootstrap()
	c.Assert(err, IsNil)
	defer func() {
		dom.Close()
		store.Close()
	}()
	se, err := session.CreateSession4Test(store)
	c.Assert(err, IsNil)
	_, err = se.Execute(context.Background(), "use test")
	c.Assert(err, IsNil)
	var input []string
	var output []struct {
		SQL     string
		Warning string
	}
	s.testData.GetTestCases(c, &input, &output)
	for i, test := range input {
		se.GetSessionVars().StmtCtx.SetWarnings(nil)
		stmt, err := s.ParseOneStmt(test, "", "")
		c.Assert(err, IsNil)
		_, _, err = planner.Optimize(context.TODO(), se, stmt, s.is)
		c.Assert(err, IsNil)
		warnings := se.GetSessionVars().StmtCtx.GetWarnings()
		s.testData.OnRecord(func() {
			output[i].SQL = test
			if len(warnings) > 0 {
				output[i].Warning = warnings[0].Err.Error()
			}
		})
		if output[i].Warning == "" {
			c.Assert(len(warnings), Equals, 0)
		} else {
			c.Assert(len(warnings), Equals, 1)
			c.Assert(warnings[0].Level, Equals, stmtctx.WarnLevelWarning)
			c.Assert(warnings[0].Err.Error(), Equals, output[i].Warning)
		}
	}
}

func (s *testPlanSuite) TestJoinHints(c *C) {
	defer testleak.AfterTest(c)()
	store, dom, err := newStoreWithBootstrap()
	c.Assert(err, IsNil)
	defer func() {
		dom.Close()
		store.Close()
	}()
	se, err := session.CreateSession4Test(store)
	c.Assert(err, IsNil)
	_, err = se.Execute(context.Background(), "use test")
	c.Assert(err, IsNil)

	var input []string
	var output []struct {
		SQL     string
		Best    string
		Warning string
		Hints   string
	}
	s.testData.GetTestCases(c, &input, &output)
	ctx := context.Background()
	for i, test := range input {
		comment := Commentf("case:%v sql:%s", i, test)
		stmt, err := s.ParseOneStmt(test, "", "")
		c.Assert(err, IsNil, comment)

		se.GetSessionVars().StmtCtx.SetWarnings(nil)
		p, _, err := planner.Optimize(ctx, se, stmt, s.is)
		c.Assert(err, IsNil)
		warnings := se.GetSessionVars().StmtCtx.GetWarnings()

		s.testData.OnRecord(func() {
			output[i].SQL = test
			output[i].Best = core.ToString(p)
			if len(warnings) > 0 {
				output[i].Warning = warnings[0].Err.Error()
			}
			output[i].Hints = core.GenHintsFromPhysicalPlan(p)
		})
		c.Assert(core.ToString(p), Equals, output[i].Best)
		if output[i].Warning == "" {
			c.Assert(len(warnings), Equals, 0)
		} else {
			c.Assert(len(warnings), Equals, 1, Commentf("%v", warnings))
			c.Assert(warnings[0].Level, Equals, stmtctx.WarnLevelWarning)
			c.Assert(warnings[0].Err.Error(), Equals, output[i].Warning)
		}
		c.Assert(core.GenHintsFromPhysicalPlan(p), Equals, output[i].Hints, comment)
	}
}

func (s *testPlanSuite) TestAggregationHints(c *C) {
	defer testleak.AfterTest(c)()
	store, dom, err := newStoreWithBootstrap()
	c.Assert(err, IsNil)
	defer func() {
		dom.Close()
		store.Close()
	}()
	se, err := session.CreateSession4Test(store)
	c.Assert(err, IsNil)
	_, err = se.Execute(context.Background(), "use test")
	c.Assert(err, IsNil)

	sessionVars := se.(sessionctx.Context).GetSessionVars()
	sessionVars.HashAggFinalConcurrency = 1
	sessionVars.HashAggPartialConcurrency = 1

	var input []struct {
		SQL         string
		AggPushDown bool
	}
	var output []struct {
		SQL     string
		Best    string
		Warning string
	}
	s.testData.GetTestCases(c, &input, &output)
	ctx := context.Background()
	for i, test := range input {
		comment := Commentf("case:%v sql:%s", i, test)
		se.GetSessionVars().StmtCtx.SetWarnings(nil)
		se.GetSessionVars().AllowAggPushDown = test.AggPushDown

		stmt, err := s.ParseOneStmt(test.SQL, "", "")
		c.Assert(err, IsNil, comment)

		p, _, err := planner.Optimize(ctx, se, stmt, s.is)
		c.Assert(err, IsNil)
		warnings := se.GetSessionVars().StmtCtx.GetWarnings()

		s.testData.OnRecord(func() {
			output[i].SQL = test.SQL
			output[i].Best = core.ToString(p)
			if len(warnings) > 0 {
				output[i].Warning = warnings[0].Err.Error()
			}
		})
		c.Assert(core.ToString(p), Equals, output[i].Best, comment)
		if output[i].Warning == "" {
			c.Assert(len(warnings), Equals, 0, comment)
		} else {
			c.Assert(len(warnings), Equals, 1, comment)
			c.Assert(warnings[0].Level, Equals, stmtctx.WarnLevelWarning, comment)
			c.Assert(warnings[0].Err.Error(), Equals, output[i].Warning, comment)
		}
	}
}

func (s *testPlanSuite) TestAggToCopHint(c *C) {
	defer testleak.AfterTest(c)()
	store, dom, err := newStoreWithBootstrap()
	c.Assert(err, IsNil)
	defer func() {
		dom.Close()
		store.Close()
	}()
	se, err := session.CreateSession4Test(store)
	c.Assert(err, IsNil)
	_, err = se.Execute(context.Background(), "use test")
	c.Assert(err, IsNil)
	_, err = se.Execute(context.Background(), "insert into mysql.opt_rule_blacklist values(\"aggregation_eliminate\")")
	c.Assert(err, IsNil)
	_, err = se.Execute(context.Background(), "admin reload opt_rule_blacklist")
	c.Assert(err, IsNil)

	tests := []struct {
		sql     string
		best    string
		warning string
	}{
		{
			sql:  "select /*+ AGG_TO_COP(), HASH_AGG(), USE_INDEX(t) */ sum(a) from t group by a",
			best: "TableReader(Table(t)->HashAgg)->HashAgg",
		},
		{
			sql:  "select /*+ AGG_TO_COP(), USE_INDEX(t) */ sum(b) from t group by b",
			best: "TableReader(Table(t)->HashAgg)->HashAgg",
		},
		{
			sql:     "select /*+ AGG_TO_COP(), HASH_AGG(), USE_INDEX(t) */ distinct a from t group by a",
			best:    "TableReader(Table(t)->HashAgg)->HashAgg->HashAgg",
			warning: "[planner:1815]Optimizer Hint AGG_TO_COP is inapplicable",
		},
		{
			sql:     "select /*+ AGG_TO_COP(), HASH_AGG(), HASH_JOIN(t1), USE_INDEX(t1), USE_INDEX(t2) */ sum(t1.a) from t t1, t t2 where t1.a = t2.b group by t1.a",
			best:    "LeftHashJoin{TableReader(Table(t))->TableReader(Table(t))}(Column#1,Column#14)->Projection->HashAgg",
			warning: "[planner:1815]Optimizer Hint AGG_TO_COP is inapplicable",
		},
	}
	ctx := context.Background()
	for i, test := range tests {
		comment := Commentf("case:%v sql:%s", i, test)
		se.GetSessionVars().StmtCtx.SetWarnings(nil)

		stmt, err := s.ParseOneStmt(test.sql, "", "")
		c.Assert(err, IsNil, comment)

		p, _, err := planner.Optimize(ctx, se, stmt, s.is)
		c.Assert(err, IsNil)
		c.Assert(core.ToString(p), Equals, test.best, comment)

		warnings := se.GetSessionVars().StmtCtx.GetWarnings()
		if test.warning == "" {
			c.Assert(len(warnings), Equals, 0, comment)
		} else {
			c.Assert(len(warnings), Equals, 1, comment)
			c.Assert(warnings[0].Level, Equals, stmtctx.WarnLevelWarning, comment)
			c.Assert(warnings[0].Err.Error(), Equals, test.warning, comment)
		}
	}
}

func (s *testPlanSuite) TestHintAlias(c *C) {
	defer testleak.AfterTest(c)()
	store, dom, err := newStoreWithBootstrap()
	c.Assert(err, IsNil)
	defer func() {
		dom.Close()
		store.Close()
	}()
	se, err := session.CreateSession4Test(store)
	c.Assert(err, IsNil)
	_, err = se.Execute(context.Background(), "use test")
	c.Assert(err, IsNil)

	tests := []struct {
		sql1 string
		sql2 string
	}{
		{
			sql1: "select /*+ TIDB_SMJ(t1) */ t1.a, t1.b from t t1, (select /*+ TIDB_INLJ(t3) */ t2.a from t t2, t t3 where t2.a = t3.c) s where t1.a=s.a",
			sql2: "select /*+ SM_JOIN(t1) */ t1.a, t1.b from t t1, (select /*+ INL_JOIN(t3) */ t2.a from t t2, t t3 where t2.a = t3.c) s where t1.a=s.a",
		},
		{
			sql1: "select /*+ TIDB_HJ(t1) */ t1.a, t1.b from t t1, (select /*+ TIDB_SMJ(t2) */ t2.a from t t2, t t3 where t2.a = t3.c) s where t1.a=s.a",
			sql2: "select /*+ HASH_JOIN(t1) */ t1.a, t1.b from t t1, (select /*+ SM_JOIN(t2) */ t2.a from t t2, t t3 where t2.a = t3.c) s where t1.a=s.a",
		},
		{
			sql1: "select /*+ TIDB_INLJ(t1) */ t1.a, t1.b from t t1, (select /*+ TIDB_HJ(t2) */ t2.a from t t2, t t3 where t2.a = t3.c) s where t1.a=s.a",
			sql2: "select /*+ INL_JOIN(t1) */ t1.a, t1.b from t t1, (select /*+ HASH_JOIN(t2) */ t2.a from t t2, t t3 where t2.a = t3.c) s where t1.a=s.a",
		},
	}
	ctx := context.TODO()
	for i, tt := range tests {
		comment := Commentf("case:%v sql1:%s sql2:%s", i, tt.sql1, tt.sql2)
		stmt1, err := s.ParseOneStmt(tt.sql1, "", "")
		c.Assert(err, IsNil, comment)
		stmt2, err := s.ParseOneStmt(tt.sql2, "", "")
		c.Assert(err, IsNil, comment)

		p1, _, err := planner.Optimize(ctx, se, stmt1, s.is)
		c.Assert(err, IsNil)
		p2, _, err := planner.Optimize(ctx, se, stmt2, s.is)
		c.Assert(err, IsNil)

		c.Assert(core.ToString(p1), Equals, core.ToString(p2))
	}
}

func (s *testPlanSuite) TestIndexHint(c *C) {
	defer testleak.AfterTest(c)()
	store, dom, err := newStoreWithBootstrap()
	c.Assert(err, IsNil)
	defer func() {
		dom.Close()
		store.Close()
	}()
	se, err := session.CreateSession4Test(store)
	c.Assert(err, IsNil)
	_, err = se.Execute(context.Background(), "use test")
	c.Assert(err, IsNil)

	var input []string
	var output []struct {
		SQL     string
		Best    string
		HasWarn bool
		Hints   string
	}
	s.testData.GetTestCases(c, &input, &output)
	ctx := context.Background()
	for i, test := range input {
		comment := Commentf("case:%v sql:%s", i, test)
		se.GetSessionVars().StmtCtx.SetWarnings(nil)

		stmt, err := s.ParseOneStmt(test, "", "")
		c.Assert(err, IsNil, comment)

		p, _, err := planner.Optimize(ctx, se, stmt, s.is)
		c.Assert(err, IsNil)
		s.testData.OnRecord(func() {
			output[i].SQL = test
			output[i].Best = core.ToString(p)
			output[i].HasWarn = len(se.GetSessionVars().StmtCtx.GetWarnings()) > 0
			output[i].Hints = core.GenHintsFromPhysicalPlan(p)
		})
		c.Assert(core.ToString(p), Equals, output[i].Best, comment)
		warnings := se.GetSessionVars().StmtCtx.GetWarnings()
		if output[i].HasWarn {
			c.Assert(warnings, HasLen, 1, comment)
		} else {
			c.Assert(warnings, HasLen, 0, comment)
		}
		c.Assert(core.GenHintsFromPhysicalPlan(p), Equals, output[i].Hints, comment)
	}
}

func (s *testPlanSuite) TestQueryBlockHint(c *C) {
	defer testleak.AfterTest(c)()
	store, dom, err := newStoreWithBootstrap()
	c.Assert(err, IsNil)
	defer func() {
		dom.Close()
		store.Close()
	}()
	se, err := session.CreateSession4Test(store)
	c.Assert(err, IsNil)
	_, err = se.Execute(context.Background(), "use test")
	c.Assert(err, IsNil)

	var input []string
	var output []struct {
		SQL   string
		Plan  string
		Hints string
	}
	s.testData.GetTestCases(c, &input, &output)
	ctx := context.TODO()
	for i, tt := range input {
		comment := Commentf("case:%v sql: %s", i, tt)
		stmt, err := s.ParseOneStmt(tt, "", "")
		c.Assert(err, IsNil, comment)

		p, _, err := planner.Optimize(ctx, se, stmt, s.is)
		c.Assert(err, IsNil, comment)
		s.testData.OnRecord(func() {
			output[i].SQL = tt
			output[i].Plan = core.ToString(p)
			output[i].Hints = core.GenHintsFromPhysicalPlan(p)
		})
		c.Assert(core.ToString(p), Equals, output[i].Plan, comment)
		c.Assert(core.GenHintsFromPhysicalPlan(p), Equals, output[i].Hints, comment)
	}
}

func (s *testPlanSuite) TestDAGPlanBuilderSplitAvg(c *C) {
	defer testleak.AfterTest(c)()
	store, dom, err := newStoreWithBootstrap()
	c.Assert(err, IsNil)
	defer func() {
		dom.Close()
		store.Close()
	}()
	se, err := session.CreateSession4Test(store)
	c.Assert(err, IsNil)
	_, err = se.Execute(context.Background(), "use test")
	c.Assert(err, IsNil)
	tests := []struct {
		sql  string
		plan string
	}{
		{
			sql:  "select avg(a),avg(b),avg(c) from t",
			plan: "TableReader(Table(t)->StreamAgg)->StreamAgg",
		},
		{
			sql:  "select /*+ HASH_AGG() */ avg(a),avg(b),avg(c) from t",
			plan: "TableReader(Table(t)->HashAgg)->HashAgg",
		},
	}

	for _, tt := range tests {
		comment := Commentf("for %s", tt.sql)
		stmt, err := s.ParseOneStmt(tt.sql, "", "")
		c.Assert(err, IsNil, comment)

		core.Preprocess(se, stmt, s.is)
		p, _, err := planner.Optimize(context.TODO(), se, stmt, s.is)
		c.Assert(err, IsNil, comment)

		c.Assert(core.ToString(p), Equals, tt.plan, comment)
		root, ok := p.(core.PhysicalPlan)
		if !ok {
			continue
		}
		testDAGPlanBuilderSplitAvg(c, root)
	}
}

func testDAGPlanBuilderSplitAvg(c *C, root core.PhysicalPlan) {
	if p, ok := root.(*core.PhysicalTableReader); ok {
		if p.TablePlans != nil {
			baseAgg := p.TablePlans[len(p.TablePlans)-1]
			if agg, ok := baseAgg.(*core.PhysicalHashAgg); ok {
				for i, aggfunc := range agg.AggFuncs {
					c.Assert(agg.Schema().Columns[i].RetType, Equals, aggfunc.RetTp)
				}
			}
			if agg, ok := baseAgg.(*core.PhysicalStreamAgg); ok {
				for i, aggfunc := range agg.AggFuncs {
					c.Assert(agg.Schema().Columns[i].RetType, Equals, aggfunc.RetTp)
				}
			}
		}
	}

	childs := root.Children()
	if childs == nil {
		return
	}
	for _, son := range childs {
		testDAGPlanBuilderSplitAvg(c, son)
	}
}<|MERGE_RESOLUTION|>--- conflicted
+++ resolved
@@ -482,7 +482,7 @@
 		c.Assert(err, IsNil)
 		txn.Set(kv.Key("AAA"), []byte("BBB"))
 		c.Assert(se.StmtCommit(), IsNil)
-		p, err := planner.Optimize(context.TODO(), se, stmt, s.is)
+		p, _, err := planner.Optimize(context.TODO(), se, stmt, s.is)
 		c.Assert(err, IsNil, comment)
 		s.testData.OnRecord(func() {
 			output[i].SQL = tt
@@ -526,11 +526,7 @@
 		c.Assert(err, IsNil)
 		txn.Set(kv.Key("AAA"), []byte("BBB"))
 		c.Assert(se.StmtCommit(), IsNil)
-<<<<<<< HEAD
-		p, _, err := planner.Optimize(context.TODO(), se, stmt, tt.is)
-=======
-		p, err := planner.Optimize(context.TODO(), se, stmt, pis)
->>>>>>> 0f4a5450
+		p, _, err := planner.Optimize(context.TODO(), se, stmt, pis)
 		c.Assert(err, IsNil, comment)
 		c.Assert(core.ToString(p), Equals, tt.best, comment)
 	}
@@ -603,14 +599,6 @@
 	c.Assert(err, IsNil)
 	_, err = se.Execute(context.Background(), "use test")
 	c.Assert(err, IsNil)
-<<<<<<< HEAD
-	sql := "select t1.a, (select count(t2.a) from t t2 where t2.g in (select t3.d from t t3 where t3.c = t1.a)) as agg_col from t t1;"
-	stmt, err := s.ParseOneStmt(sql, "", "")
-	c.Assert(err, IsNil)
-	p, _, err := planner.Optimize(context.TODO(), se, stmt, s.is)
-	c.Assert(err, IsNil)
-	c.Assert(core.ToString(p), Equals, "Apply{IndexReader(Index(t.f)[[NULL,+inf]])->IndexMergeJoin{IndexReader(Index(t.c_d_e)[[NULL,+inf]]->HashAgg)->HashAgg->IndexReader(Index(t.g)[[NULL,+inf]])}(Column#29,Column#23)}->HashAgg")
-=======
 	var input []string
 	var output []struct {
 		SQL  string
@@ -620,7 +608,7 @@
 	for i, tt := range input {
 		stmt, err := s.ParseOneStmt(tt, "", "")
 		c.Assert(err, IsNil)
-		p, err := planner.Optimize(context.TODO(), se, stmt, s.is)
+		p, _, err := planner.Optimize(context.TODO(), se, stmt, s.is)
 		c.Assert(err, IsNil)
 		s.testData.OnRecord(func() {
 			output[i].SQL = tt
@@ -628,7 +616,6 @@
 		})
 		c.Assert(core.ToString(p), Equals, output[i].Best)
 	}
->>>>>>> 0f4a5450
 }
 
 func (s *testPlanSuite) TestUnmatchedTableInHint(c *C) {
