--- conflicted
+++ resolved
@@ -123,9 +123,9 @@
 	if isProj && canProjectionBeEliminatedStrict(proj) {
 		return p.Children()[0], nil
 	}
-<<<<<<< HEAD
 	if isProj {
 		if child, ok := p.Children()[0].(*PhysicalProjection); ok && !ExprsHasSideEffects(child.Exprs) {
+			child.SetSchema(p.Schema())
 			for i := range proj.Exprs {
 				proj.Exprs[i], err = ReplaceColumnOfExprInPhysicalProjection(proj.Exprs[i], child, child.Schema())
 				if err != nil {
@@ -138,13 +138,6 @@
 	}
 
 	return p, nil
-=======
-	child := p.Children()[0]
-	if childProj, ok := child.(*PhysicalProjection); ok {
-		childProj.SetSchema(p.Schema())
-	}
-	return child
->>>>>>> 7f4f5c02
 }
 
 // eliminatePhysicalProjection should be called after physical optimization to
