--- conflicted
+++ resolved
@@ -37,11 +37,7 @@
 	expr       expression.Expression
 }
 
-<<<<<<< HEAD
-func (s *joinReorderDPSolver) solve(joinGroup []*joinNode, eqConds []expression.Expression) (LogicalPlan, error) {
-=======
-func (s *joinReorderDPSolver) solve(joinGroup []LogicalPlan, eqConds []expression.Expression, tracer *joinReorderTrace) (LogicalPlan, error) {
->>>>>>> ca101913
+func (s *joinReorderDPSolver) solve(joinGroup []*joinNode, eqConds []expression.Expression, tracer *joinReorderTrace) (LogicalPlan, error) {
 	for _, node := range joinGroup {
 		_, err := node.p.recursiveDeriveStats(nil)
 		if err != nil {
@@ -49,13 +45,8 @@
 		}
 		cost := s.baseNodeCumCost(node)
 		s.curJoinGroup = append(s.curJoinGroup, &jrNode{
-<<<<<<< HEAD
 			p:       node.p,
-			cumCost: s.baseNodeCumCost(node.p),
-=======
-			p:       node,
 			cumCost: cost,
->>>>>>> ca101913
 		})
 		tracer.appendLogicalJoinCost(node, cost)
 	}
@@ -169,13 +160,8 @@
 // dpGraph is the core part of this algorithm.
 // It implements the traditional join reorder algorithm: DP by subset using the following formula:
 //   bestPlan[S:set of node] = the best one among Join(bestPlan[S1:subset of S], bestPlan[S2: S/S1])
-<<<<<<< HEAD
 func (s *joinReorderDPSolver) dpGraph(visitID2NodeID, nodeID2VisitID []int, joinGroup []*joinNode,
-	totalEqEdges []joinGroupEqEdge, totalNonEqEdges []joinGroupNonEqEdge) (LogicalPlan, error) {
-=======
-func (s *joinReorderDPSolver) dpGraph(visitID2NodeID, nodeID2VisitID []int, joinGroup []LogicalPlan,
 	totalEqEdges []joinGroupEqEdge, totalNonEqEdges []joinGroupNonEqEdge, tracer *joinReorderTrace) (LogicalPlan, error) {
->>>>>>> ca101913
 	nodeCnt := uint(len(visitID2NodeID))
 	bestPlan := make([]*jrNode, 1<<nodeCnt)
 	// bestPlan[s] is nil can be treated as bestCost[s] = +inf.
