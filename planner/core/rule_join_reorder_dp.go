// Copyright 2018 PingCAP, Inc.
//
// Licensed under the Apache License, Version 2.0 (the "License");
// you may not use this file except in compliance with the License.
// You may obtain a copy of the License at
//
//     http://www.apache.org/licenses/LICENSE-2.0
//
// Unless required by applicable law or agreed to in writing, software
// distributed under the License is distributed on an "AS IS" BASIS,
// See the License for the specific language governing permissions and
// limitations under the License.

package core

import (
	"math/bits"

	"github.com/pingcap/parser/ast"
	"github.com/pingcap/tidb/expression"
	"github.com/pingcap/tidb/sessionctx"
)

type joinReorderDPSolver struct {
	ctx     sessionctx.Context
	newJoin func(lChild, rChild LogicalPlan, eqConds []*expression.ScalarFunction, otherConds []expression.Expression) LogicalPlan
}

type joinGroupEqEdge struct {
	nodeIDs []int
	edge    *expression.ScalarFunction
}

type joinGroupNonEqEdge struct {
	nodeIDs []int
	idMask  uint
	expr    expression.Expression
}

func (s *joinReorderDPSolver) solve(joinGroup []LogicalPlan, eqConds, otherConds []expression.Expression) (LogicalPlan, error) {
	adjacents := make([][]int, len(joinGroup))
	totalEqEdges := make([]joinGroupEqEdge, 0, len(eqConds))
	addEqEdge := func(node1, node2 int, edgeContent *expression.ScalarFunction) {
		totalEqEdges = append(totalEqEdges, joinGroupEqEdge{
			nodeIDs: []int{node1, node2},
			edge:    edgeContent,
		})
		adjacents[node1] = append(adjacents[node1], node2)
		adjacents[node2] = append(adjacents[node2], node1)
	}
	// Build Graph for join group
	for _, cond := range eqConds {
		sf := cond.(*expression.ScalarFunction)
		lCol := sf.GetArgs()[0].(*expression.Column)
		rCol := sf.GetArgs()[1].(*expression.Column)
		lIdx, err := findNodeIndexInGroup(joinGroup, lCol)
		if err != nil {
			return nil, err
		}
		rIdx, err := findNodeIndexInGroup(joinGroup, rCol)
		if err != nil {
			return nil, err
		}
		addEqEdge(lIdx, rIdx, sf)
	}
	totalNonEqEdges := make([]joinGroupNonEqEdge, 0, len(otherConds))
	for _, cond := range otherConds {
		cols := expression.ExtractColumns(cond)
		mask := uint(0)
		ids := make([]int, 0, len(cols))
		for _, col := range cols {
			idx, err := findNodeIndexInGroup(joinGroup, col)
			if err != nil {
				return nil, err
			}
			ids = append(ids, idx)
			mask |= 1 << uint(idx)
		}
		totalNonEqEdges = append(totalNonEqEdges, joinGroupNonEqEdge{
			nodeIDs: ids,
			idMask:  mask,
			expr:    cond,
		})
	}
	visited := make([]bool, len(joinGroup))
	nodeID2VisitID := make([]int, len(joinGroup))
	var joins []LogicalPlan
	// BFS the tree.
	for i := 0; i < len(joinGroup); i++ {
		if visited[i] {
			continue
		}
		visitID2NodeID := s.bfsGraph(i, visited, adjacents, nodeID2VisitID)
		nodeIDMask := uint(0)
		for _, nodeID := range visitID2NodeID {
			nodeIDMask |= 1 << uint(nodeID)
		}
		var subNonEqEdges []joinGroupNonEqEdge
		for i := len(totalNonEqEdges) - 1; i >= 0; i-- {
			// If this edge is not the subset of the current sub graph.
			if totalNonEqEdges[i].idMask&nodeIDMask != totalNonEqEdges[i].idMask {
				continue
			}
			newMask := uint(0)
			for _, nodeID := range totalNonEqEdges[i].nodeIDs {
				newMask |= 1 << uint(nodeID2VisitID[nodeID])
			}
			totalNonEqEdges[i].idMask = newMask
			subNonEqEdges = append(subNonEqEdges, totalNonEqEdges[i])
			totalNonEqEdges = append(totalNonEqEdges[:i], totalNonEqEdges[i+1:]...)
		}
		// Do DP on each sub graph.
		join, err := s.dpGraph(visitID2NodeID, nodeID2VisitID, joinGroup, totalEqEdges, subNonEqEdges)
		if err != nil {
			return nil, err
		}
		joins = append(joins, join)
	}
	remainedOtherConds := make([]expression.Expression, 0, len(totalNonEqEdges))
	for _, edge := range totalNonEqEdges {
		remainedOtherConds = append(remainedOtherConds, edge.expr)
	}
	// Build bushy tree for cartesian joins.
	return s.makeBushyJoin(joins, remainedOtherConds), nil
}

// bfsGraph bfs a sub graph starting at startPos. And relabel its label for future use.
func (s *joinReorderDPSolver) bfsGraph(startNode int, visited []bool, adjacents [][]int, nodeID2VistID []int) []int {
	queue := []int{startNode}
	visited[startNode] = true
	var visitID2NodeID []int
	for len(queue) > 0 {
		curNodeID := queue[0]
		queue = queue[1:]
		nodeID2VistID[curNodeID] = len(visitID2NodeID)
		visitID2NodeID = append(visitID2NodeID, curNodeID)
		for _, adjNodeID := range adjacents[curNodeID] {
			if visited[adjNodeID] {
				continue
			}
			queue = append(queue, adjNodeID)
			visited[adjNodeID] = true
		}
	}
	return visitID2NodeID
}

func (s *joinReorderDPSolver) dpGraph(newPos2OldPos, oldPos2NewPos []int, joinGroup []LogicalPlan,
	totalEqEdges []joinGroupEqEdge, totalNonEqEdges []joinGroupNonEqEdge) (LogicalPlan, error) {
	nodeCnt := uint(len(newPos2OldPos))
	bestPlan := make([]LogicalPlan, 1<<nodeCnt)
	bestCost := make([]int64, 1<<nodeCnt)
	// bestPlan[s] is nil can be treated as bestCost[s] = +inf.
	for i := uint(0); i < nodeCnt; i++ {
		bestPlan[1<<i] = joinGroup[newPos2OldPos[i]]
	}
	// Enumerate the nodeBitmap from small to big, make sure that S1 must be enumerated before S2 if S1 belongs to S2.
	for nodeBitmap := uint(1); nodeBitmap < (1 << nodeCnt); nodeBitmap++ {
		if bits.OnesCount(nodeBitmap) == 1 {
			continue
		}
		// This loop can iterate all its subset.
		for sub := (nodeBitmap - 1) & nodeBitmap; sub > 0; sub = (sub - 1) & nodeBitmap {
			remain := nodeBitmap ^ sub
			if sub > remain {
				continue
			}
			// If this subset is not connected skip it.
			if bestPlan[sub] == nil || bestPlan[remain] == nil {
				continue
			}
			// Get the edge connecting the two parts.
			usedEdges, otherConds := s.nodesAreConnected(sub, remain, oldPos2NewPos, totalEqEdges, totalNonEqEdges)
			// Here we only check equal condition currently.
			if len(usedEdges) == 0 {
				continue
			}
			join, err := s.newJoinWithEdge(bestPlan[sub], bestPlan[remain], usedEdges, otherConds)
			if err != nil {
				return nil, err
			}
			if bestPlan[nodeBitmap] == nil || bestCost[nodeBitmap] > join.statsInfo().Count()+bestCost[remain]+bestCost[sub] {
				bestPlan[nodeBitmap] = join
				bestCost[nodeBitmap] = join.statsInfo().Count() + bestCost[remain] + bestCost[sub]
			}
		}
	}
	return bestPlan[(1<<nodeCnt)-1], nil
}

func (s *joinReorderDPSolver) nodesAreConnected(leftMask, rightMask uint, oldPos2NewPos []int,
	totalEdges []joinGroupEqEdge, totalNonEqEdges []joinGroupNonEqEdge) ([]joinGroupEqEdge, []expression.Expression) {
	var (
		usedEqEdges []joinGroupEqEdge
		otherConds  []expression.Expression
	)
	for _, edge := range totalEdges {
		lIdx := uint(oldPos2NewPos[edge.nodeIDs[0]])
		rIdx := uint(oldPos2NewPos[edge.nodeIDs[1]])
		if (leftMask&(1<<lIdx)) > 0 && (rightMask&(1<<rIdx)) > 0 {
			usedEqEdges = append(usedEqEdges, edge)
		} else if (leftMask&(1<<rIdx)) > 0 && (rightMask&(1<<lIdx)) > 0 {
			usedEqEdges = append(usedEqEdges, edge)
		}
	}
	for _, edge := range totalNonEqEdges {
		// If the result is false, means that the current group hasn't covered the columns involved in the expression.
		if edge.idMask&(leftMask|rightMask) != edge.idMask {
			continue
		}
		// Check whether this expression is only built from one side of the join.
		if edge.idMask&leftMask == 0 || edge.idMask&rightMask == 0 {
			continue
		}
		otherConds = append(otherConds, edge.expr)
	}
	return usedEqEdges, otherConds
}

func (s *joinReorderDPSolver) newJoinWithEdge(leftPlan, rightPlan LogicalPlan, edges []joinGroupEqEdge, otherConds []expression.Expression) (LogicalPlan, error) {
	var eqConds []*expression.ScalarFunction
	for _, edge := range edges {
		lCol := edge.edge.GetArgs()[0].(*expression.Column)
		rCol := edge.edge.GetArgs()[1].(*expression.Column)
		if leftPlan.Schema().Contains(lCol) {
			eqConds = append(eqConds, edge.edge)
		} else {
			newSf := expression.NewFunctionInternal(s.ctx, ast.EQ, edge.edge.GetType(), rCol, lCol).(*expression.ScalarFunction)
			eqConds = append(eqConds, newSf)
		}
	}
<<<<<<< HEAD
	join := s.newJoin(leftPlan, rightPlan, eqConds, otherConds)
	_, err := join.deriveStats()
=======
	join := s.newJoin(leftPlan, rightPlan, eqConds)
	_, err := join.recursiveDeriveStats()
>>>>>>> 123aba28
	return join, err
}

// Make cartesian join as bushy tree.
func (s *joinReorderDPSolver) makeBushyJoin(cartesianJoinGroup []LogicalPlan, otherConds []expression.Expression) LogicalPlan {
	for len(cartesianJoinGroup) > 1 {
		resultJoinGroup := make([]LogicalPlan, 0, len(cartesianJoinGroup))
		for i := 0; i < len(cartesianJoinGroup); i += 2 {
			if i+1 == len(cartesianJoinGroup) {
				resultJoinGroup = append(resultJoinGroup, cartesianJoinGroup[i])
				break
			}
			// TODO:Since the other condition may involve no less than two tables, e.g. t1.a = t2.b+t3.c.
			//  So We'll need a extra stage to deal with it.
			// Currently, we just add it when building cartesianJoinGroup.
			mergedSchema := expression.MergeSchema(cartesianJoinGroup[i].Schema(), cartesianJoinGroup[i+1].Schema())
			var usedOtherConds []expression.Expression
			for i := len(otherConds) - 1; i >= 0; i-- {
				cols := expression.ExtractColumns(otherConds[i])
				if mergedSchema.ColumnsIndices(cols) != nil {
					usedOtherConds = append(usedOtherConds, otherConds[i])
					otherConds = append(otherConds[:i], otherConds[i+1:]...)
				}
			}
			resultJoinGroup = append(resultJoinGroup, s.newJoin(cartesianJoinGroup[i], cartesianJoinGroup[i+1], nil, usedOtherConds))
		}
		cartesianJoinGroup = resultJoinGroup
	}
	return cartesianJoinGroup[0]
}

func findNodeIndexInGroup(group []LogicalPlan, col *expression.Column) (int, error) {
	for i, plan := range group {
		if plan.Schema().Contains(col) {
			return i, nil
		}
	}
	return -1, ErrUnknownColumn.GenWithStackByArgs(col, "JOIN REORDER RULE")
}

func (s *joinReorderDPSolver) newJoinWithConds(leftPlan, rightPlan LogicalPlan, eqConds []*expression.ScalarFunction, otherConds []expression.Expression) LogicalPlan {
	join := s.newCartesianJoin(leftPlan, rightPlan)
	join.EqualConditions = eqConds
	join.OtherConditions = otherConds
	for _, eqCond := range join.EqualConditions {
		join.LeftJoinKeys = append(join.LeftJoinKeys, eqCond.GetArgs()[0].(*expression.Column))
		join.RightJoinKeys = append(join.RightJoinKeys, eqCond.GetArgs()[1].(*expression.Column))
	}
	return join
}

func (s *joinReorderDPSolver) newCartesianJoin(lChild, rChild LogicalPlan) *LogicalJoin {
	join := LogicalJoin{
		JoinType:  InnerJoin,
		reordered: true,
	}.Init(s.ctx)
	join.SetSchema(expression.MergeSchema(lChild.Schema(), rChild.Schema()))
	join.SetChildren(lChild, rChild)
	return join
}<|MERGE_RESOLUTION|>--- conflicted
+++ resolved
@@ -229,13 +229,8 @@
 			eqConds = append(eqConds, newSf)
 		}
 	}
-<<<<<<< HEAD
 	join := s.newJoin(leftPlan, rightPlan, eqConds, otherConds)
-	_, err := join.deriveStats()
-=======
-	join := s.newJoin(leftPlan, rightPlan, eqConds)
 	_, err := join.recursiveDeriveStats()
->>>>>>> 123aba28
 	return join, err
 }
 
