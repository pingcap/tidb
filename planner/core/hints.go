--- conflicted
+++ resolved
@@ -14,210 +14,12 @@
 package core
 
 import (
-	"strings"
-
 	"github.com/pingcap/parser/ast"
 	"github.com/pingcap/parser/model"
 	"github.com/pingcap/tidb/kv"
 	"github.com/pingcap/tidb/sessionctx"
 	utilhint "github.com/pingcap/tidb/util/hint"
 )
-
-<<<<<<< HEAD
-// BlockHintProcessor processes hints at different level of sql statement.
-type BlockHintProcessor struct {
-	QbNameMap        map[string]int                    // Map from query block name to select stmt offset.
-	QbHints          map[int][]*ast.TableOptimizerHint // Group all hints at same query block.
-	Ctx              sessionctx.Context
-	selectStmtOffset int
-}
-
-// MaxSelectStmtOffset returns the current stmt offset.
-func (p *BlockHintProcessor) MaxSelectStmtOffset() int {
-	return p.selectStmtOffset
-}
-
-// Enter implements Visitor interface.
-func (p *BlockHintProcessor) Enter(in ast.Node) (ast.Node, bool) {
-	switch node := in.(type) {
-	case *ast.UpdateStmt:
-		p.checkQueryBlockHints(node.TableHints, 0)
-	case *ast.DeleteStmt:
-		p.checkQueryBlockHints(node.TableHints, 0)
-	case *ast.SelectStmt:
-		p.selectStmtOffset++
-		node.QueryBlockOffset = p.selectStmtOffset
-		p.checkQueryBlockHints(node.TableHints, node.QueryBlockOffset)
-	}
-	return in, false
-}
-
-// Leave implements Visitor interface.
-func (p *BlockHintProcessor) Leave(in ast.Node) (ast.Node, bool) {
-	return in, true
-}
-
-const hintQBName = "qb_name"
-
-// checkQueryBlockHints checks the validity of query blocks and records the map of query block name to select offset.
-func (p *BlockHintProcessor) checkQueryBlockHints(hints []*ast.TableOptimizerHint, offset int) {
-	var qbName string
-	for _, hint := range hints {
-		if hint.HintName.L != hintQBName {
-			continue
-		}
-		if qbName != "" {
-			p.Ctx.GetSessionVars().StmtCtx.AppendWarning(errors.New(fmt.Sprintf("There are more than two query names in same query block,, using the first one %s", qbName)))
-		} else {
-			qbName = hint.QBName.L
-		}
-	}
-	if qbName == "" {
-		return
-	}
-	if p.QbNameMap == nil {
-		p.QbNameMap = make(map[string]int)
-	}
-	if _, ok := p.QbNameMap[qbName]; ok {
-		p.Ctx.GetSessionVars().StmtCtx.AppendWarning(errors.New(fmt.Sprintf("Duplicate query block name %s, only the first one is effective", qbName)))
-	} else {
-		p.QbNameMap[qbName] = offset
-	}
-}
-
-const (
-	defaultUpdateBlockName   = "upd_1"
-	defaultDeleteBlockName   = "del_1"
-	defaultSelectBlockPrefix = "sel_"
-)
-
-type nodeType int
-
-const (
-	typeUpdate nodeType = iota
-	typeDelete
-	typeSelect
-)
-
-// getBlockName finds the offset of query block name. It use 0 as offset for top level update or delete,
-// -1 for invalid block name.
-func (p *BlockHintProcessor) getBlockOffset(blockName model.CIStr, nodeType nodeType) int {
-	if p.QbNameMap != nil {
-		level, ok := p.QbNameMap[blockName.L]
-		if ok {
-			return level
-		}
-	}
-	// Handle the default query block name.
-	if nodeType == typeUpdate && blockName.L == defaultUpdateBlockName {
-		return 0
-	}
-	if nodeType == typeDelete && blockName.L == defaultDeleteBlockName {
-		return 0
-	}
-	if nodeType == typeSelect && strings.HasPrefix(blockName.L, defaultSelectBlockPrefix) {
-		suffix := blockName.L[len(defaultSelectBlockPrefix):]
-		level, err := strconv.ParseInt(suffix, 10, 64)
-		if err != nil || level > int64(p.selectStmtOffset) {
-			return -1
-		}
-		return int(level)
-	}
-	return -1
-}
-
-// getHintOffset gets the offset of stmt that the hints take effects.
-func (p *BlockHintProcessor) getHintOffset(qbName model.CIStr, nodeType nodeType, currentOffset int) int {
-	if qbName.L != "" {
-		return p.getBlockOffset(qbName, nodeType)
-	}
-	return currentOffset
-}
-
-func (p *BlockHintProcessor) checkTableQBName(tables []ast.HintTable, nodeType nodeType) bool {
-	for _, table := range tables {
-		if table.QBName.L != "" && p.getBlockOffset(table.QBName, nodeType) < 0 {
-			return false
-		}
-	}
-	return true
-}
-
-// getCurrentStmtHints extracts all hints that take effects at current stmt.
-func (p *BlockHintProcessor) getCurrentStmtHints(hints []*ast.TableOptimizerHint, nodeType nodeType, currentOffset int) []*ast.TableOptimizerHint {
-	if p.QbHints == nil {
-		p.QbHints = make(map[int][]*ast.TableOptimizerHint)
-	}
-	for _, hint := range hints {
-		if hint.HintName.L == hintQBName {
-			continue
-		}
-		offset := p.getHintOffset(hint.QBName, nodeType, currentOffset)
-		if offset < 0 || !p.checkTableQBName(hint.Tables, nodeType) {
-			hintStr := bindinfo.RestoreTableOptimizerHint(hint)
-			p.Ctx.GetSessionVars().StmtCtx.AppendWarning(errors.New(fmt.Sprintf("Hint %s is ignored due to unknown query block name", hintStr)))
-			continue
-		}
-		p.QbHints[offset] = append(p.QbHints[offset], hint)
-	}
-	return p.QbHints[currentOffset]
-}
-
-// RestoreOptimizerHints restores these hints.
-func RestoreOptimizerHints(hints []*ast.TableOptimizerHint) string {
-	hintsStr := make([]string, 0, len(hints))
-	hintsMap := make(map[string]struct{}, len(hints))
-	for _, hint := range hints {
-		hintStr := bindinfo.RestoreTableOptimizerHint(hint)
-		if _, ok := hintsMap[hintStr]; ok {
-			continue
-		}
-		hintsMap[hintStr] = struct{}{}
-		hintsStr = append(hintsStr, hintStr)
-	}
-	return strings.Join(hintsStr, ", ")
-}
-
-=======
->>>>>>> 47d0980f
-// GenHintsFromPhysicalPlan generates hints from physical plan.
-func GenHintsFromPhysicalPlan(p Plan) []*ast.TableOptimizerHint {
-	var hints []*ast.TableOptimizerHint
-	switch pp := p.(type) {
-	case *Explain:
-		return GenHintsFromPhysicalPlan(pp.TargetPlan)
-	case *Update:
-		hints = genHintsFromPhysicalPlan(pp.SelectPlan, utilhint.TypeUpdate)
-	case *Delete:
-		hints = genHintsFromPhysicalPlan(pp.SelectPlan, utilhint.TypeDelete)
-	case PhysicalPlan:
-		hints = genHintsFromPhysicalPlan(pp, utilhint.TypeSelect)
-	}
-<<<<<<< HEAD
-	return hints
-}
-
-// ExtractTableHintsFromStmtNode extracts table hints from this node.
-func ExtractTableHintsFromStmtNode(node ast.Node) []*ast.TableOptimizerHint {
-	switch x := node.(type) {
-	case *ast.SelectStmt:
-		return x.TableHints
-	case *ast.UpdateStmt:
-		return x.TableHints
-	case *ast.DeleteStmt:
-		return x.TableHints
-	// TODO: support hint for InsertStmt
-	case *ast.ExplainStmt:
-		return ExtractTableHintsFromStmtNode(x.Stmt)
-	default:
-		return nil
-=======
-	hintsStr := make([]string, 0, len(hints))
-	for _, hint := range hints {
-		hintsStr = append(hintsStr, utilhint.RestoreTableOptimizerHint(hint))
->>>>>>> 47d0980f
-	}
-}
 
 func getTableName(tblName model.CIStr, asName *model.CIStr) model.CIStr {
 	if asName != nil && asName.L != "" {
