--- conflicted
+++ resolved
@@ -18,11 +18,7 @@
 
 	"github.com/pingcap/parser/ast"
 	"github.com/pingcap/parser/model"
-<<<<<<< HEAD
-	"github.com/pingcap/tidb/bindinfo"
 	"github.com/pingcap/tidb/kv"
-=======
->>>>>>> 0d11a4fe
 	"github.com/pingcap/tidb/sessionctx"
 	utilhint "github.com/pingcap/tidb/util/hint"
 )
@@ -122,7 +118,7 @@
 		})
 		if tbl.StoreType == kv.TiFlash {
 			res = append(res, &ast.TableOptimizerHint{
-				QBName:   generateQBName(nodeType, pp.blockOffset),
+				QBName:   utilhint.GenerateQBName(nodeType, pp.blockOffset),
 				HintName: model.NewCIStr(HintReadFromStorage),
 				HintData: model.NewCIStr(kv.TiFlash.Name()),
 				Tables:   []ast.HintTable{{DBName: tbl.DBName, TableName: getTableName(tbl.Table.Name, tbl.TableAsName)}},
