--- conflicted
+++ resolved
@@ -215,7 +215,6 @@
 	return tblName
 }
 
-<<<<<<< HEAD
 func extractTableAsName(p PhysicalPlan) *model.CIStr {
 	if len(p.Children()) > 1 {
 		return nil
@@ -260,24 +259,33 @@
 			ht.TableName = *name
 		}
 		res = append(res, ht)
-=======
-func getJoinHints(joinType string, nodeType nodeType, children ...PhysicalPlan) (res []*ast.TableOptimizerHint) {
+	}
+	return res
+}
+
+func getJoinHints(sctx sessionctx.Context, joinType string, parentOffset int, nodeType nodeType, children ...PhysicalPlan) (res []*ast.TableOptimizerHint) {
 	for i, child := range children {
-		table := extractTableAlias(child)
-		if table == nil {
-			continue
-		}
-		// Merge the join hints with previous one if their select offsets are the same.
+		if child.SelectBlockOffset() == -1 {
+			continue
+		}
+		var tableName *model.CIStr
+		if child.SelectBlockOffset() != parentOffset {
+			tableName = &sctx.GetSessionVars().PlannerSelectBlockAsName[child.SelectBlockOffset()]
+		} else {
+			tableName = extractTableAsName(child)
+		}
+		if tableName == nil {
+			continue
+		}
 		if len(res) > 0 && children[i].SelectBlockOffset() == children[i-1].SelectBlockOffset() {
-			res[len(res)-1].Tables = append(res[len(res)-1].Tables, ast.HintTable{TableName: table.name})
+			res[len(res)-1].Tables = append(res[len(res)-1].Tables, ast.HintTable{TableName: *tableName})
 			continue
 		}
 		res = append(res, &ast.TableOptimizerHint{
 			QBName:   generateQBName(nodeType, child.SelectBlockOffset()),
 			HintName: model.NewCIStr(joinType),
-			Tables:   []ast.HintTable{{TableName: table.name}},
-		})
->>>>>>> 73e762c0
+			Tables:   []ast.HintTable{{TableName: *tableName}},
+		})
 	}
 	return res
 }
@@ -321,39 +329,13 @@
 			HintName: model.NewCIStr(HintStreamAgg),
 		})
 	case *PhysicalMergeJoin:
-<<<<<<< HEAD
-		res = append(res, &ast.TableOptimizerHint{
-			QBName:   generateQBName(nodeType, pp.blockOffset),
-			HintName: model.NewCIStr(HintSMJ),
-			Tables:   getJoinTableNames(p.SCtx(), nodeType, pp.blockOffset, pp.children[0], pp.children[1]),
-		})
+		res = append(res, getJoinHints(p.SCtx(), HintSMJ, p.SelectBlockOffset(), nodeType, pp.children...)...)
 	case *PhysicalHashJoin:
-		res = append(res, &ast.TableOptimizerHint{
-			QBName:   generateQBName(nodeType, pp.blockOffset),
-			HintName: model.NewCIStr(HintHJ),
-			Tables:   getJoinTableNames(p.SCtx(), nodeType, pp.blockOffset, pp.children[0], pp.children[1]),
-		})
+		res = append(res, getJoinHints(p.SCtx(), HintHJ, p.SelectBlockOffset(), nodeType, pp.children...)...)
 	case *PhysicalIndexJoin:
-		res = append(res, &ast.TableOptimizerHint{
-			QBName:   generateQBName(nodeType, pp.blockOffset),
-			HintName: model.NewCIStr(HintINLJ),
-			Tables:   getJoinTableNames(p.SCtx(), nodeType, pp.blockOffset, pp.children[pp.InnerChildIdx]),
-		})
+		res = append(res, getJoinHints(p.SCtx(), HintINLJ, p.SelectBlockOffset(), nodeType, pp.children[pp.InnerChildIdx])...)
 	case *PhysicalIndexMergeJoin:
-		res = append(res, &ast.TableOptimizerHint{
-			QBName:   generateQBName(nodeType, pp.blockOffset),
-			HintName: model.NewCIStr(HintINLJ),
-			Tables:   getJoinTableNames(p.SCtx(), nodeType, pp.blockOffset, pp.children[pp.InnerChildIdx]),
-		})
-=======
-		res = append(res, getJoinHints(HintSMJ, nodeType, pp.children...)...)
-	case *PhysicalHashJoin:
-		res = append(res, getJoinHints(HintHJ, nodeType, pp.children...)...)
-	case *PhysicalIndexJoin:
-		res = append(res, getJoinHints(HintINLJ, nodeType, pp.children[pp.InnerChildIdx])...)
-	case *PhysicalIndexMergeJoin:
-		res = append(res, getJoinHints(HintINLJ, nodeType, pp.children[pp.InnerChildIdx])...)
->>>>>>> 73e762c0
+		res = append(res, getJoinHints(p.SCtx(), HintINLJ, p.SelectBlockOffset(), nodeType, pp.children[pp.InnerChildIdx])...)
 	}
 	return res
 }