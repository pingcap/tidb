// Copyright 2019 PingCAP, Inc.
//
// Licensed under the Apache License, Version 2.0 (the "License");
// you may not use this file except in compliance with the License.
// You may obtain a copy of the License at
//
//     http://www.apache.org/licenses/LICENSE-2.0
//
// Unless required by applicable law or agreed to in writing, software
// distributed under the License is distributed on an "AS IS" BASIS,
// See the License for the specific language governing permissions and
// limitations under the License.

package core

import (
	"fmt"
	"strconv"
	"strings"

	"github.com/pingcap/errors"
	"github.com/pingcap/parser/ast"
	"github.com/pingcap/parser/model"
	"github.com/pingcap/tidb/bindinfo"
	"github.com/pingcap/tidb/kv"
	"github.com/pingcap/tidb/sessionctx"
)

// BlockHintProcessor processes hints at different level of sql statement.
type BlockHintProcessor struct {
	QbNameMap        map[string]int                    // Map from query block name to select stmt offset.
	QbHints          map[int][]*ast.TableOptimizerHint // Group all hints at same query block.
	Ctx              sessionctx.Context
	selectStmtOffset int
}

// MaxSelectStmtOffset returns the current stmt offset.
func (p *BlockHintProcessor) MaxSelectStmtOffset() int {
	return p.selectStmtOffset
}

// Enter implements Visitor interface.
func (p *BlockHintProcessor) Enter(in ast.Node) (ast.Node, bool) {
	switch node := in.(type) {
	case *ast.UpdateStmt:
		p.checkQueryBlockHints(node.TableHints, 0)
	case *ast.DeleteStmt:
		p.checkQueryBlockHints(node.TableHints, 0)
	case *ast.SelectStmt:
		p.selectStmtOffset++
		node.QueryBlockOffset = p.selectStmtOffset
		p.checkQueryBlockHints(node.TableHints, node.QueryBlockOffset)
	}
	return in, false
}

// Leave implements Visitor interface.
func (p *BlockHintProcessor) Leave(in ast.Node) (ast.Node, bool) {
	return in, true
}

const hintQBName = "qb_name"

// checkQueryBlockHints checks the validity of query blocks and records the map of query block name to select offset.
func (p *BlockHintProcessor) checkQueryBlockHints(hints []*ast.TableOptimizerHint, offset int) {
	var qbName string
	for _, hint := range hints {
		if hint.HintName.L != hintQBName {
			continue
		}
		if qbName != "" {
			p.Ctx.GetSessionVars().StmtCtx.AppendWarning(errors.New(fmt.Sprintf("There are more than two query names in same query block,, using the first one %s", qbName)))
		} else {
			qbName = hint.QBName.L
		}
	}
	if qbName == "" {
		return
	}
	if p.QbNameMap == nil {
		p.QbNameMap = make(map[string]int)
	}
	if _, ok := p.QbNameMap[qbName]; ok {
		p.Ctx.GetSessionVars().StmtCtx.AppendWarning(errors.New(fmt.Sprintf("Duplicate query block name %s, only the first one is effective", qbName)))
	} else {
		p.QbNameMap[qbName] = offset
	}
}

const (
	defaultUpdateBlockName   = "upd_1"
	defaultDeleteBlockName   = "del_1"
	defaultSelectBlockPrefix = "sel_"
)

type nodeType int

const (
	typeUpdate nodeType = iota
	typeDelete
	typeSelect
)

// getBlockName finds the offset of query block name. It use 0 as offset for top level update or delete,
// -1 for invalid block name.
func (p *BlockHintProcessor) getBlockOffset(blockName model.CIStr, nodeType nodeType) int {
	if p.QbNameMap != nil {
		level, ok := p.QbNameMap[blockName.L]
		if ok {
			return level
		}
	}
	// Handle the default query block name.
	if nodeType == typeUpdate && blockName.L == defaultUpdateBlockName {
		return 0
	}
	if nodeType == typeDelete && blockName.L == defaultDeleteBlockName {
		return 0
	}
	if nodeType == typeSelect && strings.HasPrefix(blockName.L, defaultSelectBlockPrefix) {
		suffix := blockName.L[len(defaultSelectBlockPrefix):]
		level, err := strconv.ParseInt(suffix, 10, 64)
		if err != nil || level > int64(p.selectStmtOffset) {
			return -1
		}
		return int(level)
	}
	return -1
}

// getHintOffset gets the offset of stmt that the hints take effects.
func (p *BlockHintProcessor) getHintOffset(qbName model.CIStr, nodeType nodeType, currentOffset int) int {
	if qbName.L != "" {
		return p.getBlockOffset(qbName, nodeType)
	}
	return currentOffset
}

func (p *BlockHintProcessor) checkTableQBName(tables []ast.HintTable, nodeType nodeType) bool {
	for _, table := range tables {
		if table.QBName.L != "" && p.getBlockOffset(table.QBName, nodeType) < 0 {
			return false
		}
	}
	return true
}

// getCurrentStmtHints extracts all hints that take effects at current stmt.
func (p *BlockHintProcessor) getCurrentStmtHints(hints []*ast.TableOptimizerHint, nodeType nodeType, currentOffset int) []*ast.TableOptimizerHint {
	if p.QbHints == nil {
		p.QbHints = make(map[int][]*ast.TableOptimizerHint)
	}
	for _, hint := range hints {
		if hint.HintName.L == hintQBName {
			continue
		}
		offset := p.getHintOffset(hint.QBName, nodeType, currentOffset)
		if offset < 0 || !p.checkTableQBName(hint.Tables, nodeType) {
			hintStr := bindinfo.RestoreTableOptimizerHint(hint)
			p.Ctx.GetSessionVars().StmtCtx.AppendWarning(errors.New(fmt.Sprintf("Hint %s is ignored due to unknown query block name", hintStr)))
			continue
		}
		p.QbHints[offset] = append(p.QbHints[offset], hint)
	}
	return p.QbHints[currentOffset]
}

<<<<<<< HEAD
func restoreOptimizerHint(hint *ast.TableOptimizerHint) string {
	var sb strings.Builder
	ctx := format.NewRestoreCtx(format.DefaultRestoreFlags, &sb)
	err := hint.Restore(ctx)
	// There won't be any error for optimizer hint.
	if err != nil {
		logutil.BgLogger().Warn("restore hint failed", zap.Error(err))
	}
	return sb.String()
}

// RestoreOptimizerHints restores these hints.
func RestoreOptimizerHints(hints []*ast.TableOptimizerHint) string {
	hintsStr := make([]string, 0, len(hints))
	hintsMap := make(map[string]struct{}, len(hints))
	for _, hint := range hints {
		hintStr := restoreOptimizerHint(hint)
		if _, ok := hintsMap[hintStr]; ok {
			continue
		}
		hintsMap[hintStr] = struct{}{}
		hintsStr = append(hintsStr, hintStr)
	}
	return strings.Join(hintsStr, ", ")
}

=======
>>>>>>> 08c4c665
// GenHintsFromPhysicalPlan generates hints from physical plan.
func GenHintsFromPhysicalPlan(p Plan) []*ast.TableOptimizerHint {
	var hints []*ast.TableOptimizerHint
	switch pp := p.(type) {
	case *Explain:
		return GenHintsFromPhysicalPlan(pp.TargetPlan)
	case *Update:
		hints = genHintsFromPhysicalPlan(pp.SelectPlan, typeUpdate)
	case *Delete:
		hints = genHintsFromPhysicalPlan(pp.SelectPlan, typeDelete)
	case PhysicalPlan:
		hints = genHintsFromPhysicalPlan(pp, typeSelect)
	}
<<<<<<< HEAD
	return hints
}

// ExtractTableHintsFromStmtNode extracts table hints from this node.
func ExtractTableHintsFromStmtNode(node ast.Node) []*ast.TableOptimizerHint {
	switch x := node.(type) {
	case *ast.SelectStmt:
		return x.TableHints
	case *ast.UpdateStmt:
		return x.TableHints
	case *ast.DeleteStmt:
		return x.TableHints
	// TODO: support hint for InsertStmt
	case *ast.ExplainStmt:
		return ExtractTableHintsFromStmtNode(x.Stmt)
	default:
		return nil
=======
	hintsStr := make([]string, 0, len(hints))
	for _, hint := range hints {
		hintsStr = append(hintsStr, bindinfo.RestoreTableOptimizerHint(hint))
>>>>>>> 08c4c665
	}
}

func generateQBName(nodeType nodeType, blockOffset int) model.CIStr {
	if nodeType == typeDelete && blockOffset == 0 {
		return model.NewCIStr(defaultDeleteBlockName)
	} else if nodeType == typeUpdate && blockOffset == 0 {
		return model.NewCIStr(defaultUpdateBlockName)
	}
	return model.NewCIStr(fmt.Sprintf("%s%d", defaultSelectBlockPrefix, blockOffset))
}

func getTableName(tblName model.CIStr, asName *model.CIStr) model.CIStr {
	if asName != nil && asName.L != "" {
		return *asName
	}
	return tblName
}

func extractTableAsName(p PhysicalPlan) (*model.CIStr, *model.CIStr) {
	if len(p.Children()) > 1 {
		return nil, nil
	}
	switch x := p.(type) {
	case *PhysicalTableReader:
		ts := x.TablePlans[0].(*PhysicalTableScan)
		if ts.TableAsName.L != "" {
			return &ts.DBName, ts.TableAsName
		}
		return &ts.DBName, &ts.Table.Name
	case *PhysicalIndexReader:
		is := x.IndexPlans[0].(*PhysicalIndexScan)
		if is.TableAsName.L != "" {
			return &is.DBName, is.TableAsName
		}
		return &is.DBName, &is.Table.Name
	case *PhysicalIndexLookUpReader:
		is := x.IndexPlans[0].(*PhysicalIndexScan)
		if is.TableAsName.L != "" {
			return &is.DBName, is.TableAsName
		}
		return &is.DBName, &is.Table.Name
	}
	return nil, nil
}

func getJoinHints(sctx sessionctx.Context, joinType string, parentOffset int, nodeType nodeType, children ...PhysicalPlan) (res []*ast.TableOptimizerHint) {
	for _, child := range children {
		blockOffset := child.SelectBlockOffset()
		if blockOffset == -1 {
			continue
		}
		var dbName, tableName *model.CIStr
		if child.SelectBlockOffset() != parentOffset {
			hintTable := sctx.GetSessionVars().PlannerSelectBlockAsName[child.SelectBlockOffset()]
			// For sub-queries like `(select * from t) t1`, t1 should belong to its surrounding select block.
			dbName, tableName, blockOffset = &hintTable.DBName, &hintTable.TableName, parentOffset
		} else {
			dbName, tableName = extractTableAsName(child)
		}
		if tableName == nil {
			continue
		}
		res = append(res, &ast.TableOptimizerHint{
			QBName:   generateQBName(nodeType, blockOffset),
			HintName: model.NewCIStr(joinType),
			Tables:   []ast.HintTable{{DBName: *dbName, TableName: *tableName}},
		})
		break
	}
	return res
}

func genHintsFromPhysicalPlan(p PhysicalPlan, nodeType nodeType) (res []*ast.TableOptimizerHint) {
	for _, child := range p.Children() {
		res = append(res, genHintsFromPhysicalPlan(child, nodeType)...)
	}
	switch pp := p.(type) {
	case *PhysicalTableReader:
		tbl := pp.TablePlans[0].(*PhysicalTableScan)
		res = append(res, &ast.TableOptimizerHint{
			QBName:   generateQBName(nodeType, pp.blockOffset),
			HintName: model.NewCIStr(HintUseIndex),
			Tables:   []ast.HintTable{{DBName: tbl.DBName, TableName: getTableName(tbl.Table.Name, tbl.TableAsName)}},
		})
		if tbl.StoreType == kv.TiFlash {
			res = append(res, &ast.TableOptimizerHint{
				QBName:   generateQBName(nodeType, pp.blockOffset),
				HintName: model.NewCIStr(HintReadFromStorage),
				HintData: model.NewCIStr(kv.TiFlash.Name()),
				Tables:   []ast.HintTable{{DBName: tbl.DBName, TableName: getTableName(tbl.Table.Name, tbl.TableAsName)}},
			})
		}
	case *PhysicalIndexLookUpReader:
		index := pp.IndexPlans[0].(*PhysicalIndexScan)
		res = append(res, &ast.TableOptimizerHint{
			QBName:   generateQBName(nodeType, pp.blockOffset),
			HintName: model.NewCIStr(HintUseIndex),
			Tables:   []ast.HintTable{{DBName: index.DBName, TableName: getTableName(index.Table.Name, index.TableAsName)}},
			Indexes:  []model.CIStr{index.Index.Name},
		})
	case *PhysicalIndexReader:
		index := pp.IndexPlans[0].(*PhysicalIndexScan)
		res = append(res, &ast.TableOptimizerHint{
			QBName:   generateQBName(nodeType, pp.blockOffset),
			HintName: model.NewCIStr(HintUseIndex),
			Tables:   []ast.HintTable{{DBName: index.DBName, TableName: getTableName(index.Table.Name, index.TableAsName)}},
			Indexes:  []model.CIStr{index.Index.Name},
		})
	case *PhysicalIndexMergeReader:
		Indexs := make([]model.CIStr, 0, 2)
		var tableName model.CIStr
		var tableAsName *model.CIStr
		for _, partialPlan := range pp.PartialPlans {
			if index, ok := partialPlan[0].(*PhysicalIndexScan); ok {
				Indexs = append(Indexs, index.Index.Name)
				tableName = index.Table.Name
				tableAsName = index.TableAsName
			} else {
				indexName := model.NewCIStr("PRIMARY")
				Indexs = append(Indexs, indexName)
			}
		}
		res = append(res, &ast.TableOptimizerHint{
			QBName:   generateQBName(nodeType, pp.blockOffset),
			HintName: model.NewCIStr(HintIndexMerge),
			Tables:   []ast.HintTable{{TableName: getTableName(tableName, tableAsName)}},
			Indexes:  Indexs,
		})
	case *PhysicalHashAgg:
		res = append(res, &ast.TableOptimizerHint{
			QBName:   generateQBName(nodeType, pp.blockOffset),
			HintName: model.NewCIStr(HintHashAgg),
		})
	case *PhysicalStreamAgg:
		res = append(res, &ast.TableOptimizerHint{
			QBName:   generateQBName(nodeType, pp.blockOffset),
			HintName: model.NewCIStr(HintStreamAgg),
		})
	case *PhysicalMergeJoin:
		res = append(res, getJoinHints(p.SCtx(), HintSMJ, p.SelectBlockOffset(), nodeType, pp.children...)...)
	case *PhysicalHashJoin:
		res = append(res, getJoinHints(p.SCtx(), HintHJ, p.SelectBlockOffset(), nodeType, pp.children...)...)
	case *PhysicalIndexJoin:
		res = append(res, getJoinHints(p.SCtx(), HintINLJ, p.SelectBlockOffset(), nodeType, pp.children[pp.InnerChildIdx])...)
	case *PhysicalIndexMergeJoin:
		res = append(res, getJoinHints(p.SCtx(), HintINLMJ, p.SelectBlockOffset(), nodeType, pp.children[pp.InnerChildIdx])...)
	case *PhysicalIndexHashJoin:
		res = append(res, getJoinHints(p.SCtx(), HintINLHJ, p.SelectBlockOffset(), nodeType, pp.children[pp.InnerChildIdx])...)
	}
	return res
}<|MERGE_RESOLUTION|>--- conflicted
+++ resolved
@@ -20,10 +20,13 @@
 
 	"github.com/pingcap/errors"
 	"github.com/pingcap/parser/ast"
+	"github.com/pingcap/parser/format"
 	"github.com/pingcap/parser/model"
 	"github.com/pingcap/tidb/bindinfo"
 	"github.com/pingcap/tidb/kv"
 	"github.com/pingcap/tidb/sessionctx"
+	"github.com/pingcap/tidb/util/logutil"
+	"go.uber.org/zap"
 )
 
 // BlockHintProcessor processes hints at different level of sql statement.
@@ -165,7 +168,6 @@
 	return p.QbHints[currentOffset]
 }
 
-<<<<<<< HEAD
 func restoreOptimizerHint(hint *ast.TableOptimizerHint) string {
 	var sb strings.Builder
 	ctx := format.NewRestoreCtx(format.DefaultRestoreFlags, &sb)
@@ -192,8 +194,6 @@
 	return strings.Join(hintsStr, ", ")
 }
 
-=======
->>>>>>> 08c4c665
 // GenHintsFromPhysicalPlan generates hints from physical plan.
 func GenHintsFromPhysicalPlan(p Plan) []*ast.TableOptimizerHint {
 	var hints []*ast.TableOptimizerHint
@@ -207,7 +207,6 @@
 	case PhysicalPlan:
 		hints = genHintsFromPhysicalPlan(pp, typeSelect)
 	}
-<<<<<<< HEAD
 	return hints
 }
 
@@ -225,11 +224,6 @@
 		return ExtractTableHintsFromStmtNode(x.Stmt)
 	default:
 		return nil
-=======
-	hintsStr := make([]string, 0, len(hints))
-	for _, hint := range hints {
-		hintsStr = append(hintsStr, bindinfo.RestoreTableOptimizerHint(hint))
->>>>>>> 08c4c665
 	}
 }
 
