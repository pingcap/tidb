// Copyright 2018 PingCAP, Inc.
//
// Licensed under the Apache License, Version 2.0 (the "License");
// you may not use this file except in compliance with the License.
// You may obtain a copy of the License at
//
//     http://www.apache.org/licenses/LICENSE-2.0
//
// Unless required by applicable law or agreed to in writing, software
// distributed under the License is distributed on an "AS IS" BASIS,
// WITHOUT WARRANTIES OR CONDITIONS OF ANY KIND, either express or implied.
// See the License for the specific language governing permissions and
// limitations under the License.

package core

import (
	"math"
	"sort"

	"github.com/pingcap/tidb/expression"
)

type joinReorderGreedySolver struct {
	*baseSingleGroupJoinOrderSolver
	eqEdges   []*expression.ScalarFunction
	joinTypes []JoinType
	// Maintain the order for plans of the outerJoin. [a,b] indicate a must join before b
	directedEdges []directedEdge
}

// solve reorders the join nodes in the group based on a greedy algorithm.
//
// For each node having a join equal condition with the current join tree in
// the group, calculate the cumulative join cost of that node and the join
// tree, choose the node with the smallest cumulative cost to join with the
// current join tree.
//
// cumulative join cost = CumCount(lhs) + CumCount(rhs) + RowCount(join)
//   For base node, its CumCount equals to the sum of the count of its subtree.
//   See baseNodeCumCost for more details.
// TODO: this formula can be changed to real physical cost in future.
//
// For the nodes and join trees which don't have a join equal condition to
// connect them, we make a bushy join tree to do the cartesian joins finally.
<<<<<<< HEAD
func (s *joinReorderGreedySolver) solve(joinNodePlans []*joinNode) (LogicalPlan, error) {
	joinNodeCount := 0
=======
func (s *joinReorderGreedySolver) solve(joinNodePlans []LogicalPlan, tracer *joinReorderTrace) (LogicalPlan, error) {
>>>>>>> ca101913
	for _, node := range joinNodePlans {
		_, err := node.p.recursiveDeriveStats(nil)
		if err != nil {
			return nil, err
		}
		cost := s.baseNodeCumCost(node)
		s.curJoinGroup = append(s.curJoinGroup, &jrNode{
<<<<<<< HEAD
			id:      joinNodeCount,
			p:       node.p,
			cumCost: s.baseNodeCumCost(node.p),
		})
		node.id = joinNodeCount
		joinNodeCount++
=======
			p:       node,
			cumCost: cost,
		})
		tracer.appendLogicalJoinCost(node, cost)
>>>>>>> ca101913
	}

	s.directGraph = make([][]byte, joinNodeCount)
	for _, edge := range s.directedEdges {
		if !edge.isImplicit && edge.joinType == InnerJoin {
			continue
		}
		nodeBitSet := s.directGraph[edge.left.id]
		if nodeBitSet == nil {
			nodeBitSet = make([]byte, (joinNodeCount+7)>>3)
			s.directGraph[edge.left.id] = nodeBitSet
		}
		rightOffset := byte(1 << (7 & edge.right.id))
		nodeBitSet[edge.right.id>>3] |= rightOffset
	}

	for isPropagated := true; isPropagated; {
		isPropagated = false
		for idx, nodeBitSet := range s.directGraph {
			baseV := 0
			for k1 := range nodeBitSet {
				for i := 0; i < 8; i++ {
					mask := nodeBitSet[k1] & (1 << i)
					if mask > 0 {
						isChange := s.merge(nodeBitSet, s.directGraph[k1<<3+i])
						s.directGraph[idx] = nodeBitSet
						if isChange {
							isPropagated = true
						}
					}
				}
				baseV += 8
			}
		}
	}

	// Sort plans by cost and join order
	sort.SliceStable(s.curJoinGroup, func(i, j int) bool {
		joinGroup1 := s.curJoinGroup[i]
		joinGroup2 := s.curJoinGroup[j]
		if s.directGraph[joinGroup1.id] != nil && ((s.directGraph[joinGroup1.id][joinGroup2.id>>3] & (1 << byte(7&joinGroup2.id))) > 0) {
			return true
		}

		if s.directGraph[joinGroup2.id] != nil && ((s.directGraph[joinGroup2.id][joinGroup1.id>>3] & (1 << byte(7&joinGroup1.id))) > 0) {
			return false
		}

		return joinGroup1.cumCost < joinGroup2.cumCost
	})

	var cartesianGroup []LogicalPlan
	for len(s.curJoinGroup) > 0 {
		newNode, err := s.constructConnectedJoinTree(tracer)
		if err != nil {
			return nil, err
		}
		cartesianGroup = append(cartesianGroup, newNode.p)
	}

	return s.makeBushyJoin(cartesianGroup), nil
}

<<<<<<< HEAD
func (s *joinReorderGreedySolver) merge(dest []byte, src []byte) (isChange bool) {
	isChange = false
	for i := range src {
		if src[i] > 0 {
			if dest[i]&src[i] == src[i] {
				isChange = true
			}
			dest[i] = dest[i] | src[i]
		}
	}
	return
}

func (s *joinReorderGreedySolver) constructConnectedJoinTree() (*jrNode, error) {
=======
func (s *joinReorderGreedySolver) constructConnectedJoinTree(tracer *joinReorderTrace) (*jrNode, error) {
>>>>>>> ca101913
	curJoinTree := s.curJoinGroup[0]
	s.curJoinGroup = s.curJoinGroup[1:]
	s.remainJoinGroup = s.remainJoinGroup[:0]
	s.remainJoinGroup = append(s.remainJoinGroup, s.curJoinGroup...)
	for {
		bestCost := math.MaxFloat64
		bestIdx := -1
		var finalRemainOthers []expression.Expression
		var bestJoin LogicalPlan
		for i, node := range s.curJoinGroup {
			newJoin, remainOthers := s.checkConnectionAndMakeJoin(curJoinTree.p, node.p)
			if newJoin == nil {
				continue
			}
			_, err := newJoin.recursiveDeriveStats(nil)
			if err != nil {
				return nil, err
			}
			curCost := s.calcJoinCumCost(newJoin, curJoinTree, node)
			tracer.appendLogicalJoinCost(newJoin, curCost)
			if bestCost > curCost {
				bestCost = curCost
				bestJoin = newJoin
				bestIdx = i
				finalRemainOthers = remainOthers
			}
		}
		// If we could find more join node, meaning that the sub connected graph have been totally explored.
		if bestJoin == nil {
			break
		}
		curJoinTree = &jrNode{
			p:       bestJoin,
			cumCost: bestCost,
		}
		s.curJoinGroup = append(s.curJoinGroup[:bestIdx], s.curJoinGroup[bestIdx+1:]...)
		s.otherConds = finalRemainOthers
		s.remainJoinGroup = append(s.remainJoinGroup[0:bestIdx], s.remainJoinGroup[bestIdx+1:]...)
	}
	return curJoinTree, nil
}

func (s *joinReorderGreedySolver) checkConnectionAndMakeJoin(leftNode, rightNode LogicalPlan) (LogicalPlan, []expression.Expression) {
	var usedEdges []*expression.ScalarFunction

	remainOtherConds := make([]expression.Expression, len(s.otherConds))
	copy(remainOtherConds, s.otherConds)
	joinType := InnerJoin
	for idx, edge := range s.eqEdges {
		lCol := edge.GetArgs()[0].(*expression.Column)
		rCol := edge.GetArgs()[1].(*expression.Column)
		if leftNode.Schema().Contains(lCol) && rightNode.Schema().Contains(rCol) {
			usedEdges = append(usedEdges, edge)
			joinType = s.joinTypes[idx]
		} else if rightNode.Schema().Contains(lCol) && leftNode.Schema().Contains(rCol) {
			usedEdges = append(usedEdges, edge)
			joinType = s.joinTypes[idx]
			rightNode, leftNode = leftNode, rightNode
		}

	}
	if len(usedEdges) == 0 {
		return nil, nil
	}
	var otherConds []expression.Expression
	var leftConds []expression.Expression
	var rightConds []expression.Expression
	mergedSchema := expression.MergeSchema(leftNode.Schema(), rightNode.Schema())

	remainOtherConds, leftConds = expression.FilterOutInPlace(remainOtherConds, func(expr expression.Expression) bool {
		return expression.ExprFromSchema(expr, leftNode.Schema()) && !expression.ExprFromSchema(expr, rightNode.Schema())
	})
	remainOtherConds, rightConds = expression.FilterOutInPlace(remainOtherConds, func(expr expression.Expression) bool {
		return expression.ExprFromSchema(expr, rightNode.Schema()) && !expression.ExprFromSchema(expr, leftNode.Schema())
	})
	remainOtherConds, otherConds = expression.FilterOutInPlace(remainOtherConds, func(expr expression.Expression) bool {
		return expression.ExprFromSchema(expr, mergedSchema)
	})
	return s.newJoinWithEdges(leftNode, rightNode, usedEdges, otherConds, leftConds, rightConds, joinType), remainOtherConds
}<|MERGE_RESOLUTION|>--- conflicted
+++ resolved
@@ -43,12 +43,8 @@
 //
 // For the nodes and join trees which don't have a join equal condition to
 // connect them, we make a bushy join tree to do the cartesian joins finally.
-<<<<<<< HEAD
-func (s *joinReorderGreedySolver) solve(joinNodePlans []*joinNode) (LogicalPlan, error) {
+func (s *joinReorderGreedySolver) solve(joinNodePlans []*joinNode, tracer *joinReorderTrace) (LogicalPlan, error) {
 	joinNodeCount := 0
-=======
-func (s *joinReorderGreedySolver) solve(joinNodePlans []LogicalPlan, tracer *joinReorderTrace) (LogicalPlan, error) {
->>>>>>> ca101913
 	for _, node := range joinNodePlans {
 		_, err := node.p.recursiveDeriveStats(nil)
 		if err != nil {
@@ -56,19 +52,13 @@
 		}
 		cost := s.baseNodeCumCost(node)
 		s.curJoinGroup = append(s.curJoinGroup, &jrNode{
-<<<<<<< HEAD
 			id:      joinNodeCount,
 			p:       node.p,
-			cumCost: s.baseNodeCumCost(node.p),
+			cumCost: cost,
 		})
 		node.id = joinNodeCount
 		joinNodeCount++
-=======
-			p:       node,
-			cumCost: cost,
-		})
 		tracer.appendLogicalJoinCost(node, cost)
->>>>>>> ca101913
 	}
 
 	s.directGraph = make([][]byte, joinNodeCount)
@@ -132,7 +122,6 @@
 	return s.makeBushyJoin(cartesianGroup), nil
 }
 
-<<<<<<< HEAD
 func (s *joinReorderGreedySolver) merge(dest []byte, src []byte) (isChange bool) {
 	isChange = false
 	for i := range src {
@@ -146,10 +135,7 @@
 	return
 }
 
-func (s *joinReorderGreedySolver) constructConnectedJoinTree() (*jrNode, error) {
-=======
 func (s *joinReorderGreedySolver) constructConnectedJoinTree(tracer *joinReorderTrace) (*jrNode, error) {
->>>>>>> ca101913
 	curJoinTree := s.curJoinGroup[0]
 	s.curJoinGroup = s.curJoinGroup[1:]
 	s.remainJoinGroup = s.remainJoinGroup[:0]
