// Copyright 2018 PingCAP, Inc.
//
// Licensed under the Apache License, Version 2.0 (the "License");
// you may not use this file except in compliance with the License.
// You may obtain a copy of the License at
//
//     http://www.apache.org/licenses/LICENSE-2.0
//
// Unless required by applicable law or agreed to in writing, software
// distributed under the License is distributed on an "AS IS" BASIS,
// See the License for the specific language governing permissions and
// limitations under the License.

package core

import (
	"math"
	"sort"

	"github.com/pingcap/parser/ast"
	"github.com/pingcap/tidb/expression"
)

<<<<<<< HEAD
// extractJoinGroup extracts all the join nodes connected with continuous
// InnerJoins to construct a join group. This join group is further used to
// construct a new join order based on a greedy algorithm.
//
// For example: "InnerJoin(InnerJoin(a, b), LeftJoin(c, d))"
// results in a join group {a, b, LeftJoin(c, d)}.
func extractJoinGroup(p LogicalPlan) (group []LogicalPlan, eqEdges []*expression.ScalarFunction, otherConds []expression.Expression) {
	join, isJoin := p.(*LogicalJoin)
	if !isJoin || join.preferJoinType > uint(0) || join.JoinType != InnerJoin || join.StraightJoin {
		return []LogicalPlan{p}, nil, nil
	}

	lhsGroup, lhsEqualConds, lhsOtherConds := extractJoinGroup(join.children[0])
	rhsGroup, rhsEqualConds, rhsOtherConds := extractJoinGroup(join.children[1])

	group = append(group, lhsGroup...)
	group = append(group, rhsGroup...)
	eqEdges = append(eqEdges, join.EqualConditions...)
	eqEdges = append(eqEdges, lhsEqualConds...)
	eqEdges = append(eqEdges, rhsEqualConds...)
	otherConds = append(otherConds, join.OtherConditions...)
	otherConds = append(otherConds, lhsOtherConds...)
	otherConds = append(otherConds, rhsOtherConds...)
	return group, eqEdges, otherConds
}

type joinReOrderSolver struct {
}

=======
>>>>>>> f16081bc
type joinReorderGreedySingleGroupSolver struct {
	*baseSingleGroupJoinOrderSolver
	eqEdges []*expression.ScalarFunction
}

// solve reorders the join nodes in the group based on a greedy algorithm.
//
// For each node having a join equal condition with the current join tree in
// the group, calculate the cumulative join cost of that node and the join
// tree, choose the node with the smallest cumulative cost to join with the
// current join tree.
//
// cumulative join cost = CumCount(lhs) + CumCount(rhs) + RowCount(join)
//   For base node, its CumCount equals to the sum of the count of its subtree.
//   See baseNodeCumCost for more details.
// TODO: this formula can be changed to real physical cost in future.
//
// For the nodes and join trees which don't have a join equal condition to
// connect them, we make a bushy join tree to do the cartesian joins finally.
func (s *joinReorderGreedySingleGroupSolver) solve(joinNodePlans []LogicalPlan) (LogicalPlan, error) {
	for _, node := range joinNodePlans {
		_, err := node.recursiveDeriveStats()
		if err != nil {
			return nil, err
		}
		s.curJoinGroup = append(s.curJoinGroup, &jrNode{
			p:       node,
			cumCost: s.baseNodeCumCost(node),
		})
	}
	sort.SliceStable(s.curJoinGroup, func(i, j int) bool {
		return s.curJoinGroup[i].cumCost < s.curJoinGroup[j].cumCost
	})

	var cartesianGroup []LogicalPlan
	for len(s.curJoinGroup) > 0 {
		newNode, err := s.constructConnectedJoinTree()
		if err != nil {
			return nil, err
		}
		cartesianGroup = append(cartesianGroup, newNode.p)
	}

	return s.makeBushyJoin(cartesianGroup), nil
}

func (s *joinReorderGreedySingleGroupSolver) constructConnectedJoinTree() (*jrNode, error) {
	curJoinTree := s.curJoinGroup[0]
	s.curJoinGroup = s.curJoinGroup[1:]
	for {
		bestCost := math.MaxFloat64
		bestIdx := -1
		var finalRemainOthers []expression.Expression
		var bestJoin LogicalPlan
		for i, node := range s.curJoinGroup {
			newJoin, remainOthers := s.checkConnectionAndMakeJoin(curJoinTree.p, node.p)
			if newJoin == nil {
				continue
			}
			_, err := newJoin.recursiveDeriveStats()
			if err != nil {
				return nil, err
			}
			curCost := s.calcJoinCumCost(newJoin, curJoinTree, node)
			if bestCost > curCost {
				bestCost = curCost
				bestJoin = newJoin
				bestIdx = i
				finalRemainOthers = remainOthers
			}
		}
		// If we could find more join node, meaning that the sub connected graph have been totally explored.
		if bestJoin == nil {
			break
		}
		curJoinTree = &jrNode{
			p:       bestJoin,
			cumCost: bestCost,
		}
		s.curJoinGroup = append(s.curJoinGroup[:bestIdx], s.curJoinGroup[bestIdx+1:]...)
		s.otherConds = finalRemainOthers
	}
	return curJoinTree, nil
}

func (s *joinReorderGreedySingleGroupSolver) checkConnectionAndMakeJoin(leftNode, rightNode LogicalPlan) (LogicalPlan, []expression.Expression) {
	var usedEdges []*expression.ScalarFunction
	remainOtherConds := make([]expression.Expression, len(s.otherConds))
	copy(remainOtherConds, s.otherConds)
	for _, edge := range s.eqEdges {
		lCol := edge.GetArgs()[0].(*expression.Column)
		rCol := edge.GetArgs()[1].(*expression.Column)
		if leftNode.Schema().Contains(lCol) && rightNode.Schema().Contains(rCol) {
			usedEdges = append(usedEdges, edge)
		} else if rightNode.Schema().Contains(lCol) && leftNode.Schema().Contains(rCol) {
			newSf := expression.NewFunctionInternal(s.ctx, ast.EQ, edge.GetType(), rCol, lCol).(*expression.ScalarFunction)
			usedEdges = append(usedEdges, newSf)
		}
	}
	if len(usedEdges) == 0 {
		return nil, nil
	}
<<<<<<< HEAD
	newJoin := s.newCartesianJoin(leftNode, rightNode)
	newJoin.EqualConditions = usedEdges
	for _, eqCond := range newJoin.EqualConditions {
		newJoin.LeftJoinKeys = append(newJoin.LeftJoinKeys, eqCond.GetArgs()[0].(*expression.Column))
		newJoin.RightJoinKeys = append(newJoin.RightJoinKeys, eqCond.GetArgs()[1].(*expression.Column))
	}
	for i := len(remainOtherConds) - 1; i >= 0; i-- {
		cols := expression.ExtractColumns(remainOtherConds[i])
		if newJoin.schema.ColumnsIndices(cols) != nil {
			newJoin.OtherConditions = append(newJoin.OtherConditions, remainOtherConds[i])
			remainOtherConds = append(remainOtherConds[:i], remainOtherConds[i+1:]...)
		}
	}
	return newJoin, remainOtherConds
}

func (s *joinReorderGreedySingleGroupSolver) makeBushyJoin(cartesianJoinGroup []LogicalPlan) LogicalPlan {
	resultJoinGroup := make([]LogicalPlan, 0, (len(cartesianJoinGroup)+1)/2)
	for len(cartesianJoinGroup) > 1 {
		resultJoinGroup = resultJoinGroup[:0]
		for i := 0; i < len(cartesianJoinGroup); i += 2 {
			if i+1 == len(cartesianJoinGroup) {
				resultJoinGroup = append(resultJoinGroup, cartesianJoinGroup[i])
				break
			}
			newJoin := s.newCartesianJoin(cartesianJoinGroup[i], cartesianJoinGroup[i+1])
			for i := len(s.otherConds) - 1; i >= 0; i-- {
				cols := expression.ExtractColumns(s.otherConds[i])
				if newJoin.schema.ColumnsIndices(cols) != nil {
					newJoin.OtherConditions = append(newJoin.OtherConditions, s.otherConds[i])
					s.otherConds = append(s.otherConds[:i], s.otherConds[i+1:]...)
				}
			}
			resultJoinGroup = append(resultJoinGroup, newJoin)
		}
		cartesianJoinGroup, resultJoinGroup = resultJoinGroup, cartesianJoinGroup
	}
	return cartesianJoinGroup[0]
}

func (s *joinReorderGreedySingleGroupSolver) newCartesianJoin(lChild, rChild LogicalPlan) *LogicalJoin {
	join := LogicalJoin{
		JoinType:  InnerJoin,
		reordered: true,
	}.Init(s.ctx)
	join.SetSchema(expression.MergeSchema(lChild.Schema(), rChild.Schema()))
	join.SetChildren(lChild, rChild)
	return join
}

func (s *joinReOrderSolver) optimize(p LogicalPlan) (LogicalPlan, error) {
	return s.optimizeRecursive(p.context(), p)
}

func (s *joinReOrderSolver) optimizeRecursive(ctx sessionctx.Context, p LogicalPlan) (LogicalPlan, error) {
	var err error
	curJoinGroup, eqEdges, otherConds := extractJoinGroup(p)
	if len(curJoinGroup) > 1 {
		for i := range curJoinGroup {
			curJoinGroup[i], err = s.optimizeRecursive(ctx, curJoinGroup[i])
			if err != nil {
				return nil, err
			}
		}
		if len(curJoinGroup) > ctx.GetSessionVars().TiDBOptJoinOrderAlgoThreshold {
			groupSolver := &joinReorderGreedySingleGroupSolver{
				ctx:        ctx,
				eqEdges:    eqEdges,
				otherConds: otherConds,
			}
			p, err = groupSolver.solve(curJoinGroup)
			if err != nil {
				return nil, err
			}
			return p, nil
		}
		dpSolver := &joinReorderDPSolver{
			ctx: ctx,
		}
		dpSolver.newJoin = dpSolver.newJoinWithConds
		p, err = dpSolver.solve(curJoinGroup, expression.ScalarFuncs2Exprs(eqEdges), otherConds)
		if err != nil {
			return nil, err
		}
		return p, nil
	}
	newChildren := make([]LogicalPlan, 0, len(p.Children()))
	for _, child := range p.Children() {
		newChild, err := s.optimizeRecursive(ctx, child)
		if err != nil {
			return nil, err
		}
		newChildren = append(newChildren, newChild)
	}
	p.SetChildren(newChildren...)
	return p, nil
=======
	return s.newJoinWithEdges(usedEdges, remainOtherConds, leftNode, rightNode)
>>>>>>> f16081bc
}<|MERGE_RESOLUTION|>--- conflicted
+++ resolved
@@ -21,38 +21,6 @@
 	"github.com/pingcap/tidb/expression"
 )
 
-<<<<<<< HEAD
-// extractJoinGroup extracts all the join nodes connected with continuous
-// InnerJoins to construct a join group. This join group is further used to
-// construct a new join order based on a greedy algorithm.
-//
-// For example: "InnerJoin(InnerJoin(a, b), LeftJoin(c, d))"
-// results in a join group {a, b, LeftJoin(c, d)}.
-func extractJoinGroup(p LogicalPlan) (group []LogicalPlan, eqEdges []*expression.ScalarFunction, otherConds []expression.Expression) {
-	join, isJoin := p.(*LogicalJoin)
-	if !isJoin || join.preferJoinType > uint(0) || join.JoinType != InnerJoin || join.StraightJoin {
-		return []LogicalPlan{p}, nil, nil
-	}
-
-	lhsGroup, lhsEqualConds, lhsOtherConds := extractJoinGroup(join.children[0])
-	rhsGroup, rhsEqualConds, rhsOtherConds := extractJoinGroup(join.children[1])
-
-	group = append(group, lhsGroup...)
-	group = append(group, rhsGroup...)
-	eqEdges = append(eqEdges, join.EqualConditions...)
-	eqEdges = append(eqEdges, lhsEqualConds...)
-	eqEdges = append(eqEdges, rhsEqualConds...)
-	otherConds = append(otherConds, join.OtherConditions...)
-	otherConds = append(otherConds, lhsOtherConds...)
-	otherConds = append(otherConds, rhsOtherConds...)
-	return group, eqEdges, otherConds
-}
-
-type joinReOrderSolver struct {
-}
-
-=======
->>>>>>> f16081bc
 type joinReorderGreedySingleGroupSolver struct {
 	*baseSingleGroupJoinOrderSolver
 	eqEdges []*expression.ScalarFunction
@@ -155,104 +123,5 @@
 	if len(usedEdges) == 0 {
 		return nil, nil
 	}
-<<<<<<< HEAD
-	newJoin := s.newCartesianJoin(leftNode, rightNode)
-	newJoin.EqualConditions = usedEdges
-	for _, eqCond := range newJoin.EqualConditions {
-		newJoin.LeftJoinKeys = append(newJoin.LeftJoinKeys, eqCond.GetArgs()[0].(*expression.Column))
-		newJoin.RightJoinKeys = append(newJoin.RightJoinKeys, eqCond.GetArgs()[1].(*expression.Column))
-	}
-	for i := len(remainOtherConds) - 1; i >= 0; i-- {
-		cols := expression.ExtractColumns(remainOtherConds[i])
-		if newJoin.schema.ColumnsIndices(cols) != nil {
-			newJoin.OtherConditions = append(newJoin.OtherConditions, remainOtherConds[i])
-			remainOtherConds = append(remainOtherConds[:i], remainOtherConds[i+1:]...)
-		}
-	}
-	return newJoin, remainOtherConds
-}
-
-func (s *joinReorderGreedySingleGroupSolver) makeBushyJoin(cartesianJoinGroup []LogicalPlan) LogicalPlan {
-	resultJoinGroup := make([]LogicalPlan, 0, (len(cartesianJoinGroup)+1)/2)
-	for len(cartesianJoinGroup) > 1 {
-		resultJoinGroup = resultJoinGroup[:0]
-		for i := 0; i < len(cartesianJoinGroup); i += 2 {
-			if i+1 == len(cartesianJoinGroup) {
-				resultJoinGroup = append(resultJoinGroup, cartesianJoinGroup[i])
-				break
-			}
-			newJoin := s.newCartesianJoin(cartesianJoinGroup[i], cartesianJoinGroup[i+1])
-			for i := len(s.otherConds) - 1; i >= 0; i-- {
-				cols := expression.ExtractColumns(s.otherConds[i])
-				if newJoin.schema.ColumnsIndices(cols) != nil {
-					newJoin.OtherConditions = append(newJoin.OtherConditions, s.otherConds[i])
-					s.otherConds = append(s.otherConds[:i], s.otherConds[i+1:]...)
-				}
-			}
-			resultJoinGroup = append(resultJoinGroup, newJoin)
-		}
-		cartesianJoinGroup, resultJoinGroup = resultJoinGroup, cartesianJoinGroup
-	}
-	return cartesianJoinGroup[0]
-}
-
-func (s *joinReorderGreedySingleGroupSolver) newCartesianJoin(lChild, rChild LogicalPlan) *LogicalJoin {
-	join := LogicalJoin{
-		JoinType:  InnerJoin,
-		reordered: true,
-	}.Init(s.ctx)
-	join.SetSchema(expression.MergeSchema(lChild.Schema(), rChild.Schema()))
-	join.SetChildren(lChild, rChild)
-	return join
-}
-
-func (s *joinReOrderSolver) optimize(p LogicalPlan) (LogicalPlan, error) {
-	return s.optimizeRecursive(p.context(), p)
-}
-
-func (s *joinReOrderSolver) optimizeRecursive(ctx sessionctx.Context, p LogicalPlan) (LogicalPlan, error) {
-	var err error
-	curJoinGroup, eqEdges, otherConds := extractJoinGroup(p)
-	if len(curJoinGroup) > 1 {
-		for i := range curJoinGroup {
-			curJoinGroup[i], err = s.optimizeRecursive(ctx, curJoinGroup[i])
-			if err != nil {
-				return nil, err
-			}
-		}
-		if len(curJoinGroup) > ctx.GetSessionVars().TiDBOptJoinOrderAlgoThreshold {
-			groupSolver := &joinReorderGreedySingleGroupSolver{
-				ctx:        ctx,
-				eqEdges:    eqEdges,
-				otherConds: otherConds,
-			}
-			p, err = groupSolver.solve(curJoinGroup)
-			if err != nil {
-				return nil, err
-			}
-			return p, nil
-		}
-		dpSolver := &joinReorderDPSolver{
-			ctx: ctx,
-		}
-		dpSolver.newJoin = dpSolver.newJoinWithConds
-		p, err = dpSolver.solve(curJoinGroup, expression.ScalarFuncs2Exprs(eqEdges), otherConds)
-		if err != nil {
-			return nil, err
-		}
-		return p, nil
-	}
-	newChildren := make([]LogicalPlan, 0, len(p.Children()))
-	for _, child := range p.Children() {
-		newChild, err := s.optimizeRecursive(ctx, child)
-		if err != nil {
-			return nil, err
-		}
-		newChildren = append(newChildren, newChild)
-	}
-	p.SetChildren(newChildren...)
-	return p, nil
-=======
 	return s.newJoinWithEdges(usedEdges, remainOtherConds, leftNode, rightNode)
->>>>>>> f16081bc
 }