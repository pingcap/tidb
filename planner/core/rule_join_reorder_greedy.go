--- conflicted
+++ resolved
@@ -232,15 +232,13 @@
 				return nil, err
 			}
 		}
-<<<<<<< HEAD
 		if len(curJoinGroup) > ctx.GetSessionVars().TiDBOptJoinOrderAlgoThreshold {
-			greedySolver := &joinReorderGreedySingleGroupSolver{
-				ctx:          ctx,
-				curJoinGroup: curJoinGroup,
-				eqEdges:      eqEdges,
-				otherConds:   otherConds,
-			}
-			p, err = greedySolver.solve()
+			groupSolver := &joinReorderGreedySingleGroupSolver{
+				ctx:        ctx,
+				eqEdges:    eqEdges,
+				otherConds: otherConds,
+			}
+			p, err = groupSolver.solve(curJoinGroup)
 			if err != nil {
 				return nil, err
 			}
@@ -251,14 +249,6 @@
 		}
 		dpSolver.newJoin = dpSolver.newJoinWithConds
 		p, err = dpSolver.solve(curJoinGroup, expression.ScalarFuncs2Exprs(eqEdges), otherConds)
-=======
-		groupSolver := &joinReorderGreedySingleGroupSolver{
-			ctx:        ctx,
-			eqEdges:    eqEdges,
-			otherConds: otherConds,
-		}
-		p, err = groupSolver.solve(curJoinGroup)
->>>>>>> 266ff4b6
 		if err != nil {
 			return nil, err
 		}
