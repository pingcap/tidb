--- conflicted
+++ resolved
@@ -1121,7 +1121,6 @@
 	tk.MustExec(`drop table t2`)
 }
 
-<<<<<<< HEAD
 func TestIssue37508(t *testing.T) {
 	store := testkit.CreateMockStore(t)
 
@@ -1134,8 +1133,9 @@
 
 	tk.MustPartition("select * from t1 where c in ('2022-01-23', '2022-01-22');", "p1").Sort().Check(testkit.Rows())
 	tk.MustPartition("select * from t1 where c in (NULL, '2022-01-23');", "p0,p1").Sort().Check(testkit.Rows())
-
-=======
+	tk.MustExec(`drop table t1`)
+}
+
 func TestRangeColumnsMultiColumn(t *testing.T) {
 	store := testkit.CreateMockStore(t)
 
@@ -1613,6 +1613,5 @@
 		`└─Selection 1.00 cop[tikv]  eq(rcd.t1.a, "a"), eq(rcd.t1.c, "d")`,
 		`  └─TableFullScan 1.00 cop[tikv] table:t1 keep order:false`))
 	tk.MustQuery(`select * from t1 where a = 'a' AND c = 'd'`).Check(testkit.Rows("a <nil> d"))
->>>>>>> a49c63e8
 	tk.MustExec(`drop table t1`)
 }