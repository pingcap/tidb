--- conflicted
+++ resolved
@@ -840,16 +840,11 @@
 	tk.MustExec("use list_partition_temp_table")
 	tk.MustExec("drop table if exists tlist")
 	tk.MustExec(`set tidb_enable_list_partition = 1`)
-<<<<<<< HEAD
-	c.Assert(tk.ExecToErr("create global temporary table t(a int, b int) partition by list(a) (partition p0 values in (0)) on commit delete rows"), ErrorMatches, ".*Cannot create temporary table with partitions.*")
-	c.Assert(tk.ExecToErr("create global temporary table t(a int, b int) partition by list columns (a) (partition p0 values in (0)) on commit delete rows"), ErrorMatches, ".*Cannot create temporary table with partitions.*")
-=======
 	tk.MustExec("set tidb_enable_global_temporary_table = true")
 	err := tk.ExecToErr("create global temporary table t(a int, b int) partition by list(a) (partition p0 values in (0)) on commit delete rows")
 	require.Regexp(t, ".*Cannot create temporary table with partitions.*", err)
 	err = tk.ExecToErr("create global temporary table t(a int, b int) partition by list columns (a) (partition p0 values in (0)) on commit delete rows")
 	require.Regexp(t, ".*Cannot create temporary table with partitions.*", err)
->>>>>>> 505299fe
 }
 
 func TestListPartitionAlterPK(t *testing.T) {
