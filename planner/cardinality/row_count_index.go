--- conflicted
+++ resolved
@@ -60,13 +60,7 @@
 		}
 	}
 	recordUsedItemStatsStatus(sctx, idx, coll.PhysicalID, idxID)
-<<<<<<< HEAD
-	if statistics.IndexStatsIsInvalid(idx, sctx, coll, idxID) {
-=======
-	// For the mv index case, now we have supported collecting stats and async loading stats, but sync loading and
-	// estimation is not well-supported, so we keep mv index using pseudo estimation for this period of time.
-	if !ok || idx.IsInvalid(sctx, coll.Pseudo) || isMVIndex {
->>>>>>> b20237f3
+	if statistics.IndexStatsIsInvalid(idx, sctx, coll, idxID) || isMVIndex {
 		colsLen := -1
 		if idx != nil && idx.Info.Unique {
 			colsLen = len(idx.Info.Columns)
