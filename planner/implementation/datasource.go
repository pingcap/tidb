// Copyright 2019 PingCAP, Inc.
//
// Licensed under the Apache License, Version 2.0 (the "License");
// you may not use this file except in compliance with the License.
// You may obtain a copy of the License at
//
//     http://www.apache.org/licenses/LICENSE-2.0
//
// Unless required by applicable law or agreed to in writing, software
// distributed under the License is distributed on an "AS IS" BASIS,
// See the License for the specific language governing permissions and
// limitations under the License.

package implementation

import (
	"math"

	"github.com/pingcap/tidb/expression"
	"github.com/pingcap/tidb/kv"
	plannercore "github.com/pingcap/tidb/planner/core"
	"github.com/pingcap/tidb/planner/memo"
	"github.com/pingcap/tidb/statistics"
)

// TableDualImpl implementation of PhysicalTableDual.
type TableDualImpl struct {
	baseImpl
}

// NewTableDualImpl creates a new table dual Implementation.
func NewTableDualImpl(dual *plannercore.PhysicalTableDual) *TableDualImpl {
	return &TableDualImpl{baseImpl{plan: dual}}
}

// CalcCost calculates the cost of the table dual Implementation.
func (impl *TableDualImpl) CalcCost(outCount float64, children ...memo.Implementation) float64 {
	return 0
}

// TableReaderImpl implementation of PhysicalTableReader.
type TableReaderImpl struct {
	baseImpl
	tblColHists *statistics.HistColl
}

// NewTableReaderImpl creates a new table reader Implementation.
func NewTableReaderImpl(reader *plannercore.PhysicalTableReader, hists *statistics.HistColl) *TableReaderImpl {
	base := baseImpl{plan: reader}
	impl := &TableReaderImpl{
		baseImpl:    base,
		tblColHists: hists,
	}
	return impl
}

// CalcCost calculates the cost of the table reader Implementation.
func (impl *TableReaderImpl) CalcCost(outCount float64, children ...memo.Implementation) float64 {
	reader := impl.plan.(*plannercore.PhysicalTableReader)
	var width float64
	if impl.plan.SCtx().GetSessionVars().EnableChunkRPC {
		width = impl.tblColHists.GetAvgRowSizeChunkFormat(reader.Schema().Columns)
	} else {
		width = impl.tblColHists.GetAvgRowSize(reader.Schema().Columns, false)
	}
	sessVars := reader.SCtx().GetSessionVars()
	networkCost := outCount * sessVars.NetworkFactor * width
	// copTasks are run in parallel, to make the estimated cost closer to execution time, we amortize
	// the cost to cop iterator workers. According to `CopClient::Send`, the concurrency
	// is Min(DistSQLScanConcurrency, numRegionsInvolvedInScan), since we cannot infer
	// the number of regions involved, we simply use DistSQLScanConcurrency.
	copIterWorkers := float64(sessVars.DistSQLScanConcurrency)
	impl.cost = (networkCost + children[0].GetCost()) / copIterWorkers
	return impl.cost
}

// ScaleCostLimit implement Implementation interface.
func (impl *TableReaderImpl) ScaleCostLimit(costLimit float64) float64 {
	if costLimit == math.MaxFloat64 {
		return costLimit
	}
	reader := impl.plan.(*plannercore.PhysicalTableReader)
	sessVars := reader.SCtx().GetSessionVars()
	copIterWorkers := float64(sessVars.DistSQLScanConcurrency)
	return costLimit * copIterWorkers
}

// TableScanImpl implementation of PhysicalTableScan.
type TableScanImpl struct {
	baseImpl
	tblColHists *statistics.HistColl
	tblCols     []*expression.Column
}

// NewTableScanImpl creates a new table scan Implementation.
func NewTableScanImpl(ts *plannercore.PhysicalTableScan, cols []*expression.Column, hists *statistics.HistColl) *TableScanImpl {
	base := baseImpl{plan: ts}
	impl := &TableScanImpl{
		baseImpl:    base,
		tblColHists: hists,
		tblCols:     cols,
	}
	return impl
}

// CalcCost calculates the cost of the table scan Implementation.
func (impl *TableScanImpl) CalcCost(outCount float64, children ...memo.Implementation) float64 {
	ts := impl.plan.(*plannercore.PhysicalTableScan)
<<<<<<< HEAD
	var width float64
	if impl.plan.SCtx().GetSessionVars().EnableChunkRPC {
		width = impl.tblColHists.GetAvgRowSizeChunkFormat(impl.tblCols)
	} else {
		width = impl.tblColHists.GetAvgRowSize(impl.tblCols, false)
	}
=======
	width := impl.tblColHists.GetTableAvgRowSize(impl.tblCols, kv.TiKV, true)
>>>>>>> 69713881
	sessVars := ts.SCtx().GetSessionVars()
	impl.cost = outCount * sessVars.ScanFactor * width
	if ts.Desc {
		impl.cost = outCount * sessVars.DescScanFactor * width
	}
	return impl.cost
}<|MERGE_RESOLUTION|>--- conflicted
+++ resolved
@@ -106,16 +106,12 @@
 // CalcCost calculates the cost of the table scan Implementation.
 func (impl *TableScanImpl) CalcCost(outCount float64, children ...memo.Implementation) float64 {
 	ts := impl.plan.(*plannercore.PhysicalTableScan)
-<<<<<<< HEAD
 	var width float64
 	if impl.plan.SCtx().GetSessionVars().EnableChunkRPC {
-		width = impl.tblColHists.GetAvgRowSizeChunkFormat(impl.tblCols)
+		width = impl.tblColHists.GetTableAvgRowSizeChunkFormat(impl.tblCols, kv.TiKV, true)
 	} else {
-		width = impl.tblColHists.GetAvgRowSize(impl.tblCols, false)
+		width = impl.tblColHists.GetTableAvgRowSize(impl.tblCols, kv.TiKV, true)
 	}
-=======
-	width := impl.tblColHists.GetTableAvgRowSize(impl.tblCols, kv.TiKV, true)
->>>>>>> 69713881
 	sessVars := ts.SCtx().GetSessionVars()
 	impl.cost = outCount * sessVars.ScanFactor * width
 	if ts.Desc {
