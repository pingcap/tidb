--- conflicted
+++ resolved
@@ -293,11 +293,10 @@
 		if len(x.Text()) == 0 {
 			return x.Stmt, "", "", nil
 		}
-<<<<<<< HEAD
 		plannercore.EraseLastSemicolon(x)
 		var normalizeExplainSQL string
 		if specifiledDB != "" {
-			normalizeExplainSQL = parser.Normalize(utilparser.RestoreWithDefaultDB(x, specifiledDB))
+			normalizeExplainSQL = parser.Normalize(utilparser.RestoreWithDefaultDB(x, specifiledDB, x.Text()))
 		} else {
 			normalizeExplainSQL = parser.Normalize(x.Text())
 		}
@@ -312,30 +311,6 @@
 		}
 		if parenthesesIdx != -1 && parenthesesIdx < idx {
 			idx = parenthesesIdx
-=======
-		switch x.Stmt.(type) {
-		case *ast.SelectStmt, *ast.DeleteStmt, *ast.UpdateStmt, *ast.InsertStmt:
-			normalizeSQL := parser.Normalize(utilparser.RestoreWithDefaultDB(x.Stmt, specifiledDB, x.Text()))
-			normalizeSQL = plannercore.EraseLastSemicolonInSQL(normalizeSQL)
-			hash := parser.DigestNormalized(normalizeSQL)
-			return x.Stmt, normalizeSQL, hash, nil
-		case *ast.SetOprStmt:
-			plannercore.EraseLastSemicolon(x)
-			var normalizeExplainSQL string
-			if specifiledDB != "" {
-				normalizeExplainSQL = parser.Normalize(utilparser.RestoreWithDefaultDB(x, specifiledDB, x.Text()))
-			} else {
-				normalizeExplainSQL = parser.Normalize(x.Text())
-			}
-			idx := strings.Index(normalizeExplainSQL, "select")
-			parenthesesIdx := strings.Index(normalizeExplainSQL, "(")
-			if parenthesesIdx != -1 && parenthesesIdx < idx {
-				idx = parenthesesIdx
-			}
-			normalizeSQL := normalizeExplainSQL[idx:]
-			hash := parser.DigestNormalized(normalizeSQL)
-			return x.Stmt, normalizeSQL, hash, nil
->>>>>>> a3e8617a
 		}
 		normalizeSQL := normalizeExplainSQL[idx:]
 		hash := parser.DigestNormalized(normalizeSQL)
