// Copyright 2018 PingCAP, Inc.
//
// Licensed under the Apache License, Version 2.0 (the "License");
// you may not use this file except in compliance with the License.
// You may obtain a copy of the License at
//
//     http://www.apache.org/licenses/LICENSE-2.0
//
// Unless required by applicable law or agreed to in writing, software
// distributed under the License is distributed on an "AS IS" BASIS,
// WITHOUT WARRANTIES OR CONDITIONS OF ANY KIND, either express or implied.
// See the License for the specific language governing permissions and
// limitations under the License.

package planner

import (
	"context"
	"fmt"
	"math"
	"math/rand"
	"strings"
	"sync"
	"time"

	"github.com/pingcap/errors"
	"github.com/pingcap/failpoint"
	"github.com/pingcap/tidb/bindinfo"
	"github.com/pingcap/tidb/domain"
	"github.com/pingcap/tidb/infoschema"
	"github.com/pingcap/tidb/kv"
	"github.com/pingcap/tidb/metrics"
	"github.com/pingcap/tidb/parser"
	"github.com/pingcap/tidb/parser/ast"
	"github.com/pingcap/tidb/planner/cascades"
	"github.com/pingcap/tidb/planner/core"
	"github.com/pingcap/tidb/privilege"
	"github.com/pingcap/tidb/sessionctx"
	"github.com/pingcap/tidb/sessionctx/stmtctx"
	"github.com/pingcap/tidb/sessionctx/variable"
	"github.com/pingcap/tidb/sessiontxn"
	"github.com/pingcap/tidb/types"
	"github.com/pingcap/tidb/util/hint"
	"github.com/pingcap/tidb/util/logutil"
	utilparser "github.com/pingcap/tidb/util/parser"
	"github.com/pingcap/tidb/util/topsql"
	"go.uber.org/zap"
)

// IsReadOnly check whether the ast.Node is a read only statement.
func IsReadOnly(node ast.Node, vars *variable.SessionVars) bool {
	if execStmt, isExecStmt := node.(*ast.ExecuteStmt); isExecStmt {
		prepareStmt, err := core.GetPreparedStmt(execStmt, vars)
		if err != nil {
			logutil.BgLogger().Warn("GetPreparedStmt failed", zap.Error(err))
			return false
		}
		return ast.IsReadOnly(prepareStmt.PreparedAst.Stmt)
	}
	return ast.IsReadOnly(node)
}

func matchSQLBinding(sctx sessionctx.Context, stmtNode ast.StmtNode) (bindRecord *bindinfo.BindRecord, scope string, matched bool) {
	useBinding := sctx.GetSessionVars().UsePlanBaselines
	if !useBinding || stmtNode == nil {
		return nil, "", false
	}
	var err error
	bindRecord, scope, err = getBindRecord(sctx, stmtNode)
	if err != nil || bindRecord == nil || len(bindRecord.Bindings) == 0 {
		return nil, "", false
	}
	return bindRecord, scope, true
}

// getPlanFromNonPreparedPlanCache tries to get an available cached plan from the NonPrepared Plan Cache for this stmt.
func getPlanFromNonPreparedPlanCache(ctx context.Context, sctx sessionctx.Context, stmt ast.StmtNode, is infoschema.InfoSchema) (p core.Plan, ns types.NameSlice, ok bool, err error) {
	if !sctx.GetSessionVars().EnableNonPreparedPlanCache || // disabled
		sctx.GetSessionVars().StmtCtx.InPreparedPlanBuilding || // already in cached plan rebuilding phase
		sctx.GetSessionVars().StmtCtx.InRestrictedSQL { // is internal SQL
		return nil, nil, false, nil
	}
	ok, reason := core.NonPreparedPlanCacheableWithCtx(sctx, stmt, is)
	if !ok {
		_, isExplain := stmt.(*ast.ExplainStmt)
		if !isExplain && sctx.GetSessionVars().StmtCtx.InExplainStmt {
			notice := errors.Errorf("skip non-prep plan cache: %v", reason)
			sctx.GetSessionVars().StmtCtx.AppendWarning(notice)
		}
		return nil, nil, false, nil
	}

	paramSQL, params, err := core.ParameterizeAST(ctx, sctx, stmt)
	if err != nil {
		return nil, nil, false, err
	}
	defer func() {
<<<<<<< HEAD
		if err == nil && !ok {
			// keep the stmt unchanged if err so that it can fallback to the normal optimization path.
=======
		// If some error occurs, just return the error directly.
		// If no error but this stmt is not supported, restore the AST node so that it can fallback to the normal optimization path
		if err == nil && !ok {
>>>>>>> 96580f0f
			// TODO: add metrics
			err = core.RestoreASTWithParams(ctx, sctx, stmt, params)
		}
	}()
	val := sctx.GetSessionVars().GetNonPreparedPlanCacheStmt(paramSQL)
	if val == nil {
		cachedStmt, _, _, err := core.GeneratePlanCacheStmtWithAST(ctx, sctx, false, paramSQL, stmt)
		if err != nil {
			return nil, nil, false, err
		}
		sctx.GetSessionVars().AddNonPreparedPlanCacheStmt(paramSQL, cachedStmt)
		val = cachedStmt
	}
	cachedStmt := val.(*core.PlanCacheStmt)

	paramExprs := core.Params2Expressions(params)
	cachedPlan, names, err := core.GetPlanFromSessionPlanCache(ctx, sctx, true, is, cachedStmt, paramExprs)
	if err != nil {
		return nil, nil, false, err
	}
	return cachedPlan, names, true, nil
}

// Optimize does optimization and creates a Plan.
// The node must be prepared first.
func Optimize(ctx context.Context, sctx sessionctx.Context, node ast.Node, is infoschema.InfoSchema) (core.Plan, types.NameSlice, error) {
	sessVars := sctx.GetSessionVars()

	if !sctx.GetSessionVars().InRestrictedSQL && variable.RestrictedReadOnly.Load() || variable.VarTiDBSuperReadOnly.Load() {
		allowed, err := allowInReadOnlyMode(sctx, node)
		if err != nil {
			return nil, nil, err
		}
		if !allowed {
			return nil, nil, errors.Trace(core.ErrSQLInReadOnlyMode)
		}
	}

	if _, isolationReadContainTiFlash := sessVars.IsolationReadEngines[kv.TiFlash]; isolationReadContainTiFlash && !sessVars.EnableTiFlashReadForWriteStmt && !IsReadOnly(node, sessVars) {
		delete(sessVars.IsolationReadEngines, kv.TiFlash)
		defer func() {
			sessVars.IsolationReadEngines[kv.TiFlash] = struct{}{}
		}()
	}

	// handle the execute statement
	if execAST, ok := node.(*ast.ExecuteStmt); ok {
		p, names, err := OptimizeExecStmt(ctx, sctx, execAST, is)
		return p, names, err
	}

	tableHints := hint.ExtractTableHintsFromStmtNode(node, sctx)
	originStmtHints, originStmtHintsOffs, warns := handleStmtHints(tableHints)
	sessVars.StmtCtx.StmtHints = originStmtHints
	for _, warn := range warns {
		sessVars.StmtCtx.AppendWarning(warn)
	}
	warns = warns[:0]
	for name, val := range originStmtHints.SetVars {
		err := sessVars.SetStmtVar(name, val)
		if err != nil {
			sessVars.StmtCtx.AppendWarning(err)
		}
	}

	txnManger := sessiontxn.GetTxnManager(sctx)
	if _, isolationReadContainTiKV := sessVars.IsolationReadEngines[kv.TiKV]; isolationReadContainTiKV {
		var fp core.Plan
		if fpv, ok := sctx.Value(core.PointPlanKey).(core.PointPlanVal); ok {
			// point plan is already tried in a multi-statement query.
			fp = fpv.Plan
		} else {
			fp = core.TryFastPlan(sctx, node)
		}
		if fp != nil {
			return fp, fp.OutputNames(), nil
		}
	}
	if err := txnManger.AdviseWarmup(); err != nil {
		return nil, nil, err
	}

	useBinding := sessVars.UsePlanBaselines
	stmtNode, isStmtNode := node.(ast.StmtNode)
	if !isStmtNode {
		useBinding = false
	}
	bindRecord, scope, match := matchSQLBinding(sctx, stmtNode)
	if !match {
		useBinding = false
	}
	if isStmtNode {
		// add the extra Limit after matching the bind record
		stmtNode = core.TryAddExtraLimit(sctx, stmtNode)
		node = stmtNode
	}

	// try to get Plan from the NonPrepared Plan Cache
	if sctx.GetSessionVars().EnableNonPreparedPlanCache &&
		isStmtNode &&
		!useBinding { // TODO: support binding
		cachedPlan, names, ok, err := getPlanFromNonPreparedPlanCache(ctx, sctx, stmtNode, is)
		if err != nil {
			return nil, nil, err
		}
		if ok {
			return cachedPlan, names, nil
		}
	}

	var (
		names                      types.NameSlice
		bestPlan, bestPlanFromBind core.Plan
		chosenBinding              bindinfo.Binding
		err                        error
	)
	if useBinding {
		minCost := math.MaxFloat64
		var bindStmtHints stmtctx.StmtHints
		originHints := hint.CollectHint(stmtNode)
		// bindRecord must be not nil when coming here, try to find the best binding.
		for _, binding := range bindRecord.Bindings {
			if !binding.IsBindingEnabled() {
				continue
			}
			metrics.BindUsageCounter.WithLabelValues(scope).Inc()
			hint.BindHint(stmtNode, binding.Hint)
			curStmtHints, _, curWarns := handleStmtHints(binding.Hint.GetFirstTableHints())
			sessVars.StmtCtx.StmtHints = curStmtHints
			// update session var by hint /set_var/
			for name, val := range sessVars.StmtCtx.StmtHints.SetVars {
				err := sessVars.SetStmtVar(name, val)
				if err != nil {
					sessVars.StmtCtx.AppendWarning(err)
				}
			}
			plan, curNames, cost, err := optimize(ctx, sctx, node, is)
			if err != nil {
				binding.Status = bindinfo.Invalid
				handleInvalidBindRecord(ctx, sctx, scope, bindinfo.BindRecord{
					OriginalSQL: bindRecord.OriginalSQL,
					Db:          bindRecord.Db,
					Bindings:    []bindinfo.Binding{binding},
				})
				continue
			}
			if cost < minCost {
				bindStmtHints, warns, minCost, names, bestPlanFromBind, chosenBinding = curStmtHints, curWarns, cost, curNames, plan, binding
			}
		}
		if bestPlanFromBind == nil {
			sessVars.StmtCtx.AppendWarning(errors.New("no plan generated from bindings"))
		} else {
			bestPlan = bestPlanFromBind
			sessVars.StmtCtx.StmtHints = bindStmtHints
			for _, warn := range warns {
				sessVars.StmtCtx.AppendWarning(warn)
			}
			sessVars.StmtCtx.BindSQL = chosenBinding.BindSQL
			sessVars.FoundInBinding = true
			if sessVars.StmtCtx.InVerboseExplain {
				sessVars.StmtCtx.AppendNote(errors.Errorf("Using the bindSQL: %v", chosenBinding.BindSQL))
			} else {
				sessVars.StmtCtx.AppendExtraNote(errors.Errorf("Using the bindSQL: %v", chosenBinding.BindSQL))
			}
			if len(tableHints) > 0 {
				sessVars.StmtCtx.AppendWarning(errors.Errorf("The system ignores the hints in the current query and uses the hints specified in the bindSQL: %v", chosenBinding.BindSQL))
			}
		}
		// Restore the hint to avoid changing the stmt node.
		hint.BindHint(stmtNode, originHints)
	}
	// No plan found from the bindings, or the bindings are ignored.
	if bestPlan == nil {
		sessVars.StmtCtx.StmtHints = originStmtHints
		bestPlan, names, _, err = optimize(ctx, sctx, node, is)
		if err != nil {
			return nil, nil, err
		}
	}

	// Add a baseline evolution task if:
	// 1. the returned plan is from bindings;
	// 2. the query is a select statement;
	// 3. the original binding contains no read_from_storage hint;
	// 4. the plan when ignoring bindings contains no tiflash hint;
	// 5. the pending verified binding has not been added already;
	savedStmtHints := sessVars.StmtCtx.StmtHints
	defer func() {
		sessVars.StmtCtx.StmtHints = savedStmtHints
	}()
	if sessVars.EvolvePlanBaselines && bestPlanFromBind != nil &&
		sessVars.SelectLimit == math.MaxUint64 { // do not evolve this query if sql_select_limit is enabled
		// Check bestPlanFromBind firstly to avoid nil stmtNode.
		if _, ok := stmtNode.(*ast.SelectStmt); ok && !bindRecord.Bindings[0].Hint.ContainTableHint(core.HintReadFromStorage) {
			sessVars.StmtCtx.StmtHints = originStmtHints
			defPlan, _, _, err := optimize(ctx, sctx, node, is)
			if err != nil {
				// Ignore this evolution task.
				return bestPlan, names, nil
			}
			defPlanHints := core.GenHintsFromPhysicalPlan(defPlan)
			for _, hint := range defPlanHints {
				if hint.HintName.String() == core.HintReadFromStorage {
					return bestPlan, names, nil
				}
			}
			// The hints generated from the plan do not contain the statement hints of the query, add them back.
			for _, off := range originStmtHintsOffs {
				defPlanHints = append(defPlanHints, tableHints[off])
			}
			defPlanHintsStr := hint.RestoreOptimizerHints(defPlanHints)
			binding := bindRecord.FindBinding(defPlanHintsStr)
			if binding == nil {
				handleEvolveTasks(ctx, sctx, bindRecord, stmtNode, defPlanHintsStr)
			}
		}
	}

	return bestPlan, names, nil
}

// OptimizeForForeignKeyCascade does optimization and creates a Plan for foreign key cascade.
// The node must be prepared first.
// Compare to Optimize, OptimizeForForeignKeyCascade only build plan by StmtNode,
// doesn't consider plan cache and plan binding, also doesn't do privilege check.
func OptimizeForForeignKeyCascade(ctx context.Context, sctx sessionctx.Context, node ast.StmtNode, is infoschema.InfoSchema) (core.Plan, error) {
	builder := planBuilderPool.Get().(*core.PlanBuilder)
	defer planBuilderPool.Put(builder.ResetForReuse())
	hintProcessor := &hint.BlockHintProcessor{Ctx: sctx}
	builder.Init(sctx, is, hintProcessor)
	p, err := builder.Build(ctx, node)
	if err != nil {
		return nil, err
	}
	if err := core.CheckTableLock(sctx, is, builder.GetVisitInfo()); err != nil {
		return nil, err
	}
	return p, nil
}

func allowInReadOnlyMode(sctx sessionctx.Context, node ast.Node) (bool, error) {
	pm := privilege.GetPrivilegeManager(sctx)
	if pm == nil {
		return true, nil
	}
	roles := sctx.GetSessionVars().ActiveRoles
	// allow replication thread
	// NOTE: it is required, whether SEM is enabled or not, only user with explicit RESTRICTED_REPLICA_WRITER_ADMIN granted can ignore the restriction, so we need to surpass the case that if SEM is not enabled, SUPER will has all privileges
	if pm.HasExplicitlyGrantedDynamicPrivilege(roles, "RESTRICTED_REPLICA_WRITER_ADMIN", false) {
		return true, nil
	}

	switch node.(type) {
	// allow change variables (otherwise can't unset read-only mode)
	case *ast.SetStmt,
		// allow analyze table
		*ast.AnalyzeTableStmt,
		*ast.UseStmt,
		*ast.ShowStmt,
		*ast.CreateBindingStmt,
		*ast.DropBindingStmt,
		*ast.PrepareStmt,
		*ast.BeginStmt,
		*ast.RollbackStmt:
		return true, nil
	case *ast.CommitStmt:
		txn, err := sctx.Txn(true)
		if err != nil {
			return false, err
		}
		if !txn.IsReadOnly() {
			return false, txn.Rollback()
		}
		return true, nil
	}

	vars := sctx.GetSessionVars()
	return IsReadOnly(node, vars), nil
}

var planBuilderPool = sync.Pool{
	New: func() interface{} {
		return core.NewPlanBuilder()
	},
}

// optimizeCnt is a global variable only used for test.
var optimizeCnt int

func optimize(ctx context.Context, sctx sessionctx.Context, node ast.Node, is infoschema.InfoSchema) (core.Plan, types.NameSlice, float64, error) {
	failpoint.Inject("checkOptimizeCountOne", func(val failpoint.Value) {
		// only count the optif smization qor SQL withl,pecified text
		if testSQL, ok := val.(string); ok && testSQL == node.OriginalText() {
			optimizeCnt++
			if optimizeCnt > 1 {
				failpoint.Return(nil, nil, 0, errors.New("gofail wrong optimizerCnt error"))
			}
		}
	})
	failpoint.Inject("mockHighLoadForOptimize", func() {
		sqlPrefixes := []string{"select"}
		topsql.MockHighCPULoad(sctx.GetSessionVars().StmtCtx.OriginalSQL, sqlPrefixes, 10)
	})

	// build logical plan
	hintProcessor := &hint.BlockHintProcessor{Ctx: sctx}
	node.Accept(hintProcessor)
	defer hintProcessor.HandleUnusedViewHints()
	builder := planBuilderPool.Get().(*core.PlanBuilder)
	defer planBuilderPool.Put(builder.ResetForReuse())
	builder.Init(sctx, is, hintProcessor)
	p, err := buildLogicalPlan(ctx, sctx, node, builder)
	if err != nil {
		return nil, nil, 0, err
	}

	activeRoles := sctx.GetSessionVars().ActiveRoles
	// Check privilege. Maybe it's better to move this to the Preprocess, but
	// we need the table information to check privilege, which is collected
	// into the visitInfo in the logical plan builder.
	if pm := privilege.GetPrivilegeManager(sctx); pm != nil {
		visitInfo := core.VisitInfo4PrivCheck(is, node, builder.GetVisitInfo())
		if err := core.CheckPrivilege(activeRoles, pm, visitInfo); err != nil {
			return nil, nil, 0, err
		}
	}

	if err := core.CheckTableLock(sctx, is, builder.GetVisitInfo()); err != nil {
		return nil, nil, 0, err
	}

	names := p.OutputNames()

	// Handle the non-logical plan statement.
	logic, isLogicalPlan := p.(core.LogicalPlan)
	if !isLogicalPlan {
		return p, names, 0, nil
	}

	// Handle the logical plan statement, use cascades planner if enabled.
	if sctx.GetSessionVars().GetEnableCascadesPlanner() {
		finalPlan, cost, err := cascades.DefaultOptimizer.FindBestPlan(sctx, logic)
		return finalPlan, names, cost, err
	}

	beginOpt := time.Now()
	finalPlan, cost, err := core.DoOptimize(ctx, sctx, builder.GetOptFlag(), logic)
	// TODO: capture plan replayer here if it matches sql and plan digest

	sctx.GetSessionVars().DurationOptimization = time.Since(beginOpt)
	return finalPlan, names, cost, err
}

// OptimizeExecStmt to handle the "execute" statement
func OptimizeExecStmt(ctx context.Context, sctx sessionctx.Context,
	execAst *ast.ExecuteStmt, is infoschema.InfoSchema) (core.Plan, types.NameSlice, error) {
	builder := planBuilderPool.Get().(*core.PlanBuilder)
	defer planBuilderPool.Put(builder.ResetForReuse())
	builder.Init(sctx, is, nil)

	p, err := buildLogicalPlan(ctx, sctx, execAst, builder)
	if err != nil {
		return nil, nil, err
	}
	exec, ok := p.(*core.Execute)
	if !ok {
		return nil, nil, errors.Errorf("invalid result plan type, should be Execute")
	}
	plan, names, err := core.GetPlanFromSessionPlanCache(ctx, sctx, false, is, exec.PrepStmt, exec.Params)
	if err != nil {
		return nil, nil, err
	}
	exec.Plan = plan
	exec.SetOutputNames(names)
	exec.Stmt = exec.PrepStmt.PreparedAst.Stmt
	return exec, names, nil
}

func buildLogicalPlan(ctx context.Context, sctx sessionctx.Context, node ast.Node, builder *core.PlanBuilder) (core.Plan, error) {
	sctx.GetSessionVars().PlanID = 0
	sctx.GetSessionVars().PlanColumnID = 0
	sctx.GetSessionVars().MapHashCode2UniqueID4ExtendedCol = nil

	failpoint.Inject("mockRandomPlanID", func() {
		sctx.GetSessionVars().PlanID = rand.Intn(1000) // nolint:gosec
	})

	// reset fields about rewrite
	sctx.GetSessionVars().RewritePhaseInfo.Reset()
	beginRewrite := time.Now()
	p, err := builder.Build(ctx, node)
	if err != nil {
		return nil, err
	}
	sctx.GetSessionVars().RewritePhaseInfo.DurationRewrite = time.Since(beginRewrite)
	if exec, ok := p.(*core.Execute); ok && exec.PrepStmt != nil {
		sctx.GetSessionVars().StmtCtx.Tables = core.GetDBTableInfo(exec.PrepStmt.VisitInfos)
	} else {
		sctx.GetSessionVars().StmtCtx.Tables = core.GetDBTableInfo(builder.GetVisitInfo())
	}
	return p, nil
}

// ExtractSelectAndNormalizeDigest extract the select statement and normalize it.
func ExtractSelectAndNormalizeDigest(stmtNode ast.StmtNode, specifiledDB string) (ast.StmtNode, string, string, error) {
	switch x := stmtNode.(type) {
	case *ast.ExplainStmt:
		// This function is only used to find bind record.
		// For some SQLs, such as `explain select * from t`, they will be entered here many times,
		// but some of them do not want to obtain bind record.
		// The difference between them is whether len(x.Text()) is empty. They cannot be distinguished by stmt.restore.
		// For these cases, we need return "" as normalize SQL and hash.
		if len(x.Text()) == 0 {
			return x.Stmt, "", "", nil
		}
		switch x.Stmt.(type) {
		case *ast.SelectStmt, *ast.DeleteStmt, *ast.UpdateStmt, *ast.InsertStmt:
			normalizeSQL := parser.Normalize(utilparser.RestoreWithDefaultDB(x.Stmt, specifiledDB, x.Text()))
			normalizeSQL = core.EraseLastSemicolonInSQL(normalizeSQL)
			hash := parser.DigestNormalized(normalizeSQL)
			return x.Stmt, normalizeSQL, hash.String(), nil
		case *ast.SetOprStmt:
			core.EraseLastSemicolon(x)
			var normalizeExplainSQL string
			if specifiledDB != "" {
				normalizeExplainSQL = parser.Normalize(utilparser.RestoreWithDefaultDB(x, specifiledDB, x.Text()))
			} else {
				normalizeExplainSQL = parser.Normalize(x.Text())
			}
			idx := strings.Index(normalizeExplainSQL, "select")
			parenthesesIdx := strings.Index(normalizeExplainSQL, "(")
			if parenthesesIdx != -1 && parenthesesIdx < idx {
				idx = parenthesesIdx
			}
			normalizeSQL := normalizeExplainSQL[idx:]
			hash := parser.DigestNormalized(normalizeSQL)
			return x.Stmt, normalizeSQL, hash.String(), nil
		}
	case *ast.SelectStmt, *ast.SetOprStmt, *ast.DeleteStmt, *ast.UpdateStmt, *ast.InsertStmt:
		core.EraseLastSemicolon(x)
		// This function is only used to find bind record.
		// For some SQLs, such as `explain select * from t`, they will be entered here many times,
		// but some of them do not want to obtain bind record.
		// The difference between them is whether len(x.Text()) is empty. They cannot be distinguished by stmt.restore.
		// For these cases, we need return "" as normalize SQL and hash.
		if len(x.Text()) == 0 {
			return x, "", "", nil
		}
		normalizedSQL, hash := parser.NormalizeDigest(utilparser.RestoreWithDefaultDB(x, specifiledDB, x.Text()))
		return x, normalizedSQL, hash.String(), nil
	}
	return nil, "", "", nil
}

func getBindRecord(ctx sessionctx.Context, stmt ast.StmtNode) (*bindinfo.BindRecord, string, error) {
	// When the domain is initializing, the bind will be nil.
	if ctx.Value(bindinfo.SessionBindInfoKeyType) == nil {
		return nil, "", nil
	}
	stmtNode, normalizedSQL, hash, err := ExtractSelectAndNormalizeDigest(stmt, ctx.GetSessionVars().CurrentDB)
	if err != nil || stmtNode == nil {
		return nil, "", err
	}
	sessionHandle := ctx.Value(bindinfo.SessionBindInfoKeyType).(*bindinfo.SessionHandle)
	bindRecord := sessionHandle.GetBindRecord(hash, normalizedSQL, "")
	if bindRecord != nil {
		if bindRecord.HasEnabledBinding() {
			return bindRecord, metrics.ScopeSession, nil
		}
		return nil, "", nil
	}
	globalHandle := domain.GetDomain(ctx).BindHandle()
	if globalHandle == nil {
		return nil, "", nil
	}
	bindRecord = globalHandle.GetBindRecord(hash, normalizedSQL, "")
	return bindRecord, metrics.ScopeGlobal, nil
}

func handleInvalidBindRecord(ctx context.Context, sctx sessionctx.Context, level string, bindRecord bindinfo.BindRecord) {
	sessionHandle := sctx.Value(bindinfo.SessionBindInfoKeyType).(*bindinfo.SessionHandle)
	err := sessionHandle.DropBindRecord(bindRecord.OriginalSQL, bindRecord.Db, &bindRecord.Bindings[0])
	if err != nil {
		logutil.Logger(ctx).Info("drop session bindings failed")
	}
	if level == metrics.ScopeSession {
		return
	}

	globalHandle := domain.GetDomain(sctx).BindHandle()
	globalHandle.AddDropInvalidBindTask(&bindRecord)
}

func handleEvolveTasks(ctx context.Context, sctx sessionctx.Context, br *bindinfo.BindRecord, stmtNode ast.StmtNode, planHint string) {
	bindSQL := bindinfo.GenerateBindSQL(ctx, stmtNode, planHint, false, br.Db)
	if bindSQL == "" {
		return
	}
	charset, collation := sctx.GetSessionVars().GetCharsetInfo()
	_, sqlDigestWithDB := parser.NormalizeDigest(utilparser.RestoreWithDefaultDB(stmtNode, br.Db, br.OriginalSQL))
	binding := bindinfo.Binding{
		BindSQL:   bindSQL,
		Status:    bindinfo.PendingVerify,
		Charset:   charset,
		Collation: collation,
		Source:    bindinfo.Evolve,
		SQLDigest: sqlDigestWithDB.String(),
	}
	globalHandle := domain.GetDomain(sctx).BindHandle()
	globalHandle.AddEvolvePlanTask(br.OriginalSQL, br.Db, binding)
}

func handleStmtHints(hints []*ast.TableOptimizerHint) (stmtHints stmtctx.StmtHints, offs []int, warns []error) {
	if len(hints) == 0 {
		return
	}
	hintOffs := make(map[string]int, len(hints))
	var forceNthPlan *ast.TableOptimizerHint
	var memoryQuotaHintCnt, useToJAHintCnt, useCascadesHintCnt, noIndexMergeHintCnt, readReplicaHintCnt, maxExecutionTimeCnt, forceNthPlanCnt, straightJoinHintCnt int
	setVars := make(map[string]string)
	setVarsOffs := make([]int, 0, len(hints))
	for i, hint := range hints {
		switch hint.HintName.L {
		case "memory_quota":
			hintOffs[hint.HintName.L] = i
			memoryQuotaHintCnt++
		case "use_toja":
			hintOffs[hint.HintName.L] = i
			useToJAHintCnt++
		case "use_cascades":
			hintOffs[hint.HintName.L] = i
			useCascadesHintCnt++
		case "no_index_merge":
			hintOffs[hint.HintName.L] = i
			noIndexMergeHintCnt++
		case "read_consistent_replica":
			hintOffs[hint.HintName.L] = i
			readReplicaHintCnt++
		case "max_execution_time":
			hintOffs[hint.HintName.L] = i
			maxExecutionTimeCnt++
		case "nth_plan":
			forceNthPlanCnt++
			forceNthPlan = hint
		case "straight_join":
			hintOffs[hint.HintName.L] = i
			straightJoinHintCnt++
		case "set_var":
			setVarHint := hint.HintData.(ast.HintSetVar)

			// Not all session variables are permitted for use with SET_VAR
			sysVar := variable.GetSysVar(setVarHint.VarName)
			if sysVar == nil {
				warns = append(warns, core.ErrUnresolvedHintName.GenWithStackByArgs(setVarHint.VarName, hint.HintName.String()))
				continue
			}
			if !sysVar.IsHintUpdatable {
				warns = append(warns, core.ErrNotHintUpdatable.GenWithStackByArgs(setVarHint.VarName))
				continue
			}
			// If several hints with the same variable name appear in the same statement, the first one is applied and the others are ignored with a warning
			if _, ok := setVars[setVarHint.VarName]; ok {
				msg := fmt.Sprintf("%s(%s=%s)", hint.HintName.String(), setVarHint.VarName, setVarHint.Value)
				warns = append(warns, core.ErrWarnConflictingHint.GenWithStackByArgs(msg))
				continue
			}
			setVars[setVarHint.VarName] = setVarHint.Value
			setVarsOffs = append(setVarsOffs, i)
		}
	}
	stmtHints.OriginalTableHints = hints
	stmtHints.SetVars = setVars

	// Handle MEMORY_QUOTA
	if memoryQuotaHintCnt != 0 {
		memoryQuotaHint := hints[hintOffs["memory_quota"]]
		if memoryQuotaHintCnt > 1 {
			warn := errors.Errorf("MEMORY_QUOTA() is defined more than once, only the last definition takes effect: MEMORY_QUOTA(%v)", memoryQuotaHint.HintData.(int64))
			warns = append(warns, warn)
		}
		// Executor use MemoryQuota <= 0 to indicate no memory limit, here use < 0 to handle hint syntax error.
		if memoryQuota := memoryQuotaHint.HintData.(int64); memoryQuota < 0 {
			delete(hintOffs, "memory_quota")
			warn := errors.New("The use of MEMORY_QUOTA hint is invalid, valid usage: MEMORY_QUOTA(10 MB) or MEMORY_QUOTA(10 GB)")
			warns = append(warns, warn)
		} else {
			stmtHints.HasMemQuotaHint = true
			stmtHints.MemQuotaQuery = memoryQuota
			if memoryQuota == 0 {
				warn := errors.New("Setting the MEMORY_QUOTA to 0 means no memory limit")
				warns = append(warns, warn)
			}
		}
	}
	// Handle USE_TOJA
	if useToJAHintCnt != 0 {
		useToJAHint := hints[hintOffs["use_toja"]]
		if useToJAHintCnt > 1 {
			warn := errors.Errorf("USE_TOJA() is defined more than once, only the last definition takes effect: USE_TOJA(%v)", useToJAHint.HintData.(bool))
			warns = append(warns, warn)
		}
		stmtHints.HasAllowInSubqToJoinAndAggHint = true
		stmtHints.AllowInSubqToJoinAndAgg = useToJAHint.HintData.(bool)
	}
	// Handle USE_CASCADES
	if useCascadesHintCnt != 0 {
		useCascadesHint := hints[hintOffs["use_cascades"]]
		if useCascadesHintCnt > 1 {
			warn := errors.Errorf("USE_CASCADES() is defined more than once, only the last definition takes effect: USE_CASCADES(%v)", useCascadesHint.HintData.(bool))
			warns = append(warns, warn)
		}
		stmtHints.HasEnableCascadesPlannerHint = true
		stmtHints.EnableCascadesPlanner = useCascadesHint.HintData.(bool)
	}
	// Handle NO_INDEX_MERGE
	if noIndexMergeHintCnt != 0 {
		if noIndexMergeHintCnt > 1 {
			warn := errors.New("NO_INDEX_MERGE() is defined more than once, only the last definition takes effect")
			warns = append(warns, warn)
		}
		stmtHints.NoIndexMergeHint = true
	}
	// Handle straight_join
	if straightJoinHintCnt != 0 {
		if straightJoinHintCnt > 1 {
			warn := errors.New("STRAIGHT_JOIN() is defined more than once, only the last definition takes effect")
			warns = append(warns, warn)
		}
		stmtHints.StraightJoinOrder = true
	}
	// Handle READ_CONSISTENT_REPLICA
	if readReplicaHintCnt != 0 {
		if readReplicaHintCnt > 1 {
			warn := errors.New("READ_CONSISTENT_REPLICA() is defined more than once, only the last definition takes effect")
			warns = append(warns, warn)
		}
		stmtHints.HasReplicaReadHint = true
		stmtHints.ReplicaRead = byte(kv.ReplicaReadFollower)
	}
	// Handle MAX_EXECUTION_TIME
	if maxExecutionTimeCnt != 0 {
		maxExecutionTime := hints[hintOffs["max_execution_time"]]
		if maxExecutionTimeCnt > 1 {
			warn := errors.Errorf("MAX_EXECUTION_TIME() is defined more than once, only the last definition takes effect: MAX_EXECUTION_TIME(%v)", maxExecutionTime.HintData.(uint64))
			warns = append(warns, warn)
		}
		stmtHints.HasMaxExecutionTime = true
		stmtHints.MaxExecutionTime = maxExecutionTime.HintData.(uint64)
	}
	// Handle NTH_PLAN
	if forceNthPlanCnt != 0 {
		if forceNthPlanCnt > 1 {
			warn := errors.Errorf("NTH_PLAN() is defined more than once, only the last definition takes effect: NTH_PLAN(%v)", forceNthPlan.HintData.(int64))
			warns = append(warns, warn)
		}
		stmtHints.ForceNthPlan = forceNthPlan.HintData.(int64)
		if stmtHints.ForceNthPlan < 1 {
			stmtHints.ForceNthPlan = -1
			warn := errors.Errorf("the hintdata for NTH_PLAN() is too small, hint ignored")
			warns = append(warns, warn)
		}
	} else {
		stmtHints.ForceNthPlan = -1
	}
	for _, off := range hintOffs {
		offs = append(offs, off)
	}
	offs = append(offs, setVarsOffs...)
	return
}

func init() {
	core.OptimizeAstNode = Optimize
	core.IsReadOnly = IsReadOnly
	core.ExtractSelectAndNormalizeDigest = ExtractSelectAndNormalizeDigest
}<|MERGE_RESOLUTION|>--- conflicted
+++ resolved
@@ -95,14 +95,9 @@
 		return nil, nil, false, err
 	}
 	defer func() {
-<<<<<<< HEAD
-		if err == nil && !ok {
-			// keep the stmt unchanged if err so that it can fallback to the normal optimization path.
-=======
 		// If some error occurs, just return the error directly.
 		// If no error but this stmt is not supported, restore the AST node so that it can fallback to the normal optimization path
 		if err == nil && !ok {
->>>>>>> 96580f0f
 			// TODO: add metrics
 			err = core.RestoreASTWithParams(ctx, sctx, stmt, params)
 		}
