// Copyright 2018 PingCAP, Inc.
//
// Licensed under the Apache License, Version 2.0 (the "License");
// you may not use this file except in compliance with the License.
// You may obtain a copy of the License at
//
//     http://www.apache.org/licenses/LICENSE-2.0
//
// Unless required by applicable law or agreed to in writing, software
// distributed under the License is distributed on an "AS IS" BASIS,
// See the License for the specific language governing permissions and
// limitations under the License.

package planner

import (
	"context"
	"math"
	"strings"

	"github.com/pingcap/errors"
	"github.com/pingcap/parser"
	"github.com/pingcap/parser/ast"
	"github.com/pingcap/tidb/bindinfo"
	"github.com/pingcap/tidb/domain"
	"github.com/pingcap/tidb/infoschema"
	"github.com/pingcap/tidb/kv"
	"github.com/pingcap/tidb/metrics"
	"github.com/pingcap/tidb/planner/cascades"
	plannercore "github.com/pingcap/tidb/planner/core"
	"github.com/pingcap/tidb/privilege"
	"github.com/pingcap/tidb/sessionctx"
	"github.com/pingcap/tidb/sessionctx/stmtctx"
	"github.com/pingcap/tidb/types"
	driver "github.com/pingcap/tidb/types/parser_driver"
	"github.com/pingcap/tidb/util/logutil"
)

// Optimize does optimization and creates a Plan.
// The node must be prepared first.
func Optimize(ctx context.Context, sctx sessionctx.Context, node ast.Node, is infoschema.InfoSchema) (plannercore.Plan, types.NameSlice, error) {
	fp := plannercore.TryFastPlan(sctx, node)
	if fp != nil {
		if !isPointGetWithoutDoubleRead(sctx, fp) {
			sctx.PrepareTSFuture(ctx)
		}
		return fp, fp.OutputNames(), nil
	}

	sctx.PrepareTSFuture(ctx)

	tableHints := extractTableHintsFromStmtNode(node)
	stmtHints, warns := handleStmtHints(tableHints)
	defer func() {
		sctx.GetSessionVars().StmtCtx.StmtHints = stmtHints
		for _, warn := range warns {
			sctx.GetSessionVars().StmtCtx.AppendWarning(warn)
		}
	}()
	sctx.GetSessionVars().StmtCtx.StmtHints = stmtHints
	bestPlan, names, _, err := optimize(ctx, sctx, node, is)
	if err != nil {
		return nil, nil, err
	}
	if !(sctx.GetSessionVars().UsePlanBaselines || sctx.GetSessionVars().EvolvePlanBaselines) {
		return bestPlan, names, nil
	}
	stmtNode, ok := node.(ast.StmtNode)
	if !ok {
		return bestPlan, names, nil
	}
	bindRecord, scope := getBindRecord(sctx, stmtNode)
	if bindRecord == nil {
		return bestPlan, names, nil
	}
	bestPlanHint := plannercore.GenHintsFromPhysicalPlan(bestPlan)
	binding := bindRecord.FindBinding(bestPlanHint)
	// If the best bestPlan is in baselines, just use it.
	if binding != nil && binding.Status == bindinfo.Using {
		if sctx.GetSessionVars().UsePlanBaselines {
			stmtHints, warns = handleStmtHints(binding.Hint.GetFirstTableHints())
		}
		return bestPlan, names, nil
	}
	bestCostAmongHints := math.MaxFloat64
	var bestPlanAmongHints plannercore.Plan
	originHints := bindinfo.CollectHint(stmtNode)
	// Try to find the best binding.
	for _, binding := range bindRecord.Bindings {
		if binding.Status != bindinfo.Using {
			continue
		}
		metrics.BindUsageCounter.WithLabelValues(scope).Inc()
		bindinfo.BindHint(stmtNode, binding.Hint)
		curStmtHints, curWarns := handleStmtHints(binding.Hint.GetFirstTableHints())
		sctx.GetSessionVars().StmtCtx.StmtHints = curStmtHints
		plan, _, cost, err := optimize(ctx, sctx, node, is)
		if err != nil {
			binding.Status = bindinfo.Invalid
			handleInvalidBindRecord(ctx, sctx, scope, bindinfo.BindRecord{
				OriginalSQL: bindRecord.OriginalSQL,
				Db:          bindRecord.Db,
				Bindings:    []bindinfo.Binding{binding},
			})
			continue
		}
		if cost < bestCostAmongHints {
			if sctx.GetSessionVars().UsePlanBaselines {
				stmtHints, warns = curStmtHints, curWarns
			}
			bestCostAmongHints = cost
			bestPlanAmongHints = plan
		}
	}
	// If there is already a evolution task, we do not need to handle it again.
	if sctx.GetSessionVars().EvolvePlanBaselines && binding == nil {
		handleEvolveTasks(ctx, sctx, bindRecord, stmtNode, bestPlanHint)
	}
	// Restore the hint to avoid changing the stmt node.
	bindinfo.BindHint(stmtNode, originHints)
	if sctx.GetSessionVars().UsePlanBaselines && bestPlanAmongHints != nil {
		return bestPlanAmongHints, names, nil
	}
	return bestPlan, names, nil
}

func optimize(ctx context.Context, sctx sessionctx.Context, node ast.Node, is infoschema.InfoSchema) (plannercore.Plan, types.NameSlice, float64, error) {
	// build logical plan
	sctx.GetSessionVars().PlanID = 0
	sctx.GetSessionVars().PlanColumnID = 0
	hintProcessor := &plannercore.BlockHintProcessor{Ctx: sctx}
	node.Accept(hintProcessor)
	builder := plannercore.NewPlanBuilder(sctx, is, hintProcessor)
	p, err := builder.Build(ctx, node)
	if err != nil {
		return nil, nil, 0, err
	}

	sctx.GetSessionVars().StmtCtx.Tables = builder.GetDBTableInfo()
	activeRoles := sctx.GetSessionVars().ActiveRoles
	// Check privilege. Maybe it's better to move this to the Preprocess, but
	// we need the table information to check privilege, which is collected
	// into the visitInfo in the logical plan builder.
	if pm := privilege.GetPrivilegeManager(sctx); pm != nil {
		if err := plannercore.CheckPrivilege(activeRoles, pm, builder.GetVisitInfo()); err != nil {
			return nil, nil, 0, err
		}
	}

	if err := plannercore.CheckTableLock(sctx, is, builder.GetVisitInfo()); err != nil {
		return nil, nil, 0, err
	}

	// Handle the execute statement.
	if execPlan, ok := p.(*plannercore.Execute); ok {
		err := execPlan.OptimizePreparedPlan(ctx, sctx, is)
		return p, p.OutputNames(), 0, err
	}

	names := p.OutputNames()

	// Handle the non-logical plan statement.
	logic, isLogicalPlan := p.(plannercore.LogicalPlan)
	if !isLogicalPlan {
		return p, names, 0, nil
	}

	// Handle the logical plan statement, use cascades planner if enabled.
	if sctx.GetSessionVars().EnableCascadesPlanner {
		finalPlan, cost, err := cascades.DefaultOptimizer.FindBestPlan(sctx, logic)
		return finalPlan, names, cost, err
	}
	finalPlan, cost, err := plannercore.DoOptimize(ctx, builder.GetOptFlag(), logic)
	return finalPlan, names, cost, err
}

func extractSelectAndNormalizeDigest(stmtNode ast.StmtNode) (*ast.SelectStmt, string, string) {
	switch x := stmtNode.(type) {
	case *ast.ExplainStmt:
		switch x.Stmt.(type) {
		case *ast.SelectStmt:
			plannercore.EraseLastSemicolon(x)
			normalizeExplainSQL := parser.Normalize(x.Text())
			idx := strings.Index(normalizeExplainSQL, "select")
			normalizeSQL := normalizeExplainSQL[idx:]
			hash := parser.DigestNormalized(normalizeSQL)
			return x.Stmt.(*ast.SelectStmt), normalizeSQL, hash
		}
	case *ast.SelectStmt:
		plannercore.EraseLastSemicolon(x)
		normalizedSQL, hash := parser.NormalizeDigest(x.Text())
		return x, normalizedSQL, hash
	}
	return nil, "", ""
}

func getBindRecord(ctx sessionctx.Context, stmt ast.StmtNode) (*bindinfo.BindRecord, string) {
	// When the domain is initializing, the bind will be nil.
	if ctx.Value(bindinfo.SessionBindInfoKeyType) == nil {
		return nil, ""
	}
	selectStmt, normalizedSQL, hash := extractSelectAndNormalizeDigest(stmt)
	if selectStmt == nil {
		return nil, ""
	}
	sessionHandle := ctx.Value(bindinfo.SessionBindInfoKeyType).(*bindinfo.SessionHandle)
	bindRecord := sessionHandle.GetBindRecord(normalizedSQL, ctx.GetSessionVars().CurrentDB)
	if bindRecord == nil {
		bindRecord = sessionHandle.GetBindRecord(normalizedSQL, "")
	}
	if bindRecord != nil {
		if bindRecord.HasUsingBinding() {
			return bindRecord, metrics.ScopeSession
		}
		return nil, ""
	}
	globalHandle := domain.GetDomain(ctx).BindHandle()
	bindRecord = globalHandle.GetBindRecord(hash, normalizedSQL, ctx.GetSessionVars().CurrentDB)
	if bindRecord == nil {
		bindRecord = globalHandle.GetBindRecord(hash, normalizedSQL, "")
	}
	return bindRecord, metrics.ScopeGlobal
}

func handleInvalidBindRecord(ctx context.Context, sctx sessionctx.Context, level string, bindRecord bindinfo.BindRecord) {
	sessionHandle := sctx.Value(bindinfo.SessionBindInfoKeyType).(*bindinfo.SessionHandle)
	err := sessionHandle.DropBindRecord(bindRecord.OriginalSQL, bindRecord.Db, &bindRecord.Bindings[0])
	if err != nil {
		logutil.Logger(ctx).Info("drop session bindings failed")
	}
	if level == metrics.ScopeSession {
		return
	}

	globalHandle := domain.GetDomain(sctx).BindHandle()
	globalHandle.AddDropInvalidBindTask(&bindRecord)
}

func handleEvolveTasks(ctx context.Context, sctx sessionctx.Context, br *bindinfo.BindRecord, stmtNode ast.StmtNode, planHint string) {
	bindSQL := bindinfo.GenerateBindSQL(ctx, stmtNode, planHint)
	if bindSQL == "" {
		return
	}
	globalHandle := domain.GetDomain(sctx).BindHandle()
	charset, collation := sctx.GetSessionVars().GetCharsetInfo()
	binding := bindinfo.Binding{BindSQL: bindSQL, Status: bindinfo.PendingVerify, Charset: charset, Collation: collation}
	globalHandle.AddEvolvePlanTask(br.OriginalSQL, br.Db, binding, planHint)
}

type paramMarkerChecker struct {
	hasParamMarker bool
}

func (e *paramMarkerChecker) Enter(in ast.Node) (ast.Node, bool) {
	if _, ok := in.(*driver.ParamMarkerExpr); ok {
		e.hasParamMarker = true
		return in, true
	}
	return in, false
}

func (e *paramMarkerChecker) Leave(in ast.Node) (ast.Node, bool) {
	return in, true
}

// isPointGetWithoutDoubleRead returns true when meets following conditions:
//  1. ctx is auto commit tagged.
//  2. plan is point get by pk.
func isPointGetWithoutDoubleRead(ctx sessionctx.Context, p plannercore.Plan) bool {
	if !plannercore.IsAutoCommitTxn(ctx) {
		return false
	}

	v, ok := p.(*plannercore.PointGetPlan)
	return ok && v.IndexInfo == nil
}

// OptimizeExecStmt to optimize prepare statement protocol "execute" statement
// this is a short path ONLY does things filling prepare related params
// for point select like plan which does not need extra things
func OptimizeExecStmt(ctx context.Context, sctx sessionctx.Context,
	execAst *ast.ExecuteStmt, is infoschema.InfoSchema) (plannercore.Plan, error) {
	var err error
	builder := plannercore.NewPlanBuilder(sctx, is, nil)
	p, err := builder.Build(ctx, execAst)
	if err != nil {
		return nil, err
	}
	if execPlan, ok := p.(*plannercore.Execute); ok {
		err = execPlan.OptimizePreparedPlan(ctx, sctx, is)
		return execPlan.Plan, err
	}
	err = errors.Errorf("invalid result plan type, should be Execute")
	return nil, err
}

<<<<<<< HEAD
// GenHintsFromSQL is used to generate hints from SQL and inject the hints into original SQL.
func GenHintsFromSQL(ctx context.Context, sctx sessionctx.Context, node ast.Node, is infoschema.InfoSchema) (string, error) {
	err := plannercore.Preprocess(sctx, node, is)
	if err != nil {
		return "", err
	}
	oldValue := sctx.GetSessionVars().UsePlanBaselines
	// Disable baseline to avoid binding hints.
	sctx.GetSessionVars().UsePlanBaselines = false
	p, _, err := Optimize(ctx, sctx, node, is)
	sctx.GetSessionVars().UsePlanBaselines = oldValue
	if err != nil {
		return "", err
	}
	return plannercore.GenHintsFromPhysicalPlan(p), nil
}

func extractTableHintsFromStmtNode(node ast.Node) []*ast.TableOptimizerHint {
	switch x := node.(type) {
	case *ast.SelectStmt:
		return x.TableHints
	case *ast.UpdateStmt:
		return x.TableHints
	case *ast.DeleteStmt:
		return x.TableHints
	// TODO: support hint for InsertStmt
	case *ast.ExplainStmt:
		return extractTableHintsFromStmtNode(x.Stmt)
	default:
		return nil
	}
}

func handleStmtHints(hints []*ast.TableOptimizerHint) (stmtHints stmtctx.StmtHints, warns []error) {
	if len(hints) == 0 {
		return
	}
	var memoryQuotaHint, useToJAHint, maxExecutionTime *ast.TableOptimizerHint
	var memoryQuotaHintCnt, useToJAHintCnt, noIndexMergeHintCnt, readReplicaHintCnt, maxExecutionTimeCnt int
	for _, hint := range hints {
		switch hint.HintName.L {
		case "memory_quota":
			memoryQuotaHint = hint
			memoryQuotaHintCnt++
		case "use_toja":
			useToJAHint = hint
			useToJAHintCnt++
		case "no_index_merge":
			noIndexMergeHintCnt++
		case "read_consistent_replica":
			readReplicaHintCnt++
		case "max_execution_time":
			maxExecutionTimeCnt++
			maxExecutionTime = hint
		}
	}
	// Handle MEMORY_QUOTA
	if memoryQuotaHintCnt != 0 {
		if memoryQuotaHintCnt > 1 {
			warn := errors.New("There are multiple MEMORY_QUOTA hints, only the last one will take effect")
			warns = append(warns, warn)
		}
		// Executor use MemoryQuota <= 0 to indicate no memory limit, here use < 0 to handle hint syntax error.
		if memoryQuotaHint.MemoryQuota < 0 {
			warn := errors.New("The use of MEMORY_QUOTA hint is invalid, valid usage: MEMORY_QUOTA(10 MB) or MEMORY_QUOTA(10 GB)")
			warns = append(warns, warn)
		} else {
			stmtHints.HasMemQuotaHint = true
			stmtHints.MemQuotaQuery = memoryQuotaHint.MemoryQuota
			if memoryQuotaHint.MemoryQuota == 0 {
				warn := errors.New("Setting the MEMORY_QUOTA to 0 means no memory limit")
				warns = append(warns, warn)
			}
		}
	}
	// Handle USE_TOJA
	if useToJAHintCnt != 0 {
		if useToJAHintCnt > 1 {
			warn := errors.New("There are multiple USE_TOJA hints, only the last one will take effect")
			warns = append(warns, warn)
		}
		stmtHints.HasAllowInSubqToJoinAndAggHint = true
		stmtHints.AllowInSubqToJoinAndAgg = useToJAHint.HintFlag
	}
	// Handle NO_INDEX_MERGE
	if noIndexMergeHintCnt != 0 {
		if noIndexMergeHintCnt > 1 {
			warn := errors.New("There are multiple NO_INDEX_MERGE hints, only the last one will take effect")
			warns = append(warns, warn)
		}
		stmtHints.NoIndexMergeHint = true
	}
	// Handle READ_CONSISTENT_REPLICA
	if readReplicaHintCnt != 0 {
		if readReplicaHintCnt > 1 {
			warn := errors.New("There are multiple READ_CONSISTENT_REPLICA hints, only the last one will take effect")
			warns = append(warns, warn)
		}
		stmtHints.HasReplicaReadHint = true
		stmtHints.ReplicaRead = byte(kv.ReplicaReadFollower)
	}
	// Handle MAX_EXECUTION_TIME
	if maxExecutionTimeCnt != 0 {
		if maxExecutionTimeCnt > 1 {
			warn := errors.New("There are multiple MAX_EXECUTION_TIME hints, only the last one will take effect")
			warns = append(warns, warn)
		}
		stmtHints.HasMaxExecutionTime = true
		stmtHints.MaxExecutionTime = maxExecutionTime.MaxExecutionTime
	}
	return
}

=======
>>>>>>> 8c6234c1
func init() {
	plannercore.OptimizeAstNode = Optimize
}<|MERGE_RESOLUTION|>--- conflicted
+++ resolved
@@ -32,7 +32,6 @@
 	"github.com/pingcap/tidb/sessionctx"
 	"github.com/pingcap/tidb/sessionctx/stmtctx"
 	"github.com/pingcap/tidb/types"
-	driver "github.com/pingcap/tidb/types/parser_driver"
 	"github.com/pingcap/tidb/util/logutil"
 )
 
@@ -247,22 +246,6 @@
 	globalHandle.AddEvolvePlanTask(br.OriginalSQL, br.Db, binding, planHint)
 }
 
-type paramMarkerChecker struct {
-	hasParamMarker bool
-}
-
-func (e *paramMarkerChecker) Enter(in ast.Node) (ast.Node, bool) {
-	if _, ok := in.(*driver.ParamMarkerExpr); ok {
-		e.hasParamMarker = true
-		return in, true
-	}
-	return in, false
-}
-
-func (e *paramMarkerChecker) Leave(in ast.Node) (ast.Node, bool) {
-	return in, true
-}
-
 // isPointGetWithoutDoubleRead returns true when meets following conditions:
 //  1. ctx is auto commit tagged.
 //  2. plan is point get by pk.
@@ -292,24 +275,6 @@
 	}
 	err = errors.Errorf("invalid result plan type, should be Execute")
 	return nil, err
-}
-
-<<<<<<< HEAD
-// GenHintsFromSQL is used to generate hints from SQL and inject the hints into original SQL.
-func GenHintsFromSQL(ctx context.Context, sctx sessionctx.Context, node ast.Node, is infoschema.InfoSchema) (string, error) {
-	err := plannercore.Preprocess(sctx, node, is)
-	if err != nil {
-		return "", err
-	}
-	oldValue := sctx.GetSessionVars().UsePlanBaselines
-	// Disable baseline to avoid binding hints.
-	sctx.GetSessionVars().UsePlanBaselines = false
-	p, _, err := Optimize(ctx, sctx, node, is)
-	sctx.GetSessionVars().UsePlanBaselines = oldValue
-	if err != nil {
-		return "", err
-	}
-	return plannercore.GenHintsFromPhysicalPlan(p), nil
 }
 
 func extractTableHintsFromStmtNode(node ast.Node) []*ast.TableOptimizerHint {
@@ -408,8 +373,6 @@
 	return
 }
 
-=======
->>>>>>> 8c6234c1
 func init() {
 	plannercore.OptimizeAstNode = Optimize
 }