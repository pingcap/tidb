--- conflicted
+++ resolved
@@ -252,15 +252,11 @@
 	if err != nil {
 		return "", err
 	}
-<<<<<<< HEAD
-	p, _, err := Optimize(ctx, sctx, node, is)
-=======
 	oldValue := sctx.GetSessionVars().UsePlanBaselines
 	// Disable baseline to avoid binding hints.
 	sctx.GetSessionVars().UsePlanBaselines = false
-	p, err := Optimize(ctx, sctx, node, is)
+	p, _, err := Optimize(ctx, sctx, node, is)
 	sctx.GetSessionVars().UsePlanBaselines = oldValue
->>>>>>> 536a9c6c
 	if err != nil {
 		return "", err
 	}
