// Copyright 2018 PingCAP, Inc.
//
// Licensed under the Apache License, Version 2.0 (the "License");
// you may not use this file except in compliance with the License.
// You may obtain a copy of the License at
//
//     http://www.apache.org/licenses/LICENSE-2.0
//
// Unless required by applicable law or agreed to in writing, software
// distributed under the License is distributed on an "AS IS" BASIS,
// See the License for the specific language governing permissions and
// limitations under the License.

package planner

import (
	"context"
	"fmt"
	"math"
	"runtime/trace"
	"strings"
	"time"

	"github.com/pingcap/errors"
	"github.com/pingcap/parser"
	"github.com/pingcap/parser/ast"
	"github.com/pingcap/tidb/bindinfo"
	"github.com/pingcap/tidb/domain"
	"github.com/pingcap/tidb/infoschema"
	"github.com/pingcap/tidb/kv"
	"github.com/pingcap/tidb/metrics"
	"github.com/pingcap/tidb/planner/cascades"
	plannercore "github.com/pingcap/tidb/planner/core"
	"github.com/pingcap/tidb/privilege"
	"github.com/pingcap/tidb/sessionctx"
	"github.com/pingcap/tidb/sessionctx/stmtctx"
	"github.com/pingcap/tidb/sessionctx/variable"
	"github.com/pingcap/tidb/types"
	"github.com/pingcap/tidb/util/hint"
	"github.com/pingcap/tidb/util/logutil"
	utilparser "github.com/pingcap/tidb/util/parser"
	"go.uber.org/zap"
)

// GetPreparedStmt extract the prepared statement from the execute statement.
func GetPreparedStmt(stmt *ast.ExecuteStmt, vars *variable.SessionVars) (ast.StmtNode, error) {
	var ok bool
	execID := stmt.ExecID
	if stmt.Name != "" {
		if execID, ok = vars.PreparedStmtNameToID[stmt.Name]; !ok {
			return nil, plannercore.ErrStmtNotFound
		}
	}
	if preparedPointer, ok := vars.PreparedStmts[execID]; ok {
		preparedObj, ok := preparedPointer.(*plannercore.CachedPrepareStmt)
		if !ok {
			return nil, errors.Errorf("invalid CachedPrepareStmt type")
		}
		return preparedObj.PreparedAst.Stmt, nil
	}
	return nil, plannercore.ErrStmtNotFound
}

// IsReadOnly check whether the ast.Node is a read only statement.
func IsReadOnly(node ast.Node, vars *variable.SessionVars) bool {
	if execStmt, isExecStmt := node.(*ast.ExecuteStmt); isExecStmt {
		s, err := GetPreparedStmt(execStmt, vars)
		if err != nil {
			logutil.BgLogger().Warn("GetPreparedStmt failed", zap.Error(err))
			return false
		}
		return ast.IsReadOnly(s)
	}
	return ast.IsReadOnly(node)
}

// Optimize does optimization and creates a Plan.
// The node must be prepared first.
func Optimize(ctx context.Context, sctx sessionctx.Context, node ast.Node, is infoschema.InfoSchema) (plannercore.Plan, types.NameSlice, error) {
	sessVars := sctx.GetSessionVars()

	// Because for write stmt, TiFlash has a different results when lock the data in point get plan. We ban the TiFlash
	// engine in not read only stmt.
	if _, isolationReadContainTiFlash := sessVars.IsolationReadEngines[kv.TiFlash]; isolationReadContainTiFlash && !IsReadOnly(node, sessVars) {
		delete(sessVars.IsolationReadEngines, kv.TiFlash)
		defer func() {
			sessVars.IsolationReadEngines[kv.TiFlash] = struct{}{}
		}()
	}

	if _, isolationReadContainTiKV := sessVars.IsolationReadEngines[kv.TiKV]; isolationReadContainTiKV {
		var fp plannercore.Plan
		if fpv, ok := sctx.Value(plannercore.PointPlanKey).(plannercore.PointPlanVal); ok {
			// point plan is already tried in a multi-statement query.
			fp = fpv.Plan
		} else {
			fp = plannercore.TryFastPlan(sctx, node)
		}
		if fp != nil {
			if !useMaxTS(sctx, fp) {
				sctx.PrepareTSFuture(ctx)
			}
			return fp, fp.OutputNames(), nil
		}
	}

	sctx.PrepareTSFuture(ctx)

	tableHints := hint.ExtractTableHintsFromStmtNode(node, sctx)
	stmtHints, warns := handleStmtHints(tableHints)
	sessVars.StmtCtx.StmtHints = stmtHints
	for _, warn := range warns {
		sctx.GetSessionVars().StmtCtx.AppendWarning(warn)
	}
	warns = warns[:0]
	for name, val := range stmtHints.SetVars {
		err := variable.SetStmtVar(sessVars, name, val)
		if err != nil {
			sctx.GetSessionVars().StmtCtx.AppendWarning(err)
		}
	}

	bestPlan, names, _, err := optimize(ctx, sctx, node, is)
	if err != nil {
		return nil, nil, err
	}
	if !(sessVars.UsePlanBaselines || sessVars.EvolvePlanBaselines) {
		return bestPlan, names, nil
	}
	stmtNode, ok := node.(ast.StmtNode)
	if !ok {
		return bestPlan, names, nil
	}
	bindRecord, scope, err := getBindRecord(sctx, stmtNode)
	if err != nil {
		return nil, nil, err
	}
	if bindRecord == nil {
		return bestPlan, names, nil
	}
	if sctx.GetSessionVars().SelectLimit != math.MaxUint64 {
		sctx.GetSessionVars().StmtCtx.AppendWarning(errors.New("sql_select_limit is set, so plan binding is not activated"))
		return bestPlan, names, nil
	}
	err = setFoundInBinding(sctx, true)
	if err != nil {
		return nil, nil, err
	}
	bestPlanHint := plannercore.GenHintsFromPhysicalPlan(bestPlan)
	if len(bindRecord.Bindings) > 0 {
		orgBinding := bindRecord.Bindings[0] // the first is the original binding
		for _, tbHint := range tableHints {  // consider table hints which contained by the original binding
			if orgBinding.Hint.ContainTableHint(tbHint.HintName.String()) {
				bestPlanHint = append(bestPlanHint, tbHint)
			}
		}
	}
	bestPlanHintStr := hint.RestoreOptimizerHints(bestPlanHint)

	defer func() {
		sessVars.StmtCtx.StmtHints = stmtHints
		for _, warn := range warns {
			sctx.GetSessionVars().StmtCtx.AppendWarning(warn)
		}
	}()
	binding := bindRecord.FindBinding(bestPlanHintStr)
	// If the best bestPlan is in baselines, just use it.
	if binding != nil && binding.Status == bindinfo.Using {
		if sctx.GetSessionVars().UsePlanBaselines {
			stmtHints, warns = handleStmtHints(binding.Hint.GetFirstTableHints())
		}
		return bestPlan, names, nil
	}
	bestCostAmongHints := math.MaxFloat64
	var bestPlanAmongHints plannercore.Plan
	originHints := hint.CollectHint(stmtNode)
	// Try to find the best binding.
	for _, binding := range bindRecord.Bindings {
		if binding.Status != bindinfo.Using {
			continue
		}
		metrics.BindUsageCounter.WithLabelValues(scope).Inc()
		hint.BindHint(stmtNode, binding.Hint)
		curStmtHints, curWarns := handleStmtHints(binding.Hint.GetFirstTableHints())
		sctx.GetSessionVars().StmtCtx.StmtHints = curStmtHints
		plan, _, cost, err := optimize(ctx, sctx, node, is)
		if err != nil {
			binding.Status = bindinfo.Invalid
			handleInvalidBindRecord(ctx, sctx, scope, bindinfo.BindRecord{
				OriginalSQL: bindRecord.OriginalSQL,
				Db:          bindRecord.Db,
				Bindings:    []bindinfo.Binding{binding},
			})
			continue
		}
		if cost < bestCostAmongHints {
			if sctx.GetSessionVars().UsePlanBaselines {
				stmtHints, warns = curStmtHints, curWarns
			}
			bestCostAmongHints = cost
			bestPlanAmongHints = plan
		}
	}
	// 1. If it is a select query.
	// 2. If there is already a evolution task, we do not need to handle it again.
	// 3. If the origin binding contain `read_from_storage` hint, we should ignore the evolve task.
	// 4. If the best plan contain TiFlash hint, we should ignore the evolve task.
	if _, ok := stmtNode.(*ast.SelectStmt); ok &&
		sctx.GetSessionVars().EvolvePlanBaselines && binding == nil &&
		!originHints.ContainTableHint(plannercore.HintReadFromStorage) &&
		!bindRecord.Bindings[0].Hint.ContainTableHint(plannercore.HintReadFromStorage) {
		handleEvolveTasks(ctx, sctx, bindRecord, stmtNode, bestPlanHintStr)
	}
	// Restore the hint to avoid changing the stmt node.
	hint.BindHint(stmtNode, originHints)
	if sctx.GetSessionVars().UsePlanBaselines && bestPlanAmongHints != nil {
		return bestPlanAmongHints, names, nil
	}
	return bestPlan, names, nil
}

func optimize(ctx context.Context, sctx sessionctx.Context, node ast.Node, is infoschema.InfoSchema) (plannercore.Plan, types.NameSlice, float64, error) {
	// build logical plan
	sctx.GetSessionVars().PlanID = 0
	sctx.GetSessionVars().PlanColumnID = 0
	hintProcessor := &hint.BlockHintProcessor{Ctx: sctx}
	node.Accept(hintProcessor)
	builder, _ := plannercore.NewPlanBuilder(sctx, is, hintProcessor)

	// reset fields about rewrite
	sctx.GetSessionVars().RewritePhaseInfo.Reset()
	beginRewrite := time.Now()
	p, err := builder.Build(ctx, node)
	if err != nil {
		return nil, nil, 0, err
	}
	sctx.GetSessionVars().RewritePhaseInfo.DurationRewrite = time.Since(beginRewrite)

	sctx.GetSessionVars().StmtCtx.Tables = builder.GetDBTableInfo()
	activeRoles := sctx.GetSessionVars().ActiveRoles
	// Check privilege. Maybe it's better to move this to the Preprocess, but
	// we need the table information to check privilege, which is collected
	// into the visitInfo in the logical plan builder.
	if pm := privilege.GetPrivilegeManager(sctx); pm != nil {
		if err := plannercore.CheckPrivilege(activeRoles, pm, builder.GetVisitInfo()); err != nil {
			return nil, nil, 0, err
		}
	}

	if err := plannercore.CheckTableLock(sctx, is, builder.GetVisitInfo()); err != nil {
		return nil, nil, 0, err
	}

	// Handle the execute statement.
	if execPlan, ok := p.(*plannercore.Execute); ok {
		err := execPlan.OptimizePreparedPlan(ctx, sctx, is)
		return p, p.OutputNames(), 0, err
	}

	names := p.OutputNames()

	// Handle the non-logical plan statement.
	logic, isLogicalPlan := p.(plannercore.LogicalPlan)
	if !isLogicalPlan {
		return p, names, 0, nil
	}

	// Handle the logical plan statement, use cascades planner if enabled.
	if sctx.GetSessionVars().GetEnableCascadesPlanner() {
		finalPlan, cost, err := cascades.DefaultOptimizer.FindBestPlan(sctx, logic)
		return finalPlan, names, cost, err
	}

	beginOpt := time.Now()
	finalPlan, cost, err := plannercore.DoOptimize(ctx, sctx, builder.GetOptFlag(), logic)
	sctx.GetSessionVars().DurationOptimization = time.Since(beginOpt)
	return finalPlan, names, cost, err
}

func extractSelectAndNormalizeDigest(stmtNode ast.StmtNode, specifiledDB string) (ast.StmtNode, string, string, error) {
	switch x := stmtNode.(type) {
	case *ast.ExplainStmt:
		// This function is only used to find bind record.
		// For some SQLs, such as `explain select * from t`, they will be entered here many times,
		// but some of them do not want to obtain bind record.
		// The difference between them is whether len(x.Text()) is empty. They cannot be distinguished by stmt.restore.
		// For these cases, we need return "" as normalize SQL and hash.
		if len(x.Text()) == 0 {
			return x.Stmt, "", "", nil
		}
		switch x.Stmt.(type) {
		case *ast.SelectStmt, *ast.DeleteStmt, *ast.UpdateStmt, *ast.InsertStmt:
<<<<<<< HEAD
			var normalizeSQL string
			if specifiledDB != "" {
				normalizeSQL = parser.Normalize(utilparser.RestoreWithDefaultDB(x.Stmt, specifiledDB, x.Text()))
			} else {
				normalizeSQL = parser.Normalize(x.Text())
			}
=======
			normalizeSQL := parser.Normalize(utilparser.RestoreWithDefaultDB(x.Stmt, specifiledDB))
>>>>>>> c1b83474
			normalizeSQL = plannercore.EraseLastSemicolonInSQL(normalizeSQL)
			hash := parser.DigestNormalized(normalizeSQL)
			return x.Stmt, normalizeSQL, hash, nil
		case *ast.SetOprStmt:
			plannercore.EraseLastSemicolon(x)
			var normalizeExplainSQL string
			if specifiledDB != "" {
				normalizeExplainSQL = parser.Normalize(utilparser.RestoreWithDefaultDB(x, specifiledDB, x.Text()))
			} else {
				normalizeExplainSQL = parser.Normalize(x.Text())
			}
			idx := strings.Index(normalizeExplainSQL, "select")
			parenthesesIdx := strings.Index(normalizeExplainSQL, "(")
			if parenthesesIdx != -1 && parenthesesIdx < idx {
				idx = parenthesesIdx
			}
			normalizeSQL := normalizeExplainSQL[idx:]
			hash := parser.DigestNormalized(normalizeSQL)
			return x.Stmt, normalizeSQL, hash, nil
		}
	case *ast.SelectStmt, *ast.SetOprStmt, *ast.DeleteStmt, *ast.UpdateStmt, *ast.InsertStmt:
		plannercore.EraseLastSemicolon(x)
		// This function is only used to find bind record.
		// For some SQLs, such as `explain select * from t`, they will be entered here many times,
		// but some of them do not want to obtain bind record.
		// The difference between them is whether len(x.Text()) is empty. They cannot be distinguished by stmt.restore.
		// For these cases, we need return "" as normalize SQL and hash.
		if len(x.Text()) == 0 {
			return x, "", "", nil
		}
<<<<<<< HEAD
		var normalizedSQL, hash string
		if specifiledDB != "" {
			normalizedSQL, hash = parser.NormalizeDigest(utilparser.RestoreWithDefaultDB(x, specifiledDB, x.Text()))
		} else {
			normalizedSQL, hash = parser.NormalizeDigest(x.Text())
		}
=======
		normalizedSQL, hash := parser.NormalizeDigest(utilparser.RestoreWithDefaultDB(x, specifiledDB))
>>>>>>> c1b83474
		return x, normalizedSQL, hash, nil
	}
	return nil, "", "", nil
}

func getBindRecord(ctx sessionctx.Context, stmt ast.StmtNode) (*bindinfo.BindRecord, string, error) {
	// When the domain is initializing, the bind will be nil.
	if ctx.Value(bindinfo.SessionBindInfoKeyType) == nil {
		return nil, "", nil
	}
	stmtNode, normalizedSQL, hash, err := extractSelectAndNormalizeDigest(stmt, ctx.GetSessionVars().CurrentDB)
	if err != nil || stmtNode == nil {
		return nil, "", err
	}
	sessionHandle := ctx.Value(bindinfo.SessionBindInfoKeyType).(*bindinfo.SessionHandle)
	bindRecord := sessionHandle.GetBindRecord(normalizedSQL, "")
	if bindRecord != nil {
		if bindRecord.HasUsingBinding() {
			return bindRecord, metrics.ScopeSession, nil
		}
		return nil, "", nil
	}
	globalHandle := domain.GetDomain(ctx).BindHandle()
	if globalHandle == nil {
		return nil, "", nil
	}
	bindRecord = globalHandle.GetBindRecord(hash, normalizedSQL, "")
	return bindRecord, metrics.ScopeGlobal, nil
}

func handleInvalidBindRecord(ctx context.Context, sctx sessionctx.Context, level string, bindRecord bindinfo.BindRecord) {
	sessionHandle := sctx.Value(bindinfo.SessionBindInfoKeyType).(*bindinfo.SessionHandle)
	err := sessionHandle.DropBindRecord(bindRecord.OriginalSQL, bindRecord.Db, &bindRecord.Bindings[0])
	if err != nil {
		logutil.Logger(ctx).Info("drop session bindings failed")
	}
	if level == metrics.ScopeSession {
		return
	}

	globalHandle := domain.GetDomain(sctx).BindHandle()
	globalHandle.AddDropInvalidBindTask(&bindRecord)
}

func handleEvolveTasks(ctx context.Context, sctx sessionctx.Context, br *bindinfo.BindRecord, stmtNode ast.StmtNode, planHint string) {
	bindSQL := bindinfo.GenerateBindSQL(ctx, stmtNode, planHint, false, br.Db)
	if bindSQL == "" {
		return
	}
	charset, collation := sctx.GetSessionVars().GetCharsetInfo()
	binding := bindinfo.Binding{
		BindSQL:   bindSQL,
		Status:    bindinfo.PendingVerify,
		Charset:   charset,
		Collation: collation,
		Source:    bindinfo.Evolve,
	}
	globalHandle := domain.GetDomain(sctx).BindHandle()
	globalHandle.AddEvolvePlanTask(br.OriginalSQL, br.Db, binding)
}

// useMaxTS returns true when meets following conditions:
//  1. ctx is auto commit tagged.
//  2. plan is point get by pk.
func useMaxTS(ctx sessionctx.Context, p plannercore.Plan) bool {
	if !plannercore.IsAutoCommitTxn(ctx) {
		return false
	}

	v, ok := p.(*plannercore.PointGetPlan)
	return ok && (v.IndexInfo == nil || (v.IndexInfo.Primary && v.TblInfo.IsCommonHandle))
}

// OptimizeExecStmt to optimize prepare statement protocol "execute" statement
// this is a short path ONLY does things filling prepare related params
// for point select like plan which does not need extra things
func OptimizeExecStmt(ctx context.Context, sctx sessionctx.Context,
	execAst *ast.ExecuteStmt, is infoschema.InfoSchema) (plannercore.Plan, error) {
	defer trace.StartRegion(ctx, "Optimize").End()
	var err error
	builder, _ := plannercore.NewPlanBuilder(sctx, is, nil)
	p, err := builder.Build(ctx, execAst)
	if err != nil {
		return nil, err
	}
	if execPlan, ok := p.(*plannercore.Execute); ok {
		err = execPlan.OptimizePreparedPlan(ctx, sctx, is)
		return execPlan.Plan, err
	}
	err = errors.Errorf("invalid result plan type, should be Execute")
	return nil, err
}

func handleStmtHints(hints []*ast.TableOptimizerHint) (stmtHints stmtctx.StmtHints, warns []error) {
	if len(hints) == 0 {
		return
	}
	var memoryQuotaHint, useToJAHint, useCascadesHint, maxExecutionTime, forceNthPlan *ast.TableOptimizerHint
	var memoryQuotaHintCnt, useToJAHintCnt, useCascadesHintCnt, noIndexMergeHintCnt, readReplicaHintCnt, maxExecutionTimeCnt, forceNthPlanCnt int
	setVars := make(map[string]string)
	for _, hint := range hints {
		switch hint.HintName.L {
		case "memory_quota":
			memoryQuotaHint = hint
			memoryQuotaHintCnt++
		case "use_toja":
			useToJAHint = hint
			useToJAHintCnt++
		case "use_cascades":
			useCascadesHint = hint
			useCascadesHintCnt++
		case "no_index_merge":
			noIndexMergeHintCnt++
		case "read_consistent_replica":
			readReplicaHintCnt++
		case "max_execution_time":
			maxExecutionTimeCnt++
			maxExecutionTime = hint
		case "nth_plan":
			forceNthPlanCnt++
			forceNthPlan = hint
		case "set_var":
			setVarHint := hint.HintData.(ast.HintSetVar)

			// Not all session variables are permitted for use with SET_VAR
			sysVar := variable.GetSysVar(setVarHint.VarName)
			if sysVar == nil {
				warns = append(warns, plannercore.ErrUnresolvedHintName.GenWithStackByArgs(setVarHint.VarName, hint.HintName.String()))
				continue
			}
			if !sysVar.IsHintUpdatable {
				warns = append(warns, plannercore.ErrNotHintUpdatable.GenWithStackByArgs(setVarHint.VarName))
				continue
			}
			// If several hints with the same variable name appear in the same statement, the first one is applied and the others are ignored with a warning
			if _, ok := setVars[setVarHint.VarName]; ok {
				msg := fmt.Sprintf("%s(%s=%s)", hint.HintName.String(), setVarHint.VarName, setVarHint.Value)
				warns = append(warns, plannercore.ErrWarnConflictingHint.GenWithStackByArgs(msg))
				continue
			}
			setVars[setVarHint.VarName] = setVarHint.Value
		}
	}
	stmtHints.SetVars = setVars

	// Handle MEMORY_QUOTA
	if memoryQuotaHintCnt != 0 {
		if memoryQuotaHintCnt > 1 {
			warn := errors.Errorf("MEMORY_QUOTA() s defined more than once, only the last definition takes effect: MEMORY_QUOTA(%v)", memoryQuotaHint.HintData.(int64))
			warns = append(warns, warn)
		}
		// Executor use MemoryQuota <= 0 to indicate no memory limit, here use < 0 to handle hint syntax error.
		if memoryQuota := memoryQuotaHint.HintData.(int64); memoryQuota < 0 {
			warn := errors.New("The use of MEMORY_QUOTA hint is invalid, valid usage: MEMORY_QUOTA(10 MB) or MEMORY_QUOTA(10 GB)")
			warns = append(warns, warn)
		} else {
			stmtHints.HasMemQuotaHint = true
			stmtHints.MemQuotaQuery = memoryQuota
			if memoryQuota == 0 {
				warn := errors.New("Setting the MEMORY_QUOTA to 0 means no memory limit")
				warns = append(warns, warn)
			}
		}
	}
	// Handle USE_TOJA
	if useToJAHintCnt != 0 {
		if useToJAHintCnt > 1 {
			warn := errors.Errorf("USE_TOJA() is defined more than once, only the last definition takes effect: USE_TOJA(%v)", useToJAHint.HintData.(bool))
			warns = append(warns, warn)
		}
		stmtHints.HasAllowInSubqToJoinAndAggHint = true
		stmtHints.AllowInSubqToJoinAndAgg = useToJAHint.HintData.(bool)
	}
	// Handle USE_CASCADES
	if useCascadesHintCnt != 0 {
		if useCascadesHintCnt > 1 {
			warn := errors.Errorf("USE_CASCADES() is defined more than once, only the last definition takes effect: USE_CASCADES(%v)", useCascadesHint.HintData.(bool))
			warns = append(warns, warn)
		}
		stmtHints.HasEnableCascadesPlannerHint = true
		stmtHints.EnableCascadesPlanner = useCascadesHint.HintData.(bool)
	}
	// Handle NO_INDEX_MERGE
	if noIndexMergeHintCnt != 0 {
		if noIndexMergeHintCnt > 1 {
			warn := errors.New("NO_INDEX_MERGE() is defined more than once, only the last definition takes effect")
			warns = append(warns, warn)
		}
		stmtHints.NoIndexMergeHint = true
	}
	// Handle READ_CONSISTENT_REPLICA
	if readReplicaHintCnt != 0 {
		if readReplicaHintCnt > 1 {
			warn := errors.New("READ_CONSISTENT_REPLICA() is defined more than once, only the last definition takes effect")
			warns = append(warns, warn)
		}
		stmtHints.HasReplicaReadHint = true
		stmtHints.ReplicaRead = byte(kv.ReplicaReadFollower)
	}
	// Handle MAX_EXECUTION_TIME
	if maxExecutionTimeCnt != 0 {
		if maxExecutionTimeCnt > 1 {
			warn := errors.Errorf("MAX_EXECUTION_TIME() is defined more than once, only the last definition takes effect: MAX_EXECUTION_TIME(%v)", maxExecutionTime.HintData.(uint64))
			warns = append(warns, warn)
		}
		stmtHints.HasMaxExecutionTime = true
		stmtHints.MaxExecutionTime = maxExecutionTime.HintData.(uint64)
	}
	// Handle NTH_PLAN
	if forceNthPlanCnt != 0 {
		if forceNthPlanCnt > 1 {
			warn := errors.Errorf("NTH_PLAN() is defined more than once, only the last definition takes effect: NTH_PLAN(%v)", forceNthPlan.HintData.(int64))
			warns = append(warns, warn)
		}
		stmtHints.ForceNthPlan = forceNthPlan.HintData.(int64)
		if stmtHints.ForceNthPlan < 1 {
			stmtHints.ForceNthPlan = -1
			warn := errors.Errorf("the hintdata for NTH_PLAN() is too small, hint ignored.")
			warns = append(warns, warn)
		}
	} else {
		stmtHints.ForceNthPlan = -1
	}
	return
}

func setFoundInBinding(sctx sessionctx.Context, opt bool) error {
	vars := sctx.GetSessionVars()
	err := vars.SetSystemVar(variable.TiDBFoundInBinding, variable.BoolToOnOff(opt))
	return err
}

func init() {
	plannercore.OptimizeAstNode = Optimize
}<|MERGE_RESOLUTION|>--- conflicted
+++ resolved
@@ -290,16 +290,7 @@
 		}
 		switch x.Stmt.(type) {
 		case *ast.SelectStmt, *ast.DeleteStmt, *ast.UpdateStmt, *ast.InsertStmt:
-<<<<<<< HEAD
-			var normalizeSQL string
-			if specifiledDB != "" {
-				normalizeSQL = parser.Normalize(utilparser.RestoreWithDefaultDB(x.Stmt, specifiledDB, x.Text()))
-			} else {
-				normalizeSQL = parser.Normalize(x.Text())
-			}
-=======
-			normalizeSQL := parser.Normalize(utilparser.RestoreWithDefaultDB(x.Stmt, specifiledDB))
->>>>>>> c1b83474
+      normalizeSQL := parser.Normalize(utilparser.RestoreWithDefaultDB(x.Stmt, specifiledDB, x.Text()))
 			normalizeSQL = plannercore.EraseLastSemicolonInSQL(normalizeSQL)
 			hash := parser.DigestNormalized(normalizeSQL)
 			return x.Stmt, normalizeSQL, hash, nil
@@ -330,16 +321,7 @@
 		if len(x.Text()) == 0 {
 			return x, "", "", nil
 		}
-<<<<<<< HEAD
-		var normalizedSQL, hash string
-		if specifiledDB != "" {
-			normalizedSQL, hash = parser.NormalizeDigest(utilparser.RestoreWithDefaultDB(x, specifiledDB, x.Text()))
-		} else {
-			normalizedSQL, hash = parser.NormalizeDigest(x.Text())
-		}
-=======
-		normalizedSQL, hash := parser.NormalizeDigest(utilparser.RestoreWithDefaultDB(x, specifiledDB))
->>>>>>> c1b83474
+		normalizedSQL, hash := parser.NormalizeDigest(utilparser.RestoreWithDefaultDB(x, specifiledDB, x.Text()))
 		return x, normalizedSQL, hash, nil
 	}
 	return nil, "", "", nil
