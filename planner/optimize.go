// Copyright 2018 PingCAP, Inc.
//
// Licensed under the Apache License, Version 2.0 (the "License");
// you may not use this file except in compliance with the License.
// You may obtain a copy of the License at
//
//     http://www.apache.org/licenses/LICENSE-2.0
//
// Unless required by applicable law or agreed to in writing, software
// distributed under the License is distributed on an "AS IS" BASIS,
// See the License for the specific language governing permissions and
// limitations under the License.

package planner

import (
	"context"
	"math"
	"strings"

	"github.com/pingcap/errors"
	"github.com/pingcap/parser"
	"github.com/pingcap/parser/ast"
	"github.com/pingcap/tidb/bindinfo"
	"github.com/pingcap/tidb/domain"
	"github.com/pingcap/tidb/infoschema"
	"github.com/pingcap/tidb/kv"
	"github.com/pingcap/tidb/metrics"
	"github.com/pingcap/tidb/planner/cascades"
	plannercore "github.com/pingcap/tidb/planner/core"
	"github.com/pingcap/tidb/privilege"
	"github.com/pingcap/tidb/sessionctx"
	"github.com/pingcap/tidb/sessionctx/stmtctx"
	"github.com/pingcap/tidb/types"
	"github.com/pingcap/tidb/util/logutil"
)

// Optimize does optimization and creates a Plan.
// The node must be prepared first.
func Optimize(ctx context.Context, sctx sessionctx.Context, node ast.Node, is infoschema.InfoSchema) (plannercore.Plan, types.NameSlice, error) {
	if _, isolationReadContainTiKV := sctx.GetSessionVars().GetIsolationReadEngines()[kv.TiKV]; isolationReadContainTiKV {
		fp := plannercore.TryFastPlan(sctx, node)
		if fp != nil {
			if !useMaxTS(sctx, fp) {
				sctx.PrepareTSFuture(ctx)
			}
			return fp, fp.OutputNames(), nil
		}
	}

	sctx.PrepareTSFuture(ctx)

	tableHints := plannercore.ExtractTableHintsFromStmtNode(node)
	stmtHints, warns := handleStmtHints(tableHints)
	defer func() {
		sctx.GetSessionVars().StmtCtx.StmtHints = stmtHints
		for _, warn := range warns {
			sctx.GetSessionVars().StmtCtx.AppendWarning(warn)
		}
	}()
	sctx.GetSessionVars().StmtCtx.StmtHints = stmtHints
	bestPlan, names, _, err := optimize(ctx, sctx, node, is)
	if err != nil {
		return nil, nil, err
	}
	if !(sctx.GetSessionVars().UsePlanBaselines || sctx.GetSessionVars().EvolvePlanBaselines) {
		return bestPlan, names, nil
	}
	stmtNode, ok := node.(ast.StmtNode)
	if !ok {
		return bestPlan, names, nil
	}
	bindRecord, scope := getBindRecord(sctx, stmtNode)
	if bindRecord == nil {
		return bestPlan, names, nil
	}
	bestPlanHint := plannercore.GenHintsFromPhysicalPlan(bestPlan)
	bestPlanHint = append(bestPlanHint, tableHints...)
	bestPlanHintStr := plannercore.RestoreOptimizerHints(bestPlanHint)
	binding := bindRecord.FindBinding(bestPlanHintStr)
	// If the best bestPlan is in baselines, just use it.
	if binding != nil && binding.Status == bindinfo.Using {
		if sctx.GetSessionVars().UsePlanBaselines {
			stmtHints, warns = handleStmtHints(binding.Hint.GetFirstTableHints())
		}
		return bestPlan, names, nil
	}
	bestCostAmongHints := math.MaxFloat64
	var bestPlanAmongHints plannercore.Plan
	originHints := bindinfo.CollectHint(stmtNode)
	// Try to find the best binding.
	for _, binding := range bindRecord.Bindings {
		if binding.Status != bindinfo.Using {
			continue
		}
		metrics.BindUsageCounter.WithLabelValues(scope).Inc()
		bindinfo.BindHint(stmtNode, binding.Hint)
		curStmtHints, curWarns := handleStmtHints(binding.Hint.GetFirstTableHints())
		sctx.GetSessionVars().StmtCtx.StmtHints = curStmtHints
		plan, _, cost, err := optimize(ctx, sctx, node, is)
		if err != nil {
			binding.Status = bindinfo.Invalid
			handleInvalidBindRecord(ctx, sctx, scope, bindinfo.BindRecord{
				OriginalSQL: bindRecord.OriginalSQL,
				Db:          bindRecord.Db,
				Bindings:    []bindinfo.Binding{binding},
			})
			continue
		}
		if cost < bestCostAmongHints {
			if sctx.GetSessionVars().UsePlanBaselines {
				stmtHints, warns = curStmtHints, curWarns
			}
			bestCostAmongHints = cost
			bestPlanAmongHints = plan
		}
	}
<<<<<<< HEAD
	// If there is already a evolution task, we do not need to handle it again.
	if sctx.GetSessionVars().EvolvePlanBaselines && binding == nil {
		handleEvolveTasks(ctx, sctx, bindRecord, stmtNode, bestPlanHintStr)
=======
	// 1. If there is already a evolution task, we do not need to handle it again.
	// 2. If the origin binding contain `read_from_storage` hint, we should ignore the evolve task.
	// 3. If the best plan contain TiFlash hint, we should ignore the evolve task.
	if sctx.GetSessionVars().EvolvePlanBaselines && binding == nil &&
		!originHints.ContainTableHint(plannercore.HintReadFromStorage) &&
		!bindRecord.Bindings[0].Hint.ContainTableHint(plannercore.HintReadFromStorage) {
		handleEvolveTasks(ctx, sctx, bindRecord, stmtNode, bestPlanHint)
>>>>>>> 08c4c665
	}
	// Restore the hint to avoid changing the stmt node.
	bindinfo.BindHint(stmtNode, originHints)
	if sctx.GetSessionVars().UsePlanBaselines && bestPlanAmongHints != nil {
		return bestPlanAmongHints, names, nil
	}
	return bestPlan, names, nil
}

func optimize(ctx context.Context, sctx sessionctx.Context, node ast.Node, is infoschema.InfoSchema) (plannercore.Plan, types.NameSlice, float64, error) {
	// build logical plan
	sctx.GetSessionVars().PlanID = 0
	sctx.GetSessionVars().PlanColumnID = 0
	hintProcessor := &plannercore.BlockHintProcessor{Ctx: sctx}
	node.Accept(hintProcessor)
	builder := plannercore.NewPlanBuilder(sctx, is, hintProcessor)
	p, err := builder.Build(ctx, node)
	if err != nil {
		return nil, nil, 0, err
	}

	sctx.GetSessionVars().StmtCtx.Tables = builder.GetDBTableInfo()
	activeRoles := sctx.GetSessionVars().ActiveRoles
	// Check privilege. Maybe it's better to move this to the Preprocess, but
	// we need the table information to check privilege, which is collected
	// into the visitInfo in the logical plan builder.
	if pm := privilege.GetPrivilegeManager(sctx); pm != nil {
		if err := plannercore.CheckPrivilege(activeRoles, pm, builder.GetVisitInfo()); err != nil {
			return nil, nil, 0, err
		}
	}

	if err := plannercore.CheckTableLock(sctx, is, builder.GetVisitInfo()); err != nil {
		return nil, nil, 0, err
	}

	// Handle the execute statement.
	if execPlan, ok := p.(*plannercore.Execute); ok {
		err := execPlan.OptimizePreparedPlan(ctx, sctx, is)
		return p, p.OutputNames(), 0, err
	}

	names := p.OutputNames()

	// Handle the non-logical plan statement.
	logic, isLogicalPlan := p.(plannercore.LogicalPlan)
	if !isLogicalPlan {
		return p, names, 0, nil
	}

	// Handle the logical plan statement, use cascades planner if enabled.
	if sctx.GetSessionVars().GetEnableCascadesPlanner() {
		finalPlan, cost, err := cascades.DefaultOptimizer.FindBestPlan(sctx, logic)
		return finalPlan, names, cost, err
	}
	finalPlan, cost, err := plannercore.DoOptimize(ctx, sctx, builder.GetOptFlag(), logic)
	return finalPlan, names, cost, err
}

func extractSelectAndNormalizeDigest(stmtNode ast.StmtNode) (*ast.SelectStmt, string, string) {
	switch x := stmtNode.(type) {
	case *ast.ExplainStmt:
		switch x.Stmt.(type) {
		case *ast.SelectStmt:
			plannercore.EraseLastSemicolon(x)
			normalizeExplainSQL := parser.Normalize(x.Text())
			idx := strings.Index(normalizeExplainSQL, "select")
			normalizeSQL := normalizeExplainSQL[idx:]
			hash := parser.DigestNormalized(normalizeSQL)
			return x.Stmt.(*ast.SelectStmt), normalizeSQL, hash
		}
	case *ast.SelectStmt:
		plannercore.EraseLastSemicolon(x)
		normalizedSQL, hash := parser.NormalizeDigest(x.Text())
		return x, normalizedSQL, hash
	}
	return nil, "", ""
}

func getBindRecord(ctx sessionctx.Context, stmt ast.StmtNode) (*bindinfo.BindRecord, string) {
	// When the domain is initializing, the bind will be nil.
	if ctx.Value(bindinfo.SessionBindInfoKeyType) == nil {
		return nil, ""
	}
	selectStmt, normalizedSQL, hash := extractSelectAndNormalizeDigest(stmt)
	if selectStmt == nil {
		return nil, ""
	}
	sessionHandle := ctx.Value(bindinfo.SessionBindInfoKeyType).(*bindinfo.SessionHandle)
	bindRecord := sessionHandle.GetBindRecord(normalizedSQL, ctx.GetSessionVars().CurrentDB)
	if bindRecord == nil {
		bindRecord = sessionHandle.GetBindRecord(normalizedSQL, "")
	}
	if bindRecord != nil {
		if bindRecord.HasUsingBinding() {
			return bindRecord, metrics.ScopeSession
		}
		return nil, ""
	}
	globalHandle := domain.GetDomain(ctx).BindHandle()
	if globalHandle == nil {
		return nil, ""
	}
	bindRecord = globalHandle.GetBindRecord(hash, normalizedSQL, ctx.GetSessionVars().CurrentDB)
	if bindRecord == nil {
		bindRecord = globalHandle.GetBindRecord(hash, normalizedSQL, "")
	}
	return bindRecord, metrics.ScopeGlobal
}

func handleInvalidBindRecord(ctx context.Context, sctx sessionctx.Context, level string, bindRecord bindinfo.BindRecord) {
	sessionHandle := sctx.Value(bindinfo.SessionBindInfoKeyType).(*bindinfo.SessionHandle)
	err := sessionHandle.DropBindRecord(bindRecord.OriginalSQL, bindRecord.Db, &bindRecord.Bindings[0])
	if err != nil {
		logutil.Logger(ctx).Info("drop session bindings failed")
	}
	if level == metrics.ScopeSession {
		return
	}

	globalHandle := domain.GetDomain(sctx).BindHandle()
	globalHandle.AddDropInvalidBindTask(&bindRecord)
}

func handleEvolveTasks(ctx context.Context, sctx sessionctx.Context, br *bindinfo.BindRecord, stmtNode ast.StmtNode, planHint string) {
	bindSQL := bindinfo.GenerateBindSQL(ctx, stmtNode, planHint)
	if bindSQL == "" {
		return
	}
	charset, collation := sctx.GetSessionVars().GetCharsetInfo()
	binding := bindinfo.Binding{
		BindSQL:   bindSQL,
		Status:    bindinfo.PendingVerify,
		Charset:   charset,
		Collation: collation,
	}
	globalHandle := domain.GetDomain(sctx).BindHandle()
	globalHandle.AddEvolvePlanTask(br.OriginalSQL, br.Db, binding)
}

// useMaxTS returns true when meets following conditions:
//  1. ctx is auto commit tagged.
//  2. plan is point get by pk.
func useMaxTS(ctx sessionctx.Context, p plannercore.Plan) bool {
	if !plannercore.IsAutoCommitTxn(ctx) {
		return false
	}

	v, ok := p.(*plannercore.PointGetPlan)
	return ok && v.IndexInfo == nil
}

// OptimizeExecStmt to optimize prepare statement protocol "execute" statement
// this is a short path ONLY does things filling prepare related params
// for point select like plan which does not need extra things
func OptimizeExecStmt(ctx context.Context, sctx sessionctx.Context,
	execAst *ast.ExecuteStmt, is infoschema.InfoSchema) (plannercore.Plan, error) {
	var err error
	builder := plannercore.NewPlanBuilder(sctx, is, nil)
	p, err := builder.Build(ctx, execAst)
	if err != nil {
		return nil, err
	}
	if execPlan, ok := p.(*plannercore.Execute); ok {
		err = execPlan.OptimizePreparedPlan(ctx, sctx, is)
		return execPlan.Plan, err
	}
	err = errors.Errorf("invalid result plan type, should be Execute")
	return nil, err
}

func handleStmtHints(hints []*ast.TableOptimizerHint) (stmtHints stmtctx.StmtHints, warns []error) {
	if len(hints) == 0 {
		return
	}
	var memoryQuotaHint, useToJAHint, useCascadesHint, maxExecutionTime *ast.TableOptimizerHint
	var memoryQuotaHintCnt, useToJAHintCnt, useCascadesHintCnt, noIndexMergeHintCnt, readReplicaHintCnt, maxExecutionTimeCnt int
	for _, hint := range hints {
		switch hint.HintName.L {
		case "memory_quota":
			memoryQuotaHint = hint
			memoryQuotaHintCnt++
		case "use_toja":
			useToJAHint = hint
			useToJAHintCnt++
		case "use_cascades":
			useCascadesHint = hint
			useCascadesHintCnt++
		case "no_index_merge":
			noIndexMergeHintCnt++
		case "read_consistent_replica":
			readReplicaHintCnt++
		case "max_execution_time":
			maxExecutionTimeCnt++
			maxExecutionTime = hint
		}
	}
	// Handle MEMORY_QUOTA
	if memoryQuotaHintCnt != 0 {
		if memoryQuotaHintCnt > 1 {
			warn := errors.New("There are multiple MEMORY_QUOTA hints, only the last one will take effect")
			warns = append(warns, warn)
		}
		// Executor use MemoryQuota <= 0 to indicate no memory limit, here use < 0 to handle hint syntax error.
		if memoryQuota := memoryQuotaHint.HintData.(int64); memoryQuota < 0 {
			warn := errors.New("The use of MEMORY_QUOTA hint is invalid, valid usage: MEMORY_QUOTA(10 MB) or MEMORY_QUOTA(10 GB)")
			warns = append(warns, warn)
		} else {
			stmtHints.HasMemQuotaHint = true
			stmtHints.MemQuotaQuery = memoryQuota
			if memoryQuota == 0 {
				warn := errors.New("Setting the MEMORY_QUOTA to 0 means no memory limit")
				warns = append(warns, warn)
			}
		}
	}
	// Handle USE_TOJA
	if useToJAHintCnt != 0 {
		if useToJAHintCnt > 1 {
			warn := errors.New("There are multiple USE_TOJA hints, only the last one will take effect")
			warns = append(warns, warn)
		}
		stmtHints.HasAllowInSubqToJoinAndAggHint = true
		stmtHints.AllowInSubqToJoinAndAgg = useToJAHint.HintData.(bool)
	}
	// Handle USE_CASCADES
	if useCascadesHintCnt != 0 {
		if useCascadesHintCnt > 1 {
			warn := errors.Errorf("USE_CASCADES() is defined more than once, only the last definition takes effect: USE_CASCADES(%v)", useCascadesHint.HintData.(bool))
			warns = append(warns, warn)
		}
		stmtHints.HasEnableCascadesPlannerHint = true
		stmtHints.EnableCascadesPlanner = useCascadesHint.HintData.(bool)
	}
	// Handle NO_INDEX_MERGE
	if noIndexMergeHintCnt != 0 {
		if noIndexMergeHintCnt > 1 {
			warn := errors.New("There are multiple NO_INDEX_MERGE hints, only the last one will take effect")
			warns = append(warns, warn)
		}
		stmtHints.NoIndexMergeHint = true
	}
	// Handle READ_CONSISTENT_REPLICA
	if readReplicaHintCnt != 0 {
		if readReplicaHintCnt > 1 {
			warn := errors.New("There are multiple READ_CONSISTENT_REPLICA hints, only the last one will take effect")
			warns = append(warns, warn)
		}
		stmtHints.HasReplicaReadHint = true
		stmtHints.ReplicaRead = byte(kv.ReplicaReadFollower)
	}
	// Handle MAX_EXECUTION_TIME
	if maxExecutionTimeCnt != 0 {
		if maxExecutionTimeCnt > 1 {
			warn := errors.New("There are multiple MAX_EXECUTION_TIME hints, only the last one will take effect")
			warns = append(warns, warn)
		}
		stmtHints.HasMaxExecutionTime = true
		stmtHints.MaxExecutionTime = maxExecutionTime.HintData.(uint64)
	}
	return
}

func init() {
	plannercore.OptimizeAstNode = Optimize
}<|MERGE_RESOLUTION|>--- conflicted
+++ resolved
@@ -115,19 +115,13 @@
 			bestPlanAmongHints = plan
 		}
 	}
-<<<<<<< HEAD
-	// If there is already a evolution task, we do not need to handle it again.
-	if sctx.GetSessionVars().EvolvePlanBaselines && binding == nil {
-		handleEvolveTasks(ctx, sctx, bindRecord, stmtNode, bestPlanHintStr)
-=======
 	// 1. If there is already a evolution task, we do not need to handle it again.
 	// 2. If the origin binding contain `read_from_storage` hint, we should ignore the evolve task.
 	// 3. If the best plan contain TiFlash hint, we should ignore the evolve task.
 	if sctx.GetSessionVars().EvolvePlanBaselines && binding == nil &&
 		!originHints.ContainTableHint(plannercore.HintReadFromStorage) &&
 		!bindRecord.Bindings[0].Hint.ContainTableHint(plannercore.HintReadFromStorage) {
-		handleEvolveTasks(ctx, sctx, bindRecord, stmtNode, bestPlanHint)
->>>>>>> 08c4c665
+		handleEvolveTasks(ctx, sctx, bindRecord, stmtNode, bestPlanHintStr)
 	}
 	// Restore the hint to avoid changing the stmt node.
 	bindinfo.BindHint(stmtNode, originHints)
