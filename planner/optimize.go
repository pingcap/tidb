--- conflicted
+++ resolved
@@ -221,14 +221,10 @@
 	sctx.GetSessionVars().PlanColumnID = 0
 	hintProcessor := &hint.BlockHintProcessor{Ctx: sctx}
 	node.Accept(hintProcessor)
-<<<<<<< HEAD
 
 	setVarCollectProcessor := plannercore.NewSetVarCollectProcessor()
 	node.Accept(setVarCollectProcessor) // collect SetVar first
-	builder := plannercore.NewPlanBuilder(sctx, is, hintProcessor, setVarCollectProcessor)
-=======
-	builder, _ := plannercore.NewPlanBuilder(sctx, is, hintProcessor)
->>>>>>> 77572f87
+	builder, _ := plannercore.NewPlanBuilder(sctx, is, hintProcessor, setVarCollectProcessor)
 
 	// reset fields about rewrite
 	sctx.GetSessionVars().RewritePhaseInfo.Reset()
@@ -406,11 +402,7 @@
 	execAst *ast.ExecuteStmt, is infoschema.InfoSchema) (plannercore.Plan, error) {
 	defer trace.StartRegion(ctx, "Optimize").End()
 	var err error
-<<<<<<< HEAD
-	builder := plannercore.NewPlanBuilder(sctx, is, nil, nil)
-=======
-	builder, _ := plannercore.NewPlanBuilder(sctx, is, nil)
->>>>>>> 77572f87
+	builder, _ := plannercore.NewPlanBuilder(sctx, is, nil, nil)
 	p, err := builder.Build(ctx, execAst)
 	if err != nil {
 		return nil, err
