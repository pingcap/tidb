--- conflicted
+++ resolved
@@ -37,14 +37,11 @@
 func Optimize(ctx context.Context, sctx sessionctx.Context, node ast.Node, is infoschema.InfoSchema) (plannercore.Plan, types.NameSlice, error) {
 	fp := plannercore.TryFastPlan(sctx, node)
 	if fp != nil {
-<<<<<<< HEAD
 		return fp, fp.OutputNames(), nil
-=======
 		if !isPointGetWithoutDoubleRead(sctx, fp) {
 			sctx.PrepareTxnFuture(ctx)
 		}
-		return fp, nil
->>>>>>> e2b1f7ef
+		return fp, fp.OutputNames(), nil
 	}
 
 	sctx.PrepareTxnFuture(ctx)
