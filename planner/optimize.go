// Copyright 2018 PingCAP, Inc.
//
// Licensed under the Apache License, Version 2.0 (the "License");
// you may not use this file except in compliance with the License.
// You may obtain a copy of the License at
//
//     http://www.apache.org/licenses/LICENSE-2.0
//
// Unless required by applicable law or agreed to in writing, software
// distributed under the License is distributed on an "AS IS" BASIS,
// See the License for the specific language governing permissions and
// limitations under the License.

package planner

import (
	"context"
	"fmt"
	"math"
	"runtime/trace"
	"strings"
	"time"

	"github.com/pingcap/errors"
	"github.com/pingcap/parser"
	"github.com/pingcap/parser/ast"
	"github.com/pingcap/tidb/bindinfo"
	"github.com/pingcap/tidb/domain"
	"github.com/pingcap/tidb/infoschema"
	"github.com/pingcap/tidb/kv"
	"github.com/pingcap/tidb/metrics"
	"github.com/pingcap/tidb/planner/cascades"
	"github.com/pingcap/tidb/planner/core"
	plannercore "github.com/pingcap/tidb/planner/core"
	"github.com/pingcap/tidb/privilege"
	"github.com/pingcap/tidb/sessionctx"
	"github.com/pingcap/tidb/sessionctx/stmtctx"
	"github.com/pingcap/tidb/sessionctx/variable"
	"github.com/pingcap/tidb/types"
	"github.com/pingcap/tidb/util/hint"
	"github.com/pingcap/tidb/util/logutil"
	utilparser "github.com/pingcap/tidb/util/parser"
	"go.uber.org/zap"
)

// GetPreparedStmt extract the prepared statement from the execute statement.
func GetPreparedStmt(stmt *ast.ExecuteStmt, vars *variable.SessionVars) (*plannercore.CachedPrepareStmt, error) {
	var ok bool
	execID := stmt.ExecID
	if stmt.Name != "" {
		if execID, ok = vars.PreparedStmtNameToID[stmt.Name]; !ok {
			return nil, plannercore.ErrStmtNotFound
		}
	}
	if preparedPointer, ok := vars.PreparedStmts[execID]; ok {
		preparedObj, ok := preparedPointer.(*plannercore.CachedPrepareStmt)
		if !ok {
			return nil, errors.Errorf("invalid CachedPrepareStmt type")
		}
		return preparedObj, nil
	}
	return nil, plannercore.ErrStmtNotFound
}

// IsReadOnly check whether the ast.Node is a read only statement.
func IsReadOnly(node ast.Node, vars *variable.SessionVars) bool {
	if execStmt, isExecStmt := node.(*ast.ExecuteStmt); isExecStmt {
		prepareStmt, err := GetPreparedStmt(execStmt, vars)
		if err != nil {
			logutil.BgLogger().Warn("GetPreparedStmt failed", zap.Error(err))
			return false
		}
		return ast.IsReadOnly(prepareStmt.PreparedAst.Stmt)
	}
	return ast.IsReadOnly(node)
}

// Optimize does optimization and creates a Plan.
// The node must be prepared first.
func Optimize(ctx context.Context, sctx sessionctx.Context, node ast.Node, is infoschema.InfoSchema) (plannercore.Plan, types.NameSlice, error) {
	sessVars := sctx.GetSessionVars()

	// Because for write stmt, TiFlash has a different results when lock the data in point get plan. We ban the TiFlash
	// engine in not read only stmt.
	if _, isolationReadContainTiFlash := sessVars.IsolationReadEngines[kv.TiFlash]; isolationReadContainTiFlash && !IsReadOnly(node, sessVars) {
		delete(sessVars.IsolationReadEngines, kv.TiFlash)
		defer func() {
			sessVars.IsolationReadEngines[kv.TiFlash] = struct{}{}
		}()
	}

	tableHints := hint.ExtractTableHintsFromStmtNode(node, sctx)
	stmtHints, warns := handleStmtHints(tableHints)
	sessVars.StmtCtx.StmtHints = stmtHints
	for _, warn := range warns {
		sctx.GetSessionVars().StmtCtx.AppendWarning(warn)
	}
	warns = warns[:0]
	for name, val := range stmtHints.SetVars {
		err := variable.SetStmtVar(sessVars, name, val)
		if err != nil {
			sctx.GetSessionVars().StmtCtx.AppendWarning(err)
		}
	}

	if _, isolationReadContainTiKV := sessVars.IsolationReadEngines[kv.TiKV]; isolationReadContainTiKV {
		var fp plannercore.Plan
		if fpv, ok := sctx.Value(plannercore.PointPlanKey).(plannercore.PointPlanVal); ok {
			// point plan is already tried in a multi-statement query.
			fp = fpv.Plan
		} else {
			fp = plannercore.TryFastPlan(sctx, node)
		}
		if fp != nil {
			if !useMaxTS(sctx, fp) {
				sctx.PrepareTSFuture(ctx)
			}
			return fp, fp.OutputNames(), nil
		}
	}

	sctx.PrepareTSFuture(ctx)

	bestPlan, names, _, err := optimize(ctx, sctx, node, is)
	if err != nil {
		return nil, nil, err
	}
	if !(sessVars.UsePlanBaselines || sessVars.EvolvePlanBaselines) {
		return bestPlan, names, nil
	}
	stmtNode, ok := node.(ast.StmtNode)
	if !ok {
		return bestPlan, names, nil
	}
	bindRecord, scope, err := getBindRecord(sctx, stmtNode)
	if err != nil {
		return nil, nil, err
	}
	if bindRecord == nil {
		return bestPlan, names, nil
	}
	if sctx.GetSessionVars().SelectLimit != math.MaxUint64 {
		sctx.GetSessionVars().StmtCtx.AppendWarning(errors.New("sql_select_limit is set, so plan binding is not activated"))
		return bestPlan, names, nil
	}
	err = setFoundInBinding(sctx, true)
	if err != nil {
		return nil, nil, err
	}
	bestPlanHint := plannercore.GenHintsFromPhysicalPlan(bestPlan)
	if len(bindRecord.Bindings) > 0 {
		orgBinding := bindRecord.Bindings[0] // the first is the original binding
		for _, tbHint := range tableHints {  // consider table hints which contained by the original binding
			if orgBinding.Hint.ContainTableHint(tbHint.HintName.String()) {
				bestPlanHint = append(bestPlanHint, tbHint)
			}
		}
	}
	bestPlanHintStr := hint.RestoreOptimizerHints(bestPlanHint)

	defer func() {
		sessVars.StmtCtx.StmtHints = stmtHints
		for _, warn := range warns {
			sctx.GetSessionVars().StmtCtx.AppendWarning(warn)
		}
	}()
	binding := bindRecord.FindBinding(bestPlanHintStr)
	// If the best bestPlan is in baselines, just use it.
	if binding != nil && binding.Status == bindinfo.Using {
		if sctx.GetSessionVars().UsePlanBaselines {
			stmtHints, warns = handleStmtHints(binding.Hint.GetFirstTableHints())
		}
		return bestPlan, names, nil
	}
	bestCostAmongHints := math.MaxFloat64
	var bestPlanAmongHints plannercore.Plan
	originHints := hint.CollectHint(stmtNode)
	// Try to find the best binding.
	for _, binding := range bindRecord.Bindings {
		if binding.Status != bindinfo.Using {
			continue
		}
		metrics.BindUsageCounter.WithLabelValues(scope).Inc()
		hint.BindHint(stmtNode, binding.Hint)
		curStmtHints, curWarns := handleStmtHints(binding.Hint.GetFirstTableHints())
		sctx.GetSessionVars().StmtCtx.StmtHints = curStmtHints
		plan, _, cost, err := optimize(ctx, sctx, node, is)
		if err != nil {
			binding.Status = bindinfo.Invalid
			handleInvalidBindRecord(ctx, sctx, scope, bindinfo.BindRecord{
				OriginalSQL: bindRecord.OriginalSQL,
				Db:          bindRecord.Db,
				Bindings:    []bindinfo.Binding{binding},
			})
			continue
		}
		if cost < bestCostAmongHints {
			if sctx.GetSessionVars().UsePlanBaselines {
				stmtHints, warns = curStmtHints, curWarns
			}
			bestCostAmongHints = cost
			bestPlanAmongHints = plan
		}
	}
	// 1. If it is a select query.
	// 2. If there is already a evolution task, we do not need to handle it again.
	// 3. If the origin binding contain `read_from_storage` hint, we should ignore the evolve task.
	// 4. If the best plan contain TiFlash hint, we should ignore the evolve task.
	if _, ok := stmtNode.(*ast.SelectStmt); ok &&
		sctx.GetSessionVars().EvolvePlanBaselines && binding == nil &&
		!originHints.ContainTableHint(plannercore.HintReadFromStorage) &&
		!bindRecord.Bindings[0].Hint.ContainTableHint(plannercore.HintReadFromStorage) {
		handleEvolveTasks(ctx, sctx, bindRecord, stmtNode, bestPlanHintStr)
	}
	// Restore the hint to avoid changing the stmt node.
	hint.BindHint(stmtNode, originHints)
	if sctx.GetSessionVars().UsePlanBaselines && bestPlanAmongHints != nil {
		return bestPlanAmongHints, names, nil
	}
	return bestPlan, names, nil
}

func optimize(ctx context.Context, sctx sessionctx.Context, node ast.Node, is infoschema.InfoSchema) (plannercore.Plan, types.NameSlice, float64, error) {
	// build logical plan
	sctx.GetSessionVars().PlanID = 0
	sctx.GetSessionVars().PlanColumnID = 0
	hintProcessor := &hint.BlockHintProcessor{Ctx: sctx}
	node.Accept(hintProcessor)
	builder, _ := plannercore.NewPlanBuilder(sctx, is, hintProcessor)

	// reset fields about rewrite
	sctx.GetSessionVars().RewritePhaseInfo.Reset()
	beginRewrite := time.Now()
	p, err := builder.Build(ctx, node)
	if err != nil {
		return nil, nil, 0, err
	}
	sctx.GetSessionVars().RewritePhaseInfo.DurationRewrite = time.Since(beginRewrite)

	if execPlan, ok := p.(*plannercore.Execute); ok {
		execID := execPlan.ExecID
		if execPlan.Name != "" {
			execID = sctx.GetSessionVars().PreparedStmtNameToID[execPlan.Name]
		}
		if preparedPointer, ok := sctx.GetSessionVars().PreparedStmts[execID]; ok {
			if preparedObj, ok := preparedPointer.(*core.CachedPrepareStmt); ok && preparedObj.ForUpdateRead {
				is = domain.GetDomain(sctx).InfoSchema()
			}
		}
	}

	sctx.GetSessionVars().StmtCtx.Tables = builder.GetDBTableInfo()
	activeRoles := sctx.GetSessionVars().ActiveRoles
	// Check privilege. Maybe it's better to move this to the Preprocess, but
	// we need the table information to check privilege, which is collected
	// into the visitInfo in the logical plan builder.
	if pm := privilege.GetPrivilegeManager(sctx); pm != nil {
		if err := plannercore.CheckPrivilege(activeRoles, pm, builder.GetVisitInfo()); err != nil {
			return nil, nil, 0, err
		}
	}

	if err := plannercore.CheckTableLock(sctx, is, builder.GetVisitInfo()); err != nil {
		return nil, nil, 0, err
	}

	// Handle the execute statement.
	if execPlan, ok := p.(*plannercore.Execute); ok {
		err := execPlan.OptimizePreparedPlan(ctx, sctx, is)
		return p, p.OutputNames(), 0, err
	}

	names := p.OutputNames()

	// Handle the non-logical plan statement.
	logic, isLogicalPlan := p.(plannercore.LogicalPlan)
	if !isLogicalPlan {
		return p, names, 0, nil
	}

	// Handle the logical plan statement, use cascades planner if enabled.
	if sctx.GetSessionVars().GetEnableCascadesPlanner() {
		finalPlan, cost, err := cascades.DefaultOptimizer.FindBestPlan(sctx, logic)
		return finalPlan, names, cost, err
	}

	beginOpt := time.Now()
	finalPlan, cost, err := plannercore.DoOptimize(ctx, sctx, builder.GetOptFlag(), logic)
	sctx.GetSessionVars().DurationOptimization = time.Since(beginOpt)
	return finalPlan, names, cost, err
}

func extractSelectAndNormalizeDigest(stmtNode ast.StmtNode, specifiledDB string) (ast.StmtNode, string, string, error) {
	switch x := stmtNode.(type) {
	case *ast.ExplainStmt:
		if _, isShow := x.Stmt.(*ast.ShowStmt); isShow {
			// "EXPLAIN `table_name`" is encoded in AST as explaining a ShowStmt.
			// The ShowStmt cannot have any bind records.
			return nil, "", "", nil
		}
		// This function is only used to find bind record.
		// For some SQLs, such as `explain select * from t`, they will be entered here many times,
		// but some of them do not want to obtain bind record.
		// The difference between them is whether len(x.Text()) is empty. They cannot be distinguished by stmt.restore.
		// For these cases, we need return "" as normalize SQL and hash.
		if len(x.Text()) == 0 {
			return x.Stmt, "", "", nil
		}
<<<<<<< HEAD
		plannercore.EraseLastSemicolon(x)
		var normalizeExplainSQL string
		if specifiledDB != "" {
			normalizeExplainSQL = parser.Normalize(utilparser.RestoreWithDefaultDB(x, specifiledDB, x.Text()))
		} else {
			normalizeExplainSQL = parser.Normalize(x.Text())
		}
		keyword, err := hint.ExplainableStmtKeyword(x.Stmt)
		if err != nil {
			return nil, "", "", err
		}
		idx := strings.Index(normalizeExplainSQL, strings.ToLower(keyword))
		parenthesesIdx := -1
		if _, ok := x.Stmt.(*ast.SetOprStmt); ok {
			parenthesesIdx = strings.Index(normalizeExplainSQL, "(")
		}
		if parenthesesIdx != -1 && parenthesesIdx < idx {
			idx = parenthesesIdx
=======
		switch x.Stmt.(type) {
		case *ast.SelectStmt, *ast.DeleteStmt, *ast.UpdateStmt, *ast.InsertStmt:
			normalizeSQL := parser.Normalize(utilparser.RestoreWithDefaultDB(x.Stmt, specifiledDB, x.Text()))
			normalizeSQL = plannercore.EraseLastSemicolonInSQL(normalizeSQL)
			hash := parser.DigestNormalized(normalizeSQL)
			return x.Stmt, normalizeSQL, hash.String(), nil
		case *ast.SetOprStmt:
			plannercore.EraseLastSemicolon(x)
			var normalizeExplainSQL string
			if specifiledDB != "" {
				normalizeExplainSQL = parser.Normalize(utilparser.RestoreWithDefaultDB(x, specifiledDB, x.Text()))
			} else {
				normalizeExplainSQL = parser.Normalize(x.Text())
			}
			idx := strings.Index(normalizeExplainSQL, "select")
			parenthesesIdx := strings.Index(normalizeExplainSQL, "(")
			if parenthesesIdx != -1 && parenthesesIdx < idx {
				idx = parenthesesIdx
			}
			normalizeSQL := normalizeExplainSQL[idx:]
			hash := parser.DigestNormalized(normalizeSQL)
			return x.Stmt, normalizeSQL, hash.String(), nil
>>>>>>> eeb53414
		}
		normalizeSQL := normalizeExplainSQL[idx:]
		hash := parser.DigestNormalized(normalizeSQL)
		return x.Stmt, normalizeSQL, hash, nil
	case *ast.SelectStmt, *ast.SetOprStmt, *ast.DeleteStmt, *ast.UpdateStmt, *ast.InsertStmt:
		plannercore.EraseLastSemicolon(x)
		// This function is only used to find bind record.
		// For some SQLs, such as `explain select * from t`, they will be entered here many times,
		// but some of them do not want to obtain bind record.
		// The difference between them is whether len(x.Text()) is empty. They cannot be distinguished by stmt.restore.
		// For these cases, we need return "" as normalize SQL and hash.
		if len(x.Text()) == 0 {
			return x, "", "", nil
		}
		normalizedSQL, hash := parser.NormalizeDigest(utilparser.RestoreWithDefaultDB(x, specifiledDB, x.Text()))
		return x, normalizedSQL, hash.String(), nil
	}
	return nil, "", "", nil
}

func getBindRecord(ctx sessionctx.Context, stmt ast.StmtNode) (*bindinfo.BindRecord, string, error) {
	// When the domain is initializing, the bind will be nil.
	if ctx.Value(bindinfo.SessionBindInfoKeyType) == nil {
		return nil, "", nil
	}
	stmtNode, normalizedSQL, hash, err := extractSelectAndNormalizeDigest(stmt, ctx.GetSessionVars().CurrentDB)
	if err != nil || stmtNode == nil {
		return nil, "", err
	}
	sessionHandle := ctx.Value(bindinfo.SessionBindInfoKeyType).(*bindinfo.SessionHandle)
	bindRecord := sessionHandle.GetBindRecord(normalizedSQL, "")
	if bindRecord != nil {
		if bindRecord.HasUsingBinding() {
			return bindRecord, metrics.ScopeSession, nil
		}
		return nil, "", nil
	}
	globalHandle := domain.GetDomain(ctx).BindHandle()
	if globalHandle == nil {
		return nil, "", nil
	}
	bindRecord = globalHandle.GetBindRecord(hash, normalizedSQL, "")
	return bindRecord, metrics.ScopeGlobal, nil
}

func handleInvalidBindRecord(ctx context.Context, sctx sessionctx.Context, level string, bindRecord bindinfo.BindRecord) {
	sessionHandle := sctx.Value(bindinfo.SessionBindInfoKeyType).(*bindinfo.SessionHandle)
	err := sessionHandle.DropBindRecord(bindRecord.OriginalSQL, bindRecord.Db, &bindRecord.Bindings[0])
	if err != nil {
		logutil.Logger(ctx).Info("drop session bindings failed")
	}
	if level == metrics.ScopeSession {
		return
	}

	globalHandle := domain.GetDomain(sctx).BindHandle()
	globalHandle.AddDropInvalidBindTask(&bindRecord)
}

func handleEvolveTasks(ctx context.Context, sctx sessionctx.Context, br *bindinfo.BindRecord, stmtNode ast.StmtNode, planHint string) {
	bindSQL := bindinfo.GenerateBindSQL(ctx, stmtNode, planHint, false, br.Db)
	if bindSQL == "" {
		return
	}
	charset, collation := sctx.GetSessionVars().GetCharsetInfo()
	binding := bindinfo.Binding{
		BindSQL:   bindSQL,
		Status:    bindinfo.PendingVerify,
		Charset:   charset,
		Collation: collation,
		Source:    bindinfo.Evolve,
	}
	globalHandle := domain.GetDomain(sctx).BindHandle()
	globalHandle.AddEvolvePlanTask(br.OriginalSQL, br.Db, binding)
}

// useMaxTS returns true when meets following conditions:
//  1. ctx is auto commit tagged.
//  2. plan is point get by pk.
func useMaxTS(ctx sessionctx.Context, p plannercore.Plan) bool {
	if !plannercore.IsAutoCommitTxn(ctx) {
		return false
	}

	v, ok := p.(*plannercore.PointGetPlan)
	return ok && (v.IndexInfo == nil || (v.IndexInfo.Primary && v.TblInfo.IsCommonHandle))
}

// OptimizeExecStmt to optimize prepare statement protocol "execute" statement
// this is a short path ONLY does things filling prepare related params
// for point select like plan which does not need extra things
func OptimizeExecStmt(ctx context.Context, sctx sessionctx.Context,
	execAst *ast.ExecuteStmt, is infoschema.InfoSchema) (plannercore.Plan, error) {
	defer trace.StartRegion(ctx, "Optimize").End()
	var err error
	builder, _ := plannercore.NewPlanBuilder(sctx, is, nil)
	p, err := builder.Build(ctx, execAst)
	if err != nil {
		return nil, err
	}
	if execPlan, ok := p.(*plannercore.Execute); ok {
		err = execPlan.OptimizePreparedPlan(ctx, sctx, is)
		return execPlan.Plan, err
	}
	err = errors.Errorf("invalid result plan type, should be Execute")
	return nil, err
}

func handleStmtHints(hints []*ast.TableOptimizerHint) (stmtHints stmtctx.StmtHints, warns []error) {
	if len(hints) == 0 {
		return
	}
	var memoryQuotaHint, useToJAHint, useCascadesHint, maxExecutionTime, forceNthPlan *ast.TableOptimizerHint
	var memoryQuotaHintCnt, useToJAHintCnt, useCascadesHintCnt, noIndexMergeHintCnt, readReplicaHintCnt, maxExecutionTimeCnt, forceNthPlanCnt int
	setVars := make(map[string]string)
	for _, hint := range hints {
		switch hint.HintName.L {
		case "memory_quota":
			memoryQuotaHint = hint
			memoryQuotaHintCnt++
		case "use_toja":
			useToJAHint = hint
			useToJAHintCnt++
		case "use_cascades":
			useCascadesHint = hint
			useCascadesHintCnt++
		case "no_index_merge":
			noIndexMergeHintCnt++
		case "read_consistent_replica":
			readReplicaHintCnt++
		case "max_execution_time":
			maxExecutionTimeCnt++
			maxExecutionTime = hint
		case "nth_plan":
			forceNthPlanCnt++
			forceNthPlan = hint
		case "set_var":
			setVarHint := hint.HintData.(ast.HintSetVar)

			// Not all session variables are permitted for use with SET_VAR
			sysVar := variable.GetSysVar(setVarHint.VarName)
			if sysVar == nil {
				warns = append(warns, plannercore.ErrUnresolvedHintName.GenWithStackByArgs(setVarHint.VarName, hint.HintName.String()))
				continue
			}
			if !sysVar.IsHintUpdatable {
				warns = append(warns, plannercore.ErrNotHintUpdatable.GenWithStackByArgs(setVarHint.VarName))
				continue
			}
			// If several hints with the same variable name appear in the same statement, the first one is applied and the others are ignored with a warning
			if _, ok := setVars[setVarHint.VarName]; ok {
				msg := fmt.Sprintf("%s(%s=%s)", hint.HintName.String(), setVarHint.VarName, setVarHint.Value)
				warns = append(warns, plannercore.ErrWarnConflictingHint.GenWithStackByArgs(msg))
				continue
			}
			setVars[setVarHint.VarName] = setVarHint.Value
		}
	}
	stmtHints.SetVars = setVars

	// Handle MEMORY_QUOTA
	if memoryQuotaHintCnt != 0 {
		if memoryQuotaHintCnt > 1 {
			warn := errors.Errorf("MEMORY_QUOTA() s defined more than once, only the last definition takes effect: MEMORY_QUOTA(%v)", memoryQuotaHint.HintData.(int64))
			warns = append(warns, warn)
		}
		// Executor use MemoryQuota <= 0 to indicate no memory limit, here use < 0 to handle hint syntax error.
		if memoryQuota := memoryQuotaHint.HintData.(int64); memoryQuota < 0 {
			warn := errors.New("The use of MEMORY_QUOTA hint is invalid, valid usage: MEMORY_QUOTA(10 MB) or MEMORY_QUOTA(10 GB)")
			warns = append(warns, warn)
		} else {
			stmtHints.HasMemQuotaHint = true
			stmtHints.MemQuotaQuery = memoryQuota
			if memoryQuota == 0 {
				warn := errors.New("Setting the MEMORY_QUOTA to 0 means no memory limit")
				warns = append(warns, warn)
			}
		}
	}
	// Handle USE_TOJA
	if useToJAHintCnt != 0 {
		if useToJAHintCnt > 1 {
			warn := errors.Errorf("USE_TOJA() is defined more than once, only the last definition takes effect: USE_TOJA(%v)", useToJAHint.HintData.(bool))
			warns = append(warns, warn)
		}
		stmtHints.HasAllowInSubqToJoinAndAggHint = true
		stmtHints.AllowInSubqToJoinAndAgg = useToJAHint.HintData.(bool)
	}
	// Handle USE_CASCADES
	if useCascadesHintCnt != 0 {
		if useCascadesHintCnt > 1 {
			warn := errors.Errorf("USE_CASCADES() is defined more than once, only the last definition takes effect: USE_CASCADES(%v)", useCascadesHint.HintData.(bool))
			warns = append(warns, warn)
		}
		stmtHints.HasEnableCascadesPlannerHint = true
		stmtHints.EnableCascadesPlanner = useCascadesHint.HintData.(bool)
	}
	// Handle NO_INDEX_MERGE
	if noIndexMergeHintCnt != 0 {
		if noIndexMergeHintCnt > 1 {
			warn := errors.New("NO_INDEX_MERGE() is defined more than once, only the last definition takes effect")
			warns = append(warns, warn)
		}
		stmtHints.NoIndexMergeHint = true
	}
	// Handle READ_CONSISTENT_REPLICA
	if readReplicaHintCnt != 0 {
		if readReplicaHintCnt > 1 {
			warn := errors.New("READ_CONSISTENT_REPLICA() is defined more than once, only the last definition takes effect")
			warns = append(warns, warn)
		}
		stmtHints.HasReplicaReadHint = true
		stmtHints.ReplicaRead = byte(kv.ReplicaReadFollower)
	}
	// Handle MAX_EXECUTION_TIME
	if maxExecutionTimeCnt != 0 {
		if maxExecutionTimeCnt > 1 {
			warn := errors.Errorf("MAX_EXECUTION_TIME() is defined more than once, only the last definition takes effect: MAX_EXECUTION_TIME(%v)", maxExecutionTime.HintData.(uint64))
			warns = append(warns, warn)
		}
		stmtHints.HasMaxExecutionTime = true
		stmtHints.MaxExecutionTime = maxExecutionTime.HintData.(uint64)
	}
	// Handle NTH_PLAN
	if forceNthPlanCnt != 0 {
		if forceNthPlanCnt > 1 {
			warn := errors.Errorf("NTH_PLAN() is defined more than once, only the last definition takes effect: NTH_PLAN(%v)", forceNthPlan.HintData.(int64))
			warns = append(warns, warn)
		}
		stmtHints.ForceNthPlan = forceNthPlan.HintData.(int64)
		if stmtHints.ForceNthPlan < 1 {
			stmtHints.ForceNthPlan = -1
			warn := errors.Errorf("the hintdata for NTH_PLAN() is too small, hint ignored.")
			warns = append(warns, warn)
		}
	} else {
		stmtHints.ForceNthPlan = -1
	}
	return
}

func setFoundInBinding(sctx sessionctx.Context, opt bool) error {
	vars := sctx.GetSessionVars()
	err := vars.SetSystemVar(variable.TiDBFoundInBinding, variable.BoolToOnOff(opt))
	return err
}

func init() {
	plannercore.OptimizeAstNode = Optimize
	plannercore.IsReadOnly = IsReadOnly
}<|MERGE_RESOLUTION|>--- conflicted
+++ resolved
@@ -306,7 +306,6 @@
 		if len(x.Text()) == 0 {
 			return x.Stmt, "", "", nil
 		}
-<<<<<<< HEAD
 		plannercore.EraseLastSemicolon(x)
 		var normalizeExplainSQL string
 		if specifiledDB != "" {
@@ -325,34 +324,10 @@
 		}
 		if parenthesesIdx != -1 && parenthesesIdx < idx {
 			idx = parenthesesIdx
-=======
-		switch x.Stmt.(type) {
-		case *ast.SelectStmt, *ast.DeleteStmt, *ast.UpdateStmt, *ast.InsertStmt:
-			normalizeSQL := parser.Normalize(utilparser.RestoreWithDefaultDB(x.Stmt, specifiledDB, x.Text()))
-			normalizeSQL = plannercore.EraseLastSemicolonInSQL(normalizeSQL)
-			hash := parser.DigestNormalized(normalizeSQL)
-			return x.Stmt, normalizeSQL, hash.String(), nil
-		case *ast.SetOprStmt:
-			plannercore.EraseLastSemicolon(x)
-			var normalizeExplainSQL string
-			if specifiledDB != "" {
-				normalizeExplainSQL = parser.Normalize(utilparser.RestoreWithDefaultDB(x, specifiledDB, x.Text()))
-			} else {
-				normalizeExplainSQL = parser.Normalize(x.Text())
-			}
-			idx := strings.Index(normalizeExplainSQL, "select")
-			parenthesesIdx := strings.Index(normalizeExplainSQL, "(")
-			if parenthesesIdx != -1 && parenthesesIdx < idx {
-				idx = parenthesesIdx
-			}
-			normalizeSQL := normalizeExplainSQL[idx:]
-			hash := parser.DigestNormalized(normalizeSQL)
-			return x.Stmt, normalizeSQL, hash.String(), nil
->>>>>>> eeb53414
 		}
 		normalizeSQL := normalizeExplainSQL[idx:]
 		hash := parser.DigestNormalized(normalizeSQL)
-		return x.Stmt, normalizeSQL, hash, nil
+		return x.Stmt, normalizeSQL, hash.String(), nil
 	case *ast.SelectStmt, *ast.SetOprStmt, *ast.DeleteStmt, *ast.UpdateStmt, *ast.InsertStmt:
 		plannercore.EraseLastSemicolon(x)
 		// This function is only used to find bind record.
