// Copyright 2018 PingCAP, Inc.
//
// Licensed under the Apache License, Version 2.0 (the "License");
// you may not use this file except in compliance with the License.
// You may obtain a copy of the License at
//
//     http://www.apache.org/licenses/LICENSE-2.0
//
// Unless required by applicable law or agreed to in writing, software
// distributed under the License is distributed on an "AS IS" BASIS,
// See the License for the specific language governing permissions and
// limitations under the License.

package cascades

import (
	"math"

	plannercore "github.com/pingcap/tidb/planner/core"
	impl "github.com/pingcap/tidb/planner/implementation"
	"github.com/pingcap/tidb/planner/memo"
	"github.com/pingcap/tidb/planner/property"
)

// ImplementationRule defines the interface for implementation rules.
type ImplementationRule interface {
	// Match checks if current GroupExpr matches this rule under required physical property.
	Match(expr *memo.GroupExpr, prop *property.PhysicalProperty) (matched bool)
	// OnImplement generates physical plan using this rule for current GroupExpr. Note that
	// childrenReqProps of generated physical plan should be set correspondingly in this function.
	OnImplement(expr *memo.GroupExpr, reqProp *property.PhysicalProperty) (memo.Implementation, error)
}

var defaultImplementationMap = map[memo.Operand][]ImplementationRule{
	memo.OperandTableDual: {
		&ImplTableDual{},
	},
	memo.OperandProjection: {
		&ImplProjection{},
	},
	memo.OperandTableScan: {
		&ImplTableScan{},
	},
	memo.OperandTableGather: {
		&ImplTableGather{},
	},
	memo.OperandShow: {
		&ImplShow{},
	},
	memo.OperandSelection: {
		&ImplSelection{},
	},
<<<<<<< HEAD
	memo.OperandAggregation: {
		&ImplHashAgg{},
=======
	memo.OperandSort: {
		&ImplSort{},
>>>>>>> 782f44f5
	},
}

// ImplTableDual implements LogicalTableDual as PhysicalTableDual.
type ImplTableDual struct {
}

// Match implements ImplementationRule Match interface.
func (r *ImplTableDual) Match(expr *memo.GroupExpr, prop *property.PhysicalProperty) (matched bool) {
	if !prop.IsEmpty() {
		return false
	}
	return true
}

// OnImplement implements ImplementationRule OnImplement interface.
func (r *ImplTableDual) OnImplement(expr *memo.GroupExpr, reqProp *property.PhysicalProperty) (memo.Implementation, error) {
	logicProp := expr.Group.Prop
	logicDual := expr.ExprNode.(*plannercore.LogicalTableDual)
	dual := plannercore.PhysicalTableDual{RowCount: logicDual.RowCount}.Init(logicDual.SCtx(), logicProp.Stats, logicDual.SelectBlockOffset())
	dual.SetSchema(logicProp.Schema)
	return impl.NewTableDualImpl(dual), nil
}

// ImplProjection implements LogicalProjection as PhysicalProjection.
type ImplProjection struct {
}

// Match implements ImplementationRule Match interface.
func (r *ImplProjection) Match(expr *memo.GroupExpr, prop *property.PhysicalProperty) (matched bool) {
	return true
}

// OnImplement implements ImplementationRule OnImplement interface.
func (r *ImplProjection) OnImplement(expr *memo.GroupExpr, reqProp *property.PhysicalProperty) (memo.Implementation, error) {
	logicProp := expr.Group.Prop
	logicProj := expr.ExprNode.(*plannercore.LogicalProjection)
	childProp, ok := logicProj.TryToGetChildProp(reqProp)
	if !ok {
		return nil, nil
	}
	proj := plannercore.PhysicalProjection{
		Exprs:                logicProj.Exprs,
		CalculateNoDelay:     logicProj.CalculateNoDelay,
		AvoidColumnEvaluator: logicProj.AvoidColumnEvaluator,
	}.Init(logicProj.SCtx(), logicProp.Stats.ScaleByExpectCnt(reqProp.ExpectedCnt), logicProj.SelectBlockOffset(), childProp)
	proj.SetSchema(logicProp.Schema)
	return impl.NewProjectionImpl(proj), nil
}

// ImplTableGather implements TableGather as PhysicalTableReader.
type ImplTableGather struct {
}

// Match implements ImplementationRule Match interface.
func (r *ImplTableGather) Match(expr *memo.GroupExpr, prop *property.PhysicalProperty) (matched bool) {
	return true
}

// OnImplement implements ImplementationRule OnImplement interface.
func (r *ImplTableGather) OnImplement(expr *memo.GroupExpr, reqProp *property.PhysicalProperty) (memo.Implementation, error) {
	logicProp := expr.Group.Prop
	tg := expr.ExprNode.(*plannercore.TableGather)
	reader := tg.GetPhysicalReader(logicProp.Schema, logicProp.Stats.ScaleByExpectCnt(reqProp.ExpectedCnt), reqProp)
	return impl.NewTableReaderImpl(reader, tg.Source.TblColHists), nil
}

// ImplTableScan implements TableScan as PhysicalTableScan.
type ImplTableScan struct {
}

// Match implements ImplementationRule Match interface.
func (r *ImplTableScan) Match(expr *memo.GroupExpr, prop *property.PhysicalProperty) (matched bool) {
	ts := expr.ExprNode.(*plannercore.TableScan)
	return prop.IsEmpty() || (len(prop.Items) == 1 && ts.Handle != nil && prop.Items[0].Col.Equal(nil, ts.Handle))
}

// OnImplement implements ImplementationRule OnImplement interface.
func (r *ImplTableScan) OnImplement(expr *memo.GroupExpr, reqProp *property.PhysicalProperty) (memo.Implementation, error) {
	logicProp := expr.Group.Prop
	logicalScan := expr.ExprNode.(*plannercore.TableScan)
	ts := logicalScan.GetPhysicalScan(logicProp.Schema, logicProp.Stats.ScaleByExpectCnt(reqProp.ExpectedCnt))
	if !reqProp.IsEmpty() {
		ts.KeepOrder = true
		ts.Desc = reqProp.Items[0].Desc
	}
	tblCols, tblColHists := logicalScan.Source.TblCols, logicalScan.Source.TblColHists
	return impl.NewTableScanImpl(ts, tblCols, tblColHists), nil
}

// ImplShow is the implementation rule which implements LogicalShow to
// PhysicalShow.
type ImplShow struct {
}

// Match implements ImplementationRule Match interface.
func (r *ImplShow) Match(expr *memo.GroupExpr, prop *property.PhysicalProperty) (matched bool) {
	return prop.IsEmpty()
}

// OnImplement implements ImplementationRule OnImplement interface.
func (r *ImplShow) OnImplement(expr *memo.GroupExpr, reqProp *property.PhysicalProperty) (memo.Implementation, error) {
	logicProp := expr.Group.Prop
	show := expr.ExprNode.(*plannercore.LogicalShow)

	// TODO(zz-jason): unifying LogicalShow and PhysicalShow to a single
	// struct. So that we don't need to create a new PhysicalShow object, which
	// can help us to reduce the gc pressure of golang runtime and improve the
	// overall performance.
	showPhys := plannercore.PhysicalShow{ShowContents: show.ShowContents}.Init(show.SCtx())
	showPhys.SetSchema(logicProp.Schema)
	return impl.NewShowImpl(showPhys), nil
}

// ImplSelection is the implementation rule which implements LogicalSelection
// to PhysicalSelection.
type ImplSelection struct {
}

// Match implements ImplementationRule Match interface.
func (r *ImplSelection) Match(expr *memo.GroupExpr, prop *property.PhysicalProperty) (matched bool) {
	return true
}

// OnImplement implements ImplementationRule OnImplement interface.
func (r *ImplSelection) OnImplement(expr *memo.GroupExpr, reqProp *property.PhysicalProperty) (memo.Implementation, error) {
	logicalSel := expr.ExprNode.(*plannercore.LogicalSelection)
	physicalSel := plannercore.PhysicalSelection{
		Conditions: logicalSel.Conditions,
	}.Init(logicalSel.SCtx(), expr.Group.Prop.Stats.ScaleByExpectCnt(reqProp.ExpectedCnt), logicalSel.SelectBlockOffset(), reqProp.Clone())
	switch expr.Group.EngineType {
	case memo.EngineTiDB:
		return impl.NewTiDBSelectionImpl(physicalSel), nil
	case memo.EngineTiKV:
		return impl.NewTiKVSelectionImpl(physicalSel), nil
	default:
		return nil, plannercore.ErrInternal.GenWithStack("Unsupported EngineType '%s' for Selection.", expr.Group.EngineType.String())
	}
}

<<<<<<< HEAD
// ImplHashAgg is the implementation rule which implements LogicalAggregation
// to PhysicalHashAgg.
type ImplHashAgg struct {
}

// Match implements ImplementationRule Match interface.
func (r *ImplHashAgg) Match(expr *memo.GroupExpr, prop *property.PhysicalProperty) (matched bool) {
	if !prop.IsEmpty() {
		return false
	}
	la := expr.ExprNode.(*plannercore.LogicalAggregation)
	_, preferStream := la.ResetHintIfConflicted()
	if preferStream {
		// If the LogicalAggregation has a StreamAgg hint but it cannot be implemented as PhysicalStreamAgg,
		// we will generate a PhysicalHashAgg in the rule `ImplStreamAgg`. So we have no need to regenerate
		// a HashAgg in this rule.
		return false
	}
	return true
}

// OnImplement implements ImplementationRule OnImplement interface.
func (r *ImplHashAgg) OnImplement(expr *memo.GroupExpr, reqProp *property.PhysicalProperty) (memo.Implementation, error) {
	la := expr.ExprNode.(*plannercore.LogicalAggregation)
	hashAgg := plannercore.NewPhysicalHashAgg(la, reqProp)
	// TODO: Implement TiKVHashAgg
	return impl.NewTiDBHashAggImpl(hashAgg), nil
=======
// ImplSort is the implementation rule which implements LogicalSort
// to PhysicalSort or NominalSort.
type ImplSort struct {
}

// Match implements ImplementationRule match interface.
func (r *ImplSort) Match(expr *memo.GroupExpr, prop *property.PhysicalProperty) (matched bool) {
	ls := expr.ExprNode.(*plannercore.LogicalSort)
	return plannercore.MatchItems(prop, ls.ByItems)
}

// OnImplement implements ImplementationRule OnImplement interface.
// If all of the sort items are columns, generate a NominalSort, otherwise
// generate a PhysicalSort.
func (r *ImplSort) OnImplement(expr *memo.GroupExpr, reqProp *property.PhysicalProperty) (memo.Implementation, error) {
	ls := expr.ExprNode.(*plannercore.LogicalSort)
	if newProp, canUseNominal := plannercore.GetPropByOrderByItems(ls.ByItems); canUseNominal {
		newProp.ExpectedCnt = reqProp.ExpectedCnt
		ns := plannercore.NominalSort{}.Init(ls.SCtx(), ls.SelectBlockOffset(), newProp)
		return impl.NewNominalSortImpl(ns), nil
	}
	ps := plannercore.PhysicalSort{ByItems: ls.ByItems}.Init(
		ls.SCtx(),
		expr.Group.Prop.Stats.ScaleByExpectCnt(reqProp.ExpectedCnt),
		ls.SelectBlockOffset(),
		&property.PhysicalProperty{ExpectedCnt: math.MaxFloat64},
	)
	return impl.NewSortImpl(ps), nil
>>>>>>> 782f44f5
}<|MERGE_RESOLUTION|>--- conflicted
+++ resolved
@@ -50,13 +50,8 @@
 	memo.OperandSelection: {
 		&ImplSelection{},
 	},
-<<<<<<< HEAD
-	memo.OperandAggregation: {
-		&ImplHashAgg{},
-=======
 	memo.OperandSort: {
 		&ImplSort{},
->>>>>>> 782f44f5
 	},
 }
 
@@ -197,35 +192,6 @@
 	}
 }
 
-<<<<<<< HEAD
-// ImplHashAgg is the implementation rule which implements LogicalAggregation
-// to PhysicalHashAgg.
-type ImplHashAgg struct {
-}
-
-// Match implements ImplementationRule Match interface.
-func (r *ImplHashAgg) Match(expr *memo.GroupExpr, prop *property.PhysicalProperty) (matched bool) {
-	if !prop.IsEmpty() {
-		return false
-	}
-	la := expr.ExprNode.(*plannercore.LogicalAggregation)
-	_, preferStream := la.ResetHintIfConflicted()
-	if preferStream {
-		// If the LogicalAggregation has a StreamAgg hint but it cannot be implemented as PhysicalStreamAgg,
-		// we will generate a PhysicalHashAgg in the rule `ImplStreamAgg`. So we have no need to regenerate
-		// a HashAgg in this rule.
-		return false
-	}
-	return true
-}
-
-// OnImplement implements ImplementationRule OnImplement interface.
-func (r *ImplHashAgg) OnImplement(expr *memo.GroupExpr, reqProp *property.PhysicalProperty) (memo.Implementation, error) {
-	la := expr.ExprNode.(*plannercore.LogicalAggregation)
-	hashAgg := plannercore.NewPhysicalHashAgg(la, reqProp)
-	// TODO: Implement TiKVHashAgg
-	return impl.NewTiDBHashAggImpl(hashAgg), nil
-=======
 // ImplSort is the implementation rule which implements LogicalSort
 // to PhysicalSort or NominalSort.
 type ImplSort struct {
@@ -254,5 +220,33 @@
 		&property.PhysicalProperty{ExpectedCnt: math.MaxFloat64},
 	)
 	return impl.NewSortImpl(ps), nil
->>>>>>> 782f44f5
+}
+
+// ImplHashAgg is the implementation rule which implements LogicalAggregation
+// to PhysicalHashAgg.
+type ImplHashAgg struct {
+}
+
+// Match implements ImplementationRule Match interface.
+func (r *ImplHashAgg) Match(expr *memo.GroupExpr, prop *property.PhysicalProperty) (matched bool) {
+	if !prop.IsEmpty() {
+		return false
+	}
+	la := expr.ExprNode.(*plannercore.LogicalAggregation)
+	_, preferStream := la.ResetHintIfConflicted()
+	if preferStream {
+		// If the LogicalAggregation has a StreamAgg hint but it cannot be implemented as PhysicalStreamAgg,
+		// we will generate a PhysicalHashAgg in the rule `ImplStreamAgg`. So we have no need to regenerate
+		// a HashAgg in this rule.
+		return false
+	}
+	return true
+}
+
+// OnImplement implements ImplementationRule OnImplement interface.
+func (r *ImplHashAgg) OnImplement(expr *memo.GroupExpr, reqProp *property.PhysicalProperty) (memo.Implementation, error) {
+	la := expr.ExprNode.(*plannercore.LogicalAggregation)
+	hashAgg := plannercore.NewPhysicalHashAgg(la, reqProp)
+	// TODO: Implement TiKVHashAgg
+	return impl.NewTiDBHashAggImpl(hashAgg), nil
 }