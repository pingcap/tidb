--- conflicted
+++ resolved
@@ -74,7 +74,6 @@
 	}
 }
 
-<<<<<<< HEAD
 func (s *testTransformationRuleSuite) TestAggPushDownGather(c *C) {
 	s.optimizer.ResetTransformationRules(map[memo.Operand][]TransformationID{
 		memo.OperandAggregation: {
@@ -96,8 +95,6 @@
 	testGroupToString(input, output, s, c)
 }
 
-=======
->>>>>>> 3712664d
 func (s *testTransformationRuleSuite) TestPredicatePushDown(c *C) {
 	s.optimizer.ResetTransformationRules(map[memo.Operand][]TransformationID{
 		memo.OperandSelection: {
@@ -121,8 +118,31 @@
 	}
 	s.testData.GetTestCases(c, &input, &output)
 	testGroupToString(input, output, s, c)
-<<<<<<< HEAD
-=======
+}
+
+func (s *testTransformationRuleSuite) TestPredicatePushDown(c *C) {
+	s.optimizer.ResetTransformationRules(map[memo.Operand][]TransformationID{
+		memo.OperandSelection: {
+			rulePushSelDownTableScan,
+			rulePushSelDownTableGather,
+			rulePushSelDownSort,
+			rulePushSelDownProjection,
+			rulePushSelDownAggregation,
+		},
+		memo.OperandDataSource: {
+			ruleEnumeratePaths,
+		},
+	})
+	defer func() {
+		s.optimizer.ResetTransformationRules(defaultTransformationMap)
+	}()
+	var input []string
+	var output []struct {
+		SQL    string
+		Result []string
+	}
+	s.testData.GetTestCases(c, &input, &output)
+	testGroupToString(input, output, s, c)
 }
 
 func (s *testTransformationRuleSuite) TestTopNRules(c *C) {
@@ -141,5 +161,4 @@
 	}
 	s.testData.GetTestCases(c, &input, &output)
 	testGroupToString(input, output, s, c)
->>>>>>> 3712664d
 }