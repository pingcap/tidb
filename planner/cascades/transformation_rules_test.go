// Copyright 2019 PingCAP, Inc.
//
// Licensed under the Apache License, Version 2.0 (the "License");
// you may not use this file except in compliance with the License.
// You may obtain a copy of the License at
//
//     http://www.apache.org/licenses/LICENSE-2.0
//
// Unless required by applicable law or agreed to in writing, software
// distributed under the License is distributed on an "AS IS" BASIS,
// See the License for the specific language governing permissions and
// limitations under the License.

package cascades

import (
	"context"

	. "github.com/pingcap/check"
	"github.com/pingcap/parser"
	"github.com/pingcap/parser/model"
	"github.com/pingcap/tidb/infoschema"
	plannercore "github.com/pingcap/tidb/planner/core"
	"github.com/pingcap/tidb/planner/memo"
	"github.com/pingcap/tidb/sessionctx"
	"github.com/pingcap/tidb/util/testutil"
)

var _ = Suite(&testTransformationRuleSuite{})

type testTransformationRuleSuite struct {
	*parser.Parser
	is        infoschema.InfoSchema
	sctx      sessionctx.Context
	testData  testutil.TestData
	optimizer *Optimizer
}

func (s *testTransformationRuleSuite) SetUpSuite(c *C) {
	s.is = infoschema.MockInfoSchema([]*model.TableInfo{plannercore.MockSignedTable()})
	s.sctx = plannercore.MockContext()
	s.Parser = parser.New()
	s.optimizer = NewOptimizer()
	var err error
	s.testData, err = testutil.LoadTestSuiteData("testdata", "transformation_rules_suite")
	c.Assert(err, IsNil)
	s.Parser.EnableWindowFunc(true)
}

func (s *testTransformationRuleSuite) TearDownSuite(c *C) {
	c.Assert(s.testData.GenerateOutputIfNeeded(), IsNil)
}

func testGroupToString(input []string, output []struct {
	SQL    string
	Result []string
}, s *testTransformationRuleSuite, c *C) {
	for i, sql := range input {
		stmt, err := s.ParseOneStmt(sql, "", "")
		c.Assert(err, IsNil)
		p, _, err := plannercore.BuildLogicalPlan(context.Background(), s.sctx, stmt, s.is)
		c.Assert(err, IsNil)
		logic, ok := p.(plannercore.LogicalPlan)
		c.Assert(ok, IsTrue)
		logic, err = s.optimizer.onPhasePreprocessing(s.sctx, logic)
		c.Assert(err, IsNil)
		group := memo.Convert2Group(logic)
		err = s.optimizer.onPhaseExploration(s.sctx, group)
		c.Assert(err, IsNil)
		s.testData.OnRecord(func() {
			output[i].SQL = sql
			output[i].Result = ToString(group)
		})
		c.Assert(ToString(group), DeepEquals, output[i].Result)
	}
}

func (s *testTransformationRuleSuite) TestAggPushDownGather(c *C) {
	s.optimizer.ResetTransformationRules(map[memo.Operand][]Transformation{
		memo.OperandAggregation: {
			NewRulePushAggDownGather(),
		},
		memo.OperandDataSource: {
			NewRuleEnumeratePaths(),
		},
	})
	defer func() {
		s.optimizer.ResetTransformationRules(defaultTransformationMap)
	}()
	var input []string
	var output []struct {
		SQL    string
		Result []string
	}
	s.testData.GetTestCases(c, &input, &output)
	for i, sql := range input {
		stmt, err := s.ParseOneStmt(sql, "", "")
		c.Assert(err, IsNil)
		p, _, err := plannercore.BuildLogicalPlan(context.Background(), s.sctx, stmt, s.is)
		c.Assert(err, IsNil)
		logic, ok := p.(plannercore.LogicalPlan)
		c.Assert(ok, IsTrue)
		logic, err = s.optimizer.onPhasePreprocessing(s.sctx, logic)
		c.Assert(err, IsNil)
		group := memo.Convert2Group(logic)
		err = s.optimizer.onPhaseExploration(s.sctx, group)
		c.Assert(err, IsNil)
		// BuildKeyInfo here to test the KeyInfo for partialAgg.
		group.BuildKeyInfo()
		s.testData.OnRecord(func() {
			output[i].SQL = sql
			output[i].Result = ToString(group)
		})
		c.Assert(ToString(group), DeepEquals, output[i].Result)
	}
}

func (s *testTransformationRuleSuite) TestPredicatePushDown(c *C) {
	s.optimizer.ResetTransformationRules(map[memo.Operand][]Transformation{
		memo.OperandSelection: {
			NewRulePushSelDownTableScan(),
			NewRulePushSelDownTiKVSingleGather(),
			NewRulePushSelDownSort(),
			NewRulePushSelDownProjection(),
			NewRulePushSelDownAggregation(),
			NewRulePushSelDownJoin(),
			NewRulePushSelDownIndexScan(),
			NewRulePushSelDownUnionAll(),
			NewRulePushSelDownWindow(),
			NewRuleMergeAdjacentSelection(),
		},
		memo.OperandDataSource: {
			NewRuleEnumeratePaths(),
		},
	})
	defer func() {
		s.optimizer.ResetTransformationRules(defaultTransformationMap)
	}()
	var input []string
	var output []struct {
		SQL    string
		Result []string
	}
	s.testData.GetTestCases(c, &input, &output)
	testGroupToString(input, output, s, c)
}

func (s *testTransformationRuleSuite) TestTopNRules(c *C) {
	s.optimizer.ResetTransformationRules(map[memo.Operand][]Transformation{
		memo.OperandLimit: {
			NewRuleTransformLimitToTopN(),
			NewRulePushLimitDownProjection(),
			NewRulePushLimitDownUnionAll(),
			NewRuleMergeAdjacentLimit(),
		},
		memo.OperandDataSource: {
			NewRuleEnumeratePaths(),
		},
		memo.OperandTopN: {
			NewRulePushTopNDownProjection(),
			NewRulePushTopNDownOuterJoin(),
			NewRulePushTopNDownUnionAll(),
			NewRulePushTopNDownTiKVSingleGather(),
		},
	})
	var input []string
	var output []struct {
		SQL    string
		Result []string
	}
	s.testData.GetTestCases(c, &input, &output)
	testGroupToString(input, output, s, c)
}

func (s *testTransformationRuleSuite) TestProjectionElimination(c *C) {
	s.optimizer.ResetTransformationRules(map[memo.Operand][]Transformation{
		memo.OperandProjection: {
			NewRuleEliminateProjection(),
			NewRuleMergeAdjacentProjection(),
		},
	})
	defer func() {
		s.optimizer.ResetTransformationRules(defaultTransformationMap)
	}()
	var input []string
	var output []struct {
		SQL    string
		Result []string
	}
	s.testData.GetTestCases(c, &input, &output)
	testGroupToString(input, output, s, c)
}

func (s *testTransformationRuleSuite) TestMergeAggregationProjection(c *C) {
	s.optimizer.ResetTransformationRules(map[memo.Operand][]Transformation{
		memo.OperandAggregation: {
			NewRuleMergeAggregationProjection(),
		},
	})
	defer func() {
		s.optimizer.ResetTransformationRules(defaultTransformationMap)
	}()
	var input []string
	var output []struct {
		SQL    string
		Result []string
	}
	s.testData.GetTestCases(c, &input, &output)
	testGroupToString(input, output, s, c)
}

<<<<<<< HEAD
func (s *testTransformationRuleSuite) TestMergeAdjacentTopN(c *C) {
	s.optimizer.ResetTransformationRules(map[memo.Operand][]Transformation{
		memo.OperandAggregation: {
			NewRuleMergeAdjacentTopN(),
=======
func (s *testTransformationRuleSuite) TestMergeAdjacentLimit(c *C) {
	s.optimizer.ResetTransformationRules(map[memo.Operand][]Transformation{
		memo.OperandLimit: {
			NewRulePushLimitDownProjection(),
			NewRuleMergeAdjacentLimit(),
>>>>>>> ad71a5a7
		},
	})
	defer func() {
		s.optimizer.ResetTransformationRules(defaultTransformationMap)
	}()
	var input []string
	var output []struct {
		SQL    string
		Result []string
	}
	s.testData.GetTestCases(c, &input, &output)
	testGroupToString(input, output, s, c)
}<|MERGE_RESOLUTION|>--- conflicted
+++ resolved
@@ -209,18 +209,29 @@
 	testGroupToString(input, output, s, c)
 }
 
-<<<<<<< HEAD
 func (s *testTransformationRuleSuite) TestMergeAdjacentTopN(c *C) {
 	s.optimizer.ResetTransformationRules(map[memo.Operand][]Transformation{
 		memo.OperandAggregation: {
 			NewRuleMergeAdjacentTopN(),
-=======
+		},
+	})
+	defer func() {
+		s.optimizer.ResetTransformationRules(defaultTransformationMap)
+	}()
+	var input []string
+	var output []struct {
+		SQL    string
+		Result []string
+	}
+	s.testData.GetTestCases(c, &input, &output)
+	testGroupToString(input, output, s, c)
+}
+
 func (s *testTransformationRuleSuite) TestMergeAdjacentLimit(c *C) {
 	s.optimizer.ResetTransformationRules(map[memo.Operand][]Transformation{
 		memo.OperandLimit: {
 			NewRulePushLimitDownProjection(),
 			NewRuleMergeAdjacentLimit(),
->>>>>>> ad71a5a7
 		},
 	})
 	defer func() {
