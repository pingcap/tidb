--- conflicted
+++ resolved
@@ -59,14 +59,8 @@
 
 var defaultTransformationMap = map[memo.Operand][]TransformationID{
 	memo.OperandSelection: {
-<<<<<<< HEAD
-		&PushSelDownTableScan{},
-		&PushSelDownTableGather{},
-		&PushSelDownSort{},
-=======
 		rulePushSelDownTableScan,
 		rulePushSelDownTableGather,
->>>>>>> 4907685e
 	},
 	memo.OperandDataSource: {
 		ruleEnumeratePaths,
@@ -227,39 +221,4 @@
 		newExprs = append(newExprs, expr)
 	}
 	return newExprs, true, false, nil
-}
-
-// PushSelDownSort pushes the Selection down to the child of Sort.
-type PushSelDownSort struct {
-}
-
-// GetPattern implements Transformation interface. The pattern of this rule
-// is `Selection -> Sort`.
-func (r *PushSelDownSort) GetPattern() *memo.Pattern {
-	return memo.BuildPattern(
-		memo.OperandSelection,
-		memo.EngineTiDBOnly,
-		memo.NewPattern(memo.OperandSort, memo.EngineTiDBOnly),
-	)
-}
-
-// Match implements Transformation interface.
-func (r *PushSelDownSort) Match(expr *memo.ExprIter) bool {
-	return true
-}
-
-// OnTransform implements Transformation interface.
-// It will transform `sel->sort->x` to `sort->sel->x`.
-func (r *PushSelDownSort) OnTransform(old *memo.ExprIter) (newExprs []*memo.GroupExpr, eraseOld bool, eraseAll bool, err error) {
-	sel := old.GetExpr().ExprNode.(*plannercore.LogicalSelection)
-	sort := old.Children[0].GetExpr().ExprNode.(*plannercore.LogicalSort)
-	childGroup := old.Children[0].GetExpr().Children[0]
-
-	newSelExpr := memo.NewGroupExpr(sel)
-	newSelExpr.Children = append(newSelExpr.Children, childGroup)
-	newSelGroup := memo.NewGroupWithSchema(newSelExpr, childGroup.Prop.Schema)
-
-	newSortExpr := memo.NewGroupExpr(sort)
-	newSortExpr.Children = append(newSortExpr.Children, newSelGroup)
-	return []*memo.GroupExpr{newSortExpr}, true, false, nil
 }