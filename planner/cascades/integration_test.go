// Copyright 2019 PingCAP, Inc.
//
// Licensed under the Apache License, Version 2.0 (the "License");
// you may not use this file except in compliance with the License.
// You may obtain a copy of the License at
//
//     http://www.apache.org/licenses/LICENSE-2.0
//
// Unless required by applicable law or agreed to in writing, software
// distributed under the License is distributed on an "AS IS" BASIS,
// See the License for the specific language governing permissions and
// limitations under the License.

package cascades_test

import (
	"fmt"

	. "github.com/pingcap/check"
	"github.com/pingcap/tidb/kv"
	"github.com/pingcap/tidb/session"
	"github.com/pingcap/tidb/sessionctx/variable"
	"github.com/pingcap/tidb/store/mockstore"
	"github.com/pingcap/tidb/util/testkit"
	"github.com/pingcap/tidb/util/testutil"
)

var _ = Suite(&testIntegrationSuite{})

type testIntegrationSuite struct {
	store    kv.Storage
	testData testutil.TestData
}

func newStoreWithBootstrap() (kv.Storage, error) {
	store, err := mockstore.NewMockTikvStore()
	if err != nil {
		return nil, err
	}
	_, err = session.BootstrapSession(store)
	return store, err
}

func (s *testIntegrationSuite) SetUpSuite(c *C) {
	var err error
	s.store, err = newStoreWithBootstrap()
	c.Assert(err, IsNil)
	s.testData, err = testutil.LoadTestSuiteData("testdata", "integration_suite")
	c.Assert(err, IsNil)
}

func (s *testIntegrationSuite) TearDownSuite(c *C) {
	c.Assert(s.testData.GenerateOutputIfNeeded(), IsNil)
	s.store.Close()
}

func (s *testIntegrationSuite) TestSimpleProjDual(c *C) {
	tk := testkit.NewTestKitWithInit(c, s.store)
	tk.MustExec("set session tidb_enable_cascades_planner = 1")
	tk.MustQuery("explain select 1").Check(testkit.Rows(
		"Projection_3 1.00 root  1->Column#1",
		"└─TableDual_4 1.00 root  rows:1",
	))
	tk.MustQuery("select 1").Check(testkit.Rows(
		"1",
	))
}

func (s *testIntegrationSuite) TestPKIsHandleRangeScan(c *C) {
	tk := testkit.NewTestKitWithInit(c, s.store)
	tk.MustExec("drop table if exists t")
	tk.MustExec("create table t(a int primary key, b int)")
	tk.MustExec("insert into t values(1,2),(3,4),(5,6)")
	tk.MustExec("analyze table t")
	tk.MustExec("set session tidb_enable_cascades_planner = 1")

	var input []string
	var output []struct {
		SQL    string
		Plan   []string
		Result []string
	}
	s.testData.GetTestCases(c, &input, &output)
	for i, sql := range input {
		s.testData.OnRecord(func() {
			output[i].SQL = sql
			output[i].Plan = s.testData.ConvertRowsToStrings(tk.MustQuery("explain " + sql).Rows())
			output[i].Result = s.testData.ConvertRowsToStrings(tk.MustQuery(sql).Rows())
		})
		tk.MustQuery("explain " + sql).Check(testkit.Rows(output[i].Plan...))
		tk.MustQuery(sql).Check(testkit.Rows(output[i].Result...))
	}
}

func (s *testIntegrationSuite) TestIndexScan(c *C) {
	tk := testkit.NewTestKitWithInit(c, s.store)
	tk.MustExec("drop table if exists t")
	tk.MustExec("create table t(a int primary key, b int, c int, d int, index idx_b(b), index idx_c_b(c, b))")
	tk.MustExec("insert into t values(1,2,3,100),(4,5,6,200),(7,8,9,300)")
	tk.MustExec("analyze table t")
	tk.MustExec("set session tidb_enable_cascades_planner = 1")
	var input []string
	var output []struct {
		SQL    string
		Plan   []string
		Result []string
	}
	s.testData.GetTestCases(c, &input, &output)
	for i, sql := range input {
		s.testData.OnRecord(func() {
			output[i].SQL = sql
			output[i].Plan = s.testData.ConvertRowsToStrings(tk.MustQuery("explain " + sql).Rows())
			output[i].Result = s.testData.ConvertRowsToStrings(tk.MustQuery(sql).Rows())
		})
		tk.MustQuery("explain " + sql).Check(testkit.Rows(output[i].Plan...))
		tk.MustQuery(sql).Check(testkit.Rows(output[i].Result...))
	}
}

func (s *testIntegrationSuite) TestBasicShow(c *C) {
	tk := testkit.NewTestKitWithInit(c, s.store)
	tk.MustExec("drop table if exists t")
	tk.MustExec("create table t(a int primary key, b int)")
	tk.MustExec("set session tidb_enable_cascades_planner = 1")
	tk.MustQuery("desc t").Check(testkit.Rows(
		"a int(11) NO PRI <nil> ",
		"b int(11) YES  <nil> ",
	))
}

func (s *testIntegrationSuite) TestSort(c *C) {
	tk := testkit.NewTestKitWithInit(c, s.store)
	tk.MustExec("drop table if exists t")
	tk.MustExec("create table t(a int primary key, b int)")
	tk.MustExec("insert into t values (1, 11), (4, 44), (2, 22), (3, 33)")
	tk.MustExec("analyze table t")
	tk.MustExec("set session tidb_enable_cascades_planner = 1")
	var input []string
	var output []struct {
		SQL    string
		Plan   []string
		Result []string
	}
	s.testData.GetTestCases(c, &input, &output)
	for i, sql := range input {
		s.testData.OnRecord(func() {
			output[i].SQL = sql
			output[i].Plan = s.testData.ConvertRowsToStrings(tk.MustQuery("explain " + sql).Rows())
			output[i].Result = s.testData.ConvertRowsToStrings(tk.MustQuery(sql).Rows())
		})
		tk.MustQuery("explain " + sql).Check(testkit.Rows(output[i].Plan...))
		tk.MustQuery(sql).Check(testkit.Rows(output[i].Result...))
	}
}

func (s *testIntegrationSuite) TestAggregation(c *C) {
	tk := testkit.NewTestKitWithInit(c, s.store)
	tk.MustExec("drop table if exists t")
	tk.MustExec("create table t(a int primary key, b int)")
	tk.MustExec("insert into t values (1, 11), (4, 44), (2, 22), (3, 33)")
	tk.MustExec("analyze table t")
	tk.MustExec("set session tidb_enable_cascades_planner = 1")
	var input []string
	var output []struct {
		SQL    string
		Plan   []string
		Result []string
	}
	s.testData.GetTestCases(c, &input, &output)
	for i, sql := range input {
		s.testData.OnRecord(func() {
			output[i].SQL = sql
			output[i].Plan = s.testData.ConvertRowsToStrings(tk.MustQuery("explain " + sql).Rows())
			output[i].Result = s.testData.ConvertRowsToStrings(tk.MustQuery(sql).Rows())
		})
		tk.MustQuery("explain " + sql).Check(testkit.Rows(output[i].Plan...))
		tk.MustQuery(sql).Check(testkit.Rows(output[i].Result...))
	}
}

func (s *testIntegrationSuite) TestPushdownDistinctEnable(c *C) {
	var (
		input  []string
		output []struct {
			SQL    string
			Plan   []string
			Result []string
		}
	)
	s.testData.GetTestCases(c, &input, &output)
	vars := []string{
		fmt.Sprintf("set @@session.%s = 1", variable.TiDBOptDistinctAggPushDown),
	}
	s.doTestPushdownDistinct(c, vars, input, output)
}

func (s *testIntegrationSuite) TestPushdownDistinctDisable(c *C) {
	var (
		input  []string
		output []struct {
			SQL    string
			Plan   []string
			Result []string
		}
	)
	s.testData.GetTestCases(c, &input, &output)
	vars := []string{
		fmt.Sprintf("set @@session.%s = 0", variable.TiDBOptDistinctAggPushDown),
	}
	s.doTestPushdownDistinct(c, vars, input, output)
}

func (s *testIntegrationSuite) doTestPushdownDistinct(c *C, vars, input []string, output []struct {
	SQL    string
	Plan   []string
	Result []string
}) {
	tk := testkit.NewTestKitWithInit(c, s.store)
	tk.MustExec("drop table if exists t")
	tk.MustExec("create table t(a int, b int, c int, index(c))")
	tk.MustExec("insert into t values (1, 1, 1), (1, 1, 3), (1, 2, 3), (2, 1, 3), (1, 2, NULL);")
	tk.MustExec("set session sql_mode=''")
	tk.MustExec(fmt.Sprintf("set session %s=1", variable.TiDBHashAggPartialConcurrency))
	tk.MustExec(fmt.Sprintf("set session %s=1", variable.TiDBHashAggFinalConcurrency))
	tk.MustExec("set session tidb_enable_cascades_planner = 1")

	for _, v := range vars {
		tk.MustExec(v)
	}

	for i, ts := range input {
		s.testData.OnRecord(func() {
			output[i].SQL = ts
			output[i].Plan = s.testData.ConvertRowsToStrings(tk.MustQuery("explain " + ts).Rows())
			output[i].Result = s.testData.ConvertRowsToStrings(tk.MustQuery(ts).Sort().Rows())
		})
		tk.MustQuery("explain " + ts).Check(testkit.Rows(output[i].Plan...))
		tk.MustQuery(ts).Sort().Check(testkit.Rows(output[i].Result...))
	}
}

func (s *testIntegrationSuite) TestSimplePlans(c *C) {
	tk := testkit.NewTestKitWithInit(c, s.store)
	tk.MustExec("drop table if exists t")
	tk.MustExec("create table t(a int primary key, b int)")
	tk.MustExec("insert into t values (1, 11), (4, 44), (2, 22), (3, 33)")
	tk.MustExec("analyze table t")
	tk.MustExec("set session tidb_enable_cascades_planner = 1")
	var input []string
	var output []struct {
		SQL    string
		Plan   []string
		Result []string
	}
	s.testData.GetTestCases(c, &input, &output)
	for i, sql := range input {
		s.testData.OnRecord(func() {
			output[i].SQL = sql
			output[i].Plan = s.testData.ConvertRowsToStrings(tk.MustQuery("explain " + sql).Rows())
			output[i].Result = s.testData.ConvertRowsToStrings(tk.MustQuery(sql).Rows())
		})
		tk.MustQuery("explain " + sql).Check(testkit.Rows(output[i].Plan...))
		tk.MustQuery(sql).Check(testkit.Rows(output[i].Result...))
	}
}

func (s *testIntegrationSuite) TestJoin(c *C) {
	tk := testkit.NewTestKitWithInit(c, s.store)
	tk.MustExec("drop table if exists t1")
	tk.MustExec("drop table if exists t2")
	tk.MustExec("create table t1(a int primary key, b int)")
	tk.MustExec("create table t2(a int primary key, b int)")
	tk.MustExec("insert into t1 values (1, 11), (4, 44), (2, 22), (3, 33)")
	tk.MustExec("insert into t2 values (1, 111), (2, 222), (3, 333), (5, 555)")
	tk.MustExec("analyze table t1")
	tk.MustExec("analyze table t2")
	tk.MustExec("set session tidb_enable_cascades_planner = 1")
	var input []string
	var output []struct {
		SQL    string
		Plan   []string
		Result []string
	}
	s.testData.GetTestCases(c, &input, &output)
	for i, sql := range input {
		s.testData.OnRecord(func() {
			output[i].SQL = sql
			output[i].Plan = s.testData.ConvertRowsToStrings(tk.MustQuery("explain " + sql).Rows())
			output[i].Result = s.testData.ConvertRowsToStrings(tk.MustQuery(sql).Rows())
		})
		tk.MustQuery("explain " + sql).Check(testkit.Rows(output[i].Plan...))
		tk.MustQuery(sql).Check(testkit.Rows(output[i].Result...))
	}
}

func (s *testIntegrationSuite) TestDoubleRead(c *C) {
	tk := testkit.NewTestKitWithInit(c, s.store)
	tk.MustExec("drop table if exists t")
	tk.MustExec("create table t(a int, b int, c int, key(a), key(b, c), key(c, b))")
	tk.MustExec("insert into t values (1, 11, 4), (4, 44, 1), (2, 22, 3), (3, 33, 2)")
	tk.MustExec("set session tidb_enable_cascades_planner = 1")
	var input []string
	var output []struct {
		SQL    string
		Plan   []string
		Result []string
	}
	s.testData.GetTestCases(c, &input, &output)
	for i, sql := range input {
		s.testData.OnRecord(func() {
			output[i].SQL = sql
			output[i].Plan = s.testData.ConvertRowsToStrings(tk.MustQuery("explain " + sql).Rows())
			output[i].Result = s.testData.ConvertRowsToStrings(tk.MustQuery(sql).Rows())
		})
		tk.MustQuery("explain " + sql).Check(testkit.Rows(output[i].Plan...))
		tk.MustQuery(sql).Check(testkit.Rows(output[i].Result...))
	}
}

func (s *testIntegrationSuite) TestIndexJoin(c *C) {
	tk := testkit.NewTestKitWithInit(c, s.store)
	tk.MustExec("drop table if exists t1")
	tk.MustExec("drop table if exists t2")
	tk.MustExec("create table t1(a int primary key, b int)")
	tk.MustExec("create table t2(a int primary key, b int)")
	tk.MustExec("insert into t1 values (0, 0), (1, 0), (2, 0), (3, 0)")
	tk.MustExec("insert into t2 values (0, 111), (2, 222), (3, 333), (5, 555)")
	tk.MustExec("set session tidb_enable_cascades_planner = 1")

	var input []string
	var output []struct {
		SQL    string
		Plan   []string
		Result []string
	}
	s.testData.GetTestCases(c, &input, &output)
	for i, sql := range input {
		s.testData.OnRecord(func() {
			output[i].SQL = sql
			output[i].Plan = s.testData.ConvertRowsToStrings(tk.MustQuery("explain " + sql).Rows())
			output[i].Result = s.testData.ConvertRowsToStrings(tk.MustQuery(sql).Rows())
		})
		tk.MustQuery("explain " + sql).Check(testkit.Rows(output[i].Plan...))
		tk.MustQuery(sql).Check(testkit.Rows(output[i].Result...))
	}
}

func (s *testIntegrationSuite) TestApply(c *C) {
	tk := testkit.NewTestKitWithInit(c, s.store)
	tk.MustExec("drop table if exists t1, t2")
	tk.MustExec("create table t1(a int primary key, b int)")
	tk.MustExec("create table t2(a int primary key, b int)")
	tk.MustExec("insert into t1 values (1, 11), (4, 44), (2, 22), (3, 33)")
	tk.MustExec("insert into t2 values (1, 11), (2, 22), (3, 33)")
	tk.MustExec("analyze table t1")
	tk.MustExec("analyze table t2")
	tk.MustExec("set session tidb_enable_cascades_planner = 1")
	var input []string
	var output []struct {
		SQL    string
		Plan   []string
		Result []string
	}
	s.testData.GetTestCases(c, &input, &output)
	for i, sql := range input {
		s.testData.OnRecord(func() {
			output[i].SQL = sql
			output[i].Plan = s.testData.ConvertRowsToStrings(tk.MustQuery("explain " + sql).Rows())
			output[i].Result = s.testData.ConvertRowsToStrings(tk.MustQuery(sql).Rows())
		})
		tk.MustQuery("explain " + sql).Check(testkit.Rows(output[i].Plan...))
		tk.MustQuery(sql).Check(testkit.Rows(output[i].Result...))
	}
}

func (s *testIntegrationSuite) TestMemTableScan(c *C) {
	tk := testkit.NewTestKitWithInit(c, s.store)
	tk.MustExec("set session tidb_enable_cascades_planner = 1")
	var input []string
	var output []struct {
		SQL    string
		Plan   []string
		Result []string
	}
	s.testData.GetTestCases(c, &input, &output)
	for i, sql := range input {
		s.testData.OnRecord(func() {
			output[i].SQL = sql
			output[i].Plan = s.testData.ConvertRowsToStrings(tk.MustQuery("explain " + sql).Rows())
			output[i].Result = s.testData.ConvertRowsToStrings(tk.MustQuery(sql).Rows())
		})
		tk.MustQuery("explain " + sql).Check(testkit.Rows(output[i].Plan...))
		tk.MustQuery(sql).Check(testkit.Rows(output[i].Result...))
	}
}

func (s *testIntegrationSuite) TestTopN(c *C) {
	tk := testkit.NewTestKitWithInit(c, s.store)
	tk.MustExec("drop table if exists t;")
	tk.MustExec("create table t(a int primary key, b int);")
	tk.MustExec("insert into t values (1, 11), (4, 44), (2, 22), (3, 33);")
	tk.MustExec("analyze table t")
	tk.MustExec("set session tidb_enable_cascades_planner = 1;")
	var input []string
	var output []struct {
		SQL    string
		Plan   []string
		Result []string
	}
	s.testData.GetTestCases(c, &input, &output)
	for i, sql := range input {
		s.testData.OnRecord(func() {
			output[i].SQL = sql
			output[i].Plan = s.testData.ConvertRowsToStrings(tk.MustQuery("explain " + sql).Rows())
			output[i].Result = s.testData.ConvertRowsToStrings(tk.MustQuery(sql).Rows())
		})
		tk.MustQuery("explain " + sql).Check(testkit.Rows(output[i].Plan...))
		tk.MustQuery(sql).Check(testkit.Rows(output[i].Result...))
	}
}

func (s *testIntegrationSuite) TestCascadePlannerHashedPartTable(c *C) {
	tk := testkit.NewTestKit(c, s.store)
	tk.MustExec("use test")
	tk.MustExec("drop table if exists pt1")
	tk.MustExec("create table pt1(a bigint, b bigint) partition by hash(a) partitions 4")
	tk.MustExec(`insert into pt1 values(1,10)`)
	tk.MustExec(`insert into pt1 values(2,20)`)
	tk.MustExec(`insert into pt1 values(3,30)`)
	tk.MustExec(`insert into pt1 values(4,40)`)
	tk.MustExec(`insert into pt1 values(5,50)`)

	tk.MustExec("set @@tidb_enable_cascades_planner = 1")
	var input []string
	var output []struct {
		SQL    string
		Plan   []string
		Result []string
	}
	s.testData.GetTestCases(c, &input, &output)
	for i, sql := range input {
		s.testData.OnRecord(func() {
			output[i].SQL = sql
			output[i].Plan = s.testData.ConvertRowsToStrings(tk.MustQuery("explain " + sql).Rows())
			output[i].Result = s.testData.ConvertRowsToStrings(tk.MustQuery(sql).Rows())
		})
		tk.MustQuery("explain " + sql).Check(testkit.Rows(output[i].Plan...))
		tk.MustQuery(sql).Check(testkit.Rows(output[i].Result...))
	}
}

func (s *testIntegrationSuite) TestInlineProjection(c *C) {
	tk := testkit.NewTestKitWithInit(c, s.store)
	tk.MustExec("drop table if exists t1, t2;")
	tk.MustExec("create table t1(a bigint, b bigint, index idx_a(a), index idx_b(b));")
	tk.MustExec("create table t2(a bigint, b bigint, index idx_a(a), index idx_b(b));")
	tk.MustExec("insert into t1 values (1, 1), (2, 2);")
	tk.MustExec("insert into t2 values (1, 1), (3, 3);")
	tk.MustExec("set session tidb_enable_cascades_planner = 1;")
	var input []string
	var output []struct {
		SQL    string
		Plan   []string
		Result []string
	}
	s.testData.GetTestCases(c, &input, &output)
	for i, sql := range input {
		s.testData.OnRecord(func() {
			output[i].SQL = sql
			output[i].Plan = s.testData.ConvertRowsToStrings(tk.MustQuery("explain " + sql).Rows())
			output[i].Result = s.testData.ConvertRowsToStrings(tk.MustQuery(sql).Rows())
		})
		tk.MustQuery("explain " + sql).Check(testkit.Rows(output[i].Plan...))
		tk.MustQuery(sql).Check(testkit.Rows(output[i].Result...))
	}
}

<<<<<<< HEAD
func (s *testIntegrationSuite) TestTiKVSelectionStats(c *C) {
	tk := testkit.NewTestKitWithInit(c, s.store)
	tk.MustExec("drop table if exists t")
	tk.MustExec("create table t(pk int primary key, a int, b int, index idx_a_b(a,b))")
	tk.MustExec("insert into t values (0,0,0),(1,0,1),(2,0,2),(3,0,3),(4,0,4),(5,1,5),(6,1,6),(7,1,7),(8,1,8)")
	tk.MustExec("analyze table t")
	tk.MustExec("set session tidb_enable_cascades_planner = 1;")
=======
func (s *testIntegrationSuite) TestDecorrelate(c *C) {
	tk := testkit.NewTestKitWithInit(c, s.store)
	tk.MustExec("drop table if exists t1, t2")
	tk.MustExec("create table t1(a int primary key, b int)")
	tk.MustExec("create table t2(a int primary key, b int)")
	tk.MustExec("insert into t1 values (1, 11), (4, 44), (2, 22), (3, 33)")
	tk.MustExec("insert into t2 values (1, 11), (2, 22), (3, 33)")
	tk.MustExec("set session tidb_enable_cascades_planner = 1")
>>>>>>> c047f9a9
	var input []string
	var output []struct {
		SQL    string
		Plan   []string
		Result []string
	}
	s.testData.GetTestCases(c, &input, &output)
	for i, sql := range input {
		s.testData.OnRecord(func() {
			output[i].SQL = sql
			output[i].Plan = s.testData.ConvertRowsToStrings(tk.MustQuery("explain " + sql).Rows())
			output[i].Result = s.testData.ConvertRowsToStrings(tk.MustQuery(sql).Rows())
		})
		tk.MustQuery("explain " + sql).Check(testkit.Rows(output[i].Plan...))
		tk.MustQuery(sql).Check(testkit.Rows(output[i].Result...))
	}
}<|MERGE_RESOLUTION|>--- conflicted
+++ resolved
@@ -475,7 +475,6 @@
 	}
 }
 
-<<<<<<< HEAD
 func (s *testIntegrationSuite) TestTiKVSelectionStats(c *C) {
 	tk := testkit.NewTestKitWithInit(c, s.store)
 	tk.MustExec("drop table if exists t")
@@ -483,7 +482,24 @@
 	tk.MustExec("insert into t values (0,0,0),(1,0,1),(2,0,2),(3,0,3),(4,0,4),(5,1,5),(6,1,6),(7,1,7),(8,1,8)")
 	tk.MustExec("analyze table t")
 	tk.MustExec("set session tidb_enable_cascades_planner = 1;")
-=======
+	var input []string
+	var output []struct {
+		SQL    string
+		Plan   []string
+		Result []string
+	}
+	s.testData.GetTestCases(c, &input, &output)
+	for i, sql := range input {
+		s.testData.OnRecord(func() {
+			output[i].SQL = sql
+			output[i].Plan = s.testData.ConvertRowsToStrings(tk.MustQuery("explain " + sql).Rows())
+			output[i].Result = s.testData.ConvertRowsToStrings(tk.MustQuery(sql).Rows())
+		})
+		tk.MustQuery("explain " + sql).Check(testkit.Rows(output[i].Plan...))
+		tk.MustQuery(sql).Check(testkit.Rows(output[i].Result...))
+	}
+}
+
 func (s *testIntegrationSuite) TestDecorrelate(c *C) {
 	tk := testkit.NewTestKitWithInit(c, s.store)
 	tk.MustExec("drop table if exists t1, t2")
@@ -492,7 +508,6 @@
 	tk.MustExec("insert into t1 values (1, 11), (4, 44), (2, 22), (3, 33)")
 	tk.MustExec("insert into t2 values (1, 11), (2, 22), (3, 33)")
 	tk.MustExec("set session tidb_enable_cascades_planner = 1")
->>>>>>> c047f9a9
 	var input []string
 	var output []struct {
 		SQL    string
