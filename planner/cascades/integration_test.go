// Copyright 2019 PingCAP, Inc.
//
// Licensed under the Apache License, Version 2.0 (the "License");
// you may not use this file except in compliance with the License.
// You may obtain a copy of the License at
//
//     http://www.apache.org/licenses/LICENSE-2.0
//
// Unless required by applicable law or agreed to in writing, software
// distributed under the License is distributed on an "AS IS" BASIS,
// See the License for the specific language governing permissions and
// limitations under the License.

package cascades_test

import (
	. "github.com/pingcap/check"
	"github.com/pingcap/tidb/kv"
	"github.com/pingcap/tidb/session"
	"github.com/pingcap/tidb/store/mockstore"
	"github.com/pingcap/tidb/util/testkit"
	"github.com/pingcap/tidb/util/testutil"
)

var _ = Suite(&testIntegrationSuite{})

type testIntegrationSuite struct {
	store    kv.Storage
	testData testutil.TestData
}

func newStoreWithBootstrap() (kv.Storage, error) {
	store, err := mockstore.NewMockTikvStore()
	if err != nil {
		return nil, err
	}
	_, err = session.BootstrapSession(store)
	return store, err
}

func (s *testIntegrationSuite) SetUpSuite(c *C) {
	var err error
	s.store, err = newStoreWithBootstrap()
	c.Assert(err, IsNil)
	s.testData, err = testutil.LoadTestSuiteData("testdata", "integration_suite")
	c.Assert(err, IsNil)
}

func (s *testIntegrationSuite) TearDownSuite(c *C) {
	c.Assert(s.testData.GenerateOutputIfNeeded(), IsNil)
	s.store.Close()
}

func (s *testIntegrationSuite) TestSimpleProjDual(c *C) {
	tk := testkit.NewTestKitWithInit(c, s.store)
	tk.MustExec("set session tidb_enable_cascades_planner = 1")
	tk.MustQuery("explain select 1").Check(testkit.Rows(
		"Projection_3 1.00 root 1->Column#1",
		"└─TableDual_4 1.00 root rows:1",
	))
	tk.MustQuery("select 1").Check(testkit.Rows(
		"1",
	))
}

func (s *testIntegrationSuite) TestPKIsHandleRangeScan(c *C) {
	tk := testkit.NewTestKitWithInit(c, s.store)
	tk.MustExec("drop table if exists t")
	tk.MustExec("create table t(a int primary key, b int)")
	tk.MustExec("insert into t values(1,2),(3,4),(5,6)")
	tk.MustExec("set session tidb_enable_cascades_planner = 1")

	var input []string
	var output []struct {
		SQL    string
		Plan   []string
		Result []string
	}
	s.testData.GetTestCases(c, &input, &output)
	for i, sql := range input {
		s.testData.OnRecord(func() {
			output[i].SQL = sql
			output[i].Plan = s.testData.ConvertRowsToStrings(tk.MustQuery("explain " + sql).Rows())
			output[i].Result = s.testData.ConvertRowsToStrings(tk.MustQuery(sql).Rows())
		})
		tk.MustQuery("explain " + sql).Check(testkit.Rows(output[i].Plan...))
		tk.MustQuery(sql).Check(testkit.Rows(output[i].Result...))
	}
}

func (s *testIntegrationSuite) TestIndexScan(c *C) {
	tk := testkit.NewTestKitWithInit(c, s.store)
	tk.MustExec("drop table if exists t")
	tk.MustExec("create table t(a int primary key, b int, c int, d int, index idx_b(b), index idx_c_b(c, b))")
	tk.MustExec("insert into t values(1,2,3,100),(4,5,6,200),(7,8,9,300)")
	tk.MustExec("set session tidb_enable_cascades_planner = 1")
	var input []string
	var output []struct {
		SQL    string
		Plan   []string
		Result []string
	}
	s.testData.GetTestCases(c, &input, &output)
	for i, sql := range input {
		s.testData.OnRecord(func() {
			output[i].SQL = sql
			output[i].Plan = s.testData.ConvertRowsToStrings(tk.MustQuery("explain " + sql).Rows())
			output[i].Result = s.testData.ConvertRowsToStrings(tk.MustQuery(sql).Rows())
		})
		tk.MustQuery("explain " + sql).Check(testkit.Rows(output[i].Plan...))
		tk.MustQuery(sql).Check(testkit.Rows(output[i].Result...))
	}
}

func (s *testIntegrationSuite) TestBasicShow(c *C) {
	tk := testkit.NewTestKitWithInit(c, s.store)
	tk.MustExec("drop table if exists t")
	tk.MustExec("create table t(a int primary key, b int)")
	tk.MustExec("set session tidb_enable_cascades_planner = 1")
	tk.MustQuery("desc t").Check(testkit.Rows(
		"a int(11) NO PRI <nil> ",
		"b int(11) YES  <nil> ",
	))
}

func (s *testIntegrationSuite) TestSort(c *C) {
	tk := testkit.NewTestKitWithInit(c, s.store)
	tk.MustExec("drop table if exists t")
	tk.MustExec("create table t(a int primary key, b int)")
	tk.MustExec("insert into t values (1, 11), (4, 44), (2, 22), (3, 33)")
	tk.MustExec("set session tidb_enable_cascades_planner = 1")
	var input []string
	var output []struct {
		SQL    string
		Plan   []string
		Result []string
	}
	s.testData.GetTestCases(c, &input, &output)
	for i, sql := range input {
		s.testData.OnRecord(func() {
			output[i].SQL = sql
			output[i].Plan = s.testData.ConvertRowsToStrings(tk.MustQuery("explain " + sql).Rows())
			output[i].Result = s.testData.ConvertRowsToStrings(tk.MustQuery(sql).Rows())
		})
		tk.MustQuery("explain " + sql).Check(testkit.Rows(output[i].Plan...))
		tk.MustQuery(sql).Check(testkit.Rows(output[i].Result...))
	}
}

func (s *testIntegrationSuite) TestAggregation(c *C) {
	tk := testkit.NewTestKitWithInit(c, s.store)
	tk.MustExec("drop table if exists t")
	tk.MustExec("create table t(a int primary key, b int)")
	tk.MustExec("insert into t values (1, 11), (4, 44), (2, 22), (3, 33)")
	tk.MustExec("set session tidb_enable_cascades_planner = 1")
	var input []string
	var output []struct {
		SQL    string
		Plan   []string
		Result []string
	}
	s.testData.GetTestCases(c, &input, &output)
	for i, sql := range input {
		s.testData.OnRecord(func() {
			output[i].SQL = sql
			output[i].Plan = s.testData.ConvertRowsToStrings(tk.MustQuery("explain " + sql).Rows())
			output[i].Result = s.testData.ConvertRowsToStrings(tk.MustQuery(sql).Rows())
		})
		tk.MustQuery("explain " + sql).Check(testkit.Rows(output[i].Plan...))
		tk.MustQuery(sql).Check(testkit.Rows(output[i].Result...))
	}
}

func (s *testIntegrationSuite) TestSimplePlans(c *C) {
	tk := testkit.NewTestKitWithInit(c, s.store)
	tk.MustExec("drop table if exists t")
	tk.MustExec("create table t(a int primary key, b int)")
	tk.MustExec("insert into t values (1, 11), (4, 44), (2, 22), (3, 33)")
	tk.MustExec("set session tidb_enable_cascades_planner = 1")
	var input []string
	var output []struct {
		SQL    string
		Plan   []string
		Result []string
	}
	s.testData.GetTestCases(c, &input, &output)
	for i, sql := range input {
		s.testData.OnRecord(func() {
			output[i].SQL = sql
			output[i].Plan = s.testData.ConvertRowsToStrings(tk.MustQuery("explain " + sql).Rows())
			output[i].Result = s.testData.ConvertRowsToStrings(tk.MustQuery(sql).Rows())
		})
		tk.MustQuery("explain " + sql).Check(testkit.Rows(output[i].Plan...))
		tk.MustQuery(sql).Check(testkit.Rows(output[i].Result...))
	}
}

func (s *testIntegrationSuite) TestJoin(c *C) {
	tk := testkit.NewTestKitWithInit(c, s.store)
	tk.MustExec("drop table if exists t1")
	tk.MustExec("drop table if exists t2")
	tk.MustExec("create table t1(a int primary key, b int)")
	tk.MustExec("create table t2(a int primary key, b int)")
	tk.MustExec("insert into t1 values (1, 11), (4, 44), (2, 22), (3, 33)")
	tk.MustExec("insert into t2 values (1, 111), (2, 222), (3, 333)")
	tk.MustExec("set session tidb_enable_cascades_planner = 1")
	var input []string
	var output []struct {
		SQL    string
		Plan   []string
		Result []string
	}
	s.testData.GetTestCases(c, &input, &output)
	for i, sql := range input {
		s.testData.OnRecord(func() {
			output[i].SQL = sql
			output[i].Plan = s.testData.ConvertRowsToStrings(tk.MustQuery("explain " + sql).Rows())
			output[i].Result = s.testData.ConvertRowsToStrings(tk.MustQuery(sql).Rows())
		})
		tk.MustQuery("explain " + sql).Check(testkit.Rows(output[i].Plan...))
		tk.MustQuery(sql).Check(testkit.Rows(output[i].Result...))
	}
}

<<<<<<< HEAD
func (s *testIntegrationSuite) TestDoubleRead(c *C) {
	tk := testkit.NewTestKitWithInit(c, s.store)
	tk.MustExec("drop table if exists t")
	tk.MustExec("create table t(a int, b int, c int, key(a), key(b, c), key(c, b))")
	tk.MustExec("insert into t values (1, 11, 4), (4, 44, 1), (2, 22, 3), (3, 33, 2)")
=======
func (s *testIntegrationSuite) TestApply(c *C) {
	tk := testkit.NewTestKitWithInit(c, s.store)
	tk.MustExec("drop table if exists t1, t2")
	tk.MustExec("create table t1(a int primary key, b int)")
	tk.MustExec("create table t2(a int primary key, b int)")
	tk.MustExec("insert into t1 values (1, 11), (4, 44), (2, 22), (3, 33)")
	tk.MustExec("insert into t2 values (1, 11), (2, 22), (3, 33)")
>>>>>>> d7206fb4
	tk.MustExec("set session tidb_enable_cascades_planner = 1")
	var input []string
	var output []struct {
		SQL    string
		Plan   []string
		Result []string
	}
	s.testData.GetTestCases(c, &input, &output)
	for i, sql := range input {
		s.testData.OnRecord(func() {
			output[i].SQL = sql
			output[i].Plan = s.testData.ConvertRowsToStrings(tk.MustQuery("explain " + sql).Rows())
			output[i].Result = s.testData.ConvertRowsToStrings(tk.MustQuery(sql).Rows())
		})
		tk.MustQuery("explain " + sql).Check(testkit.Rows(output[i].Plan...))
		tk.MustQuery(sql).Check(testkit.Rows(output[i].Result...))
	}
}<|MERGE_RESOLUTION|>--- conflicted
+++ resolved
@@ -222,13 +222,30 @@
 	}
 }
 
-<<<<<<< HEAD
 func (s *testIntegrationSuite) TestDoubleRead(c *C) {
 	tk := testkit.NewTestKitWithInit(c, s.store)
 	tk.MustExec("drop table if exists t")
 	tk.MustExec("create table t(a int, b int, c int, key(a), key(b, c), key(c, b))")
 	tk.MustExec("insert into t values (1, 11, 4), (4, 44, 1), (2, 22, 3), (3, 33, 2)")
-=======
+	tk.MustExec("set session tidb_enable_cascades_planner = 1")
+	var input []string
+	var output []struct {
+		SQL    string
+		Plan   []string
+		Result []string
+	}
+	s.testData.GetTestCases(c, &input, &output)
+	for i, sql := range input {
+		s.testData.OnRecord(func() {
+			output[i].SQL = sql
+			output[i].Plan = s.testData.ConvertRowsToStrings(tk.MustQuery("explain " + sql).Rows())
+			output[i].Result = s.testData.ConvertRowsToStrings(tk.MustQuery(sql).Rows())
+		})
+		tk.MustQuery("explain " + sql).Check(testkit.Rows(output[i].Plan...))
+		tk.MustQuery(sql).Check(testkit.Rows(output[i].Result...))
+	}
+}
+
 func (s *testIntegrationSuite) TestApply(c *C) {
 	tk := testkit.NewTestKitWithInit(c, s.store)
 	tk.MustExec("drop table if exists t1, t2")
@@ -236,7 +253,6 @@
 	tk.MustExec("create table t2(a int primary key, b int)")
 	tk.MustExec("insert into t1 values (1, 11), (4, 44), (2, 22), (3, 33)")
 	tk.MustExec("insert into t2 values (1, 11), (2, 22), (3, 33)")
->>>>>>> d7206fb4
 	tk.MustExec("set session tidb_enable_cascades_planner = 1")
 	var input []string
 	var output []struct {
