// Copyright 2018 PingCAP, Inc.
//
// Licensed under the Apache License, Version 2.0 (the "License");
// you may not use this file except in compliance with the License.
// You may obtain a copy of the License at
//
//     http://www.apache.org/licenses/LICENSE-2.0
//
// Unless required by applicable law or agreed to in writing, software
// distributed under the License is distributed on an "AS IS" BASIS,
// See the License for the specific language governing permissions and
// limitations under the License.

package cascades

import (
	"math"
	"testing"

	. "github.com/pingcap/check"
	"github.com/pingcap/parser"
	"github.com/pingcap/parser/model"
	"github.com/pingcap/tidb/infoschema"
	plannercore "github.com/pingcap/tidb/planner/core"
	"github.com/pingcap/tidb/planner/memo"
	"github.com/pingcap/tidb/planner/property"
	"github.com/pingcap/tidb/sessionctx"
	"github.com/pingcap/tidb/util/testleak"
)

func TestT(t *testing.T) {
	CustomVerboseFlag = true
	TestingT(t)
}

var _ = Suite(&testCascadesSuite{})

type testCascadesSuite struct {
	*parser.Parser
	is   infoschema.InfoSchema
	sctx sessionctx.Context
}

func (s *testCascadesSuite) SetUpSuite(c *C) {
	testleak.BeforeTest()
	s.is = infoschema.MockInfoSchema([]*model.TableInfo{plannercore.MockTable()})
	s.sctx = plannercore.MockContext()
	s.Parser = parser.New()
}

func (s *testCascadesSuite) TearDownSuite(c *C) {
	testleak.AfterTest(c)()
}

func (s *testCascadesSuite) TestImplGroupZeroCost(c *C) {
	stmt, err := s.ParseOneStmt("select t1.a, t2.a from t as t1 left join t as t2 on t1.a = t2.a where t1.a < 1.0", "", "")
	c.Assert(err, IsNil)
	p, err := plannercore.BuildLogicalPlan(s.sctx, stmt, s.is)
	c.Assert(err, IsNil)
	logic, ok := p.(plannercore.LogicalPlan)
	c.Assert(ok, IsTrue)
<<<<<<< HEAD
	rootGroup := memo.Convert2Group(logic)
	// TODO remove these hard code about logical property after we support deriving stats in exploration phase.
	rootGroup.LogicalProperty = &property.LogicalProperty{}
	rootGroup.LogicalProperty.Stats = property.NewSimpleStats(10.0)

=======
	rootGroup := convert2Group(logic)
>>>>>>> 61d2a1fc
	prop := &property.PhysicalProperty{
		ExpectedCnt: math.MaxFloat64,
	}
	impl, err := implGroup(rootGroup, prop, 0.0)
	c.Assert(impl, IsNil)
	c.Assert(err, IsNil)
}

func (s *testCascadesSuite) TestInitGroupSchema(c *C) {
	stmt, err := s.ParseOneStmt("select a from t", "", "")
	c.Assert(err, IsNil)
	p, err := plannercore.BuildLogicalPlan(s.sctx, stmt, s.is)
	c.Assert(err, IsNil)
	logic, ok := p.(plannercore.LogicalPlan)
	c.Assert(ok, IsTrue)
	g := convert2Group(logic)
	c.Assert(g, NotNil)
	c.Assert(g.Prop, NotNil)
	c.Assert(g.Prop.Schema.Len(), Equals, 1)
	c.Assert(g.Prop.Stats, IsNil)
}

func (s *testCascadesSuite) TestFillGroupStats(c *C) {
	stmt, err := s.ParseOneStmt("select * from t t1 join t t2 on t1.a = t2.a", "", "")
	c.Assert(err, IsNil)
	p, err := plannercore.BuildLogicalPlan(s.sctx, stmt, s.is)
	c.Assert(err, IsNil)
	logic, ok := p.(plannercore.LogicalPlan)
	c.Assert(ok, IsTrue)
	rootGroup := convert2Group(logic)
	err = fillGroupStats(rootGroup)
	c.Assert(err, IsNil)
	c.Assert(rootGroup.Prop.Stats, NotNil)
}<|MERGE_RESOLUTION|>--- conflicted
+++ resolved
@@ -59,15 +59,7 @@
 	c.Assert(err, IsNil)
 	logic, ok := p.(plannercore.LogicalPlan)
 	c.Assert(ok, IsTrue)
-<<<<<<< HEAD
 	rootGroup := memo.Convert2Group(logic)
-	// TODO remove these hard code about logical property after we support deriving stats in exploration phase.
-	rootGroup.LogicalProperty = &property.LogicalProperty{}
-	rootGroup.LogicalProperty.Stats = property.NewSimpleStats(10.0)
-
-=======
-	rootGroup := convert2Group(logic)
->>>>>>> 61d2a1fc
 	prop := &property.PhysicalProperty{
 		ExpectedCnt: math.MaxFloat64,
 	}
@@ -83,7 +75,7 @@
 	c.Assert(err, IsNil)
 	logic, ok := p.(plannercore.LogicalPlan)
 	c.Assert(ok, IsTrue)
-	g := convert2Group(logic)
+	g := memo.Convert2Group(logic)
 	c.Assert(g, NotNil)
 	c.Assert(g.Prop, NotNil)
 	c.Assert(g.Prop.Schema.Len(), Equals, 1)
@@ -97,7 +89,7 @@
 	c.Assert(err, IsNil)
 	logic, ok := p.(plannercore.LogicalPlan)
 	c.Assert(ok, IsTrue)
-	rootGroup := convert2Group(logic)
+	rootGroup := memo.Convert2Group(logic)
 	err = fillGroupStats(rootGroup)
 	c.Assert(err, IsNil)
 	c.Assert(rootGroup.Prop.Stats, NotNil)
