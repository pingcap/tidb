--- conflicted
+++ resolved
@@ -38,20 +38,17 @@
       "select a, b, c from t t1 where t1.a in (select t2.a as a from t t2 where t2.b > t1.b order by t1.b limit 1)",
       "select a, b, c from t t1 where t1.a in (select a from (select t2.a as a, t1.b as b from t t2 where t2.b > t1.b) x order by b limit 1)",
       "select a, b from (select @i as a, @i := @i+1 as b from t) t order by a desc limit 1",
-<<<<<<< HEAD
       "select * from t t1 left join t t2 on t1.b = t2.b order by t1.b limit 1",
       "select * from t t1 left join t t2 on t1.b = t2.b order by t1.a, t1.c limit 1",
       "select * from t t1 left join t t2 on t1.b = t2.b order by t2.a, t2.c limit 1",
       "select * from t t1 left join t t2 on t1.b = t2.b order by t1.a, t2.c limit 1",
       "select * from t t1 right join t t2 on t1.b = t2.b order by t1.a, t1.c limit 1",
       "select * from t t1 right join t t2 on t1.b = t2.b order by t2.a, t2.c limit 1",
-      "select * from t t1 right join t t2 on t1.b = t2.b order by t1.a, t2.c limit 1"
-=======
+      "select * from t t1 right join t t2 on t1.b = t2.b order by t1.a, t2.c limit 1",
       "(select a from t) union all (select b from t) order by a limit 2;",
       "(select a from t) union all (select sum(a) from t where a > 2 group by b) order by a limit 2;",
       "(select a from t) union all (select sum(a) from t where a > 2 group by b) order by a limit 1, 2;",
       "(select a from t where a = 1) union all (select b from t where a = 2) union all (select c from t where a = 3) order by a limit 2;"
->>>>>>> 7a024a2d
     ]
   },
   {
