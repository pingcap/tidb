--- conflicted
+++ resolved
@@ -12,18 +12,18 @@
     ]
   },
   {
-<<<<<<< HEAD
     "name": "TestAggPushDownGather",
     "cases": [
       "select a, sum(b) from t group by a",
       "select a, sum(b) from t group by a+c, a",
       "select a, sum(b) from t group by sin(a)+sin(c)"
-=======
+    ]
+  },
+  {
     "name": "TestTopNRules",
     "cases": [
       "select b from t order by a limit 2",
       "select a+b from t order by a limit 1 offset 2"
->>>>>>> 3712664d
     ]
   }
 ]