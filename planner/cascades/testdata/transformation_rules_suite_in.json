--- conflicted
+++ resolved
@@ -121,13 +121,14 @@
     ]
   },
   {
-<<<<<<< HEAD
     "name": "TestPostTransformationRules",
     "cases": [
       "select b from (select b+10 as b from t) as t1 order by b + 10 limit 10",
       "select * from (select a+1 as c, a+b as d from t) as t1 order by c+d limit 10",
       "select a from (select a, b from t order by b limit 10) as t1"
-=======
+    ]
+  },
+  {
     "name": "TestPushLimitDownTiKVSingleGather",
     "cases": [
       "select * from t limit 1",
@@ -177,7 +178,6 @@
       "select count(case when a > 10 then c end), c from t",
       "select count(case when a > 10 and d < 5 then b end) from t",
       "select count(case when a > 10 and d < 5 then null else b end) from t"
->>>>>>> a5453d74
     ]
   }
 ]