--- conflicted
+++ resolved
@@ -73,12 +73,6 @@
     ]
   },
   {
-<<<<<<< HEAD
-    "name": "TestMergeAdjacentTopN",
-    "cases": [
-      "select b from (select b from t where c > 1 order by b limit 3) as t1 order by b limit 2",
-      "select a from (select a from t where b > 2 order by a limit 0, 3) as t1 order by a limit 1, 2"
-=======
     "name": "TestMergeAdjacentLimit",
     "cases": [
       "select b from (select b from t limit 5) as t1 limit 10",
@@ -88,7 +82,6 @@
       "select b from (select b from t limit 10 offset 2) as t1 limit 3 offset 5",
       "select b from (select b from t limit 10 offset 5) as t1 limit 5 offset 5",
       "select a from (select a from t limit 3 offset 5) t1 limit 3 offset 5"
->>>>>>> ad71a5a7
     ]
   }
 ]