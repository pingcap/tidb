--- conflicted
+++ resolved
@@ -1596,45 +1596,6 @@
     ]
   },
   {
-<<<<<<< HEAD
-    "Name": "TestPostTransformationRules",
-    "Cases": [
-      {
-        "SQL": "select b from (select b+10 as b from t) as t1 order by b + 10 limit 10",
-        "Result": [
-          "Group#0 Schema:[Column#13]",
-          "    Projection_8 input:[Group#1], Column#13",
-          "Group#1 Schema:[Column#13,Column#14]",
-          "    TopN_10 input:[Group#2], Column#14:asc, offset:0, count:10",
-          "Group#2 Schema:[Column#13,Column#14]",
-          "    Projection_11 input:[Group#3], plus(test.t.b, 10)->Column#13, plus(plus(test.t.b, 10), 10)->Column#14",
-          "Group#3 Schema:[test.t.b]",
-          "    TableScan_1 table:t"
-        ]
-      },
-      {
-        "SQL": "select * from (select a+1 as c, a+b as d from t) as t1 order by c+d limit 10",
-        "Result": [
-          "Group#0 Schema:[Column#13,Column#14]",
-          "    Projection_8 input:[Group#1], Column#13, Column#14",
-          "Group#1 Schema:[Column#13,Column#14,Column#15]",
-          "    TopN_10 input:[Group#2], Column#15:asc, offset:0, count:10",
-          "Group#2 Schema:[Column#13,Column#14,Column#15]",
-          "    Projection_11 input:[Group#3], plus(test.t.a, 1)->Column#13, plus(test.t.a, test.t.b)->Column#14, plus(plus(test.t.a, 1), plus(test.t.a, test.t.b))->Column#15",
-          "Group#3 Schema:[test.t.a,test.t.b]",
-          "    TableScan_1 table:t"
-        ]
-      },
-      {
-        "SQL": "select a from (select a, b from t order by b limit 10) as t1",
-        "Result": [
-          "Group#0 Schema:[test.t.a]",
-          "    Projection_5 input:[Group#1], test.t.a",
-          "Group#1 Schema:[test.t.a,test.t.b]",
-          "    TopN_6 input:[Group#2], test.t.b:asc, offset:0, count:10",
-          "Group#2 Schema:[test.t.a,test.t.b]",
-          "    TableScan_1 table:t"
-=======
     "Name": "TestPushLimitDownTiKVSingleGather",
     "Cases": [
       {
@@ -2136,7 +2097,6 @@
           "    Selection_4 input:[Group#3], not(and(gt(test.t.a, 10), lt(test.t.d, 5)))",
           "Group#3 Schema:[test.t.a,test.t.b,test.t.d]",
           "    DataSource_1 table:t"
->>>>>>> a5453d74
         ]
       }
     ]
