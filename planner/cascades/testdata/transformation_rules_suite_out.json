[
  {
    "Name": "TestPredicatePushDown",
    "Cases": [
      {
        "SQL": "select a, b from (select a, b from t as t1 order by a) as t2 where t2.b > 10",
        "Result": [
          "Group#0 Schema:[test.t.a,test.t.b]",
          "    Projection_5 input:[Group#1], test.t.a, test.t.b",
          "Group#1 Schema:[test.t.a,test.t.b]",
          "    Sort_3 input:[Group#2], test.t.a:asc",
          "Group#2 Schema:[test.t.a,test.t.b]",
          "    Projection_2 input:[Group#3], test.t.a, test.t.b",
          "Group#3 Schema:[test.t.a,test.t.b]",
          "    TiKVSingleGather_7 input:[Group#4], table:t1",
          "Group#4 Schema:[test.t.a,test.t.b]",
          "    Selection_9 input:[Group#5], gt(test.t.b, 10)",
          "Group#5 Schema:[test.t.a,test.t.b]",
          "    TableScan_6 table:t1, pk col:test.t.a"
        ]
      },
      {
        "SQL": "select a, b from (select a, b from t as t1 order by a) as t2 where t2.a > 10",
        "Result": [
          "Group#0 Schema:[test.t.a,test.t.b]",
          "    Projection_5 input:[Group#1], test.t.a, test.t.b",
          "Group#1 Schema:[test.t.a,test.t.b]",
          "    Sort_3 input:[Group#2], test.t.a:asc",
          "Group#2 Schema:[test.t.a,test.t.b]",
          "    Projection_2 input:[Group#3], test.t.a, test.t.b",
          "Group#3 Schema:[test.t.a,test.t.b]",
          "    TiKVSingleGather_7 input:[Group#4], table:t1",
          "Group#4 Schema:[test.t.a,test.t.b]",
          "    TableScan_10 table:t1, pk col:test.t.a, cond:[gt(test.t.a, 10)]"
        ]
      },
      {
        "SQL": "select a, b from (select a, b, a+b as a_b from t as t1) as t2 where a_b > 10 and b = 1",
        "Result": [
          "Group#0 Schema:[test.t.a,test.t.b]",
          "    Projection_4 input:[Group#1], test.t.a, test.t.b",
          "Group#1 Schema:[test.t.a,test.t.b,Column#13]",
          "    Projection_2 input:[Group#2], test.t.a, test.t.b, plus(test.t.a, test.t.b)->Column#13",
          "Group#2 Schema:[test.t.a,test.t.b]",
          "    TiKVSingleGather_6 input:[Group#3], table:t1",
          "Group#3 Schema:[test.t.a,test.t.b]",
          "    Selection_8 input:[Group#4], eq(test.t.b, 1), gt(plus(test.t.a, test.t.b), 10)",
          "Group#4 Schema:[test.t.a,test.t.b]",
          "    TableScan_5 table:t1, pk col:test.t.a"
        ]
      },
      {
        "SQL": "select b, @i:=@i+1 as ii from (select b, @i:=0 from t as t1) as t2 where @i < 10",
        "Result": [
          "Group#0 Schema:[test.t.b,Column#14]",
          "    Projection_4 input:[Group#1], test.t.b, setvar(i, cast(plus(cast(getvar(i)), 1)))->Column#14",
          "Group#1 Schema:[test.t.b,Column#13]",
          "    Selection_3 input:[Group#2], lt(cast(getvar(\"i\")), 10)",
          "Group#2 Schema:[test.t.b,Column#13]",
          "    Projection_2 input:[Group#3], test.t.b, setvar(i, 0)->Column#13",
          "Group#3 Schema:[test.t.b]",
          "    TiKVSingleGather_6 input:[Group#4], table:t1",
          "Group#4 Schema:[test.t.b]",
          "    TableScan_5 table:t1"
        ]
      },
      {
        "SQL": "select b, @i:=@i+1 as ii from (select a, b, @i:=0 from t as t1) as t2 where @i < 10 and a > 10",
        "Result": [
          "Group#0 Schema:[test.t.b,Column#14]",
          "    Projection_4 input:[Group#1], test.t.b, setvar(i, cast(plus(cast(getvar(i)), 1)))->Column#14",
          "Group#1 Schema:[test.t.a,test.t.b,Column#13]",
          "    Selection_8 input:[Group#2], lt(cast(getvar(\"i\")), 10)",
          "Group#2 Schema:[test.t.a,test.t.b,Column#13]",
          "    Projection_2 input:[Group#3], test.t.a, test.t.b, setvar(i, 0)->Column#13",
          "Group#3 Schema:[test.t.a,test.t.b]",
          "    TiKVSingleGather_6 input:[Group#4], table:t1",
          "Group#4 Schema:[test.t.a,test.t.b]",
          "    TableScan_10 table:t1, pk col:test.t.a, cond:[gt(test.t.a, 10)]"
        ]
      },
      {
        "SQL": "select a, max(b) from t group by a having a > 1",
        "Result": [
          "Group#0 Schema:[test.t.a,Column#13]",
          "    Projection_3 input:[Group#1], test.t.a, Column#13",
          "Group#1 Schema:[Column#13,test.t.a]",
          "    Aggregation_2 input:[Group#2], group by:test.t.a, funcs:max(test.t.b), firstrow(test.t.a)",
          "Group#2 Schema:[test.t.a,test.t.b]",
          "    TiKVSingleGather_6 input:[Group#3], table:t",
          "Group#3 Schema:[test.t.a,test.t.b]",
          "    TableScan_10 table:t, pk col:test.t.a, cond:[gt(test.t.a, 1)]"
        ]
      },
      {
        "SQL": "select a, avg(b) from t group by a having a > 1 and max(b) > 10",
        "Result": [
          "Group#0 Schema:[test.t.a,Column#16]",
          "    Projection_5 input:[Group#1], test.t.a, Column#13",
          "Group#1 Schema:[test.t.a,Column#13,Column#14]",
          "    Projection_3 input:[Group#2], test.t.a, Column#13, Column#14",
          "Group#2 Schema:[Column#13,Column#14,test.t.a]",
          "    Selection_10 input:[Group#3], gt(Column#14, 10)",
          "Group#3 Schema:[Column#13,Column#14,test.t.a]",
          "    Aggregation_2 input:[Group#4], group by:test.t.a, funcs:avg(test.t.b), max(test.t.b), firstrow(test.t.a)",
          "Group#4 Schema:[test.t.a,test.t.b]",
          "    TiKVSingleGather_7 input:[Group#5], table:t",
          "Group#5 Schema:[test.t.a,test.t.b]",
          "    TableScan_12 table:t, pk col:test.t.a, cond:[gt(test.t.a, 1)]"
        ]
      },
      {
        "SQL": "select t1.a, t1.b, t2.b from t t1, t t2 where t1.a = t2.a and t2.b = t1.b and t1.a > 10 and t2.b > 10 and t1.a > t2.b",
        "Result": [
          "Group#0 Schema:[test.t.a,test.t.b,test.t.b]",
          "    Projection_5 input:[Group#1], test.t.a, test.t.b, test.t.b",
          "Group#1 Schema:[test.t.a,test.t.b,test.t.a,test.t.b]",
          "    Join_3 input:[Group#2,Group#3], inner join, equal:[eq(test.t.a, test.t.a) eq(test.t.b, test.t.b)], other cond:gt(test.t.a, test.t.b)",
          "Group#2 Schema:[test.t.a,test.t.b]",
          "    TiKVSingleGather_7 input:[Group#4], table:t1",
          "Group#4 Schema:[test.t.a,test.t.b]",
          "    Selection_14 input:[Group#5], gt(test.t.a, test.t.b), gt(test.t.b, 10)",
          "Group#5 Schema:[test.t.a,test.t.b]",
          "    TableScan_13 table:t1, pk col:test.t.a, cond:[gt(test.t.a, 10)]",
          "Group#3 Schema:[test.t.a,test.t.b]",
          "    TiKVSingleGather_9 input:[Group#6], table:t2",
          "Group#6 Schema:[test.t.a,test.t.b]",
          "    Selection_17 input:[Group#7], gt(test.t.a, test.t.b), gt(test.t.b, 10)",
          "Group#7 Schema:[test.t.a,test.t.b]",
          "    TableScan_16 table:t2, pk col:test.t.a, cond:[gt(test.t.a, 10)]"
        ]
      },
      {
        "SQL": "select t1.a, t1.b from t t1, t t2 where t1.a = t2.a and t1.a = 10 and t2.a = 5",
        "Result": [
          "Group#0 Schema:[test.t.a,test.t.b]",
          "    Projection_5 input:[Group#1], test.t.a, test.t.b",
          "Group#1 Schema:[test.t.a,test.t.b,test.t.a]",
          "    TableDual_22 rowcount:0"
        ]
      },
      {
        "SQL": "select a, f from t where f > 1",
        "Result": [
          "Group#0 Schema:[test.t.a,test.t.f]",
          "    Projection_3 input:[Group#1], test.t.a, test.t.f",
          "Group#1 Schema:[test.t.a,test.t.f]",
          "    TiKVSingleGather_5 input:[Group#2], table:t",
          "    TiKVSingleGather_7 input:[Group#3], table:t, index:f",
          "    TiKVSingleGather_9 input:[Group#4], table:t, index:f_g",
          "Group#2 Schema:[test.t.a,test.t.f]",
          "    Selection_10 input:[Group#5], gt(test.t.f, 1)",
          "Group#5 Schema:[test.t.a,test.t.f]",
          "    TableScan_4 table:t, pk col:test.t.a",
          "Group#3 Schema:[test.t.a,test.t.f]",
          "    IndexScan_13 table:t, index:f, cond:[gt(test.t.f, 1)]",
          "Group#4 Schema:[test.t.a,test.t.f]",
          "    IndexScan_14 table:t, index:f, g, cond:[gt(test.t.f, 1)]"
        ]
      },
      {
        "SQL": "select a, f from (select a, f, g from t where f = 1) t1 where g > 1",
        "Result": [
          "Group#0 Schema:[test.t.a,test.t.f]",
          "    Projection_5 input:[Group#1], test.t.a, test.t.f",
          "Group#1 Schema:[test.t.a,test.t.f,test.t.g]",
          "    Projection_3 input:[Group#2], test.t.a, test.t.f, test.t.g",
          "Group#2 Schema:[test.t.a,test.t.f,test.t.g]",
          "    TiKVSingleGather_7 input:[Group#3], table:t",
          "    TiKVSingleGather_9 input:[Group#4], table:t, index:f_g",
          "Group#3 Schema:[test.t.a,test.t.f,test.t.g]",
          "    Selection_16 input:[Group#5], eq(test.t.f, 1), gt(test.t.g, 1)",
          "Group#5 Schema:[test.t.a,test.t.f,test.t.g]",
          "    TableScan_6 table:t, pk col:test.t.a",
          "Group#4 Schema:[test.t.a,test.t.f,test.t.g]",
          "    IndexScan_17 table:t, index:f, g, cond:[eq(test.t.f, 1) gt(test.t.g, 1)]"
        ]
      },
      {
        "SQL": "select a, f from t where g > 1 and f > 1",
        "Result": [
          "Group#0 Schema:[test.t.a,test.t.f]",
          "    Projection_3 input:[Group#1], test.t.a, test.t.f",
          "Group#1 Schema:[test.t.a,test.t.f,test.t.g]",
          "    TiKVSingleGather_5 input:[Group#2], table:t",
          "    TiKVSingleGather_7 input:[Group#3], table:t, index:f_g",
          "Group#2 Schema:[test.t.a,test.t.f,test.t.g]",
          "    Selection_8 input:[Group#4], gt(test.t.f, 1), gt(test.t.g, 1)",
          "Group#4 Schema:[test.t.a,test.t.f,test.t.g]",
          "    TableScan_4 table:t, pk col:test.t.a",
          "Group#3 Schema:[test.t.a,test.t.f,test.t.g]",
          "    Selection_11 input:[Group#5], gt(test.t.g, 1)",
          "Group#5 Schema:[test.t.a,test.t.f,test.t.g]",
          "    IndexScan_10 table:t, index:f, g, cond:[gt(test.t.f, 1)]"
        ]
      },
      {
        "SQL": "select t1.a, t1.b from t t1, t t2 where t1.a = t2.a and t1.a = 10 and t2.a = 5",
        "Result": [
          "Group#0 Schema:[test.t.a,test.t.b]",
          "    Projection_5 input:[Group#1], test.t.a, test.t.b",
          "Group#1 Schema:[test.t.a,test.t.b,test.t.a]",
          "    TableDual_22 rowcount:0"
        ]
      },
      {
        "SQL": "select a, b from ((select a, b from t) union all(select c as a, d as b from t)) as t1 where a > 1",
        "Result": [
          "Group#0 Schema:[Column#25,Column#26]",
          "    Projection_9 input:[Group#1], Column#25, Column#26",
          "Group#1 Schema:[Column#25,Column#26]",
          "    Union_5 input:[Group#2,Group#3]",
          "Group#2 Schema:[Column#25,Column#26]",
          "    Projection_6 input:[Group#4], test.t.a, test.t.b",
          "Group#4 Schema:[test.t.a,test.t.b]",
          "    Projection_4 input:[Group#5], test.t.a, test.t.b",
          "Group#5 Schema:[test.t.a,test.t.b]",
          "    TiKVSingleGather_11 input:[Group#6], table:t",
          "Group#6 Schema:[test.t.a,test.t.b]",
          "    TableScan_19 table:t, pk col:test.t.a, cond:[gt(test.t.a, 1)]",
          "Group#3 Schema:[Column#25,Column#26]",
          "    Projection_7 input:[Group#7], test.t.c, test.t.d",
          "Group#7 Schema:[test.t.c,test.t.d]",
          "    Projection_2 input:[Group#8], test.t.c, test.t.d",
          "Group#8 Schema:[test.t.c,test.t.d]",
          "    TiKVSingleGather_13 input:[Group#9], table:t",
          "    TiKVSingleGather_15 input:[Group#10], table:t, index:c_d_e",
          "Group#9 Schema:[test.t.c,test.t.d]",
          "    Selection_22 input:[Group#11], gt(test.t.c, 1)",
          "Group#11 Schema:[test.t.c,test.t.d]",
          "    TableScan_12 table:t",
          "Group#10 Schema:[test.t.c,test.t.d]",
          "    IndexScan_24 table:t, index:c, d, e, cond:[gt(test.t.c, 1)]"
        ]
      },
      {
        "SQL": "select a, b from (select a, b, min(a) over(partition by b) as min_a from t)as tt where a < 10 and b > 10 and b = min_a",
        "Result": [
          "Group#0 Schema:[test.t.a,test.t.b]",
          "    Projection_7 input:[Group#1], test.t.a, test.t.b",
          "Group#1 Schema:[test.t.a,test.t.b,Column#14]",
          "    Projection_5 input:[Group#2], test.t.a, test.t.b, Column#14",
          "Group#2 Schema:[test.t.a,test.t.b,Column#14]",
          "    Selection_12 input:[Group#3], eq(test.t.b, Column#14), lt(test.t.a, 10)",
          "Group#3 Schema:[test.t.a,test.t.b,Column#14]",
          "    Window_4 input:[Group#4]",
          "Group#4 Schema:[test.t.a,test.t.b]",
          "    Projection_3 input:[Group#5], test.t.a, test.t.b",
          "Group#5 Schema:[test.t.a,test.t.b]",
          "    Projection_2 input:[Group#6], test.t.a, test.t.b",
          "Group#6 Schema:[test.t.a,test.t.b]",
          "    TiKVSingleGather_9 input:[Group#7], table:t",
          "Group#7 Schema:[test.t.a,test.t.b]",
          "    Selection_15 input:[Group#8], gt(test.t.b, 10)",
          "Group#8 Schema:[test.t.a,test.t.b]",
          "    TableScan_8 table:t, pk col:test.t.a"
        ]
      },
      {
        "SQL": "select b, c from (select b, c from t where b > 1 and c > 1) as t1 where b > 2 and c > 2",
        "Result": [
          "Group#0 Schema:[test.t.b,test.t.c]",
          "    Projection_5 input:[Group#1], test.t.b, test.t.c",
          "Group#1 Schema:[test.t.b,test.t.c]",
          "    Projection_3 input:[Group#2], test.t.b, test.t.c",
          "Group#2 Schema:[test.t.b,test.t.c]",
          "    TiKVSingleGather_7 input:[Group#3], table:t",
          "Group#3 Schema:[test.t.b,test.t.c]",
          "    Selection_11 input:[Group#4], gt(test.t.b, 1), gt(test.t.b, 2), gt(test.t.c, 1), gt(test.t.c, 2)",
          "Group#4 Schema:[test.t.b,test.t.c]",
          "    TableScan_6 table:t"
        ]
      }
    ]
  },
  {
    "Name": "TestAggPushDownGather",
    "Cases": [
      {
        "SQL": "select b, sum(a) from t group by b",
        "Result": [
          "Group#0 Schema:[test.t.b,Column#13], UniqueKey:[test.t.b]",
          "    Projection_3 input:[Group#1], test.t.b, Column#13",
          "Group#1 Schema:[Column#13,test.t.b], UniqueKey:[test.t.b]",
          "    Aggregation_2 input:[Group#2], group by:test.t.b, funcs:sum(test.t.a), firstrow(test.t.b)",
          "    Aggregation_7 input:[Group#3], group by:test.t.b, funcs:sum(Column#14), firstrow(test.t.b)",
          "Group#2 Schema:[test.t.a,test.t.b], UniqueKey:[test.t.a]",
          "    TiKVSingleGather_5 input:[Group#4], table:t",
          "Group#4 Schema:[test.t.a,test.t.b], UniqueKey:[test.t.a]",
          "    TableScan_4 table:t, pk col:test.t.a",
          "Group#3 Schema:[Column#14,test.t.b]",
          "    TiKVSingleGather_5 input:[Group#5], table:t",
          "Group#5 Schema:[Column#14,test.t.b]",
          "    Aggregation_6 input:[Group#4], group by:test.t.b, funcs:sum(test.t.a)"
        ]
      },
      {
        "SQL": "select b, sum(a) from t group by c, b",
        "Result": [
          "Group#0 Schema:[test.t.b,Column#13]",
          "    Projection_3 input:[Group#1], test.t.b, Column#13",
          "Group#1 Schema:[Column#13,test.t.b]",
          "    Aggregation_2 input:[Group#2], group by:test.t.b, test.t.c, funcs:sum(test.t.a), firstrow(test.t.b)",
          "    Aggregation_7 input:[Group#3], group by:test.t.b, test.t.c, funcs:sum(Column#14), firstrow(test.t.b)",
          "Group#2 Schema:[test.t.a,test.t.b,test.t.c], UniqueKey:[test.t.a]",
          "    TiKVSingleGather_5 input:[Group#4], table:t",
          "Group#4 Schema:[test.t.a,test.t.b,test.t.c], UniqueKey:[test.t.a]",
          "    TableScan_4 table:t, pk col:test.t.a",
          "Group#3 Schema:[Column#14,test.t.c,test.t.b]",
          "    TiKVSingleGather_5 input:[Group#5], table:t",
          "Group#5 Schema:[Column#14,test.t.c,test.t.b]",
          "    Aggregation_6 input:[Group#4], group by:test.t.b, test.t.c, funcs:sum(test.t.a)"
        ]
      },
      {
        "SQL": "select b, sum(a) from t group by sin(b)+sin(c), b",
        "Result": [
          "Group#0 Schema:[test.t.b,Column#13]",
          "    Projection_3 input:[Group#1], test.t.b, Column#13",
          "Group#1 Schema:[Column#13,test.t.b]",
          "    Aggregation_2 input:[Group#2], group by:plus(sin(cast(test.t.b)), sin(cast(test.t.c))), test.t.b, funcs:sum(test.t.a), firstrow(test.t.b)",
          "Group#2 Schema:[test.t.a,test.t.b,test.t.c], UniqueKey:[test.t.a]",
          "    TiKVSingleGather_5 input:[Group#3], table:t",
          "Group#3 Schema:[test.t.a,test.t.b,test.t.c], UniqueKey:[test.t.a]",
          "    TableScan_4 table:t, pk col:test.t.a"
        ]
      }
    ]
  },
  {
    "Name": "TestTopNRules",
    "Cases": [
      {
        "SQL": "select b from t order by a limit 2",
        "Result": [
          "Group#0 Schema:[test.t.b]",
          "    Projection_5 input:[Group#1], test.t.b",
          "Group#1 Schema:[test.t.b,test.t.a]",
          "    Projection_2 input:[Group#2], test.t.b, test.t.a",
          "Group#2 Schema:[test.t.a,test.t.b]",
          "    TopN_9 input:[Group#3], test.t.a:asc, offset:0, count:2",
          "Group#3 Schema:[test.t.a,test.t.b]",
          "    TiKVSingleGather_7 input:[Group#4], table:t",
          "Group#4 Schema:[test.t.a,test.t.b]",
          "    TableScan_6 table:t, pk col:test.t.a"
        ]
      },
      {
        "SQL": "select a+b from t order by a limit 1 offset 2",
        "Result": [
          "Group#0 Schema:[Column#14]",
          "    Projection_5 input:[Group#1], Column#13",
          "Group#1 Schema:[Column#13,test.t.a]",
          "    Projection_2 input:[Group#2], plus(test.t.a, test.t.b)->Column#13, test.t.a",
          "Group#2 Schema:[test.t.a,test.t.b]",
          "    TopN_9 input:[Group#3], test.t.a:asc, offset:2, count:1",
          "Group#3 Schema:[test.t.a,test.t.b]",
          "    TiKVSingleGather_7 input:[Group#4], table:t",
          "Group#4 Schema:[test.t.a,test.t.b]",
          "    TableScan_6 table:t, pk col:test.t.a"
        ]
      },
      {
        "SQL": "select c from t order by t.a limit 1",
        "Result": [
          "Group#0 Schema:[test.t.c]",
          "    Projection_5 input:[Group#1], test.t.c",
          "Group#1 Schema:[test.t.c,test.t.a]",
          "    Projection_2 input:[Group#2], test.t.c, test.t.a",
          "Group#2 Schema:[test.t.a,test.t.c]",
          "    TopN_11 input:[Group#3], test.t.a:asc, offset:0, count:1",
          "Group#3 Schema:[test.t.a,test.t.c]",
          "    TiKVSingleGather_7 input:[Group#4], table:t",
          "    TiKVSingleGather_9 input:[Group#5], table:t, index:c_d_e",
          "Group#4 Schema:[test.t.a,test.t.c]",
          "    TableScan_6 table:t, pk col:test.t.a",
          "Group#5 Schema:[test.t.a,test.t.c]",
          "    IndexScan_8 table:t, index:c, d, e"
        ]
      },
      {
        "SQL": "select c from t order by t.a + t.b limit 1",
        "Result": [
          "Group#0 Schema:[test.t.c]",
          "    Projection_5 input:[Group#1], test.t.c",
          "Group#1 Schema:[test.t.c,test.t.a,test.t.b]",
          "    Projection_2 input:[Group#2], test.t.c, test.t.a, test.t.b",
          "Group#2 Schema:[test.t.a,test.t.b,test.t.c]",
          "    TopN_9 input:[Group#3], plus(test.t.a, test.t.b):asc, offset:0, count:1",
          "Group#3 Schema:[test.t.a,test.t.b,test.t.c]",
          "    TiKVSingleGather_7 input:[Group#4], table:t",
          "Group#4 Schema:[test.t.a,test.t.b,test.t.c]",
          "    TableScan_6 table:t, pk col:test.t.a"
        ]
      },
      {
        "SQL": "select a, b, c from t t1 where t1.a in (select t2.a as a from t t2 where t2.b > t1.b order by t1.b limit 1)",
        "Result": [
          "Group#0 Schema:[test.t.a,test.t.b,test.t.c]",
          "    Projection_9 input:[Group#1], test.t.a, test.t.b, test.t.c",
          "Group#1 Schema:[test.t.a,test.t.b,test.t.c]",
          "    Apply_8 input:[Group#2,Group#3], semi join, equal:[eq(test.t.a, test.t.a)]",
          "Group#2 Schema:[test.t.a,test.t.b,test.t.c]",
          "    TiKVSingleGather_11 input:[Group#4], table:t1",
          "Group#4 Schema:[test.t.a,test.t.b,test.t.c]",
          "    TableScan_10 table:t1, pk col:test.t.a",
          "Group#3 Schema:[test.t.a]",
          "    Projection_5 input:[Group#5], test.t.a",
          "Group#5 Schema:[test.t.a,test.t.b]",
          "    TopN_15 input:[Group#6], , offset:0, count:1",
          "Group#6 Schema:[test.t.a,test.t.b]",
          "    Selection_4 input:[Group#7], gt(test.t.b, test.t.b)",
          "Group#7 Schema:[test.t.a,test.t.b]",
          "    TiKVSingleGather_13 input:[Group#8], table:t2",
          "Group#8 Schema:[test.t.a,test.t.b]",
          "    TableScan_12 table:t2, pk col:test.t.a"
        ]
      },
      {
        "SQL": "select a, b, c from t t1 where t1.a in (select a from (select t2.a as a, t1.b as b from t t2 where t2.b > t1.b) x order by b limit 1)",
        "Result": [
          "Group#0 Schema:[test.t.a,test.t.b,test.t.c]",
          "    Projection_11 input:[Group#1], test.t.a, test.t.b, test.t.c",
          "Group#1 Schema:[test.t.a,test.t.b,test.t.c]",
          "    Apply_10 input:[Group#2,Group#3], semi join, equal:[eq(test.t.a, test.t.a)]",
          "Group#2 Schema:[test.t.a,test.t.b,test.t.c]",
          "    TiKVSingleGather_13 input:[Group#4], table:t1",
          "Group#4 Schema:[test.t.a,test.t.b,test.t.c]",
          "    TableScan_12 table:t1, pk col:test.t.a",
          "Group#3 Schema:[test.t.a]",
          "    Projection_9 input:[Group#5], test.t.a",
          "Group#5 Schema:[test.t.a,Column#25]",
          "    Projection_6 input:[Group#6], test.t.a, Column#25",
          "Group#6 Schema:[test.t.a,Column#25]",
          "    Projection_5 input:[Group#7], test.t.a, test.t.b",
          "Group#7 Schema:[test.t.a,test.t.b]",
          "    TopN_18 input:[Group#8], test.t.b:asc, offset:0, count:1",
          "Group#8 Schema:[test.t.a,test.t.b]",
          "    Selection_4 input:[Group#9], gt(test.t.b, test.t.b)",
          "Group#9 Schema:[test.t.a,test.t.b]",
          "    TiKVSingleGather_15 input:[Group#10], table:t2",
          "Group#10 Schema:[test.t.a,test.t.b]",
          "    TableScan_14 table:t2, pk col:test.t.a"
        ]
      },
      {
        "SQL": "select a, b from (select @i as a, @i := @i+1 as b from t) t order by a desc limit 1",
        "Result": [
          "Group#0 Schema:[Column#13,Column#14]",
          "    Projection_3 input:[Group#1], Column#13, Column#14",
          "Group#1 Schema:[Column#13,Column#14]",
          "    TopN_21 input:[Group#2], Column#13:desc, offset:0, count:1",
          "Group#2 Schema:[Column#13,Column#14]",
          "    Projection_2 input:[Group#3], getvar(i)->Column#13, setvar(i, cast(plus(cast(getvar(i)), 1)))->Column#14",
          "Group#3 Schema:[test.t.a]",
          "    TiKVSingleGather_7 input:[Group#4], table:t",
          "    TiKVSingleGather_19 input:[Group#5], table:t, index:e_d_c_str_prefix",
          "    TiKVSingleGather_17 input:[Group#6], table:t, index:c_d_e_str",
          "    TiKVSingleGather_15 input:[Group#7], table:t, index:f_g",
          "    TiKVSingleGather_13 input:[Group#8], table:t, index:g",
          "    TiKVSingleGather_11 input:[Group#9], table:t, index:f",
          "    TiKVSingleGather_9 input:[Group#10], table:t, index:c_d_e",
          "Group#4 Schema:[test.t.a]",
          "    TableScan_6 table:t, pk col:test.t.a",
          "Group#5 Schema:[test.t.a]",
          "    IndexScan_18 table:t, index:e_str, d_str, c_str",
          "Group#6 Schema:[test.t.a]",
          "    IndexScan_16 table:t, index:c_str, d_str, e_str",
          "Group#7 Schema:[test.t.a]",
          "    IndexScan_14 table:t, index:f, g",
          "Group#8 Schema:[test.t.a]",
          "    IndexScan_12 table:t, index:g",
          "Group#9 Schema:[test.t.a]",
          "    IndexScan_10 table:t, index:f",
          "Group#10 Schema:[test.t.a]",
          "    IndexScan_8 table:t, index:c, d, e"
        ]
      },
      {
<<<<<<< HEAD
        "SQL": "select * from t t1 left join t t2 on t1.b = t2.b order by t1.b limit 1",
        "Result": [
          "Group#0 Schema:[test.t.a,test.t.b,test.t.c,test.t.d,test.t.e,test.t.c_str,test.t.d_str,test.t.e_str,test.t.f,test.t.g,test.t.h,test.t.i_date,test.t.a,test.t.b,test.t.c,test.t.d,test.t.e,test.t.c_str,test.t.d_str,test.t.e_str,test.t.f,test.t.g,test.t.h,test.t.i_date]",
          "    Projection_4 input:[Group#1], test.t.a, test.t.b, test.t.c, test.t.d, test.t.e, test.t.c_str, test.t.d_str, test.t.e_str, test.t.f, test.t.g, test.t.h, test.t.i_date, test.t.a, test.t.b, test.t.c, test.t.d, test.t.e, test.t.c_str, test.t.d_str, test.t.e_str, test.t.f, test.t.g, test.t.h, test.t.i_date",
          "Group#1 Schema:[test.t.a,test.t.b,test.t.c,test.t.d,test.t.e,test.t.c_str,test.t.d_str,test.t.e_str,test.t.f,test.t.g,test.t.h,test.t.i_date,test.t.a,test.t.b,test.t.c,test.t.d,test.t.e,test.t.c_str,test.t.d_str,test.t.e_str,test.t.f,test.t.g,test.t.h,test.t.i_date]",
          "    TopN_12 input:[Group#2], test.t.b:asc, offset:0, count:1",
          "Group#2 Schema:[test.t.a,test.t.b,test.t.c,test.t.d,test.t.e,test.t.c_str,test.t.d_str,test.t.e_str,test.t.f,test.t.g,test.t.h,test.t.i_date,test.t.a,test.t.b,test.t.c,test.t.d,test.t.e,test.t.c_str,test.t.d_str,test.t.e_str,test.t.f,test.t.g,test.t.h,test.t.i_date]",
          "    Join_3 input:[Group#3,Group#4], left outer join, equal:[eq(test.t.b, test.t.b)]",
          "Group#3 Schema:[test.t.a,test.t.b,test.t.c,test.t.d,test.t.e,test.t.c_str,test.t.d_str,test.t.e_str,test.t.f,test.t.g,test.t.h,test.t.i_date]",
          "    TopN_13 input:[Group#5], test.t.b:asc, offset:0, count:1",
          "Group#5 Schema:[test.t.a,test.t.b,test.t.c,test.t.d,test.t.e,test.t.c_str,test.t.d_str,test.t.e_str,test.t.f,test.t.g,test.t.h,test.t.i_date]",
          "    TiKVSingleGather_8 input:[Group#6], table:t1",
          "Group#6 Schema:[test.t.a,test.t.b,test.t.c,test.t.d,test.t.e,test.t.c_str,test.t.d_str,test.t.e_str,test.t.f,test.t.g,test.t.h,test.t.i_date]",
          "    TableScan_7 table:t1, pk col:test.t.a",
          "Group#4 Schema:[test.t.a,test.t.b,test.t.c,test.t.d,test.t.e,test.t.c_str,test.t.d_str,test.t.e_str,test.t.f,test.t.g,test.t.h,test.t.i_date]",
          "    TiKVSingleGather_10 input:[Group#7], table:t2",
          "Group#7 Schema:[test.t.a,test.t.b,test.t.c,test.t.d,test.t.e,test.t.c_str,test.t.d_str,test.t.e_str,test.t.f,test.t.g,test.t.h,test.t.i_date]",
          "    TableScan_9 table:t2, pk col:test.t.a"
        ]
      },
      {
        "SQL": "select * from t t1 left join t t2 on t1.b = t2.b order by t1.a, t1.c limit 1",
        "Result": [
          "Group#0 Schema:[test.t.a,test.t.b,test.t.c,test.t.d,test.t.e,test.t.c_str,test.t.d_str,test.t.e_str,test.t.f,test.t.g,test.t.h,test.t.i_date,test.t.a,test.t.b,test.t.c,test.t.d,test.t.e,test.t.c_str,test.t.d_str,test.t.e_str,test.t.f,test.t.g,test.t.h,test.t.i_date]",
          "    Projection_4 input:[Group#1], test.t.a, test.t.b, test.t.c, test.t.d, test.t.e, test.t.c_str, test.t.d_str, test.t.e_str, test.t.f, test.t.g, test.t.h, test.t.i_date, test.t.a, test.t.b, test.t.c, test.t.d, test.t.e, test.t.c_str, test.t.d_str, test.t.e_str, test.t.f, test.t.g, test.t.h, test.t.i_date",
          "Group#1 Schema:[test.t.a,test.t.b,test.t.c,test.t.d,test.t.e,test.t.c_str,test.t.d_str,test.t.e_str,test.t.f,test.t.g,test.t.h,test.t.i_date,test.t.a,test.t.b,test.t.c,test.t.d,test.t.e,test.t.c_str,test.t.d_str,test.t.e_str,test.t.f,test.t.g,test.t.h,test.t.i_date]",
          "    TopN_12 input:[Group#2], test.t.a:asc, test.t.c:asc, offset:0, count:1",
          "Group#2 Schema:[test.t.a,test.t.b,test.t.c,test.t.d,test.t.e,test.t.c_str,test.t.d_str,test.t.e_str,test.t.f,test.t.g,test.t.h,test.t.i_date,test.t.a,test.t.b,test.t.c,test.t.d,test.t.e,test.t.c_str,test.t.d_str,test.t.e_str,test.t.f,test.t.g,test.t.h,test.t.i_date]",
          "    Join_3 input:[Group#3,Group#4], left outer join, equal:[eq(test.t.b, test.t.b)]",
          "Group#3 Schema:[test.t.a,test.t.b,test.t.c,test.t.d,test.t.e,test.t.c_str,test.t.d_str,test.t.e_str,test.t.f,test.t.g,test.t.h,test.t.i_date]",
          "    TopN_13 input:[Group#5], test.t.a:asc, test.t.c:asc, offset:0, count:1",
          "Group#5 Schema:[test.t.a,test.t.b,test.t.c,test.t.d,test.t.e,test.t.c_str,test.t.d_str,test.t.e_str,test.t.f,test.t.g,test.t.h,test.t.i_date]",
          "    TiKVSingleGather_8 input:[Group#6], table:t1",
          "Group#6 Schema:[test.t.a,test.t.b,test.t.c,test.t.d,test.t.e,test.t.c_str,test.t.d_str,test.t.e_str,test.t.f,test.t.g,test.t.h,test.t.i_date]",
          "    TableScan_7 table:t1, pk col:test.t.a",
          "Group#4 Schema:[test.t.a,test.t.b,test.t.c,test.t.d,test.t.e,test.t.c_str,test.t.d_str,test.t.e_str,test.t.f,test.t.g,test.t.h,test.t.i_date]",
          "    TiKVSingleGather_10 input:[Group#7], table:t2",
          "Group#7 Schema:[test.t.a,test.t.b,test.t.c,test.t.d,test.t.e,test.t.c_str,test.t.d_str,test.t.e_str,test.t.f,test.t.g,test.t.h,test.t.i_date]",
          "    TableScan_9 table:t2, pk col:test.t.a"
        ]
      },
      {
        "SQL": "select * from t t1 left join t t2 on t1.b = t2.b order by t2.a, t2.c limit 1",
        "Result": [
          "Group#0 Schema:[test.t.a,test.t.b,test.t.c,test.t.d,test.t.e,test.t.c_str,test.t.d_str,test.t.e_str,test.t.f,test.t.g,test.t.h,test.t.i_date,test.t.a,test.t.b,test.t.c,test.t.d,test.t.e,test.t.c_str,test.t.d_str,test.t.e_str,test.t.f,test.t.g,test.t.h,test.t.i_date]",
          "    Projection_4 input:[Group#1], test.t.a, test.t.b, test.t.c, test.t.d, test.t.e, test.t.c_str, test.t.d_str, test.t.e_str, test.t.f, test.t.g, test.t.h, test.t.i_date, test.t.a, test.t.b, test.t.c, test.t.d, test.t.e, test.t.c_str, test.t.d_str, test.t.e_str, test.t.f, test.t.g, test.t.h, test.t.i_date",
          "Group#1 Schema:[test.t.a,test.t.b,test.t.c,test.t.d,test.t.e,test.t.c_str,test.t.d_str,test.t.e_str,test.t.f,test.t.g,test.t.h,test.t.i_date,test.t.a,test.t.b,test.t.c,test.t.d,test.t.e,test.t.c_str,test.t.d_str,test.t.e_str,test.t.f,test.t.g,test.t.h,test.t.i_date]",
          "    TopN_12 input:[Group#2], test.t.a:asc, test.t.c:asc, offset:0, count:1",
          "Group#2 Schema:[test.t.a,test.t.b,test.t.c,test.t.d,test.t.e,test.t.c_str,test.t.d_str,test.t.e_str,test.t.f,test.t.g,test.t.h,test.t.i_date,test.t.a,test.t.b,test.t.c,test.t.d,test.t.e,test.t.c_str,test.t.d_str,test.t.e_str,test.t.f,test.t.g,test.t.h,test.t.i_date]",
          "    Join_3 input:[Group#3,Group#4], left outer join, equal:[eq(test.t.b, test.t.b)]",
          "Group#3 Schema:[test.t.a,test.t.b,test.t.c,test.t.d,test.t.e,test.t.c_str,test.t.d_str,test.t.e_str,test.t.f,test.t.g,test.t.h,test.t.i_date]",
          "    TiKVSingleGather_8 input:[Group#5], table:t1",
          "Group#5 Schema:[test.t.a,test.t.b,test.t.c,test.t.d,test.t.e,test.t.c_str,test.t.d_str,test.t.e_str,test.t.f,test.t.g,test.t.h,test.t.i_date]",
          "    TableScan_7 table:t1, pk col:test.t.a",
          "Group#4 Schema:[test.t.a,test.t.b,test.t.c,test.t.d,test.t.e,test.t.c_str,test.t.d_str,test.t.e_str,test.t.f,test.t.g,test.t.h,test.t.i_date]",
          "    TiKVSingleGather_10 input:[Group#6], table:t2",
          "Group#6 Schema:[test.t.a,test.t.b,test.t.c,test.t.d,test.t.e,test.t.c_str,test.t.d_str,test.t.e_str,test.t.f,test.t.g,test.t.h,test.t.i_date]",
          "    TableScan_9 table:t2, pk col:test.t.a"
        ]
      },
      {
        "SQL": "select * from t t1 left join t t2 on t1.b = t2.b order by t1.a, t2.c limit 1",
        "Result": [
          "Group#0 Schema:[test.t.a,test.t.b,test.t.c,test.t.d,test.t.e,test.t.c_str,test.t.d_str,test.t.e_str,test.t.f,test.t.g,test.t.h,test.t.i_date,test.t.a,test.t.b,test.t.c,test.t.d,test.t.e,test.t.c_str,test.t.d_str,test.t.e_str,test.t.f,test.t.g,test.t.h,test.t.i_date]",
          "    Projection_4 input:[Group#1], test.t.a, test.t.b, test.t.c, test.t.d, test.t.e, test.t.c_str, test.t.d_str, test.t.e_str, test.t.f, test.t.g, test.t.h, test.t.i_date, test.t.a, test.t.b, test.t.c, test.t.d, test.t.e, test.t.c_str, test.t.d_str, test.t.e_str, test.t.f, test.t.g, test.t.h, test.t.i_date",
          "Group#1 Schema:[test.t.a,test.t.b,test.t.c,test.t.d,test.t.e,test.t.c_str,test.t.d_str,test.t.e_str,test.t.f,test.t.g,test.t.h,test.t.i_date,test.t.a,test.t.b,test.t.c,test.t.d,test.t.e,test.t.c_str,test.t.d_str,test.t.e_str,test.t.f,test.t.g,test.t.h,test.t.i_date]",
          "    TopN_12 input:[Group#2], test.t.a:asc, test.t.c:asc, offset:0, count:1",
          "Group#2 Schema:[test.t.a,test.t.b,test.t.c,test.t.d,test.t.e,test.t.c_str,test.t.d_str,test.t.e_str,test.t.f,test.t.g,test.t.h,test.t.i_date,test.t.a,test.t.b,test.t.c,test.t.d,test.t.e,test.t.c_str,test.t.d_str,test.t.e_str,test.t.f,test.t.g,test.t.h,test.t.i_date]",
          "    Join_3 input:[Group#3,Group#4], left outer join, equal:[eq(test.t.b, test.t.b)]",
          "Group#3 Schema:[test.t.a,test.t.b,test.t.c,test.t.d,test.t.e,test.t.c_str,test.t.d_str,test.t.e_str,test.t.f,test.t.g,test.t.h,test.t.i_date]",
          "    TiKVSingleGather_8 input:[Group#5], table:t1",
          "Group#5 Schema:[test.t.a,test.t.b,test.t.c,test.t.d,test.t.e,test.t.c_str,test.t.d_str,test.t.e_str,test.t.f,test.t.g,test.t.h,test.t.i_date]",
          "    TableScan_7 table:t1, pk col:test.t.a",
          "Group#4 Schema:[test.t.a,test.t.b,test.t.c,test.t.d,test.t.e,test.t.c_str,test.t.d_str,test.t.e_str,test.t.f,test.t.g,test.t.h,test.t.i_date]",
          "    TiKVSingleGather_10 input:[Group#6], table:t2",
          "Group#6 Schema:[test.t.a,test.t.b,test.t.c,test.t.d,test.t.e,test.t.c_str,test.t.d_str,test.t.e_str,test.t.f,test.t.g,test.t.h,test.t.i_date]",
          "    TableScan_9 table:t2, pk col:test.t.a"
        ]
      },
      {
        "SQL": "select * from t t1 right join t t2 on t1.b = t2.b order by t1.a, t1.c limit 1",
        "Result": [
          "Group#0 Schema:[test.t.a,test.t.b,test.t.c,test.t.d,test.t.e,test.t.c_str,test.t.d_str,test.t.e_str,test.t.f,test.t.g,test.t.h,test.t.i_date,test.t.a,test.t.b,test.t.c,test.t.d,test.t.e,test.t.c_str,test.t.d_str,test.t.e_str,test.t.f,test.t.g,test.t.h,test.t.i_date]",
          "    Projection_4 input:[Group#1], test.t.a, test.t.b, test.t.c, test.t.d, test.t.e, test.t.c_str, test.t.d_str, test.t.e_str, test.t.f, test.t.g, test.t.h, test.t.i_date, test.t.a, test.t.b, test.t.c, test.t.d, test.t.e, test.t.c_str, test.t.d_str, test.t.e_str, test.t.f, test.t.g, test.t.h, test.t.i_date",
          "Group#1 Schema:[test.t.a,test.t.b,test.t.c,test.t.d,test.t.e,test.t.c_str,test.t.d_str,test.t.e_str,test.t.f,test.t.g,test.t.h,test.t.i_date,test.t.a,test.t.b,test.t.c,test.t.d,test.t.e,test.t.c_str,test.t.d_str,test.t.e_str,test.t.f,test.t.g,test.t.h,test.t.i_date]",
          "    TopN_12 input:[Group#2], test.t.a:asc, test.t.c:asc, offset:0, count:1",
          "Group#2 Schema:[test.t.a,test.t.b,test.t.c,test.t.d,test.t.e,test.t.c_str,test.t.d_str,test.t.e_str,test.t.f,test.t.g,test.t.h,test.t.i_date,test.t.a,test.t.b,test.t.c,test.t.d,test.t.e,test.t.c_str,test.t.d_str,test.t.e_str,test.t.f,test.t.g,test.t.h,test.t.i_date]",
          "    Join_3 input:[Group#3,Group#4], right outer join, equal:[eq(test.t.b, test.t.b)]",
          "Group#3 Schema:[test.t.a,test.t.b,test.t.c,test.t.d,test.t.e,test.t.c_str,test.t.d_str,test.t.e_str,test.t.f,test.t.g,test.t.h,test.t.i_date]",
          "    TiKVSingleGather_8 input:[Group#5], table:t1",
          "Group#5 Schema:[test.t.a,test.t.b,test.t.c,test.t.d,test.t.e,test.t.c_str,test.t.d_str,test.t.e_str,test.t.f,test.t.g,test.t.h,test.t.i_date]",
          "    TableScan_7 table:t1, pk col:test.t.a",
          "Group#4 Schema:[test.t.a,test.t.b,test.t.c,test.t.d,test.t.e,test.t.c_str,test.t.d_str,test.t.e_str,test.t.f,test.t.g,test.t.h,test.t.i_date]",
          "    TiKVSingleGather_10 input:[Group#6], table:t2",
          "Group#6 Schema:[test.t.a,test.t.b,test.t.c,test.t.d,test.t.e,test.t.c_str,test.t.d_str,test.t.e_str,test.t.f,test.t.g,test.t.h,test.t.i_date]",
          "    TableScan_9 table:t2, pk col:test.t.a"
        ]
      },
      {
        "SQL": "select * from t t1 right join t t2 on t1.b = t2.b order by t2.a, t2.c limit 1",
        "Result": [
          "Group#0 Schema:[test.t.a,test.t.b,test.t.c,test.t.d,test.t.e,test.t.c_str,test.t.d_str,test.t.e_str,test.t.f,test.t.g,test.t.h,test.t.i_date,test.t.a,test.t.b,test.t.c,test.t.d,test.t.e,test.t.c_str,test.t.d_str,test.t.e_str,test.t.f,test.t.g,test.t.h,test.t.i_date]",
          "    Projection_4 input:[Group#1], test.t.a, test.t.b, test.t.c, test.t.d, test.t.e, test.t.c_str, test.t.d_str, test.t.e_str, test.t.f, test.t.g, test.t.h, test.t.i_date, test.t.a, test.t.b, test.t.c, test.t.d, test.t.e, test.t.c_str, test.t.d_str, test.t.e_str, test.t.f, test.t.g, test.t.h, test.t.i_date",
          "Group#1 Schema:[test.t.a,test.t.b,test.t.c,test.t.d,test.t.e,test.t.c_str,test.t.d_str,test.t.e_str,test.t.f,test.t.g,test.t.h,test.t.i_date,test.t.a,test.t.b,test.t.c,test.t.d,test.t.e,test.t.c_str,test.t.d_str,test.t.e_str,test.t.f,test.t.g,test.t.h,test.t.i_date]",
          "    TopN_12 input:[Group#2], test.t.a:asc, test.t.c:asc, offset:0, count:1",
          "Group#2 Schema:[test.t.a,test.t.b,test.t.c,test.t.d,test.t.e,test.t.c_str,test.t.d_str,test.t.e_str,test.t.f,test.t.g,test.t.h,test.t.i_date,test.t.a,test.t.b,test.t.c,test.t.d,test.t.e,test.t.c_str,test.t.d_str,test.t.e_str,test.t.f,test.t.g,test.t.h,test.t.i_date]",
          "    Join_3 input:[Group#3,Group#4], right outer join, equal:[eq(test.t.b, test.t.b)]",
          "Group#3 Schema:[test.t.a,test.t.b,test.t.c,test.t.d,test.t.e,test.t.c_str,test.t.d_str,test.t.e_str,test.t.f,test.t.g,test.t.h,test.t.i_date]",
          "    TiKVSingleGather_8 input:[Group#5], table:t1",
          "Group#5 Schema:[test.t.a,test.t.b,test.t.c,test.t.d,test.t.e,test.t.c_str,test.t.d_str,test.t.e_str,test.t.f,test.t.g,test.t.h,test.t.i_date]",
          "    TableScan_7 table:t1, pk col:test.t.a",
          "Group#4 Schema:[test.t.a,test.t.b,test.t.c,test.t.d,test.t.e,test.t.c_str,test.t.d_str,test.t.e_str,test.t.f,test.t.g,test.t.h,test.t.i_date]",
          "    TopN_13 input:[Group#6], test.t.a:asc, test.t.c:asc, offset:0, count:1",
          "Group#6 Schema:[test.t.a,test.t.b,test.t.c,test.t.d,test.t.e,test.t.c_str,test.t.d_str,test.t.e_str,test.t.f,test.t.g,test.t.h,test.t.i_date]",
          "    TiKVSingleGather_10 input:[Group#7], table:t2",
          "Group#7 Schema:[test.t.a,test.t.b,test.t.c,test.t.d,test.t.e,test.t.c_str,test.t.d_str,test.t.e_str,test.t.f,test.t.g,test.t.h,test.t.i_date]",
          "    TableScan_9 table:t2, pk col:test.t.a"
        ]
      },
      {
        "SQL": "select * from t t1 right join t t2 on t1.b = t2.b order by t1.a, t2.c limit 1",
        "Result": [
          "Group#0 Schema:[test.t.a,test.t.b,test.t.c,test.t.d,test.t.e,test.t.c_str,test.t.d_str,test.t.e_str,test.t.f,test.t.g,test.t.h,test.t.i_date,test.t.a,test.t.b,test.t.c,test.t.d,test.t.e,test.t.c_str,test.t.d_str,test.t.e_str,test.t.f,test.t.g,test.t.h,test.t.i_date]",
          "    Projection_4 input:[Group#1], test.t.a, test.t.b, test.t.c, test.t.d, test.t.e, test.t.c_str, test.t.d_str, test.t.e_str, test.t.f, test.t.g, test.t.h, test.t.i_date, test.t.a, test.t.b, test.t.c, test.t.d, test.t.e, test.t.c_str, test.t.d_str, test.t.e_str, test.t.f, test.t.g, test.t.h, test.t.i_date",
          "Group#1 Schema:[test.t.a,test.t.b,test.t.c,test.t.d,test.t.e,test.t.c_str,test.t.d_str,test.t.e_str,test.t.f,test.t.g,test.t.h,test.t.i_date,test.t.a,test.t.b,test.t.c,test.t.d,test.t.e,test.t.c_str,test.t.d_str,test.t.e_str,test.t.f,test.t.g,test.t.h,test.t.i_date]",
          "    TopN_12 input:[Group#2], test.t.a:asc, test.t.c:asc, offset:0, count:1",
          "Group#2 Schema:[test.t.a,test.t.b,test.t.c,test.t.d,test.t.e,test.t.c_str,test.t.d_str,test.t.e_str,test.t.f,test.t.g,test.t.h,test.t.i_date,test.t.a,test.t.b,test.t.c,test.t.d,test.t.e,test.t.c_str,test.t.d_str,test.t.e_str,test.t.f,test.t.g,test.t.h,test.t.i_date]",
          "    Join_3 input:[Group#3,Group#4], right outer join, equal:[eq(test.t.b, test.t.b)]",
          "Group#3 Schema:[test.t.a,test.t.b,test.t.c,test.t.d,test.t.e,test.t.c_str,test.t.d_str,test.t.e_str,test.t.f,test.t.g,test.t.h,test.t.i_date]",
          "    TiKVSingleGather_8 input:[Group#5], table:t1",
          "Group#5 Schema:[test.t.a,test.t.b,test.t.c,test.t.d,test.t.e,test.t.c_str,test.t.d_str,test.t.e_str,test.t.f,test.t.g,test.t.h,test.t.i_date]",
          "    TableScan_7 table:t1, pk col:test.t.a",
          "Group#4 Schema:[test.t.a,test.t.b,test.t.c,test.t.d,test.t.e,test.t.c_str,test.t.d_str,test.t.e_str,test.t.f,test.t.g,test.t.h,test.t.i_date]",
          "    TiKVSingleGather_10 input:[Group#6], table:t2",
          "Group#6 Schema:[test.t.a,test.t.b,test.t.c,test.t.d,test.t.e,test.t.c_str,test.t.d_str,test.t.e_str,test.t.f,test.t.g,test.t.h,test.t.i_date]",
          "    TableScan_9 table:t2, pk col:test.t.a"
=======
        "SQL": "(select a from t) union all (select b from t) order by a limit 2;",
        "Result": [
          "Group#0 Schema:[Column#25]",
          "    TopN_26 input:[Group#1], Column#25:asc, offset:0, count:2",
          "Group#1 Schema:[Column#25]",
          "    Union_5 input:[Group#2,Group#3]",
          "Group#2 Schema:[Column#25]",
          "    Projection_6 input:[Group#4], test.t.a",
          "Group#4 Schema:[test.t.a]",
          "    Projection_4 input:[Group#5], test.t.a",
          "Group#5 Schema:[test.t.a]",
          "    TopN_29 input:[Group#6], test.t.a:asc, offset:0, count:2",
          "Group#6 Schema:[test.t.a]",
          "    TiKVSingleGather_11 input:[Group#7], table:t",
          "    TiKVSingleGather_23 input:[Group#8], table:t, index:e_d_c_str_prefix",
          "    TiKVSingleGather_21 input:[Group#9], table:t, index:c_d_e_str",
          "    TiKVSingleGather_19 input:[Group#10], table:t, index:f_g",
          "    TiKVSingleGather_17 input:[Group#11], table:t, index:g",
          "    TiKVSingleGather_15 input:[Group#12], table:t, index:f",
          "    TiKVSingleGather_13 input:[Group#13], table:t, index:c_d_e",
          "Group#7 Schema:[test.t.a]",
          "    TableScan_10 table:t, pk col:test.t.a",
          "Group#8 Schema:[test.t.a]",
          "    IndexScan_22 table:t, index:e_str, d_str, c_str",
          "Group#9 Schema:[test.t.a]",
          "    IndexScan_20 table:t, index:c_str, d_str, e_str",
          "Group#10 Schema:[test.t.a]",
          "    IndexScan_18 table:t, index:f, g",
          "Group#11 Schema:[test.t.a]",
          "    IndexScan_16 table:t, index:g",
          "Group#12 Schema:[test.t.a]",
          "    IndexScan_14 table:t, index:f",
          "Group#13 Schema:[test.t.a]",
          "    IndexScan_12 table:t, index:c, d, e",
          "Group#3 Schema:[Column#25]",
          "    Projection_7 input:[Group#14], test.t.b",
          "Group#14 Schema:[test.t.b]",
          "    Projection_2 input:[Group#15], test.t.b",
          "Group#15 Schema:[test.t.b]",
          "    TopN_31 input:[Group#16], test.t.b:asc, offset:0, count:2",
          "Group#16 Schema:[test.t.b]",
          "    TiKVSingleGather_25 input:[Group#17], table:t",
          "Group#17 Schema:[test.t.b]",
          "    TableScan_24 table:t"
        ]
      },
      {
        "SQL": "(select a from t) union all (select sum(a) from t where a > 2 group by b) order by a limit 2;",
        "Result": [
          "Group#0 Schema:[Column#26]",
          "    TopN_28 input:[Group#1], Column#26:asc, offset:0, count:2",
          "Group#1 Schema:[Column#26]",
          "    Union_7 input:[Group#2,Group#3]",
          "Group#2 Schema:[Column#26]",
          "    Projection_8 input:[Group#4], cast(test.t.a)->Column#26",
          "Group#4 Schema:[test.t.a]",
          "    Projection_6 input:[Group#5], test.t.a",
          "Group#5 Schema:[test.t.a]",
          "    TopN_31 input:[Group#6], cast(test.t.a):asc, offset:0, count:2",
          "Group#6 Schema:[test.t.a]",
          "    TiKVSingleGather_13 input:[Group#7], table:t",
          "    TiKVSingleGather_25 input:[Group#8], table:t, index:e_d_c_str_prefix",
          "    TiKVSingleGather_23 input:[Group#9], table:t, index:c_d_e_str",
          "    TiKVSingleGather_21 input:[Group#10], table:t, index:f_g",
          "    TiKVSingleGather_19 input:[Group#11], table:t, index:g",
          "    TiKVSingleGather_17 input:[Group#12], table:t, index:f",
          "    TiKVSingleGather_15 input:[Group#13], table:t, index:c_d_e",
          "Group#7 Schema:[test.t.a]",
          "    TableScan_12 table:t, pk col:test.t.a",
          "Group#8 Schema:[test.t.a]",
          "    IndexScan_24 table:t, index:e_str, d_str, c_str",
          "Group#9 Schema:[test.t.a]",
          "    IndexScan_22 table:t, index:c_str, d_str, e_str",
          "Group#10 Schema:[test.t.a]",
          "    IndexScan_20 table:t, index:f, g",
          "Group#11 Schema:[test.t.a]",
          "    IndexScan_18 table:t, index:g",
          "Group#12 Schema:[test.t.a]",
          "    IndexScan_16 table:t, index:f",
          "Group#13 Schema:[test.t.a]",
          "    IndexScan_14 table:t, index:c, d, e",
          "Group#3 Schema:[Column#26]",
          "    Projection_9 input:[Group#14], cast(Column#13)->Column#26",
          "Group#14 Schema:[Column#13]",
          "    Projection_4 input:[Group#15], Column#13",
          "Group#15 Schema:[Column#13]",
          "    TopN_33 input:[Group#16], cast(Column#13):asc, offset:0, count:2",
          "Group#16 Schema:[Column#13]",
          "    Aggregation_3 input:[Group#17], group by:test.t.b, funcs:sum(test.t.a)",
          "Group#17 Schema:[test.t.a,test.t.b]",
          "    Selection_2 input:[Group#18], gt(test.t.a, 2)",
          "Group#18 Schema:[test.t.a,test.t.b]",
          "    TiKVSingleGather_27 input:[Group#19], table:t",
          "Group#19 Schema:[test.t.a,test.t.b]",
          "    TableScan_26 table:t, pk col:test.t.a"
        ]
      },
      {
        "SQL": "(select a from t) union all (select sum(a) from t where a > 2 group by b) order by a limit 1, 2;",
        "Result": [
          "Group#0 Schema:[Column#26]",
          "    TopN_28 input:[Group#1], Column#26:asc, offset:1, count:2",
          "Group#1 Schema:[Column#26]",
          "    Union_7 input:[Group#2,Group#3]",
          "Group#2 Schema:[Column#26]",
          "    Projection_8 input:[Group#4], cast(test.t.a)->Column#26",
          "Group#4 Schema:[test.t.a]",
          "    Projection_6 input:[Group#5], test.t.a",
          "Group#5 Schema:[test.t.a]",
          "    TopN_31 input:[Group#6], cast(test.t.a):asc, offset:0, count:3",
          "Group#6 Schema:[test.t.a]",
          "    TiKVSingleGather_13 input:[Group#7], table:t",
          "    TiKVSingleGather_25 input:[Group#8], table:t, index:e_d_c_str_prefix",
          "    TiKVSingleGather_23 input:[Group#9], table:t, index:c_d_e_str",
          "    TiKVSingleGather_21 input:[Group#10], table:t, index:f_g",
          "    TiKVSingleGather_19 input:[Group#11], table:t, index:g",
          "    TiKVSingleGather_17 input:[Group#12], table:t, index:f",
          "    TiKVSingleGather_15 input:[Group#13], table:t, index:c_d_e",
          "Group#7 Schema:[test.t.a]",
          "    TableScan_12 table:t, pk col:test.t.a",
          "Group#8 Schema:[test.t.a]",
          "    IndexScan_24 table:t, index:e_str, d_str, c_str",
          "Group#9 Schema:[test.t.a]",
          "    IndexScan_22 table:t, index:c_str, d_str, e_str",
          "Group#10 Schema:[test.t.a]",
          "    IndexScan_20 table:t, index:f, g",
          "Group#11 Schema:[test.t.a]",
          "    IndexScan_18 table:t, index:g",
          "Group#12 Schema:[test.t.a]",
          "    IndexScan_16 table:t, index:f",
          "Group#13 Schema:[test.t.a]",
          "    IndexScan_14 table:t, index:c, d, e",
          "Group#3 Schema:[Column#26]",
          "    Projection_9 input:[Group#14], cast(Column#13)->Column#26",
          "Group#14 Schema:[Column#13]",
          "    Projection_4 input:[Group#15], Column#13",
          "Group#15 Schema:[Column#13]",
          "    TopN_33 input:[Group#16], cast(Column#13):asc, offset:0, count:3",
          "Group#16 Schema:[Column#13]",
          "    Aggregation_3 input:[Group#17], group by:test.t.b, funcs:sum(test.t.a)",
          "Group#17 Schema:[test.t.a,test.t.b]",
          "    Selection_2 input:[Group#18], gt(test.t.a, 2)",
          "Group#18 Schema:[test.t.a,test.t.b]",
          "    TiKVSingleGather_27 input:[Group#19], table:t",
          "Group#19 Schema:[test.t.a,test.t.b]",
          "    TableScan_26 table:t, pk col:test.t.a"
        ]
      },
      {
        "SQL": "(select a from t where a = 1) union all (select b from t where a = 2) union all (select c from t where a = 3) order by a limit 2;",
        "Result": [
          "Group#0 Schema:[Column#37]",
          "    TopN_36 input:[Group#1], Column#37:asc, offset:0, count:2",
          "Group#1 Schema:[Column#37]",
          "    Union_10 input:[Group#2,Group#3,Group#4]",
          "Group#2 Schema:[Column#37]",
          "    Projection_11 input:[Group#5], test.t.a",
          "Group#5 Schema:[test.t.a]",
          "    Projection_9 input:[Group#6], test.t.a",
          "Group#6 Schema:[test.t.a]",
          "    TopN_39 input:[Group#7], test.t.a:asc, offset:0, count:2",
          "Group#7 Schema:[test.t.a]",
          "    Selection_8 input:[Group#8], eq(test.t.a, 1)",
          "Group#8 Schema:[test.t.a]",
          "    TiKVSingleGather_17 input:[Group#9], table:t",
          "    TiKVSingleGather_29 input:[Group#10], table:t, index:e_d_c_str_prefix",
          "    TiKVSingleGather_27 input:[Group#11], table:t, index:c_d_e_str",
          "    TiKVSingleGather_25 input:[Group#12], table:t, index:f_g",
          "    TiKVSingleGather_23 input:[Group#13], table:t, index:g",
          "    TiKVSingleGather_21 input:[Group#14], table:t, index:f",
          "    TiKVSingleGather_19 input:[Group#15], table:t, index:c_d_e",
          "Group#9 Schema:[test.t.a]",
          "    TableScan_16 table:t, pk col:test.t.a",
          "Group#10 Schema:[test.t.a]",
          "    IndexScan_28 table:t, index:e_str, d_str, c_str",
          "Group#11 Schema:[test.t.a]",
          "    IndexScan_26 table:t, index:c_str, d_str, e_str",
          "Group#12 Schema:[test.t.a]",
          "    IndexScan_24 table:t, index:f, g",
          "Group#13 Schema:[test.t.a]",
          "    IndexScan_22 table:t, index:g",
          "Group#14 Schema:[test.t.a]",
          "    IndexScan_20 table:t, index:f",
          "Group#15 Schema:[test.t.a]",
          "    IndexScan_18 table:t, index:c, d, e",
          "Group#3 Schema:[Column#37]",
          "    Projection_12 input:[Group#16], test.t.b",
          "Group#16 Schema:[test.t.b]",
          "    Projection_6 input:[Group#17], test.t.b",
          "Group#17 Schema:[test.t.a,test.t.b]",
          "    TopN_41 input:[Group#18], test.t.b:asc, offset:0, count:2",
          "Group#18 Schema:[test.t.a,test.t.b]",
          "    Selection_5 input:[Group#19], eq(test.t.a, 2)",
          "Group#19 Schema:[test.t.a,test.t.b]",
          "    TiKVSingleGather_31 input:[Group#20], table:t",
          "Group#20 Schema:[test.t.a,test.t.b]",
          "    TableScan_30 table:t, pk col:test.t.a",
          "Group#4 Schema:[Column#37]",
          "    Projection_13 input:[Group#21], test.t.c",
          "Group#21 Schema:[test.t.c]",
          "    Projection_3 input:[Group#22], test.t.c",
          "Group#22 Schema:[test.t.a,test.t.c]",
          "    TopN_43 input:[Group#23], test.t.c:asc, offset:0, count:2",
          "Group#23 Schema:[test.t.a,test.t.c]",
          "    Selection_2 input:[Group#24], eq(test.t.a, 3)",
          "Group#24 Schema:[test.t.a,test.t.c]",
          "    TiKVSingleGather_33 input:[Group#25], table:t",
          "    TiKVSingleGather_35 input:[Group#26], table:t, index:c_d_e",
          "Group#25 Schema:[test.t.a,test.t.c]",
          "    TableScan_32 table:t, pk col:test.t.a",
          "Group#26 Schema:[test.t.a,test.t.c]",
          "    IndexScan_34 table:t, index:c, d, e"
>>>>>>> 7a024a2d
        ]
      }
    ]
  },
  {
    "Name": "TestProjectionElimination",
    "Cases": [
      {
        "SQL": "select a, b from (select a, b from t) as t2",
        "Result": [
          "Group#0 Schema:[test.t.a,test.t.b]",
          "    TableScan_1 table:t"
        ]
      },
      {
        "SQL": "select a+b from (select a, b from t) as t2",
        "Result": [
          "Group#0 Schema:[Column#13]",
          "    Projection_3 input:[Group#1], plus(test.t.a, test.t.b)->Column#13",
          "Group#1 Schema:[test.t.a,test.t.b]",
          "    TableScan_1 table:t"
        ]
      },
      {
        "SQL": "select a from (select floor(a) as a from t) as t2",
        "Result": [
          "Group#0 Schema:[Column#13]",
          "    Projection_4 input:[Group#1], floor(test.t.a)->Column#13",
          "    Projection_2 input:[Group#1], floor(test.t.a)->Column#13",
          "Group#1 Schema:[test.t.a]",
          "    TableScan_1 table:t"
        ]
      },
      {
        "SQL": "select a from (select a, b from (select a, b, c from t) as t2) as t3",
        "Result": [
          "Group#0 Schema:[test.t.a]",
          "    TableScan_1 table:t"
        ]
      },
      {
        "SQL": "select a+c from (select floor(a) as a, b, c from t) as t2",
        "Result": [
          "Group#0 Schema:[Column#14]",
          "    Projection_4 input:[Group#1], plus(floor(test.t.a), test.t.c)->Column#14",
          "Group#1 Schema:[test.t.a,test.t.c]",
          "    TableScan_1 table:t"
        ]
      }
    ]
  },
  {
    "Name": "TestMergeAggregationProjection",
    "Cases": [
      {
        "SQL": "select b, max(a) from (select a, c+d as b from t as t1) as t2 group by b",
        "Result": [
          "Group#0 Schema:[Column#13,Column#14]",
          "    Projection_4 input:[Group#1], Column#13, Column#14",
          "Group#1 Schema:[Column#14,Column#13]",
          "    Aggregation_5 input:[Group#2], group by:plus(test.t.c, test.t.d), funcs:max(test.t.a), firstrow(plus(test.t.c, test.t.d))",
          "Group#2 Schema:[test.t.a,test.t.c,test.t.d]",
          "    TableScan_1 table:t1"
        ]
      },
      {
        "SQL": "select max(a) from (select c+d as b, a+c as a from t as t1) as t2",
        "Result": [
          "Group#0 Schema:[Column#15]",
          "    Projection_4 input:[Group#1], Column#15",
          "Group#1 Schema:[Column#15]",
          "    Aggregation_5 input:[Group#2], funcs:max(plus(test.t.a, test.t.c))",
          "Group#2 Schema:[test.t.a,test.t.c]",
          "    TableScan_1 table:t1"
        ]
      },
      {
        "SQL": "select b, max(a) from (select a, c+d as b, @i:=0 from t as t1) as t2 group by b",
        "Result": [
          "Group#0 Schema:[Column#13,Column#15]",
          "    Projection_4 input:[Group#1], Column#13, Column#15",
          "Group#1 Schema:[Column#15,Column#13]",
          "    Aggregation_3 input:[Group#2], group by:Column#13, funcs:max(test.t.a), firstrow(Column#13)",
          "Group#2 Schema:[test.t.a,Column#13,Column#14]",
          "    Projection_2 input:[Group#3], test.t.a, plus(test.t.c, test.t.d)->Column#13, setvar(i, 0)->Column#14",
          "Group#3 Schema:[test.t.a,test.t.c,test.t.d]",
          "    TableScan_1 table:t1"
        ]
      }
    ]
  }
]<|MERGE_RESOLUTION|>--- conflicted
+++ resolved
@@ -477,7 +477,6 @@
         ]
       },
       {
-<<<<<<< HEAD
         "SQL": "select * from t t1 left join t t2 on t1.b = t2.b order by t1.b limit 1",
         "Result": [
           "Group#0 Schema:[test.t.a,test.t.b,test.t.c,test.t.d,test.t.e,test.t.c_str,test.t.d_str,test.t.e_str,test.t.f,test.t.g,test.t.h,test.t.i_date,test.t.a,test.t.b,test.t.c,test.t.d,test.t.e,test.t.c_str,test.t.d_str,test.t.e_str,test.t.f,test.t.g,test.t.h,test.t.i_date]",
@@ -614,7 +613,9 @@
           "    TiKVSingleGather_10 input:[Group#6], table:t2",
           "Group#6 Schema:[test.t.a,test.t.b,test.t.c,test.t.d,test.t.e,test.t.c_str,test.t.d_str,test.t.e_str,test.t.f,test.t.g,test.t.h,test.t.i_date]",
           "    TableScan_9 table:t2, pk col:test.t.a"
-=======
+        ]
+      },
+      {
         "SQL": "(select a from t) union all (select b from t) order by a limit 2;",
         "Result": [
           "Group#0 Schema:[Column#25]",
@@ -827,7 +828,6 @@
           "    TableScan_32 table:t, pk col:test.t.a",
           "Group#26 Schema:[test.t.a,test.t.c]",
           "    IndexScan_34 table:t, index:c, d, e"
->>>>>>> 7a024a2d
         ]
       }
     ]
