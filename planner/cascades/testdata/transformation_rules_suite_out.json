[
  {
    "Name": "TestPredicatePushDown",
    "Cases": [
      {
        "SQL": "select a, b from (select a, b from t as t1 order by a) as t2 where t2.b > 10",
        "Result": [
          "Group#0 Schema:[test.t.a,test.t.b]",
          "    Projection_5 input:[Group#1], test.t.a, test.t.b",
          "Group#1 Schema:[test.t.a,test.t.b]",
          "    Sort_3 input:[Group#2], test.t.a:asc",
          "Group#2 Schema:[test.t.a,test.t.b]",
          "    Projection_2 input:[Group#3], test.t.a, test.t.b",
          "Group#3 Schema:[test.t.a,test.t.b]",
          "    TiKVSingleGather_7 input:[Group#4], table:t1",
          "Group#4 Schema:[test.t.a,test.t.b]",
          "    Selection_9 input:[Group#5], gt(test.t.b, 10)",
          "Group#5 Schema:[test.t.a,test.t.b]",
          "    TableScan_6 table:t1, pk col:test.t.a"
        ]
      },
      {
        "SQL": "select a, b from (select a, b from t as t1 order by a) as t2 where t2.a > 10",
        "Result": [
          "Group#0 Schema:[test.t.a,test.t.b]",
          "    Projection_5 input:[Group#1], test.t.a, test.t.b",
          "Group#1 Schema:[test.t.a,test.t.b]",
          "    Sort_3 input:[Group#2], test.t.a:asc",
          "Group#2 Schema:[test.t.a,test.t.b]",
          "    Projection_2 input:[Group#3], test.t.a, test.t.b",
          "Group#3 Schema:[test.t.a,test.t.b]",
          "    TiKVSingleGather_7 input:[Group#4], table:t1",
          "Group#4 Schema:[test.t.a,test.t.b]",
          "    TableScan_10 table:t1, pk col:test.t.a, cond:[gt(test.t.a, 10)]"
        ]
      },
      {
        "SQL": "select a, b from (select a, b, a+b as a_b from t as t1) as t2 where a_b > 10 and b = 1",
        "Result": [
          "Group#0 Schema:[test.t.a,test.t.b]",
          "    Projection_4 input:[Group#1], test.t.a, test.t.b",
          "Group#1 Schema:[test.t.a,test.t.b,Column#13]",
          "    Projection_2 input:[Group#2], test.t.a, test.t.b, plus(test.t.a, test.t.b)->Column#13",
          "Group#2 Schema:[test.t.a,test.t.b]",
          "    TiKVSingleGather_6 input:[Group#3], table:t1",
          "Group#3 Schema:[test.t.a,test.t.b]",
          "    Selection_8 input:[Group#4], eq(test.t.b, 1), gt(plus(test.t.a, test.t.b), 10)",
          "Group#4 Schema:[test.t.a,test.t.b]",
          "    TableScan_5 table:t1, pk col:test.t.a"
        ]
      },
      {
        "SQL": "select b, @i:=@i+1 as ii from (select b, @i:=0 from t as t1) as t2 where @i < 10",
        "Result": [
          "Group#0 Schema:[test.t.b,Column#14]",
          "    Projection_4 input:[Group#1], test.t.b, setvar(i, cast(plus(cast(getvar(i)), 1)))->Column#14",
          "Group#1 Schema:[test.t.b,Column#13]",
          "    Selection_3 input:[Group#2], lt(cast(getvar(\"i\")), 10)",
          "Group#2 Schema:[test.t.b,Column#13]",
          "    Projection_2 input:[Group#3], test.t.b, setvar(i, 0)->Column#13",
          "Group#3 Schema:[test.t.b]",
          "    TiKVSingleGather_6 input:[Group#4], table:t1",
          "Group#4 Schema:[test.t.b]",
          "    TableScan_5 table:t1"
        ]
      },
      {
        "SQL": "select b, @i:=@i+1 as ii from (select a, b, @i:=0 from t as t1) as t2 where @i < 10 and a > 10",
        "Result": [
          "Group#0 Schema:[test.t.b,Column#14]",
          "    Projection_4 input:[Group#1], test.t.b, setvar(i, cast(plus(cast(getvar(i)), 1)))->Column#14",
          "Group#1 Schema:[test.t.a,test.t.b,Column#13]",
          "    Selection_8 input:[Group#2], lt(cast(getvar(\"i\")), 10)",
          "Group#2 Schema:[test.t.a,test.t.b,Column#13]",
          "    Projection_2 input:[Group#3], test.t.a, test.t.b, setvar(i, 0)->Column#13",
          "Group#3 Schema:[test.t.a,test.t.b]",
          "    TiKVSingleGather_6 input:[Group#4], table:t1",
          "Group#4 Schema:[test.t.a,test.t.b]",
          "    TableScan_10 table:t1, pk col:test.t.a, cond:[gt(test.t.a, 10)]"
        ]
      },
      {
        "SQL": "select a, max(b) from t group by a having a > 1",
        "Result": [
          "Group#0 Schema:[test.t.a,Column#13]",
          "    Projection_3 input:[Group#1], test.t.a, Column#13",
          "Group#1 Schema:[Column#13,test.t.a]",
          "    Aggregation_2 input:[Group#2], group by:test.t.a, funcs:max(test.t.b), firstrow(test.t.a)",
          "Group#2 Schema:[test.t.a,test.t.b]",
          "    TiKVSingleGather_6 input:[Group#3], table:t",
          "Group#3 Schema:[test.t.a,test.t.b]",
          "    TableScan_10 table:t, pk col:test.t.a, cond:[gt(test.t.a, 1)]"
        ]
      },
      {
        "SQL": "select a, avg(b) from t group by a having a > 1 and max(b) > 10",
        "Result": [
          "Group#0 Schema:[test.t.a,Column#16]",
          "    Projection_5 input:[Group#1], test.t.a, Column#13",
          "Group#1 Schema:[test.t.a,Column#13,Column#14]",
          "    Projection_3 input:[Group#2], test.t.a, Column#13, Column#14",
          "Group#2 Schema:[Column#13,Column#14,test.t.a]",
          "    Selection_10 input:[Group#3], gt(Column#14, 10)",
          "Group#3 Schema:[Column#13,Column#14,test.t.a]",
          "    Aggregation_2 input:[Group#4], group by:test.t.a, funcs:avg(test.t.b), max(test.t.b), firstrow(test.t.a)",
          "Group#4 Schema:[test.t.a,test.t.b]",
          "    TiKVSingleGather_7 input:[Group#5], table:t",
          "Group#5 Schema:[test.t.a,test.t.b]",
          "    TableScan_12 table:t, pk col:test.t.a, cond:[gt(test.t.a, 1)]"
        ]
      },
      {
        "SQL": "select t1.a, t1.b, t2.b from t t1, t t2 where t1.a = t2.a and t2.b = t1.b and t1.a > 10 and t2.b > 10 and t1.a > t2.b",
        "Result": [
          "Group#0 Schema:[test.t.a,test.t.b,test.t.b]",
          "    Projection_5 input:[Group#1], test.t.a, test.t.b, test.t.b",
          "Group#1 Schema:[test.t.a,test.t.b,test.t.a,test.t.b]",
          "    Join_3 input:[Group#2,Group#3], inner join, equal:[eq(test.t.a, test.t.a) eq(test.t.b, test.t.b)], other cond:gt(test.t.a, test.t.b)",
          "Group#2 Schema:[test.t.a,test.t.b]",
          "    TiKVSingleGather_7 input:[Group#4], table:t1",
          "Group#4 Schema:[test.t.a,test.t.b]",
          "    Selection_14 input:[Group#5], gt(test.t.a, test.t.b), gt(test.t.b, 10)",
          "Group#5 Schema:[test.t.a,test.t.b]",
          "    TableScan_13 table:t1, pk col:test.t.a, cond:[gt(test.t.a, 10)]",
          "Group#3 Schema:[test.t.a,test.t.b]",
          "    TiKVSingleGather_9 input:[Group#6], table:t2",
          "Group#6 Schema:[test.t.a,test.t.b]",
          "    Selection_17 input:[Group#7], gt(test.t.a, test.t.b), gt(test.t.b, 10)",
          "Group#7 Schema:[test.t.a,test.t.b]",
          "    TableScan_16 table:t2, pk col:test.t.a, cond:[gt(test.t.a, 10)]"
        ]
      },
      {
        "SQL": "select t1.a, t1.b from t t1, t t2 where t1.a = t2.a and t1.a = 10 and t2.a = 5",
        "Result": [
          "Group#0 Schema:[test.t.a,test.t.b]",
          "    Projection_5 input:[Group#1], test.t.a, test.t.b",
          "Group#1 Schema:[test.t.a,test.t.b,test.t.a]",
          "    TableDual_22 rowcount:0"
        ]
      },
      {
        "SQL": "select a, f from t where f > 1",
        "Result": [
          "Group#0 Schema:[test.t.a,test.t.f]",
          "    Projection_3 input:[Group#1], test.t.a, test.t.f",
          "Group#1 Schema:[test.t.a,test.t.f]",
          "    TiKVSingleGather_5 input:[Group#2], table:t",
          "    TiKVSingleGather_7 input:[Group#3], table:t, index:f",
          "    TiKVSingleGather_9 input:[Group#4], table:t, index:f_g",
          "Group#2 Schema:[test.t.a,test.t.f]",
          "    Selection_10 input:[Group#5], gt(test.t.f, 1)",
          "Group#5 Schema:[test.t.a,test.t.f]",
          "    TableScan_4 table:t, pk col:test.t.a",
          "Group#3 Schema:[test.t.a,test.t.f]",
          "    IndexScan_13 table:t, index:f, cond:[gt(test.t.f, 1)]",
          "Group#4 Schema:[test.t.a,test.t.f]",
          "    IndexScan_14 table:t, index:f, g, cond:[gt(test.t.f, 1)]"
        ]
      },
      {
        "SQL": "select a, f from (select a, f, g from t where f = 1) t1 where g > 1",
        "Result": [
          "Group#0 Schema:[test.t.a,test.t.f]",
          "    Projection_5 input:[Group#1], test.t.a, test.t.f",
          "Group#1 Schema:[test.t.a,test.t.f,test.t.g]",
          "    Projection_3 input:[Group#2], test.t.a, test.t.f, test.t.g",
          "Group#2 Schema:[test.t.a,test.t.f,test.t.g]",
          "    TiKVSingleGather_7 input:[Group#3], table:t",
          "    TiKVSingleGather_9 input:[Group#4], table:t, index:f_g",
          "Group#3 Schema:[test.t.a,test.t.f,test.t.g]",
          "    Selection_16 input:[Group#5], eq(test.t.f, 1), gt(test.t.g, 1)",
          "Group#5 Schema:[test.t.a,test.t.f,test.t.g]",
          "    TableScan_6 table:t, pk col:test.t.a",
          "Group#4 Schema:[test.t.a,test.t.f,test.t.g]",
          "    IndexScan_17 table:t, index:f, g, cond:[eq(test.t.f, 1) gt(test.t.g, 1)]"
        ]
      },
      {
        "SQL": "select a, f from t where g > 1 and f > 1",
        "Result": [
          "Group#0 Schema:[test.t.a,test.t.f]",
          "    Projection_3 input:[Group#1], test.t.a, test.t.f",
          "Group#1 Schema:[test.t.a,test.t.f,test.t.g]",
          "    TiKVSingleGather_5 input:[Group#2], table:t",
          "    TiKVSingleGather_7 input:[Group#3], table:t, index:f_g",
          "Group#2 Schema:[test.t.a,test.t.f,test.t.g]",
          "    Selection_8 input:[Group#4], gt(test.t.f, 1), gt(test.t.g, 1)",
          "Group#4 Schema:[test.t.a,test.t.f,test.t.g]",
          "    TableScan_4 table:t, pk col:test.t.a",
          "Group#3 Schema:[test.t.a,test.t.f,test.t.g]",
          "    Selection_11 input:[Group#5], gt(test.t.g, 1)",
          "Group#5 Schema:[test.t.a,test.t.f,test.t.g]",
          "    IndexScan_10 table:t, index:f, g, cond:[gt(test.t.f, 1)]"
        ]
      },
      {
        "SQL": "select t1.a, t1.b from t t1, t t2 where t1.a = t2.a and t1.a = 10 and t2.a = 5",
        "Result": [
          "Group#0 Schema:[test.t.a,test.t.b]",
          "    Projection_5 input:[Group#1], test.t.a, test.t.b",
          "Group#1 Schema:[test.t.a,test.t.b,test.t.a]",
          "    TableDual_22 rowcount:0"
        ]
      },
      {
        "SQL": "select a, b from ((select a, b from t) union all(select c as a, d as b from t)) as t1 where a > 1",
        "Result": [
          "Group#0 Schema:[Column#25,Column#26]",
          "    Projection_9 input:[Group#1], Column#25, Column#26",
          "Group#1 Schema:[Column#25,Column#26]",
          "    Union_5 input:[Group#2,Group#3]",
          "Group#2 Schema:[Column#25,Column#26]",
          "    Projection_6 input:[Group#4], test.t.a, test.t.b",
          "Group#4 Schema:[test.t.a,test.t.b]",
          "    Projection_4 input:[Group#5], test.t.a, test.t.b",
          "Group#5 Schema:[test.t.a,test.t.b]",
          "    TiKVSingleGather_11 input:[Group#6], table:t",
          "Group#6 Schema:[test.t.a,test.t.b]",
          "    TableScan_19 table:t, pk col:test.t.a, cond:[gt(test.t.a, 1)]",
          "Group#3 Schema:[Column#25,Column#26]",
          "    Projection_7 input:[Group#7], test.t.c, test.t.d",
          "Group#7 Schema:[test.t.c,test.t.d]",
          "    Projection_2 input:[Group#8], test.t.c, test.t.d",
          "Group#8 Schema:[test.t.c,test.t.d]",
          "    TiKVSingleGather_13 input:[Group#9], table:t",
          "    TiKVSingleGather_15 input:[Group#10], table:t, index:c_d_e",
          "Group#9 Schema:[test.t.c,test.t.d]",
          "    Selection_22 input:[Group#11], gt(test.t.c, 1)",
          "Group#11 Schema:[test.t.c,test.t.d]",
          "    TableScan_12 table:t",
          "Group#10 Schema:[test.t.c,test.t.d]",
          "    IndexScan_24 table:t, index:c, d, e, cond:[gt(test.t.c, 1)]"
        ]
      },
      {
        "SQL": "select a, b from (select a, b, min(a) over(partition by b) as min_a from t)as tt where a < 10 and b > 10 and b = min_a",
        "Result": [
          "Group#0 Schema:[test.t.a,test.t.b]",
          "    Projection_7 input:[Group#1], test.t.a, test.t.b",
          "Group#1 Schema:[test.t.a,test.t.b,Column#14]",
          "    Projection_5 input:[Group#2], test.t.a, test.t.b, Column#14",
          "Group#2 Schema:[test.t.a,test.t.b,Column#14]",
          "    Selection_12 input:[Group#3], eq(test.t.b, Column#14), lt(test.t.a, 10)",
          "Group#3 Schema:[test.t.a,test.t.b,Column#14]",
          "    Window_4 input:[Group#4]",
          "Group#4 Schema:[test.t.a,test.t.b]",
          "    Projection_3 input:[Group#5], test.t.a, test.t.b",
          "Group#5 Schema:[test.t.a,test.t.b]",
          "    Projection_2 input:[Group#6], test.t.a, test.t.b",
          "Group#6 Schema:[test.t.a,test.t.b]",
          "    TiKVSingleGather_9 input:[Group#7], table:t",
          "Group#7 Schema:[test.t.a,test.t.b]",
          "    Selection_15 input:[Group#8], gt(test.t.b, 10)",
          "Group#8 Schema:[test.t.a,test.t.b]",
          "    TableScan_8 table:t, pk col:test.t.a"
        ]
      },
      {
        "SQL": "select b, c from (select b, c from t where b > 1 and c > 1) as t1 where b > 2 and c > 2",
        "Result": [
          "Group#0 Schema:[test.t.b,test.t.c]",
          "    Projection_5 input:[Group#1], test.t.b, test.t.c",
          "Group#1 Schema:[test.t.b,test.t.c]",
          "    Projection_3 input:[Group#2], test.t.b, test.t.c",
          "Group#2 Schema:[test.t.b,test.t.c]",
          "    TiKVSingleGather_7 input:[Group#3], table:t",
          "Group#3 Schema:[test.t.b,test.t.c]",
          "    Selection_11 input:[Group#4], gt(test.t.b, 1), gt(test.t.b, 2), gt(test.t.c, 1), gt(test.t.c, 2)",
          "Group#4 Schema:[test.t.b,test.t.c]",
          "    TableScan_6 table:t"
        ]
      }
    ]
  },
  {
    "Name": "TestAggPushDownGather",
    "Cases": [
      {
        "SQL": "select b, sum(a) from t group by b",
        "Result": [
          "Group#0 Schema:[test.t.b,Column#13], UniqueKey:[test.t.b]",
          "    Projection_3 input:[Group#1], test.t.b, Column#13",
          "Group#1 Schema:[Column#13,test.t.b], UniqueKey:[test.t.b]",
          "    Aggregation_2 input:[Group#2], group by:test.t.b, funcs:sum(test.t.a), firstrow(test.t.b)",
          "    Aggregation_7 input:[Group#3], group by:test.t.b, funcs:sum(Column#14), firstrow(test.t.b)",
          "Group#2 Schema:[test.t.a,test.t.b], UniqueKey:[test.t.a]",
          "    TiKVSingleGather_5 input:[Group#4], table:t",
          "Group#4 Schema:[test.t.a,test.t.b], UniqueKey:[test.t.a]",
          "    TableScan_4 table:t, pk col:test.t.a",
          "Group#3 Schema:[Column#14,test.t.b]",
          "    TiKVSingleGather_5 input:[Group#5], table:t",
          "Group#5 Schema:[Column#14,test.t.b]",
          "    Aggregation_6 input:[Group#4], group by:test.t.b, funcs:sum(test.t.a)"
        ]
      },
      {
        "SQL": "select b, sum(a) from t group by c, b",
        "Result": [
          "Group#0 Schema:[test.t.b,Column#13]",
          "    Projection_3 input:[Group#1], test.t.b, Column#13",
          "Group#1 Schema:[Column#13,test.t.b]",
          "    Aggregation_2 input:[Group#2], group by:test.t.b, test.t.c, funcs:sum(test.t.a), firstrow(test.t.b)",
          "    Aggregation_7 input:[Group#3], group by:test.t.b, test.t.c, funcs:sum(Column#14), firstrow(test.t.b)",
          "Group#2 Schema:[test.t.a,test.t.b,test.t.c], UniqueKey:[test.t.a]",
          "    TiKVSingleGather_5 input:[Group#4], table:t",
          "Group#4 Schema:[test.t.a,test.t.b,test.t.c], UniqueKey:[test.t.a]",
          "    TableScan_4 table:t, pk col:test.t.a",
          "Group#3 Schema:[Column#14,test.t.c,test.t.b]",
          "    TiKVSingleGather_5 input:[Group#5], table:t",
          "Group#5 Schema:[Column#14,test.t.c,test.t.b]",
          "    Aggregation_6 input:[Group#4], group by:test.t.b, test.t.c, funcs:sum(test.t.a)"
        ]
      },
      {
        "SQL": "select b, sum(a) from t group by sin(b)+sin(c), b",
        "Result": [
          "Group#0 Schema:[test.t.b,Column#13]",
          "    Projection_3 input:[Group#1], test.t.b, Column#13",
          "Group#1 Schema:[Column#13,test.t.b]",
          "    Aggregation_2 input:[Group#2], group by:plus(sin(cast(test.t.b)), sin(cast(test.t.c))), test.t.b, funcs:sum(test.t.a), firstrow(test.t.b)",
          "    Aggregation_7 input:[Group#3], group by:Column#16, test.t.b, funcs:sum(Column#14), firstrow(test.t.b)",
          "Group#2 Schema:[test.t.a,test.t.b,test.t.c], UniqueKey:[test.t.a]",
          "    TiKVSingleGather_5 input:[Group#4], table:t",
          "Group#4 Schema:[test.t.a,test.t.b,test.t.c], UniqueKey:[test.t.a]",
          "    TableScan_4 table:t, pk col:test.t.a",
          "Group#3 Schema:[Column#14,Column#16,test.t.b]",
          "    TiKVSingleGather_5 input:[Group#5], table:t",
          "Group#5 Schema:[Column#14,Column#16,test.t.b]",
          "    Aggregation_6 input:[Group#4], group by:plus(sin(cast(test.t.b)), sin(cast(test.t.c))), test.t.b, funcs:sum(test.t.a)"
        ]
      }
    ]
  },
  {
    "Name": "TestTopNRules",
    "Cases": [
      {
        "SQL": "select b from t order by a limit 2",
        "Result": [
          "Group#0 Schema:[test.t.b]",
          "    Projection_5 input:[Group#1], test.t.b",
          "Group#1 Schema:[test.t.b,test.t.a]",
          "    Projection_2 input:[Group#2], test.t.b, test.t.a",
          "Group#2 Schema:[test.t.a,test.t.b]",
          "    TopN_9 input:[Group#3], test.t.a:asc, offset:0, count:2",
          "Group#3 Schema:[test.t.a,test.t.b]",
          "    TiKVSingleGather_7 input:[Group#4], table:t",
          "Group#4 Schema:[test.t.a,test.t.b]",
          "    TopN_10 input:[Group#5], test.t.a:asc, offset:0, count:2",
          "Group#5 Schema:[test.t.a,test.t.b]",
          "    TableScan_6 table:t, pk col:test.t.a"
        ]
      },
      {
        "SQL": "select b from t limit 2",
        "Result": [
          "Group#0 Schema:[test.t.b]",
          "    Projection_2 input:[Group#1], test.t.b",
          "Group#1 Schema:[test.t.b]",
          "    Limit_3 input:[Group#2], offset:0, count:2",
          "Group#2 Schema:[test.t.b]",
          "    TiKVSingleGather_5 input:[Group#3], table:t",
          "Group#3 Schema:[test.t.b]",
          "    TableScan_4 table:t"
        ]
      },
      {
        "SQL": "select a+b from t order by a limit 1 offset 2",
        "Result": [
          "Group#0 Schema:[Column#14]",
          "    Projection_5 input:[Group#1], Column#13",
          "Group#1 Schema:[Column#13,test.t.a]",
          "    Projection_2 input:[Group#2], plus(test.t.a, test.t.b)->Column#13, test.t.a",
          "Group#2 Schema:[test.t.a,test.t.b]",
          "    TopN_9 input:[Group#3], test.t.a:asc, offset:2, count:1",
          "Group#3 Schema:[test.t.a,test.t.b]",
          "    TiKVSingleGather_7 input:[Group#4], table:t",
          "Group#4 Schema:[test.t.a,test.t.b]",
          "    TopN_10 input:[Group#5], test.t.a:asc, offset:0, count:3",
          "Group#5 Schema:[test.t.a,test.t.b]",
          "    TableScan_6 table:t, pk col:test.t.a"
        ]
      },
      {
        "SQL": "select c from t order by t.a limit 1",
        "Result": [
          "Group#0 Schema:[test.t.c]",
          "    Projection_5 input:[Group#1], test.t.c",
          "Group#1 Schema:[test.t.c,test.t.a]",
          "    Projection_2 input:[Group#2], test.t.c, test.t.a",
          "Group#2 Schema:[test.t.a,test.t.c]",
          "    TopN_11 input:[Group#3], test.t.a:asc, offset:0, count:1",
          "    TopN_11 input:[Group#4], test.t.a:asc, offset:0, count:1",
          "Group#3 Schema:[test.t.a,test.t.c]",
          "    TiKVSingleGather_9 input:[Group#5], table:t, index:c_d_e",
          "Group#5 Schema:[test.t.a,test.t.c]",
          "    TopN_13 input:[Group#6], test.t.a:asc, offset:0, count:1",
          "Group#6 Schema:[test.t.a,test.t.c]",
          "    IndexScan_8 table:t, index:c, d, e",
          "Group#4 Schema:[test.t.a,test.t.c]",
          "    TiKVSingleGather_7 input:[Group#7], table:t",
          "Group#7 Schema:[test.t.a,test.t.c]",
          "    TopN_12 input:[Group#8], test.t.a:asc, offset:0, count:1",
          "Group#8 Schema:[test.t.a,test.t.c]",
          "    TableScan_6 table:t, pk col:test.t.a"
        ]
      },
      {
        "SQL": "select c from t order by t.a + t.b limit 1",
        "Result": [
          "Group#0 Schema:[test.t.c]",
          "    Projection_5 input:[Group#1], test.t.c",
          "Group#1 Schema:[test.t.c,test.t.a,test.t.b]",
          "    Projection_2 input:[Group#2], test.t.c, test.t.a, test.t.b",
          "Group#2 Schema:[test.t.a,test.t.b,test.t.c]",
          "    TopN_9 input:[Group#3], plus(test.t.a, test.t.b):asc, offset:0, count:1",
          "Group#3 Schema:[test.t.a,test.t.b,test.t.c]",
          "    TiKVSingleGather_7 input:[Group#4], table:t",
          "Group#4 Schema:[test.t.a,test.t.b,test.t.c]",
          "    TopN_10 input:[Group#5], plus(test.t.a, test.t.b):asc, offset:0, count:1",
          "Group#5 Schema:[test.t.a,test.t.b,test.t.c]",
          "    TableScan_6 table:t, pk col:test.t.a"
        ]
      },
      {
        "SQL": "select a, b, c from t t1 where t1.a in (select t2.a as a from t t2 where t2.b > t1.b order by t1.b limit 1)",
        "Result": [
          "Group#0 Schema:[test.t.a,test.t.b,test.t.c]",
          "    Projection_9 input:[Group#1], test.t.a, test.t.b, test.t.c",
          "Group#1 Schema:[test.t.a,test.t.b,test.t.c]",
          "    Apply_8 input:[Group#2,Group#3], semi join, equal:[eq(test.t.a, test.t.a)]",
          "Group#2 Schema:[test.t.a,test.t.b,test.t.c]",
          "    TiKVSingleGather_11 input:[Group#4], table:t1",
          "Group#4 Schema:[test.t.a,test.t.b,test.t.c]",
          "    TableScan_10 table:t1, pk col:test.t.a",
          "Group#3 Schema:[test.t.a]",
          "    Projection_5 input:[Group#5], test.t.a",
          "Group#5 Schema:[test.t.a,test.t.b]",
          "    TopN_15 input:[Group#6], , offset:0, count:1",
          "Group#6 Schema:[test.t.a,test.t.b]",
          "    Selection_4 input:[Group#7], gt(test.t.b, test.t.b)",
          "Group#7 Schema:[test.t.a,test.t.b]",
          "    TiKVSingleGather_13 input:[Group#8], table:t2",
          "Group#8 Schema:[test.t.a,test.t.b]",
          "    TableScan_12 table:t2, pk col:test.t.a"
        ]
      },
      {
        "SQL": "select a, b, c from t t1 where t1.a in (select a from (select t2.a as a, t1.b as b from t t2 where t2.b > t1.b) x order by b limit 1)",
        "Result": [
          "Group#0 Schema:[test.t.a,test.t.b,test.t.c]",
          "    Projection_11 input:[Group#1], test.t.a, test.t.b, test.t.c",
          "Group#1 Schema:[test.t.a,test.t.b,test.t.c]",
          "    Apply_10 input:[Group#2,Group#3], semi join, equal:[eq(test.t.a, test.t.a)]",
          "Group#2 Schema:[test.t.a,test.t.b,test.t.c]",
          "    TiKVSingleGather_13 input:[Group#4], table:t1",
          "Group#4 Schema:[test.t.a,test.t.b,test.t.c]",
          "    TableScan_12 table:t1, pk col:test.t.a",
          "Group#3 Schema:[test.t.a]",
          "    Projection_9 input:[Group#5], test.t.a",
          "Group#5 Schema:[test.t.a,Column#25]",
          "    Projection_6 input:[Group#6], test.t.a, Column#25",
          "Group#6 Schema:[test.t.a,Column#25]",
          "    Projection_5 input:[Group#7], test.t.a, test.t.b",
          "Group#7 Schema:[test.t.a,test.t.b]",
          "    TopN_18 input:[Group#8], test.t.b:asc, offset:0, count:1",
          "Group#8 Schema:[test.t.a,test.t.b]",
          "    Selection_4 input:[Group#9], gt(test.t.b, test.t.b)",
          "Group#9 Schema:[test.t.a,test.t.b]",
          "    TiKVSingleGather_15 input:[Group#10], table:t2",
          "Group#10 Schema:[test.t.a,test.t.b]",
          "    TableScan_14 table:t2, pk col:test.t.a"
        ]
      },
      {
        "SQL": "select a, b from (select @i as a, @i := @i+1 as b from t) t order by a desc limit 1",
        "Result": [
          "Group#0 Schema:[Column#13,Column#14]",
          "    Projection_3 input:[Group#1], Column#13, Column#14",
          "Group#1 Schema:[Column#13,Column#14]",
          "    TopN_21 input:[Group#2], Column#13:desc, offset:0, count:1",
          "Group#2 Schema:[Column#13,Column#14]",
          "    Projection_2 input:[Group#3], getvar(i)->Column#13, setvar(i, cast(plus(cast(getvar(i)), 1)))->Column#14",
          "Group#3 Schema:[test.t.a]",
          "    TiKVSingleGather_7 input:[Group#4], table:t",
          "    TiKVSingleGather_19 input:[Group#5], table:t, index:e_d_c_str_prefix",
          "    TiKVSingleGather_17 input:[Group#6], table:t, index:c_d_e_str",
          "    TiKVSingleGather_15 input:[Group#7], table:t, index:f_g",
          "    TiKVSingleGather_13 input:[Group#8], table:t, index:g",
          "    TiKVSingleGather_11 input:[Group#9], table:t, index:f",
          "    TiKVSingleGather_9 input:[Group#10], table:t, index:c_d_e",
          "Group#4 Schema:[test.t.a]",
          "    TableScan_6 table:t, pk col:test.t.a",
          "Group#5 Schema:[test.t.a]",
          "    IndexScan_18 table:t, index:e_str, d_str, c_str",
          "Group#6 Schema:[test.t.a]",
          "    IndexScan_16 table:t, index:c_str, d_str, e_str",
          "Group#7 Schema:[test.t.a]",
          "    IndexScan_14 table:t, index:f, g",
          "Group#8 Schema:[test.t.a]",
          "    IndexScan_12 table:t, index:g",
          "Group#9 Schema:[test.t.a]",
          "    IndexScan_10 table:t, index:f",
          "Group#10 Schema:[test.t.a]",
          "    IndexScan_8 table:t, index:c, d, e"
        ]
      },
      {
        "SQL": "select * from t t1 left join t t2 on t1.b = t2.b order by t1.b limit 1",
        "Result": [
          "Group#0 Schema:[test.t.a,test.t.b,test.t.c,test.t.d,test.t.e,test.t.c_str,test.t.d_str,test.t.e_str,test.t.f,test.t.g,test.t.h,test.t.i_date,test.t.a,test.t.b,test.t.c,test.t.d,test.t.e,test.t.c_str,test.t.d_str,test.t.e_str,test.t.f,test.t.g,test.t.h,test.t.i_date]",
          "    Projection_4 input:[Group#1], test.t.a, test.t.b, test.t.c, test.t.d, test.t.e, test.t.c_str, test.t.d_str, test.t.e_str, test.t.f, test.t.g, test.t.h, test.t.i_date, test.t.a, test.t.b, test.t.c, test.t.d, test.t.e, test.t.c_str, test.t.d_str, test.t.e_str, test.t.f, test.t.g, test.t.h, test.t.i_date",
          "Group#1 Schema:[test.t.a,test.t.b,test.t.c,test.t.d,test.t.e,test.t.c_str,test.t.d_str,test.t.e_str,test.t.f,test.t.g,test.t.h,test.t.i_date,test.t.a,test.t.b,test.t.c,test.t.d,test.t.e,test.t.c_str,test.t.d_str,test.t.e_str,test.t.f,test.t.g,test.t.h,test.t.i_date]",
          "    TopN_12 input:[Group#2], test.t.b:asc, offset:0, count:1",
          "Group#2 Schema:[test.t.a,test.t.b,test.t.c,test.t.d,test.t.e,test.t.c_str,test.t.d_str,test.t.e_str,test.t.f,test.t.g,test.t.h,test.t.i_date,test.t.a,test.t.b,test.t.c,test.t.d,test.t.e,test.t.c_str,test.t.d_str,test.t.e_str,test.t.f,test.t.g,test.t.h,test.t.i_date]",
          "    Join_3 input:[Group#3,Group#4], left outer join, equal:[eq(test.t.b, test.t.b)]",
          "Group#3 Schema:[test.t.a,test.t.b,test.t.c,test.t.d,test.t.e,test.t.c_str,test.t.d_str,test.t.e_str,test.t.f,test.t.g,test.t.h,test.t.i_date]",
          "    TopN_13 input:[Group#5], test.t.b:asc, offset:0, count:1",
          "Group#5 Schema:[test.t.a,test.t.b,test.t.c,test.t.d,test.t.e,test.t.c_str,test.t.d_str,test.t.e_str,test.t.f,test.t.g,test.t.h,test.t.i_date]",
          "    TiKVSingleGather_8 input:[Group#6], table:t1",
          "Group#6 Schema:[test.t.a,test.t.b,test.t.c,test.t.d,test.t.e,test.t.c_str,test.t.d_str,test.t.e_str,test.t.f,test.t.g,test.t.h,test.t.i_date]",
          "    TopN_14 input:[Group#7], test.t.b:asc, offset:0, count:1",
          "Group#7 Schema:[test.t.a,test.t.b,test.t.c,test.t.d,test.t.e,test.t.c_str,test.t.d_str,test.t.e_str,test.t.f,test.t.g,test.t.h,test.t.i_date]",
          "    TableScan_7 table:t1, pk col:test.t.a",
          "Group#4 Schema:[test.t.a,test.t.b,test.t.c,test.t.d,test.t.e,test.t.c_str,test.t.d_str,test.t.e_str,test.t.f,test.t.g,test.t.h,test.t.i_date]",
          "    TiKVSingleGather_10 input:[Group#8], table:t2",
          "Group#8 Schema:[test.t.a,test.t.b,test.t.c,test.t.d,test.t.e,test.t.c_str,test.t.d_str,test.t.e_str,test.t.f,test.t.g,test.t.h,test.t.i_date]",
          "    TableScan_9 table:t2, pk col:test.t.a"
        ]
      },
      {
        "SQL": "select * from t t1 left join t t2 on t1.b = t2.b order by t1.a, t1.c limit 1",
        "Result": [
          "Group#0 Schema:[test.t.a,test.t.b,test.t.c,test.t.d,test.t.e,test.t.c_str,test.t.d_str,test.t.e_str,test.t.f,test.t.g,test.t.h,test.t.i_date,test.t.a,test.t.b,test.t.c,test.t.d,test.t.e,test.t.c_str,test.t.d_str,test.t.e_str,test.t.f,test.t.g,test.t.h,test.t.i_date]",
          "    Projection_4 input:[Group#1], test.t.a, test.t.b, test.t.c, test.t.d, test.t.e, test.t.c_str, test.t.d_str, test.t.e_str, test.t.f, test.t.g, test.t.h, test.t.i_date, test.t.a, test.t.b, test.t.c, test.t.d, test.t.e, test.t.c_str, test.t.d_str, test.t.e_str, test.t.f, test.t.g, test.t.h, test.t.i_date",
          "Group#1 Schema:[test.t.a,test.t.b,test.t.c,test.t.d,test.t.e,test.t.c_str,test.t.d_str,test.t.e_str,test.t.f,test.t.g,test.t.h,test.t.i_date,test.t.a,test.t.b,test.t.c,test.t.d,test.t.e,test.t.c_str,test.t.d_str,test.t.e_str,test.t.f,test.t.g,test.t.h,test.t.i_date]",
          "    TopN_12 input:[Group#2], test.t.a:asc, test.t.c:asc, offset:0, count:1",
          "Group#2 Schema:[test.t.a,test.t.b,test.t.c,test.t.d,test.t.e,test.t.c_str,test.t.d_str,test.t.e_str,test.t.f,test.t.g,test.t.h,test.t.i_date,test.t.a,test.t.b,test.t.c,test.t.d,test.t.e,test.t.c_str,test.t.d_str,test.t.e_str,test.t.f,test.t.g,test.t.h,test.t.i_date]",
          "    Join_3 input:[Group#3,Group#4], left outer join, equal:[eq(test.t.b, test.t.b)]",
          "Group#3 Schema:[test.t.a,test.t.b,test.t.c,test.t.d,test.t.e,test.t.c_str,test.t.d_str,test.t.e_str,test.t.f,test.t.g,test.t.h,test.t.i_date]",
          "    TopN_13 input:[Group#5], test.t.a:asc, test.t.c:asc, offset:0, count:1",
          "Group#5 Schema:[test.t.a,test.t.b,test.t.c,test.t.d,test.t.e,test.t.c_str,test.t.d_str,test.t.e_str,test.t.f,test.t.g,test.t.h,test.t.i_date]",
          "    TiKVSingleGather_8 input:[Group#6], table:t1",
          "Group#6 Schema:[test.t.a,test.t.b,test.t.c,test.t.d,test.t.e,test.t.c_str,test.t.d_str,test.t.e_str,test.t.f,test.t.g,test.t.h,test.t.i_date]",
          "    TopN_14 input:[Group#7], test.t.a:asc, test.t.c:asc, offset:0, count:1",
          "Group#7 Schema:[test.t.a,test.t.b,test.t.c,test.t.d,test.t.e,test.t.c_str,test.t.d_str,test.t.e_str,test.t.f,test.t.g,test.t.h,test.t.i_date]",
          "    TableScan_7 table:t1, pk col:test.t.a",
          "Group#4 Schema:[test.t.a,test.t.b,test.t.c,test.t.d,test.t.e,test.t.c_str,test.t.d_str,test.t.e_str,test.t.f,test.t.g,test.t.h,test.t.i_date]",
          "    TiKVSingleGather_10 input:[Group#8], table:t2",
          "Group#8 Schema:[test.t.a,test.t.b,test.t.c,test.t.d,test.t.e,test.t.c_str,test.t.d_str,test.t.e_str,test.t.f,test.t.g,test.t.h,test.t.i_date]",
          "    TableScan_9 table:t2, pk col:test.t.a"
        ]
      },
      {
        "SQL": "select * from t t1 left join t t2 on t1.b = t2.b order by t2.a, t2.c limit 1",
        "Result": [
          "Group#0 Schema:[test.t.a,test.t.b,test.t.c,test.t.d,test.t.e,test.t.c_str,test.t.d_str,test.t.e_str,test.t.f,test.t.g,test.t.h,test.t.i_date,test.t.a,test.t.b,test.t.c,test.t.d,test.t.e,test.t.c_str,test.t.d_str,test.t.e_str,test.t.f,test.t.g,test.t.h,test.t.i_date]",
          "    Projection_4 input:[Group#1], test.t.a, test.t.b, test.t.c, test.t.d, test.t.e, test.t.c_str, test.t.d_str, test.t.e_str, test.t.f, test.t.g, test.t.h, test.t.i_date, test.t.a, test.t.b, test.t.c, test.t.d, test.t.e, test.t.c_str, test.t.d_str, test.t.e_str, test.t.f, test.t.g, test.t.h, test.t.i_date",
          "Group#1 Schema:[test.t.a,test.t.b,test.t.c,test.t.d,test.t.e,test.t.c_str,test.t.d_str,test.t.e_str,test.t.f,test.t.g,test.t.h,test.t.i_date,test.t.a,test.t.b,test.t.c,test.t.d,test.t.e,test.t.c_str,test.t.d_str,test.t.e_str,test.t.f,test.t.g,test.t.h,test.t.i_date]",
          "    TopN_12 input:[Group#2], test.t.a:asc, test.t.c:asc, offset:0, count:1",
          "Group#2 Schema:[test.t.a,test.t.b,test.t.c,test.t.d,test.t.e,test.t.c_str,test.t.d_str,test.t.e_str,test.t.f,test.t.g,test.t.h,test.t.i_date,test.t.a,test.t.b,test.t.c,test.t.d,test.t.e,test.t.c_str,test.t.d_str,test.t.e_str,test.t.f,test.t.g,test.t.h,test.t.i_date]",
          "    Join_3 input:[Group#3,Group#4], left outer join, equal:[eq(test.t.b, test.t.b)]",
          "Group#3 Schema:[test.t.a,test.t.b,test.t.c,test.t.d,test.t.e,test.t.c_str,test.t.d_str,test.t.e_str,test.t.f,test.t.g,test.t.h,test.t.i_date]",
          "    TiKVSingleGather_8 input:[Group#5], table:t1",
          "Group#5 Schema:[test.t.a,test.t.b,test.t.c,test.t.d,test.t.e,test.t.c_str,test.t.d_str,test.t.e_str,test.t.f,test.t.g,test.t.h,test.t.i_date]",
          "    TableScan_7 table:t1, pk col:test.t.a",
          "Group#4 Schema:[test.t.a,test.t.b,test.t.c,test.t.d,test.t.e,test.t.c_str,test.t.d_str,test.t.e_str,test.t.f,test.t.g,test.t.h,test.t.i_date]",
          "    TiKVSingleGather_10 input:[Group#6], table:t2",
          "Group#6 Schema:[test.t.a,test.t.b,test.t.c,test.t.d,test.t.e,test.t.c_str,test.t.d_str,test.t.e_str,test.t.f,test.t.g,test.t.h,test.t.i_date]",
          "    TableScan_9 table:t2, pk col:test.t.a"
        ]
      },
      {
        "SQL": "select * from t t1 left join t t2 on t1.b = t2.b order by t1.a, t2.c limit 1",
        "Result": [
          "Group#0 Schema:[test.t.a,test.t.b,test.t.c,test.t.d,test.t.e,test.t.c_str,test.t.d_str,test.t.e_str,test.t.f,test.t.g,test.t.h,test.t.i_date,test.t.a,test.t.b,test.t.c,test.t.d,test.t.e,test.t.c_str,test.t.d_str,test.t.e_str,test.t.f,test.t.g,test.t.h,test.t.i_date]",
          "    Projection_4 input:[Group#1], test.t.a, test.t.b, test.t.c, test.t.d, test.t.e, test.t.c_str, test.t.d_str, test.t.e_str, test.t.f, test.t.g, test.t.h, test.t.i_date, test.t.a, test.t.b, test.t.c, test.t.d, test.t.e, test.t.c_str, test.t.d_str, test.t.e_str, test.t.f, test.t.g, test.t.h, test.t.i_date",
          "Group#1 Schema:[test.t.a,test.t.b,test.t.c,test.t.d,test.t.e,test.t.c_str,test.t.d_str,test.t.e_str,test.t.f,test.t.g,test.t.h,test.t.i_date,test.t.a,test.t.b,test.t.c,test.t.d,test.t.e,test.t.c_str,test.t.d_str,test.t.e_str,test.t.f,test.t.g,test.t.h,test.t.i_date]",
          "    TopN_12 input:[Group#2], test.t.a:asc, test.t.c:asc, offset:0, count:1",
          "Group#2 Schema:[test.t.a,test.t.b,test.t.c,test.t.d,test.t.e,test.t.c_str,test.t.d_str,test.t.e_str,test.t.f,test.t.g,test.t.h,test.t.i_date,test.t.a,test.t.b,test.t.c,test.t.d,test.t.e,test.t.c_str,test.t.d_str,test.t.e_str,test.t.f,test.t.g,test.t.h,test.t.i_date]",
          "    Join_3 input:[Group#3,Group#4], left outer join, equal:[eq(test.t.b, test.t.b)]",
          "Group#3 Schema:[test.t.a,test.t.b,test.t.c,test.t.d,test.t.e,test.t.c_str,test.t.d_str,test.t.e_str,test.t.f,test.t.g,test.t.h,test.t.i_date]",
          "    TiKVSingleGather_8 input:[Group#5], table:t1",
          "Group#5 Schema:[test.t.a,test.t.b,test.t.c,test.t.d,test.t.e,test.t.c_str,test.t.d_str,test.t.e_str,test.t.f,test.t.g,test.t.h,test.t.i_date]",
          "    TableScan_7 table:t1, pk col:test.t.a",
          "Group#4 Schema:[test.t.a,test.t.b,test.t.c,test.t.d,test.t.e,test.t.c_str,test.t.d_str,test.t.e_str,test.t.f,test.t.g,test.t.h,test.t.i_date]",
          "    TiKVSingleGather_10 input:[Group#6], table:t2",
          "Group#6 Schema:[test.t.a,test.t.b,test.t.c,test.t.d,test.t.e,test.t.c_str,test.t.d_str,test.t.e_str,test.t.f,test.t.g,test.t.h,test.t.i_date]",
          "    TableScan_9 table:t2, pk col:test.t.a"
        ]
      },
      {
        "SQL": "select * from t t1 right join t t2 on t1.b = t2.b order by t1.a, t1.c limit 1",
        "Result": [
          "Group#0 Schema:[test.t.a,test.t.b,test.t.c,test.t.d,test.t.e,test.t.c_str,test.t.d_str,test.t.e_str,test.t.f,test.t.g,test.t.h,test.t.i_date,test.t.a,test.t.b,test.t.c,test.t.d,test.t.e,test.t.c_str,test.t.d_str,test.t.e_str,test.t.f,test.t.g,test.t.h,test.t.i_date]",
          "    Projection_4 input:[Group#1], test.t.a, test.t.b, test.t.c, test.t.d, test.t.e, test.t.c_str, test.t.d_str, test.t.e_str, test.t.f, test.t.g, test.t.h, test.t.i_date, test.t.a, test.t.b, test.t.c, test.t.d, test.t.e, test.t.c_str, test.t.d_str, test.t.e_str, test.t.f, test.t.g, test.t.h, test.t.i_date",
          "Group#1 Schema:[test.t.a,test.t.b,test.t.c,test.t.d,test.t.e,test.t.c_str,test.t.d_str,test.t.e_str,test.t.f,test.t.g,test.t.h,test.t.i_date,test.t.a,test.t.b,test.t.c,test.t.d,test.t.e,test.t.c_str,test.t.d_str,test.t.e_str,test.t.f,test.t.g,test.t.h,test.t.i_date]",
          "    TopN_12 input:[Group#2], test.t.a:asc, test.t.c:asc, offset:0, count:1",
          "Group#2 Schema:[test.t.a,test.t.b,test.t.c,test.t.d,test.t.e,test.t.c_str,test.t.d_str,test.t.e_str,test.t.f,test.t.g,test.t.h,test.t.i_date,test.t.a,test.t.b,test.t.c,test.t.d,test.t.e,test.t.c_str,test.t.d_str,test.t.e_str,test.t.f,test.t.g,test.t.h,test.t.i_date]",
          "    Join_3 input:[Group#3,Group#4], right outer join, equal:[eq(test.t.b, test.t.b)]",
          "Group#3 Schema:[test.t.a,test.t.b,test.t.c,test.t.d,test.t.e,test.t.c_str,test.t.d_str,test.t.e_str,test.t.f,test.t.g,test.t.h,test.t.i_date]",
          "    TiKVSingleGather_8 input:[Group#5], table:t1",
          "Group#5 Schema:[test.t.a,test.t.b,test.t.c,test.t.d,test.t.e,test.t.c_str,test.t.d_str,test.t.e_str,test.t.f,test.t.g,test.t.h,test.t.i_date]",
          "    TableScan_7 table:t1, pk col:test.t.a",
          "Group#4 Schema:[test.t.a,test.t.b,test.t.c,test.t.d,test.t.e,test.t.c_str,test.t.d_str,test.t.e_str,test.t.f,test.t.g,test.t.h,test.t.i_date]",
          "    TiKVSingleGather_10 input:[Group#6], table:t2",
          "Group#6 Schema:[test.t.a,test.t.b,test.t.c,test.t.d,test.t.e,test.t.c_str,test.t.d_str,test.t.e_str,test.t.f,test.t.g,test.t.h,test.t.i_date]",
          "    TableScan_9 table:t2, pk col:test.t.a"
        ]
      },
      {
        "SQL": "select * from t t1 right join t t2 on t1.b = t2.b order by t2.a, t2.c limit 1",
        "Result": [
          "Group#0 Schema:[test.t.a,test.t.b,test.t.c,test.t.d,test.t.e,test.t.c_str,test.t.d_str,test.t.e_str,test.t.f,test.t.g,test.t.h,test.t.i_date,test.t.a,test.t.b,test.t.c,test.t.d,test.t.e,test.t.c_str,test.t.d_str,test.t.e_str,test.t.f,test.t.g,test.t.h,test.t.i_date]",
          "    Projection_4 input:[Group#1], test.t.a, test.t.b, test.t.c, test.t.d, test.t.e, test.t.c_str, test.t.d_str, test.t.e_str, test.t.f, test.t.g, test.t.h, test.t.i_date, test.t.a, test.t.b, test.t.c, test.t.d, test.t.e, test.t.c_str, test.t.d_str, test.t.e_str, test.t.f, test.t.g, test.t.h, test.t.i_date",
          "Group#1 Schema:[test.t.a,test.t.b,test.t.c,test.t.d,test.t.e,test.t.c_str,test.t.d_str,test.t.e_str,test.t.f,test.t.g,test.t.h,test.t.i_date,test.t.a,test.t.b,test.t.c,test.t.d,test.t.e,test.t.c_str,test.t.d_str,test.t.e_str,test.t.f,test.t.g,test.t.h,test.t.i_date]",
          "    TopN_12 input:[Group#2], test.t.a:asc, test.t.c:asc, offset:0, count:1",
          "Group#2 Schema:[test.t.a,test.t.b,test.t.c,test.t.d,test.t.e,test.t.c_str,test.t.d_str,test.t.e_str,test.t.f,test.t.g,test.t.h,test.t.i_date,test.t.a,test.t.b,test.t.c,test.t.d,test.t.e,test.t.c_str,test.t.d_str,test.t.e_str,test.t.f,test.t.g,test.t.h,test.t.i_date]",
          "    Join_3 input:[Group#3,Group#4], right outer join, equal:[eq(test.t.b, test.t.b)]",
          "Group#3 Schema:[test.t.a,test.t.b,test.t.c,test.t.d,test.t.e,test.t.c_str,test.t.d_str,test.t.e_str,test.t.f,test.t.g,test.t.h,test.t.i_date]",
          "    TiKVSingleGather_8 input:[Group#5], table:t1",
          "Group#5 Schema:[test.t.a,test.t.b,test.t.c,test.t.d,test.t.e,test.t.c_str,test.t.d_str,test.t.e_str,test.t.f,test.t.g,test.t.h,test.t.i_date]",
          "    TableScan_7 table:t1, pk col:test.t.a",
          "Group#4 Schema:[test.t.a,test.t.b,test.t.c,test.t.d,test.t.e,test.t.c_str,test.t.d_str,test.t.e_str,test.t.f,test.t.g,test.t.h,test.t.i_date]",
          "    TopN_13 input:[Group#6], test.t.a:asc, test.t.c:asc, offset:0, count:1",
          "Group#6 Schema:[test.t.a,test.t.b,test.t.c,test.t.d,test.t.e,test.t.c_str,test.t.d_str,test.t.e_str,test.t.f,test.t.g,test.t.h,test.t.i_date]",
          "    TiKVSingleGather_10 input:[Group#7], table:t2",
          "Group#7 Schema:[test.t.a,test.t.b,test.t.c,test.t.d,test.t.e,test.t.c_str,test.t.d_str,test.t.e_str,test.t.f,test.t.g,test.t.h,test.t.i_date]",
          "    TopN_14 input:[Group#8], test.t.a:asc, test.t.c:asc, offset:0, count:1",
          "Group#8 Schema:[test.t.a,test.t.b,test.t.c,test.t.d,test.t.e,test.t.c_str,test.t.d_str,test.t.e_str,test.t.f,test.t.g,test.t.h,test.t.i_date]",
          "    TableScan_9 table:t2, pk col:test.t.a"
        ]
      },
      {
        "SQL": "select * from t t1 right join t t2 on t1.b = t2.b order by t1.a, t2.c limit 1",
        "Result": [
          "Group#0 Schema:[test.t.a,test.t.b,test.t.c,test.t.d,test.t.e,test.t.c_str,test.t.d_str,test.t.e_str,test.t.f,test.t.g,test.t.h,test.t.i_date,test.t.a,test.t.b,test.t.c,test.t.d,test.t.e,test.t.c_str,test.t.d_str,test.t.e_str,test.t.f,test.t.g,test.t.h,test.t.i_date]",
          "    Projection_4 input:[Group#1], test.t.a, test.t.b, test.t.c, test.t.d, test.t.e, test.t.c_str, test.t.d_str, test.t.e_str, test.t.f, test.t.g, test.t.h, test.t.i_date, test.t.a, test.t.b, test.t.c, test.t.d, test.t.e, test.t.c_str, test.t.d_str, test.t.e_str, test.t.f, test.t.g, test.t.h, test.t.i_date",
          "Group#1 Schema:[test.t.a,test.t.b,test.t.c,test.t.d,test.t.e,test.t.c_str,test.t.d_str,test.t.e_str,test.t.f,test.t.g,test.t.h,test.t.i_date,test.t.a,test.t.b,test.t.c,test.t.d,test.t.e,test.t.c_str,test.t.d_str,test.t.e_str,test.t.f,test.t.g,test.t.h,test.t.i_date]",
          "    TopN_12 input:[Group#2], test.t.a:asc, test.t.c:asc, offset:0, count:1",
          "Group#2 Schema:[test.t.a,test.t.b,test.t.c,test.t.d,test.t.e,test.t.c_str,test.t.d_str,test.t.e_str,test.t.f,test.t.g,test.t.h,test.t.i_date,test.t.a,test.t.b,test.t.c,test.t.d,test.t.e,test.t.c_str,test.t.d_str,test.t.e_str,test.t.f,test.t.g,test.t.h,test.t.i_date]",
          "    Join_3 input:[Group#3,Group#4], right outer join, equal:[eq(test.t.b, test.t.b)]",
          "Group#3 Schema:[test.t.a,test.t.b,test.t.c,test.t.d,test.t.e,test.t.c_str,test.t.d_str,test.t.e_str,test.t.f,test.t.g,test.t.h,test.t.i_date]",
          "    TiKVSingleGather_8 input:[Group#5], table:t1",
          "Group#5 Schema:[test.t.a,test.t.b,test.t.c,test.t.d,test.t.e,test.t.c_str,test.t.d_str,test.t.e_str,test.t.f,test.t.g,test.t.h,test.t.i_date]",
          "    TableScan_7 table:t1, pk col:test.t.a",
          "Group#4 Schema:[test.t.a,test.t.b,test.t.c,test.t.d,test.t.e,test.t.c_str,test.t.d_str,test.t.e_str,test.t.f,test.t.g,test.t.h,test.t.i_date]",
          "    TiKVSingleGather_10 input:[Group#6], table:t2",
          "Group#6 Schema:[test.t.a,test.t.b,test.t.c,test.t.d,test.t.e,test.t.c_str,test.t.d_str,test.t.e_str,test.t.f,test.t.g,test.t.h,test.t.i_date]",
          "    TableScan_9 table:t2, pk col:test.t.a"
        ]
      },
      {
        "SQL": "(select a from t) union all (select b from t) order by a limit 2;",
        "Result": [
          "Group#0 Schema:[Column#25]",
          "    TopN_26 input:[Group#1], Column#25:asc, offset:0, count:2",
          "Group#1 Schema:[Column#25]",
          "    Union_5 input:[Group#2,Group#3]",
          "Group#2 Schema:[Column#25]",
          "    Projection_6 input:[Group#4], test.t.a",
          "Group#4 Schema:[test.t.a]",
          "    Projection_4 input:[Group#5], test.t.a",
          "Group#5 Schema:[test.t.a]",
          "    TopN_29 input:[Group#6], test.t.a:asc, offset:0, count:2",
          "    TopN_29 input:[Group#7], test.t.a:asc, offset:0, count:2",
          "    TopN_29 input:[Group#8], test.t.a:asc, offset:0, count:2",
          "    TopN_29 input:[Group#9], test.t.a:asc, offset:0, count:2",
          "    TopN_29 input:[Group#10], test.t.a:asc, offset:0, count:2",
          "    TopN_29 input:[Group#11], test.t.a:asc, offset:0, count:2",
          "    TopN_29 input:[Group#12], test.t.a:asc, offset:0, count:2",
          "Group#6 Schema:[test.t.a]",
          "    TiKVSingleGather_13 input:[Group#13], table:t, index:c_d_e",
          "Group#13 Schema:[test.t.a]",
          "    TopN_36 input:[Group#14], test.t.a:asc, offset:0, count:2",
          "Group#14 Schema:[test.t.a]",
          "    IndexScan_12 table:t, index:c, d, e",
          "Group#7 Schema:[test.t.a]",
          "    TiKVSingleGather_15 input:[Group#15], table:t, index:f",
          "Group#15 Schema:[test.t.a]",
          "    TopN_35 input:[Group#16], test.t.a:asc, offset:0, count:2",
          "Group#16 Schema:[test.t.a]",
          "    IndexScan_14 table:t, index:f",
          "Group#8 Schema:[test.t.a]",
          "    TiKVSingleGather_17 input:[Group#17], table:t, index:g",
          "Group#17 Schema:[test.t.a]",
          "    TopN_34 input:[Group#18], test.t.a:asc, offset:0, count:2",
          "Group#18 Schema:[test.t.a]",
          "    IndexScan_16 table:t, index:g",
          "Group#9 Schema:[test.t.a]",
          "    TiKVSingleGather_19 input:[Group#19], table:t, index:f_g",
          "Group#19 Schema:[test.t.a]",
          "    TopN_33 input:[Group#20], test.t.a:asc, offset:0, count:2",
          "Group#20 Schema:[test.t.a]",
          "    IndexScan_18 table:t, index:f, g",
          "Group#10 Schema:[test.t.a]",
          "    TiKVSingleGather_21 input:[Group#21], table:t, index:c_d_e_str",
          "Group#21 Schema:[test.t.a]",
          "    TopN_32 input:[Group#22], test.t.a:asc, offset:0, count:2",
          "Group#22 Schema:[test.t.a]",
          "    IndexScan_20 table:t, index:c_str, d_str, e_str",
          "Group#11 Schema:[test.t.a]",
          "    TiKVSingleGather_23 input:[Group#23], table:t, index:e_d_c_str_prefix",
          "Group#23 Schema:[test.t.a]",
          "    TopN_31 input:[Group#24], test.t.a:asc, offset:0, count:2",
          "Group#24 Schema:[test.t.a]",
          "    IndexScan_22 table:t, index:e_str, d_str, c_str",
          "Group#12 Schema:[test.t.a]",
          "    TiKVSingleGather_11 input:[Group#25], table:t",
          "Group#25 Schema:[test.t.a]",
          "    TopN_30 input:[Group#26], test.t.a:asc, offset:0, count:2",
          "Group#26 Schema:[test.t.a]",
          "    TableScan_10 table:t, pk col:test.t.a",
          "Group#3 Schema:[Column#25]",
          "    Projection_7 input:[Group#27], test.t.b",
          "Group#27 Schema:[test.t.b]",
          "    Projection_2 input:[Group#28], test.t.b",
          "Group#28 Schema:[test.t.b]",
          "    TopN_38 input:[Group#29], test.t.b:asc, offset:0, count:2",
          "Group#29 Schema:[test.t.b]",
          "    TiKVSingleGather_25 input:[Group#30], table:t",
          "Group#30 Schema:[test.t.b]",
          "    TopN_39 input:[Group#31], test.t.b:asc, offset:0, count:2",
          "Group#31 Schema:[test.t.b]",
          "    TableScan_24 table:t"
        ]
      },
      {
        "SQL": "(select a from t) union all (select b from t) limit 2;",
        "Result": [
          "Group#0 Schema:[Column#25]",
          "    Limit_8 input:[Group#1], offset:0, count:2",
          "Group#1 Schema:[Column#25]",
          "    Union_5 input:[Group#2,Group#3]",
          "Group#2 Schema:[Column#25]",
          "    Projection_6 input:[Group#4], test.t.a",
          "Group#4 Schema:[test.t.a]",
          "    Projection_4 input:[Group#5], test.t.a",
          "Group#5 Schema:[test.t.a]",
          "    Limit_25 input:[Group#6], offset:0, count:2",
          "Group#6 Schema:[test.t.a]",
          "    TiKVSingleGather_10 input:[Group#7], table:t",
          "    TiKVSingleGather_22 input:[Group#8], table:t, index:e_d_c_str_prefix",
          "    TiKVSingleGather_20 input:[Group#9], table:t, index:c_d_e_str",
          "    TiKVSingleGather_18 input:[Group#10], table:t, index:f_g",
          "    TiKVSingleGather_16 input:[Group#11], table:t, index:g",
          "    TiKVSingleGather_14 input:[Group#12], table:t, index:f",
          "    TiKVSingleGather_12 input:[Group#13], table:t, index:c_d_e",
          "Group#7 Schema:[test.t.a]",
          "    TableScan_9 table:t, pk col:test.t.a",
          "Group#8 Schema:[test.t.a]",
          "    IndexScan_21 table:t, index:e_str, d_str, c_str",
          "Group#9 Schema:[test.t.a]",
          "    IndexScan_19 table:t, index:c_str, d_str, e_str",
          "Group#10 Schema:[test.t.a]",
          "    IndexScan_17 table:t, index:f, g",
          "Group#11 Schema:[test.t.a]",
          "    IndexScan_15 table:t, index:g",
          "Group#12 Schema:[test.t.a]",
          "    IndexScan_13 table:t, index:f",
          "Group#13 Schema:[test.t.a]",
          "    IndexScan_11 table:t, index:c, d, e",
          "Group#3 Schema:[Column#25]",
          "    Projection_7 input:[Group#14], test.t.b",
          "Group#14 Schema:[test.t.b]",
          "    Projection_2 input:[Group#15], test.t.b",
          "Group#15 Schema:[test.t.b]",
          "    Limit_25 input:[Group#16], offset:0, count:2",
          "Group#16 Schema:[test.t.b]",
          "    TiKVSingleGather_24 input:[Group#17], table:t",
          "Group#17 Schema:[test.t.b]",
          "    TableScan_23 table:t"
        ]
      },
      {
        "SQL": "(select a from t) union all (select b from t) limit 2 offset 5;",
        "Result": [
          "Group#0 Schema:[Column#25]",
          "    Limit_8 input:[Group#1], offset:5, count:2",
          "Group#1 Schema:[Column#25]",
          "    Union_5 input:[Group#2,Group#3]",
          "Group#2 Schema:[Column#25]",
          "    Projection_6 input:[Group#4], test.t.a",
          "Group#4 Schema:[test.t.a]",
          "    Projection_4 input:[Group#5], test.t.a",
          "Group#5 Schema:[test.t.a]",
          "    Limit_25 input:[Group#6], offset:0, count:7",
          "Group#6 Schema:[test.t.a]",
          "    TiKVSingleGather_10 input:[Group#7], table:t",
          "    TiKVSingleGather_22 input:[Group#8], table:t, index:e_d_c_str_prefix",
          "    TiKVSingleGather_20 input:[Group#9], table:t, index:c_d_e_str",
          "    TiKVSingleGather_18 input:[Group#10], table:t, index:f_g",
          "    TiKVSingleGather_16 input:[Group#11], table:t, index:g",
          "    TiKVSingleGather_14 input:[Group#12], table:t, index:f",
          "    TiKVSingleGather_12 input:[Group#13], table:t, index:c_d_e",
          "Group#7 Schema:[test.t.a]",
          "    TableScan_9 table:t, pk col:test.t.a",
          "Group#8 Schema:[test.t.a]",
          "    IndexScan_21 table:t, index:e_str, d_str, c_str",
          "Group#9 Schema:[test.t.a]",
          "    IndexScan_19 table:t, index:c_str, d_str, e_str",
          "Group#10 Schema:[test.t.a]",
          "    IndexScan_17 table:t, index:f, g",
          "Group#11 Schema:[test.t.a]",
          "    IndexScan_15 table:t, index:g",
          "Group#12 Schema:[test.t.a]",
          "    IndexScan_13 table:t, index:f",
          "Group#13 Schema:[test.t.a]",
          "    IndexScan_11 table:t, index:c, d, e",
          "Group#3 Schema:[Column#25]",
          "    Projection_7 input:[Group#14], test.t.b",
          "Group#14 Schema:[test.t.b]",
          "    Projection_2 input:[Group#15], test.t.b",
          "Group#15 Schema:[test.t.b]",
          "    Limit_25 input:[Group#16], offset:0, count:7",
          "Group#16 Schema:[test.t.b]",
          "    TiKVSingleGather_24 input:[Group#17], table:t",
          "Group#17 Schema:[test.t.b]",
          "    TableScan_23 table:t"
        ]
      },
      {
        "SQL": "(select a from t) union all (select sum(a) from t where a > 2 group by b) order by a limit 2;",
        "Result": [
          "Group#0 Schema:[Column#26]",
          "    TopN_28 input:[Group#1], Column#26:asc, offset:0, count:2",
          "Group#1 Schema:[Column#26]",
          "    Union_7 input:[Group#2,Group#3]",
          "Group#2 Schema:[Column#26]",
          "    Projection_8 input:[Group#4], cast(test.t.a)->Column#26",
          "Group#4 Schema:[test.t.a]",
          "    Projection_6 input:[Group#5], test.t.a",
          "Group#5 Schema:[test.t.a]",
          "    TopN_31 input:[Group#6], cast(test.t.a):asc, offset:0, count:2",
          "    TopN_31 input:[Group#7], cast(test.t.a):asc, offset:0, count:2",
          "    TopN_31 input:[Group#8], cast(test.t.a):asc, offset:0, count:2",
          "    TopN_31 input:[Group#9], cast(test.t.a):asc, offset:0, count:2",
          "    TopN_31 input:[Group#10], cast(test.t.a):asc, offset:0, count:2",
          "    TopN_31 input:[Group#11], cast(test.t.a):asc, offset:0, count:2",
          "    TopN_31 input:[Group#12], cast(test.t.a):asc, offset:0, count:2",
          "Group#6 Schema:[test.t.a]",
          "    TiKVSingleGather_15 input:[Group#13], table:t, index:c_d_e",
          "Group#13 Schema:[test.t.a]",
          "    TopN_38 input:[Group#14], cast(test.t.a):asc, offset:0, count:2",
          "Group#14 Schema:[test.t.a]",
          "    IndexScan_14 table:t, index:c, d, e",
          "Group#7 Schema:[test.t.a]",
          "    TiKVSingleGather_17 input:[Group#15], table:t, index:f",
          "Group#15 Schema:[test.t.a]",
          "    TopN_37 input:[Group#16], cast(test.t.a):asc, offset:0, count:2",
          "Group#16 Schema:[test.t.a]",
          "    IndexScan_16 table:t, index:f",
          "Group#8 Schema:[test.t.a]",
          "    TiKVSingleGather_19 input:[Group#17], table:t, index:g",
          "Group#17 Schema:[test.t.a]",
          "    TopN_36 input:[Group#18], cast(test.t.a):asc, offset:0, count:2",
          "Group#18 Schema:[test.t.a]",
          "    IndexScan_18 table:t, index:g",
          "Group#9 Schema:[test.t.a]",
          "    TiKVSingleGather_21 input:[Group#19], table:t, index:f_g",
          "Group#19 Schema:[test.t.a]",
          "    TopN_35 input:[Group#20], cast(test.t.a):asc, offset:0, count:2",
          "Group#20 Schema:[test.t.a]",
          "    IndexScan_20 table:t, index:f, g",
          "Group#10 Schema:[test.t.a]",
          "    TiKVSingleGather_23 input:[Group#21], table:t, index:c_d_e_str",
          "Group#21 Schema:[test.t.a]",
          "    TopN_34 input:[Group#22], cast(test.t.a):asc, offset:0, count:2",
          "Group#22 Schema:[test.t.a]",
          "    IndexScan_22 table:t, index:c_str, d_str, e_str",
          "Group#11 Schema:[test.t.a]",
          "    TiKVSingleGather_25 input:[Group#23], table:t, index:e_d_c_str_prefix",
          "Group#23 Schema:[test.t.a]",
          "    TopN_33 input:[Group#24], cast(test.t.a):asc, offset:0, count:2",
          "Group#24 Schema:[test.t.a]",
          "    IndexScan_24 table:t, index:e_str, d_str, c_str",
          "Group#12 Schema:[test.t.a]",
          "    TiKVSingleGather_13 input:[Group#25], table:t",
          "Group#25 Schema:[test.t.a]",
          "    TopN_32 input:[Group#26], cast(test.t.a):asc, offset:0, count:2",
          "Group#26 Schema:[test.t.a]",
          "    TableScan_12 table:t, pk col:test.t.a",
          "Group#3 Schema:[Column#26]",
          "    Projection_9 input:[Group#27], cast(Column#13)->Column#26",
          "Group#27 Schema:[Column#13]",
          "    Projection_4 input:[Group#28], Column#13",
          "Group#28 Schema:[Column#13]",
          "    TopN_40 input:[Group#29], cast(Column#13):asc, offset:0, count:2",
          "Group#29 Schema:[Column#13]",
          "    Aggregation_3 input:[Group#30], group by:test.t.b, funcs:sum(test.t.a)",
          "Group#30 Schema:[test.t.a,test.t.b]",
          "    Selection_2 input:[Group#31], gt(test.t.a, 2)",
          "Group#31 Schema:[test.t.a,test.t.b]",
          "    TiKVSingleGather_27 input:[Group#32], table:t",
          "Group#32 Schema:[test.t.a,test.t.b]",
          "    TableScan_26 table:t, pk col:test.t.a"
        ]
      },
      {
        "SQL": "(select a from t) union all (select sum(a) from t where a > 2 group by b) order by a limit 1, 2;",
        "Result": [
          "Group#0 Schema:[Column#26]",
          "    TopN_28 input:[Group#1], Column#26:asc, offset:1, count:2",
          "Group#1 Schema:[Column#26]",
          "    Union_7 input:[Group#2,Group#3]",
          "Group#2 Schema:[Column#26]",
          "    Projection_8 input:[Group#4], cast(test.t.a)->Column#26",
          "Group#4 Schema:[test.t.a]",
          "    Projection_6 input:[Group#5], test.t.a",
          "Group#5 Schema:[test.t.a]",
          "    TopN_31 input:[Group#6], cast(test.t.a):asc, offset:0, count:3",
          "    TopN_31 input:[Group#7], cast(test.t.a):asc, offset:0, count:3",
          "    TopN_31 input:[Group#8], cast(test.t.a):asc, offset:0, count:3",
          "    TopN_31 input:[Group#9], cast(test.t.a):asc, offset:0, count:3",
          "    TopN_31 input:[Group#10], cast(test.t.a):asc, offset:0, count:3",
          "    TopN_31 input:[Group#11], cast(test.t.a):asc, offset:0, count:3",
          "    TopN_31 input:[Group#12], cast(test.t.a):asc, offset:0, count:3",
          "Group#6 Schema:[test.t.a]",
          "    TiKVSingleGather_15 input:[Group#13], table:t, index:c_d_e",
          "Group#13 Schema:[test.t.a]",
          "    TopN_38 input:[Group#14], cast(test.t.a):asc, offset:0, count:3",
          "Group#14 Schema:[test.t.a]",
          "    IndexScan_14 table:t, index:c, d, e",
          "Group#7 Schema:[test.t.a]",
          "    TiKVSingleGather_17 input:[Group#15], table:t, index:f",
          "Group#15 Schema:[test.t.a]",
          "    TopN_37 input:[Group#16], cast(test.t.a):asc, offset:0, count:3",
          "Group#16 Schema:[test.t.a]",
          "    IndexScan_16 table:t, index:f",
          "Group#8 Schema:[test.t.a]",
          "    TiKVSingleGather_19 input:[Group#17], table:t, index:g",
          "Group#17 Schema:[test.t.a]",
          "    TopN_36 input:[Group#18], cast(test.t.a):asc, offset:0, count:3",
          "Group#18 Schema:[test.t.a]",
          "    IndexScan_18 table:t, index:g",
          "Group#9 Schema:[test.t.a]",
          "    TiKVSingleGather_21 input:[Group#19], table:t, index:f_g",
          "Group#19 Schema:[test.t.a]",
          "    TopN_35 input:[Group#20], cast(test.t.a):asc, offset:0, count:3",
          "Group#20 Schema:[test.t.a]",
          "    IndexScan_20 table:t, index:f, g",
          "Group#10 Schema:[test.t.a]",
          "    TiKVSingleGather_23 input:[Group#21], table:t, index:c_d_e_str",
          "Group#21 Schema:[test.t.a]",
          "    TopN_34 input:[Group#22], cast(test.t.a):asc, offset:0, count:3",
          "Group#22 Schema:[test.t.a]",
          "    IndexScan_22 table:t, index:c_str, d_str, e_str",
          "Group#11 Schema:[test.t.a]",
          "    TiKVSingleGather_25 input:[Group#23], table:t, index:e_d_c_str_prefix",
          "Group#23 Schema:[test.t.a]",
          "    TopN_33 input:[Group#24], cast(test.t.a):asc, offset:0, count:3",
          "Group#24 Schema:[test.t.a]",
          "    IndexScan_24 table:t, index:e_str, d_str, c_str",
          "Group#12 Schema:[test.t.a]",
          "    TiKVSingleGather_13 input:[Group#25], table:t",
          "Group#25 Schema:[test.t.a]",
          "    TopN_32 input:[Group#26], cast(test.t.a):asc, offset:0, count:3",
          "Group#26 Schema:[test.t.a]",
          "    TableScan_12 table:t, pk col:test.t.a",
          "Group#3 Schema:[Column#26]",
          "    Projection_9 input:[Group#27], cast(Column#13)->Column#26",
          "Group#27 Schema:[Column#13]",
          "    Projection_4 input:[Group#28], Column#13",
          "Group#28 Schema:[Column#13]",
          "    TopN_40 input:[Group#29], cast(Column#13):asc, offset:0, count:3",
          "Group#29 Schema:[Column#13]",
          "    Aggregation_3 input:[Group#30], group by:test.t.b, funcs:sum(test.t.a)",
          "Group#30 Schema:[test.t.a,test.t.b]",
          "    Selection_2 input:[Group#31], gt(test.t.a, 2)",
          "Group#31 Schema:[test.t.a,test.t.b]",
          "    TiKVSingleGather_27 input:[Group#32], table:t",
          "Group#32 Schema:[test.t.a,test.t.b]",
          "    TableScan_26 table:t, pk col:test.t.a"
        ]
      },
      {
        "SQL": "(select a from t where a = 1) union all (select b from t where a = 2) union all (select c from t where a = 3) order by a limit 2;",
        "Result": [
          "Group#0 Schema:[Column#37]",
          "    TopN_36 input:[Group#1], Column#37:asc, offset:0, count:2",
          "Group#1 Schema:[Column#37]",
          "    Union_10 input:[Group#2,Group#3,Group#4]",
          "Group#2 Schema:[Column#37]",
          "    Projection_11 input:[Group#5], test.t.a",
          "Group#5 Schema:[test.t.a]",
          "    Projection_9 input:[Group#6], test.t.a",
          "Group#6 Schema:[test.t.a]",
          "    TopN_39 input:[Group#7], test.t.a:asc, offset:0, count:2",
          "Group#7 Schema:[test.t.a]",
          "    Selection_8 input:[Group#8], eq(test.t.a, 1)",
          "Group#8 Schema:[test.t.a]",
          "    TiKVSingleGather_17 input:[Group#9], table:t",
          "    TiKVSingleGather_29 input:[Group#10], table:t, index:e_d_c_str_prefix",
          "    TiKVSingleGather_27 input:[Group#11], table:t, index:c_d_e_str",
          "    TiKVSingleGather_25 input:[Group#12], table:t, index:f_g",
          "    TiKVSingleGather_23 input:[Group#13], table:t, index:g",
          "    TiKVSingleGather_21 input:[Group#14], table:t, index:f",
          "    TiKVSingleGather_19 input:[Group#15], table:t, index:c_d_e",
          "Group#9 Schema:[test.t.a]",
          "    TableScan_16 table:t, pk col:test.t.a",
          "Group#10 Schema:[test.t.a]",
          "    IndexScan_28 table:t, index:e_str, d_str, c_str",
          "Group#11 Schema:[test.t.a]",
          "    IndexScan_26 table:t, index:c_str, d_str, e_str",
          "Group#12 Schema:[test.t.a]",
          "    IndexScan_24 table:t, index:f, g",
          "Group#13 Schema:[test.t.a]",
          "    IndexScan_22 table:t, index:g",
          "Group#14 Schema:[test.t.a]",
          "    IndexScan_20 table:t, index:f",
          "Group#15 Schema:[test.t.a]",
          "    IndexScan_18 table:t, index:c, d, e",
          "Group#3 Schema:[Column#37]",
          "    Projection_12 input:[Group#16], test.t.b",
          "Group#16 Schema:[test.t.b]",
          "    Projection_6 input:[Group#17], test.t.b",
          "Group#17 Schema:[test.t.a,test.t.b]",
          "    TopN_41 input:[Group#18], test.t.b:asc, offset:0, count:2",
          "Group#18 Schema:[test.t.a,test.t.b]",
          "    Selection_5 input:[Group#19], eq(test.t.a, 2)",
          "Group#19 Schema:[test.t.a,test.t.b]",
          "    TiKVSingleGather_31 input:[Group#20], table:t",
          "Group#20 Schema:[test.t.a,test.t.b]",
          "    TableScan_30 table:t, pk col:test.t.a",
          "Group#4 Schema:[Column#37]",
          "    Projection_13 input:[Group#21], test.t.c",
          "Group#21 Schema:[test.t.c]",
          "    Projection_3 input:[Group#22], test.t.c",
          "Group#22 Schema:[test.t.a,test.t.c]",
          "    TopN_43 input:[Group#23], test.t.c:asc, offset:0, count:2",
          "Group#23 Schema:[test.t.a,test.t.c]",
          "    Selection_2 input:[Group#24], eq(test.t.a, 3)",
          "Group#24 Schema:[test.t.a,test.t.c]",
          "    TiKVSingleGather_33 input:[Group#25], table:t",
          "    TiKVSingleGather_35 input:[Group#26], table:t, index:c_d_e",
          "Group#25 Schema:[test.t.a,test.t.c]",
          "    TableScan_32 table:t, pk col:test.t.a",
          "Group#26 Schema:[test.t.a,test.t.c]",
          "    IndexScan_34 table:t, index:c, d, e"
        ]
      }
    ]
  },
  {
    "Name": "TestProjectionElimination",
    "Cases": [
      {
        "SQL": "select a, b from (select a, b from t) as t2",
        "Result": [
          "Group#0 Schema:[test.t.a,test.t.b]",
          "    TableScan_1 table:t"
        ]
      },
      {
        "SQL": "select a+b from (select a, b from t) as t2",
        "Result": [
          "Group#0 Schema:[Column#13]",
          "    Projection_3 input:[Group#1], plus(test.t.a, test.t.b)->Column#13",
          "Group#1 Schema:[test.t.a,test.t.b]",
          "    TableScan_1 table:t"
        ]
      },
      {
        "SQL": "select a from (select floor(a) as a from t) as t2",
        "Result": [
          "Group#0 Schema:[Column#13]",
          "    Projection_2 input:[Group#1], floor(test.t.a)->Column#13",
          "Group#1 Schema:[test.t.a]",
          "    TableScan_1 table:t"
        ]
      },
      {
        "SQL": "select a from (select a, b from (select a, b, c from t) as t2) as t3",
        "Result": [
          "Group#0 Schema:[test.t.a]",
          "    TableScan_1 table:t"
        ]
      },
      {
        "SQL": "select a+c from (select floor(a) as a, b, c from t) as t2",
        "Result": [
          "Group#0 Schema:[Column#14]",
          "    Projection_4 input:[Group#1], plus(floor(test.t.a), test.t.c)->Column#14",
          "Group#1 Schema:[test.t.a,test.t.c]",
          "    TableScan_1 table:t"
        ]
      }
    ]
  },
  {
    "Name": "TestMergeAggregationProjection",
    "Cases": [
      {
        "SQL": "select b, max(a) from (select a, c+d as b from t as t1) as t2 group by b",
        "Result": [
          "Group#0 Schema:[Column#13,Column#14]",
          "    Projection_4 input:[Group#1], Column#13, Column#14",
          "Group#1 Schema:[Column#14,Column#13]",
          "    Aggregation_5 input:[Group#2], group by:plus(test.t.c, test.t.d), funcs:max(test.t.a), firstrow(plus(test.t.c, test.t.d))",
          "Group#2 Schema:[test.t.a,test.t.c,test.t.d]",
          "    TableScan_1 table:t1"
        ]
      },
      {
        "SQL": "select max(a) from (select c+d as b, a+c as a from t as t1) as t2",
        "Result": [
          "Group#0 Schema:[Column#15]",
          "    Projection_4 input:[Group#1], Column#15",
          "Group#1 Schema:[Column#15]",
          "    Aggregation_5 input:[Group#2], funcs:max(plus(test.t.a, test.t.c))",
          "Group#2 Schema:[test.t.a,test.t.c]",
          "    TableScan_1 table:t1"
        ]
      },
      {
        "SQL": "select b, max(a) from (select a, c+d as b, @i:=0 from t as t1) as t2 group by b",
        "Result": [
          "Group#0 Schema:[Column#13,Column#15]",
          "    Projection_4 input:[Group#1], Column#13, Column#15",
          "Group#1 Schema:[Column#15,Column#13]",
          "    Aggregation_3 input:[Group#2], group by:Column#13, funcs:max(test.t.a), firstrow(Column#13)",
          "Group#2 Schema:[test.t.a,Column#13,Column#14]",
          "    Projection_2 input:[Group#3], test.t.a, plus(test.t.c, test.t.d)->Column#13, setvar(i, 0)->Column#14",
          "Group#3 Schema:[test.t.a,test.t.c,test.t.d]",
          "    TableScan_1 table:t1"
        ]
      }
    ]
  },
  {
<<<<<<< HEAD
    "Name": "TestEliminateMaxMin",
    "Cases": [
      {
        "SQL": "select max(a) from t;",
        "Result": [
          "Group#0 Schema:[Column#13]",
          "    Projection_3 input:[Group#1], Column#13",
          "Group#1 Schema:[Column#13]",
          "    Aggregation_2 input:[Group#2], funcs:max(test.t.a)",
          "Group#2 Schema:[test.t.a]",
          "    Limit_5 input:[Group#3], offset:0, count:1",
          "Group#3 Schema:[test.t.a]",
          "    Sort_4 input:[Group#4], test.t.a:desc",
          "Group#4 Schema:[test.t.a]",
          "    TableScan_1 table:t"
        ]
=======
    "Name": "TestMergeAdjacentLimit",
    "Cases": [
      {
        "SQL": "select b from (select b from t limit 5) as t1 limit 10",
        "Result": [
          "Group#0 Schema:[test.t.b]",
          "    Projection_4 input:[Group#1], test.t.b",
          "Group#1 Schema:[test.t.b]",
          "    Projection_2 input:[Group#2], test.t.b",
          "Group#2 Schema:[test.t.b]",
          "    Limit_6 input:[Group#3], offset:0, count:5",
          "Group#3 Schema:[test.t.b]",
          "    TableScan_1 table:t"
        ]
      },
      {
        "SQL": "select b from (select b from t limit 20) as t1 limit 10",
        "Result": [
          "Group#0 Schema:[test.t.b]",
          "    Projection_4 input:[Group#1], test.t.b",
          "Group#1 Schema:[test.t.b]",
          "    Projection_2 input:[Group#2], test.t.b",
          "Group#2 Schema:[test.t.b]",
          "    Limit_6 input:[Group#3], offset:0, count:10",
          "Group#3 Schema:[test.t.b]",
          "    TableScan_1 table:t"
        ]
      },
      {
        "SQL": "select b from (select b from t limit 10) as t1 limit 10",
        "Result": [
          "Group#0 Schema:[test.t.b]",
          "    Projection_4 input:[Group#1], test.t.b",
          "Group#1 Schema:[test.t.b]",
          "    Projection_2 input:[Group#2], test.t.b",
          "Group#2 Schema:[test.t.b]",
          "    Limit_6 input:[Group#3], offset:0, count:10",
          "Group#3 Schema:[test.t.b]",
          "    TableScan_1 table:t"
        ]
      },
      {
        "SQL": "select b from (select b from t limit 10 offset 10) as t1 limit 10 offset 5",
        "Result": [
          "Group#0 Schema:[test.t.b]",
          "    Projection_4 input:[Group#1], test.t.b",
          "Group#1 Schema:[test.t.b]",
          "    Projection_2 input:[Group#2], test.t.b",
          "Group#2 Schema:[test.t.b]",
          "    Limit_6 input:[Group#3], offset:15, count:5",
          "Group#3 Schema:[test.t.b]",
          "    TableScan_1 table:t"
        ]
      },
      {
        "SQL": "select b from (select b from t limit 10 offset 2) as t1 limit 3 offset 5",
        "Result": [
          "Group#0 Schema:[test.t.b]",
          "    Projection_4 input:[Group#1], test.t.b",
          "Group#1 Schema:[test.t.b]",
          "    Projection_2 input:[Group#2], test.t.b",
          "Group#2 Schema:[test.t.b]",
          "    Limit_6 input:[Group#3], offset:7, count:3",
          "Group#3 Schema:[test.t.b]",
          "    TableScan_1 table:t"
        ]
      },
      {
        "SQL": "select b from (select b from t limit 10 offset 5) as t1 limit 5 offset 5",
        "Result": [
          "Group#0 Schema:[test.t.b]",
          "    Projection_4 input:[Group#1], test.t.b",
          "Group#1 Schema:[test.t.b]",
          "    Projection_2 input:[Group#2], test.t.b",
          "Group#2 Schema:[test.t.b]",
          "    Limit_6 input:[Group#3], offset:10, count:5",
          "Group#3 Schema:[test.t.b]",
          "    TableScan_1 table:t"
        ]
      },
      {
        "SQL": "select a from (select a from t limit 3 offset 5) t1 limit 3 offset 5",
        "Result": [
          "Group#0 Schema:[test.t.a]",
          "    Projection_4 input:[Group#1], test.t.a",
          "Group#1 Schema:[test.t.a]",
          "    Projection_2 input:[Group#2], test.t.a",
          "Group#2 Schema:[test.t.a]",
          "    TableDual_6 rowcount:0"
        ]
>>>>>>> ad71a5a7
      }
    ]
  }
]<|MERGE_RESOLUTION|>--- conflicted
+++ resolved
@@ -1129,24 +1129,6 @@
     ]
   },
   {
-<<<<<<< HEAD
-    "Name": "TestEliminateMaxMin",
-    "Cases": [
-      {
-        "SQL": "select max(a) from t;",
-        "Result": [
-          "Group#0 Schema:[Column#13]",
-          "    Projection_3 input:[Group#1], Column#13",
-          "Group#1 Schema:[Column#13]",
-          "    Aggregation_2 input:[Group#2], funcs:max(test.t.a)",
-          "Group#2 Schema:[test.t.a]",
-          "    Limit_5 input:[Group#3], offset:0, count:1",
-          "Group#3 Schema:[test.t.a]",
-          "    Sort_4 input:[Group#4], test.t.a:desc",
-          "Group#4 Schema:[test.t.a]",
-          "    TableScan_1 table:t"
-        ]
-=======
     "Name": "TestMergeAdjacentLimit",
     "Cases": [
       {
@@ -1237,7 +1219,6 @@
           "Group#2 Schema:[test.t.a]",
           "    TableDual_6 rowcount:0"
         ]
->>>>>>> ad71a5a7
       }
     ]
   }
