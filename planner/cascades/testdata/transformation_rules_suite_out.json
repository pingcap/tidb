--- conflicted
+++ resolved
@@ -1129,28 +1129,6 @@
     ]
   },
   {
-<<<<<<< HEAD
-    "Name": "TestMergeAdjacentTopN",
-    "Cases": [
-      {
-        "SQL": "select b from (select b from t where c > 1 order by b limit 3) as t1 order by b limit 2",
-        "Result": [
-          "Group#0 Schema:[test.t.b]",
-          "    Limit_8 input:[Group#1], offset:0, count:2",
-          "Group#1 Schema:[test.t.b]",
-          "    Sort_7 input:[Group#2], test.t.b:asc",
-          "Group#2 Schema:[test.t.b]",
-          "    Projection_6 input:[Group#3], test.t.b",
-          "Group#3 Schema:[test.t.b]",
-          "    Limit_5 input:[Group#4], offset:0, count:3",
-          "Group#4 Schema:[test.t.b]",
-          "    Sort_4 input:[Group#5], test.t.b:asc",
-          "Group#5 Schema:[test.t.b]",
-          "    Projection_3 input:[Group#6], test.t.b",
-          "Group#6 Schema:[test.t.b,test.t.c]",
-          "    Selection_2 input:[Group#7], gt(test.t.c, 1)",
-          "Group#7 Schema:[test.t.b,test.t.c]",
-=======
     "Name": "TestMergeAdjacentLimit",
     "Cases": [
       {
@@ -1163,31 +1141,10 @@
           "Group#2 Schema:[test.t.b]",
           "    Limit_6 input:[Group#3], offset:0, count:5",
           "Group#3 Schema:[test.t.b]",
->>>>>>> ad71a5a7
           "    TableScan_1 table:t"
         ]
       },
       {
-<<<<<<< HEAD
-        "SQL": "select a from (select a from t where b > 2 order by a limit 0, 3) as t1 order by a limit 1, 2",
-        "Result": [
-          "Group#0 Schema:[test.t.a]",
-          "    Limit_8 input:[Group#1], offset:1, count:2",
-          "Group#1 Schema:[test.t.a]",
-          "    Sort_7 input:[Group#2], test.t.a:asc",
-          "Group#2 Schema:[test.t.a]",
-          "    Projection_6 input:[Group#3], test.t.a",
-          "Group#3 Schema:[test.t.a]",
-          "    Limit_5 input:[Group#4], offset:0, count:3",
-          "Group#4 Schema:[test.t.a]",
-          "    Sort_4 input:[Group#5], test.t.a:asc",
-          "Group#5 Schema:[test.t.a]",
-          "    Projection_3 input:[Group#6], test.t.a",
-          "Group#6 Schema:[test.t.a,test.t.b]",
-          "    Selection_2 input:[Group#7], gt(test.t.b, 2)",
-          "Group#7 Schema:[test.t.a,test.t.b]",
-          "    TableScan_1 table:t"
-=======
         "SQL": "select b from (select b from t limit 20) as t1 limit 10",
         "Result": [
           "Group#0 Schema:[test.t.b]",
@@ -1261,7 +1218,6 @@
           "    Projection_2 input:[Group#2], test.t.a",
           "Group#2 Schema:[test.t.a]",
           "    TableDual_6 rowcount:0"
->>>>>>> ad71a5a7
         ]
       }
     ]
