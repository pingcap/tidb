--- conflicted
+++ resolved
@@ -61,11 +61,8 @@
       "select t1.a, t1.b from t1, t2 where t1.a > t2.a and t2.b > 200",
       "select t1.a, t1.b from t1 left join t2 on t1.a = t2.a where t1.a > 2 and t2.b > 200",
       "select t2.a, t2.b from t1 right join t2 on t1.a = t2.a where t1.a > 2 and t2.b > 200",
-<<<<<<< HEAD
+      "select t1.a, t1.b from t1, t2 where t1.a = t2.a order by t1.a",
       "select * from t1 join t2 on t1.a = t2.a"
-=======
-      "select t1.a, t1.b from t1, t2 where t1.a = t2.a order by t1.a"
->>>>>>> 50175795
     ]
   },
   {
