[
  {
    "Name": "TestPKIsHandleRangeScan",
    "Cases": [
      {
        "SQL": "select b from t where a > 1",
        "Plan": [
          "Projection_8 3333.33 root test.t.b",
          "└─TableReader_9 3333.33 root data:TableRangeScan_10",
          "  └─TableRangeScan_10 3333.33 cop[tikv] table:t, range:(1,+inf], keep order:false, stats:pseudo"
        ],
        "Result": [
          "4",
          "6"
        ]
      },
      {
        "SQL": "select b from t where a > 1 and a < 3",
        "Plan": [
          "Projection_8 2.00 root test.t.b",
          "└─TableReader_9 2.00 root data:TableRangeScan_10",
          "  └─TableRangeScan_10 2.00 cop[tikv] table:t, range:(1,3), keep order:false, stats:pseudo"
        ],
        "Result": null
      },
      {
        "SQL": "select b from t where a > 1 and b < 6",
        "Plan": [
          "Projection_9 2666.67 root test.t.b",
          "└─TableReader_10 2666.67 root data:Selection_11",
          "  └─Selection_11 2666.67 cop[tikv] lt(test.t.b, 6)",
          "    └─TableRangeScan_12 3333.33 cop[tikv] table:t, range:(1,+inf], keep order:false, stats:pseudo"
        ],
        "Result": [
          "4"
        ]
      },
      {
        "SQL": "select a from t where a * 3 + 1 > 9 and a < 5",
        "Plan": [
          "TableReader_9 4.00 root data:Selection_10",
          "└─Selection_10 4.00 cop[tikv] gt(plus(mul(test.t.a, 3), 1), 9)",
          "  └─TableRangeScan_11 5.00 cop[tikv] table:t, range:[-inf,5), keep order:false, stats:pseudo"
        ],
        "Result": [
          "3"
        ]
      },
      {
        "SQL": "select a from t group by a having sum(b) > 4",
        "Plan": [
          "Projection_12 6400.00 root test.t.a",
          "└─Selection_13 6400.00 root gt(Column#3, 4)",
          "  └─HashAgg_18 8000.00 root group by:test.t.a, funcs:sum(Column#5)->Column#3, funcs:firstrow(test.t.a)->test.t.a",
          "    └─TableReader_19 8000.00 root data:HashAgg_20",
          "      └─HashAgg_20 8000.00 cop[tikv] group by:test.t.a, funcs:sum(test.t.b)->Column#5",
          "        └─TableFullScan_16 10000.00 cop[tikv] table:t, keep order:false, stats:pseudo"
        ],
        "Result": [
          "5"
        ]
      }
    ]
  },
  {
    "Name": "TestSort",
    "Cases": [
      {
        "SQL": "select a from t order by a",
        "Plan": [
          "TableReader_7 10000.00 root data:TableFullScan_8",
          "└─TableFullScan_8 10000.00 cop[tikv] table:t, keep order:true, stats:pseudo"
        ],
        "Result": [
          "1",
          "2",
          "3",
          "4"
        ]
      },
      {
        "SQL": "select b from t order by b",
        "Plan": [
          "Sort_11 10000.00 root test.t.b:asc",
          "└─TableReader_9 10000.00 root data:TableFullScan_10",
          "  └─TableFullScan_10 10000.00 cop[tikv] table:t, keep order:false, stats:pseudo"
        ],
        "Result": [
          "11",
          "22",
          "33",
          "44"
        ]
      },
      {
        "SQL": "select b from t order by a+b",
        "Plan": [
          "Projection_7 10000.00 root test.t.b",
          "└─Projection_12 10000.00 root test.t.b, test.t.a",
          "  └─Sort_8 10000.00 root Column#4:asc",
          "    └─Projection_13 10000.00 root test.t.b, test.t.a, plus(test.t.a, test.t.b)->Column#4",
          "      └─Projection_9 10000.00 root test.t.b, test.t.a",
          "        └─TableReader_10 10000.00 root data:TableFullScan_11",
          "          └─TableFullScan_11 10000.00 cop[tikv] table:t, keep order:false, stats:pseudo"
        ],
        "Result": [
          "11",
          "22",
          "33",
          "44"
        ]
      },
      {
        "SQL": "select b from t order by b, a+b, a",
        "Plan": [
          "Projection_7 10000.00 root test.t.b",
          "└─Projection_12 10000.00 root test.t.b, test.t.a",
          "  └─Sort_8 10000.00 root test.t.b:asc, Column#4:asc, test.t.a:asc",
          "    └─Projection_13 10000.00 root test.t.b, test.t.a, plus(test.t.a, test.t.b)->Column#4",
          "      └─Projection_9 10000.00 root test.t.b, test.t.a",
          "        └─TableReader_10 10000.00 root data:TableFullScan_11",
          "          └─TableFullScan_11 10000.00 cop[tikv] table:t, keep order:false, stats:pseudo"
        ],
        "Result": [
          "11",
          "22",
          "33",
          "44"
        ]
      }
    ]
  },
  {
    "Name": "TestAggregation",
    "Cases": [
      {
        "SQL": "select sum(a) from t",
        "Plan": [
          "HashAgg_12 1.00 root funcs:sum(Column#4)->Column#3",
          "└─TableReader_13 1.00 root data:HashAgg_14",
          "  └─HashAgg_14 1.00 cop[tikv] funcs:sum(test.t.a)->Column#4",
          "    └─TableFullScan_10 10000.00 cop[tikv] table:t, keep order:false, stats:pseudo"
        ],
        "Result": [
          "10"
        ]
      },
      {
        "SQL": "select max(a), min(b) from t",
        "Plan": [
          "HashAgg_11 1.00 root funcs:max(Column#5)->Column#3, funcs:min(Column#6)->Column#4",
          "└─TableReader_12 1.00 root data:HashAgg_13",
          "  └─HashAgg_13 1.00 cop[tikv] funcs:max(test.t.a)->Column#5, funcs:min(test.t.b)->Column#6",
          "    └─TableFullScan_10 10000.00 cop[tikv] table:t, keep order:false, stats:pseudo"
        ],
        "Result": [
          "4 11"
        ]
      },
      {
        "SQL": "select b, avg(a) from t group by b order by b",
        "Plan": [
          "Projection_10 8000.00 root test.t.b, Column#3",
          "└─Sort_19 8000.00 root test.t.b:asc",
          "  └─HashAgg_12 8000.00 root group by:Column#9, funcs:avg(Column#7)->Column#3, funcs:firstrow(Column#8)->test.t.b",
          "    └─Projection_15 10000.00 root cast(test.t.a)->Column#7, test.t.b, test.t.b",
          "      └─TableReader_13 10000.00 root data:TableFullScan_14",
          "        └─TableFullScan_14 10000.00 cop[tikv] table:t, keep order:false, stats:pseudo"
        ],
        "Result": [
          "11 1.0000",
          "22 2.0000",
          "33 3.0000",
          "44 4.0000"
        ]
      },
      {
        "SQL": "select b, sum(a) from t group by b order by b",
        "Plan": [
          "Projection_10 8000.00 root test.t.b, Column#3",
          "└─Sort_19 8000.00 root test.t.b:asc",
          "  └─HashAgg_16 8000.00 root group by:test.t.b, funcs:sum(Column#4)->Column#3, funcs:firstrow(test.t.b)->test.t.b",
          "    └─TableReader_17 8000.00 root data:HashAgg_18",
          "      └─HashAgg_18 8000.00 cop[tikv] group by:test.t.b, funcs:sum(test.t.a)->Column#4",
          "        └─TableFullScan_14 10000.00 cop[tikv] table:t, keep order:false, stats:pseudo"
        ],
        "Result": [
          "11 1",
          "22 2",
          "33 3",
          "44 4"
        ]
      },
      {
        "SQL": "select b, avg(a) from t group by b having sum(a) > 1 order by b",
        "Plan": [
          "Projection_12 6400.00 root test.t.b, Column#3",
          "└─Projection_14 6400.00 root test.t.b, Column#3, Column#4",
          "  └─Sort_27 6400.00 root test.t.b:asc",
          "    └─Selection_26 6400.00 root gt(Column#4, 1)",
          "      └─HashAgg_17 8000.00 root group by:Column#14, funcs:avg(Column#11)->Column#3, funcs:sum(Column#12)->Column#4, funcs:firstrow(Column#13)->test.t.b",
          "        └─Projection_20 10000.00 root cast(test.t.a)->Column#11, cast(test.t.a)->Column#12, test.t.b, test.t.b",
          "          └─TableReader_18 10000.00 root data:TableFullScan_19",
          "            └─TableFullScan_19 10000.00 cop[tikv] table:t, keep order:false, stats:pseudo"
        ],
        "Result": [
          "22 2.0000",
          "33 3.0000",
          "44 4.0000"
        ]
      },
      {
        "SQL": "select max(a+b) from t",
        "Plan": [
          "HashAgg_16 1.00 root funcs:max(Column#4)->Column#3",
          "└─TableReader_17 1.00 root data:HashAgg_18",
          "  └─HashAgg_18 1.00 cop[tikv] funcs:max(plus(test.t.a, test.t.b))->Column#4",
          "    └─TableFullScan_14 10000.00 cop[tikv] table:t, keep order:false, stats:pseudo"
        ],
        "Result": [
          "48"
        ]
      },
      {
        "SQL": "select sum(a) from t group by a, a+b order by a",
        "Plan": [
          "Projection_10 8000.00 root Column#3",
          "└─Sort_20 8000.00 root test.t.a:asc",
          "  └─HashAgg_13 8000.00 root group by:Column#10, Column#11, funcs:sum(Column#8)->Column#3, funcs:firstrow(Column#9)->test.t.a",
          "    └─Projection_16 10000.00 root cast(test.t.a)->Column#8, test.t.a, test.t.a, plus(test.t.a, test.t.b)->Column#11",
          "      └─TableReader_14 10000.00 root data:TableFullScan_15",
          "        └─TableFullScan_15 10000.00 cop[tikv] table:t, keep order:false, stats:pseudo"
        ],
        "Result": [
          "1",
          "2",
          "3",
          "4"
        ]
      },
      {
        "SQL": "select b, sum(a) from t group by b having b > 1 order by b",
        "Plan": [
          "Projection_19 6400.00 root test.t.b, Column#3",
          "└─Sort_33 6400.00 root test.t.b:asc",
          "  └─HashAgg_26 6400.00 root group by:test.t.b, funcs:sum(Column#6)->Column#3, funcs:firstrow(test.t.b)->test.t.b",
          "    └─TableReader_27 6400.00 root data:HashAgg_28",
          "      └─HashAgg_28 6400.00 cop[tikv] group by:test.t.b, funcs:sum(test.t.a)->Column#6",
          "        └─Selection_23 8000.00 cop[tikv] gt(test.t.b, 1)",
          "          └─TableFullScan_24 10000.00 cop[tikv] table:t, keep order:false, stats:pseudo"
        ],
        "Result": [
          "11 1",
          "22 2",
          "33 3",
          "44 4"
        ]
      },
      {
        "SQL": "select c, sum(a) from (select a+b as c, a from t) t1 group by c having c > 1 order by c",
        "Plan": [
          "Projection_20 6400.00 root Column#3, Column#4",
          "└─Sort_32 6400.00 root Column#3:asc",
          "  └─HashAgg_28 6400.00 root group by:Column#10, funcs:sum(Column#8)->Column#4, funcs:firstrow(Column#10)->Column#3",
          "    └─TableReader_29 6400.00 root data:HashAgg_30",
          "      └─HashAgg_30 6400.00 cop[tikv] group by:plus(test.t.a, test.t.b), funcs:sum(test.t.a)->Column#8",
          "        └─Selection_25 8000.00 cop[tikv] gt(plus(test.t.a, test.t.b), 1)",
          "          └─TableFullScan_26 10000.00 cop[tikv] table:t, keep order:false, stats:pseudo"
        ],
        "Result": [
          "12 1",
          "24 2",
          "36 3",
          "48 4"
        ]
      },
      {
        "SQL": "select max(a.a) from t a left join t b on a.a = b.a",
        "Plan": [
          "HashAgg_53 1.00 root funcs:max(test.t.a)->Column#5",
          "└─Limit_55 1.00 root offset:0, count:1",
          "  └─TableReader_59 1.00 root data:Limit_60",
          "    └─Limit_60 1.00 cop[tikv] offset:0, count:1",
          "      └─TableFullScan_31 1.00 cop[tikv] table:a, keep order:true, desc, stats:pseudo"
        ],
        "Result": [
          "4"
        ]
      },
      {
        "SQL": "select avg(a.b) from t a left join t b on a.a = b.a",
        "Plan": [
          "HashAgg_16 1.00 root funcs:avg(Column#6, Column#7)->Column#5",
          "└─TableReader_17 1.00 root data:HashAgg_18",
          "  └─HashAgg_18 1.00 cop[tikv] funcs:avg(test.t.b)->Column#6",
          "    └─TableFullScan_14 10000.00 cop[tikv] table:a, keep order:false, stats:pseudo"
        ],
        "Result": [
          "27.5000"
        ]
      },
      {
        "SQL": "select t1.a, max(t1.b) from t as t1 left join (select * from t) as t2 on t1.a = t2.a and t1.b = 3 group by t1.a order by a",
        "Plan": [
          "Projection_15 8000.00 root test.t.a, Column#5",
          "└─Sort_23 8000.00 root test.t.a:asc",
          "  └─HashAgg_20 8000.00 root group by:test.t.a, funcs:max(Column#6)->Column#5, funcs:firstrow(test.t.a)->test.t.a",
          "    └─TableReader_21 8000.00 root data:HashAgg_22",
          "      └─HashAgg_22 8000.00 cop[tikv] group by:test.t.a, funcs:max(test.t.b)->Column#6",
          "        └─TableFullScan_19 10000.00 cop[tikv] table:t1, keep order:false, stats:pseudo"
        ],
        "Result": [
          "1 11",
          "2 22",
          "3 33",
          "4 44"
        ]
      },
      {
        "SQL": "select t1.a, sum(distinct t1.b) from t as t1 left join (select * from t) as t2 on t1.b = t2.b group by t1.a order by a",
        "Plan": [
          "Projection_13 8000.00 root test.t.a, Column#5",
          "└─Sort_19 8000.00 root test.t.a:asc",
          "  └─HashAgg_15 8000.00 root group by:Column#8, funcs:sum(distinct Column#6)->Column#5, funcs:firstrow(Column#7)->test.t.a",
          "    └─Projection_18 10000.00 root cast(test.t.b)->Column#6, test.t.a, test.t.a",
          "      └─TableReader_16 10000.00 root data:TableFullScan_17",
          "        └─TableFullScan_17 10000.00 cop[tikv] table:t1, keep order:false, stats:pseudo"
        ],
        "Result": [
          "1 11",
          "2 22",
          "3 33",
          "4 44"
        ]
      },
      {
        "SQL": "select t2.a, max(t2.b) from t as t1 right join (select * from t) as t2 on t1.a = t2.a group by t2.a order by a",
        "Plan": [
          "Projection_15 8000.00 root test.t.a, Column#5",
          "└─Sort_23 8000.00 root test.t.a:asc",
          "  └─HashAgg_20 8000.00 root group by:test.t.a, funcs:max(Column#6)->Column#5, funcs:firstrow(test.t.a)->test.t.a",
          "    └─TableReader_21 8000.00 root data:HashAgg_22",
          "      └─HashAgg_22 8000.00 cop[tikv] group by:test.t.a, funcs:max(test.t.b)->Column#6",
          "        └─TableFullScan_19 10000.00 cop[tikv] table:t, keep order:false, stats:pseudo"
        ],
        "Result": [
          "1 11",
          "2 22",
          "3 33",
          "4 44"
        ]
      },
      {
        "SQL": "select max(a) from t",
        "Plan": [
          "HashAgg_16 1.00 root funcs:max(test.t.a)->Column#3",
          "└─Limit_18 1.00 root offset:0, count:1",
          "  └─TableReader_23 1.00 root data:Limit_24",
          "    └─Limit_24 1.00 cop[tikv] offset:0, count:1",
          "      └─TableFullScan_22 1.00 cop[tikv] table:t, keep order:true, desc, stats:pseudo"
        ],
        "Result": [
          "4"
        ]
      },
      {
        "SQL": "select sum(case when a > 0 and a <= 1000 then b else 0 end) from t",
        "Plan": [
          "HashAgg_22 1.00 root funcs:sum(Column#5)->Column#3",
          "└─TableReader_23 1.00 root data:HashAgg_24",
          "  └─HashAgg_24 1.00 cop[tikv] funcs:sum(test.t.b)->Column#5",
          "    └─TableRangeScan_16 250.00 cop[tikv] table:t, range:(0,1000], keep order:false, stats:pseudo"
        ],
        "Result": [
          "110"
        ]
      },
      {
        "SQL": "select sum(case when a > 0 then (case when a <= 1000 then b end) else 0 end) from t",
        "Plan": [
          "HashAgg_32 1.00 root funcs:sum(Column#6)->Column#3",
          "└─TableReader_33 1.00 root data:HashAgg_34",
          "  └─HashAgg_34 1.00 cop[tikv] funcs:sum(test.t.b)->Column#6",
          "    └─TableRangeScan_22 250.00 cop[tikv] table:t, range:(0,1000], keep order:false, stats:pseudo"
        ],
        "Result": [
          "110"
        ]
      },
      {
        "SQL": "select sum(case when a <= 0 or a > 1000 then 0.0 else b end) from t",
        "Plan": [
          "HashAgg_22 1.00 root funcs:sum(Column#5)->Column#3",
          "└─TableReader_23 1.00 root data:HashAgg_24",
          "  └─HashAgg_24 1.00 cop[tikv] funcs:sum(cast(test.t.b))->Column#5",
          "    └─TableRangeScan_16 250.00 cop[tikv] table:t, range:(0,1000], keep order:false, stats:pseudo"
        ],
        "Result": [
          "110.0"
        ]
      },
      {
        "SQL": "select count(case when a > 0 and a <= 1000 then b end) from t",
        "Plan": [
          "HashAgg_21 1.00 root funcs:count(Column#5)->Column#3",
          "└─TableReader_22 1.00 root data:HashAgg_23",
          "  └─HashAgg_23 1.00 cop[tikv] funcs:count(test.t.b)->Column#5",
          "    └─TableRangeScan_16 250.00 cop[tikv] table:t, range:(0,1000], keep order:false, stats:pseudo"
        ],
        "Result": [
          "4"
        ]
      },
      {
        "SQL": "select count(case when a <= 0 or a > 1000 then null else b end) from t",
        "Plan": [
          "HashAgg_21 1.00 root funcs:count(Column#5)->Column#3",
          "└─TableReader_22 1.00 root data:HashAgg_23",
          "  └─HashAgg_23 1.00 cop[tikv] funcs:count(test.t.b)->Column#5",
          "    └─TableRangeScan_16 250.00 cop[tikv] table:t, range:(0,1000], keep order:false, stats:pseudo"
        ],
        "Result": [
          "4"
        ]
      },
      {
        "SQL": "select count(distinct case when a > 0 and a <= 1000 then b end) from t",
        "Plan": [
          "HashAgg_10 1.00 root funcs:count(distinct test.t.b)->Column#3",
          "└─TableReader_11 250.00 root data:TableRangeScan_12",
          "  └─TableRangeScan_12 250.00 cop[tikv] table:t, range:(0,1000], keep order:false, stats:pseudo"
        ],
        "Result": [
          "4"
        ]
      }
    ]
  },
  {
    "Name": "TestSimplePlans",
    "Cases": [
      {
        "SQL": "select a from t limit 2",
        "Plan": [
<<<<<<< HEAD
          "Limit_6 2.00 root offset:0, count:2",
          "└─TableReader_7 2.00 root data:TableFullScan_8",
          "  └─TableFullScan_8 2.00 cop[tikv] table:t, keep order:false, stats:pseudo"
=======
          "Limit_7 2.00 root offset:0, count:2",
          "└─TableReader_8 2.00 root data:Limit_9",
          "  └─Limit_9 2.00 cop[tikv] offset:0, count:2",
          "    └─TableScan_10 2.00 cop[tikv] table:t, range:[-inf,+inf], keep order:false, stats:pseudo"
>>>>>>> d0ad2549
        ],
        "Result": [
          "1",
          "2"
        ]
      },
      {
        "SQL": "select a from t limit 1 offset 2",
        "Plan": [
<<<<<<< HEAD
          "Limit_6 1.00 root offset:2, count:1",
          "└─TableReader_7 3.00 root data:TableFullScan_8",
          "  └─TableFullScan_8 3.00 cop[tikv] table:t, keep order:false, stats:pseudo"
=======
          "Limit_7 1.00 root offset:2, count:1",
          "└─TableReader_8 3.00 root data:Limit_9",
          "  └─Limit_9 3.00 cop[tikv] offset:0, count:3",
          "    └─TableScan_10 3.00 cop[tikv] table:t, range:[-inf,+inf], keep order:false, stats:pseudo"
>>>>>>> d0ad2549
        ],
        "Result": [
          "3"
        ]
      },
      {
        "SQL": "select b from t order by b limit 3",
        "Plan": [
          "TopN_9 3.00 root test.t.b:asc, offset:0, count:3",
          "└─TableReader_11 3.00 root data:TopN_12",
          "  └─TopN_12 3.00 cop[tikv] test.t.b:asc, offset:0, count:3",
          "    └─TableFullScan_14 10000.00 cop[tikv] table:t, keep order:false, stats:pseudo"
        ],
        "Result": [
          "11",
          "22",
          "33"
        ]
      },
      {
        "SQL": "select a from t order by a limit 1 offset 2",
        "Plan": [
          "Limit_10 1.00 root offset:2, count:1",
          "└─TableReader_16 3.00 root data:Limit_17",
          "  └─Limit_17 3.00 cop[tikv] offset:0, count:3",
          "    └─TableFullScan_15 3.00 cop[tikv] table:t, keep order:true, stats:pseudo"
        ],
        "Result": [
          "3"
        ]
      },
      {
        "SQL": "select * from ((select a as aa from t t1) union all (select b as aa from t t2)) as t3 order by aa",
        "Plan": [
          "Sort_23 20000.00 root Column#5:asc",
          "└─Union_16 20000.00 root ",
          "  ├─Projection_17 10000.00 root test.t.a",
          "  │ └─TableReader_18 10000.00 root data:TableFullScan_19",
          "  │   └─TableFullScan_19 10000.00 cop[tikv] table:t1, keep order:false, stats:pseudo",
          "  └─Projection_20 10000.00 root test.t.b",
          "    └─TableReader_21 10000.00 root data:TableFullScan_22",
          "      └─TableFullScan_22 10000.00 cop[tikv] table:t2, keep order:false, stats:pseudo"
        ],
        "Result": [
          "1",
          "2",
          "3",
          "4",
          "11",
          "22",
          "33",
          "44"
        ]
      },
      {
        "SQL": "select a, b, lag(a,1) over (order by b) from t order by b",
        "Plan": [
          "Window_10 10000.00 root lag(test.t.a, 1)->Column#4 over(order by test.t.b asc)",
          "└─Sort_15 10000.00 root test.t.b:asc",
          "  └─TableReader_13 10000.00 root data:TableFullScan_14",
          "    └─TableFullScan_14 10000.00 cop[tikv] table:t, keep order:false, stats:pseudo"
        ],
        "Result": [
          "1 11 <nil>",
          "2 22 1",
          "3 33 2",
          "4 44 3"
        ]
      }
    ]
  },
  {
    "Name": "TestIndexScan",
    "Cases": [
      {
        "SQL": "select b from t",
        "Plan": [
          "IndexReader_11 10000.00 root index:IndexFullScan_12",
          "└─IndexFullScan_12 10000.00 cop[tikv] table:t, index:b, keep order:false, stats:pseudo"
        ],
        "Result": [
          "2",
          "5",
          "8"
        ]
      },
      {
        "SQL": "select a from t order by b",
        "Plan": [
          "Projection_11 10000.00 root test.t.a",
          "└─IndexReader_14 10000.00 root index:IndexFullScan_15",
          "  └─IndexFullScan_15 10000.00 cop[tikv] table:t, index:b, keep order:true, stats:pseudo"
        ],
        "Result": [
          "1",
          "4",
          "7"
        ]
      },
      {
        "SQL": "select c from t",
        "Plan": [
          "IndexReader_9 10000.00 root index:IndexFullScan_10",
          "└─IndexFullScan_10 10000.00 cop[tikv] table:t, index:c, b, keep order:false, stats:pseudo"
        ],
        "Result": [
          "3",
          "6",
          "9"
        ]
      },
      {
        "SQL": "select a from t order by c",
        "Plan": [
          "Projection_9 10000.00 root test.t.a",
          "└─IndexReader_12 10000.00 root index:IndexFullScan_13",
          "  └─IndexFullScan_13 10000.00 cop[tikv] table:t, index:c, b, keep order:true, stats:pseudo"
        ],
        "Result": [
          "1",
          "4",
          "7"
        ]
      },
      {
        "SQL": "select a, b from t where b > 5 order by b",
        "Plan": [
          "IndexReader_20 8000.00 root index:IndexRangeScan_21",
          "└─IndexRangeScan_21 3333.33 cop[tikv] table:t, index:b, range:(5,+inf], keep order:true, stats:pseudo"
        ],
        "Result": [
          "7 8"
        ]
      },
      {
        "SQL": "select a, b, c from t where c = 3 and b > 1 order by b",
        "Plan": [
          "IndexReader_15 8000.00 root index:IndexRangeScan_16",
          "└─IndexRangeScan_16 33.33 cop[tikv] table:t, index:c, b, range:(3 1,3 +inf], keep order:true, stats:pseudo"
        ],
        "Result": [
          "1 2 3"
        ]
      },
      {
        "SQL": "select a, b from t where c > 1 and b > 1 order by c",
        "Plan": [
          "Projection_14 8000.00 root test.t.a, test.t.b",
          "└─IndexReader_18 8000.00 root index:Selection_19",
          "  └─Selection_19 2666.67 cop[tikv] gt(test.t.b, 1)",
          "    └─IndexRangeScan_20 3333.33 cop[tikv] table:t, index:c, b, range:(1,+inf], keep order:true, stats:pseudo"
        ],
        "Result": [
          "1 2",
          "4 5",
          "7 8"
        ]
      }
    ]
  },
  {
    "Name": "TestJoin",
    "Cases": [
      {
        "SQL": "select t1.a, t1.b from t1, t2 where t1.a = t2.a and t1.a > 2",
        "Plan": [
          "Projection_16 4166.67 root test.t1.a, test.t1.b",
          "└─MergeJoin_19 4166.67 root inner join, left key:test.t1.a, right key:test.t2.a",
          "  ├─TableReader_24 3333.33 root data:TableRangeScan_25",
          "  │ └─TableRangeScan_25 3333.33 cop[tikv] table:t1, range:(2,+inf], keep order:true, stats:pseudo",
          "  └─TableReader_27 3333.33 root data:TableRangeScan_28",
          "    └─TableRangeScan_28 3333.33 cop[tikv] table:t2, range:(2,+inf], keep order:true, stats:pseudo"
        ],
        "Result": [
          "3 33"
        ]
      },
      {
        "SQL": "select t1.a, t1.b from t1, t2 where t1.a > t2.a and t2.b > 200",
        "Plan": [
          "Projection_12 80000000.00 root test.t1.a, test.t1.b",
          "└─HashLeftJoin_14 80000000.00 root CARTESIAN inner join, inner:TableReader_17, other cond:gt(test.t1.a, test.t2.a)",
          "  ├─TableReader_15 10000.00 root data:TableFullScan_16",
          "  │ └─TableFullScan_16 10000.00 cop[tikv] table:t1, keep order:false, stats:pseudo",
          "  └─TableReader_17 8000.00 root data:Selection_18",
          "    └─Selection_18 8000.00 cop[tikv] gt(test.t2.b, 200)",
          "      └─TableFullScan_19 10000.00 cop[tikv] table:t2, keep order:false, stats:pseudo"
        ],
        "Result": [
          "3 33",
          "4 44",
          "4 44"
        ]
      },
      {
        "SQL": "select t1.a, t1.b from t1 left join t2 on t1.a = t2.a where t1.a > 2 and t2.b > 200",
        "Plan": [
          "Projection_17 3333.33 root test.t1.a, test.t1.b",
          "└─Selection_18 3333.33 root gt(test.t2.b, 200)",
          "  └─MergeJoin_21 4166.67 root left outer join, left key:test.t1.a, right key:test.t2.a",
          "    ├─TableReader_26 3333.33 root data:TableRangeScan_27",
          "    │ └─TableRangeScan_27 3333.33 cop[tikv] table:t1, range:(2,+inf], keep order:true, stats:pseudo",
          "    └─TableReader_29 3333.33 root data:TableRangeScan_30",
          "      └─TableRangeScan_30 3333.33 cop[tikv] table:t2, range:(2,+inf], keep order:true, stats:pseudo"
        ],
        "Result": [
          "3 33"
        ]
      },
      {
        "SQL": "select t2.a, t2.b from t1 right join t2 on t1.a = t2.a where t1.a > 2 and t2.b > 200",
        "Plan": [
          "Projection_13 8000.00 root test.t2.a, test.t2.b",
          "└─Selection_14 8000.00 root gt(test.t1.a, 2)",
          "  └─MergeJoin_17 10000.00 root right outer join, left key:test.t1.a, right key:test.t2.a",
          "    ├─TableReader_23 10000.00 root data:TableFullScan_24",
          "    │ └─TableFullScan_24 10000.00 cop[tikv] table:t1, keep order:true, stats:pseudo",
          "    └─TableReader_26 8000.00 root data:Selection_27",
          "      └─Selection_27 8000.00 cop[tikv] gt(test.t2.b, 200)",
          "        └─TableFullScan_28 10000.00 cop[tikv] table:t2, keep order:true, stats:pseudo"
        ],
        "Result": [
          "3 333"
        ]
      },
      {
        "SQL": "select t1.a, t1.b from t1, t2 where t1.a = t2.a order by t1.a",
        "Plan": [
          "Projection_12 12500.00 root test.t1.a, test.t1.b",
          "└─MergeJoin_13 12500.00 root inner join, left key:test.t1.a, right key:test.t2.a",
          "  ├─TableReader_14 10000.00 root data:TableFullScan_15",
          "  │ └─TableFullScan_15 10000.00 cop[tikv] table:t1, keep order:true, stats:pseudo",
          "  └─TableReader_19 10000.00 root data:TableFullScan_20",
          "    └─TableFullScan_20 10000.00 cop[tikv] table:t2, keep order:true, stats:pseudo"
        ],
        "Result": [
          "1 11",
          "2 22",
          "3 33"
        ]
      },
      {
        "SQL": "select * from t1 join t2 on t1.a = t2.a",
        "Plan": [
          "MergeJoin_11 12500.00 root inner join, left key:test.t1.a, right key:test.t2.a",
          "├─TableReader_16 10000.00 root data:TableFullScan_17",
          "│ └─TableFullScan_17 10000.00 cop[tikv] table:t1, keep order:true, stats:pseudo",
          "└─TableReader_19 10000.00 root data:TableFullScan_20",
          "  └─TableFullScan_20 10000.00 cop[tikv] table:t2, keep order:true, stats:pseudo"
        ],
        "Result": [
          "1 11 1 111",
          "2 22 2 222",
          "3 33 3 333"
        ]
      }
    ]
  },
  {
    "Name": "TestApply",
    "Cases": [
      {
        "SQL": "select a = (select a from t2 where t1.b = t2.b order by a limit 1) from t1",
        "Plan": [
          "Projection_18 10000.00 root eq(test.t1.a, test.t2.a)->Column#5",
          "└─Apply_20 10000.00 root CARTESIAN left outer join, inner:MaxOneRow_23",
          "  ├─TableReader_21 10000.00 root data:TableFullScan_22",
          "  │ └─TableFullScan_22 10000.00 cop[tikv] table:t1, keep order:false, stats:pseudo",
          "  └─MaxOneRow_23 1.00 root ",
          "    └─Projection_24 1.00 root test.t2.a",
          "      └─Limit_26 1.00 root offset:0, count:1",
          "        └─TableReader_34 1.00 root data:Limit_35",
          "          └─Limit_35 1.00 cop[tikv] offset:0, count:1",
          "            └─Selection_32 1.00 cop[tikv] eq(test.t1.b, test.t2.b)",
          "              └─TableFullScan_33 1.00 cop[tikv] table:t2, keep order:true, stats:pseudo"
        ],
        "Result": [
          "1",
          "1",
          "1",
          "<nil>"
        ]
      },
      {
        "SQL": "select sum(a), (select t1.a from t1 where t1.a = t2.a limit 1), (select t1.b from t1 where t1.b = t2.b limit 1) from t2",
        "Plan": [
<<<<<<< HEAD
          "Projection_26 1.00 root Column#3, test.t1.a, test.t1.b",
          "└─Apply_28 1.00 root CARTESIAN left outer join, inner:MaxOneRow_43",
          "  ├─Apply_30 1.00 root CARTESIAN left outer join, inner:MaxOneRow_38",
          "  │ ├─HashAgg_35 1.00 root funcs:sum(Column#8)->Column#3, funcs:firstrow(Column#9)->test.t2.a, funcs:firstrow(Column#10)->test.t2.b",
          "  │ │ └─TableReader_36 1.00 root data:HashAgg_37",
          "  │ │   └─HashAgg_37 1.00 cop[tikv] funcs:sum(test.t2.a)->Column#8, funcs:firstrow(test.t2.a)->Column#9, funcs:firstrow(test.t2.b)->Column#10",
          "  │ │     └─TableFullScan_33 10000.00 cop[tikv] table:t2, keep order:false, stats:pseudo",
          "  │ └─MaxOneRow_38 1.00 root ",
          "  │   └─Limit_39 1.00 root offset:0, count:1",
          "  │     └─TableReader_40 1.00 root data:Selection_41",
          "  │       └─Selection_41 1.00 cop[tikv] eq(test.t1.a, test.t2.a)",
          "  │         └─TableFullScan_42 1.00 cop[tikv] table:t1, keep order:false, stats:pseudo",
          "  └─MaxOneRow_43 1.00 root ",
          "    └─Limit_44 1.00 root offset:0, count:1",
          "      └─TableReader_45 1.00 root data:Selection_46",
          "        └─Selection_46 1.00 cop[tikv] eq(test.t1.b, test.t2.b)",
          "          └─TableFullScan_47 1.00 cop[tikv] table:t1, keep order:false, stats:pseudo"
=======
          "Projection_28 1.00 root Column#3, test.t1.a, test.t1.b",
          "└─Apply_30 1.00 root CARTESIAN left outer join, inner:MaxOneRow_46",
          "  ├─Apply_32 1.00 root CARTESIAN left outer join, inner:MaxOneRow_40",
          "  │ ├─HashAgg_37 1.00 root funcs:sum(Column#8)->Column#3, funcs:firstrow(Column#9)->test.t2.a, funcs:firstrow(Column#10)->test.t2.b",
          "  │ │ └─TableReader_38 1.00 root data:HashAgg_39",
          "  │ │   └─HashAgg_39 1.00 cop[tikv] funcs:sum(test.t2.a)->Column#8, funcs:firstrow(test.t2.a)->Column#9, funcs:firstrow(test.t2.b)->Column#10",
          "  │ │     └─TableScan_35 10000.00 cop[tikv] table:t2, range:[-inf,+inf], keep order:false, stats:pseudo",
          "  │ └─MaxOneRow_40 1.00 root ",
          "  │   └─Limit_41 1.00 root offset:0, count:1",
          "  │     └─TableReader_42 1.00 root data:Limit_43",
          "  │       └─Limit_43 1.00 cop[tikv] offset:0, count:1",
          "  │         └─Selection_44 1.00 cop[tikv] eq(test.t1.a, test.t2.a)",
          "  │           └─TableScan_45 1.00 cop[tikv] table:t1, range:[-inf,+inf], keep order:false, stats:pseudo",
          "  └─MaxOneRow_46 1.00 root ",
          "    └─Limit_47 1.00 root offset:0, count:1",
          "      └─TableReader_48 1.00 root data:Limit_49",
          "        └─Limit_49 1.00 cop[tikv] offset:0, count:1",
          "          └─Selection_50 1.00 cop[tikv] eq(test.t1.b, test.t2.b)",
          "            └─TableScan_51 1.00 cop[tikv] table:t1, range:[-inf,+inf], keep order:false, stats:pseudo"
>>>>>>> d0ad2549
        ],
        "Result": [
          "6 1 11"
        ]
      }
    ]
  },
  {
    "Name": "TestMemTableScan",
    "Cases": [
      {
        "SQL": "select * from information_schema.processlist",
        "Plan": [
          "MemTableScan_3 10000.00 root "
        ],
        "Result": null
      }
    ]
  },
  {
    "Name": "TestTopN",
    "Cases": [
      {
        "SQL": "select a from (select a from t where b > 2 order by a limit 3 offset 1) as t1 order by a limit 2 offset 1",
        "Plan": [
          "Projection_25 2.00 root test.t.a",
          "└─Limit_27 2.00 root offset:2, count:2",
          "  └─TableReader_35 4.00 root data:Limit_36",
          "    └─Limit_36 4.00 cop[tikv] offset:0, count:4",
          "      └─Selection_33 4.00 cop[tikv] gt(test.t.b, 2)",
          "        └─TableFullScan_34 4.00 cop[tikv] table:t, keep order:true, stats:pseudo"
        ],
        "Result": [
          "3",
          "4"
        ]
      },
      {
        "SQL": "select * from (select * from t order by a limit 3) as t1 order by a limit 5",
        "Plan": [
          "Limit_17 3.00 root offset:0, count:3",
          "└─TableReader_23 3.00 root data:Limit_24",
          "  └─Limit_24 3.00 cop[tikv] offset:0, count:3",
          "    └─TableFullScan_22 3.00 cop[tikv] table:t, keep order:true, stats:pseudo"
        ],
        "Result": [
          "1 11",
          "2 22",
          "3 33"
        ]
      },
      {
        "SQL": "select b from (select b from t order by b limit 10 offset 10) as t1 order by b limit 10 offset 5",
        "Plan": [
          "TopN_16 5.00 root test.t.b:asc, offset:15, count:5",
          "└─TableReader_18 20.00 root data:TopN_19",
          "  └─TopN_19 20.00 cop[tikv] test.t.b:asc, offset:0, count:20",
          "    └─TableFullScan_21 10000.00 cop[tikv] table:t, keep order:false, stats:pseudo"
        ],
        "Result": null
      },
      {
        "SQL": "select b from (select b from t order by b limit 10 offset 2) as t1 order by b limit 3 offset 5",
        "Plan": [
          "TopN_16 3.00 root test.t.b:asc, offset:7, count:3",
          "└─TableReader_18 10.00 root data:TopN_19",
          "  └─TopN_19 10.00 cop[tikv] test.t.b:asc, offset:0, count:10",
          "    └─TableFullScan_21 10000.00 cop[tikv] table:t, keep order:false, stats:pseudo"
        ],
        "Result": null
      },
      {
        "SQL": "select a from (select a from t order by a limit 3 offset 5) as t1 order by a limit 3 offset 5",
        "Plan": [
          "TableDual_14 0.00 root rows:0"
        ],
        "Result": null
      },
      {
        "SQL": "select a from (select a from t where b > 2 order by a, b limit 3 offset 1) as t1 order by a limit 2 offset 1",
        "Plan": [
          "Projection_25 2.00 root test.t.a",
          "└─TopN_26 2.00 root test.t.a:asc, test.t.b:asc, offset:2, count:2",
          "  └─TableReader_28 4.00 root data:TopN_29",
          "    └─TopN_29 4.00 cop[tikv] test.t.a:asc, test.t.b:asc, offset:0, count:4",
          "      └─Selection_31 8000.00 cop[tikv] gt(test.t.b, 2)",
          "        └─TableFullScan_32 10000.00 cop[tikv] table:t, keep order:false, stats:pseudo"
        ],
        "Result": [
          "3",
          "4"
        ]
      },
      {
        "SQL": "select * from (select * from t order by a limit 3) as t1 order by a, b limit 5",
        "Plan": [
          "Limit_14 3.00 root offset:0, count:5",
          "└─Sort_26 3.00 root test.t.a:asc, test.t.b:asc",
          "  └─Limit_16 3.00 root offset:0, count:3",
          "    └─TableReader_22 3.00 root data:Limit_23",
          "      └─Limit_23 3.00 cop[tikv] offset:0, count:3",
          "        └─TableFullScan_21 3.00 cop[tikv] table:t, keep order:true, stats:pseudo"
        ],
        "Result": [
          "1 11",
          "2 22",
          "3 33"
        ]
      }
    ]
  }
]<|MERGE_RESOLUTION|>--- conflicted
+++ resolved
@@ -442,16 +442,10 @@
       {
         "SQL": "select a from t limit 2",
         "Plan": [
-<<<<<<< HEAD
-          "Limit_6 2.00 root offset:0, count:2",
-          "└─TableReader_7 2.00 root data:TableFullScan_8",
-          "  └─TableFullScan_8 2.00 cop[tikv] table:t, keep order:false, stats:pseudo"
-=======
           "Limit_7 2.00 root offset:0, count:2",
           "└─TableReader_8 2.00 root data:Limit_9",
           "  └─Limit_9 2.00 cop[tikv] offset:0, count:2",
-          "    └─TableScan_10 2.00 cop[tikv] table:t, range:[-inf,+inf], keep order:false, stats:pseudo"
->>>>>>> d0ad2549
+          "    └─TableFullScan_10 2.00 cop[tikv] table:t, keep order:false, stats:pseudo"
         ],
         "Result": [
           "1",
@@ -461,16 +455,10 @@
       {
         "SQL": "select a from t limit 1 offset 2",
         "Plan": [
-<<<<<<< HEAD
-          "Limit_6 1.00 root offset:2, count:1",
-          "└─TableReader_7 3.00 root data:TableFullScan_8",
-          "  └─TableFullScan_8 3.00 cop[tikv] table:t, keep order:false, stats:pseudo"
-=======
           "Limit_7 1.00 root offset:2, count:1",
           "└─TableReader_8 3.00 root data:Limit_9",
           "  └─Limit_9 3.00 cop[tikv] offset:0, count:3",
-          "    └─TableScan_10 3.00 cop[tikv] table:t, range:[-inf,+inf], keep order:false, stats:pseudo"
->>>>>>> d0ad2549
+          "    └─TableFullScan_10 3.00 cop[tikv] table:t, keep order:false, stats:pseudo"
         ],
         "Result": [
           "3"
@@ -757,45 +745,25 @@
       {
         "SQL": "select sum(a), (select t1.a from t1 where t1.a = t2.a limit 1), (select t1.b from t1 where t1.b = t2.b limit 1) from t2",
         "Plan": [
-<<<<<<< HEAD
-          "Projection_26 1.00 root Column#3, test.t1.a, test.t1.b",
-          "└─Apply_28 1.00 root CARTESIAN left outer join, inner:MaxOneRow_43",
-          "  ├─Apply_30 1.00 root CARTESIAN left outer join, inner:MaxOneRow_38",
-          "  │ ├─HashAgg_35 1.00 root funcs:sum(Column#8)->Column#3, funcs:firstrow(Column#9)->test.t2.a, funcs:firstrow(Column#10)->test.t2.b",
-          "  │ │ └─TableReader_36 1.00 root data:HashAgg_37",
-          "  │ │   └─HashAgg_37 1.00 cop[tikv] funcs:sum(test.t2.a)->Column#8, funcs:firstrow(test.t2.a)->Column#9, funcs:firstrow(test.t2.b)->Column#10",
-          "  │ │     └─TableFullScan_33 10000.00 cop[tikv] table:t2, keep order:false, stats:pseudo",
-          "  │ └─MaxOneRow_38 1.00 root ",
-          "  │   └─Limit_39 1.00 root offset:0, count:1",
-          "  │     └─TableReader_40 1.00 root data:Selection_41",
-          "  │       └─Selection_41 1.00 cop[tikv] eq(test.t1.a, test.t2.a)",
-          "  │         └─TableFullScan_42 1.00 cop[tikv] table:t1, keep order:false, stats:pseudo",
-          "  └─MaxOneRow_43 1.00 root ",
-          "    └─Limit_44 1.00 root offset:0, count:1",
-          "      └─TableReader_45 1.00 root data:Selection_46",
-          "        └─Selection_46 1.00 cop[tikv] eq(test.t1.b, test.t2.b)",
-          "          └─TableFullScan_47 1.00 cop[tikv] table:t1, keep order:false, stats:pseudo"
-=======
           "Projection_28 1.00 root Column#3, test.t1.a, test.t1.b",
           "└─Apply_30 1.00 root CARTESIAN left outer join, inner:MaxOneRow_46",
           "  ├─Apply_32 1.00 root CARTESIAN left outer join, inner:MaxOneRow_40",
           "  │ ├─HashAgg_37 1.00 root funcs:sum(Column#8)->Column#3, funcs:firstrow(Column#9)->test.t2.a, funcs:firstrow(Column#10)->test.t2.b",
           "  │ │ └─TableReader_38 1.00 root data:HashAgg_39",
           "  │ │   └─HashAgg_39 1.00 cop[tikv] funcs:sum(test.t2.a)->Column#8, funcs:firstrow(test.t2.a)->Column#9, funcs:firstrow(test.t2.b)->Column#10",
-          "  │ │     └─TableScan_35 10000.00 cop[tikv] table:t2, range:[-inf,+inf], keep order:false, stats:pseudo",
+          "  │ │     └─TableFullScan_35 10000.00 cop[tikv] table:t2, keep order:false, stats:pseudo",
           "  │ └─MaxOneRow_40 1.00 root ",
           "  │   └─Limit_41 1.00 root offset:0, count:1",
           "  │     └─TableReader_42 1.00 root data:Limit_43",
           "  │       └─Limit_43 1.00 cop[tikv] offset:0, count:1",
           "  │         └─Selection_44 1.00 cop[tikv] eq(test.t1.a, test.t2.a)",
-          "  │           └─TableScan_45 1.00 cop[tikv] table:t1, range:[-inf,+inf], keep order:false, stats:pseudo",
+          "  │           └─TableFullScan_45 1.00 cop[tikv] table:t1, keep order:false, stats:pseudo",
           "  └─MaxOneRow_46 1.00 root ",
           "    └─Limit_47 1.00 root offset:0, count:1",
           "      └─TableReader_48 1.00 root data:Limit_49",
           "        └─Limit_49 1.00 cop[tikv] offset:0, count:1",
           "          └─Selection_50 1.00 cop[tikv] eq(test.t1.b, test.t2.b)",
-          "            └─TableScan_51 1.00 cop[tikv] table:t1, range:[-inf,+inf], keep order:false, stats:pseudo"
->>>>>>> d0ad2549
+          "            └─TableFullScan_51 1.00 cop[tikv] table:t1, keep order:false, stats:pseudo"
         ],
         "Result": [
           "6 1 11"
