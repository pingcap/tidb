[
  {
    "Name": "TestPKIsHandleRangeScan",
    "Cases": [
      {
        "SQL": "select b from t where a > 1",
        "Plan": [
          "Projection_8 3333.33 root test.t.b",
          "└─TableReader_9 3333.33 root data:TableScan_10",
          "  └─TableScan_10 3333.33 cop[tikv] table:t, range:(1,+inf], keep order:false, stats:pseudo"
        ],
        "Result": [
          "4",
          "6"
        ]
      },
      {
        "SQL": "select b from t where a > 1 and a < 3",
        "Plan": [
          "Projection_8 2.00 root test.t.b",
          "└─TableReader_9 2.00 root data:TableScan_10",
          "  └─TableScan_10 2.00 cop[tikv] table:t, range:(1,3), keep order:false, stats:pseudo"
        ],
        "Result": null
      },
      {
        "SQL": "select b from t where a > 1 and b < 6",
        "Plan": [
          "Projection_9 2666.67 root test.t.b",
          "└─TableReader_10 2666.67 root data:Selection_11",
          "  └─Selection_11 2666.67 cop[tikv] lt(test.t.b, 6)",
          "    └─TableScan_12 3333.33 cop[tikv] table:t, range:(1,+inf], keep order:false, stats:pseudo"
        ],
        "Result": [
          "4"
        ]
      },
      {
        "SQL": "select a from t where a * 3 + 1 > 9 and a < 5",
        "Plan": [
          "TableReader_9 4.00 root data:Selection_10",
          "└─Selection_10 4.00 cop[tikv] gt(plus(mul(test.t.a, 3), 1), 9)",
          "  └─TableScan_11 5.00 cop[tikv] table:t, range:[-inf,5), keep order:false, stats:pseudo"
        ],
        "Result": [
          "3"
        ]
      },
      {
        "SQL": "select a from t group by a having sum(b) > 4",
        "Plan": [
          "Projection_11 6400.00 root test.t.a",
          "└─Projection_12 6400.00 root test.t.a, Column#3",
          "  └─Selection_13 6400.00 root gt(Column#3, 4)",
          "    └─HashAgg_18 8000.00 root group by:test.t.a, funcs:sum(Column#5)->Column#3, funcs:firstrow(test.t.a)->test.t.a",
          "      └─TableReader_19 8000.00 root data:HashAgg_20",
          "        └─HashAgg_20 8000.00 cop[tikv] group by:test.t.a, funcs:sum(test.t.b)->Column#5",
          "          └─TableScan_16 10000.00 cop[tikv] table:t, range:[-inf,+inf], keep order:false, stats:pseudo"
        ],
        "Result": [
          "5"
        ]
      }
    ]
  },
  {
    "Name": "TestSort",
    "Cases": [
      {
        "SQL": "select a from t order by a",
        "Plan": [
          "TableReader_7 10000.00 root data:TableScan_8",
          "└─TableScan_8 10000.00 cop[tikv] table:t, range:[-inf,+inf], keep order:true, stats:pseudo"
        ],
        "Result": [
          "1",
          "2",
          "3",
          "4"
        ]
      },
      {
        "SQL": "select b from t order by b",
        "Plan": [
          "Sort_11 10000.00 root test.t.b:asc",
          "└─TableReader_9 10000.00 root data:TableScan_10",
          "  └─TableScan_10 10000.00 cop[tikv] table:t, range:[-inf,+inf], keep order:false, stats:pseudo"
        ],
        "Result": [
          "11",
          "22",
          "33",
          "44"
        ]
      },
      {
        "SQL": "select b from t order by a+b",
        "Plan": [
          "Projection_7 10000.00 root test.t.b",
          "└─Projection_12 10000.00 root test.t.b, test.t.a",
          "  └─Sort_8 10000.00 root Column#4:asc",
          "    └─Projection_13 10000.00 root test.t.b, test.t.a, plus(test.t.a, test.t.b)->Column#4",
          "      └─Projection_9 10000.00 root test.t.b, test.t.a",
          "        └─TableReader_10 10000.00 root data:TableScan_11",
          "          └─TableScan_11 10000.00 cop[tikv] table:t, range:[-inf,+inf], keep order:false, stats:pseudo"
        ],
        "Result": [
          "11",
          "22",
          "33",
          "44"
        ]
      },
      {
        "SQL": "select b from t order by b, a+b, a",
        "Plan": [
          "Projection_7 10000.00 root test.t.b",
          "└─Projection_12 10000.00 root test.t.b, test.t.a",
          "  └─Sort_8 10000.00 root test.t.b:asc, Column#4:asc, test.t.a:asc",
          "    └─Projection_13 10000.00 root test.t.b, test.t.a, plus(test.t.a, test.t.b)->Column#4",
          "      └─Projection_9 10000.00 root test.t.b, test.t.a",
          "        └─TableReader_10 10000.00 root data:TableScan_11",
          "          └─TableScan_11 10000.00 cop[tikv] table:t, range:[-inf,+inf], keep order:false, stats:pseudo"
        ],
        "Result": [
          "11",
          "22",
          "33",
          "44"
        ]
      }
    ]
  },
  {
    "Name": "TestAggregation",
    "Cases": [
      {
        "SQL": "select sum(a) from t",
        "Plan": [
          "HashAgg_12 1.00 root funcs:sum(Column#4)->Column#3",
          "└─TableReader_13 1.00 root data:HashAgg_14",
          "  └─HashAgg_14 1.00 cop[tikv] funcs:sum(test.t.a)->Column#4",
          "    └─TableScan_10 10000.00 cop[tikv] table:t, range:[-inf,+inf], keep order:false, stats:pseudo"
        ],
        "Result": [
          "10"
        ]
      },
      {
        "SQL": "select max(a), min(b) from t",
        "Plan": [
          "HashAgg_11 1.00 root funcs:max(Column#5)->Column#3, funcs:min(Column#6)->Column#4",
          "└─TableReader_12 1.00 root data:HashAgg_13",
          "  └─HashAgg_13 1.00 cop[tikv] funcs:max(test.t.a)->Column#5, funcs:min(test.t.b)->Column#6",
          "    └─TableScan_10 10000.00 cop[tikv] table:t, range:[-inf,+inf], keep order:false, stats:pseudo"
        ],
        "Result": [
          "4 11"
        ]
      },
      {
        "SQL": "select b, avg(a) from t group by b order by b",
        "Plan": [
          "Projection_10 8000.00 root test.t.b, Column#3",
          "└─Sort_19 8000.00 root test.t.b:asc",
          "  └─HashAgg_12 8000.00 root group by:Column#9, funcs:avg(Column#7)->Column#3, funcs:firstrow(Column#8)->test.t.b",
          "    └─Projection_15 10000.00 root cast(test.t.a)->Column#7, test.t.b, test.t.b",
          "      └─TableReader_13 10000.00 root data:TableScan_14",
          "        └─TableScan_14 10000.00 cop[tikv] table:t, range:[-inf,+inf], keep order:false, stats:pseudo"
        ],
        "Result": [
          "11 1.0000",
          "22 2.0000",
          "33 3.0000",
          "44 4.0000"
        ]
      },
      {
        "SQL": "select b, sum(a) from t group by b order by b",
        "Plan": [
          "Projection_10 8000.00 root test.t.b, Column#3",
          "└─Sort_19 8000.00 root test.t.b:asc",
          "  └─HashAgg_16 8000.00 root group by:test.t.b, funcs:sum(Column#4)->Column#3, funcs:firstrow(test.t.b)->test.t.b",
          "    └─TableReader_17 8000.00 root data:HashAgg_18",
          "      └─HashAgg_18 8000.00 cop[tikv] group by:test.t.b, funcs:sum(test.t.a)->Column#4",
          "        └─TableScan_14 10000.00 cop[tikv] table:t, range:[-inf,+inf], keep order:false, stats:pseudo"
        ],
        "Result": [
          "11 1",
          "22 2",
          "33 3",
          "44 4"
        ]
      },
      {
        "SQL": "select b, avg(a) from t group by b having sum(a) > 1 order by b",
        "Plan": [
          "Projection_12 6400.00 root test.t.b, Column#3",
          "└─Projection_14 6400.00 root test.t.b, Column#3, Column#4",
          "  └─Sort_27 6400.00 root test.t.b:asc",
          "    └─Selection_26 6400.00 root gt(Column#4, 1)",
          "      └─HashAgg_17 8000.00 root group by:Column#14, funcs:avg(Column#11)->Column#3, funcs:sum(Column#12)->Column#4, funcs:firstrow(Column#13)->test.t.b",
          "        └─Projection_20 10000.00 root cast(test.t.a)->Column#11, cast(test.t.a)->Column#12, test.t.b, test.t.b",
          "          └─TableReader_18 10000.00 root data:TableScan_19",
          "            └─TableScan_19 10000.00 cop[tikv] table:t, range:[-inf,+inf], keep order:false, stats:pseudo"
        ],
        "Result": [
          "22 2.0000",
          "33 3.0000",
          "44 4.0000"
        ]
      },
      {
        "SQL": "select max(a+b) from t",
        "Plan": [
          "HashAgg_12 1.00 root funcs:max(Column#4)->Column#3",
          "└─TableReader_13 1.00 root data:HashAgg_14",
          "  └─HashAgg_14 1.00 cop[tikv] funcs:max(plus(test.t.a, test.t.b))->Column#4",
          "    └─TableScan_10 10000.00 cop[tikv] table:t, range:[-inf,+inf], keep order:false, stats:pseudo"
        ],
        "Result": [
          "48"
        ]
      },
      {
        "SQL": "select sum(a) from t group by a, a+b order by a",
        "Plan": [
          "Projection_10 8000.00 root Column#3",
          "└─Sort_20 8000.00 root test.t.a:asc",
          "  └─HashAgg_13 8000.00 root group by:Column#10, Column#11, funcs:sum(Column#8)->Column#3, funcs:firstrow(Column#9)->test.t.a",
          "    └─Projection_16 10000.00 root cast(test.t.a)->Column#8, test.t.a, test.t.a, plus(test.t.a, test.t.b)->Column#11",
          "      └─TableReader_14 10000.00 root data:TableScan_15",
          "        └─TableScan_15 10000.00 cop[tikv] table:t, range:[-inf,+inf], keep order:false, stats:pseudo"
        ],
        "Result": [
          "1",
          "2",
          "3",
          "4"
        ]
      }
    ]
  },
  {
    "Name": "TestSimplePlans",
    "Cases": [
      {
        "SQL": "select a from t limit 2",
        "Plan": [
          "Limit_6 2.00 root offset:0, count:2",
          "└─TableReader_7 2.00 root data:TableScan_8",
          "  └─TableScan_8 2.00 cop[tikv] table:t, range:[-inf,+inf], keep order:false, stats:pseudo"
        ],
        "Result": [
          "1",
          "2"
        ]
      },
      {
        "SQL": "select a from t limit 1 offset 2",
        "Plan": [
          "Limit_6 1.00 root offset:2, count:1",
          "└─TableReader_7 3.00 root data:TableScan_8",
          "  └─TableScan_8 3.00 cop[tikv] table:t, range:[-inf,+inf], keep order:false, stats:pseudo"
        ],
        "Result": [
          "3"
        ]
      },
      {
        "SQL": "select b from t order by b limit 3",
        "Plan": [
<<<<<<< HEAD
          "Projection_9 3.00 root test.t.b",
          "└─TopN_10 3.00 root test.t.b:asc, offset:0, count:3",
          "  └─TableReader_12 10000.00 root data:TableScan_13",
          "    └─TableScan_13 10000.00 cop[tikv] table:t, range:[-inf,+inf], keep order:false, stats:pseudo"
=======
          "TopN_8 3.00 root test.t.b:asc, offset:0, count:3",
          "└─TableReader_10 10000.00 root data:TableScan_11",
          "  └─TableScan_11 10000.00 cop[tikv] table:t, range:[-inf,+inf], keep order:false, stats:pseudo"
>>>>>>> b1391ec9
        ],
        "Result": [
          "11",
          "22",
          "33"
        ]
      },
      {
        "SQL": "select a from t order by a limit 1 offset 2",
        "Plan": [
<<<<<<< HEAD
          "Projection_9 1.00 root test.t.a",
          "└─Limit_11 1.00 root offset:2, count:1",
          "  └─TableReader_14 3.00 root data:TableScan_15",
          "    └─TableScan_15 3.00 cop[tikv] table:t, range:[-inf,+inf], keep order:true, stats:pseudo"
=======
          "Limit_9 1.00 root offset:2, count:1",
          "└─TableReader_12 3.00 root data:TableScan_13",
          "  └─TableScan_13 3.00 cop[tikv] table:t, range:[-inf,+inf], keep order:true, stats:pseudo"
>>>>>>> b1391ec9
        ],
        "Result": [
          "3"
        ]
      },
      {
        "SQL": "select * from ((select a as aa from t t1) union all (select b as aa from t t2)) as t3 order by aa",
        "Plan": [
          "Sort_23 20000.00 root Column#5:asc",
          "└─Union_16 20000.00 root ",
          "  ├─Projection_17 10000.00 root test.t.a",
          "  │ └─TableReader_18 10000.00 root data:TableScan_19",
          "  │   └─TableScan_19 10000.00 cop[tikv] table:t1, range:[-inf,+inf], keep order:false, stats:pseudo",
          "  └─Projection_20 10000.00 root test.t.b",
          "    └─TableReader_21 10000.00 root data:TableScan_22",
          "      └─TableScan_22 10000.00 cop[tikv] table:t2, range:[-inf,+inf], keep order:false, stats:pseudo"
        ],
        "Result": [
          "1",
          "2",
          "3",
          "4",
          "11",
          "22",
          "33",
          "44"
        ]
      }
    ]
  },
  {
    "Name": "TestIndexScan",
    "Cases": [
      {
        "SQL": "select b from t",
        "Plan": [
          "IndexReader_11 10000.00 root index:IndexScan_12",
          "└─IndexScan_12 10000.00 cop[tikv] table:t, index:b, range:[NULL,+inf], keep order:false, stats:pseudo"
        ],
        "Result": [
          "2",
          "5",
          "8"
        ]
      },
      {
        "SQL": "select a from t order by b",
        "Plan": [
          "Projection_11 10000.00 root test.t.a",
          "└─IndexReader_14 10000.00 root index:IndexScan_15",
          "  └─IndexScan_15 10000.00 cop[tikv] table:t, index:b, range:[NULL,+inf], keep order:true, stats:pseudo"
        ],
        "Result": [
          "1",
          "4",
          "7"
        ]
      },
      {
        "SQL": "select c from t",
        "Plan": [
          "IndexReader_9 10000.00 root index:IndexScan_10",
          "└─IndexScan_10 10000.00 cop[tikv] table:t, index:c, b, range:[NULL,+inf], keep order:false, stats:pseudo"
        ],
        "Result": [
          "3",
          "6",
          "9"
        ]
      },
      {
        "SQL": "select a from t order by c",
        "Plan": [
          "Projection_9 10000.00 root test.t.a",
          "└─IndexReader_12 10000.00 root index:IndexScan_13",
          "  └─IndexScan_13 10000.00 cop[tikv] table:t, index:c, b, range:[NULL,+inf], keep order:true, stats:pseudo"
        ],
        "Result": [
          "1",
          "4",
          "7"
        ]
      }
    ]
  },
  {
    "Name": "TestJoin",
    "Cases": [
      {
        "SQL": "select t1.a, t1.b from t1, t2 where t1.a = t2.a and t1.a > 2",
        "Plan": [
          "Projection_16 4166.67 root test.t1.a, test.t1.b",
          "└─HashRightJoin_17 4166.67 root inner join, inner:TableReader_19, equal:[eq(test.t1.a, test.t2.a)]",
          "  ├─TableReader_19 3333.33 root data:TableScan_20",
          "  │ └─TableScan_20 3333.33 cop[tikv] table:t1, range:(2,+inf], keep order:false, stats:pseudo",
          "  └─TableReader_21 3333.33 root data:TableScan_22",
          "    └─TableScan_22 3333.33 cop[tikv] table:t2, range:(2,+inf], keep order:false, stats:pseudo"
        ],
        "Result": [
          "3 33"
        ]
      },
      {
        "SQL": "select t1.a, t1.b from t1, t2 where t1.a > t2.a and t2.b > 200",
        "Plan": [
          "Projection_12 80000000.00 root test.t1.a, test.t1.b",
          "└─HashLeftJoin_14 80000000.00 root CARTESIAN inner join, inner:TableReader_17, other cond:gt(test.t1.a, test.t2.a)",
          "  ├─TableReader_15 10000.00 root data:TableScan_16",
          "  │ └─TableScan_16 10000.00 cop[tikv] table:t1, range:[-inf,+inf], keep order:false, stats:pseudo",
          "  └─TableReader_17 8000.00 root data:Selection_18",
          "    └─Selection_18 8000.00 cop[tikv] gt(test.t2.b, 200)",
          "      └─TableScan_19 10000.00 cop[tikv] table:t2, range:[-inf,+inf], keep order:false, stats:pseudo"
        ],
        "Result": [
          "3 33",
          "4 44",
          "4 44"
        ]
      }
    ]
  }
]<|MERGE_RESOLUTION|>--- conflicted
+++ resolved
@@ -270,16 +270,9 @@
       {
         "SQL": "select b from t order by b limit 3",
         "Plan": [
-<<<<<<< HEAD
-          "Projection_9 3.00 root test.t.b",
-          "└─TopN_10 3.00 root test.t.b:asc, offset:0, count:3",
-          "  └─TableReader_12 10000.00 root data:TableScan_13",
-          "    └─TableScan_13 10000.00 cop[tikv] table:t, range:[-inf,+inf], keep order:false, stats:pseudo"
-=======
           "TopN_8 3.00 root test.t.b:asc, offset:0, count:3",
           "└─TableReader_10 10000.00 root data:TableScan_11",
           "  └─TableScan_11 10000.00 cop[tikv] table:t, range:[-inf,+inf], keep order:false, stats:pseudo"
->>>>>>> b1391ec9
         ],
         "Result": [
           "11",
@@ -290,16 +283,9 @@
       {
         "SQL": "select a from t order by a limit 1 offset 2",
         "Plan": [
-<<<<<<< HEAD
-          "Projection_9 1.00 root test.t.a",
-          "└─Limit_11 1.00 root offset:2, count:1",
-          "  └─TableReader_14 3.00 root data:TableScan_15",
-          "    └─TableScan_15 3.00 cop[tikv] table:t, range:[-inf,+inf], keep order:true, stats:pseudo"
-=======
           "Limit_9 1.00 root offset:2, count:1",
           "└─TableReader_12 3.00 root data:TableScan_13",
           "  └─TableScan_13 3.00 cop[tikv] table:t, range:[-inf,+inf], keep order:true, stats:pseudo"
->>>>>>> b1391ec9
         ],
         "Result": [
           "3"
