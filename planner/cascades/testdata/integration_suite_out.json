[
  {
    "Name": "TestPKIsHandleRangeScan",
    "Cases": [
      {
        "SQL": "select b from t where a > 1",
        "Plan": [
          "Projection_8 3333.33 root test.t.b",
          "└─TableReader_9 3333.33 root data:TableRangeScan_10",
          "  └─TableRangeScan_10 3333.33 cop[tikv] table:t, range:(1,+inf], keep order:false, stats:pseudo"
        ],
        "Result": [
          "4",
          "6"
        ]
      },
      {
        "SQL": "select b from t where a > 1 and a < 3",
        "Plan": [
          "Projection_8 2.00 root test.t.b",
          "└─TableReader_9 2.00 root data:TableRangeScan_10",
          "  └─TableRangeScan_10 2.00 cop[tikv] table:t, range:(1,3), keep order:false, stats:pseudo"
        ],
        "Result": null
      },
      {
        "SQL": "select b from t where a > 1 and b < 6",
        "Plan": [
          "Projection_9 2666.67 root test.t.b",
          "└─TableReader_10 2666.67 root data:Selection_11",
          "  └─Selection_11 2666.67 cop[tikv] lt(test.t.b, 6)",
          "    └─TableRangeScan_12 3333.33 cop[tikv] table:t, range:(1,+inf], keep order:false, stats:pseudo"
        ],
        "Result": [
          "4"
        ]
      },
      {
        "SQL": "select a from t where a * 3 + 1 > 9 and a < 5",
        "Plan": [
          "TableReader_9 4.00 root data:Selection_10",
          "└─Selection_10 4.00 cop[tikv] gt(plus(mul(test.t.a, 3), 1), 9)",
          "  └─TableRangeScan_11 5.00 cop[tikv] table:t, range:[-inf,5), keep order:false, stats:pseudo"
        ],
        "Result": [
          "3"
        ]
      },
      {
        "SQL": "select a from t group by a having sum(b) > 4",
        "Plan": [
          "Projection_12 6400.00 root test.t.a",
          "└─Selection_13 6400.00 root gt(Column#3, 4)",
          "  └─HashAgg_18 8000.00 root group by:test.t.a, funcs:sum(Column#5)->Column#3, funcs:firstrow(test.t.a)->test.t.a",
          "    └─TableReader_19 8000.00 root data:HashAgg_20",
          "      └─HashAgg_20 8000.00 cop[tikv] group by:test.t.a, funcs:sum(test.t.b)->Column#5",
          "        └─TableFullScan_16 10000.00 cop[tikv] table:t, keep order:false, stats:pseudo"
        ],
        "Result": [
          "5"
        ]
      }
    ]
  },
  {
    "Name": "TestSort",
    "Cases": [
      {
        "SQL": "select a from t order by a",
        "Plan": [
          "TableReader_7 10000.00 root data:TableFullScan_8",
          "└─TableFullScan_8 10000.00 cop[tikv] table:t, keep order:true, stats:pseudo"
        ],
        "Result": [
          "1",
          "2",
          "3",
          "4"
        ]
      },
      {
        "SQL": "select b from t order by b",
        "Plan": [
          "Sort_11 10000.00 root test.t.b:asc",
          "└─TableReader_9 10000.00 root data:TableFullScan_10",
          "  └─TableFullScan_10 10000.00 cop[tikv] table:t, keep order:false, stats:pseudo"
        ],
        "Result": [
          "11",
          "22",
          "33",
          "44"
        ]
      },
      {
        "SQL": "select b from t order by a+b",
        "Plan": [
          "Projection_7 10000.00 root test.t.b",
          "└─Projection_12 10000.00 root test.t.b, test.t.a",
          "  └─Sort_8 10000.00 root Column#4:asc",
          "    └─Projection_13 10000.00 root test.t.b, test.t.a, plus(test.t.a, test.t.b)->Column#4",
          "      └─Projection_9 10000.00 root test.t.b, test.t.a",
          "        └─TableReader_10 10000.00 root data:TableFullScan_11",
          "          └─TableFullScan_11 10000.00 cop[tikv] table:t, keep order:false, stats:pseudo"
        ],
        "Result": [
          "11",
          "22",
          "33",
          "44"
        ]
      },
      {
        "SQL": "select b from t order by b, a+b, a",
        "Plan": [
          "Projection_7 10000.00 root test.t.b",
          "└─Projection_12 10000.00 root test.t.b, test.t.a",
          "  └─Sort_8 10000.00 root test.t.b:asc, Column#4:asc, test.t.a:asc",
          "    └─Projection_13 10000.00 root test.t.b, test.t.a, plus(test.t.a, test.t.b)->Column#4",
          "      └─Projection_9 10000.00 root test.t.b, test.t.a",
          "        └─TableReader_10 10000.00 root data:TableFullScan_11",
          "          └─TableFullScan_11 10000.00 cop[tikv] table:t, keep order:false, stats:pseudo"
        ],
        "Result": [
          "11",
          "22",
          "33",
          "44"
        ]
      }
    ]
  },
  {
    "Name": "TestAggregation",
    "Cases": [
      {
        "SQL": "select sum(a) from t",
        "Plan": [
          "HashAgg_12 1.00 root funcs:sum(Column#4)->Column#3",
          "└─TableReader_13 1.00 root data:HashAgg_14",
          "  └─HashAgg_14 1.00 cop[tikv] funcs:sum(test.t.a)->Column#4",
          "    └─TableFullScan_10 10000.00 cop[tikv] table:t, keep order:false, stats:pseudo"
        ],
        "Result": [
          "10"
        ]
      },
      {
        "SQL": "select max(a), min(b) from t",
        "Plan": [
          "HashAgg_11 1.00 root funcs:max(Column#5)->Column#3, funcs:min(Column#6)->Column#4",
          "└─TableReader_12 1.00 root data:HashAgg_13",
          "  └─HashAgg_13 1.00 cop[tikv] funcs:max(test.t.a)->Column#5, funcs:min(test.t.b)->Column#6",
          "    └─TableFullScan_10 10000.00 cop[tikv] table:t, keep order:false, stats:pseudo"
        ],
        "Result": [
          "4 11"
        ]
      },
      {
        "SQL": "select b, avg(a) from t group by b order by b",
        "Plan": [
          "Projection_10 8000.00 root test.t.b, Column#3",
          "└─Sort_19 8000.00 root test.t.b:asc",
          "  └─HashAgg_12 8000.00 root group by:Column#9, funcs:avg(Column#7)->Column#3, funcs:firstrow(Column#8)->test.t.b",
          "    └─Projection_15 10000.00 root cast(test.t.a, decimal(65,4) BINARY)->Column#7, test.t.b, test.t.b",
          "      └─TableReader_13 10000.00 root data:TableFullScan_14",
          "        └─TableFullScan_14 10000.00 cop[tikv] table:t, keep order:false, stats:pseudo"
        ],
        "Result": [
          "11 1.0000",
          "22 2.0000",
          "33 3.0000",
          "44 4.0000"
        ]
      },
      {
        "SQL": "select b, sum(a) from t group by b order by b",
        "Plan": [
          "Projection_10 8000.00 root test.t.b, Column#3",
          "└─Sort_19 8000.00 root test.t.b:asc",
          "  └─HashAgg_16 8000.00 root group by:test.t.b, funcs:sum(Column#4)->Column#3, funcs:firstrow(test.t.b)->test.t.b",
          "    └─TableReader_17 8000.00 root data:HashAgg_18",
          "      └─HashAgg_18 8000.00 cop[tikv] group by:test.t.b, funcs:sum(test.t.a)->Column#4",
          "        └─TableFullScan_14 10000.00 cop[tikv] table:t, keep order:false, stats:pseudo"
        ],
        "Result": [
          "11 1",
          "22 2",
          "33 3",
          "44 4"
        ]
      },
      {
        "SQL": "select b, avg(a) from t group by b having sum(a) > 1 order by b",
        "Plan": [
          "Projection_12 6400.00 root test.t.b, Column#3",
          "└─Projection_14 6400.00 root test.t.b, Column#3, Column#4",
          "  └─Sort_27 6400.00 root test.t.b:asc",
          "    └─Selection_26 6400.00 root gt(Column#4, 1)",
          "      └─HashAgg_17 8000.00 root group by:Column#14, funcs:avg(Column#11)->Column#3, funcs:sum(Column#12)->Column#4, funcs:firstrow(Column#13)->test.t.b",
          "        └─Projection_20 10000.00 root cast(test.t.a, decimal(65,4) BINARY)->Column#11, cast(test.t.a, decimal(65,0) BINARY)->Column#12, test.t.b, test.t.b",
          "          └─TableReader_18 10000.00 root data:TableFullScan_19",
          "            └─TableFullScan_19 10000.00 cop[tikv] table:t, keep order:false, stats:pseudo"
        ],
        "Result": [
          "22 2.0000",
          "33 3.0000",
          "44 4.0000"
        ]
      },
      {
        "SQL": "select max(a+b) from t",
        "Plan": [
          "HashAgg_31 1.00 root funcs:max(Column#4)->Column#3",
          "└─TableReader_32 1.00 root data:HashAgg_33",
          "  └─HashAgg_33 1.00 cop[tikv] funcs:max(plus(test.t.a, test.t.b))->Column#4",
          "    └─TableFullScan_29 10000.00 cop[tikv] table:t, keep order:false, stats:pseudo"
        ],
        "Result": [
          "48"
        ]
      },
      {
        "SQL": "select sum(a) from t group by a, a+b order by a",
        "Plan": [
          "Projection_10 8000.00 root Column#3",
          "└─Sort_20 8000.00 root test.t.a:asc",
          "  └─HashAgg_13 8000.00 root group by:Column#10, Column#11, funcs:sum(Column#8)->Column#3, funcs:firstrow(Column#9)->test.t.a",
          "    └─Projection_16 10000.00 root cast(test.t.a, decimal(65,0) BINARY)->Column#8, test.t.a, test.t.a, plus(test.t.a, test.t.b)->Column#11",
          "      └─TableReader_14 10000.00 root data:TableFullScan_15",
          "        └─TableFullScan_15 10000.00 cop[tikv] table:t, keep order:false, stats:pseudo"
        ],
        "Result": [
          "1",
          "2",
          "3",
          "4"
        ]
      },
      {
        "SQL": "select b, sum(a) from t group by b having b > 1 order by b",
        "Plan": [
          "Projection_14 6400.00 root test.t.b, Column#3",
          "└─Sort_24 6400.00 root test.t.b:asc",
          "  └─HashAgg_21 6400.00 root group by:test.t.b, funcs:sum(Column#4)->Column#3, funcs:firstrow(test.t.b)->test.t.b",
          "    └─TableReader_22 6400.00 root data:HashAgg_23",
          "      └─HashAgg_23 6400.00 cop[tikv] group by:test.t.b, funcs:sum(test.t.a)->Column#4",
          "        └─Selection_18 8000.00 cop[tikv] gt(test.t.b, 1)",
          "          └─TableFullScan_19 10000.00 cop[tikv] table:t, keep order:false, stats:pseudo"
        ],
        "Result": [
          "11 1",
          "22 2",
          "33 3",
          "44 4"
        ]
      },
      {
        "SQL": "select c, sum(a) from (select a+b as c, a from t) t1 group by c having c > 1 order by c",
        "Plan": [
          "Projection_18 6400.00 root Column#3, Column#4",
          "└─Sort_30 6400.00 root Column#3:asc",
          "  └─HashAgg_26 6400.00 root group by:Column#7, funcs:sum(Column#5)->Column#4, funcs:firstrow(Column#7)->Column#3",
          "    └─TableReader_27 6400.00 root data:HashAgg_28",
          "      └─HashAgg_28 6400.00 cop[tikv] group by:plus(test.t.a, test.t.b), funcs:sum(test.t.a)->Column#5",
          "        └─Selection_23 8000.00 cop[tikv] gt(plus(test.t.a, test.t.b), 1)",
          "          └─TableFullScan_24 10000.00 cop[tikv] table:t, keep order:false, stats:pseudo"
        ],
        "Result": [
          "12 1",
          "24 2",
          "36 3",
          "48 4"
        ]
      },
      {
        "SQL": "select max(a.a) from t a left join t b on a.a = b.a",
        "Plan": [
          "HashAgg_33 1.00 root funcs:max(test.t.a)->Column#5",
          "└─Limit_35 1.00 root offset:0, count:1",
          "  └─TableReader_40 1.00 root data:Limit_41",
          "    └─Limit_41 1.00 cop[tikv] offset:0, count:1",
          "      └─TableFullScan_39 1.00 cop[tikv] table:a, keep order:true, desc, stats:pseudo"
        ],
        "Result": [
          "4"
        ]
      },
      {
        "SQL": "select avg(a.b) from t a left join t b on a.a = b.a",
        "Plan": [
          "HashAgg_14 1.00 root funcs:avg(Column#6, Column#7)->Column#5",
          "└─TableReader_15 1.00 root data:HashAgg_16",
          "  └─HashAgg_16 1.00 cop[tikv] funcs:avg(test.t.b)->Column#6",
          "    └─TableFullScan_12 10000.00 cop[tikv] table:a, keep order:false, stats:pseudo"
        ],
        "Result": [
          "27.5000"
        ]
      },
      {
        "SQL": "select t1.a, max(t1.b) from t as t1 left join (select * from t) as t2 on t1.a = t2.a and t1.b = 3 group by t1.a order by a",
        "Plan": [
          "Projection_13 8000.00 root test.t.a, Column#5",
          "└─Sort_21 8000.00 root test.t.a:asc",
          "  └─HashAgg_18 8000.00 root group by:test.t.a, funcs:max(Column#6)->Column#5, funcs:firstrow(test.t.a)->test.t.a",
          "    └─TableReader_19 8000.00 root data:HashAgg_20",
          "      └─HashAgg_20 8000.00 cop[tikv] group by:test.t.a, funcs:max(test.t.b)->Column#6",
          "        └─TableFullScan_17 10000.00 cop[tikv] table:t1, keep order:false, stats:pseudo"
        ],
        "Result": [
          "1 11",
          "2 22",
          "3 33",
          "4 44"
        ]
      },
      {
        "SQL": "select t1.a, sum(distinct t1.b) from t as t1 left join (select * from t) as t2 on t1.b = t2.b group by t1.a order by a",
        "Plan": [
          "Projection_11 8000.00 root test.t.a, Column#5",
          "└─Sort_17 8000.00 root test.t.a:asc",
          "  └─HashAgg_13 8000.00 root group by:Column#8, funcs:sum(distinct Column#6)->Column#5, funcs:firstrow(Column#7)->test.t.a",
          "    └─Projection_16 10000.00 root cast(test.t.b, decimal(65,0) BINARY)->Column#6, test.t.a, test.t.a",
          "      └─TableReader_14 10000.00 root data:TableFullScan_15",
          "        └─TableFullScan_15 10000.00 cop[tikv] table:t1, keep order:false, stats:pseudo"
        ],
        "Result": [
          "1 11",
          "2 22",
          "3 33",
          "4 44"
        ]
      },
      {
        "SQL": "select t2.a, max(t2.b) from t as t1 right join (select * from t) as t2 on t1.a = t2.a group by t2.a order by a",
        "Plan": [
          "Projection_13 8000.00 root test.t.a, Column#5",
          "└─Sort_21 8000.00 root test.t.a:asc",
          "  └─HashAgg_18 8000.00 root group by:test.t.a, funcs:max(Column#6)->Column#5, funcs:firstrow(test.t.a)->test.t.a",
          "    └─TableReader_19 8000.00 root data:HashAgg_20",
          "      └─HashAgg_20 8000.00 cop[tikv] group by:test.t.a, funcs:max(test.t.b)->Column#6",
          "        └─TableFullScan_17 10000.00 cop[tikv] table:t, keep order:false, stats:pseudo"
        ],
        "Result": [
          "1 11",
          "2 22",
          "3 33",
          "4 44"
        ]
      },
      {
        "SQL": "select t3.a, max(t3.b) from (select t1.a, t1.b from t as t1 left join t as t2 on t1.b = t2.b) t3 group by t3.a order by a",
        "Plan": [
          "Projection_13 8000.00 root test.t.a, Column#5",
          "└─Sort_21 8000.00 root test.t.a:asc",
          "  └─HashAgg_18 8000.00 root group by:test.t.a, funcs:max(Column#6)->Column#5, funcs:firstrow(test.t.a)->test.t.a",
          "    └─TableReader_19 8000.00 root data:HashAgg_20",
          "      └─HashAgg_20 8000.00 cop[tikv] group by:test.t.a, funcs:max(test.t.b)->Column#6",
          "        └─TableFullScan_17 10000.00 cop[tikv] table:t1, keep order:false, stats:pseudo"
        ],
        "Result": [
          "1 11",
          "2 22",
          "3 33",
          "4 44"
        ]
      },
      {
        "SQL": "select max(a) from t",
        "Plan": [
          "HashAgg_21 1.00 root funcs:max(test.t.a)->Column#3",
          "└─Limit_23 1.00 root offset:0, count:1",
          "  └─TableReader_28 1.00 root data:Limit_29",
          "    └─Limit_29 1.00 cop[tikv] offset:0, count:1",
          "      └─TableFullScan_27 1.00 cop[tikv] table:t, keep order:true, desc, stats:pseudo"
        ],
        "Result": [
          "4"
        ]
      },
      {
        "SQL": "select sum(case when a > 0 and a <= 1000 then b else 0 end) from t",
        "Plan": [
          "HashAgg_16 1.00 root funcs:sum(Column#4)->Column#3",
          "└─TableReader_17 1.00 root data:HashAgg_18",
          "  └─HashAgg_18 1.00 cop[tikv] funcs:sum(test.t.b)->Column#4",
          "    └─TableRangeScan_14 250.00 cop[tikv] table:t, range:(0,1000], keep order:false, stats:pseudo"
        ],
        "Result": [
          "110"
        ]
      },
      {
        "SQL": "select sum(case when a > 0 then (case when a <= 1000 then b end) else 0 end) from t",
        "Plan": [
          "HashAgg_19 1.00 root funcs:sum(Column#4)->Column#3",
          "└─TableReader_20 1.00 root data:HashAgg_21",
          "  └─HashAgg_21 1.00 cop[tikv] funcs:sum(test.t.b)->Column#4",
          "    └─TableRangeScan_17 250.00 cop[tikv] table:t, range:(0,1000], keep order:false, stats:pseudo"
        ],
        "Result": [
          "110"
        ]
      },
      {
        "SQL": "select sum(case when a <= 0 or a > 1000 then 0.0 else b end) from t",
        "Plan": [
          "HashAgg_16 1.00 root funcs:sum(Column#4)->Column#3",
          "└─TableReader_17 1.00 root data:HashAgg_18",
          "  └─HashAgg_18 1.00 cop[tikv] funcs:sum(cast(test.t.b))->Column#4",
          "    └─TableRangeScan_14 250.00 cop[tikv] table:t, range:(0,1000], keep order:false, stats:pseudo"
        ],
        "Result": [
          "110.0"
        ]
      },
      {
        "SQL": "select count(case when a > 0 and a <= 1000 then b end) from t",
        "Plan": [
          "HashAgg_15 1.00 root funcs:count(Column#4)->Column#3",
          "└─TableReader_16 1.00 root data:HashAgg_17",
          "  └─HashAgg_17 1.00 cop[tikv] funcs:count(test.t.b)->Column#4",
          "    └─TableRangeScan_14 250.00 cop[tikv] table:t, range:(0,1000], keep order:false, stats:pseudo"
        ],
        "Result": [
          "4"
        ]
      },
      {
        "SQL": "select count(case when a <= 0 or a > 1000 then null else b end) from t",
        "Plan": [
          "HashAgg_15 1.00 root funcs:count(Column#4)->Column#3",
          "└─TableReader_16 1.00 root data:HashAgg_17",
          "  └─HashAgg_17 1.00 cop[tikv] funcs:count(test.t.b)->Column#4",
          "    └─TableRangeScan_14 250.00 cop[tikv] table:t, range:(0,1000], keep order:false, stats:pseudo"
        ],
        "Result": [
          "4"
        ]
      },
      {
        "SQL": "select count(distinct case when a > 0 and a <= 1000 then b end) from t",
        "Plan": [
          "HashAgg_10 1.00 root funcs:count(distinct test.t.b)->Column#3",
          "└─TableReader_11 250.00 root data:TableRangeScan_12",
          "  └─TableRangeScan_12 250.00 cop[tikv] table:t, range:(0,1000], keep order:false, stats:pseudo"
        ],
        "Result": [
          "4"
        ]
      }
    ]
  },
  {
    "Name": "TestSimplePlans",
    "Cases": [
      {
        "SQL": "select a from t limit 2",
        "Plan": [
          "Limit_7 2.00 root offset:0, count:2",
          "└─TableReader_8 2.00 root data:Limit_9",
          "  └─Limit_9 2.00 cop[tikv] offset:0, count:2",
          "    └─TableFullScan_10 2.00 cop[tikv] table:t, keep order:false, stats:pseudo"
        ],
        "Result": [
          "1",
          "2"
        ]
      },
      {
        "SQL": "select a from t limit 1 offset 2",
        "Plan": [
          "Limit_7 1.00 root offset:2, count:1",
          "└─TableReader_8 3.00 root data:Limit_9",
          "  └─Limit_9 3.00 cop[tikv] offset:0, count:3",
          "    └─TableFullScan_10 3.00 cop[tikv] table:t, keep order:false, stats:pseudo"
        ],
        "Result": [
          "3"
        ]
      },
      {
        "SQL": "select b from t order by b limit 3",
        "Plan": [
          "TopN_9 3.00 root test.t.b:asc, offset:0, count:3",
          "└─TableReader_11 3.00 root data:TopN_12",
          "  └─TopN_12 3.00 cop[tikv] test.t.b:asc, offset:0, count:3",
          "    └─TableFullScan_14 10000.00 cop[tikv] table:t, keep order:false, stats:pseudo"
        ],
        "Result": [
          "11",
          "22",
          "33"
        ]
      },
      {
        "SQL": "select a from t order by a limit 1 offset 2",
        "Plan": [
          "Limit_10 1.00 root offset:2, count:1",
          "└─TableReader_16 3.00 root data:Limit_17",
          "  └─Limit_17 3.00 cop[tikv] offset:0, count:3",
          "    └─TableFullScan_15 3.00 cop[tikv] table:t, keep order:true, stats:pseudo"
        ],
        "Result": [
          "3"
        ]
      },
      {
        "SQL": "select * from ((select a as aa from t t1) union all (select b as aa from t t2)) as t3 order by aa",
        "Plan": [
          "Sort_23 20000.00 root Column#5:asc",
          "└─Union_16 20000.00 root ",
          "  ├─Projection_17 10000.00 root test.t.a",
          "  │ └─TableReader_18 10000.00 root data:TableFullScan_19",
          "  │   └─TableFullScan_19 10000.00 cop[tikv] table:t1, keep order:false, stats:pseudo",
          "  └─Projection_20 10000.00 root test.t.b",
          "    └─TableReader_21 10000.00 root data:TableFullScan_22",
          "      └─TableFullScan_22 10000.00 cop[tikv] table:t2, keep order:false, stats:pseudo"
        ],
        "Result": [
          "1",
          "2",
          "3",
          "4",
          "11",
          "22",
          "33",
          "44"
        ]
      },
      {
        "SQL": "select a, b, lag(a,1) over (order by b) from t order by b",
        "Plan": [
          "Window_10 10000.00 root lag(test.t.a, 1)->Column#4 over(order by test.t.b asc)",
          "└─Sort_15 10000.00 root test.t.b:asc",
          "  └─TableReader_13 10000.00 root data:TableFullScan_14",
          "    └─TableFullScan_14 10000.00 cop[tikv] table:t, keep order:false, stats:pseudo"
        ],
        "Result": [
          "1 11 <nil>",
          "2 22 1",
          "3 33 2",
          "4 44 3"
        ]
      },
      {
        "SQL": "select * from (select a+1 as c, a+b as d from t) as t1 order by c+d limit 10",
        "Plan": [
          "Projection_22 10.00 root plus(test.t.a, 1)->Column#3, plus(test.t.a, test.t.b)->Column#4",
          "└─TopN_23 10.00 root Column#5:asc, offset:0, count:10",
          "  └─Projection_25 10.00 root test.t.a, test.t.b, plus(plus(test.t.a, 1), plus(test.t.a, test.t.b))->Column#5",
          "    └─TableReader_26 10.00 root data:TopN_27",
          "      └─TopN_27 10.00 cop[tikv] plus(plus(test.t.a, 1), plus(test.t.a, test.t.b)):asc, offset:0, count:10",
          "        └─TableFullScan_28 10000.00 cop[tikv] table:t, keep order:false, stats:pseudo"
        ],
        "Result": [
          "2 12",
          "3 24",
          "4 36",
          "5 48"
        ]
      },
      {
        "SQL": "select t1.a, t1.b from t as t1 left join t as t2 on t1.a = t2.a and t1.b = 3 order by a",
        "Plan": [
          "TableReader_24 12500.00 root data:TableFullScan_25",
          "└─TableFullScan_25 10000.00 cop[tikv] table:t1, keep order:true, stats:pseudo"
        ],
        "Result": [
          "1 11",
          "2 22",
          "3 33",
          "4 44"
        ]
      }
    ]
  },
  {
    "Name": "TestIndexScan",
    "Cases": [
      {
        "SQL": "select b from t",
        "Plan": [
          "IndexReader_13 10000.00 root index:IndexFullScan_14",
          "└─IndexFullScan_14 10000.00 cop[tikv] table:t, index:b, keep order:false, stats:pseudo"
        ],
        "Result": [
          "2",
          "5",
          "8"
        ]
      },
      {
        "SQL": "select a from t order by b",
        "Plan": [
          "Projection_11 10000.00 root test.t.a",
          "└─IndexReader_15 10000.00 root index:IndexFullScan_16",
          "  └─IndexFullScan_16 10000.00 cop[tikv] table:t, index:b, keep order:true, stats:pseudo"
        ],
        "Result": [
          "1",
          "4",
          "7"
        ]
      },
      {
        "SQL": "select c from t",
        "Plan": [
          "IndexReader_9 10000.00 root index:IndexFullScan_10",
          "└─IndexFullScan_10 10000.00 cop[tikv] table:t, index:c, b, keep order:false, stats:pseudo"
        ],
        "Result": [
          "3",
          "6",
          "9"
        ]
      },
      {
        "SQL": "select a from t order by c",
        "Plan": [
          "Projection_9 10000.00 root test.t.a",
          "└─IndexReader_12 10000.00 root index:IndexFullScan_13",
          "  └─IndexFullScan_13 10000.00 cop[tikv] table:t, index:c, b, keep order:true, stats:pseudo"
        ],
        "Result": [
          "1",
          "4",
          "7"
        ]
      },
      {
        "SQL": "select a, b from t where b > 5 order by b",
        "Plan": [
          "IndexReader_18 8000.00 root index:IndexRangeScan_19",
          "└─IndexRangeScan_19 3333.33 cop[tikv] table:t, index:b, range:(5,+inf], keep order:true, stats:pseudo"
        ],
        "Result": [
          "7 8"
        ]
      },
      {
        "SQL": "select a, b, c from t where c = 3 and b > 1 order by b",
        "Plan": [
          "IndexReader_15 8000.00 root index:IndexRangeScan_16",
          "└─IndexRangeScan_16 33.33 cop[tikv] table:t, index:c, b, range:(3 1,3 +inf], keep order:true, stats:pseudo"
        ],
        "Result": [
          "1 2 3"
        ]
      },
      {
        "SQL": "select a, b from t where c > 1 and b > 1 order by c",
        "Plan": [
          "Projection_14 8000.00 root test.t.a, test.t.b",
          "└─IndexReader_18 8000.00 root index:Selection_19",
          "  └─Selection_19 2666.67 cop[tikv] gt(test.t.b, 1)",
          "    └─IndexRangeScan_20 3333.33 cop[tikv] table:t, index:c, b, range:(1,+inf], keep order:true, stats:pseudo"
        ],
        "Result": [
          "1 2",
          "4 5",
          "7 8"
        ]
      }
    ]
  },
  {
    "Name": "TestJoin",
    "Cases": [
      {
        "SQL": "select t1.a, t1.b from t1, t2 where t1.a = t2.a and t1.a > 2",
        "Plan": [
          "Projection_16 4166.67 root test.t1.a, test.t1.b",
          "└─MergeJoin_19 4166.67 root inner join, left key:test.t1.a, right key:test.t2.a",
          "  ├─TableReader_27(Build) 3333.33 root data:TableRangeScan_28",
          "  │ └─TableRangeScan_28 3333.33 cop[tikv] table:t2, range:(2,+inf], keep order:true, stats:pseudo",
          "  └─TableReader_24(Probe) 3333.33 root data:TableRangeScan_25",
          "    └─TableRangeScan_25 3333.33 cop[tikv] table:t1, range:(2,+inf], keep order:true, stats:pseudo"
        ],
        "Result": [
          "3 33"
        ]
      },
      {
        "SQL": "select t1.a, t1.b from t1, t2 where t1.a > t2.a and t2.b > 200",
        "Plan": [
          "Projection_12 80000000.00 root test.t1.a, test.t1.b",
          "└─HashLeftJoin_14 80000000.00 root CARTESIAN inner join, other cond:gt(test.t1.a, test.t2.a)",
          "  ├─TableReader_17(Build) 8000.00 root data:Selection_18",
          "  │ └─Selection_18 8000.00 cop[tikv] gt(test.t2.b, 200)",
          "  │   └─TableFullScan_19 10000.00 cop[tikv] table:t2, keep order:false, stats:pseudo",
          "  └─TableReader_15(Probe) 10000.00 root data:TableFullScan_16",
          "    └─TableFullScan_16 10000.00 cop[tikv] table:t1, keep order:false, stats:pseudo"
        ],
        "Result": [
          "3 33",
          "4 44",
          "4 44"
        ]
      },
      {
        "SQL": "select t1.a, t1.b from t1 left join t2 on t1.a = t2.a where t1.a > 2 and t2.b > 200",
        "Plan": [
          "Projection_17 3333.33 root test.t1.a, test.t1.b",
          "└─Selection_18 3333.33 root gt(test.t2.b, 200)",
          "  └─MergeJoin_21 4166.67 root left outer join, left key:test.t1.a, right key:test.t2.a",
          "    ├─TableReader_29(Build) 3333.33 root data:TableRangeScan_30",
          "    │ └─TableRangeScan_30 3333.33 cop[tikv] table:t2, range:(2,+inf], keep order:true, stats:pseudo",
          "    └─TableReader_26(Probe) 3333.33 root data:TableRangeScan_27",
          "      └─TableRangeScan_27 3333.33 cop[tikv] table:t1, range:(2,+inf], keep order:true, stats:pseudo"
        ],
        "Result": [
          "3 33"
        ]
      },
      {
        "SQL": "select t2.a, t2.b from t1 right join t2 on t1.a = t2.a where t1.a > 2 and t2.b > 200",
        "Plan": [
          "Projection_13 8000.00 root test.t2.a, test.t2.b",
          "└─Selection_14 8000.00 root gt(test.t1.a, 2)",
          "  └─MergeJoin_17 10000.00 root right outer join, left key:test.t1.a, right key:test.t2.a",
          "    ├─TableReader_23(Build) 10000.00 root data:TableFullScan_24",
          "    │ └─TableFullScan_24 10000.00 cop[tikv] table:t1, keep order:true, stats:pseudo",
          "    └─TableReader_26(Probe) 8000.00 root data:Selection_27",
          "      └─Selection_27 8000.00 cop[tikv] gt(test.t2.b, 200)",
          "        └─TableFullScan_28 10000.00 cop[tikv] table:t2, keep order:true, stats:pseudo"
        ],
        "Result": [
          "3 333"
        ]
      },
      {
        "SQL": "select t1.a, t1.b from t1, t2 where t1.a = t2.a order by t1.a",
        "Plan": [
          "Projection_12 12500.00 root test.t1.a, test.t1.b",
          "└─MergeJoin_13 12500.00 root inner join, left key:test.t1.a, right key:test.t2.a",
          "  ├─TableReader_19(Build) 10000.00 root data:TableFullScan_20",
          "  │ └─TableFullScan_20 10000.00 cop[tikv] table:t2, keep order:true, stats:pseudo",
          "  └─TableReader_14(Probe) 10000.00 root data:TableFullScan_15",
          "    └─TableFullScan_15 10000.00 cop[tikv] table:t1, keep order:true, stats:pseudo"
        ],
        "Result": [
          "1 11",
          "2 22",
          "3 33"
        ]
      },
      {
        "SQL": "select * from t1 join t2 on t1.a = t2.a",
        "Plan": [
          "MergeJoin_11 12500.00 root inner join, left key:test.t1.a, right key:test.t2.a",
          "├─TableReader_19(Build) 10000.00 root data:TableFullScan_20",
          "│ └─TableFullScan_20 10000.00 cop[tikv] table:t2, keep order:true, stats:pseudo",
          "└─TableReader_16(Probe) 10000.00 root data:TableFullScan_17",
          "  └─TableFullScan_17 10000.00 cop[tikv] table:t1, keep order:true, stats:pseudo"
        ],
        "Result": [
          "1 11 1 111",
          "2 22 2 222",
          "3 33 3 333"
        ]
      }
    ]
  },
  {
    "Name": "TestApply",
    "Cases": [
      {
        "SQL": "select a = (select a from t2 where t1.b = t2.b order by a limit 1) from t1",
        "Plan": [
          "Projection_18 10000.00 root eq(test.t1.a, test.t2.a)->Column#5",
          "└─Apply_20 10000.00 root CARTESIAN left outer join",
          "  ├─TableReader_21(Build) 10000.00 root data:TableFullScan_22",
          "  │ └─TableFullScan_22 10000.00 cop[tikv] table:t1, keep order:false, stats:pseudo",
          "  └─MaxOneRow_23(Probe) 1.00 root ",
          "    └─Projection_24 1.00 root test.t2.a",
          "      └─Limit_26 1.00 root offset:0, count:1",
          "        └─TableReader_34 1.00 root data:Limit_35",
          "          └─Limit_35 1.00 cop[tikv] offset:0, count:1",
          "            └─Selection_32 1.00 cop[tikv] eq(test.t1.b, test.t2.b)",
          "              └─TableFullScan_33 1.00 cop[tikv] table:t2, keep order:true, stats:pseudo"
        ],
        "Result": [
          "1",
          "1",
          "1",
          "<nil>"
        ]
      },
      {
        "SQL": "select sum(a), (select t1.a from t1 where t1.a = t2.a limit 1), (select t1.b from t1 where t1.b = t2.b limit 1) from t2",
        "Plan": [
          "Projection_28 1.00 root Column#3, test.t1.a, test.t1.b",
          "└─Apply_30 1.00 root CARTESIAN left outer join",
          "  ├─Apply_32(Build) 1.00 root CARTESIAN left outer join",
          "  │ ├─HashAgg_37(Build) 1.00 root funcs:sum(Column#8)->Column#3, funcs:firstrow(Column#9)->test.t2.a, funcs:firstrow(Column#10)->test.t2.b",
          "  │ │ └─TableReader_38 1.00 root data:HashAgg_39",
          "  │ │   └─HashAgg_39 1.00 cop[tikv] funcs:sum(test.t2.a)->Column#8, funcs:firstrow(test.t2.a)->Column#9, funcs:firstrow(test.t2.b)->Column#10",
          "  │ │     └─TableFullScan_35 10000.00 cop[tikv] table:t2, keep order:false, stats:pseudo",
          "  │ └─MaxOneRow_40(Probe) 1.00 root ",
          "  │   └─Limit_41 1.00 root offset:0, count:1",
          "  │     └─TableReader_42 1.00 root data:Limit_43",
          "  │       └─Limit_43 1.00 cop[tikv] offset:0, count:1",
          "  │         └─Selection_44 1.00 cop[tikv] eq(test.t1.a, test.t2.a)",
          "  │           └─TableFullScan_45 1.00 cop[tikv] table:t1, keep order:false, stats:pseudo",
          "  └─MaxOneRow_46(Probe) 1.00 root ",
          "    └─Limit_47 1.00 root offset:0, count:1",
          "      └─TableReader_48 1.00 root data:Limit_49",
          "        └─Limit_49 1.00 cop[tikv] offset:0, count:1",
          "          └─Selection_50 1.00 cop[tikv] eq(test.t1.b, test.t2.b)",
          "            └─TableFullScan_51 1.00 cop[tikv] table:t1, keep order:false, stats:pseudo"
        ],
        "Result": [
          "6 1 11"
        ]
      },
      {
        "SQL": "select a from t1 where exists(select 1 from t2 where t1.a = t2.a)",
        "Plan": [
          "MergeJoin_27 10000.00 root semi join, left key:test.t1.a, right key:test.t2.a",
          "├─TableReader_32(Build) 10000.00 root data:TableFullScan_33",
          "│ └─TableFullScan_33 10000.00 cop[tikv] table:t2, keep order:true, stats:pseudo",
          "└─TableReader_29(Probe) 10000.00 root data:TableFullScan_30",
          "  └─TableFullScan_30 10000.00 cop[tikv] table:t1, keep order:true, stats:pseudo"
        ],
        "Result": [
          "1",
          "2",
          "3"
        ]
      }
    ]
  },
  {
    "Name": "TestMemTableScan",
    "Cases": [
      {
        "SQL": "select * from information_schema.processlist",
        "Plan": [
          "MemTableScan_3 10000.00 root "
        ],
        "Result": null
      }
    ]
  },
  {
    "Name": "TestTopN",
    "Cases": [
      {
        "SQL": "select a from (select a from t where b > 2 order by a limit 3 offset 1) as t1 order by a limit 2 offset 1",
        "Plan": [
          "Projection_22 2.00 root test.t.a",
          "└─Limit_24 2.00 root offset:2, count:2",
          "  └─TableReader_32 4.00 root data:Limit_33",
          "    └─Limit_33 4.00 cop[tikv] offset:0, count:4",
          "      └─Selection_30 4.00 cop[tikv] gt(test.t.b, 2)",
          "        └─TableFullScan_31 4.00 cop[tikv] table:t, keep order:true, stats:pseudo"
        ],
        "Result": [
          "3",
          "4"
        ]
      },
      {
        "SQL": "select * from (select * from t order by a limit 3) as t1 order by a limit 5",
        "Plan": [
          "Limit_15 3.00 root offset:0, count:3",
          "└─TableReader_21 3.00 root data:Limit_22",
          "  └─Limit_22 3.00 cop[tikv] offset:0, count:3",
          "    └─TableFullScan_20 3.00 cop[tikv] table:t, keep order:true, stats:pseudo"
        ],
        "Result": [
          "1 11",
          "2 22",
          "3 33"
        ]
      },
      {
        "SQL": "select b from (select b from t order by b limit 10 offset 10) as t1 order by b limit 10 offset 5",
        "Plan": [
          "TopN_14 5.00 root test.t.b:asc, offset:15, count:5",
          "└─TableReader_16 20.00 root data:TopN_17",
          "  └─TopN_17 20.00 cop[tikv] test.t.b:asc, offset:0, count:20",
          "    └─TableFullScan_19 10000.00 cop[tikv] table:t, keep order:false, stats:pseudo"
        ],
        "Result": null
      },
      {
        "SQL": "select b from (select b from t order by b limit 10 offset 2) as t1 order by b limit 3 offset 5",
        "Plan": [
          "TopN_14 3.00 root test.t.b:asc, offset:7, count:3",
          "└─TableReader_16 10.00 root data:TopN_17",
          "  └─TopN_17 10.00 cop[tikv] test.t.b:asc, offset:0, count:10",
          "    └─TableFullScan_19 10000.00 cop[tikv] table:t, keep order:false, stats:pseudo"
        ],
        "Result": null
      },
      {
        "SQL": "select a from (select a from t order by a limit 3 offset 5) as t1 order by a limit 3 offset 5",
        "Plan": [
          "TableDual_11 0.00 root rows:0"
        ],
        "Result": null
      },
      {
        "SQL": "select a from (select a from t where b > 2 order by a, b limit 3 offset 1) as t1 order by a limit 2 offset 1",
        "Plan": [
          "Projection_22 2.00 root test.t.a",
          "└─TopN_23 2.00 root test.t.a:asc, test.t.b:asc, offset:2, count:2",
          "  └─TableReader_25 4.00 root data:TopN_26",
          "    └─TopN_26 4.00 cop[tikv] test.t.a:asc, test.t.b:asc, offset:0, count:4",
          "      └─Selection_28 8000.00 cop[tikv] gt(test.t.b, 2)",
          "        └─TableFullScan_29 10000.00 cop[tikv] table:t, keep order:false, stats:pseudo"
        ],
        "Result": [
          "3",
          "4"
        ]
      },
      {
        "SQL": "select * from (select * from t order by a limit 3) as t1 order by a, b limit 5",
        "Plan": [
          "Limit_14 3.00 root offset:0, count:5",
          "└─Sort_26 3.00 root test.t.a:asc, test.t.b:asc",
          "  └─Limit_16 3.00 root offset:0, count:3",
          "    └─TableReader_22 3.00 root data:Limit_23",
          "      └─Limit_23 3.00 cop[tikv] offset:0, count:3",
          "        └─TableFullScan_21 3.00 cop[tikv] table:t, keep order:true, stats:pseudo"
        ],
        "Result": [
          "1 11",
          "2 22",
          "3 33"
        ]
      }
    ]
  },
  {
    "Name": "TestCascadePlannerHashedPartTable",
    "Cases": [
      {
        "SQL": "select * from pt1",
        "Plan": [
          "TableReader_5 10000.00 root data:TableFullScan_6",
          "└─TableFullScan_6 10000.00 cop[tikv] table:pt1, keep order:false, stats:pseudo"
        ],
        "Result": null
      }
    ]
  },
  {
    "Name": "TestInlineProjection",
    "Cases": [
      {
        "SQL": "select /*+ HASH_JOIN(t1) */ t1.b, t2.b from t1, t2 where t1.a = t2.a;",
        "Plan": [
          "Projection_14 10000.00 root test.t1.b, test.t2.b",
          "└─HashRightJoin_15 10000.00 root inner join, equal:[eq(test.t1.a, test.t2.a)]",
          "  ├─TableReader_17(Build) 8000.00 root data:Selection_18",
          "  │ └─Selection_18 8000.00 cop[tikv] not(isnull(test.t1.a))",
          "  │   └─TableFullScan_19 10000.00 cop[tikv] table:t1, keep order:false, stats:pseudo",
          "  └─TableReader_20(Probe) 8000.00 root data:Selection_21",
          "    └─Selection_21 8000.00 cop[tikv] not(isnull(test.t2.a))",
          "      └─TableFullScan_22 10000.00 cop[tikv] table:t2, keep order:false, stats:pseudo"
        ],
        "Result": [
          "1 1"
        ]
      },
      {
        "SQL": "select /*+ HASH_JOIN(t1) */ t1.b, t2.b from t1 inner join t2 on t1.a = t2.a;",
        "Plan": [
          "HashRightJoin_9 12500.00 root inner join, equal:[eq(test.t1.a, test.t2.a)]",
          "├─TableReader_11(Build) 10000.00 root data:TableFullScan_12",
          "│ └─TableFullScan_12 10000.00 cop[tikv] table:t1, keep order:false, stats:pseudo",
          "└─TableReader_13(Probe) 10000.00 root data:TableFullScan_14",
          "  └─TableFullScan_14 10000.00 cop[tikv] table:t2, keep order:false, stats:pseudo"
        ],
        "Result": [
          "1 1"
        ]
      },
      {
        "SQL": "select /*+ HASH_JOIN(t1) */ t1.b, t2.b from t1 left outer join t2 on t1.a = t2.a;",
        "Plan": [
          "HashLeftJoin_10 12500.00 root left outer join, equal:[eq(test.t1.a, test.t2.a)]",
          "├─TableReader_13(Build) 10000.00 root data:TableFullScan_14",
          "│ └─TableFullScan_14 10000.00 cop[tikv] table:t2, keep order:false, stats:pseudo",
          "└─TableReader_11(Probe) 10000.00 root data:TableFullScan_12",
          "  └─TableFullScan_12 10000.00 cop[tikv] table:t1, keep order:false, stats:pseudo"
        ],
        "Result": [
          "1 1",
          "2 <nil>"
        ]
      },
      {
        "SQL": "select /*+ HASH_JOIN(t1) */ t1.b, t2.b from t1 right outer join t2 on t1.a = t2.a;",
        "Plan": [
          "HashRightJoin_9 12500.00 root right outer join, equal:[eq(test.t1.a, test.t2.a)]",
          "├─TableReader_11(Build) 10000.00 root data:TableFullScan_12",
          "│ └─TableFullScan_12 10000.00 cop[tikv] table:t1, keep order:false, stats:pseudo",
          "└─TableReader_13(Probe) 10000.00 root data:TableFullScan_14",
          "  └─TableFullScan_14 10000.00 cop[tikv] table:t2, keep order:false, stats:pseudo"
        ],
        "Result": [
          "1 1",
          "<nil> 3"
        ]
      },
      {
        "SQL": "select 1 from (select /*+ HASH_JOIN(t1) */ t1.a in (select t2.a from t2) from t1) x;",
        "Plan": [
<<<<<<< HEAD
          "Projection_17 10000.00 root 1->Column#8",
          "└─HashLeftJoin_18 10000.00 root CARTESIAN left outer semi join, inner:IndexReader_25, other cond:eq(test.t1.a, test.t2.a)",
          "  ├─IndexReader_25(Build) 10000.00 root index:IndexFullScan_26",
          "  │ └─IndexFullScan_26 10000.00 cop[tikv] table:t2, index:a, keep order:false, stats:pseudo",
          "  └─IndexReader_21(Probe) 10000.00 root index:IndexFullScan_22",
          "    └─IndexFullScan_22 10000.00 cop[tikv] table:t1, index:a, keep order:false, stats:pseudo"
=======
          "Projection_16 10000.00 root 1->Column#8",
          "└─Apply_18 10000.00 root CARTESIAN left outer semi join, other cond:eq(test.t1.a, test.t2.a)",
          "  ├─IndexReader_21(Build) 10000.00 root index:IndexFullScan_22",
          "  │ └─IndexFullScan_22 10000.00 cop[tikv] table:t1, index:a, keep order:false, stats:pseudo",
          "  └─IndexReader_25(Probe) 10000.00 root index:IndexFullScan_26",
          "    └─IndexFullScan_26 10000.00 cop[tikv] table:t2, index:a, keep order:false, stats:pseudo"
>>>>>>> 188abc85
        ],
        "Result": [
          "1",
          "1"
        ]
      },
      {
        "SQL": "select 1 from (select /*+ HASH_JOIN(t1) */ t1.a not in (select t2.a from t2) from t1) x;",
        "Plan": [
<<<<<<< HEAD
          "Projection_17 10000.00 root 1->Column#8",
          "└─HashLeftJoin_18 10000.00 root CARTESIAN anti left outer semi join, inner:IndexReader_25, other cond:eq(test.t1.a, test.t2.a)",
          "  ├─IndexReader_25(Build) 10000.00 root index:IndexFullScan_26",
          "  │ └─IndexFullScan_26 10000.00 cop[tikv] table:t2, index:a, keep order:false, stats:pseudo",
          "  └─IndexReader_21(Probe) 10000.00 root index:IndexFullScan_22",
          "    └─IndexFullScan_22 10000.00 cop[tikv] table:t1, index:a, keep order:false, stats:pseudo"
=======
          "Projection_16 10000.00 root 1->Column#8",
          "└─Apply_18 10000.00 root CARTESIAN anti left outer semi join, other cond:eq(test.t1.a, test.t2.a)",
          "  ├─IndexReader_21(Build) 10000.00 root index:IndexFullScan_22",
          "  │ └─IndexFullScan_22 10000.00 cop[tikv] table:t1, index:a, keep order:false, stats:pseudo",
          "  └─IndexReader_25(Probe) 10000.00 root index:IndexFullScan_26",
          "    └─IndexFullScan_26 10000.00 cop[tikv] table:t2, index:a, keep order:false, stats:pseudo"
>>>>>>> 188abc85
        ],
        "Result": [
          "1",
          "1"
        ]
      },
      {
        "SQL": "select /*+ INL_JOIN(t1) */ t1.b, t2.b from t1 inner join t2 on t1.a = t2.a;",
        "Plan": [
          "HashRightJoin_9 12500.00 root inner join, equal:[eq(test.t1.a, test.t2.a)]",
          "├─TableReader_11(Build) 10000.00 root data:TableFullScan_12",
          "│ └─TableFullScan_12 10000.00 cop[tikv] table:t1, keep order:false, stats:pseudo",
          "└─TableReader_13(Probe) 10000.00 root data:TableFullScan_14",
          "  └─TableFullScan_14 10000.00 cop[tikv] table:t2, keep order:false, stats:pseudo"
        ],
        "Result": [
          "1 1"
        ]
      },
      {
        "SQL": "select /*+ INL_HASH_JOIN(t1) */ t1.b, t2.b from t1 inner join t2 on t1.a = t2.a;",
        "Plan": [
          "HashRightJoin_9 12500.00 root inner join, equal:[eq(test.t1.a, test.t2.a)]",
          "├─TableReader_11(Build) 10000.00 root data:TableFullScan_12",
          "│ └─TableFullScan_12 10000.00 cop[tikv] table:t1, keep order:false, stats:pseudo",
          "└─TableReader_13(Probe) 10000.00 root data:TableFullScan_14",
          "  └─TableFullScan_14 10000.00 cop[tikv] table:t2, keep order:false, stats:pseudo"
        ],
        "Result": [
          "1 1"
        ]
      },
      {
        "SQL": "select /*+ INL_MERGE_JOIN(t1) */ t1.b, t2.b from t1 inner join t2 on t1.a = t2.a;",
        "Plan": [
          "HashRightJoin_9 12500.00 root inner join, equal:[eq(test.t1.a, test.t2.a)]",
          "├─TableReader_11(Build) 10000.00 root data:TableFullScan_12",
          "│ └─TableFullScan_12 10000.00 cop[tikv] table:t1, keep order:false, stats:pseudo",
          "└─TableReader_13(Probe) 10000.00 root data:TableFullScan_14",
          "  └─TableFullScan_14 10000.00 cop[tikv] table:t2, keep order:false, stats:pseudo"
        ],
        "Result": [
          "1 1"
        ]
      }
    ]
  }
]<|MERGE_RESOLUTION|>--- conflicted
+++ resolved
@@ -815,21 +815,6 @@
         "Result": [
           "6 1 11"
         ]
-      },
-      {
-        "SQL": "select a from t1 where exists(select 1 from t2 where t1.a = t2.a)",
-        "Plan": [
-          "MergeJoin_27 10000.00 root semi join, left key:test.t1.a, right key:test.t2.a",
-          "├─TableReader_32(Build) 10000.00 root data:TableFullScan_33",
-          "│ └─TableFullScan_33 10000.00 cop[tikv] table:t2, keep order:true, stats:pseudo",
-          "└─TableReader_29(Probe) 10000.00 root data:TableFullScan_30",
-          "  └─TableFullScan_30 10000.00 cop[tikv] table:t1, keep order:true, stats:pseudo"
-        ],
-        "Result": [
-          "1",
-          "2",
-          "3"
-        ]
       }
     ]
   },
@@ -1013,21 +998,12 @@
       {
         "SQL": "select 1 from (select /*+ HASH_JOIN(t1) */ t1.a in (select t2.a from t2) from t1) x;",
         "Plan": [
-<<<<<<< HEAD
-          "Projection_17 10000.00 root 1->Column#8",
-          "└─HashLeftJoin_18 10000.00 root CARTESIAN left outer semi join, inner:IndexReader_25, other cond:eq(test.t1.a, test.t2.a)",
-          "  ├─IndexReader_25(Build) 10000.00 root index:IndexFullScan_26",
-          "  │ └─IndexFullScan_26 10000.00 cop[tikv] table:t2, index:a, keep order:false, stats:pseudo",
-          "  └─IndexReader_21(Probe) 10000.00 root index:IndexFullScan_22",
-          "    └─IndexFullScan_22 10000.00 cop[tikv] table:t1, index:a, keep order:false, stats:pseudo"
-=======
           "Projection_16 10000.00 root 1->Column#8",
           "└─Apply_18 10000.00 root CARTESIAN left outer semi join, other cond:eq(test.t1.a, test.t2.a)",
           "  ├─IndexReader_21(Build) 10000.00 root index:IndexFullScan_22",
           "  │ └─IndexFullScan_22 10000.00 cop[tikv] table:t1, index:a, keep order:false, stats:pseudo",
           "  └─IndexReader_25(Probe) 10000.00 root index:IndexFullScan_26",
           "    └─IndexFullScan_26 10000.00 cop[tikv] table:t2, index:a, keep order:false, stats:pseudo"
->>>>>>> 188abc85
         ],
         "Result": [
           "1",
@@ -1037,21 +1013,12 @@
       {
         "SQL": "select 1 from (select /*+ HASH_JOIN(t1) */ t1.a not in (select t2.a from t2) from t1) x;",
         "Plan": [
-<<<<<<< HEAD
-          "Projection_17 10000.00 root 1->Column#8",
-          "└─HashLeftJoin_18 10000.00 root CARTESIAN anti left outer semi join, inner:IndexReader_25, other cond:eq(test.t1.a, test.t2.a)",
-          "  ├─IndexReader_25(Build) 10000.00 root index:IndexFullScan_26",
-          "  │ └─IndexFullScan_26 10000.00 cop[tikv] table:t2, index:a, keep order:false, stats:pseudo",
-          "  └─IndexReader_21(Probe) 10000.00 root index:IndexFullScan_22",
-          "    └─IndexFullScan_22 10000.00 cop[tikv] table:t1, index:a, keep order:false, stats:pseudo"
-=======
           "Projection_16 10000.00 root 1->Column#8",
           "└─Apply_18 10000.00 root CARTESIAN anti left outer semi join, other cond:eq(test.t1.a, test.t2.a)",
           "  ├─IndexReader_21(Build) 10000.00 root index:IndexFullScan_22",
           "  │ └─IndexFullScan_22 10000.00 cop[tikv] table:t1, index:a, keep order:false, stats:pseudo",
           "  └─IndexReader_25(Probe) 10000.00 root index:IndexFullScan_26",
           "    └─IndexFullScan_26 10000.00 cop[tikv] table:t2, index:a, keep order:false, stats:pseudo"
->>>>>>> 188abc85
         ],
         "Result": [
           "1",
