[
  {
    "Name": "TestPKIsHandleRangeScan",
    "Cases": [
      {
        "SQL": "select b from t where a > 1",
        "Plan": [
          "Projection_8 3333.33 root test.t.b",
          "└─TableReader_9 3333.33 root data:TableScan_10",
          "  └─TableScan_10 3333.33 cop[tikv] table:t, range:(1,+inf], keep order:false, stats:pseudo"
        ],
        "Result": [
          "4",
          "6"
        ]
      },
      {
        "SQL": "select b from t where a > 1 and a < 3",
        "Plan": [
          "Projection_8 2.00 root test.t.b",
          "└─TableReader_9 2.00 root data:TableScan_10",
          "  └─TableScan_10 2.00 cop[tikv] table:t, range:(1,3), keep order:false, stats:pseudo"
        ],
        "Result": null
      },
      {
        "SQL": "select b from t where a > 1 and b < 6",
        "Plan": [
          "Projection_9 2666.67 root test.t.b",
          "└─TableReader_10 2666.67 root data:Selection_11",
          "  └─Selection_11 2666.67 cop[tikv] lt(test.t.b, 6)",
          "    └─TableScan_12 3333.33 cop[tikv] table:t, range:(1,+inf], keep order:false, stats:pseudo"
        ],
        "Result": [
          "4"
        ]
      },
      {
        "SQL": "select a from t where a * 3 + 1 > 9 and a < 5",
        "Plan": [
          "TableReader_9 4.00 root data:Selection_10",
          "└─Selection_10 4.00 cop[tikv] gt(plus(mul(test.t.a, 3), 1), 9)",
          "  └─TableScan_11 5.00 cop[tikv] table:t, range:[-inf,5), keep order:false, stats:pseudo"
        ],
        "Result": [
          "3"
        ]
      },
      {
        "SQL": "select a from t group by a having sum(b) > 4",
        "Plan": [
          "Projection_12 6400.00 root test.t.a",
          "└─Selection_13 6400.00 root gt(Column#3, 4)",
          "  └─HashAgg_18 8000.00 root group by:test.t.a, funcs:sum(Column#5)->Column#3, funcs:firstrow(test.t.a)->test.t.a",
          "    └─TableReader_19 8000.00 root data:HashAgg_20",
          "      └─HashAgg_20 8000.00 cop[tikv] group by:test.t.a, funcs:sum(test.t.b)->Column#5",
          "        └─TableScan_16 10000.00 cop[tikv] table:t, range:[-inf,+inf], keep order:false, stats:pseudo"
        ],
        "Result": [
          "5"
        ]
      }
    ]
  },
  {
    "Name": "TestSort",
    "Cases": [
      {
        "SQL": "select a from t order by a",
        "Plan": [
          "TableReader_7 10000.00 root data:TableScan_8",
          "└─TableScan_8 10000.00 cop[tikv] table:t, range:[-inf,+inf], keep order:true, stats:pseudo"
        ],
        "Result": [
          "1",
          "2",
          "3",
          "4"
        ]
      },
      {
        "SQL": "select b from t order by b",
        "Plan": [
          "Sort_11 10000.00 root test.t.b:asc",
          "└─TableReader_9 10000.00 root data:TableScan_10",
          "  └─TableScan_10 10000.00 cop[tikv] table:t, range:[-inf,+inf], keep order:false, stats:pseudo"
        ],
        "Result": [
          "11",
          "22",
          "33",
          "44"
        ]
      },
      {
        "SQL": "select b from t order by a+b",
        "Plan": [
          "Projection_7 10000.00 root test.t.b",
          "└─Projection_12 10000.00 root test.t.b, test.t.a",
          "  └─Sort_8 10000.00 root Column#4:asc",
          "    └─Projection_13 10000.00 root test.t.b, test.t.a, plus(test.t.a, test.t.b)->Column#4",
          "      └─Projection_9 10000.00 root test.t.b, test.t.a",
          "        └─TableReader_10 10000.00 root data:TableScan_11",
          "          └─TableScan_11 10000.00 cop[tikv] table:t, range:[-inf,+inf], keep order:false, stats:pseudo"
        ],
        "Result": [
          "11",
          "22",
          "33",
          "44"
        ]
      },
      {
        "SQL": "select b from t order by b, a+b, a",
        "Plan": [
          "Projection_7 10000.00 root test.t.b",
          "└─Projection_12 10000.00 root test.t.b, test.t.a",
          "  └─Sort_8 10000.00 root test.t.b:asc, Column#4:asc, test.t.a:asc",
          "    └─Projection_13 10000.00 root test.t.b, test.t.a, plus(test.t.a, test.t.b)->Column#4",
          "      └─Projection_9 10000.00 root test.t.b, test.t.a",
          "        └─TableReader_10 10000.00 root data:TableScan_11",
          "          └─TableScan_11 10000.00 cop[tikv] table:t, range:[-inf,+inf], keep order:false, stats:pseudo"
        ],
        "Result": [
          "11",
          "22",
          "33",
          "44"
        ]
      }
    ]
  },
  {
    "Name": "TestAggregation",
    "Cases": [
      {
        "SQL": "select sum(a) from t",
        "Plan": [
          "HashAgg_12 1.00 root funcs:sum(Column#4)->Column#3",
          "└─TableReader_13 1.00 root data:HashAgg_14",
          "  └─HashAgg_14 1.00 cop[tikv] funcs:sum(test.t.a)->Column#4",
          "    └─TableScan_10 10000.00 cop[tikv] table:t, range:[-inf,+inf], keep order:false, stats:pseudo"
        ],
        "Result": [
          "10"
        ]
      },
      {
        "SQL": "select max(a), min(b) from t",
        "Plan": [
          "HashAgg_11 1.00 root funcs:max(Column#5)->Column#3, funcs:min(Column#6)->Column#4",
          "└─TableReader_12 1.00 root data:HashAgg_13",
          "  └─HashAgg_13 1.00 cop[tikv] funcs:max(test.t.a)->Column#5, funcs:min(test.t.b)->Column#6",
          "    └─TableScan_10 10000.00 cop[tikv] table:t, range:[-inf,+inf], keep order:false, stats:pseudo"
        ],
        "Result": [
          "4 11"
        ]
      },
      {
        "SQL": "select b, avg(a) from t group by b order by b",
        "Plan": [
          "Projection_10 8000.00 root test.t.b, Column#3",
          "└─Sort_19 8000.00 root test.t.b:asc",
          "  └─HashAgg_12 8000.00 root group by:Column#9, funcs:avg(Column#7)->Column#3, funcs:firstrow(Column#8)->test.t.b",
          "    └─Projection_15 10000.00 root cast(test.t.a)->Column#7, test.t.b, test.t.b",
          "      └─TableReader_13 10000.00 root data:TableScan_14",
          "        └─TableScan_14 10000.00 cop[tikv] table:t, range:[-inf,+inf], keep order:false, stats:pseudo"
        ],
        "Result": [
          "11 1.0000",
          "22 2.0000",
          "33 3.0000",
          "44 4.0000"
        ]
      },
      {
        "SQL": "select b, sum(a) from t group by b order by b",
        "Plan": [
          "Projection_10 8000.00 root test.t.b, Column#3",
          "└─Sort_19 8000.00 root test.t.b:asc",
          "  └─HashAgg_16 8000.00 root group by:test.t.b, funcs:sum(Column#4)->Column#3, funcs:firstrow(test.t.b)->test.t.b",
          "    └─TableReader_17 8000.00 root data:HashAgg_18",
          "      └─HashAgg_18 8000.00 cop[tikv] group by:test.t.b, funcs:sum(test.t.a)->Column#4",
          "        └─TableScan_14 10000.00 cop[tikv] table:t, range:[-inf,+inf], keep order:false, stats:pseudo"
        ],
        "Result": [
          "11 1",
          "22 2",
          "33 3",
          "44 4"
        ]
      },
      {
        "SQL": "select b, avg(a) from t group by b having sum(a) > 1 order by b",
        "Plan": [
          "Projection_12 6400.00 root test.t.b, Column#3",
          "└─Projection_14 6400.00 root test.t.b, Column#3, Column#4",
          "  └─Sort_27 6400.00 root test.t.b:asc",
          "    └─Selection_26 6400.00 root gt(Column#4, 1)",
          "      └─HashAgg_17 8000.00 root group by:Column#14, funcs:avg(Column#11)->Column#3, funcs:sum(Column#12)->Column#4, funcs:firstrow(Column#13)->test.t.b",
          "        └─Projection_20 10000.00 root cast(test.t.a)->Column#11, cast(test.t.a)->Column#12, test.t.b, test.t.b",
          "          └─TableReader_18 10000.00 root data:TableScan_19",
          "            └─TableScan_19 10000.00 cop[tikv] table:t, range:[-inf,+inf], keep order:false, stats:pseudo"
        ],
        "Result": [
          "22 2.0000",
          "33 3.0000",
          "44 4.0000"
        ]
      },
      {
        "SQL": "select max(a+b) from t",
        "Plan": [
          "HashAgg_12 1.00 root funcs:max(Column#4)->Column#3",
          "└─TableReader_13 1.00 root data:HashAgg_14",
          "  └─HashAgg_14 1.00 cop[tikv] funcs:max(plus(test.t.a, test.t.b))->Column#4",
          "    └─TableScan_10 10000.00 cop[tikv] table:t, range:[-inf,+inf], keep order:false, stats:pseudo"
        ],
        "Result": [
          "48"
        ]
      },
      {
        "SQL": "select sum(a) from t group by a, a+b order by a",
        "Plan": [
          "Projection_10 8000.00 root Column#3",
          "└─Sort_20 8000.00 root test.t.a:asc",
          "  └─HashAgg_13 8000.00 root group by:Column#10, Column#11, funcs:sum(Column#8)->Column#3, funcs:firstrow(Column#9)->test.t.a",
          "    └─Projection_16 10000.00 root cast(test.t.a)->Column#8, test.t.a, test.t.a, plus(test.t.a, test.t.b)->Column#11",
          "      └─TableReader_14 10000.00 root data:TableScan_15",
          "        └─TableScan_15 10000.00 cop[tikv] table:t, range:[-inf,+inf], keep order:false, stats:pseudo"
        ],
        "Result": [
          "1",
          "2",
          "3",
          "4"
        ]
      }
    ]
  },
  {
    "Name": "TestSimplePlans",
    "Cases": [
      {
        "SQL": "select a from t limit 2",
        "Plan": [
          "Limit_6 2.00 root offset:0, count:2",
          "└─TableReader_7 2.00 root data:TableScan_8",
          "  └─TableScan_8 2.00 cop[tikv] table:t, range:[-inf,+inf], keep order:false, stats:pseudo"
        ],
        "Result": [
          "1",
          "2"
        ]
      },
      {
        "SQL": "select a from t limit 1 offset 2",
        "Plan": [
          "Limit_6 1.00 root offset:2, count:1",
          "└─TableReader_7 3.00 root data:TableScan_8",
          "  └─TableScan_8 3.00 cop[tikv] table:t, range:[-inf,+inf], keep order:false, stats:pseudo"
        ],
        "Result": [
          "3"
        ]
      },
      {
        "SQL": "select b from t order by b limit 3",
        "Plan": [
          "TopN_9 3.00 root test.t.b:asc, offset:0, count:3",
          "└─TableReader_11 3.00 root data:TopN_12",
          "  └─TopN_12 3.00 cop[tikv] test.t.b:asc, offset:0, count:3",
          "    └─TableScan_14 10000.00 cop[tikv] table:t, range:[-inf,+inf], keep order:false, stats:pseudo"
        ],
        "Result": [
          "11",
          "22",
          "33"
        ]
      },
      {
        "SQL": "select a from t order by a limit 1 offset 2",
        "Plan": [
          "Limit_10 1.00 root offset:2, count:1",
          "└─TableReader_16 3.00 root data:Limit_17",
          "  └─Limit_17 3.00 cop[tikv] offset:0, count:3",
          "    └─TableScan_15 3.00 cop[tikv] table:t, range:[-inf,+inf], keep order:true, stats:pseudo"
        ],
        "Result": [
          "3"
        ]
      },
      {
        "SQL": "select * from ((select a as aa from t t1) union all (select b as aa from t t2)) as t3 order by aa",
        "Plan": [
          "Sort_23 20000.00 root Column#5:asc",
          "└─Union_16 20000.00 root ",
          "  ├─Projection_17 10000.00 root test.t.a",
          "  │ └─TableReader_18 10000.00 root data:TableScan_19",
          "  │   └─TableScan_19 10000.00 cop[tikv] table:t1, range:[-inf,+inf], keep order:false, stats:pseudo",
          "  └─Projection_20 10000.00 root test.t.b",
          "    └─TableReader_21 10000.00 root data:TableScan_22",
          "      └─TableScan_22 10000.00 cop[tikv] table:t2, range:[-inf,+inf], keep order:false, stats:pseudo"
        ],
        "Result": [
          "1",
          "2",
          "3",
          "4",
          "11",
          "22",
          "33",
          "44"
        ]
      },
      {
        "SQL": "select a, b, lag(a,1) over (order by b) from t order by b",
        "Plan": [
          "Window_10 10000.00 root lag(test.t.a, 1)->Column#4 over(order by test.t.b asc)",
          "└─Sort_15 10000.00 root test.t.b:asc",
          "  └─TableReader_13 10000.00 root data:TableScan_14",
          "    └─TableScan_14 10000.00 cop[tikv] table:t, range:[-inf,+inf], keep order:false, stats:pseudo"
        ],
        "Result": [
          "1 11 <nil>",
          "2 22 1",
          "3 33 2",
          "4 44 3"
        ]
      }
    ]
  },
  {
    "Name": "TestIndexScan",
    "Cases": [
      {
        "SQL": "select b from t",
        "Plan": [
          "IndexReader_11 10000.00 root index:IndexScan_12",
          "└─IndexScan_12 10000.00 cop[tikv] table:t, index:b, range:[NULL,+inf], keep order:false, stats:pseudo"
        ],
        "Result": [
          "2",
          "5",
          "8"
        ]
      },
      {
        "SQL": "select a from t order by b",
        "Plan": [
          "Projection_11 10000.00 root test.t.a",
          "└─IndexReader_14 10000.00 root index:IndexScan_15",
          "  └─IndexScan_15 10000.00 cop[tikv] table:t, index:b, range:[NULL,+inf], keep order:true, stats:pseudo"
        ],
        "Result": [
          "1",
          "4",
          "7"
        ]
      },
      {
        "SQL": "select c from t",
        "Plan": [
          "IndexReader_9 10000.00 root index:IndexScan_10",
          "└─IndexScan_10 10000.00 cop[tikv] table:t, index:c, b, range:[NULL,+inf], keep order:false, stats:pseudo"
        ],
        "Result": [
          "3",
          "6",
          "9"
        ]
      },
      {
        "SQL": "select a from t order by c",
        "Plan": [
          "Projection_9 10000.00 root test.t.a",
          "└─IndexReader_12 10000.00 root index:IndexScan_13",
          "  └─IndexScan_13 10000.00 cop[tikv] table:t, index:c, b, range:[NULL,+inf], keep order:true, stats:pseudo"
        ],
        "Result": [
          "1",
          "4",
          "7"
        ]
      },
      {
        "SQL": "select a, b from t where b > 5 order by b",
        "Plan": [
          "IndexReader_20 8000.00 root index:IndexScan_21",
          "└─IndexScan_21 3333.33 cop[tikv] table:t, index:b, range:(5,+inf], keep order:true, stats:pseudo"
        ],
        "Result": [
          "7 8"
        ]
      },
      {
        "SQL": "select a, b, c from t where c = 3 and b > 1 order by b",
        "Plan": [
          "IndexReader_15 8000.00 root index:IndexScan_16",
          "└─IndexScan_16 33.33 cop[tikv] table:t, index:c, b, range:(3 1,3 +inf], keep order:true, stats:pseudo"
        ],
        "Result": [
          "1 2 3"
        ]
      },
      {
        "SQL": "select a, b from t where c > 1 and b > 1 order by c",
        "Plan": [
          "Projection_14 8000.00 root test.t.a, test.t.b",
          "└─IndexReader_18 8000.00 root index:Selection_19",
          "  └─Selection_19 2666.67 cop[tikv] gt(test.t.b, 1)",
          "    └─IndexScan_20 3333.33 cop[tikv] table:t, index:c, b, range:(1,+inf], keep order:true, stats:pseudo"
        ],
        "Result": [
          "1 2",
          "4 5",
          "7 8"
        ]
      }
    ]
  },
  {
    "Name": "TestJoin",
    "Cases": [
      {
        "SQL": "select t1.a, t1.b from t1, t2 where t1.a = t2.a and t1.a > 2",
        "Plan": [
          "Projection_16 4166.67 root test.t1.a, test.t1.b",
          "└─MergeJoin_19 4166.67 root inner join, left key:test.t1.a, right key:test.t2.a",
          "  ├─TableReader_24 3333.33 root data:TableScan_25",
          "  │ └─TableScan_25 3333.33 cop[tikv] table:t1, range:(2,+inf], keep order:true, stats:pseudo",
          "  └─TableReader_27 3333.33 root data:TableScan_28",
          "    └─TableScan_28 3333.33 cop[tikv] table:t2, range:(2,+inf], keep order:true, stats:pseudo"
        ],
        "Result": [
          "3 33"
        ]
      },
      {
        "SQL": "select t1.a, t1.b from t1, t2 where t1.a > t2.a and t2.b > 200",
        "Plan": [
          "Projection_12 80000000.00 root test.t1.a, test.t1.b",
          "└─HashLeftJoin_14 80000000.00 root CARTESIAN inner join, inner:TableReader_17, other cond:gt(test.t1.a, test.t2.a)",
          "  ├─TableReader_15 10000.00 root data:TableScan_16",
          "  │ └─TableScan_16 10000.00 cop[tikv] table:t1, range:[-inf,+inf], keep order:false, stats:pseudo",
          "  └─TableReader_17 8000.00 root data:Selection_18",
          "    └─Selection_18 8000.00 cop[tikv] gt(test.t2.b, 200)",
          "      └─TableScan_19 10000.00 cop[tikv] table:t2, range:[-inf,+inf], keep order:false, stats:pseudo"
        ],
        "Result": [
          "3 33",
          "4 44",
          "4 44"
        ]
      },
      {
        "SQL": "select t1.a, t1.b from t1 left join t2 on t1.a = t2.a where t1.a > 2 and t2.b > 200",
        "Plan": [
          "Projection_17 3333.33 root test.t1.a, test.t1.b",
          "└─Selection_18 3333.33 root gt(test.t2.b, 200)",
          "  └─MergeJoin_21 4166.67 root left outer join, left key:test.t1.a, right key:test.t2.a",
          "    ├─TableReader_26 3333.33 root data:TableScan_27",
          "    │ └─TableScan_27 3333.33 cop[tikv] table:t1, range:(2,+inf], keep order:true, stats:pseudo",
          "    └─TableReader_29 3333.33 root data:TableScan_30",
          "      └─TableScan_30 3333.33 cop[tikv] table:t2, range:(2,+inf], keep order:true, stats:pseudo"
        ],
        "Result": [
          "3 33"
        ]
      },
      {
        "SQL": "select t2.a, t2.b from t1 right join t2 on t1.a = t2.a where t1.a > 2 and t2.b > 200",
        "Plan": [
          "Projection_13 8000.00 root test.t2.a, test.t2.b",
          "└─Selection_14 8000.00 root gt(test.t1.a, 2)",
          "  └─MergeJoin_17 10000.00 root right outer join, left key:test.t1.a, right key:test.t2.a",
          "    ├─TableReader_23 10000.00 root data:TableScan_24",
          "    │ └─TableScan_24 10000.00 cop[tikv] table:t1, range:[-inf,+inf], keep order:true, stats:pseudo",
          "    └─TableReader_26 8000.00 root data:Selection_27",
          "      └─Selection_27 8000.00 cop[tikv] gt(test.t2.b, 200)",
          "        └─TableScan_28 10000.00 cop[tikv] table:t2, range:[-inf,+inf], keep order:true, stats:pseudo"
        ],
        "Result": [
          "3 333"
        ]
      },
      {
<<<<<<< HEAD
        "SQL": "select * from t1 join t2 on t1.a = t2.a",
        "Plan": [
          "HashRightJoin_9 12500.00 root inner join, inner:TableReader_11, equal:[eq(test.t1.a, test.t2.a)]",
          "├─TableReader_11 10000.00 root data:TableScan_12",
          "│ └─TableScan_12 10000.00 cop[tikv] table:t1, range:[-inf,+inf], keep order:false, stats:pseudo",
          "└─TableReader_13 10000.00 root data:TableScan_14",
          "  └─TableScan_14 10000.00 cop[tikv] table:t2, range:[-inf,+inf], keep order:false, stats:pseudo"
        ],
        "Result": [
          "1 11 1 111",
          "2 22 2 222",
          "3 33 3 333"
=======
        "SQL": "select t1.a, t1.b from t1, t2 where t1.a = t2.a order by t1.a",
        "Plan": [
          "Projection_12 12500.00 root test.t1.a, test.t1.b",
          "└─MergeJoin_13 12500.00 root inner join, left key:test.t1.a, right key:test.t2.a",
          "  ├─TableReader_14 10000.00 root data:TableScan_15",
          "  │ └─TableScan_15 10000.00 cop[tikv] table:t1, range:[-inf,+inf], keep order:true, stats:pseudo",
          "  └─TableReader_19 10000.00 root data:TableScan_20",
          "    └─TableScan_20 10000.00 cop[tikv] table:t2, range:[-inf,+inf], keep order:true, stats:pseudo"
        ],
        "Result": [
          "1 11",
          "2 22",
          "3 33"
>>>>>>> 50175795
        ]
      }
    ]
  },
  {
    "Name": "TestApply",
    "Cases": [
      {
        "SQL": "select a = (select a from t2 where t1.b = t2.b order by a limit 1) from t1",
        "Plan": [
          "Projection_18 10000.00 root eq(test.t1.a, test.t2.a)->Column#5",
          "└─Apply_20 10000.00 root CARTESIAN left outer join, inner:MaxOneRow_23",
          "  ├─TableReader_21 10000.00 root data:TableScan_22",
          "  │ └─TableScan_22 10000.00 cop[tikv] table:t1, range:[-inf,+inf], keep order:false, stats:pseudo",
          "  └─MaxOneRow_23 1.00 root ",
          "    └─Projection_24 1.00 root test.t2.a",
          "      └─Limit_26 1.00 root offset:0, count:1",
          "        └─TableReader_34 1.00 root data:Limit_35",
          "          └─Limit_35 1.00 cop[tikv] offset:0, count:1",
          "            └─Selection_32 1.00 cop[tikv] eq(test.t1.b, test.t2.b)",
          "              └─TableScan_33 1.00 cop[tikv] table:t2, range:[-inf,+inf], keep order:true, stats:pseudo"
        ],
        "Result": [
          "1",
          "1",
          "1",
          "<nil>"
        ]
      },
      {
        "SQL": "select sum(a), (select t1.a from t1 where t1.a = t2.a limit 1), (select t1.b from t1 where t1.b = t2.b limit 1) from t2",
        "Plan": [
          "Projection_26 1.00 root Column#3, test.t1.a, test.t1.b",
          "└─Apply_28 1.00 root CARTESIAN left outer join, inner:MaxOneRow_43",
          "  ├─Apply_30 1.00 root CARTESIAN left outer join, inner:MaxOneRow_38",
          "  │ ├─HashAgg_35 1.00 root funcs:sum(Column#8)->Column#3, funcs:firstrow(Column#9)->test.t2.a, funcs:firstrow(Column#10)->test.t2.b",
          "  │ │ └─TableReader_36 1.00 root data:HashAgg_37",
          "  │ │   └─HashAgg_37 1.00 cop[tikv] funcs:sum(test.t2.a)->Column#8, funcs:firstrow(test.t2.a)->Column#9, funcs:firstrow(test.t2.b)->Column#10",
          "  │ │     └─TableScan_33 10000.00 cop[tikv] table:t2, range:[-inf,+inf], keep order:false, stats:pseudo",
          "  │ └─MaxOneRow_38 1.00 root ",
          "  │   └─Limit_39 1.00 root offset:0, count:1",
          "  │     └─TableReader_40 1.00 root data:Selection_41",
          "  │       └─Selection_41 1.00 cop[tikv] eq(test.t1.a, test.t2.a)",
          "  │         └─TableScan_42 1.00 cop[tikv] table:t1, range:[-inf,+inf], keep order:false, stats:pseudo",
          "  └─MaxOneRow_43 1.00 root ",
          "    └─Limit_44 1.00 root offset:0, count:1",
          "      └─TableReader_45 1.00 root data:Selection_46",
          "        └─Selection_46 1.00 cop[tikv] eq(test.t1.b, test.t2.b)",
          "          └─TableScan_47 1.00 cop[tikv] table:t1, range:[-inf,+inf], keep order:false, stats:pseudo"
        ],
        "Result": [
          "6 1 11"
        ]
      }
    ]
  }
]<|MERGE_RESOLUTION|>--- conflicted
+++ resolved
@@ -487,20 +487,6 @@
         ]
       },
       {
-<<<<<<< HEAD
-        "SQL": "select * from t1 join t2 on t1.a = t2.a",
-        "Plan": [
-          "HashRightJoin_9 12500.00 root inner join, inner:TableReader_11, equal:[eq(test.t1.a, test.t2.a)]",
-          "├─TableReader_11 10000.00 root data:TableScan_12",
-          "│ └─TableScan_12 10000.00 cop[tikv] table:t1, range:[-inf,+inf], keep order:false, stats:pseudo",
-          "└─TableReader_13 10000.00 root data:TableScan_14",
-          "  └─TableScan_14 10000.00 cop[tikv] table:t2, range:[-inf,+inf], keep order:false, stats:pseudo"
-        ],
-        "Result": [
-          "1 11 1 111",
-          "2 22 2 222",
-          "3 33 3 333"
-=======
         "SQL": "select t1.a, t1.b from t1, t2 where t1.a = t2.a order by t1.a",
         "Plan": [
           "Projection_12 12500.00 root test.t1.a, test.t1.b",
@@ -514,7 +500,6 @@
           "1 11",
           "2 22",
           "3 33"
->>>>>>> 50175795
         ]
       }
     ]
