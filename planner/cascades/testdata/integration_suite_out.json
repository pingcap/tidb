--- conflicted
+++ resolved
@@ -239,7 +239,6 @@
         ]
       },
       {
-<<<<<<< HEAD
         "SQL": "select b, sum(a) from t group by b having b > 1 order by b",
         "Plan": [
           "Projection_19 6400.00 root test.t.b, Column#3",
@@ -273,7 +272,9 @@
           "24 2",
           "36 3",
           "48 4"
-=======
+        ]
+      },
+      {
         "SQL": "select max(a) from t",
         "Plan": [
           "HashAgg_16 1.00 root funcs:max(test.t.a)->Column#3",
@@ -284,7 +285,6 @@
         ],
         "Result": [
           "4"
->>>>>>> fd97efef
         ]
       }
     ]
