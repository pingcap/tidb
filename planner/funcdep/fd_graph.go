--- conflicted
+++ resolved
@@ -549,7 +549,6 @@
 	// maintain a key?
 }
 
-<<<<<<< HEAD
 // MakeOuterJoin generates the records the fdSet of the outer join.
 //
 // We always take the left as the row-supplying side, and right side as the null-supplying side. (swap it if not)
@@ -824,9 +823,7 @@
 	s.HasAggBuilt = s.HasAggBuilt || innerFDs.HasAggBuilt
 }
 
-=======
 // MakeRestoreRule333 reset the status of how we deal with this rule.
->>>>>>> d63eac9b
 func (s *FDSet) MakeRestoreRule333() {
 	for _, eg := range s.Rule333Equiv.Edges {
 		if eg.isConstant() {
@@ -839,10 +836,7 @@
 	s.Rule333Equiv.InnerCols.Clear()
 }
 
-<<<<<<< HEAD
-=======
 // ArgOpts contains some arg used for FD maintenance.
->>>>>>> d63eac9b
 type ArgOpts struct {
 	SkipFDRule331   bool
 	TypeFDRule331   TypeFilterFD331
@@ -850,24 +844,16 @@
 	InnerIsFalse    bool
 }
 
-<<<<<<< HEAD
-type TypeFilterFD331 byte
-
-=======
 // TypeFilterFD331 describes the type of the filter used in this rule.
 type TypeFilterFD331 byte
 
 // Here's the two specific type.
->>>>>>> d63eac9b
 const (
 	SingleFD   TypeFilterFD331 = 0
 	CombinedFD TypeFilterFD331 = 1
 )
 
-<<<<<<< HEAD
-=======
 // FindPrimaryKey checks whether there's a key in the current set which implies key -> all cols.
->>>>>>> d63eac9b
 func (s FDSet) FindPrimaryKey() (*FastIntSet, bool) {
 	allCols := s.AllCols()
 	for i := 0; i < len(s.fdEdges); i++ {
@@ -885,10 +871,7 @@
 	return nil, false
 }
 
-<<<<<<< HEAD
-=======
 // AllCols returns all columns in the current set.
->>>>>>> d63eac9b
 func (s FDSet) AllCols() FastIntSet {
 	allCols := NewFastIntSet()
 	for i := 0; i < len(s.fdEdges); i++ {
@@ -922,12 +905,8 @@
 	} else {
 		for k, v := range fds.HashCodeToUniqueID {
 			if _, ok := s.HashCodeToUniqueID[k]; ok {
-<<<<<<< HEAD
-				panic("shouldn't be here, children has same expr while registered not only once")
-=======
 				logutil.BgLogger().Warn("Error occurred when building the functional dependency")
 				continue
->>>>>>> d63eac9b
 			}
 			s.HashCodeToUniqueID[k] = v
 		}
@@ -1141,11 +1120,7 @@
 			if equivMap == nil {
 				equivMap = make(map[int]int)
 			}
-<<<<<<< HEAD
-			id, _ := closure.Next(0) // 不应该只记录一个
-=======
 			id, _ := closure.Next(0) // We can record more equiv columns.
->>>>>>> d63eac9b
 			equivMap[i] = id
 		}
 	}
@@ -1188,13 +1163,6 @@
 func (s *FDSet) RegisterUniqueID(hashCode string, uniqueID int) {
 	if len(hashCode) == 0 {
 		// shouldn't be here.
-<<<<<<< HEAD
-		panic("map empty expr hashcode to uniqueID")
-	}
-	if _, ok := s.HashCodeToUniqueID[hashCode]; ok {
-		// shouldn't be here.
-		panic("hashcode has been registered")
-=======
 		logutil.BgLogger().Warn("Error occurred when building the functional dependency")
 		return
 	}
@@ -1202,15 +1170,11 @@
 		// shouldn't be here.
 		logutil.BgLogger().Warn("Error occurred when building the functional dependency")
 		return
->>>>>>> d63eac9b
 	}
 	s.HashCodeToUniqueID[hashCode] = uniqueID
 }
 
-<<<<<<< HEAD
-=======
 // IsHashCodeRegistered checks whether the given hashcode has been registered in the current set.
->>>>>>> d63eac9b
 func (s *FDSet) IsHashCodeRegistered(hashCode string) (int, bool) {
 	if uniqueID, ok := s.HashCodeToUniqueID[hashCode]; ok {
 		return uniqueID, true
