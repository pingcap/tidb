// Copyright 2017 PingCAP, Inc.
//
// Licensed under the Apache License, Version 2.0 (the "License");
// you may not use this file except in compliance with the License.
// You may obtain a copy of the License at
//
//     http://www.apache.org/licenses/LICENSE-2.0
//
// Unless required by applicable law or agreed to in writing, software
// distributed under the License is distributed on an "AS IS" BASIS,
// See the License for the specific language governing permissions and
// limitations under the License.

package statistics

import (
	"bytes"
	"fmt"
<<<<<<< HEAD
	"sort"
=======
	"math"
>>>>>>> db328586
	"strings"
	"time"

	"github.com/juju/errors"
	"github.com/pingcap/tidb/context"
	"github.com/pingcap/tidb/kv"
	"github.com/pingcap/tidb/model"
	"github.com/pingcap/tidb/mysql"
	"github.com/pingcap/tidb/sessionctx/stmtctx"
	"github.com/pingcap/tidb/tablecodec"
	"github.com/pingcap/tidb/terror"
	"github.com/pingcap/tidb/types"
	"github.com/pingcap/tidb/util/chunk"
	"github.com/pingcap/tidb/util/codec"
	"github.com/pingcap/tidb/util/ranger"
	"github.com/pingcap/tidb/util/sqlexec"
	"github.com/pingcap/tipb/go-tipb"
	goctx "golang.org/x/net/context"
)

// Histogram represents statistics for a column or index.
type Histogram struct {
	ID        int64 // Column ID.
	NDV       int64 // Number of distinct values.
	NullCount int64 // Number of null values.
	// LastUpdateVersion is the version that this histogram updated last time.
	LastUpdateVersion uint64

	tp *types.FieldType

	// Histogram elements.
	//
	// A bucket bound is the smallest and greatest values stored in the bucket. The lower and upper bound
	// are stored in one column.
	//
	// A bucket count is the number of items stored in all previous buckets and the current bucket.
	// Bucket counts are always in increasing order.
	//
	// A bucket repeat is the number of repeats of the bucket value, it can be used to find popular values.
	Bounds  *chunk.Chunk
	Buckets []Bucket

	// Used for estimating fraction of the interval [lower, upper] that lies within the [lower, value].
	// For some types like `Int`, we do not build it because we can get them directly from `Bounds`.
	scalars []scalar
}

// Bucket store the bucket count and repeat.
type Bucket struct {
	Count  int64
	Repeat int64
}

type scalar struct {
	lower        float64
	upper        float64
	commonPfxLen int // commonPfxLen is the common prefix length of the lower bound and upper bound when the value type is KindString or KindBytes.
}

// NewHistogram creates a new histogram.
func NewHistogram(id, ndv, nullCount int64, version uint64, tp *types.FieldType, bucketSize int) *Histogram {
	return &Histogram{
		ID:                id,
		NDV:               ndv,
		NullCount:         nullCount,
		LastUpdateVersion: version,
		tp:                tp,
		Bounds:            chunk.NewChunkWithCapacity([]*types.FieldType{tp}, 2*bucketSize),
		Buckets:           make([]Bucket, 0, bucketSize),
	}
}

// GetLower gets the lower bound of bucket `idx`.
func (hg *Histogram) GetLower(idx int) *types.Datum {
	d := hg.Bounds.GetRow(2*idx).GetDatum(0, hg.tp)
	return &d
}

// GetUpper gets the upper bound of bucket `idx`.
func (hg *Histogram) GetUpper(idx int) *types.Datum {
	d := hg.Bounds.GetRow(2*idx+1).GetDatum(0, hg.tp)
	return &d
}

// AppendBucket appends a bucket into `hg`.
func (hg *Histogram) AppendBucket(lower *types.Datum, upper *types.Datum, count, repeat int64) {
	hg.Buckets = append(hg.Buckets, Bucket{Count: count, Repeat: repeat})
	hg.Bounds.AppendDatum(0, lower)
	hg.Bounds.AppendDatum(0, upper)
}

func (hg *Histogram) updateLastBucket(upper *types.Datum, count, repeat int64) {
	len := hg.Len()
	hg.Bounds.TruncateTo(2*len - 1)
	hg.Bounds.AppendDatum(0, upper)
	hg.Buckets[len-1] = Bucket{Count: count, Repeat: repeat}
}

// DecodeTo decodes the histogram bucket values into `tp`.
func (hg *Histogram) DecodeTo(tp *types.FieldType, timeZone *time.Location) error {
	old := hg.Bounds
	hg.Bounds = chunk.NewChunkWithCapacity([]*types.FieldType{tp}, old.NumRows())
	hg.tp = tp
	for row := old.Begin(); row != old.End(); row = row.Next() {
		datum, err := tablecodec.DecodeColumnValue(row.GetBytes(0), tp, timeZone)
		if err != nil {
			return errors.Trace(err)
		}
		hg.Bounds.AppendDatum(0, &datum)
	}
	return nil
}

// ConvertTo converts the histogram bucket values into `tp`.
func (hg *Histogram) ConvertTo(sc *stmtctx.StatementContext, tp *types.FieldType) (*Histogram, error) {
	hist := NewHistogram(hg.ID, hg.NDV, hg.NullCount, hg.LastUpdateVersion, tp, hg.Len())
	for row := hg.Bounds.Begin(); row != hg.Bounds.End(); row = row.Next() {
		d := row.GetDatum(0, hg.tp)
		d, err := d.ConvertTo(sc, tp)
		if err != nil {
			return nil, errors.Trace(err)
		}
		hist.Bounds.AppendDatum(0, &d)
	}
	hist.Buckets = hg.Buckets
	return hist, nil
}

// Len is the number of buckets in the histogram.
func (hg *Histogram) Len() int {
	return len(hg.Buckets)
}

// HistogramEqual tests if two histograms are equal.
func HistogramEqual(a, b *Histogram, ignoreID bool) bool {
	if ignoreID {
		old := b.ID
		b.ID = a.ID
		defer func() { b.ID = old }()
	}
	return bytes.Equal([]byte(a.toString(false)), []byte(b.toString(false)))
}

// SaveStatsToStorage saves the stats to storage.
func SaveStatsToStorage(ctx context.Context, tableID int64, count int64, isIndex int, hg *Histogram, cms *CMSketch) error {
	goCtx := goctx.TODO()
	exec := ctx.(sqlexec.SQLExecutor)
	_, err := exec.Execute(goCtx, "begin")
	if err != nil {
		return errors.Trace(err)
	}
	txn := ctx.Txn()
	version := txn.StartTS()
	replaceSQL := fmt.Sprintf("replace into mysql.stats_meta (version, table_id, count) values (%d, %d, %d)", version, tableID, count)
	_, err = exec.Execute(goCtx, replaceSQL)
	if err != nil {
		return errors.Trace(err)
	}
	data, err := encodeCMSketch(cms)
	if err != nil {
		return errors.Trace(err)
	}
	replaceSQL = fmt.Sprintf("replace into mysql.stats_histograms (table_id, is_index, hist_id, distinct_count, version, null_count, cm_sketch) values (%d, %d, %d, %d, %d, %d, X'%X')",
		tableID, isIndex, hg.ID, hg.NDV, version, hg.NullCount, data)
	_, err = exec.Execute(goCtx, replaceSQL)
	if err != nil {
		return errors.Trace(err)
	}
	deleteSQL := fmt.Sprintf("delete from mysql.stats_buckets where table_id = %d and is_index = %d and hist_id = %d", tableID, isIndex, hg.ID)
	_, err = exec.Execute(goCtx, deleteSQL)
	if err != nil {
		return errors.Trace(err)
	}
	sc := ctx.GetSessionVars().StmtCtx
	for i := range hg.Buckets {
		count := hg.Buckets[i].Count
		if i > 0 {
			count -= hg.Buckets[i-1].Count
		}
		var upperBound types.Datum
		upperBound, err = hg.GetUpper(i).ConvertTo(sc, types.NewFieldType(mysql.TypeBlob))
		if err != nil {
			return errors.Trace(err)
		}
		var lowerBound types.Datum
		lowerBound, err = hg.GetLower(i).ConvertTo(sc, types.NewFieldType(mysql.TypeBlob))
		if err != nil {
			return errors.Trace(err)
		}
		insertSQL := fmt.Sprintf("insert into mysql.stats_buckets(table_id, is_index, hist_id, bucket_id, count, repeats, lower_bound, upper_bound) values(%d, %d, %d, %d, %d, %d, X'%X', X'%X')", tableID, isIndex, hg.ID, i, count, hg.Buckets[i].Repeat, lowerBound.GetBytes(), upperBound.GetBytes())
		_, err = exec.Execute(goCtx, insertSQL)
		if err != nil {
			return errors.Trace(err)
		}
	}
	_, err = exec.Execute(goCtx, "commit")
	return errors.Trace(err)
}

func histogramFromStorage(ctx context.Context, tableID int64, colID int64, tp *types.FieldType, distinct int64, isIndex int, ver uint64, nullCount int64) (*Histogram, error) {
	selSQL := fmt.Sprintf("select count, repeats, lower_bound, upper_bound from mysql.stats_buckets where table_id = %d and is_index = %d and hist_id = %d order by bucket_id", tableID, isIndex, colID)
	rows, fields, err := ctx.(sqlexec.RestrictedSQLExecutor).ExecRestrictedSQL(ctx, selSQL)
	if err != nil {
		return nil, errors.Trace(err)
	}
	bucketSize := len(rows)
	hg := NewHistogram(colID, distinct, nullCount, ver, tp, bucketSize)
	totalCount := int64(0)
	for i := 0; i < bucketSize; i++ {
		count := rows[i].GetInt64(0)
		repeats := rows[i].GetInt64(1)
		var upperBound, lowerBound types.Datum
		if isIndex == 1 {
			lowerBound = rows[i].GetDatum(2, &fields[2].Column.FieldType)
			upperBound = rows[i].GetDatum(3, &fields[3].Column.FieldType)
		} else {
			d := rows[i].GetDatum(2, &fields[2].Column.FieldType)
			lowerBound, err = d.ConvertTo(ctx.GetSessionVars().StmtCtx, tp)
			if err != nil {
				return nil, errors.Trace(err)
			}
			d = rows[i].GetDatum(3, &fields[3].Column.FieldType)
			upperBound, err = d.ConvertTo(ctx.GetSessionVars().StmtCtx, tp)
			if err != nil {
				return nil, errors.Trace(err)
			}
		}
		totalCount += count
		hg.AppendBucket(&lowerBound, &upperBound, totalCount, repeats)
	}
	hg.PreCalculateScalar()
	return hg, nil
}

func columnCountFromStorage(ctx context.Context, tableID, colID int64) (int64, error) {
	selSQL := fmt.Sprintf("select sum(count) from mysql.stats_buckets where table_id = %d and is_index = %d and hist_id = %d", tableID, 0, colID)
	rows, _, err := ctx.(sqlexec.RestrictedSQLExecutor).ExecRestrictedSQL(ctx, selSQL)
	if err != nil {
		return 0, errors.Trace(err)
	}
	if rows[0].IsNull(0) {
		return 0, nil
	}
	return rows[0].GetMyDecimal(0).ToInt()
}

func (hg *Histogram) toString(isIndex bool) string {
	strs := make([]string, 0, hg.Len()+1)
	if isIndex {
		strs = append(strs, fmt.Sprintf("index:%d ndv:%d", hg.ID, hg.NDV))
	} else {
		strs = append(strs, fmt.Sprintf("column:%d ndv:%d", hg.ID, hg.NDV))
	}
	for i := 0; i < hg.Len(); i++ {
		upperVal, err := hg.GetUpper(i).ToString()
		terror.Log(errors.Trace(err))
		lowerVal, err := hg.GetLower(i).ToString()
		terror.Log(errors.Trace(err))
		strs = append(strs, fmt.Sprintf("num: %d\tlower_bound: %s\tupper_bound: %s\trepeats: %d", hg.Buckets[i].Count, lowerVal, upperVal, hg.Buckets[i].Repeat))
	}
	return strings.Join(strs, "\n")
}

// equalRowCount estimates the row count where the column equals to value.
func (hg *Histogram) equalRowCount(value types.Datum) float64 {
	index, match := hg.Bounds.LowerBound(0, &value)
	// Since we store the lower and upper bound together, if the index is an odd number, then it points to a upper bound.
	if index%2 == 1 {
		if match {
			return float64(hg.Buckets[index/2].Repeat)
		}
		return hg.totalRowCount() / float64(hg.NDV)
	}
	if match {
		cmp := chunk.GetCompareFunc(hg.tp)
		if cmp(hg.Bounds.GetRow(index), 0, hg.Bounds.GetRow(index+1), 0) == 0 {
			return float64(hg.Buckets[index/2].Repeat)
		}
		return hg.totalRowCount() / float64(hg.NDV)
	}
	return 0
}

// greaterRowCount estimates the row count where the column greater than value.
func (hg *Histogram) greaterRowCount(value types.Datum) float64 {
	gtCount := hg.totalRowCount() - hg.lessRowCount(value) - hg.equalRowCount(value)
	if gtCount < 0 {
		gtCount = 0
	}
	return gtCount
}

// greaterAndEqRowCount estimates the row count where the column greater than or equal to value.
func (hg *Histogram) greaterAndEqRowCount(value types.Datum) float64 {
	return hg.totalRowCount() - hg.lessRowCount(value)
}

// lessRowCount estimates the row count where the column less than value.
func (hg *Histogram) lessRowCount(value types.Datum) float64 {
	index, match := hg.Bounds.LowerBound(0, &value)
	if index == hg.Bounds.NumRows() {
		return hg.totalRowCount()
	}
	// Since we store the lower and upper bound together, so dividing the index by 2 will get the bucket index.
	bucketIdx := index / 2
	curCount, curRepeat := float64(hg.Buckets[bucketIdx].Count), float64(hg.Buckets[bucketIdx].Repeat)
	preCount := float64(0)
	if bucketIdx > 0 {
		preCount = float64(hg.Buckets[bucketIdx-1].Count)
	}
	if index%2 == 1 {
		if match {
			return curCount - curRepeat
		}
		return preCount + hg.calcFraction(bucketIdx, &value)*(curCount-curRepeat-preCount)
	}
	return preCount
}

// lessAndEqRowCount estimates the row count where the column less than or equal to value.
func (hg *Histogram) lessAndEqRowCount(value types.Datum) float64 {
	return hg.lessRowCount(value) + hg.equalRowCount(value)
}

// betweenRowCount estimates the row count where column greater or equal to a and less than b.
func (hg *Histogram) betweenRowCount(a, b types.Datum) float64 {
	lessCountA := hg.lessRowCount(a)
	lessCountB := hg.lessRowCount(b)
	if lessCountA >= lessCountB {
		return hg.totalRowCount() / float64(hg.NDV)
	}
	return lessCountB - lessCountA
}

func (hg *Histogram) totalRowCount() float64 {
	if hg.Len() == 0 {
		return 0
	}
	return float64(hg.Buckets[hg.Len()-1].Count)
}

// mergeBuckets is used to merge every two neighbor buckets.
func (hg *Histogram) mergeBuckets(bucketIdx int) {
	curBuck := 0
	c := chunk.NewChunkWithCapacity([]*types.FieldType{hg.tp}, bucketIdx)
	for i := 0; i+1 <= bucketIdx; i += 2 {
		hg.Buckets[curBuck] = hg.Buckets[i+1]
		c.AppendDatum(0, hg.GetLower(i))
		c.AppendDatum(0, hg.GetUpper(i+1))
		curBuck++
	}
	if bucketIdx%2 == 0 {
		hg.Buckets[curBuck] = hg.Buckets[bucketIdx]
		c.AppendDatum(0, hg.GetLower(bucketIdx))
		c.AppendDatum(0, hg.GetUpper(bucketIdx))
		curBuck++
	}
	hg.Bounds = c
	hg.Buckets = hg.Buckets[:curBuck]
	return
}

// getIncreaseFactor will return a factor of data increasing after the last analysis.
func (hg *Histogram) getIncreaseFactor(totalCount int64) float64 {
	columnCount := int64(hg.totalRowCount()) + hg.NullCount
	if columnCount == 0 {
		// avoid dividing by 0
		return 1.0
	}
	return float64(totalCount) / float64(columnCount)
}

// HistogramToProto converts Histogram to its protobuf representation.
// Note that when this is used, the lower/upper bound in the bucket must be BytesDatum.
func HistogramToProto(hg *Histogram) *tipb.Histogram {
	protoHg := &tipb.Histogram{
		Ndv: hg.NDV,
	}
	for i := 0; i < hg.Len(); i++ {
		bkt := &tipb.Bucket{
			Count:      hg.Buckets[i].Count,
			LowerBound: hg.GetLower(i).GetBytes(),
			UpperBound: hg.GetUpper(i).GetBytes(),
			Repeats:    hg.Buckets[i].Repeat,
		}
		protoHg.Buckets = append(protoHg.Buckets, bkt)
	}
	return protoHg
}

// HistogramFromProto converts Histogram from its protobuf representation.
// Note that we will set BytesDatum for the lower/upper bound in the bucket, the decode will
// be after all histograms merged.
func HistogramFromProto(protoHg *tipb.Histogram) *Histogram {
	tp := types.NewFieldType(mysql.TypeBlob)
	hg := NewHistogram(0, protoHg.Ndv, 0, 0, tp, len(protoHg.Buckets))
	for _, bucket := range protoHg.Buckets {
		lower, upper := types.NewBytesDatum(bucket.LowerBound), types.NewBytesDatum(bucket.UpperBound)
		hg.AppendBucket(&lower, &upper, bucket.Count, bucket.Repeats)
	}
	return hg
}

func (hg *Histogram) popFirstBucket() {
	hg.Buckets = hg.Buckets[1:]
	c := chunk.NewChunk([]*types.FieldType{hg.tp, hg.tp})
	c.Append(hg.Bounds, 2, hg.Bounds.NumRows())
	hg.Bounds = c
}

// MergeHistograms merges two histograms.
func MergeHistograms(sc *stmtctx.StatementContext, lh *Histogram, rh *Histogram, bucketSize int) (*Histogram, error) {
	if lh.Len() == 0 {
		return rh, nil
	}
	if rh.Len() == 0 {
		return lh, nil
	}
	lh.NDV += rh.NDV
	lLen := lh.Len()
	cmp, err := lh.GetUpper(lLen-1).CompareDatum(sc, rh.GetLower(0))
	if err != nil {
		return nil, errors.Trace(err)
	}
	offset := int64(0)
	if cmp == 0 {
		lh.NDV--
		lh.updateLastBucket(rh.GetUpper(0), lh.Buckets[lLen-1].Count+rh.Buckets[0].Count, rh.Buckets[0].Repeat)
		offset = rh.Buckets[0].Count
		rh.popFirstBucket()
	}
	for lh.Len() > bucketSize {
		lh.mergeBuckets(lh.Len() - 1)
	}
	if rh.Len() == 0 {
		return lh, nil
	}
	for rh.Len() > bucketSize {
		rh.mergeBuckets(rh.Len() - 1)
	}
	lCount := lh.Buckets[lh.Len()-1].Count
	rCount := rh.Buckets[rh.Len()-1].Count - offset
	lAvg := float64(lCount) / float64(lh.Len())
	rAvg := float64(rCount) / float64(rh.Len())
	for lh.Len() > 1 && lAvg*2 <= rAvg {
		lh.mergeBuckets(lh.Len() - 1)
		lAvg *= 2
	}
	for rh.Len() > 1 && rAvg*2 <= lAvg {
		rh.mergeBuckets(rh.Len() - 1)
		rAvg *= 2
	}
	for i := 0; i < rh.Len(); i++ {
		lh.AppendBucket(rh.GetLower(i), rh.GetUpper(i), rh.Buckets[i].Count+lCount-offset, rh.Buckets[i].Repeat)
	}
	for lh.Len() > bucketSize {
		lh.mergeBuckets(lh.Len() - 1)
	}
	return lh, nil
}

// Column represents a column histogram.
type Column struct {
	Histogram
	*CMSketch
	Count int64
	Info  *model.ColumnInfo
}

func (c *Column) String() string {
	return c.Histogram.toString(false)
}

func (c *Column) equalRowCount(sc *stmtctx.StatementContext, val types.Datum) (float64, error) {
	if c.CMSketch != nil {
		count, err := c.CMSketch.queryValue(sc, val)
		return float64(count), errors.Trace(err)
	}
	return c.Histogram.equalRowCount(val), nil
}

<<<<<<< HEAD
=======
// getIntColumnRowCount estimates the row count by a slice of IntColumnRange.
func (c *Column) getIntColumnRowCount(sc *stmtctx.StatementContext, intRanges []ranger.IntColumnRange) (float64, error) {
	var rowCount float64
	for _, rg := range intRanges {
		var cnt float64
		var err error
		if rg.LowVal == math.MinInt64 && rg.HighVal == math.MaxInt64 {
			cnt = c.totalRowCount()
		} else if rg.LowVal == math.MinInt64 {
			cnt = c.lessAndEqRowCount(types.NewIntDatum(rg.HighVal))
		} else if rg.HighVal == math.MaxInt64 {
			cnt = c.greaterAndEqRowCount(types.NewIntDatum(rg.LowVal))
		} else {
			if rg.LowVal == rg.HighVal {
				cnt, err = c.equalRowCount(sc, types.NewIntDatum(rg.LowVal))
			} else {
				cnt = c.betweenRowCount(types.NewIntDatum(rg.LowVal), types.NewIntDatum(rg.HighVal+1))
			}
		}
		if err != nil {
			return 0, errors.Trace(err)
		}
		if rg.HighVal-rg.LowVal > 0 && cnt > float64(rg.HighVal-rg.LowVal) {
			cnt = float64(rg.HighVal - rg.LowVal)
		}
		rowCount += cnt
	}
	if rowCount > c.totalRowCount() {
		rowCount = c.totalRowCount()
	}
	return rowCount, nil
}

>>>>>>> db328586
// getColumnRowCount estimates the row count by a slice of NewRange.
func (c *Column) getColumnRowCount(sc *stmtctx.StatementContext, ranges []*ranger.NewRange) (float64, error) {
	var rowCount float64
	for _, rg := range ranges {
		cmp, err := rg.LowVal[0].CompareDatum(sc, &rg.HighVal[0])
		if err != nil {
			return 0, errors.Trace(err)
		}
		if cmp == 0 {
			// the point case.
			if !rg.LowExclude && !rg.HighExclude {
				var cnt float64
				cnt, err = c.equalRowCount(sc, rg.LowVal[0])
				if err != nil {
					return 0, errors.Trace(err)
				}
				rowCount += cnt
			}
			continue
		}
		// the interval case.
		cnt := c.betweenRowCount(rg.LowVal[0], rg.HighVal[0])
		if rg.LowExclude {
			lowCnt, err := c.equalRowCount(sc, rg.LowVal[0])
			if err != nil {
				return 0, errors.Trace(err)
			}
			cnt -= lowCnt
		}
		if !rg.HighExclude {
			highCnt, err := c.equalRowCount(sc, rg.HighVal[0])
			if err != nil {
				return 0, errors.Trace(err)
			}
			cnt += highCnt
		}
		rowCount += cnt
	}
	if rowCount > c.totalRowCount() {
		rowCount = c.totalRowCount()
	} else if rowCount < 0 {
		rowCount = 0
	}
	return rowCount, nil
}

// Index represents an index histogram.
type Index struct {
	Histogram
	*CMSketch
	Info *model.IndexInfo
}

func (idx *Index) String() string {
	return idx.Histogram.toString(true)
}

func (idx *Index) equalRowCount(sc *stmtctx.StatementContext, b []byte) float64 {
	if idx.CMSketch != nil {
		return float64(idx.CMSketch.queryBytes(b))
	}
	return idx.Histogram.equalRowCount(types.NewBytesDatum(b))
}

func (idx *Index) getRowCount(sc *stmtctx.StatementContext, indexRanges []*ranger.NewRange) (float64, error) {
	totalCount := float64(0)
	for _, indexRange := range indexRanges {
		lb, err := codec.EncodeKey(sc, nil, indexRange.LowVal...)
		if err != nil {
			return 0, errors.Trace(err)
		}
		rb, err := codec.EncodeKey(sc, nil, indexRange.HighVal...)
		if err != nil {
			return 0, errors.Trace(err)
		}
		fullLen := len(indexRange.LowVal) == len(indexRange.HighVal) && len(indexRange.LowVal) == len(idx.Info.Columns)
		if fullLen && bytes.Equal(lb, rb) {
			if !indexRange.LowExclude && !indexRange.HighExclude {
				totalCount += idx.equalRowCount(sc, lb)
			}
			continue
		}
		if indexRange.LowExclude {
			lb = kv.Key(lb).PrefixNext()
		}
		if !indexRange.HighExclude {
			rb = kv.Key(rb).PrefixNext()
		}
		l := types.NewBytesDatum(lb)
		r := types.NewBytesDatum(rb)
		totalCount += idx.betweenRowCount(l, r)
	}
	if totalCount > idx.totalRowCount() {
		totalCount = idx.totalRowCount()
	}
	return totalCount, nil
}<|MERGE_RESOLUTION|>--- conflicted
+++ resolved
@@ -16,11 +16,6 @@
 import (
 	"bytes"
 	"fmt"
-<<<<<<< HEAD
-	"sort"
-=======
-	"math"
->>>>>>> db328586
 	"strings"
 	"time"
 
@@ -502,42 +497,6 @@
 	return c.Histogram.equalRowCount(val), nil
 }
 
-<<<<<<< HEAD
-=======
-// getIntColumnRowCount estimates the row count by a slice of IntColumnRange.
-func (c *Column) getIntColumnRowCount(sc *stmtctx.StatementContext, intRanges []ranger.IntColumnRange) (float64, error) {
-	var rowCount float64
-	for _, rg := range intRanges {
-		var cnt float64
-		var err error
-		if rg.LowVal == math.MinInt64 && rg.HighVal == math.MaxInt64 {
-			cnt = c.totalRowCount()
-		} else if rg.LowVal == math.MinInt64 {
-			cnt = c.lessAndEqRowCount(types.NewIntDatum(rg.HighVal))
-		} else if rg.HighVal == math.MaxInt64 {
-			cnt = c.greaterAndEqRowCount(types.NewIntDatum(rg.LowVal))
-		} else {
-			if rg.LowVal == rg.HighVal {
-				cnt, err = c.equalRowCount(sc, types.NewIntDatum(rg.LowVal))
-			} else {
-				cnt = c.betweenRowCount(types.NewIntDatum(rg.LowVal), types.NewIntDatum(rg.HighVal+1))
-			}
-		}
-		if err != nil {
-			return 0, errors.Trace(err)
-		}
-		if rg.HighVal-rg.LowVal > 0 && cnt > float64(rg.HighVal-rg.LowVal) {
-			cnt = float64(rg.HighVal - rg.LowVal)
-		}
-		rowCount += cnt
-	}
-	if rowCount > c.totalRowCount() {
-		rowCount = c.totalRowCount()
-	}
-	return rowCount, nil
-}
-
->>>>>>> db328586
 // getColumnRowCount estimates the row count by a slice of NewRange.
 func (c *Column) getColumnRowCount(sc *stmtctx.StatementContext, ranges []*ranger.NewRange) (float64, error) {
 	var rowCount float64
