// Copyright 2017 PingCAP, Inc.
//
// Licensed under the Apache License, Version 2.0 (the "License");
// you may not use this file except in compliance with the License.
// You may obtain a copy of the License at
//
//     http://www.apache.org/licenses/LICENSE-2.0
//
// Unless required by applicable law or agreed to in writing, software
// distributed under the License is distributed on an "AS IS" BASIS,
// See the License for the specific language governing permissions and
// limitations under the License.

package statistics

import (
	"bytes"
	"fmt"
	"math"
	"strings"
	"time"

	"github.com/juju/errors"
	"github.com/pingcap/tidb/kv"
	"github.com/pingcap/tidb/model"
	"github.com/pingcap/tidb/mysql"
	"github.com/pingcap/tidb/sessionctx"
	"github.com/pingcap/tidb/sessionctx/stmtctx"
	"github.com/pingcap/tidb/tablecodec"
	"github.com/pingcap/tidb/terror"
	"github.com/pingcap/tidb/types"
	"github.com/pingcap/tidb/util/chunk"
	"github.com/pingcap/tidb/util/codec"
	"github.com/pingcap/tidb/util/ranger"
	"github.com/pingcap/tidb/util/sqlexec"
	"github.com/pingcap/tipb/go-tipb"
	"golang.org/x/net/context"
)

// Histogram represents statistics for a column or index.
type Histogram struct {
	ID        int64 // Column ID.
	NDV       int64 // Number of distinct values.
	NullCount int64 // Number of null values.
	// LastUpdateVersion is the version that this histogram updated last time.
	LastUpdateVersion uint64

	tp *types.FieldType

	// Histogram elements.
	//
	// A bucket bound is the smallest and greatest values stored in the bucket. The lower and upper bound
	// are stored in one column.
	//
	// A bucket count is the number of items stored in all previous buckets and the current bucket.
	// Bucket counts are always in increasing order.
	//
	// A bucket repeat is the number of repeats of the bucket value, it can be used to find popular values.
	Bounds  *chunk.Chunk
	Buckets []Bucket

	// Used for estimating fraction of the interval [lower, upper] that lies within the [lower, value].
	// For some types like `Int`, we do not build it because we can get them directly from `Bounds`.
	scalars []scalar
	// TotColSize is the total column size for the histogram.
	TotColSize int64
}

// Bucket store the bucket count and repeat.
type Bucket struct {
	Count  int64
	Repeat int64
}

type scalar struct {
	lower        float64
	upper        float64
	commonPfxLen int // commonPfxLen is the common prefix length of the lower bound and upper bound when the value type is KindString or KindBytes.
}

// NewHistogram creates a new histogram.
func NewHistogram(id, ndv, nullCount int64, version uint64, tp *types.FieldType, bucketSize int, totColSize int64) *Histogram {
	return &Histogram{
		ID:                id,
		NDV:               ndv,
		NullCount:         nullCount,
		LastUpdateVersion: version,
		tp:                tp,
		Bounds:            chunk.NewChunkWithCapacity([]*types.FieldType{tp}, 2*bucketSize),
		Buckets:           make([]Bucket, 0, bucketSize),
		TotColSize:        totColSize,
	}
}

// GetLower gets the lower bound of bucket `idx`.
func (hg *Histogram) GetLower(idx int) *types.Datum {
	d := hg.Bounds.GetRow(2*idx).GetDatum(0, hg.tp)
	return &d
}

// GetUpper gets the upper bound of bucket `idx`.
func (hg *Histogram) GetUpper(idx int) *types.Datum {
	d := hg.Bounds.GetRow(2*idx+1).GetDatum(0, hg.tp)
	return &d
}

// AvgColSize is the average column size of the histogram.
func (c *Column) AvgColSize(count int64) float64 {
	if count == 0 {
		return 0
	}
	switch c.Histogram.tp.Tp {
	case mysql.TypeFloat:
		return 4
	case mysql.TypeTiny, mysql.TypeShort, mysql.TypeInt24, mysql.TypeLong, mysql.TypeLonglong,
		mysql.TypeDouble, mysql.TypeYear:
		return 8
	case mysql.TypeDuration, mysql.TypeDate, mysql.TypeDatetime, mysql.TypeTimestamp:
		return 16
	case mysql.TypeNewDecimal:
		return types.MyDecimalStructSize
	default:
		// Keep two decimal place.
		return math.Round(float64(c.TotColSize)/float64(count)*100) / 100
	}
}

// AppendBucket appends a bucket into `hg`.
func (hg *Histogram) AppendBucket(lower *types.Datum, upper *types.Datum, count, repeat int64) {
	hg.Buckets = append(hg.Buckets, Bucket{Count: count, Repeat: repeat})
	hg.Bounds.AppendDatum(0, lower)
	hg.Bounds.AppendDatum(0, upper)
}

func (hg *Histogram) updateLastBucket(upper *types.Datum, count, repeat int64) {
	len := hg.Len()
	hg.Bounds.TruncateTo(2*len - 1)
	hg.Bounds.AppendDatum(0, upper)
	hg.Buckets[len-1] = Bucket{Count: count, Repeat: repeat}
}

// DecodeTo decodes the histogram bucket values into `tp`.
func (hg *Histogram) DecodeTo(tp *types.FieldType, timeZone *time.Location) error {
	oldIter := chunk.NewIterator4Chunk(hg.Bounds)
	hg.Bounds = chunk.NewChunkWithCapacity([]*types.FieldType{tp}, oldIter.Len())
	hg.tp = tp
	for row := oldIter.Begin(); row != oldIter.End(); row = oldIter.Next() {
		datum, err := tablecodec.DecodeColumnValue(row.GetBytes(0), tp, timeZone)
		if err != nil {
			return errors.Trace(err)
		}
		hg.Bounds.AppendDatum(0, &datum)
	}
	return nil
}

// ConvertTo converts the histogram bucket values into `tp`.
func (hg *Histogram) ConvertTo(sc *stmtctx.StatementContext, tp *types.FieldType) (*Histogram, error) {
	hist := NewHistogram(hg.ID, hg.NDV, hg.NullCount, hg.LastUpdateVersion, tp, hg.Len(), hg.TotColSize)
	iter := chunk.NewIterator4Chunk(hg.Bounds)
	for row := iter.Begin(); row != iter.End(); row = iter.Next() {
		d := row.GetDatum(0, hg.tp)
		d, err := d.ConvertTo(sc, tp)
		if err != nil {
			return nil, errors.Trace(err)
		}
		hist.Bounds.AppendDatum(0, &d)
	}
	hist.Buckets = hg.Buckets
	return hist, nil
}

// Len is the number of buckets in the histogram.
func (hg *Histogram) Len() int {
	return len(hg.Buckets)
}

// HistogramEqual tests if two histograms are equal.
func HistogramEqual(a, b *Histogram, ignoreID bool) bool {
	if ignoreID {
		old := b.ID
		b.ID = a.ID
		defer func() { b.ID = old }()
	}
	return bytes.Equal([]byte(a.ToString(0)), []byte(b.ToString(0)))
}

const (
	// constants for stats version
	curStatsVersion = version1
	version1        = 1

	// constants for column flag
	analyzeFlag = 1
)

func isAnalyzed(flag int64) bool {
	return (flag & analyzeFlag) > 0
}

// SaveStatsToStorage saves the stats to storage.
func SaveStatsToStorage(sctx sessionctx.Context, tableID int64, count int64, isIndex int, hg *Histogram, cms *CMSketch, isAnalyzed int64) error {
	ctx := context.TODO()
	exec := sctx.(sqlexec.SQLExecutor)
	_, err := exec.Execute(ctx, "begin")
	if err != nil {
		return errors.Trace(err)
	}
	txn := sctx.Txn()
	version := txn.StartTS()
	var sql string
	// If the count is less than 0, then we do not want to update the modify count and count.
	if count >= 0 {
		sql = fmt.Sprintf("replace into mysql.stats_meta (version, table_id, count) values (%d, %d, %d)", version, tableID, count)
	} else {
		sql = fmt.Sprintf("update mysql.stats_meta set version = %d where table_id = %d", version, tableID)
	}
	_, err = exec.Execute(ctx, sql)
	if err != nil {
		return errors.Trace(err)
	}
	data, err := encodeCMSketch(cms)
	if err != nil {
		return errors.Trace(err)
	}
	flag := 0
	if isAnalyzed == 1 {
		flag = analyzeFlag
	}
	replaceSQL := fmt.Sprintf("replace into mysql.stats_histograms (table_id, is_index, hist_id, distinct_count, version, null_count, cm_sketch, tot_col_size, stats_ver, flag) values (%d, %d, %d, %d, %d, %d, X'%X', %d, %d, %d)",
		tableID, isIndex, hg.ID, hg.NDV, version, hg.NullCount, data, hg.TotColSize, curStatsVersion, flag)
	_, err = exec.Execute(ctx, replaceSQL)
	if err != nil {
		return errors.Trace(err)
	}
	deleteSQL := fmt.Sprintf("delete from mysql.stats_buckets where table_id = %d and is_index = %d and hist_id = %d", tableID, isIndex, hg.ID)
	_, err = exec.Execute(ctx, deleteSQL)
	if err != nil {
		return errors.Trace(err)
	}
	sc := sctx.GetSessionVars().StmtCtx
	for i := range hg.Buckets {
		count := hg.Buckets[i].Count
		if i > 0 {
			count -= hg.Buckets[i-1].Count
		}
		var upperBound types.Datum
		upperBound, err = hg.GetUpper(i).ConvertTo(sc, types.NewFieldType(mysql.TypeBlob))
		if err != nil {
			return errors.Trace(err)
		}
		var lowerBound types.Datum
		lowerBound, err = hg.GetLower(i).ConvertTo(sc, types.NewFieldType(mysql.TypeBlob))
		if err != nil {
			return errors.Trace(err)
		}
		insertSQL := fmt.Sprintf("insert into mysql.stats_buckets(table_id, is_index, hist_id, bucket_id, count, repeats, lower_bound, upper_bound) values(%d, %d, %d, %d, %d, %d, X'%X', X'%X')", tableID, isIndex, hg.ID, i, count, hg.Buckets[i].Repeat, lowerBound.GetBytes(), upperBound.GetBytes())
		_, err = exec.Execute(ctx, insertSQL)
		if err != nil {
			return errors.Trace(err)
		}
	}
	_, err = exec.Execute(ctx, "commit")
	return errors.Trace(err)
}

// SaveMetaToStorage will save stats_meta to storage.
func SaveMetaToStorage(sctx sessionctx.Context, tableID, count, modifyCount int64) error {
	ctx := context.TODO()
	exec := sctx.(sqlexec.SQLExecutor)
	_, err := exec.Execute(ctx, "begin")
	if err != nil {
		return errors.Trace(err)
	}
	var sql string
	version := sctx.Txn().StartTS()
	sql = fmt.Sprintf("replace into mysql.stats_meta (version, table_id, count, modify_count) values (%d, %d, %d, %d)", version, tableID, count, modifyCount)
	if _, err = exec.Execute(ctx, sql); err != nil {
		_, err1 := exec.Execute(ctx, "rollback")
		terror.Log(errors.Trace(err1))
		return errors.Trace(err)
	}
	_, err = exec.Execute(ctx, "commit")
	return errors.Trace(err)
}

func histogramFromStorage(ctx sessionctx.Context, tableID int64, colID int64, tp *types.FieldType, distinct int64, isIndex int, ver uint64, nullCount int64, totColSize int64) (*Histogram, error) {
	selSQL := fmt.Sprintf("select count, repeats, lower_bound, upper_bound from mysql.stats_buckets where table_id = %d and is_index = %d and hist_id = %d order by bucket_id", tableID, isIndex, colID)
	rows, fields, err := ctx.(sqlexec.RestrictedSQLExecutor).ExecRestrictedSQL(ctx, selSQL)
	if err != nil {
		return nil, errors.Trace(err)
	}
	bucketSize := len(rows)
	hg := NewHistogram(colID, distinct, nullCount, ver, tp, bucketSize, totColSize)
	totalCount := int64(0)
	for i := 0; i < bucketSize; i++ {
		count := rows[i].GetInt64(0)
		repeats := rows[i].GetInt64(1)
		var upperBound, lowerBound types.Datum
		if isIndex == 1 {
			lowerBound = rows[i].GetDatum(2, &fields[2].Column.FieldType)
			upperBound = rows[i].GetDatum(3, &fields[3].Column.FieldType)
		} else {
			d := rows[i].GetDatum(2, &fields[2].Column.FieldType)
			lowerBound, err = d.ConvertTo(ctx.GetSessionVars().StmtCtx, tp)
			if err != nil {
				return nil, errors.Trace(err)
			}
			d = rows[i].GetDatum(3, &fields[3].Column.FieldType)
			upperBound, err = d.ConvertTo(ctx.GetSessionVars().StmtCtx, tp)
			if err != nil {
				return nil, errors.Trace(err)
			}
		}
		totalCount += count
		hg.AppendBucket(&lowerBound, &upperBound, totalCount, repeats)
	}
	hg.PreCalculateScalar()
	return hg, nil
}

func columnCountFromStorage(ctx sessionctx.Context, tableID, colID int64) (int64, error) {
	selSQL := fmt.Sprintf("select sum(count) from mysql.stats_buckets where table_id = %d and is_index = %d and hist_id = %d", tableID, 0, colID)
	rows, _, err := ctx.(sqlexec.RestrictedSQLExecutor).ExecRestrictedSQL(ctx, selSQL)
	if err != nil {
		return 0, errors.Trace(err)
	}
	if rows[0].IsNull(0) {
		return 0, nil
	}
	return rows[0].GetMyDecimal(0).ToInt()
}

// ValueToString converts a possible encoded value to a formatted string. If the value is encoded, then
// idxCols equals to number of origin values, else idxCols is 0.
func ValueToString(value *types.Datum, idxCols int) (string, error) {
	if idxCols == 0 {
		return value.ToString()
	}
	decodedVals, err := codec.Decode(value.GetBytes(), idxCols)
	if err != nil {
		return "", errors.Trace(err)
	}
	str, err := types.DatumsToString(decodedVals, true)
	if err != nil {
		return "", errors.Trace(err)
	}
	return str, nil
}

// ToString gets the string representation for the histogram.
func (hg *Histogram) ToString(idxCols int) string {
	strs := make([]string, 0, hg.Len()+1)
	if idxCols > 0 {
		strs = append(strs, fmt.Sprintf("index:%d ndv:%d", hg.ID, hg.NDV))
	} else {
		strs = append(strs, fmt.Sprintf("column:%d ndv:%d totColSize:%d", hg.ID, hg.NDV, hg.TotColSize))
	}
	for i := 0; i < hg.Len(); i++ {
		upperVal, err := ValueToString(hg.GetUpper(i), idxCols)
		terror.Log(errors.Trace(err))
		lowerVal, err := ValueToString(hg.GetLower(i), idxCols)
		terror.Log(errors.Trace(err))
		strs = append(strs, fmt.Sprintf("num: %d\tlower_bound: %s\tupper_bound: %s\trepeats: %d", hg.Buckets[i].Count, lowerVal, upperVal, hg.Buckets[i].Repeat))
	}
	return strings.Join(strs, "\n")
}

// equalRowCount estimates the row count where the column equals to value.
func (hg *Histogram) equalRowCount(value types.Datum) float64 {
	index, match := hg.Bounds.LowerBound(0, &value)
	// Since we store the lower and upper bound together, if the index is an odd number, then it points to a upper bound.
	if index%2 == 1 {
		if match {
			return float64(hg.Buckets[index/2].Repeat)
		}
		return hg.totalRowCount() / float64(hg.NDV)
	}
	if match {
		cmp := chunk.GetCompareFunc(hg.tp)
		if cmp(hg.Bounds.GetRow(index), 0, hg.Bounds.GetRow(index+1), 0) == 0 {
			return float64(hg.Buckets[index/2].Repeat)
		}
		return hg.totalRowCount() / float64(hg.NDV)
	}
	return 0
}

// greaterRowCount estimates the row count where the column greater than value.
func (hg *Histogram) greaterRowCount(value types.Datum) float64 {
	gtCount := hg.totalRowCount() - hg.lessRowCount(value) - hg.equalRowCount(value)
	if gtCount < 0 {
		gtCount = 0
	}
	return gtCount
}

// greaterAndEqRowCount estimates the row count where the column greater than or equal to value.
func (hg *Histogram) greaterAndEqRowCount(value types.Datum) float64 {
	return hg.totalRowCount() - hg.lessRowCount(value)
}

// lessRowCount estimates the row count where the column less than value.
func (hg *Histogram) lessRowCount(value types.Datum) float64 {
	// all the values is null
	if hg.Bounds == nil {
		return 0
	}
	index, match := hg.Bounds.LowerBound(0, &value)
	if index == hg.Bounds.NumRows() {
		return hg.totalRowCount()
	}
	// Since we store the lower and upper bound together, so dividing the index by 2 will get the bucket index.
	bucketIdx := index / 2
	curCount, curRepeat := float64(hg.Buckets[bucketIdx].Count), float64(hg.Buckets[bucketIdx].Repeat)
	preCount := float64(0)
	if bucketIdx > 0 {
		preCount = float64(hg.Buckets[bucketIdx-1].Count)
	}
	if index%2 == 1 {
		if match {
			return curCount - curRepeat
		}
		return preCount + hg.calcFraction(bucketIdx, &value)*(curCount-curRepeat-preCount)
	}
	return preCount
}

// lessAndEqRowCount estimates the row count where the column less than or equal to value.
func (hg *Histogram) lessAndEqRowCount(value types.Datum) float64 {
	return hg.lessRowCount(value) + hg.equalRowCount(value)
}

// betweenRowCount estimates the row count where column greater or equal to a and less than b.
func (hg *Histogram) betweenRowCount(a, b types.Datum) float64 {
	lessCountA := hg.lessRowCount(a)
	lessCountB := hg.lessRowCount(b)
	// If lessCountA is not less than lessCountB, it may be that they fall to the same bucket and we cannot estimate
	// the fraction, so we use `totalCount / NDV` to estimate the row count, but the result should not greater than
	// lessCountB or totalRowCount-lessCountA.
	if lessCountA >= lessCountB && hg.NDV > 0 {
		result := math.Min(lessCountB, hg.totalRowCount()-lessCountA)
		return math.Min(result, hg.totalRowCount()/float64(hg.NDV))
	}
	return lessCountB - lessCountA
}

func (hg *Histogram) totalRowCount() float64 {
	if hg.Len() == 0 {
		return float64(hg.NullCount)
	}
	return float64(hg.Buckets[hg.Len()-1].Count + hg.NullCount)
}

// mergeBuckets is used to merge every two neighbor buckets.
func (hg *Histogram) mergeBuckets(bucketIdx int) {
	curBuck := 0
	c := chunk.NewChunkWithCapacity([]*types.FieldType{hg.tp}, bucketIdx)
	for i := 0; i+1 <= bucketIdx; i += 2 {
		hg.Buckets[curBuck] = hg.Buckets[i+1]
		c.AppendDatum(0, hg.GetLower(i))
		c.AppendDatum(0, hg.GetUpper(i+1))
		curBuck++
	}
	if bucketIdx%2 == 0 {
		hg.Buckets[curBuck] = hg.Buckets[bucketIdx]
		c.AppendDatum(0, hg.GetLower(bucketIdx))
		c.AppendDatum(0, hg.GetUpper(bucketIdx))
		curBuck++
	}
	hg.Bounds = c
	hg.Buckets = hg.Buckets[:curBuck]
	return
}

// getIncreaseFactor will return a factor of data increasing after the last analysis.
func (hg *Histogram) getIncreaseFactor(totalCount int64) float64 {
	columnCount := hg.totalRowCount()
	if columnCount == 0 {
		// avoid dividing by 0
		return 1.0
	}
	return float64(totalCount) / columnCount
}

// validRange checks if the range is valid, it is used by `SplitRange` to remove the invalid range,
// the possible types of range are index key range and handle key range.
func validRange(ran *ranger.Range) bool {
	var low, high []byte
	if ran.LowVal[0].Kind() == types.KindBytes {
		low, high = ran.LowVal[0].GetBytes(), ran.HighVal[0].GetBytes()
	} else {
		low, high = codec.EncodeInt(nil, ran.LowVal[0].GetInt64()), codec.EncodeInt(nil, ran.HighVal[0].GetInt64())
	}
	if ran.LowExclude {
		low = kv.Key(low).PrefixNext()
	}
	if !ran.HighExclude {
		high = kv.Key(high).PrefixNext()
	}
	return bytes.Compare(low, high) < 0
}

// SplitRange splits the range according to the histogram upper bound. Note that we treat last bucket's upper bound
// as inf, so all the split ranges will totally fall in one of the (-inf, u(0)], (u(0), u(1)],...(u(n-3), u(n-2)],
// (u(n-2), +inf), where n is the number of buckets, u(i) is the i-th bucket's upper bound.
func (hg *Histogram) SplitRange(ranges []*ranger.Range) []*ranger.Range {
	split := make([]*ranger.Range, 0, len(ranges))
	for len(ranges) > 0 {
		// Find the last bound that greater or equal to the LowVal.
		idx := hg.Bounds.UpperBound(0, &ranges[0].LowVal[0])
		if !ranges[0].LowExclude && idx > 0 {
			cmp := chunk.Compare(hg.Bounds.GetRow(idx-1), 0, &ranges[0].LowVal[0])
			if cmp == 0 {
				idx--
			}
		}
		// Treat last bucket's upper bound as inf, so we do not need split any more.
		if idx >= hg.Bounds.NumRows()-2 {
			split = append(split, ranges...)
			break
		}
		// Get the corresponding upper bound.
		if idx%2 == 0 {
			idx++
		}
		upperBound := hg.Bounds.GetRow(idx)
		var i int
		// Find the first range that need to be split by the upper bound.
		for ; i < len(ranges); i++ {
			if chunk.Compare(upperBound, 0, &ranges[i].HighVal[0]) < 0 {
				break
			}
		}
		split = append(split, ranges[:i]...)
		ranges = ranges[i:]
		if len(ranges) == 0 {
			break
		}
		// Split according to the upper bound.
		cmp := chunk.Compare(upperBound, 0, &ranges[0].LowVal[0])
		if cmp > 0 || (cmp == 0 && !ranges[0].LowExclude) {
			upper := upperBound.GetDatum(0, hg.tp)
			split = append(split, &ranger.Range{
				LowExclude:  ranges[0].LowExclude,
				LowVal:      []types.Datum{ranges[0].LowVal[0]},
				HighVal:     []types.Datum{upper},
				HighExclude: false})
			ranges[0].LowVal[0] = upper
			ranges[0].LowExclude = true
			if !validRange(ranges[0]) {
				ranges = ranges[1:]
			}
		}
	}
	return split
}

func (hg *Histogram) bucketCount(idx int) int64 {
	if idx == 0 {
		return hg.Buckets[0].Count
	}
	return hg.Buckets[idx].Count - hg.Buckets[idx-1].Count
}

// HistogramToProto converts Histogram to its protobuf representation.
// Note that when this is used, the lower/upper bound in the bucket must be BytesDatum.
func HistogramToProto(hg *Histogram) *tipb.Histogram {
	protoHg := &tipb.Histogram{
		Ndv: hg.NDV,
	}
	for i := 0; i < hg.Len(); i++ {
		bkt := &tipb.Bucket{
			Count:      hg.Buckets[i].Count,
			LowerBound: hg.GetLower(i).GetBytes(),
			UpperBound: hg.GetUpper(i).GetBytes(),
			Repeats:    hg.Buckets[i].Repeat,
		}
		protoHg.Buckets = append(protoHg.Buckets, bkt)
	}
	return protoHg
}

// HistogramFromProto converts Histogram from its protobuf representation.
// Note that we will set BytesDatum for the lower/upper bound in the bucket, the decode will
// be after all histograms merged.
func HistogramFromProto(protoHg *tipb.Histogram) *Histogram {
	tp := types.NewFieldType(mysql.TypeBlob)
	hg := NewHistogram(0, protoHg.Ndv, 0, 0, tp, len(protoHg.Buckets), 0)
	for _, bucket := range protoHg.Buckets {
		lower, upper := types.NewBytesDatum(bucket.LowerBound), types.NewBytesDatum(bucket.UpperBound)
		hg.AppendBucket(&lower, &upper, bucket.Count, bucket.Repeats)
	}
	return hg
}

func (hg *Histogram) popFirstBucket() {
	hg.Buckets = hg.Buckets[1:]
	c := chunk.NewChunkWithCapacity([]*types.FieldType{hg.tp, hg.tp}, hg.Bounds.NumRows()-2)
	c.Append(hg.Bounds, 2, hg.Bounds.NumRows())
	hg.Bounds = c
}

// MergeHistograms merges two histograms.
func MergeHistograms(sc *stmtctx.StatementContext, lh *Histogram, rh *Histogram, bucketSize int) (*Histogram, error) {
	if lh.Len() == 0 {
		return rh, nil
	}
	if rh.Len() == 0 {
		return lh, nil
	}
	lh.NDV += rh.NDV
	lLen := lh.Len()
	cmp, err := lh.GetUpper(lLen-1).CompareDatum(sc, rh.GetLower(0))
	if err != nil {
		return nil, errors.Trace(err)
	}
	offset := int64(0)
	if cmp == 0 {
		lh.NDV--
		lh.updateLastBucket(rh.GetUpper(0), lh.Buckets[lLen-1].Count+rh.Buckets[0].Count, rh.Buckets[0].Repeat)
		offset = rh.Buckets[0].Count
		rh.popFirstBucket()
	}
	for lh.Len() > bucketSize {
		lh.mergeBuckets(lh.Len() - 1)
	}
	if rh.Len() == 0 {
		return lh, nil
	}
	for rh.Len() > bucketSize {
		rh.mergeBuckets(rh.Len() - 1)
	}
	lCount := lh.Buckets[lh.Len()-1].Count
	rCount := rh.Buckets[rh.Len()-1].Count - offset
	lAvg := float64(lCount) / float64(lh.Len())
	rAvg := float64(rCount) / float64(rh.Len())
	for lh.Len() > 1 && lAvg*2 <= rAvg {
		lh.mergeBuckets(lh.Len() - 1)
		lAvg *= 2
	}
	for rh.Len() > 1 && rAvg*2 <= lAvg {
		rh.mergeBuckets(rh.Len() - 1)
		rAvg *= 2
	}
	for i := 0; i < rh.Len(); i++ {
		lh.AppendBucket(rh.GetLower(i), rh.GetUpper(i), rh.Buckets[i].Count+lCount-offset, rh.Buckets[i].Repeat)
	}
	for lh.Len() > bucketSize {
		lh.mergeBuckets(lh.Len() - 1)
	}
	return lh, nil
}

<<<<<<< HEAD
// AvgCountPerValue gets the average row count per value by the data of histogram.
func (hg *Histogram) AvgCountPerValue(totalCount int64) float64 {
	curNDV := float64(hg.NDV) * hg.getIncreaseFactor(totalCount)
	if curNDV == 0 {
		curNDV = 1
	}
	return float64(totalCount) / curNDV
=======
// ErrorRate is the error rate of estimate row count by bucket and cm sketch.
type ErrorRate struct {
	ErrorTotal float64
	QueryTotal int64
}

// MaxErrorRate is the max error rate of estimate row count of a not pseudo column.
// If the table is pseudo, but the average error rate is less than MaxErrorRate,
// then the column is not pseudo.
const MaxErrorRate = 0.25

// IsPseudo is true when the total of query is zero or the average error
// rate is greater than MaxErrorRate.
func (e *ErrorRate) IsPseudo() bool {
	if e.QueryTotal == 0 {
		return true
	}
	return e.ErrorTotal/float64(e.QueryTotal) > MaxErrorRate
}

func (e *ErrorRate) update(rate float64) {
	e.QueryTotal++
	e.ErrorTotal += rate
}

func (e *ErrorRate) merge(rate *ErrorRate) {
	e.QueryTotal += rate.QueryTotal
	e.ErrorTotal += rate.ErrorTotal
>>>>>>> 0ab0b50f
}

// Column represents a column histogram.
type Column struct {
	Histogram
	*CMSketch
	Count int64
	Info  *model.ColumnInfo
	ErrorRate
}

func (c *Column) String() string {
	return c.Histogram.ToString(0)
}

func (c *Column) equalRowCount(sc *stmtctx.StatementContext, val types.Datum) (float64, error) {
	if val.IsNull() {
		return float64(c.NullCount), nil
	}
	if c.CMSketch != nil {
		count, err := c.CMSketch.queryValue(sc, val)
		return float64(count), errors.Trace(err)
	}
	// all the values is null
	if c.Histogram.Bounds == nil {
		return 0.0, nil
	}
	return c.Histogram.equalRowCount(val), nil
}

// getColumnRowCount estimates the row count by a slice of Range.
func (c *Column) getColumnRowCount(sc *stmtctx.StatementContext, ranges []*ranger.Range) (float64, error) {
	var rowCount float64
	for _, rg := range ranges {
		cmp, err := rg.LowVal[0].CompareDatum(sc, &rg.HighVal[0])
		if err != nil {
			return 0, errors.Trace(err)
		}
		if cmp == 0 {
			// the point case.
			if !rg.LowExclude && !rg.HighExclude {
				var cnt float64
				cnt, err = c.equalRowCount(sc, rg.LowVal[0])
				if err != nil {
					return 0, errors.Trace(err)
				}
				rowCount += cnt
			}
			continue
		}
		// the interval case.
		cnt := c.betweenRowCount(rg.LowVal[0], rg.HighVal[0])
		if rg.LowExclude {
			lowCnt, err := c.equalRowCount(sc, rg.LowVal[0])
			if err != nil {
				return 0, errors.Trace(err)
			}
			cnt -= lowCnt
		}
		if !rg.HighExclude {
			highCnt, err := c.equalRowCount(sc, rg.HighVal[0])
			if err != nil {
				return 0, errors.Trace(err)
			}
			cnt += highCnt
		}
		rowCount += cnt
	}
	if rowCount > c.totalRowCount() {
		rowCount = c.totalRowCount()
	} else if rowCount < 0 {
		rowCount = 0
	}
	return rowCount, nil
}

// Index represents an index histogram.
type Index struct {
	Histogram
	*CMSketch
	ErrorRate
	statsVer int64 // statsVer is the version of the current stats, used to maintain compatibility
	Info     *model.IndexInfo
}

func (idx *Index) String() string {
	return idx.Histogram.ToString(len(idx.Info.Columns))
}

func (idx *Index) equalRowCount(sc *stmtctx.StatementContext, b []byte) float64 {
	if idx.CMSketch != nil {
		return float64(idx.CMSketch.queryBytes(b))
	}
	return idx.Histogram.equalRowCount(types.NewBytesDatum(b))
}

func (idx *Index) getRowCount(sc *stmtctx.StatementContext, indexRanges []*ranger.Range) (float64, error) {
	totalCount := float64(0)
	for _, indexRange := range indexRanges {
		lb, err := codec.EncodeKey(sc, nil, indexRange.LowVal...)
		if err != nil {
			return 0, errors.Trace(err)
		}
		rb, err := codec.EncodeKey(sc, nil, indexRange.HighVal...)
		if err != nil {
			return 0, errors.Trace(err)
		}
		fullLen := len(indexRange.LowVal) == len(indexRange.HighVal) && len(indexRange.LowVal) == len(idx.Info.Columns)
		if fullLen && bytes.Equal(lb, rb) {
			if !indexRange.LowExclude && !indexRange.HighExclude {
				totalCount += idx.equalRowCount(sc, lb)
			}
			continue
		}
		if indexRange.LowExclude {
			lb = kv.Key(lb).PrefixNext()
		}
		if !indexRange.HighExclude {
			rb = kv.Key(rb).PrefixNext()
		}
		l := types.NewBytesDatum(lb)
		r := types.NewBytesDatum(rb)
		totalCount += idx.betweenRowCount(l, r)
	}
	if totalCount > idx.totalRowCount() {
		totalCount = idx.totalRowCount()
	}
	return totalCount, nil
}<|MERGE_RESOLUTION|>--- conflicted
+++ resolved
@@ -652,7 +652,6 @@
 	return lh, nil
 }
 
-<<<<<<< HEAD
 // AvgCountPerValue gets the average row count per value by the data of histogram.
 func (hg *Histogram) AvgCountPerValue(totalCount int64) float64 {
 	curNDV := float64(hg.NDV) * hg.getIncreaseFactor(totalCount)
@@ -660,7 +659,8 @@
 		curNDV = 1
 	}
 	return float64(totalCount) / curNDV
-=======
+}
+
 // ErrorRate is the error rate of estimate row count by bucket and cm sketch.
 type ErrorRate struct {
 	ErrorTotal float64
@@ -689,7 +689,6 @@
 func (e *ErrorRate) merge(rate *ErrorRate) {
 	e.QueryTotal += rate.QueryTotal
 	e.ErrorTotal += rate.ErrorTotal
->>>>>>> 0ab0b50f
 }
 
 // Column represents a column histogram.
