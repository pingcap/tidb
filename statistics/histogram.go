--- conflicted
+++ resolved
@@ -1069,37 +1069,29 @@
 
 // IsInvalid checks if this column is invalid. If this column has histogram but not loaded yet, then we mark it
 // as need histogram.
-<<<<<<< HEAD
-func (c *Column) IsInvalid(sc *stmtctx.StatementContext, collPseudo bool) bool {
-	if (sc != nil && sc.StatsLoad.Fallback) || (collPseudo && c.NotAccurate()) {
-		return true
-	}
-	if c.Histogram.NDV > 0 && c.notNullCount() == 0 && sc != nil {
-		if sc.StatsLoad.Timeout > 0 {
-			logutil.BgLogger().Warn("Hist for column should already be loaded as sync but not found.",
-				zap.String(strconv.FormatInt(c.Info.ID, 10), c.Info.Name.O))
-		}
-=======
 func (c *Column) IsInvalid(sctx sessionctx.Context, collPseudo bool) bool {
 	if collPseudo && c.NotAccurate() {
 		return true
 	}
-	if c.Histogram.NDV > 0 && c.notNullCount() == 0 && sctx != nil && sctx.GetSessionVars().StmtCtx != nil {
->>>>>>> 64f73095
+	stmtctx := sctx.GetSessionVars().StmtCtx
+	if stmtctx != nil && stmtctx.StatsLoad.Fallback {
+		return true
+	}
+	if c.Histogram.NDV > 0 && c.notNullCount() == 0 && sctx != nil && stmtctx != nil {
+		if stmtctx.StatsLoad.Timeout > 0 {
+			logutil.BgLogger().Warn("Hist for column should already be loaded as sync but not found.",
+				zap.String(strconv.FormatInt(c.Info.ID, 10), c.Info.Name.O))
+		}
 		HistogramNeededColumns.insert(tableColumnID{TableID: c.PhysicalID, ColumnID: c.Info.ID})
 	}
 	return c.TotalRowCount() == 0 || (c.Histogram.NDV > 0 && c.notNullCount() == 0)
 }
 
-<<<<<<< HEAD
 func (c *Column) IsHistNeeded(collPseudo bool) bool {
 	return (!collPseudo || !c.NotAccurate()) && c.Histogram.NDV > 0 && c.notNullCount() == 0
 }
 
-func (c *Column) equalRowCount(sc *stmtctx.StatementContext, val types.Datum, encodedVal []byte, realtimeRowCount int64) (float64, error) {
-=======
 func (c *Column) equalRowCount(sctx sessionctx.Context, val types.Datum, encodedVal []byte, realtimeRowCount int64) (float64, error) {
->>>>>>> 64f73095
 	if val.IsNull() {
 		return float64(c.NullCount), nil
 	}
