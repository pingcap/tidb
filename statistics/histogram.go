--- conflicted
+++ resolved
@@ -940,699 +940,6 @@
 	e.ErrorTotal += rate.ErrorTotal
 }
 
-<<<<<<< HEAD
-// Column represents a column histogram.
-type Column struct {
-	Histogram
-	*CMSketch
-	*TopN
-	*FMSketch
-	PhysicalID int64
-	Count      int64
-	Info       *model.ColumnInfo
-	IsHandle   bool
-	ErrorRate
-	Flag           int64
-	LastAnalyzePos types.Datum
-	StatsVer       int64 // StatsVer is the version of the current stats, used to maintain compatibility
-
-	// StatsLoadedStatus indicates the status of column statistics
-	StatsLoadedStatus
-}
-
-func (c *Column) String() string {
-	return c.Histogram.ToString(0)
-}
-
-// TotalRowCount returns the total count of this column.
-func (c *Column) TotalRowCount() float64 {
-	if c.StatsVer >= Version2 {
-		return c.Histogram.TotalRowCount() + float64(c.TopN.TotalCount())
-	}
-	return c.Histogram.TotalRowCount()
-}
-
-func (c *Column) notNullCount() float64 {
-	if c.StatsVer >= Version2 {
-		return c.Histogram.notNullCount() + float64(c.TopN.TotalCount())
-	}
-	return c.Histogram.notNullCount()
-}
-
-// GetIncreaseFactor get the increase factor to adjust the final estimated count when the table is modified.
-func (c *Column) GetIncreaseFactor(realtimeRowCount int64) float64 {
-	columnCount := c.TotalRowCount()
-	if columnCount == 0 {
-		// avoid dividing by 0
-		return 1.0
-	}
-	return float64(realtimeRowCount) / columnCount
-}
-
-// MemoryUsage returns the total memory usage of Histogram, CMSketch, FMSketch in Column.
-// We ignore the size of other metadata in Column
-func (c *Column) MemoryUsage() CacheItemMemoryUsage {
-	var sum int64
-	columnMemUsage := &ColumnMemUsage{
-		ColumnID: c.Info.ID,
-	}
-	histogramMemUsage := c.Histogram.MemoryUsage()
-	columnMemUsage.HistogramMemUsage = histogramMemUsage
-	sum = histogramMemUsage
-	if c.CMSketch != nil {
-		cmSketchMemUsage := c.CMSketch.MemoryUsage()
-		columnMemUsage.CMSketchMemUsage = cmSketchMemUsage
-		sum += cmSketchMemUsage
-	}
-	if c.TopN != nil {
-		topnMemUsage := c.TopN.MemoryUsage()
-		columnMemUsage.TopNMemUsage = topnMemUsage
-		sum += topnMemUsage
-	}
-	if c.FMSketch != nil {
-		fmSketchMemUsage := c.FMSketch.MemoryUsage()
-		columnMemUsage.FMSketchMemUsage = fmSketchMemUsage
-		sum += fmSketchMemUsage
-	}
-	columnMemUsage.TotalMemUsage = sum
-	return columnMemUsage
-}
-
-// HistogramNeededItems stores the columns/indices whose Histograms need to be loaded from physical kv layer.
-// Currently, we only load index/pk's Histogram from kv automatically. Columns' are loaded by needs.
-var HistogramNeededItems = neededStatsMap{items: map[model.TableItemID]struct{}{}}
-
-// IsInvalid checks if this column is invalid. If this column has histogram but not loaded yet, then we mark it
-// as need histogram.
-func (c *Column) IsInvalid(sctx sessionctx.Context, collPseudo bool) bool {
-	if collPseudo && c.NotAccurate() {
-		return true
-	}
-	if sctx != nil {
-		stmtctx := sctx.GetSessionVars().StmtCtx
-		if stmtctx != nil && stmtctx.StatsLoad.Fallback {
-			return true
-		}
-		if c.IsLoadNeeded() && stmtctx != nil {
-			if stmtctx.StatsLoad.Timeout > 0 {
-				logutil.BgLogger().Warn("Hist for column should already be loaded as sync but not found.",
-					zap.String(strconv.FormatInt(c.Info.ID, 10), c.Info.Name.O))
-			}
-			// In some tests, the c.Info is not set, so we add this check here.
-			if c.Info != nil {
-				HistogramNeededItems.insert(model.TableItemID{TableID: c.PhysicalID, ID: c.Info.ID, IsIndex: false})
-			}
-		}
-	}
-	// In some cases, some statistics in column would be evicted
-	// For example: the cmsketch of the column might be evicted while the histogram and the topn are still exists
-	// In this case, we will think this column as valid due to we can still use the rest of the statistics to do optimize.
-	return c.TotalRowCount() == 0 || (!c.IsEssentialStatsLoaded() && c.Histogram.NDV > 0)
-}
-
-// IsHistNeeded checks if this column needs histogram to be loaded
-func (c *Column) IsHistNeeded(collPseudo bool) bool {
-	return (!collPseudo || !c.NotAccurate()) && c.IsLoadNeeded()
-}
-
-func (c *Column) equalRowCount(sctx sessionctx.Context, val types.Datum, encodedVal []byte, realtimeRowCount int64) (float64, error) {
-	if val.IsNull() {
-		return float64(c.NullCount), nil
-	}
-	if c.StatsVer < Version2 {
-		// All the values are null.
-		if c.Histogram.Bounds.NumRows() == 0 {
-			return 0.0, nil
-		}
-		if c.Histogram.NDV > 0 && c.outOfRange(val) {
-			return outOfRangeEQSelectivity(c.Histogram.NDV, realtimeRowCount, int64(c.TotalRowCount())) * c.TotalRowCount(), nil
-		}
-		if c.CMSketch != nil {
-			count, err := queryValue(sctx.GetSessionVars().StmtCtx, c.CMSketch, c.TopN, val)
-			return float64(count), errors.Trace(err)
-		}
-		histRowCount, _ := c.Histogram.equalRowCount(val, false)
-		return histRowCount, nil
-	}
-
-	// Stats version == 2
-	// All the values are null.
-	if c.Histogram.Bounds.NumRows() == 0 && c.TopN.Num() == 0 {
-		return 0, nil
-	}
-	// 1. try to find this value in TopN
-	if c.TopN != nil {
-		rowcount, ok := c.QueryTopN(encodedVal)
-		if ok {
-			return float64(rowcount), nil
-		}
-	}
-	// 2. try to find this value in bucket.Repeat(the last value in every bucket)
-	histCnt, matched := c.Histogram.equalRowCount(val, true)
-	if matched {
-		return histCnt, nil
-	}
-	// 3. use uniform distribution assumption for the rest (even when this value is not covered by the range of stats)
-	histNDV := float64(c.Histogram.NDV - int64(c.TopN.Num()))
-	if histNDV <= 0 {
-		return 0, nil
-	}
-	return c.Histogram.notNullCount() / histNDV, nil
-}
-
-// GetColumnRowCount estimates the row count by a slice of Range.
-func (c *Column) GetColumnRowCount(sctx sessionctx.Context, ranges []*ranger.Range, realtimeRowCount int64, pkIsHandle bool) (float64, error) {
-	sc := sctx.GetSessionVars().StmtCtx
-	var rowCount float64
-	for _, rg := range ranges {
-		highVal := *rg.HighVal[0].Clone()
-		lowVal := *rg.LowVal[0].Clone()
-		if highVal.Kind() == types.KindString {
-			highVal.SetBytes(collate.GetCollator(highVal.Collation()).Key(highVal.GetString()))
-		}
-		if lowVal.Kind() == types.KindString {
-			lowVal.SetBytes(collate.GetCollator(lowVal.Collation()).Key(lowVal.GetString()))
-		}
-		cmp, err := lowVal.Compare(sc, &highVal, collate.GetBinaryCollator())
-		if err != nil {
-			return 0, errors.Trace(err)
-		}
-		lowEncoded, err := codec.EncodeKey(sc, nil, lowVal)
-		if err != nil {
-			return 0, err
-		}
-		highEncoded, err := codec.EncodeKey(sc, nil, highVal)
-		if err != nil {
-			return 0, err
-		}
-		if cmp == 0 {
-			// case 1: it's a point
-			if !rg.LowExclude && !rg.HighExclude {
-				// In this case, the row count is at most 1.
-				if pkIsHandle {
-					rowCount += 1
-					continue
-				}
-				var cnt float64
-				cnt, err = c.equalRowCount(sctx, lowVal, lowEncoded, realtimeRowCount)
-				if err != nil {
-					return 0, errors.Trace(err)
-				}
-				// If the current table row count has changed, we should scale the row count accordingly.
-				cnt *= c.GetIncreaseFactor(realtimeRowCount)
-				rowCount += cnt
-			}
-			continue
-		}
-		// In stats ver 1, we use CM Sketch to estimate row count for point condition, which is more accurate.
-		// So for the small range, we convert it to points.
-		if c.StatsVer < 2 {
-			rangeVals := enumRangeValues(lowVal, highVal, rg.LowExclude, rg.HighExclude)
-
-			// case 2: it's a small range && using ver1 stats
-			if rangeVals != nil {
-				for _, val := range rangeVals {
-					cnt, err := c.equalRowCount(sctx, val, lowEncoded, realtimeRowCount)
-					if err != nil {
-						return 0, err
-					}
-					// If the current table row count has changed, we should scale the row count accordingly.
-					cnt *= c.GetIncreaseFactor(realtimeRowCount)
-					rowCount += cnt
-				}
-
-				continue
-			}
-		}
-
-		// case 3: it's an interval
-		cnt := c.BetweenRowCount(sctx, lowVal, highVal, lowEncoded, highEncoded)
-		// `betweenRowCount` returns count for [l, h) range, we adjust cnt for boundaries here.
-		// Note that, `cnt` does not include null values, we need specially handle cases
-		//   where null is the lower bound.
-		// And because we use (2, MaxValue] to represent expressions like a > 2 and use [MinNotNull, 3) to represent
-		//   expressions like b < 3, we need to exclude the special values.
-		if rg.LowExclude && !lowVal.IsNull() && lowVal.Kind() != types.KindMaxValue && lowVal.Kind() != types.KindMinNotNull {
-			lowCnt, err := c.equalRowCount(sctx, lowVal, lowEncoded, realtimeRowCount)
-			if err != nil {
-				return 0, errors.Trace(err)
-			}
-			cnt -= lowCnt
-			cnt = mathutil.Clamp(cnt, 0, c.notNullCount())
-		}
-		if !rg.LowExclude && lowVal.IsNull() {
-			cnt += float64(c.NullCount)
-		}
-		if !rg.HighExclude && highVal.Kind() != types.KindMaxValue && highVal.Kind() != types.KindMinNotNull {
-			highCnt, err := c.equalRowCount(sctx, highVal, highEncoded, realtimeRowCount)
-			if err != nil {
-				return 0, errors.Trace(err)
-			}
-			cnt += highCnt
-		}
-
-		cnt = mathutil.Clamp(cnt, 0, c.TotalRowCount())
-
-		// If the current table row count has changed, we should scale the row count accordingly.
-		cnt *= c.GetIncreaseFactor(realtimeRowCount)
-
-		// handling the out-of-range part
-		if (c.outOfRange(lowVal) && !lowVal.IsNull()) || c.outOfRange(highVal) {
-			increaseCount := realtimeRowCount - int64(c.TotalRowCount())
-			if increaseCount < 0 {
-				increaseCount = 0
-			}
-			cnt += c.Histogram.outOfRangeRowCount(&lowVal, &highVal, increaseCount)
-		}
-
-		rowCount += cnt
-	}
-	rowCount = mathutil.Clamp(rowCount, 0, float64(realtimeRowCount))
-	return rowCount, nil
-}
-
-// ItemID implements TableCacheItem
-func (c *Column) ItemID() int64 {
-	return c.Info.ID
-}
-
-// DropEvicted implements TableCacheItem
-// DropEvicted drops evicted structures
-func (c *Column) DropEvicted() {
-	if !c.statsInitialized {
-		return
-	}
-	switch c.evictedStatus {
-	case allLoaded:
-		if c.CMSketch != nil && c.StatsVer < Version2 {
-			c.dropCMS()
-			return
-		}
-		// For stats version2, there is no cms thus we directly drop topn
-		c.dropTopN()
-		return
-	case onlyCmsEvicted:
-		c.dropTopN()
-		return
-	default:
-		return
-	}
-}
-
-func (c *Column) dropCMS() {
-	c.CMSketch = nil
-	c.evictedStatus = onlyCmsEvicted
-}
-
-func (c *Column) dropTopN() {
-	originTopNNum := int64(c.TopN.Num())
-	c.TopN = nil
-	if len(c.Histogram.Buckets) == 0 && originTopNNum >= c.Histogram.NDV {
-		// This indicates column has topn instead of histogram
-		c.evictedStatus = allEvicted
-	} else {
-		c.evictedStatus = onlyHistRemained
-	}
-}
-
-// IsAllEvicted indicates whether all stats evicted
-func (c *Column) IsAllEvicted() bool {
-	return c.statsInitialized && c.evictedStatus >= allEvicted
-}
-
-func (c *Column) getEvictedStatus() int {
-	return c.evictedStatus
-}
-
-func (c *Column) isStatsInitialized() bool {
-	return c.statsInitialized
-}
-
-func (c *Column) statsVer() int64 {
-	return c.StatsVer
-}
-
-func (c *Column) isCMSExist() bool {
-	return c.CMSketch != nil
-}
-
-func (c *Column) dropHist() {
-	c.Histogram.Bounds = chunk.NewChunkWithCapacity([]*types.FieldType{types.NewFieldType(mysql.TypeBlob)}, 0)
-	c.Histogram.Buckets = make([]Bucket, 0)
-	c.Histogram.scalars = make([]scalar, 0)
-	c.evictedStatus = allEvicted
-}
-
-// Index represents an index histogram.
-type Index struct {
-	Histogram
-	*CMSketch
-	*TopN
-	FMSketch *FMSketch
-	ErrorRate
-	StatsVer       int64 // StatsVer is the version of the current stats, used to maintain compatibility
-	Info           *model.IndexInfo
-	Flag           int64
-	LastAnalyzePos types.Datum
-	PhysicalID     int64
-	StatsLoadedStatus
-}
-
-// ItemID implements TableCacheItem
-func (idx *Index) ItemID() int64 {
-	return idx.Info.ID
-}
-
-// IsAllEvicted indicates whether all stats evicted
-func (idx *Index) IsAllEvicted() bool {
-	return idx.statsInitialized && idx.evictedStatus >= allEvicted
-}
-
-func (idx *Index) dropCMS() {
-	idx.CMSketch = nil
-	idx.evictedStatus = onlyCmsEvicted
-}
-
-func (idx *Index) dropTopN() {
-	originTopNNum := int64(idx.TopN.Num())
-	idx.TopN = nil
-	if len(idx.Histogram.Buckets) == 0 && originTopNNum >= idx.Histogram.NDV {
-		// This indicates index has topn instead of histogram
-		idx.evictedStatus = allEvicted
-	} else {
-		idx.evictedStatus = onlyHistRemained
-	}
-}
-
-func (idx *Index) dropHist() {
-	idx.Histogram.Bounds = chunk.NewChunkWithCapacity([]*types.FieldType{types.NewFieldType(mysql.TypeBlob)}, 0)
-	idx.Histogram.Buckets = make([]Bucket, 0)
-	idx.Histogram.scalars = make([]scalar, 0)
-	idx.evictedStatus = allEvicted
-}
-
-func (idx *Index) getEvictedStatus() int {
-	return idx.evictedStatus
-}
-
-func (idx *Index) isStatsInitialized() bool {
-	return idx.statsInitialized
-}
-
-func (idx *Index) statsVer() int64 {
-	return idx.StatsVer
-}
-
-func (idx *Index) isCMSExist() bool {
-	return idx.CMSketch != nil
-}
-
-// IsEvicted returns whether index statistics got evicted
-func (idx *Index) IsEvicted() bool {
-	return idx.evictedStatus != allLoaded
-}
-
-func (idx *Index) String() string {
-	return idx.Histogram.ToString(len(idx.Info.Columns))
-}
-
-// TotalRowCount returns the total count of this index.
-func (idx *Index) TotalRowCount() float64 {
-	idx.checkStats()
-	if idx.StatsVer >= Version2 {
-		return idx.Histogram.TotalRowCount() + float64(idx.TopN.TotalCount())
-	}
-	return idx.Histogram.TotalRowCount()
-}
-
-// IsInvalid checks if this index is invalid.
-func (idx *Index) IsInvalid(collPseudo bool) bool {
-	if !collPseudo {
-		idx.checkStats()
-	}
-	return (collPseudo && idx.NotAccurate()) || idx.TotalRowCount() == 0
-}
-
-// EvictAllStats evicts all stats
-// Note that this function is only used for test
-func (idx *Index) EvictAllStats() {
-	idx.Buckets = nil
-	idx.CMSketch = nil
-	idx.TopN = nil
-	idx.StatsLoadedStatus.evictedStatus = allEvicted
-}
-
-// MemoryUsage returns the total memory usage of a Histogram and CMSketch in Index.
-// We ignore the size of other metadata in Index.
-func (idx *Index) MemoryUsage() CacheItemMemoryUsage {
-	var sum int64
-	indexMemUsage := &IndexMemUsage{
-		IndexID: idx.Info.ID,
-	}
-	histMemUsage := idx.Histogram.MemoryUsage()
-	indexMemUsage.HistogramMemUsage = histMemUsage
-	sum = histMemUsage
-	if idx.CMSketch != nil {
-		cmSketchMemUsage := idx.CMSketch.MemoryUsage()
-		indexMemUsage.CMSketchMemUsage = cmSketchMemUsage
-		sum += cmSketchMemUsage
-	}
-	if idx.TopN != nil {
-		topnMemUsage := idx.TopN.MemoryUsage()
-		indexMemUsage.TopNMemUsage = topnMemUsage
-		sum += topnMemUsage
-	}
-	indexMemUsage.TotalMemUsage = sum
-	return indexMemUsage
-}
-
-var nullKeyBytes, _ = codec.EncodeKey(nil, nil, types.NewDatum(nil))
-
-func (idx *Index) equalRowCount(b []byte, realtimeRowCount int64) float64 {
-	if len(idx.Info.Columns) == 1 {
-		if bytes.Equal(b, nullKeyBytes) {
-			return float64(idx.NullCount)
-		}
-	}
-	val := types.NewBytesDatum(b)
-	if idx.StatsVer < Version2 {
-		if idx.NDV > 0 && idx.outOfRange(val) {
-			return outOfRangeEQSelectivity(idx.NDV, realtimeRowCount, int64(idx.TotalRowCount())) * idx.TotalRowCount()
-		}
-		if idx.CMSketch != nil {
-			return float64(idx.QueryBytes(b))
-		}
-		histRowCount, _ := idx.Histogram.equalRowCount(val, false)
-		return histRowCount
-	}
-	// stats version == 2
-	// 1. try to find this value in TopN
-	count, found := idx.TopN.QueryTopN(b)
-	if found {
-		return float64(count)
-	}
-	// 2. try to find this value in bucket.Repeat(the last value in every bucket)
-	histCnt, matched := idx.Histogram.equalRowCount(val, true)
-	if matched {
-		return histCnt
-	}
-	// 3. use uniform distribution assumption for the rest (even when this value is not covered by the range of stats)
-	histNDV := float64(idx.Histogram.NDV - int64(idx.TopN.Num()))
-	if histNDV <= 0 {
-		return 0
-	}
-	return idx.Histogram.notNullCount() / histNDV
-}
-
-// QueryBytes is used to query the count of specified bytes.
-func (idx *Index) QueryBytes(d []byte) uint64 {
-	idx.checkStats()
-	h1, h2 := murmur3.Sum128(d)
-	if count, ok := idx.TopN.QueryTopN(d); ok {
-		return count
-	}
-	return idx.queryHashValue(h1, h2)
-}
-
-// GetRowCount returns the row count of the given ranges.
-// It uses the modifyCount to adjust the influence of modifications on the table.
-func (idx *Index) GetRowCount(sctx sessionctx.Context, coll *HistColl, indexRanges []*ranger.Range, realtimeRowCount int64) (float64, error) {
-	idx.checkStats()
-	sc := sctx.GetSessionVars().StmtCtx
-	totalCount := float64(0)
-	isSingleCol := len(idx.Info.Columns) == 1
-	for _, indexRange := range indexRanges {
-		lb, err := codec.EncodeKey(sc, nil, indexRange.LowVal...)
-		if err != nil {
-			return 0, err
-		}
-		rb, err := codec.EncodeKey(sc, nil, indexRange.HighVal...)
-		if err != nil {
-			return 0, err
-		}
-		fullLen := len(indexRange.LowVal) == len(indexRange.HighVal) && len(indexRange.LowVal) == len(idx.Info.Columns)
-		if bytes.Equal(lb, rb) {
-			// case 1: it's a point
-			if indexRange.LowExclude || indexRange.HighExclude {
-				continue
-			}
-			if fullLen {
-				// At most 1 in this case.
-				if idx.Info.Unique {
-					totalCount += 1
-					continue
-				}
-				count := idx.equalRowCount(lb, realtimeRowCount)
-				// If the current table row count has changed, we should scale the row count accordingly.
-				count *= idx.GetIncreaseFactor(realtimeRowCount)
-				totalCount += count
-				continue
-			}
-		}
-
-		// case 2: it's an interval
-		// The final interval is [low, high)
-		if indexRange.LowExclude {
-			lb = kv.Key(lb).PrefixNext()
-		}
-		if !indexRange.HighExclude {
-			rb = kv.Key(rb).PrefixNext()
-		}
-		l := types.NewBytesDatum(lb)
-		r := types.NewBytesDatum(rb)
-		lowIsNull := bytes.Equal(lb, nullKeyBytes)
-		if isSingleCol && lowIsNull {
-			totalCount += float64(idx.NullCount)
-		}
-		expBackoffSuccess := false
-		// Due to the limitation of calcFraction and convertDatumToScalar, the histogram actually won't estimate anything.
-		// If the first column's range is point.
-		if rangePosition := GetOrdinalOfRangeCond(sc, indexRange); rangePosition > 0 && idx.StatsVer >= Version2 && coll != nil {
-			var expBackoffSel float64
-			expBackoffSel, expBackoffSuccess, err = idx.expBackoffEstimation(sctx, coll, indexRange)
-			if err != nil {
-				return 0, err
-			}
-			if expBackoffSuccess {
-				expBackoffCnt := expBackoffSel * idx.TotalRowCount()
-
-				upperLimit := expBackoffCnt
-				// Use the multi-column stats to calculate the max possible row count of [l, r)
-				if idx.Len() > 0 {
-					_, lowerBkt, _, _ := idx.locateBucket(l)
-					_, upperBkt, _, _ := idx.locateBucket(r)
-					// Use Count of the Bucket before l as the lower bound.
-					preCount := float64(0)
-					if lowerBkt > 0 {
-						preCount = float64(idx.Buckets[lowerBkt-1].Count)
-					}
-					// Use Count of the Bucket where r exists as the upper bound.
-					upperCnt := float64(idx.Buckets[upperBkt].Count)
-					upperLimit = upperCnt - preCount
-					upperLimit += float64(idx.TopN.BetweenCount(lb, rb))
-				}
-
-				// If the result of exponential backoff strategy is larger than the result from multi-column stats,
-				// 	use the upper limit from multi-column histogram instead.
-				if expBackoffCnt > upperLimit {
-					expBackoffCnt = upperLimit
-				}
-				totalCount += expBackoffCnt
-			}
-		}
-		if !expBackoffSuccess {
-			totalCount += idx.BetweenRowCount(l, r)
-		}
-
-		// If the current table row count has changed, we should scale the row count accordingly.
-		totalCount *= idx.GetIncreaseFactor(realtimeRowCount)
-
-		// handling the out-of-range part
-		if (idx.outOfRange(l) && !(isSingleCol && lowIsNull)) || idx.outOfRange(r) {
-			increaseCount := realtimeRowCount - int64(idx.TotalRowCount())
-			if increaseCount < 0 {
-				increaseCount = 0
-			}
-			totalCount += idx.Histogram.outOfRangeRowCount(&l, &r, increaseCount)
-		}
-	}
-	totalCount = mathutil.Clamp(totalCount, 0, float64(realtimeRowCount))
-	return totalCount, nil
-}
-
-// expBackoffEstimation estimate the multi-col cases following the Exponential Backoff. See comment below for details.
-func (idx *Index) expBackoffEstimation(sctx sessionctx.Context, coll *HistColl, indexRange *ranger.Range) (float64, bool, error) {
-	tmpRan := []*ranger.Range{
-		{
-			LowVal:    make([]types.Datum, 1),
-			HighVal:   make([]types.Datum, 1),
-			Collators: make([]collate.Collator, 1),
-		},
-	}
-	colsIDs := coll.Idx2ColumnIDs[idx.ID]
-	singleColumnEstResults := make([]float64, 0, len(indexRange.LowVal))
-	// The following codes uses Exponential Backoff to reduce the impact of independent assumption. It works like:
-	//   1. Calc the selectivity of each column.
-	//   2. Sort them and choose the first 4 most selective filter and the corresponding selectivity is sel_1, sel_2, sel_3, sel_4 where i < j => sel_i < sel_j.
-	//   3. The final selectivity would be sel_1 * sel_2^{1/2} * sel_3^{1/4} * sel_4^{1/8}.
-	// This calculation reduced the independence assumption and can work well better than it.
-	for i := 0; i < len(indexRange.LowVal); i++ {
-		tmpRan[0].LowVal[0] = indexRange.LowVal[i]
-		tmpRan[0].HighVal[0] = indexRange.HighVal[i]
-		tmpRan[0].Collators[0] = indexRange.Collators[0]
-		if i == len(indexRange.LowVal)-1 {
-			tmpRan[0].LowExclude = indexRange.LowExclude
-			tmpRan[0].HighExclude = indexRange.HighExclude
-		}
-		colID := colsIDs[i]
-		var (
-			count float64
-			err   error
-		)
-		if anotherIdxID, ok := coll.ColID2IdxID[colID]; ok && anotherIdxID != idx.ID {
-			count, err = coll.GetRowCountByIndexRanges(sctx, anotherIdxID, tmpRan)
-		} else if col, ok := coll.Columns[colID]; ok && !col.IsInvalid(sctx, coll.Pseudo) {
-			count, err = coll.GetRowCountByColumnRanges(sctx, colID, tmpRan)
-		} else {
-			continue
-		}
-		if err != nil {
-			return 0, false, err
-		}
-		singleColumnEstResults = append(singleColumnEstResults, count)
-	}
-	// Sort them.
-	slices.Sort(singleColumnEstResults)
-	l := len(singleColumnEstResults)
-	// Convert the first 4 to selectivity results.
-	for i := 0; i < l && i < 4; i++ {
-		singleColumnEstResults[i] = singleColumnEstResults[i] / float64(coll.Count)
-	}
-	failpoint.Inject("cleanEstResults", func() {
-		singleColumnEstResults = singleColumnEstResults[:0]
-		l = 0
-	})
-	if l == 1 {
-		return singleColumnEstResults[0], true, nil
-	} else if l == 2 {
-		return singleColumnEstResults[0] * math.Sqrt(singleColumnEstResults[1]), true, nil
-	} else if l == 3 {
-		return singleColumnEstResults[0] * math.Sqrt(singleColumnEstResults[1]) * math.Sqrt(math.Sqrt(singleColumnEstResults[2])), true, nil
-	} else if l == 0 {
-		return 0, false, nil
-	}
-	return singleColumnEstResults[0] * math.Sqrt(singleColumnEstResults[1]) * math.Sqrt(math.Sqrt(singleColumnEstResults[2])) * math.Sqrt(math.Sqrt(math.Sqrt(singleColumnEstResults[3]))), true, nil
-}
-
-func (idx *Index) checkStats() {
-	if idx.IsFullLoad() {
-		return
-	}
-	HistogramNeededItems.insert(model.TableItemID{TableID: idx.PhysicalID, ID: idx.Info.ID, IsIndex: true})
-}
-
-=======
->>>>>>> 2a935092
 type countByRangeFunc = func(sessionctx.Context, int64, []*ranger.Range) (float64, error)
 
 // newHistogramBySelectivity fulfills the content of new histogram by the given selectivity result.
