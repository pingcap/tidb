// Copyright 2017 PingCAP, Inc.
//
// Licensed under the Apache License, Version 2.0 (the "License");
// you may not use this file except in compliance with the License.
// You may obtain a copy of the License at
//
//     http://www.apache.org/licenses/LICENSE-2.0
//
// Unless required by applicable law or agreed to in writing, software
// distributed under the License is distributed on an "AS IS" BASIS,
// See the License for the specific language governing permissions and
// limitations under the License.

package statistics

import (
	"bytes"
	"fmt"
	"math"
	"strings"
	"time"

	"github.com/juju/errors"
	"github.com/pingcap/tidb/kv"
	"github.com/pingcap/tidb/model"
	"github.com/pingcap/tidb/mysql"
	"github.com/pingcap/tidb/sessionctx"
	"github.com/pingcap/tidb/sessionctx/stmtctx"
	"github.com/pingcap/tidb/tablecodec"
	"github.com/pingcap/tidb/terror"
	"github.com/pingcap/tidb/types"
	"github.com/pingcap/tidb/util/chunk"
	"github.com/pingcap/tidb/util/codec"
	"github.com/pingcap/tidb/util/ranger"
	"github.com/pingcap/tidb/util/sqlexec"
	"github.com/pingcap/tipb/go-tipb"
	"golang.org/x/net/context"
)

// Histogram represents statistics for a column or index.
type Histogram struct {
	ID        int64 // Column ID.
	NDV       int64 // Number of distinct values.
	NullCount int64 // Number of null values.
	// LastUpdateVersion is the version that this histogram updated last time.
	LastUpdateVersion uint64

	tp *types.FieldType

	// Histogram elements.
	//
	// A bucket bound is the smallest and greatest values stored in the bucket. The lower and upper bound
	// are stored in one column.
	//
	// A bucket count is the number of items stored in all previous buckets and the current bucket.
	// Bucket counts are always in increasing order.
	//
	// A bucket repeat is the number of repeats of the bucket value, it can be used to find popular values.
	Bounds  *chunk.Chunk
	Buckets []Bucket

	// Used for estimating fraction of the interval [lower, upper] that lies within the [lower, value].
	// For some types like `Int`, we do not build it because we can get them directly from `Bounds`.
	scalars []scalar
	// TotColSize is the total column size for the histogram.
	TotColSize int64
}

// Bucket store the bucket count and repeat.
type Bucket struct {
	Count  int64
	Repeat int64
}

type scalar struct {
	lower        float64
	upper        float64
	commonPfxLen int // commonPfxLen is the common prefix length of the lower bound and upper bound when the value type is KindString or KindBytes.
}

// NewHistogram creates a new histogram.
func NewHistogram(id, ndv, nullCount int64, version uint64, tp *types.FieldType, bucketSize int, totColSize int64) *Histogram {
	return &Histogram{
		ID:                id,
		NDV:               ndv,
		NullCount:         nullCount,
		LastUpdateVersion: version,
		tp:                tp,
		Bounds:            chunk.NewChunkWithCapacity([]*types.FieldType{tp}, 2*bucketSize),
		Buckets:           make([]Bucket, 0, bucketSize),
		TotColSize:        totColSize,
	}
}

// GetLower gets the lower bound of bucket `idx`.
func (hg *Histogram) GetLower(idx int) *types.Datum {
	d := hg.Bounds.GetRow(2*idx).GetDatum(0, hg.tp)
	return &d
}

// GetUpper gets the upper bound of bucket `idx`.
func (hg *Histogram) GetUpper(idx int) *types.Datum {
	d := hg.Bounds.GetRow(2*idx+1).GetDatum(0, hg.tp)
	return &d
}

// AvgColSize is the average column size of the histogram.
func (c *Column) AvgColSize(count int64) float64 {
	if count == 0 {
		return 0
	}
	switch c.Histogram.tp.Tp {
	case mysql.TypeFloat:
		return 4
	case mysql.TypeTiny, mysql.TypeShort, mysql.TypeInt24, mysql.TypeLong, mysql.TypeLonglong,
		mysql.TypeDouble, mysql.TypeYear:
		return 8
	case mysql.TypeDuration, mysql.TypeDate, mysql.TypeDatetime, mysql.TypeTimestamp:
		return 16
	case mysql.TypeNewDecimal:
		return types.MyDecimalStructSize
	default:
		// Keep two decimal place.
		return math.Round(float64(c.TotColSize)/float64(count)*100) / 100
	}
}

// AppendBucket appends a bucket into `hg`.
func (hg *Histogram) AppendBucket(lower *types.Datum, upper *types.Datum, count, repeat int64) {
	hg.Buckets = append(hg.Buckets, Bucket{Count: count, Repeat: repeat})
	hg.Bounds.AppendDatum(0, lower)
	hg.Bounds.AppendDatum(0, upper)
}

func (hg *Histogram) updateLastBucket(upper *types.Datum, count, repeat int64) {
	len := hg.Len()
	hg.Bounds.TruncateTo(2*len - 1)
	hg.Bounds.AppendDatum(0, upper)
	hg.Buckets[len-1] = Bucket{Count: count, Repeat: repeat}
}

// DecodeTo decodes the histogram bucket values into `tp`.
func (hg *Histogram) DecodeTo(tp *types.FieldType, timeZone *time.Location) error {
	oldIter := chunk.NewIterator4Chunk(hg.Bounds)
	hg.Bounds = chunk.NewChunkWithCapacity([]*types.FieldType{tp}, oldIter.Len())
	hg.tp = tp
	for row := oldIter.Begin(); row != oldIter.End(); row = oldIter.Next() {
		datum, err := tablecodec.DecodeColumnValue(row.GetBytes(0), tp, timeZone)
		if err != nil {
			return errors.Trace(err)
		}
		hg.Bounds.AppendDatum(0, &datum)
	}
	return nil
}

// ConvertTo converts the histogram bucket values into `tp`.
func (hg *Histogram) ConvertTo(sc *stmtctx.StatementContext, tp *types.FieldType) (*Histogram, error) {
	hist := NewHistogram(hg.ID, hg.NDV, hg.NullCount, hg.LastUpdateVersion, tp, hg.Len(), hg.TotColSize)
	iter := chunk.NewIterator4Chunk(hg.Bounds)
	for row := iter.Begin(); row != iter.End(); row = iter.Next() {
		d := row.GetDatum(0, hg.tp)
		d, err := d.ConvertTo(sc, tp)
		if err != nil {
			return nil, errors.Trace(err)
		}
		hist.Bounds.AppendDatum(0, &d)
	}
	hist.Buckets = hg.Buckets
	return hist, nil
}

// Len is the number of buckets in the histogram.
func (hg *Histogram) Len() int {
	return len(hg.Buckets)
}

// HistogramEqual tests if two histograms are equal.
func HistogramEqual(a, b *Histogram, ignoreID bool) bool {
	if ignoreID {
		old := b.ID
		b.ID = a.ID
		defer func() { b.ID = old }()
	}
	return bytes.Equal([]byte(a.ToString(0)), []byte(b.ToString(0)))
}

const (
	// constants for stats version
	curStatsVersion = version1
	version1        = 1
)

// SaveStatsToStorage saves the stats to storage.
func SaveStatsToStorage(sctx sessionctx.Context, tableID int64, count int64, isIndex int, hg *Histogram, cms *CMSketch, isAnalyzed int64) error {
	ctx := context.TODO()
	exec := sctx.(sqlexec.SQLExecutor)
	_, err := exec.Execute(ctx, "begin")
	if err != nil {
		return errors.Trace(err)
	}
	txn := sctx.Txn()
	version := txn.StartTS()
	var sql string
	// If the count is less than 0, then we do not want to update the modify count and count.
	if count >= 0 {
		sql = fmt.Sprintf("replace into mysql.stats_meta (version, table_id, count) values (%d, %d, %d)", version, tableID, count)
	} else {
		sql = fmt.Sprintf("update mysql.stats_meta set version = %d where table_id = %d", version, tableID)
	}
	_, err = exec.Execute(ctx, sql)
	if err != nil {
		return errors.Trace(err)
	}
	data, err := encodeCMSketch(cms)
	if err != nil {
		return errors.Trace(err)
	}
<<<<<<< HEAD
	replaceSQL := fmt.Sprintf("replace into mysql.stats_histograms (table_id, is_index, hist_id, distinct_count, version, null_count, cm_sketch, tot_col_size, is_analyzed) values (%d, %d, %d, %d, %d, %d, X'%X', %d, %d)",
		tableID, isIndex, hg.ID, hg.NDV, version, hg.NullCount, data, hg.TotColSize, isAnalyzed)
=======
	replaceSQL := fmt.Sprintf("replace into mysql.stats_histograms (table_id, is_index, hist_id, distinct_count, version, null_count, cm_sketch, tot_col_size, stats_ver) values (%d, %d, %d, %d, %d, %d, X'%X', %d, %d)",
		tableID, isIndex, hg.ID, hg.NDV, version, hg.NullCount, data, hg.TotColSize, curStatsVersion)
>>>>>>> 0fbb980f
	_, err = exec.Execute(ctx, replaceSQL)
	if err != nil {
		return errors.Trace(err)
	}
	deleteSQL := fmt.Sprintf("delete from mysql.stats_buckets where table_id = %d and is_index = %d and hist_id = %d", tableID, isIndex, hg.ID)
	_, err = exec.Execute(ctx, deleteSQL)
	if err != nil {
		return errors.Trace(err)
	}
	sc := sctx.GetSessionVars().StmtCtx
	for i := range hg.Buckets {
		count := hg.Buckets[i].Count
		if i > 0 {
			count -= hg.Buckets[i-1].Count
		}
		var upperBound types.Datum
		upperBound, err = hg.GetUpper(i).ConvertTo(sc, types.NewFieldType(mysql.TypeBlob))
		if err != nil {
			return errors.Trace(err)
		}
		var lowerBound types.Datum
		lowerBound, err = hg.GetLower(i).ConvertTo(sc, types.NewFieldType(mysql.TypeBlob))
		if err != nil {
			return errors.Trace(err)
		}
		insertSQL := fmt.Sprintf("insert into mysql.stats_buckets(table_id, is_index, hist_id, bucket_id, count, repeats, lower_bound, upper_bound) values(%d, %d, %d, %d, %d, %d, X'%X', X'%X')", tableID, isIndex, hg.ID, i, count, hg.Buckets[i].Repeat, lowerBound.GetBytes(), upperBound.GetBytes())
		_, err = exec.Execute(ctx, insertSQL)
		if err != nil {
			return errors.Trace(err)
		}
	}
	_, err = exec.Execute(ctx, "commit")
	return errors.Trace(err)
}

// SaveMetaToStorage will save stats_meta to storage.
func SaveMetaToStorage(sctx sessionctx.Context, tableID, count, modifyCount int64) error {
	ctx := context.TODO()
	exec := sctx.(sqlexec.SQLExecutor)
	_, err := exec.Execute(ctx, "begin")
	if err != nil {
		return errors.Trace(err)
	}
	var sql string
	version := sctx.Txn().StartTS()
	sql = fmt.Sprintf("replace into mysql.stats_meta (version, table_id, count, modify_count) values (%d, %d, %d, %d)", version, tableID, count, modifyCount)
	if _, err = exec.Execute(ctx, sql); err != nil {
		_, err1 := exec.Execute(ctx, "rollback")
		terror.Log(errors.Trace(err1))
		return errors.Trace(err)
	}
	_, err = exec.Execute(ctx, "commit")
	return errors.Trace(err)
}

func histogramFromStorage(ctx sessionctx.Context, tableID int64, colID int64, tp *types.FieldType, distinct int64, isIndex int, ver uint64, nullCount int64, totColSize int64) (*Histogram, error) {
	selSQL := fmt.Sprintf("select count, repeats, lower_bound, upper_bound from mysql.stats_buckets where table_id = %d and is_index = %d and hist_id = %d order by bucket_id", tableID, isIndex, colID)
	rows, fields, err := ctx.(sqlexec.RestrictedSQLExecutor).ExecRestrictedSQL(ctx, selSQL)
	if err != nil {
		return nil, errors.Trace(err)
	}
	bucketSize := len(rows)
	hg := NewHistogram(colID, distinct, nullCount, ver, tp, bucketSize, totColSize)
	totalCount := int64(0)
	for i := 0; i < bucketSize; i++ {
		count := rows[i].GetInt64(0)
		repeats := rows[i].GetInt64(1)
		var upperBound, lowerBound types.Datum
		if isIndex == 1 {
			lowerBound = rows[i].GetDatum(2, &fields[2].Column.FieldType)
			upperBound = rows[i].GetDatum(3, &fields[3].Column.FieldType)
		} else {
			d := rows[i].GetDatum(2, &fields[2].Column.FieldType)
			lowerBound, err = d.ConvertTo(ctx.GetSessionVars().StmtCtx, tp)
			if err != nil {
				return nil, errors.Trace(err)
			}
			d = rows[i].GetDatum(3, &fields[3].Column.FieldType)
			upperBound, err = d.ConvertTo(ctx.GetSessionVars().StmtCtx, tp)
			if err != nil {
				return nil, errors.Trace(err)
			}
		}
		totalCount += count
		hg.AppendBucket(&lowerBound, &upperBound, totalCount, repeats)
	}
	hg.PreCalculateScalar()
	return hg, nil
}

func columnCountFromStorage(ctx sessionctx.Context, tableID, colID int64) (int64, error) {
	selSQL := fmt.Sprintf("select sum(count) from mysql.stats_buckets where table_id = %d and is_index = %d and hist_id = %d", tableID, 0, colID)
	rows, _, err := ctx.(sqlexec.RestrictedSQLExecutor).ExecRestrictedSQL(ctx, selSQL)
	if err != nil {
		return 0, errors.Trace(err)
	}
	if rows[0].IsNull(0) {
		return 0, nil
	}
	return rows[0].GetMyDecimal(0).ToInt()
}

// ValueToString converts a possible encoded value to a formatted string. If the value is encoded, then
// idxCols equals to number of origin values, else idxCols is 0.
func ValueToString(value *types.Datum, idxCols int) (string, error) {
	if idxCols == 0 {
		return value.ToString()
	}
	decodedVals, err := codec.Decode(value.GetBytes(), idxCols)
	if err != nil {
		return "", errors.Trace(err)
	}
	str, err := types.DatumsToString(decodedVals, true)
	if err != nil {
		return "", errors.Trace(err)
	}
	return str, nil
}

// ToString gets the string representation for the histogram.
func (hg *Histogram) ToString(idxCols int) string {
	strs := make([]string, 0, hg.Len()+1)
	if idxCols > 0 {
		strs = append(strs, fmt.Sprintf("index:%d ndv:%d", hg.ID, hg.NDV))
	} else {
		strs = append(strs, fmt.Sprintf("column:%d ndv:%d totColSize:%d", hg.ID, hg.NDV, hg.TotColSize))
	}
	for i := 0; i < hg.Len(); i++ {
		upperVal, err := ValueToString(hg.GetUpper(i), idxCols)
		terror.Log(errors.Trace(err))
		lowerVal, err := ValueToString(hg.GetLower(i), idxCols)
		terror.Log(errors.Trace(err))
		strs = append(strs, fmt.Sprintf("num: %d\tlower_bound: %s\tupper_bound: %s\trepeats: %d", hg.Buckets[i].Count, lowerVal, upperVal, hg.Buckets[i].Repeat))
	}
	return strings.Join(strs, "\n")
}

// equalRowCount estimates the row count where the column equals to value.
func (hg *Histogram) equalRowCount(value types.Datum) float64 {
	index, match := hg.Bounds.LowerBound(0, &value)
	// Since we store the lower and upper bound together, if the index is an odd number, then it points to a upper bound.
	if index%2 == 1 {
		if match {
			return float64(hg.Buckets[index/2].Repeat)
		}
		return hg.totalRowCount() / float64(hg.NDV)
	}
	if match {
		cmp := chunk.GetCompareFunc(hg.tp)
		if cmp(hg.Bounds.GetRow(index), 0, hg.Bounds.GetRow(index+1), 0) == 0 {
			return float64(hg.Buckets[index/2].Repeat)
		}
		return hg.totalRowCount() / float64(hg.NDV)
	}
	return 0
}

// greaterRowCount estimates the row count where the column greater than value.
func (hg *Histogram) greaterRowCount(value types.Datum) float64 {
	gtCount := hg.totalRowCount() - hg.lessRowCount(value) - hg.equalRowCount(value)
	if gtCount < 0 {
		gtCount = 0
	}
	return gtCount
}

// greaterAndEqRowCount estimates the row count where the column greater than or equal to value.
func (hg *Histogram) greaterAndEqRowCount(value types.Datum) float64 {
	return hg.totalRowCount() - hg.lessRowCount(value)
}

// lessRowCount estimates the row count where the column less than value.
func (hg *Histogram) lessRowCount(value types.Datum) float64 {
	// all the values is null
	if hg.Bounds == nil {
		return 0
	}
	index, match := hg.Bounds.LowerBound(0, &value)
	if index == hg.Bounds.NumRows() {
		return hg.totalRowCount()
	}
	// Since we store the lower and upper bound together, so dividing the index by 2 will get the bucket index.
	bucketIdx := index / 2
	curCount, curRepeat := float64(hg.Buckets[bucketIdx].Count), float64(hg.Buckets[bucketIdx].Repeat)
	preCount := float64(0)
	if bucketIdx > 0 {
		preCount = float64(hg.Buckets[bucketIdx-1].Count)
	}
	if index%2 == 1 {
		if match {
			return curCount - curRepeat
		}
		return preCount + hg.calcFraction(bucketIdx, &value)*(curCount-curRepeat-preCount)
	}
	return preCount
}

// lessAndEqRowCount estimates the row count where the column less than or equal to value.
func (hg *Histogram) lessAndEqRowCount(value types.Datum) float64 {
	return hg.lessRowCount(value) + hg.equalRowCount(value)
}

// betweenRowCount estimates the row count where column greater or equal to a and less than b.
func (hg *Histogram) betweenRowCount(a, b types.Datum) float64 {
	lessCountA := hg.lessRowCount(a)
	lessCountB := hg.lessRowCount(b)
	// If lessCountA is not less than lessCountB, it may be that they fall to the same bucket and we cannot estimate
	// the fraction, so we use `totalCount / NDV` to estimate the row count, but the result should not greater than
	// lessCountB or totalRowCount-lessCountA.
	if lessCountA >= lessCountB && hg.NDV > 0 {
		result := math.Min(lessCountB, hg.totalRowCount()-lessCountA)
		return math.Min(result, hg.totalRowCount()/float64(hg.NDV))
	}
	return lessCountB - lessCountA
}

func (hg *Histogram) totalRowCount() float64 {
	if hg.Len() == 0 {
		return float64(hg.NullCount)
	}
	return float64(hg.Buckets[hg.Len()-1].Count + hg.NullCount)
}

// mergeBuckets is used to merge every two neighbor buckets.
func (hg *Histogram) mergeBuckets(bucketIdx int) {
	curBuck := 0
	c := chunk.NewChunkWithCapacity([]*types.FieldType{hg.tp}, bucketIdx)
	for i := 0; i+1 <= bucketIdx; i += 2 {
		hg.Buckets[curBuck] = hg.Buckets[i+1]
		c.AppendDatum(0, hg.GetLower(i))
		c.AppendDatum(0, hg.GetUpper(i+1))
		curBuck++
	}
	if bucketIdx%2 == 0 {
		hg.Buckets[curBuck] = hg.Buckets[bucketIdx]
		c.AppendDatum(0, hg.GetLower(bucketIdx))
		c.AppendDatum(0, hg.GetUpper(bucketIdx))
		curBuck++
	}
	hg.Bounds = c
	hg.Buckets = hg.Buckets[:curBuck]
	return
}

// getIncreaseFactor will return a factor of data increasing after the last analysis.
func (hg *Histogram) getIncreaseFactor(totalCount int64) float64 {
	columnCount := hg.totalRowCount()
	if columnCount == 0 {
		// avoid dividing by 0
		return 1.0
	}
	return float64(totalCount) / columnCount
}

// validRange checks if the range is valid, it is used by `SplitRange` to remove the invalid range,
// the possible types of range are index key range and handle key range.
func validRange(ran *ranger.Range) bool {
	var low, high []byte
	if ran.LowVal[0].Kind() == types.KindBytes {
		low, high = ran.LowVal[0].GetBytes(), ran.HighVal[0].GetBytes()
	} else {
		low, high = codec.EncodeInt(nil, ran.LowVal[0].GetInt64()), codec.EncodeInt(nil, ran.HighVal[0].GetInt64())
	}
	if ran.LowExclude {
		low = kv.Key(low).PrefixNext()
	}
	if !ran.HighExclude {
		high = kv.Key(high).PrefixNext()
	}
	return bytes.Compare(low, high) < 0
}

// SplitRange splits the range according to the histogram upper bound. Note that we treat last bucket's upper bound
// as inf, so all the split ranges will totally fall in one of the (-inf, u(0)], (u(0), u(1)],...(u(n-3), u(n-2)],
// (u(n-2), +inf), where n is the number of buckets, u(i) is the i-th bucket's upper bound.
func (hg *Histogram) SplitRange(ranges []*ranger.Range) []*ranger.Range {
	split := make([]*ranger.Range, 0, len(ranges))
	for len(ranges) > 0 {
		// Find the last bound that greater or equal to the LowVal.
		idx := hg.Bounds.UpperBound(0, &ranges[0].LowVal[0])
		if !ranges[0].LowExclude && idx > 0 {
			cmp := chunk.Compare(hg.Bounds.GetRow(idx-1), 0, &ranges[0].LowVal[0])
			if cmp == 0 {
				idx--
			}
		}
		// Treat last bucket's upper bound as inf, so we do not need split any more.
		if idx >= hg.Bounds.NumRows()-2 {
			split = append(split, ranges...)
			break
		}
		// Get the corresponding upper bound.
		if idx%2 == 0 {
			idx++
		}
		upperBound := hg.Bounds.GetRow(idx)
		var i int
		// Find the first range that need to be split by the upper bound.
		for ; i < len(ranges); i++ {
			if chunk.Compare(upperBound, 0, &ranges[i].HighVal[0]) < 0 {
				break
			}
		}
		split = append(split, ranges[:i]...)
		ranges = ranges[i:]
		if len(ranges) == 0 {
			break
		}
		// Split according to the upper bound.
		cmp := chunk.Compare(upperBound, 0, &ranges[0].LowVal[0])
		if cmp > 0 || (cmp == 0 && !ranges[0].LowExclude) {
			upper := upperBound.GetDatum(0, hg.tp)
			split = append(split, &ranger.Range{
				LowExclude:  ranges[0].LowExclude,
				LowVal:      []types.Datum{ranges[0].LowVal[0]},
				HighVal:     []types.Datum{upper},
				HighExclude: false})
			ranges[0].LowVal[0] = upper
			ranges[0].LowExclude = true
			if !validRange(ranges[0]) {
				ranges = ranges[1:]
			}
		}
	}
	return split
}

func (hg *Histogram) bucketCount(idx int) int64 {
	if idx == 0 {
		return hg.Buckets[0].Count
	}
	return hg.Buckets[idx].Count - hg.Buckets[idx-1].Count
}

// HistogramToProto converts Histogram to its protobuf representation.
// Note that when this is used, the lower/upper bound in the bucket must be BytesDatum.
func HistogramToProto(hg *Histogram) *tipb.Histogram {
	protoHg := &tipb.Histogram{
		Ndv: hg.NDV,
	}
	for i := 0; i < hg.Len(); i++ {
		bkt := &tipb.Bucket{
			Count:      hg.Buckets[i].Count,
			LowerBound: hg.GetLower(i).GetBytes(),
			UpperBound: hg.GetUpper(i).GetBytes(),
			Repeats:    hg.Buckets[i].Repeat,
		}
		protoHg.Buckets = append(protoHg.Buckets, bkt)
	}
	return protoHg
}

// HistogramFromProto converts Histogram from its protobuf representation.
// Note that we will set BytesDatum for the lower/upper bound in the bucket, the decode will
// be after all histograms merged.
func HistogramFromProto(protoHg *tipb.Histogram) *Histogram {
	tp := types.NewFieldType(mysql.TypeBlob)
	hg := NewHistogram(0, protoHg.Ndv, 0, 0, tp, len(protoHg.Buckets), 0)
	for _, bucket := range protoHg.Buckets {
		lower, upper := types.NewBytesDatum(bucket.LowerBound), types.NewBytesDatum(bucket.UpperBound)
		hg.AppendBucket(&lower, &upper, bucket.Count, bucket.Repeats)
	}
	return hg
}

func (hg *Histogram) popFirstBucket() {
	hg.Buckets = hg.Buckets[1:]
	c := chunk.NewChunkWithCapacity([]*types.FieldType{hg.tp, hg.tp}, hg.Bounds.NumRows()-2)
	c.Append(hg.Bounds, 2, hg.Bounds.NumRows())
	hg.Bounds = c
}

// MergeHistograms merges two histograms.
func MergeHistograms(sc *stmtctx.StatementContext, lh *Histogram, rh *Histogram, bucketSize int) (*Histogram, error) {
	if lh.Len() == 0 {
		return rh, nil
	}
	if rh.Len() == 0 {
		return lh, nil
	}
	lh.NDV += rh.NDV
	lLen := lh.Len()
	cmp, err := lh.GetUpper(lLen-1).CompareDatum(sc, rh.GetLower(0))
	if err != nil {
		return nil, errors.Trace(err)
	}
	offset := int64(0)
	if cmp == 0 {
		lh.NDV--
		lh.updateLastBucket(rh.GetUpper(0), lh.Buckets[lLen-1].Count+rh.Buckets[0].Count, rh.Buckets[0].Repeat)
		offset = rh.Buckets[0].Count
		rh.popFirstBucket()
	}
	for lh.Len() > bucketSize {
		lh.mergeBuckets(lh.Len() - 1)
	}
	if rh.Len() == 0 {
		return lh, nil
	}
	for rh.Len() > bucketSize {
		rh.mergeBuckets(rh.Len() - 1)
	}
	lCount := lh.Buckets[lh.Len()-1].Count
	rCount := rh.Buckets[rh.Len()-1].Count - offset
	lAvg := float64(lCount) / float64(lh.Len())
	rAvg := float64(rCount) / float64(rh.Len())
	for lh.Len() > 1 && lAvg*2 <= rAvg {
		lh.mergeBuckets(lh.Len() - 1)
		lAvg *= 2
	}
	for rh.Len() > 1 && rAvg*2 <= lAvg {
		rh.mergeBuckets(rh.Len() - 1)
		rAvg *= 2
	}
	for i := 0; i < rh.Len(); i++ {
		lh.AppendBucket(rh.GetLower(i), rh.GetUpper(i), rh.Buckets[i].Count+lCount-offset, rh.Buckets[i].Repeat)
	}
	for lh.Len() > bucketSize {
		lh.mergeBuckets(lh.Len() - 1)
	}
	return lh, nil
}

// ErrorRate is the error rate of estimate row count by bucket and cm sketch.
type ErrorRate struct {
	ErrorTotal float64
	QueryTotal int64
}

// MaxErrorRate is the max error rate of estimate row count of a not pseudo column.
// If the table is pseudo, but the average error rate is less than MaxErrorRate,
// then the column is not pseudo.
const MaxErrorRate = 0.25

// IsPseudo is true when the total of query is zero or the average error
// rate is greater than MaxErrorRate.
func (e *ErrorRate) IsPseudo() bool {
	if e.QueryTotal == 0 {
		return true
	}
	return e.ErrorTotal/float64(e.QueryTotal) > MaxErrorRate
}

func (e *ErrorRate) update(rate float64) {
	e.QueryTotal++
	e.ErrorTotal += rate
}

func (e *ErrorRate) merge(rate *ErrorRate) {
	e.QueryTotal += rate.QueryTotal
	e.ErrorTotal += rate.ErrorTotal
}

// Column represents a column histogram.
type Column struct {
	Histogram
	*CMSketch
	Count int64
	Info  *model.ColumnInfo
	ErrorRate
}

func (c *Column) String() string {
	return c.Histogram.ToString(0)
}

func (c *Column) equalRowCount(sc *stmtctx.StatementContext, val types.Datum) (float64, error) {
	if val.IsNull() {
		return float64(c.NullCount), nil
	}
	if c.CMSketch != nil {
		count, err := c.CMSketch.queryValue(sc, val)
		return float64(count), errors.Trace(err)
	}
	// all the values is null
	if c.Histogram.Bounds == nil {
		return 0.0, nil
	}
	return c.Histogram.equalRowCount(val), nil
}

// getColumnRowCount estimates the row count by a slice of Range.
func (c *Column) getColumnRowCount(sc *stmtctx.StatementContext, ranges []*ranger.Range) (float64, error) {
	var rowCount float64
	for _, rg := range ranges {
		cmp, err := rg.LowVal[0].CompareDatum(sc, &rg.HighVal[0])
		if err != nil {
			return 0, errors.Trace(err)
		}
		if cmp == 0 {
			// the point case.
			if !rg.LowExclude && !rg.HighExclude {
				var cnt float64
				cnt, err = c.equalRowCount(sc, rg.LowVal[0])
				if err != nil {
					return 0, errors.Trace(err)
				}
				rowCount += cnt
			}
			continue
		}
		// the interval case.
		cnt := c.betweenRowCount(rg.LowVal[0], rg.HighVal[0])
		if rg.LowExclude {
			lowCnt, err := c.equalRowCount(sc, rg.LowVal[0])
			if err != nil {
				return 0, errors.Trace(err)
			}
			cnt -= lowCnt
		}
		if !rg.HighExclude {
			highCnt, err := c.equalRowCount(sc, rg.HighVal[0])
			if err != nil {
				return 0, errors.Trace(err)
			}
			cnt += highCnt
		}
		rowCount += cnt
	}
	if rowCount > c.totalRowCount() {
		rowCount = c.totalRowCount()
	} else if rowCount < 0 {
		rowCount = 0
	}
	return rowCount, nil
}

// Index represents an index histogram.
type Index struct {
	Histogram
	*CMSketch
<<<<<<< HEAD
	Info *model.IndexInfo
	ErrorRate
=======
	statsVer int64 // statsVer is the version of the current stats, used to maintain compatibility
	Info     *model.IndexInfo
>>>>>>> 0fbb980f
}

func (idx *Index) String() string {
	return idx.Histogram.ToString(len(idx.Info.Columns))
}

func (idx *Index) equalRowCount(sc *stmtctx.StatementContext, b []byte) float64 {
	if idx.CMSketch != nil {
		return float64(idx.CMSketch.queryBytes(b))
	}
	return idx.Histogram.equalRowCount(types.NewBytesDatum(b))
}

func (idx *Index) getRowCount(sc *stmtctx.StatementContext, indexRanges []*ranger.Range) (float64, error) {
	totalCount := float64(0)
	for _, indexRange := range indexRanges {
		lb, err := codec.EncodeKey(sc, nil, indexRange.LowVal...)
		if err != nil {
			return 0, errors.Trace(err)
		}
		rb, err := codec.EncodeKey(sc, nil, indexRange.HighVal...)
		if err != nil {
			return 0, errors.Trace(err)
		}
		fullLen := len(indexRange.LowVal) == len(indexRange.HighVal) && len(indexRange.LowVal) == len(idx.Info.Columns)
		if fullLen && bytes.Equal(lb, rb) {
			if !indexRange.LowExclude && !indexRange.HighExclude {
				totalCount += idx.equalRowCount(sc, lb)
			}
			continue
		}
		if indexRange.LowExclude {
			lb = kv.Key(lb).PrefixNext()
		}
		if !indexRange.HighExclude {
			rb = kv.Key(rb).PrefixNext()
		}
		l := types.NewBytesDatum(lb)
		r := types.NewBytesDatum(rb)
		totalCount += idx.betweenRowCount(l, r)
	}
	if totalCount > idx.totalRowCount() {
		totalCount = idx.totalRowCount()
	}
	return totalCount, nil
}<|MERGE_RESOLUTION|>--- conflicted
+++ resolved
@@ -189,7 +189,14 @@
 	// constants for stats version
 	curStatsVersion = version1
 	version1        = 1
+
+	// constants for column flag
+	analyzeFlag = 1
 )
+
+func isAnalyzed(flag int64) bool {
+	return (flag & analyzeFlag) > 0
+}
 
 // SaveStatsToStorage saves the stats to storage.
 func SaveStatsToStorage(sctx sessionctx.Context, tableID int64, count int64, isIndex int, hg *Histogram, cms *CMSketch, isAnalyzed int64) error {
@@ -216,13 +223,12 @@
 	if err != nil {
 		return errors.Trace(err)
 	}
-<<<<<<< HEAD
-	replaceSQL := fmt.Sprintf("replace into mysql.stats_histograms (table_id, is_index, hist_id, distinct_count, version, null_count, cm_sketch, tot_col_size, is_analyzed) values (%d, %d, %d, %d, %d, %d, X'%X', %d, %d)",
-		tableID, isIndex, hg.ID, hg.NDV, version, hg.NullCount, data, hg.TotColSize, isAnalyzed)
-=======
-	replaceSQL := fmt.Sprintf("replace into mysql.stats_histograms (table_id, is_index, hist_id, distinct_count, version, null_count, cm_sketch, tot_col_size, stats_ver) values (%d, %d, %d, %d, %d, %d, X'%X', %d, %d)",
-		tableID, isIndex, hg.ID, hg.NDV, version, hg.NullCount, data, hg.TotColSize, curStatsVersion)
->>>>>>> 0fbb980f
+	flag := 0
+	if isAnalyzed == 1 {
+		flag = analyzeFlag
+	}
+	replaceSQL := fmt.Sprintf("replace into mysql.stats_histograms (table_id, is_index, hist_id, distinct_count, version, null_count, cm_sketch, tot_col_size, stats_ver, flag) values (%d, %d, %d, %d, %d, %d, X'%X', %d, %d, %d)",
+		tableID, isIndex, hg.ID, hg.NDV, version, hg.NullCount, data, hg.TotColSize, curStatsVersion, flag)
 	_, err = exec.Execute(ctx, replaceSQL)
 	if err != nil {
 		return errors.Trace(err)
@@ -754,13 +760,9 @@
 type Index struct {
 	Histogram
 	*CMSketch
-<<<<<<< HEAD
-	Info *model.IndexInfo
 	ErrorRate
-=======
 	statsVer int64 // statsVer is the version of the current stats, used to maintain compatibility
 	Info     *model.IndexInfo
->>>>>>> 0fbb980f
 }
 
 func (idx *Index) String() string {
