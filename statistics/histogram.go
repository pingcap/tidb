// Copyright 2017 PingCAP, Inc.
//
// Licensed under the Apache License, Version 2.0 (the "License");
// you may not use this file except in compliance with the License.
// You may obtain a copy of the License at
//
//     http://www.apache.org/licenses/LICENSE-2.0
//
// Unless required by applicable law or agreed to in writing, software
// distributed under the License is distributed on an "AS IS" BASIS,
// See the License for the specific language governing permissions and
// limitations under the License.

package statistics

import (
	"bytes"
	"context"
	"fmt"
	"math"
	"strings"
	"time"

	"github.com/pingcap/errors"
	"github.com/pingcap/parser/model"
	"github.com/pingcap/parser/mysql"
	"github.com/pingcap/parser/terror"
	"github.com/pingcap/tidb/kv"
	"github.com/pingcap/tidb/sessionctx/stmtctx"
	"github.com/pingcap/tidb/tablecodec"
	"github.com/pingcap/tidb/types"
	"github.com/pingcap/tidb/util/chunk"
	"github.com/pingcap/tidb/util/codec"
	"github.com/pingcap/tidb/util/logutil"
	"github.com/pingcap/tidb/util/ranger"
	"github.com/pingcap/tipb/go-tipb"
	"go.uber.org/zap"
)

// Histogram represents statistics for a column or index.
type Histogram struct {
	ID        int64 // Column ID.
	NDV       int64 // Number of distinct values.
	NullCount int64 // Number of null values.
	// LastUpdateVersion is the version that this histogram updated last time.
	LastUpdateVersion uint64

	Tp *types.FieldType

	// Histogram elements.
	//
	// A bucket bound is the smallest and greatest values stored in the bucket. The lower and upper bound
	// are stored in one column.
	//
	// A bucket count is the number of items stored in all previous buckets and the current bucket.
	// Bucket counts are always in increasing order.
	//
	// A bucket repeat is the number of repeats of the bucket value, it can be used to find popular values.
	Bounds  *chunk.Chunk
	Buckets []Bucket

	// Used for estimating fraction of the interval [lower, upper] that lies within the [lower, value].
	// For some types like `Int`, we do not build it because we can get them directly from `Bounds`.
	scalars []scalar
	// TotColSize is the total column size for the histogram.
	TotColSize int64

	// Correlation is the statistical correlation between physical row ordering and logical ordering of
	// the column values. This ranges from -1 to +1, and it is only valid for Column histogram, not for
	// Index histogram.
	Correlation float64
}

// Bucket store the bucket count and repeat.
type Bucket struct {
	Count  int64
	Repeat int64
}

type scalar struct {
	lower        float64
	upper        float64
	commonPfxLen int // commonPfxLen is the common prefix length of the lower bound and upper bound when the value type is KindString or KindBytes.
}

// NewHistogram creates a new histogram.
func NewHistogram(id, ndv, nullCount int64, version uint64, tp *types.FieldType, bucketSize int, totColSize int64) *Histogram {
	return &Histogram{
		ID:                id,
		NDV:               ndv,
		NullCount:         nullCount,
		LastUpdateVersion: version,
		Tp:                tp,
		Bounds:            chunk.NewChunkWithCapacity([]*types.FieldType{tp}, 2*bucketSize),
		Buckets:           make([]Bucket, 0, bucketSize),
		TotColSize:        totColSize,
	}
}

// GetLower gets the lower bound of bucket `idx`.
func (hg *Histogram) GetLower(idx int) *types.Datum {
	d := hg.Bounds.GetRow(2*idx).GetDatum(0, hg.Tp)
	return &d
}

// GetUpper gets the upper bound of bucket `idx`.
func (hg *Histogram) GetUpper(idx int) *types.Datum {
	d := hg.Bounds.GetRow(2*idx+1).GetDatum(0, hg.Tp)
	return &d
}

// AvgColSize is the average column size of the histogram.
func (c *Column) AvgColSize(count int64) float64 {
	if count == 0 {
		return 0
	}
	switch c.Histogram.Tp.Tp {
	case mysql.TypeFloat:
		return 4
	case mysql.TypeTiny, mysql.TypeShort, mysql.TypeInt24, mysql.TypeLong, mysql.TypeLonglong,
		mysql.TypeDouble, mysql.TypeYear:
		return 8
	case mysql.TypeDuration, mysql.TypeDate, mysql.TypeDatetime, mysql.TypeTimestamp:
		return 16
	case mysql.TypeNewDecimal:
		return types.MyDecimalStructSize
	default:
		// Keep two decimal place.
		return math.Round(float64(c.TotColSize)/float64(count)*100) / 100
	}
}

// AppendBucket appends a bucket into `hg`.
func (hg *Histogram) AppendBucket(lower *types.Datum, upper *types.Datum, count, repeat int64) {
	hg.Buckets = append(hg.Buckets, Bucket{Count: count, Repeat: repeat})
	hg.Bounds.AppendDatum(0, lower)
	hg.Bounds.AppendDatum(0, upper)
}

func (hg *Histogram) updateLastBucket(upper *types.Datum, count, repeat int64) {
	len := hg.Len()
	hg.Bounds.TruncateTo(2*len - 1)
	hg.Bounds.AppendDatum(0, upper)
	hg.Buckets[len-1] = Bucket{Count: count, Repeat: repeat}
}

// DecodeTo decodes the histogram bucket values into `Tp`.
func (hg *Histogram) DecodeTo(tp *types.FieldType, timeZone *time.Location) error {
	oldIter := chunk.NewIterator4Chunk(hg.Bounds)
	hg.Bounds = chunk.NewChunkWithCapacity([]*types.FieldType{tp}, oldIter.Len())
	hg.Tp = tp
	for row := oldIter.Begin(); row != oldIter.End(); row = oldIter.Next() {
		datum, err := tablecodec.DecodeColumnValue(row.GetBytes(0), tp, timeZone)
		if err != nil {
			return errors.Trace(err)
		}
		hg.Bounds.AppendDatum(0, &datum)
	}
	return nil
}

// ConvertTo converts the histogram bucket values into `Tp`.
func (hg *Histogram) ConvertTo(sc *stmtctx.StatementContext, tp *types.FieldType) (*Histogram, error) {
	hist := NewHistogram(hg.ID, hg.NDV, hg.NullCount, hg.LastUpdateVersion, tp, hg.Len(), hg.TotColSize)
	iter := chunk.NewIterator4Chunk(hg.Bounds)
	for row := iter.Begin(); row != iter.End(); row = iter.Next() {
		d := row.GetDatum(0, hg.Tp)
		d, err := d.ConvertTo(sc, tp)
		if err != nil {
			return nil, errors.Trace(err)
		}
		hist.Bounds.AppendDatum(0, &d)
	}
	hist.Buckets = hg.Buckets
	return hist, nil
}

// Len is the number of buckets in the histogram.
func (hg *Histogram) Len() int {
	return len(hg.Buckets)
}

// HistogramEqual tests if two histograms are equal.
func HistogramEqual(a, b *Histogram, ignoreID bool) bool {
	if ignoreID {
		old := b.ID
		b.ID = a.ID
		defer func() { b.ID = old }()
	}
	return bytes.Equal([]byte(a.ToString(0)), []byte(b.ToString(0)))
}

// constants for stats version. These const can be used for solving compatibility issue.
const (
	CurStatsVersion = Version1
	Version1        = 1
)

// AnalyzeFlag is one for column flag. We can use IsAnalyzed to check whether this column is analyzed or not.
const AnalyzeFlag = 1

// IsAnalyzed checks whether this flag contains AnalyzeFlag.
func IsAnalyzed(flag int64) bool {
	return (flag & AnalyzeFlag) > 0
}

// ValueToString converts a possible encoded value to a formatted string. If the value is encoded, then
// idxCols equals to number of origin values, else idxCols is 0.
func ValueToString(value *types.Datum, idxCols int) (string, error) {
	if idxCols == 0 {
		return value.ToString()
	}
	decodedVals, err := codec.DecodeRange(value.GetBytes(), idxCols)
	if err != nil {
		return "", errors.Trace(err)
	}
	str, err := types.DatumsToString(decodedVals, true)
	if err != nil {
		return "", errors.Trace(err)
	}
	return str, nil
}

// BucketToString change the given bucket to string format.
func (hg *Histogram) BucketToString(bktID, idxCols int) string {
	upperVal, err := ValueToString(hg.GetUpper(bktID), idxCols)
	terror.Log(errors.Trace(err))
	lowerVal, err := ValueToString(hg.GetLower(bktID), idxCols)
	terror.Log(errors.Trace(err))
	return fmt.Sprintf("num: %d lower_bound: %s upper_bound: %s repeats: %d", hg.bucketCount(bktID), lowerVal, upperVal, hg.Buckets[bktID].Repeat)
}

// ToString gets the string representation for the histogram.
func (hg *Histogram) ToString(idxCols int) string {
	strs := make([]string, 0, hg.Len()+1)
	if idxCols > 0 {
		strs = append(strs, fmt.Sprintf("index:%d ndv:%d", hg.ID, hg.NDV))
	} else {
		strs = append(strs, fmt.Sprintf("column:%d ndv:%d totColSize:%d", hg.ID, hg.NDV, hg.TotColSize))
	}
	for i := 0; i < hg.Len(); i++ {
		strs = append(strs, hg.BucketToString(i, idxCols))
	}
	return strings.Join(strs, "\n")
}

// equalRowCount estimates the row count where the column equals to value.
func (hg *Histogram) equalRowCount(value types.Datum) float64 {
	index, match := hg.Bounds.LowerBound(0, &value)
	// Since we store the lower and upper bound together, if the index is an odd number, then it points to a upper bound.
	if index%2 == 1 {
		if match {
			return float64(hg.Buckets[index/2].Repeat)
		}
		return hg.notNullCount() / float64(hg.NDV)
	}
	if match {
		cmp := chunk.GetCompareFunc(hg.Tp)
		if cmp(hg.Bounds.GetRow(index), 0, hg.Bounds.GetRow(index+1), 0) == 0 {
			return float64(hg.Buckets[index/2].Repeat)
		}
		return hg.notNullCount() / float64(hg.NDV)
	}
	return 0
}

// greaterRowCount estimates the row count where the column greater than value.
func (hg *Histogram) greaterRowCount(value types.Datum) float64 {
	gtCount := hg.notNullCount() - hg.lessRowCount(value) - hg.equalRowCount(value)
	if gtCount < 0 {
		gtCount = 0
	}
	return gtCount
}

// LessRowCountWithBktIdx estimates the row count where the column less than value.
func (hg *Histogram) LessRowCountWithBktIdx(value types.Datum) (float64, int) {
	// All the values are null.
	if hg.Bounds.NumRows() == 0 {
		return 0, 0
	}
	index, match := hg.Bounds.LowerBound(0, &value)
	if index == hg.Bounds.NumRows() {
		return hg.notNullCount(), hg.Len() - 1
	}
	// Since we store the lower and upper bound together, so dividing the index by 2 will get the bucket index.
	bucketIdx := index / 2
	curCount, curRepeat := float64(hg.Buckets[bucketIdx].Count), float64(hg.Buckets[bucketIdx].Repeat)
	preCount := float64(0)
	if bucketIdx > 0 {
		preCount = float64(hg.Buckets[bucketIdx-1].Count)
	}
	if index%2 == 1 {
		if match {
			return curCount - curRepeat, bucketIdx
		}
		return preCount + hg.calcFraction(bucketIdx, &value)*(curCount-curRepeat-preCount), bucketIdx
	}
	return preCount, bucketIdx
}

func (hg *Histogram) lessRowCount(value types.Datum) float64 {
	result, _ := hg.LessRowCountWithBktIdx(value)
	return result
}

// BetweenRowCount estimates the row count where column greater or equal to a and less than b.
func (hg *Histogram) BetweenRowCount(a, b types.Datum) float64 {
	lessCountA := hg.lessRowCount(a)
	lessCountB := hg.lessRowCount(b)
	// If lessCountA is not less than lessCountB, it may be that they fall to the same bucket and we cannot estimate
	// the fraction, so we use `totalCount / NDV` to estimate the row count, but the result should not greater than
	// lessCountB or notNullCount-lessCountA.
	if lessCountA >= lessCountB && hg.NDV > 0 {
		result := math.Min(lessCountB, hg.notNullCount()-lessCountA)
		return math.Min(result, hg.notNullCount()/float64(hg.NDV))
	}
	return lessCountB - lessCountA
}

<<<<<<< HEAD
// TotalRowCount is the total row count in the histogram.
=======
// TotalRowCount returns the total count of this histogram.
>>>>>>> abeddab5
func (hg *Histogram) TotalRowCount() float64 {
	return hg.notNullCount() + float64(hg.NullCount)
}

// notNullCount indicates the count of non-null values in column histogram and single-column index histogram,
// for multi-column index histogram, since we cannot define null for the row, we treat all rows as non-null, that means,
<<<<<<< HEAD
// notNullCount would return same value as `TotalRowCount` for multi-column index histograms.
=======
// notNullCount would return same value as TotalRowCount for multi-column index histograms.
>>>>>>> abeddab5
func (hg *Histogram) notNullCount() float64 {
	if hg.Len() == 0 {
		return 0
	}
	return float64(hg.Buckets[hg.Len()-1].Count)
}

// mergeBuckets is used to Merge every two neighbor buckets.
func (hg *Histogram) mergeBuckets(bucketIdx int) {
	curBuck := 0
	c := chunk.NewChunkWithCapacity([]*types.FieldType{hg.Tp}, bucketIdx)
	for i := 0; i+1 <= bucketIdx; i += 2 {
		hg.Buckets[curBuck] = hg.Buckets[i+1]
		c.AppendDatum(0, hg.GetLower(i))
		c.AppendDatum(0, hg.GetUpper(i+1))
		curBuck++
	}
	if bucketIdx%2 == 0 {
		hg.Buckets[curBuck] = hg.Buckets[bucketIdx]
		c.AppendDatum(0, hg.GetLower(bucketIdx))
		c.AppendDatum(0, hg.GetUpper(bucketIdx))
		curBuck++
	}
	hg.Bounds = c
	hg.Buckets = hg.Buckets[:curBuck]
	return
}

<<<<<<< HEAD
// getIncreaseFactor will return a factor of data increasing after the last analysis.
func (hg *Histogram) getIncreaseFactor(totalCount int64) float64 {
=======
// GetIncreaseFactor will return a factor of data increasing after the last analysis.
func (hg *Histogram) GetIncreaseFactor(totalCount int64) float64 {
>>>>>>> abeddab5
	columnCount := hg.TotalRowCount()
	if columnCount == 0 {
		// avoid dividing by 0
		return 1.0
	}
	return float64(totalCount) / columnCount
}

// validRange checks if the range is Valid, it is used by `SplitRange` to remove the invalid range,
// the possible types of range are index key range and handle key range.
func validRange(sc *stmtctx.StatementContext, ran *ranger.Range, encoded bool) bool {
	var low, high []byte
	if encoded {
		low, high = ran.LowVal[0].GetBytes(), ran.HighVal[0].GetBytes()
	} else {
		var err error
		low, err = codec.EncodeKey(sc, nil, ran.LowVal[0])
		if err != nil {
			return false
		}
		high, err = codec.EncodeKey(sc, nil, ran.HighVal[0])
		if err != nil {
			return false
		}
	}
	if ran.LowExclude {
		low = kv.Key(low).PrefixNext()
	}
	if !ran.HighExclude {
		high = kv.Key(high).PrefixNext()
	}
	return bytes.Compare(low, high) < 0
}

// SplitRange splits the range according to the histogram upper bound. Note that we treat last bucket's upper bound
// as inf, so all the split Ranges will totally fall in one of the (-inf, u(0)], (u(0), u(1)],...(u(n-3), u(n-2)],
// (u(n-2), +inf), where n is the number of buckets, u(i) is the i-th bucket's upper bound.
func (hg *Histogram) SplitRange(sc *stmtctx.StatementContext, ranges []*ranger.Range, encoded bool) []*ranger.Range {
	split := make([]*ranger.Range, 0, len(ranges))
	for len(ranges) > 0 {
		// Find the last bound that greater or equal to the LowVal.
		idx := hg.Bounds.UpperBound(0, &ranges[0].LowVal[0])
		if !ranges[0].LowExclude && idx > 0 {
			cmp := chunk.Compare(hg.Bounds.GetRow(idx-1), 0, &ranges[0].LowVal[0])
			if cmp == 0 {
				idx--
			}
		}
		// Treat last bucket's upper bound as inf, so we do not need split any more.
		if idx >= hg.Bounds.NumRows()-2 {
			split = append(split, ranges...)
			break
		}
		// Get the corresponding upper bound.
		if idx%2 == 0 {
			idx++
		}
		upperBound := hg.Bounds.GetRow(idx)
		var i int
		// Find the first range that need to be split by the upper bound.
		for ; i < len(ranges); i++ {
			if chunk.Compare(upperBound, 0, &ranges[i].HighVal[0]) < 0 {
				break
			}
		}
		split = append(split, ranges[:i]...)
		ranges = ranges[i:]
		if len(ranges) == 0 {
			break
		}
		// Split according to the upper bound.
		cmp := chunk.Compare(upperBound, 0, &ranges[0].LowVal[0])
		if cmp > 0 || (cmp == 0 && !ranges[0].LowExclude) {
			upper := upperBound.GetDatum(0, hg.Tp)
			split = append(split, &ranger.Range{
				LowExclude:  ranges[0].LowExclude,
				LowVal:      []types.Datum{ranges[0].LowVal[0]},
				HighVal:     []types.Datum{upper},
				HighExclude: false})
			ranges[0].LowVal[0] = upper
			ranges[0].LowExclude = true
			if !validRange(sc, ranges[0], encoded) {
				ranges = ranges[1:]
			}
		}
	}
	return split
}

func (hg *Histogram) bucketCount(idx int) int64 {
	if idx == 0 {
		return hg.Buckets[0].Count
	}
	return hg.Buckets[idx].Count - hg.Buckets[idx-1].Count
}

// HistogramToProto converts Histogram to its protobuf representation.
// Note that when this is used, the lower/upper bound in the bucket must be BytesDatum.
func HistogramToProto(hg *Histogram) *tipb.Histogram {
	protoHg := &tipb.Histogram{
		Ndv: hg.NDV,
	}
	for i := 0; i < hg.Len(); i++ {
		bkt := &tipb.Bucket{
			Count:      hg.Buckets[i].Count,
			LowerBound: hg.GetLower(i).GetBytes(),
			UpperBound: hg.GetUpper(i).GetBytes(),
			Repeats:    hg.Buckets[i].Repeat,
		}
		protoHg.Buckets = append(protoHg.Buckets, bkt)
	}
	return protoHg
}

// HistogramFromProto converts Histogram from its protobuf representation.
// Note that we will set BytesDatum for the lower/upper bound in the bucket, the decode will
// be after all histograms merged.
func HistogramFromProto(protoHg *tipb.Histogram) *Histogram {
	tp := types.NewFieldType(mysql.TypeBlob)
	hg := NewHistogram(0, protoHg.Ndv, 0, 0, tp, len(protoHg.Buckets), 0)
	for _, bucket := range protoHg.Buckets {
		lower, upper := types.NewBytesDatum(bucket.LowerBound), types.NewBytesDatum(bucket.UpperBound)
		hg.AppendBucket(&lower, &upper, bucket.Count, bucket.Repeats)
	}
	return hg
}

func (hg *Histogram) popFirstBucket() {
	hg.Buckets = hg.Buckets[1:]
	c := chunk.NewChunkWithCapacity([]*types.FieldType{hg.Tp, hg.Tp}, hg.Bounds.NumRows()-2)
	c.Append(hg.Bounds, 2, hg.Bounds.NumRows())
	hg.Bounds = c
}

// IsIndexHist checks whether current histogram is one for index.
func (hg *Histogram) IsIndexHist() bool {
	return hg.Tp.Tp == mysql.TypeBlob
}

// MergeHistograms merges two histograms.
func MergeHistograms(sc *stmtctx.StatementContext, lh *Histogram, rh *Histogram, bucketSize int) (*Histogram, error) {
	if lh.Len() == 0 {
		return rh, nil
	}
	if rh.Len() == 0 {
		return lh, nil
	}
	lh.NDV += rh.NDV
	lLen := lh.Len()
	cmp, err := lh.GetUpper(lLen-1).CompareDatum(sc, rh.GetLower(0))
	if err != nil {
		return nil, errors.Trace(err)
	}
	offset := int64(0)
	if cmp == 0 {
		lh.NDV--
		lh.updateLastBucket(rh.GetUpper(0), lh.Buckets[lLen-1].Count+rh.Buckets[0].Count, rh.Buckets[0].Repeat)
		offset = rh.Buckets[0].Count
		rh.popFirstBucket()
	}
	for lh.Len() > bucketSize {
		lh.mergeBuckets(lh.Len() - 1)
	}
	if rh.Len() == 0 {
		return lh, nil
	}
	for rh.Len() > bucketSize {
		rh.mergeBuckets(rh.Len() - 1)
	}
	lCount := lh.Buckets[lh.Len()-1].Count
	rCount := rh.Buckets[rh.Len()-1].Count - offset
	lAvg := float64(lCount) / float64(lh.Len())
	rAvg := float64(rCount) / float64(rh.Len())
	for lh.Len() > 1 && lAvg*2 <= rAvg {
		lh.mergeBuckets(lh.Len() - 1)
		lAvg *= 2
	}
	for rh.Len() > 1 && rAvg*2 <= lAvg {
		rh.mergeBuckets(rh.Len() - 1)
		rAvg *= 2
	}
	for i := 0; i < rh.Len(); i++ {
		lh.AppendBucket(rh.GetLower(i), rh.GetUpper(i), rh.Buckets[i].Count+lCount-offset, rh.Buckets[i].Repeat)
	}
	for lh.Len() > bucketSize {
		lh.mergeBuckets(lh.Len() - 1)
	}
	return lh, nil
}

// AvgCountPerNotNullValue gets the average row count per value by the data of histogram.
func (hg *Histogram) AvgCountPerNotNullValue(totalCount int64) float64 {
	factor := hg.GetIncreaseFactor(totalCount)
	totalNotNull := hg.notNullCount() * factor
	curNDV := float64(hg.NDV) * factor
	if curNDV == 0 {
		curNDV = 1
	}
	return totalNotNull / curNDV
}

func (hg *Histogram) outOfRange(val types.Datum) bool {
	if hg.Len() == 0 {
		return true
	}
	return chunk.Compare(hg.Bounds.GetRow(0), 0, &val) > 0 ||
		chunk.Compare(hg.Bounds.GetRow(hg.Bounds.NumRows()-1), 0, &val) < 0
}

// ErrorRate is the error rate of estimate row count by bucket and cm sketch.
type ErrorRate struct {
	ErrorTotal float64
	QueryTotal int64
}

// MaxErrorRate is the max error rate of estimate row count of a not pseudo column.
// If the table is pseudo, but the average error rate is less than MaxErrorRate,
// then the column is not pseudo.
const MaxErrorRate = 0.25

// NotAccurate is true when the total of query is zero or the average error
// rate is greater than MaxErrorRate.
func (e *ErrorRate) NotAccurate() bool {
	if e.QueryTotal == 0 {
		return true
	}
	return e.ErrorTotal/float64(e.QueryTotal) > MaxErrorRate
}

// Update updates the ErrorRate.
func (e *ErrorRate) Update(rate float64) {
	e.QueryTotal++
	e.ErrorTotal += rate
}

// Merge range merges two ErrorRate.
func (e *ErrorRate) Merge(rate *ErrorRate) {
	e.QueryTotal += rate.QueryTotal
	e.ErrorTotal += rate.ErrorTotal
}

// Column represents a column histogram.
type Column struct {
	Histogram
	*CMSketch
	PhysicalID int64
	Count      int64
	Info       *model.ColumnInfo
	IsHandle   bool
	ErrorRate
}

func (c *Column) String() string {
	return c.Histogram.ToString(0)
}

// HistogramNeededColumns stores the columns whose Histograms need to be loaded from physical kv layer.
// Currently, we only load index/pk's Histogram from kv automatically. Columns' are loaded by needs.
var HistogramNeededColumns = neededColumnMap{cols: map[tableColumnID]struct{}{}}

// IsInvalid checks if this column is invalid. If this column has histogram but not loaded yet, then we mark it
// as need histogram.
func (c *Column) IsInvalid(sc *stmtctx.StatementContext, collPseudo bool) bool {
	if collPseudo && c.NotAccurate() {
		return true
	}
	if c.NDV > 0 && c.Len() == 0 && sc != nil {
		sc.SetHistogramsNotLoad()
		HistogramNeededColumns.insert(tableColumnID{TableID: c.PhysicalID, ColumnID: c.Info.ID})
	}
	return c.TotalRowCount() == 0 || (c.NDV > 0 && c.Len() == 0)
}

func (c *Column) equalRowCount(sc *stmtctx.StatementContext, val types.Datum, modifyCount int64) (float64, error) {
	if val.IsNull() {
		return float64(c.NullCount), nil
	}
	// All the values are null.
	if c.Histogram.Bounds.NumRows() == 0 {
		return 0.0, nil
	}
	if c.NDV > 0 && c.outOfRange(val) {
		return float64(modifyCount) / float64(c.NDV), nil
	}
	if c.CMSketch != nil {
		count, err := c.CMSketch.queryValue(sc, val)
		return float64(count), errors.Trace(err)
	}
	return c.Histogram.equalRowCount(val), nil
}

// GetColumnRowCount estimates the row count by a slice of Range.
func (c *Column) GetColumnRowCount(sc *stmtctx.StatementContext, ranges []*ranger.Range, modifyCount int64) (float64, error) {
	var rowCount float64
	for _, rg := range ranges {
		cmp, err := rg.LowVal[0].CompareDatum(sc, &rg.HighVal[0])
		if err != nil {
			return 0, errors.Trace(err)
		}
		if cmp == 0 {
			// the point case.
			if !rg.LowExclude && !rg.HighExclude {
				var cnt float64
				cnt, err = c.equalRowCount(sc, rg.LowVal[0], modifyCount)
				if err != nil {
					return 0, errors.Trace(err)
				}
				rowCount += cnt
			}
			continue
		}
		// The interval case.
		cnt := c.BetweenRowCount(rg.LowVal[0], rg.HighVal[0])
		if (c.outOfRange(rg.LowVal[0]) && !rg.LowVal[0].IsNull()) || c.outOfRange(rg.HighVal[0]) {
			cnt += float64(modifyCount) / outOfRangeBetweenRate
		}
		// `betweenRowCount` returns count for [l, h) range, we adjust cnt for boudaries here.
		// Note that, `cnt` does not include null values, we need specially handle cases
		// where null is the lower bound.
		if rg.LowExclude && !rg.LowVal[0].IsNull() {
			lowCnt, err := c.equalRowCount(sc, rg.LowVal[0], modifyCount)
			if err != nil {
				return 0, errors.Trace(err)
			}
			cnt -= lowCnt
		}
		if !rg.LowExclude && rg.LowVal[0].IsNull() {
			cnt += float64(c.NullCount)
		}
		if !rg.HighExclude {
			highCnt, err := c.equalRowCount(sc, rg.HighVal[0], modifyCount)
			if err != nil {
				return 0, errors.Trace(err)
			}
			cnt += highCnt
		}
		rowCount += cnt
	}
	if rowCount > c.TotalRowCount() {
		rowCount = c.TotalRowCount()
	} else if rowCount < 0 {
		rowCount = 0
	}
	return rowCount, nil
}

// Index represents an index histogram.
type Index struct {
	Histogram
	*CMSketch
	ErrorRate
	StatsVer int64 // StatsVer is the version of the current stats, used to maintain compatibility
	Info     *model.IndexInfo
}

func (idx *Index) String() string {
	return idx.Histogram.ToString(len(idx.Info.Columns))
}

// IsInvalid checks if this index is invalid.
func (idx *Index) IsInvalid(collPseudo bool) bool {
	return (collPseudo && idx.NotAccurate()) || idx.TotalRowCount() == 0
}

var nullKeyBytes, _ = codec.EncodeKey(nil, nil, types.NewDatum(nil))

func (idx *Index) equalRowCount(sc *stmtctx.StatementContext, b []byte, modifyCount int64) (float64, error) {
	if len(idx.Info.Columns) == 1 {
		if bytes.Equal(b, nullKeyBytes) {
			return float64(idx.NullCount), nil
		}
	}
	val := types.NewBytesDatum(b)
	if idx.NDV > 0 && idx.outOfRange(val) {
		return float64(modifyCount) / (float64(idx.NDV)), nil
	}
	if idx.CMSketch != nil {
		return float64(idx.CMSketch.QueryBytes(b)), nil
	}
	return idx.Histogram.equalRowCount(val), nil
}

// GetRowCount returns the row count of the given ranges.
// It uses the modifyCount to adjust the influence of modifications on the table.
func (idx *Index) GetRowCount(sc *stmtctx.StatementContext, indexRanges []*ranger.Range, modifyCount int64) (float64, error) {
	totalCount := float64(0)
	isSingleCol := len(idx.Info.Columns) == 1
	for _, indexRange := range indexRanges {
		lb, err := codec.EncodeKey(sc, nil, indexRange.LowVal...)
		if err != nil {
			return 0, err
		}
		rb, err := codec.EncodeKey(sc, nil, indexRange.HighVal...)
		if err != nil {
			return 0, err
		}
		fullLen := len(indexRange.LowVal) == len(indexRange.HighVal) && len(indexRange.LowVal) == len(idx.Info.Columns)
		if bytes.Equal(lb, rb) {
			if indexRange.LowExclude || indexRange.HighExclude {
				continue
			}
			if fullLen {
				count, err := idx.equalRowCount(sc, lb, modifyCount)
				if err != nil {
					return 0, err
				}
				totalCount += count
				continue
			}
		}
		if indexRange.LowExclude {
			lb = kv.Key(lb).PrefixNext()
		}
		if !indexRange.HighExclude {
			rb = kv.Key(rb).PrefixNext()
		}
		l := types.NewBytesDatum(lb)
		r := types.NewBytesDatum(rb)
		totalCount += idx.BetweenRowCount(l, r)
		lowIsNull := bytes.Equal(lb, nullKeyBytes)
		if (idx.outOfRange(l) && !(isSingleCol && lowIsNull)) || idx.outOfRange(r) {
			totalCount += float64(modifyCount) / outOfRangeBetweenRate
		}
		if isSingleCol && lowIsNull {
			totalCount += float64(idx.NullCount)
		}
	}
	if totalCount > idx.TotalRowCount() {
		totalCount = idx.TotalRowCount()
	}
	return totalCount, nil
}

type countByRangeFunc = func(*stmtctx.StatementContext, int64, []*ranger.Range) (float64, error)

// newHistogramBySelectivity fulfills the content of new histogram by the given selectivity result.
// TODO: Datum is not efficient, try to avoid using it here.
//  Also, there're redundant calculation with Selectivity(). We need to reduce it too.
func newHistogramBySelectivity(sc *stmtctx.StatementContext, histID int64, oldHist, newHist *Histogram, ranges []*ranger.Range, cntByRangeFunc countByRangeFunc) error {
	cntPerVal := int64(oldHist.AvgCountPerNotNullValue(int64(oldHist.TotalRowCount())))
	var totCnt int64
	for boundIdx, ranIdx, highRangeIdx := 0, 0, 0; boundIdx < oldHist.Bounds.NumRows() && ranIdx < len(ranges); boundIdx, ranIdx = boundIdx+2, highRangeIdx {
		for highRangeIdx < len(ranges) && chunk.Compare(oldHist.Bounds.GetRow(boundIdx+1), 0, &ranges[highRangeIdx].HighVal[0]) >= 0 {
			highRangeIdx++
		}
		if boundIdx+2 >= oldHist.Bounds.NumRows() && highRangeIdx < len(ranges) && ranges[highRangeIdx].HighVal[0].Kind() == types.KindMaxValue {
			highRangeIdx++
		}
		if ranIdx == highRangeIdx {
			continue
		}
		cnt, err := cntByRangeFunc(sc, histID, ranges[ranIdx:highRangeIdx])
		// This should not happen.
		if err != nil {
			return err
		}
		if cnt == 0 {
			continue
		}
		if int64(cnt) > oldHist.bucketCount(boundIdx/2) {
			cnt = float64(oldHist.bucketCount(boundIdx / 2))
		}
		newHist.Bounds.AppendRow(oldHist.Bounds.GetRow(boundIdx))
		newHist.Bounds.AppendRow(oldHist.Bounds.GetRow(boundIdx + 1))
		totCnt += int64(cnt)
		bkt := Bucket{Count: totCnt}
		if chunk.Compare(oldHist.Bounds.GetRow(boundIdx+1), 0, &ranges[highRangeIdx-1].HighVal[0]) == 0 && !ranges[highRangeIdx-1].HighExclude {
			bkt.Repeat = cntPerVal
		}
		newHist.Buckets = append(newHist.Buckets, bkt)
		switch newHist.Tp.EvalType() {
		case types.ETString, types.ETDecimal, types.ETDatetime, types.ETTimestamp:
			newHist.scalars = append(newHist.scalars, oldHist.scalars[boundIdx/2])
		}
	}
	return nil
}

func (idx *Index) newIndexBySelectivity(sc *stmtctx.StatementContext, statsNode *StatsNode) (*Index, error) {
	var (
		ranLowEncode, ranHighEncode []byte
		err                         error
	)
	newIndexHist := &Index{Info: idx.Info, StatsVer: idx.StatsVer, CMSketch: idx.CMSketch}
	newIndexHist.Histogram = *NewHistogram(idx.ID, int64(float64(idx.NDV)*statsNode.Selectivity), 0, 0, types.NewFieldType(mysql.TypeBlob), chunk.InitialCapacity, 0)

	lowBucketIdx, highBucketIdx := 0, 0
	var totCnt int64

	// Bucket bound of index is encoded one, so we need to decode it if we want to calculate the fraction accurately.
	// TODO: enhance its calculation.
	// Now just remove the bucket that no range fell in.
	for _, ran := range statsNode.Ranges {
		lowBucketIdx = highBucketIdx
		ranLowEncode, ranHighEncode, err = ran.Encode(sc, ranLowEncode, ranHighEncode)
		if err != nil {
			return nil, err
		}
		for ; highBucketIdx < idx.Len(); highBucketIdx++ {
			// Encoded value can only go to its next quickly. So ranHighEncode is actually range.HighVal's PrefixNext value.
			// So the Bound should also go to its PrefixNext.
			bucketLowerEncoded := idx.Bounds.GetRow(highBucketIdx * 2).GetBytes(0)
			if bytes.Compare(ranHighEncode, kv.Key(bucketLowerEncoded).PrefixNext()) < 0 {
				break
			}
		}
		for ; lowBucketIdx < highBucketIdx; lowBucketIdx++ {
			bucketUpperEncoded := idx.Bounds.GetRow(lowBucketIdx*2 + 1).GetBytes(0)
			if bytes.Compare(ranLowEncode, bucketUpperEncoded) <= 0 {
				break
			}
		}
		if lowBucketIdx >= idx.Len() {
			break
		}
		for i := lowBucketIdx; i < highBucketIdx; i++ {
			newIndexHist.Bounds.AppendRow(idx.Bounds.GetRow(i * 2))
			newIndexHist.Bounds.AppendRow(idx.Bounds.GetRow(i*2 + 1))
			totCnt += idx.bucketCount(i)
			newIndexHist.Buckets = append(newIndexHist.Buckets, Bucket{Repeat: idx.Buckets[i].Repeat, Count: totCnt})
			newIndexHist.scalars = append(newIndexHist.scalars, idx.scalars[i])
		}
	}
	return newIndexHist, nil
}

// NewHistCollBySelectivity creates new HistColl by the given statsNodes.
func (coll *HistColl) NewHistCollBySelectivity(sc *stmtctx.StatementContext, statsNodes []*StatsNode) *HistColl {
	newColl := &HistColl{
		Columns:       make(map[int64]*Column),
		Indices:       make(map[int64]*Index),
		Idx2ColumnIDs: coll.Idx2ColumnIDs,
		ColID2IdxID:   coll.ColID2IdxID,
		Count:         coll.Count,
	}
	for _, node := range statsNodes {
		if node.Tp == IndexType {
			idxHist, ok := coll.Indices[node.ID]
			if !ok {
				continue
			}
			newIdxHist, err := idxHist.newIndexBySelectivity(sc, node)
			if err != nil {
				logutil.Logger(context.Background()).Warn("[Histogram-in-plan]: error happened when calculating row count, failed to build histogram for index %v of table %v",
					zap.String("index", idxHist.Info.Name.O), zap.String("table", idxHist.Info.Table.O), zap.Error(err))
				continue
			}
			newColl.Indices[node.ID] = newIdxHist
			continue
		}
		oldCol, ok := coll.Columns[node.ID]
		if !ok {
			continue
		}
		newCol := &Column{
			PhysicalID: oldCol.PhysicalID,
			Info:       oldCol.Info,
			IsHandle:   oldCol.IsHandle,
			CMSketch:   oldCol.CMSketch,
		}
		newCol.Histogram = *NewHistogram(oldCol.ID, int64(float64(oldCol.NDV)*node.Selectivity), 0, 0, oldCol.Tp, chunk.InitialCapacity, 0)
		var err error
		splitRanges := oldCol.Histogram.SplitRange(sc, node.Ranges, false)
		// Deal with some corner case.
		if len(splitRanges) > 0 {
			// Deal with NULL values.
			if splitRanges[0].LowVal[0].IsNull() {
				newCol.NullCount = oldCol.NullCount
				if splitRanges[0].HighVal[0].IsNull() {
					splitRanges = splitRanges[1:]
				} else {
					splitRanges[0].LowVal[0].SetMinNotNull()
				}
			}
		}
		if oldCol.IsHandle {
			err = newHistogramBySelectivity(sc, node.ID, &oldCol.Histogram, &newCol.Histogram, splitRanges, coll.GetRowCountByIntColumnRanges)
		} else {
			err = newHistogramBySelectivity(sc, node.ID, &oldCol.Histogram, &newCol.Histogram, splitRanges, coll.GetRowCountByColumnRanges)
		}
		if err != nil {
			logutil.Logger(context.Background()).Warn("[Histogram-in-plan]: error happened when calculating row count", zap.Error(err))
			continue
		}
		newColl.Columns[node.ID] = newCol
	}
	for id, idx := range coll.Indices {
		_, ok := newColl.Indices[id]
		if !ok {
			newColl.Indices[id] = idx
		}
	}
	for id, col := range coll.Columns {
		_, ok := newColl.Columns[id]
		if !ok {
			newColl.Columns[id] = col
		}
	}
	return newColl
}

func (idx *Index) outOfRange(val types.Datum) bool {
	if idx.Histogram.Len() == 0 {
		return true
	}
	withInLowBoundOrPrefixMatch := chunk.Compare(idx.Bounds.GetRow(0), 0, &val) <= 0 ||
		matchPrefix(idx.Bounds.GetRow(0), 0, &val)
	withInHighBound := chunk.Compare(idx.Bounds.GetRow(idx.Bounds.NumRows()-1), 0, &val) >= 0
	return !withInLowBoundOrPrefixMatch || !withInHighBound
}

// matchPrefix checks whether ad is the prefix of value
func matchPrefix(row chunk.Row, colIdx int, ad *types.Datum) bool {
	switch ad.Kind() {
	case types.KindString, types.KindBytes, types.KindBinaryLiteral, types.KindMysqlBit:
		return strings.HasPrefix(row.GetString(colIdx), ad.GetString())
	}
	return false
}<|MERGE_RESOLUTION|>--- conflicted
+++ resolved
@@ -318,22 +318,14 @@
 	return lessCountB - lessCountA
 }
 
-<<<<<<< HEAD
-// TotalRowCount is the total row count in the histogram.
-=======
 // TotalRowCount returns the total count of this histogram.
->>>>>>> abeddab5
 func (hg *Histogram) TotalRowCount() float64 {
 	return hg.notNullCount() + float64(hg.NullCount)
 }
 
 // notNullCount indicates the count of non-null values in column histogram and single-column index histogram,
 // for multi-column index histogram, since we cannot define null for the row, we treat all rows as non-null, that means,
-<<<<<<< HEAD
-// notNullCount would return same value as `TotalRowCount` for multi-column index histograms.
-=======
 // notNullCount would return same value as TotalRowCount for multi-column index histograms.
->>>>>>> abeddab5
 func (hg *Histogram) notNullCount() float64 {
 	if hg.Len() == 0 {
 		return 0
@@ -362,13 +354,8 @@
 	return
 }
 
-<<<<<<< HEAD
-// getIncreaseFactor will return a factor of data increasing after the last analysis.
-func (hg *Histogram) getIncreaseFactor(totalCount int64) float64 {
-=======
 // GetIncreaseFactor will return a factor of data increasing after the last analysis.
 func (hg *Histogram) GetIncreaseFactor(totalCount int64) float64 {
->>>>>>> abeddab5
 	columnCount := hg.TotalRowCount()
 	if columnCount == 0 {
 		// avoid dividing by 0
