// Copyright 2017 PingCAP, Inc.
//
// Licensed under the Apache License, Version 2.0 (the "License");
// you may not use this file except in compliance with the License.
// You may obtain a copy of the License at
//
//     http://www.apache.org/licenses/LICENSE-2.0
//
// Unless required by applicable law or agreed to in writing, software
// distributed under the License is distributed on an "AS IS" BASIS,
// WITHOUT WARRANTIES OR CONDITIONS OF ANY KIND, either express or implied.
// See the License for the specific language governing permissions and
// limitations under the License.

package statistics

import (
	"bytes"
	"fmt"
	"math"
	"sort"
	"strconv"
	"strings"
	"time"
	"unsafe"

	"github.com/pingcap/errors"
	"github.com/pingcap/failpoint"
	"github.com/pingcap/tidb/kv"
	"github.com/pingcap/tidb/parser/charset"
	"github.com/pingcap/tidb/parser/model"
	"github.com/pingcap/tidb/parser/mysql"
	"github.com/pingcap/tidb/parser/terror"
	"github.com/pingcap/tidb/sessionctx"
	"github.com/pingcap/tidb/sessionctx/stmtctx"
	"github.com/pingcap/tidb/sessionctx/variable"
	"github.com/pingcap/tidb/tablecodec"
	"github.com/pingcap/tidb/types"
	"github.com/pingcap/tidb/util/chunk"
	"github.com/pingcap/tidb/util/codec"
	"github.com/pingcap/tidb/util/collate"
	"github.com/pingcap/tidb/util/logutil"
	"github.com/pingcap/tidb/util/mathutil"
	"github.com/pingcap/tidb/util/ranger"
	"github.com/pingcap/tipb/go-tipb"
	"github.com/twmb/murmur3"
	"go.uber.org/zap"
)

// Histogram represents statistics for a column or index.
type Histogram struct {
	ID        int64 // Column ID.
	NDV       int64 // Number of distinct values.
	NullCount int64 // Number of null values.
	// LastUpdateVersion is the version that this histogram updated last time.
	LastUpdateVersion uint64

	Tp *types.FieldType

	// Histogram elements.
	//
	// A bucket bound is the smallest and greatest values stored in the bucket. The lower and upper bound
	// are stored in one column.
	//
	// A bucket count is the number of items stored in all previous buckets and the current bucket.
	// Bucket counts are always in increasing order.
	//
	// A bucket repeat is the number of repeats of the bucket value, it can be used to find popular values.
	Bounds  *chunk.Chunk
	Buckets []Bucket

	// Used for estimating fraction of the interval [lower, upper] that lies within the [lower, value].
	// For some types like `Int`, we do not build it because we can get them directly from `Bounds`.
	scalars []scalar
	// TotColSize is the total column size for the histogram.
	// For unfixed-len types, it includes LEN and BYTE.
	TotColSize int64

	// Correlation is the statistical correlation between physical row ordering and logical ordering of
	// the column values. This ranges from -1 to +1, and it is only valid for Column histogram, not for
	// Index histogram.
	Correlation float64
}

// EmptyHistogramSize is the size of empty histogram, about 112 = 8*6 for int64 & float64, 24*2 for arrays, 8*2 for references.
const EmptyHistogramSize = int64(unsafe.Sizeof(Histogram{}))

// Bucket store the bucket count and repeat.
type Bucket struct {
	Count  int64
	Repeat int64
	NDV    int64
}

// EmptyBucketSize is the size of empty bucket, 3*8=24 now.
const EmptyBucketSize = int64(unsafe.Sizeof(Bucket{}))

type scalar struct {
	lower        float64
	upper        float64
	commonPfxLen int // commonPfxLen is the common prefix length of the lower bound and upper bound when the value type is KindString or KindBytes.
}

// EmptyScalarSize is the size of empty scalar.
const EmptyScalarSize = int64(unsafe.Sizeof(scalar{}))

// NewHistogram creates a new histogram.
func NewHistogram(id, ndv, nullCount int64, version uint64, tp *types.FieldType, bucketSize int, totColSize int64) *Histogram {
	if tp.EvalType() == types.ETString {
		// The histogram will store the string value's 'sort key' representation of its collation.
		// If we directly set the field type's collation to its original one. We would decode the Key representation using its collation.
		// This would cause panic. So we apply a little trick here to avoid decoding it by explicitly changing the collation to 'CollationBin'.
		tp = tp.Clone()
		tp.SetCollate(charset.CollationBin)
	}
	return &Histogram{
		ID:                id,
		NDV:               ndv,
		NullCount:         nullCount,
		LastUpdateVersion: version,
		Tp:                tp,
		Bounds:            chunk.NewChunkWithCapacity([]*types.FieldType{tp}, 2*bucketSize),
		Buckets:           make([]Bucket, 0, bucketSize),
		TotColSize:        totColSize,
	}
}

// GetLower gets the lower bound of bucket `idx`.
func (hg *Histogram) GetLower(idx int) *types.Datum {
	d := hg.Bounds.GetRow(2*idx).GetDatum(0, hg.Tp)
	return &d
}

// GetUpper gets the upper bound of bucket `idx`.
func (hg *Histogram) GetUpper(idx int) *types.Datum {
	d := hg.Bounds.GetRow(2*idx+1).GetDatum(0, hg.Tp)
	return &d
}

// MemoryUsage returns the total memory usage of this Histogram.
func (hg *Histogram) MemoryUsage() (sum int64) {
	if hg == nil {
		return
	}
	sum = EmptyHistogramSize + hg.Bounds.MemoryUsage() + int64(cap(hg.Buckets))*EmptyBucketSize + int64(cap(hg.scalars))*EmptyScalarSize
	return
}

// AvgColSize is the average column size of the histogram. These sizes are derived from function `encode`
// and `Datum::ConvertTo`, so we need to update them if those 2 functions are changed.
func (c *Column) AvgColSize(count int64, isKey bool) float64 {
	if count == 0 {
		return 0
	}
	// Note that, if the handle column is encoded as value, instead of key, i.e,
	// when the handle column is in a unique index, the real column size may be
	// smaller than 8 because it is encoded using `EncodeVarint`. Since we don't
	// know the exact value size now, use 8 as approximation.
	if c.IsHandle {
		return 8
	}
	histCount := c.TotalRowCount()
	notNullRatio := 1.0
	if histCount > 0 {
		notNullRatio = 1.0 - float64(c.NullCount)/histCount
	}
	switch c.Histogram.Tp.GetType() {
	case mysql.TypeFloat, mysql.TypeDouble, mysql.TypeDuration, mysql.TypeDate, mysql.TypeDatetime, mysql.TypeTimestamp:
		return 8 * notNullRatio
	case mysql.TypeTiny, mysql.TypeShort, mysql.TypeInt24, mysql.TypeLong, mysql.TypeLonglong, mysql.TypeYear, mysql.TypeEnum, mysql.TypeBit, mysql.TypeSet:
		if isKey {
			return 8 * notNullRatio
		}
	}
	// Keep two decimal place.
	return math.Round(float64(c.TotColSize)/float64(count)*100) / 100
}

// AvgColSizeChunkFormat is the average column size of the histogram. These sizes are derived from function `Encode`
// and `DecodeToChunk`, so we need to update them if those 2 functions are changed.
func (c *Column) AvgColSizeChunkFormat(count int64) float64 {
	if count == 0 {
		return 0
	}
	fixedLen := chunk.GetFixedLen(c.Histogram.Tp)
	if fixedLen != -1 {
		return float64(fixedLen)
	}
	// Keep two decimal place.
	// Add 8 bytes for unfixed-len type's offsets.
	// Minus Log2(avgSize) for unfixed-len type LEN.
	avgSize := float64(c.TotColSize) / float64(count)
	if avgSize < 1 {
		return math.Round(avgSize*100)/100 + 8
	}
	return math.Round((avgSize-math.Log2(avgSize))*100)/100 + 8
}

// AvgColSizeListInDisk is the average column size of the histogram. These sizes are derived
// from `chunk.ListInDisk` so we need to update them if those 2 functions are changed.
func (c *Column) AvgColSizeListInDisk(count int64) float64 {
	if count == 0 {
		return 0
	}
	histCount := c.TotalRowCount()
	notNullRatio := 1.0
	if histCount > 0 {
		notNullRatio = 1.0 - float64(c.NullCount)/histCount
	}
	size := chunk.GetFixedLen(c.Histogram.Tp)
	if size != -1 {
		return float64(size) * notNullRatio
	}
	// Keep two decimal place.
	// Minus Log2(avgSize) for unfixed-len type LEN.
	avgSize := float64(c.TotColSize) / float64(count)
	if avgSize < 1 {
		return math.Round((avgSize)*100) / 100
	}
	return math.Round((avgSize-math.Log2(avgSize))*100) / 100
}

// AppendBucket appends a bucket into `hg`.
func (hg *Histogram) AppendBucket(lower *types.Datum, upper *types.Datum, count, repeat int64) {
	hg.AppendBucketWithNDV(lower, upper, count, repeat, 0)
}

// AppendBucketWithNDV appends a bucket into `hg` and set value for field `NDV`.
func (hg *Histogram) AppendBucketWithNDV(lower *types.Datum, upper *types.Datum, count, repeat, ndv int64) {
	hg.Buckets = append(hg.Buckets, Bucket{Count: count, Repeat: repeat, NDV: ndv})
	hg.Bounds.AppendDatum(0, lower)
	hg.Bounds.AppendDatum(0, upper)
}

func (hg *Histogram) updateLastBucket(upper *types.Datum, count, repeat int64, needBucketNDV bool) {
	l := hg.Len()
	hg.Bounds.TruncateTo(2*l - 1)
	hg.Bounds.AppendDatum(0, upper)
	// The sampling case doesn't hold NDV since the low sampling rate. So check the NDV here.
	if needBucketNDV && hg.Buckets[l-1].NDV > 0 {
		hg.Buckets[l-1].NDV++
	}
	hg.Buckets[l-1].Count = count
	hg.Buckets[l-1].Repeat = repeat
}

// DecodeTo decodes the histogram bucket values into `tp`.
func (hg *Histogram) DecodeTo(tp *types.FieldType, timeZone *time.Location) error {
	oldIter := chunk.NewIterator4Chunk(hg.Bounds)
	hg.Bounds = chunk.NewChunkWithCapacity([]*types.FieldType{tp}, oldIter.Len())
	hg.Tp = tp
	for row := oldIter.Begin(); row != oldIter.End(); row = oldIter.Next() {
		datum, err := tablecodec.DecodeColumnValue(row.GetBytes(0), tp, timeZone)
		if err != nil {
			return errors.Trace(err)
		}
		hg.Bounds.AppendDatum(0, &datum)
	}
	return nil
}

// ConvertTo converts the histogram bucket values into `tp`.
func (hg *Histogram) ConvertTo(sc *stmtctx.StatementContext, tp *types.FieldType) (*Histogram, error) {
	hist := NewHistogram(hg.ID, hg.NDV, hg.NullCount, hg.LastUpdateVersion, tp, hg.Len(), hg.TotColSize)
	hist.Correlation = hg.Correlation
	iter := chunk.NewIterator4Chunk(hg.Bounds)
	for row := iter.Begin(); row != iter.End(); row = iter.Next() {
		d := row.GetDatum(0, hg.Tp)
		d, err := d.ConvertTo(sc, tp)
		if err != nil {
			return nil, errors.Trace(err)
		}
		hist.Bounds.AppendDatum(0, &d)
	}
	hist.Buckets = hg.Buckets
	return hist, nil
}

// Len is the number of buckets in the histogram.
func (hg *Histogram) Len() int {
	return len(hg.Buckets)
}

// HistogramEqual tests if two histograms are equal.
func HistogramEqual(a, b *Histogram, ignoreID bool) bool {
	if ignoreID {
		old := b.ID
		b.ID = a.ID
		defer func() { b.ID = old }()
	}
	return bytes.Equal([]byte(a.ToString(0)), []byte(b.ToString(0)))
}

// constants for stats version. These const can be used for solving compatibility issue.
const (
	// Version0 is the state that no statistics is actually collected, only the meta info.(the total count and the average col size)
	Version0 = 0
	// Version1 maintains the statistics in the following way.
	// Column stats: CM Sketch is built in TiKV using full data. Histogram is built from samples. TopN is extracted from CM Sketch.
	//    TopN + CM Sketch represent all data. Histogram also represents all data.
	// Index stats: CM Sketch and Histogram is built in TiKV using full data. TopN is extracted from histogram. Then values covered by TopN is removed from CM Sketch.
	//    TopN + CM Sketch represent all data. Histogram also represents all data.
	// Int PK column stats is always Version1 because it only has histogram built from full data.
	// Fast analyze is always Version1 currently.
	Version1 = 1
	// Version2 maintains the statistics in the following way.
	// Column stats: CM Sketch is not used. TopN and Histogram are built from samples. TopN + Histogram represent all data.
	// Index stats: CM SKetch is not used. TopN and Histograms are built from samples.
	//    Then values covered by TopN is removed from Histogram. TopN + Histogram represent all data.
	// Both Column and Index's NDVs are collected by full scan.
	Version2 = 2
)

// AnalyzeFlag is set when the statistics comes from analyze and has not been modified by feedback.
const AnalyzeFlag = 1

// IsAnalyzed checks whether this flag contains AnalyzeFlag.
func IsAnalyzed(flag int64) bool {
	return (flag & AnalyzeFlag) > 0
}

// ResetAnalyzeFlag resets the AnalyzeFlag because it has been modified by feedback.
func ResetAnalyzeFlag(flag int64) int64 {
	return flag &^ AnalyzeFlag
}

// ValueToString converts a possible encoded value to a formatted string. If the value is encoded, then
// idxCols equals to number of origin values, else idxCols is 0.
func ValueToString(vars *variable.SessionVars, value *types.Datum, idxCols int, idxColumnTypes []byte) (string, error) {
	if idxCols == 0 {
		return value.ToString()
	}
	var loc *time.Location
	if vars != nil {
		loc = vars.Location()
	}
	// Ignore the error and treat remaining part that cannot decode successfully as bytes.
	decodedVals, remained, err := codec.DecodeRange(value.GetBytes(), idxCols, idxColumnTypes, loc)
	// Ignore err explicit to pass errcheck.
	_ = err
	if len(remained) > 0 {
		decodedVals = append(decodedVals, types.NewBytesDatum(remained))
	}
	str, err := types.DatumsToString(decodedVals, true)
	return str, err
}

// BucketToString change the given bucket to string format.
func (hg *Histogram) BucketToString(bktID, idxCols int) string {
	upperVal, err := ValueToString(nil, hg.GetUpper(bktID), idxCols, nil)
	terror.Log(errors.Trace(err))
	lowerVal, err := ValueToString(nil, hg.GetLower(bktID), idxCols, nil)
	terror.Log(errors.Trace(err))
	return fmt.Sprintf("num: %d lower_bound: %s upper_bound: %s repeats: %d ndv: %d", hg.bucketCount(bktID), lowerVal, upperVal, hg.Buckets[bktID].Repeat, hg.Buckets[bktID].NDV)
}

// RemoveVals remove the given values from the histogram.
// This function contains an **ASSUMPTION**: valCntPairs is sorted in ascending order.
func (hg *Histogram) RemoveVals(valCntPairs []TopNMeta) {
	totalSubCnt := int64(0)
	var cmpResult int
	for bktIdx, pairIdx := 0, 0; bktIdx < hg.Len(); bktIdx++ {
		for pairIdx < len(valCntPairs) {
			// If the current val smaller than current bucket's lower bound, skip it.
			cmpResult = bytes.Compare(hg.Bounds.Column(0).GetRaw(bktIdx*2), valCntPairs[pairIdx].Encoded)
			if cmpResult > 0 {
				pairIdx++
				continue
			}
			// If the current val bigger than current bucket's upper bound, break.
			cmpResult = bytes.Compare(hg.Bounds.Column(0).GetRaw(bktIdx*2+1), valCntPairs[pairIdx].Encoded)
			if cmpResult < 0 {
				break
			}
			totalSubCnt += int64(valCntPairs[pairIdx].Count)
			if hg.Buckets[bktIdx].NDV > 0 {
				hg.Buckets[bktIdx].NDV--
			}
			pairIdx++
			if cmpResult == 0 {
				hg.Buckets[bktIdx].Repeat = 0
				break
			}
		}
		hg.Buckets[bktIdx].Count -= totalSubCnt
		if hg.Buckets[bktIdx].Count < 0 {
			hg.Buckets[bktIdx].Count = 0
		}
	}
}

// AddIdxVals adds the given values to the histogram.
func (hg *Histogram) AddIdxVals(idxValCntPairs []TopNMeta) {
	totalAddCnt := int64(0)
	sort.Slice(idxValCntPairs, func(i, j int) bool {
		return bytes.Compare(idxValCntPairs[i].Encoded, idxValCntPairs[j].Encoded) < 0
	})
	for bktIdx, pairIdx := 0, 0; bktIdx < hg.Len(); bktIdx++ {
		for pairIdx < len(idxValCntPairs) {
			// If the current val smaller than current bucket's lower bound, skip it.
			cmpResult := bytes.Compare(hg.Bounds.Column(0).GetBytes(bktIdx*2), idxValCntPairs[pairIdx].Encoded)
			if cmpResult > 0 {
				continue
			}
			// If the current val bigger than current bucket's upper bound, break.
			cmpResult = bytes.Compare(hg.Bounds.Column(0).GetBytes(bktIdx*2+1), idxValCntPairs[pairIdx].Encoded)
			if cmpResult < 0 {
				break
			}
			totalAddCnt += int64(idxValCntPairs[pairIdx].Count)
			hg.Buckets[bktIdx].NDV++
			if cmpResult == 0 {
				hg.Buckets[bktIdx].Repeat = int64(idxValCntPairs[pairIdx].Count)
				pairIdx++
				break
			}
			pairIdx++
		}
		hg.Buckets[bktIdx].Count += totalAddCnt
	}
}

// ToString gets the string representation for the histogram.
func (hg *Histogram) ToString(idxCols int) string {
	strs := make([]string, 0, hg.Len()+1)
	if idxCols > 0 {
		strs = append(strs, fmt.Sprintf("index:%d ndv:%d", hg.ID, hg.NDV))
	} else {
		strs = append(strs, fmt.Sprintf("column:%d ndv:%d totColSize:%d", hg.ID, hg.NDV, hg.TotColSize))
	}
	for i := 0; i < hg.Len(); i++ {
		strs = append(strs, hg.BucketToString(i, idxCols))
	}
	return strings.Join(strs, "\n")
}

// equalRowCount estimates the row count where the column equals to value.
// matched: return true if this returned row count is from Bucket.Repeat or bucket NDV, which is more accurate than if not.
func (hg *Histogram) equalRowCount(value types.Datum, hasBucketNDV bool) (count float64, matched bool) {
	_, bucketIdx, inBucket, match := hg.locateBucket(value)
	if !inBucket {
		return 0, false
	}
	if match {
		return float64(hg.Buckets[bucketIdx].Repeat), true
	}
	if hasBucketNDV && hg.Buckets[bucketIdx].NDV > 1 {
		return float64(hg.bucketCount(bucketIdx)-hg.Buckets[bucketIdx].Repeat) / float64(hg.Buckets[bucketIdx].NDV-1), true
	}
	return hg.notNullCount() / float64(hg.NDV), false
}

// greaterRowCount estimates the row count where the column greater than value.
// It's deprecated. Only used for test.
func (hg *Histogram) greaterRowCount(value types.Datum) float64 {
	histRowCount, _ := hg.equalRowCount(value, false)
	gtCount := hg.notNullCount() - hg.lessRowCount(value) - histRowCount
	return math.Max(0, gtCount)
}

// locateBucket locates where a value falls in the range of the Histogram.
// Return value:
// 	exceed: if the value is larger than the upper bound of the last Bucket of the Histogram
// 	bucketIdx: assuming exceed if false, which Bucket does this value fall in (note: the range before a Bucket is also
//		considered belong to this Bucket)
// 	inBucket: assuming exceed if false, whether this value falls in this Bucket, instead of falls between
//		this Bucket and the previous Bucket.
// 	matchLastValue: assuming inBucket is true, if this value is the last value in this Bucket, which has a counter (Bucket.Repeat)
// Examples:
// 	val0 |<-[bkt0]->| |<-[bkt1]->val1(last value)| val2 |<--val3--[bkt2]->| |<-[bkt3]->| val4
// 	locateBucket(val0): false, 0, false, false
// 	locateBucket(val1): false, 1, true, true
// 	locateBucket(val2): false, 2, false, false
// 	locateBucket(val3): false, 2, true, false
// 	locateBucket(val4): true, 3, false, false
func (hg *Histogram) locateBucket(value types.Datum) (exceed bool, bucketIdx int, inBucket, matchLastValue bool) {
	// Empty histogram
	if hg == nil || hg.Bounds.NumRows() == 0 {
		return true, 0, false, false
	}
	index, match := hg.Bounds.LowerBound(0, &value)
	// The value is larger than the max value in the histogram (exceed is true)
	if index >= hg.Bounds.NumRows() {
		return true, hg.Len() - 1, false, false
	}
	bucketIdx = index / 2
	// The value is before this bucket
	if index%2 == 0 && !match {
		return false, bucketIdx, false, false
	}
	// The value matches the last value in this bucket
	// case 1: The LowerBound()'s return value tells us the value matches an upper bound of a bucket
	// case 2: We compare and find that the value is equal to the upper bound of this bucket. This might happen when
	//           the bucket's lower bound is equal to its upper bound.
	if (index%2 == 1 && match) || chunk.Compare(hg.Bounds.GetRow(bucketIdx*2+1), 0, &value) == 0 {
		return false, bucketIdx, true, true
	}
	// The value is in the bucket and isn't the last value in this bucket
	return false, bucketIdx, true, false
}

// LessRowCountWithBktIdx estimates the row count where the column less than value.
func (hg *Histogram) LessRowCountWithBktIdx(value types.Datum) (float64, int) {
	// All the values are null.
	if hg.Bounds.NumRows() == 0 {
		return 0, 0
	}
	exceed, bucketIdx, inBucket, match := hg.locateBucket(value)
	if exceed {
		return hg.notNullCount(), hg.Len() - 1
	}
	preCount := float64(0)
	if bucketIdx > 0 {
		preCount = float64(hg.Buckets[bucketIdx-1].Count)
	}
	if !inBucket {
		return preCount, bucketIdx
	}
	curCount, curRepeat := float64(hg.Buckets[bucketIdx].Count), float64(hg.Buckets[bucketIdx].Repeat)
	if match {
		return curCount - curRepeat, bucketIdx
	}
	return preCount + hg.calcFraction(bucketIdx, &value)*(curCount-curRepeat-preCount), bucketIdx
}

func (hg *Histogram) lessRowCount(value types.Datum) float64 {
	result, _ := hg.LessRowCountWithBktIdx(value)
	return result
}

// BetweenRowCount estimates the row count where column greater or equal to a and less than b.
func (hg *Histogram) BetweenRowCount(a, b types.Datum) float64 {
	lessCountA := hg.lessRowCount(a)
	lessCountB := hg.lessRowCount(b)
	// If lessCountA is not less than lessCountB, it may be that they fall to the same bucket and we cannot estimate
	// the fraction, so we use `totalCount / NDV` to estimate the row count, but the result should not greater than
	// lessCountB or notNullCount-lessCountA.
	if lessCountA >= lessCountB && hg.NDV > 0 {
		result := math.Min(lessCountB, hg.notNullCount()-lessCountA)
		return math.Min(result, hg.notNullCount()/float64(hg.NDV))
	}
	return lessCountB - lessCountA
}

// BetweenRowCount estimates the row count for interval [l, r).
func (c *Column) BetweenRowCount(sctx sessionctx.Context, l, r types.Datum, lowEncoded, highEncoded []byte) float64 {
	histBetweenCnt := c.Histogram.BetweenRowCount(l, r)
	if c.StatsVer <= Version1 {
		return histBetweenCnt
	}
	return float64(c.TopN.BetweenCount(lowEncoded, highEncoded)) + histBetweenCnt
}

// TotalRowCount returns the total count of this histogram.
func (hg *Histogram) TotalRowCount() float64 {
	return hg.notNullCount() + float64(hg.NullCount)
}

// notNullCount indicates the count of non-null values in column histogram and single-column index histogram,
// for multi-column index histogram, since we cannot define null for the row, we treat all rows as non-null, that means,
// notNullCount would return same value as TotalRowCount for multi-column index histograms.
func (hg *Histogram) notNullCount() float64 {
	if hg.Len() == 0 {
		return 0
	}
	return float64(hg.Buckets[hg.Len()-1].Count)
}

// mergeBuckets is used to Merge every two neighbor buckets.
func (hg *Histogram) mergeBuckets(bucketIdx int) {
	curBuck := 0
	c := chunk.NewChunkWithCapacity([]*types.FieldType{hg.Tp}, bucketIdx)
	for i := 0; i+1 <= bucketIdx; i += 2 {
		hg.Buckets[curBuck].NDV = hg.Buckets[i+1].NDV + hg.Buckets[i].NDV
		hg.Buckets[curBuck].Count = hg.Buckets[i+1].Count
		hg.Buckets[curBuck].Repeat = hg.Buckets[i+1].Repeat
		c.AppendDatum(0, hg.GetLower(i))
		c.AppendDatum(0, hg.GetUpper(i+1))
		curBuck++
	}
	if bucketIdx%2 == 0 {
		hg.Buckets[curBuck] = hg.Buckets[bucketIdx]
		c.AppendDatum(0, hg.GetLower(bucketIdx))
		c.AppendDatum(0, hg.GetUpper(bucketIdx))
		curBuck++
	}
	hg.Bounds = c
	hg.Buckets = hg.Buckets[:curBuck]
}

// GetIncreaseFactor get the increase factor to adjust the final estimated count when the table is modified.
func (idx *Index) GetIncreaseFactor(realtimeRowCount int64) float64 {
	columnCount := idx.TotalRowCount()
	if columnCount == 0 {
		return 1.0
	}
	return float64(realtimeRowCount) / columnCount
}

// BetweenRowCount estimates the row count for interval [l, r).
func (idx *Index) BetweenRowCount(l, r types.Datum) float64 {
	histBetweenCnt := idx.Histogram.BetweenRowCount(l, r)
	if idx.StatsVer == Version1 {
		return histBetweenCnt
	}
	return float64(idx.TopN.BetweenCount(l.GetBytes(), r.GetBytes())) + histBetweenCnt
}

// GetIncreaseFactor will return a factor of data increasing after the last analysis.
func (hg *Histogram) GetIncreaseFactor(totalCount int64) float64 {
	columnCount := hg.TotalRowCount()
	if columnCount == 0 {
		// avoid dividing by 0
		return 1.0
	}
	return float64(totalCount) / columnCount
}

// validRange checks if the range is Valid, it is used by `SplitRange` to remove the invalid range,
// the possible types of range are index key range and handle key range.
func validRange(sc *stmtctx.StatementContext, ran *ranger.Range, encoded bool) bool {
	var low, high []byte
	if encoded {
		low, high = ran.LowVal[0].GetBytes(), ran.HighVal[0].GetBytes()
	} else {
		var err error
		low, err = codec.EncodeKey(sc, nil, ran.LowVal[0])
		if err != nil {
			return false
		}
		high, err = codec.EncodeKey(sc, nil, ran.HighVal[0])
		if err != nil {
			return false
		}
	}
	if ran.LowExclude {
		low = kv.Key(low).PrefixNext()
	}
	if !ran.HighExclude {
		high = kv.Key(high).PrefixNext()
	}
	return bytes.Compare(low, high) < 0
}

func checkKind(vals []types.Datum, kind byte) bool {
	if kind == types.KindString {
		kind = types.KindBytes
	}
	for _, val := range vals {
		valKind := val.Kind()
		if valKind == types.KindNull || valKind == types.KindMinNotNull || valKind == types.KindMaxValue {
			continue
		}
		if valKind == types.KindString {
			valKind = types.KindBytes
		}
		if valKind != kind {
			return false
		}
		// Only check the first non-null value.
		break
	}
	return true
}

func (hg *Histogram) typeMatch(ranges []*ranger.Range) bool {
	kind := hg.GetLower(0).Kind()
	for _, ran := range ranges {
		if !checkKind(ran.LowVal, kind) || !checkKind(ran.HighVal, kind) {
			return false
		}
	}
	return true
}

// SplitRange splits the range according to the histogram lower bound. Note that we treat first bucket's lower bound
// as -inf and last bucket's upper bound as +inf, so all the split ranges will totally fall in one of the (-inf, l(1)),
// [l(1), l(2)),...[l(n-2), l(n-1)), [l(n-1), +inf), where n is the number of buckets, l(i) is the i-th bucket's lower bound.
func (hg *Histogram) SplitRange(sc *stmtctx.StatementContext, oldRanges []*ranger.Range, encoded bool) ([]*ranger.Range, bool) {
	if !hg.typeMatch(oldRanges) {
		return oldRanges, false
	}
	// Treat the only buckets as (-inf, +inf), so we do not need split it.
	if hg.Len() == 1 {
		return oldRanges, true
	}
	ranges := make([]*ranger.Range, 0, len(oldRanges))
	for _, ran := range oldRanges {
		ranges = append(ranges, ran.Clone())
	}
	split := make([]*ranger.Range, 0, len(ranges))
	for len(ranges) > 0 {
		// Find the first bound that greater than the LowVal.
		idx := hg.Bounds.UpperBound(0, &ranges[0].LowVal[0])
		// Treat last bucket's upper bound as +inf, so we do not need split any more.
		if idx >= hg.Bounds.NumRows()-1 {
			split = append(split, ranges...)
			break
		}
		// Treat first buckets's lower bound as -inf, just increase it to the next lower bound.
		if idx == 0 {
			idx = 2
		}
		// Get the next lower bound.
		if idx%2 == 1 {
			idx++
		}
		lowerBound := hg.Bounds.GetRow(idx)
		var i int
		// Find the first range that need to be split by the lower bound.
		for ; i < len(ranges); i++ {
			if chunk.Compare(lowerBound, 0, &ranges[i].HighVal[0]) <= 0 {
				break
			}
		}
		split = append(split, ranges[:i]...)
		ranges = ranges[i:]
		if len(ranges) == 0 {
			break
		}
		// Split according to the lower bound.
		cmp := chunk.Compare(lowerBound, 0, &ranges[0].LowVal[0])
		if cmp > 0 {
			lower := lowerBound.GetDatum(0, hg.Tp)
			newRange := &ranger.Range{
				LowExclude:  ranges[0].LowExclude,
				LowVal:      []types.Datum{ranges[0].LowVal[0]},
				HighVal:     []types.Datum{lower},
				HighExclude: true,
				Collators:   ranges[0].Collators,
			}
			if validRange(sc, newRange, encoded) {
				split = append(split, newRange)
			}
			ranges[0].LowVal[0] = lower
			ranges[0].LowExclude = false
			if !validRange(sc, ranges[0], encoded) {
				ranges = ranges[1:]
			}
		}
	}
	return split, true
}

func (hg *Histogram) bucketCount(idx int) int64 {
	if idx == 0 {
		return hg.Buckets[0].Count
	}
	return hg.Buckets[idx].Count - hg.Buckets[idx-1].Count
}

// HistogramToProto converts Histogram to its protobuf representation.
// Note that when this is used, the lower/upper bound in the bucket must be BytesDatum.
func HistogramToProto(hg *Histogram) *tipb.Histogram {
	protoHg := &tipb.Histogram{
		Ndv: hg.NDV,
	}
	for i := 0; i < hg.Len(); i++ {
		bkt := &tipb.Bucket{
			Count:      hg.Buckets[i].Count,
			LowerBound: hg.GetLower(i).GetBytes(),
			UpperBound: hg.GetUpper(i).GetBytes(),
			Repeats:    hg.Buckets[i].Repeat,
			Ndv:        &hg.Buckets[i].NDV,
		}
		protoHg.Buckets = append(protoHg.Buckets, bkt)
	}
	return protoHg
}

// HistogramFromProto converts Histogram from its protobuf representation.
// Note that we will set BytesDatum for the lower/upper bound in the bucket, the decode will
// be after all histograms merged.
func HistogramFromProto(protoHg *tipb.Histogram) *Histogram {
	tp := types.NewFieldType(mysql.TypeBlob)
	hg := NewHistogram(0, protoHg.Ndv, 0, 0, tp, len(protoHg.Buckets), 0)
	for _, bucket := range protoHg.Buckets {
		lower, upper := types.NewBytesDatum(bucket.LowerBound), types.NewBytesDatum(bucket.UpperBound)
		if bucket.Ndv != nil {
			hg.AppendBucketWithNDV(&lower, &upper, bucket.Count, bucket.Repeats, *bucket.Ndv)
		} else {
			hg.AppendBucket(&lower, &upper, bucket.Count, bucket.Repeats)
		}
	}
	return hg
}

func (hg *Histogram) popFirstBucket() {
	hg.Buckets = hg.Buckets[1:]
	c := chunk.NewChunkWithCapacity([]*types.FieldType{hg.Tp, hg.Tp}, hg.Bounds.NumRows()-2)
	c.Append(hg.Bounds, 2, hg.Bounds.NumRows())
	hg.Bounds = c
}

// IsIndexHist checks whether current histogram is one for index.
func (hg *Histogram) IsIndexHist() bool {
	return hg.Tp.GetType() == mysql.TypeBlob
}

// MergeHistograms merges two histograms.
func MergeHistograms(sc *stmtctx.StatementContext, lh *Histogram, rh *Histogram, bucketSize int, statsVer int) (*Histogram, error) {
	if lh.Len() == 0 {
		return rh, nil
	}
	if rh.Len() == 0 {
		return lh, nil
	}
	lh.NDV += rh.NDV
	lLen := lh.Len()
	cmp, err := lh.GetUpper(lLen-1).Compare(sc, rh.GetLower(0), collate.GetBinaryCollator())
	if err != nil {
		return nil, errors.Trace(err)
	}
	offset := int64(0)
	if cmp == 0 {
		lh.NDV--
		lh.Buckets[lLen-1].NDV += rh.Buckets[0].NDV
		// There's an overlapped one. So we need to subtract it if needed.
		if rh.Buckets[0].NDV > 0 && lh.Buckets[lLen-1].Repeat > 0 {
			lh.Buckets[lLen-1].NDV--
		}
		lh.updateLastBucket(rh.GetUpper(0), lh.Buckets[lLen-1].Count+rh.Buckets[0].Count, rh.Buckets[0].Repeat, false)
		offset = rh.Buckets[0].Count
		rh.popFirstBucket()
	}
	for lh.Len() > bucketSize {
		lh.mergeBuckets(lh.Len() - 1)
	}
	if rh.Len() == 0 {
		return lh, nil
	}
	for rh.Len() > bucketSize {
		rh.mergeBuckets(rh.Len() - 1)
	}
	lCount := lh.Buckets[lh.Len()-1].Count
	rCount := rh.Buckets[rh.Len()-1].Count - offset
	lAvg := float64(lCount) / float64(lh.Len())
	rAvg := float64(rCount) / float64(rh.Len())
	for lh.Len() > 1 && lAvg*2 <= rAvg {
		lh.mergeBuckets(lh.Len() - 1)
		lAvg *= 2
	}
	for rh.Len() > 1 && rAvg*2 <= lAvg {
		rh.mergeBuckets(rh.Len() - 1)
		rAvg *= 2
	}
	for i := 0; i < rh.Len(); i++ {
		if statsVer >= Version2 {
			lh.AppendBucketWithNDV(rh.GetLower(i), rh.GetUpper(i), rh.Buckets[i].Count+lCount-offset, rh.Buckets[i].Repeat, rh.Buckets[i].NDV)
			continue
		}
		lh.AppendBucket(rh.GetLower(i), rh.GetUpper(i), rh.Buckets[i].Count+lCount-offset, rh.Buckets[i].Repeat)
	}
	for lh.Len() > bucketSize {
		lh.mergeBuckets(lh.Len() - 1)
	}
	return lh, nil
}

// AvgCountPerNotNullValue gets the average row count per value by the data of histogram.
func (hg *Histogram) AvgCountPerNotNullValue(totalCount int64) float64 {
	factor := hg.GetIncreaseFactor(totalCount)
	totalNotNull := hg.notNullCount() * factor
	curNDV := float64(hg.NDV) * factor
	curNDV = math.Max(curNDV, 1)
	return totalNotNull / curNDV
}

func (hg *Histogram) outOfRange(val types.Datum) bool {
	if hg.Len() == 0 {
		return false
	}
	return chunk.Compare(hg.Bounds.GetRow(0), 0, &val) > 0 ||
		chunk.Compare(hg.Bounds.GetRow(hg.Bounds.NumRows()-1), 0, &val) < 0
}

// outOfRangeRowCount estimate the row count of part of [lDatum, rDatum] which is out of range of the histogram.
// Here we assume the density of data is decreasing from the lower/upper bound of the histogram toward outside.
// The maximum row count it can get is the increaseCount. It reaches the maximum when out-of-range width reaches histogram range width.
// As it shows below. To calculate the out-of-range row count, we need to calculate the percentage of the shaded area.
// Note that we assume histL-boundL == histR-histL == boundR-histR here.
//
//               /│             │\
//             /  │             │  \
//           /x│  │◄─histogram─►│    \
//         / xx│  │    range    │      \
//       / │xxx│  │             │        \
//     /   │xxx│  │             │          \
//────┴────┴───┴──┴─────────────┴───────────┴─────
//    ▲    ▲   ▲  ▲             ▲           ▲
//    │    │   │  │             │           │
// boundL  │   │histL         histR       boundR
//         │   │
//    lDatum  rDatum
func (hg *Histogram) outOfRangeRowCount(lDatum, rDatum *types.Datum, increaseCount int64) float64 {
	if hg.Len() == 0 {
		return 0
	}

	// For bytes and string type, we need to cut the common prefix when converting them to scalar value.
	// Here we calculate the length of common prefix.
	commonPrefix := 0
	if hg.GetLower(0).Kind() == types.KindBytes || hg.GetLower(0).Kind() == types.KindString {
		// Calculate the common prefix length among the lower and upper bound of histogram and the range we want to estimate.
		commonPrefix = commonPrefixLength(hg.GetLower(0).GetBytes(),
			hg.GetUpper(hg.Len()-1).GetBytes(),
			lDatum.GetBytes(),
			rDatum.GetBytes())
	}

	// Convert the range we want to estimate to scalar value(float64)
	l := convertDatumToScalar(lDatum, commonPrefix)
	r := convertDatumToScalar(rDatum, commonPrefix)
	// If this is an unsigned column, we need to make sure values are not negative.
	// Normal negative value should have become 0. But this still might happen when met MinNotNull here.
	// Maybe it's better to do this transformation in the ranger like the normal negative value.
	if mysql.HasUnsignedFlag(hg.Tp.GetFlag()) {
		if l < 0 {
			l = 0
		}
		if r < 0 {
			r = 0
		}
	}

	// make sure l < r
	if l >= r {
		return 0
	}
	// Convert the lower and upper bound of the histogram to scalar value(float64)
	histL := convertDatumToScalar(hg.GetLower(0), commonPrefix)
	histR := convertDatumToScalar(hg.GetUpper(hg.Len()-1), commonPrefix)
	histWidth := histR - histL
	if histWidth <= 0 {
		return 0
	}
	boundL := histL - histWidth
	boundR := histR + histWidth

	leftPercent := float64(0)
	rightPercent := float64(0)

	// keep l and r unchanged, use actualL and actualR to calculate.
	actualL := l
	actualR := r
	// If the range overlaps with (boundL,histL), we need to handle the out-of-range part on the left of the histogram range
	if actualL < histL && actualR > boundL {
		// make sure boundL <= actualL < actualR <= histL
		if actualL < boundL {
			actualL = boundL
		}
		if actualR > histL {
			actualR = histL
		}
		// Calculate the percentage of "the shaded area" on the left side.
		leftPercent = (math.Pow(actualR-boundL, 2) - math.Pow(actualL-boundL, 2)) / math.Pow(histWidth, 2)
	}

	actualL = l
	actualR = r
	// If the range overlaps with (histR,boundR), we need to handle the out-of-range part on the right of the histogram range
	if actualL < boundR && actualR > histR {
		// make sure histR <= actualL < actualR <= boundR
		if actualL < histR {
			actualL = histR
		}
		if actualR > boundR {
			actualR = boundR
		}
		// Calculate the percentage of "the shaded area" on the right side.
		rightPercent = (math.Pow(boundR-actualL, 2) - math.Pow(boundR-actualR, 2)) / math.Pow(histWidth, 2)
	}

	totalPercent := leftPercent*0.5 + rightPercent*0.5
	if totalPercent > 1 {
		totalPercent = 1
	}
	rowCount := totalPercent * hg.notNullCount()
	if rowCount > float64(increaseCount) {
		return float64(increaseCount)
	}
	return rowCount
}

// Copy deep copies the histogram.
func (hg *Histogram) Copy() *Histogram {
	newHist := *hg
	newHist.Bounds = hg.Bounds.CopyConstruct()
	newHist.Buckets = make([]Bucket, 0, len(hg.Buckets))
	newHist.Buckets = append(newHist.Buckets, hg.Buckets...)
	return &newHist
}

// RemoveUpperBound removes the upper bound from histogram.
// It is used when merge stats for incremental analyze.
func (hg *Histogram) RemoveUpperBound() *Histogram {
	hg.Buckets[hg.Len()-1].Count -= hg.Buckets[hg.Len()-1].Repeat
	hg.Buckets[hg.Len()-1].Repeat = 0
	if hg.NDV > 0 {
		hg.NDV--
	}
	return hg
}

// TruncateHistogram truncates the histogram to `numBkt` buckets.
func (hg *Histogram) TruncateHistogram(numBkt int) *Histogram {
	hist := hg.Copy()
	hist.Buckets = hist.Buckets[:numBkt]
	hist.Bounds.TruncateTo(numBkt * 2)
	return hist
}

// ErrorRate is the error rate of estimate row count by bucket and cm sketch.
type ErrorRate struct {
	ErrorTotal float64
	QueryTotal int64
}

// MaxErrorRate is the max error rate of estimate row count of a not pseudo column.
// If the table is pseudo, but the average error rate is less than MaxErrorRate,
// then the column is not pseudo.
const MaxErrorRate = 0.25

// NotAccurate is true when the total of query is zero or the average error
// rate is greater than MaxErrorRate.
func (e *ErrorRate) NotAccurate() bool {
	if e.QueryTotal == 0 {
		return true
	}
	return e.ErrorTotal/float64(e.QueryTotal) > MaxErrorRate
}

// Update updates the ErrorRate.
func (e *ErrorRate) Update(rate float64) {
	e.QueryTotal++
	e.ErrorTotal += rate
}

// Merge range merges two ErrorRate.
func (e *ErrorRate) Merge(rate *ErrorRate) {
	e.QueryTotal += rate.QueryTotal
	e.ErrorTotal += rate.ErrorTotal
}

// Column represents a column histogram.
type Column struct {
	Histogram
	*CMSketch
	*TopN
	*FMSketch
	PhysicalID int64
	Count      int64
	Info       *model.ColumnInfo
	IsHandle   bool
	ErrorRate
	Flag           int64
	LastAnalyzePos types.Datum
	StatsVer       int64 // StatsVer is the version of the current stats, used to maintain compatibility

	// StatsLoadedStatus indicates the status of column statistics
	StatsLoadedStatus
}

func (c *Column) String() string {
	return c.Histogram.ToString(0)
}

// TotalRowCount returns the total count of this column.
func (c *Column) TotalRowCount() float64 {
	if c.StatsVer >= Version2 {
		return c.Histogram.TotalRowCount() + float64(c.TopN.TotalCount())
	}
	return c.Histogram.TotalRowCount()
}

func (c *Column) notNullCount() float64 {
	if c.StatsVer >= Version2 {
		return c.Histogram.notNullCount() + float64(c.TopN.TotalCount())
	}
	return c.Histogram.notNullCount()
}

// GetIncreaseFactor get the increase factor to adjust the final estimated count when the table is modified.
func (c *Column) GetIncreaseFactor(realtimeRowCount int64) float64 {
	columnCount := c.TotalRowCount()
	if columnCount == 0 {
		// avoid dividing by 0
		return 1.0
	}
	return float64(realtimeRowCount) / columnCount
}

// MemoryUsage returns the total memory usage of Histogram, CMSketch, FMSketch in Column.
// We ignore the size of other metadata in Column
func (c *Column) MemoryUsage() CacheItemMemoryUsage {
	var sum int64
	columnMemUsage := &ColumnMemUsage{
		ColumnID: c.Info.ID,
	}
	histogramMemUsage := c.Histogram.MemoryUsage()
	columnMemUsage.HistogramMemUsage = histogramMemUsage
	sum = histogramMemUsage
	if c.CMSketch != nil {
		cmSketchMemUsage := c.CMSketch.MemoryUsage()
		columnMemUsage.CMSketchMemUsage = cmSketchMemUsage
		sum += cmSketchMemUsage
	}
	if c.FMSketch != nil {
		fmSketchMemUsage := c.FMSketch.MemoryUsage()
		columnMemUsage.FMSketchMemUsage = fmSketchMemUsage
		sum += fmSketchMemUsage
	}
	columnMemUsage.TotalMemUsage = sum
	return columnMemUsage
}

// HistogramNeededItems stores the columns/indices whose Histograms need to be loaded from physical kv layer.
// Currently, we only load index/pk's Histogram from kv automatically. Columns' are loaded by needs.
var HistogramNeededItems = neededStatsMap{items: map[model.TableItemID]struct{}{}}

// IsInvalid checks if this column is invalid. If this column has histogram but not loaded yet, then we mark it
// as need histogram.
func (c *Column) IsInvalid(sctx sessionctx.Context, collPseudo bool) bool {
	if collPseudo && c.NotAccurate() {
		return true
	}
	if sctx != nil {
		stmtctx := sctx.GetSessionVars().StmtCtx
		if stmtctx != nil && stmtctx.StatsLoad.Fallback {
			return true
		}
		if c.IsLoadNeeded() && stmtctx != nil {
			if stmtctx.StatsLoad.Timeout > 0 {
				logutil.BgLogger().Warn("Hist for column should already be loaded as sync but not found.",
					zap.String(strconv.FormatInt(c.Info.ID, 10), c.Info.Name.O))
			}
			// In some tests, the c.Info is not set, so we add this check here.
			if c.Info != nil {
				HistogramNeededItems.insert(model.TableItemID{TableID: c.PhysicalID, ID: c.Info.ID, IsIndex: false})
			}
		}
	}
	// In some cases, some statistics in column would be evicted
	// For example: the cmsketch of the column might be evicted while the histogram and the topn are still exists
	// In this case, we will think this column as valid due to we can still use the rest of the statistics to do optimize.
	return c.TotalRowCount() == 0 || (!c.IsEssentialStatsLoaded() && c.Histogram.NDV > 0)
}

// IsHistNeeded checks if this column needs histogram to be loaded
func (c *Column) IsHistNeeded(collPseudo bool) bool {
	return (!collPseudo || !c.NotAccurate()) && c.IsLoadNeeded()
}

func (c *Column) equalRowCount(sctx sessionctx.Context, val types.Datum, encodedVal []byte, realtimeRowCount int64) (float64, error) {
	if val.IsNull() {
		return float64(c.NullCount), nil
	}
	if c.StatsVer < Version2 {
		// All the values are null.
		if c.Histogram.Bounds.NumRows() == 0 {
			return 0.0, nil
		}
		if c.Histogram.NDV > 0 && c.outOfRange(val) {
			return outOfRangeEQSelectivity(c.Histogram.NDV, realtimeRowCount, int64(c.TotalRowCount())) * c.TotalRowCount(), nil
		}
		if c.CMSketch != nil {
			count, err := queryValue(sctx.GetSessionVars().StmtCtx, c.CMSketch, c.TopN, val)
			return float64(count), errors.Trace(err)
		}
		histRowCount, _ := c.Histogram.equalRowCount(val, false)
		return histRowCount, nil
	}

	// Stats version == 2
	// All the values are null.
	if c.Histogram.Bounds.NumRows() == 0 && c.TopN.Num() == 0 {
		return 0, nil
	}
	// 1. try to find this value in TopN
	if c.TopN != nil {
		rowcount, ok := c.QueryTopN(encodedVal)
		if ok {
			return float64(rowcount), nil
		}
	}
	// 2. try to find this value in bucket.Repeat(the last value in every bucket)
	histCnt, matched := c.Histogram.equalRowCount(val, true)
	if matched {
		return histCnt, nil
	}
	// 3. use uniform distribution assumption for the rest (even when this value is not covered by the range of stats)
	histNDV := float64(c.Histogram.NDV - int64(c.TopN.Num()))
	if histNDV <= 0 {
		return 0, nil
	}
	return c.Histogram.notNullCount() / histNDV, nil
}

// GetColumnRowCount estimates the row count by a slice of Range.
func (c *Column) GetColumnRowCount(sctx sessionctx.Context, ranges []*ranger.Range, realtimeRowCount int64, pkIsHandle bool) (float64, error) {
	sc := sctx.GetSessionVars().StmtCtx
	var rowCount float64
	for _, rg := range ranges {
		highVal := *rg.HighVal[0].Clone()
		lowVal := *rg.LowVal[0].Clone()
		if highVal.Kind() == types.KindString {
			highVal.SetBytes(collate.GetCollator(highVal.Collation()).Key(highVal.GetString()))
		}
		if lowVal.Kind() == types.KindString {
			lowVal.SetBytes(collate.GetCollator(lowVal.Collation()).Key(lowVal.GetString()))
		}
		cmp, err := lowVal.Compare(sc, &highVal, collate.GetBinaryCollator())
		if err != nil {
			return 0, errors.Trace(err)
		}
		lowEncoded, err := codec.EncodeKey(sc, nil, lowVal)
		if err != nil {
			return 0, err
		}
		highEncoded, err := codec.EncodeKey(sc, nil, highVal)
		if err != nil {
			return 0, err
		}
		if cmp == 0 {
			// case 1: it's a point
			if !rg.LowExclude && !rg.HighExclude {
				// In this case, the row count is at most 1.
				if pkIsHandle {
					rowCount += 1
					continue
				}
				var cnt float64
				cnt, err = c.equalRowCount(sctx, lowVal, lowEncoded, realtimeRowCount)
				if err != nil {
					return 0, errors.Trace(err)
				}
				// If the current table row count has changed, we should scale the row count accordingly.
				cnt *= c.GetIncreaseFactor(realtimeRowCount)
				rowCount += cnt
			}
			continue
		}
		// In stats ver 1, we use CM Sketch to estimate row count for point condition, which is more accurate.
		// So for the small range, we convert it to points.
		if c.StatsVer < 2 {
			rangeVals := enumRangeValues(lowVal, highVal, rg.LowExclude, rg.HighExclude)

			// case 2: it's a small range && using ver1 stats
			if rangeVals != nil {
				for _, val := range rangeVals {
					cnt, err := c.equalRowCount(sctx, val, lowEncoded, realtimeRowCount)
					if err != nil {
						return 0, err
					}
					// If the current table row count has changed, we should scale the row count accordingly.
					cnt *= c.GetIncreaseFactor(realtimeRowCount)
					rowCount += cnt
				}

				continue
			}
		}

		// case 3: it's an interval
		cnt := c.BetweenRowCount(sctx, lowVal, highVal, lowEncoded, highEncoded)
		// `betweenRowCount` returns count for [l, h) range, we adjust cnt for boundaries here.
		// Note that, `cnt` does not include null values, we need specially handle cases
		//   where null is the lower bound.
		// And because we use (2, MaxValue] to represent expressions like a > 2 and use [MinNotNull, 3) to represent
		//   expressions like b < 3, we need to exclude the special values.
		if rg.LowExclude && !lowVal.IsNull() && lowVal.Kind() != types.KindMaxValue && lowVal.Kind() != types.KindMinNotNull {
			lowCnt, err := c.equalRowCount(sctx, lowVal, lowEncoded, realtimeRowCount)
			if err != nil {
				return 0, errors.Trace(err)
			}
			cnt -= lowCnt
			cnt = mathutil.Clamp(cnt, 0, c.notNullCount())
		}
		if !rg.LowExclude && lowVal.IsNull() {
			cnt += float64(c.NullCount)
		}
		if !rg.HighExclude && highVal.Kind() != types.KindMaxValue && highVal.Kind() != types.KindMinNotNull {
			highCnt, err := c.equalRowCount(sctx, highVal, highEncoded, realtimeRowCount)
			if err != nil {
				return 0, errors.Trace(err)
			}
			cnt += highCnt
		}

		cnt = mathutil.Clamp(cnt, 0, c.TotalRowCount())

		// If the current table row count has changed, we should scale the row count accordingly.
		cnt *= c.GetIncreaseFactor(realtimeRowCount)

		// handling the out-of-range part
		if (c.outOfRange(lowVal) && !lowVal.IsNull()) || c.outOfRange(highVal) {
			increaseCount := realtimeRowCount - int64(c.TotalRowCount())
			if increaseCount < 0 {
				increaseCount = 0
			}
			cnt += c.Histogram.outOfRangeRowCount(&lowVal, &highVal, increaseCount)
		}

		rowCount += cnt
	}
	rowCount = mathutil.Clamp(rowCount, 0, float64(realtimeRowCount))
	return rowCount, nil
}

// ItemID implements TableCacheItem
func (c *Column) ItemID() int64 {
	return c.Info.ID
}

// DropEvicted implements TableCacheItem
// DropEvicted drops evicted structures
func (c *Column) DropEvicted() {
	if c.StatsVer < Version2 && c.IsStatsInitialized() {
		c.CMSketch = nil
		c.evictedStatus = onlyCmsEvicted
	}
}

// Index represents an index histogram.
type Index struct {
	Histogram
	*CMSketch
	*TopN
	FMSketch *FMSketch
	ErrorRate
	StatsVer       int64 // StatsVer is the version of the current stats, used to maintain compatibility
	Info           *model.IndexInfo
	Flag           int64
	LastAnalyzePos types.Datum
	PhysicalID     int64
	StatsLoadedStatus
}

// ItemID implements TableCacheItem
func (idx *Index) ItemID() int64 {
	return idx.Info.ID
}

// DropEvicted implements TableCacheItem
// DropEvicted drops evicted structures
func (idx *Index) DropEvicted() {
	idx.CMSketch = nil
}

// IsEvicted returns whether index statistics got evicted
func (idx *Index) IsEvicted() bool {
	switch idx.StatsVer {
	case Version1:
		return idx.CMSketch == nil
	default:
		return false
	}
}

func (idx *Index) String() string {
	return idx.Histogram.ToString(len(idx.Info.Columns))
}

// TotalRowCount returns the total count of this index.
func (idx *Index) TotalRowCount() float64 {
	idx.checkStats()
	if idx.StatsVer >= Version2 {
		return idx.Histogram.TotalRowCount() + float64(idx.TopN.TotalCount())
	}
	return idx.Histogram.TotalRowCount()
}

// IsInvalid checks if this index is invalid.
func (idx *Index) IsInvalid(collPseudo bool) bool {
	if !collPseudo {
		idx.checkStats()
	}
	return (collPseudo && idx.NotAccurate()) || idx.TotalRowCount() == 0
}

// EvictAllStats evicts all stats
// Note that this function is only used for test
func (idx *Index) EvictAllStats() {
	idx.Buckets = nil
	idx.CMSketch = nil
	idx.TopN = nil
	idx.StatsLoadedStatus.evictedStatus = allEvicted
}

// MemoryUsage returns the total memory usage of a Histogram and CMSketch in Index.
// We ignore the size of other metadata in Index.
func (idx *Index) MemoryUsage() CacheItemMemoryUsage {
	var sum int64
	indexMemUsage := &IndexMemUsage{
		IndexID: idx.Info.ID,
	}
	histMemUsage := idx.Histogram.MemoryUsage()
	indexMemUsage.HistogramMemUsage = histMemUsage
	sum = histMemUsage
	if idx.CMSketch != nil {
		cmSketchMemUsage := idx.CMSketch.MemoryUsage()
		indexMemUsage.CMSketchMemUsage = cmSketchMemUsage
		sum += cmSketchMemUsage
	}
	indexMemUsage.TotalMemUsage = sum
	return indexMemUsage
}

var nullKeyBytes, _ = codec.EncodeKey(nil, nil, types.NewDatum(nil))

func (idx *Index) equalRowCount(b []byte, realtimeRowCount int64) float64 {
	if len(idx.Info.Columns) == 1 {
		if bytes.Equal(b, nullKeyBytes) {
			return float64(idx.NullCount)
		}
	}
	val := types.NewBytesDatum(b)
	if idx.StatsVer < Version2 {
		if idx.NDV > 0 && idx.outOfRange(val) {
			return outOfRangeEQSelectivity(idx.NDV, realtimeRowCount, int64(idx.TotalRowCount())) * idx.TotalRowCount()
		}
		if idx.CMSketch != nil {
			return float64(idx.QueryBytes(b))
		}
		histRowCount, _ := idx.Histogram.equalRowCount(val, false)
		return histRowCount
	}
	// stats version == 2
	// 1. try to find this value in TopN
	count, found := idx.TopN.QueryTopN(b)
	if found {
		return float64(count)
	}
	// 2. try to find this value in bucket.Repeat(the last value in every bucket)
	histCnt, matched := idx.Histogram.equalRowCount(val, true)
	if matched {
		return histCnt
	}
	// 3. use uniform distribution assumption for the rest (even when this value is not covered by the range of stats)
	histNDV := float64(idx.Histogram.NDV - int64(idx.TopN.Num()))
	if histNDV <= 0 {
		return 0
	}
	return idx.Histogram.notNullCount() / histNDV
}

// QueryBytes is used to query the count of specified bytes.
func (idx *Index) QueryBytes(d []byte) uint64 {
	idx.checkStats()
	h1, h2 := murmur3.Sum128(d)
	if count, ok := idx.TopN.QueryTopN(d); ok {
		return count
	}
	return idx.queryHashValue(h1, h2)
}

// GetRowCount returns the row count of the given ranges.
// It uses the modifyCount to adjust the influence of modifications on the table.
func (idx *Index) GetRowCount(sctx sessionctx.Context, coll *HistColl, indexRanges []*ranger.Range, realtimeRowCount int64) (float64, error) {
	idx.checkStats()
	sc := sctx.GetSessionVars().StmtCtx
	totalCount := float64(0)
	isSingleCol := len(idx.Info.Columns) == 1
	for _, indexRange := range indexRanges {
		lb, err := codec.EncodeKey(sc, nil, indexRange.LowVal...)
		if err != nil {
			return 0, err
		}
		rb, err := codec.EncodeKey(sc, nil, indexRange.HighVal...)
		if err != nil {
			return 0, err
		}
		fullLen := len(indexRange.LowVal) == len(indexRange.HighVal) && len(indexRange.LowVal) == len(idx.Info.Columns)
		if bytes.Equal(lb, rb) {
			// case 1: it's a point
			if indexRange.LowExclude || indexRange.HighExclude {
				continue
			}
			if fullLen {
				// At most 1 in this case.
				if idx.Info.Unique {
					totalCount += 1
					continue
				}
				count := idx.equalRowCount(lb, realtimeRowCount)
				// If the current table row count has changed, we should scale the row count accordingly.
				count *= idx.GetIncreaseFactor(realtimeRowCount)
				totalCount += count
				continue
			}
		}

		// case 2: it's an interval
		// The final interval is [low, high)
		if indexRange.LowExclude {
			lb = kv.Key(lb).PrefixNext()
		}
		if !indexRange.HighExclude {
			rb = kv.Key(rb).PrefixNext()
		}
		l := types.NewBytesDatum(lb)
		r := types.NewBytesDatum(rb)
		lowIsNull := bytes.Equal(lb, nullKeyBytes)
		if isSingleCol && lowIsNull {
			totalCount += float64(idx.NullCount)
		}
		expBackoffSuccess := false
		// Due to the limitation of calcFraction and convertDatumToScalar, the histogram actually won't estimate anything.
		// If the first column's range is point.
		if rangePosition := GetOrdinalOfRangeCond(sc, indexRange); rangePosition > 0 && idx.StatsVer >= Version2 && coll != nil {
			var expBackoffSel float64
			expBackoffSel, expBackoffSuccess, err = idx.expBackoffEstimation(sctx, coll, indexRange)
			if err != nil {
				return 0, err
			}
			if expBackoffSuccess {
				expBackoffCnt := expBackoffSel * idx.TotalRowCount()

				upperLimit := expBackoffCnt
				// Use the multi-column stats to calculate the max possible row count of [l, r)
				if idx.Len() > 0 {
					_, lowerBkt, _, _ := idx.locateBucket(l)
					_, upperBkt, _, _ := idx.locateBucket(r)
					// Use Count of the Bucket before l as the lower bound.
					preCount := float64(0)
					if lowerBkt > 0 {
						preCount = float64(idx.Buckets[lowerBkt-1].Count)
					}
					// Use Count of the Bucket where r exists as the upper bound.
					upperCnt := float64(idx.Buckets[upperBkt].Count)
					upperLimit = upperCnt - preCount
					upperLimit += float64(idx.TopN.BetweenCount(lb, rb))
				}

				// If the result of exponential backoff strategy is larger than the result from multi-column stats,
				// 	use the upper limit from multi-column histogram instead.
				if expBackoffCnt > upperLimit {
					expBackoffCnt = upperLimit
				}
				totalCount += expBackoffCnt
			}
		}
		if !expBackoffSuccess {
			totalCount += idx.BetweenRowCount(l, r)
		}

		// If the current table row count has changed, we should scale the row count accordingly.
		totalCount *= idx.GetIncreaseFactor(realtimeRowCount)

		// handling the out-of-range part
		if (idx.outOfRange(l) && !(isSingleCol && lowIsNull)) || idx.outOfRange(r) {
			increaseCount := realtimeRowCount - int64(idx.TotalRowCount())
			if increaseCount < 0 {
				increaseCount = 0
			}
			totalCount += idx.Histogram.outOfRangeRowCount(&l, &r, increaseCount)
		}
	}
	totalCount = mathutil.Clamp(totalCount, 0, float64(realtimeRowCount))
	return totalCount, nil
}

// expBackoffEstimation estimate the multi-col cases following the Exponential Backoff. See comment below for details.
func (idx *Index) expBackoffEstimation(sctx sessionctx.Context, coll *HistColl, indexRange *ranger.Range) (float64, bool, error) {
	tmpRan := []*ranger.Range{
		{
			LowVal:    make([]types.Datum, 1),
			HighVal:   make([]types.Datum, 1),
			Collators: make([]collate.Collator, 1),
		},
	}
	colsIDs := coll.Idx2ColumnIDs[idx.ID]
	singleColumnEstResults := make([]float64, 0, len(indexRange.LowVal))
	// The following codes uses Exponential Backoff to reduce the impact of independent assumption. It works like:
	//   1. Calc the selectivity of each column.
	//   2. Sort them and choose the first 4 most selective filter and the corresponding selectivity is sel_1, sel_2, sel_3, sel_4 where i < j => sel_i < sel_j.
	//   3. The final selectivity would be sel_1 * sel_2^{1/2} * sel_3^{1/4} * sel_4^{1/8}.
	// This calculation reduced the independence assumption and can work well better than it.
	for i := 0; i < len(indexRange.LowVal); i++ {
		tmpRan[0].LowVal[0] = indexRange.LowVal[i]
		tmpRan[0].HighVal[0] = indexRange.HighVal[i]
		tmpRan[0].Collators[0] = indexRange.Collators[0]
		if i == len(indexRange.LowVal)-1 {
			tmpRan[0].LowExclude = indexRange.LowExclude
			tmpRan[0].HighExclude = indexRange.HighExclude
		}
		colID := colsIDs[i]
		var (
			count float64
			err   error
		)
		if anotherIdxID, ok := coll.ColID2IdxID[colID]; ok && anotherIdxID != idx.ID {
			count, err = coll.GetRowCountByIndexRanges(sctx, anotherIdxID, tmpRan)
		} else if col, ok := coll.Columns[colID]; ok && !col.IsInvalid(sctx, coll.Pseudo) {
			count, err = coll.GetRowCountByColumnRanges(sctx, colID, tmpRan)
		} else {
			continue
		}
		if err != nil {
			return 0, false, err
		}
		singleColumnEstResults = append(singleColumnEstResults, count)
	}
	// Sort them.
	sort.Slice(singleColumnEstResults, func(i, j int) bool {
		return singleColumnEstResults[i] < singleColumnEstResults[j]
	})
	l := len(singleColumnEstResults)
	// Convert the first 4 to selectivity results.
	for i := 0; i < l && i < 4; i++ {
		singleColumnEstResults[i] = singleColumnEstResults[i] / float64(coll.Count)
	}
	failpoint.Inject("cleanEstResults", func() {
		singleColumnEstResults = singleColumnEstResults[:0]
		l = 0
	})
	if l == 1 {
		return singleColumnEstResults[0], true, nil
	} else if l == 2 {
		return singleColumnEstResults[0] * math.Sqrt(singleColumnEstResults[1]), true, nil
	} else if l == 3 {
		return singleColumnEstResults[0] * math.Sqrt(singleColumnEstResults[1]) * math.Sqrt(math.Sqrt(singleColumnEstResults[2])), true, nil
	} else if l == 0 {
		return 0, false, nil
	}
	return singleColumnEstResults[0] * math.Sqrt(singleColumnEstResults[1]) * math.Sqrt(math.Sqrt(singleColumnEstResults[2])) * math.Sqrt(math.Sqrt(math.Sqrt(singleColumnEstResults[3]))), true, nil
}

func (idx *Index) checkStats() {
<<<<<<< HEAD
	if idx.IsEssentialStatsLoaded() {
=======
	if idx.IsFullLoad() {
>>>>>>> e50b9430
		return
	}
	HistogramNeededItems.insert(model.TableItemID{TableID: idx.PhysicalID, ID: idx.Info.ID, IsIndex: true})
}

type countByRangeFunc = func(sessionctx.Context, int64, []*ranger.Range) (float64, error)

// newHistogramBySelectivity fulfills the content of new histogram by the given selectivity result.
// TODO: Datum is not efficient, try to avoid using it here.
//  Also, there're redundant calculation with Selectivity(). We need to reduce it too.
func newHistogramBySelectivity(sctx sessionctx.Context, histID int64, oldHist, newHist *Histogram, ranges []*ranger.Range, cntByRangeFunc countByRangeFunc) error {
	cntPerVal := int64(oldHist.AvgCountPerNotNullValue(int64(oldHist.TotalRowCount())))
	var totCnt int64
	for boundIdx, ranIdx, highRangeIdx := 0, 0, 0; boundIdx < oldHist.Bounds.NumRows() && ranIdx < len(ranges); boundIdx, ranIdx = boundIdx+2, highRangeIdx {
		for highRangeIdx < len(ranges) && chunk.Compare(oldHist.Bounds.GetRow(boundIdx+1), 0, &ranges[highRangeIdx].HighVal[0]) >= 0 {
			highRangeIdx++
		}
		if boundIdx+2 >= oldHist.Bounds.NumRows() && highRangeIdx < len(ranges) && ranges[highRangeIdx].HighVal[0].Kind() == types.KindMaxValue {
			highRangeIdx++
		}
		if ranIdx == highRangeIdx {
			continue
		}
		cnt, err := cntByRangeFunc(sctx, histID, ranges[ranIdx:highRangeIdx])
		// This should not happen.
		if err != nil {
			return err
		}
		if cnt == 0 {
			continue
		}
		if int64(cnt) > oldHist.bucketCount(boundIdx/2) {
			cnt = float64(oldHist.bucketCount(boundIdx / 2))
		}
		newHist.Bounds.AppendRow(oldHist.Bounds.GetRow(boundIdx))
		newHist.Bounds.AppendRow(oldHist.Bounds.GetRow(boundIdx + 1))
		totCnt += int64(cnt)
		bkt := Bucket{Count: totCnt}
		if chunk.Compare(oldHist.Bounds.GetRow(boundIdx+1), 0, &ranges[highRangeIdx-1].HighVal[0]) == 0 && !ranges[highRangeIdx-1].HighExclude {
			bkt.Repeat = cntPerVal
		}
		newHist.Buckets = append(newHist.Buckets, bkt)
		switch newHist.Tp.EvalType() {
		case types.ETString, types.ETDecimal, types.ETDatetime, types.ETTimestamp:
			newHist.scalars = append(newHist.scalars, oldHist.scalars[boundIdx/2])
		}
	}
	return nil
}

func (idx *Index) newIndexBySelectivity(sc *stmtctx.StatementContext, statsNode *StatsNode) (*Index, error) {
	var (
		ranLowEncode, ranHighEncode []byte
		err                         error
	)
	newIndexHist := &Index{Info: idx.Info, StatsVer: idx.StatsVer, CMSketch: idx.CMSketch, PhysicalID: idx.PhysicalID}
	newIndexHist.Histogram = *NewHistogram(idx.ID, int64(float64(idx.NDV)*statsNode.Selectivity), 0, 0, types.NewFieldType(mysql.TypeBlob), chunk.InitialCapacity, 0)

	lowBucketIdx, highBucketIdx := 0, 0
	var totCnt int64

	// Bucket bound of index is encoded one, so we need to decode it if we want to calculate the fraction accurately.
	// TODO: enhance its calculation.
	// Now just remove the bucket that no range fell in.
	for _, ran := range statsNode.Ranges {
		lowBucketIdx = highBucketIdx
		ranLowEncode, ranHighEncode, err = ran.Encode(sc, ranLowEncode, ranHighEncode)
		if err != nil {
			return nil, err
		}
		for ; highBucketIdx < idx.Len(); highBucketIdx++ {
			// Encoded value can only go to its next quickly. So ranHighEncode is actually range.HighVal's PrefixNext value.
			// So the Bound should also go to its PrefixNext.
			bucketLowerEncoded := idx.Bounds.GetRow(highBucketIdx * 2).GetBytes(0)
			if bytes.Compare(ranHighEncode, kv.Key(bucketLowerEncoded).PrefixNext()) < 0 {
				break
			}
		}
		for ; lowBucketIdx < highBucketIdx; lowBucketIdx++ {
			bucketUpperEncoded := idx.Bounds.GetRow(lowBucketIdx*2 + 1).GetBytes(0)
			if bytes.Compare(ranLowEncode, bucketUpperEncoded) <= 0 {
				break
			}
		}
		if lowBucketIdx >= idx.Len() {
			break
		}
		for i := lowBucketIdx; i < highBucketIdx; i++ {
			newIndexHist.Bounds.AppendRow(idx.Bounds.GetRow(i * 2))
			newIndexHist.Bounds.AppendRow(idx.Bounds.GetRow(i*2 + 1))
			totCnt += idx.bucketCount(i)
			newIndexHist.Buckets = append(newIndexHist.Buckets, Bucket{Repeat: idx.Buckets[i].Repeat, Count: totCnt})
			newIndexHist.scalars = append(newIndexHist.scalars, idx.scalars[i])
		}
	}
	return newIndexHist, nil
}

// NewHistCollBySelectivity creates new HistColl by the given statsNodes.
func (coll *HistColl) NewHistCollBySelectivity(sctx sessionctx.Context, statsNodes []*StatsNode) *HistColl {
	newColl := &HistColl{
		Columns:       make(map[int64]*Column),
		Indices:       make(map[int64]*Index),
		Idx2ColumnIDs: coll.Idx2ColumnIDs,
		ColID2IdxID:   coll.ColID2IdxID,
		Count:         coll.Count,
	}
	for _, node := range statsNodes {
		if node.Tp == IndexType {
			idxHist, ok := coll.Indices[node.ID]
			if !ok {
				continue
			}
			newIdxHist, err := idxHist.newIndexBySelectivity(sctx.GetSessionVars().StmtCtx, node)
			if err != nil {
				logutil.BgLogger().Warn("[Histogram-in-plan]: something wrong happened when calculating row count, "+
					"failed to build histogram for index %v of table %v",
					zap.String("index", idxHist.Info.Name.O), zap.String("table", idxHist.Info.Table.O), zap.Error(err))
				continue
			}
			newColl.Indices[node.ID] = newIdxHist
			continue
		}
		oldCol, ok := coll.Columns[node.ID]
		if !ok {
			continue
		}
		newCol := &Column{
			PhysicalID: oldCol.PhysicalID,
			Info:       oldCol.Info,
			IsHandle:   oldCol.IsHandle,
			CMSketch:   oldCol.CMSketch,
		}
		newCol.Histogram = *NewHistogram(oldCol.ID, int64(float64(oldCol.Histogram.NDV)*node.Selectivity), 0, 0, oldCol.Tp, chunk.InitialCapacity, 0)
		var err error
		splitRanges, ok := oldCol.Histogram.SplitRange(sctx.GetSessionVars().StmtCtx, node.Ranges, false)
		if !ok {
			logutil.BgLogger().Warn("[Histogram-in-plan]: the type of histogram and ranges mismatch")
			continue
		}
		// Deal with some corner case.
		if len(splitRanges) > 0 {
			// Deal with NULL values.
			if splitRanges[0].LowVal[0].IsNull() {
				newCol.NullCount = oldCol.NullCount
				if splitRanges[0].HighVal[0].IsNull() {
					splitRanges = splitRanges[1:]
				} else {
					splitRanges[0].LowVal[0].SetMinNotNull()
				}
			}
		}
		if oldCol.IsHandle {
			err = newHistogramBySelectivity(sctx, node.ID, &oldCol.Histogram, &newCol.Histogram, splitRanges, coll.GetRowCountByIntColumnRanges)
		} else {
			err = newHistogramBySelectivity(sctx, node.ID, &oldCol.Histogram, &newCol.Histogram, splitRanges, coll.GetRowCountByColumnRanges)
		}
		if err != nil {
			logutil.BgLogger().Warn("[Histogram-in-plan]: something wrong happened when calculating row count",
				zap.Error(err))
			continue
		}
		newCol.StatsLoadedStatus = oldCol.StatsLoadedStatus
		newColl.Columns[node.ID] = newCol
	}
	for id, idx := range coll.Indices {
		_, ok := newColl.Indices[id]
		if !ok {
			newColl.Indices[id] = idx
		}
	}
	for id, col := range coll.Columns {
		_, ok := newColl.Columns[id]
		if !ok {
			newColl.Columns[id] = col
		}
	}
	return newColl
}

func (idx *Index) outOfRange(val types.Datum) bool {
	if !idx.Histogram.outOfRange(val) {
		return false
	}
	if idx.Histogram.Len() > 0 && matchPrefix(idx.Bounds.GetRow(0), 0, &val) {
		return false
	}
	return true
}

// matchPrefix checks whether ad is the prefix of value
func matchPrefix(row chunk.Row, colIdx int, ad *types.Datum) bool {
	switch ad.Kind() {
	case types.KindString, types.KindBytes, types.KindBinaryLiteral, types.KindMysqlBit:
		return strings.HasPrefix(row.GetString(colIdx), ad.GetString())
	}
	return false
}

type dataCnt struct {
	data []byte
	cnt  uint64
}

// GetIndexPrefixLens returns an array representing
func GetIndexPrefixLens(data []byte, numCols int) (prefixLens []int, err error) {
	prefixLens = make([]int, 0, numCols)
	var colData []byte
	prefixLen := 0
	for len(data) > 0 {
		colData, data, err = codec.CutOne(data)
		if err != nil {
			return nil, err
		}
		prefixLen += len(colData)
		prefixLens = append(prefixLens, prefixLen)
	}
	return prefixLens, nil
}

// ExtractTopN extracts topn from histogram.
func (hg *Histogram) ExtractTopN(cms *CMSketch, topN *TopN, numCols int, numTopN uint32) error {
	if hg.Len() == 0 || cms == nil || numTopN == 0 {
		return nil
	}
	dataSet := make(map[string]struct{}, hg.Bounds.NumRows())
	dataCnts := make([]dataCnt, 0, hg.Bounds.NumRows())
	hg.PreCalculateScalar()
	// Set a limit on the frequency of boundary values to avoid extract values with low frequency.
	limit := hg.notNullCount() / float64(hg.Len())
	// Since our histogram are equal depth, they must occurs on the boundaries of buckets.
	for i := 0; i < hg.Bounds.NumRows(); i++ {
		data := hg.Bounds.GetRow(i).GetBytes(0)
		prefixLens, err := GetIndexPrefixLens(data, numCols)
		if err != nil {
			return err
		}
		for _, prefixLen := range prefixLens {
			prefixColData := data[:prefixLen]
			_, ok := dataSet[string(prefixColData)]
			if ok {
				continue
			}
			dataSet[string(prefixColData)] = struct{}{}
			res := hg.BetweenRowCount(types.NewBytesDatum(prefixColData), types.NewBytesDatum(kv.Key(prefixColData).PrefixNext()))
			if res >= limit {
				dataCnts = append(dataCnts, dataCnt{prefixColData, uint64(res)})
			}
		}
	}
	sort.SliceStable(dataCnts, func(i, j int) bool { return dataCnts[i].cnt >= dataCnts[j].cnt })
	if len(dataCnts) > int(numTopN) {
		dataCnts = dataCnts[:numTopN]
	}
	topN.TopN = make([]TopNMeta, 0, len(dataCnts))
	for _, dataCnt := range dataCnts {
		h1, h2 := murmur3.Sum128(dataCnt.data)
		realCnt := cms.queryHashValue(h1, h2)
		cms.SubValue(h1, h2, realCnt)
		topN.AppendTopN(dataCnt.data, realCnt)
	}
	topN.Sort()
	return nil
}

// bucket4Merging is only used for merging partition hists to global hist.
type bucket4Merging struct {
	lower *types.Datum
	upper *types.Datum
	Bucket
	// disjointNDV is used for merging bucket NDV, see mergeBucketNDV for more details.
	disjointNDV int64
}

func newBucket4Meging() *bucket4Merging {
	return &bucket4Merging{
		lower: new(types.Datum),
		upper: new(types.Datum),
		Bucket: Bucket{
			Repeat: 0,
			NDV:    0,
			Count:  0,
		},
		disjointNDV: 0,
	}
}

// buildBucket4Merging builds bucket4Merging from Histogram
// Notice: Count in Histogram.Buckets is prefix sum but in bucket4Merging is not.
func (hg *Histogram) buildBucket4Merging() []*bucket4Merging {
	buckets := make([]*bucket4Merging, 0, hg.Len())
	for i := 0; i < hg.Len(); i++ {
		b := newBucket4Meging()
		hg.GetLower(i).Copy(b.lower)
		hg.GetUpper(i).Copy(b.upper)
		b.Repeat = hg.Buckets[i].Repeat
		b.NDV = hg.Buckets[i].NDV
		b.Count = hg.Buckets[i].Count
		if i != 0 {
			b.Count -= hg.Buckets[i-1].Count
		}
		buckets = append(buckets, b)
	}
	return buckets
}

func (b *bucket4Merging) Clone() bucket4Merging {
	return bucket4Merging{
		lower: b.lower.Clone(),
		upper: b.upper.Clone(),
		Bucket: Bucket{
			Repeat: b.Repeat,
			NDV:    b.NDV,
			Count:  b.Count,
		},
		disjointNDV: b.disjointNDV,
	}
}

// mergeBucketNDV merges bucket NDV from tow bucket `right` & `left`.
// Before merging, you need to make sure that when using (upper, lower) as the comparison key, `right` is greater than `left`
func mergeBucketNDV(sc *stmtctx.StatementContext, left *bucket4Merging, right *bucket4Merging) (*bucket4Merging, error) {
	res := right.Clone()
	if left.NDV == 0 {
		return &res, nil
	}
	if right.NDV == 0 {
		res.lower = left.lower.Clone()
		res.upper = left.upper.Clone()
		res.NDV = left.NDV
		return &res, nil
	}
	upperCompare, err := right.upper.Compare(sc, left.upper, collate.GetBinaryCollator())
	if err != nil {
		return nil, err
	}
	// __right__|
	// _______left____|
	// illegal order.
	if upperCompare < 0 {
		return nil, errors.Errorf("illegal bucket order")
	}
	//  ___right_|
	//  ___left__|
	// They have the same upper.
	if upperCompare == 0 {
		lowerCompare, err := right.lower.Compare(sc, left.lower, collate.GetBinaryCollator())
		if err != nil {
			return nil, err
		}
		//      |____right____|
		//         |__left____|
		// illegal order.
		if lowerCompare < 0 {
			return nil, errors.Errorf("illegal bucket order")
		}
		// |___right___|
		// |____left___|
		// ndv = max(right.ndv, left.ndv)
		if lowerCompare == 0 {
			if left.NDV > right.NDV {
				res.NDV = left.NDV
			}
			return &res, nil
		}
		//         |_right_|
		// |_____left______|
		// |-ratio-|
		// ndv = ratio * left.ndv + max((1-ratio) * left.ndv, right.ndv)
		ratio := calcFraction4Datums(left.lower, left.upper, right.lower)
		res.NDV = int64(ratio*float64(left.NDV) + math.Max((1-ratio)*float64(left.NDV), float64(right.NDV)))
		res.lower = left.lower.Clone()
		return &res, nil
	}
	// ____right___|
	// ____left__|
	// right.upper > left.upper
	lowerCompareUpper, err := right.lower.Compare(sc, left.upper, collate.GetBinaryCollator())
	if err != nil {
		return nil, err
	}
	//                  |_right_|
	//  |___left____|
	// `left` and `right` do not intersect
	// We add right.ndv in `disjointNDV`, and let `right.ndv = left.ndv` be used for subsequent merge.
	// This is because, for the merging of many buckets, we merge them from back to front.
	if lowerCompareUpper >= 0 {
		res.upper = left.upper.Clone()
		res.lower = left.lower.Clone()
		res.disjointNDV += right.NDV
		res.NDV = left.NDV
		return &res, nil
	}
	upperRatio := calcFraction4Datums(right.lower, right.upper, left.upper)
	lowerCompare, err := right.lower.Compare(sc, left.lower, collate.GetBinaryCollator())
	if err != nil {
		return nil, err
	}
	//              |-upperRatio-|
	//              |_______right_____|
	// |_______left______________|
	// |-lowerRatio-|
	// ndv = lowerRatio * left.ndv
	//		+ max((1-lowerRatio) * left.ndv, upperRatio * right.ndv)
	//		+ (1-upperRatio) * right.ndv
	if lowerCompare >= 0 {
		lowerRatio := calcFraction4Datums(left.lower, left.upper, right.lower)
		res.NDV = int64(lowerRatio*float64(left.NDV) +
			math.Max((1-lowerRatio)*float64(left.NDV), upperRatio*float64(right.NDV)) +
			(1-upperRatio)*float64(right.NDV))
		res.lower = left.lower.Clone()
		return &res, nil
	}
	// |------upperRatio--------|
	// |-lowerRatio-|
	// |____________right______________|
	//              |___left____|
	// ndv = lowerRatio * right.ndv
	//		+ max(left.ndv + (upperRatio - lowerRatio) * right.ndv)
	//		+ (1-upperRatio) * right.ndv
	lowerRatio := calcFraction4Datums(right.lower, right.upper, left.lower)
	res.NDV = int64(lowerRatio*float64(right.NDV) +
		math.Max(float64(left.NDV), (upperRatio-lowerRatio)*float64(right.NDV)) +
		(1-upperRatio)*float64(right.NDV))
	return &res, nil
}

// mergeParitionBuckets merges buckets[l...r) to one global bucket.
// global bucket:
//		upper = buckets[r-1].upper
//		count = sum of buckets[l...r).count
//		repeat = sum of buckets[i] (buckets[i].upper == global bucket.upper && i in [l...r))
//		ndv = merge bucket ndv from r-1 to l by mergeBucketNDV
// Notice: lower is not calculated here.
func mergePartitionBuckets(sc *stmtctx.StatementContext, buckets []*bucket4Merging) (*bucket4Merging, error) {
	if len(buckets) == 0 {
		return nil, errors.Errorf("not enough buckets to merge")
	}
	res := bucket4Merging{}
	res.upper = buckets[len(buckets)-1].upper.Clone()
	right := buckets[len(buckets)-1].Clone()

	totNDV := int64(0)
	for i := len(buckets) - 1; i >= 0; i-- {
		totNDV += buckets[i].NDV
		res.Count += buckets[i].Count
		compare, err := buckets[i].upper.Compare(sc, res.upper, collate.GetBinaryCollator())
		if err != nil {
			return nil, err
		}
		if compare == 0 {
			res.Repeat += buckets[i].Repeat
		}
		if i != len(buckets)-1 {
			tmp, err := mergeBucketNDV(sc, buckets[i], &right)
			if err != nil {
				return nil, err
			}
			right = *tmp
		}
	}
	res.NDV = right.NDV + right.disjointNDV

	// since `mergeBucketNDV` is based on uniform and inclusion assumptions, it has the trend to under-estimate,
	// and as the number of buckets increases, these assumptions become weak,
	// so to mitigate this problem, a damping factor based on the number of buckets is introduced.
	res.NDV = int64(float64(res.NDV) * math.Pow(1.15, float64(len(buckets)-1)))
	if res.NDV > totNDV {
		res.NDV = totNDV
	}
	return &res, nil
}

func (t *TopNMeta) buildBucket4Merging(d *types.Datum) *bucket4Merging {
	res := newBucket4Meging()
	res.lower = d.Clone()
	res.upper = d.Clone()
	res.Count = int64(t.Count)
	res.Repeat = int64(t.Count)
	res.NDV = int64(1)
	return res
}

// MergePartitionHist2GlobalHist merges hists (partition-level Histogram) to a global-level Histogram
func MergePartitionHist2GlobalHist(sc *stmtctx.StatementContext, hists []*Histogram, popedTopN []TopNMeta, expBucketNumber int64, isIndex bool) (*Histogram, error) {
	var totCount, totNull, bucketNumber, totColSize int64
	if expBucketNumber == 0 {
		return nil, errors.Errorf("expBucketNumber can not be zero")
	}
	// minValue is used to calc the bucket lower.
	var minValue *types.Datum
	for _, hist := range hists {
		totColSize += hist.TotColSize
		totNull += hist.NullCount
		bucketNumber += int64(hist.Len())
		if hist.Len() > 0 {
			totCount += hist.Buckets[hist.Len()-1].Count
			if minValue == nil {
				minValue = hist.GetLower(0).Clone()
				continue
			}
			res, err := hist.GetLower(0).Compare(sc, minValue, collate.GetBinaryCollator())
			if err != nil {
				return nil, err
			}
			if res < 0 {
				minValue = hist.GetLower(0).Clone()
			}
		}
	}

	bucketNumber += int64(len(popedTopN))
	buckets := make([]*bucket4Merging, 0, bucketNumber)
	globalBuckets := make([]*bucket4Merging, 0, expBucketNumber)

	// init `buckets`.
	for _, hist := range hists {
		buckets = append(buckets, hist.buildBucket4Merging()...)
	}

	for _, meta := range popedTopN {
		totCount += int64(meta.Count)
		var d types.Datum
		if isIndex {
			d.SetBytes(meta.Encoded)
		} else {
			var err error
			if types.IsTypeTime(hists[0].Tp.GetType()) {
				// handle datetime values specially since they are encoded to int and we'll get int values if using DecodeOne.
				_, d, err = codec.DecodeAsDateTime(meta.Encoded, hists[0].Tp.GetType(), sc.TimeZone)
			} else {
				_, d, err = codec.DecodeOne(meta.Encoded)
			}
			if err != nil {
				return nil, err
			}
		}
		if minValue == nil {
			minValue = d.Clone()
			continue
		}
		res, err := d.Compare(sc, minValue, collate.GetBinaryCollator())
		if err != nil {
			return nil, err
		}
		if res < 0 {
			minValue = d.Clone()
		}
		buckets = append(buckets, meta.buildBucket4Merging(&d))
	}

	// Remove empty buckets
	tail := 0
	for i := range buckets {
		if buckets[i].Count != 0 {
			buckets[tail] = buckets[i]
			tail++
		}
	}
	buckets = buckets[:tail]

	var sortError error
	sort.Slice(buckets, func(i, j int) bool {
		res, err := buckets[i].upper.Compare(sc, buckets[j].upper, collate.GetBinaryCollator())
		if err != nil {
			sortError = err
		}
		if res != 0 {
			return res < 0
		}
		res, err = buckets[i].lower.Compare(sc, buckets[j].lower, collate.GetBinaryCollator())
		if err != nil {
			sortError = err
		}
		return res < 0
	})
	if sortError != nil {
		return nil, sortError
	}

	var sum, prevSum int64
	r, prevR := len(buckets), 0
	bucketCount := int64(1)
	gBucketCountThreshold := (totCount / expBucketNumber) * 80 / 100 // expectedBucketSize * 0.8
	var bucketNDV int64
	for i := len(buckets) - 1; i >= 0; i-- {
		sum += buckets[i].Count
		bucketNDV += buckets[i].NDV
		if sum >= totCount*bucketCount/expBucketNumber && sum-prevSum >= gBucketCountThreshold {
			for ; i > 0; i-- { // if the buckets have the same upper, we merge them into the same new buckets.
				res, err := buckets[i-1].upper.Compare(sc, buckets[i].upper, collate.GetBinaryCollator())
				if err != nil {
					return nil, err
				}
				if res != 0 {
					break
				}
				sum += buckets[i-1].Count
				bucketNDV += buckets[i-1].NDV
			}
			merged, err := mergePartitionBuckets(sc, buckets[i:r])
			if err != nil {
				return nil, err
			}
			globalBuckets = append(globalBuckets, merged)
			prevR = r
			r = i
			bucketCount++
			prevSum = sum
			bucketNDV = 0
		}
	}
	if r > 0 {
		bucketSum := int64(0)
		for _, b := range buckets[:r] {
			bucketSum += b.Count
		}

		if len(globalBuckets) > 0 && bucketSum < gBucketCountThreshold { // merge them into the previous global bucket
			r = prevR
			globalBuckets = globalBuckets[:len(globalBuckets)-1]
		}

		merged, err := mergePartitionBuckets(sc, buckets[:r])
		if err != nil {
			return nil, err
		}
		globalBuckets = append(globalBuckets, merged)
	}
	// Because we merge backwards, we need to flip the slices.
	for i, j := 0, len(globalBuckets)-1; i < j; i, j = i+1, j-1 {
		globalBuckets[i], globalBuckets[j] = globalBuckets[j], globalBuckets[i]
	}

	// Calc the bucket lower.
	if minValue == nil || len(globalBuckets) == 0 { // both hists and popedTopN are empty, returns an empty hist in this case
		return NewHistogram(hists[0].ID, 0, totNull, hists[0].LastUpdateVersion, hists[0].Tp, len(globalBuckets), totColSize), nil
	}
	globalBuckets[0].lower = minValue.Clone()
	for i := 1; i < len(globalBuckets); i++ {
		if globalBuckets[i].NDV == 1 { // there is only 1 value so lower = upper
			globalBuckets[i].lower = globalBuckets[i].upper.Clone()
		} else {
			globalBuckets[i].lower = globalBuckets[i-1].upper.Clone()
		}
		globalBuckets[i].Count = globalBuckets[i].Count + globalBuckets[i-1].Count
	}

	// Recalculate repeats
	// TODO: optimize it later since it's a simple but not the fastest implementation whose complexity is O(nBkt * nHist * log(nBkt))
	for _, bucket := range globalBuckets {
		var repeat float64
		for _, hist := range hists {
			histRowCount, _ := hist.equalRowCount(*bucket.upper, isIndex)
			repeat += histRowCount // only hists of indexes have bucket.NDV
		}
		if int64(repeat) > bucket.Repeat {
			bucket.Repeat = int64(repeat)
		}
	}

	globalHist := NewHistogram(hists[0].ID, 0, totNull, hists[0].LastUpdateVersion, hists[0].Tp, len(globalBuckets), totColSize)
	for _, bucket := range globalBuckets {
		if !isIndex {
			bucket.NDV = 0 // bucket.NDV is not maintained for column histograms
		}
		globalHist.AppendBucketWithNDV(bucket.lower, bucket.upper, bucket.Count, bucket.Repeat, bucket.NDV)
	}
	return globalHist, nil
}

const (
	allLoaded = iota
	onlyCmsEvicted
	//onlyHistRemained
	allEvicted
)

// StatsLoadedStatus indicates the status of statistics
type StatsLoadedStatus struct {
	statsInitialized bool
	evictedStatus    int
}

// NewStatsFullLoadStatus returns the status that the column/index fully loaded
func NewStatsFullLoadStatus() StatsLoadedStatus {
	return StatsLoadedStatus{
		statsInitialized: true,
		evictedStatus:    allLoaded,
	}
}

// IsStatsInitialized indicates whether the column/index's statistics was loaded from storage before.
// Note that `IsStatsInitialized` only can be set in initializing
func (s StatsLoadedStatus) IsStatsInitialized() bool {
	return s.statsInitialized
}

// IsLoadNeeded indicates whether it needs load statistics during LoadNeededHistograms or sync stats
// If the column/index was loaded and any statistics of it is evicting, it also needs re-load statistics.
func (s StatsLoadedStatus) IsLoadNeeded() bool {
	if s.statsInitialized {
		return s.evictedStatus > allLoaded
	}
	return true
}

// IsEssentialStatsLoaded indicates whether the essential statistics is loaded.
// If the column/index was loaded, and at least histogram and topN still exists, the necessary statistics is still loaded.
func (s StatsLoadedStatus) IsEssentialStatsLoaded() bool {
	return s.statsInitialized && (s.evictedStatus < allEvicted)
}

// IsCMSEvicted indicates whether the cms got evicted now.
func (s StatsLoadedStatus) IsCMSEvicted() bool {
	return s.statsInitialized && s.evictedStatus >= onlyCmsEvicted
}

// IsFullLoad indicates whether the stats are full loaded
func (s StatsLoadedStatus) IsFullLoad() bool {
	return s.statsInitialized && s.evictedStatus == allLoaded
}<|MERGE_RESOLUTION|>--- conflicted
+++ resolved
@@ -1627,11 +1627,7 @@
 }
 
 func (idx *Index) checkStats() {
-<<<<<<< HEAD
-	if idx.IsEssentialStatsLoaded() {
-=======
 	if idx.IsFullLoad() {
->>>>>>> e50b9430
 		return
 	}
 	HistogramNeededItems.insert(model.TableItemID{TableID: idx.PhysicalID, ID: idx.Info.ID, IsIndex: true})
