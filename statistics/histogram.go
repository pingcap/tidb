// Copyright 2017 PingCAP, Inc.
//
// Licensed under the Apache License, Version 2.0 (the "License");
// you may not use this file except in compliance with the License.
// You may obtain a copy of the License at
//
//     http://www.apache.org/licenses/LICENSE-2.0
//
// Unless required by applicable law or agreed to in writing, software
// distributed under the License is distributed on an "AS IS" BASIS,
// See the License for the specific language governing permissions and
// limitations under the License.

package statistics

import (
	"bytes"
	"fmt"
	"math"
	"sort"
	"strings"
	"time"
	"unsafe"

	"github.com/pingcap/errors"
	"github.com/pingcap/log"
	"github.com/pingcap/parser/model"
	"github.com/pingcap/parser/mysql"
	"github.com/pingcap/parser/terror"
	"github.com/pingcap/tidb/kv"
	"github.com/pingcap/tidb/sessionctx/stmtctx"
	"github.com/pingcap/tidb/sessionctx/variable"
	"github.com/pingcap/tidb/tablecodec"
	"github.com/pingcap/tidb/types"
	"github.com/pingcap/tidb/util/chunk"
	"github.com/pingcap/tidb/util/codec"
	"github.com/pingcap/tidb/util/collate"
	"github.com/pingcap/tidb/util/logutil"
	"github.com/pingcap/tidb/util/ranger"
	"github.com/pingcap/tipb/go-tipb"
	"github.com/twmb/murmur3"
	"go.uber.org/zap"
)

// Histogram represents statistics for a column or index.
type Histogram struct {
	ID        int64 // Column ID.
	NDV       int64 // Number of distinct values.
	NullCount int64 // Number of null values.
	// LastUpdateVersion is the version that this histogram updated last time.
	LastUpdateVersion uint64

	Tp *types.FieldType

	// Histogram elements.
	//
	// A bucket bound is the smallest and greatest values stored in the bucket. The lower and upper bound
	// are stored in one column.
	//
	// A bucket count is the number of items stored in all previous buckets and the current bucket.
	// Bucket counts are always in increasing order.
	//
	// A bucket repeat is the number of repeats of the bucket value, it can be used to find popular values.
	Bounds  *chunk.Chunk
	Buckets []Bucket

	// Used for estimating fraction of the interval [lower, upper] that lies within the [lower, value].
	// For some types like `Int`, we do not build it because we can get them directly from `Bounds`.
	scalars []scalar
	// TotColSize is the total column size for the histogram.
	// For unfixed-len types, it includes LEN and BYTE.
	TotColSize int64

	// Correlation is the statistical correlation between physical row ordering and logical ordering of
	// the column values. This ranges from -1 to +1, and it is only valid for Column histogram, not for
	// Index histogram.
	Correlation float64
}

// Bucket store the bucket count and repeat.
type Bucket struct {
	Count  int64
	Repeat int64
}

type scalar struct {
	lower        float64
	upper        float64
	commonPfxLen int // commonPfxLen is the common prefix length of the lower bound and upper bound when the value type is KindString or KindBytes.
}

// NewHistogram creates a new histogram.
func NewHistogram(id, ndv, nullCount int64, version uint64, tp *types.FieldType, bucketSize int, totColSize int64) *Histogram {
	return &Histogram{
		ID:                id,
		NDV:               ndv,
		NullCount:         nullCount,
		LastUpdateVersion: version,
		Tp:                tp,
		Bounds:            chunk.NewChunkWithCapacity([]*types.FieldType{tp}, 2*bucketSize),
		Buckets:           make([]Bucket, 0, bucketSize),
		TotColSize:        totColSize,
	}
}

// GetLower gets the lower bound of bucket `idx`.
func (hg *Histogram) GetLower(idx int) *types.Datum {
	d := hg.Bounds.GetRow(2*idx).GetDatum(0, hg.Tp)
	return &d
}

// GetUpper gets the upper bound of bucket `idx`.
func (hg *Histogram) GetUpper(idx int) *types.Datum {
	d := hg.Bounds.GetRow(2*idx+1).GetDatum(0, hg.Tp)
	return &d
}

// MemoryUsage returns the total memory usage of this Histogram.
// everytime changed the Histogram of the table, it will cost O(n)
// complexity so calculate the memoryUsage might cost little time.
// We ignore the size of other metadata in Histogram.
func (hg *Histogram) MemoryUsage() (sum int64) {
	if hg == nil {
		return
	}
	//let the initial sum = 0
	sum = hg.Bounds.MemoryUsage() - chunk.NewChunkWithCapacity([]*types.FieldType{hg.Tp}, 0).MemoryUsage()
	sum = sum + int64(cap(hg.Buckets)*int(unsafe.Sizeof(Bucket{}))) + int64(cap(hg.scalars)*int(unsafe.Sizeof(scalar{})))

	return
}

// AvgColSize is the average column size of the histogram. These sizes are derived from function `encode`
// and `Datum::ConvertTo`, so we need to update them if those 2 functions are changed.
func (c *Column) AvgColSize(count int64, isKey bool) float64 {
	if count == 0 {
		return 0
	}
	// Note that, if the handle column is encoded as value, instead of key, i.e,
	// when the handle column is in a unique index, the real column size may be
	// smaller than 8 because it is encoded using `EncodeVarint`. Since we don't
	// know the exact value size now, use 8 as approximation.
	if c.IsHandle {
		return 8
	}
	histCount := c.TotalRowCount()
	notNullRatio := 1.0
	if histCount > 0 {
		notNullRatio = 1.0 - float64(c.NullCount)/histCount
	}
	switch c.Histogram.Tp.Tp {
	case mysql.TypeFloat, mysql.TypeDouble, mysql.TypeDuration, mysql.TypeDate, mysql.TypeDatetime, mysql.TypeTimestamp:
		return 8 * notNullRatio
	case mysql.TypeTiny, mysql.TypeShort, mysql.TypeInt24, mysql.TypeLong, mysql.TypeLonglong, mysql.TypeYear, mysql.TypeEnum, mysql.TypeBit, mysql.TypeSet:
		if isKey {
			return 8 * notNullRatio
		}
	}
	// Keep two decimal place.
	return math.Round(float64(c.TotColSize)/float64(count)*100) / 100
}

// AvgColSizeChunkFormat is the average column size of the histogram. These sizes are derived from function `Encode`
// and `DecodeToChunk`, so we need to update them if those 2 functions are changed.
func (c *Column) AvgColSizeChunkFormat(count int64) float64 {
	if count == 0 {
		return 0
	}
	fixedLen := chunk.GetFixedLen(c.Histogram.Tp)
	if fixedLen != -1 {
		return float64(fixedLen)
	}
	// Keep two decimal place.
	// Add 8 bytes for unfixed-len type's offsets.
	// Minus Log2(avgSize) for unfixed-len type LEN.
	avgSize := float64(c.TotColSize) / float64(count)
	if avgSize < 1 {
		return math.Round(avgSize*100)/100 + 8
	}
	return math.Round((avgSize-math.Log2(avgSize))*100)/100 + 8
}

// AvgColSizeListInDisk is the average column size of the histogram. These sizes are derived
// from `chunk.ListInDisk` so we need to update them if those 2 functions are changed.
func (c *Column) AvgColSizeListInDisk(count int64) float64 {
	if count == 0 {
		return 0
	}
	histCount := c.TotalRowCount()
	notNullRatio := 1.0
	if histCount > 0 {
		notNullRatio = 1.0 - float64(c.NullCount)/histCount
	}
	size := chunk.GetFixedLen(c.Histogram.Tp)
	if size != -1 {
		return float64(size) * notNullRatio
	}
	// Keep two decimal place.
	// Minus Log2(avgSize) for unfixed-len type LEN.
	avgSize := float64(c.TotColSize) / float64(count)
	if avgSize < 1 {
		return math.Round((avgSize)*100) / 100
	}
	return math.Round((avgSize-math.Log2(avgSize))*100) / 100
}

// AppendBucket appends a bucket into `hg`.
func (hg *Histogram) AppendBucket(lower *types.Datum, upper *types.Datum, count, repeat int64) {
	hg.Buckets = append(hg.Buckets, Bucket{Count: count, Repeat: repeat})
	hg.Bounds.AppendDatum(0, lower)
	hg.Bounds.AppendDatum(0, upper)
}

func (hg *Histogram) updateLastBucket(upper *types.Datum, count, repeat int64) {
	len := hg.Len()
	hg.Bounds.TruncateTo(2*len - 1)
	hg.Bounds.AppendDatum(0, upper)
	hg.Buckets[len-1] = Bucket{Count: count, Repeat: repeat}
}

// DecodeTo decodes the histogram bucket values into `Tp`.
func (hg *Histogram) DecodeTo(tp *types.FieldType, timeZone *time.Location) error {
	oldIter := chunk.NewIterator4Chunk(hg.Bounds)
	hg.Bounds = chunk.NewChunkWithCapacity([]*types.FieldType{tp}, oldIter.Len())
	hg.Tp = tp
	for row := oldIter.Begin(); row != oldIter.End(); row = oldIter.Next() {
		datum, err := tablecodec.DecodeColumnValue(row.GetBytes(0), tp, timeZone)
		if err != nil {
			return errors.Trace(err)
		}
		hg.Bounds.AppendDatum(0, &datum)
	}
	return nil
}

// ConvertTo converts the histogram bucket values into `Tp`.
func (hg *Histogram) ConvertTo(sc *stmtctx.StatementContext, tp *types.FieldType) (*Histogram, error) {
	hist := NewHistogram(hg.ID, hg.NDV, hg.NullCount, hg.LastUpdateVersion, tp, hg.Len(), hg.TotColSize)
	hist.Correlation = hg.Correlation
	iter := chunk.NewIterator4Chunk(hg.Bounds)
	for row := iter.Begin(); row != iter.End(); row = iter.Next() {
		d := row.GetDatum(0, hg.Tp)
		d, err := d.ConvertTo(sc, tp)
		if err != nil {
			return nil, errors.Trace(err)
		}
		hist.Bounds.AppendDatum(0, &d)
	}
	hist.Buckets = hg.Buckets
	return hist, nil
}

// Len is the number of buckets in the histogram.
func (hg *Histogram) Len() int {
	return len(hg.Buckets)
}

// HistogramEqual tests if two histograms are equal.
func HistogramEqual(a, b *Histogram, ignoreID bool) bool {
	if ignoreID {
		old := b.ID
		b.ID = a.ID
		defer func() { b.ID = old }()
	}
	return bytes.Equal([]byte(a.ToString(0)), []byte(b.ToString(0)))
}

// constants for stats version. These const can be used for solving compatibility issue.
const (
	CurStatsVersion = Version1
	Version1        = 1
)

// AnalyzeFlag is set when the statistics comes from analyze and has not been modified by feedback.
const AnalyzeFlag = 1

// IsAnalyzed checks whether this flag contains AnalyzeFlag.
func IsAnalyzed(flag int64) bool {
	return (flag & AnalyzeFlag) > 0
}

// ResetAnalyzeFlag resets the AnalyzeFlag because it has been modified by feedback.
func ResetAnalyzeFlag(flag int64) int64 {
	return flag &^ AnalyzeFlag
}

// ValueToString converts a possible encoded value to a formatted string. If the value is encoded, then
// idxCols equals to number of origin values, else idxCols is 0.
func ValueToString(vars *variable.SessionVars, value *types.Datum, idxCols int, idxColumnTypes []byte) (string, error) {
	if idxCols == 0 {
		return value.ToString()
	}
	var loc *time.Location
	if vars != nil {
		loc = vars.Location()
	}
	// Ignore the error and treat remaining part that cannot decode successfully as bytes.
	decodedVals, remained, err := codec.DecodeRange(value.GetBytes(), idxCols, idxColumnTypes, loc)
	// Ignore err explicit to pass errcheck.
	_ = err
	if len(remained) > 0 {
		decodedVals = append(decodedVals, types.NewBytesDatum(remained))
	}
	str, err := types.DatumsToString(decodedVals, true)
	return str, err
}

// BucketToString change the given bucket to string format.
func (hg *Histogram) BucketToString(bktID, idxCols int) string {
	upperVal, err := ValueToString(nil, hg.GetUpper(bktID), idxCols, nil)
	terror.Log(errors.Trace(err))
	lowerVal, err := ValueToString(nil, hg.GetLower(bktID), idxCols, nil)
	terror.Log(errors.Trace(err))
	return fmt.Sprintf("num: %d lower_bound: %s upper_bound: %s repeats: %d", hg.bucketCount(bktID), lowerVal, upperVal, hg.Buckets[bktID].Repeat)
}

type IndexValCntPair struct {
	Val []byte
	Cnt int64
}

// RemoveIdxVals remove the given values from the histogram.
func (hg *Histogram) RemoveIdxVals(idxValCntPairs []IndexValCntPair) {
	sort.Slice(idxValCntPairs, func(i, j int) bool {
		return bytes.Compare(idxValCntPairs[i].Val, idxValCntPairs[j].Val) < 0
	})
	totalSubCnt := int64(0)
	for bktIdx, pairIdx := 0, 0; bktIdx < hg.Len(); bktIdx++ {
		for pairIdx < len(idxValCntPairs) {
			cmpResult := bytes.Compare(hg.Bounds.Column(0).GetBytes(bktIdx*2+1), idxValCntPairs[pairIdx].Val)
			if cmpResult < 0 {
				break
			}
			totalSubCnt += idxValCntPairs[pairIdx].Cnt
			pairIdx++
			if cmpResult == 0 {
				hg.Buckets[bktIdx].Repeat = 0
				break
			}
		}
		log.Warn("xxxx", zap.Int64("cur count", hg.Buckets[bktIdx].Count),
			zap.Int64("cur topn count", totalSubCnt),
		)
		hg.Buckets[bktIdx].Count -= totalSubCnt
	}
}

// ToString gets the string representation for the histogram.
func (hg *Histogram) ToString(idxCols int) string {
	strs := make([]string, 0, hg.Len()+1)
	if idxCols > 0 {
		strs = append(strs, fmt.Sprintf("index:%d ndv:%d", hg.ID, hg.NDV))
	} else {
		strs = append(strs, fmt.Sprintf("column:%d ndv:%d totColSize:%d", hg.ID, hg.NDV, hg.TotColSize))
	}
	for i := 0; i < hg.Len(); i++ {
		strs = append(strs, hg.BucketToString(i, idxCols))
	}
	return strings.Join(strs, "\n")
}

// equalRowCount estimates the row count where the column equals to value.
func (hg *Histogram) equalRowCount(value types.Datum) float64 {
	index, match := hg.Bounds.LowerBound(0, &value)
	// Since we store the lower and upper bound together, if the index is an odd number, then it points to a upper bound.
	if index%2 == 1 {
		if match {
			return float64(hg.Buckets[index/2].Repeat)
		}
		return hg.notNullCount() / float64(hg.NDV)
	}
	if match {
		cmp := chunk.GetCompareFunc(hg.Tp)
		if cmp(hg.Bounds.GetRow(index), 0, hg.Bounds.GetRow(index+1), 0) == 0 {
			return float64(hg.Buckets[index/2].Repeat)
		}
		return hg.notNullCount() / float64(hg.NDV)
	}
	return 0
}

// greaterRowCount estimates the row count where the column greater than value.
func (hg *Histogram) greaterRowCount(value types.Datum) float64 {
	gtCount := hg.notNullCount() - hg.lessRowCount(value) - hg.equalRowCount(value)
	return math.Max(0, gtCount)
}

// LessRowCountWithBktIdx estimates the row count where the column less than value.
func (hg *Histogram) LessRowCountWithBktIdx(value types.Datum) (float64, int) {
	// All the values are null.
	if hg.Bounds.NumRows() == 0 {
		return 0, 0
	}
	index, match := hg.Bounds.LowerBound(0, &value)
	if index == hg.Bounds.NumRows() {
		return hg.notNullCount(), hg.Len() - 1
	}
	// Since we store the lower and upper bound together, so dividing the index by 2 will get the bucket index.
	bucketIdx := index / 2
	curCount, curRepeat := float64(hg.Buckets[bucketIdx].Count), float64(hg.Buckets[bucketIdx].Repeat)
	preCount := float64(0)
	if bucketIdx > 0 {
		preCount = float64(hg.Buckets[bucketIdx-1].Count)
	}
	if index%2 == 1 {
		if match {
			return curCount - curRepeat, bucketIdx
		}
		return preCount + hg.calcFraction(bucketIdx, &value)*(curCount-curRepeat-preCount), bucketIdx
	}
	return preCount, bucketIdx
}

func (hg *Histogram) lessRowCount(value types.Datum) float64 {
	result, _ := hg.LessRowCountWithBktIdx(value)
	return result
}

// BetweenRowCount estimates the row count where column greater or equal to a and less than b.
func (hg *Histogram) BetweenRowCount(a, b types.Datum) float64 {
	lessCountA := hg.lessRowCount(a)
	lessCountB := hg.lessRowCount(b)
	// If lessCountA is not less than lessCountB, it may be that they fall to the same bucket and we cannot estimate
	// the fraction, so we use `totalCount / NDV` to estimate the row count, but the result should not greater than
	// lessCountB or notNullCount-lessCountA.
	if lessCountA >= lessCountB && hg.NDV > 0 {
		result := math.Min(lessCountB, hg.notNullCount()-lessCountA)
		return math.Min(result, hg.notNullCount()/float64(hg.NDV))
	}
	return lessCountB - lessCountA
}

// TotalRowCount returns the total count of this histogram.
func (hg *Histogram) TotalRowCount() float64 {
	return hg.notNullCount() + float64(hg.NullCount)
}

// notNullCount indicates the count of non-null values in column histogram and single-column index histogram,
// for multi-column index histogram, since we cannot define null for the row, we treat all rows as non-null, that means,
// notNullCount would return same value as TotalRowCount for multi-column index histograms.
func (hg *Histogram) notNullCount() float64 {
	if hg.Len() == 0 {
		return 0
	}
	return float64(hg.Buckets[hg.Len()-1].Count)
}

// mergeBuckets is used to Merge every two neighbor buckets.
func (hg *Histogram) mergeBuckets(bucketIdx int) {
	curBuck := 0
	c := chunk.NewChunkWithCapacity([]*types.FieldType{hg.Tp}, bucketIdx)
	for i := 0; i+1 <= bucketIdx; i += 2 {
		hg.Buckets[curBuck] = hg.Buckets[i+1]
		c.AppendDatum(0, hg.GetLower(i))
		c.AppendDatum(0, hg.GetUpper(i+1))
		curBuck++
	}
	if bucketIdx%2 == 0 {
		hg.Buckets[curBuck] = hg.Buckets[bucketIdx]
		c.AppendDatum(0, hg.GetLower(bucketIdx))
		c.AppendDatum(0, hg.GetUpper(bucketIdx))
		curBuck++
	}
	hg.Bounds = c
	hg.Buckets = hg.Buckets[:curBuck]
}

func (idx *Index) GetIncreaseFactor(totalCount int64) float64 {
	columnCount := idx.TotalRowCount()
	if columnCount == 0 {
		return 1.0
	}
	log.Warn("ppp", zap.Int64("coll's count", totalCount), zap.Float64("index's count", columnCount))
	return float64(totalCount) / columnCount
}

// GetIncreaseFactor will return a factor of data increasing after the last analysis.
func (hg *Histogram) GetIncreaseFactor(totalCount int64) float64 {
	columnCount := hg.TotalRowCount()
	if columnCount == 0 {
		// avoid dividing by 0
		return 1.0
	}
	return float64(totalCount) / columnCount
}

// validRange checks if the range is Valid, it is used by `SplitRange` to remove the invalid range,
// the possible types of range are index key range and handle key range.
func validRange(sc *stmtctx.StatementContext, ran *ranger.Range, encoded bool) bool {
	var low, high []byte
	if encoded {
		low, high = ran.LowVal[0].GetBytes(), ran.HighVal[0].GetBytes()
	} else {
		var err error
		low, err = codec.EncodeKey(sc, nil, ran.LowVal[0])
		if err != nil {
			return false
		}
		high, err = codec.EncodeKey(sc, nil, ran.HighVal[0])
		if err != nil {
			return false
		}
	}
	if ran.LowExclude {
		low = kv.Key(low).PrefixNext()
	}
	if !ran.HighExclude {
		high = kv.Key(high).PrefixNext()
	}
	return bytes.Compare(low, high) < 0
}

func checkKind(vals []types.Datum, kind byte) bool {
	if kind == types.KindString {
		kind = types.KindBytes
	}
	for _, val := range vals {
		valKind := val.Kind()
		if valKind == types.KindNull || valKind == types.KindMinNotNull || valKind == types.KindMaxValue {
			continue
		}
		if valKind == types.KindString {
			valKind = types.KindBytes
		}
		if valKind != kind {
			return false
		}
		// Only check the first non-null value.
		break
	}
	return true
}

func (hg *Histogram) typeMatch(ranges []*ranger.Range) bool {
	kind := hg.GetLower(0).Kind()
	for _, ran := range ranges {
		if !checkKind(ran.LowVal, kind) || !checkKind(ran.HighVal, kind) {
			return false
		}
	}
	return true
}

// SplitRange splits the range according to the histogram lower bound. Note that we treat first bucket's lower bound
// as -inf and last bucket's upper bound as +inf, so all the split ranges will totally fall in one of the (-inf, l(1)),
// [l(1), l(2)),...[l(n-2), l(n-1)), [l(n-1), +inf), where n is the number of buckets, l(i) is the i-th bucket's lower bound.
func (hg *Histogram) SplitRange(sc *stmtctx.StatementContext, oldRanges []*ranger.Range, encoded bool) ([]*ranger.Range, bool) {
	if !hg.typeMatch(oldRanges) {
		return oldRanges, false
	}
	// Treat the only buckets as (-inf, +inf), so we do not need split it.
	if hg.Len() == 1 {
		return oldRanges, true
	}
	ranges := make([]*ranger.Range, 0, len(oldRanges))
	for _, ran := range oldRanges {
		ranges = append(ranges, ran.Clone())
	}
	split := make([]*ranger.Range, 0, len(ranges))
	for len(ranges) > 0 {
		// Find the first bound that greater than the LowVal.
		idx := hg.Bounds.UpperBound(0, &ranges[0].LowVal[0])
		// Treat last bucket's upper bound as +inf, so we do not need split any more.
		if idx >= hg.Bounds.NumRows()-1 {
			split = append(split, ranges...)
			break
		}
		// Treat first buckets's lower bound as -inf, just increase it to the next lower bound.
		if idx == 0 {
			idx = 2
		}
		// Get the next lower bound.
		if idx%2 == 1 {
			idx++
		}
		lowerBound := hg.Bounds.GetRow(idx)
		var i int
		// Find the first range that need to be split by the lower bound.
		for ; i < len(ranges); i++ {
			if chunk.Compare(lowerBound, 0, &ranges[i].HighVal[0]) <= 0 {
				break
			}
		}
		split = append(split, ranges[:i]...)
		ranges = ranges[i:]
		if len(ranges) == 0 {
			break
		}
		// Split according to the lower bound.
		cmp := chunk.Compare(lowerBound, 0, &ranges[0].LowVal[0])
		if cmp > 0 {
			lower := lowerBound.GetDatum(0, hg.Tp)
			newRange := &ranger.Range{
				LowExclude:  ranges[0].LowExclude,
				LowVal:      []types.Datum{ranges[0].LowVal[0]},
				HighVal:     []types.Datum{lower},
				HighExclude: true}
			if validRange(sc, newRange, encoded) {
				split = append(split, newRange)
			}
			ranges[0].LowVal[0] = lower
			ranges[0].LowExclude = false
			if !validRange(sc, ranges[0], encoded) {
				ranges = ranges[1:]
			}
		}
	}
	return split, true
}

func (hg *Histogram) bucketCount(idx int) int64 {
	if idx == 0 {
		return hg.Buckets[0].Count
	}
	return hg.Buckets[idx].Count - hg.Buckets[idx-1].Count
}

// HistogramToProto converts Histogram to its protobuf representation.
// Note that when this is used, the lower/upper bound in the bucket must be BytesDatum.
func HistogramToProto(hg *Histogram) *tipb.Histogram {
	protoHg := &tipb.Histogram{
		Ndv: hg.NDV,
	}
	for i := 0; i < hg.Len(); i++ {
		bkt := &tipb.Bucket{
			Count:      hg.Buckets[i].Count,
			LowerBound: hg.GetLower(i).GetBytes(),
			UpperBound: hg.GetUpper(i).GetBytes(),
			Repeats:    hg.Buckets[i].Repeat,
		}
		protoHg.Buckets = append(protoHg.Buckets, bkt)
	}
	return protoHg
}

// HistogramFromProto converts Histogram from its protobuf representation.
// Note that we will set BytesDatum for the lower/upper bound in the bucket, the decode will
// be after all histograms merged.
func HistogramFromProto(protoHg *tipb.Histogram) *Histogram {
	tp := types.NewFieldType(mysql.TypeBlob)
	hg := NewHistogram(0, protoHg.Ndv, 0, 0, tp, len(protoHg.Buckets), 0)
	for _, bucket := range protoHg.Buckets {
		lower, upper := types.NewBytesDatum(bucket.LowerBound), types.NewBytesDatum(bucket.UpperBound)
		hg.AppendBucket(&lower, &upper, bucket.Count, bucket.Repeats)
	}
	return hg
}

func (hg *Histogram) popFirstBucket() {
	hg.Buckets = hg.Buckets[1:]
	c := chunk.NewChunkWithCapacity([]*types.FieldType{hg.Tp, hg.Tp}, hg.Bounds.NumRows()-2)
	c.Append(hg.Bounds, 2, hg.Bounds.NumRows())
	hg.Bounds = c
}

// IsIndexHist checks whether current histogram is one for index.
func (hg *Histogram) IsIndexHist() bool {
	return hg.Tp.Tp == mysql.TypeBlob
}

// MergeHistograms merges two histograms.
func MergeHistograms(sc *stmtctx.StatementContext, lh *Histogram, rh *Histogram, bucketSize int) (*Histogram, error) {
	if lh.Len() == 0 {
		return rh, nil
	}
	if rh.Len() == 0 {
		return lh, nil
	}
	lh.NDV += rh.NDV
	lLen := lh.Len()
	cmp, err := lh.GetUpper(lLen-1).CompareDatum(sc, rh.GetLower(0))
	if err != nil {
		return nil, errors.Trace(err)
	}
	offset := int64(0)
	if cmp == 0 {
		lh.NDV--
		lh.updateLastBucket(rh.GetUpper(0), lh.Buckets[lLen-1].Count+rh.Buckets[0].Count, rh.Buckets[0].Repeat)
		offset = rh.Buckets[0].Count
		rh.popFirstBucket()
	}
	for lh.Len() > bucketSize {
		lh.mergeBuckets(lh.Len() - 1)
	}
	if rh.Len() == 0 {
		return lh, nil
	}
	for rh.Len() > bucketSize {
		rh.mergeBuckets(rh.Len() - 1)
	}
	lCount := lh.Buckets[lh.Len()-1].Count
	rCount := rh.Buckets[rh.Len()-1].Count - offset
	lAvg := float64(lCount) / float64(lh.Len())
	rAvg := float64(rCount) / float64(rh.Len())
	for lh.Len() > 1 && lAvg*2 <= rAvg {
		lh.mergeBuckets(lh.Len() - 1)
		lAvg *= 2
	}
	for rh.Len() > 1 && rAvg*2 <= lAvg {
		rh.mergeBuckets(rh.Len() - 1)
		rAvg *= 2
	}
	for i := 0; i < rh.Len(); i++ {
		lh.AppendBucket(rh.GetLower(i), rh.GetUpper(i), rh.Buckets[i].Count+lCount-offset, rh.Buckets[i].Repeat)
	}
	for lh.Len() > bucketSize {
		lh.mergeBuckets(lh.Len() - 1)
	}
	return lh, nil
}

// AvgCountPerNotNullValue gets the average row count per value by the data of histogram.
func (hg *Histogram) AvgCountPerNotNullValue(totalCount int64) float64 {
	factor := hg.GetIncreaseFactor(totalCount)
	totalNotNull := hg.notNullCount() * factor
	curNDV := float64(hg.NDV) * factor
	curNDV = math.Max(curNDV, 1)
	return totalNotNull / curNDV
}

func (hg *Histogram) outOfRange(val types.Datum) bool {
	if hg.Len() == 0 {
		return true
	}
	return chunk.Compare(hg.Bounds.GetRow(0), 0, &val) > 0 ||
		chunk.Compare(hg.Bounds.GetRow(hg.Bounds.NumRows()-1), 0, &val) < 0
}

// Copy deep copies the histogram.
func (hg *Histogram) Copy() *Histogram {
	newHist := *hg
	newHist.Bounds = hg.Bounds.CopyConstruct()
	newHist.Buckets = make([]Bucket, 0, len(hg.Buckets))
	newHist.Buckets = append(newHist.Buckets, hg.Buckets...)
	return &newHist
}

// RemoveUpperBound removes the upper bound from histogram.
// It is used when merge stats for incremental analyze.
func (hg *Histogram) RemoveUpperBound() *Histogram {
	hg.Buckets[hg.Len()-1].Count -= hg.Buckets[hg.Len()-1].Repeat
	hg.Buckets[hg.Len()-1].Repeat = 0
	return hg
}

// TruncateHistogram truncates the histogram to `numBkt` buckets.
func (hg *Histogram) TruncateHistogram(numBkt int) *Histogram {
	hist := hg.Copy()
	hist.Buckets = hist.Buckets[:numBkt]
	hist.Bounds.TruncateTo(numBkt * 2)
	return hist
}

// ErrorRate is the error rate of estimate row count by bucket and cm sketch.
type ErrorRate struct {
	ErrorTotal float64
	QueryTotal int64
}

// MaxErrorRate is the max error rate of estimate row count of a not pseudo column.
// If the table is pseudo, but the average error rate is less than MaxErrorRate,
// then the column is not pseudo.
const MaxErrorRate = 0.25

// NotAccurate is true when the total of query is zero or the average error
// rate is greater than MaxErrorRate.
func (e *ErrorRate) NotAccurate() bool {
	if e.QueryTotal == 0 {
		return true
	}
	return e.ErrorTotal/float64(e.QueryTotal) > MaxErrorRate
}

// Update updates the ErrorRate.
func (e *ErrorRate) Update(rate float64) {
	e.QueryTotal++
	e.ErrorTotal += rate
}

// Merge range merges two ErrorRate.
func (e *ErrorRate) Merge(rate *ErrorRate) {
	e.QueryTotal += rate.QueryTotal
	e.ErrorTotal += rate.ErrorTotal
}

// Column represents a column histogram.
type Column struct {
	Histogram
	*CMSketch
	*TopN
	PhysicalID int64
	Count      int64
	Info       *model.ColumnInfo
	IsHandle   bool
	ErrorRate
	Flag           int64
	LastAnalyzePos types.Datum
}

func (c *Column) String() string {
	return c.Histogram.ToString(0)
}

// MemoryUsage returns the total memory usage of Histogram and CMSketch in Column.
// We ignore the size of other metadata in Column
func (c *Column) MemoryUsage() (sum int64) {
	sum = c.Histogram.MemoryUsage()
	if c.CMSketch != nil {
		sum += c.CMSketch.MemoryUsage()
	}
	return
}

// HistogramNeededColumns stores the columns whose Histograms need to be loaded from physical kv layer.
// Currently, we only load index/pk's Histogram from kv automatically. Columns' are loaded by needs.
var HistogramNeededColumns = neededColumnMap{cols: map[tableColumnID]struct{}{}}

// IsInvalid checks if this column is invalid. If this column has histogram but not loaded yet, then we mark it
// as need histogram.
func (c *Column) IsInvalid(sc *stmtctx.StatementContext, collPseudo bool) bool {
	if collPseudo && c.NotAccurate() {
		return true
	}
	if c.NDV > 0 && c.Len() == 0 && sc != nil {
		sc.SetHistogramsNotLoad()
		HistogramNeededColumns.insert(tableColumnID{TableID: c.PhysicalID, ColumnID: c.Info.ID})
	}
	return c.TotalRowCount() == 0 || (c.NDV > 0 && c.Len() == 0)
}

func (c *Column) equalRowCount(sc *stmtctx.StatementContext, val types.Datum, modifyCount int64) (float64, error) {
	if val.IsNull() {
		return float64(c.NullCount), nil
	}
	// All the values are null.
	if c.Histogram.Bounds.NumRows() == 0 {
		return 0.0, nil
	}
	if c.NDV > 0 && c.outOfRange(val) {
		return outOfRangeEQSelectivity(c.NDV, modifyCount, int64(c.TotalRowCount())) * c.TotalRowCount(), nil
	}
	if c.CMSketch != nil {
		count, err := queryValue(sc, c.CMSketch, c.TopN, val)
		return float64(count), errors.Trace(err)
	}
	return c.Histogram.equalRowCount(val), nil
}

// GetColumnRowCount estimates the row count by a slice of Range.
func (c *Column) GetColumnRowCount(sc *stmtctx.StatementContext, ranges []*ranger.Range, modifyCount int64, pkIsHandle bool) (float64, error) {
	var rowCount float64
	for _, rg := range ranges {
		highVal := *rg.HighVal[0].Clone()
		lowVal := *rg.LowVal[0].Clone()
		if highVal.Kind() == types.KindString {
			highVal.SetBytesAsString(collate.GetCollator(
				highVal.Collation()).Key(highVal.GetString()),
				highVal.Collation(),
				uint32(highVal.Length()),
			)
		}
		if lowVal.Kind() == types.KindString {
			lowVal.SetBytesAsString(collate.GetCollator(
				lowVal.Collation()).Key(lowVal.GetString()),
				lowVal.Collation(),
				uint32(lowVal.Length()),
			)
		}
		cmp, err := lowVal.CompareDatum(sc, &highVal)
		if err != nil {
			return 0, errors.Trace(err)
		}
		if cmp == 0 {
			// the point case.
			if !rg.LowExclude && !rg.HighExclude {
				// In this case, the row count is at most 1.
				if pkIsHandle {
					rowCount += 1
					continue
				}
				var cnt float64
				cnt, err = c.equalRowCount(sc, lowVal, modifyCount)
				if err != nil {
					return 0, errors.Trace(err)
				}
				rowCount += cnt
			}
			continue
		}
		rangeVals := enumRangeValues(lowVal, highVal, rg.LowExclude, rg.HighExclude)
		// The small range case.
		if rangeVals != nil {
			for _, val := range rangeVals {
				cnt, err := c.equalRowCount(sc, val, modifyCount)
				if err != nil {
					return 0, err
				}
				rowCount += cnt
			}
			continue
		}
		// The interval case.
		cnt := c.BetweenRowCount(lowVal, highVal)
		if (c.outOfRange(lowVal) && !lowVal.IsNull()) || c.outOfRange(highVal) {
			cnt += outOfRangeEQSelectivity(outOfRangeBetweenRate, modifyCount, int64(c.TotalRowCount())) * c.TotalRowCount()
		}
		// `betweenRowCount` returns count for [l, h) range, we adjust cnt for boudaries here.
		// Note that, `cnt` does not include null values, we need specially handle cases
		// where null is the lower bound.
		if rg.LowExclude && !lowVal.IsNull() {
			lowCnt, err := c.equalRowCount(sc, lowVal, modifyCount)
			if err != nil {
				return 0, errors.Trace(err)
			}
			cnt -= lowCnt
		}
		if !rg.LowExclude && lowVal.IsNull() {
			cnt += float64(c.NullCount)
		}
		if !rg.HighExclude {
			highCnt, err := c.equalRowCount(sc, highVal, modifyCount)
			if err != nil {
				return 0, errors.Trace(err)
			}
			cnt += highCnt
		}
		rowCount += cnt
	}
	if rowCount > c.TotalRowCount() {
		rowCount = c.TotalRowCount()
	} else if rowCount < 0 {
		rowCount = 0
	}
	return rowCount, nil
}

// Index represents an index histogram.
type Index struct {
	Histogram
	*CMSketch
	*TopN
	ErrorRate
	StatsVer       int64 // StatsVer is the version of the current stats, used to maintain compatibility
	Info           *model.IndexInfo
	Flag           int64
	PhysicalID     int64 // PhysicalID for lazy load
	LastAnalyzePos types.Datum
}

func (idx *Index) String() string {
	return idx.Histogram.ToString(len(idx.Info.Columns))
}

<<<<<<< HEAD
func (idx *Index) TotalRowCount() float64 {
	return idx.Histogram.TotalRowCount() + float64(idx.CMSketch.TotalCount())
}

// IsInvalid checks if this index is invalid.
func (idx *Index) IsInvalid(collPseudo bool, hasCMSketch bool) bool {
	return (collPseudo && idx.NotAccurate()) || (idx.TotalRowCount() == 0 && !hasCMSketch)
=======
// HistogramNeededIndices stores the Index whose Histograms need to be loaded from physical kv layer.
// Currently, we only load index/pk's Histogram from kv automatically. Columns' are loaded by needs.
var HistogramNeededIndices = neededIndexMap{idxs: map[tableIndexID]struct{}{}}

// IsInvalid checks if this Index is invalid.
// If this Index has histogram but not loaded yet, then we mark it
// as need Index.
func (idx *Index) IsInvalid(sc *stmtctx.StatementContext, collPseudo bool) bool {
	if collPseudo && idx.NotAccurate() {
		return true
	}
	if idx.NDV > 0 && idx.Len() == 0 && sc != nil {
		sc.SetHistogramsNotLoad()
		HistogramNeededIndices.insert(tableIndexID{TableID: idx.PhysicalID, IndexID: idx.Info.ID})
	}
	return idx.TotalRowCount() == 0 || (idx.NDV > 0 && idx.Len() == 0)
}

// MemoryUsage returns the total memory usage of a Histogram and CMSketch in Index.
// We ignore the size of other metadata in Index.
func (idx *Index) MemoryUsage() (sum int64) {
	sum = idx.Histogram.MemoryUsage()
	if idx.CMSketch != nil {
		sum += idx.CMSketch.MemoryUsage()
	}
	return
>>>>>>> d1f22878
}

var nullKeyBytes, _ = codec.EncodeKey(nil, nil, types.NewDatum(nil))

func (idx *Index) equalRowCount(sc *stmtctx.StatementContext, b []byte, modifyCount int64) (float64, error) {
	if len(idx.Info.Columns) == 1 {
		if bytes.Equal(b, nullKeyBytes) {
			return float64(idx.NullCount), nil
		}
	}
	val := types.NewBytesDatum(b)
	if idx.NDV > 0 && idx.outOfRange(val) {
		return outOfRangeEQSelectivity(idx.NDV, modifyCount, int64(idx.TotalRowCount())) * idx.TotalRowCount(), nil
	}
	if idx.CMSketch != nil {
		return float64(idx.QueryBytes(b)), nil
	}
	return idx.Histogram.equalRowCount(val), nil
}

// QueryBytes is used to query the count of specified bytes.
func (idx *Index) QueryBytes(d []byte) uint64 {
	h1, h2 := murmur3.Sum128(d)
	if count, ok := idx.TopN.QueryTopN(d); ok {
		return count
	}
	return idx.queryHashValue(h1, h2)
}

// GetRowCount returns the row count of the given ranges.
// It uses the modifyCount to adjust the influence of modifications on the table.
func (idx *Index) GetRowCount(sc *stmtctx.StatementContext, indexRanges []*ranger.Range, modifyCount int64) (float64, error) {
	totalCount := float64(0)
	isSingleCol := len(idx.Info.Columns) == 1
	for _, indexRange := range indexRanges {
		lb, err := codec.EncodeKey(sc, nil, indexRange.LowVal...)
		if err != nil {
			return 0, err
		}
		rb, err := codec.EncodeKey(sc, nil, indexRange.HighVal...)
		if err != nil {
			return 0, err
		}
		fullLen := len(indexRange.LowVal) == len(indexRange.HighVal) && len(indexRange.LowVal) == len(idx.Info.Columns)
		if bytes.Equal(lb, rb) {
			if indexRange.LowExclude || indexRange.HighExclude {
				continue
			}
			if fullLen {
				// At most 1 in this case.
				if idx.Info.Unique {
					totalCount += 1
					continue
				}
				count, err := idx.equalRowCount(sc, lb, modifyCount)
				if err != nil {
					return 0, err
				}
				totalCount += count
				continue
			}
		}
		if indexRange.LowExclude {
			lb = kv.Key(lb).PrefixNext()
		}
		if !indexRange.HighExclude {
			rb = kv.Key(rb).PrefixNext()
		}
		l := types.NewBytesDatum(lb)
		r := types.NewBytesDatum(rb)
		totalCount += idx.BetweenRowCount(l, r)
		lowIsNull := bytes.Equal(lb, nullKeyBytes)
		if (idx.outOfRange(l) && !(isSingleCol && lowIsNull)) || idx.outOfRange(r) {
			totalCount += outOfRangeEQSelectivity(outOfRangeBetweenRate, modifyCount, int64(idx.TotalRowCount())) * idx.TotalRowCount()
		}
		if isSingleCol && lowIsNull {
			totalCount += float64(idx.NullCount)
		}
	}
	if totalCount > idx.TotalRowCount() {
		totalCount = idx.TotalRowCount()
	}
	return totalCount, nil
}

type countByRangeFunc = func(*stmtctx.StatementContext, int64, []*ranger.Range) (float64, error)

// newHistogramBySelectivity fulfills the content of new histogram by the given selectivity result.
// TODO: Datum is not efficient, try to avoid using it here.
//  Also, there're redundant calculation with Selectivity(). We need to reduce it too.
func newHistogramBySelectivity(sc *stmtctx.StatementContext, histID int64, oldHist, newHist *Histogram, ranges []*ranger.Range, cntByRangeFunc countByRangeFunc) error {
	cntPerVal := int64(oldHist.AvgCountPerNotNullValue(int64(oldHist.TotalRowCount())))
	var totCnt int64
	for boundIdx, ranIdx, highRangeIdx := 0, 0, 0; boundIdx < oldHist.Bounds.NumRows() && ranIdx < len(ranges); boundIdx, ranIdx = boundIdx+2, highRangeIdx {
		for highRangeIdx < len(ranges) && chunk.Compare(oldHist.Bounds.GetRow(boundIdx+1), 0, &ranges[highRangeIdx].HighVal[0]) >= 0 {
			highRangeIdx++
		}
		if boundIdx+2 >= oldHist.Bounds.NumRows() && highRangeIdx < len(ranges) && ranges[highRangeIdx].HighVal[0].Kind() == types.KindMaxValue {
			highRangeIdx++
		}
		if ranIdx == highRangeIdx {
			continue
		}
		cnt, err := cntByRangeFunc(sc, histID, ranges[ranIdx:highRangeIdx])
		// This should not happen.
		if err != nil {
			return err
		}
		if cnt == 0 {
			continue
		}
		if int64(cnt) > oldHist.bucketCount(boundIdx/2) {
			cnt = float64(oldHist.bucketCount(boundIdx / 2))
		}
		newHist.Bounds.AppendRow(oldHist.Bounds.GetRow(boundIdx))
		newHist.Bounds.AppendRow(oldHist.Bounds.GetRow(boundIdx + 1))
		totCnt += int64(cnt)
		bkt := Bucket{Count: totCnt}
		if chunk.Compare(oldHist.Bounds.GetRow(boundIdx+1), 0, &ranges[highRangeIdx-1].HighVal[0]) == 0 && !ranges[highRangeIdx-1].HighExclude {
			bkt.Repeat = cntPerVal
		}
		newHist.Buckets = append(newHist.Buckets, bkt)
		switch newHist.Tp.EvalType() {
		case types.ETString, types.ETDecimal, types.ETDatetime, types.ETTimestamp:
			newHist.scalars = append(newHist.scalars, oldHist.scalars[boundIdx/2])
		}
	}
	return nil
}

func (idx *Index) newIndexBySelectivity(sc *stmtctx.StatementContext, statsNode *StatsNode) (*Index, error) {
	var (
		ranLowEncode, ranHighEncode []byte
		err                         error
	)
	newIndexHist := &Index{Info: idx.Info, StatsVer: idx.StatsVer, CMSketch: idx.CMSketch}
	newIndexHist.Histogram = *NewHistogram(idx.ID, int64(float64(idx.NDV)*statsNode.Selectivity), 0, 0, types.NewFieldType(mysql.TypeBlob), chunk.InitialCapacity, 0)

	lowBucketIdx, highBucketIdx := 0, 0
	var totCnt int64

	// Bucket bound of index is encoded one, so we need to decode it if we want to calculate the fraction accurately.
	// TODO: enhance its calculation.
	// Now just remove the bucket that no range fell in.
	for _, ran := range statsNode.Ranges {
		lowBucketIdx = highBucketIdx
		ranLowEncode, ranHighEncode, err = ran.Encode(sc, ranLowEncode, ranHighEncode)
		if err != nil {
			return nil, err
		}
		for ; highBucketIdx < idx.Len(); highBucketIdx++ {
			// Encoded value can only go to its next quickly. So ranHighEncode is actually range.HighVal's PrefixNext value.
			// So the Bound should also go to its PrefixNext.
			bucketLowerEncoded := idx.Bounds.GetRow(highBucketIdx * 2).GetBytes(0)
			if bytes.Compare(ranHighEncode, kv.Key(bucketLowerEncoded).PrefixNext()) < 0 {
				break
			}
		}
		for ; lowBucketIdx < highBucketIdx; lowBucketIdx++ {
			bucketUpperEncoded := idx.Bounds.GetRow(lowBucketIdx*2 + 1).GetBytes(0)
			if bytes.Compare(ranLowEncode, bucketUpperEncoded) <= 0 {
				break
			}
		}
		if lowBucketIdx >= idx.Len() {
			break
		}
		for i := lowBucketIdx; i < highBucketIdx; i++ {
			newIndexHist.Bounds.AppendRow(idx.Bounds.GetRow(i * 2))
			newIndexHist.Bounds.AppendRow(idx.Bounds.GetRow(i*2 + 1))
			totCnt += idx.bucketCount(i)
			newIndexHist.Buckets = append(newIndexHist.Buckets, Bucket{Repeat: idx.Buckets[i].Repeat, Count: totCnt})
			newIndexHist.scalars = append(newIndexHist.scalars, idx.scalars[i])
		}
	}
	return newIndexHist, nil
}

// NewHistCollBySelectivity creates new HistColl by the given statsNodes.
func (coll *HistColl) NewHistCollBySelectivity(sc *stmtctx.StatementContext, statsNodes []*StatsNode) *HistColl {
	newColl := &HistColl{
		Columns:       make(map[int64]*Column),
		Indices:       make(map[int64]*Index),
		Idx2ColumnIDs: coll.Idx2ColumnIDs,
		ColID2IdxID:   coll.ColID2IdxID,
		Count:         coll.Count,
	}
	for _, node := range statsNodes {
		if node.Tp == IndexType {
			idxHist, ok := coll.Indices[node.ID]
			if !ok {
				continue
			}
			newIdxHist, err := idxHist.newIndexBySelectivity(sc, node)
			if err != nil {
				logutil.BgLogger().Warn("[Histogram-in-plan]: something wrong happened when calculating row count, "+
					"failed to build histogram for index %v of table %v",
					zap.String("index", idxHist.Info.Name.O), zap.String("table", idxHist.Info.Table.O), zap.Error(err))
				continue
			}
			newColl.Indices[node.ID] = newIdxHist
			continue
		}
		oldCol, ok := coll.Columns[node.ID]
		if !ok {
			continue
		}
		newCol := &Column{
			PhysicalID: oldCol.PhysicalID,
			Info:       oldCol.Info,
			IsHandle:   oldCol.IsHandle,
			CMSketch:   oldCol.CMSketch,
		}
		newCol.Histogram = *NewHistogram(oldCol.ID, int64(float64(oldCol.NDV)*node.Selectivity), 0, 0, oldCol.Tp, chunk.InitialCapacity, 0)
		var err error
		splitRanges, ok := oldCol.Histogram.SplitRange(sc, node.Ranges, false)
		if !ok {
			logutil.BgLogger().Warn("[Histogram-in-plan]: the type of histogram and ranges mismatch")
			continue
		}
		// Deal with some corner case.
		if len(splitRanges) > 0 {
			// Deal with NULL values.
			if splitRanges[0].LowVal[0].IsNull() {
				newCol.NullCount = oldCol.NullCount
				if splitRanges[0].HighVal[0].IsNull() {
					splitRanges = splitRanges[1:]
				} else {
					splitRanges[0].LowVal[0].SetMinNotNull()
				}
			}
		}
		if oldCol.IsHandle {
			err = newHistogramBySelectivity(sc, node.ID, &oldCol.Histogram, &newCol.Histogram, splitRanges, coll.GetRowCountByIntColumnRanges)
		} else {
			err = newHistogramBySelectivity(sc, node.ID, &oldCol.Histogram, &newCol.Histogram, splitRanges, coll.GetRowCountByColumnRanges)
		}
		if err != nil {
			logutil.BgLogger().Warn("[Histogram-in-plan]: something wrong happened when calculating row count",
				zap.Error(err))
			continue
		}
		newColl.Columns[node.ID] = newCol
	}
	for id, idx := range coll.Indices {
		_, ok := newColl.Indices[id]
		if !ok {
			newColl.Indices[id] = idx
		}
	}
	for id, col := range coll.Columns {
		_, ok := newColl.Columns[id]
		if !ok {
			newColl.Columns[id] = col
		}
	}
	return newColl
}

func (idx *Index) outOfRange(val types.Datum) bool {
	if idx.Histogram.Len() == 0 {
		return true
	}
	withInLowBoundOrPrefixMatch := chunk.Compare(idx.Bounds.GetRow(0), 0, &val) <= 0 ||
		matchPrefix(idx.Bounds.GetRow(0), 0, &val)
	withInHighBound := chunk.Compare(idx.Bounds.GetRow(idx.Bounds.NumRows()-1), 0, &val) >= 0
	return !withInLowBoundOrPrefixMatch || !withInHighBound
}

// matchPrefix checks whether ad is the prefix of value
func matchPrefix(row chunk.Row, colIdx int, ad *types.Datum) bool {
	switch ad.Kind() {
	case types.KindString, types.KindBytes, types.KindBinaryLiteral, types.KindMysqlBit:
		return strings.HasPrefix(row.GetString(colIdx), ad.GetString())
	}
	return false
}

type dataCnt struct {
	data []byte
	cnt  uint64
}

// GetIndexPrefixLens returns an array representing
func GetIndexPrefixLens(data []byte, numCols int) (prefixLens []int, err error) {
	prefixLens = make([]int, 0, numCols)
	var colData []byte
	prefixLen := 0
	for len(data) > 0 {
		colData, data, err = codec.CutOne(data)
		if err != nil {
			return nil, err
		}
		prefixLen += len(colData)
		prefixLens = append(prefixLens, prefixLen)
	}
	return prefixLens, nil
}

// ExtractTopN extracts topn from histogram.
func (hg *Histogram) ExtractTopN(cms *CMSketch, topN *TopN, numCols int, numTopN uint32) error {
	if hg.Len() == 0 || cms == nil || numTopN == 0 {
		return nil
	}
	dataSet := make(map[string]struct{}, hg.Bounds.NumRows())
	dataCnts := make([]dataCnt, 0, hg.Bounds.NumRows())
	hg.PreCalculateScalar()
	// Set a limit on the frequency of boundary values to avoid extract values with low frequency.
	limit := hg.notNullCount() / float64(hg.Len())
	// Since our histogram are equal depth, they must occurs on the boundaries of buckets.
	for i := 0; i < hg.Bounds.NumRows(); i++ {
		data := hg.Bounds.GetRow(i).GetBytes(0)
		prefixLens, err := GetIndexPrefixLens(data, numCols)
		if err != nil {
			return err
		}
		for _, prefixLen := range prefixLens {
			prefixColData := data[:prefixLen]
			_, ok := dataSet[string(prefixColData)]
			if ok {
				continue
			}
			dataSet[string(prefixColData)] = struct{}{}
			res := hg.BetweenRowCount(types.NewBytesDatum(prefixColData), types.NewBytesDatum(kv.Key(prefixColData).PrefixNext()))
			if res >= limit {
				dataCnts = append(dataCnts, dataCnt{prefixColData, uint64(res)})
			}
		}
	}
	sort.SliceStable(dataCnts, func(i, j int) bool { return dataCnts[i].cnt >= dataCnts[j].cnt })
	if len(dataCnts) > int(numTopN) {
		dataCnts = dataCnts[:numTopN]
	}
	topN.TopN = make([]TopNMeta, 0, len(dataCnts))
	for _, dataCnt := range dataCnts {
		h1, h2 := murmur3.Sum128(dataCnt.data)
		realCnt := cms.queryHashValue(h1, h2)
<<<<<<< HEAD
		cms.SubValue(h1, h2, realCnt)
		cms.topN[h1] = append(cms.topN[h1], &TopNMeta{h2, dataCnt.data, realCnt})
=======
		cms.subValue(h1, h2, realCnt)
		topN.AppendTopN(dataCnt.data, realCnt)
>>>>>>> d1f22878
	}
	topN.Sort()
	return nil
}<|MERGE_RESOLUTION|>--- conflicted
+++ resolved
@@ -314,24 +314,19 @@
 	return fmt.Sprintf("num: %d lower_bound: %s upper_bound: %s repeats: %d", hg.bucketCount(bktID), lowerVal, upperVal, hg.Buckets[bktID].Repeat)
 }
 
-type IndexValCntPair struct {
-	Val []byte
-	Cnt int64
-}
-
 // RemoveIdxVals remove the given values from the histogram.
-func (hg *Histogram) RemoveIdxVals(idxValCntPairs []IndexValCntPair) {
+func (hg *Histogram) RemoveIdxVals(idxValCntPairs []TopNMeta) {
 	sort.Slice(idxValCntPairs, func(i, j int) bool {
-		return bytes.Compare(idxValCntPairs[i].Val, idxValCntPairs[j].Val) < 0
+		return bytes.Compare(idxValCntPairs[i].Encoded, idxValCntPairs[j].Encoded) < 0
 	})
 	totalSubCnt := int64(0)
 	for bktIdx, pairIdx := 0, 0; bktIdx < hg.Len(); bktIdx++ {
 		for pairIdx < len(idxValCntPairs) {
-			cmpResult := bytes.Compare(hg.Bounds.Column(0).GetBytes(bktIdx*2+1), idxValCntPairs[pairIdx].Val)
+			cmpResult := bytes.Compare(hg.Bounds.Column(0).GetBytes(bktIdx*2+1), idxValCntPairs[pairIdx].Encoded)
 			if cmpResult < 0 {
 				break
 			}
-			totalSubCnt += idxValCntPairs[pairIdx].Cnt
+			totalSubCnt += int64(idxValCntPairs[pairIdx].Count)
 			pairIdx++
 			if cmpResult == 0 {
 				hg.Buckets[bktIdx].Repeat = 0
@@ -951,15 +946,10 @@
 	return idx.Histogram.ToString(len(idx.Info.Columns))
 }
 
-<<<<<<< HEAD
 func (idx *Index) TotalRowCount() float64 {
 	return idx.Histogram.TotalRowCount() + float64(idx.CMSketch.TotalCount())
 }
 
-// IsInvalid checks if this index is invalid.
-func (idx *Index) IsInvalid(collPseudo bool, hasCMSketch bool) bool {
-	return (collPseudo && idx.NotAccurate()) || (idx.TotalRowCount() == 0 && !hasCMSketch)
-=======
 // HistogramNeededIndices stores the Index whose Histograms need to be loaded from physical kv layer.
 // Currently, we only load index/pk's Histogram from kv automatically. Columns' are loaded by needs.
 var HistogramNeededIndices = neededIndexMap{idxs: map[tableIndexID]struct{}{}}
@@ -986,7 +976,6 @@
 		sum += idx.CMSketch.MemoryUsage()
 	}
 	return
->>>>>>> d1f22878
 }
 
 var nullKeyBytes, _ = codec.EncodeKey(nil, nil, types.NewDatum(nil))
@@ -1324,13 +1313,8 @@
 	for _, dataCnt := range dataCnts {
 		h1, h2 := murmur3.Sum128(dataCnt.data)
 		realCnt := cms.queryHashValue(h1, h2)
-<<<<<<< HEAD
 		cms.SubValue(h1, h2, realCnt)
-		cms.topN[h1] = append(cms.topN[h1], &TopNMeta{h2, dataCnt.data, realCnt})
-=======
-		cms.subValue(h1, h2, realCnt)
 		topN.AppendTopN(dataCnt.data, realCnt)
->>>>>>> d1f22878
 	}
 	topN.Sort()
 	return nil
