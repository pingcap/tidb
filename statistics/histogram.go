--- conflicted
+++ resolved
@@ -121,13 +121,10 @@
 	if hg == nil {
 		return
 	}
-<<<<<<< HEAD
 	//let the initial sum = 0
 	sum = hg.Bounds.MemoryUsage() - chunk.NewChunkWithCapacity([]*types.FieldType{hg.Tp}, 0).MemoryUsage()
 	sum = sum + int64(cap(hg.Buckets)*int(unsafe.Sizeof(Bucket{}))) + int64(cap(hg.scalars)*int(unsafe.Sizeof(scalar{})))
-=======
-	sum = hg.Bounds.MemoryUsage() + int64(cap(hg.Buckets)*int(unsafe.Sizeof(Bucket{}))) + int64(cap(hg.scalars)*int(unsafe.Sizeof(scalar{})))
->>>>>>> 1fed1fb8
+
 	return
 }
 
@@ -773,7 +770,6 @@
 	return
 }
 
-<<<<<<< HEAD
 // CopyMeta Column meta data ,there is not bound bucket and scalarsin histogram.
 func (c *Column) CopyMeta() *Column {
 	newColumn := &Column{
@@ -787,8 +783,6 @@
 	return newColumn
 }
 
-=======
->>>>>>> 1fed1fb8
 // HistogramNeededColumns stores the columns whose Histograms need to be loaded from physical kv layer.
 // Currently, we only load index/pk's Histogram from kv automatically. Columns' are loaded by needs.
 var HistogramNeededColumns = neededColumnMap{cols: map[tableColumnID]struct{}{}}
