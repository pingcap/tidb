// Copyright 2017 PingCAP, Inc.
//
// Licensed under the Apache License, Version 2.0 (the "License");
// you may not use this file except in compliance with the License.
// You may obtain a copy of the License at
//
//     http://www.apache.org/licenses/LICENSE-2.0
//
// Unless required by applicable law or agreed to in writing, software
// distributed under the License is distributed on an "AS IS" BASIS,
// See the License for the specific language governing permissions and
// limitations under the License.

package statistics

import (
	"bytes"
	"fmt"
	"math"
	"sort"
	"strings"
	"time"

	"github.com/pingcap/errors"
	"github.com/pingcap/parser/model"
	"github.com/pingcap/parser/mysql"
	"github.com/pingcap/parser/terror"
	"github.com/pingcap/tidb/kv"
	"github.com/pingcap/tidb/sessionctx/stmtctx"
	"github.com/pingcap/tidb/tablecodec"
	"github.com/pingcap/tidb/types"
	"github.com/pingcap/tidb/util/chunk"
	"github.com/pingcap/tidb/util/codec"
	"github.com/pingcap/tidb/util/logutil"
	"github.com/pingcap/tidb/util/ranger"
	"github.com/pingcap/tipb/go-tipb"
	"github.com/spaolacci/murmur3"
	"go.uber.org/zap"
)

// Histogram represents statistics for a column or index.
type Histogram struct {
	ID        int64 // Column ID.
	NDV       int64 // Number of distinct values.
	NullCount int64 // Number of null values.
	// LastUpdateVersion is the version that this histogram updated last time.
	LastUpdateVersion uint64

	Tp *types.FieldType

	// Histogram elements.
	//
	// A bucket bound is the smallest and greatest values stored in the bucket. The lower and upper bound
	// are stored in one column.
	//
	// A bucket count is the number of items stored in all previous buckets and the current bucket.
	// Bucket counts are always in increasing order.
	//
	// A bucket repeat is the number of repeats of the bucket value, it can be used to find popular values.
	Bounds  *chunk.Chunk
	Buckets []Bucket

	// Used for estimating fraction of the interval [lower, upper] that lies within the [lower, value].
	// For some types like `Int`, we do not build it because we can get them directly from `Bounds`.
	scalars []scalar
	// TotColSize is the total column size for the histogram.
	TotColSize int64

	// Correlation is the statistical correlation between physical row ordering and logical ordering of
	// the column values. This ranges from -1 to +1, and it is only valid for Column histogram, not for
	// Index histogram.
	Correlation float64
}

// Bucket store the bucket count and repeat.
type Bucket struct {
	Count  int64
	Repeat int64
}

type scalar struct {
	lower        float64
	upper        float64
	commonPfxLen int // commonPfxLen is the common prefix length of the lower bound and upper bound when the value type is KindString or KindBytes.
}

// NewHistogram creates a new histogram.
func NewHistogram(id, ndv, nullCount int64, version uint64, tp *types.FieldType, bucketSize int, totColSize int64) *Histogram {
	return &Histogram{
		ID:                id,
		NDV:               ndv,
		NullCount:         nullCount,
		LastUpdateVersion: version,
		Tp:                tp,
		Bounds:            chunk.NewChunkWithCapacity([]*types.FieldType{tp}, 2*bucketSize),
		Buckets:           make([]Bucket, 0, bucketSize),
		TotColSize:        totColSize,
	}
}

// GetLower gets the lower bound of bucket `idx`.
func (hg *Histogram) GetLower(idx int) *types.Datum {
	d := hg.Bounds.GetRow(2*idx).GetDatum(0, hg.Tp)
	return &d
}

// GetUpper gets the upper bound of bucket `idx`.
func (hg *Histogram) GetUpper(idx int) *types.Datum {
	d := hg.Bounds.GetRow(2*idx+1).GetDatum(0, hg.Tp)
	return &d
}

// AvgColSize is the average column size of the histogram. These sizes are derived from function `encode`
// and `Datum::ConvertTo`, so we need to update them if those 2 functions are changed.
func (c *Column) AvgColSize(count int64, isKey bool) float64 {
	if count == 0 {
		return 0
	}
	// Note that, if the handle column is encoded as value, instead of key, i.e,
	// when the handle column is in a unique index, the real column size may be
	// smaller than 8 because it is encoded using `EncodeVarint`. Since we don't
	// know the exact value size now, use 8 as approximation.
	if c.IsHandle {
		return 8
	}
	histCount := c.TotalRowCount()
	notNullRatio := 1.0
	if histCount > 0 {
		notNullRatio = 1.0 - float64(c.NullCount)/histCount
	}
	switch c.Histogram.Tp.Tp {
	case mysql.TypeFloat, mysql.TypeDouble, mysql.TypeDuration, mysql.TypeDate, mysql.TypeDatetime, mysql.TypeTimestamp:
		return 8 * notNullRatio
	case mysql.TypeTiny, mysql.TypeShort, mysql.TypeInt24, mysql.TypeLong, mysql.TypeLonglong, mysql.TypeYear, mysql.TypeEnum, mysql.TypeBit, mysql.TypeSet:
		if isKey {
			return 8 * notNullRatio
		}
	}
	// Keep two decimal place.
	return math.Round(float64(c.TotColSize)/float64(count)*100) / 100
}

<<<<<<< HEAD
// AvgColSizeChunkFormat is the average column size of the histogram. These sizes are derived from function `Encode`
// and `DecodeToChunk`, so we need to update them if those 2 functions are changed.
func (c *Column) AvgColSizeChunkFormat(count int64) float64 {
	if count == 0 {
		return 0
	}
	switch c.Histogram.Tp.Tp {
	case mysql.TypeFloat:
		return 4
	case mysql.TypeTiny, mysql.TypeDouble, mysql.TypeDuration, mysql.TypeShort, mysql.TypeInt24, mysql.TypeLong, mysql.TypeLonglong, mysql.TypeYear, mysql.TypeEnum, mysql.TypeBit, mysql.TypeSet:
		return 8
	case mysql.TypeDate, mysql.TypeDatetime, mysql.TypeTimestamp:
		return 20
	case mysql.TypeNewDecimal:
		return types.MyDecimalStructSize
	}
	// Keep two decimal place.
	// Add 8 bytes for unfixed-len type's offsets.
	return math.Round(float64(c.TotColSize)/float64(count)*100)/100 + 8
=======
// AvgColSizeListInDisk is the average column size of the histogram. These sizes are derived
// from `chunk.ListInDisk` so we need to update them if those 2 functions are changed.
func (c *Column) AvgColSizeListInDisk(count int64) float64 {
	if count == 0 {
		return 0
	}
	histCount := c.TotalRowCount()
	notNullRatio := 1.0
	if histCount > 0 {
		notNullRatio = 1.0 - float64(c.NullCount)/histCount
	}
	size := chunk.GetFixedLen(c.Histogram.Tp)
	if size != -1 {
		return float64(size) * notNullRatio
	}
	// Keep two decimal place.
	// size of varchar type is LEN + BYTE, so we minus 1 here.
	return math.Round(float64(c.TotColSize)/float64(count)*100)/100 - 1
>>>>>>> 97a4fae7
}

// AppendBucket appends a bucket into `hg`.
func (hg *Histogram) AppendBucket(lower *types.Datum, upper *types.Datum, count, repeat int64) {
	hg.Buckets = append(hg.Buckets, Bucket{Count: count, Repeat: repeat})
	hg.Bounds.AppendDatum(0, lower)
	hg.Bounds.AppendDatum(0, upper)
}

func (hg *Histogram) updateLastBucket(upper *types.Datum, count, repeat int64) {
	len := hg.Len()
	hg.Bounds.TruncateTo(2*len - 1)
	hg.Bounds.AppendDatum(0, upper)
	hg.Buckets[len-1] = Bucket{Count: count, Repeat: repeat}
}

// DecodeTo decodes the histogram bucket values into `Tp`.
func (hg *Histogram) DecodeTo(tp *types.FieldType, timeZone *time.Location) error {
	oldIter := chunk.NewIterator4Chunk(hg.Bounds)
	hg.Bounds = chunk.NewChunkWithCapacity([]*types.FieldType{tp}, oldIter.Len())
	hg.Tp = tp
	for row := oldIter.Begin(); row != oldIter.End(); row = oldIter.Next() {
		datum, err := tablecodec.DecodeColumnValue(row.GetBytes(0), tp, timeZone)
		if err != nil {
			return errors.Trace(err)
		}
		hg.Bounds.AppendDatum(0, &datum)
	}
	return nil
}

// ConvertTo converts the histogram bucket values into `Tp`.
func (hg *Histogram) ConvertTo(sc *stmtctx.StatementContext, tp *types.FieldType) (*Histogram, error) {
	hist := NewHistogram(hg.ID, hg.NDV, hg.NullCount, hg.LastUpdateVersion, tp, hg.Len(), hg.TotColSize)
	hist.Correlation = hg.Correlation
	iter := chunk.NewIterator4Chunk(hg.Bounds)
	for row := iter.Begin(); row != iter.End(); row = iter.Next() {
		d := row.GetDatum(0, hg.Tp)
		d, err := d.ConvertTo(sc, tp)
		if err != nil {
			return nil, errors.Trace(err)
		}
		hist.Bounds.AppendDatum(0, &d)
	}
	hist.Buckets = hg.Buckets
	return hist, nil
}

// Len is the number of buckets in the histogram.
func (hg *Histogram) Len() int {
	return len(hg.Buckets)
}

// HistogramEqual tests if two histograms are equal.
func HistogramEqual(a, b *Histogram, ignoreID bool) bool {
	if ignoreID {
		old := b.ID
		b.ID = a.ID
		defer func() { b.ID = old }()
	}
	return bytes.Equal([]byte(a.ToString(0)), []byte(b.ToString(0)))
}

// constants for stats version. These const can be used for solving compatibility issue.
const (
	CurStatsVersion = Version1
	Version1        = 1
)

// AnalyzeFlag is set when the statistics comes from analyze and has not been modified by feedback.
const AnalyzeFlag = 1

// IsAnalyzed checks whether this flag contains AnalyzeFlag.
func IsAnalyzed(flag int64) bool {
	return (flag & AnalyzeFlag) > 0
}

// ResetAnalyzeFlag resets the AnalyzeFlag because it has been modified by feedback.
func ResetAnalyzeFlag(flag int64) int64 {
	return flag &^ AnalyzeFlag
}

// ValueToString converts a possible encoded value to a formatted string. If the value is encoded, then
// idxCols equals to number of origin values, else idxCols is 0.
func ValueToString(value *types.Datum, idxCols int) (string, error) {
	if idxCols == 0 {
		return value.ToString()
	}
	// Ignore the error and treat remaining part that cannot decode successfully as bytes.
	decodedVals, remained, err := codec.DecodeRange(value.GetBytes(), idxCols)
	// Ignore err explicit to pass errcheck.
	_ = err
	if len(remained) > 0 {
		decodedVals = append(decodedVals, types.NewBytesDatum(remained))
	}
	str, err := types.DatumsToString(decodedVals, true)
	return str, err
}

// BucketToString change the given bucket to string format.
func (hg *Histogram) BucketToString(bktID, idxCols int) string {
	upperVal, err := ValueToString(hg.GetUpper(bktID), idxCols)
	terror.Log(errors.Trace(err))
	lowerVal, err := ValueToString(hg.GetLower(bktID), idxCols)
	terror.Log(errors.Trace(err))
	return fmt.Sprintf("num: %d lower_bound: %s upper_bound: %s repeats: %d", hg.bucketCount(bktID), lowerVal, upperVal, hg.Buckets[bktID].Repeat)
}

// ToString gets the string representation for the histogram.
func (hg *Histogram) ToString(idxCols int) string {
	strs := make([]string, 0, hg.Len()+1)
	if idxCols > 0 {
		strs = append(strs, fmt.Sprintf("index:%d ndv:%d", hg.ID, hg.NDV))
	} else {
		strs = append(strs, fmt.Sprintf("column:%d ndv:%d totColSize:%d", hg.ID, hg.NDV, hg.TotColSize))
	}
	for i := 0; i < hg.Len(); i++ {
		strs = append(strs, hg.BucketToString(i, idxCols))
	}
	return strings.Join(strs, "\n")
}

// equalRowCount estimates the row count where the column equals to value.
func (hg *Histogram) equalRowCount(value types.Datum) float64 {
	index, match := hg.Bounds.LowerBound(0, &value)
	// Since we store the lower and upper bound together, if the index is an odd number, then it points to a upper bound.
	if index%2 == 1 {
		if match {
			return float64(hg.Buckets[index/2].Repeat)
		}
		return hg.notNullCount() / float64(hg.NDV)
	}
	if match {
		cmp := chunk.GetCompareFunc(hg.Tp)
		if cmp(hg.Bounds.GetRow(index), 0, hg.Bounds.GetRow(index+1), 0) == 0 {
			return float64(hg.Buckets[index/2].Repeat)
		}
		return hg.notNullCount() / float64(hg.NDV)
	}
	return 0
}

// greaterRowCount estimates the row count where the column greater than value.
func (hg *Histogram) greaterRowCount(value types.Datum) float64 {
	gtCount := hg.notNullCount() - hg.lessRowCount(value) - hg.equalRowCount(value)
	return math.Max(0, gtCount)
}

// LessRowCountWithBktIdx estimates the row count where the column less than value.
func (hg *Histogram) LessRowCountWithBktIdx(value types.Datum) (float64, int) {
	// All the values are null.
	if hg.Bounds.NumRows() == 0 {
		return 0, 0
	}
	index, match := hg.Bounds.LowerBound(0, &value)
	if index == hg.Bounds.NumRows() {
		return hg.notNullCount(), hg.Len() - 1
	}
	// Since we store the lower and upper bound together, so dividing the index by 2 will get the bucket index.
	bucketIdx := index / 2
	curCount, curRepeat := float64(hg.Buckets[bucketIdx].Count), float64(hg.Buckets[bucketIdx].Repeat)
	preCount := float64(0)
	if bucketIdx > 0 {
		preCount = float64(hg.Buckets[bucketIdx-1].Count)
	}
	if index%2 == 1 {
		if match {
			return curCount - curRepeat, bucketIdx
		}
		return preCount + hg.calcFraction(bucketIdx, &value)*(curCount-curRepeat-preCount), bucketIdx
	}
	return preCount, bucketIdx
}

func (hg *Histogram) lessRowCount(value types.Datum) float64 {
	result, _ := hg.LessRowCountWithBktIdx(value)
	return result
}

// BetweenRowCount estimates the row count where column greater or equal to a and less than b.
func (hg *Histogram) BetweenRowCount(a, b types.Datum) float64 {
	lessCountA := hg.lessRowCount(a)
	lessCountB := hg.lessRowCount(b)
	// If lessCountA is not less than lessCountB, it may be that they fall to the same bucket and we cannot estimate
	// the fraction, so we use `totalCount / NDV` to estimate the row count, but the result should not greater than
	// lessCountB or notNullCount-lessCountA.
	if lessCountA >= lessCountB && hg.NDV > 0 {
		result := math.Min(lessCountB, hg.notNullCount()-lessCountA)
		return math.Min(result, hg.notNullCount()/float64(hg.NDV))
	}
	return lessCountB - lessCountA
}

// TotalRowCount returns the total count of this histogram.
func (hg *Histogram) TotalRowCount() float64 {
	return hg.notNullCount() + float64(hg.NullCount)
}

// notNullCount indicates the count of non-null values in column histogram and single-column index histogram,
// for multi-column index histogram, since we cannot define null for the row, we treat all rows as non-null, that means,
// notNullCount would return same value as TotalRowCount for multi-column index histograms.
func (hg *Histogram) notNullCount() float64 {
	if hg.Len() == 0 {
		return 0
	}
	return float64(hg.Buckets[hg.Len()-1].Count)
}

// mergeBuckets is used to Merge every two neighbor buckets.
func (hg *Histogram) mergeBuckets(bucketIdx int) {
	curBuck := 0
	c := chunk.NewChunkWithCapacity([]*types.FieldType{hg.Tp}, bucketIdx)
	for i := 0; i+1 <= bucketIdx; i += 2 {
		hg.Buckets[curBuck] = hg.Buckets[i+1]
		c.AppendDatum(0, hg.GetLower(i))
		c.AppendDatum(0, hg.GetUpper(i+1))
		curBuck++
	}
	if bucketIdx%2 == 0 {
		hg.Buckets[curBuck] = hg.Buckets[bucketIdx]
		c.AppendDatum(0, hg.GetLower(bucketIdx))
		c.AppendDatum(0, hg.GetUpper(bucketIdx))
		curBuck++
	}
	hg.Bounds = c
	hg.Buckets = hg.Buckets[:curBuck]
}

// GetIncreaseFactor will return a factor of data increasing after the last analysis.
func (hg *Histogram) GetIncreaseFactor(totalCount int64) float64 {
	columnCount := hg.TotalRowCount()
	if columnCount == 0 {
		// avoid dividing by 0
		return 1.0
	}
	return float64(totalCount) / columnCount
}

// validRange checks if the range is Valid, it is used by `SplitRange` to remove the invalid range,
// the possible types of range are index key range and handle key range.
func validRange(sc *stmtctx.StatementContext, ran *ranger.Range, encoded bool) bool {
	var low, high []byte
	if encoded {
		low, high = ran.LowVal[0].GetBytes(), ran.HighVal[0].GetBytes()
	} else {
		var err error
		low, err = codec.EncodeKey(sc, nil, ran.LowVal[0])
		if err != nil {
			return false
		}
		high, err = codec.EncodeKey(sc, nil, ran.HighVal[0])
		if err != nil {
			return false
		}
	}
	if ran.LowExclude {
		low = kv.Key(low).PrefixNext()
	}
	if !ran.HighExclude {
		high = kv.Key(high).PrefixNext()
	}
	return bytes.Compare(low, high) < 0
}

func checkKind(vals []types.Datum, kind byte) bool {
	if kind == types.KindString {
		kind = types.KindBytes
	}
	for _, val := range vals {
		valKind := val.Kind()
		if valKind == types.KindNull || valKind == types.KindMinNotNull || valKind == types.KindMaxValue {
			continue
		}
		if valKind == types.KindString {
			valKind = types.KindBytes
		}
		if valKind != kind {
			return false
		}
		// Only check the first non-null value.
		break
	}
	return true
}

func (hg *Histogram) typeMatch(ranges []*ranger.Range) bool {
	kind := hg.GetLower(0).Kind()
	for _, ran := range ranges {
		if !checkKind(ran.LowVal, kind) || !checkKind(ran.HighVal, kind) {
			return false
		}
	}
	return true
}

// SplitRange splits the range according to the histogram lower bound. Note that we treat first bucket's lower bound
// as -inf and last bucket's upper bound as +inf, so all the split ranges will totally fall in one of the (-inf, l(1)),
// [l(1), l(2)),...[l(n-2), l(n-1)), [l(n-1), +inf), where n is the number of buckets, l(i) is the i-th bucket's lower bound.
func (hg *Histogram) SplitRange(sc *stmtctx.StatementContext, oldRanges []*ranger.Range, encoded bool) ([]*ranger.Range, bool) {
	if !hg.typeMatch(oldRanges) {
		return oldRanges, false
	}
	// Treat the only buckets as (-inf, +inf), so we do not need split it.
	if hg.Len() == 1 {
		return oldRanges, true
	}
	ranges := make([]*ranger.Range, 0, len(oldRanges))
	for _, ran := range oldRanges {
		ranges = append(ranges, ran.Clone())
	}
	split := make([]*ranger.Range, 0, len(ranges))
	for len(ranges) > 0 {
		// Find the first bound that greater than the LowVal.
		idx := hg.Bounds.UpperBound(0, &ranges[0].LowVal[0])
		// Treat last bucket's upper bound as +inf, so we do not need split any more.
		if idx >= hg.Bounds.NumRows()-1 {
			split = append(split, ranges...)
			break
		}
		// Treat first buckets's lower bound as -inf, just increase it to the next lower bound.
		if idx == 0 {
			idx = 2
		}
		// Get the next lower bound.
		if idx%2 == 1 {
			idx++
		}
		lowerBound := hg.Bounds.GetRow(idx)
		var i int
		// Find the first range that need to be split by the lower bound.
		for ; i < len(ranges); i++ {
			if chunk.Compare(lowerBound, 0, &ranges[i].HighVal[0]) <= 0 {
				break
			}
		}
		split = append(split, ranges[:i]...)
		ranges = ranges[i:]
		if len(ranges) == 0 {
			break
		}
		// Split according to the lower bound.
		cmp := chunk.Compare(lowerBound, 0, &ranges[0].LowVal[0])
		if cmp > 0 {
			lower := lowerBound.GetDatum(0, hg.Tp)
			newRange := &ranger.Range{
				LowExclude:  ranges[0].LowExclude,
				LowVal:      []types.Datum{ranges[0].LowVal[0]},
				HighVal:     []types.Datum{lower},
				HighExclude: true}
			if validRange(sc, newRange, encoded) {
				split = append(split, newRange)
			}
			ranges[0].LowVal[0] = lower
			ranges[0].LowExclude = false
			if !validRange(sc, ranges[0], encoded) {
				ranges = ranges[1:]
			}
		}
	}
	return split, true
}

func (hg *Histogram) bucketCount(idx int) int64 {
	if idx == 0 {
		return hg.Buckets[0].Count
	}
	return hg.Buckets[idx].Count - hg.Buckets[idx-1].Count
}

// HistogramToProto converts Histogram to its protobuf representation.
// Note that when this is used, the lower/upper bound in the bucket must be BytesDatum.
func HistogramToProto(hg *Histogram) *tipb.Histogram {
	protoHg := &tipb.Histogram{
		Ndv: hg.NDV,
	}
	for i := 0; i < hg.Len(); i++ {
		bkt := &tipb.Bucket{
			Count:      hg.Buckets[i].Count,
			LowerBound: hg.GetLower(i).GetBytes(),
			UpperBound: hg.GetUpper(i).GetBytes(),
			Repeats:    hg.Buckets[i].Repeat,
		}
		protoHg.Buckets = append(protoHg.Buckets, bkt)
	}
	return protoHg
}

// HistogramFromProto converts Histogram from its protobuf representation.
// Note that we will set BytesDatum for the lower/upper bound in the bucket, the decode will
// be after all histograms merged.
func HistogramFromProto(protoHg *tipb.Histogram) *Histogram {
	tp := types.NewFieldType(mysql.TypeBlob)
	hg := NewHistogram(0, protoHg.Ndv, 0, 0, tp, len(protoHg.Buckets), 0)
	for _, bucket := range protoHg.Buckets {
		lower, upper := types.NewBytesDatum(bucket.LowerBound), types.NewBytesDatum(bucket.UpperBound)
		hg.AppendBucket(&lower, &upper, bucket.Count, bucket.Repeats)
	}
	return hg
}

func (hg *Histogram) popFirstBucket() {
	hg.Buckets = hg.Buckets[1:]
	c := chunk.NewChunkWithCapacity([]*types.FieldType{hg.Tp, hg.Tp}, hg.Bounds.NumRows()-2)
	c.Append(hg.Bounds, 2, hg.Bounds.NumRows())
	hg.Bounds = c
}

// IsIndexHist checks whether current histogram is one for index.
func (hg *Histogram) IsIndexHist() bool {
	return hg.Tp.Tp == mysql.TypeBlob
}

// MergeHistograms merges two histograms.
func MergeHistograms(sc *stmtctx.StatementContext, lh *Histogram, rh *Histogram, bucketSize int) (*Histogram, error) {
	if lh.Len() == 0 {
		return rh, nil
	}
	if rh.Len() == 0 {
		return lh, nil
	}
	lh.NDV += rh.NDV
	lLen := lh.Len()
	cmp, err := lh.GetUpper(lLen-1).CompareDatum(sc, rh.GetLower(0))
	if err != nil {
		return nil, errors.Trace(err)
	}
	offset := int64(0)
	if cmp == 0 {
		lh.NDV--
		lh.updateLastBucket(rh.GetUpper(0), lh.Buckets[lLen-1].Count+rh.Buckets[0].Count, rh.Buckets[0].Repeat)
		offset = rh.Buckets[0].Count
		rh.popFirstBucket()
	}
	for lh.Len() > bucketSize {
		lh.mergeBuckets(lh.Len() - 1)
	}
	if rh.Len() == 0 {
		return lh, nil
	}
	for rh.Len() > bucketSize {
		rh.mergeBuckets(rh.Len() - 1)
	}
	lCount := lh.Buckets[lh.Len()-1].Count
	rCount := rh.Buckets[rh.Len()-1].Count - offset
	lAvg := float64(lCount) / float64(lh.Len())
	rAvg := float64(rCount) / float64(rh.Len())
	for lh.Len() > 1 && lAvg*2 <= rAvg {
		lh.mergeBuckets(lh.Len() - 1)
		lAvg *= 2
	}
	for rh.Len() > 1 && rAvg*2 <= lAvg {
		rh.mergeBuckets(rh.Len() - 1)
		rAvg *= 2
	}
	for i := 0; i < rh.Len(); i++ {
		lh.AppendBucket(rh.GetLower(i), rh.GetUpper(i), rh.Buckets[i].Count+lCount-offset, rh.Buckets[i].Repeat)
	}
	for lh.Len() > bucketSize {
		lh.mergeBuckets(lh.Len() - 1)
	}
	return lh, nil
}

// AvgCountPerNotNullValue gets the average row count per value by the data of histogram.
func (hg *Histogram) AvgCountPerNotNullValue(totalCount int64) float64 {
	factor := hg.GetIncreaseFactor(totalCount)
	totalNotNull := hg.notNullCount() * factor
	curNDV := float64(hg.NDV) * factor
	curNDV = math.Max(curNDV, 1)
	return totalNotNull / curNDV
}

func (hg *Histogram) outOfRange(val types.Datum) bool {
	if hg.Len() == 0 {
		return true
	}
	return chunk.Compare(hg.Bounds.GetRow(0), 0, &val) > 0 ||
		chunk.Compare(hg.Bounds.GetRow(hg.Bounds.NumRows()-1), 0, &val) < 0
}

// Copy deep copies the histogram.
func (hg *Histogram) Copy() *Histogram {
	newHist := *hg
	newHist.Bounds = hg.Bounds.CopyConstruct()
	newHist.Buckets = make([]Bucket, 0, len(hg.Buckets))
	newHist.Buckets = append(newHist.Buckets, hg.Buckets...)
	return &newHist
}

// RemoveUpperBound removes the upper bound from histogram.
// It is used when merge stats for incremental analyze.
func (hg *Histogram) RemoveUpperBound() *Histogram {
	hg.Buckets[hg.Len()-1].Count -= hg.Buckets[hg.Len()-1].Repeat
	hg.Buckets[hg.Len()-1].Repeat = 0
	return hg
}

// TruncateHistogram truncates the histogram to `numBkt` buckets.
func (hg *Histogram) TruncateHistogram(numBkt int) *Histogram {
	hist := hg.Copy()
	hist.Buckets = hist.Buckets[:numBkt]
	hist.Bounds.TruncateTo(numBkt * 2)
	return hist
}

// ErrorRate is the error rate of estimate row count by bucket and cm sketch.
type ErrorRate struct {
	ErrorTotal float64
	QueryTotal int64
}

// MaxErrorRate is the max error rate of estimate row count of a not pseudo column.
// If the table is pseudo, but the average error rate is less than MaxErrorRate,
// then the column is not pseudo.
const MaxErrorRate = 0.25

// NotAccurate is true when the total of query is zero or the average error
// rate is greater than MaxErrorRate.
func (e *ErrorRate) NotAccurate() bool {
	if e.QueryTotal == 0 {
		return true
	}
	return e.ErrorTotal/float64(e.QueryTotal) > MaxErrorRate
}

// Update updates the ErrorRate.
func (e *ErrorRate) Update(rate float64) {
	e.QueryTotal++
	e.ErrorTotal += rate
}

// Merge range merges two ErrorRate.
func (e *ErrorRate) Merge(rate *ErrorRate) {
	e.QueryTotal += rate.QueryTotal
	e.ErrorTotal += rate.ErrorTotal
}

// Column represents a column histogram.
type Column struct {
	Histogram
	*CMSketch
	PhysicalID int64
	Count      int64
	Info       *model.ColumnInfo
	IsHandle   bool
	ErrorRate
	Flag           int64
	LastAnalyzePos types.Datum
}

func (c *Column) String() string {
	return c.Histogram.ToString(0)
}

// HistogramNeededColumns stores the columns whose Histograms need to be loaded from physical kv layer.
// Currently, we only load index/pk's Histogram from kv automatically. Columns' are loaded by needs.
var HistogramNeededColumns = neededColumnMap{cols: map[tableColumnID]struct{}{}}

// IsInvalid checks if this column is invalid. If this column has histogram but not loaded yet, then we mark it
// as need histogram.
func (c *Column) IsInvalid(sc *stmtctx.StatementContext, collPseudo bool) bool {
	if collPseudo && c.NotAccurate() {
		return true
	}
	if c.NDV > 0 && c.Len() == 0 && sc != nil {
		sc.SetHistogramsNotLoad()
		HistogramNeededColumns.insert(tableColumnID{TableID: c.PhysicalID, ColumnID: c.Info.ID})
	}
	return c.TotalRowCount() == 0 || (c.NDV > 0 && c.Len() == 0)
}

func (c *Column) equalRowCount(sc *stmtctx.StatementContext, val types.Datum, modifyCount int64) (float64, error) {
	if val.IsNull() {
		return float64(c.NullCount), nil
	}
	// All the values are null.
	if c.Histogram.Bounds.NumRows() == 0 {
		return 0.0, nil
	}
	if c.NDV > 0 && c.outOfRange(val) {
		return float64(modifyCount) / float64(c.NDV), nil
	}
	if c.CMSketch != nil {
		count, err := c.CMSketch.queryValue(sc, val)
		return float64(count), errors.Trace(err)
	}
	return c.Histogram.equalRowCount(val), nil
}

// GetColumnRowCount estimates the row count by a slice of Range.
func (c *Column) GetColumnRowCount(sc *stmtctx.StatementContext, ranges []*ranger.Range, modifyCount int64, pkIsHandle bool) (float64, error) {
	var rowCount float64
	for _, rg := range ranges {
		cmp, err := rg.LowVal[0].CompareDatum(sc, &rg.HighVal[0])
		if err != nil {
			return 0, errors.Trace(err)
		}
		if cmp == 0 {
			// the point case.
			if !rg.LowExclude && !rg.HighExclude {
				// In this case, the row count is at most 1.
				if pkIsHandle {
					rowCount += 1
					continue
				}
				var cnt float64
				cnt, err = c.equalRowCount(sc, rg.LowVal[0], modifyCount)
				if err != nil {
					return 0, errors.Trace(err)
				}
				rowCount += cnt
			}
			continue
		}
		rangeVals := enumRangeValues(rg.LowVal[0], rg.HighVal[0], rg.LowExclude, rg.HighExclude)
		// The small range case.
		if rangeVals != nil {
			for _, val := range rangeVals {
				cnt, err := c.equalRowCount(sc, val, modifyCount)
				if err != nil {
					return 0, err
				}
				rowCount += cnt
			}
			continue
		}
		// The interval case.
		cnt := c.BetweenRowCount(rg.LowVal[0], rg.HighVal[0])
		if (c.outOfRange(rg.LowVal[0]) && !rg.LowVal[0].IsNull()) || c.outOfRange(rg.HighVal[0]) {
			cnt += float64(modifyCount) / outOfRangeBetweenRate
		}
		// `betweenRowCount` returns count for [l, h) range, we adjust cnt for boudaries here.
		// Note that, `cnt` does not include null values, we need specially handle cases
		// where null is the lower bound.
		if rg.LowExclude && !rg.LowVal[0].IsNull() {
			lowCnt, err := c.equalRowCount(sc, rg.LowVal[0], modifyCount)
			if err != nil {
				return 0, errors.Trace(err)
			}
			cnt -= lowCnt
		}
		if !rg.LowExclude && rg.LowVal[0].IsNull() {
			cnt += float64(c.NullCount)
		}
		if !rg.HighExclude {
			highCnt, err := c.equalRowCount(sc, rg.HighVal[0], modifyCount)
			if err != nil {
				return 0, errors.Trace(err)
			}
			cnt += highCnt
		}
		rowCount += cnt
	}
	if rowCount > c.TotalRowCount() {
		rowCount = c.TotalRowCount()
	} else if rowCount < 0 {
		rowCount = 0
	}
	return rowCount, nil
}

// Index represents an index histogram.
type Index struct {
	Histogram
	*CMSketch
	ErrorRate
	StatsVer       int64 // StatsVer is the version of the current stats, used to maintain compatibility
	Info           *model.IndexInfo
	Flag           int64
	LastAnalyzePos types.Datum
}

func (idx *Index) String() string {
	return idx.Histogram.ToString(len(idx.Info.Columns))
}

// IsInvalid checks if this index is invalid.
func (idx *Index) IsInvalid(collPseudo bool) bool {
	return (collPseudo && idx.NotAccurate()) || idx.TotalRowCount() == 0
}

var nullKeyBytes, _ = codec.EncodeKey(nil, nil, types.NewDatum(nil))

func (idx *Index) equalRowCount(sc *stmtctx.StatementContext, b []byte, modifyCount int64) (float64, error) {
	if len(idx.Info.Columns) == 1 {
		if bytes.Equal(b, nullKeyBytes) {
			return float64(idx.NullCount), nil
		}
	}
	val := types.NewBytesDatum(b)
	if idx.NDV > 0 && idx.outOfRange(val) {
		return float64(modifyCount) / (float64(idx.NDV)), nil
	}
	if idx.CMSketch != nil {
		return float64(idx.CMSketch.QueryBytes(b)), nil
	}
	return idx.Histogram.equalRowCount(val), nil
}

// GetRowCount returns the row count of the given ranges.
// It uses the modifyCount to adjust the influence of modifications on the table.
func (idx *Index) GetRowCount(sc *stmtctx.StatementContext, indexRanges []*ranger.Range, modifyCount int64) (float64, error) {
	totalCount := float64(0)
	isSingleCol := len(idx.Info.Columns) == 1
	for _, indexRange := range indexRanges {
		lb, err := codec.EncodeKey(sc, nil, indexRange.LowVal...)
		if err != nil {
			return 0, err
		}
		rb, err := codec.EncodeKey(sc, nil, indexRange.HighVal...)
		if err != nil {
			return 0, err
		}
		fullLen := len(indexRange.LowVal) == len(indexRange.HighVal) && len(indexRange.LowVal) == len(idx.Info.Columns)
		if bytes.Equal(lb, rb) {
			if indexRange.LowExclude || indexRange.HighExclude {
				continue
			}
			if fullLen {
				// At most 1 in this case.
				if idx.Info.Unique {
					totalCount += 1
					continue
				}
				count, err := idx.equalRowCount(sc, lb, modifyCount)
				if err != nil {
					return 0, err
				}
				totalCount += count
				continue
			}
		}
		if indexRange.LowExclude {
			lb = kv.Key(lb).PrefixNext()
		}
		if !indexRange.HighExclude {
			rb = kv.Key(rb).PrefixNext()
		}
		l := types.NewBytesDatum(lb)
		r := types.NewBytesDatum(rb)
		totalCount += idx.BetweenRowCount(l, r)
		lowIsNull := bytes.Equal(lb, nullKeyBytes)
		if (idx.outOfRange(l) && !(isSingleCol && lowIsNull)) || idx.outOfRange(r) {
			totalCount += float64(modifyCount) / outOfRangeBetweenRate
		}
		if isSingleCol && lowIsNull {
			totalCount += float64(idx.NullCount)
		}
	}
	if totalCount > idx.TotalRowCount() {
		totalCount = idx.TotalRowCount()
	}
	return totalCount, nil
}

type countByRangeFunc = func(*stmtctx.StatementContext, int64, []*ranger.Range) (float64, error)

// newHistogramBySelectivity fulfills the content of new histogram by the given selectivity result.
// TODO: Datum is not efficient, try to avoid using it here.
//  Also, there're redundant calculation with Selectivity(). We need to reduce it too.
func newHistogramBySelectivity(sc *stmtctx.StatementContext, histID int64, oldHist, newHist *Histogram, ranges []*ranger.Range, cntByRangeFunc countByRangeFunc) error {
	cntPerVal := int64(oldHist.AvgCountPerNotNullValue(int64(oldHist.TotalRowCount())))
	var totCnt int64
	for boundIdx, ranIdx, highRangeIdx := 0, 0, 0; boundIdx < oldHist.Bounds.NumRows() && ranIdx < len(ranges); boundIdx, ranIdx = boundIdx+2, highRangeIdx {
		for highRangeIdx < len(ranges) && chunk.Compare(oldHist.Bounds.GetRow(boundIdx+1), 0, &ranges[highRangeIdx].HighVal[0]) >= 0 {
			highRangeIdx++
		}
		if boundIdx+2 >= oldHist.Bounds.NumRows() && highRangeIdx < len(ranges) && ranges[highRangeIdx].HighVal[0].Kind() == types.KindMaxValue {
			highRangeIdx++
		}
		if ranIdx == highRangeIdx {
			continue
		}
		cnt, err := cntByRangeFunc(sc, histID, ranges[ranIdx:highRangeIdx])
		// This should not happen.
		if err != nil {
			return err
		}
		if cnt == 0 {
			continue
		}
		if int64(cnt) > oldHist.bucketCount(boundIdx/2) {
			cnt = float64(oldHist.bucketCount(boundIdx / 2))
		}
		newHist.Bounds.AppendRow(oldHist.Bounds.GetRow(boundIdx))
		newHist.Bounds.AppendRow(oldHist.Bounds.GetRow(boundIdx + 1))
		totCnt += int64(cnt)
		bkt := Bucket{Count: totCnt}
		if chunk.Compare(oldHist.Bounds.GetRow(boundIdx+1), 0, &ranges[highRangeIdx-1].HighVal[0]) == 0 && !ranges[highRangeIdx-1].HighExclude {
			bkt.Repeat = cntPerVal
		}
		newHist.Buckets = append(newHist.Buckets, bkt)
		switch newHist.Tp.EvalType() {
		case types.ETString, types.ETDecimal, types.ETDatetime, types.ETTimestamp:
			newHist.scalars = append(newHist.scalars, oldHist.scalars[boundIdx/2])
		}
	}
	return nil
}

func (idx *Index) newIndexBySelectivity(sc *stmtctx.StatementContext, statsNode *StatsNode) (*Index, error) {
	var (
		ranLowEncode, ranHighEncode []byte
		err                         error
	)
	newIndexHist := &Index{Info: idx.Info, StatsVer: idx.StatsVer, CMSketch: idx.CMSketch}
	newIndexHist.Histogram = *NewHistogram(idx.ID, int64(float64(idx.NDV)*statsNode.Selectivity), 0, 0, types.NewFieldType(mysql.TypeBlob), chunk.InitialCapacity, 0)

	lowBucketIdx, highBucketIdx := 0, 0
	var totCnt int64

	// Bucket bound of index is encoded one, so we need to decode it if we want to calculate the fraction accurately.
	// TODO: enhance its calculation.
	// Now just remove the bucket that no range fell in.
	for _, ran := range statsNode.Ranges {
		lowBucketIdx = highBucketIdx
		ranLowEncode, ranHighEncode, err = ran.Encode(sc, ranLowEncode, ranHighEncode)
		if err != nil {
			return nil, err
		}
		for ; highBucketIdx < idx.Len(); highBucketIdx++ {
			// Encoded value can only go to its next quickly. So ranHighEncode is actually range.HighVal's PrefixNext value.
			// So the Bound should also go to its PrefixNext.
			bucketLowerEncoded := idx.Bounds.GetRow(highBucketIdx * 2).GetBytes(0)
			if bytes.Compare(ranHighEncode, kv.Key(bucketLowerEncoded).PrefixNext()) < 0 {
				break
			}
		}
		for ; lowBucketIdx < highBucketIdx; lowBucketIdx++ {
			bucketUpperEncoded := idx.Bounds.GetRow(lowBucketIdx*2 + 1).GetBytes(0)
			if bytes.Compare(ranLowEncode, bucketUpperEncoded) <= 0 {
				break
			}
		}
		if lowBucketIdx >= idx.Len() {
			break
		}
		for i := lowBucketIdx; i < highBucketIdx; i++ {
			newIndexHist.Bounds.AppendRow(idx.Bounds.GetRow(i * 2))
			newIndexHist.Bounds.AppendRow(idx.Bounds.GetRow(i*2 + 1))
			totCnt += idx.bucketCount(i)
			newIndexHist.Buckets = append(newIndexHist.Buckets, Bucket{Repeat: idx.Buckets[i].Repeat, Count: totCnt})
			newIndexHist.scalars = append(newIndexHist.scalars, idx.scalars[i])
		}
	}
	return newIndexHist, nil
}

// NewHistCollBySelectivity creates new HistColl by the given statsNodes.
func (coll *HistColl) NewHistCollBySelectivity(sc *stmtctx.StatementContext, statsNodes []*StatsNode) *HistColl {
	newColl := &HistColl{
		Columns:       make(map[int64]*Column),
		Indices:       make(map[int64]*Index),
		Idx2ColumnIDs: coll.Idx2ColumnIDs,
		ColID2IdxID:   coll.ColID2IdxID,
		Count:         coll.Count,
	}
	for _, node := range statsNodes {
		if node.Tp == IndexType {
			idxHist, ok := coll.Indices[node.ID]
			if !ok {
				continue
			}
			newIdxHist, err := idxHist.newIndexBySelectivity(sc, node)
			if err != nil {
				logutil.BgLogger().Warn("[Histogram-in-plan]: something wrong happened when calculating row count, "+
					"failed to build histogram for index %v of table %v",
					zap.String("index", idxHist.Info.Name.O), zap.String("table", idxHist.Info.Table.O), zap.Error(err))
				continue
			}
			newColl.Indices[node.ID] = newIdxHist
			continue
		}
		oldCol, ok := coll.Columns[node.ID]
		if !ok {
			continue
		}
		newCol := &Column{
			PhysicalID: oldCol.PhysicalID,
			Info:       oldCol.Info,
			IsHandle:   oldCol.IsHandle,
			CMSketch:   oldCol.CMSketch,
		}
		newCol.Histogram = *NewHistogram(oldCol.ID, int64(float64(oldCol.NDV)*node.Selectivity), 0, 0, oldCol.Tp, chunk.InitialCapacity, 0)
		var err error
		splitRanges, ok := oldCol.Histogram.SplitRange(sc, node.Ranges, false)
		if !ok {
			logutil.BgLogger().Warn("[Histogram-in-plan]: the type of histogram and ranges mismatch")
			continue
		}
		// Deal with some corner case.
		if len(splitRanges) > 0 {
			// Deal with NULL values.
			if splitRanges[0].LowVal[0].IsNull() {
				newCol.NullCount = oldCol.NullCount
				if splitRanges[0].HighVal[0].IsNull() {
					splitRanges = splitRanges[1:]
				} else {
					splitRanges[0].LowVal[0].SetMinNotNull()
				}
			}
		}
		if oldCol.IsHandle {
			err = newHistogramBySelectivity(sc, node.ID, &oldCol.Histogram, &newCol.Histogram, splitRanges, coll.GetRowCountByIntColumnRanges)
		} else {
			err = newHistogramBySelectivity(sc, node.ID, &oldCol.Histogram, &newCol.Histogram, splitRanges, coll.GetRowCountByColumnRanges)
		}
		if err != nil {
			logutil.BgLogger().Warn("[Histogram-in-plan]: something wrong happened when calculating row count",
				zap.Error(err))
			continue
		}
		newColl.Columns[node.ID] = newCol
	}
	for id, idx := range coll.Indices {
		_, ok := newColl.Indices[id]
		if !ok {
			newColl.Indices[id] = idx
		}
	}
	for id, col := range coll.Columns {
		_, ok := newColl.Columns[id]
		if !ok {
			newColl.Columns[id] = col
		}
	}
	return newColl
}

func (idx *Index) outOfRange(val types.Datum) bool {
	if idx.Histogram.Len() == 0 {
		return true
	}
	withInLowBoundOrPrefixMatch := chunk.Compare(idx.Bounds.GetRow(0), 0, &val) <= 0 ||
		matchPrefix(idx.Bounds.GetRow(0), 0, &val)
	withInHighBound := chunk.Compare(idx.Bounds.GetRow(idx.Bounds.NumRows()-1), 0, &val) >= 0
	return !withInLowBoundOrPrefixMatch || !withInHighBound
}

// matchPrefix checks whether ad is the prefix of value
func matchPrefix(row chunk.Row, colIdx int, ad *types.Datum) bool {
	switch ad.Kind() {
	case types.KindString, types.KindBytes, types.KindBinaryLiteral, types.KindMysqlBit:
		return strings.HasPrefix(row.GetString(colIdx), ad.GetString())
	}
	return false
}

type dataCnt struct {
	data []byte
	cnt  uint64
}

func getIndexPrefixLens(data []byte, numCols int) (prefixLens []int, err error) {
	prefixLens = make([]int, 0, numCols)
	var colData []byte
	prefixLen := 0
	for len(data) > 0 {
		colData, data, err = codec.CutOne(data)
		if err != nil {
			return nil, err
		}
		prefixLen += len(colData)
		prefixLens = append(prefixLens, prefixLen)
	}
	return prefixLens, nil
}

// ExtractTopN extracts topn from histogram.
func (hg *Histogram) ExtractTopN(cms *CMSketch, numCols int, numTopN uint32) error {
	if hg.Len() == 0 || cms == nil || numTopN == 0 {
		return nil
	}
	dataSet := make(map[string]struct{}, hg.Bounds.NumRows())
	dataCnts := make([]dataCnt, 0, hg.Bounds.NumRows())
	hg.PreCalculateScalar()
	// Set a limit on the frequency of boundary values to avoid extract values with low frequency.
	limit := hg.notNullCount() / float64(hg.Len())
	// Since our histogram are equal depth, they must occurs on the boundaries of buckets.
	for i := 0; i < hg.Bounds.NumRows(); i++ {
		data := hg.Bounds.GetRow(i).GetBytes(0)
		prefixLens, err := getIndexPrefixLens(data, numCols)
		if err != nil {
			return err
		}
		for _, prefixLen := range prefixLens {
			prefixColData := data[:prefixLen]
			_, ok := dataSet[string(prefixColData)]
			if ok {
				continue
			}
			dataSet[string(prefixColData)] = struct{}{}
			res := hg.BetweenRowCount(types.NewBytesDatum(prefixColData), types.NewBytesDatum(kv.Key(prefixColData).PrefixNext()))
			if res >= limit {
				dataCnts = append(dataCnts, dataCnt{prefixColData, uint64(res)})
			}
		}
	}
	sort.SliceStable(dataCnts, func(i, j int) bool { return dataCnts[i].cnt >= dataCnts[j].cnt })
	cms.topN = make(map[uint64][]*TopNMeta)
	if len(dataCnts) > int(numTopN) {
		dataCnts = dataCnts[:numTopN]
	}
	for _, dataCnt := range dataCnts {
		h1, h2 := murmur3.Sum128(dataCnt.data)
		realCnt := cms.queryHashValue(h1, h2)
		cms.subValue(h1, h2, realCnt)
		cms.topN[h1] = append(cms.topN[h1], &TopNMeta{h2, dataCnt.data, realCnt})
	}
	return nil
}<|MERGE_RESOLUTION|>--- conflicted
+++ resolved
@@ -140,7 +140,6 @@
 	return math.Round(float64(c.TotColSize)/float64(count)*100) / 100
 }
 
-<<<<<<< HEAD
 // AvgColSizeChunkFormat is the average column size of the histogram. These sizes are derived from function `Encode`
 // and `DecodeToChunk`, so we need to update them if those 2 functions are changed.
 func (c *Column) AvgColSizeChunkFormat(count int64) float64 {
@@ -160,7 +159,8 @@
 	// Keep two decimal place.
 	// Add 8 bytes for unfixed-len type's offsets.
 	return math.Round(float64(c.TotColSize)/float64(count)*100)/100 + 8
-=======
+}
+
 // AvgColSizeListInDisk is the average column size of the histogram. These sizes are derived
 // from `chunk.ListInDisk` so we need to update them if those 2 functions are changed.
 func (c *Column) AvgColSizeListInDisk(count int64) float64 {
@@ -179,7 +179,6 @@
 	// Keep two decimal place.
 	// size of varchar type is LEN + BYTE, so we minus 1 here.
 	return math.Round(float64(c.TotColSize)/float64(count)*100)/100 - 1
->>>>>>> 97a4fae7
 }
 
 // AppendBucket appends a bucket into `hg`.
