--- conflicted
+++ resolved
@@ -955,36 +955,12 @@
 	return idx.Histogram.ToString(len(idx.Info.Columns))
 }
 
-<<<<<<< HEAD
-// IsInvalid checks if this index is invalid.
-func (idx *Index) IsInvalid(collPseudo bool) bool {
-	return (collPseudo && idx.NotAccurate()) || idx.TotalRowCount() == 0
-=======
 // TotalRowCount returns the total count of this index.
 func (idx *Index) TotalRowCount() float64 {
 	if idx.StatsVer == Version2 {
 		return idx.Histogram.TotalRowCount() + float64(idx.TopN.TotalCount())
 	}
 	return idx.Histogram.TotalRowCount()
-}
-
-// HistogramNeededIndices stores the Index whose Histograms need to be loaded from physical kv layer.
-// Currently, we only load index/pk's Histogram from kv automatically. Columns' are loaded by needs.
-var HistogramNeededIndices = neededIndexMap{idxs: map[tableIndexID]struct{}{}}
-
-// IsInvalid checks if this Index is invalid.
-// If this Index has histogram but not loaded yet, then we mark it
-// as need Index.
-func (idx *Index) IsInvalid(sc *stmtctx.StatementContext, collPseudo bool) bool {
-	if collPseudo && idx.NotAccurate() {
-		return true
-	}
-	if idx.NDV > 0 && idx.Len() == 0 && sc != nil {
-		sc.SetHistogramsNotLoad()
-		HistogramNeededIndices.insert(tableIndexID{TableID: idx.PhysicalID, IndexID: idx.Info.ID})
-	}
-	return idx.TotalRowCount() == 0 || (idx.NDV > 0 && idx.Len() == 0)
->>>>>>> 06cd92e0
 }
 
 // MemoryUsage returns the total memory usage of a Histogram and CMSketch in Index.
