--- conflicted
+++ resolved
@@ -858,7 +858,6 @@
 	return totalCount, nil
 }
 
-<<<<<<< HEAD
 func (c *Column) newNumericColumnBySelectivity(sc *stmtctx.StatementContext, statsNode *StatsNode) (*Column, error) {
 	newColHist := &Column{Info: c.Info}
 	if len(statsNode.Ranges) == 0 {
@@ -1060,7 +1059,7 @@
 		}
 	}
 	return newColl, nil
-=======
+}
 func (idx *Index) outOfRange(val types.Datum) bool {
 	if idx.Histogram.Len() == 0 {
 		return true
@@ -1078,5 +1077,4 @@
 		return strings.HasPrefix(row.GetString(colIdx), ad.GetString())
 	}
 	return false
->>>>>>> 458c0d1c
 }