// Copyright 2017 PingCAP, Inc.
//
// Licensed under the Apache License, Version 2.0 (the "License");
// you may not use this file except in compliance with the License.
// You may obtain a copy of the License at
//
//     http://www.apache.org/licenses/LICENSE-2.0
//
// Unless required by applicable law or agreed to in writing, software
// distributed under the License is distributed on an "AS IS" BASIS,
// See the License for the specific language governing permissions and
// limitations under the License.

package statistics

import (
	"fmt"
	"math"
	"sort"
	"strings"

	"github.com/juju/errors"
	"github.com/pingcap/tidb/context"
	"github.com/pingcap/tidb/mysql"
	"github.com/pingcap/tidb/sessionctx/variable"
	"github.com/pingcap/tidb/util/codec"
	"github.com/pingcap/tidb/util/sqlexec"
	"github.com/pingcap/tidb/util/types"
)

// Histogram represents statistics for a column or index.
type Histogram struct {
	ID        int64 // Column ID.
	NDV       int64 // Number of distinct values.
	NullCount int64 // Number of null values.
	// LastUpdateVersion is the version that this histogram updated last time.
	LastUpdateVersion uint64

	Buckets []Bucket
}

// Bucket is an element of histogram.
//
// A bucket count is the number of items stored in all previous buckets and the current bucket.
// bucket numbers are always in increasing order.
//
// A bucket value is the greatest item value stored in the bucket.
//
// Repeat is the number of repeats of the bucket value, it can be used to find popular values.
//
type Bucket struct {
	Count      int64
	UpperBound types.Datum
	LowerBound types.Datum
	Repeats    int64
}

// SaveToStorage saves the histogram to storage.
func (hg *Histogram) SaveToStorage(ctx context.Context, tableID int64, count int64, isIndex int) error {
	exec := ctx.(sqlexec.SQLExecutor)
	_, err := exec.Execute("begin")
	if err != nil {
		return errors.Trace(err)
	}
	txn := ctx.Txn()
	version := txn.StartTS()
	replaceSQL := fmt.Sprintf("replace into mysql.stats_meta (version, table_id, count) values (%d, %d, %d)", version, tableID, count)
	_, err = exec.Execute(replaceSQL)
	if err != nil {
		return errors.Trace(err)
	}
	replaceSQL = fmt.Sprintf("replace into mysql.stats_histograms (table_id, is_index, hist_id, distinct_count, null_count) values (%d, %d, %d, %d, %d)", tableID, isIndex, hg.ID, hg.NDV, hg.NullCount)
	_, err = exec.Execute(replaceSQL)
	if err != nil {
		return errors.Trace(err)
	}
	deleteSQL := fmt.Sprintf("delete from mysql.stats_buckets where table_id = %d and is_index = %d and hist_id = %d", tableID, isIndex, hg.ID)
	_, err = exec.Execute(deleteSQL)
	if err != nil {
		return errors.Trace(err)
	}
	for i, bucket := range hg.Buckets {
		var count int64
		if i == 0 {
			count = bucket.Count
		} else {
			count = bucket.Count - hg.Buckets[i-1].Count
		}
		upperBound, err := bucket.UpperBound.ConvertTo(ctx.GetSessionVars().StmtCtx, types.NewFieldType(mysql.TypeBlob))
		if err != nil {
			return errors.Trace(err)
		}
<<<<<<< HEAD
		insertSQL := fmt.Sprintf("insert into mysql.stats_buckets(table_id, is_index, hist_id, bucket_id, count, repeats, upper_bound) values(%d, %d, %d, %d, %d, %d, X'%X')", tableID, isIndex, hg.ID, i, count, bucket.Repeats, val.GetBytes())
=======
		lowerBound, err := bucket.LowerBound.ConvertTo(ctx.GetSessionVars().StmtCtx, types.NewFieldType(mysql.TypeBlob))
		if err != nil {
			return errors.Trace(err)
		}
		insertSQL := fmt.Sprintf("insert into mysql.stats_buckets(table_id, is_index, hist_id, bucket_id, count, repeats, lower_bound, upper_bound) values(%d, %d, %d, %d, %d, %d, X'%X', X'%X')", tableID, isIndex, hg.ID, i, count, bucket.Repeats, lowerBound.GetBytes(), upperBound.GetBytes())
>>>>>>> f453b193
		_, err = exec.Execute(insertSQL)
		if err != nil {
			return errors.Trace(err)
		}
	}
	_, err = exec.Execute("commit")
	return errors.Trace(err)
}

<<<<<<< HEAD
func (h *Handle) histogramFromStorage(tableID int64, colID int64, tp *types.FieldType, distinct int64, isIndex int, ver uint64) (*Histogram, error) {
	selSQL := fmt.Sprintf("select bucket_id, count, repeats, upper_bound from mysql.stats_buckets where table_id = %d and is_index = %d and hist_id = %d", tableID, isIndex, colID)
=======
func (h *Handle) histogramFromStorage(tableID int64, colID int64, tp *types.FieldType, distinct int64, isIndex int, ver uint64, nullCount int64) (*Histogram, error) {
	selSQL := fmt.Sprintf("select bucket_id, count, repeats, lower_bound, upper_bound from mysql.stats_buckets where table_id = %d and is_index = %d and hist_id = %d", tableID, isIndex, colID)
>>>>>>> f453b193
	rows, _, err := h.ctx.(sqlexec.RestrictedSQLExecutor).ExecRestrictedSQL(h.ctx, selSQL)
	if err != nil {
		return nil, errors.Trace(err)
	}
	bucketSize := len(rows)
	hg := &Histogram{
		ID:                colID,
		NDV:               distinct,
		LastUpdateVersion: ver,
		Buckets:           make([]Bucket, bucketSize),
		NullCount:         nullCount,
	}
	for i := 0; i < bucketSize; i++ {
		bucketID := rows[i].Data[0].GetInt64()
		count := rows[i].Data[1].GetInt64()
		repeats := rows[i].Data[2].GetInt64()
		var upperBound, lowerBound types.Datum
		if isIndex == 1 {
			lowerBound, upperBound = rows[i].Data[3], rows[i].Data[4]
		} else {
			lowerBound, err = rows[i].Data[3].ConvertTo(h.ctx.GetSessionVars().StmtCtx, tp)
			if err != nil {
				return nil, errors.Trace(err)
			}
			upperBound, err = rows[i].Data[4].ConvertTo(h.ctx.GetSessionVars().StmtCtx, tp)
			if err != nil {
				return nil, errors.Trace(err)
			}
		}
		hg.Buckets[bucketID] = Bucket{
			Count:      count,
			UpperBound: upperBound,
			LowerBound: lowerBound,
			Repeats:    repeats,
		}
	}
	for i := 1; i < bucketSize; i++ {
		hg.Buckets[i].Count += hg.Buckets[i-1].Count
	}
	return hg, nil
}

func (hg *Histogram) toString(isIndex bool) string {
	strs := make([]string, 0, len(hg.Buckets)+1)
	if isIndex {
		strs = append(strs, fmt.Sprintf("index:%d ndv:%d", hg.ID, hg.NDV))
	} else {
		strs = append(strs, fmt.Sprintf("column:%d ndv:%d", hg.ID, hg.NDV))
	}
	for _, bucket := range hg.Buckets {
<<<<<<< HEAD
		strVal, _ := bucket.Value.ToString()
		strs = append(strs, fmt.Sprintf("num: %d\tupper_bound: %s\trepeats: %d", bucket.Count, strVal, bucket.Repeats))
=======
		upperVal, _ := bucket.UpperBound.ToString()
		lowerVal, _ := bucket.LowerBound.ToString()
		strs = append(strs, fmt.Sprintf("num: %d\tlower_bound: %s\tupper_bound: %s\trepeats: %d", bucket.Count, lowerVal, upperVal, bucket.Repeats))
>>>>>>> f453b193
	}
	return strings.Join(strs, "\n")
}

// equalRowCount estimates the row count where the column equals to value.
func (hg *Histogram) equalRowCount(sc *variable.StatementContext, value types.Datum) (float64, error) {
	index, match, err := hg.lowerBound(sc, value)
	if err != nil {
		return 0, errors.Trace(err)
	}
	if index == len(hg.Buckets) {
		return 0, nil
	}
	if match {
		return float64(hg.Buckets[index].Repeats), nil
	}
	c, err := value.CompareDatum(sc, hg.Buckets[index].LowerBound)
	if err != nil {
		return 0, errors.Trace(err)
	}
	if c < 0 {
		return 0, nil
	}
	return hg.totalRowCount() / float64(hg.NDV), nil
}

// greaterRowCount estimates the row count where the column greater than value.
func (hg *Histogram) greaterRowCount(sc *variable.StatementContext, value types.Datum) (float64, error) {
	lessCount, err := hg.lessRowCount(sc, value)
	if err != nil {
		return 0, errors.Trace(err)
	}
	eqCount, err := hg.equalRowCount(sc, value)
	if err != nil {
		return 0, errors.Trace(err)
	}
	gtCount := hg.totalRowCount() - lessCount - eqCount
	if gtCount < 0 {
		gtCount = 0
	}
	return gtCount, nil
}

// greaterAndEqRowCount estimates the row count where the column less than or equal to value.
func (hg *Histogram) greaterAndEqRowCount(sc *variable.StatementContext, value types.Datum) (float64, error) {
	greaterCount, err := hg.greaterRowCount(sc, value)
	if err != nil {
		return 0, errors.Trace(err)
	}
	eqCount, err := hg.equalRowCount(sc, value)
	if err != nil {
		return 0, errors.Trace(err)
	}
	return greaterCount + eqCount, nil
}

// lessRowCount estimates the row count where the column less than value.
func (hg *Histogram) lessRowCount(sc *variable.StatementContext, value types.Datum) (float64, error) {
	index, match, err := hg.lowerBound(sc, value)
	if err != nil {
		return 0, errors.Trace(err)
	}
	if index == len(hg.Buckets) {
		return hg.totalRowCount(), nil
	}
	curCount := float64(hg.Buckets[index].Count)
	prevCount := float64(0)
	if index > 0 {
		prevCount = float64(hg.Buckets[index-1].Count)
	}
	lessThanBucketValueCount := curCount - float64(hg.Buckets[index].Repeats)
	if match {
		return lessThanBucketValueCount, nil
	}
	c, err := value.CompareDatum(sc, hg.Buckets[index].LowerBound)
	if err != nil {
		return 0, errors.Trace(err)
	}
	if c < 0 {
		return prevCount, nil
	}
	return (prevCount + lessThanBucketValueCount) / 2, nil
}

// lessAndEqRowCount estimates the row count where the column less than or equal to value.
func (hg *Histogram) lessAndEqRowCount(sc *variable.StatementContext, value types.Datum) (float64, error) {
	lessCount, err := hg.lessRowCount(sc, value)
	if err != nil {
		return 0, errors.Trace(err)
	}
	eqCount, err := hg.equalRowCount(sc, value)
	if err != nil {
		return 0, errors.Trace(err)
	}
	return lessCount + eqCount, nil
}

// betweenRowCount estimates the row count where column greater or equal to a and less than b.
func (hg *Histogram) betweenRowCount(sc *variable.StatementContext, a, b types.Datum) (float64, error) {
	lessCountA, err := hg.lessRowCount(sc, a)
	if err != nil {
		return 0, errors.Trace(err)
	}
	lessCountB, err := hg.lessRowCount(sc, b)
	if err != nil {
		return 0, errors.Trace(err)
	}
	if lessCountA >= lessCountB {
		return hg.inBucketBetweenCount(), nil
	}
	return lessCountB - lessCountA, nil
}

func (hg *Histogram) totalRowCount() float64 {
	if len(hg.Buckets) == 0 {
		return 0
	}
	return float64(hg.Buckets[len(hg.Buckets)-1].Count)
}

func (hg *Histogram) bucketRowCount() float64 {
	return hg.totalRowCount() / float64(len(hg.Buckets))
}

func (hg *Histogram) inBucketBetweenCount() float64 {
	// TODO: Make this estimation more accurate using uniform spread assumption.
	return hg.bucketRowCount()/3 + 1
}

func (hg *Histogram) lowerBound(sc *variable.StatementContext, target types.Datum) (index int, match bool, err error) {
	index = sort.Search(len(hg.Buckets), func(i int) bool {
		cmp, err1 := hg.Buckets[i].UpperBound.CompareDatum(sc, target)
		if err1 != nil {
			err = errors.Trace(err1)
			return false
		}
		if cmp == 0 {
			match = true
		}
		return cmp >= 0
	})
	return
}

// mergeBuckets is used to merge every two neighbor buckets.
func (hg *Histogram) mergeBuckets(bucketIdx int64) {
	curBuck := 0
	for i := int64(0); i+1 <= bucketIdx; i += 2 {
		hg.Buckets[curBuck] = Bucket{
			Count:      hg.Buckets[i+1].Count,
			UpperBound: hg.Buckets[i+1].UpperBound,
			LowerBound: hg.Buckets[i].LowerBound,
			Repeats:    hg.Buckets[i+1].Repeats,
		}
		curBuck++
	}
	if bucketIdx%2 == 0 {
		hg.Buckets[curBuck] = hg.Buckets[bucketIdx]
		curBuck++
	}
	hg.Buckets = hg.Buckets[:curBuck]
	return
}

// Column represents a column histogram.
type Column struct {
	Histogram
}

func (c *Column) String() string {
	return c.Histogram.toString(false)
}

// getIntColumnRowCount estimates the row count by a slice of IntColumnRange.
func (c *Column) getIntColumnRowCount(sc *variable.StatementContext, intRanges []types.IntColumnRange,
	totalRowCount float64) (float64, error) {
	var rowCount float64
	for _, rg := range intRanges {
		var cnt float64
		var err error
		if rg.LowVal == math.MinInt64 && rg.HighVal == math.MaxInt64 {
			cnt = totalRowCount
		} else if rg.LowVal == math.MinInt64 {
			cnt, err = c.lessAndEqRowCount(sc, types.NewIntDatum(rg.HighVal))
		} else if rg.HighVal == math.MaxInt64 {
			cnt, err = c.greaterAndEqRowCount(sc, types.NewIntDatum(rg.LowVal))
		} else {
			if rg.LowVal == rg.HighVal {
				cnt, err = c.equalRowCount(sc, types.NewIntDatum(rg.LowVal))
			} else {
				cnt, err = c.betweenRowCount(sc, types.NewIntDatum(rg.LowVal), types.NewIntDatum(rg.HighVal))
			}
		}
		if err != nil {
			return 0, errors.Trace(err)
		}
		if rg.HighVal-rg.LowVal > 0 && cnt > float64(rg.HighVal-rg.LowVal) {
			cnt = float64(rg.HighVal - rg.LowVal)
		}
		rowCount += cnt
	}
	if rowCount > totalRowCount {
		rowCount = totalRowCount
	}
	return rowCount, nil
}

// Index represents an index histogram.
type Index struct {
	Histogram
	NumColumns int
}

func (idx *Index) String() string {
	return idx.Histogram.toString(true)
}

func (idx *Index) getRowCount(sc *variable.StatementContext, indexRanges []*types.IndexRange, inAndEQCnt int) (float64, error) {
	totalCount := float64(0)
	for _, indexRange := range indexRanges {
		indexRange.Align(idx.NumColumns)
		lb, err := codec.EncodeKey(nil, indexRange.LowVal...)
		if err != nil {
			return 0, errors.Trace(err)
		}
		if indexRange.LowExclude {
			lb = append(lb, 0)
		}
		rb, err := codec.EncodeKey(nil, indexRange.HighVal...)
		if err != nil {
			return 0, errors.Trace(err)
		}
		if !indexRange.HighExclude {
			rb = append(rb, 0)
		}
		l := types.NewBytesDatum(lb)
		r := types.NewBytesDatum(rb)
		rowCount, err := idx.betweenRowCount(sc, l, r)
		if err != nil {
			return 0, errors.Trace(err)
		}
		totalCount += rowCount
	}
	if totalCount > idx.totalRowCount() {
		totalCount = idx.totalRowCount()
	}
	return totalCount, nil
}<|MERGE_RESOLUTION|>--- conflicted
+++ resolved
@@ -90,15 +90,11 @@
 		if err != nil {
 			return errors.Trace(err)
 		}
-<<<<<<< HEAD
-		insertSQL := fmt.Sprintf("insert into mysql.stats_buckets(table_id, is_index, hist_id, bucket_id, count, repeats, upper_bound) values(%d, %d, %d, %d, %d, %d, X'%X')", tableID, isIndex, hg.ID, i, count, bucket.Repeats, val.GetBytes())
-=======
 		lowerBound, err := bucket.LowerBound.ConvertTo(ctx.GetSessionVars().StmtCtx, types.NewFieldType(mysql.TypeBlob))
 		if err != nil {
 			return errors.Trace(err)
 		}
 		insertSQL := fmt.Sprintf("insert into mysql.stats_buckets(table_id, is_index, hist_id, bucket_id, count, repeats, lower_bound, upper_bound) values(%d, %d, %d, %d, %d, %d, X'%X', X'%X')", tableID, isIndex, hg.ID, i, count, bucket.Repeats, lowerBound.GetBytes(), upperBound.GetBytes())
->>>>>>> f453b193
 		_, err = exec.Execute(insertSQL)
 		if err != nil {
 			return errors.Trace(err)
@@ -108,13 +104,8 @@
 	return errors.Trace(err)
 }
 
-<<<<<<< HEAD
-func (h *Handle) histogramFromStorage(tableID int64, colID int64, tp *types.FieldType, distinct int64, isIndex int, ver uint64) (*Histogram, error) {
-	selSQL := fmt.Sprintf("select bucket_id, count, repeats, upper_bound from mysql.stats_buckets where table_id = %d and is_index = %d and hist_id = %d", tableID, isIndex, colID)
-=======
 func (h *Handle) histogramFromStorage(tableID int64, colID int64, tp *types.FieldType, distinct int64, isIndex int, ver uint64, nullCount int64) (*Histogram, error) {
 	selSQL := fmt.Sprintf("select bucket_id, count, repeats, lower_bound, upper_bound from mysql.stats_buckets where table_id = %d and is_index = %d and hist_id = %d", tableID, isIndex, colID)
->>>>>>> f453b193
 	rows, _, err := h.ctx.(sqlexec.RestrictedSQLExecutor).ExecRestrictedSQL(h.ctx, selSQL)
 	if err != nil {
 		return nil, errors.Trace(err)
@@ -165,14 +156,9 @@
 		strs = append(strs, fmt.Sprintf("column:%d ndv:%d", hg.ID, hg.NDV))
 	}
 	for _, bucket := range hg.Buckets {
-<<<<<<< HEAD
-		strVal, _ := bucket.Value.ToString()
-		strs = append(strs, fmt.Sprintf("num: %d\tupper_bound: %s\trepeats: %d", bucket.Count, strVal, bucket.Repeats))
-=======
 		upperVal, _ := bucket.UpperBound.ToString()
 		lowerVal, _ := bucket.LowerBound.ToString()
 		strs = append(strs, fmt.Sprintf("num: %d\tlower_bound: %s\tupper_bound: %s\trepeats: %d", bucket.Count, lowerVal, upperVal, bucket.Repeats))
->>>>>>> f453b193
 	}
 	return strings.Join(strs, "\n")
 }
