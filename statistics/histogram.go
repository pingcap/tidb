--- conflicted
+++ resolved
@@ -198,13 +198,9 @@
 }
 
 // SaveStatsToStorage saves the stats to storage.
-<<<<<<< HEAD
-func (h *Handle) SaveStatsToStorage(tableID int64, count int64, isIndex int, hg *Histogram, cms *CMSketch) error {
+func (h *Handle) SaveStatsToStorage(tableID int64, count int64, isIndex int, hg *Histogram, cms *CMSketch, isAnalyzed int64) error {
 	h.mu.Lock()
 	defer h.mu.Unlock()
-=======
-func SaveStatsToStorage(sctx sessionctx.Context, tableID int64, count int64, isIndex int, hg *Histogram, cms *CMSketch, isAnalyzed int64) error {
->>>>>>> 0ab0b50f
 	ctx := context.TODO()
 	exec := h.mu.ctx.(sqlexec.SQLExecutor)
 	_, err := exec.Execute(ctx, "begin")
