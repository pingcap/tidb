// Copyright 2017 PingCAP, Inc.
//
// Licensed under the Apache License, Version 2.0 (the "License");
// you may not use this file except in compliance with the License.
// You may obtain a copy of the License at
//
//     http://www.apache.org/licenses/LICENSE-2.0
//
// Unless required by applicable law or agreed to in writing, software
// distributed under the License is distributed on an "AS IS" BASIS,
// WITHOUT WARRANTIES OR CONDITIONS OF ANY KIND, either express or implied.
// See the License for the specific language governing permissions and
// limitations under the License.

package statistics

import (
	"bytes"
	"fmt"
	"math"
	"sort"
	"strconv"
	"strings"
	"time"
	"unsafe"

	"github.com/pingcap/errors"
	"github.com/pingcap/failpoint"
	"github.com/pingcap/tidb/kv"
	"github.com/pingcap/tidb/parser/charset"
	"github.com/pingcap/tidb/parser/model"
	"github.com/pingcap/tidb/parser/mysql"
	"github.com/pingcap/tidb/parser/terror"
	"github.com/pingcap/tidb/sessionctx"
	"github.com/pingcap/tidb/sessionctx/stmtctx"
	"github.com/pingcap/tidb/sessionctx/variable"
	"github.com/pingcap/tidb/tablecodec"
	"github.com/pingcap/tidb/types"
	"github.com/pingcap/tidb/util/chunk"
	"github.com/pingcap/tidb/util/codec"
	"github.com/pingcap/tidb/util/collate"
	"github.com/pingcap/tidb/util/logutil"
	"github.com/pingcap/tidb/util/mathutil"
	"github.com/pingcap/tidb/util/ranger"
	"github.com/pingcap/tipb/go-tipb"
	"github.com/twmb/murmur3"
	"go.uber.org/zap"
	"golang.org/x/exp/slices"
)

// Histogram represents statistics for a column or index.
type Histogram struct {
	ID        int64 // Column ID.
	NDV       int64 // Number of distinct values.
	NullCount int64 // Number of null values.
	// LastUpdateVersion is the version that this histogram updated last time.
	LastUpdateVersion uint64

	Tp *types.FieldType

	// Histogram elements.
	//
	// A bucket bound is the smallest and greatest values stored in the bucket. The lower and upper bound
	// are stored in one column.
	//
	// A bucket count is the number of items stored in all previous buckets and the current bucket.
	// Bucket counts are always in increasing order.
	//
	// A bucket repeat is the number of repeats of the bucket value, it can be used to find popular values.
	Bounds  *chunk.Chunk
	Buckets []Bucket

	// Used for estimating fraction of the interval [lower, upper] that lies within the [lower, value].
	// For some types like `Int`, we do not build it because we can get them directly from `Bounds`.
	scalars []scalar
	// TotColSize is the total column size for the histogram.
	// For unfixed-len types, it includes LEN and BYTE.
	TotColSize int64

	// Correlation is the statistical correlation between physical row ordering and logical ordering of
	// the column values. This ranges from -1 to +1, and it is only valid for Column histogram, not for
	// Index histogram.
	Correlation float64
}

// EmptyHistogramSize is the size of empty histogram, about 112 = 8*6 for int64 & float64, 24*2 for arrays, 8*2 for references.
const EmptyHistogramSize = int64(unsafe.Sizeof(Histogram{}))

// Bucket store the bucket count and repeat.
type Bucket struct {
	Count  int64
	Repeat int64
	NDV    int64
}

// EmptyBucketSize is the size of empty bucket, 3*8=24 now.
const EmptyBucketSize = int64(unsafe.Sizeof(Bucket{}))

type scalar struct {
	lower        float64
	upper        float64
	commonPfxLen int // commonPfxLen is the common prefix length of the lower bound and upper bound when the value type is KindString or KindBytes.
}

// EmptyScalarSize is the size of empty scalar.
const EmptyScalarSize = int64(unsafe.Sizeof(scalar{}))

// NewHistogram creates a new histogram.
func NewHistogram(id, ndv, nullCount int64, version uint64, tp *types.FieldType, bucketSize int, totColSize int64) *Histogram {
	if tp.EvalType() == types.ETString {
		// The histogram will store the string value's 'sort key' representation of its collation.
		// If we directly set the field type's collation to its original one. We would decode the Key representation using its collation.
		// This would cause panic. So we apply a little trick here to avoid decoding it by explicitly changing the collation to 'CollationBin'.
		tp = tp.Clone()
		tp.SetCollate(charset.CollationBin)
	}
	return &Histogram{
		ID:                id,
		NDV:               ndv,
		NullCount:         nullCount,
		LastUpdateVersion: version,
		Tp:                tp,
		Bounds:            chunk.NewChunkWithCapacity([]*types.FieldType{tp}, 2*bucketSize),
		Buckets:           make([]Bucket, 0, bucketSize),
		TotColSize:        totColSize,
	}
}

// GetLower gets the lower bound of bucket `idx`.
func (hg *Histogram) GetLower(idx int) *types.Datum {
	d := hg.Bounds.GetRow(2*idx).GetDatum(0, hg.Tp)
	return &d
}

// GetUpper gets the upper bound of bucket `idx`.
func (hg *Histogram) GetUpper(idx int) *types.Datum {
	d := hg.Bounds.GetRow(2*idx+1).GetDatum(0, hg.Tp)
	return &d
}

// MemoryUsage returns the total memory usage of this Histogram.
func (hg *Histogram) MemoryUsage() (sum int64) {
	if hg == nil {
		return
	}
	if len(hg.Buckets) == 0 && len(hg.scalars) == 0 && hg.Bounds.Capacity() == 0 {
		return
	}
	sum = EmptyHistogramSize + hg.Bounds.MemoryUsage() + int64(cap(hg.Buckets))*EmptyBucketSize + int64(cap(hg.scalars))*EmptyScalarSize
	return
}

// AvgColSize is the average column size of the histogram. These sizes are derived from function `encode`
// and `Datum::ConvertTo`, so we need to update them if those 2 functions are changed.
func (c *Column) AvgColSize(count int64, isKey bool) float64 {
	if count == 0 {
		return 0
	}
	// Note that, if the handle column is encoded as value, instead of key, i.e,
	// when the handle column is in a unique index, the real column size may be
	// smaller than 8 because it is encoded using `EncodeVarint`. Since we don't
	// know the exact value size now, use 8 as approximation.
	if c.IsHandle {
		return 8
	}
	histCount := c.TotalRowCount()
	notNullRatio := 1.0
	if histCount > 0 {
		notNullRatio = 1.0 - float64(c.NullCount)/histCount
	}
	switch c.Histogram.Tp.GetType() {
	case mysql.TypeFloat, mysql.TypeDouble, mysql.TypeDuration, mysql.TypeDate, mysql.TypeDatetime, mysql.TypeTimestamp:
		return 8 * notNullRatio
	case mysql.TypeTiny, mysql.TypeShort, mysql.TypeInt24, mysql.TypeLong, mysql.TypeLonglong, mysql.TypeYear, mysql.TypeEnum, mysql.TypeBit, mysql.TypeSet:
		if isKey {
			return 8 * notNullRatio
		}
	}
	// Keep two decimal place.
	return math.Round(float64(c.TotColSize)/float64(count)*100) / 100
}

// AvgColSizeChunkFormat is the average column size of the histogram. These sizes are derived from function `Encode`
// and `DecodeToChunk`, so we need to update them if those 2 functions are changed.
func (c *Column) AvgColSizeChunkFormat(count int64) float64 {
	if count == 0 {
		return 0
	}
	fixedLen := chunk.GetFixedLen(c.Histogram.Tp)
	if fixedLen != -1 {
		return float64(fixedLen)
	}
	// Keep two decimal place.
	// Add 8 bytes for unfixed-len type's offsets.
	// Minus Log2(avgSize) for unfixed-len type LEN.
	avgSize := float64(c.TotColSize) / float64(count)
	if avgSize < 1 {
		return math.Round(avgSize*100)/100 + 8
	}
	return math.Round((avgSize-math.Log2(avgSize))*100)/100 + 8
}

// AvgColSizeListInDisk is the average column size of the histogram. These sizes are derived
// from `chunk.ListInDisk` so we need to update them if those 2 functions are changed.
func (c *Column) AvgColSizeListInDisk(count int64) float64 {
	if count == 0 {
		return 0
	}
	histCount := c.TotalRowCount()
	notNullRatio := 1.0
	if histCount > 0 {
		notNullRatio = 1.0 - float64(c.NullCount)/histCount
	}
	size := chunk.GetFixedLen(c.Histogram.Tp)
	if size != -1 {
		return float64(size) * notNullRatio
	}
	// Keep two decimal place.
	// Minus Log2(avgSize) for unfixed-len type LEN.
	avgSize := float64(c.TotColSize) / float64(count)
	if avgSize < 1 {
		return math.Round((avgSize)*100) / 100
	}
	return math.Round((avgSize-math.Log2(avgSize))*100) / 100
}

// AppendBucket appends a bucket into `hg`.
func (hg *Histogram) AppendBucket(lower *types.Datum, upper *types.Datum, count, repeat int64) {
	hg.AppendBucketWithNDV(lower, upper, count, repeat, 0)
}

// AppendBucketWithNDV appends a bucket into `hg` and set value for field `NDV`.
func (hg *Histogram) AppendBucketWithNDV(lower *types.Datum, upper *types.Datum, count, repeat, ndv int64) {
	hg.Buckets = append(hg.Buckets, Bucket{Count: count, Repeat: repeat, NDV: ndv})
	hg.Bounds.AppendDatum(0, lower)
	hg.Bounds.AppendDatum(0, upper)
}

func (hg *Histogram) updateLastBucket(upper *types.Datum, count, repeat int64, needBucketNDV bool) {
	l := hg.Len()
	hg.Bounds.TruncateTo(2*l - 1)
	hg.Bounds.AppendDatum(0, upper)
	// The sampling case doesn't hold NDV since the low sampling rate. So check the NDV here.
	if needBucketNDV && hg.Buckets[l-1].NDV > 0 {
		hg.Buckets[l-1].NDV++
	}
	hg.Buckets[l-1].Count = count
	hg.Buckets[l-1].Repeat = repeat
}

// DecodeTo decodes the histogram bucket values into `tp`.
func (hg *Histogram) DecodeTo(tp *types.FieldType, timeZone *time.Location) error {
	oldIter := chunk.NewIterator4Chunk(hg.Bounds)
	hg.Bounds = chunk.NewChunkWithCapacity([]*types.FieldType{tp}, oldIter.Len())
	hg.Tp = tp
	for row := oldIter.Begin(); row != oldIter.End(); row = oldIter.Next() {
		datum, err := tablecodec.DecodeColumnValue(row.GetBytes(0), tp, timeZone)
		if err != nil {
			return errors.Trace(err)
		}
		hg.Bounds.AppendDatum(0, &datum)
	}
	return nil
}

// ConvertTo converts the histogram bucket values into `tp`.
func (hg *Histogram) ConvertTo(sc *stmtctx.StatementContext, tp *types.FieldType) (*Histogram, error) {
	hist := NewHistogram(hg.ID, hg.NDV, hg.NullCount, hg.LastUpdateVersion, tp, hg.Len(), hg.TotColSize)
	hist.Correlation = hg.Correlation
	iter := chunk.NewIterator4Chunk(hg.Bounds)
	for row := iter.Begin(); row != iter.End(); row = iter.Next() {
		d := row.GetDatum(0, hg.Tp)
		d, err := d.ConvertTo(sc, tp)
		if err != nil {
			return nil, errors.Trace(err)
		}
		hist.Bounds.AppendDatum(0, &d)
	}
	hist.Buckets = hg.Buckets
	return hist, nil
}

// Len is the number of buckets in the histogram.
func (hg *Histogram) Len() int {
	return len(hg.Buckets)
}

// HistogramEqual tests if two histograms are equal.
func HistogramEqual(a, b *Histogram, ignoreID bool) bool {
	if ignoreID {
		old := b.ID
		b.ID = a.ID
		defer func() { b.ID = old }()
	}
	return bytes.Equal([]byte(a.ToString(0)), []byte(b.ToString(0)))
}

// constants for stats version. These const can be used for solving compatibility issue.
const (
	// Version0 is the state that no statistics is actually collected, only the meta info.(the total count and the average col size)
	Version0 = 0
	// Version1 maintains the statistics in the following way.
	// Column stats: CM Sketch is built in TiKV using full data. Histogram is built from samples. TopN is extracted from CM Sketch.
	//    TopN + CM Sketch represent all data. Histogram also represents all data.
	// Index stats: CM Sketch and Histogram is built in TiKV using full data. TopN is extracted from histogram. Then values covered by TopN is removed from CM Sketch.
	//    TopN + CM Sketch represent all data. Histogram also represents all data.
	// Int PK column stats is always Version1 because it only has histogram built from full data.
	// Fast analyze is always Version1 currently.
	Version1 = 1
	// Version2 maintains the statistics in the following way.
	// Column stats: CM Sketch is not used. TopN and Histogram are built from samples. TopN + Histogram represent all data.
	// Index stats: CM SKetch is not used. TopN and Histograms are built from samples.
	//    Then values covered by TopN is removed from Histogram. TopN + Histogram represent all data.
	// Both Column and Index's NDVs are collected by full scan.
	Version2 = 2
)

// AnalyzeFlag is set when the statistics comes from analyze and has not been modified by feedback.
const AnalyzeFlag = 1

// IsAnalyzed checks whether this flag contains AnalyzeFlag.
func IsAnalyzed(flag int64) bool {
	return (flag & AnalyzeFlag) > 0
}

// ResetAnalyzeFlag resets the AnalyzeFlag because it has been modified by feedback.
func ResetAnalyzeFlag(flag int64) int64 {
	return flag &^ AnalyzeFlag
}

// ValueToString converts a possible encoded value to a formatted string. If the value is encoded, then
// idxCols equals to number of origin values, else idxCols is 0.
func ValueToString(vars *variable.SessionVars, value *types.Datum, idxCols int, idxColumnTypes []byte) (string, error) {
	if idxCols == 0 {
		return value.ToString()
	}
	var loc *time.Location
	if vars != nil {
		loc = vars.Location()
	}
	// Ignore the error and treat remaining part that cannot decode successfully as bytes.
	decodedVals, remained, err := codec.DecodeRange(value.GetBytes(), idxCols, idxColumnTypes, loc)
	// Ignore err explicit to pass errcheck.
	_ = err
	if len(remained) > 0 {
		decodedVals = append(decodedVals, types.NewBytesDatum(remained))
	}
	str, err := types.DatumsToString(decodedVals, true)
	return str, err
}

// BucketToString change the given bucket to string format.
func (hg *Histogram) BucketToString(bktID, idxCols int) string {
	upperVal, err := ValueToString(nil, hg.GetUpper(bktID), idxCols, nil)
	terror.Log(errors.Trace(err))
	lowerVal, err := ValueToString(nil, hg.GetLower(bktID), idxCols, nil)
	terror.Log(errors.Trace(err))
	return fmt.Sprintf("num: %d lower_bound: %s upper_bound: %s repeats: %d ndv: %d", hg.bucketCount(bktID), lowerVal, upperVal, hg.Buckets[bktID].Repeat, hg.Buckets[bktID].NDV)
}

// RemoveVals remove the given values from the histogram.
// This function contains an **ASSUMPTION**: valCntPairs is sorted in ascending order.
func (hg *Histogram) RemoveVals(valCntPairs []TopNMeta) {
	totalSubCnt := int64(0)
	var cmpResult int
	for bktIdx, pairIdx := 0, 0; bktIdx < hg.Len(); bktIdx++ {
		for pairIdx < len(valCntPairs) {
			// If the current val smaller than current bucket's lower bound, skip it.
			cmpResult = bytes.Compare(hg.Bounds.Column(0).GetRaw(bktIdx*2), valCntPairs[pairIdx].Encoded)
			if cmpResult > 0 {
				pairIdx++
				continue
			}
			// If the current val bigger than current bucket's upper bound, break.
			cmpResult = bytes.Compare(hg.Bounds.Column(0).GetRaw(bktIdx*2+1), valCntPairs[pairIdx].Encoded)
			if cmpResult < 0 {
				break
			}
			totalSubCnt += int64(valCntPairs[pairIdx].Count)
			if hg.Buckets[bktIdx].NDV > 0 {
				hg.Buckets[bktIdx].NDV--
			}
			pairIdx++
			if cmpResult == 0 {
				hg.Buckets[bktIdx].Repeat = 0
				break
			}
		}
		hg.Buckets[bktIdx].Count -= totalSubCnt
		if hg.Buckets[bktIdx].Count < 0 {
			hg.Buckets[bktIdx].Count = 0
		}
	}
}

// AddIdxVals adds the given values to the histogram.
func (hg *Histogram) AddIdxVals(idxValCntPairs []TopNMeta) {
	totalAddCnt := int64(0)
	slices.SortFunc(idxValCntPairs, func(i, j TopNMeta) bool {
		return bytes.Compare(i.Encoded, j.Encoded) < 0
	})
	for bktIdx, pairIdx := 0, 0; bktIdx < hg.Len(); bktIdx++ {
		for pairIdx < len(idxValCntPairs) {
			// If the current val smaller than current bucket's lower bound, skip it.
			cmpResult := bytes.Compare(hg.Bounds.Column(0).GetBytes(bktIdx*2), idxValCntPairs[pairIdx].Encoded)
			if cmpResult > 0 {
				continue
			}
			// If the current val bigger than current bucket's upper bound, break.
			cmpResult = bytes.Compare(hg.Bounds.Column(0).GetBytes(bktIdx*2+1), idxValCntPairs[pairIdx].Encoded)
			if cmpResult < 0 {
				break
			}
			totalAddCnt += int64(idxValCntPairs[pairIdx].Count)
			hg.Buckets[bktIdx].NDV++
			if cmpResult == 0 {
				hg.Buckets[bktIdx].Repeat = int64(idxValCntPairs[pairIdx].Count)
				pairIdx++
				break
			}
			pairIdx++
		}
		hg.Buckets[bktIdx].Count += totalAddCnt
	}
}

// ToString gets the string representation for the histogram.
func (hg *Histogram) ToString(idxCols int) string {
	strs := make([]string, 0, hg.Len()+1)
	if idxCols > 0 {
		strs = append(strs, fmt.Sprintf("index:%d ndv:%d", hg.ID, hg.NDV))
	} else {
		strs = append(strs, fmt.Sprintf("column:%d ndv:%d totColSize:%d", hg.ID, hg.NDV, hg.TotColSize))
	}
	for i := 0; i < hg.Len(); i++ {
		strs = append(strs, hg.BucketToString(i, idxCols))
	}
	return strings.Join(strs, "\n")
}

// equalRowCount estimates the row count where the column equals to value.
// matched: return true if this returned row count is from Bucket.Repeat or bucket NDV, which is more accurate than if not.
func (hg *Histogram) equalRowCount(value types.Datum, hasBucketNDV bool) (count float64, matched bool) {
	_, bucketIdx, inBucket, match := hg.locateBucket(value)
	if !inBucket {
		return 0, false
	}
	if match {
		return float64(hg.Buckets[bucketIdx].Repeat), true
	}
	if hasBucketNDV && hg.Buckets[bucketIdx].NDV > 1 {
		return float64(hg.bucketCount(bucketIdx)-hg.Buckets[bucketIdx].Repeat) / float64(hg.Buckets[bucketIdx].NDV-1), true
	}
	return hg.notNullCount() / float64(hg.NDV), false
}

// greaterRowCount estimates the row count where the column greater than value.
// It's deprecated. Only used for test.
func (hg *Histogram) greaterRowCount(value types.Datum) float64 {
	histRowCount, _ := hg.equalRowCount(value, false)
	gtCount := hg.notNullCount() - hg.lessRowCount(value) - histRowCount
	return math.Max(0, gtCount)
}

// locateBucket locates where a value falls in the range of the Histogram.
// Return value:
// 	exceed: if the value is larger than the upper bound of the last Bucket of the Histogram
// 	bucketIdx: assuming exceed if false, which Bucket does this value fall in (note: the range before a Bucket is also
//		considered belong to this Bucket)
// 	inBucket: assuming exceed if false, whether this value falls in this Bucket, instead of falls between
//		this Bucket and the previous Bucket.
// 	matchLastValue: assuming inBucket is true, if this value is the last value in this Bucket, which has a counter (Bucket.Repeat)
// Examples:
// 	val0 |<-[bkt0]->| |<-[bkt1]->val1(last value)| val2 |<--val3--[bkt2]->| |<-[bkt3]->| val4
// 	locateBucket(val0): false, 0, false, false
// 	locateBucket(val1): false, 1, true, true
// 	locateBucket(val2): false, 2, false, false
// 	locateBucket(val3): false, 2, true, false
// 	locateBucket(val4): true, 3, false, false
func (hg *Histogram) locateBucket(value types.Datum) (exceed bool, bucketIdx int, inBucket, matchLastValue bool) {
	// Empty histogram
	if hg == nil || hg.Bounds.NumRows() == 0 {
		return true, 0, false, false
	}
	index, match := hg.Bounds.LowerBound(0, &value)
	// The value is larger than the max value in the histogram (exceed is true)
	if index >= hg.Bounds.NumRows() {
		return true, hg.Len() - 1, false, false
	}
	bucketIdx = index / 2
	// The value is before this bucket
	if index%2 == 0 && !match {
		return false, bucketIdx, false, false
	}
	// The value matches the last value in this bucket
	// case 1: The LowerBound()'s return value tells us the value matches an upper bound of a bucket
	// case 2: We compare and find that the value is equal to the upper bound of this bucket. This might happen when
	//           the bucket's lower bound is equal to its upper bound.
	if (index%2 == 1 && match) || chunk.Compare(hg.Bounds.GetRow(bucketIdx*2+1), 0, &value) == 0 {
		return false, bucketIdx, true, true
	}
	// The value is in the bucket and isn't the last value in this bucket
	return false, bucketIdx, true, false
}

// LessRowCountWithBktIdx estimates the row count where the column less than value.
func (hg *Histogram) LessRowCountWithBktIdx(value types.Datum) (float64, int) {
	// All the values are null.
	if hg.Bounds.NumRows() == 0 {
		return 0, 0
	}
	exceed, bucketIdx, inBucket, match := hg.locateBucket(value)
	if exceed {
		return hg.notNullCount(), hg.Len() - 1
	}
	preCount := float64(0)
	if bucketIdx > 0 {
		preCount = float64(hg.Buckets[bucketIdx-1].Count)
	}
	if !inBucket {
		return preCount, bucketIdx
	}
	curCount, curRepeat := float64(hg.Buckets[bucketIdx].Count), float64(hg.Buckets[bucketIdx].Repeat)
	if match {
		return curCount - curRepeat, bucketIdx
	}
	return preCount + hg.calcFraction(bucketIdx, &value)*(curCount-curRepeat-preCount), bucketIdx
}

func (hg *Histogram) lessRowCount(value types.Datum) float64 {
	result, _ := hg.LessRowCountWithBktIdx(value)
	return result
}

// BetweenRowCount estimates the row count where column greater or equal to a and less than b.
func (hg *Histogram) BetweenRowCount(a, b types.Datum) float64 {
	lessCountA := hg.lessRowCount(a)
	lessCountB := hg.lessRowCount(b)
	// If lessCountA is not less than lessCountB, it may be that they fall to the same bucket and we cannot estimate
	// the fraction, so we use `totalCount / NDV` to estimate the row count, but the result should not greater than
	// lessCountB or notNullCount-lessCountA.
	if lessCountA >= lessCountB && hg.NDV > 0 {
		result := math.Min(lessCountB, hg.notNullCount()-lessCountA)
		return math.Min(result, hg.notNullCount()/float64(hg.NDV))
	}
	return lessCountB - lessCountA
}

// BetweenRowCount estimates the row count for interval [l, r).
func (c *Column) BetweenRowCount(sctx sessionctx.Context, l, r types.Datum, lowEncoded, highEncoded []byte) float64 {
	histBetweenCnt := c.Histogram.BetweenRowCount(l, r)
	if c.StatsVer <= Version1 {
		return histBetweenCnt
	}
	return float64(c.TopN.BetweenCount(lowEncoded, highEncoded)) + histBetweenCnt
}

// TotalRowCount returns the total count of this histogram.
func (hg *Histogram) TotalRowCount() float64 {
	return hg.notNullCount() + float64(hg.NullCount)
}

// notNullCount indicates the count of non-null values in column histogram and single-column index histogram,
// for multi-column index histogram, since we cannot define null for the row, we treat all rows as non-null, that means,
// notNullCount would return same value as TotalRowCount for multi-column index histograms.
func (hg *Histogram) notNullCount() float64 {
	if hg.Len() == 0 {
		return 0
	}
	return float64(hg.Buckets[hg.Len()-1].Count)
}

// mergeBuckets is used to Merge every two neighbor buckets.
func (hg *Histogram) mergeBuckets(bucketIdx int) {
	curBuck := 0
	c := chunk.NewChunkWithCapacity([]*types.FieldType{hg.Tp}, bucketIdx)
	for i := 0; i+1 <= bucketIdx; i += 2 {
		hg.Buckets[curBuck].NDV = hg.Buckets[i+1].NDV + hg.Buckets[i].NDV
		hg.Buckets[curBuck].Count = hg.Buckets[i+1].Count
		hg.Buckets[curBuck].Repeat = hg.Buckets[i+1].Repeat
		c.AppendDatum(0, hg.GetLower(i))
		c.AppendDatum(0, hg.GetUpper(i+1))
		curBuck++
	}
	if bucketIdx%2 == 0 {
		hg.Buckets[curBuck] = hg.Buckets[bucketIdx]
		c.AppendDatum(0, hg.GetLower(bucketIdx))
		c.AppendDatum(0, hg.GetUpper(bucketIdx))
		curBuck++
	}
	hg.Bounds = c
	hg.Buckets = hg.Buckets[:curBuck]
}

// GetIncreaseFactor get the increase factor to adjust the final estimated count when the table is modified.
func (idx *Index) GetIncreaseFactor(realtimeRowCount int64) float64 {
	columnCount := idx.TotalRowCount()
	if columnCount == 0 {
		return 1.0
	}
	return float64(realtimeRowCount) / columnCount
}

// BetweenRowCount estimates the row count for interval [l, r).
func (idx *Index) BetweenRowCount(l, r types.Datum) float64 {
	histBetweenCnt := idx.Histogram.BetweenRowCount(l, r)
	if idx.StatsVer == Version1 {
		return histBetweenCnt
	}
	return float64(idx.TopN.BetweenCount(l.GetBytes(), r.GetBytes())) + histBetweenCnt
}

// GetIncreaseFactor will return a factor of data increasing after the last analysis.
func (hg *Histogram) GetIncreaseFactor(totalCount int64) float64 {
	columnCount := hg.TotalRowCount()
	if columnCount == 0 {
		// avoid dividing by 0
		return 1.0
	}
	return float64(totalCount) / columnCount
}

// validRange checks if the range is Valid, it is used by `SplitRange` to remove the invalid range,
// the possible types of range are index key range and handle key range.
func validRange(sc *stmtctx.StatementContext, ran *ranger.Range, encoded bool) bool {
	var low, high []byte
	if encoded {
		low, high = ran.LowVal[0].GetBytes(), ran.HighVal[0].GetBytes()
	} else {
		var err error
		low, err = codec.EncodeKey(sc, nil, ran.LowVal[0])
		if err != nil {
			return false
		}
		high, err = codec.EncodeKey(sc, nil, ran.HighVal[0])
		if err != nil {
			return false
		}
	}
	if ran.LowExclude {
		low = kv.Key(low).PrefixNext()
	}
	if !ran.HighExclude {
		high = kv.Key(high).PrefixNext()
	}
	return bytes.Compare(low, high) < 0
}

func checkKind(vals []types.Datum, kind byte) bool {
	if kind == types.KindString {
		kind = types.KindBytes
	}
	for _, val := range vals {
		valKind := val.Kind()
		if valKind == types.KindNull || valKind == types.KindMinNotNull || valKind == types.KindMaxValue {
			continue
		}
		if valKind == types.KindString {
			valKind = types.KindBytes
		}
		if valKind != kind {
			return false
		}
		// Only check the first non-null value.
		break
	}
	return true
}

func (hg *Histogram) typeMatch(ranges []*ranger.Range) bool {
	kind := hg.GetLower(0).Kind()
	for _, ran := range ranges {
		if !checkKind(ran.LowVal, kind) || !checkKind(ran.HighVal, kind) {
			return false
		}
	}
	return true
}

// SplitRange splits the range according to the histogram lower bound. Note that we treat first bucket's lower bound
// as -inf and last bucket's upper bound as +inf, so all the split ranges will totally fall in one of the (-inf, l(1)),
// [l(1), l(2)),...[l(n-2), l(n-1)), [l(n-1), +inf), where n is the number of buckets, l(i) is the i-th bucket's lower bound.
func (hg *Histogram) SplitRange(sc *stmtctx.StatementContext, oldRanges []*ranger.Range, encoded bool) ([]*ranger.Range, bool) {
	if !hg.typeMatch(oldRanges) {
		return oldRanges, false
	}
	// Treat the only buckets as (-inf, +inf), so we do not need split it.
	if hg.Len() == 1 {
		return oldRanges, true
	}
	ranges := make([]*ranger.Range, 0, len(oldRanges))
	for _, ran := range oldRanges {
		ranges = append(ranges, ran.Clone())
	}
	split := make([]*ranger.Range, 0, len(ranges))
	for len(ranges) > 0 {
		// Find the first bound that greater than the LowVal.
		idx := hg.Bounds.UpperBound(0, &ranges[0].LowVal[0])
		// Treat last bucket's upper bound as +inf, so we do not need split any more.
		if idx >= hg.Bounds.NumRows()-1 {
			split = append(split, ranges...)
			break
		}
		// Treat first buckets's lower bound as -inf, just increase it to the next lower bound.
		if idx == 0 {
			idx = 2
		}
		// Get the next lower bound.
		if idx%2 == 1 {
			idx++
		}
		lowerBound := hg.Bounds.GetRow(idx)
		var i int
		// Find the first range that need to be split by the lower bound.
		for ; i < len(ranges); i++ {
			if chunk.Compare(lowerBound, 0, &ranges[i].HighVal[0]) <= 0 {
				break
			}
		}
		split = append(split, ranges[:i]...)
		ranges = ranges[i:]
		if len(ranges) == 0 {
			break
		}
		// Split according to the lower bound.
		cmp := chunk.Compare(lowerBound, 0, &ranges[0].LowVal[0])
		if cmp > 0 {
			lower := lowerBound.GetDatum(0, hg.Tp)
			newRange := &ranger.Range{
				LowExclude:  ranges[0].LowExclude,
				LowVal:      []types.Datum{ranges[0].LowVal[0]},
				HighVal:     []types.Datum{lower},
				HighExclude: true,
				Collators:   ranges[0].Collators,
			}
			if validRange(sc, newRange, encoded) {
				split = append(split, newRange)
			}
			ranges[0].LowVal[0] = lower
			ranges[0].LowExclude = false
			if !validRange(sc, ranges[0], encoded) {
				ranges = ranges[1:]
			}
		}
	}
	return split, true
}

func (hg *Histogram) bucketCount(idx int) int64 {
	if idx == 0 {
		return hg.Buckets[0].Count
	}
	return hg.Buckets[idx].Count - hg.Buckets[idx-1].Count
}

// HistogramToProto converts Histogram to its protobuf representation.
// Note that when this is used, the lower/upper bound in the bucket must be BytesDatum.
func HistogramToProto(hg *Histogram) *tipb.Histogram {
	protoHg := &tipb.Histogram{
		Ndv: hg.NDV,
	}
	for i := 0; i < hg.Len(); i++ {
		bkt := &tipb.Bucket{
			Count:      hg.Buckets[i].Count,
			LowerBound: hg.GetLower(i).GetBytes(),
			UpperBound: hg.GetUpper(i).GetBytes(),
			Repeats:    hg.Buckets[i].Repeat,
			Ndv:        &hg.Buckets[i].NDV,
		}
		protoHg.Buckets = append(protoHg.Buckets, bkt)
	}
	return protoHg
}

// HistogramFromProto converts Histogram from its protobuf representation.
// Note that we will set BytesDatum for the lower/upper bound in the bucket, the decode will
// be after all histograms merged.
func HistogramFromProto(protoHg *tipb.Histogram) *Histogram {
	tp := types.NewFieldType(mysql.TypeBlob)
	hg := NewHistogram(0, protoHg.Ndv, 0, 0, tp, len(protoHg.Buckets), 0)
	for _, bucket := range protoHg.Buckets {
		lower, upper := types.NewBytesDatum(bucket.LowerBound), types.NewBytesDatum(bucket.UpperBound)
		if bucket.Ndv != nil {
			hg.AppendBucketWithNDV(&lower, &upper, bucket.Count, bucket.Repeats, *bucket.Ndv)
		} else {
			hg.AppendBucket(&lower, &upper, bucket.Count, bucket.Repeats)
		}
	}
	return hg
}

func (hg *Histogram) popFirstBucket() {
	hg.Buckets = hg.Buckets[1:]
	c := chunk.NewChunkWithCapacity([]*types.FieldType{hg.Tp, hg.Tp}, hg.Bounds.NumRows()-2)
	c.Append(hg.Bounds, 2, hg.Bounds.NumRows())
	hg.Bounds = c
}

// IsIndexHist checks whether current histogram is one for index.
func (hg *Histogram) IsIndexHist() bool {
	return hg.Tp.GetType() == mysql.TypeBlob
}

// MergeHistograms merges two histograms.
func MergeHistograms(sc *stmtctx.StatementContext, lh *Histogram, rh *Histogram, bucketSize int, statsVer int) (*Histogram, error) {
	if lh.Len() == 0 {
		return rh, nil
	}
	if rh.Len() == 0 {
		return lh, nil
	}
	lh.NDV += rh.NDV
	lLen := lh.Len()
	cmp, err := lh.GetUpper(lLen-1).Compare(sc, rh.GetLower(0), collate.GetBinaryCollator())
	if err != nil {
		return nil, errors.Trace(err)
	}
	offset := int64(0)
	if cmp == 0 {
		lh.NDV--
		lh.Buckets[lLen-1].NDV += rh.Buckets[0].NDV
		// There's an overlapped one. So we need to subtract it if needed.
		if rh.Buckets[0].NDV > 0 && lh.Buckets[lLen-1].Repeat > 0 {
			lh.Buckets[lLen-1].NDV--
		}
		lh.updateLastBucket(rh.GetUpper(0), lh.Buckets[lLen-1].Count+rh.Buckets[0].Count, rh.Buckets[0].Repeat, false)
		offset = rh.Buckets[0].Count
		rh.popFirstBucket()
	}
	for lh.Len() > bucketSize {
		lh.mergeBuckets(lh.Len() - 1)
	}
	if rh.Len() == 0 {
		return lh, nil
	}
	for rh.Len() > bucketSize {
		rh.mergeBuckets(rh.Len() - 1)
	}
	lCount := lh.Buckets[lh.Len()-1].Count
	rCount := rh.Buckets[rh.Len()-1].Count - offset
	lAvg := float64(lCount) / float64(lh.Len())
	rAvg := float64(rCount) / float64(rh.Len())
	for lh.Len() > 1 && lAvg*2 <= rAvg {
		lh.mergeBuckets(lh.Len() - 1)
		lAvg *= 2
	}
	for rh.Len() > 1 && rAvg*2 <= lAvg {
		rh.mergeBuckets(rh.Len() - 1)
		rAvg *= 2
	}
	for i := 0; i < rh.Len(); i++ {
		if statsVer >= Version2 {
			lh.AppendBucketWithNDV(rh.GetLower(i), rh.GetUpper(i), rh.Buckets[i].Count+lCount-offset, rh.Buckets[i].Repeat, rh.Buckets[i].NDV)
			continue
		}
		lh.AppendBucket(rh.GetLower(i), rh.GetUpper(i), rh.Buckets[i].Count+lCount-offset, rh.Buckets[i].Repeat)
	}
	for lh.Len() > bucketSize {
		lh.mergeBuckets(lh.Len() - 1)
	}
	return lh, nil
}

// AvgCountPerNotNullValue gets the average row count per value by the data of histogram.
func (hg *Histogram) AvgCountPerNotNullValue(totalCount int64) float64 {
	factor := hg.GetIncreaseFactor(totalCount)
	totalNotNull := hg.notNullCount() * factor
	curNDV := float64(hg.NDV) * factor
	curNDV = math.Max(curNDV, 1)
	return totalNotNull / curNDV
}

func (hg *Histogram) outOfRange(val types.Datum) bool {
	if hg.Len() == 0 {
		return false
	}
	return chunk.Compare(hg.Bounds.GetRow(0), 0, &val) > 0 ||
		chunk.Compare(hg.Bounds.GetRow(hg.Bounds.NumRows()-1), 0, &val) < 0
}

// outOfRangeRowCount estimate the row count of part of [lDatum, rDatum] which is out of range of the histogram.
// Here we assume the density of data is decreasing from the lower/upper bound of the histogram toward outside.
// The maximum row count it can get is the increaseCount. It reaches the maximum when out-of-range width reaches histogram range width.
// As it shows below. To calculate the out-of-range row count, we need to calculate the percentage of the shaded area.
// Note that we assume histL-boundL == histR-histL == boundR-histR here.
//
//               /│             │\
//             /  │             │  \
//           /x│  │◄─histogram─►│    \
//         / xx│  │    range    │      \
//       / │xxx│  │             │        \
//     /   │xxx│  │             │          \
//────┴────┴───┴──┴─────────────┴───────────┴─────
//    ▲    ▲   ▲  ▲             ▲           ▲
//    │    │   │  │             │           │
// boundL  │   │histL         histR       boundR
//         │   │
//    lDatum  rDatum
func (hg *Histogram) outOfRangeRowCount(lDatum, rDatum *types.Datum, increaseCount int64) float64 {
	if hg.Len() == 0 {
		return 0
	}

	// For bytes and string type, we need to cut the common prefix when converting them to scalar value.
	// Here we calculate the length of common prefix.
	commonPrefix := 0
	if hg.GetLower(0).Kind() == types.KindBytes || hg.GetLower(0).Kind() == types.KindString {
		// Calculate the common prefix length among the lower and upper bound of histogram and the range we want to estimate.
		commonPrefix = commonPrefixLength(hg.GetLower(0).GetBytes(),
			hg.GetUpper(hg.Len()-1).GetBytes(),
			lDatum.GetBytes(),
			rDatum.GetBytes())
	}

	// Convert the range we want to estimate to scalar value(float64)
	l := convertDatumToScalar(lDatum, commonPrefix)
	r := convertDatumToScalar(rDatum, commonPrefix)
	// If this is an unsigned column, we need to make sure values are not negative.
	// Normal negative value should have become 0. But this still might happen when met MinNotNull here.
	// Maybe it's better to do this transformation in the ranger like the normal negative value.
	if mysql.HasUnsignedFlag(hg.Tp.GetFlag()) {
		if l < 0 {
			l = 0
		}
		if r < 0 {
			r = 0
		}
	}

	// make sure l < r
	if l >= r {
		return 0
	}
	// Convert the lower and upper bound of the histogram to scalar value(float64)
	histL := convertDatumToScalar(hg.GetLower(0), commonPrefix)
	histR := convertDatumToScalar(hg.GetUpper(hg.Len()-1), commonPrefix)
	histWidth := histR - histL
	if histWidth <= 0 {
		return 0
	}
	boundL := histL - histWidth
	boundR := histR + histWidth

	leftPercent := float64(0)
	rightPercent := float64(0)

	// keep l and r unchanged, use actualL and actualR to calculate.
	actualL := l
	actualR := r
	// If the range overlaps with (boundL,histL), we need to handle the out-of-range part on the left of the histogram range
	if actualL < histL && actualR > boundL {
		// make sure boundL <= actualL < actualR <= histL
		if actualL < boundL {
			actualL = boundL
		}
		if actualR > histL {
			actualR = histL
		}
		// Calculate the percentage of "the shaded area" on the left side.
		leftPercent = (math.Pow(actualR-boundL, 2) - math.Pow(actualL-boundL, 2)) / math.Pow(histWidth, 2)
	}

	actualL = l
	actualR = r
	// If the range overlaps with (histR,boundR), we need to handle the out-of-range part on the right of the histogram range
	if actualL < boundR && actualR > histR {
		// make sure histR <= actualL < actualR <= boundR
		if actualL < histR {
			actualL = histR
		}
		if actualR > boundR {
			actualR = boundR
		}
		// Calculate the percentage of "the shaded area" on the right side.
		rightPercent = (math.Pow(boundR-actualL, 2) - math.Pow(boundR-actualR, 2)) / math.Pow(histWidth, 2)
	}

	totalPercent := leftPercent*0.5 + rightPercent*0.5
	if totalPercent > 1 {
		totalPercent = 1
	}
	rowCount := totalPercent * hg.notNullCount()
	if rowCount > float64(increaseCount) {
		return float64(increaseCount)
	}
	return rowCount
}

// Copy deep copies the histogram.
func (hg *Histogram) Copy() *Histogram {
	newHist := *hg
	newHist.Bounds = hg.Bounds.CopyConstruct()
	newHist.Buckets = make([]Bucket, 0, len(hg.Buckets))
	newHist.Buckets = append(newHist.Buckets, hg.Buckets...)
	return &newHist
}

// RemoveUpperBound removes the upper bound from histogram.
// It is used when merge stats for incremental analyze.
func (hg *Histogram) RemoveUpperBound() *Histogram {
	hg.Buckets[hg.Len()-1].Count -= hg.Buckets[hg.Len()-1].Repeat
	hg.Buckets[hg.Len()-1].Repeat = 0
	if hg.NDV > 0 {
		hg.NDV--
	}
	return hg
}

// TruncateHistogram truncates the histogram to `numBkt` buckets.
func (hg *Histogram) TruncateHistogram(numBkt int) *Histogram {
	hist := hg.Copy()
	hist.Buckets = hist.Buckets[:numBkt]
	hist.Bounds.TruncateTo(numBkt * 2)
	return hist
}

// ErrorRate is the error rate of estimate row count by bucket and cm sketch.
type ErrorRate struct {
	ErrorTotal float64
	QueryTotal int64
}

// MaxErrorRate is the max error rate of estimate row count of a not pseudo column.
// If the table is pseudo, but the average error rate is less than MaxErrorRate,
// then the column is not pseudo.
const MaxErrorRate = 0.25

// NotAccurate is true when the total of query is zero or the average error
// rate is greater than MaxErrorRate.
func (e *ErrorRate) NotAccurate() bool {
	if e.QueryTotal == 0 {
		return true
	}
	return e.ErrorTotal/float64(e.QueryTotal) > MaxErrorRate
}

// Update updates the ErrorRate.
func (e *ErrorRate) Update(rate float64) {
	e.QueryTotal++
	e.ErrorTotal += rate
}

// Merge range merges two ErrorRate.
func (e *ErrorRate) Merge(rate *ErrorRate) {
	e.QueryTotal += rate.QueryTotal
	e.ErrorTotal += rate.ErrorTotal
}

// Column represents a column histogram.
type Column struct {
	Histogram
	*CMSketch
	*TopN
	*FMSketch
	PhysicalID int64
	Count      int64
	Info       *model.ColumnInfo
	IsHandle   bool
	ErrorRate
	Flag           int64
	LastAnalyzePos types.Datum
	StatsVer       int64 // StatsVer is the version of the current stats, used to maintain compatibility

	// StatsLoadedStatus indicates the status of column statistics
	StatsLoadedStatus
}

func (c *Column) String() string {
	return c.Histogram.ToString(0)
}

// TotalRowCount returns the total count of this column.
func (c *Column) TotalRowCount() float64 {
	if c.StatsVer >= Version2 {
		return c.Histogram.TotalRowCount() + float64(c.TopN.TotalCount())
	}
	return c.Histogram.TotalRowCount()
}

func (c *Column) notNullCount() float64 {
	if c.StatsVer >= Version2 {
		return c.Histogram.notNullCount() + float64(c.TopN.TotalCount())
	}
	return c.Histogram.notNullCount()
}

// GetIncreaseFactor get the increase factor to adjust the final estimated count when the table is modified.
func (c *Column) GetIncreaseFactor(realtimeRowCount int64) float64 {
	columnCount := c.TotalRowCount()
	if columnCount == 0 {
		// avoid dividing by 0
		return 1.0
	}
	return float64(realtimeRowCount) / columnCount
}

// MemoryUsage returns the total memory usage of Histogram, CMSketch, FMSketch in Column.
// We ignore the size of other metadata in Column
func (c *Column) MemoryUsage() CacheItemMemoryUsage {
	var sum int64
	columnMemUsage := &ColumnMemUsage{
		ColumnID: c.Info.ID,
	}
	histogramMemUsage := c.Histogram.MemoryUsage()
	columnMemUsage.HistogramMemUsage = histogramMemUsage
	sum = histogramMemUsage
	if c.CMSketch != nil {
		cmSketchMemUsage := c.CMSketch.MemoryUsage()
		columnMemUsage.CMSketchMemUsage = cmSketchMemUsage
		sum += cmSketchMemUsage
	}
	if c.TopN != nil {
		topnMemUsage := c.TopN.MemoryUsage()
		columnMemUsage.TopNMemUsage = topnMemUsage
		sum += topnMemUsage
	}
	if c.FMSketch != nil {
		fmSketchMemUsage := c.FMSketch.MemoryUsage()
		columnMemUsage.FMSketchMemUsage = fmSketchMemUsage
		sum += fmSketchMemUsage
	}
	columnMemUsage.TotalMemUsage = sum
	return columnMemUsage
}

// HistogramNeededItems stores the columns/indices whose Histograms need to be loaded from physical kv layer.
// Currently, we only load index/pk's Histogram from kv automatically. Columns' are loaded by needs.
var HistogramNeededItems = neededStatsMap{items: map[model.TableItemID]struct{}{}}

// IsInvalid checks if this column is invalid. If this column has histogram but not loaded yet, then we mark it
// as need histogram.
func (c *Column) IsInvalid(sctx sessionctx.Context, collPseudo bool) bool {
	if collPseudo && c.NotAccurate() {
		return true
	}
	if sctx != nil {
		stmtctx := sctx.GetSessionVars().StmtCtx
		if stmtctx != nil && stmtctx.StatsLoad.Fallback {
			return true
		}
		if c.IsLoadNeeded() && stmtctx != nil {
			if stmtctx.StatsLoad.Timeout > 0 {
				logutil.BgLogger().Warn("Hist for column should already be loaded as sync but not found.",
					zap.String(strconv.FormatInt(c.Info.ID, 10), c.Info.Name.O))
			}
			// In some tests, the c.Info is not set, so we add this check here.
			if c.Info != nil {
				HistogramNeededItems.insert(model.TableItemID{TableID: c.PhysicalID, ID: c.Info.ID, IsIndex: false})
			}
		}
	}
	// In some cases, some statistics in column would be evicted
	// For example: the cmsketch of the column might be evicted while the histogram and the topn are still exists
	// In this case, we will think this column as valid due to we can still use the rest of the statistics to do optimize.
	return c.TotalRowCount() == 0 || (!c.IsEssentialStatsLoaded() && c.Histogram.NDV > 0)
}

// IsHistNeeded checks if this column needs histogram to be loaded
func (c *Column) IsHistNeeded(collPseudo bool) bool {
	return (!collPseudo || !c.NotAccurate()) && c.IsLoadNeeded()
}

func (c *Column) equalRowCount(sctx sessionctx.Context, val types.Datum, encodedVal []byte, realtimeRowCount int64) (float64, error) {
	if val.IsNull() {
		return float64(c.NullCount), nil
	}
	if c.StatsVer < Version2 {
		// All the values are null.
		if c.Histogram.Bounds.NumRows() == 0 {
			return 0.0, nil
		}
		if c.Histogram.NDV > 0 && c.outOfRange(val) {
			return outOfRangeEQSelectivity(c.Histogram.NDV, realtimeRowCount, int64(c.TotalRowCount())) * c.TotalRowCount(), nil
		}
		if c.CMSketch != nil {
			count, err := queryValue(sctx.GetSessionVars().StmtCtx, c.CMSketch, c.TopN, val)
			return float64(count), errors.Trace(err)
		}
		histRowCount, _ := c.Histogram.equalRowCount(val, false)
		return histRowCount, nil
	}

	// Stats version == 2
	// All the values are null.
	if c.Histogram.Bounds.NumRows() == 0 && c.TopN.Num() == 0 {
		return 0, nil
	}
	// 1. try to find this value in TopN
	if c.TopN != nil {
		rowcount, ok := c.QueryTopN(encodedVal)
		if ok {
			return float64(rowcount), nil
		}
	}
	// 2. try to find this value in bucket.Repeat(the last value in every bucket)
	histCnt, matched := c.Histogram.equalRowCount(val, true)
	if matched {
		return histCnt, nil
	}
	// 3. use uniform distribution assumption for the rest (even when this value is not covered by the range of stats)
	histNDV := float64(c.Histogram.NDV - int64(c.TopN.Num()))
	if histNDV <= 0 {
		return 0, nil
	}
	return c.Histogram.notNullCount() / histNDV, nil
}

// GetColumnRowCount estimates the row count by a slice of Range.
func (c *Column) GetColumnRowCount(sctx sessionctx.Context, ranges []*ranger.Range, realtimeRowCount int64, pkIsHandle bool) (float64, error) {
	sc := sctx.GetSessionVars().StmtCtx
	var rowCount float64
	for _, rg := range ranges {
		highVal := *rg.HighVal[0].Clone()
		lowVal := *rg.LowVal[0].Clone()
		if highVal.Kind() == types.KindString {
			highVal.SetBytes(collate.GetCollator(highVal.Collation()).Key(highVal.GetString()))
		}
		if lowVal.Kind() == types.KindString {
			lowVal.SetBytes(collate.GetCollator(lowVal.Collation()).Key(lowVal.GetString()))
		}
		cmp, err := lowVal.Compare(sc, &highVal, collate.GetBinaryCollator())
		if err != nil {
			return 0, errors.Trace(err)
		}
		lowEncoded, err := codec.EncodeKey(sc, nil, lowVal)
		if err != nil {
			return 0, err
		}
		highEncoded, err := codec.EncodeKey(sc, nil, highVal)
		if err != nil {
			return 0, err
		}
		if cmp == 0 {
			// case 1: it's a point
			if !rg.LowExclude && !rg.HighExclude {
				// In this case, the row count is at most 1.
				if pkIsHandle {
					rowCount += 1
					continue
				}
				var cnt float64
				cnt, err = c.equalRowCount(sctx, lowVal, lowEncoded, realtimeRowCount)
				if err != nil {
					return 0, errors.Trace(err)
				}
				// If the current table row count has changed, we should scale the row count accordingly.
				cnt *= c.GetIncreaseFactor(realtimeRowCount)
				rowCount += cnt
			}
			continue
		}
		// In stats ver 1, we use CM Sketch to estimate row count for point condition, which is more accurate.
		// So for the small range, we convert it to points.
		if c.StatsVer < 2 {
			rangeVals := enumRangeValues(lowVal, highVal, rg.LowExclude, rg.HighExclude)

			// case 2: it's a small range && using ver1 stats
			if rangeVals != nil {
				for _, val := range rangeVals {
					cnt, err := c.equalRowCount(sctx, val, lowEncoded, realtimeRowCount)
					if err != nil {
						return 0, err
					}
					// If the current table row count has changed, we should scale the row count accordingly.
					cnt *= c.GetIncreaseFactor(realtimeRowCount)
					rowCount += cnt
				}

				continue
			}
		}

		// case 3: it's an interval
		cnt := c.BetweenRowCount(sctx, lowVal, highVal, lowEncoded, highEncoded)
		// `betweenRowCount` returns count for [l, h) range, we adjust cnt for boundaries here.
		// Note that, `cnt` does not include null values, we need specially handle cases
		//   where null is the lower bound.
		// And because we use (2, MaxValue] to represent expressions like a > 2 and use [MinNotNull, 3) to represent
		//   expressions like b < 3, we need to exclude the special values.
		if rg.LowExclude && !lowVal.IsNull() && lowVal.Kind() != types.KindMaxValue && lowVal.Kind() != types.KindMinNotNull {
			lowCnt, err := c.equalRowCount(sctx, lowVal, lowEncoded, realtimeRowCount)
			if err != nil {
				return 0, errors.Trace(err)
			}
			cnt -= lowCnt
			cnt = mathutil.Clamp(cnt, 0, c.notNullCount())
		}
		if !rg.LowExclude && lowVal.IsNull() {
			cnt += float64(c.NullCount)
		}
		if !rg.HighExclude && highVal.Kind() != types.KindMaxValue && highVal.Kind() != types.KindMinNotNull {
			highCnt, err := c.equalRowCount(sctx, highVal, highEncoded, realtimeRowCount)
			if err != nil {
				return 0, errors.Trace(err)
			}
			cnt += highCnt
		}

		cnt = mathutil.Clamp(cnt, 0, c.TotalRowCount())

		// If the current table row count has changed, we should scale the row count accordingly.
		cnt *= c.GetIncreaseFactor(realtimeRowCount)

		// handling the out-of-range part
		if (c.outOfRange(lowVal) && !lowVal.IsNull()) || c.outOfRange(highVal) {
			increaseCount := realtimeRowCount - int64(c.TotalRowCount())
			if increaseCount < 0 {
				increaseCount = 0
			}
			cnt += c.Histogram.outOfRangeRowCount(&lowVal, &highVal, increaseCount)
		}

		rowCount += cnt
	}
	rowCount = mathutil.Clamp(rowCount, 0, float64(realtimeRowCount))
	return rowCount, nil
}

// ItemID implements TableCacheItem
func (c *Column) ItemID() int64 {
	return c.Info.ID
}

// DropEvicted implements TableCacheItem
// DropEvicted drops evicted structures
func (c *Column) DropEvicted() {
	if !c.statsInitialized {
		return
	}
	switch c.evictedStatus {
	case allLoaded:
		if c.CMSketch != nil && c.StatsVer < Version2 {
			c.dropCMS()
			return
		}
		// For stats version2, there is no cms thus we directly drop topn
		c.dropTopN()
		return
	case onlyCmsEvicted:
		c.dropTopN()
		return
	default:
		return
	}
}

func (c *Column) dropCMS() {
	c.CMSketch = nil
	c.evictedStatus = onlyCmsEvicted
}

func (c *Column) dropTopN() {
	originTopNNum := int64(c.TopN.Num())
	c.TopN = nil
	if len(c.Histogram.Buckets) == 0 && originTopNNum >= c.Histogram.NDV {
		// This indicates column has topn instead of histogram
		c.evictedStatus = allEvicted
	} else {
		c.evictedStatus = onlyHistRemained
	}
}

<<<<<<< HEAD
=======
// IsAllEvicted indicates whether all stats evicted
func (c *Column) IsAllEvicted() bool {
	return c.statsInitialized && c.evictedStatus >= allEvicted
}

>>>>>>> da1b82aa
func (c *Column) getEvictedStatus() int {
	return c.evictedStatus
}

func (c *Column) isStatsInitialized() bool {
	return c.statsInitialized
}

func (c *Column) statsVer() int64 {
	return c.StatsVer
}

func (c *Column) isCMSExist() bool {
	return c.CMSketch != nil
}

<<<<<<< HEAD
func (c *Column) dropHist() {
	c.Histogram.Bounds = chunk.NewChunkWithCapacity([]*types.FieldType{types.NewFieldType(mysql.TypeBlob)}, 0)
	c.Histogram.Buckets = make([]Bucket, 0, 0)
	c.Histogram.scalars = make([]scalar, 0, 0)
	c.evictedStatus = allEvicted
}

=======
>>>>>>> da1b82aa
// Index represents an index histogram.
type Index struct {
	Histogram
	*CMSketch
	*TopN
	FMSketch *FMSketch
	ErrorRate
	StatsVer       int64 // StatsVer is the version of the current stats, used to maintain compatibility
	Info           *model.IndexInfo
	Flag           int64
	LastAnalyzePos types.Datum
	PhysicalID     int64
	StatsLoadedStatus
}

// ItemID implements TableCacheItem
func (idx *Index) ItemID() int64 {
	return idx.Info.ID
}

<<<<<<< HEAD
=======
// IsAllEvicted indicates whether all stats evicted
func (idx *Index) IsAllEvicted() bool {
	return idx.statsInitialized && idx.evictedStatus >= allEvicted
}

>>>>>>> da1b82aa
func (idx *Index) dropCMS() {
	idx.CMSketch = nil
	idx.evictedStatus = onlyCmsEvicted
}

func (idx *Index) dropTopN() {
	originTopNNum := int64(idx.TopN.Num())
	idx.TopN = nil
	if len(idx.Histogram.Buckets) == 0 && originTopNNum >= idx.Histogram.NDV {
		// This indicates index has topn instead of histogram
		idx.evictedStatus = allEvicted
	} else {
		idx.evictedStatus = onlyHistRemained
	}
}

<<<<<<< HEAD
func (idx *Index) dropHist() {
	idx.Histogram.Bounds = chunk.NewChunkWithCapacity([]*types.FieldType{types.NewFieldType(mysql.TypeBlob)}, 0)
	idx.Histogram.Buckets = make([]Bucket, 0, 0)
	idx.Histogram.scalars = make([]scalar, 0, 0)
	idx.evictedStatus = allEvicted
}

=======
>>>>>>> da1b82aa
func (idx *Index) getEvictedStatus() int {
	return idx.evictedStatus
}

func (idx *Index) isStatsInitialized() bool {
	return idx.statsInitialized
}

func (idx *Index) statsVer() int64 {
	return idx.StatsVer
}

func (idx *Index) isCMSExist() bool {
	return idx.CMSketch != nil
}

// IsEvicted returns whether index statistics got evicted
func (idx *Index) IsEvicted() bool {
	return idx.evictedStatus != allLoaded
}

func (idx *Index) String() string {
	return idx.Histogram.ToString(len(idx.Info.Columns))
}

// TotalRowCount returns the total count of this index.
func (idx *Index) TotalRowCount() float64 {
	idx.checkStats()
	if idx.StatsVer >= Version2 {
		return idx.Histogram.TotalRowCount() + float64(idx.TopN.TotalCount())
	}
	return idx.Histogram.TotalRowCount()
}

// IsInvalid checks if this index is invalid.
func (idx *Index) IsInvalid(collPseudo bool) bool {
	if !collPseudo {
		idx.checkStats()
	}
	return (collPseudo && idx.NotAccurate()) || idx.TotalRowCount() == 0
}

// EvictAllStats evicts all stats
// Note that this function is only used for test
func (idx *Index) EvictAllStats() {
	idx.Buckets = nil
	idx.CMSketch = nil
	idx.TopN = nil
	idx.StatsLoadedStatus.evictedStatus = allEvicted
}

// MemoryUsage returns the total memory usage of a Histogram and CMSketch in Index.
// We ignore the size of other metadata in Index.
func (idx *Index) MemoryUsage() CacheItemMemoryUsage {
	var sum int64
	indexMemUsage := &IndexMemUsage{
		IndexID: idx.Info.ID,
	}
	histMemUsage := idx.Histogram.MemoryUsage()
	indexMemUsage.HistogramMemUsage = histMemUsage
	sum = histMemUsage
	if idx.CMSketch != nil {
		cmSketchMemUsage := idx.CMSketch.MemoryUsage()
		indexMemUsage.CMSketchMemUsage = cmSketchMemUsage
		sum += cmSketchMemUsage
	}
	if idx.TopN != nil {
		topnMemUsage := idx.TopN.MemoryUsage()
		indexMemUsage.TopNMemUsage = topnMemUsage
		sum += topnMemUsage
	}
	indexMemUsage.TotalMemUsage = sum
	return indexMemUsage
}

var nullKeyBytes, _ = codec.EncodeKey(nil, nil, types.NewDatum(nil))

func (idx *Index) equalRowCount(b []byte, realtimeRowCount int64) float64 {
	if len(idx.Info.Columns) == 1 {
		if bytes.Equal(b, nullKeyBytes) {
			return float64(idx.NullCount)
		}
	}
	val := types.NewBytesDatum(b)
	if idx.StatsVer < Version2 {
		if idx.NDV > 0 && idx.outOfRange(val) {
			return outOfRangeEQSelectivity(idx.NDV, realtimeRowCount, int64(idx.TotalRowCount())) * idx.TotalRowCount()
		}
		if idx.CMSketch != nil {
			return float64(idx.QueryBytes(b))
		}
		histRowCount, _ := idx.Histogram.equalRowCount(val, false)
		return histRowCount
	}
	// stats version == 2
	// 1. try to find this value in TopN
	count, found := idx.TopN.QueryTopN(b)
	if found {
		return float64(count)
	}
	// 2. try to find this value in bucket.Repeat(the last value in every bucket)
	histCnt, matched := idx.Histogram.equalRowCount(val, true)
	if matched {
		return histCnt
	}
	// 3. use uniform distribution assumption for the rest (even when this value is not covered by the range of stats)
	histNDV := float64(idx.Histogram.NDV - int64(idx.TopN.Num()))
	if histNDV <= 0 {
		return 0
	}
	return idx.Histogram.notNullCount() / histNDV
}

// QueryBytes is used to query the count of specified bytes.
func (idx *Index) QueryBytes(d []byte) uint64 {
	idx.checkStats()
	h1, h2 := murmur3.Sum128(d)
	if count, ok := idx.TopN.QueryTopN(d); ok {
		return count
	}
	return idx.queryHashValue(h1, h2)
}

// GetRowCount returns the row count of the given ranges.
// It uses the modifyCount to adjust the influence of modifications on the table.
func (idx *Index) GetRowCount(sctx sessionctx.Context, coll *HistColl, indexRanges []*ranger.Range, realtimeRowCount int64) (float64, error) {
	idx.checkStats()
	sc := sctx.GetSessionVars().StmtCtx
	totalCount := float64(0)
	isSingleCol := len(idx.Info.Columns) == 1
	for _, indexRange := range indexRanges {
		lb, err := codec.EncodeKey(sc, nil, indexRange.LowVal...)
		if err != nil {
			return 0, err
		}
		rb, err := codec.EncodeKey(sc, nil, indexRange.HighVal...)
		if err != nil {
			return 0, err
		}
		fullLen := len(indexRange.LowVal) == len(indexRange.HighVal) && len(indexRange.LowVal) == len(idx.Info.Columns)
		if bytes.Equal(lb, rb) {
			// case 1: it's a point
			if indexRange.LowExclude || indexRange.HighExclude {
				continue
			}
			if fullLen {
				// At most 1 in this case.
				if idx.Info.Unique {
					totalCount += 1
					continue
				}
				count := idx.equalRowCount(lb, realtimeRowCount)
				// If the current table row count has changed, we should scale the row count accordingly.
				count *= idx.GetIncreaseFactor(realtimeRowCount)
				totalCount += count
				continue
			}
		}

		// case 2: it's an interval
		// The final interval is [low, high)
		if indexRange.LowExclude {
			lb = kv.Key(lb).PrefixNext()
		}
		if !indexRange.HighExclude {
			rb = kv.Key(rb).PrefixNext()
		}
		l := types.NewBytesDatum(lb)
		r := types.NewBytesDatum(rb)
		lowIsNull := bytes.Equal(lb, nullKeyBytes)
		if isSingleCol && lowIsNull {
			totalCount += float64(idx.NullCount)
		}
		expBackoffSuccess := false
		// Due to the limitation of calcFraction and convertDatumToScalar, the histogram actually won't estimate anything.
		// If the first column's range is point.
		if rangePosition := GetOrdinalOfRangeCond(sc, indexRange); rangePosition > 0 && idx.StatsVer >= Version2 && coll != nil {
			var expBackoffSel float64
			expBackoffSel, expBackoffSuccess, err = idx.expBackoffEstimation(sctx, coll, indexRange)
			if err != nil {
				return 0, err
			}
			if expBackoffSuccess {
				expBackoffCnt := expBackoffSel * idx.TotalRowCount()

				upperLimit := expBackoffCnt
				// Use the multi-column stats to calculate the max possible row count of [l, r)
				if idx.Len() > 0 {
					_, lowerBkt, _, _ := idx.locateBucket(l)
					_, upperBkt, _, _ := idx.locateBucket(r)
					// Use Count of the Bucket before l as the lower bound.
					preCount := float64(0)
					if lowerBkt > 0 {
						preCount = float64(idx.Buckets[lowerBkt-1].Count)
					}
					// Use Count of the Bucket where r exists as the upper bound.
					upperCnt := float64(idx.Buckets[upperBkt].Count)
					upperLimit = upperCnt - preCount
					upperLimit += float64(idx.TopN.BetweenCount(lb, rb))
				}

				// If the result of exponential backoff strategy is larger than the result from multi-column stats,
				// 	use the upper limit from multi-column histogram instead.
				if expBackoffCnt > upperLimit {
					expBackoffCnt = upperLimit
				}
				totalCount += expBackoffCnt
			}
		}
		if !expBackoffSuccess {
			totalCount += idx.BetweenRowCount(l, r)
		}

		// If the current table row count has changed, we should scale the row count accordingly.
		totalCount *= idx.GetIncreaseFactor(realtimeRowCount)

		// handling the out-of-range part
		if (idx.outOfRange(l) && !(isSingleCol && lowIsNull)) || idx.outOfRange(r) {
			increaseCount := realtimeRowCount - int64(idx.TotalRowCount())
			if increaseCount < 0 {
				increaseCount = 0
			}
			totalCount += idx.Histogram.outOfRangeRowCount(&l, &r, increaseCount)
		}
	}
	totalCount = mathutil.Clamp(totalCount, 0, float64(realtimeRowCount))
	return totalCount, nil
}

// expBackoffEstimation estimate the multi-col cases following the Exponential Backoff. See comment below for details.
func (idx *Index) expBackoffEstimation(sctx sessionctx.Context, coll *HistColl, indexRange *ranger.Range) (float64, bool, error) {
	tmpRan := []*ranger.Range{
		{
			LowVal:    make([]types.Datum, 1),
			HighVal:   make([]types.Datum, 1),
			Collators: make([]collate.Collator, 1),
		},
	}
	colsIDs := coll.Idx2ColumnIDs[idx.ID]
	singleColumnEstResults := make([]float64, 0, len(indexRange.LowVal))
	// The following codes uses Exponential Backoff to reduce the impact of independent assumption. It works like:
	//   1. Calc the selectivity of each column.
	//   2. Sort them and choose the first 4 most selective filter and the corresponding selectivity is sel_1, sel_2, sel_3, sel_4 where i < j => sel_i < sel_j.
	//   3. The final selectivity would be sel_1 * sel_2^{1/2} * sel_3^{1/4} * sel_4^{1/8}.
	// This calculation reduced the independence assumption and can work well better than it.
	for i := 0; i < len(indexRange.LowVal); i++ {
		tmpRan[0].LowVal[0] = indexRange.LowVal[i]
		tmpRan[0].HighVal[0] = indexRange.HighVal[i]
		tmpRan[0].Collators[0] = indexRange.Collators[0]
		if i == len(indexRange.LowVal)-1 {
			tmpRan[0].LowExclude = indexRange.LowExclude
			tmpRan[0].HighExclude = indexRange.HighExclude
		}
		colID := colsIDs[i]
		var (
			count float64
			err   error
		)
		if anotherIdxID, ok := coll.ColID2IdxID[colID]; ok && anotherIdxID != idx.ID {
			count, err = coll.GetRowCountByIndexRanges(sctx, anotherIdxID, tmpRan)
		} else if col, ok := coll.Columns[colID]; ok && !col.IsInvalid(sctx, coll.Pseudo) {
			count, err = coll.GetRowCountByColumnRanges(sctx, colID, tmpRan)
		} else {
			continue
		}
		if err != nil {
			return 0, false, err
		}
		singleColumnEstResults = append(singleColumnEstResults, count)
	}
	// Sort them.
	slices.Sort(singleColumnEstResults)
	l := len(singleColumnEstResults)
	// Convert the first 4 to selectivity results.
	for i := 0; i < l && i < 4; i++ {
		singleColumnEstResults[i] = singleColumnEstResults[i] / float64(coll.Count)
	}
	failpoint.Inject("cleanEstResults", func() {
		singleColumnEstResults = singleColumnEstResults[:0]
		l = 0
	})
	if l == 1 {
		return singleColumnEstResults[0], true, nil
	} else if l == 2 {
		return singleColumnEstResults[0] * math.Sqrt(singleColumnEstResults[1]), true, nil
	} else if l == 3 {
		return singleColumnEstResults[0] * math.Sqrt(singleColumnEstResults[1]) * math.Sqrt(math.Sqrt(singleColumnEstResults[2])), true, nil
	} else if l == 0 {
		return 0, false, nil
	}
	return singleColumnEstResults[0] * math.Sqrt(singleColumnEstResults[1]) * math.Sqrt(math.Sqrt(singleColumnEstResults[2])) * math.Sqrt(math.Sqrt(math.Sqrt(singleColumnEstResults[3]))), true, nil
}

func (idx *Index) checkStats() {
	if idx.IsFullLoad() {
		return
	}
	HistogramNeededItems.insert(model.TableItemID{TableID: idx.PhysicalID, ID: idx.Info.ID, IsIndex: true})
}

type countByRangeFunc = func(sessionctx.Context, int64, []*ranger.Range) (float64, error)

// newHistogramBySelectivity fulfills the content of new histogram by the given selectivity result.
// TODO: Datum is not efficient, try to avoid using it here.
//  Also, there're redundant calculation with Selectivity(). We need to reduce it too.
func newHistogramBySelectivity(sctx sessionctx.Context, histID int64, oldHist, newHist *Histogram, ranges []*ranger.Range, cntByRangeFunc countByRangeFunc) error {
	cntPerVal := int64(oldHist.AvgCountPerNotNullValue(int64(oldHist.TotalRowCount())))
	var totCnt int64
	for boundIdx, ranIdx, highRangeIdx := 0, 0, 0; boundIdx < oldHist.Bounds.NumRows() && ranIdx < len(ranges); boundIdx, ranIdx = boundIdx+2, highRangeIdx {
		for highRangeIdx < len(ranges) && chunk.Compare(oldHist.Bounds.GetRow(boundIdx+1), 0, &ranges[highRangeIdx].HighVal[0]) >= 0 {
			highRangeIdx++
		}
		if boundIdx+2 >= oldHist.Bounds.NumRows() && highRangeIdx < len(ranges) && ranges[highRangeIdx].HighVal[0].Kind() == types.KindMaxValue {
			highRangeIdx++
		}
		if ranIdx == highRangeIdx {
			continue
		}
		cnt, err := cntByRangeFunc(sctx, histID, ranges[ranIdx:highRangeIdx])
		// This should not happen.
		if err != nil {
			return err
		}
		if cnt == 0 {
			continue
		}
		if int64(cnt) > oldHist.bucketCount(boundIdx/2) {
			cnt = float64(oldHist.bucketCount(boundIdx / 2))
		}
		newHist.Bounds.AppendRow(oldHist.Bounds.GetRow(boundIdx))
		newHist.Bounds.AppendRow(oldHist.Bounds.GetRow(boundIdx + 1))
		totCnt += int64(cnt)
		bkt := Bucket{Count: totCnt}
		if chunk.Compare(oldHist.Bounds.GetRow(boundIdx+1), 0, &ranges[highRangeIdx-1].HighVal[0]) == 0 && !ranges[highRangeIdx-1].HighExclude {
			bkt.Repeat = cntPerVal
		}
		newHist.Buckets = append(newHist.Buckets, bkt)
		switch newHist.Tp.EvalType() {
		case types.ETString, types.ETDecimal, types.ETDatetime, types.ETTimestamp:
			newHist.scalars = append(newHist.scalars, oldHist.scalars[boundIdx/2])
		}
	}
	return nil
}

func (idx *Index) newIndexBySelectivity(sc *stmtctx.StatementContext, statsNode *StatsNode) (*Index, error) {
	var (
		ranLowEncode, ranHighEncode []byte
		err                         error
	)
	newIndexHist := &Index{Info: idx.Info, StatsVer: idx.StatsVer, CMSketch: idx.CMSketch, PhysicalID: idx.PhysicalID}
	newIndexHist.Histogram = *NewHistogram(idx.ID, int64(float64(idx.NDV)*statsNode.Selectivity), 0, 0, types.NewFieldType(mysql.TypeBlob), chunk.InitialCapacity, 0)

	lowBucketIdx, highBucketIdx := 0, 0
	var totCnt int64

	// Bucket bound of index is encoded one, so we need to decode it if we want to calculate the fraction accurately.
	// TODO: enhance its calculation.
	// Now just remove the bucket that no range fell in.
	for _, ran := range statsNode.Ranges {
		lowBucketIdx = highBucketIdx
		ranLowEncode, ranHighEncode, err = ran.Encode(sc, ranLowEncode, ranHighEncode)
		if err != nil {
			return nil, err
		}
		for ; highBucketIdx < idx.Len(); highBucketIdx++ {
			// Encoded value can only go to its next quickly. So ranHighEncode is actually range.HighVal's PrefixNext value.
			// So the Bound should also go to its PrefixNext.
			bucketLowerEncoded := idx.Bounds.GetRow(highBucketIdx * 2).GetBytes(0)
			if bytes.Compare(ranHighEncode, kv.Key(bucketLowerEncoded).PrefixNext()) < 0 {
				break
			}
		}
		for ; lowBucketIdx < highBucketIdx; lowBucketIdx++ {
			bucketUpperEncoded := idx.Bounds.GetRow(lowBucketIdx*2 + 1).GetBytes(0)
			if bytes.Compare(ranLowEncode, bucketUpperEncoded) <= 0 {
				break
			}
		}
		if lowBucketIdx >= idx.Len() {
			break
		}
		for i := lowBucketIdx; i < highBucketIdx; i++ {
			newIndexHist.Bounds.AppendRow(idx.Bounds.GetRow(i * 2))
			newIndexHist.Bounds.AppendRow(idx.Bounds.GetRow(i*2 + 1))
			totCnt += idx.bucketCount(i)
			newIndexHist.Buckets = append(newIndexHist.Buckets, Bucket{Repeat: idx.Buckets[i].Repeat, Count: totCnt})
			newIndexHist.scalars = append(newIndexHist.scalars, idx.scalars[i])
		}
	}
	return newIndexHist, nil
}

// NewHistCollBySelectivity creates new HistColl by the given statsNodes.
func (coll *HistColl) NewHistCollBySelectivity(sctx sessionctx.Context, statsNodes []*StatsNode) *HistColl {
	newColl := &HistColl{
		Columns:       make(map[int64]*Column),
		Indices:       make(map[int64]*Index),
		Idx2ColumnIDs: coll.Idx2ColumnIDs,
		ColID2IdxID:   coll.ColID2IdxID,
		Count:         coll.Count,
	}
	for _, node := range statsNodes {
		if node.Tp == IndexType {
			idxHist, ok := coll.Indices[node.ID]
			if !ok {
				continue
			}
			newIdxHist, err := idxHist.newIndexBySelectivity(sctx.GetSessionVars().StmtCtx, node)
			if err != nil {
				logutil.BgLogger().Warn("[Histogram-in-plan]: something wrong happened when calculating row count, "+
					"failed to build histogram for index %v of table %v",
					zap.String("index", idxHist.Info.Name.O), zap.String("table", idxHist.Info.Table.O), zap.Error(err))
				continue
			}
			newColl.Indices[node.ID] = newIdxHist
			continue
		}
		oldCol, ok := coll.Columns[node.ID]
		if !ok {
			continue
		}
		newCol := &Column{
			PhysicalID: oldCol.PhysicalID,
			Info:       oldCol.Info,
			IsHandle:   oldCol.IsHandle,
			CMSketch:   oldCol.CMSketch,
		}
		newCol.Histogram = *NewHistogram(oldCol.ID, int64(float64(oldCol.Histogram.NDV)*node.Selectivity), 0, 0, oldCol.Tp, chunk.InitialCapacity, 0)
		var err error
		splitRanges, ok := oldCol.Histogram.SplitRange(sctx.GetSessionVars().StmtCtx, node.Ranges, false)
		if !ok {
			logutil.BgLogger().Warn("[Histogram-in-plan]: the type of histogram and ranges mismatch")
			continue
		}
		// Deal with some corner case.
		if len(splitRanges) > 0 {
			// Deal with NULL values.
			if splitRanges[0].LowVal[0].IsNull() {
				newCol.NullCount = oldCol.NullCount
				if splitRanges[0].HighVal[0].IsNull() {
					splitRanges = splitRanges[1:]
				} else {
					splitRanges[0].LowVal[0].SetMinNotNull()
				}
			}
		}
		if oldCol.IsHandle {
			err = newHistogramBySelectivity(sctx, node.ID, &oldCol.Histogram, &newCol.Histogram, splitRanges, coll.GetRowCountByIntColumnRanges)
		} else {
			err = newHistogramBySelectivity(sctx, node.ID, &oldCol.Histogram, &newCol.Histogram, splitRanges, coll.GetRowCountByColumnRanges)
		}
		if err != nil {
			logutil.BgLogger().Warn("[Histogram-in-plan]: something wrong happened when calculating row count",
				zap.Error(err))
			continue
		}
		newCol.StatsLoadedStatus = oldCol.StatsLoadedStatus
		newColl.Columns[node.ID] = newCol
	}
	for id, idx := range coll.Indices {
		_, ok := newColl.Indices[id]
		if !ok {
			newColl.Indices[id] = idx
		}
	}
	for id, col := range coll.Columns {
		_, ok := newColl.Columns[id]
		if !ok {
			newColl.Columns[id] = col
		}
	}
	return newColl
}

func (idx *Index) outOfRange(val types.Datum) bool {
	if !idx.Histogram.outOfRange(val) {
		return false
	}
	if idx.Histogram.Len() > 0 && matchPrefix(idx.Bounds.GetRow(0), 0, &val) {
		return false
	}
	return true
}

// matchPrefix checks whether ad is the prefix of value
func matchPrefix(row chunk.Row, colIdx int, ad *types.Datum) bool {
	switch ad.Kind() {
	case types.KindString, types.KindBytes, types.KindBinaryLiteral, types.KindMysqlBit:
		return strings.HasPrefix(row.GetString(colIdx), ad.GetString())
	}
	return false
}

type dataCnt struct {
	data []byte
	cnt  uint64
}

// GetIndexPrefixLens returns an array representing
func GetIndexPrefixLens(data []byte, numCols int) (prefixLens []int, err error) {
	prefixLens = make([]int, 0, numCols)
	var colData []byte
	prefixLen := 0
	for len(data) > 0 {
		colData, data, err = codec.CutOne(data)
		if err != nil {
			return nil, err
		}
		prefixLen += len(colData)
		prefixLens = append(prefixLens, prefixLen)
	}
	return prefixLens, nil
}

// ExtractTopN extracts topn from histogram.
func (hg *Histogram) ExtractTopN(cms *CMSketch, topN *TopN, numCols int, numTopN uint32) error {
	if hg.Len() == 0 || cms == nil || numTopN == 0 {
		return nil
	}
	dataSet := make(map[string]struct{}, hg.Bounds.NumRows())
	dataCnts := make([]dataCnt, 0, hg.Bounds.NumRows())
	hg.PreCalculateScalar()
	// Set a limit on the frequency of boundary values to avoid extract values with low frequency.
	limit := hg.notNullCount() / float64(hg.Len())
	// Since our histogram are equal depth, they must occurs on the boundaries of buckets.
	for i := 0; i < hg.Bounds.NumRows(); i++ {
		data := hg.Bounds.GetRow(i).GetBytes(0)
		prefixLens, err := GetIndexPrefixLens(data, numCols)
		if err != nil {
			return err
		}
		for _, prefixLen := range prefixLens {
			prefixColData := data[:prefixLen]
			_, ok := dataSet[string(prefixColData)]
			if ok {
				continue
			}
			dataSet[string(prefixColData)] = struct{}{}
			res := hg.BetweenRowCount(types.NewBytesDatum(prefixColData), types.NewBytesDatum(kv.Key(prefixColData).PrefixNext()))
			if res >= limit {
				dataCnts = append(dataCnts, dataCnt{prefixColData, uint64(res)})
			}
		}
	}
	sort.SliceStable(dataCnts, func(i, j int) bool { return dataCnts[i].cnt >= dataCnts[j].cnt })
	if len(dataCnts) > int(numTopN) {
		dataCnts = dataCnts[:numTopN]
	}
	topN.TopN = make([]TopNMeta, 0, len(dataCnts))
	for _, dataCnt := range dataCnts {
		h1, h2 := murmur3.Sum128(dataCnt.data)
		realCnt := cms.queryHashValue(h1, h2)
		cms.SubValue(h1, h2, realCnt)
		topN.AppendTopN(dataCnt.data, realCnt)
	}
	topN.Sort()
	return nil
}

// bucket4Merging is only used for merging partition hists to global hist.
type bucket4Merging struct {
	lower *types.Datum
	upper *types.Datum
	Bucket
	// disjointNDV is used for merging bucket NDV, see mergeBucketNDV for more details.
	disjointNDV int64
}

func newBucket4Meging() *bucket4Merging {
	return &bucket4Merging{
		lower: new(types.Datum),
		upper: new(types.Datum),
		Bucket: Bucket{
			Repeat: 0,
			NDV:    0,
			Count:  0,
		},
		disjointNDV: 0,
	}
}

// buildBucket4Merging builds bucket4Merging from Histogram
// Notice: Count in Histogram.Buckets is prefix sum but in bucket4Merging is not.
func (hg *Histogram) buildBucket4Merging() []*bucket4Merging {
	buckets := make([]*bucket4Merging, 0, hg.Len())
	for i := 0; i < hg.Len(); i++ {
		b := newBucket4Meging()
		hg.GetLower(i).Copy(b.lower)
		hg.GetUpper(i).Copy(b.upper)
		b.Repeat = hg.Buckets[i].Repeat
		b.NDV = hg.Buckets[i].NDV
		b.Count = hg.Buckets[i].Count
		if i != 0 {
			b.Count -= hg.Buckets[i-1].Count
		}
		buckets = append(buckets, b)
	}
	return buckets
}

func (b *bucket4Merging) Clone() bucket4Merging {
	return bucket4Merging{
		lower: b.lower.Clone(),
		upper: b.upper.Clone(),
		Bucket: Bucket{
			Repeat: b.Repeat,
			NDV:    b.NDV,
			Count:  b.Count,
		},
		disjointNDV: b.disjointNDV,
	}
}

// mergeBucketNDV merges bucket NDV from tow bucket `right` & `left`.
// Before merging, you need to make sure that when using (upper, lower) as the comparison key, `right` is greater than `left`
func mergeBucketNDV(sc *stmtctx.StatementContext, left *bucket4Merging, right *bucket4Merging) (*bucket4Merging, error) {
	res := right.Clone()
	if left.NDV == 0 {
		return &res, nil
	}
	if right.NDV == 0 {
		res.lower = left.lower.Clone()
		res.upper = left.upper.Clone()
		res.NDV = left.NDV
		return &res, nil
	}
	upperCompare, err := right.upper.Compare(sc, left.upper, collate.GetBinaryCollator())
	if err != nil {
		return nil, err
	}
	// __right__|
	// _______left____|
	// illegal order.
	if upperCompare < 0 {
		return nil, errors.Errorf("illegal bucket order")
	}
	//  ___right_|
	//  ___left__|
	// They have the same upper.
	if upperCompare == 0 {
		lowerCompare, err := right.lower.Compare(sc, left.lower, collate.GetBinaryCollator())
		if err != nil {
			return nil, err
		}
		//      |____right____|
		//         |__left____|
		// illegal order.
		if lowerCompare < 0 {
			return nil, errors.Errorf("illegal bucket order")
		}
		// |___right___|
		// |____left___|
		// ndv = max(right.ndv, left.ndv)
		if lowerCompare == 0 {
			if left.NDV > right.NDV {
				res.NDV = left.NDV
			}
			return &res, nil
		}
		//         |_right_|
		// |_____left______|
		// |-ratio-|
		// ndv = ratio * left.ndv + max((1-ratio) * left.ndv, right.ndv)
		ratio := calcFraction4Datums(left.lower, left.upper, right.lower)
		res.NDV = int64(ratio*float64(left.NDV) + math.Max((1-ratio)*float64(left.NDV), float64(right.NDV)))
		res.lower = left.lower.Clone()
		return &res, nil
	}
	// ____right___|
	// ____left__|
	// right.upper > left.upper
	lowerCompareUpper, err := right.lower.Compare(sc, left.upper, collate.GetBinaryCollator())
	if err != nil {
		return nil, err
	}
	//                  |_right_|
	//  |___left____|
	// `left` and `right` do not intersect
	// We add right.ndv in `disjointNDV`, and let `right.ndv = left.ndv` be used for subsequent merge.
	// This is because, for the merging of many buckets, we merge them from back to front.
	if lowerCompareUpper >= 0 {
		res.upper = left.upper.Clone()
		res.lower = left.lower.Clone()
		res.disjointNDV += right.NDV
		res.NDV = left.NDV
		return &res, nil
	}
	upperRatio := calcFraction4Datums(right.lower, right.upper, left.upper)
	lowerCompare, err := right.lower.Compare(sc, left.lower, collate.GetBinaryCollator())
	if err != nil {
		return nil, err
	}
	//              |-upperRatio-|
	//              |_______right_____|
	// |_______left______________|
	// |-lowerRatio-|
	// ndv = lowerRatio * left.ndv
	//		+ max((1-lowerRatio) * left.ndv, upperRatio * right.ndv)
	//		+ (1-upperRatio) * right.ndv
	if lowerCompare >= 0 {
		lowerRatio := calcFraction4Datums(left.lower, left.upper, right.lower)
		res.NDV = int64(lowerRatio*float64(left.NDV) +
			math.Max((1-lowerRatio)*float64(left.NDV), upperRatio*float64(right.NDV)) +
			(1-upperRatio)*float64(right.NDV))
		res.lower = left.lower.Clone()
		return &res, nil
	}
	// |------upperRatio--------|
	// |-lowerRatio-|
	// |____________right______________|
	//              |___left____|
	// ndv = lowerRatio * right.ndv
	//		+ max(left.ndv + (upperRatio - lowerRatio) * right.ndv)
	//		+ (1-upperRatio) * right.ndv
	lowerRatio := calcFraction4Datums(right.lower, right.upper, left.lower)
	res.NDV = int64(lowerRatio*float64(right.NDV) +
		math.Max(float64(left.NDV), (upperRatio-lowerRatio)*float64(right.NDV)) +
		(1-upperRatio)*float64(right.NDV))
	return &res, nil
}

// mergeParitionBuckets merges buckets[l...r) to one global bucket.
// global bucket:
//		upper = buckets[r-1].upper
//		count = sum of buckets[l...r).count
//		repeat = sum of buckets[i] (buckets[i].upper == global bucket.upper && i in [l...r))
//		ndv = merge bucket ndv from r-1 to l by mergeBucketNDV
// Notice: lower is not calculated here.
func mergePartitionBuckets(sc *stmtctx.StatementContext, buckets []*bucket4Merging) (*bucket4Merging, error) {
	if len(buckets) == 0 {
		return nil, errors.Errorf("not enough buckets to merge")
	}
	res := bucket4Merging{}
	res.upper = buckets[len(buckets)-1].upper.Clone()
	right := buckets[len(buckets)-1].Clone()

	totNDV := int64(0)
	for i := len(buckets) - 1; i >= 0; i-- {
		totNDV += buckets[i].NDV
		res.Count += buckets[i].Count
		compare, err := buckets[i].upper.Compare(sc, res.upper, collate.GetBinaryCollator())
		if err != nil {
			return nil, err
		}
		if compare == 0 {
			res.Repeat += buckets[i].Repeat
		}
		if i != len(buckets)-1 {
			tmp, err := mergeBucketNDV(sc, buckets[i], &right)
			if err != nil {
				return nil, err
			}
			right = *tmp
		}
	}
	res.NDV = right.NDV + right.disjointNDV

	// since `mergeBucketNDV` is based on uniform and inclusion assumptions, it has the trend to under-estimate,
	// and as the number of buckets increases, these assumptions become weak,
	// so to mitigate this problem, a damping factor based on the number of buckets is introduced.
	res.NDV = int64(float64(res.NDV) * math.Pow(1.15, float64(len(buckets)-1)))
	if res.NDV > totNDV {
		res.NDV = totNDV
	}
	return &res, nil
}

func (t *TopNMeta) buildBucket4Merging(d *types.Datum) *bucket4Merging {
	res := newBucket4Meging()
	res.lower = d.Clone()
	res.upper = d.Clone()
	res.Count = int64(t.Count)
	res.Repeat = int64(t.Count)
	res.NDV = int64(1)
	return res
}

// MergePartitionHist2GlobalHist merges hists (partition-level Histogram) to a global-level Histogram
func MergePartitionHist2GlobalHist(sc *stmtctx.StatementContext, hists []*Histogram, popedTopN []TopNMeta, expBucketNumber int64, isIndex bool) (*Histogram, error) {
	var totCount, totNull, bucketNumber, totColSize int64
	if expBucketNumber == 0 {
		return nil, errors.Errorf("expBucketNumber can not be zero")
	}
	// minValue is used to calc the bucket lower.
	var minValue *types.Datum
	for _, hist := range hists {
		totColSize += hist.TotColSize
		totNull += hist.NullCount
		bucketNumber += int64(hist.Len())
		if hist.Len() > 0 {
			totCount += hist.Buckets[hist.Len()-1].Count
			if minValue == nil {
				minValue = hist.GetLower(0).Clone()
				continue
			}
			res, err := hist.GetLower(0).Compare(sc, minValue, collate.GetBinaryCollator())
			if err != nil {
				return nil, err
			}
			if res < 0 {
				minValue = hist.GetLower(0).Clone()
			}
		}
	}

	bucketNumber += int64(len(popedTopN))
	buckets := make([]*bucket4Merging, 0, bucketNumber)
	globalBuckets := make([]*bucket4Merging, 0, expBucketNumber)

	// init `buckets`.
	for _, hist := range hists {
		buckets = append(buckets, hist.buildBucket4Merging()...)
	}

	for _, meta := range popedTopN {
		totCount += int64(meta.Count)
		var d types.Datum
		if isIndex {
			d.SetBytes(meta.Encoded)
		} else {
			var err error
			if types.IsTypeTime(hists[0].Tp.GetType()) {
				// handle datetime values specially since they are encoded to int and we'll get int values if using DecodeOne.
				_, d, err = codec.DecodeAsDateTime(meta.Encoded, hists[0].Tp.GetType(), sc.TimeZone)
			} else if types.IsTypeFloat(hists[0].Tp.GetType()) {
				_, d, err = codec.DecodeAsFloat32(meta.Encoded, hists[0].Tp.GetType())
			} else {
				_, d, err = codec.DecodeOne(meta.Encoded)
			}
			if err != nil {
				return nil, err
			}
		}
		if minValue == nil {
			minValue = d.Clone()
			continue
		}
		res, err := d.Compare(sc, minValue, collate.GetBinaryCollator())
		if err != nil {
			return nil, err
		}
		if res < 0 {
			minValue = d.Clone()
		}
		buckets = append(buckets, meta.buildBucket4Merging(&d))
	}

	// Remove empty buckets
	tail := 0
	for i := range buckets {
		if buckets[i].Count != 0 {
			buckets[tail] = buckets[i]
			tail++
		}
	}
	buckets = buckets[:tail]

	var sortError error
	slices.SortFunc(buckets, func(i, j *bucket4Merging) bool {
		res, err := i.upper.Compare(sc, j.upper, collate.GetBinaryCollator())
		if err != nil {
			sortError = err
		}
		if res != 0 {
			return res < 0
		}
		res, err = i.lower.Compare(sc, j.lower, collate.GetBinaryCollator())
		if err != nil {
			sortError = err
		}
		return res < 0
	})
	if sortError != nil {
		return nil, sortError
	}

	var sum, prevSum int64
	r, prevR := len(buckets), 0
	bucketCount := int64(1)
	gBucketCountThreshold := (totCount / expBucketNumber) * 80 / 100 // expectedBucketSize * 0.8
	var bucketNDV int64
	for i := len(buckets) - 1; i >= 0; i-- {
		sum += buckets[i].Count
		bucketNDV += buckets[i].NDV
		if sum >= totCount*bucketCount/expBucketNumber && sum-prevSum >= gBucketCountThreshold {
			for ; i > 0; i-- { // if the buckets have the same upper, we merge them into the same new buckets.
				res, err := buckets[i-1].upper.Compare(sc, buckets[i].upper, collate.GetBinaryCollator())
				if err != nil {
					return nil, err
				}
				if res != 0 {
					break
				}
				sum += buckets[i-1].Count
				bucketNDV += buckets[i-1].NDV
			}
			merged, err := mergePartitionBuckets(sc, buckets[i:r])
			if err != nil {
				return nil, err
			}
			globalBuckets = append(globalBuckets, merged)
			prevR = r
			r = i
			bucketCount++
			prevSum = sum
			bucketNDV = 0
		}
	}
	if r > 0 {
		bucketSum := int64(0)
		for _, b := range buckets[:r] {
			bucketSum += b.Count
		}

		if len(globalBuckets) > 0 && bucketSum < gBucketCountThreshold { // merge them into the previous global bucket
			r = prevR
			globalBuckets = globalBuckets[:len(globalBuckets)-1]
		}

		merged, err := mergePartitionBuckets(sc, buckets[:r])
		if err != nil {
			return nil, err
		}
		globalBuckets = append(globalBuckets, merged)
	}
	// Because we merge backwards, we need to flip the slices.
	for i, j := 0, len(globalBuckets)-1; i < j; i, j = i+1, j-1 {
		globalBuckets[i], globalBuckets[j] = globalBuckets[j], globalBuckets[i]
	}

	// Calc the bucket lower.
	if minValue == nil || len(globalBuckets) == 0 { // both hists and popedTopN are empty, returns an empty hist in this case
		return NewHistogram(hists[0].ID, 0, totNull, hists[0].LastUpdateVersion, hists[0].Tp, len(globalBuckets), totColSize), nil
	}
	globalBuckets[0].lower = minValue.Clone()
	for i := 1; i < len(globalBuckets); i++ {
		if globalBuckets[i].NDV == 1 { // there is only 1 value so lower = upper
			globalBuckets[i].lower = globalBuckets[i].upper.Clone()
		} else {
			globalBuckets[i].lower = globalBuckets[i-1].upper.Clone()
		}
		globalBuckets[i].Count = globalBuckets[i].Count + globalBuckets[i-1].Count
	}

	// Recalculate repeats
	// TODO: optimize it later since it's a simple but not the fastest implementation whose complexity is O(nBkt * nHist * log(nBkt))
	for _, bucket := range globalBuckets {
		var repeat float64
		for _, hist := range hists {
			histRowCount, _ := hist.equalRowCount(*bucket.upper, isIndex)
			repeat += histRowCount // only hists of indexes have bucket.NDV
		}
		if int64(repeat) > bucket.Repeat {
			bucket.Repeat = int64(repeat)
		}
	}

	globalHist := NewHistogram(hists[0].ID, 0, totNull, hists[0].LastUpdateVersion, hists[0].Tp, len(globalBuckets), totColSize)
	for _, bucket := range globalBuckets {
		if !isIndex {
			bucket.NDV = 0 // bucket.NDV is not maintained for column histograms
		}
		globalHist.AppendBucketWithNDV(bucket.lower, bucket.upper, bucket.Count, bucket.Repeat, bucket.NDV)
	}
	return globalHist, nil
}

const (
	allLoaded = iota
	onlyCmsEvicted
	onlyHistRemained
	allEvicted
)

// StatsLoadedStatus indicates the status of statistics
type StatsLoadedStatus struct {
	statsInitialized bool
	evictedStatus    int
}

// NewStatsFullLoadStatus returns the status that the column/index fully loaded
func NewStatsFullLoadStatus() StatsLoadedStatus {
	return StatsLoadedStatus{
		statsInitialized: true,
		evictedStatus:    allLoaded,
	}
}

// IsStatsInitialized indicates whether the column/index's statistics was loaded from storage before.
// Note that `IsStatsInitialized` only can be set in initializing
func (s StatsLoadedStatus) IsStatsInitialized() bool {
	return s.statsInitialized
}

// IsLoadNeeded indicates whether it needs load statistics during LoadNeededHistograms or sync stats
// If the column/index was loaded and any statistics of it is evicting, it also needs re-load statistics.
func (s StatsLoadedStatus) IsLoadNeeded() bool {
	if s.statsInitialized {
		return s.evictedStatus > allLoaded
	}
	return true
}

// IsEssentialStatsLoaded indicates whether the essential statistics is loaded.
// If the column/index was loaded, and at least histogram and topN still exists, the necessary statistics is still loaded.
func (s StatsLoadedStatus) IsEssentialStatsLoaded() bool {
	return s.statsInitialized && (s.evictedStatus < allEvicted)
}

// IsCMSEvicted indicates whether the cms got evicted now.
func (s StatsLoadedStatus) IsCMSEvicted() bool {
	return s.statsInitialized && s.evictedStatus >= onlyCmsEvicted
}

// IsTopNEvicted indicates whether the topn got evicted now.
func (s StatsLoadedStatus) IsTopNEvicted() bool {
	return s.statsInitialized && s.evictedStatus >= onlyHistRemained
}

<<<<<<< HEAD
// IsAllEvicted  indicates whether all the stats got evicted not.
func (s StatsLoadedStatus) IsAllEvicted() bool {
	return s.statsInitialized && s.evictedStatus >= allEvicted
}

=======
>>>>>>> da1b82aa
// IsFullLoad indicates whether the stats are full loaded
func (s StatsLoadedStatus) IsFullLoad() bool {
	return s.statsInitialized && s.evictedStatus == allLoaded
}<|MERGE_RESOLUTION|>--- conflicted
+++ resolved
@@ -1360,14 +1360,11 @@
 	}
 }
 
-<<<<<<< HEAD
-=======
 // IsAllEvicted indicates whether all stats evicted
 func (c *Column) IsAllEvicted() bool {
 	return c.statsInitialized && c.evictedStatus >= allEvicted
 }
 
->>>>>>> da1b82aa
 func (c *Column) getEvictedStatus() int {
 	return c.evictedStatus
 }
@@ -1384,7 +1381,6 @@
 	return c.CMSketch != nil
 }
 
-<<<<<<< HEAD
 func (c *Column) dropHist() {
 	c.Histogram.Bounds = chunk.NewChunkWithCapacity([]*types.FieldType{types.NewFieldType(mysql.TypeBlob)}, 0)
 	c.Histogram.Buckets = make([]Bucket, 0, 0)
@@ -1392,8 +1388,6 @@
 	c.evictedStatus = allEvicted
 }
 
-=======
->>>>>>> da1b82aa
 // Index represents an index histogram.
 type Index struct {
 	Histogram
@@ -1414,14 +1408,11 @@
 	return idx.Info.ID
 }
 
-<<<<<<< HEAD
-=======
 // IsAllEvicted indicates whether all stats evicted
 func (idx *Index) IsAllEvicted() bool {
 	return idx.statsInitialized && idx.evictedStatus >= allEvicted
 }
 
->>>>>>> da1b82aa
 func (idx *Index) dropCMS() {
 	idx.CMSketch = nil
 	idx.evictedStatus = onlyCmsEvicted
@@ -1438,7 +1429,6 @@
 	}
 }
 
-<<<<<<< HEAD
 func (idx *Index) dropHist() {
 	idx.Histogram.Bounds = chunk.NewChunkWithCapacity([]*types.FieldType{types.NewFieldType(mysql.TypeBlob)}, 0)
 	idx.Histogram.Buckets = make([]Bucket, 0, 0)
@@ -1446,8 +1436,6 @@
 	idx.evictedStatus = allEvicted
 }
 
-=======
->>>>>>> da1b82aa
 func (idx *Index) getEvictedStatus() int {
 	return idx.evictedStatus
 }
@@ -2468,14 +2456,11 @@
 	return s.statsInitialized && s.evictedStatus >= onlyHistRemained
 }
 
-<<<<<<< HEAD
 // IsAllEvicted  indicates whether all the stats got evicted not.
 func (s StatsLoadedStatus) IsAllEvicted() bool {
 	return s.statsInitialized && s.evictedStatus >= allEvicted
 }
 
-=======
->>>>>>> da1b82aa
 // IsFullLoad indicates whether the stats are full loaded
 func (s StatsLoadedStatus) IsFullLoad() bool {
 	return s.statsInitialized && s.evictedStatus == allLoaded
