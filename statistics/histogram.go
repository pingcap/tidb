// Copyright 2017 PingCAP, Inc.
//
// Licensed under the Apache License, Version 2.0 (the "License");
// you may not use this file except in compliance with the License.
// You may obtain a copy of the License at
//
//     http://www.apache.org/licenses/LICENSE-2.0
//
// Unless required by applicable law or agreed to in writing, software
// distributed under the License is distributed on an "AS IS" BASIS,
// WITHOUT WARRANTIES OR CONDITIONS OF ANY KIND, either express or implied.
// See the License for the specific language governing permissions and
// limitations under the License.

package statistics

import (
	"bytes"
	"fmt"
	"math"
	"sort"
	"strconv"
	"strings"
	"time"
	"unsafe"

	"github.com/pingcap/errors"
	"github.com/pingcap/failpoint"
	"github.com/pingcap/tidb/kv"
	"github.com/pingcap/tidb/parser/charset"
	"github.com/pingcap/tidb/parser/model"
	"github.com/pingcap/tidb/parser/mysql"
	"github.com/pingcap/tidb/parser/terror"
	"github.com/pingcap/tidb/sessionctx"
	"github.com/pingcap/tidb/sessionctx/stmtctx"
	"github.com/pingcap/tidb/sessionctx/variable"
	"github.com/pingcap/tidb/tablecodec"
	"github.com/pingcap/tidb/types"
	"github.com/pingcap/tidb/util/chunk"
	"github.com/pingcap/tidb/util/codec"
	"github.com/pingcap/tidb/util/collate"
	"github.com/pingcap/tidb/util/logutil"
	"github.com/pingcap/tidb/util/mathutil"
	"github.com/pingcap/tidb/util/ranger"
	"github.com/pingcap/tipb/go-tipb"
	"github.com/twmb/murmur3"
	"go.uber.org/zap"
)

// Histogram represents statistics for a column or index.
type Histogram struct {
	ID        int64 // Column ID.
	NDV       int64 // Number of distinct values.
	NullCount int64 // Number of null values.
	// LastUpdateVersion is the version that this histogram updated last time.
	LastUpdateVersion uint64

	Tp *types.FieldType

	// Histogram elements.
	//
	// A bucket bound is the smallest and greatest values stored in the bucket. The lower and upper bound
	// are stored in one column.
	//
	// A bucket count is the number of items stored in all previous buckets and the current bucket.
	// Bucket counts are always in increasing order.
	//
	// A bucket repeat is the number of repeats of the bucket value, it can be used to find popular values.
	Bounds  *chunk.Chunk
	Buckets []Bucket

	// Used for estimating fraction of the interval [lower, upper] that lies within the [lower, value].
	// For some types like `Int`, we do not build it because we can get them directly from `Bounds`.
	scalars []scalar
	// TotColSize is the total column size for the histogram.
	// For unfixed-len types, it includes LEN and BYTE.
	TotColSize int64

	// Correlation is the statistical correlation between physical row ordering and logical ordering of
	// the column values. This ranges from -1 to +1, and it is only valid for Column histogram, not for
	// Index histogram.
	Correlation float64
}

// EmptyHistogramSize is the size of empty histogram, about 112 = 8*6 for int64 & float64, 24*2 for arrays, 8*2 for references.
const EmptyHistogramSize = int64(unsafe.Sizeof(Histogram{}))

// Bucket store the bucket count and repeat.
type Bucket struct {
	Count  int64
	Repeat int64
	NDV    int64
}

// EmptyBucketSize is the size of empty bucket, 3*8=24 now.
const EmptyBucketSize = int64(unsafe.Sizeof(Bucket{}))

type scalar struct {
	lower        float64
	upper        float64
	commonPfxLen int // commonPfxLen is the common prefix length of the lower bound and upper bound when the value type is KindString or KindBytes.
}

// EmptyScalarSize is the size of empty scalar.
const EmptyScalarSize = int64(unsafe.Sizeof(scalar{}))

// NewHistogram creates a new histogram.
func NewHistogram(id, ndv, nullCount int64, version uint64, tp *types.FieldType, bucketSize int, totColSize int64) *Histogram {
	if tp.EvalType() == types.ETString {
		// The histogram will store the string value's 'sort key' representation of its collation.
		// If we directly set the field type's collation to its original one. We would decode the Key representation using its collation.
		// This would cause panic. So we apply a little trick here to avoid decoding it by explicitly changing the collation to 'CollationBin'.
		tp = tp.Clone()
		tp.SetCollate(charset.CollationBin)
	}
	return &Histogram{
		ID:                id,
		NDV:               ndv,
		NullCount:         nullCount,
		LastUpdateVersion: version,
		Tp:                tp,
		Bounds:            chunk.NewChunkWithCapacity([]*types.FieldType{tp}, 2*bucketSize),
		Buckets:           make([]Bucket, 0, bucketSize),
		TotColSize:        totColSize,
	}
}

// GetLower gets the lower bound of bucket `idx`.
func (hg *Histogram) GetLower(idx int) *types.Datum {
	d := hg.Bounds.GetRow(2*idx).GetDatum(0, hg.Tp)
	return &d
}

// GetUpper gets the upper bound of bucket `idx`.
func (hg *Histogram) GetUpper(idx int) *types.Datum {
	d := hg.Bounds.GetRow(2*idx+1).GetDatum(0, hg.Tp)
	return &d
}

// MemoryUsage returns the total memory usage of this Histogram.
func (hg *Histogram) MemoryUsage() (sum int64) {
	if hg == nil {
		return
	}
	sum = EmptyHistogramSize + hg.Bounds.MemoryUsage() + int64(cap(hg.Buckets))*EmptyBucketSize + int64(cap(hg.scalars))*EmptyScalarSize
	return
}

// AvgColSize is the average column size of the histogram. These sizes are derived from function `encode`
// and `Datum::ConvertTo`, so we need to update them if those 2 functions are changed.
func (c *Column) AvgColSize(count int64, isKey bool) float64 {
	if count == 0 {
		return 0
	}
	// Note that, if the handle column is encoded as value, instead of key, i.e,
	// when the handle column is in a unique index, the real column size may be
	// smaller than 8 because it is encoded using `EncodeVarint`. Since we don't
	// know the exact value size now, use 8 as approximation.
	if c.IsHandle {
		return 8
	}
	histCount := c.TotalRowCount()
	notNullRatio := 1.0
	if histCount > 0 {
		notNullRatio = 1.0 - float64(c.NullCount)/histCount
	}
	switch c.Histogram.Tp.GetType() {
	case mysql.TypeFloat, mysql.TypeDouble, mysql.TypeDuration, mysql.TypeDate, mysql.TypeDatetime, mysql.TypeTimestamp:
		return 8 * notNullRatio
	case mysql.TypeTiny, mysql.TypeShort, mysql.TypeInt24, mysql.TypeLong, mysql.TypeLonglong, mysql.TypeYear, mysql.TypeEnum, mysql.TypeBit, mysql.TypeSet:
		if isKey {
			return 8 * notNullRatio
		}
	}
	// Keep two decimal place.
	return math.Round(float64(c.TotColSize)/float64(count)*100) / 100
}

// AvgColSizeChunkFormat is the average column size of the histogram. These sizes are derived from function `Encode`
// and `DecodeToChunk`, so we need to update them if those 2 functions are changed.
func (c *Column) AvgColSizeChunkFormat(count int64) float64 {
	if count == 0 {
		return 0
	}
	fixedLen := chunk.GetFixedLen(c.Histogram.Tp)
	if fixedLen != -1 {
		return float64(fixedLen)
	}
	// Keep two decimal place.
	// Add 8 bytes for unfixed-len type's offsets.
	// Minus Log2(avgSize) for unfixed-len type LEN.
	avgSize := float64(c.TotColSize) / float64(count)
	if avgSize < 1 {
		return math.Round(avgSize*100)/100 + 8
	}
	return math.Round((avgSize-math.Log2(avgSize))*100)/100 + 8
}

// AvgColSizeListInDisk is the average column size of the histogram. These sizes are derived
// from `chunk.ListInDisk` so we need to update them if those 2 functions are changed.
func (c *Column) AvgColSizeListInDisk(count int64) float64 {
	if count == 0 {
		return 0
	}
	histCount := c.TotalRowCount()
	notNullRatio := 1.0
	if histCount > 0 {
		notNullRatio = 1.0 - float64(c.NullCount)/histCount
	}
	size := chunk.GetFixedLen(c.Histogram.Tp)
	if size != -1 {
		return float64(size) * notNullRatio
	}
	// Keep two decimal place.
	// Minus Log2(avgSize) for unfixed-len type LEN.
	avgSize := float64(c.TotColSize) / float64(count)
	if avgSize < 1 {
		return math.Round((avgSize)*100) / 100
	}
	return math.Round((avgSize-math.Log2(avgSize))*100) / 100
}

// AppendBucket appends a bucket into `hg`.
func (hg *Histogram) AppendBucket(lower *types.Datum, upper *types.Datum, count, repeat int64) {
	hg.AppendBucketWithNDV(lower, upper, count, repeat, 0)
}

// AppendBucketWithNDV appends a bucket into `hg` and set value for field `NDV`.
func (hg *Histogram) AppendBucketWithNDV(lower *types.Datum, upper *types.Datum, count, repeat, ndv int64) {
	hg.Buckets = append(hg.Buckets, Bucket{Count: count, Repeat: repeat, NDV: ndv})
	hg.Bounds.AppendDatum(0, lower)
	hg.Bounds.AppendDatum(0, upper)
}

func (hg *Histogram) updateLastBucket(upper *types.Datum, count, repeat int64, needBucketNDV bool) {
	l := hg.Len()
	hg.Bounds.TruncateTo(2*l - 1)
	hg.Bounds.AppendDatum(0, upper)
	// The sampling case doesn't hold NDV since the low sampling rate. So check the NDV here.
	if needBucketNDV && hg.Buckets[l-1].NDV > 0 {
		hg.Buckets[l-1].NDV++
	}
	hg.Buckets[l-1].Count = count
	hg.Buckets[l-1].Repeat = repeat
}

// DecodeTo decodes the histogram bucket values into `tp`.
func (hg *Histogram) DecodeTo(tp *types.FieldType, timeZone *time.Location) error {
	oldIter := chunk.NewIterator4Chunk(hg.Bounds)
	hg.Bounds = chunk.NewChunkWithCapacity([]*types.FieldType{tp}, oldIter.Len())
	hg.Tp = tp
	for row := oldIter.Begin(); row != oldIter.End(); row = oldIter.Next() {
		datum, err := tablecodec.DecodeColumnValue(row.GetBytes(0), tp, timeZone)
		if err != nil {
			return errors.Trace(err)
		}
		hg.Bounds.AppendDatum(0, &datum)
	}
	return nil
}

// ConvertTo converts the histogram bucket values into `tp`.
func (hg *Histogram) ConvertTo(sc *stmtctx.StatementContext, tp *types.FieldType) (*Histogram, error) {
	hist := NewHistogram(hg.ID, hg.NDV, hg.NullCount, hg.LastUpdateVersion, tp, hg.Len(), hg.TotColSize)
	hist.Correlation = hg.Correlation
	iter := chunk.NewIterator4Chunk(hg.Bounds)
	for row := iter.Begin(); row != iter.End(); row = iter.Next() {
		d := row.GetDatum(0, hg.Tp)
		d, err := d.ConvertTo(sc, tp)
		if err != nil {
			return nil, errors.Trace(err)
		}
		hist.Bounds.AppendDatum(0, &d)
	}
	hist.Buckets = hg.Buckets
	return hist, nil
}

// Len is the number of buckets in the histogram.
func (hg *Histogram) Len() int {
	return len(hg.Buckets)
}

// HistogramEqual tests if two histograms are equal.
func HistogramEqual(a, b *Histogram, ignoreID bool) bool {
	if ignoreID {
		old := b.ID
		b.ID = a.ID
		defer func() { b.ID = old }()
	}
	return bytes.Equal([]byte(a.ToString(0)), []byte(b.ToString(0)))
}

// constants for stats version. These const can be used for solving compatibility issue.
const (
	// Version0 is the state that no statistics is actually collected, only the meta info.(the total count and the average col size)
	Version0 = 0
	// Version1 maintains the statistics in the following way.
	// Column stats: CM Sketch is built in TiKV using full data. Histogram is built from samples. TopN is extracted from CM Sketch.
	//    TopN + CM Sketch represent all data. Histogram also represents all data.
	// Index stats: CM Sketch and Histogram is built in TiKV using full data. TopN is extracted from histogram. Then values covered by TopN is removed from CM Sketch.
	//    TopN + CM Sketch represent all data. Histogram also represents all data.
	// Int PK column stats is always Version1 because it only has histogram built from full data.
	// Fast analyze is always Version1 currently.
	Version1 = 1
	// Version2 maintains the statistics in the following way.
	// Column stats: CM Sketch is not used. TopN and Histogram are built from samples. TopN + Histogram represent all data.
	// Index stats: CM SKetch is not used. TopN and Histograms are built from samples.
	//    Then values covered by TopN is removed from Histogram. TopN + Histogram represent all data.
	// Both Column and Index's NDVs are collected by full scan.
	Version2 = 2
)

// AnalyzeFlag is set when the statistics comes from analyze and has not been modified by feedback.
const AnalyzeFlag = 1

// IsAnalyzed checks whether this flag contains AnalyzeFlag.
func IsAnalyzed(flag int64) bool {
	return (flag & AnalyzeFlag) > 0
}

// ResetAnalyzeFlag resets the AnalyzeFlag because it has been modified by feedback.
func ResetAnalyzeFlag(flag int64) int64 {
	return flag &^ AnalyzeFlag
}

// ValueToString converts a possible encoded value to a formatted string. If the value is encoded, then
// idxCols equals to number of origin values, else idxCols is 0.
func ValueToString(vars *variable.SessionVars, value *types.Datum, idxCols int, idxColumnTypes []byte) (string, error) {
	if idxCols == 0 {
		return value.ToString()
	}
	var loc *time.Location
	if vars != nil {
		loc = vars.Location()
	}
	// Ignore the error and treat remaining part that cannot decode successfully as bytes.
	decodedVals, remained, err := codec.DecodeRange(value.GetBytes(), idxCols, idxColumnTypes, loc)
	// Ignore err explicit to pass errcheck.
	_ = err
	if len(remained) > 0 {
		decodedVals = append(decodedVals, types.NewBytesDatum(remained))
	}
	str, err := types.DatumsToString(decodedVals, true)
	return str, err
}

// BucketToString change the given bucket to string format.
func (hg *Histogram) BucketToString(bktID, idxCols int) string {
	upperVal, err := ValueToString(nil, hg.GetUpper(bktID), idxCols, nil)
	terror.Log(errors.Trace(err))
	lowerVal, err := ValueToString(nil, hg.GetLower(bktID), idxCols, nil)
	terror.Log(errors.Trace(err))
	return fmt.Sprintf("num: %d lower_bound: %s upper_bound: %s repeats: %d ndv: %d", hg.bucketCount(bktID), lowerVal, upperVal, hg.Buckets[bktID].Repeat, hg.Buckets[bktID].NDV)
}

// RemoveVals remove the given values from the histogram.
// This function contains an **ASSUMPTION**: valCntPairs is sorted in ascending order.
func (hg *Histogram) RemoveVals(valCntPairs []TopNMeta) {
	totalSubCnt := int64(0)
	var cmpResult int
	for bktIdx, pairIdx := 0, 0; bktIdx < hg.Len(); bktIdx++ {
		for pairIdx < len(valCntPairs) {
			// If the current val smaller than current bucket's lower bound, skip it.
			cmpResult = bytes.Compare(hg.Bounds.Column(0).GetRaw(bktIdx*2), valCntPairs[pairIdx].Encoded)
			if cmpResult > 0 {
				pairIdx++
				continue
			}
			// If the current val bigger than current bucket's upper bound, break.
			cmpResult = bytes.Compare(hg.Bounds.Column(0).GetRaw(bktIdx*2+1), valCntPairs[pairIdx].Encoded)
			if cmpResult < 0 {
				break
			}
			totalSubCnt += int64(valCntPairs[pairIdx].Count)
			if hg.Buckets[bktIdx].NDV > 0 {
				hg.Buckets[bktIdx].NDV--
			}
			pairIdx++
			if cmpResult == 0 {
				hg.Buckets[bktIdx].Repeat = 0
				break
			}
		}
		hg.Buckets[bktIdx].Count -= totalSubCnt
		if hg.Buckets[bktIdx].Count < 0 {
			hg.Buckets[bktIdx].Count = 0
		}
	}
}

// AddIdxVals adds the given values to the histogram.
func (hg *Histogram) AddIdxVals(idxValCntPairs []TopNMeta) {
	totalAddCnt := int64(0)
	sort.Slice(idxValCntPairs, func(i, j int) bool {
		return bytes.Compare(idxValCntPairs[i].Encoded, idxValCntPairs[j].Encoded) < 0
	})
	for bktIdx, pairIdx := 0, 0; bktIdx < hg.Len(); bktIdx++ {
		for pairIdx < len(idxValCntPairs) {
			// If the current val smaller than current bucket's lower bound, skip it.
			cmpResult := bytes.Compare(hg.Bounds.Column(0).GetBytes(bktIdx*2), idxValCntPairs[pairIdx].Encoded)
			if cmpResult > 0 {
				continue
			}
			// If the current val bigger than current bucket's upper bound, break.
			cmpResult = bytes.Compare(hg.Bounds.Column(0).GetBytes(bktIdx*2+1), idxValCntPairs[pairIdx].Encoded)
			if cmpResult < 0 {
				break
			}
			totalAddCnt += int64(idxValCntPairs[pairIdx].Count)
			hg.Buckets[bktIdx].NDV++
			if cmpResult == 0 {
				hg.Buckets[bktIdx].Repeat = int64(idxValCntPairs[pairIdx].Count)
				pairIdx++
				break
			}
			pairIdx++
		}
		hg.Buckets[bktIdx].Count += totalAddCnt
	}
}

// ToString gets the string representation for the histogram.
func (hg *Histogram) ToString(idxCols int) string {
	strs := make([]string, 0, hg.Len()+1)
	if idxCols > 0 {
		strs = append(strs, fmt.Sprintf("index:%d ndv:%d", hg.ID, hg.NDV))
	} else {
		strs = append(strs, fmt.Sprintf("column:%d ndv:%d totColSize:%d", hg.ID, hg.NDV, hg.TotColSize))
	}
	for i := 0; i < hg.Len(); i++ {
		strs = append(strs, hg.BucketToString(i, idxCols))
	}
	return strings.Join(strs, "\n")
}

// equalRowCount estimates the row count where the column equals to value.
// matched: return true if this returned row count is from Bucket.Repeat or bucket NDV, which is more accurate than if not.
func (hg *Histogram) equalRowCount(value types.Datum, hasBucketNDV bool) (count float64, matched bool) {
	_, bucketIdx, inBucket, match := hg.locateBucket(value)
	if !inBucket {
		return 0, false
	}
	if match {
		return float64(hg.Buckets[bucketIdx].Repeat), true
	}
	if hasBucketNDV && hg.Buckets[bucketIdx].NDV > 1 {
		return float64(hg.bucketCount(bucketIdx)-hg.Buckets[bucketIdx].Repeat) / float64(hg.Buckets[bucketIdx].NDV-1), true
	}
	return hg.notNullCount() / float64(hg.NDV), false
}

// greaterRowCount estimates the row count where the column greater than value.
// It's deprecated. Only used for test.
func (hg *Histogram) greaterRowCount(value types.Datum) float64 {
	histRowCount, _ := hg.equalRowCount(value, false)
	gtCount := hg.notNullCount() - hg.lessRowCount(value) - histRowCount
	return math.Max(0, gtCount)
}

// locateBucket locates where a value falls in the range of the Histogram.
// Return value:
// 	exceed: if the value is larger than the upper bound of the last Bucket of the Histogram
// 	bucketIdx: assuming exceed if false, which Bucket does this value fall in (note: the range before a Bucket is also
//		considered belong to this Bucket)
// 	inBucket: assuming exceed if false, whether this value falls in this Bucket, instead of falls between
//		this Bucket and the previous Bucket.
// 	matchLastValue: assuming inBucket is true, if this value is the last value in this Bucket, which has a counter (Bucket.Repeat)
// Examples:
// 	val0 |<-[bkt0]->| |<-[bkt1]->val1(last value)| val2 |<--val3--[bkt2]->| |<-[bkt3]->| val4
// 	locateBucket(val0): false, 0, false, false
// 	locateBucket(val1): false, 1, true, true
// 	locateBucket(val2): false, 2, false, false
// 	locateBucket(val3): false, 2, true, false
// 	locateBucket(val4): true, 3, false, false
func (hg *Histogram) locateBucket(value types.Datum) (exceed bool, bucketIdx int, inBucket, matchLastValue bool) {
	// Empty histogram
	if hg == nil || hg.Bounds.NumRows() == 0 {
		return true, 0, false, false
	}
	index, match := hg.Bounds.LowerBound(0, &value)
	// The value is larger than the max value in the histogram (exceed is true)
	if index >= hg.Bounds.NumRows() {
		return true, hg.Len() - 1, false, false
	}
	bucketIdx = index / 2
	// The value is before this bucket
	if index%2 == 0 && !match {
		return false, bucketIdx, false, false
	}
	// The value matches the last value in this bucket
	// case 1: The LowerBound()'s return value tells us the value matches an upper bound of a bucket
	// case 2: We compare and find that the value is equal to the upper bound of this bucket. This might happen when
	//           the bucket's lower bound is equal to its upper bound.
	if (index%2 == 1 && match) || chunk.Compare(hg.Bounds.GetRow(bucketIdx*2+1), 0, &value) == 0 {
		return false, bucketIdx, true, true
	}
	// The value is in the bucket and isn't the last value in this bucket
	return false, bucketIdx, true, false
}

// LessRowCountWithBktIdx estimates the row count where the column less than value.
func (hg *Histogram) LessRowCountWithBktIdx(value types.Datum) (float64, int) {
	// All the values are null.
	if hg.Bounds.NumRows() == 0 {
		return 0, 0
	}
	exceed, bucketIdx, inBucket, match := hg.locateBucket(value)
	if exceed {
		return hg.notNullCount(), hg.Len() - 1
	}
	preCount := float64(0)
	if bucketIdx > 0 {
		preCount = float64(hg.Buckets[bucketIdx-1].Count)
	}
	if !inBucket {
		return preCount, bucketIdx
	}
	curCount, curRepeat := float64(hg.Buckets[bucketIdx].Count), float64(hg.Buckets[bucketIdx].Repeat)
	if match {
		return curCount - curRepeat, bucketIdx
	}
	return preCount + hg.calcFraction(bucketIdx, &value)*(curCount-curRepeat-preCount), bucketIdx
}

func (hg *Histogram) lessRowCount(value types.Datum) float64 {
	result, _ := hg.LessRowCountWithBktIdx(value)
	return result
}

// BetweenRowCount estimates the row count where column greater or equal to a and less than b.
func (hg *Histogram) BetweenRowCount(a, b types.Datum) float64 {
	lessCountA := hg.lessRowCount(a)
	lessCountB := hg.lessRowCount(b)
	// If lessCountA is not less than lessCountB, it may be that they fall to the same bucket and we cannot estimate
	// the fraction, so we use `totalCount / NDV` to estimate the row count, but the result should not greater than
	// lessCountB or notNullCount-lessCountA.
	if lessCountA >= lessCountB && hg.NDV > 0 {
		result := math.Min(lessCountB, hg.notNullCount()-lessCountA)
		return math.Min(result, hg.notNullCount()/float64(hg.NDV))
	}
	return lessCountB - lessCountA
}

// BetweenRowCount estimates the row count for interval [l, r).
func (c *Column) BetweenRowCount(sctx sessionctx.Context, l, r types.Datum, lowEncoded, highEncoded []byte) float64 {
	histBetweenCnt := c.Histogram.BetweenRowCount(l, r)
	if c.StatsVer <= Version1 {
		return histBetweenCnt
	}
	return float64(c.TopN.BetweenCount(lowEncoded, highEncoded)) + histBetweenCnt
}

// TotalRowCount returns the total count of this histogram.
func (hg *Histogram) TotalRowCount() float64 {
	return hg.notNullCount() + float64(hg.NullCount)
}

// notNullCount indicates the count of non-null values in column histogram and single-column index histogram,
// for multi-column index histogram, since we cannot define null for the row, we treat all rows as non-null, that means,
// notNullCount would return same value as TotalRowCount for multi-column index histograms.
func (hg *Histogram) notNullCount() float64 {
	if hg.Len() == 0 {
		return 0
	}
	return float64(hg.Buckets[hg.Len()-1].Count)
}

// mergeBuckets is used to Merge every two neighbor buckets.
func (hg *Histogram) mergeBuckets(bucketIdx int) {
	curBuck := 0
	c := chunk.NewChunkWithCapacity([]*types.FieldType{hg.Tp}, bucketIdx)
	for i := 0; i+1 <= bucketIdx; i += 2 {
		hg.Buckets[curBuck].NDV = hg.Buckets[i+1].NDV + hg.Buckets[i].NDV
		hg.Buckets[curBuck].Count = hg.Buckets[i+1].Count
		hg.Buckets[curBuck].Repeat = hg.Buckets[i+1].Repeat
		c.AppendDatum(0, hg.GetLower(i))
		c.AppendDatum(0, hg.GetUpper(i+1))
		curBuck++
	}
	if bucketIdx%2 == 0 {
		hg.Buckets[curBuck] = hg.Buckets[bucketIdx]
		c.AppendDatum(0, hg.GetLower(bucketIdx))
		c.AppendDatum(0, hg.GetUpper(bucketIdx))
		curBuck++
	}
	hg.Bounds = c
	hg.Buckets = hg.Buckets[:curBuck]
}

// GetIncreaseFactor get the increase factor to adjust the final estimated count when the table is modified.
func (idx *Index) GetIncreaseFactor(realtimeRowCount int64) float64 {
	columnCount := idx.TotalRowCount()
	if columnCount == 0 {
		return 1.0
	}
	return float64(realtimeRowCount) / columnCount
}

// BetweenRowCount estimates the row count for interval [l, r).
func (idx *Index) BetweenRowCount(l, r types.Datum) float64 {
	histBetweenCnt := idx.Histogram.BetweenRowCount(l, r)
	if idx.StatsVer == Version1 {
		return histBetweenCnt
	}
	return float64(idx.TopN.BetweenCount(l.GetBytes(), r.GetBytes())) + histBetweenCnt
}

// GetIncreaseFactor will return a factor of data increasing after the last analysis.
func (hg *Histogram) GetIncreaseFactor(totalCount int64) float64 {
	columnCount := hg.TotalRowCount()
	if columnCount == 0 {
		// avoid dividing by 0
		return 1.0
	}
	return float64(totalCount) / columnCount
}

// validRange checks if the range is Valid, it is used by `SplitRange` to remove the invalid range,
// the possible types of range are index key range and handle key range.
func validRange(sc *stmtctx.StatementContext, ran *ranger.Range, encoded bool) bool {
	var low, high []byte
	if encoded {
		low, high = ran.LowVal[0].GetBytes(), ran.HighVal[0].GetBytes()
	} else {
		var err error
		low, err = codec.EncodeKey(sc, nil, ran.LowVal[0])
		if err != nil {
			return false
		}
		high, err = codec.EncodeKey(sc, nil, ran.HighVal[0])
		if err != nil {
			return false
		}
	}
	if ran.LowExclude {
		low = kv.Key(low).PrefixNext()
	}
	if !ran.HighExclude {
		high = kv.Key(high).PrefixNext()
	}
	return bytes.Compare(low, high) < 0
}

func checkKind(vals []types.Datum, kind byte) bool {
	if kind == types.KindString {
		kind = types.KindBytes
	}
	for _, val := range vals {
		valKind := val.Kind()
		if valKind == types.KindNull || valKind == types.KindMinNotNull || valKind == types.KindMaxValue {
			continue
		}
		if valKind == types.KindString {
			valKind = types.KindBytes
		}
		if valKind != kind {
			return false
		}
		// Only check the first non-null value.
		break
	}
	return true
}

func (hg *Histogram) typeMatch(ranges []*ranger.Range) bool {
	kind := hg.GetLower(0).Kind()
	for _, ran := range ranges {
		if !checkKind(ran.LowVal, kind) || !checkKind(ran.HighVal, kind) {
			return false
		}
	}
	return true
}

// SplitRange splits the range according to the histogram lower bound. Note that we treat first bucket's lower bound
// as -inf and last bucket's upper bound as +inf, so all the split ranges will totally fall in one of the (-inf, l(1)),
// [l(1), l(2)),...[l(n-2), l(n-1)), [l(n-1), +inf), where n is the number of buckets, l(i) is the i-th bucket's lower bound.
func (hg *Histogram) SplitRange(sc *stmtctx.StatementContext, oldRanges []*ranger.Range, encoded bool) ([]*ranger.Range, bool) {
	if !hg.typeMatch(oldRanges) {
		return oldRanges, false
	}
	// Treat the only buckets as (-inf, +inf), so we do not need split it.
	if hg.Len() == 1 {
		return oldRanges, true
	}
	ranges := make([]*ranger.Range, 0, len(oldRanges))
	for _, ran := range oldRanges {
		ranges = append(ranges, ran.Clone())
	}
	split := make([]*ranger.Range, 0, len(ranges))
	for len(ranges) > 0 {
		// Find the first bound that greater than the LowVal.
		idx := hg.Bounds.UpperBound(0, &ranges[0].LowVal[0])
		// Treat last bucket's upper bound as +inf, so we do not need split any more.
		if idx >= hg.Bounds.NumRows()-1 {
			split = append(split, ranges...)
			break
		}
		// Treat first buckets's lower bound as -inf, just increase it to the next lower bound.
		if idx == 0 {
			idx = 2
		}
		// Get the next lower bound.
		if idx%2 == 1 {
			idx++
		}
		lowerBound := hg.Bounds.GetRow(idx)
		var i int
		// Find the first range that need to be split by the lower bound.
		for ; i < len(ranges); i++ {
			if chunk.Compare(lowerBound, 0, &ranges[i].HighVal[0]) <= 0 {
				break
			}
		}
		split = append(split, ranges[:i]...)
		ranges = ranges[i:]
		if len(ranges) == 0 {
			break
		}
		// Split according to the lower bound.
		cmp := chunk.Compare(lowerBound, 0, &ranges[0].LowVal[0])
		if cmp > 0 {
			lower := lowerBound.GetDatum(0, hg.Tp)
			newRange := &ranger.Range{
				LowExclude:  ranges[0].LowExclude,
				LowVal:      []types.Datum{ranges[0].LowVal[0]},
				HighVal:     []types.Datum{lower},
				HighExclude: true,
				Collators:   ranges[0].Collators,
			}
			if validRange(sc, newRange, encoded) {
				split = append(split, newRange)
			}
			ranges[0].LowVal[0] = lower
			ranges[0].LowExclude = false
			if !validRange(sc, ranges[0], encoded) {
				ranges = ranges[1:]
			}
		}
	}
	return split, true
}

func (hg *Histogram) bucketCount(idx int) int64 {
	if idx == 0 {
		return hg.Buckets[0].Count
	}
	return hg.Buckets[idx].Count - hg.Buckets[idx-1].Count
}

// HistogramToProto converts Histogram to its protobuf representation.
// Note that when this is used, the lower/upper bound in the bucket must be BytesDatum.
func HistogramToProto(hg *Histogram) *tipb.Histogram {
	protoHg := &tipb.Histogram{
		Ndv: hg.NDV,
	}
	for i := 0; i < hg.Len(); i++ {
		bkt := &tipb.Bucket{
			Count:      hg.Buckets[i].Count,
			LowerBound: hg.GetLower(i).GetBytes(),
			UpperBound: hg.GetUpper(i).GetBytes(),
			Repeats:    hg.Buckets[i].Repeat,
			Ndv:        &hg.Buckets[i].NDV,
		}
		protoHg.Buckets = append(protoHg.Buckets, bkt)
	}
	return protoHg
}

// HistogramFromProto converts Histogram from its protobuf representation.
// Note that we will set BytesDatum for the lower/upper bound in the bucket, the decode will
// be after all histograms merged.
func HistogramFromProto(protoHg *tipb.Histogram) *Histogram {
	tp := types.NewFieldType(mysql.TypeBlob)
	hg := NewHistogram(0, protoHg.Ndv, 0, 0, tp, len(protoHg.Buckets), 0)
	for _, bucket := range protoHg.Buckets {
		lower, upper := types.NewBytesDatum(bucket.LowerBound), types.NewBytesDatum(bucket.UpperBound)
		if bucket.Ndv != nil {
			hg.AppendBucketWithNDV(&lower, &upper, bucket.Count, bucket.Repeats, *bucket.Ndv)
		} else {
			hg.AppendBucket(&lower, &upper, bucket.Count, bucket.Repeats)
		}
	}
	return hg
}

func (hg *Histogram) popFirstBucket() {
	hg.Buckets = hg.Buckets[1:]
	c := chunk.NewChunkWithCapacity([]*types.FieldType{hg.Tp, hg.Tp}, hg.Bounds.NumRows()-2)
	c.Append(hg.Bounds, 2, hg.Bounds.NumRows())
	hg.Bounds = c
}

// IsIndexHist checks whether current histogram is one for index.
func (hg *Histogram) IsIndexHist() bool {
	return hg.Tp.GetType() == mysql.TypeBlob
}

// MergeHistograms merges two histograms.
func MergeHistograms(sc *stmtctx.StatementContext, lh *Histogram, rh *Histogram, bucketSize int, statsVer int) (*Histogram, error) {
	if lh.Len() == 0 {
		return rh, nil
	}
	if rh.Len() == 0 {
		return lh, nil
	}
	lh.NDV += rh.NDV
	lLen := lh.Len()
	cmp, err := lh.GetUpper(lLen-1).Compare(sc, rh.GetLower(0), collate.GetBinaryCollator())
	if err != nil {
		return nil, errors.Trace(err)
	}
	offset := int64(0)
	if cmp == 0 {
		lh.NDV--
		lh.Buckets[lLen-1].NDV += rh.Buckets[0].NDV
		// There's an overlapped one. So we need to subtract it if needed.
		if rh.Buckets[0].NDV > 0 && lh.Buckets[lLen-1].Repeat > 0 {
			lh.Buckets[lLen-1].NDV--
		}
		lh.updateLastBucket(rh.GetUpper(0), lh.Buckets[lLen-1].Count+rh.Buckets[0].Count, rh.Buckets[0].Repeat, false)
		offset = rh.Buckets[0].Count
		rh.popFirstBucket()
	}
	for lh.Len() > bucketSize {
		lh.mergeBuckets(lh.Len() - 1)
	}
	if rh.Len() == 0 {
		return lh, nil
	}
	for rh.Len() > bucketSize {
		rh.mergeBuckets(rh.Len() - 1)
	}
	lCount := lh.Buckets[lh.Len()-1].Count
	rCount := rh.Buckets[rh.Len()-1].Count - offset
	lAvg := float64(lCount) / float64(lh.Len())
	rAvg := float64(rCount) / float64(rh.Len())
	for lh.Len() > 1 && lAvg*2 <= rAvg {
		lh.mergeBuckets(lh.Len() - 1)
		lAvg *= 2
	}
	for rh.Len() > 1 && rAvg*2 <= lAvg {
		rh.mergeBuckets(rh.Len() - 1)
		rAvg *= 2
	}
	for i := 0; i < rh.Len(); i++ {
		if statsVer >= Version2 {
			lh.AppendBucketWithNDV(rh.GetLower(i), rh.GetUpper(i), rh.Buckets[i].Count+lCount-offset, rh.Buckets[i].Repeat, rh.Buckets[i].NDV)
			continue
		}
		lh.AppendBucket(rh.GetLower(i), rh.GetUpper(i), rh.Buckets[i].Count+lCount-offset, rh.Buckets[i].Repeat)
	}
	for lh.Len() > bucketSize {
		lh.mergeBuckets(lh.Len() - 1)
	}
	return lh, nil
}

// AvgCountPerNotNullValue gets the average row count per value by the data of histogram.
func (hg *Histogram) AvgCountPerNotNullValue(totalCount int64) float64 {
	factor := hg.GetIncreaseFactor(totalCount)
	totalNotNull := hg.notNullCount() * factor
	curNDV := float64(hg.NDV) * factor
	curNDV = math.Max(curNDV, 1)
	return totalNotNull / curNDV
}

func (hg *Histogram) outOfRange(val types.Datum) bool {
	if hg.Len() == 0 {
		return false
	}
	return chunk.Compare(hg.Bounds.GetRow(0), 0, &val) > 0 ||
		chunk.Compare(hg.Bounds.GetRow(hg.Bounds.NumRows()-1), 0, &val) < 0
}

// outOfRangeRowCount estimate the row count of part of [lDatum, rDatum] which is out of range of the histogram.
// Here we assume the density of data is decreasing from the lower/upper bound of the histogram toward outside.
// The maximum row count it can get is the increaseCount. It reaches the maximum when out-of-range width reaches histogram range width.
// As it shows below. To calculate the out-of-range row count, we need to calculate the percentage of the shaded area.
// Note that we assume histL-boundL == histR-histL == boundR-histR here.
//
//               /│             │\
//             /  │             │  \
//           /x│  │◄─histogram─►│    \
//         / xx│  │    range    │      \
//       / │xxx│  │             │        \
//     /   │xxx│  │             │          \
//────┴────┴───┴──┴─────────────┴───────────┴─────
//    ▲    ▲   ▲  ▲             ▲           ▲
//    │    │   │  │             │           │
// boundL  │   │histL         histR       boundR
//         │   │
//    lDatum  rDatum
func (hg *Histogram) outOfRangeRowCount(lDatum, rDatum *types.Datum, increaseCount int64) float64 {
	if hg.Len() == 0 {
		return 0
	}

	// For bytes and string type, we need to cut the common prefix when converting them to scalar value.
	// Here we calculate the length of common prefix.
	commonPrefix := 0
	if hg.GetLower(0).Kind() == types.KindBytes || hg.GetLower(0).Kind() == types.KindString {
		// Calculate the common prefix length among the lower and upper bound of histogram and the range we want to estimate.
		commonPrefix = commonPrefixLength(hg.GetLower(0).GetBytes(),
			hg.GetUpper(hg.Len()-1).GetBytes(),
			lDatum.GetBytes(),
			rDatum.GetBytes())
	}

	// Convert the range we want to estimate to scalar value(float64)
	l := convertDatumToScalar(lDatum, commonPrefix)
	r := convertDatumToScalar(rDatum, commonPrefix)
	// If this is an unsigned column, we need to make sure values are not negative.
	// Normal negative value should have become 0. But this still might happen when met MinNotNull here.
	// Maybe it's better to do this transformation in the ranger like the normal negative value.
	if mysql.HasUnsignedFlag(hg.Tp.GetFlag()) {
		if l < 0 {
			l = 0
		}
		if r < 0 {
			r = 0
		}
	}

	// make sure l < r
	if l >= r {
		return 0
	}
	// Convert the lower and upper bound of the histogram to scalar value(float64)
	histL := convertDatumToScalar(hg.GetLower(0), commonPrefix)
	histR := convertDatumToScalar(hg.GetUpper(hg.Len()-1), commonPrefix)
	histWidth := histR - histL
	if histWidth <= 0 {
		return 0
	}
	boundL := histL - histWidth
	boundR := histR + histWidth

	leftPercent := float64(0)
	rightPercent := float64(0)

	// keep l and r unchanged, use actualL and actualR to calculate.
	actualL := l
	actualR := r
	// If the range overlaps with (boundL,histL), we need to handle the out-of-range part on the left of the histogram range
	if actualL < histL && actualR > boundL {
		// make sure boundL <= actualL < actualR <= histL
		if actualL < boundL {
			actualL = boundL
		}
		if actualR > histL {
			actualR = histL
		}
		// Calculate the percentage of "the shaded area" on the left side.
		leftPercent = (math.Pow(actualR-boundL, 2) - math.Pow(actualL-boundL, 2)) / math.Pow(histWidth, 2)
	}

	actualL = l
	actualR = r
	// If the range overlaps with (histR,boundR), we need to handle the out-of-range part on the right of the histogram range
	if actualL < boundR && actualR > histR {
		// make sure histR <= actualL < actualR <= boundR
		if actualL < histR {
			actualL = histR
		}
		if actualR > boundR {
			actualR = boundR
		}
		// Calculate the percentage of "the shaded area" on the right side.
		rightPercent = (math.Pow(boundR-actualL, 2) - math.Pow(boundR-actualR, 2)) / math.Pow(histWidth, 2)
	}

	totalPercent := leftPercent*0.5 + rightPercent*0.5
	if totalPercent > 1 {
		totalPercent = 1
	}
	rowCount := totalPercent * hg.notNullCount()
	if rowCount > float64(increaseCount) {
		return float64(increaseCount)
	}
	return rowCount
}

// Copy deep copies the histogram.
func (hg *Histogram) Copy() *Histogram {
	newHist := *hg
	newHist.Bounds = hg.Bounds.CopyConstruct()
	newHist.Buckets = make([]Bucket, 0, len(hg.Buckets))
	newHist.Buckets = append(newHist.Buckets, hg.Buckets...)
	return &newHist
}

// RemoveUpperBound removes the upper bound from histogram.
// It is used when merge stats for incremental analyze.
func (hg *Histogram) RemoveUpperBound() *Histogram {
	hg.Buckets[hg.Len()-1].Count -= hg.Buckets[hg.Len()-1].Repeat
	hg.Buckets[hg.Len()-1].Repeat = 0
	if hg.NDV > 0 {
		hg.NDV--
	}
	return hg
}

// TruncateHistogram truncates the histogram to `numBkt` buckets.
func (hg *Histogram) TruncateHistogram(numBkt int) *Histogram {
	hist := hg.Copy()
	hist.Buckets = hist.Buckets[:numBkt]
	hist.Bounds.TruncateTo(numBkt * 2)
	return hist
}

// ErrorRate is the error rate of estimate row count by bucket and cm sketch.
type ErrorRate struct {
	ErrorTotal float64
	QueryTotal int64
}

// MaxErrorRate is the max error rate of estimate row count of a not pseudo column.
// If the table is pseudo, but the average error rate is less than MaxErrorRate,
// then the column is not pseudo.
const MaxErrorRate = 0.25

// NotAccurate is true when the total of query is zero or the average error
// rate is greater than MaxErrorRate.
func (e *ErrorRate) NotAccurate() bool {
	if e.QueryTotal == 0 {
		return true
	}
	return e.ErrorTotal/float64(e.QueryTotal) > MaxErrorRate
}

// Update updates the ErrorRate.
func (e *ErrorRate) Update(rate float64) {
	e.QueryTotal++
	e.ErrorTotal += rate
}

// Merge range merges two ErrorRate.
func (e *ErrorRate) Merge(rate *ErrorRate) {
	e.QueryTotal += rate.QueryTotal
	e.ErrorTotal += rate.ErrorTotal
}

// Column represents a column histogram.
type Column struct {
	Histogram
	*CMSketch
	*TopN
	*FMSketch
	PhysicalID int64
	Count      int64
	Info       *model.ColumnInfo
	IsHandle   bool
	ErrorRate
	Flag           int64
	LastAnalyzePos types.Datum
	StatsVer       int64 // StatsVer is the version of the current stats, used to maintain compatibility

	// ColLoadedStatus indicates the status of column statistics
	ColLoadedStatus
}

func (c *Column) String() string {
	return c.Histogram.ToString(0)
}

// TotalRowCount returns the total count of this column.
func (c *Column) TotalRowCount() float64 {
	if c.StatsVer >= Version2 {
		return c.Histogram.TotalRowCount() + float64(c.TopN.TotalCount())
	}
	return c.Histogram.TotalRowCount()
}

func (c *Column) notNullCount() float64 {
	if c.StatsVer >= Version2 {
		return c.Histogram.notNullCount() + float64(c.TopN.TotalCount())
	}
	return c.Histogram.notNullCount()
}

// GetIncreaseFactor get the increase factor to adjust the final estimated count when the table is modified.
func (c *Column) GetIncreaseFactor(realtimeRowCount int64) float64 {
	columnCount := c.TotalRowCount()
	if columnCount == 0 {
		// avoid dividing by 0
		return 1.0
	}
	return float64(realtimeRowCount) / columnCount
}

// MemoryUsage returns the total memory usage of Histogram, CMSketch, FMSketch in Column.
// We ignore the size of other metadata in Column
func (c *Column) MemoryUsage() CacheItemMemoryUsage {
	var sum int64
	columnMemUsage := &ColumnMemUsage{
		ColumnID: c.Info.ID,
	}
	histogramMemUsage := c.Histogram.MemoryUsage()
	columnMemUsage.HistogramMemUsage = histogramMemUsage
	sum = histogramMemUsage
	if c.CMSketch != nil {
		cmSketchMemUsage := c.CMSketch.MemoryUsage()
		columnMemUsage.CMSketchMemUsage = cmSketchMemUsage
		sum += cmSketchMemUsage
	}
	if c.TopN != nil {
		topnMemUsage := c.TopN.MemoryUsage()
		columnMemUsage.TopNMemUsage = topnMemUsage
		sum += topnMemUsage
	}
	if c.FMSketch != nil {
		fmSketchMemUsage := c.FMSketch.MemoryUsage()
		columnMemUsage.FMSketchMemUsage = fmSketchMemUsage
		sum += fmSketchMemUsage
	}
	columnMemUsage.TotalMemUsage = sum
	return columnMemUsage
}

// HistogramNeededColumns stores the columns whose Histograms need to be loaded from physical kv layer.
// Currently, we only load index/pk's Histogram from kv automatically. Columns' are loaded by needs.
var HistogramNeededColumns = neededColumnMap{cols: map[tableColumnID]struct{}{}}

// IsInvalid checks if this column is invalid. If this column has histogram but not loaded yet, then we mark it
// as need histogram.
func (c *Column) IsInvalid(sctx sessionctx.Context, collPseudo bool) bool {
	if collPseudo && c.NotAccurate() {
		return true
	}
	if sctx != nil {
		stmtctx := sctx.GetSessionVars().StmtCtx
		if stmtctx != nil && stmtctx.StatsLoad.Fallback {
			return true
		}
<<<<<<< HEAD
		if c.IsNeedLoaded() && stmtctx != nil {
=======
		if c.IsLoadNeeded() && stmtctx != nil {
>>>>>>> 7bd89234
			if stmtctx.StatsLoad.Timeout > 0 {
				logutil.BgLogger().Warn("Hist for column should already be loaded as sync but not found.",
					zap.String(strconv.FormatInt(c.Info.ID, 10), c.Info.Name.O))
			}
			// In some tests, the c.Info is not set, so we add this check here.
			if c.Info != nil {
				HistogramNeededColumns.insert(tableColumnID{TableID: c.PhysicalID, ColumnID: c.Info.ID})
			}
		}
	}
	// In some cases, some statistics in column would be evicted
	// For example: the cmsketch of the column might be evicted while the histogram and the topn are still exists
	// In this case, we will think this column as valid due to we can still use the rest of the statistics to do optimize.
	return c.TotalRowCount() == 0 || (!c.IsEssentialStatsLoaded() && c.Histogram.NDV > 0)
}

// IsHistNeeded checks if this column needs histogram to be loaded
func (c *Column) IsHistNeeded(collPseudo bool) bool {
<<<<<<< HEAD
	return (!collPseudo || !c.NotAccurate()) && c.IsNeedLoaded()
=======
	return (!collPseudo || !c.NotAccurate()) && c.IsLoadNeeded()
>>>>>>> 7bd89234
}

func (c *Column) equalRowCount(sctx sessionctx.Context, val types.Datum, encodedVal []byte, realtimeRowCount int64) (float64, error) {
	if val.IsNull() {
		return float64(c.NullCount), nil
	}
	if c.StatsVer < Version2 {
		// All the values are null.
		if c.Histogram.Bounds.NumRows() == 0 {
			return 0.0, nil
		}
		if c.Histogram.NDV > 0 && c.outOfRange(val) {
			return outOfRangeEQSelectivity(c.Histogram.NDV, realtimeRowCount, int64(c.TotalRowCount())) * c.TotalRowCount(), nil
		}
		if c.CMSketch != nil {
			count, err := queryValue(sctx.GetSessionVars().StmtCtx, c.CMSketch, c.TopN, val)
			return float64(count), errors.Trace(err)
		}
		histRowCount, _ := c.Histogram.equalRowCount(val, false)
		return histRowCount, nil
	}

	// Stats version == 2
	// All the values are null.
	if c.Histogram.Bounds.NumRows() == 0 && c.TopN.Num() == 0 {
		return 0, nil
	}
	// 1. try to find this value in TopN
	if c.TopN != nil {
		rowcount, ok := c.QueryTopN(encodedVal)
		if ok {
			return float64(rowcount), nil
		}
	}
	// 2. try to find this value in bucket.Repeat(the last value in every bucket)
	histCnt, matched := c.Histogram.equalRowCount(val, true)
	if matched {
		return histCnt, nil
	}
	// 3. use uniform distribution assumption for the rest (even when this value is not covered by the range of stats)
	histNDV := float64(c.Histogram.NDV - int64(c.TopN.Num()))
	if histNDV <= 0 {
		return 0, nil
	}
	return c.Histogram.notNullCount() / histNDV, nil
}

// GetColumnRowCount estimates the row count by a slice of Range.
func (c *Column) GetColumnRowCount(sctx sessionctx.Context, ranges []*ranger.Range, realtimeRowCount int64, pkIsHandle bool) (float64, error) {
	sc := sctx.GetSessionVars().StmtCtx
	var rowCount float64
	for _, rg := range ranges {
		highVal := *rg.HighVal[0].Clone()
		lowVal := *rg.LowVal[0].Clone()
		if highVal.Kind() == types.KindString {
			highVal.SetBytes(collate.GetCollator(highVal.Collation()).Key(highVal.GetString()))
		}
		if lowVal.Kind() == types.KindString {
			lowVal.SetBytes(collate.GetCollator(lowVal.Collation()).Key(lowVal.GetString()))
		}
		cmp, err := lowVal.Compare(sc, &highVal, collate.GetBinaryCollator())
		if err != nil {
			return 0, errors.Trace(err)
		}
		lowEncoded, err := codec.EncodeKey(sc, nil, lowVal)
		if err != nil {
			return 0, err
		}
		highEncoded, err := codec.EncodeKey(sc, nil, highVal)
		if err != nil {
			return 0, err
		}
		if cmp == 0 {
			// case 1: it's a point
			if !rg.LowExclude && !rg.HighExclude {
				// In this case, the row count is at most 1.
				if pkIsHandle {
					rowCount += 1
					continue
				}
				var cnt float64
				cnt, err = c.equalRowCount(sctx, lowVal, lowEncoded, realtimeRowCount)
				if err != nil {
					return 0, errors.Trace(err)
				}
				// If the current table row count has changed, we should scale the row count accordingly.
				cnt *= c.GetIncreaseFactor(realtimeRowCount)
				rowCount += cnt
			}
			continue
		}
		// In stats ver 1, we use CM Sketch to estimate row count for point condition, which is more accurate.
		// So for the small range, we convert it to points.
		if c.StatsVer < 2 {
			rangeVals := enumRangeValues(lowVal, highVal, rg.LowExclude, rg.HighExclude)

			// case 2: it's a small range && using ver1 stats
			if rangeVals != nil {
				for _, val := range rangeVals {
					cnt, err := c.equalRowCount(sctx, val, lowEncoded, realtimeRowCount)
					if err != nil {
						return 0, err
					}
					// If the current table row count has changed, we should scale the row count accordingly.
					cnt *= c.GetIncreaseFactor(realtimeRowCount)
					rowCount += cnt
				}

				continue
			}
		}

		// case 3: it's an interval
		cnt := c.BetweenRowCount(sctx, lowVal, highVal, lowEncoded, highEncoded)
		// `betweenRowCount` returns count for [l, h) range, we adjust cnt for boundaries here.
		// Note that, `cnt` does not include null values, we need specially handle cases
		//   where null is the lower bound.
		// And because we use (2, MaxValue] to represent expressions like a > 2 and use [MinNotNull, 3) to represent
		//   expressions like b < 3, we need to exclude the special values.
		if rg.LowExclude && !lowVal.IsNull() && lowVal.Kind() != types.KindMaxValue && lowVal.Kind() != types.KindMinNotNull {
			lowCnt, err := c.equalRowCount(sctx, lowVal, lowEncoded, realtimeRowCount)
			if err != nil {
				return 0, errors.Trace(err)
			}
			cnt -= lowCnt
			cnt = mathutil.Clamp(cnt, 0, c.notNullCount())
		}
		if !rg.LowExclude && lowVal.IsNull() {
			cnt += float64(c.NullCount)
		}
		if !rg.HighExclude && highVal.Kind() != types.KindMaxValue && highVal.Kind() != types.KindMinNotNull {
			highCnt, err := c.equalRowCount(sctx, highVal, highEncoded, realtimeRowCount)
			if err != nil {
				return 0, errors.Trace(err)
			}
			cnt += highCnt
		}

		cnt = mathutil.Clamp(cnt, 0, c.TotalRowCount())

		// If the current table row count has changed, we should scale the row count accordingly.
		cnt *= c.GetIncreaseFactor(realtimeRowCount)

		// handling the out-of-range part
		if (c.outOfRange(lowVal) && !lowVal.IsNull()) || c.outOfRange(highVal) {
			increaseCount := realtimeRowCount - int64(c.TotalRowCount())
			if increaseCount < 0 {
				increaseCount = 0
			}
			cnt += c.Histogram.outOfRangeRowCount(&lowVal, &highVal, increaseCount)
		}

		rowCount += cnt
	}
	rowCount = mathutil.Clamp(rowCount, 0, float64(realtimeRowCount))
	return rowCount, nil
}

// ItemID implements TableCacheItem
func (c *Column) ItemID() int64 {
	return c.Info.ID
}

// DropEvicted implements TableCacheItem
// DropEvicted drops evicted structures
func (c *Column) DropEvicted() {
<<<<<<< HEAD
	if !c.wasLoaded {
		return
	}
	switch c.StatsVer {
	case Version2:
		c.TopN = nil
		c.topnEvicting = true
	default:
		if !c.cmsEvicting {
			c.CMSketch = nil
			c.cmsEvicting = true
			return
		}
		if !c.topnEvicting {
			c.TopN = nil
			c.topnEvicting = true
			return
		}
=======
	if c.StatsVer < Version2 && c.IsStatsInitialized() {
		c.CMSketch = nil
		c.evictedStatus = onlyCmsEvicted
>>>>>>> 7bd89234
	}
}

// Index represents an index histogram.
type Index struct {
	Histogram
	*CMSketch
	*TopN
	FMSketch *FMSketch
	ErrorRate
	StatsVer       int64 // StatsVer is the version of the current stats, used to maintain compatibility
	Info           *model.IndexInfo
	Flag           int64
	LastAnalyzePos types.Datum
}

// ItemID implements TableCacheItem
func (idx *Index) ItemID() int64 {
	return idx.Info.ID
}

// DropEvicted implements TableCacheItem
// DropEvicted drops evicted structures
func (idx *Index) DropEvicted() {
	switch idx.StatsVer {
	case Version2:
		if idx.TopN != nil {
			idx.TopN = nil
			return
		}
	default:
		if idx.CMSketch != nil {
			idx.CMSketch = nil
			return
		}
		if idx.TopN != nil {
			idx.TopN = nil
			return
		}
	}
}

// IsEvicted returns whether index statistics got evicted
func (idx *Index) IsEvicted() bool {
	switch idx.StatsVer {
	case Version1:
		return idx.CMSketch == nil
	default:
		return false
	}
}

func (idx *Index) String() string {
	return idx.Histogram.ToString(len(idx.Info.Columns))
}

// TotalRowCount returns the total count of this index.
func (idx *Index) TotalRowCount() float64 {
	if idx.StatsVer >= Version2 {
		return idx.Histogram.TotalRowCount() + float64(idx.TopN.TotalCount())
	}
	return idx.Histogram.TotalRowCount()
}

// IsInvalid checks if this index is invalid.
func (idx *Index) IsInvalid(collPseudo bool) bool {
	return (collPseudo && idx.NotAccurate()) || idx.TotalRowCount() == 0
}

// MemoryUsage returns the total memory usage of a Histogram and CMSketch in Index.
// We ignore the size of other metadata in Index.
func (idx *Index) MemoryUsage() CacheItemMemoryUsage {
	var sum int64
	indexMemUsage := &IndexMemUsage{
		IndexID: idx.Info.ID,
	}
	histMemUsage := idx.Histogram.MemoryUsage()
	indexMemUsage.HistogramMemUsage = histMemUsage
	sum = histMemUsage
	if idx.CMSketch != nil {
		cmSketchMemUsage := idx.CMSketch.MemoryUsage()
		indexMemUsage.CMSketchMemUsage = cmSketchMemUsage
		sum += cmSketchMemUsage
	}
	if idx.TopN != nil {
		topnMemUsage := idx.TopN.MemoryUsage()
		indexMemUsage.TopNMemUsage = topnMemUsage
		sum += topnMemUsage
	}
	indexMemUsage.TotalMemUsage = sum
	return indexMemUsage
}

var nullKeyBytes, _ = codec.EncodeKey(nil, nil, types.NewDatum(nil))

func (idx *Index) equalRowCount(b []byte, realtimeRowCount int64) float64 {
	if len(idx.Info.Columns) == 1 {
		if bytes.Equal(b, nullKeyBytes) {
			return float64(idx.NullCount)
		}
	}
	val := types.NewBytesDatum(b)
	if idx.StatsVer < Version2 {
		if idx.NDV > 0 && idx.outOfRange(val) {
			return outOfRangeEQSelectivity(idx.NDV, realtimeRowCount, int64(idx.TotalRowCount())) * idx.TotalRowCount()
		}
		if idx.CMSketch != nil {
			return float64(idx.QueryBytes(b))
		}
		histRowCount, _ := idx.Histogram.equalRowCount(val, false)
		return histRowCount
	}
	// stats version == 2
	// 1. try to find this value in TopN
	count, found := idx.TopN.QueryTopN(b)
	if found {
		return float64(count)
	}
	// 2. try to find this value in bucket.Repeat(the last value in every bucket)
	histCnt, matched := idx.Histogram.equalRowCount(val, true)
	if matched {
		return histCnt
	}
	// 3. use uniform distribution assumption for the rest (even when this value is not covered by the range of stats)
	histNDV := float64(idx.Histogram.NDV - int64(idx.TopN.Num()))
	if histNDV <= 0 {
		return 0
	}
	return idx.Histogram.notNullCount() / histNDV
}

// QueryBytes is used to query the count of specified bytes.
func (idx *Index) QueryBytes(d []byte) uint64 {
	h1, h2 := murmur3.Sum128(d)
	if count, ok := idx.TopN.QueryTopN(d); ok {
		return count
	}
	return idx.queryHashValue(h1, h2)
}

// GetRowCount returns the row count of the given ranges.
// It uses the modifyCount to adjust the influence of modifications on the table.
func (idx *Index) GetRowCount(sctx sessionctx.Context, coll *HistColl, indexRanges []*ranger.Range, realtimeRowCount int64) (float64, error) {
	sc := sctx.GetSessionVars().StmtCtx
	totalCount := float64(0)
	isSingleCol := len(idx.Info.Columns) == 1
	for _, indexRange := range indexRanges {
		lb, err := codec.EncodeKey(sc, nil, indexRange.LowVal...)
		if err != nil {
			return 0, err
		}
		rb, err := codec.EncodeKey(sc, nil, indexRange.HighVal...)
		if err != nil {
			return 0, err
		}
		fullLen := len(indexRange.LowVal) == len(indexRange.HighVal) && len(indexRange.LowVal) == len(idx.Info.Columns)
		if bytes.Equal(lb, rb) {
			// case 1: it's a point
			if indexRange.LowExclude || indexRange.HighExclude {
				continue
			}
			if fullLen {
				// At most 1 in this case.
				if idx.Info.Unique {
					totalCount += 1
					continue
				}
				count := idx.equalRowCount(lb, realtimeRowCount)
				// If the current table row count has changed, we should scale the row count accordingly.
				count *= idx.GetIncreaseFactor(realtimeRowCount)
				totalCount += count
				continue
			}
		}

		// case 2: it's an interval
		// The final interval is [low, high)
		if indexRange.LowExclude {
			lb = kv.Key(lb).PrefixNext()
		}
		if !indexRange.HighExclude {
			rb = kv.Key(rb).PrefixNext()
		}
		l := types.NewBytesDatum(lb)
		r := types.NewBytesDatum(rb)
		lowIsNull := bytes.Equal(lb, nullKeyBytes)
		if isSingleCol && lowIsNull {
			totalCount += float64(idx.NullCount)
		}
		expBackoffSuccess := false
		// Due to the limitation of calcFraction and convertDatumToScalar, the histogram actually won't estimate anything.
		// If the first column's range is point.
		if rangePosition := GetOrdinalOfRangeCond(sc, indexRange); rangePosition > 0 && idx.StatsVer >= Version2 && coll != nil {
			var expBackoffSel float64
			expBackoffSel, expBackoffSuccess, err = idx.expBackoffEstimation(sctx, coll, indexRange)
			if err != nil {
				return 0, err
			}
			if expBackoffSuccess {
				expBackoffCnt := expBackoffSel * idx.TotalRowCount()

				upperLimit := expBackoffCnt
				// Use the multi-column stats to calculate the max possible row count of [l, r)
				if idx.Len() > 0 {
					_, lowerBkt, _, _ := idx.locateBucket(l)
					_, upperBkt, _, _ := idx.locateBucket(r)
					// Use Count of the Bucket before l as the lower bound.
					preCount := float64(0)
					if lowerBkt > 0 {
						preCount = float64(idx.Buckets[lowerBkt-1].Count)
					}
					// Use Count of the Bucket where r exists as the upper bound.
					upperCnt := float64(idx.Buckets[upperBkt].Count)
					upperLimit = upperCnt - preCount
					upperLimit += float64(idx.TopN.BetweenCount(lb, rb))
				}

				// If the result of exponential backoff strategy is larger than the result from multi-column stats,
				// 	use the upper limit from multi-column histogram instead.
				if expBackoffCnt > upperLimit {
					expBackoffCnt = upperLimit
				}
				totalCount += expBackoffCnt
			}
		}
		if !expBackoffSuccess {
			totalCount += idx.BetweenRowCount(l, r)
		}

		// If the current table row count has changed, we should scale the row count accordingly.
		totalCount *= idx.GetIncreaseFactor(realtimeRowCount)

		// handling the out-of-range part
		if (idx.outOfRange(l) && !(isSingleCol && lowIsNull)) || idx.outOfRange(r) {
			increaseCount := realtimeRowCount - int64(idx.TotalRowCount())
			if increaseCount < 0 {
				increaseCount = 0
			}
			totalCount += idx.Histogram.outOfRangeRowCount(&l, &r, increaseCount)
		}
	}
	totalCount = mathutil.Clamp(totalCount, 0, float64(realtimeRowCount))
	return totalCount, nil
}

// expBackoffEstimation estimate the multi-col cases following the Exponential Backoff. See comment below for details.
func (idx *Index) expBackoffEstimation(sctx sessionctx.Context, coll *HistColl, indexRange *ranger.Range) (float64, bool, error) {
	tmpRan := []*ranger.Range{
		{
			LowVal:    make([]types.Datum, 1),
			HighVal:   make([]types.Datum, 1),
			Collators: make([]collate.Collator, 1),
		},
	}
	colsIDs := coll.Idx2ColumnIDs[idx.ID]
	singleColumnEstResults := make([]float64, 0, len(indexRange.LowVal))
	// The following codes uses Exponential Backoff to reduce the impact of independent assumption. It works like:
	//   1. Calc the selectivity of each column.
	//   2. Sort them and choose the first 4 most selective filter and the corresponding selectivity is sel_1, sel_2, sel_3, sel_4 where i < j => sel_i < sel_j.
	//   3. The final selectivity would be sel_1 * sel_2^{1/2} * sel_3^{1/4} * sel_4^{1/8}.
	// This calculation reduced the independence assumption and can work well better than it.
	for i := 0; i < len(indexRange.LowVal); i++ {
		tmpRan[0].LowVal[0] = indexRange.LowVal[i]
		tmpRan[0].HighVal[0] = indexRange.HighVal[i]
		tmpRan[0].Collators[0] = indexRange.Collators[0]
		if i == len(indexRange.LowVal)-1 {
			tmpRan[0].LowExclude = indexRange.LowExclude
			tmpRan[0].HighExclude = indexRange.HighExclude
		}
		colID := colsIDs[i]
		var (
			count float64
			err   error
		)
		if anotherIdxID, ok := coll.ColID2IdxID[colID]; ok && anotherIdxID != idx.ID {
			count, err = coll.GetRowCountByIndexRanges(sctx, anotherIdxID, tmpRan)
		} else if col, ok := coll.Columns[colID]; ok && !col.IsInvalid(sctx, coll.Pseudo) {
			count, err = coll.GetRowCountByColumnRanges(sctx, colID, tmpRan)
		} else {
			continue
		}
		if err != nil {
			return 0, false, err
		}
		singleColumnEstResults = append(singleColumnEstResults, count)
	}
	// Sort them.
	sort.Slice(singleColumnEstResults, func(i, j int) bool {
		return singleColumnEstResults[i] < singleColumnEstResults[j]
	})
	l := len(singleColumnEstResults)
	// Convert the first 4 to selectivity results.
	for i := 0; i < l && i < 4; i++ {
		singleColumnEstResults[i] = singleColumnEstResults[i] / float64(coll.Count)
	}
	failpoint.Inject("cleanEstResults", func() {
		singleColumnEstResults = singleColumnEstResults[:0]
		l = 0
	})
	if l == 1 {
		return singleColumnEstResults[0], true, nil
	} else if l == 2 {
		return singleColumnEstResults[0] * math.Sqrt(singleColumnEstResults[1]), true, nil
	} else if l == 3 {
		return singleColumnEstResults[0] * math.Sqrt(singleColumnEstResults[1]) * math.Sqrt(math.Sqrt(singleColumnEstResults[2])), true, nil
	} else if l == 0 {
		return 0, false, nil
	}
	return singleColumnEstResults[0] * math.Sqrt(singleColumnEstResults[1]) * math.Sqrt(math.Sqrt(singleColumnEstResults[2])) * math.Sqrt(math.Sqrt(math.Sqrt(singleColumnEstResults[3]))), true, nil
}

type countByRangeFunc = func(sessionctx.Context, int64, []*ranger.Range) (float64, error)

// newHistogramBySelectivity fulfills the content of new histogram by the given selectivity result.
// TODO: Datum is not efficient, try to avoid using it here.
//  Also, there're redundant calculation with Selectivity(). We need to reduce it too.
func newHistogramBySelectivity(sctx sessionctx.Context, histID int64, oldHist, newHist *Histogram, ranges []*ranger.Range, cntByRangeFunc countByRangeFunc) error {
	cntPerVal := int64(oldHist.AvgCountPerNotNullValue(int64(oldHist.TotalRowCount())))
	var totCnt int64
	for boundIdx, ranIdx, highRangeIdx := 0, 0, 0; boundIdx < oldHist.Bounds.NumRows() && ranIdx < len(ranges); boundIdx, ranIdx = boundIdx+2, highRangeIdx {
		for highRangeIdx < len(ranges) && chunk.Compare(oldHist.Bounds.GetRow(boundIdx+1), 0, &ranges[highRangeIdx].HighVal[0]) >= 0 {
			highRangeIdx++
		}
		if boundIdx+2 >= oldHist.Bounds.NumRows() && highRangeIdx < len(ranges) && ranges[highRangeIdx].HighVal[0].Kind() == types.KindMaxValue {
			highRangeIdx++
		}
		if ranIdx == highRangeIdx {
			continue
		}
		cnt, err := cntByRangeFunc(sctx, histID, ranges[ranIdx:highRangeIdx])
		// This should not happen.
		if err != nil {
			return err
		}
		if cnt == 0 {
			continue
		}
		if int64(cnt) > oldHist.bucketCount(boundIdx/2) {
			cnt = float64(oldHist.bucketCount(boundIdx / 2))
		}
		newHist.Bounds.AppendRow(oldHist.Bounds.GetRow(boundIdx))
		newHist.Bounds.AppendRow(oldHist.Bounds.GetRow(boundIdx + 1))
		totCnt += int64(cnt)
		bkt := Bucket{Count: totCnt}
		if chunk.Compare(oldHist.Bounds.GetRow(boundIdx+1), 0, &ranges[highRangeIdx-1].HighVal[0]) == 0 && !ranges[highRangeIdx-1].HighExclude {
			bkt.Repeat = cntPerVal
		}
		newHist.Buckets = append(newHist.Buckets, bkt)
		switch newHist.Tp.EvalType() {
		case types.ETString, types.ETDecimal, types.ETDatetime, types.ETTimestamp:
			newHist.scalars = append(newHist.scalars, oldHist.scalars[boundIdx/2])
		}
	}
	return nil
}

func (idx *Index) newIndexBySelectivity(sc *stmtctx.StatementContext, statsNode *StatsNode) (*Index, error) {
	var (
		ranLowEncode, ranHighEncode []byte
		err                         error
	)
	newIndexHist := &Index{Info: idx.Info, StatsVer: idx.StatsVer, CMSketch: idx.CMSketch}
	newIndexHist.Histogram = *NewHistogram(idx.ID, int64(float64(idx.NDV)*statsNode.Selectivity), 0, 0, types.NewFieldType(mysql.TypeBlob), chunk.InitialCapacity, 0)

	lowBucketIdx, highBucketIdx := 0, 0
	var totCnt int64

	// Bucket bound of index is encoded one, so we need to decode it if we want to calculate the fraction accurately.
	// TODO: enhance its calculation.
	// Now just remove the bucket that no range fell in.
	for _, ran := range statsNode.Ranges {
		lowBucketIdx = highBucketIdx
		ranLowEncode, ranHighEncode, err = ran.Encode(sc, ranLowEncode, ranHighEncode)
		if err != nil {
			return nil, err
		}
		for ; highBucketIdx < idx.Len(); highBucketIdx++ {
			// Encoded value can only go to its next quickly. So ranHighEncode is actually range.HighVal's PrefixNext value.
			// So the Bound should also go to its PrefixNext.
			bucketLowerEncoded := idx.Bounds.GetRow(highBucketIdx * 2).GetBytes(0)
			if bytes.Compare(ranHighEncode, kv.Key(bucketLowerEncoded).PrefixNext()) < 0 {
				break
			}
		}
		for ; lowBucketIdx < highBucketIdx; lowBucketIdx++ {
			bucketUpperEncoded := idx.Bounds.GetRow(lowBucketIdx*2 + 1).GetBytes(0)
			if bytes.Compare(ranLowEncode, bucketUpperEncoded) <= 0 {
				break
			}
		}
		if lowBucketIdx >= idx.Len() {
			break
		}
		for i := lowBucketIdx; i < highBucketIdx; i++ {
			newIndexHist.Bounds.AppendRow(idx.Bounds.GetRow(i * 2))
			newIndexHist.Bounds.AppendRow(idx.Bounds.GetRow(i*2 + 1))
			totCnt += idx.bucketCount(i)
			newIndexHist.Buckets = append(newIndexHist.Buckets, Bucket{Repeat: idx.Buckets[i].Repeat, Count: totCnt})
			newIndexHist.scalars = append(newIndexHist.scalars, idx.scalars[i])
		}
	}
	return newIndexHist, nil
}

// NewHistCollBySelectivity creates new HistColl by the given statsNodes.
func (coll *HistColl) NewHistCollBySelectivity(sctx sessionctx.Context, statsNodes []*StatsNode) *HistColl {
	newColl := &HistColl{
		Columns:       make(map[int64]*Column),
		Indices:       make(map[int64]*Index),
		Idx2ColumnIDs: coll.Idx2ColumnIDs,
		ColID2IdxID:   coll.ColID2IdxID,
		Count:         coll.Count,
	}
	for _, node := range statsNodes {
		if node.Tp == IndexType {
			idxHist, ok := coll.Indices[node.ID]
			if !ok {
				continue
			}
			newIdxHist, err := idxHist.newIndexBySelectivity(sctx.GetSessionVars().StmtCtx, node)
			if err != nil {
				logutil.BgLogger().Warn("[Histogram-in-plan]: something wrong happened when calculating row count, "+
					"failed to build histogram for index %v of table %v",
					zap.String("index", idxHist.Info.Name.O), zap.String("table", idxHist.Info.Table.O), zap.Error(err))
				continue
			}
			newColl.Indices[node.ID] = newIdxHist
			continue
		}
		oldCol, ok := coll.Columns[node.ID]
		if !ok {
			continue
		}
		newCol := &Column{
			PhysicalID: oldCol.PhysicalID,
			Info:       oldCol.Info,
			IsHandle:   oldCol.IsHandle,
			CMSketch:   oldCol.CMSketch,
		}
		newCol.Histogram = *NewHistogram(oldCol.ID, int64(float64(oldCol.Histogram.NDV)*node.Selectivity), 0, 0, oldCol.Tp, chunk.InitialCapacity, 0)
		var err error
		splitRanges, ok := oldCol.Histogram.SplitRange(sctx.GetSessionVars().StmtCtx, node.Ranges, false)
		if !ok {
			logutil.BgLogger().Warn("[Histogram-in-plan]: the type of histogram and ranges mismatch")
			continue
		}
		// Deal with some corner case.
		if len(splitRanges) > 0 {
			// Deal with NULL values.
			if splitRanges[0].LowVal[0].IsNull() {
				newCol.NullCount = oldCol.NullCount
				if splitRanges[0].HighVal[0].IsNull() {
					splitRanges = splitRanges[1:]
				} else {
					splitRanges[0].LowVal[0].SetMinNotNull()
				}
			}
		}
		if oldCol.IsHandle {
			err = newHistogramBySelectivity(sctx, node.ID, &oldCol.Histogram, &newCol.Histogram, splitRanges, coll.GetRowCountByIntColumnRanges)
		} else {
			err = newHistogramBySelectivity(sctx, node.ID, &oldCol.Histogram, &newCol.Histogram, splitRanges, coll.GetRowCountByColumnRanges)
		}
		if err != nil {
			logutil.BgLogger().Warn("[Histogram-in-plan]: something wrong happened when calculating row count",
				zap.Error(err))
			continue
		}
		newCol.ColLoadedStatus = oldCol.ColLoadedStatus
		newColl.Columns[node.ID] = newCol
	}
	for id, idx := range coll.Indices {
		_, ok := newColl.Indices[id]
		if !ok {
			newColl.Indices[id] = idx
		}
	}
	for id, col := range coll.Columns {
		_, ok := newColl.Columns[id]
		if !ok {
			newColl.Columns[id] = col
		}
	}
	return newColl
}

func (idx *Index) outOfRange(val types.Datum) bool {
	if !idx.Histogram.outOfRange(val) {
		return false
	}
	if idx.Histogram.Len() > 0 && matchPrefix(idx.Bounds.GetRow(0), 0, &val) {
		return false
	}
	return true
}

// matchPrefix checks whether ad is the prefix of value
func matchPrefix(row chunk.Row, colIdx int, ad *types.Datum) bool {
	switch ad.Kind() {
	case types.KindString, types.KindBytes, types.KindBinaryLiteral, types.KindMysqlBit:
		return strings.HasPrefix(row.GetString(colIdx), ad.GetString())
	}
	return false
}

type dataCnt struct {
	data []byte
	cnt  uint64
}

// GetIndexPrefixLens returns an array representing
func GetIndexPrefixLens(data []byte, numCols int) (prefixLens []int, err error) {
	prefixLens = make([]int, 0, numCols)
	var colData []byte
	prefixLen := 0
	for len(data) > 0 {
		colData, data, err = codec.CutOne(data)
		if err != nil {
			return nil, err
		}
		prefixLen += len(colData)
		prefixLens = append(prefixLens, prefixLen)
	}
	return prefixLens, nil
}

// ExtractTopN extracts topn from histogram.
func (hg *Histogram) ExtractTopN(cms *CMSketch, topN *TopN, numCols int, numTopN uint32) error {
	if hg.Len() == 0 || cms == nil || numTopN == 0 {
		return nil
	}
	dataSet := make(map[string]struct{}, hg.Bounds.NumRows())
	dataCnts := make([]dataCnt, 0, hg.Bounds.NumRows())
	hg.PreCalculateScalar()
	// Set a limit on the frequency of boundary values to avoid extract values with low frequency.
	limit := hg.notNullCount() / float64(hg.Len())
	// Since our histogram are equal depth, they must occurs on the boundaries of buckets.
	for i := 0; i < hg.Bounds.NumRows(); i++ {
		data := hg.Bounds.GetRow(i).GetBytes(0)
		prefixLens, err := GetIndexPrefixLens(data, numCols)
		if err != nil {
			return err
		}
		for _, prefixLen := range prefixLens {
			prefixColData := data[:prefixLen]
			_, ok := dataSet[string(prefixColData)]
			if ok {
				continue
			}
			dataSet[string(prefixColData)] = struct{}{}
			res := hg.BetweenRowCount(types.NewBytesDatum(prefixColData), types.NewBytesDatum(kv.Key(prefixColData).PrefixNext()))
			if res >= limit {
				dataCnts = append(dataCnts, dataCnt{prefixColData, uint64(res)})
			}
		}
	}
	sort.SliceStable(dataCnts, func(i, j int) bool { return dataCnts[i].cnt >= dataCnts[j].cnt })
	if len(dataCnts) > int(numTopN) {
		dataCnts = dataCnts[:numTopN]
	}
	topN.TopN = make([]TopNMeta, 0, len(dataCnts))
	for _, dataCnt := range dataCnts {
		h1, h2 := murmur3.Sum128(dataCnt.data)
		realCnt := cms.queryHashValue(h1, h2)
		cms.SubValue(h1, h2, realCnt)
		topN.AppendTopN(dataCnt.data, realCnt)
	}
	topN.Sort()
	return nil
}

// bucket4Merging is only used for merging partition hists to global hist.
type bucket4Merging struct {
	lower *types.Datum
	upper *types.Datum
	Bucket
	// disjointNDV is used for merging bucket NDV, see mergeBucketNDV for more details.
	disjointNDV int64
}

func newBucket4Meging() *bucket4Merging {
	return &bucket4Merging{
		lower: new(types.Datum),
		upper: new(types.Datum),
		Bucket: Bucket{
			Repeat: 0,
			NDV:    0,
			Count:  0,
		},
		disjointNDV: 0,
	}
}

// buildBucket4Merging builds bucket4Merging from Histogram
// Notice: Count in Histogram.Buckets is prefix sum but in bucket4Merging is not.
func (hg *Histogram) buildBucket4Merging() []*bucket4Merging {
	buckets := make([]*bucket4Merging, 0, hg.Len())
	for i := 0; i < hg.Len(); i++ {
		b := newBucket4Meging()
		hg.GetLower(i).Copy(b.lower)
		hg.GetUpper(i).Copy(b.upper)
		b.Repeat = hg.Buckets[i].Repeat
		b.NDV = hg.Buckets[i].NDV
		b.Count = hg.Buckets[i].Count
		if i != 0 {
			b.Count -= hg.Buckets[i-1].Count
		}
		buckets = append(buckets, b)
	}
	return buckets
}

func (b *bucket4Merging) Clone() bucket4Merging {
	return bucket4Merging{
		lower: b.lower.Clone(),
		upper: b.upper.Clone(),
		Bucket: Bucket{
			Repeat: b.Repeat,
			NDV:    b.NDV,
			Count:  b.Count,
		},
		disjointNDV: b.disjointNDV,
	}
}

// mergeBucketNDV merges bucket NDV from tow bucket `right` & `left`.
// Before merging, you need to make sure that when using (upper, lower) as the comparison key, `right` is greater than `left`
func mergeBucketNDV(sc *stmtctx.StatementContext, left *bucket4Merging, right *bucket4Merging) (*bucket4Merging, error) {
	res := right.Clone()
	if left.NDV == 0 {
		return &res, nil
	}
	if right.NDV == 0 {
		res.lower = left.lower.Clone()
		res.upper = left.upper.Clone()
		res.NDV = left.NDV
		return &res, nil
	}
	upperCompare, err := right.upper.Compare(sc, left.upper, collate.GetBinaryCollator())
	if err != nil {
		return nil, err
	}
	// __right__|
	// _______left____|
	// illegal order.
	if upperCompare < 0 {
		return nil, errors.Errorf("illegal bucket order")
	}
	//  ___right_|
	//  ___left__|
	// They have the same upper.
	if upperCompare == 0 {
		lowerCompare, err := right.lower.Compare(sc, left.lower, collate.GetBinaryCollator())
		if err != nil {
			return nil, err
		}
		//      |____right____|
		//         |__left____|
		// illegal order.
		if lowerCompare < 0 {
			return nil, errors.Errorf("illegal bucket order")
		}
		// |___right___|
		// |____left___|
		// ndv = max(right.ndv, left.ndv)
		if lowerCompare == 0 {
			if left.NDV > right.NDV {
				res.NDV = left.NDV
			}
			return &res, nil
		}
		//         |_right_|
		// |_____left______|
		// |-ratio-|
		// ndv = ratio * left.ndv + max((1-ratio) * left.ndv, right.ndv)
		ratio := calcFraction4Datums(left.lower, left.upper, right.lower)
		res.NDV = int64(ratio*float64(left.NDV) + math.Max((1-ratio)*float64(left.NDV), float64(right.NDV)))
		res.lower = left.lower.Clone()
		return &res, nil
	}
	// ____right___|
	// ____left__|
	// right.upper > left.upper
	lowerCompareUpper, err := right.lower.Compare(sc, left.upper, collate.GetBinaryCollator())
	if err != nil {
		return nil, err
	}
	//                  |_right_|
	//  |___left____|
	// `left` and `right` do not intersect
	// We add right.ndv in `disjointNDV`, and let `right.ndv = left.ndv` be used for subsequent merge.
	// This is because, for the merging of many buckets, we merge them from back to front.
	if lowerCompareUpper >= 0 {
		res.upper = left.upper.Clone()
		res.lower = left.lower.Clone()
		res.disjointNDV += right.NDV
		res.NDV = left.NDV
		return &res, nil
	}
	upperRatio := calcFraction4Datums(right.lower, right.upper, left.upper)
	lowerCompare, err := right.lower.Compare(sc, left.lower, collate.GetBinaryCollator())
	if err != nil {
		return nil, err
	}
	//              |-upperRatio-|
	//              |_______right_____|
	// |_______left______________|
	// |-lowerRatio-|
	// ndv = lowerRatio * left.ndv
	//		+ max((1-lowerRatio) * left.ndv, upperRatio * right.ndv)
	//		+ (1-upperRatio) * right.ndv
	if lowerCompare >= 0 {
		lowerRatio := calcFraction4Datums(left.lower, left.upper, right.lower)
		res.NDV = int64(lowerRatio*float64(left.NDV) +
			math.Max((1-lowerRatio)*float64(left.NDV), upperRatio*float64(right.NDV)) +
			(1-upperRatio)*float64(right.NDV))
		res.lower = left.lower.Clone()
		return &res, nil
	}
	// |------upperRatio--------|
	// |-lowerRatio-|
	// |____________right______________|
	//              |___left____|
	// ndv = lowerRatio * right.ndv
	//		+ max(left.ndv + (upperRatio - lowerRatio) * right.ndv)
	//		+ (1-upperRatio) * right.ndv
	lowerRatio := calcFraction4Datums(right.lower, right.upper, left.lower)
	res.NDV = int64(lowerRatio*float64(right.NDV) +
		math.Max(float64(left.NDV), (upperRatio-lowerRatio)*float64(right.NDV)) +
		(1-upperRatio)*float64(right.NDV))
	return &res, nil
}

// mergeParitionBuckets merges buckets[l...r) to one global bucket.
// global bucket:
//		upper = buckets[r-1].upper
//		count = sum of buckets[l...r).count
//		repeat = sum of buckets[i] (buckets[i].upper == global bucket.upper && i in [l...r))
//		ndv = merge bucket ndv from r-1 to l by mergeBucketNDV
// Notice: lower is not calculated here.
func mergePartitionBuckets(sc *stmtctx.StatementContext, buckets []*bucket4Merging) (*bucket4Merging, error) {
	if len(buckets) == 0 {
		return nil, errors.Errorf("not enough buckets to merge")
	}
	res := bucket4Merging{}
	res.upper = buckets[len(buckets)-1].upper.Clone()
	right := buckets[len(buckets)-1].Clone()

	totNDV := int64(0)
	for i := len(buckets) - 1; i >= 0; i-- {
		totNDV += buckets[i].NDV
		res.Count += buckets[i].Count
		compare, err := buckets[i].upper.Compare(sc, res.upper, collate.GetBinaryCollator())
		if err != nil {
			return nil, err
		}
		if compare == 0 {
			res.Repeat += buckets[i].Repeat
		}
		if i != len(buckets)-1 {
			tmp, err := mergeBucketNDV(sc, buckets[i], &right)
			if err != nil {
				return nil, err
			}
			right = *tmp
		}
	}
	res.NDV = right.NDV + right.disjointNDV

	// since `mergeBucketNDV` is based on uniform and inclusion assumptions, it has the trend to under-estimate,
	// and as the number of buckets increases, these assumptions become weak,
	// so to mitigate this problem, a damping factor based on the number of buckets is introduced.
	res.NDV = int64(float64(res.NDV) * math.Pow(1.15, float64(len(buckets)-1)))
	if res.NDV > totNDV {
		res.NDV = totNDV
	}
	return &res, nil
}

func (t *TopNMeta) buildBucket4Merging(d *types.Datum) *bucket4Merging {
	res := newBucket4Meging()
	res.lower = d.Clone()
	res.upper = d.Clone()
	res.Count = int64(t.Count)
	res.Repeat = int64(t.Count)
	res.NDV = int64(1)
	return res
}

// MergePartitionHist2GlobalHist merges hists (partition-level Histogram) to a global-level Histogram
func MergePartitionHist2GlobalHist(sc *stmtctx.StatementContext, hists []*Histogram, popedTopN []TopNMeta, expBucketNumber int64, isIndex bool) (*Histogram, error) {
	var totCount, totNull, bucketNumber, totColSize int64
	if expBucketNumber == 0 {
		return nil, errors.Errorf("expBucketNumber can not be zero")
	}
	// minValue is used to calc the bucket lower.
	var minValue *types.Datum
	for _, hist := range hists {
		totColSize += hist.TotColSize
		totNull += hist.NullCount
		bucketNumber += int64(hist.Len())
		if hist.Len() > 0 {
			totCount += hist.Buckets[hist.Len()-1].Count
			if minValue == nil {
				minValue = hist.GetLower(0).Clone()
				continue
			}
			res, err := hist.GetLower(0).Compare(sc, minValue, collate.GetBinaryCollator())
			if err != nil {
				return nil, err
			}
			if res < 0 {
				minValue = hist.GetLower(0).Clone()
			}
		}
	}

	bucketNumber += int64(len(popedTopN))
	buckets := make([]*bucket4Merging, 0, bucketNumber)
	globalBuckets := make([]*bucket4Merging, 0, expBucketNumber)

	// init `buckets`.
	for _, hist := range hists {
		buckets = append(buckets, hist.buildBucket4Merging()...)
	}

	for _, meta := range popedTopN {
		totCount += int64(meta.Count)
		var d types.Datum
		if isIndex {
			d.SetBytes(meta.Encoded)
		} else {
			var err error
			if types.IsTypeTime(hists[0].Tp.GetType()) {
				// handle datetime values specially since they are encoded to int and we'll get int values if using DecodeOne.
				_, d, err = codec.DecodeAsDateTime(meta.Encoded, hists[0].Tp.GetType(), sc.TimeZone)
			} else {
				_, d, err = codec.DecodeOne(meta.Encoded)
			}
			if err != nil {
				return nil, err
			}
		}
		if minValue == nil {
			minValue = d.Clone()
			continue
		}
		res, err := d.Compare(sc, minValue, collate.GetBinaryCollator())
		if err != nil {
			return nil, err
		}
		if res < 0 {
			minValue = d.Clone()
		}
		buckets = append(buckets, meta.buildBucket4Merging(&d))
	}

	// Remove empty buckets
	tail := 0
	for i := range buckets {
		if buckets[i].Count != 0 {
			buckets[tail] = buckets[i]
			tail++
		}
	}
	buckets = buckets[:tail]

	var sortError error
	sort.Slice(buckets, func(i, j int) bool {
		res, err := buckets[i].upper.Compare(sc, buckets[j].upper, collate.GetBinaryCollator())
		if err != nil {
			sortError = err
		}
		if res != 0 {
			return res < 0
		}
		res, err = buckets[i].lower.Compare(sc, buckets[j].lower, collate.GetBinaryCollator())
		if err != nil {
			sortError = err
		}
		return res < 0
	})
	if sortError != nil {
		return nil, sortError
	}

	var sum, prevSum int64
	r, prevR := len(buckets), 0
	bucketCount := int64(1)
	gBucketCountThreshold := (totCount / expBucketNumber) * 80 / 100 // expectedBucketSize * 0.8
	var bucketNDV int64
	for i := len(buckets) - 1; i >= 0; i-- {
		sum += buckets[i].Count
		bucketNDV += buckets[i].NDV
		if sum >= totCount*bucketCount/expBucketNumber && sum-prevSum >= gBucketCountThreshold {
			for ; i > 0; i-- { // if the buckets have the same upper, we merge them into the same new buckets.
				res, err := buckets[i-1].upper.Compare(sc, buckets[i].upper, collate.GetBinaryCollator())
				if err != nil {
					return nil, err
				}
				if res != 0 {
					break
				}
				sum += buckets[i-1].Count
				bucketNDV += buckets[i-1].NDV
			}
			merged, err := mergePartitionBuckets(sc, buckets[i:r])
			if err != nil {
				return nil, err
			}
			globalBuckets = append(globalBuckets, merged)
			prevR = r
			r = i
			bucketCount++
			prevSum = sum
			bucketNDV = 0
		}
	}
	if r > 0 {
		bucketSum := int64(0)
		for _, b := range buckets[:r] {
			bucketSum += b.Count
		}

		if len(globalBuckets) > 0 && bucketSum < gBucketCountThreshold { // merge them into the previous global bucket
			r = prevR
			globalBuckets = globalBuckets[:len(globalBuckets)-1]
		}

		merged, err := mergePartitionBuckets(sc, buckets[:r])
		if err != nil {
			return nil, err
		}
		globalBuckets = append(globalBuckets, merged)
	}
	// Because we merge backwards, we need to flip the slices.
	for i, j := 0, len(globalBuckets)-1; i < j; i, j = i+1, j-1 {
		globalBuckets[i], globalBuckets[j] = globalBuckets[j], globalBuckets[i]
	}

	// Calc the bucket lower.
	if minValue == nil || len(globalBuckets) == 0 { // both hists and popedTopN are empty, returns an empty hist in this case
		return NewHistogram(hists[0].ID, 0, totNull, hists[0].LastUpdateVersion, hists[0].Tp, len(globalBuckets), totColSize), nil
	}
	globalBuckets[0].lower = minValue.Clone()
	for i := 1; i < len(globalBuckets); i++ {
		if globalBuckets[i].NDV == 1 { // there is only 1 value so lower = upper
			globalBuckets[i].lower = globalBuckets[i].upper.Clone()
		} else {
			globalBuckets[i].lower = globalBuckets[i-1].upper.Clone()
		}
		globalBuckets[i].Count = globalBuckets[i].Count + globalBuckets[i-1].Count
	}

	// Recalculate repeats
	// TODO: optimize it later since it's a simple but not the fastest implementation whose complexity is O(nBkt * nHist * log(nBkt))
	for _, bucket := range globalBuckets {
		var repeat float64
		for _, hist := range hists {
			histRowCount, _ := hist.equalRowCount(*bucket.upper, isIndex)
			repeat += histRowCount // only hists of indexes have bucket.NDV
		}
		if int64(repeat) > bucket.Repeat {
			bucket.Repeat = int64(repeat)
		}
	}

	globalHist := NewHistogram(hists[0].ID, 0, totNull, hists[0].LastUpdateVersion, hists[0].Tp, len(globalBuckets), totColSize)
	for _, bucket := range globalBuckets {
		if !isIndex {
			bucket.NDV = 0 // bucket.NDV is not maintained for column histograms
		}
		globalHist.AppendBucketWithNDV(bucket.lower, bucket.upper, bucket.Count, bucket.Repeat, bucket.NDV)
	}
	return globalHist, nil
}

<<<<<<< HEAD
// ColLoadedStatus indicates the status of column statistics
type ColLoadedStatus struct {
	wasLoaded         bool
	cmsEvicting       bool
	topnEvicting      bool
	histogramEvicting bool
=======
const (
	allLoaded = iota
	onlyCmsEvicted
	//onlyHistRemained
	allEvicted
)

// ColLoadedStatus indicates the status of column statistics
type ColLoadedStatus struct {
	statsInitialized bool
	evictedStatus    int
>>>>>>> 7bd89234
}

// NewColFullLoadStatus returns the status that the column fully loaded
func NewColFullLoadStatus() ColLoadedStatus {
	return ColLoadedStatus{
<<<<<<< HEAD
		wasLoaded: true,
	}
}

// WasLoaded indicates whether the column's statistics was loaded from storage before.
// Note that `wasLoaded` only can be set in initializing
func (s ColLoadedStatus) WasLoaded() bool {
	return s.wasLoaded
}

// IsNeedLoaded indicates whether it needs load statistics during LoadNeededHistograms or sync stats
// If the column was loaded and any statistics of it is evicting, it also needs re-load statistics.
func (s ColLoadedStatus) IsNeedLoaded() bool {
	if s.wasLoaded {
		return s.cmsEvicting || s.topnEvicting || s.histogramEvicting
=======
		statsInitialized: true,
		evictedStatus:    allLoaded,
	}
}

// IsStatsInitialized indicates whether the column's statistics was loaded from storage before.
// Note that `IsStatsInitialized` only can be set in initializing
func (s ColLoadedStatus) IsStatsInitialized() bool {
	return s.statsInitialized
}

// IsLoadNeeded indicates whether it needs load statistics during LoadNeededHistograms or sync stats
// If the column was loaded and any statistics of it is evicting, it also needs re-load statistics.
func (s ColLoadedStatus) IsLoadNeeded() bool {
	if s.statsInitialized {
		return s.evictedStatus > allLoaded
>>>>>>> 7bd89234
	}
	return true
}

<<<<<<< HEAD
// IsNecessaryLoaded indicates whether the necessary statistics is loaded.
// If the column was loaded, and at least histogram and topN still exists, the necessary statistics is still loaded.
func (s ColLoadedStatus) IsNecessaryLoaded() bool {
	return s.wasLoaded && (!s.topnEvicting || !s.histogramEvicting)
}

// IsCMSEvicting indicates whether the cms is during evicting
func (s ColLoadedStatus) IsCMSEvicting() bool {
	return s.wasLoaded && s.cmsEvicting
}

// IsTopNEvicting indicates whether the topn is during evicting
func (s ColLoadedStatus) IsTopNEvicting() bool {
	return s.wasLoaded && s.topnEvicting
=======
// IsEssentialStatsLoaded indicates whether the essential statistics is loaded.
// If the column was loaded, and at least histogram and topN still exists, the necessary statistics is still loaded.
func (s ColLoadedStatus) IsEssentialStatsLoaded() bool {
	return s.statsInitialized && (s.evictedStatus < allEvicted)
}

// IsCMSEvicted indicates whether the cms got evicted now.
func (s ColLoadedStatus) IsCMSEvicted() bool {
	return s.statsInitialized && s.evictedStatus >= onlyCmsEvicted
>>>>>>> 7bd89234
}<|MERGE_RESOLUTION|>--- conflicted
+++ resolved
@@ -1134,11 +1134,7 @@
 		if stmtctx != nil && stmtctx.StatsLoad.Fallback {
 			return true
 		}
-<<<<<<< HEAD
-		if c.IsNeedLoaded() && stmtctx != nil {
-=======
 		if c.IsLoadNeeded() && stmtctx != nil {
->>>>>>> 7bd89234
 			if stmtctx.StatsLoad.Timeout > 0 {
 				logutil.BgLogger().Warn("Hist for column should already be loaded as sync but not found.",
 					zap.String(strconv.FormatInt(c.Info.ID, 10), c.Info.Name.O))
@@ -1157,11 +1153,7 @@
 
 // IsHistNeeded checks if this column needs histogram to be loaded
 func (c *Column) IsHistNeeded(collPseudo bool) bool {
-<<<<<<< HEAD
-	return (!collPseudo || !c.NotAccurate()) && c.IsNeedLoaded()
-=======
 	return (!collPseudo || !c.NotAccurate()) && c.IsLoadNeeded()
->>>>>>> 7bd89234
 }
 
 func (c *Column) equalRowCount(sctx sessionctx.Context, val types.Datum, encodedVal []byte, realtimeRowCount int64) (float64, error) {
@@ -1328,30 +1320,61 @@
 // DropEvicted implements TableCacheItem
 // DropEvicted drops evicted structures
 func (c *Column) DropEvicted() {
-<<<<<<< HEAD
-	if !c.wasLoaded {
+	if !c.statsInitialized {
 		return
 	}
+	switch c.evictedStatus {
+	case allLoaded:
+		if c.CMSketch != nil {
+			c.CMSketch = nil
+			c.evictedStatus = onlyCmsEvicted
+			return
+		}
+
+	}
+
+	originTopNLen := int64(len(c.TopN.TopN))
 	switch c.StatsVer {
 	case Version2:
 		c.TopN = nil
-		c.topnEvicting = true
+		if len(c.Histogram.Buckets) == 0 && originTopNLen >= c.Histogram.NDV {
+			c.evictedStatus = allEvicted
+			return
+		}
+		c.evictedStatus = onlyHistRemained
+		return
 	default:
-		if !c.cmsEvicting {
+		if c.evictedStatus == allLoaded && c.CMSketch != nil {
 			c.CMSketch = nil
-			c.cmsEvicting = true
+			c.evictedStatus = onlyCmsEvicted
 			return
 		}
-		if !c.topnEvicting {
-			c.TopN = nil
-			c.topnEvicting = true
-			return
-		}
-=======
+
+	}
+
+	//<<<<<<< HEAD
+	//	if !c.wasLoaded {
+	//		return
+	//	}
+	//	switch c.StatsVer {
+	//	case Version2:
+	//		c.TopN = nil
+	//		c.topnEvicting = true
+	//	default:
+	//		if !c.cmsEvicting {
+	//			c.CMSketch = nil
+	//			c.cmsEvicting = true
+	//			return
+	//		}
+	//		if !c.topnEvicting {
+	//			c.TopN = nil
+	//			c.topnEvicting = true
+	//			return
+	//		}
+	//=======
 	if c.StatsVer < Version2 && c.IsStatsInitialized() {
 		c.CMSketch = nil
 		c.evictedStatus = onlyCmsEvicted
->>>>>>> 7bd89234
 	}
 }
 
@@ -2329,18 +2352,10 @@
 	return globalHist, nil
 }
 
-<<<<<<< HEAD
-// ColLoadedStatus indicates the status of column statistics
-type ColLoadedStatus struct {
-	wasLoaded         bool
-	cmsEvicting       bool
-	topnEvicting      bool
-	histogramEvicting bool
-=======
 const (
 	allLoaded = iota
 	onlyCmsEvicted
-	//onlyHistRemained
+	onlyHistRemained
 	allEvicted
 )
 
@@ -2348,29 +2363,11 @@
 type ColLoadedStatus struct {
 	statsInitialized bool
 	evictedStatus    int
->>>>>>> 7bd89234
 }
 
 // NewColFullLoadStatus returns the status that the column fully loaded
 func NewColFullLoadStatus() ColLoadedStatus {
 	return ColLoadedStatus{
-<<<<<<< HEAD
-		wasLoaded: true,
-	}
-}
-
-// WasLoaded indicates whether the column's statistics was loaded from storage before.
-// Note that `wasLoaded` only can be set in initializing
-func (s ColLoadedStatus) WasLoaded() bool {
-	return s.wasLoaded
-}
-
-// IsNeedLoaded indicates whether it needs load statistics during LoadNeededHistograms or sync stats
-// If the column was loaded and any statistics of it is evicting, it also needs re-load statistics.
-func (s ColLoadedStatus) IsNeedLoaded() bool {
-	if s.wasLoaded {
-		return s.cmsEvicting || s.topnEvicting || s.histogramEvicting
-=======
 		statsInitialized: true,
 		evictedStatus:    allLoaded,
 	}
@@ -2387,27 +2384,10 @@
 func (s ColLoadedStatus) IsLoadNeeded() bool {
 	if s.statsInitialized {
 		return s.evictedStatus > allLoaded
->>>>>>> 7bd89234
 	}
 	return true
 }
 
-<<<<<<< HEAD
-// IsNecessaryLoaded indicates whether the necessary statistics is loaded.
-// If the column was loaded, and at least histogram and topN still exists, the necessary statistics is still loaded.
-func (s ColLoadedStatus) IsNecessaryLoaded() bool {
-	return s.wasLoaded && (!s.topnEvicting || !s.histogramEvicting)
-}
-
-// IsCMSEvicting indicates whether the cms is during evicting
-func (s ColLoadedStatus) IsCMSEvicting() bool {
-	return s.wasLoaded && s.cmsEvicting
-}
-
-// IsTopNEvicting indicates whether the topn is during evicting
-func (s ColLoadedStatus) IsTopNEvicting() bool {
-	return s.wasLoaded && s.topnEvicting
-=======
 // IsEssentialStatsLoaded indicates whether the essential statistics is loaded.
 // If the column was loaded, and at least histogram and topN still exists, the necessary statistics is still loaded.
 func (s ColLoadedStatus) IsEssentialStatsLoaded() bool {
@@ -2417,5 +2397,9 @@
 // IsCMSEvicted indicates whether the cms got evicted now.
 func (s ColLoadedStatus) IsCMSEvicted() bool {
 	return s.statsInitialized && s.evictedStatus >= onlyCmsEvicted
->>>>>>> 7bd89234
+}
+
+// IsTopNEvicted indicates whether the topn got evicted now.
+func (s ColLoadedStatus) IsTopNEvicted() bool {
+	return s.statsInitialized && s.evictedStatus >= onlyHistRemained
 }