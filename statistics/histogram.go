// Copyright 2017 PingCAP, Inc.
//
// Licensed under the Apache License, Version 2.0 (the "License");
// you may not use this file except in compliance with the License.
// You may obtain a copy of the License at
//
//     http://www.apache.org/licenses/LICENSE-2.0
//
// Unless required by applicable law or agreed to in writing, software
// distributed under the License is distributed on an "AS IS" BASIS,
// See the License for the specific language governing permissions and
// limitations under the License.

package statistics

import (
	"bytes"
	"fmt"
	"math"
	"sort"
	"strings"

	"github.com/juju/errors"
	"github.com/pingcap/tidb/context"
	"github.com/pingcap/tidb/model"
	"github.com/pingcap/tidb/mysql"
	"github.com/pingcap/tidb/sessionctx/variable"
	"github.com/pingcap/tidb/terror"
	"github.com/pingcap/tidb/types"
	"github.com/pingcap/tidb/util/codec"
	"github.com/pingcap/tidb/util/sqlexec"
	"github.com/pingcap/tipb/go-tipb"
	goctx "golang.org/x/net/context"
)

// Histogram represents statistics for a column or index.
type Histogram struct {
	ID        int64 // Column ID.
	NDV       int64 // Number of distinct values.
	NullCount int64 // Number of null values.
	// LastUpdateVersion is the version that this histogram updated last time.
	LastUpdateVersion uint64

	Buckets []Bucket
}

// Bucket is an element of histogram.
//
// A bucket count is the number of items stored in all previous buckets and the current bucket.
// bucket numbers are always in increasing order.
//
// A bucket value is the greatest item value stored in the bucket.
//
// Repeat is the number of repeats of the bucket value, it can be used to find popular values.
//
type Bucket struct {
	Count        int64
	UpperBound   types.Datum
	LowerBound   types.Datum
	Repeats      int64
	lowerScalar  float64
	upperScalar  float64
	commonPfxLen int // when the bucket value type is KindString or KindBytes, commonPfxLen is the common prefix length of the lower bound and upper bound.
}

<<<<<<< HEAD
// SaveStatsToStorage saves the stats to storage.
func SaveStatsToStorage(ctx context.Context, tableID int64, count int64, isIndex int, hg *Histogram, cms *CMSketch) error {
=======
// SaveToStorage saves the histogram to storage.
func (hg *Histogram) SaveToStorage(ctx context.Context, tableID int64, count int64, isIndex int) error {
	goCtx := ctx.GoCtx()
	if goCtx == nil {
		goCtx = goctx.Background()
	}
>>>>>>> 0977fd07
	exec := ctx.(sqlexec.SQLExecutor)
	_, err := exec.Execute(goCtx, "begin")
	if err != nil {
		return errors.Trace(err)
	}
	txn := ctx.Txn()
	version := txn.StartTS()
	replaceSQL := fmt.Sprintf("replace into mysql.stats_meta (version, table_id, count) values (%d, %d, %d)", version, tableID, count)
	_, err = exec.Execute(goCtx, replaceSQL)
	if err != nil {
		return errors.Trace(err)
	}
<<<<<<< HEAD
	data, err := encodeCMSketch(cms)
	if err != nil {
		return errors.Trace(err)
	}
	replaceSQL = fmt.Sprintf("replace into mysql.stats_histograms (table_id, is_index, hist_id, distinct_count, version, null_count, cm_sketch) values (%d, %d, %d, %d, %d, %d, X'%X')",
		tableID, isIndex, hg.ID, hg.NDV, version, hg.NullCount, data)
	_, err = exec.Execute(replaceSQL)
=======
	replaceSQL = fmt.Sprintf("replace into mysql.stats_histograms (table_id, is_index, hist_id, distinct_count, version, null_count) values (%d, %d, %d, %d, %d, %d)", tableID, isIndex, hg.ID, hg.NDV, version, hg.NullCount)
	_, err = exec.Execute(goCtx, replaceSQL)
>>>>>>> 0977fd07
	if err != nil {
		return errors.Trace(err)
	}
	deleteSQL := fmt.Sprintf("delete from mysql.stats_buckets where table_id = %d and is_index = %d and hist_id = %d", tableID, isIndex, hg.ID)
	_, err = exec.Execute(goCtx, deleteSQL)
	if err != nil {
		return errors.Trace(err)
	}
	for i, bucket := range hg.Buckets {
		var count int64
		if i == 0 {
			count = bucket.Count
		} else {
			count = bucket.Count - hg.Buckets[i-1].Count
		}
		var upperBound types.Datum
		upperBound, err = bucket.UpperBound.ConvertTo(ctx.GetSessionVars().StmtCtx, types.NewFieldType(mysql.TypeBlob))
		if err != nil {
			return errors.Trace(err)
		}
		var lowerBound types.Datum
		lowerBound, err = bucket.LowerBound.ConvertTo(ctx.GetSessionVars().StmtCtx, types.NewFieldType(mysql.TypeBlob))
		if err != nil {
			return errors.Trace(err)
		}
		insertSQL := fmt.Sprintf("insert into mysql.stats_buckets(table_id, is_index, hist_id, bucket_id, count, repeats, lower_bound, upper_bound) values(%d, %d, %d, %d, %d, %d, X'%X', X'%X')", tableID, isIndex, hg.ID, i, count, bucket.Repeats, lowerBound.GetBytes(), upperBound.GetBytes())
		_, err = exec.Execute(goCtx, insertSQL)
		if err != nil {
			return errors.Trace(err)
		}
	}
	_, err = exec.Execute(goCtx, "commit")
	return errors.Trace(err)
}

func histogramFromStorage(ctx context.Context, tableID int64, colID int64, tp *types.FieldType, distinct int64, isIndex int, ver uint64, nullCount int64) (*Histogram, error) {
	selSQL := fmt.Sprintf("select bucket_id, count, repeats, lower_bound, upper_bound from mysql.stats_buckets where table_id = %d and is_index = %d and hist_id = %d", tableID, isIndex, colID)
	rows, _, err := ctx.(sqlexec.RestrictedSQLExecutor).ExecRestrictedSQL(ctx, selSQL)
	if err != nil {
		return nil, errors.Trace(err)
	}
	bucketSize := len(rows)
	hg := &Histogram{
		ID:                colID,
		NDV:               distinct,
		LastUpdateVersion: ver,
		Buckets:           make([]Bucket, bucketSize),
		NullCount:         nullCount,
	}
	for i := 0; i < bucketSize; i++ {
		bucketID := rows[i].Data[0].GetInt64()
		count := rows[i].Data[1].GetInt64()
		repeats := rows[i].Data[2].GetInt64()
		var upperBound, lowerBound types.Datum
		if isIndex == 1 {
			lowerBound, upperBound = rows[i].Data[3], rows[i].Data[4]
		} else {
			lowerBound, err = rows[i].Data[3].ConvertTo(ctx.GetSessionVars().StmtCtx, tp)
			if err != nil {
				return nil, errors.Trace(err)
			}
			upperBound, err = rows[i].Data[4].ConvertTo(ctx.GetSessionVars().StmtCtx, tp)
			if err != nil {
				return nil, errors.Trace(err)
			}
		}
		lowerScalar, upperScalar, commonLength := preCalculateDatumScalar(&lowerBound, &upperBound)
		hg.Buckets[bucketID] = Bucket{
			Count:        count,
			UpperBound:   upperBound,
			LowerBound:   lowerBound,
			Repeats:      repeats,
			lowerScalar:  lowerScalar,
			upperScalar:  upperScalar,
			commonPfxLen: commonLength,
		}
	}
	for i := 1; i < bucketSize; i++ {
		hg.Buckets[i].Count += hg.Buckets[i-1].Count
	}
	return hg, nil
}

func columnCountFromStorage(ctx context.Context, tableID, colID int64) (int64, error) {
	selSQL := fmt.Sprintf("select sum(count) from mysql.stats_buckets where table_id = %d and is_index = %d and hist_id = %d", tableID, 0, colID)
	rows, _, err := ctx.(sqlexec.RestrictedSQLExecutor).ExecRestrictedSQL(ctx, selSQL)
	if err != nil {
		return 0, errors.Trace(err)
	}
	if rows[0].Data[0].IsNull() {
		return 0, nil
	}
	return rows[0].Data[0].GetMysqlDecimal().ToInt()
}

func (hg *Histogram) toString(isIndex bool) string {
	strs := make([]string, 0, len(hg.Buckets)+1)
	if isIndex {
		strs = append(strs, fmt.Sprintf("index:%d ndv:%d", hg.ID, hg.NDV))
	} else {
		strs = append(strs, fmt.Sprintf("column:%d ndv:%d", hg.ID, hg.NDV))
	}
	for _, bucket := range hg.Buckets {
		upperVal, err := bucket.UpperBound.ToString()
		terror.Log(errors.Trace(err))
		lowerVal, err := bucket.LowerBound.ToString()
		terror.Log(errors.Trace(err))
		strs = append(strs, fmt.Sprintf("num: %d\tlower_bound: %s\tupper_bound: %s\trepeats: %d", bucket.Count, lowerVal, upperVal, bucket.Repeats))
	}
	return strings.Join(strs, "\n")
}

// equalRowCount estimates the row count where the column equals to value.
func (hg *Histogram) equalRowCount(sc *variable.StatementContext, value types.Datum) (float64, error) {
	index, match, err := hg.lowerBound(sc, value)
	if err != nil {
		return 0, errors.Trace(err)
	}
	if index == len(hg.Buckets) {
		return 0, nil
	}
	if match {
		return float64(hg.Buckets[index].Repeats), nil
	}
	c, err := value.CompareDatum(sc, &hg.Buckets[index].LowerBound)
	if err != nil {
		return 0, errors.Trace(err)
	}
	if c < 0 {
		return 0, nil
	}
	return hg.totalRowCount() / float64(hg.NDV), nil
}

// greaterRowCount estimates the row count where the column greater than value.
func (hg *Histogram) greaterRowCount(sc *variable.StatementContext, value types.Datum) (float64, error) {
	lessCount, err := hg.lessRowCount(sc, value)
	if err != nil {
		return 0, errors.Trace(err)
	}
	eqCount, err := hg.equalRowCount(sc, value)
	if err != nil {
		return 0, errors.Trace(err)
	}
	gtCount := hg.totalRowCount() - lessCount - eqCount
	if gtCount < 0 {
		gtCount = 0
	}
	return gtCount, nil
}

// greaterAndEqRowCount estimates the row count where the column less than or equal to value.
func (hg *Histogram) greaterAndEqRowCount(sc *variable.StatementContext, value types.Datum) (float64, error) {
	greaterCount, err := hg.greaterRowCount(sc, value)
	if err != nil {
		return 0, errors.Trace(err)
	}
	eqCount, err := hg.equalRowCount(sc, value)
	if err != nil {
		return 0, errors.Trace(err)
	}
	return greaterCount + eqCount, nil
}

// lessRowCount estimates the row count where the column less than value.
func (hg *Histogram) lessRowCount(sc *variable.StatementContext, value types.Datum) (float64, error) {
	index, match, err := hg.lowerBound(sc, value)
	if err != nil {
		return 0, errors.Trace(err)
	}
	if index == len(hg.Buckets) {
		return hg.totalRowCount(), nil
	}
	curCount := float64(hg.Buckets[index].Count)
	prevCount := float64(0)
	if index > 0 {
		prevCount = float64(hg.Buckets[index-1].Count)
	}
	lessThanBucketValueCount := curCount - float64(hg.Buckets[index].Repeats)
	if match {
		return lessThanBucketValueCount, nil
	}
	c, err := value.CompareDatum(sc, &hg.Buckets[index].LowerBound)
	if err != nil {
		return 0, errors.Trace(err)
	}
	if c <= 0 {
		return prevCount, nil
	}
	valueScalar := convertDatumToScalar(&value, hg.Buckets[index].commonPfxLen)
	frac := calcFraction(hg.Buckets[index].lowerScalar, hg.Buckets[index].upperScalar, valueScalar)
	return prevCount + (lessThanBucketValueCount-prevCount)*frac, nil
}

// lessAndEqRowCount estimates the row count where the column less than or equal to value.
func (hg *Histogram) lessAndEqRowCount(sc *variable.StatementContext, value types.Datum) (float64, error) {
	lessCount, err := hg.lessRowCount(sc, value)
	if err != nil {
		return 0, errors.Trace(err)
	}
	eqCount, err := hg.equalRowCount(sc, value)
	if err != nil {
		return 0, errors.Trace(err)
	}
	return lessCount + eqCount, nil
}

// betweenRowCount estimates the row count where column greater or equal to a and less than b.
func (hg *Histogram) betweenRowCount(sc *variable.StatementContext, a, b types.Datum) (float64, error) {
	lessCountA, err := hg.lessRowCount(sc, a)
	if err != nil {
		return 0, errors.Trace(err)
	}
	lessCountB, err := hg.lessRowCount(sc, b)
	if err != nil {
		return 0, errors.Trace(err)
	}
	if lessCountA >= lessCountB {
		return hg.inBucketBetweenCount(), nil
	}
	return lessCountB - lessCountA, nil
}

func (hg *Histogram) totalRowCount() float64 {
	if len(hg.Buckets) == 0 {
		return 0
	}
	return float64(hg.Buckets[len(hg.Buckets)-1].Count)
}

func (hg *Histogram) bucketRowCount() float64 {
	return hg.totalRowCount() / float64(len(hg.Buckets))
}

func (hg *Histogram) inBucketBetweenCount() float64 {
	// TODO: Make this estimation more accurate using uniform spread assumption.
	return hg.bucketRowCount()/3 + 1
}

func (hg *Histogram) lowerBound(sc *variable.StatementContext, target types.Datum) (index int, match bool, err error) {
	index = sort.Search(len(hg.Buckets), func(i int) bool {
		cmp, err1 := hg.Buckets[i].UpperBound.CompareDatum(sc, &target)
		if err1 != nil {
			err = errors.Trace(err1)
			return false
		}
		if cmp == 0 {
			match = true
		}
		return cmp >= 0
	})
	return
}

// mergeBuckets is used to merge every two neighbor buckets.
func (hg *Histogram) mergeBuckets(bucketIdx int64) {
	curBuck := 0
	for i := int64(0); i+1 <= bucketIdx; i += 2 {
		hg.Buckets[curBuck] = Bucket{
			Count:      hg.Buckets[i+1].Count,
			UpperBound: hg.Buckets[i+1].UpperBound,
			LowerBound: hg.Buckets[i].LowerBound,
			Repeats:    hg.Buckets[i+1].Repeats,
		}
		curBuck++
	}
	if bucketIdx%2 == 0 {
		hg.Buckets[curBuck] = hg.Buckets[bucketIdx]
		curBuck++
	}
	hg.Buckets = hg.Buckets[:curBuck]
	return
}

// getIncreaseFactor will return a factor of data increasing after the last analysis.
func (hg *Histogram) getIncreaseFactor(totalCount int64) float64 {
	columnCount := hg.Buckets[len(hg.Buckets)-1].Count + hg.NullCount
	if columnCount == 0 {
		// avoid dividing by 0
		return 1.0
	}
	return float64(totalCount) / float64(columnCount)
}

// HistogramToProto converts Histogram to its protobuf representation.
// Note that when this is used, the lower/upper bound in the bucket must be BytesDatum.
func HistogramToProto(hg *Histogram) *tipb.Histogram {
	protoHg := &tipb.Histogram{
		Ndv: hg.NDV,
	}
	for _, bucket := range hg.Buckets {
		bkt := &tipb.Bucket{
			Count:      bucket.Count,
			LowerBound: bucket.LowerBound.GetBytes(),
			UpperBound: bucket.UpperBound.GetBytes(),
			Repeats:    bucket.Repeats,
		}
		protoHg.Buckets = append(protoHg.Buckets, bkt)
	}
	return protoHg
}

// HistogramFromProto converts Histogram from its protobuf representation.
// Note that we will set BytesDatum for the lower/upper bound in the bucket, the decode will
// be after all histograms merged.
func HistogramFromProto(protoHg *tipb.Histogram) *Histogram {
	hg := &Histogram{
		NDV: protoHg.Ndv,
	}
	for _, bucket := range protoHg.Buckets {
		bkt := Bucket{
			Count:      bucket.Count,
			LowerBound: types.NewBytesDatum(bucket.LowerBound),
			UpperBound: types.NewBytesDatum(bucket.UpperBound),
			Repeats:    bucket.Repeats,
		}
		hg.Buckets = append(hg.Buckets, bkt)
	}
	return hg
}

// MergeHistograms merges two histograms.
func MergeHistograms(sc *variable.StatementContext, lh *Histogram, rh *Histogram, bucketSize int) (*Histogram, error) {
	if len(lh.Buckets) == 0 {
		return rh, nil
	}
	if len(rh.Buckets) == 0 {
		return lh, nil
	}
	lh.NDV += rh.NDV
	lLen := len(lh.Buckets)
	cmp, err := lh.Buckets[lLen-1].UpperBound.CompareDatum(sc, &rh.Buckets[0].LowerBound)
	if err != nil {
		return nil, errors.Trace(err)
	}
	offset := int64(0)
	if cmp == 0 {
		lh.NDV--
		lh.Buckets[lLen-1].UpperBound = rh.Buckets[0].UpperBound
		lh.Buckets[lLen-1].Repeats = rh.Buckets[0].Repeats
		lh.Buckets[lLen-1].Count += rh.Buckets[0].Count
		offset = rh.Buckets[0].Count
		rh.Buckets = rh.Buckets[1:]
	}
	for len(lh.Buckets) > bucketSize {
		lh.mergeBuckets(int64(len(lh.Buckets)) - 1)
	}
	if len(rh.Buckets) == 0 {
		return lh, nil
	}
	for len(rh.Buckets) > bucketSize {
		rh.mergeBuckets(int64(len(rh.Buckets)) - 1)
	}
	lCount := lh.Buckets[len(lh.Buckets)-1].Count
	rCount := rh.Buckets[len(rh.Buckets)-1].Count - offset
	lAvg := float64(lCount) / float64(len(lh.Buckets))
	rAvg := float64(rCount) / float64(len(rh.Buckets))
	for len(lh.Buckets) > 1 && lAvg*2 <= rAvg {
		lh.mergeBuckets(int64(len(lh.Buckets)) - 1)
		lAvg *= 2
	}
	for len(rh.Buckets) > 1 && rAvg*2 <= lAvg {
		rh.mergeBuckets(int64(len(rh.Buckets)) - 1)
		rAvg *= 2
	}
	for _, bkt := range rh.Buckets {
		bkt.Count = bkt.Count + lCount - offset
		lh.Buckets = append(lh.Buckets, bkt)
	}
	for len(lh.Buckets) > bucketSize {
		lh.mergeBuckets(int64(len(lh.Buckets)) - 1)
	}
	return lh, nil
}

// Column represents a column histogram.
type Column struct {
	Histogram
	*CMSketch
	Count int64
	Info  *model.ColumnInfo
}

func (c *Column) String() string {
	return c.Histogram.toString(false)
}

func (c *Column) equalRowCount(sc *variable.StatementContext, val types.Datum) (float64, error) {
	if c.CMSketch != nil {
		count, err := c.CMSketch.queryValue(&val)
		return float64(count), errors.Trace(err)
	}
	count, err := c.Histogram.equalRowCount(sc, val)
	return count, errors.Trace(err)
}

// getIntColumnRowCount estimates the row count by a slice of IntColumnRange.
func (c *Column) getIntColumnRowCount(sc *variable.StatementContext, intRanges []types.IntColumnRange,
	totalRowCount float64) (float64, error) {
	var rowCount float64
	for _, rg := range intRanges {
		var cnt float64
		var err error
		if rg.LowVal == math.MinInt64 && rg.HighVal == math.MaxInt64 {
			cnt = totalRowCount
		} else if rg.LowVal == math.MinInt64 {
			cnt, err = c.lessAndEqRowCount(sc, types.NewIntDatum(rg.HighVal))
		} else if rg.HighVal == math.MaxInt64 {
			cnt, err = c.greaterAndEqRowCount(sc, types.NewIntDatum(rg.LowVal))
		} else {
			if rg.LowVal == rg.HighVal {
				cnt, err = c.equalRowCount(sc, types.NewIntDatum(rg.LowVal))
			} else {
				cnt, err = c.betweenRowCount(sc, types.NewIntDatum(rg.LowVal), types.NewIntDatum(rg.HighVal+1))
			}
		}
		if err != nil {
			return 0, errors.Trace(err)
		}
		if rg.HighVal-rg.LowVal > 0 && cnt > float64(rg.HighVal-rg.LowVal) {
			cnt = float64(rg.HighVal - rg.LowVal)
		}
		rowCount += cnt
	}
	if rowCount > totalRowCount {
		rowCount = totalRowCount
	}
	return rowCount, nil
}

// getColumnRowCount estimates the row count by a slice of ColumnRange.
func (c *Column) getColumnRowCount(sc *variable.StatementContext, ranges []*types.ColumnRange) (float64, error) {
	var rowCount float64
	for _, rg := range ranges {
		cmp, err := rg.Low.CompareDatum(sc, &rg.High)
		if err != nil {
			return 0, errors.Trace(err)
		}
		if cmp == 0 {
			// the point case.
			if !rg.LowExcl && !rg.HighExcl {
				var cnt float64
				cnt, err = c.equalRowCount(sc, rg.Low)
				if err != nil {
					return 0, errors.Trace(err)
				}
				rowCount += cnt
			}
			continue
		}
		// the interval case.
		cnt, err := c.betweenRowCount(sc, rg.Low, rg.High)
		if err != nil {
			return 0, errors.Trace(err)
		}
		if rg.LowExcl {
			lowCnt, err := c.equalRowCount(sc, rg.Low)
			if err != nil {
				return 0, errors.Trace(err)
			}
			cnt -= lowCnt
		}
		if !rg.HighExcl {
			highCnt, err := c.equalRowCount(sc, rg.High)
			if err != nil {
				return 0, errors.Trace(err)
			}
			cnt += highCnt
		}
		rowCount += cnt
	}
	if rowCount > c.totalRowCount() {
		rowCount = c.totalRowCount()
	} else if rowCount < 0 {
		rowCount = 0
	}
	return rowCount, nil
}

// Index represents an index histogram.
type Index struct {
	Histogram
	*CMSketch
	Info *model.IndexInfo
}

func (idx *Index) String() string {
	return idx.Histogram.toString(true)
}

func (idx *Index) equalRowCount(sc *variable.StatementContext, b []byte) (float64, error) {
	if idx.CMSketch != nil {
		count, err := idx.CMSketch.queryBytes(b)
		return float64(count), errors.Trace(err)
	}
	count, err := idx.Histogram.equalRowCount(sc, types.NewBytesDatum(b))
	return count, errors.Trace(err)
}

func (idx *Index) getRowCount(sc *variable.StatementContext, indexRanges []*types.IndexRange) (float64, error) {
	totalCount := float64(0)
	for _, indexRange := range indexRanges {
		indexRange.Align(len(idx.Info.Columns))
		lb, err := codec.EncodeKey(nil, indexRange.LowVal...)
		if err != nil {
			return 0, errors.Trace(err)
		}
		rb, err := codec.EncodeKey(nil, indexRange.HighVal...)
		if err != nil {
			return 0, errors.Trace(err)
		}
		if bytes.Equal(lb, rb) {
			if !indexRange.LowExclude && !indexRange.HighExclude {
				rowCount, err1 := idx.equalRowCount(sc, lb)
				if err1 != nil {
					return 0, errors.Trace(err1)
				}
				totalCount += rowCount
			}
			continue
		}
		if indexRange.LowExclude {
			lb = append(lb, 0)
		}
		if !indexRange.HighExclude {
			rb = append(rb, 0)
		}
		l := types.NewBytesDatum(lb)
		r := types.NewBytesDatum(rb)
		rowCount, err := idx.betweenRowCount(sc, l, r)
		if err != nil {
			return 0, errors.Trace(err)
		}
		totalCount += rowCount
	}
	if totalCount > idx.totalRowCount() {
		totalCount = idx.totalRowCount()
	}
	return totalCount, nil
}<|MERGE_RESOLUTION|>--- conflicted
+++ resolved
@@ -63,17 +63,12 @@
 	commonPfxLen int // when the bucket value type is KindString or KindBytes, commonPfxLen is the common prefix length of the lower bound and upper bound.
 }
 
-<<<<<<< HEAD
 // SaveStatsToStorage saves the stats to storage.
 func SaveStatsToStorage(ctx context.Context, tableID int64, count int64, isIndex int, hg *Histogram, cms *CMSketch) error {
-=======
-// SaveToStorage saves the histogram to storage.
-func (hg *Histogram) SaveToStorage(ctx context.Context, tableID int64, count int64, isIndex int) error {
 	goCtx := ctx.GoCtx()
 	if goCtx == nil {
 		goCtx = goctx.Background()
 	}
->>>>>>> 0977fd07
 	exec := ctx.(sqlexec.SQLExecutor)
 	_, err := exec.Execute(goCtx, "begin")
 	if err != nil {
@@ -86,18 +81,13 @@
 	if err != nil {
 		return errors.Trace(err)
 	}
-<<<<<<< HEAD
 	data, err := encodeCMSketch(cms)
 	if err != nil {
 		return errors.Trace(err)
 	}
 	replaceSQL = fmt.Sprintf("replace into mysql.stats_histograms (table_id, is_index, hist_id, distinct_count, version, null_count, cm_sketch) values (%d, %d, %d, %d, %d, %d, X'%X')",
 		tableID, isIndex, hg.ID, hg.NDV, version, hg.NullCount, data)
-	_, err = exec.Execute(replaceSQL)
-=======
-	replaceSQL = fmt.Sprintf("replace into mysql.stats_histograms (table_id, is_index, hist_id, distinct_count, version, null_count) values (%d, %d, %d, %d, %d, %d)", tableID, isIndex, hg.ID, hg.NDV, version, hg.NullCount)
 	_, err = exec.Execute(goCtx, replaceSQL)
->>>>>>> 0977fd07
 	if err != nil {
 		return errors.Trace(err)
 	}
