// Copyright 2017 PingCAP, Inc.
//
// Licensed under the Apache License, Version 2.0 (the "License");
// you may not use this file except in compliance with the License.
// You may obtain a copy of the License at
//
//     http://www.apache.org/licenses/LICENSE-2.0
//
// Unless required by applicable law or agreed to in writing, software
// distributed under the License is distributed on an "AS IS" BASIS,
// WITHOUT WARRANTIES OR CONDITIONS OF ANY KIND, either express or implied.
// See the License for the specific language governing permissions and
// limitations under the License.

package statistics

import (
	"bytes"
	"fmt"
	"math"
	"sort"
	"strconv"
	"strings"
	"time"
	"unsafe"

	"github.com/pingcap/errors"
	"github.com/pingcap/failpoint"
	"github.com/pingcap/tidb/kv"
	"github.com/pingcap/tidb/parser/charset"
	"github.com/pingcap/tidb/parser/model"
	"github.com/pingcap/tidb/parser/mysql"
	"github.com/pingcap/tidb/parser/terror"
	"github.com/pingcap/tidb/sessionctx"
	"github.com/pingcap/tidb/sessionctx/stmtctx"
	"github.com/pingcap/tidb/sessionctx/variable"
	"github.com/pingcap/tidb/tablecodec"
	"github.com/pingcap/tidb/types"
	"github.com/pingcap/tidb/util/chunk"
	"github.com/pingcap/tidb/util/codec"
	"github.com/pingcap/tidb/util/collate"
	"github.com/pingcap/tidb/util/logutil"
	"github.com/pingcap/tidb/util/mathutil"
	"github.com/pingcap/tidb/util/ranger"
	"github.com/pingcap/tipb/go-tipb"
	"github.com/twmb/murmur3"
	"go.uber.org/zap"
	"golang.org/x/exp/slices"
)

// Histogram represents statistics for a column or index.
type Histogram struct {
	ID        int64 // Column ID.
	NDV       int64 // Number of distinct values.
	NullCount int64 // Number of null values.
	// LastUpdateVersion is the version that this histogram updated last time.
	LastUpdateVersion uint64

	Tp *types.FieldType

	// Histogram elements.
	//
	// A bucket bound is the smallest and greatest values stored in the bucket. The lower and upper bound
	// are stored in one column.
	//
	// A bucket count is the number of items stored in all previous buckets and the current bucket.
	// Bucket counts are always in increasing order.
	//
	// A bucket repeat is the number of repeats of the bucket value, it can be used to find popular values.
	Bounds  *chunk.Chunk
	Buckets []Bucket

	// Used for estimating fraction of the interval [lower, upper] that lies within the [lower, value].
	// For some types like `Int`, we do not build it because we can get them directly from `Bounds`.
	scalars []scalar
	// TotColSize is the total column size for the histogram.
	// For unfixed-len types, it includes LEN and BYTE.
	TotColSize int64

	// Correlation is the statistical correlation between physical row ordering and logical ordering of
	// the column values. This ranges from -1 to +1, and it is only valid for Column histogram, not for
	// Index histogram.
	Correlation float64
}

// EmptyHistogramSize is the size of empty histogram, about 112 = 8*6 for int64 & float64, 24*2 for arrays, 8*2 for references.
const EmptyHistogramSize = int64(unsafe.Sizeof(Histogram{}))

// Bucket store the bucket count and repeat.
type Bucket struct {
	Count  int64
	Repeat int64
	NDV    int64
}

// EmptyBucketSize is the size of empty bucket, 3*8=24 now.
const EmptyBucketSize = int64(unsafe.Sizeof(Bucket{}))

type scalar struct {
	lower        float64
	upper        float64
	commonPfxLen int // commonPfxLen is the common prefix length of the lower bound and upper bound when the value type is KindString or KindBytes.
}

// EmptyScalarSize is the size of empty scalar.
const EmptyScalarSize = int64(unsafe.Sizeof(scalar{}))

// NewHistogram creates a new histogram.
func NewHistogram(id, ndv, nullCount int64, version uint64, tp *types.FieldType, bucketSize int, totColSize int64) *Histogram {
	if tp.EvalType() == types.ETString {
		// The histogram will store the string value's 'sort key' representation of its collation.
		// If we directly set the field type's collation to its original one. We would decode the Key representation using its collation.
		// This would cause panic. So we apply a little trick here to avoid decoding it by explicitly changing the collation to 'CollationBin'.
		tp = tp.Clone()
		tp.SetCollate(charset.CollationBin)
	}
	return &Histogram{
		ID:                id,
		NDV:               ndv,
		NullCount:         nullCount,
		LastUpdateVersion: version,
		Tp:                tp,
		Bounds:            chunk.NewChunkWithCapacity([]*types.FieldType{tp}, 2*bucketSize),
		Buckets:           make([]Bucket, 0, bucketSize),
		TotColSize:        totColSize,
	}
}

// GetLower gets the lower bound of bucket `idx`.
func (hg *Histogram) GetLower(idx int) *types.Datum {
	d := hg.Bounds.GetRow(2*idx).GetDatum(0, hg.Tp)
	return &d
}

// GetUpper gets the upper bound of bucket `idx`.
func (hg *Histogram) GetUpper(idx int) *types.Datum {
	d := hg.Bounds.GetRow(2*idx+1).GetDatum(0, hg.Tp)
	return &d
}

// MemoryUsage returns the total memory usage of this Histogram.
func (hg *Histogram) MemoryUsage() (sum int64) {
	if hg == nil {
		return
	}
	sum = EmptyHistogramSize + hg.Bounds.MemoryUsage() + int64(cap(hg.Buckets))*EmptyBucketSize + int64(cap(hg.scalars))*EmptyScalarSize
	return
}

// AvgColSize is the average column size of the histogram. These sizes are derived from function `encode`
// and `Datum::ConvertTo`, so we need to update them if those 2 functions are changed.
func (c *Column) AvgColSize(count int64, isKey bool) float64 {
	if count == 0 {
		return 0
	}
	// Note that, if the handle column is encoded as value, instead of key, i.e,
	// when the handle column is in a unique index, the real column size may be
	// smaller than 8 because it is encoded using `EncodeVarint`. Since we don't
	// know the exact value size now, use 8 as approximation.
	if c.IsHandle {
		return 8
	}
	histCount := c.TotalRowCount()
	notNullRatio := 1.0
	if histCount > 0 {
		notNullRatio = 1.0 - float64(c.NullCount)/histCount
	}
	switch c.Histogram.Tp.GetType() {
	case mysql.TypeFloat, mysql.TypeDouble, mysql.TypeDuration, mysql.TypeDate, mysql.TypeDatetime, mysql.TypeTimestamp:
		return 8 * notNullRatio
	case mysql.TypeTiny, mysql.TypeShort, mysql.TypeInt24, mysql.TypeLong, mysql.TypeLonglong, mysql.TypeYear, mysql.TypeEnum, mysql.TypeBit, mysql.TypeSet:
		if isKey {
			return 8 * notNullRatio
		}
	}
	// Keep two decimal place.
	return math.Round(float64(c.TotColSize)/float64(count)*100) / 100
}

// AvgColSizeChunkFormat is the average column size of the histogram. These sizes are derived from function `Encode`
// and `DecodeToChunk`, so we need to update them if those 2 functions are changed.
func (c *Column) AvgColSizeChunkFormat(count int64) float64 {
	if count == 0 {
		return 0
	}
	fixedLen := chunk.GetFixedLen(c.Histogram.Tp)
	if fixedLen != -1 {
		return float64(fixedLen)
	}
	// Keep two decimal place.
	// Add 8 bytes for unfixed-len type's offsets.
	// Minus Log2(avgSize) for unfixed-len type LEN.
	avgSize := float64(c.TotColSize) / float64(count)
	if avgSize < 1 {
		return math.Round(avgSize*100)/100 + 8
	}
	return math.Round((avgSize-math.Log2(avgSize))*100)/100 + 8
}

// AvgColSizeListInDisk is the average column size of the histogram. These sizes are derived
// from `chunk.ListInDisk` so we need to update them if those 2 functions are changed.
func (c *Column) AvgColSizeListInDisk(count int64) float64 {
	if count == 0 {
		return 0
	}
	histCount := c.TotalRowCount()
	notNullRatio := 1.0
	if histCount > 0 {
		notNullRatio = 1.0 - float64(c.NullCount)/histCount
	}
	size := chunk.GetFixedLen(c.Histogram.Tp)
	if size != -1 {
		return float64(size) * notNullRatio
	}
	// Keep two decimal place.
	// Minus Log2(avgSize) for unfixed-len type LEN.
	avgSize := float64(c.TotColSize) / float64(count)
	if avgSize < 1 {
		return math.Round((avgSize)*100) / 100
	}
	return math.Round((avgSize-math.Log2(avgSize))*100) / 100
}

// AppendBucket appends a bucket into `hg`.
func (hg *Histogram) AppendBucket(lower *types.Datum, upper *types.Datum, count, repeat int64) {
	hg.AppendBucketWithNDV(lower, upper, count, repeat, 0)
}

// AppendBucketWithNDV appends a bucket into `hg` and set value for field `NDV`.
func (hg *Histogram) AppendBucketWithNDV(lower *types.Datum, upper *types.Datum, count, repeat, ndv int64) {
	hg.Buckets = append(hg.Buckets, Bucket{Count: count, Repeat: repeat, NDV: ndv})
	hg.Bounds.AppendDatum(0, lower)
	hg.Bounds.AppendDatum(0, upper)
}

func (hg *Histogram) updateLastBucket(upper *types.Datum, count, repeat int64, needBucketNDV bool) {
	l := hg.Len()
	hg.Bounds.TruncateTo(2*l - 1)
	hg.Bounds.AppendDatum(0, upper)
	// The sampling case doesn't hold NDV since the low sampling rate. So check the NDV here.
	if needBucketNDV && hg.Buckets[l-1].NDV > 0 {
		hg.Buckets[l-1].NDV++
	}
	hg.Buckets[l-1].Count = count
	hg.Buckets[l-1].Repeat = repeat
}

// DecodeTo decodes the histogram bucket values into `tp`.
func (hg *Histogram) DecodeTo(tp *types.FieldType, timeZone *time.Location) error {
	oldIter := chunk.NewIterator4Chunk(hg.Bounds)
	hg.Bounds = chunk.NewChunkWithCapacity([]*types.FieldType{tp}, oldIter.Len())
	hg.Tp = tp
	for row := oldIter.Begin(); row != oldIter.End(); row = oldIter.Next() {
		datum, err := tablecodec.DecodeColumnValue(row.GetBytes(0), tp, timeZone)
		if err != nil {
			return errors.Trace(err)
		}
		hg.Bounds.AppendDatum(0, &datum)
	}
	return nil
}

// ConvertTo converts the histogram bucket values into `tp`.
func (hg *Histogram) ConvertTo(sc *stmtctx.StatementContext, tp *types.FieldType) (*Histogram, error) {
	hist := NewHistogram(hg.ID, hg.NDV, hg.NullCount, hg.LastUpdateVersion, tp, hg.Len(), hg.TotColSize)
	hist.Correlation = hg.Correlation
	iter := chunk.NewIterator4Chunk(hg.Bounds)
	for row := iter.Begin(); row != iter.End(); row = iter.Next() {
		d := row.GetDatum(0, hg.Tp)
		d, err := d.ConvertTo(sc, tp)
		if err != nil {
			return nil, errors.Trace(err)
		}
		hist.Bounds.AppendDatum(0, &d)
	}
	hist.Buckets = hg.Buckets
	return hist, nil
}

// Len is the number of buckets in the histogram.
func (hg *Histogram) Len() int {
	return len(hg.Buckets)
}

// HistogramEqual tests if two histograms are equal.
func HistogramEqual(a, b *Histogram, ignoreID bool) bool {
	if ignoreID {
		old := b.ID
		b.ID = a.ID
		defer func() { b.ID = old }()
	}
	return bytes.Equal([]byte(a.ToString(0)), []byte(b.ToString(0)))
}

// constants for stats version. These const can be used for solving compatibility issue.
const (
	// Version0 is the state that no statistics is actually collected, only the meta info.(the total count and the average col size)
	Version0 = 0
	// Version1 maintains the statistics in the following way.
	// Column stats: CM Sketch is built in TiKV using full data. Histogram is built from samples. TopN is extracted from CM Sketch.
	//    TopN + CM Sketch represent all data. Histogram also represents all data.
	// Index stats: CM Sketch and Histogram is built in TiKV using full data. TopN is extracted from histogram. Then values covered by TopN is removed from CM Sketch.
	//    TopN + CM Sketch represent all data. Histogram also represents all data.
	// Int PK column stats is always Version1 because it only has histogram built from full data.
	// Fast analyze is always Version1 currently.
	Version1 = 1
	// Version2 maintains the statistics in the following way.
	// Column stats: CM Sketch is not used. TopN and Histogram are built from samples. TopN + Histogram represent all data.
	// Index stats: CM SKetch is not used. TopN and Histograms are built from samples.
	//    Then values covered by TopN is removed from Histogram. TopN + Histogram represent all data.
	// Both Column and Index's NDVs are collected by full scan.
	Version2 = 2
)

// AnalyzeFlag is set when the statistics comes from analyze and has not been modified by feedback.
const AnalyzeFlag = 1

// IsAnalyzed checks whether this flag contains AnalyzeFlag.
func IsAnalyzed(flag int64) bool {
	return (flag & AnalyzeFlag) > 0
}

// ResetAnalyzeFlag resets the AnalyzeFlag because it has been modified by feedback.
func ResetAnalyzeFlag(flag int64) int64 {
	return flag &^ AnalyzeFlag
}

// ValueToString converts a possible encoded value to a formatted string. If the value is encoded, then
// idxCols equals to number of origin values, else idxCols is 0.
func ValueToString(vars *variable.SessionVars, value *types.Datum, idxCols int, idxColumnTypes []byte) (string, error) {
	if idxCols == 0 {
		return value.ToString()
	}
	var loc *time.Location
	if vars != nil {
		loc = vars.Location()
	}
	// Ignore the error and treat remaining part that cannot decode successfully as bytes.
	decodedVals, remained, err := codec.DecodeRange(value.GetBytes(), idxCols, idxColumnTypes, loc)
	// Ignore err explicit to pass errcheck.
	_ = err
	if len(remained) > 0 {
		decodedVals = append(decodedVals, types.NewBytesDatum(remained))
	}
	str, err := types.DatumsToString(decodedVals, true)
	return str, err
}

// BucketToString change the given bucket to string format.
func (hg *Histogram) BucketToString(bktID, idxCols int) string {
	upperVal, err := ValueToString(nil, hg.GetUpper(bktID), idxCols, nil)
	terror.Log(errors.Trace(err))
	lowerVal, err := ValueToString(nil, hg.GetLower(bktID), idxCols, nil)
	terror.Log(errors.Trace(err))
	return fmt.Sprintf("num: %d lower_bound: %s upper_bound: %s repeats: %d ndv: %d", hg.bucketCount(bktID), lowerVal, upperVal, hg.Buckets[bktID].Repeat, hg.Buckets[bktID].NDV)
}

// RemoveVals remove the given values from the histogram.
// This function contains an **ASSUMPTION**: valCntPairs is sorted in ascending order.
func (hg *Histogram) RemoveVals(valCntPairs []TopNMeta) {
	totalSubCnt := int64(0)
	var cmpResult int
	for bktIdx, pairIdx := 0, 0; bktIdx < hg.Len(); bktIdx++ {
		for pairIdx < len(valCntPairs) {
			// If the current val smaller than current bucket's lower bound, skip it.
			cmpResult = bytes.Compare(hg.Bounds.Column(0).GetRaw(bktIdx*2), valCntPairs[pairIdx].Encoded)
			if cmpResult > 0 {
				pairIdx++
				continue
			}
			// If the current val bigger than current bucket's upper bound, break.
			cmpResult = bytes.Compare(hg.Bounds.Column(0).GetRaw(bktIdx*2+1), valCntPairs[pairIdx].Encoded)
			if cmpResult < 0 {
				break
			}
			totalSubCnt += int64(valCntPairs[pairIdx].Count)
			if hg.Buckets[bktIdx].NDV > 0 {
				hg.Buckets[bktIdx].NDV--
			}
			pairIdx++
			if cmpResult == 0 {
				hg.Buckets[bktIdx].Repeat = 0
				break
			}
		}
		hg.Buckets[bktIdx].Count -= totalSubCnt
		if hg.Buckets[bktIdx].Count < 0 {
			hg.Buckets[bktIdx].Count = 0
		}
	}
}

// AddIdxVals adds the given values to the histogram.
func (hg *Histogram) AddIdxVals(idxValCntPairs []TopNMeta) {
	totalAddCnt := int64(0)
	slices.SortFunc(idxValCntPairs, func(i, j TopNMeta) bool {
		return bytes.Compare(i.Encoded, j.Encoded) < 0
	})
	for bktIdx, pairIdx := 0, 0; bktIdx < hg.Len(); bktIdx++ {
		for pairIdx < len(idxValCntPairs) {
			// If the current val smaller than current bucket's lower bound, skip it.
			cmpResult := bytes.Compare(hg.Bounds.Column(0).GetBytes(bktIdx*2), idxValCntPairs[pairIdx].Encoded)
			if cmpResult > 0 {
				continue
			}
			// If the current val bigger than current bucket's upper bound, break.
			cmpResult = bytes.Compare(hg.Bounds.Column(0).GetBytes(bktIdx*2+1), idxValCntPairs[pairIdx].Encoded)
			if cmpResult < 0 {
				break
			}
			totalAddCnt += int64(idxValCntPairs[pairIdx].Count)
			hg.Buckets[bktIdx].NDV++
			if cmpResult == 0 {
				hg.Buckets[bktIdx].Repeat = int64(idxValCntPairs[pairIdx].Count)
				pairIdx++
				break
			}
			pairIdx++
		}
		hg.Buckets[bktIdx].Count += totalAddCnt
	}
}

// ToString gets the string representation for the histogram.
func (hg *Histogram) ToString(idxCols int) string {
	strs := make([]string, 0, hg.Len()+1)
	if idxCols > 0 {
		strs = append(strs, fmt.Sprintf("index:%d ndv:%d", hg.ID, hg.NDV))
	} else {
		strs = append(strs, fmt.Sprintf("column:%d ndv:%d totColSize:%d", hg.ID, hg.NDV, hg.TotColSize))
	}
	for i := 0; i < hg.Len(); i++ {
		strs = append(strs, hg.BucketToString(i, idxCols))
	}
	return strings.Join(strs, "\n")
}

// equalRowCount estimates the row count where the column equals to value.
// matched: return true if this returned row count is from Bucket.Repeat or bucket NDV, which is more accurate than if not.
func (hg *Histogram) equalRowCount(value types.Datum, hasBucketNDV bool) (count float64, matched bool) {
	_, bucketIdx, inBucket, match := hg.locateBucket(value)
	if !inBucket {
		return 0, false
	}
	if match {
		return float64(hg.Buckets[bucketIdx].Repeat), true
	}
	if hasBucketNDV && hg.Buckets[bucketIdx].NDV > 1 {
		return float64(hg.bucketCount(bucketIdx)-hg.Buckets[bucketIdx].Repeat) / float64(hg.Buckets[bucketIdx].NDV-1), true
	}
	return hg.notNullCount() / float64(hg.NDV), false
}

// greaterRowCount estimates the row count where the column greater than value.
// It's deprecated. Only used for test.
func (hg *Histogram) greaterRowCount(value types.Datum) float64 {
	histRowCount, _ := hg.equalRowCount(value, false)
	gtCount := hg.notNullCount() - hg.lessRowCount(value) - histRowCount
	return math.Max(0, gtCount)
}

// locateBucket locates where a value falls in the range of the Histogram.
// Return value:
// 	exceed: if the value is larger than the upper bound of the last Bucket of the Histogram
// 	bucketIdx: assuming exceed if false, which Bucket does this value fall in (note: the range before a Bucket is also
//		considered belong to this Bucket)
// 	inBucket: assuming exceed if false, whether this value falls in this Bucket, instead of falls between
//		this Bucket and the previous Bucket.
// 	matchLastValue: assuming inBucket is true, if this value is the last value in this Bucket, which has a counter (Bucket.Repeat)
// Examples:
// 	val0 |<-[bkt0]->| |<-[bkt1]->val1(last value)| val2 |<--val3--[bkt2]->| |<-[bkt3]->| val4
// 	locateBucket(val0): false, 0, false, false
// 	locateBucket(val1): false, 1, true, true
// 	locateBucket(val2): false, 2, false, false
// 	locateBucket(val3): false, 2, true, false
// 	locateBucket(val4): true, 3, false, false
func (hg *Histogram) locateBucket(value types.Datum) (exceed bool, bucketIdx int, inBucket, matchLastValue bool) {
	// Empty histogram
	if hg == nil || hg.Bounds.NumRows() == 0 {
		return true, 0, false, false
	}
	index, match := hg.Bounds.LowerBound(0, &value)
	// The value is larger than the max value in the histogram (exceed is true)
	if index >= hg.Bounds.NumRows() {
		return true, hg.Len() - 1, false, false
	}
	bucketIdx = index / 2
	// The value is before this bucket
	if index%2 == 0 && !match {
		return false, bucketIdx, false, false
	}
	// The value matches the last value in this bucket
	// case 1: The LowerBound()'s return value tells us the value matches an upper bound of a bucket
	// case 2: We compare and find that the value is equal to the upper bound of this bucket. This might happen when
	//           the bucket's lower bound is equal to its upper bound.
	if (index%2 == 1 && match) || chunk.Compare(hg.Bounds.GetRow(bucketIdx*2+1), 0, &value) == 0 {
		return false, bucketIdx, true, true
	}
	// The value is in the bucket and isn't the last value in this bucket
	return false, bucketIdx, true, false
}

// LessRowCountWithBktIdx estimates the row count where the column less than value.
func (hg *Histogram) LessRowCountWithBktIdx(value types.Datum) (float64, int) {
	// All the values are null.
	if hg.Bounds.NumRows() == 0 {
		return 0, 0
	}
	exceed, bucketIdx, inBucket, match := hg.locateBucket(value)
	if exceed {
		return hg.notNullCount(), hg.Len() - 1
	}
	preCount := float64(0)
	if bucketIdx > 0 {
		preCount = float64(hg.Buckets[bucketIdx-1].Count)
	}
	if !inBucket {
		return preCount, bucketIdx
	}
	curCount, curRepeat := float64(hg.Buckets[bucketIdx].Count), float64(hg.Buckets[bucketIdx].Repeat)
	if match {
		return curCount - curRepeat, bucketIdx
	}
	return preCount + hg.calcFraction(bucketIdx, &value)*(curCount-curRepeat-preCount), bucketIdx
}

func (hg *Histogram) lessRowCount(value types.Datum) float64 {
	result, _ := hg.LessRowCountWithBktIdx(value)
	return result
}

// BetweenRowCount estimates the row count where column greater or equal to a and less than b.
func (hg *Histogram) BetweenRowCount(a, b types.Datum) float64 {
	lessCountA := hg.lessRowCount(a)
	lessCountB := hg.lessRowCount(b)
	// If lessCountA is not less than lessCountB, it may be that they fall to the same bucket and we cannot estimate
	// the fraction, so we use `totalCount / NDV` to estimate the row count, but the result should not greater than
	// lessCountB or notNullCount-lessCountA.
	if lessCountA >= lessCountB && hg.NDV > 0 {
		result := math.Min(lessCountB, hg.notNullCount()-lessCountA)
		return math.Min(result, hg.notNullCount()/float64(hg.NDV))
	}
	return lessCountB - lessCountA
}

// BetweenRowCount estimates the row count for interval [l, r).
func (c *Column) BetweenRowCount(sctx sessionctx.Context, l, r types.Datum, lowEncoded, highEncoded []byte) float64 {
	histBetweenCnt := c.Histogram.BetweenRowCount(l, r)
	if c.StatsVer <= Version1 {
		return histBetweenCnt
	}
	return float64(c.TopN.BetweenCount(lowEncoded, highEncoded)) + histBetweenCnt
}

// TotalRowCount returns the total count of this histogram.
func (hg *Histogram) TotalRowCount() float64 {
	return hg.notNullCount() + float64(hg.NullCount)
}

// notNullCount indicates the count of non-null values in column histogram and single-column index histogram,
// for multi-column index histogram, since we cannot define null for the row, we treat all rows as non-null, that means,
// notNullCount would return same value as TotalRowCount for multi-column index histograms.
func (hg *Histogram) notNullCount() float64 {
	if hg.Len() == 0 {
		return 0
	}
	return float64(hg.Buckets[hg.Len()-1].Count)
}

// mergeBuckets is used to Merge every two neighbor buckets.
func (hg *Histogram) mergeBuckets(bucketIdx int) {
	curBuck := 0
	c := chunk.NewChunkWithCapacity([]*types.FieldType{hg.Tp}, bucketIdx)
	for i := 0; i+1 <= bucketIdx; i += 2 {
		hg.Buckets[curBuck].NDV = hg.Buckets[i+1].NDV + hg.Buckets[i].NDV
		hg.Buckets[curBuck].Count = hg.Buckets[i+1].Count
		hg.Buckets[curBuck].Repeat = hg.Buckets[i+1].Repeat
		c.AppendDatum(0, hg.GetLower(i))
		c.AppendDatum(0, hg.GetUpper(i+1))
		curBuck++
	}
	if bucketIdx%2 == 0 {
		hg.Buckets[curBuck] = hg.Buckets[bucketIdx]
		c.AppendDatum(0, hg.GetLower(bucketIdx))
		c.AppendDatum(0, hg.GetUpper(bucketIdx))
		curBuck++
	}
	hg.Bounds = c
	hg.Buckets = hg.Buckets[:curBuck]
}

// GetIncreaseFactor get the increase factor to adjust the final estimated count when the table is modified.
func (idx *Index) GetIncreaseFactor(realtimeRowCount int64) float64 {
	columnCount := idx.TotalRowCount()
	if columnCount == 0 {
		return 1.0
	}
	return float64(realtimeRowCount) / columnCount
}

// BetweenRowCount estimates the row count for interval [l, r).
func (idx *Index) BetweenRowCount(l, r types.Datum) float64 {
	histBetweenCnt := idx.Histogram.BetweenRowCount(l, r)
	if idx.StatsVer == Version1 {
		return histBetweenCnt
	}
	return float64(idx.TopN.BetweenCount(l.GetBytes(), r.GetBytes())) + histBetweenCnt
}

// GetIncreaseFactor will return a factor of data increasing after the last analysis.
func (hg *Histogram) GetIncreaseFactor(totalCount int64) float64 {
	columnCount := hg.TotalRowCount()
	if columnCount == 0 {
		// avoid dividing by 0
		return 1.0
	}
	return float64(totalCount) / columnCount
}

// validRange checks if the range is Valid, it is used by `SplitRange` to remove the invalid range,
// the possible types of range are index key range and handle key range.
func validRange(sc *stmtctx.StatementContext, ran *ranger.Range, encoded bool) bool {
	var low, high []byte
	if encoded {
		low, high = ran.LowVal[0].GetBytes(), ran.HighVal[0].GetBytes()
	} else {
		var err error
		low, err = codec.EncodeKey(sc, nil, ran.LowVal[0])
		if err != nil {
			return false
		}
		high, err = codec.EncodeKey(sc, nil, ran.HighVal[0])
		if err != nil {
			return false
		}
	}
	if ran.LowExclude {
		low = kv.Key(low).PrefixNext()
	}
	if !ran.HighExclude {
		high = kv.Key(high).PrefixNext()
	}
	return bytes.Compare(low, high) < 0
}

func checkKind(vals []types.Datum, kind byte) bool {
	if kind == types.KindString {
		kind = types.KindBytes
	}
	for _, val := range vals {
		valKind := val.Kind()
		if valKind == types.KindNull || valKind == types.KindMinNotNull || valKind == types.KindMaxValue {
			continue
		}
		if valKind == types.KindString {
			valKind = types.KindBytes
		}
		if valKind != kind {
			return false
		}
		// Only check the first non-null value.
		break
	}
	return true
}

func (hg *Histogram) typeMatch(ranges []*ranger.Range) bool {
	kind := hg.GetLower(0).Kind()
	for _, ran := range ranges {
		if !checkKind(ran.LowVal, kind) || !checkKind(ran.HighVal, kind) {
			return false
		}
	}
	return true
}

// SplitRange splits the range according to the histogram lower bound. Note that we treat first bucket's lower bound
// as -inf and last bucket's upper bound as +inf, so all the split ranges will totally fall in one of the (-inf, l(1)),
// [l(1), l(2)),...[l(n-2), l(n-1)), [l(n-1), +inf), where n is the number of buckets, l(i) is the i-th bucket's lower bound.
func (hg *Histogram) SplitRange(sc *stmtctx.StatementContext, oldRanges []*ranger.Range, encoded bool) ([]*ranger.Range, bool) {
	if !hg.typeMatch(oldRanges) {
		return oldRanges, false
	}
	// Treat the only buckets as (-inf, +inf), so we do not need split it.
	if hg.Len() == 1 {
		return oldRanges, true
	}
	ranges := make([]*ranger.Range, 0, len(oldRanges))
	for _, ran := range oldRanges {
		ranges = append(ranges, ran.Clone())
	}
	split := make([]*ranger.Range, 0, len(ranges))
	for len(ranges) > 0 {
		// Find the first bound that greater than the LowVal.
		idx := hg.Bounds.UpperBound(0, &ranges[0].LowVal[0])
		// Treat last bucket's upper bound as +inf, so we do not need split any more.
		if idx >= hg.Bounds.NumRows()-1 {
			split = append(split, ranges...)
			break
		}
		// Treat first buckets's lower bound as -inf, just increase it to the next lower bound.
		if idx == 0 {
			idx = 2
		}
		// Get the next lower bound.
		if idx%2 == 1 {
			idx++
		}
		lowerBound := hg.Bounds.GetRow(idx)
		var i int
		// Find the first range that need to be split by the lower bound.
		for ; i < len(ranges); i++ {
			if chunk.Compare(lowerBound, 0, &ranges[i].HighVal[0]) <= 0 {
				break
			}
		}
		split = append(split, ranges[:i]...)
		ranges = ranges[i:]
		if len(ranges) == 0 {
			break
		}
		// Split according to the lower bound.
		cmp := chunk.Compare(lowerBound, 0, &ranges[0].LowVal[0])
		if cmp > 0 {
			lower := lowerBound.GetDatum(0, hg.Tp)
			newRange := &ranger.Range{
				LowExclude:  ranges[0].LowExclude,
				LowVal:      []types.Datum{ranges[0].LowVal[0]},
				HighVal:     []types.Datum{lower},
				HighExclude: true,
				Collators:   ranges[0].Collators,
			}
			if validRange(sc, newRange, encoded) {
				split = append(split, newRange)
			}
			ranges[0].LowVal[0] = lower
			ranges[0].LowExclude = false
			if !validRange(sc, ranges[0], encoded) {
				ranges = ranges[1:]
			}
		}
	}
	return split, true
}

func (hg *Histogram) bucketCount(idx int) int64 {
	if idx == 0 {
		return hg.Buckets[0].Count
	}
	return hg.Buckets[idx].Count - hg.Buckets[idx-1].Count
}

// HistogramToProto converts Histogram to its protobuf representation.
// Note that when this is used, the lower/upper bound in the bucket must be BytesDatum.
func HistogramToProto(hg *Histogram) *tipb.Histogram {
	protoHg := &tipb.Histogram{
		Ndv: hg.NDV,
	}
	for i := 0; i < hg.Len(); i++ {
		bkt := &tipb.Bucket{
			Count:      hg.Buckets[i].Count,
			LowerBound: hg.GetLower(i).GetBytes(),
			UpperBound: hg.GetUpper(i).GetBytes(),
			Repeats:    hg.Buckets[i].Repeat,
			Ndv:        &hg.Buckets[i].NDV,
		}
		protoHg.Buckets = append(protoHg.Buckets, bkt)
	}
	return protoHg
}

// HistogramFromProto converts Histogram from its protobuf representation.
// Note that we will set BytesDatum for the lower/upper bound in the bucket, the decode will
// be after all histograms merged.
func HistogramFromProto(protoHg *tipb.Histogram) *Histogram {
	tp := types.NewFieldType(mysql.TypeBlob)
	hg := NewHistogram(0, protoHg.Ndv, 0, 0, tp, len(protoHg.Buckets), 0)
	for _, bucket := range protoHg.Buckets {
		lower, upper := types.NewBytesDatum(bucket.LowerBound), types.NewBytesDatum(bucket.UpperBound)
		if bucket.Ndv != nil {
			hg.AppendBucketWithNDV(&lower, &upper, bucket.Count, bucket.Repeats, *bucket.Ndv)
		} else {
			hg.AppendBucket(&lower, &upper, bucket.Count, bucket.Repeats)
		}
	}
	return hg
}

func (hg *Histogram) popFirstBucket() {
	hg.Buckets = hg.Buckets[1:]
	c := chunk.NewChunkWithCapacity([]*types.FieldType{hg.Tp, hg.Tp}, hg.Bounds.NumRows()-2)
	c.Append(hg.Bounds, 2, hg.Bounds.NumRows())
	hg.Bounds = c
}

// IsIndexHist checks whether current histogram is one for index.
func (hg *Histogram) IsIndexHist() bool {
	return hg.Tp.GetType() == mysql.TypeBlob
}

// MergeHistograms merges two histograms.
func MergeHistograms(sc *stmtctx.StatementContext, lh *Histogram, rh *Histogram, bucketSize int, statsVer int) (*Histogram, error) {
	if lh.Len() == 0 {
		return rh, nil
	}
	if rh.Len() == 0 {
		return lh, nil
	}
	lh.NDV += rh.NDV
	lLen := lh.Len()
	cmp, err := lh.GetUpper(lLen-1).Compare(sc, rh.GetLower(0), collate.GetBinaryCollator())
	if err != nil {
		return nil, errors.Trace(err)
	}
	offset := int64(0)
	if cmp == 0 {
		lh.NDV--
		lh.Buckets[lLen-1].NDV += rh.Buckets[0].NDV
		// There's an overlapped one. So we need to subtract it if needed.
		if rh.Buckets[0].NDV > 0 && lh.Buckets[lLen-1].Repeat > 0 {
			lh.Buckets[lLen-1].NDV--
		}
		lh.updateLastBucket(rh.GetUpper(0), lh.Buckets[lLen-1].Count+rh.Buckets[0].Count, rh.Buckets[0].Repeat, false)
		offset = rh.Buckets[0].Count
		rh.popFirstBucket()
	}
	for lh.Len() > bucketSize {
		lh.mergeBuckets(lh.Len() - 1)
	}
	if rh.Len() == 0 {
		return lh, nil
	}
	for rh.Len() > bucketSize {
		rh.mergeBuckets(rh.Len() - 1)
	}
	lCount := lh.Buckets[lh.Len()-1].Count
	rCount := rh.Buckets[rh.Len()-1].Count - offset
	lAvg := float64(lCount) / float64(lh.Len())
	rAvg := float64(rCount) / float64(rh.Len())
	for lh.Len() > 1 && lAvg*2 <= rAvg {
		lh.mergeBuckets(lh.Len() - 1)
		lAvg *= 2
	}
	for rh.Len() > 1 && rAvg*2 <= lAvg {
		rh.mergeBuckets(rh.Len() - 1)
		rAvg *= 2
	}
	for i := 0; i < rh.Len(); i++ {
		if statsVer >= Version2 {
			lh.AppendBucketWithNDV(rh.GetLower(i), rh.GetUpper(i), rh.Buckets[i].Count+lCount-offset, rh.Buckets[i].Repeat, rh.Buckets[i].NDV)
			continue
		}
		lh.AppendBucket(rh.GetLower(i), rh.GetUpper(i), rh.Buckets[i].Count+lCount-offset, rh.Buckets[i].Repeat)
	}
	for lh.Len() > bucketSize {
		lh.mergeBuckets(lh.Len() - 1)
	}
	return lh, nil
}

// AvgCountPerNotNullValue gets the average row count per value by the data of histogram.
func (hg *Histogram) AvgCountPerNotNullValue(totalCount int64) float64 {
	factor := hg.GetIncreaseFactor(totalCount)
	totalNotNull := hg.notNullCount() * factor
	curNDV := float64(hg.NDV) * factor
	curNDV = math.Max(curNDV, 1)
	return totalNotNull / curNDV
}

func (hg *Histogram) outOfRange(val types.Datum) bool {
	if hg.Len() == 0 {
		return false
	}
	return chunk.Compare(hg.Bounds.GetRow(0), 0, &val) > 0 ||
		chunk.Compare(hg.Bounds.GetRow(hg.Bounds.NumRows()-1), 0, &val) < 0
}

// outOfRangeRowCount estimate the row count of part of [lDatum, rDatum] which is out of range of the histogram.
// Here we assume the density of data is decreasing from the lower/upper bound of the histogram toward outside.
// The maximum row count it can get is the increaseCount. It reaches the maximum when out-of-range width reaches histogram range width.
// As it shows below. To calculate the out-of-range row count, we need to calculate the percentage of the shaded area.
// Note that we assume histL-boundL == histR-histL == boundR-histR here.
//
//               /│             │\
//             /  │             │  \
//           /x│  │◄─histogram─►│    \
//         / xx│  │    range    │      \
//       / │xxx│  │             │        \
//     /   │xxx│  │             │          \
//────┴────┴───┴──┴─────────────┴───────────┴─────
//    ▲    ▲   ▲  ▲             ▲           ▲
//    │    │   │  │             │           │
// boundL  │   │histL         histR       boundR
//         │   │
//    lDatum  rDatum
func (hg *Histogram) outOfRangeRowCount(lDatum, rDatum *types.Datum, increaseCount int64) float64 {
	if hg.Len() == 0 {
		return 0
	}

	// For bytes and string type, we need to cut the common prefix when converting them to scalar value.
	// Here we calculate the length of common prefix.
	commonPrefix := 0
	if hg.GetLower(0).Kind() == types.KindBytes || hg.GetLower(0).Kind() == types.KindString {
		// Calculate the common prefix length among the lower and upper bound of histogram and the range we want to estimate.
		commonPrefix = commonPrefixLength(hg.GetLower(0).GetBytes(),
			hg.GetUpper(hg.Len()-1).GetBytes(),
			lDatum.GetBytes(),
			rDatum.GetBytes())
	}

	// Convert the range we want to estimate to scalar value(float64)
	l := convertDatumToScalar(lDatum, commonPrefix)
	r := convertDatumToScalar(rDatum, commonPrefix)
	// If this is an unsigned column, we need to make sure values are not negative.
	// Normal negative value should have become 0. But this still might happen when met MinNotNull here.
	// Maybe it's better to do this transformation in the ranger like the normal negative value.
	if mysql.HasUnsignedFlag(hg.Tp.GetFlag()) {
		if l < 0 {
			l = 0
		}
		if r < 0 {
			r = 0
		}
	}

	// make sure l < r
	if l >= r {
		return 0
	}
	// Convert the lower and upper bound of the histogram to scalar value(float64)
	histL := convertDatumToScalar(hg.GetLower(0), commonPrefix)
	histR := convertDatumToScalar(hg.GetUpper(hg.Len()-1), commonPrefix)
	histWidth := histR - histL
	if histWidth <= 0 {
		return 0
	}
	boundL := histL - histWidth
	boundR := histR + histWidth

	leftPercent := float64(0)
	rightPercent := float64(0)

	// keep l and r unchanged, use actualL and actualR to calculate.
	actualL := l
	actualR := r
	// If the range overlaps with (boundL,histL), we need to handle the out-of-range part on the left of the histogram range
	if actualL < histL && actualR > boundL {
		// make sure boundL <= actualL < actualR <= histL
		if actualL < boundL {
			actualL = boundL
		}
		if actualR > histL {
			actualR = histL
		}
		// Calculate the percentage of "the shaded area" on the left side.
		leftPercent = (math.Pow(actualR-boundL, 2) - math.Pow(actualL-boundL, 2)) / math.Pow(histWidth, 2)
	}

	actualL = l
	actualR = r
	// If the range overlaps with (histR,boundR), we need to handle the out-of-range part on the right of the histogram range
	if actualL < boundR && actualR > histR {
		// make sure histR <= actualL < actualR <= boundR
		if actualL < histR {
			actualL = histR
		}
		if actualR > boundR {
			actualR = boundR
		}
		// Calculate the percentage of "the shaded area" on the right side.
		rightPercent = (math.Pow(boundR-actualL, 2) - math.Pow(boundR-actualR, 2)) / math.Pow(histWidth, 2)
	}

	totalPercent := leftPercent*0.5 + rightPercent*0.5
	if totalPercent > 1 {
		totalPercent = 1
	}
	rowCount := totalPercent * hg.notNullCount()
	if rowCount > float64(increaseCount) {
		return float64(increaseCount)
	}
	return rowCount
}

// Copy deep copies the histogram.
func (hg *Histogram) Copy() *Histogram {
	newHist := *hg
	newHist.Bounds = hg.Bounds.CopyConstruct()
	newHist.Buckets = make([]Bucket, 0, len(hg.Buckets))
	newHist.Buckets = append(newHist.Buckets, hg.Buckets...)
	return &newHist
}

// RemoveUpperBound removes the upper bound from histogram.
// It is used when merge stats for incremental analyze.
func (hg *Histogram) RemoveUpperBound() *Histogram {
	hg.Buckets[hg.Len()-1].Count -= hg.Buckets[hg.Len()-1].Repeat
	hg.Buckets[hg.Len()-1].Repeat = 0
	if hg.NDV > 0 {
		hg.NDV--
	}
	return hg
}

// TruncateHistogram truncates the histogram to `numBkt` buckets.
func (hg *Histogram) TruncateHistogram(numBkt int) *Histogram {
	hist := hg.Copy()
	hist.Buckets = hist.Buckets[:numBkt]
	hist.Bounds.TruncateTo(numBkt * 2)
	return hist
}

// ErrorRate is the error rate of estimate row count by bucket and cm sketch.
type ErrorRate struct {
	ErrorTotal float64
	QueryTotal int64
}

// MaxErrorRate is the max error rate of estimate row count of a not pseudo column.
// If the table is pseudo, but the average error rate is less than MaxErrorRate,
// then the column is not pseudo.
const MaxErrorRate = 0.25

// NotAccurate is true when the total of query is zero or the average error
// rate is greater than MaxErrorRate.
func (e *ErrorRate) NotAccurate() bool {
	if e.QueryTotal == 0 {
		return true
	}
	return e.ErrorTotal/float64(e.QueryTotal) > MaxErrorRate
}

// Update updates the ErrorRate.
func (e *ErrorRate) Update(rate float64) {
	e.QueryTotal++
	e.ErrorTotal += rate
}

// Merge range merges two ErrorRate.
func (e *ErrorRate) Merge(rate *ErrorRate) {
	e.QueryTotal += rate.QueryTotal
	e.ErrorTotal += rate.ErrorTotal
}

// Column represents a column histogram.
type Column struct {
	Histogram
	*CMSketch
	*TopN
	*FMSketch
	PhysicalID int64
	Count      int64
	Info       *model.ColumnInfo
	IsHandle   bool
	ErrorRate
	Flag           int64
	LastAnalyzePos types.Datum
	StatsVer       int64 // StatsVer is the version of the current stats, used to maintain compatibility

	// StatsLoadedStatus indicates the status of column statistics
	StatsLoadedStatus
}

func (c *Column) String() string {
	return c.Histogram.ToString(0)
}

// TotalRowCount returns the total count of this column.
func (c *Column) TotalRowCount() float64 {
	if c.StatsVer >= Version2 {
		return c.Histogram.TotalRowCount() + float64(c.TopN.TotalCount())
	}
	return c.Histogram.TotalRowCount()
}

func (c *Column) notNullCount() float64 {
	if c.StatsVer >= Version2 {
		return c.Histogram.notNullCount() + float64(c.TopN.TotalCount())
	}
	return c.Histogram.notNullCount()
}

// GetIncreaseFactor get the increase factor to adjust the final estimated count when the table is modified.
func (c *Column) GetIncreaseFactor(realtimeRowCount int64) float64 {
	columnCount := c.TotalRowCount()
	if columnCount == 0 {
		// avoid dividing by 0
		return 1.0
	}
	return float64(realtimeRowCount) / columnCount
}

// MemoryUsage returns the total memory usage of Histogram, CMSketch, FMSketch in Column.
// We ignore the size of other metadata in Column
func (c *Column) MemoryUsage() CacheItemMemoryUsage {
	var sum int64
	columnMemUsage := &ColumnMemUsage{
		ColumnID: c.Info.ID,
	}
	histogramMemUsage := c.Histogram.MemoryUsage()
	columnMemUsage.HistogramMemUsage = histogramMemUsage
	sum = histogramMemUsage
	if c.CMSketch != nil {
		cmSketchMemUsage := c.CMSketch.MemoryUsage()
		columnMemUsage.CMSketchMemUsage = cmSketchMemUsage
		sum += cmSketchMemUsage
	}
	if c.TopN != nil {
		topnMemUsage := c.TopN.MemoryUsage()
		columnMemUsage.TopNMemUsage = topnMemUsage
		sum += topnMemUsage
	}
	if c.FMSketch != nil {
		fmSketchMemUsage := c.FMSketch.MemoryUsage()
		columnMemUsage.FMSketchMemUsage = fmSketchMemUsage
		sum += fmSketchMemUsage
	}
	columnMemUsage.TotalMemUsage = sum
	return columnMemUsage
}

// HistogramNeededItems stores the columns/indices whose Histograms need to be loaded from physical kv layer.
// Currently, we only load index/pk's Histogram from kv automatically. Columns' are loaded by needs.
var HistogramNeededItems = neededStatsMap{items: map[model.TableItemID]struct{}{}}

// IsInvalid checks if this column is invalid. If this column has histogram but not loaded yet, then we mark it
// as need histogram.
func (c *Column) IsInvalid(sctx sessionctx.Context, collPseudo bool) bool {
	if collPseudo && c.NotAccurate() {
		return true
	}
	if sctx != nil {
		stmtctx := sctx.GetSessionVars().StmtCtx
		if stmtctx != nil && stmtctx.StatsLoad.Fallback {
			return true
		}
		if c.IsLoadNeeded() && stmtctx != nil {
			if stmtctx.StatsLoad.Timeout > 0 {
				logutil.BgLogger().Warn("Hist for column should already be loaded as sync but not found.",
					zap.String(strconv.FormatInt(c.Info.ID, 10), c.Info.Name.O))
			}
			// In some tests, the c.Info is not set, so we add this check here.
			if c.Info != nil {
				HistogramNeededItems.insert(model.TableItemID{TableID: c.PhysicalID, ID: c.Info.ID, IsIndex: false})
			}
		}
	}
	// In some cases, some statistics in column would be evicted
	// For example: the cmsketch of the column might be evicted while the histogram and the topn are still exists
	// In this case, we will think this column as valid due to we can still use the rest of the statistics to do optimize.
	return c.TotalRowCount() == 0 || (!c.IsEssentialStatsLoaded() && c.Histogram.NDV > 0)
}

// IsHistNeeded checks if this column needs histogram to be loaded
func (c *Column) IsHistNeeded(collPseudo bool) bool {
	return (!collPseudo || !c.NotAccurate()) && c.IsLoadNeeded()
}

func (c *Column) equalRowCount(sctx sessionctx.Context, val types.Datum, encodedVal []byte, realtimeRowCount int64) (float64, error) {
	if val.IsNull() {
		return float64(c.NullCount), nil
	}
	if c.StatsVer < Version2 {
		// All the values are null.
		if c.Histogram.Bounds.NumRows() == 0 {
			return 0.0, nil
		}
		if c.Histogram.NDV > 0 && c.outOfRange(val) {
			return outOfRangeEQSelectivity(c.Histogram.NDV, realtimeRowCount, int64(c.TotalRowCount())) * c.TotalRowCount(), nil
		}
		if c.CMSketch != nil {
			count, err := queryValue(sctx.GetSessionVars().StmtCtx, c.CMSketch, c.TopN, val)
			return float64(count), errors.Trace(err)
		}
		histRowCount, _ := c.Histogram.equalRowCount(val, false)
		return histRowCount, nil
	}

	// Stats version == 2
	// All the values are null.
	if c.Histogram.Bounds.NumRows() == 0 && c.TopN.Num() == 0 {
		return 0, nil
	}
	// 1. try to find this value in TopN
	if c.TopN != nil {
		rowcount, ok := c.QueryTopN(encodedVal)
		if ok {
			return float64(rowcount), nil
		}
	}
	// 2. try to find this value in bucket.Repeat(the last value in every bucket)
	histCnt, matched := c.Histogram.equalRowCount(val, true)
	if matched {
		return histCnt, nil
	}
	// 3. use uniform distribution assumption for the rest (even when this value is not covered by the range of stats)
	histNDV := float64(c.Histogram.NDV - int64(c.TopN.Num()))
	if histNDV <= 0 {
		return 0, nil
	}
	return c.Histogram.notNullCount() / histNDV, nil
}

// GetColumnRowCount estimates the row count by a slice of Range.
func (c *Column) GetColumnRowCount(sctx sessionctx.Context, ranges []*ranger.Range, realtimeRowCount int64, pkIsHandle bool) (float64, error) {
	sc := sctx.GetSessionVars().StmtCtx
	var rowCount float64
	for _, rg := range ranges {
		highVal := *rg.HighVal[0].Clone()
		lowVal := *rg.LowVal[0].Clone()
		if highVal.Kind() == types.KindString {
			highVal.SetBytes(collate.GetCollator(highVal.Collation()).Key(highVal.GetString()))
		}
		if lowVal.Kind() == types.KindString {
			lowVal.SetBytes(collate.GetCollator(lowVal.Collation()).Key(lowVal.GetString()))
		}
		cmp, err := lowVal.Compare(sc, &highVal, collate.GetBinaryCollator())
		if err != nil {
			return 0, errors.Trace(err)
		}
		lowEncoded, err := codec.EncodeKey(sc, nil, lowVal)
		if err != nil {
			return 0, err
		}
		highEncoded, err := codec.EncodeKey(sc, nil, highVal)
		if err != nil {
			return 0, err
		}
		if cmp == 0 {
			// case 1: it's a point
			if !rg.LowExclude && !rg.HighExclude {
				// In this case, the row count is at most 1.
				if pkIsHandle {
					rowCount += 1
					continue
				}
				var cnt float64
				cnt, err = c.equalRowCount(sctx, lowVal, lowEncoded, realtimeRowCount)
				if err != nil {
					return 0, errors.Trace(err)
				}
				// If the current table row count has changed, we should scale the row count accordingly.
				cnt *= c.GetIncreaseFactor(realtimeRowCount)
				rowCount += cnt
			}
			continue
		}
		// In stats ver 1, we use CM Sketch to estimate row count for point condition, which is more accurate.
		// So for the small range, we convert it to points.
		if c.StatsVer < 2 {
			rangeVals := enumRangeValues(lowVal, highVal, rg.LowExclude, rg.HighExclude)

			// case 2: it's a small range && using ver1 stats
			if rangeVals != nil {
				for _, val := range rangeVals {
					cnt, err := c.equalRowCount(sctx, val, lowEncoded, realtimeRowCount)
					if err != nil {
						return 0, err
					}
					// If the current table row count has changed, we should scale the row count accordingly.
					cnt *= c.GetIncreaseFactor(realtimeRowCount)
					rowCount += cnt
				}

				continue
			}
		}

		// case 3: it's an interval
		cnt := c.BetweenRowCount(sctx, lowVal, highVal, lowEncoded, highEncoded)
		// `betweenRowCount` returns count for [l, h) range, we adjust cnt for boundaries here.
		// Note that, `cnt` does not include null values, we need specially handle cases
		//   where null is the lower bound.
		// And because we use (2, MaxValue] to represent expressions like a > 2 and use [MinNotNull, 3) to represent
		//   expressions like b < 3, we need to exclude the special values.
		if rg.LowExclude && !lowVal.IsNull() && lowVal.Kind() != types.KindMaxValue && lowVal.Kind() != types.KindMinNotNull {
			lowCnt, err := c.equalRowCount(sctx, lowVal, lowEncoded, realtimeRowCount)
			if err != nil {
				return 0, errors.Trace(err)
			}
			cnt -= lowCnt
			cnt = mathutil.Clamp(cnt, 0, c.notNullCount())
		}
		if !rg.LowExclude && lowVal.IsNull() {
			cnt += float64(c.NullCount)
		}
		if !rg.HighExclude && highVal.Kind() != types.KindMaxValue && highVal.Kind() != types.KindMinNotNull {
			highCnt, err := c.equalRowCount(sctx, highVal, highEncoded, realtimeRowCount)
			if err != nil {
				return 0, errors.Trace(err)
			}
			cnt += highCnt
		}

		cnt = mathutil.Clamp(cnt, 0, c.TotalRowCount())

		// If the current table row count has changed, we should scale the row count accordingly.
		cnt *= c.GetIncreaseFactor(realtimeRowCount)

		// handling the out-of-range part
		if (c.outOfRange(lowVal) && !lowVal.IsNull()) || c.outOfRange(highVal) {
			increaseCount := realtimeRowCount - int64(c.TotalRowCount())
			if increaseCount < 0 {
				increaseCount = 0
			}
			cnt += c.Histogram.outOfRangeRowCount(&lowVal, &highVal, increaseCount)
		}

		rowCount += cnt
	}
	rowCount = mathutil.Clamp(rowCount, 0, float64(realtimeRowCount))
	return rowCount, nil
}

// ItemID implements TableCacheItem
func (c *Column) ItemID() int64 {
	return c.Info.ID
}

// DropEvicted implements TableCacheItem
// DropEvicted drops evicted structures
func (c *Column) DropEvicted() {
	if !c.statsInitialized {
		return
	}
	switch c.evictedStatus {
	case allLoaded:
		if c.CMSketch != nil && c.StatsVer < Version2 {
			c.dropCMS()
			return
		}
		// For stats version2, there is no cms thus we directly drop topn
		c.dropTopN()
		return
	case onlyCmsEvicted:
		c.dropTopN()
		return
	default:
		return
	}
}

func (c *Column) dropCMS() {
	c.CMSketch = nil
	c.evictedStatus = onlyCmsEvicted
}

func (c *Column) dropTopN() {
	originTopNNum := int64(c.TopN.Num())
	c.TopN = nil
	if len(c.Histogram.Buckets) == 0 && originTopNNum >= c.Histogram.NDV {
		// This indicates column has topn instead of histogram
		c.evictedStatus = allEvicted
	} else {
		c.evictedStatus = onlyHistRemained
	}
}

// Index represents an index histogram.
type Index struct {
	Histogram
	*CMSketch
	*TopN
	FMSketch *FMSketch
	ErrorRate
	StatsVer       int64 // StatsVer is the version of the current stats, used to maintain compatibility
	Info           *model.IndexInfo
	Flag           int64
	LastAnalyzePos types.Datum
	PhysicalID     int64
	StatsLoadedStatus
}

// ItemID implements TableCacheItem
func (idx *Index) ItemID() int64 {
	return idx.Info.ID
}

// DropEvicted implements TableCacheItem
// DropEvicted drops evicted structures
func (idx *Index) DropEvicted() {
	switch idx.StatsVer {
	case Version2:
		if idx.TopN != nil {
			idx.TopN = nil
			return
		}
	default:
		if idx.CMSketch != nil {
			idx.CMSketch = nil
			return
		}
		if idx.TopN != nil {
			idx.TopN = nil
			return
		}
	}
}

// IsEvicted returns whether index statistics got evicted
func (idx *Index) IsEvicted() bool {
	switch idx.StatsVer {
	case Version1:
		return idx.CMSketch == nil
	default:
		return false
	}
}

func (idx *Index) String() string {
	return idx.Histogram.ToString(len(idx.Info.Columns))
}

// TotalRowCount returns the total count of this index.
func (idx *Index) TotalRowCount() float64 {
	idx.checkStats()
	if idx.StatsVer >= Version2 {
		return idx.Histogram.TotalRowCount() + float64(idx.TopN.TotalCount())
	}
	return idx.Histogram.TotalRowCount()
}

// IsInvalid checks if this index is invalid.
func (idx *Index) IsInvalid(collPseudo bool) bool {
	if !collPseudo {
		idx.checkStats()
	}
	return (collPseudo && idx.NotAccurate()) || idx.TotalRowCount() == 0
}

// EvictAllStats evicts all stats
// Note that this function is only used for test
func (idx *Index) EvictAllStats() {
	idx.Buckets = nil
	idx.CMSketch = nil
	idx.TopN = nil
	idx.StatsLoadedStatus.evictedStatus = allEvicted
}

// MemoryUsage returns the total memory usage of a Histogram and CMSketch in Index.
// We ignore the size of other metadata in Index.
func (idx *Index) MemoryUsage() CacheItemMemoryUsage {
	var sum int64
	indexMemUsage := &IndexMemUsage{
		IndexID: idx.Info.ID,
	}
	histMemUsage := idx.Histogram.MemoryUsage()
	indexMemUsage.HistogramMemUsage = histMemUsage
	sum = histMemUsage
	if idx.CMSketch != nil {
		cmSketchMemUsage := idx.CMSketch.MemoryUsage()
		indexMemUsage.CMSketchMemUsage = cmSketchMemUsage
		sum += cmSketchMemUsage
	}
	if idx.TopN != nil {
		topnMemUsage := idx.TopN.MemoryUsage()
		indexMemUsage.TopNMemUsage = topnMemUsage
		sum += topnMemUsage
	}
	indexMemUsage.TotalMemUsage = sum
	return indexMemUsage
}

var nullKeyBytes, _ = codec.EncodeKey(nil, nil, types.NewDatum(nil))

func (idx *Index) equalRowCount(b []byte, realtimeRowCount int64) float64 {
	if len(idx.Info.Columns) == 1 {
		if bytes.Equal(b, nullKeyBytes) {
			return float64(idx.NullCount)
		}
	}
	val := types.NewBytesDatum(b)
	if idx.StatsVer < Version2 {
		if idx.NDV > 0 && idx.outOfRange(val) {
			return outOfRangeEQSelectivity(idx.NDV, realtimeRowCount, int64(idx.TotalRowCount())) * idx.TotalRowCount()
		}
		if idx.CMSketch != nil {
			return float64(idx.QueryBytes(b))
		}
		histRowCount, _ := idx.Histogram.equalRowCount(val, false)
		return histRowCount
	}
	// stats version == 2
	// 1. try to find this value in TopN
	count, found := idx.TopN.QueryTopN(b)
	if found {
		return float64(count)
	}
	// 2. try to find this value in bucket.Repeat(the last value in every bucket)
	histCnt, matched := idx.Histogram.equalRowCount(val, true)
	if matched {
		return histCnt
	}
	// 3. use uniform distribution assumption for the rest (even when this value is not covered by the range of stats)
	histNDV := float64(idx.Histogram.NDV - int64(idx.TopN.Num()))
	if histNDV <= 0 {
		return 0
	}
	return idx.Histogram.notNullCount() / histNDV
}

// QueryBytes is used to query the count of specified bytes.
func (idx *Index) QueryBytes(d []byte) uint64 {
	idx.checkStats()
	h1, h2 := murmur3.Sum128(d)
	if count, ok := idx.TopN.QueryTopN(d); ok {
		return count
	}
	return idx.queryHashValue(h1, h2)
}

// GetRowCount returns the row count of the given ranges.
// It uses the modifyCount to adjust the influence of modifications on the table.
func (idx *Index) GetRowCount(sctx sessionctx.Context, coll *HistColl, indexRanges []*ranger.Range, realtimeRowCount int64) (float64, error) {
	idx.checkStats()
	sc := sctx.GetSessionVars().StmtCtx
	totalCount := float64(0)
	isSingleCol := len(idx.Info.Columns) == 1
	for _, indexRange := range indexRanges {
		lb, err := codec.EncodeKey(sc, nil, indexRange.LowVal...)
		if err != nil {
			return 0, err
		}
		rb, err := codec.EncodeKey(sc, nil, indexRange.HighVal...)
		if err != nil {
			return 0, err
		}
		fullLen := len(indexRange.LowVal) == len(indexRange.HighVal) && len(indexRange.LowVal) == len(idx.Info.Columns)
		if bytes.Equal(lb, rb) {
			// case 1: it's a point
			if indexRange.LowExclude || indexRange.HighExclude {
				continue
			}
			if fullLen {
				// At most 1 in this case.
				if idx.Info.Unique {
					totalCount += 1
					continue
				}
				count := idx.equalRowCount(lb, realtimeRowCount)
				// If the current table row count has changed, we should scale the row count accordingly.
				count *= idx.GetIncreaseFactor(realtimeRowCount)
				totalCount += count
				continue
			}
		}

		// case 2: it's an interval
		// The final interval is [low, high)
		if indexRange.LowExclude {
			lb = kv.Key(lb).PrefixNext()
		}
		if !indexRange.HighExclude {
			rb = kv.Key(rb).PrefixNext()
		}
		l := types.NewBytesDatum(lb)
		r := types.NewBytesDatum(rb)
		lowIsNull := bytes.Equal(lb, nullKeyBytes)
		if isSingleCol && lowIsNull {
			totalCount += float64(idx.NullCount)
		}
		expBackoffSuccess := false
		// Due to the limitation of calcFraction and convertDatumToScalar, the histogram actually won't estimate anything.
		// If the first column's range is point.
		if rangePosition := GetOrdinalOfRangeCond(sc, indexRange); rangePosition > 0 && idx.StatsVer >= Version2 && coll != nil {
			var expBackoffSel float64
			expBackoffSel, expBackoffSuccess, err = idx.expBackoffEstimation(sctx, coll, indexRange)
			if err != nil {
				return 0, err
			}
			if expBackoffSuccess {
				expBackoffCnt := expBackoffSel * idx.TotalRowCount()

				upperLimit := expBackoffCnt
				// Use the multi-column stats to calculate the max possible row count of [l, r)
				if idx.Len() > 0 {
					_, lowerBkt, _, _ := idx.locateBucket(l)
					_, upperBkt, _, _ := idx.locateBucket(r)
					// Use Count of the Bucket before l as the lower bound.
					preCount := float64(0)
					if lowerBkt > 0 {
						preCount = float64(idx.Buckets[lowerBkt-1].Count)
					}
					// Use Count of the Bucket where r exists as the upper bound.
					upperCnt := float64(idx.Buckets[upperBkt].Count)
					upperLimit = upperCnt - preCount
					upperLimit += float64(idx.TopN.BetweenCount(lb, rb))
				}

				// If the result of exponential backoff strategy is larger than the result from multi-column stats,
				// 	use the upper limit from multi-column histogram instead.
				if expBackoffCnt > upperLimit {
					expBackoffCnt = upperLimit
				}
				totalCount += expBackoffCnt
			}
		}
		if !expBackoffSuccess {
			totalCount += idx.BetweenRowCount(l, r)
		}

		// If the current table row count has changed, we should scale the row count accordingly.
		totalCount *= idx.GetIncreaseFactor(realtimeRowCount)

		// handling the out-of-range part
		if (idx.outOfRange(l) && !(isSingleCol && lowIsNull)) || idx.outOfRange(r) {
			increaseCount := realtimeRowCount - int64(idx.TotalRowCount())
			if increaseCount < 0 {
				increaseCount = 0
			}
			totalCount += idx.Histogram.outOfRangeRowCount(&l, &r, increaseCount)
		}
	}
	totalCount = mathutil.Clamp(totalCount, 0, float64(realtimeRowCount))
	return totalCount, nil
}

// expBackoffEstimation estimate the multi-col cases following the Exponential Backoff. See comment below for details.
func (idx *Index) expBackoffEstimation(sctx sessionctx.Context, coll *HistColl, indexRange *ranger.Range) (float64, bool, error) {
	tmpRan := []*ranger.Range{
		{
			LowVal:    make([]types.Datum, 1),
			HighVal:   make([]types.Datum, 1),
			Collators: make([]collate.Collator, 1),
		},
	}
	colsIDs := coll.Idx2ColumnIDs[idx.ID]
	singleColumnEstResults := make([]float64, 0, len(indexRange.LowVal))
	// The following codes uses Exponential Backoff to reduce the impact of independent assumption. It works like:
	//   1. Calc the selectivity of each column.
	//   2. Sort them and choose the first 4 most selective filter and the corresponding selectivity is sel_1, sel_2, sel_3, sel_4 where i < j => sel_i < sel_j.
	//   3. The final selectivity would be sel_1 * sel_2^{1/2} * sel_3^{1/4} * sel_4^{1/8}.
	// This calculation reduced the independence assumption and can work well better than it.
	for i := 0; i < len(indexRange.LowVal); i++ {
		tmpRan[0].LowVal[0] = indexRange.LowVal[i]
		tmpRan[0].HighVal[0] = indexRange.HighVal[i]
		tmpRan[0].Collators[0] = indexRange.Collators[0]
		if i == len(indexRange.LowVal)-1 {
			tmpRan[0].LowExclude = indexRange.LowExclude
			tmpRan[0].HighExclude = indexRange.HighExclude
		}
		colID := colsIDs[i]
		var (
			count float64
			err   error
		)
		if anotherIdxID, ok := coll.ColID2IdxID[colID]; ok && anotherIdxID != idx.ID {
			count, err = coll.GetRowCountByIndexRanges(sctx, anotherIdxID, tmpRan)
		} else if col, ok := coll.Columns[colID]; ok && !col.IsInvalid(sctx, coll.Pseudo) {
			count, err = coll.GetRowCountByColumnRanges(sctx, colID, tmpRan)
		} else {
			continue
		}
		if err != nil {
			return 0, false, err
		}
		singleColumnEstResults = append(singleColumnEstResults, count)
	}
	// Sort them.
	slices.Sort(singleColumnEstResults)
	l := len(singleColumnEstResults)
	// Convert the first 4 to selectivity results.
	for i := 0; i < l && i < 4; i++ {
		singleColumnEstResults[i] = singleColumnEstResults[i] / float64(coll.Count)
	}
	failpoint.Inject("cleanEstResults", func() {
		singleColumnEstResults = singleColumnEstResults[:0]
		l = 0
	})
	if l == 1 {
		return singleColumnEstResults[0], true, nil
	} else if l == 2 {
		return singleColumnEstResults[0] * math.Sqrt(singleColumnEstResults[1]), true, nil
	} else if l == 3 {
		return singleColumnEstResults[0] * math.Sqrt(singleColumnEstResults[1]) * math.Sqrt(math.Sqrt(singleColumnEstResults[2])), true, nil
	} else if l == 0 {
		return 0, false, nil
	}
	return singleColumnEstResults[0] * math.Sqrt(singleColumnEstResults[1]) * math.Sqrt(math.Sqrt(singleColumnEstResults[2])) * math.Sqrt(math.Sqrt(math.Sqrt(singleColumnEstResults[3]))), true, nil
}

func (idx *Index) checkStats() {
	if idx.IsFullLoad() {
		return
	}
	HistogramNeededItems.insert(model.TableItemID{TableID: idx.PhysicalID, ID: idx.Info.ID, IsIndex: true})
}

type countByRangeFunc = func(sessionctx.Context, int64, []*ranger.Range) (float64, error)

// newHistogramBySelectivity fulfills the content of new histogram by the given selectivity result.
// TODO: Datum is not efficient, try to avoid using it here.
//  Also, there're redundant calculation with Selectivity(). We need to reduce it too.
func newHistogramBySelectivity(sctx sessionctx.Context, histID int64, oldHist, newHist *Histogram, ranges []*ranger.Range, cntByRangeFunc countByRangeFunc) error {
	cntPerVal := int64(oldHist.AvgCountPerNotNullValue(int64(oldHist.TotalRowCount())))
	var totCnt int64
	for boundIdx, ranIdx, highRangeIdx := 0, 0, 0; boundIdx < oldHist.Bounds.NumRows() && ranIdx < len(ranges); boundIdx, ranIdx = boundIdx+2, highRangeIdx {
		for highRangeIdx < len(ranges) && chunk.Compare(oldHist.Bounds.GetRow(boundIdx+1), 0, &ranges[highRangeIdx].HighVal[0]) >= 0 {
			highRangeIdx++
		}
		if boundIdx+2 >= oldHist.Bounds.NumRows() && highRangeIdx < len(ranges) && ranges[highRangeIdx].HighVal[0].Kind() == types.KindMaxValue {
			highRangeIdx++
		}
		if ranIdx == highRangeIdx {
			continue
		}
		cnt, err := cntByRangeFunc(sctx, histID, ranges[ranIdx:highRangeIdx])
		// This should not happen.
		if err != nil {
			return err
		}
		if cnt == 0 {
			continue
		}
		if int64(cnt) > oldHist.bucketCount(boundIdx/2) {
			cnt = float64(oldHist.bucketCount(boundIdx / 2))
		}
		newHist.Bounds.AppendRow(oldHist.Bounds.GetRow(boundIdx))
		newHist.Bounds.AppendRow(oldHist.Bounds.GetRow(boundIdx + 1))
		totCnt += int64(cnt)
		bkt := Bucket{Count: totCnt}
		if chunk.Compare(oldHist.Bounds.GetRow(boundIdx+1), 0, &ranges[highRangeIdx-1].HighVal[0]) == 0 && !ranges[highRangeIdx-1].HighExclude {
			bkt.Repeat = cntPerVal
		}
		newHist.Buckets = append(newHist.Buckets, bkt)
		switch newHist.Tp.EvalType() {
		case types.ETString, types.ETDecimal, types.ETDatetime, types.ETTimestamp:
			newHist.scalars = append(newHist.scalars, oldHist.scalars[boundIdx/2])
		}
	}
	return nil
}

func (idx *Index) newIndexBySelectivity(sc *stmtctx.StatementContext, statsNode *StatsNode) (*Index, error) {
	var (
		ranLowEncode, ranHighEncode []byte
		err                         error
	)
	newIndexHist := &Index{Info: idx.Info, StatsVer: idx.StatsVer, CMSketch: idx.CMSketch, PhysicalID: idx.PhysicalID}
	newIndexHist.Histogram = *NewHistogram(idx.ID, int64(float64(idx.NDV)*statsNode.Selectivity), 0, 0, types.NewFieldType(mysql.TypeBlob), chunk.InitialCapacity, 0)

	lowBucketIdx, highBucketIdx := 0, 0
	var totCnt int64

	// Bucket bound of index is encoded one, so we need to decode it if we want to calculate the fraction accurately.
	// TODO: enhance its calculation.
	// Now just remove the bucket that no range fell in.
	for _, ran := range statsNode.Ranges {
		lowBucketIdx = highBucketIdx
		ranLowEncode, ranHighEncode, err = ran.Encode(sc, ranLowEncode, ranHighEncode)
		if err != nil {
			return nil, err
		}
		for ; highBucketIdx < idx.Len(); highBucketIdx++ {
			// Encoded value can only go to its next quickly. So ranHighEncode is actually range.HighVal's PrefixNext value.
			// So the Bound should also go to its PrefixNext.
			bucketLowerEncoded := idx.Bounds.GetRow(highBucketIdx * 2).GetBytes(0)
			if bytes.Compare(ranHighEncode, kv.Key(bucketLowerEncoded).PrefixNext()) < 0 {
				break
			}
		}
		for ; lowBucketIdx < highBucketIdx; lowBucketIdx++ {
			bucketUpperEncoded := idx.Bounds.GetRow(lowBucketIdx*2 + 1).GetBytes(0)
			if bytes.Compare(ranLowEncode, bucketUpperEncoded) <= 0 {
				break
			}
		}
		if lowBucketIdx >= idx.Len() {
			break
		}
		for i := lowBucketIdx; i < highBucketIdx; i++ {
			newIndexHist.Bounds.AppendRow(idx.Bounds.GetRow(i * 2))
			newIndexHist.Bounds.AppendRow(idx.Bounds.GetRow(i*2 + 1))
			totCnt += idx.bucketCount(i)
			newIndexHist.Buckets = append(newIndexHist.Buckets, Bucket{Repeat: idx.Buckets[i].Repeat, Count: totCnt})
			newIndexHist.scalars = append(newIndexHist.scalars, idx.scalars[i])
		}
	}
	return newIndexHist, nil
}

// NewHistCollBySelectivity creates new HistColl by the given statsNodes.
func (coll *HistColl) NewHistCollBySelectivity(sctx sessionctx.Context, statsNodes []*StatsNode) *HistColl {
	newColl := &HistColl{
		Columns:       make(map[int64]*Column),
		Indices:       make(map[int64]*Index),
		Idx2ColumnIDs: coll.Idx2ColumnIDs,
		ColID2IdxID:   coll.ColID2IdxID,
		Count:         coll.Count,
	}
	for _, node := range statsNodes {
		if node.Tp == IndexType {
			idxHist, ok := coll.Indices[node.ID]
			if !ok {
				continue
			}
			newIdxHist, err := idxHist.newIndexBySelectivity(sctx.GetSessionVars().StmtCtx, node)
			if err != nil {
				logutil.BgLogger().Warn("[Histogram-in-plan]: something wrong happened when calculating row count, "+
					"failed to build histogram for index %v of table %v",
					zap.String("index", idxHist.Info.Name.O), zap.String("table", idxHist.Info.Table.O), zap.Error(err))
				continue
			}
			newColl.Indices[node.ID] = newIdxHist
			continue
		}
		oldCol, ok := coll.Columns[node.ID]
		if !ok {
			continue
		}
		newCol := &Column{
			PhysicalID: oldCol.PhysicalID,
			Info:       oldCol.Info,
			IsHandle:   oldCol.IsHandle,
			CMSketch:   oldCol.CMSketch,
		}
		newCol.Histogram = *NewHistogram(oldCol.ID, int64(float64(oldCol.Histogram.NDV)*node.Selectivity), 0, 0, oldCol.Tp, chunk.InitialCapacity, 0)
		var err error
		splitRanges, ok := oldCol.Histogram.SplitRange(sctx.GetSessionVars().StmtCtx, node.Ranges, false)
		if !ok {
			logutil.BgLogger().Warn("[Histogram-in-plan]: the type of histogram and ranges mismatch")
			continue
		}
		// Deal with some corner case.
		if len(splitRanges) > 0 {
			// Deal with NULL values.
			if splitRanges[0].LowVal[0].IsNull() {
				newCol.NullCount = oldCol.NullCount
				if splitRanges[0].HighVal[0].IsNull() {
					splitRanges = splitRanges[1:]
				} else {
					splitRanges[0].LowVal[0].SetMinNotNull()
				}
			}
		}
		if oldCol.IsHandle {
			err = newHistogramBySelectivity(sctx, node.ID, &oldCol.Histogram, &newCol.Histogram, splitRanges, coll.GetRowCountByIntColumnRanges)
		} else {
			err = newHistogramBySelectivity(sctx, node.ID, &oldCol.Histogram, &newCol.Histogram, splitRanges, coll.GetRowCountByColumnRanges)
		}
		if err != nil {
			logutil.BgLogger().Warn("[Histogram-in-plan]: something wrong happened when calculating row count",
				zap.Error(err))
			continue
		}
		newCol.StatsLoadedStatus = oldCol.StatsLoadedStatus
		newColl.Columns[node.ID] = newCol
	}
	for id, idx := range coll.Indices {
		_, ok := newColl.Indices[id]
		if !ok {
			newColl.Indices[id] = idx
		}
	}
	for id, col := range coll.Columns {
		_, ok := newColl.Columns[id]
		if !ok {
			newColl.Columns[id] = col
		}
	}
	return newColl
}

func (idx *Index) outOfRange(val types.Datum) bool {
	if !idx.Histogram.outOfRange(val) {
		return false
	}
	if idx.Histogram.Len() > 0 && matchPrefix(idx.Bounds.GetRow(0), 0, &val) {
		return false
	}
	return true
}

// matchPrefix checks whether ad is the prefix of value
func matchPrefix(row chunk.Row, colIdx int, ad *types.Datum) bool {
	switch ad.Kind() {
	case types.KindString, types.KindBytes, types.KindBinaryLiteral, types.KindMysqlBit:
		return strings.HasPrefix(row.GetString(colIdx), ad.GetString())
	}
	return false
}

type dataCnt struct {
	data []byte
	cnt  uint64
}

// GetIndexPrefixLens returns an array representing
func GetIndexPrefixLens(data []byte, numCols int) (prefixLens []int, err error) {
	prefixLens = make([]int, 0, numCols)
	var colData []byte
	prefixLen := 0
	for len(data) > 0 {
		colData, data, err = codec.CutOne(data)
		if err != nil {
			return nil, err
		}
		prefixLen += len(colData)
		prefixLens = append(prefixLens, prefixLen)
	}
	return prefixLens, nil
}

// ExtractTopN extracts topn from histogram.
func (hg *Histogram) ExtractTopN(cms *CMSketch, topN *TopN, numCols int, numTopN uint32) error {
	if hg.Len() == 0 || cms == nil || numTopN == 0 {
		return nil
	}
	dataSet := make(map[string]struct{}, hg.Bounds.NumRows())
	dataCnts := make([]dataCnt, 0, hg.Bounds.NumRows())
	hg.PreCalculateScalar()
	// Set a limit on the frequency of boundary values to avoid extract values with low frequency.
	limit := hg.notNullCount() / float64(hg.Len())
	// Since our histogram are equal depth, they must occurs on the boundaries of buckets.
	for i := 0; i < hg.Bounds.NumRows(); i++ {
		data := hg.Bounds.GetRow(i).GetBytes(0)
		prefixLens, err := GetIndexPrefixLens(data, numCols)
		if err != nil {
			return err
		}
		for _, prefixLen := range prefixLens {
			prefixColData := data[:prefixLen]
			_, ok := dataSet[string(prefixColData)]
			if ok {
				continue
			}
			dataSet[string(prefixColData)] = struct{}{}
			res := hg.BetweenRowCount(types.NewBytesDatum(prefixColData), types.NewBytesDatum(kv.Key(prefixColData).PrefixNext()))
			if res >= limit {
				dataCnts = append(dataCnts, dataCnt{prefixColData, uint64(res)})
			}
		}
	}
	sort.SliceStable(dataCnts, func(i, j int) bool { return dataCnts[i].cnt >= dataCnts[j].cnt })
	if len(dataCnts) > int(numTopN) {
		dataCnts = dataCnts[:numTopN]
	}
	topN.TopN = make([]TopNMeta, 0, len(dataCnts))
	for _, dataCnt := range dataCnts {
		h1, h2 := murmur3.Sum128(dataCnt.data)
		realCnt := cms.queryHashValue(h1, h2)
		cms.SubValue(h1, h2, realCnt)
		topN.AppendTopN(dataCnt.data, realCnt)
	}
	topN.Sort()
	return nil
}

// bucket4Merging is only used for merging partition hists to global hist.
type bucket4Merging struct {
	lower *types.Datum
	upper *types.Datum
	Bucket
	// disjointNDV is used for merging bucket NDV, see mergeBucketNDV for more details.
	disjointNDV int64
}

func newBucket4Meging() *bucket4Merging {
	return &bucket4Merging{
		lower: new(types.Datum),
		upper: new(types.Datum),
		Bucket: Bucket{
			Repeat: 0,
			NDV:    0,
			Count:  0,
		},
		disjointNDV: 0,
	}
}

// buildBucket4Merging builds bucket4Merging from Histogram
// Notice: Count in Histogram.Buckets is prefix sum but in bucket4Merging is not.
func (hg *Histogram) buildBucket4Merging() []*bucket4Merging {
	buckets := make([]*bucket4Merging, 0, hg.Len())
	for i := 0; i < hg.Len(); i++ {
		b := newBucket4Meging()
		hg.GetLower(i).Copy(b.lower)
		hg.GetUpper(i).Copy(b.upper)
		b.Repeat = hg.Buckets[i].Repeat
		b.NDV = hg.Buckets[i].NDV
		b.Count = hg.Buckets[i].Count
		if i != 0 {
			b.Count -= hg.Buckets[i-1].Count
		}
		buckets = append(buckets, b)
	}
	return buckets
}

func (b *bucket4Merging) Clone() bucket4Merging {
	return bucket4Merging{
		lower: b.lower.Clone(),
		upper: b.upper.Clone(),
		Bucket: Bucket{
			Repeat: b.Repeat,
			NDV:    b.NDV,
			Count:  b.Count,
		},
		disjointNDV: b.disjointNDV,
	}
}

// mergeBucketNDV merges bucket NDV from tow bucket `right` & `left`.
// Before merging, you need to make sure that when using (upper, lower) as the comparison key, `right` is greater than `left`
func mergeBucketNDV(sc *stmtctx.StatementContext, left *bucket4Merging, right *bucket4Merging) (*bucket4Merging, error) {
	res := right.Clone()
	if left.NDV == 0 {
		return &res, nil
	}
	if right.NDV == 0 {
		res.lower = left.lower.Clone()
		res.upper = left.upper.Clone()
		res.NDV = left.NDV
		return &res, nil
	}
	upperCompare, err := right.upper.Compare(sc, left.upper, collate.GetBinaryCollator())
	if err != nil {
		return nil, err
	}
	// __right__|
	// _______left____|
	// illegal order.
	if upperCompare < 0 {
		return nil, errors.Errorf("illegal bucket order")
	}
	//  ___right_|
	//  ___left__|
	// They have the same upper.
	if upperCompare == 0 {
		lowerCompare, err := right.lower.Compare(sc, left.lower, collate.GetBinaryCollator())
		if err != nil {
			return nil, err
		}
		//      |____right____|
		//         |__left____|
		// illegal order.
		if lowerCompare < 0 {
			return nil, errors.Errorf("illegal bucket order")
		}
		// |___right___|
		// |____left___|
		// ndv = max(right.ndv, left.ndv)
		if lowerCompare == 0 {
			if left.NDV > right.NDV {
				res.NDV = left.NDV
			}
			return &res, nil
		}
		//         |_right_|
		// |_____left______|
		// |-ratio-|
		// ndv = ratio * left.ndv + max((1-ratio) * left.ndv, right.ndv)
		ratio := calcFraction4Datums(left.lower, left.upper, right.lower)
		res.NDV = int64(ratio*float64(left.NDV) + math.Max((1-ratio)*float64(left.NDV), float64(right.NDV)))
		res.lower = left.lower.Clone()
		return &res, nil
	}
	// ____right___|
	// ____left__|
	// right.upper > left.upper
	lowerCompareUpper, err := right.lower.Compare(sc, left.upper, collate.GetBinaryCollator())
	if err != nil {
		return nil, err
	}
	//                  |_right_|
	//  |___left____|
	// `left` and `right` do not intersect
	// We add right.ndv in `disjointNDV`, and let `right.ndv = left.ndv` be used for subsequent merge.
	// This is because, for the merging of many buckets, we merge them from back to front.
	if lowerCompareUpper >= 0 {
		res.upper = left.upper.Clone()
		res.lower = left.lower.Clone()
		res.disjointNDV += right.NDV
		res.NDV = left.NDV
		return &res, nil
	}
	upperRatio := calcFraction4Datums(right.lower, right.upper, left.upper)
	lowerCompare, err := right.lower.Compare(sc, left.lower, collate.GetBinaryCollator())
	if err != nil {
		return nil, err
	}
	//              |-upperRatio-|
	//              |_______right_____|
	// |_______left______________|
	// |-lowerRatio-|
	// ndv = lowerRatio * left.ndv
	//		+ max((1-lowerRatio) * left.ndv, upperRatio * right.ndv)
	//		+ (1-upperRatio) * right.ndv
	if lowerCompare >= 0 {
		lowerRatio := calcFraction4Datums(left.lower, left.upper, right.lower)
		res.NDV = int64(lowerRatio*float64(left.NDV) +
			math.Max((1-lowerRatio)*float64(left.NDV), upperRatio*float64(right.NDV)) +
			(1-upperRatio)*float64(right.NDV))
		res.lower = left.lower.Clone()
		return &res, nil
	}
	// |------upperRatio--------|
	// |-lowerRatio-|
	// |____________right______________|
	//              |___left____|
	// ndv = lowerRatio * right.ndv
	//		+ max(left.ndv + (upperRatio - lowerRatio) * right.ndv)
	//		+ (1-upperRatio) * right.ndv
	lowerRatio := calcFraction4Datums(right.lower, right.upper, left.lower)
	res.NDV = int64(lowerRatio*float64(right.NDV) +
		math.Max(float64(left.NDV), (upperRatio-lowerRatio)*float64(right.NDV)) +
		(1-upperRatio)*float64(right.NDV))
	return &res, nil
}

// mergeParitionBuckets merges buckets[l...r) to one global bucket.
// global bucket:
//		upper = buckets[r-1].upper
//		count = sum of buckets[l...r).count
//		repeat = sum of buckets[i] (buckets[i].upper == global bucket.upper && i in [l...r))
//		ndv = merge bucket ndv from r-1 to l by mergeBucketNDV
// Notice: lower is not calculated here.
func mergePartitionBuckets(sc *stmtctx.StatementContext, buckets []*bucket4Merging) (*bucket4Merging, error) {
	if len(buckets) == 0 {
		return nil, errors.Errorf("not enough buckets to merge")
	}
	res := bucket4Merging{}
	res.upper = buckets[len(buckets)-1].upper.Clone()
	right := buckets[len(buckets)-1].Clone()

	totNDV := int64(0)
	for i := len(buckets) - 1; i >= 0; i-- {
		totNDV += buckets[i].NDV
		res.Count += buckets[i].Count
		compare, err := buckets[i].upper.Compare(sc, res.upper, collate.GetBinaryCollator())
		if err != nil {
			return nil, err
		}
		if compare == 0 {
			res.Repeat += buckets[i].Repeat
		}
		if i != len(buckets)-1 {
			tmp, err := mergeBucketNDV(sc, buckets[i], &right)
			if err != nil {
				return nil, err
			}
			right = *tmp
		}
	}
	res.NDV = right.NDV + right.disjointNDV

	// since `mergeBucketNDV` is based on uniform and inclusion assumptions, it has the trend to under-estimate,
	// and as the number of buckets increases, these assumptions become weak,
	// so to mitigate this problem, a damping factor based on the number of buckets is introduced.
	res.NDV = int64(float64(res.NDV) * math.Pow(1.15, float64(len(buckets)-1)))
	if res.NDV > totNDV {
		res.NDV = totNDV
	}
	return &res, nil
}

func (t *TopNMeta) buildBucket4Merging(d *types.Datum) *bucket4Merging {
	res := newBucket4Meging()
	res.lower = d.Clone()
	res.upper = d.Clone()
	res.Count = int64(t.Count)
	res.Repeat = int64(t.Count)
	res.NDV = int64(1)
	return res
}

// MergePartitionHist2GlobalHist merges hists (partition-level Histogram) to a global-level Histogram
func MergePartitionHist2GlobalHist(sc *stmtctx.StatementContext, hists []*Histogram, popedTopN []TopNMeta, expBucketNumber int64, isIndex bool) (*Histogram, error) {
	var totCount, totNull, bucketNumber, totColSize int64
	if expBucketNumber == 0 {
		return nil, errors.Errorf("expBucketNumber can not be zero")
	}
	// minValue is used to calc the bucket lower.
	var minValue *types.Datum
	for _, hist := range hists {
		totColSize += hist.TotColSize
		totNull += hist.NullCount
		bucketNumber += int64(hist.Len())
		if hist.Len() > 0 {
			totCount += hist.Buckets[hist.Len()-1].Count
			if minValue == nil {
				minValue = hist.GetLower(0).Clone()
				continue
			}
			res, err := hist.GetLower(0).Compare(sc, minValue, collate.GetBinaryCollator())
			if err != nil {
				return nil, err
			}
			if res < 0 {
				minValue = hist.GetLower(0).Clone()
			}
		}
	}

	bucketNumber += int64(len(popedTopN))
	buckets := make([]*bucket4Merging, 0, bucketNumber)
	globalBuckets := make([]*bucket4Merging, 0, expBucketNumber)

	// init `buckets`.
	for _, hist := range hists {
		buckets = append(buckets, hist.buildBucket4Merging()...)
	}

	for _, meta := range popedTopN {
		totCount += int64(meta.Count)
		var d types.Datum
		if isIndex {
			d.SetBytes(meta.Encoded)
		} else {
			var err error
			if types.IsTypeTime(hists[0].Tp.GetType()) {
				// handle datetime values specially since they are encoded to int and we'll get int values if using DecodeOne.
				_, d, err = codec.DecodeAsDateTime(meta.Encoded, hists[0].Tp.GetType(), sc.TimeZone)
			} else if types.IsTypeFloat(hists[0].Tp.GetType()) {
				_, d, err = codec.DecodeAsFloat32(meta.Encoded, hists[0].Tp.GetType())
			} else {
				_, d, err = codec.DecodeOne(meta.Encoded)
			}
			if err != nil {
				return nil, err
			}
		}
		if minValue == nil {
			minValue = d.Clone()
			continue
		}
		res, err := d.Compare(sc, minValue, collate.GetBinaryCollator())
		if err != nil {
			return nil, err
		}
		if res < 0 {
			minValue = d.Clone()
		}
		buckets = append(buckets, meta.buildBucket4Merging(&d))
	}

	// Remove empty buckets
	tail := 0
	for i := range buckets {
		if buckets[i].Count != 0 {
			buckets[tail] = buckets[i]
			tail++
		}
	}
	buckets = buckets[:tail]

	var sortError error
	slices.SortFunc(buckets, func(i, j *bucket4Merging) bool {
		res, err := i.upper.Compare(sc, j.upper, collate.GetBinaryCollator())
		if err != nil {
			sortError = err
		}
		if res != 0 {
			return res < 0
		}
		res, err = i.lower.Compare(sc, j.lower, collate.GetBinaryCollator())
		if err != nil {
			sortError = err
		}
		return res < 0
	})
	if sortError != nil {
		return nil, sortError
	}

	var sum, prevSum int64
	r, prevR := len(buckets), 0
	bucketCount := int64(1)
	gBucketCountThreshold := (totCount / expBucketNumber) * 80 / 100 // expectedBucketSize * 0.8
	var bucketNDV int64
	for i := len(buckets) - 1; i >= 0; i-- {
		sum += buckets[i].Count
		bucketNDV += buckets[i].NDV
		if sum >= totCount*bucketCount/expBucketNumber && sum-prevSum >= gBucketCountThreshold {
			for ; i > 0; i-- { // if the buckets have the same upper, we merge them into the same new buckets.
				res, err := buckets[i-1].upper.Compare(sc, buckets[i].upper, collate.GetBinaryCollator())
				if err != nil {
					return nil, err
				}
				if res != 0 {
					break
				}
				sum += buckets[i-1].Count
				bucketNDV += buckets[i-1].NDV
			}
			merged, err := mergePartitionBuckets(sc, buckets[i:r])
			if err != nil {
				return nil, err
			}
			globalBuckets = append(globalBuckets, merged)
			prevR = r
			r = i
			bucketCount++
			prevSum = sum
			bucketNDV = 0
		}
	}
	if r > 0 {
		bucketSum := int64(0)
		for _, b := range buckets[:r] {
			bucketSum += b.Count
		}

		if len(globalBuckets) > 0 && bucketSum < gBucketCountThreshold { // merge them into the previous global bucket
			r = prevR
			globalBuckets = globalBuckets[:len(globalBuckets)-1]
		}

		merged, err := mergePartitionBuckets(sc, buckets[:r])
		if err != nil {
			return nil, err
		}
		globalBuckets = append(globalBuckets, merged)
	}
	// Because we merge backwards, we need to flip the slices.
	for i, j := 0, len(globalBuckets)-1; i < j; i, j = i+1, j-1 {
		globalBuckets[i], globalBuckets[j] = globalBuckets[j], globalBuckets[i]
	}

	// Calc the bucket lower.
	if minValue == nil || len(globalBuckets) == 0 { // both hists and popedTopN are empty, returns an empty hist in this case
		return NewHistogram(hists[0].ID, 0, totNull, hists[0].LastUpdateVersion, hists[0].Tp, len(globalBuckets), totColSize), nil
	}
	globalBuckets[0].lower = minValue.Clone()
	for i := 1; i < len(globalBuckets); i++ {
		if globalBuckets[i].NDV == 1 { // there is only 1 value so lower = upper
			globalBuckets[i].lower = globalBuckets[i].upper.Clone()
		} else {
			globalBuckets[i].lower = globalBuckets[i-1].upper.Clone()
		}
		globalBuckets[i].Count = globalBuckets[i].Count + globalBuckets[i-1].Count
	}

	// Recalculate repeats
	// TODO: optimize it later since it's a simple but not the fastest implementation whose complexity is O(nBkt * nHist * log(nBkt))
	for _, bucket := range globalBuckets {
		var repeat float64
		for _, hist := range hists {
			histRowCount, _ := hist.equalRowCount(*bucket.upper, isIndex)
			repeat += histRowCount // only hists of indexes have bucket.NDV
		}
		if int64(repeat) > bucket.Repeat {
			bucket.Repeat = int64(repeat)
		}
	}

	globalHist := NewHistogram(hists[0].ID, 0, totNull, hists[0].LastUpdateVersion, hists[0].Tp, len(globalBuckets), totColSize)
	for _, bucket := range globalBuckets {
		if !isIndex {
			bucket.NDV = 0 // bucket.NDV is not maintained for column histograms
		}
		globalHist.AppendBucketWithNDV(bucket.lower, bucket.upper, bucket.Count, bucket.Repeat, bucket.NDV)
	}
	return globalHist, nil
}

const (
	allLoaded = iota
	onlyCmsEvicted
	onlyHistRemained
	allEvicted
)

// StatsLoadedStatus indicates the status of statistics
type StatsLoadedStatus struct {
	statsInitialized bool
	evictedStatus    int
}

// NewStatsFullLoadStatus returns the status that the column/index fully loaded
func NewStatsFullLoadStatus() StatsLoadedStatus {
	return StatsLoadedStatus{
		statsInitialized: true,
		evictedStatus:    allLoaded,
	}
}

// IsStatsInitialized indicates whether the column/index's statistics was loaded from storage before.
// Note that `IsStatsInitialized` only can be set in initializing
func (s StatsLoadedStatus) IsStatsInitialized() bool {
	return s.statsInitialized
}

// IsLoadNeeded indicates whether it needs load statistics during LoadNeededHistograms or sync stats
// If the column/index was loaded and any statistics of it is evicting, it also needs re-load statistics.
func (s StatsLoadedStatus) IsLoadNeeded() bool {
	if s.statsInitialized {
		return s.evictedStatus > allLoaded
	}
	return true
}

// IsEssentialStatsLoaded indicates whether the essential statistics is loaded.
// If the column/index was loaded, and at least histogram and topN still exists, the necessary statistics is still loaded.
func (s StatsLoadedStatus) IsEssentialStatsLoaded() bool {
	return s.statsInitialized && (s.evictedStatus < allEvicted)
}

// IsCMSEvicted indicates whether the cms got evicted now.
func (s StatsLoadedStatus) IsCMSEvicted() bool {
	return s.statsInitialized && s.evictedStatus >= onlyCmsEvicted
}

<<<<<<< HEAD
// IsTopNEvicted indicates whether the topn got evicted now.
func (s ColLoadedStatus) IsTopNEvicted() bool {
	return s.statsInitialized && s.evictedStatus >= onlyHistRemained
=======
// IsFullLoad indicates whether the stats are full loaded
func (s StatsLoadedStatus) IsFullLoad() bool {
	return s.statsInitialized && s.evictedStatus == allLoaded
>>>>>>> 87052dc2
}<|MERGE_RESOLUTION|>--- conflicted
+++ resolved
@@ -2402,13 +2402,12 @@
 	return s.statsInitialized && s.evictedStatus >= onlyCmsEvicted
 }
 
-<<<<<<< HEAD
 // IsTopNEvicted indicates whether the topn got evicted now.
-func (s ColLoadedStatus) IsTopNEvicted() bool {
+func (s StatsLoadedStatus) IsTopNEvicted() bool {
 	return s.statsInitialized && s.evictedStatus >= onlyHistRemained
-=======
+}
+
 // IsFullLoad indicates whether the stats are full loaded
 func (s StatsLoadedStatus) IsFullLoad() bool {
 	return s.statsInitialized && s.evictedStatus == allLoaded
->>>>>>> 87052dc2
 }