// Copyright 2016 PingCAP, Inc.
//
// Licensed under the Apache License, Version 2.0 (the "License");
// you may not use this file except in compliance with the License.
// You may obtain a copy of the License at
//
//     http://www.apache.org/licenses/LICENSE-2.0
//
// Unless required by applicable law or agreed to in writing, software
// distributed under the License is distributed on an "AS IS" BASIS,
// WITHOUT WARRANTIES OR CONDITIONS OF ANY KIND, either express or implied.
// See the License for the specific language governing permissions and
// limitations under the License.

package statistics

import (
	"context"
	"math"
	"testing"

	"github.com/pingcap/errors"
<<<<<<< HEAD
	"github.com/pingcap/parser/ast"
	"github.com/pingcap/parser/model"
	"github.com/pingcap/parser/mysql"
=======
	"github.com/pingcap/tidb/config"
	"github.com/pingcap/tidb/parser/ast"
	"github.com/pingcap/tidb/parser/model"
	"github.com/pingcap/tidb/parser/mysql"
>>>>>>> 5cc6b816
	"github.com/pingcap/tidb/sessionctx"
	"github.com/pingcap/tidb/sessionctx/stmtctx"
	"github.com/pingcap/tidb/types"
	"github.com/pingcap/tidb/util/chunk"
	"github.com/pingcap/tidb/util/mock"
	"github.com/pingcap/tidb/util/ranger"
	"github.com/pingcap/tidb/util/sqlexec"
	"github.com/stretchr/testify/require"
)

// var _ = Suite(&testStatisticsSuite{})

type testStatisticsSuite struct {
	count   int
	samples []*SampleItem
	rc      sqlexec.RecordSet
	pk      sqlexec.RecordSet
}

type recordSet struct {
	firstIsID bool
	data      []types.Datum
	count     int
	cursor    int
	fields    []*ast.ResultField
}

func (r *recordSet) Fields() []*ast.ResultField {
	return r.fields
}

func (r *recordSet) setFields(tps ...uint8) {
	r.fields = make([]*ast.ResultField, len(tps))
	for i := 0; i < len(tps); i++ {
		rf := new(ast.ResultField)
		rf.Column = new(model.ColumnInfo)
		rf.Column.FieldType = *types.NewFieldType(tps[i])
		r.fields[i] = rf
	}
}

func (r *recordSet) getNext() []types.Datum {
	if r.cursor == r.count {
		return nil
	}
	r.cursor++
	row := make([]types.Datum, 0, len(r.fields))
	if r.firstIsID {
		row = append(row, types.NewIntDatum(int64(r.cursor)))
	}
	row = append(row, r.data[r.cursor-1])
	return row
}

func (r *recordSet) Next(ctx context.Context, req *chunk.Chunk) error {
	req.Reset()
	row := r.getNext()
	if row != nil {
		for i := 0; i < len(row); i++ {
			req.AppendDatum(i, &row[i])
		}
	}
	return nil
}

func (r *recordSet) NewChunk() *chunk.Chunk {
	fields := make([]*types.FieldType, 0, len(r.fields))
	for _, field := range r.fields {
		fields = append(fields, &field.Column.FieldType)
	}
	return chunk.NewChunkWithCapacity(fields, 32)
}

func (r *recordSet) Close() error {
	r.cursor = 0
	return nil
}

func buildPK(sctx sessionctx.Context, numBuckets, id int64, records sqlexec.RecordSet) (int64, *Histogram, error) {
	b := NewSortedBuilder(sctx.GetSessionVars().StmtCtx, numBuckets, id, types.NewFieldType(mysql.TypeLonglong), Version1)
	ctx := context.Background()
	for {
		req := records.NewChunk()
		err := records.Next(ctx, req)
		if err != nil {
			return 0, nil, errors.Trace(err)
		}
		if req.NumRows() == 0 {
			break
		}
		it := chunk.NewIterator4Chunk(req)
		for row := it.Begin(); row != it.End(); row = it.Next() {
			datums := RowToDatums(row, records.Fields())
			err = b.Iterate(datums[0])
			if err != nil {
				return 0, nil, errors.Trace(err)
			}
		}
	}
	return b.Count, b.hist, nil
}

func mockHistogram(lower, num int64) *Histogram {
	h := NewHistogram(0, num, 0, 0, types.NewFieldType(mysql.TypeLonglong), int(num), 0)
	for i := int64(0); i < num; i++ {
		lower, upper := types.NewIntDatum(lower+i), types.NewIntDatum(lower+i)
		h.AppendBucket(&lower, &upper, i+1, 1)
	}
	return h
}

func TestMergeHistogram(t *testing.T) {
	t.Parallel()
	tests := []struct {
		leftLower  int64
		leftNum    int64
		rightLower int64
		rightNum   int64
		bucketNum  int
		ndv        int64
	}{
		{
			leftLower:  0,
			leftNum:    0,
			rightLower: 0,
			rightNum:   1,
			bucketNum:  1,
			ndv:        1,
		},
		{
			leftLower:  0,
			leftNum:    200,
			rightLower: 200,
			rightNum:   200,
			bucketNum:  200,
			ndv:        400,
		},
		{
			leftLower:  0,
			leftNum:    200,
			rightLower: 199,
			rightNum:   200,
			bucketNum:  200,
			ndv:        399,
		},
	}
	sc := mock.NewContext().GetSessionVars().StmtCtx
	bucketCount := 256
	for _, tt := range tests {
		lh := mockHistogram(tt.leftLower, tt.leftNum)
		rh := mockHistogram(tt.rightLower, tt.rightNum)
		h, err := MergeHistograms(sc, lh, rh, bucketCount, Version1)
		require.NoError(t, err)
		require.Equal(t, tt.ndv, h.NDV)
		require.Equal(t, tt.bucketNum, h.Len())
		require.Equal(t, tt.leftNum+tt.rightNum, int64(h.TotalRowCount()))
		expectLower := types.NewIntDatum(tt.leftLower)
		cmp, err := h.GetLower(0).CompareDatum(sc, &expectLower)
		require.NoError(t, err)
		require.Equal(t, 0, cmp)
		expectUpper := types.NewIntDatum(tt.rightLower + tt.rightNum - 1)
		cmp, err = h.GetUpper(h.Len()-1).CompareDatum(sc, &expectUpper)
		require.NoError(t, err)
		require.Equal(t, 0, cmp)
	}
}

func TestPseudoTable(t *testing.T) {
	t.Parallel()
	ti := &model.TableInfo{}
	colInfo := &model.ColumnInfo{
		ID:        1,
		FieldType: *types.NewFieldType(mysql.TypeLonglong),
	}
	ti.Columns = append(ti.Columns, colInfo)
	tbl := PseudoTable(ti)
	require.Greater(t, tbl.Count, int64(0))
	sc := new(stmtctx.StatementContext)
	count := tbl.ColumnLessRowCount(sc, types.NewIntDatum(100), colInfo.ID)
	require.Equal(t, 3333, int(count))
	count, err := tbl.ColumnEqualRowCount(sc, types.NewIntDatum(1000), colInfo.ID)
	require.NoError(t, err)
	require.Equal(t, 10, int(count))
	count, _ = tbl.ColumnBetweenRowCount(sc, types.NewIntDatum(1000), types.NewIntDatum(5000), colInfo.ID)
	require.Equal(t, 250, int(count))
}

func buildCMSketch(values []types.Datum) *CMSketch {
	cms := NewCMSketch(8, 2048)
	for _, val := range values {
		err := cms.insert(&val)
		if err != nil {
			panic(err)
		}
	}
	return cms
}

func SubTestColumnRange(s *testStatisticsSuite) func(*testing.T) {
	return func(t *testing.T) {
		t.Parallel()
		bucketCount := int64(256)
		ctx := mock.NewContext()
		sc := ctx.GetSessionVars().StmtCtx
		sketch, _, err := buildFMSketch(sc, s.rc.(*recordSet).data, 1000)
		require.NoError(t, err)

		collector := &SampleCollector{
			Count:     int64(s.count),
			NullCount: 0,
			Samples:   s.samples,
			FMSketch:  sketch,
		}
		hg, err := BuildColumn(ctx, bucketCount, 2, collector, types.NewFieldType(mysql.TypeLonglong))
		hg.PreCalculateScalar()
		require.NoError(t, err)
		col := &Column{Histogram: *hg, CMSketch: buildCMSketch(s.rc.(*recordSet).data), Info: &model.ColumnInfo{}}
		tbl := &Table{
			HistColl: HistColl{
				Count:   int64(col.TotalRowCount()),
				Columns: make(map[int64]*Column),
			},
		}
		ran := []*ranger.Range{{
			LowVal:  []types.Datum{{}},
			HighVal: []types.Datum{types.MaxValueDatum()},
		}}
		count, err := tbl.GetRowCountByColumnRanges(sc, 0, ran)
		require.NoError(t, err)
		require.Equal(t, 100000, int(count))
		ran[0].LowVal[0] = types.MinNotNullDatum()
		count, err = tbl.GetRowCountByColumnRanges(sc, 0, ran)
		require.NoError(t, err)
		require.Equal(t, 99900, int(count))
		ran[0].LowVal[0] = types.NewIntDatum(1000)
		ran[0].LowExclude = true
		ran[0].HighVal[0] = types.NewIntDatum(2000)
		ran[0].HighExclude = true
		count, err = tbl.GetRowCountByColumnRanges(sc, 0, ran)
		require.NoError(t, err)
		require.Equal(t, 2500, int(count))
		ran[0].LowExclude = false
		ran[0].HighExclude = false
		count, err = tbl.GetRowCountByColumnRanges(sc, 0, ran)
		require.NoError(t, err)
		require.Equal(t, 2500, int(count))
		ran[0].LowVal[0] = ran[0].HighVal[0]
		count, err = tbl.GetRowCountByColumnRanges(sc, 0, ran)
		require.NoError(t, err)
		require.Equal(t, 100, int(count))

		tbl.Columns[0] = col
		ran[0].LowVal[0] = types.Datum{}
		ran[0].HighVal[0] = types.MaxValueDatum()
		count, err = tbl.GetRowCountByColumnRanges(sc, 0, ran)
		require.NoError(t, err)
		require.Equal(t, 100000, int(count))
		ran[0].LowVal[0] = types.NewIntDatum(1000)
		ran[0].LowExclude = true
		ran[0].HighVal[0] = types.NewIntDatum(2000)
		ran[0].HighExclude = true
		count, err = tbl.GetRowCountByColumnRanges(sc, 0, ran)
		require.NoError(t, err)
		require.Equal(t, 9998, int(count))
		ran[0].LowExclude = false
		ran[0].HighExclude = false
		count, err = tbl.GetRowCountByColumnRanges(sc, 0, ran)
		require.NoError(t, err)
		require.Equal(t, 10000, int(count))
		ran[0].LowVal[0] = ran[0].HighVal[0]
		count, err = tbl.GetRowCountByColumnRanges(sc, 0, ran)
		require.NoError(t, err)
		require.Equal(t, 1, int(count))
	}
}

func SubTestIntColumnRanges(s *testStatisticsSuite) func(*testing.T) {
	return func(t *testing.T) {
		t.Parallel()
		bucketCount := int64(256)
		ctx := mock.NewContext()
		sc := ctx.GetSessionVars().StmtCtx

		s.pk.(*recordSet).cursor = 0
		rowCount, hg, err := buildPK(ctx, bucketCount, 0, s.pk)
		hg.PreCalculateScalar()
		require.NoError(t, err)
		require.Equal(t, int64(100000), rowCount)
		col := &Column{Histogram: *hg, Info: &model.ColumnInfo{}}
		tbl := &Table{
			HistColl: HistColl{
				Count:   int64(col.TotalRowCount()),
				Columns: make(map[int64]*Column),
			},
		}
		ran := []*ranger.Range{{
			LowVal:  []types.Datum{types.NewIntDatum(math.MinInt64)},
			HighVal: []types.Datum{types.NewIntDatum(math.MaxInt64)},
		}}
		count, err := tbl.GetRowCountByIntColumnRanges(sc, 0, ran)
		require.NoError(t, err)
		require.Equal(t, 100000, int(count))
		ran[0].LowVal[0].SetInt64(1000)
		ran[0].HighVal[0].SetInt64(2000)
		count, err = tbl.GetRowCountByIntColumnRanges(sc, 0, ran)
		require.NoError(t, err)
		require.Equal(t, 1000, int(count))
		ran[0].LowVal[0].SetInt64(1001)
		ran[0].HighVal[0].SetInt64(1999)
		count, err = tbl.GetRowCountByIntColumnRanges(sc, 0, ran)
		require.NoError(t, err)
		require.Equal(t, 998, int(count))
		ran[0].LowVal[0].SetInt64(1000)
		ran[0].HighVal[0].SetInt64(1000)
		count, err = tbl.GetRowCountByIntColumnRanges(sc, 0, ran)
		require.NoError(t, err)
		require.Equal(t, 1, int(count))

		ran = []*ranger.Range{{
			LowVal:  []types.Datum{types.NewUintDatum(0)},
			HighVal: []types.Datum{types.NewUintDatum(math.MaxUint64)},
		}}
		count, err = tbl.GetRowCountByIntColumnRanges(sc, 0, ran)
		require.NoError(t, err)
		require.Equal(t, 100000, int(count))
		ran[0].LowVal[0].SetUint64(1000)
		ran[0].HighVal[0].SetUint64(2000)
		count, err = tbl.GetRowCountByIntColumnRanges(sc, 0, ran)
		require.NoError(t, err)
		require.Equal(t, 1000, int(count))
		ran[0].LowVal[0].SetUint64(1001)
		ran[0].HighVal[0].SetUint64(1999)
		count, err = tbl.GetRowCountByIntColumnRanges(sc, 0, ran)
		require.NoError(t, err)
		require.Equal(t, 998, int(count))
		ran[0].LowVal[0].SetUint64(1000)
		ran[0].HighVal[0].SetUint64(1000)
		count, err = tbl.GetRowCountByIntColumnRanges(sc, 0, ran)
		require.NoError(t, err)
		require.Equal(t, 1, int(count))

		tbl.Columns[0] = col
		ran[0].LowVal[0].SetInt64(math.MinInt64)
		ran[0].HighVal[0].SetInt64(math.MaxInt64)
		count, err = tbl.GetRowCountByIntColumnRanges(sc, 0, ran)
		require.NoError(t, err)
		require.Equal(t, 100000, int(count))
		ran[0].LowVal[0].SetInt64(1000)
		ran[0].HighVal[0].SetInt64(2000)
		count, err = tbl.GetRowCountByIntColumnRanges(sc, 0, ran)
		require.NoError(t, err)
		require.Equal(t, 1001, int(count))
		ran[0].LowVal[0].SetInt64(1001)
		ran[0].HighVal[0].SetInt64(1999)
		count, err = tbl.GetRowCountByIntColumnRanges(sc, 0, ran)
		require.NoError(t, err)
		require.Equal(t, 999, int(count))
		ran[0].LowVal[0].SetInt64(1000)
		ran[0].HighVal[0].SetInt64(1000)
		count, err = tbl.GetRowCountByIntColumnRanges(sc, 0, ran)
		require.NoError(t, err)
		require.Equal(t, 1, int(count))

		tbl.Count *= 10
		count, err = tbl.GetRowCountByIntColumnRanges(sc, 0, ran)
		require.NoError(t, err)
		require.Equal(t, 1, int(count))
	}
}<|MERGE_RESOLUTION|>--- conflicted
+++ resolved
@@ -20,16 +20,9 @@
 	"testing"
 
 	"github.com/pingcap/errors"
-<<<<<<< HEAD
-	"github.com/pingcap/parser/ast"
-	"github.com/pingcap/parser/model"
-	"github.com/pingcap/parser/mysql"
-=======
-	"github.com/pingcap/tidb/config"
 	"github.com/pingcap/tidb/parser/ast"
 	"github.com/pingcap/tidb/parser/model"
 	"github.com/pingcap/tidb/parser/mysql"
->>>>>>> 5cc6b816
 	"github.com/pingcap/tidb/sessionctx"
 	"github.com/pingcap/tidb/sessionctx/stmtctx"
 	"github.com/pingcap/tidb/types"
@@ -40,8 +33,6 @@
 	"github.com/stretchr/testify/require"
 )
 
-// var _ = Suite(&testStatisticsSuite{})
-
 type testStatisticsSuite struct {
 	count   int
 	samples []*SampleItem
@@ -84,7 +75,7 @@
 	return row
 }
 
-func (r *recordSet) Next(ctx context.Context, req *chunk.Chunk) error {
+func (r *recordSet) Next(_ context.Context, req *chunk.Chunk) error {
 	req.Reset()
 	row := r.getNext()
 	if row != nil {
