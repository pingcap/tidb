--- conflicted
+++ resolved
@@ -21,6 +21,7 @@
 	"github.com/pingcap/parser/mysql"
 	"github.com/pingcap/tidb/expression"
 	"github.com/pingcap/tidb/sessionctx"
+	"github.com/pingcap/tidb/types"
 	"github.com/pingcap/tidb/util/ranger"
 )
 
@@ -181,10 +182,8 @@
 			if err != nil {
 				return 0, nil, errors.Trace(err)
 			}
-<<<<<<< HEAD
 			nodes = append(nodes, &StatsNode{Tp: colType, ID: id, mask: maskCovered, Ranges: ranges, numCols: 1})
-			if mysql.HasPriKeyFlag(colInfo.Info.Flag) {
-				nodes[len(nodes)-1].Tp = pkType
+			if colInfo.isHandle && colInfo.Tp.EvalType() == types.ETInt {
 				var cnt float64
 				cnt, err = coll.GetRowCountByIntColumnRanges(sc, id, ranges)
 				if err != nil {
@@ -196,11 +195,9 @@
 			cnt, err := coll.GetRowCountByColumnRanges(sc, id, ranges)
 			if err != nil {
 				return 0, nil, errors.Trace(err)
-=======
-			sets = append(sets, &exprSet{tp: colType, ID: id, mask: maskCovered, ranges: ranges, numCols: 1})
+			}
 			if colInfo.isHandle {
-				sets[len(sets)-1].tp = pkType
->>>>>>> 8e5f4b12
+				nodes[len(nodes)-1].Tp = pkType
 			}
 			nodes[len(nodes)-1].Selectivity = cnt / float64(coll.Count)
 		}
