--- conflicted
+++ resolved
@@ -157,12 +157,8 @@
 	for _, expr := range exprs {
 		exprsClone = append(exprsClone, expr.Clone())
 	}
-<<<<<<< HEAD
-	ranges, accessConds, _, err := ranger.BuildRange(ctx, exprsClone, rangeType, cols, lengths)
-=======
 	accessConds, _ := ranger.DetachCondsForSelectivity(exprsClone, rangeType, cols, lengths)
 	ranges, err := ranger.BuildRange(ctx.GetSessionVars().StmtCtx, accessConds, rangeType, cols, lengths)
->>>>>>> 95a6e1e7
 	if err != nil {
 		return 0, nil, errors.Trace(err)
 	}
