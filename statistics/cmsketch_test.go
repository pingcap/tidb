// Copyright 2017 PingCAP, Inc.
//
// Licensed under the Apache License, Version 2.0 (the "License");
// you may not use this file except in compliance with the License.
// You may obtain a copy of the License at
//
//     http://www.apache.org/licenses/LICENSE-2.0
//
// Unless required by applicable law or agreed to in writing, software
// distributed under the License is distributed on an "AS IS" BASIS,
// See the License for the specific language governing permissions and
// limitations under the License.

package statistics

import (
	"fmt"
	"math"
	"math/rand"
	"time"

	. "github.com/pingcap/check"
	"github.com/pingcap/errors"
	"github.com/pingcap/parser/mysql"
	"github.com/pingcap/tidb/sessionctx/stmtctx"
	"github.com/pingcap/tidb/types"
	"github.com/pingcap/tidb/util/chunk"
	"github.com/pingcap/tidb/util/codec"
)

func (c *CMSketch) insert(val *types.Datum) error {
	bytes, err := codec.EncodeValue(nil, nil, *val)
	if err != nil {
		return errors.Trace(err)
	}
	c.InsertBytes(bytes)
	return nil
}

func prepareCMSAndTopN(d, w int32, vals []*types.Datum, n uint32, total uint64) (*CMSketch, *TopN, error) {
	data := make([][]byte, 0, len(vals))
	for _, v := range vals {
		bytes, err := codec.EncodeValue(nil, nil, *v)
		if err != nil {
			return nil, nil, errors.Trace(err)
		}
		data = append(data, bytes)
	}
	cms, topN, _, _ := NewCMSketchAndTopN(d, w, data, n, total)
	return cms, topN, nil
}

// buildCMSketchAndMapWithOffset builds cm sketch using zipf and the generated values starts from `offset`.
func buildCMSketchAndMapWithOffset(d, w int32, seed int64, total, imax uint64, s float64, offset int64) (*CMSketch, map[int64]uint32, error) {
	cms := NewCMSketch(d, w)
	mp := make(map[int64]uint32)
	zipf := rand.NewZipf(rand.New(rand.NewSource(seed)), s, 1, imax)
	for i := uint64(0); i < total; i++ {
		val := types.NewIntDatum(int64(zipf.Uint64()) + offset)
		err := cms.insert(&val)
		if err != nil {
			return nil, nil, errors.Trace(err)
		}
		mp[val.GetInt64()]++
	}
	return cms, mp, nil
}

func buildCMSketchAndMap(d, w int32, seed int64, total, imax uint64, s float64) (*CMSketch, map[int64]uint32, error) {
	return buildCMSketchAndMapWithOffset(d, w, seed, total, imax, s, 0)
}

func buildCMSketchTopNAndMap(d, w, n, sample int32, seed int64, total, imax uint64, s float64) (*CMSketch, *TopN, map[int64]uint32, error) {
	mp := make(map[int64]uint32)
	zipf := rand.NewZipf(rand.New(rand.NewSource(seed)), s, 1, imax)
	vals := make([]*types.Datum, 0)
	for i := uint64(0); i < total; i++ {
		val := types.NewIntDatum(int64(zipf.Uint64()))
		mp[val.GetInt64()]++
		if i < uint64(sample) {
			vals = append(vals, &val)
		}
	}
	cms, topN, err := prepareCMSAndTopN(d, w, vals, uint32(n), total)
	return cms, topN, mp, err
}

func averageAbsoluteError(cms *CMSketch, topN *TopN, mp map[int64]uint32) (uint64, error) {
	sc := &stmtctx.StatementContext{TimeZone: time.Local}
	var total uint64
	for num, count := range mp {
		estimate, err := queryValue(sc, cms, topN, types.NewIntDatum(num))
		if err != nil {
			return 0, errors.Trace(err)
		}
		var diff uint64
		if uint64(count) > estimate {
			diff = uint64(count) - estimate
		} else {
			diff = estimate - uint64(count)
		}
		total += diff
	}
	return total / uint64(len(mp)), nil
}

func (s *testStatisticsSuite) TestCMSketch(c *C) {
	tests := []struct {
		zipfFactor float64
		avgError   uint64
	}{
		{
			zipfFactor: 1.1,
			avgError:   3,
		},
		{
			zipfFactor: 2,
			avgError:   24,
		},
		{
			zipfFactor: 3,
			avgError:   63,
		},
	}
	d, w := int32(5), int32(2048)
	total, imax := uint64(100000), uint64(1000000)
	for _, t := range tests {
		lSketch, lMap, err := buildCMSketchAndMap(d, w, 0, total, imax, t.zipfFactor)
		c.Check(err, IsNil)
		avg, err := averageAbsoluteError(lSketch, nil, lMap)
		c.Assert(err, IsNil)
		c.Check(avg, LessEqual, t.avgError)

		rSketch, rMap, err := buildCMSketchAndMap(d, w, 1, total, imax, t.zipfFactor)
		c.Check(err, IsNil)
		avg, err = averageAbsoluteError(rSketch, nil, rMap)
		c.Assert(err, IsNil)
		c.Check(avg, LessEqual, t.avgError)

		err = lSketch.MergeCMSketch(rSketch)
		c.Assert(err, IsNil)
		for val, count := range rMap {
			lMap[val] += count
		}
		avg, err = averageAbsoluteError(lSketch, nil, lMap)
		c.Assert(err, IsNil)
		c.Check(avg, Less, t.avgError*2)
	}
}

func (s *testStatisticsSuite) TestCMSketchCoding(c *C) {
	lSketch := NewCMSketch(5, 2048)
	lSketch.count = 2048 * math.MaxUint32
	for i := range lSketch.table {
		for j := range lSketch.table[i] {
			lSketch.table[i][j] = math.MaxUint32
		}
	}
	bytes, err := EncodeCMSketchWithoutTopN(lSketch)
	c.Assert(err, IsNil)
	c.Assert(len(bytes), Equals, 61457)
	rSketch, _, err := DecodeCMSketchAndTopN(bytes, nil)
	c.Assert(err, IsNil)
	c.Assert(lSketch.Equal(rSketch), IsTrue)
}

func (s *testStatisticsSuite) TestCMSketchTopN(c *C) {
	tests := []struct {
		zipfFactor float64
		avgError   uint64
	}{
		// If no significant most items, TopN may will produce results worse than normal algorithm.
		// The first two tests produces almost same avg.
		{
			zipfFactor: 1.0000001,
			avgError:   30,
		},
		{
			zipfFactor: 1.1,
			avgError:   30,
		},
		{
			zipfFactor: 2,
			avgError:   89,
		},
		// If the most data lies in a narrow range, our guess may have better result.
		// The error mainly comes from huge numbers.
		{
			zipfFactor: 5,
			avgError:   208,
		},
	}
	d, w := int32(5), int32(2048)
	total, imax := uint64(1000000), uint64(1000000)
	for _, t := range tests {
		lSketch, topN, lMap, err := buildCMSketchTopNAndMap(d, w, 20, 1000, 0, total, imax, t.zipfFactor)
		c.Check(err, IsNil)
		c.Assert(len(topN.TopN), LessEqual, 40)
		avg, err := averageAbsoluteError(lSketch, topN, lMap)
		c.Assert(err, IsNil)
		c.Check(avg, LessEqual, t.avgError)
	}
}

func (s *testStatisticsSuite) TestMergeCMSketch4IncrementalAnalyze(c *C) {
	tests := []struct {
		zipfFactor float64
		avgError   uint64
	}{
		{
			zipfFactor: 1.0000001,
			avgError:   48,
		},
		{
			zipfFactor: 1.1,
			avgError:   48,
		},
		{
			zipfFactor: 2,
			avgError:   128,
		},
		{
			zipfFactor: 5,
			avgError:   256,
		},
	}
	d, w := int32(5), int32(2048)
	total, imax := uint64(100000), uint64(1000000)
	for _, t := range tests {
		lSketch, lMap, err := buildCMSketchAndMap(d, w, 0, total, imax, t.zipfFactor)
		c.Check(err, IsNil)
		avg, err := averageAbsoluteError(lSketch, nil, lMap)
		c.Assert(err, IsNil)
		c.Check(avg, LessEqual, t.avgError)

		rSketch, rMap, err := buildCMSketchAndMapWithOffset(d, w, 1, total, imax, t.zipfFactor, int64(imax))
		c.Check(err, IsNil)
		avg, err = averageAbsoluteError(rSketch, nil, rMap)
		c.Assert(err, IsNil)
		c.Check(avg, LessEqual, t.avgError)

		for key, val := range rMap {
			lMap[key] += val
		}
		c.Assert(lSketch.MergeCMSketch4IncrementalAnalyze(rSketch, 0), IsNil)
		avg, err = averageAbsoluteError(lSketch, nil, lMap)
		c.Assert(err, IsNil)
		c.Check(avg, LessEqual, t.avgError)
		width, depth := lSketch.GetWidthAndDepth()
		c.Assert(width, Equals, int32(2048))
		c.Assert(depth, Equals, int32(5))
	}
}

func (s *testStatisticsSuite) TestCMSketchTopNUniqueData(c *C) {
	d, w := int32(5), int32(2048)
	total := uint64(1000000)
	mp := make(map[int64]uint32)
	vals := make([]*types.Datum, 0)
	for i := uint64(0); i < total; i++ {
		val := types.NewIntDatum(int64(i))
		mp[val.GetInt64()]++
		if i < uint64(1000) {
			vals = append(vals, &val)
		}
	}
	cms, topN, err := prepareCMSAndTopN(d, w, vals, uint32(20), total)
	c.Assert(err, IsNil)
	avg, err := averageAbsoluteError(cms, topN, mp)
	c.Assert(err, IsNil)
	c.Check(cms.defaultValue, Equals, uint64(1))
	c.Check(avg, Equals, uint64(0))
	c.Check(topN, IsNil)
}

func (s *testStatisticsSuite) TestCMSketchCodingTopN(c *C) {
	lSketch := NewCMSketch(5, 2048)
	lSketch.count = 2048 * (math.MaxUint32)
	for i := range lSketch.table {
		for j := range lSketch.table[i] {
			lSketch.table[i][j] = math.MaxUint32
		}
	}
	topN := make([]TopNMeta, 20)
	unsignedLong := types.NewFieldType(mysql.TypeLonglong)
	unsignedLong.Flag |= mysql.UnsignedFlag
	chk := chunk.New([]*types.FieldType{types.NewFieldType(mysql.TypeBlob), unsignedLong}, 20, 20)
	var rows []chunk.Row
	for i := 0; i < 20; i++ {
		tString := []byte(fmt.Sprintf("%20000d", i))
		topN[i] = TopNMeta{tString, math.MaxUint64}
		chk.AppendBytes(0, tString)
		chk.AppendUint64(1, math.MaxUint64)
		rows = append(rows, chk.GetRow(i))
	}

	bytes, err := EncodeCMSketchWithoutTopN(lSketch)
	c.Assert(err, IsNil)
	c.Assert(len(bytes), Equals, 61457)
	rSketch, _, err := DecodeCMSketchAndTopN(bytes, rows)
	c.Assert(err, IsNil)
	c.Assert(lSketch.Equal(rSketch), IsTrue)
	// do not panic
<<<<<<< HEAD
	_, _, err = DecodeCMSketchAndTopN([]byte{}, rows)
	c.Assert(err, IsNil)
}

func (s *testStatisticsSuite) TestMergeTopN(c *C) {
	tests := []struct {
		topnNum    int
		n          int
		maxTopNVal int
		maxTopNCnt int
	}{
		{
			topnNum:    10,
			n:          5,
			maxTopNVal: 50,
			maxTopNCnt: 100,
		},
		{
			topnNum:    1,
			n:          5,
			maxTopNVal: 50,
			maxTopNCnt: 100,
		},
		{
			topnNum:    5,
			n:          5,
			maxTopNVal: 5,
			maxTopNCnt: 100,
		},
		{
			topnNum:    5,
			n:          5,
			maxTopNVal: 10,
			maxTopNCnt: 100,
		},
	}
	for _, t := range tests {
		topnNum, n := t.topnNum, t.n
		maxTopNVal, maxTopNCnt := t.maxTopNVal, t.maxTopNCnt

		// the number of maxTopNVal should be bigger than n.
		ok := maxTopNVal >= n
		c.Assert(ok, Equals, true)

		topNs := make([]*TopN, 0, topnNum)
		res := make(map[int]uint64)
		rand.Seed(time.Now().Unix())
		for i := 0; i < topnNum; i++ {
			topN := NewTopN(n)
			occur := make(map[int]bool)
			for j := 0; j < n; j++ {
				// The range of numbers in the topn structure is in [0, maxTopNVal)
				// But there cannot be repeated occurrences of value in a topN structure.
				randNum := rand.Intn(maxTopNVal)
				for occur[randNum] {
					randNum = rand.Intn(maxTopNVal)
				}
				occur[randNum] = true
				tString := []byte(fmt.Sprintf("%d", randNum))
				// The range of the number of occurrences in the topn structure is in [0, maxTopNCnt)
				randCnt := uint64(rand.Intn(maxTopNCnt))
				res[randNum] += randCnt
				topNMeta := TopNMeta{tString, randCnt}
				topN.TopN = append(topN.TopN, topNMeta)
			}
			topNs = append(topNs, topN)
		}
		topN, remainTopN := MergeTopN(topNs, uint32(n))
		cnt := len(topN.TopN)
		var minTopNCnt uint64
		for _, topNMeta := range topN.TopN {
			val, err := strconv.Atoi(string(topNMeta.Encoded))
			c.Assert(err, IsNil)
			c.Assert(topNMeta.Count, Equals, res[val])
			minTopNCnt = topNMeta.Count
		}
		if remainTopN != nil {
			cnt += len(remainTopN)
			for _, remainTopNMeta := range remainTopN {
				val, err := strconv.Atoi(string(remainTopNMeta.Encoded))
				c.Assert(err, IsNil)
				c.Assert(remainTopNMeta.Count, Equals, res[val])
				ok = minTopNCnt > remainTopNMeta.Count
				c.Assert(ok, Equals, true)
			}
		}
		c.Assert(cnt, Equals, len(res))
	}
=======
	DecodeCMSketchAndTopN([]byte{}, rows)
>>>>>>> cad8e15d
}<|MERGE_RESOLUTION|>--- conflicted
+++ resolved
@@ -301,96 +301,6 @@
 	c.Assert(err, IsNil)
 	c.Assert(lSketch.Equal(rSketch), IsTrue)
 	// do not panic
-<<<<<<< HEAD
 	_, _, err = DecodeCMSketchAndTopN([]byte{}, rows)
 	c.Assert(err, IsNil)
-}
-
-func (s *testStatisticsSuite) TestMergeTopN(c *C) {
-	tests := []struct {
-		topnNum    int
-		n          int
-		maxTopNVal int
-		maxTopNCnt int
-	}{
-		{
-			topnNum:    10,
-			n:          5,
-			maxTopNVal: 50,
-			maxTopNCnt: 100,
-		},
-		{
-			topnNum:    1,
-			n:          5,
-			maxTopNVal: 50,
-			maxTopNCnt: 100,
-		},
-		{
-			topnNum:    5,
-			n:          5,
-			maxTopNVal: 5,
-			maxTopNCnt: 100,
-		},
-		{
-			topnNum:    5,
-			n:          5,
-			maxTopNVal: 10,
-			maxTopNCnt: 100,
-		},
-	}
-	for _, t := range tests {
-		topnNum, n := t.topnNum, t.n
-		maxTopNVal, maxTopNCnt := t.maxTopNVal, t.maxTopNCnt
-
-		// the number of maxTopNVal should be bigger than n.
-		ok := maxTopNVal >= n
-		c.Assert(ok, Equals, true)
-
-		topNs := make([]*TopN, 0, topnNum)
-		res := make(map[int]uint64)
-		rand.Seed(time.Now().Unix())
-		for i := 0; i < topnNum; i++ {
-			topN := NewTopN(n)
-			occur := make(map[int]bool)
-			for j := 0; j < n; j++ {
-				// The range of numbers in the topn structure is in [0, maxTopNVal)
-				// But there cannot be repeated occurrences of value in a topN structure.
-				randNum := rand.Intn(maxTopNVal)
-				for occur[randNum] {
-					randNum = rand.Intn(maxTopNVal)
-				}
-				occur[randNum] = true
-				tString := []byte(fmt.Sprintf("%d", randNum))
-				// The range of the number of occurrences in the topn structure is in [0, maxTopNCnt)
-				randCnt := uint64(rand.Intn(maxTopNCnt))
-				res[randNum] += randCnt
-				topNMeta := TopNMeta{tString, randCnt}
-				topN.TopN = append(topN.TopN, topNMeta)
-			}
-			topNs = append(topNs, topN)
-		}
-		topN, remainTopN := MergeTopN(topNs, uint32(n))
-		cnt := len(topN.TopN)
-		var minTopNCnt uint64
-		for _, topNMeta := range topN.TopN {
-			val, err := strconv.Atoi(string(topNMeta.Encoded))
-			c.Assert(err, IsNil)
-			c.Assert(topNMeta.Count, Equals, res[val])
-			minTopNCnt = topNMeta.Count
-		}
-		if remainTopN != nil {
-			cnt += len(remainTopN)
-			for _, remainTopNMeta := range remainTopN {
-				val, err := strconv.Atoi(string(remainTopNMeta.Encoded))
-				c.Assert(err, IsNil)
-				c.Assert(remainTopNMeta.Count, Equals, res[val])
-				ok = minTopNCnt > remainTopNMeta.Count
-				c.Assert(ok, Equals, true)
-			}
-		}
-		c.Assert(cnt, Equals, len(res))
-	}
-=======
-	DecodeCMSketchAndTopN([]byte{}, rows)
->>>>>>> cad8e15d
 }