--- conflicted
+++ resolved
@@ -334,11 +334,7 @@
 	b.Run("Selectivity", func(b *testing.B) {
 		b.ResetTimer()
 		for i := 0; i < b.N; i++ {
-<<<<<<< HEAD
-			_, _, err := statsTbl.Selectivity(ctx, p.(plan.LogicalPlan).Children()[0].(*plan.LogicalSelection).Conditions)
-=======
-			_, err := statsTbl.Selectivity(ctx, p.(plannercore.LogicalPlan).Children()[0].(*plannercore.LogicalSelection).Conditions)
->>>>>>> 458c0d1c
+			_, _, err := statsTbl.Selectivity(ctx, p.(plannercore.LogicalPlan).Children()[0].(*plannercore.LogicalSelection).Conditions)
 			c.Assert(err, IsNil)
 		}
 		b.ReportAllocs()
