// Copyright 2017 PingCAP, Inc.
//
// Licensed under the Apache License, Version 2.0 (the "License");
// you may not use this file except in compliance with the License.
// You may obtain a copy of the License at
//
//     http://www.apache.org/licenses/LICENSE-2.0
//
// Unless required by applicable law or agreed to in writing, software
// distributed under the License is distributed on an "AS IS" BASIS,
// See the License for the specific language governing permissions and
// limitations under the License.

package statistics

import (
	"fmt"
	"sync/atomic"

	"github.com/juju/errors"
	"github.com/ngaut/log"
	"github.com/pingcap/tidb/context"
	"github.com/pingcap/tidb/ddl"
	"github.com/pingcap/tidb/infoschema"
	"github.com/pingcap/tidb/model"
	"github.com/pingcap/tidb/util/sqlexec"
)

type statsCache map[int64]*Table

// Handle can update stats info periodically.
type Handle struct {
	ctx         context.Context
	lastVersion uint64
	statsCache  atomic.Value
	// ddlEventCh is a channel to notify a ddl operation has happened. It is sent only by owner and read by stats handle.
	ddlEventCh chan *ddl.Event

<<<<<<< HEAD
	// LoadHistogramCount records the times of handle loads histogram from TiKV. It's only for test.
	LoadHistogramCount int
	// LoadTableCount records the times of handle loads table stats meta from TiKV. It's only for test.
	LoadTableCount int
=======
	// All the stats collector required by session are maintained in this list.
	listHead *SessionStatsCollector
	// We collect the delta map and merge them with globalMap.
	globalMap tableDeltaMap
>>>>>>> 3126e5e3
}

// Clear the statsCache, only for test.
func (h *Handle) Clear() {
	h.statsCache.Store(statsCache{})
	h.lastVersion = 0
}

// NewHandle creates a Handle for update stats.
func NewHandle(ctx context.Context) *Handle {
	handle := &Handle{
		ctx:        ctx,
		ddlEventCh: make(chan *ddl.Event, 100),
		listHead:   &SessionStatsCollector{mapper: make(tableDeltaMap)},
		globalMap:  make(tableDeltaMap),
	}
	handle.statsCache.Store(statsCache{})
	return handle
}

// Update reads stats meta from store and updates the stats map.
func (h *Handle) Update(is infoschema.InfoSchema) error {
	h.LoadTableCount = 0
	h.LoadHistogramCount = 0
	sql := fmt.Sprintf("SELECT version, table_id, count from mysql.stats_meta where version > %d order by version", h.lastVersion)
	rows, _, err := h.ctx.(sqlexec.RestrictedSQLExecutor).ExecRestrictedSQL(h.ctx, sql)
	if err != nil {
		return errors.Trace(err)
	}
	tables := make([]*Table, 0, len(rows))
	for _, row := range rows {
		version, tableID, count := row.Data[0].GetUint64(), row.Data[1].GetInt64(), row.Data[2].GetInt64()
		table, ok := is.TableByID(tableID)
		if !ok {
			log.Debugf("Unknown table ID %d in stats meta table, maybe it has been dropped", tableID)
			continue
		}
		tableInfo := table.Meta()
		tbl, err := h.tableStatsFromStorage(tableInfo, count)
		// Error is not nil may mean that there are some ddl changes on this table, we will not update it.
		if err != nil {
			log.Errorf("Error occurred when read table stats for table id %d. The error message is %s.", tableID, err.Error())
			continue
		}
		tables = append(tables, tbl)
		h.lastVersion = version
	}
	h.updateTableStats(tables)
	return nil
}

// GetTableStats retrieves the statistics table from cache, and the cache will be updated by a goroutine.
func (h *Handle) GetTableStats(tblInfo *model.TableInfo) *Table {
	tbl, ok := h.statsCache.Load().(statsCache)[tblInfo.ID]
	if !ok {
		return PseudoTable(tblInfo)
	}
	// Here we check the TableInfo because there may be some ddl changes in the duration period.
	// Also, we rely on the fact that TableInfo will not be same if and only if there are ddl changes.
	// TODO: Remove this check.
	if tblInfo == tbl.Info {
		return tbl
	}
	return PseudoTable(tblInfo)
}

func (h *Handle) copyFromOldCache() statsCache {
	newCache := statsCache{}
	oldCache := h.statsCache.Load().(statsCache)
	for k, v := range oldCache {
		newCache[k] = v
	}
	return newCache
}

// updateTableStats updates the statistics table cache using copy on write.
func (h *Handle) updateTableStats(tables []*Table) {
	newCache := h.copyFromOldCache()
	for _, tbl := range tables {
		id := tbl.Info.ID
		newCache[id] = tbl
	}
	h.statsCache.Store(newCache)
}<|MERGE_RESOLUTION|>--- conflicted
+++ resolved
@@ -36,17 +36,14 @@
 	// ddlEventCh is a channel to notify a ddl operation has happened. It is sent only by owner and read by stats handle.
 	ddlEventCh chan *ddl.Event
 
-<<<<<<< HEAD
 	// LoadHistogramCount records the times of handle loads histogram from TiKV. It's only for test.
 	LoadHistogramCount int
 	// LoadTableCount records the times of handle loads table stats meta from TiKV. It's only for test.
 	LoadTableCount int
-=======
 	// All the stats collector required by session are maintained in this list.
 	listHead *SessionStatsCollector
 	// We collect the delta map and merge them with globalMap.
 	globalMap tableDeltaMap
->>>>>>> 3126e5e3
 }
 
 // Clear the statsCache, only for test.
