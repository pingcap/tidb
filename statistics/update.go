--- conflicted
+++ resolved
@@ -506,11 +506,7 @@
 		}
 	}()
 	hist = UpdateHistogram(hist, q)
-<<<<<<< HEAD
-	err = h.SaveStatsToStorage(tableID, -1, isIndex, hist, cms)
-=======
-	err = SaveStatsToStorage(h.ctx, tableID, -1, isIndex, hist, cms, 0)
->>>>>>> 0ab0b50f
+	err = h.SaveStatsToStorage(tableID, -1, isIndex, hist, cms, 0)
 	if err != nil {
 		return errors.Trace(err)
 	}
