--- conflicted
+++ resolved
@@ -343,17 +343,10 @@
 	if len(values) == 0 {
 		return nil
 	}
-<<<<<<< HEAD
-	sql := fmt.Sprintf("insert into mysql.stats_histograms (table_id, is_index, hist_id, distinct_count, tot_col_size, version) "+
-		"values %s on duplicate key update tot_col_size = tot_col_size + values(tot_col_size), version = values(version)", strings.Join(values, ","))
-	_, err = exec.Execute(ctx, sql)
-	return
-=======
 	sql := fmt.Sprintf("insert into mysql.stats_histograms (table_id, is_index, hist_id, distinct_count, tot_col_size) "+
 		"values %s on duplicate key update tot_col_size = tot_col_size + values(tot_col_size)", strings.Join(values, ","))
 	_, _, err := h.restrictedExec.ExecRestrictedSQL(nil, sql)
 	return errors.Trace(err)
->>>>>>> a816f788
 }
 
 // DumpStatsFeedbackToKV dumps the stats feedback to KV.
