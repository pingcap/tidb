// Copyright 2017 PingCAP, Inc.
//
// Licensed under the Apache License, Version 2.0 (the "License");
// you may not use this file except in compliance with the License.
// You may obtain a copy of the License at
//
//     http://www.apache.org/licenses/LICENSE-2.0
//
// Unless required by applicable law or agreed to in writing, software
// distributed under the License is distributed on an "AS IS" BASIS,
// See the License for the specific language governing permissions and
// limitations under the License.

package statistics

import (
	"github.com/juju/errors"
	"github.com/pingcap/tidb/infoschema"
	"github.com/pingcap/tidb/model"
	"github.com/pingcap/tidb/mysql"
	"github.com/pingcap/tidb/sessionctx"
	"github.com/pingcap/tidb/terror"
	"github.com/pingcap/tidb/types"
	"github.com/pingcap/tidb/util/chunk"
	"github.com/pingcap/tidb/util/sqlexec"
	log "github.com/sirupsen/logrus"
	"golang.org/x/net/context"
)

func (h *Handle) initStatsMeta4Chunk(is infoschema.InfoSchema, tables statsCache, iter *chunk.Iterator4Chunk) {
	for row := iter.Begin(); row != iter.End(); row = iter.Next() {
		physicalID := row.GetInt64(1)
		table, ok := h.getTableByPhysicalID(is, physicalID)
		if !ok {
			log.Debugf("Unknown physical ID %d in stats meta table, maybe it has been dropped", physicalID)
			continue
		}
		tableInfo := table.Meta()
		newHistColl := HistColl{
<<<<<<< HEAD
			TableID:     tableInfo.ID,
			HaveTblID:   true,
			Count:       row.GetInt64(3),
			ModifyCount: row.GetInt64(2),
			Columns:     make(map[int64]*Column, len(tableInfo.Columns)),
			Indices:     make(map[int64]*Index, len(tableInfo.Indices)),
=======
			PhysicalID:     physicalID,
			HavePhysicalID: true,
			Count:          row.GetInt64(3),
			ModifyCount:    row.GetInt64(2),
			Columns:        make(map[int64]*Column, len(tableInfo.Columns)),
			Indices:        make(map[int64]*Index, len(tableInfo.Indices)),
			colName2Idx:    make(map[string]int64, len(tableInfo.Columns)),
			colName2ID:     make(map[string]int64, len(tableInfo.Columns)),
>>>>>>> 7523566b
		}
		tbl := &Table{
			HistColl: newHistColl,
			Version:  row.GetUint64(0),
		}
		tables[physicalID] = tbl
	}
}

func (h *Handle) initStatsMeta(is infoschema.InfoSchema) (statsCache, error) {
	h.mu.Lock()
	defer h.mu.Unlock()
	sql := "select version, table_id, modify_count, count from mysql.stats_meta"
	rc, err := h.mu.ctx.(sqlexec.SQLExecutor).Execute(context.TODO(), sql)
	if len(rc) > 0 {
		defer terror.Call(rc[0].Close)
	}
	if err != nil {
		return nil, errors.Trace(err)
	}
	tables := statsCache{}
	chk := rc[0].NewChunk()
	iter := chunk.NewIterator4Chunk(chk)
	for {
		err := rc[0].Next(context.TODO(), chk)
		if err != nil {
			return nil, errors.Trace(err)
		}
		if chk.NumRows() == 0 {
			break
		}
		h.initStatsMeta4Chunk(is, tables, iter)
	}
	return tables, nil
}

func (h *Handle) initStatsHistograms4Chunk(is infoschema.InfoSchema, tables statsCache, iter *chunk.Iterator4Chunk) {
	for row := iter.Begin(); row != iter.End(); row = iter.Next() {
		table, ok := tables[row.GetInt64(0)]
		if !ok {
			continue
		}
		id, ndv, nullCount, version, totColSize := row.GetInt64(2), row.GetInt64(3), row.GetInt64(5), row.GetUint64(4), row.GetInt64(7)
		tbl, _ := h.getTableByPhysicalID(is, table.PhysicalID)
		if row.GetInt64(1) > 0 {
			var idxInfo *model.IndexInfo
			for _, idx := range tbl.Meta().Indices {
				if idx.ID == id {
					idxInfo = idx
					break
				}
			}
			if idxInfo == nil {
				continue
			}
			cms, err := decodeCMSketch(row.GetBytes(6))
			if err != nil {
				cms = nil
				terror.Log(errors.Trace(err))
			}
			hist := NewHistogram(id, ndv, nullCount, version, types.NewFieldType(mysql.TypeBlob), chunk.InitialCapacity, 0)
			table.Indices[hist.ID] = &Index{Histogram: *hist, CMSketch: cms, Info: idxInfo, statsVer: row.GetInt64(8)}
		} else {
			var colInfo *model.ColumnInfo
			for _, col := range tbl.Meta().Columns {
				if col.ID == id {
					colInfo = col
					break
				}
			}
			if colInfo == nil {
				continue
			}
			hist := NewHistogram(id, ndv, nullCount, version, &colInfo.FieldType, 0, totColSize)
			table.Columns[hist.ID] = &Column{Histogram: *hist, Info: colInfo, Count: nullCount}
		}
	}
}

func (h *Handle) initStatsHistograms(is infoschema.InfoSchema, tables statsCache) error {
	h.mu.Lock()
	defer h.mu.Unlock()
	sql := "select table_id, is_index, hist_id, distinct_count, version, null_count, cm_sketch, tot_col_size, stats_ver from mysql.stats_histograms"
	rc, err := h.mu.ctx.(sqlexec.SQLExecutor).Execute(context.TODO(), sql)
	if len(rc) > 0 {
		defer terror.Call(rc[0].Close)
	}
	if err != nil {
		return errors.Trace(err)
	}
	chk := rc[0].NewChunk()
	iter := chunk.NewIterator4Chunk(chk)
	for {
		err := rc[0].Next(context.TODO(), chk)
		if err != nil {
			return errors.Trace(err)
		}
		if chk.NumRows() == 0 {
			break
		}
		h.initStatsHistograms4Chunk(is, tables, iter)
	}
	return nil
}

func initStatsBuckets4Chunk(ctx sessionctx.Context, tables statsCache, iter *chunk.Iterator4Chunk) {
	for row := iter.Begin(); row != iter.End(); row = iter.Next() {
		tableID, isIndex, histID := row.GetInt64(0), row.GetInt64(1), row.GetInt64(2)
		table, ok := tables[tableID]
		if !ok {
			continue
		}
		var lower, upper types.Datum
		var hist *Histogram
		if isIndex > 0 {
			index, ok := table.Indices[histID]
			if !ok {
				continue
			}
			hist = &index.Histogram
			lower, upper = types.NewBytesDatum(row.GetBytes(5)), types.NewBytesDatum(row.GetBytes(6))
		} else {
			column, ok := table.Columns[histID]
			if !ok {
				continue
			}
			column.Count += row.GetInt64(3)
			if !mysql.HasPriKeyFlag(column.Info.Flag) {
				continue
			}
			hist = &column.Histogram
			d := types.NewBytesDatum(row.GetBytes(5))
			var err error
			lower, err = d.ConvertTo(ctx.GetSessionVars().StmtCtx, &column.Info.FieldType)
			if err != nil {
				log.Debugf("decode bucket lower bound failed: %s", errors.ErrorStack(err))
				delete(table.Columns, histID)
				continue
			}
			d = types.NewBytesDatum(row.GetBytes(6))
			upper, err = d.ConvertTo(ctx.GetSessionVars().StmtCtx, &column.Info.FieldType)
			if err != nil {
				log.Debugf("decode bucket upper bound failed: %s", errors.ErrorStack(err))
				delete(table.Columns, histID)
				continue
			}
		}
		hist.AppendBucket(&lower, &upper, row.GetInt64(3), row.GetInt64(4))
	}
}

func (h *Handle) initStatsBuckets(tables statsCache) error {
	h.mu.Lock()
	defer h.mu.Unlock()
	sql := "select table_id, is_index, hist_id, count, repeats, lower_bound, upper_bound from mysql.stats_buckets order by table_id, is_index, hist_id, bucket_id"
	rc, err := h.mu.ctx.(sqlexec.SQLExecutor).Execute(context.TODO(), sql)
	if len(rc) > 0 {
		defer terror.Call(rc[0].Close)
	}
	if err != nil {
		return errors.Trace(err)
	}
	chk := rc[0].NewChunk()
	iter := chunk.NewIterator4Chunk(chk)
	for {
		err := rc[0].Next(context.TODO(), chk)
		if err != nil {
			return errors.Trace(err)
		}
		if chk.NumRows() == 0 {
			break
		}
		initStatsBuckets4Chunk(h.mu.ctx, tables, iter)
	}
	for _, table := range tables {
		if h.mu.lastVersion < table.Version {
			h.mu.lastVersion = table.Version
		}
		for _, idx := range table.Indices {
			for i := 1; i < idx.Len(); i++ {
				idx.Buckets[i].Count += idx.Buckets[i-1].Count
			}
			idx.PreCalculateScalar()
		}
		for _, col := range table.Columns {
			for i := 1; i < col.Len(); i++ {
				col.Buckets[i].Count += col.Buckets[i-1].Count
			}
			col.PreCalculateScalar()
		}
	}
	return nil
}

// InitStats will init the stats cache using full load strategy.
func (h *Handle) InitStats(is infoschema.InfoSchema) error {
	tables, err := h.initStatsMeta(is)
	if err != nil {
		return errors.Trace(err)
	}
	err = h.initStatsHistograms(is, tables)
	if err != nil {
		return errors.Trace(err)
	}
	err = h.initStatsBuckets(tables)
	if err != nil {
		return errors.Trace(err)
	}
	h.statsCache.Store(tables)
	return nil
}<|MERGE_RESOLUTION|>--- conflicted
+++ resolved
@@ -37,23 +37,12 @@
 		}
 		tableInfo := table.Meta()
 		newHistColl := HistColl{
-<<<<<<< HEAD
-			TableID:     tableInfo.ID,
-			HaveTblID:   true,
-			Count:       row.GetInt64(3),
-			ModifyCount: row.GetInt64(2),
-			Columns:     make(map[int64]*Column, len(tableInfo.Columns)),
-			Indices:     make(map[int64]*Index, len(tableInfo.Indices)),
-=======
 			PhysicalID:     physicalID,
 			HavePhysicalID: true,
 			Count:          row.GetInt64(3),
 			ModifyCount:    row.GetInt64(2),
 			Columns:        make(map[int64]*Column, len(tableInfo.Columns)),
 			Indices:        make(map[int64]*Index, len(tableInfo.Indices)),
-			colName2Idx:    make(map[string]int64, len(tableInfo.Columns)),
-			colName2ID:     make(map[string]int64, len(tableInfo.Columns)),
->>>>>>> 7523566b
 		}
 		tbl := &Table{
 			HistColl: newHistColl,
