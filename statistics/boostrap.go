// Copyright 2017 PingCAP, Inc.
//
// Licensed under the Apache License, Version 2.0 (the "License");
// you may not use this file except in compliance with the License.
// You may obtain a copy of the License at
//
//     http://www.apache.org/licenses/LICENSE-2.0
//
// Unless required by applicable law or agreed to in writing, software
// distributed under the License is distributed on an "AS IS" BASIS,
// See the License for the specific language governing permissions and
// limitations under the License.

package statistics

import (
	"github.com/juju/errors"
	"github.com/pingcap/tidb/infoschema"
	"github.com/pingcap/tidb/model"
	"github.com/pingcap/tidb/mysql"
	"github.com/pingcap/tidb/sessionctx"
	"github.com/pingcap/tidb/terror"
	"github.com/pingcap/tidb/types"
	"github.com/pingcap/tidb/util/chunk"
	"github.com/pingcap/tidb/util/sqlexec"
	log "github.com/sirupsen/logrus"
	"golang.org/x/net/context"
)

func initStatsMeta4Chunk(is infoschema.InfoSchema, tables statsCache, iter *chunk.Iterator4Chunk) {
	for row := iter.Begin(); row != iter.End(); row = iter.Next() {
		tableID := row.GetInt64(1)
		table, ok := is.TableByID(tableID)
		if !ok {
			log.Debugf("Unknown table ID %d in stats meta table, maybe it has been dropped", tableID)
			continue
		}
		tableInfo := table.Meta()
		newHistColl := HistColl{
			TblID:    tableInfo.ID,
			SetTblID: true,
			Count:    row.GetInt64(3),
			Columns:  make(map[int64]*Column, len(tableInfo.Columns)),
			Indices:  make(map[int64]*Index, len(tableInfo.Indices)),
		}
		tbl := &Table{
			HistColl:    newHistColl,
			TableID:     tableID,
<<<<<<< HEAD
=======
			Columns:     make(map[int64]*Column, len(tableInfo.Columns)),
			Indices:     make(map[int64]*Index, len(tableInfo.Indices)),
			colName2Idx: make(map[string]int64, len(tableInfo.Columns)),
			colName2ID:  make(map[string]int64, len(tableInfo.Columns)),
			Count:       row.GetInt64(3),
>>>>>>> c562bfff
			ModifyCount: row.GetInt64(2),
			Version:     row.GetUint64(0),
		}
		tables[tableID] = tbl
	}
}

func (h *Handle) initStatsMeta(is infoschema.InfoSchema) (statsCache, error) {
	sql := "select version, table_id, modify_count, count from mysql.stats_meta"
	rc, err := h.ctx.(sqlexec.SQLExecutor).Execute(context.TODO(), sql)
	if len(rc) > 0 {
		defer terror.Call(rc[0].Close)
	}
	if err != nil {
		return nil, errors.Trace(err)
	}
	tables := statsCache{}
	chk := rc[0].NewChunk()
	iter := chunk.NewIterator4Chunk(chk)
	for {
		err := rc[0].Next(context.TODO(), chk)
		if err != nil {
			return nil, errors.Trace(err)
		}
		if chk.NumRows() == 0 {
			break
		}
		initStatsMeta4Chunk(is, tables, iter)
	}
	return tables, nil
}

func initStatsHistograms4Chunk(is infoschema.InfoSchema, tables statsCache, iter *chunk.Iterator4Chunk) {
	for row := iter.Begin(); row != iter.End(); row = iter.Next() {
		table, ok := tables[row.GetInt64(0)]
		if !ok {
			continue
		}
		id, ndv, nullCount, version, totColSize := row.GetInt64(2), row.GetInt64(3), row.GetInt64(5), row.GetUint64(4), row.GetInt64(7)
		tbl, _ := is.TableByID(table.TableID)
		if row.GetInt64(1) > 0 {
			var idxInfo *model.IndexInfo
			for _, idx := range tbl.Meta().Indices {
				if idx.ID == id {
					idxInfo = idx
					break
				}
			}
			if idxInfo == nil {
				continue
			}
			cms, err := decodeCMSketch(row.GetBytes(6))
			if err != nil {
				cms = nil
				terror.Log(errors.Trace(err))
			}
			hist := NewHistogram(id, ndv, nullCount, version, types.NewFieldType(mysql.TypeBlob), chunk.InitialCapacity, 0)
			table.Indices[hist.ID] = &Index{Histogram: *hist, CMSketch: cms, Info: idxInfo, statsVer: row.GetInt64(8)}
		} else {
			var colInfo *model.ColumnInfo
			for _, col := range tbl.Meta().Columns {
				if col.ID == id {
					colInfo = col
					break
				}
			}
			if colInfo == nil {
				continue
			}
			hist := NewHistogram(id, ndv, nullCount, version, &colInfo.FieldType, 0, totColSize)
			table.Columns[hist.ID] = &Column{Histogram: *hist, Info: colInfo, Count: nullCount}
		}
	}
}

func (h *Handle) initStatsHistograms(is infoschema.InfoSchema, tables statsCache) error {
	sql := "select table_id, is_index, hist_id, distinct_count, version, null_count, cm_sketch, tot_col_size, stats_ver from mysql.stats_histograms"
	rc, err := h.ctx.(sqlexec.SQLExecutor).Execute(context.TODO(), sql)
	if len(rc) > 0 {
		defer terror.Call(rc[0].Close)
	}
	if err != nil {
		return errors.Trace(err)
	}
	chk := rc[0].NewChunk()
	iter := chunk.NewIterator4Chunk(chk)
	for {
		err := rc[0].Next(context.TODO(), chk)
		if err != nil {
			return errors.Trace(err)
		}
		if chk.NumRows() == 0 {
			break
		}
		initStatsHistograms4Chunk(is, tables, iter)
	}
	return nil
}

func initStatsBuckets4Chunk(ctx sessionctx.Context, tables statsCache, iter *chunk.Iterator4Chunk) {
	for row := iter.Begin(); row != iter.End(); row = iter.Next() {
		tableID, isIndex, histID := row.GetInt64(0), row.GetInt64(1), row.GetInt64(2)
		table, ok := tables[tableID]
		if !ok {
			continue
		}
		var lower, upper types.Datum
		var hist *Histogram
		if isIndex > 0 {
			index, ok := table.Indices[histID]
			if !ok {
				continue
			}
			hist = &index.Histogram
			lower, upper = types.NewBytesDatum(row.GetBytes(5)), types.NewBytesDatum(row.GetBytes(6))
		} else {
			column, ok := table.Columns[histID]
			if !ok {
				continue
			}
			column.Count += row.GetInt64(3)
			if !mysql.HasPriKeyFlag(column.Info.Flag) {
				continue
			}
			hist = &column.Histogram
			d := types.NewBytesDatum(row.GetBytes(5))
			var err error
			lower, err = d.ConvertTo(ctx.GetSessionVars().StmtCtx, &column.Info.FieldType)
			if err != nil {
				log.Debugf("decode bucket lower bound failed: %s", errors.ErrorStack(err))
				delete(table.Columns, histID)
				continue
			}
			d = types.NewBytesDatum(row.GetBytes(6))
			upper, err = d.ConvertTo(ctx.GetSessionVars().StmtCtx, &column.Info.FieldType)
			if err != nil {
				log.Debugf("decode bucket upper bound failed: %s", errors.ErrorStack(err))
				delete(table.Columns, histID)
				continue
			}
		}
		hist.AppendBucket(&lower, &upper, row.GetInt64(3), row.GetInt64(4))
	}
}

func (h *Handle) initStatsBuckets(tables statsCache) error {
	sql := "select table_id, is_index, hist_id, count, repeats, lower_bound, upper_bound from mysql.stats_buckets order by table_id, is_index, hist_id, bucket_id"
	rc, err := h.ctx.(sqlexec.SQLExecutor).Execute(context.TODO(), sql)
	if len(rc) > 0 {
		defer terror.Call(rc[0].Close)
	}
	if err != nil {
		return errors.Trace(err)
	}
	chk := rc[0].NewChunk()
	iter := chunk.NewIterator4Chunk(chk)
	for {
		err := rc[0].Next(context.TODO(), chk)
		if err != nil {
			return errors.Trace(err)
		}
		if chk.NumRows() == 0 {
			break
		}
		initStatsBuckets4Chunk(h.ctx, tables, iter)
	}
	for _, table := range tables {
		if h.LastVersion < table.Version {
			h.LastVersion = table.Version
		}
		for _, idx := range table.Indices {
			for i := 1; i < idx.Len(); i++ {
				idx.Buckets[i].Count += idx.Buckets[i-1].Count
			}
			idx.PreCalculateScalar()
		}
		for _, col := range table.Columns {
			for i := 1; i < col.Len(); i++ {
				col.Buckets[i].Count += col.Buckets[i-1].Count
			}
			col.PreCalculateScalar()
		}
		table.buildColNameMapper()
	}
	return nil
}

// InitStats will init the stats cache using full load strategy.
func (h *Handle) InitStats(is infoschema.InfoSchema) error {
	tables, err := h.initStatsMeta(is)
	if err != nil {
		return errors.Trace(err)
	}
	err = h.initStatsHistograms(is, tables)
	if err != nil {
		return errors.Trace(err)
	}
	err = h.initStatsBuckets(tables)
	if err != nil {
		return errors.Trace(err)
	}
	h.statsCache.Store(tables)
	return nil
}<|MERGE_RESOLUTION|>--- conflicted
+++ resolved
@@ -36,24 +36,18 @@
 			continue
 		}
 		tableInfo := table.Meta()
-		newHistColl := HistColl{
-			TblID:    tableInfo.ID,
-			SetTblID: true,
-			Count:    row.GetInt64(3),
-			Columns:  make(map[int64]*Column, len(tableInfo.Columns)),
-			Indices:  make(map[int64]*Index, len(tableInfo.Indices)),
-		}
-		tbl := &Table{
-			HistColl:    newHistColl,
-			TableID:     tableID,
-<<<<<<< HEAD
-=======
+		newHistColl := &HistColl{
+			TblID:       tableInfo.ID,
+			SetTblID:    true,
+			Count:       row.GetInt64(3),
 			Columns:     make(map[int64]*Column, len(tableInfo.Columns)),
 			Indices:     make(map[int64]*Index, len(tableInfo.Indices)),
 			colName2Idx: make(map[string]int64, len(tableInfo.Columns)),
 			colName2ID:  make(map[string]int64, len(tableInfo.Columns)),
-			Count:       row.GetInt64(3),
->>>>>>> c562bfff
+		}
+		tbl := &Table{
+			HistColl:    newHistColl,
+			TableID:     tableID,
 			ModifyCount: row.GetInt64(2),
 			Version:     row.GetUint64(0),
 		}
