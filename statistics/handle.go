// Copyright 2017 PingCAP, Inc.
//
// Licensed under the Apache License, Version 2.0 (the "License");
// you may not use this file except in compliance with the License.
// You may obtain a copy of the License at
//
//     http://www.apache.org/licenses/LICENSE-2.0
//
// Unless required by applicable law or agreed to in writing, software
// distributed under the License is distributed on an "AS IS" BASIS,
// See the License for the specific language governing permissions and
// limitations under the License.

package statistics

import (
	"fmt"
	"sync"
	"sync/atomic"
	"time"

	"github.com/juju/errors"
	"github.com/pingcap/tidb/ddl/util"
	"github.com/pingcap/tidb/infoschema"
	"github.com/pingcap/tidb/model"
	"github.com/pingcap/tidb/sessionctx"
	"github.com/pingcap/tidb/store/tikv/oracle"
	"github.com/pingcap/tidb/table"
	"github.com/pingcap/tidb/util/sqlexec"
	log "github.com/sirupsen/logrus"
)

type statsCache map[int64]*Table

// Handle can update stats info periodically.
type Handle struct {
	mu struct {
		sync.Mutex
		ctx sessionctx.Context
		// lastVersion is the latest update version before last lease.
		lastVersion uint64
		// rateMap contains the error rate delta from feedback.
		rateMap errorRateDeltaMap
		// pid2tid is the map from partition ID to table ID.
		pid2tid map[int64]int64
		// schemaVersion is the version of information schema when `pid2tid` is built.
		schemaVersion int64
	}

	restrictedExec sqlexec.RestrictedSQLExecutor

	statsCache atomic.Value
	// ddlEventCh is a channel to notify a ddl operation has happened.
	// It is sent only by owner or the drop stats executor, and read by stats handle.
	ddlEventCh chan *util.Event
	// listHead contains all the stats collector required by session.
	listHead *SessionStatsCollector
	// globalMap contains all the delta map from collectors when we dump them to KV.
	globalMap tableDeltaMap
	// feedback is used to store query feedback info.
	feedback []*QueryFeedback

	Lease time.Duration
}

// Clear the statsCache, only for test.
func (h *Handle) Clear() {
	h.mu.Lock()
	h.statsCache.Store(statsCache{})
	h.mu.lastVersion = 0
	for len(h.ddlEventCh) > 0 {
		<-h.ddlEventCh
	}
	h.feedback = h.feedback[:0]
	h.mu.ctx.GetSessionVars().MaxChunkSize = 1
	h.listHead = &SessionStatsCollector{mapper: make(tableDeltaMap), rateMap: make(errorRateDeltaMap)}
	h.globalMap = make(tableDeltaMap)
	h.mu.rateMap = make(errorRateDeltaMap)
	h.mu.Unlock()
}

// MaxQueryFeedbackCount is the max number of feedback that cache in memory.
var MaxQueryFeedbackCount = 1 << 10

// NewHandle creates a Handle for update stats.
func NewHandle(ctx sessionctx.Context, lease time.Duration) *Handle {
	handle := &Handle{
		ddlEventCh: make(chan *util.Event, 100),
		listHead:   &SessionStatsCollector{mapper: make(tableDeltaMap), rateMap: make(errorRateDeltaMap)},
		globalMap:  make(tableDeltaMap),
		Lease:      lease,
		feedback:   make([]*QueryFeedback, 0, MaxQueryFeedbackCount),
	}
	// It is safe to use it concurrently because the exec won't touch the ctx.
	if exec, ok := ctx.(sqlexec.RestrictedSQLExecutor); ok {
		handle.restrictedExec = exec
	}
	handle.mu.ctx = ctx
	handle.mu.rateMap = make(errorRateDeltaMap)
	handle.statsCache.Store(statsCache{})
	return handle
}

// GetQueryFeedback gets the query feedback. It is only use in test.
func (h *Handle) GetQueryFeedback() []*QueryFeedback {
	defer func() {
		h.feedback = h.feedback[:0]
	}()
	return h.feedback
}

// Update reads stats meta from store and updates the stats map.
func (h *Handle) Update(is infoschema.InfoSchema) error {
	lastVersion := h.LastUpdateVersion()
	// We need this because for two tables, the smaller version may write later than the one with larger version.
	// Consider the case that there are two tables A and B, their version and commit time is (A0, A1) and (B0, B1),
	// and A0 < B0 < B1 < A1. We will first read the stats of B, and update the lastVersion to B0, but we cannot read
	// the table stats of A0 if we read stats that greater than lastVersion which is B0.
	// We can read the stats if the diff between commit time and version is less than three lease.
	offset := oracle.ComposeTS(3*int64(h.Lease), 0)
	if lastVersion >= offset {
		lastVersion = lastVersion - offset
	} else {
		lastVersion = 0
	}
	sql := fmt.Sprintf("SELECT version, table_id, modify_count, count from mysql.stats_meta where version > %d order by version", lastVersion)
	rows, _, err := h.restrictedExec.ExecRestrictedSQL(nil, sql)
	if err != nil {
		return errors.Trace(err)
	}

	tables := make([]*Table, 0, len(rows))
	deletedTableIDs := make([]int64, 0, len(rows))
	for _, row := range rows {
		version := row.GetUint64(0)
		physicalID := row.GetInt64(1)
		modifyCount := row.GetInt64(2)
		count := row.GetInt64(3)
		lastVersion = version
		h.mu.Lock()
		table, ok := h.getTableByPhysicalID(is, physicalID)
		h.mu.Unlock()
		if !ok {
			log.Debugf("Unknown physical ID %d in stats meta table, maybe it has been dropped", physicalID)
			deletedTableIDs = append(deletedTableIDs, physicalID)
			continue
		}
		tableInfo := table.Meta()
		tbl, err := h.tableStatsFromStorage(tableInfo, physicalID, false)
		// Error is not nil may mean that there are some ddl changes on this table, we will not update it.
		if err != nil {
			log.Debugf("Error occurred when read table stats for table %s. The error message is %s.", tableInfo.Name.O, errors.ErrorStack(err))
			continue
		}
		if tbl == nil {
			deletedTableIDs = append(deletedTableIDs, physicalID)
			continue
		}
		tbl.Version = version
		tbl.Count = count
		tbl.ModifyCount = modifyCount
		tables = append(tables, tbl)
	}
	h.mu.Lock()
	h.mu.lastVersion = lastVersion
	h.UpdateTableStats(tables, deletedTableIDs)
	h.mu.Unlock()
	return nil
}

func (h *Handle) getTableByPhysicalID(is infoschema.InfoSchema, physicalID int64) (table.Table, bool) {
	if is.SchemaMetaVersion() != h.mu.schemaVersion {
		h.mu.schemaVersion = is.SchemaMetaVersion()
		h.mu.pid2tid = buildPartitionID2TableID(is)
	}
	if id, ok := h.mu.pid2tid[physicalID]; ok {
		return is.TableByID(id)
	}
	return is.TableByID(physicalID)
}

func buildPartitionID2TableID(is infoschema.InfoSchema) map[int64]int64 {
	mapper := make(map[int64]int64)
	for _, db := range is.AllSchemas() {
		tbls := db.Tables
		for _, tbl := range tbls {
			pi := tbl.GetPartitionInfo()
			if pi == nil {
				continue
			}
			for _, def := range pi.Definitions {
				mapper[def.ID] = tbl.ID
			}
		}
	}
	return mapper
}

// GetTableStats retrieves the statistics table from cache, and the cache will be updated by a goroutine.
<<<<<<< HEAD
func (h *Handle) GetTableStats(tblInfo *model.TableInfo, physicalID int64) *Table {
	tbl, ok := h.statsCache.Load().(statsCache)[physicalID]
=======
func (h *Handle) GetTableStats(tblInfo *model.TableInfo) *Table {
	return h.GetPartitionStats(tblInfo, tblInfo.ID)
}

// GetPartitionStats retrieves the partition stats from cache.
func (h *Handle) GetPartitionStats(tblInfo *model.TableInfo, pid int64) *Table {
	tbl, ok := h.statsCache.Load().(statsCache)[pid]
>>>>>>> 00839cee
	if !ok {
		tbl = PseudoTable(tblInfo)
		tbl.PhysicalID = pid
		h.UpdateTableStats([]*Table{tbl}, nil)
		return tbl
	}
	return tbl
}

func (h *Handle) copyFromOldCache() statsCache {
	newCache := statsCache{}
	oldCache := h.statsCache.Load().(statsCache)
	for k, v := range oldCache {
		newCache[k] = v
	}
	return newCache
}

// UpdateTableStats updates the statistics table cache using copy on write.
func (h *Handle) UpdateTableStats(tables []*Table, deletedIDs []int64) {
	newCache := h.copyFromOldCache()
	for _, tbl := range tables {
		id := tbl.PhysicalID
		newCache[id] = tbl
	}
	for _, id := range deletedIDs {
		delete(newCache, id)
	}
	h.statsCache.Store(newCache)
}

// LoadNeededHistograms will load histograms for those needed columns.
func (h *Handle) LoadNeededHistograms() error {
	cols := histogramNeededColumns.allCols()
	for _, col := range cols {
		tbl, ok := h.statsCache.Load().(statsCache)[col.tableID]
		if !ok {
			continue
		}
		tbl = tbl.copy()
		c, ok := tbl.Columns[col.columnID]
		if !ok || c.Len() > 0 {
			histogramNeededColumns.delete(col)
			continue
		}
		hg, err := h.histogramFromStorage(col.tableID, c.ID, &c.Info.FieldType, c.NDV, 0, c.LastUpdateVersion, c.NullCount, c.TotColSize)
		if err != nil {
			return errors.Trace(err)
		}
		cms, err := h.cmSketchFromStorage(col.tableID, 0, col.columnID)
		if err != nil {
			return errors.Trace(err)
		}
		tbl.Columns[c.ID] = &Column{Histogram: *hg, Info: c.Info, CMSketch: cms, Count: int64(hg.totalRowCount())}
		h.UpdateTableStats([]*Table{tbl}, nil)
		histogramNeededColumns.delete(col)
	}
	return nil
}

// LastUpdateVersion gets the last update version.
func (h *Handle) LastUpdateVersion() uint64 {
	h.mu.Lock()
	defer h.mu.Unlock()
	return h.mu.lastVersion
}

// SetLastUpdateVersion sets the last update version.
func (h *Handle) SetLastUpdateVersion(version uint64) {
	h.mu.Lock()
	defer h.mu.Unlock()
	h.mu.lastVersion = version
}

// FlushStats flushes the cached stats update into store.
func (h *Handle) FlushStats() {
	for len(h.ddlEventCh) > 0 {
		e := <-h.ddlEventCh
		if err := h.HandleDDLEvent(e); err != nil {
			log.Debug("[stats] handle ddl event fail: ", errors.ErrorStack(err))
		}
	}
	if err := h.DumpStatsDeltaToKV(DumpAll); err != nil {
		log.Debug("[stats] dump stats delta fail: ", errors.ErrorStack(err))
	}
	if err := h.DumpStatsFeedbackToKV(); err != nil {
		log.Debug("[stats] dump stats feedback fail: ", errors.ErrorStack(err))
	}
}<|MERGE_RESOLUTION|>--- conflicted
+++ resolved
@@ -197,10 +197,6 @@
 }
 
 // GetTableStats retrieves the statistics table from cache, and the cache will be updated by a goroutine.
-<<<<<<< HEAD
-func (h *Handle) GetTableStats(tblInfo *model.TableInfo, physicalID int64) *Table {
-	tbl, ok := h.statsCache.Load().(statsCache)[physicalID]
-=======
 func (h *Handle) GetTableStats(tblInfo *model.TableInfo) *Table {
 	return h.GetPartitionStats(tblInfo, tblInfo.ID)
 }
@@ -208,7 +204,6 @@
 // GetPartitionStats retrieves the partition stats from cache.
 func (h *Handle) GetPartitionStats(tblInfo *model.TableInfo, pid int64) *Table {
 	tbl, ok := h.statsCache.Load().(statsCache)[pid]
->>>>>>> 00839cee
 	if !ok {
 		tbl = PseudoTable(tblInfo)
 		tbl.PhysicalID = pid
