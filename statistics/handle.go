--- conflicted
+++ resolved
@@ -62,13 +62,7 @@
 func (h *Handle) Clear() {
 	h.mu.Lock()
 	h.statsCache.Store(statsCache{})
-<<<<<<< HEAD
-	h.LastVersion = 0
-	h.PrevLastVersion = 0
-	h.feedback = h.feedback[:0]
-=======
 	h.mu.lastVersion = 0
->>>>>>> 10151e15
 	for len(h.ddlEventCh) > 0 {
 		<-h.ddlEventCh
 	}
