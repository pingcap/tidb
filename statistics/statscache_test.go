// Copyright 2017 PingCAP, Inc.
//
// Licensed under the Apache License, Version 2.0 (the "License");
// you may not use this file except in compliance with the License.
// You may obtain a copy of the License at
//
//     http://www.apache.org/licenses/LICENSE-2.0
//
// Unless required by applicable law or agreed to in writing, software
// distributed under the License is distributed on an "AS IS" BASIS,
// See the License for the specific language governing permissions and
// limitations under the License.

package statistics_test

import (
	"testing"

	"github.com/juju/errors"
	. "github.com/pingcap/check"
	"github.com/pingcap/tidb"
	"github.com/pingcap/tidb/domain"
	"github.com/pingcap/tidb/kv"
	"github.com/pingcap/tidb/model"
	"github.com/pingcap/tidb/sessionctx/variable"
	"github.com/pingcap/tidb/statistics"
	"github.com/pingcap/tidb/util/testkit"
	"github.com/pingcap/tidb/util/types"
)

func TestT(t *testing.T) {
	TestingT(t)
}

var _ = Suite(&testStatsCacheSuite{})

type testStatsCacheSuite struct{}

func (s *testStatsCacheSuite) TestStatsCache(c *C) {
	store, do, err := newStoreWithBootstrap()
	c.Assert(err, IsNil)
	defer store.Close()
	testKit := testkit.NewTestKit(c, store)
	testKit.MustExec("use test")
	testKit.MustExec("create table t (c1 int, c2 int)")
	testKit.MustExec("insert into t values(1, 2)")
	is := do.InfoSchema()
	tbl, err := is.TableByName(model.NewCIStr("test"), model.NewCIStr("t"))
	c.Assert(err, IsNil)
	tableInfo := tbl.Meta()
	statsTbl := do.StatsHandle().GetTableStats(tableInfo)
	c.Assert(statsTbl.Pseudo, IsTrue)
	testKit.MustExec("analyze table t")
	statsTbl = do.StatsHandle().GetTableStats(tableInfo)
	c.Assert(statsTbl.Pseudo, IsFalse)
	testKit.MustExec("create index idx_t on t(c1)")
	is = do.InfoSchema()
	tbl, err = is.TableByName(model.NewCIStr("test"), model.NewCIStr("t"))
	c.Assert(err, IsNil)
	tableInfo = tbl.Meta()
	statsTbl = do.StatsHandle().GetTableStats(tableInfo)
	c.Assert(statsTbl.Pseudo, IsTrue)
	testKit.MustExec("analyze table t")
	statsTbl = do.StatsHandle().GetTableStats(tableInfo)
	c.Assert(statsTbl.Pseudo, IsFalse)
	// If the new schema drop a column, the table stats can still work.
	testKit.MustExec("alter table t drop column c2")
	is = do.InfoSchema()
	tbl, err = is.TableByName(model.NewCIStr("test"), model.NewCIStr("t"))
	c.Assert(err, IsNil)
	tableInfo = tbl.Meta()

	do.StatsHandle().Clear()
	do.StatsHandle().Update(is)
	statsTbl = do.StatsHandle().GetTableStats(tableInfo)
	c.Assert(statsTbl.Pseudo, IsFalse)

	// If the new schema add a column, the table stats cannot work.
	testKit.MustExec("alter table t add column c10 int")
	is = do.InfoSchema()
	tbl, err = is.TableByName(model.NewCIStr("test"), model.NewCIStr("t"))
	c.Assert(err, IsNil)
	tableInfo = tbl.Meta()

	do.StatsHandle().Clear()
	do.StatsHandle().Update(is)
	statsTbl = do.StatsHandle().GetTableStats(tableInfo)
	c.Assert(statsTbl.Pseudo, IsTrue)
}

func assertTableEqual(c *C, a *statistics.Table, b *statistics.Table) {
	c.Assert(len(a.Columns), Equals, len(b.Columns))
	for i := range a.Columns {
		assertHistogramEqual(c, a.Columns[i].Histogram, b.Columns[i].Histogram)
	}
	c.Assert(len(a.Indices), Equals, len(b.Indices))
	for i := range a.Indices {
		assertHistogramEqual(c, a.Indices[i].Histogram, b.Indices[i].Histogram)
	}
}

func assertHistogramEqual(c *C, a, b statistics.Histogram) {
	c.Assert(a.ID, Equals, b.ID)
	c.Assert(a.NDV, Equals, b.NDV)
	c.Assert(len(a.Buckets), Equals, len(b.Buckets))
	for j := 0; j < len(a.Buckets); j++ {
		c.Assert(a.Buckets[j], DeepEquals, b.Buckets[j])
	}
}

func (s *testStatsCacheSuite) TestStatsStoreAndLoad(c *C) {
	store, do, err := newStoreWithBootstrap()
	c.Assert(err, IsNil)
	defer store.Close()
	testKit := testkit.NewTestKit(c, store)
	testKit.MustExec("use test")
	testKit.MustExec("create table t (c1 int, c2 int)")
	recordCount := 1000
	for i := 0; i < recordCount; i++ {
		testKit.MustExec("insert into t values (?, ?)", i, i+1)
	}
	testKit.MustExec("create index idx_t on t(c2)")
	is := do.InfoSchema()
	tbl, err := is.TableByName(model.NewCIStr("test"), model.NewCIStr("t"))
	c.Assert(err, IsNil)
	tableInfo := tbl.Meta()

	testKit.MustExec("analyze table t")
	statsTbl1 := do.StatsHandle().GetTableStats(tableInfo)

	do.StatsHandle().Clear()
	do.StatsHandle().Update(is)
	statsTbl2 := do.StatsHandle().GetTableStats(tableInfo)
	c.Assert(statsTbl2.Pseudo, IsFalse)
	c.Assert(statsTbl2.Count, Equals, int64(recordCount))

	assertTableEqual(c, statsTbl1, statsTbl2)
}

func (s *testStatsCacheSuite) TestDDLAfterLoad(c *C) {
	store, do, err := newStoreWithBootstrap()
	c.Assert(err, IsNil)
	defer store.Close()
	testKit := testkit.NewTestKit(c, store)
	testKit.MustExec("use test")
	testKit.MustExec("create table t (c1 int, c2 int)")
	testKit.MustExec("analyze table t")
	is := do.InfoSchema()
	tbl, err := is.TableByName(model.NewCIStr("test"), model.NewCIStr("t"))
	c.Assert(err, IsNil)
	tableInfo := tbl.Meta()
	statsTbl := do.StatsHandle().GetTableStats(tableInfo)
	c.Assert(statsTbl.Pseudo, IsFalse)
	recordCount := 1000
	for i := 0; i < recordCount; i++ {
		testKit.MustExec("insert into t values (?, ?)", i, i+1)
	}
	testKit.MustExec("analyze table t")
	statsTbl = do.StatsHandle().GetTableStats(tableInfo)
	c.Assert(statsTbl.Pseudo, IsFalse)
	// add column
	testKit.MustExec("alter table t add column c10 int")
	is = do.InfoSchema()
	tbl, err = is.TableByName(model.NewCIStr("test"), model.NewCIStr("t"))
	c.Assert(err, IsNil)
	tableInfo = tbl.Meta()

	sc := new(variable.StatementContext)
	count, err := statsTbl.ColumnGreaterRowCount(sc, types.NewDatum(recordCount+1), tableInfo.Columns[0])
	c.Assert(err, IsNil)
	c.Assert(count, Equals, 0.0)
	count, err = statsTbl.ColumnGreaterRowCount(sc, types.NewDatum(recordCount+1), tableInfo.Columns[2])
	c.Assert(err, IsNil)
	c.Assert(int(count), Equals, 333)
}

func (s *testStatsCacheSuite) TestEmptyTable(c *C) {
	store, do, err := newStoreWithBootstrap()
	c.Assert(err, IsNil)
	defer store.Close()
	testKit := testkit.NewTestKit(c, store)
	testKit.MustExec("use test")
	testKit.MustExec("create table t (c1 int, c2 int, key cc1(c1), key cc2(c2))")
	testKit.MustExec("analyze table t")
	is := do.InfoSchema()
	tbl, err := is.TableByName(model.NewCIStr("test"), model.NewCIStr("t"))
	c.Assert(err, IsNil)
	tableInfo := tbl.Meta()
	statsTbl := do.StatsHandle().GetTableStats(tableInfo)
	sc := new(variable.StatementContext)
	count, err := statsTbl.ColumnGreaterRowCount(sc, types.NewDatum(1), tableInfo.Columns[0])
	c.Assert(err, IsNil)
	c.Assert(count, Equals, 0.0)
}

func (s *testStatsCacheSuite) TestColumnIDs(c *C) {
	store, do, err := newStoreWithBootstrap()
	c.Assert(err, IsNil)
	defer store.Close()
	testKit := testkit.NewTestKit(c, store)
	testKit.MustExec("use test")
	testKit.MustExec("create table t (c1 int, c2 int)")
	testKit.MustExec("insert into t values(1, 2)")
	testKit.MustExec("analyze table t")
	is := do.InfoSchema()
	tbl, err := is.TableByName(model.NewCIStr("test"), model.NewCIStr("t"))
	c.Assert(err, IsNil)
	tableInfo := tbl.Meta()
	statsTbl := do.StatsHandle().GetTableStats(tableInfo)
	sc := new(variable.StatementContext)
	count, err := statsTbl.ColumnLessRowCount(sc, types.NewDatum(2), tableInfo.Columns[0])
	c.Assert(err, IsNil)
	c.Assert(count, Equals, float64(1))

	// Drop a column and the offset changed,
	testKit.MustExec("alter table t drop column c1")
	is = do.InfoSchema()
	do.StatsHandle().Clear()
	do.StatsHandle().Update(is)
	tbl, err = is.TableByName(model.NewCIStr("test"), model.NewCIStr("t"))
	c.Assert(err, IsNil)
	tableInfo = tbl.Meta()
	statsTbl = do.StatsHandle().GetTableStats(tableInfo)
	// At that time, we should get c2's stats instead of c1's.
	count, err = statsTbl.ColumnLessRowCount(sc, types.NewDatum(2), tableInfo.Columns[0])
	c.Assert(err, IsNil)
	c.Assert(count, Equals, 0.0)
}

func (s *testStatsCacheSuite) TestDDL(c *C) {
	store, do, err := newStoreWithBootstrap()
	c.Assert(err, IsNil)
	defer store.Close()
	testKit := testkit.NewTestKit(c, store)
	testKit.MustExec("use test")
	testKit.MustExec("create table t (c1 int, c2 int)")
	is := do.InfoSchema()
	tbl, err := is.TableByName(model.NewCIStr("test"), model.NewCIStr("t"))
	c.Assert(err, IsNil)
	tableInfo := tbl.Meta()
	h := do.StatsHandle()
	err = h.HandleDDLEvent(<-h.DDLEventCh())
	c.Assert(err, IsNil)
	h.Update(is)
	statsTbl := h.GetTableStats(tableInfo)
	c.Assert(statsTbl.Pseudo, IsFalse)
}

<<<<<<< HEAD
func (s *testStatsCacheSuite) TestVersion(c *C) {
=======
func (s *testStatsCacheSuite) TestLoadHist(c *C) {
>>>>>>> 10e005f1
	store, do, err := newStoreWithBootstrap()
	c.Assert(err, IsNil)
	defer store.Close()
	testKit := testkit.NewTestKit(c, store)
	testKit.MustExec("use test")
<<<<<<< HEAD
	testKit.MustExec("create table t1 (c1 int, c2 int)")
	testKit.MustExec("analyze table t1")
	is := do.InfoSchema()
	tbl1, err := is.TableByName(model.NewCIStr("test"), model.NewCIStr("t1"))
	c.Assert(err, IsNil)
	tableInfo1 := tbl1.Meta()
	h := statistics.NewHandle(testKit.Se)
	testKit.MustExec("update mysql.stats_meta set version = 2 where table_id = ?", tableInfo1.ID)

	h.Update(is)
	c.Assert(h.LastVersion, Equals, uint64(2))
	c.Assert(h.PrevLastVersion, Equals, uint64(0))
	statsTbl1 := h.GetTableStats(tableInfo1)
	c.Assert(statsTbl1.Pseudo, IsFalse)

	testKit.MustExec("create table t2 (c1 int, c2 int)")
	testKit.MustExec("analyze table t2")
	is = do.InfoSchema()
	tbl2, err := is.TableByName(model.NewCIStr("test"), model.NewCIStr("t2"))
	c.Assert(err, IsNil)
	tableInfo2 := tbl2.Meta()
	// A smaller version write, and we can still read it.
	testKit.MustExec("update mysql.stats_meta set version = 1 where table_id = ?", tableInfo2.ID)
	h.Update(is)
	c.Assert(h.LastVersion, Equals, uint64(2))
	c.Assert(h.PrevLastVersion, Equals, uint64(2))
	statsTbl2 := h.GetTableStats(tableInfo2)
	c.Assert(statsTbl2.Pseudo, IsFalse)

	testKit.MustExec("insert t1 values(1,2)")
	testKit.MustExec("analyze table t1")
	testKit.MustExec("update mysql.stats_meta set version = 4 where table_id = ?", tableInfo1.ID)
	h.Update(is)
	c.Assert(h.LastVersion, Equals, uint64(4))
	c.Assert(h.PrevLastVersion, Equals, uint64(2))
	statsTbl1 = h.GetTableStats(tableInfo1)
	c.Assert(statsTbl1.Count, Equals, int64(1))

	testKit.MustExec("insert t2 values(1,2)")
	testKit.MustExec("analyze table t2")
	// A smaller version write, and we can still read it.
	testKit.MustExec("update mysql.stats_meta set version = 3 where table_id = ?", tableInfo2.ID)
	h.Update(is)
	c.Assert(h.LastVersion, Equals, uint64(4))
	c.Assert(h.PrevLastVersion, Equals, uint64(4))
	statsTbl2 = h.GetTableStats(tableInfo2)
	c.Assert(statsTbl2.Count, Equals, int64(1))

	testKit.MustExec("insert t2 values(1,2)")
	testKit.MustExec("analyze table t2")
	// A smaller version write, and we cannot read it. Because at this time, lastTwo Version is 4.
	testKit.MustExec("update mysql.stats_meta set version = 3 where table_id = ?", tableInfo2.ID)
	h.Update(is)
	c.Assert(h.LastVersion, Equals, uint64(4))
	c.Assert(h.PrevLastVersion, Equals, uint64(4))
	statsTbl2 = h.GetTableStats(tableInfo2)
	c.Assert(statsTbl2.Count, Equals, int64(1))
=======
	testKit.MustExec("create table t (c1 int, c2 int)")
	rowCount := 10
	for i := 0; i < rowCount; i++ {
		testKit.MustExec("insert into t values(1,2)")
	}
	testKit.MustExec("analyze table t")
	h := do.StatsHandle()
	is := do.InfoSchema()
	tbl, err := is.TableByName(model.NewCIStr("test"), model.NewCIStr("t"))
	c.Assert(err, IsNil)
	tableInfo := tbl.Meta()
	oldStatsTbl := h.GetTableStats(tableInfo)
	for i := 0; i < rowCount; i++ {
		testKit.MustExec("insert into t values(1,2)")
	}
	h.DumpStatsDeltaToKV()
	h.Update(do.InfoSchema())
	newStatsTbl := h.GetTableStats(tableInfo)
	// The stats table is updated.
	c.Assert(oldStatsTbl == newStatsTbl, IsFalse)
	// The histograms is not updated.
	for id, hist := range oldStatsTbl.Columns {
		c.Assert(hist, Equals, newStatsTbl.Columns[id])
	}
>>>>>>> 10e005f1
}

func newStoreWithBootstrap() (kv.Storage, *domain.Domain, error) {
	store, err := tidb.NewStore(tidb.EngineGoLevelDBMemory)
	if err != nil {
		return nil, nil, errors.Trace(err)
	}
	do, err := tidb.BootstrapSession(store)
	return store, do, errors.Trace(err)
}<|MERGE_RESOLUTION|>--- conflicted
+++ resolved
@@ -246,17 +246,12 @@
 	c.Assert(statsTbl.Pseudo, IsFalse)
 }
 
-<<<<<<< HEAD
 func (s *testStatsCacheSuite) TestVersion(c *C) {
-=======
-func (s *testStatsCacheSuite) TestLoadHist(c *C) {
->>>>>>> 10e005f1
-	store, do, err := newStoreWithBootstrap()
-	c.Assert(err, IsNil)
-	defer store.Close()
-	testKit := testkit.NewTestKit(c, store)
-	testKit.MustExec("use test")
-<<<<<<< HEAD
+	store, do, err := newStoreWithBootstrap()
+	c.Assert(err, IsNil)
+	defer store.Close()
+	testKit := testkit.NewTestKit(c, store)
+	testKit.MustExec("use test")
 	testKit.MustExec("create table t1 (c1 int, c2 int)")
 	testKit.MustExec("analyze table t1")
 	is := do.InfoSchema()
@@ -314,7 +309,14 @@
 	c.Assert(h.PrevLastVersion, Equals, uint64(4))
 	statsTbl2 = h.GetTableStats(tableInfo2)
 	c.Assert(statsTbl2.Count, Equals, int64(1))
-=======
+}
+
+func (s *testStatsCacheSuite) TestLoadHist(c *C) {
+	store, do, err := newStoreWithBootstrap()
+	c.Assert(err, IsNil)
+	defer store.Close()
+	testKit := testkit.NewTestKit(c, store)
+	testKit.MustExec("use test")
 	testKit.MustExec("create table t (c1 int, c2 int)")
 	rowCount := 10
 	for i := 0; i < rowCount; i++ {
@@ -339,7 +341,6 @@
 	for id, hist := range oldStatsTbl.Columns {
 		c.Assert(hist, Equals, newStatsTbl.Columns[id])
 	}
->>>>>>> 10e005f1
 }
 
 func newStoreWithBootstrap() (kv.Storage, *domain.Domain, error) {
