// Copyright 2017 PingCAP, Inc.
//
// Licensed under the Apache License, Version 2.0 (the "License");
// you may not use this file except in compliance with the License.
// You may obtain a copy of the License at
//
//     http://www.apache.org/licenses/LICENSE-2.0
//
// Unless required by applicable law or agreed to in writing, software
// distributed under the License is distributed on an "AS IS" BASIS,
// See the License for the specific language governing permissions and
// limitations under the License.

package statistics

import (
	"fmt"

	"github.com/juju/errors"
	"github.com/ngaut/log"
	"github.com/pingcap/tidb/ddl"
	"github.com/pingcap/tidb/model"
	"github.com/pingcap/tidb/mysql"
	"github.com/pingcap/tidb/util/sqlexec"
	"github.com/pingcap/tidb/util/types"
)

// HandleDDLEvent begins to process a ddl task.
func (h *Handle) HandleDDLEvent(t *ddl.Event) error {
	switch t.Tp {
	case model.ActionCreateTable:
		return h.insertTableStats2KV(t.TableInfo)
	case model.ActionDropTable:
<<<<<<< HEAD
		return h.deleteTableStatsFromKV(t.TableInfo.ID)
	case model.ActionAddColumns:
		for i := 0; i < len(t.ColumnsInfo); i++ {
			err := h.insertColStats2KV(t.TableInfo.ID, t.ColumnsInfo[i])
			if err != nil {
				return err
			}
		}
=======
		return h.DeleteTableStatsFromKV(t.TableInfo.ID)
	case model.ActionAddColumn:
		return h.insertColStats2KV(t.TableInfo.ID, t.ColumnInfo)
>>>>>>> aa41e3aa
	case model.ActionDropColumn:
		return h.deleteHistStatsFromKV(t.TableInfo.ID, t.ColumnsInfo[0].ID, 0)
	case model.ActionDropIndex:
		return h.deleteHistStatsFromKV(t.TableInfo.ID, t.IndexInfo.ID, 1)
	default:
		log.Warnf("Unsupported ddl event for statistic %s", t)
	}
	return nil
}

// DDLEventCh returns ddl events channel in handle.
func (h *Handle) DDLEventCh() chan *ddl.Event {
	return h.ddlEventCh
}

// insertTableStats2KV inserts a record standing for a new table to stats_meta and inserts some records standing for the
// new columns and indices which belong to this table.
func (h *Handle) insertTableStats2KV(info *model.TableInfo) error {
	exec := h.ctx.(sqlexec.SQLExecutor)
	_, err := exec.Execute("begin")
	if err != nil {
		return errors.Trace(err)
	}
	_, err = exec.Execute(fmt.Sprintf("insert into mysql.stats_meta (version, table_id) values(%d, %d)", h.ctx.Txn().StartTS(), info.ID))
	if err != nil {
		return errors.Trace(err)
	}
	for _, col := range info.Columns {
		_, err = exec.Execute(fmt.Sprintf("insert into mysql.stats_histograms (table_id, is_index, hist_id, distinct_count, version) values(%d, 0, %d, 0, %d)", info.ID, col.ID, h.ctx.Txn().StartTS()))
		if err != nil {
			return errors.Trace(err)
		}
	}
	for _, idx := range info.Indices {
		_, err = exec.Execute(fmt.Sprintf("insert into mysql.stats_histograms (table_id, is_index, hist_id, distinct_count, version) values(%d, 1, %d, 0, %d)", info.ID, idx.ID, h.ctx.Txn().StartTS()))
		if err != nil {
			return errors.Trace(err)
		}
	}
	_, err = exec.Execute("commit")
	return errors.Trace(err)
}

// DeleteTableStatsFromKV deletes table statistics from kv.
func (h *Handle) DeleteTableStatsFromKV(id int64) error {
	exec := h.ctx.(sqlexec.SQLExecutor)
	_, err := exec.Execute("begin")
	if err != nil {
		return errors.Trace(err)
	}
	// First of all, we update the version.
	_, err = exec.Execute(fmt.Sprintf("update mysql.stats_meta set version = %d where table_id = %d ", h.ctx.Txn().StartTS(), id))
	if err != nil {
		return errors.Trace(err)
	}
	_, err = exec.Execute(fmt.Sprintf("delete from mysql.stats_histograms where table_id = %d", id))
	if err != nil {
		return errors.Trace(err)
	}
	_, err = exec.Execute(fmt.Sprintf("delete from mysql.stats_buckets where table_id = %d", id))
	if err != nil {
		return errors.Trace(err)
	}
	_, err = exec.Execute("commit")
	return errors.Trace(err)
}

// insertColStats2KV insert a record to stats_histograms with distinct_count 1 and insert a bucket to stats_buckets with default value.
// This operation also updates version.
func (h *Handle) insertColStats2KV(tableID int64, colInfo *model.ColumnInfo) error {
	exec := h.ctx.(sqlexec.SQLExecutor)
	_, err := exec.Execute("begin")
	if err != nil {
		return errors.Trace(err)
	}
	// First of all, we update the version.
	_, err = exec.Execute(fmt.Sprintf("update mysql.stats_meta set version = %d where table_id = %d ", h.ctx.Txn().StartTS(), tableID))
	if err != nil {
		return errors.Trace(err)
	}
	// If we didn't update anything by last SQL, it means the stats of this table does not exist.
	if h.ctx.GetSessionVars().StmtCtx.AffectedRows() > 0 {
		exec := h.ctx.(sqlexec.SQLExecutor)
		// By this step we can get the count of this table, then we can sure the count and repeats of bucket.
		rs, err := exec.Execute(fmt.Sprintf("select count from mysql.stats_meta where table_id = %d", tableID))
		if err != nil {
			return errors.Trace(err)
		}
		row, err := rs[0].Next()
		if err != nil {
			return errors.Trace(err)
		}
		count := row.Data[0].GetInt64()
		value := types.NewDatum(colInfo.OriginDefaultValue)
		value, err = value.ConvertTo(h.ctx.GetSessionVars().StmtCtx, &colInfo.FieldType)
		if err != nil {
			return errors.Trace(err)
		}
		if value.IsNull() {
			// If the adding column has default value null, all the existing rows have null value on the newly added column.
			_, err = exec.Execute(fmt.Sprintf("insert into mysql.stats_histograms (version, table_id, is_index, hist_id, distinct_count, null_count) values (%d, %d, 0, %d, 1, %d)", h.ctx.Txn().StartTS(), tableID, colInfo.ID, count))
			if err != nil {
				return errors.Trace(err)
			}
		} else {
			// If this stats exists, we insert histogram meta first, the distinct_count will always be one.
			_, err = exec.Execute(fmt.Sprintf("insert into mysql.stats_histograms (version, table_id, is_index, hist_id, distinct_count) values (%d, %d, 0, %d, 1)", h.ctx.Txn().StartTS(), tableID, colInfo.ID))
			if err != nil {
				return errors.Trace(err)
			}
			value, err = value.ConvertTo(h.ctx.GetSessionVars().StmtCtx, types.NewFieldType(mysql.TypeBlob))
			if err != nil {
				return errors.Trace(err)
			}
			// There must be only one bucket for this new column and the value is the default value.
			_, err = exec.Execute(fmt.Sprintf("insert into mysql.stats_buckets (table_id, is_index, hist_id, bucket_id, repeats, count, lower_bound, upper_bound) values (%d, 0, %d, 0, %d, %d, X'%X', X'%X')", tableID, colInfo.ID, count, count, value.GetBytes(), value.GetBytes()))
			if err != nil {
				return errors.Trace(err)
			}
		}
	}
	_, err = exec.Execute("commit")
	return errors.Trace(err)
}

// deleteHistStatsFromKV deletes all records about a column or an index and updates version.
func (h *Handle) deleteHistStatsFromKV(tableID int64, histID int64, isIndex int) error {
	exec := h.ctx.(sqlexec.SQLExecutor)
	_, err := exec.Execute("begin")
	if err != nil {
		return errors.Trace(err)
	}
	// First of all, we update the version. If this table doesn't exist, it won't have any problem. Because we cannot delete anything.
	_, err = exec.Execute(fmt.Sprintf("update mysql.stats_meta set version = %d where table_id = %d ", h.ctx.Txn().StartTS(), tableID))
	if err != nil {
		return errors.Trace(err)
	}
	// delete histogram meta
	_, err = exec.Execute(fmt.Sprintf("delete from mysql.stats_histograms where table_id = %d and hist_id = %d and is_index = %d", tableID, histID, isIndex))
	if err != nil {
		return errors.Trace(err)
	}
	// delete all buckets
	_, err = exec.Execute(fmt.Sprintf("delete from mysql.stats_buckets where table_id = %d and hist_id = %d and is_index = %d", tableID, histID, isIndex))
	if err != nil {
		return errors.Trace(err)
	}
	_, err = exec.Execute("commit")
	return errors.Trace(err)
}<|MERGE_RESOLUTION|>--- conflicted
+++ resolved
@@ -31,7 +31,6 @@
 	case model.ActionCreateTable:
 		return h.insertTableStats2KV(t.TableInfo)
 	case model.ActionDropTable:
-<<<<<<< HEAD
 		return h.deleteTableStatsFromKV(t.TableInfo.ID)
 	case model.ActionAddColumns:
 		for i := 0; i < len(t.ColumnsInfo); i++ {
@@ -40,11 +39,6 @@
 				return err
 			}
 		}
-=======
-		return h.DeleteTableStatsFromKV(t.TableInfo.ID)
-	case model.ActionAddColumn:
-		return h.insertColStats2KV(t.TableInfo.ID, t.ColumnInfo)
->>>>>>> aa41e3aa
 	case model.ActionDropColumn:
 		return h.deleteHistStatsFromKV(t.TableInfo.ID, t.ColumnsInfo[0].ID, 0)
 	case model.ActionDropIndex:
