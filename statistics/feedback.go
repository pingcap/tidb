// Copyright 2018 PingCAP, Inc.
//
// Licensed under the Apache License, Version 2.0 (the "License");
// you may not use this file except in compliance with the License.
// You may obtain a copy of the License at
//
//     http://www.apache.org/licenses/LICENSE-2.0
//
// Unless required by applicable law or agreed to in writing, software
// distributed under the License is distributed on an "AS IS" BASIS,
// See the License for the specific language governing permissions and
// limitations under the License.

package statistics

import (
	"bytes"
	"encoding/gob"
	"fmt"
	"math"
	"math/rand"
	"sort"
	"time"

	"github.com/cznic/mathutil"
	"github.com/pingcap/errors"
	"github.com/pingcap/parser/mysql"
	"github.com/pingcap/tidb/kv"
	"github.com/pingcap/tidb/metrics"
	"github.com/pingcap/tidb/sessionctx/stmtctx"
	"github.com/pingcap/tidb/tablecodec"
	"github.com/pingcap/tidb/types"
	"github.com/pingcap/tidb/util/chunk"
	"github.com/pingcap/tidb/util/codec"
	"github.com/pingcap/tidb/util/ranger"
	log "github.com/sirupsen/logrus"
	"github.com/spaolacci/murmur3"
)

// `feedback` represents the total scan count in range [lower, upper).
type feedback struct {
	lower  *types.Datum
	upper  *types.Datum
	count  int64
	repeat int64
}

// QueryFeedback is used to represent the query feedback info. It contains the query's scan ranges and number of rows
// in each range.
type QueryFeedback struct {
	physicalID int64
	hist       *Histogram
	tp         int
	feedback   []feedback
	expected   int64 // expected is the expected scan count of corresponding query.
	actual     int64 // actual is the actual scan count of corresponding query.
	valid      bool  // valid represents the whether this query feedback is still valid.
	desc       bool  // desc represents the corresponding query is desc scan.
}

// NewQueryFeedback returns a new query feedback.
func NewQueryFeedback(physicalID int64, hist *Histogram, expected int64, desc bool) *QueryFeedback {
	if hist != nil && hist.Len() == 0 {
		hist = nil
	}
	tp := pkType
	if hist != nil && hist.isIndexHist() {
		tp = indexType
	}
	return &QueryFeedback{
		physicalID: physicalID,
		valid:      true,
		tp:         tp,
		hist:       hist,
		expected:   expected,
		desc:       desc,
	}
}

var (
	// MaxNumberOfRanges is the max number of ranges before split to collect feedback.
	MaxNumberOfRanges = 20
	// FeedbackProbability is the probability to collect the feedback.
	FeedbackProbability = 0.0
)

// CollectFeedback decides whether to collect the feedback. It returns false when:
// 1: the histogram is nil or has no buckets;
// 2: the number of scan ranges exceeds the limit because it may affect the performance;
// 3: it does not pass the probabilistic sampler.
func (q *QueryFeedback) CollectFeedback(numOfRanges int) bool {
	if q.hist == nil || q.hist.Len() == 0 {
		return false
	}
	if numOfRanges > MaxNumberOfRanges || rand.Float64() > FeedbackProbability {
		return false
	}
	return true
}

// DecodeToRanges decode the feedback to ranges.
func (q *QueryFeedback) DecodeToRanges(isIndex bool) ([]*ranger.Range, error) {
	ranges := make([]*ranger.Range, 0, len(q.feedback))
	for _, val := range q.feedback {
		low, high := *val.lower, *val.upper
		var lowVal, highVal []types.Datum
		if isIndex {
			var err error
			// As we do not know the origin length, just use a custom value here.
			lowVal, err = codec.DecodeRange(low.GetBytes(), 4)
			if err != nil {
				return nil, errors.Trace(err)
			}
			highVal, err = codec.DecodeRange(high.GetBytes(), 4)
			if err != nil {
				return nil, errors.Trace(err)
			}
		} else {
			_, lowInt, err := codec.DecodeInt(val.lower.GetBytes())
			if err != nil {
				return nil, errors.Trace(err)
			}
			_, highInt, err := codec.DecodeInt(val.upper.GetBytes())
			if err != nil {
				return nil, errors.Trace(err)
			}
			lowVal = []types.Datum{types.NewIntDatum(lowInt)}
			highVal = []types.Datum{types.NewIntDatum(highInt)}
		}
		ranges = append(ranges, &(ranger.Range{
			LowVal:      lowVal,
			HighVal:     highVal,
			HighExclude: true,
		}))
	}
	return ranges, nil
}

func (q *QueryFeedback) decodeIntValues() *QueryFeedback {
	nq := &QueryFeedback{}
	nq.feedback = make([]feedback, 0, len(q.feedback))
	for _, fb := range q.feedback {
		_, lowInt, err := codec.DecodeInt(fb.lower.GetBytes())
		if err != nil {
			log.Debugf("decode feedback lower bound \"%v\" to integer failed: %v", fb.lower.GetBytes(), err)
			continue
		}
		_, highInt, err := codec.DecodeInt(fb.upper.GetBytes())
		if err != nil {
			log.Debugf("decode feedback upper bound \"%v\" to integer failed: %v", fb.upper.GetBytes(), err)
			continue
		}
		low, high := types.NewIntDatum(lowInt), types.NewIntDatum(highInt)
		nq.feedback = append(nq.feedback, feedback{lower: &low, upper: &high, count: fb.count})
	}
	return nq
}

// StoreRanges stores the ranges for update.
func (q *QueryFeedback) StoreRanges(ranges []*ranger.Range) {
	q.feedback = make([]feedback, 0, len(ranges))
	for _, ran := range ranges {
		q.feedback = append(q.feedback, feedback{&ran.LowVal[0], &ran.HighVal[0], 0, 0})
	}
}

// Invalidate is used to invalidate the query feedback.
func (q *QueryFeedback) Invalidate() {
	q.feedback = nil
	q.hist = nil
	q.valid = false
	q.actual = -1
}

// Actual gets the actual row count.
func (q *QueryFeedback) Actual() int64 {
	if !q.valid {
		return -1
	}
	return q.actual
}

// Hist gets the histogram.
func (q *QueryFeedback) Hist() *Histogram {
	return q.hist
}

// Update updates the query feedback. `startKey` is the start scan key of the partial result, used to find
// the range for update. `counts` is the scan counts of each range, used to update the feedback count info.
func (q *QueryFeedback) Update(startKey kv.Key, counts []int64) {
	// Older version do not have the counts info.
	if len(counts) == 0 {
		q.Invalidate()
		return
	}
	sum := int64(0)
	for _, count := range counts {
		sum += count
	}
	metrics.DistSQLScanKeysPartialHistogram.Observe(float64(sum))
	q.actual += sum
	if !q.valid || q.hist == nil {
		return
	}

	if q.tp == indexType {
		startKey = tablecodec.CutIndexPrefix(startKey)
	} else {
		startKey = tablecodec.CutRowKeyPrefix(startKey)
	}
	// Find the range that startKey falls in.
	idx := sort.Search(len(q.feedback), func(i int) bool {
		return bytes.Compare(q.feedback[i].lower.GetBytes(), startKey) > 0
	})
	idx--
	if idx < 0 {
		return
	}
	// If the desc is true, the counts is reversed, so here we need to reverse it back.
	if q.desc {
		for i := 0; i < len(counts)/2; i++ {
			j := len(counts) - i - 1
			counts[i], counts[j] = counts[j], counts[i]
		}
	}
	// Update the feedback count info.
	for i, count := range counts {
		if i+idx >= len(q.feedback) {
			q.Invalidate()
			break
		}
		q.feedback[i+idx].count += count
	}
	return
}

// BucketFeedback stands for all the feedback for a bucket.
type BucketFeedback struct {
	feedback []feedback   // All the feedback info in the same bucket.
	lower    *types.Datum // The lower bound of the new bucket.
	upper    *types.Datum // The upper bound of the new bucket.
}

// outOfRange checks if the `val` is between `min` and `max`.
func outOfRange(sc *stmtctx.StatementContext, min, max, val *types.Datum) (int, error) {
	result, err := val.CompareDatum(sc, min)
	if err != nil {
		return 0, err
	}
	if result < 0 {
		return result, nil
	}
	result, err = val.CompareDatum(sc, max)
	if err != nil {
		return 0, err
	}
	if result > 0 {
		return result, nil
	}
	return 0, nil
}

// adjustFeedbackBoundaries adjust the feedback boundaries according to the `min` and `max`.
// If the feedback has no intersection with `min` and `max`, we could just skip this feedback.
func (f *feedback) adjustFeedbackBoundaries(sc *stmtctx.StatementContext, min, max *types.Datum) (bool, error) {
	result, err := outOfRange(sc, min, max, f.lower)
	if err != nil {
		return false, err
	}
	if result > 0 {
		return true, nil
	}
	if result < 0 {
		f.lower = min
	}
	result, err = outOfRange(sc, min, max, f.upper)
	if err != nil {
		return false, err
	}
	if result < 0 {
		return true, nil
	}
	if result > 0 {
		f.upper = max
	}
	return false, nil
}

// buildBucketFeedback build the feedback for each bucket from the histogram feedback.
func buildBucketFeedback(h *Histogram, feedback *QueryFeedback) (map[int]*BucketFeedback, int) {
	bktID2FB := make(map[int]*BucketFeedback)
	if len(feedback.feedback) == 0 {
		return bktID2FB, 0
	}
	total := 0
	sc := &stmtctx.StatementContext{TimeZone: time.UTC}
<<<<<<< HEAD
	kind := feedback.feedback[0].lower.Kind()
	min, max := getMinValue(kind, h.Tp), getMaxValue(kind, h.Tp)
=======
	min, max := getMinValue(h.tp), getMaxValue(h.tp)
>>>>>>> 73655f64
	for _, fb := range feedback.feedback {
		skip, err := fb.adjustFeedbackBoundaries(sc, &min, &max)
		if err != nil {
			log.Debugf("adjust feedback boundaries failed, err: %v", errors.ErrorStack(err))
			continue
		}
		if skip {
			continue
		}
		idx, _ := h.Bounds.LowerBound(0, fb.lower)
		bktIdx := 0
		// The last bucket also stores the feedback that falls outside the upper bound.
		if idx >= h.Bounds.NumRows()-2 {
			bktIdx = h.Len() - 1
		} else {
			bktIdx = idx / 2
			// Make sure that this feedback lies within the bucket.
			if chunk.Compare(h.Bounds.GetRow(2*bktIdx+1), 0, fb.upper) < 0 {
				continue
			}
		}
		total++
		bkt := bktID2FB[bktIdx]
		if bkt == nil {
			bkt = &BucketFeedback{lower: h.GetLower(bktIdx), upper: h.GetUpper(bktIdx)}
			bktID2FB[bktIdx] = bkt
		}
		bkt.feedback = append(bkt.feedback, fb)
		// Update the bound if necessary.
		res, err := bkt.lower.CompareDatum(nil, fb.lower)
		if err != nil {
			log.Debugf("compare datum %v with %v failed, err: %v", bkt.lower, fb.lower, errors.ErrorStack(err))
			continue
		}
		if res > 0 {
			bkt.lower = fb.lower
		}
		res, err = bkt.upper.CompareDatum(nil, fb.upper)
		if err != nil {
			log.Debugf("compare datum %v with %v failed, err: %v", bkt.upper, fb.upper, errors.ErrorStack(err))
			continue
		}
		if res < 0 {
			bkt.upper = fb.upper
		}
	}
	return bktID2FB, total
}

// getBoundaries gets the new boundaries after split.
func (b *BucketFeedback) getBoundaries(num int) []types.Datum {
	// Get all the possible new boundaries.
	vals := make([]types.Datum, 0, len(b.feedback)*2+2)
	for _, fb := range b.feedback {
		vals = append(vals, *fb.lower, *fb.upper)
	}
	vals = append(vals, *b.lower)
	err := types.SortDatums(nil, vals)
	if err != nil {
		log.Debugf("sort datums failed, err: %v", errors.ErrorStack(err))
		vals = vals[:0]
		vals = append(vals, *b.lower, *b.upper)
		return vals
	}
	total, interval := 0, len(vals)/num
	// Pick values per `interval`.
	for i := 0; i < len(vals); i, total = i+interval, total+1 {
		vals[total] = vals[i]
	}
	// Append the upper bound.
	vals[total] = *b.upper
	vals = vals[:total+1]
	total = 1
	// Erase the repeat values.
	for i := 1; i < len(vals); i++ {
		cmp, err := vals[total-1].CompareDatum(nil, &vals[i])
		if err != nil {
			log.Debugf("compare datum %v with %v failed, err: %v", vals[total-1], vals[i], errors.ErrorStack(err))
			continue
		}
		if cmp == 0 {
			continue
		}
		vals[total] = vals[i]
		total++
	}
	return vals[:total]
}

// There are only two types of datum in bucket: one is `Blob`, which is for index; the other one
// is `Int`, which is for primary key.
type bucket = feedback

// splitBucket firstly splits this "BucketFeedback" to "newNumBkts" new buckets,
// calculates the count for each new bucket, merge the new bucket whose count
// is smaller than "minBucketFraction*totalCount" with the next new bucket
// until the last new bucket.
func (b *BucketFeedback) splitBucket(newNumBkts int, totalCount float64, originBucketCount float64) []bucket {
	// Split the bucket.
	bounds := b.getBoundaries(newNumBkts + 1)
	bkts := make([]bucket, 0, len(bounds)-1)
	for i := 1; i < len(bounds); i++ {
		newBkt := bucket{&bounds[i-1], bounds[i].Copy(), 0, 0}
		// get bucket count
		_, ratio := getOverlapFraction(feedback{b.lower, b.upper, int64(originBucketCount), 0}, newBkt)
		countInNewBkt := originBucketCount * ratio
		countInNewBkt = b.refineBucketCount(newBkt, countInNewBkt)
		// do not split if the count of result bucket is too small.
		if countInNewBkt < minBucketFraction*totalCount {
			bounds[i] = bounds[i-1]
			continue
		}
		newBkt.count = int64(countInNewBkt)
		bkts = append(bkts, newBkt)
		// To guarantee that each bucket's range will not overlap.
		setNextValue(&bounds[i])
	}
	return bkts
}

// getOverlapFraction gets the overlap fraction of feedback and bucket range. In order to get the bucket count, it also
// returns the ratio between bucket fraction and feedback fraction.
func getOverlapFraction(fb feedback, bkt bucket) (float64, float64) {
	datums := make([]types.Datum, 0, 4)
	datums = append(datums, *fb.lower, *fb.upper)
	datums = append(datums, *bkt.lower, *bkt.upper)
	err := types.SortDatums(nil, datums)
	if err != nil {
		return 0, 0
	}
	minValue, maxValue := &datums[0], &datums[3]
	fbLower := calcFraction4Datums(minValue, maxValue, fb.lower)
	fbUpper := calcFraction4Datums(minValue, maxValue, fb.upper)
	bktLower := calcFraction4Datums(minValue, maxValue, bkt.lower)
	bktUpper := calcFraction4Datums(minValue, maxValue, bkt.upper)
	ratio := (bktUpper - bktLower) / (fbUpper - fbLower)
	// full overlap
	if fbLower <= bktLower && bktUpper <= fbUpper {
		return bktUpper - bktLower, ratio
	}
	if bktLower <= fbLower && fbUpper <= bktUpper {
		return fbUpper - fbLower, ratio
	}
	// partial overlap
	overlap := math.Min(bktUpper-fbLower, fbUpper-bktLower)
	return overlap, ratio
}

// refineBucketCount refine the newly split bucket count. It uses the feedback that overlaps most
// with the bucket to get the bucket count.
func (b *BucketFeedback) refineBucketCount(bkt bucket, defaultCount float64) float64 {
	bestFraction := minBucketFraction
	count := defaultCount
	for _, fb := range b.feedback {
		fraction, ratio := getOverlapFraction(fb, bkt)
		// choose the max overlap fraction
		if fraction > bestFraction {
			bestFraction = fraction
			count = float64(fb.count) * ratio
		}
	}
	return count
}

const (
	defaultSplitCount = 10
	splitPerFeedback  = 10
)

// getSplitCount gets the split count for the histogram. It is based on the intuition that:
// 1: If we have more remaining unused buckets, we can split more.
// 2: We cannot split too aggressive, thus we make it split every `splitPerFeedback`.
func getSplitCount(numFeedbacks, remainBuckets int) int {
	// Split more if have more buckets available.
	splitCount := mathutil.Max(remainBuckets, defaultSplitCount)
	return mathutil.Min(splitCount, numFeedbacks/splitPerFeedback)
}

type bucketScore struct {
	id    int
	score float64
}

type bucketScores []bucketScore

func (bs bucketScores) Len() int           { return len(bs) }
func (bs bucketScores) Swap(i, j int)      { bs[i], bs[j] = bs[j], bs[i] }
func (bs bucketScores) Less(i, j int) bool { return bs[i].score < bs[j].score }

const (
	// To avoid the histogram been too imbalanced, we constrain the count of a bucket in range
	// [minBucketFraction * totalCount, maxBucketFraction * totalCount].
	minBucketFraction = 1 / 10000.0
	maxBucketFraction = 1 / 10.0
)

// getBucketScore gets the score for merge this bucket with previous one.
// TODO: We also need to consider the bucket hit count.
func getBucketScore(bkts []bucket, totalCount float64, id int) bucketScore {
	preCount, count := float64(bkts[id-1].count), float64(bkts[id].count)
	// do not merge if the result bucket is too large
	if (preCount + count) > maxBucketFraction*totalCount {
		return bucketScore{id, math.MaxFloat64}
	}
	// merge them if the result bucket is already too small.
	if (preCount + count) < minBucketFraction*totalCount {
		return bucketScore{id, 0}
	}
	low, mid, high := bkts[id-1].lower, bkts[id-1].upper, bkts[id].upper
	// If we choose to merge, err is the absolute estimate error for the previous bucket.
	err := calcFraction4Datums(low, high, mid)*(preCount+count) - preCount
	return bucketScore{id, math.Abs(err / (preCount + count))}
}

// defaultBucketCount is the number of buckets a column histogram has.
var defaultBucketCount = 256

func mergeBuckets(bkts []bucket, isNewBuckets []bool, totalCount float64) []bucket {
	mergeCount := len(bkts) - defaultBucketCount
	if mergeCount <= 0 {
		return bkts
	}
	bs := make(bucketScores, 0, len(bkts))
	for i := 1; i < len(bkts); i++ {
		// Do not merge the newly created buckets.
		if !isNewBuckets[i] && !isNewBuckets[i-1] {
			bs = append(bs, getBucketScore(bkts, totalCount, i))
		}
	}
	sort.Sort(bs)
	ids := make([]int, 0, mergeCount)
	for i := 0; i < mergeCount; i++ {
		ids = append(ids, bs[i].id)
	}
	sort.Ints(ids)
	idCursor, bktCursor := 0, 0
	for i := range bkts {
		// Merge this bucket with last one.
		if idCursor < mergeCount && ids[idCursor] == i {
			bkts[bktCursor-1].upper = bkts[i].upper
			bkts[bktCursor-1].count += bkts[i].count
			bkts[bktCursor-1].repeat = bkts[i].repeat
			idCursor++
		} else {
			bkts[bktCursor] = bkts[i]
			bktCursor++
		}
	}
	bkts = bkts[:bktCursor]
	return bkts
}

// splitBuckets split the histogram buckets according to the feedback.
func splitBuckets(h *Histogram, feedback *QueryFeedback) ([]bucket, []bool, int64) {
	bktID2FB, numTotalFBs := buildBucketFeedback(h, feedback)
	buckets := make([]bucket, 0, h.Len())
	isNewBuckets := make([]bool, 0, h.Len())
	splitCount := getSplitCount(numTotalFBs, defaultBucketCount-h.Len())
	for i := 0; i < h.Len(); i++ {
		bktFB, ok := bktID2FB[i]
		// No feedback, just use the original one.
		if !ok {
			buckets = append(buckets, bucket{h.GetLower(i), h.GetUpper(i), h.bucketCount(i), h.Buckets[i].Repeat})
			isNewBuckets = append(isNewBuckets, false)
			continue
		}
		// Distribute the total split count to bucket based on number of bucket feedback.
		newBktNums := splitCount * len(bktFB.feedback) / numTotalFBs
		bkts := bktFB.splitBucket(newBktNums, h.totalRowCount(), float64(h.bucketCount(i)))
		buckets = append(buckets, bkts...)
		if len(bkts) == 1 {
			isNewBuckets = append(isNewBuckets, false)
		} else {
			for i := 0; i < len(bkts); i++ {
				isNewBuckets = append(isNewBuckets, true)
			}
		}
	}
	totCount := int64(0)
	for _, bkt := range buckets {
		totCount += bkt.count
	}
	return buckets, isNewBuckets, totCount
}

// UpdateHistogram updates the histogram according buckets.
func UpdateHistogram(h *Histogram, feedback *QueryFeedback) *Histogram {
	buckets, isNewBuckets, totalCount := splitBuckets(h, feedback)
	buckets = mergeBuckets(buckets, isNewBuckets, float64(totalCount))
	hist := buildNewHistogram(h, buckets)
	// Update the NDV of primary key column.
	if feedback.tp == pkType {
		hist.NDV = int64(hist.totalRowCount())
	}
	return hist
}

// UpdateCMSketch updates the CMSketch by feedback.
func UpdateCMSketch(c *CMSketch, eqFeedbacks []feedback) *CMSketch {
	if c == nil || len(eqFeedbacks) == 0 {
		return c
	}
	newCMSketch := c.copy()
	for _, fb := range eqFeedbacks {
		h1, h2 := murmur3.Sum128(fb.lower.GetBytes())
		newCMSketch.setValue(h1, h2, uint32(fb.count))
	}
	return newCMSketch
}

func buildNewHistogram(h *Histogram, buckets []bucket) *Histogram {
	hist := NewHistogram(h.ID, h.NDV, h.NullCount, h.LastUpdateVersion, h.Tp, len(buckets), h.TotColSize)
	preCount := int64(0)
	for _, bkt := range buckets {
		hist.AppendBucket(bkt.lower, bkt.upper, bkt.count+preCount, bkt.repeat)
		preCount += bkt.count
	}
	return hist
}

// queryFeedback is used to serialize the QueryFeedback.
type queryFeedback struct {
	IntRanges []int64
	// HashValues is the murmur hash values for each index point.
	HashValues  []uint64
	IndexRanges [][]byte
	// Counts is the number of scan keys in each range. It first stores the count for `IntRanges`, `IndexRanges` or `ColumnRanges`.
	// After that, it stores the Ranges for `HashValues`.
	Counts       []int64
	ColumnRanges [][]byte
}

func encodePKFeedback(q *QueryFeedback) (*queryFeedback, error) {
	pb := &queryFeedback{}
	for _, fb := range q.feedback {
		// There is no need to update the point queries.
		if bytes.Compare(kv.Key(fb.lower.GetBytes()).PrefixNext(), fb.upper.GetBytes()) >= 0 {
			continue
		}
		_, low, err := codec.DecodeInt(fb.lower.GetBytes())
		if err != nil {
			return nil, errors.Trace(err)
		}
		_, high, err := codec.DecodeInt(fb.upper.GetBytes())
		if err != nil {
			return nil, errors.Trace(err)
		}
		pb.IntRanges = append(pb.IntRanges, low, high)
		pb.Counts = append(pb.Counts, fb.count)
	}
	return pb, nil
}

func encodeIndexFeedback(q *QueryFeedback) *queryFeedback {
	pb := &queryFeedback{}
	var pointCounts []int64
	for _, fb := range q.feedback {
		if bytes.Compare(kv.Key(fb.lower.GetBytes()).PrefixNext(), fb.upper.GetBytes()) >= 0 {
			h1, h2 := murmur3.Sum128(fb.lower.GetBytes())
			pb.HashValues = append(pb.HashValues, h1, h2)
			pointCounts = append(pointCounts, fb.count)
		} else {
			pb.IndexRanges = append(pb.IndexRanges, fb.lower.GetBytes(), fb.upper.GetBytes())
			pb.Counts = append(pb.Counts, fb.count)
		}
	}
	pb.Counts = append(pb.Counts, pointCounts...)
	return pb
}

func encodeColumnFeedback(q *QueryFeedback) (*queryFeedback, error) {
	pb := &queryFeedback{}
	sc := stmtctx.StatementContext{TimeZone: time.UTC}
	for _, fb := range q.feedback {
		lowerBytes, err := codec.EncodeKey(&sc, nil, *fb.lower)
		if err != nil {
			return nil, errors.Trace(err)
		}
		upperBytes, err := codec.EncodeKey(&sc, nil, *fb.upper)
		if err != nil {
			return nil, errors.Trace(err)
		}
		pb.ColumnRanges = append(pb.ColumnRanges, lowerBytes, upperBytes)
		pb.Counts = append(pb.Counts, fb.count)
	}
	return pb, nil
}

func encodeFeedback(q *QueryFeedback) ([]byte, error) {
	var pb *queryFeedback
	var err error
	switch q.tp {
	case pkType:
		pb, err = encodePKFeedback(q)
	case indexType:
		pb = encodeIndexFeedback(q)
	case colType:
		pb, err = encodeColumnFeedback(q)
	}
	if err != nil {
		return nil, errors.Trace(err)
	}
	var buf bytes.Buffer
	enc := gob.NewEncoder(&buf)
	err = enc.Encode(pb)
	if err != nil {
		return nil, errors.Trace(err)
	}
	return buf.Bytes(), nil
}

func decodeFeedbackForIndex(q *QueryFeedback, pb *queryFeedback, c *CMSketch) {
	q.tp = indexType
	// decode the index range feedback
	for i := 0; i < len(pb.IndexRanges); i += 2 {
		lower, upper := types.NewBytesDatum(pb.IndexRanges[i]), types.NewBytesDatum(pb.IndexRanges[i+1])
		q.feedback = append(q.feedback, feedback{&lower, &upper, pb.Counts[i/2], 0})
	}
	if c != nil {
		// decode the index point feedback, just set value count in CM Sketch
		start := len(pb.IndexRanges) / 2
		for i := 0; i < len(pb.HashValues); i += 2 {
			c.setValue(pb.HashValues[i], pb.HashValues[i+1], uint32(pb.Counts[start+i/2]))
		}
	}
}

func decodeFeedbackForPK(q *QueryFeedback, pb *queryFeedback, isUnsigned bool) {
	q.tp = pkType
	// decode feedback for primary key
	for i := 0; i < len(pb.IntRanges); i += 2 {
		var lower, upper types.Datum
		if isUnsigned {
			lower.SetUint64(uint64(pb.IntRanges[i]))
			upper.SetUint64(uint64(pb.IntRanges[i+1]))
		} else {
			lower.SetInt64(pb.IntRanges[i])
			upper.SetInt64(pb.IntRanges[i+1])
		}
		q.feedback = append(q.feedback, feedback{&lower, &upper, pb.Counts[i/2], 0})
	}
}

func decodeFeedbackForColumn(q *QueryFeedback, pb *queryFeedback) error {
	q.tp = colType
	for i := 0; i < len(pb.ColumnRanges); i += 2 {
		low, err := codec.DecodeRange(pb.ColumnRanges[i], 1)
		if err != nil {
			return errors.Trace(err)
		}
		high, err := codec.DecodeRange(pb.ColumnRanges[i+1], 1)
		if err != nil {
			return errors.Trace(err)
		}
		q.feedback = append(q.feedback, feedback{&low[0], &high[0], pb.Counts[i/2], 0})
	}
	return nil
}

func decodeFeedback(val []byte, q *QueryFeedback, c *CMSketch, isUnsigned bool) error {
	buf := bytes.NewBuffer(val)
	dec := gob.NewDecoder(buf)
	pb := &queryFeedback{}
	err := dec.Decode(pb)
	if err != nil {
		return errors.Trace(err)
	}
	if len(pb.IndexRanges) > 0 || len(pb.HashValues) > 0 {
		decodeFeedbackForIndex(q, pb, c)
	} else if len(pb.IntRanges) > 0 {
		decodeFeedbackForPK(q, pb, isUnsigned)
	} else {
		err := decodeFeedbackForColumn(q, pb)
		if err != nil {
			return errors.Trace(err)
		}
	}
	return nil
}

// Equal tests if two query feedback equal, it is only used in test.
func (q *QueryFeedback) Equal(rq *QueryFeedback) bool {
	if len(q.feedback) != len(rq.feedback) {
		return false
	}
	for i, fb := range q.feedback {
		rfb := rq.feedback[i]
		if fb.count != rfb.count {
			return false
		}
		if fb.lower.Kind() == types.KindInt64 {
			if fb.lower.GetInt64() != rfb.lower.GetInt64() {
				return false
			}
			if fb.upper.GetInt64() != rfb.upper.GetInt64() {
				return false
			}
		} else {
			if bytes.Compare(fb.lower.GetBytes(), rfb.lower.GetBytes()) != 0 {
				return false
			}
			if bytes.Compare(fb.upper.GetBytes(), rfb.upper.GetBytes()) != 0 {
				return false
			}
		}
	}
	return true
}

// recalculateExpectCount recalculates the expect row count if the origin row count is estimated by pseudo.
func (q *QueryFeedback) recalculateExpectCount(h *Handle) error {
	t, ok := h.statsCache.Load().(statsCache)[q.physicalID]
	if !ok {
		return nil
	}
	tablePseudo := t.Pseudo || t.IsOutdated()
	if tablePseudo == false {
		return nil
	}
	isIndex := q.hist.Tp.Tp == mysql.TypeBlob
	id := q.hist.ID
	if isIndex && (t.Indices[id] == nil || t.Indices[id].NotAccurate() == false) {
		return nil
	}
	if !isIndex && (t.Columns[id] == nil || t.Columns[id].NotAccurate() == false) {
		return nil
	}

	sc := &stmtctx.StatementContext{TimeZone: time.UTC}
	ranges, err := q.DecodeToRanges(isIndex)
	if err != nil {
		return errors.Trace(err)
	}
	expected := 0.0
	if isIndex {
		idx := t.Indices[id]
		expected, err = idx.getRowCount(sc, ranges, t.ModifyCount)
		expected *= idx.getIncreaseFactor(t.Count)
	} else {
		c := t.Columns[id]
		expected, err = c.getColumnRowCount(sc, ranges, t.ModifyCount)
		expected *= c.getIncreaseFactor(t.Count)
	}
	if err != nil {
		return errors.Trace(err)
	}
	q.expected = int64(expected)
	return nil
}

// splitFeedback splits the feedbacks into equality feedbacks and range feedbacks.
func splitFeedbackByQueryType(feedbacks []feedback) ([]feedback, []feedback) {
	var eqFB, ranFB []feedback
	for _, fb := range feedbacks {
		// Use `>=` here because sometimes the lower is equal to upper.
		if bytes.Compare(kv.Key(fb.lower.GetBytes()).PrefixNext(), fb.upper.GetBytes()) >= 0 {
			eqFB = append(eqFB, fb)
		} else {
			ranFB = append(ranFB, fb)
		}
	}
	return eqFB, ranFB
}

// formatBuckets formats bucket from lowBkt to highBkt.
func formatBuckets(hg *Histogram, lowBkt, highBkt, idxCols int) string {
	if lowBkt == highBkt {
		return hg.bucketToString(lowBkt, idxCols)
	}
	if lowBkt+1 == highBkt {
		return fmt.Sprintf("%s, %s", hg.bucketToString(lowBkt, 0), hg.bucketToString(highBkt, 0))
	}
	// do not care the middle buckets
	return fmt.Sprintf("%s, (%d buckets, total count %d), %s", hg.bucketToString(lowBkt, 0),
		highBkt-lowBkt-1, hg.Buckets[highBkt-1].Count-hg.Buckets[lowBkt].Count, hg.bucketToString(highBkt, 0))
}

func colRangeToStr(c *Column, ran *ranger.Range, actual int64, factor float64) string {
	lowCount, lowBkt := c.lessRowCountWithBktIdx(ran.LowVal[0])
	highCount, highBkt := c.lessRowCountWithBktIdx(ran.HighVal[0])
	return fmt.Sprintf("range: %s, actual: %d, expected: %d, buckets: {%s}", ran.String(), actual,
		int64((highCount-lowCount)*factor), formatBuckets(&c.Histogram, lowBkt, highBkt, 0))
}

func logForPK(prefix string, c *Column, ranges []*ranger.Range, actual []int64, factor float64) {
	for i, ran := range ranges {
		if ran.LowVal[0].GetInt64()+1 >= ran.HighVal[0].GetInt64() {
			continue
		}
		log.Debugf("%s column: %s, %s", prefix, c.Info.Name, colRangeToStr(c, ran, actual[i], factor))
	}
}

func logForIndexRange(idx *Index, ran *ranger.Range, actual int64, factor float64) string {
	sc := &stmtctx.StatementContext{TimeZone: time.UTC}
	lb, err := codec.EncodeKey(sc, nil, ran.LowVal...)
	if err != nil {
		return ""
	}
	rb, err := codec.EncodeKey(sc, nil, ran.HighVal...)
	if err != nil {
		return ""
	}
	if idx.CMSketch != nil && bytes.Compare(kv.Key(lb).PrefixNext(), rb) >= 0 {
		str, err := types.DatumsToString(ran.LowVal, true)
		if err != nil {
			return ""
		}
		return fmt.Sprintf("value: %s, actual: %d, expected: %d", str, actual, int64(float64(idx.QueryBytes(lb))*factor))
	}
	l, r := types.NewBytesDatum(lb), types.NewBytesDatum(rb)
	lowCount, lowBkt := idx.lessRowCountWithBktIdx(l)
	highCount, highBkt := idx.lessRowCountWithBktIdx(r)
	return fmt.Sprintf("range: %s, actual: %d, expected: %d, histogram: {%s}", ran.String(), actual,
		int64((highCount-lowCount)*factor), formatBuckets(&idx.Histogram, lowBkt, highBkt, len(idx.Info.Columns)))
}

func logForIndex(prefix string, t *Table, idx *Index, ranges []*ranger.Range, actual []int64, factor float64) {
	sc := &stmtctx.StatementContext{TimeZone: time.UTC}
	if idx.CMSketch == nil || idx.statsVer != version1 {
		for i, ran := range ranges {
			log.Debugf("%s index: %s, %s", prefix, idx.Info.Name.O, logForIndexRange(idx, ran, actual[i], factor))
		}
		return
	}
	for i, ran := range ranges {
		rangePosition := getOrdinalOfRangeCond(sc, ran)
		// only contains range or equality query
		if rangePosition == 0 || rangePosition == len(ran.LowVal) {
			log.Debugf("%s index: %s, %s", prefix, idx.Info.Name.O, logForIndexRange(idx, ran, actual[i], factor))
			continue
		}
		equalityString, err := types.DatumsToString(ran.LowVal[:rangePosition], true)
		if err != nil {
			continue
		}
		bytes, err := codec.EncodeKey(sc, nil, ran.LowVal[:rangePosition]...)
		if err != nil {
			continue
		}
		equalityCount := idx.CMSketch.QueryBytes(bytes)
		rang := ranger.Range{
			LowVal:  []types.Datum{ran.LowVal[rangePosition]},
			HighVal: []types.Datum{ran.HighVal[rangePosition]},
		}
		colName := idx.Info.Columns[rangePosition].Name.L
		// prefer index stats over column stats
		if idxHist := t.indexStartWithColumn(colName); idxHist != nil && idxHist.Histogram.Len() > 0 {
			rangeString := logForIndexRange(idxHist, &rang, -1, factor)
			log.Debugf("%s index: %s, actual: %d, equality: %s, expected equality: %d, %s", prefix, idx.Info.Name.O,
				actual[i], equalityString, equalityCount, rangeString)
		} else if colHist := t.columnByName(colName); colHist != nil && colHist.Histogram.Len() > 0 {
			rangeString := colRangeToStr(colHist, &rang, -1, factor)
			log.Debugf("%s index: %s, actual: %d, equality: %s, expected equality: %d, %s", prefix, idx.Info.Name.O,
				actual[i], equalityString, equalityCount, rangeString)
		} else {
			count, err := getPseudoRowCountByColumnRanges(sc, float64(t.Count), []*ranger.Range{&rang}, 0)
			if err == nil {
				log.Debugf("%s index: %s, actual: %d, equality: %s, expected equality: %d, range: %s, pseudo count: %.0f", prefix, idx.Info.Name.O,
					actual[i], equalityString, equalityCount, rang.String(), count)
			}
		}
	}
}

func (q *QueryFeedback) logDetailedInfo(h *Handle) {
	t, ok := h.statsCache.Load().(statsCache)[q.physicalID]
	if !ok {
		return
	}
	isIndex := q.hist.isIndexHist()
	ranges, err := q.DecodeToRanges(isIndex)
	if err != nil {
		log.Debug(err)
		return
	}
	actual := make([]int64, 0, len(q.feedback))
	for _, fb := range q.feedback {
		actual = append(actual, fb.count)
	}
	logPrefix := fmt.Sprintf("[stats-feedback] %s,", t.name)
	if isIndex {
		idx := t.Indices[q.hist.ID]
		if idx == nil || idx.Histogram.Len() == 0 {
			return
		}
		logForIndex(logPrefix, t, idx, ranges, actual, idx.getIncreaseFactor(t.Count))
	} else {
		c := t.Columns[q.hist.ID]
		if c == nil || c.Histogram.Len() == 0 {
			return
		}
		logForPK(logPrefix, c, ranges, actual, c.getIncreaseFactor(t.Count))
	}
}

// getNewCount adjust the estimated `eqCount` and `rangeCount` according to the real count.
// We assumes that `eqCount` and `rangeCount` contribute the same error rate.
func getNewCountForIndex(eqCount, rangeCount, totalCount, realCount float64) (float64, float64) {
	estimate := (eqCount / totalCount) * (rangeCount / totalCount) * totalCount
	if estimate <= 1 {
		return eqCount, rangeCount
	}
	adjustFactor := math.Sqrt(realCount / estimate)
	return eqCount * adjustFactor, rangeCount * adjustFactor
}

// dumpFeedbackForIndex dumps the feedback for index.
// For queries that contains both equality and range query, we will split them and update accordingly.
func dumpFeedbackForIndex(h *Handle, q *QueryFeedback, t *Table) error {
	idx, ok := t.Indices[q.hist.ID]
	if !ok {
		return nil
	}
	sc := &stmtctx.StatementContext{TimeZone: time.UTC}
	if idx.CMSketch == nil || idx.statsVer != version1 {
		return h.dumpFeedbackToKV(q)
	}
	ranges, err := q.DecodeToRanges(true)
	if err != nil {
		log.Debug("decode feedback ranges failed: ", err)
		return nil
	}
	for i, ran := range ranges {
		rangePosition := getOrdinalOfRangeCond(sc, ran)
		// only contains range or equality query
		if rangePosition == 0 || rangePosition == len(ran.LowVal) {
			continue
		}

		bytes, err := codec.EncodeKey(sc, nil, ran.LowVal[:rangePosition]...)
		if err != nil {
			log.Debug("encode keys failed: err", err)
			continue
		}
		equalityCount := float64(idx.CMSketch.QueryBytes(bytes)) * idx.getIncreaseFactor(t.Count)
		rang := ranger.Range{
			LowVal:  []types.Datum{ran.LowVal[rangePosition]},
			HighVal: []types.Datum{ran.HighVal[rangePosition]},
		}
		colName := idx.Info.Columns[rangePosition].Name.L
		var rangeCount float64
		rangeFB := &QueryFeedback{physicalID: q.physicalID}
		// prefer index stats over column stats
		if idx := t.indexStartWithColumn(colName); idx != nil && idx.Histogram.Len() != 0 {
			rangeCount, err = t.GetRowCountByIndexRanges(sc, idx.ID, []*ranger.Range{&rang})
			rangeFB.tp, rangeFB.hist = indexType, &idx.Histogram
		} else if col := t.columnByName(colName); col != nil && col.Histogram.Len() != 0 {
			rangeCount, err = t.GetRowCountByColumnRanges(sc, col.ID, []*ranger.Range{&rang})
			rangeFB.tp, rangeFB.hist = colType, &col.Histogram
		} else {
			continue
		}
		if err != nil {
			log.Debug("get row count by ranges failed: ", err)
			continue
		}

		equalityCount, rangeCount = getNewCountForIndex(equalityCount, rangeCount, float64(t.Count), float64(q.feedback[i].count))
		value := types.NewBytesDatum(bytes)
		q.feedback[i] = feedback{lower: &value, upper: &value, count: int64(equalityCount)}
		err = rangeFB.dumpRangeFeedback(sc, h, &rang, rangeCount)
		if err != nil {
			log.Debug("dump range feedback failed:", err)
			continue
		}
	}
	return errors.Trace(h.dumpFeedbackToKV(q))
}

func (q *QueryFeedback) dumpRangeFeedback(sc *stmtctx.StatementContext, h *Handle, ran *ranger.Range, rangeCount float64) error {
	if q.tp == indexType {
		lower, err := codec.EncodeKey(sc, nil, ran.LowVal[0])
		if err != nil {
			return errors.Trace(err)
		}
		upper, err := codec.EncodeKey(sc, nil, ran.HighVal[0])
		if err != nil {
			return errors.Trace(err)
		}
		ran.LowVal[0].SetBytes(lower)
		ran.HighVal[0].SetBytes(upper)
	} else {
		if !supportColumnType(q.hist.tp) {
			return nil
		}
		if ran.LowVal[0].Kind() == types.KindMinNotNull {
<<<<<<< HEAD
			ran.LowVal[0] = getMinValue(k, q.hist.Tp)
		}
		if ran.HighVal[0].Kind() == types.KindMaxValue {
			ran.HighVal[0] = getMaxValue(k, q.hist.Tp)
=======
			ran.LowVal[0] = getMinValue(q.hist.tp)
		}
		if ran.HighVal[0].Kind() == types.KindMaxValue {
			ran.HighVal[0] = getMaxValue(q.hist.tp)
>>>>>>> 73655f64
		}
	}
	ranges := q.hist.SplitRange(sc, []*ranger.Range{ran}, q.tp == indexType)
	counts := make([]float64, 0, len(ranges))
	sum := 0.0
	for _, r := range ranges {
		count := q.hist.betweenRowCount(r.LowVal[0], r.HighVal[0])
		sum += count
		counts = append(counts, count)
	}
	if sum <= 1 {
		return nil
	}
	// We assume that each part contributes the same error rate.
	adjustFactor := rangeCount / sum
	for i, r := range ranges {
		q.feedback = append(q.feedback, feedback{lower: &r.LowVal[0], upper: &r.HighVal[0], count: int64(counts[i] * adjustFactor)})
	}
	return errors.Trace(h.dumpFeedbackToKV(q))
}

// setNextValue sets the next value for the given datum. For types like float,
// we do not set because it is not discrete and does not matter too much when estimating the scalar info.
func setNextValue(d *types.Datum) {
	switch d.Kind() {
	case types.KindBytes, types.KindString:
		d.SetBytes(kv.Key(d.GetBytes()).PrefixNext())
	case types.KindInt64:
		d.SetInt64(d.GetInt64() + 1)
	case types.KindUint64:
		d.SetUint64(d.GetUint64() + 1)
	case types.KindMysqlDuration:
		duration := d.GetMysqlDuration()
		duration.Duration = duration.Duration + 1
		d.SetMysqlDuration(duration)
	case types.KindMysqlTime:
		t := d.GetMysqlTime()
		sc := &stmtctx.StatementContext{TimeZone: types.BoundTimezone}
		if _, err := t.Add(sc, types.Duration{Duration: 1, Fsp: 0}); err != nil {
			log.Error(errors.ErrorStack(err))
		}
		d.SetMysqlTime(t)
	}
}

// supportColumnType checks if the type of the column can be updated by feedback.
func supportColumnType(ft *types.FieldType) bool {
	switch ft.Tp {
	case mysql.TypeTiny, mysql.TypeShort, mysql.TypeInt24, mysql.TypeLong, mysql.TypeLonglong, mysql.TypeFloat,
		mysql.TypeDouble, mysql.TypeString, mysql.TypeVarString, mysql.TypeVarchar, mysql.TypeBlob, mysql.TypeTinyBlob, mysql.TypeMediumBlob, mysql.TypeLongBlob,
		mysql.TypeNewDecimal, mysql.TypeDuration, mysql.TypeDate, mysql.TypeDatetime, mysql.TypeTimestamp:
		return true
	default:
		return false
	}
}

func getMaxValue(ft *types.FieldType) (max types.Datum) {
	switch ft.Tp {
	case mysql.TypeTiny, mysql.TypeShort, mysql.TypeInt24, mysql.TypeLong, mysql.TypeLonglong:
		if mysql.HasUnsignedFlag(ft.Flag) {
			max.SetUint64(types.UnsignedUpperBound[ft.Tp])
		} else {
			max.SetInt64(types.SignedUpperBound[ft.Tp])
		}
	case mysql.TypeFloat:
		max.SetFloat32(float32(types.GetMaxFloat(ft.Flen, ft.Decimal)))
	case mysql.TypeDouble:
		max.SetFloat64(types.GetMaxFloat(ft.Flen, ft.Decimal))
	case mysql.TypeString, mysql.TypeVarString, mysql.TypeVarchar, mysql.TypeBlob, mysql.TypeTinyBlob, mysql.TypeMediumBlob, mysql.TypeLongBlob:
		val := types.MaxValueDatum()
		bytes, err := codec.EncodeKey(nil, nil, val)
		// should not happen
		if err != nil {
			log.Error(err)
		}
		max.SetBytes(bytes)
	case mysql.TypeNewDecimal:
		max.SetMysqlDecimal(types.NewMaxOrMinDec(false, ft.Flen, ft.Decimal))
	case mysql.TypeDuration:
		max.SetMysqlDuration(types.Duration{Duration: math.MaxInt64})
	case mysql.TypeDate, mysql.TypeDatetime, mysql.TypeTimestamp:
		if ft.Tp == mysql.TypeDate || ft.Tp == mysql.TypeDatetime {
			max.SetMysqlTime(types.Time{Time: types.MaxDatetime, Type: ft.Tp})
		} else {
			max.SetMysqlTime(types.MaxTimestamp)
		}
	}
	return
}

func getMinValue(ft *types.FieldType) (min types.Datum) {
	switch ft.Tp {
	case mysql.TypeTiny, mysql.TypeShort, mysql.TypeInt24, mysql.TypeLong, mysql.TypeLonglong:
		if mysql.HasUnsignedFlag(ft.Flag) {
			min.SetUint64(0)
		} else {
			min.SetInt64(types.SignedLowerBound[ft.Tp])
		}
	case mysql.TypeFloat:
		min.SetFloat32(float32(-types.GetMaxFloat(ft.Flen, ft.Decimal)))
	case mysql.TypeDouble:
		min.SetFloat64(-types.GetMaxFloat(ft.Flen, ft.Decimal))
	case mysql.TypeString, mysql.TypeVarString, mysql.TypeVarchar, mysql.TypeBlob, mysql.TypeTinyBlob, mysql.TypeMediumBlob, mysql.TypeLongBlob:
		val := types.MinNotNullDatum()
		bytes, err := codec.EncodeKey(nil, nil, val)
		// should not happen
		if err != nil {
			log.Error(err)
		}
		min.SetBytes(bytes)
	case mysql.TypeNewDecimal:
		min.SetMysqlDecimal(types.NewMaxOrMinDec(true, ft.Flen, ft.Decimal))
	case mysql.TypeDuration:
		min.SetMysqlDuration(types.Duration{Duration: math.MinInt64})
	case mysql.TypeDate, mysql.TypeDatetime, mysql.TypeTimestamp:
		if ft.Tp == mysql.TypeDate || ft.Tp == mysql.TypeDatetime {
			min.SetMysqlTime(types.Time{Time: types.MinDatetime, Type: ft.Tp})
		} else {
			min.SetMysqlTime(types.MinTimestamp)
		}
	}
	return
}<|MERGE_RESOLUTION|>--- conflicted
+++ resolved
@@ -294,12 +294,7 @@
 	}
 	total := 0
 	sc := &stmtctx.StatementContext{TimeZone: time.UTC}
-<<<<<<< HEAD
-	kind := feedback.feedback[0].lower.Kind()
-	min, max := getMinValue(kind, h.Tp), getMaxValue(kind, h.Tp)
-=======
 	min, max := getMinValue(h.tp), getMaxValue(h.tp)
->>>>>>> 73655f64
 	for _, fb := range feedback.feedback {
 		skip, err := fb.adjustFeedbackBoundaries(sc, &min, &max)
 		if err != nil {
@@ -1087,17 +1082,10 @@
 			return nil
 		}
 		if ran.LowVal[0].Kind() == types.KindMinNotNull {
-<<<<<<< HEAD
-			ran.LowVal[0] = getMinValue(k, q.hist.Tp)
-		}
-		if ran.HighVal[0].Kind() == types.KindMaxValue {
-			ran.HighVal[0] = getMaxValue(k, q.hist.Tp)
-=======
 			ran.LowVal[0] = getMinValue(q.hist.tp)
 		}
 		if ran.HighVal[0].Kind() == types.KindMaxValue {
 			ran.HighVal[0] = getMaxValue(q.hist.tp)
->>>>>>> 73655f64
 		}
 	}
 	ranges := q.hist.SplitRange(sc, []*ranger.Range{ran}, q.tp == indexType)
