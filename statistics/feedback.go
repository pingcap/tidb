--- conflicted
+++ resolved
@@ -596,11 +596,7 @@
 	buckets = mergeBuckets(buckets, isNewBuckets, float64(totalCount))
 	hist := buildNewHistogram(h, buckets)
 	// Update the NDV of primary key column.
-<<<<<<< HEAD
-	if feedback.tp == pkType {
-=======
 	if feedback.Tp == PkType {
->>>>>>> abeddab5
 		hist.NDV = int64(hist.TotalRowCount())
 	}
 	return hist
