--- conflicted
+++ resolved
@@ -874,19 +874,11 @@
 		}
 		colName := idx.Info.Columns[rangePosition].Name.L
 		// prefer index stats over column stats
-<<<<<<< HEAD
-		if idxHist := t.indexStartWithColumn(colName); idxHist != nil {
+		if idxHist := t.indexStartWithColumn(colName); idxHist != nil && idxHist.Histogram.Len() > 0 {
 			rangeString := logForIndexRange(idxHist, &rang, -1, factor)
 			log.Debugf("%s index: %s, actual: %d, equality: %s, expected equality: %d, %s", prefix, idx.Info.Name.O,
 				actual[i], equalityString, equalityCount, rangeString)
-		} else if colHist := t.columnByName(colName); colHist != nil {
-=======
-		if idxHist := t.indexStartWithColumnForDebugLog(colName); idxHist != nil && idxHist.Histogram.Len() > 0 {
-			rangeString := logForIndexRange(idxHist, &rang, -1, factor)
-			log.Debugf("%s index: %s, actual: %d, equality: %s, expected equality: %d, %s", prefix, idx.Info.Name.O,
-				actual[i], equalityString, equalityCount, rangeString)
-		} else if colHist := t.columnByNameForDebugLog(colName); colHist != nil && colHist.Histogram.Len() > 0 {
->>>>>>> ac8a61ea
+		} else if colHist := t.columnByName(colName); colHist != nil && colHist.Histogram.Len() > 0 {
 			rangeString := colRangeToStr(colHist, &rang, -1, factor)
 			log.Debugf("%s index: %s, actual: %d, equality: %s, expected equality: %d, %s", prefix, idx.Info.Name.O,
 				actual[i], equalityString, equalityCount, rangeString)
