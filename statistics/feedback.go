--- conflicted
+++ resolved
@@ -830,275 +830,6 @@
 	return eqFB, ranFB
 }
 
-<<<<<<< HEAD
-// formatBuckets formats bucket from lowBkt to highBkt.
-func formatBuckets(hg *Histogram, lowBkt, highBkt, idxCols int) string {
-	if lowBkt == highBkt {
-		return hg.bucketToString(lowBkt, idxCols)
-	}
-	if lowBkt+1 == highBkt {
-		return fmt.Sprintf("%s, %s", hg.bucketToString(lowBkt, 0), hg.bucketToString(highBkt, 0))
-	}
-	// do not care the middle buckets
-	return fmt.Sprintf("%s, (%d buckets, total count %d), %s", hg.bucketToString(lowBkt, 0),
-		highBkt-lowBkt-1, hg.Buckets[highBkt-1].Count-hg.Buckets[lowBkt].Count, hg.bucketToString(highBkt, 0))
-}
-
-func colRangeToStr(c *Column, ran *ranger.Range, actual int64, factor float64) string {
-	lowCount, lowBkt := c.lessRowCountWithBktIdx(ran.LowVal[0])
-	highCount, highBkt := c.lessRowCountWithBktIdx(ran.HighVal[0])
-	return fmt.Sprintf("range: %s, actual: %d, expected: %d, buckets: {%s}", ran.String(), actual,
-		int64((highCount-lowCount)*factor), formatBuckets(&c.Histogram, lowBkt, highBkt, 0))
-}
-
-func logForPK(prefix string, c *Column, ranges []*ranger.Range, actual []int64, factor float64) {
-	for i, ran := range ranges {
-		if ran.LowVal[0].GetInt64()+1 >= ran.HighVal[0].GetInt64() {
-			continue
-		}
-		logutil.Logger(context.Background()).Debug(prefix, zap.String("column", c.Info.Name.O), zap.String("rangeStr", colRangeToStr(c, ran, actual[i], factor)))
-	}
-}
-
-func logForIndexRange(idx *Index, ran *ranger.Range, actual int64, factor float64) string {
-	sc := &stmtctx.StatementContext{TimeZone: time.UTC}
-	lb, err := codec.EncodeKey(sc, nil, ran.LowVal...)
-	if err != nil {
-		return ""
-	}
-	rb, err := codec.EncodeKey(sc, nil, ran.HighVal...)
-	if err != nil {
-		return ""
-	}
-	if idx.CMSketch != nil && bytes.Compare(kv.Key(lb).PrefixNext(), rb) >= 0 {
-		str, err := types.DatumsToString(ran.LowVal, true)
-		if err != nil {
-			return ""
-		}
-		return fmt.Sprintf("value: %s, actual: %d, expected: %d", str, actual, int64(float64(idx.QueryBytes(lb))*factor))
-	}
-	l, r := types.NewBytesDatum(lb), types.NewBytesDatum(rb)
-	lowCount, lowBkt := idx.lessRowCountWithBktIdx(l)
-	highCount, highBkt := idx.lessRowCountWithBktIdx(r)
-	return fmt.Sprintf("range: %s, actual: %d, expected: %d, histogram: {%s}", ran.String(), actual,
-		int64((highCount-lowCount)*factor), formatBuckets(&idx.Histogram, lowBkt, highBkt, len(idx.Info.Columns)))
-}
-
-func logForIndex(prefix string, t *Table, idx *Index, ranges []*ranger.Range, actual []int64, factor float64) {
-	sc := &stmtctx.StatementContext{TimeZone: time.UTC}
-	if idx.CMSketch == nil || idx.statsVer != version1 {
-		for i, ran := range ranges {
-			logutil.Logger(context.Background()).Debug(prefix, zap.String("index", idx.Info.Name.O), zap.String("rangeStr", logForIndexRange(idx, ran, actual[i], factor)))
-		}
-		return
-	}
-	for i, ran := range ranges {
-		rangePosition := getOrdinalOfRangeCond(sc, ran)
-		// only contains range or equality query
-		if rangePosition == 0 || rangePosition == len(ran.LowVal) {
-			logutil.Logger(context.Background()).Debug(prefix, zap.String("index", idx.Info.Name.O), zap.String("rangeStr", logForIndexRange(idx, ran, actual[i], factor)))
-			continue
-		}
-		equalityString, err := types.DatumsToString(ran.LowVal[:rangePosition], true)
-		if err != nil {
-			continue
-		}
-		bytes, err := codec.EncodeKey(sc, nil, ran.LowVal[:rangePosition]...)
-		if err != nil {
-			continue
-		}
-		equalityCount := idx.CMSketch.QueryBytes(bytes)
-		rang := ranger.Range{
-			LowVal:  []types.Datum{ran.LowVal[rangePosition]},
-			HighVal: []types.Datum{ran.HighVal[rangePosition]},
-		}
-		colName := idx.Info.Columns[rangePosition].Name.L
-		// prefer index stats over column stats
-		if idxHist := t.indexStartWithColumn(colName); idxHist != nil && idxHist.Histogram.Len() > 0 {
-			rangeString := logForIndexRange(idxHist, &rang, -1, factor)
-			logutil.Logger(context.Background()).Debug(prefix, zap.String("index", idx.Info.Name.O), zap.Int64("actual", actual[i]),
-				zap.String("equality", equalityString), zap.Uint64("expected equality", equalityCount),
-				zap.String("range", rangeString))
-		} else if colHist := t.columnByName(colName); colHist != nil && colHist.Histogram.Len() > 0 {
-			rangeString := colRangeToStr(colHist, &rang, -1, factor)
-			logutil.Logger(context.Background()).Debug(prefix, zap.String("index", idx.Info.Name.O), zap.Int64("actual", actual[i]),
-				zap.String("equality", equalityString), zap.Uint64("expected equality", equalityCount),
-				zap.String("range", rangeString))
-		} else {
-			count, err := getPseudoRowCountByColumnRanges(sc, float64(t.Count), []*ranger.Range{&rang}, 0)
-			if err == nil {
-				logutil.Logger(context.Background()).Debug(prefix, zap.String("index", idx.Info.Name.O), zap.Int64("actual", actual[i]),
-					zap.String("equality", equalityString), zap.Uint64("expected equality", equalityCount),
-					zap.Stringer("range", &rang), zap.Float64("pseudo count", math.Round(count)))
-			}
-		}
-	}
-}
-
-func (q *QueryFeedback) logDetailedInfo(h *Handle) {
-	t, ok := h.statsCache.Load().(statsCache)[q.physicalID]
-	if !ok {
-		return
-	}
-	isIndex := q.hist.isIndexHist()
-	ranges, err := q.DecodeToRanges(isIndex)
-	if err != nil {
-		logutil.Logger(context.Background()).Debug("decode to ranges failed", zap.Error(err))
-		return
-	}
-	actual := make([]int64, 0, len(q.feedback))
-	for _, fb := range q.feedback {
-		actual = append(actual, fb.count)
-	}
-	logPrefix := fmt.Sprintf("[stats-feedback] %s", t.name)
-	if isIndex {
-		idx := t.Indices[q.hist.ID]
-		if idx == nil || idx.Histogram.Len() == 0 {
-			return
-		}
-		logForIndex(logPrefix, t, idx, ranges, actual, idx.getIncreaseFactor(t.Count))
-	} else {
-		c := t.Columns[q.hist.ID]
-		if c == nil || c.Histogram.Len() == 0 {
-			return
-		}
-		logForPK(logPrefix, c, ranges, actual, c.getIncreaseFactor(t.Count))
-	}
-}
-
-// minAdjustFactor is the minimum adjust factor of each index feedback.
-// We use it to avoid adjusting too much when the assumption of independence failed.
-const minAdjustFactor = 0.7
-
-// getNewCountForIndex adjust the estimated `eqCount` and `rangeCount` according to the real count.
-// We assumes that `eqCount` and `rangeCount` contribute the same error rate.
-func getNewCountForIndex(eqCount, rangeCount, totalCount, realCount float64) (float64, float64) {
-	estimate := (eqCount / totalCount) * (rangeCount / totalCount) * totalCount
-	if estimate <= 1 {
-		return eqCount, rangeCount
-	}
-	adjustFactor := math.Sqrt(realCount / estimate)
-	adjustFactor = math.Max(adjustFactor, minAdjustFactor)
-	return eqCount * adjustFactor, rangeCount * adjustFactor
-}
-
-// dumpFeedbackForIndex dumps the feedback for index.
-// For queries that contains both equality and range query, we will split them and update accordingly.
-func dumpFeedbackForIndex(h *Handle, q *QueryFeedback, t *Table) error {
-	idx, ok := t.Indices[q.hist.ID]
-	if !ok {
-		return nil
-	}
-	sc := &stmtctx.StatementContext{TimeZone: time.UTC}
-	if idx.CMSketch == nil || idx.statsVer != version1 {
-		return h.dumpFeedbackToKV(q)
-	}
-	ranges, err := q.DecodeToRanges(true)
-	if err != nil {
-		logutil.Logger(context.Background()).Debug("decode feedback ranges fail", zap.Error(err))
-		return nil
-	}
-	for i, ran := range ranges {
-		rangePosition := getOrdinalOfRangeCond(sc, ran)
-		// only contains range or equality query
-		if rangePosition == 0 || rangePosition == len(ran.LowVal) {
-			continue
-		}
-
-		bytes, err := codec.EncodeKey(sc, nil, ran.LowVal[:rangePosition]...)
-		if err != nil {
-			logutil.Logger(context.Background()).Debug("encode keys fail", zap.Error(err))
-			continue
-		}
-		equalityCount := float64(idx.CMSketch.QueryBytes(bytes)) * idx.getIncreaseFactor(t.Count)
-		rang := ranger.Range{
-			LowVal:  []types.Datum{ran.LowVal[rangePosition]},
-			HighVal: []types.Datum{ran.HighVal[rangePosition]},
-		}
-		colName := idx.Info.Columns[rangePosition].Name.L
-		var rangeCount float64
-		rangeFB := &QueryFeedback{physicalID: q.physicalID}
-		// prefer index stats over column stats
-		if idx := t.indexStartWithColumn(colName); idx != nil && idx.Histogram.Len() != 0 {
-			rangeCount, err = t.GetRowCountByIndexRanges(sc, idx.ID, []*ranger.Range{&rang})
-			rangeFB.tp, rangeFB.hist = indexType, &idx.Histogram
-		} else if col := t.columnByName(colName); col != nil && col.Histogram.Len() != 0 {
-			rangeCount, err = t.GetRowCountByColumnRanges(sc, col.ID, []*ranger.Range{&rang})
-			rangeFB.tp, rangeFB.hist = colType, &col.Histogram
-		} else {
-			continue
-		}
-		if err != nil {
-			logutil.Logger(context.Background()).Debug("get row count by ranges fail", zap.Error(err))
-			continue
-		}
-
-		equalityCount, rangeCount = getNewCountForIndex(equalityCount, rangeCount, float64(t.Count), float64(q.feedback[i].count))
-		value := types.NewBytesDatum(bytes)
-		q.feedback[i] = feedback{lower: &value, upper: &value, count: int64(equalityCount)}
-		err = rangeFB.dumpRangeFeedback(sc, h, &rang, rangeCount)
-		if err != nil {
-			logutil.Logger(context.Background()).Debug("dump range feedback fail", zap.Error(err))
-			continue
-		}
-	}
-	return errors.Trace(h.dumpFeedbackToKV(q))
-}
-
-func (q *QueryFeedback) dumpRangeFeedback(sc *stmtctx.StatementContext, h *Handle, ran *ranger.Range, rangeCount float64) error {
-	lowIsNull := ran.LowVal[0].IsNull()
-	if q.tp == indexType {
-		lower, err := codec.EncodeKey(sc, nil, ran.LowVal[0])
-		if err != nil {
-			return errors.Trace(err)
-		}
-		upper, err := codec.EncodeKey(sc, nil, ran.HighVal[0])
-		if err != nil {
-			return errors.Trace(err)
-		}
-		ran.LowVal[0].SetBytes(lower)
-		ran.HighVal[0].SetBytes(upper)
-	} else {
-		if !supportColumnType(q.hist.Tp) {
-			return nil
-		}
-		if ran.LowVal[0].Kind() == types.KindMinNotNull {
-			ran.LowVal[0] = getMinValue(q.hist.Tp)
-		}
-		if ran.HighVal[0].Kind() == types.KindMaxValue {
-			ran.HighVal[0] = getMaxValue(q.hist.Tp)
-		}
-	}
-	ranges := q.hist.SplitRange(sc, []*ranger.Range{ran}, q.tp == indexType)
-	counts := make([]float64, 0, len(ranges))
-	sum := 0.0
-	for i, r := range ranges {
-		// Though after `SplitRange`, we may have ranges like `[l, r]`, we still use
-		// `betweenRowCount` to compute the estimation since the ranges of feedback are all in `[l, r)`
-		// form, that is to say, we ignore the exclusiveness of ranges from `SplitRange` and just use
-		// its result of boundary values.
-		count := q.hist.betweenRowCount(r.LowVal[0], r.HighVal[0])
-		// We have to include `NullCount` of histogram for [l, r) cases where l is null because `betweenRowCount`
-		// does not include null values of lower bound.
-		if i == 0 && lowIsNull {
-			count += float64(q.hist.NullCount)
-		}
-		sum += count
-		counts = append(counts, count)
-	}
-	if sum <= 1 {
-		return nil
-	}
-	// We assume that each part contributes the same error rate.
-	adjustFactor := rangeCount / sum
-	for i, r := range ranges {
-		q.feedback = append(q.feedback, feedback{lower: &r.LowVal[0], upper: &r.HighVal[0], count: int64(counts[i] * adjustFactor)})
-	}
-	return errors.Trace(h.dumpFeedbackToKV(q))
-}
-
-=======
->>>>>>> abeddab5
 // setNextValue sets the next value for the given datum. For types like float,
 // we do not set because it is not discrete and does not matter too much when estimating the scalar info.
 func setNextValue(d *types.Datum) {
