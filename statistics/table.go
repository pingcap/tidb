--- conflicted
+++ resolved
@@ -390,11 +390,11 @@
 	return result, errors.Trace(err)
 }
 
-<<<<<<< HEAD
 // PseudoAvgCountPerCount gets a pseudo average count if histogram not exists.
 func (t *Table) PseudoAvgCountPerCount() float64 {
 	return float64(t.Count) / pseudoEqualRate
-=======
+}
+
 // getOrdinalOfRangeCond gets the ordinal of the position range condition,
 // if not exist, it returns the end position.
 func getOrdinalOfRangeCond(sc *stmtctx.StatementContext, ran *ranger.Range) int {
@@ -459,7 +459,6 @@
 		totalCount = idx.totalRowCount()
 	}
 	return totalCount, nil
->>>>>>> 326ad271
 }
 
 // PseudoTable creates a pseudo table statistics.
