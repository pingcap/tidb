// Copyright 2017 PingCAP, Inc.
//
// Licensed under the Apache License, Version 2.0 (the "License");
// you may not use this file except in compliance with the License.
// You may obtain a copy of the License at
//
//     http://www.apache.org/licenses/LICENSE-2.0
//
// Unless required by applicable law or agreed to in writing, software
// distributed under the License is distributed on an "AS IS" BASIS,
// See the License for the specific language governing permissions and
// limitations under the License.

package statistics

import (
	"fmt"
	"math"
	"strings"
	"sync"

	"github.com/juju/errors"
	"github.com/pingcap/tidb/model"
	"github.com/pingcap/tidb/mysql"
	"github.com/pingcap/tidb/sessionctx/stmtctx"
	"github.com/pingcap/tidb/types"
	"github.com/pingcap/tidb/util/codec"
	"github.com/pingcap/tidb/util/ranger"
	"github.com/pingcap/tidb/util/sqlexec"
	log "github.com/sirupsen/logrus"
)

const (
	// When we haven't analyzed a table, we use pseudo statistics to estimate costs.
	// It has row count 10000, equal condition selects 1/1000 of total rows, less condition selects 1/3 of total rows,
	// between condition selects 1/40 of total rows.
	pseudoRowCount    = 10000
	pseudoEqualRate   = 1000
	pseudoLessRate    = 3
	pseudoBetweenRate = 40
)

// Table represents statistics for a table.
type Table struct {
	HistColl
	TableID     int64
<<<<<<< HEAD
	ModifyCount int64 // Total modify count in a table.
=======
	Columns     map[int64]*Column
	Indices     map[int64]*Index
	colName2Idx map[string]int64 // map column name to index id
	colName2ID  map[string]int64 // map column name to column id
	Count       int64            // Total row count in a table.
	ModifyCount int64            // Total modify count in a table.
>>>>>>> c562bfff
	Version     uint64
	Pseudo      bool
	PKIsHandle  bool
}

// HistColl is a collection of histogram.
type HistColl struct {
	TblID    int64
	SetTblID bool
	Columns  map[int64]*Column
	Indices  map[int64]*Index
	Count    int64
}

func (t *Table) copy() *Table {
	newHistColl := HistColl{
		TblID:    t.TblID,
		SetTblID: t.SetTblID,
		Count:    t.Count,
		Columns:  make(map[int64]*Column),
		Indices:  make(map[int64]*Index),
	}
	for id, col := range t.Columns {
		newHistColl.Columns[id] = col
	}
	for id, idx := range t.Indices {
		newHistColl.Indices[id] = idx
	}
	nt := &Table{
		HistColl:    newHistColl,
		TableID:     t.TableID,
		ModifyCount: t.ModifyCount,
		Version:     t.Version,
		Pseudo:      t.Pseudo,
<<<<<<< HEAD
=======
		Columns:     make(map[int64]*Column),
		Indices:     make(map[int64]*Index),
		colName2Idx: make(map[string]int64),
		colName2ID:  make(map[string]int64),
	}
	for id, col := range t.Columns {
		nt.Columns[id] = col
	}
	for id, idx := range t.Indices {
		nt.Indices[id] = idx
>>>>>>> c562bfff
	}
	for name, id := range t.colName2Idx {
		nt.colName2Idx[name] = id
	}
	for name, id := range t.colName2ID {
		nt.colName2ID[name] = id
	}
	return nt
}

func (t *Table) buildColNameMapper() {
	for id, col := range t.Columns {
		t.colName2ID[col.Info.Name.L] = id
	}
	for id, idx := range t.Indices {
		// use this index to estimate the column stats
		t.colName2Idx[idx.Info.Columns[0].Name.L] = id
	}
}

func (h *Handle) cmSketchFromStorage(tblID int64, isIndex, histID int64) (*CMSketch, error) {
	selSQL := fmt.Sprintf("select cm_sketch from mysql.stats_histograms where table_id = %d and is_index = %d and hist_id = %d", tblID, isIndex, histID)
	rows, _, err := h.ctx.(sqlexec.RestrictedSQLExecutor).ExecRestrictedSQL(h.ctx, selSQL)
	if err != nil {
		return nil, errors.Trace(err)
	}
	if len(rows) == 0 {
		return nil, nil
	}
	return decodeCMSketch(rows[0].GetBytes(0))
}

func (h *Handle) indexStatsFromStorage(row types.Row, table *Table, tableInfo *model.TableInfo) error {
	histID := row.GetInt64(2)
	distinct := row.GetInt64(3)
	histVer := row.GetUint64(4)
	nullCount := row.GetInt64(5)
	idx := table.Indices[histID]
	for _, idxInfo := range tableInfo.Indices {
		if histID != idxInfo.ID {
			continue
		}
		if idx == nil || idx.LastUpdateVersion < histVer {
			hg, err := histogramFromStorage(h.ctx, tableInfo.ID, histID, types.NewFieldType(mysql.TypeBlob), distinct, 1, histVer, nullCount, 0)
			if err != nil {
				return errors.Trace(err)
			}
			cms, err := h.cmSketchFromStorage(tableInfo.ID, 1, idxInfo.ID)
			if err != nil {
				return errors.Trace(err)
			}
			idx = &Index{Histogram: *hg, CMSketch: cms, Info: idxInfo, statsVer: row.GetInt64(7)}
		}
		break
	}
	if idx != nil {
		table.Indices[histID] = idx
	} else {
		log.Debugf("We cannot find index id %d in table info %s now. It may be deleted.", histID, tableInfo.Name)
	}
	return nil
}

func (h *Handle) columnStatsFromStorage(row types.Row, table *Table, tableInfo *model.TableInfo, loadAll bool) error {
	histID := row.GetInt64(2)
	distinct := row.GetInt64(3)
	histVer := row.GetUint64(4)
	nullCount := row.GetInt64(5)
	totColSize := row.GetInt64(6)
	col := table.Columns[histID]
	for _, colInfo := range tableInfo.Columns {
		if histID != colInfo.ID {
			continue
		}
		isHandle := tableInfo.PKIsHandle && mysql.HasPriKeyFlag(colInfo.Flag)
		// We will not load buckets if:
		// 1. Lease > 0, and:
		// 2. this column is not handle, and:
		// 3. the column doesn't has buckets before, and:
		// 4. loadAll is false.
		notNeedLoad := h.Lease > 0 &&
			!isHandle &&
			(col == nil || col.Len() == 0 && col.LastUpdateVersion < histVer) &&
			!loadAll
		if notNeedLoad {
			count, err := columnCountFromStorage(h.ctx, table.TableID, histID)
			if err != nil {
				return errors.Trace(err)
			}
			col = &Column{
				Histogram: Histogram{
					ID:                histID,
					NDV:               distinct,
					NullCount:         nullCount,
					tp:                &colInfo.FieldType,
					LastUpdateVersion: histVer,
					TotColSize:        totColSize,
				},
				Info:  colInfo,
				Count: count + nullCount,
			}
			break
		}
		if col == nil || col.LastUpdateVersion < histVer || loadAll {
			hg, err := histogramFromStorage(h.ctx, tableInfo.ID, histID, &colInfo.FieldType, distinct, 0, histVer, nullCount, totColSize)
			if err != nil {
				return errors.Trace(err)
			}
			cms, err := h.cmSketchFromStorage(tableInfo.ID, 0, colInfo.ID)
			if err != nil {
				return errors.Trace(err)
			}
			col = &Column{
				Histogram: *hg,
				Info:      colInfo,
				CMSketch:  cms,
				Count:     int64(hg.totalRowCount()),
			}
		}
		break
	}
	if col != nil {
		table.Columns[col.ID] = col
	} else {
		// If we didn't find a Column or Index in tableInfo, we won't load the histogram for it.
		// But don't worry, next lease the ddl will be updated, and we will load a same table for two times to
		// avoid error.
		log.Debugf("We cannot find column id %d in table info %s now. It may be deleted.", histID, tableInfo.Name)
	}
	return nil
}

// tableStatsFromStorage loads table stats info from storage.
func (h *Handle) tableStatsFromStorage(tableInfo *model.TableInfo, loadAll bool) (*Table, error) {
	table, ok := h.statsCache.Load().(statsCache)[tableInfo.ID]
	if !ok || table.Pseudo {
		histColl := HistColl{
			TblID:    tableInfo.ID,
			SetTblID: true,
			Columns:  make(map[int64]*Column, len(tableInfo.Columns)),
			Indices:  make(map[int64]*Index, len(tableInfo.Indices)),
		}
		table = &Table{
<<<<<<< HEAD
			TableID:  tableInfo.ID,
			HistColl: histColl,
=======
			TableID:     tableInfo.ID,
			Columns:     make(map[int64]*Column, len(tableInfo.Columns)),
			Indices:     make(map[int64]*Index, len(tableInfo.Indices)),
			colName2Idx: make(map[string]int64),
			colName2ID:  make(map[string]int64),
>>>>>>> c562bfff
		}
	} else {
		// We copy it before writing to avoid race.
		table = table.copy()
	}
	selSQL := fmt.Sprintf("select table_id, is_index, hist_id, distinct_count, version, null_count, tot_col_size, stats_ver from mysql.stats_histograms where table_id = %d", tableInfo.ID)
	rows, _, err := h.ctx.(sqlexec.RestrictedSQLExecutor).ExecRestrictedSQL(h.ctx, selSQL)
	if err != nil {
		return nil, errors.Trace(err)
	}
	// Check deleted table.
	if len(rows) == 0 {
		return nil, nil
	}
	for _, row := range rows {
		if row.GetInt64(1) > 0 {
			if err := h.indexStatsFromStorage(row, table, tableInfo); err != nil {
				return nil, errors.Trace(err)
			}
		} else {
			if err := h.columnStatsFromStorage(row, table, tableInfo, loadAll); err != nil {
				return nil, errors.Trace(err)
			}
		}
	}
	table.buildColNameMapper()
	return table, nil
}

// String implements Stringer interface.
func (t *Table) String() string {
	strs := make([]string, 0, len(t.Columns)+1)
	strs = append(strs, fmt.Sprintf("Table:%d Count:%d", t.TableID, t.Count))
	for _, col := range t.Columns {
		strs = append(strs, col.String())
	}
	for _, col := range t.Indices {
		strs = append(strs, col.String())
	}
	return strings.Join(strs, "\n")
}

type tableColumnID struct {
	tableID  int64
	columnID int64
}

type neededColumnMap struct {
	m    sync.Mutex
	cols map[tableColumnID]struct{}
}

func (n *neededColumnMap) allCols() []tableColumnID {
	n.m.Lock()
	keys := make([]tableColumnID, 0, len(n.cols))
	for key := range n.cols {
		keys = append(keys, key)
	}
	n.m.Unlock()
	return keys
}

func (n *neededColumnMap) insert(col tableColumnID) {
	n.m.Lock()
	n.cols[col] = struct{}{}
	n.m.Unlock()
}

func (n *neededColumnMap) delete(col tableColumnID) {
	n.m.Lock()
	delete(n.cols, col)
	n.m.Unlock()
}

var histogramNeededColumns = neededColumnMap{cols: map[tableColumnID]struct{}{}}

// ColumnIsInvalid checks if this column is invalid. If this column has histogram but not loaded yet, then we mark it
// as need histogram.
func (coll *HistColl) ColumnIsInvalid(sc *stmtctx.StatementContext, colID int64) bool {
	col, ok := coll.Columns[colID]
	if ok && col.NDV > 0 && col.Len() == 0 {
		// If the col haven't been loaded yet, and the coll doesn't have `TableID` to load it. Just return false.
		if !coll.SetTblID {
			return true
		}
		// Otherwise load the column.
		sc.SetHistogramsNotLoad()
		histogramNeededColumns.insert(tableColumnID{tableID: coll.TblID, columnID: colID})
	}
	return !ok || col.totalRowCount() == 0 || (col.NDV > 0 && col.Len() == 0)
}

// ColumnGreaterRowCount estimates the row count where the column greater than value.
func (t *Table) ColumnGreaterRowCount(sc *stmtctx.StatementContext, value types.Datum, colID int64) float64 {
	if t.ColumnIsInvalid(sc, colID) {
		return float64(t.Count) / pseudoLessRate
	}
	hist := t.Columns[colID]
	return hist.greaterRowCount(value) * hist.getIncreaseFactor(t.Count)
}

// ColumnLessRowCount estimates the row count where the column less than value.
func (t *Table) ColumnLessRowCount(sc *stmtctx.StatementContext, value types.Datum, colID int64) float64 {
	if t.ColumnIsInvalid(sc, colID) {
		return float64(t.Count) / pseudoLessRate
	}
	hist := t.Columns[colID]
	return hist.lessRowCount(value) * hist.getIncreaseFactor(t.Count)
}

// ColumnBetweenRowCount estimates the row count where column greater or equal to a and less than b.
func (t *Table) ColumnBetweenRowCount(sc *stmtctx.StatementContext, a, b types.Datum, colID int64) float64 {
	if t.ColumnIsInvalid(sc, colID) {
		return float64(t.Count) / pseudoBetweenRate
	}
	hist := t.Columns[colID]
	return hist.betweenRowCount(a, b) * hist.getIncreaseFactor(t.Count)
}

// ColumnEqualRowCount estimates the row count where the column equals to value.
func (t *Table) ColumnEqualRowCount(sc *stmtctx.StatementContext, value types.Datum, colID int64) (float64, error) {
	if t.ColumnIsInvalid(sc, colID) {
		return float64(t.Count) / pseudoEqualRate, nil
	}
	hist := t.Columns[colID]
	result, err := hist.equalRowCount(sc, value)
	result *= hist.getIncreaseFactor(t.Count)
	return result, errors.Trace(err)
}

// GetRowCountByIntColumnRanges estimates the row count by a slice of IntColumnRange.
func (coll *HistColl) GetRowCountByIntColumnRanges(sc *stmtctx.StatementContext, colID int64, intRanges []*ranger.Range) (float64, error) {
	if coll.ColumnIsInvalid(sc, colID) {
		if len(intRanges) == 0 {
			return float64(coll.Count), nil
		}
		if intRanges[0].LowVal[0].Kind() == types.KindInt64 {
			return getPseudoRowCountBySignedIntRanges(intRanges, float64(coll.Count)), nil
		}
		return getPseudoRowCountByUnsignedIntRanges(intRanges, float64(coll.Count)), nil
	}
	c := coll.Columns[colID]
	result, err := c.getColumnRowCount(sc, intRanges)
	result *= c.getIncreaseFactor(coll.Count)
	return result, errors.Trace(err)
}

// GetRowCountByColumnRanges estimates the row count by a slice of Range.
func (coll *HistColl) GetRowCountByColumnRanges(sc *stmtctx.StatementContext, colID int64, colRanges []*ranger.Range) (float64, error) {
	// Column not exists or haven't been loaded.
	if coll.ColumnIsInvalid(sc, colID) {
		return getPseudoRowCountByColumnRanges(sc, float64(coll.Count), colRanges, 0)
	}
	c := coll.Columns[colID]
	result, err := c.getColumnRowCount(sc, colRanges)
	result *= c.getIncreaseFactor(coll.Count)
	return result, errors.Trace(err)
}

// GetRowCountByIndexRanges estimates the row count by a slice of Range.
func (coll *HistColl) GetRowCountByIndexRanges(sc *stmtctx.StatementContext, idxID int64, indexRanges []*ranger.Range) (float64, error) {
	idx := coll.Indices[idxID]
	if idx == nil || idx.Len() == 0 {
		colsLen := -1
		if idx != nil && idx.Info.Unique {
			colsLen = len(idx.Info.Columns)
		}
		return getPseudoRowCountByIndexRanges(sc, indexRanges, float64(coll.Count), colsLen)
	}
<<<<<<< HEAD
	result, err := idx.getRowCount(sc, indexRanges)
	result *= idx.getIncreaseFactor(coll.Count)
=======
	var result float64
	var err error
	if idx.CMSketch != nil && idx.statsVer == version1 {
		result, err = t.getIndexRowCount(sc, idx, indexRanges)
	} else {
		result, err = idx.getRowCount(sc, indexRanges)
	}
	result *= idx.getIncreaseFactor(t.Count)
>>>>>>> c562bfff
	return result, errors.Trace(err)
}

// getOrdinalOfRangeCond gets the ordinal of the position range condition,
// if not exist, it returns the end position.
func getOrdinalOfRangeCond(sc *stmtctx.StatementContext, ran *ranger.Range) int {
	for i := range ran.LowVal {
		a, b := ran.LowVal[i], ran.HighVal[i]
		cmp, err := a.CompareDatum(sc, &b)
		if err != nil {
			return 0
		}
		if cmp != 0 {
			return i
		}
	}
	return len(ran.LowVal)
}

func (t *Table) getIndexRowCount(sc *stmtctx.StatementContext, idx *Index, indexRanges []*ranger.Range) (float64, error) {
	totalCount := float64(0)
	for _, ran := range indexRanges {
		rangePosition := getOrdinalOfRangeCond(sc, ran)
		// first one is range, just use the previous way to estimate
		if rangePosition == 0 {
			count, err := idx.getRowCount(sc, []*ranger.Range{ran})
			if err != nil {
				return 0, errors.Trace(err)
			}
			totalCount += count
			continue
		}
		selectivity := 1.0
		// use CM Sketch to estimate the equal conditions
		bytes, err := codec.EncodeKey(sc, nil, ran.LowVal[:rangePosition]...)
		if err != nil {
			return 0, errors.Trace(err)
		}
		selectivity = float64(idx.CMSketch.queryBytes(bytes)) / float64(t.Count)
		// use histogram to estimate the range condition
		if rangePosition != len(ran.LowVal) {
			rang := ranger.Range{
				LowVal:      []types.Datum{ran.LowVal[rangePosition]},
				LowExclude:  ran.LowExclude,
				HighVal:     []types.Datum{ran.HighVal[rangePosition]},
				HighExclude: ran.HighExclude,
			}
			var count float64
			var err error
			colName := idx.Info.Columns[rangePosition].Name.L
			// prefer index stats over column stats
			if idx, ok := t.colName2Idx[colName]; ok {
				count, err = t.GetRowCountByIndexRanges(sc, idx, []*ranger.Range{&rang})
			} else {
				count, err = t.GetRowCountByColumnRanges(sc, t.colName2ID[colName], []*ranger.Range{&rang})
			}
			if err != nil {
				return 0, errors.Trace(err)
			}
			selectivity = selectivity * count / float64(t.Count)
		}
		totalCount += selectivity * float64(t.Count)
	}
	if totalCount > idx.totalRowCount() {
		totalCount = idx.totalRowCount()
	}
	return totalCount, nil
}

// PseudoTable creates a pseudo table statistics.
func PseudoTable(tblInfo *model.TableInfo) *Table {
	pseudoHistColl := HistColl{
		Count:   pseudoRowCount,
		Columns: make(map[int64]*Column, len(tblInfo.Columns)),
		Indices: make(map[int64]*Index, len(tblInfo.Indices)),
	}
	t := &Table{
		HistColl:   pseudoHistColl,
		TableID:    tblInfo.ID,
		Pseudo:     true,
		PKIsHandle: tblInfo.PKIsHandle,
	}
	for _, col := range tblInfo.Columns {
		if col.State == model.StatePublic {
			t.Columns[col.ID] = &Column{Info: col}
		}
	}
	for _, idx := range tblInfo.Indices {
		if idx.State == model.StatePublic {
			t.Indices[idx.ID] = &Index{Info: idx}
		}
	}
	return t
}

func getPseudoRowCountByIndexRanges(sc *stmtctx.StatementContext, indexRanges []*ranger.Range,
	tableRowCount float64, colsLen int) (float64, error) {
	if tableRowCount == 0 {
		return 0, nil
	}
	var totalCount float64
	for _, indexRange := range indexRanges {
		count := tableRowCount
		i, err := indexRange.PrefixEqualLen(sc)
		if err != nil {
			return 0, errors.Trace(err)
		}
		if i == colsLen && !indexRange.LowExclude && !indexRange.HighExclude {
			totalCount += 1.0
			continue
		}
		if i >= len(indexRange.LowVal) {
			i = len(indexRange.LowVal) - 1
		}
		rowCount, err := getPseudoRowCountByColumnRanges(sc, tableRowCount, []*ranger.Range{indexRange}, i)
		if err != nil {
			return 0, errors.Trace(err)
		}
		count = count / tableRowCount * rowCount
		// If the condition is a = 1, b = 1, c = 1, d = 1, we think every a=1, b=1, c=1 only filtrate 1/100 data,
		// so as to avoid collapsing too fast.
		for j := 0; j < i; j++ {
			count = count / float64(100)
		}
		totalCount += count
	}
	if totalCount > tableRowCount {
		totalCount = tableRowCount / 3.0
	}
	return totalCount, nil
}

func getPseudoRowCountByColumnRanges(sc *stmtctx.StatementContext, tableRowCount float64, columnRanges []*ranger.Range, colIdx int) (float64, error) {
	var rowCount float64
	var err error
	for _, ran := range columnRanges {
		if ran.LowVal[colIdx].Kind() == types.KindNull && ran.HighVal[colIdx].Kind() == types.KindMaxValue {
			rowCount += tableRowCount
		} else if ran.LowVal[colIdx].Kind() == types.KindMinNotNull {
			var nullCount float64
			nullCount = tableRowCount / pseudoEqualRate
			if ran.HighVal[colIdx].Kind() == types.KindMaxValue {
				rowCount += tableRowCount - nullCount
			} else if err == nil {
				lessCount := tableRowCount / pseudoLessRate
				rowCount += lessCount - nullCount
			}
		} else if ran.HighVal[colIdx].Kind() == types.KindMaxValue {
			rowCount += tableRowCount / pseudoLessRate
		} else {
			compare, err1 := ran.LowVal[colIdx].CompareDatum(sc, &ran.HighVal[colIdx])
			if err1 != nil {
				return 0, errors.Trace(err1)
			}
			if compare == 0 {
				rowCount += tableRowCount / pseudoEqualRate
			} else {
				rowCount += tableRowCount / pseudoBetweenRate
			}
		}
		if err != nil {
			return 0, errors.Trace(err)
		}
	}
	if rowCount > tableRowCount {
		rowCount = tableRowCount
	}
	return rowCount, nil
}

func getPseudoRowCountBySignedIntRanges(intRanges []*ranger.Range, tableRowCount float64) float64 {
	var rowCount float64
	for _, rg := range intRanges {
		var cnt float64
		low := rg.LowVal[0].GetInt64()
		if rg.LowVal[0].Kind() == types.KindNull || rg.LowVal[0].Kind() == types.KindMinNotNull {
			low = math.MinInt64
		}
		high := rg.HighVal[0].GetInt64()
		if rg.HighVal[0].Kind() == types.KindMaxValue {
			high = math.MaxInt64
		}
		if low == math.MinInt64 && high == math.MaxInt64 {
			cnt = tableRowCount
		} else if low == math.MinInt64 {
			cnt = tableRowCount / pseudoLessRate
		} else if high == math.MaxInt64 {
			cnt = tableRowCount / pseudoLessRate
		} else {
			if low == high {
				cnt = 1 // When primary key is handle, the equal row count is at most one.
			} else {
				cnt = tableRowCount / pseudoBetweenRate
			}
		}
		if high-low > 0 && cnt > float64(high-low) {
			cnt = float64(high - low)
		}
		rowCount += cnt
	}
	if rowCount > tableRowCount {
		rowCount = tableRowCount
	}
	return rowCount
}

func getPseudoRowCountByUnsignedIntRanges(intRanges []*ranger.Range, tableRowCount float64) float64 {
	var rowCount float64
	for _, rg := range intRanges {
		var cnt float64
		low := rg.LowVal[0].GetUint64()
		if rg.LowVal[0].Kind() == types.KindNull || rg.LowVal[0].Kind() == types.KindMinNotNull {
			low = 0
		}
		high := rg.HighVal[0].GetUint64()
		if rg.HighVal[0].Kind() == types.KindMaxValue {
			high = math.MaxUint64
		}
		if low == 0 && high == math.MaxUint64 {
			cnt = tableRowCount
		} else if low == 0 {
			cnt = tableRowCount / pseudoLessRate
		} else if high == math.MaxUint64 {
			cnt = tableRowCount / pseudoLessRate
		} else {
			if low == high {
				cnt = 1 // When primary key is handle, the equal row count is at most one.
			} else {
				cnt = tableRowCount / pseudoBetweenRate
			}
		}
		if high > low && cnt > float64(high-low) {
			cnt = float64(high - low)
		}
		rowCount += cnt
	}
	if rowCount > tableRowCount {
		rowCount = tableRowCount
	}
	return rowCount
}<|MERGE_RESOLUTION|>--- conflicted
+++ resolved
@@ -42,45 +42,46 @@
 
 // Table represents statistics for a table.
 type Table struct {
-	HistColl
+	*HistColl
 	TableID     int64
-<<<<<<< HEAD
 	ModifyCount int64 // Total modify count in a table.
-=======
+	Version     uint64
+	Pseudo      bool
+	PKIsHandle  bool
+}
+
+// HistColl is a collection of histogram.
+type HistColl struct {
+	TblID       int64
+	SetTblID    bool
 	Columns     map[int64]*Column
 	Indices     map[int64]*Index
 	colName2Idx map[string]int64 // map column name to index id
 	colName2ID  map[string]int64 // map column name to column id
-	Count       int64            // Total row count in a table.
-	ModifyCount int64            // Total modify count in a table.
->>>>>>> c562bfff
-	Version     uint64
-	Pseudo      bool
-	PKIsHandle  bool
-}
-
-// HistColl is a collection of histogram.
-type HistColl struct {
-	TblID    int64
-	SetTblID bool
-	Columns  map[int64]*Column
-	Indices  map[int64]*Index
-	Count    int64
+	Count       int64
 }
 
 func (t *Table) copy() *Table {
-	newHistColl := HistColl{
-		TblID:    t.TblID,
-		SetTblID: t.SetTblID,
-		Count:    t.Count,
-		Columns:  make(map[int64]*Column),
-		Indices:  make(map[int64]*Index),
+	newHistColl := &HistColl{
+		TblID:       t.TblID,
+		SetTblID:    t.SetTblID,
+		Count:       t.Count,
+		Columns:     make(map[int64]*Column),
+		Indices:     make(map[int64]*Index),
+		colName2Idx: make(map[string]int64),
+		colName2ID:  make(map[string]int64),
 	}
 	for id, col := range t.Columns {
 		newHistColl.Columns[id] = col
 	}
 	for id, idx := range t.Indices {
 		newHistColl.Indices[id] = idx
+	}
+	for name, id := range t.colName2Idx {
+		newHistColl.colName2Idx[name] = id
+	}
+	for name, id := range t.colName2ID {
+		newHistColl.colName2ID[name] = id
 	}
 	nt := &Table{
 		HistColl:    newHistColl,
@@ -88,25 +89,6 @@
 		ModifyCount: t.ModifyCount,
 		Version:     t.Version,
 		Pseudo:      t.Pseudo,
-<<<<<<< HEAD
-=======
-		Columns:     make(map[int64]*Column),
-		Indices:     make(map[int64]*Index),
-		colName2Idx: make(map[string]int64),
-		colName2ID:  make(map[string]int64),
-	}
-	for id, col := range t.Columns {
-		nt.Columns[id] = col
-	}
-	for id, idx := range t.Indices {
-		nt.Indices[id] = idx
->>>>>>> c562bfff
-	}
-	for name, id := range t.colName2Idx {
-		nt.colName2Idx[name] = id
-	}
-	for name, id := range t.colName2ID {
-		nt.colName2ID[name] = id
 	}
 	return nt
 }
@@ -237,23 +219,17 @@
 func (h *Handle) tableStatsFromStorage(tableInfo *model.TableInfo, loadAll bool) (*Table, error) {
 	table, ok := h.statsCache.Load().(statsCache)[tableInfo.ID]
 	if !ok || table.Pseudo {
-		histColl := HistColl{
-			TblID:    tableInfo.ID,
-			SetTblID: true,
-			Columns:  make(map[int64]*Column, len(tableInfo.Columns)),
-			Indices:  make(map[int64]*Index, len(tableInfo.Indices)),
-		}
-		table = &Table{
-<<<<<<< HEAD
-			TableID:  tableInfo.ID,
-			HistColl: histColl,
-=======
-			TableID:     tableInfo.ID,
+		histColl := &HistColl{
+			TblID:       tableInfo.ID,
+			SetTblID:    true,
 			Columns:     make(map[int64]*Column, len(tableInfo.Columns)),
 			Indices:     make(map[int64]*Index, len(tableInfo.Indices)),
 			colName2Idx: make(map[string]int64),
 			colName2ID:  make(map[string]int64),
->>>>>>> c562bfff
+		}
+		table = &Table{
+			TableID:  tableInfo.ID,
+			HistColl: histColl,
 		}
 	} else {
 		// We copy it before writing to avoid race.
@@ -423,19 +399,14 @@
 		}
 		return getPseudoRowCountByIndexRanges(sc, indexRanges, float64(coll.Count), colsLen)
 	}
-<<<<<<< HEAD
-	result, err := idx.getRowCount(sc, indexRanges)
-	result *= idx.getIncreaseFactor(coll.Count)
-=======
 	var result float64
 	var err error
 	if idx.CMSketch != nil && idx.statsVer == version1 {
-		result, err = t.getIndexRowCount(sc, idx, indexRanges)
+		result, err = coll.getIndexRowCount(sc, idx, indexRanges)
 	} else {
 		result, err = idx.getRowCount(sc, indexRanges)
 	}
-	result *= idx.getIncreaseFactor(t.Count)
->>>>>>> c562bfff
+	result *= idx.getIncreaseFactor(coll.Count)
 	return result, errors.Trace(err)
 }
 
@@ -455,7 +426,7 @@
 	return len(ran.LowVal)
 }
 
-func (t *Table) getIndexRowCount(sc *stmtctx.StatementContext, idx *Index, indexRanges []*ranger.Range) (float64, error) {
+func (coll *HistColl) getIndexRowCount(sc *stmtctx.StatementContext, idx *Index, indexRanges []*ranger.Range) (float64, error) {
 	totalCount := float64(0)
 	for _, ran := range indexRanges {
 		rangePosition := getOrdinalOfRangeCond(sc, ran)
@@ -474,7 +445,7 @@
 		if err != nil {
 			return 0, errors.Trace(err)
 		}
-		selectivity = float64(idx.CMSketch.queryBytes(bytes)) / float64(t.Count)
+		selectivity = float64(idx.CMSketch.queryBytes(bytes)) / float64(coll.Count)
 		// use histogram to estimate the range condition
 		if rangePosition != len(ran.LowVal) {
 			rang := ranger.Range{
@@ -487,17 +458,17 @@
 			var err error
 			colName := idx.Info.Columns[rangePosition].Name.L
 			// prefer index stats over column stats
-			if idx, ok := t.colName2Idx[colName]; ok {
-				count, err = t.GetRowCountByIndexRanges(sc, idx, []*ranger.Range{&rang})
+			if idx, ok := coll.colName2Idx[colName]; ok {
+				count, err = coll.GetRowCountByIndexRanges(sc, idx, []*ranger.Range{&rang})
 			} else {
-				count, err = t.GetRowCountByColumnRanges(sc, t.colName2ID[colName], []*ranger.Range{&rang})
+				count, err = coll.GetRowCountByColumnRanges(sc, coll.colName2ID[colName], []*ranger.Range{&rang})
 			}
 			if err != nil {
 				return 0, errors.Trace(err)
 			}
-			selectivity = selectivity * count / float64(t.Count)
-		}
-		totalCount += selectivity * float64(t.Count)
+			selectivity = selectivity * count / float64(coll.Count)
+		}
+		totalCount += selectivity * float64(coll.Count)
 	}
 	if totalCount > idx.totalRowCount() {
 		totalCount = idx.totalRowCount()
@@ -507,7 +478,7 @@
 
 // PseudoTable creates a pseudo table statistics.
 func PseudoTable(tblInfo *model.TableInfo) *Table {
-	pseudoHistColl := HistColl{
+	pseudoHistColl := &HistColl{
 		Count:   pseudoRowCount,
 		Columns: make(map[int64]*Column, len(tblInfo.Columns)),
 		Indices: make(map[int64]*Index, len(tblInfo.Indices)),
