// Copyright 2017 PingCAP, Inc.
//
// Licensed under the Apache License, Version 2.0 (the "License");
// you may not use this file except in compliance with the License.
// You may obtain a copy of the License at
//
//     http://www.apache.org/licenses/LICENSE-2.0
//
// Unless required by applicable law or agreed to in writing, software
// distributed under the License is distributed on an "AS IS" BASIS,
// See the License for the specific language governing permissions and
// limitations under the License.

package statistics

import (
	"fmt"
	"math"
	"strings"
	"sync"

	"github.com/juju/errors"
	"github.com/pingcap/tidb/model"
	"github.com/pingcap/tidb/mysql"
	"github.com/pingcap/tidb/sessionctx/stmtctx"
	"github.com/pingcap/tidb/types"
	"github.com/pingcap/tidb/util/chunk"
	"github.com/pingcap/tidb/util/codec"
	"github.com/pingcap/tidb/util/ranger"
	log "github.com/sirupsen/logrus"
)

const (
	// When we haven't analyzed a table, we use pseudo statistics to estimate costs.
	// It has row count 10000, equal condition selects 1/1000 of total rows, less condition selects 1/3 of total rows,
	// between condition selects 1/40 of total rows.
	pseudoRowCount    = 10000
	pseudoEqualRate   = 1000
	pseudoLessRate    = 3
	pseudoBetweenRate = 40

	outOfRangeBetweenRate = 100
)

// Table represents statistics for a table.
type Table struct {
	HistColl
<<<<<<< HEAD
	Version    uint64
	PKIsHandle bool
	name       string
=======
	Version uint64
>>>>>>> 07c75d49
}

// HistColl is a collection of histogram. It collects enough information for plan to calculate the selectivity.
type HistColl struct {
	PhysicalID     int64 // PhysicalID is the partition id for a partitioned table, otherwise, it is the table id.
	HavePhysicalID bool
	Columns        map[int64]*Column
	Indices        map[int64]*Index
	colName2Idx    map[string]int64 // map column name to index id
	colName2ID     map[string]int64 // map column name to column id
	Pseudo         bool
	Count          int64
	ModifyCount    int64 // Total modify count in a table.
}

func (t *Table) copy() *Table {
	newHistColl := HistColl{
		PhysicalID:     t.PhysicalID,
		HavePhysicalID: t.HavePhysicalID,
		Count:          t.Count,
		Columns:        make(map[int64]*Column),
		Indices:        make(map[int64]*Index),
		colName2Idx:    make(map[string]int64),
		colName2ID:     make(map[string]int64),
		Pseudo:         t.Pseudo,
		ModifyCount:    t.ModifyCount,
	}
	for id, col := range t.Columns {
		newHistColl.Columns[id] = col
	}
	for id, idx := range t.Indices {
		newHistColl.Indices[id] = idx
	}
	for name, id := range t.colName2Idx {
		newHistColl.colName2Idx[name] = id
	}
	for name, id := range t.colName2ID {
		newHistColl.colName2ID[name] = id
	}
	nt := &Table{
		HistColl: newHistColl,
		Version:  t.Version,
		name:     t.name,
	}
	return nt
}

func (t *Table) buildColNameMapper() {
	for id, col := range t.Columns {
		t.colName2ID[col.Info.Name.L] = id
	}
	for id, idx := range t.Indices {
		// use this index to estimate the column stats
		t.colName2Idx[idx.Info.Columns[0].Name.L] = id
	}
}

func (h *Handle) cmSketchFromStorage(tblID int64, isIndex, histID int64) (*CMSketch, error) {
	selSQL := fmt.Sprintf("select cm_sketch from mysql.stats_histograms where table_id = %d and is_index = %d and hist_id = %d", tblID, isIndex, histID)
	rows, _, err := h.restrictedExec.ExecRestrictedSQL(nil, selSQL)
	if err != nil {
		return nil, errors.Trace(err)
	}
	if len(rows) == 0 {
		return nil, nil
	}
	return decodeCMSketch(rows[0].GetBytes(0))
}

func (h *Handle) indexStatsFromStorage(row chunk.Row, table *Table, tableInfo *model.TableInfo) error {
	histID := row.GetInt64(2)
	distinct := row.GetInt64(3)
	histVer := row.GetUint64(4)
	nullCount := row.GetInt64(5)
	idx := table.Indices[histID]
	errorRate := ErrorRate{}
	if isAnalyzed(row.GetInt64(8)) {
		h.mu.Lock()
		h.mu.rateMap.clear(table.PhysicalID, histID, true)
		h.mu.Unlock()
	} else if idx != nil {
		errorRate = idx.ErrorRate
	}
	for _, idxInfo := range tableInfo.Indices {
		if histID != idxInfo.ID {
			continue
		}
		if idx == nil || idx.LastUpdateVersion < histVer {
			hg, err := h.histogramFromStorage(table.PhysicalID, histID, types.NewFieldType(mysql.TypeBlob), distinct, 1, histVer, nullCount, 0)
			if err != nil {
				return errors.Trace(err)
			}
			cms, err := h.cmSketchFromStorage(table.PhysicalID, 1, idxInfo.ID)
			if err != nil {
				return errors.Trace(err)
			}
			idx = &Index{Histogram: *hg, CMSketch: cms, Info: idxInfo, ErrorRate: errorRate, statsVer: row.GetInt64(7)}
		}
		break
	}
	if idx != nil {
		table.Indices[histID] = idx
	} else {
		log.Debugf("We cannot find index id %d in table info %s now. It may be deleted.", histID, tableInfo.Name)
	}
	return nil
}

func (h *Handle) columnStatsFromStorage(row chunk.Row, table *Table, tableInfo *model.TableInfo, loadAll bool) error {
	histID := row.GetInt64(2)
	distinct := row.GetInt64(3)
	histVer := row.GetUint64(4)
	nullCount := row.GetInt64(5)
	totColSize := row.GetInt64(6)
	col := table.Columns[histID]
	errorRate := ErrorRate{}
	if isAnalyzed(row.GetInt64(8)) {
		h.mu.Lock()
		h.mu.rateMap.clear(table.PhysicalID, histID, false)
		h.mu.Unlock()
	} else if col != nil {
		errorRate = col.ErrorRate
	}
	for _, colInfo := range tableInfo.Columns {
		if histID != colInfo.ID {
			continue
		}
		isHandle := tableInfo.PKIsHandle && mysql.HasPriKeyFlag(colInfo.Flag)
		// We will not load buckets if:
		// 1. Lease > 0, and:
		// 2. this column is not handle, and:
		// 3. the column doesn't has buckets before, and:
		// 4. loadAll is false.
		notNeedLoad := h.Lease > 0 &&
			!isHandle &&
			(col == nil || col.Len() == 0 && col.LastUpdateVersion < histVer) &&
			!loadAll
		if notNeedLoad {
			count, err := h.columnCountFromStorage(table.PhysicalID, histID)
			if err != nil {
				return errors.Trace(err)
			}
			col = &Column{
				Histogram: Histogram{
					ID:                histID,
					NDV:               distinct,
					NullCount:         nullCount,
					tp:                &colInfo.FieldType,
					LastUpdateVersion: histVer,
					TotColSize:        totColSize,
				},
				Info:      colInfo,
				Count:     count + nullCount,
				ErrorRate: errorRate,
			}
			break
		}
		if col == nil || col.LastUpdateVersion < histVer || loadAll {
			hg, err := h.histogramFromStorage(table.PhysicalID, histID, &colInfo.FieldType, distinct, 0, histVer, nullCount, totColSize)
			if err != nil {
				return errors.Trace(err)
			}
			cms, err := h.cmSketchFromStorage(table.PhysicalID, 0, colInfo.ID)
			if err != nil {
				return errors.Trace(err)
			}
			col = &Column{
				Histogram: *hg,
				Info:      colInfo,
				CMSketch:  cms,
				Count:     int64(hg.totalRowCount()),
				ErrorRate: errorRate,
			}
			break
		}
		if col.TotColSize != totColSize {
			newCol := *col
			newCol.TotColSize = totColSize
			col = &newCol
		}
		break
	}
	if col != nil {
		table.Columns[col.ID] = col
	} else {
		// If we didn't find a Column or Index in tableInfo, we won't load the histogram for it.
		// But don't worry, next lease the ddl will be updated, and we will load a same table for two times to
		// avoid error.
		log.Debugf("We cannot find column id %d in table info %s now. It may be deleted.", histID, tableInfo.Name)
	}
	return nil
}

// tableStatsFromStorage loads table stats info from storage.
func (h *Handle) tableStatsFromStorage(tableInfo *model.TableInfo, physicalID int64, loadAll bool) (*Table, error) {
	table, ok := h.statsCache.Load().(statsCache)[tableInfo.ID]
	// If table stats is pseudo, we also need to copy it, since we will use the column stats when
	// the average error rate of it is small.
	if !ok {
		histColl := HistColl{
			PhysicalID:     physicalID,
			HavePhysicalID: true,
			Columns:        make(map[int64]*Column, len(tableInfo.Columns)),
			Indices:        make(map[int64]*Index, len(tableInfo.Indices)),
			colName2Idx:    make(map[string]int64),
			colName2ID:     make(map[string]int64),
		}
		table = &Table{
			HistColl: histColl,
		}
	} else {
		// We copy it before writing to avoid race.
		table = table.copy()
	}
	table.Pseudo = false
	selSQL := fmt.Sprintf("select table_id, is_index, hist_id, distinct_count, version, null_count, tot_col_size, stats_ver, flag from mysql.stats_histograms where table_id = %d", physicalID)
	rows, _, err := h.restrictedExec.ExecRestrictedSQL(nil, selSQL)
	if err != nil {
		return nil, errors.Trace(err)
	}
	// Check deleted table.
	if len(rows) == 0 {
		return nil, nil
	}
	for _, row := range rows {
		if row.GetInt64(1) > 0 {
			if err := h.indexStatsFromStorage(row, table, tableInfo); err != nil {
				return nil, errors.Trace(err)
			}
		} else {
			if err := h.columnStatsFromStorage(row, table, tableInfo, loadAll); err != nil {
				return nil, errors.Trace(err)
			}
		}
	}
	table.buildColNameMapper()
	return table, nil
}

// String implements Stringer interface.
func (t *Table) String() string {
	strs := make([]string, 0, len(t.Columns)+1)
	strs = append(strs, fmt.Sprintf("Table:%d Count:%d", t.PhysicalID, t.Count))
	for _, col := range t.Columns {
		strs = append(strs, col.String())
	}
	for _, col := range t.Indices {
		strs = append(strs, col.String())
	}
	return strings.Join(strs, "\n")
}

type tableColumnID struct {
	tableID  int64
	columnID int64
}

type neededColumnMap struct {
	m    sync.Mutex
	cols map[tableColumnID]struct{}
}

func (n *neededColumnMap) allCols() []tableColumnID {
	n.m.Lock()
	keys := make([]tableColumnID, 0, len(n.cols))
	for key := range n.cols {
		keys = append(keys, key)
	}
	n.m.Unlock()
	return keys
}

func (n *neededColumnMap) insert(col tableColumnID) {
	n.m.Lock()
	n.cols[col] = struct{}{}
	n.m.Unlock()
}

func (n *neededColumnMap) delete(col tableColumnID) {
	n.m.Lock()
	delete(n.cols, col)
	n.m.Unlock()
}

var histogramNeededColumns = neededColumnMap{cols: map[tableColumnID]struct{}{}}

// RatioOfPseudoEstimate means if modifyCount / statsTblCount is greater than this ratio, we think the stats is invalid
// and use pseudo estimation.
var RatioOfPseudoEstimate = 0.7

// IsOutdated returns true if the table stats is outdated.
func (t *Table) IsOutdated() bool {
	if t.Count > 0 && float64(t.ModifyCount)/float64(t.Count) > RatioOfPseudoEstimate {
		return true
	}
	return false
}

// ColumnIsInvalid checks if this column is invalid. If this column has histogram but not loaded yet, then we mark it
// as need histogram.
func (coll *HistColl) ColumnIsInvalid(sc *stmtctx.StatementContext, colID int64) bool {
	col, ok := coll.Columns[colID]
	if !ok || coll.Pseudo && col.NotAccurate() {
		return true
	}
	if col.NDV > 0 && col.Len() == 0 {
		sc.SetHistogramsNotLoad()
		histogramNeededColumns.insert(tableColumnID{tableID: coll.PhysicalID, columnID: colID})
	}
	return col.totalRowCount() == 0 || (col.NDV > 0 && col.Len() == 0)
}

// ColumnGreaterRowCount estimates the row count where the column greater than value.
func (t *Table) ColumnGreaterRowCount(sc *stmtctx.StatementContext, value types.Datum, colID int64) float64 {
	if t.ColumnIsInvalid(sc, colID) {
		return float64(t.Count) / pseudoLessRate
	}
	c := t.Columns[colID]
	return c.greaterRowCount(value) * c.getIncreaseFactor(t.Count)
}

// ColumnLessRowCount estimates the row count where the column less than value.
func (t *Table) ColumnLessRowCount(sc *stmtctx.StatementContext, value types.Datum, colID int64) float64 {
	if t.ColumnIsInvalid(sc, colID) {
		return float64(t.Count) / pseudoLessRate
	}
	c := t.Columns[colID]
	return c.lessRowCount(value) * c.getIncreaseFactor(t.Count)
}

// ColumnBetweenRowCount estimates the row count where column greater or equal to a and less than b.
func (t *Table) ColumnBetweenRowCount(sc *stmtctx.StatementContext, a, b types.Datum, colID int64) float64 {
	if t.ColumnIsInvalid(sc, colID) {
		return float64(t.Count) / pseudoBetweenRate
	}
	c := t.Columns[colID]
	return c.betweenRowCount(a, b) * c.getIncreaseFactor(t.Count)
}

// ColumnEqualRowCount estimates the row count where the column equals to value.
func (t *Table) ColumnEqualRowCount(sc *stmtctx.StatementContext, value types.Datum, colID int64) (float64, error) {
	if t.ColumnIsInvalid(sc, colID) {
		return float64(t.Count) / pseudoEqualRate, nil
	}
	c := t.Columns[colID]
	result, err := c.equalRowCount(sc, value)
	result *= c.getIncreaseFactor(t.Count)
	return result, errors.Trace(err)
}

// GetRowCountByIntColumnRanges estimates the row count by a slice of IntColumnRange.
func (coll *HistColl) GetRowCountByIntColumnRanges(sc *stmtctx.StatementContext, colID int64, intRanges []*ranger.Range) (float64, error) {
	if coll.ColumnIsInvalid(sc, colID) {
		if len(intRanges) == 0 {
			return float64(coll.Count), nil
		}
		if intRanges[0].LowVal[0].Kind() == types.KindInt64 {
			return getPseudoRowCountBySignedIntRanges(intRanges, float64(coll.Count)), nil
		}
		return getPseudoRowCountByUnsignedIntRanges(intRanges, float64(coll.Count)), nil
	}
	c := coll.Columns[colID]
	result, err := c.getColumnRowCount(sc, intRanges, coll.ModifyCount)
	result *= c.getIncreaseFactor(coll.Count)
	return result, errors.Trace(err)
}

// GetRowCountByColumnRanges estimates the row count by a slice of Range.
func (coll *HistColl) GetRowCountByColumnRanges(sc *stmtctx.StatementContext, colID int64, colRanges []*ranger.Range) (float64, error) {
	// Column not exists or haven't been loaded.
	if coll.ColumnIsInvalid(sc, colID) {
		return getPseudoRowCountByColumnRanges(sc, float64(coll.Count), colRanges, 0)
	}
	c := coll.Columns[colID]
	result, err := c.getColumnRowCount(sc, colRanges, coll.ModifyCount)
	result *= c.getIncreaseFactor(coll.Count)
	return result, errors.Trace(err)
}

// GetRowCountByIndexRanges estimates the row count by a slice of Range.
func (coll *HistColl) GetRowCountByIndexRanges(sc *stmtctx.StatementContext, idxID int64, indexRanges []*ranger.Range) (float64, error) {
	idx := coll.Indices[idxID]
	if idx == nil || coll.Pseudo && idx.NotAccurate() || idx.Len() == 0 {
		colsLen := -1
		if idx != nil && idx.Info.Unique {
			colsLen = len(idx.Info.Columns)
		}
		return getPseudoRowCountByIndexRanges(sc, indexRanges, float64(coll.Count), colsLen)
	}
	var result float64
	var err error
	if idx.CMSketch != nil && idx.statsVer == version1 {
		result, err = coll.getIndexRowCount(sc, idx, indexRanges, coll.ModifyCount)
	} else {
		result, err = idx.getRowCount(sc, indexRanges, coll.ModifyCount)
	}
	result *= idx.getIncreaseFactor(coll.Count)
	return result, errors.Trace(err)
}

// PseudoAvgCountPerValue gets a pseudo average count if histogram not exists.
func (t *Table) PseudoAvgCountPerValue() float64 {
	return float64(t.Count) / pseudoEqualRate
}

// getOrdinalOfRangeCond gets the ordinal of the position range condition,
// if not exist, it returns the end position.
func getOrdinalOfRangeCond(sc *stmtctx.StatementContext, ran *ranger.Range) int {
	for i := range ran.LowVal {
		a, b := ran.LowVal[i], ran.HighVal[i]
		cmp, err := a.CompareDatum(sc, &b)
		if err != nil {
			return 0
		}
		if cmp != 0 {
			return i
		}
	}
	return len(ran.LowVal)
}

func (coll *HistColl) getIndexRowCount(sc *stmtctx.StatementContext, idx *Index, indexRanges []*ranger.Range, modifyCount int64) (float64, error) {
	totalCount := float64(0)
	for _, ran := range indexRanges {
		rangePosition := getOrdinalOfRangeCond(sc, ran)
		// first one is range, just use the previous way to estimate
		if rangePosition == 0 {
			count, err := idx.getRowCount(sc, []*ranger.Range{ran}, modifyCount)
			if err != nil {
				return 0, errors.Trace(err)
			}
			totalCount += count
			continue
		}
		selectivity := 1.0
		// use CM Sketch to estimate the equal conditions
		bytes, err := codec.EncodeKey(sc, nil, ran.LowVal[:rangePosition]...)
		if err != nil {
			return 0, errors.Trace(err)
		}
		val := types.NewBytesDatum(bytes)
		if idx.outOfRange(val) {
			// When the value is out of range, we could not found this value in the CM Sketch,
			// so we use heuristic methods to estimate the selectivity.
			if idx.NDV > 0 && len(ran.LowVal) == len(idx.Info.Columns) && rangePosition == len(ran.LowVal) {
				// for equality queries
				selectivity = 1.0 / float64(idx.NDV)
			} else {
				// for range queries
				selectivity = float64(modifyCount) / outOfRangeBetweenRate / idx.totalRowCount()
			}
		} else {
			selectivity = float64(idx.CMSketch.QueryBytes(bytes)) / float64(idx.totalRowCount())
		}
		// use histogram to estimate the range condition
		if rangePosition != len(ran.LowVal) {
			rang := ranger.Range{
				LowVal:      []types.Datum{ran.LowVal[rangePosition]},
				LowExclude:  ran.LowExclude,
				HighVal:     []types.Datum{ran.HighVal[rangePosition]},
				HighExclude: ran.HighExclude,
			}
			var count float64
			var err error
			colName := idx.Info.Columns[rangePosition].Name.L
			// prefer index stats over column stats
			if idx, ok := coll.colName2Idx[colName]; ok {
				count, err = coll.GetRowCountByIndexRanges(sc, idx, []*ranger.Range{&rang})
			} else {
				count, err = coll.GetRowCountByColumnRanges(sc, coll.colName2ID[colName], []*ranger.Range{&rang})
			}
			if err != nil {
				return 0, errors.Trace(err)
			}
			selectivity = selectivity * count / float64(idx.totalRowCount())
		}
		totalCount += selectivity * float64(idx.totalRowCount())
	}
	if totalCount > idx.totalRowCount() {
		totalCount = idx.totalRowCount()
	}
	return totalCount, nil
}

// PseudoTable creates a pseudo table statistics.
func PseudoTable(tblInfo *model.TableInfo) *Table {
	pseudoHistColl := HistColl{
		Count:          pseudoRowCount,
		PhysicalID:     tblInfo.ID,
		HavePhysicalID: true,
		Columns:        make(map[int64]*Column, len(tblInfo.Columns)),
		Indices:        make(map[int64]*Index, len(tblInfo.Indices)),
		Pseudo:         true,
	}
	t := &Table{
		HistColl: pseudoHistColl,
	}
	for _, col := range tblInfo.Columns {
		if col.State == model.StatePublic {
			t.Columns[col.ID] = &Column{Info: col}
		}
	}
	for _, idx := range tblInfo.Indices {
		if idx.State == model.StatePublic {
			t.Indices[idx.ID] = &Index{Info: idx}
		}
	}
	return t
}

func getPseudoRowCountByIndexRanges(sc *stmtctx.StatementContext, indexRanges []*ranger.Range,
	tableRowCount float64, colsLen int) (float64, error) {
	if tableRowCount == 0 {
		return 0, nil
	}
	var totalCount float64
	for _, indexRange := range indexRanges {
		count := tableRowCount
		i, err := indexRange.PrefixEqualLen(sc)
		if err != nil {
			return 0, errors.Trace(err)
		}
		if i == colsLen && !indexRange.LowExclude && !indexRange.HighExclude {
			totalCount += 1.0
			continue
		}
		if i >= len(indexRange.LowVal) {
			i = len(indexRange.LowVal) - 1
		}
		rowCount, err := getPseudoRowCountByColumnRanges(sc, tableRowCount, []*ranger.Range{indexRange}, i)
		if err != nil {
			return 0, errors.Trace(err)
		}
		count = count / tableRowCount * rowCount
		// If the condition is a = 1, b = 1, c = 1, d = 1, we think every a=1, b=1, c=1 only filtrate 1/100 data,
		// so as to avoid collapsing too fast.
		for j := 0; j < i; j++ {
			count = count / float64(100)
		}
		totalCount += count
	}
	if totalCount > tableRowCount {
		totalCount = tableRowCount / 3.0
	}
	return totalCount, nil
}

func getPseudoRowCountByColumnRanges(sc *stmtctx.StatementContext, tableRowCount float64, columnRanges []*ranger.Range, colIdx int) (float64, error) {
	var rowCount float64
	var err error
	for _, ran := range columnRanges {
		if ran.LowVal[colIdx].Kind() == types.KindNull && ran.HighVal[colIdx].Kind() == types.KindMaxValue {
			rowCount += tableRowCount
		} else if ran.LowVal[colIdx].Kind() == types.KindMinNotNull {
			var nullCount float64
			nullCount = tableRowCount / pseudoEqualRate
			if ran.HighVal[colIdx].Kind() == types.KindMaxValue {
				rowCount += tableRowCount - nullCount
			} else if err == nil {
				lessCount := tableRowCount / pseudoLessRate
				rowCount += lessCount - nullCount
			}
		} else if ran.HighVal[colIdx].Kind() == types.KindMaxValue {
			rowCount += tableRowCount / pseudoLessRate
		} else {
			compare, err1 := ran.LowVal[colIdx].CompareDatum(sc, &ran.HighVal[colIdx])
			if err1 != nil {
				return 0, errors.Trace(err1)
			}
			if compare == 0 {
				rowCount += tableRowCount / pseudoEqualRate
			} else {
				rowCount += tableRowCount / pseudoBetweenRate
			}
		}
		if err != nil {
			return 0, errors.Trace(err)
		}
	}
	if rowCount > tableRowCount {
		rowCount = tableRowCount
	}
	return rowCount, nil
}

func getPseudoRowCountBySignedIntRanges(intRanges []*ranger.Range, tableRowCount float64) float64 {
	var rowCount float64
	for _, rg := range intRanges {
		var cnt float64
		low := rg.LowVal[0].GetInt64()
		if rg.LowVal[0].Kind() == types.KindNull || rg.LowVal[0].Kind() == types.KindMinNotNull {
			low = math.MinInt64
		}
		high := rg.HighVal[0].GetInt64()
		if rg.HighVal[0].Kind() == types.KindMaxValue {
			high = math.MaxInt64
		}
		if low == math.MinInt64 && high == math.MaxInt64 {
			cnt = tableRowCount
		} else if low == math.MinInt64 {
			cnt = tableRowCount / pseudoLessRate
		} else if high == math.MaxInt64 {
			cnt = tableRowCount / pseudoLessRate
		} else {
			if low == high {
				cnt = 1 // When primary key is handle, the equal row count is at most one.
			} else {
				cnt = tableRowCount / pseudoBetweenRate
			}
		}
		if high-low > 0 && cnt > float64(high-low) {
			cnt = float64(high - low)
		}
		rowCount += cnt
	}
	if rowCount > tableRowCount {
		rowCount = tableRowCount
	}
	return rowCount
}

func getPseudoRowCountByUnsignedIntRanges(intRanges []*ranger.Range, tableRowCount float64) float64 {
	var rowCount float64
	for _, rg := range intRanges {
		var cnt float64
		low := rg.LowVal[0].GetUint64()
		if rg.LowVal[0].Kind() == types.KindNull || rg.LowVal[0].Kind() == types.KindMinNotNull {
			low = 0
		}
		high := rg.HighVal[0].GetUint64()
		if rg.HighVal[0].Kind() == types.KindMaxValue {
			high = math.MaxUint64
		}
		if low == 0 && high == math.MaxUint64 {
			cnt = tableRowCount
		} else if low == 0 {
			cnt = tableRowCount / pseudoLessRate
		} else if high == math.MaxUint64 {
			cnt = tableRowCount / pseudoLessRate
		} else {
			if low == high {
				cnt = 1 // When primary key is handle, the equal row count is at most one.
			} else {
				cnt = tableRowCount / pseudoBetweenRate
			}
		}
		if high > low && cnt > float64(high-low) {
			cnt = float64(high - low)
		}
		rowCount += cnt
	}
	if rowCount > tableRowCount {
		rowCount = tableRowCount
	}
	return rowCount
}<|MERGE_RESOLUTION|>--- conflicted
+++ resolved
@@ -45,13 +45,8 @@
 // Table represents statistics for a table.
 type Table struct {
 	HistColl
-<<<<<<< HEAD
-	Version    uint64
-	PKIsHandle bool
-	name       string
-=======
 	Version uint64
->>>>>>> 07c75d49
+	name    string
 }
 
 // HistColl is a collection of histogram. It collects enough information for plan to calculate the selectivity.
