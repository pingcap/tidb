// Copyright 2017 PingCAP, Inc.
//
// Licensed under the Apache License, Version 2.0 (the "License");
// you may not use this file except in compliance with the License.
// You may obtain a copy of the License at
//
//     http://www.apache.org/licenses/LICENSE-2.0
//
// Unless required by applicable law or agreed to in writing, software
// distributed under the License is distributed on an "AS IS" BASIS,
// WITHOUT WARRANTIES OR CONDITIONS OF ANY KIND, either express or implied.
// See the License for the specific language governing permissions and
// limitations under the License.

package statistics

import (
	"fmt"
	"math"
	"strings"
	"sync"

	"github.com/pingcap/errors"
	"github.com/pingcap/tidb/expression"
	"github.com/pingcap/tidb/kv"
	"github.com/pingcap/tidb/parser/model"
	"github.com/pingcap/tidb/parser/mysql"
	"github.com/pingcap/tidb/planner/util/debugtrace"
	"github.com/pingcap/tidb/sessionctx"
	"github.com/pingcap/tidb/sessionctx/stmtctx"
	"github.com/pingcap/tidb/tablecodec"
	"github.com/pingcap/tidb/types"
	"github.com/pingcap/tidb/util/chunk"
	"github.com/pingcap/tidb/util/codec"
	"github.com/pingcap/tidb/util/collate"
	"github.com/pingcap/tidb/util/logutil"
	"github.com/pingcap/tidb/util/mathutil"
	"github.com/pingcap/tidb/util/ranger"
	"github.com/pingcap/tidb/util/tracing"
	"go.uber.org/atomic"
	"go.uber.org/zap"
	"golang.org/x/exp/slices"
)

const (
	pseudoEqualRate   = 1000
	pseudoLessRate    = 3
	pseudoBetweenRate = 40
	pseudoColSize     = 8.0

	outOfRangeBetweenRate = 100
)

const (
	// PseudoVersion means the pseudo statistics version is 0.
	PseudoVersion uint64 = 0

	// PseudoRowCount export for other pkg to use.
	// When we haven't analyzed a table, we use pseudo statistics to estimate costs.
	// It has row count 10000, equal condition selects 1/1000 of total rows, less condition selects 1/3 of total rows,
	// between condition selects 1/40 of total rows.
	PseudoRowCount = 10000
)

// Table represents statistics for a table.
type Table struct {
	HistColl
	Version       uint64
	Name          string
	ExtendedStats *ExtendedStatsColl
	// TblInfoUpdateTS is the UpdateTS of the TableInfo used when filling this struct.
	// It is the schema version of the corresponding table. It is used to skip redundant
	// loading of stats, i.e, if the cached stats is already update-to-date with mysql.stats_xxx tables,
	// and the schema of the table does not change, we don't need to load the stats for this
	// table again.
	TblInfoUpdateTS uint64
}

// ExtendedStatsItem is the cached item of a mysql.stats_extended record.
type ExtendedStatsItem struct {
	ColIDs     []int64
	Tp         uint8
	ScalarVals float64
	StringVals string
}

// ExtendedStatsColl is a collection of cached items for mysql.stats_extended records.
type ExtendedStatsColl struct {
	Stats             map[string]*ExtendedStatsItem
	LastUpdateVersion uint64
}

// NewExtendedStatsColl allocate an ExtendedStatsColl struct.
func NewExtendedStatsColl() *ExtendedStatsColl {
	return &ExtendedStatsColl{Stats: make(map[string]*ExtendedStatsItem)}
}

const (
	// ExtendedStatsInited is the status for extended stats which are just registered but have not been analyzed yet.
	ExtendedStatsInited uint8 = iota
	// ExtendedStatsAnalyzed is the status for extended stats which have been collected in analyze.
	ExtendedStatsAnalyzed
	// ExtendedStatsDeleted is the status for extended stats which were dropped. These "deleted" records would be removed from storage by GCStats().
	ExtendedStatsDeleted
)

// HistColl is a collection of histogram. It collects enough information for plan to calculate the selectivity.
type HistColl struct {
	PhysicalID int64
	Columns    map[int64]*Column
	Indices    map[int64]*Index
	// Idx2ColumnIDs maps the index id to its column ids. It's used to calculate the selectivity in planner.
	Idx2ColumnIDs map[int64][]int64
	// ColID2IdxIDs maps the column id to a list index ids whose first column is it. It's used to calculate the selectivity in planner.
	ColID2IdxIDs map[int64][]int64
	// TODO: add AnalyzeCount here
	RealtimeCount int64 // RealtimeCount is the current table row count, maintained by applying stats delta based on AnalyzeCount.
	ModifyCount   int64 // Total modify count in a table.

	// HavePhysicalID is true means this HistColl is from single table and have its ID's information.
	// The physical id is used when try to load column stats from storage.
	HavePhysicalID bool
	Pseudo         bool
}

// TableMemoryUsage records tbl memory usage
type TableMemoryUsage struct {
	TableID         int64
	TotalMemUsage   int64
	ColumnsMemUsage map[int64]CacheItemMemoryUsage
	IndicesMemUsage map[int64]CacheItemMemoryUsage
}

// TotalIdxTrackingMemUsage returns total indices' tracking memory usage
func (t *TableMemoryUsage) TotalIdxTrackingMemUsage() (sum int64) {
	for _, idx := range t.IndicesMemUsage {
		sum += idx.TrackingMemUsage()
	}
	return sum
}

// TotalColTrackingMemUsage returns total columns' tracking memory usage
func (t *TableMemoryUsage) TotalColTrackingMemUsage() (sum int64) {
	for _, col := range t.ColumnsMemUsage {
		sum += col.TrackingMemUsage()
	}
	return sum
}

// TotalTrackingMemUsage return total tracking memory usage
func (t *TableMemoryUsage) TotalTrackingMemUsage() int64 {
	return t.TotalIdxTrackingMemUsage() + t.TotalColTrackingMemUsage()
}

// TableCacheItem indicates the unit item stored in statsCache, eg: Column/Index
type TableCacheItem interface {
	ItemID() int64
	MemoryUsage() CacheItemMemoryUsage
	IsAllEvicted() bool

	dropCMS()
	dropTopN()
	dropHist()
	isStatsInitialized() bool
	getEvictedStatus() int
	statsVer() int64
	isCMSExist() bool
}

// DropEvicted drop stats for table column/index
func DropEvicted(item TableCacheItem) {
	if !item.isStatsInitialized() {
		return
	}
	switch item.getEvictedStatus() {
	case allLoaded:
		if item.isCMSExist() && item.statsVer() < Version2 {
			item.dropCMS()
			return
		}
		// For stats version2, there is no cms thus we directly drop topn
		item.dropTopN()
		return
	case onlyCmsEvicted:
		item.dropTopN()
		return
	case onlyHistRemained:
		item.dropHist()
		return
	default:
		return
	}
}

// CacheItemMemoryUsage indicates the memory usage of TableCacheItem
type CacheItemMemoryUsage interface {
	ItemID() int64
	TotalMemoryUsage() int64
	TrackingMemUsage() int64
	HistMemUsage() int64
	TopnMemUsage() int64
	CMSMemUsage() int64
}

// ColumnMemUsage records column memory usage
type ColumnMemUsage struct {
	ColumnID          int64
	HistogramMemUsage int64
	CMSketchMemUsage  int64
	FMSketchMemUsage  int64
	TopNMemUsage      int64
	TotalMemUsage     int64
}

// TotalMemoryUsage implements CacheItemMemoryUsage
func (c *ColumnMemUsage) TotalMemoryUsage() int64 {
	return c.TotalMemUsage
}

// ItemID implements CacheItemMemoryUsage
func (c *ColumnMemUsage) ItemID() int64 {
	return c.ColumnID
}

// TrackingMemUsage implements CacheItemMemoryUsage
func (c *ColumnMemUsage) TrackingMemUsage() int64 {
	return c.CMSketchMemUsage + c.TopNMemUsage + c.HistogramMemUsage
}

// HistMemUsage implements CacheItemMemoryUsage
func (c *ColumnMemUsage) HistMemUsage() int64 {
	return c.HistogramMemUsage
}

// TopnMemUsage implements CacheItemMemoryUsage
func (c *ColumnMemUsage) TopnMemUsage() int64 {
	return c.TopNMemUsage
}

// CMSMemUsage implements CacheItemMemoryUsage
func (c *ColumnMemUsage) CMSMemUsage() int64 {
	return c.CMSketchMemUsage
}

// IndexMemUsage records index memory usage
type IndexMemUsage struct {
	IndexID           int64
	HistogramMemUsage int64
	CMSketchMemUsage  int64
	TopNMemUsage      int64
	TotalMemUsage     int64
}

// TotalMemoryUsage implements CacheItemMemoryUsage
func (c *IndexMemUsage) TotalMemoryUsage() int64 {
	return c.TotalMemUsage
}

// ItemID implements CacheItemMemoryUsage
func (c *IndexMemUsage) ItemID() int64 {
	return c.IndexID
}

// TrackingMemUsage implements CacheItemMemoryUsage
func (c *IndexMemUsage) TrackingMemUsage() int64 {
	return c.CMSketchMemUsage + c.TopNMemUsage + c.HistogramMemUsage
}

// HistMemUsage implements CacheItemMemoryUsage
func (c *IndexMemUsage) HistMemUsage() int64 {
	return c.HistogramMemUsage
}

// TopnMemUsage implements CacheItemMemoryUsage
func (c *IndexMemUsage) TopnMemUsage() int64 {
	return c.TopNMemUsage
}

// CMSMemUsage implements CacheItemMemoryUsage
func (c *IndexMemUsage) CMSMemUsage() int64 {
	return c.CMSketchMemUsage
}

// MemoryUsage returns the total memory usage of this Table.
// it will only calc the size of Columns and Indices stats data of table.
// We ignore the size of other metadata in Table
func (t *Table) MemoryUsage() *TableMemoryUsage {
	tMemUsage := &TableMemoryUsage{
		TableID:         t.PhysicalID,
		ColumnsMemUsage: make(map[int64]CacheItemMemoryUsage),
		IndicesMemUsage: make(map[int64]CacheItemMemoryUsage),
	}
	for _, col := range t.Columns {
		if col != nil {
			colMemUsage := col.MemoryUsage()
			tMemUsage.ColumnsMemUsage[colMemUsage.ItemID()] = colMemUsage
			tMemUsage.TotalMemUsage += colMemUsage.TotalMemoryUsage()
		}
	}
	for _, index := range t.Indices {
		if index != nil {
			idxMemUsage := index.MemoryUsage()
			tMemUsage.IndicesMemUsage[idxMemUsage.ItemID()] = idxMemUsage
			tMemUsage.TotalMemUsage += idxMemUsage.TotalMemoryUsage()
		}
	}
	return tMemUsage
}

// Copy copies the current table.
func (t *Table) Copy() *Table {
	newHistColl := HistColl{
		PhysicalID:     t.PhysicalID,
		HavePhysicalID: t.HavePhysicalID,
		RealtimeCount:  t.RealtimeCount,
		Columns:        make(map[int64]*Column, len(t.Columns)),
		Indices:        make(map[int64]*Index, len(t.Indices)),
		Pseudo:         t.Pseudo,
		ModifyCount:    t.ModifyCount,
	}
	for id, col := range t.Columns {
		newHistColl.Columns[id] = col
	}
	for id, idx := range t.Indices {
		newHistColl.Indices[id] = idx
	}
	nt := &Table{
		HistColl:        newHistColl,
		Version:         t.Version,
		Name:            t.Name,
		TblInfoUpdateTS: t.TblInfoUpdateTS,
	}
	if t.ExtendedStats != nil {
		newExtStatsColl := &ExtendedStatsColl{
			Stats:             make(map[string]*ExtendedStatsItem),
			LastUpdateVersion: t.ExtendedStats.LastUpdateVersion,
		}
		for name, item := range t.ExtendedStats.Stats {
			newExtStatsColl.Stats[name] = item
		}
		nt.ExtendedStats = newExtStatsColl
	}
	return nt
}

// String implements Stringer interface.
func (t *Table) String() string {
	strs := make([]string, 0, len(t.Columns)+1)
	strs = append(strs, fmt.Sprintf("Table:%d RealtimeCount:%d", t.PhysicalID, t.RealtimeCount))
	cols := make([]*Column, 0, len(t.Columns))
	for _, col := range t.Columns {
		cols = append(cols, col)
	}
	slices.SortFunc(cols, func(i, j *Column) bool { return i.ID < j.ID })
	for _, col := range cols {
		strs = append(strs, col.String())
	}
	idxs := make([]*Index, 0, len(t.Indices))
	for _, idx := range t.Indices {
		idxs = append(idxs, idx)
	}
	slices.SortFunc(idxs, func(i, j *Index) bool { return i.ID < j.ID })
	for _, idx := range idxs {
		strs = append(strs, idx.String())
	}
	// TODO: concat content of ExtendedStatsColl
	return strings.Join(strs, "\n")
}

// IndexStartWithColumn finds the first index whose first column is the given column.
func (t *Table) IndexStartWithColumn(colName string) *Index {
	for _, index := range t.Indices {
		if index.Info.Columns[0].Name.L == colName {
			return index
		}
	}
	return nil
}

// ColumnByName finds the statistics.Column for the given column.
func (t *Table) ColumnByName(colName string) *Column {
	for _, c := range t.Columns {
		if c.Info.Name.L == colName {
			return c
		}
	}
	return nil
}

// GetStatsInfo returns their statistics according to the ID of the column or index, including histogram, CMSketch, TopN and FMSketch.
<<<<<<< HEAD
func (t *Table) GetStatsInfo(ID int64, isIndex bool) (*Histogram, *CMSketch, *TopN, *FMSketch, bool) {
	if isIndex {
		if idxStatsInfo, ok := t.Indices[ID]; ok {
			return idxStatsInfo.Histogram.Copy(), idxStatsInfo.CMSketch.Copy(), idxStatsInfo.TopN.Copy(), idxStatsInfo.FMSketch.Copy(), true
=======
func (t *Table) GetStatsInfo(id int64, isIndex bool) (*Histogram, *CMSketch, *TopN, *FMSketch, bool) {
	if isIndex {
		if idxStatsInfo, ok := t.Indices[id]; ok {
			return idxStatsInfo.Histogram.Copy(),
				idxStatsInfo.CMSketch.Copy(), idxStatsInfo.TopN.Copy(), idxStatsInfo.FMSketch.Copy(), true
>>>>>>> 073a5f8b
		}
		// newly added index which is not analyzed yet
		return nil, nil, nil, nil, false
	}
<<<<<<< HEAD
	if colStatsInfo, ok := t.Columns[ID]; ok {
		return colStatsInfo.Histogram.Copy(), colStatsInfo.CMSketch.Copy(), colStatsInfo.TopN.Copy(), colStatsInfo.FMSketch.Copy(), true
=======
	if colStatsInfo, ok := t.Columns[id]; ok {
		return colStatsInfo.Histogram.Copy(), colStatsInfo.CMSketch.Copy(),
			colStatsInfo.TopN.Copy(), colStatsInfo.FMSketch.Copy(), true
>>>>>>> 073a5f8b
	}
	// newly added column which is not analyzed yet
	return nil, nil, nil, nil, false
}

// GetColRowCount tries to get the row count of the a column if possible.
// This method is useful because this row count doesn't consider the modify count.
func (t *Table) GetColRowCount() float64 {
	ids := make([]int64, 0, len(t.Columns))
	for id := range t.Columns {
		ids = append(ids, id)
	}
	slices.Sort(ids)
	for _, id := range ids {
		col := t.Columns[id]
		if col != nil && col.IsFullLoad() {
			return col.TotalRowCount()
		}
	}
	return -1
}

// GetStatsHealthy calculates stats healthy if the table stats is not pseudo.
// If the table stats is pseudo, it returns 0, false, otherwise it returns stats healthy, true.
func (t *Table) GetStatsHealthy() (int64, bool) {
	if t == nil || t.Pseudo {
		return 0, false
	}
	var healthy int64
	count := float64(t.RealtimeCount)
	if histCount := t.GetColRowCount(); histCount > 0 {
		count = histCount
	}
	if float64(t.ModifyCount) < count {
		healthy = int64((1.0 - float64(t.ModifyCount)/count) * 100.0)
	} else if t.ModifyCount == 0 {
		healthy = 100
	}
	return healthy, true
}

type neededStatsMap struct {
	m     sync.RWMutex
	items map[model.TableItemID]struct{}
}

func (n *neededStatsMap) AllItems() []model.TableItemID {
	n.m.RLock()
	keys := make([]model.TableItemID, 0, len(n.items))
	for key := range n.items {
		keys = append(keys, key)
	}
	n.m.RUnlock()
	return keys
}

func (n *neededStatsMap) insert(col model.TableItemID) {
	n.m.Lock()
	n.items[col] = struct{}{}
	n.m.Unlock()
}

func (n *neededStatsMap) Delete(col model.TableItemID) {
	n.m.Lock()
	delete(n.items, col)
	n.m.Unlock()
}

func (n *neededStatsMap) Length() int {
	n.m.RLock()
	defer n.m.RUnlock()
	return len(n.items)
}

// RatioOfPseudoEstimate means if modifyCount / statsTblCount is greater than this ratio, we think the stats is invalid
// and use pseudo estimation.
var RatioOfPseudoEstimate = atomic.NewFloat64(0.7)

// IsInitialized returns true if any column/index stats of the table is initialized.
func (t *Table) IsInitialized() bool {
	for _, col := range t.Columns {
		if col != nil && col.IsStatsInitialized() {
			return true
		}
	}
	for _, idx := range t.Indices {
		if idx != nil && idx.IsStatsInitialized() {
			return true
		}
	}
	return false
}

// IsOutdated returns true if the table stats is outdated.
func (t *Table) IsOutdated() bool {
	rowcount := t.GetColRowCount()
	if rowcount < 0 {
		rowcount = float64(t.RealtimeCount)
	}
	if rowcount > 0 && float64(t.ModifyCount)/rowcount > RatioOfPseudoEstimate.Load() {
		return true
	}
	return false
}

// ColumnGreaterRowCount estimates the row count where the column greater than value.
func (t *Table) ColumnGreaterRowCount(sctx sessionctx.Context, value types.Datum, colID int64) float64 {
	c, ok := t.Columns[colID]
	if !ok || c.IsInvalid(sctx, t.Pseudo) {
		return float64(t.RealtimeCount) / pseudoLessRate
	}
	return c.greaterRowCount(value) * c.GetIncreaseFactor(t.RealtimeCount)
}

// ColumnLessRowCount estimates the row count where the column less than value. Note that null values are not counted.
func (t *Table) ColumnLessRowCount(sctx sessionctx.Context, value types.Datum, colID int64) float64 {
	c, ok := t.Columns[colID]
	if !ok || c.IsInvalid(sctx, t.Pseudo) {
		return float64(t.RealtimeCount) / pseudoLessRate
	}
	return c.lessRowCount(sctx, value) * c.GetIncreaseFactor(t.RealtimeCount)
}

// ColumnBetweenRowCount estimates the row count where column greater or equal to a and less than b.
func (t *Table) ColumnBetweenRowCount(sctx sessionctx.Context, a, b types.Datum, colID int64) (float64, error) {
	sc := sctx.GetSessionVars().StmtCtx
	c, ok := t.Columns[colID]
	if !ok || c.IsInvalid(sctx, t.Pseudo) {
		return float64(t.RealtimeCount) / pseudoBetweenRate, nil
	}
	aEncoded, err := codec.EncodeKey(sc, nil, a)
	if err != nil {
		return 0, err
	}
	bEncoded, err := codec.EncodeKey(sc, nil, b)
	if err != nil {
		return 0, err
	}
	count := c.BetweenRowCount(sctx, a, b, aEncoded, bEncoded)
	if a.IsNull() {
		count += float64(c.NullCount)
	}
	return count * c.GetIncreaseFactor(t.RealtimeCount), nil
}

// ColumnEqualRowCount estimates the row count where the column equals to value.
func (t *Table) ColumnEqualRowCount(sctx sessionctx.Context, value types.Datum, colID int64) (float64, error) {
	c, ok := t.Columns[colID]
	if !ok || c.IsInvalid(sctx, t.Pseudo) {
		return float64(t.RealtimeCount) / pseudoEqualRate, nil
	}
	encodedVal, err := codec.EncodeKey(sctx.GetSessionVars().StmtCtx, nil, value)
	if err != nil {
		return 0, err
	}
	result, err := c.equalRowCount(sctx, value, encodedVal, t.ModifyCount)
	result *= c.GetIncreaseFactor(t.RealtimeCount)
	return result, errors.Trace(err)
}

// GetRowCountByIntColumnRanges estimates the row count by a slice of IntColumnRange.
func (coll *HistColl) GetRowCountByIntColumnRanges(sctx sessionctx.Context, colID int64, intRanges []*ranger.Range) (result float64, err error) {
	var name string
	if sctx.GetSessionVars().StmtCtx.EnableOptimizerDebugTrace {
		debugtrace.EnterContextCommon(sctx)
		debugTraceGetRowCountInput(sctx, colID, intRanges)
		defer func() {
			debugtrace.RecordAnyValuesWithNames(sctx, "Name", name, "Result", result)
			debugtrace.LeaveContextCommon(sctx)
		}()
	}
	sc := sctx.GetSessionVars().StmtCtx
	c, ok := coll.Columns[colID]
	recordUsedItemStatsStatus(sctx, c, coll.PhysicalID, colID)
	if c != nil && c.Info != nil {
		name = c.Info.Name.O
	}
	if !ok || c.IsInvalid(sctx, coll.Pseudo) {
		if len(intRanges) == 0 {
			return 0, nil
		}
		if intRanges[0].LowVal[0].Kind() == types.KindInt64 {
			result = getPseudoRowCountBySignedIntRanges(intRanges, float64(coll.RealtimeCount))
		} else {
			result = getPseudoRowCountByUnsignedIntRanges(intRanges, float64(coll.RealtimeCount))
		}
		if sc.EnableOptimizerCETrace && ok {
			CETraceRange(sctx, coll.PhysicalID, []string{c.Info.Name.O}, intRanges, "Column Stats-Pseudo", uint64(result))
		}
		return result, nil
	}
	if sctx.GetSessionVars().StmtCtx.EnableOptimizerDebugTrace {
		debugtrace.RecordAnyValuesWithNames(sctx,
			"Histogram NotNull Count", c.Histogram.notNullCount(),
			"TopN total count", c.TopN.TotalCount(),
			"Increase Factor", c.GetIncreaseFactor(coll.RealtimeCount),
		)
	}
	result, err = c.GetColumnRowCount(sctx, intRanges, coll.RealtimeCount, coll.ModifyCount, true)
	if sc.EnableOptimizerCETrace {
		CETraceRange(sctx, coll.PhysicalID, []string{c.Info.Name.O}, intRanges, "Column Stats", uint64(result))
	}
	return result, errors.Trace(err)
}

// GetRowCountByColumnRanges estimates the row count by a slice of Range.
func (coll *HistColl) GetRowCountByColumnRanges(sctx sessionctx.Context, colID int64, colRanges []*ranger.Range) (result float64, err error) {
	var name string
	if sctx.GetSessionVars().StmtCtx.EnableOptimizerDebugTrace {
		debugtrace.EnterContextCommon(sctx)
		debugTraceGetRowCountInput(sctx, colID, colRanges)
		defer func() {
			debugtrace.RecordAnyValuesWithNames(sctx, "Name", name, "Result", result)
			debugtrace.LeaveContextCommon(sctx)
		}()
	}
	sc := sctx.GetSessionVars().StmtCtx
	c, ok := coll.Columns[colID]
	recordUsedItemStatsStatus(sctx, c, coll.PhysicalID, colID)
	if c != nil && c.Info != nil {
		name = c.Info.Name.O
	}
	if !ok || c.IsInvalid(sctx, coll.Pseudo) {
		result, err = GetPseudoRowCountByColumnRanges(sc, float64(coll.RealtimeCount), colRanges, 0)
		if err == nil && sc.EnableOptimizerCETrace && ok {
			CETraceRange(sctx, coll.PhysicalID, []string{c.Info.Name.O}, colRanges, "Column Stats-Pseudo", uint64(result))
		}
		return result, err
	}
	if sctx.GetSessionVars().StmtCtx.EnableOptimizerDebugTrace {
		debugtrace.RecordAnyValuesWithNames(sctx,
			"Histogram NotNull Count", c.Histogram.notNullCount(),
			"TopN total count", c.TopN.TotalCount(),
			"Increase Factor", c.GetIncreaseFactor(coll.RealtimeCount),
		)
	}
	result, err = c.GetColumnRowCount(sctx, colRanges, coll.RealtimeCount, coll.ModifyCount, false)
	if sc.EnableOptimizerCETrace {
		CETraceRange(sctx, coll.PhysicalID, []string{c.Info.Name.O}, colRanges, "Column Stats", uint64(result))
	}
	return result, errors.Trace(err)
}

// GetRowCountByIndexRanges estimates the row count by a slice of Range.
func (coll *HistColl) GetRowCountByIndexRanges(sctx sessionctx.Context, idxID int64, indexRanges []*ranger.Range) (result float64, err error) {
	var name string
	if sctx.GetSessionVars().StmtCtx.EnableOptimizerDebugTrace {
		debugtrace.EnterContextCommon(sctx)
		debugTraceGetRowCountInput(sctx, idxID, indexRanges)
		defer func() {
			debugtrace.RecordAnyValuesWithNames(sctx, "Name", name, "Result", result)
			debugtrace.LeaveContextCommon(sctx)
		}()
	}
	sc := sctx.GetSessionVars().StmtCtx
	idx, ok := coll.Indices[idxID]
	colNames := make([]string, 0, 8)
	if ok {
		if idx.Info != nil {
			name = idx.Info.Name.O
			for _, col := range idx.Info.Columns {
				colNames = append(colNames, col.Name.O)
			}
		}
	}
	recordUsedItemStatsStatus(sctx, idx, coll.PhysicalID, idxID)
	if !ok || idx.IsInvalid(sctx, coll.Pseudo) {
		colsLen := -1
		if idx != nil && idx.Info.Unique {
			colsLen = len(idx.Info.Columns)
		}
		result, err = getPseudoRowCountByIndexRanges(sc, indexRanges, float64(coll.RealtimeCount), colsLen)
		if err == nil && sc.EnableOptimizerCETrace && ok {
			CETraceRange(sctx, coll.PhysicalID, colNames, indexRanges, "Index Stats-Pseudo", uint64(result))
		}
		return result, err
	}
	if sctx.GetSessionVars().StmtCtx.EnableOptimizerDebugTrace {
		debugtrace.RecordAnyValuesWithNames(sctx,
			"Histogram NotNull Count", idx.Histogram.notNullCount(),
			"TopN total count", idx.TopN.TotalCount(),
			"Increase Factor", idx.GetIncreaseFactor(coll.RealtimeCount),
		)
	}
	if idx.CMSketch != nil && idx.StatsVer == Version1 {
		result, err = coll.getIndexRowCount(sctx, idxID, indexRanges)
	} else {
		result, err = idx.GetRowCount(sctx, coll, indexRanges, coll.RealtimeCount, coll.ModifyCount)
	}
	if sc.EnableOptimizerCETrace {
		CETraceRange(sctx, coll.PhysicalID, colNames, indexRanges, "Index Stats", uint64(result))
	}
	return result, errors.Trace(err)
}

// CETraceRange appends a list of ranges and related information into CE trace
func CETraceRange(sctx sessionctx.Context, tableID int64, colNames []string, ranges []*ranger.Range, tp string, rowCount uint64) {
	sc := sctx.GetSessionVars().StmtCtx
	allPoint := true
	for _, ran := range ranges {
		if !ran.IsPointNullable(sctx) {
			allPoint = false
			break
		}
	}
	if allPoint {
		tp = tp + "-Point"
	} else {
		tp = tp + "-Range"
	}
	expr, err := ranger.RangesToString(sc, ranges, colNames)
	if err != nil {
		logutil.BgLogger().Debug("Failed to trace CE of ranges", zap.String("category", "OptimizerTrace"), zap.Error(err))
	}
	// We don't need to record meaningless expressions.
	if expr == "" || expr == "true" || expr == "false" {
		return
	}
	ceRecord := tracing.CETraceRecord{
		TableID:  tableID,
		Type:     tp,
		Expr:     expr,
		RowCount: rowCount,
	}
	sc.OptimizerCETrace = append(sc.OptimizerCETrace, &ceRecord)
}

func (coll *HistColl) findAvailableStatsForCol(sctx sessionctx.Context, uniqueID int64) (isIndex bool, idx int64) {
	// try to find available stats in column stats
	if colStats, ok := coll.Columns[uniqueID]; ok && colStats != nil && !colStats.IsInvalid(sctx, coll.Pseudo) && colStats.IsFullLoad() {
		return false, uniqueID
	}
	// try to find available stats in single column index stats (except for prefix index)
	for idxStatsIdx, cols := range coll.Idx2ColumnIDs {
		if len(cols) == 1 && cols[0] == uniqueID {
			idxStats, ok := coll.Indices[idxStatsIdx]
			if ok &&
				idxStats.Info.Columns[0].Length == types.UnspecifiedLength &&
				!idxStats.IsInvalid(sctx, coll.Pseudo) &&
				idxStats.IsFullLoad() {
				return true, idxStatsIdx
			}
		}
	}
	return false, -1
}

// GetSelectivityByFilter try to estimate selectivity of expressions by evaluate the expressions using TopN, Histogram buckets boundaries and NULL.
// Currently, this method can only handle expressions involving a single column.
func (coll *HistColl) GetSelectivityByFilter(sctx sessionctx.Context, filters []expression.Expression) (ok bool, selectivity float64, err error) {
	// 1. Make sure the expressions
	//   (1) are safe to be evaluated here,
	//   (2) involve only one column,
	//   (3) and this column is not a "new collation" string column so that we're able to restore values from the stats.
	for _, filter := range filters {
		if expression.IsMutableEffectsExpr(filter) {
			return false, 0, nil
		}
	}
	if expression.ContainCorrelatedColumn(filters) {
		return false, 0, nil
	}
	cols := expression.ExtractColumnsFromExpressions(nil, filters, nil)
	if len(cols) != 1 {
		return false, 0, nil
	}
	col := cols[0]
	tp := col.RetType
	if types.IsString(tp.GetType()) && collate.NewCollationEnabled() && !collate.IsBinCollation(tp.GetCollate()) {
		return false, 0, nil
	}

	// 2. Get the available stats, make sure it's a ver2 stats and get the needed data structure from it.
	isIndex, i := coll.findAvailableStatsForCol(sctx, col.UniqueID)
	if i < 0 {
		return false, 0, nil
	}
	var statsVer, nullCnt int64
	var histTotalCnt, totalCnt float64
	var topnTotalCnt uint64
	var hist *Histogram
	var topn *TopN
	if isIndex {
		stats := coll.Indices[i]
		statsVer = stats.StatsVer
		hist = &stats.Histogram
		nullCnt = hist.NullCount
		topn = stats.TopN
	} else {
		stats := coll.Columns[i]
		statsVer = stats.StatsVer
		hist = &stats.Histogram
		nullCnt = hist.NullCount
		topn = stats.TopN
	}
	// Only in stats ver2, we can assume that: TopN + Histogram + NULL == All data
	if statsVer != Version2 {
		return false, 0, nil
	}
	topnTotalCnt = topn.TotalCount()
	histTotalCnt = hist.notNullCount()
	totalCnt = float64(topnTotalCnt) + histTotalCnt + float64(nullCnt)

	var topNSel, histSel, nullSel float64

	// Prepare for evaluation.

	// For execution, we use Column.Index instead of Column.UniqueID to locate a column.
	// We have only one column here, so we set it to 0.
	originalIndex := col.Index
	col.Index = 0
	defer func() {
		// Restore the original Index to avoid unexpected situation.
		col.Index = originalIndex
	}()
	topNLen := 0
	histBucketsLen := hist.Len()
	if topn != nil {
		topNLen = len(topn.TopN)
	}
	c := chunk.NewChunkWithCapacity([]*types.FieldType{tp}, mathutil.Max(1, topNLen))
	selected := make([]bool, 0, mathutil.Max(histBucketsLen, topNLen))

	// 3. Calculate the TopN part selectivity.
	// This stage is considered as the core functionality of this method, errors in this stage would make this entire method fail.
	var topNSelectedCnt uint64
	if topn != nil {
		for _, item := range topn.TopN {
			_, val, err := codec.DecodeOne(item.Encoded)
			if err != nil {
				return false, 0, err
			}
			c.AppendDatum(0, &val)
		}
		selected, err = expression.VectorizedFilter(sctx, filters, chunk.NewIterator4Chunk(c), selected)
		if err != nil {
			return false, 0, err
		}
		for i, isTrue := range selected {
			if isTrue {
				topNSelectedCnt += topn.TopN[i].Count
			}
		}
	}
	topNSel = float64(topNSelectedCnt) / totalCnt

	// 4. Calculate the Histogram part selectivity.
	// The buckets upper bounds and the Bucket.Repeat are used like the TopN above.
	// The buckets lower bounds are used as random samples and are regarded equally.
	if hist != nil && histTotalCnt > 0 {
		selected = selected[:0]
		selected, err = expression.VectorizedFilter(sctx, filters, chunk.NewIterator4Chunk(hist.Bounds), selected)
		if err != nil {
			return false, 0, err
		}
		var bucketRepeatTotalCnt, bucketRepeatSelectedCnt, lowerBoundMatchCnt int64
		for i := range hist.Buckets {
			bucketRepeatTotalCnt += hist.Buckets[i].Repeat
			if len(selected) < 2*i {
				// This should not happen, but we add this check for safety.
				break
			}
			if selected[2*i] {
				lowerBoundMatchCnt++
			}
			if selected[2*i+1] {
				bucketRepeatSelectedCnt += hist.Buckets[i].Repeat
			}
		}
		var lowerBoundsRatio, upperBoundsRatio, lowerBoundsSel, upperBoundsSel float64
		upperBoundsRatio = mathutil.Min(float64(bucketRepeatTotalCnt)/histTotalCnt, 1)
		lowerBoundsRatio = 1 - upperBoundsRatio
		if bucketRepeatTotalCnt > 0 {
			upperBoundsSel = float64(bucketRepeatSelectedCnt) / float64(bucketRepeatTotalCnt)
		}
		lowerBoundsSel = float64(lowerBoundMatchCnt) / float64(histBucketsLen)
		histSel = lowerBoundsSel*lowerBoundsRatio + upperBoundsSel*upperBoundsRatio
		histSel *= histTotalCnt / totalCnt
	}

	// 5. Calculate the NULL part selectivity.
	// Errors in this staged would be returned, but would not make this entire method fail.
	c.Reset()
	c.AppendNull(0)
	selected = selected[:0]
	selected, err = expression.VectorizedFilter(sctx, filters, chunk.NewIterator4Chunk(c), selected)
	if err != nil || len(selected) != 1 || !selected[0] {
		nullSel = 0
	} else {
		nullSel = float64(nullCnt) / totalCnt
	}

	// 6. Get the final result.
	res := topNSel + histSel + nullSel
	return true, res, err
}

// PseudoAvgCountPerValue gets a pseudo average count if histogram not exists.
func (t *Table) PseudoAvgCountPerValue() float64 {
	return float64(t.RealtimeCount) / pseudoEqualRate
}

// GetOrdinalOfRangeCond gets the ordinal of the position range condition,
// if not exist, it returns the end position.
func GetOrdinalOfRangeCond(sc *stmtctx.StatementContext, ran *ranger.Range) int {
	for i := range ran.LowVal {
		a, b := ran.LowVal[i], ran.HighVal[i]
		cmp, err := a.Compare(sc, &b, ran.Collators[0])
		if err != nil {
			return 0
		}
		if cmp != 0 {
			return i
		}
	}
	return len(ran.LowVal)
}

// ID2UniqueID generates a new HistColl whose `Columns` is built from UniqueID of given columns.
func (coll *HistColl) ID2UniqueID(columns []*expression.Column) *HistColl {
	cols := make(map[int64]*Column)
	for _, col := range columns {
		colHist, ok := coll.Columns[col.ID]
		if ok {
			cols[col.UniqueID] = colHist
		}
	}
	newColl := &HistColl{
		PhysicalID:     coll.PhysicalID,
		HavePhysicalID: coll.HavePhysicalID,
		Pseudo:         coll.Pseudo,
		RealtimeCount:  coll.RealtimeCount,
		ModifyCount:    coll.ModifyCount,
		Columns:        cols,
	}
	return newColl
}

// GenerateHistCollFromColumnInfo generates a new HistColl whose ColID2IdxIDs and IdxID2ColIDs is built from the given parameter.
func (coll *HistColl) GenerateHistCollFromColumnInfo(tblInfo *model.TableInfo, columns []*expression.Column) *HistColl {
	newColHistMap := make(map[int64]*Column)
	colInfoID2UniqueID := make(map[int64]int64, len(columns))
	idxID2idxInfo := make(map[int64]*model.IndexInfo)
	for _, col := range columns {
		colInfoID2UniqueID[col.ID] = col.UniqueID
	}
	for id, colHist := range coll.Columns {
		uniqueID, ok := colInfoID2UniqueID[id]
		// Collect the statistics by the given columns.
		if ok {
			newColHistMap[uniqueID] = colHist
		}
	}
	for _, idxInfo := range tblInfo.Indices {
		idxID2idxInfo[idxInfo.ID] = idxInfo
	}
	newIdxHistMap := make(map[int64]*Index)
	idx2Columns := make(map[int64][]int64)
	colID2IdxIDs := make(map[int64][]int64)
	for id, idxHist := range coll.Indices {
		idxInfo := idxID2idxInfo[id]
		if idxInfo == nil {
			continue
		}
		ids := make([]int64, 0, len(idxInfo.Columns))
		for _, idxCol := range idxInfo.Columns {
			uniqueID, ok := colInfoID2UniqueID[tblInfo.Columns[idxCol.Offset].ID]
			if !ok {
				break
			}
			ids = append(ids, uniqueID)
		}
		// If the length of the id list is 0, this index won't be used in this query.
		if len(ids) == 0 {
			continue
		}
		colID2IdxIDs[ids[0]] = append(colID2IdxIDs[ids[0]], idxHist.ID)
		newIdxHistMap[idxHist.ID] = idxHist
		idx2Columns[idxHist.ID] = ids
	}
	for _, idxIDs := range colID2IdxIDs {
		slices.Sort(idxIDs)
	}
	newColl := &HistColl{
		PhysicalID:     coll.PhysicalID,
		HavePhysicalID: coll.HavePhysicalID,
		Pseudo:         coll.Pseudo,
		RealtimeCount:  coll.RealtimeCount,
		ModifyCount:    coll.ModifyCount,
		Columns:        newColHistMap,
		Indices:        newIdxHistMap,
		ColID2IdxIDs:   colID2IdxIDs,
		Idx2ColumnIDs:  idx2Columns,
	}
	return newColl
}

// isSingleColIdxNullRange checks if a range is [NULL, NULL] on a single-column index.
func isSingleColIdxNullRange(idx *Index, ran *ranger.Range) bool {
	if len(idx.Info.Columns) > 1 {
		return false
	}
	l, h := ran.LowVal[0], ran.HighVal[0]
	if l.IsNull() && h.IsNull() {
		return true
	}
	return false
}

// outOfRangeEQSelectivity estimates selectivities for out-of-range values.
// It assumes all modifications are insertions and all new-inserted rows are uniformly distributed
// and has the same distribution with analyzed rows, which means each unique value should have the
// same number of rows(Tot/NDV) of it.
// The input sctx is just for debug trace, you can pass nil safely if that's not needed.
func outOfRangeEQSelectivity(sctx sessionctx.Context, ndv, realtimeRowCount, columnRowCount int64) (result float64) {
	if sctx != nil && sctx.GetSessionVars().StmtCtx.EnableOptimizerDebugTrace {
		debugtrace.EnterContextCommon(sctx)
		defer func() {
			debugtrace.RecordAnyValuesWithNames(sctx, "Result", result)
			debugtrace.LeaveContextCommon(sctx)
		}()
	}
	increaseRowCount := realtimeRowCount - columnRowCount
	if increaseRowCount <= 0 {
		return 0 // it must be 0 since the histogram contains the whole data
	}
	if ndv < outOfRangeBetweenRate {
		ndv = outOfRangeBetweenRate // avoid inaccurate selectivity caused by small NDV
	}
	selectivity := 1 / float64(ndv)
	if selectivity*float64(columnRowCount) > float64(increaseRowCount) {
		selectivity = float64(increaseRowCount) / float64(columnRowCount)
	}
	return selectivity
}

// crossValidationSelectivity gets the selectivity of multi-column equal conditions by cross validation.
func (coll *HistColl) crossValidationSelectivity(
	sctx sessionctx.Context,
	idx *Index,
	usedColsLen int,
	idxPointRange *ranger.Range,
) (
	minRowCount float64,
	crossValidationSelectivity float64,
	err error,
) {
	if sctx.GetSessionVars().StmtCtx.EnableOptimizerDebugTrace {
		debugtrace.EnterContextCommon(sctx)
		defer func() {
			var idxName string
			if idx != nil && idx.Info != nil {
				idxName = idx.Info.Name.O
			}
			debugtrace.RecordAnyValuesWithNames(
				sctx,
				"Index Name", idxName,
				"minRowCount", minRowCount,
				"crossValidationSelectivity", crossValidationSelectivity,
				"error", err,
			)
			debugtrace.LeaveContextCommon(sctx)
		}()
	}
	minRowCount = math.MaxFloat64
	cols := coll.Idx2ColumnIDs[idx.ID]
	crossValidationSelectivity = 1.0
	totalRowCount := idx.TotalRowCount()
	for i, colID := range cols {
		if i >= usedColsLen {
			break
		}
		if col, ok := coll.Columns[colID]; ok {
			if col.IsInvalid(sctx, coll.Pseudo) {
				continue
			}
			// Since the column range is point range(LowVal is equal to HighVal), we need to set both LowExclude and HighExclude to false.
			// Otherwise we would get 0.0 estRow from GetColumnRowCount.
			rang := ranger.Range{
				LowVal:      []types.Datum{idxPointRange.LowVal[i]},
				LowExclude:  false,
				HighVal:     []types.Datum{idxPointRange.HighVal[i]},
				HighExclude: false,
				Collators:   []collate.Collator{idxPointRange.Collators[i]},
			}

			rowCount, err := col.GetColumnRowCount(sctx, []*ranger.Range{&rang}, coll.RealtimeCount, coll.ModifyCount, col.IsHandle)
			if err != nil {
				return 0, 0, err
			}
			crossValidationSelectivity = crossValidationSelectivity * (rowCount / totalRowCount)

			if rowCount < minRowCount {
				minRowCount = rowCount
			}
		}
	}
	return minRowCount, crossValidationSelectivity, nil
}

// getEqualCondSelectivity gets the selectivity of the equal conditions.
func (coll *HistColl) getEqualCondSelectivity(sctx sessionctx.Context, idx *Index, bytes []byte, usedColsLen int, idxPointRange *ranger.Range) (result float64, err error) {
	if sctx.GetSessionVars().StmtCtx.EnableOptimizerDebugTrace {
		debugtrace.EnterContextCommon(sctx)
		defer func() {
			var idxName string
			if idx != nil && idx.Info != nil {
				idxName = idx.Info.Name.O
			}
			debugtrace.RecordAnyValuesWithNames(
				sctx,
				"Index Name", idxName,
				"Encoded", bytes,
				"UsedColLen", usedColsLen,
				"Range", idxPointRange.String(),
				"Result", result,
				"error", err,
			)
			debugtrace.LeaveContextCommon(sctx)
		}()
	}
	coverAll := len(idx.Info.Columns) == usedColsLen
	// In this case, the row count is at most 1.
	if idx.Info.Unique && coverAll {
		return 1.0 / idx.TotalRowCount(), nil
	}
	val := types.NewBytesDatum(bytes)
	if idx.outOfRange(val) {
		// When the value is out of range, we could not found this value in the CM Sketch,
		// so we use heuristic methods to estimate the selectivity.
		if idx.NDV > 0 && coverAll {
			return outOfRangeEQSelectivity(sctx, idx.NDV, coll.RealtimeCount, int64(idx.TotalRowCount())), nil
		}
		// The equal condition only uses prefix columns of the index.
		colIDs := coll.Idx2ColumnIDs[idx.ID]
		var ndv int64
		for i, colID := range colIDs {
			if i >= usedColsLen {
				break
			}
			if col, ok := coll.Columns[colID]; ok {
				ndv = mathutil.Max(ndv, col.Histogram.NDV)
			}
		}
		return outOfRangeEQSelectivity(sctx, ndv, coll.RealtimeCount, int64(idx.TotalRowCount())), nil
	}

	minRowCount, crossValidationSelectivity, err := coll.crossValidationSelectivity(sctx, idx, usedColsLen, idxPointRange)
	if err != nil {
		return 0, err
	}

	idxCount := float64(idx.QueryBytes(sctx, bytes))
	if minRowCount < idxCount {
		return crossValidationSelectivity, nil
	}
	return idxCount / idx.TotalRowCount(), nil
}

func (coll *HistColl) getIndexRowCount(sctx sessionctx.Context, idxID int64, indexRanges []*ranger.Range) (float64, error) {
	sc := sctx.GetSessionVars().StmtCtx
	debugTrace := sc.EnableOptimizerDebugTrace
	if debugTrace {
		debugtrace.EnterContextCommon(sctx)
		defer debugtrace.LeaveContextCommon(sctx)
	}
	idx := coll.Indices[idxID]
	totalCount := float64(0)
	for _, ran := range indexRanges {
		if debugTrace {
			debugTraceStartEstimateRange(sctx, ran, nil, nil, totalCount)
		}
		rangePosition := GetOrdinalOfRangeCond(sc, ran)
		var rangeVals []types.Datum
		// Try to enum the last range values.
		if rangePosition != len(ran.LowVal) {
			rangeVals = enumRangeValues(ran.LowVal[rangePosition], ran.HighVal[rangePosition], ran.LowExclude, ran.HighExclude)
			if rangeVals != nil {
				rangePosition++
			}
		}
		// If first one is range, just use the previous way to estimate; if it is [NULL, NULL] range
		// on single-column index, use previous way as well, because CMSketch does not contain null
		// values in this case.
		if rangePosition == 0 || isSingleColIdxNullRange(idx, ran) {
			count, err := idx.GetRowCount(sctx, nil, []*ranger.Range{ran}, coll.RealtimeCount, coll.ModifyCount)
			if err != nil {
				return 0, errors.Trace(err)
			}
			if debugTrace {
				debugTraceEndEstimateRange(sctx, count, debugTraceRange)
			}
			totalCount += count
			continue
		}
		var selectivity float64
		// use CM Sketch to estimate the equal conditions
		if rangeVals == nil {
			bytes, err := codec.EncodeKey(sc, nil, ran.LowVal[:rangePosition]...)
			if err != nil {
				return 0, errors.Trace(err)
			}
			selectivity, err = coll.getEqualCondSelectivity(sctx, idx, bytes, rangePosition, ran)
			if err != nil {
				return 0, errors.Trace(err)
			}
		} else {
			bytes, err := codec.EncodeKey(sc, nil, ran.LowVal[:rangePosition-1]...)
			if err != nil {
				return 0, errors.Trace(err)
			}
			prefixLen := len(bytes)
			for _, val := range rangeVals {
				bytes = bytes[:prefixLen]
				bytes, err = codec.EncodeKey(sc, bytes, val)
				if err != nil {
					return 0, err
				}
				res, err := coll.getEqualCondSelectivity(sctx, idx, bytes, rangePosition, ran)
				if err != nil {
					return 0, errors.Trace(err)
				}
				selectivity += res
			}
		}
		// use histogram to estimate the range condition
		if rangePosition != len(ran.LowVal) {
			rang := ranger.Range{
				LowVal:      []types.Datum{ran.LowVal[rangePosition]},
				LowExclude:  ran.LowExclude,
				HighVal:     []types.Datum{ran.HighVal[rangePosition]},
				HighExclude: ran.HighExclude,
				Collators:   []collate.Collator{ran.Collators[rangePosition]},
			}
			var count float64
			var err error
			colIDs := coll.Idx2ColumnIDs[idxID]
			var colID int64
			if rangePosition >= len(colIDs) {
				colID = -1
			} else {
				colID = colIDs[rangePosition]
			}
			// prefer index stats over column stats
			if idxIDs, ok := coll.ColID2IdxIDs[colID]; ok && len(idxIDs) > 0 {
				idxID := idxIDs[0]
				count, err = coll.GetRowCountByIndexRanges(sctx, idxID, []*ranger.Range{&rang})
			} else {
				count, err = coll.GetRowCountByColumnRanges(sctx, colID, []*ranger.Range{&rang})
			}
			if err != nil {
				return 0, errors.Trace(err)
			}
			selectivity = selectivity * count / idx.TotalRowCount()
		}
		count := selectivity * idx.TotalRowCount()
		if debugTrace {
			debugTraceEndEstimateRange(sctx, count, debugTraceRange)
		}
		totalCount += count
	}
	if totalCount > idx.TotalRowCount() {
		totalCount = idx.TotalRowCount()
	}
	return totalCount, nil
}

const fakePhysicalID int64 = -1

// PseudoTable creates a pseudo table statistics.
func PseudoTable(tblInfo *model.TableInfo) *Table {
	pseudoHistColl := HistColl{
		RealtimeCount:  PseudoRowCount,
		PhysicalID:     tblInfo.ID,
		HavePhysicalID: true,
		Columns:        make(map[int64]*Column, len(tblInfo.Columns)),
		Indices:        make(map[int64]*Index, len(tblInfo.Indices)),
		Pseudo:         true,
	}
	t := &Table{
		HistColl: pseudoHistColl,
	}
	for _, col := range tblInfo.Columns {
		// The column is public to use. Also we should check the column is not hidden since hidden means that it's used by expression index.
		// We would not collect stats for the hidden column and we won't use the hidden column to estimate.
		// Thus we don't create pseudo stats for it.
		if col.State == model.StatePublic && !col.Hidden {
			t.Columns[col.ID] = &Column{
				PhysicalID: fakePhysicalID,
				Info:       col,
				IsHandle:   tblInfo.PKIsHandle && mysql.HasPriKeyFlag(col.GetFlag()),
				Histogram:  *NewHistogram(col.ID, 0, 0, 0, &col.FieldType, 0, 0),
			}
		}
	}
	for _, idx := range tblInfo.Indices {
		if idx.State == model.StatePublic {
			t.Indices[idx.ID] = &Index{
				PhysicalID: fakePhysicalID,
				Info:       idx,
				Histogram:  *NewHistogram(idx.ID, 0, 0, 0, types.NewFieldType(mysql.TypeBlob), 0, 0)}
		}
	}
	return t
}

func getPseudoRowCountByIndexRanges(sc *stmtctx.StatementContext, indexRanges []*ranger.Range,
	tableRowCount float64, colsLen int) (float64, error) {
	if tableRowCount == 0 {
		return 0, nil
	}
	var totalCount float64
	for _, indexRange := range indexRanges {
		count := tableRowCount
		i, err := indexRange.PrefixEqualLen(sc)
		if err != nil {
			return 0, errors.Trace(err)
		}
		if i == colsLen && !indexRange.LowExclude && !indexRange.HighExclude {
			totalCount += 1.0
			continue
		}
		if i >= len(indexRange.LowVal) {
			i = len(indexRange.LowVal) - 1
		}
		rowCount, err := GetPseudoRowCountByColumnRanges(sc, tableRowCount, []*ranger.Range{indexRange}, i)
		if err != nil {
			return 0, errors.Trace(err)
		}
		count = count / tableRowCount * rowCount
		// If the condition is a = 1, b = 1, c = 1, d = 1, we think every a=1, b=1, c=1 only filtrate 1/100 data,
		// so as to avoid collapsing too fast.
		for j := 0; j < i; j++ {
			count = count / float64(100)
		}
		totalCount += count
	}
	if totalCount > tableRowCount {
		totalCount = tableRowCount / 3.0
	}
	return totalCount, nil
}

// GetPseudoRowCountByColumnRanges calculate the row count by the ranges if there's no statistics information for this column.
func GetPseudoRowCountByColumnRanges(sc *stmtctx.StatementContext, tableRowCount float64, columnRanges []*ranger.Range, colIdx int) (float64, error) {
	var rowCount float64
	for _, ran := range columnRanges {
		if ran.LowVal[colIdx].Kind() == types.KindNull && ran.HighVal[colIdx].Kind() == types.KindMaxValue {
			rowCount += tableRowCount
		} else if ran.LowVal[colIdx].Kind() == types.KindMinNotNull {
			nullCount := tableRowCount / pseudoEqualRate
			if ran.HighVal[colIdx].Kind() == types.KindMaxValue {
				rowCount += tableRowCount - nullCount
			} else {
				lessCount := tableRowCount / pseudoLessRate
				rowCount += lessCount - nullCount
			}
		} else if ran.HighVal[colIdx].Kind() == types.KindMaxValue {
			rowCount += tableRowCount / pseudoLessRate
		} else {
			compare, err := ran.LowVal[colIdx].Compare(sc, &ran.HighVal[colIdx], ran.Collators[colIdx])
			if err != nil {
				return 0, errors.Trace(err)
			}
			if compare == 0 {
				rowCount += tableRowCount / pseudoEqualRate
			} else {
				rowCount += tableRowCount / pseudoBetweenRate
			}
		}
	}
	if rowCount > tableRowCount {
		rowCount = tableRowCount
	}
	return rowCount, nil
}

func getPseudoRowCountBySignedIntRanges(intRanges []*ranger.Range, tableRowCount float64) float64 {
	var rowCount float64
	for _, rg := range intRanges {
		var cnt float64
		low := rg.LowVal[0].GetInt64()
		if rg.LowVal[0].Kind() == types.KindNull || rg.LowVal[0].Kind() == types.KindMinNotNull {
			low = math.MinInt64
		}
		high := rg.HighVal[0].GetInt64()
		if rg.HighVal[0].Kind() == types.KindMaxValue {
			high = math.MaxInt64
		}
		if low == math.MinInt64 && high == math.MaxInt64 {
			cnt = tableRowCount
		} else if low == math.MinInt64 {
			cnt = tableRowCount / pseudoLessRate
		} else if high == math.MaxInt64 {
			cnt = tableRowCount / pseudoLessRate
		} else {
			if low == high {
				cnt = 1 // When primary key is handle, the equal row count is at most one.
			} else {
				cnt = tableRowCount / pseudoBetweenRate
			}
		}
		if high-low > 0 && cnt > float64(high-low) {
			cnt = float64(high - low)
		}
		rowCount += cnt
	}
	if rowCount > tableRowCount {
		rowCount = tableRowCount
	}
	return rowCount
}

func getPseudoRowCountByUnsignedIntRanges(intRanges []*ranger.Range, tableRowCount float64) float64 {
	var rowCount float64
	for _, rg := range intRanges {
		var cnt float64
		low := rg.LowVal[0].GetUint64()
		if rg.LowVal[0].Kind() == types.KindNull || rg.LowVal[0].Kind() == types.KindMinNotNull {
			low = 0
		}
		high := rg.HighVal[0].GetUint64()
		if rg.HighVal[0].Kind() == types.KindMaxValue {
			high = math.MaxUint64
		}
		if low == 0 && high == math.MaxUint64 {
			cnt = tableRowCount
		} else if low == 0 {
			cnt = tableRowCount / pseudoLessRate
		} else if high == math.MaxUint64 {
			cnt = tableRowCount / pseudoLessRate
		} else {
			if low == high {
				cnt = 1 // When primary key is handle, the equal row count is at most one.
			} else {
				cnt = tableRowCount / pseudoBetweenRate
			}
		}
		if high > low && cnt > float64(high-low) {
			cnt = float64(high - low)
		}
		rowCount += cnt
	}
	if rowCount > tableRowCount {
		rowCount = tableRowCount
	}
	return rowCount
}

// GetAvgRowSize computes average row size for given columns.
func (coll *HistColl) GetAvgRowSize(ctx sessionctx.Context, cols []*expression.Column, isEncodedKey bool, isForScan bool) (size float64) {
	sessionVars := ctx.GetSessionVars()
	if coll.Pseudo || len(coll.Columns) == 0 || coll.RealtimeCount == 0 {
		size = pseudoColSize * float64(len(cols))
	} else {
		for _, col := range cols {
			colHist, ok := coll.Columns[col.UniqueID]
			// Normally this would not happen, it is for compatibility with old version stats which
			// does not include TotColSize.
			if !ok || (!colHist.IsHandle && colHist.TotColSize == 0 && (colHist.NullCount != coll.RealtimeCount)) {
				size += pseudoColSize
				continue
			}
			// We differentiate if the column is encoded as key or value, because the resulted size
			// is different.
			if sessionVars.EnableChunkRPC && !isForScan {
				size += colHist.AvgColSizeChunkFormat(coll.RealtimeCount)
			} else {
				size += colHist.AvgColSize(coll.RealtimeCount, isEncodedKey)
			}
		}
	}
	if sessionVars.EnableChunkRPC && !isForScan {
		// Add 1/8 byte for each column's nullBitMap byte.
		return size + float64(len(cols))/8
	}
	// Add 1 byte for each column's flag byte. See `encode` for details.
	return size + float64(len(cols))
}

// GetAvgRowSizeListInDisk computes average row size for given columns.
func (coll *HistColl) GetAvgRowSizeListInDisk(cols []*expression.Column) (size float64) {
	if coll.Pseudo || len(coll.Columns) == 0 || coll.RealtimeCount == 0 {
		for _, col := range cols {
			size += float64(chunk.EstimateTypeWidth(col.GetType()))
		}
	} else {
		for _, col := range cols {
			colHist, ok := coll.Columns[col.UniqueID]
			// Normally this would not happen, it is for compatibility with old version stats which
			// does not include TotColSize.
			if !ok || (!colHist.IsHandle && colHist.TotColSize == 0 && (colHist.NullCount != coll.RealtimeCount)) {
				size += float64(chunk.EstimateTypeWidth(col.GetType()))
				continue
			}
			size += colHist.AvgColSizeListInDisk(coll.RealtimeCount)
		}
	}
	// Add 8 byte for each column's size record. See `ListInDisk` for details.
	return size + float64(8*len(cols))
}

// GetTableAvgRowSize computes average row size for a table scan, exclude the index key-value pairs.
func (coll *HistColl) GetTableAvgRowSize(ctx sessionctx.Context, cols []*expression.Column, storeType kv.StoreType, handleInCols bool) (size float64) {
	size = coll.GetAvgRowSize(ctx, cols, false, true)
	switch storeType {
	case kv.TiKV:
		size += tablecodec.RecordRowKeyLen
		// The `cols` for TiKV always contain the row_id, so prefix row size subtract its length.
		size -= 8
	case kv.TiFlash:
		if !handleInCols {
			size += 8 /* row_id length */
		}
	}
	return
}

// GetIndexAvgRowSize computes average row size for a index scan.
func (coll *HistColl) GetIndexAvgRowSize(ctx sessionctx.Context, cols []*expression.Column, isUnique bool) (size float64) {
	size = coll.GetAvgRowSize(ctx, cols, true, true)
	// tablePrefix(1) + tableID(8) + indexPrefix(2) + indexID(8)
	// Because the cols for index scan always contain the handle, so we don't add the rowID here.
	size += 19
	if !isUnique {
		// add the len("_")
		size++
	}
	return
}

// CheckAnalyzeVerOnTable checks whether the given version is the one from the tbl.
// If not, it will return false and set the version to the tbl's.
// We use this check to make sure all the statistics of the table are in the same version.
func CheckAnalyzeVerOnTable(tbl *Table, version *int) bool {
	for _, col := range tbl.Columns {
		if !col.IsAnalyzed() {
			continue
		}
		if col.StatsVer != int64(*version) {
			*version = int(col.StatsVer)
			return false
		}
		// If we found one column and the version is the same, we can directly return since all the versions from this table is the same.
		return true
	}
	for _, idx := range tbl.Indices {
		if !idx.IsAnalyzed() {
			continue
		}
		if idx.StatsVer != int64(*version) {
			*version = int(idx.StatsVer)
			return false
		}
		// If we found one column and the version is the same, we can directly return since all the versions from this table is the same.
		return true
	}
	// This table has no statistics yet. We can directly return true.
	return true
}

// GetTblInfoForUsedStatsByPhysicalID get table name, partition name and TableInfo that will be used to record used stats.
var GetTblInfoForUsedStatsByPhysicalID func(sctx sessionctx.Context, id int64) (fullName string, tblInfo *model.TableInfo)

// recordUsedItemStatsStatus only records un-FullLoad item load status during user query
func recordUsedItemStatsStatus(sctx sessionctx.Context, stats interface{}, tableID, id int64) {
	// Sometimes we try to use stats on _tidb_rowid (id == -1), which must be empty, we ignore this case here.
	if id <= 0 {
		return
	}
	var isIndex, missing bool
	var loadStatus *StatsLoadedStatus
	switch x := stats.(type) {
	case *Column:
		isIndex = false
		if x == nil {
			missing = true
		} else {
			loadStatus = &x.StatsLoadedStatus
		}
	case *Index:
		isIndex = true
		if x == nil {
			missing = true
		} else {
			loadStatus = &x.StatsLoadedStatus
		}
	}

	// no need to record
	if !missing && loadStatus.IsFullLoad() {
		return
	}

	// need to record
	statsRecord := sctx.GetSessionVars().StmtCtx.GetUsedStatsInfo(true)
	if statsRecord[tableID] == nil {
		name, tblInfo := GetTblInfoForUsedStatsByPhysicalID(sctx, tableID)
		statsRecord[tableID] = &stmtctx.UsedStatsInfoForTable{
			Name:    name,
			TblInfo: tblInfo,
		}
	}
	recordForTbl := statsRecord[tableID]

	var recordForColOrIdx map[int64]string
	if isIndex {
		if recordForTbl.IndexStatsLoadStatus == nil {
			recordForTbl.IndexStatsLoadStatus = make(map[int64]string, 1)
		}
		recordForColOrIdx = recordForTbl.IndexStatsLoadStatus
	} else {
		if recordForTbl.ColumnStatsLoadStatus == nil {
			recordForTbl.ColumnStatsLoadStatus = make(map[int64]string, 1)
		}
		recordForColOrIdx = recordForTbl.ColumnStatsLoadStatus
	}

	if missing {
		recordForColOrIdx[id] = "missing"
		return
	}
	recordForColOrIdx[id] = loadStatus.StatusToString()
}<|MERGE_RESOLUTION|>--- conflicted
+++ resolved
@@ -388,30 +388,18 @@
 }
 
 // GetStatsInfo returns their statistics according to the ID of the column or index, including histogram, CMSketch, TopN and FMSketch.
-<<<<<<< HEAD
-func (t *Table) GetStatsInfo(ID int64, isIndex bool) (*Histogram, *CMSketch, *TopN, *FMSketch, bool) {
-	if isIndex {
-		if idxStatsInfo, ok := t.Indices[ID]; ok {
-			return idxStatsInfo.Histogram.Copy(), idxStatsInfo.CMSketch.Copy(), idxStatsInfo.TopN.Copy(), idxStatsInfo.FMSketch.Copy(), true
-=======
 func (t *Table) GetStatsInfo(id int64, isIndex bool) (*Histogram, *CMSketch, *TopN, *FMSketch, bool) {
 	if isIndex {
 		if idxStatsInfo, ok := t.Indices[id]; ok {
 			return idxStatsInfo.Histogram.Copy(),
 				idxStatsInfo.CMSketch.Copy(), idxStatsInfo.TopN.Copy(), idxStatsInfo.FMSketch.Copy(), true
->>>>>>> 073a5f8b
 		}
 		// newly added index which is not analyzed yet
 		return nil, nil, nil, nil, false
 	}
-<<<<<<< HEAD
-	if colStatsInfo, ok := t.Columns[ID]; ok {
-		return colStatsInfo.Histogram.Copy(), colStatsInfo.CMSketch.Copy(), colStatsInfo.TopN.Copy(), colStatsInfo.FMSketch.Copy(), true
-=======
 	if colStatsInfo, ok := t.Columns[id]; ok {
 		return colStatsInfo.Histogram.Copy(), colStatsInfo.CMSketch.Copy(),
 			colStatsInfo.TopN.Copy(), colStatsInfo.FMSketch.Copy(), true
->>>>>>> 073a5f8b
 	}
 	// newly added column which is not analyzed yet
 	return nil, nil, nil, nil, false
