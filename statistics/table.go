--- conflicted
+++ resolved
@@ -573,16 +573,10 @@
 	}
 	sc := sctx.GetSessionVars().StmtCtx
 	c, ok := coll.Columns[colID]
-<<<<<<< HEAD
 	recordUsedItemStatsStatus(sctx, c, coll.PhysicalID, colID)
-=======
-	if c != nil {
-		if c.Info != nil {
-			name = c.Info.Name.O
-		}
-		recordUsedItemStatsStatus(sctx, c.StatsLoadedStatus, coll.PhysicalID, colID, false)
-	}
->>>>>>> 7dd8ef63
+	if c != nil && c.Info != nil {
+		name = c.Info.Name.O
+	}
 	if !ok || c.IsInvalid(sctx, coll.Pseudo) {
 		if len(intRanges) == 0 {
 			return 0, nil
@@ -617,16 +611,10 @@
 	}
 	sc := sctx.GetSessionVars().StmtCtx
 	c, ok := coll.Columns[colID]
-<<<<<<< HEAD
 	recordUsedItemStatsStatus(sctx, c, coll.PhysicalID, colID)
-=======
-	if c != nil {
-		if c.Info != nil {
-			name = c.Info.Name.O
-		}
-		recordUsedItemStatsStatus(sctx, c.StatsLoadedStatus, coll.PhysicalID, colID, false)
-	}
->>>>>>> 7dd8ef63
+	if c != nil && c.Info != nil {
+		name = c.Info.Name.O
+	}
 	if !ok || c.IsInvalid(sctx, coll.Pseudo) {
 		result, err := GetPseudoRowCountByColumnRanges(sc, float64(coll.RealtimeCount), colRanges, 0)
 		if err == nil && sc.EnableOptimizerCETrace && ok {
