// Copyright 2017 PingCAP, Inc.
//
// Licensed under the Apache License, Version 2.0 (the "License");
// you may not use this file except in compliance with the License.
// You may obtain a copy of the License at
//
//     http://www.apache.org/licenses/LICENSE-2.0
//
// Unless required by applicable law or agreed to in writing, software
// distributed under the License is distributed on an "AS IS" BASIS,
// WITHOUT WARRANTIES OR CONDITIONS OF ANY KIND, either express or implied.
// See the License for the specific language governing permissions and
// limitations under the License.

package statistics

import (
	"fmt"
	"math"
	"strings"
	"sync"

	"github.com/pingcap/errors"
	"github.com/pingcap/tidb/expression"
	"github.com/pingcap/tidb/kv"
	"github.com/pingcap/tidb/parser/model"
	"github.com/pingcap/tidb/parser/mysql"
	"github.com/pingcap/tidb/planner/util/debugtrace"
	"github.com/pingcap/tidb/sessionctx"
	"github.com/pingcap/tidb/sessionctx/stmtctx"
	"github.com/pingcap/tidb/tablecodec"
	"github.com/pingcap/tidb/types"
	"github.com/pingcap/tidb/util/chunk"
	"github.com/pingcap/tidb/util/codec"
	"github.com/pingcap/tidb/util/collate"
	"github.com/pingcap/tidb/util/logutil"
	"github.com/pingcap/tidb/util/mathutil"
	"github.com/pingcap/tidb/util/ranger"
	"github.com/pingcap/tidb/util/tracing"
	"go.uber.org/atomic"
	"go.uber.org/zap"
	"golang.org/x/exp/slices"
)

const (
	pseudoEqualRate   = 1000
	pseudoLessRate    = 3
	pseudoBetweenRate = 40
	pseudoColSize     = 8.0

	outOfRangeBetweenRate = 100
)

const (
	// PseudoVersion means the pseudo statistics version is 0.
	PseudoVersion uint64 = 0

	// PseudoRowCount export for other pkg to use.
	// When we haven't analyzed a table, we use pseudo statistics to estimate costs.
	// It has row count 10000, equal condition selects 1/1000 of total rows, less condition selects 1/3 of total rows,
	// between condition selects 1/40 of total rows.
	PseudoRowCount = 10000
)

// Table represents statistics for a table.
type Table struct {
	HistColl
	Version       uint64
	Name          string
	ExtendedStats *ExtendedStatsColl
	// TblInfoUpdateTS is the UpdateTS of the TableInfo used when filling this struct.
	// It is the schema version of the corresponding table. It is used to skip redundant
	// loading of stats, i.e, if the cached stats is already update-to-date with mysql.stats_xxx tables,
	// and the schema of the table does not change, we don't need to load the stats for this
	// table again.
	TblInfoUpdateTS uint64
}

// ExtendedStatsItem is the cached item of a mysql.stats_extended record.
type ExtendedStatsItem struct {
	ColIDs     []int64
	Tp         uint8
	ScalarVals float64
	StringVals string
}

// ExtendedStatsColl is a collection of cached items for mysql.stats_extended records.
type ExtendedStatsColl struct {
	Stats             map[string]*ExtendedStatsItem
	LastUpdateVersion uint64
}

// NewExtendedStatsColl allocate an ExtendedStatsColl struct.
func NewExtendedStatsColl() *ExtendedStatsColl {
	return &ExtendedStatsColl{Stats: make(map[string]*ExtendedStatsItem)}
}

const (
	// ExtendedStatsInited is the status for extended stats which are just registered but have not been analyzed yet.
	ExtendedStatsInited uint8 = iota
	// ExtendedStatsAnalyzed is the status for extended stats which have been collected in analyze.
	ExtendedStatsAnalyzed
	// ExtendedStatsDeleted is the status for extended stats which were dropped. These "deleted" records would be removed from storage by GCStats().
	ExtendedStatsDeleted
)

// HistColl is a collection of histogram. It collects enough information for plan to calculate the selectivity.
type HistColl struct {
	PhysicalID int64
	Columns    map[int64]*Column
	Indices    map[int64]*Index
	// Idx2ColumnIDs maps the index id to its column ids. It's used to calculate the selectivity in planner.
	Idx2ColumnIDs map[int64][]int64
	// ColID2IdxIDs maps the column id to a list index ids whose first column is it. It's used to calculate the selectivity in planner.
	ColID2IdxIDs map[int64][]int64
	// TODO: add AnalyzeCount here
	RealtimeCount int64 // RealtimeCount is the current table row count, maintained by applying stats delta based on AnalyzeCount.
	ModifyCount   int64 // Total modify count in a table.

	// HavePhysicalID is true means this HistColl is from single table and have its ID's information.
	// The physical id is used when try to load column stats from storage.
	HavePhysicalID bool
	Pseudo         bool
}

// TableMemoryUsage records tbl memory usage
type TableMemoryUsage struct {
	TableID         int64
	TotalMemUsage   int64
	ColumnsMemUsage map[int64]CacheItemMemoryUsage
	IndicesMemUsage map[int64]CacheItemMemoryUsage
}

// TotalIdxTrackingMemUsage returns total indices' tracking memory usage
func (t *TableMemoryUsage) TotalIdxTrackingMemUsage() (sum int64) {
	for _, idx := range t.IndicesMemUsage {
		sum += idx.TrackingMemUsage()
	}
	return sum
}

// TotalColTrackingMemUsage returns total columns' tracking memory usage
func (t *TableMemoryUsage) TotalColTrackingMemUsage() (sum int64) {
	for _, col := range t.ColumnsMemUsage {
		sum += col.TrackingMemUsage()
	}
	return sum
}

// TotalTrackingMemUsage return total tracking memory usage
func (t *TableMemoryUsage) TotalTrackingMemUsage() int64 {
	return t.TotalIdxTrackingMemUsage() + t.TotalColTrackingMemUsage()
}

// TableCacheItem indicates the unit item stored in statsCache, eg: Column/Index
type TableCacheItem interface {
	ItemID() int64
	MemoryUsage() CacheItemMemoryUsage
	IsAllEvicted() bool

	dropCMS()
	dropTopN()
	dropHist()
	isStatsInitialized() bool
	getEvictedStatus() int
	statsVer() int64
	isCMSExist() bool
}

// DropEvicted drop stats for table column/index
func DropEvicted(item TableCacheItem) {
	if !item.isStatsInitialized() {
		return
	}
	switch item.getEvictedStatus() {
	case allLoaded:
		if item.isCMSExist() && item.statsVer() < Version2 {
			item.dropCMS()
			return
		}
		// For stats version2, there is no cms thus we directly drop topn
		item.dropTopN()
		return
	case onlyCmsEvicted:
		item.dropTopN()
		return
	case onlyHistRemained:
		item.dropHist()
		return
	default:
		return
	}
}

// CacheItemMemoryUsage indicates the memory usage of TableCacheItem
type CacheItemMemoryUsage interface {
	ItemID() int64
	TotalMemoryUsage() int64
	TrackingMemUsage() int64
	HistMemUsage() int64
	TopnMemUsage() int64
	CMSMemUsage() int64
}

// ColumnMemUsage records column memory usage
type ColumnMemUsage struct {
	ColumnID          int64
	HistogramMemUsage int64
	CMSketchMemUsage  int64
	FMSketchMemUsage  int64
	TopNMemUsage      int64
	TotalMemUsage     int64
}

// TotalMemoryUsage implements CacheItemMemoryUsage
func (c *ColumnMemUsage) TotalMemoryUsage() int64 {
	return c.TotalMemUsage
}

// ItemID implements CacheItemMemoryUsage
func (c *ColumnMemUsage) ItemID() int64 {
	return c.ColumnID
}

// TrackingMemUsage implements CacheItemMemoryUsage
func (c *ColumnMemUsage) TrackingMemUsage() int64 {
	return c.CMSketchMemUsage + c.TopNMemUsage + c.HistogramMemUsage
}

// HistMemUsage implements CacheItemMemoryUsage
func (c *ColumnMemUsage) HistMemUsage() int64 {
	return c.HistogramMemUsage
}

// TopnMemUsage implements CacheItemMemoryUsage
func (c *ColumnMemUsage) TopnMemUsage() int64 {
	return c.TopNMemUsage
}

// CMSMemUsage implements CacheItemMemoryUsage
func (c *ColumnMemUsage) CMSMemUsage() int64 {
	return c.CMSketchMemUsage
}

// IndexMemUsage records index memory usage
type IndexMemUsage struct {
	IndexID           int64
	HistogramMemUsage int64
	CMSketchMemUsage  int64
	TopNMemUsage      int64
	TotalMemUsage     int64
}

// TotalMemoryUsage implements CacheItemMemoryUsage
func (c *IndexMemUsage) TotalMemoryUsage() int64 {
	return c.TotalMemUsage
}

// ItemID implements CacheItemMemoryUsage
func (c *IndexMemUsage) ItemID() int64 {
	return c.IndexID
}

// TrackingMemUsage implements CacheItemMemoryUsage
func (c *IndexMemUsage) TrackingMemUsage() int64 {
	return c.CMSketchMemUsage + c.TopNMemUsage + c.HistogramMemUsage
}

// HistMemUsage implements CacheItemMemoryUsage
func (c *IndexMemUsage) HistMemUsage() int64 {
	return c.HistogramMemUsage
}

// TopnMemUsage implements CacheItemMemoryUsage
func (c *IndexMemUsage) TopnMemUsage() int64 {
	return c.TopNMemUsage
}

// CMSMemUsage implements CacheItemMemoryUsage
func (c *IndexMemUsage) CMSMemUsage() int64 {
	return c.CMSketchMemUsage
}

// MemoryUsage returns the total memory usage of this Table.
// it will only calc the size of Columns and Indices stats data of table.
// We ignore the size of other metadata in Table
func (t *Table) MemoryUsage() *TableMemoryUsage {
	tMemUsage := &TableMemoryUsage{
		TableID:         t.PhysicalID,
		ColumnsMemUsage: make(map[int64]CacheItemMemoryUsage),
		IndicesMemUsage: make(map[int64]CacheItemMemoryUsage),
	}
	for _, col := range t.Columns {
		if col != nil {
			colMemUsage := col.MemoryUsage()
			tMemUsage.ColumnsMemUsage[colMemUsage.ItemID()] = colMemUsage
			tMemUsage.TotalMemUsage += colMemUsage.TotalMemoryUsage()
		}
	}
	for _, index := range t.Indices {
		if index != nil {
			idxMemUsage := index.MemoryUsage()
			tMemUsage.IndicesMemUsage[idxMemUsage.ItemID()] = idxMemUsage
			tMemUsage.TotalMemUsage += idxMemUsage.TotalMemoryUsage()
		}
	}
	return tMemUsage
}

// Copy copies the current table.
func (t *Table) Copy() *Table {
	newHistColl := HistColl{
		PhysicalID:     t.PhysicalID,
		HavePhysicalID: t.HavePhysicalID,
		RealtimeCount:  t.RealtimeCount,
		Columns:        make(map[int64]*Column, len(t.Columns)),
		Indices:        make(map[int64]*Index, len(t.Indices)),
		Pseudo:         t.Pseudo,
		ModifyCount:    t.ModifyCount,
	}
	for id, col := range t.Columns {
		newHistColl.Columns[id] = col
	}
	for id, idx := range t.Indices {
		newHistColl.Indices[id] = idx
	}
	nt := &Table{
		HistColl:        newHistColl,
		Version:         t.Version,
		Name:            t.Name,
		TblInfoUpdateTS: t.TblInfoUpdateTS,
	}
	if t.ExtendedStats != nil {
		newExtStatsColl := &ExtendedStatsColl{
			Stats:             make(map[string]*ExtendedStatsItem),
			LastUpdateVersion: t.ExtendedStats.LastUpdateVersion,
		}
		for name, item := range t.ExtendedStats.Stats {
			newExtStatsColl.Stats[name] = item
		}
		nt.ExtendedStats = newExtStatsColl
	}
	return nt
}

// String implements Stringer interface.
func (t *Table) String() string {
	strs := make([]string, 0, len(t.Columns)+1)
	strs = append(strs, fmt.Sprintf("Table:%d RealtimeCount:%d", t.PhysicalID, t.RealtimeCount))
	cols := make([]*Column, 0, len(t.Columns))
	for _, col := range t.Columns {
		cols = append(cols, col)
	}
	slices.SortFunc(cols, func(i, j *Column) bool { return i.ID < j.ID })
	for _, col := range cols {
		strs = append(strs, col.String())
	}
	idxs := make([]*Index, 0, len(t.Indices))
	for _, idx := range t.Indices {
		idxs = append(idxs, idx)
	}
	slices.SortFunc(idxs, func(i, j *Index) bool { return i.ID < j.ID })
	for _, idx := range idxs {
		strs = append(strs, idx.String())
	}
	// TODO: concat content of ExtendedStatsColl
	return strings.Join(strs, "\n")
}

// IndexStartWithColumn finds the first index whose first column is the given column.
func (t *Table) IndexStartWithColumn(colName string) *Index {
	for _, index := range t.Indices {
		if index.Info.Columns[0].Name.L == colName {
			return index
		}
	}
	return nil
}

// ColumnByName finds the statistics.Column for the given column.
func (t *Table) ColumnByName(colName string) *Column {
	for _, c := range t.Columns {
		if c.Info.Name.L == colName {
			return c
		}
	}
	return nil
}

// GetStatsInfo returns their statistics according to the ID of the column or index, including histogram, CMSketch, TopN and FMSketch.
func (t *Table) GetStatsInfo(ID int64, isIndex bool) (*Histogram, *CMSketch, *TopN, *FMSketch, bool) {
	if isIndex {
		if idxStatsInfo, ok := t.Indices[ID]; ok {
			return idxStatsInfo.Histogram.Copy(),
				idxStatsInfo.CMSketch.Copy(), idxStatsInfo.TopN.Copy(), idxStatsInfo.FMSketch.Copy(), true
		}
		// newly added index which is not analyzed yet
		return nil, nil, nil, nil, false
	}
	if colStatsInfo, ok := t.Columns[ID]; ok {
		return colStatsInfo.Histogram.Copy(), colStatsInfo.CMSketch.Copy(),
			colStatsInfo.TopN.Copy(), colStatsInfo.FMSketch.Copy(), true
	}
	// newly added column which is not analyzed yet
	return nil, nil, nil, nil, false
}

// GetColRowCount tries to get the row count of the a column if possible.
// This method is useful because this row count doesn't consider the modify count.
func (t *Table) GetColRowCount() float64 {
	IDs := make([]int64, 0, len(t.Columns))
	for id := range t.Columns {
		IDs = append(IDs, id)
	}
	slices.Sort(IDs)
	for _, id := range IDs {
		col := t.Columns[id]
		if col != nil && col.IsFullLoad() {
			return col.TotalRowCount()
		}
	}
	return -1
}

// GetStatsHealthy calculates stats healthy if the table stats is not pseudo.
// If the table stats is pseudo, it returns 0, false, otherwise it returns stats healthy, true.
func (t *Table) GetStatsHealthy() (int64, bool) {
	if t == nil || t.Pseudo {
		return 0, false
	}
	var healthy int64
	count := float64(t.RealtimeCount)
	if histCount := t.GetColRowCount(); histCount > 0 {
		count = histCount
	}
	if float64(t.ModifyCount) < count {
		healthy = int64((1.0 - float64(t.ModifyCount)/count) * 100.0)
	} else if t.ModifyCount == 0 {
		healthy = 100
	}
	return healthy, true
}

type neededStatsMap struct {
	m     sync.RWMutex
	items map[model.TableItemID]struct{}
}

func (n *neededStatsMap) AllItems() []model.TableItemID {
	n.m.RLock()
	keys := make([]model.TableItemID, 0, len(n.items))
	for key := range n.items {
		keys = append(keys, key)
	}
	n.m.RUnlock()
	return keys
}

func (n *neededStatsMap) insert(col model.TableItemID) {
	n.m.Lock()
	n.items[col] = struct{}{}
	n.m.Unlock()
}

func (n *neededStatsMap) Delete(col model.TableItemID) {
	n.m.Lock()
	delete(n.items, col)
	n.m.Unlock()
}

func (n *neededStatsMap) Length() int {
	n.m.RLock()
	defer n.m.RUnlock()
	return len(n.items)
}

// RatioOfPseudoEstimate means if modifyCount / statsTblCount is greater than this ratio, we think the stats is invalid
// and use pseudo estimation.
var RatioOfPseudoEstimate = atomic.NewFloat64(0.7)

// IsInitialized returns true if any column/index stats of the table is initialized.
func (t *Table) IsInitialized() bool {
	for _, col := range t.Columns {
		if col != nil && col.IsStatsInitialized() {
			return true
		}
	}
	for _, idx := range t.Indices {
		if idx != nil && idx.IsStatsInitialized() {
			return true
		}
	}
	return false
}

// IsOutdated returns true if the table stats is outdated.
func (t *Table) IsOutdated() bool {
	rowcount := t.GetColRowCount()
	if rowcount < 0 {
		rowcount = float64(t.RealtimeCount)
	}
	if rowcount > 0 && float64(t.ModifyCount)/rowcount > RatioOfPseudoEstimate.Load() {
		return true
	}
	return false
}

// ColumnGreaterRowCount estimates the row count where the column greater than value.
func (t *Table) ColumnGreaterRowCount(sctx sessionctx.Context, value types.Datum, colID int64) float64 {
	c, ok := t.Columns[colID]
	if !ok || c.IsInvalid(sctx, t.Pseudo) {
		return float64(t.RealtimeCount) / pseudoLessRate
	}
	return c.greaterRowCount(value) * c.GetIncreaseFactor(t.RealtimeCount)
}

// ColumnLessRowCount estimates the row count where the column less than value. Note that null values are not counted.
func (t *Table) ColumnLessRowCount(sctx sessionctx.Context, value types.Datum, colID int64) float64 {
	c, ok := t.Columns[colID]
	if !ok || c.IsInvalid(sctx, t.Pseudo) {
		return float64(t.RealtimeCount) / pseudoLessRate
	}
	return c.lessRowCount(sctx, value) * c.GetIncreaseFactor(t.RealtimeCount)
}

// ColumnBetweenRowCount estimates the row count where column greater or equal to a and less than b.
func (t *Table) ColumnBetweenRowCount(sctx sessionctx.Context, a, b types.Datum, colID int64) (float64, error) {
	sc := sctx.GetSessionVars().StmtCtx
	c, ok := t.Columns[colID]
	if !ok || c.IsInvalid(sctx, t.Pseudo) {
		return float64(t.RealtimeCount) / pseudoBetweenRate, nil
	}
	aEncoded, err := codec.EncodeKey(sc, nil, a)
	if err != nil {
		return 0, err
	}
	bEncoded, err := codec.EncodeKey(sc, nil, b)
	if err != nil {
		return 0, err
	}
	count := c.BetweenRowCount(sctx, a, b, aEncoded, bEncoded)
	if a.IsNull() {
		count += float64(c.NullCount)
	}
	return count * c.GetIncreaseFactor(t.RealtimeCount), nil
}

// ColumnEqualRowCount estimates the row count where the column equals to value.
func (t *Table) ColumnEqualRowCount(sctx sessionctx.Context, value types.Datum, colID int64) (float64, error) {
	c, ok := t.Columns[colID]
	if !ok || c.IsInvalid(sctx, t.Pseudo) {
		return float64(t.RealtimeCount) / pseudoEqualRate, nil
	}
	encodedVal, err := codec.EncodeKey(sctx.GetSessionVars().StmtCtx, nil, value)
	if err != nil {
		return 0, err
	}
	result, err := c.equalRowCount(sctx, value, encodedVal, t.ModifyCount)
	result *= c.GetIncreaseFactor(t.RealtimeCount)
	return result, errors.Trace(err)
}

// GetRowCountByIntColumnRanges estimates the row count by a slice of IntColumnRange.
func (coll *HistColl) GetRowCountByIntColumnRanges(sctx sessionctx.Context, colID int64, intRanges []*ranger.Range) (result float64, err error) {
	var name string
	if sctx.GetSessionVars().StmtCtx.EnableOptimizerDebugTrace {
		debugtrace.EnterContextCommon(sctx)
		debugTraceGetRowCountInput(sctx, colID, intRanges)
		defer func() {
			debugtrace.RecordAnyValuesWithNames(sctx, "Name", name, "Result", result)
			debugtrace.LeaveContextCommon(sctx)
		}()
	}
	sc := sctx.GetSessionVars().StmtCtx
	c, ok := coll.Columns[colID]
	recordUsedItemStatsStatus(sctx, c, coll.PhysicalID, colID)
	if c != nil && c.Info != nil {
		name = c.Info.Name.O
	}
	if !ok || c.IsInvalid(sctx, coll.Pseudo) {
		if len(intRanges) == 0 {
			return 0, nil
		}
		if intRanges[0].LowVal[0].Kind() == types.KindInt64 {
			result = getPseudoRowCountBySignedIntRanges(intRanges, float64(coll.RealtimeCount))
		} else {
			result = getPseudoRowCountByUnsignedIntRanges(intRanges, float64(coll.RealtimeCount))
		}
		if sc.EnableOptimizerCETrace && ok {
			CETraceRange(sctx, coll.PhysicalID, []string{c.Info.Name.O}, intRanges, "Column Stats-Pseudo", uint64(result))
		}
		return result, nil
	}
	if sctx.GetSessionVars().StmtCtx.EnableOptimizerDebugTrace {
		debugtrace.RecordAnyValuesWithNames(sctx,
			"Histogram NotNull Count", c.Histogram.notNullCount(),
			"TopN total count", c.TopN.TotalCount(),
			"Increase Factor", c.GetIncreaseFactor(coll.RealtimeCount),
		)
	}
	result, err = c.GetColumnRowCount(sctx, intRanges, coll.RealtimeCount, coll.ModifyCount, true)
	if sc.EnableOptimizerCETrace {
		CETraceRange(sctx, coll.PhysicalID, []string{c.Info.Name.O}, intRanges, "Column Stats", uint64(result))
	}
	return result, errors.Trace(err)
}

// GetRowCountByColumnRanges estimates the row count by a slice of Range.
func (coll *HistColl) GetRowCountByColumnRanges(sctx sessionctx.Context, colID int64, colRanges []*ranger.Range) (result float64, err error) {
	var name string
	if sctx.GetSessionVars().StmtCtx.EnableOptimizerDebugTrace {
		debugtrace.EnterContextCommon(sctx)
		debugTraceGetRowCountInput(sctx, colID, colRanges)
		defer func() {
			debugtrace.RecordAnyValuesWithNames(sctx, "Name", name, "Result", result)
			debugtrace.LeaveContextCommon(sctx)
		}()
	}
	sc := sctx.GetSessionVars().StmtCtx
	c, ok := coll.Columns[colID]
	recordUsedItemStatsStatus(sctx, c, coll.PhysicalID, colID)
	if c != nil && c.Info != nil {
		name = c.Info.Name.O
	}
	if !ok || c.IsInvalid(sctx, coll.Pseudo) {
		result, err = GetPseudoRowCountByColumnRanges(sc, float64(coll.RealtimeCount), colRanges, 0)
		if err == nil && sc.EnableOptimizerCETrace && ok {
			CETraceRange(sctx, coll.PhysicalID, []string{c.Info.Name.O}, colRanges, "Column Stats-Pseudo", uint64(result))
		}
		return result, err
	}
	if sctx.GetSessionVars().StmtCtx.EnableOptimizerDebugTrace {
		debugtrace.RecordAnyValuesWithNames(sctx,
			"Histogram NotNull Count", c.Histogram.notNullCount(),
			"TopN total count", c.TopN.TotalCount(),
			"Increase Factor", c.GetIncreaseFactor(coll.RealtimeCount),
		)
	}
	result, err = c.GetColumnRowCount(sctx, colRanges, coll.RealtimeCount, coll.ModifyCount, false)
	if sc.EnableOptimizerCETrace {
		CETraceRange(sctx, coll.PhysicalID, []string{c.Info.Name.O}, colRanges, "Column Stats", uint64(result))
	}
	return result, errors.Trace(err)
}

// GetRowCountByIndexRanges estimates the row count by a slice of Range.
func (coll *HistColl) GetRowCountByIndexRanges(sctx sessionctx.Context, idxID int64, indexRanges []*ranger.Range) (result float64, err error) {
	var name string
	if sctx.GetSessionVars().StmtCtx.EnableOptimizerDebugTrace {
		debugtrace.EnterContextCommon(sctx)
		debugTraceGetRowCountInput(sctx, idxID, indexRanges)
		defer func() {
			debugtrace.RecordAnyValuesWithNames(sctx, "Name", name, "Result", result)
			debugtrace.LeaveContextCommon(sctx)
		}()
	}
	sc := sctx.GetSessionVars().StmtCtx
	idx, ok := coll.Indices[idxID]
	colNames := make([]string, 0, 8)
	if ok {
		if idx.Info != nil {
			name = idx.Info.Name.O
			for _, col := range idx.Info.Columns {
				colNames = append(colNames, col.Name.O)
			}
		}
	}
<<<<<<< HEAD
	recordUsedItemStatsStatus(sctx, idx, coll.PhysicalID, idxID)
	if !ok || idx.IsInvalid(coll.Pseudo) {
=======
	if idx != nil {
		recordUsedItemStatsStatus(sctx, idx.StatsLoadedStatus, coll.PhysicalID, idxID, true)
	}
	if !ok || idx.IsInvalid(sctx, coll.Pseudo) {
>>>>>>> 0423a091
		colsLen := -1
		if idx != nil && idx.Info.Unique {
			colsLen = len(idx.Info.Columns)
		}
		result, err = getPseudoRowCountByIndexRanges(sc, indexRanges, float64(coll.RealtimeCount), colsLen)
		if err == nil && sc.EnableOptimizerCETrace && ok {
			CETraceRange(sctx, coll.PhysicalID, colNames, indexRanges, "Index Stats-Pseudo", uint64(result))
		}
		return result, err
	}
	if sctx.GetSessionVars().StmtCtx.EnableOptimizerDebugTrace {
		debugtrace.RecordAnyValuesWithNames(sctx,
			"Histogram NotNull Count", idx.Histogram.notNullCount(),
			"TopN total count", idx.TopN.TotalCount(),
			"Increase Factor", idx.GetIncreaseFactor(coll.RealtimeCount),
		)
	}
	if idx.CMSketch != nil && idx.StatsVer == Version1 {
		result, err = coll.getIndexRowCount(sctx, idxID, indexRanges)
	} else {
		result, err = idx.GetRowCount(sctx, coll, indexRanges, coll.RealtimeCount, coll.ModifyCount)
	}
	if sc.EnableOptimizerCETrace {
		CETraceRange(sctx, coll.PhysicalID, colNames, indexRanges, "Index Stats", uint64(result))
	}
	return result, errors.Trace(err)
}

// CETraceRange appends a list of ranges and related information into CE trace
func CETraceRange(sctx sessionctx.Context, tableID int64, colNames []string, ranges []*ranger.Range, tp string, rowCount uint64) {
	sc := sctx.GetSessionVars().StmtCtx
	allPoint := true
	for _, ran := range ranges {
		if !ran.IsPointNullable(sctx) {
			allPoint = false
			break
		}
	}
	if allPoint {
		tp = tp + "-Point"
	} else {
		tp = tp + "-Range"
	}
	expr, err := ranger.RangesToString(sc, ranges, colNames)
	if err != nil {
		logutil.BgLogger().Debug("[OptimizerTrace] Failed to trace CE of ranges", zap.Error(err))
	}
	// We don't need to record meaningless expressions.
	if expr == "" || expr == "true" || expr == "false" {
		return
	}
	CERecord := tracing.CETraceRecord{
		TableID:  tableID,
		Type:     tp,
		Expr:     expr,
		RowCount: rowCount,
	}
	sc.OptimizerCETrace = append(sc.OptimizerCETrace, &CERecord)
}

func (coll *HistColl) findAvailableStatsForCol(sctx sessionctx.Context, uniqueID int64) (isIndex bool, idx int64) {
	// try to find available stats in column stats
	if colStats, ok := coll.Columns[uniqueID]; ok && colStats != nil && !colStats.IsInvalid(sctx, coll.Pseudo) && colStats.IsFullLoad() {
		return false, uniqueID
	}
	// try to find available stats in single column index stats (except for prefix index)
	for idxStatsIdx, cols := range coll.Idx2ColumnIDs {
		if len(cols) == 1 && cols[0] == uniqueID {
			idxStats, ok := coll.Indices[idxStatsIdx]
			if ok &&
				idxStats.Info.Columns[0].Length == types.UnspecifiedLength &&
				!idxStats.IsInvalid(sctx, coll.Pseudo) &&
				idxStats.IsFullLoad() {
				return true, idxStatsIdx
			}
		}
	}
	return false, -1
}

// GetSelectivityByFilter try to estimate selectivity of expressions by evaluate the expressions using TopN, Histogram buckets boundaries and NULL.
// Currently, this method can only handle expressions involving a single column.
func (coll *HistColl) GetSelectivityByFilter(sctx sessionctx.Context, filters []expression.Expression) (ok bool, selectivity float64, err error) {
	// 1. Make sure the expressions
	//   (1) are safe to be evaluated here,
	//   (2) involve only one column,
	//   (3) and this column is not a "new collation" string column so that we're able to restore values from the stats.
	for _, filter := range filters {
		if expression.IsMutableEffectsExpr(filter) {
			return false, 0, nil
		}
	}
	if expression.ContainCorrelatedColumn(filters) {
		return false, 0, nil
	}
	cols := expression.ExtractColumnsFromExpressions(nil, filters, nil)
	if len(cols) != 1 {
		return false, 0, nil
	}
	col := cols[0]
	tp := col.RetType
	if types.IsString(tp.GetType()) && collate.NewCollationEnabled() && !collate.IsBinCollation(tp.GetCollate()) {
		return false, 0, nil
	}

	// 2. Get the available stats, make sure it's a ver2 stats and get the needed data structure from it.
	isIndex, i := coll.findAvailableStatsForCol(sctx, col.UniqueID)
	if i < 0 {
		return false, 0, nil
	}
	var statsVer, nullCnt int64
	var histTotalCnt, totalCnt float64
	var topnTotalCnt uint64
	var hist *Histogram
	var topn *TopN
	if isIndex {
		stats := coll.Indices[i]
		statsVer = stats.StatsVer
		hist = &stats.Histogram
		nullCnt = hist.NullCount
		topn = stats.TopN
	} else {
		stats := coll.Columns[i]
		statsVer = stats.StatsVer
		hist = &stats.Histogram
		nullCnt = hist.NullCount
		topn = stats.TopN
	}
	// Only in stats ver2, we can assume that: TopN + Histogram + NULL == All data
	if statsVer != Version2 {
		return false, 0, nil
	}
	topnTotalCnt = topn.TotalCount()
	histTotalCnt = hist.notNullCount()
	totalCnt = float64(topnTotalCnt) + histTotalCnt + float64(nullCnt)

	var topNSel, histSel, nullSel float64

	// Prepare for evaluation.

	// For execution, we use Column.Index instead of Column.UniqueID to locate a column.
	// We have only one column here, so we set it to 0.
	originalIndex := col.Index
	col.Index = 0
	defer func() {
		// Restore the original Index to avoid unexpected situation.
		col.Index = originalIndex
	}()
	topNLen := 0
	histBucketsLen := hist.Len()
	if topn != nil {
		topNLen = len(topn.TopN)
	}
	c := chunk.NewChunkWithCapacity([]*types.FieldType{tp}, mathutil.Max(1, topNLen))
	selected := make([]bool, 0, mathutil.Max(histBucketsLen, topNLen))

	// 3. Calculate the TopN part selectivity.
	// This stage is considered as the core functionality of this method, errors in this stage would make this entire method fail.
	var topNSelectedCnt uint64
	if topn != nil {
		for _, item := range topn.TopN {
			_, val, err := codec.DecodeOne(item.Encoded)
			if err != nil {
				return false, 0, err
			}
			c.AppendDatum(0, &val)
		}
		selected, err = expression.VectorizedFilter(sctx, filters, chunk.NewIterator4Chunk(c), selected)
		if err != nil {
			return false, 0, err
		}
		for i, isTrue := range selected {
			if isTrue {
				topNSelectedCnt += topn.TopN[i].Count
			}
		}
	}
	topNSel = float64(topNSelectedCnt) / totalCnt

	// 4. Calculate the Histogram part selectivity.
	// The buckets upper bounds and the Bucket.Repeat are used like the TopN above.
	// The buckets lower bounds are used as random samples and are regarded equally.
	if hist != nil && histTotalCnt > 0 {
		selected = selected[:0]
		selected, err = expression.VectorizedFilter(sctx, filters, chunk.NewIterator4Chunk(hist.Bounds), selected)
		if err != nil {
			return false, 0, err
		}
		var bucketRepeatTotalCnt, bucketRepeatSelectedCnt, lowerBoundMatchCnt int64
		for i := range hist.Buckets {
			bucketRepeatTotalCnt += hist.Buckets[i].Repeat
			if len(selected) < 2*i {
				// This should not happen, but we add this check for safety.
				break
			}
			if selected[2*i] {
				lowerBoundMatchCnt++
			}
			if selected[2*i+1] {
				bucketRepeatSelectedCnt += hist.Buckets[i].Repeat
			}
		}
		var lowerBoundsRatio, upperBoundsRatio, lowerBoundsSel, upperBoundsSel float64
		upperBoundsRatio = mathutil.Min(float64(bucketRepeatTotalCnt)/histTotalCnt, 1)
		lowerBoundsRatio = 1 - upperBoundsRatio
		if bucketRepeatTotalCnt > 0 {
			upperBoundsSel = float64(bucketRepeatSelectedCnt) / float64(bucketRepeatTotalCnt)
		}
		lowerBoundsSel = float64(lowerBoundMatchCnt) / float64(histBucketsLen)
		histSel = lowerBoundsSel*lowerBoundsRatio + upperBoundsSel*upperBoundsRatio
		histSel *= histTotalCnt / totalCnt
	}

	// 5. Calculate the NULL part selectivity.
	// Errors in this staged would be returned, but would not make this entire method fail.
	c.Reset()
	c.AppendNull(0)
	selected = selected[:0]
	selected, err = expression.VectorizedFilter(sctx, filters, chunk.NewIterator4Chunk(c), selected)
	if err != nil || len(selected) != 1 || !selected[0] {
		nullSel = 0
	} else {
		nullSel = float64(nullCnt) / totalCnt
	}

	// 6. Get the final result.
	res := topNSel + histSel + nullSel
	return true, res, err
}

// PseudoAvgCountPerValue gets a pseudo average count if histogram not exists.
func (t *Table) PseudoAvgCountPerValue() float64 {
	return float64(t.RealtimeCount) / pseudoEqualRate
}

// GetOrdinalOfRangeCond gets the ordinal of the position range condition,
// if not exist, it returns the end position.
func GetOrdinalOfRangeCond(sc *stmtctx.StatementContext, ran *ranger.Range) int {
	for i := range ran.LowVal {
		a, b := ran.LowVal[i], ran.HighVal[i]
		cmp, err := a.Compare(sc, &b, ran.Collators[0])
		if err != nil {
			return 0
		}
		if cmp != 0 {
			return i
		}
	}
	return len(ran.LowVal)
}

// ID2UniqueID generates a new HistColl whose `Columns` is built from UniqueID of given columns.
func (coll *HistColl) ID2UniqueID(columns []*expression.Column) *HistColl {
	cols := make(map[int64]*Column)
	for _, col := range columns {
		colHist, ok := coll.Columns[col.ID]
		if ok {
			cols[col.UniqueID] = colHist
		}
	}
	newColl := &HistColl{
		PhysicalID:     coll.PhysicalID,
		HavePhysicalID: coll.HavePhysicalID,
		Pseudo:         coll.Pseudo,
		RealtimeCount:  coll.RealtimeCount,
		ModifyCount:    coll.ModifyCount,
		Columns:        cols,
	}
	return newColl
}

// GenerateHistCollFromColumnInfo generates a new HistColl whose ColID2IdxIDs and IdxID2ColIDs is built from the given parameter.
func (coll *HistColl) GenerateHistCollFromColumnInfo(infos []*model.ColumnInfo, columns []*expression.Column) *HistColl {
	newColHistMap := make(map[int64]*Column)
	colInfoID2UniqueID := make(map[int64]int64, len(columns))
	colNames2UniqueID := make(map[string]int64)
	for _, col := range columns {
		colInfoID2UniqueID[col.ID] = col.UniqueID
	}
	for _, colInfo := range infos {
		uniqueID, ok := colInfoID2UniqueID[colInfo.ID]
		if ok {
			colNames2UniqueID[colInfo.Name.L] = uniqueID
		}
	}
	for id, colHist := range coll.Columns {
		uniqueID, ok := colInfoID2UniqueID[id]
		// Collect the statistics by the given columns.
		if ok {
			newColHistMap[uniqueID] = colHist
		}
	}
	newIdxHistMap := make(map[int64]*Index)
	idx2Columns := make(map[int64][]int64)
	colID2IdxIDs := make(map[int64][]int64)
	for _, idxHist := range coll.Indices {
		ids := make([]int64, 0, len(idxHist.Info.Columns))
		for _, idxCol := range idxHist.Info.Columns {
			uniqueID, ok := colNames2UniqueID[idxCol.Name.L]
			if !ok {
				break
			}
			ids = append(ids, uniqueID)
		}
		// If the length of the id list is 0, this index won't be used in this query.
		if len(ids) == 0 {
			continue
		}
		colID2IdxIDs[ids[0]] = append(colID2IdxIDs[ids[0]], idxHist.ID)
		newIdxHistMap[idxHist.ID] = idxHist
		idx2Columns[idxHist.ID] = ids
	}
	for _, idxIDs := range colID2IdxIDs {
		slices.Sort(idxIDs)
	}
	newColl := &HistColl{
		PhysicalID:     coll.PhysicalID,
		HavePhysicalID: coll.HavePhysicalID,
		Pseudo:         coll.Pseudo,
		RealtimeCount:  coll.RealtimeCount,
		ModifyCount:    coll.ModifyCount,
		Columns:        newColHistMap,
		Indices:        newIdxHistMap,
		ColID2IdxIDs:   colID2IdxIDs,
		Idx2ColumnIDs:  idx2Columns,
	}
	return newColl
}

// isSingleColIdxNullRange checks if a range is [NULL, NULL] on a single-column index.
func isSingleColIdxNullRange(idx *Index, ran *ranger.Range) bool {
	if len(idx.Info.Columns) > 1 {
		return false
	}
	l, h := ran.LowVal[0], ran.HighVal[0]
	if l.IsNull() && h.IsNull() {
		return true
	}
	return false
}

// outOfRangeEQSelectivity estimates selectivities for out-of-range values.
// It assumes all modifications are insertions and all new-inserted rows are uniformly distributed
// and has the same distribution with analyzed rows, which means each unique value should have the
// same number of rows(Tot/NDV) of it.
// The input sctx is just for debug trace, you can pass nil safely if that's not needed.
func outOfRangeEQSelectivity(sctx sessionctx.Context, ndv, realtimeRowCount, columnRowCount int64) (result float64) {
	if sctx != nil && sctx.GetSessionVars().StmtCtx.EnableOptimizerDebugTrace {
		debugtrace.EnterContextCommon(sctx)
		defer func() {
			debugtrace.RecordAnyValuesWithNames(sctx, "Result", result)
			debugtrace.LeaveContextCommon(sctx)
		}()
	}
	increaseRowCount := realtimeRowCount - columnRowCount
	if increaseRowCount <= 0 {
		return 0 // it must be 0 since the histogram contains the whole data
	}
	if ndv < outOfRangeBetweenRate {
		ndv = outOfRangeBetweenRate // avoid inaccurate selectivity caused by small NDV
	}
	selectivity := 1 / float64(ndv)
	if selectivity*float64(columnRowCount) > float64(increaseRowCount) {
		selectivity = float64(increaseRowCount) / float64(columnRowCount)
	}
	return selectivity
}

// crossValidationSelectivity gets the selectivity of multi-column equal conditions by cross validation.
func (coll *HistColl) crossValidationSelectivity(
	sctx sessionctx.Context,
	idx *Index,
	usedColsLen int,
	idxPointRange *ranger.Range,
) (
	minRowCount float64,
	crossValidationSelectivity float64,
	err error,
) {
	if sctx.GetSessionVars().StmtCtx.EnableOptimizerDebugTrace {
		debugtrace.EnterContextCommon(sctx)
		defer func() {
			var idxName string
			if idx != nil && idx.Info != nil {
				idxName = idx.Info.Name.O
			}
			debugtrace.RecordAnyValuesWithNames(
				sctx,
				"Index Name", idxName,
				"minRowCount", minRowCount,
				"crossValidationSelectivity", crossValidationSelectivity,
				"error", err,
			)
			debugtrace.LeaveContextCommon(sctx)
		}()
	}
	minRowCount = math.MaxFloat64
	cols := coll.Idx2ColumnIDs[idx.ID]
	crossValidationSelectivity = 1.0
	totalRowCount := idx.TotalRowCount()
	for i, colID := range cols {
		if i >= usedColsLen {
			break
		}
		if col, ok := coll.Columns[colID]; ok {
			if col.IsInvalid(sctx, coll.Pseudo) {
				continue
			}
			// Since the column range is point range(LowVal is equal to HighVal), we need to set both LowExclude and HighExclude to false.
			// Otherwise we would get 0.0 estRow from GetColumnRowCount.
			rang := ranger.Range{
				LowVal:      []types.Datum{idxPointRange.LowVal[i]},
				LowExclude:  false,
				HighVal:     []types.Datum{idxPointRange.HighVal[i]},
				HighExclude: false,
				Collators:   []collate.Collator{idxPointRange.Collators[i]},
			}

			rowCount, err := col.GetColumnRowCount(sctx, []*ranger.Range{&rang}, coll.RealtimeCount, coll.ModifyCount, col.IsHandle)
			if err != nil {
				return 0, 0, err
			}
			crossValidationSelectivity = crossValidationSelectivity * (rowCount / totalRowCount)

			if rowCount < minRowCount {
				minRowCount = rowCount
			}
		}
	}
	return minRowCount, crossValidationSelectivity, nil
}

// getEqualCondSelectivity gets the selectivity of the equal conditions.
func (coll *HistColl) getEqualCondSelectivity(sctx sessionctx.Context, idx *Index, bytes []byte, usedColsLen int, idxPointRange *ranger.Range) (result float64, err error) {
	if sctx.GetSessionVars().StmtCtx.EnableOptimizerDebugTrace {
		debugtrace.EnterContextCommon(sctx)
		defer func() {
			var idxName string
			if idx != nil && idx.Info != nil {
				idxName = idx.Info.Name.O
			}
			debugtrace.RecordAnyValuesWithNames(
				sctx,
				"Index Name", idxName,
				"Encoded", bytes,
				"UsedColLen", usedColsLen,
				"Range", idxPointRange.String(),
				"Result", result,
				"error", err,
			)
			debugtrace.LeaveContextCommon(sctx)
		}()
	}
	coverAll := len(idx.Info.Columns) == usedColsLen
	// In this case, the row count is at most 1.
	if idx.Info.Unique && coverAll {
		return 1.0 / idx.TotalRowCount(), nil
	}
	val := types.NewBytesDatum(bytes)
	if idx.outOfRange(val) {
		// When the value is out of range, we could not found this value in the CM Sketch,
		// so we use heuristic methods to estimate the selectivity.
		if idx.NDV > 0 && coverAll {
			return outOfRangeEQSelectivity(sctx, idx.NDV, coll.RealtimeCount, int64(idx.TotalRowCount())), nil
		}
		// The equal condition only uses prefix columns of the index.
		colIDs := coll.Idx2ColumnIDs[idx.ID]
		var ndv int64
		for i, colID := range colIDs {
			if i >= usedColsLen {
				break
			}
			if col, ok := coll.Columns[colID]; ok {
				ndv = mathutil.Max(ndv, col.Histogram.NDV)
			}
		}
		return outOfRangeEQSelectivity(sctx, ndv, coll.RealtimeCount, int64(idx.TotalRowCount())), nil
	}

	minRowCount, crossValidationSelectivity, err := coll.crossValidationSelectivity(sctx, idx, usedColsLen, idxPointRange)
	if err != nil {
		return 0, err
	}

	idxCount := float64(idx.QueryBytes(sctx, bytes))
	if minRowCount < idxCount {
		return crossValidationSelectivity, nil
	}
	return idxCount / idx.TotalRowCount(), nil
}

func (coll *HistColl) getIndexRowCount(sctx sessionctx.Context, idxID int64, indexRanges []*ranger.Range) (float64, error) {
	sc := sctx.GetSessionVars().StmtCtx
	debugTrace := sc.EnableOptimizerDebugTrace
	if debugTrace {
		debugtrace.EnterContextCommon(sctx)
		defer debugtrace.LeaveContextCommon(sctx)
	}
	idx := coll.Indices[idxID]
	totalCount := float64(0)
	for _, ran := range indexRanges {
		if debugTrace {
			debugTraceStartEstimateRange(sctx, ran, nil, nil, totalCount)
		}
		rangePosition := GetOrdinalOfRangeCond(sc, ran)
		var rangeVals []types.Datum
		// Try to enum the last range values.
		if rangePosition != len(ran.LowVal) {
			rangeVals = enumRangeValues(ran.LowVal[rangePosition], ran.HighVal[rangePosition], ran.LowExclude, ran.HighExclude)
			if rangeVals != nil {
				rangePosition++
			}
		}
		// If first one is range, just use the previous way to estimate; if it is [NULL, NULL] range
		// on single-column index, use previous way as well, because CMSketch does not contain null
		// values in this case.
		if rangePosition == 0 || isSingleColIdxNullRange(idx, ran) {
			count, err := idx.GetRowCount(sctx, nil, []*ranger.Range{ran}, coll.RealtimeCount, coll.ModifyCount)
			if err != nil {
				return 0, errors.Trace(err)
			}
			if debugTrace {
				debugTraceEndEstimateRange(sctx, count, debugTraceRange)
			}
			totalCount += count
			continue
		}
		var selectivity float64
		// use CM Sketch to estimate the equal conditions
		if rangeVals == nil {
			bytes, err := codec.EncodeKey(sc, nil, ran.LowVal[:rangePosition]...)
			if err != nil {
				return 0, errors.Trace(err)
			}
			selectivity, err = coll.getEqualCondSelectivity(sctx, idx, bytes, rangePosition, ran)
			if err != nil {
				return 0, errors.Trace(err)
			}
		} else {
			bytes, err := codec.EncodeKey(sc, nil, ran.LowVal[:rangePosition-1]...)
			if err != nil {
				return 0, errors.Trace(err)
			}
			prefixLen := len(bytes)
			for _, val := range rangeVals {
				bytes = bytes[:prefixLen]
				bytes, err = codec.EncodeKey(sc, bytes, val)
				if err != nil {
					return 0, err
				}
				res, err := coll.getEqualCondSelectivity(sctx, idx, bytes, rangePosition, ran)
				if err != nil {
					return 0, errors.Trace(err)
				}
				selectivity += res
			}
		}
		// use histogram to estimate the range condition
		if rangePosition != len(ran.LowVal) {
			rang := ranger.Range{
				LowVal:      []types.Datum{ran.LowVal[rangePosition]},
				LowExclude:  ran.LowExclude,
				HighVal:     []types.Datum{ran.HighVal[rangePosition]},
				HighExclude: ran.HighExclude,
				Collators:   []collate.Collator{ran.Collators[rangePosition]},
			}
			var count float64
			var err error
			colIDs := coll.Idx2ColumnIDs[idxID]
			var colID int64
			if rangePosition >= len(colIDs) {
				colID = -1
			} else {
				colID = colIDs[rangePosition]
			}
			// prefer index stats over column stats
			if idxIDs, ok := coll.ColID2IdxIDs[colID]; ok && len(idxIDs) > 0 {
				idxID := idxIDs[0]
				count, err = coll.GetRowCountByIndexRanges(sctx, idxID, []*ranger.Range{&rang})
			} else {
				count, err = coll.GetRowCountByColumnRanges(sctx, colID, []*ranger.Range{&rang})
			}
			if err != nil {
				return 0, errors.Trace(err)
			}
			selectivity = selectivity * count / idx.TotalRowCount()
		}
		count := selectivity * idx.TotalRowCount()
		if debugTrace {
			debugTraceEndEstimateRange(sctx, count, debugTraceRange)
		}
		totalCount += count
	}
	if totalCount > idx.TotalRowCount() {
		totalCount = idx.TotalRowCount()
	}
	return totalCount, nil
}

const fakePhysicalID int64 = -1

// PseudoTable creates a pseudo table statistics.
func PseudoTable(tblInfo *model.TableInfo) *Table {
	pseudoHistColl := HistColl{
		RealtimeCount:  PseudoRowCount,
		PhysicalID:     tblInfo.ID,
		HavePhysicalID: true,
		Columns:        make(map[int64]*Column, len(tblInfo.Columns)),
		Indices:        make(map[int64]*Index, len(tblInfo.Indices)),
		Pseudo:         true,
	}
	t := &Table{
		HistColl: pseudoHistColl,
	}
	for _, col := range tblInfo.Columns {
		// The column is public to use. Also we should check the column is not hidden since hidden means that it's used by expression index.
		// We would not collect stats for the hidden column and we won't use the hidden column to estimate.
		// Thus we don't create pseudo stats for it.
		if col.State == model.StatePublic && !col.Hidden {
			t.Columns[col.ID] = &Column{
				PhysicalID: fakePhysicalID,
				Info:       col,
				IsHandle:   tblInfo.PKIsHandle && mysql.HasPriKeyFlag(col.GetFlag()),
				Histogram:  *NewHistogram(col.ID, 0, 0, 0, &col.FieldType, 0, 0),
			}
		}
	}
	for _, idx := range tblInfo.Indices {
		if idx.State == model.StatePublic {
			t.Indices[idx.ID] = &Index{
				PhysicalID: fakePhysicalID,
				Info:       idx,
				Histogram:  *NewHistogram(idx.ID, 0, 0, 0, types.NewFieldType(mysql.TypeBlob), 0, 0)}
		}
	}
	return t
}

func getPseudoRowCountByIndexRanges(sc *stmtctx.StatementContext, indexRanges []*ranger.Range,
	tableRowCount float64, colsLen int) (float64, error) {
	if tableRowCount == 0 {
		return 0, nil
	}
	var totalCount float64
	for _, indexRange := range indexRanges {
		count := tableRowCount
		i, err := indexRange.PrefixEqualLen(sc)
		if err != nil {
			return 0, errors.Trace(err)
		}
		if i == colsLen && !indexRange.LowExclude && !indexRange.HighExclude {
			totalCount += 1.0
			continue
		}
		if i >= len(indexRange.LowVal) {
			i = len(indexRange.LowVal) - 1
		}
		rowCount, err := GetPseudoRowCountByColumnRanges(sc, tableRowCount, []*ranger.Range{indexRange}, i)
		if err != nil {
			return 0, errors.Trace(err)
		}
		count = count / tableRowCount * rowCount
		// If the condition is a = 1, b = 1, c = 1, d = 1, we think every a=1, b=1, c=1 only filtrate 1/100 data,
		// so as to avoid collapsing too fast.
		for j := 0; j < i; j++ {
			count = count / float64(100)
		}
		totalCount += count
	}
	if totalCount > tableRowCount {
		totalCount = tableRowCount / 3.0
	}
	return totalCount, nil
}

// GetPseudoRowCountByColumnRanges calculate the row count by the ranges if there's no statistics information for this column.
func GetPseudoRowCountByColumnRanges(sc *stmtctx.StatementContext, tableRowCount float64, columnRanges []*ranger.Range, colIdx int) (float64, error) {
	var rowCount float64
	for _, ran := range columnRanges {
		if ran.LowVal[colIdx].Kind() == types.KindNull && ran.HighVal[colIdx].Kind() == types.KindMaxValue {
			rowCount += tableRowCount
		} else if ran.LowVal[colIdx].Kind() == types.KindMinNotNull {
			nullCount := tableRowCount / pseudoEqualRate
			if ran.HighVal[colIdx].Kind() == types.KindMaxValue {
				rowCount += tableRowCount - nullCount
			} else {
				lessCount := tableRowCount / pseudoLessRate
				rowCount += lessCount - nullCount
			}
		} else if ran.HighVal[colIdx].Kind() == types.KindMaxValue {
			rowCount += tableRowCount / pseudoLessRate
		} else {
			compare, err := ran.LowVal[colIdx].Compare(sc, &ran.HighVal[colIdx], ran.Collators[colIdx])
			if err != nil {
				return 0, errors.Trace(err)
			}
			if compare == 0 {
				rowCount += tableRowCount / pseudoEqualRate
			} else {
				rowCount += tableRowCount / pseudoBetweenRate
			}
		}
	}
	if rowCount > tableRowCount {
		rowCount = tableRowCount
	}
	return rowCount, nil
}

func getPseudoRowCountBySignedIntRanges(intRanges []*ranger.Range, tableRowCount float64) float64 {
	var rowCount float64
	for _, rg := range intRanges {
		var cnt float64
		low := rg.LowVal[0].GetInt64()
		if rg.LowVal[0].Kind() == types.KindNull || rg.LowVal[0].Kind() == types.KindMinNotNull {
			low = math.MinInt64
		}
		high := rg.HighVal[0].GetInt64()
		if rg.HighVal[0].Kind() == types.KindMaxValue {
			high = math.MaxInt64
		}
		if low == math.MinInt64 && high == math.MaxInt64 {
			cnt = tableRowCount
		} else if low == math.MinInt64 {
			cnt = tableRowCount / pseudoLessRate
		} else if high == math.MaxInt64 {
			cnt = tableRowCount / pseudoLessRate
		} else {
			if low == high {
				cnt = 1 // When primary key is handle, the equal row count is at most one.
			} else {
				cnt = tableRowCount / pseudoBetweenRate
			}
		}
		if high-low > 0 && cnt > float64(high-low) {
			cnt = float64(high - low)
		}
		rowCount += cnt
	}
	if rowCount > tableRowCount {
		rowCount = tableRowCount
	}
	return rowCount
}

func getPseudoRowCountByUnsignedIntRanges(intRanges []*ranger.Range, tableRowCount float64) float64 {
	var rowCount float64
	for _, rg := range intRanges {
		var cnt float64
		low := rg.LowVal[0].GetUint64()
		if rg.LowVal[0].Kind() == types.KindNull || rg.LowVal[0].Kind() == types.KindMinNotNull {
			low = 0
		}
		high := rg.HighVal[0].GetUint64()
		if rg.HighVal[0].Kind() == types.KindMaxValue {
			high = math.MaxUint64
		}
		if low == 0 && high == math.MaxUint64 {
			cnt = tableRowCount
		} else if low == 0 {
			cnt = tableRowCount / pseudoLessRate
		} else if high == math.MaxUint64 {
			cnt = tableRowCount / pseudoLessRate
		} else {
			if low == high {
				cnt = 1 // When primary key is handle, the equal row count is at most one.
			} else {
				cnt = tableRowCount / pseudoBetweenRate
			}
		}
		if high > low && cnt > float64(high-low) {
			cnt = float64(high - low)
		}
		rowCount += cnt
	}
	if rowCount > tableRowCount {
		rowCount = tableRowCount
	}
	return rowCount
}

// GetAvgRowSize computes average row size for given columns.
func (coll *HistColl) GetAvgRowSize(ctx sessionctx.Context, cols []*expression.Column, isEncodedKey bool, isForScan bool) (size float64) {
	sessionVars := ctx.GetSessionVars()
	if coll.Pseudo || len(coll.Columns) == 0 || coll.RealtimeCount == 0 {
		size = pseudoColSize * float64(len(cols))
	} else {
		for _, col := range cols {
			colHist, ok := coll.Columns[col.UniqueID]
			// Normally this would not happen, it is for compatibility with old version stats which
			// does not include TotColSize.
			if !ok || (!colHist.IsHandle && colHist.TotColSize == 0 && (colHist.NullCount != coll.RealtimeCount)) {
				size += pseudoColSize
				continue
			}
			// We differentiate if the column is encoded as key or value, because the resulted size
			// is different.
			if sessionVars.EnableChunkRPC && !isForScan {
				size += colHist.AvgColSizeChunkFormat(coll.RealtimeCount)
			} else {
				size += colHist.AvgColSize(coll.RealtimeCount, isEncodedKey)
			}
		}
	}
	if sessionVars.EnableChunkRPC && !isForScan {
		// Add 1/8 byte for each column's nullBitMap byte.
		return size + float64(len(cols))/8
	}
	// Add 1 byte for each column's flag byte. See `encode` for details.
	return size + float64(len(cols))
}

// GetAvgRowSizeListInDisk computes average row size for given columns.
func (coll *HistColl) GetAvgRowSizeListInDisk(cols []*expression.Column) (size float64) {
	if coll.Pseudo || len(coll.Columns) == 0 || coll.RealtimeCount == 0 {
		for _, col := range cols {
			size += float64(chunk.EstimateTypeWidth(col.GetType()))
		}
	} else {
		for _, col := range cols {
			colHist, ok := coll.Columns[col.UniqueID]
			// Normally this would not happen, it is for compatibility with old version stats which
			// does not include TotColSize.
			if !ok || (!colHist.IsHandle && colHist.TotColSize == 0 && (colHist.NullCount != coll.RealtimeCount)) {
				size += float64(chunk.EstimateTypeWidth(col.GetType()))
				continue
			}
			size += colHist.AvgColSizeListInDisk(coll.RealtimeCount)
		}
	}
	// Add 8 byte for each column's size record. See `ListInDisk` for details.
	return size + float64(8*len(cols))
}

// GetTableAvgRowSize computes average row size for a table scan, exclude the index key-value pairs.
func (coll *HistColl) GetTableAvgRowSize(ctx sessionctx.Context, cols []*expression.Column, storeType kv.StoreType, handleInCols bool) (size float64) {
	size = coll.GetAvgRowSize(ctx, cols, false, true)
	switch storeType {
	case kv.TiKV:
		size += tablecodec.RecordRowKeyLen
		// The `cols` for TiKV always contain the row_id, so prefix row size subtract its length.
		size -= 8
	case kv.TiFlash:
		if !handleInCols {
			size += 8 /* row_id length */
		}
	}
	return
}

// GetIndexAvgRowSize computes average row size for a index scan.
func (coll *HistColl) GetIndexAvgRowSize(ctx sessionctx.Context, cols []*expression.Column, isUnique bool) (size float64) {
	size = coll.GetAvgRowSize(ctx, cols, true, true)
	// tablePrefix(1) + tableID(8) + indexPrefix(2) + indexID(8)
	// Because the cols for index scan always contain the handle, so we don't add the rowID here.
	size += 19
	if !isUnique {
		// add the len("_")
		size++
	}
	return
}

// CheckAnalyzeVerOnTable checks whether the given version is the one from the tbl.
// If not, it will return false and set the version to the tbl's.
// We use this check to make sure all the statistics of the table are in the same version.
func CheckAnalyzeVerOnTable(tbl *Table, version *int) bool {
	for _, col := range tbl.Columns {
		if !col.IsAnalyzed() {
			continue
		}
		if col.StatsVer != int64(*version) {
			*version = int(col.StatsVer)
			return false
		}
		// If we found one column and the version is the same, we can directly return since all the versions from this table is the same.
		return true
	}
	for _, idx := range tbl.Indices {
		if !idx.IsAnalyzed() {
			continue
		}
		if idx.StatsVer != int64(*version) {
			*version = int(idx.StatsVer)
			return false
		}
		// If we found one column and the version is the same, we can directly return since all the versions from this table is the same.
		return true
	}
	// This table has no statistics yet. We can directly return true.
	return true
}

// GetTblInfoForUsedStatsByPhysicalID get table name, partition name and TableInfo that will be used to record used stats.
var GetTblInfoForUsedStatsByPhysicalID func(sctx sessionctx.Context, id int64) (fullName string, tblInfo *model.TableInfo)

// recordUsedItemStatsStatus only records un-FullLoad item load status during user query
func recordUsedItemStatsStatus(sctx sessionctx.Context, stats interface{}, tableID, id int64) {
	// Sometimes we try to use stats on _tidb_rowid (id == -1), which must be empty, we ignore this case here.
	if id <= 0 {
		return
	}
	var isIndex, missing bool
	var loadStatus *StatsLoadedStatus
	switch x := stats.(type) {
	case *Column:
		isIndex = false
		if x == nil {
			missing = true
		} else {
			loadStatus = &x.StatsLoadedStatus
		}
	case *Index:
		isIndex = true
		if x == nil {
			missing = true
		} else {
			loadStatus = &x.StatsLoadedStatus
		}
	}

	// no need to record
	if !missing && loadStatus.IsFullLoad() {
		return
	}

	// need to record
	statsRecord := sctx.GetSessionVars().StmtCtx.GetUsedStatsInfo(true)
	if statsRecord[tableID] == nil {
		name, tblInfo := GetTblInfoForUsedStatsByPhysicalID(sctx, tableID)
		statsRecord[tableID] = &stmtctx.UsedStatsInfoForTable{
			Name:    name,
			TblInfo: tblInfo,
		}
	}
	recordForTbl := statsRecord[tableID]

	var recordForColOrIdx map[int64]string
	if isIndex {
		if recordForTbl.IndexStatsLoadStatus == nil {
			recordForTbl.IndexStatsLoadStatus = make(map[int64]string, 1)
		}
		recordForColOrIdx = recordForTbl.IndexStatsLoadStatus
	} else {
		if recordForTbl.ColumnStatsLoadStatus == nil {
			recordForTbl.ColumnStatsLoadStatus = make(map[int64]string, 1)
		}
		recordForColOrIdx = recordForTbl.ColumnStatsLoadStatus
	}

	if missing {
		recordForColOrIdx[id] = "missing"
		return
	}
	recordForColOrIdx[id] = loadStatus.StatusToString()
}<|MERGE_RESOLUTION|>--- conflicted
+++ resolved
@@ -665,15 +665,8 @@
 			}
 		}
 	}
-<<<<<<< HEAD
 	recordUsedItemStatsStatus(sctx, idx, coll.PhysicalID, idxID)
-	if !ok || idx.IsInvalid(coll.Pseudo) {
-=======
-	if idx != nil {
-		recordUsedItemStatsStatus(sctx, idx.StatsLoadedStatus, coll.PhysicalID, idxID, true)
-	}
 	if !ok || idx.IsInvalid(sctx, coll.Pseudo) {
->>>>>>> 0423a091
 		colsLen := -1
 		if idx != nil && idx.Info.Unique {
 			colsLen = len(idx.Info.Columns)
