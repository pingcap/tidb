// Copyright 2017 PingCAP, Inc.
//
// Licensed under the Apache License, Version 2.0 (the "License");
// you may not use this file except in compliance with the License.
// You may obtain a copy of the License at
//
//     http://www.apache.org/licenses/LICENSE-2.0
//
// Unless required by applicable law or agreed to in writing, software
// distributed under the License is distributed on an "AS IS" BASIS,
// WITHOUT WARRANTIES OR CONDITIONS OF ANY KIND, either express or implied.
// See the License for the specific language governing permissions and
// limitations under the License.

package statistics

import (
	"cmp"
	"fmt"
	"math"
	"slices"
	"strings"
	"sync"

	"github.com/pingcap/errors"
	"github.com/pingcap/tidb/expression"
	"github.com/pingcap/tidb/kv"
	"github.com/pingcap/tidb/parser/model"
	"github.com/pingcap/tidb/parser/mysql"
	"github.com/pingcap/tidb/planner/util/debugtrace"
	"github.com/pingcap/tidb/sessionctx"
	"github.com/pingcap/tidb/sessionctx/stmtctx"
	"github.com/pingcap/tidb/tablecodec"
	"github.com/pingcap/tidb/types"
	"github.com/pingcap/tidb/util/chunk"
	"github.com/pingcap/tidb/util/codec"
	"github.com/pingcap/tidb/util/collate"
	"github.com/pingcap/tidb/util/logutil"
	"github.com/pingcap/tidb/util/mathutil"
	"github.com/pingcap/tidb/util/ranger"
	"github.com/pingcap/tidb/util/tracing"
	"go.uber.org/atomic"
	"go.uber.org/zap"
	"golang.org/x/exp/maps"
)

const (
	pseudoEqualRate   = 1000
	pseudoLessRate    = 3
	pseudoBetweenRate = 40
	pseudoColSize     = 8.0

	outOfRangeBetweenRate = 100
)

const (
	// PseudoVersion means the pseudo statistics version is 0.
	PseudoVersion uint64 = 0

	// PseudoRowCount export for other pkg to use.
	// When we haven't analyzed a table, we use pseudo statistics to estimate costs.
	// It has row count 10000, equal condition selects 1/1000 of total rows, less condition selects 1/3 of total rows,
	// between condition selects 1/40 of total rows.
	PseudoRowCount = 10000
)

// Table represents statistics for a table.
type Table struct {
	ExtendedStats *ExtendedStatsColl
	Name          string
	HistColl
	Version uint64
	// TblInfoUpdateTS is the UpdateTS of the TableInfo used when filling this struct.
	// It is the schema version of the corresponding table. It is used to skip redundant
	// loading of stats, i.e, if the cached stats is already update-to-date with mysql.stats_xxx tables,
	// and the schema of the table does not change, we don't need to load the stats for this
	// table again.
	TblInfoUpdateTS uint64
}

// ExtendedStatsItem is the cached item of a mysql.stats_extended record.
type ExtendedStatsItem struct {
	StringVals string
	ColIDs     []int64
	ScalarVals float64
	Tp         uint8
}

// ExtendedStatsColl is a collection of cached items for mysql.stats_extended records.
type ExtendedStatsColl struct {
	Stats             map[string]*ExtendedStatsItem
	LastUpdateVersion uint64
}

// NewExtendedStatsColl allocate an ExtendedStatsColl struct.
func NewExtendedStatsColl() *ExtendedStatsColl {
	return &ExtendedStatsColl{Stats: make(map[string]*ExtendedStatsItem)}
}

const (
	// ExtendedStatsInited is the status for extended stats which are just registered but have not been analyzed yet.
	ExtendedStatsInited uint8 = iota
	// ExtendedStatsAnalyzed is the status for extended stats which have been collected in analyze.
	ExtendedStatsAnalyzed
	// ExtendedStatsDeleted is the status for extended stats which were dropped. These "deleted" records would be removed from storage by GCStats().
	ExtendedStatsDeleted
)

// HistColl is a collection of histogram. It collects enough information for plan to calculate the selectivity.
type HistColl struct {
	Columns map[int64]*Column
	Indices map[int64]*Index
	// Idx2ColumnIDs maps the index id to its column ids. It's used to calculate the selectivity in planner.
	Idx2ColumnIDs map[int64][]int64
	// ColID2IdxIDs maps the column id to a list index ids whose first column is it. It's used to calculate the selectivity in planner.
	ColID2IdxIDs map[int64][]int64
	PhysicalID   int64
	// TODO: add AnalyzeCount here
	RealtimeCount int64 // RealtimeCount is the current table row count, maintained by applying stats delta based on AnalyzeCount.
	ModifyCount   int64 // Total modify count in a table.

	// HavePhysicalID is true means this HistColl is from single table and have its ID's information.
	// The physical id is used when try to load column stats from storage.
	HavePhysicalID bool
	Pseudo         bool
}

// TableMemoryUsage records tbl memory usage
type TableMemoryUsage struct {
	ColumnsMemUsage map[int64]CacheItemMemoryUsage
	IndicesMemUsage map[int64]CacheItemMemoryUsage
	TableID         int64
	TotalMemUsage   int64
}

// TotalIdxTrackingMemUsage returns total indices' tracking memory usage
func (t *TableMemoryUsage) TotalIdxTrackingMemUsage() (sum int64) {
	for _, idx := range t.IndicesMemUsage {
		sum += idx.TrackingMemUsage()
	}
	return sum
}

// TotalColTrackingMemUsage returns total columns' tracking memory usage
func (t *TableMemoryUsage) TotalColTrackingMemUsage() (sum int64) {
	for _, col := range t.ColumnsMemUsage {
		sum += col.TrackingMemUsage()
	}
	return sum
}

// TotalTrackingMemUsage return total tracking memory usage
func (t *TableMemoryUsage) TotalTrackingMemUsage() int64 {
	return t.TotalIdxTrackingMemUsage() + t.TotalColTrackingMemUsage()
}

// TableCacheItem indicates the unit item stored in statsCache, eg: Column/Index
type TableCacheItem interface {
	ItemID() int64
	MemoryUsage() CacheItemMemoryUsage
	IsAllEvicted() bool
	GetEvictedStatus() int

	DropUnnecessaryData()
	IsStatsInitialized() bool
	GetStatsVer() int64
}

// CacheItemMemoryUsage indicates the memory usage of TableCacheItem
type CacheItemMemoryUsage interface {
	ItemID() int64
	TotalMemoryUsage() int64
	TrackingMemUsage() int64
	HistMemUsage() int64
	TopnMemUsage() int64
	CMSMemUsage() int64
}

// ColumnMemUsage records column memory usage
type ColumnMemUsage struct {
	ColumnID          int64
	HistogramMemUsage int64
	CMSketchMemUsage  int64
	FMSketchMemUsage  int64
	TopNMemUsage      int64
	TotalMemUsage     int64
}

// TotalMemoryUsage implements CacheItemMemoryUsage
func (c *ColumnMemUsage) TotalMemoryUsage() int64 {
	return c.TotalMemUsage
}

// ItemID implements CacheItemMemoryUsage
func (c *ColumnMemUsage) ItemID() int64 {
	return c.ColumnID
}

// TrackingMemUsage implements CacheItemMemoryUsage
func (c *ColumnMemUsage) TrackingMemUsage() int64 {
	return c.CMSketchMemUsage + c.TopNMemUsage + c.HistogramMemUsage
}

// HistMemUsage implements CacheItemMemoryUsage
func (c *ColumnMemUsage) HistMemUsage() int64 {
	return c.HistogramMemUsage
}

// TopnMemUsage implements CacheItemMemoryUsage
func (c *ColumnMemUsage) TopnMemUsage() int64 {
	return c.TopNMemUsage
}

// CMSMemUsage implements CacheItemMemoryUsage
func (c *ColumnMemUsage) CMSMemUsage() int64 {
	return c.CMSketchMemUsage
}

// IndexMemUsage records index memory usage
type IndexMemUsage struct {
	IndexID           int64
	HistogramMemUsage int64
	CMSketchMemUsage  int64
	TopNMemUsage      int64
	TotalMemUsage     int64
}

// TotalMemoryUsage implements CacheItemMemoryUsage
func (c *IndexMemUsage) TotalMemoryUsage() int64 {
	return c.TotalMemUsage
}

// ItemID implements CacheItemMemoryUsage
func (c *IndexMemUsage) ItemID() int64 {
	return c.IndexID
}

// TrackingMemUsage implements CacheItemMemoryUsage
func (c *IndexMemUsage) TrackingMemUsage() int64 {
	return c.CMSketchMemUsage + c.TopNMemUsage + c.HistogramMemUsage
}

// HistMemUsage implements CacheItemMemoryUsage
func (c *IndexMemUsage) HistMemUsage() int64 {
	return c.HistogramMemUsage
}

// TopnMemUsage implements CacheItemMemoryUsage
func (c *IndexMemUsage) TopnMemUsage() int64 {
	return c.TopNMemUsage
}

// CMSMemUsage implements CacheItemMemoryUsage
func (c *IndexMemUsage) CMSMemUsage() int64 {
	return c.CMSketchMemUsage
}

// MemoryUsage returns the total memory usage of this Table.
// it will only calc the size of Columns and Indices stats data of table.
// We ignore the size of other metadata in Table
func (t *Table) MemoryUsage() *TableMemoryUsage {
	tMemUsage := &TableMemoryUsage{
		TableID:         t.PhysicalID,
		ColumnsMemUsage: make(map[int64]CacheItemMemoryUsage),
		IndicesMemUsage: make(map[int64]CacheItemMemoryUsage),
	}
	for _, col := range t.Columns {
		if col != nil {
			colMemUsage := col.MemoryUsage()
			tMemUsage.ColumnsMemUsage[colMemUsage.ItemID()] = colMemUsage
			tMemUsage.TotalMemUsage += colMemUsage.TotalMemoryUsage()
		}
	}
	for _, index := range t.Indices {
		if index != nil {
			idxMemUsage := index.MemoryUsage()
			tMemUsage.IndicesMemUsage[idxMemUsage.ItemID()] = idxMemUsage
			tMemUsage.TotalMemUsage += idxMemUsage.TotalMemoryUsage()
		}
	}
	return tMemUsage
}

// Copy copies the current table.
func (t *Table) Copy() *Table {
	newHistColl := HistColl{
		PhysicalID:     t.PhysicalID,
		HavePhysicalID: t.HavePhysicalID,
		RealtimeCount:  t.RealtimeCount,
		Columns:        make(map[int64]*Column, len(t.Columns)),
		Indices:        make(map[int64]*Index, len(t.Indices)),
		Pseudo:         t.Pseudo,
		ModifyCount:    t.ModifyCount,
	}
	for id, col := range t.Columns {
		newHistColl.Columns[id] = col
	}
	for id, idx := range t.Indices {
		newHistColl.Indices[id] = idx
	}
	nt := &Table{
		HistColl:        newHistColl,
		Version:         t.Version,
		Name:            t.Name,
		TblInfoUpdateTS: t.TblInfoUpdateTS,
	}
	if t.ExtendedStats != nil {
		newExtStatsColl := &ExtendedStatsColl{
			Stats:             make(map[string]*ExtendedStatsItem),
			LastUpdateVersion: t.ExtendedStats.LastUpdateVersion,
		}
		for name, item := range t.ExtendedStats.Stats {
			newExtStatsColl.Stats[name] = item
		}
		nt.ExtendedStats = newExtStatsColl
	}
	return nt
}

// ShallowCopy copies the current table.
// It's different from Copy(). Only the struct Table (and also the embedded HistColl) is copied here.
func (t *Table) ShallowCopy() *Table {
	newHistColl := HistColl{
		PhysicalID:     t.PhysicalID,
		HavePhysicalID: t.HavePhysicalID,
		RealtimeCount:  t.RealtimeCount,
		Columns:        t.Columns,
		Indices:        t.Indices,
		Pseudo:         t.Pseudo,
		ModifyCount:    t.ModifyCount,
	}
	nt := &Table{
		HistColl:        newHistColl,
		Version:         t.Version,
		Name:            t.Name,
		TblInfoUpdateTS: t.TblInfoUpdateTS,
		ExtendedStats:   t.ExtendedStats,
	}
	return nt
}

// String implements Stringer interface.
func (t *Table) String() string {
	strs := make([]string, 0, len(t.Columns)+1)
	strs = append(strs, fmt.Sprintf("Table:%d RealtimeCount:%d", t.PhysicalID, t.RealtimeCount))
	cols := make([]*Column, 0, len(t.Columns))
	for _, col := range t.Columns {
		cols = append(cols, col)
	}
	slices.SortFunc(cols, func(i, j *Column) int { return cmp.Compare(i.ID, j.ID) })
	for _, col := range cols {
		strs = append(strs, col.String())
	}
	idxs := make([]*Index, 0, len(t.Indices))
	for _, idx := range t.Indices {
		idxs = append(idxs, idx)
	}
	slices.SortFunc(idxs, func(i, j *Index) int { return cmp.Compare(i.ID, j.ID) })
	for _, idx := range idxs {
		strs = append(strs, idx.String())
	}
	// TODO: concat content of ExtendedStatsColl
	return strings.Join(strs, "\n")
}

// IndexStartWithColumn finds the first index whose first column is the given column.
func (t *Table) IndexStartWithColumn(colName string) *Index {
	for _, index := range t.Indices {
		if index.Info.Columns[0].Name.L == colName {
			return index
		}
	}
	return nil
}

// ColumnByName finds the statistics.Column for the given column.
func (t *Table) ColumnByName(colName string) *Column {
	for _, c := range t.Columns {
		if c.Info.Name.L == colName {
			return c
		}
	}
	return nil
}

// GetStatsInfo returns their statistics according to the ID of the column or index, including histogram, CMSketch, TopN and FMSketch.
func (t *Table) GetStatsInfo(id int64, isIndex bool) (*Histogram, *CMSketch, *TopN, *FMSketch, bool) {
	if isIndex {
		if idxStatsInfo, ok := t.Indices[id]; ok {
			return idxStatsInfo.Histogram.Copy(),
				idxStatsInfo.CMSketch.Copy(), idxStatsInfo.TopN.Copy(), idxStatsInfo.FMSketch.Copy(), true
		}
		// newly added index which is not analyzed yet
		return nil, nil, nil, nil, false
	}
	if colStatsInfo, ok := t.Columns[id]; ok {
		return colStatsInfo.Histogram.Copy(), colStatsInfo.CMSketch.Copy(),
			colStatsInfo.TopN.Copy(), colStatsInfo.FMSketch.Copy(), true
	}
	// newly added column which is not analyzed yet
	return nil, nil, nil, nil, false
}

// GetAnalyzeRowCount tries to get the row count of a column or an index if possible.
// This method is useful because this row count doesn't consider the modify count.
func (coll *HistColl) GetAnalyzeRowCount() float64 {
	ids := maps.Keys(coll.Columns)
	slices.Sort(ids)
	for _, id := range ids {
		col := coll.Columns[id]
		if col != nil && col.IsFullLoad() {
			return col.TotalRowCount()
		}
	}
	ids = maps.Keys(coll.Indices)
	slices.Sort(ids)
	for _, id := range ids {
		idx := coll.Indices[id]
		if idx != nil && idx.IsFullLoad() {
			return idx.TotalRowCount()
		}
	}
	return -1
}

// GetStatsHealthy calculates stats healthy if the table stats is not pseudo.
// If the table stats is pseudo, it returns 0, false, otherwise it returns stats healthy, true.
func (t *Table) GetStatsHealthy() (int64, bool) {
	if t == nil || t.Pseudo {
		return 0, false
	}
	var healthy int64
	count := float64(t.RealtimeCount)
	if histCount := t.GetAnalyzeRowCount(); histCount > 0 {
		count = histCount
	}
	if float64(t.ModifyCount) < count {
		healthy = int64((1.0 - float64(t.ModifyCount)/count) * 100.0)
	} else if t.ModifyCount == 0 {
		healthy = 100
	}
	return healthy, true
}

type neededStatsMap struct {
	items map[model.TableItemID]struct{}
	m     sync.RWMutex
}

func (n *neededStatsMap) AllItems() []model.TableItemID {
	n.m.RLock()
	keys := make([]model.TableItemID, 0, len(n.items))
	for key := range n.items {
		keys = append(keys, key)
	}
	n.m.RUnlock()
	return keys
}

func (n *neededStatsMap) insert(col model.TableItemID) {
	n.m.Lock()
	n.items[col] = struct{}{}
	n.m.Unlock()
}

func (n *neededStatsMap) Delete(col model.TableItemID) {
	n.m.Lock()
	delete(n.items, col)
	n.m.Unlock()
}

func (n *neededStatsMap) Length() int {
	n.m.RLock()
	defer n.m.RUnlock()
	return len(n.items)
}

// RatioOfPseudoEstimate means if modifyCount / statsTblCount is greater than this ratio, we think the stats is invalid
// and use pseudo estimation.
var RatioOfPseudoEstimate = atomic.NewFloat64(0.7)

// IsInitialized returns true if any column/index stats of the table is initialized.
func (t *Table) IsInitialized() bool {
	for _, col := range t.Columns {
		if col != nil && col.IsStatsInitialized() {
			return true
		}
	}
	for _, idx := range t.Indices {
		if idx != nil && idx.IsStatsInitialized() {
			return true
		}
	}
	return false
}

// IsOutdated returns true if the table stats is outdated.
func (t *Table) IsOutdated() bool {
	rowcount := t.GetAnalyzeRowCount()
	if rowcount < 0 {
		rowcount = float64(t.RealtimeCount)
	}
	if rowcount > 0 && float64(t.ModifyCount)/rowcount > RatioOfPseudoEstimate.Load() {
		return true
	}
	return false
}

// ColumnGreaterRowCount estimates the row count where the column greater than value.
func (t *Table) ColumnGreaterRowCount(sctx sessionctx.Context, value types.Datum, colID int64) float64 {
	c, ok := t.Columns[colID]
	if !ok || c.IsInvalid(sctx, t.Pseudo) {
		return float64(t.RealtimeCount) / pseudoLessRate
	}
	return c.greaterRowCount(value) * c.GetIncreaseFactor(t.RealtimeCount)
}

// ColumnLessRowCount estimates the row count where the column less than value. Note that null values are not counted.
func (t *Table) ColumnLessRowCount(sctx sessionctx.Context, value types.Datum, colID int64) float64 {
	c, ok := t.Columns[colID]
	if !ok || c.IsInvalid(sctx, t.Pseudo) {
		return float64(t.RealtimeCount) / pseudoLessRate
	}
	return c.lessRowCount(sctx, value) * c.GetIncreaseFactor(t.RealtimeCount)
}

// ColumnBetweenRowCount estimates the row count where column greater or equal to a and less than b.
func (t *Table) ColumnBetweenRowCount(sctx sessionctx.Context, a, b types.Datum, colID int64) (float64, error) {
	sc := sctx.GetSessionVars().StmtCtx
	c, ok := t.Columns[colID]
	if !ok || c.IsInvalid(sctx, t.Pseudo) {
		return float64(t.RealtimeCount) / pseudoBetweenRate, nil
	}
	aEncoded, err := codec.EncodeKey(sc, nil, a)
	if err != nil {
		return 0, err
	}
	bEncoded, err := codec.EncodeKey(sc, nil, b)
	if err != nil {
		return 0, err
	}
	count := c.BetweenRowCount(sctx, a, b, aEncoded, bEncoded)
	if a.IsNull() {
		count += float64(c.NullCount)
	}
	return count * c.GetIncreaseFactor(t.RealtimeCount), nil
}

// ColumnEqualRowCount estimates the row count where the column equals to value.
func (t *Table) ColumnEqualRowCount(sctx sessionctx.Context, value types.Datum, colID int64) (float64, error) {
	c, ok := t.Columns[colID]
	if !ok || c.IsInvalid(sctx, t.Pseudo) {
		return float64(t.RealtimeCount) / pseudoEqualRate, nil
	}
	encodedVal, err := codec.EncodeKey(sctx.GetSessionVars().StmtCtx, nil, value)
	if err != nil {
		return 0, err
	}
	result, err := c.equalRowCount(sctx, value, encodedVal, t.ModifyCount)
	result *= c.GetIncreaseFactor(t.RealtimeCount)
	return result, errors.Trace(err)
}

// GetRowCountByIntColumnRanges estimates the row count by a slice of IntColumnRange.
func (coll *HistColl) GetRowCountByIntColumnRanges(sctx sessionctx.Context, colID int64, intRanges []*ranger.Range) (result float64, err error) {
	var name string
	if sctx.GetSessionVars().StmtCtx.EnableOptimizerDebugTrace {
		debugtrace.EnterContextCommon(sctx)
		debugTraceGetRowCountInput(sctx, colID, intRanges)
		defer func() {
			debugtrace.RecordAnyValuesWithNames(sctx, "Name", name, "Result", result)
			debugtrace.LeaveContextCommon(sctx)
		}()
	}
	sc := sctx.GetSessionVars().StmtCtx
	c, ok := coll.Columns[colID]
	recordUsedItemStatsStatus(sctx, c, coll.PhysicalID, colID)
	if c != nil && c.Info != nil {
		name = c.Info.Name.O
	}
	if !ok || c.IsInvalid(sctx, coll.Pseudo) {
		if len(intRanges) == 0 {
			return 0, nil
		}
		if intRanges[0].LowVal[0].Kind() == types.KindInt64 {
			result = getPseudoRowCountBySignedIntRanges(intRanges, float64(coll.RealtimeCount))
		} else {
			result = getPseudoRowCountByUnsignedIntRanges(intRanges, float64(coll.RealtimeCount))
		}
		if sc.EnableOptimizerCETrace && ok {
			CETraceRange(sctx, coll.PhysicalID, []string{c.Info.Name.O}, intRanges, "Column Stats-Pseudo", uint64(result))
		}
		return result, nil
	}
	if sctx.GetSessionVars().StmtCtx.EnableOptimizerDebugTrace {
		debugtrace.RecordAnyValuesWithNames(sctx,
			"Histogram NotNull Count", c.Histogram.notNullCount(),
			"TopN total count", c.TopN.TotalCount(),
			"Increase Factor", c.GetIncreaseFactor(coll.RealtimeCount),
		)
	}
	result, err = c.GetColumnRowCount(sctx, intRanges, coll.RealtimeCount, coll.ModifyCount, true)
	if sc.EnableOptimizerCETrace {
		CETraceRange(sctx, coll.PhysicalID, []string{c.Info.Name.O}, intRanges, "Column Stats", uint64(result))
	}
	return result, errors.Trace(err)
}

// GetRowCountByColumnRanges estimates the row count by a slice of Range.
func (coll *HistColl) GetRowCountByColumnRanges(sctx sessionctx.Context, colID int64, colRanges []*ranger.Range) (result float64, err error) {
	var name string
	if sctx.GetSessionVars().StmtCtx.EnableOptimizerDebugTrace {
		debugtrace.EnterContextCommon(sctx)
		debugTraceGetRowCountInput(sctx, colID, colRanges)
		defer func() {
			debugtrace.RecordAnyValuesWithNames(sctx, "Name", name, "Result", result)
			debugtrace.LeaveContextCommon(sctx)
		}()
	}
	sc := sctx.GetSessionVars().StmtCtx
	c, ok := coll.Columns[colID]
	recordUsedItemStatsStatus(sctx, c, coll.PhysicalID, colID)
	if c != nil && c.Info != nil {
		name = c.Info.Name.O
	}
	if !ok || c.IsInvalid(sctx, coll.Pseudo) {
		result, err = GetPseudoRowCountByColumnRanges(sc, float64(coll.RealtimeCount), colRanges, 0)
		if err == nil && sc.EnableOptimizerCETrace && ok {
			CETraceRange(sctx, coll.PhysicalID, []string{c.Info.Name.O}, colRanges, "Column Stats-Pseudo", uint64(result))
		}
		return result, err
	}
	if sctx.GetSessionVars().StmtCtx.EnableOptimizerDebugTrace {
		debugtrace.RecordAnyValuesWithNames(sctx,
			"Histogram NotNull Count", c.Histogram.notNullCount(),
			"TopN total count", c.TopN.TotalCount(),
			"Increase Factor", c.GetIncreaseFactor(coll.RealtimeCount),
		)
	}
	result, err = c.GetColumnRowCount(sctx, colRanges, coll.RealtimeCount, coll.ModifyCount, false)
	if sc.EnableOptimizerCETrace {
		CETraceRange(sctx, coll.PhysicalID, []string{c.Info.Name.O}, colRanges, "Column Stats", uint64(result))
	}
	return result, errors.Trace(err)
}

// GetRowCountByIndexRanges estimates the row count by a slice of Range.
func (coll *HistColl) GetRowCountByIndexRanges(sctx sessionctx.Context, idxID int64, indexRanges []*ranger.Range) (result float64, err error) {
	var name string
	if sctx.GetSessionVars().StmtCtx.EnableOptimizerDebugTrace {
		debugtrace.EnterContextCommon(sctx)
		debugTraceGetRowCountInput(sctx, idxID, indexRanges)
		defer func() {
			debugtrace.RecordAnyValuesWithNames(sctx, "Name", name, "Result", result)
			debugtrace.LeaveContextCommon(sctx)
		}()
	}
	sc := sctx.GetSessionVars().StmtCtx
	idx, ok := coll.Indices[idxID]
	colNames := make([]string, 0, 8)
	if ok {
		if idx.Info != nil {
			name = idx.Info.Name.O
			for _, col := range idx.Info.Columns {
				colNames = append(colNames, col.Name.O)
			}
		}
	}
	recordUsedItemStatsStatus(sctx, idx, coll.PhysicalID, idxID)
	if !ok || idx.IsInvalid(sctx, coll.Pseudo) {
		colsLen := -1
		if idx != nil && idx.Info.Unique {
			colsLen = len(idx.Info.Columns)
		}
		result, err = getPseudoRowCountByIndexRanges(sc, indexRanges, float64(coll.RealtimeCount), colsLen)
		if err == nil && sc.EnableOptimizerCETrace && ok {
			CETraceRange(sctx, coll.PhysicalID, colNames, indexRanges, "Index Stats-Pseudo", uint64(result))
		}
		return result, err
	}
	if sctx.GetSessionVars().StmtCtx.EnableOptimizerDebugTrace {
		debugtrace.RecordAnyValuesWithNames(sctx,
			"Histogram NotNull Count", idx.Histogram.notNullCount(),
			"TopN total count", idx.TopN.TotalCount(),
			"Increase Factor", idx.GetIncreaseFactor(coll.RealtimeCount),
		)
	}
	if idx.CMSketch != nil && idx.StatsVer == Version1 {
		result, err = coll.getIndexRowCount(sctx, idxID, indexRanges)
	} else {
		result, err = idx.GetRowCount(sctx, coll, indexRanges, coll.RealtimeCount, coll.ModifyCount)
	}
	if sc.EnableOptimizerCETrace {
		CETraceRange(sctx, coll.PhysicalID, colNames, indexRanges, "Index Stats", uint64(result))
	}
	return result, errors.Trace(err)
}

// CETraceRange appends a list of ranges and related information into CE trace
func CETraceRange(sctx sessionctx.Context, tableID int64, colNames []string, ranges []*ranger.Range, tp string, rowCount uint64) {
	sc := sctx.GetSessionVars().StmtCtx
	allPoint := true
	for _, ran := range ranges {
		if !ran.IsPointNullable(sctx) {
			allPoint = false
			break
		}
	}
	if allPoint {
		tp = tp + "-Point"
	} else {
		tp = tp + "-Range"
	}
	expr, err := ranger.RangesToString(sc, ranges, colNames)
	if err != nil {
		logutil.BgLogger().Debug("Failed to trace CE of ranges", zap.String("category", "OptimizerTrace"), zap.Error(err))
	}
	// We don't need to record meaningless expressions.
	if expr == "" || expr == "true" || expr == "false" {
		return
	}
	ceRecord := tracing.CETraceRecord{
		TableID:  tableID,
		Type:     tp,
		Expr:     expr,
		RowCount: rowCount,
	}
	sc.OptimizerCETrace = append(sc.OptimizerCETrace, &ceRecord)
}

func (coll *HistColl) findAvailableStatsForCol(sctx sessionctx.Context, uniqueID int64) (isIndex bool, idx int64) {
	// try to find available stats in column stats
	if colStats, ok := coll.Columns[uniqueID]; ok && colStats != nil && !colStats.IsInvalid(sctx, coll.Pseudo) && colStats.IsFullLoad() {
		return false, uniqueID
	}
	// try to find available stats in single column index stats (except for prefix index)
	for idxStatsIdx, cols := range coll.Idx2ColumnIDs {
		if len(cols) == 1 && cols[0] == uniqueID {
			idxStats, ok := coll.Indices[idxStatsIdx]
			if ok &&
				idxStats.Info.Columns[0].Length == types.UnspecifiedLength &&
				!idxStats.IsInvalid(sctx, coll.Pseudo) &&
				idxStats.IsFullLoad() {
				return true, idxStatsIdx
			}
		}
	}
	return false, -1
}

// GetSelectivityByFilter try to estimate selectivity of expressions by evaluate the expressions using TopN, Histogram buckets boundaries and NULL.
// Currently, this method can only handle expressions involving a single column.
func (coll *HistColl) GetSelectivityByFilter(sctx sessionctx.Context, filters []expression.Expression) (ok bool, selectivity float64, err error) {
	// 1. Make sure the expressions
	//   (1) are safe to be evaluated here,
	//   (2) involve only one column,
	//   (3) and this column is not a "new collation" string column so that we're able to restore values from the stats.
	for _, filter := range filters {
		if expression.IsMutableEffectsExpr(filter) {
			return false, 0, nil
		}
	}
	if expression.ContainCorrelatedColumn(filters) {
		return false, 0, nil
	}
	cols := expression.ExtractColumnsFromExpressions(nil, filters, nil)
	if len(cols) != 1 {
		return false, 0, nil
	}
	col := cols[0]
	tp := col.RetType
	if types.IsString(tp.GetType()) && collate.NewCollationEnabled() && !collate.IsBinCollation(tp.GetCollate()) {
		return false, 0, nil
	}

	// 2. Get the available stats, make sure it's a ver2 stats and get the needed data structure from it.
	isIndex, i := coll.findAvailableStatsForCol(sctx, col.UniqueID)
	if i < 0 {
		return false, 0, nil
	}
	var statsVer, nullCnt int64
	var histTotalCnt, totalCnt float64
	var topnTotalCnt uint64
	var hist *Histogram
	var topn *TopN
	if isIndex {
		stats := coll.Indices[i]
		statsVer = stats.StatsVer
		hist = &stats.Histogram
		nullCnt = hist.NullCount
		topn = stats.TopN
	} else {
		stats := coll.Columns[i]
		statsVer = stats.StatsVer
		hist = &stats.Histogram
		nullCnt = hist.NullCount
		topn = stats.TopN
	}
	// Only in stats ver2, we can assume that: TopN + Histogram + NULL == All data
	if statsVer != Version2 {
		return false, 0, nil
	}
	topnTotalCnt = topn.TotalCount()
	histTotalCnt = hist.notNullCount()
	totalCnt = float64(topnTotalCnt) + histTotalCnt + float64(nullCnt)

	var topNSel, histSel, nullSel float64

	// Prepare for evaluation.

	// For execution, we use Column.Index instead of Column.UniqueID to locate a column.
	// We have only one column here, so we set it to 0.
	originalIndex := col.Index
	col.Index = 0
	defer func() {
		// Restore the original Index to avoid unexpected situation.
		col.Index = originalIndex
	}()
	topNLen := 0
	histBucketsLen := hist.Len()
	if topn != nil {
		topNLen = len(topn.TopN)
	}
	c := chunk.NewChunkWithCapacity([]*types.FieldType{tp}, mathutil.Max(1, topNLen))
	selected := make([]bool, 0, mathutil.Max(histBucketsLen, topNLen))

	// 3. Calculate the TopN part selectivity.
	// This stage is considered as the core functionality of this method, errors in this stage would make this entire method fail.
	var topNSelectedCnt uint64
	if topn != nil {
		for _, item := range topn.TopN {
			_, val, err := codec.DecodeOne(item.Encoded)
			if err != nil {
				return false, 0, err
			}
			c.AppendDatum(0, &val)
		}
		selected, err = expression.VectorizedFilter(sctx, filters, chunk.NewIterator4Chunk(c), selected)
		if err != nil {
			return false, 0, err
		}
		for i, isTrue := range selected {
			if isTrue {
				topNSelectedCnt += topn.TopN[i].Count
			}
		}
	}
	topNSel = float64(topNSelectedCnt) / totalCnt

	// 4. Calculate the Histogram part selectivity.
	// The buckets upper bounds and the Bucket.Repeat are used like the TopN above.
	// The buckets lower bounds are used as random samples and are regarded equally.
	if hist != nil && histTotalCnt > 0 {
		selected = selected[:0]
		selected, err = expression.VectorizedFilter(sctx, filters, chunk.NewIterator4Chunk(hist.Bounds), selected)
		if err != nil {
			return false, 0, err
		}
		var bucketRepeatTotalCnt, bucketRepeatSelectedCnt, lowerBoundMatchCnt int64
		for i := range hist.Buckets {
			bucketRepeatTotalCnt += hist.Buckets[i].Repeat
			if len(selected) < 2*i {
				// This should not happen, but we add this check for safety.
				break
			}
			if selected[2*i] {
				lowerBoundMatchCnt++
			}
			if selected[2*i+1] {
				bucketRepeatSelectedCnt += hist.Buckets[i].Repeat
			}
		}
		var lowerBoundsRatio, upperBoundsRatio, lowerBoundsSel, upperBoundsSel float64
		upperBoundsRatio = mathutil.Min(float64(bucketRepeatTotalCnt)/histTotalCnt, 1)
		lowerBoundsRatio = 1 - upperBoundsRatio
		if bucketRepeatTotalCnt > 0 {
			upperBoundsSel = float64(bucketRepeatSelectedCnt) / float64(bucketRepeatTotalCnt)
		}
		lowerBoundsSel = float64(lowerBoundMatchCnt) / float64(histBucketsLen)
		histSel = lowerBoundsSel*lowerBoundsRatio + upperBoundsSel*upperBoundsRatio
		histSel *= histTotalCnt / totalCnt
	}

	// 5. Calculate the NULL part selectivity.
	// Errors in this staged would be returned, but would not make this entire method fail.
	c.Reset()
	c.AppendNull(0)
	selected = selected[:0]
	selected, err = expression.VectorizedFilter(sctx, filters, chunk.NewIterator4Chunk(c), selected)
	if err != nil || len(selected) != 1 || !selected[0] {
		nullSel = 0
	} else {
		nullSel = float64(nullCnt) / totalCnt
	}

	// 6. Get the final result.
	res := topNSel + histSel + nullSel
	return true, res, err
}

// PseudoAvgCountPerValue gets a pseudo average count if histogram not exists.
func (t *Table) PseudoAvgCountPerValue() float64 {
	return float64(t.RealtimeCount) / pseudoEqualRate
}

// GetOrdinalOfRangeCond gets the ordinal of the position range condition,
// if not exist, it returns the end position.
func GetOrdinalOfRangeCond(sc *stmtctx.StatementContext, ran *ranger.Range) int {
	for i := range ran.LowVal {
		a, b := ran.LowVal[i], ran.HighVal[i]
		cmp, err := a.Compare(sc, &b, ran.Collators[0])
		if err != nil {
			return 0
		}
		if cmp != 0 {
			return i
		}
	}
	return len(ran.LowVal)
}

// ID2UniqueID generates a new HistColl whose `Columns` is built from UniqueID of given columns.
func (coll *HistColl) ID2UniqueID(columns []*expression.Column) *HistColl {
	cols := make(map[int64]*Column)
	for _, col := range columns {
		colHist, ok := coll.Columns[col.ID]
		if ok {
			cols[col.UniqueID] = colHist
		}
	}
	newColl := &HistColl{
		PhysicalID:     coll.PhysicalID,
		HavePhysicalID: coll.HavePhysicalID,
		Pseudo:         coll.Pseudo,
		RealtimeCount:  coll.RealtimeCount,
		ModifyCount:    coll.ModifyCount,
		Columns:        cols,
	}
	return newColl
}

// GenerateHistCollFromColumnInfo generates a new HistColl whose ColID2IdxIDs and IdxID2ColIDs is built from the given parameter.
func (coll *HistColl) GenerateHistCollFromColumnInfo(tblInfo *model.TableInfo, columns []*expression.Column) *HistColl {
	newColHistMap := make(map[int64]*Column)
	colInfoID2UniqueID := make(map[int64]int64, len(columns))
	idxID2idxInfo := make(map[int64]*model.IndexInfo)
	for _, col := range columns {
		colInfoID2UniqueID[col.ID] = col.UniqueID
	}
	for id, colHist := range coll.Columns {
		uniqueID, ok := colInfoID2UniqueID[id]
		// Collect the statistics by the given columns.
		if ok {
			newColHistMap[uniqueID] = colHist
		}
	}
	for _, idxInfo := range tblInfo.Indices {
		idxID2idxInfo[idxInfo.ID] = idxInfo
	}
	newIdxHistMap := make(map[int64]*Index)
	idx2Columns := make(map[int64][]int64)
	colID2IdxIDs := make(map[int64][]int64)
	for id, idxHist := range coll.Indices {
		idxInfo := idxID2idxInfo[id]
		if idxInfo == nil {
			continue
		}
		ids := make([]int64, 0, len(idxInfo.Columns))
		for _, idxCol := range idxInfo.Columns {
			uniqueID, ok := colInfoID2UniqueID[tblInfo.Columns[idxCol.Offset].ID]
			if !ok {
				break
			}
			ids = append(ids, uniqueID)
		}
		// If the length of the id list is 0, this index won't be used in this query.
		if len(ids) == 0 {
			continue
		}
		colID2IdxIDs[ids[0]] = append(colID2IdxIDs[ids[0]], idxHist.ID)
		newIdxHistMap[idxHist.ID] = idxHist
		idx2Columns[idxHist.ID] = ids
	}
	for _, idxIDs := range colID2IdxIDs {
		slices.Sort(idxIDs)
	}
	newColl := &HistColl{
		PhysicalID:     coll.PhysicalID,
		HavePhysicalID: coll.HavePhysicalID,
		Pseudo:         coll.Pseudo,
		RealtimeCount:  coll.RealtimeCount,
		ModifyCount:    coll.ModifyCount,
		Columns:        newColHistMap,
		Indices:        newIdxHistMap,
		ColID2IdxIDs:   colID2IdxIDs,
		Idx2ColumnIDs:  idx2Columns,
	}
	return newColl
}

// isSingleColIdxNullRange checks if a range is [NULL, NULL] on a single-column index.
func isSingleColIdxNullRange(idx *Index, ran *ranger.Range) bool {
	if len(idx.Info.Columns) > 1 {
		return false
	}
	l, h := ran.LowVal[0], ran.HighVal[0]
	if l.IsNull() && h.IsNull() {
		return true
	}
	return false
}

// outOfRangeEQSelectivity estimates selectivities for out-of-range values.
// It assumes all modifications are insertions and all new-inserted rows are uniformly distributed
// and has the same distribution with analyzed rows, which means each unique value should have the
// same number of rows(Tot/NDV) of it.
// The input sctx is just for debug trace, you can pass nil safely if that's not needed.
func outOfRangeEQSelectivity(sctx sessionctx.Context, ndv, realtimeRowCount, columnRowCount int64) (result float64) {
	if sctx != nil && sctx.GetSessionVars().StmtCtx.EnableOptimizerDebugTrace {
		debugtrace.EnterContextCommon(sctx)
		defer func() {
			debugtrace.RecordAnyValuesWithNames(sctx, "Result", result)
			debugtrace.LeaveContextCommon(sctx)
		}()
	}
	increaseRowCount := realtimeRowCount - columnRowCount
	if increaseRowCount <= 0 {
		return 0 // it must be 0 since the histogram contains the whole data
	}
	if ndv < outOfRangeBetweenRate {
		ndv = outOfRangeBetweenRate // avoid inaccurate selectivity caused by small NDV
	}
	selectivity := 1 / float64(ndv)
	if selectivity*float64(columnRowCount) > float64(increaseRowCount) {
		selectivity = float64(increaseRowCount) / float64(columnRowCount)
	}
	return selectivity
}

// crossValidationSelectivity gets the selectivity of multi-column equal conditions by cross validation.
func (coll *HistColl) crossValidationSelectivity(
	sctx sessionctx.Context,
	idx *Index,
	usedColsLen int,
	idxPointRange *ranger.Range,
) (
	minRowCount float64,
	crossValidationSelectivity float64,
	err error,
) {
	if sctx.GetSessionVars().StmtCtx.EnableOptimizerDebugTrace {
		debugtrace.EnterContextCommon(sctx)
		defer func() {
			var idxName string
			if idx != nil && idx.Info != nil {
				idxName = idx.Info.Name.O
			}
			debugtrace.RecordAnyValuesWithNames(
				sctx,
				"Index Name", idxName,
				"minRowCount", minRowCount,
				"crossValidationSelectivity", crossValidationSelectivity,
				"error", err,
			)
			debugtrace.LeaveContextCommon(sctx)
		}()
	}
	minRowCount = math.MaxFloat64
	cols := coll.Idx2ColumnIDs[idx.ID]
	crossValidationSelectivity = 1.0
	totalRowCount := idx.TotalRowCount()
	for i, colID := range cols {
		if i >= usedColsLen {
			break
		}
		if col, ok := coll.Columns[colID]; ok {
			if col.IsInvalid(sctx, coll.Pseudo) {
				continue
			}
			// Since the column range is point range(LowVal is equal to HighVal), we need to set both LowExclude and HighExclude to false.
			// Otherwise we would get 0.0 estRow from GetColumnRowCount.
			rang := ranger.Range{
				LowVal:      []types.Datum{idxPointRange.LowVal[i]},
				LowExclude:  false,
				HighVal:     []types.Datum{idxPointRange.HighVal[i]},
				HighExclude: false,
				Collators:   []collate.Collator{idxPointRange.Collators[i]},
			}

			rowCount, err := col.GetColumnRowCount(sctx, []*ranger.Range{&rang}, coll.RealtimeCount, coll.ModifyCount, col.IsHandle)
			if err != nil {
				return 0, 0, err
			}
			crossValidationSelectivity = crossValidationSelectivity * (rowCount / totalRowCount)

			if rowCount < minRowCount {
				minRowCount = rowCount
			}
		}
	}
	return minRowCount, crossValidationSelectivity, nil
}

// getEqualCondSelectivity gets the selectivity of the equal conditions.
func (coll *HistColl) getEqualCondSelectivity(sctx sessionctx.Context, idx *Index, bytes []byte, usedColsLen int, idxPointRange *ranger.Range) (result float64, err error) {
	if sctx.GetSessionVars().StmtCtx.EnableOptimizerDebugTrace {
		debugtrace.EnterContextCommon(sctx)
		defer func() {
			var idxName string
			if idx != nil && idx.Info != nil {
				idxName = idx.Info.Name.O
			}
			debugtrace.RecordAnyValuesWithNames(
				sctx,
				"Index Name", idxName,
				"Encoded", bytes,
				"UsedColLen", usedColsLen,
				"Range", idxPointRange.String(),
				"Result", result,
				"error", err,
			)
			debugtrace.LeaveContextCommon(sctx)
		}()
	}
	coverAll := len(idx.Info.Columns) == usedColsLen
	// In this case, the row count is at most 1.
	if idx.Info.Unique && coverAll {
		return 1.0 / idx.TotalRowCount(), nil
	}
	val := types.NewBytesDatum(bytes)
	if idx.outOfRange(val) {
		// When the value is out of range, we could not found this value in the CM Sketch,
		// so we use heuristic methods to estimate the selectivity.
		if idx.NDV > 0 && coverAll {
			return outOfRangeEQSelectivity(sctx, idx.NDV, coll.RealtimeCount, int64(idx.TotalRowCount())), nil
		}
		// The equal condition only uses prefix columns of the index.
		colIDs := coll.Idx2ColumnIDs[idx.ID]
		var ndv int64
		for i, colID := range colIDs {
			if i >= usedColsLen {
				break
			}
			if col, ok := coll.Columns[colID]; ok {
				ndv = mathutil.Max(ndv, col.Histogram.NDV)
			}
		}
		return outOfRangeEQSelectivity(sctx, ndv, coll.RealtimeCount, int64(idx.TotalRowCount())), nil
	}

	minRowCount, crossValidationSelectivity, err := coll.crossValidationSelectivity(sctx, idx, usedColsLen, idxPointRange)
	if err != nil {
		return 0, err
	}

	idxCount := float64(idx.QueryBytes(sctx, bytes))
	if minRowCount < idxCount {
		return crossValidationSelectivity, nil
	}
	return idxCount / idx.TotalRowCount(), nil
}

func (coll *HistColl) getIndexRowCount(sctx sessionctx.Context, idxID int64, indexRanges []*ranger.Range) (float64, error) {
	sc := sctx.GetSessionVars().StmtCtx
	debugTrace := sc.EnableOptimizerDebugTrace
	if debugTrace {
		debugtrace.EnterContextCommon(sctx)
		defer debugtrace.LeaveContextCommon(sctx)
	}
	idx := coll.Indices[idxID]
	totalCount := float64(0)
	for _, ran := range indexRanges {
		if debugTrace {
			debugTraceStartEstimateRange(sctx, ran, nil, nil, totalCount)
		}
		rangePosition := GetOrdinalOfRangeCond(sc, ran)
		var rangeVals []types.Datum
		// Try to enum the last range values.
		if rangePosition != len(ran.LowVal) {
			rangeVals = enumRangeValues(ran.LowVal[rangePosition], ran.HighVal[rangePosition], ran.LowExclude, ran.HighExclude)
			if rangeVals != nil {
				rangePosition++
			}
		}
		// If first one is range, just use the previous way to estimate; if it is [NULL, NULL] range
		// on single-column index, use previous way as well, because CMSketch does not contain null
		// values in this case.
		if rangePosition == 0 || isSingleColIdxNullRange(idx, ran) {
			count, err := idx.GetRowCount(sctx, nil, []*ranger.Range{ran}, coll.RealtimeCount, coll.ModifyCount)
			if err != nil {
				return 0, errors.Trace(err)
			}
			if debugTrace {
				debugTraceEndEstimateRange(sctx, count, debugTraceRange)
			}
			totalCount += count
			continue
		}
		var selectivity float64
		// use CM Sketch to estimate the equal conditions
		if rangeVals == nil {
			bytes, err := codec.EncodeKey(sc, nil, ran.LowVal[:rangePosition]...)
			if err != nil {
				return 0, errors.Trace(err)
			}
			selectivity, err = coll.getEqualCondSelectivity(sctx, idx, bytes, rangePosition, ran)
			if err != nil {
				return 0, errors.Trace(err)
			}
		} else {
			bytes, err := codec.EncodeKey(sc, nil, ran.LowVal[:rangePosition-1]...)
			if err != nil {
				return 0, errors.Trace(err)
			}
			prefixLen := len(bytes)
			for _, val := range rangeVals {
				bytes = bytes[:prefixLen]
				bytes, err = codec.EncodeKey(sc, bytes, val)
				if err != nil {
					return 0, err
				}
				res, err := coll.getEqualCondSelectivity(sctx, idx, bytes, rangePosition, ran)
				if err != nil {
					return 0, errors.Trace(err)
				}
				selectivity += res
			}
		}
		// use histogram to estimate the range condition
		if rangePosition != len(ran.LowVal) {
			rang := ranger.Range{
				LowVal:      []types.Datum{ran.LowVal[rangePosition]},
				LowExclude:  ran.LowExclude,
				HighVal:     []types.Datum{ran.HighVal[rangePosition]},
				HighExclude: ran.HighExclude,
				Collators:   []collate.Collator{ran.Collators[rangePosition]},
			}
			var count float64
			var err error
			colIDs := coll.Idx2ColumnIDs[idxID]
			var colID int64
			if rangePosition >= len(colIDs) {
				colID = -1
			} else {
				colID = colIDs[rangePosition]
			}
			// prefer index stats over column stats
			if idxIDs, ok := coll.ColID2IdxIDs[colID]; ok && len(idxIDs) > 0 {
				idxID := idxIDs[0]
				count, err = coll.GetRowCountByIndexRanges(sctx, idxID, []*ranger.Range{&rang})
			} else {
				count, err = coll.GetRowCountByColumnRanges(sctx, colID, []*ranger.Range{&rang})
			}
			if err != nil {
				return 0, errors.Trace(err)
			}
			selectivity = selectivity * count / idx.TotalRowCount()
		}
		count := selectivity * idx.TotalRowCount()
		if debugTrace {
			debugTraceEndEstimateRange(sctx, count, debugTraceRange)
		}
		totalCount += count
	}
	if totalCount > idx.TotalRowCount() {
		totalCount = idx.TotalRowCount()
	}
	return totalCount, nil
}

// PseudoTable creates a pseudo table statistics.
<<<<<<< HEAD
// Usually, we don't want to trigger stats loading for pseudo table.
// But there are exceptional cases. In such cases, we should pass allowTriggerLoading as true.
// Such case could possibly happen in getStatsTable().
func PseudoTable(tblInfo *model.TableInfo, allowTriggerLoading bool) *Table {
=======
func PseudoTable(tblInfo *model.TableInfo) *Table {
	const fakePhysicalID int64 = -1

>>>>>>> 8298ae51
	pseudoHistColl := HistColl{
		RealtimeCount:  PseudoRowCount,
		PhysicalID:     tblInfo.ID,
		HavePhysicalID: true,
		Columns:        make(map[int64]*Column, len(tblInfo.Columns)),
		Indices:        make(map[int64]*Index, len(tblInfo.Indices)),
		Pseudo:         true,
	}
	t := &Table{
		HistColl: pseudoHistColl,
	}
	for _, col := range tblInfo.Columns {
		// The column is public to use. Also we should check the column is not hidden since hidden means that it's used by expression index.
		// We would not collect stats for the hidden column and we won't use the hidden column to estimate.
		// Thus we don't create pseudo stats for it.
		if col.State == model.StatePublic && !col.Hidden {
			t.Columns[col.ID] = &Column{
				PhysicalID: fakePhysicalID,
				Info:       col,
				IsHandle:   tblInfo.PKIsHandle && mysql.HasPriKeyFlag(col.GetFlag()),
				Histogram:  *NewHistogram(col.ID, 0, 0, 0, &col.FieldType, 0, 0),
			}
			if allowTriggerLoading {
				t.Columns[col.ID].PhysicalID = tblInfo.ID
			}
		}
	}
	for _, idx := range tblInfo.Indices {
		if idx.State == model.StatePublic {
			t.Indices[idx.ID] = &Index{
				PhysicalID: fakePhysicalID,
				Info:       idx,
				Histogram:  *NewHistogram(idx.ID, 0, 0, 0, types.NewFieldType(mysql.TypeBlob), 0, 0),
			}
			if allowTriggerLoading {
				t.Indices[idx.ID].PhysicalID = tblInfo.ID
			}
		}
	}
	return t
}

func getPseudoRowCountByIndexRanges(sc *stmtctx.StatementContext, indexRanges []*ranger.Range,
	tableRowCount float64, colsLen int) (float64, error) {
	if tableRowCount == 0 {
		return 0, nil
	}
	var totalCount float64
	for _, indexRange := range indexRanges {
		count := tableRowCount
		i, err := indexRange.PrefixEqualLen(sc)
		if err != nil {
			return 0, errors.Trace(err)
		}
		if i == colsLen && !indexRange.LowExclude && !indexRange.HighExclude {
			totalCount += 1.0
			continue
		}
		if i >= len(indexRange.LowVal) {
			i = len(indexRange.LowVal) - 1
		}
		rowCount, err := GetPseudoRowCountByColumnRanges(sc, tableRowCount, []*ranger.Range{indexRange}, i)
		if err != nil {
			return 0, errors.Trace(err)
		}
		count = count / tableRowCount * rowCount
		// If the condition is a = 1, b = 1, c = 1, d = 1, we think every a=1, b=1, c=1 only filtrate 1/100 data,
		// so as to avoid collapsing too fast.
		for j := 0; j < i; j++ {
			count = count / float64(100)
		}
		totalCount += count
	}
	if totalCount > tableRowCount {
		totalCount = tableRowCount / 3.0
	}
	return totalCount, nil
}

// GetPseudoRowCountByColumnRanges calculate the row count by the ranges if there's no statistics information for this column.
func GetPseudoRowCountByColumnRanges(sc *stmtctx.StatementContext, tableRowCount float64, columnRanges []*ranger.Range, colIdx int) (float64, error) {
	var rowCount float64
	for _, ran := range columnRanges {
		if ran.LowVal[colIdx].Kind() == types.KindNull && ran.HighVal[colIdx].Kind() == types.KindMaxValue {
			rowCount += tableRowCount
		} else if ran.LowVal[colIdx].Kind() == types.KindMinNotNull {
			nullCount := tableRowCount / pseudoEqualRate
			if ran.HighVal[colIdx].Kind() == types.KindMaxValue {
				rowCount += tableRowCount - nullCount
			} else {
				lessCount := tableRowCount / pseudoLessRate
				rowCount += lessCount - nullCount
			}
		} else if ran.HighVal[colIdx].Kind() == types.KindMaxValue {
			rowCount += tableRowCount / pseudoLessRate
		} else {
			compare, err := ran.LowVal[colIdx].Compare(sc, &ran.HighVal[colIdx], ran.Collators[colIdx])
			if err != nil {
				return 0, errors.Trace(err)
			}
			if compare == 0 {
				rowCount += tableRowCount / pseudoEqualRate
			} else {
				rowCount += tableRowCount / pseudoBetweenRate
			}
		}
	}
	if rowCount > tableRowCount {
		rowCount = tableRowCount
	}
	return rowCount, nil
}

func getPseudoRowCountBySignedIntRanges(intRanges []*ranger.Range, tableRowCount float64) float64 {
	var rowCount float64
	for _, rg := range intRanges {
		var cnt float64
		low := rg.LowVal[0].GetInt64()
		if rg.LowVal[0].Kind() == types.KindNull || rg.LowVal[0].Kind() == types.KindMinNotNull {
			low = math.MinInt64
		}
		high := rg.HighVal[0].GetInt64()
		if rg.HighVal[0].Kind() == types.KindMaxValue {
			high = math.MaxInt64
		}
		if low == math.MinInt64 && high == math.MaxInt64 {
			cnt = tableRowCount
		} else if low == math.MinInt64 {
			cnt = tableRowCount / pseudoLessRate
		} else if high == math.MaxInt64 {
			cnt = tableRowCount / pseudoLessRate
		} else {
			if low == high {
				cnt = 1 // When primary key is handle, the equal row count is at most one.
			} else {
				cnt = tableRowCount / pseudoBetweenRate
			}
		}
		if high-low > 0 && cnt > float64(high-low) {
			cnt = float64(high - low)
		}
		rowCount += cnt
	}
	if rowCount > tableRowCount {
		rowCount = tableRowCount
	}
	return rowCount
}

func getPseudoRowCountByUnsignedIntRanges(intRanges []*ranger.Range, tableRowCount float64) float64 {
	var rowCount float64
	for _, rg := range intRanges {
		var cnt float64
		low := rg.LowVal[0].GetUint64()
		if rg.LowVal[0].Kind() == types.KindNull || rg.LowVal[0].Kind() == types.KindMinNotNull {
			low = 0
		}
		high := rg.HighVal[0].GetUint64()
		if rg.HighVal[0].Kind() == types.KindMaxValue {
			high = math.MaxUint64
		}
		if low == 0 && high == math.MaxUint64 {
			cnt = tableRowCount
		} else if low == 0 {
			cnt = tableRowCount / pseudoLessRate
		} else if high == math.MaxUint64 {
			cnt = tableRowCount / pseudoLessRate
		} else {
			if low == high {
				cnt = 1 // When primary key is handle, the equal row count is at most one.
			} else {
				cnt = tableRowCount / pseudoBetweenRate
			}
		}
		if high > low && cnt > float64(high-low) {
			cnt = float64(high - low)
		}
		rowCount += cnt
	}
	if rowCount > tableRowCount {
		rowCount = tableRowCount
	}
	return rowCount
}

// GetAvgRowSize computes average row size for given columns.
func (coll *HistColl) GetAvgRowSize(ctx sessionctx.Context, cols []*expression.Column, isEncodedKey bool, isForScan bool) (size float64) {
	sessionVars := ctx.GetSessionVars()
	if coll.Pseudo || len(coll.Columns) == 0 || coll.RealtimeCount == 0 {
		size = pseudoColSize * float64(len(cols))
	} else {
		for _, col := range cols {
			colHist, ok := coll.Columns[col.UniqueID]
			// Normally this would not happen, it is for compatibility with old version stats which
			// does not include TotColSize.
			if !ok || (!colHist.IsHandle && colHist.TotColSize == 0 && (colHist.NullCount != coll.RealtimeCount)) {
				size += pseudoColSize
				continue
			}
			// We differentiate if the column is encoded as key or value, because the resulted size
			// is different.
			if sessionVars.EnableChunkRPC && !isForScan {
				size += colHist.AvgColSizeChunkFormat(coll.RealtimeCount)
			} else {
				size += colHist.AvgColSize(coll.RealtimeCount, isEncodedKey)
			}
		}
	}
	if sessionVars.EnableChunkRPC && !isForScan {
		// Add 1/8 byte for each column's nullBitMap byte.
		return size + float64(len(cols))/8
	}
	// Add 1 byte for each column's flag byte. See `encode` for details.
	return size + float64(len(cols))
}

// GetAvgRowSizeListInDisk computes average row size for given columns.
func (coll *HistColl) GetAvgRowSizeListInDisk(cols []*expression.Column) (size float64) {
	if coll.Pseudo || len(coll.Columns) == 0 || coll.RealtimeCount == 0 {
		for _, col := range cols {
			size += float64(chunk.EstimateTypeWidth(col.GetType()))
		}
	} else {
		for _, col := range cols {
			colHist, ok := coll.Columns[col.UniqueID]
			// Normally this would not happen, it is for compatibility with old version stats which
			// does not include TotColSize.
			if !ok || (!colHist.IsHandle && colHist.TotColSize == 0 && (colHist.NullCount != coll.RealtimeCount)) {
				size += float64(chunk.EstimateTypeWidth(col.GetType()))
				continue
			}
			size += colHist.AvgColSizeListInDisk(coll.RealtimeCount)
		}
	}
	// Add 8 byte for each column's size record. See `ListInDisk` for details.
	return size + float64(8*len(cols))
}

// GetTableAvgRowSize computes average row size for a table scan, exclude the index key-value pairs.
func (coll *HistColl) GetTableAvgRowSize(ctx sessionctx.Context, cols []*expression.Column, storeType kv.StoreType, handleInCols bool) (size float64) {
	size = coll.GetAvgRowSize(ctx, cols, false, true)
	switch storeType {
	case kv.TiKV:
		size += tablecodec.RecordRowKeyLen
		// The `cols` for TiKV always contain the row_id, so prefix row size subtract its length.
		size -= 8
	case kv.TiFlash:
		if !handleInCols {
			size += 8 /* row_id length */
		}
	}
	return
}

// GetIndexAvgRowSize computes average row size for a index scan.
func (coll *HistColl) GetIndexAvgRowSize(ctx sessionctx.Context, cols []*expression.Column, isUnique bool) (size float64) {
	size = coll.GetAvgRowSize(ctx, cols, true, true)
	// tablePrefix(1) + tableID(8) + indexPrefix(2) + indexID(8)
	// Because the cols for index scan always contain the handle, so we don't add the rowID here.
	size += 19
	if !isUnique {
		// add the len("_")
		size++
	}
	return
}

// CheckAnalyzeVerOnTable checks whether the given version is the one from the tbl.
// If not, it will return false and set the version to the tbl's.
// We use this check to make sure all the statistics of the table are in the same version.
func CheckAnalyzeVerOnTable(tbl *Table, version *int) bool {
	for _, col := range tbl.Columns {
		if !col.IsAnalyzed() {
			continue
		}
		if col.StatsVer != int64(*version) {
			*version = int(col.StatsVer)
			return false
		}
		// If we found one column and the version is the same, we can directly return since all the versions from this table is the same.
		return true
	}
	for _, idx := range tbl.Indices {
		if !idx.IsAnalyzed() {
			continue
		}
		if idx.StatsVer != int64(*version) {
			*version = int(idx.StatsVer)
			return false
		}
		// If we found one column and the version is the same, we can directly return since all the versions from this table is the same.
		return true
	}
	// This table has no statistics yet. We can directly return true.
	return true
}

// GetTblInfoForUsedStatsByPhysicalID get table name, partition name and TableInfo that will be used to record used stats.
var GetTblInfoForUsedStatsByPhysicalID func(sctx sessionctx.Context, id int64) (fullName string, tblInfo *model.TableInfo)

// recordUsedItemStatsStatus only records un-FullLoad item load status during user query
func recordUsedItemStatsStatus(sctx sessionctx.Context, stats interface{}, tableID, id int64) {
	// Sometimes we try to use stats on _tidb_rowid (id == -1), which must be empty, we ignore this case here.
	if id <= 0 {
		return
	}
	var isIndex, missing bool
	var loadStatus *StatsLoadedStatus
	switch x := stats.(type) {
	case *Column:
		isIndex = false
		if x == nil {
			missing = true
		} else {
			loadStatus = &x.StatsLoadedStatus
		}
	case *Index:
		isIndex = true
		if x == nil {
			missing = true
		} else {
			loadStatus = &x.StatsLoadedStatus
		}
	}

	// no need to record
	if !missing && loadStatus.IsFullLoad() {
		return
	}

	// need to record
	statsRecord := sctx.GetSessionVars().StmtCtx.GetUsedStatsInfo(true)
	if statsRecord[tableID] == nil {
		name, tblInfo := GetTblInfoForUsedStatsByPhysicalID(sctx, tableID)
		statsRecord[tableID] = &stmtctx.UsedStatsInfoForTable{
			Name:    name,
			TblInfo: tblInfo,
		}
	}
	recordForTbl := statsRecord[tableID]

	var recordForColOrIdx map[int64]string
	if isIndex {
		if recordForTbl.IndexStatsLoadStatus == nil {
			recordForTbl.IndexStatsLoadStatus = make(map[int64]string, 1)
		}
		recordForColOrIdx = recordForTbl.IndexStatsLoadStatus
	} else {
		if recordForTbl.ColumnStatsLoadStatus == nil {
			recordForTbl.ColumnStatsLoadStatus = make(map[int64]string, 1)
		}
		recordForColOrIdx = recordForTbl.ColumnStatsLoadStatus
	}

	if missing {
		recordForColOrIdx[id] = "missing"
		return
	}
	recordForColOrIdx[id] = loadStatus.StatusToString()
}<|MERGE_RESOLUTION|>--- conflicted
+++ resolved
@@ -1269,16 +1269,11 @@
 }
 
 // PseudoTable creates a pseudo table statistics.
-<<<<<<< HEAD
 // Usually, we don't want to trigger stats loading for pseudo table.
 // But there are exceptional cases. In such cases, we should pass allowTriggerLoading as true.
 // Such case could possibly happen in getStatsTable().
 func PseudoTable(tblInfo *model.TableInfo, allowTriggerLoading bool) *Table {
-=======
-func PseudoTable(tblInfo *model.TableInfo) *Table {
 	const fakePhysicalID int64 = -1
-
->>>>>>> 8298ae51
 	pseudoHistColl := HistColl{
 		RealtimeCount:  PseudoRowCount,
 		PhysicalID:     tblInfo.ID,
