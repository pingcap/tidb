--- conflicted
+++ resolved
@@ -233,14 +233,9 @@
 		// We copy it before writing to avoid race.
 		table = table.copy()
 	}
-<<<<<<< HEAD
-	selSQL := fmt.Sprintf("select table_id, is_index, hist_id, distinct_count, version, null_count, tot_col_size, stats_ver from mysql.stats_histograms where table_id = %d", tableInfo.ID)
-	rows, _, err := h.restrictedExec.ExecRestrictedSQL(nil, selSQL)
-=======
 	table.Pseudo = false
 	selSQL := fmt.Sprintf("select table_id, is_index, hist_id, distinct_count, version, null_count, tot_col_size, stats_ver, flag from mysql.stats_histograms where table_id = %d", tableInfo.ID)
-	rows, _, err := h.ctx.(sqlexec.RestrictedSQLExecutor).ExecRestrictedSQL(h.ctx, selSQL)
->>>>>>> 0ab0b50f
+	rows, _, err := h.restrictedExec.ExecRestrictedSQL(nil, selSQL)
 	if err != nil {
 		return nil, errors.Trace(err)
 	}
