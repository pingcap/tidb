--- conflicted
+++ resolved
@@ -177,18 +177,7 @@
 				return errors.Trace(err)
 			}
 			col = &Column{
-<<<<<<< HEAD
-				Histogram: Histogram{
-					ID:                histID,
-					NDV:               distinct,
-					NullCount:         nullCount,
-					Tp:                &colInfo.FieldType,
-					LastUpdateVersion: histVer,
-					TotColSize:        totColSize,
-				},
-=======
 				Histogram: *NewHistogram(histID, distinct, nullCount, histVer, &colInfo.FieldType, 0, totColSize),
->>>>>>> 477e252b
 				Info:      colInfo,
 				Count:     count + nullCount,
 				ErrorRate: errorRate,
