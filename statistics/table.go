// Copyright 2017 PingCAP, Inc.
//
// Licensed under the Apache License, Version 2.0 (the "License");
// you may not use this file except in compliance with the License.
// You may obtain a copy of the License at
//
//     http://www.apache.org/licenses/LICENSE-2.0
//
// Unless required by applicable law or agreed to in writing, software
// distributed under the License is distributed on an "AS IS" BASIS,
// See the License for the specific language governing permissions and
// limitations under the License.

package statistics

import (
	"fmt"
	"math"
	"strings"
	"sync"

	"github.com/juju/errors"
	"github.com/pingcap/tidb/model"
	"github.com/pingcap/tidb/mysql"
	"github.com/pingcap/tidb/sessionctx/stmtctx"
	"github.com/pingcap/tidb/types"
	"github.com/pingcap/tidb/util/codec"
	"github.com/pingcap/tidb/util/ranger"
	"github.com/pingcap/tidb/util/sqlexec"
	log "github.com/sirupsen/logrus"
)

const (
	// When we haven't analyzed a table, we use pseudo statistics to estimate costs.
	// It has row count 10000, equal condition selects 1/1000 of total rows, less condition selects 1/3 of total rows,
	// between condition selects 1/40 of total rows.
	pseudoRowCount    = 10000
	pseudoEqualRate   = 1000
	pseudoLessRate    = 3
	pseudoBetweenRate = 40
)

// Table represents statistics for a table.
type Table struct {
	TableID     int64
	Columns     map[int64]*Column
	Indices     map[int64]*Index
	colName2Idx map[string]int64 // map column name to index id
	colName2ID  map[string]int64 // map column name to column id
	Count       int64            // Total row count in a table.
	ModifyCount int64            // Total modify count in a table.
	Version     uint64
	Pseudo      bool
	PKIsHandle  bool
}

func (t *Table) copy() *Table {
	nt := &Table{
		TableID:     t.TableID,
		Count:       t.Count,
		ModifyCount: t.ModifyCount,
		Version:     t.Version,
		Pseudo:      t.Pseudo,
		Columns:     make(map[int64]*Column),
		Indices:     make(map[int64]*Index),
		colName2Idx: make(map[string]int64),
		colName2ID:  make(map[string]int64),
	}
	for id, col := range t.Columns {
		nt.Columns[id] = col
	}
	for id, idx := range t.Indices {
		nt.Indices[id] = idx
	}
	for name, id := range t.colName2Idx {
		nt.colName2Idx[name] = id
	}
	for name, id := range t.colName2ID {
		nt.colName2ID[name] = id
	}
	return nt
}

func (t *Table) buildColNameMapper() {
	for id, col := range t.Columns {
		t.colName2ID[col.Info.Name.L] = id
	}
	for id, idx := range t.Indices {
		// use this index to estimate the column stats
		t.colName2Idx[idx.Info.Columns[0].Name.L] = id
	}
}

func (h *Handle) cmSketchFromStorage(tblID int64, isIndex, histID int64) (*CMSketch, error) {
	selSQL := fmt.Sprintf("select cm_sketch from mysql.stats_histograms where table_id = %d and is_index = %d and hist_id = %d", tblID, isIndex, histID)
	rows, _, err := h.ctx.(sqlexec.RestrictedSQLExecutor).ExecRestrictedSQL(h.ctx, selSQL)
	if err != nil {
		return nil, errors.Trace(err)
	}
	if len(rows) == 0 {
		return nil, nil
	}
	return decodeCMSketch(rows[0].GetBytes(0))
}

func (h *Handle) indexStatsFromStorage(row types.Row, table *Table, tableInfo *model.TableInfo) error {
	histID := row.GetInt64(2)
	distinct := row.GetInt64(3)
	histVer := row.GetUint64(4)
	nullCount := row.GetInt64(5)
	isAnalyzed := row.GetInt64(7)
	idx := table.Indices[histID]
	errorRate := ErrorRate{}
	if isAnalyzed == 1 {
		h.rateMap.clear(table.TableID, histID, true)
	} else if idx != nil {
		errorRate = idx.ErrorRate
	}
	for _, idxInfo := range tableInfo.Indices {
		if histID != idxInfo.ID {
			continue
		}
		if idx == nil || idx.LastUpdateVersion < histVer {
			hg, err := histogramFromStorage(h.ctx, tableInfo.ID, histID, types.NewFieldType(mysql.TypeBlob), distinct, 1, histVer, nullCount, 0)
			if err != nil {
				return errors.Trace(err)
			}
			cms, err := h.cmSketchFromStorage(tableInfo.ID, 1, idxInfo.ID)
			if err != nil {
				return errors.Trace(err)
			}
<<<<<<< HEAD
			idx = &Index{Histogram: *hg, CMSketch: cms, Info: idxInfo, ErrorRate: errorRate}
=======
			idx = &Index{Histogram: *hg, CMSketch: cms, Info: idxInfo, statsVer: row.GetInt64(7)}
>>>>>>> 0fbb980f
		}
		break
	}
	if idx != nil {
		table.Indices[histID] = idx
	} else {
		log.Debugf("We cannot find index id %d in table info %s now. It may be deleted.", histID, tableInfo.Name)
	}
	return nil
}

func (h *Handle) columnStatsFromStorage(row types.Row, table *Table, tableInfo *model.TableInfo, loadAll bool) error {
	histID := row.GetInt64(2)
	distinct := row.GetInt64(3)
	histVer := row.GetUint64(4)
	nullCount := row.GetInt64(5)
	totColSize := row.GetInt64(6)
	isAnalyzed := row.GetInt64(7)
	col := table.Columns[histID]
	errorRate := ErrorRate{}
	if isAnalyzed == 1 {
		h.rateMap.clear(table.TableID, histID, false)
	} else if col != nil {
		errorRate = col.ErrorRate
	}
	for _, colInfo := range tableInfo.Columns {
		if histID != colInfo.ID {
			continue
		}
		isHandle := tableInfo.PKIsHandle && mysql.HasPriKeyFlag(colInfo.Flag)
		// We will not load buckets if:
		// 1. Lease > 0, and:
		// 2. this column is not handle, and:
		// 3. the column doesn't has buckets before, and:
		// 4. loadAll is false.
		notNeedLoad := h.Lease > 0 &&
			!isHandle &&
			(col == nil || col.Len() == 0 && col.LastUpdateVersion < histVer) &&
			!loadAll
		if notNeedLoad {
			count, err := columnCountFromStorage(h.ctx, table.TableID, histID)
			if err != nil {
				return errors.Trace(err)
			}
			col = &Column{
				Histogram: Histogram{
					ID:                histID,
					NDV:               distinct,
					NullCount:         nullCount,
					tp:                &colInfo.FieldType,
					LastUpdateVersion: histVer,
					TotColSize:        totColSize,
				},
				Info:      colInfo,
				Count:     count + nullCount,
				ErrorRate: errorRate,
			}
			break
		}
		if col == nil || col.LastUpdateVersion < histVer || loadAll {
			hg, err := histogramFromStorage(h.ctx, tableInfo.ID, histID, &colInfo.FieldType, distinct, 0, histVer, nullCount, totColSize)
			if err != nil {
				return errors.Trace(err)
			}
			cms, err := h.cmSketchFromStorage(tableInfo.ID, 0, colInfo.ID)
			if err != nil {
				return errors.Trace(err)
			}
			col = &Column{
				Histogram: *hg,
				Info:      colInfo,
				CMSketch:  cms,
				Count:     int64(hg.totalRowCount()),
				ErrorRate: errorRate,
			}
		}
		break
	}
	if col != nil {
		table.Columns[col.ID] = col
	} else {
		// If we didn't find a Column or Index in tableInfo, we won't load the histogram for it.
		// But don't worry, next lease the ddl will be updated, and we will load a same table for two times to
		// avoid error.
		log.Debugf("We cannot find column id %d in table info %s now. It may be deleted.", histID, tableInfo.Name)
	}
	return nil
}

// tableStatsFromStorage loads table stats info from storage.
func (h *Handle) tableStatsFromStorage(tableInfo *model.TableInfo, loadAll bool) (*Table, error) {
	table, ok := h.statsCache.Load().(statsCache)[tableInfo.ID]
	// If table stats is pseudo, we also need to copy it, since we will use the column stats when
	// the average error rate of it is small.
	if !ok {
		table = &Table{
			TableID:     tableInfo.ID,
			Columns:     make(map[int64]*Column, len(tableInfo.Columns)),
			Indices:     make(map[int64]*Index, len(tableInfo.Indices)),
			colName2Idx: make(map[string]int64),
			colName2ID:  make(map[string]int64),
		}
	} else {
		// We copy it before writing to avoid race.
		table = table.copy()
	}
<<<<<<< HEAD
	table.Pseudo = false
	selSQL := fmt.Sprintf("select table_id, is_index, hist_id, distinct_count, version, null_count, tot_col_size, is_analyzed from mysql.stats_histograms where table_id = %d", tableInfo.ID)
=======
	selSQL := fmt.Sprintf("select table_id, is_index, hist_id, distinct_count, version, null_count, tot_col_size, stats_ver from mysql.stats_histograms where table_id = %d", tableInfo.ID)
>>>>>>> 0fbb980f
	rows, _, err := h.ctx.(sqlexec.RestrictedSQLExecutor).ExecRestrictedSQL(h.ctx, selSQL)
	if err != nil {
		return nil, errors.Trace(err)
	}
	// Check deleted table.
	if len(rows) == 0 {
		return nil, nil
	}
	for _, row := range rows {
		if row.GetInt64(1) > 0 {
			if err := h.indexStatsFromStorage(row, table, tableInfo); err != nil {
				return nil, errors.Trace(err)
			}
		} else {
			if err := h.columnStatsFromStorage(row, table, tableInfo, loadAll); err != nil {
				return nil, errors.Trace(err)
			}
		}
	}
	table.buildColNameMapper()
	return table, nil
}

// String implements Stringer interface.
func (t *Table) String() string {
	strs := make([]string, 0, len(t.Columns)+1)
	strs = append(strs, fmt.Sprintf("Table:%d Count:%d", t.TableID, t.Count))
	for _, col := range t.Columns {
		strs = append(strs, col.String())
	}
	for _, col := range t.Indices {
		strs = append(strs, col.String())
	}
	return strings.Join(strs, "\n")
}

type tableColumnID struct {
	tableID  int64
	columnID int64
}

type neededColumnMap struct {
	m    sync.Mutex
	cols map[tableColumnID]struct{}
}

func (n *neededColumnMap) allCols() []tableColumnID {
	n.m.Lock()
	keys := make([]tableColumnID, 0, len(n.cols))
	for key := range n.cols {
		keys = append(keys, key)
	}
	n.m.Unlock()
	return keys
}

func (n *neededColumnMap) insert(col tableColumnID) {
	n.m.Lock()
	n.cols[col] = struct{}{}
	n.m.Unlock()
}

func (n *neededColumnMap) delete(col tableColumnID) {
	n.m.Lock()
	delete(n.cols, col)
	n.m.Unlock()
}

var histogramNeededColumns = neededColumnMap{cols: map[tableColumnID]struct{}{}}

// RatioOfPseudoEstimate means if modifyCount / statsTblCount is greater than this ratio, we think the stats is invalid
// and use pseudo estimation.
var RatioOfPseudoEstimate = 0.7

// ColumnIsInvalid checks if this column is invalid. If this column has histogram but not loaded yet, then we mark it
// as need histogram.
func (t *Table) ColumnIsInvalid(sc *stmtctx.StatementContext, colID int64) bool {
	col, ok := t.Columns[colID]
	if !ok || t.Pseudo && col.IsPseudo() {
		return true
	}
	if col.NDV > 0 && col.Len() == 0 {
		sc.SetHistogramsNotLoad()
		histogramNeededColumns.insert(tableColumnID{tableID: t.TableID, columnID: colID})
	}
	return col.totalRowCount() == 0 || (col.NDV > 0 && col.Len() == 0)
}

// ColumnGreaterRowCount estimates the row count where the column greater than value.
func (t *Table) ColumnGreaterRowCount(sc *stmtctx.StatementContext, value types.Datum, colID int64) float64 {
	if t.ColumnIsInvalid(sc, colID) {
		return float64(t.Count) / pseudoLessRate
	}
	c := t.Columns[colID]
	return c.greaterRowCount(value) * c.getIncreaseFactor(t.Count)
}

// ColumnLessRowCount estimates the row count where the column less than value.
func (t *Table) ColumnLessRowCount(sc *stmtctx.StatementContext, value types.Datum, colID int64) float64 {
	if t.ColumnIsInvalid(sc, colID) {
		return float64(t.Count) / pseudoLessRate
	}
	c := t.Columns[colID]
	return c.lessRowCount(value) * c.getIncreaseFactor(t.Count)
}

// ColumnBetweenRowCount estimates the row count where column greater or equal to a and less than b.
func (t *Table) ColumnBetweenRowCount(sc *stmtctx.StatementContext, a, b types.Datum, colID int64) float64 {
	if t.ColumnIsInvalid(sc, colID) {
		return float64(t.Count) / pseudoBetweenRate
	}
	c := t.Columns[colID]
	return c.betweenRowCount(a, b) * c.getIncreaseFactor(t.Count)
}

// ColumnEqualRowCount estimates the row count where the column equals to value.
func (t *Table) ColumnEqualRowCount(sc *stmtctx.StatementContext, value types.Datum, colID int64) (float64, error) {
	if t.ColumnIsInvalid(sc, colID) {
		return float64(t.Count) / pseudoEqualRate, nil
	}
	c := t.Columns[colID]
	result, err := c.equalRowCount(sc, value)
	result *= c.getIncreaseFactor(t.Count)
	return result, errors.Trace(err)
}

// GetRowCountByIntColumnRanges estimates the row count by a slice of IntColumnRange.
func (t *Table) GetRowCountByIntColumnRanges(sc *stmtctx.StatementContext, colID int64, intRanges []*ranger.Range) (float64, error) {
	if t.ColumnIsInvalid(sc, colID) {
		if len(intRanges) == 0 {
			return float64(t.Count), nil
		}
		if intRanges[0].LowVal[0].Kind() == types.KindInt64 {
			return getPseudoRowCountBySignedIntRanges(intRanges, float64(t.Count)), nil
		}
		return getPseudoRowCountByUnsignedIntRanges(intRanges, float64(t.Count)), nil
	}
	c := t.Columns[colID]
	result, err := c.getColumnRowCount(sc, intRanges)
	result *= c.getIncreaseFactor(t.Count)
	return result, errors.Trace(err)
}

// GetRowCountByColumnRanges estimates the row count by a slice of Range.
func (t *Table) GetRowCountByColumnRanges(sc *stmtctx.StatementContext, colID int64, colRanges []*ranger.Range) (float64, error) {
	if t.ColumnIsInvalid(sc, colID) {
		return getPseudoRowCountByColumnRanges(sc, float64(t.Count), colRanges, 0)
	}
	c := t.Columns[colID]
	result, err := c.getColumnRowCount(sc, colRanges)
	result *= c.getIncreaseFactor(t.Count)
	return result, errors.Trace(err)
}

// GetRowCountByIndexRanges estimates the row count by a slice of Range.
func (t *Table) GetRowCountByIndexRanges(sc *stmtctx.StatementContext, idxID int64, indexRanges []*ranger.Range) (float64, error) {
	idx := t.Indices[idxID]
	if idx == nil || t.Pseudo && idx.IsPseudo() || idx.Len() == 0 {
		colsLen := -1
		if idx != nil && idx.Info.Unique {
			colsLen = len(idx.Info.Columns)
		}
		return getPseudoRowCountByIndexRanges(sc, indexRanges, float64(t.Count), colsLen)
	}
	var result float64
	var err error
	if idx.CMSketch != nil && idx.statsVer == version1 {
		result, err = t.getIndexRowCount(sc, idx, indexRanges)
	} else {
		result, err = idx.getRowCount(sc, indexRanges)
	}
	result *= idx.getIncreaseFactor(t.Count)
	return result, errors.Trace(err)
}

// getOrdinalOfRangeCond gets the ordinal of the position range condition,
// if not exist, it returns the end position.
func getOrdinalOfRangeCond(sc *stmtctx.StatementContext, ran *ranger.Range) int {
	for i := range ran.LowVal {
		a, b := ran.LowVal[i], ran.HighVal[i]
		cmp, err := a.CompareDatum(sc, &b)
		if err != nil {
			return 0
		}
		if cmp != 0 {
			return i
		}
	}
	return len(ran.LowVal)
}

func (t *Table) getIndexRowCount(sc *stmtctx.StatementContext, idx *Index, indexRanges []*ranger.Range) (float64, error) {
	totalCount := float64(0)
	for _, ran := range indexRanges {
		rangePosition := getOrdinalOfRangeCond(sc, ran)
		// first one is range, just use the previous way to estimate
		if rangePosition == 0 {
			count, err := idx.getRowCount(sc, []*ranger.Range{ran})
			if err != nil {
				return 0, errors.Trace(err)
			}
			totalCount += count
			continue
		}
		selectivity := 1.0
		// use CM Sketch to estimate the equal conditions
		bytes, err := codec.EncodeKey(sc, nil, ran.LowVal[:rangePosition]...)
		if err != nil {
			return 0, errors.Trace(err)
		}
		selectivity = float64(idx.CMSketch.queryBytes(bytes)) / float64(t.Count)
		// use histogram to estimate the range condition
		if rangePosition != len(ran.LowVal) {
			rang := ranger.Range{
				LowVal:      []types.Datum{ran.LowVal[rangePosition]},
				LowExclude:  ran.LowExclude,
				HighVal:     []types.Datum{ran.HighVal[rangePosition]},
				HighExclude: ran.HighExclude,
			}
			var count float64
			var err error
			colName := idx.Info.Columns[rangePosition].Name.L
			// prefer index stats over column stats
			if idx, ok := t.colName2Idx[colName]; ok {
				count, err = t.GetRowCountByIndexRanges(sc, idx, []*ranger.Range{&rang})
			} else {
				count, err = t.GetRowCountByColumnRanges(sc, t.colName2ID[colName], []*ranger.Range{&rang})
			}
			if err != nil {
				return 0, errors.Trace(err)
			}
			selectivity = selectivity * count / float64(t.Count)
		}
		totalCount += selectivity * float64(t.Count)
	}
	if totalCount > idx.totalRowCount() {
		totalCount = idx.totalRowCount()
	}
	return totalCount, nil
}

// PseudoTable creates a pseudo table statistics.
func PseudoTable(tblInfo *model.TableInfo) *Table {
	t := &Table{
		TableID:    tblInfo.ID,
		Pseudo:     true,
		Count:      pseudoRowCount,
		PKIsHandle: tblInfo.PKIsHandle,
		Columns:    make(map[int64]*Column, len(tblInfo.Columns)),
		Indices:    make(map[int64]*Index, len(tblInfo.Indices)),
	}
	for _, col := range tblInfo.Columns {
		if col.State == model.StatePublic {
			t.Columns[col.ID] = &Column{Info: col}
		}
	}
	for _, idx := range tblInfo.Indices {
		if idx.State == model.StatePublic {
			t.Indices[idx.ID] = &Index{Info: idx}
		}
	}
	return t
}

func getPseudoRowCountByIndexRanges(sc *stmtctx.StatementContext, indexRanges []*ranger.Range,
	tableRowCount float64, colsLen int) (float64, error) {
	if tableRowCount == 0 {
		return 0, nil
	}
	var totalCount float64
	for _, indexRange := range indexRanges {
		count := tableRowCount
		i, err := indexRange.PrefixEqualLen(sc)
		if err != nil {
			return 0, errors.Trace(err)
		}
		if i == colsLen && !indexRange.LowExclude && !indexRange.HighExclude {
			totalCount += 1.0
			continue
		}
		if i >= len(indexRange.LowVal) {
			i = len(indexRange.LowVal) - 1
		}
		rowCount, err := getPseudoRowCountByColumnRanges(sc, tableRowCount, []*ranger.Range{indexRange}, i)
		if err != nil {
			return 0, errors.Trace(err)
		}
		count = count / tableRowCount * rowCount
		// If the condition is a = 1, b = 1, c = 1, d = 1, we think every a=1, b=1, c=1 only filtrate 1/100 data,
		// so as to avoid collapsing too fast.
		for j := 0; j < i; j++ {
			count = count / float64(100)
		}
		totalCount += count
	}
	if totalCount > tableRowCount {
		totalCount = tableRowCount / 3.0
	}
	return totalCount, nil
}

func getPseudoRowCountByColumnRanges(sc *stmtctx.StatementContext, tableRowCount float64, columnRanges []*ranger.Range, colIdx int) (float64, error) {
	var rowCount float64
	var err error
	for _, ran := range columnRanges {
		if ran.LowVal[colIdx].Kind() == types.KindNull && ran.HighVal[colIdx].Kind() == types.KindMaxValue {
			rowCount += tableRowCount
		} else if ran.LowVal[colIdx].Kind() == types.KindMinNotNull {
			var nullCount float64
			nullCount = tableRowCount / pseudoEqualRate
			if ran.HighVal[colIdx].Kind() == types.KindMaxValue {
				rowCount += tableRowCount - nullCount
			} else if err == nil {
				lessCount := tableRowCount / pseudoLessRate
				rowCount += lessCount - nullCount
			}
		} else if ran.HighVal[colIdx].Kind() == types.KindMaxValue {
			rowCount += tableRowCount / pseudoLessRate
		} else {
			compare, err1 := ran.LowVal[colIdx].CompareDatum(sc, &ran.HighVal[colIdx])
			if err1 != nil {
				return 0, errors.Trace(err1)
			}
			if compare == 0 {
				rowCount += tableRowCount / pseudoEqualRate
			} else {
				rowCount += tableRowCount / pseudoBetweenRate
			}
		}
		if err != nil {
			return 0, errors.Trace(err)
		}
	}
	if rowCount > tableRowCount {
		rowCount = tableRowCount
	}
	return rowCount, nil
}

func getPseudoRowCountBySignedIntRanges(intRanges []*ranger.Range, tableRowCount float64) float64 {
	var rowCount float64
	for _, rg := range intRanges {
		var cnt float64
		low := rg.LowVal[0].GetInt64()
		if rg.LowVal[0].Kind() == types.KindNull || rg.LowVal[0].Kind() == types.KindMinNotNull {
			low = math.MinInt64
		}
		high := rg.HighVal[0].GetInt64()
		if rg.HighVal[0].Kind() == types.KindMaxValue {
			high = math.MaxInt64
		}
		if low == math.MinInt64 && high == math.MaxInt64 {
			cnt = tableRowCount
		} else if low == math.MinInt64 {
			cnt = tableRowCount / pseudoLessRate
		} else if high == math.MaxInt64 {
			cnt = tableRowCount / pseudoLessRate
		} else {
			if low == high {
				cnt = 1 // When primary key is handle, the equal row count is at most one.
			} else {
				cnt = tableRowCount / pseudoBetweenRate
			}
		}
		if high-low > 0 && cnt > float64(high-low) {
			cnt = float64(high - low)
		}
		rowCount += cnt
	}
	if rowCount > tableRowCount {
		rowCount = tableRowCount
	}
	return rowCount
}

func getPseudoRowCountByUnsignedIntRanges(intRanges []*ranger.Range, tableRowCount float64) float64 {
	var rowCount float64
	for _, rg := range intRanges {
		var cnt float64
		low := rg.LowVal[0].GetUint64()
		if rg.LowVal[0].Kind() == types.KindNull || rg.LowVal[0].Kind() == types.KindMinNotNull {
			low = 0
		}
		high := rg.HighVal[0].GetUint64()
		if rg.HighVal[0].Kind() == types.KindMaxValue {
			high = math.MaxUint64
		}
		if low == 0 && high == math.MaxUint64 {
			cnt = tableRowCount
		} else if low == 0 {
			cnt = tableRowCount / pseudoLessRate
		} else if high == math.MaxUint64 {
			cnt = tableRowCount / pseudoLessRate
		} else {
			if low == high {
				cnt = 1 // When primary key is handle, the equal row count is at most one.
			} else {
				cnt = tableRowCount / pseudoBetweenRate
			}
		}
		if high > low && cnt > float64(high-low) {
			cnt = float64(high - low)
		}
		rowCount += cnt
	}
	if rowCount > tableRowCount {
		rowCount = tableRowCount
	}
	return rowCount
}<|MERGE_RESOLUTION|>--- conflicted
+++ resolved
@@ -108,10 +108,9 @@
 	distinct := row.GetInt64(3)
 	histVer := row.GetUint64(4)
 	nullCount := row.GetInt64(5)
-	isAnalyzed := row.GetInt64(7)
 	idx := table.Indices[histID]
 	errorRate := ErrorRate{}
-	if isAnalyzed == 1 {
+	if isAnalyzed(row.GetInt64(8)) {
 		h.rateMap.clear(table.TableID, histID, true)
 	} else if idx != nil {
 		errorRate = idx.ErrorRate
@@ -129,11 +128,7 @@
 			if err != nil {
 				return errors.Trace(err)
 			}
-<<<<<<< HEAD
-			idx = &Index{Histogram: *hg, CMSketch: cms, Info: idxInfo, ErrorRate: errorRate}
-=======
-			idx = &Index{Histogram: *hg, CMSketch: cms, Info: idxInfo, statsVer: row.GetInt64(7)}
->>>>>>> 0fbb980f
+			idx = &Index{Histogram: *hg, CMSketch: cms, Info: idxInfo, ErrorRate: errorRate, statsVer: row.GetInt64(7)}
 		}
 		break
 	}
@@ -151,10 +146,9 @@
 	histVer := row.GetUint64(4)
 	nullCount := row.GetInt64(5)
 	totColSize := row.GetInt64(6)
-	isAnalyzed := row.GetInt64(7)
 	col := table.Columns[histID]
 	errorRate := ErrorRate{}
-	if isAnalyzed == 1 {
+	if isAnalyzed(row.GetInt64(8)) {
 		h.rateMap.clear(table.TableID, histID, false)
 	} else if col != nil {
 		errorRate = col.ErrorRate
@@ -240,12 +234,8 @@
 		// We copy it before writing to avoid race.
 		table = table.copy()
 	}
-<<<<<<< HEAD
 	table.Pseudo = false
-	selSQL := fmt.Sprintf("select table_id, is_index, hist_id, distinct_count, version, null_count, tot_col_size, is_analyzed from mysql.stats_histograms where table_id = %d", tableInfo.ID)
-=======
-	selSQL := fmt.Sprintf("select table_id, is_index, hist_id, distinct_count, version, null_count, tot_col_size, stats_ver from mysql.stats_histograms where table_id = %d", tableInfo.ID)
->>>>>>> 0fbb980f
+	selSQL := fmt.Sprintf("select table_id, is_index, hist_id, distinct_count, version, null_count, tot_col_size, stats_ver, flag from mysql.stats_histograms where table_id = %d", tableInfo.ID)
 	rows, _, err := h.ctx.(sqlexec.RestrictedSQLExecutor).ExecRestrictedSQL(h.ctx, selSQL)
 	if err != nil {
 		return nil, errors.Trace(err)
