// Copyright 2022 PingCAP, Inc.
//
// Licensed under the Apache License, Version 2.0 (the "License");
// you may not use this file except in compliance with the License.
// You may obtain a copy of the License at
//
//     http://www.apache.org/licenses/LICENSE-2.0
//
// Unless required by applicable law or agreed to in writing, software
// distributed under the License is distributed on an "AS IS" BASIS,
// WITHOUT WARRANTIES OR CONDITIONS OF ANY KIND, either express or implied.
// See the License for the specific language governing permissions and
// limitations under the License.

package statistics

import (
	"math"
	"strconv"

	"github.com/pingcap/tidb/parser/model"
	"github.com/pingcap/tidb/parser/mysql"
	"github.com/pingcap/tidb/planner/util/debugtrace"
	"github.com/pingcap/tidb/sessionctx"
	"github.com/pingcap/tidb/types"
	"github.com/pingcap/tidb/util/chunk"
	"github.com/pingcap/tidb/util/logutil"
	"go.uber.org/zap"
)

// Column represents a column histogram.
type Column struct {
	LastAnalyzePos types.Datum
	CMSketch       *CMSketch
	TopN           *TopN
	FMSketch       *FMSketch
	Info           *model.ColumnInfo
	Histogram

	// StatsLoadedStatus indicates the status of column statistics
	StatsLoadedStatus
	// PhysicalID is the physical table id,
	// or it could possibly be -1, which means "stats not available".
	// The -1 case could happen in a pseudo stats table, and in this case, this stats should not trigger stats loading.
	PhysicalID int64
	Flag       int64
	StatsVer   int64 // StatsVer is the version of the current stats, used to maintain compatibility

	IsHandle bool
}

func (c *Column) String() string {
	return c.Histogram.ToString(0)
}

// TotalRowCount returns the total count of this column.
func (c *Column) TotalRowCount() float64 {
	if c.StatsVer >= Version2 {
		return c.Histogram.TotalRowCount() + float64(c.TopN.TotalCount())
	}
	return c.Histogram.TotalRowCount()
}

// NotNullCount returns the count of this column which is not null.
func (c *Column) NotNullCount() float64 {
	if c.StatsVer >= Version2 {
		return c.Histogram.NotNullCount() + float64(c.TopN.TotalCount())
	}
	return c.Histogram.NotNullCount()
}

// GetIncreaseFactor get the increase factor to adjust the final estimated count when the table is modified.
func (c *Column) GetIncreaseFactor(realtimeRowCount int64) float64 {
	columnCount := c.TotalRowCount()
	if columnCount == 0 {
		// avoid dividing by 0
		return 1.0
	}
	return float64(realtimeRowCount) / columnCount
}

// MemoryUsage returns the total memory usage of Histogram, CMSketch, FMSketch in Column.
// We ignore the size of other metadata in Column
func (c *Column) MemoryUsage() CacheItemMemoryUsage {
	var sum int64
	columnMemUsage := &ColumnMemUsage{
		ColumnID: c.Info.ID,
	}
	histogramMemUsage := c.Histogram.MemoryUsage()
	columnMemUsage.HistogramMemUsage = histogramMemUsage
	sum = histogramMemUsage
	if c.CMSketch != nil {
		cmSketchMemUsage := c.CMSketch.MemoryUsage()
		columnMemUsage.CMSketchMemUsage = cmSketchMemUsage
		sum += cmSketchMemUsage
	}
	if c.TopN != nil {
		topnMemUsage := c.TopN.MemoryUsage()
		columnMemUsage.TopNMemUsage = topnMemUsage
		sum += topnMemUsage
	}
	if c.FMSketch != nil {
		fmSketchMemUsage := c.FMSketch.MemoryUsage()
		columnMemUsage.FMSketchMemUsage = fmSketchMemUsage
		sum += fmSketchMemUsage
	}
	columnMemUsage.TotalMemUsage = sum
	return columnMemUsage
}

// HistogramNeededItems stores the columns/indices whose Histograms need to be loaded from physical kv layer.
// Currently, we only load index/pk's Histogram from kv automatically. Columns' are loaded by needs.
var HistogramNeededItems = neededStatsMap{items: map[model.TableItemID]struct{}{}}

// IsInvalid checks if this column is invalid.
// If this column has histogram but not loaded yet,
// then we mark it as need histogram.
func (c *Column) IsInvalid(
	sctx sessionctx.Context,
	collPseudo bool,
) (res bool) {
	var totalCount float64
	var ndv int64
	var inValidForCollPseudo, essentialLoaded bool
	if sctx.GetSessionVars().StmtCtx.EnableOptimizerDebugTrace {
		debugtrace.EnterContextCommon(sctx)
		defer func() {
			debugtrace.RecordAnyValuesWithNames(sctx,
				"IsInvalid", res,
				"InValidForCollPseudo", inValidForCollPseudo,
				"TotalCount", totalCount,
				"NDV", ndv,
				"EssentialLoaded", essentialLoaded,
			)
			debugtrace.LeaveContextCommon(sctx)
		}()
	}
	if sctx != nil {
		stmtctx := sctx.GetSessionVars().StmtCtx
		if (!c.IsStatsInitialized() || c.IsLoadNeeded()) && stmtctx != nil {
			if stmtctx.StatsLoad.Timeout > 0 {
				logutil.BgLogger().Warn("Hist for column should already be loaded as sync but not found.",
					zap.String(strconv.FormatInt(c.Info.ID, 10), c.Info.Name.O))
			}
			// In some tests, the c.Info is not set, so we add this check here.
			// When we are using stats from PseudoTable(), the table ID will possibly be -1.
			// In this case, we don't trigger stats loading.
			if c.Info != nil && c.PhysicalID > 0 {
				HistogramNeededItems.insert(model.TableItemID{TableID: c.PhysicalID, ID: c.Info.ID, IsIndex: false})
			}
		}
	}
	if collPseudo {
		inValidForCollPseudo = true
		return true
	}
	// In some cases, some statistics in column would be evicted
	// For example: the cmsketch of the column might be evicted while the histogram and the topn are still exists
	// In this case, we will think this column as valid due to we can still use the rest of the statistics to do optimize.
	totalCount = c.TotalRowCount()
	essentialLoaded = c.IsEssentialStatsLoaded()
	ndv = c.Histogram.NDV
	return totalCount == 0 || (!essentialLoaded && ndv > 0)
}

<<<<<<< HEAD
func (c *Column) equalRowCount(sctx sessionctx.Context, val types.Datum, encodedVal []byte, realtimeRowCount int64) (result float64, err error) {
	if sctx.GetSessionVars().StmtCtx.EnableOptimizerDebugTrace {
		debugtrace.EnterContextCommon(sctx)
		debugtrace.RecordAnyValuesWithNames(sctx, "Value", val.String(), "Encoded", encodedVal)
		defer func() {
			debugtrace.RecordAnyValuesWithNames(sctx, "Result", result, "Error", err)
			debugtrace.LeaveContextCommon(sctx)
		}()
	}
	if val.IsNull() {
		return float64(c.NullCount), nil
	}
	if c.StatsVer < Version2 {
		// All the values are null.
		if c.Histogram.Bounds.NumRows() == 0 {
			return 0.0, nil
		}
		if c.Histogram.NDV > 0 && c.outOfRange(val) {
			return OutOfRangeEQSelectivity(sctx, c.Histogram.NDV, realtimeRowCount, int64(c.TotalRowCount())) * c.TotalRowCount(), nil
		}
		if c.CMSketch != nil {
			count, err := queryValue(sctx, c.CMSketch, c.TopN, val)
			return float64(count), errors.Trace(err)
		}
		histRowCount, _ := c.Histogram.EqualRowCount(sctx, val, false)
		return histRowCount, nil
	}

	// Stats version == 2
	// All the values are null.
	if c.Histogram.Bounds.NumRows() == 0 && c.TopN.Num() == 0 {
		return 0, nil
	}
	// 1. try to find this value in TopN
	if c.TopN != nil {
		rowcount, ok := c.TopN.QueryTopN(sctx, encodedVal)
		if ok {
			return float64(rowcount), nil
		}
	}
	// 2. try to find this value in bucket.Repeat(the last value in every bucket)
	histCnt, matched := c.Histogram.EqualRowCount(sctx, val, true)
	if matched {
		return histCnt, nil
	}
	// 3. use uniform distribution assumption for the rest (even when this value is not covered by the range of stats)
	histNDV := float64(c.Histogram.NDV - int64(c.TopN.Num()))
	if histNDV <= 0 {
		return 0, nil
	}
	return c.Histogram.NotNullCount() / histNDV, nil
}

// GetColumnRowCount estimates the row count by a slice of Range.
func (c *Column) GetColumnRowCount(sctx sessionctx.Context, ranges []*ranger.Range, realtimeRowCount, modifyCount int64, pkIsHandle bool) (float64, error) {
	sc := sctx.GetSessionVars().StmtCtx
	debugTrace := sc.EnableOptimizerDebugTrace
	if debugTrace {
		debugtrace.EnterContextCommon(sctx)
		defer debugtrace.LeaveContextCommon(sctx)
	}
	var rowCount float64
	for _, rg := range ranges {
		highVal := *rg.HighVal[0].Clone()
		lowVal := *rg.LowVal[0].Clone()
		if highVal.Kind() == types.KindString {
			highVal.SetBytes(collate.GetCollator(highVal.Collation()).Key(highVal.GetString()))
		}
		if lowVal.Kind() == types.KindString {
			lowVal.SetBytes(collate.GetCollator(lowVal.Collation()).Key(lowVal.GetString()))
		}
		cmp, err := lowVal.Compare(sc, &highVal, collate.GetBinaryCollator())
		if err != nil {
			return 0, errors.Trace(err)
		}
		lowEncoded, err := codec.EncodeKey(sc, nil, lowVal)
		if err != nil {
			return 0, err
		}
		highEncoded, err := codec.EncodeKey(sc, nil, highVal)
		if err != nil {
			return 0, err
		}
		if debugTrace {
			debugTraceStartEstimateRange(sctx, rg, lowEncoded, highEncoded, rowCount)
		}
		if cmp == 0 {
			// case 1: it's a point
			if !rg.LowExclude && !rg.HighExclude {
				// In this case, the row count is at most 1.
				if pkIsHandle {
					rowCount++
					if debugTrace {
						debugTraceEndEstimateRange(sctx, 1, debugTraceUniquePoint)
					}
					continue
				}
				var cnt float64
				cnt, err = c.equalRowCount(sctx, lowVal, lowEncoded, realtimeRowCount)
				if err != nil {
					return 0, errors.Trace(err)
				}
				// If the current table row count has changed, we should scale the row count accordingly.
				cnt *= c.GetIncreaseFactor(realtimeRowCount)
				rowCount += cnt
				if debugTrace {
					debugTraceEndEstimateRange(sctx, cnt, debugTracePoint)
				}
			}
			continue
		}
		// In stats ver 1, we use CM Sketch to estimate row count for point condition, which is more accurate.
		// So for the small range, we convert it to points.
		if c.StatsVer < 2 {
			rangeVals := enumRangeValues(lowVal, highVal, rg.LowExclude, rg.HighExclude)

			// case 2: it's a small range && using ver1 stats
			if rangeVals != nil {
				for _, val := range rangeVals {
					cnt, err := c.equalRowCount(sctx, val, lowEncoded, realtimeRowCount)
					if err != nil {
						return 0, err
					}
					// If the current table row count has changed, we should scale the row count accordingly.
					cnt *= c.GetIncreaseFactor(realtimeRowCount)
					if debugTrace {
						debugTraceEndEstimateRange(sctx, cnt, debugTraceVer1SmallRange)
					}
					rowCount += cnt
				}

				continue
			}
		}

		// case 3: it's an interval
		cnt := c.BetweenRowCount(sctx, lowVal, highVal, lowEncoded, highEncoded)
		// `betweenRowCount` returns count for [l, h) range, we adjust cnt for boundaries here.
		// Note that, `cnt` does not include null values, we need specially handle cases
		//   where null is the lower bound.
		// And because we use (2, MaxValue] to represent expressions like a > 2 and use [MinNotNull, 3) to represent
		//   expressions like b < 3, we need to exclude the special values.
		if rg.LowExclude && !lowVal.IsNull() && lowVal.Kind() != types.KindMaxValue && lowVal.Kind() != types.KindMinNotNull {
			lowCnt, err := c.equalRowCount(sctx, lowVal, lowEncoded, realtimeRowCount)
			if err != nil {
				return 0, errors.Trace(err)
			}
			cnt -= lowCnt
			cnt = mathutil.Clamp(cnt, 0, c.notNullCount())
		}
		if !rg.LowExclude && lowVal.IsNull() {
			cnt += float64(c.NullCount)
		}
		if !rg.HighExclude && highVal.Kind() != types.KindMaxValue && highVal.Kind() != types.KindMinNotNull {
			highCnt, err := c.equalRowCount(sctx, highVal, highEncoded, realtimeRowCount)
			if err != nil {
				return 0, errors.Trace(err)
			}
			cnt += highCnt
		}

		cnt = mathutil.Clamp(cnt, 0, c.TotalRowCount())

		// If the current table row count has changed, we should scale the row count accordingly.
		cnt *= c.GetIncreaseFactor(realtimeRowCount)

		// handling the out-of-range part
		if (c.outOfRange(lowVal) && !lowVal.IsNull()) || c.outOfRange(highVal) {
			cnt += c.Histogram.OutOfRangeRowCount(sctx, &lowVal, &highVal, modifyCount, int64(c.TopN.Num()))
		}

		if debugTrace {
			debugTraceEndEstimateRange(sctx, cnt, debugTraceRange)
		}
		rowCount += cnt
	}
	rowCount = mathutil.Clamp(rowCount, 0, float64(realtimeRowCount))
	return rowCount, nil
}

=======
>>>>>>> e6978357
// ItemID implements TableCacheItem
func (c *Column) ItemID() int64 {
	return c.Info.ID
}

// DropUnnecessaryData drops the unnecessary data for the column.
func (c *Column) DropUnnecessaryData() {
	if c.StatsVer < Version2 {
		c.CMSketch = nil
	}
	c.TopN = nil
	c.Histogram.Bounds = chunk.NewChunkWithCapacity([]*types.FieldType{types.NewFieldType(mysql.TypeBlob)}, 0)
	c.Histogram.Buckets = make([]Bucket, 0)
	c.Histogram.Scalars = make([]scalar, 0)
	c.evictedStatus = AllEvicted
}

// IsAllEvicted indicates whether all stats evicted
func (c *Column) IsAllEvicted() bool {
	return c.statsInitialized && c.evictedStatus >= AllEvicted
}

// GetEvictedStatus indicates the evicted status
func (c *Column) GetEvictedStatus() int {
	return c.evictedStatus
}

// IsStatsInitialized indicates whether stats is initialized
func (c *Column) IsStatsInitialized() bool {
	return c.statsInitialized
}

// GetStatsVer indicates the stats version
func (c *Column) GetStatsVer() int64 {
	return c.StatsVer
}

// IsCMSExist indicates whether CMSketch exists
func (c *Column) IsCMSExist() bool {
	return c.CMSketch != nil
}

// AvgColSize is the average column size of the histogram. These sizes are derived from function `encode`
// and `Datum::ConvertTo`, so we need to update them if those 2 functions are changed.
func (c *Column) AvgColSize(count int64, isKey bool) float64 {
	if count == 0 {
		return 0
	}
	// Note that, if the handle column is encoded as value, instead of key, i.e,
	// when the handle column is in a unique index, the real column size may be
	// smaller than 8 because it is encoded using `EncodeVarint`. Since we don't
	// know the exact value size now, use 8 as approximation.
	if c.IsHandle {
		return 8
	}
	histCount := c.TotalRowCount()
	notNullRatio := 1.0
	if histCount > 0 {
		notNullRatio = 1.0 - float64(c.NullCount)/histCount
	}
	switch c.Histogram.Tp.GetType() {
	case mysql.TypeFloat, mysql.TypeDouble, mysql.TypeDuration, mysql.TypeDate, mysql.TypeDatetime, mysql.TypeTimestamp:
		return 8 * notNullRatio
	case mysql.TypeTiny, mysql.TypeShort, mysql.TypeInt24, mysql.TypeLong, mysql.TypeLonglong, mysql.TypeYear, mysql.TypeEnum, mysql.TypeBit, mysql.TypeSet:
		if isKey {
			return 8 * notNullRatio
		}
	}
	// Keep two decimal place.
	return math.Round(float64(c.TotColSize)/float64(count)*100) / 100
}

// AvgColSizeChunkFormat is the average column size of the histogram. These sizes are derived from function `Encode`
// and `DecodeToChunk`, so we need to update them if those 2 functions are changed.
func (c *Column) AvgColSizeChunkFormat(count int64) float64 {
	if count == 0 {
		return 0
	}
	fixedLen := chunk.GetFixedLen(c.Histogram.Tp)
	if fixedLen != -1 {
		return float64(fixedLen)
	}
	// Keep two decimal place.
	// Add 8 bytes for unfixed-len type's offsets.
	// Minus Log2(avgSize) for unfixed-len type LEN.
	avgSize := float64(c.TotColSize) / float64(count)
	if avgSize < 1 {
		return math.Round(avgSize*100)/100 + 8
	}
	return math.Round((avgSize-math.Log2(avgSize))*100)/100 + 8
}

// AvgColSizeListInDisk is the average column size of the histogram. These sizes are derived
// from `chunk.ListInDisk` so we need to update them if those 2 functions are changed.
func (c *Column) AvgColSizeListInDisk(count int64) float64 {
	if count == 0 {
		return 0
	}
	histCount := c.TotalRowCount()
	notNullRatio := 1.0
	if histCount > 0 {
		notNullRatio = 1.0 - float64(c.NullCount)/histCount
	}
	size := chunk.GetFixedLen(c.Histogram.Tp)
	if size != -1 {
		return float64(size) * notNullRatio
	}
	// Keep two decimal place.
	// Minus Log2(avgSize) for unfixed-len type LEN.
	avgSize := float64(c.TotColSize) / float64(count)
	if avgSize < 1 {
		return math.Round((avgSize)*100) / 100
	}
	return math.Round((avgSize-math.Log2(avgSize))*100) / 100
}

// StatusToString gets the string info of StatsLoadedStatus
func (s StatsLoadedStatus) StatusToString() string {
	if !s.statsInitialized {
		return "unInitialized"
	}
	switch s.evictedStatus {
	case AllLoaded:
		return "allLoaded"
	case AllEvicted:
		return "allEvicted"
	}
	return "unknown"
}

// IsAnalyzed indicates whether the column is analyzed.
// The set of IsAnalyzed columns is a subset of the set of StatsAvailable columns.
func (c *Column) IsAnalyzed() bool {
	return c.GetStatsVer() != Version0
}

// StatsAvailable indicates whether the column stats are collected.
// Note:
//  1. The function merely talks about whether the stats are collected, regardless of the stats loaded status.
//  2. The function is used to decide StatsLoadedStatus.statsInitialized when reading the column stats from storage.
//  3. There are two cases that StatsAvailable is true:
//     a. IsAnalyzed is true.
//     b. The column is newly-added/modified and its stats are generated according to the default value.
func (c *Column) StatsAvailable() bool {
	// Typically, when the column is analyzed, StatsVer is set to Version1/Version2, so we check IsAnalyzed().
	// However, when we add/modify a column, its stats are generated according to the default value without setting
	// StatsVer, so we check NDV > 0 || NullCount > 0 for the case.
	return c.IsAnalyzed() || c.NDV > 0 || c.NullCount > 0
}<|MERGE_RESOLUTION|>--- conflicted
+++ resolved
@@ -163,189 +163,6 @@
 	return totalCount == 0 || (!essentialLoaded && ndv > 0)
 }
 
-<<<<<<< HEAD
-func (c *Column) equalRowCount(sctx sessionctx.Context, val types.Datum, encodedVal []byte, realtimeRowCount int64) (result float64, err error) {
-	if sctx.GetSessionVars().StmtCtx.EnableOptimizerDebugTrace {
-		debugtrace.EnterContextCommon(sctx)
-		debugtrace.RecordAnyValuesWithNames(sctx, "Value", val.String(), "Encoded", encodedVal)
-		defer func() {
-			debugtrace.RecordAnyValuesWithNames(sctx, "Result", result, "Error", err)
-			debugtrace.LeaveContextCommon(sctx)
-		}()
-	}
-	if val.IsNull() {
-		return float64(c.NullCount), nil
-	}
-	if c.StatsVer < Version2 {
-		// All the values are null.
-		if c.Histogram.Bounds.NumRows() == 0 {
-			return 0.0, nil
-		}
-		if c.Histogram.NDV > 0 && c.outOfRange(val) {
-			return OutOfRangeEQSelectivity(sctx, c.Histogram.NDV, realtimeRowCount, int64(c.TotalRowCount())) * c.TotalRowCount(), nil
-		}
-		if c.CMSketch != nil {
-			count, err := queryValue(sctx, c.CMSketch, c.TopN, val)
-			return float64(count), errors.Trace(err)
-		}
-		histRowCount, _ := c.Histogram.EqualRowCount(sctx, val, false)
-		return histRowCount, nil
-	}
-
-	// Stats version == 2
-	// All the values are null.
-	if c.Histogram.Bounds.NumRows() == 0 && c.TopN.Num() == 0 {
-		return 0, nil
-	}
-	// 1. try to find this value in TopN
-	if c.TopN != nil {
-		rowcount, ok := c.TopN.QueryTopN(sctx, encodedVal)
-		if ok {
-			return float64(rowcount), nil
-		}
-	}
-	// 2. try to find this value in bucket.Repeat(the last value in every bucket)
-	histCnt, matched := c.Histogram.EqualRowCount(sctx, val, true)
-	if matched {
-		return histCnt, nil
-	}
-	// 3. use uniform distribution assumption for the rest (even when this value is not covered by the range of stats)
-	histNDV := float64(c.Histogram.NDV - int64(c.TopN.Num()))
-	if histNDV <= 0 {
-		return 0, nil
-	}
-	return c.Histogram.NotNullCount() / histNDV, nil
-}
-
-// GetColumnRowCount estimates the row count by a slice of Range.
-func (c *Column) GetColumnRowCount(sctx sessionctx.Context, ranges []*ranger.Range, realtimeRowCount, modifyCount int64, pkIsHandle bool) (float64, error) {
-	sc := sctx.GetSessionVars().StmtCtx
-	debugTrace := sc.EnableOptimizerDebugTrace
-	if debugTrace {
-		debugtrace.EnterContextCommon(sctx)
-		defer debugtrace.LeaveContextCommon(sctx)
-	}
-	var rowCount float64
-	for _, rg := range ranges {
-		highVal := *rg.HighVal[0].Clone()
-		lowVal := *rg.LowVal[0].Clone()
-		if highVal.Kind() == types.KindString {
-			highVal.SetBytes(collate.GetCollator(highVal.Collation()).Key(highVal.GetString()))
-		}
-		if lowVal.Kind() == types.KindString {
-			lowVal.SetBytes(collate.GetCollator(lowVal.Collation()).Key(lowVal.GetString()))
-		}
-		cmp, err := lowVal.Compare(sc, &highVal, collate.GetBinaryCollator())
-		if err != nil {
-			return 0, errors.Trace(err)
-		}
-		lowEncoded, err := codec.EncodeKey(sc, nil, lowVal)
-		if err != nil {
-			return 0, err
-		}
-		highEncoded, err := codec.EncodeKey(sc, nil, highVal)
-		if err != nil {
-			return 0, err
-		}
-		if debugTrace {
-			debugTraceStartEstimateRange(sctx, rg, lowEncoded, highEncoded, rowCount)
-		}
-		if cmp == 0 {
-			// case 1: it's a point
-			if !rg.LowExclude && !rg.HighExclude {
-				// In this case, the row count is at most 1.
-				if pkIsHandle {
-					rowCount++
-					if debugTrace {
-						debugTraceEndEstimateRange(sctx, 1, debugTraceUniquePoint)
-					}
-					continue
-				}
-				var cnt float64
-				cnt, err = c.equalRowCount(sctx, lowVal, lowEncoded, realtimeRowCount)
-				if err != nil {
-					return 0, errors.Trace(err)
-				}
-				// If the current table row count has changed, we should scale the row count accordingly.
-				cnt *= c.GetIncreaseFactor(realtimeRowCount)
-				rowCount += cnt
-				if debugTrace {
-					debugTraceEndEstimateRange(sctx, cnt, debugTracePoint)
-				}
-			}
-			continue
-		}
-		// In stats ver 1, we use CM Sketch to estimate row count for point condition, which is more accurate.
-		// So for the small range, we convert it to points.
-		if c.StatsVer < 2 {
-			rangeVals := enumRangeValues(lowVal, highVal, rg.LowExclude, rg.HighExclude)
-
-			// case 2: it's a small range && using ver1 stats
-			if rangeVals != nil {
-				for _, val := range rangeVals {
-					cnt, err := c.equalRowCount(sctx, val, lowEncoded, realtimeRowCount)
-					if err != nil {
-						return 0, err
-					}
-					// If the current table row count has changed, we should scale the row count accordingly.
-					cnt *= c.GetIncreaseFactor(realtimeRowCount)
-					if debugTrace {
-						debugTraceEndEstimateRange(sctx, cnt, debugTraceVer1SmallRange)
-					}
-					rowCount += cnt
-				}
-
-				continue
-			}
-		}
-
-		// case 3: it's an interval
-		cnt := c.BetweenRowCount(sctx, lowVal, highVal, lowEncoded, highEncoded)
-		// `betweenRowCount` returns count for [l, h) range, we adjust cnt for boundaries here.
-		// Note that, `cnt` does not include null values, we need specially handle cases
-		//   where null is the lower bound.
-		// And because we use (2, MaxValue] to represent expressions like a > 2 and use [MinNotNull, 3) to represent
-		//   expressions like b < 3, we need to exclude the special values.
-		if rg.LowExclude && !lowVal.IsNull() && lowVal.Kind() != types.KindMaxValue && lowVal.Kind() != types.KindMinNotNull {
-			lowCnt, err := c.equalRowCount(sctx, lowVal, lowEncoded, realtimeRowCount)
-			if err != nil {
-				return 0, errors.Trace(err)
-			}
-			cnt -= lowCnt
-			cnt = mathutil.Clamp(cnt, 0, c.notNullCount())
-		}
-		if !rg.LowExclude && lowVal.IsNull() {
-			cnt += float64(c.NullCount)
-		}
-		if !rg.HighExclude && highVal.Kind() != types.KindMaxValue && highVal.Kind() != types.KindMinNotNull {
-			highCnt, err := c.equalRowCount(sctx, highVal, highEncoded, realtimeRowCount)
-			if err != nil {
-				return 0, errors.Trace(err)
-			}
-			cnt += highCnt
-		}
-
-		cnt = mathutil.Clamp(cnt, 0, c.TotalRowCount())
-
-		// If the current table row count has changed, we should scale the row count accordingly.
-		cnt *= c.GetIncreaseFactor(realtimeRowCount)
-
-		// handling the out-of-range part
-		if (c.outOfRange(lowVal) && !lowVal.IsNull()) || c.outOfRange(highVal) {
-			cnt += c.Histogram.OutOfRangeRowCount(sctx, &lowVal, &highVal, modifyCount, int64(c.TopN.Num()))
-		}
-
-		if debugTrace {
-			debugTraceEndEstimateRange(sctx, cnt, debugTraceRange)
-		}
-		rowCount += cnt
-	}
-	rowCount = mathutil.Clamp(rowCount, 0, float64(realtimeRowCount))
-	return rowCount, nil
-}
-
-=======
->>>>>>> e6978357
 // ItemID implements TableCacheItem
 func (c *Column) ItemID() int64 {
 	return c.Info.ID
