// Copyright 2017 PingCAP, Inc.
//
// Licensed under the Apache License, Version 2.0 (the "License");
// you may not use this file except in compliance with the License.
// You may obtain a copy of the License at
//
//     http://www.apache.org/licenses/LICENSE-2.0
//
// Unless required by applicable law or agreed to in writing, software
// distributed under the License is distributed on an "AS IS" BASIS,
// See the License for the specific language governing permissions and
// limitations under the License.

package statistics

import (
	"math"
	gotime "time"

	. "github.com/pingcap/check"
	"github.com/pingcap/tidb/mysql"
	"github.com/pingcap/tidb/types"
)

const eps = 1e-9

func getDecimal(value float64) *types.MyDecimal {
	dec := &types.MyDecimal{}
	dec.FromFloat64(value)
	return dec
}

func getDuration(value string) types.Duration {
	dur, _ := types.ParseDuration(value, 0)
	return dur
}

func getTime(year, month, day int, timeType byte) types.Time {
	ret := types.Time{
		Time: types.FromDate(year, int(month), day, 0, 0, 0, 0),
		Type: timeType,
		Fsp:  types.DefaultFsp}
	if timeType == mysql.TypeTimestamp {
		ret.TimeZone = gotime.UTC
	}
	return ret
}

func getBinaryLiteral(value string) types.BinaryLiteral {
	b, _ := types.ParseBitStr(value)
	return b
}

<<<<<<< HEAD
func getUnsignedFieldType() *types.FieldType {
	tp := types.NewFieldType(mysql.TypeLonglong)
	tp.Flag |= mysql.UnsignedFlag
	return tp
}

func (t *testStatisticsSuite) TestCalcFraction(c *C) {
=======
func (s *testStatisticsSuite) TestCalcFraction(c *C) {
>>>>>>> 8b149c33
	tests := []struct {
		lower    types.Datum
		upper    types.Datum
		value    types.Datum
		fraction float64
		tp       *types.FieldType
	}{
		{
			lower:    types.NewIntDatum(0),
			upper:    types.NewIntDatum(4),
			value:    types.NewIntDatum(1),
			fraction: 0.25,
			tp:       types.NewFieldType(mysql.TypeLonglong),
		},
		{
			lower:    types.NewIntDatum(0),
			upper:    types.NewIntDatum(4),
			value:    types.NewIntDatum(4),
			fraction: 1,
			tp:       types.NewFieldType(mysql.TypeLonglong),
		},
		{
			lower:    types.NewIntDatum(0),
			upper:    types.NewIntDatum(4),
			value:    types.NewIntDatum(-1),
			fraction: 0,
			tp:       types.NewFieldType(mysql.TypeLonglong),
		},
		{
			lower:    types.NewUintDatum(0),
			upper:    types.NewUintDatum(4),
			value:    types.NewUintDatum(1),
			fraction: 0.25,
			tp:       getUnsignedFieldType(),
		},
		{
			lower:    types.NewFloat64Datum(0),
			upper:    types.NewFloat64Datum(4),
			value:    types.NewFloat64Datum(1),
			fraction: 0.25,
			tp:       types.NewFieldType(mysql.TypeDouble),
		},
		{
			lower:    types.NewFloat32Datum(0),
			upper:    types.NewFloat32Datum(4),
			value:    types.NewFloat32Datum(1),
			fraction: 0.25,
			tp:       types.NewFieldType(mysql.TypeFloat),
		},
		{
			lower:    types.NewDecimalDatum(getDecimal(0)),
			upper:    types.NewDecimalDatum(getDecimal(4)),
			value:    types.NewDecimalDatum(getDecimal(1)),
			fraction: 0.25,
			tp:       types.NewFieldType(mysql.TypeNewDecimal),
		},
		{
			lower:    types.NewMysqlBitDatum(getBinaryLiteral("0b0")),
			upper:    types.NewMysqlBitDatum(getBinaryLiteral("0b100")),
			value:    types.NewMysqlBitDatum(getBinaryLiteral("0b1")),
			fraction: 0.5,
			tp:       types.NewFieldType(mysql.TypeBit),
		},
		{
			lower:    types.NewDurationDatum(getDuration("0:00:00")),
			upper:    types.NewDurationDatum(getDuration("4:00:00")),
			value:    types.NewDurationDatum(getDuration("1:00:00")),
			fraction: 0.25,
			tp:       types.NewFieldType(mysql.TypeDuration),
		},
		{
			lower:    types.NewTimeDatum(getTime(2017, 1, 1, mysql.TypeTimestamp)),
			upper:    types.NewTimeDatum(getTime(2017, 4, 1, mysql.TypeTimestamp)),
			value:    types.NewTimeDatum(getTime(2017, 2, 1, mysql.TypeTimestamp)),
			fraction: 0.34444444444444444,
			tp:       types.NewFieldType(mysql.TypeTimestamp),
		},
		{
			lower:    types.NewTimeDatum(getTime(2017, 1, 1, mysql.TypeDatetime)),
			upper:    types.NewTimeDatum(getTime(2017, 4, 1, mysql.TypeDatetime)),
			value:    types.NewTimeDatum(getTime(2017, 2, 1, mysql.TypeDatetime)),
			fraction: 0.34444444444444444,
			tp:       types.NewFieldType(mysql.TypeDatetime),
		},
		{
			lower:    types.NewTimeDatum(getTime(2017, 1, 1, mysql.TypeDate)),
			upper:    types.NewTimeDatum(getTime(2017, 4, 1, mysql.TypeDate)),
			value:    types.NewTimeDatum(getTime(2017, 2, 1, mysql.TypeDate)),
			fraction: 0.34444444444444444,
			tp:       types.NewFieldType(mysql.TypeDate),
		},
		{
			lower:    types.NewStringDatum("aasad"),
			upper:    types.NewStringDatum("addad"),
			value:    types.NewStringDatum("abfsd"),
			fraction: 0.32280253984063745,
			tp:       types.NewFieldType(mysql.TypeString),
		},
		{
			lower:    types.NewBytesDatum([]byte("aasad")),
			upper:    types.NewBytesDatum([]byte("asdff")),
			value:    types.NewBytesDatum([]byte("abfsd")),
			fraction: 0.0529216802217269,
			tp:       types.NewFieldType(mysql.TypeBlob),
		},
	}
	for _, test := range tests {
		hg := NewHistogram(0, 0, 0, 0, test.tp, 1)
		hg.AppendBucket(&test.lower, &test.upper, 0, 0)
		hg.PreCalculateScalar()
		fraction := hg.calcFraction(0, &test.value)
		c.Check(math.Abs(fraction-test.fraction) < eps, IsTrue)
	}
}<|MERGE_RESOLUTION|>--- conflicted
+++ resolved
@@ -51,17 +51,13 @@
 	return b
 }
 
-<<<<<<< HEAD
 func getUnsignedFieldType() *types.FieldType {
 	tp := types.NewFieldType(mysql.TypeLonglong)
 	tp.Flag |= mysql.UnsignedFlag
 	return tp
 }
 
-func (t *testStatisticsSuite) TestCalcFraction(c *C) {
-=======
 func (s *testStatisticsSuite) TestCalcFraction(c *C) {
->>>>>>> 8b149c33
 	tests := []struct {
 		lower    types.Datum
 		upper    types.Datum
