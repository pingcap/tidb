// Copyright 2021 PingCAP, Inc.
//
// Licensed under the Apache License, Version 2.0 (the "License");
// you may not use this file except in compliance with the License.
// You may obtain a copy of the License at
//
//     http://www.apache.org/licenses/LICENSE-2.0
//
// Unless required by applicable law or agreed to in writing, software
// distributed under the License is distributed on an "AS IS" BASIS,
// WITHOUT WARRANTIES OR CONDITIONS OF ANY KIND, either express or implied.
// See the License for the specific language governing permissions and
// limitations under the License.

package statistics_test

import (
	"fmt"
	"math"
	"strconv"
	"strings"
	"testing"

	"github.com/pingcap/failpoint"
	"github.com/pingcap/tidb/domain"
	"github.com/pingcap/tidb/parser/model"
	"github.com/pingcap/tidb/statistics"
	"github.com/pingcap/tidb/statistics/handle"
	"github.com/pingcap/tidb/testkit"
	"github.com/pingcap/tidb/testkit/testdata"
	"github.com/stretchr/testify/require"
)

func TestChangeVerTo2Behavior(t *testing.T) {
	store, dom, clean := testkit.CreateMockStoreAndDomain(t)
	defer clean()
	tk := testkit.NewTestKit(t, store)
	originalVal1 := tk.MustQuery("select @@tidb_persist_analyze_options").Rows()[0][0].(string)
	defer func() {
		tk.MustExec(fmt.Sprintf("set global tidb_persist_analyze_options = %v", originalVal1))
	}()
	tk.MustExec("set global tidb_persist_analyze_options=false")

	tk.MustExec("use test")
	tk.MustExec("create table t(a int, b int, index idx(a))")
	tk.MustExec("set @@session.tidb_analyze_version = 1")
	tk.MustExec("insert into t values(1, 1), (1, 2), (1, 3)")
	tk.MustExec("analyze table t")
	is := dom.InfoSchema()
	tblT, err := is.TableByName(model.NewCIStr("test"), model.NewCIStr("t"))
	require.NoError(t, err)
	h := dom.StatsHandle()
	require.NoError(t, h.Update(is))
	statsTblT := h.GetTableStats(tblT.Meta())
	// Analyze table with version 1 success, all statistics are version 1.
	for _, col := range statsTblT.Columns {
		require.Equal(t, int64(1), col.StatsVer)
	}
	for _, idx := range statsTblT.Indices {
		require.Equal(t, int64(1), idx.StatsVer)
	}
	tk.MustExec("set @@session.tidb_analyze_version = 2")
	tk.MustExec("analyze table t index idx")
	tk.MustQuery("show warnings").Check(testkit.Rows("Warning 1105 The analyze version from the session is not compatible with the existing statistics of the table. Use the existing version instead"))
	require.NoError(t, h.Update(is))
	statsTblT = h.GetTableStats(tblT.Meta())
	for _, idx := range statsTblT.Indices {
		require.Equal(t, int64(1), idx.StatsVer)
	}
	tk.MustExec("analyze table t index")
	tk.MustQuery("show warnings").Check(testkit.Rows("Warning 1105 The analyze version from the session is not compatible with the existing statistics of the table. Use the existing version instead"))
	require.NoError(t, h.Update(is))
	statsTblT = h.GetTableStats(tblT.Meta())
	for _, idx := range statsTblT.Indices {
		require.Equal(t, int64(1), idx.StatsVer)
	}
	tk.MustExec("analyze table t ")
	require.NoError(t, h.Update(is))
	statsTblT = h.GetTableStats(tblT.Meta())
	for _, col := range statsTblT.Columns {
		require.Equal(t, int64(2), col.StatsVer)
	}
	for _, idx := range statsTblT.Indices {
		require.Equal(t, int64(2), idx.StatsVer)
	}
	tk.MustExec("set @@session.tidb_analyze_version = 1")
	tk.MustExec("analyze table t index idx")
	tk.MustQuery("show warnings").Check(testkit.Rows("Warning 1105 The analyze version from the session is not compatible with the existing statistics of the table. Use the existing version instead",
		"Warning 1105 The version 2 would collect all statistics not only the selected indexes"))
	require.NoError(t, h.Update(is))
	statsTblT = h.GetTableStats(tblT.Meta())
	for _, idx := range statsTblT.Indices {
		require.Equal(t, int64(2), idx.StatsVer)
	}
	tk.MustExec("analyze table t index")
	tk.MustQuery("show warnings").Check(testkit.Rows("Warning 1105 The analyze version from the session is not compatible with the existing statistics of the table. Use the existing version instead",
		"Warning 1105 The version 2 would collect all statistics not only the selected indexes"))
	require.NoError(t, h.Update(is))
	statsTblT = h.GetTableStats(tblT.Meta())
	for _, idx := range statsTblT.Indices {
		require.Equal(t, int64(2), idx.StatsVer)
	}
	tk.MustExec("analyze table t ")
	require.NoError(t, h.Update(is))
	statsTblT = h.GetTableStats(tblT.Meta())
	for _, col := range statsTblT.Columns {
		require.Equal(t, int64(1), col.StatsVer)
	}
	for _, idx := range statsTblT.Indices {
		require.Equal(t, int64(1), idx.StatsVer)
	}
}

func TestChangeVerTo2BehaviorWithPersistedOptions(t *testing.T) {
	store, dom, clean := testkit.CreateMockStoreAndDomain(t)
	defer clean()
	tk := testkit.NewTestKit(t, store)
	originalVal1 := tk.MustQuery("select @@tidb_persist_analyze_options").Rows()[0][0].(string)
	defer func() {
		tk.MustExec(fmt.Sprintf("set global tidb_persist_analyze_options = %v", originalVal1))
	}()
	tk.MustExec("set global tidb_persist_analyze_options=true")

	tk.MustExec("use test")
	tk.MustExec("create table t(a int, b int, index idx(a))")
	tk.MustExec("set @@session.tidb_analyze_version = 1")
	tk.MustExec("insert into t values(1, 1), (1, 2), (1, 3)")
	tk.MustExec("analyze table t")
	is := dom.InfoSchema()
	tblT, err := is.TableByName(model.NewCIStr("test"), model.NewCIStr("t"))
	require.NoError(t, err)
	h := dom.StatsHandle()
	require.NoError(t, h.Update(is))
	statsTblT := h.GetTableStats(tblT.Meta())
	// Analyze table with version 1 success, all statistics are version 1.
	for _, col := range statsTblT.Columns {
		require.Equal(t, int64(1), col.StatsVer)
	}
	for _, idx := range statsTblT.Indices {
		require.Equal(t, int64(1), idx.StatsVer)
	}
	tk.MustExec("set @@session.tidb_analyze_version = 2")
	tk.MustExec("analyze table t index idx")
	tk.MustQuery("show warnings").Check(testkit.Rows("Warning 1105 The analyze version from the session is not compatible with the existing statistics of the table. Use the existing version instead"))
	require.NoError(t, h.Update(is))
	statsTblT = h.GetTableStats(tblT.Meta())
	for _, idx := range statsTblT.Indices {
		require.Equal(t, int64(1), idx.StatsVer)
	}
	tk.MustExec("analyze table t index")
	tk.MustQuery("show warnings").Check(testkit.Rows("Warning 1105 The analyze version from the session is not compatible with the existing statistics of the table. Use the existing version instead"))
	require.NoError(t, h.Update(is))
	statsTblT = h.GetTableStats(tblT.Meta())
	for _, idx := range statsTblT.Indices {
		require.Equal(t, int64(1), idx.StatsVer)
	}
	tk.MustExec("analyze table t ")
	require.NoError(t, h.Update(is))
	statsTblT = h.GetTableStats(tblT.Meta())
	for _, col := range statsTblT.Columns {
		require.Equal(t, int64(2), col.StatsVer)
	}
	for _, idx := range statsTblT.Indices {
		require.Equal(t, int64(2), idx.StatsVer)
	}
	tk.MustExec("set @@session.tidb_analyze_version = 1")
	tk.MustExec("analyze table t index idx")
	tk.MustQuery("show warnings").Check(testkit.Rows("Warning 1105 The analyze version from the session is not compatible with the existing statistics of the table. Use the existing version instead",
		"Warning 1105 The version 2 would collect all statistics not only the selected indexes",
		"Note 1105 Analyze use auto adjusted sample rate 1.000000 for table test.t")) // since fallback to ver2 path, should do samplerate adjustment
	require.NoError(t, h.Update(is))
	statsTblT = h.GetTableStats(tblT.Meta())
	for _, idx := range statsTblT.Indices {
		require.Equal(t, int64(2), idx.StatsVer)
	}
	tk.MustExec("analyze table t index")
	tk.MustQuery("show warnings").Check(testkit.Rows("Warning 1105 The analyze version from the session is not compatible with the existing statistics of the table. Use the existing version instead",
		"Warning 1105 The version 2 would collect all statistics not only the selected indexes",
		"Note 1105 Analyze use auto adjusted sample rate 1.000000 for table test.t"))
	require.NoError(t, h.Update(is))
	statsTblT = h.GetTableStats(tblT.Meta())
	for _, idx := range statsTblT.Indices {
		require.Equal(t, int64(2), idx.StatsVer)
	}
	tk.MustExec("analyze table t ")
	require.NoError(t, h.Update(is))
	statsTblT = h.GetTableStats(tblT.Meta())
	for _, col := range statsTblT.Columns {
		require.Equal(t, int64(1), col.StatsVer)
	}
	for _, idx := range statsTblT.Indices {
		require.Equal(t, int64(1), idx.StatsVer)
	}
}

func TestFastAnalyzeOnVer2(t *testing.T) {
	store, dom, clean := testkit.CreateMockStoreAndDomain(t)
	defer clean()
	tk := testkit.NewTestKit(t, store)
	tk.MustExec("use test")
	tk.MustExec("create table t(a int, b int, index idx(a))")
	tk.MustExec("set @@session.tidb_analyze_version = 2")
	tk.MustExec("set @@session.tidb_enable_fast_analyze = 1")
	tk.MustExec("insert into t values(1, 1), (1, 2), (1, 3)")
	_, err := tk.Exec("analyze table t")
	require.Error(t, err)
	require.Equal(t, "Fast analyze hasn't reached General Availability and only support analyze version 1 currently", err.Error())
	tk.MustExec("set @@session.tidb_enable_fast_analyze = 0")
	tk.MustExec("analyze table t")
	is := dom.InfoSchema()
	tblT, err := is.TableByName(model.NewCIStr("test"), model.NewCIStr("t"))
	require.NoError(t, err)
	h := dom.StatsHandle()
	require.NoError(t, h.Update(is))
	statsTblT := h.GetTableStats(tblT.Meta())
	for _, col := range statsTblT.Columns {
		require.Equal(t, int64(2), col.StatsVer)
	}
	for _, idx := range statsTblT.Indices {
		require.Equal(t, int64(2), idx.StatsVer)
	}
	tk.MustExec("set @@session.tidb_enable_fast_analyze = 1")
	err = tk.ExecToErr("analyze table t index idx")
	require.Error(t, err)
	require.Equal(t, "Fast analyze hasn't reached General Availability and only support analyze version 1 currently", err.Error())
	tk.MustExec("set @@session.tidb_analyze_version = 1")
	_, err = tk.Exec("analyze table t index idx")
	require.Error(t, err)
	require.Equal(t, "Fast analyze hasn't reached General Availability and only support analyze version 1 currently. But the existing statistics of the table is not version 1", err.Error())
	_, err = tk.Exec("analyze table t index")
	require.Error(t, err)
	require.Equal(t, "Fast analyze hasn't reached General Availability and only support analyze version 1 currently. But the existing statistics of the table is not version 1", err.Error())
	tk.MustExec("analyze table t")
	require.NoError(t, h.Update(is))
	statsTblT = h.GetTableStats(tblT.Meta())
	for _, col := range statsTblT.Columns {
		require.Equal(t, int64(1), col.StatsVer)
	}
	for _, idx := range statsTblT.Indices {
		require.Equal(t, int64(1), idx.StatsVer)
	}
}

func TestIncAnalyzeOnVer2(t *testing.T) {
	store, dom, clean := testkit.CreateMockStoreAndDomain(t)
	defer clean()
	tk := testkit.NewTestKit(t, store)
	tk.MustExec("use test")
	tk.MustExec("create table t(a int, b int, index idx(a))")
	tk.MustExec("set @@session.tidb_analyze_version = 2")
	tk.MustExec("insert into t values(1, 1), (1, 2)")
	tk.MustExec("analyze table t with 2 topn")
	is := dom.InfoSchema()
	h := dom.StatsHandle()
	require.NoError(t, h.Update(is))
	tk.MustExec("insert into t values(2, 1), (2, 2), (2, 3), (3, 3), (4, 4), (4, 3), (4, 2), (4, 1)")
	require.NoError(t, h.Update(is))
	tk.MustExec("analyze incremental table t index idx with 2 topn")
	// After analyze, there's two val in hist.
	tk.MustQuery("show stats_buckets where table_name = 't' and column_name = 'idx'").Check(testkit.Rows(
		"test t  idx 1 0 2 2 1 1 0",
		"test t  idx 1 1 3 1 3 3 0",
	))
	// Two val in topn.
	tk.MustQuery("show stats_topn where table_name = 't' and column_name = 'idx'").Check(testkit.Rows(
		"test t  idx 1 2 3",
		"test t  idx 1 4 4",
	))
}

func TestExpBackoffEstimation(t *testing.T) {
	store, clean := testkit.CreateMockStore(t)
	defer clean()
	tk := testkit.NewTestKit(t, store)
	tk.MustExec("use test")
	tk.MustExec("create table exp_backoff(a int, b int, c int, d int, index idx(a, b, c, d))")
	tk.MustExec("insert into exp_backoff values(1, 1, 1, 1), (1, 1, 1, 2), (1, 1, 2, 3), (1, 2, 2, 4), (1, 2, 3, 5)")
	tk.MustExec("set @@session.tidb_analyze_version=2")
	tk.MustExec("analyze table exp_backoff")
	var (
		input  []string
		output [][]string
	)
	integrationSuiteData := statistics.GetIntegrationSuiteData()
	integrationSuiteData.GetTestCases(t, &input, &output)
	inputLen := len(input)
	// The test cases are:
	// Query a = 1, b = 1, c = 1, d >= 3 and d <= 5 separately. We got 5, 3, 2, 3.
	// And then query and a = 1 and b = 1 and c = 1 and d >= 3 and d <= 5. It's result should follow the exp backoff,
	// which is 2/5 * (3/5)^{1/2} * (3/5)*{1/4} * 1^{1/8} * 5 = 1.3634.
	for i := 0; i < inputLen-1; i++ {
		testdata.OnRecord(func() {
			output[i] = testdata.ConvertRowsToStrings(tk.MustQuery(input[i]).Rows())
		})
		tk.MustQuery(input[i]).Check(testkit.Rows(output[i]...))
	}

	// The last case is that no column is loaded and we get no stats at all.
	require.NoError(t, failpoint.Enable("github.com/pingcap/tidb/statistics/cleanEstResults", `return(true)`))
	testdata.OnRecord(func() {
		output[inputLen-1] = testdata.ConvertRowsToStrings(tk.MustQuery(input[inputLen-1]).Rows())
	})
	tk.MustQuery(input[inputLen-1]).Check(testkit.Rows(output[inputLen-1]...))
	require.NoError(t, failpoint.Disable("github.com/pingcap/tidb/statistics/cleanEstResults"))
}

func TestGlobalStats(t *testing.T) {
	store, clean := testkit.CreateMockStore(t)
	defer clean()
	tk := testkit.NewTestKit(t, store)
	tk.MustExec("use test")
	tk.MustExec("drop table if exists t;")
	tk.MustExec("set @@session.tidb_analyze_version = 2;")
	tk.MustExec(`create table t (a int, key(a)) partition by range (a) (
		partition p0 values less than (10),
		partition p1 values less than (20),
		partition p2 values less than (30)
	);`)
	tk.MustExec("set @@tidb_partition_prune_mode = 'dynamic';")
	tk.MustExec("insert into t values (1), (5), (null), (11), (15), (21), (25);")
	tk.MustExec("analyze table t;")
	// On the table with global-stats, we use explain to query a multi-partition query.
	// And we should get the result that global-stats is used instead of pseudo-stats.
	tk.MustQuery("explain format = 'brief' select a from t where a > 5").Check(testkit.Rows(
		"IndexReader 4.00 root partition:all index:IndexRangeScan",
		"└─IndexRangeScan 4.00 cop[tikv] table:t, index:a(a) range:(5,+inf], keep order:false"))
	// On the table with global-stats, we use explain to query a single-partition query.
	// And we should get the result that global-stats is used instead of pseudo-stats.
	tk.MustQuery("explain format = 'brief' select * from t partition(p1) where a > 15;").Check(testkit.Rows(
		"IndexReader 2.00 root partition:p1 index:IndexRangeScan",
		"└─IndexRangeScan 2.00 cop[tikv] table:t, index:a(a) range:(15,+inf], keep order:false"))

	// Even if we have global-stats, we will not use it when the switch is set to `static`.
	tk.MustExec("set @@tidb_partition_prune_mode = 'static';")
	tk.MustQuery("explain format = 'brief' select a from t where a > 5").Check(testkit.Rows(
		"PartitionUnion 4.00 root  ",
		"├─IndexReader 0.00 root  index:IndexRangeScan",
		"│ └─IndexRangeScan 0.00 cop[tikv] table:t, partition:p0, index:a(a) range:(5,+inf], keep order:false",
		"├─IndexReader 2.00 root  index:IndexRangeScan",
		"│ └─IndexRangeScan 2.00 cop[tikv] table:t, partition:p1, index:a(a) range:(5,+inf], keep order:false",
		"└─IndexReader 2.00 root  index:IndexRangeScan",
		"  └─IndexRangeScan 2.00 cop[tikv] table:t, partition:p2, index:a(a) range:(5,+inf], keep order:false"))

	tk.MustExec("set @@tidb_partition_prune_mode = 'static';")
	tk.MustExec("drop table t;")
	tk.MustExec("create table t(a int, b int, key(a)) PARTITION BY HASH(a) PARTITIONS 2;")
	tk.MustExec("insert into t values(1,1),(3,3),(4,4),(2,2),(5,5);")
	// When we set the mode to `static`, using analyze will not report an error and will not generate global-stats.
	// In addition, when using explain to view the plan of the related query, it was found that `Union` was used.
	tk.MustExec("analyze table t;")
	result := tk.MustQuery("show stats_meta where table_name = 't'").Sort()
	require.Len(t, result.Rows(), 2)
	require.Equal(t, "2", result.Rows()[0][5])
	require.Equal(t, "3", result.Rows()[1][5])
	tk.MustQuery("explain format = 'brief' select a from t where a > 3;").Check(testkit.Rows(
		"PartitionUnion 2.00 root  ",
		"├─IndexReader 1.00 root  index:IndexRangeScan",
		"│ └─IndexRangeScan 1.00 cop[tikv] table:t, partition:p0, index:a(a) range:(3,+inf], keep order:false",
		"└─IndexReader 1.00 root  index:IndexRangeScan",
		"  └─IndexRangeScan 1.00 cop[tikv] table:t, partition:p1, index:a(a) range:(3,+inf], keep order:false"))

	// When we turned on the switch, we found that pseudo-stats will be used in the plan instead of `Union`.
	tk.MustExec("set @@tidb_partition_prune_mode = 'dynamic';")
	tk.MustQuery("explain format = 'brief' select a from t where a > 3;").Check(testkit.Rows(
		"IndexReader 3333.33 root partition:all index:IndexRangeScan",
		"└─IndexRangeScan 3333.33 cop[tikv] table:t, index:a(a) range:(3,+inf], keep order:false, stats:pseudo"))

	// Execute analyze again without error and can generate global-stats.
	// And when executing related queries, neither Union nor pseudo-stats are used.
	tk.MustExec("analyze table t;")
	result = tk.MustQuery("show stats_meta where table_name = 't'").Sort()
	require.Len(t, result.Rows(), 3)
	require.Equal(t, "5", result.Rows()[0][5])
	require.Equal(t, "2", result.Rows()[1][5])
	require.Equal(t, "3", result.Rows()[2][5])
	tk.MustQuery("explain format = 'brief' select a from t where a > 3;").Check(testkit.Rows(
		"IndexReader 2.00 root partition:all index:IndexRangeScan",
		"└─IndexRangeScan 2.00 cop[tikv] table:t, index:a(a) range:(3,+inf], keep order:false"))

	tk.MustExec("drop table t;")
	tk.MustExec("create table t (a int, b int, c int)  PARTITION BY HASH(a) PARTITIONS 2;")
	tk.MustExec("set @@tidb_partition_prune_mode = 'dynamic';")
	tk.MustExec("create index idx_ab on t(a, b);")
	tk.MustExec("insert into t values (1, 1, 1), (5, 5, 5), (11, 11, 11), (15, 15, 15), (21, 21, 21), (25, 25, 25);")
	tk.MustExec("analyze table t;")
	// test the indexScan
	tk.MustQuery("explain format = 'brief' select b from t where a > 5 and b > 10;").Check(testkit.Rows(
		"Projection 2.67 root  test.t.b",
		"└─IndexReader 2.67 root partition:all index:Selection",
		"  └─Selection 2.67 cop[tikv]  gt(test.t.b, 10)",
		"    └─IndexRangeScan 4.00 cop[tikv] table:t, index:idx_ab(a, b) range:(5,+inf], keep order:false"))
	// test the indexLookUp
	tk.MustQuery("explain format = 'brief' select * from t use index(idx_ab) where a > 1;").Check(testkit.Rows(
		"IndexLookUp 5.00 root partition:all ",
		"├─IndexRangeScan(Build) 5.00 cop[tikv] table:t, index:idx_ab(a, b) range:(1,+inf], keep order:false",
		"└─TableRowIDScan(Probe) 5.00 cop[tikv] table:t keep order:false"))
	// test the tableScan
	tk.MustQuery("explain format = 'brief' select * from t;").Check(testkit.Rows(
		"TableReader 6.00 root partition:all data:TableFullScan",
		"└─TableFullScan 6.00 cop[tikv] table:t keep order:false"))
}

func TestNULLOnFullSampling(t *testing.T) {
	store, dom, clean := testkit.CreateMockStoreAndDomain(t)
	defer clean()
	tk := testkit.NewTestKit(t, store)
	tk.MustExec("use test")
	tk.MustExec("drop table if exists t;")
	tk.MustExec("set @@session.tidb_analyze_version = 2;")
	tk.MustExec("create table t(a int, index idx(a))")
	tk.MustExec("insert into t values(1), (1), (1), (2), (2), (3), (4), (null), (null), (null)")
	var (
		input  []string
		output [][]string
	)
	tk.MustExec("analyze table t with 2 topn")
	is := dom.InfoSchema()
	tblT, err := is.TableByName(model.NewCIStr("test"), model.NewCIStr("t"))
	require.NoError(t, err)
	h := dom.StatsHandle()
	require.NoError(t, h.Update(is))
	statsTblT := h.GetTableStats(tblT.Meta())
	// Check the null count is 3.
	for _, col := range statsTblT.Columns {
		require.Equal(t, int64(3), col.NullCount)
	}
	integrationSuiteData := statistics.GetIntegrationSuiteData()
	integrationSuiteData.GetTestCases(t, &input, &output)
	// Check the topn and buckets contains no null values.
	for i := 0; i < len(input); i++ {
		testdata.OnRecord(func() {
			output[i] = testdata.ConvertRowsToStrings(tk.MustQuery(input[i]).Rows())
		})
		tk.MustQuery(input[i]).Check(testkit.Rows(output[i]...))
	}
}

func TestAnalyzeSnapshot(t *testing.T) {
	store, clean := testkit.CreateMockStore(t)
	defer clean()
	tk := testkit.NewTestKit(t, store)
	tk.MustExec("use test")
	tk.MustExec("drop table if exists t")
	tk.MustExec("set @@session.tidb_analyze_version = 2;")
	tk.MustExec("create table t(a int)")
	tk.MustExec("insert into t values(1), (1), (1)")
	tk.MustExec("analyze table t")
	rows := tk.MustQuery("select count, snapshot from mysql.stats_meta").Rows()
	require.Len(t, rows, 1)
	require.Equal(t, "3", rows[0][0])
	s1Str := rows[0][1].(string)
	s1, err := strconv.ParseUint(s1Str, 10, 64)
	require.NoError(t, err)
	require.True(t, s1 < math.MaxUint64)
	tk.MustExec("insert into t values(1), (1), (1)")
	tk.MustExec("analyze table t")
	rows = tk.MustQuery("select count, snapshot from mysql.stats_meta").Rows()
	require.Len(t, rows, 1)
	require.Equal(t, "6", rows[0][0])
	s2Str := rows[0][1].(string)
	s2, err := strconv.ParseUint(s2Str, 10, 64)
	require.NoError(t, err)
	require.True(t, s2 < math.MaxUint64)
	require.True(t, s2 > s1)
}

func TestHistogramsWithSameTxnTS(t *testing.T) {
	store, clean := testkit.CreateMockStore(t)
	defer clean()
	tk := testkit.NewTestKit(t, store)
	tk.MustExec("use test")
	tk.MustExec("drop table if exists t")
	tk.MustExec("set @@session.tidb_analyze_version = 2;")
	tk.MustExec("create table t(a int, index(a))")
	tk.MustExec("insert into t values(1), (1), (1)")
	tk.MustExec("analyze table t")
	rows := tk.MustQuery("select version from mysql.stats_meta").Rows()
	require.Len(t, rows, 1)
	v1 := rows[0][0].(string)
	rows = tk.MustQuery("select version from mysql.stats_histograms").Rows()
	require.Len(t, rows, 2)
	v2 := rows[0][0].(string)
	require.Equal(t, v1, v2)
	v3 := rows[1][0].(string)
	require.Equal(t, v2, v3)
}

func TestAnalyzeLongString(t *testing.T) {
	store, clean := testkit.CreateMockStore(t)
	defer clean()
	tk := testkit.NewTestKit(t, store)
	tk.MustExec("use test")
	tk.MustExec("drop table if exists t")
	tk.MustExec("set @@session.tidb_analyze_version = 2;")
	tk.MustExec("create table t(a longtext);")
	tk.MustExec("insert into t value(repeat(\"a\",65536));")
	tk.MustExec("insert into t value(repeat(\"b\",65536));")
	tk.MustExec("analyze table t with 0 topn")
}

func TestOutdatedStatsCheck(t *testing.T) {
	domain.RunAutoAnalyze = false
	store, dom, clean := testkit.CreateMockStoreAndDomain(t)
	defer clean()
	tk := testkit.NewTestKit(t, store)

	oriStart := tk.MustQuery("select @@tidb_auto_analyze_start_time").Rows()[0][0].(string)
	oriEnd := tk.MustQuery("select @@tidb_auto_analyze_end_time").Rows()[0][0].(string)
	handle.AutoAnalyzeMinCnt = 0
	defer func() {
		handle.AutoAnalyzeMinCnt = 1000
		tk.MustExec(fmt.Sprintf("set global tidb_auto_analyze_start_time='%v'", oriStart))
		tk.MustExec(fmt.Sprintf("set global tidb_auto_analyze_end_time='%v'", oriEnd))
	}()
	tk.MustExec("set global tidb_auto_analyze_start_time='00:00 +0000'")
	tk.MustExec("set global tidb_auto_analyze_end_time='23:59 +0000'")

	h := dom.StatsHandle()
	tk.MustExec("use test")
	tk.MustExec("create table t (a int)")
	require.NoError(t, h.HandleDDLEvent(<-h.DDLEventCh()))
	tk.MustExec("insert into t values (1)" + strings.Repeat(", (1)", 19)) // 20 rows
	require.NoError(t, h.DumpStatsDeltaToKV(handle.DumpAll))
	is := dom.InfoSchema()
	require.NoError(t, h.Update(is))
	// To pass the stats.Pseudo check in autoAnalyzeTable
	tk.MustExec("analyze table t")
	tk.MustExec("explain select * from t where a = 1")
	require.NoError(t, h.LoadNeededHistograms())

	tk.MustExec("insert into t values (1)" + strings.Repeat(", (1)", 13)) // 34 rows
	require.NoError(t, h.DumpStatsDeltaToKV(handle.DumpAll))
	require.NoError(t, h.Update(is))
	require.False(t, hasPseudoStats(tk.MustQuery("explain select * from t where a = 1").Rows()))

	tk.MustExec("insert into t values (1)") // 35 rows
	require.NoError(t, h.DumpStatsDeltaToKV(handle.DumpAll))
	require.NoError(t, h.Update(is))
	require.True(t, hasPseudoStats(tk.MustQuery("explain select * from t where a = 1").Rows()))

	tk.MustExec("analyze table t")

	tk.MustExec("delete from t limit 24") // 11 rows
	require.NoError(t, h.DumpStatsDeltaToKV(handle.DumpAll))
	require.NoError(t, h.Update(is))
	require.False(t, hasPseudoStats(tk.MustQuery("explain select * from t where a = 1").Rows()))

	tk.MustExec("delete from t limit 1") // 10 rows
	require.NoError(t, h.DumpStatsDeltaToKV(handle.DumpAll))
	require.NoError(t, h.Update(is))
	require.True(t, hasPseudoStats(tk.MustQuery("explain select * from t where a = 1").Rows()))
}

func hasPseudoStats(rows [][]interface{}) bool {
	for i := range rows {
		if strings.Contains(rows[i][4].(string), "stats:pseudo") {
			return true
		}
	}
	return false
}

<<<<<<< HEAD
func TestCrossValidationSelectivity(t *testing.T) {
	store, dom, clean := testkit.CreateMockStoreAndDomain(t)
	defer clean()
	tk := testkit.NewTestKit(t, store)
	h := dom.StatsHandle()
	tk.MustExec("use test")
	tk.MustExec("drop table if exists t")
	tk.MustExec("set @@tidb_analyze_version = 1")
	tk.MustExec("create table t (a int, b int, c int, primary key (a, b) clustered)")
	require.NoError(t, h.HandleDDLEvent(<-h.DDLEventCh()))
	tk.MustExec("insert into t values (1,2,3), (1,4,5)")
	require.NoError(t, h.DumpStatsDeltaToKV(handle.DumpAll))
	tk.MustExec("analyze table t")
	tk.MustQuery("explain format = 'brief' select * from t where a = 1 and b > 0 and b < 1000 and c > 1000").Check(testkit.Rows(
		"TableReader 0.00 root  data:Selection",
		"└─Selection 0.00 cop[tikv]  gt(test.t.c, 1000)",
		"  └─TableRangeScan 2.00 cop[tikv] table:t range:(1 0,1 1000), keep order:false"))
=======
// TestNotLoadedStatsOnAllNULLCol makes sure that stats on a column that only contains NULLs can be used even when it's
// not loaded. This is reasonable because it makes no difference whether it's loaded or not.
func TestNotLoadedStatsOnAllNULLCol(t *testing.T) {
	store, dom, clean := testkit.CreateMockStoreAndDomain(t)
	defer clean()
	h := dom.StatsHandle()
	oriLease := h.Lease()
	h.SetLease(1000)
	defer func() {
		h.SetLease(oriLease)
	}()
	tk := testkit.NewTestKit(t, store)
	tk.MustExec("use test")
	tk.MustExec("drop table if exists t1")
	tk.MustExec("drop table if exists t2")
	tk.MustExec("create table t1(a int)")
	tk.MustExec("create table t2(a int)")
	tk.MustExec("insert into t1 values(null), (null), (null), (null)")
	tk.MustExec("insert into t2 values(null), (null)")
	tk.MustExec("analyze table t1;")
	tk.MustExec("analyze table t2;")

	res := tk.MustQuery("explain format = 'brief' select * from t1 left join t2 on t1.a=t2.a order by t1.a, t2.a")
	res.Check(testkit.Rows(
		"Sort 4.00 root  test.t1.a, test.t2.a",
		"└─HashJoin 4.00 root  left outer join, equal:[eq(test.t1.a, test.t2.a)]",
		"  ├─TableReader(Build) 0.00 root  data:Selection",
		// If we are not using stats on this column (which means we use pseudo estimation), the row count for the Selection will become 2.
		"  │ └─Selection 0.00 cop[tikv]  not(isnull(test.t2.a))",
		"  │   └─TableFullScan 2.00 cop[tikv] table:t2 keep order:false",
		"  └─TableReader(Probe) 4.00 root  data:TableFullScan",
		"    └─TableFullScan 4.00 cop[tikv] table:t1 keep order:false"))

	res = tk.MustQuery("explain format = 'brief' select * from t2 left join t1 on t1.a=t2.a order by t1.a, t2.a")
	res.Check(testkit.Rows(
		"Sort 2.00 root  test.t1.a, test.t2.a",
		"└─HashJoin 2.00 root  left outer join, equal:[eq(test.t2.a, test.t1.a)]",
		// If we are not using stats on this column, the build side will become t2 because of smaller row count.
		"  ├─TableReader(Build) 0.00 root  data:Selection",
		// If we are not using stats on this column, the row count for the Selection will become 4.
		"  │ └─Selection 0.00 cop[tikv]  not(isnull(test.t1.a))",
		"  │   └─TableFullScan 4.00 cop[tikv] table:t1 keep order:false",
		"  └─TableReader(Probe) 2.00 root  data:TableFullScan",
		"    └─TableFullScan 2.00 cop[tikv] table:t2 keep order:false"))

	res = tk.MustQuery("explain format = 'brief' select * from t1 right join t2 on t1.a=t2.a order by t1.a, t2.a")
	res.Check(testkit.Rows(
		"Sort 2.00 root  test.t1.a, test.t2.a",
		"└─HashJoin 2.00 root  right outer join, equal:[eq(test.t1.a, test.t2.a)]",
		"  ├─TableReader(Build) 0.00 root  data:Selection",
		"  │ └─Selection 0.00 cop[tikv]  not(isnull(test.t1.a))",
		"  │   └─TableFullScan 4.00 cop[tikv] table:t1 keep order:false",
		"  └─TableReader(Probe) 2.00 root  data:TableFullScan",
		"    └─TableFullScan 2.00 cop[tikv] table:t2 keep order:false"))

	res = tk.MustQuery("explain format = 'brief' select * from t2 right join t1 on t1.a=t2.a order by t1.a, t2.a")
	res.Check(testkit.Rows(
		"Sort 4.00 root  test.t1.a, test.t2.a",
		"└─HashJoin 4.00 root  right outer join, equal:[eq(test.t2.a, test.t1.a)]",
		"  ├─TableReader(Build) 0.00 root  data:Selection",
		"  │ └─Selection 0.00 cop[tikv]  not(isnull(test.t2.a))",
		"  │   └─TableFullScan 2.00 cop[tikv] table:t2 keep order:false",
		"  └─TableReader(Probe) 4.00 root  data:TableFullScan",
		"    └─TableFullScan 4.00 cop[tikv] table:t1 keep order:false"))
>>>>>>> 97902f1d
}<|MERGE_RESOLUTION|>--- conflicted
+++ resolved
@@ -560,25 +560,6 @@
 	return false
 }
 
-<<<<<<< HEAD
-func TestCrossValidationSelectivity(t *testing.T) {
-	store, dom, clean := testkit.CreateMockStoreAndDomain(t)
-	defer clean()
-	tk := testkit.NewTestKit(t, store)
-	h := dom.StatsHandle()
-	tk.MustExec("use test")
-	tk.MustExec("drop table if exists t")
-	tk.MustExec("set @@tidb_analyze_version = 1")
-	tk.MustExec("create table t (a int, b int, c int, primary key (a, b) clustered)")
-	require.NoError(t, h.HandleDDLEvent(<-h.DDLEventCh()))
-	tk.MustExec("insert into t values (1,2,3), (1,4,5)")
-	require.NoError(t, h.DumpStatsDeltaToKV(handle.DumpAll))
-	tk.MustExec("analyze table t")
-	tk.MustQuery("explain format = 'brief' select * from t where a = 1 and b > 0 and b < 1000 and c > 1000").Check(testkit.Rows(
-		"TableReader 0.00 root  data:Selection",
-		"└─Selection 0.00 cop[tikv]  gt(test.t.c, 1000)",
-		"  └─TableRangeScan 2.00 cop[tikv] table:t range:(1 0,1 1000), keep order:false"))
-=======
 // TestNotLoadedStatsOnAllNULLCol makes sure that stats on a column that only contains NULLs can be used even when it's
 // not loaded. This is reasonable because it makes no difference whether it's loaded or not.
 func TestNotLoadedStatsOnAllNULLCol(t *testing.T) {
@@ -643,5 +624,23 @@
 		"  │   └─TableFullScan 2.00 cop[tikv] table:t2 keep order:false",
 		"  └─TableReader(Probe) 4.00 root  data:TableFullScan",
 		"    └─TableFullScan 4.00 cop[tikv] table:t1 keep order:false"))
->>>>>>> 97902f1d
+}
+
+func TestCrossValidationSelectivity(t *testing.T) {
+	store, dom, clean := testkit.CreateMockStoreAndDomain(t)
+	defer clean()
+	tk := testkit.NewTestKit(t, store)
+	h := dom.StatsHandle()
+	tk.MustExec("use test")
+	tk.MustExec("drop table if exists t")
+	tk.MustExec("set @@tidb_analyze_version = 1")
+	tk.MustExec("create table t (a int, b int, c int, primary key (a, b) clustered)")
+	require.NoError(t, h.HandleDDLEvent(<-h.DDLEventCh()))
+	tk.MustExec("insert into t values (1,2,3), (1,4,5)")
+	require.NoError(t, h.DumpStatsDeltaToKV(handle.DumpAll))
+	tk.MustExec("analyze table t")
+	tk.MustQuery("explain format = 'brief' select * from t where a = 1 and b > 0 and b < 1000 and c > 1000").Check(testkit.Rows(
+		"TableReader 0.00 root  data:Selection",
+		"└─Selection 0.00 cop[tikv]  gt(test.t.c, 1000)",
+		"  └─TableRangeScan 2.00 cop[tikv] table:t range:(1 0,1 1000), keep order:false"))
 }