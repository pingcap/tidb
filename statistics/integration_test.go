--- conflicted
+++ resolved
@@ -694,14 +694,6 @@
 	}
 }
 
-<<<<<<< HEAD
-func TestUpdateNotLoadIndexFMSketch(t *testing.T) {
-	store, dom := testkit.CreateMockStoreAndDomain(t)
-	tk := testkit.NewTestKit(t, store)
-	h := dom.StatsHandle()
-	tk.MustExec("use test")
-	tk.MustExec("create table t(a int, b int, index idx(a)) partition by range (a) (partition p0 values less than (10),partition p1 values less than maxvalue)")
-=======
 func TestColumnStatsLazyLoad(t *testing.T) {
 	store, dom := testkit.CreateMockStoreAndDomain(t)
 	tk := testkit.NewTestKit(t, store)
@@ -712,7 +704,6 @@
 	h.SetLease(time.Millisecond)
 	tk.MustExec("use test")
 	tk.MustExec("create table t(a int, b int)")
->>>>>>> fd45f737
 	tk.MustExec("insert into t values (1,2), (3,4), (5,6), (7,8)")
 	require.NoError(t, h.HandleDDLEvent(<-h.DDLEventCh()))
 	tk.MustExec("analyze table t")
@@ -720,7 +711,28 @@
 	tbl, err := is.TableByName(model.NewCIStr("test"), model.NewCIStr("t"))
 	require.NoError(t, err)
 	tblInfo := tbl.Meta()
-<<<<<<< HEAD
+	c1 := tblInfo.Columns[0]
+	c2 := tblInfo.Columns[1]
+	require.True(t, h.GetTableStats(tblInfo).Columns[c1.ID].IsAllEvicted())
+	require.True(t, h.GetTableStats(tblInfo).Columns[c2.ID].IsAllEvicted())
+	tk.MustExec("analyze table t")
+	require.True(t, h.GetTableStats(tblInfo).Columns[c1.ID].IsAllEvicted())
+	require.True(t, h.GetTableStats(tblInfo).Columns[c2.ID].IsAllEvicted())
+}
+
+func TestUpdateNotLoadIndexFMSketch(t *testing.T) {
+	store, dom := testkit.CreateMockStoreAndDomain(t)
+	tk := testkit.NewTestKit(t, store)
+	h := dom.StatsHandle()
+	tk.MustExec("use test")
+	tk.MustExec("create table t(a int, b int, index idx(a)) partition by range (a) (partition p0 values less than (10),partition p1 values less than maxvalue)")
+	tk.MustExec("insert into t values (1,2), (3,4), (5,6), (7,8)")
+	require.NoError(t, h.HandleDDLEvent(<-h.DDLEventCh()))
+	tk.MustExec("analyze table t")
+	is := dom.InfoSchema()
+	tbl, err := is.TableByName(model.NewCIStr("test"), model.NewCIStr("t"))
+	require.NoError(t, err)
+	tblInfo := tbl.Meta()
 	idxInfo := tblInfo.Indices[0]
 	p0 := tblInfo.Partition.Definitions[0]
 	p1 := tblInfo.Partition.Definitions[1]
@@ -730,13 +742,4 @@
 	require.NoError(t, h.Update(is))
 	require.Nil(t, h.GetPartitionStats(tblInfo, p0.ID).Indices[idxInfo.ID].FMSketch)
 	require.Nil(t, h.GetPartitionStats(tblInfo, p1.ID).Indices[idxInfo.ID].FMSketch)
-=======
-	c1 := tblInfo.Columns[0]
-	c2 := tblInfo.Columns[1]
-	require.True(t, h.GetTableStats(tblInfo).Columns[c1.ID].IsAllEvicted())
-	require.True(t, h.GetTableStats(tblInfo).Columns[c2.ID].IsAllEvicted())
-	tk.MustExec("analyze table t")
-	require.True(t, h.GetTableStats(tblInfo).Columns[c1.ID].IsAllEvicted())
-	require.True(t, h.GetTableStats(tblInfo).Columns[c2.ID].IsAllEvicted())
->>>>>>> fd45f737
-}+}
