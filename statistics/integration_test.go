// Copyright 2021 PingCAP, Inc.
//
// Licensed under the Apache License, Version 2.0 (the "License");
// you may not use this file except in compliance with the License.
// You may obtain a copy of the License at
//
//     http://www.apache.org/licenses/LICENSE-2.0
//
// Unless required by applicable law or agreed to in writing, software
// distributed under the License is distributed on an "AS IS" BASIS,
// WITHOUT WARRANTIES OR CONDITIONS OF ANY KIND, either express or implied.
// See the License for the specific language governing permissions and
// limitations under the License.

package statistics_test

import (
	"fmt"
	"math"
	"strconv"
	"strings"
	"testing"
	"time"

	"github.com/pingcap/failpoint"
	"github.com/pingcap/tidb/parser/model"
	"github.com/pingcap/tidb/parser/mysql"
	"github.com/pingcap/tidb/sessionctx/stmtctx"
	"github.com/pingcap/tidb/statistics"
	"github.com/pingcap/tidb/statistics/handle"
	"github.com/pingcap/tidb/testkit"
	"github.com/pingcap/tidb/testkit/testdata"
	"github.com/pingcap/tidb/types"
	"github.com/pingcap/tidb/util/codec"
	"github.com/stretchr/testify/require"
)

func TestChangeVerTo2Behavior(t *testing.T) {
	store, dom := testkit.CreateMockStoreAndDomain(t)
	tk := testkit.NewTestKit(t, store)
	originalVal1 := tk.MustQuery("select @@tidb_persist_analyze_options").Rows()[0][0].(string)
	defer func() {
		tk.MustExec(fmt.Sprintf("set global tidb_persist_analyze_options = %v", originalVal1))
	}()
	tk.MustExec("set global tidb_persist_analyze_options=false")

	tk.MustExec("use test")
	tk.MustExec("create table t(a int, b int, index idx(a))")
	tk.MustExec("set @@session.tidb_analyze_version = 1")
	tk.MustExec("insert into t values(1, 1), (1, 2), (1, 3)")
	tk.MustExec("analyze table t")
	is := dom.InfoSchema()
	tblT, err := is.TableByName(model.NewCIStr("test"), model.NewCIStr("t"))
	require.NoError(t, err)
	h := dom.StatsHandle()
	require.NoError(t, h.Update(is))
	statsTblT := h.GetTableStats(tblT.Meta())
	// Analyze table with version 1 success, all statistics are version 1.
	for _, col := range statsTblT.Columns {
		require.Equal(t, int64(1), col.StatsVer)
	}
	for _, idx := range statsTblT.Indices {
		require.Equal(t, int64(1), idx.StatsVer)
	}
	tk.MustExec("set @@session.tidb_analyze_version = 2")
	tk.MustExec("analyze table t index idx")
	tk.MustQuery("show warnings").Check(testkit.Rows("Warning 1105 The analyze version from the session is not compatible with the existing statistics of the table. Use the existing version instead"))
	require.NoError(t, h.Update(is))
	statsTblT = h.GetTableStats(tblT.Meta())
	for _, idx := range statsTblT.Indices {
		require.Equal(t, int64(1), idx.StatsVer)
	}
	tk.MustExec("analyze table t index")
	tk.MustQuery("show warnings").Check(testkit.Rows("Warning 1105 The analyze version from the session is not compatible with the existing statistics of the table. Use the existing version instead"))
	require.NoError(t, h.Update(is))
	statsTblT = h.GetTableStats(tblT.Meta())
	for _, idx := range statsTblT.Indices {
		require.Equal(t, int64(1), idx.StatsVer)
	}
	tk.MustExec("analyze table t ")
	require.NoError(t, h.Update(is))
	statsTblT = h.GetTableStats(tblT.Meta())
	for _, col := range statsTblT.Columns {
		require.Equal(t, int64(2), col.StatsVer)
	}
	for _, idx := range statsTblT.Indices {
		require.Equal(t, int64(2), idx.StatsVer)
	}
	tk.MustExec("set @@session.tidb_analyze_version = 1")
	tk.MustExec("analyze table t index idx")
	tk.MustQuery("show warnings").Check(testkit.Rows("Warning 1105 The analyze version from the session is not compatible with the existing statistics of the table. Use the existing version instead",
		"Warning 1105 The version 2 would collect all statistics not only the selected indexes"))
	require.NoError(t, h.Update(is))
	statsTblT = h.GetTableStats(tblT.Meta())
	for _, idx := range statsTblT.Indices {
		require.Equal(t, int64(2), idx.StatsVer)
	}
	tk.MustExec("analyze table t index")
	tk.MustQuery("show warnings").Check(testkit.Rows("Warning 1105 The analyze version from the session is not compatible with the existing statistics of the table. Use the existing version instead",
		"Warning 1105 The version 2 would collect all statistics not only the selected indexes"))
	require.NoError(t, h.Update(is))
	statsTblT = h.GetTableStats(tblT.Meta())
	for _, idx := range statsTblT.Indices {
		require.Equal(t, int64(2), idx.StatsVer)
	}
	tk.MustExec("analyze table t ")
	require.NoError(t, h.Update(is))
	statsTblT = h.GetTableStats(tblT.Meta())
	for _, col := range statsTblT.Columns {
		require.Equal(t, int64(1), col.StatsVer)
	}
	for _, idx := range statsTblT.Indices {
		require.Equal(t, int64(1), idx.StatsVer)
	}
}

func TestChangeVerTo2BehaviorWithPersistedOptions(t *testing.T) {
	store, dom := testkit.CreateMockStoreAndDomain(t)
	tk := testkit.NewTestKit(t, store)
	originalVal1 := tk.MustQuery("select @@tidb_persist_analyze_options").Rows()[0][0].(string)
	defer func() {
		tk.MustExec(fmt.Sprintf("set global tidb_persist_analyze_options = %v", originalVal1))
	}()
	tk.MustExec("set global tidb_persist_analyze_options=true")

	tk.MustExec("use test")
	tk.MustExec("create table t(a int, b int, index idx(a))")
	tk.MustExec("set @@session.tidb_analyze_version = 1")
	tk.MustExec("insert into t values(1, 1), (1, 2), (1, 3)")
	tk.MustExec("analyze table t")
	is := dom.InfoSchema()
	tblT, err := is.TableByName(model.NewCIStr("test"), model.NewCIStr("t"))
	require.NoError(t, err)
	h := dom.StatsHandle()
	require.NoError(t, h.Update(is))
	statsTblT := h.GetTableStats(tblT.Meta())
	// Analyze table with version 1 success, all statistics are version 1.
	for _, col := range statsTblT.Columns {
		require.Equal(t, int64(1), col.StatsVer)
	}
	for _, idx := range statsTblT.Indices {
		require.Equal(t, int64(1), idx.StatsVer)
	}
	tk.MustExec("set @@session.tidb_analyze_version = 2")
	tk.MustExec("analyze table t index idx")
	tk.MustQuery("show warnings").Check(testkit.Rows("Warning 1105 The analyze version from the session is not compatible with the existing statistics of the table. Use the existing version instead"))
	require.NoError(t, h.Update(is))
	statsTblT = h.GetTableStats(tblT.Meta())
	for _, idx := range statsTblT.Indices {
		require.Equal(t, int64(1), idx.StatsVer)
	}
	tk.MustExec("analyze table t index")
	tk.MustQuery("show warnings").Check(testkit.Rows("Warning 1105 The analyze version from the session is not compatible with the existing statistics of the table. Use the existing version instead"))
	require.NoError(t, h.Update(is))
	statsTblT = h.GetTableStats(tblT.Meta())
	for _, idx := range statsTblT.Indices {
		require.Equal(t, int64(1), idx.StatsVer)
	}
	tk.MustExec("analyze table t ")
	require.NoError(t, h.Update(is))
	statsTblT = h.GetTableStats(tblT.Meta())
	for _, col := range statsTblT.Columns {
		require.Equal(t, int64(2), col.StatsVer)
	}
	for _, idx := range statsTblT.Indices {
		require.Equal(t, int64(2), idx.StatsVer)
	}
	tk.MustExec("set @@session.tidb_analyze_version = 1")
	tk.MustExec("analyze table t index idx")
	tk.MustQuery("show warnings").Check(testkit.Rows("Warning 1105 The analyze version from the session is not compatible with the existing statistics of the table. Use the existing version instead",
		"Warning 1105 The version 2 would collect all statistics not only the selected indexes",
		"Note 1105 Analyze use auto adjusted sample rate 1.000000 for table test.t")) // since fallback to ver2 path, should do samplerate adjustment
	require.NoError(t, h.Update(is))
	statsTblT = h.GetTableStats(tblT.Meta())
	for _, idx := range statsTblT.Indices {
		require.Equal(t, int64(2), idx.StatsVer)
	}
	tk.MustExec("analyze table t index")
	tk.MustQuery("show warnings").Check(testkit.Rows("Warning 1105 The analyze version from the session is not compatible with the existing statistics of the table. Use the existing version instead",
		"Warning 1105 The version 2 would collect all statistics not only the selected indexes",
		"Note 1105 Analyze use auto adjusted sample rate 1.000000 for table test.t"))
	require.NoError(t, h.Update(is))
	statsTblT = h.GetTableStats(tblT.Meta())
	for _, idx := range statsTblT.Indices {
		require.Equal(t, int64(2), idx.StatsVer)
	}
	tk.MustExec("analyze table t ")
	require.NoError(t, h.Update(is))
	statsTblT = h.GetTableStats(tblT.Meta())
	for _, col := range statsTblT.Columns {
		require.Equal(t, int64(1), col.StatsVer)
	}
	for _, idx := range statsTblT.Indices {
		require.Equal(t, int64(1), idx.StatsVer)
	}
}

func TestFastAnalyzeOnVer2(t *testing.T) {
	store, dom := testkit.CreateMockStoreAndDomain(t)
	tk := testkit.NewTestKit(t, store)
	tk.MustExec("use test")
	tk.MustExec("create table t(a int, b int, index idx(a))")
	tk.MustExec("set @@session.tidb_analyze_version = 2")
	tk.MustExec("set @@session.tidb_enable_fast_analyze = 1")
	tk.MustExec("insert into t values(1, 1), (1, 2), (1, 3)")
	_, err := tk.Exec("analyze table t")
	require.Error(t, err)
	require.Equal(t, "Fast analyze hasn't reached General Availability and only support analyze version 1 currently", err.Error())
	tk.MustExec("set @@session.tidb_enable_fast_analyze = 0")
	tk.MustExec("analyze table t")
	is := dom.InfoSchema()
	tblT, err := is.TableByName(model.NewCIStr("test"), model.NewCIStr("t"))
	require.NoError(t, err)
	h := dom.StatsHandle()
	require.NoError(t, h.Update(is))
	statsTblT := h.GetTableStats(tblT.Meta())
	for _, col := range statsTblT.Columns {
		require.Equal(t, int64(2), col.StatsVer)
	}
	for _, idx := range statsTblT.Indices {
		require.Equal(t, int64(2), idx.StatsVer)
	}
	tk.MustExec("set @@session.tidb_enable_fast_analyze = 1")
	err = tk.ExecToErr("analyze table t index idx")
	require.Error(t, err)
	require.Equal(t, "Fast analyze hasn't reached General Availability and only support analyze version 1 currently", err.Error())
	tk.MustExec("set @@session.tidb_analyze_version = 1")
	_, err = tk.Exec("analyze table t index idx")
	require.Error(t, err)
	require.Equal(t, "Fast analyze hasn't reached General Availability and only support analyze version 1 currently. But the existing statistics of the table is not version 1", err.Error())
	_, err = tk.Exec("analyze table t index")
	require.Error(t, err)
	require.Equal(t, "Fast analyze hasn't reached General Availability and only support analyze version 1 currently. But the existing statistics of the table is not version 1", err.Error())
	tk.MustExec("analyze table t")
	require.NoError(t, h.Update(is))
	statsTblT = h.GetTableStats(tblT.Meta())
	for _, col := range statsTblT.Columns {
		require.Equal(t, int64(1), col.StatsVer)
	}
	for _, idx := range statsTblT.Indices {
		require.Equal(t, int64(1), idx.StatsVer)
	}
}

func TestIncAnalyzeOnVer2(t *testing.T) {
	store, dom := testkit.CreateMockStoreAndDomain(t)
	tk := testkit.NewTestKit(t, store)
	tk.MustExec("use test")
	tk.MustExec("create table t(a int, b int, index idx(a))")
	tk.MustExec("set @@session.tidb_analyze_version = 2")
	tk.MustExec("insert into t values(1, 1), (1, 2)")
	tk.MustExec("analyze table t with 2 topn")
	is := dom.InfoSchema()
	h := dom.StatsHandle()
	require.NoError(t, h.Update(is))
	tk.MustExec("insert into t values(2, 1), (2, 2), (2, 3), (3, 3), (4, 4), (4, 3), (4, 2), (4, 1)")
	require.NoError(t, h.Update(is))
	tk.MustExec("analyze incremental table t index idx with 2 topn")
	// After analyze, there's two val in hist.
	tk.MustQuery("show stats_buckets where table_name = 't' and column_name = 'idx'").Check(testkit.Rows(
		"test t  idx 1 0 2 2 1 1 0",
		"test t  idx 1 1 3 1 3 3 0",
	))
	// Two val in topn.
	tk.MustQuery("show stats_topn where table_name = 't' and column_name = 'idx'").Check(testkit.Rows(
		"test t  idx 1 2 3",
		"test t  idx 1 4 4",
	))
}

func TestExpBackoffEstimation(t *testing.T) {
	store := testkit.CreateMockStore(t)
	tk := testkit.NewTestKit(t, store)
	tk.MustExec("use test")
	tk.MustExec(`set @@tidb_enable_non_prepared_plan_cache=0`) // estRows won't be updated if hit cache.
	tk.MustExec("set tidb_cost_model_version=2")
	tk.MustExec("create table exp_backoff(a int, b int, c int, d int, index idx(a, b, c, d))")
	tk.MustExec("insert into exp_backoff values(1, 1, 1, 1), (1, 1, 1, 2), (1, 1, 2, 3), (1, 2, 2, 4), (1, 2, 3, 5)")
	tk.MustExec("set @@session.tidb_analyze_version=2")
	tk.MustExec("analyze table exp_backoff")
	var (
		input  []string
		output [][]string
	)
	integrationSuiteData := statistics.GetIntegrationSuiteData()
	integrationSuiteData.LoadTestCases(t, &input, &output)
	inputLen := len(input)
	// The test cases are:
	// Query a = 1, b = 1, c = 1, d >= 3 and d <= 5 separately. We got 5, 3, 2, 3.
	// And then query and a = 1 and b = 1 and c = 1 and d >= 3 and d <= 5. It's result should follow the exp backoff,
	// which is 2/5 * (3/5)^{1/2} * (3/5)*{1/4} * 1^{1/8} * 5 = 1.3634.
	for i := 0; i < inputLen-1; i++ {
		testdata.OnRecord(func() {
			output[i] = testdata.ConvertRowsToStrings(tk.MustQuery(input[i]).Rows())
		})
		tk.MustQuery(input[i]).Check(testkit.Rows(output[i]...))
	}

	// The last case is that no column is loaded and we get no stats at all.
	require.NoError(t, failpoint.Enable("github.com/pingcap/tidb/statistics/cleanEstResults", `return(true)`))
	testdata.OnRecord(func() {
		output[inputLen-1] = testdata.ConvertRowsToStrings(tk.MustQuery(input[inputLen-1]).Rows())
	})
	tk.MustQuery(input[inputLen-1]).Check(testkit.Rows(output[inputLen-1]...))
	require.NoError(t, failpoint.Disable("github.com/pingcap/tidb/statistics/cleanEstResults"))
}

func TestGlobalStats(t *testing.T) {
	failpoint.Enable("github.com/pingcap/tidb/planner/core/forceDynamicPrune", `return(true)`)
	defer failpoint.Disable("github.com/pingcap/tidb/planner/core/forceDynamicPrune")
	store := testkit.CreateMockStore(t)
	tk := testkit.NewTestKit(t, store)
	tk.MustExec("use test")
	tk.MustExec("drop table if exists t;")
	tk.MustExec("set @@session.tidb_analyze_version = 2;")
	tk.MustExec(`create table t (a int, key(a)) partition by range (a) (
		partition p0 values less than (10),
		partition p1 values less than (20),
		partition p2 values less than (30)
	);`)
	tk.MustExec("set @@tidb_partition_prune_mode = 'dynamic';")
	tk.MustExec("insert into t values (1), (5), (null), (11), (15), (21), (25);")
	tk.MustExec("analyze table t;")
	// On the table with global-stats, we use explain to query a multi-partition query.
	// And we should get the result that global-stats is used instead of pseudo-stats.
	tk.MustQuery("explain format = 'brief' select a from t where a > 5").Check(testkit.Rows(
		"IndexReader 4.00 root partition:all index:IndexRangeScan",
		"└─IndexRangeScan 4.00 cop[tikv] table:t, index:a(a) range:(5,+inf], keep order:false"))
	// On the table with global-stats, we use explain to query a single-partition query.
	// And we should get the result that global-stats is used instead of pseudo-stats.
	tk.MustQuery("explain format = 'brief' select * from t partition(p1) where a > 15;").Check(testkit.Rows(
		"IndexReader 2.00 root partition:p1 index:IndexRangeScan",
		"└─IndexRangeScan 2.00 cop[tikv] table:t, index:a(a) range:(15,+inf], keep order:false"))

	// Even if we have global-stats, we will not use it when the switch is set to `static`.
	tk.MustExec("set @@tidb_partition_prune_mode = 'static';")
	tk.MustQuery("explain format = 'brief' select a from t where a > 5").Check(testkit.Rows(
		"PartitionUnion 4.00 root  ",
		"├─IndexReader 0.00 root  index:IndexRangeScan",
		"│ └─IndexRangeScan 0.00 cop[tikv] table:t, partition:p0, index:a(a) range:(5,+inf], keep order:false",
		"├─IndexReader 2.00 root  index:IndexRangeScan",
		"│ └─IndexRangeScan 2.00 cop[tikv] table:t, partition:p1, index:a(a) range:(5,+inf], keep order:false",
		"└─IndexReader 2.00 root  index:IndexRangeScan",
		"  └─IndexRangeScan 2.00 cop[tikv] table:t, partition:p2, index:a(a) range:(5,+inf], keep order:false"))

	tk.MustExec("set @@tidb_partition_prune_mode = 'static';")
	tk.MustExec("drop table t;")
	tk.MustExec("create table t(a int, b int, key(a)) PARTITION BY HASH(a) PARTITIONS 2;")
	tk.MustExec("insert into t values(1,1),(3,3),(4,4),(2,2),(5,5);")
	// When we set the mode to `static`, using analyze will not report an error and will not generate global-stats.
	// In addition, when using explain to view the plan of the related query, it was found that `Union` was used.
	tk.MustExec("analyze table t;")
	result := tk.MustQuery("show stats_meta where table_name = 't'").Sort()
	require.Len(t, result.Rows(), 2)
	require.Equal(t, "2", result.Rows()[0][5])
	require.Equal(t, "3", result.Rows()[1][5])
	tk.MustQuery("explain format = 'brief' select a from t where a > 3;").Check(testkit.Rows(
		"PartitionUnion 2.00 root  ",
		"├─IndexReader 1.00 root  index:IndexRangeScan",
		"│ └─IndexRangeScan 1.00 cop[tikv] table:t, partition:p0, index:a(a) range:(3,+inf], keep order:false",
		"└─IndexReader 1.00 root  index:IndexRangeScan",
		"  └─IndexRangeScan 1.00 cop[tikv] table:t, partition:p1, index:a(a) range:(3,+inf], keep order:false"))

	// When we turned on the switch, we found that pseudo-stats will be used in the plan instead of `Union`.
	tk.MustExec("set @@tidb_partition_prune_mode = 'dynamic';")
	tk.MustQuery("explain format = 'brief' select a from t where a > 3;").Check(testkit.Rows(
		"IndexReader 3333.33 root partition:all index:IndexRangeScan",
		"└─IndexRangeScan 3333.33 cop[tikv] table:t, index:a(a) range:(3,+inf], keep order:false, stats:pseudo"))

	// Execute analyze again without error and can generate global-stats.
	// And when executing related queries, neither Union nor pseudo-stats are used.
	tk.MustExec("analyze table t;")
	result = tk.MustQuery("show stats_meta where table_name = 't'").Sort()
	require.Len(t, result.Rows(), 3)
	require.Equal(t, "5", result.Rows()[0][5])
	require.Equal(t, "2", result.Rows()[1][5])
	require.Equal(t, "3", result.Rows()[2][5])
	tk.MustQuery("explain format = 'brief' select a from t where a > 3;").Check(testkit.Rows(
		"IndexReader 2.00 root partition:all index:IndexRangeScan",
		"└─IndexRangeScan 2.00 cop[tikv] table:t, index:a(a) range:(3,+inf], keep order:false"))

	tk.MustExec("drop table t;")
	tk.MustExec("create table t (a int, b int, c int)  PARTITION BY HASH(a) PARTITIONS 2;")
	tk.MustExec("set @@tidb_partition_prune_mode = 'dynamic';")
	tk.MustExec("create index idx_ab on t(a, b);")
	tk.MustExec("insert into t values (1, 1, 1), (5, 5, 5), (11, 11, 11), (15, 15, 15), (21, 21, 21), (25, 25, 25);")
	tk.MustExec("analyze table t;")
	// test the indexScan
	tk.MustQuery("explain format = 'brief' select b from t where a > 5 and b > 10;").Check(testkit.Rows(
		"Projection 2.67 root  test.t.b",
		"└─IndexReader 2.67 root partition:all index:Selection",
		"  └─Selection 2.67 cop[tikv]  gt(test.t.b, 10)",
		"    └─IndexRangeScan 4.00 cop[tikv] table:t, index:idx_ab(a, b) range:(5,+inf], keep order:false"))
	// test the indexLookUp
	tk.MustQuery("explain format = 'brief' select * from t use index(idx_ab) where a > 1;").Check(testkit.Rows(
		"IndexLookUp 5.00 root partition:all ",
		"├─IndexRangeScan(Build) 5.00 cop[tikv] table:t, index:idx_ab(a, b) range:(1,+inf], keep order:false",
		"└─TableRowIDScan(Probe) 5.00 cop[tikv] table:t keep order:false"))
	// test the tableScan
	tk.MustQuery("explain format = 'brief' select * from t;").Check(testkit.Rows(
		"TableReader 6.00 root partition:all data:TableFullScan",
		"└─TableFullScan 6.00 cop[tikv] table:t keep order:false"))
}

func TestNULLOnFullSampling(t *testing.T) {
	store, dom := testkit.CreateMockStoreAndDomain(t)
	tk := testkit.NewTestKit(t, store)
	tk.MustExec("use test")
	tk.MustExec("drop table if exists t;")
	tk.MustExec("set @@session.tidb_analyze_version = 2;")
	tk.MustExec("create table t(a int, index idx(a))")
	tk.MustExec("insert into t values(1), (1), (1), (2), (2), (3), (4), (null), (null), (null)")
	var (
		input  []string
		output [][]string
	)
	tk.MustExec("analyze table t with 2 topn")
	is := dom.InfoSchema()
	tblT, err := is.TableByName(model.NewCIStr("test"), model.NewCIStr("t"))
	require.NoError(t, err)
	h := dom.StatsHandle()
	require.NoError(t, h.Update(is))
	statsTblT := h.GetTableStats(tblT.Meta())
	// Check the null count is 3.
	for _, col := range statsTblT.Columns {
		require.Equal(t, int64(3), col.NullCount)
	}
	integrationSuiteData := statistics.GetIntegrationSuiteData()
	integrationSuiteData.LoadTestCases(t, &input, &output)
	// Check the topn and buckets contains no null values.
	for i := 0; i < len(input); i++ {
		testdata.OnRecord(func() {
			output[i] = testdata.ConvertRowsToStrings(tk.MustQuery(input[i]).Rows())
		})
		tk.MustQuery(input[i]).Check(testkit.Rows(output[i]...))
	}
}

func TestAnalyzeSnapshot(t *testing.T) {
	store := testkit.CreateMockStore(t)
	tk := testkit.NewTestKit(t, store)
	tk.MustExec("use test")
	tk.MustExec("drop table if exists t")
	tk.MustExec("set @@session.tidb_analyze_version = 2;")
	tk.MustExec("create table t(a int)")
	tk.MustExec("insert into t values(1), (1), (1)")
	tk.MustExec("analyze table t")
	rows := tk.MustQuery("select count, snapshot from mysql.stats_meta").Rows()
	require.Len(t, rows, 1)
	require.Equal(t, "3", rows[0][0])
	s1Str := rows[0][1].(string)
	s1, err := strconv.ParseUint(s1Str, 10, 64)
	require.NoError(t, err)
	require.True(t, s1 < math.MaxUint64)
	tk.MustExec("insert into t values(1), (1), (1)")
	tk.MustExec("analyze table t")
	rows = tk.MustQuery("select count, snapshot from mysql.stats_meta").Rows()
	require.Len(t, rows, 1)
	require.Equal(t, "6", rows[0][0])
	s2Str := rows[0][1].(string)
	s2, err := strconv.ParseUint(s2Str, 10, 64)
	require.NoError(t, err)
	require.True(t, s2 < math.MaxUint64)
	require.True(t, s2 > s1)
}

func TestHistogramsWithSameTxnTS(t *testing.T) {
	store := testkit.CreateMockStore(t)
	tk := testkit.NewTestKit(t, store)
	tk.MustExec("use test")
	tk.MustExec("drop table if exists t")
	tk.MustExec("set @@session.tidb_analyze_version = 2;")
	tk.MustExec("create table t(a int, index(a))")
	tk.MustExec("insert into t values(1), (1), (1)")
	tk.MustExec("analyze table t")
	rows := tk.MustQuery("select version from mysql.stats_meta").Rows()
	require.Len(t, rows, 1)
	v1 := rows[0][0].(string)
	rows = tk.MustQuery("select version from mysql.stats_histograms").Rows()
	require.Len(t, rows, 2)
	v2 := rows[0][0].(string)
	require.Equal(t, v1, v2)
	v3 := rows[1][0].(string)
	require.Equal(t, v2, v3)
}

func TestAnalyzeLongString(t *testing.T) {
	store := testkit.CreateMockStore(t)
	tk := testkit.NewTestKit(t, store)
	tk.MustExec("use test")
	tk.MustExec("drop table if exists t")
	tk.MustExec("set @@session.tidb_analyze_version = 2;")
	tk.MustExec("create table t(a longtext);")
	tk.MustExec("insert into t value(repeat(\"a\",65536));")
	tk.MustExec("insert into t value(repeat(\"b\",65536));")
	tk.MustExec("analyze table t with 0 topn")
}

func TestOutdatedStatsCheck(t *testing.T) {
	store, dom := testkit.CreateMockStoreAndDomain(t)
	tk := testkit.NewTestKit(t, store)

	oriStart := tk.MustQuery("select @@tidb_auto_analyze_start_time").Rows()[0][0].(string)
	oriEnd := tk.MustQuery("select @@tidb_auto_analyze_end_time").Rows()[0][0].(string)
	handle.AutoAnalyzeMinCnt = 0
	defer func() {
		handle.AutoAnalyzeMinCnt = 1000
		tk.MustExec(fmt.Sprintf("set global tidb_auto_analyze_start_time='%v'", oriStart))
		tk.MustExec(fmt.Sprintf("set global tidb_auto_analyze_end_time='%v'", oriEnd))
	}()
	tk.MustExec("set global tidb_auto_analyze_start_time='00:00 +0000'")
	tk.MustExec("set global tidb_auto_analyze_end_time='23:59 +0000'")
	tk.MustExec("set session tidb_enable_pseudo_for_outdated_stats=1")
	tk.MustExec("set @@tidb_opt_consider_realtime_stats = true")

	h := dom.StatsHandle()
	tk.MustExec("use test")
	tk.MustExec("create table t (a int)")
	require.NoError(t, h.HandleDDLEvent(<-h.DDLEventCh()))
	tk.MustExec("insert into t values (1)" + strings.Repeat(", (1)", 19)) // 20 rows
	require.NoError(t, h.DumpStatsDeltaToKV(handle.DumpAll))
	is := dom.InfoSchema()
	require.NoError(t, h.Update(is))
	// To pass the stats.Pseudo check in autoAnalyzeTable
	tk.MustExec("analyze table t")
	tk.MustExec("explain select * from t where a = 1")
	require.NoError(t, h.LoadNeededHistograms())

	getStatsHealthy := func() int {
		rows := tk.MustQuery("show stats_healthy where db_name = 'test' and table_name = 't'").Rows()
		require.Len(t, rows, 1)
		healthy, err := strconv.Atoi(rows[0][3].(string))
		require.NoError(t, err)
		return healthy
	}

	tk.MustExec("insert into t values (1)" + strings.Repeat(", (1)", 13)) // 34 rows
	require.NoError(t, h.DumpStatsDeltaToKV(handle.DumpAll))
	require.NoError(t, h.Update(is))
	require.Equal(t, getStatsHealthy(), 30)
	require.False(t, hasPseudoStats(tk.MustQuery("explain select * from t where a = 1").Rows()))
	tk.MustExec("insert into t values (1)") // 35 rows
	require.NoError(t, h.DumpStatsDeltaToKV(handle.DumpAll))
	require.NoError(t, h.Update(is))
	require.Equal(t, getStatsHealthy(), 25)
	require.True(t, hasPseudoStats(tk.MustQuery("explain select * from t where a = 1").Rows()))

	tk.MustExec("analyze table t")

	tk.MustExec("delete from t limit 24") // 11 rows
	require.NoError(t, h.DumpStatsDeltaToKV(handle.DumpAll))
	require.NoError(t, h.Update(is))
	require.Equal(t, getStatsHealthy(), 31)
	require.False(t, hasPseudoStats(tk.MustQuery("explain select * from t where a = 1").Rows()))

	tk.MustExec("delete from t limit 1") // 10 rows
	require.NoError(t, h.DumpStatsDeltaToKV(handle.DumpAll))
	require.NoError(t, h.Update(is))
	require.Equal(t, getStatsHealthy(), 28)
	require.True(t, hasPseudoStats(tk.MustQuery("explain select * from t where a = 1").Rows()))
}

func hasPseudoStats(rows [][]interface{}) bool {
	for i := range rows {
		if strings.Contains(rows[i][4].(string), "stats:pseudo") {
			return true
		}
	}
	return false
}

// TestNotLoadedStatsOnAllNULLCol makes sure that stats on a column that only contains NULLs can be used even when it's
// not loaded. This is reasonable because it makes no difference whether it's loaded or not.
func TestNotLoadedStatsOnAllNULLCol(t *testing.T) {
	store, dom := testkit.CreateMockStoreAndDomain(t)
	h := dom.StatsHandle()
	oriLease := h.Lease()
	h.SetLease(1000)
	defer func() {
		h.SetLease(oriLease)
	}()
	tk := testkit.NewTestKit(t, store)
	tk.MustExec("use test")
	tk.MustExec("drop table if exists t1")
	tk.MustExec("drop table if exists t2")
	tk.MustExec("create table t1(a int)")
	tk.MustExec("create table t2(a int)")
	tk.MustExec("insert into t1 values(null), (null), (null), (null)")
	tk.MustExec("insert into t2 values(null), (null)")
	tk.MustExec("analyze table t1;")
	tk.MustExec("analyze table t2;")
	tk.MustExec("set @@tidb_opt_consider_realtime_stats = true")

	res := tk.MustQuery("explain format = 'brief' select * from t1 left join t2 on t1.a=t2.a order by t1.a, t2.a")
	res.Check(testkit.Rows(
		"Sort 4.00 root  test.t1.a, test.t2.a",
		"└─HashJoin 4.00 root  left outer join, equal:[eq(test.t1.a, test.t2.a)]",
		"  ├─TableReader(Build) 0.00 root  data:Selection",
		// If we are not using stats on this column (which means we use pseudo estimation), the row count for the Selection will become 2.
		"  │ └─Selection 0.00 cop[tikv]  not(isnull(test.t2.a))",
		"  │   └─TableFullScan 2.00 cop[tikv] table:t2 keep order:false",
		"  └─TableReader(Probe) 4.00 root  data:TableFullScan",
		"    └─TableFullScan 4.00 cop[tikv] table:t1 keep order:false"))

	res = tk.MustQuery("explain format = 'brief' select * from t2 left join t1 on t1.a=t2.a order by t1.a, t2.a")
	res.Check(testkit.Rows(
		"Sort 2.00 root  test.t1.a, test.t2.a",
		"└─HashJoin 2.00 root  left outer join, equal:[eq(test.t2.a, test.t1.a)]",
		// If we are not using stats on this column, the build side will become t2 because of smaller row count.
		"  ├─TableReader(Build) 0.00 root  data:Selection",
		// If we are not using stats on this column, the row count for the Selection will become 4.
		"  │ └─Selection 0.00 cop[tikv]  not(isnull(test.t1.a))",
		"  │   └─TableFullScan 4.00 cop[tikv] table:t1 keep order:false",
		"  └─TableReader(Probe) 2.00 root  data:TableFullScan",
		"    └─TableFullScan 2.00 cop[tikv] table:t2 keep order:false"))

	res = tk.MustQuery("explain format = 'brief' select * from t1 right join t2 on t1.a=t2.a order by t1.a, t2.a")
	res.Check(testkit.Rows(
		"Sort 2.00 root  test.t1.a, test.t2.a",
		"└─HashJoin 2.00 root  right outer join, equal:[eq(test.t1.a, test.t2.a)]",
		"  ├─TableReader(Build) 0.00 root  data:Selection",
		"  │ └─Selection 0.00 cop[tikv]  not(isnull(test.t1.a))",
		"  │   └─TableFullScan 4.00 cop[tikv] table:t1 keep order:false",
		"  └─TableReader(Probe) 2.00 root  data:TableFullScan",
		"    └─TableFullScan 2.00 cop[tikv] table:t2 keep order:false"))

	res = tk.MustQuery("explain format = 'brief' select * from t2 right join t1 on t1.a=t2.a order by t1.a, t2.a")
	res.Check(testkit.Rows(
		"Sort 4.00 root  test.t1.a, test.t2.a",
		"└─HashJoin 4.00 root  right outer join, equal:[eq(test.t2.a, test.t1.a)]",
		"  ├─TableReader(Build) 0.00 root  data:Selection",
		"  │ └─Selection 0.00 cop[tikv]  not(isnull(test.t2.a))",
		"  │   └─TableFullScan 2.00 cop[tikv] table:t2 keep order:false",
		"  └─TableReader(Probe) 4.00 root  data:TableFullScan",
		"    └─TableFullScan 4.00 cop[tikv] table:t1 keep order:false"))
}

func TestCrossValidationSelectivity(t *testing.T) {
	store, dom := testkit.CreateMockStoreAndDomain(t)
	tk := testkit.NewTestKit(t, store)
	h := dom.StatsHandle()
	tk.MustExec("use test")
	tk.MustExec("drop table if exists t")
	tk.MustExec("set @@tidb_analyze_version = 1")
	tk.MustExec("create table t (a int, b int, c int, primary key (a, b) clustered)")
	require.NoError(t, h.HandleDDLEvent(<-h.DDLEventCh()))
	tk.MustExec("insert into t values (1,2,3), (1,4,5)")
	require.NoError(t, h.DumpStatsDeltaToKV(handle.DumpAll))
	tk.MustExec("analyze table t")
	tk.MustQuery("explain format = 'brief' select * from t where a = 1 and b > 0 and b < 1000 and c > 1000").Check(testkit.Rows(
		"TableReader 0.00 root  data:Selection",
		"└─Selection 0.00 cop[tikv]  gt(test.t.c, 1000)",
		"  └─TableRangeScan 2.00 cop[tikv] table:t range:(1 0,1 1000), keep order:false"))
}

func TestShowHistogramsLoadStatus(t *testing.T) {
	store, dom := testkit.CreateMockStoreAndDomain(t)
	tk := testkit.NewTestKit(t, store)
	h := dom.StatsHandle()
	origLease := h.Lease()
	h.SetLease(time.Second)
	defer func() { h.SetLease(origLease) }()
	tk.MustExec("use test")
	tk.MustExec("create table t(a int primary key, b int, c int, index idx(b, c))")
	require.NoError(t, h.HandleDDLEvent(<-h.DDLEventCh()))
	tk.MustExec("insert into t values (1,2,3), (4,5,6)")
	require.NoError(t, h.DumpStatsDeltaToKV(handle.DumpAll))
	tk.MustExec("analyze table t")
	require.NoError(t, h.Update(dom.InfoSchema()))
	rows := tk.MustQuery("show stats_histograms where db_name = 'test' and table_name = 't'").Rows()
	for _, row := range rows {
		require.Equal(t, "allEvicted", row[10].(string))
	}
}

func TestSingleColumnIndexNDV(t *testing.T) {
	store, dom := testkit.CreateMockStoreAndDomain(t)
	tk := testkit.NewTestKit(t, store)
	h := dom.StatsHandle()
	tk.MustExec("use test")
	tk.MustExec("create table t(a int, b int, c varchar(20), d varchar(20), index idx_a(a), index idx_b(b), index idx_c(c), index idx_d(d))")
	require.NoError(t, h.HandleDDLEvent(<-h.DDLEventCh()))
	tk.MustExec("insert into t values (1, 1, 'xxx', 'zzz'), (2, 2, 'yyy', 'zzz'), (1, 3, null, 'zzz')")
	for i := 0; i < 5; i++ {
		tk.MustExec("insert into t select * from t")
	}
	tk.MustExec("analyze table t")
	rows := tk.MustQuery("show stats_histograms where db_name = 'test' and table_name = 't'").Sort().Rows()
	expectedResults := [][]string{
		{"a", "2", "0"}, {"b", "3", "0"}, {"c", "2", "32"}, {"d", "1", "0"},
		{"idx_a", "2", "0"}, {"idx_b", "3", "0"}, {"idx_c", "2", "32"}, {"idx_d", "1", "0"},
	}
	for i, row := range rows {
		require.Equal(t, expectedResults[i][0], row[3]) // column_name
		require.Equal(t, expectedResults[i][1], row[6]) // distinct_count
		require.Equal(t, expectedResults[i][2], row[7]) // null_count
	}
}

func TestColumnStatsLazyLoad(t *testing.T) {
	store, dom := testkit.CreateMockStoreAndDomain(t)
	tk := testkit.NewTestKit(t, store)
	h := dom.StatsHandle()
	originLease := h.Lease()
	defer h.SetLease(originLease)
	// Set `Lease` to `Millisecond` to enable column stats lazy load.
	h.SetLease(time.Millisecond)
	tk.MustExec("use test")
	tk.MustExec("create table t(a int, b int)")
	tk.MustExec("insert into t values (1,2), (3,4), (5,6), (7,8)")
	require.NoError(t, h.HandleDDLEvent(<-h.DDLEventCh()))
	tk.MustExec("analyze table t")
	is := dom.InfoSchema()
	tbl, err := is.TableByName(model.NewCIStr("test"), model.NewCIStr("t"))
	require.NoError(t, err)
	tblInfo := tbl.Meta()
	c1 := tblInfo.Columns[0]
	c2 := tblInfo.Columns[1]
	require.True(t, h.GetTableStats(tblInfo).Columns[c1.ID].IsAllEvicted())
	require.True(t, h.GetTableStats(tblInfo).Columns[c2.ID].IsAllEvicted())
	tk.MustExec("analyze table t")
	require.True(t, h.GetTableStats(tblInfo).Columns[c1.ID].IsAllEvicted())
	require.True(t, h.GetTableStats(tblInfo).Columns[c2.ID].IsAllEvicted())
}

func TestUpdateNotLoadIndexFMSketch(t *testing.T) {
	store, dom := testkit.CreateMockStoreAndDomain(t)
	tk := testkit.NewTestKit(t, store)
	h := dom.StatsHandle()
	tk.MustExec("use test")
	tk.MustExec("create table t(a int, b int, index idx(a)) partition by range (a) (partition p0 values less than (10),partition p1 values less than maxvalue)")
	tk.MustExec("insert into t values (1,2), (3,4), (5,6), (7,8)")
	require.NoError(t, h.HandleDDLEvent(<-h.DDLEventCh()))
	tk.MustExec("analyze table t")
	is := dom.InfoSchema()
	tbl, err := is.TableByName(model.NewCIStr("test"), model.NewCIStr("t"))
	require.NoError(t, err)
	tblInfo := tbl.Meta()
	idxInfo := tblInfo.Indices[0]
	p0 := tblInfo.Partition.Definitions[0]
	p1 := tblInfo.Partition.Definitions[1]
	require.Nil(t, h.GetPartitionStats(tblInfo, p0.ID).Indices[idxInfo.ID].FMSketch)
	require.Nil(t, h.GetPartitionStats(tblInfo, p1.ID).Indices[idxInfo.ID].FMSketch)
	h.Clear()
	require.NoError(t, h.Update(is))
	require.Nil(t, h.GetPartitionStats(tblInfo, p0.ID).Indices[idxInfo.ID].FMSketch)
	require.Nil(t, h.GetPartitionStats(tblInfo, p1.ID).Indices[idxInfo.ID].FMSketch)
}

func TestIndexJoinInnerRowCountUpperBound(t *testing.T) {
	store, dom := testkit.CreateMockStoreAndDomain(t)
	testKit := testkit.NewTestKit(t, store)
	h := dom.StatsHandle()

	testKit.MustExec("use test")
	testKit.MustExec("drop table if exists t")
	testKit.MustExec("create table t(a int, b int, index idx(b))")
	require.NoError(t, h.HandleDDLEvent(<-h.DDLEventCh()))
	is := dom.InfoSchema()
	tb, err := is.TableByName(model.NewCIStr("test"), model.NewCIStr("t"))
	require.NoError(t, err)
	tblInfo := tb.Meta()

	// Mock the stats:
	// The two columns are the same.
	// From 0 to 499, each value has 1000 rows. Therefore, NDV is 500 and total row count is 500000.
	mockStatsTbl := mockStatsTable(tblInfo, 500000)
	colValues, err := generateIntDatum(1, 500)
	require.NoError(t, err)
	for i := 1; i <= 2; i++ {
		mockStatsTbl.Columns[int64(i)] = &statistics.Column{
			Histogram:         *mockStatsHistogram(int64(i), colValues, 1000, types.NewFieldType(mysql.TypeLonglong)),
			Info:              tblInfo.Columns[i-1],
			StatsLoadedStatus: statistics.NewStatsFullLoadStatus(),
			StatsVer:          2,
		}
	}
	generateMapsForMockStatsTbl(mockStatsTbl)
	stat := h.GetTableStats(tblInfo)
	stat.HistColl = mockStatsTbl.HistColl

<<<<<<< HEAD
	testKit.MustQuery("explain format = 'brief' " +
		"select /*+ inl_join(t2) */ * from (select * from t where t.a < 1) as t1 join t t2 where t2.a = 0 and t1.a = t2.b").
		Check(testkit.Rows(
			"Projection 1000000.00 root  test.t.a, test.t.b, test.t.a, test.t.b",
			"└─IndexJoin 1000000.00 root  inner join, inner:IndexLookUp, outer key:test.t.a, inner key:test.t.b, equal cond:eq(test.t.a, test.t.b)",
			"  ├─TableReader(Build) 2000.00 root  data:Selection",
			"  │ └─Selection 2000.00 cop[tikv]  lt(test.t.a, 1), not(isnull(test.t.a))",
			"  │   └─TableFullScan 500000.00 cop[tikv] table:t keep order:false, stats:pseudo",
			"  └─IndexLookUp(Probe) 1000000.00 root  ",
			"    ├─Selection(Build) 500000000.00 cop[tikv]  not(isnull(test.t.b))",
			"    │ └─IndexRangeScan 500000000.00 cop[tikv] table:t2, index:idx(b) range: decided by [eq(test.t.b, test.t.a)], keep order:false, stats:pseudo",
			"    └─Selection(Probe) 1000000.00 cop[tikv]  eq(test.t.a, 0)",
			"      └─TableRowIDScan 500000000.00 cop[tikv] table:t2 keep order:false, stats:pseudo",
		))
=======
	query := "explain format = 'brief' " +
		"select /*+ inl_join(t2) */ * from (select * from t where t.a < 1) as t1 join t t2 where t2.a = 0 and t1.a = t2.b"

	testKit.MustQuery(query).Check(testkit.Rows(
		"IndexJoin 1000000.00 root  inner join, inner:IndexLookUp, outer key:test.t.a, inner key:test.t.b, equal cond:eq(test.t.a, test.t.b)",
		"├─TableReader(Build) 1000.00 root  data:Selection",
		"│ └─Selection 1000.00 cop[tikv]  lt(test.t.a, 1), not(isnull(test.t.a))",
		"│   └─TableFullScan 500000.00 cop[tikv] table:t keep order:false, stats:pseudo",
		"└─IndexLookUp(Probe) 1000000.00 root  ",
		"  ├─Selection(Build) 500000000.00 cop[tikv]  not(isnull(test.t.b))",
		"  │ └─IndexRangeScan 500000000.00 cop[tikv] table:t2, index:idx(b) range: decided by [eq(test.t.b, test.t.a)], keep order:false, stats:pseudo",
		"  └─Selection(Probe) 1000000.00 cop[tikv]  eq(test.t.a, 0)",
		"    └─TableRowIDScan 500000000.00 cop[tikv] table:t2 keep order:false, stats:pseudo",
	))

	testKit.MustExec("set @@tidb_opt_fix_control = '44855:ON'")
	testKit.MustQuery(query).Check(testkit.Rows(
		"IndexJoin 1000000.00 root  inner join, inner:IndexLookUp, outer key:test.t.a, inner key:test.t.b, equal cond:eq(test.t.a, test.t.b)",
		"├─TableReader(Build) 1000.00 root  data:Selection",
		"│ └─Selection 1000.00 cop[tikv]  lt(test.t.a, 1), not(isnull(test.t.a))",
		"│   └─TableFullScan 500000.00 cop[tikv] table:t keep order:false, stats:pseudo",
		"└─IndexLookUp(Probe) 1000000.00 root  ",
		"  ├─Selection(Build) 1000000.00 cop[tikv]  not(isnull(test.t.b))",
		"  │ └─IndexRangeScan 1000000.00 cop[tikv] table:t2, index:idx(b) range: decided by [eq(test.t.b, test.t.a)], keep order:false, stats:pseudo",
		"  └─Selection(Probe) 1000000.00 cop[tikv]  eq(test.t.a, 0)",
		"    └─TableRowIDScan 1000000.00 cop[tikv] table:t2 keep order:false, stats:pseudo",
	))
>>>>>>> 9735568a
}

func TestOrderingIdxSelectivityThreshold(t *testing.T) {
	store, dom := testkit.CreateMockStoreAndDomain(t)
	testKit := testkit.NewTestKit(t, store)
	h := dom.StatsHandle()
	sc := &stmtctx.StatementContext{TimeZone: time.UTC}

	testKit.MustExec("use test")
	testKit.MustExec("drop table if exists t")
	testKit.MustExec("create table t(a int primary key , b int, c int, index ib(b), index ic(c))")
	require.NoError(t, h.HandleDDLEvent(<-h.DDLEventCh()))
	is := dom.InfoSchema()
	tb, err := is.TableByName(model.NewCIStr("test"), model.NewCIStr("t"))
	require.NoError(t, err)
	tblInfo := tb.Meta()

	// Mock the stats:
	// total row count 100000
	// column a: PK, from 0 to 100000, NDV 100000
	// column b, c: from 0 to 10000, each value has 10 rows, NDV 10000
	// indexes are created on (b), (c) respectively
	mockStatsTbl := mockStatsTable(tblInfo, 100000)
	pkColValues, err := generateIntDatum(1, 100000)
	require.NoError(t, err)
	mockStatsTbl.Columns[1] = &statistics.Column{
		Histogram:         *mockStatsHistogram(1, pkColValues, 1, types.NewFieldType(mysql.TypeLonglong)),
		Info:              tblInfo.Columns[0],
		StatsLoadedStatus: statistics.NewStatsFullLoadStatus(),
		StatsVer:          2,
	}
	colValues, err := generateIntDatum(1, 10000)
	require.NoError(t, err)
	idxValues := make([]types.Datum, 0)
	for _, val := range colValues {
		b, err := codec.EncodeKey(sc, nil, val)
		require.NoError(t, err)
		idxValues = append(idxValues, types.NewBytesDatum(b))
	}

	for i := 2; i <= 3; i++ {
		mockStatsTbl.Columns[int64(i)] = &statistics.Column{
			Histogram:         *mockStatsHistogram(int64(i), colValues, 10, types.NewFieldType(mysql.TypeLonglong)),
			Info:              tblInfo.Columns[i-1],
			StatsLoadedStatus: statistics.NewStatsFullLoadStatus(),
			StatsVer:          2,
		}
	}
	for i := 1; i <= 2; i++ {
		mockStatsTbl.Indices[int64(i)] = &statistics.Index{
			Histogram:         *mockStatsHistogram(int64(i), idxValues, 10, types.NewFieldType(mysql.TypeBlob)),
			Info:              tblInfo.Indices[i-1],
			StatsLoadedStatus: statistics.NewStatsFullLoadStatus(),
			StatsVer:          2,
		}
	}
	generateMapsForMockStatsTbl(mockStatsTbl)
	stat := h.GetTableStats(tblInfo)
	stat.HistColl = mockStatsTbl.HistColl

	var (
		input  []string
		output []struct {
			Query  string
			Result []string
		}
	)
	integrationSuiteData := statistics.GetIntegrationSuiteData()
	integrationSuiteData.LoadTestCases(t, &input, &output)
	for i := 0; i < len(input); i++ {
		testdata.OnRecord(func() {
			output[i].Query = input[i]
		})
		if !strings.HasPrefix(input[i], "explain") {
			testKit.MustExec(input[i])
			continue
		}
		testdata.OnRecord(func() {
			output[i].Result = testdata.ConvertRowsToStrings(testKit.MustQuery(input[i]).Rows())
		})
		testKit.MustQuery(input[i]).Check(testkit.Rows(output[i].Result...))
	}
}

func TestIssue44369(t *testing.T) {
	store, dom := testkit.CreateMockStoreAndDomain(t)
	h := dom.StatsHandle()
	tk := testkit.NewTestKit(t, store)
	tk.MustExec("use test")
	tk.MustExec("create table t(a int, b int, index iab(a,b));")
	require.NoError(t, h.HandleDDLEvent(<-h.DDLEventCh()))
	tk.MustExec("insert into t value(1,1);")
	require.NoError(t, h.DumpStatsDeltaToKV(handle.DumpAll))
	tk.MustExec("analyze table t;")
	is := dom.InfoSchema()
	require.NoError(t, h.Update(is))
	tk.MustExec("alter table t rename column b to bb;")
	tk.MustExec("select * from t where a = 10 and bb > 20;")
}<|MERGE_RESOLUTION|>--- conflicted
+++ resolved
@@ -779,50 +779,35 @@
 	stat := h.GetTableStats(tblInfo)
 	stat.HistColl = mockStatsTbl.HistColl
 
-<<<<<<< HEAD
-	testKit.MustQuery("explain format = 'brief' " +
-		"select /*+ inl_join(t2) */ * from (select * from t where t.a < 1) as t1 join t t2 where t2.a = 0 and t1.a = t2.b").
-		Check(testkit.Rows(
-			"Projection 1000000.00 root  test.t.a, test.t.b, test.t.a, test.t.b",
-			"└─IndexJoin 1000000.00 root  inner join, inner:IndexLookUp, outer key:test.t.a, inner key:test.t.b, equal cond:eq(test.t.a, test.t.b)",
-			"  ├─TableReader(Build) 2000.00 root  data:Selection",
-			"  │ └─Selection 2000.00 cop[tikv]  lt(test.t.a, 1), not(isnull(test.t.a))",
-			"  │   └─TableFullScan 500000.00 cop[tikv] table:t keep order:false, stats:pseudo",
-			"  └─IndexLookUp(Probe) 1000000.00 root  ",
-			"    ├─Selection(Build) 500000000.00 cop[tikv]  not(isnull(test.t.b))",
-			"    │ └─IndexRangeScan 500000000.00 cop[tikv] table:t2, index:idx(b) range: decided by [eq(test.t.b, test.t.a)], keep order:false, stats:pseudo",
-			"    └─Selection(Probe) 1000000.00 cop[tikv]  eq(test.t.a, 0)",
-			"      └─TableRowIDScan 500000000.00 cop[tikv] table:t2 keep order:false, stats:pseudo",
-		))
-=======
 	query := "explain format = 'brief' " +
 		"select /*+ inl_join(t2) */ * from (select * from t where t.a < 1) as t1 join t t2 where t2.a = 0 and t1.a = t2.b"
 
 	testKit.MustQuery(query).Check(testkit.Rows(
-		"IndexJoin 1000000.00 root  inner join, inner:IndexLookUp, outer key:test.t.a, inner key:test.t.b, equal cond:eq(test.t.a, test.t.b)",
-		"├─TableReader(Build) 1000.00 root  data:Selection",
-		"│ └─Selection 1000.00 cop[tikv]  lt(test.t.a, 1), not(isnull(test.t.a))",
-		"│   └─TableFullScan 500000.00 cop[tikv] table:t keep order:false, stats:pseudo",
-		"└─IndexLookUp(Probe) 1000000.00 root  ",
-		"  ├─Selection(Build) 500000000.00 cop[tikv]  not(isnull(test.t.b))",
-		"  │ └─IndexRangeScan 500000000.00 cop[tikv] table:t2, index:idx(b) range: decided by [eq(test.t.b, test.t.a)], keep order:false, stats:pseudo",
-		"  └─Selection(Probe) 1000000.00 cop[tikv]  eq(test.t.a, 0)",
-		"    └─TableRowIDScan 500000000.00 cop[tikv] table:t2 keep order:false, stats:pseudo",
+		"Projection 1000000.00 root  test.t.a, test.t.b, test.t.a, test.t.b",
+		"└─IndexJoin 1000000.00 root  inner join, inner:IndexLookUp, outer key:test.t.a, inner key:test.t.b, equal cond:eq(test.t.a, test.t.b)",
+		"  ├─TableReader(Build) 2000.00 root  data:Selection",
+		"  │ └─Selection 2000.00 cop[tikv]  lt(test.t.a, 1), not(isnull(test.t.a))",
+		"  │   └─TableFullScan 500000.00 cop[tikv] table:t keep order:false, stats:pseudo",
+		"  └─IndexLookUp(Probe) 1000000.00 root  ",
+		"    ├─Selection(Build) 500000000.00 cop[tikv]  not(isnull(test.t.b))",
+		"    │ └─IndexRangeScan 500000000.00 cop[tikv] table:t2, index:idx(b) range: decided by [eq(test.t.b, test.t.a)], keep order:false, stats:pseudo",
+		"    └─Selection(Probe) 1000000.00 cop[tikv]  eq(test.t.a, 0)",
+		"      └─TableRowIDScan 500000000.00 cop[tikv] table:t2 keep order:false, stats:pseudo",
 	))
 
 	testKit.MustExec("set @@tidb_opt_fix_control = '44855:ON'")
 	testKit.MustQuery(query).Check(testkit.Rows(
-		"IndexJoin 1000000.00 root  inner join, inner:IndexLookUp, outer key:test.t.a, inner key:test.t.b, equal cond:eq(test.t.a, test.t.b)",
-		"├─TableReader(Build) 1000.00 root  data:Selection",
-		"│ └─Selection 1000.00 cop[tikv]  lt(test.t.a, 1), not(isnull(test.t.a))",
-		"│   └─TableFullScan 500000.00 cop[tikv] table:t keep order:false, stats:pseudo",
-		"└─IndexLookUp(Probe) 1000000.00 root  ",
-		"  ├─Selection(Build) 1000000.00 cop[tikv]  not(isnull(test.t.b))",
-		"  │ └─IndexRangeScan 1000000.00 cop[tikv] table:t2, index:idx(b) range: decided by [eq(test.t.b, test.t.a)], keep order:false, stats:pseudo",
-		"  └─Selection(Probe) 1000000.00 cop[tikv]  eq(test.t.a, 0)",
-		"    └─TableRowIDScan 1000000.00 cop[tikv] table:t2 keep order:false, stats:pseudo",
+		"Projection 1000000.00 root  test.t.a, test.t.b, test.t.a, test.t.b",
+		"└─IndexJoin 1000000.00 root  inner join, inner:IndexLookUp, outer key:test.t.a, inner key:test.t.b, equal cond:eq(test.t.a, test.t.b)",
+		"  ├─TableReader(Build) 2000.00 root  data:Selection",
+		"  │ └─Selection 2000.00 cop[tikv]  lt(test.t.a, 1), not(isnull(test.t.a))",
+		"  │   └─TableFullScan 500000.00 cop[tikv] table:t keep order:false, stats:pseudo",
+		"  └─IndexLookUp(Probe) 1000000.00 root  ",
+		"    ├─Selection(Build) 2000000.00 cop[tikv]  not(isnull(test.t.b))",
+		"    │ └─IndexRangeScan 2000000.00 cop[tikv] table:t2, index:idx(b) range: decided by [eq(test.t.b, test.t.a)], keep order:false, stats:pseudo",
+		"    └─Selection(Probe) 1000000.00 cop[tikv]  eq(test.t.a, 0)",
+		"      └─TableRowIDScan 2000000.00 cop[tikv] table:t2 keep order:false, stats:pseudo",
 	))
->>>>>>> 9735568a
 }
 
 func TestOrderingIdxSelectivityThreshold(t *testing.T) {
