--- conflicted
+++ resolved
@@ -25,19 +25,13 @@
 	"github.com/pingcap/failpoint"
 	"github.com/pingcap/tidb/parser/model"
 	"github.com/pingcap/tidb/parser/mysql"
-<<<<<<< HEAD
 	"github.com/pingcap/tidb/sessionctx/stmtctx"
-=======
->>>>>>> cc56b212
 	"github.com/pingcap/tidb/statistics"
 	"github.com/pingcap/tidb/statistics/handle"
 	"github.com/pingcap/tidb/testkit"
 	"github.com/pingcap/tidb/testkit/testdata"
 	"github.com/pingcap/tidb/types"
-<<<<<<< HEAD
 	"github.com/pingcap/tidb/util/codec"
-=======
->>>>>>> cc56b212
 	"github.com/stretchr/testify/require"
 )
 
@@ -754,7 +748,54 @@
 	require.Nil(t, h.GetPartitionStats(tblInfo, p1.ID).Indices[idxInfo.ID].FMSketch)
 }
 
-<<<<<<< HEAD
+func TestIndexJoinInnerRowCountUpperBound(t *testing.T) {
+	store, dom := testkit.CreateMockStoreAndDomain(t)
+	testKit := testkit.NewTestKit(t, store)
+	h := dom.StatsHandle()
+
+	testKit.MustExec("use test")
+	testKit.MustExec("drop table if exists t")
+	testKit.MustExec("create table t(a int, b int, index idx(b))")
+	require.NoError(t, h.HandleDDLEvent(<-h.DDLEventCh()))
+	is := dom.InfoSchema()
+	tb, err := is.TableByName(model.NewCIStr("test"), model.NewCIStr("t"))
+	require.NoError(t, err)
+	tblInfo := tb.Meta()
+
+	// Mock the stats:
+	// The two columns are the same.
+	// From 0 to 499, each value has 1000 rows. Therefore, NDV is 500 and total row count is 500000.
+	mockStatsTbl := mockStatsTable(tblInfo, 500000)
+	colValues, err := generateIntDatum(1, 500)
+	require.NoError(t, err)
+	for i := 1; i <= 2; i++ {
+		mockStatsTbl.Columns[int64(i)] = &statistics.Column{
+			Count:             500000,
+			Histogram:         *mockStatsHistogram(int64(i), colValues, 1000, types.NewFieldType(mysql.TypeLonglong)),
+			Info:              tblInfo.Columns[i-1],
+			StatsLoadedStatus: statistics.NewStatsFullLoadStatus(),
+			StatsVer:          2,
+		}
+	}
+	generateMapsForMockStatsTbl(mockStatsTbl)
+	stat := h.GetTableStats(tblInfo)
+	stat.HistColl = mockStatsTbl.HistColl
+
+	testKit.MustQuery("explain format = 'brief' " +
+		"select /*+ inl_join(t2) */ * from (select * from t where t.a < 1) as t1 join t t2 where t2.a = 0 and t1.a = t2.b").
+		Check(testkit.Rows(
+			"IndexJoin 1000000.00 root  inner join, inner:IndexLookUp, outer key:test.t.a, inner key:test.t.b, equal cond:eq(test.t.a, test.t.b)",
+			"├─TableReader(Build) 1000.00 root  data:Selection",
+			"│ └─Selection 1000.00 cop[tikv]  lt(test.t.a, 1), not(isnull(test.t.a))",
+			"│   └─TableFullScan 500000.00 cop[tikv] table:t keep order:false, stats:pseudo",
+			"└─IndexLookUp(Probe) 1000000.00 root  ",
+			"  ├─Selection(Build) 1000000.00 cop[tikv]  not(isnull(test.t.b))",
+			"  │ └─IndexRangeScan 1000000.00 cop[tikv] table:t2, index:idx(b) range: decided by [eq(test.t.b, test.t.a)], keep order:false, stats:pseudo",
+			"  └─Selection(Probe) 1000000.00 cop[tikv]  eq(test.t.a, 0)",
+			"    └─TableRowIDScan 1000000.00 cop[tikv] table:t2 keep order:false, stats:pseudo",
+		))
+}
+
 func TestOrderingIdxSelectivityThreshold(t *testing.T) {
 	store, dom := testkit.CreateMockStoreAndDomain(t)
 	testKit := testkit.NewTestKit(t, store)
@@ -764,16 +805,6 @@
 	testKit.MustExec("use test")
 	testKit.MustExec("drop table if exists t")
 	testKit.MustExec("create table t(a int primary key , b int, c int, index ib(b), index ic(c))")
-=======
-func TestIndexJoinInnerRowCountUpperBound(t *testing.T) {
-	store, dom := testkit.CreateMockStoreAndDomain(t)
-	testKit := testkit.NewTestKit(t, store)
-	h := dom.StatsHandle()
-
-	testKit.MustExec("use test")
-	testKit.MustExec("drop table if exists t")
-	testKit.MustExec("create table t(a int, b int, index idx(b))")
->>>>>>> cc56b212
 	require.NoError(t, h.HandleDDLEvent(<-h.DDLEventCh()))
 	is := dom.InfoSchema()
 	tb, err := is.TableByName(model.NewCIStr("test"), model.NewCIStr("t"))
@@ -781,7 +812,6 @@
 	tblInfo := tb.Meta()
 
 	// Mock the stats:
-<<<<<<< HEAD
 	// total row count 100000
 	// column a: PK, from 0 to 100000, NDV 100000
 	// column b, c: from 0 to 10000, each value has 10 rows, NDV 10000
@@ -809,23 +839,11 @@
 		mockStatsTbl.Columns[int64(i)] = &statistics.Column{
 			Count:             100000,
 			Histogram:         *mockStatsHistogram(int64(i), colValues, 10, types.NewFieldType(mysql.TypeLonglong)),
-=======
-	// The two columns are the same.
-	// From 0 to 499, each value has 1000 rows. Therefore, NDV is 500 and total row count is 500000.
-	mockStatsTbl := mockStatsTable(tblInfo, 500000)
-	colValues, err := generateIntDatum(1, 500)
-	require.NoError(t, err)
-	for i := 1; i <= 2; i++ {
-		mockStatsTbl.Columns[int64(i)] = &statistics.Column{
-			Count:             500000,
-			Histogram:         *mockStatsHistogram(int64(i), colValues, 1000, types.NewFieldType(mysql.TypeLonglong)),
->>>>>>> cc56b212
 			Info:              tblInfo.Columns[i-1],
 			StatsLoadedStatus: statistics.NewStatsFullLoadStatus(),
 			StatsVer:          2,
 		}
 	}
-<<<<<<< HEAD
 	for i := 1; i <= 2; i++ {
 		mockStatsTbl.Indices[int64(i)] = &statistics.Index{
 			Histogram:         *mockStatsHistogram(int64(i), idxValues, 10, types.NewFieldType(mysql.TypeBlob)),
@@ -834,13 +852,10 @@
 			StatsVer:          2,
 		}
 	}
-=======
->>>>>>> cc56b212
 	generateMapsForMockStatsTbl(mockStatsTbl)
 	stat := h.GetTableStats(tblInfo)
 	stat.HistColl = mockStatsTbl.HistColl
 
-<<<<<<< HEAD
 	var (
 		input  []string
 		output []struct {
@@ -863,19 +878,4 @@
 		})
 		testKit.MustQuery(input[i]).Check(testkit.Rows(output[i].Result...))
 	}
-=======
-	testKit.MustQuery("explain format = 'brief' " +
-		"select /*+ inl_join(t2) */ * from (select * from t where t.a < 1) as t1 join t t2 where t2.a = 0 and t1.a = t2.b").
-		Check(testkit.Rows(
-			"IndexJoin 1000000.00 root  inner join, inner:IndexLookUp, outer key:test.t.a, inner key:test.t.b, equal cond:eq(test.t.a, test.t.b)",
-			"├─TableReader(Build) 1000.00 root  data:Selection",
-			"│ └─Selection 1000.00 cop[tikv]  lt(test.t.a, 1), not(isnull(test.t.a))",
-			"│   └─TableFullScan 500000.00 cop[tikv] table:t keep order:false, stats:pseudo",
-			"└─IndexLookUp(Probe) 1000000.00 root  ",
-			"  ├─Selection(Build) 1000000.00 cop[tikv]  not(isnull(test.t.b))",
-			"  │ └─IndexRangeScan 1000000.00 cop[tikv] table:t2, index:idx(b) range: decided by [eq(test.t.b, test.t.a)], keep order:false, stats:pseudo",
-			"  └─Selection(Probe) 1000000.00 cop[tikv]  eq(test.t.a, 0)",
-			"    └─TableRowIDScan 1000000.00 cop[tikv] table:t2 keep order:false, stats:pseudo",
-		))
->>>>>>> cc56b212
 }