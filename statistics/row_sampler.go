// Copyright 2021 PingCAP, Inc.
//
// Licensed under the Apache License, Version 2.0 (the "License");
// you may not use this file except in compliance with the License.
// You may obtain a copy of the License at
//
//     http://www.apache.org/licenses/LICENSE-2.0
//
// Unless required by applicable law or agreed to in writing, software
// distributed under the License is distributed on an "AS IS" BASIS,
// See the License for the specific language governing permissions and
// limitations under the License.

package statistics

import (
	"bytes"
	"container/heap"
	"context"
	"math/rand"

	"github.com/pingcap/errors"
<<<<<<< HEAD
	"github.com/pingcap/tidb/kv"
=======
>>>>>>> 437a5f62
	"github.com/pingcap/tidb/sessionctx"
	"github.com/pingcap/tidb/sessionctx/stmtctx"
	"github.com/pingcap/tidb/tablecodec"
	"github.com/pingcap/tidb/types"
	"github.com/pingcap/tidb/util/chunk"
	"github.com/pingcap/tidb/util/codec"
	"github.com/pingcap/tidb/util/collate"
	"github.com/pingcap/tidb/util/sqlexec"
	"github.com/pingcap/tipb/go-tipb"
)

// RowSampleCollector collects the samples from the source and organize the samples by row.
// It will maintain the following things:
//   Row samples.
//   FM sketches(To calculate the NDV).
//   Null counts.
//   The data sizes.
//   The number of rows.
// It uses weighted reservoir sampling(A-Res) to do the sampling.
type RowSampleCollector struct {
	Samples       WeightedRowSampleHeap
	NullCount     []int64
	FMSketches    []*FMSketch
	TotalSizes    []int64
	Count         int64
	MaxSampleSize int
}

// RowSampleItem is the item for the RowSampleCollector. The weight is needed for the sampling algorithm.
type RowSampleItem struct {
	Columns []types.Datum
	Weight  int64
	Handle  kv.Handle
}

// WeightedRowSampleHeap implements the Heap interface.
type WeightedRowSampleHeap []*RowSampleItem

// Len implements the Heap interface.
func (h WeightedRowSampleHeap) Len() int {
	return len(h)
}

// Swap implements the Heap interface.
func (h WeightedRowSampleHeap) Swap(i, j int) {
	h[i], h[j] = h[j], h[i]
}

// Less implements the Heap interface.
func (h WeightedRowSampleHeap) Less(i, j int) bool {
	return h[i].Weight < h[j].Weight
}

// Push implements the Heap interface.
func (h *WeightedRowSampleHeap) Push(i interface{}) {
	*h = append(*h, i.(*RowSampleItem))
}

// Pop implements the Heap interface.
func (h *WeightedRowSampleHeap) Pop() interface{} {
	old := *h
	n := len(old)
	item := old[n-1]
	*h = old[:n-1]
	return item
}

// RowSampleBuilder is used to construct the RowSampleCollector to get the samples.
type RowSampleBuilder struct {
	Sc              *stmtctx.StatementContext
	RecordSet       sqlexec.RecordSet
	ColsFieldType   []*types.FieldType
	Collators       []collate.Collator
	ColGroups       [][]int64
	MaxSampleSize   int
	MaxFMSketchSize int
	Rng             *rand.Rand
}

// Collect first builds the collector. Then maintain the null count, FM sketch and the data size for each column and
// column group.
// Then use the weighted reservoir sampling to collect the samples.
func (s *RowSampleBuilder) Collect() (*RowSampleCollector, error) {
	collector := &RowSampleCollector{
		Samples:       make(WeightedRowSampleHeap, 0, s.MaxSampleSize),
		NullCount:     make([]int64, len(s.ColsFieldType)+len(s.ColGroups)),
		FMSketches:    make([]*FMSketch, 0, len(s.ColsFieldType)+len(s.ColGroups)),
		TotalSizes:    make([]int64, len(s.ColsFieldType)+len(s.ColGroups)),
		MaxSampleSize: s.MaxSampleSize,
	}
	for i := 0; i < len(s.ColsFieldType)+len(s.ColGroups); i++ {
		collector.FMSketches = append(collector.FMSketches, NewFMSketch(s.MaxFMSketchSize))
	}
	ctx := context.TODO()
	chk := s.RecordSet.NewChunk()
	it := chunk.NewIterator4Chunk(chk)
	for {
		err := s.RecordSet.Next(ctx, chk)
		if err != nil {
			return nil, err
		}
		if chk.NumRows() == 0 {
			return collector, nil
		}
		collector.Count += int64(chk.NumRows())
		for row := it.Begin(); row != it.End(); row = it.Next() {
			datums := RowToDatums(row, s.RecordSet.Fields())
			for i, val := range datums {
				// For string values, we use the collation key instead of the original value.
				if s.Collators[i] != nil && !val.IsNull() {
					decodedVal, err := tablecodec.DecodeColumnValue(val.GetBytes(), s.ColsFieldType[i], s.Sc.TimeZone)
					if err != nil {
						return nil, err
					}
					decodedVal.SetBytesAsString(s.Collators[i].Key(decodedVal.GetString()), decodedVal.Collation(), uint32(decodedVal.Length()))
					encodedKey, err := tablecodec.EncodeValue(s.Sc, nil, decodedVal)
					if err != nil {
						return nil, err
					}
					val.SetBytes(encodedKey)
				}
			}
			err := collector.collectColumns(s.Sc, datums)
			if err != nil {
				return nil, err
			}
			err = collector.collectColumnGroups(s.Sc, datums, s.ColGroups)
			if err != nil {
				return nil, err
			}
			weight := s.Rng.Int63()
			newCols := make([]types.Datum, len(datums))
			for i := range datums {
				datums[i].Copy(&newCols[i])
			}
			item := &RowSampleItem{
				Columns: newCols,
				Weight:  weight,
			}
			collector.sampleZippedRow(item)
		}
	}
}

func (s *RowSampleCollector) collectColumns(sc *stmtctx.StatementContext, cols []types.Datum) error {
	for i, col := range cols {
		if col.IsNull() {
			s.NullCount[i]++
			continue
		}
		s.TotalSizes[i] += int64(len(col.GetBytes())) - 1
		// Minus one is to remove the flag byte.
		err := s.FMSketches[i].InsertValue(sc, col)
		if err != nil {
			return err
		}
	}
	return nil
}

func (s *RowSampleCollector) collectColumnGroups(sc *stmtctx.StatementContext, cols []types.Datum, colGroups [][]int64) error {
	colLen := len(cols)
	datumBuffer := make([]types.Datum, 0, len(cols))
	for i, group := range colGroups {
		datumBuffer = datumBuffer[:0]
		hasNull := true
		for _, c := range group {
			datumBuffer = append(datumBuffer, cols[c])
			hasNull = hasNull && cols[c].IsNull()
			s.TotalSizes[colLen+i] += int64(len(cols[c].GetBytes())) - 1
		}
		// We don't maintain the null counts information for the multi-column group
		if hasNull && len(group) == 1 {
			s.NullCount[colLen+i]++
			continue
		}
		err := s.FMSketches[colLen+i].InsertRowValue(sc, datumBuffer)
		if err != nil {
			return err
		}
	}
	return nil
}

func (s *RowSampleCollector) sampleZippedRow(sample *RowSampleItem) {
	if len(s.Samples) < s.MaxSampleSize {
		s.Samples = append(s.Samples, sample)
		if len(s.Samples) == s.MaxSampleSize {
			heap.Init(&s.Samples)
		}
		return
	}
	if s.Samples[0].Weight < sample.Weight {
		s.Samples[0] = sample
		heap.Fix(&s.Samples, 0)
	}
}

// ToProto converts the collector to proto struct.
func (s *RowSampleCollector) ToProto() *tipb.RowSampleCollector {
	pbFMSketches := make([]*tipb.FMSketch, 0, len(s.FMSketches))
	for _, sketch := range s.FMSketches {
		pbFMSketches = append(pbFMSketches, FMSketchToProto(sketch))
	}
	collector := &tipb.RowSampleCollector{
		Samples:    RowSamplesToProto(s.Samples),
		NullCounts: s.NullCount,
		Count:      s.Count,
		FmSketch:   pbFMSketches,
		TotalSize:  s.TotalSizes,
	}
	return collector
}

// FromProto constructs the collector from the proto struct.
func (s *RowSampleCollector) FromProto(pbCollector *tipb.RowSampleCollector) {
	s.Count = pbCollector.Count
	s.NullCount = pbCollector.NullCounts
	s.FMSketches = make([]*FMSketch, 0, len(pbCollector.FmSketch))
	for _, pbSketch := range pbCollector.FmSketch {
		s.FMSketches = append(s.FMSketches, FMSketchFromProto(pbSketch))
	}
	s.TotalSizes = pbCollector.TotalSize
	s.Samples = make(WeightedRowSampleHeap, 0, len(pbCollector.Samples))
	for _, pbSample := range pbCollector.Samples {
		data := make([]types.Datum, 0, len(pbSample.Row))
		for _, col := range pbSample.Row {
			b := make([]byte, len(col))
			copy(b, col)
			data = append(data, types.NewBytesDatum(b))
		}
		// The samples collected from regions are also organized by binary heap. So we can just copy the slice.
		// No need to maintain the heap again.
		s.Samples = append(s.Samples, &RowSampleItem{
			Columns: data,
			Weight:  pbSample.Weight,
		})
	}
}

// MergeCollector merges the collectors to a final one.
func (s *RowSampleCollector) MergeCollector(subCollector *RowSampleCollector) {
	s.Count += subCollector.Count
	for i := range subCollector.FMSketches {
		s.FMSketches[i].MergeFMSketch(subCollector.FMSketches[i])
	}
	for i := range subCollector.NullCount {
		s.NullCount[i] += subCollector.NullCount[i]
	}
	for i := range subCollector.TotalSizes {
		s.TotalSizes[i] += subCollector.TotalSizes[i]
	}
	for _, sample := range subCollector.Samples {
		s.sampleZippedRow(sample)
	}
}

// RowSamplesToProto converts the samp slice to the pb struct.
func RowSamplesToProto(samples WeightedRowSampleHeap) []*tipb.RowSample {
	if len(samples) == 0 {
		return nil
	}
	rows := make([]*tipb.RowSample, 0, len(samples))
	colLen := len(samples[0].Columns)
	for _, sample := range samples {
		pbRow := &tipb.RowSample{
			Row:    make([][]byte, 0, colLen),
			Weight: sample.Weight,
		}
		for _, c := range sample.Columns {
			if c.IsNull() {
				pbRow.Row = append(pbRow.Row, []byte{codec.NilFlag})
				continue
			}
			pbRow.Row = append(pbRow.Row, c.GetBytes())
		}
		rows = append(rows, pbRow)
	}
	return rows
}

// BuildHistAndTopNOnRowSample build a histogram and TopN for a column from samples.
func BuildHistAndTopNOnRowSample(
	ctx sessionctx.Context,
	numBuckets, numTopN int,
	id int64,
	collector *SampleCollector,
	tp *types.FieldType,
	isColumn bool,
) (*Histogram, *TopN, error) {
	var getComparedBytes func(datum types.Datum) ([]byte, error)
	if isColumn {
		getComparedBytes = func(datum types.Datum) ([]byte, error) {
			return codec.EncodeKey(ctx.GetSessionVars().StmtCtx, nil, datum)
		}
	} else {
		getComparedBytes = func(datum types.Datum) ([]byte, error) {
			return datum.GetBytes(), nil
		}
	}
	count := collector.Count
	ndv := collector.FMSketch.NDV()
	nullCount := collector.NullCount
	if ndv > count {
		ndv = count
	}
	if count == 0 || len(collector.Samples) == 0 {
		return NewHistogram(id, ndv, nullCount, 0, tp, 0, collector.TotalSize), nil, nil
	}
	sc := ctx.GetSessionVars().StmtCtx
	samples := collector.Samples
	samples, err := SortSampleItems(sc, samples)
	if err != nil {
		return nil, nil, err
	}
	hg := NewHistogram(id, ndv, nullCount, 0, tp, numBuckets, collector.TotalSize)

	sampleNum := int64(len(samples))
	// As we use samples to build the histogram, the bucket number and repeat should multiply a factor.
	sampleFactor := float64(count) / float64(len(samples))

	// Step1: collect topn from samples

	// the topNList is always sorted by count from more to less
	topNList := make([]TopNMeta, 0, numTopN)
	cur, err := getComparedBytes(samples[0].Value)
	if err != nil {
		return nil, nil, errors.Trace(err)
	}
	curCnt := float64(0)
<<<<<<< HEAD
	var corrXYSum float64

	// Iterate through the samples
	for i := int64(0); i < sampleNum; i++ {
		if isColumn {
			corrXYSum += float64(i) * float64(samples[i].Ordinal)
		}
=======

	// Iterate through the samples
	for i := int64(0); i < sampleNum; i++ {
>>>>>>> 437a5f62

		sampleBytes, err := getComparedBytes(samples[i].Value)
		if err != nil {
			return nil, nil, errors.Trace(err)
		}
		// case 1, this value is equal to the last one: current count++
		if bytes.Equal(cur, sampleBytes) {
			curCnt += 1
			continue
		}
		// case 2, meet a different value: counting for the "current" is complete
		// case 2-1, now topn is empty: append the "current" count directly
		if len(topNList) == 0 {
			topNList = append(topNList, TopNMeta{Encoded: cur, Count: uint64(curCnt)})
			cur, curCnt = sampleBytes, 1
			continue
		}
		// case 2-2, now topn is full, and the "current" count is less than the least count in the topn: no need to insert the "current"
		if len(topNList) >= numTopN && uint64(curCnt) <= topNList[len(topNList)-1].Count {
			cur, curCnt = sampleBytes, 1
			continue
		}
		// case 2-3, now topn is not full, or the "current" count is larger than the least count in the topn: need to find a slot to insert the "current"
		j := len(topNList)
		for ; j > 0; j-- {
			if uint64(curCnt) < topNList[j-1].Count {
				break
			}
		}
		topNList = append(topNList, TopNMeta{})
		copy(topNList[j+1:], topNList[j:])
		topNList[j] = TopNMeta{Encoded: cur, Count: uint64(curCnt)}
		if len(topNList) > numTopN {
			topNList = topNList[:numTopN]
		}
		cur, curCnt = sampleBytes, 1
	}

<<<<<<< HEAD
	// Calc the correlation of the column between the handle column.
	if isColumn {
		hg.Correlation = calcCorrelation(sampleNum, corrXYSum)
	}

=======
>>>>>>> 437a5f62
	// Handle the counting for the last value. Basically equal to the case 2 above.
	// now topn is empty: append the "current" count directly
	if len(topNList) == 0 {
		topNList = append(topNList, TopNMeta{Encoded: cur, Count: uint64(curCnt)})
	} else if len(topNList) < numTopN || uint64(curCnt) > topNList[len(topNList)-1].Count {
		// now topn is not full, or the "current" count is larger than the least count in the topn: need to find a slot to insert the "current"
		j := len(topNList)
		for ; j > 0; j-- {
			if uint64(curCnt) < topNList[j-1].Count {
				break
			}
		}
		topNList = append(topNList, TopNMeta{})
		copy(topNList[j+1:], topNList[j:])
		topNList[j] = TopNMeta{Encoded: cur, Count: uint64(curCnt)}
		if len(topNList) > numTopN {
			topNList = topNList[:numTopN]
		}
	}

	// Step2: exclude topn from samples
	for i := int64(0); i < int64(len(samples)); i++ {
		sampleBytes, err := getComparedBytes(samples[i].Value)
		if err != nil {
			return nil, nil, errors.Trace(err)
		}
		for j := 0; j < len(topNList); j++ {
			if bytes.Equal(sampleBytes, topNList[j].Encoded) {
				// find the same value in topn: need to skip over this value in samples
				copy(samples[i:], samples[uint64(i)+topNList[j].Count:])
				samples = samples[:uint64(len(samples))-topNList[j].Count]
				i--
				continue
			}
		}
	}

	for i := 0; i < len(topNList); i++ {
		topNList[i].Count *= uint64(sampleFactor)
	}
	topn := &TopN{TopN: topNList}

	if uint64(count) <= topn.TotalCount() || int(hg.NDV) <= len(topn.TopN) {
		// TopN includes all sample data
		return hg, topn, nil
	}

	// Step3: build histogram with the rest samples
	if len(samples) > 0 {
		_, err = buildHist(sc, hg, samples, count-int64(topn.TotalCount()), ndv-int64(len(topn.TopN)), int64(numBuckets))
		if err != nil {
			return nil, nil, err
		}
	}

	return hg, topn, nil
}<|MERGE_RESOLUTION|>--- conflicted
+++ resolved
@@ -20,10 +20,7 @@
 	"math/rand"
 
 	"github.com/pingcap/errors"
-<<<<<<< HEAD
 	"github.com/pingcap/tidb/kv"
-=======
->>>>>>> 437a5f62
 	"github.com/pingcap/tidb/sessionctx"
 	"github.com/pingcap/tidb/sessionctx/stmtctx"
 	"github.com/pingcap/tidb/tablecodec"
@@ -354,7 +351,6 @@
 		return nil, nil, errors.Trace(err)
 	}
 	curCnt := float64(0)
-<<<<<<< HEAD
 	var corrXYSum float64
 
 	// Iterate through the samples
@@ -362,11 +358,6 @@
 		if isColumn {
 			corrXYSum += float64(i) * float64(samples[i].Ordinal)
 		}
-=======
-
-	// Iterate through the samples
-	for i := int64(0); i < sampleNum; i++ {
->>>>>>> 437a5f62
 
 		sampleBytes, err := getComparedBytes(samples[i].Value)
 		if err != nil {
@@ -405,14 +396,11 @@
 		cur, curCnt = sampleBytes, 1
 	}
 
-<<<<<<< HEAD
 	// Calc the correlation of the column between the handle column.
 	if isColumn {
 		hg.Correlation = calcCorrelation(sampleNum, corrXYSum)
 	}
 
-=======
->>>>>>> 437a5f62
 	// Handle the counting for the last value. Basically equal to the case 2 above.
 	// now topn is empty: append the "current" count directly
 	if len(topNList) == 0 {
