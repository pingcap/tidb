// Copyright 2021 PingCAP, Inc.
//
// Licensed under the Apache License, Version 2.0 (the "License");
// you may not use this file except in compliance with the License.
// You may obtain a copy of the License at
//
//     http://www.apache.org/licenses/LICENSE-2.0
//
// Unless required by applicable law or agreed to in writing, software
// distributed under the License is distributed on an "AS IS" BASIS,
// WITHOUT WARRANTIES OR CONDITIONS OF ANY KIND, either express or implied.
// See the License for the specific language governing permissions and
// limitations under the License.

package statistics

import (
	"container/heap"
	"context"
	"math/rand"
	"unsafe"

	"github.com/pingcap/tidb/kv"
	"github.com/pingcap/tidb/sessionctx/stmtctx"
	"github.com/pingcap/tidb/tablecodec"
	"github.com/pingcap/tidb/types"
	"github.com/pingcap/tidb/util/chunk"
	"github.com/pingcap/tidb/util/codec"
	"github.com/pingcap/tidb/util/collate"
	"github.com/pingcap/tidb/util/memory"
	"github.com/pingcap/tidb/util/sqlexec"
	"github.com/pingcap/tipb/go-tipb"
)

// RowSampleCollector implements the needed interface for a row-based sample collector.
type RowSampleCollector interface {
	MergeCollector(collector RowSampleCollector)
	sampleRow(row []types.Datum, rng *rand.Rand)
	Base() *baseCollector
}

type baseCollector struct {
	Samples    WeightedRowSampleHeap
	NullCount  []int64
	FMSketches []*FMSketch
	TotalSizes []int64
	Count      int64
	MemSize    int64
}

// ReservoirRowSampleCollector collects the samples from the source and organize the samples by row.
// It will maintain the following things:
//   Row samples.
//   FM sketches(To calculate the NDV).
//   Null counts.
//   The data sizes.
//   The number of rows.
// It uses weighted reservoir sampling(A-Res) to do the sampling.
type ReservoirRowSampleCollector struct {
	*baseCollector
	MaxSampleSize int
}

// ReservoirRowSampleItem is the item for the ReservoirRowSampleCollector. The weight is needed for the sampling algorithm.
type ReservoirRowSampleItem struct {
	Columns []types.Datum
	Weight  int64
	Handle  kv.Handle
}

<<<<<<< HEAD
// EmptyReservoirSampleItemSize (24 + 16 + 8), please update it when change the data struct.
const EmptyReservoirSampleItemSize = 48
=======
// EmptyReservoirSampleItemSize = (24 + 16 + 8) now.
const EmptyReservoirSampleItemSize = int64(unsafe.Sizeof(ReservoirRowSampleItem{}))
>>>>>>> 33236ba8

// MemUsage returns the memory usage of sample item.
func (i ReservoirRowSampleItem) MemUsage() (sum int64) {
	sum = EmptyReservoirSampleItemSize
	for _, col := range i.Columns {
		sum += col.MemUsage()
	}
	if i.Handle != nil {
		sum += i.Handle.MemUsage()
	}
	return sum
}

// WeightedRowSampleHeap implements the Heap interface.
type WeightedRowSampleHeap []*ReservoirRowSampleItem

// Len implements the Heap interface.
func (h WeightedRowSampleHeap) Len() int {
	return len(h)
}

// Swap implements the Heap interface.
func (h WeightedRowSampleHeap) Swap(i, j int) {
	h[i], h[j] = h[j], h[i]
}

// Less implements the Heap interface.
func (h WeightedRowSampleHeap) Less(i, j int) bool {
	return h[i].Weight < h[j].Weight
}

// Push implements the Heap interface.
func (h *WeightedRowSampleHeap) Push(i interface{}) {
	*h = append(*h, i.(*ReservoirRowSampleItem))
}

// Pop implements the Heap interface.
func (h *WeightedRowSampleHeap) Pop() interface{} {
	old := *h
	n := len(old)
	item := old[n-1]
	*h = old[:n-1]
	return item
}

// RowSampleBuilder is used to construct the ReservoirRowSampleCollector to get the samples.
type RowSampleBuilder struct {
	Sc              *stmtctx.StatementContext
	RecordSet       sqlexec.RecordSet
	ColsFieldType   []*types.FieldType
	Collators       []collate.Collator
	ColGroups       [][]int64
	MaxSampleSize   int
	SampleRate      float64
	MaxFMSketchSize int
	Rng             *rand.Rand
}

// NewRowSampleCollector creates a collector from the given inputs.
func NewRowSampleCollector(maxSampleSize int, sampleRate float64, totalLen int) RowSampleCollector {
	if maxSampleSize > 0 {
		return NewReservoirRowSampleCollector(maxSampleSize, totalLen)
	}
	if sampleRate > 0 {
		return NewBernoulliRowSampleCollector(sampleRate, totalLen)
	}
	return nil
}

// NewReservoirRowSampleCollector creates the new collector by the given inputs.
func NewReservoirRowSampleCollector(maxSampleSize int, totalLen int) *ReservoirRowSampleCollector {
	base := &baseCollector{
		Samples:    make(WeightedRowSampleHeap, 0, maxSampleSize),
		NullCount:  make([]int64, totalLen),
		FMSketches: make([]*FMSketch, 0, totalLen),
		TotalSizes: make([]int64, totalLen),
	}
	base.MemSize = int64(unsafe.Sizeof(base.Samples)) + int64(unsafe.Sizeof(base.NullCount)) + int64(unsafe.Sizeof(base.FMSketches)) + int64(unsafe.Sizeof(base.TotalSizes)) + 4
	return &ReservoirRowSampleCollector{
		baseCollector: base,
		MaxSampleSize: maxSampleSize,
	}
}

// Collect first builds the collector. Then maintain the null count, FM sketch and the data size for each column and
// column group.
// Then use the weighted reservoir sampling to collect the samples.
func (s *RowSampleBuilder) Collect() (RowSampleCollector, error) {
	collector := NewRowSampleCollector(s.MaxSampleSize, s.SampleRate, len(s.ColsFieldType)+len(s.ColGroups))
	for i := 0; i < len(s.ColsFieldType)+len(s.ColGroups); i++ {
		collector.Base().FMSketches = append(collector.Base().FMSketches, NewFMSketch(s.MaxFMSketchSize))
	}
	ctx := context.TODO()
	chk := s.RecordSet.NewChunk(nil)
	it := chunk.NewIterator4Chunk(chk)
	for {
		err := s.RecordSet.Next(ctx, chk)
		if err != nil {
			return nil, err
		}
		if chk.NumRows() == 0 {
			return collector, nil
		}
		collector.Base().Count += int64(chk.NumRows())
		for row := it.Begin(); row != it.End(); row = it.Next() {
			datums := RowToDatums(row, s.RecordSet.Fields())
			newCols := make([]types.Datum, len(datums))
			// sizes are used to calculate the total size information. We calculate the sizes here because we need the
			// length of the original bytes instead of the collate key when it's a new collation string.
			sizes := make([]int64, 0, len(datums))
			for i := range datums {
				datums[i].Copy(&newCols[i])
				sizes = append(sizes, int64(len(datums[i].GetBytes())))
			}

			for i, val := range datums {
				// For string values, we use the collation key instead of the original value.
				if s.Collators[i] != nil && !val.IsNull() {
					decodedVal, err := tablecodec.DecodeColumnValue(val.GetBytes(), s.ColsFieldType[i], s.Sc.TimeZone)
					if err != nil {
						return nil, err
					}
					decodedVal.SetBytesAsString(s.Collators[i].Key(decodedVal.GetString()), decodedVal.Collation(), uint32(decodedVal.Length()))
					encodedKey, err := tablecodec.EncodeValue(s.Sc, nil, decodedVal)
					if err != nil {
						return nil, err
					}
					datums[i].SetBytes(encodedKey)
				}
			}
			err := collector.Base().collectColumns(s.Sc, datums, sizes)
			if err != nil {
				return nil, err
			}
			err = collector.Base().collectColumnGroups(s.Sc, datums, s.ColGroups, sizes)
			if err != nil {
				return nil, err
			}
			collector.sampleRow(newCols, s.Rng)
		}
	}
}

func (s *baseCollector) collectColumns(sc *stmtctx.StatementContext, cols []types.Datum, sizes []int64) error {
	for i, col := range cols {
		if col.IsNull() {
			s.NullCount[i]++
			continue
		}
		// Minus one is to remove the flag byte.
		s.TotalSizes[i] += sizes[i] - 1
		err := s.FMSketches[i].InsertValue(sc, col)
		if err != nil {
			return err
		}
	}
	return nil
}

func (s *baseCollector) collectColumnGroups(sc *stmtctx.StatementContext, cols []types.Datum, colGroups [][]int64, sizes []int64) error {
	colLen := len(cols)
	datumBuffer := make([]types.Datum, 0, len(cols))
	for i, group := range colGroups {
		datumBuffer = datumBuffer[:0]
		hasNull := true
		for _, c := range group {
			datumBuffer = append(datumBuffer, cols[c])
			hasNull = hasNull && cols[c].IsNull()
			s.TotalSizes[colLen+i] += sizes[c] - 1
		}
		// We don't maintain the null counts information for the multi-column group
		if hasNull && len(group) == 1 {
			s.NullCount[colLen+i]++
			continue
		}
		err := s.FMSketches[colLen+i].InsertRowValue(sc, datumBuffer)
		if err != nil {
			return err
		}
	}
	return nil
}

// ToProto converts the collector to pb struct.
func (s *baseCollector) ToProto() *tipb.RowSampleCollector {
	pbFMSketches := make([]*tipb.FMSketch, 0, len(s.FMSketches))
	for _, sketch := range s.FMSketches {
		pbFMSketches = append(pbFMSketches, FMSketchToProto(sketch))
	}
	collector := &tipb.RowSampleCollector{
		Samples:    RowSamplesToProto(s.Samples),
		NullCounts: s.NullCount,
		Count:      s.Count,
		FmSketch:   pbFMSketches,
		TotalSize:  s.TotalSizes,
	}
	return collector
}

<<<<<<< HEAD
func (s *baseCollector) FromProto(pbCollector *tipb.RowSampleCollector, memTracker *memory.Tracker) (tmpMemSize int64) {
=======
func (s *baseCollector) FromProto(pbCollector *tipb.RowSampleCollector, memTracker *memory.Tracker) {
>>>>>>> 33236ba8
	s.Count = pbCollector.Count
	s.NullCount = pbCollector.NullCounts
	s.FMSketches = make([]*FMSketch, 0, len(pbCollector.FmSketch))
	for _, pbSketch := range pbCollector.FmSketch {
		s.FMSketches = append(s.FMSketches, FMSketchFromProto(pbSketch))
	}
	s.TotalSizes = pbCollector.TotalSize
	sampleNum := len(pbCollector.Samples)
	s.Samples = make(WeightedRowSampleHeap, 0, sampleNum)
<<<<<<< HEAD
	if len(pbCollector.Samples) > 0 {
		rowLen := len(pbCollector.Samples[0].Row)
		// 24 is the size of datum array, 8 is the size of reference
		emptySize := (int64(types.EmptyDatumSize)*int64(rowLen) + EmptyReservoirSampleItemSize + 8) * int64(sampleNum)
		s.MemSize += emptySize
		tmpMemSize += int64(sampleNum) * 24
		memTracker.Consume(emptySize + tmpMemSize)
=======
	// consume mandatory memory at the beginning, including all empty ReservoirRowSampleItems and all empty Datums of all sample rows, if exceeds, fast fail
	if len(pbCollector.Samples) > 0 {
		rowLen := len(pbCollector.Samples[0].Row)
		// 8 is the size of reference
		initMemSize := int64(sampleNum) * (int64(rowLen)*types.EmptyDatumSize + EmptyReservoirSampleItemSize + 8)
		s.MemSize += initMemSize
		memTracker.Consume(initMemSize)
>>>>>>> 33236ba8
	}
	bufferedMemSize := int64(0)
	for _, pbSample := range pbCollector.Samples {
		rowLen := len(pbSample.Row)
		data := make([]types.Datum, 0, rowLen)
		for _, col := range pbSample.Row {
			b := make([]byte, len(col))
			copy(b, col)
			newDatum := types.NewBytesDatum(b)
			data = append(data, newDatum)
			bufferedMemSize += newDatum.MemUsage() - types.EmptyDatumSize
		}
		// Directly copy the weight.
		sampleItem := &ReservoirRowSampleItem{Columns: data, Weight: pbSample.Weight}
		s.Samples = append(s.Samples, sampleItem)
<<<<<<< HEAD
		bufferedMemSize += sampleItem.MemUsage() - EmptyReservoirSampleItemSize
		if bufferedMemSize > int64(104857600) { // track when exceeds 100 MB
			memTracker.Consume(bufferedMemSize)
			s.MemSize += bufferedMemSize
			bufferedMemSize = int64(0)
		}
	}
	memTracker.Consume(bufferedMemSize)
	s.MemSize += bufferedMemSize
	return
=======
		deltaSize := sampleItem.MemUsage() - EmptyReservoirSampleItemSize - int64(rowLen)*types.EmptyDatumSize
		memTracker.BufferedConsume(&bufferedMemSize, deltaSize)
		s.MemSize += deltaSize
	}
	memTracker.Consume(bufferedMemSize)
>>>>>>> 33236ba8
}

// Base implements the RowSampleCollector interface.
func (s *ReservoirRowSampleCollector) Base() *baseCollector {
	return s.baseCollector
}

func (s *ReservoirRowSampleCollector) sampleZippedRow(sample *ReservoirRowSampleItem) {
	if len(s.Samples) < s.MaxSampleSize {
		s.Samples = append(s.Samples, sample)
		if len(s.Samples) == s.MaxSampleSize {
			heap.Init(&s.Samples)
		}
		return
	}
	if s.Samples[0].Weight < sample.Weight {
		s.Samples[0] = sample
		heap.Fix(&s.Samples, 0)
	}
}

func (s *ReservoirRowSampleCollector) sampleRow(row []types.Datum, rng *rand.Rand) {
	weight := rng.Int63()
	if len(s.Samples) < s.MaxSampleSize {
		s.Samples = append(s.Samples, &ReservoirRowSampleItem{
			Columns: row,
			Weight:  weight,
		})
		if len(s.Samples) == s.MaxSampleSize {
			heap.Init(&s.Samples)
		}
		return
	}
	if s.Samples[0].Weight < weight {
		s.Samples[0] = &ReservoirRowSampleItem{
			Columns: row,
			Weight:  weight,
		}
		heap.Fix(&s.Samples, 0)
	}
}

// MergeCollector merges the collectors to a final one.
func (s *ReservoirRowSampleCollector) MergeCollector(subCollector RowSampleCollector) {
	s.Count += subCollector.Base().Count
	for i, fms := range subCollector.Base().FMSketches {
		s.FMSketches[i].MergeFMSketch(fms)
	}
	for i, nullCount := range subCollector.Base().NullCount {
		s.NullCount[i] += nullCount
	}
	for i, totSize := range subCollector.Base().TotalSizes {
		s.TotalSizes[i] += totSize
	}
	oldSampleNum := len(s.Samples)
	for _, sample := range subCollector.Base().Samples {
		s.sampleZippedRow(sample)
	}
	subSampleNum := len(subCollector.Base().Samples)
	newSampleNum := len(s.Samples)
	totalSampleNum := oldSampleNum + subSampleNum
	if totalSampleNum == 0 {
		s.MemSize = 0
	} else {
		s.MemSize = (s.MemSize + subCollector.Base().MemSize) * int64(newSampleNum) / int64(totalSampleNum)
	}
}

// RowSamplesToProto converts the samp slice to the pb struct.
func RowSamplesToProto(samples WeightedRowSampleHeap) []*tipb.RowSample {
	if len(samples) == 0 {
		return nil
	}
	rows := make([]*tipb.RowSample, 0, len(samples))
	colLen := len(samples[0].Columns)
	for _, sample := range samples {
		pbRow := &tipb.RowSample{
			Row:    make([][]byte, 0, colLen),
			Weight: sample.Weight,
		}
		for _, c := range sample.Columns {
			if c.IsNull() {
				pbRow.Row = append(pbRow.Row, []byte{codec.NilFlag})
				continue
			}
			pbRow.Row = append(pbRow.Row, c.GetBytes())
		}
		rows = append(rows, pbRow)
	}
	return rows
}

// BernoulliRowSampleCollector collects the samples from the source and organize the sample by row.
// It will maintain the following things:
//   Row samples.
//   FM sketches(To calculate the NDV).
//   Null counts.
//   The data sizes.
//   The number of rows.
// It uses the bernoulli sampling to collect the data.
type BernoulliRowSampleCollector struct {
	*baseCollector
	SampleRate float64
}

// NewBernoulliRowSampleCollector creates the new collector by the given inputs.
func NewBernoulliRowSampleCollector(sampleRate float64, totalLen int) *BernoulliRowSampleCollector {
	base := &baseCollector{
		Samples:    make(WeightedRowSampleHeap, 0, 8),
		NullCount:  make([]int64, totalLen),
		FMSketches: make([]*FMSketch, 0, totalLen),
		TotalSizes: make([]int64, totalLen),
	}
	base.MemSize = int64(unsafe.Sizeof(base.Samples)) + int64(unsafe.Sizeof(base.NullCount)) + int64(unsafe.Sizeof(base.FMSketches)) + int64(unsafe.Sizeof(base.TotalSizes)) + 8
	return &BernoulliRowSampleCollector{
		baseCollector: base,
		SampleRate:    sampleRate,
	}
}

func (s *BernoulliRowSampleCollector) sampleRow(row []types.Datum, rng *rand.Rand) {
	if rng.Float64() > s.SampleRate {
		return
	}
	s.baseCollector.Samples = append(s.baseCollector.Samples, &ReservoirRowSampleItem{
		Columns: row,
		Weight:  0,
	})
}

// MergeCollector merges the collectors to a final one.
func (s *BernoulliRowSampleCollector) MergeCollector(subCollector RowSampleCollector) {
	s.Count += subCollector.Base().Count
	for i := range subCollector.Base().FMSketches {
		s.FMSketches[i].MergeFMSketch(subCollector.Base().FMSketches[i])
	}
	for i := range subCollector.Base().NullCount {
		s.NullCount[i] += subCollector.Base().NullCount[i]
	}
	for i := range subCollector.Base().TotalSizes {
		s.TotalSizes[i] += subCollector.Base().TotalSizes[i]
	}
	s.baseCollector.Samples = append(s.baseCollector.Samples, subCollector.Base().Samples...)
	s.MemSize += subCollector.Base().MemSize
}

// Base implements the interface RowSampleCollector.
func (s *BernoulliRowSampleCollector) Base() *baseCollector {
	return s.baseCollector
}<|MERGE_RESOLUTION|>--- conflicted
+++ resolved
@@ -68,13 +68,8 @@
 	Handle  kv.Handle
 }
 
-<<<<<<< HEAD
-// EmptyReservoirSampleItemSize (24 + 16 + 8), please update it when change the data struct.
-const EmptyReservoirSampleItemSize = 48
-=======
 // EmptyReservoirSampleItemSize = (24 + 16 + 8) now.
 const EmptyReservoirSampleItemSize = int64(unsafe.Sizeof(ReservoirRowSampleItem{}))
->>>>>>> 33236ba8
 
 // MemUsage returns the memory usage of sample item.
 func (i ReservoirRowSampleItem) MemUsage() (sum int64) {
@@ -152,7 +147,6 @@
 		FMSketches: make([]*FMSketch, 0, totalLen),
 		TotalSizes: make([]int64, totalLen),
 	}
-	base.MemSize = int64(unsafe.Sizeof(base.Samples)) + int64(unsafe.Sizeof(base.NullCount)) + int64(unsafe.Sizeof(base.FMSketches)) + int64(unsafe.Sizeof(base.TotalSizes)) + 4
 	return &ReservoirRowSampleCollector{
 		baseCollector: base,
 		MaxSampleSize: maxSampleSize,
@@ -274,11 +268,7 @@
 	return collector
 }
 
-<<<<<<< HEAD
-func (s *baseCollector) FromProto(pbCollector *tipb.RowSampleCollector, memTracker *memory.Tracker) (tmpMemSize int64) {
-=======
 func (s *baseCollector) FromProto(pbCollector *tipb.RowSampleCollector, memTracker *memory.Tracker) {
->>>>>>> 33236ba8
 	s.Count = pbCollector.Count
 	s.NullCount = pbCollector.NullCounts
 	s.FMSketches = make([]*FMSketch, 0, len(pbCollector.FmSketch))
@@ -288,15 +278,6 @@
 	s.TotalSizes = pbCollector.TotalSize
 	sampleNum := len(pbCollector.Samples)
 	s.Samples = make(WeightedRowSampleHeap, 0, sampleNum)
-<<<<<<< HEAD
-	if len(pbCollector.Samples) > 0 {
-		rowLen := len(pbCollector.Samples[0].Row)
-		// 24 is the size of datum array, 8 is the size of reference
-		emptySize := (int64(types.EmptyDatumSize)*int64(rowLen) + EmptyReservoirSampleItemSize + 8) * int64(sampleNum)
-		s.MemSize += emptySize
-		tmpMemSize += int64(sampleNum) * 24
-		memTracker.Consume(emptySize + tmpMemSize)
-=======
 	// consume mandatory memory at the beginning, including all empty ReservoirRowSampleItems and all empty Datums of all sample rows, if exceeds, fast fail
 	if len(pbCollector.Samples) > 0 {
 		rowLen := len(pbCollector.Samples[0].Row)
@@ -304,7 +285,6 @@
 		initMemSize := int64(sampleNum) * (int64(rowLen)*types.EmptyDatumSize + EmptyReservoirSampleItemSize + 8)
 		s.MemSize += initMemSize
 		memTracker.Consume(initMemSize)
->>>>>>> 33236ba8
 	}
 	bufferedMemSize := int64(0)
 	for _, pbSample := range pbCollector.Samples {
@@ -313,31 +293,16 @@
 		for _, col := range pbSample.Row {
 			b := make([]byte, len(col))
 			copy(b, col)
-			newDatum := types.NewBytesDatum(b)
-			data = append(data, newDatum)
-			bufferedMemSize += newDatum.MemUsage() - types.EmptyDatumSize
+			data = append(data, types.NewBytesDatum(b))
 		}
 		// Directly copy the weight.
 		sampleItem := &ReservoirRowSampleItem{Columns: data, Weight: pbSample.Weight}
 		s.Samples = append(s.Samples, sampleItem)
-<<<<<<< HEAD
-		bufferedMemSize += sampleItem.MemUsage() - EmptyReservoirSampleItemSize
-		if bufferedMemSize > int64(104857600) { // track when exceeds 100 MB
-			memTracker.Consume(bufferedMemSize)
-			s.MemSize += bufferedMemSize
-			bufferedMemSize = int64(0)
-		}
-	}
-	memTracker.Consume(bufferedMemSize)
-	s.MemSize += bufferedMemSize
-	return
-=======
 		deltaSize := sampleItem.MemUsage() - EmptyReservoirSampleItemSize - int64(rowLen)*types.EmptyDatumSize
 		memTracker.BufferedConsume(&bufferedMemSize, deltaSize)
 		s.MemSize += deltaSize
 	}
 	memTracker.Consume(bufferedMemSize)
->>>>>>> 33236ba8
 }
 
 // Base implements the RowSampleCollector interface.
@@ -451,7 +416,6 @@
 		FMSketches: make([]*FMSketch, 0, totalLen),
 		TotalSizes: make([]int64, totalLen),
 	}
-	base.MemSize = int64(unsafe.Sizeof(base.Samples)) + int64(unsafe.Sizeof(base.NullCount)) + int64(unsafe.Sizeof(base.FMSketches)) + int64(unsafe.Sizeof(base.TotalSizes)) + 8
 	return &BernoulliRowSampleCollector{
 		baseCollector: base,
 		SampleRate:    sampleRate,
