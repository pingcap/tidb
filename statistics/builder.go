// Copyright 2017 PingCAP, Inc.
//
// Licensed under the Apache License, Version 2.0 (the "License");
// you may not use this file except in compliance with the License.
// You may obtain a copy of the License at
//
//     http://www.apache.org/licenses/LICENSE-2.0
//
// Unless required by applicable law or agreed to in writing, software
// distributed under the License is distributed on an "AS IS" BASIS,
// See the License for the specific language governing permissions and
// limitations under the License.

package statistics

import (
	"github.com/juju/errors"
	"github.com/pingcap/tidb/mysql"
	"github.com/pingcap/tidb/sessionctx"
	"github.com/pingcap/tidb/sessionctx/stmtctx"
	"github.com/pingcap/tidb/types"
)

// SortedBuilder is used to build histograms for PK and index.
type SortedBuilder struct {
	sc              *stmtctx.StatementContext
	numBuckets      int64
	valuesPerBucket int64
	lastNumber      int64
	bucketIdx       int64
	Count           int64
	hist            *Histogram
}

// NewSortedBuilder creates a new SortedBuilder.
func NewSortedBuilder(sc *stmtctx.StatementContext, numBuckets, id int64, tp *types.FieldType) *SortedBuilder {
	return &SortedBuilder{
		sc:              sc,
		numBuckets:      numBuckets,
		valuesPerBucket: 1,
		hist:            NewHistogram(id, 0, 0, 0, tp, int(numBuckets), 0),
	}
}

// Hist returns the histogram built by SortedBuilder.
func (b *SortedBuilder) Hist() *Histogram {
	return b.hist
}

// Iterate updates the histogram incrementally.
func (b *SortedBuilder) Iterate(data types.Datum) error {
	b.Count++
	if b.Count == 1 {
		b.hist.AppendBucket(&data, &data, 1, 1)
		b.hist.NDV = 1
		return nil
	}
	cmp, err := b.hist.GetUpper(int(b.bucketIdx)).CompareDatum(b.sc, &data)
	if err != nil {
		return errors.Trace(err)
	}
	if cmp == 0 {
		// The new item has the same value as current bucket value, to ensure that
		// a same value only stored in a single bucket, we do not increase bucketIdx even if it exceeds
		// valuesPerBucket.
		b.hist.Buckets[b.bucketIdx].Count++
		b.hist.Buckets[b.bucketIdx].Repeat++
	} else if b.hist.Buckets[b.bucketIdx].Count+1-b.lastNumber <= b.valuesPerBucket {
		// The bucket still have room to store a new item, update the bucket.
		b.hist.updateLastBucket(&data, b.hist.Buckets[b.bucketIdx].Count+1, 1)
		b.hist.NDV++
	} else {
		// All buckets are full, we should merge buckets.
		if b.bucketIdx+1 == b.numBuckets {
			b.hist.mergeBuckets(int(b.bucketIdx))
			b.valuesPerBucket *= 2
			b.bucketIdx = b.bucketIdx / 2
			if b.bucketIdx == 0 {
				b.lastNumber = 0
			} else {
				b.lastNumber = b.hist.Buckets[b.bucketIdx-1].Count
			}
		}
		// We may merge buckets, so we should check it again.
		if b.hist.Buckets[b.bucketIdx].Count+1-b.lastNumber <= b.valuesPerBucket {
			b.hist.updateLastBucket(&data, b.hist.Buckets[b.bucketIdx].Count+1, 1)
		} else {
			b.lastNumber = b.hist.Buckets[b.bucketIdx].Count
			b.bucketIdx++
			b.hist.AppendBucket(&data, &data, b.lastNumber+1, 1)
		}
		b.hist.NDV++
	}
	return nil
}

// BuildColumn builds histogram from samples for column.
func BuildColumn(ctx sessionctx.Context, numBuckets, id int64, collector *SampleCollector, tp *types.FieldType) (*Histogram, error) {
	count := collector.Count
	if count == 0 {
		return &Histogram{ID: id, NullCount: collector.NullCount}, nil
	}
	sc := ctx.GetSessionVars().StmtCtx
	samples := collector.Samples
	err := types.SortDatums(sc, samples)
	if err != nil {
		return nil, errors.Trace(err)
	}
	ndv := collector.FMSketch.NDV()
	if ndv > count {
		ndv = count
	}
<<<<<<< HEAD
	var avgColSize float64
	switch tp.Tp {
	case mysql.TypeFloat:
		avgColSize = 4
	case mysql.TypeTiny, mysql.TypeShort, mysql.TypeInt24, mysql.TypeLong, mysql.TypeLonglong,
		mysql.TypeDouble, mysql.TypeYear:
		avgColSize = 8
	case mysql.TypeDuration, mysql.TypeDate, mysql.TypeDatetime, mysql.TypeTimestamp:
		avgColSize = 16
	case mysql.TypeNewDecimal:
		avgColSize = types.MyDecimalStructSize
	case mysql.TypeNull:
		avgColSize = 0
	default:
		avgColSize = collector.TotalSize / float64(collector.Count)
		break
	}
	hg := NewHistogram(id, ndv, collector.NullCount, 0, tp, int(numBuckets), avgColSize)
	valuesPerBucket := float64(count)/float64(numBuckets) + 1

	// As we use samples to build the histogram, the bucket number and repeat should multiply a factor.
	sampleNum := int64(len(samples))
	sampleFactor := float64(count) / float64(sampleNum)
=======
	hg := NewHistogram(id, ndv, collector.NullCount, 0, tp, int(numBuckets))

	// As we use samples to build the histogram, the bucket number and repeat should multiply a factor.
	sampleFactor := float64(count) / float64(len(samples))
	// Since bucket count is increased by sampleFactor, so the actual max values per bucket is
	// floor(valuesPerBucket/sampleFactor)*sampleFactor, which may less than valuesPerBucket,
	// thus we need to add a sampleFactor to avoid building too many buckets.
	valuesPerBucket := float64(count)/float64(numBuckets) + sampleFactor
>>>>>>> 649a7a3f
	ndvFactor := float64(count) / float64(hg.NDV)
	if ndvFactor > sampleFactor {
		ndvFactor = sampleFactor
	}
	bucketIdx := 0
	var lastCount int64
	hg.AppendBucket(&samples[0], &samples[0], int64(sampleFactor), int64(ndvFactor))
	for i := int64(1); i < sampleNum; i++ {
		cmp, err := hg.GetUpper(bucketIdx).CompareDatum(sc, &samples[i])
		if err != nil {
			return nil, errors.Trace(err)
		}
		totalCount := float64(i+1) * sampleFactor
		if cmp == 0 {
			// The new item has the same value as current bucket value, to ensure that
			// a same value only stored in a single bucket, we do not increase bucketIdx even if it exceeds
			// valuesPerBucket.
			hg.Buckets[bucketIdx].Count = int64(totalCount)
			if float64(hg.Buckets[bucketIdx].Repeat) == ndvFactor {
				hg.Buckets[bucketIdx].Repeat = int64(2 * sampleFactor)
			} else {
				hg.Buckets[bucketIdx].Repeat += int64(sampleFactor)
			}
		} else if totalCount-float64(lastCount) <= valuesPerBucket {
			// The bucket still have room to store a new item, update the bucket.
			hg.updateLastBucket(&samples[i], int64(totalCount), int64(ndvFactor))
		} else {
			lastCount = hg.Buckets[bucketIdx].Count
			// The bucket is full, store the item in the next bucket.
			bucketIdx++
			hg.AppendBucket(&samples[i], &samples[i], int64(totalCount), int64(ndvFactor))
		}
	}
	return hg, nil
}

// AnalyzeResult is used to represent analyze result.
type AnalyzeResult struct {
	TableID int64
	Hist    []*Histogram
	Cms     []*CMSketch
	Count   int64
	IsIndex int
	Err     error
}<|MERGE_RESOLUTION|>--- conflicted
+++ resolved
@@ -15,7 +15,6 @@
 
 import (
 	"github.com/juju/errors"
-	"github.com/pingcap/tidb/mysql"
 	"github.com/pingcap/tidb/sessionctx"
 	"github.com/pingcap/tidb/sessionctx/stmtctx"
 	"github.com/pingcap/tidb/types"
@@ -38,7 +37,7 @@
 		sc:              sc,
 		numBuckets:      numBuckets,
 		valuesPerBucket: 1,
-		hist:            NewHistogram(id, 0, 0, 0, tp, int(numBuckets), 0),
+		hist:            NewHistogram(id, 0, 0, 0, tp, int(numBuckets), 0,0),
 	}
 }
 
@@ -110,40 +109,15 @@
 	if ndv > count {
 		ndv = count
 	}
-<<<<<<< HEAD
-	var avgColSize float64
-	switch tp.Tp {
-	case mysql.TypeFloat:
-		avgColSize = 4
-	case mysql.TypeTiny, mysql.TypeShort, mysql.TypeInt24, mysql.TypeLong, mysql.TypeLonglong,
-		mysql.TypeDouble, mysql.TypeYear:
-		avgColSize = 8
-	case mysql.TypeDuration, mysql.TypeDate, mysql.TypeDatetime, mysql.TypeTimestamp:
-		avgColSize = 16
-	case mysql.TypeNewDecimal:
-		avgColSize = types.MyDecimalStructSize
-	case mysql.TypeNull:
-		avgColSize = 0
-	default:
-		avgColSize = collector.TotalSize / float64(collector.Count)
-		break
-	}
-	hg := NewHistogram(id, ndv, collector.NullCount, 0, tp, int(numBuckets), avgColSize)
-	valuesPerBucket := float64(count)/float64(numBuckets) + 1
+	hg := NewHistogram(id, ndv, collector.NullCount, 0, tp, int(numBuckets), collector.TotalSize, count)
 
-	// As we use samples to build the histogram, the bucket number and repeat should multiply a factor.
 	sampleNum := int64(len(samples))
-	sampleFactor := float64(count) / float64(sampleNum)
-=======
-	hg := NewHistogram(id, ndv, collector.NullCount, 0, tp, int(numBuckets))
-
 	// As we use samples to build the histogram, the bucket number and repeat should multiply a factor.
 	sampleFactor := float64(count) / float64(len(samples))
 	// Since bucket count is increased by sampleFactor, so the actual max values per bucket is
 	// floor(valuesPerBucket/sampleFactor)*sampleFactor, which may less than valuesPerBucket,
 	// thus we need to add a sampleFactor to avoid building too many buckets.
 	valuesPerBucket := float64(count)/float64(numBuckets) + sampleFactor
->>>>>>> 649a7a3f
 	ndvFactor := float64(count) / float64(hg.NDV)
 	if ndvFactor > sampleFactor {
 		ndvFactor = sampleFactor
