--- conflicted
+++ resolved
@@ -211,10 +211,6 @@
 }
 
 // BuildHistAndTopN build a histogram and TopN for a column or an index from samples.
-<<<<<<< HEAD
-// overrideNDV is for virtual columns because they are calculated using a different method.
-func BuildHistAndTopN(ctx sessionctx.Context, numBuckets, numTopN int, id int64, collector *SampleCollector, tp *types.FieldType, isColumn bool) (*Histogram, *TopN, error) {
-=======
 func BuildHistAndTopN(
 	ctx sessionctx.Context,
 	numBuckets, numTopN int,
@@ -223,7 +219,6 @@
 	tp *types.FieldType,
 	isColumn bool,
 ) (*Histogram, *TopN, error) {
->>>>>>> 702c86b8
 	var getComparedBytes func(datum types.Datum) ([]byte, error)
 	if isColumn {
 		getComparedBytes = func(datum types.Datum) ([]byte, error) {
