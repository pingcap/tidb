// Copyright 2017 PingCAP, Inc.
//
// Licensed under the Apache License, Version 2.0 (the "License");
// you may not use this file except in compliance with the License.
// You may obtain a copy of the License at
//
//     http://www.apache.org/licenses/LICENSE-2.0
//
// Unless required by applicable law or agreed to in writing, software
// distributed under the License is distributed on an "AS IS" BASIS,
// See the License for the specific language governing permissions and
// limitations under the License.

package statistics

import (
	"github.com/juju/errors"
	"github.com/pingcap/tidb/ast"
	"github.com/pingcap/tidb/context"
	"github.com/pingcap/tidb/util/codec"
	"github.com/pingcap/tidb/util/types"
)

// BuildPK builds histogram for pk.
func BuildPK(ctx context.Context, numBuckets, id int64, records ast.RecordSet) (int64, *Histogram, error) {
	return build4SortedColumn(ctx, numBuckets, id, records, true)
}

// BuildIndex builds histogram for index.
func BuildIndex(ctx context.Context, numBuckets, id int64, records ast.RecordSet) (int64, *Histogram, error) {
	return build4SortedColumn(ctx, numBuckets, id, records, false)
}

<<<<<<< HEAD
func (b *Builder) buildMultiHistograms(t *Table, IDs []int64, baseOffset int, isSorted bool) {
	for i, id := range IDs {
		if isSorted {
			hg, err := b.buildIndex(t, b.Ctx.GetSessionVars().StmtCtx, id, b.IdxRecords[i+baseOffset], b.NumBuckets, false)
			b.doneCh <- &buildStatsTask{err: err, index: true, hg: hg}
		} else {
			hg, err := b.buildColumn(t, b.Ctx.GetSessionVars().StmtCtx, id, b.ColNDVs[i+baseOffset], b.ColumnSamples[i+baseOffset], b.NumBuckets)
			b.doneCh <- &buildStatsTask{err: err, hg: hg}
		}
	}
}

func (b *Builder) getBuildStatsConcurrency() (int, error) {
	sessionVars := b.Ctx.GetSessionVars()
	concurrency, err := varsutil.GetSessionSystemVar(sessionVars, variable.TiDBBuildStatsConcurrency)
	if err != nil {
		return 0, errors.Trace(err)
	}
	c, err := strconv.ParseInt(concurrency, 10, 64)
	return int(c), errors.Trace(err)
}

func (b *Builder) splitAndConcurrentBuild(t *Table, IDs []int64, isSorted bool) error {
	IDCnt := len(IDs)
	concurrency, err := b.getBuildStatsConcurrency()
	if err != nil {
		return errors.Trace(err)
	}
	groupSize := (IDCnt + concurrency - 1) / concurrency
	splitIDs := make([][]int64, 0, concurrency)
	for i := 0; i < IDCnt; i += groupSize {
		end := i + groupSize
		if end > IDCnt {
			end = IDCnt
		}
		splitIDs = append(splitIDs, IDs[i:end])
	}
	for i, IDs := range splitIDs {
		go b.buildMultiHistograms(t, IDs, i*groupSize, isSorted)
	}
	for range IDs {
		task := <-b.doneCh
		if task.err != nil {
			return errors.Trace(task.err)
		}
		if task.index {
			t.Indices[task.hg.ID] = &Index{Histogram: *task.hg, NumColumns: indexNumColumnsByID(b.TblInfo, task.hg.ID)}
		} else {
			t.Columns[task.hg.ID] = &Column{Histogram: *task.hg}
		}
	}
	return nil
}

// NewTable creates a table statistics.
func (b *Builder) NewTable() (*Table, error) {
	t := &Table{
		TableID: b.TblInfo.ID,
		Count:   b.Count,
		Columns: make(map[int64]*Column, len(b.TblInfo.Columns)),
		Indices: make(map[int64]*Index, len(b.TblInfo.Indices)),
	}
	if b.Count == 0 {
		for _, col := range b.TblInfo.Columns {
			t.Columns[col.ID] = &Column{Histogram{ID: col.ID}}
		}
		for _, idx := range b.TblInfo.Indices {
			t.Indices[idx.ID] = &Index{
				Histogram:  Histogram{ID: idx.ID},
				NumColumns: len(idx.Columns),
			}
		}
		return t, nil
	}
	b.doneCh = make(chan *buildStatsTask, len(b.ColIDs)+len(b.IdxIDs))
	err := b.splitAndConcurrentBuild(t, b.ColIDs, false)
	if err != nil {
		return nil, errors.Trace(err)
	}
	if b.PkID != 0 {
		hg, err := b.buildIndex(t, b.Ctx.GetSessionVars().StmtCtx, b.PkID, b.PkRecords, b.NumBuckets, true)
		if err != nil {
			return nil, errors.Trace(err)
		}
		t.Columns[hg.ID] = &Column{Histogram: *hg}
	}
	err = b.splitAndConcurrentBuild(t, b.IdxIDs, true)
	if err != nil {
		return nil, errors.Trace(err)
	}
	// The sorted bucket is more accurate, we replace the sampled column histogram with index histogram if the
	// index is single column index.
	for _, idxInfo := range b.TblInfo.Indices {
		if idxInfo != nil && len(idxInfo.Columns) == 1 {
			columnOffset := idxInfo.Columns[0].Offset
			columnID := b.TblInfo.Columns[columnOffset].ID
			t.Columns[columnID], err = copyFromIndexColumns(t.Indices[idxInfo.ID], columnID)
			if err != nil {
				return nil, errors.Trace(err)
			}
		}
	}
	// There may be cases that we have no columnSamples, and only after we build the index columns that we can know it is 0,
	// so we should also checked it here.
	if t.Count == 0 {
		for _, col := range b.TblInfo.Columns {
			t.Columns[col.ID] = &Column{Histogram{ID: col.ID}}
		}
		for _, idx := range b.TblInfo.Indices {
			t.Indices[idx.ID] = &Index{
				Histogram:  Histogram{ID: idx.ID},
				NumColumns: len(idx.Columns),
			}
		}
	}
	return t, nil
}

func indexNumColumnsByID(tblInfo *model.TableInfo, idxID int64) int {
	for _, idx := range tblInfo.Indices {
		if idx.ID == idxID {
			return len(idx.Columns)
		}
	}
	return 0
}

// buildIndex builds histogram for index.
func (b *Builder) buildIndex(t *Table, sc *variable.StatementContext, id int64, records ast.RecordSet, bucketCount int64, isPK bool) (*Histogram, error) {
	hg := &Histogram{
		ID:      id,
		NDV:     0,
		Buckets: make([]Bucket, 1, bucketCount),
=======
func build4SortedColumn(ctx context.Context, numBuckets, id int64, records ast.RecordSet, isPK bool) (int64, *Histogram, error) {
	hg := &Histogram{
		ID:      id,
		NDV:     0,
		Buckets: make([]bucket, 1, numBuckets),
>>>>>>> 1685dcb1
	}
	var valuesPerBucket, lastNumber, bucketIdx int64 = 1, 0, 0
	count := int64(0)
	sc := ctx.GetSessionVars().StmtCtx
	for {
		row, err := records.Next()
		if err != nil {
			return 0, nil, errors.Trace(err)
		}
		if row == nil {
			break
		}
		var data types.Datum
		if isPK {
			data = row.Data[0]
		} else {
			bytes, err := codec.EncodeKey(nil, row.Data...)
			if err != nil {
				return 0, nil, errors.Trace(err)
			}
			data = types.NewBytesDatum(bytes)
		}
		cmp, err := hg.Buckets[bucketIdx].Value.CompareDatum(sc, data)
		if err != nil {
			return 0, nil, errors.Trace(err)
		}
		count++
		if cmp == 0 {
			// The new item has the same value as current bucket value, to ensure that
			// a same value only stored in a single bucket, we do not increase bucketIdx even if it exceeds
			// valuesPerBucket.
			hg.Buckets[bucketIdx].Count++
			hg.Buckets[bucketIdx].Repeats++
		} else if hg.Buckets[bucketIdx].Count+1-lastNumber <= valuesPerBucket {
			// The bucket still have room to store a new item, update the bucket.
			hg.Buckets[bucketIdx].Count++
			hg.Buckets[bucketIdx].Value = data
			hg.Buckets[bucketIdx].Repeats = 1
			hg.NDV++
		} else {
			// All buckets are full, we should merge buckets.
			if bucketIdx+1 == numBuckets {
				hg.mergeBuckets(bucketIdx)
				valuesPerBucket *= 2
				bucketIdx = bucketIdx / 2
				if bucketIdx == 0 {
					lastNumber = 0
				} else {
					lastNumber = hg.Buckets[bucketIdx-1].Count
				}
			}
			// We may merge buckets, so we should check it again.
			if hg.Buckets[bucketIdx].Count+1-lastNumber <= valuesPerBucket {
				hg.Buckets[bucketIdx].Count++
				hg.Buckets[bucketIdx].Value = data
				hg.Buckets[bucketIdx].Repeats = 1
			} else {
				lastNumber = hg.Buckets[bucketIdx].Count
				bucketIdx++
				hg.Buckets = append(hg.Buckets, Bucket{
					Count:   lastNumber + 1,
					Value:   data,
					Repeats: 1,
				})
			}
			hg.NDV++
		}
	}
	if count == 0 {
		hg = &Histogram{ID: id}
	}
	return count, hg, nil
}

// BuildColumn builds histogram from samples for column.
func BuildColumn(ctx context.Context, numBuckets, id int64, ndv int64, count int64, samples []types.Datum) (*Histogram, error) {
	if count == 0 {
		return &Histogram{ID: id}, nil
	}
	sc := ctx.GetSessionVars().StmtCtx
	err := types.SortDatums(sc, samples)
	if err != nil {
		return nil, errors.Trace(err)
	}
	hg := &Histogram{
		ID:      id,
		NDV:     ndv,
<<<<<<< HEAD
		Buckets: make([]Bucket, 1, bucketCount),
=======
		Buckets: make([]bucket, 1, numBuckets),
>>>>>>> 1685dcb1
	}
	valuesPerBucket := float64(count)/float64(numBuckets) + 1

	// As we use samples to build the histogram, the bucket number and repeat should multiply a factor.
	sampleFactor := float64(count) / float64(len(samples))
	ndvFactor := float64(count) / float64(ndv)
	if ndvFactor > sampleFactor {
		ndvFactor = sampleFactor
	}
	bucketIdx := 0
	var lastCount int64
	for i := int64(0); i < int64(len(samples)); i++ {
		cmp, err := hg.Buckets[bucketIdx].Value.CompareDatum(sc, samples[i])
		if err != nil {
			return nil, errors.Trace(err)
		}
		totalCount := float64(i+1) * sampleFactor
		if cmp == 0 {
			// The new item has the same value as current bucket value, to ensure that
			// a same value only stored in a single bucket, we do not increase bucketIdx even if it exceeds
			// valuesPerBucket.
			hg.Buckets[bucketIdx].Count = int64(totalCount)
			if float64(hg.Buckets[bucketIdx].Repeats) == ndvFactor {
				hg.Buckets[bucketIdx].Repeats = int64(2 * sampleFactor)
			} else {
				hg.Buckets[bucketIdx].Repeats += int64(sampleFactor)
			}
		} else if totalCount-float64(lastCount) <= valuesPerBucket {
			// The bucket still have room to store a new item, update the bucket.
			hg.Buckets[bucketIdx].Count = int64(totalCount)
			hg.Buckets[bucketIdx].Value = samples[i]
			hg.Buckets[bucketIdx].Repeats = int64(ndvFactor)
		} else {
			lastCount = hg.Buckets[bucketIdx].Count
			// The bucket is full, store the item in the next bucket.
			bucketIdx++
			hg.Buckets = append(hg.Buckets, Bucket{
				Count:   int64(totalCount),
				Value:   samples[i],
				Repeats: int64(ndvFactor),
			})
		}
	}
	return hg, nil
<<<<<<< HEAD
}

// Index histogram is encoded, it need to be decoded to be used as column histogram.
// TODO: use field type to decode the value.
func copyFromIndexColumns(ind *Index, id int64) (*Column, error) {
	hg := Histogram{
		ID:      id,
		NDV:     ind.NDV,
		Buckets: make([]Bucket, 0, len(ind.Buckets)),
	}
	for _, b := range ind.Buckets {
		val := b.Value
		if val.GetBytes() == nil {
			break
		}
		data, err := codec.Decode(val.GetBytes(), 1)
		if err != nil {
			return nil, errors.Trace(err)
		}
		hg.Buckets = append(hg.Buckets, Bucket{
			Count:   b.Count,
			Value:   data[0],
			Repeats: b.Repeats,
		})
	}
	return &Column{Histogram: hg}, nil
=======
>>>>>>> 1685dcb1
}<|MERGE_RESOLUTION|>--- conflicted
+++ resolved
@@ -31,147 +31,11 @@
 	return build4SortedColumn(ctx, numBuckets, id, records, false)
 }
 
-<<<<<<< HEAD
-func (b *Builder) buildMultiHistograms(t *Table, IDs []int64, baseOffset int, isSorted bool) {
-	for i, id := range IDs {
-		if isSorted {
-			hg, err := b.buildIndex(t, b.Ctx.GetSessionVars().StmtCtx, id, b.IdxRecords[i+baseOffset], b.NumBuckets, false)
-			b.doneCh <- &buildStatsTask{err: err, index: true, hg: hg}
-		} else {
-			hg, err := b.buildColumn(t, b.Ctx.GetSessionVars().StmtCtx, id, b.ColNDVs[i+baseOffset], b.ColumnSamples[i+baseOffset], b.NumBuckets)
-			b.doneCh <- &buildStatsTask{err: err, hg: hg}
-		}
-	}
-}
-
-func (b *Builder) getBuildStatsConcurrency() (int, error) {
-	sessionVars := b.Ctx.GetSessionVars()
-	concurrency, err := varsutil.GetSessionSystemVar(sessionVars, variable.TiDBBuildStatsConcurrency)
-	if err != nil {
-		return 0, errors.Trace(err)
-	}
-	c, err := strconv.ParseInt(concurrency, 10, 64)
-	return int(c), errors.Trace(err)
-}
-
-func (b *Builder) splitAndConcurrentBuild(t *Table, IDs []int64, isSorted bool) error {
-	IDCnt := len(IDs)
-	concurrency, err := b.getBuildStatsConcurrency()
-	if err != nil {
-		return errors.Trace(err)
-	}
-	groupSize := (IDCnt + concurrency - 1) / concurrency
-	splitIDs := make([][]int64, 0, concurrency)
-	for i := 0; i < IDCnt; i += groupSize {
-		end := i + groupSize
-		if end > IDCnt {
-			end = IDCnt
-		}
-		splitIDs = append(splitIDs, IDs[i:end])
-	}
-	for i, IDs := range splitIDs {
-		go b.buildMultiHistograms(t, IDs, i*groupSize, isSorted)
-	}
-	for range IDs {
-		task := <-b.doneCh
-		if task.err != nil {
-			return errors.Trace(task.err)
-		}
-		if task.index {
-			t.Indices[task.hg.ID] = &Index{Histogram: *task.hg, NumColumns: indexNumColumnsByID(b.TblInfo, task.hg.ID)}
-		} else {
-			t.Columns[task.hg.ID] = &Column{Histogram: *task.hg}
-		}
-	}
-	return nil
-}
-
-// NewTable creates a table statistics.
-func (b *Builder) NewTable() (*Table, error) {
-	t := &Table{
-		TableID: b.TblInfo.ID,
-		Count:   b.Count,
-		Columns: make(map[int64]*Column, len(b.TblInfo.Columns)),
-		Indices: make(map[int64]*Index, len(b.TblInfo.Indices)),
-	}
-	if b.Count == 0 {
-		for _, col := range b.TblInfo.Columns {
-			t.Columns[col.ID] = &Column{Histogram{ID: col.ID}}
-		}
-		for _, idx := range b.TblInfo.Indices {
-			t.Indices[idx.ID] = &Index{
-				Histogram:  Histogram{ID: idx.ID},
-				NumColumns: len(idx.Columns),
-			}
-		}
-		return t, nil
-	}
-	b.doneCh = make(chan *buildStatsTask, len(b.ColIDs)+len(b.IdxIDs))
-	err := b.splitAndConcurrentBuild(t, b.ColIDs, false)
-	if err != nil {
-		return nil, errors.Trace(err)
-	}
-	if b.PkID != 0 {
-		hg, err := b.buildIndex(t, b.Ctx.GetSessionVars().StmtCtx, b.PkID, b.PkRecords, b.NumBuckets, true)
-		if err != nil {
-			return nil, errors.Trace(err)
-		}
-		t.Columns[hg.ID] = &Column{Histogram: *hg}
-	}
-	err = b.splitAndConcurrentBuild(t, b.IdxIDs, true)
-	if err != nil {
-		return nil, errors.Trace(err)
-	}
-	// The sorted bucket is more accurate, we replace the sampled column histogram with index histogram if the
-	// index is single column index.
-	for _, idxInfo := range b.TblInfo.Indices {
-		if idxInfo != nil && len(idxInfo.Columns) == 1 {
-			columnOffset := idxInfo.Columns[0].Offset
-			columnID := b.TblInfo.Columns[columnOffset].ID
-			t.Columns[columnID], err = copyFromIndexColumns(t.Indices[idxInfo.ID], columnID)
-			if err != nil {
-				return nil, errors.Trace(err)
-			}
-		}
-	}
-	// There may be cases that we have no columnSamples, and only after we build the index columns that we can know it is 0,
-	// so we should also checked it here.
-	if t.Count == 0 {
-		for _, col := range b.TblInfo.Columns {
-			t.Columns[col.ID] = &Column{Histogram{ID: col.ID}}
-		}
-		for _, idx := range b.TblInfo.Indices {
-			t.Indices[idx.ID] = &Index{
-				Histogram:  Histogram{ID: idx.ID},
-				NumColumns: len(idx.Columns),
-			}
-		}
-	}
-	return t, nil
-}
-
-func indexNumColumnsByID(tblInfo *model.TableInfo, idxID int64) int {
-	for _, idx := range tblInfo.Indices {
-		if idx.ID == idxID {
-			return len(idx.Columns)
-		}
-	}
-	return 0
-}
-
-// buildIndex builds histogram for index.
-func (b *Builder) buildIndex(t *Table, sc *variable.StatementContext, id int64, records ast.RecordSet, bucketCount int64, isPK bool) (*Histogram, error) {
-	hg := &Histogram{
-		ID:      id,
-		NDV:     0,
-		Buckets: make([]Bucket, 1, bucketCount),
-=======
 func build4SortedColumn(ctx context.Context, numBuckets, id int64, records ast.RecordSet, isPK bool) (int64, *Histogram, error) {
 	hg := &Histogram{
 		ID:      id,
 		NDV:     0,
-		Buckets: make([]bucket, 1, numBuckets),
->>>>>>> 1685dcb1
+		Buckets: make([]Bucket, 1, numBuckets),
 	}
 	var valuesPerBucket, lastNumber, bucketIdx int64 = 1, 0, 0
 	count := int64(0)
@@ -259,11 +123,7 @@
 	hg := &Histogram{
 		ID:      id,
 		NDV:     ndv,
-<<<<<<< HEAD
-		Buckets: make([]Bucket, 1, bucketCount),
-=======
-		Buckets: make([]bucket, 1, numBuckets),
->>>>>>> 1685dcb1
+		Buckets: make([]Bucket, 1, numBuckets),
 	}
 	valuesPerBucket := float64(count)/float64(numBuckets) + 1
 
@@ -308,33 +168,4 @@
 		}
 	}
 	return hg, nil
-<<<<<<< HEAD
-}
-
-// Index histogram is encoded, it need to be decoded to be used as column histogram.
-// TODO: use field type to decode the value.
-func copyFromIndexColumns(ind *Index, id int64) (*Column, error) {
-	hg := Histogram{
-		ID:      id,
-		NDV:     ind.NDV,
-		Buckets: make([]Bucket, 0, len(ind.Buckets)),
-	}
-	for _, b := range ind.Buckets {
-		val := b.Value
-		if val.GetBytes() == nil {
-			break
-		}
-		data, err := codec.Decode(val.GetBytes(), 1)
-		if err != nil {
-			return nil, errors.Trace(err)
-		}
-		hg.Buckets = append(hg.Buckets, Bucket{
-			Count:   b.Count,
-			Value:   data[0],
-			Repeats: b.Repeats,
-		})
-	}
-	return &Column{Histogram: hg}, nil
-=======
->>>>>>> 1685dcb1
 }