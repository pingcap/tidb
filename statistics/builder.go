// Copyright 2017 PingCAP, Inc.
//
// Licensed under the Apache License, Version 2.0 (the "License");
// you may not use this file except in compliance with the License.
// You may obtain a copy of the License at
//
//     http://www.apache.org/licenses/LICENSE-2.0
//
// Unless required by applicable law or agreed to in writing, software
// distributed under the License is distributed on an "AS IS" BASIS,
// See the License for the specific language governing permissions and
// limitations under the License.

package statistics

import (
	"github.com/juju/errors"
	"github.com/pingcap/tidb/context"
	"github.com/pingcap/tidb/sessionctx/stmtctx"
	"github.com/pingcap/tidb/types"
)

// SortedBuilder is used to build histograms for PK and index.
type SortedBuilder struct {
	sc              *stmtctx.StatementContext
	numBuckets      int64
	valuesPerBucket int64
	lastNumber      int64
	bucketIdx       int64
	Count           int64
	hist            *Histogram
}

// NewSortedBuilder creates a new SortedBuilder.
func NewSortedBuilder(sc *stmtctx.StatementContext, numBuckets, id int64, tp *types.FieldType) *SortedBuilder {
	return &SortedBuilder{
		sc:              sc,
		numBuckets:      numBuckets,
		valuesPerBucket: 1,
		hist:            NewHistogram(id, 0, 0, 0, tp, int(numBuckets)),
	}
}

// Hist returns the histogram built by SortedBuilder.
func (b *SortedBuilder) Hist() *Histogram {
	return b.hist
}

// Iterate updates the histogram incrementally.
func (b *SortedBuilder) Iterate(data types.Datum) error {
	b.Count++
	if b.Count == 1 {
		b.hist.AppendBucket(&data, &data, 1, 1)
		b.hist.NDV = 1
		return nil
	}
	cmp, err := b.hist.GetUpper(int(b.bucketIdx)).CompareDatum(b.sc, &data)
	if err != nil {
		return errors.Trace(err)
	}
	if cmp == 0 {
		// The new item has the same value as current bucket value, to ensure that
		// a same value only stored in a single bucket, we do not increase bucketIdx even if it exceeds
		// valuesPerBucket.
		b.hist.Counts[b.bucketIdx]++
		b.hist.Repeats[b.bucketIdx]++
	} else if b.hist.Counts[b.bucketIdx]+1-b.lastNumber <= b.valuesPerBucket {
		// The bucket still have room to store a new item, update the bucket.
		b.hist.updateLastBucket(&data, b.hist.Counts[b.bucketIdx]+1, 1)
		b.hist.NDV++
	} else {
		// All buckets are full, we should merge buckets.
		if b.bucketIdx+1 == b.numBuckets {
			b.hist.mergeBuckets(int(b.bucketIdx))
			b.valuesPerBucket *= 2
			b.bucketIdx = b.bucketIdx / 2
			if b.bucketIdx == 0 {
				b.lastNumber = 0
			} else {
				b.lastNumber = b.hist.Counts[b.bucketIdx-1]
			}
		}
		// We may merge buckets, so we should check it again.
		if b.hist.Counts[b.bucketIdx]+1-b.lastNumber <= b.valuesPerBucket {
			b.hist.updateLastBucket(&data, b.hist.Counts[b.bucketIdx]+1, 1)
		} else {
			b.lastNumber = b.hist.Counts[b.bucketIdx]
			b.bucketIdx++
			b.hist.AppendBucket(&data, &data, b.lastNumber+1, 1)
		}
		b.hist.NDV++
	}
	return nil
}

// BuildColumn builds histogram from samples for column.
func BuildColumn(ctx context.Context, numBuckets, id int64, collector *SampleCollector, tp *types.FieldType) (*Histogram, error) {
	count := collector.Count
	if count == 0 {
		return &Histogram{ID: id, NullCount: collector.NullCount}, nil
	}
	sc := ctx.GetSessionVars().StmtCtx
	samples := collector.Samples
	err := types.SortDatums(sc, samples)
	if err != nil {
		return nil, errors.Trace(err)
	}
	ndv := collector.FMSketch.NDV()
	if ndv > count {
		ndv = count
	}
	hg := NewHistogram(id, ndv, collector.NullCount, 0, tp, int(numBuckets))
	valuesPerBucket := float64(count)/float64(numBuckets) + 1

	// As we use samples to build the histogram, the bucket number and repeat should multiply a factor.
	sampleFactor := float64(count) / float64(len(samples))
	ndvFactor := float64(count) / float64(hg.NDV)
	if ndvFactor > sampleFactor {
		ndvFactor = sampleFactor
	}
	bucketIdx := 0
	var lastCount int64
<<<<<<< HEAD
	hg.AppendBucket(&samples[0], &types.Datum{}, 0, 0)
	for i := int64(0); i < int64(len(samples)); i++ {
		cmp, err := hg.GetUpper(bucketIdx).CompareDatum(sc, &samples[i])
=======
	hg.Buckets[0] = Bucket{
		LowerBound: samples[0],
		UpperBound: samples[0],
		Count:      int64(sampleFactor),
		Repeats:    int64(ndvFactor),
	}
	for i := int64(1); i < int64(len(samples)); i++ {
		cmp, err := hg.Buckets[bucketIdx].UpperBound.CompareDatum(sc, &samples[i])
>>>>>>> e8f38287
		if err != nil {
			return nil, errors.Trace(err)
		}
		totalCount := float64(i+1) * sampleFactor
		if cmp == 0 {
			// The new item has the same value as current bucket value, to ensure that
			// a same value only stored in a single bucket, we do not increase bucketIdx even if it exceeds
			// valuesPerBucket.
			hg.Counts[bucketIdx] = int64(totalCount)
			if float64(hg.Repeats[bucketIdx]) == ndvFactor {
				hg.Repeats[bucketIdx] = int64(2 * sampleFactor)
			} else {
				hg.Repeats[bucketIdx] += int64(sampleFactor)
			}
		} else if totalCount-float64(lastCount) <= valuesPerBucket {
			// The bucket still have room to store a new item, update the bucket.
			hg.updateLastBucket(&samples[i], int64(totalCount), int64(ndvFactor))
		} else {
			lastCount = hg.Counts[bucketIdx]
			// The bucket is full, store the item in the next bucket.
			bucketIdx++
			hg.AppendBucket(&samples[i], &samples[i], int64(totalCount), int64(ndvFactor))
		}
	}
	return hg, nil
}

// AnalyzeResult is used to represent analyze result.
type AnalyzeResult struct {
	TableID int64
	Hist    []*Histogram
	Cms     []*CMSketch
	Count   int64
	IsIndex int
	Err     error
}<|MERGE_RESOLUTION|>--- conflicted
+++ resolved
@@ -120,20 +120,9 @@
 	}
 	bucketIdx := 0
 	var lastCount int64
-<<<<<<< HEAD
-	hg.AppendBucket(&samples[0], &types.Datum{}, 0, 0)
-	for i := int64(0); i < int64(len(samples)); i++ {
+	hg.AppendBucket(&samples[0], &samples[0], int64(sampleFactor), int64(ndvFactor))
+	for i := int64(1); i < int64(len(samples)); i++ {
 		cmp, err := hg.GetUpper(bucketIdx).CompareDatum(sc, &samples[i])
-=======
-	hg.Buckets[0] = Bucket{
-		LowerBound: samples[0],
-		UpperBound: samples[0],
-		Count:      int64(sampleFactor),
-		Repeats:    int64(ndvFactor),
-	}
-	for i := int64(1); i < int64(len(samples)); i++ {
-		cmp, err := hg.Buckets[bucketIdx].UpperBound.CompareDatum(sc, &samples[i])
->>>>>>> e8f38287
 		if err != nil {
 			return nil, errors.Trace(err)
 		}
