// Copyright 2022 PingCAP, Inc.
//
// Licensed under the Apache License, Version 2.0 (the "License");
// you may not use this file except in compliance with the License.
// You may obtain a copy of the License at
//
//     http://www.apache.org/licenses/LICENSE-2.0
//
// Unless required by applicable law or agreed to in writing, software
// distributed under the License is distributed on an "AS IS" BASIS,
// WITHOUT WARRANTIES OR CONDITIONS OF ANY KIND, either express or implied.
// See the License for the specific language governing permissions and
// limitations under the License.

package statistics

import (
	"github.com/pingcap/tidb/parser/model"
	"github.com/pingcap/tidb/parser/mysql"
	"github.com/pingcap/tidb/planner/util/debugtrace"
	"github.com/pingcap/tidb/sessionctx"
	"github.com/pingcap/tidb/types"
	"github.com/pingcap/tidb/util/chunk"
	"github.com/twmb/murmur3"
)

// Index represents an index histogram.
type Index struct {
	LastAnalyzePos types.Datum
	CMSketch       *CMSketch
	TopN           *TopN
	FMSketch       *FMSketch
	Info           *model.IndexInfo
	Histogram
	StatsLoadedStatus
	StatsVer int64 // StatsVer is the version of the current stats, used to maintain compatibility
	Flag     int64
	// PhysicalID is the physical table id,
	// or it could possibly be -1, which means "stats not available".
	// The -1 case could happen in a pseudo stats table, and in this case, this stats should not trigger stats loading.
	PhysicalID int64
}

// ItemID implements TableCacheItem
func (idx *Index) ItemID() int64 {
	return idx.Info.ID
}

// IsAllEvicted indicates whether all stats evicted
func (idx *Index) IsAllEvicted() bool {
	return idx.statsInitialized && idx.evictedStatus >= AllEvicted
}

// GetEvictedStatus returns the evicted status
func (idx *Index) GetEvictedStatus() int {
	return idx.evictedStatus
}

// DropUnnecessaryData drops unnecessary data for index.
func (idx *Index) DropUnnecessaryData() {
	if idx.GetStatsVer() < Version2 {
		idx.CMSketch = nil
	}
	idx.TopN = nil
	idx.Histogram.Bounds = chunk.NewChunkWithCapacity([]*types.FieldType{types.NewFieldType(mysql.TypeBlob)}, 0)
	idx.Histogram.Buckets = make([]Bucket, 0)
	idx.Histogram.Scalars = make([]scalar, 0)
	idx.evictedStatus = AllEvicted
}

func (idx *Index) isStatsInitialized() bool {
	return idx.statsInitialized
}

// GetStatsVer returns the version of the current stats
func (idx *Index) GetStatsVer() int64 {
	return idx.StatsVer
}

// IsCMSExist returns whether CMSketch exists.
func (idx *Index) IsCMSExist() bool {
	return idx.CMSketch != nil
}

// IsEvicted returns whether index statistics got evicted
func (idx *Index) IsEvicted() bool {
	return idx.evictedStatus != AllLoaded
}

func (idx *Index) String() string {
	return idx.Histogram.ToString(len(idx.Info.Columns))
}

// TotalRowCount returns the total count of this index.
func (idx *Index) TotalRowCount() float64 {
	idx.CheckStats()
	if idx.StatsVer >= Version2 {
		return idx.Histogram.TotalRowCount() + float64(idx.TopN.TotalCount())
	}
	return idx.Histogram.TotalRowCount()
}

// IsInvalid checks if this index is invalid.
func (idx *Index) IsInvalid(sctx sessionctx.Context, collPseudo bool) (res bool) {
<<<<<<< HEAD
	idx.checkStats()
=======
	if !collPseudo {
		idx.CheckStats()
	}
>>>>>>> e6978357
	var totalCount float64
	if sctx.GetSessionVars().StmtCtx.EnableOptimizerDebugTrace {
		debugtrace.EnterContextCommon(sctx)
		defer func() {
			debugtrace.RecordAnyValuesWithNames(sctx,
				"IsInvalid", res,
				"CollPseudo", collPseudo,
				"TotalCount", totalCount,
			)
			debugtrace.LeaveContextCommon(sctx)
		}()
	}
	totalCount = idx.TotalRowCount()
	return (collPseudo) || totalCount == 0
}

// EvictAllStats evicts all stats
// Note that this function is only used for test
func (idx *Index) EvictAllStats() {
	idx.Histogram.Buckets = nil
	idx.CMSketch = nil
	idx.TopN = nil
	idx.StatsLoadedStatus.evictedStatus = AllEvicted
}

// MemoryUsage returns the total memory usage of a Histogram and CMSketch in Index.
// We ignore the size of other metadata in Index.
func (idx *Index) MemoryUsage() CacheItemMemoryUsage {
	var sum int64
	indexMemUsage := &IndexMemUsage{
		IndexID: idx.Info.ID,
	}
	histMemUsage := idx.Histogram.MemoryUsage()
	indexMemUsage.HistogramMemUsage = histMemUsage
	sum = histMemUsage
	if idx.CMSketch != nil {
		cmSketchMemUsage := idx.CMSketch.MemoryUsage()
		indexMemUsage.CMSketchMemUsage = cmSketchMemUsage
		sum += cmSketchMemUsage
	}
	if idx.TopN != nil {
		topnMemUsage := idx.TopN.MemoryUsage()
		indexMemUsage.TopNMemUsage = topnMemUsage
		sum += topnMemUsage
	}
	indexMemUsage.TotalMemUsage = sum
	return indexMemUsage
}

// QueryBytes is used to query the count of specified bytes.
// The input sctx is just for debug trace, you can pass nil safely if that's not needed.
func (idx *Index) QueryBytes(sctx sessionctx.Context, d []byte) (result uint64) {
	idx.CheckStats()
	if sctx != nil && sctx.GetSessionVars().StmtCtx.EnableOptimizerDebugTrace {
		debugtrace.EnterContextCommon(sctx)
		defer func() {
			debugtrace.RecordAnyValuesWithNames(sctx, "Result", result)
			debugtrace.LeaveContextCommon(sctx)
		}()
	}
	h1, h2 := murmur3.Sum128(d)
	if idx.TopN != nil {
		if count, ok := idx.TopN.QueryTopN(sctx, d); ok {
			return count
		}
	}
	if idx.CMSketch != nil {
		return idx.CMSketch.queryHashValue(sctx, h1, h2)
	}
	v, _ := idx.Histogram.EqualRowCount(sctx, types.NewBytesDatum(d), idx.StatsVer >= Version2)
	return uint64(v)
}

<<<<<<< HEAD
// GetRowCount returns the row count of the given ranges.
// It uses the modifyCount to adjust the influence of modifications on the table.
func (idx *Index) GetRowCount(sctx sessionctx.Context, coll *HistColl, indexRanges []*ranger.Range, realtimeRowCount, modifyCount int64) (float64, error) {
	idx.checkStats()
	sc := sctx.GetSessionVars().StmtCtx
	debugTrace := sc.EnableOptimizerDebugTrace
	if debugTrace {
		debugtrace.EnterContextCommon(sctx)
		defer debugtrace.LeaveContextCommon(sctx)
	}
	totalCount := float64(0)
	isSingleCol := len(idx.Info.Columns) == 1
	for _, indexRange := range indexRanges {
		var count float64
		lb, err := codec.EncodeKey(sc, nil, indexRange.LowVal...)
		if err != nil {
			return 0, err
		}
		rb, err := codec.EncodeKey(sc, nil, indexRange.HighVal...)
		if err != nil {
			return 0, err
		}
		if debugTrace {
			debugTraceStartEstimateRange(sctx, indexRange, lb, rb, totalCount)
		}
		fullLen := len(indexRange.LowVal) == len(indexRange.HighVal) && len(indexRange.LowVal) == len(idx.Info.Columns)
		if bytes.Equal(lb, rb) {
			// case 1: it's a point
			if indexRange.LowExclude || indexRange.HighExclude {
				if debugTrace {
					debugTraceEndEstimateRange(sctx, 0, debugTraceImpossible)
				}
				continue
			}
			if fullLen {
				// At most 1 in this case.
				if idx.Info.Unique {
					totalCount++
					if debugTrace {
						debugTraceEndEstimateRange(sctx, 1, debugTraceUniquePoint)
					}
					continue
				}
				count = idx.equalRowCount(sctx, lb, realtimeRowCount)
				// If the current table row count has changed, we should scale the row count accordingly.
				count *= idx.GetIncreaseFactor(realtimeRowCount)
				if debugTrace {
					debugTraceEndEstimateRange(sctx, count, debugTracePoint)
				}
				totalCount += count
				continue
			}
		}

		// case 2: it's an interval
		// The final interval is [low, high)
		if indexRange.LowExclude {
			lb = kv.Key(lb).PrefixNext()
		}
		if !indexRange.HighExclude {
			rb = kv.Key(rb).PrefixNext()
		}
		l := types.NewBytesDatum(lb)
		r := types.NewBytesDatum(rb)
		lowIsNull := bytes.Equal(lb, nullKeyBytes)
		if isSingleCol && lowIsNull {
			count += float64(idx.Histogram.NullCount)
		}
		expBackoffSuccess := false
		// Due to the limitation of calcFraction and convertDatumToScalar, the histogram actually won't estimate anything.
		// If the first column's range is point.
		if rangePosition := GetOrdinalOfRangeCond(sc, indexRange); rangePosition > 0 && idx.StatsVer >= Version2 && coll != nil {
			var expBackoffSel float64
			expBackoffSel, expBackoffSuccess, err = idx.expBackoffEstimation(sctx, coll, indexRange)
			if err != nil {
				return 0, err
			}
			if expBackoffSuccess {
				expBackoffCnt := expBackoffSel * idx.TotalRowCount()

				upperLimit := expBackoffCnt
				// Use the multi-column stats to calculate the max possible row count of [l, r)
				if idx.Histogram.Len() > 0 {
					_, lowerBkt, _, _ := idx.Histogram.LocateBucket(sctx, l)
					_, upperBkt, _, _ := idx.Histogram.LocateBucket(sctx, r)
					if debugTrace {
						debugTraceBuckets(sctx, &idx.Histogram, []int{lowerBkt - 1, upperBkt})
					}
					// Use Count of the Bucket before l as the lower bound.
					preCount := float64(0)
					if lowerBkt > 0 {
						preCount = float64(idx.Histogram.Buckets[lowerBkt-1].Count)
					}
					// Use Count of the Bucket where r exists as the upper bound.
					upperCnt := float64(idx.Histogram.Buckets[upperBkt].Count)
					upperLimit = upperCnt - preCount
					upperLimit += float64(idx.TopN.BetweenCount(sctx, lb, rb))
				}

				// If the result of exponential backoff strategy is larger than the result from multi-column stats,
				// 	use the upper limit from multi-column histogram instead.
				if expBackoffCnt > upperLimit {
					expBackoffCnt = upperLimit
				}
				count += expBackoffCnt
			}
		}
		if !expBackoffSuccess {
			count += idx.BetweenRowCount(sctx, l, r)
		}

		// If the current table row count has changed, we should scale the row count accordingly.
		count *= idx.GetIncreaseFactor(realtimeRowCount)

		// handling the out-of-range part
		if (idx.OutOfRangeOnIndex(l) && !(isSingleCol && lowIsNull)) || idx.OutOfRangeOnIndex(r) {
			count += idx.Histogram.OutOfRangeRowCount(sctx, &l, &r, modifyCount, int64(idx.TopN.Num()))
		}

		if debugTrace {
			debugTraceEndEstimateRange(sctx, count, debugTraceRange)
		}
		totalCount += count
	}
	totalCount = mathutil.Clamp(totalCount, 0, float64(realtimeRowCount))
	return totalCount, nil
}

// expBackoffEstimation estimate the multi-col cases following the Exponential Backoff. See comment below for details.
func (idx *Index) expBackoffEstimation(sctx sessionctx.Context, coll *HistColl, indexRange *ranger.Range) (sel float64, success bool, err error) {
	if sctx.GetSessionVars().StmtCtx.EnableOptimizerDebugTrace {
		debugtrace.EnterContextCommon(sctx)
		defer func() {
			debugtrace.RecordAnyValuesWithNames(sctx,
				"Result", sel,
				"Success", success,
				"error", err,
			)
			debugtrace.LeaveContextCommon(sctx)
		}()
	}
	tmpRan := []*ranger.Range{
		{
			LowVal:    make([]types.Datum, 1),
			HighVal:   make([]types.Datum, 1),
			Collators: make([]collate.Collator, 1),
		},
	}
	colsIDs := coll.Idx2ColumnIDs[idx.Histogram.ID]
	singleColumnEstResults := make([]float64, 0, len(indexRange.LowVal))
	// The following codes uses Exponential Backoff to reduce the impact of independent assumption. It works like:
	//   1. Calc the selectivity of each column.
	//   2. Sort them and choose the first 4 most selective filter and the corresponding selectivity is sel_1, sel_2, sel_3, sel_4 where i < j => sel_i < sel_j.
	//   3. The final selectivity would be sel_1 * sel_2^{1/2} * sel_3^{1/4} * sel_4^{1/8}.
	// This calculation reduced the independence assumption and can work well better than it.
	for i := 0; i < len(indexRange.LowVal); i++ {
		tmpRan[0].LowVal[0] = indexRange.LowVal[i]
		tmpRan[0].HighVal[0] = indexRange.HighVal[i]
		tmpRan[0].Collators[0] = indexRange.Collators[0]
		if i == len(indexRange.LowVal)-1 {
			tmpRan[0].LowExclude = indexRange.LowExclude
			tmpRan[0].HighExclude = indexRange.HighExclude
		}
		colID := colsIDs[i]
		var (
			count      float64
			err        error
			foundStats bool
		)
		if col, ok := coll.Columns[colID]; ok && !col.IsInvalid(sctx, coll.Pseudo) {
			foundStats = true
			count, err = GetRowCountByColumnRanges(sctx, coll, colID, tmpRan)
		}
		if idxIDs, ok := coll.ColID2IdxIDs[colID]; ok && !foundStats && len(indexRange.LowVal) > 1 {
			// Note the `len(indexRange.LowVal) > 1` condition here, it means we only recursively call
			// `GetRowCountByIndexRanges()` when the input `indexRange` is a multi-column range. This
			// check avoids infinite recursion.
			for _, idxID := range idxIDs {
				if idxID == idx.Histogram.ID {
					continue
				}
				foundStats = true
				count, err = GetRowCountByIndexRanges(sctx, coll, idxID, tmpRan)
				if err == nil {
					break
				}
			}
		}
		if !foundStats {
			continue
		}
		if err != nil {
			return 0, false, err
		}
		singleColumnEstResults = append(singleColumnEstResults, count)
	}
	// Sort them.
	slices.Sort(singleColumnEstResults)
	l := len(singleColumnEstResults)
	// Convert the first 4 to selectivity results.
	for i := 0; i < l && i < 4; i++ {
		singleColumnEstResults[i] = singleColumnEstResults[i] / float64(coll.RealtimeCount)
	}
	failpoint.Inject("cleanEstResults", func() {
		singleColumnEstResults = singleColumnEstResults[:0]
		l = 0
	})
	if l == 1 {
		return singleColumnEstResults[0], true, nil
	} else if l == 2 {
		return singleColumnEstResults[0] * math.Sqrt(singleColumnEstResults[1]), true, nil
	} else if l == 3 {
		return singleColumnEstResults[0] * math.Sqrt(singleColumnEstResults[1]) * math.Sqrt(math.Sqrt(singleColumnEstResults[2])), true, nil
	} else if l == 0 {
		return 0, false, nil
	}
	return singleColumnEstResults[0] * math.Sqrt(singleColumnEstResults[1]) * math.Sqrt(math.Sqrt(singleColumnEstResults[2])) * math.Sqrt(math.Sqrt(math.Sqrt(singleColumnEstResults[3]))), true, nil
}

func (idx *Index) checkStats() {
	// When we are using stats from PseudoTable(), the table ID will possibly be -1.
	// In this case, we don't trigger stats loading.
=======
// CheckStats will check if the index stats need to be updated.
func (idx *Index) CheckStats() {
	// When we are using stats from PseudoTable(), all column/index ID will be -1.
>>>>>>> e6978357
	if idx.IsFullLoad() || idx.PhysicalID <= 0 {
		return
	}
	HistogramNeededItems.insert(model.TableItemID{TableID: idx.PhysicalID, ID: idx.Info.ID, IsIndex: true})
}

// GetIncreaseFactor get the increase factor to adjust the final estimated count when the table is modified.
func (idx *Index) GetIncreaseFactor(realtimeRowCount int64) float64 {
	columnCount := idx.TotalRowCount()
	if columnCount == 0 {
		return 1.0
	}
	return float64(realtimeRowCount) / columnCount
}

// IsAnalyzed indicates whether the index is analyzed.
func (idx *Index) IsAnalyzed() bool {
	return idx.StatsVer != Version0
}<|MERGE_RESOLUTION|>--- conflicted
+++ resolved
@@ -102,13 +102,7 @@
 
 // IsInvalid checks if this index is invalid.
 func (idx *Index) IsInvalid(sctx sessionctx.Context, collPseudo bool) (res bool) {
-<<<<<<< HEAD
-	idx.checkStats()
-=======
-	if !collPseudo {
-		idx.CheckStats()
-	}
->>>>>>> e6978357
+	idx.CheckStats()
 	var totalCount float64
 	if sctx.GetSessionVars().StmtCtx.EnableOptimizerDebugTrace {
 		debugtrace.EnterContextCommon(sctx)
@@ -182,234 +176,9 @@
 	return uint64(v)
 }
 
-<<<<<<< HEAD
-// GetRowCount returns the row count of the given ranges.
-// It uses the modifyCount to adjust the influence of modifications on the table.
-func (idx *Index) GetRowCount(sctx sessionctx.Context, coll *HistColl, indexRanges []*ranger.Range, realtimeRowCount, modifyCount int64) (float64, error) {
-	idx.checkStats()
-	sc := sctx.GetSessionVars().StmtCtx
-	debugTrace := sc.EnableOptimizerDebugTrace
-	if debugTrace {
-		debugtrace.EnterContextCommon(sctx)
-		defer debugtrace.LeaveContextCommon(sctx)
-	}
-	totalCount := float64(0)
-	isSingleCol := len(idx.Info.Columns) == 1
-	for _, indexRange := range indexRanges {
-		var count float64
-		lb, err := codec.EncodeKey(sc, nil, indexRange.LowVal...)
-		if err != nil {
-			return 0, err
-		}
-		rb, err := codec.EncodeKey(sc, nil, indexRange.HighVal...)
-		if err != nil {
-			return 0, err
-		}
-		if debugTrace {
-			debugTraceStartEstimateRange(sctx, indexRange, lb, rb, totalCount)
-		}
-		fullLen := len(indexRange.LowVal) == len(indexRange.HighVal) && len(indexRange.LowVal) == len(idx.Info.Columns)
-		if bytes.Equal(lb, rb) {
-			// case 1: it's a point
-			if indexRange.LowExclude || indexRange.HighExclude {
-				if debugTrace {
-					debugTraceEndEstimateRange(sctx, 0, debugTraceImpossible)
-				}
-				continue
-			}
-			if fullLen {
-				// At most 1 in this case.
-				if idx.Info.Unique {
-					totalCount++
-					if debugTrace {
-						debugTraceEndEstimateRange(sctx, 1, debugTraceUniquePoint)
-					}
-					continue
-				}
-				count = idx.equalRowCount(sctx, lb, realtimeRowCount)
-				// If the current table row count has changed, we should scale the row count accordingly.
-				count *= idx.GetIncreaseFactor(realtimeRowCount)
-				if debugTrace {
-					debugTraceEndEstimateRange(sctx, count, debugTracePoint)
-				}
-				totalCount += count
-				continue
-			}
-		}
-
-		// case 2: it's an interval
-		// The final interval is [low, high)
-		if indexRange.LowExclude {
-			lb = kv.Key(lb).PrefixNext()
-		}
-		if !indexRange.HighExclude {
-			rb = kv.Key(rb).PrefixNext()
-		}
-		l := types.NewBytesDatum(lb)
-		r := types.NewBytesDatum(rb)
-		lowIsNull := bytes.Equal(lb, nullKeyBytes)
-		if isSingleCol && lowIsNull {
-			count += float64(idx.Histogram.NullCount)
-		}
-		expBackoffSuccess := false
-		// Due to the limitation of calcFraction and convertDatumToScalar, the histogram actually won't estimate anything.
-		// If the first column's range is point.
-		if rangePosition := GetOrdinalOfRangeCond(sc, indexRange); rangePosition > 0 && idx.StatsVer >= Version2 && coll != nil {
-			var expBackoffSel float64
-			expBackoffSel, expBackoffSuccess, err = idx.expBackoffEstimation(sctx, coll, indexRange)
-			if err != nil {
-				return 0, err
-			}
-			if expBackoffSuccess {
-				expBackoffCnt := expBackoffSel * idx.TotalRowCount()
-
-				upperLimit := expBackoffCnt
-				// Use the multi-column stats to calculate the max possible row count of [l, r)
-				if idx.Histogram.Len() > 0 {
-					_, lowerBkt, _, _ := idx.Histogram.LocateBucket(sctx, l)
-					_, upperBkt, _, _ := idx.Histogram.LocateBucket(sctx, r)
-					if debugTrace {
-						debugTraceBuckets(sctx, &idx.Histogram, []int{lowerBkt - 1, upperBkt})
-					}
-					// Use Count of the Bucket before l as the lower bound.
-					preCount := float64(0)
-					if lowerBkt > 0 {
-						preCount = float64(idx.Histogram.Buckets[lowerBkt-1].Count)
-					}
-					// Use Count of the Bucket where r exists as the upper bound.
-					upperCnt := float64(idx.Histogram.Buckets[upperBkt].Count)
-					upperLimit = upperCnt - preCount
-					upperLimit += float64(idx.TopN.BetweenCount(sctx, lb, rb))
-				}
-
-				// If the result of exponential backoff strategy is larger than the result from multi-column stats,
-				// 	use the upper limit from multi-column histogram instead.
-				if expBackoffCnt > upperLimit {
-					expBackoffCnt = upperLimit
-				}
-				count += expBackoffCnt
-			}
-		}
-		if !expBackoffSuccess {
-			count += idx.BetweenRowCount(sctx, l, r)
-		}
-
-		// If the current table row count has changed, we should scale the row count accordingly.
-		count *= idx.GetIncreaseFactor(realtimeRowCount)
-
-		// handling the out-of-range part
-		if (idx.OutOfRangeOnIndex(l) && !(isSingleCol && lowIsNull)) || idx.OutOfRangeOnIndex(r) {
-			count += idx.Histogram.OutOfRangeRowCount(sctx, &l, &r, modifyCount, int64(idx.TopN.Num()))
-		}
-
-		if debugTrace {
-			debugTraceEndEstimateRange(sctx, count, debugTraceRange)
-		}
-		totalCount += count
-	}
-	totalCount = mathutil.Clamp(totalCount, 0, float64(realtimeRowCount))
-	return totalCount, nil
-}
-
-// expBackoffEstimation estimate the multi-col cases following the Exponential Backoff. See comment below for details.
-func (idx *Index) expBackoffEstimation(sctx sessionctx.Context, coll *HistColl, indexRange *ranger.Range) (sel float64, success bool, err error) {
-	if sctx.GetSessionVars().StmtCtx.EnableOptimizerDebugTrace {
-		debugtrace.EnterContextCommon(sctx)
-		defer func() {
-			debugtrace.RecordAnyValuesWithNames(sctx,
-				"Result", sel,
-				"Success", success,
-				"error", err,
-			)
-			debugtrace.LeaveContextCommon(sctx)
-		}()
-	}
-	tmpRan := []*ranger.Range{
-		{
-			LowVal:    make([]types.Datum, 1),
-			HighVal:   make([]types.Datum, 1),
-			Collators: make([]collate.Collator, 1),
-		},
-	}
-	colsIDs := coll.Idx2ColumnIDs[idx.Histogram.ID]
-	singleColumnEstResults := make([]float64, 0, len(indexRange.LowVal))
-	// The following codes uses Exponential Backoff to reduce the impact of independent assumption. It works like:
-	//   1. Calc the selectivity of each column.
-	//   2. Sort them and choose the first 4 most selective filter and the corresponding selectivity is sel_1, sel_2, sel_3, sel_4 where i < j => sel_i < sel_j.
-	//   3. The final selectivity would be sel_1 * sel_2^{1/2} * sel_3^{1/4} * sel_4^{1/8}.
-	// This calculation reduced the independence assumption and can work well better than it.
-	for i := 0; i < len(indexRange.LowVal); i++ {
-		tmpRan[0].LowVal[0] = indexRange.LowVal[i]
-		tmpRan[0].HighVal[0] = indexRange.HighVal[i]
-		tmpRan[0].Collators[0] = indexRange.Collators[0]
-		if i == len(indexRange.LowVal)-1 {
-			tmpRan[0].LowExclude = indexRange.LowExclude
-			tmpRan[0].HighExclude = indexRange.HighExclude
-		}
-		colID := colsIDs[i]
-		var (
-			count      float64
-			err        error
-			foundStats bool
-		)
-		if col, ok := coll.Columns[colID]; ok && !col.IsInvalid(sctx, coll.Pseudo) {
-			foundStats = true
-			count, err = GetRowCountByColumnRanges(sctx, coll, colID, tmpRan)
-		}
-		if idxIDs, ok := coll.ColID2IdxIDs[colID]; ok && !foundStats && len(indexRange.LowVal) > 1 {
-			// Note the `len(indexRange.LowVal) > 1` condition here, it means we only recursively call
-			// `GetRowCountByIndexRanges()` when the input `indexRange` is a multi-column range. This
-			// check avoids infinite recursion.
-			for _, idxID := range idxIDs {
-				if idxID == idx.Histogram.ID {
-					continue
-				}
-				foundStats = true
-				count, err = GetRowCountByIndexRanges(sctx, coll, idxID, tmpRan)
-				if err == nil {
-					break
-				}
-			}
-		}
-		if !foundStats {
-			continue
-		}
-		if err != nil {
-			return 0, false, err
-		}
-		singleColumnEstResults = append(singleColumnEstResults, count)
-	}
-	// Sort them.
-	slices.Sort(singleColumnEstResults)
-	l := len(singleColumnEstResults)
-	// Convert the first 4 to selectivity results.
-	for i := 0; i < l && i < 4; i++ {
-		singleColumnEstResults[i] = singleColumnEstResults[i] / float64(coll.RealtimeCount)
-	}
-	failpoint.Inject("cleanEstResults", func() {
-		singleColumnEstResults = singleColumnEstResults[:0]
-		l = 0
-	})
-	if l == 1 {
-		return singleColumnEstResults[0], true, nil
-	} else if l == 2 {
-		return singleColumnEstResults[0] * math.Sqrt(singleColumnEstResults[1]), true, nil
-	} else if l == 3 {
-		return singleColumnEstResults[0] * math.Sqrt(singleColumnEstResults[1]) * math.Sqrt(math.Sqrt(singleColumnEstResults[2])), true, nil
-	} else if l == 0 {
-		return 0, false, nil
-	}
-	return singleColumnEstResults[0] * math.Sqrt(singleColumnEstResults[1]) * math.Sqrt(math.Sqrt(singleColumnEstResults[2])) * math.Sqrt(math.Sqrt(math.Sqrt(singleColumnEstResults[3]))), true, nil
-}
-
-func (idx *Index) checkStats() {
-	// When we are using stats from PseudoTable(), the table ID will possibly be -1.
-	// In this case, we don't trigger stats loading.
-=======
 // CheckStats will check if the index stats need to be updated.
 func (idx *Index) CheckStats() {
 	// When we are using stats from PseudoTable(), all column/index ID will be -1.
->>>>>>> e6978357
 	if idx.IsFullLoad() || idx.PhysicalID <= 0 {
 		return
 	}
