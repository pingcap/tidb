--- conflicted
+++ resolved
@@ -113,14 +113,7 @@
 
 // IsInvalid checks if this index is invalid.
 func (idx *Index) IsInvalid(sctx sessionctx.Context, collPseudo bool) (res bool) {
-<<<<<<< HEAD
 	idx.checkStats()
-	var notAccurate bool
-=======
-	if !collPseudo {
-		idx.checkStats()
-	}
->>>>>>> 2f2bc413
 	var totalCount float64
 	if sctx.GetSessionVars().StmtCtx.EnableOptimizerDebugTrace {
 		debugtrace.EnterContextCommon(sctx)
@@ -357,13 +350,8 @@
 		count *= idx.GetIncreaseFactor(realtimeRowCount)
 
 		// handling the out-of-range part
-<<<<<<< HEAD
-		if (idx.outOfRange(l) && !(isSingleCol && lowIsNull)) || idx.outOfRange(r) {
-			count += idx.Histogram.outOfRangeRowCount(sctx, &l, &r, modifyCount, int64(idx.TopN.Num()))
-=======
 		if (idx.OutOfRangeOnIndex(l) && !(isSingleCol && lowIsNull)) || idx.OutOfRangeOnIndex(r) {
-			count += idx.Histogram.OutOfRangeRowCount(sctx, &l, &r, modifyCount)
->>>>>>> 2f2bc413
+			count += idx.Histogram.OutOfRangeRowCount(sctx, &l, &r, modifyCount, int64(idx.TopN.Num()))
 		}
 
 		if debugTrace {
