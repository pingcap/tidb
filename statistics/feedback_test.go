// Copyright 2018 PingCAP, Inc.
//
// Licensed under the Apache License, Version 2.0 (the "License");
// you may not use this file except in compliance with the License.
// You may obtain a copy of the License at
//
//     http://www.apache.org/licenses/LICENSE-2.0
//
// Unless required by applicable law or agreed to in writing, software
// distributed under the License is distributed on an "AS IS" BASIS,
// See the License for the specific language governing permissions and
// limitations under the License.

package statistics

import (
	. "github.com/pingcap/check"
	"github.com/pingcap/tidb/mysql"
	"github.com/pingcap/tidb/types"
	"github.com/pingcap/tidb/util/codec"
)

var _ = Suite(&testFeedbackSuite{})

type testFeedbackSuite struct {
}

func newFeedback(lower, upper, count int64) feedback {
	low, upp := types.NewIntDatum(lower), types.NewIntDatum(upper)
	return feedback{&low, &upp, count, 0}
}

func genFeedbacks(lower, upper int64) []feedback {
	var feedbacks []feedback
	for i := lower; i < upper; i++ {
		feedbacks = append(feedbacks, newFeedback(i, upper, upper-i+1))
	}
	return feedbacks
}

func appendBucket(h *Histogram, l, r int64) {
	lower, upper := types.NewIntDatum(l), types.NewIntDatum(r)
	h.AppendBucket(&lower, &upper, 0, 0)
}

func genHistogram() *Histogram {
	h := NewHistogram(0, 0, 0, 0, types.NewFieldType(mysql.TypeLong), 5, 0)
	appendBucket(h, 1, 1)
	appendBucket(h, 2, 3)
	appendBucket(h, 5, 7)
	appendBucket(h, 10, 20)
	appendBucket(h, 30, 50)
	return h
}

func (s *testFeedbackSuite) TestUpdateHistogram(c *C) {
	feedbacks := []feedback{
		newFeedback(0, 1, 10000),
		newFeedback(1, 2, 1),
		newFeedback(2, 3, 3),
		newFeedback(4, 5, 2),
		newFeedback(5, 7, 4),
	}
	feedbacks = append(feedbacks, genFeedbacks(8, 20)...)
	feedbacks = append(feedbacks, genFeedbacks(21, 60)...)

	q := NewQueryFeedback(0, genHistogram(), 0, false)
	q.feedback = feedbacks
	originBucketCount := defaultBucketCount
	defaultBucketCount = 5
	defer func() { defaultBucketCount = originBucketCount }()
<<<<<<< HEAD
	c.Assert(UpdateHistogram(q.Hist(), []*QueryFeedback{q}).ToString(0), Equals,
		"column:0 ndv:0 totColSize:0\n"+
=======
	c.Assert(UpdateHistogram(q.Hist(), q).ToString(0), Equals,
		"column:0 ndv:0\n"+
>>>>>>> 19573c67
			"num: 10000\tlower_bound: 0\tupper_bound: 1\trepeats: 0\n"+
			"num: 10003\tlower_bound: 2\tupper_bound: 3\trepeats: 0\n"+
			"num: 10021\tlower_bound: 4\tupper_bound: 20\trepeats: 0\n"+
			"num: 10046\tlower_bound: 21\tupper_bound: 46\trepeats: 0\n"+
			"num: 10060\tlower_bound: 46\tupper_bound: 60\trepeats: 0")
}

func (s *testFeedbackSuite) TestSplitBuckets(c *C) {
	// test bucket split
	feedbacks := []feedback{newFeedback(0, 1, 1)}
	for i := 0; i < 100; i++ {
		feedbacks = append(feedbacks, newFeedback(10, 15, 1))
	}
	q := NewQueryFeedback(0, genHistogram(), 0, false)
	q.feedback = feedbacks
	buckets, isNewBuckets, totalCount := splitBuckets(q.Hist(), q)
	c.Assert(buildNewHistogram(q.Hist(), buckets).ToString(0), Equals,
		"column:0 ndv:0 totColSize:0\n"+
			"num: 1\tlower_bound: 0\tupper_bound: 1\trepeats: 0\n"+
			"num: 1\tlower_bound: 2\tupper_bound: 3\trepeats: 0\n"+
			"num: 1\tlower_bound: 5\tupper_bound: 7\trepeats: 0\n"+
			"num: 2\tlower_bound: 10\tupper_bound: 15\trepeats: 0\n"+
			"num: 3\tlower_bound: 15\tupper_bound: 20\trepeats: 0\n"+
			"num: 3\tlower_bound: 30\tupper_bound: 50\trepeats: 0")
	c.Assert(isNewBuckets, DeepEquals, []bool{false, false, false, true, true, false})
	c.Assert(totalCount, Equals, int64(3))

	// test do not split if the bucket count is too small
	feedbacks = []feedback{newFeedback(0, 1, 100000)}
	for i := 0; i < 100; i++ {
		feedbacks = append(feedbacks, newFeedback(10, 15, 1))
	}
	q = NewQueryFeedback(0, genHistogram(), 0, false)
	q.feedback = feedbacks
	buckets, isNewBuckets, totalCount = splitBuckets(q.Hist(), q)
	c.Assert(buildNewHistogram(q.Hist(), buckets).ToString(0), Equals,
		"column:0 ndv:0 totColSize:0\n"+
			"num: 100000\tlower_bound: 0\tupper_bound: 1\trepeats: 0\n"+
			"num: 100000\tlower_bound: 2\tupper_bound: 3\trepeats: 0\n"+
			"num: 100000\tlower_bound: 5\tupper_bound: 7\trepeats: 0\n"+
			"num: 100002\tlower_bound: 10\tupper_bound: 20\trepeats: 0\n"+
			"num: 100002\tlower_bound: 30\tupper_bound: 50\trepeats: 0")
	c.Assert(isNewBuckets, DeepEquals, []bool{false, false, false, false, false})
	c.Assert(totalCount, Equals, int64(100002))

	// test do not split if the result bucket count is too small
	h := NewHistogram(0, 0, 0, 0, types.NewFieldType(mysql.TypeLong), 5, 0)
	appendBucket(h, 0, 1000000)
	feedbacks = feedbacks[:0]
	for i := 0; i < 100; i++ {
		feedbacks = append(feedbacks, newFeedback(0, 1, 1))
	}
	q = NewQueryFeedback(0, h, 0, false)
	q.feedback = feedbacks
	buckets, isNewBuckets, totalCount = splitBuckets(q.Hist(), q)
	c.Assert(buildNewHistogram(q.Hist(), buckets).ToString(0), Equals,
		"column:0 ndv:0 totColSize:0\n"+
			"num: 1000000\tlower_bound: 0\tupper_bound: 1000000\trepeats: 0")
	c.Assert(isNewBuckets, DeepEquals, []bool{false})
	c.Assert(totalCount, Equals, int64(1000000))
}

func (s *testFeedbackSuite) TestMergeBuckets(c *C) {
	originBucketCount := defaultBucketCount
	defer func() { defaultBucketCount = originBucketCount }()
	tests := []struct {
		points       []int64
		counts       []int64
		isNewBuckets []bool
		bucketCount  int
		result       string
	}{
		{
			points:       []int64{1, 2},
			counts:       []int64{1},
			isNewBuckets: []bool{false},
			bucketCount:  1,
			result:       "column:0 ndv:0 totColSize:0\nnum: 1\tlower_bound: 1\tupper_bound: 2\trepeats: 0",
		},
		{
			points:       []int64{1, 2, 2, 3, 3, 4},
			counts:       []int64{100000, 1, 1},
			isNewBuckets: []bool{false, false, false},
			bucketCount:  2,
			result: "column:0 ndv:0 totColSize:0\n" +
				"num: 100000\tlower_bound: 1\tupper_bound: 2\trepeats: 0\n" +
				"num: 100002\tlower_bound: 2\tupper_bound: 4\trepeats: 0",
		},
		// test do not merge if the result bucket count is too large
		{
			points:       []int64{1, 2, 2, 3, 3, 4, 4, 5},
			counts:       []int64{1, 1, 100000, 100000},
			isNewBuckets: []bool{false, false, false, false},
			bucketCount:  3,
			result: "column:0 ndv:0 totColSize:0\n" +
				"num: 2\tlower_bound: 1\tupper_bound: 3\trepeats: 0\n" +
				"num: 100002\tlower_bound: 3\tupper_bound: 4\trepeats: 0\n" +
				"num: 200002\tlower_bound: 4\tupper_bound: 5\trepeats: 0",
		},
	}
	for _, t := range tests {
		bkts := make([]bucket, 0, len(t.counts))
		totalCount := int64(0)
		for i := 0; i < len(t.counts); i++ {
			lower, upper := types.NewIntDatum(t.points[2*i]), types.NewIntDatum(t.points[2*i+1])
			bkts = append(bkts, bucket{&lower, &upper, t.counts[i], 0})
			totalCount += t.counts[i]
		}
		defaultBucketCount = t.bucketCount
		bkts = mergeBuckets(bkts, t.isNewBuckets, float64(totalCount))
		result := buildNewHistogram(&Histogram{tp: types.NewFieldType(mysql.TypeLong)}, bkts).ToString(0)
		c.Assert(result, Equals, t.result)
	}
}

func encodeInt(v int64) *types.Datum {
	val := codec.EncodeInt(nil, v)
	d := types.NewBytesDatum(val)
	return &d
}

func (s *testFeedbackSuite) TestFeedbackEncoding(c *C) {
	hist := NewHistogram(0, 0, 0, 0, types.NewFieldType(mysql.TypeLong), 0, 0)
	q := &QueryFeedback{hist: hist}
	q.feedback = append(q.feedback, feedback{encodeInt(0), encodeInt(3), 1, 0})
	q.feedback = append(q.feedback, feedback{encodeInt(0), encodeInt(5), 1, 0})
	val, err := encodeFeedback(q)
	c.Assert(err, IsNil)
	rq := &QueryFeedback{}
	c.Assert(decodeFeedback(val, rq, nil), IsNil)
	c.Assert(q.Equal(rq), IsTrue)

	hist.tp = types.NewFieldType(mysql.TypeBlob)
	q = &QueryFeedback{hist: hist}
	q.feedback = append(q.feedback, feedback{encodeInt(0), encodeInt(3), 1, 0})
	q.feedback = append(q.feedback, feedback{encodeInt(0), encodeInt(1), 1, 0})
	val, err = encodeFeedback(q)
	c.Assert(err, IsNil)
	rq = &QueryFeedback{}
	cms := NewCMSketch(4, 4)
	c.Assert(decodeFeedback(val, rq, cms), IsNil)
	c.Assert(cms.queryBytes(codec.EncodeInt(nil, 0)), Equals, uint32(1))
	q.feedback = q.feedback[:1]
	c.Assert(q.Equal(rq), IsTrue)
}<|MERGE_RESOLUTION|>--- conflicted
+++ resolved
@@ -69,13 +69,8 @@
 	originBucketCount := defaultBucketCount
 	defaultBucketCount = 5
 	defer func() { defaultBucketCount = originBucketCount }()
-<<<<<<< HEAD
 	c.Assert(UpdateHistogram(q.Hist(), []*QueryFeedback{q}).ToString(0), Equals,
 		"column:0 ndv:0 totColSize:0\n"+
-=======
-	c.Assert(UpdateHistogram(q.Hist(), q).ToString(0), Equals,
-		"column:0 ndv:0\n"+
->>>>>>> 19573c67
 			"num: 10000\tlower_bound: 0\tupper_bound: 1\trepeats: 0\n"+
 			"num: 10003\tlower_bound: 2\tupper_bound: 3\trepeats: 0\n"+
 			"num: 10021\tlower_bound: 4\tupper_bound: 20\trepeats: 0\n"+
