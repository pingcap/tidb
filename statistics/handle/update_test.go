// Copyright 2017 PingCAP, Inc.
//
// Licensed under the Apache License, Version 2.0 (the "License");
// you may not use this file except in compliance with the License.
// You may obtain a copy of the License at
//
//     http://www.apache.org/licenses/LICENSE-2.0
//
// Unless required by applicable law or agreed to in writing, software
// distributed under the License is distributed on an "AS IS" BASIS,
// See the License for the specific language governing permissions and
// limitations under the License.

package handle_test

import (
	"fmt"
	"math"
	"os"
	"strings"
	"time"

	. "github.com/pingcap/check"
	"github.com/pingcap/log"
	"github.com/pingcap/parser/model"
	"github.com/pingcap/parser/mysql"
	"github.com/pingcap/tidb/domain"
	"github.com/pingcap/tidb/kv"
	"github.com/pingcap/tidb/sessionctx/stmtctx"
	"github.com/pingcap/tidb/sessionctx/variable"
	"github.com/pingcap/tidb/statistics"
	"github.com/pingcap/tidb/statistics/handle"
	"github.com/pingcap/tidb/store/tikv/oracle"
	"github.com/pingcap/tidb/types"
	"github.com/pingcap/tidb/util/codec"
	"github.com/pingcap/tidb/util/ranger"
	"github.com/pingcap/tidb/util/testkit"
	"github.com/pingcap/tidb/util/testleak"
	"go.uber.org/zap"
	"go.uber.org/zap/zapcore"
)

var _ = Suite(&testStatsSuite{})

type testStatsSuite struct {
	store kv.Storage
	do    *domain.Domain
	hook  *logHook
}

func (s *testStatsSuite) SetUpSuite(c *C) {
	testleak.BeforeTest()
	// Add the hook here to avoid data race.
	s.registerHook()
	var err error
	s.store, s.do, err = newStoreWithBootstrap()
	c.Assert(err, IsNil)
}

func (s *testStatsSuite) TearDownSuite(c *C) {
	s.do.Close()
	s.store.Close()
	testleak.AfterTest(c)()
}

func (s *testStatsSuite) registerHook() {
	conf := &log.Config{Level: os.Getenv("log_level"), File: log.FileLogConfig{}}
	_, r, _ := log.InitLogger(conf)
	s.hook = &logHook{r.Core, ""}
	lg := zap.New(s.hook)
	log.ReplaceGlobals(lg, r)
}

func (s *testStatsSuite) TestSingleSessionInsert(c *C) {
	defer cleanEnv(c, s.store, s.do)
	clearRW.RLock()
	defer clearRW.RUnlock()

	testKit := testkit.NewTestKit(c, s.store)
	testKit.MustExec("use test")
	testKit.MustExec("create table t1 (c1 int, c2 int)")
	testKit.MustExec("create table t2 (c1 int, c2 int)")

	rowCount1 := 10
	rowCount2 := 20
	for i := 0; i < rowCount1; i++ {
		testKit.MustExec("insert into t1 values(1, 2)")
	}
	for i := 0; i < rowCount2; i++ {
		testKit.MustExec("insert into t2 values(1, 2)")
	}

	is := s.do.InfoSchema()
	tbl1, err := is.TableByName(model.NewCIStr("test"), model.NewCIStr("t1"))
	c.Assert(err, IsNil)
	tableInfo1 := tbl1.Meta()
	h := s.do.StatsHandle()

	h.HandleDDLEvent(<-h.DDLEventCh())
	h.HandleDDLEvent(<-h.DDLEventCh())

	c.Assert(h.DumpStatsDeltaToKV(handle.DumpAll), IsNil)
	c.Assert(h.Update(is), IsNil)
	time.Sleep(10 * time.Millisecond)

	stats1 := h.GetTableStats(tableInfo1)
	c.Assert(stats1.Count, Equals, int64(rowCount1))

	tbl2, err := is.TableByName(model.NewCIStr("test"), model.NewCIStr("t2"))
	c.Assert(err, IsNil)
	tableInfo2 := tbl2.Meta()
	stats2 := h.GetTableStats(tableInfo2)
	c.Assert(stats2.Count, Equals, int64(rowCount2))

	testKit.MustExec("analyze table t1")
	// Test update in a txn.
	for i := 0; i < rowCount1; i++ {
		testKit.MustExec("insert into t1 values(1, 2)")
	}
	c.Assert(h.DumpStatsDeltaToKV(handle.DumpAll), IsNil)
	c.Assert(h.Update(is), IsNil)
	time.Sleep(10 * time.Millisecond)

	stats1 = h.GetTableStats(tableInfo1)
	c.Assert(stats1.Count, Equals, int64(rowCount1*2))

	// Test IncreaseFactor.
	count, err := stats1.ColumnEqualRowCount(testKit.Se.GetSessionVars().StmtCtx, types.NewIntDatum(1), tableInfo1.Columns[0].ID)
	c.Assert(err, IsNil)
	c.Assert(count, Equals, float64(rowCount1*2))

	testKit.MustExec("begin")
	for i := 0; i < rowCount1; i++ {
		testKit.MustExec("insert into t1 values(1, 2)")
	}
	testKit.MustExec("commit")
	c.Assert(h.DumpStatsDeltaToKV(handle.DumpAll), IsNil)
	c.Assert(h.Update(is), IsNil)
	time.Sleep(10 * time.Millisecond)

	stats1 = h.GetTableStats(tableInfo1)
	c.Assert(stats1.Count, Equals, int64(rowCount1*3))

	testKit.MustExec("begin")
	for i := 0; i < rowCount1; i++ {
		testKit.MustExec("insert into t1 values(1, 2)")
	}
	for i := 0; i < rowCount1; i++ {
		testKit.MustExec("delete from t1 limit 1")
	}
	for i := 0; i < rowCount2; i++ {
		testKit.MustExec("update t2 set c2 = c1")
	}
	testKit.MustExec("commit")
	c.Assert(h.DumpStatsDeltaToKV(handle.DumpAll), IsNil)
	c.Assert(h.Update(is), IsNil)
	time.Sleep(10 * time.Millisecond)

	stats1 = h.GetTableStats(tableInfo1)
	c.Assert(stats1.Count, Equals, int64(rowCount1*3))
	stats2 = h.GetTableStats(tableInfo2)
	c.Assert(stats2.Count, Equals, int64(rowCount2))

	testKit.MustExec("begin")
	testKit.MustExec("delete from t1")
	testKit.MustExec("commit")
	c.Assert(h.DumpStatsDeltaToKV(handle.DumpAll), IsNil)
	c.Assert(h.Update(is), IsNil)
	time.Sleep(10 * time.Millisecond)

	stats1 = h.GetTableStats(tableInfo1)
	c.Assert(stats1.Count, Equals, int64(0))

	rs := testKit.MustQuery("select modify_count from mysql.stats_meta")
	rs.Check(testkit.Rows("40", "70"))

	rs = testKit.MustQuery("select tot_col_size from mysql.stats_histograms").Sort()
	rs.Check(testkit.Rows("0", "0", "20", "20"))

	// test dump delta only when `modify count / count` is greater than the ratio.
	originValue := handle.DumpStatsDeltaRatio
	handle.DumpStatsDeltaRatio = 0.5
	defer func() {
		handle.DumpStatsDeltaRatio = originValue
	}()
	handle.DumpStatsDeltaRatio = 0.5
	for i := 0; i < rowCount1; i++ {
		testKit.MustExec("insert into t1 values (1,2)")
	}
	h.DumpStatsDeltaToKV(handle.DumpDelta)
	c.Assert(h.Update(is), IsNil)
	time.Sleep(10 * time.Millisecond)

	stats1 = h.GetTableStats(tableInfo1)
	c.Assert(stats1.Count, Equals, int64(rowCount1))

	// not dumped
	testKit.MustExec("insert into t1 values (1,2)")
	h.DumpStatsDeltaToKV(handle.DumpDelta)
	c.Assert(h.Update(is), IsNil)
	time.Sleep(10 * time.Millisecond)

	stats1 = h.GetTableStats(tableInfo1)
	c.Assert(stats1.Count, Equals, int64(rowCount1))

	h.FlushStats()
	c.Assert(h.Update(is), IsNil)
	time.Sleep(10 * time.Millisecond)

	stats1 = h.GetTableStats(tableInfo1)
	c.Assert(stats1.Count, Equals, int64(rowCount1+1))
}

func (s *testStatsSuite) TestRollback(c *C) {
	defer cleanEnv(c, s.store, s.do)
	clearRW.RLock()
	defer clearRW.RUnlock()
	testKit := testkit.NewTestKit(c, s.store)
	testKit.MustExec("use test")
	testKit.MustExec("create table t (a int, b int)")
	testKit.MustExec("begin")
	testKit.MustExec("insert into t values (1,2)")
	testKit.MustExec("rollback")

	is := s.do.InfoSchema()
	tbl, err := is.TableByName(model.NewCIStr("test"), model.NewCIStr("t"))
	c.Assert(err, IsNil)
	tableInfo := tbl.Meta()
	h := s.do.StatsHandle()
	h.HandleDDLEvent(<-h.DDLEventCh())
	c.Assert(h.DumpStatsDeltaToKV(handle.DumpAll), IsNil)
	c.Assert(h.Update(is), IsNil)
	time.Sleep(10 * time.Millisecond)

	stats := h.GetTableStats(tableInfo)
	c.Assert(stats.Count, Equals, int64(0))
	c.Assert(stats.ModifyCount, Equals, int64(0))
}

func (s *testStatsSuite) TestMultiSession(c *C) {
	defer cleanEnv(c, s.store, s.do)
	clearRW.RLock()
	defer clearRW.RUnlock()
	testKit := testkit.NewTestKit(c, s.store)
	testKit.MustExec("use test")
	testKit.MustExec("create table t1 (c1 int, c2 int)")

	rowCount1 := 10
	for i := 0; i < rowCount1; i++ {
		testKit.MustExec("insert into t1 values(1, 2)")
	}

	testKit1 := testkit.NewTestKit(c, s.store)
	for i := 0; i < rowCount1; i++ {
		testKit1.MustExec("insert into test.t1 values(1, 2)")
	}
	testKit2 := testkit.NewTestKit(c, s.store)
	for i := 0; i < rowCount1; i++ {
		testKit2.MustExec("delete from test.t1 limit 1")
	}
	is := s.do.InfoSchema()
	tbl1, err := is.TableByName(model.NewCIStr("test"), model.NewCIStr("t1"))
	c.Assert(err, IsNil)
	tableInfo1 := tbl1.Meta()
	h := s.do.StatsHandle()

	h.HandleDDLEvent(<-h.DDLEventCh())

	c.Assert(h.DumpStatsDeltaToKV(handle.DumpAll), IsNil)
	c.Assert(h.Update(is), IsNil)
	time.Sleep(10 * time.Millisecond)

	stats1 := h.GetTableStats(tableInfo1)
	c.Assert(stats1.Count, Equals, int64(rowCount1))

	for i := 0; i < rowCount1; i++ {
		testKit.MustExec("insert into t1 values(1, 2)")
	}

	for i := 0; i < rowCount1; i++ {
		testKit1.MustExec("insert into test.t1 values(1, 2)")
	}

	for i := 0; i < rowCount1; i++ {
		testKit2.MustExec("delete from test.t1 limit 1")
	}

	testKit.Se.Close()
	testKit2.Se.Close()

	c.Assert(h.DumpStatsDeltaToKV(handle.DumpAll), IsNil)
	c.Assert(h.Update(is), IsNil)
	time.Sleep(10 * time.Millisecond)

	stats1 = h.GetTableStats(tableInfo1)
	c.Assert(stats1.Count, Equals, int64(rowCount1*2))
	// The session in testKit is already Closed, set it to nil will create a new session.
	testKit.Se = nil
	rs := testKit.MustQuery("select modify_count from mysql.stats_meta")
	rs.Check(testkit.Rows("60"))
}

func (s *testStatsSuite) TestTxnWithFailure(c *C) {
	defer cleanEnv(c, s.store, s.do)
	clearRW.RLock()
	defer clearRW.RUnlock()
	testKit := testkit.NewTestKit(c, s.store)
	testKit.MustExec("use test")
	testKit.MustExec("create table t1 (c1 int primary key, c2 int)")

	is := s.do.InfoSchema()
	tbl1, err := is.TableByName(model.NewCIStr("test"), model.NewCIStr("t1"))
	c.Assert(err, IsNil)
	tableInfo1 := tbl1.Meta()
	h := s.do.StatsHandle()

	h.HandleDDLEvent(<-h.DDLEventCh())

	rowCount1 := 10
	testKit.MustExec("begin")
	for i := 0; i < rowCount1; i++ {
		testKit.MustExec("insert into t1 values(?, 2)", i)
	}
	c.Assert(h.DumpStatsDeltaToKV(handle.DumpAll), IsNil)
	c.Assert(h.Update(is), IsNil)
	time.Sleep(10 * time.Millisecond)

	stats1 := h.GetTableStats(tableInfo1)
	// have not commit
	c.Assert(stats1.Count, Equals, int64(0))
	testKit.MustExec("commit")

	c.Assert(h.DumpStatsDeltaToKV(handle.DumpAll), IsNil)
	c.Assert(h.Update(is), IsNil)
	time.Sleep(10 * time.Millisecond)

	stats1 = h.GetTableStats(tableInfo1)
	c.Assert(stats1.Count, Equals, int64(rowCount1))

	_, err = testKit.Exec("insert into t1 values(0, 2)")
	c.Assert(err, NotNil)

	c.Assert(h.DumpStatsDeltaToKV(handle.DumpAll), IsNil)
	c.Assert(h.Update(is), IsNil)
	time.Sleep(10 * time.Millisecond)

	stats1 = h.GetTableStats(tableInfo1)
	c.Assert(stats1.Count, Equals, int64(rowCount1))

	testKit.MustExec("insert into t1 values(-1, 2)")
	c.Assert(h.DumpStatsDeltaToKV(handle.DumpAll), IsNil)
	c.Assert(h.Update(is), IsNil)
	time.Sleep(10 * time.Millisecond)

	stats1 = h.GetTableStats(tableInfo1)
	c.Assert(stats1.Count, Equals, int64(rowCount1+1))
}

func (s *testStatsSuite) TestUpdatePartition(c *C) {
	defer cleanEnv(c, s.store, s.do)
	clearRW.RLock()
	defer clearRW.RUnlock()
	testKit := testkit.NewTestKit(c, s.store)
	testKit.MustQuery("select @@tidb_partition_prune_mode").Check(testkit.Rows(string(s.do.StatsHandle().CurrentPruneMode())))
	testKit.MustExec("use test")
	testkit.WithPruneMode(testKit, variable.StaticOnly, func() {
		s.do.StatsHandle().RefreshVars()
		testKit.MustExec("drop table if exists t")
		createTable := `CREATE TABLE t (a int, b char(5)) PARTITION BY RANGE (a) (PARTITION p0 VALUES LESS THAN (6),PARTITION p1 VALUES LESS THAN (11))`
		testKit.MustExec(createTable)
		do := s.do
		is := do.InfoSchema()
		tbl, err := is.TableByName(model.NewCIStr("test"), model.NewCIStr("t"))
		c.Assert(err, IsNil)
		tableInfo := tbl.Meta()
		h := do.StatsHandle()
		err = h.HandleDDLEvent(<-h.DDLEventCh())
		c.Assert(err, IsNil)
		pi := tableInfo.GetPartitionInfo()
		c.Assert(len(pi.Definitions), Equals, 2)
		bColID := tableInfo.Columns[1].ID

<<<<<<< HEAD
	testKit.MustExec(`insert into t values (1, "a"), (7, "a")`)
	c.Assert(h.DumpStatsDeltaToKV(handle.DumpAll), IsNil)
	c.Assert(h.Update(is), IsNil)
	time.Sleep(10 * time.Millisecond)

	for _, def := range pi.Definitions {
		statsTbl := h.GetPartitionStats(tableInfo, def.ID)
		c.Assert(statsTbl.ModifyCount, Equals, int64(1))
		c.Assert(statsTbl.Count, Equals, int64(1))
		c.Assert(statsTbl.Columns[bColID].TotColSize, Equals, int64(2))
	}

	testKit.MustExec(`update t set a = a + 1, b = "aa"`)
	c.Assert(h.DumpStatsDeltaToKV(handle.DumpAll), IsNil)
	c.Assert(h.Update(is), IsNil)
	time.Sleep(10 * time.Millisecond)

	for _, def := range pi.Definitions {
		statsTbl := h.GetPartitionStats(tableInfo, def.ID)
		c.Assert(statsTbl.ModifyCount, Equals, int64(2))
		c.Assert(statsTbl.Count, Equals, int64(1))
		c.Assert(statsTbl.Columns[bColID].TotColSize, Equals, int64(3))
	}

	testKit.MustExec("delete from t")
	c.Assert(h.DumpStatsDeltaToKV(handle.DumpAll), IsNil)
	c.Assert(h.Update(is), IsNil)
	time.Sleep(10 * time.Millisecond)

	for _, def := range pi.Definitions {
		statsTbl := h.GetPartitionStats(tableInfo, def.ID)
		c.Assert(statsTbl.ModifyCount, Equals, int64(3))
		c.Assert(statsTbl.Count, Equals, int64(0))
		c.Assert(statsTbl.Columns[bColID].TotColSize, Equals, int64(0))
	}
=======
		testKit.MustExec(`insert into t values (1, "a"), (7, "a")`)
		c.Assert(h.DumpStatsDeltaToKV(handle.DumpAll), IsNil)
		c.Assert(h.Update(is), IsNil)
		for _, def := range pi.Definitions {
			statsTbl := h.GetPartitionStats(tableInfo, def.ID)
			c.Assert(statsTbl.ModifyCount, Equals, int64(1))
			c.Assert(statsTbl.Count, Equals, int64(1))
			c.Assert(statsTbl.Columns[bColID].TotColSize, Equals, int64(2))
		}

		testKit.MustExec(`update t set a = a + 1, b = "aa"`)
		c.Assert(h.DumpStatsDeltaToKV(handle.DumpAll), IsNil)
		c.Assert(h.Update(is), IsNil)
		for _, def := range pi.Definitions {
			statsTbl := h.GetPartitionStats(tableInfo, def.ID)
			c.Assert(statsTbl.ModifyCount, Equals, int64(2))
			c.Assert(statsTbl.Count, Equals, int64(1))
			c.Assert(statsTbl.Columns[bColID].TotColSize, Equals, int64(3))
		}

		testKit.MustExec("delete from t")
		c.Assert(h.DumpStatsDeltaToKV(handle.DumpAll), IsNil)
		c.Assert(h.Update(is), IsNil)
		for _, def := range pi.Definitions {
			statsTbl := h.GetPartitionStats(tableInfo, def.ID)
			c.Assert(statsTbl.ModifyCount, Equals, int64(3))
			c.Assert(statsTbl.Count, Equals, int64(0))
			c.Assert(statsTbl.Columns[bColID].TotColSize, Equals, int64(0))
		}
	})
>>>>>>> afd223c3
}

func (s *testStatsSuite) TestAutoUpdate(c *C) {
	defer cleanEnv(c, s.store, s.do)
	clearRW.RLock()
	defer clearRW.RUnlock()
	testKit := testkit.NewTestKit(c, s.store)
	testkit.WithPruneMode(testKit, variable.StaticOnly, func() {
		testKit.MustExec("use test")
		testKit.MustExec("create table t (a varchar(20))")

		handle.AutoAnalyzeMinCnt = 0
		testKit.MustExec("set global tidb_auto_analyze_ratio = 0.2")
		defer func() {
			handle.AutoAnalyzeMinCnt = 1000
			testKit.MustExec("set global tidb_auto_analyze_ratio = 0.0")
		}()

		do := s.do
		is := do.InfoSchema()
		tbl, err := is.TableByName(model.NewCIStr("test"), model.NewCIStr("t"))
		c.Assert(err, IsNil)
		tableInfo := tbl.Meta()
		h := do.StatsHandle()

		h.HandleDDLEvent(<-h.DDLEventCh())
		c.Assert(h.Update(is), IsNil)
		time.Sleep(10 * time.Millisecond)

		stats := h.GetTableStats(tableInfo)
		c.Assert(stats.Count, Equals, int64(0))

		_, err = testKit.Exec("insert into t values ('ss'), ('ss'), ('ss'), ('ss'), ('ss')")
		c.Assert(err, IsNil)
		c.Assert(h.DumpStatsDeltaToKV(handle.DumpAll), IsNil)
		c.Assert(h.Update(is), IsNil)
		h.HandleAutoAnalyze(is)
		c.Assert(h.Update(is), IsNil)
		time.Sleep(10 * time.Millisecond)

		stats = h.GetTableStats(tableInfo)
		c.Assert(stats.Count, Equals, int64(5))
		c.Assert(stats.ModifyCount, Equals, int64(0))
		for _, item := range stats.Columns {
			// TotColSize = 5*(2(length of 'ss') + 1(size of len byte)).
			c.Assert(item.TotColSize, Equals, int64(15))
			break
		}

		// Test that even if the table is recently modified, we can still analyze the table.
		h.SetLease(time.Second)
		defer func() { h.SetLease(0) }()
		_, err = testKit.Exec("insert into t values ('fff')")
		c.Assert(err, IsNil)
		c.Assert(h.DumpStatsDeltaToKV(handle.DumpAll), IsNil)
		c.Assert(h.Update(is), IsNil)
		h.HandleAutoAnalyze(is)
		c.Assert(h.Update(is), IsNil)
		time.Sleep(10 * time.Millisecond)

		stats = h.GetTableStats(tableInfo)
		c.Assert(stats.Count, Equals, int64(6))
		c.Assert(stats.ModifyCount, Equals, int64(1))

		_, err = testKit.Exec("insert into t values ('fff')")
		c.Assert(err, IsNil)
		c.Assert(h.DumpStatsDeltaToKV(handle.DumpAll), IsNil)
		c.Assert(h.Update(is), IsNil)
		h.HandleAutoAnalyze(is)
		c.Assert(h.Update(is), IsNil)
		time.Sleep(10 * time.Millisecond)

		stats = h.GetTableStats(tableInfo)
		c.Assert(stats.Count, Equals, int64(7))
		c.Assert(stats.ModifyCount, Equals, int64(0))

		_, err = testKit.Exec("insert into t values ('eee')")
		c.Assert(err, IsNil)
		c.Assert(h.DumpStatsDeltaToKV(handle.DumpAll), IsNil)
		c.Assert(h.Update(is), IsNil)
		h.HandleAutoAnalyze(is)
		c.Assert(h.Update(is), IsNil)
		time.Sleep(10 * time.Millisecond)

		stats = h.GetTableStats(tableInfo)
		c.Assert(stats.Count, Equals, int64(8))
		// Modify count is non-zero means that we do not analyze the table.
		c.Assert(stats.ModifyCount, Equals, int64(1))
		for _, item := range stats.Columns {
			// TotColSize = 27, because the table has not been analyzed, and insert statement will add 3(length of 'eee') to TotColSize.
			c.Assert(item.TotColSize, Equals, int64(27))
			break
		}

		testKit.MustExec("analyze table t")
		_, err = testKit.Exec("create index idx on t(a)")
		c.Assert(err, IsNil)
		is = do.InfoSchema()
		tbl, err = is.TableByName(model.NewCIStr("test"), model.NewCIStr("t"))
		c.Assert(err, IsNil)
		tableInfo = tbl.Meta()
		h.HandleAutoAnalyze(is)
		c.Assert(h.Update(is), IsNil)
		time.Sleep(10 * time.Millisecond)
		stats = h.GetTableStats(tableInfo)
		c.Assert(stats.Count, Equals, int64(8))
		c.Assert(stats.ModifyCount, Equals, int64(0))
		hg, ok := stats.Indices[tableInfo.Indices[0].ID]
		c.Assert(ok, IsTrue)
		c.Assert(hg.NDV, Equals, int64(3))
		c.Assert(hg.Len(), Equals, 3)
	})
}

func (s *testStatsSuite) TestAutoUpdatePartition(c *C) {
	defer cleanEnv(c, s.store, s.do)
	clearRW.RLock()
	defer clearRW.RUnlock()
	testKit := testkit.NewTestKit(c, s.store)
	testkit.WithPruneMode(testKit, variable.StaticOnly, func() {
		testKit.MustExec("use test")
		testKit.MustExec("drop table if exists t")
		testKit.MustExec("create table t (a int) PARTITION BY RANGE (a) (PARTITION p0 VALUES LESS THAN (6))")
		testKit.MustExec("analyze table t")

		handle.AutoAnalyzeMinCnt = 0
		testKit.MustExec("set global tidb_auto_analyze_ratio = 0.6")
		defer func() {
			handle.AutoAnalyzeMinCnt = 1000
			testKit.MustExec("set global tidb_auto_analyze_ratio = 0.0")
		}()

		do := s.do
		is := do.InfoSchema()
		tbl, err := is.TableByName(model.NewCIStr("test"), model.NewCIStr("t"))
		c.Assert(err, IsNil)
		tableInfo := tbl.Meta()
		pi := tableInfo.GetPartitionInfo()
		h := do.StatsHandle()
		c.Assert(h.RefreshVars(), IsNil)

		c.Assert(h.Update(is), IsNil)
		time.Sleep(10 * time.Millisecond)

		stats := h.GetPartitionStats(tableInfo, pi.Definitions[0].ID)
		c.Assert(stats.Count, Equals, int64(0))

		testKit.MustExec("insert into t values (1)")
		c.Assert(h.DumpStatsDeltaToKV(handle.DumpAll), IsNil)
		c.Assert(h.Update(is), IsNil)
		h.HandleAutoAnalyze(is)
		time.Sleep(10 * time.Millisecond)

		stats = h.GetPartitionStats(tableInfo, pi.Definitions[0].ID)
		c.Assert(stats.Count, Equals, int64(1))
		c.Assert(stats.ModifyCount, Equals, int64(0))
	})
}

func (s *testStatsSuite) TestTableAnalyzed(c *C) {
	defer cleanEnv(c, s.store, s.do)
	clearRW.RLock()
	defer clearRW.RUnlock()
	testKit := testkit.NewTestKit(c, s.store)
	testKit.MustExec("use test")
	testKit.MustExec("create table t (a int)")
	testKit.MustExec("insert into t values (1)")

	is := s.do.InfoSchema()
	tbl, err := is.TableByName(model.NewCIStr("test"), model.NewCIStr("t"))
	c.Assert(err, IsNil)
	tableInfo := tbl.Meta()
	h := s.do.StatsHandle()

	c.Assert(h.Update(is), IsNil)
	statsTbl := h.GetTableStats(tableInfo)
	c.Assert(handle.TableAnalyzed(statsTbl), IsFalse)

	testKit.MustExec("analyze table t")
	c.Assert(h.Update(is), IsNil)
	statsTbl = h.GetTableStats(tableInfo)
	c.Assert(handle.TableAnalyzed(statsTbl), IsTrue)

<<<<<<< HEAD
	clearRW.RUnlock()
	cleanHandle(c, s.do)
	clearRW.RLock()

=======
	h.Clear4Test()
>>>>>>> afd223c3
	oriLease := h.Lease()
	// set it to non-zero so we will use load by need strategy
	h.SetLease(1)
	defer func() {
		h.SetLease(oriLease)
	}()
	c.Assert(h.Update(is), IsNil)
	time.Sleep(10 * time.Millisecond)

	statsTbl = h.GetTableStats(tableInfo)
	c.Assert(handle.TableAnalyzed(statsTbl), IsTrue)
}

func (s *testStatsSuite) TestUpdateErrorRate(c *C) {
	defer cleanEnv(c, s.store, s.do)
	clearRW.RLock()
	defer clearRW.RUnlock()
	h := s.do.StatsHandle()
	is := s.do.InfoSchema()
	h.SetLease(0)
	c.Assert(h.Update(is), IsNil)
	oriProbability := statistics.FeedbackProbability
	oriMinLogCount := handle.MinLogScanCount
	oriErrorRate := handle.MinLogErrorRate
	defer func() {
		statistics.FeedbackProbability = oriProbability
		handle.MinLogScanCount = oriMinLogCount
		handle.MinLogErrorRate = oriErrorRate
	}()
	statistics.FeedbackProbability.Store(1)
	handle.MinLogScanCount = 0
	handle.MinLogErrorRate = 0

	testKit := testkit.NewTestKit(c, s.store)
	testKit.MustExec("use test")
	testKit.MustExec("create table t (a bigint(64), b bigint(64), primary key(a), index idx(b))")
	h.HandleDDLEvent(<-h.DDLEventCh())

	testKit.MustExec("insert into t values (1, 3)")

	c.Assert(h.DumpStatsDeltaToKV(handle.DumpAll), IsNil)
	testKit.MustExec("analyze table t")

	testKit.MustExec("insert into t values (2, 3)")
	testKit.MustExec("insert into t values (5, 3)")
	testKit.MustExec("insert into t values (8, 3)")
	testKit.MustExec("insert into t values (12, 3)")
	c.Assert(h.DumpStatsDeltaToKV(handle.DumpAll), IsNil)
	is = s.do.InfoSchema()
	c.Assert(h.Update(is), IsNil)

	table, err := is.TableByName(model.NewCIStr("test"), model.NewCIStr("t"))
	c.Assert(err, IsNil)
	tblInfo := table.Meta()
	tbl := h.GetTableStats(tblInfo)
	aID := tblInfo.Columns[0].ID
	bID := tblInfo.Indices[0].ID

	// The statistic table is outdated now.
	c.Assert(tbl.Columns[aID].NotAccurate(), IsTrue)

	testKit.MustQuery("select * from t where a between 1 and 10")
	c.Assert(h.DumpStatsDeltaToKV(handle.DumpAll), IsNil)
	c.Assert(h.DumpStatsFeedbackToKV(), IsNil)
	c.Assert(h.HandleUpdateStats(is), IsNil)
	h.UpdateErrorRate(is)
	c.Assert(h.Update(is), IsNil)
	tbl = h.GetTableStats(tblInfo)

	// The error rate of this column is not larger than MaxErrorRate now.
	c.Assert(tbl.Columns[aID].NotAccurate(), IsFalse)

	c.Assert(tbl.Indices[bID].NotAccurate(), IsTrue)
	testKit.MustQuery("select * from t where b between 2 and 10")
	c.Assert(h.DumpStatsDeltaToKV(handle.DumpAll), IsNil)
	c.Assert(h.DumpStatsFeedbackToKV(), IsNil)
	c.Assert(h.HandleUpdateStats(is), IsNil)
	h.UpdateErrorRate(is)
	c.Assert(h.Update(is), IsNil)
	tbl = h.GetTableStats(tblInfo)
	c.Assert(tbl.Indices[bID].NotAccurate(), IsFalse)
	c.Assert(tbl.Indices[bID].QueryTotal, Equals, int64(1))

	testKit.MustExec("analyze table t")
	c.Assert(h.DumpStatsDeltaToKV(handle.DumpAll), IsNil)
	c.Assert(h.Update(is), IsNil)
	tbl = h.GetTableStats(tblInfo)
	c.Assert(tbl.Indices[bID].QueryTotal, Equals, int64(0))
}

func (s *testStatsSuite) TestUpdatePartitionErrorRate(c *C) {
	defer cleanEnv(c, s.store, s.do)
	clearRW.RLock()
	defer clearRW.RUnlock()
	h := s.do.StatsHandle()
	is := s.do.InfoSchema()
	h.SetLease(0)
	c.Assert(h.Update(is), IsNil)
	oriProbability := statistics.FeedbackProbability
	oriMinLogCount := handle.MinLogScanCount
	oriErrorRate := handle.MinLogErrorRate
	defer func() {
		statistics.FeedbackProbability = oriProbability
		handle.MinLogScanCount = oriMinLogCount
		handle.MinLogErrorRate = oriErrorRate
	}()
	statistics.FeedbackProbability.Store(1)
	handle.MinLogScanCount = 0
	handle.MinLogErrorRate = 0

	testKit := testkit.NewTestKit(c, s.store)
	testKit.MustExec("use test")
	testKit.MustExec(`set @@tidb_partition_prune_mode='` + string(variable.StaticOnly) + `'`)
	testKit.MustExec("create table t (a bigint(64), primary key(a)) partition by range (a) (partition p0 values less than (30))")
	h.HandleDDLEvent(<-h.DDLEventCh())

	testKit.MustExec("insert into t values (1)")

	c.Assert(h.DumpStatsDeltaToKV(handle.DumpAll), IsNil)
	testKit.MustExec("analyze table t")

	testKit.MustExec("insert into t values (2)")
	testKit.MustExec("insert into t values (5)")
	testKit.MustExec("insert into t values (8)")
	testKit.MustExec("insert into t values (12)")
	c.Assert(h.DumpStatsDeltaToKV(handle.DumpAll), IsNil)
	is = s.do.InfoSchema()
	c.Assert(h.Update(is), IsNil)

	table, err := is.TableByName(model.NewCIStr("test"), model.NewCIStr("t"))
	c.Assert(err, IsNil)
	tblInfo := table.Meta()
	pid := tblInfo.Partition.Definitions[0].ID
	tbl := h.GetPartitionStats(tblInfo, pid)
	aID := tblInfo.Columns[0].ID

	// The statistic table is outdated now.
	c.Assert(tbl.Columns[aID].NotAccurate(), IsTrue)

	testKit.MustQuery("select * from t where a between 1 and 10")
	c.Assert(h.DumpStatsDeltaToKV(handle.DumpAll), IsNil)
	c.Assert(h.DumpStatsFeedbackToKV(), IsNil)
	c.Assert(h.HandleUpdateStats(is), IsNil)
	h.UpdateErrorRate(is)
	c.Assert(h.Update(is), IsNil)
	tbl = h.GetPartitionStats(tblInfo, pid)

	// The error rate of this column is not larger than MaxErrorRate now.
	c.Assert(tbl.Columns[aID].NotAccurate(), IsFalse)
}

func appendBucket(h *statistics.Histogram, l, r int64) {
	lower, upper := types.NewIntDatum(l), types.NewIntDatum(r)
	h.AppendBucket(&lower, &upper, 0, 0)
}

func (s *testStatsSuite) TestSplitRange(c *C) {
	clearRW.RLock()
	defer clearRW.RUnlock()
	h := statistics.NewHistogram(0, 0, 0, 0, types.NewFieldType(mysql.TypeLong), 5, 0)
	appendBucket(h, 1, 1)
	appendBucket(h, 2, 5)
	appendBucket(h, 7, 7)
	appendBucket(h, 8, 8)
	appendBucket(h, 10, 13)

	tests := []struct {
		points  []int64
		exclude []bool
		result  string
	}{
		{
			points:  []int64{1, 1},
			exclude: []bool{false, false},
			result:  "[1,1]",
		},
		{
			points:  []int64{0, 1, 3, 8, 8, 20},
			exclude: []bool{true, false, true, false, true, false},
			result:  "(0,1],(3,7),[7,8),[8,8],(8,10),[10,20]",
		},
		{
			points:  []int64{8, 10, 20, 30},
			exclude: []bool{false, false, true, true},
			result:  "[8,10),[10,10],(20,30)",
		},
		{
			// test remove invalid range
			points:  []int64{8, 9},
			exclude: []bool{false, true},
			result:  "[8,9)",
		},
	}
	for _, t := range tests {
		ranges := make([]*ranger.Range, 0, len(t.points)/2)
		for i := 0; i < len(t.points); i += 2 {
			ranges = append(ranges, &ranger.Range{
				LowVal:      []types.Datum{types.NewIntDatum(t.points[i])},
				LowExclude:  t.exclude[i],
				HighVal:     []types.Datum{types.NewIntDatum(t.points[i+1])},
				HighExclude: t.exclude[i+1],
			})
		}
		ranges, _ = h.SplitRange(nil, ranges, false)
		var ranStrs []string
		for _, ran := range ranges {
			ranStrs = append(ranStrs, ran.String())
		}
		c.Assert(strings.Join(ranStrs, ","), Equals, t.result)
	}
}

func (s *testStatsSuite) TestQueryFeedback(c *C) {
	defer cleanEnv(c, s.store, s.do)
	clearRW.RLock()
	defer clearRW.RUnlock()
	testKit := testkit.NewTestKit(c, s.store)
	testKit.MustExec("use test")
	testKit.MustExec("create table t (a bigint(64), b bigint(64), primary key(a), index idx(b))")
	testKit.MustExec("insert into t values (1,2),(2,2),(4,5)")
	testKit.MustExec("analyze table t")
	testKit.MustExec("insert into t values (3,4)")

	h := s.do.StatsHandle()
	oriProbability := statistics.FeedbackProbability
	oriNumber := statistics.MaxNumberOfRanges
	oriMinLogCount := handle.MinLogScanCount
	oriErrorRate := handle.MinLogErrorRate
	defer func() {
		statistics.FeedbackProbability = oriProbability
		statistics.MaxNumberOfRanges = oriNumber
		handle.MinLogScanCount = oriMinLogCount
		handle.MinLogErrorRate = oriErrorRate
	}()
	statistics.FeedbackProbability.Store(1)
	handle.MinLogScanCount = 0
	handle.MinLogErrorRate = 0
	tests := []struct {
		sql     string
		hist    string
		idxCols int
	}{
		{
			// test primary key feedback
			sql: "select * from t where t.a <= 5 order by a desc",
			hist: "column:1 ndv:4 totColSize:0\n" +
				"num: 1 lower_bound: -9223372036854775808 upper_bound: 2 repeats: 0\n" +
				"num: 2 lower_bound: 2 upper_bound: 4 repeats: 0\n" +
				"num: 1 lower_bound: 4 upper_bound: 4 repeats: 1",
			idxCols: 0,
		},
		{
			// test index feedback by double read
			sql: "select * from t use index(idx) where t.b <= 5",
			hist: "index:1 ndv:2\n" +
				"num: 3 lower_bound: -inf upper_bound: 5 repeats: 0\n" +
				"num: 1 lower_bound: 5 upper_bound: 5 repeats: 1",
			idxCols: 1,
		},
		{
			// test index feedback by single read
			sql: "select b from t use index(idx) where t.b <= 5",
			hist: "index:1 ndv:2\n" +
				"num: 3 lower_bound: -inf upper_bound: 5 repeats: 0\n" +
				"num: 1 lower_bound: 5 upper_bound: 5 repeats: 1",
			idxCols: 1,
		},
	}
	is := s.do.InfoSchema()
	table, err := is.TableByName(model.NewCIStr("test"), model.NewCIStr("t"))
	for i, t := range tests {
		testKit.MustQuery(t.sql)
		c.Assert(h.DumpStatsDeltaToKV(handle.DumpAll), IsNil)
		c.Assert(h.DumpStatsFeedbackToKV(), IsNil)
		c.Assert(h.HandleUpdateStats(s.do.InfoSchema()), IsNil)
		c.Assert(err, IsNil)
		c.Assert(h.Update(is), IsNil)
		tblInfo := table.Meta()
		tbl := h.GetTableStats(tblInfo)
		if t.idxCols == 0 {
			c.Assert(tbl.Columns[tblInfo.Columns[0].ID].ToString(0), Equals, tests[i].hist)
		} else {
			c.Assert(tbl.Indices[tblInfo.Indices[0].ID].ToString(1), Equals, tests[i].hist)
		}
	}

	// Feedback from limit executor may not be accurate.
	testKit.MustQuery("select * from t where t.a <= 5 limit 1")
	c.Assert(h.DumpStatsDeltaToKV(handle.DumpAll), IsNil)
	feedback := h.GetQueryFeedback()
	c.Assert(feedback.Size, Equals, 0)

	// Test only collect for max number of Ranges.
	statistics.MaxNumberOfRanges = 0
	for _, t := range tests {
		testKit.MustQuery(t.sql)
		c.Assert(h.DumpStatsDeltaToKV(handle.DumpAll), IsNil)
		feedback := h.GetQueryFeedback()
		c.Assert(feedback.Size, Equals, 0)
	}

	// Test collect feedback by probability.
	statistics.FeedbackProbability.Store(0)
	statistics.MaxNumberOfRanges = oriNumber
	for _, t := range tests {
		testKit.MustQuery(t.sql)
		c.Assert(h.DumpStatsDeltaToKV(handle.DumpAll), IsNil)
		feedback := h.GetQueryFeedback()
		c.Assert(feedback.Size, Equals, 0)
	}

	// Test that after drop stats, the feedback won't cause panic.
	statistics.FeedbackProbability.Store(1)
	for _, t := range tests {
		testKit.MustQuery(t.sql)
	}
	c.Assert(h.DumpStatsDeltaToKV(handle.DumpAll), IsNil)
	c.Assert(h.DumpStatsFeedbackToKV(), IsNil)
	testKit.MustExec("drop stats t")
	c.Assert(h.HandleUpdateStats(s.do.InfoSchema()), IsNil)

	// Test that the outdated feedback won't cause panic.
	testKit.MustExec("analyze table t")
	for _, t := range tests {
		testKit.MustQuery(t.sql)
	}
	c.Assert(h.DumpStatsDeltaToKV(handle.DumpAll), IsNil)
	c.Assert(h.DumpStatsFeedbackToKV(), IsNil)
	testKit.MustExec("drop table t")
	c.Assert(h.HandleUpdateStats(s.do.InfoSchema()), IsNil)
}

func (s *testStatsSuite) TestQueryFeedbackForPartition(c *C) {
	defer cleanEnv(c, s.store, s.do)
	clearRW.RLock()
	defer clearRW.RUnlock()
	testKit := testkit.NewTestKit(c, s.store)
	testKit.MustExec("use test")
	testKit.MustExec(`set @@tidb_partition_prune_mode='` + string(variable.StaticOnly) + `'`)
	testKit.MustExec(`create table t (a bigint(64), b bigint(64), primary key(a), index idx(b))
			    partition by range (a) (
			    partition p0 values less than (3),
			    partition p1 values less than (6))`)
	testKit.MustExec("insert into t values (1,2),(2,2),(3,4),(4,1),(5,6)")
	testKit.MustExec("analyze table t")

	oriProbability := statistics.FeedbackProbability
	oriMinLogCount := handle.MinLogScanCount
	oriErrorRate := handle.MinLogErrorRate
	defer func() {
		statistics.FeedbackProbability = oriProbability
		handle.MinLogScanCount = oriMinLogCount
		handle.MinLogErrorRate = oriErrorRate
	}()
	statistics.FeedbackProbability.Store(1)
	handle.MinLogScanCount = 0
	handle.MinLogErrorRate = 0

	h := s.do.StatsHandle()
	tests := []struct {
		sql     string
		hist    string
		idxCols int
	}{
		{
			// test primary key feedback
			sql: "select * from t where t.a <= 5",
			hist: "column:1 ndv:2 totColSize:0\n" +
				"num: 1 lower_bound: -9223372036854775808 upper_bound: 2 repeats: 0\n" +
				"num: 1 lower_bound: 2 upper_bound: 5 repeats: 0",
			idxCols: 0,
		},
		{
			// test index feedback by double read
			sql: "select * from t use index(idx) where t.b <= 5",
			hist: "index:1 ndv:1\n" +
				"num: 2 lower_bound: -inf upper_bound: 6 repeats: 0",
			idxCols: 1,
		},
		{
			// test index feedback by single read
			sql: "select b from t use index(idx) where t.b <= 5",
			hist: "index:1 ndv:1\n" +
				"num: 2 lower_bound: -inf upper_bound: 6 repeats: 0",
			idxCols: 1,
		},
	}
	is := s.do.InfoSchema()
	table, err := is.TableByName(model.NewCIStr("test"), model.NewCIStr("t"))
	c.Assert(err, IsNil)
	tblInfo := table.Meta()
	pi := tblInfo.GetPartitionInfo()
	c.Assert(pi, NotNil)

	// This test will check the result of partition p0.
	var pid int64
	for _, def := range pi.Definitions {
		if def.Name.L == "p0" {
			pid = def.ID
			break
		}
	}

	for i, t := range tests {
		testKit.MustQuery(t.sql)
		c.Assert(h.DumpStatsDeltaToKV(handle.DumpAll), IsNil)
		c.Assert(h.DumpStatsFeedbackToKV(), IsNil)
		c.Assert(h.HandleUpdateStats(s.do.InfoSchema()), IsNil)
		c.Assert(err, IsNil)
		c.Assert(h.Update(is), IsNil)
		tbl := h.GetPartitionStats(tblInfo, pid)
		if t.idxCols == 0 {
			c.Assert(tbl.Columns[tblInfo.Columns[0].ID].ToString(0), Equals, tests[i].hist)
		} else {
			c.Assert(tbl.Indices[tblInfo.Indices[0].ID].ToString(1), Equals, tests[i].hist)
		}
	}
	testKit.MustExec("drop table t")
}

func (s *testStatsSuite) TestUpdateSystemTable(c *C) {
	defer cleanEnv(c, s.store, s.do)
	clearRW.RLock()
	defer clearRW.RUnlock()
	testKit := testkit.NewTestKit(c, s.store)
	testKit.MustExec("use test")
	testKit.MustExec("create table t (a int, b int)")
	testKit.MustExec("insert into t values (1,2)")
	testKit.MustExec("analyze table t")
	testKit.MustExec("analyze table mysql.stats_histograms")
	h := s.do.StatsHandle()
	c.Assert(h.Update(s.do.InfoSchema()), IsNil)
	feedback := h.GetQueryFeedback()
	// We may have query feedback for system tables, but we do not need to store them.
	c.Assert(feedback.Size, Equals, 0)
}

func (s *testStatsSuite) TestOutOfOrderUpdate(c *C) {
	defer cleanEnv(c, s.store, s.do)
	clearRW.RLock()
	defer clearRW.RUnlock()
	testKit := testkit.NewTestKit(c, s.store)
	testKit.MustExec("use test")
	testKit.MustExec("create table t (a int, b int)")
	testKit.MustExec("insert into t values (1,2)")

	do := s.do
	is := do.InfoSchema()
	tbl, err := is.TableByName(model.NewCIStr("test"), model.NewCIStr("t"))
	c.Assert(err, IsNil)
	tableInfo := tbl.Meta()
	h := do.StatsHandle()
	h.HandleDDLEvent(<-h.DDLEventCh())

	// Simulate the case that another tidb has inserted some value, but delta info has not been dumped to kv yet.
	testKit.MustExec("insert into t values (2,2),(4,5)")
	c.Assert(h.DumpStatsDeltaToKV(handle.DumpAll), IsNil)
	testKit.MustExec(fmt.Sprintf("update mysql.stats_meta set count = 1 where table_id = %d", tableInfo.ID))

	testKit.MustExec("delete from t")
	c.Assert(h.DumpStatsDeltaToKV(handle.DumpAll), IsNil)
	testKit.MustQuery("select count from mysql.stats_meta").Check(testkit.Rows("1"))

	// Now another tidb has updated the delta info.
	testKit.MustExec(fmt.Sprintf("update mysql.stats_meta set count = 3 where table_id = %d", tableInfo.ID))

	c.Assert(h.DumpStatsDeltaToKV(handle.DumpAll), IsNil)
	testKit.MustQuery("select count from mysql.stats_meta").Check(testkit.Rows("0"))
}

func (s *testStatsSuite) TestUpdateStatsByLocalFeedback(c *C) {
	defer cleanEnv(c, s.store, s.do)
	clearRW.RLock()
	defer clearRW.RUnlock()
	testKit := testkit.NewTestKit(c, s.store)
	testKit.MustExec("use test")
	testKit.MustExec(`set @@tidb_partition_prune_mode='` + string(variable.StaticOnly) + `'`)
	testKit.MustExec("create table t (a bigint(64), b bigint(64), primary key(a), index idx(b))")
	testKit.MustExec("insert into t values (1,2),(2,2),(4,5)")
	testKit.MustExec("analyze table t")
	testKit.MustExec("insert into t values (3,5)")
	h := s.do.StatsHandle()
	oriProbability := statistics.FeedbackProbability
	oriMinLogCount := handle.MinLogScanCount
	oriErrorRate := handle.MinLogErrorRate
	oriNumber := statistics.MaxNumberOfRanges
	defer func() {
		statistics.FeedbackProbability = oriProbability
		handle.MinLogScanCount = oriMinLogCount
		handle.MinLogErrorRate = oriErrorRate
		statistics.MaxNumberOfRanges = oriNumber
	}()
	statistics.FeedbackProbability.Store(1)
	handle.MinLogScanCount = 0
	handle.MinLogErrorRate = 0

	is := s.do.InfoSchema()
	table, err := is.TableByName(model.NewCIStr("test"), model.NewCIStr("t"))
	c.Assert(err, IsNil)

	tblInfo := table.Meta()
	h.GetTableStats(tblInfo)

	testKit.MustQuery("select * from t use index(idx) where b <= 5")
	testKit.MustQuery("select * from t where a > 1")
	testKit.MustQuery("select * from t use index(idx) where b = 5")

	h.UpdateStatsByLocalFeedback(s.do.InfoSchema())
	tbl := h.GetTableStats(tblInfo)

	c.Assert(tbl.Columns[tblInfo.Columns[0].ID].ToString(0), Equals, "column:1 ndv:3 totColSize:0\n"+
		"num: 1 lower_bound: 1 upper_bound: 1 repeats: 1\n"+
		"num: 2 lower_bound: 2 upper_bound: 4 repeats: 0\n"+
		"num: 1 lower_bound: 4 upper_bound: 9223372036854775807 repeats: 0")
	sc := &stmtctx.StatementContext{TimeZone: time.Local}
	low, err := codec.EncodeKey(sc, nil, types.NewIntDatum(5))
	c.Assert(err, IsNil)

	c.Assert(tbl.Indices[tblInfo.Indices[0].ID].CMSketch.QueryBytes(low), Equals, uint64(2))

	c.Assert(tbl.Indices[tblInfo.Indices[0].ID].ToString(1), Equals, "index:1 ndv:2\n"+
		"num: 2 lower_bound: -inf upper_bound: 5 repeats: 0\n"+
		"num: 1 lower_bound: 5 upper_bound: 5 repeats: 1")

	// Test that it won't cause panic after update.
	testKit.MustQuery("select * from t use index(idx) where b > 0")

	// Test that after drop stats, it won't cause panic.
	testKit.MustExec("drop stats t")
	h.UpdateStatsByLocalFeedback(s.do.InfoSchema())
}

func (s *testStatsSuite) TestUpdatePartitionStatsByLocalFeedback(c *C) {
	defer cleanEnv(c, s.store, s.do)
	clearRW.RLock()
	defer clearRW.RUnlock()
	testKit := testkit.NewTestKit(c, s.store)
	testKit.MustExec("use test")
	testKit.MustExec(`set @@tidb_partition_prune_mode='` + string(variable.StaticOnly) + `'`)
	testKit.MustExec("create table t (a bigint(64), b bigint(64), primary key(a)) partition by range (a) (partition p0 values less than (6))")
	testKit.MustExec("insert into t values (1,2),(2,2),(4,5)")
	testKit.MustExec("analyze table t")
	testKit.MustExec("insert into t values (3,5)")
	h := s.do.StatsHandle()
	oriProbability := statistics.FeedbackProbability
	oriMinLogCount := handle.MinLogScanCount
	oriErrorRate := handle.MinLogErrorRate
	defer func() {
		statistics.FeedbackProbability = oriProbability
		handle.MinLogScanCount = oriMinLogCount
		handle.MinLogErrorRate = oriErrorRate
	}()
	statistics.FeedbackProbability.Store(1)
	handle.MinLogScanCount = 0
	handle.MinLogErrorRate = 0

	is := s.do.InfoSchema()
	table, err := is.TableByName(model.NewCIStr("test"), model.NewCIStr("t"))
	c.Assert(err, IsNil)

	testKit.MustQuery("select * from t where a > 1")

	h.UpdateStatsByLocalFeedback(s.do.InfoSchema())

	tblInfo := table.Meta()
	pid := tblInfo.Partition.Definitions[0].ID
	tbl := h.GetPartitionStats(tblInfo, pid)

	c.Assert(tbl.Columns[tblInfo.Columns[0].ID].ToString(0), Equals, "column:1 ndv:3 totColSize:0\n"+
		"num: 1 lower_bound: 1 upper_bound: 1 repeats: 1\n"+
		"num: 2 lower_bound: 2 upper_bound: 4 repeats: 0\n"+
		"num: 1 lower_bound: 4 upper_bound: 9223372036854775807 repeats: 0")
}

type logHook struct {
	zapcore.Core
	results string
}

func (h *logHook) Write(entry zapcore.Entry, fields []zapcore.Field) error {
	message := entry.Message
	if idx := strings.Index(message, "[stats"); idx != -1 {
		h.results = h.results + message
		for _, f := range fields {
			h.results = h.results + ", " + f.Key + "=" + h.field2String(f)
		}
	}
	return nil
}

func (h *logHook) field2String(field zapcore.Field) string {
	switch field.Type {
	case zapcore.StringType:
		return field.String
	case zapcore.Int64Type, zapcore.Int32Type, zapcore.Uint32Type, zapcore.Uint64Type:
		return fmt.Sprintf("%v", field.Integer)
	case zapcore.Float64Type:
		return fmt.Sprintf("%v", math.Float64frombits(uint64(field.Integer)))
	case zapcore.StringerType:
		return field.Interface.(fmt.Stringer).String()
	}
	return "not support"
}

func (h *logHook) Check(e zapcore.Entry, ce *zapcore.CheckedEntry) *zapcore.CheckedEntry {
	if h.Enabled(e.Level) {
		return ce.AddCore(e, h)
	}
	return ce
}

func (s *testStatsSuite) TestLogDetailedInfo(c *C) {
	defer cleanEnv(c, s.store, s.do)
	clearRW.RLock()
	defer clearRW.RUnlock()
	oriProbability := statistics.FeedbackProbability
	oriMinLogCount := handle.MinLogScanCount
	oriMinError := handle.MinLogErrorRate
	oriLevel := log.GetLevel()
	oriLease := s.do.StatsHandle().Lease()
	defer func() {
		statistics.FeedbackProbability = oriProbability
		handle.MinLogScanCount = oriMinLogCount
		handle.MinLogErrorRate = oriMinError
		s.do.StatsHandle().SetLease(oriLease)
		log.SetLevel(oriLevel)
	}()
	statistics.FeedbackProbability.Store(1)
	handle.MinLogScanCount = 0
	handle.MinLogErrorRate = 0
	s.do.StatsHandle().SetLease(1)

	testKit := testkit.NewTestKit(c, s.store)
	testKit.MustExec("use test")
	testKit.MustExec("create table t (a bigint(64), b bigint(64), c bigint(64), primary key(a), index idx(b), index idx_ba(b,a), index idx_bc(b,c))")
	for i := 0; i < 20; i++ {
		testKit.MustExec(fmt.Sprintf("insert into t values (%d, %d, %d)", i, i, i))
	}
	testKit.MustExec("analyze table t with 4 buckets")
	tests := []struct {
		sql    string
		result string
	}{
		{
			sql: "select * from t where t.a <= 15",
			result: "[stats-feedback] test.t, column=a, rangeStr=range: [-inf,8), actual: 8, expected: 8, buckets: {num: 8 lower_bound: 0 upper_bound: 7 repeats: 1, num: 8 lower_bound: 8 upper_bound: 15 repeats: 1}" +
				"[stats-feedback] test.t, column=a, rangeStr=range: [8,15), actual: 8, expected: 7, buckets: {num: 8 lower_bound: 8 upper_bound: 15 repeats: 1}",
		},
		{
			sql: "select * from t use index(idx) where t.b <= 15",
			result: "[stats-feedback] test.t, index=idx, rangeStr=range: [-inf,8), actual: 8, expected: 8, histogram: {num: 8 lower_bound: 0 upper_bound: 7 repeats: 1, num: 8 lower_bound: 8 upper_bound: 15 repeats: 1}" +
				"[stats-feedback] test.t, index=idx, rangeStr=range: [8,16), actual: 8, expected: 8, histogram: {num: 8 lower_bound: 8 upper_bound: 15 repeats: 1, num: 4 lower_bound: 16 upper_bound: 19 repeats: 1}",
		},
		{
			sql:    "select b from t use index(idx_ba) where b = 1 and a <= 5",
			result: "[stats-feedback] test.t, index=idx_ba, actual=1, equality=1, expected equality=1, range=range: [-inf,6], actual: -1, expected: 6, buckets: {num: 8 lower_bound: 0 upper_bound: 7 repeats: 1}",
		},
		{
			sql:    "select b from t use index(idx_bc) where b = 1 and c <= 5",
			result: "[stats-feedback] test.t, index=idx_bc, actual=1, equality=1, expected equality=1, range=[-inf,6], pseudo count=7",
		},
		{
			sql:    "select b from t use index(idx_ba) where b = 1",
			result: "[stats-feedback] test.t, index=idx_ba, rangeStr=value: 1, actual: 1, expected: 1",
		},
	}
	log.SetLevel(zapcore.DebugLevel)
	for _, t := range tests {
		s.hook.results = ""
		testKit.MustQuery(t.sql)
		time.Sleep(10 * time.Millisecond)
		c.Assert(s.hook.results, Equals, t.result)
	}
}

func (s *testStatsSuite) TestNeedAnalyzeTable(c *C) {
	clearRW.RLock()
	defer clearRW.RUnlock()
	columns := map[int64]*statistics.Column{}
	columns[1] = &statistics.Column{Count: 1}
	tests := []struct {
		tbl    *statistics.Table
		ratio  float64
		limit  time.Duration
		start  string
		end    string
		now    string
		result bool
		reason string
	}{
		// table was never analyzed and has reach the limit
		{
			tbl:    &statistics.Table{Version: oracle.EncodeTSO(oracle.GetPhysical(time.Now()))},
			limit:  0,
			ratio:  0,
			start:  "00:00 +0800",
			end:    "00:01 +0800",
			now:    "00:00 +0800",
			result: true,
			reason: "table unanalyzed",
		},
		// table was never analyzed but has not reach the limit
		{
			tbl:    &statistics.Table{Version: oracle.EncodeTSO(oracle.GetPhysical(time.Now()))},
			limit:  time.Hour,
			ratio:  0,
			start:  "00:00 +0800",
			end:    "00:01 +0800",
			now:    "00:00 +0800",
			result: false,
			reason: "",
		},
		// table was already analyzed but auto analyze is disabled
		{
			tbl:    &statistics.Table{HistColl: statistics.HistColl{Columns: columns, ModifyCount: 1, Count: 1}},
			limit:  0,
			ratio:  0,
			start:  "00:00 +0800",
			end:    "00:01 +0800",
			now:    "00:00 +0800",
			result: false,
			reason: "",
		},
		// table was already analyzed and but modify count is small
		{
			tbl:    &statistics.Table{HistColl: statistics.HistColl{Columns: columns, ModifyCount: 0, Count: 1}},
			limit:  0,
			ratio:  0.3,
			start:  "00:00 +0800",
			end:    "00:01 +0800",
			now:    "00:00 +0800",
			result: false,
			reason: "",
		},
		// table was already analyzed and but not within time period
		{
			tbl:    &statistics.Table{HistColl: statistics.HistColl{Columns: columns, ModifyCount: 1, Count: 1}},
			limit:  0,
			ratio:  0.3,
			start:  "00:00 +0800",
			end:    "00:01 +0800",
			now:    "00:02 +0800",
			result: false,
			reason: "",
		},
		// table was already analyzed and but not within time period
		{
			tbl:    &statistics.Table{HistColl: statistics.HistColl{Columns: columns, ModifyCount: 1, Count: 1}},
			limit:  0,
			ratio:  0.3,
			start:  "22:00 +0800",
			end:    "06:00 +0800",
			now:    "10:00 +0800",
			result: false,
			reason: "",
		},
		// table was already analyzed and within time period
		{
			tbl:    &statistics.Table{HistColl: statistics.HistColl{Columns: columns, ModifyCount: 1, Count: 1}},
			limit:  0,
			ratio:  0.3,
			start:  "00:00 +0800",
			end:    "00:01 +0800",
			now:    "00:00 +0800",
			result: true,
			reason: "too many modifications",
		},
		// table was already analyzed and within time period
		{
			tbl:    &statistics.Table{HistColl: statistics.HistColl{Columns: columns, ModifyCount: 1, Count: 1}},
			limit:  0,
			ratio:  0.3,
			start:  "22:00 +0800",
			end:    "06:00 +0800",
			now:    "23:00 +0800",
			result: true,
			reason: "too many modifications",
		},
	}
	for _, test := range tests {
		start, err := time.ParseInLocation(variable.FullDayTimeFormat, test.start, time.UTC)
		c.Assert(err, IsNil)
		end, err := time.ParseInLocation(variable.FullDayTimeFormat, test.end, time.UTC)
		c.Assert(err, IsNil)
		now, err := time.ParseInLocation(variable.FullDayTimeFormat, test.now, time.UTC)
		c.Assert(err, IsNil)
		needAnalyze, reason := handle.NeedAnalyzeTable(test.tbl, test.limit, test.ratio, start, end, now)
		c.Assert(needAnalyze, Equals, test.result)
		c.Assert(strings.HasPrefix(reason, test.reason), IsTrue)
	}
}

func (s *testStatsSuite) TestIndexQueryFeedback(c *C) {
	c.Skip("support update the topn of index equal conditions")
	defer cleanEnv(c, s.store, s.do)
	clearRW.RLock()
	defer clearRW.RUnlock()
	testKit := testkit.NewTestKit(c, s.store)

	oriProbability := statistics.FeedbackProbability
	defer func() {
		statistics.FeedbackProbability = oriProbability
	}()
	statistics.FeedbackProbability.Store(1)

	testKit.MustExec("use test")
	testKit.MustExec("create table t (a bigint(64), b bigint(64), c bigint(64), d float, e double, f decimal(17,2), " +
		"g time, h date, index idx_b(b), index idx_ab(a,b), index idx_ac(a,c), index idx_ad(a, d), index idx_ae(a, e), index idx_af(a, f)," +
		" index idx_ag(a, g), index idx_ah(a, h))")
	for i := 0; i < 20; i++ {
		testKit.MustExec(fmt.Sprintf(`insert into t values (1, %d, %d, %d, %d, %d, %d, "%s")`, i, i, i, i, i, i, fmt.Sprintf("1000-01-%02d", i+1)))
	}
	h := s.do.StatsHandle()
	h.HandleDDLEvent(<-h.DDLEventCh())
	c.Assert(h.DumpStatsDeltaToKV(handle.DumpAll), IsNil)
	testKit.MustExec("analyze table t with 3 buckets")
	for i := 0; i < 20; i++ {
		testKit.MustExec(fmt.Sprintf(`insert into t values (1, %d, %d, %d, %d, %d, %d, "%s")`, i, i, i, i, i, i, fmt.Sprintf("1000-01-%02d", i+1)))
	}
	c.Assert(h.DumpStatsDeltaToKV(handle.DumpAll), IsNil)
	is := s.do.InfoSchema()
	c.Assert(h.Update(is), IsNil)
	table, err := is.TableByName(model.NewCIStr("test"), model.NewCIStr("t"))
	c.Assert(err, IsNil)
	tblInfo := table.Meta()
	tests := []struct {
		sql     string
		hist    string
		idxCols int
		rangeID int64
		idxID   int64
		eqCount uint32
	}{
		{
			sql: "select * from t use index(idx_ab) where a = 1 and b < 21",
			hist: "index:1 ndv:20\n" +
				"num: 16 lower_bound: -inf upper_bound: 7 repeats: 0\n" +
				"num: 16 lower_bound: 8 upper_bound: 15 repeats: 0\n" +
				"num: 9 lower_bound: 16 upper_bound: 21 repeats: 0",
			rangeID: tblInfo.Indices[0].ID,
			idxID:   tblInfo.Indices[1].ID,
			idxCols: 1,
			eqCount: 32,
		},
		{
			sql: "select * from t use index(idx_ac) where a = 1 and c < 21",
			hist: "column:3 ndv:20 totColSize:40\n" +
				"num: 13 lower_bound: -9223372036854775808 upper_bound: 6 repeats: 0\n" +
				"num: 13 lower_bound: 7 upper_bound: 13 repeats: 0\n" +
				"num: 12 lower_bound: 14 upper_bound: 21 repeats: 0",
			rangeID: tblInfo.Columns[2].ID,
			idxID:   tblInfo.Indices[2].ID,
			idxCols: 0,
			eqCount: 32,
		},
		{
			sql: "select * from t use index(idx_ad) where a = 1 and d < 21",
			hist: "column:4 ndv:20 totColSize:320\n" +
				"num: 13 lower_bound: -10000000000000 upper_bound: 6 repeats: 0\n" +
				"num: 12 lower_bound: 7 upper_bound: 13 repeats: 0\n" +
				"num: 10 lower_bound: 14 upper_bound: 21 repeats: 0",
			rangeID: tblInfo.Columns[3].ID,
			idxID:   tblInfo.Indices[3].ID,
			idxCols: 0,
			eqCount: 32,
		},
		{
			sql: "select * from t use index(idx_ae) where a = 1 and e < 21",
			hist: "column:5 ndv:20 totColSize:320\n" +
				"num: 13 lower_bound: -100000000000000000000000 upper_bound: 6 repeats: 0\n" +
				"num: 12 lower_bound: 7 upper_bound: 13 repeats: 0\n" +
				"num: 10 lower_bound: 14 upper_bound: 21 repeats: 0",
			rangeID: tblInfo.Columns[4].ID,
			idxID:   tblInfo.Indices[4].ID,
			idxCols: 0,
			eqCount: 32,
		},
		{
			sql: "select * from t use index(idx_af) where a = 1 and f < 21",
			hist: "column:6 ndv:20 totColSize:400\n" +
				"num: 13 lower_bound: -999999999999999.99 upper_bound: 6.00 repeats: 0\n" +
				"num: 12 lower_bound: 7.00 upper_bound: 13.00 repeats: 0\n" +
				"num: 10 lower_bound: 14.00 upper_bound: 21.00 repeats: 0",
			rangeID: tblInfo.Columns[5].ID,
			idxID:   tblInfo.Indices[5].ID,
			idxCols: 0,
			eqCount: 32,
		},
		{
			sql: "select * from t use index(idx_ag) where a = 1 and g < 21",
			hist: "column:7 ndv:20 totColSize:196\n" +
				"num: 13 lower_bound: -838:59:59 upper_bound: 00:00:06 repeats: 0\n" +
				"num: 12 lower_bound: 00:00:07 upper_bound: 00:00:13 repeats: 0\n" +
				"num: 10 lower_bound: 00:00:14 upper_bound: 00:00:21 repeats: 0",
			rangeID: tblInfo.Columns[6].ID,
			idxID:   tblInfo.Indices[6].ID,
			idxCols: 0,
			eqCount: 30,
		},
		{
			sql: `select * from t use index(idx_ah) where a = 1 and h < "1000-01-21"`,
			hist: "column:8 ndv:20 totColSize:360\n" +
				"num: 13 lower_bound: 1000-01-01 upper_bound: 1000-01-07 repeats: 0\n" +
				"num: 12 lower_bound: 1000-01-08 upper_bound: 1000-01-14 repeats: 0\n" +
				"num: 10 lower_bound: 1000-01-15 upper_bound: 1000-01-21 repeats: 0",
			rangeID: tblInfo.Columns[7].ID,
			idxID:   tblInfo.Indices[7].ID,
			idxCols: 0,
			eqCount: 32,
		},
	}
	for i, t := range tests {
		testKit.MustQuery(t.sql)
		c.Assert(h.DumpStatsDeltaToKV(handle.DumpAll), IsNil)
		c.Assert(h.DumpStatsFeedbackToKV(), IsNil)
		c.Assert(h.HandleUpdateStats(s.do.InfoSchema()), IsNil)
		c.Assert(h.Update(is), IsNil)
		tbl := h.GetTableStats(tblInfo)
		if t.idxCols == 0 {
			c.Assert(tbl.Columns[t.rangeID].ToString(0), Equals, tests[i].hist)
		} else {
			c.Assert(tbl.Indices[t.rangeID].ToString(1), Equals, tests[i].hist)
		}
		val, err := codec.EncodeKey(testKit.Se.GetSessionVars().StmtCtx, nil, types.NewIntDatum(1))
		c.Assert(err, IsNil)
		c.Assert(tbl.Indices[t.idxID].CMSketch.QueryBytes(val), Equals, uint64(t.eqCount))
	}
}

func (s *testStatsSuite) TestIndexQueryFeedback4TopN(c *C) {
	defer cleanEnv(c, s.store, s.do)
	clearRW.RLock()
	defer clearRW.RUnlock()
	testKit := testkit.NewTestKit(c, s.store)

	oriProbability := statistics.FeedbackProbability
	oriMinLogCount := handle.MinLogScanCount
	oriErrorRate := handle.MinLogErrorRate
	defer func() {
		statistics.FeedbackProbability = oriProbability
		handle.MinLogScanCount = oriMinLogCount
		handle.MinLogErrorRate = oriErrorRate
	}()
	statistics.FeedbackProbability.Store(1)
	handle.MinLogScanCount = 0
	handle.MinLogErrorRate = 0

	testKit.MustExec("use test")
	testKit.MustExec("create table t (a bigint(64), index idx(a))")
	for i := 0; i < 20; i++ {
		testKit.MustExec(`insert into t values (1)`)
	}
	h := s.do.StatsHandle()
	h.HandleDDLEvent(<-h.DDLEventCh())
	c.Assert(h.DumpStatsDeltaToKV(handle.DumpAll), IsNil)
	testKit.MustExec("set @@tidb_enable_fast_analyze = 1")
	testKit.MustExec("analyze table t with 3 buckets")
	for i := 0; i < 20; i++ {
		testKit.MustExec(`insert into t values (1)`)
	}
	c.Assert(h.DumpStatsDeltaToKV(handle.DumpAll), IsNil)
	is := s.do.InfoSchema()
	c.Assert(h.Update(is), IsNil)
	table, err := is.TableByName(model.NewCIStr("test"), model.NewCIStr("t"))
	c.Assert(err, IsNil)
	tblInfo := table.Meta()

	testKit.MustQuery("select * from t use index(idx) where a = 1")
	c.Assert(h.DumpStatsDeltaToKV(handle.DumpAll), IsNil)
	c.Assert(h.DumpStatsFeedbackToKV(), IsNil)
	c.Assert(h.HandleUpdateStats(s.do.InfoSchema()), IsNil)
	c.Assert(h.Update(is), IsNil)
	tbl := h.GetTableStats(tblInfo)
	val, err := codec.EncodeKey(testKit.Se.GetSessionVars().StmtCtx, nil, types.NewIntDatum(1))
	c.Assert(err, IsNil)
	c.Assert(tbl.Indices[1].CMSketch.QueryBytes(val), Equals, uint64(40))
}

func (s *testStatsSuite) TestAbnormalIndexFeedback(c *C) {
	defer cleanEnv(c, s.store, s.do)
	clearRW.RLock()
	defer clearRW.RUnlock()
	testKit := testkit.NewTestKit(c, s.store)

	oriProbability := statistics.FeedbackProbability
	oriMinLogCount := handle.MinLogScanCount
	oriErrorRate := handle.MinLogErrorRate
	defer func() {
		statistics.FeedbackProbability = oriProbability
		handle.MinLogScanCount = oriMinLogCount
		handle.MinLogErrorRate = oriErrorRate
	}()
	statistics.FeedbackProbability.Store(1)
	handle.MinLogScanCount = 0
	handle.MinLogErrorRate = 0

	testKit.MustExec("use test")
	testKit.MustExec("create table t (a bigint(64), b bigint(64), index idx_ab(a,b))")
	for i := 0; i < 20; i++ {
		testKit.MustExec(fmt.Sprintf("insert into t values (%d, %d)", i/5, i))
	}
	testKit.MustExec("analyze table t with 3 buckets")
	testKit.MustExec("delete from t where a = 1")
	testKit.MustExec("delete from t where b > 10")
	time.Sleep(10 * time.Millisecond)

	is := s.do.InfoSchema()
	table, err := is.TableByName(model.NewCIStr("test"), model.NewCIStr("t"))
	c.Assert(err, IsNil)
	tblInfo := table.Meta()
	h := s.do.StatsHandle()
	tests := []struct {
		sql     string
		hist    string
		rangeID int64
		idxID   int64
		eqCount uint32
	}{
		{
			// The real count of `a = 1` is 0.
			sql: "select * from t where a = 1 and b < 21",
			hist: "column:2 ndv:20 totColSize:20\n" +
				"num: 5 lower_bound: -9223372036854775808 upper_bound: 7 repeats: 0\n" +
				"num: 4 lower_bound: 7 upper_bound: 14 repeats: 0\n" +
				"num: 4 lower_bound: 14 upper_bound: 21 repeats: 0",
			rangeID: tblInfo.Columns[1].ID,
			idxID:   tblInfo.Indices[0].ID,
			eqCount: 3,
		},
		{
			// The real count of `b > 10` is 0.
			sql: "select * from t where a = 2 and b > 10",
			hist: "column:2 ndv:20 totColSize:20\n" +
				"num: 5 lower_bound: -9223372036854775808 upper_bound: 7 repeats: 0\n" +
				"num: 4 lower_bound: 7 upper_bound: 14 repeats: 0\n" +
				"num: 5 lower_bound: 14 upper_bound: 9223372036854775807 repeats: 0",
			rangeID: tblInfo.Columns[1].ID,
			idxID:   tblInfo.Indices[0].ID,
			eqCount: 3,
		},
	}
	for i, t := range tests {
		testKit.MustQuery(t.sql)
		c.Assert(h.DumpStatsDeltaToKV(handle.DumpAll), IsNil)
		c.Assert(h.DumpStatsFeedbackToKV(), IsNil)
		c.Assert(h.HandleUpdateStats(s.do.InfoSchema()), IsNil)
		c.Assert(h.Update(is), IsNil)
		time.Sleep(10 * time.Millisecond)
		tbl := h.GetTableStats(tblInfo)
		c.Assert(tbl.Columns[t.rangeID].ToString(0), Equals, tests[i].hist)
		val, err := codec.EncodeKey(testKit.Se.GetSessionVars().StmtCtx, nil, types.NewIntDatum(1))
		c.Assert(err, IsNil)
		c.Assert(tbl.Indices[t.idxID].CMSketch.QueryBytes(val), Equals, uint64(t.eqCount))
	}
}

func (s *testStatsSuite) TestFeedbackRanges(c *C) {
	defer cleanEnv(c, s.store, s.do)
	clearRW.RLock()
	defer clearRW.RUnlock()
	testKit := testkit.NewTestKit(c, s.store)
	h := s.do.StatsHandle()
	oriProbability := statistics.FeedbackProbability
	oriNumber := statistics.MaxNumberOfRanges
	oriMinLogCount := handle.MinLogScanCount
	oriErrorRate := handle.MinLogErrorRate
	defer func() {
		statistics.FeedbackProbability = oriProbability
		statistics.MaxNumberOfRanges = oriNumber
		handle.MinLogScanCount = oriMinLogCount
		handle.MinLogErrorRate = oriErrorRate
	}()
	statistics.FeedbackProbability.Store(1)
	handle.MinLogScanCount = 0
	handle.MinLogErrorRate = 0

	testKit.MustExec("use test")
	testKit.MustExec("create table t (a tinyint, b tinyint, primary key(a), index idx(a, b))")
	for i := 0; i < 20; i++ {
		testKit.MustExec(fmt.Sprintf("insert into t values (%d, %d)", i, i))
	}
	h.HandleDDLEvent(<-h.DDLEventCh())
	c.Assert(h.DumpStatsDeltaToKV(handle.DumpAll), IsNil)
	testKit.MustExec("analyze table t with 3 buckets")
	for i := 30; i < 40; i++ {
		testKit.MustExec(fmt.Sprintf("insert into t values (%d, %d)", i, i))
	}
	c.Assert(h.DumpStatsDeltaToKV(handle.DumpAll), IsNil)
	tests := []struct {
		sql   string
		hist  string
		colID int64
	}{
		{
			sql: "select * from t where a <= 50 or (a > 130 and a < 140)",
			hist: "column:1 ndv:30 totColSize:0\n" +
				"num: 8 lower_bound: -128 upper_bound: 8 repeats: 0\n" +
				"num: 8 lower_bound: 8 upper_bound: 16 repeats: 0\n" +
				"num: 14 lower_bound: 16 upper_bound: 50 repeats: 0",
			colID: 1,
		},
		{
			sql: "select * from t where a >= 10",
			hist: "column:1 ndv:30 totColSize:0\n" +
				"num: 8 lower_bound: -128 upper_bound: 8 repeats: 0\n" +
				"num: 8 lower_bound: 8 upper_bound: 16 repeats: 0\n" +
				"num: 14 lower_bound: 16 upper_bound: 127 repeats: 0",
			colID: 1,
		},
		{
			sql: "select * from t use index(idx) where a = 1 and (b <= 50 or (b > 130 and b < 140))",
			hist: "column:2 ndv:20 totColSize:30\n" +
				"num: 8 lower_bound: -128 upper_bound: 7 repeats: 0\n" +
				"num: 8 lower_bound: 7 upper_bound: 14 repeats: 0\n" +
				"num: 7 lower_bound: 14 upper_bound: 51 repeats: 0",
			colID: 2,
		},
	}
	is := s.do.InfoSchema()
	table, err := is.TableByName(model.NewCIStr("test"), model.NewCIStr("t"))
	for i, t := range tests {
		testKit.MustQuery(t.sql)
		c.Assert(h.DumpStatsDeltaToKV(handle.DumpAll), IsNil)
		c.Assert(h.DumpStatsFeedbackToKV(), IsNil)
		c.Assert(h.HandleUpdateStats(s.do.InfoSchema()), IsNil)
		c.Assert(err, IsNil)
		c.Assert(h.Update(is), IsNil)
		tblInfo := table.Meta()
		tbl := h.GetTableStats(tblInfo)
		c.Assert(tbl.Columns[t.colID].ToString(0), Equals, tests[i].hist)
	}
}

func (s *testStatsSuite) TestUnsignedFeedbackRanges(c *C) {
	defer cleanEnv(c, s.store, s.do)
	clearRW.RLock()
	defer clearRW.RUnlock()
	testKit := testkit.NewTestKit(c, s.store)
	h := s.do.StatsHandle()

	oriProbability := statistics.FeedbackProbability
	oriMinLogCount := handle.MinLogScanCount
	oriErrorRate := handle.MinLogErrorRate
	oriNumber := statistics.MaxNumberOfRanges
	defer func() {
		statistics.FeedbackProbability = oriProbability
		handle.MinLogScanCount = oriMinLogCount
		handle.MinLogErrorRate = oriErrorRate
		statistics.MaxNumberOfRanges = oriNumber
	}()
	statistics.FeedbackProbability.Store(1)
	handle.MinLogScanCount = 0
	handle.MinLogErrorRate = 0

	testKit.MustExec("use test")
	testKit.MustExec("create table t (a tinyint unsigned, primary key(a))")
	testKit.MustExec("create table t1 (a bigint unsigned, primary key(a))")
	for i := 0; i < 20; i++ {
		testKit.MustExec(fmt.Sprintf("insert into t values (%d)", i))
		testKit.MustExec(fmt.Sprintf("insert into t1 values (%d)", i))
	}
	h.HandleDDLEvent(<-h.DDLEventCh())
	h.HandleDDLEvent(<-h.DDLEventCh())
	c.Assert(h.DumpStatsDeltaToKV(handle.DumpAll), IsNil)
	testKit.MustExec("analyze table t, t1 with 3 buckets")
	for i := 30; i < 40; i++ {
		testKit.MustExec(fmt.Sprintf("insert into t values (%d)", i))
		testKit.MustExec(fmt.Sprintf("insert into t1 values (%d)", i))
	}
	c.Assert(h.DumpStatsDeltaToKV(handle.DumpAll), IsNil)
	tests := []struct {
		sql     string
		hist    string
		tblName string
	}{
		{
			sql: "select * from t where a <= 50",
			hist: "column:1 ndv:30 totColSize:10\n" +
				"num: 8 lower_bound: 0 upper_bound: 8 repeats: 0\n" +
				"num: 8 lower_bound: 8 upper_bound: 16 repeats: 0\n" +
				"num: 14 lower_bound: 16 upper_bound: 50 repeats: 0",
			tblName: "t",
		},
		{
			sql: "select count(*) from t",
			hist: "column:1 ndv:30 totColSize:10\n" +
				"num: 8 lower_bound: 0 upper_bound: 8 repeats: 0\n" +
				"num: 8 lower_bound: 8 upper_bound: 16 repeats: 0\n" +
				"num: 14 lower_bound: 16 upper_bound: 255 repeats: 0",
			tblName: "t",
		},
		{
			sql: "select * from t1 where a <= 50",
			hist: "column:1 ndv:30 totColSize:10\n" +
				"num: 8 lower_bound: 0 upper_bound: 8 repeats: 0\n" +
				"num: 8 lower_bound: 8 upper_bound: 16 repeats: 0\n" +
				"num: 14 lower_bound: 16 upper_bound: 50 repeats: 0",
			tblName: "t1",
		},
		{
			sql: "select count(*) from t1",
			hist: "column:1 ndv:30 totColSize:10\n" +
				"num: 8 lower_bound: 0 upper_bound: 8 repeats: 0\n" +
				"num: 8 lower_bound: 8 upper_bound: 16 repeats: 0\n" +
				"num: 14 lower_bound: 16 upper_bound: 18446744073709551615 repeats: 0",
			tblName: "t1",
		},
	}
	is := s.do.InfoSchema()
	c.Assert(h.Update(is), IsNil)
	for i, t := range tests {
		table, err := is.TableByName(model.NewCIStr("test"), model.NewCIStr(t.tblName))
		c.Assert(err, IsNil)
		testKit.MustQuery(t.sql)
		c.Assert(h.DumpStatsDeltaToKV(handle.DumpAll), IsNil)
		c.Assert(h.DumpStatsFeedbackToKV(), IsNil)
		c.Assert(h.HandleUpdateStats(s.do.InfoSchema()), IsNil)
		c.Assert(err, IsNil)
		c.Assert(h.Update(is), IsNil)
		tblInfo := table.Meta()
		tbl := h.GetTableStats(tblInfo)
		c.Assert(tbl.Columns[1].ToString(0), Equals, tests[i].hist)
	}
}

func (s *testStatsSuite) TestLoadHistCorrelation(c *C) {
	defer cleanEnv(c, s.store, s.do)
	clearRW.RLock()
	defer clearRW.RUnlock()
	testKit := testkit.NewTestKit(c, s.store)
	h := s.do.StatsHandle()
	origLease := h.Lease()
	h.SetLease(time.Second)
	defer func() { h.SetLease(origLease) }()
	testKit.MustExec("use test")
	testKit.MustExec("create table t(c int)")
	testKit.MustExec("insert into t values(1),(2),(3),(4),(5)")
	c.Assert(h.DumpStatsDeltaToKV(handle.DumpAll), IsNil)
	testKit.MustExec("analyze table t")
<<<<<<< HEAD
	clearRW.RUnlock()
	cleanHandle(c, s.do)
	clearRW.RLock()
=======
	h.Clear4Test()
>>>>>>> afd223c3
	c.Assert(h.Update(s.do.InfoSchema()), IsNil)
	result := testKit.MustQuery("show stats_histograms where Table_name = 't'")
	c.Assert(len(result.Rows()), Equals, 0)
	testKit.MustExec("explain select * from t where c = 1")
	c.Assert(h.LoadNeededHistograms(), IsNil)
	result = testKit.MustQuery("show stats_histograms where Table_name = 't'")
	c.Assert(len(result.Rows()), Equals, 1)
	c.Assert(result.Rows()[0][9], Equals, "1")
}

func (s *testStatsSuite) TestDeleteUpdateFeedback(c *C) {
	defer cleanEnv(c, s.store, s.do)
	clearRW.RLock()
	defer clearRW.RUnlock()
	testKit := testkit.NewTestKit(c, s.store)

	oriProbability := statistics.FeedbackProbability
	defer func() {
		statistics.FeedbackProbability = oriProbability
	}()
	statistics.FeedbackProbability.Store(1)

	h := s.do.StatsHandle()
	testKit.MustExec("use test")
	testKit.MustExec("create table t (a bigint(64), b bigint(64), index idx_ab(a,b))")
	for i := 0; i < 20; i++ {
		testKit.MustExec(fmt.Sprintf("insert into t values (%d, %d)", i/5, i))
	}
	c.Assert(h.DumpStatsDeltaToKV(handle.DumpAll), IsNil)
	testKit.MustExec("analyze table t with 3 buckets")

	testKit.MustExec("delete from t where a = 1")
	c.Assert(h.DumpStatsDeltaToKV(handle.DumpAll), IsNil)
	c.Assert(h.GetQueryFeedback().Size, Equals, 0)
	testKit.MustExec("update t set a = 6 where a = 2")
	c.Assert(h.DumpStatsDeltaToKV(handle.DumpAll), IsNil)
	c.Assert(h.GetQueryFeedback().Size, Equals, 0)
	testKit.MustExec("explain analyze delete from t where a = 3")
	c.Assert(h.DumpStatsDeltaToKV(handle.DumpAll), IsNil)
	c.Assert(h.GetQueryFeedback().Size, Equals, 0)
}

func (s *testStatsSuite) BenchmarkHandleAutoAnalyze(c *C) {
	defer cleanEnv(c, s.store, s.do)
	testKit := testkit.NewTestKit(c, s.store)
	testKit.MustExec("use test")
	h := s.do.StatsHandle()
	is := s.do.InfoSchema()
	for i := 0; i < c.N; i++ {
		h.HandleAutoAnalyze(is)
	}
}<|MERGE_RESOLUTION|>--- conflicted
+++ resolved
@@ -380,43 +380,6 @@
 		c.Assert(len(pi.Definitions), Equals, 2)
 		bColID := tableInfo.Columns[1].ID
 
-<<<<<<< HEAD
-	testKit.MustExec(`insert into t values (1, "a"), (7, "a")`)
-	c.Assert(h.DumpStatsDeltaToKV(handle.DumpAll), IsNil)
-	c.Assert(h.Update(is), IsNil)
-	time.Sleep(10 * time.Millisecond)
-
-	for _, def := range pi.Definitions {
-		statsTbl := h.GetPartitionStats(tableInfo, def.ID)
-		c.Assert(statsTbl.ModifyCount, Equals, int64(1))
-		c.Assert(statsTbl.Count, Equals, int64(1))
-		c.Assert(statsTbl.Columns[bColID].TotColSize, Equals, int64(2))
-	}
-
-	testKit.MustExec(`update t set a = a + 1, b = "aa"`)
-	c.Assert(h.DumpStatsDeltaToKV(handle.DumpAll), IsNil)
-	c.Assert(h.Update(is), IsNil)
-	time.Sleep(10 * time.Millisecond)
-
-	for _, def := range pi.Definitions {
-		statsTbl := h.GetPartitionStats(tableInfo, def.ID)
-		c.Assert(statsTbl.ModifyCount, Equals, int64(2))
-		c.Assert(statsTbl.Count, Equals, int64(1))
-		c.Assert(statsTbl.Columns[bColID].TotColSize, Equals, int64(3))
-	}
-
-	testKit.MustExec("delete from t")
-	c.Assert(h.DumpStatsDeltaToKV(handle.DumpAll), IsNil)
-	c.Assert(h.Update(is), IsNil)
-	time.Sleep(10 * time.Millisecond)
-
-	for _, def := range pi.Definitions {
-		statsTbl := h.GetPartitionStats(tableInfo, def.ID)
-		c.Assert(statsTbl.ModifyCount, Equals, int64(3))
-		c.Assert(statsTbl.Count, Equals, int64(0))
-		c.Assert(statsTbl.Columns[bColID].TotColSize, Equals, int64(0))
-	}
-=======
 		testKit.MustExec(`insert into t values (1, "a"), (7, "a")`)
 		c.Assert(h.DumpStatsDeltaToKV(handle.DumpAll), IsNil)
 		c.Assert(h.Update(is), IsNil)
@@ -447,7 +410,6 @@
 			c.Assert(statsTbl.Columns[bColID].TotColSize, Equals, int64(0))
 		}
 	})
->>>>>>> afd223c3
 }
 
 func (s *testStatsSuite) TestAutoUpdate(c *C) {
@@ -631,14 +593,10 @@
 	statsTbl = h.GetTableStats(tableInfo)
 	c.Assert(handle.TableAnalyzed(statsTbl), IsTrue)
 
-<<<<<<< HEAD
 	clearRW.RUnlock()
 	cleanHandle(c, s.do)
 	clearRW.RLock()
 
-=======
-	h.Clear4Test()
->>>>>>> afd223c3
 	oriLease := h.Lease()
 	// set it to non-zero so we will use load by need strategy
 	h.SetLease(1)
@@ -1878,13 +1836,9 @@
 	testKit.MustExec("insert into t values(1),(2),(3),(4),(5)")
 	c.Assert(h.DumpStatsDeltaToKV(handle.DumpAll), IsNil)
 	testKit.MustExec("analyze table t")
-<<<<<<< HEAD
 	clearRW.RUnlock()
 	cleanHandle(c, s.do)
 	clearRW.RLock()
-=======
-	h.Clear4Test()
->>>>>>> afd223c3
 	c.Assert(h.Update(s.do.InfoSchema()), IsNil)
 	result := testKit.MustQuery("show stats_histograms where Table_name = 't'")
 	c.Assert(len(result.Rows()), Equals, 0)
