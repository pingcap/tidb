--- conflicted
+++ resolved
@@ -119,11 +119,7 @@
 		return err
 	}
 	for i := 0; i < newColGlobalStats.Num; i++ {
-<<<<<<< HEAD
-		hg, cms, topN, _ := newColGlobalStats.Hg[i], newColGlobalStats.Cms[i], newColGlobalStats.TopN[i], newColGlobalStats.Fms[i]
-=======
 		hg, cms, topN := newColGlobalStats.Hg[i], newColGlobalStats.Cms[i], newColGlobalStats.TopN[i]
->>>>>>> c8468a70
 		// fms for global stats doesn't need to dump to kv.
 		err = h.SaveStatsToStorage(tableID, newColGlobalStats.Count, 0, hg, cms, topN, 2, 1, false)
 		if err != nil {
@@ -153,11 +149,7 @@
 			return err
 		}
 		for i := 0; i < newIndexGlobalStats.Num; i++ {
-<<<<<<< HEAD
-			hg, cms, topN, _ := newIndexGlobalStats.Hg[i], newIndexGlobalStats.Cms[i], newIndexGlobalStats.TopN[i], newIndexGlobalStats.Fms[i]
-=======
 			hg, cms, topN := newIndexGlobalStats.Hg[i], newIndexGlobalStats.Cms[i], newIndexGlobalStats.TopN[i]
->>>>>>> c8468a70
 			// fms for global stats doesn't need to dump to kv.
 			err = h.SaveStatsToStorage(tableID, newIndexGlobalStats.Count, 1, hg, cms, topN, 2, 1, false)
 			if err != nil {
