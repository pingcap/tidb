// Copyright 2017 PingCAP, Inc.
//
// Licensed under the Apache License, Version 2.0 (the "License");
// you may not use this file except in compliance with the License.
// You may obtain a copy of the License at
//
//     http://www.apache.org/licenses/LICENSE-2.0
//
// Unless required by applicable law or agreed to in writing, software
// distributed under the License is distributed on an "AS IS" BASIS,
// See the License for the specific language governing permissions and
// limitations under the License.

package handle

import (
	"context"
	"fmt"

	"github.com/cznic/mathutil"
	"github.com/pingcap/errors"
	"github.com/pingcap/parser/model"
	"github.com/pingcap/parser/mysql"
	"github.com/pingcap/parser/terror"
	"github.com/pingcap/tidb/infoschema"
	"github.com/pingcap/tidb/statistics"
	"github.com/pingcap/tidb/types"
	"github.com/pingcap/tidb/util/chunk"
	"github.com/pingcap/tidb/util/logutil"
	"github.com/pingcap/tidb/util/sqlexec"
	"go.uber.org/zap"
)

func (h *Handle) initStatsMeta4Chunk(is infoschema.InfoSchema, cache *statsCache, iter *chunk.Iterator4Chunk) {
	for row := iter.Begin(); row != iter.End(); row = iter.Next() {
		physicalID := row.GetInt64(1)
		table, ok := h.getTableByPhysicalID(is, physicalID)
		if !ok {
			logutil.BgLogger().Debug("unknown physical ID in stats meta table, maybe it has been dropped", zap.Int64("ID", physicalID))
			continue
		}
		tableInfo := table.Meta()
		newHistColl := statistics.HistColl{
			PhysicalID:     physicalID,
			HavePhysicalID: true,
			Count:          row.GetInt64(3),
			ModifyCount:    row.GetInt64(2),
			Columns:        make(map[int64]*statistics.Column, len(tableInfo.Columns)),
			Indices:        make(map[int64]*statistics.Index, len(tableInfo.Indices)),
		}
		tbl := &statistics.Table{
			HistColl: newHistColl,
			Version:  row.GetUint64(0),
			Name:     getFullTableName(is, tableInfo),
		}
		cache.tables[physicalID] = tbl
	}
}

func (h *Handle) initStatsMeta(is infoschema.InfoSchema) (statsCache, error) {
	sql := "select HIGH_PRIORITY version, table_id, modify_count, count from mysql.stats_meta"
	rc, err := h.mu.ctx.(sqlexec.SQLExecutor).ExecuteInternal(context.TODO(), sql)
	if len(rc) > 0 {
		defer terror.Call(rc[0].Close)
	}
	if err != nil {
		return statsCache{}, errors.Trace(err)
	}
	tables := statsCache{tables: make(map[int64]*statistics.Table)}
	req := rc[0].NewChunk()
	iter := chunk.NewIterator4Chunk(req)
	for {
		err := rc[0].Next(context.TODO(), req)
		if err != nil {
			return statsCache{}, errors.Trace(err)
		}
		if req.NumRows() == 0 {
			break
		}
		h.initStatsMeta4Chunk(is, &tables, iter)
	}
	return tables, nil
}

func (h *Handle) initStatsHistograms4Chunk(is infoschema.InfoSchema, cache *statsCache, iter *chunk.Iterator4Chunk) {
	for row := iter.Begin(); row != iter.End(); row = iter.Next() {
		tblID, statsVer := row.GetInt64(0), row.GetInt64(8)
		table, ok := cache.tables[tblID]
		if !ok {
			continue
		}
		id, ndv, nullCount, version, totColSize := row.GetInt64(2), row.GetInt64(3), row.GetInt64(5), row.GetUint64(4), row.GetInt64(7)
		lastAnalyzePos := row.GetDatum(11, types.NewFieldType(mysql.TypeBlob))
		tbl, _ := h.getTableByPhysicalID(is, table.PhysicalID)
		if row.GetInt64(1) > 0 {
			var idxInfo *model.IndexInfo
			for _, idx := range tbl.Meta().Indices {
				if idx.ID == id {
					idxInfo = idx
					break
				}
			}
			if idxInfo == nil {
				continue
			}
			cms, topN, err := statistics.DecodeCMSketchAndTopN(row.GetBytes(6), nil)
			if err != nil {
				cms = nil
				terror.Log(errors.Trace(err))
			}
			hist := statistics.NewHistogram(id, ndv, nullCount, version, types.NewFieldType(mysql.TypeBlob), chunk.InitialCapacity, 0)
			index := &statistics.Index{
				Histogram: *hist,
				CMSketch:  cms,
				TopN:      topN,
				Info:      idxInfo,
				StatsVer:  statsVer,
				Flag:      row.GetInt64(10),
			}
			lastAnalyzePos.Copy(&index.LastAnalyzePos)
			table.Indices[hist.ID] = index
		} else {
			var colInfo *model.ColumnInfo
			for _, col := range tbl.Meta().Columns {
				if col.ID == id {
					colInfo = col
					break
				}
			}
			if colInfo == nil {
				continue
			}
			var topnCount int64
			// If this is stats of the Version2, we need to consider the topn's count as well.
			// See the comments of Version2 for more details.
			if statsVer == statistics.Version2 {
				var err error
				topnCount, err = h.initTopNCountSum(tblID, id)
				if err != nil {
					terror.Log(err)
				}
			}
			hist := statistics.NewHistogram(id, ndv, nullCount, version, &colInfo.FieldType, 0, totColSize)
			hist.Correlation = row.GetFloat64(9)
			col := &statistics.Column{
				Histogram:  *hist,
				PhysicalID: table.PhysicalID,
				Info:       colInfo,
				Count:      nullCount + topnCount,
				IsHandle:   tbl.Meta().PKIsHandle && mysql.HasPriKeyFlag(colInfo.Flag),
				Flag:       row.GetInt64(10),
				StatsVer:   statsVer,
			}
			lastAnalyzePos.Copy(&col.LastAnalyzePos)
			table.Columns[hist.ID] = col
		}
	}
}

func (h *Handle) initStatsHistograms(is infoschema.InfoSchema, cache *statsCache) error {
	sql := "select HIGH_PRIORITY table_id, is_index, hist_id, distinct_count, version, null_count, cm_sketch, tot_col_size, stats_ver, correlation, flag, last_analyze_pos from mysql.stats_histograms"
	rc, err := h.mu.ctx.(sqlexec.SQLExecutor).ExecuteInternal(context.TODO(), sql)
	if len(rc) > 0 {
		defer terror.Call(rc[0].Close)
	}
	if err != nil {
		return errors.Trace(err)
	}
	req := rc[0].NewChunk()
	iter := chunk.NewIterator4Chunk(req)
	for {
		err := rc[0].Next(context.TODO(), req)
		if err != nil {
			return errors.Trace(err)
		}
		if req.NumRows() == 0 {
			break
		}
		h.initStatsHistograms4Chunk(is, cache, iter)
	}
	return nil
}

func (h *Handle) initStatsTopN4Chunk(cache *statsCache, iter *chunk.Iterator4Chunk) {
	affectedIndexes := make(map[int64]*statistics.Index)
	for row := iter.Begin(); row != iter.End(); row = iter.Next() {
		table, ok := cache.tables[row.GetInt64(0)]
		if !ok {
			continue
		}
		idx, ok := table.Indices[row.GetInt64(1)]
		if !ok || idx.CMSketch == nil {
			continue
		}
		if idx.TopN == nil {
			idx.TopN = statistics.NewTopN(32)
		}
		affectedIndexes[row.GetInt64(1)] = idx
		data := make([]byte, len(row.GetBytes(2)))
		copy(data, row.GetBytes(2))
		idx.TopN.AppendTopN(data, row.GetUint64(3))
	}
	for _, idx := range affectedIndexes {
		idx.TopN.Sort()
	}
}

func (h *Handle) initStatsTopN(cache *statsCache) error {
	sql := "select HIGH_PRIORITY table_id, hist_id, value, count from mysql.stats_top_n where is_index = 1"
	rc, err := h.mu.ctx.(sqlexec.SQLExecutor).ExecuteInternal(context.TODO(), sql)
	if len(rc) > 0 {
		defer terror.Call(rc[0].Close)
	}
	if err != nil {
		return errors.Trace(err)
	}
	req := rc[0].NewChunk()
	iter := chunk.NewIterator4Chunk(req)
	for {
		err := rc[0].Next(context.TODO(), req)
		if err != nil {
			return errors.Trace(err)
		}
		if req.NumRows() == 0 {
			break
		}
		h.initStatsTopN4Chunk(cache, iter)
	}
	return nil
}

func (h *Handle) initStatsBuckets4Chunk(cache *statsCache, iter *chunk.Iterator4Chunk) {
	for row := iter.Begin(); row != iter.End(); row = iter.Next() {
		tableID, isIndex, histID := row.GetInt64(0), row.GetInt64(1), row.GetInt64(2)
		table, ok := cache.tables[tableID]
		if !ok {
			continue
		}
		var lower, upper types.Datum
		var hist *statistics.Histogram
		if isIndex > 0 {
			index, ok := table.Indices[histID]
			if !ok {
				continue
			}
			hist = &index.Histogram
			lower, upper = types.NewBytesDatum(row.GetBytes(5)), types.NewBytesDatum(row.GetBytes(6))
		} else {
			column, ok := table.Columns[histID]
			if !ok {
				continue
			}
			column.Count += row.GetInt64(3)
			if !mysql.HasPriKeyFlag(column.Info.Flag) {
				continue
			}
			hist = &column.Histogram
			d := types.NewBytesDatum(row.GetBytes(5))
			var err error
			lower, err = d.ConvertTo(h.mu.ctx.GetSessionVars().StmtCtx, &column.Info.FieldType)
			if err != nil {
				logutil.BgLogger().Debug("decode bucket lower bound failed", zap.Error(err))
				delete(table.Columns, histID)
				continue
			}
			d = types.NewBytesDatum(row.GetBytes(6))
			upper, err = d.ConvertTo(h.mu.ctx.GetSessionVars().StmtCtx, &column.Info.FieldType)
			if err != nil {
				logutil.BgLogger().Debug("decode bucket upper bound failed", zap.Error(err))
				delete(table.Columns, histID)
				continue
			}
		}
		hist.AppendBucketWithNDV(&lower, &upper, row.GetInt64(3), row.GetInt64(4), row.GetInt64(7))
	}
}

func (h *Handle) initTopNCountSum(tableID, colID int64) (int64, error) {
	// Before stats ver 2, histogram represents all data in this column.
	// In stats ver 2, histogram + TopN represent all data in this column.
	// So we need to add TopN total count here.
	selSQL := fmt.Sprintf("select sum(count) from mysql.stats_top_n where table_id = %d and is_index = 0 and hist_id = %d", tableID, colID)
	rs, err := h.mu.ctx.(sqlexec.SQLExecutor).Execute(context.TODO(), selSQL)
	if len(rs) > 0 {
		defer terror.Call(rs[0].Close)
	}
	if err != nil {
		return 0, err
	}
	req := rs[0].NewChunk()
	iter := chunk.NewIterator4Chunk(req)
	for {
		err := rs[0].Next(context.TODO(), req)
		if err != nil {
			return 0, err
		}
		if req.NumRows() == 0 {
			break
		}
		return iter.Begin().GetMyDecimal(0).ToInt()
	}
	return 0, nil
}

func (h *Handle) initStatsBuckets(cache *statsCache) error {
<<<<<<< HEAD
	sql := "select HIGH_PRIORITY table_id, is_index, hist_id, count, repeats, lower_bound, upper_bound from mysql.stats_buckets order by table_id, is_index, hist_id, bucket_id"
	rc, err := h.mu.ctx.(sqlexec.SQLExecutor).ExecuteInternal(context.TODO(), sql)
=======
	sql := "select HIGH_PRIORITY table_id, is_index, hist_id, count, repeats, lower_bound, upper_bound, ndv from mysql.stats_buckets order by table_id, is_index, hist_id, bucket_id"
	rc, err := h.mu.ctx.(sqlexec.SQLExecutor).Execute(context.TODO(), sql)
>>>>>>> ee876397
	if len(rc) > 0 {
		defer terror.Call(rc[0].Close)
	}
	if err != nil {
		return errors.Trace(err)
	}
	req := rc[0].NewChunk()
	iter := chunk.NewIterator4Chunk(req)
	for {
		err := rc[0].Next(context.TODO(), req)
		if err != nil {
			return errors.Trace(err)
		}
		if req.NumRows() == 0 {
			break
		}
		h.initStatsBuckets4Chunk(cache, iter)
	}
	lastVersion := uint64(0)
	for _, table := range cache.tables {
		lastVersion = mathutil.MaxUint64(lastVersion, table.Version)
		for _, idx := range table.Indices {
			for i := 1; i < idx.Len(); i++ {
				idx.Buckets[i].Count += idx.Buckets[i-1].Count
			}
			idx.PreCalculateScalar()
		}
		for _, col := range table.Columns {
			for i := 1; i < col.Len(); i++ {
				col.Buckets[i].Count += col.Buckets[i-1].Count
			}
			col.PreCalculateScalar()
		}
	}
	cache.version = lastVersion
	return nil
}

// InitStats will init the stats cache using full load strategy.
func (h *Handle) InitStats(is infoschema.InfoSchema) (err error) {
	h.mu.Lock()
	defer func() {
		_, err1 := h.mu.ctx.(sqlexec.SQLExecutor).ExecuteInternal(context.TODO(), "commit")
		if err == nil && err1 != nil {
			err = err1
		}
		h.mu.Unlock()
	}()
	_, err = h.mu.ctx.(sqlexec.SQLExecutor).ExecuteInternal(context.TODO(), "begin")
	if err != nil {
		return err
	}
	cache, err := h.initStatsMeta(is)
	if err != nil {
		return errors.Trace(err)
	}
	err = h.initStatsHistograms(is, &cache)
	if err != nil {
		return errors.Trace(err)
	}
	err = h.initStatsTopN(&cache)
	if err != nil {
		return err
	}
	err = h.initStatsBuckets(&cache)
	if err != nil {
		return errors.Trace(err)
	}
	cache.initMemoryUsage()
	h.updateStatsCache(cache)
	return nil
}

func getFullTableName(is infoschema.InfoSchema, tblInfo *model.TableInfo) string {
	for _, schema := range is.AllSchemas() {
		if t, err := is.TableByName(schema.Name, tblInfo.Name); err == nil {
			if t.Meta().ID == tblInfo.ID {
				return schema.Name.O + "." + tblInfo.Name.O
			}
		}
	}
	return fmt.Sprintf("%d", tblInfo.ID)
}<|MERGE_RESOLUTION|>--- conflicted
+++ resolved
@@ -303,13 +303,8 @@
 }
 
 func (h *Handle) initStatsBuckets(cache *statsCache) error {
-<<<<<<< HEAD
 	sql := "select HIGH_PRIORITY table_id, is_index, hist_id, count, repeats, lower_bound, upper_bound from mysql.stats_buckets order by table_id, is_index, hist_id, bucket_id"
 	rc, err := h.mu.ctx.(sqlexec.SQLExecutor).ExecuteInternal(context.TODO(), sql)
-=======
-	sql := "select HIGH_PRIORITY table_id, is_index, hist_id, count, repeats, lower_bound, upper_bound, ndv from mysql.stats_buckets order by table_id, is_index, hist_id, bucket_id"
-	rc, err := h.mu.ctx.(sqlexec.SQLExecutor).Execute(context.TODO(), sql)
->>>>>>> ee876397
 	if len(rc) > 0 {
 		defer terror.Call(rc[0].Close)
 	}
