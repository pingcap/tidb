--- conflicted
+++ resolved
@@ -240,13 +240,8 @@
 
 func (h *Handle) initStatsTopN(cache *statsCache) error {
 	ctx := kv.WithInternalSourceType(context.Background(), kv.InternalTxnStats)
-<<<<<<< HEAD
 	sql := "select HIGH_PRIORITY table_id, is_index, hist_id, value, count from mysql.stats_top_n"
-	rc, err := h.mu.ctx.(sqlexec.SQLExecutor).ExecuteInternal(ctx, sql)
-=======
-	sql := "select HIGH_PRIORITY table_id, hist_id, value, count from mysql.stats_top_n where is_index = 1"
 	rc, err := h.initStatsCtx.(sqlexec.SQLExecutor).ExecuteInternal(ctx, sql)
->>>>>>> f9e18458
 	if err != nil {
 		return errors.Trace(err)
 	}
