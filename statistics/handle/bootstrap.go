// Copyright 2017 PingCAP, Inc.
//
// Licensed under the Apache License, Version 2.0 (the "License");
// you may not use this file except in compliance with the License.
// You may obtain a copy of the License at
//
//     http://www.apache.org/licenses/LICENSE-2.0
//
// Unless required by applicable law or agreed to in writing, software
// distributed under the License is distributed on an "AS IS" BASIS,
// WITHOUT WARRANTIES OR CONDITIONS OF ANY KIND, either express or implied.
// See the License for the specific language governing permissions and
// limitations under the License.

package handle

import (
	"context"
	"strconv"
	"time"

	"github.com/pingcap/errors"
	"github.com/pingcap/tidb/config"
	"github.com/pingcap/tidb/infoschema"
	"github.com/pingcap/tidb/kv"
	"github.com/pingcap/tidb/parser/model"
	"github.com/pingcap/tidb/parser/mysql"
	"github.com/pingcap/tidb/parser/terror"
	"github.com/pingcap/tidb/sessionctx/stmtctx"
	"github.com/pingcap/tidb/statistics"
	"github.com/pingcap/tidb/statistics/handle/cache"
	"github.com/pingcap/tidb/statistics/handle/util"
	"github.com/pingcap/tidb/types"
	"github.com/pingcap/tidb/util/chunk"
	"github.com/pingcap/tidb/util/logutil"
	"go.uber.org/zap"
)

func (h *Handle) initStatsMeta4Chunk(is infoschema.InfoSchema, cache *cache.StatsCache, iter *chunk.Iterator4Chunk) {
	for row := iter.Begin(); row != iter.End(); row = iter.Next() {
		physicalID := row.GetInt64(1)
		// The table is read-only. Please do not modify it.
		table, ok := h.TableInfoByID(is, physicalID)
		if !ok {
			logutil.BgLogger().Debug("unknown physical ID in stats meta table, maybe it has been dropped", zap.Int64("ID", physicalID))
			continue
		}
		tableInfo := table.Meta()
		newHistColl := statistics.HistColl{
			PhysicalID:     physicalID,
			HavePhysicalID: true,
			RealtimeCount:  row.GetInt64(3),
			ModifyCount:    row.GetInt64(2),
			Columns:        make(map[int64]*statistics.Column, 4),
			Indices:        make(map[int64]*statistics.Index, 4),
		}
		tbl := &statistics.Table{
			HistColl:                newHistColl,
			Version:                 row.GetUint64(0),
			Name:                    getFullTableName(is, tableInfo),
			ColAndIndexExistenceMap: statistics.NewColAndIndexExistenceMap(len(tableInfo.Columns), len(tableInfo.Indices)),
			IsPkIsHandle:            tableInfo.PKIsHandle,
		}
		cache.Put(physicalID, tbl) // put this table again since it is updated
	}
}

func (h *Handle) initStatsMeta(is infoschema.InfoSchema) (*cache.StatsCache, error) {
	ctx := kv.WithInternalSourceType(context.Background(), kv.InternalTxnStats)
	sql := "select HIGH_PRIORITY version, table_id, modify_count, count from mysql.stats_meta"
	rc, err := util.Exec(h.initStatsCtx, sql)
	if err != nil {
		return nil, errors.Trace(err)
	}
	defer terror.Call(rc.Close)
	tables, err := cache.NewStatsCache()
	if err != nil {
		return nil, err
	}
	req := rc.NewChunk(nil)
	iter := chunk.NewIterator4Chunk(req)
	for {
		err := rc.Next(ctx, req)
		if err != nil {
			return nil, errors.Trace(err)
		}
		if req.NumRows() == 0 {
			break
		}
		h.initStatsMeta4Chunk(is, tables, iter)
	}
	return tables, nil
}

func (h *Handle) initStatsHistograms4ChunkLite(is infoschema.InfoSchema, cache *cache.StatsCache, iter *chunk.Iterator4Chunk) {
	for row := iter.Begin(); row != iter.End(); row = iter.Next() {
		tblID := row.GetInt64(0)
		table, ok := cache.Get(tblID)
		if !ok {
			continue
		}
		isIndex := row.GetInt64(1)
		id := row.GetInt64(2)
		statsVer := row.GetInt64(7)
<<<<<<< HEAD
		tbl, _ := h.getTableByPhysicalID(is, table.PhysicalID)
=======
		flag := row.GetInt64(9)
		lastAnalyzePos := row.GetDatum(10, types.NewFieldType(mysql.TypeBlob))
		tbl, _ := h.TableInfoByID(is, table.PhysicalID)
>>>>>>> 9e4922a2
		if isIndex > 0 {
			var idxInfo *model.IndexInfo
			for _, idx := range tbl.Meta().Indices {
				if idx.ID == id {
					idxInfo = idx
					break
				}
			}
			if idxInfo == nil {
				continue
			}
			table.ColAndIndexExistenceMap.InsertIndex(idxInfo.ID, idxInfo, statsVer != statistics.Version0)
		} else {
			var colInfo *model.ColumnInfo
			for _, col := range tbl.Meta().Columns {
				if col.ID == id {
					colInfo = col
					break
				}
			}
			table.ColAndIndexExistenceMap.InsertCol(colInfo.ID, colInfo, statsVer != statistics.Version0)
		}
		cache.Put(tblID, table) // put this table again since it is updated
	}
}

func (h *Handle) initStatsHistograms4Chunk(is infoschema.InfoSchema, cache *cache.StatsCache, iter *chunk.Iterator4Chunk) {
	for row := iter.Begin(); row != iter.End(); row = iter.Next() {
		tblID, statsVer := row.GetInt64(0), row.GetInt64(8)
		table, ok := cache.Get(tblID)
		table = table.Copy()
		if !ok {
			continue
		}
		id, ndv, nullCount, version, totColSize := row.GetInt64(2), row.GetInt64(3), row.GetInt64(5), row.GetUint64(4), row.GetInt64(7)
		lastAnalyzePos := row.GetDatum(11, types.NewFieldType(mysql.TypeBlob))
		tbl, _ := h.TableInfoByID(is, table.PhysicalID)
		if row.GetInt64(1) > 0 {
			var idxInfo *model.IndexInfo
			for _, idx := range tbl.Meta().Indices {
				if idx.ID == id {
					idxInfo = idx
					break
				}
			}
			if idxInfo == nil {
				continue
			}
			cms, topN, err := statistics.DecodeCMSketchAndTopN(row.GetBytes(6), nil)
			if err != nil {
				cms = nil
				terror.Log(errors.Trace(err))
			}
			hist := statistics.NewHistogram(id, ndv, nullCount, version, types.NewFieldType(mysql.TypeBlob), chunk.InitialCapacity, 0)
			index := &statistics.Index{
				Histogram:  *hist,
				CMSketch:   cms,
				TopN:       topN,
				Info:       idxInfo,
				StatsVer:   statsVer,
				Flag:       row.GetInt64(10),
				PhysicalID: tblID,
			}
			if statsVer != statistics.Version0 {
				index.StatsLoadedStatus = statistics.NewStatsFullLoadStatus()
			}
			lastAnalyzePos.Copy(&index.LastAnalyzePos)
			table.Indices[hist.ID] = index
		} else {
			var colInfo *model.ColumnInfo
			for _, col := range tbl.Meta().Columns {
				if col.ID == id {
					colInfo = col
					break
				}
			}
			if colInfo == nil {
				continue
			}
			hist := statistics.NewHistogram(id, ndv, nullCount, version, &colInfo.FieldType, 0, totColSize)
			hist.Correlation = row.GetFloat64(9)
			col := &statistics.Column{
				Histogram:  *hist,
				PhysicalID: table.PhysicalID,
				Info:       colInfo,
				IsHandle:   tbl.Meta().PKIsHandle && mysql.HasPriKeyFlag(colInfo.GetFlag()),
				Flag:       row.GetInt64(10),
				StatsVer:   statsVer,
			}
			lastAnalyzePos.Copy(&col.LastAnalyzePos)
			table.Columns[hist.ID] = col
		}
		cache.Put(tblID, table) // put this table again since it is updated
	}
}

func (h *Handle) initStatsHistogramsLite(is infoschema.InfoSchema, cache *cache.StatsCache) error {
	ctx := kv.WithInternalSourceType(context.Background(), kv.InternalTxnStats)
	sql := "select HIGH_PRIORITY table_id, is_index, hist_id, distinct_count, version, null_count, tot_col_size, stats_ver, correlation, flag, last_analyze_pos from mysql.stats_histograms"
	rc, err := util.Exec(h.initStatsCtx, sql)
	if err != nil {
		return errors.Trace(err)
	}
	defer terror.Call(rc.Close)
	req := rc.NewChunk(nil)
	iter := chunk.NewIterator4Chunk(req)
	for {
		err := rc.Next(ctx, req)
		if err != nil {
			return errors.Trace(err)
		}
		if req.NumRows() == 0 {
			break
		}
		h.initStatsHistograms4ChunkLite(is, cache, iter)
	}
	return nil
}

func (h *Handle) initStatsHistograms(is infoschema.InfoSchema, cache *cache.StatsCache) error {
	ctx := kv.WithInternalSourceType(context.Background(), kv.InternalTxnStats)
	sql := "select HIGH_PRIORITY table_id, is_index, hist_id, distinct_count, version, null_count, cm_sketch, tot_col_size, stats_ver, correlation, flag, last_analyze_pos from mysql.stats_histograms"
	rc, err := util.Exec(h.initStatsCtx, sql)
	if err != nil {
		return errors.Trace(err)
	}
	defer terror.Call(rc.Close)
	req := rc.NewChunk(nil)
	iter := chunk.NewIterator4Chunk(req)
	for {
		err := rc.Next(ctx, req)
		if err != nil {
			return errors.Trace(err)
		}
		if req.NumRows() == 0 {
			break
		}
		h.initStatsHistograms4Chunk(is, cache, iter)
	}
	return nil
}

func (*Handle) initStatsTopN4Chunk(cache *cache.StatsCache, iter *chunk.Iterator4Chunk) {
	affectedIndexes := make(map[*statistics.Index]struct{})
	for row := iter.Begin(); row != iter.End(); row = iter.Next() {
		table, ok := cache.Get(row.GetInt64(0))
		if !ok {
			continue
		}
		table = table.Copy()
		idx, ok := table.Indices[row.GetInt64(1)]
		if !ok || (idx.CMSketch == nil && idx.StatsVer <= statistics.Version1) {
			continue
		}
		if idx.TopN == nil {
			idx.TopN = statistics.NewTopN(32)
		}
		affectedIndexes[idx] = struct{}{}
		data := make([]byte, len(row.GetBytes(2)))
		copy(data, row.GetBytes(2))
		idx.TopN.AppendTopN(data, row.GetUint64(3))
		cache.Put(table.PhysicalID, table) // put this table again since it is updated
	}
	for idx := range affectedIndexes {
		idx.TopN.Sort()
	}
}

func (h *Handle) initStatsTopN(cache *cache.StatsCache) error {
	ctx := kv.WithInternalSourceType(context.Background(), kv.InternalTxnStats)
	sql := "select HIGH_PRIORITY table_id, hist_id, value, count from mysql.stats_top_n where is_index = 1"
	rc, err := util.Exec(h.initStatsCtx, sql)
	if err != nil {
		return errors.Trace(err)
	}
	defer terror.Call(rc.Close)
	req := rc.NewChunk(nil)
	iter := chunk.NewIterator4Chunk(req)
	for {
		err := rc.Next(ctx, req)
		if err != nil {
			return errors.Trace(err)
		}
		if req.NumRows() == 0 {
			break
		}
		h.initStatsTopN4Chunk(cache, iter)
	}
	return nil
}

func (*Handle) initStatsFMSketch4Chunk(cache *cache.StatsCache, iter *chunk.Iterator4Chunk) {
	for row := iter.Begin(); row != iter.End(); row = iter.Next() {
		table, ok := cache.Get(row.GetInt64(0))
		if !ok {
			continue
		}
		fms, err := statistics.DecodeFMSketch(row.GetBytes(3))
		if err != nil {
			fms = nil
			terror.Log(errors.Trace(err))
		}

		isIndex := row.GetInt64(1)
		id := row.GetInt64(2)
		if isIndex == 1 {
			if idxStats, ok := table.Indices[id]; ok {
				idxStats.FMSketch = fms
			}
		} else {
			if colStats, ok := table.Columns[id]; ok {
				colStats.FMSketch = fms
			}
		}
		cache.Put(table.PhysicalID, table) // put this table again since it is updated
	}
}

func (h *Handle) initStatsFMSketch(cache *cache.StatsCache) error {
	ctx := kv.WithInternalSourceType(context.Background(), kv.InternalTxnStats)
	sql := "select HIGH_PRIORITY table_id, is_index, hist_id, value from mysql.stats_fm_sketch"
	rc, err := util.Exec(h.initStatsCtx, sql)
	if err != nil {
		return errors.Trace(err)
	}
	defer terror.Call(rc.Close)
	req := rc.NewChunk(nil)
	iter := chunk.NewIterator4Chunk(req)
	for {
		err := rc.Next(ctx, req)
		if err != nil {
			return errors.Trace(err)
		}
		if req.NumRows() == 0 {
			break
		}
		h.initStatsFMSketch4Chunk(cache, iter)
	}
	return nil
}

func (*Handle) initStatsBuckets4Chunk(cache *cache.StatsCache, iter *chunk.Iterator4Chunk) {
	for row := iter.Begin(); row != iter.End(); row = iter.Next() {
		tableID, isIndex, histID := row.GetInt64(0), row.GetInt64(1), row.GetInt64(2)
		table, ok := cache.Get(tableID)
		if !ok {
			continue
		}
		table = table.Copy()
		var lower, upper types.Datum
		var hist *statistics.Histogram
		if isIndex > 0 {
			index, ok := table.Indices[histID]
			if !ok {
				continue
			}
			hist = &index.Histogram
			lower, upper = types.NewBytesDatum(row.GetBytes(5)), types.NewBytesDatum(row.GetBytes(6))
		} else {
			column, ok := table.Columns[histID]
			if !ok {
				continue
			}
			if !mysql.HasPriKeyFlag(column.Info.GetFlag()) {
				continue
			}
			hist = &column.Histogram
			d := types.NewBytesDatum(row.GetBytes(5))
			// Setting TimeZone to time.UTC aligns with HistogramFromStorage and can fix #41938. However, #41985 still exist.
			// TODO: do the correct time zone conversion for timestamp-type columns' upper/lower bounds.
			sc := &stmtctx.StatementContext{TimeZone: time.UTC, AllowInvalidDate: true, IgnoreZeroInDate: true}
			var err error
			lower, err = d.ConvertTo(sc, &column.Info.FieldType)
			if err != nil {
				logutil.BgLogger().Debug("decode bucket lower bound failed", zap.Error(err))
				delete(table.Columns, histID)
				continue
			}
			d = types.NewBytesDatum(row.GetBytes(6))
			upper, err = d.ConvertTo(sc, &column.Info.FieldType)
			if err != nil {
				logutil.BgLogger().Debug("decode bucket upper bound failed", zap.Error(err))
				delete(table.Columns, histID)
				continue
			}
		}
		hist.AppendBucketWithNDV(&lower, &upper, row.GetInt64(3), row.GetInt64(4), row.GetInt64(7))
		cache.Put(tableID, table) // put this table again since it is updated
	}
}

func (h *Handle) initStatsBuckets(cache *cache.StatsCache) error {
	ctx := kv.WithInternalSourceType(context.Background(), kv.InternalTxnStats)
	sql := "select HIGH_PRIORITY table_id, is_index, hist_id, count, repeats, lower_bound, upper_bound, ndv from mysql.stats_buckets order by table_id, is_index, hist_id, bucket_id"
	rc, err := util.Exec(h.initStatsCtx, sql)
	if err != nil {
		return errors.Trace(err)
	}
	defer terror.Call(rc.Close)
	req := rc.NewChunk(nil)
	iter := chunk.NewIterator4Chunk(req)
	for {
		err := rc.Next(ctx, req)
		if err != nil {
			return errors.Trace(err)
		}
		if req.NumRows() == 0 {
			break
		}
		h.initStatsBuckets4Chunk(cache, iter)
	}
	tables := cache.Values()
	for _, table := range tables {
		for _, idx := range table.Indices {
			for i := 1; i < idx.Len(); i++ {
				idx.Buckets[i].Count += idx.Buckets[i-1].Count
			}
			idx.PreCalculateScalar()
		}
		for _, col := range table.Columns {
			for i := 1; i < col.Len(); i++ {
				col.Buckets[i].Count += col.Buckets[i-1].Count
			}
			col.PreCalculateScalar()
		}
		cache.Put(table.PhysicalID, table) // put this table again since it is updated
	}
	return nil
}

// InitStatsLite initiates the stats cache. The function is liter and faster than InitStats.
// Column/index stats are not loaded, i.e., we only load scalars such as NDV, NullCount, Correlation and don't load CMSketch/Histogram/TopN.
func (h *Handle) InitStatsLite(is infoschema.InfoSchema) (err error) {
	defer func() {
		_, err1 := util.Exec(h.initStatsCtx, "commit")
		if err == nil && err1 != nil {
			err = err1
		}
	}()
	_, err = util.Exec(h.initStatsCtx, "begin")
	if err != nil {
		return err
	}
	cache, err := h.initStatsMeta(is)
	if err != nil {
		return errors.Trace(err)
	}
	err = h.initStatsHistogramsLite(is, cache)
	if err != nil {
		return errors.Trace(err)
	}
	h.initStatsCache(cache)
	return nil
}

// InitStats initiates the stats cache.
// Index/PK stats are fully loaded.
// Column stats are not loaded, i.e., we only load scalars such as NDV, NullCount, Correlation and don't load CMSketch/Histogram/TopN.
func (h *Handle) InitStats(is infoschema.InfoSchema) (err error) {
	loadFMSketch := config.GetGlobalConfig().Performance.EnableLoadFMSketch
	defer func() {
		_, err1 := util.Exec(h.initStatsCtx, "commit")
		if err == nil && err1 != nil {
			err = err1
		}
	}()
	_, err = util.Exec(h.initStatsCtx, "begin")
	if err != nil {
		return err
	}
	cache, err := h.initStatsMeta(is)
	if err != nil {
		return errors.Trace(err)
	}
	err = h.initStatsHistograms(is, cache)
	if err != nil {
		return errors.Trace(err)
	}
	err = h.initStatsTopN(cache)
	if err != nil {
		return err
	}
	if loadFMSketch {
		err = h.initStatsFMSketch(cache)
		if err != nil {
			return err
		}
	}
	err = h.initStatsBuckets(cache)
	if err != nil {
		return errors.Trace(err)
	}
	// Set columns' stats status.
	for _, table := range cache.Values() {
		for _, col := range table.Columns {
			if col.StatsAvailable() {
				if mysql.HasPriKeyFlag(col.Info.GetFlag()) {
					col.StatsLoadedStatus = statistics.NewStatsFullLoadStatus()
				} else {
					col.StatsLoadedStatus = statistics.NewStatsAllEvictedStatus()
				}
			}
		}
	}
	h.initStatsCache(cache)
	return nil
}

func getFullTableName(is infoschema.InfoSchema, tblInfo *model.TableInfo) string {
	for _, schema := range is.AllSchemas() {
		if t, err := is.TableByName(schema.Name, tblInfo.Name); err == nil {
			if t.Meta().ID == tblInfo.ID {
				return schema.Name.O + "." + tblInfo.Name.O
			}
		}
	}
	return strconv.FormatInt(tblInfo.ID, 10)
}<|MERGE_RESOLUTION|>--- conflicted
+++ resolved
@@ -102,13 +102,7 @@
 		isIndex := row.GetInt64(1)
 		id := row.GetInt64(2)
 		statsVer := row.GetInt64(7)
-<<<<<<< HEAD
-		tbl, _ := h.getTableByPhysicalID(is, table.PhysicalID)
-=======
-		flag := row.GetInt64(9)
-		lastAnalyzePos := row.GetDatum(10, types.NewFieldType(mysql.TypeBlob))
 		tbl, _ := h.TableInfoByID(is, table.PhysicalID)
->>>>>>> 9e4922a2
 		if isIndex > 0 {
 			var idxInfo *model.IndexInfo
 			for _, idx := range tbl.Meta().Indices {
