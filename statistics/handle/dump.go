// Copyright 2018 PingCAP, Inc.
//
// Licensed under the Apache License, Version 2.0 (the "License");
// you may not use this file except in compliance with the License.
// You may obtain a copy of the License at
//
//     http://www.apache.org/licenses/LICENSE-2.0
//
// Unless required by applicable law or agreed to in writing, software
// distributed under the License is distributed on an "AS IS" BASIS,
// See the License for the specific language governing permissions and
// limitations under the License.

package handle

import (
	"time"

	"github.com/pingcap/errors"
	"github.com/pingcap/parser/model"
	"github.com/pingcap/parser/mysql"
	"github.com/pingcap/tidb/infoschema"
	"github.com/pingcap/tidb/sessionctx/stmtctx"
	"github.com/pingcap/tidb/sessionctx/variable"
	"github.com/pingcap/tidb/statistics"
	"github.com/pingcap/tidb/types"
	"github.com/pingcap/tidb/util/sqlexec"
	"github.com/pingcap/tipb/go-tipb"
)

// JSONTable is used for dumping statistics.
type JSONTable struct {
	DatabaseName string                 `json:"database_name"`
	TableName    string                 `json:"table_name"`
	Columns      map[string]*jsonColumn `json:"columns"`
	Indices      map[string]*jsonColumn `json:"indices"`
	ExtStats     []*jsonExtendedStats   `json:"ext_stats"`
	Count        int64                  `json:"count"`
	ModifyCount  int64                  `json:"modify_count"`
	Partitions   map[string]*JSONTable  `json:"partitions"`
}

type jsonExtendedStats struct {
	StatsName  string  `json:"stats_name"`
	DB         string  `json:"db"`
	ColIDs     []int64 `json:"cols"`
	Tp         uint8   `json:"type"`
	ScalarVals float64 `json:"scalar_vals"`
	StringVals string  `json:"string_vals"`
}

func dumpJSONExtendedStats(statsColl *statistics.ExtendedStatsColl) []*jsonExtendedStats {
	if statsColl == nil || len(statsColl.Stats) == 0 {
		return nil
	}
	stats := make([]*jsonExtendedStats, 0, len(statsColl.Stats))
	for key, item := range statsColl.Stats {
		js := &jsonExtendedStats{
			StatsName:  key.StatsName,
			DB:         key.DB,
			ColIDs:     item.ColIDs,
			Tp:         item.Tp,
			ScalarVals: item.ScalarVals,
			StringVals: item.StringVals,
		}
		stats = append(stats, js)
	}
	return stats
}

func extendedStatsFromJSON(statsColl []*jsonExtendedStats) *statistics.ExtendedStatsColl {
	if len(statsColl) == 0 {
		return nil
	}
	stats := statistics.NewExtendedStatsColl()
	for _, js := range statsColl {
		key := statistics.ExtendedStatsKey{
			StatsName: js.StatsName,
			DB:        js.DB,
		}
		item := &statistics.ExtendedStatsItem{
			ColIDs:     js.ColIDs,
			Tp:         js.Tp,
			ScalarVals: js.ScalarVals,
			StringVals: js.StringVals,
		}
		stats.Stats[key] = item
	}
	return stats
}

type jsonColumn struct {
	Histogram         *tipb.Histogram `json:"histogram"`
	CMSketch          *tipb.CMSketch  `json:"cm_sketch"`
	NullCount         int64           `json:"null_count"`
	TotColSize        int64           `json:"tot_col_size"`
	LastUpdateVersion uint64          `json:"last_update_version"`
	Correlation       float64         `json:"correlation"`
	// StatsVer is a pointer here since the old version json file would not contain version information.
	StatsVer *int64 `json:"stats_ver"`
}

func dumpJSONCol(hist *statistics.Histogram, CMSketch *statistics.CMSketch, topn *statistics.TopN, statsVer *int64) *jsonColumn {
	jsonCol := &jsonColumn{
		Histogram:         statistics.HistogramToProto(hist),
		NullCount:         hist.NullCount,
		TotColSize:        hist.TotColSize,
		LastUpdateVersion: hist.LastUpdateVersion,
		Correlation:       hist.Correlation,
		StatsVer:          statsVer,
	}
	if CMSketch != nil || topn != nil {
		jsonCol.CMSketch = statistics.CMSketchToProto(CMSketch, topn)
	}
	return jsonCol
}

// DumpStatsToJSON dumps statistic to json.
func (h *Handle) DumpStatsToJSON(dbName string, tableInfo *model.TableInfo, historyStatsExec sqlexec.RestrictedSQLExecutor) (*JSONTable, error) {
	pi := tableInfo.GetPartitionInfo()
	if pi == nil || h.CurrentPruneMode() == variable.DynamicOnly {
		return h.tableStatsToJSON(dbName, tableInfo, tableInfo.ID, historyStatsExec)
	}
	jsonTbl := &JSONTable{
		DatabaseName: dbName,
		TableName:    tableInfo.Name.L,
		Partitions:   make(map[string]*JSONTable, len(pi.Definitions)),
	}
	for _, def := range pi.Definitions {
		tbl, err := h.tableStatsToJSON(dbName, tableInfo, def.ID, historyStatsExec)
		if err != nil {
			return nil, errors.Trace(err)
		}
		if tbl == nil {
			continue
		}
		jsonTbl.Partitions[def.Name.L] = tbl
	}
	return jsonTbl, nil
}

func (h *Handle) tableStatsToJSON(dbName string, tableInfo *model.TableInfo, physicalID int64, historyStatsExec sqlexec.RestrictedSQLExecutor) (*JSONTable, error) {
	tbl, err := h.tableStatsFromStorage(tableInfo, physicalID, true, historyStatsExec)
	if err != nil || tbl == nil {
		return nil, err
	}
	tbl.Version, tbl.ModifyCount, tbl.Count, err = h.statsMetaByTableIDFromStorage(physicalID, historyStatsExec)
	if err != nil {
		return nil, err
	}
	jsonTbl := &JSONTable{
		DatabaseName: dbName,
		TableName:    tableInfo.Name.L,
		Columns:      make(map[string]*jsonColumn, len(tbl.Columns)),
		Indices:      make(map[string]*jsonColumn, len(tbl.Indices)),
		Count:        tbl.Count,
		ModifyCount:  tbl.ModifyCount,
	}

	for _, col := range tbl.Columns {
		sc := &stmtctx.StatementContext{TimeZone: time.UTC}
		hist, err := col.ConvertTo(sc, types.NewFieldType(mysql.TypeBlob))
		if err != nil {
			return nil, errors.Trace(err)
		}
		jsonTbl.Columns[col.Info.Name.L] = dumpJSONCol(hist, col.CMSketch, col.TopN, nil)
	}

	for _, idx := range tbl.Indices {
		jsonTbl.Indices[idx.Info.Name.L] = dumpJSONCol(&idx.Histogram, idx.CMSketch, idx.TopN, &idx.StatsVer)
	}
	jsonTbl.ExtStats = dumpJSONExtendedStats(tbl.ExtendedStats)
	return jsonTbl, nil
}

// LoadStatsFromJSON will load statistic from JSONTable, and save it to the storage.
func (h *Handle) LoadStatsFromJSON(is infoschema.InfoSchema, jsonTbl *JSONTable) error {
	table, err := is.TableByName(model.NewCIStr(jsonTbl.DatabaseName), model.NewCIStr(jsonTbl.TableName))
	if err != nil {
		return errors.Trace(err)
	}
	tableInfo := table.Meta()
	pi := tableInfo.GetPartitionInfo()
	if pi == nil || jsonTbl.Partitions == nil {
		err := h.loadStatsFromJSON(tableInfo, tableInfo.ID, jsonTbl)
		if err != nil {
			return errors.Trace(err)
		}
	} else {
		for _, def := range pi.Definitions {
			tbl := jsonTbl.Partitions[def.Name.L]
			if tbl == nil {
				continue
			}
			err := h.loadStatsFromJSON(tableInfo, def.ID, tbl)
			if err != nil {
				return errors.Trace(err)
			}
		}
	}
	return errors.Trace(h.Update(is))
}

func (h *Handle) loadStatsFromJSON(tableInfo *model.TableInfo, physicalID int64, jsonTbl *JSONTable) error {
	tbl, err := TableStatsFromJSON(tableInfo, physicalID, jsonTbl)
	if err != nil {
		return errors.Trace(err)
	}

	for _, col := range tbl.Columns {
<<<<<<< HEAD
		err = h.SaveStatsToStorage(tbl.PhysicalID, tbl.Count, 0, &col.Histogram, col.CMSketch, col.TopN, 1, 0)
=======
		err = h.SaveStatsToStorage(tbl.PhysicalID, tbl.Count, 0, &col.Histogram, col.CMSketch, col.TopN, 0, 1)
>>>>>>> b4eee287
		if err != nil {
			return errors.Trace(err)
		}
	}
	for _, idx := range tbl.Indices {
<<<<<<< HEAD
		err = h.SaveStatsToStorage(tbl.PhysicalID, tbl.Count, 1, &idx.Histogram, idx.CMSketch, idx.TopN, idx.StatsVer, 1)
=======
		err = h.SaveStatsToStorage(tbl.PhysicalID, tbl.Count, 1, &idx.Histogram, idx.CMSketch, idx.TopN, int(idx.StatsVer), 1)
>>>>>>> b4eee287
		if err != nil {
			return errors.Trace(err)
		}
	}
	err = h.SaveExtendedStatsToStorage(tbl.PhysicalID, tbl.ExtendedStats, true)
	if err != nil {
		return errors.Trace(err)
	}
	return h.SaveMetaToStorage(tbl.PhysicalID, tbl.Count, tbl.ModifyCount)
}

// TableStatsFromJSON loads statistic from JSONTable and return the Table of statistic.
func TableStatsFromJSON(tableInfo *model.TableInfo, physicalID int64, jsonTbl *JSONTable) (*statistics.Table, error) {
	newHistColl := statistics.HistColl{
		PhysicalID:     physicalID,
		HavePhysicalID: true,
		Count:          jsonTbl.Count,
		ModifyCount:    jsonTbl.ModifyCount,
		Columns:        make(map[int64]*statistics.Column, len(jsonTbl.Columns)),
		Indices:        make(map[int64]*statistics.Index, len(jsonTbl.Indices)),
	}
	tbl := &statistics.Table{
		HistColl: newHistColl,
	}
	for id, jsonIdx := range jsonTbl.Indices {
		for _, idxInfo := range tableInfo.Indices {
			if idxInfo.Name.L != id {
				continue
			}
			hist := statistics.HistogramFromProto(jsonIdx.Histogram)
			hist.ID, hist.NullCount, hist.LastUpdateVersion, hist.Correlation = idxInfo.ID, jsonIdx.NullCount, jsonIdx.LastUpdateVersion, jsonIdx.Correlation
			cm, topN := statistics.CMSketchAndTopNFromProto(jsonIdx.CMSketch)
			// If the statistics is loaded from a JSON without stats version,
			// we set it to 1.
			statsVer := int64(statistics.Version1)
			if jsonIdx.StatsVer != nil {
				statsVer = *jsonIdx.StatsVer
			}
			idx := &statistics.Index{
				Histogram: *hist,
				CMSketch:  cm,
				TopN:      topN,
				Info:      idxInfo,
				StatsVer:  statsVer,
			}
			tbl.Indices[idx.ID] = idx
		}
	}

	for id, jsonCol := range jsonTbl.Columns {
		for _, colInfo := range tableInfo.Columns {
			if colInfo.Name.L != id {
				continue
			}
			hist := statistics.HistogramFromProto(jsonCol.Histogram)
			count := int64(hist.TotalRowCount())
			sc := &stmtctx.StatementContext{TimeZone: time.UTC}
			hist, err := hist.ConvertTo(sc, &colInfo.FieldType)
			if err != nil {
				return nil, errors.Trace(err)
			}
			cm, topN := statistics.CMSketchAndTopNFromProto(jsonCol.CMSketch)
			hist.ID, hist.NullCount, hist.LastUpdateVersion, hist.TotColSize, hist.Correlation = colInfo.ID, jsonCol.NullCount, jsonCol.LastUpdateVersion, jsonCol.TotColSize, jsonCol.Correlation
			col := &statistics.Column{
				PhysicalID: physicalID,
				Histogram:  *hist,
				CMSketch:   cm,
				TopN:       topN,
				Info:       colInfo,
				Count:      count,
				IsHandle:   tableInfo.PKIsHandle && mysql.HasPriKeyFlag(colInfo.Flag),
			}
			tbl.Columns[col.ID] = col
		}
	}
	tbl.ExtendedStats = extendedStatsFromJSON(jsonTbl.ExtStats)
	return tbl, nil
}<|MERGE_RESOLUTION|>--- conflicted
+++ resolved
@@ -208,21 +208,13 @@
 	}
 
 	for _, col := range tbl.Columns {
-<<<<<<< HEAD
-		err = h.SaveStatsToStorage(tbl.PhysicalID, tbl.Count, 0, &col.Histogram, col.CMSketch, col.TopN, 1, 0)
-=======
 		err = h.SaveStatsToStorage(tbl.PhysicalID, tbl.Count, 0, &col.Histogram, col.CMSketch, col.TopN, 0, 1)
->>>>>>> b4eee287
 		if err != nil {
 			return errors.Trace(err)
 		}
 	}
 	for _, idx := range tbl.Indices {
-<<<<<<< HEAD
-		err = h.SaveStatsToStorage(tbl.PhysicalID, tbl.Count, 1, &idx.Histogram, idx.CMSketch, idx.TopN, idx.StatsVer, 1)
-=======
 		err = h.SaveStatsToStorage(tbl.PhysicalID, tbl.Count, 1, &idx.Histogram, idx.CMSketch, idx.TopN, int(idx.StatsVer), 1)
->>>>>>> b4eee287
 		if err != nil {
 			return errors.Trace(err)
 		}
