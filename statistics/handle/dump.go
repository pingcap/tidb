// Copyright 2018 PingCAP, Inc.
//
// Licensed under the Apache License, Version 2.0 (the "License");
// you may not use this file except in compliance with the License.
// You may obtain a copy of the License at
//
//     http://www.apache.org/licenses/LICENSE-2.0
//
// Unless required by applicable law or agreed to in writing, software
// distributed under the License is distributed on an "AS IS" BASIS,
// WITHOUT WARRANTIES OR CONDITIONS OF ANY KIND, either express or implied.
// See the License for the specific language governing permissions and
// limitations under the License.

package handle

import (
	"fmt"

	"github.com/pingcap/errors"
	"github.com/pingcap/tidb/infoschema"
	"github.com/pingcap/tidb/parser/model"
	"github.com/pingcap/tidb/sessionctx"
	"github.com/pingcap/tidb/sessionctx/variable"
	"github.com/pingcap/tidb/statistics/handle/globalstats"
	handle_metrics "github.com/pingcap/tidb/statistics/handle/metrics"
	"github.com/pingcap/tidb/statistics/handle/storage"
	"github.com/pingcap/tidb/util/sqlexec"
)

// DumpStatsToJSON dumps statistic to json.
func (h *Handle) DumpStatsToJSON(dbName string, tableInfo *model.TableInfo,
	historyStatsExec sqlexec.RestrictedSQLExecutor, dumpPartitionStats bool) (*storage.JSONTable, error) {
	var snapshot uint64
	if historyStatsExec != nil {
		sctx := historyStatsExec.(sessionctx.Context)
		snapshot = sctx.GetSessionVars().SnapshotTS
	}
	return h.DumpStatsToJSONBySnapshot(dbName, tableInfo, snapshot, dumpPartitionStats)
}

// DumpHistoricalStatsBySnapshot dumped json tables from mysql.stats_meta_history and mysql.stats_history.
// As implemented in getTableHistoricalStatsToJSONWithFallback, if historical stats are nonexistent, it will fall back
// to the latest stats, and these table names (and partition names) will be returned in fallbackTbls.
func (h *Handle) DumpHistoricalStatsBySnapshot(
	dbName string,
	tableInfo *model.TableInfo,
	snapshot uint64,
) (
	jt *storage.JSONTable,
	fallbackTbls []string,
	err error,
) {
	historicalStatsEnabled, err := h.CheckHistoricalStatsEnable()
	if err != nil {
		return nil, nil, errors.Errorf("check %v failed: %v", variable.TiDBEnableHistoricalStats, err)
	}
	if !historicalStatsEnabled {
		return nil, nil, errors.Errorf("%v should be enabled", variable.TiDBEnableHistoricalStats)
	}

	defer func() {
		if err == nil {
			handle_metrics.DumpHistoricalStatsSuccessCounter.Inc()
		} else {
			handle_metrics.DumpHistoricalStatsFailedCounter.Inc()
		}
	}()
	pi := tableInfo.GetPartitionInfo()
	if pi == nil {
		jt, fallback, err := h.getTableHistoricalStatsToJSONWithFallback(dbName, tableInfo, tableInfo.ID, snapshot)
		if fallback {
			fallbackTbls = append(fallbackTbls, fmt.Sprintf("%s.%s", dbName, tableInfo.Name.O))
		}
		return jt, fallbackTbls, err
	}
	jsonTbl := &storage.JSONTable{
		DatabaseName: dbName,
		TableName:    tableInfo.Name.L,
		Partitions:   make(map[string]*storage.JSONTable, len(pi.Definitions)),
	}
	for _, def := range pi.Definitions {
		tbl, fallback, err := h.getTableHistoricalStatsToJSONWithFallback(dbName, tableInfo, def.ID, snapshot)
		if err != nil {
			return nil, nil, errors.Trace(err)
		}
		if fallback {
			fallbackTbls = append(fallbackTbls, fmt.Sprintf("%s.%s %s", dbName, tableInfo.Name.O, def.Name.O))
		}
		jsonTbl.Partitions[def.Name.L] = tbl
	}
	tbl, fallback, err := h.getTableHistoricalStatsToJSONWithFallback(dbName, tableInfo, tableInfo.ID, snapshot)
	if err != nil {
		return nil, nil, err
	}
	if fallback {
		fallbackTbls = append(fallbackTbls, fmt.Sprintf("%s.%s global", dbName, tableInfo.Name.O))
	}
	// dump its global-stats if existed
	if tbl != nil {
		jsonTbl.Partitions[globalstats.TiDBGlobalStats] = tbl
	}
	return jsonTbl, fallbackTbls, nil
}

// DumpStatsToJSONBySnapshot dumps statistic to json.
func (h *Handle) DumpStatsToJSONBySnapshot(dbName string, tableInfo *model.TableInfo, snapshot uint64, dumpPartitionStats bool) (*storage.JSONTable, error) {
	pruneMode, err := h.GetCurrentPruneMode()
	if err != nil {
		return nil, err
	}
	isDynamicMode := variable.PartitionPruneMode(pruneMode) == variable.Dynamic
	pi := tableInfo.GetPartitionInfo()
	if pi == nil {
		return h.tableStatsToJSON(dbName, tableInfo, tableInfo.ID, snapshot)
	}
	jsonTbl := &storage.JSONTable{
		DatabaseName: dbName,
		TableName:    tableInfo.Name.L,
		Partitions:   make(map[string]*storage.JSONTable, len(pi.Definitions)),
	}
	// dump partition stats only if in static mode or enable dumpPartitionStats flag in dynamic mode
	if !isDynamicMode || dumpPartitionStats {
		for _, def := range pi.Definitions {
			tbl, err := h.tableStatsToJSON(dbName, tableInfo, def.ID, snapshot)
			if err != nil {
				return nil, errors.Trace(err)
			}
			if tbl == nil {
				continue
			}
			jsonTbl.Partitions[def.Name.L] = tbl
		}
	}
	// dump its global-stats if existed
	tbl, err := h.tableStatsToJSON(dbName, tableInfo, tableInfo.ID, snapshot)
	if err != nil {
		return nil, errors.Trace(err)
	}
	if tbl != nil {
		jsonTbl.Partitions[globalstats.TiDBGlobalStats] = tbl
	}
	return jsonTbl, nil
}

// getTableHistoricalStatsToJSONWithFallback try to get table historical stats, if not exist, directly fallback to the
// latest stats, and the second return value would be true.
func (h *Handle) getTableHistoricalStatsToJSONWithFallback(
	dbName string,
	tableInfo *model.TableInfo,
	physicalID int64,
	snapshot uint64,
) (
	*storage.JSONTable,
	bool,
	error,
) {
	jt, exist, err := h.tableHistoricalStatsToJSON(physicalID, snapshot)
	if err != nil {
		return nil, false, err
	}
	if !exist {
		jt, err = h.tableStatsToJSON(dbName, tableInfo, physicalID, 0)
		fallback := true
		if snapshot == 0 {
			fallback = false
		}
		return jt, fallback, err
	}
	return jt, false, nil
}

func (h *Handle) tableHistoricalStatsToJSON(physicalID int64, snapshot uint64) (jt *storage.JSONTable, exist bool, err error) {
	err = h.callWithSCtx(func(sctx sessionctx.Context) error {
		jt, exist, err = storage.TableHistoricalStatsToJSON(sctx, physicalID, snapshot)
		return err
	}, flagWrapTxn)
	return
}

func (h *Handle) tableStatsToJSON(dbName string, tableInfo *model.TableInfo, physicalID int64, snapshot uint64) (*storage.JSONTable, error) {
	tbl, err := h.TableStatsFromStorage(tableInfo, physicalID, true, snapshot)
	if err != nil || tbl == nil {
		return nil, err
	}
	err = h.callWithSCtx(func(sctx sessionctx.Context) error {
		tbl.Version, tbl.ModifyCount, tbl.RealtimeCount, err = storage.StatsMetaByTableIDFromStorage(sctx, physicalID, snapshot)
		return err
	})
	if err != nil {
		return nil, err
	}
	jsonTbl, err := storage.GenJSONTableFromStats(dbName, tableInfo, tbl)
	if err != nil {
		return nil, err
	}
	return jsonTbl, nil
}

// LoadStatsFromJSON will load statistic from JSONTable, and save it to the storage.
func (h *Handle) LoadStatsFromJSON(is infoschema.InfoSchema, jsonTbl *storage.JSONTable) error {
	table, err := is.TableByName(model.NewCIStr(jsonTbl.DatabaseName), model.NewCIStr(jsonTbl.TableName))
	if err != nil {
		return errors.Trace(err)
	}
	tableInfo := table.Meta()
	pi := tableInfo.GetPartitionInfo()
	if pi == nil || jsonTbl.Partitions == nil {
		err := h.loadStatsFromJSON(tableInfo, tableInfo.ID, jsonTbl)
		if err != nil {
			return errors.Trace(err)
		}
	} else {
		for _, def := range pi.Definitions {
			tbl := jsonTbl.Partitions[def.Name.L]
			if tbl == nil {
				continue
			}
			err := h.loadStatsFromJSON(tableInfo, def.ID, tbl)
			if err != nil {
				return errors.Trace(err)
			}
		}
		// load global-stats if existed
		if globalStats, ok := jsonTbl.Partitions[globalstats.TiDBGlobalStats]; ok {
			if err := h.loadStatsFromJSON(tableInfo, tableInfo.ID, globalStats); err != nil {
				return errors.Trace(err)
			}
		}
	}
	return errors.Trace(h.Update(is))
}

func (h *Handle) loadStatsFromJSON(tableInfo *model.TableInfo, physicalID int64, jsonTbl *storage.JSONTable) error {
	tbl, err := storage.TableStatsFromJSON(tableInfo, physicalID, jsonTbl)
	if err != nil {
		return errors.Trace(err)
	}

	for _, col := range tbl.Columns {
		// loadStatsFromJSON doesn't support partition table now.
		// The table level count and modify_count would be overridden by the SaveMetaToStorage below, so we don't need
		// to care about them here.
		err = h.SaveStatsToStorage(tbl.PhysicalID, tbl.RealtimeCount, 0, 0, &col.Histogram, col.CMSketch, col.TopN, int(col.GetStatsVer()), 1, false, StatsMetaHistorySourceLoadStats)
		if err != nil {
			return errors.Trace(err)
		}
	}
	for _, idx := range tbl.Indices {
		// loadStatsFromJSON doesn't support partition table now.
		// The table level count and modify_count would be overridden by the SaveMetaToStorage below, so we don't need
		// to care about them here.
		err = h.SaveStatsToStorage(tbl.PhysicalID, tbl.RealtimeCount, 0, 1, &idx.Histogram, idx.CMSketch, idx.TopN, int(idx.GetStatsVer()), 1, false, StatsMetaHistorySourceLoadStats)
		if err != nil {
			return errors.Trace(err)
		}
	}
	err = h.SaveExtendedStatsToStorage(tbl.PhysicalID, tbl.ExtendedStats, true)
	if err != nil {
		return errors.Trace(err)
	}
	return h.SaveMetaToStorage(tbl.PhysicalID, tbl.RealtimeCount, tbl.ModifyCount, StatsMetaHistorySourceLoadStats)
<<<<<<< HEAD
}

// TableStatsFromJSON loads statistic from JSONTable and return the Table of statistic.
func TableStatsFromJSON(tableInfo *model.TableInfo, physicalID int64, jsonTbl *JSONTable) (*statistics.Table, error) {
	newHistColl := statistics.HistColl{
		PhysicalID:     physicalID,
		HavePhysicalID: true,
		RealtimeCount:  jsonTbl.Count,
		ModifyCount:    jsonTbl.ModifyCount,
		Columns:        make(map[int64]*statistics.Column, len(jsonTbl.Columns)),
		Indices:        make(map[int64]*statistics.Index, len(jsonTbl.Indices)),
	}
	tbl := &statistics.Table{
		HistColl:                newHistColl,
		ColAndIndexExistenceMap: statistics.NewColAndIndexExistenceMap(len(tableInfo.Columns), len(tableInfo.Indices)),
	}
	for id, jsonIdx := range jsonTbl.Indices {
		for _, idxInfo := range tableInfo.Indices {
			if idxInfo.Name.L != id {
				continue
			}
			hist := statistics.HistogramFromProto(jsonIdx.Histogram)
			hist.ID, hist.NullCount, hist.LastUpdateVersion, hist.Correlation = idxInfo.ID, jsonIdx.NullCount, jsonIdx.LastUpdateVersion, jsonIdx.Correlation
			cm, topN := statistics.CMSketchAndTopNFromProto(jsonIdx.CMSketch)
			statsVer := int64(statistics.Version0)
			if jsonIdx.StatsVer != nil {
				statsVer = *jsonIdx.StatsVer
			} else if jsonIdx.Histogram.Ndv > 0 || jsonIdx.NullCount > 0 {
				// If the statistics are collected without setting stats version(which happens in v4.0 and earlier versions),
				// we set it to 1.
				statsVer = int64(statistics.Version1)
			}
			idx := &statistics.Index{
				Histogram:         *hist,
				CMSketch:          cm,
				TopN:              topN,
				Info:              idxInfo,
				StatsVer:          statsVer,
				PhysicalID:        physicalID,
				StatsLoadedStatus: statistics.NewStatsFullLoadStatus(),
			}
			tbl.Indices[idx.ID] = idx
			tbl.ColAndIndexExistenceMap.InsertIndex(idxInfo.ID, idxInfo)
		}
	}

	for id, jsonCol := range jsonTbl.Columns {
		for _, colInfo := range tableInfo.Columns {
			if colInfo.Name.L != id {
				continue
			}
			hist := statistics.HistogramFromProto(jsonCol.Histogram)
			sc := &stmtctx.StatementContext{TimeZone: time.UTC}
			tmpFT := colInfo.FieldType
			// For new collation data, when storing the bounds of the histogram, we store the collate key instead of the
			// original value.
			// But there's additional conversion logic for new collation data, and the collate key might be longer than
			// the FieldType.flen.
			// If we use the original FieldType here, there might be errors like "Invalid utf8mb4 character string"
			// or "Data too long".
			// So we change it to TypeBlob to bypass those logics here.
			if colInfo.FieldType.EvalType() == types.ETString && colInfo.FieldType.GetType() != mysql.TypeEnum && colInfo.FieldType.GetType() != mysql.TypeSet {
				tmpFT = *types.NewFieldType(mysql.TypeBlob)
			}
			hist, err := hist.ConvertTo(sc, &tmpFT)
			if err != nil {
				return nil, errors.Trace(err)
			}
			cm, topN := statistics.CMSketchAndTopNFromProto(jsonCol.CMSketch)
			fms := statistics.FMSketchFromProto(jsonCol.FMSketch)
			hist.ID, hist.NullCount, hist.LastUpdateVersion, hist.TotColSize, hist.Correlation = colInfo.ID, jsonCol.NullCount, jsonCol.LastUpdateVersion, jsonCol.TotColSize, jsonCol.Correlation
			statsVer := int64(statistics.Version0)
			if jsonCol.StatsVer != nil {
				statsVer = *jsonCol.StatsVer
			} else if jsonCol.Histogram.Ndv > 0 || jsonCol.NullCount > 0 {
				// If the statistics are collected without setting stats version(which happens in v4.0 and earlier versions),
				// we set it to 1.
				statsVer = int64(statistics.Version1)
			}
			col := &statistics.Column{
				PhysicalID:        physicalID,
				Histogram:         *hist,
				CMSketch:          cm,
				TopN:              topN,
				FMSketch:          fms,
				Info:              colInfo,
				IsHandle:          tableInfo.PKIsHandle && mysql.HasPriKeyFlag(colInfo.GetFlag()),
				StatsVer:          statsVer,
				StatsLoadedStatus: statistics.NewStatsFullLoadStatus(),
			}
			tbl.Columns[col.ID] = col
			tbl.ColAndIndexExistenceMap.InsertCol(colInfo.ID, colInfo)
		}
	}
	tbl.ExtendedStats = extendedStatsFromJSON(jsonTbl.ExtStats)
	return tbl, nil
}

// JSONTableToBlocks convert JSONTable to json, then compresses it to blocks by gzip.
func JSONTableToBlocks(jsTable *JSONTable, blockSize int) ([][]byte, error) {
	data, err := json.Marshal(jsTable)
	if err != nil {
		return nil, errors.Trace(err)
	}
	var gzippedData bytes.Buffer
	gzipWriter := compressutil.GzipWriterPool.Get().(*gzip.Writer)
	defer compressutil.GzipWriterPool.Put(gzipWriter)
	gzipWriter.Reset(&gzippedData)
	if _, err := gzipWriter.Write(data); err != nil {
		return nil, errors.Trace(err)
	}
	if err := gzipWriter.Close(); err != nil {
		return nil, errors.Trace(err)
	}
	blocksNum := gzippedData.Len() / blockSize
	if gzippedData.Len()%blockSize != 0 {
		blocksNum = blocksNum + 1
	}
	blocks := make([][]byte, blocksNum)
	for i := 0; i < blocksNum-1; i++ {
		blocks[i] = gzippedData.Bytes()[blockSize*i : blockSize*(i+1)]
	}
	blocks[blocksNum-1] = gzippedData.Bytes()[blockSize*(blocksNum-1):]
	return blocks, nil
}

// BlocksToJSONTable convert gzip-compressed blocks to JSONTable
func BlocksToJSONTable(blocks [][]byte) (*JSONTable, error) {
	if len(blocks) == 0 {
		return nil, errors.New("Block empty error")
	}
	data := blocks[0]
	for i := 1; i < len(blocks); i++ {
		data = append(data, blocks[i]...)
	}
	gzippedData := bytes.NewReader(data)
	gzipReader := compressutil.GzipReaderPool.Get().(*gzip.Reader)
	if err := gzipReader.Reset(gzippedData); err != nil {
		compressutil.GzipReaderPool.Put(gzipReader)
		return nil, err
	}
	defer func() {
		compressutil.GzipReaderPool.Put(gzipReader)
	}()
	if err := gzipReader.Close(); err != nil {
		return nil, err
	}
	jsonStr, err := io.ReadAll(gzipReader)
	if err != nil {
		return nil, errors.Trace(err)
	}
	jsonTbl := JSONTable{}
	err = json.Unmarshal(jsonStr, &jsonTbl)
	if err != nil {
		return nil, errors.Trace(err)
	}
	return &jsonTbl, nil
=======
>>>>>>> fc4f8a1d
}<|MERGE_RESOLUTION|>--- conflicted
+++ resolved
@@ -260,164 +260,4 @@
 		return errors.Trace(err)
 	}
 	return h.SaveMetaToStorage(tbl.PhysicalID, tbl.RealtimeCount, tbl.ModifyCount, StatsMetaHistorySourceLoadStats)
-<<<<<<< HEAD
-}
-
-// TableStatsFromJSON loads statistic from JSONTable and return the Table of statistic.
-func TableStatsFromJSON(tableInfo *model.TableInfo, physicalID int64, jsonTbl *JSONTable) (*statistics.Table, error) {
-	newHistColl := statistics.HistColl{
-		PhysicalID:     physicalID,
-		HavePhysicalID: true,
-		RealtimeCount:  jsonTbl.Count,
-		ModifyCount:    jsonTbl.ModifyCount,
-		Columns:        make(map[int64]*statistics.Column, len(jsonTbl.Columns)),
-		Indices:        make(map[int64]*statistics.Index, len(jsonTbl.Indices)),
-	}
-	tbl := &statistics.Table{
-		HistColl:                newHistColl,
-		ColAndIndexExistenceMap: statistics.NewColAndIndexExistenceMap(len(tableInfo.Columns), len(tableInfo.Indices)),
-	}
-	for id, jsonIdx := range jsonTbl.Indices {
-		for _, idxInfo := range tableInfo.Indices {
-			if idxInfo.Name.L != id {
-				continue
-			}
-			hist := statistics.HistogramFromProto(jsonIdx.Histogram)
-			hist.ID, hist.NullCount, hist.LastUpdateVersion, hist.Correlation = idxInfo.ID, jsonIdx.NullCount, jsonIdx.LastUpdateVersion, jsonIdx.Correlation
-			cm, topN := statistics.CMSketchAndTopNFromProto(jsonIdx.CMSketch)
-			statsVer := int64(statistics.Version0)
-			if jsonIdx.StatsVer != nil {
-				statsVer = *jsonIdx.StatsVer
-			} else if jsonIdx.Histogram.Ndv > 0 || jsonIdx.NullCount > 0 {
-				// If the statistics are collected without setting stats version(which happens in v4.0 and earlier versions),
-				// we set it to 1.
-				statsVer = int64(statistics.Version1)
-			}
-			idx := &statistics.Index{
-				Histogram:         *hist,
-				CMSketch:          cm,
-				TopN:              topN,
-				Info:              idxInfo,
-				StatsVer:          statsVer,
-				PhysicalID:        physicalID,
-				StatsLoadedStatus: statistics.NewStatsFullLoadStatus(),
-			}
-			tbl.Indices[idx.ID] = idx
-			tbl.ColAndIndexExistenceMap.InsertIndex(idxInfo.ID, idxInfo)
-		}
-	}
-
-	for id, jsonCol := range jsonTbl.Columns {
-		for _, colInfo := range tableInfo.Columns {
-			if colInfo.Name.L != id {
-				continue
-			}
-			hist := statistics.HistogramFromProto(jsonCol.Histogram)
-			sc := &stmtctx.StatementContext{TimeZone: time.UTC}
-			tmpFT := colInfo.FieldType
-			// For new collation data, when storing the bounds of the histogram, we store the collate key instead of the
-			// original value.
-			// But there's additional conversion logic for new collation data, and the collate key might be longer than
-			// the FieldType.flen.
-			// If we use the original FieldType here, there might be errors like "Invalid utf8mb4 character string"
-			// or "Data too long".
-			// So we change it to TypeBlob to bypass those logics here.
-			if colInfo.FieldType.EvalType() == types.ETString && colInfo.FieldType.GetType() != mysql.TypeEnum && colInfo.FieldType.GetType() != mysql.TypeSet {
-				tmpFT = *types.NewFieldType(mysql.TypeBlob)
-			}
-			hist, err := hist.ConvertTo(sc, &tmpFT)
-			if err != nil {
-				return nil, errors.Trace(err)
-			}
-			cm, topN := statistics.CMSketchAndTopNFromProto(jsonCol.CMSketch)
-			fms := statistics.FMSketchFromProto(jsonCol.FMSketch)
-			hist.ID, hist.NullCount, hist.LastUpdateVersion, hist.TotColSize, hist.Correlation = colInfo.ID, jsonCol.NullCount, jsonCol.LastUpdateVersion, jsonCol.TotColSize, jsonCol.Correlation
-			statsVer := int64(statistics.Version0)
-			if jsonCol.StatsVer != nil {
-				statsVer = *jsonCol.StatsVer
-			} else if jsonCol.Histogram.Ndv > 0 || jsonCol.NullCount > 0 {
-				// If the statistics are collected without setting stats version(which happens in v4.0 and earlier versions),
-				// we set it to 1.
-				statsVer = int64(statistics.Version1)
-			}
-			col := &statistics.Column{
-				PhysicalID:        physicalID,
-				Histogram:         *hist,
-				CMSketch:          cm,
-				TopN:              topN,
-				FMSketch:          fms,
-				Info:              colInfo,
-				IsHandle:          tableInfo.PKIsHandle && mysql.HasPriKeyFlag(colInfo.GetFlag()),
-				StatsVer:          statsVer,
-				StatsLoadedStatus: statistics.NewStatsFullLoadStatus(),
-			}
-			tbl.Columns[col.ID] = col
-			tbl.ColAndIndexExistenceMap.InsertCol(colInfo.ID, colInfo)
-		}
-	}
-	tbl.ExtendedStats = extendedStatsFromJSON(jsonTbl.ExtStats)
-	return tbl, nil
-}
-
-// JSONTableToBlocks convert JSONTable to json, then compresses it to blocks by gzip.
-func JSONTableToBlocks(jsTable *JSONTable, blockSize int) ([][]byte, error) {
-	data, err := json.Marshal(jsTable)
-	if err != nil {
-		return nil, errors.Trace(err)
-	}
-	var gzippedData bytes.Buffer
-	gzipWriter := compressutil.GzipWriterPool.Get().(*gzip.Writer)
-	defer compressutil.GzipWriterPool.Put(gzipWriter)
-	gzipWriter.Reset(&gzippedData)
-	if _, err := gzipWriter.Write(data); err != nil {
-		return nil, errors.Trace(err)
-	}
-	if err := gzipWriter.Close(); err != nil {
-		return nil, errors.Trace(err)
-	}
-	blocksNum := gzippedData.Len() / blockSize
-	if gzippedData.Len()%blockSize != 0 {
-		blocksNum = blocksNum + 1
-	}
-	blocks := make([][]byte, blocksNum)
-	for i := 0; i < blocksNum-1; i++ {
-		blocks[i] = gzippedData.Bytes()[blockSize*i : blockSize*(i+1)]
-	}
-	blocks[blocksNum-1] = gzippedData.Bytes()[blockSize*(blocksNum-1):]
-	return blocks, nil
-}
-
-// BlocksToJSONTable convert gzip-compressed blocks to JSONTable
-func BlocksToJSONTable(blocks [][]byte) (*JSONTable, error) {
-	if len(blocks) == 0 {
-		return nil, errors.New("Block empty error")
-	}
-	data := blocks[0]
-	for i := 1; i < len(blocks); i++ {
-		data = append(data, blocks[i]...)
-	}
-	gzippedData := bytes.NewReader(data)
-	gzipReader := compressutil.GzipReaderPool.Get().(*gzip.Reader)
-	if err := gzipReader.Reset(gzippedData); err != nil {
-		compressutil.GzipReaderPool.Put(gzipReader)
-		return nil, err
-	}
-	defer func() {
-		compressutil.GzipReaderPool.Put(gzipReader)
-	}()
-	if err := gzipReader.Close(); err != nil {
-		return nil, err
-	}
-	jsonStr, err := io.ReadAll(gzipReader)
-	if err != nil {
-		return nil, errors.Trace(err)
-	}
-	jsonTbl := JSONTable{}
-	err = json.Unmarshal(jsonStr, &jsonTbl)
-	if err != nil {
-		return nil, errors.Trace(err)
-	}
-	return &jsonTbl, nil
-=======
->>>>>>> fc4f8a1d
 }