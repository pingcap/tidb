--- conflicted
+++ resolved
@@ -23,11 +23,7 @@
 	"github.com/pingcap/tidb/statistics"
 	"github.com/pingcap/tidb/statistics/handle/cache/internal"
 	"github.com/pingcap/tidb/statistics/handle/cache/internal/metrics"
-<<<<<<< HEAD
-=======
-	"github.com/pingcap/tidb/util/intest"
 	"github.com/pingcap/tidb/util/logutil"
->>>>>>> 09a83b8a
 	"github.com/pingcap/tidb/util/mathutil"
 	"github.com/pingcap/tidb/util/memory"
 	"go.uber.org/zap"
@@ -48,7 +44,7 @@
 // NewLFU creates a new LFU cache.
 func NewLFU(totalMemCost int64) (*LFU, error) {
 	if totalMemCost == 0 {
-		if intest.InTest {
+		if testing.Testing() {
 			totalMemCost = 5000000
 		} else {
 			memTotal, err := memory.MemTotal()
@@ -61,12 +57,6 @@
 	metrics.CapacityGauge.Set(float64(totalMemCost))
 	result := &LFU{}
 	bufferItems := int64(64)
-<<<<<<< HEAD
-	if testing.Testing() {
-		bufferItems = 1
-	}
-=======
->>>>>>> 09a83b8a
 
 	cache, err := ristretto.NewCache(&ristretto.Config{
 		NumCounters:        mathutil.Max(mathutil.Min(totalMemCost/128, 1_000_000), 10), // assume the cost per table stats is 128
@@ -75,13 +65,8 @@
 		OnEvict:            result.onEvict,
 		OnExit:             result.onExit,
 		OnReject:           result.onReject,
-<<<<<<< HEAD
-		IgnoreInternalCost: testing.Testing(),
-		Metrics:            testing.Testing(),
-=======
 		IgnoreInternalCost: testMode,
 		Metrics:            testMode,
->>>>>>> 09a83b8a
 	})
 	if err != nil {
 		return nil, err
