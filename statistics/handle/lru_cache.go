--- conflicted
+++ resolved
@@ -175,38 +175,19 @@
 }
 
 func (s *statsInnerCache) updateColumns(tblID int64, tbl *statistics.Table, tblMemUsage *statistics.TableMemoryUsage, needMove bool) {
-<<<<<<< HEAD
-	element, exist := s.elements[tblID]
-	if exist {
-		oldtbl := element.tbl
-		deletedCol := make([]int64, 0)
-		for oldColID := range oldtbl.Columns {
-=======
 	_, exist := s.elements[tblID]
 	if exist {
 		oldCols := s.lru.elements[tblID][false]
 		deletedCol := make([]int64, 0)
 		for oldColID := range oldCols {
->>>>>>> 7bd89234
 			_, exist := tbl.Columns[oldColID]
 			if !exist {
 				deletedCol = append(deletedCol, oldColID)
 			}
 		}
-<<<<<<< HEAD
-		for colID, col := range tbl.Columns {
-			colMem := tblMemUsage.ColumnsMemUsage[colID]
-			s.lru.put(tblID, colID, false, col, colMem, true, needMove)
-		}
 		for _, colID := range deletedCol {
 			s.lru.del(tblID, colID, false)
 		}
-		return
-=======
-		for _, colID := range deletedCol {
-			s.lru.del(tblID, colID, false)
-		}
->>>>>>> 7bd89234
 	}
 	for colID, col := range tbl.Columns {
 		colMem := tblMemUsage.ColumnsMemUsage[colID]
@@ -346,16 +327,7 @@
 
 func (s *statsInnerCache) freshTableCost(tblID int64, element *lruMapElement) {
 	element.tblMemUsage = element.tbl.MemoryUsage()
-<<<<<<< HEAD
-	for idxID, idx := range element.tbl.Indices {
-		s.lru.put(tblID, idxID, true, idx, element.tblMemUsage.IndicesMemUsage[idxID], true, false)
-	}
-	for colID, col := range element.tbl.Columns {
-		s.lru.put(tblID, colID, false, col, element.tblMemUsage.ColumnsMemUsage[colID], true, false)
-	}
-=======
 	s.put(tblID, element.tbl, element.tblMemUsage, false)
->>>>>>> 7bd89234
 }
 
 func (s *statsInnerCache) capacity() int64 {
