--- conflicted
+++ resolved
@@ -23,17 +23,10 @@
 )
 
 var (
-<<<<<<< HEAD
 	mockIndexCMSMemoryUsage    = int64(4)
 	mockColumnCMSMemoryUsage   = int64(4)
 	mockColumnTotalMemoryUsage = statistics.EmptyHistogramSize + mockColumnCMSMemoryUsage
 	mockIndexTotalMemoryUsage  = statistics.EmptyHistogramSize + mockIndexCMSMemoryUsage
-=======
-	mockIndexMemoryUsage       = int64(4)
-	mockColumnMemoryUsage      = int64(4)
-	mockColumnTotalMemoryUsage = statistics.EmptyHistogramSize + 4
-	mockIndexTotalMemoryUsage  = statistics.EmptyHistogramSize + 4
->>>>>>> 7bd89234
 )
 
 // each column and index consumes 4 bytes memory
@@ -44,7 +37,6 @@
 	for i := 1; i <= columns; i++ {
 		t.Columns[int64(i)] = &statistics.Column{
 			Info:            &model.ColumnInfo{ID: int64(i)},
-<<<<<<< HEAD
 			ColLoadedStatus: statistics.NewColFullLoadStatus(),
 		}
 		if withCMS {
@@ -53,10 +45,6 @@
 		if withTopN {
 			t.Columns[int64(i)].TopN = statistics.NewTopN(1)
 			t.Columns[int64(i)].TopN.AppendTopN([]byte{}, 1)
-=======
-			CMSketch:        statistics.NewCMSketch(1, 1),
-			ColLoadedStatus: statistics.NewColFullLoadStatus(),
->>>>>>> 7bd89234
 		}
 	}
 	for i := 1; i <= indices; i++ {
@@ -127,17 +115,10 @@
 func TestLRUEvict(t *testing.T) {
 	capacity := int64(24)
 	lru := newStatsLruCache(capacity)
-<<<<<<< HEAD
 	t1 := newMockStatisticsTable(2, 0, true, false)
 	require.Equal(t, t1.MemoryUsage().TotalMemUsage, 2*mockColumnTotalMemoryUsage)
 	require.Equal(t, t1.MemoryUsage().TotalIdxTrackingMemUsage(), int64(0))
 	require.Equal(t, t1.MemoryUsage().TotalColTrackingMemUsage(), 2*mockColumnCMSMemoryUsage)
-=======
-	t1 := newMockStatisticsTable(2, 0)
-	require.Equal(t, t1.MemoryUsage().TotalMemUsage, 2*mockColumnTotalMemoryUsage)
-	require.Equal(t, t1.MemoryUsage().TotalIdxTrackingMemUsage(), int64(0))
-	require.Equal(t, t1.MemoryUsage().TotalColTrackingMemUsage(), 2*mockColumnMemoryUsage)
->>>>>>> 7bd89234
 
 	// Put t1, assert TotalMemUsage and TotalColTrackingMemUsage
 	lru.Put(int64(1), t1)
@@ -148,7 +129,6 @@
 	t2 := newMockStatisticsTable(2, 1, true, false)
 	lru.Put(int64(2), t2)
 	require.Equal(t, lru.TotalCost(), 4*mockColumnTotalMemoryUsage+1*mockIndexTotalMemoryUsage)
-<<<<<<< HEAD
 	require.Equal(t, lru.Cost(), 4*mockColumnCMSMemoryUsage+1*mockIndexCMSMemoryUsage)
 
 	// Put t3, a column of t1 should be evicted
@@ -161,20 +141,6 @@
 
 	// Put t4, all indices' cmsketch of other tables should be evicted
 	t4 := newMockStatisticsTable(3, 3, true, false)
-=======
-	require.Equal(t, lru.Cost(), 4*mockColumnMemoryUsage+1*mockIndexMemoryUsage)
-
-	// Put t3, a column of t1 should be evicted
-	t3 := newMockStatisticsTable(1, 1)
-	lru.Put(int64(3), t3)
-	require.Equal(t, lru.Len(), 3)
-	require.Equal(t, t1.MemoryUsage().TotalColTrackingMemUsage(), mockColumnMemoryUsage)
-	require.Equal(t, lru.TotalCost(), t1.MemoryUsage().TotalMemUsage+t2.MemoryUsage().TotalMemUsage+t3.MemoryUsage().TotalMemUsage)
-	require.Equal(t, lru.Cost(), 4*mockColumnMemoryUsage+2*mockIndexMemoryUsage)
-
-	// Put t4, all indices' cmsketch of other tables should be evicted
-	t4 := newMockStatisticsTable(3, 3)
->>>>>>> 7bd89234
 	lru.Put(int64(4), t4)
 	require.Equal(t, lru.Len(), 4)
 	require.Equal(t, t1.MemoryUsage().TotalTrackingMemUsage(), int64(0))
@@ -184,11 +150,7 @@
 		t2.MemoryUsage().TotalMemUsage+
 		t3.MemoryUsage().TotalMemUsage+
 		t4.MemoryUsage().TotalMemUsage)
-<<<<<<< HEAD
 	require.Equal(t, lru.Cost(), 3*mockColumnCMSMemoryUsage+3*mockIndexCMSMemoryUsage)
-=======
-	require.Equal(t, lru.Cost(), 3*mockColumnMemoryUsage+3*mockIndexMemoryUsage)
->>>>>>> 7bd89234
 }
 
 func TestLRUCopy(t *testing.T) {
@@ -238,7 +200,6 @@
 	lru.Put(int64(2), t2)
 	lru.Put(int64(3), t3)
 	require.Equal(t, lru.TotalCost(), 6*mockColumnTotalMemoryUsage+6*mockIndexTotalMemoryUsage)
-<<<<<<< HEAD
 	require.Equal(t, lru.Cost(), 6*mockIndexCMSMemoryUsage+6*mockColumnCMSMemoryUsage)
 	mockTableAppendColumn(t1)
 	lru.FreshMemUsage()
@@ -248,27 +209,6 @@
 	lru.FreshMemUsage()
 	require.Equal(t, lru.TotalCost(), 7*mockColumnTotalMemoryUsage+7*mockIndexTotalMemoryUsage)
 	require.Equal(t, lru.Cost(), 7*mockIndexCMSMemoryUsage+7*mockColumnCMSMemoryUsage)
-=======
-	require.Equal(t, lru.Cost(), 6*mockIndexMemoryUsage+6*mockColumnMemoryUsage)
-	mockTableAppendColumn(t1)
-	lru.FreshMemUsage()
-	require.Equal(t, lru.TotalCost(), 7*mockColumnTotalMemoryUsage+6*mockIndexTotalMemoryUsage)
-	require.Equal(t, lru.Cost(), 6*mockIndexMemoryUsage+7*mockColumnMemoryUsage)
-	mockTableAppendIndex(t1)
-	lru.FreshMemUsage()
-	require.Equal(t, lru.TotalCost(), 7*mockColumnTotalMemoryUsage+7*mockIndexTotalMemoryUsage)
-	require.Equal(t, lru.Cost(), 7*mockIndexMemoryUsage+7*mockColumnMemoryUsage)
-
-	mockTableRemoveColumn(t1)
-	lru.Put(int64(1), t1)
-	require.Equal(t, lru.TotalCost(), 6*mockColumnTotalMemoryUsage+7*mockIndexTotalMemoryUsage)
-	require.Equal(t, lru.Cost(), 7*mockIndexMemoryUsage+6*mockColumnMemoryUsage)
-
-	mockTableRemoveIndex(t1)
-	lru.Put(int64(1), t1)
-	require.Equal(t, lru.TotalCost(), 6*mockColumnTotalMemoryUsage+6*mockIndexTotalMemoryUsage)
-	require.Equal(t, lru.Cost(), 6*mockIndexMemoryUsage+6*mockColumnMemoryUsage)
->>>>>>> 7bd89234
 }
 
 func TestLRUPutTooBig(t *testing.T) {
@@ -278,11 +218,7 @@
 	lru.Put(int64(1), mockTable)
 	_, ok := lru.Get(int64(1))
 	require.True(t, ok)
-<<<<<<< HEAD
 	require.Equal(t, lru.TotalCost(), mockColumnTotalMemoryUsage-mockColumnCMSMemoryUsage+mockIndexTotalMemoryUsage-mockIndexCMSMemoryUsage)
-=======
-	require.Equal(t, lru.TotalCost(), mockColumnTotalMemoryUsage-mockColumnMemoryUsage+mockIndexTotalMemoryUsage-mockIndexMemoryUsage)
->>>>>>> 7bd89234
 	require.Equal(t, lru.Cost(), int64(0))
 	require.Equal(t, mockTable.MemoryUsage().TotalTrackingMemUsage(), int64(0))
 }
@@ -290,15 +226,9 @@
 func TestCacheLen(t *testing.T) {
 	capacity := int64(12)
 	stats := newStatsLruCache(capacity)
-<<<<<<< HEAD
 	t1 := newMockStatisticsTable(2, 1, true, false)
 	stats.Put(int64(1), t1)
 	t2 := newMockStatisticsTable(1, 1, true, false)
-=======
-	t1 := newMockStatisticsTable(2, 1)
-	stats.Put(int64(1), t1)
-	t2 := newMockStatisticsTable(1, 1)
->>>>>>> 7bd89234
 	// put t2, t1 should be evicted 2 items and still exists in the list
 	stats.Put(int64(2), t2)
 	require.Equal(t, stats.lru.cache.Len(), 3)
@@ -306,11 +236,7 @@
 	require.Equal(t, stats.Len(), 2)
 
 	// put t3, t1/t2 should be evicted all items and disappeared from the list
-<<<<<<< HEAD
 	t3 := newMockStatisticsTable(2, 1, true, false)
-=======
-	t3 := newMockStatisticsTable(2, 1)
->>>>>>> 7bd89234
 	stats.Put(int64(3), t3)
 	require.Equal(t, stats.lru.cache.Len(), 3)
 	require.Equal(t, t1.MemoryUsage().TotalTrackingMemUsage(), int64(0))
@@ -348,14 +274,14 @@
 	s.SetCapacity(cost - 1)
 	require.Equal(t, s.Cost(), statistics.TopNUnitSize)
 	require.Nil(t, t1.Columns[0].CMSketch)
-	require.True(t, t1.Columns[0].IsCMSEvicting())
+	require.True(t, t1.Columns[0].IsCMSEvicted())
 	require.NotNil(t, t1.Columns[0].TopN)
-	require.False(t, t1.Columns[0].IsTopNEvicting())
+	require.False(t, t1.Columns[0].IsTopNEvicted())
 	// assert both cms and topn got evicted
 	s.SetCapacity(1)
 	require.Equal(t, s.Cost(), int64(0))
 	require.Nil(t, t1.Columns[0].CMSketch)
-	require.True(t, t1.Columns[0].IsCMSEvicting())
+	require.True(t, t1.Columns[0].IsCMSEvicted())
 	require.Nil(t, t1.Columns[0].TopN)
-	require.True(t, t1.Columns[0].IsTopNEvicting())
+	require.True(t, t1.Columns[0].IsTopNEvicted())
 }