// Copyright 2017 PingCAP, Inc.
//
// Licensed under the Apache License, Version 2.0 (the "License");
// you may not use this file except in compliance with the License.
// You may obtain a copy of the License at
//
//     http://www.apache.org/licenses/LICENSE-2.0
//
// Unless required by applicable law or agreed to in writing, software
// distributed under the License is distributed on an "AS IS" BASIS,
// See the License for the specific language governing permissions and
// limitations under the License.

package handle

import (
	"context"
	"encoding/json"
	"fmt"
	"sync"
	"sync/atomic"
	"time"

	"github.com/cznic/mathutil"
	"github.com/pingcap/errors"
	"github.com/pingcap/failpoint"
	"github.com/pingcap/parser/ast"
	"github.com/pingcap/parser/model"
	"github.com/pingcap/parser/mysql"
	"github.com/pingcap/parser/terror"
	"github.com/pingcap/tidb/ddl/util"
	"github.com/pingcap/tidb/infoschema"
	"github.com/pingcap/tidb/kv"
	"github.com/pingcap/tidb/sessionctx"
	"github.com/pingcap/tidb/sessionctx/stmtctx"
	"github.com/pingcap/tidb/sessionctx/variable"
	"github.com/pingcap/tidb/statistics"
	"github.com/pingcap/tidb/store/tikv/oracle"
	"github.com/pingcap/tidb/table"
	"github.com/pingcap/tidb/types"
	"github.com/pingcap/tidb/util/chunk"
	"github.com/pingcap/tidb/util/logutil"
	"github.com/pingcap/tidb/util/memory"
	"github.com/pingcap/tidb/util/sqlexec"
	atomic2 "go.uber.org/atomic"
	"go.uber.org/zap"
)

// statsCache caches the tables in memory for Handle.
type statsCache struct {
	tables map[int64]*statistics.Table
	// version is the latest version of cache.
	version  uint64
	memUsage int64
}

// Handle can update stats info periodically.
type Handle struct {
	mu struct {
		sync.Mutex
		ctx sessionctx.Context
		// rateMap contains the error rate delta from feedback.
		rateMap errorRateDeltaMap
		// pid2tid is the map from partition ID to table ID.
		pid2tid map[int64]int64
		// schemaVersion is the version of information schema when `pid2tid` is built.
		schemaVersion int64
	}

	// It can be read by multiple readers at the same time without acquiring lock, but it can be
	// written only after acquiring the lock.
	statsCache struct {
		sync.Mutex
		atomic.Value
		memTracker *memory.Tracker
	}

	restrictedExec sqlexec.RestrictedSQLExecutor

	// ddlEventCh is a channel to notify a ddl operation has happened.
	// It is sent only by owner or the drop stats executor, and read by stats handle.
	ddlEventCh chan *util.Event
	// listHead contains all the stats collector required by session.
	listHead *SessionStatsCollector
	// globalMap contains all the delta map from collectors when we dump them to KV.
	globalMap tableDeltaMap
	// feedback is used to store query feedback info.
	feedback *statistics.QueryFeedbackMap

	lease atomic2.Duration

	// idxUsageListHead contains all the index usage collectors required by session.
	idxUsageListHead *SessionIndexUsageCollector
}

// Clear the statsCache, only for test.
func (h *Handle) Clear() {
	h.mu.Lock()
	h.statsCache.Lock()
	h.statsCache.Store(statsCache{tables: make(map[int64]*statistics.Table)})
	h.statsCache.memTracker = memory.NewTracker(memory.LabelForStatsCache, -1)
	h.statsCache.Unlock()
	for len(h.ddlEventCh) > 0 {
		<-h.ddlEventCh
	}
	h.feedback = statistics.NewQueryFeedbackMap()
	h.mu.ctx.GetSessionVars().InitChunkSize = 1
	h.mu.ctx.GetSessionVars().MaxChunkSize = 1
	h.mu.ctx.GetSessionVars().EnableChunkRPC = false
	h.mu.ctx.GetSessionVars().SetProjectionConcurrency(0)
	h.listHead = &SessionStatsCollector{mapper: make(tableDeltaMap), rateMap: make(errorRateDeltaMap)}
	h.globalMap = make(tableDeltaMap)
	h.mu.rateMap = make(errorRateDeltaMap)
	h.mu.Unlock()
}

// NewHandle creates a Handle for update stats.
func NewHandle(ctx sessionctx.Context, lease time.Duration) (*Handle, error) {
	handle := &Handle{
		ddlEventCh:       make(chan *util.Event, 100),
		listHead:         &SessionStatsCollector{mapper: make(tableDeltaMap), rateMap: make(errorRateDeltaMap)},
		globalMap:        make(tableDeltaMap),
		feedback:         statistics.NewQueryFeedbackMap(),
		idxUsageListHead: &SessionIndexUsageCollector{mapper: make(indexUsageMap)},
	}
	handle.lease.Store(lease)
	// It is safe to use it concurrently because the exec won't touch the ctx.
	if exec, ok := ctx.(sqlexec.RestrictedSQLExecutor); ok {
		handle.restrictedExec = exec
	}
	handle.statsCache.memTracker = memory.NewTracker(memory.LabelForStatsCache, -1)
	handle.mu.ctx = ctx
	handle.mu.rateMap = make(errorRateDeltaMap)
	handle.statsCache.Store(statsCache{tables: make(map[int64]*statistics.Table)})
	err := handle.RefreshVars()
	if err != nil {
		return nil, err
	}
	return handle, nil
}

// Lease returns the stats lease.
func (h *Handle) Lease() time.Duration {
	return h.lease.Load()
}

// SetLease sets the stats lease.
func (h *Handle) SetLease(lease time.Duration) {
	h.lease.Store(lease)
}

// GetQueryFeedback gets the query feedback. It is only used in test.
func (h *Handle) GetQueryFeedback() *statistics.QueryFeedbackMap {
	defer func() {
		h.feedback = statistics.NewQueryFeedbackMap()
	}()
	return h.feedback
}

// DurationToTS converts duration to timestamp.
func DurationToTS(d time.Duration) uint64 {
	return oracle.ComposeTS(d.Nanoseconds()/int64(time.Millisecond), 0)
}

// Update reads stats meta from store and updates the stats map.
func (h *Handle) Update(is infoschema.InfoSchema) error {
	oldCache := h.statsCache.Load().(statsCache)
	lastVersion := oldCache.version
	// We need this because for two tables, the smaller version may write later than the one with larger version.
	// Consider the case that there are two tables A and B, their version and commit time is (A0, A1) and (B0, B1),
	// and A0 < B0 < B1 < A1. We will first read the stats of B, and update the lastVersion to B0, but we cannot read
	// the table stats of A0 if we read stats that greater than lastVersion which is B0.
	// We can read the stats if the diff between commit time and version is less than three lease.
	offset := DurationToTS(3 * h.Lease())
	if oldCache.version >= offset {
		lastVersion = lastVersion - offset
	} else {
		lastVersion = 0
	}
	sql := fmt.Sprintf("SELECT version, table_id, modify_count, count from mysql.stats_meta where version > %d order by version", lastVersion)
	rows, _, err := h.restrictedExec.ExecRestrictedSQL(sql)
	if err != nil {
		return errors.Trace(err)
	}

	tables := make([]*statistics.Table, 0, len(rows))
	deletedTableIDs := make([]int64, 0, len(rows))
	for _, row := range rows {
		version := row.GetUint64(0)
		physicalID := row.GetInt64(1)
		modifyCount := row.GetInt64(2)
		count := row.GetInt64(3)
		lastVersion = version
		h.mu.Lock()
		table, ok := h.getTableByPhysicalID(is, physicalID)
		h.mu.Unlock()
		if !ok {
			logutil.BgLogger().Debug("unknown physical ID in stats meta table, maybe it has been dropped", zap.Int64("ID", physicalID))
			deletedTableIDs = append(deletedTableIDs, physicalID)
			continue
		}
		tableInfo := table.Meta()
		tbl, err := h.tableStatsFromStorage(tableInfo, physicalID, false, nil)
		// Error is not nil may mean that there are some ddl changes on this table, we will not update it.
		if err != nil {
			logutil.BgLogger().Error("[stats] error occurred when read table stats", zap.String("table", tableInfo.Name.O), zap.Error(err))
			continue
		}
		if tbl == nil {
			deletedTableIDs = append(deletedTableIDs, physicalID)
			continue
		}
		tbl.Version = version
		tbl.Count = count
		tbl.ModifyCount = modifyCount
		tbl.Name = getFullTableName(is, tableInfo)
		tables = append(tables, tbl)
	}
	h.updateStatsCache(oldCache.update(tables, deletedTableIDs, lastVersion))
	return nil
}

func (h *Handle) getTableByPhysicalID(is infoschema.InfoSchema, physicalID int64) (table.Table, bool) {
	if is.SchemaMetaVersion() != h.mu.schemaVersion {
		h.mu.schemaVersion = is.SchemaMetaVersion()
		h.mu.pid2tid = buildPartitionID2TableID(is)
	}
	if id, ok := h.mu.pid2tid[physicalID]; ok {
		return is.TableByID(id)
	}
	return is.TableByID(physicalID)
}

func buildPartitionID2TableID(is infoschema.InfoSchema) map[int64]int64 {
	mapper := make(map[int64]int64)
	for _, db := range is.AllSchemas() {
		tbls := db.Tables
		for _, tbl := range tbls {
			pi := tbl.GetPartitionInfo()
			if pi == nil {
				continue
			}
			for _, def := range pi.Definitions {
				mapper[def.ID] = tbl.ID
			}
		}
	}
	return mapper
}

// GetMemConsumed returns the mem size of statscache consumed
func (h *Handle) GetMemConsumed() (size int64) {
	size = h.statsCache.memTracker.BytesConsumed()
	return
}

// GetTableStats retrieves the statistics table from cache, and the cache will be updated by a goroutine.
func (h *Handle) GetTableStats(tblInfo *model.TableInfo) *statistics.Table {
	return h.GetPartitionStats(tblInfo, tblInfo.ID)
}

// GetPartitionStats retrieves the partition stats from cache.
func (h *Handle) GetPartitionStats(tblInfo *model.TableInfo, pid int64) *statistics.Table {
	statsCache := h.statsCache.Load().(statsCache)
	tbl, ok := statsCache.tables[pid]
	if !ok {
		tbl = statistics.PseudoTable(tblInfo)
		tbl.PhysicalID = pid
		h.updateStatsCache(statsCache.update([]*statistics.Table{tbl}, nil, statsCache.version))
		return tbl
	}
	return tbl
}

func (h *Handle) updateStatsCache(newCache statsCache) {
	h.statsCache.Lock()
	oldCache := h.statsCache.Load().(statsCache)
	if oldCache.version <= newCache.version {
		h.statsCache.memTracker.Consume(newCache.memUsage - oldCache.memUsage)
		h.statsCache.Store(newCache)
	}
	h.statsCache.Unlock()
}

func (sc statsCache) copy() statsCache {
	newCache := statsCache{tables: make(map[int64]*statistics.Table, len(sc.tables)),
		version:  sc.version,
		memUsage: sc.memUsage}
	for k, v := range sc.tables {
		newCache.tables[k] = v
	}
	return newCache
}

//initMemoryUsage calc total memory usage of statsCache and set statsCache.memUsage
//should be called after the tables and their stats are initilazed
func (sc statsCache) initMemoryUsage() {
	sum := int64(0)
	for _, tb := range sc.tables {
		sum += tb.MemoryUsage()
	}
	sc.memUsage = sum
	return
}

// update updates the statistics table cache using copy on write.
func (sc statsCache) update(tables []*statistics.Table, deletedIDs []int64, newVersion uint64) statsCache {
	newCache := sc.copy()
	newCache.version = newVersion
	for _, tbl := range tables {
		id := tbl.PhysicalID
		if ptbl, ok := newCache.tables[id]; ok {
			newCache.memUsage -= ptbl.MemoryUsage()
		}
		newCache.tables[id] = tbl
		newCache.memUsage += tbl.MemoryUsage()
	}
	for _, id := range deletedIDs {
		if ptbl, ok := newCache.tables[id]; ok {
			newCache.memUsage -= ptbl.MemoryUsage()
		}
		delete(newCache.tables, id)
	}
	return newCache
}

// LoadNeededHistograms will load histograms for those needed columns.
func (h *Handle) LoadNeededHistograms() (err error) {
	cols := statistics.HistogramNeededColumns.AllCols()
	reader, err := h.getStatsReader(nil)
	if err != nil {
		return err
	}

	defer func() {
		err1 := h.releaseStatsReader(reader)
		if err1 != nil && err == nil {
			err = err1
		}
	}()

	for _, col := range cols {
		statsCache := h.statsCache.Load().(statsCache)
		tbl, ok := statsCache.tables[col.TableID]
		if !ok {
			continue
		}
		tbl = tbl.Copy()
		c, ok := tbl.Columns[col.ColumnID]
		if !ok || c.Len() > 0 {
			statistics.HistogramNeededColumns.Delete(col)
			continue
		}
		hg, err := h.histogramFromStorage(reader, col.TableID, c.ID, &c.Info.FieldType, c.NDV, 0, c.LastUpdateVersion, c.NullCount, c.TotColSize, c.Correlation)
		if err != nil {
			return errors.Trace(err)
		}
		cms, topN, err := h.cmSketchAndTopNFromStorage(reader, col.TableID, 0, col.ColumnID)
		if err != nil {
			return errors.Trace(err)
		}
		selSQL := fmt.Sprintf("select stats_ver from mysql.stats_histograms where is_index = 0 and table_id = %d and hist_id = %d", col.TableID, col.ColumnID)
		rows, _, err := reader.read(selSQL)
		if err != nil {
			return errors.Trace(err)
		}
		if len(rows) == 0 {
			logutil.BgLogger().Error("fail to get stats version for this histogram", zap.Int64("table_id", col.TableID), zap.Int64("hist_id", col.ColumnID))
		}
		tbl.Columns[c.ID] = &statistics.Column{
			PhysicalID: col.TableID,
			Histogram:  *hg,
			Info:       c.Info,
			CMSketch:   cms,
			TopN:       topN,
			Count:      int64(hg.TotalRowCount()),
			IsHandle:   c.IsHandle,
			StatsVer:   rows[0].GetInt64(0),
		}
<<<<<<< HEAD
		tbl.Columns[c.ID].Count = int64(tbl.Columns[c.ID].TotalRowCount())
		h.statsCache.Update([]*statistics.Table{tbl}, nil, h.statsCache.GetVersion())
=======
		h.updateStatsCache(statsCache.update([]*statistics.Table{tbl}, nil, statsCache.version))
>>>>>>> 41eb5949
		statistics.HistogramNeededColumns.Delete(col)
	}
	return nil
}

// LastUpdateVersion gets the last update version.
func (h *Handle) LastUpdateVersion() uint64 {
	return h.statsCache.Load().(statsCache).version
}

// SetLastUpdateVersion sets the last update version.
func (h *Handle) SetLastUpdateVersion(version uint64) {
	statsCache := h.statsCache.Load().(statsCache)
	h.updateStatsCache(statsCache.update(nil, nil, version))
}

// FlushStats flushes the cached stats update into store.
func (h *Handle) FlushStats() {
	for len(h.ddlEventCh) > 0 {
		e := <-h.ddlEventCh
		if err := h.HandleDDLEvent(e); err != nil {
			logutil.BgLogger().Error("[stats] handle ddl event fail", zap.Error(err))
		}
	}
	if err := h.DumpStatsDeltaToKV(DumpAll); err != nil {
		logutil.BgLogger().Error("[stats] dump stats delta fail", zap.Error(err))
	}
	if err := h.DumpStatsFeedbackToKV(); err != nil {
		logutil.BgLogger().Error("[stats] dump stats feedback fail", zap.Error(err))
	}
}

func (h *Handle) cmSketchAndTopNFromStorage(reader *statsReader, tblID int64, isIndex, histID int64) (_ *statistics.CMSketch, _ *statistics.TopN, err error) {
	selSQL := fmt.Sprintf("select cm_sketch from mysql.stats_histograms where table_id = %d and is_index = %d and hist_id = %d", tblID, isIndex, histID)
	rows, _, err := reader.read(selSQL)
	if err != nil || len(rows) == 0 {
		return nil, nil, err
	}
	selSQL = fmt.Sprintf("select HIGH_PRIORITY value, count from mysql.stats_top_n where table_id = %d and is_index = %d and hist_id = %d", tblID, isIndex, histID)
	topNRows, _, err := reader.read(selSQL)
	if err != nil {
		return nil, nil, err
	}
	return statistics.DecodeCMSketchAndTopN(rows[0].GetBytes(0), topNRows)
}

func (h *Handle) indexStatsFromStorage(reader *statsReader, row chunk.Row, table *statistics.Table, tableInfo *model.TableInfo) error {
	histID := row.GetInt64(2)
	distinct := row.GetInt64(3)
	histVer := row.GetUint64(4)
	nullCount := row.GetInt64(5)
	idx := table.Indices[histID]
	errorRate := statistics.ErrorRate{}
	flag := row.GetInt64(8)
	lastAnalyzePos := row.GetDatum(10, types.NewFieldType(mysql.TypeBlob))
	if statistics.IsAnalyzed(flag) && !reader.isHistory() {
		h.mu.rateMap.clear(table.PhysicalID, histID, true)
	} else if idx != nil {
		errorRate = idx.ErrorRate
	}
	for _, idxInfo := range tableInfo.Indices {
		if histID != idxInfo.ID {
			continue
		}
		if idx == nil || idx.LastUpdateVersion < histVer {
			hg, err := h.histogramFromStorage(reader, table.PhysicalID, histID, types.NewFieldType(mysql.TypeBlob), distinct, 1, histVer, nullCount, 0, 0)
			if err != nil {
				return errors.Trace(err)
			}
			cms, topN, err := h.cmSketchAndTopNFromStorage(reader, table.PhysicalID, 1, idxInfo.ID)
			if err != nil {
				return errors.Trace(err)
			}
			idx = &statistics.Index{Histogram: *hg, CMSketch: cms, TopN: topN, Info: idxInfo, ErrorRate: errorRate, StatsVer: row.GetInt64(7), Flag: flag}
			lastAnalyzePos.Copy(&idx.LastAnalyzePos)
		}
		break
	}
	if idx != nil {
		table.Indices[histID] = idx
	} else {
		logutil.BgLogger().Debug("we cannot find index id in table info. It may be deleted.", zap.Int64("indexID", histID), zap.String("table", tableInfo.Name.O))
	}
	return nil
}

func (h *Handle) columnStatsFromStorage(reader *statsReader, row chunk.Row, table *statistics.Table, tableInfo *model.TableInfo, loadAll bool) error {
	histID := row.GetInt64(2)
	distinct := row.GetInt64(3)
	histVer := row.GetUint64(4)
	nullCount := row.GetInt64(5)
	totColSize := row.GetInt64(6)
	statsVer := row.GetInt64(7)
	correlation := row.GetFloat64(9)
	lastAnalyzePos := row.GetDatum(10, types.NewFieldType(mysql.TypeBlob))
	col := table.Columns[histID]
	errorRate := statistics.ErrorRate{}
	flag := row.GetInt64(8)
	if statistics.IsAnalyzed(flag) && !reader.isHistory() {
		h.mu.rateMap.clear(table.PhysicalID, histID, false)
	} else if col != nil {
		errorRate = col.ErrorRate
	}
	for _, colInfo := range tableInfo.Columns {
		if histID != colInfo.ID {
			continue
		}
		isHandle := tableInfo.PKIsHandle && mysql.HasPriKeyFlag(colInfo.Flag)
		// We will not load buckets if:
		// 1. Lease > 0, and:
		// 2. this column is not handle, and:
		// 3. the column doesn't has buckets before, and:
		// 4. loadAll is false.
		notNeedLoad := h.Lease() > 0 &&
			!isHandle &&
			(col == nil || col.Len() == 0 && col.LastUpdateVersion < histVer) &&
			!loadAll
		if notNeedLoad {
			count, err := h.columnCountFromStorage(reader, table.PhysicalID, histID, statsVer)
			if err != nil {
				return errors.Trace(err)
			}
			col = &statistics.Column{
				PhysicalID: table.PhysicalID,
				Histogram:  *statistics.NewHistogram(histID, distinct, nullCount, histVer, &colInfo.FieldType, 0, totColSize),
				Info:       colInfo,
				Count:      count + nullCount,
				ErrorRate:  errorRate,
				IsHandle:   tableInfo.PKIsHandle && mysql.HasPriKeyFlag(colInfo.Flag),
				Flag:       flag,
			}
			lastAnalyzePos.Copy(&col.LastAnalyzePos)
			col.Histogram.Correlation = correlation
			break
		}
		if col == nil || col.LastUpdateVersion < histVer || loadAll {
			hg, err := h.histogramFromStorage(reader, table.PhysicalID, histID, &colInfo.FieldType, distinct, 0, histVer, nullCount, totColSize, correlation)
			if err != nil {
				return errors.Trace(err)
			}
			cms, topN, err := h.cmSketchAndTopNFromStorage(reader, table.PhysicalID, 0, colInfo.ID)
			if err != nil {
				return errors.Trace(err)
			}
			col = &statistics.Column{
				PhysicalID: table.PhysicalID,
				Histogram:  *hg,
				Info:       colInfo,
				CMSketch:   cms,
				TopN:       topN,
				Count:      int64(hg.TotalRowCount()),
				ErrorRate:  errorRate,
				IsHandle:   tableInfo.PKIsHandle && mysql.HasPriKeyFlag(colInfo.Flag),
				Flag:       flag,
				StatsVer:   statsVer,
			}
			col.Count = int64(col.TotalRowCount())
			lastAnalyzePos.Copy(&col.LastAnalyzePos)
			break
		}
		if col.TotColSize != totColSize {
			newCol := *col
			newCol.TotColSize = totColSize
			col = &newCol
		}
		break
	}
	if col != nil {
		table.Columns[col.ID] = col
	} else {
		// If we didn't find a Column or Index in tableInfo, we won't load the histogram for it.
		// But don't worry, next lease the ddl will be updated, and we will load a same table for two times to
		// avoid error.
		logutil.BgLogger().Debug("we cannot find column in table info now. It may be deleted", zap.Int64("colID", histID), zap.String("table", tableInfo.Name.O))
	}
	return nil
}

// tableStatsFromStorage loads table stats info from storage.
func (h *Handle) tableStatsFromStorage(tableInfo *model.TableInfo, physicalID int64, loadAll bool, historyStatsExec sqlexec.RestrictedSQLExecutor) (_ *statistics.Table, err error) {
	reader, err := h.getStatsReader(historyStatsExec)
	if err != nil {
		return nil, err
	}
	defer func() {
		err1 := h.releaseStatsReader(reader)
		if err == nil && err1 != nil {
			err = err1
		}
	}()
	table, ok := h.statsCache.Load().(statsCache).tables[physicalID]
	// If table stats is pseudo, we also need to copy it, since we will use the column stats when
	// the average error rate of it is small.
	if !ok || historyStatsExec != nil {
		histColl := statistics.HistColl{
			PhysicalID:     physicalID,
			HavePhysicalID: true,
			Columns:        make(map[int64]*statistics.Column, len(tableInfo.Columns)),
			Indices:        make(map[int64]*statistics.Index, len(tableInfo.Indices)),
		}
		table = &statistics.Table{
			HistColl: histColl,
		}
	} else {
		// We copy it before writing to avoid race.
		table = table.Copy()
	}
	table.Pseudo = false
	selSQL := fmt.Sprintf("select table_id, is_index, hist_id, distinct_count, version, null_count, tot_col_size, stats_ver, flag, correlation, last_analyze_pos from mysql.stats_histograms where table_id = %d", physicalID)
	rows, _, err := reader.read(selSQL)
	// Check deleted table.
	if err != nil || len(rows) == 0 {
		return nil, nil
	}
	for _, row := range rows {
		if row.GetInt64(1) > 0 {
			err = h.indexStatsFromStorage(reader, row, table, tableInfo)
		} else {
			err = h.columnStatsFromStorage(reader, row, table, tableInfo, loadAll)
		}
		if err != nil {
			return nil, err
		}
	}
	return h.extendedStatsFromStorage(reader, table, physicalID, loadAll)
}

func (h *Handle) extendedStatsFromStorage(reader *statsReader, table *statistics.Table, physicalID int64, loadAll bool) (*statistics.Table, error) {
	lastVersion := uint64(0)
	if table.ExtendedStats != nil && !loadAll {
		lastVersion = table.ExtendedStats.LastUpdateVersion
	} else {
		table.ExtendedStats = statistics.NewExtendedStatsColl()
	}
	sql := fmt.Sprintf("select stats_name, db, status, type, column_ids, scalar_stats, blob_stats, version from mysql.stats_extended where table_id = %d and status in (%d, %d) and version > %d", physicalID, StatsStatusAnalyzed, StatsStatusDeleted, lastVersion)
	rows, _, err := reader.read(sql)
	if err != nil || len(rows) == 0 {
		return table, nil
	}
	for _, row := range rows {
		lastVersion = mathutil.MaxUint64(lastVersion, row.GetUint64(7))
		key := statistics.ExtendedStatsKey{
			StatsName: row.GetString(0),
			DB:        row.GetString(1),
		}
		status := uint8(row.GetInt64(2))
		if status == StatsStatusDeleted {
			delete(table.ExtendedStats.Stats, key)
		} else {
			item := &statistics.ExtendedStatsItem{
				Tp:         uint8(row.GetInt64(3)),
				ScalarVals: row.GetFloat64(5),
				StringVals: row.GetString(6),
			}
			colIDs := row.GetString(4)
			err := json.Unmarshal([]byte(colIDs), &item.ColIDs)
			if err != nil {
				logutil.BgLogger().Error("[stats] decode column IDs failed", zap.String("column_ids", colIDs), zap.Error(err))
				return nil, err
			}
			table.ExtendedStats.Stats[key] = item
		}
	}
	table.ExtendedStats.LastUpdateVersion = lastVersion
	return table, nil
}

// SaveStatsToStorage saves the stats to storage.
func (h *Handle) SaveStatsToStorage(tableID int64, count int64, isIndex int, hg *statistics.Histogram, cms *statistics.CMSketch, topN *statistics.TopN, statsVersion int, isAnalyzed int64) (err error) {
	h.mu.Lock()
	defer h.mu.Unlock()
	ctx := context.TODO()
	exec := h.mu.ctx.(sqlexec.SQLExecutor)
	_, err = exec.Execute(ctx, "begin")
	if err != nil {
		return errors.Trace(err)
	}
	defer func() {
		err = finishTransaction(context.Background(), exec, err)
	}()
	txn, err := h.mu.ctx.Txn(true)
	if err != nil {
		return errors.Trace(err)
	}

	version := txn.StartTS()
	sqls := make([]string, 0, 4)
	// If the count is less than 0, then we do not want to update the modify count and count.
	if count >= 0 {
		sqls = append(sqls, fmt.Sprintf("replace into mysql.stats_meta (version, table_id, count) values (%d, %d, %d)", version, tableID, count))
	} else {
		sqls = append(sqls, fmt.Sprintf("update mysql.stats_meta set version = %d where table_id = %d", version, tableID))
	}
	data, err := statistics.EncodeCMSketchWithoutTopN(cms)
	if err != nil {
		return
	}
	// Delete outdated data
	sqls = append(sqls, fmt.Sprintf("delete from mysql.stats_top_n where table_id = %d and is_index = %d and hist_id = %d", tableID, isIndex, hg.ID))
	if topN != nil {
		for _, meta := range topN.TopN {
			sqls = append(sqls, fmt.Sprintf("insert into mysql.stats_top_n (table_id, is_index, hist_id, value, count) values (%d, %d, %d, X'%X', %d)", tableID, isIndex, hg.ID, meta.Encoded, meta.Count))
		}
	}
	flag := 0
	if isAnalyzed == 1 {
		flag = statistics.AnalyzeFlag
	}
	sqls = append(sqls, fmt.Sprintf("replace into mysql.stats_histograms (table_id, is_index, hist_id, distinct_count, version, null_count, cm_sketch, tot_col_size, stats_ver, flag, correlation) values (%d, %d, %d, %d, %d, %d, X'%X', %d, %d, %d, %f)",
		tableID, isIndex, hg.ID, hg.NDV, version, hg.NullCount, data, hg.TotColSize, statsVersion, flag, hg.Correlation))
	sqls = append(sqls, fmt.Sprintf("delete from mysql.stats_buckets where table_id = %d and is_index = %d and hist_id = %d", tableID, isIndex, hg.ID))
	sc := h.mu.ctx.GetSessionVars().StmtCtx
	var lastAnalyzePos []byte
	for i := range hg.Buckets {
		count := hg.Buckets[i].Count
		if i > 0 {
			count -= hg.Buckets[i-1].Count
		}
		var upperBound types.Datum
		upperBound, err = hg.GetUpper(i).ConvertTo(sc, types.NewFieldType(mysql.TypeBlob))
		if err != nil {
			return
		}
		if i == len(hg.Buckets)-1 {
			lastAnalyzePos = upperBound.GetBytes()
		}
		var lowerBound types.Datum
		lowerBound, err = hg.GetLower(i).ConvertTo(sc, types.NewFieldType(mysql.TypeBlob))
		if err != nil {
			return
		}
		sqls = append(sqls, fmt.Sprintf("insert into mysql.stats_buckets(table_id, is_index, hist_id, bucket_id, count, repeats, lower_bound, upper_bound) values(%d, %d, %d, %d, %d, %d, X'%X', X'%X')", tableID, isIndex, hg.ID, i, count, hg.Buckets[i].Repeat, lowerBound.GetBytes(), upperBound.GetBytes()))
	}
	if isAnalyzed == 1 && len(lastAnalyzePos) > 0 {
		sqls = append(sqls, fmt.Sprintf("update mysql.stats_histograms set last_analyze_pos = X'%X' where table_id = %d and is_index = %d and hist_id = %d", lastAnalyzePos, tableID, isIndex, hg.ID))
	}
	return execSQLs(context.Background(), exec, sqls)
}

// SaveMetaToStorage will save stats_meta to storage.
func (h *Handle) SaveMetaToStorage(tableID, count, modifyCount int64) (err error) {
	h.mu.Lock()
	defer h.mu.Unlock()
	ctx := context.TODO()
	exec := h.mu.ctx.(sqlexec.SQLExecutor)
	_, err = exec.Execute(ctx, "begin")
	if err != nil {
		return errors.Trace(err)
	}
	defer func() {
		err = finishTransaction(ctx, exec, err)
	}()
	txn, err := h.mu.ctx.Txn(true)
	if err != nil {
		return errors.Trace(err)
	}
	var sql string
	version := txn.StartTS()
	sql = fmt.Sprintf("replace into mysql.stats_meta (version, table_id, count, modify_count) values (%d, %d, %d, %d)", version, tableID, count, modifyCount)
	_, err = exec.Execute(ctx, sql)
	return
}

func (h *Handle) histogramFromStorage(reader *statsReader, tableID int64, colID int64, tp *types.FieldType, distinct int64, isIndex int, ver uint64, nullCount int64, totColSize int64, corr float64) (_ *statistics.Histogram, err error) {
	selSQL := fmt.Sprintf("select count, repeats, lower_bound, upper_bound from mysql.stats_buckets where table_id = %d and is_index = %d and hist_id = %d order by bucket_id", tableID, isIndex, colID)
	rows, fields, err := reader.read(selSQL)
	if err != nil {
		return nil, errors.Trace(err)
	}
	bucketSize := len(rows)
	hg := statistics.NewHistogram(colID, distinct, nullCount, ver, tp, bucketSize, totColSize)
	hg.Correlation = corr
	totalCount := int64(0)
	for i := 0; i < bucketSize; i++ {
		count := rows[i].GetInt64(0)
		repeats := rows[i].GetInt64(1)
		var upperBound, lowerBound types.Datum
		if isIndex == 1 {
			lowerBound = rows[i].GetDatum(2, &fields[2].Column.FieldType)
			upperBound = rows[i].GetDatum(3, &fields[3].Column.FieldType)
		} else {
			sc := &stmtctx.StatementContext{TimeZone: time.UTC}
			d := rows[i].GetDatum(2, &fields[2].Column.FieldType)
			lowerBound, err = d.ConvertTo(sc, tp)
			if err != nil {
				return nil, errors.Trace(err)
			}
			d = rows[i].GetDatum(3, &fields[3].Column.FieldType)
			upperBound, err = d.ConvertTo(sc, tp)
			if err != nil {
				return nil, errors.Trace(err)
			}
		}
		totalCount += count
		hg.AppendBucket(&lowerBound, &upperBound, totalCount, repeats)
	}
	hg.PreCalculateScalar()
	return hg, nil
}

func (h *Handle) columnCountFromStorage(reader *statsReader, tableID, colID, statsVer int64) (int64, error) {
	selSQL := fmt.Sprintf("select sum(count) from mysql.stats_buckets where table_id = %d and is_index = 0 and hist_id = %d", tableID, colID)
	rows, _, err := reader.read(selSQL)
	if err != nil {
		return 0, errors.Trace(err)
	}
	if rows[0].IsNull(0) {
		return 0, nil
	}
	count, err := rows[0].GetMyDecimal(0).ToInt()
	if err != nil {
		return 0, errors.Trace(err)
	}
	if statsVer == statistics.Version2 {
		// Before stats ver 2, histogram represents all data in this column.
		// In stats ver 2, histogram + TopN represent all data in this column.
		// So we need to add TopN total count here.
		selSQL = fmt.Sprintf("select sum(count) from mysql.stats_top_n where table_id = %d and is_index = 0 and hist_id = %d", tableID, colID)
		rows, _, err = reader.read(selSQL)
		if err != nil {
			return 0, errors.Trace(err)
		}
		if !rows[0].IsNull(0) {
			topNCount, err := rows[0].GetMyDecimal(0).ToInt()
			if err != nil {
				return 0, errors.Trace(err)
			}
			count += topNCount
		}
	}
	return count, err
}

func (h *Handle) statsMetaByTableIDFromStorage(tableID int64, historyStatsExec sqlexec.RestrictedSQLExecutor) (version uint64, modifyCount, count int64, err error) {
	selSQL := fmt.Sprintf("SELECT version, modify_count, count from mysql.stats_meta where table_id = %d order by version", tableID)
	var rows []chunk.Row
	if historyStatsExec == nil {
		rows, _, err = h.restrictedExec.ExecRestrictedSQL(selSQL)
	} else {
		rows, _, err = historyStatsExec.ExecRestrictedSQLWithSnapshot(selSQL)
	}
	if err != nil || len(rows) == 0 {
		return
	}
	version = rows[0].GetUint64(0)
	modifyCount = rows[0].GetInt64(1)
	count = rows[0].GetInt64(2)
	return
}

// statsReader is used for simplify code that needs to read system tables in different sqls
// but requires the same transactions.
type statsReader struct {
	ctx     sessionctx.Context
	history sqlexec.RestrictedSQLExecutor
}

func (sr *statsReader) read(sql string) (rows []chunk.Row, fields []*ast.ResultField, err error) {
	if sr.history != nil {
		return sr.history.ExecRestrictedSQLWithSnapshot(sql)
	}
	rc, err := sr.ctx.(sqlexec.SQLExecutor).Execute(context.TODO(), sql)
	if len(rc) > 0 {
		defer terror.Call(rc[0].Close)
	}
	if err != nil {
		return nil, nil, err
	}
	for {
		req := rc[0].NewChunk()
		err := rc[0].Next(context.TODO(), req)
		if err != nil {
			return nil, nil, err
		}
		if req.NumRows() == 0 {
			break
		}
		for i := 0; i < req.NumRows(); i++ {
			rows = append(rows, req.GetRow(i))
		}
	}
	return rows, rc[0].Fields(), nil
}

func (sr *statsReader) isHistory() bool {
	return sr.history != nil
}

func (h *Handle) getStatsReader(history sqlexec.RestrictedSQLExecutor) (reader *statsReader, err error) {
	failpoint.Inject("mockGetStatsReaderFail", func(val failpoint.Value) {
		if val.(bool) {
			failpoint.Return(nil, errors.New("gofail genStatsReader error"))
		}
	})
	if history != nil {
		return &statsReader{history: history}, nil
	}
	h.mu.Lock()
	defer func() {
		if r := recover(); r != nil {
			err = fmt.Errorf("getStatsReader panic %v", r)
		}
		if err != nil {
			h.mu.Unlock()
		}
	}()
	failpoint.Inject("mockGetStatsReaderPanic", nil)
	_, err = h.mu.ctx.(sqlexec.SQLExecutor).Execute(context.TODO(), "begin")
	if err != nil {
		return nil, err
	}
	return &statsReader{ctx: h.mu.ctx}, nil
}

func (h *Handle) releaseStatsReader(reader *statsReader) error {
	if reader.history != nil {
		return nil
	}
	_, err := h.mu.ctx.(sqlexec.SQLExecutor).Execute(context.TODO(), "commit")
	h.mu.Unlock()
	return err
}

const (
	// StatsStatusInited is the status for extended stats which are just registered but have not been analyzed yet.
	StatsStatusInited uint8 = iota
	// StatsStatusAnalyzed is the status for extended stats which have been collected in analyze.
	StatsStatusAnalyzed
	// StatsStatusDeleted is the status for extended stats which were dropped. These "deleted" records would be removed from storage by GCStats().
	StatsStatusDeleted
)

// InsertExtendedStats inserts a record into mysql.stats_extended and update version in mysql.stats_meta.
func (h *Handle) InsertExtendedStats(statsName, db string, colIDs []int64, tp int, tableID int64, ifNotExists bool) (err error) {
	bytes, err := json.Marshal(colIDs)
	if err != nil {
		return errors.Trace(err)
	}
	strColIDs := string(bytes)
	h.mu.Lock()
	defer h.mu.Unlock()
	ctx := context.TODO()
	exec := h.mu.ctx.(sqlexec.SQLExecutor)
	_, err = exec.Execute(ctx, "begin pessimistic")
	if err != nil {
		return errors.Trace(err)
	}
	defer func() {
		err = finishTransaction(ctx, exec, err)
	}()
	txn, err := h.mu.ctx.Txn(true)
	if err != nil {
		return errors.Trace(err)
	}
	version := txn.StartTS()
	sql := fmt.Sprintf("INSERT INTO mysql.stats_extended(stats_name, db, type, table_id, column_ids, version, status) VALUES ('%s', '%s', %d, %d, '%s', %d, %d)", statsName, db, tp, tableID, strColIDs, version, StatsStatusInited)
	_, err = exec.Execute(ctx, sql)
	// Key exists, but `if not exists` is specified, so we ignore this error.
	if kv.ErrKeyExists.Equal(err) && ifNotExists {
		err = nil
	}
	return
}

// MarkExtendedStatsDeleted update the status of mysql.stats_extended to be `deleted` and the version of mysql.stats_meta.
func (h *Handle) MarkExtendedStatsDeleted(statsName, db string, tableID int64) (err error) {
	if tableID < 0 {
		sql := fmt.Sprintf("SELECT table_id FROM mysql.stats_extended WHERE stats_name = '%s' and db = '%s'", statsName, db)
		rows, _, err := h.restrictedExec.ExecRestrictedSQL(sql)
		if err != nil {
			return errors.Trace(err)
		}
		if len(rows) == 0 {
			return nil
		}
		tableID = rows[0].GetInt64(0)
	}
	h.mu.Lock()
	defer h.mu.Unlock()
	ctx := context.TODO()
	exec := h.mu.ctx.(sqlexec.SQLExecutor)
	_, err = exec.Execute(ctx, "begin pessimistic")
	if err != nil {
		return errors.Trace(err)
	}
	defer func() {
		err = finishTransaction(ctx, exec, err)
	}()
	txn, err := h.mu.ctx.Txn(true)
	if err != nil {
		return errors.Trace(err)
	}
	version := txn.StartTS()
	sqls := make([]string, 2)
	sqls[0] = fmt.Sprintf("UPDATE mysql.stats_extended SET version = %d, status = %d WHERE stats_name = '%s' and db = '%s'", version, StatsStatusDeleted, statsName, db)
	sqls[1] = fmt.Sprintf("UPDATE mysql.stats_meta SET version = %d WHERE table_id = %d", version, tableID)
	return execSQLs(ctx, exec, sqls)
}

// ReloadExtendedStatistics drops the cache for extended statistics and reload data from mysql.stats_extended.
func (h *Handle) ReloadExtendedStatistics() error {
	reader, err := h.getStatsReader(nil)
	if err != nil {
		return err
	}
	oldCache := h.statsCache.Load().(statsCache)
	tables := make([]*statistics.Table, 0, len(oldCache.tables))
	for physicalID, tbl := range oldCache.tables {
		t, err := h.extendedStatsFromStorage(reader, tbl.Copy(), physicalID, true)
		if err != nil {
			return err
		}
		tables = append(tables, t)
	}
	err = h.releaseStatsReader(reader)
	if err != nil {
		return err
	}
	// Note that this update may fail when the statsCache.version has been modified by others.
	h.updateStatsCache(oldCache.update(tables, nil, oldCache.version))
	return nil
}

// BuildExtendedStats build extended stats for column groups if needed based on the column samples.
func (h *Handle) BuildExtendedStats(tableID int64, cols []*model.ColumnInfo, collectors []*statistics.SampleCollector) (*statistics.ExtendedStatsColl, error) {
	sql := fmt.Sprintf("SELECT stats_name, db, type, column_ids FROM mysql.stats_extended WHERE table_id = %d and status in (%d, %d)", tableID, StatsStatusAnalyzed, StatsStatusInited)
	rows, _, err := h.restrictedExec.ExecRestrictedSQL(sql)
	if err != nil {
		return nil, errors.Trace(err)
	}
	if len(rows) == 0 {
		return nil, nil
	}
	statsColl := statistics.NewExtendedStatsColl()
	for _, row := range rows {
		key := statistics.ExtendedStatsKey{
			StatsName: row.GetString(0),
			DB:        row.GetString(1),
		}
		item := &statistics.ExtendedStatsItem{Tp: uint8(row.GetInt64(2))}
		colIDs := row.GetString(3)
		err := json.Unmarshal([]byte(colIDs), &item.ColIDs)
		if err != nil {
			logutil.BgLogger().Error("invalid column_ids in mysql.stats_extended, skip collecting extended stats for this row", zap.String("column_ids", colIDs), zap.Error(err))
			continue
		}
		item = h.fillExtendedStatsItemVals(item, cols, collectors)
		if item != nil {
			statsColl.Stats[key] = item
		}
	}
	if len(statsColl.Stats) == 0 {
		return nil, nil
	}
	return statsColl, nil
}

func (h *Handle) fillExtendedStatsItemVals(item *statistics.ExtendedStatsItem, cols []*model.ColumnInfo, collectors []*statistics.SampleCollector) *statistics.ExtendedStatsItem {
	switch item.Tp {
	case ast.StatsTypeCardinality, ast.StatsTypeDependency:
		return nil
	case ast.StatsTypeCorrelation:
		return h.fillExtStatsCorrVals(item, cols, collectors)
	}
	return nil
}

func (h *Handle) fillExtStatsCorrVals(item *statistics.ExtendedStatsItem, cols []*model.ColumnInfo, collectors []*statistics.SampleCollector) *statistics.ExtendedStatsItem {
	colOffsets := make([]int, 0, 2)
	for _, id := range item.ColIDs {
		for i, col := range cols {
			if col.ID == id {
				colOffsets = append(colOffsets, i)
				break
			}
		}
	}
	if len(colOffsets) != 2 {
		return nil
	}
	// samplesX and samplesY are in order of handle, i.e, their SampleItem.Ordinals are in order.
	samplesX := collectors[colOffsets[0]].Samples
	// We would modify Ordinal of samplesY, so we make a deep copy.
	samplesY := statistics.CopySampleItems(collectors[colOffsets[1]].Samples)
	sampleNum := len(samplesX)
	if sampleNum == 1 {
		item.ScalarVals = float64(1)
		return item
	}
	h.mu.Lock()
	sc := h.mu.ctx.GetSessionVars().StmtCtx
	h.mu.Unlock()
	var err error
	samplesX, err = statistics.SortSampleItems(sc, samplesX)
	if err != nil {
		return nil
	}
	samplesYInXOrder := make([]*statistics.SampleItem, sampleNum)
	for i, itemX := range samplesX {
		itemY := samplesY[itemX.Ordinal]
		itemY.Ordinal = i
		samplesYInXOrder[i] = itemY
	}
	samplesYInYOrder, err := statistics.SortSampleItems(sc, samplesYInXOrder)
	if err != nil {
		return nil
	}
	var corrXYSum float64
	for i := 1; i < sampleNum; i++ {
		corrXYSum += float64(i) * float64(samplesYInYOrder[i].Ordinal)
	}
	// X means the ordinal of the item in original sequence, Y means the oridnal of the item in the
	// sorted sequence, we know that X and Y value sets are both:
	// 0, 1, ..., sampleNum-1
	// we can simply compute sum(X) = sum(Y) =
	//    (sampleNum-1)*sampleNum / 2
	// and sum(X^2) = sum(Y^2) =
	//    (sampleNum-1)*sampleNum*(2*sampleNum-1) / 6
	// We use "Pearson correlation coefficient" to compute the order correlation of columns,
	// the formula is based on https://en.wikipedia.org/wiki/Pearson_correlation_coefficient.
	// Note that (itemsCount*corrX2Sum - corrXSum*corrXSum) would never be zero when sampleNum is larger than 1.
	itemsCount := float64(sampleNum)
	corrXSum := (itemsCount - 1) * itemsCount / 2.0
	corrX2Sum := (itemsCount - 1) * itemsCount * (2*itemsCount - 1) / 6.0
	item.ScalarVals = (itemsCount*corrXYSum - corrXSum*corrXSum) / (itemsCount*corrX2Sum - corrXSum*corrXSum)
	return item
}

// SaveExtendedStatsToStorage writes extended stats of a table into mysql.stats_extended.
func (h *Handle) SaveExtendedStatsToStorage(tableID int64, extStats *statistics.ExtendedStatsColl, isLoad bool) (err error) {
	if extStats == nil || len(extStats.Stats) == 0 {
		return nil
	}
	h.mu.Lock()
	defer h.mu.Unlock()
	ctx := context.TODO()
	exec := h.mu.ctx.(sqlexec.SQLExecutor)
	_, err = exec.Execute(ctx, "begin pessimistic")
	if err != nil {
		return errors.Trace(err)
	}
	defer func() {
		err = finishTransaction(ctx, exec, err)
	}()
	txn, err := h.mu.ctx.Txn(true)
	if err != nil {
		return errors.Trace(err)
	}
	version := txn.StartTS()
	sqls := make([]string, 0, 1+len(extStats.Stats))
	for key, item := range extStats.Stats {
		bytes, err := json.Marshal(item.ColIDs)
		if err != nil {
			return errors.Trace(err)
		}
		strColIDs := string(bytes)
		switch item.Tp {
		case ast.StatsTypeCardinality, ast.StatsTypeCorrelation:
			// If isLoad is true, it's INSERT; otherwise, it's UPDATE.
			sqls = append(sqls, fmt.Sprintf("replace into mysql.stats_extended values ('%s', '%s', %d, %d, '%s', %f, null, %d, %d)", key.StatsName, key.DB, item.Tp, tableID, strColIDs, item.ScalarVals, version, StatsStatusAnalyzed))
		case ast.StatsTypeDependency:
			sqls = append(sqls, fmt.Sprintf("replace into mysql.stats_extended values ('%s', '%s', %d, %d, '%s', null, '%s', %d, %d)", key.StatsName, key.DB, item.Tp, tableID, strColIDs, item.StringVals, version, StatsStatusAnalyzed))
		}
	}
	if !isLoad {
		sqls = append(sqls, fmt.Sprintf("UPDATE mysql.stats_meta SET version = %d WHERE table_id = %d", version, tableID))
	}
	return execSQLs(ctx, exec, sqls)
}

// CurrentPruneMode indicates whether tbl support runtime prune for table and first partition id.
func (h *Handle) CurrentPruneMode() variable.PartitionPruneMode {
	h.mu.Lock()
	defer h.mu.Unlock()
	return variable.PartitionPruneMode(h.mu.ctx.GetSessionVars().PartitionPruneMode.Load())
}

// RefreshVars uses to pull PartitionPruneMethod vars from kv storage.
func (h *Handle) RefreshVars() error {
	h.mu.Lock()
	defer h.mu.Unlock()
	return h.mu.ctx.RefreshVars(context.Background())
}<|MERGE_RESOLUTION|>--- conflicted
+++ resolved
@@ -377,12 +377,8 @@
 			IsHandle:   c.IsHandle,
 			StatsVer:   rows[0].GetInt64(0),
 		}
-<<<<<<< HEAD
 		tbl.Columns[c.ID].Count = int64(tbl.Columns[c.ID].TotalRowCount())
-		h.statsCache.Update([]*statistics.Table{tbl}, nil, h.statsCache.GetVersion())
-=======
 		h.updateStatsCache(statsCache.update([]*statistics.Table{tbl}, nil, statsCache.version))
->>>>>>> 41eb5949
 		statistics.HistogramNeededColumns.Delete(col)
 	}
 	return nil
