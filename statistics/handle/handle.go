// Copyright 2017 PingCAP, Inc.
//
// Licensed under the Apache License, Version 2.0 (the "License");
// you may not use this file except in compliance with the License.
// You may obtain a copy of the License at
//
//     http://www.apache.org/licenses/LICENSE-2.0
//
// Unless required by applicable law or agreed to in writing, software
// distributed under the License is distributed on an "AS IS" BASIS,
// WITHOUT WARRANTIES OR CONDITIONS OF ANY KIND, either express or implied.
// See the License for the specific language governing permissions and
// limitations under the License.

package handle

import (
	"context"
	"encoding/json"
	"fmt"
	"sort"
	"strconv"
	"sync"
	"sync/atomic"
	"time"

	"github.com/cznic/mathutil"
	"github.com/ngaut/pools"
	"github.com/pingcap/errors"
	"github.com/pingcap/failpoint"
	"github.com/pingcap/tidb/ddl/util"
	"github.com/pingcap/tidb/infoschema"
	"github.com/pingcap/tidb/parser/ast"
	"github.com/pingcap/tidb/parser/model"
	"github.com/pingcap/tidb/parser/mysql"
	"github.com/pingcap/tidb/sessionctx"
	"github.com/pingcap/tidb/sessionctx/stmtctx"
	"github.com/pingcap/tidb/sessionctx/variable"
	"github.com/pingcap/tidb/statistics"
	"github.com/pingcap/tidb/table"
	"github.com/pingcap/tidb/types"
	"github.com/pingcap/tidb/util/chunk"
	"github.com/pingcap/tidb/util/logutil"
	"github.com/pingcap/tidb/util/memory"
	"github.com/pingcap/tidb/util/sqlexec"
	"github.com/tikv/client-go/v2/oracle"
	atomic2 "go.uber.org/atomic"
	"go.uber.org/zap"
)

const (
	// TiDBGlobalStats represents the global-stats for a partitioned table.
	TiDBGlobalStats = "global"
)

// statsCache caches the tables in memory for Handle.
type statsCache struct {
	tables map[int64]*statistics.Table
	// version is the latest version of cache. It is bumped when new records of `mysql.stats_meta` are loaded into cache.
	version uint64
	// minorVersion is to differentiate the cache when the version is unchanged while the cache contents are
	// modified indeed. This can happen when we load extra column histograms into cache, or when we modify the cache with
	// statistics feedbacks, etc. We cannot bump the version then because no new changes of `mysql.stats_meta` are loaded,
	// while the override of statsCache is in a copy-on-write way, to make sure the statsCache is unchanged by others during the
	// the interval of 'copy' and 'write', every 'write' should bump / check this minorVersion if the version keeps
	// unchanged.
	// This bump / check logic is encapsulated in `statsCache.update` and `updateStatsCache`, callers don't need to care
	// about this minorVersion actually.
	minorVersion uint64
	memUsage     int64
}

// Handle can update stats info periodically.
type Handle struct {
	mu struct {
		sync.Mutex
		ctx sessionctx.Context
		// rateMap contains the error rate delta from feedback.
		rateMap errorRateDeltaMap
		// pid2tid is the map from partition ID to table ID.
		pid2tid map[int64]int64
		// schemaVersion is the version of information schema when `pid2tid` is built.
		schemaVersion int64
	}

	// It can be read by multiple readers at the same time without acquiring lock, but it can be
	// written only after acquiring the lock.
	statsCache struct {
		sync.Mutex
		atomic.Value
		memTracker *memory.Tracker
	}

	pool sessionPool

	// ddlEventCh is a channel to notify a ddl operation has happened.
	// It is sent only by owner or the drop stats executor, and read by stats handle.
	ddlEventCh chan *util.Event
	// listHead contains all the stats collector required by session.
	listHead *SessionStatsCollector
	// globalMap contains all the delta map from collectors when we dump them to KV.
	globalMap tableDeltaMap
	// feedback is used to store query feedback info.
	feedback *statistics.QueryFeedbackMap

	lease atomic2.Duration

	// idxUsageListHead contains all the index usage collectors required by session.
	idxUsageListHead *SessionIndexUsageCollector
}

func (h *Handle) withRestrictedSQLExecutor(ctx context.Context, fn func(context.Context, sqlexec.RestrictedSQLExecutor) ([]chunk.Row, []*ast.ResultField, error)) ([]chunk.Row, []*ast.ResultField, error) {
	se, err := h.pool.Get()
	if err != nil {
		return nil, nil, errors.Trace(err)
	}
	defer h.pool.Put(se)

	exec := se.(sqlexec.RestrictedSQLExecutor)
	return fn(ctx, exec)
}

func (h *Handle) execRestrictedSQL(ctx context.Context, sql string, params ...interface{}) ([]chunk.Row, []*ast.ResultField, error) {
	return h.withRestrictedSQLExecutor(ctx, func(ctx context.Context, exec sqlexec.RestrictedSQLExecutor) ([]chunk.Row, []*ast.ResultField, error) {
		stmt, err := exec.ParseWithParams(ctx, sql, params...)
		if err != nil {
			return nil, nil, errors.Trace(err)
		}
		return exec.ExecRestrictedStmt(ctx, stmt)
	})
}

func (h *Handle) execRestrictedSQLWithStatsVer(ctx context.Context, statsVer int, sql string, params ...interface{}) ([]chunk.Row, []*ast.ResultField, error) {
	return h.withRestrictedSQLExecutor(ctx, func(ctx context.Context, exec sqlexec.RestrictedSQLExecutor) ([]chunk.Row, []*ast.ResultField, error) {
		stmt, err := exec.ParseWithParams(ctx, sql, params...)
		// TODO: An ugly way to set @@tidb_partition_prune_mode. Need to be improved.
		if _, ok := stmt.(*ast.AnalyzeTableStmt); ok {
			pruneMode := h.CurrentPruneMode()
			if session, ok := exec.(sessionctx.Context); ok {
				session.GetSessionVars().PartitionPruneMode.Store(string(pruneMode))
			}
		}
		if err != nil {
			return nil, nil, errors.Trace(err)
		}
		return exec.ExecRestrictedStmt(ctx, stmt, execOptionForAnalyze[statsVer])
	})
}

func (h *Handle) execRestrictedSQLWithSnapshot(ctx context.Context, sql string, snapshot uint64, params ...interface{}) ([]chunk.Row, []*ast.ResultField, error) {
	return h.withRestrictedSQLExecutor(ctx, func(ctx context.Context, exec sqlexec.RestrictedSQLExecutor) ([]chunk.Row, []*ast.ResultField, error) {
		stmt, err := exec.ParseWithParams(ctx, sql, params...)
		if err != nil {
			return nil, nil, errors.Trace(err)
		}
		return exec.ExecRestrictedStmt(ctx, stmt, sqlexec.ExecOptionWithSnapshot(snapshot))
	})
}

// Clear the statsCache, only for test.
func (h *Handle) Clear() {
	h.mu.Lock()
	h.statsCache.Lock()
	h.statsCache.Store(statsCache{tables: make(map[int64]*statistics.Table)})
	h.statsCache.memTracker = memory.NewTracker(memory.LabelForStatsCache, -1)
	h.statsCache.Unlock()
	for len(h.ddlEventCh) > 0 {
		<-h.ddlEventCh
	}
	h.feedback = statistics.NewQueryFeedbackMap()
	h.mu.ctx.GetSessionVars().InitChunkSize = 1
	h.mu.ctx.GetSessionVars().MaxChunkSize = 1
	h.mu.ctx.GetSessionVars().EnableChunkRPC = false
	h.mu.ctx.GetSessionVars().SetProjectionConcurrency(0)
	h.listHead = &SessionStatsCollector{mapper: make(tableDeltaMap), rateMap: make(errorRateDeltaMap)}
	h.globalMap = make(tableDeltaMap)
	h.mu.rateMap = make(errorRateDeltaMap)
	h.mu.Unlock()
}

type sessionPool interface {
	Get() (pools.Resource, error)
	Put(pools.Resource)
}

// NewHandle creates a Handle for update stats.
func NewHandle(ctx sessionctx.Context, lease time.Duration, pool sessionPool) (*Handle, error) {
	handle := &Handle{
		ddlEventCh:       make(chan *util.Event, 100),
		listHead:         &SessionStatsCollector{mapper: make(tableDeltaMap), rateMap: make(errorRateDeltaMap)},
		globalMap:        make(tableDeltaMap),
		feedback:         statistics.NewQueryFeedbackMap(),
		idxUsageListHead: &SessionIndexUsageCollector{mapper: make(indexUsageMap)},
		pool:             pool,
	}
	handle.lease.Store(lease)
	handle.pool = pool
	handle.statsCache.memTracker = memory.NewTracker(memory.LabelForStatsCache, -1)
	handle.mu.ctx = ctx
	handle.mu.rateMap = make(errorRateDeltaMap)
	handle.statsCache.Store(statsCache{tables: make(map[int64]*statistics.Table)})
	err := handle.RefreshVars()
	if err != nil {
		return nil, err
	}
	return handle, nil
}

// Lease returns the stats lease.
func (h *Handle) Lease() time.Duration {
	return h.lease.Load()
}

// SetLease sets the stats lease.
func (h *Handle) SetLease(lease time.Duration) {
	h.lease.Store(lease)
}

// GetQueryFeedback gets the query feedback. It is only used in test.
func (h *Handle) GetQueryFeedback() *statistics.QueryFeedbackMap {
	defer func() {
		h.feedback = statistics.NewQueryFeedbackMap()
	}()
	return h.feedback
}

// DurationToTS converts duration to timestamp.
func DurationToTS(d time.Duration) uint64 {
	return oracle.ComposeTS(d.Nanoseconds()/int64(time.Millisecond), 0)
}

// Update reads stats meta from store and updates the stats map.
func (h *Handle) Update(is infoschema.InfoSchema) error {
	oldCache := h.statsCache.Load().(statsCache)
	lastVersion := oldCache.version
	// We need this because for two tables, the smaller version may write later than the one with larger version.
	// Consider the case that there are two tables A and B, their version and commit time is (A0, A1) and (B0, B1),
	// and A0 < B0 < B1 < A1. We will first read the stats of B, and update the lastVersion to B0, but we cannot read
	// the table stats of A0 if we read stats that greater than lastVersion which is B0.
	// We can read the stats if the diff between commit time and version is less than three lease.
	offset := DurationToTS(3 * h.Lease())
	if oldCache.version >= offset {
		lastVersion = lastVersion - offset
	} else {
		lastVersion = 0
	}
	ctx := context.Background()
	rows, _, err := h.execRestrictedSQL(ctx, "SELECT version, table_id, modify_count, count from mysql.stats_meta where version > %? order by version", lastVersion)
	if err != nil {
		return errors.Trace(err)
	}

	tables := make([]*statistics.Table, 0, len(rows))
	deletedTableIDs := make([]int64, 0, len(rows))
	for _, row := range rows {
		version := row.GetUint64(0)
		physicalID := row.GetInt64(1)
		modifyCount := row.GetInt64(2)
		count := row.GetInt64(3)
		lastVersion = version
		h.mu.Lock()
		table, ok := h.getTableByPhysicalID(is, physicalID)
		h.mu.Unlock()
		if !ok {
			logutil.BgLogger().Debug("unknown physical ID in stats meta table, maybe it has been dropped", zap.Int64("ID", physicalID))
			deletedTableIDs = append(deletedTableIDs, physicalID)
			continue
		}
		tableInfo := table.Meta()
		if oldTbl, ok := oldCache.tables[physicalID]; ok && oldTbl.Version >= version && tableInfo.UpdateTS == oldTbl.TblInfoUpdateTS {
			continue
		}
		tbl, err := h.TableStatsFromStorage(tableInfo, physicalID, false, 0)
		// Error is not nil may mean that there are some ddl changes on this table, we will not update it.
		if err != nil {
			logutil.BgLogger().Error("[stats] error occurred when read table stats", zap.String("table", tableInfo.Name.O), zap.Error(err))
			continue
		}
		if tbl == nil {
			deletedTableIDs = append(deletedTableIDs, physicalID)
			continue
		}
		tbl.Version = version
		tbl.Count = count
		tbl.ModifyCount = modifyCount
		tbl.Name = getFullTableName(is, tableInfo)
		tbl.TblInfoUpdateTS = tableInfo.UpdateTS
		tables = append(tables, tbl)
	}
	h.updateStatsCache(oldCache.update(tables, deletedTableIDs, lastVersion))
	return nil
}

// UpdateSessionVar updates the necessary session variables for the stats reader.
func (h *Handle) UpdateSessionVar() error {
	h.mu.Lock()
	defer h.mu.Unlock()
	verInString, err := h.mu.ctx.GetSessionVars().GlobalVarsAccessor.GetGlobalSysVar(variable.TiDBAnalyzeVersion)
	if err != nil {
		return err
	}
	ver, err := strconv.ParseInt(verInString, 10, 64)
	if err != nil {
		return err
	}
	h.mu.ctx.GetSessionVars().AnalyzeVersion = int(ver)
	return err
}

// GlobalStats is used to store the statistics contained in the global-level stats
// which is generated by the merge of partition-level stats.
// It will both store the column stats and index stats.
// In the column statistics, the variable `num` is equal to the number of columns in the partition table.
// In the index statistics, the variable `num` is always equal to one.
type GlobalStats struct {
	Num   int
	Count int64
	Hg    []*statistics.Histogram
	Cms   []*statistics.CMSketch
	TopN  []*statistics.TopN
	Fms   []*statistics.FMSketch
}

// MergePartitionStats2GlobalStatsByTableID merge the partition-level stats to global-level stats based on the tableID.
func (h *Handle) MergePartitionStats2GlobalStatsByTableID(sc sessionctx.Context, opts map[ast.AnalyzeOptionType]uint64, is infoschema.InfoSchema, physicalID int64, isIndex int, histIDs []int64) (globalStats *GlobalStats, err error) {
	// get the partition table IDs
	h.mu.Lock()
	globalTable, ok := h.getTableByPhysicalID(is, physicalID)
	h.mu.Unlock()
	if !ok {
		err = errors.Errorf("unknown physical ID %d in stats meta table, maybe it has been dropped", physicalID)
		return
	}
	globalTableInfo := globalTable.Meta()
	return h.mergePartitionStats2GlobalStats(sc, opts, is, globalTableInfo, isIndex, histIDs)
}

// MergePartitionStats2GlobalStatsByTableID merge the partition-level stats to global-level stats based on the tableInfo.
func (h *Handle) mergePartitionStats2GlobalStats(sc sessionctx.Context, opts map[ast.AnalyzeOptionType]uint64, is infoschema.InfoSchema, globalTableInfo *model.TableInfo, isIndex int, histIDs []int64) (globalStats *GlobalStats, err error) {
	partitionNum := len(globalTableInfo.Partition.Definitions)
	partitionIDs := make([]int64, 0, partitionNum)
	for i := 0; i < partitionNum; i++ {
		partitionIDs = append(partitionIDs, globalTableInfo.Partition.Definitions[i].ID)
	}

	// initialized the globalStats
	globalStats = new(GlobalStats)
	if len(histIDs) == 0 {
		for _, col := range globalTableInfo.Columns {
			// The virtual generated column stats can not be merged to the global stats.
			if col.IsGenerated() && !col.GeneratedStored {
				continue
			}
			histIDs = append(histIDs, col.ID)
		}
	}
	globalStats.Num = len(histIDs)
	globalStats.Count = 0
	globalStats.Hg = make([]*statistics.Histogram, globalStats.Num)
	globalStats.Cms = make([]*statistics.CMSketch, globalStats.Num)
	globalStats.TopN = make([]*statistics.TopN, globalStats.Num)
	globalStats.Fms = make([]*statistics.FMSketch, globalStats.Num)

	// The first dimension of slice is means the number of column or index stats in the globalStats.
	// The second dimension of slice is means the number of partition tables.
	// Because all topN and histograms need to be collected before they can be merged.
	// So we should store all of the partition-level stats first, and merge them together.
	allHg := make([][]*statistics.Histogram, globalStats.Num)
	allCms := make([][]*statistics.CMSketch, globalStats.Num)
	allTopN := make([][]*statistics.TopN, globalStats.Num)
	allFms := make([][]*statistics.FMSketch, globalStats.Num)
	for i := 0; i < globalStats.Num; i++ {
		allHg[i] = make([]*statistics.Histogram, 0, partitionNum)
		allCms[i] = make([]*statistics.CMSketch, 0, partitionNum)
		allTopN[i] = make([]*statistics.TopN, 0, partitionNum)
		allFms[i] = make([]*statistics.FMSketch, 0, partitionNum)
	}

	for _, partitionID := range partitionIDs {
		h.mu.Lock()
		partitionTable, ok := h.getTableByPhysicalID(is, partitionID)
		h.mu.Unlock()
		if !ok {
			err = errors.Errorf("unknown physical ID %d in stats meta table, maybe it has been dropped", partitionID)
			return
		}
		tableInfo := partitionTable.Meta()
		var partitionStats *statistics.Table
		partitionStats, err = h.TableStatsFromStorage(tableInfo, partitionID, true, 0)
		if err != nil {
			return
		}
		// if the err == nil && partitionStats == nil, it means we lack the partition-level stats which the physicalID is equal to partitionID.
		if partitionStats == nil {
			var errMsg string
			if isIndex == 0 {
				errMsg = fmt.Sprintf("`%s`", tableInfo.Name.L)
			} else {
				indexName := ""
				for _, idx := range tableInfo.Indices {
					if idx.ID == histIDs[0] {
						indexName = idx.Name.L
					}
				}
				errMsg = fmt.Sprintf("`%s` index: `%s`", tableInfo.Name.L, indexName)
			}
			err = types.ErrPartitionStatsMissing.GenWithStackByArgs(errMsg)
			return
		}
		for i := 0; i < globalStats.Num; i++ {
			count, hg, cms, topN, fms := partitionStats.GetStatsInfo(histIDs[i], isIndex == 1)
			if i == 0 {
				// In a partition, we will only update globalStats.Count once
				globalStats.Count += count
			}
			allHg[i] = append(allHg[i], hg)
			allCms[i] = append(allCms[i], cms)
			allTopN[i] = append(allTopN[i], topN)
			allFms[i] = append(allFms[i], fms)
		}
	}

	// After collect all of the statistics from the partition-level stats,
	// we should merge them together.
	for i := 0; i < globalStats.Num; i++ {
		// Merge CMSketch
		globalStats.Cms[i] = allCms[i][0].Copy()
		for j := 1; j < partitionNum; j++ {
			err = globalStats.Cms[i].MergeCMSketch(allCms[i][j])
			if err != nil {
				return
			}
		}

		// Merge topN. We need to merge TopN before merging the histogram.
		// Because after merging TopN, some numbers will be left.
		// These remaining topN numbers will be used as a separate bucket for later histogram merging.
		var popedTopN []statistics.TopNMeta
		globalStats.TopN[i], popedTopN, allHg[i], err = statistics.MergePartTopN2GlobalTopN(sc.GetSessionVars().StmtCtx, sc.GetSessionVars().AnalyzeVersion, allTopN[i], uint32(opts[ast.AnalyzeOptNumTopN]), allHg[i], isIndex == 1)
		if err != nil {
			return
		}

		// Merge histogram
		globalStats.Hg[i], err = statistics.MergePartitionHist2GlobalHist(sc.GetSessionVars().StmtCtx, allHg[i], popedTopN, int64(opts[ast.AnalyzeOptNumBuckets]), isIndex == 1)
		if err != nil {
			return
		}

		// NOTICE: after merging bucket NDVs have the trend to be underestimated, so for safe we don't use them.
		for j := range globalStats.Hg[i].Buckets {
			globalStats.Hg[i].Buckets[j].NDV = 0
		}

		// Update NDV of global-level stats
		globalStats.Fms[i] = allFms[i][0].Copy()
		for j := 1; j < partitionNum; j++ {
			globalStats.Fms[i].MergeFMSketch(allFms[i][j])
		}

		// update the NDV
		globalStatsNDV := globalStats.Fms[i].NDV()
		if globalStatsNDV > globalStats.Count {
			globalStatsNDV = globalStats.Count
		}
		globalStats.Hg[i].NDV = globalStatsNDV
	}
	return
}

func (h *Handle) getTableByPhysicalID(is infoschema.InfoSchema, physicalID int64) (table.Table, bool) {
	if is.SchemaMetaVersion() != h.mu.schemaVersion {
		h.mu.schemaVersion = is.SchemaMetaVersion()
		h.mu.pid2tid = buildPartitionID2TableID(is)
	}
	if id, ok := h.mu.pid2tid[physicalID]; ok {
		return is.TableByID(id)
	}
	return is.TableByID(physicalID)
}

func buildPartitionID2TableID(is infoschema.InfoSchema) map[int64]int64 {
	mapper := make(map[int64]int64)
	for _, db := range is.AllSchemas() {
		tbls := db.Tables
		for _, tbl := range tbls {
			pi := tbl.GetPartitionInfo()
			if pi == nil {
				continue
			}
			for _, def := range pi.Definitions {
				mapper[def.ID] = tbl.ID
			}
		}
	}
	return mapper
}

// GetMemConsumed returns the mem size of statscache consumed
func (h *Handle) GetMemConsumed() (size int64) {
	size = h.statsCache.memTracker.BytesConsumed()
	return
}

// GetTableStats retrieves the statistics table from cache, and the cache will be updated by a goroutine.
func (h *Handle) GetTableStats(tblInfo *model.TableInfo) *statistics.Table {
	return h.GetPartitionStats(tblInfo, tblInfo.ID)
}

// GetPartitionStats retrieves the partition stats from cache.
func (h *Handle) GetPartitionStats(tblInfo *model.TableInfo, pid int64) *statistics.Table {
	statsCache := h.statsCache.Load().(statsCache)
	tbl, ok := statsCache.tables[pid]
	if !ok {
		tbl = statistics.PseudoTable(tblInfo)
		tbl.PhysicalID = pid
		h.updateStatsCache(statsCache.update([]*statistics.Table{tbl}, nil, statsCache.version))
		return tbl
	}
	return tbl
}

// updateStatsCache overrides the global statsCache with a new one, it may fail
// if the global statsCache has been modified by others already.
// Callers should add retry loop if necessary.
func (h *Handle) updateStatsCache(newCache statsCache) (updated bool) {
	h.statsCache.Lock()
	oldCache := h.statsCache.Load().(statsCache)
	if oldCache.version < newCache.version || (oldCache.version == newCache.version && oldCache.minorVersion < newCache.minorVersion) {
		h.statsCache.memTracker.Consume(newCache.memUsage - oldCache.memUsage)
		h.statsCache.Store(newCache)
		updated = true
	}
	h.statsCache.Unlock()
	return
}

func (sc statsCache) copy() statsCache {
	newCache := statsCache{tables: make(map[int64]*statistics.Table, len(sc.tables)),
		version:      sc.version,
		minorVersion: sc.minorVersion,
		memUsage:     sc.memUsage,
	}
	for k, v := range sc.tables {
		newCache.tables[k] = v
	}
	return newCache
}

//initMemoryUsage calc total memory usage of statsCache and set statsCache.memUsage
//should be called after the tables and their stats are initilazed
func (sc statsCache) initMemoryUsage() {
	sum := int64(0)
	for _, tb := range sc.tables {
		sum += tb.MemoryUsage()
	}
	sc.memUsage = sum
}

// update updates the statistics table cache using copy on write.
func (sc statsCache) update(tables []*statistics.Table, deletedIDs []int64, newVersion uint64) statsCache {
	newCache := sc.copy()
	if newVersion == newCache.version {
		newCache.minorVersion += uint64(1)
	} else {
		newCache.version = newVersion
		newCache.minorVersion = uint64(0)
	}
	for _, tbl := range tables {
		id := tbl.PhysicalID
		if ptbl, ok := newCache.tables[id]; ok {
			newCache.memUsage -= ptbl.MemoryUsage()
		}
		newCache.tables[id] = tbl
		newCache.memUsage += tbl.MemoryUsage()
	}
	for _, id := range deletedIDs {
		if ptbl, ok := newCache.tables[id]; ok {
			newCache.memUsage -= ptbl.MemoryUsage()
		}
		delete(newCache.tables, id)
	}
	return newCache
}

// LoadNeededHistograms will load histograms for those needed columns.
func (h *Handle) LoadNeededHistograms() (err error) {
	cols := statistics.HistogramNeededColumns.AllCols()
	reader, err := h.getStatsReader(0)
	if err != nil {
		return err
	}

	defer func() {
		err1 := h.releaseStatsReader(reader)
		if err1 != nil && err == nil {
			err = err1
		}
	}()

	for _, col := range cols {
		oldCache := h.statsCache.Load().(statsCache)
		tbl, ok := oldCache.tables[col.TableID]
		if !ok {
			continue
		}
		c, ok := tbl.Columns[col.ColumnID]
		if !ok || c.Len() > 0 {
			statistics.HistogramNeededColumns.Delete(col)
			continue
		}
		hg, err := h.histogramFromStorage(reader, col.TableID, c.ID, &c.Info.FieldType, c.Histogram.NDV, 0, c.LastUpdateVersion, c.NullCount, c.TotColSize, c.Correlation)
		if err != nil {
			return errors.Trace(err)
		}
		cms, topN, err := h.cmSketchAndTopNFromStorage(reader, col.TableID, 0, col.ColumnID)
		if err != nil {
			return errors.Trace(err)
		}
		fms, err := h.fmSketchFromStorage(reader, col.TableID, 0, col.ColumnID)
		if err != nil {
			return errors.Trace(err)
		}
		rows, _, err := reader.read("select stats_ver from mysql.stats_histograms where is_index = 0 and table_id = %? and hist_id = %?", col.TableID, col.ColumnID)
		if err != nil {
			return errors.Trace(err)
		}
		if len(rows) == 0 {
			logutil.BgLogger().Error("fail to get stats version for this histogram", zap.Int64("table_id", col.TableID), zap.Int64("hist_id", col.ColumnID))
		}
		colHist := &statistics.Column{
			PhysicalID: col.TableID,
			Histogram:  *hg,
			Info:       c.Info,
			CMSketch:   cms,
			TopN:       topN,
			FMSketch:   fms,
			Count:      int64(hg.TotalRowCount()),
			IsHandle:   c.IsHandle,
			StatsVer:   rows[0].GetInt64(0),
		}
		colHist.Count = int64(colHist.TotalRowCount())
		// Reload the latest stats cache, otherwise the `updateStatsCache` may fail with high probability, because functions
		// like `GetPartitionStats` called in `fmSketchFromStorage` would have modified the stats cache already.
		oldCache = h.statsCache.Load().(statsCache)
		tbl, ok = oldCache.tables[col.TableID]
		if !ok {
			continue
		}
		tbl = tbl.Copy()
		tbl.Columns[c.ID] = colHist
		if h.updateStatsCache(oldCache.update([]*statistics.Table{tbl}, nil, oldCache.version)) {
			statistics.HistogramNeededColumns.Delete(col)
		}
	}
	return nil
}

// LastUpdateVersion gets the last update version.
func (h *Handle) LastUpdateVersion() uint64 {
	return h.statsCache.Load().(statsCache).version
}

// SetLastUpdateVersion sets the last update version.
func (h *Handle) SetLastUpdateVersion(version uint64) {
	statsCache := h.statsCache.Load().(statsCache)
	h.updateStatsCache(statsCache.update(nil, nil, version))
}

// FlushStats flushes the cached stats update into store.
func (h *Handle) FlushStats() {
	for len(h.ddlEventCh) > 0 {
		e := <-h.ddlEventCh
		if err := h.HandleDDLEvent(e); err != nil {
			logutil.BgLogger().Error("[stats] handle ddl event fail", zap.Error(err))
		}
	}
	if err := h.DumpStatsDeltaToKV(DumpAll); err != nil {
		logutil.BgLogger().Error("[stats] dump stats delta fail", zap.Error(err))
	}
	if err := h.DumpStatsFeedbackToKV(); err != nil {
		logutil.BgLogger().Error("[stats] dump stats feedback fail", zap.Error(err))
	}
}

func (h *Handle) cmSketchAndTopNFromStorage(reader *statsReader, tblID int64, isIndex, histID int64) (_ *statistics.CMSketch, _ *statistics.TopN, err error) {
	topNRows, _, err := reader.read("select HIGH_PRIORITY value, count from mysql.stats_top_n where table_id = %? and is_index = %? and hist_id = %?", tblID, isIndex, histID)
	if err != nil {
		return nil, nil, err
	}
	rows, _, err := reader.read("select cm_sketch from mysql.stats_histograms where table_id = %? and is_index = %? and hist_id = %?", tblID, isIndex, histID)
	if err != nil {
		return nil, nil, err
	}
	if len(rows) == 0 {
		return statistics.DecodeCMSketchAndTopN(nil, topNRows)
	}
	return statistics.DecodeCMSketchAndTopN(rows[0].GetBytes(0), topNRows)
}

func (h *Handle) fmSketchFromStorage(reader *statsReader, tblID int64, isIndex, histID int64) (_ *statistics.FMSketch, err error) {
	rows, _, err := reader.read("select value from mysql.stats_fm_sketch where table_id = %? and is_index = %? and hist_id = %?", tblID, isIndex, histID)
	if err != nil || len(rows) == 0 {
		return nil, err
	}
	return statistics.DecodeFMSketch(rows[0].GetBytes(0))
}

func (h *Handle) indexStatsFromStorage(reader *statsReader, row chunk.Row, table *statistics.Table, tableInfo *model.TableInfo) error {
	histID := row.GetInt64(2)
	distinct := row.GetInt64(3)
	histVer := row.GetUint64(4)
	nullCount := row.GetInt64(5)
	idx := table.Indices[histID]
	errorRate := statistics.ErrorRate{}
	flag := row.GetInt64(8)
	lastAnalyzePos := row.GetDatum(10, types.NewFieldType(mysql.TypeBlob))
	if statistics.IsAnalyzed(flag) && !reader.isHistory() {
		h.mu.rateMap.clear(table.PhysicalID, histID, true)
	} else if idx != nil {
		errorRate = idx.ErrorRate
	}
	for _, idxInfo := range tableInfo.Indices {
		if histID != idxInfo.ID {
			continue
		}
		if idx == nil || idx.LastUpdateVersion < histVer {
			hg, err := h.histogramFromStorage(reader, table.PhysicalID, histID, types.NewFieldType(mysql.TypeBlob), distinct, 1, histVer, nullCount, 0, 0)
			if err != nil {
				return errors.Trace(err)
			}
			cms, topN, err := h.cmSketchAndTopNFromStorage(reader, table.PhysicalID, 1, idxInfo.ID)
			if err != nil {
				return errors.Trace(err)
			}
			fmSketch, err := h.fmSketchFromStorage(reader, table.PhysicalID, 1, histID)
			if err != nil {
				return errors.Trace(err)
			}
			idx = &statistics.Index{Histogram: *hg, CMSketch: cms, TopN: topN, FMSketch: fmSketch, Info: idxInfo, ErrorRate: errorRate, StatsVer: row.GetInt64(7), Flag: flag}
			lastAnalyzePos.Copy(&idx.LastAnalyzePos)
		}
		break
	}
	if idx != nil {
		table.Indices[histID] = idx
	} else {
		logutil.BgLogger().Debug("we cannot find index id in table info. It may be deleted.", zap.Int64("indexID", histID), zap.String("table", tableInfo.Name.O))
	}
	return nil
}

func (h *Handle) columnStatsFromStorage(reader *statsReader, row chunk.Row, table *statistics.Table, tableInfo *model.TableInfo, loadAll bool) error {
	histID := row.GetInt64(2)
	distinct := row.GetInt64(3)
	histVer := row.GetUint64(4)
	nullCount := row.GetInt64(5)
	totColSize := row.GetInt64(6)
	statsVer := row.GetInt64(7)
	correlation := row.GetFloat64(9)
	lastAnalyzePos := row.GetDatum(10, types.NewFieldType(mysql.TypeBlob))
	fmSketch, err := h.fmSketchFromStorage(reader, table.PhysicalID, 0, histID)
	if err != nil {
		return errors.Trace(err)
	}
	col := table.Columns[histID]
	errorRate := statistics.ErrorRate{}
	flag := row.GetInt64(8)
	if statistics.IsAnalyzed(flag) && !reader.isHistory() {
		h.mu.rateMap.clear(table.PhysicalID, histID, false)
	} else if col != nil {
		errorRate = col.ErrorRate
	}
	for _, colInfo := range tableInfo.Columns {
		if histID != colInfo.ID {
			continue
		}
		isHandle := tableInfo.PKIsHandle && mysql.HasPriKeyFlag(colInfo.Flag)
		// We will not load buckets if:
		// 1. Lease > 0, and:
		// 2. this column is not handle, and:
		// 3. the column doesn't has buckets before, and:
		// 4. loadAll is false.
		notNeedLoad := h.Lease() > 0 &&
			!isHandle &&
			(col == nil || col.Len() == 0 && col.LastUpdateVersion < histVer) &&
			!loadAll
		if notNeedLoad {
			count, err := h.columnCountFromStorage(reader, table.PhysicalID, histID, statsVer)
			if err != nil {
				return errors.Trace(err)
			}
			col = &statistics.Column{
				PhysicalID: table.PhysicalID,
				Histogram:  *statistics.NewHistogram(histID, distinct, nullCount, histVer, &colInfo.FieldType, 0, totColSize),
				FMSketch:   fmSketch,
				Info:       colInfo,
				Count:      count + nullCount,
				ErrorRate:  errorRate,
				IsHandle:   tableInfo.PKIsHandle && mysql.HasPriKeyFlag(colInfo.Flag),
				Flag:       flag,
				StatsVer:   statsVer,
			}
			lastAnalyzePos.Copy(&col.LastAnalyzePos)
			col.Histogram.Correlation = correlation
			break
		}
		if col == nil || col.LastUpdateVersion < histVer || loadAll {
			hg, err := h.histogramFromStorage(reader, table.PhysicalID, histID, &colInfo.FieldType, distinct, 0, histVer, nullCount, totColSize, correlation)
			if err != nil {
				return errors.Trace(err)
			}
			cms, topN, err := h.cmSketchAndTopNFromStorage(reader, table.PhysicalID, 0, colInfo.ID)
			if err != nil {
				return errors.Trace(err)
			}
			col = &statistics.Column{
				PhysicalID: table.PhysicalID,
				Histogram:  *hg,
				Info:       colInfo,
				CMSketch:   cms,
				TopN:       topN,
				FMSketch:   fmSketch,
				Count:      int64(hg.TotalRowCount()),
				ErrorRate:  errorRate,
				IsHandle:   tableInfo.PKIsHandle && mysql.HasPriKeyFlag(colInfo.Flag),
				Flag:       flag,
				StatsVer:   statsVer,
			}
			col.Count = int64(col.TotalRowCount())
			lastAnalyzePos.Copy(&col.LastAnalyzePos)
			break
		}
		if col.TotColSize != totColSize {
			newCol := *col
			newCol.TotColSize = totColSize
			col = &newCol
		}
		break
	}
	if col != nil {
		table.Columns[col.ID] = col
	} else {
		// If we didn't find a Column or Index in tableInfo, we won't load the histogram for it.
		// But don't worry, next lease the ddl will be updated, and we will load a same table for two times to
		// avoid error.
		logutil.BgLogger().Debug("we cannot find column in table info now. It may be deleted", zap.Int64("colID", histID), zap.String("table", tableInfo.Name.O))
	}
	return nil
}

// TableStatsFromStorage loads table stats info from storage.
func (h *Handle) TableStatsFromStorage(tableInfo *model.TableInfo, physicalID int64, loadAll bool, snapshot uint64) (_ *statistics.Table, err error) {
	reader, err := h.getStatsReader(snapshot)
	if err != nil {
		return nil, err
	}
	defer func() {
		err1 := h.releaseStatsReader(reader)
		if err == nil && err1 != nil {
			err = err1
		}
	}()
	table, ok := h.statsCache.Load().(statsCache).tables[physicalID]
	// If table stats is pseudo, we also need to copy it, since we will use the column stats when
	// the average error rate of it is small.
	if !ok || snapshot > 0 {
		histColl := statistics.HistColl{
			PhysicalID:     physicalID,
			HavePhysicalID: true,
			Columns:        make(map[int64]*statistics.Column, len(tableInfo.Columns)),
			Indices:        make(map[int64]*statistics.Index, len(tableInfo.Indices)),
		}
		table = &statistics.Table{
			HistColl: histColl,
		}
	} else {
		// We copy it before writing to avoid race.
		table = table.Copy()
	}
	table.Pseudo = false

	rows, _, err := reader.read("select modify_count, count from mysql.stats_meta where table_id = %?", physicalID)
	if err != nil || len(rows) == 0 {
		return nil, err
	}
	table.ModifyCount = rows[0].GetInt64(0)
	table.Count = rows[0].GetInt64(1)

	rows, _, err = reader.read("select table_id, is_index, hist_id, distinct_count, version, null_count, tot_col_size, stats_ver, flag, correlation, last_analyze_pos from mysql.stats_histograms where table_id = %?", physicalID)
	// Check deleted table.
	if err != nil || len(rows) == 0 {
		return nil, nil
	}
	for _, row := range rows {
		if row.GetInt64(1) > 0 {
			err = h.indexStatsFromStorage(reader, row, table, tableInfo)
		} else {
			err = h.columnStatsFromStorage(reader, row, table, tableInfo, loadAll)
		}
		if err != nil {
			return nil, err
		}
	}
	return h.extendedStatsFromStorage(reader, table, physicalID, loadAll)
}

func (h *Handle) extendedStatsFromStorage(reader *statsReader, table *statistics.Table, physicalID int64, loadAll bool) (*statistics.Table, error) {
	failpoint.Inject("injectExtStatsLoadErr", func() {
		failpoint.Return(nil, errors.New("gofail extendedStatsFromStorage error"))
	})
	lastVersion := uint64(0)
	if table.ExtendedStats != nil && !loadAll {
		lastVersion = table.ExtendedStats.LastUpdateVersion
	} else {
		table.ExtendedStats = statistics.NewExtendedStatsColl()
	}
	rows, _, err := reader.read("select name, status, type, column_ids, stats, version from mysql.stats_extended where table_id = %? and status in (%?, %?, %?) and version > %?", physicalID, StatsStatusInited, StatsStatusAnalyzed, StatsStatusDeleted, lastVersion)
	if err != nil || len(rows) == 0 {
		return table, nil
	}
	for _, row := range rows {
		lastVersion = mathutil.MaxUint64(lastVersion, row.GetUint64(5))
		name := row.GetString(0)
		status := uint8(row.GetInt64(1))
		if status == StatsStatusDeleted || status == StatsStatusInited {
			delete(table.ExtendedStats.Stats, name)
		} else {
			item := &statistics.ExtendedStatsItem{
				Tp: uint8(row.GetInt64(2)),
			}
			colIDs := row.GetString(3)
			err := json.Unmarshal([]byte(colIDs), &item.ColIDs)
			if err != nil {
				logutil.BgLogger().Error("[stats] decode column IDs failed", zap.String("column_ids", colIDs), zap.Error(err))
				return nil, err
			}
			statsStr := row.GetString(4)
			if item.Tp == ast.StatsTypeCardinality || item.Tp == ast.StatsTypeCorrelation {
				if statsStr != "" {
					item.ScalarVals, err = strconv.ParseFloat(statsStr, 64)
					if err != nil {
						logutil.BgLogger().Error("[stats] parse scalar stats failed", zap.String("stats", statsStr), zap.Error(err))
						return nil, err
					}
				}
			} else {
				item.StringVals = statsStr
			}
			table.ExtendedStats.Stats[name] = item
		}
	}
	table.ExtendedStats.LastUpdateVersion = lastVersion
	return table, nil
}

// StatsMetaCountAndModifyCount reads count and modify_count for the given table from mysql.stats_meta.
func (h *Handle) StatsMetaCountAndModifyCount(tableID int64) (int64, int64, error) {
	reader, err := h.getStatsReader(0)
	if err != nil {
		return 0, 0, err
	}
	defer func() {
		err1 := h.releaseStatsReader(reader)
		if err1 != nil && err == nil {
			err = err1
		}
	}()
	rows, _, err := reader.read("select count, modify_count from mysql.stats_meta where table_id = %?", tableID)
	if err != nil {
		return 0, 0, err
	}
	if len(rows) == 0 {
		return 0, 0, nil
	}
	count := int64(rows[0].GetUint64(0))
	modifyCount := rows[0].GetInt64(1)
	return count, modifyCount, nil
}

// SaveTableStatsToStorage saves the stats of a table to storage.
func (h *Handle) SaveTableStatsToStorage(results *statistics.AnalyzeResults, needDumpFMS bool) (err error) {
	tableID := results.TableID.GetStatisticsID()
	h.mu.Lock()
	defer h.mu.Unlock()
	ctx := context.TODO()
	exec := h.mu.ctx.(sqlexec.SQLExecutor)
	_, err = exec.ExecuteInternal(ctx, "begin pessimistic")
	if err != nil {
		return err
	}
	defer func() {
		err = finishTransaction(context.Background(), exec, err)
	}()
	txn, err := h.mu.ctx.Txn(true)
	if err != nil {
		return err
	}
	version := txn.StartTS()
	// 1. Save mysql.stats_meta.
	var rs sqlexec.RecordSet
	// Lock this row to prevent writing of concurrent analyze.
	rs, err = exec.ExecuteInternal(ctx, "select snapshot, count, modify_count from mysql.stats_meta where table_id = %? for update", tableID)
	if err != nil {
		return err
	}
	var rows []chunk.Row
	rows, err = sqlexec.DrainRecordSet(ctx, rs, h.mu.ctx.GetSessionVars().MaxChunkSize)
	if err != nil {
		return err
	}
	var curCnt, curModifyCnt int64
	if len(rows) > 0 {
		snapshot := rows[0].GetUint64(0)
		// A newer version analyze result has been written, so skip this writing.
		if snapshot >= results.Snapshot && results.StatsVer == statistics.Version2 {
			return nil
		}
		curCnt = int64(rows[0].GetUint64(1))
		curModifyCnt = rows[0].GetInt64(2)
	}
	if len(rows) == 0 || results.StatsVer != statistics.Version2 {
		if _, err = exec.ExecuteInternal(ctx, "replace into mysql.stats_meta (version, table_id, count, snapshot) values (%?, %?, %?, %?)", version, tableID, results.Count, results.Snapshot); err != nil {
			return err
		}
	} else {
		modifyCnt := curModifyCnt - results.BaseModifyCnt
		if modifyCnt < 0 {
			modifyCnt = 0
		}
		cnt := curCnt + results.Count - results.BaseCount
		if cnt < 0 {
			cnt = 0
		}
		if _, err = exec.ExecuteInternal(ctx, "update mysql.stats_meta set version=%?, modify_count=%?, count=%?, snapshot=%? where table_id=%?", version, modifyCnt, cnt, results.Snapshot, tableID); err != nil {
			return err
		}
	}
	// 2. Save histograms.
	for _, result := range results.Ars {
		for i, hg := range result.Hist {
			// It's normal virtual column, skip it.
			if hg == nil {
				continue
			}
			var cms *statistics.CMSketch
			if results.StatsVer != statistics.Version2 {
				cms = result.Cms[i]
			}
			cmSketch, err := statistics.EncodeCMSketchWithoutTopN(cms)
			if err != nil {
				return err
			}
			fmSketch, err := statistics.EncodeFMSketch(result.Fms[i])
			if err != nil {
				return err
			}
			// Delete outdated data
			if _, err = exec.ExecuteInternal(ctx, "delete from mysql.stats_top_n where table_id = %? and is_index = %? and hist_id = %?", tableID, result.IsIndex, hg.ID); err != nil {
				return err
			}
			if topN := result.TopNs[i]; topN != nil {
				for _, meta := range topN.TopN {
					if _, err = exec.ExecuteInternal(ctx, "insert into mysql.stats_top_n (table_id, is_index, hist_id, value, count) values (%?, %?, %?, %?, %?)", tableID, result.IsIndex, hg.ID, meta.Encoded, meta.Count); err != nil {
						return err
					}
				}
			}
			if _, err := exec.ExecuteInternal(ctx, "delete from mysql.stats_fm_sketch where table_id = %? and is_index = %? and hist_id = %?", tableID, result.IsIndex, hg.ID); err != nil {
				return err
			}
			if fmSketch != nil && needDumpFMS {
				if _, err = exec.ExecuteInternal(ctx, "insert into mysql.stats_fm_sketch (table_id, is_index, hist_id, value) values (%?, %?, %?, %?)", tableID, result.IsIndex, hg.ID, fmSketch); err != nil {
					return err
				}
			}
			if _, err = exec.ExecuteInternal(ctx, "replace into mysql.stats_histograms (table_id, is_index, hist_id, distinct_count, version, null_count, cm_sketch, tot_col_size, stats_ver, flag, correlation) values (%?, %?, %?, %?, %?, %?, %?, %?, %?, %?, %?)",
				tableID, result.IsIndex, hg.ID, hg.NDV, version, hg.NullCount, cmSketch, hg.TotColSize, results.StatsVer, statistics.AnalyzeFlag, hg.Correlation); err != nil {
				return err
			}
			if _, err = exec.ExecuteInternal(ctx, "delete from mysql.stats_buckets where table_id = %? and is_index = %? and hist_id = %?", tableID, result.IsIndex, hg.ID); err != nil {
				return err
			}
			sc := h.mu.ctx.GetSessionVars().StmtCtx
			var lastAnalyzePos []byte
			for j := range hg.Buckets {
				count := hg.Buckets[j].Count
				if j > 0 {
					count -= hg.Buckets[j-1].Count
				}
				var upperBound types.Datum
				upperBound, err = hg.GetUpper(j).ConvertTo(sc, types.NewFieldType(mysql.TypeBlob))
				if err != nil {
					return err
				}
				if j == len(hg.Buckets)-1 {
					lastAnalyzePos = upperBound.GetBytes()
				}
				var lowerBound types.Datum
				lowerBound, err = hg.GetLower(j).ConvertTo(sc, types.NewFieldType(mysql.TypeBlob))
				if err != nil {
					return err
				}
				if _, err = exec.ExecuteInternal(ctx, "insert into mysql.stats_buckets(table_id, is_index, hist_id, bucket_id, count, repeats, lower_bound, upper_bound, ndv) values(%?, %?, %?, %?, %?, %?, %?, %?, %?)", tableID, result.IsIndex, hg.ID, j, count, hg.Buckets[j].Repeat, lowerBound.GetBytes(), upperBound.GetBytes(), hg.Buckets[j].NDV); err != nil {
					return err
				}
			}
			if len(lastAnalyzePos) > 0 {
				if _, err = exec.ExecuteInternal(ctx, "update mysql.stats_histograms set last_analyze_pos = %? where table_id = %? and is_index = %? and hist_id = %?", lastAnalyzePos, tableID, result.IsIndex, hg.ID); err != nil {
					return err
				}
			}
			if result.IsIndex == 0 {
				if _, err = exec.ExecuteInternal(ctx, "insert into mysql.column_stats_usage (table_id, column_id, last_analyzed_at) values(%?, %?, current_timestamp()) on duplicate key update last_analyzed_at = current_timestamp()", tableID, hg.ID); err != nil {
					return err
				}
			}
		}
	}
	// 3. Save extended statistics.
	extStats := results.ExtStats
	if extStats == nil || len(extStats.Stats) == 0 {
		return nil
	}
	var bytes []byte
	var statsStr string
	for name, item := range extStats.Stats {
		bytes, err = json.Marshal(item.ColIDs)
		if err != nil {
			return err
		}
		strColIDs := string(bytes)
		switch item.Tp {
		case ast.StatsTypeCardinality, ast.StatsTypeCorrelation:
			statsStr = fmt.Sprintf("%f", item.ScalarVals)
		case ast.StatsTypeDependency:
			statsStr = item.StringVals
		}
		if _, err = exec.ExecuteInternal(ctx, "replace into mysql.stats_extended values (%?, %?, %?, %?, %?, %?, %?)", name, item.Tp, tableID, strColIDs, statsStr, version, StatsStatusAnalyzed); err != nil {
			return err
		}
	}
	return
}

// SaveStatsToStorage saves the stats to storage.
// TODO: refactor to reduce the number of parameters
func (h *Handle) SaveStatsToStorage(tableID int64, count int64, isIndex int, hg *statistics.Histogram, cms *statistics.CMSketch, topN *statistics.TopN, fms *statistics.FMSketch, statsVersion int, isAnalyzed int64, needDumpFMS bool, updateAnalyzeTime bool) (err error) {
	h.mu.Lock()
	defer h.mu.Unlock()
	ctx := context.TODO()
	exec := h.mu.ctx.(sqlexec.SQLExecutor)
	_, err = exec.ExecuteInternal(ctx, "begin pessimistic")
	if err != nil {
		return errors.Trace(err)
	}
	defer func() {
		err = finishTransaction(context.Background(), exec, err)
	}()
	txn, err := h.mu.ctx.Txn(true)
	if err != nil {
		return errors.Trace(err)
	}

	version := txn.StartTS()
	// If the count is less than 0, then we do not want to update the modify count and count.
	if count >= 0 {
		_, err = exec.ExecuteInternal(ctx, "replace into mysql.stats_meta (version, table_id, count) values (%?, %?, %?)", version, tableID, count)
	} else {
		_, err = exec.ExecuteInternal(ctx, "update mysql.stats_meta set version = %? where table_id = %?", version, tableID)
	}
	if err != nil {
		return err
	}
	cmSketch, err := statistics.EncodeCMSketchWithoutTopN(cms)
	if err != nil {
		return err
	}
	fmSketch, err := statistics.EncodeFMSketch(fms)
	if err != nil {
		return err
	}
	// Delete outdated data
	if _, err = exec.ExecuteInternal(ctx, "delete from mysql.stats_top_n where table_id = %? and is_index = %? and hist_id = %?", tableID, isIndex, hg.ID); err != nil {
		return err
	}
	if topN != nil {
		for _, meta := range topN.TopN {
			if _, err = exec.ExecuteInternal(ctx, "insert into mysql.stats_top_n (table_id, is_index, hist_id, value, count) values (%?, %?, %?, %?, %?)", tableID, isIndex, hg.ID, meta.Encoded, meta.Count); err != nil {
				return err
			}
		}
	}
	if _, err := exec.ExecuteInternal(ctx, "delete from mysql.stats_fm_sketch where table_id = %? and is_index = %? and hist_id = %?", tableID, isIndex, hg.ID); err != nil {
		return err
	}
	if fmSketch != nil && needDumpFMS {
		if _, err = exec.ExecuteInternal(ctx, "insert into mysql.stats_fm_sketch (table_id, is_index, hist_id, value) values (%?, %?, %?, %?)", tableID, isIndex, hg.ID, fmSketch); err != nil {
			return err
		}
	}
	flag := 0
	if isAnalyzed == 1 {
		flag = statistics.AnalyzeFlag
	}
	if _, err = exec.ExecuteInternal(ctx, "replace into mysql.stats_histograms (table_id, is_index, hist_id, distinct_count, version, null_count, cm_sketch, tot_col_size, stats_ver, flag, correlation) values (%?, %?, %?, %?, %?, %?, %?, %?, %?, %?, %?)",
		tableID, isIndex, hg.ID, hg.NDV, version, hg.NullCount, cmSketch, hg.TotColSize, statsVersion, flag, hg.Correlation); err != nil {
		return err
	}
	if _, err = exec.ExecuteInternal(ctx, "delete from mysql.stats_buckets where table_id = %? and is_index = %? and hist_id = %?", tableID, isIndex, hg.ID); err != nil {
		return err
	}
	sc := h.mu.ctx.GetSessionVars().StmtCtx
	var lastAnalyzePos []byte
	for i := range hg.Buckets {
		count := hg.Buckets[i].Count
		if i > 0 {
			count -= hg.Buckets[i-1].Count
		}
		var upperBound types.Datum
		upperBound, err = hg.GetUpper(i).ConvertTo(sc, types.NewFieldType(mysql.TypeBlob))
		if err != nil {
			return
		}
		if i == len(hg.Buckets)-1 {
			lastAnalyzePos = upperBound.GetBytes()
		}
		var lowerBound types.Datum
		lowerBound, err = hg.GetLower(i).ConvertTo(sc, types.NewFieldType(mysql.TypeBlob))
		if err != nil {
			return
		}
		if _, err = exec.ExecuteInternal(ctx, "insert into mysql.stats_buckets(table_id, is_index, hist_id, bucket_id, count, repeats, lower_bound, upper_bound, ndv) values(%?, %?, %?, %?, %?, %?, %?, %?, %?)", tableID, isIndex, hg.ID, i, count, hg.Buckets[i].Repeat, lowerBound.GetBytes(), upperBound.GetBytes(), hg.Buckets[i].NDV); err != nil {
			return err
		}
	}
	if isAnalyzed == 1 && len(lastAnalyzePos) > 0 {
		if _, err = exec.ExecuteInternal(ctx, "update mysql.stats_histograms set last_analyze_pos = %? where table_id = %? and is_index = %? and hist_id = %?", lastAnalyzePos, tableID, isIndex, hg.ID); err != nil {
			return err
		}
	}
<<<<<<< HEAD
	if isAnalyzed == 1 && isIndex == 0 {
=======
	if updateAnalyzeTime && isIndex == 0 {
>>>>>>> b1efb132
		if _, err = exec.ExecuteInternal(ctx, "insert into mysql.column_stats_usage (table_id, column_id, last_analyzed_at) values(%?, %?, current_timestamp()) on duplicate key update last_analyzed_at = current_timestamp()", tableID, hg.ID); err != nil {
			return err
		}
	}
	return
}

// SaveMetaToStorage will save stats_meta to storage.
func (h *Handle) SaveMetaToStorage(tableID, count, modifyCount int64) (err error) {
	h.mu.Lock()
	defer h.mu.Unlock()
	ctx := context.TODO()
	exec := h.mu.ctx.(sqlexec.SQLExecutor)
	_, err = exec.ExecuteInternal(ctx, "begin")
	if err != nil {
		return errors.Trace(err)
	}
	defer func() {
		err = finishTransaction(ctx, exec, err)
	}()
	txn, err := h.mu.ctx.Txn(true)
	if err != nil {
		return errors.Trace(err)
	}
	version := txn.StartTS()
	_, err = exec.ExecuteInternal(ctx, "replace into mysql.stats_meta (version, table_id, count, modify_count) values (%?, %?, %?, %?)", version, tableID, count, modifyCount)
	return err
}

func (h *Handle) histogramFromStorage(reader *statsReader, tableID int64, colID int64, tp *types.FieldType, distinct int64, isIndex int, ver uint64, nullCount int64, totColSize int64, corr float64) (_ *statistics.Histogram, err error) {
	rows, fields, err := reader.read("select count, repeats, lower_bound, upper_bound, ndv from mysql.stats_buckets where table_id = %? and is_index = %? and hist_id = %? order by bucket_id", tableID, isIndex, colID)
	if err != nil {
		return nil, errors.Trace(err)
	}
	bucketSize := len(rows)
	hg := statistics.NewHistogram(colID, distinct, nullCount, ver, tp, bucketSize, totColSize)
	hg.Correlation = corr
	totalCount := int64(0)
	for i := 0; i < bucketSize; i++ {
		count := rows[i].GetInt64(0)
		repeats := rows[i].GetInt64(1)
		var upperBound, lowerBound types.Datum
		if isIndex == 1 {
			lowerBound = rows[i].GetDatum(2, &fields[2].Column.FieldType)
			upperBound = rows[i].GetDatum(3, &fields[3].Column.FieldType)
		} else {
			sc := &stmtctx.StatementContext{TimeZone: time.UTC}
			d := rows[i].GetDatum(2, &fields[2].Column.FieldType)
			// When there's new collation data, the length of bounds of histogram(the collate key) might be
			// longer than the FieldType.Flen of this column.
			// We change it to TypeBlob to bypass the length check here.
			if tp.EvalType() == types.ETString && tp.Tp != mysql.TypeEnum && tp.Tp != mysql.TypeSet {
				tp = types.NewFieldType(mysql.TypeBlob)
			}
			lowerBound, err = d.ConvertTo(sc, tp)
			if err != nil {
				return nil, errors.Trace(err)
			}
			d = rows[i].GetDatum(3, &fields[3].Column.FieldType)
			upperBound, err = d.ConvertTo(sc, tp)
			if err != nil {
				return nil, errors.Trace(err)
			}
		}
		totalCount += count
		hg.AppendBucketWithNDV(&lowerBound, &upperBound, totalCount, repeats, rows[i].GetInt64(4))
	}
	hg.PreCalculateScalar()
	return hg, nil
}

func (h *Handle) columnCountFromStorage(reader *statsReader, tableID, colID, statsVer int64) (int64, error) {
	count := int64(0)
	rows, _, err := reader.read("select sum(count) from mysql.stats_buckets where table_id = %? and is_index = 0 and hist_id = %?", tableID, colID)
	if err != nil {
		return 0, errors.Trace(err)
	}
	// If there doesn't exist any buckets, the SQL will return NULL. So we only use the result if it's not NULL.
	if !rows[0].IsNull(0) {
		count, err = rows[0].GetMyDecimal(0).ToInt()
		if err != nil {
			return 0, errors.Trace(err)
		}
	}

	if statsVer >= statistics.Version2 {
		// Before stats ver 2, histogram represents all data in this column.
		// In stats ver 2, histogram + TopN represent all data in this column.
		// So we need to add TopN total count here.
		rows, _, err = reader.read("select sum(count) from mysql.stats_top_n where table_id = %? and is_index = 0 and hist_id = %?", tableID, colID)
		if err != nil {
			return 0, errors.Trace(err)
		}
		if !rows[0].IsNull(0) {
			topNCount, err := rows[0].GetMyDecimal(0).ToInt()
			if err != nil {
				return 0, errors.Trace(err)
			}
			count += topNCount
		}
	}
	return count, err
}

func (h *Handle) statsMetaByTableIDFromStorage(tableID int64, snapshot uint64) (version uint64, modifyCount, count int64, err error) {
	ctx := context.Background()
	var rows []chunk.Row
	if snapshot == 0 {
		rows, _, err = h.execRestrictedSQL(ctx, "SELECT version, modify_count, count from mysql.stats_meta where table_id = %? order by version", tableID)
	} else {
		rows, _, err = h.execRestrictedSQLWithSnapshot(ctx, "SELECT version, modify_count, count from mysql.stats_meta where table_id = %? order by version", snapshot, tableID)
		if err != nil {
			return 0, 0, 0, err
		}
	}
	if err != nil || len(rows) == 0 {
		return
	}
	version = rows[0].GetUint64(0)
	modifyCount = rows[0].GetInt64(1)
	count = rows[0].GetInt64(2)
	return
}

// statsReader is used for simplify code that needs to read system tables in different sqls
// but requires the same transactions.
type statsReader struct {
	ctx      sqlexec.RestrictedSQLExecutor
	snapshot uint64
}

func (sr *statsReader) read(sql string, args ...interface{}) (rows []chunk.Row, fields []*ast.ResultField, err error) {
	ctx := context.TODO()
	stmt, err := sr.ctx.ParseWithParams(ctx, sql, args...)
	if err != nil {
		return nil, nil, errors.Trace(err)
	}
	if sr.snapshot > 0 {
		return sr.ctx.ExecRestrictedStmt(ctx, stmt, sqlexec.ExecOptionWithSnapshot(sr.snapshot))
	}
	return sr.ctx.ExecRestrictedStmt(ctx, stmt)
}

func (sr *statsReader) isHistory() bool {
	return sr.snapshot > 0
}

func (h *Handle) getStatsReader(snapshot uint64) (reader *statsReader, err error) {
	failpoint.Inject("mockGetStatsReaderFail", func(val failpoint.Value) {
		if val.(bool) {
			failpoint.Return(nil, errors.New("gofail genStatsReader error"))
		}
	})
	if snapshot > 0 {
		return &statsReader{ctx: h.mu.ctx.(sqlexec.RestrictedSQLExecutor), snapshot: snapshot}, nil
	}
	h.mu.Lock()
	defer func() {
		if r := recover(); r != nil {
			err = fmt.Errorf("getStatsReader panic %v", r)
		}
		if err != nil {
			h.mu.Unlock()
		}
	}()
	failpoint.Inject("mockGetStatsReaderPanic", nil)
	_, err = h.mu.ctx.(sqlexec.SQLExecutor).ExecuteInternal(context.TODO(), "begin")
	if err != nil {
		return nil, err
	}
	return &statsReader{ctx: h.mu.ctx.(sqlexec.RestrictedSQLExecutor)}, nil
}

func (h *Handle) releaseStatsReader(reader *statsReader) error {
	if reader.snapshot > 0 {
		return nil
	}
	_, err := h.mu.ctx.(sqlexec.SQLExecutor).ExecuteInternal(context.TODO(), "commit")
	h.mu.Unlock()
	return err
}

const (
	// StatsStatusInited is the status for extended stats which are just registered but have not been analyzed yet.
	StatsStatusInited uint8 = iota
	// StatsStatusAnalyzed is the status for extended stats which have been collected in analyze.
	StatsStatusAnalyzed
	// StatsStatusDeleted is the status for extended stats which were dropped. These "deleted" records would be removed from storage by GCStats().
	StatsStatusDeleted
)

// InsertExtendedStats inserts a record into mysql.stats_extended and update version in mysql.stats_meta.
func (h *Handle) InsertExtendedStats(statsName string, colIDs []int64, tp int, tableID int64, ifNotExists bool) (err error) {
	sort.Slice(colIDs, func(i, j int) bool { return colIDs[i] < colIDs[j] })
	bytes, err := json.Marshal(colIDs)
	if err != nil {
		return errors.Trace(err)
	}
	strColIDs := string(bytes)
	h.mu.Lock()
	defer h.mu.Unlock()
	ctx := context.Background()
	exec := h.mu.ctx.(sqlexec.SQLExecutor)
	_, err = exec.ExecuteInternal(ctx, "begin pessimistic")
	if err != nil {
		return errors.Trace(err)
	}
	defer func() {
		err = finishTransaction(ctx, exec, err)
	}()
	// No need to use `exec.ExecuteInternal` since we have acquired the lock.
	rows, _, err := h.execRestrictedSQL(ctx, "SELECT name, type, column_ids FROM mysql.stats_extended WHERE table_id = %? and status in (%?, %?)", tableID, StatsStatusInited, StatsStatusAnalyzed)
	if err != nil {
		return errors.Trace(err)
	}
	for _, row := range rows {
		currStatsName := row.GetString(0)
		currTp := row.GetInt64(1)
		currStrColIDs := row.GetString(2)
		if currStatsName == statsName {
			if ifNotExists {
				return nil
			}
			return errors.Errorf("extended statistics '%s' for the specified table already exists", statsName)
		}
		if tp == int(currTp) && currStrColIDs == strColIDs {
			return errors.Errorf("extended statistics '%s' with same type on same columns already exists", statsName)
		}
	}
	// Remove the existing 'deleted' records.
	if _, err = exec.ExecuteInternal(ctx, "DELETE FROM mysql.stats_extended WHERE name = %? and table_id = %?", statsName, tableID); err != nil {
		return err
	}
	// Remove the cache item, which is necessary for cases like a cluster with 3 tidb instances, e.g, a, b and c.
	// If tidb-a executes `alter table drop stats_extended` to mark the record as 'deleted', and before this operation
	// is synchronized to other tidb instances, tidb-b executes `alter table add stats_extended`, which would delete
	// the record from the table, tidb-b should delete the cached item synchronously. While for tidb-c, it has to wait for
	// next `Update()` to remove the cached item then.
	h.removeExtendedStatsItem(tableID, statsName)
	txn, err := h.mu.ctx.Txn(true)
	if err != nil {
		return errors.Trace(err)
	}
	version := txn.StartTS()
	const sql = "INSERT INTO mysql.stats_extended(name, type, table_id, column_ids, version, status) VALUES (%?, %?, %?, %?, %?, %?)"
	if _, err = exec.ExecuteInternal(ctx, sql, statsName, tp, tableID, strColIDs, version, StatsStatusInited); err != nil {
		return err
	}
	// Bump version in `mysql.stats_meta` to trigger stats cache refresh.
	_, err = exec.ExecuteInternal(ctx, "UPDATE mysql.stats_meta SET version = %? WHERE table_id = %?", version, tableID)
	return
}

// MarkExtendedStatsDeleted update the status of mysql.stats_extended to be `deleted` and the version of mysql.stats_meta.
func (h *Handle) MarkExtendedStatsDeleted(statsName string, tableID int64, ifExists bool) (err error) {
	ctx := context.Background()
	rows, _, err := h.execRestrictedSQL(ctx, "SELECT name FROM mysql.stats_extended WHERE name = %? and table_id = %? and status in (%?, %?)", statsName, tableID, StatsStatusInited, StatsStatusAnalyzed)
	if err != nil {
		return errors.Trace(err)
	}
	if len(rows) == 0 {
		if ifExists {
			return nil
		}
		return errors.New(fmt.Sprintf("extended statistics '%s' for the specified table does not exist", statsName))
	}
	if len(rows) > 1 {
		logutil.BgLogger().Warn("unexpected duplicate extended stats records found", zap.String("name", statsName), zap.Int64("table_id", tableID))
	}

	h.mu.Lock()
	defer h.mu.Unlock()
	exec := h.mu.ctx.(sqlexec.SQLExecutor)
	_, err = exec.ExecuteInternal(ctx, "begin pessimistic")
	if err != nil {
		return errors.Trace(err)
	}
	defer func() {
		err1 := finishTransaction(ctx, exec, err)
		if err == nil && err1 == nil {
			h.removeExtendedStatsItem(tableID, statsName)
		}
		err = err1
	}()
	txn, err := h.mu.ctx.Txn(true)
	if err != nil {
		return errors.Trace(err)
	}
	version := txn.StartTS()
	if _, err = exec.ExecuteInternal(ctx, "UPDATE mysql.stats_extended SET version = %?, status = %? WHERE name = %? and table_id = %?", version, StatsStatusDeleted, statsName, tableID); err != nil {
		return err
	}
	if _, err = exec.ExecuteInternal(ctx, "UPDATE mysql.stats_meta SET version = %? WHERE table_id = %?", version, tableID); err != nil {
		return err
	}
	return nil
}

const updateStatsCacheRetryCnt = 5

func (h *Handle) removeExtendedStatsItem(tableID int64, statsName string) {
	for retry := updateStatsCacheRetryCnt; retry > 0; retry-- {
		oldCache := h.statsCache.Load().(statsCache)
		tbl, ok := oldCache.tables[tableID]
		if !ok || tbl.ExtendedStats == nil || len(tbl.ExtendedStats.Stats) == 0 {
			return
		}
		newTbl := tbl.Copy()
		delete(newTbl.ExtendedStats.Stats, statsName)
		if h.updateStatsCache(oldCache.update([]*statistics.Table{newTbl}, nil, oldCache.version)) {
			return
		}
		if retry == 1 {
			logutil.BgLogger().Info("remove extended stats cache failed", zap.String("stats_name", statsName), zap.Int64("table_id", tableID))
		} else {
			logutil.BgLogger().Info("remove extended stats cache failed, retrying", zap.String("stats_name", statsName), zap.Int64("table_id", tableID))
		}
	}
}

// ReloadExtendedStatistics drops the cache for extended statistics and reload data from mysql.stats_extended.
func (h *Handle) ReloadExtendedStatistics() error {
	reader, err := h.getStatsReader(0)
	if err != nil {
		return err
	}
	defer func() {
		err1 := h.releaseStatsReader(reader)
		if err1 != nil && err == nil {
			err = err1
		}
	}()
	for retry := updateStatsCacheRetryCnt; retry > 0; retry-- {
		oldCache := h.statsCache.Load().(statsCache)
		tables := make([]*statistics.Table, 0, len(oldCache.tables))
		for physicalID, tbl := range oldCache.tables {
			t, err := h.extendedStatsFromStorage(reader, tbl.Copy(), physicalID, true)
			if err != nil {
				return err
			}
			tables = append(tables, t)
		}
		if h.updateStatsCache(oldCache.update(tables, nil, oldCache.version)) {
			return nil
		}
	}
	return errors.New(fmt.Sprintf("update stats cache failed for %d attempts", updateStatsCacheRetryCnt))
}

// BuildExtendedStats build extended stats for column groups if needed based on the column samples.
func (h *Handle) BuildExtendedStats(tableID int64, cols []*model.ColumnInfo, collectors []*statistics.SampleCollector) (*statistics.ExtendedStatsColl, error) {
	ctx := context.Background()
	const sql = "SELECT name, type, column_ids FROM mysql.stats_extended WHERE table_id = %? and status in (%?, %?)"
	rows, _, err := h.execRestrictedSQL(ctx, sql, tableID, StatsStatusAnalyzed, StatsStatusInited)
	if err != nil {
		return nil, errors.Trace(err)
	}
	if len(rows) == 0 {
		return nil, nil
	}
	statsColl := statistics.NewExtendedStatsColl()
	for _, row := range rows {
		name := row.GetString(0)
		item := &statistics.ExtendedStatsItem{Tp: uint8(row.GetInt64(1))}
		colIDs := row.GetString(2)
		err := json.Unmarshal([]byte(colIDs), &item.ColIDs)
		if err != nil {
			logutil.BgLogger().Error("invalid column_ids in mysql.stats_extended, skip collecting extended stats for this row", zap.String("column_ids", colIDs), zap.Error(err))
			continue
		}
		item = h.fillExtendedStatsItemVals(item, cols, collectors)
		if item != nil {
			statsColl.Stats[name] = item
		}
	}
	if len(statsColl.Stats) == 0 {
		return nil, nil
	}
	return statsColl, nil
}

func (h *Handle) fillExtendedStatsItemVals(item *statistics.ExtendedStatsItem, cols []*model.ColumnInfo, collectors []*statistics.SampleCollector) *statistics.ExtendedStatsItem {
	switch item.Tp {
	case ast.StatsTypeCardinality, ast.StatsTypeDependency:
		return nil
	case ast.StatsTypeCorrelation:
		return h.fillExtStatsCorrVals(item, cols, collectors)
	}
	return nil
}

func (h *Handle) fillExtStatsCorrVals(item *statistics.ExtendedStatsItem, cols []*model.ColumnInfo, collectors []*statistics.SampleCollector) *statistics.ExtendedStatsItem {
	colOffsets := make([]int, 0, 2)
	for _, id := range item.ColIDs {
		for i, col := range cols {
			if col.ID == id {
				colOffsets = append(colOffsets, i)
				break
			}
		}
	}
	if len(colOffsets) != 2 {
		return nil
	}
	// samplesX and samplesY are in order of handle, i.e, their SampleItem.Ordinals are in order.
	samplesX := collectors[colOffsets[0]].Samples
	// We would modify Ordinal of samplesY, so we make a deep copy.
	samplesY := statistics.CopySampleItems(collectors[colOffsets[1]].Samples)
	sampleNum := mathutil.Min(len(samplesX), len(samplesY))
	if sampleNum == 1 {
		item.ScalarVals = 1
		return item
	}
	if sampleNum <= 0 {
		item.ScalarVals = 0
		return item
	}
	h.mu.Lock()
	sc := h.mu.ctx.GetSessionVars().StmtCtx
	h.mu.Unlock()
	var err error
	samplesX, err = statistics.SortSampleItems(sc, samplesX)
	if err != nil {
		return nil
	}
	samplesYInXOrder := make([]*statistics.SampleItem, 0, sampleNum)
	for i, itemX := range samplesX {
		if itemX.Ordinal >= len(samplesY) {
			continue
		}
		itemY := samplesY[itemX.Ordinal]
		itemY.Ordinal = i
		samplesYInXOrder = append(samplesYInXOrder, itemY)
	}
	samplesYInYOrder, err := statistics.SortSampleItems(sc, samplesYInXOrder)
	if err != nil {
		return nil
	}
	var corrXYSum float64
	for i := 1; i < len(samplesYInYOrder); i++ {
		corrXYSum += float64(i) * float64(samplesYInYOrder[i].Ordinal)
	}
	// X means the ordinal of the item in original sequence, Y means the oridnal of the item in the
	// sorted sequence, we know that X and Y value sets are both:
	// 0, 1, ..., sampleNum-1
	// we can simply compute sum(X) = sum(Y) =
	//    (sampleNum-1)*sampleNum / 2
	// and sum(X^2) = sum(Y^2) =
	//    (sampleNum-1)*sampleNum*(2*sampleNum-1) / 6
	// We use "Pearson correlation coefficient" to compute the order correlation of columns,
	// the formula is based on https://en.wikipedia.org/wiki/Pearson_correlation_coefficient.
	// Note that (itemsCount*corrX2Sum - corrXSum*corrXSum) would never be zero when sampleNum is larger than 1.
	itemsCount := float64(sampleNum)
	corrXSum := (itemsCount - 1) * itemsCount / 2.0
	corrX2Sum := (itemsCount - 1) * itemsCount * (2*itemsCount - 1) / 6.0
	item.ScalarVals = (itemsCount*corrXYSum - corrXSum*corrXSum) / (itemsCount*corrX2Sum - corrXSum*corrXSum)
	return item
}

// SaveExtendedStatsToStorage writes extended stats of a table into mysql.stats_extended.
func (h *Handle) SaveExtendedStatsToStorage(tableID int64, extStats *statistics.ExtendedStatsColl, isLoad bool) (err error) {
	if extStats == nil || len(extStats.Stats) == 0 {
		return nil
	}
	h.mu.Lock()
	defer h.mu.Unlock()
	ctx := context.TODO()
	exec := h.mu.ctx.(sqlexec.SQLExecutor)
	_, err = exec.ExecuteInternal(ctx, "begin pessimistic")
	if err != nil {
		return errors.Trace(err)
	}
	defer func() {
		err = finishTransaction(ctx, exec, err)
	}()
	txn, err := h.mu.ctx.Txn(true)
	if err != nil {
		return errors.Trace(err)
	}
	version := txn.StartTS()
	for name, item := range extStats.Stats {
		bytes, err := json.Marshal(item.ColIDs)
		if err != nil {
			return errors.Trace(err)
		}
		strColIDs := string(bytes)
		var statsStr string
		switch item.Tp {
		case ast.StatsTypeCardinality, ast.StatsTypeCorrelation:
			statsStr = fmt.Sprintf("%f", item.ScalarVals)
		case ast.StatsTypeDependency:
			statsStr = item.StringVals
		}
		// If isLoad is true, it's INSERT; otherwise, it's UPDATE.
		if _, err := exec.ExecuteInternal(ctx, "replace into mysql.stats_extended values (%?, %?, %?, %?, %?, %?, %?)", name, item.Tp, tableID, strColIDs, statsStr, version, StatsStatusAnalyzed); err != nil {
			return err
		}
	}
	if !isLoad {
		if _, err := exec.ExecuteInternal(ctx, "UPDATE mysql.stats_meta SET version = %? WHERE table_id = %?", version, tableID); err != nil {
			return err
		}
	}
	return nil
}

// CurrentPruneMode indicates whether tbl support runtime prune for table and first partition id.
func (h *Handle) CurrentPruneMode() variable.PartitionPruneMode {
	h.mu.Lock()
	defer h.mu.Unlock()
	return variable.PartitionPruneMode(h.mu.ctx.GetSessionVars().PartitionPruneMode.Load())
}

// RefreshVars uses to pull PartitionPruneMethod vars from kv storage.
func (h *Handle) RefreshVars() error {
	h.mu.Lock()
	defer h.mu.Unlock()
	return h.mu.ctx.RefreshVars(context.Background())
}

// CheckAnalyzeVersion checks whether all the statistics versions of this table's columns and indexes are the same.
func (h *Handle) CheckAnalyzeVersion(tblInfo *model.TableInfo, physicalIDs []int64, version *int) bool {
	// We simply choose one physical id to get its stats.
	var tbl *statistics.Table
	for _, pid := range physicalIDs {
		tbl = h.GetPartitionStats(tblInfo, pid)
		if !tbl.Pseudo {
			break
		}
	}
	if tbl == nil || tbl.Pseudo {
		return true
	}
	return statistics.CheckAnalyzeVerOnTable(tbl, version)
}

type colStatsUsage struct {
	LastUsedAt     *types.Time
	LastAnalyzedAt *types.Time
}

// LoadColumnStatsUsage loads column stats usage information from disk.
func (h *Handle) LoadColumnStatsUsage() (map[model.TableColumnID]colStatsUsage, error) {
	rows, _, err := h.execRestrictedSQL(context.Background(), "SELECT table_id, column_id, last_used_at, last_analyzed_at FROM mysql.column_stats_usage")
	if err != nil {
		return nil, errors.Trace(err)
	}
	colStatsMap := make(map[model.TableColumnID]colStatsUsage, len(rows))
	for _, row := range rows {
		if row.IsNull(0) || row.IsNull(1) {
			continue
		}
		tblColID := model.TableColumnID{TableID: row.GetInt64(0), ColumnID: row.GetInt64(1)}
		var statsUsage colStatsUsage
		if !row.IsNull(2) {
			t := row.GetTime(2)
			statsUsage.LastUsedAt = &t
		}
		if !row.IsNull(3) {
			t := row.GetTime(3)
			statsUsage.LastAnalyzedAt = &t
		}
		colStatsMap[tblColID] = statsUsage
	}
	return colStatsMap, nil
}

// CollectColumnsInExtendedStats returns IDs of the columns involved in extended stats.
func (h *Handle) CollectColumnsInExtendedStats(tableID int64) ([]int64, error) {
	ctx := context.Background()
	const sql = "SELECT name, type, column_ids FROM mysql.stats_extended WHERE table_id = %? and status in (%?, %?)"
	rows, _, err := h.execRestrictedSQL(ctx, sql, tableID, StatsStatusAnalyzed, StatsStatusInited)
	if err != nil {
		return nil, errors.Trace(err)
	}
	if len(rows) == 0 {
		return nil, nil
	}
	columnIDs := make([]int64, 0, len(rows)*2)
	for _, row := range rows {
		twoIDs := make([]int64, 0, 2)
		data := row.GetString(2)
		err := json.Unmarshal([]byte(data), &twoIDs)
		if err != nil {
			logutil.BgLogger().Error("invalid column_ids in mysql.stats_extended, skip collecting extended stats for this row", zap.String("column_ids", data), zap.Error(err))
			continue
		}
		columnIDs = append(columnIDs, twoIDs...)
	}
	return columnIDs, nil
}<|MERGE_RESOLUTION|>--- conflicted
+++ resolved
@@ -1239,11 +1239,7 @@
 			return err
 		}
 	}
-<<<<<<< HEAD
-	if isAnalyzed == 1 && isIndex == 0 {
-=======
 	if updateAnalyzeTime && isIndex == 0 {
->>>>>>> b1efb132
 		if _, err = exec.ExecuteInternal(ctx, "insert into mysql.column_stats_usage (table_id, column_id, last_analyzed_at) values(%?, %?, current_timestamp()) on duplicate key update last_analyzed_at = current_timestamp()", tableID, hg.ID); err != nil {
 			return err
 		}
