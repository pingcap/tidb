--- conflicted
+++ resolved
@@ -479,11 +479,7 @@
 func NewHandle(ctx, initStatsCtx sessionctx.Context, lease time.Duration, pool sessionPool, tracker sessionctx.SysProcTracker, serverIDGetter func() uint64) (*Handle, error) {
 	cfg := config.GetGlobalConfig()
 	handle := &Handle{
-<<<<<<< HEAD
-		ddlEventCh:       make(chan *util.Event, 1000),
-=======
 		ddlEventCh:       make(chan *ddlUtil.Event, 1000),
->>>>>>> 9544e268
 		listHead:         &SessionStatsCollector{mapper: make(tableDeltaMap), rateMap: make(errorRateDeltaMap)},
 		idxUsageListHead: &SessionIndexUsageCollector{mapper: make(indexUsageMap)},
 		pool:             pool,
