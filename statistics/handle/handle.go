// Copyright 2017 PingCAP, Inc.
//
// Licensed under the Apache License, Version 2.0 (the "License");
// you may not use this file except in compliance with the License.
// You may obtain a copy of the License at
//
//     http://www.apache.org/licenses/LICENSE-2.0
//
// Unless required by applicable law or agreed to in writing, software
// distributed under the License is distributed on an "AS IS" BASIS,
// WITHOUT WARRANTIES OR CONDITIONS OF ANY KIND, either express or implied.
// See the License for the specific language governing permissions and
// limitations under the License.

package handle

import (
	"context"
	"encoding/json"
	"fmt"
	"sort"
	"strconv"
	"sync"
	"sync/atomic"
	"time"

	"github.com/cznic/mathutil"
	"github.com/ngaut/pools"
	"github.com/pingcap/errors"
	"github.com/pingcap/failpoint"
	"github.com/pingcap/tidb/config"
	"github.com/pingcap/tidb/ddl/util"
	"github.com/pingcap/tidb/domain/infosync"
	"github.com/pingcap/tidb/infoschema"
	"github.com/pingcap/tidb/parser/ast"
	"github.com/pingcap/tidb/parser/model"
	"github.com/pingcap/tidb/parser/mysql"
	"github.com/pingcap/tidb/sessionctx"
	"github.com/pingcap/tidb/sessionctx/stmtctx"
	"github.com/pingcap/tidb/sessionctx/variable"
	"github.com/pingcap/tidb/statistics"
	"github.com/pingcap/tidb/table"
	"github.com/pingcap/tidb/types"
	"github.com/pingcap/tidb/util/chunk"
	"github.com/pingcap/tidb/util/logutil"
	"github.com/pingcap/tidb/util/memory"
	"github.com/pingcap/tidb/util/sqlexec"
	"github.com/tikv/client-go/v2/oracle"
	atomic2 "go.uber.org/atomic"
	"go.uber.org/zap"
)

const (
	// TiDBGlobalStats represents the global-stats for a partitioned table.
	TiDBGlobalStats = "global"
)

// statsCache caches the tables in memory for Handle.
type statsCache struct {
	tables map[int64]*statistics.Table
	// version is the latest version of cache. It is bumped when new records of `mysql.stats_meta` are loaded into cache.
	version uint64
	// minorVersion is to differentiate the cache when the version is unchanged while the cache contents are
	// modified indeed. This can happen when we load extra column histograms into cache, or when we modify the cache with
	// statistics feedbacks, etc. We cannot bump the version then because no new changes of `mysql.stats_meta` are loaded,
	// while the override of statsCache is in a copy-on-write way, to make sure the statsCache is unchanged by others during the
	// the interval of 'copy' and 'write', every 'write' should bump / check this minorVersion if the version keeps
	// unchanged.
	// This bump / check logic is encapsulated in `statsCache.update` and `updateStatsCache`, callers don't need to care
	// about this minorVersion actually.
	minorVersion uint64
	memUsage     int64
}

// Handle can update stats info periodically.
type Handle struct {
	mu struct {
		sync.RWMutex
		ctx sessionctx.Context
		// rateMap contains the error rate delta from feedback.
		rateMap errorRateDeltaMap
		// pid2tid is the map from partition ID to table ID.
		pid2tid map[int64]int64
		// schemaVersion is the version of information schema when `pid2tid` is built.
		schemaVersion int64
	}

	// It can be read by multiple readers at the same time without acquiring lock, but it can be
	// written only after acquiring the lock.
	statsCache struct {
		sync.Mutex
		atomic.Value
		memTracker *memory.Tracker
	}

	// Deprecated: only used by feedback now
	pool sessionPool

	// ddlEventCh is a channel to notify a ddl operation has happened.
	// It is sent only by owner or the drop stats executor, and read by stats handle.
	ddlEventCh chan *util.Event
	// listHead contains all the stats collector required by session.
	listHead *SessionStatsCollector
	// globalMap contains all the delta map from collectors when we dump them to KV.
	globalMap struct {
		sync.Mutex
		data tableDeltaMap
	}
	// feedback is used to store query feedback info.
	feedback struct {
		sync.Mutex
		data *statistics.QueryFeedbackMap
	}
	// colMap contains all the column stats usage information from collectors when we dump them to KV.
	colMap struct {
		sync.Mutex
		data colStatsUsageMap
	}

	lease atomic2.Duration

	// idxUsageListHead contains all the index usage collectors required by session.
	idxUsageListHead *SessionIndexUsageCollector

	// StatsLoad is used to load stats concurrently
	StatsLoad StatsLoad
}

func (h *Handle) execRestrictedSQL(ctx context.Context, sql string, params ...interface{}) ([]chunk.Row, []*ast.ResultField, error) {
	return h.mu.ctx.(sqlexec.RestrictedSQLExecutor).ExecRestrictedSQL(ctx, []sqlexec.OptionFuncAlias{sqlexec.ExecOptionUseSessionPool}, sql, params...)
}

func (h *Handle) execRestrictedSQLWithStatsVer(ctx context.Context, statsVer int, sql string, params ...interface{}) ([]chunk.Row, []*ast.ResultField, error) {
	optFuncs := []sqlexec.OptionFuncAlias{
		sqlexec.ExecOptionUseSessionPool,
		execOptionForAnalyze[statsVer],
	}
	return h.mu.ctx.(sqlexec.RestrictedSQLExecutor).ExecRestrictedSQL(ctx, optFuncs, sql, params...)
}

func (h *Handle) execRestrictedSQLWithSnapshot(ctx context.Context, sql string, snapshot uint64, params ...interface{}) ([]chunk.Row, []*ast.ResultField, error) {
	optFuncs := []sqlexec.OptionFuncAlias{
		sqlexec.ExecOptionUseSessionPool,
		sqlexec.ExecOptionWithSnapshot(snapshot),
	}
	return h.mu.ctx.(sqlexec.RestrictedSQLExecutor).ExecRestrictedSQL(ctx, optFuncs, sql, params...)
}

// Clear the statsCache, only for test.
func (h *Handle) Clear() {
	// TODO: Here h.mu seems to protect all the fields of Handle. Is is reasonable?
	h.mu.Lock()
	h.statsCache.Lock()
	h.statsCache.Store(statsCache{tables: make(map[int64]*statistics.Table)})
	h.statsCache.memTracker = memory.NewTracker(memory.LabelForStatsCache, -1)
	h.statsCache.Unlock()
	for len(h.ddlEventCh) > 0 {
		<-h.ddlEventCh
	}
	h.feedback.Lock()
	h.feedback.data = statistics.NewQueryFeedbackMap()
	h.feedback.Unlock()
	h.mu.ctx.GetSessionVars().InitChunkSize = 1
	h.mu.ctx.GetSessionVars().MaxChunkSize = 1
	h.mu.ctx.GetSessionVars().EnableChunkRPC = false
	h.mu.ctx.GetSessionVars().SetProjectionConcurrency(0)
	h.listHead = &SessionStatsCollector{mapper: make(tableDeltaMap), rateMap: make(errorRateDeltaMap)}
	h.globalMap.Lock()
	h.globalMap.data = make(tableDeltaMap)
	h.globalMap.Unlock()
	h.colMap.Lock()
	h.colMap.data = make(colStatsUsageMap)
	h.colMap.Unlock()
	h.mu.rateMap = make(errorRateDeltaMap)
	h.mu.Unlock()
}

type sessionPool interface {
	Get() (pools.Resource, error)
	Put(pools.Resource)
}

// NewHandle creates a Handle for update stats.
func NewHandle(ctx sessionctx.Context, lease time.Duration, pool sessionPool) (*Handle, error) {
	cfg := config.GetGlobalConfig()
	handle := &Handle{
		ddlEventCh:       make(chan *util.Event, 100),
		listHead:         &SessionStatsCollector{mapper: make(tableDeltaMap), rateMap: make(errorRateDeltaMap)},
		idxUsageListHead: &SessionIndexUsageCollector{mapper: make(indexUsageMap)},
		pool:             pool,
	}
	handle.lease.Store(lease)
	handle.statsCache.memTracker = memory.NewTracker(memory.LabelForStatsCache, -1)
	handle.mu.ctx = ctx
	handle.mu.rateMap = make(errorRateDeltaMap)
	handle.statsCache.Store(statsCache{tables: make(map[int64]*statistics.Table)})
	handle.globalMap.data = make(tableDeltaMap)
	handle.feedback.data = statistics.NewQueryFeedbackMap()
	handle.colMap.data = make(colStatsUsageMap)
	handle.StatsLoad.SubCtxs = make([]sessionctx.Context, cfg.Performance.StatsLoadConcurrency)
	handle.StatsLoad.NeededColumnsCh = make(chan *NeededColumnTask, cfg.Performance.StatsLoadQueueSize)
	handle.StatsLoad.TimeoutColumnsCh = make(chan *NeededColumnTask, cfg.Performance.StatsLoadQueueSize)
	handle.StatsLoad.WorkingColMap = map[model.TableColumnID][]chan model.TableColumnID{}
	err := handle.RefreshVars()
	if err != nil {
		return nil, err
	}
	return handle, nil
}

// Lease returns the stats lease.
func (h *Handle) Lease() time.Duration {
	return h.lease.Load()
}

// SetLease sets the stats lease.
func (h *Handle) SetLease(lease time.Duration) {
	h.lease.Store(lease)
}

// GetQueryFeedback gets the query feedback. It is only used in test.
func (h *Handle) GetQueryFeedback() *statistics.QueryFeedbackMap {
	h.feedback.Lock()
	defer func() {
		h.feedback.data = statistics.NewQueryFeedbackMap()
		h.feedback.Unlock()
	}()
	return h.feedback.data
}

// DurationToTS converts duration to timestamp.
func DurationToTS(d time.Duration) uint64 {
	return oracle.ComposeTS(d.Nanoseconds()/int64(time.Millisecond), 0)
}

// Update reads stats meta from store and updates the stats map.
func (h *Handle) Update(is infoschema.InfoSchema) error {
	oldCache := h.statsCache.Load().(statsCache)
	lastVersion := oldCache.version
	// We need this because for two tables, the smaller version may write later than the one with larger version.
	// Consider the case that there are two tables A and B, their version and commit time is (A0, A1) and (B0, B1),
	// and A0 < B0 < B1 < A1. We will first read the stats of B, and update the lastVersion to B0, but we cannot read
	// the table stats of A0 if we read stats that greater than lastVersion which is B0.
	// We can read the stats if the diff between commit time and version is less than three lease.
	offset := DurationToTS(3 * h.Lease())
	if oldCache.version >= offset {
		lastVersion = lastVersion - offset
	} else {
		lastVersion = 0
	}
	ctx := context.Background()
	rows, _, err := h.execRestrictedSQL(ctx, "SELECT version, table_id, modify_count, count from mysql.stats_meta where version > %? order by version", lastVersion)
	if err != nil {
		return errors.Trace(err)
	}

	tables := make([]*statistics.Table, 0, len(rows))
	deletedTableIDs := make([]int64, 0, len(rows))
	for _, row := range rows {
		version := row.GetUint64(0)
		physicalID := row.GetInt64(1)
		modifyCount := row.GetInt64(2)
		count := row.GetInt64(3)
		lastVersion = version
		h.mu.Lock()
		table, ok := h.getTableByPhysicalID(is, physicalID)
		h.mu.Unlock()
		if !ok {
			logutil.BgLogger().Debug("unknown physical ID in stats meta table, maybe it has been dropped", zap.Int64("ID", physicalID))
			deletedTableIDs = append(deletedTableIDs, physicalID)
			continue
		}
		tableInfo := table.Meta()
		if oldTbl, ok := oldCache.tables[physicalID]; ok && oldTbl.Version >= version && tableInfo.UpdateTS == oldTbl.TblInfoUpdateTS {
			continue
		}
		tbl, err := h.TableStatsFromStorage(tableInfo, physicalID, false, 0)
		// Error is not nil may mean that there are some ddl changes on this table, we will not update it.
		if err != nil {
			logutil.BgLogger().Error("[stats] error occurred when read table stats", zap.String("table", tableInfo.Name.O), zap.Error(err))
			continue
		}
		if tbl == nil {
			deletedTableIDs = append(deletedTableIDs, physicalID)
			continue
		}
		tbl.Version = version
		tbl.Count = count
		tbl.ModifyCount = modifyCount
		tbl.Name = getFullTableName(is, tableInfo)
		tbl.TblInfoUpdateTS = tableInfo.UpdateTS
		tables = append(tables, tbl)
	}
	h.updateStatsCache(oldCache.update(tables, deletedTableIDs, lastVersion))
	return nil
}

// UpdateSessionVar updates the necessary session variables for the stats reader.
func (h *Handle) UpdateSessionVar() error {
	h.mu.Lock()
	defer h.mu.Unlock()
	verInString, err := h.mu.ctx.GetSessionVars().GlobalVarsAccessor.GetGlobalSysVar(variable.TiDBAnalyzeVersion)
	if err != nil {
		return err
	}
	ver, err := strconv.ParseInt(verInString, 10, 64)
	if err != nil {
		return err
	}
	h.mu.ctx.GetSessionVars().AnalyzeVersion = int(ver)
	return err
}

// GlobalStats is used to store the statistics contained in the global-level stats
// which is generated by the merge of partition-level stats.
// It will both store the column stats and index stats.
// In the column statistics, the variable `num` is equal to the number of columns in the partition table.
// In the index statistics, the variable `num` is always equal to one.
type GlobalStats struct {
	Num   int
	Count int64
	Hg    []*statistics.Histogram
	Cms   []*statistics.CMSketch
	TopN  []*statistics.TopN
	Fms   []*statistics.FMSketch
}

// MergePartitionStats2GlobalStatsByTableID merge the partition-level stats to global-level stats based on the tableID.
func (h *Handle) MergePartitionStats2GlobalStatsByTableID(sc sessionctx.Context, opts map[ast.AnalyzeOptionType]uint64, is infoschema.InfoSchema, physicalID int64, isIndex int, histIDs []int64) (globalStats *GlobalStats, err error) {
	// get the partition table IDs
	h.mu.Lock()
	globalTable, ok := h.getTableByPhysicalID(is, physicalID)
	h.mu.Unlock()
	if !ok {
		err = errors.Errorf("unknown physical ID %d in stats meta table, maybe it has been dropped", physicalID)
		return
	}
	globalTableInfo := globalTable.Meta()
	return h.mergePartitionStats2GlobalStats(sc, opts, is, globalTableInfo, isIndex, histIDs)
}

// MergePartitionStats2GlobalStatsByTableID merge the partition-level stats to global-level stats based on the tableInfo.
func (h *Handle) mergePartitionStats2GlobalStats(sc sessionctx.Context, opts map[ast.AnalyzeOptionType]uint64, is infoschema.InfoSchema, globalTableInfo *model.TableInfo, isIndex int, histIDs []int64) (globalStats *GlobalStats, err error) {
	partitionNum := len(globalTableInfo.Partition.Definitions)
	partitionIDs := make([]int64, 0, partitionNum)
	for i := 0; i < partitionNum; i++ {
		partitionIDs = append(partitionIDs, globalTableInfo.Partition.Definitions[i].ID)
	}

	// initialized the globalStats
	globalStats = new(GlobalStats)
	if len(histIDs) == 0 {
		for _, col := range globalTableInfo.Columns {
			// The virtual generated column stats can not be merged to the global stats.
			if col.IsGenerated() && !col.GeneratedStored {
				continue
			}
			histIDs = append(histIDs, col.ID)
		}
	}
	globalStats.Num = len(histIDs)
	globalStats.Count = 0
	globalStats.Hg = make([]*statistics.Histogram, globalStats.Num)
	globalStats.Cms = make([]*statistics.CMSketch, globalStats.Num)
	globalStats.TopN = make([]*statistics.TopN, globalStats.Num)
	globalStats.Fms = make([]*statistics.FMSketch, globalStats.Num)

	// The first dimension of slice is means the number of column or index stats in the globalStats.
	// The second dimension of slice is means the number of partition tables.
	// Because all topN and histograms need to be collected before they can be merged.
	// So we should store all of the partition-level stats first, and merge them together.
	allHg := make([][]*statistics.Histogram, globalStats.Num)
	allCms := make([][]*statistics.CMSketch, globalStats.Num)
	allTopN := make([][]*statistics.TopN, globalStats.Num)
	allFms := make([][]*statistics.FMSketch, globalStats.Num)
	for i := 0; i < globalStats.Num; i++ {
		allHg[i] = make([]*statistics.Histogram, 0, partitionNum)
		allCms[i] = make([]*statistics.CMSketch, 0, partitionNum)
		allTopN[i] = make([]*statistics.TopN, 0, partitionNum)
		allFms[i] = make([]*statistics.FMSketch, 0, partitionNum)
	}

	for _, partitionID := range partitionIDs {
		h.mu.Lock()
		partitionTable, ok := h.getTableByPhysicalID(is, partitionID)
		h.mu.Unlock()
		if !ok {
			err = errors.Errorf("unknown physical ID %d in stats meta table, maybe it has been dropped", partitionID)
			return
		}
		tableInfo := partitionTable.Meta()
		var partitionStats *statistics.Table
		partitionStats, err = h.TableStatsFromStorage(tableInfo, partitionID, true, 0)
		if err != nil {
			return
		}
		// if the err == nil && partitionStats == nil, it means we lack the partition-level stats which the physicalID is equal to partitionID.
		if partitionStats == nil {
			var errMsg string
			if isIndex == 0 {
				errMsg = fmt.Sprintf("`%s`", tableInfo.Name.L)
			} else {
				indexName := ""
				for _, idx := range tableInfo.Indices {
					if idx.ID == histIDs[0] {
						indexName = idx.Name.L
					}
				}
				errMsg = fmt.Sprintf("`%s` index: `%s`", tableInfo.Name.L, indexName)
			}
			err = types.ErrPartitionStatsMissing.GenWithStackByArgs(errMsg)
			return
		}
		for i := 0; i < globalStats.Num; i++ {
			count, hg, cms, topN, fms := partitionStats.GetStatsInfo(histIDs[i], isIndex == 1)
			if i == 0 {
				// In a partition, we will only update globalStats.Count once
				globalStats.Count += count
			}
			allHg[i] = append(allHg[i], hg)
			allCms[i] = append(allCms[i], cms)
			allTopN[i] = append(allTopN[i], topN)
			allFms[i] = append(allFms[i], fms)
		}
	}

	// After collect all of the statistics from the partition-level stats,
	// we should merge them together.
	for i := 0; i < globalStats.Num; i++ {
		// Merge CMSketch
		globalStats.Cms[i] = allCms[i][0].Copy()
		for j := 1; j < partitionNum; j++ {
			err = globalStats.Cms[i].MergeCMSketch(allCms[i][j])
			if err != nil {
				return
			}
		}

		// Merge topN. We need to merge TopN before merging the histogram.
		// Because after merging TopN, some numbers will be left.
		// These remaining topN numbers will be used as a separate bucket for later histogram merging.
		var popedTopN []statistics.TopNMeta
		globalStats.TopN[i], popedTopN, allHg[i], err = statistics.MergePartTopN2GlobalTopN(sc.GetSessionVars().StmtCtx, sc.GetSessionVars().AnalyzeVersion, allTopN[i], uint32(opts[ast.AnalyzeOptNumTopN]), allHg[i], isIndex == 1)
		if err != nil {
			return
		}

		// Merge histogram
		globalStats.Hg[i], err = statistics.MergePartitionHist2GlobalHist(sc.GetSessionVars().StmtCtx, allHg[i], popedTopN, int64(opts[ast.AnalyzeOptNumBuckets]), isIndex == 1)
		if err != nil {
			return
		}

		// NOTICE: after merging bucket NDVs have the trend to be underestimated, so for safe we don't use them.
		for j := range globalStats.Hg[i].Buckets {
			globalStats.Hg[i].Buckets[j].NDV = 0
		}

		// Update NDV of global-level stats
		globalStats.Fms[i] = allFms[i][0].Copy()
		for j := 1; j < partitionNum; j++ {
			globalStats.Fms[i].MergeFMSketch(allFms[i][j])
		}

		// update the NDV
		globalStatsNDV := globalStats.Fms[i].NDV()
		if globalStatsNDV > globalStats.Count {
			globalStatsNDV = globalStats.Count
		}
		globalStats.Hg[i].NDV = globalStatsNDV
	}
	return
}

func (h *Handle) getTableByPhysicalID(is infoschema.InfoSchema, physicalID int64) (table.Table, bool) {
	if is.SchemaMetaVersion() != h.mu.schemaVersion {
		h.mu.schemaVersion = is.SchemaMetaVersion()
		h.mu.pid2tid = buildPartitionID2TableID(is)
	}
	if id, ok := h.mu.pid2tid[physicalID]; ok {
		return is.TableByID(id)
	}
	return is.TableByID(physicalID)
}

func buildPartitionID2TableID(is infoschema.InfoSchema) map[int64]int64 {
	mapper := make(map[int64]int64)
	for _, db := range is.AllSchemas() {
		tbls := db.Tables
		for _, tbl := range tbls {
			pi := tbl.GetPartitionInfo()
			if pi == nil {
				continue
			}
			for _, def := range pi.Definitions {
				mapper[def.ID] = tbl.ID
			}
		}
	}
	return mapper
}

// GetMemConsumed returns the mem size of statscache consumed
func (h *Handle) GetMemConsumed() (size int64) {
	size = h.statsCache.memTracker.BytesConsumed()
	return
}

// GetTableStats retrieves the statistics table from cache, and the cache will be updated by a goroutine.
func (h *Handle) GetTableStats(tblInfo *model.TableInfo) *statistics.Table {
	return h.GetPartitionStats(tblInfo, tblInfo.ID)
}

// GetPartitionStats retrieves the partition stats from cache.
func (h *Handle) GetPartitionStats(tblInfo *model.TableInfo, pid int64) *statistics.Table {
	statsCache := h.statsCache.Load().(statsCache)
	tbl, ok := statsCache.tables[pid]
	if !ok {
		tbl = statistics.PseudoTable(tblInfo)
		tbl.PhysicalID = pid
		h.updateStatsCache(statsCache.update([]*statistics.Table{tbl}, nil, statsCache.version))
		return tbl
	}
	return tbl
}

// updateStatsCache overrides the global statsCache with a new one, it may fail
// if the global statsCache has been modified by others already.
// Callers should add retry loop if necessary.
func (h *Handle) updateStatsCache(newCache statsCache) (updated bool) {
	h.statsCache.Lock()
	oldCache := h.statsCache.Load().(statsCache)
	if oldCache.version < newCache.version || (oldCache.version == newCache.version && oldCache.minorVersion < newCache.minorVersion) {
		h.statsCache.memTracker.Consume(newCache.memUsage - oldCache.memUsage)
		h.statsCache.Store(newCache)
		updated = true
	}
	h.statsCache.Unlock()
	return
}

func (sc statsCache) copy() statsCache {
	newCache := statsCache{tables: make(map[int64]*statistics.Table, len(sc.tables)),
		version:      sc.version,
		minorVersion: sc.minorVersion,
		memUsage:     sc.memUsage,
	}
	for k, v := range sc.tables {
		newCache.tables[k] = v
	}
	return newCache
}

//initMemoryUsage calc total memory usage of statsCache and set statsCache.memUsage
//should be called after the tables and their stats are initilazed
func (sc statsCache) initMemoryUsage() {
	sum := int64(0)
	for _, tb := range sc.tables {
		sum += tb.MemoryUsage()
	}
	sc.memUsage = sum
}

// update updates the statistics table cache using copy on write.
func (sc statsCache) update(tables []*statistics.Table, deletedIDs []int64, newVersion uint64) statsCache {
	newCache := sc.copy()
	if newVersion == newCache.version {
		newCache.minorVersion += uint64(1)
	} else {
		newCache.version = newVersion
		newCache.minorVersion = uint64(0)
	}
	for _, tbl := range tables {
		id := tbl.PhysicalID
		if ptbl, ok := newCache.tables[id]; ok {
			newCache.memUsage -= ptbl.MemoryUsage()
		}
		newCache.tables[id] = tbl
		newCache.memUsage += tbl.MemoryUsage()
	}
	for _, id := range deletedIDs {
		if ptbl, ok := newCache.tables[id]; ok {
			newCache.memUsage -= ptbl.MemoryUsage()
		}
		delete(newCache.tables, id)
	}
	return newCache
}

// LoadNeededHistograms will load histograms for those needed columns.
func (h *Handle) LoadNeededHistograms() (err error) {
	cols := statistics.HistogramNeededColumns.AllCols()
	reader, err := h.getGlobalStatsReader(0)
	if err != nil {
		return err
	}

	defer func() {
		err1 := h.releaseGlobalStatsReader(reader)
		if err1 != nil && err == nil {
			err = err1
		}
	}()

	for _, col := range cols {
		oldCache := h.statsCache.Load().(statsCache)
		tbl, ok := oldCache.tables[col.TableID]
		if !ok {
			continue
		}
		c, ok := tbl.Columns[col.ColumnID]
		if !ok || c.Len() > 0 {
			statistics.HistogramNeededColumns.Delete(col)
			continue
		}
		hg, err := h.histogramFromStorage(reader, col.TableID, c.ID, &c.Info.FieldType, c.Histogram.NDV, 0, c.LastUpdateVersion, c.NullCount, c.TotColSize, c.Correlation)
		if err != nil {
			return errors.Trace(err)
		}
		cms, topN, err := h.cmSketchAndTopNFromStorage(reader, col.TableID, 0, col.ColumnID)
		if err != nil {
			return errors.Trace(err)
		}
		fms, err := h.fmSketchFromStorage(reader, col.TableID, 0, col.ColumnID)
		if err != nil {
			return errors.Trace(err)
		}
		rows, _, err := reader.read("select stats_ver from mysql.stats_histograms where is_index = 0 and table_id = %? and hist_id = %?", col.TableID, col.ColumnID)
		if err != nil {
			return errors.Trace(err)
		}
		if len(rows) == 0 {
			logutil.BgLogger().Error("fail to get stats version for this histogram", zap.Int64("table_id", col.TableID), zap.Int64("hist_id", col.ColumnID))
		}
		colHist := &statistics.Column{
			PhysicalID: col.TableID,
			Histogram:  *hg,
			Info:       c.Info,
			CMSketch:   cms,
			TopN:       topN,
			FMSketch:   fms,
			IsHandle:   c.IsHandle,
			StatsVer:   rows[0].GetInt64(0),
		}
		// Column.Count is calculated by Column.TotalRowCount(). Hence we don't set Column.Count when initializing colHist.
		colHist.Count = int64(colHist.TotalRowCount())
		// Reload the latest stats cache, otherwise the `updateStatsCache` may fail with high probability, because functions
		// like `GetPartitionStats` called in `fmSketchFromStorage` would have modified the stats cache already.
		oldCache = h.statsCache.Load().(statsCache)
		tbl, ok = oldCache.tables[col.TableID]
		if !ok {
			continue
		}
		tbl = tbl.Copy()
		tbl.Columns[c.ID] = colHist
		if h.updateStatsCache(oldCache.update([]*statistics.Table{tbl}, nil, oldCache.version)) {
			statistics.HistogramNeededColumns.Delete(col)
		}
	}
	return nil
}

// LastUpdateVersion gets the last update version.
func (h *Handle) LastUpdateVersion() uint64 {
	return h.statsCache.Load().(statsCache).version
}

// SetLastUpdateVersion sets the last update version.
func (h *Handle) SetLastUpdateVersion(version uint64) {
	statsCache := h.statsCache.Load().(statsCache)
	h.updateStatsCache(statsCache.update(nil, nil, version))
}

// FlushStats flushes the cached stats update into store.
func (h *Handle) FlushStats() {
	for len(h.ddlEventCh) > 0 {
		e := <-h.ddlEventCh
		if err := h.HandleDDLEvent(e); err != nil {
			logutil.BgLogger().Error("[stats] handle ddl event fail", zap.Error(err))
		}
	}
	if err := h.DumpStatsDeltaToKV(DumpAll); err != nil {
		logutil.BgLogger().Error("[stats] dump stats delta fail", zap.Error(err))
	}
	if err := h.DumpStatsFeedbackToKV(); err != nil {
		logutil.BgLogger().Error("[stats] dump stats feedback fail", zap.Error(err))
	}
}

func (h *Handle) cmSketchAndTopNFromStorage(reader *statsReader, tblID int64, isIndex, histID int64) (_ *statistics.CMSketch, _ *statistics.TopN, err error) {
	topNRows, _, err := reader.read("select HIGH_PRIORITY value, count from mysql.stats_top_n where table_id = %? and is_index = %? and hist_id = %?", tblID, isIndex, histID)
	if err != nil {
		return nil, nil, err
	}
	rows, _, err := reader.read("select cm_sketch from mysql.stats_histograms where table_id = %? and is_index = %? and hist_id = %?", tblID, isIndex, histID)
	if err != nil {
		return nil, nil, err
	}
	if len(rows) == 0 {
		return statistics.DecodeCMSketchAndTopN(nil, topNRows)
	}
	return statistics.DecodeCMSketchAndTopN(rows[0].GetBytes(0), topNRows)
}

func (h *Handle) fmSketchFromStorage(reader *statsReader, tblID int64, isIndex, histID int64) (_ *statistics.FMSketch, err error) {
	rows, _, err := reader.read("select value from mysql.stats_fm_sketch where table_id = %? and is_index = %? and hist_id = %?", tblID, isIndex, histID)
	if err != nil || len(rows) == 0 {
		return nil, err
	}
	return statistics.DecodeFMSketch(rows[0].GetBytes(0))
}

func (h *Handle) indexStatsFromStorage(reader *statsReader, row chunk.Row, table *statistics.Table, tableInfo *model.TableInfo) error {
	histID := row.GetInt64(2)
	distinct := row.GetInt64(3)
	histVer := row.GetUint64(4)
	nullCount := row.GetInt64(5)
	idx := table.Indices[histID]
	errorRate := statistics.ErrorRate{}
	flag := row.GetInt64(8)
	lastAnalyzePos := row.GetDatum(10, types.NewFieldType(mysql.TypeBlob))
	if statistics.IsAnalyzed(flag) && !reader.isHistory() {
		h.mu.rateMap.clear(table.PhysicalID, histID, true)
	} else if idx != nil {
		errorRate = idx.ErrorRate
	}
	for _, idxInfo := range tableInfo.Indices {
		if histID != idxInfo.ID {
			continue
		}
		if idx == nil || idx.LastUpdateVersion < histVer {
			hg, err := h.histogramFromStorage(reader, table.PhysicalID, histID, types.NewFieldType(mysql.TypeBlob), distinct, 1, histVer, nullCount, 0, 0)
			if err != nil {
				return errors.Trace(err)
			}
			cms, topN, err := h.cmSketchAndTopNFromStorage(reader, table.PhysicalID, 1, idxInfo.ID)
			if err != nil {
				return errors.Trace(err)
			}
			fmSketch, err := h.fmSketchFromStorage(reader, table.PhysicalID, 1, histID)
			if err != nil {
				return errors.Trace(err)
			}
			idx = &statistics.Index{Histogram: *hg, CMSketch: cms, TopN: topN, FMSketch: fmSketch, Info: idxInfo, ErrorRate: errorRate, StatsVer: row.GetInt64(7), Flag: flag}
			lastAnalyzePos.Copy(&idx.LastAnalyzePos)
		}
		break
	}
	if idx != nil {
		table.Indices[histID] = idx
	} else {
		logutil.BgLogger().Debug("we cannot find index id in table info. It may be deleted.", zap.Int64("indexID", histID), zap.String("table", tableInfo.Name.O))
	}
	return nil
}

func (h *Handle) columnStatsFromStorage(reader *statsReader, row chunk.Row, table *statistics.Table, tableInfo *model.TableInfo, loadAll bool) error {
	histID := row.GetInt64(2)
	distinct := row.GetInt64(3)
	histVer := row.GetUint64(4)
	nullCount := row.GetInt64(5)
	totColSize := row.GetInt64(6)
	statsVer := row.GetInt64(7)
	correlation := row.GetFloat64(9)
	lastAnalyzePos := row.GetDatum(10, types.NewFieldType(mysql.TypeBlob))
	fmSketch, err := h.fmSketchFromStorage(reader, table.PhysicalID, 0, histID)
	if err != nil {
		return errors.Trace(err)
	}
	col := table.Columns[histID]
	errorRate := statistics.ErrorRate{}
	flag := row.GetInt64(8)
	if statistics.IsAnalyzed(flag) && !reader.isHistory() {
		h.mu.rateMap.clear(table.PhysicalID, histID, false)
	} else if col != nil {
		errorRate = col.ErrorRate
	}
	for _, colInfo := range tableInfo.Columns {
		if histID != colInfo.ID {
			continue
		}
		isHandle := tableInfo.PKIsHandle && mysql.HasPriKeyFlag(colInfo.Flag)
		// We will not load buckets if:
		// 1. Lease > 0, and:
		// 2. this column is not handle, and:
		// 3. the column doesn't has buckets before, and:
		// 4. loadAll is false.
		notNeedLoad := h.Lease() > 0 &&
			!isHandle &&
			(col == nil || col.Len() == 0 && col.LastUpdateVersion < histVer) &&
			!loadAll
		if notNeedLoad {
			count, err := h.columnCountFromStorage(reader, table.PhysicalID, histID, statsVer)
			if err != nil {
				return errors.Trace(err)
			}
			col = &statistics.Column{
				PhysicalID: table.PhysicalID,
				Histogram:  *statistics.NewHistogram(histID, distinct, nullCount, histVer, &colInfo.FieldType, 0, totColSize),
				FMSketch:   fmSketch,
				Info:       colInfo,
				Count:      count + nullCount,
				ErrorRate:  errorRate,
				IsHandle:   tableInfo.PKIsHandle && mysql.HasPriKeyFlag(colInfo.Flag),
				Flag:       flag,
				StatsVer:   statsVer,
			}
			lastAnalyzePos.Copy(&col.LastAnalyzePos)
			col.Histogram.Correlation = correlation
			break
		}
		if col == nil || col.LastUpdateVersion < histVer || loadAll {
			hg, err := h.histogramFromStorage(reader, table.PhysicalID, histID, &colInfo.FieldType, distinct, 0, histVer, nullCount, totColSize, correlation)
			if err != nil {
				return errors.Trace(err)
			}
			cms, topN, err := h.cmSketchAndTopNFromStorage(reader, table.PhysicalID, 0, colInfo.ID)
			if err != nil {
				return errors.Trace(err)
			}
			col = &statistics.Column{
				PhysicalID: table.PhysicalID,
				Histogram:  *hg,
				Info:       colInfo,
				CMSketch:   cms,
				TopN:       topN,
				FMSketch:   fmSketch,
				ErrorRate:  errorRate,
				IsHandle:   tableInfo.PKIsHandle && mysql.HasPriKeyFlag(colInfo.Flag),
				Flag:       flag,
				StatsVer:   statsVer,
			}
			// Column.Count is calculated by Column.TotalRowCount(). Hence we don't set Column.Count when initializing col.
			col.Count = int64(col.TotalRowCount())
			lastAnalyzePos.Copy(&col.LastAnalyzePos)
			break
		}
		if col.TotColSize != totColSize {
			newCol := *col
			newCol.TotColSize = totColSize
			col = &newCol
		}
		break
	}
	if col != nil {
		table.Columns[col.ID] = col
	} else {
		// If we didn't find a Column or Index in tableInfo, we won't load the histogram for it.
		// But don't worry, next lease the ddl will be updated, and we will load a same table for two times to
		// avoid error.
		logutil.BgLogger().Debug("we cannot find column in table info now. It may be deleted", zap.Int64("colID", histID), zap.String("table", tableInfo.Name.O))
	}
	return nil
}

// TableStatsFromStorage loads table stats info from storage.
func (h *Handle) TableStatsFromStorage(tableInfo *model.TableInfo, physicalID int64, loadAll bool, snapshot uint64) (_ *statistics.Table, err error) {
	reader, err := h.getGlobalStatsReader(snapshot)
	if err != nil {
		return nil, err
	}
	defer func() {
		err1 := h.releaseGlobalStatsReader(reader)
		if err == nil && err1 != nil {
			err = err1
		}
	}()
	table, ok := h.statsCache.Load().(statsCache).tables[physicalID]
	// If table stats is pseudo, we also need to copy it, since we will use the column stats when
	// the average error rate of it is small.
	if !ok || snapshot > 0 {
		histColl := statistics.HistColl{
			PhysicalID:     physicalID,
			HavePhysicalID: true,
			Columns:        make(map[int64]*statistics.Column, len(tableInfo.Columns)),
			Indices:        make(map[int64]*statistics.Index, len(tableInfo.Indices)),
		}
		table = &statistics.Table{
			HistColl: histColl,
		}
	} else {
		// We copy it before writing to avoid race.
		table = table.Copy()
	}
	table.Pseudo = false

	rows, _, err := reader.read("select modify_count, count from mysql.stats_meta where table_id = %?", physicalID)
	if err != nil || len(rows) == 0 {
		return nil, err
	}
	table.ModifyCount = rows[0].GetInt64(0)
	table.Count = rows[0].GetInt64(1)

	rows, _, err = reader.read("select table_id, is_index, hist_id, distinct_count, version, null_count, tot_col_size, stats_ver, flag, correlation, last_analyze_pos from mysql.stats_histograms where table_id = %?", physicalID)
	// Check deleted table.
	if err != nil || len(rows) == 0 {
		return nil, nil
	}
	for _, row := range rows {
		if row.GetInt64(1) > 0 {
			err = h.indexStatsFromStorage(reader, row, table, tableInfo)
		} else {
			err = h.columnStatsFromStorage(reader, row, table, tableInfo, loadAll)
		}
		if err != nil {
			return nil, err
		}
	}
	return h.extendedStatsFromStorage(reader, table, physicalID, loadAll)
}

func (h *Handle) extendedStatsFromStorage(reader *statsReader, table *statistics.Table, physicalID int64, loadAll bool) (*statistics.Table, error) {
	failpoint.Inject("injectExtStatsLoadErr", func() {
		failpoint.Return(nil, errors.New("gofail extendedStatsFromStorage error"))
	})
	lastVersion := uint64(0)
	if table.ExtendedStats != nil && !loadAll {
		lastVersion = table.ExtendedStats.LastUpdateVersion
	} else {
		table.ExtendedStats = statistics.NewExtendedStatsColl()
	}
	rows, _, err := reader.read("select name, status, type, column_ids, stats, version from mysql.stats_extended where table_id = %? and status in (%?, %?, %?) and version > %?", physicalID, StatsStatusInited, StatsStatusAnalyzed, StatsStatusDeleted, lastVersion)
	if err != nil || len(rows) == 0 {
		return table, nil
	}
	for _, row := range rows {
		lastVersion = mathutil.MaxUint64(lastVersion, row.GetUint64(5))
		name := row.GetString(0)
		status := uint8(row.GetInt64(1))
		if status == StatsStatusDeleted || status == StatsStatusInited {
			delete(table.ExtendedStats.Stats, name)
		} else {
			item := &statistics.ExtendedStatsItem{
				Tp: uint8(row.GetInt64(2)),
			}
			colIDs := row.GetString(3)
			err := json.Unmarshal([]byte(colIDs), &item.ColIDs)
			if err != nil {
				logutil.BgLogger().Error("[stats] decode column IDs failed", zap.String("column_ids", colIDs), zap.Error(err))
				return nil, err
			}
			statsStr := row.GetString(4)
			if item.Tp == ast.StatsTypeCardinality || item.Tp == ast.StatsTypeCorrelation {
				if statsStr != "" {
					item.ScalarVals, err = strconv.ParseFloat(statsStr, 64)
					if err != nil {
						logutil.BgLogger().Error("[stats] parse scalar stats failed", zap.String("stats", statsStr), zap.Error(err))
						return nil, err
					}
				}
			} else {
				item.StringVals = statsStr
			}
			table.ExtendedStats.Stats[name] = item
		}
	}
	table.ExtendedStats.LastUpdateVersion = lastVersion
	return table, nil
}

// StatsMetaCountAndModifyCount reads count and modify_count for the given table from mysql.stats_meta.
func (h *Handle) StatsMetaCountAndModifyCount(tableID int64) (int64, int64, error) {
	reader, err := h.getGlobalStatsReader(0)
	if err != nil {
		return 0, 0, err
	}
	defer func() {
		err1 := h.releaseGlobalStatsReader(reader)
		if err1 != nil && err == nil {
			err = err1
		}
	}()
	rows, _, err := reader.read("select count, modify_count from mysql.stats_meta where table_id = %?", tableID)
	if err != nil {
		return 0, 0, err
	}
	if len(rows) == 0 {
		return 0, 0, nil
	}
	count := int64(rows[0].GetUint64(0))
	modifyCount := rows[0].GetInt64(1)
	return count, modifyCount, nil
}

// SaveTableStatsToStorage saves the stats of a table to storage.
func (h *Handle) SaveTableStatsToStorage(results *statistics.AnalyzeResults, needDumpFMS bool) (err error) {
	tableID := results.TableID.GetStatisticsID()
	statsVer := uint64(0)
	defer func() {
		if err == nil && statsVer != 0 {
			err = h.recordHistoricalStatsMeta(tableID, statsVer)
		}
	}()
	h.mu.Lock()
	defer h.mu.Unlock()
	ctx := context.TODO()
	exec := h.mu.ctx.(sqlexec.SQLExecutor)
	_, err = exec.ExecuteInternal(ctx, "begin pessimistic")
	if err != nil {
		return err
	}
	defer func() {
		err = finishTransaction(context.Background(), exec, err)
	}()
	txn, err := h.mu.ctx.Txn(true)
	if err != nil {
		return err
	}
	version := txn.StartTS()
	// 1. Save mysql.stats_meta.
	var rs sqlexec.RecordSet
	// Lock this row to prevent writing of concurrent analyze.
	rs, err = exec.ExecuteInternal(ctx, "select snapshot, count, modify_count from mysql.stats_meta where table_id = %? for update", tableID)
	if err != nil {
		return err
	}
	var rows []chunk.Row
	rows, err = sqlexec.DrainRecordSet(ctx, rs, h.mu.ctx.GetSessionVars().MaxChunkSize)
	if err != nil {
		return err
	}
	var curCnt, curModifyCnt int64
	if len(rows) > 0 {
		snapshot := rows[0].GetUint64(0)
		// A newer version analyze result has been written, so skip this writing.
		if snapshot >= results.Snapshot && results.StatsVer == statistics.Version2 {
			return nil
		}
		curCnt = int64(rows[0].GetUint64(1))
		curModifyCnt = rows[0].GetInt64(2)
	}
	if len(rows) == 0 || results.StatsVer != statistics.Version2 {
		if _, err = exec.ExecuteInternal(ctx, "replace into mysql.stats_meta (version, table_id, count, snapshot) values (%?, %?, %?, %?)", version, tableID, results.Count, results.Snapshot); err != nil {
			return err
		}
		statsVer = version
	} else {
		modifyCnt := curModifyCnt - results.BaseModifyCnt
		if modifyCnt < 0 {
			modifyCnt = 0
		}
		cnt := curCnt + results.Count - results.BaseCount
		if cnt < 0 {
			cnt = 0
		}
		if _, err = exec.ExecuteInternal(ctx, "update mysql.stats_meta set version=%?, modify_count=%?, count=%?, snapshot=%? where table_id=%?", version, modifyCnt, cnt, results.Snapshot, tableID); err != nil {
			return err
		}
		statsVer = version
	}
	// 2. Save histograms.
	for _, result := range results.Ars {
		for i, hg := range result.Hist {
			// It's normal virtual column, skip it.
			if hg == nil {
				continue
			}
			var cms *statistics.CMSketch
			if results.StatsVer != statistics.Version2 {
				cms = result.Cms[i]
			}
			cmSketch, err := statistics.EncodeCMSketchWithoutTopN(cms)
			if err != nil {
				return err
			}
			fmSketch, err := statistics.EncodeFMSketch(result.Fms[i])
			if err != nil {
				return err
			}
			// Delete outdated data
			if _, err = exec.ExecuteInternal(ctx, "delete from mysql.stats_top_n where table_id = %? and is_index = %? and hist_id = %?", tableID, result.IsIndex, hg.ID); err != nil {
				return err
			}
			if topN := result.TopNs[i]; topN != nil {
				for _, meta := range topN.TopN {
					if _, err = exec.ExecuteInternal(ctx, "insert into mysql.stats_top_n (table_id, is_index, hist_id, value, count) values (%?, %?, %?, %?, %?)", tableID, result.IsIndex, hg.ID, meta.Encoded, meta.Count); err != nil {
						return err
					}
				}
			}
			if _, err := exec.ExecuteInternal(ctx, "delete from mysql.stats_fm_sketch where table_id = %? and is_index = %? and hist_id = %?", tableID, result.IsIndex, hg.ID); err != nil {
				return err
			}
			if fmSketch != nil && needDumpFMS {
				if _, err = exec.ExecuteInternal(ctx, "insert into mysql.stats_fm_sketch (table_id, is_index, hist_id, value) values (%?, %?, %?, %?)", tableID, result.IsIndex, hg.ID, fmSketch); err != nil {
					return err
				}
			}
			if _, err = exec.ExecuteInternal(ctx, "replace into mysql.stats_histograms (table_id, is_index, hist_id, distinct_count, version, null_count, cm_sketch, tot_col_size, stats_ver, flag, correlation) values (%?, %?, %?, %?, %?, %?, %?, %?, %?, %?, %?)",
				tableID, result.IsIndex, hg.ID, hg.NDV, version, hg.NullCount, cmSketch, hg.TotColSize, results.StatsVer, statistics.AnalyzeFlag, hg.Correlation); err != nil {
				return err
			}
			if _, err = exec.ExecuteInternal(ctx, "delete from mysql.stats_buckets where table_id = %? and is_index = %? and hist_id = %?", tableID, result.IsIndex, hg.ID); err != nil {
				return err
			}
			sc := h.mu.ctx.GetSessionVars().StmtCtx
			var lastAnalyzePos []byte
			for j := range hg.Buckets {
				count := hg.Buckets[j].Count
				if j > 0 {
					count -= hg.Buckets[j-1].Count
				}
				var upperBound types.Datum
				upperBound, err = hg.GetUpper(j).ConvertTo(sc, types.NewFieldType(mysql.TypeBlob))
				if err != nil {
					return err
				}
				if j == len(hg.Buckets)-1 {
					lastAnalyzePos = upperBound.GetBytes()
				}
				var lowerBound types.Datum
				lowerBound, err = hg.GetLower(j).ConvertTo(sc, types.NewFieldType(mysql.TypeBlob))
				if err != nil {
					return err
				}
				if _, err = exec.ExecuteInternal(ctx, "insert into mysql.stats_buckets(table_id, is_index, hist_id, bucket_id, count, repeats, lower_bound, upper_bound, ndv) values(%?, %?, %?, %?, %?, %?, %?, %?, %?)", tableID, result.IsIndex, hg.ID, j, count, hg.Buckets[j].Repeat, lowerBound.GetBytes(), upperBound.GetBytes(), hg.Buckets[j].NDV); err != nil {
					return err
				}
			}
			if len(lastAnalyzePos) > 0 {
				if _, err = exec.ExecuteInternal(ctx, "update mysql.stats_histograms set last_analyze_pos = %? where table_id = %? and is_index = %? and hist_id = %?", lastAnalyzePos, tableID, result.IsIndex, hg.ID); err != nil {
					return err
				}
			}
			if result.IsIndex == 0 {
				if _, err = exec.ExecuteInternal(ctx, "insert into mysql.column_stats_usage (table_id, column_id, last_analyzed_at) values(%?, %?, current_timestamp()) on duplicate key update last_analyzed_at = values(last_analyzed_at)", tableID, hg.ID); err != nil {
					return err
				}
			}
		}
	}
	// 3. Save extended statistics.
	extStats := results.ExtStats
	if extStats == nil || len(extStats.Stats) == 0 {
		return nil
	}
	var bytes []byte
	var statsStr string
	for name, item := range extStats.Stats {
		bytes, err = json.Marshal(item.ColIDs)
		if err != nil {
			return err
		}
		strColIDs := string(bytes)
		switch item.Tp {
		case ast.StatsTypeCardinality, ast.StatsTypeCorrelation:
			statsStr = fmt.Sprintf("%f", item.ScalarVals)
		case ast.StatsTypeDependency:
			statsStr = item.StringVals
		}
		if _, err = exec.ExecuteInternal(ctx, "replace into mysql.stats_extended values (%?, %?, %?, %?, %?, %?, %?)", name, item.Tp, tableID, strColIDs, statsStr, version, StatsStatusAnalyzed); err != nil {
			return err
		}
	}
	return
}

// SaveStatsToStorage saves the stats to storage.
// TODO: refactor to reduce the number of parameters
func (h *Handle) SaveStatsToStorage(tableID int64, count int64, isIndex int, hg *statistics.Histogram, cms *statistics.CMSketch, topN *statistics.TopN, fms *statistics.FMSketch, statsVersion int, isAnalyzed int64, needDumpFMS bool, updateAnalyzeTime bool) (err error) {
	statsVer := uint64(0)
	defer func() {
		if err == nil && statsVer != 0 {
			err = h.recordHistoricalStatsMeta(tableID, statsVer)
		}
	}()
	h.mu.Lock()
	defer h.mu.Unlock()
	ctx := context.TODO()
	exec := h.mu.ctx.(sqlexec.SQLExecutor)
	_, err = exec.ExecuteInternal(ctx, "begin pessimistic")
	if err != nil {
		return errors.Trace(err)
	}
	defer func() {
		err = finishTransaction(context.Background(), exec, err)
	}()
	txn, err := h.mu.ctx.Txn(true)
	if err != nil {
		return errors.Trace(err)
	}

	version := txn.StartTS()
	// If the count is less than 0, then we do not want to update the modify count and count.
	if count >= 0 {
		_, err = exec.ExecuteInternal(ctx, "replace into mysql.stats_meta (version, table_id, count) values (%?, %?, %?)", version, tableID, count)
	} else {
		_, err = exec.ExecuteInternal(ctx, "update mysql.stats_meta set version = %? where table_id = %?", version, tableID)
	}
	if err != nil {
		return err
	}
	statsVer = version
	cmSketch, err := statistics.EncodeCMSketchWithoutTopN(cms)
	if err != nil {
		return err
	}
	fmSketch, err := statistics.EncodeFMSketch(fms)
	if err != nil {
		return err
	}
	// Delete outdated data
	if _, err = exec.ExecuteInternal(ctx, "delete from mysql.stats_top_n where table_id = %? and is_index = %? and hist_id = %?", tableID, isIndex, hg.ID); err != nil {
		return err
	}
	if topN != nil {
		for _, meta := range topN.TopN {
			if _, err = exec.ExecuteInternal(ctx, "insert into mysql.stats_top_n (table_id, is_index, hist_id, value, count) values (%?, %?, %?, %?, %?)", tableID, isIndex, hg.ID, meta.Encoded, meta.Count); err != nil {
				return err
			}
		}
	}
	if _, err := exec.ExecuteInternal(ctx, "delete from mysql.stats_fm_sketch where table_id = %? and is_index = %? and hist_id = %?", tableID, isIndex, hg.ID); err != nil {
		return err
	}
	if fmSketch != nil && needDumpFMS {
		if _, err = exec.ExecuteInternal(ctx, "insert into mysql.stats_fm_sketch (table_id, is_index, hist_id, value) values (%?, %?, %?, %?)", tableID, isIndex, hg.ID, fmSketch); err != nil {
			return err
		}
	}
	flag := 0
	if isAnalyzed == 1 {
		flag = statistics.AnalyzeFlag
	}
	if _, err = exec.ExecuteInternal(ctx, "replace into mysql.stats_histograms (table_id, is_index, hist_id, distinct_count, version, null_count, cm_sketch, tot_col_size, stats_ver, flag, correlation) values (%?, %?, %?, %?, %?, %?, %?, %?, %?, %?, %?)",
		tableID, isIndex, hg.ID, hg.NDV, version, hg.NullCount, cmSketch, hg.TotColSize, statsVersion, flag, hg.Correlation); err != nil {
		return err
	}
	if _, err = exec.ExecuteInternal(ctx, "delete from mysql.stats_buckets where table_id = %? and is_index = %? and hist_id = %?", tableID, isIndex, hg.ID); err != nil {
		return err
	}
	sc := h.mu.ctx.GetSessionVars().StmtCtx
	var lastAnalyzePos []byte
	for i := range hg.Buckets {
		count := hg.Buckets[i].Count
		if i > 0 {
			count -= hg.Buckets[i-1].Count
		}
		var upperBound types.Datum
		upperBound, err = hg.GetUpper(i).ConvertTo(sc, types.NewFieldType(mysql.TypeBlob))
		if err != nil {
			return
		}
		if i == len(hg.Buckets)-1 {
			lastAnalyzePos = upperBound.GetBytes()
		}
		var lowerBound types.Datum
		lowerBound, err = hg.GetLower(i).ConvertTo(sc, types.NewFieldType(mysql.TypeBlob))
		if err != nil {
			return
		}
		if _, err = exec.ExecuteInternal(ctx, "insert into mysql.stats_buckets(table_id, is_index, hist_id, bucket_id, count, repeats, lower_bound, upper_bound, ndv) values(%?, %?, %?, %?, %?, %?, %?, %?, %?)", tableID, isIndex, hg.ID, i, count, hg.Buckets[i].Repeat, lowerBound.GetBytes(), upperBound.GetBytes(), hg.Buckets[i].NDV); err != nil {
			return err
		}
	}
	if isAnalyzed == 1 && len(lastAnalyzePos) > 0 {
		if _, err = exec.ExecuteInternal(ctx, "update mysql.stats_histograms set last_analyze_pos = %? where table_id = %? and is_index = %? and hist_id = %?", lastAnalyzePos, tableID, isIndex, hg.ID); err != nil {
			return err
		}
	}
	if updateAnalyzeTime && isIndex == 0 {
		if _, err = exec.ExecuteInternal(ctx, "insert into mysql.column_stats_usage (table_id, column_id, last_analyzed_at) values(%?, %?, current_timestamp()) on duplicate key update last_analyzed_at = current_timestamp()", tableID, hg.ID); err != nil {
			return err
		}
	}
	return
}

// SaveMetaToStorage will save stats_meta to storage.
func (h *Handle) SaveMetaToStorage(tableID, count, modifyCount int64) (err error) {
	statsVer := uint64(0)
	defer func() {
		if err == nil && statsVer != 0 {
			err = h.recordHistoricalStatsMeta(tableID, statsVer)
		}
	}()
	h.mu.Lock()
	defer h.mu.Unlock()
	ctx := context.TODO()
	exec := h.mu.ctx.(sqlexec.SQLExecutor)
	_, err = exec.ExecuteInternal(ctx, "begin")
	if err != nil {
		return errors.Trace(err)
	}
	defer func() {
		err = finishTransaction(ctx, exec, err)
	}()
	txn, err := h.mu.ctx.Txn(true)
	if err != nil {
		return errors.Trace(err)
	}
	version := txn.StartTS()
	_, err = exec.ExecuteInternal(ctx, "replace into mysql.stats_meta (version, table_id, count, modify_count) values (%?, %?, %?, %?)", version, tableID, count, modifyCount)
	statsVer = version
	return err
}

func (h *Handle) histogramFromStorage(reader *statsReader, tableID int64, colID int64, tp *types.FieldType, distinct int64, isIndex int, ver uint64, nullCount int64, totColSize int64, corr float64) (_ *statistics.Histogram, err error) {
	rows, fields, err := reader.read("select count, repeats, lower_bound, upper_bound, ndv from mysql.stats_buckets where table_id = %? and is_index = %? and hist_id = %? order by bucket_id", tableID, isIndex, colID)
	if err != nil {
		return nil, errors.Trace(err)
	}
	bucketSize := len(rows)
	hg := statistics.NewHistogram(colID, distinct, nullCount, ver, tp, bucketSize, totColSize)
	hg.Correlation = corr
	totalCount := int64(0)
	for i := 0; i < bucketSize; i++ {
		count := rows[i].GetInt64(0)
		repeats := rows[i].GetInt64(1)
		var upperBound, lowerBound types.Datum
		if isIndex == 1 {
			lowerBound = rows[i].GetDatum(2, &fields[2].Column.FieldType)
			upperBound = rows[i].GetDatum(3, &fields[3].Column.FieldType)
		} else {
			sc := &stmtctx.StatementContext{TimeZone: time.UTC}
			d := rows[i].GetDatum(2, &fields[2].Column.FieldType)
			// When there's new collation data, the length of bounds of histogram(the collate key) might be
			// longer than the FieldType.Flen of this column.
			// We change it to TypeBlob to bypass the length check here.
			if tp.EvalType() == types.ETString && tp.Tp != mysql.TypeEnum && tp.Tp != mysql.TypeSet {
				tp = types.NewFieldType(mysql.TypeBlob)
			}
			lowerBound, err = d.ConvertTo(sc, tp)
			if err != nil {
				return nil, errors.Trace(err)
			}
			d = rows[i].GetDatum(3, &fields[3].Column.FieldType)
			upperBound, err = d.ConvertTo(sc, tp)
			if err != nil {
				return nil, errors.Trace(err)
			}
		}
		totalCount += count
		hg.AppendBucketWithNDV(&lowerBound, &upperBound, totalCount, repeats, rows[i].GetInt64(4))
	}
	hg.PreCalculateScalar()
	return hg, nil
}

func (h *Handle) columnCountFromStorage(reader *statsReader, tableID, colID, statsVer int64) (int64, error) {
	count := int64(0)
	rows, _, err := reader.read("select sum(count) from mysql.stats_buckets where table_id = %? and is_index = 0 and hist_id = %?", tableID, colID)
	if err != nil {
		return 0, errors.Trace(err)
	}
	// If there doesn't exist any buckets, the SQL will return NULL. So we only use the result if it's not NULL.
	if !rows[0].IsNull(0) {
		count, err = rows[0].GetMyDecimal(0).ToInt()
		if err != nil {
			return 0, errors.Trace(err)
		}
	}

	if statsVer >= statistics.Version2 {
		// Before stats ver 2, histogram represents all data in this column.
		// In stats ver 2, histogram + TopN represent all data in this column.
		// So we need to add TopN total count here.
		rows, _, err = reader.read("select sum(count) from mysql.stats_top_n where table_id = %? and is_index = 0 and hist_id = %?", tableID, colID)
		if err != nil {
			return 0, errors.Trace(err)
		}
		if !rows[0].IsNull(0) {
			topNCount, err := rows[0].GetMyDecimal(0).ToInt()
			if err != nil {
				return 0, errors.Trace(err)
			}
			count += topNCount
		}
	}
	return count, err
}

func (h *Handle) statsMetaByTableIDFromStorage(tableID int64, snapshot uint64) (version uint64, modifyCount, count int64, err error) {
	ctx := context.Background()
	var rows []chunk.Row
	if snapshot == 0 {
		rows, _, err = h.execRestrictedSQL(ctx, "SELECT version, modify_count, count from mysql.stats_meta where table_id = %? order by version", tableID)
	} else {
		rows, _, err = h.execRestrictedSQLWithSnapshot(ctx, "SELECT version, modify_count, count from mysql.stats_meta where table_id = %? order by version", snapshot, tableID)
		if err != nil {
			return 0, 0, 0, err
		}
	}
	if err != nil || len(rows) == 0 {
		return
	}
	version = rows[0].GetUint64(0)
	modifyCount = rows[0].GetInt64(1)
	count = rows[0].GetInt64(2)
	return
}

// statsReader is used for simplify code that needs to read system tables in different sqls
// but requires the same transactions.
type statsReader struct {
	ctx      sqlexec.RestrictedSQLExecutor
	snapshot uint64
}

func (sr *statsReader) read(sql string, args ...interface{}) (rows []chunk.Row, fields []*ast.ResultField, err error) {
	ctx := context.TODO()
	if sr.snapshot > 0 {
		return sr.ctx.ExecRestrictedSQL(ctx, []sqlexec.OptionFuncAlias{sqlexec.ExecOptionUseSessionPool, sqlexec.ExecOptionWithSnapshot(sr.snapshot)}, sql, args...)
	}
	return sr.ctx.ExecRestrictedSQL(ctx, []sqlexec.OptionFuncAlias{sqlexec.ExecOptionUseCurSession}, sql, args...)
}

func (sr *statsReader) isHistory() bool {
	return sr.snapshot > 0
}

func (h *Handle) getGlobalStatsReader(snapshot uint64) (reader *statsReader, err error) {
	h.mu.Lock()
	defer func() {
		if r := recover(); r != nil {
			err = fmt.Errorf("getGlobalStatsReader panic %v", r)
		}
		if err != nil {
			h.mu.Unlock()
		}
	}()
	return h.getStatsReader(snapshot, h.mu.ctx.(sqlexec.RestrictedSQLExecutor))
}

func (h *Handle) releaseGlobalStatsReader(reader *statsReader) error {
	defer h.mu.Unlock()
	return h.releaseStatsReader(reader, h.mu.ctx.(sqlexec.RestrictedSQLExecutor))
}

func (h *Handle) getStatsReader(snapshot uint64, ctx sqlexec.RestrictedSQLExecutor) (reader *statsReader, err error) {
	failpoint.Inject("mockGetStatsReaderFail", func(val failpoint.Value) {
		if val.(bool) {
			failpoint.Return(nil, errors.New("gofail genStatsReader error"))
		}
	})
	if snapshot > 0 {
		return &statsReader{ctx: ctx, snapshot: snapshot}, nil
	}
	defer func() {
		if r := recover(); r != nil {
			err = fmt.Errorf("getStatsReader panic %v", r)
		}
	}()
	failpoint.Inject("mockGetStatsReaderPanic", nil)
	_, err = ctx.(sqlexec.SQLExecutor).ExecuteInternal(context.TODO(), "begin")
	if err != nil {
		return nil, err
	}
	return &statsReader{ctx: ctx}, nil
}

func (h *Handle) releaseStatsReader(reader *statsReader, ctx sqlexec.RestrictedSQLExecutor) error {
	if reader.snapshot > 0 {
		return nil
	}
	_, err := ctx.(sqlexec.SQLExecutor).ExecuteInternal(context.TODO(), "commit")
	return err
}

const (
	// StatsStatusInited is the status for extended stats which are just registered but have not been analyzed yet.
	StatsStatusInited uint8 = iota
	// StatsStatusAnalyzed is the status for extended stats which have been collected in analyze.
	StatsStatusAnalyzed
	// StatsStatusDeleted is the status for extended stats which were dropped. These "deleted" records would be removed from storage by GCStats().
	StatsStatusDeleted
)

// InsertExtendedStats inserts a record into mysql.stats_extended and update version in mysql.stats_meta.
func (h *Handle) InsertExtendedStats(statsName string, colIDs []int64, tp int, tableID int64, ifNotExists bool) (err error) {
	statsVer := uint64(0)
	defer func() {
		if err == nil && statsVer != 0 {
			err = h.recordHistoricalStatsMeta(tableID, statsVer)
		}
	}()
	sort.Slice(colIDs, func(i, j int) bool { return colIDs[i] < colIDs[j] })
	bytes, err := json.Marshal(colIDs)
	if err != nil {
		return errors.Trace(err)
	}
	strColIDs := string(bytes)
	h.mu.Lock()
	defer h.mu.Unlock()
	ctx := context.Background()
	exec := h.mu.ctx.(sqlexec.SQLExecutor)
	_, err = exec.ExecuteInternal(ctx, "begin pessimistic")
	if err != nil {
		return errors.Trace(err)
	}
	defer func() {
		err = finishTransaction(ctx, exec, err)
	}()
	// No need to use `exec.ExecuteInternal` since we have acquired the lock.
	rows, _, err := h.execRestrictedSQL(ctx, "SELECT name, type, column_ids FROM mysql.stats_extended WHERE table_id = %? and status in (%?, %?)", tableID, StatsStatusInited, StatsStatusAnalyzed)
	if err != nil {
		return errors.Trace(err)
	}
	for _, row := range rows {
		currStatsName := row.GetString(0)
		currTp := row.GetInt64(1)
		currStrColIDs := row.GetString(2)
		if currStatsName == statsName {
			if ifNotExists {
				return nil
			}
			return errors.Errorf("extended statistics '%s' for the specified table already exists", statsName)
		}
		if tp == int(currTp) && currStrColIDs == strColIDs {
			return errors.Errorf("extended statistics '%s' with same type on same columns already exists", statsName)
		}
	}
	txn, err := h.mu.ctx.Txn(true)
	if err != nil {
		return errors.Trace(err)
	}
	version := txn.StartTS()
	// Bump version in `mysql.stats_meta` to trigger stats cache refresh.
	if _, err = exec.ExecuteInternal(ctx, "UPDATE mysql.stats_meta SET version = %? WHERE table_id = %?", version, tableID); err != nil {
		return err
	}
	statsVer = version
	// Remove the existing 'deleted' records.
	if _, err = exec.ExecuteInternal(ctx, "DELETE FROM mysql.stats_extended WHERE name = %? and table_id = %?", statsName, tableID); err != nil {
		return err
	}
	// Remove the cache item, which is necessary for cases like a cluster with 3 tidb instances, e.g, a, b and c.
	// If tidb-a executes `alter table drop stats_extended` to mark the record as 'deleted', and before this operation
	// is synchronized to other tidb instances, tidb-b executes `alter table add stats_extended`, which would delete
	// the record from the table, tidb-b should delete the cached item synchronously. While for tidb-c, it has to wait for
	// next `Update()` to remove the cached item then.
	h.removeExtendedStatsItem(tableID, statsName)
	const sql = "INSERT INTO mysql.stats_extended(name, type, table_id, column_ids, version, status) VALUES (%?, %?, %?, %?, %?, %?)"
	if _, err = exec.ExecuteInternal(ctx, sql, statsName, tp, tableID, strColIDs, version, StatsStatusInited); err != nil {
		return err
	}
	return
}

// MarkExtendedStatsDeleted update the status of mysql.stats_extended to be `deleted` and the version of mysql.stats_meta.
func (h *Handle) MarkExtendedStatsDeleted(statsName string, tableID int64, ifExists bool) (err error) {
	statsVer := uint64(0)
	defer func() {
		if err == nil && statsVer != 0 {
			err = h.recordHistoricalStatsMeta(tableID, statsVer)
		}
	}()
	ctx := context.Background()
	rows, _, err := h.execRestrictedSQL(ctx, "SELECT name FROM mysql.stats_extended WHERE name = %? and table_id = %? and status in (%?, %?)", statsName, tableID, StatsStatusInited, StatsStatusAnalyzed)
	if err != nil {
		return errors.Trace(err)
	}
	if len(rows) == 0 {
		if ifExists {
			return nil
		}
		return errors.New(fmt.Sprintf("extended statistics '%s' for the specified table does not exist", statsName))
	}
	if len(rows) > 1 {
		logutil.BgLogger().Warn("unexpected duplicate extended stats records found", zap.String("name", statsName), zap.Int64("table_id", tableID))
	}

	h.mu.Lock()
	defer h.mu.Unlock()
	exec := h.mu.ctx.(sqlexec.SQLExecutor)
	_, err = exec.ExecuteInternal(ctx, "begin pessimistic")
	if err != nil {
		return errors.Trace(err)
	}
	defer func() {
		err1 := finishTransaction(ctx, exec, err)
		if err == nil && err1 == nil {
			h.removeExtendedStatsItem(tableID, statsName)
		}
		err = err1
	}()
	txn, err := h.mu.ctx.Txn(true)
	if err != nil {
		return errors.Trace(err)
	}
	version := txn.StartTS()
	if _, err = exec.ExecuteInternal(ctx, "UPDATE mysql.stats_meta SET version = %? WHERE table_id = %?", version, tableID); err != nil {
		return err
	}
	statsVer = version
	if _, err = exec.ExecuteInternal(ctx, "UPDATE mysql.stats_extended SET version = %?, status = %? WHERE name = %? and table_id = %?", version, StatsStatusDeleted, statsName, tableID); err != nil {
		return err
	}
	return nil
}

const updateStatsCacheRetryCnt = 5

func (h *Handle) removeExtendedStatsItem(tableID int64, statsName string) {
	for retry := updateStatsCacheRetryCnt; retry > 0; retry-- {
		oldCache := h.statsCache.Load().(statsCache)
		tbl, ok := oldCache.tables[tableID]
		if !ok || tbl.ExtendedStats == nil || len(tbl.ExtendedStats.Stats) == 0 {
			return
		}
		newTbl := tbl.Copy()
		delete(newTbl.ExtendedStats.Stats, statsName)
		if h.updateStatsCache(oldCache.update([]*statistics.Table{newTbl}, nil, oldCache.version)) {
			return
		}
		if retry == 1 {
			logutil.BgLogger().Info("remove extended stats cache failed", zap.String("stats_name", statsName), zap.Int64("table_id", tableID))
		} else {
			logutil.BgLogger().Info("remove extended stats cache failed, retrying", zap.String("stats_name", statsName), zap.Int64("table_id", tableID))
		}
	}
}

// ReloadExtendedStatistics drops the cache for extended statistics and reload data from mysql.stats_extended.
func (h *Handle) ReloadExtendedStatistics() error {
	reader, err := h.getGlobalStatsReader(0)
	if err != nil {
		return err
	}
	defer func() {
		err1 := h.releaseGlobalStatsReader(reader)
		if err1 != nil && err == nil {
			err = err1
		}
	}()
	for retry := updateStatsCacheRetryCnt; retry > 0; retry-- {
		oldCache := h.statsCache.Load().(statsCache)
		tables := make([]*statistics.Table, 0, len(oldCache.tables))
		for physicalID, tbl := range oldCache.tables {
			t, err := h.extendedStatsFromStorage(reader, tbl.Copy(), physicalID, true)
			if err != nil {
				return err
			}
			tables = append(tables, t)
		}
		if h.updateStatsCache(oldCache.update(tables, nil, oldCache.version)) {
			return nil
		}
	}
	return errors.New(fmt.Sprintf("update stats cache failed for %d attempts", updateStatsCacheRetryCnt))
}

// BuildExtendedStats build extended stats for column groups if needed based on the column samples.
func (h *Handle) BuildExtendedStats(tableID int64, cols []*model.ColumnInfo, collectors []*statistics.SampleCollector) (*statistics.ExtendedStatsColl, error) {
	ctx := context.Background()
	const sql = "SELECT name, type, column_ids FROM mysql.stats_extended WHERE table_id = %? and status in (%?, %?)"
	rows, _, err := h.execRestrictedSQL(ctx, sql, tableID, StatsStatusAnalyzed, StatsStatusInited)
	if err != nil {
		return nil, errors.Trace(err)
	}
	if len(rows) == 0 {
		return nil, nil
	}
	statsColl := statistics.NewExtendedStatsColl()
	for _, row := range rows {
		name := row.GetString(0)
		item := &statistics.ExtendedStatsItem{Tp: uint8(row.GetInt64(1))}
		colIDs := row.GetString(2)
		err := json.Unmarshal([]byte(colIDs), &item.ColIDs)
		if err != nil {
			logutil.BgLogger().Error("invalid column_ids in mysql.stats_extended, skip collecting extended stats for this row", zap.String("column_ids", colIDs), zap.Error(err))
			continue
		}
		item = h.fillExtendedStatsItemVals(item, cols, collectors)
		if item != nil {
			statsColl.Stats[name] = item
		}
	}
	if len(statsColl.Stats) == 0 {
		return nil, nil
	}
	return statsColl, nil
}

func (h *Handle) fillExtendedStatsItemVals(item *statistics.ExtendedStatsItem, cols []*model.ColumnInfo, collectors []*statistics.SampleCollector) *statistics.ExtendedStatsItem {
	switch item.Tp {
	case ast.StatsTypeCardinality, ast.StatsTypeDependency:
		return nil
	case ast.StatsTypeCorrelation:
		return h.fillExtStatsCorrVals(item, cols, collectors)
	}
	return nil
}

func (h *Handle) fillExtStatsCorrVals(item *statistics.ExtendedStatsItem, cols []*model.ColumnInfo, collectors []*statistics.SampleCollector) *statistics.ExtendedStatsItem {
	colOffsets := make([]int, 0, 2)
	for _, id := range item.ColIDs {
		for i, col := range cols {
			if col.ID == id {
				colOffsets = append(colOffsets, i)
				break
			}
		}
	}
	if len(colOffsets) != 2 {
		return nil
	}
	// samplesX and samplesY are in order of handle, i.e, their SampleItem.Ordinals are in order.
	samplesX := collectors[colOffsets[0]].Samples
	// We would modify Ordinal of samplesY, so we make a deep copy.
	samplesY := statistics.CopySampleItems(collectors[colOffsets[1]].Samples)
	sampleNum := mathutil.Min(len(samplesX), len(samplesY))
	if sampleNum == 1 {
		item.ScalarVals = 1
		return item
	}
	if sampleNum <= 0 {
		item.ScalarVals = 0
		return item
	}
	h.mu.Lock()
	sc := h.mu.ctx.GetSessionVars().StmtCtx
	h.mu.Unlock()
	var err error
	samplesX, err = statistics.SortSampleItems(sc, samplesX)
	if err != nil {
		return nil
	}
	samplesYInXOrder := make([]*statistics.SampleItem, 0, sampleNum)
	for i, itemX := range samplesX {
		if itemX.Ordinal >= len(samplesY) {
			continue
		}
		itemY := samplesY[itemX.Ordinal]
		itemY.Ordinal = i
		samplesYInXOrder = append(samplesYInXOrder, itemY)
	}
	samplesYInYOrder, err := statistics.SortSampleItems(sc, samplesYInXOrder)
	if err != nil {
		return nil
	}
	var corrXYSum float64
	for i := 1; i < len(samplesYInYOrder); i++ {
		corrXYSum += float64(i) * float64(samplesYInYOrder[i].Ordinal)
	}
	// X means the ordinal of the item in original sequence, Y means the oridnal of the item in the
	// sorted sequence, we know that X and Y value sets are both:
	// 0, 1, ..., sampleNum-1
	// we can simply compute sum(X) = sum(Y) =
	//    (sampleNum-1)*sampleNum / 2
	// and sum(X^2) = sum(Y^2) =
	//    (sampleNum-1)*sampleNum*(2*sampleNum-1) / 6
	// We use "Pearson correlation coefficient" to compute the order correlation of columns,
	// the formula is based on https://en.wikipedia.org/wiki/Pearson_correlation_coefficient.
	// Note that (itemsCount*corrX2Sum - corrXSum*corrXSum) would never be zero when sampleNum is larger than 1.
	itemsCount := float64(sampleNum)
	corrXSum := (itemsCount - 1) * itemsCount / 2.0
	corrX2Sum := (itemsCount - 1) * itemsCount * (2*itemsCount - 1) / 6.0
	item.ScalarVals = (itemsCount*corrXYSum - corrXSum*corrXSum) / (itemsCount*corrX2Sum - corrXSum*corrXSum)
	return item
}

// SaveExtendedStatsToStorage writes extended stats of a table into mysql.stats_extended.
func (h *Handle) SaveExtendedStatsToStorage(tableID int64, extStats *statistics.ExtendedStatsColl, isLoad bool) (err error) {
	statsVer := uint64(0)
	defer func() {
		if err == nil && statsVer != 0 {
			err = h.recordHistoricalStatsMeta(tableID, statsVer)
		}
	}()
	if extStats == nil || len(extStats.Stats) == 0 {
		return nil
	}
	h.mu.Lock()
	defer h.mu.Unlock()
	ctx := context.TODO()
	exec := h.mu.ctx.(sqlexec.SQLExecutor)
	_, err = exec.ExecuteInternal(ctx, "begin pessimistic")
	if err != nil {
		return errors.Trace(err)
	}
	defer func() {
		err = finishTransaction(ctx, exec, err)
	}()
	txn, err := h.mu.ctx.Txn(true)
	if err != nil {
		return errors.Trace(err)
	}
	version := txn.StartTS()
	for name, item := range extStats.Stats {
		bytes, err := json.Marshal(item.ColIDs)
		if err != nil {
			return errors.Trace(err)
		}
		strColIDs := string(bytes)
		var statsStr string
		switch item.Tp {
		case ast.StatsTypeCardinality, ast.StatsTypeCorrelation:
			statsStr = fmt.Sprintf("%f", item.ScalarVals)
		case ast.StatsTypeDependency:
			statsStr = item.StringVals
		}
		// If isLoad is true, it's INSERT; otherwise, it's UPDATE.
		if _, err := exec.ExecuteInternal(ctx, "replace into mysql.stats_extended values (%?, %?, %?, %?, %?, %?, %?)", name, item.Tp, tableID, strColIDs, statsStr, version, StatsStatusAnalyzed); err != nil {
			return err
		}
	}
	if !isLoad {
		if _, err := exec.ExecuteInternal(ctx, "UPDATE mysql.stats_meta SET version = %? WHERE table_id = %?", version, tableID); err != nil {
			return err
		}
		statsVer = version
	}
	return nil
}

// CurrentPruneMode indicates whether tbl support runtime prune for table and first partition id.
func (h *Handle) CurrentPruneMode() variable.PartitionPruneMode {
	return variable.PartitionPruneMode(h.mu.ctx.GetSessionVars().PartitionPruneMode.Load())
}

// RefreshVars uses to pull PartitionPruneMethod vars from kv storage.
func (h *Handle) RefreshVars() error {
	h.mu.Lock()
	defer h.mu.Unlock()
	return h.mu.ctx.RefreshVars(context.Background())
}

// CheckAnalyzeVersion checks whether all the statistics versions of this table's columns and indexes are the same.
func (h *Handle) CheckAnalyzeVersion(tblInfo *model.TableInfo, physicalIDs []int64, version *int) bool {
	// We simply choose one physical id to get its stats.
	var tbl *statistics.Table
	for _, pid := range physicalIDs {
		tbl = h.GetPartitionStats(tblInfo, pid)
		if !tbl.Pseudo {
			break
		}
	}
	if tbl == nil || tbl.Pseudo {
		return true
	}
	return statistics.CheckAnalyzeVerOnTable(tbl, version)
}

type colStatsTimeInfo struct {
	LastUsedAt     *types.Time
	LastAnalyzedAt *types.Time
}

// getDisableColumnTrackingTime reads the value of tidb_disable_column_tracking_time from mysql.tidb if it exists.
func (h *Handle) getDisableColumnTrackingTime() (*time.Time, error) {
	rows, fields, err := h.execRestrictedSQL(context.Background(), "SELECT variable_value FROM %n.%n WHERE variable_name = %?", mysql.SystemDB, mysql.TiDBTable, variable.TiDBDisableColumnTrackingTime)
	if err != nil {
		return nil, err
	}
	if len(rows) == 0 {
		return nil, nil
	}
	d := rows[0].GetDatum(0, &fields[0].Column.FieldType)
	// The string represents the UTC time when tidb_enable_column_tracking is set to 0.
	value, err := d.ToString()
	if err != nil {
		return nil, err
	}
	t, err := time.Parse(types.UTCTimeFormat, value)
	if err != nil {
		return nil, err
	}
	return &t, nil
}

// LoadColumnStatsUsage loads column stats usage information from disk.
func (h *Handle) LoadColumnStatsUsage(loc *time.Location) (map[model.TableColumnID]colStatsTimeInfo, error) {
	disableTime, err := h.getDisableColumnTrackingTime()
	if err != nil {
		return nil, errors.Trace(err)
	}
	// Since we use another session from session pool to read mysql.column_stats_usage, which may have different @@time_zone, so we do time zone conversion here.
	rows, _, err := h.execRestrictedSQL(context.Background(), "SELECT table_id, column_id, CONVERT_TZ(last_used_at, @@TIME_ZONE, '+00:00'), CONVERT_TZ(last_analyzed_at, @@TIME_ZONE, '+00:00') FROM mysql.column_stats_usage")
	if err != nil {
		return nil, errors.Trace(err)
	}
	colStatsMap := make(map[model.TableColumnID]colStatsTimeInfo, len(rows))
	for _, row := range rows {
		if row.IsNull(0) || row.IsNull(1) {
			continue
		}
		tblColID := model.TableColumnID{TableID: row.GetInt64(0), ColumnID: row.GetInt64(1)}
		var statsUsage colStatsTimeInfo
		if !row.IsNull(2) {
			gt, err := row.GetTime(2).GoTime(time.UTC)
			if err != nil {
				return nil, errors.Trace(err)
			}
			// If `last_used_at` is before the time when `set global enable_column_tracking = 0`, we should ignore it because
			// `set global enable_column_tracking = 0` indicates all the predicate columns collected before.
			if disableTime == nil || gt.After(*disableTime) {
				t := types.NewTime(types.FromGoTime(gt.In(loc)), mysql.TypeTimestamp, types.DefaultFsp)
				statsUsage.LastUsedAt = &t
			}
		}
		if !row.IsNull(3) {
			gt, err := row.GetTime(3).GoTime(time.UTC)
			if err != nil {
				return nil, errors.Trace(err)
			}
			t := types.NewTime(types.FromGoTime(gt.In(loc)), mysql.TypeTimestamp, types.DefaultFsp)
			statsUsage.LastAnalyzedAt = &t
		}
		colStatsMap[tblColID] = statsUsage
	}
	return colStatsMap, nil
}

// CollectColumnsInExtendedStats returns IDs of the columns involved in extended stats.
func (h *Handle) CollectColumnsInExtendedStats(tableID int64) ([]int64, error) {
	ctx := context.Background()
	const sql = "SELECT name, type, column_ids FROM mysql.stats_extended WHERE table_id = %? and status in (%?, %?)"
	rows, _, err := h.execRestrictedSQL(ctx, sql, tableID, StatsStatusAnalyzed, StatsStatusInited)
	if err != nil {
		return nil, errors.Trace(err)
	}
	if len(rows) == 0 {
		return nil, nil
	}
	columnIDs := make([]int64, 0, len(rows)*2)
	for _, row := range rows {
		twoIDs := make([]int64, 0, 2)
		data := row.GetString(2)
		err := json.Unmarshal([]byte(data), &twoIDs)
		if err != nil {
			logutil.BgLogger().Error("invalid column_ids in mysql.stats_extended, skip collecting extended stats for this row", zap.String("column_ids", data), zap.Error(err))
			continue
		}
		columnIDs = append(columnIDs, twoIDs...)
	}
	return columnIDs, nil
}

// GetPredicateColumns returns IDs of predicate columns, which are the columns whose stats are used(needed) when generating query plans.
func (h *Handle) GetPredicateColumns(tableID int64) ([]int64, error) {
	disableTime, err := h.getDisableColumnTrackingTime()
	if err != nil {
		return nil, errors.Trace(err)
	}
	rows, _, err := h.execRestrictedSQL(context.Background(), "SELECT column_id, CONVERT_TZ(last_used_at, @@TIME_ZONE, '+00:00') FROM mysql.column_stats_usage WHERE table_id = %? AND last_used_at IS NOT NULL", tableID)
	if err != nil {
		return nil, errors.Trace(err)
	}
	columnIDs := make([]int64, 0, len(rows))
	for _, row := range rows {
		if row.IsNull(0) || row.IsNull(1) {
			continue
		}
		colID := row.GetInt64(0)
		gt, err := row.GetTime(1).GoTime(time.UTC)
		if err != nil {
			return nil, errors.Trace(err)
		}
		// If `last_used_at` is before the time when `set global enable_column_tracking = 0`, we don't regard the column as predicate column because
		// `set global enable_column_tracking = 0` indicates all the predicate columns collected before.
		if disableTime == nil || gt.After(*disableTime) {
			columnIDs = append(columnIDs, colID)
		}
	}
	return columnIDs, nil
}

// Max column size is 6MB. Refer https://docs.pingcap.com/tidb/dev/tidb-limitations/#limitation-on-a-single-column
const maxColumnSize = 6 << 20

// RecordHistoricalStatsToStorage records the given table's stats data to mysql.stats_history
func (h *Handle) RecordHistoricalStatsToStorage(dbName string, tableInfo *model.TableInfo) (uint64, error) {
	ctx := context.Background()
	js, err := h.DumpStatsToJSON(dbName, tableInfo, nil)
	if err != nil {
		return 0, errors.Trace(err)
	}
	version := uint64(0)
	for _, value := range js.Columns {
		version = uint64(*value.StatsVer)
		if version != 0 {
			break
		}
	}
	blocks, err := JSONTableToBlocks(js, maxColumnSize)
	if err != nil {
		return version, errors.Trace(err)
	}
	h.mu.Lock()
	defer h.mu.Unlock()
	exec := h.mu.ctx.(sqlexec.SQLExecutor)
	_, err = exec.ExecuteInternal(ctx, "begin pessimistic")
	if err != nil {
		return version, errors.Trace(err)
	}
	defer func() {
		err = finishTransaction(ctx, exec, err)
	}()
	ts := time.Now().Format("2006-01-02 15:04:05.999999")

	const sql = "INSERT INTO mysql.stats_history(table_id, stats_data, seq_no, version, create_time) VALUES (%?, %?, %?, %?, %?)"
	for i := 0; i < len(blocks); i++ {
		if _, err := exec.ExecuteInternal(ctx, sql, tableInfo.ID, blocks[i], i, version, ts); err != nil {
			return version, errors.Trace(err)
		}
	}
	return version, nil
}

// CheckHistoricalStatsEnable is used to check whether TiDBEnableHistoricalStats is enabled.
func (h *Handle) CheckHistoricalStatsEnable() (enable bool, err error) {
	h.mu.Lock()
	defer h.mu.Unlock()
	val, err := h.mu.ctx.GetSessionVars().GlobalVarsAccessor.GetGlobalSysVar(variable.TiDBEnableHistoricalStats)
	if err != nil {
		return false, errors.Trace(err)
	}
	return variable.TiDBOptOn(val), nil
}

<<<<<<< HEAD
// RecordAnalyzeJob inserts analyze job into mysql.analyze_jobs and gets job ID for further updating job.
func (h *Handle) RecordAnalyzeJob(job *statistics.AnalyzeJob, procID uint64) error {
	serverInfo, err := infosync.GetServerInfo()
	if err != nil {
		return err
	}
	address := fmt.Sprintf("%s:%d", serverInfo.IP, serverInfo.Port)
	h.mu.Lock()
	defer h.mu.Unlock()
	exec := h.mu.ctx.(sqlexec.RestrictedSQLExecutor)
	ctx := context.TODO()
	const insertJob = "INSERT INTO mysql.analyze_jobs (table_schema, table_name, partition_name, job_info, state, instance, process_id) VALUES (%?, %?, %?, %?, %?, %?, %?)"
	_, _, err = exec.ExecRestrictedSQL(ctx, []sqlexec.OptionFuncAlias{sqlexec.ExecOptionUseCurSession}, insertJob, job.DBName, job.TableName, job.PartitionName, job.JobInfo, statistics.AnalyzePending, address, procID)
	if err != nil {
		return err
	}
	const getJobID = "SELECT LAST_INSERT_ID()"
	rows, _, err := exec.ExecRestrictedSQL(ctx, []sqlexec.OptionFuncAlias{sqlexec.ExecOptionUseCurSession}, getJobID)
	if err != nil {
		return err
	}
	job.ID = rows[0].GetUint64(0)
	return nil
}

// DeleteAnalyzeJobs deletes the analyze jobs whose update time is earlier than updateTime.
func (h *Handle) DeleteAnalyzeJobs(updateTime time.Time) error {
	_, _, err := h.execRestrictedSQL(context.TODO(), "DELETE FROM mysql.analyze_jobs WHERE update_time < CONVERT_TZ(%?, '+00:00', @@TIME_ZONE)", updateTime.UTC().Format(types.TimeFormat))
	return err
=======
func (h *Handle) recordHistoricalStatsMeta(tableID int64, version uint64) error {
	if tableID == 0 || version == 0 {
		return errors.Errorf("tableID %d, version %d are invalid", tableID, version)
	}
	historicalStatsEnabled, err := h.CheckHistoricalStatsEnable()
	if err != nil {
		return errors.Errorf("check tidb_enable_historical_stats failed: %v", err)
	}
	if !historicalStatsEnabled {
		return nil
	}

	ctx := context.Background()
	h.mu.Lock()
	defer h.mu.Unlock()
	rows, _, err := h.execRestrictedSQL(ctx, "select modify_count, count from mysql.stats_meta where table_id = %? and version = %?", tableID, version)
	if err != nil {
		return errors.Trace(err)
	}
	if len(rows) == 0 {
		return errors.New("no historical meta stats can be recorded")
	}
	modifyCount, count := rows[0].GetInt64(0), rows[0].GetInt64(1)

	exec := h.mu.ctx.(sqlexec.SQLExecutor)
	_, err = exec.ExecuteInternal(ctx, "begin pessimistic")
	if err != nil {
		return errors.Trace(err)
	}
	defer func() {
		err = finishTransaction(ctx, exec, err)
	}()

	const sql = "REPLACE INTO mysql.stats_meta_history(table_id, modify_count, count, version, create_time) VALUES (%?, %?, %?, %?, NOW())"
	if _, err := exec.ExecuteInternal(ctx, sql, tableID, modifyCount, count, version); err != nil {
		return errors.Trace(err)
	}
	return nil
>>>>>>> b497b49e
}<|MERGE_RESOLUTION|>--- conflicted
+++ resolved
@@ -1959,6 +1959,57 @@
 // Max column size is 6MB. Refer https://docs.pingcap.com/tidb/dev/tidb-limitations/#limitation-on-a-single-column
 const maxColumnSize = 6 << 20
 
+// CheckHistoricalStatsEnable is used to check whether TiDBEnableHistoricalStats is enabled.
+func (h *Handle) CheckHistoricalStatsEnable() (enable bool, err error) {
+	h.mu.Lock()
+	defer h.mu.Unlock()
+	val, err := h.mu.ctx.GetSessionVars().GlobalVarsAccessor.GetGlobalSysVar(variable.TiDBEnableHistoricalStats)
+	if err != nil {
+		return false, errors.Trace(err)
+	}
+	return variable.TiDBOptOn(val), nil
+}
+
+func (h *Handle) recordHistoricalStatsMeta(tableID int64, version uint64) error {
+	if tableID == 0 || version == 0 {
+		return errors.Errorf("tableID %d, version %d are invalid", tableID, version)
+	}
+	historicalStatsEnabled, err := h.CheckHistoricalStatsEnable()
+	if err != nil {
+		return errors.Errorf("check tidb_enable_historical_stats failed: %v", err)
+	}
+	if !historicalStatsEnabled {
+		return nil
+	}
+
+	ctx := context.Background()
+	h.mu.Lock()
+	defer h.mu.Unlock()
+	rows, _, err := h.execRestrictedSQL(ctx, "select modify_count, count from mysql.stats_meta where table_id = %? and version = %?", tableID, version)
+	if err != nil {
+		return errors.Trace(err)
+	}
+	if len(rows) == 0 {
+		return errors.New("no historical meta stats can be recorded")
+	}
+	modifyCount, count := rows[0].GetInt64(0), rows[0].GetInt64(1)
+
+	exec := h.mu.ctx.(sqlexec.SQLExecutor)
+	_, err = exec.ExecuteInternal(ctx, "begin pessimistic")
+	if err != nil {
+		return errors.Trace(err)
+	}
+	defer func() {
+		err = finishTransaction(ctx, exec, err)
+	}()
+
+	const sql = "REPLACE INTO mysql.stats_meta_history(table_id, modify_count, count, version, create_time) VALUES (%?, %?, %?, %?, NOW())"
+	if _, err := exec.ExecuteInternal(ctx, sql, tableID, modifyCount, count, version); err != nil {
+		return errors.Trace(err)
+	}
+	return nil
+}
+
 // RecordHistoricalStatsToStorage records the given table's stats data to mysql.stats_history
 func (h *Handle) RecordHistoricalStatsToStorage(dbName string, tableInfo *model.TableInfo) (uint64, error) {
 	ctx := context.Background()
@@ -1998,18 +2049,6 @@
 	return version, nil
 }
 
-// CheckHistoricalStatsEnable is used to check whether TiDBEnableHistoricalStats is enabled.
-func (h *Handle) CheckHistoricalStatsEnable() (enable bool, err error) {
-	h.mu.Lock()
-	defer h.mu.Unlock()
-	val, err := h.mu.ctx.GetSessionVars().GlobalVarsAccessor.GetGlobalSysVar(variable.TiDBEnableHistoricalStats)
-	if err != nil {
-		return false, errors.Trace(err)
-	}
-	return variable.TiDBOptOn(val), nil
-}
-
-<<<<<<< HEAD
 // RecordAnalyzeJob inserts analyze job into mysql.analyze_jobs and gets job ID for further updating job.
 func (h *Handle) RecordAnalyzeJob(job *statistics.AnalyzeJob, procID uint64) error {
 	serverInfo, err := infosync.GetServerInfo()
@@ -2039,44 +2078,4 @@
 func (h *Handle) DeleteAnalyzeJobs(updateTime time.Time) error {
 	_, _, err := h.execRestrictedSQL(context.TODO(), "DELETE FROM mysql.analyze_jobs WHERE update_time < CONVERT_TZ(%?, '+00:00', @@TIME_ZONE)", updateTime.UTC().Format(types.TimeFormat))
 	return err
-=======
-func (h *Handle) recordHistoricalStatsMeta(tableID int64, version uint64) error {
-	if tableID == 0 || version == 0 {
-		return errors.Errorf("tableID %d, version %d are invalid", tableID, version)
-	}
-	historicalStatsEnabled, err := h.CheckHistoricalStatsEnable()
-	if err != nil {
-		return errors.Errorf("check tidb_enable_historical_stats failed: %v", err)
-	}
-	if !historicalStatsEnabled {
-		return nil
-	}
-
-	ctx := context.Background()
-	h.mu.Lock()
-	defer h.mu.Unlock()
-	rows, _, err := h.execRestrictedSQL(ctx, "select modify_count, count from mysql.stats_meta where table_id = %? and version = %?", tableID, version)
-	if err != nil {
-		return errors.Trace(err)
-	}
-	if len(rows) == 0 {
-		return errors.New("no historical meta stats can be recorded")
-	}
-	modifyCount, count := rows[0].GetInt64(0), rows[0].GetInt64(1)
-
-	exec := h.mu.ctx.(sqlexec.SQLExecutor)
-	_, err = exec.ExecuteInternal(ctx, "begin pessimistic")
-	if err != nil {
-		return errors.Trace(err)
-	}
-	defer func() {
-		err = finishTransaction(ctx, exec, err)
-	}()
-
-	const sql = "REPLACE INTO mysql.stats_meta_history(table_id, modify_count, count, version, create_time) VALUES (%?, %?, %?, %?, NOW())"
-	if _, err := exec.ExecuteInternal(ctx, sql, tableID, modifyCount, count, version); err != nil {
-		return errors.Trace(err)
-	}
-	return nil
->>>>>>> b497b49e
 }