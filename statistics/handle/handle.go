--- conflicted
+++ resolved
@@ -232,7 +232,6 @@
 	return
 }
 
-<<<<<<< HEAD
 // EraseTable erease a table by ID and add new empty (with Meta) table, only used in test.
 func (h *Handle) EraseTable(ID int64) {
 	table, _ := h.statsCache.Lookup(ID)
@@ -245,15 +244,7 @@
 	data := h.statsCache.GetAll()
 	allUsage := int64(0)
 	for _, t := range data {
-=======
-// GetAllTableStatsMemUsage get all the mem usage with true table.
-// only used by test.
-func (h *Handle) GetAllTableStatsMemUsage() int64 {
-	data := h.statsCache.Value.Load().(statsCache)
-	cache := data.copy()
-	allUsage := int64(0)
-	for _, t := range cache.tables {
->>>>>>> ea3da259
+=
 		allUsage += t.MemoryUsage()
 	}
 	return allUsage
@@ -929,17 +920,11 @@
 	if err != nil {
 		return err
 	}
-<<<<<<< HEAD
 	allTables := h.statsCache.GetAll()
 	tables := make([]*statistics.Table, 0, len(allTables))
 	for _, tbl := range allTables {
 		t, err := h.extendedStatsFromStorage(reader, tbl.Copy(), tbl.PhysicalID, true)
-=======
-	oldCache := h.statsCache.Load().(statsCache)
-	tables := make([]*statistics.Table, 0, len(oldCache.tables))
-	for physicalID, tbl := range oldCache.tables {
-		t, err := h.extendedStatsFromStorage(reader, tbl.Copy(), physicalID, true)
->>>>>>> ea3da259
+
 		if err != nil {
 			return err
 		}
@@ -950,11 +935,7 @@
 		return err
 	}
 	// Note that this update may fail when the statsCache.version has been modified by others.
-<<<<<<< HEAD
 	h.statsCache.Update(tables, nil, h.statsCache.GetVersion())
-=======
-	h.updateStatsCache(oldCache.update(tables, nil, oldCache.version))
->>>>>>> ea3da259
 	return nil
 }
 
