// Copyright 2017 PingCAP, Inc.
//
// Licensed under the Apache License, Version 2.0 (the "License");
// you may not use this file except in compliance with the License.
// You may obtain a copy of the License at
//
//     http://www.apache.org/licenses/LICENSE-2.0
//
// Unless required by applicable law or agreed to in writing, software
// distributed under the License is distributed on an "AS IS" BASIS,
// WITHOUT WARRANTIES OR CONDITIONS OF ANY KIND, either express or implied.
// See the License for the specific language governing permissions and
// limitations under the License.

package handle

import (
	"context"
	"encoding/json"
	"fmt"
	"sort"
	"strconv"
	"sync"
	"sync/atomic"
	"time"

	"github.com/ngaut/pools"
	"github.com/pingcap/errors"
	"github.com/pingcap/failpoint"
	"github.com/pingcap/tidb/config"
	"github.com/pingcap/tidb/ddl/util"
	"github.com/pingcap/tidb/infoschema"
	"github.com/pingcap/tidb/metrics"
	"github.com/pingcap/tidb/parser/ast"
	"github.com/pingcap/tidb/parser/model"
	"github.com/pingcap/tidb/parser/mysql"
	"github.com/pingcap/tidb/sessionctx"
	"github.com/pingcap/tidb/sessionctx/stmtctx"
	"github.com/pingcap/tidb/sessionctx/variable"
	"github.com/pingcap/tidb/statistics"
	"github.com/pingcap/tidb/table"
	"github.com/pingcap/tidb/types"
	"github.com/pingcap/tidb/util/chunk"
	"github.com/pingcap/tidb/util/logutil"
	"github.com/pingcap/tidb/util/mathutil"
	"github.com/pingcap/tidb/util/memory"
	"github.com/pingcap/tidb/util/sqlexec"
	"github.com/prometheus/client_golang/prometheus"
	"github.com/tikv/client-go/v2/oracle"
	atomic2 "go.uber.org/atomic"
	"go.uber.org/zap"
)

const (
	// TiDBGlobalStats represents the global-stats for a partitioned table.
	TiDBGlobalStats = "global"
)

// Handle can update stats info periodically.
type Handle struct {
	mu struct {
		sync.RWMutex
		ctx sessionctx.Context
		// rateMap contains the error rate delta from feedback.
		rateMap errorRateDeltaMap
		// pid2tid is the map from partition ID to table ID.
		pid2tid map[int64]int64
		// schemaVersion is the version of information schema when `pid2tid` is built.
		schemaVersion int64
	}

	// It can be read by multiple readers at the same time without acquiring lock, but it can be
	// written only after acquiring the lock.
	statsCache struct {
		sync.Mutex
		atomic.Value
		memTracker *memory.Tracker
	}

	pool sessionPool

	// ddlEventCh is a channel to notify a ddl operation has happened.
	// It is sent only by owner or the drop stats executor, and read by stats handle.
	ddlEventCh chan *util.Event
	// listHead contains all the stats collector required by session.
	listHead *SessionStatsCollector
	// globalMap contains all the delta map from collectors when we dump them to KV.
	globalMap struct {
		sync.Mutex
		data tableDeltaMap
	}
	// feedback is used to store query feedback info.
	feedback struct {
		sync.Mutex
		data *statistics.QueryFeedbackMap
	}
	// colMap contains all the column stats usage information from collectors when we dump them to KV.
	colMap struct {
		sync.Mutex
		data colStatsUsageMap
	}

	lease atomic2.Duration

	// idxUsageListHead contains all the index usage collectors required by session.
	idxUsageListHead *SessionIndexUsageCollector

	// StatsLoad is used to load stats concurrently
	StatsLoad StatsLoad

	// sysProcTracker is used to track sys process like analyze
	sysProcTracker sessionctx.SysProcTracker
	// serverIDGetter is used to get server ID for generating auto analyze ID.
	serverIDGetter func() uint64
}

func (h *Handle) withRestrictedSQLExecutor(ctx context.Context, fn func(context.Context, sqlexec.RestrictedSQLExecutor) ([]chunk.Row, []*ast.ResultField, error)) ([]chunk.Row, []*ast.ResultField, error) {
	se, err := h.pool.Get()
	if err != nil {
		return nil, nil, errors.Trace(err)
	}
	defer h.pool.Put(se)

	exec := se.(sqlexec.RestrictedSQLExecutor)
	return fn(ctx, exec)
}

func (h *Handle) execRestrictedSQL(ctx context.Context, sql string, params ...interface{}) ([]chunk.Row, []*ast.ResultField, error) {
	return h.withRestrictedSQLExecutor(ctx, func(ctx context.Context, exec sqlexec.RestrictedSQLExecutor) ([]chunk.Row, []*ast.ResultField, error) {
		return exec.ExecRestrictedSQL(ctx, []sqlexec.OptionFuncAlias{sqlexec.ExecOptionUseCurSession}, sql, params...)
	})
}

func (h *Handle) execRestrictedSQLWithStatsVer(ctx context.Context, statsVer int, procTrackID uint64, sql string, params ...interface{}) ([]chunk.Row, []*ast.ResultField, error) {
	return h.withRestrictedSQLExecutor(ctx, func(ctx context.Context, exec sqlexec.RestrictedSQLExecutor) ([]chunk.Row, []*ast.ResultField, error) {
		optFuncs := []sqlexec.OptionFuncAlias{
			execOptionForAnalyze[statsVer],
			sqlexec.GetPartitionPruneModeOption(string(h.CurrentPruneMode())),
			sqlexec.ExecOptionUseCurSession,
			sqlexec.ExecOptionWithSysProcTrack(procTrackID, h.sysProcTracker.Track, h.sysProcTracker.UnTrack),
		}
		return exec.ExecRestrictedSQL(ctx, optFuncs, sql, params...)
	})
}

func (h *Handle) execRestrictedSQLWithSnapshot(ctx context.Context, sql string, snapshot uint64, params ...interface{}) ([]chunk.Row, []*ast.ResultField, error) {
	return h.withRestrictedSQLExecutor(ctx, func(ctx context.Context, exec sqlexec.RestrictedSQLExecutor) ([]chunk.Row, []*ast.ResultField, error) {
		optFuncs := []sqlexec.OptionFuncAlias{
			sqlexec.ExecOptionWithSnapshot(snapshot),
			sqlexec.ExecOptionUseCurSession,
		}
		return exec.ExecRestrictedSQL(ctx, optFuncs, sql, params...)
	})
}

// Clear the statsCache, only for test.
func (h *Handle) Clear() {
	// TODO: Here h.mu seems to protect all the fields of Handle. Is is reasonable?
	h.mu.Lock()
	h.statsCache.Lock()
	h.statsCache.Store(newStatsCache())
	h.statsCache.memTracker = memory.NewTracker(memory.LabelForStatsCache, -1)
	h.statsCache.Unlock()
	for len(h.ddlEventCh) > 0 {
		<-h.ddlEventCh
	}
	h.feedback.Lock()
	h.feedback.data = statistics.NewQueryFeedbackMap()
	h.feedback.Unlock()
	h.mu.ctx.GetSessionVars().InitChunkSize = 1
	h.mu.ctx.GetSessionVars().MaxChunkSize = 1
	h.mu.ctx.GetSessionVars().EnableChunkRPC = false
	h.mu.ctx.GetSessionVars().SetProjectionConcurrency(0)
	h.listHead = &SessionStatsCollector{mapper: make(tableDeltaMap), rateMap: make(errorRateDeltaMap)}
	h.globalMap.Lock()
	h.globalMap.data = make(tableDeltaMap)
	h.globalMap.Unlock()
	h.colMap.Lock()
	h.colMap.data = make(colStatsUsageMap)
	h.colMap.Unlock()
	h.mu.rateMap = make(errorRateDeltaMap)
	h.mu.Unlock()
}

type sessionPool interface {
	Get() (pools.Resource, error)
	Put(pools.Resource)
}

// NewHandle creates a Handle for update stats.
func NewHandle(ctx sessionctx.Context, lease time.Duration, pool sessionPool, tracker sessionctx.SysProcTracker, serverIDGetter func() uint64) (*Handle, error) {
	cfg := config.GetGlobalConfig()
	handle := &Handle{
		ddlEventCh:       make(chan *util.Event, 100),
		listHead:         &SessionStatsCollector{mapper: make(tableDeltaMap), rateMap: make(errorRateDeltaMap)},
		idxUsageListHead: &SessionIndexUsageCollector{mapper: make(indexUsageMap)},
		pool:             pool,
		sysProcTracker:   tracker,
		serverIDGetter:   serverIDGetter,
	}
	handle.lease.Store(lease)
	handle.statsCache.memTracker = memory.NewTracker(memory.LabelForStatsCache, -1)
	handle.mu.ctx = ctx
	handle.mu.rateMap = make(errorRateDeltaMap)
	handle.statsCache.Store(newStatsCache())
	handle.globalMap.data = make(tableDeltaMap)
	handle.feedback.data = statistics.NewQueryFeedbackMap()
	handle.colMap.data = make(colStatsUsageMap)
	handle.StatsLoad.SubCtxs = make([]sessionctx.Context, cfg.Performance.StatsLoadConcurrency)
	handle.StatsLoad.NeededColumnsCh = make(chan *NeededColumnTask, cfg.Performance.StatsLoadQueueSize)
	handle.StatsLoad.TimeoutColumnsCh = make(chan *NeededColumnTask, cfg.Performance.StatsLoadQueueSize)
	handle.StatsLoad.WorkingColMap = map[model.TableColumnID][]chan model.TableColumnID{}
	err := handle.RefreshVars()
	if err != nil {
		return nil, err
	}
	return handle, nil
}

// Lease returns the stats lease.
func (h *Handle) Lease() time.Duration {
	return h.lease.Load()
}

// SetLease sets the stats lease.
func (h *Handle) SetLease(lease time.Duration) {
	h.lease.Store(lease)
}

// GetQueryFeedback gets the query feedback. It is only used in test.
func (h *Handle) GetQueryFeedback() *statistics.QueryFeedbackMap {
	h.feedback.Lock()
	defer func() {
		h.feedback.data = statistics.NewQueryFeedbackMap()
		h.feedback.Unlock()
	}()
	return h.feedback.data
}

// DurationToTS converts duration to timestamp.
func DurationToTS(d time.Duration) uint64 {
	return oracle.ComposeTS(d.Nanoseconds()/int64(time.Millisecond), 0)
}

var statsHealthyGauges = []prometheus.Gauge{
	metrics.StatsHealthyGauge.WithLabelValues("[0,50)"),
	metrics.StatsHealthyGauge.WithLabelValues("[50,80)"),
	metrics.StatsHealthyGauge.WithLabelValues("[80,100)"),
	metrics.StatsHealthyGauge.WithLabelValues("[100,100]"),
}

type statsHealthyChange struct {
	bucketDelta [4]int
}

func (c *statsHealthyChange) update(add bool, statsHealthy int64) {
	var idx int
	if statsHealthy < 50 {
		idx = 0
	} else if statsHealthy < 80 {
		idx = 1
	} else if statsHealthy < 100 {
		idx = 2
	} else {
		idx = 3
	}
	if add {
		c.bucketDelta[idx] += 1
	} else {
		c.bucketDelta[idx] -= 1
	}
}

func (c *statsHealthyChange) drop(statsHealthy int64) {
	c.update(false, statsHealthy)
}

func (c *statsHealthyChange) add(statsHealthy int64) {
	c.update(true, statsHealthy)
}

func (c *statsHealthyChange) apply() {
	for i, val := range c.bucketDelta {
		statsHealthyGauges[i].Add(float64(val))
	}
}

// Update reads stats meta from store and updates the stats map.
func (h *Handle) Update(is infoschema.InfoSchema, opts ...TableStatsOpt) error {
	oldCache := h.statsCache.Load().(statsCache)
	lastVersion := oldCache.version
	// We need this because for two tables, the smaller version may write later than the one with larger version.
	// Consider the case that there are two tables A and B, their version and commit time is (A0, A1) and (B0, B1),
	// and A0 < B0 < B1 < A1. We will first read the stats of B, and update the lastVersion to B0, but we cannot read
	// the table stats of A0 if we read stats that greater than lastVersion which is B0.
	// We can read the stats if the diff between commit time and version is less than three lease.
	offset := DurationToTS(3 * h.Lease())
	if oldCache.version >= offset {
		lastVersion = lastVersion - offset
	} else {
		lastVersion = 0
	}
	ctx := context.Background()
	rows, _, err := h.execRestrictedSQL(ctx, "SELECT version, table_id, modify_count, count from mysql.stats_meta where version > %? order by version", lastVersion)
	if err != nil {
		return errors.Trace(err)
	}
<<<<<<< HEAD
	healthyChange := &statsHealthyChange{}
=======
	option := &tableStatsOption{}
	for _, opt := range opts {
		opt(option)
	}
>>>>>>> f351f44b
	for _, row := range rows {
		version := row.GetUint64(0)
		physicalID := row.GetInt64(1)
		modifyCount := row.GetInt64(2)
		count := row.GetInt64(3)
		lastVersion = version
		h.mu.Lock()
		table, ok := h.getTableByPhysicalID(is, physicalID)
		h.mu.Unlock()
		if !ok {
			logutil.BgLogger().Debug("unknown physical ID in stats meta table, maybe it has been dropped", zap.Int64("ID", physicalID))
			oldCache.Del(physicalID)
			continue
		}
		tableInfo := table.Meta()
		oldTbl, ok := oldCache.Get(physicalID)
		if ok && oldTbl.Version >= version && tableInfo.UpdateTS == oldTbl.TblInfoUpdateTS {
			continue
		}
		tbl, err := h.TableStatsFromStorage(tableInfo, physicalID, false, 0)
		// Error is not nil may mean that there are some ddl changes on this table, we will not update it.
		if err != nil {
			logutil.BgLogger().Error("[stats] error occurred when read table stats", zap.String("table", tableInfo.Name.O), zap.Error(err))
			continue
		}
		if oldHealthy, ok := oldTbl.GetStatsHealthy(); ok {
			healthyChange.drop(oldHealthy)
		}
		if tbl == nil {
			oldCache.Del(physicalID)
			continue
		}
		tbl.Version = version
		tbl.Count = count
		tbl.ModifyCount = modifyCount
		tbl.Name = getFullTableName(is, tableInfo)
		tbl.TblInfoUpdateTS = tableInfo.UpdateTS
<<<<<<< HEAD
		oldCache.Put(physicalID, tbl)
		if newHealthy, ok := tbl.GetStatsHealthy(); ok {
			healthyChange.add(newHealthy)
		}
	}
	updated := h.updateStatsCache(oldCache.update(nil, nil, lastVersion, opts...))
	if updated {
		healthyChange.apply()
	}
=======
		if option.byQuery {
			oldCache.PutByQuery(physicalID, tbl)
		} else {
			oldCache.Put(physicalID, tbl)
		}
	}
	h.updateStatsCache(oldCache.update(nil, nil, lastVersion))
>>>>>>> f351f44b
	return nil
}

// UpdateSessionVar updates the necessary session variables for the stats reader.
func (h *Handle) UpdateSessionVar() error {
	h.mu.Lock()
	defer h.mu.Unlock()
	verInString, err := h.mu.ctx.GetSessionVars().GlobalVarsAccessor.GetGlobalSysVar(variable.TiDBAnalyzeVersion)
	if err != nil {
		return err
	}
	ver, err := strconv.ParseInt(verInString, 10, 64)
	if err != nil {
		return err
	}
	h.mu.ctx.GetSessionVars().AnalyzeVersion = int(ver)
	return err
}

// GlobalStats is used to store the statistics contained in the global-level stats
// which is generated by the merge of partition-level stats.
// It will both store the column stats and index stats.
// In the column statistics, the variable `num` is equal to the number of columns in the partition table.
// In the index statistics, the variable `num` is always equal to one.
type GlobalStats struct {
	Num   int
	Count int64
	Hg    []*statistics.Histogram
	Cms   []*statistics.CMSketch
	TopN  []*statistics.TopN
	Fms   []*statistics.FMSketch
}

// MergePartitionStats2GlobalStatsByTableID merge the partition-level stats to global-level stats based on the tableID.
func (h *Handle) MergePartitionStats2GlobalStatsByTableID(sc sessionctx.Context, opts map[ast.AnalyzeOptionType]uint64, is infoschema.InfoSchema, physicalID int64, isIndex int, histIDs []int64) (globalStats *GlobalStats, err error) {
	// get the partition table IDs
	h.mu.Lock()
	globalTable, ok := h.getTableByPhysicalID(is, physicalID)
	h.mu.Unlock()
	if !ok {
		err = errors.Errorf("unknown physical ID %d in stats meta table, maybe it has been dropped", physicalID)
		return
	}
	globalTableInfo := globalTable.Meta()
	return h.mergePartitionStats2GlobalStats(sc, opts, is, globalTableInfo, isIndex, histIDs)
}

// MergePartitionStats2GlobalStatsByTableID merge the partition-level stats to global-level stats based on the tableInfo.
func (h *Handle) mergePartitionStats2GlobalStats(sc sessionctx.Context, opts map[ast.AnalyzeOptionType]uint64, is infoschema.InfoSchema, globalTableInfo *model.TableInfo, isIndex int, histIDs []int64) (globalStats *GlobalStats, err error) {
	partitionNum := len(globalTableInfo.Partition.Definitions)
	partitionIDs := make([]int64, 0, partitionNum)
	for i := 0; i < partitionNum; i++ {
		partitionIDs = append(partitionIDs, globalTableInfo.Partition.Definitions[i].ID)
	}

	// initialized the globalStats
	globalStats = new(GlobalStats)
	if len(histIDs) == 0 {
		for _, col := range globalTableInfo.Columns {
			// The virtual generated column stats can not be merged to the global stats.
			if col.IsGenerated() && !col.GeneratedStored {
				continue
			}
			histIDs = append(histIDs, col.ID)
		}
	}
	globalStats.Num = len(histIDs)
	globalStats.Count = 0
	globalStats.Hg = make([]*statistics.Histogram, globalStats.Num)
	globalStats.Cms = make([]*statistics.CMSketch, globalStats.Num)
	globalStats.TopN = make([]*statistics.TopN, globalStats.Num)
	globalStats.Fms = make([]*statistics.FMSketch, globalStats.Num)

	// The first dimension of slice is means the number of column or index stats in the globalStats.
	// The second dimension of slice is means the number of partition tables.
	// Because all topN and histograms need to be collected before they can be merged.
	// So we should store all of the partition-level stats first, and merge them together.
	allHg := make([][]*statistics.Histogram, globalStats.Num)
	allCms := make([][]*statistics.CMSketch, globalStats.Num)
	allTopN := make([][]*statistics.TopN, globalStats.Num)
	allFms := make([][]*statistics.FMSketch, globalStats.Num)
	for i := 0; i < globalStats.Num; i++ {
		allHg[i] = make([]*statistics.Histogram, 0, partitionNum)
		allCms[i] = make([]*statistics.CMSketch, 0, partitionNum)
		allTopN[i] = make([]*statistics.TopN, 0, partitionNum)
		allFms[i] = make([]*statistics.FMSketch, 0, partitionNum)
	}

	for _, partitionID := range partitionIDs {
		h.mu.Lock()
		partitionTable, ok := h.getTableByPhysicalID(is, partitionID)
		h.mu.Unlock()
		if !ok {
			err = errors.Errorf("unknown physical ID %d in stats meta table, maybe it has been dropped", partitionID)
			return
		}
		tableInfo := partitionTable.Meta()
		var partitionStats *statistics.Table
		partitionStats, err = h.TableStatsFromStorage(tableInfo, partitionID, true, 0)
		if err != nil {
			return
		}
		// if the err == nil && partitionStats == nil, it means we lack the partition-level stats which the physicalID is equal to partitionID.
		if partitionStats == nil {
			var errMsg string
			if isIndex == 0 {
				errMsg = fmt.Sprintf("`%s`", tableInfo.Name.L)
			} else {
				indexName := ""
				for _, idx := range tableInfo.Indices {
					if idx.ID == histIDs[0] {
						indexName = idx.Name.L
					}
				}
				errMsg = fmt.Sprintf("`%s` index: `%s`", tableInfo.Name.L, indexName)
			}
			err = types.ErrPartitionStatsMissing.GenWithStackByArgs(errMsg)
			return
		}
		for i := 0; i < globalStats.Num; i++ {
			count, hg, cms, topN, fms := partitionStats.GetStatsInfo(histIDs[i], isIndex == 1)
			if i == 0 {
				// In a partition, we will only update globalStats.Count once
				globalStats.Count += count
			}
			allHg[i] = append(allHg[i], hg)
			allCms[i] = append(allCms[i], cms)
			allTopN[i] = append(allTopN[i], topN)
			allFms[i] = append(allFms[i], fms)
		}
	}

	// After collect all of the statistics from the partition-level stats,
	// we should merge them together.
	for i := 0; i < globalStats.Num; i++ {
		// Merge CMSketch
		globalStats.Cms[i] = allCms[i][0].Copy()
		for j := 1; j < partitionNum; j++ {
			err = globalStats.Cms[i].MergeCMSketch(allCms[i][j])
			if err != nil {
				return
			}
		}

		// Merge topN. We need to merge TopN before merging the histogram.
		// Because after merging TopN, some numbers will be left.
		// These remaining topN numbers will be used as a separate bucket for later histogram merging.
		var popedTopN []statistics.TopNMeta
		globalStats.TopN[i], popedTopN, allHg[i], err = statistics.MergePartTopN2GlobalTopN(sc.GetSessionVars().StmtCtx, sc.GetSessionVars().AnalyzeVersion, allTopN[i], uint32(opts[ast.AnalyzeOptNumTopN]), allHg[i], isIndex == 1)
		if err != nil {
			return
		}

		// Merge histogram
		globalStats.Hg[i], err = statistics.MergePartitionHist2GlobalHist(sc.GetSessionVars().StmtCtx, allHg[i], popedTopN, int64(opts[ast.AnalyzeOptNumBuckets]), isIndex == 1)
		if err != nil {
			return
		}

		// NOTICE: after merging bucket NDVs have the trend to be underestimated, so for safe we don't use them.
		for j := range globalStats.Hg[i].Buckets {
			globalStats.Hg[i].Buckets[j].NDV = 0
		}

		// Update NDV of global-level stats
		globalStats.Fms[i] = allFms[i][0].Copy()
		for j := 1; j < partitionNum; j++ {
			globalStats.Fms[i].MergeFMSketch(allFms[i][j])
		}

		// update the NDV
		globalStatsNDV := globalStats.Fms[i].NDV()
		if globalStatsNDV > globalStats.Count {
			globalStatsNDV = globalStats.Count
		}
		globalStats.Hg[i].NDV = globalStatsNDV
	}
	return
}

func (h *Handle) getTableByPhysicalID(is infoschema.InfoSchema, physicalID int64) (table.Table, bool) {
	if is.SchemaMetaVersion() != h.mu.schemaVersion {
		h.mu.schemaVersion = is.SchemaMetaVersion()
		h.mu.pid2tid = buildPartitionID2TableID(is)
	}
	if id, ok := h.mu.pid2tid[physicalID]; ok {
		return is.TableByID(id)
	}
	return is.TableByID(physicalID)
}

func buildPartitionID2TableID(is infoschema.InfoSchema) map[int64]int64 {
	mapper := make(map[int64]int64)
	for _, db := range is.AllSchemas() {
		tbls := db.Tables
		for _, tbl := range tbls {
			pi := tbl.GetPartitionInfo()
			if pi == nil {
				continue
			}
			for _, def := range pi.Definitions {
				mapper[def.ID] = tbl.ID
			}
		}
	}
	return mapper
}

// GetMemConsumed returns the mem size of statscache consumed
func (h *Handle) GetMemConsumed() (size int64) {
	size = h.statsCache.memTracker.BytesConsumed()
	return
}

// GetTableStats retrieves the statistics table from cache, and the cache will be updated by a goroutine.
func (h *Handle) GetTableStats(tblInfo *model.TableInfo, opts ...TableStatsOpt) *statistics.Table {
	return h.GetPartitionStats(tblInfo, tblInfo.ID, opts...)
}

// GetPartitionStats retrieves the partition stats from cache.
func (h *Handle) GetPartitionStats(tblInfo *model.TableInfo, pid int64, opts ...TableStatsOpt) *statistics.Table {
	statsCache := h.statsCache.Load().(statsCache)
	var tbl *statistics.Table
	var ok bool
	option := &tableStatsOption{}
	for _, opt := range opts {
		opt(option)
	}
	if option.byQuery {
		tbl, ok = statsCache.GetByQuery(pid)
	} else {
		tbl, ok = statsCache.Get(pid)
	}
	if !ok {
		tbl = statistics.PseudoTable(tblInfo)
		tbl.PhysicalID = pid
		h.updateStatsCache(statsCache.update([]*statistics.Table{tbl}, nil, statsCache.version))
		return tbl
	}
	return tbl
}

// updateStatsCache overrides the global statsCache with a new one, it may fail
// if the global statsCache has been modified by others already.
// Callers should add retry loop if necessary.
func (h *Handle) updateStatsCache(newCache statsCache) (updated bool) {
	h.statsCache.Lock()
	oldCache := h.statsCache.Load().(statsCache)
	enableQuota := oldCache.EnableQuota()
	newCost := newCache.Cost()
	if oldCache.version < newCache.version || (oldCache.version == newCache.version && oldCache.minorVersion < newCache.minorVersion) {
		h.statsCache.memTracker.Consume(newCost - oldCache.Cost())
		h.statsCache.Store(newCache)
		updated = true
	}
	h.statsCache.Unlock()
	if updated && enableQuota {
		costGauge.Set(float64(newCost))
	}
	return
}

// LoadNeededHistograms will load histograms for those needed columns.
func (h *Handle) LoadNeededHistograms() (err error) {
	cols := statistics.HistogramNeededColumns.AllCols()
	reader, err := h.getGlobalStatsReader(0)
	if err != nil {
		return err
	}

	defer func() {
		err1 := h.releaseGlobalStatsReader(reader)
		if err1 != nil && err == nil {
			err = err1
		}
	}()

	for _, col := range cols {
		oldCache := h.statsCache.Load().(statsCache)
		tbl, ok := oldCache.Get(col.TableID)
		if !ok {
			continue
		}
		c, ok := tbl.Columns[col.ColumnID]
		if !ok || c.IsLoaded() {
			statistics.HistogramNeededColumns.Delete(col)
			continue
		}
		hg, err := h.histogramFromStorage(reader, col.TableID, c.ID, &c.Info.FieldType, c.Histogram.NDV, 0, c.LastUpdateVersion, c.NullCount, c.TotColSize, c.Correlation)
		if err != nil {
			return errors.Trace(err)
		}
		cms, topN, err := h.cmSketchAndTopNFromStorage(reader, col.TableID, 0, col.ColumnID)
		if err != nil {
			return errors.Trace(err)
		}
		fms, err := h.fmSketchFromStorage(reader, col.TableID, 0, col.ColumnID)
		if err != nil {
			return errors.Trace(err)
		}
		rows, _, err := reader.read("select stats_ver from mysql.stats_histograms where is_index = 0 and table_id = %? and hist_id = %?", col.TableID, col.ColumnID)
		if err != nil {
			return errors.Trace(err)
		}
		if len(rows) == 0 {
			logutil.BgLogger().Error("fail to get stats version for this histogram", zap.Int64("table_id", col.TableID), zap.Int64("hist_id", col.ColumnID))
		}
		colHist := &statistics.Column{
			PhysicalID: col.TableID,
			Histogram:  *hg,
			Info:       c.Info,
			CMSketch:   cms,
			TopN:       topN,
			FMSketch:   fms,
			IsHandle:   c.IsHandle,
			StatsVer:   rows[0].GetInt64(0),
			Loaded:     true,
		}
		// Column.Count is calculated by Column.TotalRowCount(). Hence we don't set Column.Count when initializing colHist.
		colHist.Count = int64(colHist.TotalRowCount())
		// Reload the latest stats cache, otherwise the `updateStatsCache` may fail with high probability, because functions
		// like `GetPartitionStats` called in `fmSketchFromStorage` would have modified the stats cache already.
		oldCache = h.statsCache.Load().(statsCache)
		tbl, ok = oldCache.Get(col.TableID)
		if !ok {
			continue
		}
		tbl = tbl.Copy()
		tbl.Columns[c.ID] = colHist
		if h.updateStatsCache(oldCache.update([]*statistics.Table{tbl}, nil, oldCache.version)) {
			statistics.HistogramNeededColumns.Delete(col)
		}
	}
	return nil
}

// LastUpdateVersion gets the last update version.
func (h *Handle) LastUpdateVersion() uint64 {
	return h.statsCache.Load().(statsCache).version
}

// SetLastUpdateVersion sets the last update version.
func (h *Handle) SetLastUpdateVersion(version uint64) {
	statsCache := h.statsCache.Load().(statsCache)
	h.updateStatsCache(statsCache.update(nil, nil, version))
}

// FlushStats flushes the cached stats update into store.
func (h *Handle) FlushStats() {
	for len(h.ddlEventCh) > 0 {
		e := <-h.ddlEventCh
		if err := h.HandleDDLEvent(e); err != nil {
			logutil.BgLogger().Error("[stats] handle ddl event fail", zap.Error(err))
		}
	}
	if err := h.DumpStatsDeltaToKV(DumpAll); err != nil {
		logutil.BgLogger().Error("[stats] dump stats delta fail", zap.Error(err))
	}
	if err := h.DumpStatsFeedbackToKV(); err != nil {
		logutil.BgLogger().Error("[stats] dump stats feedback fail", zap.Error(err))
	}
}

func (h *Handle) cmSketchAndTopNFromStorage(reader *statsReader, tblID int64, isIndex, histID int64) (_ *statistics.CMSketch, _ *statistics.TopN, err error) {
	topNRows, _, err := reader.read("select HIGH_PRIORITY value, count from mysql.stats_top_n where table_id = %? and is_index = %? and hist_id = %?", tblID, isIndex, histID)
	if err != nil {
		return nil, nil, err
	}
	rows, _, err := reader.read("select cm_sketch from mysql.stats_histograms where table_id = %? and is_index = %? and hist_id = %?", tblID, isIndex, histID)
	if err != nil {
		return nil, nil, err
	}
	if len(rows) == 0 {
		return statistics.DecodeCMSketchAndTopN(nil, topNRows)
	}
	return statistics.DecodeCMSketchAndTopN(rows[0].GetBytes(0), topNRows)
}

func (h *Handle) fmSketchFromStorage(reader *statsReader, tblID int64, isIndex, histID int64) (_ *statistics.FMSketch, err error) {
	rows, _, err := reader.read("select value from mysql.stats_fm_sketch where table_id = %? and is_index = %? and hist_id = %?", tblID, isIndex, histID)
	if err != nil || len(rows) == 0 {
		return nil, err
	}
	return statistics.DecodeFMSketch(rows[0].GetBytes(0))
}

func (h *Handle) indexStatsFromStorage(reader *statsReader, row chunk.Row, table *statistics.Table, tableInfo *model.TableInfo) error {
	histID := row.GetInt64(2)
	distinct := row.GetInt64(3)
	histVer := row.GetUint64(4)
	nullCount := row.GetInt64(5)
	idx := table.Indices[histID]
	errorRate := statistics.ErrorRate{}
	flag := row.GetInt64(8)
	lastAnalyzePos := row.GetDatum(10, types.NewFieldType(mysql.TypeBlob))
	if statistics.IsAnalyzed(flag) && !reader.isHistory() {
		h.mu.rateMap.clear(table.PhysicalID, histID, true)
	} else if idx != nil {
		errorRate = idx.ErrorRate
	}
	for _, idxInfo := range tableInfo.Indices {
		if histID != idxInfo.ID {
			continue
		}
		if idx == nil || idx.LastUpdateVersion < histVer {
			hg, err := h.histogramFromStorage(reader, table.PhysicalID, histID, types.NewFieldType(mysql.TypeBlob), distinct, 1, histVer, nullCount, 0, 0)
			if err != nil {
				return errors.Trace(err)
			}
			cms, topN, err := h.cmSketchAndTopNFromStorage(reader, table.PhysicalID, 1, idxInfo.ID)
			if err != nil {
				return errors.Trace(err)
			}
			fmSketch, err := h.fmSketchFromStorage(reader, table.PhysicalID, 1, histID)
			if err != nil {
				return errors.Trace(err)
			}
			idx = &statistics.Index{Histogram: *hg, CMSketch: cms, TopN: topN, FMSketch: fmSketch, Info: idxInfo, ErrorRate: errorRate, StatsVer: row.GetInt64(7), Flag: flag}
			lastAnalyzePos.Copy(&idx.LastAnalyzePos)
		}
		break
	}
	if idx != nil {
		table.Indices[histID] = idx
	} else {
		logutil.BgLogger().Debug("we cannot find index id in table info. It may be deleted.", zap.Int64("indexID", histID), zap.String("table", tableInfo.Name.O))
	}
	return nil
}

func (h *Handle) columnStatsFromStorage(reader *statsReader, row chunk.Row, table *statistics.Table, tableInfo *model.TableInfo, loadAll bool) error {
	histID := row.GetInt64(2)
	distinct := row.GetInt64(3)
	histVer := row.GetUint64(4)
	nullCount := row.GetInt64(5)
	totColSize := row.GetInt64(6)
	statsVer := row.GetInt64(7)
	correlation := row.GetFloat64(9)
	lastAnalyzePos := row.GetDatum(10, types.NewFieldType(mysql.TypeBlob))
	col := table.Columns[histID]
	errorRate := statistics.ErrorRate{}
	flag := row.GetInt64(8)
	if statistics.IsAnalyzed(flag) && !reader.isHistory() {
		h.mu.rateMap.clear(table.PhysicalID, histID, false)
	} else if col != nil {
		errorRate = col.ErrorRate
	}
	for _, colInfo := range tableInfo.Columns {
		if histID != colInfo.ID {
			continue
		}
		isHandle := tableInfo.PKIsHandle && mysql.HasPriKeyFlag(colInfo.GetFlag())
		// We will not load buckets if:
		// 1. Lease > 0, and:
		// 2. this column is not handle, and:
		// 3. the column doesn't has buckets before, and:
		// 4. loadAll is false.
		notNeedLoad := h.Lease() > 0 &&
			!isHandle &&
			(col == nil || !col.IsLoaded() && col.LastUpdateVersion < histVer) &&
			!loadAll
		if notNeedLoad {
			count, err := h.columnCountFromStorage(reader, table.PhysicalID, histID, statsVer)
			if err != nil {
				return errors.Trace(err)
			}
			col = &statistics.Column{
				PhysicalID: table.PhysicalID,
				Histogram:  *statistics.NewHistogram(histID, distinct, nullCount, histVer, &colInfo.FieldType, 0, totColSize),
				Info:       colInfo,
				Count:      count + nullCount,
				ErrorRate:  errorRate,
				IsHandle:   tableInfo.PKIsHandle && mysql.HasPriKeyFlag(colInfo.GetFlag()),
				Flag:       flag,
				StatsVer:   statsVer,
			}
			lastAnalyzePos.Copy(&col.LastAnalyzePos)
			col.Histogram.Correlation = correlation
			break
		}
		if col == nil || col.LastUpdateVersion < histVer || loadAll {
			hg, err := h.histogramFromStorage(reader, table.PhysicalID, histID, &colInfo.FieldType, distinct, 0, histVer, nullCount, totColSize, correlation)
			if err != nil {
				return errors.Trace(err)
			}
			cms, topN, err := h.cmSketchAndTopNFromStorage(reader, table.PhysicalID, 0, colInfo.ID)
			if err != nil {
				return errors.Trace(err)
			}
			// FMSketch is only used when merging partition stats into global stats. When merging partition stats into global stats,
			// we load all the statistics, i.e., loadAll is true. We don't need to read FMSketch from storage in notNeedLoad IF.
			fmSketch, err := h.fmSketchFromStorage(reader, table.PhysicalID, 0, histID)
			if err != nil {
				return errors.Trace(err)
			}
			col = &statistics.Column{
				PhysicalID: table.PhysicalID,
				Histogram:  *hg,
				Info:       colInfo,
				CMSketch:   cms,
				TopN:       topN,
				FMSketch:   fmSketch,
				ErrorRate:  errorRate,
				IsHandle:   tableInfo.PKIsHandle && mysql.HasPriKeyFlag(colInfo.GetFlag()),
				Flag:       flag,
				StatsVer:   statsVer,
				Loaded:     true,
			}
			// Column.Count is calculated by Column.TotalRowCount(). Hence we don't set Column.Count when initializing col.
			col.Count = int64(col.TotalRowCount())
			lastAnalyzePos.Copy(&col.LastAnalyzePos)
			break
		}
		if col.TotColSize != totColSize {
			newCol := *col
			newCol.TotColSize = totColSize
			col = &newCol
		}
		break
	}
	if col != nil {
		table.Columns[col.ID] = col
	} else {
		// If we didn't find a Column or Index in tableInfo, we won't load the histogram for it.
		// But don't worry, next lease the ddl will be updated, and we will load a same table for two times to
		// avoid error.
		logutil.BgLogger().Debug("we cannot find column in table info now. It may be deleted", zap.Int64("colID", histID), zap.String("table", tableInfo.Name.O))
	}
	return nil
}

// TableStatsFromStorage loads table stats info from storage.
func (h *Handle) TableStatsFromStorage(tableInfo *model.TableInfo, physicalID int64, loadAll bool, snapshot uint64) (_ *statistics.Table, err error) {
	reader, err := h.getGlobalStatsReader(snapshot)
	if err != nil {
		return nil, err
	}
	defer func() {
		err1 := h.releaseGlobalStatsReader(reader)
		if err == nil && err1 != nil {
			err = err1
		}
	}()
	table, ok := h.statsCache.Load().(statsCache).Get(physicalID)
	// If table stats is pseudo, we also need to copy it, since we will use the column stats when
	// the average error rate of it is small.
	if !ok || snapshot > 0 {
		histColl := statistics.HistColl{
			PhysicalID:     physicalID,
			HavePhysicalID: true,
			Columns:        make(map[int64]*statistics.Column, len(tableInfo.Columns)),
			Indices:        make(map[int64]*statistics.Index, len(tableInfo.Indices)),
		}
		table = &statistics.Table{
			HistColl: histColl,
		}
	} else {
		// We copy it before writing to avoid race.
		table = table.Copy()
	}
	table.Pseudo = false

	rows, _, err := reader.read("select modify_count, count from mysql.stats_meta where table_id = %?", physicalID)
	if err != nil || len(rows) == 0 {
		return nil, err
	}
	table.ModifyCount = rows[0].GetInt64(0)
	table.Count = rows[0].GetInt64(1)

	rows, _, err = reader.read("select table_id, is_index, hist_id, distinct_count, version, null_count, tot_col_size, stats_ver, flag, correlation, last_analyze_pos from mysql.stats_histograms where table_id = %?", physicalID)
	// Check deleted table.
	if err != nil || len(rows) == 0 {
		return nil, nil
	}
	for _, row := range rows {
		if row.GetInt64(1) > 0 {
			err = h.indexStatsFromStorage(reader, row, table, tableInfo)
		} else {
			err = h.columnStatsFromStorage(reader, row, table, tableInfo, loadAll)
		}
		if err != nil {
			return nil, err
		}
	}
	return h.extendedStatsFromStorage(reader, table, physicalID, loadAll)
}

func (h *Handle) extendedStatsFromStorage(reader *statsReader, table *statistics.Table, physicalID int64, loadAll bool) (*statistics.Table, error) {
	failpoint.Inject("injectExtStatsLoadErr", func() {
		failpoint.Return(nil, errors.New("gofail extendedStatsFromStorage error"))
	})
	lastVersion := uint64(0)
	if table.ExtendedStats != nil && !loadAll {
		lastVersion = table.ExtendedStats.LastUpdateVersion
	} else {
		table.ExtendedStats = statistics.NewExtendedStatsColl()
	}
	rows, _, err := reader.read("select name, status, type, column_ids, stats, version from mysql.stats_extended where table_id = %? and status in (%?, %?, %?) and version > %?", physicalID, StatsStatusInited, StatsStatusAnalyzed, StatsStatusDeleted, lastVersion)
	if err != nil || len(rows) == 0 {
		return table, nil
	}
	for _, row := range rows {
		lastVersion = mathutil.Max(lastVersion, row.GetUint64(5))
		name := row.GetString(0)
		status := uint8(row.GetInt64(1))
		if status == StatsStatusDeleted || status == StatsStatusInited {
			delete(table.ExtendedStats.Stats, name)
		} else {
			item := &statistics.ExtendedStatsItem{
				Tp: uint8(row.GetInt64(2)),
			}
			colIDs := row.GetString(3)
			err := json.Unmarshal([]byte(colIDs), &item.ColIDs)
			if err != nil {
				logutil.BgLogger().Error("[stats] decode column IDs failed", zap.String("column_ids", colIDs), zap.Error(err))
				return nil, err
			}
			statsStr := row.GetString(4)
			if item.Tp == ast.StatsTypeCardinality || item.Tp == ast.StatsTypeCorrelation {
				if statsStr != "" {
					item.ScalarVals, err = strconv.ParseFloat(statsStr, 64)
					if err != nil {
						logutil.BgLogger().Error("[stats] parse scalar stats failed", zap.String("stats", statsStr), zap.Error(err))
						return nil, err
					}
				}
			} else {
				item.StringVals = statsStr
			}
			table.ExtendedStats.Stats[name] = item
		}
	}
	table.ExtendedStats.LastUpdateVersion = lastVersion
	return table, nil
}

// StatsMetaCountAndModifyCount reads count and modify_count for the given table from mysql.stats_meta.
func (h *Handle) StatsMetaCountAndModifyCount(tableID int64) (int64, int64, error) {
	reader, err := h.getGlobalStatsReader(0)
	if err != nil {
		return 0, 0, err
	}
	defer func() {
		err1 := h.releaseGlobalStatsReader(reader)
		if err1 != nil && err == nil {
			err = err1
		}
	}()
	rows, _, err := reader.read("select count, modify_count from mysql.stats_meta where table_id = %?", tableID)
	if err != nil {
		return 0, 0, err
	}
	if len(rows) == 0 {
		return 0, 0, nil
	}
	count := int64(rows[0].GetUint64(0))
	modifyCount := rows[0].GetInt64(1)
	return count, modifyCount, nil
}

// SaveTableStatsToStorage saves the stats of a table to storage.
func (h *Handle) SaveTableStatsToStorage(results *statistics.AnalyzeResults, needDumpFMS bool) (err error) {
	tableID := results.TableID.GetStatisticsID()
	statsVer := uint64(0)
	defer func() {
		if err == nil && statsVer != 0 {
			err = h.recordHistoricalStatsMeta(tableID, statsVer)
		}
	}()
	h.mu.Lock()
	defer h.mu.Unlock()
	ctx := context.TODO()
	exec := h.mu.ctx.(sqlexec.SQLExecutor)
	_, err = exec.ExecuteInternal(ctx, "begin pessimistic")
	if err != nil {
		return err
	}
	defer func() {
		err = finishTransaction(context.Background(), exec, err)
	}()
	txn, err := h.mu.ctx.Txn(true)
	if err != nil {
		return err
	}
	version := txn.StartTS()
	// 1. Save mysql.stats_meta.
	var rs sqlexec.RecordSet
	// Lock this row to prevent writing of concurrent analyze.
	rs, err = exec.ExecuteInternal(ctx, "select snapshot, count, modify_count from mysql.stats_meta where table_id = %? for update", tableID)
	if err != nil {
		return err
	}
	var rows []chunk.Row
	rows, err = sqlexec.DrainRecordSet(ctx, rs, h.mu.ctx.GetSessionVars().MaxChunkSize)
	if err != nil {
		return err
	}
	var curCnt, curModifyCnt int64
	if len(rows) > 0 {
		snapshot := rows[0].GetUint64(0)
		// A newer version analyze result has been written, so skip this writing.
		if snapshot >= results.Snapshot && results.StatsVer == statistics.Version2 {
			return nil
		}
		curCnt = int64(rows[0].GetUint64(1))
		curModifyCnt = rows[0].GetInt64(2)
	}
	if len(rows) == 0 || results.StatsVer != statistics.Version2 {
		if _, err = exec.ExecuteInternal(ctx, "replace into mysql.stats_meta (version, table_id, count, snapshot) values (%?, %?, %?, %?)", version, tableID, results.Count, results.Snapshot); err != nil {
			return err
		}
		statsVer = version
	} else {
		modifyCnt := curModifyCnt - results.BaseModifyCnt
		if modifyCnt < 0 {
			modifyCnt = 0
		}
		cnt := curCnt + results.Count - results.BaseCount
		if cnt < 0 {
			cnt = 0
		}
		if _, err = exec.ExecuteInternal(ctx, "update mysql.stats_meta set version=%?, modify_count=%?, count=%?, snapshot=%? where table_id=%?", version, modifyCnt, cnt, results.Snapshot, tableID); err != nil {
			return err
		}
		statsVer = version
	}
	// 2. Save histograms.
	for _, result := range results.Ars {
		for i, hg := range result.Hist {
			// It's normal virtual column, skip it.
			if hg == nil {
				continue
			}
			var cms *statistics.CMSketch
			if results.StatsVer != statistics.Version2 {
				cms = result.Cms[i]
			}
			cmSketch, err := statistics.EncodeCMSketchWithoutTopN(cms)
			if err != nil {
				return err
			}
			fmSketch, err := statistics.EncodeFMSketch(result.Fms[i])
			if err != nil {
				return err
			}
			// Delete outdated data
			if _, err = exec.ExecuteInternal(ctx, "delete from mysql.stats_top_n where table_id = %? and is_index = %? and hist_id = %?", tableID, result.IsIndex, hg.ID); err != nil {
				return err
			}
			if topN := result.TopNs[i]; topN != nil {
				for _, meta := range topN.TopN {
					if _, err = exec.ExecuteInternal(ctx, "insert into mysql.stats_top_n (table_id, is_index, hist_id, value, count) values (%?, %?, %?, %?, %?)", tableID, result.IsIndex, hg.ID, meta.Encoded, meta.Count); err != nil {
						return err
					}
				}
			}
			if _, err := exec.ExecuteInternal(ctx, "delete from mysql.stats_fm_sketch where table_id = %? and is_index = %? and hist_id = %?", tableID, result.IsIndex, hg.ID); err != nil {
				return err
			}
			if fmSketch != nil && needDumpFMS {
				if _, err = exec.ExecuteInternal(ctx, "insert into mysql.stats_fm_sketch (table_id, is_index, hist_id, value) values (%?, %?, %?, %?)", tableID, result.IsIndex, hg.ID, fmSketch); err != nil {
					return err
				}
			}
			if _, err = exec.ExecuteInternal(ctx, "replace into mysql.stats_histograms (table_id, is_index, hist_id, distinct_count, version, null_count, cm_sketch, tot_col_size, stats_ver, flag, correlation) values (%?, %?, %?, %?, %?, %?, %?, %?, %?, %?, %?)",
				tableID, result.IsIndex, hg.ID, hg.NDV, version, hg.NullCount, cmSketch, hg.TotColSize, results.StatsVer, statistics.AnalyzeFlag, hg.Correlation); err != nil {
				return err
			}
			if _, err = exec.ExecuteInternal(ctx, "delete from mysql.stats_buckets where table_id = %? and is_index = %? and hist_id = %?", tableID, result.IsIndex, hg.ID); err != nil {
				return err
			}
			sc := h.mu.ctx.GetSessionVars().StmtCtx
			var lastAnalyzePos []byte
			for j := range hg.Buckets {
				count := hg.Buckets[j].Count
				if j > 0 {
					count -= hg.Buckets[j-1].Count
				}
				var upperBound types.Datum
				upperBound, err = hg.GetUpper(j).ConvertTo(sc, types.NewFieldType(mysql.TypeBlob))
				if err != nil {
					return err
				}
				if j == len(hg.Buckets)-1 {
					lastAnalyzePos = upperBound.GetBytes()
				}
				var lowerBound types.Datum
				lowerBound, err = hg.GetLower(j).ConvertTo(sc, types.NewFieldType(mysql.TypeBlob))
				if err != nil {
					return err
				}
				if _, err = exec.ExecuteInternal(ctx, "insert into mysql.stats_buckets(table_id, is_index, hist_id, bucket_id, count, repeats, lower_bound, upper_bound, ndv) values(%?, %?, %?, %?, %?, %?, %?, %?, %?)", tableID, result.IsIndex, hg.ID, j, count, hg.Buckets[j].Repeat, lowerBound.GetBytes(), upperBound.GetBytes(), hg.Buckets[j].NDV); err != nil {
					return err
				}
			}
			if len(lastAnalyzePos) > 0 {
				if _, err = exec.ExecuteInternal(ctx, "update mysql.stats_histograms set last_analyze_pos = %? where table_id = %? and is_index = %? and hist_id = %?", lastAnalyzePos, tableID, result.IsIndex, hg.ID); err != nil {
					return err
				}
			}
			if result.IsIndex == 0 {
				if _, err = exec.ExecuteInternal(ctx, "insert into mysql.column_stats_usage (table_id, column_id, last_analyzed_at) values(%?, %?, current_timestamp()) on duplicate key update last_analyzed_at = values(last_analyzed_at)", tableID, hg.ID); err != nil {
					return err
				}
			}
		}
	}
	// 3. Save extended statistics.
	extStats := results.ExtStats
	if extStats == nil || len(extStats.Stats) == 0 {
		return nil
	}
	var bytes []byte
	var statsStr string
	for name, item := range extStats.Stats {
		bytes, err = json.Marshal(item.ColIDs)
		if err != nil {
			return err
		}
		strColIDs := string(bytes)
		switch item.Tp {
		case ast.StatsTypeCardinality, ast.StatsTypeCorrelation:
			statsStr = fmt.Sprintf("%f", item.ScalarVals)
		case ast.StatsTypeDependency:
			statsStr = item.StringVals
		}
		if _, err = exec.ExecuteInternal(ctx, "replace into mysql.stats_extended values (%?, %?, %?, %?, %?, %?, %?)", name, item.Tp, tableID, strColIDs, statsStr, version, StatsStatusAnalyzed); err != nil {
			return err
		}
	}
	return
}

// SaveStatsToStorage saves the stats to storage.
// TODO: refactor to reduce the number of parameters
func (h *Handle) SaveStatsToStorage(tableID int64, count int64, isIndex int, hg *statistics.Histogram, cms *statistics.CMSketch, topN *statistics.TopN, fms *statistics.FMSketch, statsVersion int, isAnalyzed int64, needDumpFMS bool, updateAnalyzeTime bool) (err error) {
	statsVer := uint64(0)
	defer func() {
		if err == nil && statsVer != 0 {
			err = h.recordHistoricalStatsMeta(tableID, statsVer)
		}
	}()
	h.mu.Lock()
	defer h.mu.Unlock()
	ctx := context.TODO()
	exec := h.mu.ctx.(sqlexec.SQLExecutor)
	_, err = exec.ExecuteInternal(ctx, "begin pessimistic")
	if err != nil {
		return errors.Trace(err)
	}
	defer func() {
		err = finishTransaction(context.Background(), exec, err)
	}()
	txn, err := h.mu.ctx.Txn(true)
	if err != nil {
		return errors.Trace(err)
	}

	version := txn.StartTS()
	// If the count is less than 0, then we do not want to update the modify count and count.
	if count >= 0 {
		_, err = exec.ExecuteInternal(ctx, "replace into mysql.stats_meta (version, table_id, count) values (%?, %?, %?)", version, tableID, count)
	} else {
		_, err = exec.ExecuteInternal(ctx, "update mysql.stats_meta set version = %? where table_id = %?", version, tableID)
	}
	if err != nil {
		return err
	}
	statsVer = version
	cmSketch, err := statistics.EncodeCMSketchWithoutTopN(cms)
	if err != nil {
		return err
	}
	fmSketch, err := statistics.EncodeFMSketch(fms)
	if err != nil {
		return err
	}
	// Delete outdated data
	if _, err = exec.ExecuteInternal(ctx, "delete from mysql.stats_top_n where table_id = %? and is_index = %? and hist_id = %?", tableID, isIndex, hg.ID); err != nil {
		return err
	}
	if topN != nil {
		for _, meta := range topN.TopN {
			if _, err = exec.ExecuteInternal(ctx, "insert into mysql.stats_top_n (table_id, is_index, hist_id, value, count) values (%?, %?, %?, %?, %?)", tableID, isIndex, hg.ID, meta.Encoded, meta.Count); err != nil {
				return err
			}
		}
	}
	if _, err := exec.ExecuteInternal(ctx, "delete from mysql.stats_fm_sketch where table_id = %? and is_index = %? and hist_id = %?", tableID, isIndex, hg.ID); err != nil {
		return err
	}
	if fmSketch != nil && needDumpFMS {
		if _, err = exec.ExecuteInternal(ctx, "insert into mysql.stats_fm_sketch (table_id, is_index, hist_id, value) values (%?, %?, %?, %?)", tableID, isIndex, hg.ID, fmSketch); err != nil {
			return err
		}
	}
	flag := 0
	if isAnalyzed == 1 {
		flag = statistics.AnalyzeFlag
	}
	if _, err = exec.ExecuteInternal(ctx, "replace into mysql.stats_histograms (table_id, is_index, hist_id, distinct_count, version, null_count, cm_sketch, tot_col_size, stats_ver, flag, correlation) values (%?, %?, %?, %?, %?, %?, %?, %?, %?, %?, %?)",
		tableID, isIndex, hg.ID, hg.NDV, version, hg.NullCount, cmSketch, hg.TotColSize, statsVersion, flag, hg.Correlation); err != nil {
		return err
	}
	if _, err = exec.ExecuteInternal(ctx, "delete from mysql.stats_buckets where table_id = %? and is_index = %? and hist_id = %?", tableID, isIndex, hg.ID); err != nil {
		return err
	}
	sc := h.mu.ctx.GetSessionVars().StmtCtx
	var lastAnalyzePos []byte
	for i := range hg.Buckets {
		count := hg.Buckets[i].Count
		if i > 0 {
			count -= hg.Buckets[i-1].Count
		}
		var upperBound types.Datum
		upperBound, err = hg.GetUpper(i).ConvertTo(sc, types.NewFieldType(mysql.TypeBlob))
		if err != nil {
			return
		}
		if i == len(hg.Buckets)-1 {
			lastAnalyzePos = upperBound.GetBytes()
		}
		var lowerBound types.Datum
		lowerBound, err = hg.GetLower(i).ConvertTo(sc, types.NewFieldType(mysql.TypeBlob))
		if err != nil {
			return
		}
		if _, err = exec.ExecuteInternal(ctx, "insert into mysql.stats_buckets(table_id, is_index, hist_id, bucket_id, count, repeats, lower_bound, upper_bound, ndv) values(%?, %?, %?, %?, %?, %?, %?, %?, %?)", tableID, isIndex, hg.ID, i, count, hg.Buckets[i].Repeat, lowerBound.GetBytes(), upperBound.GetBytes(), hg.Buckets[i].NDV); err != nil {
			return err
		}
	}
	if isAnalyzed == 1 && len(lastAnalyzePos) > 0 {
		if _, err = exec.ExecuteInternal(ctx, "update mysql.stats_histograms set last_analyze_pos = %? where table_id = %? and is_index = %? and hist_id = %?", lastAnalyzePos, tableID, isIndex, hg.ID); err != nil {
			return err
		}
	}
	if updateAnalyzeTime && isIndex == 0 {
		if _, err = exec.ExecuteInternal(ctx, "insert into mysql.column_stats_usage (table_id, column_id, last_analyzed_at) values(%?, %?, current_timestamp()) on duplicate key update last_analyzed_at = current_timestamp()", tableID, hg.ID); err != nil {
			return err
		}
	}
	return
}

// SaveMetaToStorage will save stats_meta to storage.
func (h *Handle) SaveMetaToStorage(tableID, count, modifyCount int64) (err error) {
	statsVer := uint64(0)
	defer func() {
		if err == nil && statsVer != 0 {
			err = h.recordHistoricalStatsMeta(tableID, statsVer)
		}
	}()
	h.mu.Lock()
	defer h.mu.Unlock()
	ctx := context.TODO()
	exec := h.mu.ctx.(sqlexec.SQLExecutor)
	_, err = exec.ExecuteInternal(ctx, "begin")
	if err != nil {
		return errors.Trace(err)
	}
	defer func() {
		err = finishTransaction(ctx, exec, err)
	}()
	txn, err := h.mu.ctx.Txn(true)
	if err != nil {
		return errors.Trace(err)
	}
	version := txn.StartTS()
	_, err = exec.ExecuteInternal(ctx, "replace into mysql.stats_meta (version, table_id, count, modify_count) values (%?, %?, %?, %?)", version, tableID, count, modifyCount)
	statsVer = version
	return err
}

func (h *Handle) histogramFromStorage(reader *statsReader, tableID int64, colID int64, tp *types.FieldType, distinct int64, isIndex int, ver uint64, nullCount int64, totColSize int64, corr float64) (_ *statistics.Histogram, err error) {
	rows, fields, err := reader.read("select count, repeats, lower_bound, upper_bound, ndv from mysql.stats_buckets where table_id = %? and is_index = %? and hist_id = %? order by bucket_id", tableID, isIndex, colID)
	if err != nil {
		return nil, errors.Trace(err)
	}
	bucketSize := len(rows)
	hg := statistics.NewHistogram(colID, distinct, nullCount, ver, tp, bucketSize, totColSize)
	hg.Correlation = corr
	totalCount := int64(0)
	for i := 0; i < bucketSize; i++ {
		count := rows[i].GetInt64(0)
		repeats := rows[i].GetInt64(1)
		var upperBound, lowerBound types.Datum
		if isIndex == 1 {
			lowerBound = rows[i].GetDatum(2, &fields[2].Column.FieldType)
			upperBound = rows[i].GetDatum(3, &fields[3].Column.FieldType)
		} else {
			sc := &stmtctx.StatementContext{TimeZone: time.UTC}
			d := rows[i].GetDatum(2, &fields[2].Column.FieldType)
			// When there's new collation data, the length of bounds of histogram(the collate key) might be
			// longer than the FieldType.flen of this column.
			// We change it to TypeBlob to bypass the length check here.
			if tp.EvalType() == types.ETString && tp.GetType() != mysql.TypeEnum && tp.GetType() != mysql.TypeSet {
				tp = types.NewFieldType(mysql.TypeBlob)
			}
			lowerBound, err = d.ConvertTo(sc, tp)
			if err != nil {
				return nil, errors.Trace(err)
			}
			d = rows[i].GetDatum(3, &fields[3].Column.FieldType)
			upperBound, err = d.ConvertTo(sc, tp)
			if err != nil {
				return nil, errors.Trace(err)
			}
		}
		totalCount += count
		hg.AppendBucketWithNDV(&lowerBound, &upperBound, totalCount, repeats, rows[i].GetInt64(4))
	}
	hg.PreCalculateScalar()
	return hg, nil
}

func (h *Handle) columnCountFromStorage(reader *statsReader, tableID, colID, statsVer int64) (int64, error) {
	count := int64(0)
	rows, _, err := reader.read("select sum(count) from mysql.stats_buckets where table_id = %? and is_index = 0 and hist_id = %?", tableID, colID)
	if err != nil {
		return 0, errors.Trace(err)
	}
	// If there doesn't exist any buckets, the SQL will return NULL. So we only use the result if it's not NULL.
	if !rows[0].IsNull(0) {
		count, err = rows[0].GetMyDecimal(0).ToInt()
		if err != nil {
			return 0, errors.Trace(err)
		}
	}

	if statsVer >= statistics.Version2 {
		// Before stats ver 2, histogram represents all data in this column.
		// In stats ver 2, histogram + TopN represent all data in this column.
		// So we need to add TopN total count here.
		rows, _, err = reader.read("select sum(count) from mysql.stats_top_n where table_id = %? and is_index = 0 and hist_id = %?", tableID, colID)
		if err != nil {
			return 0, errors.Trace(err)
		}
		if !rows[0].IsNull(0) {
			topNCount, err := rows[0].GetMyDecimal(0).ToInt()
			if err != nil {
				return 0, errors.Trace(err)
			}
			count += topNCount
		}
	}
	return count, err
}

func (h *Handle) statsMetaByTableIDFromStorage(tableID int64, snapshot uint64) (version uint64, modifyCount, count int64, err error) {
	ctx := context.Background()
	var rows []chunk.Row
	if snapshot == 0 {
		rows, _, err = h.execRestrictedSQL(ctx, "SELECT version, modify_count, count from mysql.stats_meta where table_id = %? order by version", tableID)
	} else {
		rows, _, err = h.execRestrictedSQLWithSnapshot(ctx, "SELECT version, modify_count, count from mysql.stats_meta where table_id = %? order by version", snapshot, tableID)
		if err != nil {
			return 0, 0, 0, err
		}
	}
	if err != nil || len(rows) == 0 {
		return
	}
	version = rows[0].GetUint64(0)
	modifyCount = rows[0].GetInt64(1)
	count = rows[0].GetInt64(2)
	return
}

// statsReader is used for simplify code that needs to read system tables in different sqls
// but requires the same transactions.
type statsReader struct {
	ctx      sqlexec.RestrictedSQLExecutor
	snapshot uint64
}

func (sr *statsReader) read(sql string, args ...interface{}) (rows []chunk.Row, fields []*ast.ResultField, err error) {
	ctx := context.TODO()
	if sr.snapshot > 0 {
		return sr.ctx.ExecRestrictedSQL(ctx, []sqlexec.OptionFuncAlias{sqlexec.ExecOptionUseSessionPool, sqlexec.ExecOptionWithSnapshot(sr.snapshot)}, sql, args...)
	}
	return sr.ctx.ExecRestrictedSQL(ctx, []sqlexec.OptionFuncAlias{sqlexec.ExecOptionUseCurSession}, sql, args...)
}

func (sr *statsReader) isHistory() bool {
	return sr.snapshot > 0
}

func (h *Handle) getGlobalStatsReader(snapshot uint64) (reader *statsReader, err error) {
	h.mu.Lock()
	defer func() {
		if r := recover(); r != nil {
			err = fmt.Errorf("getGlobalStatsReader panic %v", r)
		}
		if err != nil {
			h.mu.Unlock()
		}
	}()
	return h.getStatsReader(snapshot, h.mu.ctx.(sqlexec.RestrictedSQLExecutor))
}

func (h *Handle) releaseGlobalStatsReader(reader *statsReader) error {
	defer h.mu.Unlock()
	return h.releaseStatsReader(reader, h.mu.ctx.(sqlexec.RestrictedSQLExecutor))
}

func (h *Handle) getStatsReader(snapshot uint64, ctx sqlexec.RestrictedSQLExecutor) (reader *statsReader, err error) {
	failpoint.Inject("mockGetStatsReaderFail", func(val failpoint.Value) {
		if val.(bool) {
			failpoint.Return(nil, errors.New("gofail genStatsReader error"))
		}
	})
	if snapshot > 0 {
		return &statsReader{ctx: ctx, snapshot: snapshot}, nil
	}
	defer func() {
		if r := recover(); r != nil {
			err = fmt.Errorf("getStatsReader panic %v", r)
		}
	}()
	failpoint.Inject("mockGetStatsReaderPanic", nil)
	_, err = ctx.(sqlexec.SQLExecutor).ExecuteInternal(context.TODO(), "begin")
	if err != nil {
		return nil, err
	}
	return &statsReader{ctx: ctx}, nil
}

func (h *Handle) releaseStatsReader(reader *statsReader, ctx sqlexec.RestrictedSQLExecutor) error {
	if reader.snapshot > 0 {
		return nil
	}
	_, err := ctx.(sqlexec.SQLExecutor).ExecuteInternal(context.TODO(), "commit")
	return err
}

const (
	// StatsStatusInited is the status for extended stats which are just registered but have not been analyzed yet.
	StatsStatusInited uint8 = iota
	// StatsStatusAnalyzed is the status for extended stats which have been collected in analyze.
	StatsStatusAnalyzed
	// StatsStatusDeleted is the status for extended stats which were dropped. These "deleted" records would be removed from storage by GCStats().
	StatsStatusDeleted
)

// InsertExtendedStats inserts a record into mysql.stats_extended and update version in mysql.stats_meta.
func (h *Handle) InsertExtendedStats(statsName string, colIDs []int64, tp int, tableID int64, ifNotExists bool) (err error) {
	statsVer := uint64(0)
	defer func() {
		if err == nil && statsVer != 0 {
			err = h.recordHistoricalStatsMeta(tableID, statsVer)
		}
	}()
	sort.Slice(colIDs, func(i, j int) bool { return colIDs[i] < colIDs[j] })
	bytes, err := json.Marshal(colIDs)
	if err != nil {
		return errors.Trace(err)
	}
	strColIDs := string(bytes)
	h.mu.Lock()
	defer h.mu.Unlock()
	ctx := context.Background()
	exec := h.mu.ctx.(sqlexec.SQLExecutor)
	_, err = exec.ExecuteInternal(ctx, "begin pessimistic")
	if err != nil {
		return errors.Trace(err)
	}
	defer func() {
		err = finishTransaction(ctx, exec, err)
	}()
	// No need to use `exec.ExecuteInternal` since we have acquired the lock.
	rows, _, err := h.execRestrictedSQL(ctx, "SELECT name, type, column_ids FROM mysql.stats_extended WHERE table_id = %? and status in (%?, %?)", tableID, StatsStatusInited, StatsStatusAnalyzed)
	if err != nil {
		return errors.Trace(err)
	}
	for _, row := range rows {
		currStatsName := row.GetString(0)
		currTp := row.GetInt64(1)
		currStrColIDs := row.GetString(2)
		if currStatsName == statsName {
			if ifNotExists {
				return nil
			}
			return errors.Errorf("extended statistics '%s' for the specified table already exists", statsName)
		}
		if tp == int(currTp) && currStrColIDs == strColIDs {
			return errors.Errorf("extended statistics '%s' with same type on same columns already exists", statsName)
		}
	}
	txn, err := h.mu.ctx.Txn(true)
	if err != nil {
		return errors.Trace(err)
	}
	version := txn.StartTS()
	// Bump version in `mysql.stats_meta` to trigger stats cache refresh.
	if _, err = exec.ExecuteInternal(ctx, "UPDATE mysql.stats_meta SET version = %? WHERE table_id = %?", version, tableID); err != nil {
		return err
	}
	statsVer = version
	// Remove the existing 'deleted' records.
	if _, err = exec.ExecuteInternal(ctx, "DELETE FROM mysql.stats_extended WHERE name = %? and table_id = %?", statsName, tableID); err != nil {
		return err
	}
	// Remove the cache item, which is necessary for cases like a cluster with 3 tidb instances, e.g, a, b and c.
	// If tidb-a executes `alter table drop stats_extended` to mark the record as 'deleted', and before this operation
	// is synchronized to other tidb instances, tidb-b executes `alter table add stats_extended`, which would delete
	// the record from the table, tidb-b should delete the cached item synchronously. While for tidb-c, it has to wait for
	// next `Update()` to remove the cached item then.
	h.removeExtendedStatsItem(tableID, statsName)
	const sql = "INSERT INTO mysql.stats_extended(name, type, table_id, column_ids, version, status) VALUES (%?, %?, %?, %?, %?, %?)"
	if _, err = exec.ExecuteInternal(ctx, sql, statsName, tp, tableID, strColIDs, version, StatsStatusInited); err != nil {
		return err
	}
	return
}

// MarkExtendedStatsDeleted update the status of mysql.stats_extended to be `deleted` and the version of mysql.stats_meta.
func (h *Handle) MarkExtendedStatsDeleted(statsName string, tableID int64, ifExists bool) (err error) {
	statsVer := uint64(0)
	defer func() {
		if err == nil && statsVer != 0 {
			err = h.recordHistoricalStatsMeta(tableID, statsVer)
		}
	}()
	ctx := context.Background()
	rows, _, err := h.execRestrictedSQL(ctx, "SELECT name FROM mysql.stats_extended WHERE name = %? and table_id = %? and status in (%?, %?)", statsName, tableID, StatsStatusInited, StatsStatusAnalyzed)
	if err != nil {
		return errors.Trace(err)
	}
	if len(rows) == 0 {
		if ifExists {
			return nil
		}
		return errors.New(fmt.Sprintf("extended statistics '%s' for the specified table does not exist", statsName))
	}
	if len(rows) > 1 {
		logutil.BgLogger().Warn("unexpected duplicate extended stats records found", zap.String("name", statsName), zap.Int64("table_id", tableID))
	}

	h.mu.Lock()
	defer h.mu.Unlock()
	exec := h.mu.ctx.(sqlexec.SQLExecutor)
	_, err = exec.ExecuteInternal(ctx, "begin pessimistic")
	if err != nil {
		return errors.Trace(err)
	}
	defer func() {
		err1 := finishTransaction(ctx, exec, err)
		if err == nil && err1 == nil {
			h.removeExtendedStatsItem(tableID, statsName)
		}
		err = err1
	}()
	txn, err := h.mu.ctx.Txn(true)
	if err != nil {
		return errors.Trace(err)
	}
	version := txn.StartTS()
	if _, err = exec.ExecuteInternal(ctx, "UPDATE mysql.stats_meta SET version = %? WHERE table_id = %?", version, tableID); err != nil {
		return err
	}
	statsVer = version
	if _, err = exec.ExecuteInternal(ctx, "UPDATE mysql.stats_extended SET version = %?, status = %? WHERE name = %? and table_id = %?", version, StatsStatusDeleted, statsName, tableID); err != nil {
		return err
	}
	return nil
}

const updateStatsCacheRetryCnt = 5

func (h *Handle) removeExtendedStatsItem(tableID int64, statsName string) {
	for retry := updateStatsCacheRetryCnt; retry > 0; retry-- {
		oldCache := h.statsCache.Load().(statsCache)
		tbl, ok := oldCache.Get(tableID)
		if !ok || tbl.ExtendedStats == nil || len(tbl.ExtendedStats.Stats) == 0 {
			return
		}
		newTbl := tbl.Copy()
		delete(newTbl.ExtendedStats.Stats, statsName)
		if h.updateStatsCache(oldCache.update([]*statistics.Table{newTbl}, nil, oldCache.version)) {
			return
		}
		if retry == 1 {
			logutil.BgLogger().Info("remove extended stats cache failed", zap.String("stats_name", statsName), zap.Int64("table_id", tableID))
		} else {
			logutil.BgLogger().Info("remove extended stats cache failed, retrying", zap.String("stats_name", statsName), zap.Int64("table_id", tableID))
		}
	}
}

// ReloadExtendedStatistics drops the cache for extended statistics and reload data from mysql.stats_extended.
func (h *Handle) ReloadExtendedStatistics() error {
	reader, err := h.getGlobalStatsReader(0)
	if err != nil {
		return err
	}
	defer func() {
		err1 := h.releaseGlobalStatsReader(reader)
		if err1 != nil && err == nil {
			err = err1
		}
	}()
	for retry := updateStatsCacheRetryCnt; retry > 0; retry-- {
		oldCache := h.statsCache.Load().(statsCache)
		tables := make([]*statistics.Table, 0, oldCache.Len())
		for physicalID, tbl := range oldCache.Map() {
			t, err := h.extendedStatsFromStorage(reader, tbl.Copy(), physicalID, true)
			if err != nil {
				return err
			}
			tables = append(tables, t)
		}
		if h.updateStatsCache(oldCache.update(tables, nil, oldCache.version)) {
			return nil
		}
	}
	return errors.New(fmt.Sprintf("update stats cache failed for %d attempts", updateStatsCacheRetryCnt))
}

// BuildExtendedStats build extended stats for column groups if needed based on the column samples.
func (h *Handle) BuildExtendedStats(tableID int64, cols []*model.ColumnInfo, collectors []*statistics.SampleCollector) (*statistics.ExtendedStatsColl, error) {
	ctx := context.Background()
	const sql = "SELECT name, type, column_ids FROM mysql.stats_extended WHERE table_id = %? and status in (%?, %?)"
	rows, _, err := h.execRestrictedSQL(ctx, sql, tableID, StatsStatusAnalyzed, StatsStatusInited)
	if err != nil {
		return nil, errors.Trace(err)
	}
	if len(rows) == 0 {
		return nil, nil
	}
	statsColl := statistics.NewExtendedStatsColl()
	for _, row := range rows {
		name := row.GetString(0)
		item := &statistics.ExtendedStatsItem{Tp: uint8(row.GetInt64(1))}
		colIDs := row.GetString(2)
		err := json.Unmarshal([]byte(colIDs), &item.ColIDs)
		if err != nil {
			logutil.BgLogger().Error("invalid column_ids in mysql.stats_extended, skip collecting extended stats for this row", zap.String("column_ids", colIDs), zap.Error(err))
			continue
		}
		item = h.fillExtendedStatsItemVals(item, cols, collectors)
		if item != nil {
			statsColl.Stats[name] = item
		}
	}
	if len(statsColl.Stats) == 0 {
		return nil, nil
	}
	return statsColl, nil
}

func (h *Handle) fillExtendedStatsItemVals(item *statistics.ExtendedStatsItem, cols []*model.ColumnInfo, collectors []*statistics.SampleCollector) *statistics.ExtendedStatsItem {
	switch item.Tp {
	case ast.StatsTypeCardinality, ast.StatsTypeDependency:
		return nil
	case ast.StatsTypeCorrelation:
		return h.fillExtStatsCorrVals(item, cols, collectors)
	}
	return nil
}

func (h *Handle) fillExtStatsCorrVals(item *statistics.ExtendedStatsItem, cols []*model.ColumnInfo, collectors []*statistics.SampleCollector) *statistics.ExtendedStatsItem {
	colOffsets := make([]int, 0, 2)
	for _, id := range item.ColIDs {
		for i, col := range cols {
			if col.ID == id {
				colOffsets = append(colOffsets, i)
				break
			}
		}
	}
	if len(colOffsets) != 2 {
		return nil
	}
	// samplesX and samplesY are in order of handle, i.e, their SampleItem.Ordinals are in order.
	samplesX := collectors[colOffsets[0]].Samples
	// We would modify Ordinal of samplesY, so we make a deep copy.
	samplesY := statistics.CopySampleItems(collectors[colOffsets[1]].Samples)
	sampleNum := mathutil.Min(len(samplesX), len(samplesY))
	if sampleNum == 1 {
		item.ScalarVals = 1
		return item
	}
	if sampleNum <= 0 {
		item.ScalarVals = 0
		return item
	}
	h.mu.Lock()
	sc := h.mu.ctx.GetSessionVars().StmtCtx
	h.mu.Unlock()
	var err error
	samplesX, err = statistics.SortSampleItems(sc, samplesX)
	if err != nil {
		return nil
	}
	samplesYInXOrder := make([]*statistics.SampleItem, 0, sampleNum)
	for i, itemX := range samplesX {
		if itemX.Ordinal >= len(samplesY) {
			continue
		}
		itemY := samplesY[itemX.Ordinal]
		itemY.Ordinal = i
		samplesYInXOrder = append(samplesYInXOrder, itemY)
	}
	samplesYInYOrder, err := statistics.SortSampleItems(sc, samplesYInXOrder)
	if err != nil {
		return nil
	}
	var corrXYSum float64
	for i := 1; i < len(samplesYInYOrder); i++ {
		corrXYSum += float64(i) * float64(samplesYInYOrder[i].Ordinal)
	}
	// X means the ordinal of the item in original sequence, Y means the oridnal of the item in the
	// sorted sequence, we know that X and Y value sets are both:
	// 0, 1, ..., sampleNum-1
	// we can simply compute sum(X) = sum(Y) =
	//    (sampleNum-1)*sampleNum / 2
	// and sum(X^2) = sum(Y^2) =
	//    (sampleNum-1)*sampleNum*(2*sampleNum-1) / 6
	// We use "Pearson correlation coefficient" to compute the order correlation of columns,
	// the formula is based on https://en.wikipedia.org/wiki/Pearson_correlation_coefficient.
	// Note that (itemsCount*corrX2Sum - corrXSum*corrXSum) would never be zero when sampleNum is larger than 1.
	itemsCount := float64(sampleNum)
	corrXSum := (itemsCount - 1) * itemsCount / 2.0
	corrX2Sum := (itemsCount - 1) * itemsCount * (2*itemsCount - 1) / 6.0
	item.ScalarVals = (itemsCount*corrXYSum - corrXSum*corrXSum) / (itemsCount*corrX2Sum - corrXSum*corrXSum)
	return item
}

// SaveExtendedStatsToStorage writes extended stats of a table into mysql.stats_extended.
func (h *Handle) SaveExtendedStatsToStorage(tableID int64, extStats *statistics.ExtendedStatsColl, isLoad bool) (err error) {
	statsVer := uint64(0)
	defer func() {
		if err == nil && statsVer != 0 {
			err = h.recordHistoricalStatsMeta(tableID, statsVer)
		}
	}()
	if extStats == nil || len(extStats.Stats) == 0 {
		return nil
	}
	h.mu.Lock()
	defer h.mu.Unlock()
	ctx := context.TODO()
	exec := h.mu.ctx.(sqlexec.SQLExecutor)
	_, err = exec.ExecuteInternal(ctx, "begin pessimistic")
	if err != nil {
		return errors.Trace(err)
	}
	defer func() {
		err = finishTransaction(ctx, exec, err)
	}()
	txn, err := h.mu.ctx.Txn(true)
	if err != nil {
		return errors.Trace(err)
	}
	version := txn.StartTS()
	for name, item := range extStats.Stats {
		bytes, err := json.Marshal(item.ColIDs)
		if err != nil {
			return errors.Trace(err)
		}
		strColIDs := string(bytes)
		var statsStr string
		switch item.Tp {
		case ast.StatsTypeCardinality, ast.StatsTypeCorrelation:
			statsStr = fmt.Sprintf("%f", item.ScalarVals)
		case ast.StatsTypeDependency:
			statsStr = item.StringVals
		}
		// If isLoad is true, it's INSERT; otherwise, it's UPDATE.
		if _, err := exec.ExecuteInternal(ctx, "replace into mysql.stats_extended values (%?, %?, %?, %?, %?, %?, %?)", name, item.Tp, tableID, strColIDs, statsStr, version, StatsStatusAnalyzed); err != nil {
			return err
		}
	}
	if !isLoad {
		if _, err := exec.ExecuteInternal(ctx, "UPDATE mysql.stats_meta SET version = %? WHERE table_id = %?", version, tableID); err != nil {
			return err
		}
		statsVer = version
	}
	return nil
}

// CurrentPruneMode indicates whether tbl support runtime prune for table and first partition id.
func (h *Handle) CurrentPruneMode() variable.PartitionPruneMode {
	return variable.PartitionPruneMode(h.mu.ctx.GetSessionVars().PartitionPruneMode.Load())
}

// RefreshVars uses to pull PartitionPruneMethod vars from kv storage.
func (h *Handle) RefreshVars() error {
	h.mu.Lock()
	defer h.mu.Unlock()
	return h.mu.ctx.RefreshVars(context.Background())
}

// CheckAnalyzeVersion checks whether all the statistics versions of this table's columns and indexes are the same.
func (h *Handle) CheckAnalyzeVersion(tblInfo *model.TableInfo, physicalIDs []int64, version *int) bool {
	// We simply choose one physical id to get its stats.
	var tbl *statistics.Table
	for _, pid := range physicalIDs {
		tbl = h.GetPartitionStats(tblInfo, pid)
		if !tbl.Pseudo {
			break
		}
	}
	if tbl == nil || tbl.Pseudo {
		return true
	}
	return statistics.CheckAnalyzeVerOnTable(tbl, version)
}

type colStatsTimeInfo struct {
	LastUsedAt     *types.Time
	LastAnalyzedAt *types.Time
}

// getDisableColumnTrackingTime reads the value of tidb_disable_column_tracking_time from mysql.tidb if it exists.
func (h *Handle) getDisableColumnTrackingTime() (*time.Time, error) {
	rows, fields, err := h.execRestrictedSQL(context.Background(), "SELECT variable_value FROM %n.%n WHERE variable_name = %?", mysql.SystemDB, mysql.TiDBTable, variable.TiDBDisableColumnTrackingTime)
	if err != nil {
		return nil, err
	}
	if len(rows) == 0 {
		return nil, nil
	}
	d := rows[0].GetDatum(0, &fields[0].Column.FieldType)
	// The string represents the UTC time when tidb_enable_column_tracking is set to 0.
	value, err := d.ToString()
	if err != nil {
		return nil, err
	}
	t, err := time.Parse(types.UTCTimeFormat, value)
	if err != nil {
		return nil, err
	}
	return &t, nil
}

// LoadColumnStatsUsage loads column stats usage information from disk.
func (h *Handle) LoadColumnStatsUsage(loc *time.Location) (map[model.TableColumnID]colStatsTimeInfo, error) {
	disableTime, err := h.getDisableColumnTrackingTime()
	if err != nil {
		return nil, errors.Trace(err)
	}
	// Since we use another session from session pool to read mysql.column_stats_usage, which may have different @@time_zone, so we do time zone conversion here.
	rows, _, err := h.execRestrictedSQL(context.Background(), "SELECT table_id, column_id, CONVERT_TZ(last_used_at, @@TIME_ZONE, '+00:00'), CONVERT_TZ(last_analyzed_at, @@TIME_ZONE, '+00:00') FROM mysql.column_stats_usage")
	if err != nil {
		return nil, errors.Trace(err)
	}
	colStatsMap := make(map[model.TableColumnID]colStatsTimeInfo, len(rows))
	for _, row := range rows {
		if row.IsNull(0) || row.IsNull(1) {
			continue
		}
		tblColID := model.TableColumnID{TableID: row.GetInt64(0), ColumnID: row.GetInt64(1)}
		var statsUsage colStatsTimeInfo
		if !row.IsNull(2) {
			gt, err := row.GetTime(2).GoTime(time.UTC)
			if err != nil {
				return nil, errors.Trace(err)
			}
			// If `last_used_at` is before the time when `set global enable_column_tracking = 0`, we should ignore it because
			// `set global enable_column_tracking = 0` indicates all the predicate columns collected before.
			if disableTime == nil || gt.After(*disableTime) {
				t := types.NewTime(types.FromGoTime(gt.In(loc)), mysql.TypeTimestamp, types.DefaultFsp)
				statsUsage.LastUsedAt = &t
			}
		}
		if !row.IsNull(3) {
			gt, err := row.GetTime(3).GoTime(time.UTC)
			if err != nil {
				return nil, errors.Trace(err)
			}
			t := types.NewTime(types.FromGoTime(gt.In(loc)), mysql.TypeTimestamp, types.DefaultFsp)
			statsUsage.LastAnalyzedAt = &t
		}
		colStatsMap[tblColID] = statsUsage
	}
	return colStatsMap, nil
}

// CollectColumnsInExtendedStats returns IDs of the columns involved in extended stats.
func (h *Handle) CollectColumnsInExtendedStats(tableID int64) ([]int64, error) {
	ctx := context.Background()
	const sql = "SELECT name, type, column_ids FROM mysql.stats_extended WHERE table_id = %? and status in (%?, %?)"
	rows, _, err := h.execRestrictedSQL(ctx, sql, tableID, StatsStatusAnalyzed, StatsStatusInited)
	if err != nil {
		return nil, errors.Trace(err)
	}
	if len(rows) == 0 {
		return nil, nil
	}
	columnIDs := make([]int64, 0, len(rows)*2)
	for _, row := range rows {
		twoIDs := make([]int64, 0, 2)
		data := row.GetString(2)
		err := json.Unmarshal([]byte(data), &twoIDs)
		if err != nil {
			logutil.BgLogger().Error("invalid column_ids in mysql.stats_extended, skip collecting extended stats for this row", zap.String("column_ids", data), zap.Error(err))
			continue
		}
		columnIDs = append(columnIDs, twoIDs...)
	}
	return columnIDs, nil
}

// GetPredicateColumns returns IDs of predicate columns, which are the columns whose stats are used(needed) when generating query plans.
func (h *Handle) GetPredicateColumns(tableID int64) ([]int64, error) {
	disableTime, err := h.getDisableColumnTrackingTime()
	if err != nil {
		return nil, errors.Trace(err)
	}
	rows, _, err := h.execRestrictedSQL(context.Background(), "SELECT column_id, CONVERT_TZ(last_used_at, @@TIME_ZONE, '+00:00') FROM mysql.column_stats_usage WHERE table_id = %? AND last_used_at IS NOT NULL", tableID)
	if err != nil {
		return nil, errors.Trace(err)
	}
	columnIDs := make([]int64, 0, len(rows))
	for _, row := range rows {
		if row.IsNull(0) || row.IsNull(1) {
			continue
		}
		colID := row.GetInt64(0)
		gt, err := row.GetTime(1).GoTime(time.UTC)
		if err != nil {
			return nil, errors.Trace(err)
		}
		// If `last_used_at` is before the time when `set global enable_column_tracking = 0`, we don't regard the column as predicate column because
		// `set global enable_column_tracking = 0` indicates all the predicate columns collected before.
		if disableTime == nil || gt.After(*disableTime) {
			columnIDs = append(columnIDs, colID)
		}
	}
	return columnIDs, nil
}

// Max column size is 6MB. Refer https://docs.pingcap.com/tidb/dev/tidb-limitations/#limitation-on-a-single-column
const maxColumnSize = 6 << 20

// RecordHistoricalStatsToStorage records the given table's stats data to mysql.stats_history
func (h *Handle) RecordHistoricalStatsToStorage(dbName string, tableInfo *model.TableInfo) (uint64, error) {
	ctx := context.Background()
	js, err := h.DumpStatsToJSON(dbName, tableInfo, nil)
	if err != nil {
		return 0, errors.Trace(err)
	}
	version := uint64(0)
	for _, value := range js.Columns {
		version = uint64(*value.StatsVer)
		if version != 0 {
			break
		}
	}
	blocks, err := JSONTableToBlocks(js, maxColumnSize)
	if err != nil {
		return version, errors.Trace(err)
	}
	h.mu.Lock()
	defer h.mu.Unlock()
	exec := h.mu.ctx.(sqlexec.SQLExecutor)
	_, err = exec.ExecuteInternal(ctx, "begin pessimistic")
	if err != nil {
		return version, errors.Trace(err)
	}
	defer func() {
		err = finishTransaction(ctx, exec, err)
	}()
	ts := time.Now().Format("2006-01-02 15:04:05.999999")

	const sql = "INSERT INTO mysql.stats_history(table_id, stats_data, seq_no, version, create_time) VALUES (%?, %?, %?, %?, %?)"
	for i := 0; i < len(blocks); i++ {
		if _, err := exec.ExecuteInternal(ctx, sql, tableInfo.ID, blocks[i], i, version, ts); err != nil {
			return version, errors.Trace(err)
		}
	}
	return version, nil
}

// CheckHistoricalStatsEnable is used to check whether TiDBEnableHistoricalStats is enabled.
func (h *Handle) CheckHistoricalStatsEnable() (enable bool, err error) {
	h.mu.Lock()
	defer h.mu.Unlock()
	val, err := h.mu.ctx.GetSessionVars().GlobalVarsAccessor.GetGlobalSysVar(variable.TiDBEnableHistoricalStats)
	if err != nil {
		return false, errors.Trace(err)
	}
	return variable.TiDBOptOn(val), nil
}

func (h *Handle) recordHistoricalStatsMeta(tableID int64, version uint64) error {
	if tableID == 0 || version == 0 {
		return errors.Errorf("tableID %d, version %d are invalid", tableID, version)
	}
	historicalStatsEnabled, err := h.CheckHistoricalStatsEnable()
	if err != nil {
		return errors.Errorf("check tidb_enable_historical_stats failed: %v", err)
	}
	if !historicalStatsEnabled {
		return nil
	}

	ctx := context.Background()
	h.mu.Lock()
	defer h.mu.Unlock()
	rows, _, err := h.execRestrictedSQL(ctx, "select modify_count, count from mysql.stats_meta where table_id = %? and version = %?", tableID, version)
	if err != nil {
		return errors.Trace(err)
	}
	if len(rows) == 0 {
		return errors.New("no historical meta stats can be recorded")
	}
	modifyCount, count := rows[0].GetInt64(0), rows[0].GetInt64(1)

	exec := h.mu.ctx.(sqlexec.SQLExecutor)
	_, err = exec.ExecuteInternal(ctx, "begin pessimistic")
	if err != nil {
		return errors.Trace(err)
	}
	defer func() {
		err = finishTransaction(ctx, exec, err)
	}()

	const sql = "REPLACE INTO mysql.stats_meta_history(table_id, modify_count, count, version, create_time) VALUES (%?, %?, %?, %?, NOW())"
	if _, err := exec.ExecuteInternal(ctx, sql, tableID, modifyCount, count, version); err != nil {
		return errors.Trace(err)
	}
	return nil
}

// InsertAnalyzeJob inserts analyze job into mysql.analyze_jobs and gets job ID for further updating job.
func (h *Handle) InsertAnalyzeJob(job *statistics.AnalyzeJob, instance string, procID uint64) error {
	h.mu.Lock()
	defer h.mu.Unlock()
	exec := h.mu.ctx.(sqlexec.RestrictedSQLExecutor)
	ctx := context.TODO()
	const insertJob = "INSERT INTO mysql.analyze_jobs (table_schema, table_name, partition_name, job_info, state, instance, process_id) VALUES (%?, %?, %?, %?, %?, %?, %?)"
	_, _, err := exec.ExecRestrictedSQL(ctx, []sqlexec.OptionFuncAlias{sqlexec.ExecOptionUseCurSession}, insertJob, job.DBName, job.TableName, job.PartitionName, job.JobInfo, statistics.AnalyzePending, instance, procID)
	if err != nil {
		return err
	}
	const getJobID = "SELECT LAST_INSERT_ID()"
	rows, _, err := exec.ExecRestrictedSQL(ctx, []sqlexec.OptionFuncAlias{sqlexec.ExecOptionUseCurSession}, getJobID)
	if err != nil {
		return err
	}
	job.ID = new(uint64)
	*job.ID = rows[0].GetUint64(0)
	return nil
}

// DeleteAnalyzeJobs deletes the analyze jobs whose update time is earlier than updateTime.
func (h *Handle) DeleteAnalyzeJobs(updateTime time.Time) error {
	_, _, err := h.execRestrictedSQL(context.TODO(), "DELETE FROM mysql.analyze_jobs WHERE update_time < CONVERT_TZ(%?, '+00:00', @@TIME_ZONE)", updateTime.UTC().Format(types.TimeFormat))
	return err
}

type tableStatsOption struct {
	byQuery bool
}

// TableStatsOpt used to edit getTableStatsOption
type TableStatsOpt func(*tableStatsOption)

// WithTableStatsByQuery indicates user needed
func WithTableStatsByQuery() TableStatsOpt {
	return func(option *tableStatsOption) {
		option.byQuery = true
	}
}

// SetStatsCacheCapacity sets capacity
func (h *Handle) SetStatsCacheCapacity(c int64) {
	if h == nil {
		return
	}
	v := h.statsCache.Load()
	if v == nil {
		return
	}
	sc := v.(statsCache)
	sc.SetCapacity(c)
}

// GetStatsCacheFrontTable gets front table in statsCacheInner implementation
// only used for test
func (h *Handle) GetStatsCacheFrontTable() int64 {
	if h == nil {
		return 0
	}
	v := h.statsCache.Load()
	if v == nil {
		return 0
	}
	sc := v.(statsCache)
	return sc.Front()
}<|MERGE_RESOLUTION|>--- conflicted
+++ resolved
@@ -305,14 +305,11 @@
 	if err != nil {
 		return errors.Trace(err)
 	}
-<<<<<<< HEAD
 	healthyChange := &statsHealthyChange{}
-=======
 	option := &tableStatsOption{}
 	for _, opt := range opts {
 		opt(option)
 	}
->>>>>>> f351f44b
 	for _, row := range rows {
 		version := row.GetUint64(0)
 		physicalID := row.GetInt64(1)
@@ -350,25 +347,20 @@
 		tbl.ModifyCount = modifyCount
 		tbl.Name = getFullTableName(is, tableInfo)
 		tbl.TblInfoUpdateTS = tableInfo.UpdateTS
-<<<<<<< HEAD
-		oldCache.Put(physicalID, tbl)
-		if newHealthy, ok := tbl.GetStatsHealthy(); ok {
-			healthyChange.add(newHealthy)
-		}
-	}
-	updated := h.updateStatsCache(oldCache.update(nil, nil, lastVersion, opts...))
-	if updated {
-		healthyChange.apply()
-	}
-=======
 		if option.byQuery {
 			oldCache.PutByQuery(physicalID, tbl)
 		} else {
 			oldCache.Put(physicalID, tbl)
 		}
+		oldCache.Put(physicalID, tbl)
+		if newHealthy, ok := tbl.GetStatsHealthy(); ok {
+			healthyChange.add(newHealthy)
+		}  
 	}
 	h.updateStatsCache(oldCache.update(nil, nil, lastVersion))
->>>>>>> f351f44b
+	if updated {
+		healthyChange.apply()
+	}
 	return nil
 }
 
