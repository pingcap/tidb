--- conflicted
+++ resolved
@@ -1828,22 +1828,15 @@
 
 // LoadColumnStatsUsage loads column stats usage information from disk.
 func (h *Handle) LoadColumnStatsUsage(loc *time.Location) (map[model.TableColumnID]colStatsTimeInfo, error) {
-<<<<<<< HEAD
 	disableTime, err := h.getDisableColumnTrackingTime()
 	if err != nil {
 		return nil, errors.Trace(err)
 	}
-	rows, _, err := h.execRestrictedSQL(context.Background(), "SELECT table_id, column_id, CONVERT_TZ(last_used_at, @@TIME_ZONE, '+00:00'), CONVERT_TZ(last_analyzed_at, @@TIME_ZONE, '+00:00') FROM mysql.column_stats_usage")
-	if err != nil {
-		return nil, errors.Trace(err)
-	}
-=======
 	// Since we use another session from session pool to read mysql.column_stats_usage, which may have different @@time_zone, so we do time zone conversion here.
 	rows, _, err := h.execRestrictedSQL(context.Background(), "SELECT table_id, column_id, CONVERT_TZ(last_used_at, @@TIME_ZONE, '+00:00'), CONVERT_TZ(last_analyzed_at, @@TIME_ZONE, '+00:00') FROM mysql.column_stats_usage")
 	if err != nil {
 		return nil, errors.Trace(err)
 	}
->>>>>>> 7647c2b9
 	colStatsMap := make(map[model.TableColumnID]colStatsTimeInfo, len(rows))
 	for _, row := range rows {
 		if row.IsNull(0) || row.IsNull(1) {
@@ -1852,26 +1845,16 @@
 		tblColID := model.TableColumnID{TableID: row.GetInt64(0), ColumnID: row.GetInt64(1)}
 		var statsUsage colStatsTimeInfo
 		if !row.IsNull(2) {
-<<<<<<< HEAD
-			t := row.GetTime(2)
-			gt, err := t.GoTime(time.UTC)
+			gt, err := row.GetTime(2).GoTime(time.UTC)
 			if err != nil {
 				return nil, errors.Trace(err)
 			}
 			// If `last_used_at` is before the time when `set global enable_column_tracking = 0`, we should ignore it because
 			// `set global enable_column_tracking = 0` indicates all the predicate columns collected before.
 			if disableTime == nil || gt.After(*disableTime) {
-				t = types.NewTime(types.FromGoTime(gt.In(loc)), mysql.TypeTimestamp, types.DefaultFsp)
+				t := types.NewTime(types.FromGoTime(gt.In(loc)), mysql.TypeTimestamp, types.DefaultFsp)
 				statsUsage.LastUsedAt = &t
 			}
-=======
-			gt, err := row.GetTime(2).GoTime(time.UTC)
-			if err != nil {
-				return nil, errors.Trace(err)
-			}
-			t := types.NewTime(types.FromGoTime(gt.In(loc)), mysql.TypeTimestamp, types.DefaultFsp)
-			statsUsage.LastUsedAt = &t
->>>>>>> 7647c2b9
 		}
 		if !row.IsNull(3) {
 			gt, err := row.GetTime(3).GoTime(time.UTC)
