// Copyright 2017 PingCAP, Inc.
//
// Licensed under the Apache License, Version 2.0 (the "License");
// you may not use this file except in compliance with the License.
// You may obtain a copy of the License at
//
//     http://www.apache.org/licenses/LICENSE-2.0
//
// Unless required by applicable law or agreed to in writing, software
// distributed under the License is distributed on an "AS IS" BASIS,
// WITHOUT WARRANTIES OR CONDITIONS OF ANY KIND, either express or implied.
// See the License for the specific language governing permissions and
// limitations under the License.

package handle

import (
	"context"
	"encoding/json"
	"fmt"
	"sort"
	"strconv"
	"sync"
	"sync/atomic"
	"time"

	"github.com/cznic/mathutil"
	"github.com/ngaut/pools"
	"github.com/pingcap/errors"
	"github.com/pingcap/failpoint"
	"github.com/pingcap/tidb/ddl/util"
	"github.com/pingcap/tidb/infoschema"
	"github.com/pingcap/tidb/parser/ast"
	"github.com/pingcap/tidb/parser/model"
	"github.com/pingcap/tidb/parser/mysql"
	"github.com/pingcap/tidb/sessionctx"
	"github.com/pingcap/tidb/sessionctx/stmtctx"
	"github.com/pingcap/tidb/sessionctx/variable"
	"github.com/pingcap/tidb/statistics"
	"github.com/pingcap/tidb/table"
	"github.com/pingcap/tidb/types"
	"github.com/pingcap/tidb/util/chunk"
	"github.com/pingcap/tidb/util/logutil"
	"github.com/pingcap/tidb/util/memory"
	"github.com/pingcap/tidb/util/sqlexec"
	"github.com/tikv/client-go/v2/oracle"
	atomic2 "go.uber.org/atomic"
	"go.uber.org/zap"
)

const (
	// TiDBGlobalStats represents the global-stats for a partitioned table.
	TiDBGlobalStats = "global"
)

// statsCache caches the tables in memory for Handle.
type statsCache struct {
	tables map[int64]*statistics.Table
	// version is the latest version of cache. It is bumped when new records of `mysql.stats_meta` are loaded into cache.
	version uint64
	// minorVersion is to differentiate the cache when the version is unchanged while the cache contents are
	// modified indeed. This can happen when we load extra column histograms into cache, or when we modify the cache with
	// statistics feedbacks, etc. We cannot bump the version then because no new changes of `mysql.stats_meta` are loaded,
	// while the override of statsCache is in a copy-on-write way, to make sure the statsCache is unchanged by others during the
	// the interval of 'copy' and 'write', every 'write' should bump / check this minorVersion if the version keeps
	// unchanged.
	// This bump / check logic is encapsulated in `statsCache.update` and `updateStatsCache`, callers don't need to care
	// about this minorVersion actually.
	minorVersion uint64
	memUsage     int64
}

// Handle can update stats info periodically.
type Handle struct {
	mu struct {
		sync.Mutex
		ctx sessionctx.Context
		// rateMap contains the error rate delta from feedback.
		rateMap errorRateDeltaMap
		// pid2tid is the map from partition ID to table ID.
		pid2tid map[int64]int64
		// schemaVersion is the version of information schema when `pid2tid` is built.
		schemaVersion int64
	}

	// It can be read by multiple readers at the same time without acquiring lock, but it can be
	// written only after acquiring the lock.
	statsCache struct {
		sync.Mutex
		atomic.Value
		memTracker *memory.Tracker
	}

	pool sessionPool

	// ddlEventCh is a channel to notify a ddl operation has happened.
	// It is sent only by owner or the drop stats executor, and read by stats handle.
	ddlEventCh chan *util.Event
	// listHead contains all the stats collector required by session.
	listHead *SessionStatsCollector
	// globalMap contains all the delta map from collectors when we dump them to KV.
	globalMap tableDeltaMap
	// feedback is used to store query feedback info.
	feedback *statistics.QueryFeedbackMap

	lease atomic2.Duration

	// idxUsageListHead contains all the index usage collectors required by session.
	idxUsageListHead *SessionIndexUsageCollector
}

func (h *Handle) withRestrictedSQLExecutor(ctx context.Context, fn func(context.Context, sqlexec.RestrictedSQLExecutor) ([]chunk.Row, []*ast.ResultField, error)) ([]chunk.Row, []*ast.ResultField, error) {
	se, err := h.pool.Get()
	if err != nil {
		return nil, nil, errors.Trace(err)
	}
	defer h.pool.Put(se)

	exec := se.(sqlexec.RestrictedSQLExecutor)
	return fn(ctx, exec)
}

func (h *Handle) execRestrictedSQL(ctx context.Context, sql string, params ...interface{}) ([]chunk.Row, []*ast.ResultField, error) {
	return h.withRestrictedSQLExecutor(ctx, func(ctx context.Context, exec sqlexec.RestrictedSQLExecutor) ([]chunk.Row, []*ast.ResultField, error) {
		stmt, err := exec.ParseWithParams(ctx, sql, params...)
		if err != nil {
			return nil, nil, errors.Trace(err)
		}
		return exec.ExecRestrictedStmt(ctx, stmt)
	})
}

func (h *Handle) execRestrictedSQLWithStatsVer(ctx context.Context, statsVer int, sql string, params ...interface{}) ([]chunk.Row, []*ast.ResultField, error) {
	return h.withRestrictedSQLExecutor(ctx, func(ctx context.Context, exec sqlexec.RestrictedSQLExecutor) ([]chunk.Row, []*ast.ResultField, error) {
		stmt, err := exec.ParseWithParams(ctx, sql, params...)
		// TODO: An ugly way to set @@tidb_partition_prune_mode. Need to be improved.
		if _, ok := stmt.(*ast.AnalyzeTableStmt); ok {
			pruneMode := h.CurrentPruneMode()
			if session, ok := exec.(sessionctx.Context); ok {
				session.GetSessionVars().PartitionPruneMode.Store(string(pruneMode))
			}
		}
		if err != nil {
			return nil, nil, errors.Trace(err)
		}
		return exec.ExecRestrictedStmt(ctx, stmt, execOptionForAnalyze[statsVer])
	})
}

func (h *Handle) execRestrictedSQLWithSnapshot(ctx context.Context, sql string, snapshot uint64, params ...interface{}) ([]chunk.Row, []*ast.ResultField, error) {
	return h.withRestrictedSQLExecutor(ctx, func(ctx context.Context, exec sqlexec.RestrictedSQLExecutor) ([]chunk.Row, []*ast.ResultField, error) {
		stmt, err := exec.ParseWithParams(ctx, sql, params...)
		if err != nil {
			return nil, nil, errors.Trace(err)
		}
		return exec.ExecRestrictedStmt(ctx, stmt, sqlexec.ExecOptionWithSnapshot(snapshot))
	})
}

// Clear the statsCache, only for test.
func (h *Handle) Clear() {
	h.mu.Lock()
	h.statsCache.Lock()
	h.statsCache.Store(statsCache{tables: make(map[int64]*statistics.Table)})
	h.statsCache.memTracker = memory.NewTracker(memory.LabelForStatsCache, -1)
	h.statsCache.Unlock()
	for len(h.ddlEventCh) > 0 {
		<-h.ddlEventCh
	}
	h.feedback = statistics.NewQueryFeedbackMap()
	h.mu.ctx.GetSessionVars().InitChunkSize = 1
	h.mu.ctx.GetSessionVars().MaxChunkSize = 1
	h.mu.ctx.GetSessionVars().EnableChunkRPC = false
	h.mu.ctx.GetSessionVars().SetProjectionConcurrency(0)
	h.listHead = &SessionStatsCollector{mapper: make(tableDeltaMap), rateMap: make(errorRateDeltaMap)}
	h.globalMap = make(tableDeltaMap)
	h.mu.rateMap = make(errorRateDeltaMap)
	h.mu.Unlock()
}

type sessionPool interface {
	Get() (pools.Resource, error)
	Put(pools.Resource)
}

// NewHandle creates a Handle for update stats.
func NewHandle(ctx sessionctx.Context, lease time.Duration, pool sessionPool) (*Handle, error) {
	handle := &Handle{
		ddlEventCh:       make(chan *util.Event, 100),
		listHead:         &SessionStatsCollector{mapper: make(tableDeltaMap), rateMap: make(errorRateDeltaMap)},
		globalMap:        make(tableDeltaMap),
		feedback:         statistics.NewQueryFeedbackMap(),
		idxUsageListHead: &SessionIndexUsageCollector{mapper: make(indexUsageMap)},
		pool:             pool,
	}
	handle.lease.Store(lease)
	handle.pool = pool
	handle.statsCache.memTracker = memory.NewTracker(memory.LabelForStatsCache, -1)
	handle.mu.ctx = ctx
	handle.mu.rateMap = make(errorRateDeltaMap)
	handle.statsCache.Store(statsCache{tables: make(map[int64]*statistics.Table)})
	err := handle.RefreshVars()
	if err != nil {
		return nil, err
	}
	return handle, nil
}

// Lease returns the stats lease.
func (h *Handle) Lease() time.Duration {
	return h.lease.Load()
}

// SetLease sets the stats lease.
func (h *Handle) SetLease(lease time.Duration) {
	h.lease.Store(lease)
}

// GetQueryFeedback gets the query feedback. It is only used in test.
func (h *Handle) GetQueryFeedback() *statistics.QueryFeedbackMap {
	defer func() {
		h.feedback = statistics.NewQueryFeedbackMap()
	}()
	return h.feedback
}

// DurationToTS converts duration to timestamp.
func DurationToTS(d time.Duration) uint64 {
	return oracle.ComposeTS(d.Nanoseconds()/int64(time.Millisecond), 0)
}

// Update reads stats meta from store and updates the stats map.
func (h *Handle) Update(is infoschema.InfoSchema) error {
	oldCache := h.statsCache.Load().(statsCache)
	lastVersion := oldCache.version
	// We need this because for two tables, the smaller version may write later than the one with larger version.
	// Consider the case that there are two tables A and B, their version and commit time is (A0, A1) and (B0, B1),
	// and A0 < B0 < B1 < A1. We will first read the stats of B, and update the lastVersion to B0, but we cannot read
	// the table stats of A0 if we read stats that greater than lastVersion which is B0.
	// We can read the stats if the diff between commit time and version is less than three lease.
	offset := DurationToTS(3 * h.Lease())
	if oldCache.version >= offset {
		lastVersion = lastVersion - offset
	} else {
		lastVersion = 0
	}
	ctx := context.Background()
	rows, _, err := h.execRestrictedSQL(ctx, "SELECT version, table_id, modify_count, count from mysql.stats_meta where version > %? order by version", lastVersion)
	if err != nil {
		return errors.Trace(err)
	}

	tables := make([]*statistics.Table, 0, len(rows))
	deletedTableIDs := make([]int64, 0, len(rows))
	for _, row := range rows {
		version := row.GetUint64(0)
		physicalID := row.GetInt64(1)
		modifyCount := row.GetInt64(2)
		count := row.GetInt64(3)
		lastVersion = version
		h.mu.Lock()
		table, ok := h.getTableByPhysicalID(is, physicalID)
		h.mu.Unlock()
		if !ok {
			logutil.BgLogger().Debug("unknown physical ID in stats meta table, maybe it has been dropped", zap.Int64("ID", physicalID))
			deletedTableIDs = append(deletedTableIDs, physicalID)
			continue
		}
		tableInfo := table.Meta()
		if oldTbl, ok := oldCache.tables[physicalID]; ok && oldTbl.Version >= version && tableInfo.UpdateTS == oldTbl.TblInfoUpdateTS {
			continue
		}
		tbl, err := h.TableStatsFromStorage(tableInfo, physicalID, false, 0)
		// Error is not nil may mean that there are some ddl changes on this table, we will not update it.
		if err != nil {
			logutil.BgLogger().Error("[stats] error occurred when read table stats", zap.String("table", tableInfo.Name.O), zap.Error(err))
			continue
		}
		if tbl == nil {
			deletedTableIDs = append(deletedTableIDs, physicalID)
			continue
		}
		tbl.Version = version
		tbl.Count = count
		tbl.ModifyCount = modifyCount
		tbl.Name = getFullTableName(is, tableInfo)
		tbl.TblInfoUpdateTS = tableInfo.UpdateTS
		tables = append(tables, tbl)
	}
	h.updateStatsCache(oldCache.update(tables, deletedTableIDs, lastVersion))
	return nil
}

// UpdateSessionVar updates the necessary session variables for the stats reader.
func (h *Handle) UpdateSessionVar() error {
	h.mu.Lock()
	defer h.mu.Unlock()
	verInString, err := h.mu.ctx.GetSessionVars().GlobalVarsAccessor.GetGlobalSysVar(variable.TiDBAnalyzeVersion)
	if err != nil {
		return err
	}
	ver, err := strconv.ParseInt(verInString, 10, 64)
	if err != nil {
		return err
	}
	h.mu.ctx.GetSessionVars().AnalyzeVersion = int(ver)
	return err
}

// GlobalStats is used to store the statistics contained in the global-level stats
// which is generated by the merge of partition-level stats.
// It will both store the column stats and index stats.
// In the column statistics, the variable `num` is equal to the number of columns in the partition table.
// In the index statistics, the variable `num` is always equal to one.
type GlobalStats struct {
	Num   int
	Count int64
	Hg    []*statistics.Histogram
	Cms   []*statistics.CMSketch
	TopN  []*statistics.TopN
	Fms   []*statistics.FMSketch
}

// MergePartitionStats2GlobalStatsByTableID merge the partition-level stats to global-level stats based on the tableID.
func (h *Handle) MergePartitionStats2GlobalStatsByTableID(sc sessionctx.Context, opts map[ast.AnalyzeOptionType]uint64, is infoschema.InfoSchema, physicalID int64, isIndex int, idxID int64) (globalStats *GlobalStats, err error) {
	// get the partition table IDs
	h.mu.Lock()
	globalTable, ok := h.getTableByPhysicalID(is, physicalID)
	h.mu.Unlock()
	if !ok {
		err = errors.Errorf("unknown physical ID %d in stats meta table, maybe it has been dropped", physicalID)
		return
	}
	globalTableInfo := globalTable.Meta()
	return h.mergePartitionStats2GlobalStats(sc, opts, is, globalTableInfo, isIndex, idxID)
}

// MergePartitionStats2GlobalStatsByTableID merge the partition-level stats to global-level stats based on the tableInfo.
func (h *Handle) mergePartitionStats2GlobalStats(sc sessionctx.Context, opts map[ast.AnalyzeOptionType]uint64, is infoschema.InfoSchema, globalTableInfo *model.TableInfo, isIndex int, idxID int64) (globalStats *GlobalStats, err error) {
	partitionNum := len(globalTableInfo.Partition.Definitions)
	partitionIDs := make([]int64, 0, partitionNum)
	for i := 0; i < partitionNum; i++ {
		partitionIDs = append(partitionIDs, globalTableInfo.Partition.Definitions[i].ID)
	}

	// initialized the globalStats
	globalStats = new(GlobalStats)
	var validColStatsIdx []int
	if isIndex == 0 {
		validColStatsIdx = make([]int, 0, len(globalTableInfo.Columns))
		for i, col := range globalTableInfo.Columns {
			// The virtual generated column stats can not be merged to the global stats.
			if col.IsGenerated() && !col.GeneratedStored {
				continue
			}
			validColStatsIdx = append(validColStatsIdx, i)
		}
		globalStats.Num = len(validColStatsIdx)
	} else {
		globalStats.Num = 1
	}
	globalStats.Count = 0
	globalStats.Hg = make([]*statistics.Histogram, globalStats.Num)
	globalStats.Cms = make([]*statistics.CMSketch, globalStats.Num)
	globalStats.TopN = make([]*statistics.TopN, globalStats.Num)
	globalStats.Fms = make([]*statistics.FMSketch, globalStats.Num)

	// The first dimension of slice is means the number of column or index stats in the globalStats.
	// The second dimension of slice is means the number of partition tables.
	// Because all topN and histograms need to be collected before they can be merged.
	// So we should store all of the partition-level stats first, and merge them together.
	allHg := make([][]*statistics.Histogram, globalStats.Num)
	allCms := make([][]*statistics.CMSketch, globalStats.Num)
	allTopN := make([][]*statistics.TopN, globalStats.Num)
	allFms := make([][]*statistics.FMSketch, globalStats.Num)
	for i := 0; i < globalStats.Num; i++ {
		allHg[i] = make([]*statistics.Histogram, 0, partitionNum)
		allCms[i] = make([]*statistics.CMSketch, 0, partitionNum)
		allTopN[i] = make([]*statistics.TopN, 0, partitionNum)
		allFms[i] = make([]*statistics.FMSketch, 0, partitionNum)
	}

	for _, partitionID := range partitionIDs {
		h.mu.Lock()
		partitionTable, ok := h.getTableByPhysicalID(is, partitionID)
		h.mu.Unlock()
		if !ok {
			err = errors.Errorf("unknown physical ID %d in stats meta table, maybe it has been dropped", partitionID)
			return
		}
		tableInfo := partitionTable.Meta()
		var partitionStats *statistics.Table
		partitionStats, err = h.TableStatsFromStorage(tableInfo, partitionID, true, 0)
		if err != nil {
			return
		}
		// if the err == nil && partitionStats == nil, it means we lack the partition-level stats which the physicalID is equal to partitionID.
		if partitionStats == nil {
			var errMsg string
			if isIndex == 0 {
				errMsg = fmt.Sprintf("`%s`", tableInfo.Name.L)
			} else {
				indexName := ""
				for _, idx := range tableInfo.Indices {
					if idx.ID == idxID {
						indexName = idx.Name.L
					}
				}
				errMsg = fmt.Sprintf("`%s` index: `%s`", tableInfo.Name.L, indexName)
			}
			err = types.ErrPartitionStatsMissing.GenWithStackByArgs(errMsg)
			return
		}
		for i := 0; i < globalStats.Num; i++ {
			// If the statistics is the index stats, we should use the index ID.
			ID := idxID
			if isIndex == 0 {
				// If the statistics is the column stats, we should use the column ID to replace the index ID.
				ID = tableInfo.Columns[validColStatsIdx[i]].ID
			}
			count, hg, cms, topN, fms := partitionStats.GetStatsInfo(ID, isIndex == 1)
			if i == 0 {
				// In a partition, we will only update globalStats.Count once
				globalStats.Count += count
			}
			allHg[i] = append(allHg[i], hg)
			allCms[i] = append(allCms[i], cms)
			allTopN[i] = append(allTopN[i], topN)
			allFms[i] = append(allFms[i], fms)
		}
	}

	// After collect all of the statistics from the partition-level stats,
	// we should merge them together.
	for i := 0; i < globalStats.Num; i++ {
		// Merge CMSketch
		globalStats.Cms[i] = allCms[i][0].Copy()
		for j := 1; j < partitionNum; j++ {
			err = globalStats.Cms[i].MergeCMSketch(allCms[i][j])
			if err != nil {
				return
			}
		}

		// Merge topN. We need to merge TopN before merging the histogram.
		// Because after merging TopN, some numbers will be left.
		// These remaining topN numbers will be used as a separate bucket for later histogram merging.
		var popedTopN []statistics.TopNMeta
		globalStats.TopN[i], popedTopN, allHg[i], err = statistics.MergePartTopN2GlobalTopN(sc.GetSessionVars().StmtCtx, sc.GetSessionVars().AnalyzeVersion, allTopN[i], uint32(opts[ast.AnalyzeOptNumTopN]), allHg[i], isIndex == 1)
		if err != nil {
			return
		}

		// Merge histogram
		globalStats.Hg[i], err = statistics.MergePartitionHist2GlobalHist(sc.GetSessionVars().StmtCtx, allHg[i], popedTopN, int64(opts[ast.AnalyzeOptNumBuckets]), isIndex == 1)
		if err != nil {
			return
		}

		// NOTICE: after merging bucket NDVs have the trend to be underestimated, so for safe we don't use them.
		for j := range globalStats.Hg[i].Buckets {
			globalStats.Hg[i].Buckets[j].NDV = 0
		}

		// Update NDV of global-level stats
		globalStats.Fms[i] = allFms[i][0].Copy()
		for j := 1; j < partitionNum; j++ {
			globalStats.Fms[i].MergeFMSketch(allFms[i][j])
		}

		// update the NDV
		globalStatsNDV := globalStats.Fms[i].NDV()
		if globalStatsNDV > globalStats.Count {
			globalStatsNDV = globalStats.Count
		}
		globalStats.Hg[i].NDV = globalStatsNDV
	}
	return
}

func (h *Handle) getTableByPhysicalID(is infoschema.InfoSchema, physicalID int64) (table.Table, bool) {
	if is.SchemaMetaVersion() != h.mu.schemaVersion {
		h.mu.schemaVersion = is.SchemaMetaVersion()
		h.mu.pid2tid = buildPartitionID2TableID(is)
	}
	if id, ok := h.mu.pid2tid[physicalID]; ok {
		return is.TableByID(id)
	}
	return is.TableByID(physicalID)
}

func buildPartitionID2TableID(is infoschema.InfoSchema) map[int64]int64 {
	mapper := make(map[int64]int64)
	for _, db := range is.AllSchemas() {
		tbls := db.Tables
		for _, tbl := range tbls {
			pi := tbl.GetPartitionInfo()
			if pi == nil {
				continue
			}
			for _, def := range pi.Definitions {
				mapper[def.ID] = tbl.ID
			}
		}
	}
	return mapper
}

// GetMemConsumed returns the mem size of statscache consumed
func (h *Handle) GetMemConsumed() (size int64) {
	size = h.statsCache.memTracker.BytesConsumed()
	return
}

// GetTableStats retrieves the statistics table from cache, and the cache will be updated by a goroutine.
func (h *Handle) GetTableStats(tblInfo *model.TableInfo) *statistics.Table {
	return h.GetPartitionStats(tblInfo, tblInfo.ID)
}

// GetPartitionStats retrieves the partition stats from cache.
func (h *Handle) GetPartitionStats(tblInfo *model.TableInfo, pid int64) *statistics.Table {
	statsCache := h.statsCache.Load().(statsCache)
	tbl, ok := statsCache.tables[pid]
	if !ok {
		tbl = statistics.PseudoTable(tblInfo)
		tbl.PhysicalID = pid
		h.updateStatsCache(statsCache.update([]*statistics.Table{tbl}, nil, statsCache.version))
		return tbl
	}
	return tbl
}

// updateStatsCache overrides the global statsCache with a new one, it may fail
// if the global statsCache has been modified by others already.
// Callers should add retry loop if necessary.
func (h *Handle) updateStatsCache(newCache statsCache) (updated bool) {
	h.statsCache.Lock()
	oldCache := h.statsCache.Load().(statsCache)
	if oldCache.version < newCache.version || (oldCache.version == newCache.version && oldCache.minorVersion < newCache.minorVersion) {
		h.statsCache.memTracker.Consume(newCache.memUsage - oldCache.memUsage)
		h.statsCache.Store(newCache)
		updated = true
	}
	h.statsCache.Unlock()
	return
}

func (sc statsCache) copy() statsCache {
	newCache := statsCache{tables: make(map[int64]*statistics.Table, len(sc.tables)),
		version:      sc.version,
		minorVersion: sc.minorVersion,
		memUsage:     sc.memUsage,
	}
	for k, v := range sc.tables {
		newCache.tables[k] = v
	}
	return newCache
}

//initMemoryUsage calc total memory usage of statsCache and set statsCache.memUsage
//should be called after the tables and their stats are initilazed
func (sc statsCache) initMemoryUsage() {
	sum := int64(0)
	for _, tb := range sc.tables {
		sum += tb.MemoryUsage()
	}
	sc.memUsage = sum
}

// update updates the statistics table cache using copy on write.
func (sc statsCache) update(tables []*statistics.Table, deletedIDs []int64, newVersion uint64) statsCache {
	newCache := sc.copy()
	if newVersion == newCache.version {
		newCache.minorVersion += uint64(1)
	} else {
		newCache.version = newVersion
		newCache.minorVersion = uint64(0)
	}
	for _, tbl := range tables {
		id := tbl.PhysicalID
		if ptbl, ok := newCache.tables[id]; ok {
			newCache.memUsage -= ptbl.MemoryUsage()
		}
		newCache.tables[id] = tbl
		newCache.memUsage += tbl.MemoryUsage()
	}
	for _, id := range deletedIDs {
		if ptbl, ok := newCache.tables[id]; ok {
			newCache.memUsage -= ptbl.MemoryUsage()
		}
		delete(newCache.tables, id)
	}
	return newCache
}

// LoadNeededHistograms will load histograms for those needed columns.
func (h *Handle) LoadNeededHistograms() (err error) {
	cols := statistics.HistogramNeededColumns.AllCols()
	reader, err := h.getStatsReader(0)
	if err != nil {
		return err
	}

	defer func() {
		err1 := h.releaseStatsReader(reader)
		if err1 != nil && err == nil {
			err = err1
		}
	}()

	for _, col := range cols {
		oldCache := h.statsCache.Load().(statsCache)
		tbl, ok := oldCache.tables[col.TableID]
		if !ok {
			continue
		}
		c, ok := tbl.Columns[col.ColumnID]
		if !ok || c.Len() > 0 {
			statistics.HistogramNeededColumns.Delete(col)
			continue
		}
		hg, err := h.histogramFromStorage(reader, col.TableID, c.ID, &c.Info.FieldType, c.Histogram.NDV, 0, c.LastUpdateVersion, c.NullCount, c.TotColSize, c.Correlation)
		if err != nil {
			return errors.Trace(err)
		}
		cms, topN, err := h.cmSketchAndTopNFromStorage(reader, col.TableID, 0, col.ColumnID)
		if err != nil {
			return errors.Trace(err)
		}
		fms, err := h.fmSketchFromStorage(reader, col.TableID, 0, col.ColumnID)
		if err != nil {
			return errors.Trace(err)
		}
		rows, _, err := reader.read("select stats_ver from mysql.stats_histograms where is_index = 0 and table_id = %? and hist_id = %?", col.TableID, col.ColumnID)
		if err != nil {
			return errors.Trace(err)
		}
		if len(rows) == 0 {
			logutil.BgLogger().Error("fail to get stats version for this histogram", zap.Int64("table_id", col.TableID), zap.Int64("hist_id", col.ColumnID))
		}
		colHist := &statistics.Column{
			PhysicalID: col.TableID,
			Histogram:  *hg,
			Info:       c.Info,
			CMSketch:   cms,
			TopN:       topN,
			FMSketch:   fms,
			Count:      int64(hg.TotalRowCount()),
			IsHandle:   c.IsHandle,
			StatsVer:   rows[0].GetInt64(0),
		}
		colHist.Count = int64(colHist.TotalRowCount())
		// Reload the latest stats cache, otherwise the `updateStatsCache` may fail with high probability, because functions
		// like `GetPartitionStats` called in `fmSketchFromStorage` would have modified the stats cache already.
		oldCache = h.statsCache.Load().(statsCache)
		tbl, ok = oldCache.tables[col.TableID]
		if !ok {
			continue
		}
		tbl = tbl.Copy()
		tbl.Columns[c.ID] = colHist
		if h.updateStatsCache(oldCache.update([]*statistics.Table{tbl}, nil, oldCache.version)) {
			statistics.HistogramNeededColumns.Delete(col)
		}
	}
	return nil
}

// LastUpdateVersion gets the last update version.
func (h *Handle) LastUpdateVersion() uint64 {
	return h.statsCache.Load().(statsCache).version
}

// SetLastUpdateVersion sets the last update version.
func (h *Handle) SetLastUpdateVersion(version uint64) {
	statsCache := h.statsCache.Load().(statsCache)
	h.updateStatsCache(statsCache.update(nil, nil, version))
}

// FlushStats flushes the cached stats update into store.
func (h *Handle) FlushStats() {
	for len(h.ddlEventCh) > 0 {
		e := <-h.ddlEventCh
		if err := h.HandleDDLEvent(e); err != nil {
			logutil.BgLogger().Error("[stats] handle ddl event fail", zap.Error(err))
		}
	}
	if err := h.DumpStatsDeltaToKV(DumpAll); err != nil {
		logutil.BgLogger().Error("[stats] dump stats delta fail", zap.Error(err))
	}
	if err := h.DumpStatsFeedbackToKV(); err != nil {
		logutil.BgLogger().Error("[stats] dump stats feedback fail", zap.Error(err))
	}
}

func (h *Handle) cmSketchAndTopNFromStorage(reader *statsReader, tblID int64, isIndex, histID int64) (_ *statistics.CMSketch, _ *statistics.TopN, err error) {
	topNRows, _, err := reader.read("select HIGH_PRIORITY value, count from mysql.stats_top_n where table_id = %? and is_index = %? and hist_id = %?", tblID, isIndex, histID)
	if err != nil {
		return nil, nil, err
	}
	rows, _, err := reader.read("select cm_sketch from mysql.stats_histograms where table_id = %? and is_index = %? and hist_id = %?", tblID, isIndex, histID)
	if err != nil {
		return nil, nil, err
	}
	if len(rows) == 0 {
		return statistics.DecodeCMSketchAndTopN(nil, topNRows)
	}
	return statistics.DecodeCMSketchAndTopN(rows[0].GetBytes(0), topNRows)
}

func (h *Handle) fmSketchFromStorage(reader *statsReader, tblID int64, isIndex, histID int64) (_ *statistics.FMSketch, err error) {
	rows, _, err := reader.read("select value from mysql.stats_fm_sketch where table_id = %? and is_index = %? and hist_id = %?", tblID, isIndex, histID)
	if err != nil || len(rows) == 0 {
		return nil, err
	}
	return statistics.DecodeFMSketch(rows[0].GetBytes(0))
}

func (h *Handle) indexStatsFromStorage(reader *statsReader, row chunk.Row, table *statistics.Table, tableInfo *model.TableInfo) error {
	histID := row.GetInt64(2)
	distinct := row.GetInt64(3)
	histVer := row.GetUint64(4)
	nullCount := row.GetInt64(5)
	idx := table.Indices[histID]
	errorRate := statistics.ErrorRate{}
	flag := row.GetInt64(8)
	lastAnalyzePos := row.GetDatum(10, types.NewFieldType(mysql.TypeBlob))
	if statistics.IsAnalyzed(flag) && !reader.isHistory() {
		h.mu.rateMap.clear(table.PhysicalID, histID, true)
	} else if idx != nil {
		errorRate = idx.ErrorRate
	}
	for _, idxInfo := range tableInfo.Indices {
		if histID != idxInfo.ID {
			continue
		}
		if idx == nil || idx.LastUpdateVersion < histVer {
			hg, err := h.histogramFromStorage(reader, table.PhysicalID, histID, types.NewFieldType(mysql.TypeBlob), distinct, 1, histVer, nullCount, 0, 0)
			if err != nil {
				return errors.Trace(err)
			}
			cms, topN, err := h.cmSketchAndTopNFromStorage(reader, table.PhysicalID, 1, idxInfo.ID)
			if err != nil {
				return errors.Trace(err)
			}
			fmSketch, err := h.fmSketchFromStorage(reader, table.PhysicalID, 1, histID)
			if err != nil {
				return errors.Trace(err)
			}
			idx = &statistics.Index{Histogram: *hg, CMSketch: cms, TopN: topN, FMSketch: fmSketch, Info: idxInfo, ErrorRate: errorRate, StatsVer: row.GetInt64(7), Flag: flag}
			lastAnalyzePos.Copy(&idx.LastAnalyzePos)
		}
		break
	}
	if idx != nil {
		table.Indices[histID] = idx
	} else {
		logutil.BgLogger().Debug("we cannot find index id in table info. It may be deleted.", zap.Int64("indexID", histID), zap.String("table", tableInfo.Name.O))
	}
	return nil
}

func (h *Handle) columnStatsFromStorage(reader *statsReader, row chunk.Row, table *statistics.Table, tableInfo *model.TableInfo, loadAll bool) error {
	histID := row.GetInt64(2)
	distinct := row.GetInt64(3)
	histVer := row.GetUint64(4)
	nullCount := row.GetInt64(5)
	totColSize := row.GetInt64(6)
	statsVer := row.GetInt64(7)
	correlation := row.GetFloat64(9)
	lastAnalyzePos := row.GetDatum(10, types.NewFieldType(mysql.TypeBlob))
	fmSketch, err := h.fmSketchFromStorage(reader, table.PhysicalID, 0, histID)
	if err != nil {
		return errors.Trace(err)
	}
	col := table.Columns[histID]
	errorRate := statistics.ErrorRate{}
	flag := row.GetInt64(8)
	if statistics.IsAnalyzed(flag) && !reader.isHistory() {
		h.mu.rateMap.clear(table.PhysicalID, histID, false)
	} else if col != nil {
		errorRate = col.ErrorRate
	}
	for _, colInfo := range tableInfo.Columns {
		if histID != colInfo.ID {
			continue
		}
		isHandle := tableInfo.PKIsHandle && mysql.HasPriKeyFlag(colInfo.Flag)
		// We will not load buckets if:
		// 1. Lease > 0, and:
		// 2. this column is not handle, and:
		// 3. the column doesn't has buckets before, and:
		// 4. loadAll is false.
		notNeedLoad := h.Lease() > 0 &&
			!isHandle &&
			(col == nil || col.Len() == 0 && col.LastUpdateVersion < histVer) &&
			!loadAll
		if notNeedLoad {
			count, err := h.columnCountFromStorage(reader, table.PhysicalID, histID, statsVer)
			if err != nil {
				return errors.Trace(err)
			}
			col = &statistics.Column{
				PhysicalID: table.PhysicalID,
				Histogram:  *statistics.NewHistogram(histID, distinct, nullCount, histVer, &colInfo.FieldType, 0, totColSize),
				FMSketch:   fmSketch,
				Info:       colInfo,
				Count:      count + nullCount,
				ErrorRate:  errorRate,
				IsHandle:   tableInfo.PKIsHandle && mysql.HasPriKeyFlag(colInfo.Flag),
				Flag:       flag,
				StatsVer:   statsVer,
			}
			lastAnalyzePos.Copy(&col.LastAnalyzePos)
			col.Histogram.Correlation = correlation
			break
		}
		if col == nil || col.LastUpdateVersion < histVer || loadAll {
			hg, err := h.histogramFromStorage(reader, table.PhysicalID, histID, &colInfo.FieldType, distinct, 0, histVer, nullCount, totColSize, correlation)
			if err != nil {
				return errors.Trace(err)
			}
			cms, topN, err := h.cmSketchAndTopNFromStorage(reader, table.PhysicalID, 0, colInfo.ID)
			if err != nil {
				return errors.Trace(err)
			}
			col = &statistics.Column{
				PhysicalID: table.PhysicalID,
				Histogram:  *hg,
				Info:       colInfo,
				CMSketch:   cms,
				TopN:       topN,
				FMSketch:   fmSketch,
				Count:      int64(hg.TotalRowCount()),
				ErrorRate:  errorRate,
				IsHandle:   tableInfo.PKIsHandle && mysql.HasPriKeyFlag(colInfo.Flag),
				Flag:       flag,
				StatsVer:   statsVer,
			}
			col.Count = int64(col.TotalRowCount())
			lastAnalyzePos.Copy(&col.LastAnalyzePos)
			break
		}
		if col.TotColSize != totColSize {
			newCol := *col
			newCol.TotColSize = totColSize
			col = &newCol
		}
		break
	}
	if col != nil {
		table.Columns[col.ID] = col
	} else {
		// If we didn't find a Column or Index in tableInfo, we won't load the histogram for it.
		// But don't worry, next lease the ddl will be updated, and we will load a same table for two times to
		// avoid error.
		logutil.BgLogger().Debug("we cannot find column in table info now. It may be deleted", zap.Int64("colID", histID), zap.String("table", tableInfo.Name.O))
	}
	return nil
}

// TableStatsFromStorage loads table stats info from storage.
func (h *Handle) TableStatsFromStorage(tableInfo *model.TableInfo, physicalID int64, loadAll bool, snapshot uint64) (_ *statistics.Table, err error) {
	reader, err := h.getStatsReader(snapshot)
	if err != nil {
		return nil, err
	}
	defer func() {
		err1 := h.releaseStatsReader(reader)
		if err == nil && err1 != nil {
			err = err1
		}
	}()
	table, ok := h.statsCache.Load().(statsCache).tables[physicalID]
	// If table stats is pseudo, we also need to copy it, since we will use the column stats when
	// the average error rate of it is small.
	if !ok || snapshot > 0 {
		histColl := statistics.HistColl{
			PhysicalID:     physicalID,
			HavePhysicalID: true,
			Columns:        make(map[int64]*statistics.Column, len(tableInfo.Columns)),
			Indices:        make(map[int64]*statistics.Index, len(tableInfo.Indices)),
		}
		table = &statistics.Table{
			HistColl: histColl,
		}
	} else {
		// We copy it before writing to avoid race.
		table = table.Copy()
	}
	table.Pseudo = false

	rows, _, err := reader.read("select modify_count, count from mysql.stats_meta where table_id = %?", physicalID)
	if err != nil || len(rows) == 0 {
		return nil, err
	}
	table.ModifyCount = rows[0].GetInt64(0)
	table.Count = rows[0].GetInt64(1)

	rows, _, err = reader.read("select table_id, is_index, hist_id, distinct_count, version, null_count, tot_col_size, stats_ver, flag, correlation, last_analyze_pos from mysql.stats_histograms where table_id = %?", physicalID)
	// Check deleted table.
	if err != nil || len(rows) == 0 {
		return nil, nil
	}
	for _, row := range rows {
		if row.GetInt64(1) > 0 {
			err = h.indexStatsFromStorage(reader, row, table, tableInfo)
		} else {
			err = h.columnStatsFromStorage(reader, row, table, tableInfo, loadAll)
		}
		if err != nil {
			return nil, err
		}
	}
	return h.extendedStatsFromStorage(reader, table, physicalID, loadAll)
}

func (h *Handle) extendedStatsFromStorage(reader *statsReader, table *statistics.Table, physicalID int64, loadAll bool) (*statistics.Table, error) {
	failpoint.Inject("injectExtStatsLoadErr", func() {
		failpoint.Return(nil, errors.New("gofail extendedStatsFromStorage error"))
	})
	lastVersion := uint64(0)
	if table.ExtendedStats != nil && !loadAll {
		lastVersion = table.ExtendedStats.LastUpdateVersion
	} else {
		table.ExtendedStats = statistics.NewExtendedStatsColl()
	}
	rows, _, err := reader.read("select name, status, type, column_ids, stats, version from mysql.stats_extended where table_id = %? and status in (%?, %?, %?) and version > %?", physicalID, StatsStatusInited, StatsStatusAnalyzed, StatsStatusDeleted, lastVersion)
	if err != nil || len(rows) == 0 {
		return table, nil
	}
	for _, row := range rows {
		lastVersion = mathutil.MaxUint64(lastVersion, row.GetUint64(5))
		name := row.GetString(0)
		status := uint8(row.GetInt64(1))
		if status == StatsStatusDeleted || status == StatsStatusInited {
			delete(table.ExtendedStats.Stats, name)
		} else {
			item := &statistics.ExtendedStatsItem{
				Tp: uint8(row.GetInt64(2)),
			}
			colIDs := row.GetString(3)
			err := json.Unmarshal([]byte(colIDs), &item.ColIDs)
			if err != nil {
				logutil.BgLogger().Error("[stats] decode column IDs failed", zap.String("column_ids", colIDs), zap.Error(err))
				return nil, err
			}
			statsStr := row.GetString(4)
			if item.Tp == ast.StatsTypeCardinality || item.Tp == ast.StatsTypeCorrelation {
				if statsStr != "" {
					item.ScalarVals, err = strconv.ParseFloat(statsStr, 64)
					if err != nil {
						logutil.BgLogger().Error("[stats] parse scalar stats failed", zap.String("stats", statsStr), zap.Error(err))
						return nil, err
					}
				}
			} else {
				item.StringVals = statsStr
			}
			table.ExtendedStats.Stats[name] = item
		}
	}
	table.ExtendedStats.LastUpdateVersion = lastVersion
	return table, nil
}

// StatsMetaCountAndModifyCount reads count and modify_count for the given table from mysql.stats_meta.
func (h *Handle) StatsMetaCountAndModifyCount(tableID int64) (int64, int64, error) {
	reader, err := h.getStatsReader(0)
	if err != nil {
		return 0, 0, err
	}
	defer func() {
		err1 := h.releaseStatsReader(reader)
		if err1 != nil && err == nil {
			err = err1
		}
	}()
	rows, _, err := reader.read("select count, modify_count from mysql.stats_meta where table_id = %?", tableID)
	if err != nil {
		return 0, 0, err
	}
	if len(rows) == 0 {
		return 0, 0, nil
	}
	count := int64(rows[0].GetUint64(0))
	modifyCount := rows[0].GetInt64(1)
	return count, modifyCount, nil
}

// SaveTableStatsToStorage saves the stats of a table to storage.
func (h *Handle) SaveTableStatsToStorage(results *statistics.AnalyzeResults, needDumpFMS bool) (err error) {
	tableID := results.TableID.GetStatisticsID()
	h.mu.Lock()
	defer h.mu.Unlock()
	ctx := context.TODO()
	exec := h.mu.ctx.(sqlexec.SQLExecutor)
	_, err = exec.ExecuteInternal(ctx, "begin pessimistic")
	if err != nil {
		return err
	}
	defer func() {
		err = finishTransaction(context.Background(), exec, err)
	}()
	txn, err := h.mu.ctx.Txn(true)
	if err != nil {
		return err
	}
	version := txn.StartTS()
	// 1. Save mysql.stats_meta.
	var rs sqlexec.RecordSet
	// Lock this row to prevent writing of concurrent analyze.
	rs, err = exec.ExecuteInternal(ctx, "select snapshot, count, modify_count from mysql.stats_meta where table_id = %? for update", tableID)
	if err != nil {
		return err
	}
	var rows []chunk.Row
	rows, err = sqlexec.DrainRecordSet(ctx, rs, h.mu.ctx.GetSessionVars().MaxChunkSize)
	if err != nil {
		return err
	}
	var curCnt, curModifyCnt int64
	if len(rows) > 0 {
		snapshot := rows[0].GetUint64(0)
		// A newer version analyze result has been written, so skip this writing.
		if snapshot >= results.Snapshot && results.StatsVer == statistics.Version2 {
			return nil
		}
		curCnt = int64(rows[0].GetUint64(1))
		curModifyCnt = rows[0].GetInt64(2)
	}
	if len(rows) == 0 || results.StatsVer != statistics.Version2 {
		if _, err = exec.ExecuteInternal(ctx, "replace into mysql.stats_meta (version, table_id, count, snapshot) values (%?, %?, %?, %?)", version, tableID, results.Count, results.Snapshot); err != nil {
			return err
		}
	} else {
		modifyCnt := curModifyCnt - results.BaseModifyCnt
		if modifyCnt < 0 {
			modifyCnt = 0
		}
		cnt := curCnt + results.Count - results.BaseCount
		if cnt < 0 {
			cnt = 0
		}
		if _, err = exec.ExecuteInternal(ctx, "update mysql.stats_meta set version=%?, modify_count=%?, count=%?, snapshot=%? where table_id=%?", version, modifyCnt, cnt, results.Snapshot, tableID); err != nil {
			return err
		}
	}
	// 2. Save histograms.
	for _, result := range results.Ars {
		for i, hg := range result.Hist {
			// It's normal virtual column, skip it.
			if hg == nil {
				continue
			}
			var cms *statistics.CMSketch
			if results.StatsVer != statistics.Version2 {
				cms = result.Cms[i]
			}
			cmSketch, err := statistics.EncodeCMSketchWithoutTopN(cms)
			if err != nil {
				return err
			}
			fmSketch, err := statistics.EncodeFMSketch(result.Fms[i])
			if err != nil {
				return err
			}
			// Delete outdated data
			if _, err = exec.ExecuteInternal(ctx, "delete from mysql.stats_top_n where table_id = %? and is_index = %? and hist_id = %?", tableID, result.IsIndex, hg.ID); err != nil {
				return err
			}
			if topN := result.TopNs[i]; topN != nil {
				for _, meta := range topN.TopN {
					if _, err = exec.ExecuteInternal(ctx, "insert into mysql.stats_top_n (table_id, is_index, hist_id, value, count) values (%?, %?, %?, %?, %?)", tableID, result.IsIndex, hg.ID, meta.Encoded, meta.Count); err != nil {
						return err
					}
				}
			}
			if _, err := exec.ExecuteInternal(ctx, "delete from mysql.stats_fm_sketch where table_id = %? and is_index = %? and hist_id = %?", tableID, result.IsIndex, hg.ID); err != nil {
				return err
			}
			if fmSketch != nil && needDumpFMS {
				if _, err = exec.ExecuteInternal(ctx, "insert into mysql.stats_fm_sketch (table_id, is_index, hist_id, value) values (%?, %?, %?, %?)", tableID, result.IsIndex, hg.ID, fmSketch); err != nil {
					return err
				}
			}
			if _, err = exec.ExecuteInternal(ctx, "replace into mysql.stats_histograms (table_id, is_index, hist_id, distinct_count, version, null_count, cm_sketch, tot_col_size, stats_ver, flag, correlation) values (%?, %?, %?, %?, %?, %?, %?, %?, %?, %?, %?)",
				tableID, result.IsIndex, hg.ID, hg.NDV, version, hg.NullCount, cmSketch, hg.TotColSize, results.StatsVer, statistics.AnalyzeFlag, hg.Correlation); err != nil {
				return err
			}
			if _, err = exec.ExecuteInternal(ctx, "delete from mysql.stats_buckets where table_id = %? and is_index = %? and hist_id = %?", tableID, result.IsIndex, hg.ID); err != nil {
				return err
			}
			sc := h.mu.ctx.GetSessionVars().StmtCtx
			var lastAnalyzePos []byte
			for j := range hg.Buckets {
				count := hg.Buckets[j].Count
				if j > 0 {
					count -= hg.Buckets[j-1].Count
				}
				var upperBound types.Datum
				upperBound, err = hg.GetUpper(j).ConvertTo(sc, types.NewFieldType(mysql.TypeBlob))
				if err != nil {
					return err
				}
				if j == len(hg.Buckets)-1 {
					lastAnalyzePos = upperBound.GetBytes()
				}
				var lowerBound types.Datum
				lowerBound, err = hg.GetLower(j).ConvertTo(sc, types.NewFieldType(mysql.TypeBlob))
				if err != nil {
					return err
				}
				if _, err = exec.ExecuteInternal(ctx, "insert into mysql.stats_buckets(table_id, is_index, hist_id, bucket_id, count, repeats, lower_bound, upper_bound, ndv) values(%?, %?, %?, %?, %?, %?, %?, %?, %?)", tableID, result.IsIndex, hg.ID, j, count, hg.Buckets[j].Repeat, lowerBound.GetBytes(), upperBound.GetBytes(), hg.Buckets[j].NDV); err != nil {
					return err
				}
			}
			if len(lastAnalyzePos) > 0 {
				if _, err = exec.ExecuteInternal(ctx, "update mysql.stats_histograms set last_analyze_pos = %? where table_id = %? and is_index = %? and hist_id = %?", lastAnalyzePos, tableID, result.IsIndex, hg.ID); err != nil {
					return err
				}
			}
			if result.IsIndex == 0 {
				if _, err = exec.ExecuteInternal(ctx, "insert into mysql.column_stats_usage (table_id, column_id, last_analyzed_at) values(%?, %?, current_timestamp()) on duplicate key update last_analyzed_at = current_timestamp()", tableID, hg.ID); err != nil {
					return err
				}
			}
		}
	}
	// 3. Save extended statistics.
	extStats := results.ExtStats
	if extStats == nil || len(extStats.Stats) == 0 {
		return nil
	}
	var bytes []byte
	var statsStr string
	for name, item := range extStats.Stats {
		bytes, err = json.Marshal(item.ColIDs)
		if err != nil {
			return err
		}
		strColIDs := string(bytes)
		switch item.Tp {
		case ast.StatsTypeCardinality, ast.StatsTypeCorrelation:
			statsStr = fmt.Sprintf("%f", item.ScalarVals)
		case ast.StatsTypeDependency:
			statsStr = item.StringVals
		}
		if _, err = exec.ExecuteInternal(ctx, "replace into mysql.stats_extended values (%?, %?, %?, %?, %?, %?, %?)", name, item.Tp, tableID, strColIDs, statsStr, version, StatsStatusAnalyzed); err != nil {
			return err
		}
	}
	return
}

// SaveStatsToStorage saves the stats to storage.
func (h *Handle) SaveStatsToStorage(tableID int64, count int64, isIndex int, hg *statistics.Histogram, cms *statistics.CMSketch, topN *statistics.TopN, fms *statistics.FMSketch, statsVersion int, isAnalyzed int64, needDumpFMS bool) (err error) {
	h.mu.Lock()
	defer h.mu.Unlock()
	ctx := context.TODO()
	exec := h.mu.ctx.(sqlexec.SQLExecutor)
	_, err = exec.ExecuteInternal(ctx, "begin pessimistic")
	if err != nil {
		return errors.Trace(err)
	}
	defer func() {
		err = finishTransaction(context.Background(), exec, err)
	}()
	txn, err := h.mu.ctx.Txn(true)
	if err != nil {
		return errors.Trace(err)
	}

	version := txn.StartTS()
	// If the count is less than 0, then we do not want to update the modify count and count.
	if count >= 0 {
		_, err = exec.ExecuteInternal(ctx, "replace into mysql.stats_meta (version, table_id, count) values (%?, %?, %?)", version, tableID, count)
	} else {
		_, err = exec.ExecuteInternal(ctx, "update mysql.stats_meta set version = %? where table_id = %?", version, tableID)
	}
	if err != nil {
		return err
	}
	cmSketch, err := statistics.EncodeCMSketchWithoutTopN(cms)
	if err != nil {
		return err
	}
	fmSketch, err := statistics.EncodeFMSketch(fms)
	if err != nil {
		return err
	}
	// Delete outdated data
	if _, err = exec.ExecuteInternal(ctx, "delete from mysql.stats_top_n where table_id = %? and is_index = %? and hist_id = %?", tableID, isIndex, hg.ID); err != nil {
		return err
	}
	if topN != nil {
		for _, meta := range topN.TopN {
			if _, err = exec.ExecuteInternal(ctx, "insert into mysql.stats_top_n (table_id, is_index, hist_id, value, count) values (%?, %?, %?, %?, %?)", tableID, isIndex, hg.ID, meta.Encoded, meta.Count); err != nil {
				return err
			}
		}
	}
	if _, err := exec.ExecuteInternal(ctx, "delete from mysql.stats_fm_sketch where table_id = %? and is_index = %? and hist_id = %?", tableID, isIndex, hg.ID); err != nil {
		return err
	}
	if fmSketch != nil && needDumpFMS {
		if _, err = exec.ExecuteInternal(ctx, "insert into mysql.stats_fm_sketch (table_id, is_index, hist_id, value) values (%?, %?, %?, %?)", tableID, isIndex, hg.ID, fmSketch); err != nil {
			return err
		}
	}
	flag := 0
	if isAnalyzed == 1 {
		flag = statistics.AnalyzeFlag
	}
	if _, err = exec.ExecuteInternal(ctx, "replace into mysql.stats_histograms (table_id, is_index, hist_id, distinct_count, version, null_count, cm_sketch, tot_col_size, stats_ver, flag, correlation) values (%?, %?, %?, %?, %?, %?, %?, %?, %?, %?, %?)",
		tableID, isIndex, hg.ID, hg.NDV, version, hg.NullCount, cmSketch, hg.TotColSize, statsVersion, flag, hg.Correlation); err != nil {
		return err
	}
	if _, err = exec.ExecuteInternal(ctx, "delete from mysql.stats_buckets where table_id = %? and is_index = %? and hist_id = %?", tableID, isIndex, hg.ID); err != nil {
		return err
	}
	sc := h.mu.ctx.GetSessionVars().StmtCtx
	var lastAnalyzePos []byte
	for i := range hg.Buckets {
		count := hg.Buckets[i].Count
		if i > 0 {
			count -= hg.Buckets[i-1].Count
		}
		var upperBound types.Datum
		upperBound, err = hg.GetUpper(i).ConvertTo(sc, types.NewFieldType(mysql.TypeBlob))
		if err != nil {
			return
		}
		if i == len(hg.Buckets)-1 {
			lastAnalyzePos = upperBound.GetBytes()
		}
		var lowerBound types.Datum
		lowerBound, err = hg.GetLower(i).ConvertTo(sc, types.NewFieldType(mysql.TypeBlob))
		if err != nil {
			return
		}
		if _, err = exec.ExecuteInternal(ctx, "insert into mysql.stats_buckets(table_id, is_index, hist_id, bucket_id, count, repeats, lower_bound, upper_bound, ndv) values(%?, %?, %?, %?, %?, %?, %?, %?, %?)", tableID, isIndex, hg.ID, i, count, hg.Buckets[i].Repeat, lowerBound.GetBytes(), upperBound.GetBytes(), hg.Buckets[i].NDV); err != nil {
			return err
		}
	}
	if isAnalyzed == 1 && len(lastAnalyzePos) > 0 {
		if _, err = exec.ExecuteInternal(ctx, "update mysql.stats_histograms set last_analyze_pos = %? where table_id = %? and is_index = %? and hist_id = %?", lastAnalyzePos, tableID, isIndex, hg.ID); err != nil {
			return err
		}
	}
	if isAnalyzed == 1 && isIndex == 0 {
		if _, err = exec.ExecuteInternal(ctx, "insert into mysql.column_stats_usage (table_id, column_id, last_analyzed_at) values(%?, %?, current_timestamp()) on duplicate key update last_analyzed_at = current_timestamp()", tableID, hg.ID); err != nil {
			return err
		}
	}
	return
}

// SaveMetaToStorage will save stats_meta to storage.
func (h *Handle) SaveMetaToStorage(tableID, count, modifyCount int64) (err error) {
	h.mu.Lock()
	defer h.mu.Unlock()
	ctx := context.TODO()
	exec := h.mu.ctx.(sqlexec.SQLExecutor)
	_, err = exec.ExecuteInternal(ctx, "begin")
	if err != nil {
		return errors.Trace(err)
	}
	defer func() {
		err = finishTransaction(ctx, exec, err)
	}()
	txn, err := h.mu.ctx.Txn(true)
	if err != nil {
		return errors.Trace(err)
	}
	version := txn.StartTS()
	_, err = exec.ExecuteInternal(ctx, "replace into mysql.stats_meta (version, table_id, count, modify_count) values (%?, %?, %?, %?)", version, tableID, count, modifyCount)
	return err
}

func (h *Handle) histogramFromStorage(reader *statsReader, tableID int64, colID int64, tp *types.FieldType, distinct int64, isIndex int, ver uint64, nullCount int64, totColSize int64, corr float64) (_ *statistics.Histogram, err error) {
	rows, fields, err := reader.read("select count, repeats, lower_bound, upper_bound, ndv from mysql.stats_buckets where table_id = %? and is_index = %? and hist_id = %? order by bucket_id", tableID, isIndex, colID)
	if err != nil {
		return nil, errors.Trace(err)
	}
	bucketSize := len(rows)
	hg := statistics.NewHistogram(colID, distinct, nullCount, ver, tp, bucketSize, totColSize)
	hg.Correlation = corr
	totalCount := int64(0)
	for i := 0; i < bucketSize; i++ {
		count := rows[i].GetInt64(0)
		repeats := rows[i].GetInt64(1)
		var upperBound, lowerBound types.Datum
		if isIndex == 1 {
			lowerBound = rows[i].GetDatum(2, &fields[2].Column.FieldType)
			upperBound = rows[i].GetDatum(3, &fields[3].Column.FieldType)
		} else {
			sc := &stmtctx.StatementContext{TimeZone: time.UTC}
			d := rows[i].GetDatum(2, &fields[2].Column.FieldType)
			// When there's new collation data, the length of bounds of histogram(the collate key) might be
			// longer than the FieldType.Flen of this column.
			// We change it to TypeBlob to bypass the length check here.
			if tp.EvalType() == types.ETString && tp.Tp != mysql.TypeEnum && tp.Tp != mysql.TypeSet {
				tp = types.NewFieldType(mysql.TypeBlob)
			}
			lowerBound, err = d.ConvertTo(sc, tp)
			if err != nil {
				return nil, errors.Trace(err)
			}
			d = rows[i].GetDatum(3, &fields[3].Column.FieldType)
			upperBound, err = d.ConvertTo(sc, tp)
			if err != nil {
				return nil, errors.Trace(err)
			}
		}
		totalCount += count
		hg.AppendBucketWithNDV(&lowerBound, &upperBound, totalCount, repeats, rows[i].GetInt64(4))
	}
	hg.PreCalculateScalar()
	return hg, nil
}

func (h *Handle) columnCountFromStorage(reader *statsReader, tableID, colID, statsVer int64) (int64, error) {
	count := int64(0)
	rows, _, err := reader.read("select sum(count) from mysql.stats_buckets where table_id = %? and is_index = 0 and hist_id = %?", tableID, colID)
	if err != nil {
		return 0, errors.Trace(err)
	}
	// If there doesn't exist any buckets, the SQL will return NULL. So we only use the result if it's not NULL.
	if !rows[0].IsNull(0) {
		count, err = rows[0].GetMyDecimal(0).ToInt()
		if err != nil {
			return 0, errors.Trace(err)
		}
	}

	if statsVer >= statistics.Version2 {
		// Before stats ver 2, histogram represents all data in this column.
		// In stats ver 2, histogram + TopN represent all data in this column.
		// So we need to add TopN total count here.
		rows, _, err = reader.read("select sum(count) from mysql.stats_top_n where table_id = %? and is_index = 0 and hist_id = %?", tableID, colID)
		if err != nil {
			return 0, errors.Trace(err)
		}
		if !rows[0].IsNull(0) {
			topNCount, err := rows[0].GetMyDecimal(0).ToInt()
			if err != nil {
				return 0, errors.Trace(err)
			}
			count += topNCount
		}
	}
	return count, err
}

func (h *Handle) statsMetaByTableIDFromStorage(tableID int64, snapshot uint64) (version uint64, modifyCount, count int64, err error) {
	ctx := context.Background()
	var rows []chunk.Row
	if snapshot == 0 {
		rows, _, err = h.execRestrictedSQL(ctx, "SELECT version, modify_count, count from mysql.stats_meta where table_id = %? order by version", tableID)
	} else {
		rows, _, err = h.execRestrictedSQLWithSnapshot(ctx, "SELECT version, modify_count, count from mysql.stats_meta where table_id = %? order by version", snapshot, tableID)
		if err != nil {
			return 0, 0, 0, err
		}
	}
	if err != nil || len(rows) == 0 {
		return
	}
	version = rows[0].GetUint64(0)
	modifyCount = rows[0].GetInt64(1)
	count = rows[0].GetInt64(2)
	return
}

// statsReader is used for simplify code that needs to read system tables in different sqls
// but requires the same transactions.
type statsReader struct {
	ctx      sqlexec.RestrictedSQLExecutor
	snapshot uint64
}

func (sr *statsReader) read(sql string, args ...interface{}) (rows []chunk.Row, fields []*ast.ResultField, err error) {
	ctx := context.TODO()
	stmt, err := sr.ctx.ParseWithParams(ctx, sql, args...)
	if err != nil {
		return nil, nil, errors.Trace(err)
	}
	if sr.snapshot > 0 {
		return sr.ctx.ExecRestrictedStmt(ctx, stmt, sqlexec.ExecOptionWithSnapshot(sr.snapshot))
	}
	return sr.ctx.ExecRestrictedStmt(ctx, stmt)
}

func (sr *statsReader) isHistory() bool {
	return sr.snapshot > 0
}

func (h *Handle) getStatsReader(snapshot uint64) (reader *statsReader, err error) {
	failpoint.Inject("mockGetStatsReaderFail", func(val failpoint.Value) {
		if val.(bool) {
			failpoint.Return(nil, errors.New("gofail genStatsReader error"))
		}
	})
	if snapshot > 0 {
		return &statsReader{ctx: h.mu.ctx.(sqlexec.RestrictedSQLExecutor), snapshot: snapshot}, nil
	}
	h.mu.Lock()
	defer func() {
		if r := recover(); r != nil {
			err = fmt.Errorf("getStatsReader panic %v", r)
		}
		if err != nil {
			h.mu.Unlock()
		}
	}()
	failpoint.Inject("mockGetStatsReaderPanic", nil)
	_, err = h.mu.ctx.(sqlexec.SQLExecutor).ExecuteInternal(context.TODO(), "begin")
	if err != nil {
		return nil, err
	}
	return &statsReader{ctx: h.mu.ctx.(sqlexec.RestrictedSQLExecutor)}, nil
}

func (h *Handle) releaseStatsReader(reader *statsReader) error {
	if reader.snapshot > 0 {
		return nil
	}
	_, err := h.mu.ctx.(sqlexec.SQLExecutor).ExecuteInternal(context.TODO(), "commit")
	h.mu.Unlock()
	return err
}

const (
	// StatsStatusInited is the status for extended stats which are just registered but have not been analyzed yet.
	StatsStatusInited uint8 = iota
	// StatsStatusAnalyzed is the status for extended stats which have been collected in analyze.
	StatsStatusAnalyzed
	// StatsStatusDeleted is the status for extended stats which were dropped. These "deleted" records would be removed from storage by GCStats().
	StatsStatusDeleted
)

// InsertExtendedStats inserts a record into mysql.stats_extended and update version in mysql.stats_meta.
func (h *Handle) InsertExtendedStats(statsName string, colIDs []int64, tp int, tableID int64, ifNotExists bool) (err error) {
	sort.Slice(colIDs, func(i, j int) bool { return colIDs[i] < colIDs[j] })
	bytes, err := json.Marshal(colIDs)
	if err != nil {
		return errors.Trace(err)
	}
	strColIDs := string(bytes)
	h.mu.Lock()
	defer h.mu.Unlock()
	ctx := context.Background()
	exec := h.mu.ctx.(sqlexec.SQLExecutor)
	_, err = exec.ExecuteInternal(ctx, "begin pessimistic")
	if err != nil {
		return errors.Trace(err)
	}
	defer func() {
		err = finishTransaction(ctx, exec, err)
	}()
	// No need to use `exec.ExecuteInternal` since we have acquired the lock.
	rows, _, err := h.execRestrictedSQL(ctx, "SELECT name, type, column_ids FROM mysql.stats_extended WHERE table_id = %? and status in (%?, %?)", tableID, StatsStatusInited, StatsStatusAnalyzed)
	if err != nil {
		return errors.Trace(err)
	}
	for _, row := range rows {
		currStatsName := row.GetString(0)
		currTp := row.GetInt64(1)
		currStrColIDs := row.GetString(2)
		if currStatsName == statsName {
			if ifNotExists {
				return nil
			}
			return errors.Errorf("extended statistics '%s' for the specified table already exists", statsName)
		}
		if tp == int(currTp) && currStrColIDs == strColIDs {
			return errors.Errorf("extended statistics '%s' with same type on same columns already exists", statsName)
		}
	}
	// Remove the existing 'deleted' records.
	if _, err = exec.ExecuteInternal(ctx, "DELETE FROM mysql.stats_extended WHERE name = %? and table_id = %?", statsName, tableID); err != nil {
		return err
	}
	// Remove the cache item, which is necessary for cases like a cluster with 3 tidb instances, e.g, a, b and c.
	// If tidb-a executes `alter table drop stats_extended` to mark the record as 'deleted', and before this operation
	// is synchronized to other tidb instances, tidb-b executes `alter table add stats_extended`, which would delete
	// the record from the table, tidb-b should delete the cached item synchronously. While for tidb-c, it has to wait for
	// next `Update()` to remove the cached item then.
	h.removeExtendedStatsItem(tableID, statsName)
	txn, err := h.mu.ctx.Txn(true)
	if err != nil {
		return errors.Trace(err)
	}
	version := txn.StartTS()
	const sql = "INSERT INTO mysql.stats_extended(name, type, table_id, column_ids, version, status) VALUES (%?, %?, %?, %?, %?, %?)"
	if _, err = exec.ExecuteInternal(ctx, sql, statsName, tp, tableID, strColIDs, version, StatsStatusInited); err != nil {
		return err
	}
	// Bump version in `mysql.stats_meta` to trigger stats cache refresh.
	_, err = exec.ExecuteInternal(ctx, "UPDATE mysql.stats_meta SET version = %? WHERE table_id = %?", version, tableID)
	return
}

// MarkExtendedStatsDeleted update the status of mysql.stats_extended to be `deleted` and the version of mysql.stats_meta.
func (h *Handle) MarkExtendedStatsDeleted(statsName string, tableID int64, ifExists bool) (err error) {
	ctx := context.Background()
	rows, _, err := h.execRestrictedSQL(ctx, "SELECT name FROM mysql.stats_extended WHERE name = %? and table_id = %? and status in (%?, %?)", statsName, tableID, StatsStatusInited, StatsStatusAnalyzed)
	if err != nil {
		return errors.Trace(err)
	}
	if len(rows) == 0 {
		if ifExists {
			return nil
		}
		return errors.New(fmt.Sprintf("extended statistics '%s' for the specified table does not exist", statsName))
	}
	if len(rows) > 1 {
		logutil.BgLogger().Warn("unexpected duplicate extended stats records found", zap.String("name", statsName), zap.Int64("table_id", tableID))
	}

	h.mu.Lock()
	defer h.mu.Unlock()
	exec := h.mu.ctx.(sqlexec.SQLExecutor)
	_, err = exec.ExecuteInternal(ctx, "begin pessimistic")
	if err != nil {
		return errors.Trace(err)
	}
	defer func() {
		err1 := finishTransaction(ctx, exec, err)
		if err == nil && err1 == nil {
			h.removeExtendedStatsItem(tableID, statsName)
		}
		err = err1
	}()
	txn, err := h.mu.ctx.Txn(true)
	if err != nil {
		return errors.Trace(err)
	}
	version := txn.StartTS()
	if _, err = exec.ExecuteInternal(ctx, "UPDATE mysql.stats_extended SET version = %?, status = %? WHERE name = %? and table_id = %?", version, StatsStatusDeleted, statsName, tableID); err != nil {
		return err
	}
	if _, err = exec.ExecuteInternal(ctx, "UPDATE mysql.stats_meta SET version = %? WHERE table_id = %?", version, tableID); err != nil {
		return err
	}
	return nil
}

const updateStatsCacheRetryCnt = 5

func (h *Handle) removeExtendedStatsItem(tableID int64, statsName string) {
	for retry := updateStatsCacheRetryCnt; retry > 0; retry-- {
		oldCache := h.statsCache.Load().(statsCache)
		tbl, ok := oldCache.tables[tableID]
		if !ok || tbl.ExtendedStats == nil || len(tbl.ExtendedStats.Stats) == 0 {
			return
		}
		newTbl := tbl.Copy()
		delete(newTbl.ExtendedStats.Stats, statsName)
		if h.updateStatsCache(oldCache.update([]*statistics.Table{newTbl}, nil, oldCache.version)) {
			return
		}
		if retry == 1 {
			logutil.BgLogger().Info("remove extended stats cache failed", zap.String("stats_name", statsName), zap.Int64("table_id", tableID))
		} else {
			logutil.BgLogger().Info("remove extended stats cache failed, retrying", zap.String("stats_name", statsName), zap.Int64("table_id", tableID))
		}
	}
}

// ReloadExtendedStatistics drops the cache for extended statistics and reload data from mysql.stats_extended.
func (h *Handle) ReloadExtendedStatistics() error {
	reader, err := h.getStatsReader(0)
	if err != nil {
		return err
	}
	defer func() {
		err1 := h.releaseStatsReader(reader)
		if err1 != nil && err == nil {
			err = err1
		}
	}()
	for retry := updateStatsCacheRetryCnt; retry > 0; retry-- {
		oldCache := h.statsCache.Load().(statsCache)
		tables := make([]*statistics.Table, 0, len(oldCache.tables))
		for physicalID, tbl := range oldCache.tables {
			t, err := h.extendedStatsFromStorage(reader, tbl.Copy(), physicalID, true)
			if err != nil {
				return err
			}
			tables = append(tables, t)
		}
		if h.updateStatsCache(oldCache.update(tables, nil, oldCache.version)) {
			return nil
		}
	}
	return errors.New(fmt.Sprintf("update stats cache failed for %d attempts", updateStatsCacheRetryCnt))
}

// BuildExtendedStats build extended stats for column groups if needed based on the column samples.
func (h *Handle) BuildExtendedStats(tableID int64, cols []*model.ColumnInfo, collectors []*statistics.SampleCollector) (*statistics.ExtendedStatsColl, error) {
	ctx := context.Background()
	const sql = "SELECT name, type, column_ids FROM mysql.stats_extended WHERE table_id = %? and status in (%?, %?)"
	rows, _, err := h.execRestrictedSQL(ctx, sql, tableID, StatsStatusAnalyzed, StatsStatusInited)
	if err != nil {
		return nil, errors.Trace(err)
	}
	if len(rows) == 0 {
		return nil, nil
	}
	statsColl := statistics.NewExtendedStatsColl()
	for _, row := range rows {
		name := row.GetString(0)
		item := &statistics.ExtendedStatsItem{Tp: uint8(row.GetInt64(1))}
		colIDs := row.GetString(2)
		err := json.Unmarshal([]byte(colIDs), &item.ColIDs)
		if err != nil {
			logutil.BgLogger().Error("invalid column_ids in mysql.stats_extended, skip collecting extended stats for this row", zap.String("column_ids", colIDs), zap.Error(err))
			continue
		}
		item = h.fillExtendedStatsItemVals(item, cols, collectors)
		if item != nil {
			statsColl.Stats[name] = item
		}
	}
	if len(statsColl.Stats) == 0 {
		return nil, nil
	}
	return statsColl, nil
}

func (h *Handle) fillExtendedStatsItemVals(item *statistics.ExtendedStatsItem, cols []*model.ColumnInfo, collectors []*statistics.SampleCollector) *statistics.ExtendedStatsItem {
	switch item.Tp {
	case ast.StatsTypeCardinality, ast.StatsTypeDependency:
		return nil
	case ast.StatsTypeCorrelation:
		return h.fillExtStatsCorrVals(item, cols, collectors)
	}
	return nil
}

func (h *Handle) fillExtStatsCorrVals(item *statistics.ExtendedStatsItem, cols []*model.ColumnInfo, collectors []*statistics.SampleCollector) *statistics.ExtendedStatsItem {
	colOffsets := make([]int, 0, 2)
	for _, id := range item.ColIDs {
		for i, col := range cols {
			if col.ID == id {
				colOffsets = append(colOffsets, i)
				break
			}
		}
	}
	if len(colOffsets) != 2 {
		return nil
	}
	// samplesX and samplesY are in order of handle, i.e, their SampleItem.Ordinals are in order.
	samplesX := collectors[colOffsets[0]].Samples
	// We would modify Ordinal of samplesY, so we make a deep copy.
	samplesY := statistics.CopySampleItems(collectors[colOffsets[1]].Samples)
	sampleNum := mathutil.Min(len(samplesX), len(samplesY))
	if sampleNum == 1 {
		item.ScalarVals = 1
		return item
	}
	if sampleNum <= 0 {
		item.ScalarVals = 0
		return item
	}
	h.mu.Lock()
	sc := h.mu.ctx.GetSessionVars().StmtCtx
	h.mu.Unlock()
	var err error
	samplesX, err = statistics.SortSampleItems(sc, samplesX)
	if err != nil {
		return nil
	}
	samplesYInXOrder := make([]*statistics.SampleItem, 0, sampleNum)
	for i, itemX := range samplesX {
		if itemX.Ordinal >= len(samplesY) {
			continue
		}
		itemY := samplesY[itemX.Ordinal]
		itemY.Ordinal = i
		samplesYInXOrder = append(samplesYInXOrder, itemY)
	}
	samplesYInYOrder, err := statistics.SortSampleItems(sc, samplesYInXOrder)
	if err != nil {
		return nil
	}
	var corrXYSum float64
	for i := 1; i < len(samplesYInYOrder); i++ {
		corrXYSum += float64(i) * float64(samplesYInYOrder[i].Ordinal)
	}
	// X means the ordinal of the item in original sequence, Y means the oridnal of the item in the
	// sorted sequence, we know that X and Y value sets are both:
	// 0, 1, ..., sampleNum-1
	// we can simply compute sum(X) = sum(Y) =
	//    (sampleNum-1)*sampleNum / 2
	// and sum(X^2) = sum(Y^2) =
	//    (sampleNum-1)*sampleNum*(2*sampleNum-1) / 6
	// We use "Pearson correlation coefficient" to compute the order correlation of columns,
	// the formula is based on https://en.wikipedia.org/wiki/Pearson_correlation_coefficient.
	// Note that (itemsCount*corrX2Sum - corrXSum*corrXSum) would never be zero when sampleNum is larger than 1.
	itemsCount := float64(sampleNum)
	corrXSum := (itemsCount - 1) * itemsCount / 2.0
	corrX2Sum := (itemsCount - 1) * itemsCount * (2*itemsCount - 1) / 6.0
	item.ScalarVals = (itemsCount*corrXYSum - corrXSum*corrXSum) / (itemsCount*corrX2Sum - corrXSum*corrXSum)
	return item
}

// SaveExtendedStatsToStorage writes extended stats of a table into mysql.stats_extended.
func (h *Handle) SaveExtendedStatsToStorage(tableID int64, extStats *statistics.ExtendedStatsColl, isLoad bool) (err error) {
	if extStats == nil || len(extStats.Stats) == 0 {
		return nil
	}
	h.mu.Lock()
	defer h.mu.Unlock()
	ctx := context.TODO()
	exec := h.mu.ctx.(sqlexec.SQLExecutor)
	_, err = exec.ExecuteInternal(ctx, "begin pessimistic")
	if err != nil {
		return errors.Trace(err)
	}
	defer func() {
		err = finishTransaction(ctx, exec, err)
	}()
	txn, err := h.mu.ctx.Txn(true)
	if err != nil {
		return errors.Trace(err)
	}
	version := txn.StartTS()
	for name, item := range extStats.Stats {
		bytes, err := json.Marshal(item.ColIDs)
		if err != nil {
			return errors.Trace(err)
		}
		strColIDs := string(bytes)
		var statsStr string
		switch item.Tp {
		case ast.StatsTypeCardinality, ast.StatsTypeCorrelation:
			statsStr = fmt.Sprintf("%f", item.ScalarVals)
		case ast.StatsTypeDependency:
			statsStr = item.StringVals
		}
		// If isLoad is true, it's INSERT; otherwise, it's UPDATE.
		if _, err := exec.ExecuteInternal(ctx, "replace into mysql.stats_extended values (%?, %?, %?, %?, %?, %?, %?)", name, item.Tp, tableID, strColIDs, statsStr, version, StatsStatusAnalyzed); err != nil {
			return err
		}
	}
	if !isLoad {
		if _, err := exec.ExecuteInternal(ctx, "UPDATE mysql.stats_meta SET version = %? WHERE table_id = %?", version, tableID); err != nil {
			return err
		}
	}
	return nil
}

// CurrentPruneMode indicates whether tbl support runtime prune for table and first partition id.
func (h *Handle) CurrentPruneMode() variable.PartitionPruneMode {
	h.mu.Lock()
	defer h.mu.Unlock()
	return variable.PartitionPruneMode(h.mu.ctx.GetSessionVars().PartitionPruneMode.Load())
}

// RefreshVars uses to pull PartitionPruneMethod vars from kv storage.
func (h *Handle) RefreshVars() error {
	h.mu.Lock()
	defer h.mu.Unlock()
	return h.mu.ctx.RefreshVars(context.Background())
}

// CheckAnalyzeVersion checks whether all the statistics versions of this table's columns and indexes are the same.
func (h *Handle) CheckAnalyzeVersion(tblInfo *model.TableInfo, physicalIDs []int64, version *int) bool {
	// We simply choose one physical id to get its stats.
	var tbl *statistics.Table
	for _, pid := range physicalIDs {
		tbl = h.GetPartitionStats(tblInfo, pid)
		if !tbl.Pseudo {
			break
		}
	}
	if tbl == nil || tbl.Pseudo {
		return true
	}
	return statistics.CheckAnalyzeVerOnTable(tbl, version)
}

<<<<<<< HEAD
// CollectColumnsInExtendedStats returns IDs of the columns involved in extended stats.
func (h *Handle) CollectColumnsInExtendedStats(tableID int64) ([]int64, error) {
	ctx := context.Background()
	const sql = "SELECT name, type, column_ids FROM mysql.stats_extended WHERE table_id = %? and status in (%?, %?)"
	rows, _, err := h.execRestrictedSQL(ctx, sql, tableID, StatsStatusAnalyzed, StatsStatusInited)
	if err != nil {
		return nil, errors.Trace(err)
	}
	if len(rows) == 0 {
		return nil, nil
	}
	columnIDs := make([]int64, 0, len(rows)*2)
	for _, row := range rows {
		twoIDs := make([]int64, 0, 2)
		data := row.GetString(2)
		err := json.Unmarshal([]byte(data), &twoIDs)
		if err != nil {
			logutil.BgLogger().Error("invalid column_ids in mysql.stats_extended, skip collecting extended stats for this row", zap.String("column_ids", data), zap.Error(err))
			continue
		}
		columnIDs = append(columnIDs, twoIDs...)
	}
	return columnIDs, nil
=======
type colStatsUsage struct {
	LastUsedAt     *types.Time
	LastAnalyzedAt *types.Time
}

// LoadColumnStatsUsage loads column stats usage information from disk.
func (h *Handle) LoadColumnStatsUsage() (map[model.TableColumnID]colStatsUsage, error) {
	rows, _, err := h.execRestrictedSQL(context.Background(), "SELECT table_id, column_id, last_used_at, last_analyzed_at FROM mysql.column_stats_usage")
	if err != nil {
		return nil, errors.Trace(err)
	}
	colStatsMap := make(map[model.TableColumnID]colStatsUsage, len(rows))
	for _, row := range rows {
		if row.IsNull(0) || row.IsNull(1) {
			continue
		}
		tblColID := model.TableColumnID{TableID: row.GetInt64(0), ColumnID: row.GetInt64(1)}
		var statsUsage colStatsUsage
		if !row.IsNull(2) {
			t := row.GetTime(2)
			statsUsage.LastUsedAt = &t
		}
		if !row.IsNull(3) {
			t := row.GetTime(3)
			statsUsage.LastAnalyzedAt = &t
		}
		colStatsMap[tblColID] = statsUsage
	}
	return colStatsMap, nil
>>>>>>> cc524af1
}<|MERGE_RESOLUTION|>--- conflicted
+++ resolved
@@ -1785,7 +1785,37 @@
 	return statistics.CheckAnalyzeVerOnTable(tbl, version)
 }
 
-<<<<<<< HEAD
+type colStatsUsage struct {
+	LastUsedAt     *types.Time
+	LastAnalyzedAt *types.Time
+}
+
+// LoadColumnStatsUsage loads column stats usage information from disk.
+func (h *Handle) LoadColumnStatsUsage() (map[model.TableColumnID]colStatsUsage, error) {
+	rows, _, err := h.execRestrictedSQL(context.Background(), "SELECT table_id, column_id, last_used_at, last_analyzed_at FROM mysql.column_stats_usage")
+	if err != nil {
+		return nil, errors.Trace(err)
+	}
+	colStatsMap := make(map[model.TableColumnID]colStatsUsage, len(rows))
+	for _, row := range rows {
+		if row.IsNull(0) || row.IsNull(1) {
+			continue
+		}
+		tblColID := model.TableColumnID{TableID: row.GetInt64(0), ColumnID: row.GetInt64(1)}
+		var statsUsage colStatsUsage
+		if !row.IsNull(2) {
+			t := row.GetTime(2)
+			statsUsage.LastUsedAt = &t
+		}
+		if !row.IsNull(3) {
+			t := row.GetTime(3)
+			statsUsage.LastAnalyzedAt = &t
+		}
+		colStatsMap[tblColID] = statsUsage
+	}
+	return colStatsMap, nil
+}
+
 // CollectColumnsInExtendedStats returns IDs of the columns involved in extended stats.
 func (h *Handle) CollectColumnsInExtendedStats(tableID int64) ([]int64, error) {
 	ctx := context.Background()
@@ -1809,35 +1839,4 @@
 		columnIDs = append(columnIDs, twoIDs...)
 	}
 	return columnIDs, nil
-=======
-type colStatsUsage struct {
-	LastUsedAt     *types.Time
-	LastAnalyzedAt *types.Time
-}
-
-// LoadColumnStatsUsage loads column stats usage information from disk.
-func (h *Handle) LoadColumnStatsUsage() (map[model.TableColumnID]colStatsUsage, error) {
-	rows, _, err := h.execRestrictedSQL(context.Background(), "SELECT table_id, column_id, last_used_at, last_analyzed_at FROM mysql.column_stats_usage")
-	if err != nil {
-		return nil, errors.Trace(err)
-	}
-	colStatsMap := make(map[model.TableColumnID]colStatsUsage, len(rows))
-	for _, row := range rows {
-		if row.IsNull(0) || row.IsNull(1) {
-			continue
-		}
-		tblColID := model.TableColumnID{TableID: row.GetInt64(0), ColumnID: row.GetInt64(1)}
-		var statsUsage colStatsUsage
-		if !row.IsNull(2) {
-			t := row.GetTime(2)
-			statsUsage.LastUsedAt = &t
-		}
-		if !row.IsNull(3) {
-			t := row.GetTime(3)
-			statsUsage.LastAnalyzedAt = &t
-		}
-		colStatsMap[tblColID] = statsUsage
-	}
-	return colStatsMap, nil
->>>>>>> cc524af1
 }