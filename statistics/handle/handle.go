--- conflicted
+++ resolved
@@ -479,22 +479,13 @@
 func NewHandle(ctx, initStatsCtx sessionctx.Context, lease time.Duration, pool sessionPool, tracker sessionctx.SysProcTracker, autoAnalyzeProcIDGetter func() uint64) (*Handle, error) {
 	cfg := config.GetGlobalConfig()
 	handle := &Handle{
-<<<<<<< HEAD
 		ddlEventCh:              make(chan *ddlUtil.Event, 1000),
 		listHead:                &SessionStatsCollector{mapper: make(tableDeltaMap), rateMap: make(errorRateDeltaMap)},
 		idxUsageListHead:        &SessionIndexUsageCollector{mapper: make(indexUsageMap)},
 		pool:                    pool,
 		sysProcTracker:          tracker,
 		autoAnalyzeProcIDGetter: autoAnalyzeProcIDGetter,
-=======
-		ddlEventCh:       make(chan *ddlUtil.Event, 1000),
-		listHead:         &SessionStatsCollector{mapper: make(tableDeltaMap), rateMap: make(errorRateDeltaMap)},
-		idxUsageListHead: &SessionIndexUsageCollector{mapper: make(indexUsageMap)},
-		pool:             pool,
-		sysProcTracker:   tracker,
-		serverIDGetter:   serverIDGetter,
-		InitStatsDone:    make(chan struct{}),
->>>>>>> 991d99c1
+		InitStatsDone:           make(chan struct{}),
 	}
 	handle.initStatsCtx = initStatsCtx
 	handle.lease.Store(lease)
