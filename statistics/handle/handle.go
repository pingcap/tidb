// Copyright 2017 PingCAP, Inc.
//
// Licensed under the Apache License, Version 2.0 (the "License");
// you may not use this file except in compliance with the License.
// You may obtain a copy of the License at
//
//     http://www.apache.org/licenses/LICENSE-2.0
//
// Unless required by applicable law or agreed to in writing, software
// distributed under the License is distributed on an "AS IS" BASIS,
// WITHOUT WARRANTIES OR CONDITIONS OF ANY KIND, either express or implied.
// See the License for the specific language governing permissions and
// limitations under the License.

package handle

import (
	"bytes"
	"context"
	"encoding/json"
	"fmt"
	"strconv"
	"strings"
	"sync"
	"time"

	"github.com/ngaut/pools"
	"github.com/pingcap/errors"
	"github.com/pingcap/tidb/config"
	ddlUtil "github.com/pingcap/tidb/ddl/util"
	"github.com/pingcap/tidb/infoschema"
	"github.com/pingcap/tidb/kv"
	"github.com/pingcap/tidb/parser/ast"
	"github.com/pingcap/tidb/parser/model"
	"github.com/pingcap/tidb/parser/mysql"
	"github.com/pingcap/tidb/sessionctx"
	"github.com/pingcap/tidb/sessionctx/stmtctx"
	"github.com/pingcap/tidb/sessionctx/variable"
	"github.com/pingcap/tidb/statistics"
	"github.com/pingcap/tidb/statistics/handle/cache"
	handle_metrics "github.com/pingcap/tidb/statistics/handle/metrics"
	"github.com/pingcap/tidb/table"
	"github.com/pingcap/tidb/types"
	"github.com/pingcap/tidb/util"
	"github.com/pingcap/tidb/util/chunk"
	"github.com/pingcap/tidb/util/logutil"
	"github.com/pingcap/tidb/util/mathutil"
	"github.com/pingcap/tidb/util/sqlexec"
	"github.com/pingcap/tidb/util/syncutil"
	"github.com/tikv/client-go/v2/oracle"
	atomic2 "go.uber.org/atomic"
	"go.uber.org/zap"
	"golang.org/x/exp/slices"
)

const (
	// TiDBGlobalStats represents the global-stats for a partitioned table.
	TiDBGlobalStats = "global"

	// maxPartitionMergeBatchSize indicates the max batch size for a worker to merge partition stats
	maxPartitionMergeBatchSize = 256
)

// Handle can update stats info periodically.
type Handle struct {
	pool sessionPool

	// initStatsCtx is the ctx only used for initStats
	initStatsCtx sessionctx.Context

	// sysProcTracker is used to track sys process like analyze
	sysProcTracker sessionctx.SysProcTracker

	// autoAnalyzeProcIDGetter is used to generate auto analyze ID.
	autoAnalyzeProcIDGetter func() uint64

	InitStatsDone chan struct{}

	// ddlEventCh is a channel to notify a ddl operation has happened.
	// It is sent only by owner or the drop stats executor, and read by stats handle.
	ddlEventCh chan *ddlUtil.Event

	// idxUsageListHead contains all the index usage collectors required by session.
	idxUsageListHead *SessionIndexUsageCollector

	// listHead contains all the stats collector required by session.
	listHead *SessionStatsCollector

	// It can be read by multiple readers at the same time without acquiring lock, but it can be
	// written only after acquiring the lock.
	statsCache *cache.StatsCache

	// feedback is used to store query feedback info.
	feedback struct {
		data *statistics.QueryFeedbackMap
		sync.Mutex
	}

	// globalMap contains all the delta map from collectors when we dump them to KV.
	globalMap struct {
		data tableDeltaMap
		sync.Mutex
	}

	// colMap contains all the column stats usage information from collectors when we dump them to KV.
	colMap struct {
		data colStatsUsageMap
		sync.Mutex
	}

	// tableLocked used to store locked tables
	tableLocked []int64

	// StatsLoad is used to load stats concurrently
	StatsLoad StatsLoad

	mu struct {
		ctx sessionctx.Context
		// rateMap contains the error rate delta from feedback.
		rateMap errorRateDeltaMap
		syncutil.RWMutex
	}

	schemaMu struct {
		// pid2tid is the map from partition ID to table ID.
		pid2tid map[int64]int64
		// schemaVersion is the version of information schema when `pid2tid` is built.
		schemaVersion int64
		sync.RWMutex
	}

	lease atomic2.Duration
}

// GetTableLockedAndClearForTest for unit test only
func (h *Handle) GetTableLockedAndClearForTest() []int64 {
	tableLocked := h.tableLocked
	h.tableLocked = make([]int64, 0)
	return tableLocked
}

// LoadLockedTables load locked tables from store
func (h *Handle) LoadLockedTables() error {
	h.mu.Lock()
	defer h.mu.Unlock()
	ctx := kv.WithInternalSourceType(context.Background(), kv.InternalTxnStats)
	rows, _, err := h.execRestrictedSQL(ctx, "select table_id from mysql.stats_table_locked")
	if err != nil {
		return errors.Trace(err)
	}

	h.tableLocked = make([]int64, len(rows))
	for i, row := range rows {
		h.tableLocked[i] = row.GetInt64(0)
	}

	return nil
}

// AddLockedTables add locked tables id  to store
func (h *Handle) AddLockedTables(tids []int64, pids []int64, tables []*ast.TableName) (string, error) {
	h.mu.Lock()
	defer h.mu.Unlock()

	ctx := kv.WithInternalSourceType(context.Background(), kv.InternalTxnStats)

	exec := h.mu.ctx.(sqlexec.SQLExecutor)

	_, err := exec.ExecuteInternal(ctx, "begin pessimistic")
	if err != nil {
		return "", err
	}

	//load tables to check duplicate when insert
	rows, _, err := h.execRestrictedSQL(ctx, "select table_id from mysql.stats_table_locked")
	if err != nil {
		return "", err
	}

	dupTables := make([]string, 0)
	tableLocked := make([]int64, 0)
	for _, row := range rows {
		tableLocked = append(tableLocked, row.GetInt64(0))
	}

	strTids := fmt.Sprintf("%v", tids)
	logutil.BgLogger().Info("lock table ", zap.String("category", "stats"), zap.String("tableIDs", strTids))
	for i, tid := range tids {
		_, err = exec.ExecuteInternal(ctx, "insert into mysql.stats_table_locked(table_id) select %? from dual where not exists(select table_id from mysql.stats_table_locked where table_id = %?)", tid, tid)
		if err != nil {
			logutil.BgLogger().Error("error occurred when insert mysql.stats_table_locked ", zap.String("category", "stats"), zap.Error(err))
			return "", err
		}
		// update handle
		if !isTableLocked(tableLocked, tid) {
			tableLocked = append(tableLocked, tid)
		} else {
			dupTables = append(dupTables, tables[i].Schema.L+"."+tables[i].Name.L)
		}
	}

	//insert related partitions while don't warning duplicate partitions
	for _, tid := range pids {
		_, err = exec.ExecuteInternal(ctx, "insert into mysql.stats_table_locked(table_id) select %? from dual where not exists(select table_id from mysql.stats_table_locked where table_id = %?)", tid, tid)
		if err != nil {
			logutil.BgLogger().Error("error occurred when insert mysql.stats_table_locked ", zap.String("category", "stats"), zap.Error(err))
			return "", err
		}
		if !isTableLocked(tableLocked, tid) {
			tableLocked = append(tableLocked, tid)
		}
	}

	err = finishTransaction(ctx, exec, err)
	if err != nil {
		return "", err
	}
	// update handle.tableLocked after transaction success, if txn failed, tableLocked won't be updated
	h.tableLocked = tableLocked

	if len(dupTables) > 0 {
		tables := dupTables[0]
		for i, table := range dupTables {
			if i == 0 {
				continue
			}
			tables += ", " + table
		}
		var msg string
		if len(tids) > 1 {
			if len(tids) > len(dupTables) {
				msg = "skip locking locked tables: " + tables + ", other tables locked successfully"
			} else {
				msg = "skip locking locked tables: " + tables
			}
		} else {
			msg = "skip locking locked table: " + tables
		}
		return msg, err
	}
	return "", err
}

// getStatsDeltaFromTableLocked get count, modify_count and version for the given table from mysql.stats_table_locked.
func (h *Handle) getStatsDeltaFromTableLocked(ctx context.Context, tableID int64) (count, modifyCount int64, version uint64, err error) {
	rows, _, err := h.execRestrictedSQL(ctx, "select count, modify_count, version from mysql.stats_table_locked where table_id = %?", tableID)
	if err != nil {
		return 0, 0, 0, err
	}

	if len(rows) == 0 {
		return 0, 0, 0, nil
	}
	count = rows[0].GetInt64(0)
	modifyCount = rows[0].GetInt64(1)
	version = rows[0].GetUint64(2)
	return count, modifyCount, version, nil
}

// RemoveLockedTables remove tables from table locked array
func (h *Handle) RemoveLockedTables(tids []int64, pids []int64, tables []*ast.TableName) (string, error) {
	h.mu.Lock()
	defer h.mu.Unlock()

	ctx := kv.WithInternalSourceType(context.Background(), kv.InternalTxnStats)

	exec := h.mu.ctx.(sqlexec.SQLExecutor)
	_, err := exec.ExecuteInternal(ctx, "begin pessimistic")
	if err != nil {
		return "", err
	}

	//load tables to check unlock the unlock table
	rows, _, err := h.execRestrictedSQL(ctx, "select table_id from mysql.stats_table_locked")
	if err != nil {
		return "", err
	}

	nonlockedTables := make([]string, 0)
	tableLocked := make([]int64, 0)
	for _, row := range rows {
		tableLocked = append(tableLocked, row.GetInt64(0))
	}

	strTids := fmt.Sprintf("%v", tids)
	logutil.BgLogger().Info("unlock table ", zap.String("category", "stats"), zap.String("tableIDs", strTids))
	for i, tid := range tids {
		// get stats delta during table locked
		count, modifyCount, version, err := h.getStatsDeltaFromTableLocked(ctx, tid)
		if err != nil {
			logutil.BgLogger().Error("error occurred when getStatsDeltaFromTableLocked", zap.String("category", "stats"), zap.Error(err))
			return "", err
		}
		// update stats_meta with stats delta
		_, err = exec.ExecuteInternal(ctx, "update mysql.stats_meta set version = %?, count = count + %?, modify_count = modify_count + %? where table_id = %?", version, count, modifyCount, tid)
		if err != nil {
			logutil.BgLogger().Error("error occurred when update mysql.stats_meta", zap.String("category", "stats"), zap.Error(err))
			return "", err
		}
		cache.TableRowStatsCache.Invalidate(tid)

		_, err = exec.ExecuteInternal(ctx, "delete from mysql.stats_table_locked where table_id = %?", tid)
		if err != nil {
			logutil.BgLogger().Error("error occurred when delete from mysql.stats_table_locked ", zap.String("category", "stats"), zap.Error(err))
			return "", err
		}
		var exist bool
		exist, tableLocked = removeIfTableLocked(tableLocked, tid)
		if !exist {
			nonlockedTables = append(nonlockedTables, tables[i].Schema.L+"."+tables[i].Name.L)
		}
	}
	//delete related partitions while don't warning delete empty partitions
	for _, tid := range pids {
		// get stats delta during table locked
		count, modifyCount, version, err := h.getStatsDeltaFromTableLocked(ctx, tid)
		if err != nil {
			logutil.BgLogger().Error("error occurred when getStatsDeltaFromTableLocked", zap.String("category", "stats"), zap.Error(err))
			return "", err
		}
		// update stats_meta with stats delta
		_, err = exec.ExecuteInternal(ctx, "update mysql.stats_meta set version = %?, count = count + %?, modify_count = modify_count + %? where table_id = %?", version, count, modifyCount, tid)
		if err != nil {
			logutil.BgLogger().Error("error occurred when update mysql.stats_meta", zap.String("category", "stats"), zap.Error(err))
			return "", err
		}
		cache.TableRowStatsCache.Invalidate(tid)

		_, err = exec.ExecuteInternal(ctx, "delete from mysql.stats_table_locked where table_id = %?", tid)
		if err != nil {
			logutil.BgLogger().Error("error occurred when delete from mysql.stats_table_locked ", zap.String("category", "stats"), zap.Error(err))
			return "", err
		}
		_, tableLocked = removeIfTableLocked(tableLocked, tid)
	}

	err = finishTransaction(ctx, exec, err)
	if err != nil {
		return "", err
	}
	// update handle.tableLocked after transaction success, if txn failed, tableLocked won't be updated
	h.tableLocked = tableLocked

	if len(nonlockedTables) > 0 {
		tables := nonlockedTables[0]
		for i, table := range nonlockedTables {
			if i == 0 {
				continue
			}
			tables += ", " + table
		}
		var msg string
		if len(tids) > 1 {
			if len(tids) > len(nonlockedTables) {
				msg = "skip unlocking non-locked tables: " + tables + ", other tables unlocked successfully"
			} else {
				msg = "skip unlocking non-locked tables: " + tables
			}
		} else {
			msg = "skip unlocking non-locked table: " + tables
		}
		return msg, err
	}
	return "", err
}

// IsTableLocked check whether table is locked in handle with Handle.Mutex
func (h *Handle) IsTableLocked(tableID int64) bool {
	h.mu.RLock()
	defer h.mu.RUnlock()
	return h.isTableLocked(tableID)
}

// IsTableLocked check whether table is locked in handle without Handle.Mutex
func (h *Handle) isTableLocked(tableID int64) bool {
	return isTableLocked(h.tableLocked, tableID)
}

// isTableLocked check whether table is locked
func isTableLocked(tableLocked []int64, tableID int64) bool {
	return lockTableIndexOf(tableLocked, tableID) > -1
}

// lockTableIndexOf get the locked table's index in the array
func lockTableIndexOf(tableLocked []int64, tableID int64) int {
	for idx, id := range tableLocked {
		if id == tableID {
			return idx
		}
	}
	return -1
}

// removeIfTableLocked try to remove the table from table locked array
func removeIfTableLocked(tableLocked []int64, tableID int64) (bool, []int64) {
	idx := lockTableIndexOf(tableLocked, tableID)
	if idx > -1 {
		tableLocked = append(tableLocked[:idx], tableLocked[idx+1:]...)
	}
	return idx > -1, tableLocked
}

func (h *Handle) withRestrictedSQLExecutor(ctx context.Context, fn func(context.Context, sqlexec.RestrictedSQLExecutor) ([]chunk.Row, []*ast.ResultField, error)) ([]chunk.Row, []*ast.ResultField, error) {
	se, err := h.pool.Get()
	if err != nil {
		return nil, nil, errors.Trace(err)
	}
	defer h.pool.Put(se)

	exec := se.(sqlexec.RestrictedSQLExecutor)
	return fn(ctx, exec)
}

func (h *Handle) execRestrictedSQL(ctx context.Context, sql string, params ...interface{}) ([]chunk.Row, []*ast.ResultField, error) {
	ctx = kv.WithInternalSourceType(ctx, kv.InternalTxnStats)
	return h.withRestrictedSQLExecutor(ctx, func(ctx context.Context, exec sqlexec.RestrictedSQLExecutor) ([]chunk.Row, []*ast.ResultField, error) {
		return exec.ExecRestrictedSQL(ctx, []sqlexec.OptionFuncAlias{sqlexec.ExecOptionUseCurSession}, sql, params...)
	})
}

func (h *Handle) execRestrictedSQLWithStatsVer(ctx context.Context, statsVer int, procTrackID uint64, analyzeSnapshot bool, sql string, params ...interface{}) ([]chunk.Row, []*ast.ResultField, error) {
	ctx = kv.WithInternalSourceType(ctx, kv.InternalTxnStats)
	return h.withRestrictedSQLExecutor(ctx, func(ctx context.Context, exec sqlexec.RestrictedSQLExecutor) ([]chunk.Row, []*ast.ResultField, error) {
		optFuncs := []sqlexec.OptionFuncAlias{
			execOptionForAnalyze[statsVer],
			sqlexec.GetAnalyzeSnapshotOption(analyzeSnapshot),
			sqlexec.GetPartitionPruneModeOption(string(h.CurrentPruneMode())),
			sqlexec.ExecOptionUseCurSession,
			sqlexec.ExecOptionWithSysProcTrack(procTrackID, h.sysProcTracker.Track, h.sysProcTracker.UnTrack),
		}
		return exec.ExecRestrictedSQL(ctx, optFuncs, sql, params...)
	})
}

func (h *Handle) execRestrictedSQLWithSnapshot(ctx context.Context, sql string, snapshot uint64, params ...interface{}) ([]chunk.Row, []*ast.ResultField, error) {
	ctx = kv.WithInternalSourceType(ctx, kv.InternalTxnStats)
	return h.withRestrictedSQLExecutor(ctx, func(ctx context.Context, exec sqlexec.RestrictedSQLExecutor) ([]chunk.Row, []*ast.ResultField, error) {
		optFuncs := []sqlexec.OptionFuncAlias{
			sqlexec.ExecOptionWithSnapshot(snapshot),
			sqlexec.ExecOptionUseCurSession,
		}
		return exec.ExecRestrictedSQL(ctx, optFuncs, sql, params...)
	})
}

// Clear the statsCache, only for test.
func (h *Handle) Clear() {
	// TODO: Here h.mu seems to protect all the fields of Handle. Is is reasonable?
	h.mu.Lock()
	h.statsCache.Clear()
	for len(h.ddlEventCh) > 0 {
		<-h.ddlEventCh
	}
	h.feedback.Lock()
	h.feedback.data = statistics.NewQueryFeedbackMap()
	h.feedback.Unlock()
	h.mu.ctx.GetSessionVars().InitChunkSize = 1
	h.mu.ctx.GetSessionVars().MaxChunkSize = 1
	h.mu.ctx.GetSessionVars().EnableChunkRPC = false
	h.mu.ctx.GetSessionVars().SetProjectionConcurrency(0)
	h.listHead.ClearForTest()
	h.globalMap.Lock()
	h.globalMap.data = make(tableDeltaMap)
	h.globalMap.Unlock()
	h.colMap.Lock()
	h.colMap.data = make(colStatsUsageMap)
	h.colMap.Unlock()
	h.mu.rateMap = make(errorRateDeltaMap)
	h.mu.Unlock()
}

type sessionPool interface {
	Get() (pools.Resource, error)
	Put(pools.Resource)
}

// NewHandle creates a Handle for update stats.
func NewHandle(ctx, initStatsCtx sessionctx.Context, lease time.Duration, pool sessionPool, tracker sessionctx.SysProcTracker, autoAnalyzeProcIDGetter func() uint64) (*Handle, error) {
	cfg := config.GetGlobalConfig()
	handle := &Handle{
		ddlEventCh:              make(chan *ddlUtil.Event, 1000),
		listHead:                &SessionStatsCollector{mapper: make(tableDeltaMap), rateMap: make(errorRateDeltaMap)},
		idxUsageListHead:        &SessionIndexUsageCollector{mapper: make(indexUsageMap)},
		pool:                    pool,
		sysProcTracker:          tracker,
		autoAnalyzeProcIDGetter: autoAnalyzeProcIDGetter,
		InitStatsDone:           make(chan struct{}),
	}
	handle.initStatsCtx = initStatsCtx
	handle.lease.Store(lease)
	handle.mu.ctx = ctx
	handle.mu.rateMap = make(errorRateDeltaMap)
	handle.statsCache = cache.NewStatsCache()
	handle.globalMap.data = make(tableDeltaMap)
	handle.feedback.data = statistics.NewQueryFeedbackMap()
	handle.colMap.data = make(colStatsUsageMap)
	handle.StatsLoad.SubCtxs = make([]sessionctx.Context, cfg.Performance.StatsLoadConcurrency)
	handle.StatsLoad.NeededItemsCh = make(chan *NeededItemTask, cfg.Performance.StatsLoadQueueSize)
	handle.StatsLoad.TimeoutItemsCh = make(chan *NeededItemTask, cfg.Performance.StatsLoadQueueSize)
	handle.StatsLoad.WorkingColMap = map[model.TableItemID][]chan stmtctx.StatsLoadResult{}
	err := handle.RefreshVars()
	if err != nil {
		return nil, err
	}
	return handle, nil
}

// Lease returns the stats lease.
func (h *Handle) Lease() time.Duration {
	return h.lease.Load()
}

// SetLease sets the stats lease.
func (h *Handle) SetLease(lease time.Duration) {
	h.lease.Store(lease)
}

// GetQueryFeedback gets the query feedback. It is only used in test.
func (h *Handle) GetQueryFeedback() *statistics.QueryFeedbackMap {
	h.feedback.Lock()
	defer func() {
		h.feedback.data = statistics.NewQueryFeedbackMap()
		h.feedback.Unlock()
	}()
	return h.feedback.data
}

// DurationToTS converts duration to timestamp.
func DurationToTS(d time.Duration) uint64 {
	return oracle.ComposeTS(d.Nanoseconds()/int64(time.Millisecond), 0)
}

// UpdateStatsHealthyMetrics updates stats healthy distribution metrics according to stats cache.
func (h *Handle) UpdateStatsHealthyMetrics() {
	v := h.statsCache.Load()
	if v == nil {
		return
	}

	distribution := make([]int64, 5)
	for _, tbl := range v.Values() {
		healthy, ok := tbl.GetStatsHealthy()
		if !ok {
			continue
		}
		if healthy < 50 {
			distribution[0]++
		} else if healthy < 80 {
			distribution[1]++
		} else if healthy < 100 {
			distribution[2]++
		} else {
			distribution[3]++
		}
		distribution[4]++
	}
	for i, val := range distribution {
		handle_metrics.StatsHealthyGauges[i].Set(float64(val))
	}
}

// Update reads stats meta from store and updates the stats map.
func (h *Handle) Update(is infoschema.InfoSchema, opts ...cache.TableStatsOpt) error {
	oldCache := h.statsCache.Load()
	lastVersion := oldCache.Version()
	// We need this because for two tables, the smaller version may write later than the one with larger version.
	// Consider the case that there are two tables A and B, their version and commit time is (A0, A1) and (B0, B1),
	// and A0 < B0 < B1 < A1. We will first read the stats of B, and update the lastVersion to B0, but we cannot read
	// the table stats of A0 if we read stats that greater than lastVersion which is B0.
	// We can read the stats if the diff between commit time and version is less than three lease.
	offset := DurationToTS(3 * h.Lease())
	if oldCache.Version() >= offset {
		lastVersion = lastVersion - offset
	} else {
		lastVersion = 0
	}
	ctx := kv.WithInternalSourceType(context.Background(), kv.InternalTxnStats)
	rows, _, err := h.execRestrictedSQL(ctx, "SELECT version, table_id, modify_count, count from mysql.stats_meta where version > %? order by version", lastVersion)
	if err != nil {
		return errors.Trace(err)
	}
	option := &cache.TableStatsOption{}
	for _, opt := range opts {
		opt(option)
	}
	tables := make([]*statistics.Table, 0, len(rows))
	deletedTableIDs := make([]int64, 0, len(rows))
	for _, row := range rows {
		version := row.GetUint64(0)
		physicalID := row.GetInt64(1)
		modifyCount := row.GetInt64(2)
		count := row.GetInt64(3)
		lastVersion = version
		table, ok := h.getTableByPhysicalID(is, physicalID)
		if !ok {
			logutil.BgLogger().Debug("unknown physical ID in stats meta table, maybe it has been dropped", zap.Int64("ID", physicalID))
			deletedTableIDs = append(deletedTableIDs, physicalID)
			continue
		}
		tableInfo := table.Meta()
		if oldTbl, ok := oldCache.Get(physicalID); ok && oldTbl.Version >= version && tableInfo.UpdateTS == oldTbl.TblInfoUpdateTS {
			continue
		}
		tbl, err := h.TableStatsFromStorage(tableInfo, physicalID, false, 0)
		// Error is not nil may mean that there are some ddl changes on this table, we will not update it.
		if err != nil {
			logutil.BgLogger().Error("error occurred when read table stats", zap.String("category", "stats"), zap.String("table", tableInfo.Name.O), zap.Error(err))
			continue
		}
		if tbl == nil {
			deletedTableIDs = append(deletedTableIDs, physicalID)
			continue
		}
		tbl.Version = version
		tbl.RealtimeCount = count
		tbl.ModifyCount = modifyCount
		tbl.Name = getFullTableName(is, tableInfo)
		tbl.TblInfoUpdateTS = tableInfo.UpdateTS
		tables = append(tables, tbl)
	}
	h.updateStatsCache(oldCache.Update(tables, deletedTableIDs, lastVersion, opts...))
	return nil
}

// UpdateSessionVar updates the necessary session variables for the stats reader.
func (h *Handle) UpdateSessionVar() error {
	h.mu.Lock()
	defer h.mu.Unlock()
	verInString, err := h.mu.ctx.GetSessionVars().GlobalVarsAccessor.GetGlobalSysVar(variable.TiDBAnalyzeVersion)
	if err != nil {
		return err
	}
	ver, err := strconv.ParseInt(verInString, 10, 64)
	if err != nil {
		return err
	}
	h.mu.ctx.GetSessionVars().AnalyzeVersion = int(ver)
	return err
}

// GlobalStats is used to store the statistics contained in the global-level stats
// which is generated by the merge of partition-level stats.
// It will both store the column stats and index stats.
// In the column statistics, the variable `num` is equal to the number of columns in the partition table.
// In the index statistics, the variable `num` is always equal to one.
type GlobalStats struct {
<<<<<<< HEAD
	Num                   int
	Count                 int64
	ModifyCount           int64
	Hg                    []*statistics.Histogram
	Cms                   []*statistics.CMSketch
	TopN                  []*statistics.TopN
	Fms                   []*statistics.FMSketch
	MissingPartitionStats []string
=======
	Hg          []*statistics.Histogram
	Cms         []*statistics.CMSketch
	TopN        []*statistics.TopN
	Fms         []*statistics.FMSketch
	Num         int
	Count       int64
	ModifyCount int64
>>>>>>> 073a5f8b
}

// MergePartitionStats2GlobalStatsByTableID merge the partition-level stats to global-level stats based on the tableID.
func (h *Handle) MergePartitionStats2GlobalStatsByTableID(sc sessionctx.Context,
	opts map[ast.AnalyzeOptionType]uint64, is infoschema.InfoSchema,
	physicalID int64, isIndex int, histIDs []int64,
	tablePartitionStats map[int64]*statistics.Table) (globalStats *GlobalStats, err error) {
	// get the partition table IDs
	globalTable, ok := h.getTableByPhysicalID(is, physicalID)
	if !ok {
		err = errors.Errorf("unknown physical ID %d in stats meta table, maybe it has been dropped", physicalID)
		return
	}
	globalTableInfo := globalTable.Meta()
	globalStats, err = h.mergePartitionStats2GlobalStats(sc, opts, is, globalTableInfo, isIndex, histIDs, tablePartitionStats)
	if err != nil {
		return
	}
	if len(globalStats.MissingPartitionStats) > 0 {
		var item string
		if isIndex == 0 {
			item = "columns"
		} else {
			item = "index"
			if len(histIDs) > 0 {
				item += " " + globalTableInfo.FindIndexNameByID(histIDs[0])
			}
		}
		logutil.BgLogger().Warn("missing partition stats when merging global stats", zap.String("table", globalTableInfo.Name.L),
			zap.String("item", item), zap.Strings("missing", globalStats.MissingPartitionStats))
	}
	return
}

func (h *Handle) loadTablePartitionStats(tableInfo *model.TableInfo, partitionDef *model.PartitionDefinition) (*statistics.Table, error) {
	var partitionStats *statistics.Table
	partitionStats, err := h.TableStatsFromStorage(tableInfo, partitionDef.ID, true, 0)
	if err != nil {
		return nil, err
	}
	// if the err == nil && partitionStats == nil, it means we lack the partition-level stats which the physicalID is equal to partitionID.
	if partitionStats == nil {
		errMsg := fmt.Sprintf("table `%s` partition `%s`", tableInfo.Name.L, partitionDef.Name.L)
		err = types.ErrPartitionStatsMissing.GenWithStackByArgs(errMsg)
		return nil, err
	}
	return partitionStats, nil
}

// MergePartitionStats2GlobalStatsByTableID merge the partition-level stats to global-level stats based on the tableInfo.
func (h *Handle) mergePartitionStats2GlobalStats(sc sessionctx.Context,
	opts map[ast.AnalyzeOptionType]uint64, is infoschema.InfoSchema, globalTableInfo *model.TableInfo,
	isIndex int, histIDs []int64,
	allPartitionStats map[int64]*statistics.Table) (globalStats *GlobalStats, err error) {
	partitionNum := len(globalTableInfo.Partition.Definitions)
	partitionIDs := make([]int64, 0, partitionNum)
	for i := 0; i < partitionNum; i++ {
		partitionIDs = append(partitionIDs, globalTableInfo.Partition.Definitions[i].ID)
	}

	// initialized the globalStats
	globalStats = new(GlobalStats)
	if len(histIDs) == 0 {
		for _, col := range globalTableInfo.Columns {
			// The virtual generated column stats can not be merged to the global stats.
			if col.IsGenerated() && !col.GeneratedStored {
				continue
			}
			histIDs = append(histIDs, col.ID)
		}
	}
	globalStats.Num = len(histIDs)
	globalStats.Count = 0
	globalStats.Hg = make([]*statistics.Histogram, globalStats.Num)
	globalStats.Cms = make([]*statistics.CMSketch, globalStats.Num)
	globalStats.TopN = make([]*statistics.TopN, globalStats.Num)
	globalStats.Fms = make([]*statistics.FMSketch, globalStats.Num)

	// The first dimension of slice is means the number of column or index stats in the globalStats.
	// The second dimension of slice is means the number of partition tables.
	// Because all topN and histograms need to be collected before they can be merged.
	// So we should store all of the partition-level stats first, and merge them together.
	allHg := make([][]*statistics.Histogram, globalStats.Num)
	allCms := make([][]*statistics.CMSketch, globalStats.Num)
	allTopN := make([][]*statistics.TopN, globalStats.Num)
	allFms := make([][]*statistics.FMSketch, globalStats.Num)
	for i := 0; i < globalStats.Num; i++ {
		allHg[i] = make([]*statistics.Histogram, 0, partitionNum)
		allCms[i] = make([]*statistics.CMSketch, 0, partitionNum)
		allTopN[i] = make([]*statistics.TopN, 0, partitionNum)
		allFms[i] = make([]*statistics.FMSketch, 0, partitionNum)
	}

	skipMissingPartitionStats := variable.SkipMissingPartitionStats.Load()
	for _, def := range globalTableInfo.Partition.Definitions {
		partitionID := def.ID
		partitionTable, ok := h.getTableByPhysicalID(is, partitionID)
		if !ok {
			err = errors.Errorf("unknown physical ID %d in stats meta table, maybe it has been dropped", partitionID)
			return
		}
		tableInfo := partitionTable.Meta()
		var partitionStats *statistics.Table
		if allPartitionStats != nil {
			partitionStats, ok = allPartitionStats[partitionID]
		}
		// If pre-load partition stats isn't provided, then we load partition stats directly and set it into allPartitionStats
		if allPartitionStats == nil || partitionStats == nil || !ok {
			var err1 error
			partitionStats, err1 = h.loadTablePartitionStats(tableInfo, &def)
			if err1 != nil {
				if skipMissingPartitionStats && types.ErrPartitionStatsMissing.Equal(err) {
					globalStats.MissingPartitionStats = append(globalStats.MissingPartitionStats, fmt.Sprintf("partition `%s`", def.Name.L))
					continue
				}
				err = err1
				return
			}
			if allPartitionStats == nil {
				allPartitionStats = make(map[int64]*statistics.Table)
			}
			allPartitionStats[partitionID] = partitionStats
		}
		globalStats.Count += partitionStats.Count
		globalStats.ModifyCount += partitionStats.ModifyCount
		for i := 0; i < globalStats.Num; i++ {
			hg, cms, topN, fms, analyzed := partitionStats.GetStatsInfo(histIDs[i], isIndex == 1)
			if !analyzed {
				var missingPart string
				if isIndex == 0 {
					missingPart = fmt.Sprintf("partition `%s` column `%s`", def.Name.L, tableInfo.FindColumnNameByID(histIDs[i]))
				} else {
					missingPart = fmt.Sprintf("partition `%s` index `%s`", def.Name.L, tableInfo.FindIndexNameByID(histIDs[i]))
				}
				if skipMissingPartitionStats {
					globalStats.MissingPartitionStats = append(globalStats.MissingPartitionStats, missingPart)
					continue
				}
				err = types.ErrPartitionStatsMissing.GenWithStackByArgs(fmt.Sprintf("table `%s` %s", tableInfo.Name.L, missingPart))
				return
			}
			// partition stats is not empty but column stats(hist, topn) is missing
<<<<<<< HEAD
			if partitionStats.Count > 0 && (hg == nil || hg.TotalRowCount() <= 0) && (topN == nil || topN.TotalCount() <= 0) {
				var missingPart string
=======
			if partitionStats.RealtimeCount > 0 && (hg == nil || hg.TotalRowCount() <= 0) && (topN == nil || topN.TotalCount() <= 0) {
				var errMsg string
>>>>>>> 073a5f8b
				if isIndex == 0 {
					missingPart = fmt.Sprintf("partition `%s` column `%s`", def.Name.L, tableInfo.FindColumnNameByID(histIDs[i]))
				} else {
					missingPart = fmt.Sprintf("partition `%s` index `%s`", def.Name.L, tableInfo.FindIndexNameByID(histIDs[i]))
				}
				if skipMissingPartitionStats {
					globalStats.MissingPartitionStats = append(globalStats.MissingPartitionStats, missingPart+" hist and topn")
					continue
				}
				err = types.ErrPartitionColumnStatsMissing.GenWithStackByArgs(fmt.Sprintf("table `%s` %s", tableInfo.Name.L, missingPart))
				return
			}
<<<<<<< HEAD
=======
			if i == 0 {
				// In a partition, we will only update globalStats.Count once
				globalStats.Count += partitionStats.RealtimeCount
				globalStats.ModifyCount += partitionStats.ModifyCount
			}
>>>>>>> 073a5f8b
			allHg[i] = append(allHg[i], hg)
			allCms[i] = append(allCms[i], cms)
			allTopN[i] = append(allTopN[i], topN)
			allFms[i] = append(allFms[i], fms)
		}
	}

	// After collect all of the statistics from the partition-level stats,
	// we should merge them together.
	for i := 0; i < globalStats.Num; i++ {
		if len(allHg[i]) == 0 {
			// If all partitions have no stats, we skip merging global stats because it may not handle the case `len(allHg[i]) == 0`
			// correctly. It can avoid unexpected behaviors such as nil pointer panic.
			continue
		}
		// Merge CMSketch
		globalStats.Cms[i] = allCms[i][0].Copy()
		for j := 1; j < partitionNum; j++ {
			err = globalStats.Cms[i].MergeCMSketch(allCms[i][j])
			if err != nil {
				return
			}
		}

		// Merge topN. We need to merge TopN before merging the histogram.
		// Because after merging TopN, some numbers will be left.
		// These remaining topN numbers will be used as a separate bucket for later histogram merging.
		var popedTopN []statistics.TopNMeta
		wrapper := statistics.NewStatsWrapper(allHg[i], allTopN[i])
		globalStats.TopN[i], popedTopN, allHg[i], err = h.mergeGlobalStatsTopN(sc, wrapper, sc.GetSessionVars().StmtCtx.TimeZone, sc.GetSessionVars().AnalyzeVersion, uint32(opts[ast.AnalyzeOptNumTopN]), isIndex == 1)
		if err != nil {
			return
		}

		// Merge histogram
		globalStats.Hg[i], err = statistics.MergePartitionHist2GlobalHist(sc.GetSessionVars().StmtCtx, allHg[i], popedTopN, int64(opts[ast.AnalyzeOptNumBuckets]), isIndex == 1)
		if err != nil {
			return
		}

		// NOTICE: after merging bucket NDVs have the trend to be underestimated, so for safe we don't use them.
		for j := range globalStats.Hg[i].Buckets {
			globalStats.Hg[i].Buckets[j].NDV = 0
		}

		// Update NDV of global-level stats
		globalStats.Fms[i] = allFms[i][0].Copy()
		for j := 1; j < partitionNum; j++ {
			globalStats.Fms[i].MergeFMSketch(allFms[i][j])
		}

		// update the NDV
		globalStatsNDV := globalStats.Fms[i].NDV()
		if globalStatsNDV > globalStats.Count {
			globalStatsNDV = globalStats.Count
		}
		globalStats.Hg[i].NDV = globalStatsNDV
	}
	return
}

func (h *Handle) mergeGlobalStatsTopN(sc sessionctx.Context, wrapper *statistics.StatsWrapper,
	timeZone *time.Location, version int, n uint32, isIndex bool) (*statistics.TopN,
	[]statistics.TopNMeta, []*statistics.Histogram, error) {
	mergeConcurrency := sc.GetSessionVars().AnalyzePartitionMergeConcurrency
	killed := &sc.GetSessionVars().Killed
	// use original method if concurrency equals 1 or for version1
	if mergeConcurrency < 2 {
		return statistics.MergePartTopN2GlobalTopN(timeZone, version, wrapper.AllTopN, n, wrapper.AllHg, isIndex, killed)
	}
	batchSize := len(wrapper.AllTopN) / mergeConcurrency
	if batchSize < 1 {
		batchSize = 1
	} else if batchSize > maxPartitionMergeBatchSize {
		batchSize = maxPartitionMergeBatchSize
	}
	return h.mergeGlobalStatsTopNByConcurrency(mergeConcurrency, batchSize, wrapper, timeZone, version, n, isIndex, killed)
}

// mergeGlobalStatsTopNByConcurrency merge partition topN by concurrency
// To merge global stats topn by concurrency, we will separate the partition topn in concurrency part and deal it with different worker.
// mergeConcurrency is used to control the total concurrency of the running worker, and mergeBatchSize is sued to control
// the partition size for each worker to solve it
func (*Handle) mergeGlobalStatsTopNByConcurrency(mergeConcurrency, mergeBatchSize int, wrapper *statistics.StatsWrapper,
	timeZone *time.Location, version int, n uint32, isIndex bool, killed *uint32) (*statistics.TopN,
	[]statistics.TopNMeta, []*statistics.Histogram, error) {
	if len(wrapper.AllTopN) < mergeConcurrency {
		mergeConcurrency = len(wrapper.AllTopN)
	}
	tasks := make([]*statistics.TopnStatsMergeTask, 0)
	for start := 0; start < len(wrapper.AllTopN); {
		end := start + mergeBatchSize
		if end > len(wrapper.AllTopN) {
			end = len(wrapper.AllTopN)
		}
		task := statistics.NewTopnStatsMergeTask(start, end)
		tasks = append(tasks, task)
		start = end
	}
	var wg util.WaitGroupWrapper
	taskNum := len(tasks)
	taskCh := make(chan *statistics.TopnStatsMergeTask, taskNum)
	respCh := make(chan *statistics.TopnStatsMergeResponse, taskNum)
	for i := 0; i < mergeConcurrency; i++ {
		worker := statistics.NewTopnStatsMergeWorker(taskCh, respCh, wrapper, killed)
		wg.Run(func() {
			worker.Run(timeZone, isIndex, n, version)
		})
	}
	for _, task := range tasks {
		taskCh <- task
	}
	close(taskCh)
	wg.Wait()
	close(respCh)
	resps := make([]*statistics.TopnStatsMergeResponse, 0)

	// handle Error
	hasErr := false
	for resp := range respCh {
		if resp.Err != nil {
			hasErr = true
		}
		resps = append(resps, resp)
	}
	if hasErr {
		errMsg := make([]string, 0)
		for _, resp := range resps {
			if resp.Err != nil {
				errMsg = append(errMsg, resp.Err.Error())
			}
		}
		return nil, nil, nil, errors.New(strings.Join(errMsg, ","))
	}

	// fetch the response from each worker and merge them into global topn stats
	sorted := make([]statistics.TopNMeta, 0, mergeConcurrency)
	leftTopn := make([]statistics.TopNMeta, 0)
	for _, resp := range resps {
		if resp.TopN != nil {
			sorted = append(sorted, resp.TopN.TopN...)
		}
		leftTopn = append(leftTopn, resp.PopedTopn...)
		for i, removeTopn := range resp.RemoveVals {
			// Remove the value from the Hists.
			if len(removeTopn) > 0 {
				tmp := removeTopn
				slices.SortFunc(tmp, func(i, j statistics.TopNMeta) bool {
					cmpResult := bytes.Compare(i.Encoded, j.Encoded)
					return cmpResult < 0
				})
				wrapper.AllHg[i].RemoveVals(tmp)
			}
		}
	}

	globalTopN, popedTopn := statistics.GetMergedTopNFromSortedSlice(sorted, n)
	return globalTopN, statistics.SortTopnMeta(append(leftTopn, popedTopn...)), wrapper.AllHg, nil
}

func (h *Handle) getTableByPhysicalID(is infoschema.InfoSchema, physicalID int64) (table.Table, bool) {
	h.schemaMu.Lock()
	defer h.schemaMu.Unlock()
	if is.SchemaMetaVersion() != h.schemaMu.schemaVersion {
		h.schemaMu.schemaVersion = is.SchemaMetaVersion()
		h.schemaMu.pid2tid = buildPartitionID2TableID(is)
	}
	if id, ok := h.schemaMu.pid2tid[physicalID]; ok {
		return is.TableByID(id)
	}
	return is.TableByID(physicalID)
}

func buildPartitionID2TableID(is infoschema.InfoSchema) map[int64]int64 {
	mapper := make(map[int64]int64)
	for _, db := range is.AllSchemas() {
		tbls := db.Tables
		for _, tbl := range tbls {
			pi := tbl.GetPartitionInfo()
			if pi == nil {
				continue
			}
			for _, def := range pi.Definitions {
				mapper[def.ID] = tbl.ID
			}
		}
	}
	return mapper
}

// GetMemConsumed returns the mem size of statscache consumed
func (h *Handle) GetMemConsumed() (size int64) {
	size = h.statsCache.GetMemConsumed()
	return
}

// GetTableStats retrieves the statistics table from cache, and the cache will be updated by a goroutine.
func (h *Handle) GetTableStats(tblInfo *model.TableInfo, opts ...cache.TableStatsOpt) *statistics.Table {
	return h.GetPartitionStats(tblInfo, tblInfo.ID, opts...)
}

// GetPartitionStats retrieves the partition stats from cache.
func (h *Handle) GetPartitionStats(tblInfo *model.TableInfo, pid int64, opts ...cache.TableStatsOpt) *statistics.Table {
	var tbl *statistics.Table
	if h == nil {
		tbl = statistics.PseudoTable(tblInfo)
		tbl.PhysicalID = pid
		return tbl
	}
	statsCache := h.statsCache.Load()
	var ok bool
	option := &cache.TableStatsOption{}
	for _, opt := range opts {
		opt(option)
	}
	if option.ByQuery() {
		tbl, ok = statsCache.GetByQuery(pid)
	} else {
		tbl, ok = statsCache.Get(pid)
	}
	if !ok {
		tbl = statistics.PseudoTable(tblInfo)
		tbl.PhysicalID = pid
		if tblInfo.GetPartitionInfo() == nil || h.statsCacheLen() < 64 {
			h.updateStatsCache(statsCache.Update([]*statistics.Table{tbl}, nil, statsCache.Version()))
		}
		return tbl
	}
	return tbl
}

func (h *Handle) statsCacheLen() int {
	return h.statsCache.Load().Len()
}

// updateStatsCache overrides the global statsCache with a new one, it may fail
// if the global statsCache has been modified by others already.
// Callers should add retry loop if necessary.
func (h *Handle) updateStatsCache(newCache cache.StatsCacheWrapper) (updated bool) {
	updated, newCost := h.statsCache.UpdateCache(newCache)
	if updated {
		handle_metrics.CostGauge.Set(float64(newCost))
	}
	return
}

// LoadNeededHistograms will load histograms for those needed columns/indices.
func (h *Handle) LoadNeededHistograms() (err error) {
	items := statistics.HistogramNeededItems.AllItems()
	reader, err := h.getGlobalStatsReader(0)
	if err != nil {
		return err
	}

	defer func() {
		err1 := h.releaseGlobalStatsReader(reader)
		if err1 != nil && err == nil {
			err = err1
		}
	}()
	loadFMSketch := config.GetGlobalConfig().Performance.EnableLoadFMSketch

	for _, item := range items {
		if !item.IsIndex {
			err = h.loadNeededColumnHistograms(reader, item, loadFMSketch)
		} else {
			err = h.loadNeededIndexHistograms(reader, item, loadFMSketch)
		}
		if err != nil {
			return err
		}
	}
	return nil
}

func (h *Handle) loadNeededColumnHistograms(reader *statistics.StatsReader, col model.TableItemID, loadFMSketch bool) (err error) {
	oldCache := h.statsCache.Load()
	tbl, ok := oldCache.Get(col.TableID)
	if !ok {
		return nil
	}
	c, ok := tbl.Columns[col.ID]
	if !ok || !c.IsLoadNeeded() {
		statistics.HistogramNeededItems.Delete(col)
		return nil
	}
	hg, err := statistics.HistogramFromStorage(reader, col.TableID, c.ID, &c.Info.FieldType, c.Histogram.NDV, 0, c.LastUpdateVersion, c.NullCount, c.TotColSize, c.Correlation)
	if err != nil {
		return errors.Trace(err)
	}
	cms, topN, err := statistics.CMSketchAndTopNFromStorage(reader, col.TableID, 0, col.ID)
	if err != nil {
		return errors.Trace(err)
	}
	var fms *statistics.FMSketch
	if loadFMSketch {
		fms, err = statistics.FMSketchFromStorage(reader, col.TableID, 0, col.ID)
		if err != nil {
			return errors.Trace(err)
		}
	}
	rows, _, err := reader.Read("select stats_ver from mysql.stats_histograms where is_index = 0 and table_id = %? and hist_id = %?", col.TableID, col.ID)
	if err != nil {
		return errors.Trace(err)
	}
	if len(rows) == 0 {
		logutil.BgLogger().Error("fail to get stats version for this histogram", zap.Int64("table_id", col.TableID), zap.Int64("hist_id", col.ID))
		return errors.Trace(fmt.Errorf("fail to get stats version for this histogram, table_id:%v, hist_id:%v", col.TableID, col.ID))
	}
	statsVer := rows[0].GetInt64(0)
	colHist := &statistics.Column{
		PhysicalID: col.TableID,
		Histogram:  *hg,
		Info:       c.Info,
		CMSketch:   cms,
		TopN:       topN,
		FMSketch:   fms,
		IsHandle:   c.IsHandle,
		StatsVer:   statsVer,
	}
	if colHist.StatsAvailable() {
		colHist.StatsLoadedStatus = statistics.NewStatsFullLoadStatus()
	}
	// Reload the latest stats cache, otherwise the `updateStatsCache` may fail with high probability, because functions
	// like `GetPartitionStats` called in `fmSketchFromStorage` would have modified the stats cache already.
	oldCache = h.statsCache.Load()
	tbl, ok = oldCache.Get(col.TableID)
	if !ok {
		return nil
	}
	tbl = tbl.Copy()
	tbl.Columns[c.ID] = colHist
	if h.updateStatsCache(oldCache.Update([]*statistics.Table{tbl}, nil, oldCache.Version())) {
		statistics.HistogramNeededItems.Delete(col)
	}
	return nil
}

func (h *Handle) loadNeededIndexHistograms(reader *statistics.StatsReader, idx model.TableItemID, loadFMSketch bool) (err error) {
	oldCache := h.statsCache.Load()
	tbl, ok := oldCache.Get(idx.TableID)
	if !ok {
		return nil
	}
	index, ok := tbl.Indices[idx.ID]
	if !ok {
		statistics.HistogramNeededItems.Delete(idx)
		return nil
	}
	hg, err := statistics.HistogramFromStorage(reader, idx.TableID, index.ID, types.NewFieldType(mysql.TypeBlob), index.Histogram.NDV, 1, index.LastUpdateVersion, index.NullCount, index.TotColSize, index.Correlation)
	if err != nil {
		return errors.Trace(err)
	}
	cms, topN, err := statistics.CMSketchAndTopNFromStorage(reader, idx.TableID, 1, idx.ID)
	if err != nil {
		return errors.Trace(err)
	}
	var fms *statistics.FMSketch
	if loadFMSketch {
		fms, err = statistics.FMSketchFromStorage(reader, idx.TableID, 1, idx.ID)
		if err != nil {
			return errors.Trace(err)
		}
	}
	rows, _, err := reader.Read("select stats_ver from mysql.stats_histograms where is_index = 1 and table_id = %? and hist_id = %?", idx.TableID, idx.ID)
	if err != nil {
		return errors.Trace(err)
	}
	if len(rows) == 0 {
		logutil.BgLogger().Error("fail to get stats version for this histogram", zap.Int64("table_id", idx.TableID), zap.Int64("hist_id", idx.ID))
		return errors.Trace(fmt.Errorf("fail to get stats version for this histogram, table_id:%v, hist_id:%v", idx.TableID, idx.ID))
	}
	idxHist := &statistics.Index{Histogram: *hg, CMSketch: cms, TopN: topN, FMSketch: fms,
		Info: index.Info, ErrorRate: index.ErrorRate, StatsVer: rows[0].GetInt64(0),
		Flag: index.Flag, PhysicalID: idx.TableID,
		StatsLoadedStatus: statistics.NewStatsFullLoadStatus()}
	index.LastAnalyzePos.Copy(&idxHist.LastAnalyzePos)

	oldCache = h.statsCache.Load()
	tbl, ok = oldCache.Get(idx.TableID)
	if !ok {
		return nil
	}
	tbl = tbl.Copy()
	tbl.Indices[idx.ID] = idxHist
	if h.updateStatsCache(oldCache.Update([]*statistics.Table{tbl}, nil, oldCache.Version())) {
		statistics.HistogramNeededItems.Delete(idx)
	}
	return nil
}

// LastUpdateVersion gets the last update version.
func (h *Handle) LastUpdateVersion() uint64 {
	return h.statsCache.Load().Version()
}

// SetLastUpdateVersion sets the last update version.
func (h *Handle) SetLastUpdateVersion(version uint64) {
	statsCache := h.statsCache.Load()
	h.updateStatsCache(statsCache.Update(nil, nil, version))
}

// FlushStats flushes the cached stats update into store.
func (h *Handle) FlushStats() {
	for len(h.ddlEventCh) > 0 {
		e := <-h.ddlEventCh
		if err := h.HandleDDLEvent(e); err != nil {
			logutil.BgLogger().Error("handle ddl event fail", zap.String("category", "stats"), zap.Error(err))
		}
	}
	if err := h.DumpStatsDeltaToKV(DumpAll); err != nil {
		logutil.BgLogger().Error("dump stats delta fail", zap.String("category", "stats"), zap.Error(err))
	}
	if err := h.DumpStatsFeedbackToKV(); err != nil {
		logutil.BgLogger().Error("dump stats feedback fail", zap.String("category", "stats"), zap.Error(err))
	}
}

// TableStatsFromStorage loads table stats info from storage.
func (h *Handle) TableStatsFromStorage(tableInfo *model.TableInfo, physicalID int64, loadAll bool, snapshot uint64) (_ *statistics.Table, err error) {
	reader, err := h.getGlobalStatsReader(snapshot)
	if err != nil {
		return nil, err
	}
	defer func() {
		err1 := h.releaseGlobalStatsReader(reader)
		if err == nil && err1 != nil {
			err = err1
		}
	}()
	statsTbl, ok := h.statsCache.Load().Get(physicalID)
	if !ok {
		statsTbl = nil
	}
	statsTbl, err = statistics.TableStatsFromStorage(reader, tableInfo, physicalID, loadAll, h.Lease(), statsTbl)
	if err != nil {
		return nil, err
	}
	if reader.IsHistory() || statsTbl == nil {
		return statsTbl, nil
	}
	for histID, idx := range statsTbl.Indices {
		if statistics.IsAnalyzed(idx.Flag) {
			h.mu.rateMap.clear(physicalID, histID, true)
		}
	}
	for histID, col := range statsTbl.Columns {
		if statistics.IsAnalyzed(col.Flag) {
			h.mu.rateMap.clear(physicalID, histID, false)
		}
	}
	return statsTbl, nil
}

// StatsMetaCountAndModifyCount reads count and modify_count for the given table from mysql.stats_meta.
func (h *Handle) StatsMetaCountAndModifyCount(tableID int64) (count, modifyCount int64, err error) {
	reader, err := h.getGlobalStatsReader(0)
	if err != nil {
		return 0, 0, err
	}
	defer func() {
		err1 := h.releaseGlobalStatsReader(reader)
		if err1 != nil && err == nil {
			err = err1
		}
	}()
	rows, _, err := reader.Read("select count, modify_count from mysql.stats_meta where table_id = %?", tableID)
	if err != nil {
		return 0, 0, err
	}
	if len(rows) == 0 {
		return 0, 0, nil
	}
	count = int64(rows[0].GetUint64(0))
	modifyCount = rows[0].GetInt64(1)
	return count, modifyCount, nil
}

func saveTopNToStorage(ctx context.Context, exec sqlexec.SQLExecutor, tableID int64, isIndex int, histID int64, topN *statistics.TopN) error {
	if topN == nil {
		return nil
	}
	for i := 0; i < len(topN.TopN); {
		end := i + batchInsertSize
		if end > len(topN.TopN) {
			end = len(topN.TopN)
		}
		sql := new(strings.Builder)
		sql.WriteString("insert into mysql.stats_top_n (table_id, is_index, hist_id, value, count) values ")
		for j := i; j < end; j++ {
			topn := topN.TopN[j]
			val := sqlexec.MustEscapeSQL("(%?, %?, %?, %?, %?)", tableID, isIndex, histID, topn.Encoded, topn.Count)
			if j > i {
				val = "," + val
			}
			if j > i && sql.Len()+len(val) > maxInsertLength {
				end = j
				break
			}
			sql.WriteString(val)
		}
		i = end
		if _, err := exec.ExecuteInternal(ctx, sql.String()); err != nil {
			return err
		}
	}
	return nil
}

func saveBucketsToStorage(ctx context.Context, exec sqlexec.SQLExecutor, sc *stmtctx.StatementContext, tableID int64, isIndex int, hg *statistics.Histogram) (lastAnalyzePos []byte, err error) {
	if hg == nil {
		return
	}
	for i := 0; i < len(hg.Buckets); {
		end := i + batchInsertSize
		if end > len(hg.Buckets) {
			end = len(hg.Buckets)
		}
		sql := new(strings.Builder)
		sql.WriteString("insert into mysql.stats_buckets (table_id, is_index, hist_id, bucket_id, count, repeats, lower_bound, upper_bound, ndv) values ")
		for j := i; j < end; j++ {
			bucket := hg.Buckets[j]
			count := bucket.Count
			if j > 0 {
				count -= hg.Buckets[j-1].Count
			}
			var upperBound types.Datum
			upperBound, err = hg.GetUpper(j).ConvertTo(sc, types.NewFieldType(mysql.TypeBlob))
			if err != nil {
				return
			}
			if j == len(hg.Buckets)-1 {
				lastAnalyzePos = upperBound.GetBytes()
			}
			var lowerBound types.Datum
			lowerBound, err = hg.GetLower(j).ConvertTo(sc, types.NewFieldType(mysql.TypeBlob))
			if err != nil {
				return
			}
			val := sqlexec.MustEscapeSQL("(%?, %?, %?, %?, %?, %?, %?, %?, %?)", tableID, isIndex, hg.ID, j, count, bucket.Repeat, lowerBound.GetBytes(), upperBound.GetBytes(), bucket.NDV)
			if j > i {
				val = "," + val
			}
			if j > i && sql.Len()+len(val) > maxInsertLength {
				end = j
				break
			}
			sql.WriteString(val)
		}
		i = end
		if _, err = exec.ExecuteInternal(ctx, sql.String()); err != nil {
			return
		}
	}
	return
}

// SaveTableStatsToStorage saves the stats of a table to storage.
func (h *Handle) SaveTableStatsToStorage(results *statistics.AnalyzeResults, analyzeSnapshot bool, source string) (err error) {
	h.mu.Lock()
	defer h.mu.Unlock()
	return SaveTableStatsToStorage(h.mu.ctx, results, analyzeSnapshot, source)
}

// SaveTableStatsToStorage saves the stats of a table to storage.
func SaveTableStatsToStorage(sctx sessionctx.Context, results *statistics.AnalyzeResults, analyzeSnapshot bool, source string) (err error) {
	needDumpFMS := results.TableID.IsPartitionTable()
	tableID := results.TableID.GetStatisticsID()
	statsVer := uint64(0)
	defer func() {
		if err == nil && statsVer != 0 {
			if err1 := recordHistoricalStatsMeta(sctx, tableID, statsVer, source); err1 != nil {
				logutil.BgLogger().Error("record historical stats meta failed",
					zap.Int64("table-id", tableID),
					zap.Uint64("version", statsVer),
					zap.String("source", source),
					zap.Error(err1))
			}
		}
	}()
	ctx := kv.WithInternalSourceType(context.Background(), kv.InternalTxnStats)
	exec := sctx.(sqlexec.SQLExecutor)
	_, err = exec.ExecuteInternal(ctx, "begin pessimistic")
	if err != nil {
		return err
	}
	defer func() {
		err = finishTransaction(ctx, exec, err)
	}()
	txn, err := sctx.Txn(true)
	if err != nil {
		return err
	}
	version := txn.StartTS()
	// 1. Save mysql.stats_meta.
	var rs sqlexec.RecordSet
	// Lock this row to prevent writing of concurrent analyze.
	rs, err = exec.ExecuteInternal(ctx, "select snapshot, count, modify_count from mysql.stats_meta where table_id = %? for update", tableID)
	if err != nil {
		return err
	}
	var rows []chunk.Row
	rows, err = sqlexec.DrainRecordSet(ctx, rs, sctx.GetSessionVars().MaxChunkSize)
	if err != nil {
		return err
	}
	err = rs.Close()
	if err != nil {
		return err
	}
	var curCnt, curModifyCnt int64
	if len(rows) > 0 {
		snapshot := rows[0].GetUint64(0)
		// A newer version analyze result has been written, so skip this writing.
		if snapshot >= results.Snapshot && results.StatsVer == statistics.Version2 {
			return nil
		}
		curCnt = int64(rows[0].GetUint64(1))
		curModifyCnt = rows[0].GetInt64(2)
	}
	if len(rows) == 0 || results.StatsVer != statistics.Version2 {
		if _, err = exec.ExecuteInternal(ctx, "replace into mysql.stats_meta (version, table_id, count, snapshot) values (%?, %?, %?, %?)", version, tableID, results.Count, results.Snapshot); err != nil {
			return err
		}
		statsVer = version
	} else {
		modifyCnt := curModifyCnt - results.BaseModifyCnt
		if modifyCnt < 0 {
			modifyCnt = 0
		}
		logutil.BgLogger().Info("incrementally update modifyCount", zap.String("category", "stats"),
			zap.Int64("tableID", tableID),
			zap.Int64("curModifyCnt", curModifyCnt),
			zap.Int64("results.BaseModifyCnt", results.BaseModifyCnt),
			zap.Int64("modifyCount", modifyCnt))
		var cnt int64
		if analyzeSnapshot {
			cnt = curCnt + results.Count - results.BaseCount
			if cnt < 0 {
				cnt = 0
			}
			logutil.BgLogger().Info("incrementally update count", zap.String("category", "stats"),
				zap.Int64("tableID", tableID),
				zap.Int64("curCnt", curCnt),
				zap.Int64("results.Count", results.Count),
				zap.Int64("results.BaseCount", results.BaseCount),
				zap.Int64("count", cnt))
		} else {
			cnt = results.Count
			if cnt < 0 {
				cnt = 0
			}
			logutil.BgLogger().Info("directly update count", zap.String("category", "stats"),
				zap.Int64("tableID", tableID),
				zap.Int64("results.Count", results.Count),
				zap.Int64("count", cnt))
		}
		if _, err = exec.ExecuteInternal(ctx, "update mysql.stats_meta set version=%?, modify_count=%?, count=%?, snapshot=%? where table_id=%?", version, modifyCnt, cnt, results.Snapshot, tableID); err != nil {
			return err
		}
		statsVer = version
	}
	cache.TableRowStatsCache.Invalidate(tableID)
	// 2. Save histograms.
	for _, result := range results.Ars {
		for i, hg := range result.Hist {
			// It's normal virtual column, skip it.
			if hg == nil {
				continue
			}
			var cms *statistics.CMSketch
			if results.StatsVer != statistics.Version2 {
				cms = result.Cms[i]
			}
			cmSketch, err := statistics.EncodeCMSketchWithoutTopN(cms)
			if err != nil {
				return err
			}
			fmSketch, err := statistics.EncodeFMSketch(result.Fms[i])
			if err != nil {
				return err
			}
			// Delete outdated data
			if _, err = exec.ExecuteInternal(ctx, "delete from mysql.stats_top_n where table_id = %? and is_index = %? and hist_id = %?", tableID, result.IsIndex, hg.ID); err != nil {
				return err
			}
			if err = saveTopNToStorage(ctx, exec, tableID, result.IsIndex, hg.ID, result.TopNs[i]); err != nil {
				return err
			}
			if _, err := exec.ExecuteInternal(ctx, "delete from mysql.stats_fm_sketch where table_id = %? and is_index = %? and hist_id = %?", tableID, result.IsIndex, hg.ID); err != nil {
				return err
			}
			if fmSketch != nil && needDumpFMS {
				if _, err = exec.ExecuteInternal(ctx, "insert into mysql.stats_fm_sketch (table_id, is_index, hist_id, value) values (%?, %?, %?, %?)", tableID, result.IsIndex, hg.ID, fmSketch); err != nil {
					return err
				}
			}
			if _, err = exec.ExecuteInternal(ctx, "replace into mysql.stats_histograms (table_id, is_index, hist_id, distinct_count, version, null_count, cm_sketch, tot_col_size, stats_ver, flag, correlation) values (%?, %?, %?, %?, %?, %?, %?, %?, %?, %?, %?)",
				tableID, result.IsIndex, hg.ID, hg.NDV, version, hg.NullCount, cmSketch, hg.TotColSize, results.StatsVer, statistics.AnalyzeFlag, hg.Correlation); err != nil {
				return err
			}
			if _, err = exec.ExecuteInternal(ctx, "delete from mysql.stats_buckets where table_id = %? and is_index = %? and hist_id = %?", tableID, result.IsIndex, hg.ID); err != nil {
				return err
			}
			sc := sctx.GetSessionVars().StmtCtx
			var lastAnalyzePos []byte
			lastAnalyzePos, err = saveBucketsToStorage(ctx, exec, sc, tableID, result.IsIndex, hg)
			if err != nil {
				return err
			}
			if len(lastAnalyzePos) > 0 {
				if _, err = exec.ExecuteInternal(ctx, "update mysql.stats_histograms set last_analyze_pos = %? where table_id = %? and is_index = %? and hist_id = %?", lastAnalyzePos, tableID, result.IsIndex, hg.ID); err != nil {
					return err
				}
			}
			if result.IsIndex == 0 {
				if _, err = exec.ExecuteInternal(ctx, "insert into mysql.column_stats_usage (table_id, column_id, last_analyzed_at) values(%?, %?, current_timestamp()) on duplicate key update last_analyzed_at = values(last_analyzed_at)", tableID, hg.ID); err != nil {
					return err
				}
			}
		}
	}
	// 3. Save extended statistics.
	extStats := results.ExtStats
	if extStats == nil || len(extStats.Stats) == 0 {
		return nil
	}
	var bytes []byte
	var statsStr string
	for name, item := range extStats.Stats {
		bytes, err = json.Marshal(item.ColIDs)
		if err != nil {
			return err
		}
		strColIDs := string(bytes)
		switch item.Tp {
		case ast.StatsTypeCardinality, ast.StatsTypeCorrelation:
			statsStr = fmt.Sprintf("%f", item.ScalarVals)
		case ast.StatsTypeDependency:
			statsStr = item.StringVals
		}
		if _, err = exec.ExecuteInternal(ctx, "replace into mysql.stats_extended values (%?, %?, %?, %?, %?, %?, %?)", name, item.Tp, tableID, strColIDs, statsStr, version, statistics.ExtendedStatsAnalyzed); err != nil {
			return err
		}
	}
	return
}

// SaveStatsToStorage saves the stats to storage.
// If count is negative, both count and modify count would not be used and not be written to the table. Unless, corresponding
// fields in the stats_meta table will be updated.
// TODO: refactor to reduce the number of parameters
func (h *Handle) SaveStatsToStorage(tableID int64, count, modifyCount int64, isIndex int, hg *statistics.Histogram,
	cms *statistics.CMSketch, topN *statistics.TopN, statsVersion int, isAnalyzed int64, updateAnalyzeTime bool, source string) (err error) {
	statsVer := uint64(0)
	defer func() {
		if err == nil && statsVer != 0 {
			h.recordHistoricalStatsMeta(tableID, statsVer, source)
		}
	}()
	h.mu.Lock()
	defer h.mu.Unlock()
	ctx := kv.WithInternalSourceType(context.Background(), kv.InternalTxnStats)
	exec := h.mu.ctx.(sqlexec.SQLExecutor)
	_, err = exec.ExecuteInternal(ctx, "begin pessimistic")
	if err != nil {
		return errors.Trace(err)
	}
	defer func() {
		err = finishTransaction(ctx, exec, err)
	}()
	txn, err := h.mu.ctx.Txn(true)
	if err != nil {
		return errors.Trace(err)
	}

	version := txn.StartTS()
	// If the count is less than 0, then we do not want to update the modify count and count.
	if count >= 0 {
		_, err = exec.ExecuteInternal(ctx, "replace into mysql.stats_meta (version, table_id, count, modify_count) values (%?, %?, %?, %?)", version, tableID, count, modifyCount)
		cache.TableRowStatsCache.Invalidate(tableID)
	} else {
		_, err = exec.ExecuteInternal(ctx, "update mysql.stats_meta set version = %? where table_id = %?", version, tableID)
	}
	if err != nil {
		return err
	}
	statsVer = version
	cmSketch, err := statistics.EncodeCMSketchWithoutTopN(cms)
	if err != nil {
		return err
	}
	// Delete outdated data
	if _, err = exec.ExecuteInternal(ctx, "delete from mysql.stats_top_n where table_id = %? and is_index = %? and hist_id = %?", tableID, isIndex, hg.ID); err != nil {
		return err
	}
	if err = saveTopNToStorage(ctx, exec, tableID, isIndex, hg.ID, topN); err != nil {
		return err
	}
	if _, err := exec.ExecuteInternal(ctx, "delete from mysql.stats_fm_sketch where table_id = %? and is_index = %? and hist_id = %?", tableID, isIndex, hg.ID); err != nil {
		return err
	}
	flag := 0
	if isAnalyzed == 1 {
		flag = statistics.AnalyzeFlag
	}
	if _, err = exec.ExecuteInternal(ctx, "replace into mysql.stats_histograms (table_id, is_index, hist_id, distinct_count, version, null_count, cm_sketch, tot_col_size, stats_ver, flag, correlation) values (%?, %?, %?, %?, %?, %?, %?, %?, %?, %?, %?)",
		tableID, isIndex, hg.ID, hg.NDV, version, hg.NullCount, cmSketch, hg.TotColSize, statsVersion, flag, hg.Correlation); err != nil {
		return err
	}
	if _, err = exec.ExecuteInternal(ctx, "delete from mysql.stats_buckets where table_id = %? and is_index = %? and hist_id = %?", tableID, isIndex, hg.ID); err != nil {
		return err
	}
	sc := h.mu.ctx.GetSessionVars().StmtCtx
	var lastAnalyzePos []byte
	lastAnalyzePos, err = saveBucketsToStorage(ctx, exec, sc, tableID, isIndex, hg)
	if err != nil {
		return err
	}
	if isAnalyzed == 1 && len(lastAnalyzePos) > 0 {
		if _, err = exec.ExecuteInternal(ctx, "update mysql.stats_histograms set last_analyze_pos = %? where table_id = %? and is_index = %? and hist_id = %?", lastAnalyzePos, tableID, isIndex, hg.ID); err != nil {
			return err
		}
	}
	if updateAnalyzeTime && isIndex == 0 {
		if _, err = exec.ExecuteInternal(ctx, "insert into mysql.column_stats_usage (table_id, column_id, last_analyzed_at) values(%?, %?, current_timestamp()) on duplicate key update last_analyzed_at = current_timestamp()", tableID, hg.ID); err != nil {
			return err
		}
	}
	return
}

// SaveMetaToStorage will save stats_meta to storage.
func (h *Handle) SaveMetaToStorage(tableID, count, modifyCount int64, source string) (err error) {
	statsVer := uint64(0)
	defer func() {
		if err == nil && statsVer != 0 {
			h.recordHistoricalStatsMeta(tableID, statsVer, source)
		}
	}()
	h.mu.Lock()
	defer h.mu.Unlock()
	ctx := kv.WithInternalSourceType(context.Background(), kv.InternalTxnStats)
	exec := h.mu.ctx.(sqlexec.SQLExecutor)
	_, err = exec.ExecuteInternal(ctx, "begin")
	if err != nil {
		return errors.Trace(err)
	}
	defer func() {
		err = finishTransaction(ctx, exec, err)
	}()
	txn, err := h.mu.ctx.Txn(true)
	if err != nil {
		return errors.Trace(err)
	}
	version := txn.StartTS()
	_, err = exec.ExecuteInternal(ctx, "replace into mysql.stats_meta (version, table_id, count, modify_count) values (%?, %?, %?, %?)", version, tableID, count, modifyCount)
	statsVer = version
	cache.TableRowStatsCache.Invalidate(tableID)
	return err
}

func (h *Handle) statsMetaByTableIDFromStorage(tableID int64, snapshot uint64) (version uint64, modifyCount, count int64, err error) {
	ctx := kv.WithInternalSourceType(context.Background(), kv.InternalTxnStats)
	var rows []chunk.Row
	if snapshot == 0 {
		rows, _, err = h.execRestrictedSQL(ctx, "SELECT version, modify_count, count from mysql.stats_meta where table_id = %? order by version", tableID)
	} else {
		rows, _, err = h.execRestrictedSQLWithSnapshot(ctx, "SELECT version, modify_count, count from mysql.stats_meta where table_id = %? order by version", snapshot, tableID)
		if err != nil {
			return 0, 0, 0, err
		}
	}
	if err != nil || len(rows) == 0 {
		return
	}
	version = rows[0].GetUint64(0)
	modifyCount = rows[0].GetInt64(1)
	count = rows[0].GetInt64(2)
	return
}

func (h *Handle) getGlobalStatsReader(snapshot uint64) (reader *statistics.StatsReader, err error) {
	h.mu.Lock()
	defer func() {
		if r := recover(); r != nil {
			err = fmt.Errorf("getGlobalStatsReader panic %v", r)
		}
		if err != nil {
			h.mu.Unlock()
		}
	}()
	return statistics.GetStatsReader(snapshot, h.mu.ctx.(sqlexec.RestrictedSQLExecutor))
}

func (h *Handle) releaseGlobalStatsReader(reader *statistics.StatsReader) error {
	defer h.mu.Unlock()
	return reader.Close()
}

// InsertExtendedStats inserts a record into mysql.stats_extended and update version in mysql.stats_meta.
func (h *Handle) InsertExtendedStats(statsName string, colIDs []int64, tp int, tableID int64, ifNotExists bool) (err error) {
	statsVer := uint64(0)
	defer func() {
		if err == nil && statsVer != 0 {
			h.recordHistoricalStatsMeta(tableID, statsVer, StatsMetaHistorySourceExtendedStats)
		}
	}()
	slices.Sort(colIDs)
	bytes, err := json.Marshal(colIDs)
	if err != nil {
		return errors.Trace(err)
	}
	strColIDs := string(bytes)
	h.mu.Lock()
	defer h.mu.Unlock()
	ctx := kv.WithInternalSourceType(context.Background(), kv.InternalTxnStats)
	exec := h.mu.ctx.(sqlexec.SQLExecutor)
	_, err = exec.ExecuteInternal(ctx, "begin pessimistic")
	if err != nil {
		return errors.Trace(err)
	}
	defer func() {
		err = finishTransaction(ctx, exec, err)
	}()
	// No need to use `exec.ExecuteInternal` since we have acquired the lock.
	rows, _, err := h.execRestrictedSQL(ctx, "SELECT name, type, column_ids FROM mysql.stats_extended WHERE table_id = %? and status in (%?, %?)", tableID, statistics.ExtendedStatsInited, statistics.ExtendedStatsAnalyzed)
	if err != nil {
		return errors.Trace(err)
	}
	for _, row := range rows {
		currStatsName := row.GetString(0)
		currTp := row.GetInt64(1)
		currStrColIDs := row.GetString(2)
		if currStatsName == statsName {
			if ifNotExists {
				return nil
			}
			return errors.Errorf("extended statistics '%s' for the specified table already exists", statsName)
		}
		if tp == int(currTp) && currStrColIDs == strColIDs {
			return errors.Errorf("extended statistics '%s' with same type on same columns already exists", statsName)
		}
	}
	txn, err := h.mu.ctx.Txn(true)
	if err != nil {
		return errors.Trace(err)
	}
	version := txn.StartTS()
	// Bump version in `mysql.stats_meta` to trigger stats cache refresh.
	if _, err = exec.ExecuteInternal(ctx, "UPDATE mysql.stats_meta SET version = %? WHERE table_id = %?", version, tableID); err != nil {
		return err
	}
	statsVer = version
	// Remove the existing 'deleted' records.
	if _, err = exec.ExecuteInternal(ctx, "DELETE FROM mysql.stats_extended WHERE name = %? and table_id = %?", statsName, tableID); err != nil {
		return err
	}
	// Remove the cache item, which is necessary for cases like a cluster with 3 tidb instances, e.g, a, b and c.
	// If tidb-a executes `alter table drop stats_extended` to mark the record as 'deleted', and before this operation
	// is synchronized to other tidb instances, tidb-b executes `alter table add stats_extended`, which would delete
	// the record from the table, tidb-b should delete the cached item synchronously. While for tidb-c, it has to wait for
	// next `Update()` to remove the cached item then.
	h.removeExtendedStatsItem(tableID, statsName)
	const sql = "INSERT INTO mysql.stats_extended(name, type, table_id, column_ids, version, status) VALUES (%?, %?, %?, %?, %?, %?)"
	if _, err = exec.ExecuteInternal(ctx, sql, statsName, tp, tableID, strColIDs, version, statistics.ExtendedStatsInited); err != nil {
		return err
	}
	return
}

// MarkExtendedStatsDeleted update the status of mysql.stats_extended to be `deleted` and the version of mysql.stats_meta.
func (h *Handle) MarkExtendedStatsDeleted(statsName string, tableID int64, ifExists bool) (err error) {
	statsVer := uint64(0)
	defer func() {
		if err == nil && statsVer != 0 {
			h.recordHistoricalStatsMeta(tableID, statsVer, StatsMetaHistorySourceExtendedStats)
		}
	}()
	ctx := kv.WithInternalSourceType(context.Background(), kv.InternalTxnStats)
	rows, _, err := h.execRestrictedSQL(ctx, "SELECT name FROM mysql.stats_extended WHERE name = %? and table_id = %? and status in (%?, %?)", statsName, tableID, statistics.ExtendedStatsInited, statistics.ExtendedStatsAnalyzed)
	if err != nil {
		return errors.Trace(err)
	}
	if len(rows) == 0 {
		if ifExists {
			return nil
		}
		return fmt.Errorf("extended statistics '%s' for the specified table does not exist", statsName)
	}
	if len(rows) > 1 {
		logutil.BgLogger().Warn("unexpected duplicate extended stats records found", zap.String("name", statsName), zap.Int64("table_id", tableID))
	}

	h.mu.Lock()
	defer h.mu.Unlock()
	exec := h.mu.ctx.(sqlexec.SQLExecutor)
	_, err = exec.ExecuteInternal(ctx, "begin pessimistic")
	if err != nil {
		return errors.Trace(err)
	}
	defer func() {
		err1 := finishTransaction(ctx, exec, err)
		if err == nil && err1 == nil {
			h.removeExtendedStatsItem(tableID, statsName)
		}
		err = err1
	}()
	txn, err := h.mu.ctx.Txn(true)
	if err != nil {
		return errors.Trace(err)
	}
	version := txn.StartTS()
	if _, err = exec.ExecuteInternal(ctx, "UPDATE mysql.stats_meta SET version = %? WHERE table_id = %?", version, tableID); err != nil {
		return err
	}
	statsVer = version
	if _, err = exec.ExecuteInternal(ctx, "UPDATE mysql.stats_extended SET version = %?, status = %? WHERE name = %? and table_id = %?", version, statistics.ExtendedStatsDeleted, statsName, tableID); err != nil {
		return err
	}
	return nil
}

const updateStatsCacheRetryCnt = 5

func (h *Handle) removeExtendedStatsItem(tableID int64, statsName string) {
	for retry := updateStatsCacheRetryCnt; retry > 0; retry-- {
		oldCache := h.statsCache.Load()
		tbl, ok := oldCache.Get(tableID)
		if !ok || tbl.ExtendedStats == nil || len(tbl.ExtendedStats.Stats) == 0 {
			return
		}
		newTbl := tbl.Copy()
		delete(newTbl.ExtendedStats.Stats, statsName)
		if h.updateStatsCache(oldCache.Update([]*statistics.Table{newTbl}, nil, oldCache.Version())) {
			return
		}
		if retry == 1 {
			logutil.BgLogger().Info("remove extended stats cache failed", zap.String("stats_name", statsName), zap.Int64("table_id", tableID))
		} else {
			logutil.BgLogger().Info("remove extended stats cache failed, retrying", zap.String("stats_name", statsName), zap.Int64("table_id", tableID))
		}
	}
}

// ReloadExtendedStatistics drops the cache for extended statistics and reload data from mysql.stats_extended.
func (h *Handle) ReloadExtendedStatistics() error {
	reader, err := h.getGlobalStatsReader(0)
	if err != nil {
		return err
	}
	defer func() {
		err1 := h.releaseGlobalStatsReader(reader)
		if err1 != nil && err == nil {
			err = err1
		}
	}()
	for retry := updateStatsCacheRetryCnt; retry > 0; retry-- {
		oldCache := h.statsCache.Load()
		tables := make([]*statistics.Table, 0, oldCache.Len())
		for physicalID, tbl := range oldCache.Map() {
			t, err := statistics.ExtendedStatsFromStorage(reader, tbl.Copy(), physicalID, true)
			if err != nil {
				return err
			}
			tables = append(tables, t)
		}
		if h.updateStatsCache(oldCache.Update(tables, nil, oldCache.Version())) {
			return nil
		}
	}
	return fmt.Errorf("update stats cache failed for %d attempts", updateStatsCacheRetryCnt)
}

// BuildExtendedStats build extended stats for column groups if needed based on the column samples.
func (h *Handle) BuildExtendedStats(tableID int64, cols []*model.ColumnInfo, collectors []*statistics.SampleCollector) (*statistics.ExtendedStatsColl, error) {
	ctx := kv.WithInternalSourceType(context.Background(), kv.InternalTxnStats)
	const sql = "SELECT name, type, column_ids FROM mysql.stats_extended WHERE table_id = %? and status in (%?, %?)"
	rows, _, err := h.execRestrictedSQL(ctx, sql, tableID, statistics.ExtendedStatsAnalyzed, statistics.ExtendedStatsInited)
	if err != nil {
		return nil, errors.Trace(err)
	}
	if len(rows) == 0 {
		return nil, nil
	}
	statsColl := statistics.NewExtendedStatsColl()
	for _, row := range rows {
		name := row.GetString(0)
		item := &statistics.ExtendedStatsItem{Tp: uint8(row.GetInt64(1))}
		colIDs := row.GetString(2)
		err := json.Unmarshal([]byte(colIDs), &item.ColIDs)
		if err != nil {
			logutil.BgLogger().Error("invalid column_ids in mysql.stats_extended, skip collecting extended stats for this row", zap.String("column_ids", colIDs), zap.Error(err))
			continue
		}
		item = h.fillExtendedStatsItemVals(item, cols, collectors)
		if item != nil {
			statsColl.Stats[name] = item
		}
	}
	if len(statsColl.Stats) == 0 {
		return nil, nil
	}
	return statsColl, nil
}

func (h *Handle) fillExtendedStatsItemVals(item *statistics.ExtendedStatsItem, cols []*model.ColumnInfo, collectors []*statistics.SampleCollector) *statistics.ExtendedStatsItem {
	switch item.Tp {
	case ast.StatsTypeCardinality, ast.StatsTypeDependency:
		return nil
	case ast.StatsTypeCorrelation:
		return h.fillExtStatsCorrVals(item, cols, collectors)
	}
	return nil
}

func (h *Handle) fillExtStatsCorrVals(item *statistics.ExtendedStatsItem, cols []*model.ColumnInfo, collectors []*statistics.SampleCollector) *statistics.ExtendedStatsItem {
	colOffsets := make([]int, 0, 2)
	for _, id := range item.ColIDs {
		for i, col := range cols {
			if col.ID == id {
				colOffsets = append(colOffsets, i)
				break
			}
		}
	}
	if len(colOffsets) != 2 {
		return nil
	}
	// samplesX and samplesY are in order of handle, i.e, their SampleItem.Ordinals are in order.
	samplesX := collectors[colOffsets[0]].Samples
	// We would modify Ordinal of samplesY, so we make a deep copy.
	samplesY := statistics.CopySampleItems(collectors[colOffsets[1]].Samples)
	sampleNum := mathutil.Min(len(samplesX), len(samplesY))
	if sampleNum == 1 {
		item.ScalarVals = 1
		return item
	}
	if sampleNum <= 0 {
		item.ScalarVals = 0
		return item
	}
	h.mu.Lock()
	sc := h.mu.ctx.GetSessionVars().StmtCtx
	h.mu.Unlock()
	var err error
	samplesX, err = statistics.SortSampleItems(sc, samplesX)
	if err != nil {
		return nil
	}
	samplesYInXOrder := make([]*statistics.SampleItem, 0, sampleNum)
	for i, itemX := range samplesX {
		if itemX.Ordinal >= len(samplesY) {
			continue
		}
		itemY := samplesY[itemX.Ordinal]
		itemY.Ordinal = i
		samplesYInXOrder = append(samplesYInXOrder, itemY)
	}
	samplesYInYOrder, err := statistics.SortSampleItems(sc, samplesYInXOrder)
	if err != nil {
		return nil
	}
	var corrXYSum float64
	for i := 1; i < len(samplesYInYOrder); i++ {
		corrXYSum += float64(i) * float64(samplesYInYOrder[i].Ordinal)
	}
	// X means the ordinal of the item in original sequence, Y means the oridnal of the item in the
	// sorted sequence, we know that X and Y value sets are both:
	// 0, 1, ..., sampleNum-1
	// we can simply compute sum(X) = sum(Y) =
	//    (sampleNum-1)*sampleNum / 2
	// and sum(X^2) = sum(Y^2) =
	//    (sampleNum-1)*sampleNum*(2*sampleNum-1) / 6
	// We use "Pearson correlation coefficient" to compute the order correlation of columns,
	// the formula is based on https://en.wikipedia.org/wiki/Pearson_correlation_coefficient.
	// Note that (itemsCount*corrX2Sum - corrXSum*corrXSum) would never be zero when sampleNum is larger than 1.
	itemsCount := float64(sampleNum)
	corrXSum := (itemsCount - 1) * itemsCount / 2.0
	corrX2Sum := (itemsCount - 1) * itemsCount * (2*itemsCount - 1) / 6.0
	item.ScalarVals = (itemsCount*corrXYSum - corrXSum*corrXSum) / (itemsCount*corrX2Sum - corrXSum*corrXSum)
	return item
}

// SaveExtendedStatsToStorage writes extended stats of a table into mysql.stats_extended.
func (h *Handle) SaveExtendedStatsToStorage(tableID int64, extStats *statistics.ExtendedStatsColl, isLoad bool) (err error) {
	statsVer := uint64(0)
	defer func() {
		if err == nil && statsVer != 0 {
			h.recordHistoricalStatsMeta(tableID, statsVer, StatsMetaHistorySourceExtendedStats)
		}
	}()
	if extStats == nil || len(extStats.Stats) == 0 {
		return nil
	}
	h.mu.Lock()
	defer h.mu.Unlock()
	ctx := kv.WithInternalSourceType(context.Background(), kv.InternalTxnStats)
	exec := h.mu.ctx.(sqlexec.SQLExecutor)
	_, err = exec.ExecuteInternal(ctx, "begin pessimistic")
	if err != nil {
		return errors.Trace(err)
	}
	defer func() {
		err = finishTransaction(ctx, exec, err)
	}()
	txn, err := h.mu.ctx.Txn(true)
	if err != nil {
		return errors.Trace(err)
	}
	version := txn.StartTS()
	for name, item := range extStats.Stats {
		bytes, err := json.Marshal(item.ColIDs)
		if err != nil {
			return errors.Trace(err)
		}
		strColIDs := string(bytes)
		var statsStr string
		switch item.Tp {
		case ast.StatsTypeCardinality, ast.StatsTypeCorrelation:
			statsStr = fmt.Sprintf("%f", item.ScalarVals)
		case ast.StatsTypeDependency:
			statsStr = item.StringVals
		}
		// If isLoad is true, it's INSERT; otherwise, it's UPDATE.
		if _, err := exec.ExecuteInternal(ctx, "replace into mysql.stats_extended values (%?, %?, %?, %?, %?, %?, %?)", name, item.Tp, tableID, strColIDs, statsStr, version, statistics.ExtendedStatsAnalyzed); err != nil {
			return err
		}
	}
	if !isLoad {
		if _, err := exec.ExecuteInternal(ctx, "UPDATE mysql.stats_meta SET version = %? WHERE table_id = %?", version, tableID); err != nil {
			return err
		}
		statsVer = version
	}
	return nil
}

// CurrentPruneMode indicates whether tbl support runtime prune for table and first partition id.
func (h *Handle) CurrentPruneMode() variable.PartitionPruneMode {
	return variable.PartitionPruneMode(h.mu.ctx.GetSessionVars().PartitionPruneMode.Load())
}

// RefreshVars uses to pull PartitionPruneMethod vars from kv storage.
func (h *Handle) RefreshVars() error {
	h.mu.Lock()
	defer h.mu.Unlock()
	return h.mu.ctx.RefreshVars(context.Background())
}

// CheckAnalyzeVersion checks whether all the statistics versions of this table's columns and indexes are the same.
func (h *Handle) CheckAnalyzeVersion(tblInfo *model.TableInfo, physicalIDs []int64, version *int) bool {
	// We simply choose one physical id to get its stats.
	var tbl *statistics.Table
	for _, pid := range physicalIDs {
		tbl = h.GetPartitionStats(tblInfo, pid)
		if !tbl.Pseudo {
			break
		}
	}
	if tbl == nil || tbl.Pseudo {
		return true
	}
	return statistics.CheckAnalyzeVerOnTable(tbl, version)
}

type colStatsTimeInfo struct {
	LastUsedAt     *types.Time
	LastAnalyzedAt *types.Time
}

// getDisableColumnTrackingTime reads the value of tidb_disable_column_tracking_time from mysql.tidb if it exists.
func (h *Handle) getDisableColumnTrackingTime() (*time.Time, error) {
	ctx := kv.WithInternalSourceType(context.Background(), kv.InternalTxnStats)
	rows, fields, err := h.execRestrictedSQL(ctx, "SELECT variable_value FROM %n.%n WHERE variable_name = %?", mysql.SystemDB, mysql.TiDBTable, variable.TiDBDisableColumnTrackingTime)
	if err != nil {
		return nil, err
	}
	if len(rows) == 0 {
		return nil, nil
	}
	d := rows[0].GetDatum(0, &fields[0].Column.FieldType)
	// The string represents the UTC time when tidb_enable_column_tracking is set to 0.
	value, err := d.ToString()
	if err != nil {
		return nil, err
	}
	t, err := time.Parse(types.UTCTimeFormat, value)
	if err != nil {
		return nil, err
	}
	return &t, nil
}

// LoadColumnStatsUsage loads column stats usage information from disk.
func (h *Handle) LoadColumnStatsUsage(loc *time.Location) (map[model.TableItemID]colStatsTimeInfo, error) {
	disableTime, err := h.getDisableColumnTrackingTime()
	if err != nil {
		return nil, errors.Trace(err)
	}
	ctx := kv.WithInternalSourceType(context.Background(), kv.InternalTxnStats)
	// Since we use another session from session pool to read mysql.column_stats_usage, which may have different @@time_zone, so we do time zone conversion here.
	rows, _, err := h.execRestrictedSQL(ctx, "SELECT table_id, column_id, CONVERT_TZ(last_used_at, @@TIME_ZONE, '+00:00'), CONVERT_TZ(last_analyzed_at, @@TIME_ZONE, '+00:00') FROM mysql.column_stats_usage")
	if err != nil {
		return nil, errors.Trace(err)
	}
	colStatsMap := make(map[model.TableItemID]colStatsTimeInfo, len(rows))
	for _, row := range rows {
		if row.IsNull(0) || row.IsNull(1) {
			continue
		}
		tblColID := model.TableItemID{TableID: row.GetInt64(0), ID: row.GetInt64(1), IsIndex: false}
		var statsUsage colStatsTimeInfo
		if !row.IsNull(2) {
			gt, err := row.GetTime(2).GoTime(time.UTC)
			if err != nil {
				return nil, errors.Trace(err)
			}
			// If `last_used_at` is before the time when `set global enable_column_tracking = 0`, we should ignore it because
			// `set global enable_column_tracking = 0` indicates all the predicate columns collected before.
			if disableTime == nil || gt.After(*disableTime) {
				t := types.NewTime(types.FromGoTime(gt.In(loc)), mysql.TypeTimestamp, types.DefaultFsp)
				statsUsage.LastUsedAt = &t
			}
		}
		if !row.IsNull(3) {
			gt, err := row.GetTime(3).GoTime(time.UTC)
			if err != nil {
				return nil, errors.Trace(err)
			}
			t := types.NewTime(types.FromGoTime(gt.In(loc)), mysql.TypeTimestamp, types.DefaultFsp)
			statsUsage.LastAnalyzedAt = &t
		}
		colStatsMap[tblColID] = statsUsage
	}
	return colStatsMap, nil
}

// CollectColumnsInExtendedStats returns IDs of the columns involved in extended stats.
func (h *Handle) CollectColumnsInExtendedStats(tableID int64) ([]int64, error) {
	ctx := kv.WithInternalSourceType(context.Background(), kv.InternalTxnStats)
	const sql = "SELECT name, type, column_ids FROM mysql.stats_extended WHERE table_id = %? and status in (%?, %?)"
	rows, _, err := h.execRestrictedSQL(ctx, sql, tableID, statistics.ExtendedStatsAnalyzed, statistics.ExtendedStatsInited)
	if err != nil {
		return nil, errors.Trace(err)
	}
	if len(rows) == 0 {
		return nil, nil
	}
	columnIDs := make([]int64, 0, len(rows)*2)
	for _, row := range rows {
		twoIDs := make([]int64, 0, 2)
		data := row.GetString(2)
		err := json.Unmarshal([]byte(data), &twoIDs)
		if err != nil {
			logutil.BgLogger().Error("invalid column_ids in mysql.stats_extended, skip collecting extended stats for this row", zap.String("column_ids", data), zap.Error(err))
			continue
		}
		columnIDs = append(columnIDs, twoIDs...)
	}
	return columnIDs, nil
}

// GetPredicateColumns returns IDs of predicate columns, which are the columns whose stats are used(needed) when generating query plans.
func (h *Handle) GetPredicateColumns(tableID int64) ([]int64, error) {
	disableTime, err := h.getDisableColumnTrackingTime()
	if err != nil {
		return nil, errors.Trace(err)
	}
	ctx := kv.WithInternalSourceType(context.Background(), kv.InternalTxnStats)
	rows, _, err := h.execRestrictedSQL(ctx, "SELECT column_id, CONVERT_TZ(last_used_at, @@TIME_ZONE, '+00:00') FROM mysql.column_stats_usage WHERE table_id = %? AND last_used_at IS NOT NULL", tableID)
	if err != nil {
		return nil, errors.Trace(err)
	}
	columnIDs := make([]int64, 0, len(rows))
	for _, row := range rows {
		if row.IsNull(0) || row.IsNull(1) {
			continue
		}
		colID := row.GetInt64(0)
		gt, err := row.GetTime(1).GoTime(time.UTC)
		if err != nil {
			return nil, errors.Trace(err)
		}
		// If `last_used_at` is before the time when `set global enable_column_tracking = 0`, we don't regard the column as predicate column because
		// `set global enable_column_tracking = 0` indicates all the predicate columns collected before.
		if disableTime == nil || gt.After(*disableTime) {
			columnIDs = append(columnIDs, colID)
		}
	}
	return columnIDs, nil
}

// Max column size is 6MB. Refer https://docs.pingcap.com/tidb/dev/tidb-limitations/#limitation-on-a-single-column
const maxColumnSize = 6 << 20

// RecordHistoricalStatsToStorage records the given table's stats data to mysql.stats_history
func (h *Handle) RecordHistoricalStatsToStorage(dbName string, tableInfo *model.TableInfo, physicalID int64, isPartition bool) (uint64, error) {
	ctx := kv.WithInternalSourceType(context.Background(), kv.InternalTxnStats)
	var js *JSONTable
	var err error
	if isPartition {
		js, err = h.tableStatsToJSON(dbName, tableInfo, physicalID, 0)
	} else {
		js, err = h.DumpStatsToJSON(dbName, tableInfo, nil, true)
	}
	if err != nil {
		return 0, errors.Trace(err)
	}
	version := uint64(0)
	if len(js.Partitions) == 0 {
		version = js.Version
	} else {
		for _, p := range js.Partitions {
			version = p.Version
			if version != 0 {
				break
			}
		}
	}
	blocks, err := JSONTableToBlocks(js, maxColumnSize)
	if err != nil {
		return version, errors.Trace(err)
	}
	h.mu.Lock()
	defer h.mu.Unlock()
	exec := h.mu.ctx.(sqlexec.SQLExecutor)
	_, err = exec.ExecuteInternal(ctx, "begin pessimistic")
	if err != nil {
		return version, errors.Trace(err)
	}
	defer func() {
		err = finishTransaction(ctx, exec, err)
	}()
	ts := time.Now().Format("2006-01-02 15:04:05.999999")

	const sql = "INSERT INTO mysql.stats_history(table_id, stats_data, seq_no, version, create_time) VALUES (%?, %?, %?, %?, %?)"
	for i := 0; i < len(blocks); i++ {
		if _, err := exec.ExecuteInternal(ctx, sql, physicalID, blocks[i], i, version, ts); err != nil {
			return version, errors.Trace(err)
		}
	}
	return version, nil
}

func checkHistoricalStatsEnable(sctx sessionctx.Context) (enable bool, err error) {
	val, err := sctx.GetSessionVars().GlobalVarsAccessor.GetGlobalSysVar(variable.TiDBEnableHistoricalStats)
	if err != nil {
		return false, errors.Trace(err)
	}
	return variable.TiDBOptOn(val), nil
}

// CheckHistoricalStatsEnable is used to check whether TiDBEnableHistoricalStats is enabled.
func (h *Handle) CheckHistoricalStatsEnable() (enable bool, err error) {
	h.mu.Lock()
	defer h.mu.Unlock()
	return checkHistoricalStatsEnable(h.mu.ctx)
}

// InsertAnalyzeJob inserts analyze job into mysql.analyze_jobs and gets job ID for further updating job.
func (h *Handle) InsertAnalyzeJob(job *statistics.AnalyzeJob, instance string, procID uint64) error {
	h.mu.Lock()
	defer h.mu.Unlock()
	exec := h.mu.ctx.(sqlexec.RestrictedSQLExecutor)
	ctx := kv.WithInternalSourceType(context.Background(), kv.InternalTxnStats)
	jobInfo := job.JobInfo
	const textMaxLength = 65535
	if len(jobInfo) > textMaxLength {
		jobInfo = jobInfo[:textMaxLength]
	}
	const insertJob = "INSERT INTO mysql.analyze_jobs (table_schema, table_name, partition_name, job_info, state, instance, process_id) VALUES (%?, %?, %?, %?, %?, %?, %?)"
	_, _, err := exec.ExecRestrictedSQL(ctx, []sqlexec.OptionFuncAlias{sqlexec.ExecOptionUseCurSession}, insertJob, job.DBName, job.TableName, job.PartitionName, jobInfo, statistics.AnalyzePending, instance, procID)
	if err != nil {
		return err
	}
	const getJobID = "SELECT LAST_INSERT_ID()"
	rows, _, err := exec.ExecRestrictedSQL(ctx, []sqlexec.OptionFuncAlias{sqlexec.ExecOptionUseCurSession}, getJobID)
	if err != nil {
		return err
	}
	job.ID = new(uint64)
	*job.ID = rows[0].GetUint64(0)
	return nil
}

// DeleteAnalyzeJobs deletes the analyze jobs whose update time is earlier than updateTime.
func (h *Handle) DeleteAnalyzeJobs(updateTime time.Time) error {
	ctx := kv.WithInternalSourceType(context.Background(), kv.InternalTxnStats)
	_, _, err := h.execRestrictedSQL(ctx, "DELETE FROM mysql.analyze_jobs WHERE update_time < CONVERT_TZ(%?, '+00:00', @@TIME_ZONE)", updateTime.UTC().Format(types.TimeFormat))
	return err
}

// SetStatsCacheCapacity sets capacity
func (h *Handle) SetStatsCacheCapacity(c int64) {
	if h == nil {
		return
	}
	v := h.statsCache.Load()
	if v == nil {
		return
	}
	sc := v
	sc.SetCapacity(c)
}

// GetStatsCacheFrontTable gets front table in statsCacheInner implementation
// only used for test
func (h *Handle) GetStatsCacheFrontTable() int64 {
	if h == nil {
		return 0
	}
	v := h.statsCache.Load()
	if v == nil {
		return 0
	}
	sc := v
	return sc.Front()
}<|MERGE_RESOLUTION|>--- conflicted
+++ resolved
@@ -644,24 +644,14 @@
 // In the column statistics, the variable `num` is equal to the number of columns in the partition table.
 // In the index statistics, the variable `num` is always equal to one.
 type GlobalStats struct {
-<<<<<<< HEAD
-	Num                   int
-	Count                 int64
-	ModifyCount           int64
 	Hg                    []*statistics.Histogram
 	Cms                   []*statistics.CMSketch
 	TopN                  []*statistics.TopN
 	Fms                   []*statistics.FMSketch
+	Num                   int
+	Count                 int64
+	ModifyCount           int64
 	MissingPartitionStats []string
-=======
-	Hg          []*statistics.Histogram
-	Cms         []*statistics.CMSketch
-	TopN        []*statistics.TopN
-	Fms         []*statistics.FMSketch
-	Num         int
-	Count       int64
-	ModifyCount int64
->>>>>>> 073a5f8b
 }
 
 // MergePartitionStats2GlobalStatsByTableID merge the partition-level stats to global-level stats based on the tableID.
@@ -804,13 +794,8 @@
 				return
 			}
 			// partition stats is not empty but column stats(hist, topn) is missing
-<<<<<<< HEAD
-			if partitionStats.Count > 0 && (hg == nil || hg.TotalRowCount() <= 0) && (topN == nil || topN.TotalCount() <= 0) {
+			if partitionStats.RealtimeCount > 0 && (hg == nil || hg.TotalRowCount() <= 0) && (topN == nil || topN.TotalCount() <= 0) {
 				var missingPart string
-=======
-			if partitionStats.RealtimeCount > 0 && (hg == nil || hg.TotalRowCount() <= 0) && (topN == nil || topN.TotalCount() <= 0) {
-				var errMsg string
->>>>>>> 073a5f8b
 				if isIndex == 0 {
 					missingPart = fmt.Sprintf("partition `%s` column `%s`", def.Name.L, tableInfo.FindColumnNameByID(histIDs[i]))
 				} else {
@@ -823,14 +808,11 @@
 				err = types.ErrPartitionColumnStatsMissing.GenWithStackByArgs(fmt.Sprintf("table `%s` %s", tableInfo.Name.L, missingPart))
 				return
 			}
-<<<<<<< HEAD
-=======
 			if i == 0 {
 				// In a partition, we will only update globalStats.Count once
 				globalStats.Count += partitionStats.RealtimeCount
 				globalStats.ModifyCount += partitionStats.ModifyCount
 			}
->>>>>>> 073a5f8b
 			allHg[i] = append(allHg[i], hg)
 			allCms[i] = append(allCms[i], cms)
 			allTopN[i] = append(allTopN[i], topN)
