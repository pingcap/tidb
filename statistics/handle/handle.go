// Copyright 2017 PingCAP, Inc.
//
// Licensed under the Apache License, Version 2.0 (the "License");
// you may not use this file except in compliance with the License.
// You may obtain a copy of the License at
//
//     http://www.apache.org/licenses/LICENSE-2.0
//
// Unless required by applicable law or agreed to in writing, software
// distributed under the License is distributed on an "AS IS" BASIS,
// WITHOUT WARRANTIES OR CONDITIONS OF ANY KIND, either express or implied.
// See the License for the specific language governing permissions and
// limitations under the License.

package handle

import (
	"fmt"
	"math"
	"strconv"
	"sync"
	"time"

	"github.com/ngaut/pools"
	"github.com/pingcap/errors"
	"github.com/pingcap/tidb/config"
	ddlUtil "github.com/pingcap/tidb/ddl/util"
	"github.com/pingcap/tidb/infoschema"
	"github.com/pingcap/tidb/parser/ast"
	"github.com/pingcap/tidb/parser/model"
	"github.com/pingcap/tidb/sessionctx"
	"github.com/pingcap/tidb/sessionctx/stmtctx"
	"github.com/pingcap/tidb/sessionctx/variable"
	"github.com/pingcap/tidb/statistics"
	"github.com/pingcap/tidb/statistics/handle/autoanalyze"
	"github.com/pingcap/tidb/statistics/handle/cache"
	"github.com/pingcap/tidb/statistics/handle/extstats"
	"github.com/pingcap/tidb/statistics/handle/globalstats"
	"github.com/pingcap/tidb/statistics/handle/history"
	handle_metrics "github.com/pingcap/tidb/statistics/handle/metrics"
	"github.com/pingcap/tidb/statistics/handle/storage"
	"github.com/pingcap/tidb/statistics/handle/usage"
	"github.com/pingcap/tidb/statistics/handle/util"
	"github.com/pingcap/tidb/table"
	"github.com/pingcap/tidb/types"
	"github.com/pingcap/tidb/util/chunk"
	"github.com/pingcap/tidb/util/logutil"
	"github.com/tiancaiamao/gp"
	"github.com/tikv/client-go/v2/oracle"
	atomic2 "go.uber.org/atomic"
	"go.uber.org/zap"
)

// Handle can update stats info periodically.
type Handle struct {
	// This gpool is used to reuse goroutine in the mergeGlobalStatsTopN.
	gpool *gp.Pool
	pool  sessionPool

	// initStatsCtx is the ctx only used for initStats
	initStatsCtx sessionctx.Context

	// sysProcTracker is used to track sys process like analyze
	sysProcTracker sessionctx.SysProcTracker

	// autoAnalyzeProcIDGetter is used to generate auto analyze ID.
	autoAnalyzeProcIDGetter func() uint64

	InitStatsDone chan struct{}

	// ddlEventCh is a channel to notify a ddl operation has happened.
	// It is sent only by owner or the drop stats executor, and read by stats handle.
	ddlEventCh chan *ddlUtil.Event

	// idxUsageListHead contains all the index usage collectors required by session.
	idxUsageListHead *usage.SessionIndexUsageCollector

	// listHead contains all the stats collector required by session.
	listHead *SessionStatsCollector

	// It can be read by multiple readers at the same time without acquiring lock, but it can be
	// written only after acquiring the lock.
	statsCache *cache.StatsCachePointer

	// tableDelta contains all the delta map from collectors when we dump them to KV.
	tableDelta *usage.TableDelta

	// statsUsage contains all the column stats usage information from collectors when we dump them to KV.
	statsUsage *usage.StatsUsage

	// StatsLoad is used to load stats concurrently
	StatsLoad StatsLoad

	schemaMu struct {
		// pid2tid is the map from partition ID to table ID.
		pid2tid map[int64]int64
		// schemaVersion is the version of information schema when `pid2tid` is built.
		schemaVersion int64
		sync.RWMutex
	}

	lease atomic2.Duration
}

func (h *Handle) execRows(sql string, args ...interface{}) (rows []chunk.Row, fields []*ast.ResultField, rerr error) {
	_ = h.callWithSCtx(func(sctx sessionctx.Context) error {
		rows, fields, rerr = util.ExecRows(sctx, sql, args...)
		return nil
	})
	return
}

// Clear the statsCache, only for test.
func (h *Handle) Clear() {
	cache, err := cache.NewStatsCache()
	if err != nil {
		logutil.BgLogger().Warn("create stats cache failed", zap.Error(err))
		return
	}
	h.statsCache.Replace(cache)
	for len(h.ddlEventCh) > 0 {
		<-h.ddlEventCh
	}
	h.listHead.ClearForTest()
	h.tableDelta.Reset()
	h.statsUsage.Reset()
}

type sessionPool interface {
	Get() (pools.Resource, error)
	Put(pools.Resource)
}

// NewHandle creates a Handle for update stats.
func NewHandle(_, initStatsCtx sessionctx.Context, lease time.Duration, pool sessionPool, tracker sessionctx.SysProcTracker, autoAnalyzeProcIDGetter func() uint64) (*Handle, error) {
	cfg := config.GetGlobalConfig()

	handle := &Handle{
		gpool:                   gp.New(math.MaxInt16, time.Minute),
		ddlEventCh:              make(chan *ddlUtil.Event, 1000),
		listHead:                NewSessionStatsCollector(),
		idxUsageListHead:        usage.NewSessionIndexUsageCollector(nil),
		pool:                    pool,
		sysProcTracker:          tracker,
		autoAnalyzeProcIDGetter: autoAnalyzeProcIDGetter,
		InitStatsDone:           make(chan struct{}),
	}
	handle.initStatsCtx = initStatsCtx
	handle.lease.Store(lease)
	statsCache, err := cache.NewStatsCachePointer()
	if err != nil {
		return nil, err
	}
	handle.statsCache = statsCache
	handle.tableDelta = usage.NewTableDelta()
	handle.statsUsage = usage.NewStatsUsage()
	handle.StatsLoad.SubCtxs = make([]sessionctx.Context, cfg.Performance.StatsLoadConcurrency)
	handle.StatsLoad.NeededItemsCh = make(chan *NeededItemTask, cfg.Performance.StatsLoadQueueSize)
	handle.StatsLoad.TimeoutItemsCh = make(chan *NeededItemTask, cfg.Performance.StatsLoadQueueSize)
	handle.StatsLoad.WorkingColMap = map[model.TableItemID][]chan stmtctx.StatsLoadResult{}
	return handle, nil
}

// Lease returns the stats lease.
func (h *Handle) Lease() time.Duration {
	return h.lease.Load()
}

// SetLease sets the stats lease.
func (h *Handle) SetLease(lease time.Duration) {
	h.lease.Store(lease)
}

// DurationToTS converts duration to timestamp.
func DurationToTS(d time.Duration) uint64 {
	return oracle.ComposeTS(d.Nanoseconds()/int64(time.Millisecond), 0)
}

// UpdateStatsHealthyMetrics updates stats healthy distribution metrics according to stats cache.
func (h *Handle) UpdateStatsHealthyMetrics() {
	v := h.statsCache.Load()
	if v == nil {
		return
	}

	distribution := make([]int64, 5)
	for _, tbl := range v.Values() {
		healthy, ok := tbl.GetStatsHealthy()
		if !ok {
			continue
		}
		if healthy < 50 {
			distribution[0]++
		} else if healthy < 80 {
			distribution[1]++
		} else if healthy < 100 {
			distribution[2]++
		} else {
			distribution[3]++
		}
		distribution[4]++
	}
	for i, val := range distribution {
		handle_metrics.StatsHealthyGauges[i].Set(float64(val))
	}
}

// Update reads stats meta from store and updates the stats map.
func (h *Handle) Update(is infoschema.InfoSchema) error {
	oldCache := h.statsCache.Load()
	lastVersion := oldCache.Version()
	// We need this because for two tables, the smaller version may write later than the one with larger version.
	// Consider the case that there are two tables A and B, their version and commit time is (A0, A1) and (B0, B1),
	// and A0 < B0 < B1 < A1. We will first read the stats of B, and update the lastVersion to B0, but we cannot read
	// the table stats of A0 if we read stats that greater than lastVersion which is B0.
	// We can read the stats if the diff between commit time and version is less than three lease.
	offset := DurationToTS(3 * h.Lease())
	if oldCache.Version() >= offset {
		lastVersion = lastVersion - offset
	} else {
		lastVersion = 0
	}
	rows, _, err := h.execRows("SELECT version, table_id, modify_count, count from mysql.stats_meta where version > %? order by version", lastVersion)
	if err != nil {
		return errors.Trace(err)
	}
	tables := make([]*statistics.Table, 0, len(rows))
	deletedTableIDs := make([]int64, 0, len(rows))
	for _, row := range rows {
		version := row.GetUint64(0)
		physicalID := row.GetInt64(1)
		modifyCount := row.GetInt64(2)
		count := row.GetInt64(3)
		table, ok := h.getTableByPhysicalID(is, physicalID)
		if !ok {
			logutil.BgLogger().Debug("unknown physical ID in stats meta table, maybe it has been dropped", zap.Int64("ID", physicalID))
			deletedTableIDs = append(deletedTableIDs, physicalID)
			continue
		}
		tableInfo := table.Meta()
		if oldTbl, ok := oldCache.Get(physicalID); ok && oldTbl.Version >= version && tableInfo.UpdateTS == oldTbl.TblInfoUpdateTS {
			continue
		}
		tbl, err := h.TableStatsFromStorage(tableInfo, physicalID, false, 0)
		// Error is not nil may mean that there are some ddl changes on this table, we will not update it.
		if err != nil {
			logutil.BgLogger().Error("error occurred when read table stats", zap.String("category", "stats"), zap.String("table", tableInfo.Name.O), zap.Error(err))
			continue
		}
		if tbl == nil {
			deletedTableIDs = append(deletedTableIDs, physicalID)
			continue
		}
		tbl.Version = version
		tbl.RealtimeCount = count
		tbl.ModifyCount = modifyCount
		tbl.Name = getFullTableName(is, tableInfo)
		tbl.TblInfoUpdateTS = tableInfo.UpdateTS
		tables = append(tables, tbl)
	}
	h.updateStatsCache(oldCache, tables, deletedTableIDs)
	return nil
}

// UpdateSCtxVarsForStats updates all necessary variables that may affect the behavior of statistics.
func UpdateSCtxVarsForStats(sctx sessionctx.Context) error {
	// analyzer version
	verInString, err := sctx.GetSessionVars().GlobalVarsAccessor.GetGlobalSysVar(variable.TiDBAnalyzeVersion)
	if err != nil {
		return err
	}
	ver, err := strconv.ParseInt(verInString, 10, 64)
	if err != nil {
		return err
	}
	sctx.GetSessionVars().AnalyzeVersion = int(ver)

	// enable historical stats
	val, err := sctx.GetSessionVars().GlobalVarsAccessor.GetGlobalSysVar(variable.TiDBEnableHistoricalStats)
	if err != nil {
		return err
	}
	sctx.GetSessionVars().EnableHistoricalStats = variable.TiDBOptOn(val)

	// partition mode
	pruneMode, err := sctx.GetSessionVars().GlobalVarsAccessor.GetGlobalSysVar(variable.TiDBPartitionPruneMode)
	if err != nil {
		return err
	}
	sctx.GetSessionVars().PartitionPruneMode.Store(pruneMode)

	// enable analyze snapshot
	analyzeSnapshot, err := sctx.GetSessionVars().GlobalVarsAccessor.GetGlobalSysVar(variable.TiDBEnableAnalyzeSnapshot)
	if err != nil {
		return err
	}
	sctx.GetSessionVars().EnableAnalyzeSnapshot = variable.TiDBOptOn(analyzeSnapshot)

	// enable skip column types
	val, err = sctx.GetSessionVars().GlobalVarsAccessor.GetGlobalSysVar(variable.TiDBAnalyzeSkipColumnTypes)
	if err != nil {
		return err
	}
	sctx.GetSessionVars().AnalyzeSkipColumnTypes = variable.ParseAnalyzeSkipColumnTypes(val)

	// skip missing partition stats
	val, err = sctx.GetSessionVars().GlobalVarsAccessor.GetGlobalSysVar(variable.TiDBSkipMissingPartitionStats)
	if err != nil {
		return err
	}
	sctx.GetSessionVars().SkipMissingPartitionStats = variable.TiDBOptOn(val)
	return nil
}

// MergePartitionStats2GlobalStatsByTableID merge the partition-level stats to global-level stats based on the tableID.
func (h *Handle) MergePartitionStats2GlobalStatsByTableID(
	sc sessionctx.Context,
	opts map[ast.AnalyzeOptionType]uint64, is infoschema.InfoSchema,
	physicalID int64,
	isIndex bool,
	histIDs []int64,
	allPartitionStats map[int64]*statistics.Table,
) (globalStats *globalstats.GlobalStats, err error) {
	return globalstats.MergePartitionStats2GlobalStatsByTableID(sc, h.gpool, opts, is, physicalID, isIndex, histIDs, allPartitionStats, h.getTableByPhysicalID, h.loadTablePartitionStats)
}

func (h *Handle) loadTablePartitionStats(tableInfo *model.TableInfo, partitionDef *model.PartitionDefinition) (*statistics.Table, error) {
	var partitionStats *statistics.Table
	partitionStats, err := h.TableStatsFromStorage(tableInfo, partitionDef.ID, true, 0)
	if err != nil {
		return nil, err
	}
	// if the err == nil && partitionStats == nil, it means we lack the partition-level stats which the physicalID is equal to partitionID.
	if partitionStats == nil {
		errMsg := fmt.Sprintf("table `%s` partition `%s`", tableInfo.Name.L, partitionDef.Name.L)
		err = types.ErrPartitionStatsMissing.GenWithStackByArgs(errMsg)
		return nil, err
	}
	return partitionStats, nil
}

// MergePartitionStats2GlobalStatsByTableID merge the partition-level stats to global-level stats based on the tableInfo.
func (h *Handle) mergePartitionStats2GlobalStats(
	opts map[ast.AnalyzeOptionType]uint64,
	is infoschema.InfoSchema,
	globalTableInfo *model.TableInfo,
	isIndex bool,
	histIDs []int64,
	allPartitionStats map[int64]*statistics.Table,
) (gstats *globalstats.GlobalStats, err error) {
	err = h.callWithSCtx(func(sctx sessionctx.Context) error {
		gstats, err = globalstats.MergePartitionStats2GlobalStats(sctx, h.gpool, opts, is, globalTableInfo, isIndex, histIDs, allPartitionStats, h.getTableByPhysicalID, h.loadTablePartitionStats)
		return err
	})
	return
}

func (h *Handle) getTableByPhysicalID(is infoschema.InfoSchema, physicalID int64) (table.Table, bool) {
	h.schemaMu.Lock()
	defer h.schemaMu.Unlock()
	if is.SchemaMetaVersion() != h.schemaMu.schemaVersion {
		h.schemaMu.schemaVersion = is.SchemaMetaVersion()
		h.schemaMu.pid2tid = buildPartitionID2TableID(is)
	}
	if id, ok := h.schemaMu.pid2tid[physicalID]; ok {
		return is.TableByID(id)
	}
	return is.TableByID(physicalID)
}

func buildPartitionID2TableID(is infoschema.InfoSchema) map[int64]int64 {
	mapper := make(map[int64]int64)
	for _, db := range is.AllSchemas() {
		tbls := db.Tables
		for _, tbl := range tbls {
			pi := tbl.GetPartitionInfo()
			if pi == nil {
				continue
			}
			for _, def := range pi.Definitions {
				mapper[def.ID] = tbl.ID
			}
		}
	}
	return mapper
}

// GetMemConsumed returns the mem size of statscache consumed
func (h *Handle) GetMemConsumed() (size int64) {
	size = h.statsCache.Load().Cost()
	return
}

// GetTableStats retrieves the statistics table from cache, and the cache will be updated by a goroutine.
func (h *Handle) GetTableStats(tblInfo *model.TableInfo) *statistics.Table {
	return h.GetPartitionStats(tblInfo, tblInfo.ID)
}

// GetPartitionStats retrieves the partition stats from cache.
func (h *Handle) GetPartitionStats(tblInfo *model.TableInfo, pid int64) *statistics.Table {
	var tbl *statistics.Table
	if h == nil {
		tbl = statistics.PseudoTable(tblInfo, false, false)
		tbl.PhysicalID = pid
		return tbl
	}
	statsCache := h.statsCache.Load()
	tbl, ok := statsCache.Get(pid)
	if !ok {
		tbl = statistics.PseudoTable(tblInfo, false, true)
		tbl.PhysicalID = pid
		if tblInfo.GetPartitionInfo() == nil || h.statsCacheLen() < 64 {
			h.updateStatsCache(statsCache, []*statistics.Table{tbl}, nil)
		}
		return tbl
	}
	return tbl
}

func (h *Handle) statsCacheLen() int {
	return h.statsCache.Load().Len()
}

func (h *Handle) initStatsCache(newCache *cache.StatsCache) {
	h.statsCache.Replace(newCache)
}

// updateStatsCache will update statsCache into non COW mode.
// If it is in the COW mode. it overrides the global statsCache with a new one, it may fail
// if the global statsCache has been modified by others already.
// Callers should add retry loop if necessary.
func (h *Handle) updateStatsCache(newCache *cache.StatsCache, tables []*statistics.Table, deletedIDs []int64) (updated bool) {
	h.statsCache.UpdateStatsCache(newCache, tables, deletedIDs)
	return true
}

// LoadNeededHistograms will load histograms for those needed columns/indices.
func (h *Handle) LoadNeededHistograms() (err error) {
<<<<<<< HEAD
	items := statistics.HistogramNeededItems.AllItems()
	reader, err := h.getGlobalStatsReader(0)
	if err != nil {
		return err
	}

	defer func() {
		err1 := h.releaseGlobalStatsReader(reader)
		if err1 != nil && err == nil {
			err = err1
		}
	}()
	loadFMSketch := config.GetGlobalConfig().Performance.EnableLoadFMSketch

	for _, item := range items {
		if !item.IsIndex {
			err = h.loadNeededColumnHistograms(reader, item, loadFMSketch)
		} else {
			err = h.loadNeededIndexHistograms(reader, item, loadFMSketch)
		}
		if err != nil {
			return err
		}
	}
	return nil
}

func (h *Handle) loadNeededColumnHistograms(reader *statistics.StatsReader, col model.TableItemID, loadFMSketch bool) (err error) {
	oldCache := h.statsCache.Load()
	tbl, ok := oldCache.Get(col.TableID)
	if !ok {
		return nil
	}
	var hgMeta *statistics.Histogram
	wrapper := &statsWrapper{}
	c, ok := tbl.Columns[col.ID]
	if (!ok && !tbl.ColAndIndexExistenceMap.Has(col.ID, false)) || (ok && !c.IsLoadNeeded()) {
		statistics.HistogramNeededItems.Delete(col)
		return nil
	}
	if ok {
		hgMeta = &c.Histogram
		wrapper.colInfo = c.Info
	} else {
		wrapper.colInfo = tbl.ColAndIndexExistenceMap.GetCol(col.ID)
		hgMeta, _, _, err = h.readHistFromStorage(&col, wrapper, reader)
		if hgMeta == nil || err != nil {
			statistics.HistogramNeededItems.Delete(col)
			return err
		}
	}
	hg, err := statistics.HistogramFromStorage(reader, col.TableID, col.ID, &wrapper.colInfo.FieldType, hgMeta.NDV, 0, hgMeta.LastUpdateVersion, hgMeta.NullCount, hgMeta.TotColSize, hgMeta.Correlation)
	if err != nil {
		return errors.Trace(err)
	}
	cms, topN, err := statistics.CMSketchAndTopNFromStorage(reader, col.TableID, 0, col.ID)
	if err != nil {
		return errors.Trace(err)
	}
	var fms *statistics.FMSketch
	if loadFMSketch {
		fms, err = statistics.FMSketchFromStorage(reader, col.TableID, 0, col.ID)
		if err != nil {
			return errors.Trace(err)
		}
	}
	rows, _, err := reader.Read("select stats_ver from mysql.stats_histograms where is_index = 0 and table_id = %? and hist_id = %?", col.TableID, col.ID)
	if err != nil {
		return errors.Trace(err)
	}
	if len(rows) == 0 {
		logutil.BgLogger().Error("fail to get stats version for this histogram", zap.Int64("table_id", col.TableID), zap.Int64("hist_id", col.ID))
		return errors.Trace(fmt.Errorf("fail to get stats version for this histogram, table_id:%v, hist_id:%v", col.TableID, col.ID))
	}
	statsVer := rows[0].GetInt64(0)
	colHist := &statistics.Column{
		PhysicalID: col.TableID,
		Histogram:  *hg,
		Info:       wrapper.colInfo,
		CMSketch:   cms,
		TopN:       topN,
		FMSketch:   fms,
		IsHandle:   tbl.IsPkIsHandle && mysql.HasPriKeyFlag(wrapper.colInfo.GetFlag()),
		StatsVer:   statsVer,
	}
	if colHist.StatsAvailable() {
		colHist.StatsLoadedStatus = statistics.NewStatsFullLoadStatus()
	}
	// Reload the latest stats cache, otherwise the `updateStatsCache` may fail with high probability, because functions
	// like `GetPartitionStats` called in `fmSketchFromStorage` would have modified the stats cache already.
	oldCache = h.statsCache.Load()
	tbl, ok = oldCache.Get(col.TableID)
	if !ok {
		return nil
	}
	tbl = tbl.Copy()
	tbl.Columns[col.ID] = colHist
	if h.updateStatsCache(oldCache, []*statistics.Table{tbl}, nil) {
		statistics.HistogramNeededItems.Delete(col)
	}
	return nil
}

func (h *Handle) loadNeededIndexHistograms(reader *statistics.StatsReader, idx model.TableItemID, loadFMSketch bool) (err error) {
	oldCache := h.statsCache.Load()
	tbl, ok := oldCache.Get(idx.TableID)
	if !ok {
		return nil
	}
	var (
		hgMeta         *statistics.Histogram
		flag           int64
		lastAnalyzePos *types.Datum
	)
	index, ok := tbl.Indices[idx.ID]
	if (!ok && tbl.ColAndIndexExistenceMap.Has(idx.ID, true)) || (ok && index.IsFullLoad()) {
		statistics.HistogramNeededItems.Delete(idx)
		return nil
	}
	wrapper := &statsWrapper{}
	if ok {
		hgMeta = &index.Histogram
		wrapper.idxInfo = index.Info
		flag = index.Flag
		lastAnalyzePos = new(types.Datum)
		lastAnalyzePos.SetUint64(index.LastUpdateVersion)
	} else {
		hgMeta, lastAnalyzePos, flag, err = h.readHistFromStorage(&idx, nil, reader)
		if err != nil {
			return err
		}
		wrapper.idxInfo = tbl.ColAndIndexExistenceMap.GetIndex(idx.ID)
	}
	hg, err := statistics.HistogramFromStorage(reader, idx.TableID, idx.ID, types.NewFieldType(mysql.TypeBlob), hgMeta.NDV, 1, hgMeta.LastUpdateVersion, hgMeta.NullCount, hgMeta.TotColSize, hgMeta.Correlation)
	if err != nil {
		return errors.Trace(err)
	}
	cms, topN, err := statistics.CMSketchAndTopNFromStorage(reader, idx.TableID, 1, idx.ID)
	if err != nil {
		return errors.Trace(err)
	}
	var fms *statistics.FMSketch
	if loadFMSketch {
		fms, err = statistics.FMSketchFromStorage(reader, idx.TableID, 1, idx.ID)
		if err != nil {
			return errors.Trace(err)
		}
	}
	rows, _, err := reader.Read("select stats_ver from mysql.stats_histograms where is_index = 1 and table_id = %? and hist_id = %?", idx.TableID, idx.ID)
	if err != nil {
		return errors.Trace(err)
	}
	if len(rows) == 0 {
		logutil.BgLogger().Error("fail to get stats version for this histogram", zap.Int64("table_id", idx.TableID), zap.Int64("hist_id", idx.ID))
		return errors.Trace(fmt.Errorf("fail to get stats version for this histogram, table_id:%v, hist_id:%v", idx.TableID, idx.ID))
	}
	idxHist := &statistics.Index{Histogram: *hg, CMSketch: cms, TopN: topN, FMSketch: fms,
		Info: wrapper.idxInfo, StatsVer: rows[0].GetInt64(0),
		Flag: flag, PhysicalID: idx.TableID,
		StatsLoadedStatus: statistics.NewStatsFullLoadStatus()}
	lastAnalyzePos.Copy(&idxHist.LastAnalyzePos)

	oldCache = h.statsCache.Load()
	tbl, ok = oldCache.Get(idx.TableID)
	if !ok {
		return nil
	}
	tbl = tbl.Copy()
	tbl.Indices[idx.ID] = idxHist
	if h.updateStatsCache(oldCache, []*statistics.Table{tbl}, nil) {
		statistics.HistogramNeededItems.Delete(idx)
	}
	return nil
=======
	err = h.callWithSCtx(func(sctx sessionctx.Context) error {
		loadFMSketch := config.GetGlobalConfig().Performance.EnableLoadFMSketch
		return storage.LoadNeededHistograms(sctx, h.statsCache, loadFMSketch)
	}, flagWrapTxn)
	return err
>>>>>>> fc4f8a1d
}

// LastUpdateVersion gets the last update version.
func (h *Handle) LastUpdateVersion() uint64 {
	return h.statsCache.Load().Version()
}

// FlushStats flushes the cached stats update into store.
func (h *Handle) FlushStats() {
	for len(h.ddlEventCh) > 0 {
		e := <-h.ddlEventCh
		if err := h.HandleDDLEvent(e); err != nil {
			logutil.BgLogger().Error("handle ddl event fail", zap.String("category", "stats"), zap.Error(err))
		}
	}
	if err := h.DumpStatsDeltaToKV(DumpAll); err != nil {
		logutil.BgLogger().Error("dump stats delta fail", zap.String("category", "stats"), zap.Error(err))
	}
}

// TableStatsFromStorage loads table stats info from storage.
func (h *Handle) TableStatsFromStorage(tableInfo *model.TableInfo, physicalID int64, loadAll bool, snapshot uint64) (statsTbl *statistics.Table, err error) {
	err = h.callWithSCtx(func(sctx sessionctx.Context) error {
		var ok bool
		statsTbl, ok = h.statsCache.Load().Get(physicalID)
		if !ok {
			statsTbl = nil
		}
		statsTbl, err = storage.TableStatsFromStorage(sctx, snapshot, tableInfo, physicalID, loadAll, h.Lease(), statsTbl)
		return err
	}, flagWrapTxn)
	return
}

// StatsMetaCountAndModifyCount reads count and modify_count for the given table from mysql.stats_meta.
func (h *Handle) StatsMetaCountAndModifyCount(tableID int64) (count, modifyCount int64, err error) {
	err = h.callWithSCtx(func(sctx sessionctx.Context) error {
		count, modifyCount, err = storage.StatsMetaCountAndModifyCount(sctx, tableID)
		return err
	}, flagWrapTxn)
	return
}

// SaveTableStatsToStorage saves the stats of a table to storage.
func (h *Handle) SaveTableStatsToStorage(results *statistics.AnalyzeResults, analyzeSnapshot bool, source string) (err error) {
	return h.callWithSCtx(func(sctx sessionctx.Context) error {
		return SaveTableStatsToStorage(sctx, results, analyzeSnapshot, source)
	})
}

// SaveTableStatsToStorage saves the stats of a table to storage.
func SaveTableStatsToStorage(sctx sessionctx.Context, results *statistics.AnalyzeResults, analyzeSnapshot bool, source string) error {
	statsVer, err := storage.SaveTableStatsToStorage(sctx, results, analyzeSnapshot)
	if err == nil && statsVer != 0 {
		tableID := results.TableID.GetStatisticsID()
		if err1 := history.RecordHistoricalStatsMeta(sctx, tableID, statsVer, source); err1 != nil {
			logutil.BgLogger().Error("record historical stats meta failed",
				zap.Int64("table-id", tableID),
				zap.Uint64("version", statsVer),
				zap.String("source", source),
				zap.Error(err1))
		}
	}
	return err
}

// SaveStatsToStorage saves the stats to storage.
// If count is negative, both count and modify count would not be used and not be written to the table. Unless, corresponding
// fields in the stats_meta table will be updated.
// TODO: refactor to reduce the number of parameters
func (h *Handle) SaveStatsToStorage(tableID int64, count, modifyCount int64, isIndex int, hg *statistics.Histogram,
	cms *statistics.CMSketch, topN *statistics.TopN, statsVersion int, isAnalyzed int64, updateAnalyzeTime bool, source string) (err error) {
	var statsVer uint64
	err = h.callWithSCtx(func(sctx sessionctx.Context) error {
		statsVer, err = storage.SaveStatsToStorage(sctx, tableID,
			count, modifyCount, isIndex, hg, cms, topN, statsVersion, isAnalyzed, updateAnalyzeTime)
		return err
	})
	if err == nil && statsVer != 0 {
		h.recordHistoricalStatsMeta(tableID, statsVer, source)
	}
	return
}

// SaveMetaToStorage will save stats_meta to storage.
func (h *Handle) SaveMetaToStorage(tableID, count, modifyCount int64, source string) (err error) {
	var statsVer uint64
	err = h.callWithSCtx(func(sctx sessionctx.Context) error {
		statsVer, err = storage.SaveMetaToStorage(sctx, tableID, count, modifyCount)
		return err
	})
	if err == nil && statsVer != 0 {
		h.recordHistoricalStatsMeta(tableID, statsVer, source)
	}
	return
}

// InsertExtendedStats inserts a record into mysql.stats_extended and update version in mysql.stats_meta.
func (h *Handle) InsertExtendedStats(statsName string, colIDs []int64, tp int, tableID int64, ifNotExists bool) (err error) {
	var statsVer uint64
	err = h.callWithSCtx(func(sctx sessionctx.Context) error {
		statsVer, err = extstats.InsertExtendedStats(sctx, h.updateStatsCache, h.statsCache.Load(), statsName, colIDs, tp, tableID, ifNotExists)
		return err
	})
	if err == nil && statsVer != 0 {
		h.recordHistoricalStatsMeta(tableID, statsVer, StatsMetaHistorySourceExtendedStats)
	}
	return
}

// MarkExtendedStatsDeleted update the status of mysql.stats_extended to be `deleted` and the version of mysql.stats_meta.
func (h *Handle) MarkExtendedStatsDeleted(statsName string, tableID int64, ifExists bool) (err error) {
	var statsVer uint64
	err = h.callWithSCtx(func(sctx sessionctx.Context) error {
		statsVer, err = extstats.MarkExtendedStatsDeleted(sctx, h.updateStatsCache, h.statsCache.Load(), statsName, tableID, ifExists)
		return err
	})
	if err == nil && statsVer != 0 {
		h.recordHistoricalStatsMeta(tableID, statsVer, StatsMetaHistorySourceExtendedStats)
	}
	return
}

const updateStatsCacheRetryCnt = 5

// ReloadExtendedStatistics drops the cache for extended statistics and reload data from mysql.stats_extended.
// TODO: move this method to the `extstats` package.
func (h *Handle) ReloadExtendedStatistics() error {
	return h.callWithSCtx(func(sctx sessionctx.Context) error {
		for retry := updateStatsCacheRetryCnt; retry > 0; retry-- {
			oldCache := h.statsCache.Load()
			tables := make([]*statistics.Table, 0, oldCache.Len())
			for _, tbl := range oldCache.Values() {
				t, err := storage.ExtendedStatsFromStorage(sctx, tbl.Copy(), tbl.PhysicalID, true)
				if err != nil {
					return err
				}
				tables = append(tables, t)
			}
			if h.updateStatsCache(oldCache, tables, nil) {
				return nil
			}
		}
		return fmt.Errorf("update stats cache failed for %d attempts", updateStatsCacheRetryCnt)
	}, flagWrapTxn)
}

// BuildExtendedStats build extended stats for column groups if needed based on the column samples.
func (h *Handle) BuildExtendedStats(tableID int64, cols []*model.ColumnInfo, collectors []*statistics.SampleCollector) (es *statistics.ExtendedStatsColl, err error) {
	err = h.callWithSCtx(func(sctx sessionctx.Context) error {
		es, err = extstats.BuildExtendedStats(sctx, tableID, cols, collectors)
		return err
	})
	return es, err
}

// SaveExtendedStatsToStorage writes extended stats of a table into mysql.stats_extended.
func (h *Handle) SaveExtendedStatsToStorage(tableID int64, extStats *statistics.ExtendedStatsColl, isLoad bool) (err error) {
	var statsVer uint64
	err = h.callWithSCtx(func(sctx sessionctx.Context) error {
		statsVer, err = extstats.SaveExtendedStatsToStorage(sctx, tableID, extStats, isLoad)
		return err
	})
	if err == nil && statsVer != 0 {
		h.recordHistoricalStatsMeta(tableID, statsVer, StatsMetaHistorySourceExtendedStats)
	}
	return
}

// CheckAnalyzeVersion checks whether all the statistics versions of this table's columns and indexes are the same.
func (h *Handle) CheckAnalyzeVersion(tblInfo *model.TableInfo, physicalIDs []int64, version *int) bool {
	// We simply choose one physical id to get its stats.
	var tbl *statistics.Table
	for _, pid := range physicalIDs {
		tbl = h.GetPartitionStats(tblInfo, pid)
		if !tbl.Pseudo {
			break
		}
	}
	if tbl == nil || tbl.Pseudo {
		return true
	}
	return statistics.CheckAnalyzeVerOnTable(tbl, version)
}

// LoadColumnStatsUsage loads column stats usage information from disk.
func (h *Handle) LoadColumnStatsUsage(loc *time.Location) (colStatsMap map[model.TableItemID]usage.ColStatsTimeInfo, err error) {
	err = h.callWithSCtx(func(sctx sessionctx.Context) error {
		colStatsMap, err = usage.LoadColumnStatsUsage(sctx, loc)
		return err
	})
	return
}

// CollectColumnsInExtendedStats returns IDs of the columns involved in extended stats.
func (h *Handle) CollectColumnsInExtendedStats(tableID int64) (columnIDs []int64, err error) {
	err = h.callWithSCtx(func(sctx sessionctx.Context) error {
		columnIDs, err = usage.CollectColumnsInExtendedStats(sctx, tableID)
		return err
	})
	return
}

// GetPredicateColumns returns IDs of predicate columns, which are the columns whose stats are used(needed) when generating query plans.
func (h *Handle) GetPredicateColumns(tableID int64) (columnIDs []int64, err error) {
	err = h.callWithSCtx(func(sctx sessionctx.Context) error {
		columnIDs, err = usage.GetPredicateColumns(sctx, tableID)
		return err
	})
	return
}

// RecordHistoricalStatsToStorage records the given table's stats data to mysql.stats_history
func (h *Handle) RecordHistoricalStatsToStorage(dbName string, tableInfo *model.TableInfo, physicalID int64, isPartition bool) (uint64, error) {
	var js *storage.JSONTable
	var err error
	if isPartition {
		js, err = h.tableStatsToJSON(dbName, tableInfo, physicalID, 0)
	} else {
		js, err = h.DumpStatsToJSON(dbName, tableInfo, nil, true)
	}
	if err != nil {
		return 0, errors.Trace(err)
	}

	var version uint64
	err = h.callWithSCtx(func(sctx sessionctx.Context) error {
		version, err = history.RecordHistoricalStatsToStorage(sctx, physicalID, js)
		return err
	}, flagWrapTxn)
	return version, err
}

// CheckHistoricalStatsEnable is used to check whether TiDBEnableHistoricalStats is enabled.
func (h *Handle) CheckHistoricalStatsEnable() (enable bool, err error) {
	err = h.callWithSCtx(func(sctx sessionctx.Context) error {
		enable = sctx.GetSessionVars().EnableHistoricalStats
		return nil
	})
	return
}

// InsertAnalyzeJob inserts analyze job into mysql.analyze_jobs and gets job ID for further updating job.
func (h *Handle) InsertAnalyzeJob(job *statistics.AnalyzeJob, instance string, procID uint64) error {
	return h.callWithSCtx(func(sctx sessionctx.Context) error {
		return autoanalyze.InsertAnalyzeJob(sctx, job, instance, procID)
	})
}

// DeleteAnalyzeJobs deletes the analyze jobs whose update time is earlier than updateTime.
func (h *Handle) DeleteAnalyzeJobs(updateTime time.Time) error {
	_, _, err := h.execRows("DELETE FROM mysql.analyze_jobs WHERE update_time < CONVERT_TZ(%?, '+00:00', @@TIME_ZONE)", updateTime.UTC().Format(types.TimeFormat))
	return err
}

// SetStatsCacheCapacity sets capacity
func (h *Handle) SetStatsCacheCapacity(c int64) {
	if h == nil {
		return
	}
	v := h.statsCache.Load()
	if v == nil {
		return
	}
	sc := v
	sc.SetCapacity(c)
	logutil.BgLogger().Info("update stats cache capacity successfully", zap.Int64("capacity", c))
}

// Close stops the background
func (h *Handle) Close() {
	h.gpool.Close()
	h.statsCache.Load().Close()
}

const (
	// StatsMetaHistorySourceAnalyze indicates stats history meta source from analyze
	StatsMetaHistorySourceAnalyze = "analyze"
	// StatsMetaHistorySourceLoadStats indicates stats history meta source from load stats
	StatsMetaHistorySourceLoadStats = "load stats"
	// StatsMetaHistorySourceFlushStats indicates stats history meta source from flush stats
	StatsMetaHistorySourceFlushStats = "flush stats"
	// StatsMetaHistorySourceSchemaChange indicates stats history meta source from schema change
	StatsMetaHistorySourceSchemaChange = "schema change"
	// StatsMetaHistorySourceExtendedStats indicates stats history meta source from extended stats
	StatsMetaHistorySourceExtendedStats = "extended stats"
)

func (h *Handle) recordHistoricalStatsMeta(tableID int64, version uint64, source string) {
	v := h.statsCache.Load()
	if v == nil {
		return
	}
	sc := v
	tbl, ok := sc.Get(tableID)
	if !ok {
		return
	}
	if !tbl.IsInitialized() {
		return
	}
	err := h.callWithSCtx(func(sctx sessionctx.Context) error {
		return history.RecordHistoricalStatsMeta(sctx, tableID, version, source)
	})
	if err != nil {
		logutil.BgLogger().Error("record historical stats meta failed",
			zap.Int64("table-id", tableID),
			zap.Uint64("version", version),
			zap.String("source", source),
			zap.Error(err))
		return
	}
}<|MERGE_RESOLUTION|>--- conflicted
+++ resolved
@@ -436,187 +436,11 @@
 
 // LoadNeededHistograms will load histograms for those needed columns/indices.
 func (h *Handle) LoadNeededHistograms() (err error) {
-<<<<<<< HEAD
-	items := statistics.HistogramNeededItems.AllItems()
-	reader, err := h.getGlobalStatsReader(0)
-	if err != nil {
-		return err
-	}
-
-	defer func() {
-		err1 := h.releaseGlobalStatsReader(reader)
-		if err1 != nil && err == nil {
-			err = err1
-		}
-	}()
+	err = h.callWithSCtx(func(sctx sessionctx.Context) error {
 	loadFMSketch := config.GetGlobalConfig().Performance.EnableLoadFMSketch
-
-	for _, item := range items {
-		if !item.IsIndex {
-			err = h.loadNeededColumnHistograms(reader, item, loadFMSketch)
-		} else {
-			err = h.loadNeededIndexHistograms(reader, item, loadFMSketch)
-		}
-		if err != nil {
-			return err
-		}
-	}
-	return nil
-}
-
-func (h *Handle) loadNeededColumnHistograms(reader *statistics.StatsReader, col model.TableItemID, loadFMSketch bool) (err error) {
-	oldCache := h.statsCache.Load()
-	tbl, ok := oldCache.Get(col.TableID)
-	if !ok {
-		return nil
-	}
-	var hgMeta *statistics.Histogram
-	wrapper := &statsWrapper{}
-	c, ok := tbl.Columns[col.ID]
-	if (!ok && !tbl.ColAndIndexExistenceMap.Has(col.ID, false)) || (ok && !c.IsLoadNeeded()) {
-		statistics.HistogramNeededItems.Delete(col)
-		return nil
-	}
-	if ok {
-		hgMeta = &c.Histogram
-		wrapper.colInfo = c.Info
-	} else {
-		wrapper.colInfo = tbl.ColAndIndexExistenceMap.GetCol(col.ID)
-		hgMeta, _, _, err = h.readHistFromStorage(&col, wrapper, reader)
-		if hgMeta == nil || err != nil {
-			statistics.HistogramNeededItems.Delete(col)
-			return err
-		}
-	}
-	hg, err := statistics.HistogramFromStorage(reader, col.TableID, col.ID, &wrapper.colInfo.FieldType, hgMeta.NDV, 0, hgMeta.LastUpdateVersion, hgMeta.NullCount, hgMeta.TotColSize, hgMeta.Correlation)
-	if err != nil {
-		return errors.Trace(err)
-	}
-	cms, topN, err := statistics.CMSketchAndTopNFromStorage(reader, col.TableID, 0, col.ID)
-	if err != nil {
-		return errors.Trace(err)
-	}
-	var fms *statistics.FMSketch
-	if loadFMSketch {
-		fms, err = statistics.FMSketchFromStorage(reader, col.TableID, 0, col.ID)
-		if err != nil {
-			return errors.Trace(err)
-		}
-	}
-	rows, _, err := reader.Read("select stats_ver from mysql.stats_histograms where is_index = 0 and table_id = %? and hist_id = %?", col.TableID, col.ID)
-	if err != nil {
-		return errors.Trace(err)
-	}
-	if len(rows) == 0 {
-		logutil.BgLogger().Error("fail to get stats version for this histogram", zap.Int64("table_id", col.TableID), zap.Int64("hist_id", col.ID))
-		return errors.Trace(fmt.Errorf("fail to get stats version for this histogram, table_id:%v, hist_id:%v", col.TableID, col.ID))
-	}
-	statsVer := rows[0].GetInt64(0)
-	colHist := &statistics.Column{
-		PhysicalID: col.TableID,
-		Histogram:  *hg,
-		Info:       wrapper.colInfo,
-		CMSketch:   cms,
-		TopN:       topN,
-		FMSketch:   fms,
-		IsHandle:   tbl.IsPkIsHandle && mysql.HasPriKeyFlag(wrapper.colInfo.GetFlag()),
-		StatsVer:   statsVer,
-	}
-	if colHist.StatsAvailable() {
-		colHist.StatsLoadedStatus = statistics.NewStatsFullLoadStatus()
-	}
-	// Reload the latest stats cache, otherwise the `updateStatsCache` may fail with high probability, because functions
-	// like `GetPartitionStats` called in `fmSketchFromStorage` would have modified the stats cache already.
-	oldCache = h.statsCache.Load()
-	tbl, ok = oldCache.Get(col.TableID)
-	if !ok {
-		return nil
-	}
-	tbl = tbl.Copy()
-	tbl.Columns[col.ID] = colHist
-	if h.updateStatsCache(oldCache, []*statistics.Table{tbl}, nil) {
-		statistics.HistogramNeededItems.Delete(col)
-	}
-	return nil
-}
-
-func (h *Handle) loadNeededIndexHistograms(reader *statistics.StatsReader, idx model.TableItemID, loadFMSketch bool) (err error) {
-	oldCache := h.statsCache.Load()
-	tbl, ok := oldCache.Get(idx.TableID)
-	if !ok {
-		return nil
-	}
-	var (
-		hgMeta         *statistics.Histogram
-		flag           int64
-		lastAnalyzePos *types.Datum
-	)
-	index, ok := tbl.Indices[idx.ID]
-	if (!ok && tbl.ColAndIndexExistenceMap.Has(idx.ID, true)) || (ok && index.IsFullLoad()) {
-		statistics.HistogramNeededItems.Delete(idx)
-		return nil
-	}
-	wrapper := &statsWrapper{}
-	if ok {
-		hgMeta = &index.Histogram
-		wrapper.idxInfo = index.Info
-		flag = index.Flag
-		lastAnalyzePos = new(types.Datum)
-		lastAnalyzePos.SetUint64(index.LastUpdateVersion)
-	} else {
-		hgMeta, lastAnalyzePos, flag, err = h.readHistFromStorage(&idx, nil, reader)
-		if err != nil {
-			return err
-		}
-		wrapper.idxInfo = tbl.ColAndIndexExistenceMap.GetIndex(idx.ID)
-	}
-	hg, err := statistics.HistogramFromStorage(reader, idx.TableID, idx.ID, types.NewFieldType(mysql.TypeBlob), hgMeta.NDV, 1, hgMeta.LastUpdateVersion, hgMeta.NullCount, hgMeta.TotColSize, hgMeta.Correlation)
-	if err != nil {
-		return errors.Trace(err)
-	}
-	cms, topN, err := statistics.CMSketchAndTopNFromStorage(reader, idx.TableID, 1, idx.ID)
-	if err != nil {
-		return errors.Trace(err)
-	}
-	var fms *statistics.FMSketch
-	if loadFMSketch {
-		fms, err = statistics.FMSketchFromStorage(reader, idx.TableID, 1, idx.ID)
-		if err != nil {
-			return errors.Trace(err)
-		}
-	}
-	rows, _, err := reader.Read("select stats_ver from mysql.stats_histograms where is_index = 1 and table_id = %? and hist_id = %?", idx.TableID, idx.ID)
-	if err != nil {
-		return errors.Trace(err)
-	}
-	if len(rows) == 0 {
-		logutil.BgLogger().Error("fail to get stats version for this histogram", zap.Int64("table_id", idx.TableID), zap.Int64("hist_id", idx.ID))
-		return errors.Trace(fmt.Errorf("fail to get stats version for this histogram, table_id:%v, hist_id:%v", idx.TableID, idx.ID))
-	}
-	idxHist := &statistics.Index{Histogram: *hg, CMSketch: cms, TopN: topN, FMSketch: fms,
-		Info: wrapper.idxInfo, StatsVer: rows[0].GetInt64(0),
-		Flag: flag, PhysicalID: idx.TableID,
-		StatsLoadedStatus: statistics.NewStatsFullLoadStatus()}
-	lastAnalyzePos.Copy(&idxHist.LastAnalyzePos)
-
-	oldCache = h.statsCache.Load()
-	tbl, ok = oldCache.Get(idx.TableID)
-	if !ok {
-		return nil
-	}
-	tbl = tbl.Copy()
-	tbl.Indices[idx.ID] = idxHist
-	if h.updateStatsCache(oldCache, []*statistics.Table{tbl}, nil) {
-		statistics.HistogramNeededItems.Delete(idx)
-	}
-	return nil
-=======
-	err = h.callWithSCtx(func(sctx sessionctx.Context) error {
-		loadFMSketch := config.GetGlobalConfig().Performance.EnableLoadFMSketch
 		return storage.LoadNeededHistograms(sctx, h.statsCache, loadFMSketch)
 	}, flagWrapTxn)
 	return err
->>>>>>> fc4f8a1d
 }
 
 // LastUpdateVersion gets the last update version.
