--- conflicted
+++ resolved
@@ -1916,7 +1916,35 @@
 	return columnIDs, nil
 }
 
-<<<<<<< HEAD
+// GetPredicateColumns returns IDs of predicate columns, which are the columns whose stats are used(needed) when generating query plans.
+func (h *Handle) GetPredicateColumns(tableID int64) ([]int64, error) {
+	disableTime, err := h.getDisableColumnTrackingTime()
+	if err != nil {
+		return nil, errors.Trace(err)
+	}
+	rows, _, err := h.execRestrictedSQL(context.Background(), "SELECT column_id, CONVERT_TZ(last_used_at, @@TIME_ZONE, '+00:00') FROM mysql.column_stats_usage WHERE table_id = %? AND last_used_at IS NOT NULL", tableID)
+	if err != nil {
+		return nil, errors.Trace(err)
+	}
+	columnIDs := make([]int64, 0, len(rows))
+	for _, row := range rows {
+		if row.IsNull(0) || row.IsNull(1) {
+			continue
+		}
+		colID := row.GetInt64(0)
+		gt, err := row.GetTime(1).GoTime(time.UTC)
+		if err != nil {
+			return nil, errors.Trace(err)
+		}
+		// If `last_used_at` is before the time when `set global enable_column_tracking = 0`, we don't regard the column as predicate column because
+		// `set global enable_column_tracking = 0` indicates all the predicate columns collected before.
+		if disableTime == nil || gt.After(*disableTime) {
+			columnIDs = append(columnIDs, colID)
+		}
+	}
+	return columnIDs, nil
+}
+
 // SaveHistoryStatsToStorage saves the given table's stats data to mysql.stats_history
 func (h *Handle) SaveHistoryStatsToStorage(dbName string, tableInfo *model.TableInfo) (uint64, error) {
 	h.mu.Lock()
@@ -1970,33 +1998,4 @@
 		return false, errors.Trace(err)
 	}
 	return variable.TiDBOptOn(val), nil
-=======
-// GetPredicateColumns returns IDs of predicate columns, which are the columns whose stats are used(needed) when generating query plans.
-func (h *Handle) GetPredicateColumns(tableID int64) ([]int64, error) {
-	disableTime, err := h.getDisableColumnTrackingTime()
-	if err != nil {
-		return nil, errors.Trace(err)
-	}
-	rows, _, err := h.execRestrictedSQL(context.Background(), "SELECT column_id, CONVERT_TZ(last_used_at, @@TIME_ZONE, '+00:00') FROM mysql.column_stats_usage WHERE table_id = %? AND last_used_at IS NOT NULL", tableID)
-	if err != nil {
-		return nil, errors.Trace(err)
-	}
-	columnIDs := make([]int64, 0, len(rows))
-	for _, row := range rows {
-		if row.IsNull(0) || row.IsNull(1) {
-			continue
-		}
-		colID := row.GetInt64(0)
-		gt, err := row.GetTime(1).GoTime(time.UTC)
-		if err != nil {
-			return nil, errors.Trace(err)
-		}
-		// If `last_used_at` is before the time when `set global enable_column_tracking = 0`, we don't regard the column as predicate column because
-		// `set global enable_column_tracking = 0` indicates all the predicate columns collected before.
-		if disableTime == nil || gt.After(*disableTime) {
-			columnIDs = append(columnIDs, colID)
-		}
-	}
-	return columnIDs, nil
->>>>>>> d101fc0c
 }