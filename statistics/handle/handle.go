// Copyright 2017 PingCAP, Inc.
//
// Licensed under the Apache License, Version 2.0 (the "License");
// you may not use this file except in compliance with the License.
// You may obtain a copy of the License at
//
//     http://www.apache.org/licenses/LICENSE-2.0
//
// Unless required by applicable law or agreed to in writing, software
// distributed under the License is distributed on an "AS IS" BASIS,
// WITHOUT WARRANTIES OR CONDITIONS OF ANY KIND, either express or implied.
// See the License for the specific language governing permissions and
// limitations under the License.

package handle

import (
	"context"
	"encoding/json"
	"fmt"
	"strconv"
	"strings"
	"sync"
	"sync/atomic"
	"time"

	"github.com/ngaut/pools"
	"github.com/pingcap/errors"
	"github.com/pingcap/failpoint"
	"github.com/pingcap/tidb/config"
	"github.com/pingcap/tidb/ddl/util"
	"github.com/pingcap/tidb/infoschema"
	"github.com/pingcap/tidb/kv"
	"github.com/pingcap/tidb/metrics"
	"github.com/pingcap/tidb/parser/ast"
	"github.com/pingcap/tidb/parser/model"
	"github.com/pingcap/tidb/parser/mysql"
	"github.com/pingcap/tidb/sessionctx"
	"github.com/pingcap/tidb/sessionctx/stmtctx"
	"github.com/pingcap/tidb/sessionctx/variable"
	"github.com/pingcap/tidb/statistics"
	"github.com/pingcap/tidb/table"
	"github.com/pingcap/tidb/types"
	"github.com/pingcap/tidb/util/chunk"
	"github.com/pingcap/tidb/util/logutil"
	"github.com/pingcap/tidb/util/mathutil"
	"github.com/pingcap/tidb/util/memory"
	"github.com/pingcap/tidb/util/sqlexec"
	"github.com/prometheus/client_golang/prometheus"
	"github.com/tikv/client-go/v2/oracle"
	atomic2 "go.uber.org/atomic"
	"go.uber.org/zap"
	"golang.org/x/exp/slices"
)

const (
	// TiDBGlobalStats represents the global-stats for a partitioned table.
	TiDBGlobalStats = "global"
)

// Handle can update stats info periodically.
type Handle struct {
	mu struct {
		sync.RWMutex
		ctx sessionctx.Context
		// rateMap contains the error rate delta from feedback.
		rateMap errorRateDeltaMap
		// pid2tid is the map from partition ID to table ID.
		pid2tid map[int64]int64
		// schemaVersion is the version of information schema when `pid2tid` is built.
		schemaVersion int64
	}

	// It can be read by multiple readers at the same time without acquiring lock, but it can be
	// written only after acquiring the lock.
	statsCache struct {
		sync.Mutex
		atomic.Value
		memTracker *memory.Tracker
	}

	pool sessionPool

	// ddlEventCh is a channel to notify a ddl operation has happened.
	// It is sent only by owner or the drop stats executor, and read by stats handle.
	ddlEventCh chan *util.Event
	// listHead contains all the stats collector required by session.
	listHead *SessionStatsCollector
	// globalMap contains all the delta map from collectors when we dump them to KV.
	globalMap struct {
		sync.Mutex
		data tableDeltaMap
	}
	// feedback is used to store query feedback info.
	feedback struct {
		sync.Mutex
		data *statistics.QueryFeedbackMap
	}
	// colMap contains all the column stats usage information from collectors when we dump them to KV.
	colMap struct {
		sync.Mutex
		data colStatsUsageMap
	}

	lease atomic2.Duration

	// idxUsageListHead contains all the index usage collectors required by session.
	idxUsageListHead *SessionIndexUsageCollector

	// StatsLoad is used to load stats concurrently
	StatsLoad StatsLoad

	// sysProcTracker is used to track sys process like analyze
	sysProcTracker sessionctx.SysProcTracker
	// serverIDGetter is used to get server ID for generating auto analyze ID.
	serverIDGetter func() uint64
}

func (h *Handle) withRestrictedSQLExecutor(ctx context.Context, fn func(context.Context, sqlexec.RestrictedSQLExecutor) ([]chunk.Row, []*ast.ResultField, error)) ([]chunk.Row, []*ast.ResultField, error) {
	se, err := h.pool.Get()
	if err != nil {
		return nil, nil, errors.Trace(err)
	}
	defer h.pool.Put(se)

	exec := se.(sqlexec.RestrictedSQLExecutor)
	return fn(ctx, exec)
}

func (h *Handle) execRestrictedSQL(ctx context.Context, sql string, params ...interface{}) ([]chunk.Row, []*ast.ResultField, error) {
	ctx = kv.WithInternalSourceType(ctx, kv.InternalTxnStats)
	return h.withRestrictedSQLExecutor(ctx, func(ctx context.Context, exec sqlexec.RestrictedSQLExecutor) ([]chunk.Row, []*ast.ResultField, error) {
		return exec.ExecRestrictedSQL(ctx, []sqlexec.OptionFuncAlias{sqlexec.ExecOptionUseCurSession}, sql, params...)
	})
}

func (h *Handle) execRestrictedSQLWithStatsVer(ctx context.Context, statsVer int, procTrackID uint64, analyzeSnapshot bool, sql string, params ...interface{}) ([]chunk.Row, []*ast.ResultField, error) {
	ctx = kv.WithInternalSourceType(ctx, kv.InternalTxnStats)
	return h.withRestrictedSQLExecutor(ctx, func(ctx context.Context, exec sqlexec.RestrictedSQLExecutor) ([]chunk.Row, []*ast.ResultField, error) {
		optFuncs := []sqlexec.OptionFuncAlias{
			execOptionForAnalyze[statsVer],
			sqlexec.GetAnalyzeSnapshotOption(analyzeSnapshot),
			sqlexec.GetPartitionPruneModeOption(string(h.CurrentPruneMode())),
			sqlexec.ExecOptionUseCurSession,
			sqlexec.ExecOptionWithSysProcTrack(procTrackID, h.sysProcTracker.Track, h.sysProcTracker.UnTrack),
		}
		return exec.ExecRestrictedSQL(ctx, optFuncs, sql, params...)
	})
}

func (h *Handle) execRestrictedSQLWithSnapshot(ctx context.Context, sql string, snapshot uint64, params ...interface{}) ([]chunk.Row, []*ast.ResultField, error) {
	ctx = kv.WithInternalSourceType(ctx, kv.InternalTxnStats)
	return h.withRestrictedSQLExecutor(ctx, func(ctx context.Context, exec sqlexec.RestrictedSQLExecutor) ([]chunk.Row, []*ast.ResultField, error) {
		optFuncs := []sqlexec.OptionFuncAlias{
			sqlexec.ExecOptionWithSnapshot(snapshot),
			sqlexec.ExecOptionUseCurSession,
		}
		return exec.ExecRestrictedSQL(ctx, optFuncs, sql, params...)
	})
}

// Clear the statsCache, only for test.
func (h *Handle) Clear() {
	// TODO: Here h.mu seems to protect all the fields of Handle. Is is reasonable?
	h.mu.Lock()
	h.statsCache.Lock()
	h.statsCache.Store(newStatsCache())
	h.statsCache.memTracker = memory.NewTracker(memory.LabelForStatsCache, -1)
	h.statsCache.Unlock()
	for len(h.ddlEventCh) > 0 {
		<-h.ddlEventCh
	}
	h.feedback.Lock()
	h.feedback.data = statistics.NewQueryFeedbackMap()
	h.feedback.Unlock()
	h.mu.ctx.GetSessionVars().InitChunkSize = 1
	h.mu.ctx.GetSessionVars().MaxChunkSize = 1
	h.mu.ctx.GetSessionVars().EnableChunkRPC = false
	h.mu.ctx.GetSessionVars().SetProjectionConcurrency(0)
	h.listHead = &SessionStatsCollector{mapper: make(tableDeltaMap), rateMap: make(errorRateDeltaMap)}
	h.globalMap.Lock()
	h.globalMap.data = make(tableDeltaMap)
	h.globalMap.Unlock()
	h.colMap.Lock()
	h.colMap.data = make(colStatsUsageMap)
	h.colMap.Unlock()
	h.mu.rateMap = make(errorRateDeltaMap)
	h.mu.Unlock()
}

type sessionPool interface {
	Get() (pools.Resource, error)
	Put(pools.Resource)
}

// NewHandle creates a Handle for update stats.
func NewHandle(ctx sessionctx.Context, lease time.Duration, pool sessionPool, tracker sessionctx.SysProcTracker, serverIDGetter func() uint64) (*Handle, error) {
	cfg := config.GetGlobalConfig()
	handle := &Handle{
		ddlEventCh:       make(chan *util.Event, 100),
		listHead:         &SessionStatsCollector{mapper: make(tableDeltaMap), rateMap: make(errorRateDeltaMap)},
		idxUsageListHead: &SessionIndexUsageCollector{mapper: make(indexUsageMap)},
		pool:             pool,
		sysProcTracker:   tracker,
		serverIDGetter:   serverIDGetter,
	}
	handle.lease.Store(lease)
	handle.statsCache.memTracker = memory.NewTracker(memory.LabelForStatsCache, -1)
	handle.mu.ctx = ctx
	handle.mu.rateMap = make(errorRateDeltaMap)
	handle.statsCache.Store(newStatsCache())
	handle.globalMap.data = make(tableDeltaMap)
	handle.feedback.data = statistics.NewQueryFeedbackMap()
	handle.colMap.data = make(colStatsUsageMap)
	handle.StatsLoad.SubCtxs = make([]sessionctx.Context, cfg.Performance.StatsLoadConcurrency)
	handle.StatsLoad.NeededItemsCh = make(chan *NeededItemTask, cfg.Performance.StatsLoadQueueSize)
	handle.StatsLoad.TimeoutItemsCh = make(chan *NeededItemTask, cfg.Performance.StatsLoadQueueSize)
	handle.StatsLoad.WorkingColMap = map[model.TableItemID][]chan stmtctx.StatsLoadResult{}
	err := handle.RefreshVars()
	if err != nil {
		return nil, err
	}
	return handle, nil
}

// Lease returns the stats lease.
func (h *Handle) Lease() time.Duration {
	return h.lease.Load()
}

// SetLease sets the stats lease.
func (h *Handle) SetLease(lease time.Duration) {
	h.lease.Store(lease)
}

// GetQueryFeedback gets the query feedback. It is only used in test.
func (h *Handle) GetQueryFeedback() *statistics.QueryFeedbackMap {
	h.feedback.Lock()
	defer func() {
		h.feedback.data = statistics.NewQueryFeedbackMap()
		h.feedback.Unlock()
	}()
	return h.feedback.data
}

// DurationToTS converts duration to timestamp.
func DurationToTS(d time.Duration) uint64 {
	return oracle.ComposeTS(d.Nanoseconds()/int64(time.Millisecond), 0)
}

var statsHealthyGauges = []prometheus.Gauge{
	metrics.StatsHealthyGauge.WithLabelValues("[0,50)"),
	metrics.StatsHealthyGauge.WithLabelValues("[50,80)"),
	metrics.StatsHealthyGauge.WithLabelValues("[80,100)"),
	metrics.StatsHealthyGauge.WithLabelValues("[100,100]"),
	// [0,100] should always be the last
	metrics.StatsHealthyGauge.WithLabelValues("[0,100]"),
}

type statsHealthyChange struct {
	bucketDelta [5]int
}

func (c *statsHealthyChange) update(add bool, statsHealthy int64) {
	var idx int
	if statsHealthy < 50 {
		idx = 0
	} else if statsHealthy < 80 {
		idx = 1
	} else if statsHealthy < 100 {
		idx = 2
	} else {
		idx = 3
	}
	lastIDX := len(c.bucketDelta) - 1
	if add {
		c.bucketDelta[idx]++
		c.bucketDelta[lastIDX]++
	} else {
		c.bucketDelta[idx]--
		c.bucketDelta[lastIDX]--
	}
}

func (c *statsHealthyChange) drop(statsHealthy int64) {
	c.update(false, statsHealthy)
}

func (c *statsHealthyChange) add(statsHealthy int64) {
	c.update(true, statsHealthy)
}

func (c *statsHealthyChange) apply() {
	for i, val := range c.bucketDelta {
		statsHealthyGauges[i].Add(float64(val))
	}
}

// Update reads stats meta from store and updates the stats map.
func (h *Handle) Update(is infoschema.InfoSchema, opts ...TableStatsOpt) error {
	oldCache := h.statsCache.Load().(statsCache)
	lastVersion := oldCache.version
	// We need this because for two tables, the smaller version may write later than the one with larger version.
	// Consider the case that there are two tables A and B, their version and commit time is (A0, A1) and (B0, B1),
	// and A0 < B0 < B1 < A1. We will first read the stats of B, and update the lastVersion to B0, but we cannot read
	// the table stats of A0 if we read stats that greater than lastVersion which is B0.
	// We can read the stats if the diff between commit time and version is less than three lease.
	offset := DurationToTS(3 * h.Lease())
	if oldCache.version >= offset {
		lastVersion = lastVersion - offset
	} else {
		lastVersion = 0
	}
	ctx := kv.WithInternalSourceType(context.Background(), kv.InternalTxnStats)
	rows, _, err := h.execRestrictedSQL(ctx, "SELECT version, table_id, modify_count, count from mysql.stats_meta where version > %? order by version", lastVersion)
	if err != nil {
		return errors.Trace(err)
	}
	healthyChange := &statsHealthyChange{}
	option := &tableStatsOption{}
	for _, opt := range opts {
		opt(option)
	}
	tables := make([]*statistics.Table, 0, len(rows))
	deletedTableIDs := make([]int64, 0, len(rows))
	for _, row := range rows {
		version := row.GetUint64(0)
		physicalID := row.GetInt64(1)
		modifyCount := row.GetInt64(2)
		count := row.GetInt64(3)
		lastVersion = version
		h.mu.Lock()
		table, ok := h.getTableByPhysicalID(is, physicalID)
		h.mu.Unlock()
		if !ok {
			logutil.BgLogger().Debug("unknown physical ID in stats meta table, maybe it has been dropped", zap.Int64("ID", physicalID))
			deletedTableIDs = append(deletedTableIDs, physicalID)
			continue
		}
		tableInfo := table.Meta()
		oldTbl, ok := oldCache.Get(physicalID)
		if ok && oldTbl.Version >= version && tableInfo.UpdateTS == oldTbl.TblInfoUpdateTS {
			continue
		}
		tbl, err := h.TableStatsFromStorage(tableInfo, physicalID, false, 0)
		// Error is not nil may mean that there are some ddl changes on this table, we will not update it.
		if err != nil {
			logutil.BgLogger().Error("[stats] error occurred when read table stats", zap.String("table", tableInfo.Name.O), zap.Error(err))
			continue
		}
		if oldHealthy, ok := oldTbl.GetStatsHealthy(); ok {
			healthyChange.drop(oldHealthy)
		}
		if tbl == nil {
			deletedTableIDs = append(deletedTableIDs, physicalID)
			continue
		}
		tbl.Version = version
		tbl.Count = count
		tbl.ModifyCount = modifyCount
		tbl.Name = getFullTableName(is, tableInfo)
		tbl.TblInfoUpdateTS = tableInfo.UpdateTS
		if newHealthy, ok := tbl.GetStatsHealthy(); ok {
			healthyChange.add(newHealthy)
		}
		tables = append(tables, tbl)
	}
	updated := h.updateStatsCache(oldCache.update(tables, deletedTableIDs, lastVersion, opts...))
	if updated {
		healthyChange.apply()
	}
	return nil
}

// UpdateSessionVar updates the necessary session variables for the stats reader.
func (h *Handle) UpdateSessionVar() error {
	h.mu.Lock()
	defer h.mu.Unlock()
	verInString, err := h.mu.ctx.GetSessionVars().GlobalVarsAccessor.GetGlobalSysVar(variable.TiDBAnalyzeVersion)
	if err != nil {
		return err
	}
	ver, err := strconv.ParseInt(verInString, 10, 64)
	if err != nil {
		return err
	}
	h.mu.ctx.GetSessionVars().AnalyzeVersion = int(ver)
	return err
}

// GlobalStats is used to store the statistics contained in the global-level stats
// which is generated by the merge of partition-level stats.
// It will both store the column stats and index stats.
// In the column statistics, the variable `num` is equal to the number of columns in the partition table.
// In the index statistics, the variable `num` is always equal to one.
type GlobalStats struct {
	Num   int
	Count int64
	Hg    []*statistics.Histogram
	Cms   []*statistics.CMSketch
	TopN  []*statistics.TopN
	Fms   []*statistics.FMSketch
}

// MergePartitionStats2GlobalStatsByTableID merge the partition-level stats to global-level stats based on the tableID.
func (h *Handle) MergePartitionStats2GlobalStatsByTableID(sc sessionctx.Context, opts map[ast.AnalyzeOptionType]uint64, is infoschema.InfoSchema, physicalID int64, isIndex int, histIDs []int64) (globalStats *GlobalStats, err error) {
	// get the partition table IDs
	h.mu.Lock()
	globalTable, ok := h.getTableByPhysicalID(is, physicalID)
	h.mu.Unlock()
	if !ok {
		err = errors.Errorf("unknown physical ID %d in stats meta table, maybe it has been dropped", physicalID)
		return
	}
	globalTableInfo := globalTable.Meta()
	return h.mergePartitionStats2GlobalStats(sc, opts, is, globalTableInfo, isIndex, histIDs)
}

// MergePartitionStats2GlobalStatsByTableID merge the partition-level stats to global-level stats based on the tableInfo.
func (h *Handle) mergePartitionStats2GlobalStats(sc sessionctx.Context, opts map[ast.AnalyzeOptionType]uint64, is infoschema.InfoSchema, globalTableInfo *model.TableInfo, isIndex int, histIDs []int64) (globalStats *GlobalStats, err error) {
	partitionNum := len(globalTableInfo.Partition.Definitions)
	partitionIDs := make([]int64, 0, partitionNum)
	for i := 0; i < partitionNum; i++ {
		partitionIDs = append(partitionIDs, globalTableInfo.Partition.Definitions[i].ID)
	}

	// initialized the globalStats
	globalStats = new(GlobalStats)
	if len(histIDs) == 0 {
		for _, col := range globalTableInfo.Columns {
			// The virtual generated column stats can not be merged to the global stats.
			if col.IsGenerated() && !col.GeneratedStored {
				continue
			}
			histIDs = append(histIDs, col.ID)
		}
	}
	globalStats.Num = len(histIDs)
	globalStats.Count = 0
	globalStats.Hg = make([]*statistics.Histogram, globalStats.Num)
	globalStats.Cms = make([]*statistics.CMSketch, globalStats.Num)
	globalStats.TopN = make([]*statistics.TopN, globalStats.Num)
	globalStats.Fms = make([]*statistics.FMSketch, globalStats.Num)

	// The first dimension of slice is means the number of column or index stats in the globalStats.
	// The second dimension of slice is means the number of partition tables.
	// Because all topN and histograms need to be collected before they can be merged.
	// So we should store all of the partition-level stats first, and merge them together.
	allHg := make([][]*statistics.Histogram, globalStats.Num)
	allCms := make([][]*statistics.CMSketch, globalStats.Num)
	allTopN := make([][]*statistics.TopN, globalStats.Num)
	allFms := make([][]*statistics.FMSketch, globalStats.Num)
	for i := 0; i < globalStats.Num; i++ {
		allHg[i] = make([]*statistics.Histogram, 0, partitionNum)
		allCms[i] = make([]*statistics.CMSketch, 0, partitionNum)
		allTopN[i] = make([]*statistics.TopN, 0, partitionNum)
		allFms[i] = make([]*statistics.FMSketch, 0, partitionNum)
	}

	for _, partitionID := range partitionIDs {
		h.mu.Lock()
		partitionTable, ok := h.getTableByPhysicalID(is, partitionID)
		h.mu.Unlock()
		if !ok {
			err = errors.Errorf("unknown physical ID %d in stats meta table, maybe it has been dropped", partitionID)
			return
		}
		tableInfo := partitionTable.Meta()
		var partitionStats *statistics.Table
		partitionStats, err = h.TableStatsFromStorage(tableInfo, partitionID, true, 0)
		if err != nil {
			return
		}
		// if the err == nil && partitionStats == nil, it means we lack the partition-level stats which the physicalID is equal to partitionID.
		if partitionStats == nil {
			var errMsg string
			if isIndex == 0 {
				errMsg = fmt.Sprintf("`%s`", tableInfo.Name.L)
			} else {
				errMsg = fmt.Sprintf("`%s` index: `%s`", tableInfo.Name.L, tableInfo.FindIndexNameByID(histIDs[0]))
			}
			err = types.ErrPartitionStatsMissing.GenWithStackByArgs(errMsg)
			return
		}
		for i := 0; i < globalStats.Num; i++ {
			count, hg, cms, topN, fms := partitionStats.GetStatsInfo(histIDs[i], isIndex == 1)
			// partition stats is not empty but column stats(hist, topn) is missing
			if partitionStats.Count > 0 && (hg == nil || hg.TotalRowCount() <= 0) && (topN == nil || topN.TotalCount() <= 0) {
				var errMsg string
				if isIndex == 0 {
					errMsg = fmt.Sprintf("`%s` column: `%s`", tableInfo.Name.L, tableInfo.FindColumnNameByID(histIDs[i]))
				} else {
					errMsg = fmt.Sprintf("`%s` index: `%s`", tableInfo.Name.L, tableInfo.FindIndexNameByID(histIDs[i]))
				}
				err = types.ErrPartitionColumnStatsMissing.GenWithStackByArgs(errMsg)
				return
			}
			if i == 0 {
				// In a partition, we will only update globalStats.Count once
				globalStats.Count += count
			}
			allHg[i] = append(allHg[i], hg)
			allCms[i] = append(allCms[i], cms)
			allTopN[i] = append(allTopN[i], topN)
			allFms[i] = append(allFms[i], fms)
		}
	}

	// After collect all of the statistics from the partition-level stats,
	// we should merge them together.
	for i := 0; i < globalStats.Num; i++ {
		// Merge CMSketch
		globalStats.Cms[i] = allCms[i][0].Copy()
		for j := 1; j < partitionNum; j++ {
			err = globalStats.Cms[i].MergeCMSketch(allCms[i][j])
			if err != nil {
				return
			}
		}

		// Merge topN. We need to merge TopN before merging the histogram.
		// Because after merging TopN, some numbers will be left.
		// These remaining topN numbers will be used as a separate bucket for later histogram merging.
		var popedTopN []statistics.TopNMeta
		globalStats.TopN[i], popedTopN, allHg[i], err = statistics.MergePartTopN2GlobalTopN(sc.GetSessionVars().StmtCtx, sc.GetSessionVars().AnalyzeVersion, allTopN[i], uint32(opts[ast.AnalyzeOptNumTopN]), allHg[i], isIndex == 1)
		if err != nil {
			return
		}

		// Merge histogram
		globalStats.Hg[i], err = statistics.MergePartitionHist2GlobalHist(sc.GetSessionVars().StmtCtx, allHg[i], popedTopN, int64(opts[ast.AnalyzeOptNumBuckets]), isIndex == 1)
		if err != nil {
			return
		}

		// NOTICE: after merging bucket NDVs have the trend to be underestimated, so for safe we don't use them.
		for j := range globalStats.Hg[i].Buckets {
			globalStats.Hg[i].Buckets[j].NDV = 0
		}

		// Update NDV of global-level stats
		globalStats.Fms[i] = allFms[i][0].Copy()
		for j := 1; j < partitionNum; j++ {
			globalStats.Fms[i].MergeFMSketch(allFms[i][j])
		}

		// update the NDV
		globalStatsNDV := globalStats.Fms[i].NDV()
		if globalStatsNDV > globalStats.Count {
			globalStatsNDV = globalStats.Count
		}
		globalStats.Hg[i].NDV = globalStatsNDV
	}
	return
}

func (h *Handle) getTableByPhysicalID(is infoschema.InfoSchema, physicalID int64) (table.Table, bool) {
	if is.SchemaMetaVersion() != h.mu.schemaVersion {
		h.mu.schemaVersion = is.SchemaMetaVersion()
		h.mu.pid2tid = buildPartitionID2TableID(is)
	}
	if id, ok := h.mu.pid2tid[physicalID]; ok {
		return is.TableByID(id)
	}
	return is.TableByID(physicalID)
}

func buildPartitionID2TableID(is infoschema.InfoSchema) map[int64]int64 {
	mapper := make(map[int64]int64)
	for _, db := range is.AllSchemas() {
		tbls := db.Tables
		for _, tbl := range tbls {
			pi := tbl.GetPartitionInfo()
			if pi == nil {
				continue
			}
			for _, def := range pi.Definitions {
				mapper[def.ID] = tbl.ID
			}
		}
	}
	return mapper
}

// GetMemConsumed returns the mem size of statscache consumed
func (h *Handle) GetMemConsumed() (size int64) {
	size = h.statsCache.memTracker.BytesConsumed()
	return
}

// GetTableStats retrieves the statistics table from cache, and the cache will be updated by a goroutine.
func (h *Handle) GetTableStats(tblInfo *model.TableInfo, opts ...TableStatsOpt) *statistics.Table {
	return h.GetPartitionStats(tblInfo, tblInfo.ID, opts...)
}

// GetPartitionStats retrieves the partition stats from cache.
func (h *Handle) GetPartitionStats(tblInfo *model.TableInfo, pid int64, opts ...TableStatsOpt) *statistics.Table {
	statsCache := h.statsCache.Load().(statsCache)
	var tbl *statistics.Table
	var ok bool
	option := &tableStatsOption{}
	for _, opt := range opts {
		opt(option)
	}
	if option.byQuery {
		tbl, ok = statsCache.GetByQuery(pid)
	} else {
		tbl, ok = statsCache.Get(pid)
	}
	if !ok {
		tbl = statistics.PseudoTable(tblInfo)
		tbl.PhysicalID = pid
		h.updateStatsCache(statsCache.update([]*statistics.Table{tbl}, nil, statsCache.version))
		return tbl
	}
	return tbl
}

// updateStatsCache overrides the global statsCache with a new one, it may fail
// if the global statsCache has been modified by others already.
// Callers should add retry loop if necessary.
func (h *Handle) updateStatsCache(newCache statsCache) (updated bool) {
	h.statsCache.Lock()
	oldCache := h.statsCache.Load().(statsCache)
	enableQuota := oldCache.EnableQuota()
	newCost := newCache.Cost()
	if oldCache.version < newCache.version || (oldCache.version == newCache.version && oldCache.minorVersion < newCache.minorVersion) {
		h.statsCache.memTracker.Consume(newCost - oldCache.Cost())
		h.statsCache.Store(newCache)
		updated = true
	}
	h.statsCache.Unlock()
	if updated && enableQuota {
		costGauge.Set(float64(newCost))
	}
	return
}

// LoadNeededHistograms will load histograms for those needed columns/indices.
func (h *Handle) LoadNeededHistograms() (err error) {
	items := statistics.HistogramNeededItems.AllItems()
	reader, err := h.getGlobalStatsReader(0)
	if err != nil {
		return err
	}

	defer func() {
		err1 := h.releaseGlobalStatsReader(reader)
		if err1 != nil && err == nil {
			err = err1
		}
	}()
	loadFMSketch := config.GetGlobalConfig().Performance.EnableLoadFMSketch

	for _, item := range items {
		if !item.IsIndex {
			err = h.loadNeededColumnHistograms(reader, item, loadFMSketch)
		} else {
			err = h.loadNeededIndexHistograms(reader, item, loadFMSketch)
		}
		if err != nil {
			return err
		}
	}
	return nil
}

func (h *Handle) loadNeededColumnHistograms(reader *statsReader, col model.TableItemID, loadFMSketch bool) (err error) {
	oldCache := h.statsCache.Load().(statsCache)
	tbl, ok := oldCache.Get(col.TableID)
	if !ok {
		return nil
	}
	c, ok := tbl.Columns[col.ID]
	if !ok || !c.IsLoadNeeded() {
		statistics.HistogramNeededItems.Delete(col)
		return nil
	}
	hg, err := h.histogramFromStorage(reader, col.TableID, c.ID, &c.Info.FieldType, c.Histogram.NDV, 0, c.LastUpdateVersion, c.NullCount, c.TotColSize, c.Correlation)
	if err != nil {
		return errors.Trace(err)
	}
	cms, topN, err := h.cmSketchAndTopNFromStorage(reader, col.TableID, 0, col.ID)
	if err != nil {
		return errors.Trace(err)
	}
	var fms *statistics.FMSketch
	if loadFMSketch {
		fms, err = h.fmSketchFromStorage(reader, col.TableID, 0, col.ID)
		if err != nil {
			return errors.Trace(err)
		}
	}
	rows, _, err := reader.read("select stats_ver from mysql.stats_histograms where is_index = 0 and table_id = %? and hist_id = %?", col.TableID, col.ID)
	if err != nil {
		return errors.Trace(err)
	}
	if len(rows) == 0 {
		logutil.BgLogger().Error("fail to get stats version for this histogram", zap.Int64("table_id", col.TableID), zap.Int64("hist_id", col.ID))
		return errors.Trace(fmt.Errorf("fail to get stats version for this histogram, table_id:%v, hist_id:%v", col.TableID, col.ID))
	}
	statsVer := rows[0].GetInt64(0)
	colHist := &statistics.Column{
		PhysicalID: col.TableID,
		Histogram:  *hg,
		Info:       c.Info,
		CMSketch:   cms,
		TopN:       topN,
		FMSketch:   fms,
		IsHandle:   c.IsHandle,
		StatsVer:   statsVer,
<<<<<<< HEAD
	}
	if statsVer != statistics.Version0 {
		colHist.StatsLoadedStatus = statistics.NewStatsFullLoadStatus()
=======
>>>>>>> 57c49382
	}
	// Column.Count is calculated by Column.TotalRowCount(). Hence we don't set Column.Count when initializing colHist.
	colHist.Count = int64(colHist.TotalRowCount())
	// When adding/modifying a column, we create its stats(all values are default values) without setting stats_ver.
	// So we need add colHist.Count > 0 here.
	if statsVer != statistics.Version0 || colHist.Count > 0 {
		colHist.StatsLoadedStatus = statistics.NewStatsFullLoadStatus()
	}
	// Reload the latest stats cache, otherwise the `updateStatsCache` may fail with high probability, because functions
	// like `GetPartitionStats` called in `fmSketchFromStorage` would have modified the stats cache already.
	oldCache = h.statsCache.Load().(statsCache)
	tbl, ok = oldCache.Get(col.TableID)
	if !ok {
		return nil
	}
	tbl = tbl.Copy()
	tbl.Columns[c.ID] = colHist
	if h.updateStatsCache(oldCache.update([]*statistics.Table{tbl}, nil, oldCache.version)) {
		statistics.HistogramNeededItems.Delete(col)
	}
	return nil
}

func (h *Handle) loadNeededIndexHistograms(reader *statsReader, idx model.TableItemID, loadFMSketch bool) (err error) {
	oldCache := h.statsCache.Load().(statsCache)
	tbl, ok := oldCache.Get(idx.TableID)
	if !ok {
		return nil
	}
	index, ok := tbl.Indices[idx.ID]
	if !ok {
		statistics.HistogramNeededItems.Delete(idx)
		return nil
	}
	hg, err := h.histogramFromStorage(reader, idx.TableID, index.ID, types.NewFieldType(mysql.TypeBlob), index.Histogram.NDV, 1, index.LastUpdateVersion, index.NullCount, index.TotColSize, index.Correlation)
	if err != nil {
		return errors.Trace(err)
	}
	cms, topN, err := h.cmSketchAndTopNFromStorage(reader, idx.TableID, 1, idx.ID)
	if err != nil {
		return errors.Trace(err)
	}
	var fms *statistics.FMSketch
	if loadFMSketch {
		fms, err = h.fmSketchFromStorage(reader, idx.TableID, 1, idx.ID)
		if err != nil {
			return errors.Trace(err)
		}
	}
	rows, _, err := reader.read("select stats_ver from mysql.stats_histograms where is_index = 1 and table_id = %? and hist_id = %?", idx.TableID, idx.ID)
	if err != nil {
		return errors.Trace(err)
	}
	if len(rows) == 0 {
		logutil.BgLogger().Error("fail to get stats version for this histogram", zap.Int64("table_id", idx.TableID), zap.Int64("hist_id", idx.ID))
		return errors.Trace(fmt.Errorf("fail to get stats version for this histogram, table_id:%v, hist_id:%v", idx.TableID, idx.ID))
	}
	idxHist := &statistics.Index{Histogram: *hg, CMSketch: cms, TopN: topN, FMSketch: fms,
		Info: index.Info, ErrorRate: index.ErrorRate, StatsVer: rows[0].GetInt64(0),
		Flag: index.Flag, PhysicalID: idx.TableID,
		StatsLoadedStatus: statistics.NewStatsFullLoadStatus()}
	index.LastAnalyzePos.Copy(&idxHist.LastAnalyzePos)

	oldCache = h.statsCache.Load().(statsCache)
	tbl, ok = oldCache.Get(idx.TableID)
	if !ok {
		return nil
	}
	tbl = tbl.Copy()
	tbl.Indices[idx.ID] = idxHist
	if h.updateStatsCache(oldCache.update([]*statistics.Table{tbl}, nil, oldCache.version)) {
		statistics.HistogramNeededItems.Delete(idx)
	}
	return nil
}

// LastUpdateVersion gets the last update version.
func (h *Handle) LastUpdateVersion() uint64 {
	return h.statsCache.Load().(statsCache).version
}

// SetLastUpdateVersion sets the last update version.
func (h *Handle) SetLastUpdateVersion(version uint64) {
	statsCache := h.statsCache.Load().(statsCache)
	h.updateStatsCache(statsCache.update(nil, nil, version))
}

// FlushStats flushes the cached stats update into store.
func (h *Handle) FlushStats() {
	for len(h.ddlEventCh) > 0 {
		e := <-h.ddlEventCh
		if err := h.HandleDDLEvent(e); err != nil {
			logutil.BgLogger().Error("[stats] handle ddl event fail", zap.Error(err))
		}
	}
	if err := h.DumpStatsDeltaToKV(DumpAll); err != nil {
		logutil.BgLogger().Error("[stats] dump stats delta fail", zap.Error(err))
	}
	if err := h.DumpStatsFeedbackToKV(); err != nil {
		logutil.BgLogger().Error("[stats] dump stats feedback fail", zap.Error(err))
	}
}

func (h *Handle) cmSketchAndTopNFromStorage(reader *statsReader, tblID int64, isIndex, histID int64) (_ *statistics.CMSketch, _ *statistics.TopN, err error) {
	topNRows, _, err := reader.read("select HIGH_PRIORITY value, count from mysql.stats_top_n where table_id = %? and is_index = %? and hist_id = %?", tblID, isIndex, histID)
	if err != nil {
		return nil, nil, err
	}
	rows, _, err := reader.read("select cm_sketch from mysql.stats_histograms where table_id = %? and is_index = %? and hist_id = %?", tblID, isIndex, histID)
	if err != nil {
		return nil, nil, err
	}
	if len(rows) == 0 {
		return statistics.DecodeCMSketchAndTopN(nil, topNRows)
	}
	return statistics.DecodeCMSketchAndTopN(rows[0].GetBytes(0), topNRows)
}

func (h *Handle) fmSketchFromStorage(reader *statsReader, tblID int64, isIndex, histID int64) (_ *statistics.FMSketch, err error) {
	rows, _, err := reader.read("select value from mysql.stats_fm_sketch where table_id = %? and is_index = %? and hist_id = %?", tblID, isIndex, histID)
	if err != nil || len(rows) == 0 {
		return nil, err
	}
	return statistics.DecodeFMSketch(rows[0].GetBytes(0))
}

func (h *Handle) indexStatsFromStorage(reader *statsReader, row chunk.Row, table *statistics.Table, tableInfo *model.TableInfo) error {
	histID := row.GetInt64(2)
	distinct := row.GetInt64(3)
	histVer := row.GetUint64(4)
	nullCount := row.GetInt64(5)
	statsVer := row.GetInt64(7)
	idx := table.Indices[histID]
	errorRate := statistics.ErrorRate{}
	flag := row.GetInt64(8)
	lastAnalyzePos := row.GetDatum(10, types.NewFieldType(mysql.TypeBlob))
	if statistics.IsAnalyzed(flag) && !reader.isHistory() {
		h.mu.rateMap.clear(table.PhysicalID, histID, true)
	} else if idx != nil {
		errorRate = idx.ErrorRate
	}
	for _, idxInfo := range tableInfo.Indices {
		if histID != idxInfo.ID {
			continue
		}
		if idx == nil || idx.LastUpdateVersion < histVer {
			hg, err := h.histogramFromStorage(reader, table.PhysicalID, histID, types.NewFieldType(mysql.TypeBlob), distinct, 1, histVer, nullCount, 0, 0)
			if err != nil {
				return errors.Trace(err)
			}
			cms, topN, err := h.cmSketchAndTopNFromStorage(reader, table.PhysicalID, 1, idxInfo.ID)
			if err != nil {
				return errors.Trace(err)
			}
			fmSketch, err := h.fmSketchFromStorage(reader, table.PhysicalID, 1, histID)
			if err != nil {
				return errors.Trace(err)
			}
			idx = &statistics.Index{
				Histogram:  *hg,
				CMSketch:   cms,
				TopN:       topN,
				FMSketch:   fmSketch,
				Info:       idxInfo,
				ErrorRate:  errorRate,
				StatsVer:   statsVer,
				Flag:       flag,
				PhysicalID: table.PhysicalID,
			}
			if statsVer != statistics.Version0 {
				idx.StatsLoadedStatus = statistics.NewStatsFullLoadStatus()
			}
			lastAnalyzePos.Copy(&idx.LastAnalyzePos)
		}
		break
	}
	if idx != nil {
		table.Indices[histID] = idx
	} else {
		logutil.BgLogger().Debug("we cannot find index id in table info. It may be deleted.", zap.Int64("indexID", histID), zap.String("table", tableInfo.Name.O))
	}
	return nil
}

func (h *Handle) columnStatsFromStorage(reader *statsReader, row chunk.Row, table *statistics.Table, tableInfo *model.TableInfo, loadAll bool) error {
	histID := row.GetInt64(2)
	distinct := row.GetInt64(3)
	histVer := row.GetUint64(4)
	nullCount := row.GetInt64(5)
	totColSize := row.GetInt64(6)
	statsVer := row.GetInt64(7)
	correlation := row.GetFloat64(9)
	lastAnalyzePos := row.GetDatum(10, types.NewFieldType(mysql.TypeBlob))
	col := table.Columns[histID]
	errorRate := statistics.ErrorRate{}
	flag := row.GetInt64(8)
	if statistics.IsAnalyzed(flag) && !reader.isHistory() {
		h.mu.rateMap.clear(table.PhysicalID, histID, false)
	} else if col != nil {
		errorRate = col.ErrorRate
	}
	for _, colInfo := range tableInfo.Columns {
		if histID != colInfo.ID {
			continue
		}
		isHandle := tableInfo.PKIsHandle && mysql.HasPriKeyFlag(colInfo.GetFlag())
		// We will not load buckets if:
		// 1. Lease > 0, and:
		// 2. this column is not handle, and:
		// 3. the column doesn't has any statistics before, and:
		// 4. loadAll is false.
		notNeedLoad := h.Lease() > 0 &&
			!isHandle &&
			(col == nil || !col.IsStatsInitialized() && col.LastUpdateVersion < histVer) &&
			!loadAll
		if notNeedLoad {
			count, err := h.columnCountFromStorage(reader, table.PhysicalID, histID, statsVer)
			if err != nil {
				return errors.Trace(err)
			}
			col = &statistics.Column{
				PhysicalID: table.PhysicalID,
				Histogram:  *statistics.NewHistogram(histID, distinct, nullCount, histVer, &colInfo.FieldType, 0, totColSize),
				Info:       colInfo,
				Count:      count + nullCount,
				ErrorRate:  errorRate,
				IsHandle:   tableInfo.PKIsHandle && mysql.HasPriKeyFlag(colInfo.GetFlag()),
				Flag:       flag,
				StatsVer:   statsVer,
			}
<<<<<<< HEAD
			if statsVer != statistics.Version0 {
=======
			// When adding/modifying a column, we create its stats(all values are default values) without setting stats_ver.
			// So we need add col.Count > 0 here.
			if statsVer != statistics.Version0 || col.Count > 0 {
>>>>>>> 57c49382
				col.StatsLoadedStatus = statistics.NewStatsAllEvictedStatus()
			}
			lastAnalyzePos.Copy(&col.LastAnalyzePos)
			col.Histogram.Correlation = correlation
			break
		}
		if col == nil || col.LastUpdateVersion < histVer || loadAll {
			hg, err := h.histogramFromStorage(reader, table.PhysicalID, histID, &colInfo.FieldType, distinct, 0, histVer, nullCount, totColSize, correlation)
			if err != nil {
				return errors.Trace(err)
			}
			cms, topN, err := h.cmSketchAndTopNFromStorage(reader, table.PhysicalID, 0, colInfo.ID)
			if err != nil {
				return errors.Trace(err)
			}
			var fmSketch *statistics.FMSketch
			if loadAll {
				// FMSketch is only used when merging partition stats into global stats. When merging partition stats into global stats,
				// we load all the statistics, i.e., loadAll is true.
				fmSketch, err = h.fmSketchFromStorage(reader, table.PhysicalID, 0, histID)
				if err != nil {
					return errors.Trace(err)
				}
			}
			col = &statistics.Column{
				PhysicalID: table.PhysicalID,
				Histogram:  *hg,
				Info:       colInfo,
				CMSketch:   cms,
				TopN:       topN,
				FMSketch:   fmSketch,
				ErrorRate:  errorRate,
				IsHandle:   tableInfo.PKIsHandle && mysql.HasPriKeyFlag(colInfo.GetFlag()),
				Flag:       flag,
				StatsVer:   statsVer,
<<<<<<< HEAD
			}
			if statsVer != statistics.Version0 {
				col.StatsLoadedStatus = statistics.NewStatsFullLoadStatus()
=======
>>>>>>> 57c49382
			}
			// Column.Count is calculated by Column.TotalRowCount(). Hence we don't set Column.Count when initializing col.
			col.Count = int64(col.TotalRowCount())
			// When adding/modifying a column, we create its stats(all values are default values) without setting stats_ver.
			// So we need add colHist.Count > 0 here.
			if statsVer != statistics.Version0 || col.Count > 0 {
				col.StatsLoadedStatus = statistics.NewStatsFullLoadStatus()
			}
			lastAnalyzePos.Copy(&col.LastAnalyzePos)
			break
		}
		if col.TotColSize != totColSize {
			newCol := *col
			newCol.TotColSize = totColSize
			col = &newCol
		}
		break
	}
	if col != nil {
		table.Columns[col.ID] = col
	} else {
		// If we didn't find a Column or Index in tableInfo, we won't load the histogram for it.
		// But don't worry, next lease the ddl will be updated, and we will load a same table for two times to
		// avoid error.
		logutil.BgLogger().Debug("we cannot find column in table info now. It may be deleted", zap.Int64("colID", histID), zap.String("table", tableInfo.Name.O))
	}
	return nil
}

// TableStatsFromStorage loads table stats info from storage.
func (h *Handle) TableStatsFromStorage(tableInfo *model.TableInfo, physicalID int64, loadAll bool, snapshot uint64) (_ *statistics.Table, err error) {
	reader, err := h.getGlobalStatsReader(snapshot)
	if err != nil {
		return nil, err
	}
	defer func() {
		err1 := h.releaseGlobalStatsReader(reader)
		if err == nil && err1 != nil {
			err = err1
		}
	}()
	table, ok := h.statsCache.Load().(statsCache).Get(physicalID)
	// If table stats is pseudo, we also need to copy it, since we will use the column stats when
	// the average error rate of it is small.
	if !ok || snapshot > 0 {
		histColl := statistics.HistColl{
			PhysicalID:     physicalID,
			HavePhysicalID: true,
			Columns:        make(map[int64]*statistics.Column, len(tableInfo.Columns)),
			Indices:        make(map[int64]*statistics.Index, len(tableInfo.Indices)),
		}
		table = &statistics.Table{
			HistColl: histColl,
		}
	} else {
		// We copy it before writing to avoid race.
		table = table.Copy()
	}
	table.Pseudo = false

	rows, _, err := reader.read("select modify_count, count from mysql.stats_meta where table_id = %?", physicalID)
	if err != nil || len(rows) == 0 {
		return nil, err
	}
	table.ModifyCount = rows[0].GetInt64(0)
	table.Count = rows[0].GetInt64(1)

	rows, _, err = reader.read("select table_id, is_index, hist_id, distinct_count, version, null_count, tot_col_size, stats_ver, flag, correlation, last_analyze_pos from mysql.stats_histograms where table_id = %?", physicalID)
	// Check deleted table.
	if err != nil || len(rows) == 0 {
		return nil, nil
	}
	for _, row := range rows {
		if row.GetInt64(1) > 0 {
			err = h.indexStatsFromStorage(reader, row, table, tableInfo)
		} else {
			err = h.columnStatsFromStorage(reader, row, table, tableInfo, loadAll)
		}
		if err != nil {
			return nil, err
		}
	}
	return h.extendedStatsFromStorage(reader, table, physicalID, loadAll)
}

func (h *Handle) extendedStatsFromStorage(reader *statsReader, table *statistics.Table, physicalID int64, loadAll bool) (*statistics.Table, error) {
	failpoint.Inject("injectExtStatsLoadErr", func() {
		failpoint.Return(nil, errors.New("gofail extendedStatsFromStorage error"))
	})
	lastVersion := uint64(0)
	if table.ExtendedStats != nil && !loadAll {
		lastVersion = table.ExtendedStats.LastUpdateVersion
	} else {
		table.ExtendedStats = statistics.NewExtendedStatsColl()
	}
	rows, _, err := reader.read("select name, status, type, column_ids, stats, version from mysql.stats_extended where table_id = %? and status in (%?, %?, %?) and version > %?", physicalID, StatsStatusInited, StatsStatusAnalyzed, StatsStatusDeleted, lastVersion)
	if err != nil || len(rows) == 0 {
		return table, nil
	}
	for _, row := range rows {
		lastVersion = mathutil.Max(lastVersion, row.GetUint64(5))
		name := row.GetString(0)
		status := uint8(row.GetInt64(1))
		if status == StatsStatusDeleted || status == StatsStatusInited {
			delete(table.ExtendedStats.Stats, name)
		} else {
			item := &statistics.ExtendedStatsItem{
				Tp: uint8(row.GetInt64(2)),
			}
			colIDs := row.GetString(3)
			err := json.Unmarshal([]byte(colIDs), &item.ColIDs)
			if err != nil {
				logutil.BgLogger().Error("[stats] decode column IDs failed", zap.String("column_ids", colIDs), zap.Error(err))
				return nil, err
			}
			statsStr := row.GetString(4)
			if item.Tp == ast.StatsTypeCardinality || item.Tp == ast.StatsTypeCorrelation {
				if statsStr != "" {
					item.ScalarVals, err = strconv.ParseFloat(statsStr, 64)
					if err != nil {
						logutil.BgLogger().Error("[stats] parse scalar stats failed", zap.String("stats", statsStr), zap.Error(err))
						return nil, err
					}
				}
			} else {
				item.StringVals = statsStr
			}
			table.ExtendedStats.Stats[name] = item
		}
	}
	table.ExtendedStats.LastUpdateVersion = lastVersion
	return table, nil
}

// StatsMetaCountAndModifyCount reads count and modify_count for the given table from mysql.stats_meta.
func (h *Handle) StatsMetaCountAndModifyCount(tableID int64) (int64, int64, error) {
	reader, err := h.getGlobalStatsReader(0)
	if err != nil {
		return 0, 0, err
	}
	defer func() {
		err1 := h.releaseGlobalStatsReader(reader)
		if err1 != nil && err == nil {
			err = err1
		}
	}()
	rows, _, err := reader.read("select count, modify_count from mysql.stats_meta where table_id = %?", tableID)
	if err != nil {
		return 0, 0, err
	}
	if len(rows) == 0 {
		return 0, 0, nil
	}
	count := int64(rows[0].GetUint64(0))
	modifyCount := rows[0].GetInt64(1)
	return count, modifyCount, nil
}

func saveTopNToStorage(ctx context.Context, exec sqlexec.SQLExecutor, tableID int64, isIndex int, histID int64, topN *statistics.TopN) error {
	if topN == nil {
		return nil
	}
	for i := 0; i < len(topN.TopN); {
		end := i + batchInsertSize
		if end > len(topN.TopN) {
			end = len(topN.TopN)
		}
		sql := new(strings.Builder)
		sql.WriteString("insert into mysql.stats_top_n (table_id, is_index, hist_id, value, count) values ")
		for j := i; j < end; j++ {
			topn := topN.TopN[j]
			val := sqlexec.MustEscapeSQL("(%?, %?, %?, %?, %?)", tableID, isIndex, histID, topn.Encoded, topn.Count)
			if j > i {
				val = "," + val
			}
			if j > i && sql.Len()+len(val) > maxInsertLength {
				end = j
				break
			}
			sql.WriteString(val)
		}
		i = end
		if _, err := exec.ExecuteInternal(ctx, sql.String()); err != nil {
			return err
		}
	}
	return nil
}

func saveBucketsToStorage(ctx context.Context, exec sqlexec.SQLExecutor, sc *stmtctx.StatementContext, tableID int64, isIndex int, hg *statistics.Histogram) (lastAnalyzePos []byte, err error) {
	if hg == nil {
		return
	}
	for i := 0; i < len(hg.Buckets); {
		end := i + batchInsertSize
		if end > len(hg.Buckets) {
			end = len(hg.Buckets)
		}
		sql := new(strings.Builder)
		sql.WriteString("insert into mysql.stats_buckets (table_id, is_index, hist_id, bucket_id, count, repeats, lower_bound, upper_bound, ndv) values ")
		for j := i; j < end; j++ {
			bucket := hg.Buckets[j]
			count := bucket.Count
			if j > 0 {
				count -= hg.Buckets[j-1].Count
			}
			var upperBound types.Datum
			upperBound, err = hg.GetUpper(j).ConvertTo(sc, types.NewFieldType(mysql.TypeBlob))
			if err != nil {
				return
			}
			if j == len(hg.Buckets)-1 {
				lastAnalyzePos = upperBound.GetBytes()
			}
			var lowerBound types.Datum
			lowerBound, err = hg.GetLower(j).ConvertTo(sc, types.NewFieldType(mysql.TypeBlob))
			if err != nil {
				return
			}
			val := sqlexec.MustEscapeSQL("(%?, %?, %?, %?, %?, %?, %?, %?, %?)", tableID, isIndex, hg.ID, j, count, bucket.Repeat, lowerBound.GetBytes(), upperBound.GetBytes(), bucket.NDV)
			if j > i {
				val = "," + val
			}
			if j > i && sql.Len()+len(val) > maxInsertLength {
				end = j
				break
			}
			sql.WriteString(val)
		}
		i = end
		if _, err = exec.ExecuteInternal(ctx, sql.String()); err != nil {
			return
		}
	}
	return
}

// SaveTableStatsToStorage saves the stats of a table to storage.
func (h *Handle) SaveTableStatsToStorage(results *statistics.AnalyzeResults, needDumpFMS, analyzeSnapshot bool) (err error) {
	tableID := results.TableID.GetStatisticsID()
	statsVer := uint64(0)
	defer func() {
		if err == nil && statsVer != 0 {
			err = h.recordHistoricalStatsMeta(tableID, statsVer)
		}
	}()
	h.mu.Lock()
	defer h.mu.Unlock()
	ctx := kv.WithInternalSourceType(context.Background(), kv.InternalTxnStats)
	exec := h.mu.ctx.(sqlexec.SQLExecutor)
	_, err = exec.ExecuteInternal(ctx, "begin pessimistic")
	if err != nil {
		return err
	}
	defer func() {
		err = finishTransaction(ctx, exec, err)
	}()
	txn, err := h.mu.ctx.Txn(true)
	if err != nil {
		return err
	}
	version := txn.StartTS()
	// 1. Save mysql.stats_meta.
	var rs sqlexec.RecordSet
	// Lock this row to prevent writing of concurrent analyze.
	rs, err = exec.ExecuteInternal(ctx, "select snapshot, count, modify_count from mysql.stats_meta where table_id = %? for update", tableID)
	if err != nil {
		return err
	}
	var rows []chunk.Row
	rows, err = sqlexec.DrainRecordSet(ctx, rs, h.mu.ctx.GetSessionVars().MaxChunkSize)
	if err != nil {
		return err
	}
	var curCnt, curModifyCnt int64
	if len(rows) > 0 {
		snapshot := rows[0].GetUint64(0)
		// A newer version analyze result has been written, so skip this writing.
		if snapshot >= results.Snapshot && results.StatsVer == statistics.Version2 {
			return nil
		}
		curCnt = int64(rows[0].GetUint64(1))
		curModifyCnt = rows[0].GetInt64(2)
	}
	if len(rows) == 0 || results.StatsVer != statistics.Version2 {
		if _, err = exec.ExecuteInternal(ctx, "replace into mysql.stats_meta (version, table_id, count, snapshot) values (%?, %?, %?, %?)", version, tableID, results.Count, results.Snapshot); err != nil {
			return err
		}
		statsVer = version
	} else {
		modifyCnt := curModifyCnt - results.BaseModifyCnt
		if modifyCnt < 0 {
			modifyCnt = 0
		}
		logutil.BgLogger().Info("[stats] incrementally update modifyCount",
			zap.Int64("tableID", tableID),
			zap.Int64("curModifyCnt", curModifyCnt),
			zap.Int64("results.BaseModifyCnt", results.BaseModifyCnt),
			zap.Int64("modifyCount", modifyCnt))
		var cnt int64
		if analyzeSnapshot {
			cnt = curCnt + results.Count - results.BaseCount
			if cnt < 0 {
				cnt = 0
			}
			logutil.BgLogger().Info("[stats] incrementally update count",
				zap.Int64("tableID", tableID),
				zap.Int64("curCnt", curCnt),
				zap.Int64("results.Count", results.Count),
				zap.Int64("results.BaseCount", results.BaseCount),
				zap.Int64("count", cnt))
		} else {
			cnt = results.Count
			if cnt < 0 {
				cnt = 0
			}
			logutil.BgLogger().Info("[stats] directly update count",
				zap.Int64("tableID", tableID),
				zap.Int64("results.Count", results.Count),
				zap.Int64("count", cnt))
		}
		if _, err = exec.ExecuteInternal(ctx, "update mysql.stats_meta set version=%?, modify_count=%?, count=%?, snapshot=%? where table_id=%?", version, modifyCnt, cnt, results.Snapshot, tableID); err != nil {
			return err
		}
		statsVer = version
	}
	// 2. Save histograms.
	for _, result := range results.Ars {
		for i, hg := range result.Hist {
			// It's normal virtual column, skip it.
			if hg == nil {
				continue
			}
			var cms *statistics.CMSketch
			if results.StatsVer != statistics.Version2 {
				cms = result.Cms[i]
			}
			cmSketch, err := statistics.EncodeCMSketchWithoutTopN(cms)
			if err != nil {
				return err
			}
			fmSketch, err := statistics.EncodeFMSketch(result.Fms[i])
			if err != nil {
				return err
			}
			// Delete outdated data
			if _, err = exec.ExecuteInternal(ctx, "delete from mysql.stats_top_n where table_id = %? and is_index = %? and hist_id = %?", tableID, result.IsIndex, hg.ID); err != nil {
				return err
			}
			if err = saveTopNToStorage(ctx, exec, tableID, result.IsIndex, hg.ID, result.TopNs[i]); err != nil {
				return err
			}
			if _, err := exec.ExecuteInternal(ctx, "delete from mysql.stats_fm_sketch where table_id = %? and is_index = %? and hist_id = %?", tableID, result.IsIndex, hg.ID); err != nil {
				return err
			}
			if fmSketch != nil && needDumpFMS {
				if _, err = exec.ExecuteInternal(ctx, "insert into mysql.stats_fm_sketch (table_id, is_index, hist_id, value) values (%?, %?, %?, %?)", tableID, result.IsIndex, hg.ID, fmSketch); err != nil {
					return err
				}
			}
			if _, err = exec.ExecuteInternal(ctx, "replace into mysql.stats_histograms (table_id, is_index, hist_id, distinct_count, version, null_count, cm_sketch, tot_col_size, stats_ver, flag, correlation) values (%?, %?, %?, %?, %?, %?, %?, %?, %?, %?, %?)",
				tableID, result.IsIndex, hg.ID, hg.NDV, version, hg.NullCount, cmSketch, hg.TotColSize, results.StatsVer, statistics.AnalyzeFlag, hg.Correlation); err != nil {
				return err
			}
			if _, err = exec.ExecuteInternal(ctx, "delete from mysql.stats_buckets where table_id = %? and is_index = %? and hist_id = %?", tableID, result.IsIndex, hg.ID); err != nil {
				return err
			}
			sc := h.mu.ctx.GetSessionVars().StmtCtx
			var lastAnalyzePos []byte
			lastAnalyzePos, err = saveBucketsToStorage(ctx, exec, sc, tableID, result.IsIndex, hg)
			if err != nil {
				return err
			}
			if len(lastAnalyzePos) > 0 {
				if _, err = exec.ExecuteInternal(ctx, "update mysql.stats_histograms set last_analyze_pos = %? where table_id = %? and is_index = %? and hist_id = %?", lastAnalyzePos, tableID, result.IsIndex, hg.ID); err != nil {
					return err
				}
			}
			if result.IsIndex == 0 {
				if _, err = exec.ExecuteInternal(ctx, "insert into mysql.column_stats_usage (table_id, column_id, last_analyzed_at) values(%?, %?, current_timestamp()) on duplicate key update last_analyzed_at = values(last_analyzed_at)", tableID, hg.ID); err != nil {
					return err
				}
			}
		}
	}
	// 3. Save extended statistics.
	extStats := results.ExtStats
	if extStats == nil || len(extStats.Stats) == 0 {
		return nil
	}
	var bytes []byte
	var statsStr string
	for name, item := range extStats.Stats {
		bytes, err = json.Marshal(item.ColIDs)
		if err != nil {
			return err
		}
		strColIDs := string(bytes)
		switch item.Tp {
		case ast.StatsTypeCardinality, ast.StatsTypeCorrelation:
			statsStr = fmt.Sprintf("%f", item.ScalarVals)
		case ast.StatsTypeDependency:
			statsStr = item.StringVals
		}
		if _, err = exec.ExecuteInternal(ctx, "replace into mysql.stats_extended values (%?, %?, %?, %?, %?, %?, %?)", name, item.Tp, tableID, strColIDs, statsStr, version, StatsStatusAnalyzed); err != nil {
			return err
		}
	}
	return
}

// SaveStatsToStorage saves the stats to storage.
// TODO: refactor to reduce the number of parameters
func (h *Handle) SaveStatsToStorage(tableID int64, count int64, isIndex int, hg *statistics.Histogram, cms *statistics.CMSketch, topN *statistics.TopN, statsVersion int, isAnalyzed int64, updateAnalyzeTime bool) (err error) {
	statsVer := uint64(0)
	defer func() {
		if err == nil && statsVer != 0 {
			err = h.recordHistoricalStatsMeta(tableID, statsVer)
		}
	}()
	h.mu.Lock()
	defer h.mu.Unlock()
	ctx := kv.WithInternalSourceType(context.Background(), kv.InternalTxnStats)
	exec := h.mu.ctx.(sqlexec.SQLExecutor)
	_, err = exec.ExecuteInternal(ctx, "begin pessimistic")
	if err != nil {
		return errors.Trace(err)
	}
	defer func() {
		err = finishTransaction(ctx, exec, err)
	}()
	txn, err := h.mu.ctx.Txn(true)
	if err != nil {
		return errors.Trace(err)
	}

	version := txn.StartTS()
	// If the count is less than 0, then we do not want to update the modify count and count.
	if count >= 0 {
		_, err = exec.ExecuteInternal(ctx, "replace into mysql.stats_meta (version, table_id, count) values (%?, %?, %?)", version, tableID, count)
	} else {
		_, err = exec.ExecuteInternal(ctx, "update mysql.stats_meta set version = %? where table_id = %?", version, tableID)
	}
	if err != nil {
		return err
	}
	statsVer = version
	cmSketch, err := statistics.EncodeCMSketchWithoutTopN(cms)
	if err != nil {
		return err
	}
	// Delete outdated data
	if _, err = exec.ExecuteInternal(ctx, "delete from mysql.stats_top_n where table_id = %? and is_index = %? and hist_id = %?", tableID, isIndex, hg.ID); err != nil {
		return err
	}
	if err = saveTopNToStorage(ctx, exec, tableID, isIndex, hg.ID, topN); err != nil {
		return err
	}
	if _, err := exec.ExecuteInternal(ctx, "delete from mysql.stats_fm_sketch where table_id = %? and is_index = %? and hist_id = %?", tableID, isIndex, hg.ID); err != nil {
		return err
	}
	flag := 0
	if isAnalyzed == 1 {
		flag = statistics.AnalyzeFlag
	}
	if _, err = exec.ExecuteInternal(ctx, "replace into mysql.stats_histograms (table_id, is_index, hist_id, distinct_count, version, null_count, cm_sketch, tot_col_size, stats_ver, flag, correlation) values (%?, %?, %?, %?, %?, %?, %?, %?, %?, %?, %?)",
		tableID, isIndex, hg.ID, hg.NDV, version, hg.NullCount, cmSketch, hg.TotColSize, statsVersion, flag, hg.Correlation); err != nil {
		return err
	}
	if _, err = exec.ExecuteInternal(ctx, "delete from mysql.stats_buckets where table_id = %? and is_index = %? and hist_id = %?", tableID, isIndex, hg.ID); err != nil {
		return err
	}
	sc := h.mu.ctx.GetSessionVars().StmtCtx
	var lastAnalyzePos []byte
	lastAnalyzePos, err = saveBucketsToStorage(ctx, exec, sc, tableID, isIndex, hg)
	if err != nil {
		return err
	}
	if isAnalyzed == 1 && len(lastAnalyzePos) > 0 {
		if _, err = exec.ExecuteInternal(ctx, "update mysql.stats_histograms set last_analyze_pos = %? where table_id = %? and is_index = %? and hist_id = %?", lastAnalyzePos, tableID, isIndex, hg.ID); err != nil {
			return err
		}
	}
	if updateAnalyzeTime && isIndex == 0 {
		if _, err = exec.ExecuteInternal(ctx, "insert into mysql.column_stats_usage (table_id, column_id, last_analyzed_at) values(%?, %?, current_timestamp()) on duplicate key update last_analyzed_at = current_timestamp()", tableID, hg.ID); err != nil {
			return err
		}
	}
	return
}

// SaveMetaToStorage will save stats_meta to storage.
func (h *Handle) SaveMetaToStorage(tableID, count, modifyCount int64) (err error) {
	statsVer := uint64(0)
	defer func() {
		if err == nil && statsVer != 0 {
			err = h.recordHistoricalStatsMeta(tableID, statsVer)
		}
	}()
	h.mu.Lock()
	defer h.mu.Unlock()
	ctx := kv.WithInternalSourceType(context.Background(), kv.InternalTxnStats)
	exec := h.mu.ctx.(sqlexec.SQLExecutor)
	_, err = exec.ExecuteInternal(ctx, "begin")
	if err != nil {
		return errors.Trace(err)
	}
	defer func() {
		err = finishTransaction(ctx, exec, err)
	}()
	txn, err := h.mu.ctx.Txn(true)
	if err != nil {
		return errors.Trace(err)
	}
	version := txn.StartTS()
	_, err = exec.ExecuteInternal(ctx, "replace into mysql.stats_meta (version, table_id, count, modify_count) values (%?, %?, %?, %?)", version, tableID, count, modifyCount)
	statsVer = version
	return err
}

func (h *Handle) histogramFromStorage(reader *statsReader, tableID int64, colID int64, tp *types.FieldType, distinct int64, isIndex int, ver uint64, nullCount int64, totColSize int64, corr float64) (_ *statistics.Histogram, err error) {
	rows, fields, err := reader.read("select count, repeats, lower_bound, upper_bound, ndv from mysql.stats_buckets where table_id = %? and is_index = %? and hist_id = %? order by bucket_id", tableID, isIndex, colID)
	if err != nil {
		return nil, errors.Trace(err)
	}
	bucketSize := len(rows)
	hg := statistics.NewHistogram(colID, distinct, nullCount, ver, tp, bucketSize, totColSize)
	hg.Correlation = corr
	totalCount := int64(0)
	for i := 0; i < bucketSize; i++ {
		count := rows[i].GetInt64(0)
		repeats := rows[i].GetInt64(1)
		var upperBound, lowerBound types.Datum
		if isIndex == 1 {
			lowerBound = rows[i].GetDatum(2, &fields[2].Column.FieldType)
			upperBound = rows[i].GetDatum(3, &fields[3].Column.FieldType)
		} else {
			sc := &stmtctx.StatementContext{TimeZone: time.UTC}
			d := rows[i].GetDatum(2, &fields[2].Column.FieldType)
			// For new collation data, when storing the bounds of the histogram, we store the collate key instead of the
			// original value.
			// But there's additional conversion logic for new collation data, and the collate key might be longer than
			// the FieldType.flen.
			// If we use the original FieldType here, there might be errors like "Invalid utf8mb4 character string"
			// or "Data too long".
			// So we change it to TypeBlob to bypass those logics here.
			if tp.EvalType() == types.ETString && tp.GetType() != mysql.TypeEnum && tp.GetType() != mysql.TypeSet {
				tp = types.NewFieldType(mysql.TypeBlob)
			}
			lowerBound, err = d.ConvertTo(sc, tp)
			if err != nil {
				return nil, errors.Trace(err)
			}
			d = rows[i].GetDatum(3, &fields[3].Column.FieldType)
			upperBound, err = d.ConvertTo(sc, tp)
			if err != nil {
				return nil, errors.Trace(err)
			}
		}
		totalCount += count
		hg.AppendBucketWithNDV(&lowerBound, &upperBound, totalCount, repeats, rows[i].GetInt64(4))
	}
	hg.PreCalculateScalar()
	return hg, nil
}

func (h *Handle) columnCountFromStorage(reader *statsReader, tableID, colID, statsVer int64) (int64, error) {
	count := int64(0)
	rows, _, err := reader.read("select sum(count) from mysql.stats_buckets where table_id = %? and is_index = 0 and hist_id = %?", tableID, colID)
	if err != nil {
		return 0, errors.Trace(err)
	}
	// If there doesn't exist any buckets, the SQL will return NULL. So we only use the result if it's not NULL.
	if !rows[0].IsNull(0) {
		count, err = rows[0].GetMyDecimal(0).ToInt()
		if err != nil {
			return 0, errors.Trace(err)
		}
	}

	if statsVer >= statistics.Version2 {
		// Before stats ver 2, histogram represents all data in this column.
		// In stats ver 2, histogram + TopN represent all data in this column.
		// So we need to add TopN total count here.
		rows, _, err = reader.read("select sum(count) from mysql.stats_top_n where table_id = %? and is_index = 0 and hist_id = %?", tableID, colID)
		if err != nil {
			return 0, errors.Trace(err)
		}
		if !rows[0].IsNull(0) {
			topNCount, err := rows[0].GetMyDecimal(0).ToInt()
			if err != nil {
				return 0, errors.Trace(err)
			}
			count += topNCount
		}
	}
	return count, err
}

func (h *Handle) statsMetaByTableIDFromStorage(tableID int64, snapshot uint64) (version uint64, modifyCount, count int64, err error) {
	ctx := kv.WithInternalSourceType(context.Background(), kv.InternalTxnStats)
	var rows []chunk.Row
	if snapshot == 0 {
		rows, _, err = h.execRestrictedSQL(ctx, "SELECT version, modify_count, count from mysql.stats_meta where table_id = %? order by version", tableID)
	} else {
		rows, _, err = h.execRestrictedSQLWithSnapshot(ctx, "SELECT version, modify_count, count from mysql.stats_meta where table_id = %? order by version", snapshot, tableID)
		if err != nil {
			return 0, 0, 0, err
		}
	}
	if err != nil || len(rows) == 0 {
		return
	}
	version = rows[0].GetUint64(0)
	modifyCount = rows[0].GetInt64(1)
	count = rows[0].GetInt64(2)
	return
}

// statsReader is used for simplify code that needs to read system tables in different sqls
// but requires the same transactions.
type statsReader struct {
	ctx      sqlexec.RestrictedSQLExecutor
	snapshot uint64
}

func (sr *statsReader) read(sql string, args ...interface{}) (rows []chunk.Row, fields []*ast.ResultField, err error) {
	ctx := kv.WithInternalSourceType(context.Background(), kv.InternalTxnStats)
	if sr.snapshot > 0 {
		return sr.ctx.ExecRestrictedSQL(ctx, []sqlexec.OptionFuncAlias{sqlexec.ExecOptionUseSessionPool, sqlexec.ExecOptionWithSnapshot(sr.snapshot)}, sql, args...)
	}
	return sr.ctx.ExecRestrictedSQL(ctx, []sqlexec.OptionFuncAlias{sqlexec.ExecOptionUseCurSession}, sql, args...)
}

func (sr *statsReader) isHistory() bool {
	return sr.snapshot > 0
}

func (h *Handle) getGlobalStatsReader(snapshot uint64) (reader *statsReader, err error) {
	h.mu.Lock()
	defer func() {
		if r := recover(); r != nil {
			err = fmt.Errorf("getGlobalStatsReader panic %v", r)
		}
		if err != nil {
			h.mu.Unlock()
		}
	}()
	return h.getStatsReader(snapshot, h.mu.ctx.(sqlexec.RestrictedSQLExecutor))
}

func (h *Handle) releaseGlobalStatsReader(reader *statsReader) error {
	defer h.mu.Unlock()
	return h.releaseStatsReader(reader, h.mu.ctx.(sqlexec.RestrictedSQLExecutor))
}

func (h *Handle) getStatsReader(snapshot uint64, exec sqlexec.RestrictedSQLExecutor) (reader *statsReader, err error) {
	failpoint.Inject("mockGetStatsReaderFail", func(val failpoint.Value) {
		if val.(bool) {
			failpoint.Return(nil, errors.New("gofail genStatsReader error"))
		}
	})
	if snapshot > 0 {
		return &statsReader{ctx: exec, snapshot: snapshot}, nil
	}
	defer func() {
		if r := recover(); r != nil {
			err = fmt.Errorf("getStatsReader panic %v", r)
		}
	}()
	ctx := kv.WithInternalSourceType(context.Background(), kv.InternalTxnStats)
	failpoint.Inject("mockGetStatsReaderPanic", nil)
	_, err = exec.(sqlexec.SQLExecutor).ExecuteInternal(ctx, "begin")
	if err != nil {
		return nil, err
	}
	return &statsReader{ctx: exec}, nil
}

func (h *Handle) releaseStatsReader(reader *statsReader, exec sqlexec.RestrictedSQLExecutor) error {
	if reader.snapshot > 0 {
		return nil
	}
	ctx := kv.WithInternalSourceType(context.Background(), kv.InternalTxnStats)
	_, err := exec.(sqlexec.SQLExecutor).ExecuteInternal(ctx, "commit")
	return err
}

const (
	// StatsStatusInited is the status for extended stats which are just registered but have not been analyzed yet.
	StatsStatusInited uint8 = iota
	// StatsStatusAnalyzed is the status for extended stats which have been collected in analyze.
	StatsStatusAnalyzed
	// StatsStatusDeleted is the status for extended stats which were dropped. These "deleted" records would be removed from storage by GCStats().
	StatsStatusDeleted
)

// InsertExtendedStats inserts a record into mysql.stats_extended and update version in mysql.stats_meta.
func (h *Handle) InsertExtendedStats(statsName string, colIDs []int64, tp int, tableID int64, ifNotExists bool) (err error) {
	statsVer := uint64(0)
	defer func() {
		if err == nil && statsVer != 0 {
			err = h.recordHistoricalStatsMeta(tableID, statsVer)
		}
	}()
	slices.Sort(colIDs)
	bytes, err := json.Marshal(colIDs)
	if err != nil {
		return errors.Trace(err)
	}
	strColIDs := string(bytes)
	h.mu.Lock()
	defer h.mu.Unlock()
	ctx := kv.WithInternalSourceType(context.Background(), kv.InternalTxnStats)
	exec := h.mu.ctx.(sqlexec.SQLExecutor)
	_, err = exec.ExecuteInternal(ctx, "begin pessimistic")
	if err != nil {
		return errors.Trace(err)
	}
	defer func() {
		err = finishTransaction(ctx, exec, err)
	}()
	// No need to use `exec.ExecuteInternal` since we have acquired the lock.
	rows, _, err := h.execRestrictedSQL(ctx, "SELECT name, type, column_ids FROM mysql.stats_extended WHERE table_id = %? and status in (%?, %?)", tableID, StatsStatusInited, StatsStatusAnalyzed)
	if err != nil {
		return errors.Trace(err)
	}
	for _, row := range rows {
		currStatsName := row.GetString(0)
		currTp := row.GetInt64(1)
		currStrColIDs := row.GetString(2)
		if currStatsName == statsName {
			if ifNotExists {
				return nil
			}
			return errors.Errorf("extended statistics '%s' for the specified table already exists", statsName)
		}
		if tp == int(currTp) && currStrColIDs == strColIDs {
			return errors.Errorf("extended statistics '%s' with same type on same columns already exists", statsName)
		}
	}
	txn, err := h.mu.ctx.Txn(true)
	if err != nil {
		return errors.Trace(err)
	}
	version := txn.StartTS()
	// Bump version in `mysql.stats_meta` to trigger stats cache refresh.
	if _, err = exec.ExecuteInternal(ctx, "UPDATE mysql.stats_meta SET version = %? WHERE table_id = %?", version, tableID); err != nil {
		return err
	}
	statsVer = version
	// Remove the existing 'deleted' records.
	if _, err = exec.ExecuteInternal(ctx, "DELETE FROM mysql.stats_extended WHERE name = %? and table_id = %?", statsName, tableID); err != nil {
		return err
	}
	// Remove the cache item, which is necessary for cases like a cluster with 3 tidb instances, e.g, a, b and c.
	// If tidb-a executes `alter table drop stats_extended` to mark the record as 'deleted', and before this operation
	// is synchronized to other tidb instances, tidb-b executes `alter table add stats_extended`, which would delete
	// the record from the table, tidb-b should delete the cached item synchronously. While for tidb-c, it has to wait for
	// next `Update()` to remove the cached item then.
	h.removeExtendedStatsItem(tableID, statsName)
	const sql = "INSERT INTO mysql.stats_extended(name, type, table_id, column_ids, version, status) VALUES (%?, %?, %?, %?, %?, %?)"
	if _, err = exec.ExecuteInternal(ctx, sql, statsName, tp, tableID, strColIDs, version, StatsStatusInited); err != nil {
		return err
	}
	return
}

// MarkExtendedStatsDeleted update the status of mysql.stats_extended to be `deleted` and the version of mysql.stats_meta.
func (h *Handle) MarkExtendedStatsDeleted(statsName string, tableID int64, ifExists bool) (err error) {
	statsVer := uint64(0)
	defer func() {
		if err == nil && statsVer != 0 {
			err = h.recordHistoricalStatsMeta(tableID, statsVer)
		}
	}()
	ctx := kv.WithInternalSourceType(context.Background(), kv.InternalTxnStats)
	rows, _, err := h.execRestrictedSQL(ctx, "SELECT name FROM mysql.stats_extended WHERE name = %? and table_id = %? and status in (%?, %?)", statsName, tableID, StatsStatusInited, StatsStatusAnalyzed)
	if err != nil {
		return errors.Trace(err)
	}
	if len(rows) == 0 {
		if ifExists {
			return nil
		}
		return fmt.Errorf("extended statistics '%s' for the specified table does not exist", statsName)
	}
	if len(rows) > 1 {
		logutil.BgLogger().Warn("unexpected duplicate extended stats records found", zap.String("name", statsName), zap.Int64("table_id", tableID))
	}

	h.mu.Lock()
	defer h.mu.Unlock()
	exec := h.mu.ctx.(sqlexec.SQLExecutor)
	_, err = exec.ExecuteInternal(ctx, "begin pessimistic")
	if err != nil {
		return errors.Trace(err)
	}
	defer func() {
		err1 := finishTransaction(ctx, exec, err)
		if err == nil && err1 == nil {
			h.removeExtendedStatsItem(tableID, statsName)
		}
		err = err1
	}()
	txn, err := h.mu.ctx.Txn(true)
	if err != nil {
		return errors.Trace(err)
	}
	version := txn.StartTS()
	if _, err = exec.ExecuteInternal(ctx, "UPDATE mysql.stats_meta SET version = %? WHERE table_id = %?", version, tableID); err != nil {
		return err
	}
	statsVer = version
	if _, err = exec.ExecuteInternal(ctx, "UPDATE mysql.stats_extended SET version = %?, status = %? WHERE name = %? and table_id = %?", version, StatsStatusDeleted, statsName, tableID); err != nil {
		return err
	}
	return nil
}

const updateStatsCacheRetryCnt = 5

func (h *Handle) removeExtendedStatsItem(tableID int64, statsName string) {
	for retry := updateStatsCacheRetryCnt; retry > 0; retry-- {
		oldCache := h.statsCache.Load().(statsCache)
		tbl, ok := oldCache.Get(tableID)
		if !ok || tbl.ExtendedStats == nil || len(tbl.ExtendedStats.Stats) == 0 {
			return
		}
		newTbl := tbl.Copy()
		delete(newTbl.ExtendedStats.Stats, statsName)
		if h.updateStatsCache(oldCache.update([]*statistics.Table{newTbl}, nil, oldCache.version)) {
			return
		}
		if retry == 1 {
			logutil.BgLogger().Info("remove extended stats cache failed", zap.String("stats_name", statsName), zap.Int64("table_id", tableID))
		} else {
			logutil.BgLogger().Info("remove extended stats cache failed, retrying", zap.String("stats_name", statsName), zap.Int64("table_id", tableID))
		}
	}
}

// ReloadExtendedStatistics drops the cache for extended statistics and reload data from mysql.stats_extended.
func (h *Handle) ReloadExtendedStatistics() error {
	reader, err := h.getGlobalStatsReader(0)
	if err != nil {
		return err
	}
	defer func() {
		err1 := h.releaseGlobalStatsReader(reader)
		if err1 != nil && err == nil {
			err = err1
		}
	}()
	for retry := updateStatsCacheRetryCnt; retry > 0; retry-- {
		oldCache := h.statsCache.Load().(statsCache)
		tables := make([]*statistics.Table, 0, oldCache.Len())
		for physicalID, tbl := range oldCache.Map() {
			t, err := h.extendedStatsFromStorage(reader, tbl.Copy(), physicalID, true)
			if err != nil {
				return err
			}
			tables = append(tables, t)
		}
		if h.updateStatsCache(oldCache.update(tables, nil, oldCache.version)) {
			return nil
		}
	}
	return fmt.Errorf("update stats cache failed for %d attempts", updateStatsCacheRetryCnt)
}

// BuildExtendedStats build extended stats for column groups if needed based on the column samples.
func (h *Handle) BuildExtendedStats(tableID int64, cols []*model.ColumnInfo, collectors []*statistics.SampleCollector) (*statistics.ExtendedStatsColl, error) {
	ctx := kv.WithInternalSourceType(context.Background(), kv.InternalTxnStats)
	const sql = "SELECT name, type, column_ids FROM mysql.stats_extended WHERE table_id = %? and status in (%?, %?)"
	rows, _, err := h.execRestrictedSQL(ctx, sql, tableID, StatsStatusAnalyzed, StatsStatusInited)
	if err != nil {
		return nil, errors.Trace(err)
	}
	if len(rows) == 0 {
		return nil, nil
	}
	statsColl := statistics.NewExtendedStatsColl()
	for _, row := range rows {
		name := row.GetString(0)
		item := &statistics.ExtendedStatsItem{Tp: uint8(row.GetInt64(1))}
		colIDs := row.GetString(2)
		err := json.Unmarshal([]byte(colIDs), &item.ColIDs)
		if err != nil {
			logutil.BgLogger().Error("invalid column_ids in mysql.stats_extended, skip collecting extended stats for this row", zap.String("column_ids", colIDs), zap.Error(err))
			continue
		}
		item = h.fillExtendedStatsItemVals(item, cols, collectors)
		if item != nil {
			statsColl.Stats[name] = item
		}
	}
	if len(statsColl.Stats) == 0 {
		return nil, nil
	}
	return statsColl, nil
}

func (h *Handle) fillExtendedStatsItemVals(item *statistics.ExtendedStatsItem, cols []*model.ColumnInfo, collectors []*statistics.SampleCollector) *statistics.ExtendedStatsItem {
	switch item.Tp {
	case ast.StatsTypeCardinality, ast.StatsTypeDependency:
		return nil
	case ast.StatsTypeCorrelation:
		return h.fillExtStatsCorrVals(item, cols, collectors)
	}
	return nil
}

func (h *Handle) fillExtStatsCorrVals(item *statistics.ExtendedStatsItem, cols []*model.ColumnInfo, collectors []*statistics.SampleCollector) *statistics.ExtendedStatsItem {
	colOffsets := make([]int, 0, 2)
	for _, id := range item.ColIDs {
		for i, col := range cols {
			if col.ID == id {
				colOffsets = append(colOffsets, i)
				break
			}
		}
	}
	if len(colOffsets) != 2 {
		return nil
	}
	// samplesX and samplesY are in order of handle, i.e, their SampleItem.Ordinals are in order.
	samplesX := collectors[colOffsets[0]].Samples
	// We would modify Ordinal of samplesY, so we make a deep copy.
	samplesY := statistics.CopySampleItems(collectors[colOffsets[1]].Samples)
	sampleNum := mathutil.Min(len(samplesX), len(samplesY))
	if sampleNum == 1 {
		item.ScalarVals = 1
		return item
	}
	if sampleNum <= 0 {
		item.ScalarVals = 0
		return item
	}
	h.mu.Lock()
	sc := h.mu.ctx.GetSessionVars().StmtCtx
	h.mu.Unlock()
	var err error
	samplesX, err = statistics.SortSampleItems(sc, samplesX)
	if err != nil {
		return nil
	}
	samplesYInXOrder := make([]*statistics.SampleItem, 0, sampleNum)
	for i, itemX := range samplesX {
		if itemX.Ordinal >= len(samplesY) {
			continue
		}
		itemY := samplesY[itemX.Ordinal]
		itemY.Ordinal = i
		samplesYInXOrder = append(samplesYInXOrder, itemY)
	}
	samplesYInYOrder, err := statistics.SortSampleItems(sc, samplesYInXOrder)
	if err != nil {
		return nil
	}
	var corrXYSum float64
	for i := 1; i < len(samplesYInYOrder); i++ {
		corrXYSum += float64(i) * float64(samplesYInYOrder[i].Ordinal)
	}
	// X means the ordinal of the item in original sequence, Y means the oridnal of the item in the
	// sorted sequence, we know that X and Y value sets are both:
	// 0, 1, ..., sampleNum-1
	// we can simply compute sum(X) = sum(Y) =
	//    (sampleNum-1)*sampleNum / 2
	// and sum(X^2) = sum(Y^2) =
	//    (sampleNum-1)*sampleNum*(2*sampleNum-1) / 6
	// We use "Pearson correlation coefficient" to compute the order correlation of columns,
	// the formula is based on https://en.wikipedia.org/wiki/Pearson_correlation_coefficient.
	// Note that (itemsCount*corrX2Sum - corrXSum*corrXSum) would never be zero when sampleNum is larger than 1.
	itemsCount := float64(sampleNum)
	corrXSum := (itemsCount - 1) * itemsCount / 2.0
	corrX2Sum := (itemsCount - 1) * itemsCount * (2*itemsCount - 1) / 6.0
	item.ScalarVals = (itemsCount*corrXYSum - corrXSum*corrXSum) / (itemsCount*corrX2Sum - corrXSum*corrXSum)
	return item
}

// SaveExtendedStatsToStorage writes extended stats of a table into mysql.stats_extended.
func (h *Handle) SaveExtendedStatsToStorage(tableID int64, extStats *statistics.ExtendedStatsColl, isLoad bool) (err error) {
	statsVer := uint64(0)
	defer func() {
		if err == nil && statsVer != 0 {
			err = h.recordHistoricalStatsMeta(tableID, statsVer)
		}
	}()
	if extStats == nil || len(extStats.Stats) == 0 {
		return nil
	}
	h.mu.Lock()
	defer h.mu.Unlock()
	ctx := kv.WithInternalSourceType(context.Background(), kv.InternalTxnStats)
	exec := h.mu.ctx.(sqlexec.SQLExecutor)
	_, err = exec.ExecuteInternal(ctx, "begin pessimistic")
	if err != nil {
		return errors.Trace(err)
	}
	defer func() {
		err = finishTransaction(ctx, exec, err)
	}()
	txn, err := h.mu.ctx.Txn(true)
	if err != nil {
		return errors.Trace(err)
	}
	version := txn.StartTS()
	for name, item := range extStats.Stats {
		bytes, err := json.Marshal(item.ColIDs)
		if err != nil {
			return errors.Trace(err)
		}
		strColIDs := string(bytes)
		var statsStr string
		switch item.Tp {
		case ast.StatsTypeCardinality, ast.StatsTypeCorrelation:
			statsStr = fmt.Sprintf("%f", item.ScalarVals)
		case ast.StatsTypeDependency:
			statsStr = item.StringVals
		}
		// If isLoad is true, it's INSERT; otherwise, it's UPDATE.
		if _, err := exec.ExecuteInternal(ctx, "replace into mysql.stats_extended values (%?, %?, %?, %?, %?, %?, %?)", name, item.Tp, tableID, strColIDs, statsStr, version, StatsStatusAnalyzed); err != nil {
			return err
		}
	}
	if !isLoad {
		if _, err := exec.ExecuteInternal(ctx, "UPDATE mysql.stats_meta SET version = %? WHERE table_id = %?", version, tableID); err != nil {
			return err
		}
		statsVer = version
	}
	return nil
}

// CurrentPruneMode indicates whether tbl support runtime prune for table and first partition id.
func (h *Handle) CurrentPruneMode() variable.PartitionPruneMode {
	return variable.PartitionPruneMode(h.mu.ctx.GetSessionVars().PartitionPruneMode.Load())
}

// RefreshVars uses to pull PartitionPruneMethod vars from kv storage.
func (h *Handle) RefreshVars() error {
	h.mu.Lock()
	defer h.mu.Unlock()
	return h.mu.ctx.RefreshVars(context.Background())
}

// CheckAnalyzeVersion checks whether all the statistics versions of this table's columns and indexes are the same.
func (h *Handle) CheckAnalyzeVersion(tblInfo *model.TableInfo, physicalIDs []int64, version *int) bool {
	// We simply choose one physical id to get its stats.
	var tbl *statistics.Table
	for _, pid := range physicalIDs {
		tbl = h.GetPartitionStats(tblInfo, pid)
		if !tbl.Pseudo {
			break
		}
	}
	if tbl == nil || tbl.Pseudo {
		return true
	}
	return statistics.CheckAnalyzeVerOnTable(tbl, version)
}

type colStatsTimeInfo struct {
	LastUsedAt     *types.Time
	LastAnalyzedAt *types.Time
}

// getDisableColumnTrackingTime reads the value of tidb_disable_column_tracking_time from mysql.tidb if it exists.
func (h *Handle) getDisableColumnTrackingTime() (*time.Time, error) {
	ctx := kv.WithInternalSourceType(context.Background(), kv.InternalTxnStats)
	rows, fields, err := h.execRestrictedSQL(ctx, "SELECT variable_value FROM %n.%n WHERE variable_name = %?", mysql.SystemDB, mysql.TiDBTable, variable.TiDBDisableColumnTrackingTime)
	if err != nil {
		return nil, err
	}
	if len(rows) == 0 {
		return nil, nil
	}
	d := rows[0].GetDatum(0, &fields[0].Column.FieldType)
	// The string represents the UTC time when tidb_enable_column_tracking is set to 0.
	value, err := d.ToString()
	if err != nil {
		return nil, err
	}
	t, err := time.Parse(types.UTCTimeFormat, value)
	if err != nil {
		return nil, err
	}
	return &t, nil
}

// LoadColumnStatsUsage loads column stats usage information from disk.
func (h *Handle) LoadColumnStatsUsage(loc *time.Location) (map[model.TableItemID]colStatsTimeInfo, error) {
	disableTime, err := h.getDisableColumnTrackingTime()
	if err != nil {
		return nil, errors.Trace(err)
	}
	ctx := kv.WithInternalSourceType(context.Background(), kv.InternalTxnStats)
	// Since we use another session from session pool to read mysql.column_stats_usage, which may have different @@time_zone, so we do time zone conversion here.
	rows, _, err := h.execRestrictedSQL(ctx, "SELECT table_id, column_id, CONVERT_TZ(last_used_at, @@TIME_ZONE, '+00:00'), CONVERT_TZ(last_analyzed_at, @@TIME_ZONE, '+00:00') FROM mysql.column_stats_usage")
	if err != nil {
		return nil, errors.Trace(err)
	}
	colStatsMap := make(map[model.TableItemID]colStatsTimeInfo, len(rows))
	for _, row := range rows {
		if row.IsNull(0) || row.IsNull(1) {
			continue
		}
		tblColID := model.TableItemID{TableID: row.GetInt64(0), ID: row.GetInt64(1), IsIndex: false}
		var statsUsage colStatsTimeInfo
		if !row.IsNull(2) {
			gt, err := row.GetTime(2).GoTime(time.UTC)
			if err != nil {
				return nil, errors.Trace(err)
			}
			// If `last_used_at` is before the time when `set global enable_column_tracking = 0`, we should ignore it because
			// `set global enable_column_tracking = 0` indicates all the predicate columns collected before.
			if disableTime == nil || gt.After(*disableTime) {
				t := types.NewTime(types.FromGoTime(gt.In(loc)), mysql.TypeTimestamp, types.DefaultFsp)
				statsUsage.LastUsedAt = &t
			}
		}
		if !row.IsNull(3) {
			gt, err := row.GetTime(3).GoTime(time.UTC)
			if err != nil {
				return nil, errors.Trace(err)
			}
			t := types.NewTime(types.FromGoTime(gt.In(loc)), mysql.TypeTimestamp, types.DefaultFsp)
			statsUsage.LastAnalyzedAt = &t
		}
		colStatsMap[tblColID] = statsUsage
	}
	return colStatsMap, nil
}

// CollectColumnsInExtendedStats returns IDs of the columns involved in extended stats.
func (h *Handle) CollectColumnsInExtendedStats(tableID int64) ([]int64, error) {
	ctx := kv.WithInternalSourceType(context.Background(), kv.InternalTxnStats)
	const sql = "SELECT name, type, column_ids FROM mysql.stats_extended WHERE table_id = %? and status in (%?, %?)"
	rows, _, err := h.execRestrictedSQL(ctx, sql, tableID, StatsStatusAnalyzed, StatsStatusInited)
	if err != nil {
		return nil, errors.Trace(err)
	}
	if len(rows) == 0 {
		return nil, nil
	}
	columnIDs := make([]int64, 0, len(rows)*2)
	for _, row := range rows {
		twoIDs := make([]int64, 0, 2)
		data := row.GetString(2)
		err := json.Unmarshal([]byte(data), &twoIDs)
		if err != nil {
			logutil.BgLogger().Error("invalid column_ids in mysql.stats_extended, skip collecting extended stats for this row", zap.String("column_ids", data), zap.Error(err))
			continue
		}
		columnIDs = append(columnIDs, twoIDs...)
	}
	return columnIDs, nil
}

// GetPredicateColumns returns IDs of predicate columns, which are the columns whose stats are used(needed) when generating query plans.
func (h *Handle) GetPredicateColumns(tableID int64) ([]int64, error) {
	disableTime, err := h.getDisableColumnTrackingTime()
	if err != nil {
		return nil, errors.Trace(err)
	}
	ctx := kv.WithInternalSourceType(context.Background(), kv.InternalTxnStats)
	rows, _, err := h.execRestrictedSQL(ctx, "SELECT column_id, CONVERT_TZ(last_used_at, @@TIME_ZONE, '+00:00') FROM mysql.column_stats_usage WHERE table_id = %? AND last_used_at IS NOT NULL", tableID)
	if err != nil {
		return nil, errors.Trace(err)
	}
	columnIDs := make([]int64, 0, len(rows))
	for _, row := range rows {
		if row.IsNull(0) || row.IsNull(1) {
			continue
		}
		colID := row.GetInt64(0)
		gt, err := row.GetTime(1).GoTime(time.UTC)
		if err != nil {
			return nil, errors.Trace(err)
		}
		// If `last_used_at` is before the time when `set global enable_column_tracking = 0`, we don't regard the column as predicate column because
		// `set global enable_column_tracking = 0` indicates all the predicate columns collected before.
		if disableTime == nil || gt.After(*disableTime) {
			columnIDs = append(columnIDs, colID)
		}
	}
	return columnIDs, nil
}

// Max column size is 6MB. Refer https://docs.pingcap.com/tidb/dev/tidb-limitations/#limitation-on-a-single-column
const maxColumnSize = 6 << 20

// RecordHistoricalStatsToStorage records the given table's stats data to mysql.stats_history
func (h *Handle) RecordHistoricalStatsToStorage(dbName string, tableInfo *model.TableInfo) (uint64, error) {
	ctx := kv.WithInternalSourceType(context.Background(), kv.InternalTxnStats)
	js, err := h.DumpStatsToJSON(dbName, tableInfo, nil)
	if err != nil {
		return 0, errors.Trace(err)
	}
	version := uint64(0)
	for _, value := range js.Columns {
		version = uint64(*value.StatsVer)
		if version != 0 {
			break
		}
	}
	blocks, err := JSONTableToBlocks(js, maxColumnSize)
	if err != nil {
		return version, errors.Trace(err)
	}
	h.mu.Lock()
	defer h.mu.Unlock()
	exec := h.mu.ctx.(sqlexec.SQLExecutor)
	_, err = exec.ExecuteInternal(ctx, "begin pessimistic")
	if err != nil {
		return version, errors.Trace(err)
	}
	defer func() {
		err = finishTransaction(ctx, exec, err)
	}()
	ts := time.Now().Format("2006-01-02 15:04:05.999999")

	const sql = "INSERT INTO mysql.stats_history(table_id, stats_data, seq_no, version, create_time) VALUES (%?, %?, %?, %?, %?)"
	for i := 0; i < len(blocks); i++ {
		if _, err := exec.ExecuteInternal(ctx, sql, tableInfo.ID, blocks[i], i, version, ts); err != nil {
			return version, errors.Trace(err)
		}
	}
	return version, nil
}

// CheckHistoricalStatsEnable is used to check whether TiDBEnableHistoricalStats is enabled.
func (h *Handle) CheckHistoricalStatsEnable() (enable bool, err error) {
	h.mu.Lock()
	defer h.mu.Unlock()
	val, err := h.mu.ctx.GetSessionVars().GlobalVarsAccessor.GetGlobalSysVar(variable.TiDBEnableHistoricalStats)
	if err != nil {
		return false, errors.Trace(err)
	}
	return variable.TiDBOptOn(val), nil
}

func (h *Handle) recordHistoricalStatsMeta(tableID int64, version uint64) error {
	if tableID == 0 || version == 0 {
		return errors.Errorf("tableID %d, version %d are invalid", tableID, version)
	}
	historicalStatsEnabled, err := h.CheckHistoricalStatsEnable()
	if err != nil {
		return errors.Errorf("check tidb_enable_historical_stats failed: %v", err)
	}
	if !historicalStatsEnabled {
		return nil
	}

	ctx := kv.WithInternalSourceType(context.Background(), kv.InternalTxnStats)
	h.mu.Lock()
	defer h.mu.Unlock()
	rows, _, err := h.execRestrictedSQL(ctx, "select modify_count, count from mysql.stats_meta where table_id = %? and version = %?", tableID, version)
	if err != nil {
		return errors.Trace(err)
	}
	if len(rows) == 0 {
		return errors.New("no historical meta stats can be recorded")
	}
	modifyCount, count := rows[0].GetInt64(0), rows[0].GetInt64(1)

	exec := h.mu.ctx.(sqlexec.SQLExecutor)
	_, err = exec.ExecuteInternal(ctx, "begin pessimistic")
	if err != nil {
		return errors.Trace(err)
	}
	defer func() {
		err = finishTransaction(ctx, exec, err)
	}()

	const sql = "REPLACE INTO mysql.stats_meta_history(table_id, modify_count, count, version, create_time) VALUES (%?, %?, %?, %?, NOW())"
	if _, err := exec.ExecuteInternal(ctx, sql, tableID, modifyCount, count, version); err != nil {
		return errors.Trace(err)
	}
	return nil
}

// InsertAnalyzeJob inserts analyze job into mysql.analyze_jobs and gets job ID for further updating job.
func (h *Handle) InsertAnalyzeJob(job *statistics.AnalyzeJob, instance string, procID uint64) error {
	h.mu.Lock()
	defer h.mu.Unlock()
	exec := h.mu.ctx.(sqlexec.RestrictedSQLExecutor)
	ctx := kv.WithInternalSourceType(context.Background(), kv.InternalTxnStats)
	jobInfo := job.JobInfo
	const textMaxLength = 65535
	if len(jobInfo) > textMaxLength {
		jobInfo = jobInfo[:textMaxLength]
	}
	const insertJob = "INSERT INTO mysql.analyze_jobs (table_schema, table_name, partition_name, job_info, state, instance, process_id) VALUES (%?, %?, %?, %?, %?, %?, %?)"
	_, _, err := exec.ExecRestrictedSQL(ctx, []sqlexec.OptionFuncAlias{sqlexec.ExecOptionUseCurSession}, insertJob, job.DBName, job.TableName, job.PartitionName, jobInfo, statistics.AnalyzePending, instance, procID)
	if err != nil {
		return err
	}
	const getJobID = "SELECT LAST_INSERT_ID()"
	rows, _, err := exec.ExecRestrictedSQL(ctx, []sqlexec.OptionFuncAlias{sqlexec.ExecOptionUseCurSession}, getJobID)
	if err != nil {
		return err
	}
	job.ID = new(uint64)
	*job.ID = rows[0].GetUint64(0)
	return nil
}

// DeleteAnalyzeJobs deletes the analyze jobs whose update time is earlier than updateTime.
func (h *Handle) DeleteAnalyzeJobs(updateTime time.Time) error {
	ctx := kv.WithInternalSourceType(context.Background(), kv.InternalTxnStats)
	_, _, err := h.execRestrictedSQL(ctx, "DELETE FROM mysql.analyze_jobs WHERE update_time < CONVERT_TZ(%?, '+00:00', @@TIME_ZONE)", updateTime.UTC().Format(types.TimeFormat))
	return err
}

type tableStatsOption struct {
	byQuery bool
}

// TableStatsOpt used to edit getTableStatsOption
type TableStatsOpt func(*tableStatsOption)

// WithTableStatsByQuery indicates user needed
func WithTableStatsByQuery() TableStatsOpt {
	return func(option *tableStatsOption) {
		option.byQuery = true
	}
}

// SetStatsCacheCapacity sets capacity
func (h *Handle) SetStatsCacheCapacity(c int64) {
	if h == nil {
		return
	}
	v := h.statsCache.Load()
	if v == nil {
		return
	}
	sc := v.(statsCache)
	sc.SetCapacity(c)
}

// GetStatsCacheFrontTable gets front table in statsCacheInner implementation
// only used for test
func (h *Handle) GetStatsCacheFrontTable() int64 {
	if h == nil {
		return 0
	}
	v := h.statsCache.Load()
	if v == nil {
		return 0
	}
	sc := v.(statsCache)
	return sc.Front()
}<|MERGE_RESOLUTION|>--- conflicted
+++ resolved
@@ -709,12 +709,9 @@
 		FMSketch:   fms,
 		IsHandle:   c.IsHandle,
 		StatsVer:   statsVer,
-<<<<<<< HEAD
 	}
 	if statsVer != statistics.Version0 {
 		colHist.StatsLoadedStatus = statistics.NewStatsFullLoadStatus()
-=======
->>>>>>> 57c49382
 	}
 	// Column.Count is calculated by Column.TotalRowCount(). Hence we don't set Column.Count when initializing colHist.
 	colHist.Count = int64(colHist.TotalRowCount())
@@ -945,13 +942,9 @@
 				Flag:       flag,
 				StatsVer:   statsVer,
 			}
-<<<<<<< HEAD
-			if statsVer != statistics.Version0 {
-=======
 			// When adding/modifying a column, we create its stats(all values are default values) without setting stats_ver.
 			// So we need add col.Count > 0 here.
 			if statsVer != statistics.Version0 || col.Count > 0 {
->>>>>>> 57c49382
 				col.StatsLoadedStatus = statistics.NewStatsAllEvictedStatus()
 			}
 			lastAnalyzePos.Copy(&col.LastAnalyzePos)
@@ -987,12 +980,6 @@
 				IsHandle:   tableInfo.PKIsHandle && mysql.HasPriKeyFlag(colInfo.GetFlag()),
 				Flag:       flag,
 				StatsVer:   statsVer,
-<<<<<<< HEAD
-			}
-			if statsVer != statistics.Version0 {
-				col.StatsLoadedStatus = statistics.NewStatsFullLoadStatus()
-=======
->>>>>>> 57c49382
 			}
 			// Column.Count is calculated by Column.TotalRowCount(). Hence we don't set Column.Count when initializing col.
 			col.Count = int64(col.TotalRowCount())
