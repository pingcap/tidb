// Copyright 2017 PingCAP, Inc.
//
// Licensed under the Apache License, Version 2.0 (the "License");
// you may not use this file except in compliance with the License.
// You may obtain a copy of the License at
//
//     http://www.apache.org/licenses/LICENSE-2.0
//
// Unless required by applicable law or agreed to in writing, software
// distributed under the License is distributed on an "AS IS" BASIS,
// See the License for the specific language governing permissions and
// limitations under the License.

package handle

import (
	"context"
	"encoding/json"
	"fmt"
	"sync"
	"time"

	"github.com/cznic/mathutil"
	"github.com/pingcap/errors"
	"github.com/pingcap/failpoint"
	"github.com/pingcap/parser/ast"
	"github.com/pingcap/parser/model"
	"github.com/pingcap/parser/mysql"
	"github.com/pingcap/parser/terror"
	"github.com/pingcap/tidb/ddl/util"
	"github.com/pingcap/tidb/infoschema"
	"github.com/pingcap/tidb/kv"
	"github.com/pingcap/tidb/sessionctx"
	"github.com/pingcap/tidb/sessionctx/stmtctx"
	"github.com/pingcap/tidb/sessionctx/variable"
	"github.com/pingcap/tidb/statistics"
	"github.com/pingcap/tidb/store/tikv/oracle"
	"github.com/pingcap/tidb/table"
	"github.com/pingcap/tidb/types"
	"github.com/pingcap/tidb/util/chunk"
	"github.com/pingcap/tidb/util/logutil"
	"github.com/pingcap/tidb/util/sqlexec"
	atomic2 "go.uber.org/atomic"
	"go.uber.org/zap"
)

// Handle can update stats info periodically.
type Handle struct {
	mu struct {
		sync.Mutex
		ctx sessionctx.Context
		// rateMap contains the error rate delta from feedback.
		rateMap errorRateDeltaMap
		// pid2tid is the map from partition ID to table ID.
		pid2tid map[int64]int64
		// schemaVersion is the version of information schema when `pid2tid` is built.
		schemaVersion int64
	}

	// It can be read by multiple readers at the same time without acquiring lock, but it can be
	// written only after acquiring the lock.
	statsCache *statsCache

	restrictedExec sqlexec.RestrictedSQLExecutor

	// ddlEventCh is a channel to notify a ddl operation has happened.
	// It is sent only by owner or the drop stats executor, and read by stats handle.
	ddlEventCh chan *util.Event
	// listHead contains all the stats collector required by session.
	listHead *SessionStatsCollector
	// globalMap contains all the delta map from collectors when we dump them to KV.
	globalMap tableDeltaMap
	// feedback is used to store query feedback info.
	feedback *statistics.QueryFeedbackMap

	lease atomic2.Duration
}

// Clear4Test the statsCache, only for test.
func (h *Handle) Clear4Test() {
	h.mu.Lock()
<<<<<<< HEAD
	h.SetBytesLimit(h.mu.ctx.GetSessionVars().MemQuotaStatistic)
=======
	h.SetBytesLimit4Test(h.mu.ctx.GetSessionVars().MemQuotaStatistics)
>>>>>>> 1babc220
	h.statsCache.Clear()
	for len(h.ddlEventCh) > 0 {
		<-h.ddlEventCh
	}
	h.feedback = statistics.NewQueryFeedbackMap()
	h.mu.ctx.GetSessionVars().InitChunkSize = 1
	h.mu.ctx.GetSessionVars().MaxChunkSize = 1
	h.mu.ctx.GetSessionVars().EnableChunkRPC = false
	h.mu.ctx.GetSessionVars().SetProjectionConcurrency(0)
	h.listHead = &SessionStatsCollector{mapper: make(tableDeltaMap), rateMap: make(errorRateDeltaMap)}
	h.globalMap = make(tableDeltaMap)
	h.mu.rateMap = make(errorRateDeltaMap)
	h.mu.Unlock()
}

// NewHandle creates a Handle for update stats.
func NewHandle(ctx sessionctx.Context, lease time.Duration) *Handle {
	handle := &Handle{
		ddlEventCh: make(chan *util.Event, 100),
		listHead:   &SessionStatsCollector{mapper: make(tableDeltaMap), rateMap: make(errorRateDeltaMap)},
		globalMap:  make(tableDeltaMap),
		feedback:   statistics.NewQueryFeedbackMap(),
	}
	handle.lease.Store(lease)
	// It is safe to use it concurrently because the exec won't touch the ctx.
	if exec, ok := ctx.(sqlexec.RestrictedSQLExecutor); ok {
		handle.restrictedExec = exec
	}
<<<<<<< HEAD
	handle.statsCache = newStatsCache(ctx.GetSessionVars().MemQuotaStatistic)
=======
	handle.statsCache = newStatsCache(ctx.GetSessionVars().MemQuotaStatistics)
>>>>>>> 1babc220
	handle.mu.ctx = ctx
	handle.mu.rateMap = make(errorRateDeltaMap)
	return handle
}

// Lease returns the stats lease.
func (h *Handle) Lease() time.Duration {
	return h.lease.Load()
}

// SetLease sets the stats lease.
func (h *Handle) SetLease(lease time.Duration) {
	h.lease.Store(lease)
}

// GetQueryFeedback gets the query feedback. It is only used in test.
func (h *Handle) GetQueryFeedback() *statistics.QueryFeedbackMap {
	defer func() {
		h.feedback = statistics.NewQueryFeedbackMap()
	}()
	return h.feedback
}

// DurationToTS converts duration to timestamp.
func DurationToTS(d time.Duration) uint64 {
	return oracle.ComposeTS(d.Nanoseconds()/int64(time.Millisecond), 0)
}

// Update reads stats meta from store and updates the stats map.
func (h *Handle) Update(is infoschema.InfoSchema) error {
	lastVersion := h.statsCache.GetVersion()
	// We need this because for two tables, the smaller version may write later than the one with larger version.
	// Consider the case that there are two tables A and B, their version and commit time is (A0, A1) and (B0, B1),
	// and A0 < B0 < B1 < A1. We will first read the stats of B, and update the lastVersion to B0, but we cannot read
	// the table stats of A0 if we read stats that greater than lastVersion which is B0.
	// We can read the stats if the diff between commit time and version is less than three lease.
	offset := DurationToTS(3 * h.Lease())
	if lastVersion >= offset {
		lastVersion = lastVersion - offset
	} else {
		lastVersion = 0
	}
	sql := fmt.Sprintf("SELECT version, table_id, modify_count, count from mysql.stats_meta where version > %d order by version", lastVersion)
	rows, _, err := h.restrictedExec.ExecRestrictedSQL(sql)
	if err != nil {
		return errors.Trace(err)
	}

	tables := make([]*statistics.Table, 0, len(rows))
	deletedTableIDs := make([]int64, 0, len(rows))
	for _, row := range rows {
		version := row.GetUint64(0)
		physicalID := row.GetInt64(1)
		modifyCount := row.GetInt64(2)
		count := row.GetInt64(3)
		lastVersion = version
		h.mu.Lock()
		table, ok := h.getTableByPhysicalID(is, physicalID)
		h.mu.Unlock()
		if !ok {
			logutil.BgLogger().Debug("unknown physical ID in stats meta table, maybe it has been dropped", zap.Int64("ID", physicalID))
			deletedTableIDs = append(deletedTableIDs, physicalID)
			continue
		}
		tableInfo := table.Meta()
		tbl, err := h.tableStatsFromStorage(tableInfo, physicalID, false, nil)
		// Error is not nil may mean that there are some ddl changes on this table, we will not update it.
		if err != nil {
			logutil.BgLogger().Debug("error occurred when read table stats", zap.String("table", tableInfo.Name.O), zap.Error(err))
			continue
		}
		if tbl == nil {
			deletedTableIDs = append(deletedTableIDs, physicalID)
			continue
		}
		tbl.Version = version
		tbl.Count = count
		tbl.ModifyCount = modifyCount
		tbl.Name = getFullTableName(is, tableInfo)
		tables = append(tables, tbl)
	}
	h.statsCache.Update(tables, deletedTableIDs, lastVersion)
	return nil
}

func (h *Handle) getTableByPhysicalID(is infoschema.InfoSchema, physicalID int64) (table.Table, bool) {
	if is.SchemaMetaVersion() != h.mu.schemaVersion {
		h.mu.schemaVersion = is.SchemaMetaVersion()
		h.mu.pid2tid = buildPartitionID2TableID(is)
	}
	if id, ok := h.mu.pid2tid[physicalID]; ok {
		return is.TableByID(id)
	}
	return is.TableByID(physicalID)
}

func buildPartitionID2TableID(is infoschema.InfoSchema) map[int64]int64 {
	mapper := make(map[int64]int64)
	for _, db := range is.AllSchemas() {
		tbls := db.Tables
		for _, tbl := range tbls {
			pi := tbl.GetPartitionInfo()
			if pi == nil {
				continue
			}
			for _, def := range pi.Definitions {
				mapper[def.ID] = tbl.ID
			}
		}
	}
	return mapper
}

// GetMemConsumed returns the mem size of statscache consumed
func (h *Handle) GetMemConsumed() (size int64) {
	h.statsCache.mu.Lock()
	size = h.statsCache.memTracker.BytesConsumed()
	h.statsCache.mu.Unlock()
	return
}

// EraseTable4Test erase a table by ID and add new empty (with Meta) table.
// ONLY used for test.
func (h *Handle) EraseTable4Test(ID int64) {
	table, _ := h.statsCache.Lookup(ID)
	h.statsCache.Insert(table.CopyWithoutBucketsAndCMS())
}

// GetAllTableStatsMemUsage4Test get all the mem usage with true table.
// ONLY used for test.
func (h *Handle) GetAllTableStatsMemUsage4Test() int64 {
	data := h.statsCache.GetAll()
	allUsage := int64(0)
	for _, t := range data {
		allUsage += t.MemoryUsage()
	}
	return allUsage
}

// GetTableStats retrieves the statistics table from cache, and the cache will be updated by a goroutine.
func (h *Handle) GetTableStats(tblInfo *model.TableInfo) *statistics.Table {
	return h.GetPartitionStats(tblInfo, tblInfo.ID)
}

// GetPartitionStats retrieves the partition stats from cache.
func (h *Handle) GetPartitionStats(tblInfo *model.TableInfo, pid int64) *statistics.Table {
<<<<<<< HEAD

=======
>>>>>>> 1babc220
	tbl, ok := h.statsCache.Lookup(pid)
	if !ok {
		tbl = statistics.PseudoTable(tblInfo)
		tbl.PhysicalID = pid
		h.statsCache.Update([]*statistics.Table{tbl}, nil, h.statsCache.GetVersion())
		return tbl
	}
	return tbl
}

<<<<<<< HEAD
//SetBytesLimit sets the bytes limit for this tracker. "bytesLimit <= 0" means no limit.
func (h *Handle) SetBytesLimit(bytesLimit int64) {
=======
// SetBytesLimit4Test sets the bytes limit for this tracker. "bytesLimit <= 0" means no limit.
// Only used for test.
func (h *Handle) SetBytesLimit4Test(bytesLimit int64) {
>>>>>>> 1babc220
	h.statsCache.mu.Lock()
	h.statsCache.memTracker.SetBytesLimit(bytesLimit)
	h.statsCache.memCapacity = bytesLimit
	h.statsCache.mu.Unlock()
<<<<<<< HEAD

=======
>>>>>>> 1babc220
}

// CanRuntimePrune indicates whether tbl support runtime prune for table and first partition id.
func (h *Handle) CanRuntimePrune(tid, p0Id int64) bool {
	if h == nil {
		return false
	}
	if tid == p0Id {
		return false
	}
	_, tblExists := h.statsCache.Lookup(tid)
	if tblExists {
		return true
	}
	_, partExists := h.statsCache.Lookup(p0Id)
	if !partExists {
		return true
	}
	return false

}

// LoadNeededHistograms will load histograms for those needed columns.
func (h *Handle) LoadNeededHistograms() (err error) {
	cols := statistics.HistogramNeededColumns.AllCols()
	idxs := statistics.HistogramNeededIndices.AllIdxs()
	reader, err := h.getStatsReader(nil)
	if err != nil {
		return err
	}

	defer func() {
		err1 := h.releaseStatsReader(reader)
		if err1 != nil && err == nil {
			err = err1
		}
	}()

	for _, col := range cols {
		tbl, ok := h.statsCache.Lookup(col.TableID)
		if !ok {
			continue
		}
		tbl = tbl.Copy()
		c, ok := tbl.Columns[col.ColumnID]
		if !ok || c.Len() > 0 {
			statistics.HistogramNeededColumns.Delete(col)
			continue
		}
		hg, err := h.histogramFromStorage(reader, col.TableID, c.ID, &c.Info.FieldType, c.NDV, 0, c.LastUpdateVersion, c.NullCount, c.TotColSize, c.Correlation)
		if err != nil {
			return errors.Trace(err)
		}
		cms, err := h.cmSketchFromStorage(reader, col.TableID, 0, col.ColumnID)
		if err != nil {
			return errors.Trace(err)
		}
		tbl.Columns[c.ID] = &statistics.Column{
			PhysicalID: col.TableID,
			Histogram:  *hg,
			Info:       c.Info,
			CMSketch:   cms,
			Count:      int64(hg.TotalRowCount()),
			IsHandle:   c.IsHandle,
		}
		h.statsCache.Update([]*statistics.Table{tbl}, nil, h.statsCache.GetVersion())
		statistics.HistogramNeededColumns.Delete(col)
	}

	for _, pidx := range idxs {
		tbl, ok := h.statsCache.Lookup(pidx.TableID)
		if !ok {
			continue
		}
		tbl = tbl.Copy()
		idx, ok := tbl.Indices[pidx.IndexID]
		if !ok || idx.Len() > 0 {
			statistics.HistogramNeededIndices.Delete(pidx)
			continue
		}
		hg, err := h.histogramFromStorage(reader, pidx.TableID, idx.ID, types.NewFieldType(mysql.TypeBlob), idx.NDV, 1, idx.LastUpdateVersion, idx.NullCount, 0, 0)
		if err != nil {
			return errors.Trace(err)
		}
		cms, err := h.cmSketchFromStorage(reader, pidx.TableID, 1, pidx.IndexID)
		if err != nil {
			return errors.Trace(err)
		}
		tbl.Indices[idx.ID] = &statistics.Index{
			Histogram:  *hg,
			CMSketch:   cms,
			PhysicalID: pidx.TableID,
			Info:       idx.Info,
			StatsVer:   idx.StatsVer,
			Flag:       idx.Flag,
		}
		h.statsCache.Update([]*statistics.Table{tbl}, nil, h.statsCache.GetVersion())
		statistics.HistogramNeededIndices.Delete(pidx)
	}
	return nil
}

// LastUpdateVersion gets the last update version.
func (h *Handle) LastUpdateVersion() uint64 {
	return h.statsCache.GetVersion()
}

// SetLastUpdateVersion sets the last update version.
func (h *Handle) SetLastUpdateVersion(version uint64) {
	h.statsCache.Update(nil, nil, version)
}

// FlushStats flushes the cached stats update into store.
func (h *Handle) FlushStats() {
	for len(h.ddlEventCh) > 0 {
		e := <-h.ddlEventCh
		if err := h.HandleDDLEvent(e); err != nil {
			logutil.BgLogger().Debug("[stats] handle ddl event fail", zap.Error(err))
		}
	}
	if err := h.DumpStatsDeltaToKV(DumpAll); err != nil {
		logutil.BgLogger().Debug("[stats] dump stats delta fail", zap.Error(err))
	}
	if err := h.DumpStatsFeedbackToKV(); err != nil {
		logutil.BgLogger().Debug("[stats] dump stats feedback fail", zap.Error(err))
	}
}

func (h *Handle) cmSketchFromStorage(reader *statsReader, tblID int64, isIndex, histID int64) (_ *statistics.CMSketch, err error) {
	selSQL := fmt.Sprintf("select cm_sketch from mysql.stats_histograms where table_id = %d and is_index = %d and hist_id = %d", tblID, isIndex, histID)
	rows, _, err := reader.read(selSQL)
	if err != nil || len(rows) == 0 {
		return nil, err
	}
	selSQL = fmt.Sprintf("select HIGH_PRIORITY value, count from mysql.stats_top_n where table_id = %d and is_index = %d and hist_id = %d", tblID, isIndex, histID)
	topNRows, _, err := reader.read(selSQL)
	if err != nil {
		return nil, err
	}
	return statistics.DecodeCMSketch(rows[0].GetBytes(0), topNRows)
}

func (h *Handle) indexStatsFromStorage(reader *statsReader, row chunk.Row, table *statistics.Table, tableInfo *model.TableInfo) error {
	histID := row.GetInt64(2)
	distinct := row.GetInt64(3)
	histVer := row.GetUint64(4)
	nullCount := row.GetInt64(5)
	idx := table.Indices[histID]
	errorRate := statistics.ErrorRate{}
	flag := row.GetInt64(8)
	lastAnalyzePos := row.GetDatum(10, types.NewFieldType(mysql.TypeBlob))
	if statistics.IsAnalyzed(flag) && !reader.isHistory() {
		h.mu.rateMap.clear(table.PhysicalID, histID, true)
	} else if idx != nil {
		errorRate = idx.ErrorRate
	}
	for _, idxInfo := range tableInfo.Indices {
		if histID != idxInfo.ID {
			continue
		}
		if idx == nil || idx.LastUpdateVersion < histVer {
			hg, err := h.histogramFromStorage(reader, table.PhysicalID, histID, types.NewFieldType(mysql.TypeBlob), distinct, 1, histVer, nullCount, 0, 0)
			if err != nil {
				return errors.Trace(err)
			}
			cms, err := h.cmSketchFromStorage(reader, table.PhysicalID, 1, idxInfo.ID)
			if err != nil {
				return errors.Trace(err)
			}
			idx = &statistics.Index{Histogram: *hg, CMSketch: cms, Info: idxInfo, ErrorRate: errorRate, StatsVer: row.GetInt64(7), Flag: flag, PhysicalID: table.PhysicalID}
			lastAnalyzePos.Copy(&idx.LastAnalyzePos)
		}
		break
	}
	if idx != nil {
		table.Indices[histID] = idx
	} else {
		logutil.BgLogger().Debug("we cannot find index id in table info. It may be deleted.", zap.Int64("indexID", histID), zap.String("table", tableInfo.Name.O))
	}
	return nil
}

func (h *Handle) columnStatsFromStorage(reader *statsReader, row chunk.Row, table *statistics.Table, tableInfo *model.TableInfo, loadAll bool) error {
	histID := row.GetInt64(2)
	distinct := row.GetInt64(3)
	histVer := row.GetUint64(4)
	nullCount := row.GetInt64(5)
	totColSize := row.GetInt64(6)
	correlation := row.GetFloat64(9)
	lastAnalyzePos := row.GetDatum(10, types.NewFieldType(mysql.TypeBlob))
	col := table.Columns[histID]
	errorRate := statistics.ErrorRate{}
	flag := row.GetInt64(8)
	if statistics.IsAnalyzed(flag) && !reader.isHistory() {
		h.mu.rateMap.clear(table.PhysicalID, histID, false)
	} else if col != nil {
		errorRate = col.ErrorRate
	}
	for _, colInfo := range tableInfo.Columns {
		if histID != colInfo.ID {
			continue
		}
		isHandle := tableInfo.PKIsHandle && mysql.HasPriKeyFlag(colInfo.Flag)
		// We will not load buckets if:
		// 1. Lease > 0, and:
		// 2. this column is not handle, and:
		// 3. the column doesn't has buckets before, and:
		// 4. loadAll is false.
		notNeedLoad := h.Lease() > 0 &&
			!isHandle &&
			(col == nil || col.Len() == 0 && col.LastUpdateVersion < histVer) &&
			!loadAll
		if notNeedLoad {
			count, err := h.columnCountFromStorage(reader, table.PhysicalID, histID)
			if err != nil {
				return errors.Trace(err)
			}
			col = &statistics.Column{
				PhysicalID: table.PhysicalID,
				Histogram:  *statistics.NewHistogram(histID, distinct, nullCount, histVer, &colInfo.FieldType, 0, totColSize),
				Info:       colInfo,
				Count:      count + nullCount,
				ErrorRate:  errorRate,
				IsHandle:   tableInfo.PKIsHandle && mysql.HasPriKeyFlag(colInfo.Flag),
				Flag:       flag,
			}
			lastAnalyzePos.Copy(&col.LastAnalyzePos)
			col.Histogram.Correlation = correlation
			break
		}
		if col == nil || col.LastUpdateVersion < histVer || loadAll {
			hg, err := h.histogramFromStorage(reader, table.PhysicalID, histID, &colInfo.FieldType, distinct, 0, histVer, nullCount, totColSize, correlation)
			if err != nil {
				return errors.Trace(err)
			}
			cms, err := h.cmSketchFromStorage(reader, table.PhysicalID, 0, colInfo.ID)
			if err != nil {
				return errors.Trace(err)
			}
			col = &statistics.Column{
				PhysicalID: table.PhysicalID,
				Histogram:  *hg,
				Info:       colInfo,
				CMSketch:   cms,
				Count:      int64(hg.TotalRowCount()),
				ErrorRate:  errorRate,
				IsHandle:   tableInfo.PKIsHandle && mysql.HasPriKeyFlag(colInfo.Flag),
				Flag:       flag,
			}
			lastAnalyzePos.Copy(&col.LastAnalyzePos)
			break
		}
		if col.TotColSize != totColSize {
			newCol := *col
			newCol.TotColSize = totColSize
			col = &newCol
		}
		break
	}
	if col != nil {
		table.Columns[col.ID] = col
	} else {
		// If we didn't find a Column or Index in tableInfo, we won't load the histogram for it.
		// But don't worry, next lease the ddl will be updated, and we will load a same table for two times to
		// avoid error.
		logutil.BgLogger().Debug("we cannot find column in table info now. It may be deleted", zap.Int64("colID", histID), zap.String("table", tableInfo.Name.O))
	}
	return nil
}

// tableStatsFromStorage loads table stats info from storage.
func (h *Handle) tableStatsFromStorage(tableInfo *model.TableInfo, physicalID int64, loadAll bool, historyStatsExec sqlexec.RestrictedSQLExecutor) (_ *statistics.Table, err error) {
	reader, err := h.getStatsReader(historyStatsExec)
	if err != nil {
		return nil, err
	}
	defer func() {
		err1 := h.releaseStatsReader(reader)
		if err == nil && err1 != nil {
			err = err1
		}
	}()
	table, ok := h.statsCache.Lookup(physicalID)

	// If table stats is pseudo, we also need to copy it, since we will use the column stats when
	// the average error rate of it is small.
	if !ok || historyStatsExec != nil {
		histColl := statistics.HistColl{
			PhysicalID:     physicalID,
			HavePhysicalID: true,
			Columns:        make(map[int64]*statistics.Column, len(tableInfo.Columns)),
			Indices:        make(map[int64]*statistics.Index, len(tableInfo.Indices)),
		}
		table = &statistics.Table{
			HistColl: histColl,
		}
	} else {
		// We copy it before writing to avoid race.
		table = table.Copy()
	}
	table.Pseudo = false
	selSQL := fmt.Sprintf("select table_id, is_index, hist_id, distinct_count, version, null_count, tot_col_size, stats_ver, flag, correlation, last_analyze_pos from mysql.stats_histograms where table_id = %d", physicalID)
	rows, _, err := reader.read(selSQL)
	// Check deleted table.
	if err != nil || len(rows) == 0 {
		return nil, nil
	}
	for _, row := range rows {
		if row.GetInt64(1) > 0 {
			err = h.indexStatsFromStorage(reader, row, table, tableInfo)
		} else {
			err = h.columnStatsFromStorage(reader, row, table, tableInfo, loadAll)
		}
		if err != nil {
			return nil, err
		}
	}
	return h.extendedStatsFromStorage(reader, table, physicalID, loadAll)
}

func (h *Handle) extendedStatsFromStorage(reader *statsReader, table *statistics.Table, physicalID int64, loadAll bool) (*statistics.Table, error) {
	lastVersion := uint64(0)
	if table.ExtendedStats != nil && !loadAll {
		lastVersion = table.ExtendedStats.LastUpdateVersion
	} else {
		table.ExtendedStats = statistics.NewExtendedStatsColl()
	}
	sql := fmt.Sprintf("select stats_name, db, status, type, column_ids, scalar_stats, blob_stats, version from mysql.stats_extended where table_id = %d and status in (%d, %d) and version > %d", physicalID, StatsStatusAnalyzed, StatsStatusDeleted, lastVersion)
	rows, _, err := reader.read(sql)
	if err != nil || len(rows) == 0 {
		return table, nil
	}
	for _, row := range rows {
		lastVersion = mathutil.MaxUint64(lastVersion, row.GetUint64(7))
		key := statistics.ExtendedStatsKey{
			StatsName: row.GetString(0),
			DB:        row.GetString(1),
		}
		status := uint8(row.GetInt64(2))
		if status == StatsStatusDeleted {
			delete(table.ExtendedStats.Stats, key)
		} else {
			item := &statistics.ExtendedStatsItem{
				Tp:         uint8(row.GetInt64(3)),
				ScalarVals: row.GetFloat64(5),
				StringVals: row.GetString(6),
			}
			colIDs := row.GetString(4)
			err := json.Unmarshal([]byte(colIDs), &item.ColIDs)
			if err != nil {
				logutil.BgLogger().Debug("decode column IDs failed", zap.String("column_ids", colIDs), zap.Error(err))
				return nil, err
			}
			table.ExtendedStats.Stats[key] = item
		}
	}
	table.ExtendedStats.LastUpdateVersion = lastVersion
	return table, nil
}

// SaveStatsToStorage saves the stats to storage.
func (h *Handle) SaveStatsToStorage(tableID int64, count int64, isIndex int, hg *statistics.Histogram, cms *statistics.CMSketch, isAnalyzed int64) (err error) {
	h.mu.Lock()
	defer h.mu.Unlock()
	ctx := context.TODO()
	exec := h.mu.ctx.(sqlexec.SQLExecutor)
	_, err = exec.Execute(ctx, "begin")
	if err != nil {
		return errors.Trace(err)
	}
	defer func() {
		err = finishTransaction(context.Background(), exec, err)
	}()
	txn, err := h.mu.ctx.Txn(true)
	if err != nil {
		return errors.Trace(err)
	}

	version := txn.StartTS()
	sqls := make([]string, 0, 4)
	// If the count is less than 0, then we do not want to update the modify count and count.
	if count >= 0 {
		sqls = append(sqls, fmt.Sprintf("replace into mysql.stats_meta (version, table_id, count) values (%d, %d, %d)", version, tableID, count))
	} else {
		sqls = append(sqls, fmt.Sprintf("update mysql.stats_meta set version = %d where table_id = %d", version, tableID))
	}
	data, err := statistics.EncodeCMSketchWithoutTopN(cms)
	if err != nil {
		return
	}
	// Delete outdated data
	sqls = append(sqls, fmt.Sprintf("delete from mysql.stats_top_n where table_id = %d and is_index = %d and hist_id = %d", tableID, isIndex, hg.ID))
	for _, meta := range cms.TopN() {
		sqls = append(sqls, fmt.Sprintf("insert into mysql.stats_top_n (table_id, is_index, hist_id, value, count) values (%d, %d, %d, X'%X', %d)", tableID, isIndex, hg.ID, meta.Data, meta.Count))
	}
	flag := 0
	if isAnalyzed == 1 {
		flag = statistics.AnalyzeFlag
	}
	sqls = append(sqls, fmt.Sprintf("replace into mysql.stats_histograms (table_id, is_index, hist_id, distinct_count, version, null_count, cm_sketch, tot_col_size, stats_ver, flag, correlation) values (%d, %d, %d, %d, %d, %d, X'%X', %d, %d, %d, %f)",
		tableID, isIndex, hg.ID, hg.NDV, version, hg.NullCount, data, hg.TotColSize, statistics.CurStatsVersion, flag, hg.Correlation))
	sqls = append(sqls, fmt.Sprintf("delete from mysql.stats_buckets where table_id = %d and is_index = %d and hist_id = %d", tableID, isIndex, hg.ID))
	sc := h.mu.ctx.GetSessionVars().StmtCtx
	var lastAnalyzePos []byte
	for i := range hg.Buckets {
		count := hg.Buckets[i].Count
		if i > 0 {
			count -= hg.Buckets[i-1].Count
		}
		var upperBound types.Datum
		upperBound, err = hg.GetUpper(i).ConvertTo(sc, types.NewFieldType(mysql.TypeBlob))
		if err != nil {
			return
		}
		if i == len(hg.Buckets)-1 {
			lastAnalyzePos = upperBound.GetBytes()
		}
		var lowerBound types.Datum
		lowerBound, err = hg.GetLower(i).ConvertTo(sc, types.NewFieldType(mysql.TypeBlob))
		if err != nil {
			return
		}
		sqls = append(sqls, fmt.Sprintf("insert into mysql.stats_buckets(table_id, is_index, hist_id, bucket_id, count, repeats, lower_bound, upper_bound) values(%d, %d, %d, %d, %d, %d, X'%X', X'%X')", tableID, isIndex, hg.ID, i, count, hg.Buckets[i].Repeat, lowerBound.GetBytes(), upperBound.GetBytes()))
	}
	if isAnalyzed == 1 && len(lastAnalyzePos) > 0 {
		sqls = append(sqls, fmt.Sprintf("update mysql.stats_histograms set last_analyze_pos = X'%X' where table_id = %d and is_index = %d and hist_id = %d", lastAnalyzePos, tableID, isIndex, hg.ID))
	}
	return execSQLs(context.Background(), exec, sqls)
}

// SaveMetaToStorage will save stats_meta to storage.
func (h *Handle) SaveMetaToStorage(tableID, count, modifyCount int64) (err error) {
	h.mu.Lock()
	defer h.mu.Unlock()
	ctx := context.TODO()
	exec := h.mu.ctx.(sqlexec.SQLExecutor)
	_, err = exec.Execute(ctx, "begin")
	if err != nil {
		return errors.Trace(err)
	}
	defer func() {
		err = finishTransaction(ctx, exec, err)
	}()
	txn, err := h.mu.ctx.Txn(true)
	if err != nil {
		return errors.Trace(err)
	}
	var sql string
	version := txn.StartTS()
	sql = fmt.Sprintf("replace into mysql.stats_meta (version, table_id, count, modify_count) values (%d, %d, %d, %d)", version, tableID, count, modifyCount)
	_, err = exec.Execute(ctx, sql)
	return
}

func (h *Handle) histogramFromStorage(reader *statsReader, tableID int64, colID int64, tp *types.FieldType, distinct int64, isIndex int, ver uint64, nullCount int64, totColSize int64, corr float64) (_ *statistics.Histogram, err error) {
	selSQL := fmt.Sprintf("select count, repeats, lower_bound, upper_bound from mysql.stats_buckets where table_id = %d and is_index = %d and hist_id = %d order by bucket_id", tableID, isIndex, colID)
	rows, fields, err := reader.read(selSQL)
	if err != nil {
		return nil, errors.Trace(err)
	}
	bucketSize := len(rows)
	hg := statistics.NewHistogram(colID, distinct, nullCount, ver, tp, bucketSize, totColSize)
	hg.Correlation = corr
	totalCount := int64(0)
	for i := 0; i < bucketSize; i++ {
		count := rows[i].GetInt64(0)
		repeats := rows[i].GetInt64(1)
		var upperBound, lowerBound types.Datum
		if isIndex == 1 {
			lowerBound = rows[i].GetDatum(2, &fields[2].Column.FieldType)
			upperBound = rows[i].GetDatum(3, &fields[3].Column.FieldType)
		} else {
			sc := &stmtctx.StatementContext{TimeZone: time.UTC}
			d := rows[i].GetDatum(2, &fields[2].Column.FieldType)
			lowerBound, err = d.ConvertTo(sc, tp)
			if err != nil {
				return nil, errors.Trace(err)
			}
			d = rows[i].GetDatum(3, &fields[3].Column.FieldType)
			upperBound, err = d.ConvertTo(sc, tp)
			if err != nil {
				return nil, errors.Trace(err)
			}
		}
		totalCount += count
		hg.AppendBucket(&lowerBound, &upperBound, totalCount, repeats)
	}
	hg.PreCalculateScalar()
	return hg, nil
}

func (h *Handle) columnCountFromStorage(reader *statsReader, tableID, colID int64) (int64, error) {
	selSQL := fmt.Sprintf("select sum(count) from mysql.stats_buckets where table_id = %d and is_index = %d and hist_id = %d", tableID, 0, colID)
	rows, _, err := reader.read(selSQL)
	if err != nil {
		return 0, errors.Trace(err)
	}
	if rows[0].IsNull(0) {
		return 0, nil
	}
	return rows[0].GetMyDecimal(0).ToInt()
}

func (h *Handle) statsMetaByTableIDFromStorage(tableID int64, historyStatsExec sqlexec.RestrictedSQLExecutor) (version uint64, modifyCount, count int64, err error) {
	selSQL := fmt.Sprintf("SELECT version, modify_count, count from mysql.stats_meta where table_id = %d order by version", tableID)
	var rows []chunk.Row
	if historyStatsExec == nil {
		rows, _, err = h.restrictedExec.ExecRestrictedSQL(selSQL)
	} else {
		rows, _, err = historyStatsExec.ExecRestrictedSQLWithSnapshot(selSQL)
	}
	if err != nil || len(rows) == 0 {
		return
	}
	version = rows[0].GetUint64(0)
	modifyCount = rows[0].GetInt64(1)
	count = rows[0].GetInt64(2)
	return
}

// statsReader is used for simplify code that needs to read system tables in different sqls
// but requires the same transactions.
type statsReader struct {
	ctx     sessionctx.Context
	history sqlexec.RestrictedSQLExecutor
}

func (sr *statsReader) read(sql string) (rows []chunk.Row, fields []*ast.ResultField, err error) {
	if sr.history != nil {
		return sr.history.ExecRestrictedSQLWithSnapshot(sql)
	}
	rc, err := sr.ctx.(sqlexec.SQLExecutor).Execute(context.TODO(), sql)
	if len(rc) > 0 {
		defer terror.Call(rc[0].Close)
	}
	if err != nil {
		return nil, nil, err
	}
	for {
		req := rc[0].NewChunk()
		err := rc[0].Next(context.TODO(), req)
		if err != nil {
			return nil, nil, err
		}
		if req.NumRows() == 0 {
			break
		}
		for i := 0; i < req.NumRows(); i++ {
			rows = append(rows, req.GetRow(i))
		}
	}
	return rows, rc[0].Fields(), nil
}

func (sr *statsReader) isHistory() bool {
	return sr.history != nil
}

func (h *Handle) getStatsReader(history sqlexec.RestrictedSQLExecutor) (*statsReader, error) {
	failpoint.Inject("mockGetStatsReaderFail", func(val failpoint.Value) {
		if val.(bool) {
			failpoint.Return(nil, errors.New("gofail genStatsReader error"))
		}
	})
	if history != nil {
		return &statsReader{history: history}, nil
	}
	h.mu.Lock()
	_, err := h.mu.ctx.(sqlexec.SQLExecutor).Execute(context.TODO(), "begin")
	if err != nil {
		return nil, err
	}
	return &statsReader{ctx: h.mu.ctx}, nil
}

func (h *Handle) releaseStatsReader(reader *statsReader) error {
	if reader.history != nil {
		return nil
	}
	_, err := h.mu.ctx.(sqlexec.SQLExecutor).Execute(context.TODO(), "commit")
	h.mu.Unlock()
	return err
}

const (
	// StatsStatusInited is the status for extended stats which are just registered but have not been analyzed yet.
	StatsStatusInited uint8 = iota
	// StatsStatusAnalyzed is the status for extended stats which have been collected in analyze.
	StatsStatusAnalyzed
	// StatsStatusDeleted is the status for extended stats which were dropped. These "deleted" records would be removed from storage by GCStats().
	StatsStatusDeleted
)

// InsertExtendedStats inserts a record into mysql.stats_extended and update version in mysql.stats_meta.
func (h *Handle) InsertExtendedStats(statsName, db string, colIDs []int64, tp int, tableID int64, ifNotExists bool) (err error) {
	bytes, err := json.Marshal(colIDs)
	if err != nil {
		return errors.Trace(err)
	}
	strColIDs := string(bytes)
	h.mu.Lock()
	defer h.mu.Unlock()
	ctx := context.TODO()
	exec := h.mu.ctx.(sqlexec.SQLExecutor)
	_, err = exec.Execute(ctx, "begin pessimistic")
	if err != nil {
		return errors.Trace(err)
	}
	defer func() {
		err = finishTransaction(ctx, exec, err)
	}()
	txn, err := h.mu.ctx.Txn(true)
	if err != nil {
		return errors.Trace(err)
	}
	version := txn.StartTS()
	sql := fmt.Sprintf("INSERT INTO mysql.stats_extended(stats_name, db, type, table_id, column_ids, version, status) VALUES ('%s', '%s', %d, %d, '%s', %d, %d)", statsName, db, tp, tableID, strColIDs, version, StatsStatusInited)
	_, err = exec.Execute(ctx, sql)
	// Key exists, but `if not exists` is specified, so we ignore this error.
	if kv.ErrKeyExists.Equal(err) && ifNotExists {
		err = nil
	}
	return
}

// MarkExtendedStatsDeleted update the status of mysql.stats_extended to be `deleted` and the version of mysql.stats_meta.
func (h *Handle) MarkExtendedStatsDeleted(statsName, db string, tableID int64) (err error) {
	if tableID < 0 {
		sql := fmt.Sprintf("SELECT table_id FROM mysql.stats_extended WHERE stats_name = '%s' and db = '%s'", statsName, db)
		rows, _, err := h.restrictedExec.ExecRestrictedSQL(sql)
		if err != nil {
			return errors.Trace(err)
		}
		if len(rows) == 0 {
			return nil
		}
		tableID = rows[0].GetInt64(0)
	}
	h.mu.Lock()
	defer h.mu.Unlock()
	ctx := context.TODO()
	exec := h.mu.ctx.(sqlexec.SQLExecutor)
	_, err = exec.Execute(ctx, "begin pessimistic")
	if err != nil {
		return errors.Trace(err)
	}
	defer func() {
		err = finishTransaction(ctx, exec, err)
	}()
	txn, err := h.mu.ctx.Txn(true)
	if err != nil {
		return errors.Trace(err)
	}
	version := txn.StartTS()
	sqls := make([]string, 2)
	sqls[0] = fmt.Sprintf("UPDATE mysql.stats_extended SET version = %d, status = %d WHERE stats_name = '%s' and db = '%s'", version, StatsStatusDeleted, statsName, db)
	sqls[1] = fmt.Sprintf("UPDATE mysql.stats_meta SET version = %d WHERE table_id = %d", version, tableID)
	return execSQLs(ctx, exec, sqls)
}

// ReloadExtendedStatistics drops the cache for extended statistics and reload data from mysql.stats_extended.
func (h *Handle) ReloadExtendedStatistics() error {
	reader, err := h.getStatsReader(nil)
	if err != nil {
		return err
	}
	allTables := h.statsCache.GetAll()
	tables := make([]*statistics.Table, 0, len(allTables))
	for _, tbl := range allTables {
		t, err := h.extendedStatsFromStorage(reader, tbl.Copy(), tbl.PhysicalID, true)

		if err != nil {
			return err
		}
		tables = append(tables, t)
	}
	err = h.releaseStatsReader(reader)
	if err != nil {
		return err
	}
	// Note that this update may fail when the statsCache.version has been modified by others.
	h.statsCache.Update(tables, nil, h.statsCache.GetVersion())
	return nil
}

// BuildExtendedStats build extended stats for column groups if needed based on the column samples.
func (h *Handle) BuildExtendedStats(tableID int64, cols []*model.ColumnInfo, collectors []*statistics.SampleCollector) (*statistics.ExtendedStatsColl, error) {
	sql := fmt.Sprintf("SELECT stats_name, db, type, column_ids FROM mysql.stats_extended WHERE table_id = %d and status in (%d, %d)", tableID, StatsStatusAnalyzed, StatsStatusInited)
	rows, _, err := h.restrictedExec.ExecRestrictedSQL(sql)
	if err != nil {
		return nil, errors.Trace(err)
	}
	if len(rows) == 0 {
		return nil, nil
	}
	statsColl := statistics.NewExtendedStatsColl()
	for _, row := range rows {
		key := statistics.ExtendedStatsKey{
			StatsName: row.GetString(0),
			DB:        row.GetString(1),
		}
		item := &statistics.ExtendedStatsItem{Tp: uint8(row.GetInt64(2))}
		colIDs := row.GetString(3)
		err := json.Unmarshal([]byte(colIDs), &item.ColIDs)
		if err != nil {
			logutil.BgLogger().Error("invalid column_ids in mysql.stats_extended, skip collecting extended stats for this row", zap.String("column_ids", colIDs), zap.Error(err))
			continue
		}
		item = h.fillExtendedStatsItemVals(item, cols, collectors)
		if item != nil {
			statsColl.Stats[key] = item
		}
	}
	if len(statsColl.Stats) == 0 {
		return nil, nil
	}
	return statsColl, nil
}

func (h *Handle) fillExtendedStatsItemVals(item *statistics.ExtendedStatsItem, cols []*model.ColumnInfo, collectors []*statistics.SampleCollector) *statistics.ExtendedStatsItem {
	switch item.Tp {
	case ast.StatsTypeCardinality, ast.StatsTypeDependency:
		return nil
	case ast.StatsTypeCorrelation:
		return h.fillExtStatsCorrVals(item, cols, collectors)
	}
	return nil
}

func (h *Handle) fillExtStatsCorrVals(item *statistics.ExtendedStatsItem, cols []*model.ColumnInfo, collectors []*statistics.SampleCollector) *statistics.ExtendedStatsItem {
	colOffsets := make([]int, 0, 2)
	for _, id := range item.ColIDs {
		for i, col := range cols {
			if col.ID == id {
				colOffsets = append(colOffsets, i)
				break
			}
		}
	}
	if len(colOffsets) != 2 {
		return nil
	}
	// samplesX and samplesY are in order of handle, i.e, their SampleItem.Ordinals are in order.
	samplesX := collectors[colOffsets[0]].Samples
	// We would modify Ordinal of samplesY, so we make a deep copy.
	samplesY := statistics.CopySampleItems(collectors[colOffsets[1]].Samples)
	sampleNum := len(samplesX)
	if sampleNum == 1 {
		item.ScalarVals = float64(1)
		return item
	}
	h.mu.Lock()
	sc := h.mu.ctx.GetSessionVars().StmtCtx
	h.mu.Unlock()
	var err error
	samplesX, err = statistics.SortSampleItems(sc, samplesX)
	if err != nil {
		return nil
	}
	samplesYInXOrder := make([]*statistics.SampleItem, sampleNum)
	for i, itemX := range samplesX {
		itemY := samplesY[itemX.Ordinal]
		itemY.Ordinal = i
		samplesYInXOrder[i] = itemY
	}
	samplesYInYOrder, err := statistics.SortSampleItems(sc, samplesYInXOrder)
	if err != nil {
		return nil
	}
	var corrXYSum float64
	for i := 1; i < sampleNum; i++ {
		corrXYSum += float64(i) * float64(samplesYInYOrder[i].Ordinal)
	}
	// X means the ordinal of the item in original sequence, Y means the oridnal of the item in the
	// sorted sequence, we know that X and Y value sets are both:
	// 0, 1, ..., sampleNum-1
	// we can simply compute sum(X) = sum(Y) =
	//    (sampleNum-1)*sampleNum / 2
	// and sum(X^2) = sum(Y^2) =
	//    (sampleNum-1)*sampleNum*(2*sampleNum-1) / 6
	// We use "Pearson correlation coefficient" to compute the order correlation of columns,
	// the formula is based on https://en.wikipedia.org/wiki/Pearson_correlation_coefficient.
	// Note that (itemsCount*corrX2Sum - corrXSum*corrXSum) would never be zero when sampleNum is larger than 1.
	itemsCount := float64(sampleNum)
	corrXSum := (itemsCount - 1) * itemsCount / 2.0
	corrX2Sum := (itemsCount - 1) * itemsCount * (2*itemsCount - 1) / 6.0
	item.ScalarVals = (itemsCount*corrXYSum - corrXSum*corrXSum) / (itemsCount*corrX2Sum - corrXSum*corrXSum)
	return item
}

// SaveExtendedStatsToStorage writes extended stats of a table into mysql.stats_extended.
func (h *Handle) SaveExtendedStatsToStorage(tableID int64, extStats *statistics.ExtendedStatsColl, isLoad bool) (err error) {
	if extStats == nil || len(extStats.Stats) == 0 {
		return nil
	}
	h.mu.Lock()
	defer h.mu.Unlock()
	ctx := context.TODO()
	exec := h.mu.ctx.(sqlexec.SQLExecutor)
	_, err = exec.Execute(ctx, "begin pessimistic")
	if err != nil {
		return errors.Trace(err)
	}
	defer func() {
		err = finishTransaction(ctx, exec, err)
	}()
	txn, err := h.mu.ctx.Txn(true)
	if err != nil {
		return errors.Trace(err)
	}
	version := txn.StartTS()
	sqls := make([]string, 0, 1+len(extStats.Stats))
	for key, item := range extStats.Stats {
		bytes, err := json.Marshal(item.ColIDs)
		if err != nil {
			return errors.Trace(err)
		}
		strColIDs := string(bytes)
		switch item.Tp {
		case ast.StatsTypeCardinality, ast.StatsTypeCorrelation:
			// If isLoad is true, it's INSERT; otherwise, it's UPDATE.
			sqls = append(sqls, fmt.Sprintf("replace into mysql.stats_extended values ('%s', '%s', %d, %d, '%s', %f, null, %d, %d)", key.StatsName, key.DB, item.Tp, tableID, strColIDs, item.ScalarVals, version, StatsStatusAnalyzed))
		case ast.StatsTypeDependency:
			sqls = append(sqls, fmt.Sprintf("replace into mysql.stats_extended values ('%s', '%s', %d, %d, '%s', null, '%s', %d, %d)", key.StatsName, key.DB, item.Tp, tableID, strColIDs, item.StringVals, version, StatsStatusAnalyzed))
		}
	}
	if !isLoad {
		sqls = append(sqls, fmt.Sprintf("UPDATE mysql.stats_meta SET version = %d WHERE table_id = %d", version, tableID))
	}
	return execSQLs(ctx, exec, sqls)
}

// CurrentPruneMode indicates whether tbl support runtime prune for table and first partition id.
func (h *Handle) CurrentPruneMode() variable.PartitionPruneMode {
	h.mu.Lock()
	defer h.mu.Unlock()
	return variable.PartitionPruneMode(h.mu.ctx.GetSessionVars().PartitionPruneMode.Load())
}

// RefreshVars uses to pull PartitionPruneMethod vars from kv storage.
func (h *Handle) RefreshVars() error {
	h.mu.Lock()
	defer h.mu.Unlock()
	return h.mu.ctx.RefreshVars(context.Background())
}<|MERGE_RESOLUTION|>--- conflicted
+++ resolved
@@ -79,11 +79,7 @@
 // Clear4Test the statsCache, only for test.
 func (h *Handle) Clear4Test() {
 	h.mu.Lock()
-<<<<<<< HEAD
-	h.SetBytesLimit(h.mu.ctx.GetSessionVars().MemQuotaStatistic)
-=======
 	h.SetBytesLimit4Test(h.mu.ctx.GetSessionVars().MemQuotaStatistics)
->>>>>>> 1babc220
 	h.statsCache.Clear()
 	for len(h.ddlEventCh) > 0 {
 		<-h.ddlEventCh
@@ -112,11 +108,7 @@
 	if exec, ok := ctx.(sqlexec.RestrictedSQLExecutor); ok {
 		handle.restrictedExec = exec
 	}
-<<<<<<< HEAD
-	handle.statsCache = newStatsCache(ctx.GetSessionVars().MemQuotaStatistic)
-=======
 	handle.statsCache = newStatsCache(ctx.GetSessionVars().MemQuotaStatistics)
->>>>>>> 1babc220
 	handle.mu.ctx = ctx
 	handle.mu.rateMap = make(errorRateDeltaMap)
 	return handle
@@ -263,10 +255,6 @@
 
 // GetPartitionStats retrieves the partition stats from cache.
 func (h *Handle) GetPartitionStats(tblInfo *model.TableInfo, pid int64) *statistics.Table {
-<<<<<<< HEAD
-
-=======
->>>>>>> 1babc220
 	tbl, ok := h.statsCache.Lookup(pid)
 	if !ok {
 		tbl = statistics.PseudoTable(tblInfo)
@@ -277,22 +265,13 @@
 	return tbl
 }
 
-<<<<<<< HEAD
-//SetBytesLimit sets the bytes limit for this tracker. "bytesLimit <= 0" means no limit.
-func (h *Handle) SetBytesLimit(bytesLimit int64) {
-=======
 // SetBytesLimit4Test sets the bytes limit for this tracker. "bytesLimit <= 0" means no limit.
 // Only used for test.
 func (h *Handle) SetBytesLimit4Test(bytesLimit int64) {
->>>>>>> 1babc220
 	h.statsCache.mu.Lock()
 	h.statsCache.memTracker.SetBytesLimit(bytesLimit)
 	h.statsCache.memCapacity = bytesLimit
 	h.statsCache.mu.Unlock()
-<<<<<<< HEAD
-
-=======
->>>>>>> 1babc220
 }
 
 // CanRuntimePrune indicates whether tbl support runtime prune for table and first partition id.
