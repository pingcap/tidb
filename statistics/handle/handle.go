// Copyright 2017 PingCAP, Inc.
//
// Licensed under the Apache License, Version 2.0 (the "License");
// you may not use this file except in compliance with the License.
// You may obtain a copy of the License at
//
//     http://www.apache.org/licenses/LICENSE-2.0
//
// Unless required by applicable law or agreed to in writing, software
// distributed under the License is distributed on an "AS IS" BASIS,
// See the License for the specific language governing permissions and
// limitations under the License.

package handle

import (
	"context"
	"encoding/json"
	"fmt"
	"sync"
	"time"

	"github.com/cznic/mathutil"
	"github.com/pingcap/errors"
	"github.com/pingcap/failpoint"
	"github.com/pingcap/parser/ast"
	"github.com/pingcap/parser/model"
	"github.com/pingcap/parser/mysql"
	"github.com/pingcap/parser/terror"
	"github.com/pingcap/tidb/ddl/util"
	"github.com/pingcap/tidb/infoschema"
	"github.com/pingcap/tidb/kv"
	"github.com/pingcap/tidb/sessionctx"
	"github.com/pingcap/tidb/sessionctx/stmtctx"
	"github.com/pingcap/tidb/statistics"
	"github.com/pingcap/tidb/store/tikv/oracle"
	"github.com/pingcap/tidb/table"
	"github.com/pingcap/tidb/types"
	"github.com/pingcap/tidb/util/chunk"
	"github.com/pingcap/tidb/util/logutil"
	"github.com/pingcap/tidb/util/sqlexec"
	atomic2 "go.uber.org/atomic"
	"go.uber.org/zap"
)

// Handle can update stats info periodically.
type Handle struct {
	mu struct {
		sync.Mutex
		ctx sessionctx.Context
		// rateMap contains the error rate delta from feedback.
		rateMap errorRateDeltaMap
		// pid2tid is the map from partition ID to table ID.
		pid2tid map[int64]int64
		// schemaVersion is the version of information schema when `pid2tid` is built.
		schemaVersion int64
	}

	// It can be read by multiple readers at the same time without acquiring lock, but it can be
	// written only after acquiring the lock.
	statsCache *statsCache

	restrictedExec sqlexec.RestrictedSQLExecutor

	// ddlEventCh is a channel to notify a ddl operation has happened.
	// It is sent only by owner or the drop stats executor, and read by stats handle.
	ddlEventCh chan *util.Event
	// listHead contains all the stats collector required by session.
	listHead *SessionStatsCollector
	// globalMap contains all the delta map from collectors when we dump them to KV.
	globalMap tableDeltaMap
	// feedback is used to store query feedback info.
	feedback *statistics.QueryFeedbackMap

	lease atomic2.Duration
}

// Clear the statsCache, only for test.
func (h *Handle) Clear() {
	h.mu.Lock()
	h.SetBytesLimit(h.mu.ctx.GetSessionVars().MemQuotaStatistic)
	h.statsCache.Clear()
	for len(h.ddlEventCh) > 0 {
		<-h.ddlEventCh
	}
	h.feedback = statistics.NewQueryFeedbackMap()
	h.mu.ctx.GetSessionVars().InitChunkSize = 1
	h.mu.ctx.GetSessionVars().MaxChunkSize = 1
	h.mu.ctx.GetSessionVars().EnableChunkRPC = false
	h.mu.ctx.GetSessionVars().SetProjectionConcurrency(0)
	h.listHead = &SessionStatsCollector{mapper: make(tableDeltaMap), rateMap: make(errorRateDeltaMap)}
	h.globalMap = make(tableDeltaMap)
	h.mu.rateMap = make(errorRateDeltaMap)
	h.mu.Unlock()
}

// NewHandle creates a Handle for update stats.
func NewHandle(ctx sessionctx.Context, lease time.Duration) *Handle {
	handle := &Handle{
		ddlEventCh: make(chan *util.Event, 100),
		listHead:   &SessionStatsCollector{mapper: make(tableDeltaMap), rateMap: make(errorRateDeltaMap)},
		globalMap:  make(tableDeltaMap),
		feedback:   statistics.NewQueryFeedbackMap(),
	}
	handle.lease.Store(lease)
	// It is safe to use it concurrently because the exec won't touch the ctx.
	if exec, ok := ctx.(sqlexec.RestrictedSQLExecutor); ok {
		handle.restrictedExec = exec
	}
	handle.statsCache = newstatsCache(ctx.GetSessionVars().MemQuotaStatistic)
	handle.mu.ctx = ctx
	handle.mu.rateMap = make(errorRateDeltaMap)
	return handle
}

// Lease returns the stats lease.
func (h *Handle) Lease() time.Duration {
	return h.lease.Load()
}

// SetLease sets the stats lease.
func (h *Handle) SetLease(lease time.Duration) {
	h.lease.Store(lease)
}

// GetQueryFeedback gets the query feedback. It is only used in test.
func (h *Handle) GetQueryFeedback() *statistics.QueryFeedbackMap {
	defer func() {
		h.feedback = statistics.NewQueryFeedbackMap()
	}()
	return h.feedback
}

// DurationToTS converts duration to timestamp.
func DurationToTS(d time.Duration) uint64 {
	return oracle.ComposeTS(d.Nanoseconds()/int64(time.Millisecond), 0)
}

// Update reads stats meta from store and updates the stats map.
func (h *Handle) Update(is infoschema.InfoSchema) error {
	lastVersion := h.statsCache.GetVersion()
	// We need this because for two tables, the smaller version may write later than the one with larger version.
	// Consider the case that there are two tables A and B, their version and commit time is (A0, A1) and (B0, B1),
	// and A0 < B0 < B1 < A1. We will first read the stats of B, and update the lastVersion to B0, but we cannot read
	// the table stats of A0 if we read stats that greater than lastVersion which is B0.
	// We can read the stats if the diff between commit time and version is less than three lease.
	offset := DurationToTS(3 * h.Lease())
	if lastVersion >= offset {
		lastVersion = lastVersion - offset
	} else {
		lastVersion = 0
	}
	sql := fmt.Sprintf("SELECT version, table_id, modify_count, count from mysql.stats_meta where version > %d order by version", lastVersion)
	rows, _, err := h.restrictedExec.ExecRestrictedSQL(sql)
	if err != nil {
		return errors.Trace(err)
	}

	tables := make([]*statistics.Table, 0, len(rows))
	deletedTableIDs := make([]int64, 0, len(rows))
	for _, row := range rows {
		version := row.GetUint64(0)
		physicalID := row.GetInt64(1)
		modifyCount := row.GetInt64(2)
		count := row.GetInt64(3)
		lastVersion = version
		h.mu.Lock()
		table, ok := h.getTableByPhysicalID(is, physicalID)
		h.mu.Unlock()
		if !ok {
			logutil.BgLogger().Debug("unknown physical ID in stats meta table, maybe it has been dropped", zap.Int64("ID", physicalID))
			deletedTableIDs = append(deletedTableIDs, physicalID)
			continue
		}
		tableInfo := table.Meta()
		tbl, err := h.tableStatsFromStorage(tableInfo, physicalID, false, nil)
		// Error is not nil may mean that there are some ddl changes on this table, we will not update it.
		if err != nil {
			logutil.BgLogger().Debug("error occurred when read table stats", zap.String("table", tableInfo.Name.O), zap.Error(err))
			continue
		}
		if tbl == nil {
			deletedTableIDs = append(deletedTableIDs, physicalID)
			continue
		}
		tbl.Version = version
		tbl.Count = count
		tbl.ModifyCount = modifyCount
		tbl.Name = getFullTableName(is, tableInfo)
		tables = append(tables, tbl)
	}
	h.statsCache.Update(tables, deletedTableIDs, lastVersion)
	return nil
}

func (h *Handle) getTableByPhysicalID(is infoschema.InfoSchema, physicalID int64) (table.Table, bool) {
	if is.SchemaMetaVersion() != h.mu.schemaVersion {
		h.mu.schemaVersion = is.SchemaMetaVersion()
		h.mu.pid2tid = buildPartitionID2TableID(is)
	}
	if id, ok := h.mu.pid2tid[physicalID]; ok {
		return is.TableByID(id)
	}
	return is.TableByID(physicalID)
}

func buildPartitionID2TableID(is infoschema.InfoSchema) map[int64]int64 {
	mapper := make(map[int64]int64)
	for _, db := range is.AllSchemas() {
		tbls := db.Tables
		for _, tbl := range tbls {
			pi := tbl.GetPartitionInfo()
			if pi == nil {
				continue
			}
			for _, def := range pi.Definitions {
				mapper[def.ID] = tbl.ID
			}
		}
	}
	return mapper
}

// GetMemConsumed returns the mem size of statscache consumed
func (h *Handle) GetMemConsumed() (size int64) {
	h.statsCache.mu.Lock()
	size = h.statsCache.memTracker.BytesConsumed()
	h.statsCache.mu.Unlock()
	return
}

// EraseTable4Test erase a table by ID and add new empty (with Meta) table, only used in test.
func (h *Handle) EraseTable4Test(ID int64) {
	table, _ := h.statsCache.Lookup(ID)
	h.statsCache.Insert(table.CopyWithoutBucketsAndCMS())
}

// GetAllTableStatsMemUsage get all the mem usage with true table.
// only used by test.
func (h *Handle) GetAllTableStatsMemUsage() int64 {
	data := h.statsCache.GetAll()
	allUsage := int64(0)
	for _, t := range data {
		allUsage += t.MemoryUsage()
	}
	return allUsage
}

// GetTableStats retrieves the statistics table from cache, and the cache will be updated by a goroutine.
func (h *Handle) GetTableStats(tblInfo *model.TableInfo) *statistics.Table {
	return h.GetPartitionStats(tblInfo, tblInfo.ID)
}

// GetPartitionStats retrieves the partition stats from cache.
func (h *Handle) GetPartitionStats(tblInfo *model.TableInfo, pid int64) *statistics.Table {

	tbl, ok := h.statsCache.Lookup(pid)
	if !ok {
		tbl = statistics.PseudoTable(tblInfo)
		tbl.PhysicalID = pid
		h.statsCache.Update([]*statistics.Table{tbl}, nil, h.statsCache.GetVersion())
		return tbl
	}
	return tbl
}

<<<<<<< HEAD
//SetBytesLimit sets the bytes limit for this tracker. "bytesLimit <= 0" means no limit.
func (h *Handle) SetBytesLimit(bytesLimit int64) {
	h.statsCache.mu.Lock()
	h.statsCache.memTracker.SetBytesLimit(bytesLimit)
	h.statsCache.memCapacity = bytesLimit
	h.statsCache.mu.Unlock()
=======
// CanRuntimePrune indicates whether tbl support runtime prune for table and first partition id.
func (h *Handle) CanRuntimePrune(tid, p0Id int64) bool {
	if h == nil {
		return false
	}
	if tid == p0Id {
		return false
	}
	statsCache := h.statsCache.Load().(statsCache)
	_, tblExists := statsCache.tables[tid]
	if tblExists {
		return true
	}
	_, partExists := statsCache.tables[p0Id]
	if !partExists {
		return true
	}
	return false
}

func (h *Handle) updateStatsCache(newCache statsCache) {
	h.statsCache.Lock()
	oldCache := h.statsCache.Load().(statsCache)
	if oldCache.version <= newCache.version {
		h.statsCache.memTracker.Consume(newCache.memUsage - oldCache.memUsage)
		h.statsCache.Store(newCache)
	}
	h.statsCache.Unlock()
}

func (sc statsCache) copy() statsCache {
	newCache := statsCache{tables: make(map[int64]*statistics.Table, len(sc.tables)),
		version:  sc.version,
		memUsage: sc.memUsage}
	for k, v := range sc.tables {
		newCache.tables[k] = v
	}
	return newCache
>>>>>>> b99376b5
}

// CanRuntimePrune indicates whether tbl support runtime prune for table and first partition id.
func (h *Handle) CanRuntimePrune(tid, p0Id int64) bool {
	if h == nil {
		return false
	}
	if tid == p0Id {
		return false
	}
	_, tblExists := h.statsCache.Lookup(tid)
	if tblExists {
		return true
	}
	_, partExists := h.statsCache.Lookup(p0Id)
	if !partExists {
		return true
	}
	return false

}

// LoadNeededHistograms will load histograms for those needed columns.
func (h *Handle) LoadNeededHistograms() (err error) {
	cols := statistics.HistogramNeededColumns.AllCols()
	idxs := statistics.HistogramNeededIndices.AllIdxs()
	reader, err := h.getStatsReader(nil)
	if err != nil {
		return err
	}

	defer func() {
		err1 := h.releaseStatsReader(reader)
		if err1 != nil && err == nil {
			err = err1
		}
	}()

	for _, col := range cols {
		tbl, ok := h.statsCache.Lookup(col.TableID)
		if !ok {
			continue
		}
		tbl = tbl.Copy()
		c, ok := tbl.Columns[col.ColumnID]
		if !ok || c.Len() > 0 {
			statistics.HistogramNeededColumns.Delete(col)
			continue
		}
		hg, err := h.histogramFromStorage(reader, col.TableID, c.ID, &c.Info.FieldType, c.NDV, 0, c.LastUpdateVersion, c.NullCount, c.TotColSize, c.Correlation)
		if err != nil {
			return errors.Trace(err)
		}
		cms, err := h.cmSketchFromStorage(reader, col.TableID, 0, col.ColumnID)
		if err != nil {
			return errors.Trace(err)
		}
		tbl.Columns[c.ID] = &statistics.Column{
			PhysicalID: col.TableID,
			Histogram:  *hg,
			Info:       c.Info,
			CMSketch:   cms,
			Count:      int64(hg.TotalRowCount()),
			IsHandle:   c.IsHandle,
		}
		h.statsCache.Update([]*statistics.Table{tbl}, nil, h.statsCache.GetVersion())
		statistics.HistogramNeededColumns.Delete(col)
	}

	for _, pidx := range idxs {
		tbl, ok := h.statsCache.Lookup(pidx.TableID)
		if !ok {
			continue
		}
		tbl = tbl.Copy()
		idx, ok := tbl.Indices[pidx.IndexID]
		if !ok || idx.Len() > 0 {
			statistics.HistogramNeededIndices.Delete(pidx)
			continue
		}
		hg, err := h.histogramFromStorage(reader, pidx.TableID, idx.ID, types.NewFieldType(mysql.TypeBlob), idx.NDV, 1, idx.LastUpdateVersion, idx.NullCount, 0, 0)
		if err != nil {
			return errors.Trace(err)
		}
		cms, err := h.cmSketchFromStorage(reader, pidx.TableID, 1, pidx.IndexID)
		if err != nil {
			return errors.Trace(err)
		}
		tbl.Indices[idx.ID] = &statistics.Index{
			Histogram:  *hg,
			CMSketch:   cms,
			PhysicalID: pidx.TableID,
			Info:       idx.Info,
			StatsVer:   idx.StatsVer,
			Flag:       idx.Flag,
		}
		h.statsCache.Update([]*statistics.Table{tbl}, nil, h.statsCache.GetVersion())
		statistics.HistogramNeededIndices.Delete(pidx)
	}
	return nil
}

// LastUpdateVersion gets the last update version.
func (h *Handle) LastUpdateVersion() uint64 {
	return h.statsCache.GetVersion()
}

// SetLastUpdateVersion sets the last update version.
func (h *Handle) SetLastUpdateVersion(version uint64) {
	h.statsCache.Update(nil, nil, version)
}

// FlushStats flushes the cached stats update into store.
func (h *Handle) FlushStats() {
	for len(h.ddlEventCh) > 0 {
		e := <-h.ddlEventCh
		if err := h.HandleDDLEvent(e); err != nil {
			logutil.BgLogger().Debug("[stats] handle ddl event fail", zap.Error(err))
		}
	}
	if err := h.DumpStatsDeltaToKV(DumpAll); err != nil {
		logutil.BgLogger().Debug("[stats] dump stats delta fail", zap.Error(err))
	}
	if err := h.DumpStatsFeedbackToKV(); err != nil {
		logutil.BgLogger().Debug("[stats] dump stats feedback fail", zap.Error(err))
	}
}

func (h *Handle) cmSketchFromStorage(reader *statsReader, tblID int64, isIndex, histID int64) (_ *statistics.CMSketch, err error) {
	selSQL := fmt.Sprintf("select cm_sketch from mysql.stats_histograms where table_id = %d and is_index = %d and hist_id = %d", tblID, isIndex, histID)
	rows, _, err := reader.read(selSQL)
	if err != nil || len(rows) == 0 {
		return nil, err
	}
	selSQL = fmt.Sprintf("select HIGH_PRIORITY value, count from mysql.stats_top_n where table_id = %d and is_index = %d and hist_id = %d", tblID, isIndex, histID)
	topNRows, _, err := reader.read(selSQL)
	if err != nil {
		return nil, err
	}
	return statistics.DecodeCMSketch(rows[0].GetBytes(0), topNRows)
}

func (h *Handle) indexStatsFromStorage(reader *statsReader, row chunk.Row, table *statistics.Table, tableInfo *model.TableInfo) error {
	histID := row.GetInt64(2)
	distinct := row.GetInt64(3)
	histVer := row.GetUint64(4)
	nullCount := row.GetInt64(5)
	idx := table.Indices[histID]
	errorRate := statistics.ErrorRate{}
	flag := row.GetInt64(8)
	lastAnalyzePos := row.GetDatum(10, types.NewFieldType(mysql.TypeBlob))
	if statistics.IsAnalyzed(flag) && !reader.isHistory() {
		h.mu.rateMap.clear(table.PhysicalID, histID, true)
	} else if idx != nil {
		errorRate = idx.ErrorRate
	}
	for _, idxInfo := range tableInfo.Indices {
		if histID != idxInfo.ID {
			continue
		}
		if idx == nil || idx.LastUpdateVersion < histVer {
			hg, err := h.histogramFromStorage(reader, table.PhysicalID, histID, types.NewFieldType(mysql.TypeBlob), distinct, 1, histVer, nullCount, 0, 0)
			if err != nil {
				return errors.Trace(err)
			}
			cms, err := h.cmSketchFromStorage(reader, table.PhysicalID, 1, idxInfo.ID)
			if err != nil {
				return errors.Trace(err)
			}
			idx = &statistics.Index{Histogram: *hg, CMSketch: cms, Info: idxInfo, ErrorRate: errorRate, StatsVer: row.GetInt64(7), Flag: flag, PhysicalID: table.PhysicalID}
			lastAnalyzePos.Copy(&idx.LastAnalyzePos)
		}
		break
	}
	if idx != nil {
		table.Indices[histID] = idx
	} else {
		logutil.BgLogger().Debug("we cannot find index id in table info. It may be deleted.", zap.Int64("indexID", histID), zap.String("table", tableInfo.Name.O))
	}
	return nil
}

func (h *Handle) columnStatsFromStorage(reader *statsReader, row chunk.Row, table *statistics.Table, tableInfo *model.TableInfo, loadAll bool) error {
	histID := row.GetInt64(2)
	distinct := row.GetInt64(3)
	histVer := row.GetUint64(4)
	nullCount := row.GetInt64(5)
	totColSize := row.GetInt64(6)
	correlation := row.GetFloat64(9)
	lastAnalyzePos := row.GetDatum(10, types.NewFieldType(mysql.TypeBlob))
	col := table.Columns[histID]
	errorRate := statistics.ErrorRate{}
	flag := row.GetInt64(8)
	if statistics.IsAnalyzed(flag) && !reader.isHistory() {
		h.mu.rateMap.clear(table.PhysicalID, histID, false)
	} else if col != nil {
		errorRate = col.ErrorRate
	}
	for _, colInfo := range tableInfo.Columns {
		if histID != colInfo.ID {
			continue
		}
		isHandle := tableInfo.PKIsHandle && mysql.HasPriKeyFlag(colInfo.Flag)
		// We will not load buckets if:
		// 1. Lease > 0, and:
		// 2. this column is not handle, and:
		// 3. the column doesn't has buckets before, and:
		// 4. loadAll is false.
		notNeedLoad := h.Lease() > 0 &&
			!isHandle &&
			(col == nil || col.Len() == 0 && col.LastUpdateVersion < histVer) &&
			!loadAll
		if notNeedLoad {
			count, err := h.columnCountFromStorage(reader, table.PhysicalID, histID)
			if err != nil {
				return errors.Trace(err)
			}
			col = &statistics.Column{
				PhysicalID: table.PhysicalID,
				Histogram:  *statistics.NewHistogram(histID, distinct, nullCount, histVer, &colInfo.FieldType, 0, totColSize),
				Info:       colInfo,
				Count:      count + nullCount,
				ErrorRate:  errorRate,
				IsHandle:   tableInfo.PKIsHandle && mysql.HasPriKeyFlag(colInfo.Flag),
				Flag:       flag,
			}
			lastAnalyzePos.Copy(&col.LastAnalyzePos)
			col.Histogram.Correlation = correlation
			break
		}
		if col == nil || col.LastUpdateVersion < histVer || loadAll {
			hg, err := h.histogramFromStorage(reader, table.PhysicalID, histID, &colInfo.FieldType, distinct, 0, histVer, nullCount, totColSize, correlation)
			if err != nil {
				return errors.Trace(err)
			}
			cms, err := h.cmSketchFromStorage(reader, table.PhysicalID, 0, colInfo.ID)
			if err != nil {
				return errors.Trace(err)
			}
			col = &statistics.Column{
				PhysicalID: table.PhysicalID,
				Histogram:  *hg,
				Info:       colInfo,
				CMSketch:   cms,
				Count:      int64(hg.TotalRowCount()),
				ErrorRate:  errorRate,
				IsHandle:   tableInfo.PKIsHandle && mysql.HasPriKeyFlag(colInfo.Flag),
				Flag:       flag,
			}
			lastAnalyzePos.Copy(&col.LastAnalyzePos)
			break
		}
		if col.TotColSize != totColSize {
			newCol := *col
			newCol.TotColSize = totColSize
			col = &newCol
		}
		break
	}
	if col != nil {
		table.Columns[col.ID] = col
	} else {
		// If we didn't find a Column or Index in tableInfo, we won't load the histogram for it.
		// But don't worry, next lease the ddl will be updated, and we will load a same table for two times to
		// avoid error.
		logutil.BgLogger().Debug("we cannot find column in table info now. It may be deleted", zap.Int64("colID", histID), zap.String("table", tableInfo.Name.O))
	}
	return nil
}

// tableStatsFromStorage loads table stats info from storage.
func (h *Handle) tableStatsFromStorage(tableInfo *model.TableInfo, physicalID int64, loadAll bool, historyStatsExec sqlexec.RestrictedSQLExecutor) (_ *statistics.Table, err error) {
	reader, err := h.getStatsReader(historyStatsExec)
	if err != nil {
		return nil, err
	}
	defer func() {
		err1 := h.releaseStatsReader(reader)
		if err == nil && err1 != nil {
			err = err1
		}
	}()
	table, ok := h.statsCache.Lookup(physicalID)

	// If table stats is pseudo, we also need to copy it, since we will use the column stats when
	// the average error rate of it is small.
	if !ok || historyStatsExec != nil {
		histColl := statistics.HistColl{
			PhysicalID:     physicalID,
			HavePhysicalID: true,
			Columns:        make(map[int64]*statistics.Column, len(tableInfo.Columns)),
			Indices:        make(map[int64]*statistics.Index, len(tableInfo.Indices)),
		}
		table = &statistics.Table{
			HistColl: histColl,
		}
	} else {
		// We copy it before writing to avoid race.
		table = table.Copy()
	}
	table.Pseudo = false
	selSQL := fmt.Sprintf("select table_id, is_index, hist_id, distinct_count, version, null_count, tot_col_size, stats_ver, flag, correlation, last_analyze_pos from mysql.stats_histograms where table_id = %d", physicalID)
	rows, _, err := reader.read(selSQL)
	// Check deleted table.
	if err != nil || len(rows) == 0 {
		return nil, nil
	}
	for _, row := range rows {
		if row.GetInt64(1) > 0 {
			err = h.indexStatsFromStorage(reader, row, table, tableInfo)
		} else {
			err = h.columnStatsFromStorage(reader, row, table, tableInfo, loadAll)
		}
		if err != nil {
			return nil, err
		}
	}
	return h.extendedStatsFromStorage(reader, table, physicalID, loadAll)
}

func (h *Handle) extendedStatsFromStorage(reader *statsReader, table *statistics.Table, physicalID int64, loadAll bool) (*statistics.Table, error) {
	lastVersion := uint64(0)
	if table.ExtendedStats != nil && !loadAll {
		lastVersion = table.ExtendedStats.LastUpdateVersion
	} else {
		table.ExtendedStats = statistics.NewExtendedStatsColl()
	}
	sql := fmt.Sprintf("select stats_name, db, status, type, column_ids, scalar_stats, blob_stats, version from mysql.stats_extended where table_id = %d and status in (%d, %d) and version > %d", physicalID, StatsStatusAnalyzed, StatsStatusDeleted, lastVersion)
	rows, _, err := reader.read(sql)
	if err != nil || len(rows) == 0 {
		return table, nil
	}
	for _, row := range rows {
		lastVersion = mathutil.MaxUint64(lastVersion, row.GetUint64(7))
		key := statistics.ExtendedStatsKey{
			StatsName: row.GetString(0),
			DB:        row.GetString(1),
		}
		status := uint8(row.GetInt64(2))
		if status == StatsStatusDeleted {
			delete(table.ExtendedStats.Stats, key)
		} else {
			item := &statistics.ExtendedStatsItem{
				Tp:         uint8(row.GetInt64(3)),
				ScalarVals: row.GetFloat64(5),
				StringVals: row.GetString(6),
			}
			colIDs := row.GetString(4)
			err := json.Unmarshal([]byte(colIDs), &item.ColIDs)
			if err != nil {
				logutil.BgLogger().Debug("decode column IDs failed", zap.String("column_ids", colIDs), zap.Error(err))
				return nil, err
			}
			table.ExtendedStats.Stats[key] = item
		}
	}
	table.ExtendedStats.LastUpdateVersion = lastVersion
	return table, nil
}

// SaveStatsToStorage saves the stats to storage.
func (h *Handle) SaveStatsToStorage(tableID int64, count int64, isIndex int, hg *statistics.Histogram, cms *statistics.CMSketch, isAnalyzed int64) (err error) {
	h.mu.Lock()
	defer h.mu.Unlock()
	ctx := context.TODO()
	exec := h.mu.ctx.(sqlexec.SQLExecutor)
	_, err = exec.Execute(ctx, "begin")
	if err != nil {
		return errors.Trace(err)
	}
	defer func() {
		err = finishTransaction(context.Background(), exec, err)
	}()
	txn, err := h.mu.ctx.Txn(true)
	if err != nil {
		return errors.Trace(err)
	}

	version := txn.StartTS()
	sqls := make([]string, 0, 4)
	// If the count is less than 0, then we do not want to update the modify count and count.
	if count >= 0 {
		sqls = append(sqls, fmt.Sprintf("replace into mysql.stats_meta (version, table_id, count) values (%d, %d, %d)", version, tableID, count))
	} else {
		sqls = append(sqls, fmt.Sprintf("update mysql.stats_meta set version = %d where table_id = %d", version, tableID))
	}
	data, err := statistics.EncodeCMSketchWithoutTopN(cms)
	if err != nil {
		return
	}
	// Delete outdated data
	sqls = append(sqls, fmt.Sprintf("delete from mysql.stats_top_n where table_id = %d and is_index = %d and hist_id = %d", tableID, isIndex, hg.ID))
	for _, meta := range cms.TopN() {
		sqls = append(sqls, fmt.Sprintf("insert into mysql.stats_top_n (table_id, is_index, hist_id, value, count) values (%d, %d, %d, X'%X', %d)", tableID, isIndex, hg.ID, meta.Data, meta.Count))
	}
	flag := 0
	if isAnalyzed == 1 {
		flag = statistics.AnalyzeFlag
	}
	sqls = append(sqls, fmt.Sprintf("replace into mysql.stats_histograms (table_id, is_index, hist_id, distinct_count, version, null_count, cm_sketch, tot_col_size, stats_ver, flag, correlation) values (%d, %d, %d, %d, %d, %d, X'%X', %d, %d, %d, %f)",
		tableID, isIndex, hg.ID, hg.NDV, version, hg.NullCount, data, hg.TotColSize, statistics.CurStatsVersion, flag, hg.Correlation))
	sqls = append(sqls, fmt.Sprintf("delete from mysql.stats_buckets where table_id = %d and is_index = %d and hist_id = %d", tableID, isIndex, hg.ID))
	sc := h.mu.ctx.GetSessionVars().StmtCtx
	var lastAnalyzePos []byte
	for i := range hg.Buckets {
		count := hg.Buckets[i].Count
		if i > 0 {
			count -= hg.Buckets[i-1].Count
		}
		var upperBound types.Datum
		upperBound, err = hg.GetUpper(i).ConvertTo(sc, types.NewFieldType(mysql.TypeBlob))
		if err != nil {
			return
		}
		if i == len(hg.Buckets)-1 {
			lastAnalyzePos = upperBound.GetBytes()
		}
		var lowerBound types.Datum
		lowerBound, err = hg.GetLower(i).ConvertTo(sc, types.NewFieldType(mysql.TypeBlob))
		if err != nil {
			return
		}
		sqls = append(sqls, fmt.Sprintf("insert into mysql.stats_buckets(table_id, is_index, hist_id, bucket_id, count, repeats, lower_bound, upper_bound) values(%d, %d, %d, %d, %d, %d, X'%X', X'%X')", tableID, isIndex, hg.ID, i, count, hg.Buckets[i].Repeat, lowerBound.GetBytes(), upperBound.GetBytes()))
	}
	if isAnalyzed == 1 && len(lastAnalyzePos) > 0 {
		sqls = append(sqls, fmt.Sprintf("update mysql.stats_histograms set last_analyze_pos = X'%X' where table_id = %d and is_index = %d and hist_id = %d", lastAnalyzePos, tableID, isIndex, hg.ID))
	}
	return execSQLs(context.Background(), exec, sqls)
}

// SaveMetaToStorage will save stats_meta to storage.
func (h *Handle) SaveMetaToStorage(tableID, count, modifyCount int64) (err error) {
	h.mu.Lock()
	defer h.mu.Unlock()
	ctx := context.TODO()
	exec := h.mu.ctx.(sqlexec.SQLExecutor)
	_, err = exec.Execute(ctx, "begin")
	if err != nil {
		return errors.Trace(err)
	}
	defer func() {
		err = finishTransaction(ctx, exec, err)
	}()
	txn, err := h.mu.ctx.Txn(true)
	if err != nil {
		return errors.Trace(err)
	}
	var sql string
	version := txn.StartTS()
	sql = fmt.Sprintf("replace into mysql.stats_meta (version, table_id, count, modify_count) values (%d, %d, %d, %d)", version, tableID, count, modifyCount)
	_, err = exec.Execute(ctx, sql)
	return
}

func (h *Handle) histogramFromStorage(reader *statsReader, tableID int64, colID int64, tp *types.FieldType, distinct int64, isIndex int, ver uint64, nullCount int64, totColSize int64, corr float64) (_ *statistics.Histogram, err error) {
	selSQL := fmt.Sprintf("select count, repeats, lower_bound, upper_bound from mysql.stats_buckets where table_id = %d and is_index = %d and hist_id = %d order by bucket_id", tableID, isIndex, colID)
	rows, fields, err := reader.read(selSQL)
	if err != nil {
		return nil, errors.Trace(err)
	}
	bucketSize := len(rows)
	hg := statistics.NewHistogram(colID, distinct, nullCount, ver, tp, bucketSize, totColSize)
	hg.Correlation = corr
	totalCount := int64(0)
	for i := 0; i < bucketSize; i++ {
		count := rows[i].GetInt64(0)
		repeats := rows[i].GetInt64(1)
		var upperBound, lowerBound types.Datum
		if isIndex == 1 {
			lowerBound = rows[i].GetDatum(2, &fields[2].Column.FieldType)
			upperBound = rows[i].GetDatum(3, &fields[3].Column.FieldType)
		} else {
			sc := &stmtctx.StatementContext{TimeZone: time.UTC}
			d := rows[i].GetDatum(2, &fields[2].Column.FieldType)
			lowerBound, err = d.ConvertTo(sc, tp)
			if err != nil {
				return nil, errors.Trace(err)
			}
			d = rows[i].GetDatum(3, &fields[3].Column.FieldType)
			upperBound, err = d.ConvertTo(sc, tp)
			if err != nil {
				return nil, errors.Trace(err)
			}
		}
		totalCount += count
		hg.AppendBucket(&lowerBound, &upperBound, totalCount, repeats)
	}
	hg.PreCalculateScalar()
	return hg, nil
}

func (h *Handle) columnCountFromStorage(reader *statsReader, tableID, colID int64) (int64, error) {
	selSQL := fmt.Sprintf("select sum(count) from mysql.stats_buckets where table_id = %d and is_index = %d and hist_id = %d", tableID, 0, colID)
	rows, _, err := reader.read(selSQL)
	if err != nil {
		return 0, errors.Trace(err)
	}
	if rows[0].IsNull(0) {
		return 0, nil
	}
	return rows[0].GetMyDecimal(0).ToInt()
}

func (h *Handle) statsMetaByTableIDFromStorage(tableID int64, historyStatsExec sqlexec.RestrictedSQLExecutor) (version uint64, modifyCount, count int64, err error) {
	selSQL := fmt.Sprintf("SELECT version, modify_count, count from mysql.stats_meta where table_id = %d order by version", tableID)
	var rows []chunk.Row
	if historyStatsExec == nil {
		rows, _, err = h.restrictedExec.ExecRestrictedSQL(selSQL)
	} else {
		rows, _, err = historyStatsExec.ExecRestrictedSQLWithSnapshot(selSQL)
	}
	if err != nil || len(rows) == 0 {
		return
	}
	version = rows[0].GetUint64(0)
	modifyCount = rows[0].GetInt64(1)
	count = rows[0].GetInt64(2)
	return
}

// statsReader is used for simplify code that needs to read system tables in different sqls
// but requires the same transactions.
type statsReader struct {
	ctx     sessionctx.Context
	history sqlexec.RestrictedSQLExecutor
}

func (sr *statsReader) read(sql string) (rows []chunk.Row, fields []*ast.ResultField, err error) {
	if sr.history != nil {
		return sr.history.ExecRestrictedSQLWithSnapshot(sql)
	}
	rc, err := sr.ctx.(sqlexec.SQLExecutor).Execute(context.TODO(), sql)
	if len(rc) > 0 {
		defer terror.Call(rc[0].Close)
	}
	if err != nil {
		return nil, nil, err
	}
	for {
		req := rc[0].NewChunk()
		err := rc[0].Next(context.TODO(), req)
		if err != nil {
			return nil, nil, err
		}
		if req.NumRows() == 0 {
			break
		}
		for i := 0; i < req.NumRows(); i++ {
			rows = append(rows, req.GetRow(i))
		}
	}
	return rows, rc[0].Fields(), nil
}

func (sr *statsReader) isHistory() bool {
	return sr.history != nil
}

func (h *Handle) getStatsReader(history sqlexec.RestrictedSQLExecutor) (*statsReader, error) {
	failpoint.Inject("mockGetStatsReaderFail", func(val failpoint.Value) {
		if val.(bool) {
			failpoint.Return(nil, errors.New("gofail genStatsReader error"))
		}
	})
	if history != nil {
		return &statsReader{history: history}, nil
	}
	h.mu.Lock()
	_, err := h.mu.ctx.(sqlexec.SQLExecutor).Execute(context.TODO(), "begin")
	if err != nil {
		return nil, err
	}
	return &statsReader{ctx: h.mu.ctx}, nil
}

func (h *Handle) releaseStatsReader(reader *statsReader) error {
	if reader.history != nil {
		return nil
	}
	_, err := h.mu.ctx.(sqlexec.SQLExecutor).Execute(context.TODO(), "commit")
	h.mu.Unlock()
	return err
}

const (
	// StatsStatusInited is the status for extended stats which are just registered but have not been analyzed yet.
	StatsStatusInited uint8 = iota
	// StatsStatusAnalyzed is the status for extended stats which have been collected in analyze.
	StatsStatusAnalyzed
	// StatsStatusDeleted is the status for extended stats which were dropped. These "deleted" records would be removed from storage by GCStats().
	StatsStatusDeleted
)

// InsertExtendedStats inserts a record into mysql.stats_extended and update version in mysql.stats_meta.
func (h *Handle) InsertExtendedStats(statsName, db string, colIDs []int64, tp int, tableID int64, ifNotExists bool) (err error) {
	bytes, err := json.Marshal(colIDs)
	if err != nil {
		return errors.Trace(err)
	}
	strColIDs := string(bytes)
	h.mu.Lock()
	defer h.mu.Unlock()
	ctx := context.TODO()
	exec := h.mu.ctx.(sqlexec.SQLExecutor)
	_, err = exec.Execute(ctx, "begin pessimistic")
	if err != nil {
		return errors.Trace(err)
	}
	defer func() {
		err = finishTransaction(ctx, exec, err)
	}()
	txn, err := h.mu.ctx.Txn(true)
	if err != nil {
		return errors.Trace(err)
	}
	version := txn.StartTS()
	sql := fmt.Sprintf("INSERT INTO mysql.stats_extended(stats_name, db, type, table_id, column_ids, version, status) VALUES ('%s', '%s', %d, %d, '%s', %d, %d)", statsName, db, tp, tableID, strColIDs, version, StatsStatusInited)
	_, err = exec.Execute(ctx, sql)
	// Key exists, but `if not exists` is specified, so we ignore this error.
	if kv.ErrKeyExists.Equal(err) && ifNotExists {
		err = nil
	}
	return
}

// MarkExtendedStatsDeleted update the status of mysql.stats_extended to be `deleted` and the version of mysql.stats_meta.
func (h *Handle) MarkExtendedStatsDeleted(statsName, db string, tableID int64) (err error) {
	if tableID < 0 {
		sql := fmt.Sprintf("SELECT table_id FROM mysql.stats_extended WHERE stats_name = '%s' and db = '%s'", statsName, db)
		rows, _, err := h.restrictedExec.ExecRestrictedSQL(sql)
		if err != nil {
			return errors.Trace(err)
		}
		if len(rows) == 0 {
			return nil
		}
		tableID = rows[0].GetInt64(0)
	}
	h.mu.Lock()
	defer h.mu.Unlock()
	ctx := context.TODO()
	exec := h.mu.ctx.(sqlexec.SQLExecutor)
	_, err = exec.Execute(ctx, "begin pessimistic")
	if err != nil {
		return errors.Trace(err)
	}
	defer func() {
		err = finishTransaction(ctx, exec, err)
	}()
	txn, err := h.mu.ctx.Txn(true)
	if err != nil {
		return errors.Trace(err)
	}
	version := txn.StartTS()
	sqls := make([]string, 2)
	sqls[0] = fmt.Sprintf("UPDATE mysql.stats_extended SET version = %d, status = %d WHERE stats_name = '%s' and db = '%s'", version, StatsStatusDeleted, statsName, db)
	sqls[1] = fmt.Sprintf("UPDATE mysql.stats_meta SET version = %d WHERE table_id = %d", version, tableID)
	return execSQLs(ctx, exec, sqls)
}

// ReloadExtendedStatistics drops the cache for extended statistics and reload data from mysql.stats_extended.
func (h *Handle) ReloadExtendedStatistics() error {
	reader, err := h.getStatsReader(nil)
	if err != nil {
		return err
	}
	allTables := h.statsCache.GetAll()
	tables := make([]*statistics.Table, 0, len(allTables))
	for _, tbl := range allTables {
		t, err := h.extendedStatsFromStorage(reader, tbl.Copy(), tbl.PhysicalID, true)

		if err != nil {
			return err
		}
		tables = append(tables, t)
	}
	err = h.releaseStatsReader(reader)
	if err != nil {
		return err
	}
	// Note that this update may fail when the statsCache.version has been modified by others.
	h.statsCache.Update(tables, nil, h.statsCache.GetVersion())
	return nil
}

// BuildExtendedStats build extended stats for column groups if needed based on the column samples.
func (h *Handle) BuildExtendedStats(tableID int64, cols []*model.ColumnInfo, collectors []*statistics.SampleCollector) (*statistics.ExtendedStatsColl, error) {
	sql := fmt.Sprintf("SELECT stats_name, db, type, column_ids FROM mysql.stats_extended WHERE table_id = %d and status in (%d, %d)", tableID, StatsStatusAnalyzed, StatsStatusInited)
	rows, _, err := h.restrictedExec.ExecRestrictedSQL(sql)
	if err != nil {
		return nil, errors.Trace(err)
	}
	if len(rows) == 0 {
		return nil, nil
	}
	statsColl := statistics.NewExtendedStatsColl()
	for _, row := range rows {
		key := statistics.ExtendedStatsKey{
			StatsName: row.GetString(0),
			DB:        row.GetString(1),
		}
		item := &statistics.ExtendedStatsItem{Tp: uint8(row.GetInt64(2))}
		colIDs := row.GetString(3)
		err := json.Unmarshal([]byte(colIDs), &item.ColIDs)
		if err != nil {
			logutil.BgLogger().Error("invalid column_ids in mysql.stats_extended, skip collecting extended stats for this row", zap.String("column_ids", colIDs), zap.Error(err))
			continue
		}
		item = h.fillExtendedStatsItemVals(item, cols, collectors)
		if item != nil {
			statsColl.Stats[key] = item
		}
	}
	if len(statsColl.Stats) == 0 {
		return nil, nil
	}
	return statsColl, nil
}

func (h *Handle) fillExtendedStatsItemVals(item *statistics.ExtendedStatsItem, cols []*model.ColumnInfo, collectors []*statistics.SampleCollector) *statistics.ExtendedStatsItem {
	switch item.Tp {
	case ast.StatsTypeCardinality, ast.StatsTypeDependency:
		return nil
	case ast.StatsTypeCorrelation:
		return h.fillExtStatsCorrVals(item, cols, collectors)
	}
	return nil
}

func (h *Handle) fillExtStatsCorrVals(item *statistics.ExtendedStatsItem, cols []*model.ColumnInfo, collectors []*statistics.SampleCollector) *statistics.ExtendedStatsItem {
	colOffsets := make([]int, 0, 2)
	for _, id := range item.ColIDs {
		for i, col := range cols {
			if col.ID == id {
				colOffsets = append(colOffsets, i)
				break
			}
		}
	}
	if len(colOffsets) != 2 {
		return nil
	}
	// samplesX and samplesY are in order of handle, i.e, their SampleItem.Ordinals are in order.
	samplesX := collectors[colOffsets[0]].Samples
	// We would modify Ordinal of samplesY, so we make a deep copy.
	samplesY := statistics.CopySampleItems(collectors[colOffsets[1]].Samples)
	sampleNum := len(samplesX)
	if sampleNum == 1 {
		item.ScalarVals = float64(1)
		return item
	}
	h.mu.Lock()
	sc := h.mu.ctx.GetSessionVars().StmtCtx
	h.mu.Unlock()
	var err error
	samplesX, err = statistics.SortSampleItems(sc, samplesX)
	if err != nil {
		return nil
	}
	samplesYInXOrder := make([]*statistics.SampleItem, sampleNum)
	for i, itemX := range samplesX {
		itemY := samplesY[itemX.Ordinal]
		itemY.Ordinal = i
		samplesYInXOrder[i] = itemY
	}
	samplesYInYOrder, err := statistics.SortSampleItems(sc, samplesYInXOrder)
	if err != nil {
		return nil
	}
	var corrXYSum float64
	for i := 1; i < sampleNum; i++ {
		corrXYSum += float64(i) * float64(samplesYInYOrder[i].Ordinal)
	}
	// X means the ordinal of the item in original sequence, Y means the oridnal of the item in the
	// sorted sequence, we know that X and Y value sets are both:
	// 0, 1, ..., sampleNum-1
	// we can simply compute sum(X) = sum(Y) =
	//    (sampleNum-1)*sampleNum / 2
	// and sum(X^2) = sum(Y^2) =
	//    (sampleNum-1)*sampleNum*(2*sampleNum-1) / 6
	// We use "Pearson correlation coefficient" to compute the order correlation of columns,
	// the formula is based on https://en.wikipedia.org/wiki/Pearson_correlation_coefficient.
	// Note that (itemsCount*corrX2Sum - corrXSum*corrXSum) would never be zero when sampleNum is larger than 1.
	itemsCount := float64(sampleNum)
	corrXSum := (itemsCount - 1) * itemsCount / 2.0
	corrX2Sum := (itemsCount - 1) * itemsCount * (2*itemsCount - 1) / 6.0
	item.ScalarVals = (itemsCount*corrXYSum - corrXSum*corrXSum) / (itemsCount*corrX2Sum - corrXSum*corrXSum)
	return item
}

// SaveExtendedStatsToStorage writes extended stats of a table into mysql.stats_extended.
func (h *Handle) SaveExtendedStatsToStorage(tableID int64, extStats *statistics.ExtendedStatsColl, isLoad bool) (err error) {
	if extStats == nil || len(extStats.Stats) == 0 {
		return nil
	}
	h.mu.Lock()
	defer h.mu.Unlock()
	ctx := context.TODO()
	exec := h.mu.ctx.(sqlexec.SQLExecutor)
	_, err = exec.Execute(ctx, "begin pessimistic")
	if err != nil {
		return errors.Trace(err)
	}
	defer func() {
		err = finishTransaction(ctx, exec, err)
	}()
	txn, err := h.mu.ctx.Txn(true)
	if err != nil {
		return errors.Trace(err)
	}
	version := txn.StartTS()
	sqls := make([]string, 0, 1+len(extStats.Stats))
	for key, item := range extStats.Stats {
		bytes, err := json.Marshal(item.ColIDs)
		if err != nil {
			return errors.Trace(err)
		}
		strColIDs := string(bytes)
		switch item.Tp {
		case ast.StatsTypeCardinality, ast.StatsTypeCorrelation:
			// If isLoad is true, it's INSERT; otherwise, it's UPDATE.
			sqls = append(sqls, fmt.Sprintf("replace into mysql.stats_extended values ('%s', '%s', %d, %d, '%s', %f, null, %d, %d)", key.StatsName, key.DB, item.Tp, tableID, strColIDs, item.ScalarVals, version, StatsStatusAnalyzed))
		case ast.StatsTypeDependency:
			sqls = append(sqls, fmt.Sprintf("replace into mysql.stats_extended values ('%s', '%s', %d, %d, '%s', null, '%s', %d, %d)", key.StatsName, key.DB, item.Tp, tableID, strColIDs, item.StringVals, version, StatsStatusAnalyzed))
		}
	}
	if !isLoad {
		sqls = append(sqls, fmt.Sprintf("UPDATE mysql.stats_meta SET version = %d WHERE table_id = %d", version, tableID))
	}
	return execSQLs(ctx, exec, sqls)
}<|MERGE_RESOLUTION|>--- conflicted
+++ resolved
@@ -264,53 +264,13 @@
 	return tbl
 }
 
-<<<<<<< HEAD
 //SetBytesLimit sets the bytes limit for this tracker. "bytesLimit <= 0" means no limit.
 func (h *Handle) SetBytesLimit(bytesLimit int64) {
 	h.statsCache.mu.Lock()
 	h.statsCache.memTracker.SetBytesLimit(bytesLimit)
 	h.statsCache.memCapacity = bytesLimit
 	h.statsCache.mu.Unlock()
-=======
-// CanRuntimePrune indicates whether tbl support runtime prune for table and first partition id.
-func (h *Handle) CanRuntimePrune(tid, p0Id int64) bool {
-	if h == nil {
-		return false
-	}
-	if tid == p0Id {
-		return false
-	}
-	statsCache := h.statsCache.Load().(statsCache)
-	_, tblExists := statsCache.tables[tid]
-	if tblExists {
-		return true
-	}
-	_, partExists := statsCache.tables[p0Id]
-	if !partExists {
-		return true
-	}
-	return false
-}
-
-func (h *Handle) updateStatsCache(newCache statsCache) {
-	h.statsCache.Lock()
-	oldCache := h.statsCache.Load().(statsCache)
-	if oldCache.version <= newCache.version {
-		h.statsCache.memTracker.Consume(newCache.memUsage - oldCache.memUsage)
-		h.statsCache.Store(newCache)
-	}
-	h.statsCache.Unlock()
-}
-
-func (sc statsCache) copy() statsCache {
-	newCache := statsCache{tables: make(map[int64]*statistics.Table, len(sc.tables)),
-		version:  sc.version,
-		memUsage: sc.memUsage}
-	for k, v := range sc.tables {
-		newCache.tables[k] = v
-	}
-	return newCache
->>>>>>> b99376b5
+
 }
 
 // CanRuntimePrune indicates whether tbl support runtime prune for table and first partition id.
