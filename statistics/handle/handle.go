// Copyright 2017 PingCAP, Inc.
//
// Licensed under the Apache License, Version 2.0 (the "License");
// you may not use this file except in compliance with the License.
// You may obtain a copy of the License at
//
//     http://www.apache.org/licenses/LICENSE-2.0
//
// Unless required by applicable law or agreed to in writing, software
// distributed under the License is distributed on an "AS IS" BASIS,
// WITHOUT WARRANTIES OR CONDITIONS OF ANY KIND, either express or implied.
// See the License for the specific language governing permissions and
// limitations under the License.

package handle

import (
	"context"
	"encoding/json"
	"fmt"
	"sort"
	"strconv"
	"sync"
	"sync/atomic"
	"time"

	"github.com/ngaut/pools"
	"github.com/pingcap/errors"
	"github.com/pingcap/failpoint"
	"github.com/pingcap/tidb/config"
	"github.com/pingcap/tidb/ddl/util"
	"github.com/pingcap/tidb/domain/infosync"
	"github.com/pingcap/tidb/infoschema"
	"github.com/pingcap/tidb/parser/ast"
	"github.com/pingcap/tidb/parser/model"
	"github.com/pingcap/tidb/parser/mysql"
	"github.com/pingcap/tidb/sessionctx"
	"github.com/pingcap/tidb/sessionctx/stmtctx"
	"github.com/pingcap/tidb/sessionctx/variable"
	"github.com/pingcap/tidb/statistics"
	"github.com/pingcap/tidb/table"
	"github.com/pingcap/tidb/types"
	"github.com/pingcap/tidb/util/chunk"
	"github.com/pingcap/tidb/util/logutil"
	"github.com/pingcap/tidb/util/mathutil"
	"github.com/pingcap/tidb/util/memory"
	"github.com/pingcap/tidb/util/sqlexec"
	"github.com/tikv/client-go/v2/oracle"
	atomic2 "go.uber.org/atomic"
	"go.uber.org/zap"
)

const (
	// TiDBGlobalStats represents the global-stats for a partitioned table.
	TiDBGlobalStats = "global"
)

// Handle can update stats info periodically.
type Handle struct {
	mu struct {
		sync.RWMutex
		ctx sessionctx.Context
		// rateMap contains the error rate delta from feedback.
		rateMap errorRateDeltaMap
		// pid2tid is the map from partition ID to table ID.
		pid2tid map[int64]int64
		// schemaVersion is the version of information schema when `pid2tid` is built.
		schemaVersion int64
	}

	// It can be read by multiple readers at the same time without acquiring lock, but it can be
	// written only after acquiring the lock.
	statsCache struct {
		sync.Mutex
		atomic.Value
		memTracker *memory.Tracker
	}

	pool sessionPool

	// ddlEventCh is a channel to notify a ddl operation has happened.
	// It is sent only by owner or the drop stats executor, and read by stats handle.
	ddlEventCh chan *util.Event
	// listHead contains all the stats collector required by session.
	listHead *SessionStatsCollector
	// globalMap contains all the delta map from collectors when we dump them to KV.
	globalMap struct {
		sync.Mutex
		data tableDeltaMap
	}
	// feedback is used to store query feedback info.
	feedback struct {
		sync.Mutex
		data *statistics.QueryFeedbackMap
	}
	// colMap contains all the column stats usage information from collectors when we dump them to KV.
	colMap struct {
		sync.Mutex
		data colStatsUsageMap
	}

	lease atomic2.Duration

	// idxUsageListHead contains all the index usage collectors required by session.
	idxUsageListHead *SessionIndexUsageCollector

	// StatsLoad is used to load stats concurrently
	StatsLoad StatsLoad

	// sysProcTracker is used to track sys process like analyze
	sysProcTracker sessionctx.SysProcTracker
	// serverIDGetter is used to get server ID for generating auto analyze ID.
	serverIDGetter func() uint64
}

func (h *Handle) withRestrictedSQLExecutor(ctx context.Context, fn func(context.Context, sqlexec.RestrictedSQLExecutor) ([]chunk.Row, []*ast.ResultField, error)) ([]chunk.Row, []*ast.ResultField, error) {
	se, err := h.pool.Get()
	if err != nil {
		return nil, nil, errors.Trace(err)
	}
	defer h.pool.Put(se)

	exec := se.(sqlexec.RestrictedSQLExecutor)
	return fn(ctx, exec)
}

func (h *Handle) execRestrictedSQL(ctx context.Context, sql string, params ...interface{}) ([]chunk.Row, []*ast.ResultField, error) {
	return h.withRestrictedSQLExecutor(ctx, func(ctx context.Context, exec sqlexec.RestrictedSQLExecutor) ([]chunk.Row, []*ast.ResultField, error) {
		return exec.ExecRestrictedSQL(ctx, []sqlexec.OptionFuncAlias{sqlexec.ExecOptionUseCurSession}, sql, params...)
	})
}

func (h *Handle) execRestrictedSQLWithStatsVer(ctx context.Context, statsVer int, procTrackID uint64, sql string, params ...interface{}) ([]chunk.Row, []*ast.ResultField, error) {
	return h.withRestrictedSQLExecutor(ctx, func(ctx context.Context, exec sqlexec.RestrictedSQLExecutor) ([]chunk.Row, []*ast.ResultField, error) {
		optFuncs := []sqlexec.OptionFuncAlias{
			execOptionForAnalyze[statsVer],
			sqlexec.GetPartitionPruneModeOption(string(h.CurrentPruneMode())),
			sqlexec.ExecOptionUseCurSession,
			sqlexec.ExecOptionWithSysProcTrack(procTrackID, h.sysProcTracker.Track, h.sysProcTracker.UnTrack),
		}
		return exec.ExecRestrictedSQL(ctx, optFuncs, sql, params...)
	})
}

func (h *Handle) execRestrictedSQLWithSnapshot(ctx context.Context, sql string, snapshot uint64, params ...interface{}) ([]chunk.Row, []*ast.ResultField, error) {
	return h.withRestrictedSQLExecutor(ctx, func(ctx context.Context, exec sqlexec.RestrictedSQLExecutor) ([]chunk.Row, []*ast.ResultField, error) {
		optFuncs := []sqlexec.OptionFuncAlias{
			sqlexec.ExecOptionWithSnapshot(snapshot),
			sqlexec.ExecOptionUseCurSession,
		}
		return exec.ExecRestrictedSQL(ctx, optFuncs, sql, params...)
	})
}

// Clear the statsCache, only for test.
func (h *Handle) Clear() {
	// TODO: Here h.mu seems to protect all the fields of Handle. Is is reasonable?
	h.mu.Lock()
	h.statsCache.Lock()
	h.statsCache.Store(newStatsCache(variable.StatsCacheMemQuota.Load()))
	h.statsCache.memTracker = memory.NewTracker(memory.LabelForStatsCache, -1)
	h.statsCache.Unlock()
	for len(h.ddlEventCh) > 0 {
		<-h.ddlEventCh
	}
	h.feedback.Lock()
	h.feedback.data = statistics.NewQueryFeedbackMap()
	h.feedback.Unlock()
	h.mu.ctx.GetSessionVars().InitChunkSize = 1
	h.mu.ctx.GetSessionVars().MaxChunkSize = 1
	h.mu.ctx.GetSessionVars().EnableChunkRPC = false
	h.mu.ctx.GetSessionVars().SetProjectionConcurrency(0)
	h.listHead = &SessionStatsCollector{mapper: make(tableDeltaMap), rateMap: make(errorRateDeltaMap)}
	h.globalMap.Lock()
	h.globalMap.data = make(tableDeltaMap)
	h.globalMap.Unlock()
	h.colMap.Lock()
	h.colMap.data = make(colStatsUsageMap)
	h.colMap.Unlock()
	h.mu.rateMap = make(errorRateDeltaMap)
	h.mu.Unlock()
}

type sessionPool interface {
	Get() (pools.Resource, error)
	Put(pools.Resource)
}

// NewHandle creates a Handle for update stats.
func NewHandle(ctx sessionctx.Context, lease time.Duration, pool sessionPool, tracker sessionctx.SysProcTracker, serverIDGetter func() uint64) (*Handle, error) {
	cfg := config.GetGlobalConfig()
	handle := &Handle{
		ddlEventCh:       make(chan *util.Event, 100),
		listHead:         &SessionStatsCollector{mapper: make(tableDeltaMap), rateMap: make(errorRateDeltaMap)},
		idxUsageListHead: &SessionIndexUsageCollector{mapper: make(indexUsageMap)},
		pool:             pool,
		sysProcTracker:   tracker,
		serverIDGetter:   serverIDGetter,
	}
	handle.lease.Store(lease)
	handle.statsCache.memTracker = memory.NewTracker(memory.LabelForStatsCache, -1)
	handle.mu.ctx = ctx
	handle.mu.rateMap = make(errorRateDeltaMap)
	handle.statsCache.Store(newStatsCache(variable.StatsCacheMemQuota.Load()))
	handle.globalMap.data = make(tableDeltaMap)
	handle.feedback.data = statistics.NewQueryFeedbackMap()
	handle.colMap.data = make(colStatsUsageMap)
	handle.StatsLoad.SubCtxs = make([]sessionctx.Context, cfg.Performance.StatsLoadConcurrency)
	handle.StatsLoad.NeededColumnsCh = make(chan *NeededColumnTask, cfg.Performance.StatsLoadQueueSize)
	handle.StatsLoad.TimeoutColumnsCh = make(chan *NeededColumnTask, cfg.Performance.StatsLoadQueueSize)
	handle.StatsLoad.WorkingColMap = map[model.TableColumnID][]chan model.TableColumnID{}
	err := handle.RefreshVars()
	if err != nil {
		return nil, err
	}
	return handle, nil
}

// Lease returns the stats lease.
func (h *Handle) Lease() time.Duration {
	return h.lease.Load()
}

// SetLease sets the stats lease.
func (h *Handle) SetLease(lease time.Duration) {
	h.lease.Store(lease)
}

// GetQueryFeedback gets the query feedback. It is only used in test.
func (h *Handle) GetQueryFeedback() *statistics.QueryFeedbackMap {
	h.feedback.Lock()
	defer func() {
		h.feedback.data = statistics.NewQueryFeedbackMap()
		h.feedback.Unlock()
	}()
	return h.feedback.data
}

// DurationToTS converts duration to timestamp.
func DurationToTS(d time.Duration) uint64 {
	return oracle.ComposeTS(d.Nanoseconds()/int64(time.Millisecond), 0)
}

// Update reads stats meta from store and updates the stats map.
func (h *Handle) Update(is infoschema.InfoSchema, opts ...TableStatsOpt) error {
	oldCache := h.statsCache.Load().(statsCache)
	lastVersion := oldCache.version
	// We need this because for two tables, the smaller version may write later than the one with larger version.
	// Consider the case that there are two tables A and B, their version and commit time is (A0, A1) and (B0, B1),
	// and A0 < B0 < B1 < A1. We will first read the stats of B, and update the lastVersion to B0, but we cannot read
	// the table stats of A0 if we read stats that greater than lastVersion which is B0.
	// We can read the stats if the diff between commit time and version is less than three lease.
	offset := DurationToTS(3 * h.Lease())
	if oldCache.version >= offset {
		lastVersion = lastVersion - offset
	} else {
		lastVersion = 0
	}
	ctx := context.Background()
	rows, _, err := h.execRestrictedSQL(ctx, "SELECT version, table_id, modify_count, count from mysql.stats_meta where version > %? order by version", lastVersion)
	if err != nil {
		return errors.Trace(err)
	}

	tables := make([]*statistics.Table, 0, len(rows))
	deletedTableIDs := make([]int64, 0, len(rows))
	for _, row := range rows {
		version := row.GetUint64(0)
		physicalID := row.GetInt64(1)
		modifyCount := row.GetInt64(2)
		count := row.GetInt64(3)
		lastVersion = version
		h.mu.Lock()
		table, ok := h.getTableByPhysicalID(is, physicalID)
		h.mu.Unlock()
		if !ok {
			logutil.BgLogger().Debug("unknown physical ID in stats meta table, maybe it has been dropped", zap.Int64("ID", physicalID))
			deletedTableIDs = append(deletedTableIDs, physicalID)
			continue
		}
		tableInfo := table.Meta()
		if oldTbl, ok := oldCache.Get(physicalID); ok && oldTbl.Version >= version && tableInfo.UpdateTS == oldTbl.TblInfoUpdateTS {
			continue
		}
		tbl, err := h.TableStatsFromStorage(tableInfo, physicalID, false, 0)
		// Error is not nil may mean that there are some ddl changes on this table, we will not update it.
		if err != nil {
			logutil.BgLogger().Error("[stats] error occurred when read table stats", zap.String("table", tableInfo.Name.O), zap.Error(err))
			continue
		}
		if tbl == nil {
			deletedTableIDs = append(deletedTableIDs, physicalID)
			continue
		}
		tbl.Version = version
		tbl.Count = count
		tbl.ModifyCount = modifyCount
		tbl.Name = getFullTableName(is, tableInfo)
		tbl.TblInfoUpdateTS = tableInfo.UpdateTS
		tables = append(tables, tbl)
	}
	h.updateStatsCache(oldCache.update(tables, deletedTableIDs, lastVersion, opts...))
	return nil
}

// UpdateSessionVar updates the necessary session variables for the stats reader.
func (h *Handle) UpdateSessionVar() error {
	h.mu.Lock()
	defer h.mu.Unlock()
	verInString, err := h.mu.ctx.GetSessionVars().GlobalVarsAccessor.GetGlobalSysVar(variable.TiDBAnalyzeVersion)
	if err != nil {
		return err
	}
	ver, err := strconv.ParseInt(verInString, 10, 64)
	if err != nil {
		return err
	}
	h.mu.ctx.GetSessionVars().AnalyzeVersion = int(ver)
	return err
}

// GlobalStats is used to store the statistics contained in the global-level stats
// which is generated by the merge of partition-level stats.
// It will both store the column stats and index stats.
// In the column statistics, the variable `num` is equal to the number of columns in the partition table.
// In the index statistics, the variable `num` is always equal to one.
type GlobalStats struct {
	Num   int
	Count int64
	Hg    []*statistics.Histogram
	Cms   []*statistics.CMSketch
	TopN  []*statistics.TopN
	Fms   []*statistics.FMSketch
}

// MergePartitionStats2GlobalStatsByTableID merge the partition-level stats to global-level stats based on the tableID.
func (h *Handle) MergePartitionStats2GlobalStatsByTableID(sc sessionctx.Context, opts map[ast.AnalyzeOptionType]uint64, is infoschema.InfoSchema, physicalID int64, isIndex int, histIDs []int64) (globalStats *GlobalStats, err error) {
	// get the partition table IDs
	h.mu.Lock()
	globalTable, ok := h.getTableByPhysicalID(is, physicalID)
	h.mu.Unlock()
	if !ok {
		err = errors.Errorf("unknown physical ID %d in stats meta table, maybe it has been dropped", physicalID)
		return
	}
	globalTableInfo := globalTable.Meta()
	return h.mergePartitionStats2GlobalStats(sc, opts, is, globalTableInfo, isIndex, histIDs)
}

// MergePartitionStats2GlobalStatsByTableID merge the partition-level stats to global-level stats based on the tableInfo.
func (h *Handle) mergePartitionStats2GlobalStats(sc sessionctx.Context, opts map[ast.AnalyzeOptionType]uint64, is infoschema.InfoSchema, globalTableInfo *model.TableInfo, isIndex int, histIDs []int64) (globalStats *GlobalStats, err error) {
	partitionNum := len(globalTableInfo.Partition.Definitions)
	partitionIDs := make([]int64, 0, partitionNum)
	for i := 0; i < partitionNum; i++ {
		partitionIDs = append(partitionIDs, globalTableInfo.Partition.Definitions[i].ID)
	}

	// initialized the globalStats
	globalStats = new(GlobalStats)
	if len(histIDs) == 0 {
		for _, col := range globalTableInfo.Columns {
			// The virtual generated column stats can not be merged to the global stats.
			if col.IsGenerated() && !col.GeneratedStored {
				continue
			}
			histIDs = append(histIDs, col.ID)
		}
	}
	globalStats.Num = len(histIDs)
	globalStats.Count = 0
	globalStats.Hg = make([]*statistics.Histogram, globalStats.Num)
	globalStats.Cms = make([]*statistics.CMSketch, globalStats.Num)
	globalStats.TopN = make([]*statistics.TopN, globalStats.Num)
	globalStats.Fms = make([]*statistics.FMSketch, globalStats.Num)

	// The first dimension of slice is means the number of column or index stats in the globalStats.
	// The second dimension of slice is means the number of partition tables.
	// Because all topN and histograms need to be collected before they can be merged.
	// So we should store all of the partition-level stats first, and merge them together.
	allHg := make([][]*statistics.Histogram, globalStats.Num)
	allCms := make([][]*statistics.CMSketch, globalStats.Num)
	allTopN := make([][]*statistics.TopN, globalStats.Num)
	allFms := make([][]*statistics.FMSketch, globalStats.Num)
	for i := 0; i < globalStats.Num; i++ {
		allHg[i] = make([]*statistics.Histogram, 0, partitionNum)
		allCms[i] = make([]*statistics.CMSketch, 0, partitionNum)
		allTopN[i] = make([]*statistics.TopN, 0, partitionNum)
		allFms[i] = make([]*statistics.FMSketch, 0, partitionNum)
	}

	for _, partitionID := range partitionIDs {
		h.mu.Lock()
		partitionTable, ok := h.getTableByPhysicalID(is, partitionID)
		h.mu.Unlock()
		if !ok {
			err = errors.Errorf("unknown physical ID %d in stats meta table, maybe it has been dropped", partitionID)
			return
		}
		tableInfo := partitionTable.Meta()
		var partitionStats *statistics.Table
		partitionStats, err = h.TableStatsFromStorage(tableInfo, partitionID, true, 0)
		if err != nil {
			return
		}
		// if the err == nil && partitionStats == nil, it means we lack the partition-level stats which the physicalID is equal to partitionID.
		if partitionStats == nil {
			var errMsg string
			if isIndex == 0 {
				errMsg = fmt.Sprintf("`%s`", tableInfo.Name.L)
			} else {
				indexName := ""
				for _, idx := range tableInfo.Indices {
					if idx.ID == histIDs[0] {
						indexName = idx.Name.L
					}
				}
				errMsg = fmt.Sprintf("`%s` index: `%s`", tableInfo.Name.L, indexName)
			}
			err = types.ErrPartitionStatsMissing.GenWithStackByArgs(errMsg)
			return
		}
		for i := 0; i < globalStats.Num; i++ {
			count, hg, cms, topN, fms := partitionStats.GetStatsInfo(histIDs[i], isIndex == 1)
			if i == 0 {
				// In a partition, we will only update globalStats.Count once
				globalStats.Count += count
			}
			allHg[i] = append(allHg[i], hg)
			allCms[i] = append(allCms[i], cms)
			allTopN[i] = append(allTopN[i], topN)
			allFms[i] = append(allFms[i], fms)
		}
	}

	// After collect all of the statistics from the partition-level stats,
	// we should merge them together.
	for i := 0; i < globalStats.Num; i++ {
		// Merge CMSketch
		globalStats.Cms[i] = allCms[i][0].Copy()
		for j := 1; j < partitionNum; j++ {
			err = globalStats.Cms[i].MergeCMSketch(allCms[i][j])
			if err != nil {
				return
			}
		}

		// Merge topN. We need to merge TopN before merging the histogram.
		// Because after merging TopN, some numbers will be left.
		// These remaining topN numbers will be used as a separate bucket for later histogram merging.
		var popedTopN []statistics.TopNMeta
		globalStats.TopN[i], popedTopN, allHg[i], err = statistics.MergePartTopN2GlobalTopN(sc.GetSessionVars().StmtCtx, sc.GetSessionVars().AnalyzeVersion, allTopN[i], uint32(opts[ast.AnalyzeOptNumTopN]), allHg[i], isIndex == 1)
		if err != nil {
			return
		}

		// Merge histogram
		globalStats.Hg[i], err = statistics.MergePartitionHist2GlobalHist(sc.GetSessionVars().StmtCtx, allHg[i], popedTopN, int64(opts[ast.AnalyzeOptNumBuckets]), isIndex == 1)
		if err != nil {
			return
		}

		// NOTICE: after merging bucket NDVs have the trend to be underestimated, so for safe we don't use them.
		for j := range globalStats.Hg[i].Buckets {
			globalStats.Hg[i].Buckets[j].NDV = 0
		}

		// Update NDV of global-level stats
		globalStats.Fms[i] = allFms[i][0].Copy()
		for j := 1; j < partitionNum; j++ {
			globalStats.Fms[i].MergeFMSketch(allFms[i][j])
		}

		// update the NDV
		globalStatsNDV := globalStats.Fms[i].NDV()
		if globalStatsNDV > globalStats.Count {
			globalStatsNDV = globalStats.Count
		}
		globalStats.Hg[i].NDV = globalStatsNDV
	}
	return
}

func (h *Handle) getTableByPhysicalID(is infoschema.InfoSchema, physicalID int64) (table.Table, bool) {
	if is.SchemaMetaVersion() != h.mu.schemaVersion {
		h.mu.schemaVersion = is.SchemaMetaVersion()
		h.mu.pid2tid = buildPartitionID2TableID(is)
	}
	if id, ok := h.mu.pid2tid[physicalID]; ok {
		return is.TableByID(id)
	}
	return is.TableByID(physicalID)
}

func buildPartitionID2TableID(is infoschema.InfoSchema) map[int64]int64 {
	mapper := make(map[int64]int64)
	for _, db := range is.AllSchemas() {
		tbls := db.Tables
		for _, tbl := range tbls {
			pi := tbl.GetPartitionInfo()
			if pi == nil {
				continue
			}
			for _, def := range pi.Definitions {
				mapper[def.ID] = tbl.ID
			}
		}
	}
	return mapper
}

// GetMemConsumed returns the mem size of statscache consumed
func (h *Handle) GetMemConsumed() (size int64) {
	size = h.statsCache.memTracker.BytesConsumed()
	return
}

// GetTableStats retrieves the statistics table from cache, and the cache will be updated by a goroutine.
func (h *Handle) GetTableStats(tblInfo *model.TableInfo, opts ...TableStatsOpt) *statistics.Table {
	return h.GetPartitionStats(tblInfo, tblInfo.ID, opts...)
}

// GetPartitionStats retrieves the partition stats from cache.
func (h *Handle) GetPartitionStats(tblInfo *model.TableInfo, pid int64, opts ...TableStatsOpt) *statistics.Table {
	statsCache := h.statsCache.Load().(statsCache)
	var tbl *statistics.Table
	var ok bool
	option := &tableStatsOption{}
	for _, opt := range opts {
		opt(option)
	}
	if option.byQuery {
		tbl, ok = statsCache.GetByQuery(pid)
	} else {
		tbl, ok = statsCache.Get(pid)
	}
	if !ok {
		tbl = statistics.PseudoTable(tblInfo)
		tbl.PhysicalID = pid
		h.updateStatsCache(statsCache.update([]*statistics.Table{tbl}, nil, statsCache.version))
		return tbl
	}
	return tbl
}

// updateStatsCache overrides the global statsCache with a new one, it may fail
// if the global statsCache has been modified by others already.
// Callers should add retry loop if necessary.
func (h *Handle) updateStatsCache(newCache statsCache) (updated bool) {
	h.statsCache.Lock()
	oldCache := h.statsCache.Load().(statsCache)
	if oldCache.version < newCache.version || (oldCache.version == newCache.version && oldCache.minorVersion < newCache.minorVersion) {
		h.statsCache.memTracker.Consume(newCache.Cost() - oldCache.Cost())
		h.statsCache.Store(newCache)
		updated = true
	}
	h.statsCache.Unlock()
	return
}

// LoadNeededHistograms will load histograms for those needed columns.
func (h *Handle) LoadNeededHistograms() (err error) {
	cols := statistics.HistogramNeededColumns.AllCols()
	reader, err := h.getGlobalStatsReader(0)
	if err != nil {
		return err
	}

	defer func() {
		err1 := h.releaseGlobalStatsReader(reader)
		if err1 != nil && err == nil {
			err = err1
		}
	}()

	for _, col := range cols {
		oldCache := h.statsCache.Load().(statsCache)
		tbl, ok := oldCache.Get(col.TableID)
		if !ok {
			continue
		}
		c, ok := tbl.Columns[col.ColumnID]
		if !ok || c.IsLoaded() {
			statistics.HistogramNeededColumns.Delete(col)
			continue
		}
		hg, err := h.histogramFromStorage(reader, col.TableID, c.ID, &c.Info.FieldType, c.Histogram.NDV, 0, c.LastUpdateVersion, c.NullCount, c.TotColSize, c.Correlation)
		if err != nil {
			return errors.Trace(err)
		}
		cms, topN, err := h.cmSketchAndTopNFromStorage(reader, col.TableID, 0, col.ColumnID)
		if err != nil {
			return errors.Trace(err)
		}
		fms, err := h.fmSketchFromStorage(reader, col.TableID, 0, col.ColumnID)
		if err != nil {
			return errors.Trace(err)
		}
		rows, _, err := reader.read("select stats_ver from mysql.stats_histograms where is_index = 0 and table_id = %? and hist_id = %?", col.TableID, col.ColumnID)
		if err != nil {
			return errors.Trace(err)
		}
		if len(rows) == 0 {
			logutil.BgLogger().Error("fail to get stats version for this histogram", zap.Int64("table_id", col.TableID), zap.Int64("hist_id", col.ColumnID))
		}
		colHist := &statistics.Column{
			PhysicalID: col.TableID,
			Histogram:  *hg,
			Info:       c.Info,
			CMSketch:   cms,
			TopN:       topN,
			FMSketch:   fms,
			IsHandle:   c.IsHandle,
			StatsVer:   rows[0].GetInt64(0),
			Loaded:     true,
		}
		// Column.Count is calculated by Column.TotalRowCount(). Hence we don't set Column.Count when initializing colHist.
		colHist.Count = int64(colHist.TotalRowCount())
		// Reload the latest stats cache, otherwise the `updateStatsCache` may fail with high probability, because functions
		// like `GetPartitionStats` called in `fmSketchFromStorage` would have modified the stats cache already.
		oldCache = h.statsCache.Load().(statsCache)
		tbl, ok = oldCache.Get(col.TableID)
		if !ok {
			continue
		}
		tbl = tbl.Copy()
		tbl.Columns[c.ID] = colHist
		if h.updateStatsCache(oldCache.update([]*statistics.Table{tbl}, nil, oldCache.version)) {
			statistics.HistogramNeededColumns.Delete(col)
		}
	}
	return nil
}

// LastUpdateVersion gets the last update version.
func (h *Handle) LastUpdateVersion() uint64 {
	return h.statsCache.Load().(statsCache).version
}

// SetLastUpdateVersion sets the last update version.
func (h *Handle) SetLastUpdateVersion(version uint64) {
	statsCache := h.statsCache.Load().(statsCache)
	h.updateStatsCache(statsCache.update(nil, nil, version))
}

// FlushStats flushes the cached stats update into store.
func (h *Handle) FlushStats() {
	for len(h.ddlEventCh) > 0 {
		e := <-h.ddlEventCh
		if err := h.HandleDDLEvent(e); err != nil {
			logutil.BgLogger().Error("[stats] handle ddl event fail", zap.Error(err))
		}
	}
	if err := h.DumpStatsDeltaToKV(DumpAll); err != nil {
		logutil.BgLogger().Error("[stats] dump stats delta fail", zap.Error(err))
	}
	if err := h.DumpStatsFeedbackToKV(); err != nil {
		logutil.BgLogger().Error("[stats] dump stats feedback fail", zap.Error(err))
	}
}

func (h *Handle) cmSketchAndTopNFromStorage(reader *statsReader, tblID int64, isIndex, histID int64) (_ *statistics.CMSketch, _ *statistics.TopN, err error) {
	topNRows, _, err := reader.read("select HIGH_PRIORITY value, count from mysql.stats_top_n where table_id = %? and is_index = %? and hist_id = %?", tblID, isIndex, histID)
	if err != nil {
		return nil, nil, err
	}
	rows, _, err := reader.read("select cm_sketch from mysql.stats_histograms where table_id = %? and is_index = %? and hist_id = %?", tblID, isIndex, histID)
	if err != nil {
		return nil, nil, err
	}
	if len(rows) == 0 {
		return statistics.DecodeCMSketchAndTopN(nil, topNRows)
	}
	return statistics.DecodeCMSketchAndTopN(rows[0].GetBytes(0), topNRows)
}

func (h *Handle) fmSketchFromStorage(reader *statsReader, tblID int64, isIndex, histID int64) (_ *statistics.FMSketch, err error) {
	rows, _, err := reader.read("select value from mysql.stats_fm_sketch where table_id = %? and is_index = %? and hist_id = %?", tblID, isIndex, histID)
	if err != nil || len(rows) == 0 {
		return nil, err
	}
	return statistics.DecodeFMSketch(rows[0].GetBytes(0))
}

func (h *Handle) indexStatsFromStorage(reader *statsReader, row chunk.Row, table *statistics.Table, tableInfo *model.TableInfo) error {
	histID := row.GetInt64(2)
	distinct := row.GetInt64(3)
	histVer := row.GetUint64(4)
	nullCount := row.GetInt64(5)
	idx := table.Indices[histID]
	errorRate := statistics.ErrorRate{}
	flag := row.GetInt64(8)
	lastAnalyzePos := row.GetDatum(10, types.NewFieldType(mysql.TypeBlob))
	if statistics.IsAnalyzed(flag) && !reader.isHistory() {
		h.mu.rateMap.clear(table.PhysicalID, histID, true)
	} else if idx != nil {
		errorRate = idx.ErrorRate
	}
	for _, idxInfo := range tableInfo.Indices {
		if histID != idxInfo.ID {
			continue
		}
		if idx == nil || idx.LastUpdateVersion < histVer {
			hg, err := h.histogramFromStorage(reader, table.PhysicalID, histID, types.NewFieldType(mysql.TypeBlob), distinct, 1, histVer, nullCount, 0, 0)
			if err != nil {
				return errors.Trace(err)
			}
			cms, topN, err := h.cmSketchAndTopNFromStorage(reader, table.PhysicalID, 1, idxInfo.ID)
			if err != nil {
				return errors.Trace(err)
			}
			fmSketch, err := h.fmSketchFromStorage(reader, table.PhysicalID, 1, histID)
			if err != nil {
				return errors.Trace(err)
			}
			idx = &statistics.Index{Histogram: *hg, CMSketch: cms, TopN: topN, FMSketch: fmSketch, Info: idxInfo, ErrorRate: errorRate, StatsVer: row.GetInt64(7), Flag: flag}
			lastAnalyzePos.Copy(&idx.LastAnalyzePos)
		}
		break
	}
	if idx != nil {
		table.Indices[histID] = idx
	} else {
		logutil.BgLogger().Debug("we cannot find index id in table info. It may be deleted.", zap.Int64("indexID", histID), zap.String("table", tableInfo.Name.O))
	}
	return nil
}

func (h *Handle) columnStatsFromStorage(reader *statsReader, row chunk.Row, table *statistics.Table, tableInfo *model.TableInfo, loadAll bool) error {
	histID := row.GetInt64(2)
	distinct := row.GetInt64(3)
	histVer := row.GetUint64(4)
	nullCount := row.GetInt64(5)
	totColSize := row.GetInt64(6)
	statsVer := row.GetInt64(7)
	correlation := row.GetFloat64(9)
	lastAnalyzePos := row.GetDatum(10, types.NewFieldType(mysql.TypeBlob))
	fmSketch, err := h.fmSketchFromStorage(reader, table.PhysicalID, 0, histID)
	if err != nil {
		return errors.Trace(err)
	}
	col := table.Columns[histID]
	errorRate := statistics.ErrorRate{}
	flag := row.GetInt64(8)
	if statistics.IsAnalyzed(flag) && !reader.isHistory() {
		h.mu.rateMap.clear(table.PhysicalID, histID, false)
	} else if col != nil {
		errorRate = col.ErrorRate
	}
	for _, colInfo := range tableInfo.Columns {
		if histID != colInfo.ID {
			continue
		}
		isHandle := tableInfo.PKIsHandle && mysql.HasPriKeyFlag(colInfo.GetFlag())
		// We will not load buckets if:
		// 1. Lease > 0, and:
		// 2. this column is not handle, and:
		// 3. the column doesn't has buckets before, and:
		// 4. loadAll is false.
		notNeedLoad := h.Lease() > 0 &&
			!isHandle &&
			(col == nil || !col.IsLoaded() && col.LastUpdateVersion < histVer) &&
			!loadAll
		if notNeedLoad {
			count, err := h.columnCountFromStorage(reader, table.PhysicalID, histID, statsVer)
			if err != nil {
				return errors.Trace(err)
			}
			col = &statistics.Column{
				PhysicalID: table.PhysicalID,
				Histogram:  *statistics.NewHistogram(histID, distinct, nullCount, histVer, &colInfo.FieldType, 0, totColSize),
				FMSketch:   fmSketch,
				Info:       colInfo,
				Count:      count + nullCount,
				ErrorRate:  errorRate,
				IsHandle:   tableInfo.PKIsHandle && mysql.HasPriKeyFlag(colInfo.GetFlag()),
				Flag:       flag,
				StatsVer:   statsVer,
			}
			lastAnalyzePos.Copy(&col.LastAnalyzePos)
			col.Histogram.Correlation = correlation
			break
		}
		if col == nil || col.LastUpdateVersion < histVer || loadAll {
			hg, err := h.histogramFromStorage(reader, table.PhysicalID, histID, &colInfo.FieldType, distinct, 0, histVer, nullCount, totColSize, correlation)
			if err != nil {
				return errors.Trace(err)
			}
			cms, topN, err := h.cmSketchAndTopNFromStorage(reader, table.PhysicalID, 0, colInfo.ID)
			if err != nil {
				return errors.Trace(err)
			}
			col = &statistics.Column{
				PhysicalID: table.PhysicalID,
				Histogram:  *hg,
				Info:       colInfo,
				CMSketch:   cms,
				TopN:       topN,
				FMSketch:   fmSketch,
				ErrorRate:  errorRate,
				IsHandle:   tableInfo.PKIsHandle && mysql.HasPriKeyFlag(colInfo.GetFlag()),
				Flag:       flag,
				StatsVer:   statsVer,
				Loaded:     true,
			}
			// Column.Count is calculated by Column.TotalRowCount(). Hence we don't set Column.Count when initializing col.
			col.Count = int64(col.TotalRowCount())
			lastAnalyzePos.Copy(&col.LastAnalyzePos)
			break
		}
		if col.TotColSize != totColSize {
			newCol := *col
			newCol.TotColSize = totColSize
			col = &newCol
		}
		break
	}
	if col != nil {
		table.Columns[col.ID] = col
	} else {
		// If we didn't find a Column or Index in tableInfo, we won't load the histogram for it.
		// But don't worry, next lease the ddl will be updated, and we will load a same table for two times to
		// avoid error.
		logutil.BgLogger().Debug("we cannot find column in table info now. It may be deleted", zap.Int64("colID", histID), zap.String("table", tableInfo.Name.O))
	}
	return nil
}

// TableStatsFromStorage loads table stats info from storage.
func (h *Handle) TableStatsFromStorage(tableInfo *model.TableInfo, physicalID int64, loadAll bool, snapshot uint64) (_ *statistics.Table, err error) {
	reader, err := h.getGlobalStatsReader(snapshot)
	if err != nil {
		return nil, err
	}
	defer func() {
		err1 := h.releaseGlobalStatsReader(reader)
		if err == nil && err1 != nil {
			err = err1
		}
	}()
	table, ok := h.statsCache.Load().(statsCache).Get(physicalID)
	// If table stats is pseudo, we also need to copy it, since we will use the column stats when
	// the average error rate of it is small.
	if !ok || snapshot > 0 {
		histColl := statistics.HistColl{
			PhysicalID:     physicalID,
			HavePhysicalID: true,
			Columns:        make(map[int64]*statistics.Column, len(tableInfo.Columns)),
			Indices:        make(map[int64]*statistics.Index, len(tableInfo.Indices)),
		}
		table = &statistics.Table{
			HistColl: histColl,
		}
	} else {
		// We copy it before writing to avoid race.
		table = table.Copy()
	}
	table.Pseudo = false

	rows, _, err := reader.read("select modify_count, count from mysql.stats_meta where table_id = %?", physicalID)
	if err != nil || len(rows) == 0 {
		return nil, err
	}
	table.ModifyCount = rows[0].GetInt64(0)
	table.Count = rows[0].GetInt64(1)

	rows, _, err = reader.read("select table_id, is_index, hist_id, distinct_count, version, null_count, tot_col_size, stats_ver, flag, correlation, last_analyze_pos from mysql.stats_histograms where table_id = %?", physicalID)
	// Check deleted table.
	if err != nil || len(rows) == 0 {
		return nil, nil
	}
	for _, row := range rows {
		if row.GetInt64(1) > 0 {
			err = h.indexStatsFromStorage(reader, row, table, tableInfo)
		} else {
			err = h.columnStatsFromStorage(reader, row, table, tableInfo, loadAll)
		}
		if err != nil {
			return nil, err
		}
	}
	return h.extendedStatsFromStorage(reader, table, physicalID, loadAll)
}

func (h *Handle) extendedStatsFromStorage(reader *statsReader, table *statistics.Table, physicalID int64, loadAll bool) (*statistics.Table, error) {
	failpoint.Inject("injectExtStatsLoadErr", func() {
		failpoint.Return(nil, errors.New("gofail extendedStatsFromStorage error"))
	})
	lastVersion := uint64(0)
	if table.ExtendedStats != nil && !loadAll {
		lastVersion = table.ExtendedStats.LastUpdateVersion
	} else {
		table.ExtendedStats = statistics.NewExtendedStatsColl()
	}
	rows, _, err := reader.read("select name, status, type, column_ids, stats, version from mysql.stats_extended where table_id = %? and status in (%?, %?, %?) and version > %?", physicalID, StatsStatusInited, StatsStatusAnalyzed, StatsStatusDeleted, lastVersion)
	if err != nil || len(rows) == 0 {
		return table, nil
	}
	for _, row := range rows {
		lastVersion = mathutil.Max(lastVersion, row.GetUint64(5))
		name := row.GetString(0)
		status := uint8(row.GetInt64(1))
		if status == StatsStatusDeleted || status == StatsStatusInited {
			delete(table.ExtendedStats.Stats, name)
		} else {
			item := &statistics.ExtendedStatsItem{
				Tp: uint8(row.GetInt64(2)),
			}
			colIDs := row.GetString(3)
			err := json.Unmarshal([]byte(colIDs), &item.ColIDs)
			if err != nil {
				logutil.BgLogger().Error("[stats] decode column IDs failed", zap.String("column_ids", colIDs), zap.Error(err))
				return nil, err
			}
			statsStr := row.GetString(4)
			if item.Tp == ast.StatsTypeCardinality || item.Tp == ast.StatsTypeCorrelation {
				if statsStr != "" {
					item.ScalarVals, err = strconv.ParseFloat(statsStr, 64)
					if err != nil {
						logutil.BgLogger().Error("[stats] parse scalar stats failed", zap.String("stats", statsStr), zap.Error(err))
						return nil, err
					}
				}
			} else {
				item.StringVals = statsStr
			}
			table.ExtendedStats.Stats[name] = item
		}
	}
	table.ExtendedStats.LastUpdateVersion = lastVersion
	return table, nil
}

// StatsMetaCountAndModifyCount reads count and modify_count for the given table from mysql.stats_meta.
func (h *Handle) StatsMetaCountAndModifyCount(tableID int64) (int64, int64, error) {
	reader, err := h.getGlobalStatsReader(0)
	if err != nil {
		return 0, 0, err
	}
	defer func() {
		err1 := h.releaseGlobalStatsReader(reader)
		if err1 != nil && err == nil {
			err = err1
		}
	}()
	rows, _, err := reader.read("select count, modify_count from mysql.stats_meta where table_id = %?", tableID)
	if err != nil {
		return 0, 0, err
	}
	if len(rows) == 0 {
		return 0, 0, nil
	}
	count := int64(rows[0].GetUint64(0))
	modifyCount := rows[0].GetInt64(1)
	return count, modifyCount, nil
}

// SaveTableStatsToStorage saves the stats of a table to storage.
func (h *Handle) SaveTableStatsToStorage(results *statistics.AnalyzeResults, needDumpFMS bool) (err error) {
	tableID := results.TableID.GetStatisticsID()
	statsVer := uint64(0)
	defer func() {
		if err == nil && statsVer != 0 {
			err = h.recordHistoricalStatsMeta(tableID, statsVer)
		}
	}()
	h.mu.Lock()
	defer h.mu.Unlock()
	ctx := context.TODO()
	exec := h.mu.ctx.(sqlexec.SQLExecutor)
	_, err = exec.ExecuteInternal(ctx, "begin pessimistic")
	if err != nil {
		return err
	}
	defer func() {
		err = finishTransaction(context.Background(), exec, err)
	}()
	txn, err := h.mu.ctx.Txn(true)
	if err != nil {
		return err
	}
	version := txn.StartTS()
	// 1. Save mysql.stats_meta.
	var rs sqlexec.RecordSet
	// Lock this row to prevent writing of concurrent analyze.
	rs, err = exec.ExecuteInternal(ctx, "select snapshot, count, modify_count from mysql.stats_meta where table_id = %? for update", tableID)
	if err != nil {
		return err
	}
	var rows []chunk.Row
	rows, err = sqlexec.DrainRecordSet(ctx, rs, h.mu.ctx.GetSessionVars().MaxChunkSize)
	if err != nil {
		return err
	}
	var curCnt, curModifyCnt int64
	if len(rows) > 0 {
		snapshot := rows[0].GetUint64(0)
		// A newer version analyze result has been written, so skip this writing.
		if snapshot >= results.Snapshot && results.StatsVer == statistics.Version2 {
			return nil
		}
		curCnt = int64(rows[0].GetUint64(1))
		curModifyCnt = rows[0].GetInt64(2)
	}
	if len(rows) == 0 || results.StatsVer != statistics.Version2 {
		if _, err = exec.ExecuteInternal(ctx, "replace into mysql.stats_meta (version, table_id, count, snapshot) values (%?, %?, %?, %?)", version, tableID, results.Count, results.Snapshot); err != nil {
			return err
		}
		statsVer = version
	} else {
		modifyCnt := curModifyCnt - results.BaseModifyCnt
		if modifyCnt < 0 {
			modifyCnt = 0
		}
		cnt := curCnt + results.Count - results.BaseCount
		if cnt < 0 {
			cnt = 0
		}
		if _, err = exec.ExecuteInternal(ctx, "update mysql.stats_meta set version=%?, modify_count=%?, count=%?, snapshot=%? where table_id=%?", version, modifyCnt, cnt, results.Snapshot, tableID); err != nil {
			return err
		}
		statsVer = version
	}
	// 2. Save histograms.
	for _, result := range results.Ars {
		for i, hg := range result.Hist {
			// It's normal virtual column, skip it.
			if hg == nil {
				continue
			}
			var cms *statistics.CMSketch
			if results.StatsVer != statistics.Version2 {
				cms = result.Cms[i]
			}
			cmSketch, err := statistics.EncodeCMSketchWithoutTopN(cms)
			if err != nil {
				return err
			}
			fmSketch, err := statistics.EncodeFMSketch(result.Fms[i])
			if err != nil {
				return err
			}
			// Delete outdated data
			if _, err = exec.ExecuteInternal(ctx, "delete from mysql.stats_top_n where table_id = %? and is_index = %? and hist_id = %?", tableID, result.IsIndex, hg.ID); err != nil {
				return err
			}
			if topN := result.TopNs[i]; topN != nil {
				for _, meta := range topN.TopN {
					if _, err = exec.ExecuteInternal(ctx, "insert into mysql.stats_top_n (table_id, is_index, hist_id, value, count) values (%?, %?, %?, %?, %?)", tableID, result.IsIndex, hg.ID, meta.Encoded, meta.Count); err != nil {
						return err
					}
				}
			}
			if _, err := exec.ExecuteInternal(ctx, "delete from mysql.stats_fm_sketch where table_id = %? and is_index = %? and hist_id = %?", tableID, result.IsIndex, hg.ID); err != nil {
				return err
			}
			if fmSketch != nil && needDumpFMS {
				if _, err = exec.ExecuteInternal(ctx, "insert into mysql.stats_fm_sketch (table_id, is_index, hist_id, value) values (%?, %?, %?, %?)", tableID, result.IsIndex, hg.ID, fmSketch); err != nil {
					return err
				}
			}
			if _, err = exec.ExecuteInternal(ctx, "replace into mysql.stats_histograms (table_id, is_index, hist_id, distinct_count, version, null_count, cm_sketch, tot_col_size, stats_ver, flag, correlation) values (%?, %?, %?, %?, %?, %?, %?, %?, %?, %?, %?)",
				tableID, result.IsIndex, hg.ID, hg.NDV, version, hg.NullCount, cmSketch, hg.TotColSize, results.StatsVer, statistics.AnalyzeFlag, hg.Correlation); err != nil {
				return err
			}
			if _, err = exec.ExecuteInternal(ctx, "delete from mysql.stats_buckets where table_id = %? and is_index = %? and hist_id = %?", tableID, result.IsIndex, hg.ID); err != nil {
				return err
			}
			sc := h.mu.ctx.GetSessionVars().StmtCtx
			var lastAnalyzePos []byte
			for j := range hg.Buckets {
				count := hg.Buckets[j].Count
				if j > 0 {
					count -= hg.Buckets[j-1].Count
				}
				var upperBound types.Datum
				upperBound, err = hg.GetUpper(j).ConvertTo(sc, types.NewFieldType(mysql.TypeBlob))
				if err != nil {
					return err
				}
				if j == len(hg.Buckets)-1 {
					lastAnalyzePos = upperBound.GetBytes()
				}
				var lowerBound types.Datum
				lowerBound, err = hg.GetLower(j).ConvertTo(sc, types.NewFieldType(mysql.TypeBlob))
				if err != nil {
					return err
				}
				if _, err = exec.ExecuteInternal(ctx, "insert into mysql.stats_buckets(table_id, is_index, hist_id, bucket_id, count, repeats, lower_bound, upper_bound, ndv) values(%?, %?, %?, %?, %?, %?, %?, %?, %?)", tableID, result.IsIndex, hg.ID, j, count, hg.Buckets[j].Repeat, lowerBound.GetBytes(), upperBound.GetBytes(), hg.Buckets[j].NDV); err != nil {
					return err
				}
			}
			if len(lastAnalyzePos) > 0 {
				if _, err = exec.ExecuteInternal(ctx, "update mysql.stats_histograms set last_analyze_pos = %? where table_id = %? and is_index = %? and hist_id = %?", lastAnalyzePos, tableID, result.IsIndex, hg.ID); err != nil {
					return err
				}
			}
			if result.IsIndex == 0 {
				if _, err = exec.ExecuteInternal(ctx, "insert into mysql.column_stats_usage (table_id, column_id, last_analyzed_at) values(%?, %?, current_timestamp()) on duplicate key update last_analyzed_at = values(last_analyzed_at)", tableID, hg.ID); err != nil {
					return err
				}
			}
		}
	}
	// 3. Save extended statistics.
	extStats := results.ExtStats
	if extStats == nil || len(extStats.Stats) == 0 {
		return nil
	}
	var bytes []byte
	var statsStr string
	for name, item := range extStats.Stats {
		bytes, err = json.Marshal(item.ColIDs)
		if err != nil {
			return err
		}
		strColIDs := string(bytes)
		switch item.Tp {
		case ast.StatsTypeCardinality, ast.StatsTypeCorrelation:
			statsStr = fmt.Sprintf("%f", item.ScalarVals)
		case ast.StatsTypeDependency:
			statsStr = item.StringVals
		}
		if _, err = exec.ExecuteInternal(ctx, "replace into mysql.stats_extended values (%?, %?, %?, %?, %?, %?, %?)", name, item.Tp, tableID, strColIDs, statsStr, version, StatsStatusAnalyzed); err != nil {
			return err
		}
	}
	return
}

// SaveStatsToStorage saves the stats to storage.
// TODO: refactor to reduce the number of parameters
func (h *Handle) SaveStatsToStorage(tableID int64, count int64, isIndex int, hg *statistics.Histogram, cms *statistics.CMSketch, topN *statistics.TopN, fms *statistics.FMSketch, statsVersion int, isAnalyzed int64, needDumpFMS bool, updateAnalyzeTime bool) (err error) {
	statsVer := uint64(0)
	defer func() {
		if err == nil && statsVer != 0 {
			err = h.recordHistoricalStatsMeta(tableID, statsVer)
		}
	}()
	h.mu.Lock()
	defer h.mu.Unlock()
	ctx := context.TODO()
	exec := h.mu.ctx.(sqlexec.SQLExecutor)
	_, err = exec.ExecuteInternal(ctx, "begin pessimistic")
	if err != nil {
		return errors.Trace(err)
	}
	defer func() {
		err = finishTransaction(context.Background(), exec, err)
	}()
	txn, err := h.mu.ctx.Txn(true)
	if err != nil {
		return errors.Trace(err)
	}

	version := txn.StartTS()
	// If the count is less than 0, then we do not want to update the modify count and count.
	if count >= 0 {
		_, err = exec.ExecuteInternal(ctx, "replace into mysql.stats_meta (version, table_id, count) values (%?, %?, %?)", version, tableID, count)
	} else {
		_, err = exec.ExecuteInternal(ctx, "update mysql.stats_meta set version = %? where table_id = %?", version, tableID)
	}
	if err != nil {
		return err
	}
	statsVer = version
	cmSketch, err := statistics.EncodeCMSketchWithoutTopN(cms)
	if err != nil {
		return err
	}
	fmSketch, err := statistics.EncodeFMSketch(fms)
	if err != nil {
		return err
	}
	// Delete outdated data
	if _, err = exec.ExecuteInternal(ctx, "delete from mysql.stats_top_n where table_id = %? and is_index = %? and hist_id = %?", tableID, isIndex, hg.ID); err != nil {
		return err
	}
	if topN != nil {
		for _, meta := range topN.TopN {
			if _, err = exec.ExecuteInternal(ctx, "insert into mysql.stats_top_n (table_id, is_index, hist_id, value, count) values (%?, %?, %?, %?, %?)", tableID, isIndex, hg.ID, meta.Encoded, meta.Count); err != nil {
				return err
			}
		}
	}
	if _, err := exec.ExecuteInternal(ctx, "delete from mysql.stats_fm_sketch where table_id = %? and is_index = %? and hist_id = %?", tableID, isIndex, hg.ID); err != nil {
		return err
	}
	if fmSketch != nil && needDumpFMS {
		if _, err = exec.ExecuteInternal(ctx, "insert into mysql.stats_fm_sketch (table_id, is_index, hist_id, value) values (%?, %?, %?, %?)", tableID, isIndex, hg.ID, fmSketch); err != nil {
			return err
		}
	}
	flag := 0
	if isAnalyzed == 1 {
		flag = statistics.AnalyzeFlag
	}
	if _, err = exec.ExecuteInternal(ctx, "replace into mysql.stats_histograms (table_id, is_index, hist_id, distinct_count, version, null_count, cm_sketch, tot_col_size, stats_ver, flag, correlation) values (%?, %?, %?, %?, %?, %?, %?, %?, %?, %?, %?)",
		tableID, isIndex, hg.ID, hg.NDV, version, hg.NullCount, cmSketch, hg.TotColSize, statsVersion, flag, hg.Correlation); err != nil {
		return err
	}
	if _, err = exec.ExecuteInternal(ctx, "delete from mysql.stats_buckets where table_id = %? and is_index = %? and hist_id = %?", tableID, isIndex, hg.ID); err != nil {
		return err
	}
	sc := h.mu.ctx.GetSessionVars().StmtCtx
	var lastAnalyzePos []byte
	for i := range hg.Buckets {
		count := hg.Buckets[i].Count
		if i > 0 {
			count -= hg.Buckets[i-1].Count
		}
		var upperBound types.Datum
		upperBound, err = hg.GetUpper(i).ConvertTo(sc, types.NewFieldType(mysql.TypeBlob))
		if err != nil {
			return
		}
		if i == len(hg.Buckets)-1 {
			lastAnalyzePos = upperBound.GetBytes()
		}
		var lowerBound types.Datum
		lowerBound, err = hg.GetLower(i).ConvertTo(sc, types.NewFieldType(mysql.TypeBlob))
		if err != nil {
			return
		}
		if _, err = exec.ExecuteInternal(ctx, "insert into mysql.stats_buckets(table_id, is_index, hist_id, bucket_id, count, repeats, lower_bound, upper_bound, ndv) values(%?, %?, %?, %?, %?, %?, %?, %?, %?)", tableID, isIndex, hg.ID, i, count, hg.Buckets[i].Repeat, lowerBound.GetBytes(), upperBound.GetBytes(), hg.Buckets[i].NDV); err != nil {
			return err
		}
	}
	if isAnalyzed == 1 && len(lastAnalyzePos) > 0 {
		if _, err = exec.ExecuteInternal(ctx, "update mysql.stats_histograms set last_analyze_pos = %? where table_id = %? and is_index = %? and hist_id = %?", lastAnalyzePos, tableID, isIndex, hg.ID); err != nil {
			return err
		}
	}
	if updateAnalyzeTime && isIndex == 0 {
		if _, err = exec.ExecuteInternal(ctx, "insert into mysql.column_stats_usage (table_id, column_id, last_analyzed_at) values(%?, %?, current_timestamp()) on duplicate key update last_analyzed_at = current_timestamp()", tableID, hg.ID); err != nil {
			return err
		}
	}
	return
}

// SaveMetaToStorage will save stats_meta to storage.
func (h *Handle) SaveMetaToStorage(tableID, count, modifyCount int64) (err error) {
	statsVer := uint64(0)
	defer func() {
		if err == nil && statsVer != 0 {
			err = h.recordHistoricalStatsMeta(tableID, statsVer)
		}
	}()
	h.mu.Lock()
	defer h.mu.Unlock()
	ctx := context.TODO()
	exec := h.mu.ctx.(sqlexec.SQLExecutor)
	_, err = exec.ExecuteInternal(ctx, "begin")
	if err != nil {
		return errors.Trace(err)
	}
	defer func() {
		err = finishTransaction(ctx, exec, err)
	}()
	txn, err := h.mu.ctx.Txn(true)
	if err != nil {
		return errors.Trace(err)
	}
	version := txn.StartTS()
	_, err = exec.ExecuteInternal(ctx, "replace into mysql.stats_meta (version, table_id, count, modify_count) values (%?, %?, %?, %?)", version, tableID, count, modifyCount)
	statsVer = version
	return err
}

func (h *Handle) histogramFromStorage(reader *statsReader, tableID int64, colID int64, tp *types.FieldType, distinct int64, isIndex int, ver uint64, nullCount int64, totColSize int64, corr float64) (_ *statistics.Histogram, err error) {
	rows, fields, err := reader.read("select count, repeats, lower_bound, upper_bound, ndv from mysql.stats_buckets where table_id = %? and is_index = %? and hist_id = %? order by bucket_id", tableID, isIndex, colID)
	if err != nil {
		return nil, errors.Trace(err)
	}
	bucketSize := len(rows)
	hg := statistics.NewHistogram(colID, distinct, nullCount, ver, tp, bucketSize, totColSize)
	hg.Correlation = corr
	totalCount := int64(0)
	for i := 0; i < bucketSize; i++ {
		count := rows[i].GetInt64(0)
		repeats := rows[i].GetInt64(1)
		var upperBound, lowerBound types.Datum
		if isIndex == 1 {
			lowerBound = rows[i].GetDatum(2, &fields[2].Column.FieldType)
			upperBound = rows[i].GetDatum(3, &fields[3].Column.FieldType)
		} else {
			sc := &stmtctx.StatementContext{TimeZone: time.UTC}
			d := rows[i].GetDatum(2, &fields[2].Column.FieldType)
			// When there's new collation data, the length of bounds of histogram(the collate key) might be
			// longer than the FieldType.flen of this column.
			// We change it to TypeBlob to bypass the length check here.
			if tp.EvalType() == types.ETString && tp.GetType() != mysql.TypeEnum && tp.GetType() != mysql.TypeSet {
				tp = types.NewFieldType(mysql.TypeBlob)
			}
			lowerBound, err = d.ConvertTo(sc, tp)
			if err != nil {
				return nil, errors.Trace(err)
			}
			d = rows[i].GetDatum(3, &fields[3].Column.FieldType)
			upperBound, err = d.ConvertTo(sc, tp)
			if err != nil {
				return nil, errors.Trace(err)
			}
		}
		totalCount += count
		hg.AppendBucketWithNDV(&lowerBound, &upperBound, totalCount, repeats, rows[i].GetInt64(4))
	}
	hg.PreCalculateScalar()
	return hg, nil
}

func (h *Handle) columnCountFromStorage(reader *statsReader, tableID, colID, statsVer int64) (int64, error) {
	count := int64(0)
	rows, _, err := reader.read("select sum(count) from mysql.stats_buckets where table_id = %? and is_index = 0 and hist_id = %?", tableID, colID)
	if err != nil {
		return 0, errors.Trace(err)
	}
	// If there doesn't exist any buckets, the SQL will return NULL. So we only use the result if it's not NULL.
	if !rows[0].IsNull(0) {
		count, err = rows[0].GetMyDecimal(0).ToInt()
		if err != nil {
			return 0, errors.Trace(err)
		}
	}

	if statsVer >= statistics.Version2 {
		// Before stats ver 2, histogram represents all data in this column.
		// In stats ver 2, histogram + TopN represent all data in this column.
		// So we need to add TopN total count here.
		rows, _, err = reader.read("select sum(count) from mysql.stats_top_n where table_id = %? and is_index = 0 and hist_id = %?", tableID, colID)
		if err != nil {
			return 0, errors.Trace(err)
		}
		if !rows[0].IsNull(0) {
			topNCount, err := rows[0].GetMyDecimal(0).ToInt()
			if err != nil {
				return 0, errors.Trace(err)
			}
			count += topNCount
		}
	}
	return count, err
}

func (h *Handle) statsMetaByTableIDFromStorage(tableID int64, snapshot uint64) (version uint64, modifyCount, count int64, err error) {
	ctx := context.Background()
	var rows []chunk.Row
	if snapshot == 0 {
		rows, _, err = h.execRestrictedSQL(ctx, "SELECT version, modify_count, count from mysql.stats_meta where table_id = %? order by version", tableID)
	} else {
		rows, _, err = h.execRestrictedSQLWithSnapshot(ctx, "SELECT version, modify_count, count from mysql.stats_meta where table_id = %? order by version", snapshot, tableID)
		if err != nil {
			return 0, 0, 0, err
		}
	}
	if err != nil || len(rows) == 0 {
		return
	}
	version = rows[0].GetUint64(0)
	modifyCount = rows[0].GetInt64(1)
	count = rows[0].GetInt64(2)
	return
}

// statsReader is used for simplify code that needs to read system tables in different sqls
// but requires the same transactions.
type statsReader struct {
	ctx      sqlexec.RestrictedSQLExecutor
	snapshot uint64
}

func (sr *statsReader) read(sql string, args ...interface{}) (rows []chunk.Row, fields []*ast.ResultField, err error) {
	ctx := context.TODO()
	if sr.snapshot > 0 {
		return sr.ctx.ExecRestrictedSQL(ctx, []sqlexec.OptionFuncAlias{sqlexec.ExecOptionUseSessionPool, sqlexec.ExecOptionWithSnapshot(sr.snapshot)}, sql, args...)
	}
	return sr.ctx.ExecRestrictedSQL(ctx, []sqlexec.OptionFuncAlias{sqlexec.ExecOptionUseCurSession}, sql, args...)
}

func (sr *statsReader) isHistory() bool {
	return sr.snapshot > 0
}

func (h *Handle) getGlobalStatsReader(snapshot uint64) (reader *statsReader, err error) {
	h.mu.Lock()
	defer func() {
		if r := recover(); r != nil {
			err = fmt.Errorf("getGlobalStatsReader panic %v", r)
		}
		if err != nil {
			h.mu.Unlock()
		}
	}()
	return h.getStatsReader(snapshot, h.mu.ctx.(sqlexec.RestrictedSQLExecutor))
}

func (h *Handle) releaseGlobalStatsReader(reader *statsReader) error {
	defer h.mu.Unlock()
	return h.releaseStatsReader(reader, h.mu.ctx.(sqlexec.RestrictedSQLExecutor))
}

func (h *Handle) getStatsReader(snapshot uint64, ctx sqlexec.RestrictedSQLExecutor) (reader *statsReader, err error) {
	failpoint.Inject("mockGetStatsReaderFail", func(val failpoint.Value) {
		if val.(bool) {
			failpoint.Return(nil, errors.New("gofail genStatsReader error"))
		}
	})
	if snapshot > 0 {
		return &statsReader{ctx: ctx, snapshot: snapshot}, nil
	}
	defer func() {
		if r := recover(); r != nil {
			err = fmt.Errorf("getStatsReader panic %v", r)
		}
	}()
	failpoint.Inject("mockGetStatsReaderPanic", nil)
	_, err = ctx.(sqlexec.SQLExecutor).ExecuteInternal(context.TODO(), "begin")
	if err != nil {
		return nil, err
	}
	return &statsReader{ctx: ctx}, nil
}

func (h *Handle) releaseStatsReader(reader *statsReader, ctx sqlexec.RestrictedSQLExecutor) error {
	if reader.snapshot > 0 {
		return nil
	}
	_, err := ctx.(sqlexec.SQLExecutor).ExecuteInternal(context.TODO(), "commit")
	return err
}

const (
	// StatsStatusInited is the status for extended stats which are just registered but have not been analyzed yet.
	StatsStatusInited uint8 = iota
	// StatsStatusAnalyzed is the status for extended stats which have been collected in analyze.
	StatsStatusAnalyzed
	// StatsStatusDeleted is the status for extended stats which were dropped. These "deleted" records would be removed from storage by GCStats().
	StatsStatusDeleted
)

// InsertExtendedStats inserts a record into mysql.stats_extended and update version in mysql.stats_meta.
func (h *Handle) InsertExtendedStats(statsName string, colIDs []int64, tp int, tableID int64, ifNotExists bool) (err error) {
	statsVer := uint64(0)
	defer func() {
		if err == nil && statsVer != 0 {
			err = h.recordHistoricalStatsMeta(tableID, statsVer)
		}
	}()
	sort.Slice(colIDs, func(i, j int) bool { return colIDs[i] < colIDs[j] })
	bytes, err := json.Marshal(colIDs)
	if err != nil {
		return errors.Trace(err)
	}
	strColIDs := string(bytes)
	h.mu.Lock()
	defer h.mu.Unlock()
	ctx := context.Background()
	exec := h.mu.ctx.(sqlexec.SQLExecutor)
	_, err = exec.ExecuteInternal(ctx, "begin pessimistic")
	if err != nil {
		return errors.Trace(err)
	}
	defer func() {
		err = finishTransaction(ctx, exec, err)
	}()
	// No need to use `exec.ExecuteInternal` since we have acquired the lock.
	rows, _, err := h.execRestrictedSQL(ctx, "SELECT name, type, column_ids FROM mysql.stats_extended WHERE table_id = %? and status in (%?, %?)", tableID, StatsStatusInited, StatsStatusAnalyzed)
	if err != nil {
		return errors.Trace(err)
	}
	for _, row := range rows {
		currStatsName := row.GetString(0)
		currTp := row.GetInt64(1)
		currStrColIDs := row.GetString(2)
		if currStatsName == statsName {
			if ifNotExists {
				return nil
			}
			return errors.Errorf("extended statistics '%s' for the specified table already exists", statsName)
		}
		if tp == int(currTp) && currStrColIDs == strColIDs {
			return errors.Errorf("extended statistics '%s' with same type on same columns already exists", statsName)
		}
	}
	txn, err := h.mu.ctx.Txn(true)
	if err != nil {
		return errors.Trace(err)
	}
	version := txn.StartTS()
	// Bump version in `mysql.stats_meta` to trigger stats cache refresh.
	if _, err = exec.ExecuteInternal(ctx, "UPDATE mysql.stats_meta SET version = %? WHERE table_id = %?", version, tableID); err != nil {
		return err
	}
	statsVer = version
	// Remove the existing 'deleted' records.
	if _, err = exec.ExecuteInternal(ctx, "DELETE FROM mysql.stats_extended WHERE name = %? and table_id = %?", statsName, tableID); err != nil {
		return err
	}
	// Remove the cache item, which is necessary for cases like a cluster with 3 tidb instances, e.g, a, b and c.
	// If tidb-a executes `alter table drop stats_extended` to mark the record as 'deleted', and before this operation
	// is synchronized to other tidb instances, tidb-b executes `alter table add stats_extended`, which would delete
	// the record from the table, tidb-b should delete the cached item synchronously. While for tidb-c, it has to wait for
	// next `Update()` to remove the cached item then.
	h.removeExtendedStatsItem(tableID, statsName)
	const sql = "INSERT INTO mysql.stats_extended(name, type, table_id, column_ids, version, status) VALUES (%?, %?, %?, %?, %?, %?)"
	if _, err = exec.ExecuteInternal(ctx, sql, statsName, tp, tableID, strColIDs, version, StatsStatusInited); err != nil {
		return err
	}
	return
}

// MarkExtendedStatsDeleted update the status of mysql.stats_extended to be `deleted` and the version of mysql.stats_meta.
func (h *Handle) MarkExtendedStatsDeleted(statsName string, tableID int64, ifExists bool) (err error) {
	statsVer := uint64(0)
	defer func() {
		if err == nil && statsVer != 0 {
			err = h.recordHistoricalStatsMeta(tableID, statsVer)
		}
	}()
	ctx := context.Background()
	rows, _, err := h.execRestrictedSQL(ctx, "SELECT name FROM mysql.stats_extended WHERE name = %? and table_id = %? and status in (%?, %?)", statsName, tableID, StatsStatusInited, StatsStatusAnalyzed)
	if err != nil {
		return errors.Trace(err)
	}
	if len(rows) == 0 {
		if ifExists {
			return nil
		}
		return errors.New(fmt.Sprintf("extended statistics '%s' for the specified table does not exist", statsName))
	}
	if len(rows) > 1 {
		logutil.BgLogger().Warn("unexpected duplicate extended stats records found", zap.String("name", statsName), zap.Int64("table_id", tableID))
	}

	h.mu.Lock()
	defer h.mu.Unlock()
	exec := h.mu.ctx.(sqlexec.SQLExecutor)
	_, err = exec.ExecuteInternal(ctx, "begin pessimistic")
	if err != nil {
		return errors.Trace(err)
	}
	defer func() {
		err1 := finishTransaction(ctx, exec, err)
		if err == nil && err1 == nil {
			h.removeExtendedStatsItem(tableID, statsName)
		}
		err = err1
	}()
	txn, err := h.mu.ctx.Txn(true)
	if err != nil {
		return errors.Trace(err)
	}
	version := txn.StartTS()
	if _, err = exec.ExecuteInternal(ctx, "UPDATE mysql.stats_meta SET version = %? WHERE table_id = %?", version, tableID); err != nil {
		return err
	}
	statsVer = version
	if _, err = exec.ExecuteInternal(ctx, "UPDATE mysql.stats_extended SET version = %?, status = %? WHERE name = %? and table_id = %?", version, StatsStatusDeleted, statsName, tableID); err != nil {
		return err
	}
	return nil
}

const updateStatsCacheRetryCnt = 5

func (h *Handle) removeExtendedStatsItem(tableID int64, statsName string) {
	for retry := updateStatsCacheRetryCnt; retry > 0; retry-- {
		oldCache := h.statsCache.Load().(statsCache)
		tbl, ok := oldCache.Get(tableID)
		if !ok || tbl.ExtendedStats == nil || len(tbl.ExtendedStats.Stats) == 0 {
			return
		}
		newTbl := tbl.Copy()
		delete(newTbl.ExtendedStats.Stats, statsName)
		if h.updateStatsCache(oldCache.update([]*statistics.Table{newTbl}, nil, oldCache.version)) {
			return
		}
		if retry == 1 {
			logutil.BgLogger().Info("remove extended stats cache failed", zap.String("stats_name", statsName), zap.Int64("table_id", tableID))
		} else {
			logutil.BgLogger().Info("remove extended stats cache failed, retrying", zap.String("stats_name", statsName), zap.Int64("table_id", tableID))
		}
	}
}

// ReloadExtendedStatistics drops the cache for extended statistics and reload data from mysql.stats_extended.
func (h *Handle) ReloadExtendedStatistics() error {
	reader, err := h.getGlobalStatsReader(0)
	if err != nil {
		return err
	}
	defer func() {
		err1 := h.releaseGlobalStatsReader(reader)
		if err1 != nil && err == nil {
			err = err1
		}
	}()
	for retry := updateStatsCacheRetryCnt; retry > 0; retry-- {
		oldCache := h.statsCache.Load().(statsCache)
		tables := make([]*statistics.Table, 0, oldCache.Len())
		for physicalID, tbl := range oldCache.Map() {
			t, err := h.extendedStatsFromStorage(reader, tbl.Copy(), physicalID, true)
			if err != nil {
				return err
			}
			tables = append(tables, t)
		}
		if h.updateStatsCache(oldCache.update(tables, nil, oldCache.version)) {
			return nil
		}
	}
	return errors.New(fmt.Sprintf("update stats cache failed for %d attempts", updateStatsCacheRetryCnt))
}

// BuildExtendedStats build extended stats for column groups if needed based on the column samples.
func (h *Handle) BuildExtendedStats(tableID int64, cols []*model.ColumnInfo, collectors []*statistics.SampleCollector) (*statistics.ExtendedStatsColl, error) {
	ctx := context.Background()
	const sql = "SELECT name, type, column_ids FROM mysql.stats_extended WHERE table_id = %? and status in (%?, %?)"
	rows, _, err := h.execRestrictedSQL(ctx, sql, tableID, StatsStatusAnalyzed, StatsStatusInited)
	if err != nil {
		return nil, errors.Trace(err)
	}
	if len(rows) == 0 {
		return nil, nil
	}
	statsColl := statistics.NewExtendedStatsColl()
	for _, row := range rows {
		name := row.GetString(0)
		item := &statistics.ExtendedStatsItem{Tp: uint8(row.GetInt64(1))}
		colIDs := row.GetString(2)
		err := json.Unmarshal([]byte(colIDs), &item.ColIDs)
		if err != nil {
			logutil.BgLogger().Error("invalid column_ids in mysql.stats_extended, skip collecting extended stats for this row", zap.String("column_ids", colIDs), zap.Error(err))
			continue
		}
		item = h.fillExtendedStatsItemVals(item, cols, collectors)
		if item != nil {
			statsColl.Stats[name] = item
		}
	}
	if len(statsColl.Stats) == 0 {
		return nil, nil
	}
	return statsColl, nil
}

func (h *Handle) fillExtendedStatsItemVals(item *statistics.ExtendedStatsItem, cols []*model.ColumnInfo, collectors []*statistics.SampleCollector) *statistics.ExtendedStatsItem {
	switch item.Tp {
	case ast.StatsTypeCardinality, ast.StatsTypeDependency:
		return nil
	case ast.StatsTypeCorrelation:
		return h.fillExtStatsCorrVals(item, cols, collectors)
	}
	return nil
}

func (h *Handle) fillExtStatsCorrVals(item *statistics.ExtendedStatsItem, cols []*model.ColumnInfo, collectors []*statistics.SampleCollector) *statistics.ExtendedStatsItem {
	colOffsets := make([]int, 0, 2)
	for _, id := range item.ColIDs {
		for i, col := range cols {
			if col.ID == id {
				colOffsets = append(colOffsets, i)
				break
			}
		}
	}
	if len(colOffsets) != 2 {
		return nil
	}
	// samplesX and samplesY are in order of handle, i.e, their SampleItem.Ordinals are in order.
	samplesX := collectors[colOffsets[0]].Samples
	// We would modify Ordinal of samplesY, so we make a deep copy.
	samplesY := statistics.CopySampleItems(collectors[colOffsets[1]].Samples)
	sampleNum := mathutil.Min(len(samplesX), len(samplesY))
	if sampleNum == 1 {
		item.ScalarVals = 1
		return item
	}
	if sampleNum <= 0 {
		item.ScalarVals = 0
		return item
	}
	h.mu.Lock()
	sc := h.mu.ctx.GetSessionVars().StmtCtx
	h.mu.Unlock()
	var err error
	samplesX, err = statistics.SortSampleItems(sc, samplesX)
	if err != nil {
		return nil
	}
	samplesYInXOrder := make([]*statistics.SampleItem, 0, sampleNum)
	for i, itemX := range samplesX {
		if itemX.Ordinal >= len(samplesY) {
			continue
		}
		itemY := samplesY[itemX.Ordinal]
		itemY.Ordinal = i
		samplesYInXOrder = append(samplesYInXOrder, itemY)
	}
	samplesYInYOrder, err := statistics.SortSampleItems(sc, samplesYInXOrder)
	if err != nil {
		return nil
	}
	var corrXYSum float64
	for i := 1; i < len(samplesYInYOrder); i++ {
		corrXYSum += float64(i) * float64(samplesYInYOrder[i].Ordinal)
	}
	// X means the ordinal of the item in original sequence, Y means the oridnal of the item in the
	// sorted sequence, we know that X and Y value sets are both:
	// 0, 1, ..., sampleNum-1
	// we can simply compute sum(X) = sum(Y) =
	//    (sampleNum-1)*sampleNum / 2
	// and sum(X^2) = sum(Y^2) =
	//    (sampleNum-1)*sampleNum*(2*sampleNum-1) / 6
	// We use "Pearson correlation coefficient" to compute the order correlation of columns,
	// the formula is based on https://en.wikipedia.org/wiki/Pearson_correlation_coefficient.
	// Note that (itemsCount*corrX2Sum - corrXSum*corrXSum) would never be zero when sampleNum is larger than 1.
	itemsCount := float64(sampleNum)
	corrXSum := (itemsCount - 1) * itemsCount / 2.0
	corrX2Sum := (itemsCount - 1) * itemsCount * (2*itemsCount - 1) / 6.0
	item.ScalarVals = (itemsCount*corrXYSum - corrXSum*corrXSum) / (itemsCount*corrX2Sum - corrXSum*corrXSum)
	return item
}

// SaveExtendedStatsToStorage writes extended stats of a table into mysql.stats_extended.
func (h *Handle) SaveExtendedStatsToStorage(tableID int64, extStats *statistics.ExtendedStatsColl, isLoad bool) (err error) {
	statsVer := uint64(0)
	defer func() {
		if err == nil && statsVer != 0 {
			err = h.recordHistoricalStatsMeta(tableID, statsVer)
		}
	}()
	if extStats == nil || len(extStats.Stats) == 0 {
		return nil
	}
	h.mu.Lock()
	defer h.mu.Unlock()
	ctx := context.TODO()
	exec := h.mu.ctx.(sqlexec.SQLExecutor)
	_, err = exec.ExecuteInternal(ctx, "begin pessimistic")
	if err != nil {
		return errors.Trace(err)
	}
	defer func() {
		err = finishTransaction(ctx, exec, err)
	}()
	txn, err := h.mu.ctx.Txn(true)
	if err != nil {
		return errors.Trace(err)
	}
	version := txn.StartTS()
	for name, item := range extStats.Stats {
		bytes, err := json.Marshal(item.ColIDs)
		if err != nil {
			return errors.Trace(err)
		}
		strColIDs := string(bytes)
		var statsStr string
		switch item.Tp {
		case ast.StatsTypeCardinality, ast.StatsTypeCorrelation:
			statsStr = fmt.Sprintf("%f", item.ScalarVals)
		case ast.StatsTypeDependency:
			statsStr = item.StringVals
		}
		// If isLoad is true, it's INSERT; otherwise, it's UPDATE.
		if _, err := exec.ExecuteInternal(ctx, "replace into mysql.stats_extended values (%?, %?, %?, %?, %?, %?, %?)", name, item.Tp, tableID, strColIDs, statsStr, version, StatsStatusAnalyzed); err != nil {
			return err
		}
	}
	if !isLoad {
		if _, err := exec.ExecuteInternal(ctx, "UPDATE mysql.stats_meta SET version = %? WHERE table_id = %?", version, tableID); err != nil {
			return err
		}
		statsVer = version
	}
	return nil
}

// CurrentPruneMode indicates whether tbl support runtime prune for table and first partition id.
func (h *Handle) CurrentPruneMode() variable.PartitionPruneMode {
	return variable.PartitionPruneMode(h.mu.ctx.GetSessionVars().PartitionPruneMode.Load())
}

// RefreshVars uses to pull PartitionPruneMethod vars from kv storage.
func (h *Handle) RefreshVars() error {
	h.mu.Lock()
	defer h.mu.Unlock()
	return h.mu.ctx.RefreshVars(context.Background())
}

// CheckAnalyzeVersion checks whether all the statistics versions of this table's columns and indexes are the same.
func (h *Handle) CheckAnalyzeVersion(tblInfo *model.TableInfo, physicalIDs []int64, version *int) bool {
	// We simply choose one physical id to get its stats.
	var tbl *statistics.Table
	for _, pid := range physicalIDs {
		tbl = h.GetPartitionStats(tblInfo, pid)
		if !tbl.Pseudo {
			break
		}
	}
	if tbl == nil || tbl.Pseudo {
		return true
	}
	return statistics.CheckAnalyzeVerOnTable(tbl, version)
}

type colStatsTimeInfo struct {
	LastUsedAt     *types.Time
	LastAnalyzedAt *types.Time
}

// getDisableColumnTrackingTime reads the value of tidb_disable_column_tracking_time from mysql.tidb if it exists.
func (h *Handle) getDisableColumnTrackingTime() (*time.Time, error) {
	rows, fields, err := h.execRestrictedSQL(context.Background(), "SELECT variable_value FROM %n.%n WHERE variable_name = %?", mysql.SystemDB, mysql.TiDBTable, variable.TiDBDisableColumnTrackingTime)
	if err != nil {
		return nil, err
	}
	if len(rows) == 0 {
		return nil, nil
	}
	d := rows[0].GetDatum(0, &fields[0].Column.FieldType)
	// The string represents the UTC time when tidb_enable_column_tracking is set to 0.
	value, err := d.ToString()
	if err != nil {
		return nil, err
	}
	t, err := time.Parse(types.UTCTimeFormat, value)
	if err != nil {
		return nil, err
	}
	return &t, nil
}

// LoadColumnStatsUsage loads column stats usage information from disk.
func (h *Handle) LoadColumnStatsUsage(loc *time.Location) (map[model.TableColumnID]colStatsTimeInfo, error) {
	disableTime, err := h.getDisableColumnTrackingTime()
	if err != nil {
		return nil, errors.Trace(err)
	}
	// Since we use another session from session pool to read mysql.column_stats_usage, which may have different @@time_zone, so we do time zone conversion here.
	rows, _, err := h.execRestrictedSQL(context.Background(), "SELECT table_id, column_id, CONVERT_TZ(last_used_at, @@TIME_ZONE, '+00:00'), CONVERT_TZ(last_analyzed_at, @@TIME_ZONE, '+00:00') FROM mysql.column_stats_usage")
	if err != nil {
		return nil, errors.Trace(err)
	}
	colStatsMap := make(map[model.TableColumnID]colStatsTimeInfo, len(rows))
	for _, row := range rows {
		if row.IsNull(0) || row.IsNull(1) {
			continue
		}
		tblColID := model.TableColumnID{TableID: row.GetInt64(0), ColumnID: row.GetInt64(1)}
		var statsUsage colStatsTimeInfo
		if !row.IsNull(2) {
			gt, err := row.GetTime(2).GoTime(time.UTC)
			if err != nil {
				return nil, errors.Trace(err)
			}
			// If `last_used_at` is before the time when `set global enable_column_tracking = 0`, we should ignore it because
			// `set global enable_column_tracking = 0` indicates all the predicate columns collected before.
			if disableTime == nil || gt.After(*disableTime) {
				t := types.NewTime(types.FromGoTime(gt.In(loc)), mysql.TypeTimestamp, types.DefaultFsp)
				statsUsage.LastUsedAt = &t
			}
		}
		if !row.IsNull(3) {
			gt, err := row.GetTime(3).GoTime(time.UTC)
			if err != nil {
				return nil, errors.Trace(err)
			}
			t := types.NewTime(types.FromGoTime(gt.In(loc)), mysql.TypeTimestamp, types.DefaultFsp)
			statsUsage.LastAnalyzedAt = &t
		}
		colStatsMap[tblColID] = statsUsage
	}
	return colStatsMap, nil
}

// CollectColumnsInExtendedStats returns IDs of the columns involved in extended stats.
func (h *Handle) CollectColumnsInExtendedStats(tableID int64) ([]int64, error) {
	ctx := context.Background()
	const sql = "SELECT name, type, column_ids FROM mysql.stats_extended WHERE table_id = %? and status in (%?, %?)"
	rows, _, err := h.execRestrictedSQL(ctx, sql, tableID, StatsStatusAnalyzed, StatsStatusInited)
	if err != nil {
		return nil, errors.Trace(err)
	}
	if len(rows) == 0 {
		return nil, nil
	}
	columnIDs := make([]int64, 0, len(rows)*2)
	for _, row := range rows {
		twoIDs := make([]int64, 0, 2)
		data := row.GetString(2)
		err := json.Unmarshal([]byte(data), &twoIDs)
		if err != nil {
			logutil.BgLogger().Error("invalid column_ids in mysql.stats_extended, skip collecting extended stats for this row", zap.String("column_ids", data), zap.Error(err))
			continue
		}
		columnIDs = append(columnIDs, twoIDs...)
	}
	return columnIDs, nil
}

// GetPredicateColumns returns IDs of predicate columns, which are the columns whose stats are used(needed) when generating query plans.
func (h *Handle) GetPredicateColumns(tableID int64) ([]int64, error) {
	disableTime, err := h.getDisableColumnTrackingTime()
	if err != nil {
		return nil, errors.Trace(err)
	}
	rows, _, err := h.execRestrictedSQL(context.Background(), "SELECT column_id, CONVERT_TZ(last_used_at, @@TIME_ZONE, '+00:00') FROM mysql.column_stats_usage WHERE table_id = %? AND last_used_at IS NOT NULL", tableID)
	if err != nil {
		return nil, errors.Trace(err)
	}
	columnIDs := make([]int64, 0, len(rows))
	for _, row := range rows {
		if row.IsNull(0) || row.IsNull(1) {
			continue
		}
		colID := row.GetInt64(0)
		gt, err := row.GetTime(1).GoTime(time.UTC)
		if err != nil {
			return nil, errors.Trace(err)
		}
		// If `last_used_at` is before the time when `set global enable_column_tracking = 0`, we don't regard the column as predicate column because
		// `set global enable_column_tracking = 0` indicates all the predicate columns collected before.
		if disableTime == nil || gt.After(*disableTime) {
			columnIDs = append(columnIDs, colID)
		}
	}
	return columnIDs, nil
}

// Max column size is 6MB. Refer https://docs.pingcap.com/tidb/dev/tidb-limitations/#limitation-on-a-single-column
const maxColumnSize = 6 << 20

// RecordHistoricalStatsToStorage records the given table's stats data to mysql.stats_history
func (h *Handle) RecordHistoricalStatsToStorage(dbName string, tableInfo *model.TableInfo) (uint64, error) {
	ctx := context.Background()
	js, err := h.DumpStatsToJSON(dbName, tableInfo, nil)
	if err != nil {
		return 0, errors.Trace(err)
	}
	version := uint64(0)
	for _, value := range js.Columns {
		version = uint64(*value.StatsVer)
		if version != 0 {
			break
		}
	}
	blocks, err := JSONTableToBlocks(js, maxColumnSize)
	if err != nil {
		return version, errors.Trace(err)
	}
	h.mu.Lock()
	defer h.mu.Unlock()
	exec := h.mu.ctx.(sqlexec.SQLExecutor)
	_, err = exec.ExecuteInternal(ctx, "begin pessimistic")
	if err != nil {
		return version, errors.Trace(err)
	}
	defer func() {
		err = finishTransaction(ctx, exec, err)
	}()
	ts := time.Now().Format("2006-01-02 15:04:05.999999")

	const sql = "INSERT INTO mysql.stats_history(table_id, stats_data, seq_no, version, create_time) VALUES (%?, %?, %?, %?, %?)"
	for i := 0; i < len(blocks); i++ {
		if _, err := exec.ExecuteInternal(ctx, sql, tableInfo.ID, blocks[i], i, version, ts); err != nil {
			return version, errors.Trace(err)
		}
	}
	return version, nil
}

// CheckHistoricalStatsEnable is used to check whether TiDBEnableHistoricalStats is enabled.
func (h *Handle) CheckHistoricalStatsEnable() (enable bool, err error) {
	h.mu.Lock()
	defer h.mu.Unlock()
	val, err := h.mu.ctx.GetSessionVars().GlobalVarsAccessor.GetGlobalSysVar(variable.TiDBEnableHistoricalStats)
	if err != nil {
		return false, errors.Trace(err)
	}
	return variable.TiDBOptOn(val), nil
}

func (h *Handle) recordHistoricalStatsMeta(tableID int64, version uint64) error {
	if tableID == 0 || version == 0 {
		return errors.Errorf("tableID %d, version %d are invalid", tableID, version)
	}
	historicalStatsEnabled, err := h.CheckHistoricalStatsEnable()
	if err != nil {
		return errors.Errorf("check tidb_enable_historical_stats failed: %v", err)
	}
	if !historicalStatsEnabled {
		return nil
	}

	ctx := context.Background()
	h.mu.Lock()
	defer h.mu.Unlock()
	rows, _, err := h.execRestrictedSQL(ctx, "select modify_count, count from mysql.stats_meta where table_id = %? and version = %?", tableID, version)
	if err != nil {
		return errors.Trace(err)
	}
	if len(rows) == 0 {
		return errors.New("no historical meta stats can be recorded")
	}
	modifyCount, count := rows[0].GetInt64(0), rows[0].GetInt64(1)

	exec := h.mu.ctx.(sqlexec.SQLExecutor)
	_, err = exec.ExecuteInternal(ctx, "begin pessimistic")
	if err != nil {
		return errors.Trace(err)
	}
	defer func() {
		err = finishTransaction(ctx, exec, err)
	}()

	const sql = "REPLACE INTO mysql.stats_meta_history(table_id, modify_count, count, version, create_time) VALUES (%?, %?, %?, %?, NOW())"
	if _, err := exec.ExecuteInternal(ctx, sql, tableID, modifyCount, count, version); err != nil {
		return errors.Trace(err)
	}
	return nil
}

// InsertAnalyzeJob inserts analyze job into mysql.analyze_jobs and gets job ID for further updating job.
func (h *Handle) InsertAnalyzeJob(job *statistics.AnalyzeJob, procID uint64) error {
	serverInfo, err := infosync.GetServerInfo()
	if err != nil {
		return err
	}
	address := fmt.Sprintf("%s:%d", serverInfo.IP, serverInfo.Port)
	h.mu.Lock()
	defer h.mu.Unlock()
	exec := h.mu.ctx.(sqlexec.RestrictedSQLExecutor)
	ctx := context.TODO()
	const insertJob = "INSERT INTO mysql.analyze_jobs (table_schema, table_name, partition_name, job_info, state, instance, process_id) VALUES (%?, %?, %?, %?, %?, %?, %?)"
	_, _, err = exec.ExecRestrictedSQL(ctx, []sqlexec.OptionFuncAlias{sqlexec.ExecOptionUseCurSession}, insertJob, job.DBName, job.TableName, job.PartitionName, job.JobInfo, statistics.AnalyzePending, address, procID)
	if err != nil {
		return err
	}
	const getJobID = "SELECT LAST_INSERT_ID()"
	rows, _, err := exec.ExecRestrictedSQL(ctx, []sqlexec.OptionFuncAlias{sqlexec.ExecOptionUseCurSession}, getJobID)
	if err != nil {
		return err
	}
	job.ID = new(uint64)
	*job.ID = rows[0].GetUint64(0)
	return nil
}

// DeleteAnalyzeJobs deletes the analyze jobs whose update time is earlier than updateTime.
func (h *Handle) DeleteAnalyzeJobs(updateTime time.Time) error {
	_, _, err := h.execRestrictedSQL(context.TODO(), "DELETE FROM mysql.analyze_jobs WHERE update_time < CONVERT_TZ(%?, '+00:00', @@TIME_ZONE)", updateTime.UTC().Format(types.TimeFormat))
	return err
}

<<<<<<< HEAD
// SetStatsCacheCapacity sets capacity
func (h *Handle) SetStatsCacheCapacity(c int64) {
	if h == nil {
		return
	}
	v := h.statsCache.Load()
	if v == nil {
		return
	}
	sc := v.(statsCache)
	sc.SetCapacity(c)
=======
type tableStatsOption struct {
	byQuery bool
}

// TableStatsOpt used to edit getTableStatsOption
type TableStatsOpt func(*tableStatsOption)

// WithTableStatsByQuery indicates user needed
func WithTableStatsByQuery() TableStatsOpt {
	return func(option *tableStatsOption) {
		option.byQuery = true
	}
>>>>>>> 1f9d34ae
}<|MERGE_RESOLUTION|>--- conflicted
+++ resolved
@@ -157,7 +157,7 @@
 	// TODO: Here h.mu seems to protect all the fields of Handle. Is is reasonable?
 	h.mu.Lock()
 	h.statsCache.Lock()
-	h.statsCache.Store(newStatsCache(variable.StatsCacheMemQuota.Load()))
+	h.statsCache.Store(newStatsCache())
 	h.statsCache.memTracker = memory.NewTracker(memory.LabelForStatsCache, -1)
 	h.statsCache.Unlock()
 	for len(h.ddlEventCh) > 0 {
@@ -201,7 +201,7 @@
 	handle.statsCache.memTracker = memory.NewTracker(memory.LabelForStatsCache, -1)
 	handle.mu.ctx = ctx
 	handle.mu.rateMap = make(errorRateDeltaMap)
-	handle.statsCache.Store(newStatsCache(variable.StatsCacheMemQuota.Load()))
+	handle.statsCache.Store(newStatsCache())
 	handle.globalMap.data = make(tableDeltaMap)
 	handle.feedback.data = statistics.NewQueryFeedbackMap()
 	handle.colMap.data = make(colStatsUsageMap)
@@ -2053,7 +2053,20 @@
 	return err
 }
 
-<<<<<<< HEAD
+type tableStatsOption struct {
+	byQuery bool
+}
+
+// TableStatsOpt used to edit getTableStatsOption
+type TableStatsOpt func(*tableStatsOption)
+
+// WithTableStatsByQuery indicates user needed
+func WithTableStatsByQuery() TableStatsOpt {
+	return func(option *tableStatsOption) {
+		option.byQuery = true
+	}
+}
+
 // SetStatsCacheCapacity sets capacity
 func (h *Handle) SetStatsCacheCapacity(c int64) {
 	if h == nil {
@@ -2065,18 +2078,4 @@
 	}
 	sc := v.(statsCache)
 	sc.SetCapacity(c)
-=======
-type tableStatsOption struct {
-	byQuery bool
-}
-
-// TableStatsOpt used to edit getTableStatsOption
-type TableStatsOpt func(*tableStatsOption)
-
-// WithTableStatsByQuery indicates user needed
-func WithTableStatsByQuery() TableStatsOpt {
-	return func(option *tableStatsOption) {
-		option.byQuery = true
-	}
->>>>>>> 1f9d34ae
 }