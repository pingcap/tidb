// Copyright 2017 PingCAP, Inc.
//
// Licensed under the Apache License, Version 2.0 (the "License");
// you may not use this file except in compliance with the License.
// You may obtain a copy of the License at
//
//     http://www.apache.org/licenses/LICENSE-2.0
//
// Unless required by applicable law or agreed to in writing, software
// distributed under the License is distributed on an "AS IS" BASIS,
// See the License for the specific language governing permissions and
// limitations under the License.

package handle

import (
	"context"
	"encoding/json"
	"fmt"
	"sync"
	"time"

	"github.com/cznic/mathutil"
	"github.com/pingcap/errors"
	"github.com/pingcap/failpoint"
	"github.com/pingcap/parser/ast"
	"github.com/pingcap/parser/model"
	"github.com/pingcap/parser/mysql"
	"github.com/pingcap/parser/terror"
	"github.com/pingcap/tidb/ddl/util"
	"github.com/pingcap/tidb/infoschema"
	"github.com/pingcap/tidb/kv"
	"github.com/pingcap/tidb/sessionctx"
	"github.com/pingcap/tidb/sessionctx/stmtctx"
	"github.com/pingcap/tidb/sessionctx/variable"
	"github.com/pingcap/tidb/statistics"
	"github.com/pingcap/tidb/store/tikv/oracle"
	"github.com/pingcap/tidb/table"
	"github.com/pingcap/tidb/types"
	"github.com/pingcap/tidb/util/chunk"
	"github.com/pingcap/tidb/util/logutil"
	"github.com/pingcap/tidb/util/sqlexec"
	atomic2 "go.uber.org/atomic"
	"go.uber.org/zap"
)

// Handle can update stats info periodically.
type Handle struct {
	mu struct {
		sync.Mutex
		ctx sessionctx.Context
		// rateMap contains the error rate delta from feedback.
		rateMap errorRateDeltaMap
		// pid2tid is the map from partition ID to table ID.
		pid2tid map[int64]int64
		// schemaVersion is the version of information schema when `pid2tid` is built.
		schemaVersion int64
	}

	// It can be read by multiple readers at the same time without acquiring lock, but it can be
	// written only after acquiring the lock.
	statsCache *statsCache

	restrictedExec sqlexec.RestrictedSQLExecutor

	// ddlEventCh is a channel to notify a ddl operation has happened.
	// It is sent only by owner or the drop stats executor, and read by stats handle.
	ddlEventCh chan *util.Event
	// listHead contains all the stats collector required by session.
	listHead *SessionStatsCollector
	// globalMap contains all the delta map from collectors when we dump them to KV.
	globalMap tableDeltaMap
	// feedback is used to store query feedback info.
	feedback *statistics.QueryFeedbackMap

	lease atomic2.Duration

	// idxUsageListHead contains all the index usage collectors required by session.
	idxUsageListHead *SessionIndexUsageCollector
}

// Clear4Test the statsCache, only for test.
func (h *Handle) Clear4Test() {
	h.mu.Lock()
	h.SetBytesLimit4Test(h.mu.ctx.GetSessionVars().MemQuotaStatistics)
	h.statsCache.Clear()
	for len(h.ddlEventCh) > 0 {
		<-h.ddlEventCh
	}
	h.feedback = statistics.NewQueryFeedbackMap()
	h.mu.ctx.GetSessionVars().InitChunkSize = 1
	h.mu.ctx.GetSessionVars().MaxChunkSize = 1
	h.mu.ctx.GetSessionVars().EnableChunkRPC = false
	h.mu.ctx.GetSessionVars().SetProjectionConcurrency(0)
	h.listHead = &SessionStatsCollector{mapper: make(tableDeltaMap), rateMap: make(errorRateDeltaMap)}
	h.globalMap = make(tableDeltaMap)
	h.mu.rateMap = make(errorRateDeltaMap)
	h.mu.Unlock()
}

// NewHandle creates a Handle for update stats.
func NewHandle(ctx sessionctx.Context, lease time.Duration) (*Handle, error) {
	handle := &Handle{
		ddlEventCh:       make(chan *util.Event, 100),
		listHead:         &SessionStatsCollector{mapper: make(tableDeltaMap), rateMap: make(errorRateDeltaMap)},
		globalMap:        make(tableDeltaMap),
		feedback:         statistics.NewQueryFeedbackMap(),
		idxUsageListHead: &SessionIndexUsageCollector{mapper: make(indexUsageMap)},
	}
	handle.lease.Store(lease)
	// It is safe to use it concurrently because the exec won't touch the ctx.
	if exec, ok := ctx.(sqlexec.RestrictedSQLExecutor); ok {
		handle.restrictedExec = exec
	}
	handle.statsCache = newStatsCache(ctx.GetSessionVars().MemQuotaStatistics)
	handle.mu.ctx = ctx
	handle.mu.rateMap = make(errorRateDeltaMap)
	err := handle.RefreshVars()
	if err != nil {
		return nil, err
	}
	return handle, nil
}

// Lease returns the stats lease.
func (h *Handle) Lease() time.Duration {
	return h.lease.Load()
}

// SetLease sets the stats lease.
func (h *Handle) SetLease(lease time.Duration) {
	h.lease.Store(lease)
}

// GetQueryFeedback gets the query feedback. It is only used in test.
func (h *Handle) GetQueryFeedback() *statistics.QueryFeedbackMap {
	defer func() {
		h.feedback = statistics.NewQueryFeedbackMap()
	}()
	return h.feedback
}

// DurationToTS converts duration to timestamp.
func DurationToTS(d time.Duration) uint64 {
	return oracle.ComposeTS(d.Nanoseconds()/int64(time.Millisecond), 0)
}

// Update reads stats meta from store and updates the stats map.
func (h *Handle) Update(is infoschema.InfoSchema) error {
	lastVersion := h.statsCache.GetVersion()
	// We need this because for two tables, the smaller version may write later than the one with larger version.
	// Consider the case that there are two tables A and B, their version and commit time is (A0, A1) and (B0, B1),
	// and A0 < B0 < B1 < A1. We will first read the stats of B, and update the lastVersion to B0, but we cannot read
	// the table stats of A0 if we read stats that greater than lastVersion which is B0.
	// We can read the stats if the diff between commit time and version is less than three lease.
	offset := DurationToTS(3 * h.Lease())
	if lastVersion >= offset {
		lastVersion = lastVersion - offset
	} else {
		lastVersion = 0
	}
	sql := fmt.Sprintf("SELECT version, table_id, modify_count, count from mysql.stats_meta where version > %d order by version", lastVersion)
	rows, _, err := h.restrictedExec.ExecRestrictedSQL(sql)
	if err != nil {
		return errors.Trace(err)
	}

	tables := make([]*statistics.Table, 0, len(rows))
	deletedTableIDs := make([]int64, 0, len(rows))
	for _, row := range rows {
		version := row.GetUint64(0)
		physicalID := row.GetInt64(1)
		modifyCount := row.GetInt64(2)
		count := row.GetInt64(3)
		lastVersion = version
		h.mu.Lock()
		table, ok := h.getTableByPhysicalID(is, physicalID)
		h.mu.Unlock()
		if !ok {
			logutil.BgLogger().Debug("unknown physical ID in stats meta table, maybe it has been dropped", zap.Int64("ID", physicalID))
			deletedTableIDs = append(deletedTableIDs, physicalID)
			continue
		}
		tableInfo := table.Meta()
		tbl, err := h.tableStatsFromStorage(tableInfo, physicalID, false, nil)
		// Error is not nil may mean that there are some ddl changes on this table, we will not update it.
		if err != nil {
			logutil.BgLogger().Error("[stats] error occurred when read table stats", zap.String("table", tableInfo.Name.O), zap.Error(err))
			continue
		}
		if tbl == nil {
			deletedTableIDs = append(deletedTableIDs, physicalID)
			continue
		}
		tbl.Version = version
		tbl.Count = count
		tbl.ModifyCount = modifyCount
		tbl.Name = getFullTableName(is, tableInfo)
		tables = append(tables, tbl)
	}
	h.statsCache.Update(tables, deletedTableIDs, lastVersion)
	return nil
}

func (h *Handle) getTableByPhysicalID(is infoschema.InfoSchema, physicalID int64) (table.Table, bool) {
	if is.SchemaMetaVersion() != h.mu.schemaVersion {
		h.mu.schemaVersion = is.SchemaMetaVersion()
		h.mu.pid2tid = buildPartitionID2TableID(is)
	}
	if id, ok := h.mu.pid2tid[physicalID]; ok {
		return is.TableByID(id)
	}
	return is.TableByID(physicalID)
}

func buildPartitionID2TableID(is infoschema.InfoSchema) map[int64]int64 {
	mapper := make(map[int64]int64)
	for _, db := range is.AllSchemas() {
		tbls := db.Tables
		for _, tbl := range tbls {
			pi := tbl.GetPartitionInfo()
			if pi == nil {
				continue
			}
			for _, def := range pi.Definitions {
				mapper[def.ID] = tbl.ID
			}
		}
	}
	return mapper
}

// GetMemConsumed returns the mem size of statscache consumed
func (h *Handle) GetMemConsumed() (size int64) {
	h.statsCache.mu.Lock()
	size = h.statsCache.memTracker.BytesConsumed()
	h.statsCache.mu.Unlock()
	return
}

// EraseTable4Test erase a table by ID and add new empty (with Meta) table.
// ONLY used for test.
func (h *Handle) EraseTable4Test(ID int64) {
	table, _ := h.statsCache.Lookup(ID)
	h.statsCache.Insert(table.CopyWithoutBucketsAndCMS())
}

// GetAllTableStatsMemUsage4Test get all the mem usage with true table.
// ONLY used for test.
func (h *Handle) GetAllTableStatsMemUsage4Test() int64 {
	data := h.statsCache.GetAll()
	allUsage := int64(0)
	for _, t := range data {
		allUsage += t.MemoryUsage()
	}
	return allUsage
}

// GetTableStats retrieves the statistics table from cache, and the cache will be updated by a goroutine.
func (h *Handle) GetTableStats(tblInfo *model.TableInfo) *statistics.Table {
	return h.GetPartitionStats(tblInfo, tblInfo.ID)
}

// GetPartitionStats retrieves the partition stats from cache.
func (h *Handle) GetPartitionStats(tblInfo *model.TableInfo, pid int64) *statistics.Table {
	tbl, ok := h.statsCache.Lookup(pid)
	if !ok {
		tbl = statistics.PseudoTable(tblInfo)
		tbl.PhysicalID = pid
		h.statsCache.Update([]*statistics.Table{tbl}, nil, h.statsCache.GetVersion())
		return tbl
	}
	return tbl
}

// SetBytesLimit4Test sets the bytes limit for this tracker. "bytesLimit <= 0" means no limit.
// Only used for test.
func (h *Handle) SetBytesLimit4Test(bytesLimit int64) {
	h.statsCache.mu.Lock()
	h.statsCache.memTracker.SetBytesLimit(bytesLimit)
	h.statsCache.memCapacity = bytesLimit
	h.statsCache.mu.Unlock()
}

// CanRuntimePrune indicates whether tbl support runtime prune for table and first partition id.
func (h *Handle) CanRuntimePrune(tid, p0Id int64) bool {
	if h == nil {
		return false
	}
	if tid == p0Id {
		return false
	}
	_, tblExists := h.statsCache.Lookup(tid)
	if tblExists {
		return true
	}
	_, partExists := h.statsCache.Lookup(p0Id)
	if !partExists {
		return true
	}
	return false

}

// LoadNeededHistograms will load histograms for those needed columns.
func (h *Handle) LoadNeededHistograms() (err error) {
	cols := statistics.HistogramNeededColumns.AllCols()
	idxs := statistics.HistogramNeededIndices.AllIdxs()
	reader, err := h.getStatsReader(nil)
	if err != nil {
		return err
	}

	defer func() {
		err1 := h.releaseStatsReader(reader)
		if err1 != nil && err == nil {
			err = err1
		}
	}()

	for _, col := range cols {
		tbl, ok := h.statsCache.Lookup(col.TableID)
		if !ok {
			continue
		}
		tbl = tbl.Copy()
		c, ok := tbl.Columns[col.ColumnID]
		if !ok || c.Len() > 0 {
			statistics.HistogramNeededColumns.Delete(col)
			continue
		}
		hg, err := h.histogramFromStorage(reader, col.TableID, c.ID, &c.Info.FieldType, c.NDV, 0, c.LastUpdateVersion, c.NullCount, c.TotColSize, c.Correlation)
		if err != nil {
			return errors.Trace(err)
		}
		cms, topN, err := h.cmSketchAndTopNFromStorage(reader, col.TableID, 0, col.ColumnID)
		if err != nil {
			return errors.Trace(err)
		}
		tbl.Columns[c.ID] = &statistics.Column{
			PhysicalID: col.TableID,
			Histogram:  *hg,
			Info:       c.Info,
			CMSketch:   cms,
			TopN:       topN,
			Count:      int64(hg.TotalRowCount()),
			IsHandle:   c.IsHandle,
		}
		h.statsCache.Update([]*statistics.Table{tbl}, nil, h.statsCache.GetVersion())
		statistics.HistogramNeededColumns.Delete(col)
	}

	for _, pidx := range idxs {
		tbl, ok := h.statsCache.Lookup(pidx.TableID)
		if !ok {
			continue
		}
		tbl = tbl.Copy()
		idx, ok := tbl.Indices[pidx.IndexID]
		if !ok || idx.Len() > 0 {
			statistics.HistogramNeededIndices.Delete(pidx)
			continue
		}
		hg, err := h.histogramFromStorage(reader, pidx.TableID, idx.ID, types.NewFieldType(mysql.TypeBlob), idx.NDV, 1, idx.LastUpdateVersion, idx.NullCount, 0, 0)
		if err != nil {
			return errors.Trace(err)
		}
		cms, topN, err := h.cmSketchAndTopNFromStorage(reader, pidx.TableID, 1, pidx.IndexID)
		if err != nil {
			return errors.Trace(err)
		}
		tbl.Indices[idx.ID] = &statistics.Index{
			Histogram:  *hg,
			CMSketch:   cms,
			TopN:       topN,
			PhysicalID: pidx.TableID,
			Info:       idx.Info,
			StatsVer:   idx.StatsVer,
			Flag:       idx.Flag,
		}
		h.statsCache.Update([]*statistics.Table{tbl}, nil, h.statsCache.GetVersion())
		statistics.HistogramNeededIndices.Delete(pidx)
	}
	return nil
}

// LastUpdateVersion gets the last update version.
func (h *Handle) LastUpdateVersion() uint64 {
	return h.statsCache.GetVersion()
}

// SetLastUpdateVersion sets the last update version.
func (h *Handle) SetLastUpdateVersion(version uint64) {
	h.statsCache.Update(nil, nil, version)
}

// FlushStats flushes the cached stats update into store.
func (h *Handle) FlushStats() {
	for len(h.ddlEventCh) > 0 {
		e := <-h.ddlEventCh
		if err := h.HandleDDLEvent(e); err != nil {
			logutil.BgLogger().Error("[stats] handle ddl event fail", zap.Error(err))
		}
	}
	if err := h.DumpStatsDeltaToKV(DumpAll); err != nil {
		logutil.BgLogger().Error("[stats] dump stats delta fail", zap.Error(err))
	}
	if err := h.DumpStatsFeedbackToKV(); err != nil {
		logutil.BgLogger().Error("[stats] dump stats feedback fail", zap.Error(err))
	}
}

func (h *Handle) cmSketchAndTopNFromStorage(reader *statsReader, tblID int64, isIndex, histID int64) (_ *statistics.CMSketch, _ *statistics.TopN, err error) {
	selSQL := fmt.Sprintf("select cm_sketch from mysql.stats_histograms where table_id = %d and is_index = %d and hist_id = %d", tblID, isIndex, histID)
	rows, _, err := reader.read(selSQL)
	if err != nil || len(rows) == 0 {
		return nil, nil, err
	}
	selSQL = fmt.Sprintf("select HIGH_PRIORITY value, count from mysql.stats_top_n where table_id = %d and is_index = %d and hist_id = %d", tblID, isIndex, histID)
	topNRows, _, err := reader.read(selSQL)
	if err != nil {
		return nil, nil, err
	}
	return statistics.DecodeCMSketchAndTopN(rows[0].GetBytes(0), topNRows)
}

func (h *Handle) indexStatsFromStorage(reader *statsReader, row chunk.Row, table *statistics.Table, tableInfo *model.TableInfo) error {
	histID := row.GetInt64(2)
	distinct := row.GetInt64(3)
	histVer := row.GetUint64(4)
	nullCount := row.GetInt64(5)
	idx := table.Indices[histID]
	errorRate := statistics.ErrorRate{}
	flag := row.GetInt64(8)
	lastAnalyzePos := row.GetDatum(10, types.NewFieldType(mysql.TypeBlob))
	if statistics.IsAnalyzed(flag) && !reader.isHistory() {
		h.mu.rateMap.clear(table.PhysicalID, histID, true)
	} else if idx != nil {
		errorRate = idx.ErrorRate
	}
	for _, idxInfo := range tableInfo.Indices {
		if histID != idxInfo.ID {
			continue
		}
		if idx == nil || idx.LastUpdateVersion < histVer {
			hg, err := h.histogramFromStorage(reader, table.PhysicalID, histID, types.NewFieldType(mysql.TypeBlob), distinct, 1, histVer, nullCount, 0, 0)
			if err != nil {
				return errors.Trace(err)
			}
			cms, topN, err := h.cmSketchAndTopNFromStorage(reader, table.PhysicalID, 1, idxInfo.ID)
			if err != nil {
				return errors.Trace(err)
			}
			idx = &statistics.Index{Histogram: *hg, CMSketch: cms, TopN: topN, Info: idxInfo, ErrorRate: errorRate, StatsVer: row.GetInt64(7), Flag: flag, PhysicalID: table.PhysicalID}
			lastAnalyzePos.Copy(&idx.LastAnalyzePos)
		}
		break
	}
	if idx != nil {
		table.Indices[histID] = idx
	} else {
		logutil.BgLogger().Debug("we cannot find index id in table info. It may be deleted.", zap.Int64("indexID", histID), zap.String("table", tableInfo.Name.O))
	}
	return nil
}

func (h *Handle) columnStatsFromStorage(reader *statsReader, row chunk.Row, table *statistics.Table, tableInfo *model.TableInfo, loadAll bool) error {
	histID := row.GetInt64(2)
	distinct := row.GetInt64(3)
	histVer := row.GetUint64(4)
	nullCount := row.GetInt64(5)
	totColSize := row.GetInt64(6)
	correlation := row.GetFloat64(9)
	lastAnalyzePos := row.GetDatum(10, types.NewFieldType(mysql.TypeBlob))
	col := table.Columns[histID]
	errorRate := statistics.ErrorRate{}
	flag := row.GetInt64(8)
	if statistics.IsAnalyzed(flag) && !reader.isHistory() {
		h.mu.rateMap.clear(table.PhysicalID, histID, false)
	} else if col != nil {
		errorRate = col.ErrorRate
	}
	for _, colInfo := range tableInfo.Columns {
		if histID != colInfo.ID {
			continue
		}
		isHandle := tableInfo.PKIsHandle && mysql.HasPriKeyFlag(colInfo.Flag)
		// We will not load buckets if:
		// 1. Lease > 0, and:
		// 2. this column is not handle, and:
		// 3. the column doesn't has buckets before, and:
		// 4. loadAll is false.
		notNeedLoad := h.Lease() > 0 &&
			!isHandle &&
			(col == nil || col.Len() == 0 && col.LastUpdateVersion < histVer) &&
			!loadAll
		if notNeedLoad {
			count, err := h.columnCountFromStorage(reader, table.PhysicalID, histID)
			if err != nil {
				return errors.Trace(err)
			}
			col = &statistics.Column{
				PhysicalID: table.PhysicalID,
				Histogram:  *statistics.NewHistogram(histID, distinct, nullCount, histVer, &colInfo.FieldType, 0, totColSize),
				Info:       colInfo,
				Count:      count + nullCount,
				ErrorRate:  errorRate,
				IsHandle:   tableInfo.PKIsHandle && mysql.HasPriKeyFlag(colInfo.Flag),
				Flag:       flag,
			}
			lastAnalyzePos.Copy(&col.LastAnalyzePos)
			col.Histogram.Correlation = correlation
			break
		}
		if col == nil || col.LastUpdateVersion < histVer || loadAll {
			hg, err := h.histogramFromStorage(reader, table.PhysicalID, histID, &colInfo.FieldType, distinct, 0, histVer, nullCount, totColSize, correlation)
			if err != nil {
				return errors.Trace(err)
			}
			cms, topN, err := h.cmSketchAndTopNFromStorage(reader, table.PhysicalID, 0, colInfo.ID)
			if err != nil {
				return errors.Trace(err)
			}
			col = &statistics.Column{
				PhysicalID: table.PhysicalID,
				Histogram:  *hg,
				Info:       colInfo,
				CMSketch:   cms,
				TopN:       topN,
				Count:      int64(hg.TotalRowCount()),
				ErrorRate:  errorRate,
				IsHandle:   tableInfo.PKIsHandle && mysql.HasPriKeyFlag(colInfo.Flag),
				Flag:       flag,
			}
			lastAnalyzePos.Copy(&col.LastAnalyzePos)
			break
		}
		if col.TotColSize != totColSize {
			newCol := *col
			newCol.TotColSize = totColSize
			col = &newCol
		}
		break
	}
	if col != nil {
		table.Columns[col.ID] = col
	} else {
		// If we didn't find a Column or Index in tableInfo, we won't load the histogram for it.
		// But don't worry, next lease the ddl will be updated, and we will load a same table for two times to
		// avoid error.
		logutil.BgLogger().Debug("we cannot find column in table info now. It may be deleted", zap.Int64("colID", histID), zap.String("table", tableInfo.Name.O))
	}
	return nil
}

// tableStatsFromStorage loads table stats info from storage.
func (h *Handle) tableStatsFromStorage(tableInfo *model.TableInfo, physicalID int64, loadAll bool, historyStatsExec sqlexec.RestrictedSQLExecutor) (_ *statistics.Table, err error) {
	reader, err := h.getStatsReader(historyStatsExec)
	if err != nil {
		return nil, err
	}
	defer func() {
		err1 := h.releaseStatsReader(reader)
		if err == nil && err1 != nil {
			err = err1
		}
	}()
	table, ok := h.statsCache.Lookup(physicalID)

	// If table stats is pseudo, we also need to copy it, since we will use the column stats when
	// the average error rate of it is small.
	if !ok || historyStatsExec != nil {
		histColl := statistics.HistColl{
			PhysicalID:     physicalID,
			HavePhysicalID: true,
			Columns:        make(map[int64]*statistics.Column, len(tableInfo.Columns)),
			Indices:        make(map[int64]*statistics.Index, len(tableInfo.Indices)),
		}
		table = &statistics.Table{
			HistColl: histColl,
		}
	} else {
		// We copy it before writing to avoid race.
		table = table.Copy()
	}
	table.Pseudo = false
	selSQL := fmt.Sprintf("select table_id, is_index, hist_id, distinct_count, version, null_count, tot_col_size, stats_ver, flag, correlation, last_analyze_pos from mysql.stats_histograms where table_id = %d", physicalID)
	rows, _, err := reader.read(selSQL)
	// Check deleted table.
	if err != nil || len(rows) == 0 {
		return nil, nil
	}
	for _, row := range rows {
		if row.GetInt64(1) > 0 {
			err = h.indexStatsFromStorage(reader, row, table, tableInfo)
		} else {
			err = h.columnStatsFromStorage(reader, row, table, tableInfo, loadAll)
		}
		if err != nil {
			return nil, err
		}
	}
	return h.extendedStatsFromStorage(reader, table, physicalID, loadAll)
}

func (h *Handle) extendedStatsFromStorage(reader *statsReader, table *statistics.Table, physicalID int64, loadAll bool) (*statistics.Table, error) {
	lastVersion := uint64(0)
	if table.ExtendedStats != nil && !loadAll {
		lastVersion = table.ExtendedStats.LastUpdateVersion
	} else {
		table.ExtendedStats = statistics.NewExtendedStatsColl()
	}
	sql := fmt.Sprintf("select stats_name, db, status, type, column_ids, scalar_stats, blob_stats, version from mysql.stats_extended where table_id = %d and status in (%d, %d) and version > %d", physicalID, StatsStatusAnalyzed, StatsStatusDeleted, lastVersion)
	rows, _, err := reader.read(sql)
	if err != nil || len(rows) == 0 {
		return table, nil
	}
	for _, row := range rows {
		lastVersion = mathutil.MaxUint64(lastVersion, row.GetUint64(7))
		key := statistics.ExtendedStatsKey{
			StatsName: row.GetString(0),
			DB:        row.GetString(1),
		}
		status := uint8(row.GetInt64(2))
		if status == StatsStatusDeleted {
			delete(table.ExtendedStats.Stats, key)
		} else {
			item := &statistics.ExtendedStatsItem{
				Tp:         uint8(row.GetInt64(3)),
				ScalarVals: row.GetFloat64(5),
				StringVals: row.GetString(6),
			}
			colIDs := row.GetString(4)
			err := json.Unmarshal([]byte(colIDs), &item.ColIDs)
			if err != nil {
				logutil.BgLogger().Error("[stats] decode column IDs failed", zap.String("column_ids", colIDs), zap.Error(err))
				return nil, err
			}
			table.ExtendedStats.Stats[key] = item
		}
	}
	table.ExtendedStats.LastUpdateVersion = lastVersion
	return table, nil
}

// SaveStatsToStorage saves the stats to storage.
<<<<<<< HEAD
func (h *Handle) SaveStatsToStorage(tableID int64, count int64, isIndex int, hg *statistics.Histogram, cms *statistics.CMSketch, topN *statistics.TopN, statsVer int64, isAnalyzed int64) (err error) {
=======
func (h *Handle) SaveStatsToStorage(tableID int64, count int64, isIndex int, hg *statistics.Histogram, cms *statistics.CMSketch, topN *statistics.TopN, statsVersion int, isAnalyzed int64) (err error) {
>>>>>>> b4eee287
	h.mu.Lock()
	defer h.mu.Unlock()
	ctx := context.TODO()
	exec := h.mu.ctx.(sqlexec.SQLExecutor)
	_, err = exec.Execute(ctx, "begin")
	if err != nil {
		return errors.Trace(err)
	}
	defer func() {
		err = finishTransaction(context.Background(), exec, err)
	}()
	txn, err := h.mu.ctx.Txn(true)
	if err != nil {
		return errors.Trace(err)
	}

	version := txn.StartTS()
	sqls := make([]string, 0, 4)
	// If the count is less than 0, then we do not want to update the modify count and count.
	if count >= 0 {
		sqls = append(sqls, fmt.Sprintf("replace into mysql.stats_meta (version, table_id, count) values (%d, %d, %d)", version, tableID, count))
	} else {
		sqls = append(sqls, fmt.Sprintf("update mysql.stats_meta set version = %d where table_id = %d", version, tableID))
	}
	data, err := statistics.EncodeCMSketchWithoutTopN(cms)
	if err != nil {
		return
	}
	// Delete outdated data
	sqls = append(sqls, fmt.Sprintf("delete from mysql.stats_top_n where table_id = %d and is_index = %d and hist_id = %d", tableID, isIndex, hg.ID))
	if topN != nil {
		for _, meta := range topN.TopN {
			sqls = append(sqls, fmt.Sprintf("insert into mysql.stats_top_n (table_id, is_index, hist_id, value, count) values (%d, %d, %d, X'%X', %d)", tableID, isIndex, hg.ID, meta.Encoded, meta.Count))
		}
	}
	flag := 0
	if isAnalyzed == 1 {
		flag = statistics.AnalyzeFlag
	}
	sqls = append(sqls, fmt.Sprintf("replace into mysql.stats_histograms (table_id, is_index, hist_id, distinct_count, version, null_count, cm_sketch, tot_col_size, stats_ver, flag, correlation) values (%d, %d, %d, %d, %d, %d, X'%X', %d, %d, %d, %f)",
<<<<<<< HEAD
		tableID, isIndex, hg.ID, hg.NDV, version, hg.NullCount, data, hg.TotColSize, statsVer, flag, hg.Correlation))
=======
		tableID, isIndex, hg.ID, hg.NDV, version, hg.NullCount, data, hg.TotColSize, statsVersion, flag, hg.Correlation))
>>>>>>> b4eee287
	sqls = append(sqls, fmt.Sprintf("delete from mysql.stats_buckets where table_id = %d and is_index = %d and hist_id = %d", tableID, isIndex, hg.ID))
	sc := h.mu.ctx.GetSessionVars().StmtCtx
	var lastAnalyzePos []byte
	for i := range hg.Buckets {
		count := hg.Buckets[i].Count
		if i > 0 {
			count -= hg.Buckets[i-1].Count
		}
		var upperBound types.Datum
		upperBound, err = hg.GetUpper(i).ConvertTo(sc, types.NewFieldType(mysql.TypeBlob))
		if err != nil {
			return
		}
		if i == len(hg.Buckets)-1 {
			lastAnalyzePos = upperBound.GetBytes()
		}
		var lowerBound types.Datum
		lowerBound, err = hg.GetLower(i).ConvertTo(sc, types.NewFieldType(mysql.TypeBlob))
		if err != nil {
			return
		}
		sqls = append(sqls, fmt.Sprintf("insert into mysql.stats_buckets(table_id, is_index, hist_id, bucket_id, count, repeats, lower_bound, upper_bound, ndv) values(%d, %d, %d, %d, %d, %d, X'%X', X'%X', %d)", tableID, isIndex, hg.ID, i, count, hg.Buckets[i].Repeat, lowerBound.GetBytes(), upperBound.GetBytes(), hg.Buckets[i].NDV))
	}
	if isAnalyzed == 1 && len(lastAnalyzePos) > 0 {
		sqls = append(sqls, fmt.Sprintf("update mysql.stats_histograms set last_analyze_pos = X'%X' where table_id = %d and is_index = %d and hist_id = %d", lastAnalyzePos, tableID, isIndex, hg.ID))
	}
	return execSQLs(context.Background(), exec, sqls)
}

// SaveMetaToStorage will save stats_meta to storage.
func (h *Handle) SaveMetaToStorage(tableID, count, modifyCount int64) (err error) {
	h.mu.Lock()
	defer h.mu.Unlock()
	ctx := context.TODO()
	exec := h.mu.ctx.(sqlexec.SQLExecutor)
	_, err = exec.Execute(ctx, "begin")
	if err != nil {
		return errors.Trace(err)
	}
	defer func() {
		err = finishTransaction(ctx, exec, err)
	}()
	txn, err := h.mu.ctx.Txn(true)
	if err != nil {
		return errors.Trace(err)
	}
	var sql string
	version := txn.StartTS()
	sql = fmt.Sprintf("replace into mysql.stats_meta (version, table_id, count, modify_count) values (%d, %d, %d, %d)", version, tableID, count, modifyCount)
	_, err = exec.Execute(ctx, sql)
	return
}

func (h *Handle) histogramFromStorage(reader *statsReader, tableID int64, colID int64, tp *types.FieldType, distinct int64, isIndex int, ver uint64, nullCount int64, totColSize int64, corr float64) (_ *statistics.Histogram, err error) {
	selSQL := fmt.Sprintf("select count, repeats, lower_bound, upper_bound, ndv from mysql.stats_buckets where table_id = %d and is_index = %d and hist_id = %d order by bucket_id", tableID, isIndex, colID)
	rows, fields, err := reader.read(selSQL)
	if err != nil {
		return nil, errors.Trace(err)
	}
	bucketSize := len(rows)
	hg := statistics.NewHistogram(colID, distinct, nullCount, ver, tp, bucketSize, totColSize)
	hg.Correlation = corr
	totalCount := int64(0)
	for i := 0; i < bucketSize; i++ {
		count := rows[i].GetInt64(0)
		repeats := rows[i].GetInt64(1)
		var upperBound, lowerBound types.Datum
		if isIndex == 1 {
			lowerBound = rows[i].GetDatum(2, &fields[2].Column.FieldType)
			upperBound = rows[i].GetDatum(3, &fields[3].Column.FieldType)
		} else {
			sc := &stmtctx.StatementContext{TimeZone: time.UTC}
			d := rows[i].GetDatum(2, &fields[2].Column.FieldType)
			lowerBound, err = d.ConvertTo(sc, tp)
			if err != nil {
				return nil, errors.Trace(err)
			}
			d = rows[i].GetDatum(3, &fields[3].Column.FieldType)
			upperBound, err = d.ConvertTo(sc, tp)
			if err != nil {
				return nil, errors.Trace(err)
			}
		}
		totalCount += count
		hg.AppendBucketWithNDV(&lowerBound, &upperBound, totalCount, repeats, rows[i].GetInt64(4))
	}
	hg.PreCalculateScalar()
	return hg, nil
}

func (h *Handle) columnCountFromStorage(reader *statsReader, tableID, colID int64) (int64, error) {
	selSQL := fmt.Sprintf("select sum(count) from mysql.stats_buckets where table_id = %d and is_index = %d and hist_id = %d", tableID, 0, colID)
	rows, _, err := reader.read(selSQL)
	if err != nil {
		return 0, errors.Trace(err)
	}
	if rows[0].IsNull(0) {
		return 0, nil
	}
	return rows[0].GetMyDecimal(0).ToInt()
}

func (h *Handle) statsMetaByTableIDFromStorage(tableID int64, historyStatsExec sqlexec.RestrictedSQLExecutor) (version uint64, modifyCount, count int64, err error) {
	selSQL := fmt.Sprintf("SELECT version, modify_count, count from mysql.stats_meta where table_id = %d order by version", tableID)
	var rows []chunk.Row
	if historyStatsExec == nil {
		rows, _, err = h.restrictedExec.ExecRestrictedSQL(selSQL)
	} else {
		rows, _, err = historyStatsExec.ExecRestrictedSQLWithSnapshot(selSQL)
	}
	if err != nil || len(rows) == 0 {
		return
	}
	version = rows[0].GetUint64(0)
	modifyCount = rows[0].GetInt64(1)
	count = rows[0].GetInt64(2)
	return
}

// statsReader is used for simplify code that needs to read system tables in different sqls
// but requires the same transactions.
type statsReader struct {
	ctx     sessionctx.Context
	history sqlexec.RestrictedSQLExecutor
}

func (sr *statsReader) read(sql string) (rows []chunk.Row, fields []*ast.ResultField, err error) {
	if sr.history != nil {
		return sr.history.ExecRestrictedSQLWithSnapshot(sql)
	}
	rc, err := sr.ctx.(sqlexec.SQLExecutor).Execute(context.TODO(), sql)
	if len(rc) > 0 {
		defer terror.Call(rc[0].Close)
	}
	if err != nil {
		return nil, nil, err
	}
	for {
		req := rc[0].NewChunk()
		err := rc[0].Next(context.TODO(), req)
		if err != nil {
			return nil, nil, err
		}
		if req.NumRows() == 0 {
			break
		}
		for i := 0; i < req.NumRows(); i++ {
			rows = append(rows, req.GetRow(i))
		}
	}
	return rows, rc[0].Fields(), nil
}

func (sr *statsReader) isHistory() bool {
	return sr.history != nil
}

func (h *Handle) getStatsReader(history sqlexec.RestrictedSQLExecutor) (reader *statsReader, err error) {
	failpoint.Inject("mockGetStatsReaderFail", func(val failpoint.Value) {
		if val.(bool) {
			failpoint.Return(nil, errors.New("gofail genStatsReader error"))
		}
	})
	if history != nil {
		return &statsReader{history: history}, nil
	}
	h.mu.Lock()
	defer func() {
		if r := recover(); r != nil {
			err = fmt.Errorf("getStatsReader panic %v", r)
		}
		if err != nil {
			h.mu.Unlock()
		}
	}()
	failpoint.Inject("mockGetStatsReaderPanic", nil)
	_, err = h.mu.ctx.(sqlexec.SQLExecutor).Execute(context.TODO(), "begin")
	if err != nil {
		return nil, err
	}
	return &statsReader{ctx: h.mu.ctx}, nil
}

func (h *Handle) releaseStatsReader(reader *statsReader) error {
	if reader.history != nil {
		return nil
	}
	_, err := h.mu.ctx.(sqlexec.SQLExecutor).Execute(context.TODO(), "commit")
	h.mu.Unlock()
	return err
}

const (
	// StatsStatusInited is the status for extended stats which are just registered but have not been analyzed yet.
	StatsStatusInited uint8 = iota
	// StatsStatusAnalyzed is the status for extended stats which have been collected in analyze.
	StatsStatusAnalyzed
	// StatsStatusDeleted is the status for extended stats which were dropped. These "deleted" records would be removed from storage by GCStats().
	StatsStatusDeleted
)

// InsertExtendedStats inserts a record into mysql.stats_extended and update version in mysql.stats_meta.
func (h *Handle) InsertExtendedStats(statsName, db string, colIDs []int64, tp int, tableID int64, ifNotExists bool) (err error) {
	bytes, err := json.Marshal(colIDs)
	if err != nil {
		return errors.Trace(err)
	}
	strColIDs := string(bytes)
	h.mu.Lock()
	defer h.mu.Unlock()
	ctx := context.TODO()
	exec := h.mu.ctx.(sqlexec.SQLExecutor)
	_, err = exec.Execute(ctx, "begin pessimistic")
	if err != nil {
		return errors.Trace(err)
	}
	defer func() {
		err = finishTransaction(ctx, exec, err)
	}()
	txn, err := h.mu.ctx.Txn(true)
	if err != nil {
		return errors.Trace(err)
	}
	version := txn.StartTS()
	sql := fmt.Sprintf("INSERT INTO mysql.stats_extended(stats_name, db, type, table_id, column_ids, version, status) VALUES ('%s', '%s', %d, %d, '%s', %d, %d)", statsName, db, tp, tableID, strColIDs, version, StatsStatusInited)
	_, err = exec.Execute(ctx, sql)
	// Key exists, but `if not exists` is specified, so we ignore this error.
	if kv.ErrKeyExists.Equal(err) && ifNotExists {
		err = nil
	}
	return
}

// MarkExtendedStatsDeleted update the status of mysql.stats_extended to be `deleted` and the version of mysql.stats_meta.
func (h *Handle) MarkExtendedStatsDeleted(statsName, db string, tableID int64) (err error) {
	if tableID < 0 {
		sql := fmt.Sprintf("SELECT table_id FROM mysql.stats_extended WHERE stats_name = '%s' and db = '%s'", statsName, db)
		rows, _, err := h.restrictedExec.ExecRestrictedSQL(sql)
		if err != nil {
			return errors.Trace(err)
		}
		if len(rows) == 0 {
			return nil
		}
		tableID = rows[0].GetInt64(0)
	}
	h.mu.Lock()
	defer h.mu.Unlock()
	ctx := context.TODO()
	exec := h.mu.ctx.(sqlexec.SQLExecutor)
	_, err = exec.Execute(ctx, "begin pessimistic")
	if err != nil {
		return errors.Trace(err)
	}
	defer func() {
		err = finishTransaction(ctx, exec, err)
	}()
	txn, err := h.mu.ctx.Txn(true)
	if err != nil {
		return errors.Trace(err)
	}
	version := txn.StartTS()
	sqls := make([]string, 2)
	sqls[0] = fmt.Sprintf("UPDATE mysql.stats_extended SET version = %d, status = %d WHERE stats_name = '%s' and db = '%s'", version, StatsStatusDeleted, statsName, db)
	sqls[1] = fmt.Sprintf("UPDATE mysql.stats_meta SET version = %d WHERE table_id = %d", version, tableID)
	return execSQLs(ctx, exec, sqls)
}

// ReloadExtendedStatistics drops the cache for extended statistics and reload data from mysql.stats_extended.
func (h *Handle) ReloadExtendedStatistics() error {
	reader, err := h.getStatsReader(nil)
	if err != nil {
		return err
	}
	allTables := h.statsCache.GetAll()
	tables := make([]*statistics.Table, 0, len(allTables))
	for _, tbl := range allTables {
		t, err := h.extendedStatsFromStorage(reader, tbl.Copy(), tbl.PhysicalID, true)

		if err != nil {
			return err
		}
		tables = append(tables, t)
	}
	err = h.releaseStatsReader(reader)
	if err != nil {
		return err
	}
	// Note that this update may fail when the statsCache.version has been modified by others.
	h.statsCache.Update(tables, nil, h.statsCache.GetVersion())
	return nil
}

// BuildExtendedStats build extended stats for column groups if needed based on the column samples.
func (h *Handle) BuildExtendedStats(tableID int64, cols []*model.ColumnInfo, collectors []*statistics.SampleCollector) (*statistics.ExtendedStatsColl, error) {
	sql := fmt.Sprintf("SELECT stats_name, db, type, column_ids FROM mysql.stats_extended WHERE table_id = %d and status in (%d, %d)", tableID, StatsStatusAnalyzed, StatsStatusInited)
	rows, _, err := h.restrictedExec.ExecRestrictedSQL(sql)
	if err != nil {
		return nil, errors.Trace(err)
	}
	if len(rows) == 0 {
		return nil, nil
	}
	statsColl := statistics.NewExtendedStatsColl()
	for _, row := range rows {
		key := statistics.ExtendedStatsKey{
			StatsName: row.GetString(0),
			DB:        row.GetString(1),
		}
		item := &statistics.ExtendedStatsItem{Tp: uint8(row.GetInt64(2))}
		colIDs := row.GetString(3)
		err := json.Unmarshal([]byte(colIDs), &item.ColIDs)
		if err != nil {
			logutil.BgLogger().Error("invalid column_ids in mysql.stats_extended, skip collecting extended stats for this row", zap.String("column_ids", colIDs), zap.Error(err))
			continue
		}
		item = h.fillExtendedStatsItemVals(item, cols, collectors)
		if item != nil {
			statsColl.Stats[key] = item
		}
	}
	if len(statsColl.Stats) == 0 {
		return nil, nil
	}
	return statsColl, nil
}

func (h *Handle) fillExtendedStatsItemVals(item *statistics.ExtendedStatsItem, cols []*model.ColumnInfo, collectors []*statistics.SampleCollector) *statistics.ExtendedStatsItem {
	switch item.Tp {
	case ast.StatsTypeCardinality, ast.StatsTypeDependency:
		return nil
	case ast.StatsTypeCorrelation:
		return h.fillExtStatsCorrVals(item, cols, collectors)
	}
	return nil
}

func (h *Handle) fillExtStatsCorrVals(item *statistics.ExtendedStatsItem, cols []*model.ColumnInfo, collectors []*statistics.SampleCollector) *statistics.ExtendedStatsItem {
	colOffsets := make([]int, 0, 2)
	for _, id := range item.ColIDs {
		for i, col := range cols {
			if col.ID == id {
				colOffsets = append(colOffsets, i)
				break
			}
		}
	}
	if len(colOffsets) != 2 {
		return nil
	}
	// samplesX and samplesY are in order of handle, i.e, their SampleItem.Ordinals are in order.
	samplesX := collectors[colOffsets[0]].Samples
	// We would modify Ordinal of samplesY, so we make a deep copy.
	samplesY := statistics.CopySampleItems(collectors[colOffsets[1]].Samples)
	sampleNum := len(samplesX)
	if sampleNum == 1 {
		item.ScalarVals = float64(1)
		return item
	}
	h.mu.Lock()
	sc := h.mu.ctx.GetSessionVars().StmtCtx
	h.mu.Unlock()
	var err error
	samplesX, err = statistics.SortSampleItems(sc, samplesX)
	if err != nil {
		return nil
	}
	samplesYInXOrder := make([]*statistics.SampleItem, sampleNum)
	for i, itemX := range samplesX {
		itemY := samplesY[itemX.Ordinal]
		itemY.Ordinal = i
		samplesYInXOrder[i] = itemY
	}
	samplesYInYOrder, err := statistics.SortSampleItems(sc, samplesYInXOrder)
	if err != nil {
		return nil
	}
	var corrXYSum float64
	for i := 1; i < sampleNum; i++ {
		corrXYSum += float64(i) * float64(samplesYInYOrder[i].Ordinal)
	}
	// X means the ordinal of the item in original sequence, Y means the oridnal of the item in the
	// sorted sequence, we know that X and Y value sets are both:
	// 0, 1, ..., sampleNum-1
	// we can simply compute sum(X) = sum(Y) =
	//    (sampleNum-1)*sampleNum / 2
	// and sum(X^2) = sum(Y^2) =
	//    (sampleNum-1)*sampleNum*(2*sampleNum-1) / 6
	// We use "Pearson correlation coefficient" to compute the order correlation of columns,
	// the formula is based on https://en.wikipedia.org/wiki/Pearson_correlation_coefficient.
	// Note that (itemsCount*corrX2Sum - corrXSum*corrXSum) would never be zero when sampleNum is larger than 1.
	itemsCount := float64(sampleNum)
	corrXSum := (itemsCount - 1) * itemsCount / 2.0
	corrX2Sum := (itemsCount - 1) * itemsCount * (2*itemsCount - 1) / 6.0
	item.ScalarVals = (itemsCount*corrXYSum - corrXSum*corrXSum) / (itemsCount*corrX2Sum - corrXSum*corrXSum)
	return item
}

// SaveExtendedStatsToStorage writes extended stats of a table into mysql.stats_extended.
func (h *Handle) SaveExtendedStatsToStorage(tableID int64, extStats *statistics.ExtendedStatsColl, isLoad bool) (err error) {
	if extStats == nil || len(extStats.Stats) == 0 {
		return nil
	}
	h.mu.Lock()
	defer h.mu.Unlock()
	ctx := context.TODO()
	exec := h.mu.ctx.(sqlexec.SQLExecutor)
	_, err = exec.Execute(ctx, "begin pessimistic")
	if err != nil {
		return errors.Trace(err)
	}
	defer func() {
		err = finishTransaction(ctx, exec, err)
	}()
	txn, err := h.mu.ctx.Txn(true)
	if err != nil {
		return errors.Trace(err)
	}
	version := txn.StartTS()
	sqls := make([]string, 0, 1+len(extStats.Stats))
	for key, item := range extStats.Stats {
		bytes, err := json.Marshal(item.ColIDs)
		if err != nil {
			return errors.Trace(err)
		}
		strColIDs := string(bytes)
		switch item.Tp {
		case ast.StatsTypeCardinality, ast.StatsTypeCorrelation:
			// If isLoad is true, it's INSERT; otherwise, it's UPDATE.
			sqls = append(sqls, fmt.Sprintf("replace into mysql.stats_extended values ('%s', '%s', %d, %d, '%s', %f, null, %d, %d)", key.StatsName, key.DB, item.Tp, tableID, strColIDs, item.ScalarVals, version, StatsStatusAnalyzed))
		case ast.StatsTypeDependency:
			sqls = append(sqls, fmt.Sprintf("replace into mysql.stats_extended values ('%s', '%s', %d, %d, '%s', null, '%s', %d, %d)", key.StatsName, key.DB, item.Tp, tableID, strColIDs, item.StringVals, version, StatsStatusAnalyzed))
		}
	}
	if !isLoad {
		sqls = append(sqls, fmt.Sprintf("UPDATE mysql.stats_meta SET version = %d WHERE table_id = %d", version, tableID))
	}
	return execSQLs(ctx, exec, sqls)
}

// CurrentPruneMode indicates whether tbl support runtime prune for table and first partition id.
func (h *Handle) CurrentPruneMode() variable.PartitionPruneMode {
	h.mu.Lock()
	defer h.mu.Unlock()
	return variable.PartitionPruneMode(h.mu.ctx.GetSessionVars().PartitionPruneMode.Load())
}

// RefreshVars uses to pull PartitionPruneMethod vars from kv storage.
func (h *Handle) RefreshVars() error {
	h.mu.Lock()
	defer h.mu.Unlock()
	return h.mu.ctx.RefreshVars(context.Background())
}<|MERGE_RESOLUTION|>--- conflicted
+++ resolved
@@ -644,11 +644,7 @@
 }
 
 // SaveStatsToStorage saves the stats to storage.
-<<<<<<< HEAD
-func (h *Handle) SaveStatsToStorage(tableID int64, count int64, isIndex int, hg *statistics.Histogram, cms *statistics.CMSketch, topN *statistics.TopN, statsVer int64, isAnalyzed int64) (err error) {
-=======
 func (h *Handle) SaveStatsToStorage(tableID int64, count int64, isIndex int, hg *statistics.Histogram, cms *statistics.CMSketch, topN *statistics.TopN, statsVersion int, isAnalyzed int64) (err error) {
->>>>>>> b4eee287
 	h.mu.Lock()
 	defer h.mu.Unlock()
 	ctx := context.TODO()
@@ -689,11 +685,7 @@
 		flag = statistics.AnalyzeFlag
 	}
 	sqls = append(sqls, fmt.Sprintf("replace into mysql.stats_histograms (table_id, is_index, hist_id, distinct_count, version, null_count, cm_sketch, tot_col_size, stats_ver, flag, correlation) values (%d, %d, %d, %d, %d, %d, X'%X', %d, %d, %d, %f)",
-<<<<<<< HEAD
-		tableID, isIndex, hg.ID, hg.NDV, version, hg.NullCount, data, hg.TotColSize, statsVer, flag, hg.Correlation))
-=======
 		tableID, isIndex, hg.ID, hg.NDV, version, hg.NullCount, data, hg.TotColSize, statsVersion, flag, hg.Correlation))
->>>>>>> b4eee287
 	sqls = append(sqls, fmt.Sprintf("delete from mysql.stats_buckets where table_id = %d and is_index = %d and hist_id = %d", tableID, isIndex, hg.ID))
 	sc := h.mu.ctx.GetSessionVars().StmtCtx
 	var lastAnalyzePos []byte
