// Copyright 2017 PingCAP, Inc.
//
// Licensed under the Apache License, Version 2.0 (the "License");
// you may not use this file except in compliance with the License.
// You may obtain a copy of the License at
//
//     http://www.apache.org/licenses/LICENSE-2.0
//
// Unless required by applicable law or agreed to in writing, software
// distributed under the License is distributed on an "AS IS" BASIS,
// See the License for the specific language governing permissions and
// limitations under the License.

package handle

import (
	"bytes"
	"context"
	"fmt"
	"math"
	"strconv"
	"strings"
	"sync"
	"time"

	"github.com/pingcap/errors"
	"github.com/pingcap/log"
	"github.com/pingcap/parser/model"
	"github.com/pingcap/parser/mysql"
	"github.com/pingcap/parser/terror"
	"github.com/pingcap/tidb/infoschema"
	"github.com/pingcap/tidb/kv"
	"github.com/pingcap/tidb/metrics"
	"github.com/pingcap/tidb/sessionctx/stmtctx"
	"github.com/pingcap/tidb/sessionctx/variable"
	"github.com/pingcap/tidb/statistics"
	"github.com/pingcap/tidb/store/tikv/oracle"
	"github.com/pingcap/tidb/types"
	"github.com/pingcap/tidb/util/chunk"
	"github.com/pingcap/tidb/util/codec"
	"github.com/pingcap/tidb/util/logutil"
	"github.com/pingcap/tidb/util/ranger"
	"github.com/pingcap/tidb/util/sqlexec"
	"github.com/pingcap/tidb/util/timeutil"
	"go.uber.org/zap"
)

type tableDeltaMap map[int64]variable.TableDelta

func (m tableDeltaMap) update(id int64, delta int64, count int64, colSize *map[int64]int64) {
	item := m[id]
	item.Delta += delta
	item.Count += count
	if item.ColSize == nil {
		item.ColSize = make(map[int64]int64)
	}
	if colSize != nil {
		for key, val := range *colSize {
			item.ColSize[key] += val
		}
	}
	m[id] = item
}

type errorRateDelta struct {
	PkID         int64
	PkErrorRate  *statistics.ErrorRate
	IdxErrorRate map[int64]*statistics.ErrorRate
}

type errorRateDeltaMap map[int64]errorRateDelta

func (m errorRateDeltaMap) update(tableID int64, histID int64, rate float64, isIndex bool) {
	item := m[tableID]
	if isIndex {
		if item.IdxErrorRate == nil {
			item.IdxErrorRate = make(map[int64]*statistics.ErrorRate)
		}
		if item.IdxErrorRate[histID] == nil {
			item.IdxErrorRate[histID] = &statistics.ErrorRate{}
		}
		item.IdxErrorRate[histID].Update(rate)
	} else {
		if item.PkErrorRate == nil {
			item.PkID = histID
			item.PkErrorRate = &statistics.ErrorRate{}
		}
		item.PkErrorRate.Update(rate)
	}
	m[tableID] = item
}

func (m errorRateDeltaMap) merge(deltaMap errorRateDeltaMap) {
	for tableID, item := range deltaMap {
		tbl := m[tableID]
		for histID, errorRate := range item.IdxErrorRate {
			if tbl.IdxErrorRate == nil {
				tbl.IdxErrorRate = make(map[int64]*statistics.ErrorRate)
			}
			if tbl.IdxErrorRate[histID] == nil {
				tbl.IdxErrorRate[histID] = &statistics.ErrorRate{}
			}
			tbl.IdxErrorRate[histID].Merge(errorRate)
		}
		if item.PkErrorRate != nil {
			if tbl.PkErrorRate == nil {
				tbl.PkID = item.PkID
				tbl.PkErrorRate = &statistics.ErrorRate{}
			}
			tbl.PkErrorRate.Merge(item.PkErrorRate)
		}
		m[tableID] = tbl
	}
}

func (m errorRateDeltaMap) clear(tableID int64, histID int64, isIndex bool) {
	item := m[tableID]
	if isIndex {
		delete(item.IdxErrorRate, histID)
	} else {
		item.PkErrorRate = nil
	}
	m[tableID] = item
}

func (h *Handle) merge(s *SessionStatsCollector, rateMap errorRateDeltaMap) {
	for id, item := range s.mapper {
		h.globalMap.update(id, item.Delta, item.Count, &item.ColSize)
	}
	s.mapper = make(tableDeltaMap)
	rateMap.merge(s.rateMap)
	s.rateMap = make(errorRateDeltaMap)
	h.feedback.Merge(s.feedback)
	s.feedback = statistics.NewQueryFeedbackMap()
}

// SessionStatsCollector is a list item that holds the delta mapper. If you want to write or read mapper, you must lock it.
type SessionStatsCollector struct {
	sync.Mutex

	mapper   tableDeltaMap
	feedback *statistics.QueryFeedbackMap
	rateMap  errorRateDeltaMap
	next     *SessionStatsCollector
	// deleted is set to true when a session is closed. Every time we sweep the list, we will remove the useless collector.
	deleted bool
}

// Delete only sets the deleted flag true, it will be deleted from list when DumpStatsDeltaToKV is called.
func (s *SessionStatsCollector) Delete() {
	s.Lock()
	defer s.Unlock()
	s.deleted = true
}

// Update will updates the delta and count for one table id.
func (s *SessionStatsCollector) Update(id int64, delta int64, count int64, colSize *map[int64]int64) {
	s.Lock()
	defer s.Unlock()
	s.mapper.update(id, delta, count, colSize)
}

var (
	// MinLogScanCount is the minimum scan count for a feedback to be logged.
	MinLogScanCount = int64(1000)
	// MinLogErrorRate is the minimum error rate for a feedback to be logged.
	MinLogErrorRate = 0.5
)

// StoreQueryFeedback merges the feedback into stats collector.
func (s *SessionStatsCollector) StoreQueryFeedback(feedback interface{}, h *Handle) error {
	q := feedback.(*statistics.QueryFeedback)
	if !q.Valid || q.Hist == nil {
		return nil
	}
	err := h.RecalculateExpectCount(q)
	if err != nil {
		return errors.Trace(err)
	}
	rate := q.CalcErrorRate()
	if !(rate >= MinLogErrorRate && (q.Actual() >= MinLogScanCount || q.Expected >= MinLogScanCount)) {
		return nil
	}
	metrics.SignificantFeedbackCounter.Inc()
	metrics.StatsInaccuracyRate.Observe(rate)
	if log.GetLevel() == zap.DebugLevel {
		h.logDetailedInfo(q)
	}
	s.Lock()
	defer s.Unlock()
	isIndex := q.Tp == statistics.IndexType
	s.rateMap.update(q.PhysicalID, q.Hist.ID, rate, isIndex)
	s.feedback.Append(q)
	return nil
}

// NewSessionStatsCollector allocates a stats collector for a session.
func (h *Handle) NewSessionStatsCollector() *SessionStatsCollector {
	h.listHead.Lock()
	defer h.listHead.Unlock()
	newCollector := &SessionStatsCollector{
		mapper:   make(tableDeltaMap),
		rateMap:  make(errorRateDeltaMap),
		next:     h.listHead.next,
		feedback: statistics.NewQueryFeedbackMap(),
	}
	h.listHead.next = newCollector
	return newCollector
}

// IndexUsageInformation is the data struct to store index usage information.
type IndexUsageInformation struct {
	QueryCount   int64
	RowsSelected int64
	LastUsedAt   string
}

// GlobalIndexID is the key type for indexUsageMap.
type GlobalIndexID struct {
	TableID int64
	IndexID int64
}

type indexUsageMap map[GlobalIndexID]IndexUsageInformation

// SessionIndexUsageCollector is a list item that holds the index usage mapper. If you want to write or read mapper, you must lock it.
type SessionIndexUsageCollector struct {
	sync.Mutex

	mapper  indexUsageMap
	next    *SessionIndexUsageCollector
	deleted bool
}

func (m indexUsageMap) updateByKey(id GlobalIndexID, value *IndexUsageInformation) {
	item := m[id]
	item.QueryCount += value.QueryCount
	item.RowsSelected += value.RowsSelected
	if item.LastUsedAt < value.LastUsedAt {
		item.LastUsedAt = value.LastUsedAt
	}
	m[id] = item
}

func (m indexUsageMap) update(tableID int64, indexID int64, value *IndexUsageInformation) {
	id := GlobalIndexID{TableID: tableID, IndexID: indexID}
	m.updateByKey(id, value)
}

func (m indexUsageMap) merge(destMap indexUsageMap) {
	for id, item := range destMap {
		m.updateByKey(id, &item)
	}
}

// Update updates the mapper in SessionIndexUsageCollector.
func (s *SessionIndexUsageCollector) Update(tableID int64, indexID int64, value *IndexUsageInformation) {
	value.LastUsedAt = time.Now().Format(types.TimeFSPFormat)
	s.Lock()
	defer s.Unlock()
	s.mapper.update(tableID, indexID, value)
}

// Delete will set s.deleted to true which means it can be deleted from linked list.
func (s *SessionIndexUsageCollector) Delete() {
	s.Lock()
	defer s.Unlock()
	s.deleted = true
}

// NewSessionIndexUsageCollector will add a new SessionIndexUsageCollector into linked list headed by idxUsageListHead.
// idxUsageListHead always points to an empty SessionIndexUsageCollector as a sentinel node. So we let idxUsageListHead.next
// points to new item. It's helpful to sweepIdxUsageList.
func (h *Handle) NewSessionIndexUsageCollector() *SessionIndexUsageCollector {
	h.idxUsageListHead.Lock()
	defer h.idxUsageListHead.Unlock()
	newCollector := &SessionIndexUsageCollector{
		mapper: make(indexUsageMap),
		next:   h.idxUsageListHead.next,
	}
	h.idxUsageListHead.next = newCollector
	return newCollector
}

// sweepIdxUsageList will loop over the list, merge each session's local index usage information into handle
// and remove closed session's collector.
// For convenience, we keep idxUsageListHead always points to sentinel node. So that we don't need to consider corner case.
func (h *Handle) sweepIdxUsageList() indexUsageMap {
	prev := h.idxUsageListHead
	prev.Lock()
	mapper := make(indexUsageMap)
	for curr := prev.next; curr != nil; curr = curr.next {
		curr.Lock()
		mapper.merge(curr.mapper)
		if curr.deleted {
			prev.next = curr.next
			curr.Unlock()
		} else {
			prev.Unlock()
			curr.mapper = make(indexUsageMap)
			prev = curr
		}
	}
	prev.Unlock()
	return mapper
}

// DumpIndexUsageToKV will dump in-memory index usage information to KV.
func (h *Handle) DumpIndexUsageToKV() error {
	ctx := context.Background()
	mapper := h.sweepIdxUsageList()
	for id, value := range mapper {
		const sql = `insert into mysql.SCHEMA_INDEX_USAGE values (%?, %?, %?, %?, %?) on duplicate key update query_count=query_count+%?, rows_selected=rows_selected+%?, last_used_at=greatest(last_used_at, %?)`
		_, _, err := h.execRestrictedSQL(ctx, sql, id.TableID, id.IndexID, value.QueryCount, value.RowsSelected, value.LastUsedAt, value.QueryCount, value.RowsSelected, value.LastUsedAt)
		if err != nil {
			return err
		}
	}
	return nil
}

// GCIndexUsage will delete the usage information of those indexes that do not exist.
func (h *Handle) GCIndexUsage() error {
	// For performance and implementation reasons, mysql.schema_index_usage doesn't handle DDL.
	// We periodically delete the usage information of non-existent indexes through information_schema.tidb_indexes.
	// This sql will delete the usage information of those indexes that not in information_schema.tidb_indexes.
	sql := `delete from mysql.SCHEMA_INDEX_USAGE as stats where stats.index_id not in (select idx.index_id from information_schema.tidb_indexes as idx)`
	_, _, err := h.execRestrictedSQL(context.Background(), sql)
	return err
}

var (
	// DumpStatsDeltaRatio is the lower bound of `Modify Count / Table Count` for stats delta to be dumped.
	DumpStatsDeltaRatio = 1 / 10000.0
	// dumpStatsMaxDuration is the max duration since last update.
	dumpStatsMaxDuration = time.Hour
)

// needDumpStatsDelta returns true when only updates a small portion of the table and the time since last update
// do not exceed one hour.
func needDumpStatsDelta(h *Handle, id int64, item variable.TableDelta, currentTime time.Time) bool {
	if item.InitTime.IsZero() {
		item.InitTime = currentTime
	}
	tbl, ok := h.statsCache.Load().(statsCache).tables[id]
	if !ok {
		// No need to dump if the stats is invalid.
		return false
	}
	if currentTime.Sub(item.InitTime) > dumpStatsMaxDuration {
		// Dump the stats to kv at least once an hour.
		return true
	}
	if tbl.Count == 0 || float64(item.Count)/float64(tbl.Count) > DumpStatsDeltaRatio {
		// Dump the stats when there are many modifications.
		return true
	}
	return false
}

type dumpMode bool

const (
	// DumpAll indicates dump all the delta info in to kv.
	DumpAll dumpMode = true
	// DumpDelta indicates dump part of the delta info in to kv.
	DumpDelta dumpMode = false
)

// sweepList will loop over the list, merge each session's local stats into handle
// and remove closed session's collector.
func (h *Handle) sweepList() {
	prev := h.listHead
	prev.Lock()
	errorRateMap := make(errorRateDeltaMap)
	for curr := prev.next; curr != nil; curr = curr.next {
		curr.Lock()
		// Merge the session stats into handle and error rate map.
		h.merge(curr, errorRateMap)
		if curr.deleted {
			prev.next = curr.next
			// Since the session is already closed, we can safely unlock it here.
			curr.Unlock()
		} else {
			// Unlock the previous lock, so we only holds at most two session's lock at the same time.
			prev.Unlock()
			prev = curr
		}
	}
	prev.Unlock()
	h.mu.Lock()
	h.mu.rateMap.merge(errorRateMap)
	h.mu.Unlock()
	h.siftFeedbacks()
}

// siftFeedbacks eliminates feedbacks which are overlapped with others. It is a tradeoff between
// feedback accuracy and its overhead.
func (h *Handle) siftFeedbacks() {
	sc := &stmtctx.StatementContext{TimeZone: time.UTC}
	for k, qs := range h.feedback.Feedbacks {
		fbs := make([]statistics.Feedback, 0, len(qs)*2)
		for _, q := range qs {
			fbs = append(fbs, q.Feedback...)
		}
		if len(fbs) == 0 {
			delete(h.feedback.Feedbacks, k)
			continue
		}
		h.feedback.Feedbacks[k] = h.feedback.Feedbacks[k][:1]
		h.feedback.Feedbacks[k][0].Feedback, _ = statistics.NonOverlappedFeedbacks(sc, fbs)
	}
	h.feedback.Size = len(h.feedback.Feedbacks)
}

// DumpStatsDeltaToKV sweeps the whole list and updates the global map, then we dumps every table that held in map to KV.
// If the mode is `DumpDelta`, it will only dump that delta info that `Modify Count / Table Count` greater than a ratio.
func (h *Handle) DumpStatsDeltaToKV(mode dumpMode) error {
	h.sweepList()
	currentTime := time.Now()
	for id, item := range h.globalMap {
		if mode == DumpDelta && !needDumpStatsDelta(h, id, item, currentTime) {
			continue
		}
		updated, err := h.dumpTableStatCountToKV(id, item)
		if err != nil {
			return errors.Trace(err)
		}
		if updated {
			h.globalMap.update(id, -item.Delta, -item.Count, nil)
		}
		if err = h.dumpTableStatColSizeToKV(id, item); err != nil {
			return errors.Trace(err)
		}
		if updated {
			delete(h.globalMap, id)
		} else {
			m := h.globalMap[id]
			m.ColSize = nil
			h.globalMap[id] = m
		}
	}
	return nil
}

// dumpTableStatDeltaToKV dumps a single delta with some table to KV and updates the version.
func (h *Handle) dumpTableStatCountToKV(id int64, delta variable.TableDelta) (updated bool, err error) {
	if delta.Count == 0 {
		return true, nil
	}
	h.mu.Lock()
	defer h.mu.Unlock()
	ctx := context.TODO()
	exec := h.mu.ctx.(sqlexec.SQLExecutor)
	_, err = exec.ExecuteInternal(ctx, "begin")
	if err != nil {
		return false, errors.Trace(err)
	}
	defer func() {
		err = finishTransaction(context.Background(), exec, err)
	}()

	txn, err := h.mu.ctx.Txn(true)
	if err != nil {
		return false, errors.Trace(err)
	}
	startTS := txn.StartTS()
	updateStatsMeta := func(id int64) error {
		var err error
		if delta.Delta < 0 {
			_, err = exec.ExecuteInternal(ctx, "update mysql.stats_meta set version = %?, count = count - %?, modify_count = modify_count + %? where table_id = %? and count >= %?", startTS, -delta.Delta, delta.Count, id, -delta.Delta)
		} else {
			_, err = exec.ExecuteInternal(ctx, "update mysql.stats_meta set version = %?, count = count + %?, modify_count = modify_count + %? where table_id = %?", startTS, delta.Delta, delta.Count, id)
		}
		return errors.Trace(err)
	}
	if err = updateStatsMeta(id); err != nil {
		return
	}
	affectedRows := h.mu.ctx.GetSessionVars().StmtCtx.AffectedRows()

	// if it's a partitioned table and its global-stats exists, update its count and modify_count as well.
	is := h.mu.ctx.GetInfoSchema().(infoschema.InfoSchema)
	if is == nil {
		return false, errors.New("cannot get the information schema")
	}
	if tbl, _, _ := is.FindTableByPartitionID(id); tbl != nil {
		if err = updateStatsMeta(tbl.Meta().ID); err != nil {
			return
		}
	}

	affectedRows += h.mu.ctx.GetSessionVars().StmtCtx.AffectedRows()
	updated = affectedRows > 0
	return
}

func (h *Handle) dumpTableStatColSizeToKV(id int64, delta variable.TableDelta) error {
	if len(delta.ColSize) == 0 {
		return nil
	}
	values := make([]string, 0, len(delta.ColSize))
	for histID, deltaColSize := range delta.ColSize {
		if deltaColSize == 0 {
			continue
		}
		values = append(values, fmt.Sprintf("(%d, 0, %d, 0, %d)", id, histID, deltaColSize))
	}
	if len(values) == 0 {
		return nil
	}
	sql := fmt.Sprintf("insert into mysql.stats_histograms (table_id, is_index, hist_id, distinct_count, tot_col_size) "+
		"values %s on duplicate key update tot_col_size = tot_col_size + values(tot_col_size)", strings.Join(values, ","))
	_, _, err := h.execRestrictedSQL(context.Background(), sql)
	return errors.Trace(err)
}

// DumpStatsFeedbackToKV dumps the stats feedback to KV.
func (h *Handle) DumpStatsFeedbackToKV() error {
	var err error
	for _, fbs := range h.feedback.Feedbacks {
		for _, fb := range fbs {
			if fb.Tp == statistics.PkType {
				err = h.DumpFeedbackToKV(fb)
			} else {
				t, ok := h.statsCache.Load().(statsCache).tables[fb.PhysicalID]
				if !ok {
					continue
				}
				idx, ok := t.Indices[fb.Hist.ID]
				if !ok {
					continue
				}
				if idx.StatsVer == statistics.Version1 {
					err = h.DumpFeedbackForIndex(fb, t)
				} else {
					err = h.DumpFeedbackToKV(fb)
				}
			}
			if err != nil {
				// For simplicity, we just drop other feedbacks in case of error.
				break
			}
		}
	}
	h.feedback = statistics.NewQueryFeedbackMap()
	return errors.Trace(err)
}

// DumpFeedbackToKV dumps the given feedback to physical kv layer.
func (h *Handle) DumpFeedbackToKV(fb *statistics.QueryFeedback) error {
	vals, err := statistics.EncodeFeedback(fb)
	if err != nil {
		logutil.BgLogger().Debug("error occurred when encoding feedback", zap.Error(err))
		return nil
	}
	var isIndex int64
	if fb.Tp == statistics.IndexType {
		isIndex = 1
	}
	const sql = "insert into mysql.stats_feedback (table_id, hist_id, is_index, feedback) values (%?, %?, %?, %?)"
	h.mu.Lock()
	_, err = h.mu.ctx.(sqlexec.SQLExecutor).ExecuteInternal(context.TODO(), sql, fb.PhysicalID, fb.Hist.ID, isIndex, vals)
	h.mu.Unlock()
	if err != nil {
		metrics.DumpFeedbackCounter.WithLabelValues(metrics.LblError).Inc()
	} else {
		metrics.DumpFeedbackCounter.WithLabelValues(metrics.LblOK).Inc()
	}
	return errors.Trace(err)
}

// UpdateStatsByLocalFeedback will update statistics by the local feedback.
// Currently, we dump the feedback with the period of 10 minutes, which means
// it takes 10 minutes for a feedback to take effect. However, we can use the
// feedback locally on this tidb-server, so it could be used more timely.
func (h *Handle) UpdateStatsByLocalFeedback(is infoschema.InfoSchema) {
	h.sweepList()
OUTER:
	for _, fbs := range h.feedback.Feedbacks {
		for _, fb := range fbs {
			h.mu.Lock()
			table, ok := h.getTableByPhysicalID(is, fb.PhysicalID)
			h.mu.Unlock()
			if !ok {
				continue
			}
			if table.Meta().Partition != nil {
				// If the table is partition table, the feedback will not work.
				continue
			}
			tblStats := h.GetPartitionStats(table.Meta(), fb.PhysicalID)
			newTblStats := tblStats.Copy()
			if fb.Tp == statistics.IndexType {
				idx, ok := tblStats.Indices[fb.Hist.ID]
				if !ok || idx.Histogram.Len() == 0 {
					continue
				}
				newIdx := *idx
				eqFB, ranFB := statistics.SplitFeedbackByQueryType(fb.Feedback)
				if idx.StatsVer >= statistics.Version2 {
					// // For StatsVersion higher than Version1, the topn is extracted out of histogram. So we don't update the histogram if the feedback overlaps with some topn.
					// ranFB = statistics.CleanRangeFeedbackByTopN(ranFB, idx.TopN)
					continue OUTER
				}
				newIdx.CMSketch, newIdx.TopN = statistics.UpdateCMSketchAndTopN(idx.CMSketch, idx.TopN, eqFB)
				newIdx.Histogram = *statistics.UpdateHistogram(&idx.Histogram, &statistics.QueryFeedback{Feedback: ranFB}, int(idx.StatsVer))
				newIdx.Histogram.PreCalculateScalar()
				newIdx.Flag = statistics.ResetAnalyzeFlag(newIdx.Flag)
				newTblStats.Indices[fb.Hist.ID] = &newIdx
			} else {
				col, ok := tblStats.Columns[fb.Hist.ID]
				if !ok || col.Histogram.Len() == 0 {
					continue
				}
				if col.StatsVer >= statistics.Version2 {
					// // For StatsVersion higher than Version1, the topn is extracted out of histogram. So we don't update the histogram if the feedback overlaps with some topn.
					// ranFB = statistics.CleanRangeFeedbackByTopN(ranFB, idx.TopN)
					continue OUTER
				}
				newCol := *col
				// only use the range query to update primary key
				_, ranFB := statistics.SplitFeedbackByQueryType(fb.Feedback)
				newFB := &statistics.QueryFeedback{Feedback: ranFB}
				newFB = newFB.DecodeIntValues()
				newCol.Histogram = *statistics.UpdateHistogram(&col.Histogram, newFB, statistics.Version1)
				newCol.Flag = statistics.ResetAnalyzeFlag(newCol.Flag)
				newTblStats.Columns[fb.Hist.ID] = &newCol
			}
			for retry := updateStatsCacheRetryCnt; retry > 0; retry-- {
				oldCache := h.statsCache.Load().(statsCache)
				if h.updateStatsCache(oldCache.update([]*statistics.Table{newTblStats}, nil, oldCache.version)) {
					break
				}
			}
		}
	}
}

// UpdateErrorRate updates the error rate of columns from h.rateMap to cache.
func (h *Handle) UpdateErrorRate(is infoschema.InfoSchema) {
	h.mu.Lock()
	tbls := make([]*statistics.Table, 0, len(h.mu.rateMap))
	for id, item := range h.mu.rateMap {
		table, ok := h.getTableByPhysicalID(is, id)
		if !ok {
			continue
		}
		tbl := h.GetPartitionStats(table.Meta(), id).Copy()
		if item.PkErrorRate != nil && tbl.Columns[item.PkID] != nil {
			col := *tbl.Columns[item.PkID]
			col.ErrorRate.Merge(item.PkErrorRate)
			tbl.Columns[item.PkID] = &col
		}
		for key, val := range item.IdxErrorRate {
			if tbl.Indices[key] == nil {
				continue
			}
			idx := *tbl.Indices[key]
			idx.ErrorRate.Merge(val)
			tbl.Indices[key] = &idx
		}
		tbls = append(tbls, tbl)
		delete(h.mu.rateMap, id)
	}
	h.mu.Unlock()
	for retry := updateStatsCacheRetryCnt; retry > 0; retry-- {
		oldCache := h.statsCache.Load().(statsCache)
		if h.updateStatsCache(oldCache.update(tbls, nil, oldCache.version)) {
			break
		}
	}
}

// HandleUpdateStats update the stats using feedback.
func (h *Handle) HandleUpdateStats(is infoschema.InfoSchema) error {
	ctx := context.Background()
	tables, _, err := h.execRestrictedSQL(ctx, "SELECT distinct table_id from mysql.stats_feedback")
	if err != nil {
		return errors.Trace(err)
	}
	if len(tables) == 0 {
		return nil
	}

	for _, ptbl := range tables {
		// this func lets `defer` works normally, where `Close()` should be called before any return
		err = func() error {
			tbl := ptbl.GetInt64(0)
			const sql = "select table_id, hist_id, is_index, feedback from mysql.stats_feedback where table_id=%? order by hist_id, is_index"
			rc, err := h.mu.ctx.(sqlexec.SQLExecutor).ExecuteInternal(context.TODO(), sql, tbl)
			if err != nil {
				return errors.Trace(err)
			}
			defer terror.Call(rc.Close)
			tableID, histID, isIndex := int64(-1), int64(-1), int64(-1)
			var rows []chunk.Row
			for {
				req := rc.NewChunk()
				iter := chunk.NewIterator4Chunk(req)
				err := rc.Next(context.TODO(), req)
				if err != nil {
					return errors.Trace(err)
				}
				if req.NumRows() == 0 {
					if len(rows) > 0 {
						if err := h.handleSingleHistogramUpdate(is, rows); err != nil {
							return errors.Trace(err)
						}
					}
					break
				}
				for row := iter.Begin(); row != iter.End(); row = iter.Next() {
					// len(rows) > 100000 limits the rows to avoid OOM
					if row.GetInt64(0) != tableID || row.GetInt64(1) != histID || row.GetInt64(2) != isIndex || len(rows) > 100000 {
						if len(rows) > 0 {
							if err := h.handleSingleHistogramUpdate(is, rows); err != nil {
								return errors.Trace(err)
							}
						}
						tableID, histID, isIndex = row.GetInt64(0), row.GetInt64(1), row.GetInt64(2)
						rows = rows[:0]
					}
					rows = append(rows, row)
				}
			}
			return nil
		}()
		if err != nil {
			return err
		}
	}
	return nil
}

// handleSingleHistogramUpdate updates the Histogram and CM Sketch using these feedbacks. All the feedbacks for
// the same index or column are gathered in `rows`.
func (h *Handle) handleSingleHistogramUpdate(is infoschema.InfoSchema, rows []chunk.Row) (err error) {
	physicalTableID, histID, isIndex := rows[0].GetInt64(0), rows[0].GetInt64(1), rows[0].GetInt64(2)
	defer func() {
		if err == nil {
			err = errors.Trace(h.deleteOutdatedFeedback(physicalTableID, histID, isIndex))
		}
	}()
	h.mu.Lock()
	table, ok := h.getTableByPhysicalID(is, physicalTableID)
	h.mu.Unlock()
	// The table has been deleted.
	if !ok {
		return nil
	}
	var tbl *statistics.Table
	// feedback for partition is not ready
	if table.Meta().GetPartitionInfo() != nil {
		return nil
	}
	tbl = h.GetTableStats(table.Meta())
	var cms *statistics.CMSketch
	var hist *statistics.Histogram
	var topN *statistics.TopN
	var fms *statistics.FMSketch
	var statsVer int64 = statistics.Version1
	if isIndex == 1 {
		idx, ok := tbl.Indices[histID]
		statsVer = idx.StatsVer
		if statsVer >= 2 {
			logutil.BgLogger().Warn("[stats] Feedback is discarded because statistics on this table is version 2, which is incompatible with feedback. "+
				"Please consider setting feedback-probability to 0.0 in config file to disable query feedback.",
				zap.Int64("table_id", physicalTableID), zap.Int64("hist_id", histID), zap.Int64("is_index", isIndex))
			return err
		}
		if ok && idx.Histogram.Len() > 0 {
			statsVer = idx.StatsVer
			idxHist := idx.Histogram
			hist = &idxHist
			cms = idx.CMSketch.Copy()
			topN = idx.TopN.Copy()
		}
	} else {
		col, ok := tbl.Columns[histID]
		if ok && col.StatsVer >= 2 {
			logutil.BgLogger().Warn("[stats] Feedback is discarded because statistics on this table is version 2, which is incompatible with feedback. "+
				"Please consider setting feedback-probability to 0.0 in config file to disable query feedback.",
				zap.Int64("table_id", physicalTableID), zap.Int64("hist_id", histID), zap.Int64("is_index", isIndex))
			return err
		}
		if ok && col.Histogram.Len() > 0 {
			colHist := col.Histogram
			hist = &colHist
			fms = col.FMSketch
		}
	}
	// The column or index has been deleted.
	if hist == nil {
		return nil
	}
	q := &statistics.QueryFeedback{}
	for _, row := range rows {
		err1 := statistics.DecodeFeedback(row.GetBytes(3), q, cms, topN, hist.Tp)
		if err1 != nil {
			logutil.BgLogger().Debug("decode feedback failed", zap.Error(err1))
		}
	}
	err = h.dumpStatsUpdateToKV(physicalTableID, isIndex, q, hist, cms, topN, fms, statsVer)
	return errors.Trace(err)
}

func (h *Handle) deleteOutdatedFeedback(tableID, histID, isIndex int64) error {
	h.mu.Lock()
	defer h.mu.Unlock()
	hasData := true
	for hasData {
		sql := "delete from mysql.stats_feedback where table_id = %? and hist_id = %? and is_index = %? limit 10000"
		_, err := h.mu.ctx.(sqlexec.SQLExecutor).ExecuteInternal(context.TODO(), sql, tableID, histID, isIndex)
		if err != nil {
			return errors.Trace(err)
		}
		hasData = h.mu.ctx.GetSessionVars().StmtCtx.AffectedRows() > 0
	}
	return nil
}

func (h *Handle) dumpStatsUpdateToKV(tableID, isIndex int64, q *statistics.QueryFeedback, hist *statistics.Histogram, cms *statistics.CMSketch, topN *statistics.TopN, fms *statistics.FMSketch, statsVersion int64) error {
	hist = statistics.UpdateHistogram(hist, q, int(statsVersion))
	// feedback for partition is not ready.
	err := h.SaveStatsToStorage(tableID, -1, int(isIndex), hist, cms, topN, fms, int(statsVersion), 0, false)
	metrics.UpdateStatsCounter.WithLabelValues(metrics.RetLabel(err)).Inc()
	return errors.Trace(err)
}

const (
	// StatsOwnerKey is the stats owner path that is saved to etcd.
	StatsOwnerKey = "/tidb/stats/owner"
	// StatsPrompt is the prompt for stats owner manager.
	StatsPrompt = "stats"
)

// AutoAnalyzeMinCnt means if the count of table is less than this value, we needn't do auto analyze.
var AutoAnalyzeMinCnt int64 = 1000

// TableAnalyzed checks if the table is analyzed.
func TableAnalyzed(tbl *statistics.Table) bool {
	for _, col := range tbl.Columns {
		if col.Count > 0 {
			return true
		}
	}
	for _, idx := range tbl.Indices {
		if idx.Histogram.Len() > 0 {
			return true
		}
	}
	return false
}

// NeedAnalyzeTable checks if we need to analyze the table:
// 1. If the table has never been analyzed, we need to analyze it when it has
//    not been modified for a while.
// 2. If the table had been analyzed before, we need to analyze it when
//    "tbl.ModifyCount/tbl.Count > autoAnalyzeRatio" and the current time is
//    between `start` and `end`.
func NeedAnalyzeTable(tbl *statistics.Table, limit time.Duration, autoAnalyzeRatio float64, start, end, now time.Time) (bool, string) {
	// Tests if current time is within the time period.
	if !timeutil.WithinDayTimePeriod(start, end, now) {
		return false, ""
	}

	analyzed := TableAnalyzed(tbl)
	if !analyzed {
		t := time.Unix(0, oracle.ExtractPhysical(tbl.Version)*int64(time.Millisecond))
		dur := time.Since(t)
		return dur >= limit, fmt.Sprintf("table unanalyzed, time since last updated %v", dur)
	}
	// Auto analyze is disabled.
	if autoAnalyzeRatio == 0 {
		return false, ""
	}
	// No need to analyze it.
	tblCnt := float64(tbl.Count)
<<<<<<< HEAD
	if histCnt := tbl.GetColRowCount(); histCnt > 0 {
=======
	if histCnt := tbl.ColHistCount(); histCnt > 0 {
>>>>>>> 92a3f0ac
		tblCnt = histCnt
	}
	if float64(tbl.ModifyCount)/tblCnt <= autoAnalyzeRatio {
		return false, ""
	}
	return true, fmt.Sprintf("too many modifications(%v/%v>%v)", tbl.ModifyCount, tblCnt, autoAnalyzeRatio)
}

func (h *Handle) getAutoAnalyzeParameters() map[string]string {
	ctx := context.Background()
	sql := "select variable_name, variable_value from mysql.global_variables where variable_name in (%?, %?, %?)"
	rows, _, err := h.execRestrictedSQL(ctx, sql, variable.TiDBAutoAnalyzeRatio, variable.TiDBAutoAnalyzeStartTime, variable.TiDBAutoAnalyzeEndTime)
	if err != nil {
		return map[string]string{}
	}
	parameters := make(map[string]string, len(rows))
	for _, row := range rows {
		parameters[row.GetString(0)] = row.GetString(1)
	}
	return parameters
}

func parseAutoAnalyzeRatio(ratio string) float64 {
	autoAnalyzeRatio, err := strconv.ParseFloat(ratio, 64)
	if err != nil {
		return variable.DefAutoAnalyzeRatio
	}
	return math.Max(autoAnalyzeRatio, 0)
}

func parseAnalyzePeriod(start, end string) (time.Time, time.Time, error) {
	if start == "" {
		start = variable.DefAutoAnalyzeStartTime
	}
	if end == "" {
		end = variable.DefAutoAnalyzeEndTime
	}
	s, err := time.ParseInLocation(variable.FullDayTimeFormat, start, time.UTC)
	if err != nil {
		return s, s, errors.Trace(err)
	}
	e, err := time.ParseInLocation(variable.FullDayTimeFormat, end, time.UTC)
	return s, e, err
}

// HandleAutoAnalyze analyzes the newly created table or index.
func (h *Handle) HandleAutoAnalyze(is infoschema.InfoSchema) (analyzed bool) {
	err := h.UpdateSessionVar()
	if err != nil {
		logutil.BgLogger().Error("[stats] update analyze version for auto analyze session failed", zap.Error(err))
		return false
	}
	dbs := is.AllSchemaNames()
	parameters := h.getAutoAnalyzeParameters()
	autoAnalyzeRatio := parseAutoAnalyzeRatio(parameters[variable.TiDBAutoAnalyzeRatio])
	start, end, err := parseAnalyzePeriod(parameters[variable.TiDBAutoAnalyzeStartTime], parameters[variable.TiDBAutoAnalyzeEndTime])
	if err != nil {
		logutil.BgLogger().Error("[stats] parse auto analyze period failed", zap.Error(err))
		return false
	}
	pruneMode := h.CurrentPruneMode()
	for _, db := range dbs {
		tbls := is.SchemaTables(model.NewCIStr(db))
		for _, tbl := range tbls {
			tblInfo := tbl.Meta()
			pi := tblInfo.GetPartitionInfo()
			if pi == nil {
				statsTbl := h.GetTableStats(tblInfo)
				sql := "analyze table %n.%n"
				analyzed := h.autoAnalyzeTable(tblInfo, statsTbl, start, end, autoAnalyzeRatio, sql, db, tblInfo.Name.O)
				if analyzed {
					// analyze one table at a time to let it get the freshest parameters.
					// others will be analyzed next round which is just 3s later.
					return true
				}
				continue
			}
			if pruneMode == variable.Dynamic {
				analyzed := h.autoAnalyzePartitionTable(tblInfo, pi, db, start, end, autoAnalyzeRatio)
				if analyzed {
					return true
				}
				continue
			}
			for _, def := range pi.Definitions {
				sql := "analyze table %n.%n partition %n"
				statsTbl := h.GetPartitionStats(tblInfo, def.ID)
				analyzed := h.autoAnalyzeTable(tblInfo, statsTbl, start, end, autoAnalyzeRatio, sql, db, tblInfo.Name.O, def.Name.O)
				if analyzed {
					return true
				}
			}
		}
	}
	return false
}

func (h *Handle) autoAnalyzeTable(tblInfo *model.TableInfo, statsTbl *statistics.Table, start, end time.Time, ratio float64, sql string, params ...interface{}) bool {
	if statsTbl.Pseudo || statsTbl.Count < AutoAnalyzeMinCnt {
		return false
	}
	if needAnalyze, reason := NeedAnalyzeTable(statsTbl, 20*h.Lease(), ratio, start, end, time.Now()); needAnalyze {
		escaped, err := sqlexec.EscapeSQL(sql, params...)
		if err != nil {
			return false
		}
		logutil.BgLogger().Info("[stats] auto analyze triggered", zap.String("sql", escaped), zap.String("reason", reason))
		tableStatsVer := h.mu.ctx.GetSessionVars().AnalyzeVersion
		statistics.CheckAnalyzeVerOnTable(statsTbl, &tableStatsVer)
		h.execAutoAnalyze(tableStatsVer, sql, params...)
		return true
	}
	for _, idx := range tblInfo.Indices {
		if _, ok := statsTbl.Indices[idx.ID]; !ok && idx.State == model.StatePublic {
			sqlWithIdx := sql + "index %n"
			paramsWithIdx := append(params, idx.Name.O)
			escaped, err := sqlexec.EscapeSQL(sql, params...)
			if err != nil {
				return false
			}
			logutil.BgLogger().Info("[stats] auto analyze for unanalyzed", zap.String("sql", escaped))
			tableStatsVer := h.mu.ctx.GetSessionVars().AnalyzeVersion
			statistics.CheckAnalyzeVerOnTable(statsTbl, &tableStatsVer)
			h.execAutoAnalyze(tableStatsVer, sqlWithIdx, paramsWithIdx...)
			return true
		}
	}
	return false
}

func (h *Handle) autoAnalyzePartitionTable(tblInfo *model.TableInfo, pi *model.PartitionInfo, db string, start, end time.Time, ratio float64) bool {
	tableStatsVer := h.mu.ctx.GetSessionVars().AnalyzeVersion
	partitionNames := make([]interface{}, 0, len(pi.Definitions))
	for _, def := range pi.Definitions {
		partitionStatsTbl := h.GetPartitionStats(tblInfo, def.ID)
		if partitionStatsTbl.Pseudo || partitionStatsTbl.Count < AutoAnalyzeMinCnt {
			continue
		}
		if needAnalyze, _ := NeedAnalyzeTable(partitionStatsTbl, 20*h.Lease(), ratio, start, end, time.Now()); needAnalyze {
			partitionNames = append(partitionNames, def.Name.O)
			statistics.CheckAnalyzeVerOnTable(partitionStatsTbl, &tableStatsVer)
		}
	}
	getSQL := func(prefix, suffix string, numPartitions int) string {
		var sqlBuilder strings.Builder
		sqlBuilder.WriteString(prefix)
		for i := 0; i < numPartitions; i++ {
			if i != 0 {
				sqlBuilder.WriteString(",")
			}
			sqlBuilder.WriteString(" %n")
		}
		sqlBuilder.WriteString(suffix)
		return sqlBuilder.String()
	}
	if len(partitionNames) > 0 {
		logutil.BgLogger().Info("[stats] auto analyze triggered")
		sql := getSQL("analyze table %n.%n partition", "", len(partitionNames))
		params := append([]interface{}{db, tblInfo.Name.O}, partitionNames...)
		statsTbl := h.GetTableStats(tblInfo)
		statistics.CheckAnalyzeVerOnTable(statsTbl, &tableStatsVer)
		h.execAutoAnalyze(tableStatsVer, sql, params...)
		return true
	}
	for _, idx := range tblInfo.Indices {
		if idx.State != model.StatePublic {
			continue
		}
		for _, def := range pi.Definitions {
			partitionStatsTbl := h.GetPartitionStats(tblInfo, def.ID)
			if _, ok := partitionStatsTbl.Indices[idx.ID]; !ok {
				partitionNames = append(partitionNames, def.Name.O)
				statistics.CheckAnalyzeVerOnTable(partitionStatsTbl, &tableStatsVer)
			}
		}
		if len(partitionNames) > 0 {
			logutil.BgLogger().Info("[stats] auto analyze for unanalyzed")
			sql := getSQL("analyze table %n.%n partition", " index %n", len(partitionNames))
			params := append([]interface{}{db, tblInfo.Name.O}, partitionNames...)
			params = append(params, idx.Name.O)
			statsTbl := h.GetTableStats(tblInfo)
			statistics.CheckAnalyzeVerOnTable(statsTbl, &tableStatsVer)
			h.execAutoAnalyze(tableStatsVer, sql, params...)
			return true
		}
	}
	return false
}

var execOptionForAnalyze = map[int]sqlexec.OptionFuncAlias{
	statistics.Version0: sqlexec.ExecOptionAnalyzeVer1,
	statistics.Version1: sqlexec.ExecOptionAnalyzeVer1,
	statistics.Version2: sqlexec.ExecOptionAnalyzeVer2,
}

func (h *Handle) execAutoAnalyze(statsVer int, sql string, params ...interface{}) {
	startTime := time.Now()
	_, _, err := h.execRestrictedSQLWithStatsVer(context.Background(), statsVer, sql, params...)
	dur := time.Since(startTime)
	metrics.AutoAnalyzeHistogram.Observe(dur.Seconds())
	if err != nil {
		logutil.BgLogger().Error("[stats] auto analyze failed", zap.String("sql", sql), zap.Duration("cost_time", dur), zap.Error(err))
		metrics.AutoAnalyzeCounter.WithLabelValues("failed").Inc()
	} else {
		metrics.AutoAnalyzeCounter.WithLabelValues("succ").Inc()
	}
}

// formatBuckets formats bucket from lowBkt to highBkt.
func formatBuckets(hg *statistics.Histogram, lowBkt, highBkt, idxCols int) string {
	if lowBkt == highBkt {
		return hg.BucketToString(lowBkt, idxCols)
	}
	if lowBkt+1 == highBkt {
		return fmt.Sprintf("%s, %s", hg.BucketToString(lowBkt, idxCols), hg.BucketToString(highBkt, idxCols))
	}
	// do not care the middle buckets
	return fmt.Sprintf("%s, (%d buckets, total count %d), %s", hg.BucketToString(lowBkt, idxCols),
		highBkt-lowBkt-1, hg.Buckets[highBkt-1].Count-hg.Buckets[lowBkt].Count, hg.BucketToString(highBkt, idxCols))
}

func colRangeToStr(c *statistics.Column, ran *ranger.Range, actual int64, factor float64) string {
	lowCount, lowBkt := c.LessRowCountWithBktIdx(ran.LowVal[0])
	highCount, highBkt := c.LessRowCountWithBktIdx(ran.HighVal[0])
	return fmt.Sprintf("range: %s, actual: %d, expected: %d, buckets: {%s}", ran.String(), actual,
		int64((highCount-lowCount)*factor), formatBuckets(&c.Histogram, lowBkt, highBkt, 0))
}

func logForIndexRange(idx *statistics.Index, ran *ranger.Range, actual int64, factor float64) string {
	sc := &stmtctx.StatementContext{TimeZone: time.UTC}
	lb, err := codec.EncodeKey(sc, nil, ran.LowVal...)
	if err != nil {
		return ""
	}
	rb, err := codec.EncodeKey(sc, nil, ran.HighVal...)
	if err != nil {
		return ""
	}
	if idx.CMSketch != nil && bytes.Compare(kv.Key(lb).PrefixNext(), rb) >= 0 {
		str, err := types.DatumsToString(ran.LowVal, true)
		if err != nil {
			return ""
		}
		return fmt.Sprintf("value: %s, actual: %d, expected: %d", str, actual, int64(float64(idx.QueryBytes(lb))*factor))
	}
	l, r := types.NewBytesDatum(lb), types.NewBytesDatum(rb)
	lowCount, lowBkt := idx.LessRowCountWithBktIdx(l)
	highCount, highBkt := idx.LessRowCountWithBktIdx(r)
	return fmt.Sprintf("range: %s, actual: %d, expected: %d, histogram: {%s}", ran.String(), actual,
		int64((highCount-lowCount)*factor), formatBuckets(&idx.Histogram, lowBkt, highBkt, len(idx.Info.Columns)))
}

func logForIndex(prefix string, t *statistics.Table, idx *statistics.Index, ranges []*ranger.Range, actual []int64, factor float64) {
	sc := &stmtctx.StatementContext{TimeZone: time.UTC}
	if idx.CMSketch == nil || idx.StatsVer != statistics.Version1 {
		for i, ran := range ranges {
			logutil.BgLogger().Debug(prefix, zap.String("index", idx.Info.Name.O), zap.String("rangeStr", logForIndexRange(idx, ran, actual[i], factor)))
		}
		return
	}
	for i, ran := range ranges {
		rangePosition := statistics.GetOrdinalOfRangeCond(sc, ran)
		// only contains range or equality query
		if rangePosition == 0 || rangePosition == len(ran.LowVal) {
			logutil.BgLogger().Debug(prefix, zap.String("index", idx.Info.Name.O), zap.String("rangeStr", logForIndexRange(idx, ran, actual[i], factor)))
			continue
		}
		equalityString, err := types.DatumsToString(ran.LowVal[:rangePosition], true)
		if err != nil {
			continue
		}
		bytes, err := codec.EncodeKey(sc, nil, ran.LowVal[:rangePosition]...)
		if err != nil {
			continue
		}
		equalityCount := idx.QueryBytes(bytes)
		rang := ranger.Range{
			LowVal:  []types.Datum{ran.LowVal[rangePosition]},
			HighVal: []types.Datum{ran.HighVal[rangePosition]},
		}
		colName := idx.Info.Columns[rangePosition].Name.L
		// prefer index stats over column stats
		if idxHist := t.IndexStartWithColumn(colName); idxHist != nil && idxHist.Histogram.Len() > 0 {
			rangeString := logForIndexRange(idxHist, &rang, -1, factor)
			logutil.BgLogger().Debug(prefix, zap.String("index", idx.Info.Name.O), zap.Int64("actual", actual[i]),
				zap.String("equality", equalityString), zap.Uint64("expected equality", equalityCount),
				zap.String("range", rangeString))
		} else if colHist := t.ColumnByName(colName); colHist != nil && colHist.Histogram.Len() > 0 {
			err = convertRangeType(&rang, colHist.Tp, time.UTC)
			if err == nil {
				rangeString := colRangeToStr(colHist, &rang, -1, factor)
				logutil.BgLogger().Debug(prefix, zap.String("index", idx.Info.Name.O), zap.Int64("actual", actual[i]),
					zap.String("equality", equalityString), zap.Uint64("expected equality", equalityCount),
					zap.String("range", rangeString))
			}
		} else {
			count, err := statistics.GetPseudoRowCountByColumnRanges(sc, float64(t.Count), []*ranger.Range{&rang}, 0)
			if err == nil {
				logutil.BgLogger().Debug(prefix, zap.String("index", idx.Info.Name.O), zap.Int64("actual", actual[i]),
					zap.String("equality", equalityString), zap.Uint64("expected equality", equalityCount),
					zap.Stringer("range", &rang), zap.Float64("pseudo count", math.Round(count)))
			}
		}
	}
}

func (h *Handle) logDetailedInfo(q *statistics.QueryFeedback) {
	t, ok := h.statsCache.Load().(statsCache).tables[q.PhysicalID]
	if !ok {
		return
	}
	isIndex := q.Hist.IsIndexHist()
	ranges, err := q.DecodeToRanges(isIndex)
	if err != nil {
		logutil.BgLogger().Debug("decode to ranges failed", zap.Error(err))
		return
	}
	actual := make([]int64, 0, len(q.Feedback))
	for _, fb := range q.Feedback {
		actual = append(actual, fb.Count)
	}
	logPrefix := fmt.Sprintf("[stats-feedback] %s", t.Name)
	if isIndex {
		idx := t.Indices[q.Hist.ID]
		if idx == nil || idx.Histogram.Len() == 0 {
			return
		}
		logForIndex(logPrefix, t, idx, ranges, actual, idx.GetIncreaseFactor(t.Count))
	} else {
		c := t.Columns[q.Hist.ID]
		if c == nil || c.Histogram.Len() == 0 {
			return
		}
		logForPK(logPrefix, c, ranges, actual, c.GetIncreaseFactor(t.Count))
	}
}

func logForPK(prefix string, c *statistics.Column, ranges []*ranger.Range, actual []int64, factor float64) {
	for i, ran := range ranges {
		if ran.LowVal[0].GetInt64()+1 >= ran.HighVal[0].GetInt64() {
			continue
		}
		logutil.BgLogger().Debug(prefix, zap.String("column", c.Info.Name.O), zap.String("rangeStr", colRangeToStr(c, ran, actual[i], factor)))
	}
}

// RecalculateExpectCount recalculates the expect row count if the origin row count is estimated by pseudo.
func (h *Handle) RecalculateExpectCount(q *statistics.QueryFeedback) error {
	t, ok := h.statsCache.Load().(statsCache).tables[q.PhysicalID]
	if !ok {
		return nil
	}
	tablePseudo := t.Pseudo || t.IsOutdated()
	if !tablePseudo {
		return nil
	}
	isIndex := q.Hist.Tp.Tp == mysql.TypeBlob
	id := q.Hist.ID
	if isIndex && (t.Indices[id] == nil || !t.Indices[id].NotAccurate()) {
		return nil
	}
	if !isIndex && (t.Columns[id] == nil || !t.Columns[id].NotAccurate()) {
		return nil
	}

	sc := &stmtctx.StatementContext{TimeZone: time.UTC}
	ranges, err := q.DecodeToRanges(isIndex)
	if err != nil {
		return errors.Trace(err)
	}
	expected := 0.0
	if isIndex {
		idx := t.Indices[id]
		expected, err = idx.GetRowCount(sc, nil, ranges, t.ModifyCount)
		expected *= idx.GetIncreaseFactor(t.Count)
	} else {
		c := t.Columns[id]
		expected, err = c.GetColumnRowCount(sc, ranges, t.ModifyCount, true)
		expected *= c.GetIncreaseFactor(t.Count)
	}
	q.Expected = int64(expected)
	return err
}

func (h *Handle) dumpRangeFeedback(sc *stmtctx.StatementContext, ran *ranger.Range, rangeCount float64, q *statistics.QueryFeedback) error {
	lowIsNull := ran.LowVal[0].IsNull()
	if q.Tp == statistics.IndexType {
		lower, err := codec.EncodeKey(sc, nil, ran.LowVal[0])
		if err != nil {
			return errors.Trace(err)
		}
		upper, err := codec.EncodeKey(sc, nil, ran.HighVal[0])
		if err != nil {
			return errors.Trace(err)
		}
		ran.LowVal[0].SetBytes(lower)
		ran.HighVal[0].SetBytes(upper)
	} else {
		if !statistics.SupportColumnType(q.Hist.Tp) {
			return nil
		}
		if ran.LowVal[0].Kind() == types.KindMinNotNull {
			ran.LowVal[0] = types.GetMinValue(q.Hist.Tp)
		}
		if ran.HighVal[0].Kind() == types.KindMaxValue {
			ran.HighVal[0] = types.GetMaxValue(q.Hist.Tp)
		}
	}
	ranges, ok := q.Hist.SplitRange(sc, []*ranger.Range{ran}, q.Tp == statistics.IndexType)
	if !ok {
		logutil.BgLogger().Debug("type of histogram and ranges mismatch")
		return nil
	}
	counts := make([]float64, 0, len(ranges))
	sum := 0.0
	for i, r := range ranges {
		// Though after `SplitRange`, we may have ranges like `[l, r]`, we still use
		// `betweenRowCount` to compute the estimation since the ranges of feedback are all in `[l, r)`
		// form, that is to say, we ignore the exclusiveness of ranges from `SplitRange` and just use
		// its result of boundary values.
		count := q.Hist.BetweenRowCount(r.LowVal[0], r.HighVal[0])
		// We have to include `NullCount` of histogram for [l, r) cases where l is null because `betweenRowCount`
		// does not include null values of lower bound.
		if i == 0 && lowIsNull {
			count += float64(q.Hist.NullCount)
		}
		sum += count
		counts = append(counts, count)
	}
	if sum <= 1 {
		return nil
	}
	// We assume that each part contributes the same error rate.
	adjustFactor := rangeCount / sum
	for i, r := range ranges {
		q.Feedback = append(q.Feedback, statistics.Feedback{Lower: &r.LowVal[0], Upper: &r.HighVal[0], Count: int64(counts[i] * adjustFactor)})
	}
	return errors.Trace(h.DumpFeedbackToKV(q))
}

func convertRangeType(ran *ranger.Range, ft *types.FieldType, loc *time.Location) error {
	err := statistics.ConvertDatumsType(ran.LowVal, ft, loc)
	if err != nil {
		return err
	}
	return statistics.ConvertDatumsType(ran.HighVal, ft, loc)
}

// DumpFeedbackForIndex dumps the feedback for index.
// For queries that contains both equality and range query, we will split them and Update accordingly.
func (h *Handle) DumpFeedbackForIndex(q *statistics.QueryFeedback, t *statistics.Table) error {
	idx, ok := t.Indices[q.Hist.ID]
	if !ok {
		return nil
	}
	sc := &stmtctx.StatementContext{TimeZone: time.UTC}
	if idx.CMSketch == nil || idx.StatsVer < statistics.Version1 {
		return h.DumpFeedbackToKV(q)
	}
	ranges, err := q.DecodeToRanges(true)
	if err != nil {
		logutil.BgLogger().Debug("decode feedback ranges fail", zap.Error(err))
		return nil
	}
	for i, ran := range ranges {
		rangePosition := statistics.GetOrdinalOfRangeCond(sc, ran)
		// only contains range or equality query
		if rangePosition == 0 || rangePosition == len(ran.LowVal) {
			continue
		}

		bytes, err := codec.EncodeKey(sc, nil, ran.LowVal[:rangePosition]...)
		if err != nil {
			logutil.BgLogger().Debug("encode keys fail", zap.Error(err))
			continue
		}
		equalityCount := float64(idx.QueryBytes(bytes)) * idx.GetIncreaseFactor(t.Count)
		rang := &ranger.Range{
			LowVal:  []types.Datum{ran.LowVal[rangePosition]},
			HighVal: []types.Datum{ran.HighVal[rangePosition]},
		}
		colName := idx.Info.Columns[rangePosition].Name.L
		var rangeCount float64
		rangeFB := &statistics.QueryFeedback{PhysicalID: q.PhysicalID}
		// prefer index stats over column stats
		if idx := t.IndexStartWithColumn(colName); idx != nil && idx.Histogram.Len() != 0 {
			rangeCount, err = t.GetRowCountByIndexRanges(sc, idx.ID, []*ranger.Range{rang})
			rangeFB.Tp, rangeFB.Hist = statistics.IndexType, &idx.Histogram
		} else if col := t.ColumnByName(colName); col != nil && col.Histogram.Len() != 0 {
			err = convertRangeType(rang, col.Tp, time.UTC)
			if err == nil {
				rangeCount, err = t.GetRowCountByColumnRanges(sc, col.ID, []*ranger.Range{rang})
				rangeFB.Tp, rangeFB.Hist = statistics.ColType, &col.Histogram
			}
		} else {
			continue
		}
		if err != nil {
			logutil.BgLogger().Debug("get row count by ranges fail", zap.Error(err))
			continue
		}

		equalityCount, rangeCount = getNewCountForIndex(equalityCount, rangeCount, float64(t.Count), float64(q.Feedback[i].Count))
		value := types.NewBytesDatum(bytes)
		q.Feedback[i] = statistics.Feedback{Lower: &value, Upper: &value, Count: int64(equalityCount)}
		err = h.dumpRangeFeedback(sc, rang, rangeCount, rangeFB)
		if err != nil {
			logutil.BgLogger().Debug("dump range feedback fail", zap.Error(err))
			continue
		}
	}
	return errors.Trace(h.DumpFeedbackToKV(q))
}

// minAdjustFactor is the minimum adjust factor of each index feedback.
// We use it to avoid adjusting too much when the assumption of independence failed.
const minAdjustFactor = 0.7

// getNewCountForIndex adjust the estimated `eqCount` and `rangeCount` according to the real count.
// We assumes that `eqCount` and `rangeCount` contribute the same error rate.
func getNewCountForIndex(eqCount, rangeCount, totalCount, realCount float64) (float64, float64) {
	estimate := (eqCount / totalCount) * (rangeCount / totalCount) * totalCount
	if estimate <= 1 {
		return eqCount, rangeCount
	}
	adjustFactor := math.Sqrt(realCount / estimate)
	adjustFactor = math.Max(adjustFactor, minAdjustFactor)
	return eqCount * adjustFactor, rangeCount * adjustFactor
}<|MERGE_RESOLUTION|>--- conflicted
+++ resolved
@@ -877,11 +877,7 @@
 	}
 	// No need to analyze it.
 	tblCnt := float64(tbl.Count)
-<<<<<<< HEAD
 	if histCnt := tbl.GetColRowCount(); histCnt > 0 {
-=======
-	if histCnt := tbl.ColHistCount(); histCnt > 0 {
->>>>>>> 92a3f0ac
 		tblCnt = histCnt
 	}
 	if float64(tbl.ModifyCount)/tblCnt <= autoAnalyzeRatio {
