// Copyright 2017 PingCAP, Inc.
//
// Licensed under the Apache License, Version 2.0 (the "License");
// you may not use this file except in compliance with the License.
// You may obtain a copy of the License at
//
//     http://www.apache.org/licenses/LICENSE-2.0
//
// Unless required by applicable law or agreed to in writing, software
// distributed under the License is distributed on an "AS IS" BASIS,
// See the License for the specific language governing permissions and
// limitations under the License.

package handle

import (
	"bytes"
	"context"
	"fmt"
	"math"
	"strconv"
	"strings"
	"sync"
	"time"

	"github.com/pingcap/errors"
	"github.com/pingcap/log"
	"github.com/pingcap/parser/model"
	"github.com/pingcap/parser/mysql"
	"github.com/pingcap/parser/terror"
	"github.com/pingcap/tidb/infoschema"
	"github.com/pingcap/tidb/kv"
	"github.com/pingcap/tidb/metrics"
	"github.com/pingcap/tidb/sessionctx/stmtctx"
	"github.com/pingcap/tidb/sessionctx/variable"
	"github.com/pingcap/tidb/statistics"
	"github.com/pingcap/tidb/store/tikv/oracle"
	"github.com/pingcap/tidb/types"
	"github.com/pingcap/tidb/util/chunk"
	"github.com/pingcap/tidb/util/codec"
	"github.com/pingcap/tidb/util/logutil"
	"github.com/pingcap/tidb/util/ranger"
	"github.com/pingcap/tidb/util/sqlexec"
	"github.com/pingcap/tidb/util/timeutil"
	"go.uber.org/zap"
)

type tableDeltaMap map[int64]variable.TableDelta

func (m tableDeltaMap) update(id int64, delta int64, count int64, colSize *map[int64]int64) {
	item := m[id]
	item.Delta += delta
	item.Count += count
	if item.ColSize == nil {
		item.ColSize = make(map[int64]int64)
	}
	if colSize != nil {
		for key, val := range *colSize {
			item.ColSize[key] += val
		}
	}
	m[id] = item
}

type errorRateDelta struct {
	PkID         int64
	PkErrorRate  *statistics.ErrorRate
	IdxErrorRate map[int64]*statistics.ErrorRate
}

type errorRateDeltaMap map[int64]errorRateDelta

func (m errorRateDeltaMap) update(tableID int64, histID int64, rate float64, isIndex bool) {
	item := m[tableID]
	if isIndex {
		if item.IdxErrorRate == nil {
			item.IdxErrorRate = make(map[int64]*statistics.ErrorRate)
		}
		if item.IdxErrorRate[histID] == nil {
			item.IdxErrorRate[histID] = &statistics.ErrorRate{}
		}
		item.IdxErrorRate[histID].Update(rate)
	} else {
		if item.PkErrorRate == nil {
			item.PkID = histID
			item.PkErrorRate = &statistics.ErrorRate{}
		}
		item.PkErrorRate.Update(rate)
	}
	m[tableID] = item
}

func (m errorRateDeltaMap) merge(deltaMap errorRateDeltaMap) {
	for tableID, item := range deltaMap {
		tbl := m[tableID]
		for histID, errorRate := range item.IdxErrorRate {
			if tbl.IdxErrorRate == nil {
				tbl.IdxErrorRate = make(map[int64]*statistics.ErrorRate)
			}
			if tbl.IdxErrorRate[histID] == nil {
				tbl.IdxErrorRate[histID] = &statistics.ErrorRate{}
			}
			tbl.IdxErrorRate[histID].Merge(errorRate)
		}
		if item.PkErrorRate != nil {
			if tbl.PkErrorRate == nil {
				tbl.PkID = item.PkID
				tbl.PkErrorRate = &statistics.ErrorRate{}
			}
			tbl.PkErrorRate.Merge(item.PkErrorRate)
		}
		m[tableID] = tbl
	}
}

func (m errorRateDeltaMap) clear(tableID int64, histID int64, isIndex bool) {
	item := m[tableID]
	if isIndex {
		delete(item.IdxErrorRate, histID)
	} else {
		item.PkErrorRate = nil
	}
	m[tableID] = item
}

func (h *Handle) merge(s *SessionStatsCollector, rateMap errorRateDeltaMap) {
	for id, item := range s.mapper {
		h.globalMap.update(id, item.Delta, item.Count, &item.ColSize)
	}
	s.mapper = make(tableDeltaMap)
	rateMap.merge(s.rateMap)
	s.rateMap = make(errorRateDeltaMap)
	h.feedback.Merge(s.feedback)
	s.feedback = statistics.NewQueryFeedbackMap()
}

// SessionStatsCollector is a list item that holds the delta mapper. If you want to write or read mapper, you must lock it.
type SessionStatsCollector struct {
	sync.Mutex

	mapper   tableDeltaMap
	feedback *statistics.QueryFeedbackMap
	rateMap  errorRateDeltaMap
	next     *SessionStatsCollector
	// deleted is set to true when a session is closed. Every time we sweep the list, we will remove the useless collector.
	deleted bool
}

// Delete only sets the deleted flag true, it will be deleted from list when DumpStatsDeltaToKV is called.
func (s *SessionStatsCollector) Delete() {
	s.Lock()
	defer s.Unlock()
	s.deleted = true
}

// Update will updates the delta and count for one table id.
func (s *SessionStatsCollector) Update(id int64, delta int64, count int64, colSize *map[int64]int64) {
	s.Lock()
	defer s.Unlock()
	s.mapper.update(id, delta, count, colSize)
}

var (
	// MinLogScanCount is the minimum scan count for a feedback to be logged.
	MinLogScanCount = int64(1)
	// MinLogErrorRate is the minimum error rate for a feedback to be logged.
	MinLogErrorRate = 0.0
)

// StoreQueryFeedback merges the feedback into stats collector.
func (s *SessionStatsCollector) StoreQueryFeedback(feedback interface{}, h *Handle) error {
	q := feedback.(*statistics.QueryFeedback)
	if !q.Valid || q.Hist == nil {
		return nil
	}
	err := h.RecalculateExpectCount(q)
	if err != nil {
		return errors.Trace(err)
	}
	rate := q.CalcErrorRate()
	if !(rate >= MinLogErrorRate && (q.Actual() >= MinLogScanCount || q.Expected >= MinLogScanCount)) {
		return nil
	}
	metrics.SignificantFeedbackCounter.Inc()
	metrics.StatsInaccuracyRate.Observe(rate)
	if log.GetLevel() == zap.DebugLevel {
		h.logDetailedInfo(q)
	}
	s.Lock()
	defer s.Unlock()
	isIndex := q.Tp == statistics.IndexType
	s.rateMap.update(q.PhysicalID, q.Hist.ID, rate, isIndex)
	s.feedback.Append(q)
	return nil
}

// NewSessionStatsCollector allocates a stats collector for a session.
func (h *Handle) NewSessionStatsCollector() *SessionStatsCollector {
	h.listHead.Lock()
	defer h.listHead.Unlock()
	newCollector := &SessionStatsCollector{
		mapper:   make(tableDeltaMap),
		rateMap:  make(errorRateDeltaMap),
		next:     h.listHead.next,
		feedback: statistics.NewQueryFeedbackMap(),
	}
	h.listHead.next = newCollector
	return newCollector
}

// IndexUsageInformation is the data struct to store index usage information.
type IndexUsageInformation struct {
	QueryCount   int64
	RowsSelected int64
	LastUsedAt   string
}

// GlobalIndexID is the key type for indexUsageMap.
type GlobalIndexID struct {
	TableID int64
	IndexID int64
}

type indexUsageMap map[GlobalIndexID]IndexUsageInformation

// SessionIndexUsageCollector is a list item that holds the index usage mapper. If you want to write or read mapper, you must lock it.
type SessionIndexUsageCollector struct {
	sync.Mutex

	mapper  indexUsageMap
	next    *SessionIndexUsageCollector
	deleted bool
}

func (m indexUsageMap) updateByKey(id GlobalIndexID, value *IndexUsageInformation) {
	item := m[id]
	item.QueryCount += value.QueryCount
	item.RowsSelected += value.RowsSelected
	if item.LastUsedAt < value.LastUsedAt {
		item.LastUsedAt = value.LastUsedAt
	}
	m[id] = item
}

func (m indexUsageMap) update(tableID int64, indexID int64, value *IndexUsageInformation) {
	id := GlobalIndexID{TableID: tableID, IndexID: indexID}
	m.updateByKey(id, value)
}

func (m indexUsageMap) merge(destMap indexUsageMap) {
	for id, item := range destMap {
		m.updateByKey(id, &item)
	}
}

// Update updates the mapper in SessionIndexUsageCollector.
func (s *SessionIndexUsageCollector) Update(tableID int64, indexID int64, value *IndexUsageInformation) {
	value.LastUsedAt = time.Now().Format(types.TimeFSPFormat)
	s.Lock()
	defer s.Unlock()
	s.mapper.update(tableID, indexID, value)
}

// Delete will set s.deleted to true which means it can be deleted from linked list.
func (s *SessionIndexUsageCollector) Delete() {
	s.Lock()
	defer s.Unlock()
	s.deleted = true
}

// NewSessionIndexUsageCollector will add a new SessionIndexUsageCollector into linked list headed by idxUsageListHead.
// idxUsageListHead always points to an empty SessionIndexUsageCollector as a sentinel node. So we let idxUsageListHead.next
// points to new item. It's helpful to sweepIdxUsageList.
func (h *Handle) NewSessionIndexUsageCollector() *SessionIndexUsageCollector {
	h.idxUsageListHead.Lock()
	defer h.idxUsageListHead.Unlock()
	newCollector := &SessionIndexUsageCollector{
		mapper: make(indexUsageMap),
		next:   h.idxUsageListHead.next,
	}
	h.idxUsageListHead.next = newCollector
	return newCollector
}

// sweepIdxUsageList will loop over the list, merge each session's local index usage information into handle
// and remove closed session's collector.
// For convenience, we keep idxUsageListHead always points to sentinel node. So that we don't need to consider corner case.
func (h *Handle) sweepIdxUsageList() indexUsageMap {
	prev := h.idxUsageListHead
	prev.Lock()
	mapper := make(indexUsageMap)
	for curr := prev.next; curr != nil; curr = curr.next {
		curr.Lock()
		mapper.merge(curr.mapper)
		if curr.deleted {
			prev.next = curr.next
			curr.Unlock()
		} else {
			prev.Unlock()
			curr.mapper = make(indexUsageMap)
			prev = curr
		}
	}
	prev.Unlock()
	return mapper
}

// DumpIndexUsageToKV will dump in-memory index usage information to KV.
func (h *Handle) DumpIndexUsageToKV() error {
	mapper := h.sweepIdxUsageList()
	for id, value := range mapper {
		sql := fmt.Sprintf(
			`insert into mysql.SCHEMA_INDEX_USAGE values (%d, %d, %d, %d, "%s") on duplicate key update query_count=query_count+%d, rows_selected=rows_selected+%d, last_used_at=greatest(last_used_at, "%s")`,
			id.TableID, id.IndexID, value.QueryCount, value.RowsSelected, value.LastUsedAt, value.QueryCount, value.RowsSelected, value.LastUsedAt)
		_, _, err := h.restrictedExec.ExecRestrictedSQL(sql)
		if err != nil {
			return err
		}
	}
	return nil
}

var (
	// DumpStatsDeltaRatio is the lower bound of `Modify Count / Table Count` for stats delta to be dumped.
	DumpStatsDeltaRatio = 1 / 10000.0
	// dumpStatsMaxDuration is the max duration since last update.
	dumpStatsMaxDuration = time.Hour
)

// needDumpStatsDelta returns true when only updates a small portion of the table and the time since last update
// do not exceed one hour.
func needDumpStatsDelta(h *Handle, id int64, item variable.TableDelta, currentTime time.Time) bool {
	if item.InitTime.IsZero() {
		item.InitTime = currentTime
	}
	tbl, ok := h.statsCache.Lookup(id)
	if !ok {
		// No need to dump if the stats is invalid.
		return false
	}
	if currentTime.Sub(item.InitTime) > dumpStatsMaxDuration {
		// Dump the stats to kv at least once an hour.
		return true
	}
	if tbl.Count == 0 || float64(item.Count)/float64(tbl.Count) > DumpStatsDeltaRatio {
		// Dump the stats when there are many modifications.
		return true
	}
	return false
}

type dumpMode bool

const (
	// DumpAll indicates dump all the delta info in to kv.
	DumpAll dumpMode = true
	// DumpDelta indicates dump part of the delta info in to kv.
	DumpDelta dumpMode = false
)

// sweepList will loop over the list, merge each session's local stats into handle
// and remove closed session's collector.
func (h *Handle) sweepList() {
	prev := h.listHead
	prev.Lock()
	errorRateMap := make(errorRateDeltaMap)
	for curr := prev.next; curr != nil; curr = curr.next {
		curr.Lock()
		// Merge the session stats into handle and error rate map.
		h.merge(curr, errorRateMap)
		if curr.deleted {
			prev.next = curr.next
			// Since the session is already closed, we can safely unlock it here.
			curr.Unlock()
		} else {
			// Unlock the previous lock, so we only holds at most two session's lock at the same time.
			prev.Unlock()
			prev = curr
		}
	}
	prev.Unlock()
	h.mu.Lock()
	h.mu.rateMap.merge(errorRateMap)
	h.mu.Unlock()
	h.siftFeedbacks()
}

// siftFeedbacks eliminates feedbacks which are overlapped with others. It is a tradeoff between
// feedback accuracy and its overhead.
func (h *Handle) siftFeedbacks() {
	sc := &stmtctx.StatementContext{TimeZone: time.UTC}
	for k, qs := range h.feedback.Feedbacks {
		fbs := make([]statistics.Feedback, 0, len(qs)*2)
		for _, q := range qs {
			fbs = append(fbs, q.Feedback...)
		}
		if len(fbs) == 0 {
			delete(h.feedback.Feedbacks, k)
			continue
		}
		h.feedback.Feedbacks[k] = h.feedback.Feedbacks[k][:1]
		h.feedback.Feedbacks[k][0].Feedback, _ = statistics.NonOverlappedFeedbacks(sc, fbs)
	}
	h.feedback.Size = len(h.feedback.Feedbacks)
}

// DumpStatsDeltaToKV sweeps the whole list and updates the global map, then we dumps every table that held in map to KV.
// If the mode is `DumpDelta`, it will only dump that delta info that `Modify Count / Table Count` greater than a ratio.
func (h *Handle) DumpStatsDeltaToKV(mode dumpMode) error {
	h.sweepList()
	currentTime := time.Now()
	for id, item := range h.globalMap {
		if mode == DumpDelta && !needDumpStatsDelta(h, id, item, currentTime) {
			continue
		}
		updated, err := h.dumpTableStatCountToKV(id, item)
		if err != nil {
			return errors.Trace(err)
		}
		if updated {
			h.globalMap.update(id, -item.Delta, -item.Count, nil)
		}
		if err = h.dumpTableStatColSizeToKV(id, item); err != nil {
			return errors.Trace(err)
		}
		if updated {
			delete(h.globalMap, id)
		} else {
			m := h.globalMap[id]
			m.ColSize = nil
			h.globalMap[id] = m
		}
	}
	return nil
}

// dumpTableStatDeltaToKV dumps a single delta with some table to KV and updates the version.
func (h *Handle) dumpTableStatCountToKV(id int64, delta variable.TableDelta) (updated bool, err error) {
	if delta.Count == 0 {
		return true, nil
	}
	h.mu.Lock()
	defer h.mu.Unlock()
	ctx := context.TODO()
	exec := h.mu.ctx.(sqlexec.SQLExecutor)
	_, err = exec.Execute(ctx, "begin")
	if err != nil {
		return false, errors.Trace(err)
	}
	defer func() {
		err = finishTransaction(context.Background(), exec, err)
	}()

	txn, err := h.mu.ctx.Txn(true)
	if err != nil {
		return false, errors.Trace(err)
	}
	startTS := txn.StartTS()
	var sql string
	if delta.Delta < 0 {
		sql = fmt.Sprintf("update mysql.stats_meta set version = %d, count = count - %d, modify_count = modify_count + %d where table_id = %d and count >= %d", startTS, -delta.Delta, delta.Count, id, -delta.Delta)
	} else {
		sql = fmt.Sprintf("update mysql.stats_meta set version = %d, count = count + %d, modify_count = modify_count + %d where table_id = %d", startTS, delta.Delta, delta.Count, id)
	}
	err = execSQLs(context.Background(), exec, []string{sql})
	updated = h.mu.ctx.GetSessionVars().StmtCtx.AffectedRows() > 0
	return
}

func (h *Handle) dumpTableStatColSizeToKV(id int64, delta variable.TableDelta) error {
	if len(delta.ColSize) == 0 {
		return nil
	}
	values := make([]string, 0, len(delta.ColSize))
	for histID, deltaColSize := range delta.ColSize {
		if deltaColSize == 0 {
			continue
		}
		values = append(values, fmt.Sprintf("(%d, 0, %d, 0, %d)", id, histID, deltaColSize))
	}
	if len(values) == 0 {
		return nil
	}
	sql := fmt.Sprintf("insert into mysql.stats_histograms (table_id, is_index, hist_id, distinct_count, tot_col_size) "+
		"values %s on duplicate key update tot_col_size = tot_col_size + values(tot_col_size)", strings.Join(values, ","))
	_, _, err := h.restrictedExec.ExecRestrictedSQL(sql)
	return errors.Trace(err)
}

// DumpStatsFeedbackToKV dumps the stats feedback to KV.
func (h *Handle) DumpStatsFeedbackToKV() error {
	var err error
	for _, fbs := range h.feedback.Feedbacks {
		for _, fb := range fbs {
			if fb.Tp == statistics.PkType {
				err = h.DumpFeedbackToKV(fb)
			} else {
				t, ok := h.statsCache.Lookup(fb.PhysicalID)
				if !ok {
					continue
				}
				idx, ok := t.Indices[fb.Hist.ID]
				if !ok {
					continue
				}
				if idx.StatsVer == statistics.Version1 {
					err = h.DumpFeedbackForIndex(fb, t)
				} else {
					err = h.DumpFeedbackToKV(fb)
				}
			}
			if err != nil {
				// For simplicity, we just drop other feedbacks in case of error.
				break
			}
		}
	}
	h.feedback = statistics.NewQueryFeedbackMap()
	return errors.Trace(err)
}

// DumpFeedbackToKV dumps the given feedback to physical kv layer.
func (h *Handle) DumpFeedbackToKV(fb *statistics.QueryFeedback) error {
	vals, err := statistics.EncodeFeedback(fb)
	if err != nil {
		logutil.BgLogger().Debug("error occurred when encoding feedback", zap.Error(err))
		return nil
	}
	var isIndex int64
	if fb.Tp == statistics.IndexType {
		isIndex = 1
	}
	sql := fmt.Sprintf("insert into mysql.stats_feedback (table_id, hist_id, is_index, feedback) values "+
		"(%d, %d, %d, X'%X')", fb.PhysicalID, fb.Hist.ID, isIndex, vals)
	h.mu.Lock()
	_, err = h.mu.ctx.(sqlexec.SQLExecutor).Execute(context.TODO(), sql)
	h.mu.Unlock()
	if err != nil {
		metrics.DumpFeedbackCounter.WithLabelValues(metrics.LblError).Inc()
	} else {
		metrics.DumpFeedbackCounter.WithLabelValues(metrics.LblOK).Inc()
	}
	return errors.Trace(err)
}

// UpdateStatsByLocalFeedback will update statistics by the local feedback.
// Currently, we dump the feedback with the period of 10 minutes, which means
// it takes 10 minutes for a feedback to take effect. However, we can use the
// feedback locally on this tidb-server, so it could be used more timely.
func (h *Handle) UpdateStatsByLocalFeedback(is infoschema.InfoSchema) {
	h.sweepList()
	logutil.BgLogger().Warn("local feedback update")
	for _, fbs := range h.feedback.Feedbacks {
		for _, fb := range fbs {
			h.mu.Lock()
			table, ok := h.getTableByPhysicalID(is, fb.PhysicalID)
			h.mu.Unlock()
			if !ok {
				continue
			}
			tblStats := h.GetPartitionStats(table.Meta(), fb.PhysicalID)
			newTblStats := tblStats.Copy()
			if fb.Tp == statistics.IndexType {
				idx, ok := tblStats.Indices[fb.Hist.ID]
				if !ok || idx.Histogram.Len() == 0 {
					continue
				}
				logutil.BgLogger().Warn("local feedback update index")
				newIdx := *idx
				eqFB, ranFB := statistics.SplitFeedbackByQueryType(fb.Feedback)
				// For StatsVersion higher than Version1, the topn is extracted out of histogram. So we don't update the histogram if the feedback overlaps with some topn.
				if idx.StatsVer >= statistics.Version2 {
					ranFB = statistics.CleanRangeFeedbackByTopN(ranFB, idx.TopN)
				}
				newIdx.CMSketch, newIdx.TopN = statistics.UpdateCMSketchAndTopN(idx.CMSketch, idx.TopN, eqFB)
				newIdx.Histogram = *statistics.UpdateHistogram(&idx.Histogram, &statistics.QueryFeedback{Feedback: ranFB})
				newIdx.Histogram.PreCalculateScalar()
				newIdx.Flag = statistics.ResetAnalyzeFlag(newIdx.Flag)
				newTblStats.Indices[fb.Hist.ID] = &newIdx
			} else {
				col, ok := tblStats.Columns[fb.Hist.ID]
				if !ok || col.Histogram.Len() == 0 {
					continue
				}
				newCol := *col
				// only use the range query to update primary key
				_, ranFB := statistics.SplitFeedbackByQueryType(fb.Feedback)
				newFB := &statistics.QueryFeedback{Feedback: ranFB}
				newFB = newFB.DecodeIntValues()
				newCol.Histogram = *statistics.UpdateHistogram(&col.Histogram, newFB)
				newCol.Flag = statistics.ResetAnalyzeFlag(newCol.Flag)
				newTblStats.Columns[fb.Hist.ID] = &newCol
			}
			h.statsCache.Update([]*statistics.Table{newTblStats}, nil, h.statsCache.GetVersion())
		}
	}
}

// UpdateErrorRate updates the error rate of columns from h.rateMap to cache.
func (h *Handle) UpdateErrorRate(is infoschema.InfoSchema) {
	h.mu.Lock()
	tbls := make([]*statistics.Table, 0, len(h.mu.rateMap))
	for id, item := range h.mu.rateMap {
		table, ok := h.getTableByPhysicalID(is, id)
		if !ok {
			continue
		}
		tbl := h.GetPartitionStats(table.Meta(), id).Copy()
		if item.PkErrorRate != nil && tbl.Columns[item.PkID] != nil {
			col := *tbl.Columns[item.PkID]
			col.ErrorRate.Merge(item.PkErrorRate)
			tbl.Columns[item.PkID] = &col
		}
		for key, val := range item.IdxErrorRate {
			if tbl.Indices[key] == nil {
				continue
			}
			idx := *tbl.Indices[key]
			idx.ErrorRate.Merge(val)
			tbl.Indices[key] = &idx
		}
		tbls = append(tbls, tbl)
		delete(h.mu.rateMap, id)
	}
	h.mu.Unlock()
	h.statsCache.Update(tbls, nil, h.statsCache.GetVersion())
}

// HandleUpdateStats update the stats using feedback.
func (h *Handle) HandleUpdateStats(is infoschema.InfoSchema) error {
	sql := "SELECT distinct table_id from mysql.stats_feedback"
	tables, _, err := h.restrictedExec.ExecRestrictedSQL(sql)
	if err != nil {
		return errors.Trace(err)
	}
	if len(tables) == 0 {
		return nil
	}

	for _, ptbl := range tables {
		// this func lets `defer` works normally, where `Close()` should be called before any return
		err = func() error {
			tbl := ptbl.GetInt64(0)
			sql = fmt.Sprintf("select table_id, hist_id, is_index, feedback from mysql.stats_feedback where table_id=%d order by hist_id, is_index", tbl)
			rc, err := h.mu.ctx.(sqlexec.SQLExecutor).Execute(context.TODO(), sql)
			if len(rc) > 0 {
				defer terror.Call(rc[0].Close)
			}
			if err != nil {
				return errors.Trace(err)
			}
			tableID, histID, isIndex := int64(-1), int64(-1), int64(-1)
			var rows []chunk.Row
			for {
				req := rc[0].NewChunk()
				iter := chunk.NewIterator4Chunk(req)
				err := rc[0].Next(context.TODO(), req)
				if err != nil {
					return errors.Trace(err)
				}
				if req.NumRows() == 0 {
					if len(rows) > 0 {
						if err := h.handleSingleHistogramUpdate(is, rows); err != nil {
							return errors.Trace(err)
						}
					}
					break
				}
				for row := iter.Begin(); row != iter.End(); row = iter.Next() {
					// len(rows) > 100000 limits the rows to avoid OOM
					if row.GetInt64(0) != tableID || row.GetInt64(1) != histID || row.GetInt64(2) != isIndex || len(rows) > 100000 {
						if len(rows) > 0 {
							if err := h.handleSingleHistogramUpdate(is, rows); err != nil {
								return errors.Trace(err)
							}
						}
						tableID, histID, isIndex = row.GetInt64(0), row.GetInt64(1), row.GetInt64(2)
						rows = rows[:0]
					}
					rows = append(rows, row)
				}
			}
			return nil
		}()
		if err != nil {
			return err
		}
	}
	return nil
}

// handleSingleHistogramUpdate updates the Histogram and CM Sketch using these feedbacks. All the feedbacks for
// the same index or column are gathered in `rows`.
func (h *Handle) handleSingleHistogramUpdate(is infoschema.InfoSchema, rows []chunk.Row) (err error) {
	physicalTableID, histID, isIndex := rows[0].GetInt64(0), rows[0].GetInt64(1), rows[0].GetInt64(2)
	defer func() {
		if err == nil {
			err = errors.Trace(h.deleteOutdatedFeedback(physicalTableID, histID, isIndex))
		}
	}()
	h.mu.Lock()
	table, ok := h.getTableByPhysicalID(is, physicalTableID)
	h.mu.Unlock()
	// The table has been deleted.
	if !ok {
		return nil
	}
	var tbl *statistics.Table
	if table.Meta().GetPartitionInfo() == nil || h.CurrentPruneMode() == variable.DynamicOnly {
		tbl = h.GetTableStats(table.Meta())
	} else {
		tbl = h.GetPartitionStats(table.Meta(), physicalTableID)
	}
	var cms *statistics.CMSketch
	var hist *statistics.Histogram
	var statsVer int64 = 0
	var topN *statistics.TopN
	var statsVer int64 = statistics.Version1
	if isIndex == 1 {
		idx, ok := tbl.Indices[histID]
		statsVer = idx.StatsVer
		if ok && idx.Histogram.Len() > 0 {
			statsVer = idx.StatsVer
			idxHist := idx.Histogram
			hist = &idxHist
			cms = idx.CMSketch.Copy()
			topN = idx.TopN.Copy()
		}
	} else {
		col, ok := tbl.Columns[histID]
		if ok && col.Histogram.Len() > 0 {
			colHist := col.Histogram
			hist = &colHist
		}
	}
	// The column or index has been deleted.
	if hist == nil {
		return nil
	}
	q := &statistics.QueryFeedback{}
	for _, row := range rows {
		err1 := statistics.DecodeFeedback(row.GetBytes(3), q, cms, topN, hist.Tp)
		if err1 != nil {
			logutil.BgLogger().Debug("decode feedback failed", zap.Error(err))
		}
	}
	err = h.dumpStatsUpdateToKV(physicalTableID, isIndex, q, hist, cms, topN, statsVer)
	return errors.Trace(err)
}

func (h *Handle) deleteOutdatedFeedback(tableID, histID, isIndex int64) error {
	h.mu.Lock()
	defer h.mu.Unlock()
	hasData := true
	for hasData {
		sql := fmt.Sprintf("delete from mysql.stats_feedback where table_id = %d and hist_id = %d and is_index = %d limit 10000", tableID, histID, isIndex)
		_, err := h.mu.ctx.(sqlexec.SQLExecutor).Execute(context.TODO(), sql)
		if err != nil {
			return errors.Trace(err)
		}
		hasData = h.mu.ctx.GetSessionVars().StmtCtx.AffectedRows() > 0
	}
	return nil
}

<<<<<<< HEAD
func (h *Handle) dumpStatsUpdateToKV(tableID, isIndex int64, q *statistics.QueryFeedback, hist *statistics.Histogram, cms *statistics.CMSketch, topN *statistics.TopN, statsVer int64) error {
	hist = statistics.UpdateHistogram(hist, q)
	err := h.SaveStatsToStorage(tableID, -1, int(isIndex), hist, cms, topN, statsVer, 0)
=======
func (h *Handle) dumpStatsUpdateToKV(tableID, isIndex int64, q *statistics.QueryFeedback, hist *statistics.Histogram, cms *statistics.CMSketch, topN *statistics.TopN, statsVersion int64) error {
	hist = statistics.UpdateHistogram(hist, q)
	err := h.SaveStatsToStorage(tableID, -1, int(isIndex), hist, cms, topN, int(statsVersion), 0)
>>>>>>> b4eee287
	metrics.UpdateStatsCounter.WithLabelValues(metrics.RetLabel(err)).Inc()
	return errors.Trace(err)
}

const (
	// StatsOwnerKey is the stats owner path that is saved to etcd.
	StatsOwnerKey = "/tidb/stats/owner"
	// StatsPrompt is the prompt for stats owner manager.
	StatsPrompt = "stats"
)

// AutoAnalyzeMinCnt means if the count of table is less than this value, we needn't do auto analyze.
var AutoAnalyzeMinCnt int64 = 1000

// TableAnalyzed checks if the table is analyzed.
func TableAnalyzed(tbl *statistics.Table) bool {
	for _, col := range tbl.Columns {
		if col.Count > 0 {
			return true
		}
	}
	for _, idx := range tbl.Indices {
		if idx.Histogram.Len() > 0 {
			return true
		}
	}
	return false
}

// NeedAnalyzeTable checks if we need to analyze the table:
// 1. If the table has never been analyzed, we need to analyze it when it has
//    not been modified for a while.
// 2. If the table had been analyzed before, we need to analyze it when
//    "tbl.ModifyCount/tbl.Count > autoAnalyzeRatio" and the current time is
//    between `start` and `end`.
func NeedAnalyzeTable(tbl *statistics.Table, limit time.Duration, autoAnalyzeRatio float64, start, end, now time.Time) (bool, string) {
	analyzed := TableAnalyzed(tbl)
	if !analyzed {
		t := time.Unix(0, oracle.ExtractPhysical(tbl.Version)*int64(time.Millisecond))
		dur := time.Since(t)
		return dur >= limit, fmt.Sprintf("table unanalyzed, time since last updated %vs", dur)
	}
	// Auto analyze is disabled.
	if autoAnalyzeRatio == 0 {
		return false, ""
	}
	// No need to analyze it.
	if float64(tbl.ModifyCount)/float64(tbl.Count) <= autoAnalyzeRatio {
		return false, ""
	}
	// Tests if current time is within the time period.
	return timeutil.WithinDayTimePeriod(start, end, now), fmt.Sprintf("too many modifications(%v/%v>%v)", tbl.ModifyCount, tbl.Count, autoAnalyzeRatio)
}

func (h *Handle) getAutoAnalyzeParameters() map[string]string {
	sql := fmt.Sprintf("select variable_name, variable_value from mysql.global_variables where variable_name in ('%s', '%s', '%s')",
		variable.TiDBAutoAnalyzeRatio, variable.TiDBAutoAnalyzeStartTime, variable.TiDBAutoAnalyzeEndTime)
	rows, _, err := h.restrictedExec.ExecRestrictedSQL(sql)
	if err != nil {
		return map[string]string{}
	}
	parameters := make(map[string]string, len(rows))
	for _, row := range rows {
		parameters[row.GetString(0)] = row.GetString(1)
	}
	return parameters
}

func parseAutoAnalyzeRatio(ratio string) float64 {
	autoAnalyzeRatio, err := strconv.ParseFloat(ratio, 64)
	if err != nil {
		return variable.DefAutoAnalyzeRatio
	}
	return math.Max(autoAnalyzeRatio, 0)
}

func parseAnalyzePeriod(start, end string) (time.Time, time.Time, error) {
	if start == "" {
		start = variable.DefAutoAnalyzeStartTime
	}
	if end == "" {
		end = variable.DefAutoAnalyzeEndTime
	}
	s, err := time.ParseInLocation(variable.FullDayTimeFormat, start, time.UTC)
	if err != nil {
		return s, s, errors.Trace(err)
	}
	e, err := time.ParseInLocation(variable.FullDayTimeFormat, end, time.UTC)
	return s, e, err
}

// HandleAutoAnalyze analyzes the newly created table or index.
func (h *Handle) HandleAutoAnalyze(is infoschema.InfoSchema) {
	dbs := is.AllSchemaNames()
	parameters := h.getAutoAnalyzeParameters()
	autoAnalyzeRatio := parseAutoAnalyzeRatio(parameters[variable.TiDBAutoAnalyzeRatio])
	start, end, err := parseAnalyzePeriod(parameters[variable.TiDBAutoAnalyzeStartTime], parameters[variable.TiDBAutoAnalyzeEndTime])
	if err != nil {
		logutil.BgLogger().Error("[stats] parse auto analyze period failed", zap.Error(err))
		return
	}
	pruneMode := h.CurrentPruneMode()
	for _, db := range dbs {
		tbls := is.SchemaTables(model.NewCIStr(db))
		for _, tbl := range tbls {
			tblInfo := tbl.Meta()
			pi := tblInfo.GetPartitionInfo()
			if pi == nil || pruneMode == variable.DynamicOnly || pruneMode == variable.StaticButPrepareDynamic {
				statsTbl := h.GetTableStats(tblInfo)
				sql := "analyze table `" + db + "`.`" + tblInfo.Name.O + "`"
				analyzed := h.autoAnalyzeTable(tblInfo, statsTbl, start, end, autoAnalyzeRatio, sql)
				if analyzed {
					return
				}
				continue
			}
			if pruneMode == variable.StaticOnly || pruneMode == variable.StaticButPrepareDynamic {
				for _, def := range pi.Definitions {
					sql := "analyze table `" + db + "`.`" + tblInfo.Name.O + "`" + " partition `" + def.Name.O + "`"
					statsTbl := h.GetPartitionStats(tblInfo, def.ID)
					analyzed := h.autoAnalyzeTable(tblInfo, statsTbl, start, end, autoAnalyzeRatio, sql)
					if analyzed {
						return
					}
					continue
				}
				continue
			}
		}
	}
}

func (h *Handle) autoAnalyzeTable(tblInfo *model.TableInfo, statsTbl *statistics.Table, start, end time.Time, ratio float64, sql string) bool {
	if statsTbl.Pseudo || statsTbl.Count < AutoAnalyzeMinCnt {
		return false
	}
	if needAnalyze, reason := NeedAnalyzeTable(statsTbl, 20*h.Lease(), ratio, start, end, time.Now()); needAnalyze {
		logutil.BgLogger().Info("[stats] auto analyze triggered", zap.String("sql", sql), zap.String("reason", reason))
		h.execAutoAnalyze(sql)
		return true
	}
	for _, idx := range tblInfo.Indices {
		if _, ok := statsTbl.Indices[idx.ID]; !ok && idx.State == model.StatePublic {
			sql = fmt.Sprintf("%s index `%s`", sql, idx.Name.O)
			logutil.BgLogger().Info("[stats] auto analyze for unanalyzed", zap.String("sql", sql))
			h.execAutoAnalyze(sql)
			return true
		}
	}
	return false
}

func (h *Handle) execAutoAnalyze(sql string) {
	startTime := time.Now()
	// Ignore warnings to get rid of a data race here https://github.com/pingcap/tidb/issues/21393
	// Handle is a single instance, updateStatsWorker() and autoAnalyzeWorker() are both using the session,
	// One of them is executing ResetContextOfStmt and the other is appending warnings to the StmtCtx, lead to the data race.
	_, _, err := h.restrictedExec.ExecRestrictedSQLWithContext(context.Background(), sql, sqlexec.ExecOptionIgnoreWarning)
	dur := time.Since(startTime)
	metrics.AutoAnalyzeHistogram.Observe(dur.Seconds())
	if err != nil {
		logutil.BgLogger().Error("[stats] auto analyze failed", zap.String("sql", sql), zap.Duration("cost_time", dur), zap.Error(err))
		metrics.AutoAnalyzeCounter.WithLabelValues("failed").Inc()
	} else {
		metrics.AutoAnalyzeCounter.WithLabelValues("succ").Inc()
	}
}

// formatBuckets formats bucket from lowBkt to highBkt.
func formatBuckets(hg *statistics.Histogram, lowBkt, highBkt, idxCols int) string {
	if lowBkt == highBkt {
		return hg.BucketToString(lowBkt, idxCols)
	}
	if lowBkt+1 == highBkt {
		return fmt.Sprintf("%s, %s", hg.BucketToString(lowBkt, idxCols), hg.BucketToString(highBkt, idxCols))
	}
	// do not care the middle buckets
	return fmt.Sprintf("%s, (%d buckets, total count %d), %s", hg.BucketToString(lowBkt, idxCols),
		highBkt-lowBkt-1, hg.Buckets[highBkt-1].Count-hg.Buckets[lowBkt].Count, hg.BucketToString(highBkt, idxCols))
}

func colRangeToStr(c *statistics.Column, ran *ranger.Range, actual int64, factor float64) string {
	lowCount, lowBkt := c.LessRowCountWithBktIdx(ran.LowVal[0])
	highCount, highBkt := c.LessRowCountWithBktIdx(ran.HighVal[0])
	return fmt.Sprintf("range: %s, actual: %d, expected: %d, buckets: {%s}", ran.String(), actual,
		int64((highCount-lowCount)*factor), formatBuckets(&c.Histogram, lowBkt, highBkt, 0))
}

func logForIndexRange(idx *statistics.Index, ran *ranger.Range, actual int64, factor float64) string {
	sc := &stmtctx.StatementContext{TimeZone: time.UTC}
	lb, err := codec.EncodeKey(sc, nil, ran.LowVal...)
	if err != nil {
		return ""
	}
	rb, err := codec.EncodeKey(sc, nil, ran.HighVal...)
	if err != nil {
		return ""
	}
	if idx.CMSketch != nil && bytes.Compare(kv.Key(lb).PrefixNext(), rb) >= 0 {
		str, err := types.DatumsToString(ran.LowVal, true)
		if err != nil {
			return ""
		}
		return fmt.Sprintf("value: %s, actual: %d, expected: %d", str, actual, int64(float64(idx.QueryBytes(lb))*factor))
	}
	l, r := types.NewBytesDatum(lb), types.NewBytesDatum(rb)
	lowCount, lowBkt := idx.LessRowCountWithBktIdx(l)
	highCount, highBkt := idx.LessRowCountWithBktIdx(r)
	return fmt.Sprintf("range: %s, actual: %d, expected: %d, histogram: {%s}", ran.String(), actual,
		int64((highCount-lowCount)*factor), formatBuckets(&idx.Histogram, lowBkt, highBkt, len(idx.Info.Columns)))
}

func logForIndex(prefix string, t *statistics.Table, idx *statistics.Index, ranges []*ranger.Range, actual []int64, factor float64) {
	sc := &stmtctx.StatementContext{TimeZone: time.UTC}
	if idx.CMSketch == nil || idx.StatsVer != statistics.Version1 {
		for i, ran := range ranges {
			logutil.BgLogger().Debug(prefix, zap.String("index", idx.Info.Name.O), zap.String("rangeStr", logForIndexRange(idx, ran, actual[i], factor)))
		}
		return
	}
	for i, ran := range ranges {
		rangePosition := statistics.GetOrdinalOfRangeCond(sc, ran)
		// only contains range or equality query
		if rangePosition == 0 || rangePosition == len(ran.LowVal) {
			logutil.BgLogger().Debug(prefix, zap.String("index", idx.Info.Name.O), zap.String("rangeStr", logForIndexRange(idx, ran, actual[i], factor)))
			continue
		}
		equalityString, err := types.DatumsToString(ran.LowVal[:rangePosition], true)
		if err != nil {
			continue
		}
		bytes, err := codec.EncodeKey(sc, nil, ran.LowVal[:rangePosition]...)
		if err != nil {
			continue
		}
		equalityCount := idx.QueryBytes(bytes)
		rang := ranger.Range{
			LowVal:  []types.Datum{ran.LowVal[rangePosition]},
			HighVal: []types.Datum{ran.HighVal[rangePosition]},
		}
		colName := idx.Info.Columns[rangePosition].Name.L
		// prefer index stats over column stats
		if idxHist := t.IndexStartWithColumn(colName); idxHist != nil && idxHist.Histogram.Len() > 0 {
			rangeString := logForIndexRange(idxHist, &rang, -1, factor)
			logutil.BgLogger().Debug(prefix, zap.String("index", idx.Info.Name.O), zap.Int64("actual", actual[i]),
				zap.String("equality", equalityString), zap.Uint64("expected equality", equalityCount),
				zap.String("range", rangeString))
		} else if colHist := t.ColumnByName(colName); colHist != nil && colHist.Histogram.Len() > 0 {
			err = convertRangeType(&rang, colHist.Tp, time.UTC)
			if err == nil {
				rangeString := colRangeToStr(colHist, &rang, -1, factor)
				logutil.BgLogger().Debug(prefix, zap.String("index", idx.Info.Name.O), zap.Int64("actual", actual[i]),
					zap.String("equality", equalityString), zap.Uint64("expected equality", equalityCount),
					zap.String("range", rangeString))
			}
		} else {
			count, err := statistics.GetPseudoRowCountByColumnRanges(sc, float64(t.Count), []*ranger.Range{&rang}, 0)
			if err == nil {
				logutil.BgLogger().Debug(prefix, zap.String("index", idx.Info.Name.O), zap.Int64("actual", actual[i]),
					zap.String("equality", equalityString), zap.Uint64("expected equality", equalityCount),
					zap.Stringer("range", &rang), zap.Float64("pseudo count", math.Round(count)))
			}
		}
	}
}

func (h *Handle) logDetailedInfo(q *statistics.QueryFeedback) {
	t, ok := h.statsCache.Lookup(q.PhysicalID)
	if !ok {
		return
	}
	isIndex := q.Hist.IsIndexHist()
	ranges, err := q.DecodeToRanges(isIndex)
	if err != nil {
		logutil.BgLogger().Debug("decode to ranges failed", zap.Error(err))
		return
	}
	actual := make([]int64, 0, len(q.Feedback))
	for _, fb := range q.Feedback {
		actual = append(actual, fb.Count)
	}
	logPrefix := fmt.Sprintf("[stats-feedback] %s", t.Name)
	if isIndex {
		idx := t.Indices[q.Hist.ID]
		if idx == nil || idx.Histogram.Len() == 0 {
			return
		}
		logForIndex(logPrefix, t, idx, ranges, actual, idx.GetIncreaseFactor(t.Count))
	} else {
		c := t.Columns[q.Hist.ID]
		if c == nil || c.Histogram.Len() == 0 {
			return
		}
		logForPK(logPrefix, c, ranges, actual, c.GetIncreaseFactor(t.Count))
	}
}

func logForPK(prefix string, c *statistics.Column, ranges []*ranger.Range, actual []int64, factor float64) {
	for i, ran := range ranges {
		if ran.LowVal[0].GetInt64()+1 >= ran.HighVal[0].GetInt64() {
			continue
		}
		logutil.BgLogger().Debug(prefix, zap.String("column", c.Info.Name.O), zap.String("rangeStr", colRangeToStr(c, ran, actual[i], factor)))
	}
}

// RecalculateExpectCount recalculates the expect row count if the origin row count is estimated by pseudo.
func (h *Handle) RecalculateExpectCount(q *statistics.QueryFeedback) error {
	t, ok := h.statsCache.Lookup(q.PhysicalID)
	if !ok {
		return nil
	}
	tablePseudo := t.Pseudo || t.IsOutdated()
	if !tablePseudo {
		return nil
	}
	isIndex := q.Hist.Tp.Tp == mysql.TypeBlob
	id := q.Hist.ID
	if isIndex && (t.Indices[id] == nil || !t.Indices[id].NotAccurate()) {
		return nil
	}
	if !isIndex && (t.Columns[id] == nil || !t.Columns[id].NotAccurate()) {
		return nil
	}

	sc := &stmtctx.StatementContext{TimeZone: time.UTC}
	ranges, err := q.DecodeToRanges(isIndex)
	if err != nil {
		return errors.Trace(err)
	}
	expected := 0.0
	if isIndex {
		idx := t.Indices[id]
		expected, err = idx.GetRowCount(sc, ranges, t.ModifyCount)
		expected *= idx.GetIncreaseFactor(t.Count)
	} else {
		c := t.Columns[id]
		expected, err = c.GetColumnRowCount(sc, ranges, t.ModifyCount, true)
		expected *= c.GetIncreaseFactor(t.Count)
	}
	q.Expected = int64(expected)
	return err
}

func (h *Handle) dumpRangeFeedback(sc *stmtctx.StatementContext, ran *ranger.Range, rangeCount float64, q *statistics.QueryFeedback) error {
	lowIsNull := ran.LowVal[0].IsNull()
	if q.Tp == statistics.IndexType {
		lower, err := codec.EncodeKey(sc, nil, ran.LowVal[0])
		if err != nil {
			return errors.Trace(err)
		}
		upper, err := codec.EncodeKey(sc, nil, ran.HighVal[0])
		if err != nil {
			return errors.Trace(err)
		}
		ran.LowVal[0].SetBytes(lower)
		ran.HighVal[0].SetBytes(upper)
	} else {
		if !statistics.SupportColumnType(q.Hist.Tp) {
			return nil
		}
		if ran.LowVal[0].Kind() == types.KindMinNotNull {
			ran.LowVal[0] = types.GetMinValue(q.Hist.Tp)
		}
		if ran.HighVal[0].Kind() == types.KindMaxValue {
			ran.HighVal[0] = types.GetMaxValue(q.Hist.Tp)
		}
	}
	ranges, ok := q.Hist.SplitRange(sc, []*ranger.Range{ran}, q.Tp == statistics.IndexType)
	if !ok {
		logutil.BgLogger().Debug("type of histogram and ranges mismatch")
		return nil
	}
	counts := make([]float64, 0, len(ranges))
	sum := 0.0
	for i, r := range ranges {
		// Though after `SplitRange`, we may have ranges like `[l, r]`, we still use
		// `betweenRowCount` to compute the estimation since the ranges of feedback are all in `[l, r)`
		// form, that is to say, we ignore the exclusiveness of ranges from `SplitRange` and just use
		// its result of boundary values.
		count := q.Hist.BetweenRowCount(r.LowVal[0], r.HighVal[0])
		// We have to include `NullCount` of histogram for [l, r) cases where l is null because `betweenRowCount`
		// does not include null values of lower bound.
		if i == 0 && lowIsNull {
			count += float64(q.Hist.NullCount)
		}
		sum += count
		counts = append(counts, count)
	}
	if sum <= 1 {
		return nil
	}
	// We assume that each part contributes the same error rate.
	adjustFactor := rangeCount / sum
	for i, r := range ranges {
		q.Feedback = append(q.Feedback, statistics.Feedback{Lower: &r.LowVal[0], Upper: &r.HighVal[0], Count: int64(counts[i] * adjustFactor)})
	}
	return errors.Trace(h.DumpFeedbackToKV(q))
}

func convertRangeType(ran *ranger.Range, ft *types.FieldType, loc *time.Location) error {
	err := statistics.ConvertDatumsType(ran.LowVal, ft, loc)
	if err != nil {
		return err
	}
	return statistics.ConvertDatumsType(ran.HighVal, ft, loc)
}

// DumpFeedbackForIndex dumps the feedback for index.
// For queries that contains both equality and range query, we will split them and Update accordingly.
func (h *Handle) DumpFeedbackForIndex(q *statistics.QueryFeedback, t *statistics.Table) error {
	idx, ok := t.Indices[q.Hist.ID]
	if !ok {
		return nil
	}
	sc := &stmtctx.StatementContext{TimeZone: time.UTC}
	if idx.CMSketch == nil || idx.StatsVer < statistics.Version1 {
		return h.DumpFeedbackToKV(q)
	}
	ranges, err := q.DecodeToRanges(true)
	if err != nil {
		logutil.BgLogger().Debug("decode feedback ranges fail", zap.Error(err))
		return nil
	}
	for i, ran := range ranges {
		rangePosition := statistics.GetOrdinalOfRangeCond(sc, ran)
		// only contains range or equality query
		if rangePosition == 0 || rangePosition == len(ran.LowVal) {
			continue
		}

		bytes, err := codec.EncodeKey(sc, nil, ran.LowVal[:rangePosition]...)
		if err != nil {
			logutil.BgLogger().Debug("encode keys fail", zap.Error(err))
			continue
		}
		equalityCount := float64(idx.QueryBytes(bytes)) * idx.GetIncreaseFactor(t.Count)
		rang := &ranger.Range{
			LowVal:  []types.Datum{ran.LowVal[rangePosition]},
			HighVal: []types.Datum{ran.HighVal[rangePosition]},
		}
		colName := idx.Info.Columns[rangePosition].Name.L
		var rangeCount float64
		rangeFB := &statistics.QueryFeedback{PhysicalID: q.PhysicalID}
		// prefer index stats over column stats
		if idx := t.IndexStartWithColumn(colName); idx != nil && idx.Histogram.Len() != 0 {
			rangeCount, err = t.GetRowCountByIndexRanges(sc, idx.ID, []*ranger.Range{rang})
			rangeFB.Tp, rangeFB.Hist = statistics.IndexType, &idx.Histogram
		} else if col := t.ColumnByName(colName); col != nil && col.Histogram.Len() != 0 {
			err = convertRangeType(rang, col.Tp, time.UTC)
			if err == nil {
				rangeCount, err = t.GetRowCountByColumnRanges(sc, col.ID, []*ranger.Range{rang})
				rangeFB.Tp, rangeFB.Hist = statistics.ColType, &col.Histogram
			}
		} else {
			continue
		}
		if err != nil {
			logutil.BgLogger().Debug("get row count by ranges fail", zap.Error(err))
			continue
		}

		equalityCount, rangeCount = getNewCountForIndex(equalityCount, rangeCount, float64(t.Count), float64(q.Feedback[i].Count))
		value := types.NewBytesDatum(bytes)
		q.Feedback[i] = statistics.Feedback{Lower: &value, Upper: &value, Count: int64(equalityCount)}
		err = h.dumpRangeFeedback(sc, rang, rangeCount, rangeFB)
		if err != nil {
			logutil.BgLogger().Debug("dump range feedback fail", zap.Error(err))
			continue
		}
	}
	return errors.Trace(h.DumpFeedbackToKV(q))
}

// minAdjustFactor is the minimum adjust factor of each index feedback.
// We use it to avoid adjusting too much when the assumption of independence failed.
const minAdjustFactor = 0.7

// getNewCountForIndex adjust the estimated `eqCount` and `rangeCount` according to the real count.
// We assumes that `eqCount` and `rangeCount` contribute the same error rate.
func getNewCountForIndex(eqCount, rangeCount, totalCount, realCount float64) (float64, float64) {
	estimate := (eqCount / totalCount) * (rangeCount / totalCount) * totalCount
	if estimate <= 1 {
		return eqCount, rangeCount
	}
	adjustFactor := math.Sqrt(realCount / estimate)
	adjustFactor = math.Max(adjustFactor, minAdjustFactor)
	return eqCount * adjustFactor, rangeCount * adjustFactor
}<|MERGE_RESOLUTION|>--- conflicted
+++ resolved
@@ -713,7 +713,6 @@
 	}
 	var cms *statistics.CMSketch
 	var hist *statistics.Histogram
-	var statsVer int64 = 0
 	var topN *statistics.TopN
 	var statsVer int64 = statistics.Version1
 	if isIndex == 1 {
@@ -763,15 +762,9 @@
 	return nil
 }
 
-<<<<<<< HEAD
-func (h *Handle) dumpStatsUpdateToKV(tableID, isIndex int64, q *statistics.QueryFeedback, hist *statistics.Histogram, cms *statistics.CMSketch, topN *statistics.TopN, statsVer int64) error {
-	hist = statistics.UpdateHistogram(hist, q)
-	err := h.SaveStatsToStorage(tableID, -1, int(isIndex), hist, cms, topN, statsVer, 0)
-=======
 func (h *Handle) dumpStatsUpdateToKV(tableID, isIndex int64, q *statistics.QueryFeedback, hist *statistics.Histogram, cms *statistics.CMSketch, topN *statistics.TopN, statsVersion int64) error {
 	hist = statistics.UpdateHistogram(hist, q)
 	err := h.SaveStatsToStorage(tableID, -1, int(isIndex), hist, cms, topN, int(statsVersion), 0)
->>>>>>> b4eee287
 	metrics.UpdateStatsCounter.WithLabelValues(metrics.RetLabel(err)).Inc()
 	return errors.Trace(err)
 }
