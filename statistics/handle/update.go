// Copyright 2017 PingCAP, Inc.
//
// Licensed under the Apache License, Version 2.0 (the "License");
// you may not use this file except in compliance with the License.
// You may obtain a copy of the License at
//
//     http://www.apache.org/licenses/LICENSE-2.0
//
// Unless required by applicable law or agreed to in writing, software
// distributed under the License is distributed on an "AS IS" BASIS,
// See the License for the specific language governing permissions and
// limitations under the License.

package handle

import (
	"bytes"
	"context"
	"fmt"
	"math"
	"strconv"
	"strings"
	"sync"
	"time"

	"github.com/pingcap/errors"
	"github.com/pingcap/log"
	"github.com/pingcap/parser/model"
	"github.com/pingcap/parser/mysql"
	"github.com/pingcap/parser/terror"
	"github.com/pingcap/tidb/infoschema"
	"github.com/pingcap/tidb/kv"
	"github.com/pingcap/tidb/metrics"
	"github.com/pingcap/tidb/sessionctx/stmtctx"
	"github.com/pingcap/tidb/sessionctx/variable"
	"github.com/pingcap/tidb/statistics"
	"github.com/pingcap/tidb/store/tikv/oracle"
	"github.com/pingcap/tidb/types"
	"github.com/pingcap/tidb/util/chunk"
	"github.com/pingcap/tidb/util/codec"
	"github.com/pingcap/tidb/util/logutil"
	"github.com/pingcap/tidb/util/ranger"
	"github.com/pingcap/tidb/util/sqlexec"
	"github.com/pingcap/tidb/util/timeutil"
	"go.uber.org/zap"
)

type tableDeltaMap map[int64]variable.TableDelta

func (m tableDeltaMap) update(id int64, delta int64, count int64, colSize *map[int64]int64) {
	item := m[id]
	item.Delta += delta
	item.Count += count
	if item.ColSize == nil {
		item.ColSize = make(map[int64]int64)
	}
	if colSize != nil {
		for key, val := range *colSize {
			item.ColSize[key] += val
		}
	}
	m[id] = item
}

type errorRateDelta struct {
	PkID         int64
	PkErrorRate  *statistics.ErrorRate
	IdxErrorRate map[int64]*statistics.ErrorRate
}

type errorRateDeltaMap map[int64]errorRateDelta

func (m errorRateDeltaMap) update(tableID int64, histID int64, rate float64, isIndex bool) {
	item := m[tableID]
	if isIndex {
		if item.IdxErrorRate == nil {
			item.IdxErrorRate = make(map[int64]*statistics.ErrorRate)
		}
		if item.IdxErrorRate[histID] == nil {
			item.IdxErrorRate[histID] = &statistics.ErrorRate{}
		}
		item.IdxErrorRate[histID].Update(rate)
	} else {
		if item.PkErrorRate == nil {
			item.PkID = histID
			item.PkErrorRate = &statistics.ErrorRate{}
		}
		item.PkErrorRate.Update(rate)
	}
	m[tableID] = item
}

func (m errorRateDeltaMap) merge(deltaMap errorRateDeltaMap) {
	for tableID, item := range deltaMap {
		tbl := m[tableID]
		for histID, errorRate := range item.IdxErrorRate {
			if tbl.IdxErrorRate == nil {
				tbl.IdxErrorRate = make(map[int64]*statistics.ErrorRate)
			}
			if tbl.IdxErrorRate[histID] == nil {
				tbl.IdxErrorRate[histID] = &statistics.ErrorRate{}
			}
			tbl.IdxErrorRate[histID].Merge(errorRate)
		}
		if item.PkErrorRate != nil {
			if tbl.PkErrorRate == nil {
				tbl.PkID = item.PkID
				tbl.PkErrorRate = &statistics.ErrorRate{}
			}
			tbl.PkErrorRate.Merge(item.PkErrorRate)
		}
		m[tableID] = tbl
	}
}

func (m errorRateDeltaMap) clear(tableID int64, histID int64, isIndex bool) {
	item := m[tableID]
	if isIndex {
		delete(item.IdxErrorRate, histID)
	} else {
		item.PkErrorRate = nil
	}
	m[tableID] = item
}

func (h *Handle) merge(s *SessionStatsCollector, rateMap errorRateDeltaMap) {
	for id, item := range s.mapper {
		h.globalMap.update(id, item.Delta, item.Count, &item.ColSize)
	}
	s.mapper = make(tableDeltaMap)
	rateMap.merge(s.rateMap)
	s.rateMap = make(errorRateDeltaMap)
	h.feedback.Merge(s.feedback)
	s.feedback = statistics.NewQueryFeedbackMap()
}

// SessionStatsCollector is a list item that holds the delta mapper. If you want to write or read mapper, you must lock it.
type SessionStatsCollector struct {
	sync.Mutex

	mapper   tableDeltaMap
	feedback *statistics.QueryFeedbackMap
	rateMap  errorRateDeltaMap
	next     *SessionStatsCollector
	// deleted is set to true when a session is closed. Every time we sweep the list, we will remove the useless collector.
	deleted bool
}

// Delete only sets the deleted flag true, it will be deleted from list when DumpStatsDeltaToKV is called.
func (s *SessionStatsCollector) Delete() {
	s.Lock()
	defer s.Unlock()
	s.deleted = true
}

// Update will updates the delta and count for one table id.
func (s *SessionStatsCollector) Update(id int64, delta int64, count int64, colSize *map[int64]int64) {
	s.Lock()
	defer s.Unlock()
	s.mapper.update(id, delta, count, colSize)
}

var (
	// MinLogScanCount is the minimum scan count for a feedback to be logged.
	MinLogScanCount = int64(1000)
	// MinLogErrorRate is the minimum error rate for a feedback to be logged.
	MinLogErrorRate = 0.5
)

// StoreQueryFeedback merges the feedback into stats collector.
func (s *SessionStatsCollector) StoreQueryFeedback(feedback interface{}, h *Handle) error {
	q := feedback.(*statistics.QueryFeedback)
	if !q.Valid || q.Hist == nil {
		return nil
	}
	err := h.RecalculateExpectCount(q)
	if err != nil {
		return errors.Trace(err)
	}
	rate := q.CalcErrorRate()
	if !(rate >= MinLogErrorRate && (q.Actual() >= MinLogScanCount || q.Expected >= MinLogScanCount)) {
		return nil
	}
	metrics.SignificantFeedbackCounter.Inc()
	metrics.StatsInaccuracyRate.Observe(rate)
	if log.GetLevel() == zap.DebugLevel {
		h.logDetailedInfo(q)
	}
	s.Lock()
	defer s.Unlock()
	isIndex := q.Tp == statistics.IndexType
	s.rateMap.update(q.PhysicalID, q.Hist.ID, rate, isIndex)
	s.feedback.Append(q)
	return nil
}

// NewSessionStatsCollector allocates a stats collector for a session.
func (h *Handle) NewSessionStatsCollector() *SessionStatsCollector {
	h.listHead.Lock()
	defer h.listHead.Unlock()
	newCollector := &SessionStatsCollector{
		mapper:   make(tableDeltaMap),
		rateMap:  make(errorRateDeltaMap),
		next:     h.listHead.next,
		feedback: statistics.NewQueryFeedbackMap(),
	}
	h.listHead.next = newCollector
	return newCollector
}

var (
	// DumpStatsDeltaRatio is the lower bound of `Modify Count / Table Count` for stats delta to be dumped.
	DumpStatsDeltaRatio = 1 / 10000.0
	// dumpStatsMaxDuration is the max duration since last update.
	dumpStatsMaxDuration = time.Hour
)

// needDumpStatsDelta returns true when only updates a small portion of the table and the time since last update
// do not exceed one hour.
func needDumpStatsDelta(h *Handle, id int64, item variable.TableDelta, currentTime time.Time) bool {
	if item.InitTime.IsZero() {
		item.InitTime = currentTime
	}
	tbl, ok := h.statsCache.Load().(statsCache).tables[id]
	if !ok {
		// No need to dump if the stats is invalid.
		return false
	}
	if currentTime.Sub(item.InitTime) > dumpStatsMaxDuration {
		// Dump the stats to kv at least once an hour.
		return true
	}
	if tbl.Count == 0 || float64(item.Count)/float64(tbl.Count) > DumpStatsDeltaRatio {
		// Dump the stats when there are many modifications.
		return true
	}
	return false
}

type dumpMode bool

const (
	// DumpAll indicates dump all the delta info in to kv.
	DumpAll dumpMode = true
	// DumpDelta indicates dump part of the delta info in to kv.
	DumpDelta dumpMode = false
)

// sweepList will loop over the list, merge each session's local stats into handle
// and remove closed session's collector.
func (h *Handle) sweepList() {
	prev := h.listHead
	prev.Lock()
	errorRateMap := make(errorRateDeltaMap)
	for curr := prev.next; curr != nil; curr = curr.next {
		curr.Lock()
		// Merge the session stats into handle and error rate map.
		h.merge(curr, errorRateMap)
		if curr.deleted {
			prev.next = curr.next
			// Since the session is already closed, we can safely unlock it here.
			curr.Unlock()
		} else {
			// Unlock the previous lock, so we only holds at most two session's lock at the same time.
			prev.Unlock()
			prev = curr
		}
	}
	prev.Unlock()
	h.mu.Lock()
	h.mu.rateMap.merge(errorRateMap)
	h.mu.Unlock()
	h.siftFeedbacks()
}

// siftFeedbacks eliminates feedbacks which are overlapped with others. It is a tradeoff between
// feedback accuracy and its overhead.
func (h *Handle) siftFeedbacks() {
	sc := &stmtctx.StatementContext{TimeZone: time.UTC}
	for k, qs := range h.feedback.Feedbacks {
		fbs := make([]statistics.Feedback, 0, len(qs)*2)
		for _, q := range qs {
			fbs = append(fbs, q.Feedback...)
		}
		if len(fbs) == 0 {
			delete(h.feedback.Feedbacks, k)
			continue
		}
		h.feedback.Feedbacks[k] = h.feedback.Feedbacks[k][:1]
		h.feedback.Feedbacks[k][0].Feedback, _ = statistics.NonOverlappedFeedbacks(sc, fbs)
	}
	h.feedback.Size = len(h.feedback.Feedbacks)
}

// DumpStatsDeltaToKV sweeps the whole list and updates the global map, then we dumps every table that held in map to KV.
// If the mode is `DumpDelta`, it will only dump that delta info that `Modify Count / Table Count` greater than a ratio.
func (h *Handle) DumpStatsDeltaToKV(mode dumpMode) error {
	h.sweepList()
	currentTime := time.Now()
	for id, item := range h.globalMap {
		if mode == DumpDelta && !needDumpStatsDelta(h, id, item, currentTime) {
			continue
		}
		updated, err := h.dumpTableStatCountToKV(id, item)
		if err != nil {
			return errors.Trace(err)
		}
		if updated {
			h.globalMap.update(id, -item.Delta, -item.Count, nil)
		}
		if err = h.dumpTableStatColSizeToKV(id, item); err != nil {
			return errors.Trace(err)
		}
		if updated {
			delete(h.globalMap, id)
		} else {
			m := h.globalMap[id]
			m.ColSize = nil
			h.globalMap[id] = m
		}
	}
	return nil
}

// dumpTableStatDeltaToKV dumps a single delta with some table to KV and updates the version.
func (h *Handle) dumpTableStatCountToKV(id int64, delta variable.TableDelta) (updated bool, err error) {
	if delta.Count == 0 {
		return true, nil
	}
	h.mu.Lock()
	defer h.mu.Unlock()
	ctx := context.TODO()
	exec := h.mu.ctx.(sqlexec.SQLExecutor)
	_, err = exec.ExecuteInternal(ctx, "begin")
	if err != nil {
		return false, errors.Trace(err)
	}
	defer func() {
		err = finishTransaction(context.Background(), exec, err)
	}()

	txn, err := h.mu.ctx.Txn(true)
	if err != nil {
		return false, errors.Trace(err)
	}
	startTS := txn.StartTS()
	if delta.Delta < 0 {
		_, err = exec.ExecuteInternal(ctx, "update mysql.stats_meta set version = %?, count = count - %?, modify_count = modify_count + %? where table_id = %? and count >= %?", startTS, -delta.Delta, delta.Count, id, -delta.Delta)
	} else {
		_, err = exec.ExecuteInternal(ctx, "update mysql.stats_meta set version = %?, count = count + %?, modify_count = modify_count + %? where table_id = %?", startTS, delta.Delta, delta.Count, id)
	}
	if err != nil {
		return false, errors.Trace(err)
	}
	updated = h.mu.ctx.GetSessionVars().StmtCtx.AffectedRows() > 0
	return
}

func (h *Handle) dumpTableStatColSizeToKV(id int64, delta variable.TableDelta) error {
	if len(delta.ColSize) == 0 {
		return nil
	}
	values := make([]string, 0, len(delta.ColSize))
	for histID, deltaColSize := range delta.ColSize {
		if deltaColSize == 0 {
			continue
		}
		values = append(values, fmt.Sprintf("(%d, 0, %d, 0, %d)", id, histID, deltaColSize))
	}
	if len(values) == 0 {
		return nil
	}
	sql := fmt.Sprintf("insert into mysql.stats_histograms (table_id, is_index, hist_id, distinct_count, tot_col_size) "+
		"values %s on duplicate key update tot_col_size = tot_col_size + values(tot_col_size)", strings.Join(values, ","))
	_, _, err := h.execRestrictedSQL(context.Background(), sql)
	return errors.Trace(err)
}

// DumpStatsFeedbackToKV dumps the stats feedback to KV.
func (h *Handle) DumpStatsFeedbackToKV() error {
	var err error
	for _, fbs := range h.feedback.Feedbacks {
		for _, fb := range fbs {
			if fb.Tp == statistics.PkType {
				err = h.DumpFeedbackToKV(fb)
			} else {
				t, ok := h.statsCache.Load().(statsCache).tables[fb.PhysicalID]
				if ok {
					err = h.DumpFeedbackForIndex(fb, t)
				}
			}
			if err != nil {
				// For simplicity, we just drop other feedbacks in case of error.
				break
			}
		}
	}
	h.feedback = statistics.NewQueryFeedbackMap()
	return errors.Trace(err)
}

// DumpFeedbackToKV dumps the given feedback to physical kv layer.
func (h *Handle) DumpFeedbackToKV(fb *statistics.QueryFeedback) error {
	vals, err := statistics.EncodeFeedback(fb)
	if err != nil {
		logutil.BgLogger().Debug("error occurred when encoding feedback", zap.Error(err))
		return nil
	}
	var isIndex int64
	if fb.Tp == statistics.IndexType {
		isIndex = 1
	}
	const sql = "insert into mysql.stats_feedback (table_id, hist_id, is_index, feedback) values (%?, %?, %?, %?)"
	h.mu.Lock()
	_, err = h.mu.ctx.(sqlexec.SQLExecutor).ExecuteInternal(context.TODO(), sql, fb.PhysicalID, fb.Hist.ID, isIndex, vals)
	h.mu.Unlock()
	if err != nil {
		metrics.DumpFeedbackCounter.WithLabelValues(metrics.LblError).Inc()
	} else {
		metrics.DumpFeedbackCounter.WithLabelValues(metrics.LblOK).Inc()
	}
	return errors.Trace(err)
}

// UpdateStatsByLocalFeedback will update statistics by the local feedback.
// Currently, we dump the feedback with the period of 10 minutes, which means
// it takes 10 minutes for a feedback to take effect. However, we can use the
// feedback locally on this tidb-server, so it could be used more timely.
func (h *Handle) UpdateStatsByLocalFeedback(is infoschema.InfoSchema) {
	h.sweepList()
	for _, fbs := range h.feedback.Feedbacks {
		for _, fb := range fbs {
			h.mu.Lock()
			table, ok := h.getTableByPhysicalID(is, fb.PhysicalID)
			h.mu.Unlock()
			if !ok {
				continue
			}
			tblStats := h.GetPartitionStats(table.Meta(), fb.PhysicalID)
			newTblStats := tblStats.Copy()
			if fb.Tp == statistics.IndexType {
				idx, ok := tblStats.Indices[fb.Hist.ID]
				if !ok || idx.Histogram.Len() == 0 {
					continue
				}
				newIdx := *idx
				eqFB, ranFB := statistics.SplitFeedbackByQueryType(fb.Feedback)
				newIdx.CMSketch = statistics.UpdateCMSketch(idx.CMSketch, eqFB)
				newIdx.Histogram = *statistics.UpdateHistogram(&idx.Histogram, &statistics.QueryFeedback{Feedback: ranFB})
				newIdx.Histogram.PreCalculateScalar()
				newIdx.Flag = statistics.ResetAnalyzeFlag(newIdx.Flag)
				newTblStats.Indices[fb.Hist.ID] = &newIdx
			} else {
				col, ok := tblStats.Columns[fb.Hist.ID]
				if !ok || col.Histogram.Len() == 0 {
					continue
				}
				newCol := *col
				// only use the range query to update primary key
				_, ranFB := statistics.SplitFeedbackByQueryType(fb.Feedback)
				newFB := &statistics.QueryFeedback{Feedback: ranFB}
				newFB = newFB.DecodeIntValues()
				newCol.Histogram = *statistics.UpdateHistogram(&col.Histogram, newFB)
				newCol.Flag = statistics.ResetAnalyzeFlag(newCol.Flag)
				newTblStats.Columns[fb.Hist.ID] = &newCol
			}
			oldCache := h.statsCache.Load().(statsCache)
			h.updateStatsCache(oldCache.update([]*statistics.Table{newTblStats}, nil, oldCache.version))
		}
	}
}

// UpdateErrorRate updates the error rate of columns from h.rateMap to cache.
func (h *Handle) UpdateErrorRate(is infoschema.InfoSchema) {
	h.mu.Lock()
	tbls := make([]*statistics.Table, 0, len(h.mu.rateMap))
	for id, item := range h.mu.rateMap {
		table, ok := h.getTableByPhysicalID(is, id)
		if !ok {
			continue
		}
		tbl := h.GetPartitionStats(table.Meta(), id).Copy()
		if item.PkErrorRate != nil && tbl.Columns[item.PkID] != nil {
			col := *tbl.Columns[item.PkID]
			col.ErrorRate.Merge(item.PkErrorRate)
			tbl.Columns[item.PkID] = &col
		}
		for key, val := range item.IdxErrorRate {
			if tbl.Indices[key] == nil {
				continue
			}
			idx := *tbl.Indices[key]
			idx.ErrorRate.Merge(val)
			tbl.Indices[key] = &idx
		}
		tbls = append(tbls, tbl)
		delete(h.mu.rateMap, id)
	}
	h.mu.Unlock()
	oldCache := h.statsCache.Load().(statsCache)
	h.updateStatsCache(oldCache.update(tbls, nil, oldCache.version))
}

// HandleUpdateStats update the stats using feedback.
func (h *Handle) HandleUpdateStats(is infoschema.InfoSchema) error {
	ctx := context.Background()
	tables, _, err := h.execRestrictedSQL(ctx, "SELECT distinct table_id from mysql.stats_feedback")
	if err != nil {
		return errors.Trace(err)
	}
	if len(tables) == 0 {
		return nil
	}

	for _, ptbl := range tables {
		// this func lets `defer` works normally, where `Close()` should be called before any return
		err = func() error {
			tbl := ptbl.GetInt64(0)
			const sql = "select table_id, hist_id, is_index, feedback from mysql.stats_feedback where table_id=%? order by hist_id, is_index"
			rc, err := h.mu.ctx.(sqlexec.SQLExecutor).ExecuteInternal(context.TODO(), sql, tbl)
			if err != nil {
				return errors.Trace(err)
			}
			defer terror.Call(rc.Close)
			tableID, histID, isIndex := int64(-1), int64(-1), int64(-1)
			var rows []chunk.Row
			for {
				req := rc.NewChunk()
				iter := chunk.NewIterator4Chunk(req)
				err := rc.Next(context.TODO(), req)
				if err != nil {
					return errors.Trace(err)
				}
				if req.NumRows() == 0 {
					if len(rows) > 0 {
						if err := h.handleSingleHistogramUpdate(is, rows); err != nil {
							return errors.Trace(err)
						}
					}
					break
				}
				for row := iter.Begin(); row != iter.End(); row = iter.Next() {
					// len(rows) > 100000 limits the rows to avoid OOM
					if row.GetInt64(0) != tableID || row.GetInt64(1) != histID || row.GetInt64(2) != isIndex || len(rows) > 100000 {
						if len(rows) > 0 {
							if err := h.handleSingleHistogramUpdate(is, rows); err != nil {
								return errors.Trace(err)
							}
						}
						tableID, histID, isIndex = row.GetInt64(0), row.GetInt64(1), row.GetInt64(2)
						rows = rows[:0]
					}
					rows = append(rows, row)
				}
			}
			return nil
		}()
		if err != nil {
			return err
		}
	}
	return nil
}

// handleSingleHistogramUpdate updates the Histogram and CM Sketch using these feedbacks. All the feedbacks for
// the same index or column are gathered in `rows`.
func (h *Handle) handleSingleHistogramUpdate(is infoschema.InfoSchema, rows []chunk.Row) (err error) {
	physicalTableID, histID, isIndex := rows[0].GetInt64(0), rows[0].GetInt64(1), rows[0].GetInt64(2)
	defer func() {
		if err == nil {
			err = errors.Trace(h.deleteOutdatedFeedback(physicalTableID, histID, isIndex))
		}
	}()
	h.mu.Lock()
	table, ok := h.getTableByPhysicalID(is, physicalTableID)
	h.mu.Unlock()
	// The table has been deleted.
	if !ok {
		return nil
	}
	var tbl *statistics.Table
	if table.Meta().GetPartitionInfo() != nil {
		tbl = h.GetPartitionStats(table.Meta(), physicalTableID)
	} else {
		tbl = h.GetTableStats(table.Meta())
	}
	var cms *statistics.CMSketch
	var hist *statistics.Histogram
	if isIndex == 1 {
		idx, ok := tbl.Indices[histID]
		if ok && idx.Histogram.Len() > 0 {
			idxHist := idx.Histogram
			hist = &idxHist
			cms = idx.CMSketch.Copy()
		}
	} else {
		col, ok := tbl.Columns[histID]
		if ok && col.Histogram.Len() > 0 {
			colHist := col.Histogram
			hist = &colHist
		}
	}
	// The column or index has been deleted.
	if hist == nil {
		return nil
	}
	q := &statistics.QueryFeedback{}
	for _, row := range rows {
		err1 := statistics.DecodeFeedback(row.GetBytes(3), q, cms, hist.Tp)
		if err1 != nil {
			logutil.BgLogger().Debug("decode feedback failed", zap.Error(err))
		}
	}
	err = h.dumpStatsUpdateToKV(physicalTableID, isIndex, q, hist, cms)
	return errors.Trace(err)
}

func (h *Handle) deleteOutdatedFeedback(tableID, histID, isIndex int64) error {
	h.mu.Lock()
	defer h.mu.Unlock()
	hasData := true
	for hasData {
		sql := "delete from mysql.stats_feedback where table_id = %? and hist_id = %? and is_index = %? limit 10000"
		_, err := h.mu.ctx.(sqlexec.SQLExecutor).ExecuteInternal(context.TODO(), sql, tableID, histID, isIndex)
		if err != nil {
			return errors.Trace(err)
		}
		hasData = h.mu.ctx.GetSessionVars().StmtCtx.AffectedRows() > 0
	}
	return nil
}

func (h *Handle) dumpStatsUpdateToKV(tableID, isIndex int64, q *statistics.QueryFeedback, hist *statistics.Histogram, cms *statistics.CMSketch) error {
	hist = statistics.UpdateHistogram(hist, q)
	err := h.SaveStatsToStorage(tableID, -1, int(isIndex), hist, cms, 0)
	metrics.UpdateStatsCounter.WithLabelValues(metrics.RetLabel(err)).Inc()
	return errors.Trace(err)
}

const (
	// StatsOwnerKey is the stats owner path that is saved to etcd.
	StatsOwnerKey = "/tidb/stats/owner"
	// StatsPrompt is the prompt for stats owner manager.
	StatsPrompt = "stats"
)

// AutoAnalyzeMinCnt means if the count of table is less than this value, we needn't do auto analyze.
var AutoAnalyzeMinCnt int64 = 1000

// TableAnalyzed checks if the table is analyzed.
func TableAnalyzed(tbl *statistics.Table) bool {
	for _, col := range tbl.Columns {
		if col.Count > 0 {
			return true
		}
	}
	for _, idx := range tbl.Indices {
		if idx.Histogram.Len() > 0 {
			return true
		}
	}
	return false
}

// NeedAnalyzeTable checks if we need to analyze the table:
// 1. If the table has never been analyzed, we need to analyze it when it has
//    not been modified for a while.
// 2. If the table had been analyzed before, we need to analyze it when
//    "tbl.ModifyCount/tbl.Count > autoAnalyzeRatio" and the current time is
//    between `start` and `end`.
func NeedAnalyzeTable(tbl *statistics.Table, limit time.Duration, autoAnalyzeRatio float64, start, end, now time.Time) (bool, string) {
	// Tests if current time is within the time period.
	if !timeutil.WithinDayTimePeriod(start, end, now) {
		return false, ""
	}

	analyzed := TableAnalyzed(tbl)
	if !analyzed {
		t := time.Unix(0, oracle.ExtractPhysical(tbl.Version)*int64(time.Millisecond))
		dur := time.Since(t)
		return dur >= limit, fmt.Sprintf("table unanalyzed, time since last updated %v", dur)
	}
	// Auto analyze is disabled.
	if autoAnalyzeRatio == 0 {
		return false, ""
	}
	// No need to analyze it.
	tblCnt := float64(tbl.Count)
<<<<<<< HEAD
	if histCnt := tbl.GetColRowCount(); histCnt > 0 {
=======
	if histCnt := tbl.ColHistCount(); histCnt > 0 {
>>>>>>> 4b8d5cbc
		tblCnt = histCnt
	}
	if float64(tbl.ModifyCount)/tblCnt <= autoAnalyzeRatio {
		return false, ""
	}
	return true, fmt.Sprintf("too many modifications(%v/%v>%v)", tbl.ModifyCount, tblCnt, autoAnalyzeRatio)
}

func (h *Handle) getAutoAnalyzeParameters() map[string]string {
	ctx := context.Background()
	sql := "select variable_name, variable_value from mysql.global_variables where variable_name in (%?, %?, %?)"
	rows, _, err := h.execRestrictedSQL(ctx, sql, variable.TiDBAutoAnalyzeRatio, variable.TiDBAutoAnalyzeStartTime, variable.TiDBAutoAnalyzeEndTime)
	if err != nil {
		return map[string]string{}
	}
	parameters := make(map[string]string, len(rows))
	for _, row := range rows {
		parameters[row.GetString(0)] = row.GetString(1)
	}
	return parameters
}

func parseAutoAnalyzeRatio(ratio string) float64 {
	autoAnalyzeRatio, err := strconv.ParseFloat(ratio, 64)
	if err != nil {
		return variable.DefAutoAnalyzeRatio
	}
	return math.Max(autoAnalyzeRatio, 0)
}

func parseAnalyzePeriod(start, end string) (time.Time, time.Time, error) {
	if start == "" {
		start = variable.DefAutoAnalyzeStartTime
	}
	if end == "" {
		end = variable.DefAutoAnalyzeEndTime
	}
	s, err := time.ParseInLocation(variable.FullDayTimeFormat, start, time.UTC)
	if err != nil {
		return s, s, errors.Trace(err)
	}
	e, err := time.ParseInLocation(variable.FullDayTimeFormat, end, time.UTC)
	return s, e, err
}

// HandleAutoAnalyze analyzes the newly created table or index.
func (h *Handle) HandleAutoAnalyze(is infoschema.InfoSchema) (analyzed bool) {
	dbs := is.AllSchemaNames()
	parameters := h.getAutoAnalyzeParameters()
	autoAnalyzeRatio := parseAutoAnalyzeRatio(parameters[variable.TiDBAutoAnalyzeRatio])
	start, end, err := parseAnalyzePeriod(parameters[variable.TiDBAutoAnalyzeStartTime], parameters[variable.TiDBAutoAnalyzeEndTime])
	if err != nil {
		logutil.BgLogger().Error("[stats] parse auto analyze period failed", zap.Error(err))
		return false
	}
	for _, db := range dbs {
		tbls := is.SchemaTables(model.NewCIStr(db))
		for _, tbl := range tbls {
			tblInfo := tbl.Meta()
			pi := tblInfo.GetPartitionInfo()
			if pi == nil {
				statsTbl := h.GetTableStats(tblInfo)
				sql := "analyze table %n.%n"
				analyzed := h.autoAnalyzeTable(tblInfo, statsTbl, start, end, autoAnalyzeRatio, sql, db, tblInfo.Name.O)
				if analyzed {
					// analyze one table at a time to let it get the freshest parameters.
					// others will be analyzed next round which is just 3s later.
					return true
				}
				continue
			}
			for _, def := range pi.Definitions {
				sql := "analyze table %n.%n partition %n"
				statsTbl := h.GetPartitionStats(tblInfo, def.ID)
				analyzed := h.autoAnalyzeTable(tblInfo, statsTbl, start, end, autoAnalyzeRatio, sql, db, tblInfo.Name.O, def.Name.O)
				if analyzed {
					return true
				}
				continue
			}
		}
	}
	return false
}

func (h *Handle) autoAnalyzeTable(tblInfo *model.TableInfo, statsTbl *statistics.Table, start, end time.Time, ratio float64, sql string, params ...interface{}) bool {
	if statsTbl.Pseudo || statsTbl.Count < AutoAnalyzeMinCnt {
		return false
	}
	if needAnalyze, reason := NeedAnalyzeTable(statsTbl, 20*h.Lease(), ratio, start, end, time.Now()); needAnalyze {
		escaped, err := sqlexec.EscapeSQL(sql, params...)
		if err != nil {
			return false
		}
		logutil.BgLogger().Info("[stats] auto analyze triggered", zap.String("sql", escaped), zap.String("reason", reason))
		h.execAutoAnalyze(sql, params...)
		return true
	}
	for _, idx := range tblInfo.Indices {
		if _, ok := statsTbl.Indices[idx.ID]; !ok && idx.State == model.StatePublic {
			sqlWithIdx := sql + " index %n"
			paramsWithIdx := append(params, idx.Name.O)
			escaped, err := sqlexec.EscapeSQL(sqlWithIdx, paramsWithIdx...)
			if err != nil {
				return false
			}
			logutil.BgLogger().Info("[stats] auto analyze for unanalyzed", zap.String("sql", escaped))
			h.execAutoAnalyze(sqlWithIdx, paramsWithIdx...)
			return true
		}
	}
	return false
}

func (h *Handle) execAutoAnalyze(sql string, params ...interface{}) {
	startTime := time.Now()
	_, _, err := h.execRestrictedSQL(context.Background(), sql, params...)
	dur := time.Since(startTime)
	metrics.AutoAnalyzeHistogram.Observe(dur.Seconds())
	if err != nil {
		logutil.BgLogger().Error("[stats] auto analyze failed", zap.String("sql", sql), zap.Duration("cost_time", dur), zap.Error(err))
		metrics.AutoAnalyzeCounter.WithLabelValues("failed").Inc()
	} else {
		metrics.AutoAnalyzeCounter.WithLabelValues("succ").Inc()
	}
}

// formatBuckets formats bucket from lowBkt to highBkt.
func formatBuckets(hg *statistics.Histogram, lowBkt, highBkt, idxCols int) string {
	if lowBkt == highBkt {
		return hg.BucketToString(lowBkt, idxCols)
	}
	if lowBkt+1 == highBkt {
		return fmt.Sprintf("%s, %s", hg.BucketToString(lowBkt, idxCols), hg.BucketToString(highBkt, idxCols))
	}
	// do not care the middle buckets
	return fmt.Sprintf("%s, (%d buckets, total count %d), %s", hg.BucketToString(lowBkt, idxCols),
		highBkt-lowBkt-1, hg.Buckets[highBkt-1].Count-hg.Buckets[lowBkt].Count, hg.BucketToString(highBkt, idxCols))
}

func colRangeToStr(c *statistics.Column, ran *ranger.Range, actual int64, factor float64) string {
	lowCount, lowBkt := c.LessRowCountWithBktIdx(ran.LowVal[0])
	highCount, highBkt := c.LessRowCountWithBktIdx(ran.HighVal[0])
	return fmt.Sprintf("range: %s, actual: %d, expected: %d, buckets: {%s}", ran.String(), actual,
		int64((highCount-lowCount)*factor), formatBuckets(&c.Histogram, lowBkt, highBkt, 0))
}

func logForIndexRange(idx *statistics.Index, ran *ranger.Range, actual int64, factor float64) string {
	sc := &stmtctx.StatementContext{TimeZone: time.UTC}
	lb, err := codec.EncodeKey(sc, nil, ran.LowVal...)
	if err != nil {
		return ""
	}
	rb, err := codec.EncodeKey(sc, nil, ran.HighVal...)
	if err != nil {
		return ""
	}
	if idx.CMSketch != nil && bytes.Compare(kv.Key(lb).PrefixNext(), rb) >= 0 {
		str, err := types.DatumsToString(ran.LowVal, true)
		if err != nil {
			return ""
		}
		return fmt.Sprintf("value: %s, actual: %d, expected: %d", str, actual, int64(float64(idx.QueryBytes(lb))*factor))
	}
	l, r := types.NewBytesDatum(lb), types.NewBytesDatum(rb)
	lowCount, lowBkt := idx.LessRowCountWithBktIdx(l)
	highCount, highBkt := idx.LessRowCountWithBktIdx(r)
	return fmt.Sprintf("range: %s, actual: %d, expected: %d, histogram: {%s}", ran.String(), actual,
		int64((highCount-lowCount)*factor), formatBuckets(&idx.Histogram, lowBkt, highBkt, len(idx.Info.Columns)))
}

func logForIndex(prefix string, t *statistics.Table, idx *statistics.Index, ranges []*ranger.Range, actual []int64, factor float64) {
	sc := &stmtctx.StatementContext{TimeZone: time.UTC}
	if idx.CMSketch == nil || idx.StatsVer != statistics.Version1 {
		for i, ran := range ranges {
			logutil.BgLogger().Debug(prefix, zap.String("index", idx.Info.Name.O), zap.String("rangeStr", logForIndexRange(idx, ran, actual[i], factor)))
		}
		return
	}
	for i, ran := range ranges {
		rangePosition := statistics.GetOrdinalOfRangeCond(sc, ran)
		// only contains range or equality query
		if rangePosition == 0 || rangePosition == len(ran.LowVal) {
			logutil.BgLogger().Debug(prefix, zap.String("index", idx.Info.Name.O), zap.String("rangeStr", logForIndexRange(idx, ran, actual[i], factor)))
			continue
		}
		equalityString, err := types.DatumsToString(ran.LowVal[:rangePosition], true)
		if err != nil {
			continue
		}
		bytes, err := codec.EncodeKey(sc, nil, ran.LowVal[:rangePosition]...)
		if err != nil {
			continue
		}
		equalityCount := idx.CMSketch.QueryBytes(bytes)
		rang := ranger.Range{
			LowVal:  []types.Datum{ran.LowVal[rangePosition]},
			HighVal: []types.Datum{ran.HighVal[rangePosition]},
		}
		colName := idx.Info.Columns[rangePosition].Name.L
		// prefer index stats over column stats
		if idxHist := t.IndexStartWithColumn(colName); idxHist != nil && idxHist.Histogram.Len() > 0 {
			rangeString := logForIndexRange(idxHist, &rang, -1, factor)
			logutil.BgLogger().Debug(prefix, zap.String("index", idx.Info.Name.O), zap.Int64("actual", actual[i]),
				zap.String("equality", equalityString), zap.Uint64("expected equality", equalityCount),
				zap.String("range", rangeString))
		} else if colHist := t.ColumnByName(colName); colHist != nil && colHist.Histogram.Len() > 0 {
			err = convertRangeType(&rang, colHist.Tp, time.UTC)
			if err == nil {
				rangeString := colRangeToStr(colHist, &rang, -1, factor)
				logutil.BgLogger().Debug(prefix, zap.String("index", idx.Info.Name.O), zap.Int64("actual", actual[i]),
					zap.String("equality", equalityString), zap.Uint64("expected equality", equalityCount),
					zap.String("range", rangeString))
			}
		} else {
			count, err := statistics.GetPseudoRowCountByColumnRanges(sc, float64(t.Count), []*ranger.Range{&rang}, 0)
			if err == nil {
				logutil.BgLogger().Debug(prefix, zap.String("index", idx.Info.Name.O), zap.Int64("actual", actual[i]),
					zap.String("equality", equalityString), zap.Uint64("expected equality", equalityCount),
					zap.Stringer("range", &rang), zap.Float64("pseudo count", math.Round(count)))
			}
		}
	}
}

func (h *Handle) logDetailedInfo(q *statistics.QueryFeedback) {
	t, ok := h.statsCache.Load().(statsCache).tables[q.PhysicalID]
	if !ok {
		return
	}
	isIndex := q.Hist.IsIndexHist()
	ranges, err := q.DecodeToRanges(isIndex)
	if err != nil {
		logutil.BgLogger().Debug("decode to ranges failed", zap.Error(err))
		return
	}
	actual := make([]int64, 0, len(q.Feedback))
	for _, fb := range q.Feedback {
		actual = append(actual, fb.Count)
	}
	logPrefix := fmt.Sprintf("[stats-feedback] %s", t.Name)
	if isIndex {
		idx := t.Indices[q.Hist.ID]
		if idx == nil || idx.Histogram.Len() == 0 {
			return
		}
		logForIndex(logPrefix, t, idx, ranges, actual, idx.GetIncreaseFactor(t.Count))
	} else {
		c := t.Columns[q.Hist.ID]
		if c == nil || c.Histogram.Len() == 0 {
			return
		}
		logForPK(logPrefix, c, ranges, actual, c.GetIncreaseFactor(t.Count))
	}
}

func logForPK(prefix string, c *statistics.Column, ranges []*ranger.Range, actual []int64, factor float64) {
	for i, ran := range ranges {
		if ran.LowVal[0].GetInt64()+1 >= ran.HighVal[0].GetInt64() {
			continue
		}
		logutil.BgLogger().Debug(prefix, zap.String("column", c.Info.Name.O), zap.String("rangeStr", colRangeToStr(c, ran, actual[i], factor)))
	}
}

// RecalculateExpectCount recalculates the expect row count if the origin row count is estimated by pseudo.
func (h *Handle) RecalculateExpectCount(q *statistics.QueryFeedback) error {
	t, ok := h.statsCache.Load().(statsCache).tables[q.PhysicalID]
	if !ok {
		return nil
	}
	tablePseudo := t.Pseudo || t.IsOutdated()
	if !tablePseudo {
		return nil
	}
	isIndex := q.Hist.Tp.Tp == mysql.TypeBlob
	id := q.Hist.ID
	if isIndex && (t.Indices[id] == nil || !t.Indices[id].NotAccurate()) {
		return nil
	}
	if !isIndex && (t.Columns[id] == nil || !t.Columns[id].NotAccurate()) {
		return nil
	}

	sc := &stmtctx.StatementContext{TimeZone: time.UTC}
	ranges, err := q.DecodeToRanges(isIndex)
	if err != nil {
		return errors.Trace(err)
	}
	expected := 0.0
	if isIndex {
		idx := t.Indices[id]
		expected, err = idx.GetRowCount(sc, ranges, t.ModifyCount)
		expected *= idx.GetIncreaseFactor(t.Count)
	} else {
		c := t.Columns[id]
		expected, err = c.GetColumnRowCount(sc, ranges, t.ModifyCount, true)
		expected *= c.GetIncreaseFactor(t.Count)
	}
	q.Expected = int64(expected)
	return err
}

func (h *Handle) dumpRangeFeedback(sc *stmtctx.StatementContext, ran *ranger.Range, rangeCount float64, q *statistics.QueryFeedback) error {
	lowIsNull := ran.LowVal[0].IsNull()
	if q.Tp == statistics.IndexType {
		lower, err := codec.EncodeKey(sc, nil, ran.LowVal[0])
		if err != nil {
			return errors.Trace(err)
		}
		upper, err := codec.EncodeKey(sc, nil, ran.HighVal[0])
		if err != nil {
			return errors.Trace(err)
		}
		ran.LowVal[0].SetBytes(lower)
		ran.HighVal[0].SetBytes(upper)
	} else {
		if !statistics.SupportColumnType(q.Hist.Tp) {
			return nil
		}
		if ran.LowVal[0].Kind() == types.KindMinNotNull {
			ran.LowVal[0] = types.GetMinValue(q.Hist.Tp)
		}
		if ran.HighVal[0].Kind() == types.KindMaxValue {
			ran.HighVal[0] = types.GetMaxValue(q.Hist.Tp)
		}
	}
	ranges, ok := q.Hist.SplitRange(sc, []*ranger.Range{ran}, q.Tp == statistics.IndexType)
	if !ok {
		logutil.BgLogger().Debug("type of histogram and ranges mismatch")
		return nil
	}
	counts := make([]float64, 0, len(ranges))
	sum := 0.0
	for i, r := range ranges {
		// Though after `SplitRange`, we may have ranges like `[l, r]`, we still use
		// `betweenRowCount` to compute the estimation since the ranges of feedback are all in `[l, r)`
		// form, that is to say, we ignore the exclusiveness of ranges from `SplitRange` and just use
		// its result of boundary values.
		count := q.Hist.BetweenRowCount(r.LowVal[0], r.HighVal[0])
		// We have to include `NullCount` of histogram for [l, r) cases where l is null because `betweenRowCount`
		// does not include null values of lower bound.
		if i == 0 && lowIsNull {
			count += float64(q.Hist.NullCount)
		}
		sum += count
		counts = append(counts, count)
	}
	if sum <= 1 {
		return nil
	}
	// We assume that each part contributes the same error rate.
	adjustFactor := rangeCount / sum
	for i, r := range ranges {
		q.Feedback = append(q.Feedback, statistics.Feedback{Lower: &r.LowVal[0], Upper: &r.HighVal[0], Count: int64(counts[i] * adjustFactor)})
	}
	return errors.Trace(h.DumpFeedbackToKV(q))
}

func convertRangeType(ran *ranger.Range, ft *types.FieldType, loc *time.Location) error {
	err := statistics.ConvertDatumsType(ran.LowVal, ft, loc)
	if err != nil {
		return err
	}
	return statistics.ConvertDatumsType(ran.HighVal, ft, loc)
}

// DumpFeedbackForIndex dumps the feedback for index.
// For queries that contains both equality and range query, we will split them and Update accordingly.
func (h *Handle) DumpFeedbackForIndex(q *statistics.QueryFeedback, t *statistics.Table) error {
	idx, ok := t.Indices[q.Hist.ID]
	if !ok {
		return nil
	}
	sc := &stmtctx.StatementContext{TimeZone: time.UTC}
	if idx.CMSketch == nil || idx.StatsVer != statistics.Version1 {
		return h.DumpFeedbackToKV(q)
	}
	ranges, err := q.DecodeToRanges(true)
	if err != nil {
		logutil.BgLogger().Debug("decode feedback ranges fail", zap.Error(err))
		return nil
	}
	for i, ran := range ranges {
		rangePosition := statistics.GetOrdinalOfRangeCond(sc, ran)
		// only contains range or equality query
		if rangePosition == 0 || rangePosition == len(ran.LowVal) {
			continue
		}

		bytes, err := codec.EncodeKey(sc, nil, ran.LowVal[:rangePosition]...)
		if err != nil {
			logutil.BgLogger().Debug("encode keys fail", zap.Error(err))
			continue
		}
		equalityCount := float64(idx.CMSketch.QueryBytes(bytes)) * idx.GetIncreaseFactor(t.Count)
		rang := &ranger.Range{
			LowVal:  []types.Datum{ran.LowVal[rangePosition]},
			HighVal: []types.Datum{ran.HighVal[rangePosition]},
		}
		colName := idx.Info.Columns[rangePosition].Name.L
		var rangeCount float64
		rangeFB := &statistics.QueryFeedback{PhysicalID: q.PhysicalID}
		// prefer index stats over column stats
		if idx := t.IndexStartWithColumn(colName); idx != nil && idx.Histogram.Len() != 0 {
			rangeCount, err = t.GetRowCountByIndexRanges(sc, idx.ID, []*ranger.Range{rang})
			rangeFB.Tp, rangeFB.Hist = statistics.IndexType, &idx.Histogram
		} else if col := t.ColumnByName(colName); col != nil && col.Histogram.Len() != 0 {
			err = convertRangeType(rang, col.Tp, time.UTC)
			if err == nil {
				rangeCount, err = t.GetRowCountByColumnRanges(sc, col.ID, []*ranger.Range{rang})
				rangeFB.Tp, rangeFB.Hist = statistics.ColType, &col.Histogram
			}
		} else {
			continue
		}
		if err != nil {
			logutil.BgLogger().Debug("get row count by ranges fail", zap.Error(err))
			continue
		}

		equalityCount, rangeCount = getNewCountForIndex(equalityCount, rangeCount, float64(t.Count), float64(q.Feedback[i].Count))
		value := types.NewBytesDatum(bytes)
		q.Feedback[i] = statistics.Feedback{Lower: &value, Upper: &value, Count: int64(equalityCount)}
		err = h.dumpRangeFeedback(sc, rang, rangeCount, rangeFB)
		if err != nil {
			logutil.BgLogger().Debug("dump range feedback fail", zap.Error(err))
			continue
		}
	}
	return errors.Trace(h.DumpFeedbackToKV(q))
}

// minAdjustFactor is the minimum adjust factor of each index feedback.
// We use it to avoid adjusting too much when the assumption of independence failed.
const minAdjustFactor = 0.7

// getNewCountForIndex adjust the estimated `eqCount` and `rangeCount` according to the real count.
// We assumes that `eqCount` and `rangeCount` contribute the same error rate.
func getNewCountForIndex(eqCount, rangeCount, totalCount, realCount float64) (float64, float64) {
	estimate := (eqCount / totalCount) * (rangeCount / totalCount) * totalCount
	if estimate <= 1 {
		return eqCount, rangeCount
	}
	adjustFactor := math.Sqrt(realCount / estimate)
	adjustFactor = math.Max(adjustFactor, minAdjustFactor)
	return eqCount * adjustFactor, rangeCount * adjustFactor
}<|MERGE_RESOLUTION|>--- conflicted
+++ resolved
@@ -686,11 +686,7 @@
 	}
 	// No need to analyze it.
 	tblCnt := float64(tbl.Count)
-<<<<<<< HEAD
 	if histCnt := tbl.GetColRowCount(); histCnt > 0 {
-=======
-	if histCnt := tbl.ColHistCount(); histCnt > 0 {
->>>>>>> 4b8d5cbc
 		tblCnt = histCnt
 	}
 	if float64(tbl.ModifyCount)/tblCnt <= autoAnalyzeRatio {
