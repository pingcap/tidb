--- conflicted
+++ resolved
@@ -874,12 +874,9 @@
 
 // DumpColStatsUsageToKV sweeps the whole list, updates the column stats usage map and dumps it to KV.
 func (h *Handle) DumpColStatsUsageToKV() error {
-<<<<<<< HEAD
 	if !variable.EnableColumnTracking.Load() {
 		return nil
 	}
-=======
->>>>>>> 7647c2b9
 	h.sweepList()
 	h.colMap.Lock()
 	colMap := h.colMap.data
@@ -890,16 +887,6 @@
 		h.colMap.data.merge(colMap)
 		h.colMap.Unlock()
 	}()
-<<<<<<< HEAD
-	for tblColID, lastUsedAt := range colMap {
-		// TODO: maybe there is a better way to insert UTC timestamp.
-		t := lastUsedAt.UTC().Format(types.TimeFormat)
-		const sql = "INSERT INTO mysql.column_stats_usage (table_id, column_id, last_used_at) VALUES (%?, %?, CONVERT_TZ(%?, '+00:00', @@TIME_ZONE)) ON DUPLICATE KEY UPDATE last_used_at = CASE WHEN last_used_at IS NULL THEN CONVERT_TZ(%?, '+00:00', @@TIME_ZONE) ELSE GREATEST(last_used_at, CONVERT_TZ(%?, '+00:00', @@TIME_ZONE)) END"
-		if _, _, err := h.execRestrictedSQL(context.Background(), sql, tblColID.TableID, tblColID.ColumnID, t, t, t); err != nil {
-			return errors.Trace(err)
-		}
-		delete(colMap, tblColID)
-=======
 	type pair struct {
 		tblColID   model.TableColumnID
 		lastUsedAt string
@@ -937,7 +924,6 @@
 		for j := i; j < end; j++ {
 			delete(colMap, pairs[j].tblColID)
 		}
->>>>>>> 7647c2b9
 	}
 	return nil
 }
