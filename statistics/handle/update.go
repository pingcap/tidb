// Copyright 2017 PingCAP, Inc.
//
// Licensed under the Apache License, Version 2.0 (the "License");
// you may not use this file except in compliance with the License.
// You may obtain a copy of the License at
//
//     http://www.apache.org/licenses/LICENSE-2.0
//
// Unless required by applicable law or agreed to in writing, software
// distributed under the License is distributed on an "AS IS" BASIS,
// See the License for the specific language governing permissions and
// limitations under the License.

package handle

import (
	"bytes"
	"context"
	"fmt"
	"math"
	"strconv"
	"strings"
	"sync"
	"time"

	"github.com/pingcap/errors"
	"github.com/pingcap/log"
	"github.com/pingcap/parser/model"
	"github.com/pingcap/parser/mysql"
	"github.com/pingcap/parser/terror"
	"github.com/pingcap/tidb/infoschema"
	"github.com/pingcap/tidb/kv"
	"github.com/pingcap/tidb/metrics"
	"github.com/pingcap/tidb/sessionctx/stmtctx"
	"github.com/pingcap/tidb/sessionctx/variable"
	"github.com/pingcap/tidb/statistics"
	"github.com/pingcap/tidb/store/tikv/oracle"
	"github.com/pingcap/tidb/types"
	"github.com/pingcap/tidb/util/chunk"
	"github.com/pingcap/tidb/util/codec"
	"github.com/pingcap/tidb/util/logutil"
	"github.com/pingcap/tidb/util/ranger"
	"github.com/pingcap/tidb/util/sqlexec"
	"github.com/pingcap/tidb/util/timeutil"
	"go.uber.org/zap"
)

type tableDeltaMap map[int64]variable.TableDelta

func (m tableDeltaMap) update(id int64, delta int64, count int64, colSize *map[int64]int64) {
	item := m[id]
	item.Delta += delta
	item.Count += count
	if item.ColSize == nil {
		item.ColSize = make(map[int64]int64)
	}
	if colSize != nil {
		for key, val := range *colSize {
			item.ColSize[key] += val
		}
	}
	m[id] = item
}

type errorRateDelta struct {
	PkID         int64
	PkErrorRate  *statistics.ErrorRate
	IdxErrorRate map[int64]*statistics.ErrorRate
}

type errorRateDeltaMap map[int64]errorRateDelta

func (m errorRateDeltaMap) update(tableID int64, histID int64, rate float64, isIndex bool) {
	item := m[tableID]
	if isIndex {
		if item.IdxErrorRate == nil {
			item.IdxErrorRate = make(map[int64]*statistics.ErrorRate)
		}
		if item.IdxErrorRate[histID] == nil {
			item.IdxErrorRate[histID] = &statistics.ErrorRate{}
		}
		item.IdxErrorRate[histID].Update(rate)
	} else {
		if item.PkErrorRate == nil {
			item.PkID = histID
			item.PkErrorRate = &statistics.ErrorRate{}
		}
		item.PkErrorRate.Update(rate)
	}
	m[tableID] = item
}

func (m errorRateDeltaMap) merge(deltaMap errorRateDeltaMap) {
	for tableID, item := range deltaMap {
		tbl := m[tableID]
		for histID, errorRate := range item.IdxErrorRate {
			if tbl.IdxErrorRate == nil {
				tbl.IdxErrorRate = make(map[int64]*statistics.ErrorRate)
			}
			if tbl.IdxErrorRate[histID] == nil {
				tbl.IdxErrorRate[histID] = &statistics.ErrorRate{}
			}
			tbl.IdxErrorRate[histID].Merge(errorRate)
		}
		if item.PkErrorRate != nil {
			if tbl.PkErrorRate == nil {
				tbl.PkID = item.PkID
				tbl.PkErrorRate = &statistics.ErrorRate{}
			}
			tbl.PkErrorRate.Merge(item.PkErrorRate)
		}
		m[tableID] = tbl
	}
}

func (m errorRateDeltaMap) clear(tableID int64, histID int64, isIndex bool) {
	item := m[tableID]
	if isIndex {
		delete(item.IdxErrorRate, histID)
	} else {
		item.PkErrorRate = nil
	}
	m[tableID] = item
}

func (h *Handle) merge(s *SessionStatsCollector, rateMap errorRateDeltaMap) {
	for id, item := range s.mapper {
		h.globalMap.update(id, item.Delta, item.Count, &item.ColSize)
	}
	s.mapper = make(tableDeltaMap)
	rateMap.merge(s.rateMap)
	s.rateMap = make(errorRateDeltaMap)
	h.feedback.Merge(s.feedback)
	s.feedback = statistics.NewQueryFeedbackMap()
}

// SessionStatsCollector is a list item that holds the delta mapper. If you want to write or read mapper, you must lock it.
type SessionStatsCollector struct {
	sync.Mutex

	mapper   tableDeltaMap
	feedback *statistics.QueryFeedbackMap
	rateMap  errorRateDeltaMap
	next     *SessionStatsCollector
	// deleted is set to true when a session is closed. Every time we sweep the list, we will remove the useless collector.
	deleted bool
}

// Delete only sets the deleted flag true, it will be deleted from list when DumpStatsDeltaToKV is called.
func (s *SessionStatsCollector) Delete() {
	s.Lock()
	defer s.Unlock()
	s.deleted = true
}

// Update will updates the delta and count for one table id.
func (s *SessionStatsCollector) Update(id int64, delta int64, count int64, colSize *map[int64]int64) {
	s.Lock()
	defer s.Unlock()
	s.mapper.update(id, delta, count, colSize)
}

var (
	// MinLogScanCount is the minimum scan count for a feedback to be logged.
	MinLogScanCount = int64(1)
	// MinLogErrorRate is the minimum error rate for a feedback to be logged.
	MinLogErrorRate = 0.0
)

// StoreQueryFeedback merges the feedback into stats collector.
func (s *SessionStatsCollector) StoreQueryFeedback(feedback interface{}, h *Handle) error {
	q := feedback.(*statistics.QueryFeedback)
	if !q.Valid || q.Hist == nil {
		return nil
	}
	err := h.RecalculateExpectCount(q)
	if err != nil {
		return errors.Trace(err)
	}
	rate := q.CalcErrorRate()
	if !(rate >= MinLogErrorRate && (q.Actual() >= MinLogScanCount || q.Expected >= MinLogScanCount)) {
		return nil
	}
	metrics.SignificantFeedbackCounter.Inc()
	metrics.StatsInaccuracyRate.Observe(rate)
	if log.GetLevel() == zap.DebugLevel {
		h.logDetailedInfo(q)
	}
	s.Lock()
	defer s.Unlock()
	isIndex := q.Tp == statistics.IndexType
	s.rateMap.update(q.PhysicalID, q.Hist.ID, rate, isIndex)
	s.feedback.Append(q)
	return nil
}

// NewSessionStatsCollector allocates a stats collector for a session.
func (h *Handle) NewSessionStatsCollector() *SessionStatsCollector {
	h.listHead.Lock()
	defer h.listHead.Unlock()
	newCollector := &SessionStatsCollector{
		mapper:   make(tableDeltaMap),
		rateMap:  make(errorRateDeltaMap),
		next:     h.listHead.next,
		feedback: statistics.NewQueryFeedbackMap(),
	}
	h.listHead.next = newCollector
	return newCollector
}

// IndexUsageInformation is the data struct to store index usage information.
type IndexUsageInformation struct {
	QueryCount   int64
	RowsSelected int64
	LastUsedAt   string
}

// GlobalIndexID is the key type for indexUsageMap.
type GlobalIndexID struct {
	TableID int64
	IndexID int64
}

type indexUsageMap map[GlobalIndexID]IndexUsageInformation

// SessionIndexUsageCollector is a list item that holds the index usage mapper. If you want to write or read mapper, you must lock it.
type SessionIndexUsageCollector struct {
	sync.Mutex

	mapper  indexUsageMap
	next    *SessionIndexUsageCollector
	deleted bool
}

func (m indexUsageMap) updateByKey(id GlobalIndexID, value *IndexUsageInformation) {
	item := m[id]
	item.QueryCount += value.QueryCount
	item.RowsSelected += value.RowsSelected
	if item.LastUsedAt < value.LastUsedAt {
		item.LastUsedAt = value.LastUsedAt
	}
	m[id] = item
}

func (m indexUsageMap) update(tableID int64, indexID int64, value *IndexUsageInformation) {
	id := GlobalIndexID{TableID: tableID, IndexID: indexID}
	m.updateByKey(id, value)
}

func (m indexUsageMap) merge(destMap indexUsageMap) {
	for id, item := range destMap {
		m.updateByKey(id, &item)
	}
}

// Update updates the mapper in SessionIndexUsageCollector.
func (s *SessionIndexUsageCollector) Update(tableID int64, indexID int64, value *IndexUsageInformation) {
	value.LastUsedAt = time.Now().Format(types.TimeFSPFormat)
	s.Lock()
	defer s.Unlock()
	s.mapper.update(tableID, indexID, value)
}

// Delete will set s.deleted to true which means it can be deleted from linked list.
func (s *SessionIndexUsageCollector) Delete() {
	s.Lock()
	defer s.Unlock()
	s.deleted = true
}

// NewSessionIndexUsageCollector will add a new SessionIndexUsageCollector into linked list headed by idxUsageListHead.
// idxUsageListHead always points to an empty SessionIndexUsageCollector as a sentinel node. So we let idxUsageListHead.next
// points to new item. It's helpful to sweepIdxUsageList.
func (h *Handle) NewSessionIndexUsageCollector() *SessionIndexUsageCollector {
	h.idxUsageListHead.Lock()
	defer h.idxUsageListHead.Unlock()
	newCollector := &SessionIndexUsageCollector{
		mapper: make(indexUsageMap),
		next:   h.idxUsageListHead.next,
	}
	h.idxUsageListHead.next = newCollector
	return newCollector
}

// sweepIdxUsageList will loop over the list, merge each session's local index usage information into handle
// and remove closed session's collector.
// For convenience, we keep idxUsageListHead always points to sentinel node. So that we don't need to consider corner case.
func (h *Handle) sweepIdxUsageList() indexUsageMap {
	prev := h.idxUsageListHead
	prev.Lock()
	mapper := make(indexUsageMap)
	for curr := prev.next; curr != nil; curr = curr.next {
		curr.Lock()
		mapper.merge(curr.mapper)
		if curr.deleted {
			prev.next = curr.next
			curr.Unlock()
		} else {
			prev.Unlock()
			curr.mapper = make(indexUsageMap)
			prev = curr
		}
	}
	prev.Unlock()
	return mapper
}

// DumpIndexUsageToKV will dump in-memory index usage information to KV.
func (h *Handle) DumpIndexUsageToKV() error {
	mapper := h.sweepIdxUsageList()
	for id, value := range mapper {
		sql := fmt.Sprintf(
			`insert into mysql.SCHEMA_INDEX_USAGE values (%d, %d, %d, %d, "%s") on duplicate key update query_count=query_count+%d, rows_selected=rows_selected+%d, last_used_at=greatest(last_used_at, "%s")`,
			id.TableID, id.IndexID, value.QueryCount, value.RowsSelected, value.LastUsedAt, value.QueryCount, value.RowsSelected, value.LastUsedAt)
		_, _, err := h.restrictedExec.ExecRestrictedSQL(sql)
		if err != nil {
			return err
		}
	}
	return nil
}

var (
	// DumpStatsDeltaRatio is the lower bound of `Modify Count / Table Count` for stats delta to be dumped.
	DumpStatsDeltaRatio = 1 / 10000.0
	// dumpStatsMaxDuration is the max duration since last update.
	dumpStatsMaxDuration = time.Hour
)

// needDumpStatsDelta returns true when only updates a small portion of the table and the time since last update
// do not exceed one hour.
func needDumpStatsDelta(h *Handle, id int64, item variable.TableDelta, currentTime time.Time) bool {
	if item.InitTime.IsZero() {
		item.InitTime = currentTime
	}
	tbl, ok := h.statsCache.Load().(statsCache).tables[id]
	if !ok {
		// No need to dump if the stats is invalid.
		return false
	}
	if currentTime.Sub(item.InitTime) > dumpStatsMaxDuration {
		// Dump the stats to kv at least once an hour.
		return true
	}
	if tbl.Count == 0 || float64(item.Count)/float64(tbl.Count) > DumpStatsDeltaRatio {
		// Dump the stats when there are many modifications.
		return true
	}
	return false
}

type dumpMode bool

const (
	// DumpAll indicates dump all the delta info in to kv.
	DumpAll dumpMode = true
	// DumpDelta indicates dump part of the delta info in to kv.
	DumpDelta dumpMode = false
)

// sweepList will loop over the list, merge each session's local stats into handle
// and remove closed session's collector.
func (h *Handle) sweepList() {
	prev := h.listHead
	prev.Lock()
	errorRateMap := make(errorRateDeltaMap)
	for curr := prev.next; curr != nil; curr = curr.next {
		curr.Lock()
		// Merge the session stats into handle and error rate map.
		h.merge(curr, errorRateMap)
		if curr.deleted {
			prev.next = curr.next
			// Since the session is already closed, we can safely unlock it here.
			curr.Unlock()
		} else {
			// Unlock the previous lock, so we only holds at most two session's lock at the same time.
			prev.Unlock()
			prev = curr
		}
	}
	prev.Unlock()
	h.mu.Lock()
	h.mu.rateMap.merge(errorRateMap)
	h.mu.Unlock()
	h.siftFeedbacks()
}

// siftFeedbacks eliminates feedbacks which are overlapped with others. It is a tradeoff between
// feedback accuracy and its overhead.
func (h *Handle) siftFeedbacks() {
	sc := &stmtctx.StatementContext{TimeZone: time.UTC}
	for k, qs := range h.feedback.Feedbacks {
		fbs := make([]statistics.Feedback, 0, len(qs)*2)
		for _, q := range qs {
			fbs = append(fbs, q.Feedback...)
		}
		if len(fbs) == 0 {
			delete(h.feedback.Feedbacks, k)
			continue
		}
		h.feedback.Feedbacks[k] = h.feedback.Feedbacks[k][:1]
		h.feedback.Feedbacks[k][0].Feedback, _ = statistics.NonOverlappedFeedbacks(sc, fbs)
	}
	h.feedback.Size = len(h.feedback.Feedbacks)
}

// DumpStatsDeltaToKV sweeps the whole list and updates the global map, then we dumps every table that held in map to KV.
// If the mode is `DumpDelta`, it will only dump that delta info that `Modify Count / Table Count` greater than a ratio.
func (h *Handle) DumpStatsDeltaToKV(mode dumpMode) error {
	h.sweepList()
	currentTime := time.Now()
	for id, item := range h.globalMap {
		if mode == DumpDelta && !needDumpStatsDelta(h, id, item, currentTime) {
			continue
		}
		updated, err := h.dumpTableStatCountToKV(id, item)
		if err != nil {
			return errors.Trace(err)
		}
		if updated {
			h.globalMap.update(id, -item.Delta, -item.Count, nil)
		}
		if err = h.dumpTableStatColSizeToKV(id, item); err != nil {
			return errors.Trace(err)
		}
		if updated {
			delete(h.globalMap, id)
		} else {
			m := h.globalMap[id]
			m.ColSize = nil
			h.globalMap[id] = m
		}
	}
	return nil
}

// dumpTableStatDeltaToKV dumps a single delta with some table to KV and updates the version.
func (h *Handle) dumpTableStatCountToKV(id int64, delta variable.TableDelta) (updated bool, err error) {
	if delta.Count == 0 {
		return true, nil
	}
	h.mu.Lock()
	defer h.mu.Unlock()
	ctx := context.TODO()
	exec := h.mu.ctx.(sqlexec.SQLExecutor)
	_, err = exec.Execute(ctx, "begin")
	if err != nil {
		return false, errors.Trace(err)
	}
	defer func() {
		err = finishTransaction(context.Background(), exec, err)
	}()

	txn, err := h.mu.ctx.Txn(true)
	if err != nil {
		return false, errors.Trace(err)
	}
	startTS := txn.StartTS()
	var sql string
	if delta.Delta < 0 {
		sql = fmt.Sprintf("update mysql.stats_meta set version = %d, count = count - %d, modify_count = modify_count + %d where table_id = %d and count >= %d", startTS, -delta.Delta, delta.Count, id, -delta.Delta)
	} else {
		sql = fmt.Sprintf("update mysql.stats_meta set version = %d, count = count + %d, modify_count = modify_count + %d where table_id = %d", startTS, delta.Delta, delta.Count, id)
	}
	err = execSQLs(context.Background(), exec, []string{sql})
	updated = h.mu.ctx.GetSessionVars().StmtCtx.AffectedRows() > 0
	return
}

func (h *Handle) dumpTableStatColSizeToKV(id int64, delta variable.TableDelta) error {
	if len(delta.ColSize) == 0 {
		return nil
	}
	values := make([]string, 0, len(delta.ColSize))
	for histID, deltaColSize := range delta.ColSize {
		if deltaColSize == 0 {
			continue
		}
		values = append(values, fmt.Sprintf("(%d, 0, %d, 0, %d)", id, histID, deltaColSize))
	}
	if len(values) == 0 {
		return nil
	}
	sql := fmt.Sprintf("insert into mysql.stats_histograms (table_id, is_index, hist_id, distinct_count, tot_col_size) "+
		"values %s on duplicate key update tot_col_size = tot_col_size + values(tot_col_size)", strings.Join(values, ","))
	_, _, err := h.restrictedExec.ExecRestrictedSQL(sql)
	return errors.Trace(err)
}

// DumpStatsFeedbackToKV dumps the stats feedback to KV.
func (h *Handle) DumpStatsFeedbackToKV() error {
	var err error
	for _, fbs := range h.feedback.Feedbacks {
		for _, fb := range fbs {
			if fb.Tp == statistics.PkType {
				err = h.DumpFeedbackToKV(fb)
			} else {
<<<<<<< HEAD
				t, ok := h.statsCache.Lookup(fb.PhysicalID)
				if !ok {
					continue
				}
				idx, ok := t.Indices[fb.Hist.ID]
				if !ok {
					continue
				}
				if idx.StatsVer == statistics.Version1 {
=======
				t, ok := h.statsCache.Load().(statsCache).tables[fb.PhysicalID]
				if ok {
>>>>>>> e8fb3eab
					err = h.DumpFeedbackForIndex(fb, t)
				} else {
					err = h.DumpFeedbackToKV(fb)
				}
			}
			if err != nil {
				// For simplicity, we just drop other feedbacks in case of error.
				break
			}
		}
	}
	h.feedback = statistics.NewQueryFeedbackMap()
	return errors.Trace(err)
}

// DumpFeedbackToKV dumps the given feedback to physical kv layer.
func (h *Handle) DumpFeedbackToKV(fb *statistics.QueryFeedback) error {
	vals, err := statistics.EncodeFeedback(fb)
	if err != nil {
		logutil.BgLogger().Debug("error occurred when encoding feedback", zap.Error(err))
		return nil
	}
	var isIndex int64
	if fb.Tp == statistics.IndexType {
		isIndex = 1
	}
	sql := fmt.Sprintf("insert into mysql.stats_feedback (table_id, hist_id, is_index, feedback) values "+
		"(%d, %d, %d, X'%X')", fb.PhysicalID, fb.Hist.ID, isIndex, vals)
	h.mu.Lock()
	_, err = h.mu.ctx.(sqlexec.SQLExecutor).Execute(context.TODO(), sql)
	h.mu.Unlock()
	if err != nil {
		metrics.DumpFeedbackCounter.WithLabelValues(metrics.LblError).Inc()
	} else {
		metrics.DumpFeedbackCounter.WithLabelValues(metrics.LblOK).Inc()
	}
	return errors.Trace(err)
}

// UpdateStatsByLocalFeedback will update statistics by the local feedback.
// Currently, we dump the feedback with the period of 10 minutes, which means
// it takes 10 minutes for a feedback to take effect. However, we can use the
// feedback locally on this tidb-server, so it could be used more timely.
func (h *Handle) UpdateStatsByLocalFeedback(is infoschema.InfoSchema) {
	h.sweepList()
	logutil.BgLogger().Warn("local feedback update")
	for _, fbs := range h.feedback.Feedbacks {
		for _, fb := range fbs {
			h.mu.Lock()
			table, ok := h.getTableByPhysicalID(is, fb.PhysicalID)
			h.mu.Unlock()
			if !ok {
				continue
			}
			tblStats := h.GetPartitionStats(table.Meta(), fb.PhysicalID)
			newTblStats := tblStats.Copy()
			if fb.Tp == statistics.IndexType {
				idx, ok := tblStats.Indices[fb.Hist.ID]
				if !ok || idx.Histogram.Len() == 0 {
					continue
				}
				logutil.BgLogger().Warn("local feedback update index")
				newIdx := *idx
				eqFB, ranFB := statistics.SplitFeedbackByQueryType(fb.Feedback)
				// For StatsVersion higher than Version1, the topn is extracted out of histogram. So we don't update the histogram if the feedback overlaps with some topn.
				if idx.StatsVer >= statistics.Version2 {
					ranFB = statistics.CleanRangeFeedbackByTopN(ranFB, idx.TopN)
				}
				newIdx.CMSketch, newIdx.TopN = statistics.UpdateCMSketchAndTopN(idx.CMSketch, idx.TopN, eqFB)
				newIdx.Histogram = *statistics.UpdateHistogram(&idx.Histogram, &statistics.QueryFeedback{Feedback: ranFB}, int(idx.StatsVer))
				newIdx.Histogram.PreCalculateScalar()
				newIdx.Flag = statistics.ResetAnalyzeFlag(newIdx.Flag)
				newTblStats.Indices[fb.Hist.ID] = &newIdx
			} else {
				col, ok := tblStats.Columns[fb.Hist.ID]
				if !ok || col.Histogram.Len() == 0 {
					continue
				}
				newCol := *col
				// only use the range query to update primary key
				_, ranFB := statistics.SplitFeedbackByQueryType(fb.Feedback)
				newFB := &statistics.QueryFeedback{Feedback: ranFB}
				newFB = newFB.DecodeIntValues()
				newCol.Histogram = *statistics.UpdateHistogram(&col.Histogram, newFB, statistics.Version1)
				newCol.Flag = statistics.ResetAnalyzeFlag(newCol.Flag)
				newTblStats.Columns[fb.Hist.ID] = &newCol
			}
			oldCache := h.statsCache.Load().(statsCache)
			h.updateStatsCache(oldCache.update([]*statistics.Table{newTblStats}, nil, oldCache.version))
		}
	}
}

// UpdateErrorRate updates the error rate of columns from h.rateMap to cache.
func (h *Handle) UpdateErrorRate(is infoschema.InfoSchema) {
	h.mu.Lock()
	tbls := make([]*statistics.Table, 0, len(h.mu.rateMap))
	for id, item := range h.mu.rateMap {
		table, ok := h.getTableByPhysicalID(is, id)
		if !ok {
			continue
		}
		tbl := h.GetPartitionStats(table.Meta(), id).Copy()
		if item.PkErrorRate != nil && tbl.Columns[item.PkID] != nil {
			col := *tbl.Columns[item.PkID]
			col.ErrorRate.Merge(item.PkErrorRate)
			tbl.Columns[item.PkID] = &col
		}
		for key, val := range item.IdxErrorRate {
			if tbl.Indices[key] == nil {
				continue
			}
			idx := *tbl.Indices[key]
			idx.ErrorRate.Merge(val)
			tbl.Indices[key] = &idx
		}
		tbls = append(tbls, tbl)
		delete(h.mu.rateMap, id)
	}
	h.mu.Unlock()
	oldCache := h.statsCache.Load().(statsCache)
	h.updateStatsCache(oldCache.update(tbls, nil, oldCache.version))
}

// HandleUpdateStats update the stats using feedback.
func (h *Handle) HandleUpdateStats(is infoschema.InfoSchema) error {
	sql := "SELECT distinct table_id from mysql.stats_feedback"
	tables, _, err := h.restrictedExec.ExecRestrictedSQL(sql)
	if err != nil {
		return errors.Trace(err)
	}
	if len(tables) == 0 {
		return nil
	}

	for _, ptbl := range tables {
		// this func lets `defer` works normally, where `Close()` should be called before any return
		err = func() error {
			tbl := ptbl.GetInt64(0)
			sql = fmt.Sprintf("select table_id, hist_id, is_index, feedback from mysql.stats_feedback where table_id=%d order by hist_id, is_index", tbl)
			rc, err := h.mu.ctx.(sqlexec.SQLExecutor).Execute(context.TODO(), sql)
			if len(rc) > 0 {
				defer terror.Call(rc[0].Close)
			}
			if err != nil {
				return errors.Trace(err)
			}
			tableID, histID, isIndex := int64(-1), int64(-1), int64(-1)
			var rows []chunk.Row
			for {
				req := rc[0].NewChunk()
				iter := chunk.NewIterator4Chunk(req)
				err := rc[0].Next(context.TODO(), req)
				if err != nil {
					return errors.Trace(err)
				}
				if req.NumRows() == 0 {
					if len(rows) > 0 {
						if err := h.handleSingleHistogramUpdate(is, rows); err != nil {
							return errors.Trace(err)
						}
					}
					break
				}
				for row := iter.Begin(); row != iter.End(); row = iter.Next() {
					// len(rows) > 100000 limits the rows to avoid OOM
					if row.GetInt64(0) != tableID || row.GetInt64(1) != histID || row.GetInt64(2) != isIndex || len(rows) > 100000 {
						if len(rows) > 0 {
							if err := h.handleSingleHistogramUpdate(is, rows); err != nil {
								return errors.Trace(err)
							}
						}
						tableID, histID, isIndex = row.GetInt64(0), row.GetInt64(1), row.GetInt64(2)
						rows = rows[:0]
					}
					rows = append(rows, row)
				}
			}
			return nil
		}()
		if err != nil {
			return err
		}
	}
	return nil
}

// handleSingleHistogramUpdate updates the Histogram and CM Sketch using these feedbacks. All the feedbacks for
// the same index or column are gathered in `rows`.
func (h *Handle) handleSingleHistogramUpdate(is infoschema.InfoSchema, rows []chunk.Row) (err error) {
	physicalTableID, histID, isIndex := rows[0].GetInt64(0), rows[0].GetInt64(1), rows[0].GetInt64(2)
	defer func() {
		if err == nil {
			err = errors.Trace(h.deleteOutdatedFeedback(physicalTableID, histID, isIndex))
		}
	}()
	h.mu.Lock()
	table, ok := h.getTableByPhysicalID(is, physicalTableID)
	h.mu.Unlock()
	// The table has been deleted.
	if !ok {
		return nil
	}
	var tbl *statistics.Table
	if table.Meta().GetPartitionInfo() == nil || h.CurrentPruneMode() == variable.DynamicOnly {
		tbl = h.GetTableStats(table.Meta())
	} else {
		tbl = h.GetPartitionStats(table.Meta(), physicalTableID)
	}
	var cms *statistics.CMSketch
	var hist *statistics.Histogram
	var topN *statistics.TopN
	var statsVer int64 = statistics.Version1
	if isIndex == 1 {
		idx, ok := tbl.Indices[histID]
		statsVer = idx.StatsVer
		if ok && idx.Histogram.Len() > 0 {
			statsVer = idx.StatsVer
			idxHist := idx.Histogram
			hist = &idxHist
			cms = idx.CMSketch.Copy()
			topN = idx.TopN.Copy()
		}
	} else {
		col, ok := tbl.Columns[histID]
		if ok && col.Histogram.Len() > 0 {
			colHist := col.Histogram
			hist = &colHist
		}
	}
	// The column or index has been deleted.
	if hist == nil {
		return nil
	}
	q := &statistics.QueryFeedback{}
	for _, row := range rows {
		err1 := statistics.DecodeFeedback(row.GetBytes(3), q, cms, topN, hist.Tp)
		if err1 != nil {
			logutil.BgLogger().Debug("decode feedback failed", zap.Error(err))
		}
	}
	err = h.dumpStatsUpdateToKV(physicalTableID, isIndex, q, hist, cms, topN, statsVer)
	return errors.Trace(err)
}

func (h *Handle) deleteOutdatedFeedback(tableID, histID, isIndex int64) error {
	h.mu.Lock()
	defer h.mu.Unlock()
	hasData := true
	for hasData {
		sql := fmt.Sprintf("delete from mysql.stats_feedback where table_id = %d and hist_id = %d and is_index = %d limit 10000", tableID, histID, isIndex)
		_, err := h.mu.ctx.(sqlexec.SQLExecutor).Execute(context.TODO(), sql)
		if err != nil {
			return errors.Trace(err)
		}
		hasData = h.mu.ctx.GetSessionVars().StmtCtx.AffectedRows() > 0
	}
	return nil
}

func (h *Handle) dumpStatsUpdateToKV(tableID, isIndex int64, q *statistics.QueryFeedback, hist *statistics.Histogram, cms *statistics.CMSketch, topN *statistics.TopN, statsVersion int64) error {
	hist = statistics.UpdateHistogram(hist, q, int(statsVersion))
	err := h.SaveStatsToStorage(tableID, -1, int(isIndex), hist, cms, topN, int(statsVersion), 0)
	metrics.UpdateStatsCounter.WithLabelValues(metrics.RetLabel(err)).Inc()
	return errors.Trace(err)
}

const (
	// StatsOwnerKey is the stats owner path that is saved to etcd.
	StatsOwnerKey = "/tidb/stats/owner"
	// StatsPrompt is the prompt for stats owner manager.
	StatsPrompt = "stats"
)

// AutoAnalyzeMinCnt means if the count of table is less than this value, we needn't do auto analyze.
var AutoAnalyzeMinCnt int64 = 1000

// TableAnalyzed checks if the table is analyzed.
func TableAnalyzed(tbl *statistics.Table) bool {
	for _, col := range tbl.Columns {
		if col.Count > 0 {
			return true
		}
	}
	for _, idx := range tbl.Indices {
		if idx.Histogram.Len() > 0 {
			return true
		}
	}
	return false
}

// NeedAnalyzeTable checks if we need to analyze the table:
// 1. If the table has never been analyzed, we need to analyze it when it has
//    not been modified for a while.
// 2. If the table had been analyzed before, we need to analyze it when
//    "tbl.ModifyCount/tbl.Count > autoAnalyzeRatio" and the current time is
//    between `start` and `end`.
func NeedAnalyzeTable(tbl *statistics.Table, limit time.Duration, autoAnalyzeRatio float64, start, end, now time.Time) (bool, string) {
	analyzed := TableAnalyzed(tbl)
	if !analyzed {
		t := time.Unix(0, oracle.ExtractPhysical(tbl.Version)*int64(time.Millisecond))
		dur := time.Since(t)
		return dur >= limit, fmt.Sprintf("table unanalyzed, time since last updated %vs", dur)
	}
	// Auto analyze is disabled.
	if autoAnalyzeRatio == 0 {
		return false, ""
	}
	// No need to analyze it.
	if float64(tbl.ModifyCount)/float64(tbl.Count) <= autoAnalyzeRatio {
		return false, ""
	}
	// Tests if current time is within the time period.
	return timeutil.WithinDayTimePeriod(start, end, now), fmt.Sprintf("too many modifications(%v/%v>%v)", tbl.ModifyCount, tbl.Count, autoAnalyzeRatio)
}

func (h *Handle) getAutoAnalyzeParameters() map[string]string {
	sql := fmt.Sprintf("select variable_name, variable_value from mysql.global_variables where variable_name in ('%s', '%s', '%s')",
		variable.TiDBAutoAnalyzeRatio, variable.TiDBAutoAnalyzeStartTime, variable.TiDBAutoAnalyzeEndTime)
	rows, _, err := h.restrictedExec.ExecRestrictedSQL(sql)
	if err != nil {
		return map[string]string{}
	}
	parameters := make(map[string]string, len(rows))
	for _, row := range rows {
		parameters[row.GetString(0)] = row.GetString(1)
	}
	return parameters
}

func parseAutoAnalyzeRatio(ratio string) float64 {
	autoAnalyzeRatio, err := strconv.ParseFloat(ratio, 64)
	if err != nil {
		return variable.DefAutoAnalyzeRatio
	}
	return math.Max(autoAnalyzeRatio, 0)
}

func parseAnalyzePeriod(start, end string) (time.Time, time.Time, error) {
	if start == "" {
		start = variable.DefAutoAnalyzeStartTime
	}
	if end == "" {
		end = variable.DefAutoAnalyzeEndTime
	}
	s, err := time.ParseInLocation(variable.FullDayTimeFormat, start, time.UTC)
	if err != nil {
		return s, s, errors.Trace(err)
	}
	e, err := time.ParseInLocation(variable.FullDayTimeFormat, end, time.UTC)
	return s, e, err
}

// HandleAutoAnalyze analyzes the newly created table or index.
func (h *Handle) HandleAutoAnalyze(is infoschema.InfoSchema) {
	dbs := is.AllSchemaNames()
	parameters := h.getAutoAnalyzeParameters()
	autoAnalyzeRatio := parseAutoAnalyzeRatio(parameters[variable.TiDBAutoAnalyzeRatio])
	start, end, err := parseAnalyzePeriod(parameters[variable.TiDBAutoAnalyzeStartTime], parameters[variable.TiDBAutoAnalyzeEndTime])
	if err != nil {
		logutil.BgLogger().Error("[stats] parse auto analyze period failed", zap.Error(err))
		return
	}
	pruneMode := h.CurrentPruneMode()
	for _, db := range dbs {
		tbls := is.SchemaTables(model.NewCIStr(db))
		for _, tbl := range tbls {
			tblInfo := tbl.Meta()
			pi := tblInfo.GetPartitionInfo()
			if pi == nil || pruneMode == variable.DynamicOnly || pruneMode == variable.StaticButPrepareDynamic {
				statsTbl := h.GetTableStats(tblInfo)
				sql := "analyze table `" + db + "`.`" + tblInfo.Name.O + "`"
				analyzed := h.autoAnalyzeTable(tblInfo, statsTbl, start, end, autoAnalyzeRatio, sql)
				if analyzed {
					return
				}
				continue
			}
			if pruneMode == variable.StaticOnly || pruneMode == variable.StaticButPrepareDynamic {
				for _, def := range pi.Definitions {
					sql := "analyze table `" + db + "`.`" + tblInfo.Name.O + "`" + " partition `" + def.Name.O + "`"
					statsTbl := h.GetPartitionStats(tblInfo, def.ID)
					analyzed := h.autoAnalyzeTable(tblInfo, statsTbl, start, end, autoAnalyzeRatio, sql)
					if analyzed {
						return
					}
					continue
				}
				continue
			}
		}
	}
}

func (h *Handle) autoAnalyzeTable(tblInfo *model.TableInfo, statsTbl *statistics.Table, start, end time.Time, ratio float64, sql string) bool {
	if statsTbl.Pseudo || statsTbl.Count < AutoAnalyzeMinCnt {
		return false
	}
	if needAnalyze, reason := NeedAnalyzeTable(statsTbl, 20*h.Lease(), ratio, start, end, time.Now()); needAnalyze {
		logutil.BgLogger().Info("[stats] auto analyze triggered", zap.String("sql", sql), zap.String("reason", reason))
		h.execAutoAnalyze(sql)
		return true
	}
	for _, idx := range tblInfo.Indices {
		if _, ok := statsTbl.Indices[idx.ID]; !ok && idx.State == model.StatePublic {
			sql = fmt.Sprintf("%s index `%s`", sql, idx.Name.O)
			logutil.BgLogger().Info("[stats] auto analyze for unanalyzed", zap.String("sql", sql))
			h.execAutoAnalyze(sql)
			return true
		}
	}
	return false
}

func (h *Handle) execAutoAnalyze(sql string) {
	startTime := time.Now()
	// Ignore warnings to get rid of a data race here https://github.com/pingcap/tidb/issues/21393
	// Handle is a single instance, updateStatsWorker() and autoAnalyzeWorker() are both using the session,
	// One of them is executing ResetContextOfStmt and the other is appending warnings to the StmtCtx, lead to the data race.
	_, _, err := h.restrictedExec.ExecRestrictedSQLWithContext(context.Background(), sql, sqlexec.ExecOptionIgnoreWarning)
	dur := time.Since(startTime)
	metrics.AutoAnalyzeHistogram.Observe(dur.Seconds())
	if err != nil {
		logutil.BgLogger().Error("[stats] auto analyze failed", zap.String("sql", sql), zap.Duration("cost_time", dur), zap.Error(err))
		metrics.AutoAnalyzeCounter.WithLabelValues("failed").Inc()
	} else {
		metrics.AutoAnalyzeCounter.WithLabelValues("succ").Inc()
	}
}

// formatBuckets formats bucket from lowBkt to highBkt.
func formatBuckets(hg *statistics.Histogram, lowBkt, highBkt, idxCols int) string {
	if lowBkt == highBkt {
		return hg.BucketToString(lowBkt, idxCols)
	}
	if lowBkt+1 == highBkt {
		return fmt.Sprintf("%s, %s", hg.BucketToString(lowBkt, idxCols), hg.BucketToString(highBkt, idxCols))
	}
	// do not care the middle buckets
	return fmt.Sprintf("%s, (%d buckets, total count %d), %s", hg.BucketToString(lowBkt, idxCols),
		highBkt-lowBkt-1, hg.Buckets[highBkt-1].Count-hg.Buckets[lowBkt].Count, hg.BucketToString(highBkt, idxCols))
}

func colRangeToStr(c *statistics.Column, ran *ranger.Range, actual int64, factor float64) string {
	lowCount, lowBkt := c.LessRowCountWithBktIdx(ran.LowVal[0])
	highCount, highBkt := c.LessRowCountWithBktIdx(ran.HighVal[0])
	return fmt.Sprintf("range: %s, actual: %d, expected: %d, buckets: {%s}", ran.String(), actual,
		int64((highCount-lowCount)*factor), formatBuckets(&c.Histogram, lowBkt, highBkt, 0))
}

func logForIndexRange(idx *statistics.Index, ran *ranger.Range, actual int64, factor float64) string {
	sc := &stmtctx.StatementContext{TimeZone: time.UTC}
	lb, err := codec.EncodeKey(sc, nil, ran.LowVal...)
	if err != nil {
		return ""
	}
	rb, err := codec.EncodeKey(sc, nil, ran.HighVal...)
	if err != nil {
		return ""
	}
	if idx.CMSketch != nil && bytes.Compare(kv.Key(lb).PrefixNext(), rb) >= 0 {
		str, err := types.DatumsToString(ran.LowVal, true)
		if err != nil {
			return ""
		}
		return fmt.Sprintf("value: %s, actual: %d, expected: %d", str, actual, int64(float64(idx.QueryBytes(lb))*factor))
	}
	l, r := types.NewBytesDatum(lb), types.NewBytesDatum(rb)
	lowCount, lowBkt := idx.LessRowCountWithBktIdx(l)
	highCount, highBkt := idx.LessRowCountWithBktIdx(r)
	return fmt.Sprintf("range: %s, actual: %d, expected: %d, histogram: {%s}", ran.String(), actual,
		int64((highCount-lowCount)*factor), formatBuckets(&idx.Histogram, lowBkt, highBkt, len(idx.Info.Columns)))
}

func logForIndex(prefix string, t *statistics.Table, idx *statistics.Index, ranges []*ranger.Range, actual []int64, factor float64) {
	sc := &stmtctx.StatementContext{TimeZone: time.UTC}
	if idx.CMSketch == nil || idx.StatsVer != statistics.Version1 {
		for i, ran := range ranges {
			logutil.BgLogger().Debug(prefix, zap.String("index", idx.Info.Name.O), zap.String("rangeStr", logForIndexRange(idx, ran, actual[i], factor)))
		}
		return
	}
	for i, ran := range ranges {
		rangePosition := statistics.GetOrdinalOfRangeCond(sc, ran)
		// only contains range or equality query
		if rangePosition == 0 || rangePosition == len(ran.LowVal) {
			logutil.BgLogger().Debug(prefix, zap.String("index", idx.Info.Name.O), zap.String("rangeStr", logForIndexRange(idx, ran, actual[i], factor)))
			continue
		}
		equalityString, err := types.DatumsToString(ran.LowVal[:rangePosition], true)
		if err != nil {
			continue
		}
		bytes, err := codec.EncodeKey(sc, nil, ran.LowVal[:rangePosition]...)
		if err != nil {
			continue
		}
		equalityCount := idx.QueryBytes(bytes)
		rang := ranger.Range{
			LowVal:  []types.Datum{ran.LowVal[rangePosition]},
			HighVal: []types.Datum{ran.HighVal[rangePosition]},
		}
		colName := idx.Info.Columns[rangePosition].Name.L
		// prefer index stats over column stats
		if idxHist := t.IndexStartWithColumn(colName); idxHist != nil && idxHist.Histogram.Len() > 0 {
			rangeString := logForIndexRange(idxHist, &rang, -1, factor)
			logutil.BgLogger().Debug(prefix, zap.String("index", idx.Info.Name.O), zap.Int64("actual", actual[i]),
				zap.String("equality", equalityString), zap.Uint64("expected equality", equalityCount),
				zap.String("range", rangeString))
		} else if colHist := t.ColumnByName(colName); colHist != nil && colHist.Histogram.Len() > 0 {
			err = convertRangeType(&rang, colHist.Tp, time.UTC)
			if err == nil {
				rangeString := colRangeToStr(colHist, &rang, -1, factor)
				logutil.BgLogger().Debug(prefix, zap.String("index", idx.Info.Name.O), zap.Int64("actual", actual[i]),
					zap.String("equality", equalityString), zap.Uint64("expected equality", equalityCount),
					zap.String("range", rangeString))
			}
		} else {
			count, err := statistics.GetPseudoRowCountByColumnRanges(sc, float64(t.Count), []*ranger.Range{&rang}, 0)
			if err == nil {
				logutil.BgLogger().Debug(prefix, zap.String("index", idx.Info.Name.O), zap.Int64("actual", actual[i]),
					zap.String("equality", equalityString), zap.Uint64("expected equality", equalityCount),
					zap.Stringer("range", &rang), zap.Float64("pseudo count", math.Round(count)))
			}
		}
	}
}

func (h *Handle) logDetailedInfo(q *statistics.QueryFeedback) {
	t, ok := h.statsCache.Load().(statsCache).tables[q.PhysicalID]
	if !ok {
		return
	}
	isIndex := q.Hist.IsIndexHist()
	ranges, err := q.DecodeToRanges(isIndex)
	if err != nil {
		logutil.BgLogger().Debug("decode to ranges failed", zap.Error(err))
		return
	}
	actual := make([]int64, 0, len(q.Feedback))
	for _, fb := range q.Feedback {
		actual = append(actual, fb.Count)
	}
	logPrefix := fmt.Sprintf("[stats-feedback] %s", t.Name)
	if isIndex {
		idx := t.Indices[q.Hist.ID]
		if idx == nil || idx.Histogram.Len() == 0 {
			return
		}
		logForIndex(logPrefix, t, idx, ranges, actual, idx.GetIncreaseFactor(t.Count))
	} else {
		c := t.Columns[q.Hist.ID]
		if c == nil || c.Histogram.Len() == 0 {
			return
		}
		logForPK(logPrefix, c, ranges, actual, c.GetIncreaseFactor(t.Count))
	}
}

func logForPK(prefix string, c *statistics.Column, ranges []*ranger.Range, actual []int64, factor float64) {
	for i, ran := range ranges {
		if ran.LowVal[0].GetInt64()+1 >= ran.HighVal[0].GetInt64() {
			continue
		}
		logutil.BgLogger().Debug(prefix, zap.String("column", c.Info.Name.O), zap.String("rangeStr", colRangeToStr(c, ran, actual[i], factor)))
	}
}

// RecalculateExpectCount recalculates the expect row count if the origin row count is estimated by pseudo.
func (h *Handle) RecalculateExpectCount(q *statistics.QueryFeedback) error {
	t, ok := h.statsCache.Load().(statsCache).tables[q.PhysicalID]
	if !ok {
		return nil
	}
	tablePseudo := t.Pseudo || t.IsOutdated()
	if !tablePseudo {
		return nil
	}
	isIndex := q.Hist.Tp.Tp == mysql.TypeBlob
	id := q.Hist.ID
	if isIndex && (t.Indices[id] == nil || !t.Indices[id].NotAccurate()) {
		return nil
	}
	if !isIndex && (t.Columns[id] == nil || !t.Columns[id].NotAccurate()) {
		return nil
	}

	sc := &stmtctx.StatementContext{TimeZone: time.UTC}
	ranges, err := q.DecodeToRanges(isIndex)
	if err != nil {
		return errors.Trace(err)
	}
	expected := 0.0
	if isIndex {
		idx := t.Indices[id]
		expected, err = idx.GetRowCount(sc, ranges, t.ModifyCount)
		expected *= idx.GetIncreaseFactor(t.Count)
	} else {
		c := t.Columns[id]
		expected, err = c.GetColumnRowCount(sc, ranges, t.ModifyCount, true)
		expected *= c.GetIncreaseFactor(t.Count)
	}
	q.Expected = int64(expected)
	return err
}

func (h *Handle) dumpRangeFeedback(sc *stmtctx.StatementContext, ran *ranger.Range, rangeCount float64, q *statistics.QueryFeedback) error {
	lowIsNull := ran.LowVal[0].IsNull()
	if q.Tp == statistics.IndexType {
		lower, err := codec.EncodeKey(sc, nil, ran.LowVal[0])
		if err != nil {
			return errors.Trace(err)
		}
		upper, err := codec.EncodeKey(sc, nil, ran.HighVal[0])
		if err != nil {
			return errors.Trace(err)
		}
		ran.LowVal[0].SetBytes(lower)
		ran.HighVal[0].SetBytes(upper)
	} else {
		if !statistics.SupportColumnType(q.Hist.Tp) {
			return nil
		}
		if ran.LowVal[0].Kind() == types.KindMinNotNull {
			ran.LowVal[0] = types.GetMinValue(q.Hist.Tp)
		}
		if ran.HighVal[0].Kind() == types.KindMaxValue {
			ran.HighVal[0] = types.GetMaxValue(q.Hist.Tp)
		}
	}
	ranges, ok := q.Hist.SplitRange(sc, []*ranger.Range{ran}, q.Tp == statistics.IndexType)
	if !ok {
		logutil.BgLogger().Debug("type of histogram and ranges mismatch")
		return nil
	}
	counts := make([]float64, 0, len(ranges))
	sum := 0.0
	for i, r := range ranges {
		// Though after `SplitRange`, we may have ranges like `[l, r]`, we still use
		// `betweenRowCount` to compute the estimation since the ranges of feedback are all in `[l, r)`
		// form, that is to say, we ignore the exclusiveness of ranges from `SplitRange` and just use
		// its result of boundary values.
		count := q.Hist.BetweenRowCount(r.LowVal[0], r.HighVal[0])
		// We have to include `NullCount` of histogram for [l, r) cases where l is null because `betweenRowCount`
		// does not include null values of lower bound.
		if i == 0 && lowIsNull {
			count += float64(q.Hist.NullCount)
		}
		sum += count
		counts = append(counts, count)
	}
	if sum <= 1 {
		return nil
	}
	// We assume that each part contributes the same error rate.
	adjustFactor := rangeCount / sum
	for i, r := range ranges {
		q.Feedback = append(q.Feedback, statistics.Feedback{Lower: &r.LowVal[0], Upper: &r.HighVal[0], Count: int64(counts[i] * adjustFactor)})
	}
	return errors.Trace(h.DumpFeedbackToKV(q))
}

func convertRangeType(ran *ranger.Range, ft *types.FieldType, loc *time.Location) error {
	err := statistics.ConvertDatumsType(ran.LowVal, ft, loc)
	if err != nil {
		return err
	}
	return statistics.ConvertDatumsType(ran.HighVal, ft, loc)
}

// DumpFeedbackForIndex dumps the feedback for index.
// For queries that contains both equality and range query, we will split them and Update accordingly.
func (h *Handle) DumpFeedbackForIndex(q *statistics.QueryFeedback, t *statistics.Table) error {
	idx, ok := t.Indices[q.Hist.ID]
	if !ok {
		return nil
	}
	sc := &stmtctx.StatementContext{TimeZone: time.UTC}
	if idx.CMSketch == nil || idx.StatsVer < statistics.Version1 {
		return h.DumpFeedbackToKV(q)
	}
	ranges, err := q.DecodeToRanges(true)
	if err != nil {
		logutil.BgLogger().Debug("decode feedback ranges fail", zap.Error(err))
		return nil
	}
	for i, ran := range ranges {
		rangePosition := statistics.GetOrdinalOfRangeCond(sc, ran)
		// only contains range or equality query
		if rangePosition == 0 || rangePosition == len(ran.LowVal) {
			continue
		}

		bytes, err := codec.EncodeKey(sc, nil, ran.LowVal[:rangePosition]...)
		if err != nil {
			logutil.BgLogger().Debug("encode keys fail", zap.Error(err))
			continue
		}
		equalityCount := float64(idx.QueryBytes(bytes)) * idx.GetIncreaseFactor(t.Count)
		rang := &ranger.Range{
			LowVal:  []types.Datum{ran.LowVal[rangePosition]},
			HighVal: []types.Datum{ran.HighVal[rangePosition]},
		}
		colName := idx.Info.Columns[rangePosition].Name.L
		var rangeCount float64
		rangeFB := &statistics.QueryFeedback{PhysicalID: q.PhysicalID}
		// prefer index stats over column stats
		if idx := t.IndexStartWithColumn(colName); idx != nil && idx.Histogram.Len() != 0 {
			rangeCount, err = t.GetRowCountByIndexRanges(sc, idx.ID, []*ranger.Range{rang})
			rangeFB.Tp, rangeFB.Hist = statistics.IndexType, &idx.Histogram
		} else if col := t.ColumnByName(colName); col != nil && col.Histogram.Len() != 0 {
			err = convertRangeType(rang, col.Tp, time.UTC)
			if err == nil {
				rangeCount, err = t.GetRowCountByColumnRanges(sc, col.ID, []*ranger.Range{rang})
				rangeFB.Tp, rangeFB.Hist = statistics.ColType, &col.Histogram
			}
		} else {
			continue
		}
		if err != nil {
			logutil.BgLogger().Debug("get row count by ranges fail", zap.Error(err))
			continue
		}

		equalityCount, rangeCount = getNewCountForIndex(equalityCount, rangeCount, float64(t.Count), float64(q.Feedback[i].Count))
		value := types.NewBytesDatum(bytes)
		q.Feedback[i] = statistics.Feedback{Lower: &value, Upper: &value, Count: int64(equalityCount)}
		err = h.dumpRangeFeedback(sc, rang, rangeCount, rangeFB)
		if err != nil {
			logutil.BgLogger().Debug("dump range feedback fail", zap.Error(err))
			continue
		}
	}
	return errors.Trace(h.DumpFeedbackToKV(q))
}

// minAdjustFactor is the minimum adjust factor of each index feedback.
// We use it to avoid adjusting too much when the assumption of independence failed.
const minAdjustFactor = 0.7

// getNewCountForIndex adjust the estimated `eqCount` and `rangeCount` according to the real count.
// We assumes that `eqCount` and `rangeCount` contribute the same error rate.
func getNewCountForIndex(eqCount, rangeCount, totalCount, realCount float64) (float64, float64) {
	estimate := (eqCount / totalCount) * (rangeCount / totalCount) * totalCount
	if estimate <= 1 {
		return eqCount, rangeCount
	}
	adjustFactor := math.Sqrt(realCount / estimate)
	adjustFactor = math.Max(adjustFactor, minAdjustFactor)
	return eqCount * adjustFactor, rangeCount * adjustFactor
}<|MERGE_RESOLUTION|>--- conflicted
+++ resolved
@@ -495,8 +495,7 @@
 			if fb.Tp == statistics.PkType {
 				err = h.DumpFeedbackToKV(fb)
 			} else {
-<<<<<<< HEAD
-				t, ok := h.statsCache.Lookup(fb.PhysicalID)
+				t, ok := h.statsCache.Load().(statsCache).tables[fb.PhysicalID]
 				if !ok {
 					continue
 				}
@@ -505,10 +504,6 @@
 					continue
 				}
 				if idx.StatsVer == statistics.Version1 {
-=======
-				t, ok := h.statsCache.Load().(statsCache).tables[fb.PhysicalID]
-				if ok {
->>>>>>> e8fb3eab
 					err = h.DumpFeedbackForIndex(fb, t)
 				} else {
 					err = h.DumpFeedbackToKV(fb)
