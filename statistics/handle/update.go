--- conflicted
+++ resolved
@@ -915,49 +915,32 @@
 	}
 	if needAnalyze, reason := NeedAnalyzeTable(statsTbl, 20*h.Lease(), ratio, start, end, time.Now()); needAnalyze {
 		logutil.BgLogger().Info("[stats] auto analyze triggered", zap.String("sql", sql), zap.String("reason", reason))
-<<<<<<< HEAD
 		tableStatsVer := h.mu.ctx.GetSessionVars().AnalyzeVersion
 		statistics.CheckAnalyzeVerOnTable(statsTbl, &tableStatsVer)
-		h.execAutoAnalyze(sql, tableStatsVer)
-=======
-		h.execAutoAnalyze(sql, params...)
->>>>>>> 17b88def
+		h.execAutoAnalyze(tableStatsVer, sql, params...)
 		return true
 	}
 	for _, idx := range tblInfo.Indices {
 		if _, ok := statsTbl.Indices[idx.ID]; !ok && idx.State == model.StatePublic {
 			logutil.BgLogger().Info("[stats] auto analyze for unanalyzed", zap.String("sql", sql))
-<<<<<<< HEAD
 			tableStatsVer := h.mu.ctx.GetSessionVars().AnalyzeVersion
 			statistics.CheckAnalyzeVerOnTable(statsTbl, &tableStatsVer)
-			h.execAutoAnalyze(sql, tableStatsVer)
-=======
-			h.execAutoAnalyze(sql+" index %n", append(params, idx.Name.O)...)
->>>>>>> 17b88def
+			h.execAutoAnalyze(tableStatsVer, sql+" index %n", append(params, idx.Name.O)...)
 			return true
 		}
 	}
 	return false
 }
 
-<<<<<<< HEAD
 var execOptionForAnalyze = map[int]sqlexec.OptionFuncAlias{
 	statistics.Version0: sqlexec.ExecOptionAnalyzeVer1,
 	statistics.Version1: sqlexec.ExecOptionAnalyzeVer1,
 	statistics.Version2: sqlexec.ExecOptionAnalyzeVer2,
 }
 
-func (h *Handle) execAutoAnalyze(sql string, statsVer int) {
+func (h *Handle) execAutoAnalyze(statsVer int, sql string, params ...interface{}) {
 	startTime := time.Now()
-	// Ignore warnings to get rid of a data race here https://github.com/pingcap/tidb/issues/21393
-	// Handle is a single instance, updateStatsWorker() and autoAnalyzeWorker() are both using the session,
-	// One of them is executing ResetContextOfStmt and the other is appending warnings to the StmtCtx, lead to the data race.
-	_, _, err := h.restrictedExec.ExecRestrictedSQLWithContext(context.Background(), sql, sqlexec.ExecOptionIgnoreWarning, execOptionForAnalyze[statsVer])
-=======
-func (h *Handle) execAutoAnalyze(sql string, params ...interface{}) {
-	startTime := time.Now()
-	_, _, err := h.execRestrictedSQL(context.Background(), sql, params...)
->>>>>>> 17b88def
+	_, _, err := h.execRestrictedSQLWithStatsVer(context.Background(), statsVer, sql, params...)
 	dur := time.Since(startTime)
 	metrics.AutoAnalyzeHistogram.Observe(dur.Seconds())
 	if err != nil {
