// Copyright 2017 PingCAP, Inc.
//
// Licensed under the Apache License, Version 2.0 (the "License");
// you may not use this file except in compliance with the License.
// You may obtain a copy of the License at
//
//     http://www.apache.org/licenses/LICENSE-2.0
//
// Unless required by applicable law or agreed to in writing, software
// distributed under the License is distributed on an "AS IS" BASIS,
// See the License for the specific language governing permissions and
// limitations under the License.

package handle

import (
	"bytes"
	"context"
	"fmt"
	"math"
	"strconv"
	"strings"
	"sync"
	"time"

	"github.com/pingcap/errors"
	"github.com/pingcap/log"
	"github.com/pingcap/parser/model"
	"github.com/pingcap/parser/mysql"
	"github.com/pingcap/parser/terror"
	"github.com/pingcap/tidb/infoschema"
	"github.com/pingcap/tidb/kv"
	"github.com/pingcap/tidb/metrics"
	"github.com/pingcap/tidb/sessionctx/stmtctx"
	"github.com/pingcap/tidb/sessionctx/variable"
	"github.com/pingcap/tidb/statistics"
	"github.com/pingcap/tidb/store/tikv/oracle"
	"github.com/pingcap/tidb/types"
	"github.com/pingcap/tidb/util/chunk"
	"github.com/pingcap/tidb/util/codec"
	"github.com/pingcap/tidb/util/logutil"
	"github.com/pingcap/tidb/util/ranger"
	"github.com/pingcap/tidb/util/sqlexec"
	"github.com/pingcap/tidb/util/timeutil"
	"go.uber.org/zap"
)

type tableDeltaMap map[int64]variable.TableDelta

func (m tableDeltaMap) update(id int64, delta int64, count int64, colSize *map[int64]int64) {
	item := m[id]
	item.Delta += delta
	item.Count += count
	if item.ColSize == nil {
		item.ColSize = make(map[int64]int64)
	}
	if colSize != nil {
		for key, val := range *colSize {
			item.ColSize[key] += val
		}
	}
	m[id] = item
}

type errorRateDelta struct {
	PkID         int64
	PkErrorRate  *statistics.ErrorRate
	IdxErrorRate map[int64]*statistics.ErrorRate
}

type errorRateDeltaMap map[int64]errorRateDelta

func (m errorRateDeltaMap) update(tableID int64, histID int64, rate float64, isIndex bool) {
	item := m[tableID]
	if isIndex {
		if item.IdxErrorRate == nil {
			item.IdxErrorRate = make(map[int64]*statistics.ErrorRate)
		}
		if item.IdxErrorRate[histID] == nil {
			item.IdxErrorRate[histID] = &statistics.ErrorRate{}
		}
		item.IdxErrorRate[histID].Update(rate)
	} else {
		if item.PkErrorRate == nil {
			item.PkID = histID
			item.PkErrorRate = &statistics.ErrorRate{}
		}
		item.PkErrorRate.Update(rate)
	}
	m[tableID] = item
}

func (m errorRateDeltaMap) merge(deltaMap errorRateDeltaMap) {
	for tableID, item := range deltaMap {
		tbl := m[tableID]
		for histID, errorRate := range item.IdxErrorRate {
			if tbl.IdxErrorRate == nil {
				tbl.IdxErrorRate = make(map[int64]*statistics.ErrorRate)
			}
			if tbl.IdxErrorRate[histID] == nil {
				tbl.IdxErrorRate[histID] = &statistics.ErrorRate{}
			}
			tbl.IdxErrorRate[histID].Merge(errorRate)
		}
		if item.PkErrorRate != nil {
			if tbl.PkErrorRate == nil {
				tbl.PkID = item.PkID
				tbl.PkErrorRate = &statistics.ErrorRate{}
			}
			tbl.PkErrorRate.Merge(item.PkErrorRate)
		}
		m[tableID] = tbl
	}
}

func (m errorRateDeltaMap) clear(tableID int64, histID int64, isIndex bool) {
	item := m[tableID]
	if isIndex {
		delete(item.IdxErrorRate, histID)
	} else {
		item.PkErrorRate = nil
	}
	m[tableID] = item
}

func (h *Handle) merge(s *SessionStatsCollector, rateMap errorRateDeltaMap) {
	for id, item := range s.mapper {
		h.globalMap.update(id, item.Delta, item.Count, &item.ColSize)
	}
	s.mapper = make(tableDeltaMap)
	rateMap.merge(s.rateMap)
	s.rateMap = make(errorRateDeltaMap)
	h.feedback.Merge(s.feedback)
	s.feedback = statistics.NewQueryFeedbackMap()
}

// SessionStatsCollector is a list item that holds the delta mapper. If you want to write or read mapper, you must lock it.
type SessionStatsCollector struct {
	sync.Mutex

	mapper   tableDeltaMap
	feedback *statistics.QueryFeedbackMap
	rateMap  errorRateDeltaMap
	next     *SessionStatsCollector
	// deleted is set to true when a session is closed. Every time we sweep the list, we will remove the useless collector.
	deleted bool
}

// Delete only sets the deleted flag true, it will be deleted from list when DumpStatsDeltaToKV is called.
func (s *SessionStatsCollector) Delete() {
	s.Lock()
	defer s.Unlock()
	s.deleted = true
}

// Update will updates the delta and count for one table id.
func (s *SessionStatsCollector) Update(id int64, delta int64, count int64, colSize *map[int64]int64) {
	s.Lock()
	defer s.Unlock()
	s.mapper.update(id, delta, count, colSize)
}

var (
	// MinLogScanCount is the minimum scan count for a feedback to be logged.
	MinLogScanCount = int64(1000)
	// MinLogErrorRate is the minimum error rate for a feedback to be logged.
	MinLogErrorRate = 0.5
)

// StoreQueryFeedback merges the feedback into stats collector.
func (s *SessionStatsCollector) StoreQueryFeedback(feedback interface{}, h *Handle) error {
	q := feedback.(*statistics.QueryFeedback)
	if !q.Valid || q.Hist == nil {
		return nil
	}
	err := h.RecalculateExpectCount(q)
	if err != nil {
		return errors.Trace(err)
	}
	rate := q.CalcErrorRate()
	if !(rate >= MinLogErrorRate && (q.Actual() >= MinLogScanCount || q.Expected >= MinLogScanCount)) {
		return nil
	}
	metrics.SignificantFeedbackCounter.Inc()
	metrics.StatsInaccuracyRate.Observe(rate)
	if log.GetLevel() == zap.DebugLevel {
		h.logDetailedInfo(q)
	}
	s.Lock()
	defer s.Unlock()
	isIndex := q.Tp == statistics.IndexType
	s.rateMap.update(q.PhysicalID, q.Hist.ID, rate, isIndex)
	s.feedback.Append(q)
	return nil
}

// NewSessionStatsCollector allocates a stats collector for a session.
func (h *Handle) NewSessionStatsCollector() *SessionStatsCollector {
	h.listHead.Lock()
	defer h.listHead.Unlock()
	newCollector := &SessionStatsCollector{
		mapper:   make(tableDeltaMap),
		rateMap:  make(errorRateDeltaMap),
		next:     h.listHead.next,
		feedback: statistics.NewQueryFeedbackMap(),
	}
	h.listHead.next = newCollector
	return newCollector
}

// IndexUsageInformation is the data struct to store index usage information.
type IndexUsageInformation struct {
	QueryCount   int64
	RowsSelected int64
	LastUsedAt   string
}

// GlobalIndexID is the key type for indexUsageMap.
type GlobalIndexID struct {
	TableID int64
	IndexID int64
}

type indexUsageMap map[GlobalIndexID]IndexUsageInformation

// SessionIndexUsageCollector is a list item that holds the index usage mapper. If you want to write or read mapper, you must lock it.
type SessionIndexUsageCollector struct {
	sync.Mutex

	mapper  indexUsageMap
	next    *SessionIndexUsageCollector
	deleted bool
}

func (m indexUsageMap) updateByKey(id GlobalIndexID, value *IndexUsageInformation) {
	item := m[id]
	item.QueryCount += value.QueryCount
	item.RowsSelected += value.RowsSelected
	if item.LastUsedAt < value.LastUsedAt {
		item.LastUsedAt = value.LastUsedAt
	}
	m[id] = item
}

func (m indexUsageMap) update(tableID int64, indexID int64, value *IndexUsageInformation) {
	id := GlobalIndexID{TableID: tableID, IndexID: indexID}
	m.updateByKey(id, value)
}

func (m indexUsageMap) merge(destMap indexUsageMap) {
	for id, item := range destMap {
		m.updateByKey(id, &item)
	}
}

// Update updates the mapper in SessionIndexUsageCollector.
func (s *SessionIndexUsageCollector) Update(tableID int64, indexID int64, value *IndexUsageInformation) {
	value.LastUsedAt = time.Now().Format(types.TimeFSPFormat)
	s.Lock()
	defer s.Unlock()
	s.mapper.update(tableID, indexID, value)
}

// Delete will set s.deleted to true which means it can be deleted from linked list.
func (s *SessionIndexUsageCollector) Delete() {
	s.Lock()
	defer s.Unlock()
	s.deleted = true
}

// NewSessionIndexUsageCollector will add a new SessionIndexUsageCollector into linked list headed by idxUsageListHead.
// idxUsageListHead always points to an empty SessionIndexUsageCollector as a sentinel node. So we let idxUsageListHead.next
// points to new item. It's helpful to sweepIdxUsageList.
func (h *Handle) NewSessionIndexUsageCollector() *SessionIndexUsageCollector {
	h.idxUsageListHead.Lock()
	defer h.idxUsageListHead.Unlock()
	newCollector := &SessionIndexUsageCollector{
		mapper: make(indexUsageMap),
		next:   h.idxUsageListHead.next,
	}
	h.idxUsageListHead.next = newCollector
	return newCollector
}

// sweepIdxUsageList will loop over the list, merge each session's local index usage information into handle
// and remove closed session's collector.
// For convenience, we keep idxUsageListHead always points to sentinel node. So that we don't need to consider corner case.
func (h *Handle) sweepIdxUsageList() indexUsageMap {
	prev := h.idxUsageListHead
	prev.Lock()
	mapper := make(indexUsageMap)
	for curr := prev.next; curr != nil; curr = curr.next {
		curr.Lock()
		mapper.merge(curr.mapper)
		if curr.deleted {
			prev.next = curr.next
			curr.Unlock()
		} else {
			prev.Unlock()
			curr.mapper = make(indexUsageMap)
			prev = curr
		}
	}
	prev.Unlock()
	return mapper
}

// DumpIndexUsageToKV will dump in-memory index usage information to KV.
func (h *Handle) DumpIndexUsageToKV() error {
	ctx := context.Background()
	mapper := h.sweepIdxUsageList()
	for id, value := range mapper {
		const sql = `insert into mysql.SCHEMA_INDEX_USAGE values (%?, %?, %?, %?, %?) on duplicate key update query_count=query_count+%?, rows_selected=rows_selected+%?, last_used_at=greatest(last_used_at, %?)`
		_, _, err := h.execRestrictedSQL(ctx, sql, id.TableID, id.IndexID, value.QueryCount, value.RowsSelected, value.LastUsedAt, value.QueryCount, value.RowsSelected, value.LastUsedAt)
		if err != nil {
			return err
		}
	}
	return nil
}

// GCIndexUsage will delete the usage information of those indexes that do not exist.
func (h *Handle) GCIndexUsage() error {
	// For performance and implementation reasons, mysql.schema_index_usage doesn't handle DDL.
	// We periodically delete the usage information of non-existent indexes through information_schema.tidb_indexes.
	// This sql will delete the usage information of those indexes that not in information_schema.tidb_indexes.
	sql := `delete from mysql.SCHEMA_INDEX_USAGE as stats where stats.index_id not in (select idx.index_id from information_schema.tidb_indexes as idx)`
	_, _, err := h.execRestrictedSQL(context.Background(), sql)
	return err
}

var (
	// DumpStatsDeltaRatio is the lower bound of `Modify Count / Table Count` for stats delta to be dumped.
	DumpStatsDeltaRatio = 1 / 10000.0
	// dumpStatsMaxDuration is the max duration since last update.
	dumpStatsMaxDuration = time.Hour
)

// needDumpStatsDelta returns true when only updates a small portion of the table and the time since last update
// do not exceed one hour.
func needDumpStatsDelta(h *Handle, id int64, item variable.TableDelta, currentTime time.Time) bool {
	if item.InitTime.IsZero() {
		item.InitTime = currentTime
	}
	tbl, ok := h.statsCache.Load().(statsCache).tables[id]
	if !ok {
		// No need to dump if the stats is invalid.
		return false
	}
	if currentTime.Sub(item.InitTime) > dumpStatsMaxDuration {
		// Dump the stats to kv at least once an hour.
		return true
	}
	if tbl.Count == 0 || float64(item.Count)/float64(tbl.Count) > DumpStatsDeltaRatio {
		// Dump the stats when there are many modifications.
		return true
	}
	return false
}

type dumpMode bool

const (
	// DumpAll indicates dump all the delta info in to kv.
	DumpAll dumpMode = true
	// DumpDelta indicates dump part of the delta info in to kv.
	DumpDelta dumpMode = false
)

// sweepList will loop over the list, merge each session's local stats into handle
// and remove closed session's collector.
func (h *Handle) sweepList() {
	prev := h.listHead
	prev.Lock()
	errorRateMap := make(errorRateDeltaMap)
	for curr := prev.next; curr != nil; curr = curr.next {
		curr.Lock()
		// Merge the session stats into handle and error rate map.
		h.merge(curr, errorRateMap)
		if curr.deleted {
			prev.next = curr.next
			// Since the session is already closed, we can safely unlock it here.
			curr.Unlock()
		} else {
			// Unlock the previous lock, so we only holds at most two session's lock at the same time.
			prev.Unlock()
			prev = curr
		}
	}
	prev.Unlock()
	h.mu.Lock()
	h.mu.rateMap.merge(errorRateMap)
	h.mu.Unlock()
	h.siftFeedbacks()
}

// siftFeedbacks eliminates feedbacks which are overlapped with others. It is a tradeoff between
// feedback accuracy and its overhead.
func (h *Handle) siftFeedbacks() {
	sc := &stmtctx.StatementContext{TimeZone: time.UTC}
	for k, qs := range h.feedback.Feedbacks {
		fbs := make([]statistics.Feedback, 0, len(qs)*2)
		for _, q := range qs {
			fbs = append(fbs, q.Feedback...)
		}
		if len(fbs) == 0 {
			delete(h.feedback.Feedbacks, k)
			continue
		}
		h.feedback.Feedbacks[k] = h.feedback.Feedbacks[k][:1]
		h.feedback.Feedbacks[k][0].Feedback, _ = statistics.NonOverlappedFeedbacks(sc, fbs)
	}
	h.feedback.Size = len(h.feedback.Feedbacks)
}

// DumpStatsDeltaToKV sweeps the whole list and updates the global map, then we dumps every table that held in map to KV.
// If the mode is `DumpDelta`, it will only dump that delta info that `Modify Count / Table Count` greater than a ratio.
func (h *Handle) DumpStatsDeltaToKV(mode dumpMode) error {
	h.sweepList()
	currentTime := time.Now()
	for id, item := range h.globalMap {
		if mode == DumpDelta && !needDumpStatsDelta(h, id, item, currentTime) {
			continue
		}
		updated, err := h.dumpTableStatCountToKV(id, item)
		if err != nil {
			return errors.Trace(err)
		}
		if updated {
			h.globalMap.update(id, -item.Delta, -item.Count, nil)
		}
		if err = h.dumpTableStatColSizeToKV(id, item); err != nil {
			return errors.Trace(err)
		}
		if updated {
			delete(h.globalMap, id)
		} else {
			m := h.globalMap[id]
			m.ColSize = nil
			h.globalMap[id] = m
		}
	}
	return nil
}

// dumpTableStatDeltaToKV dumps a single delta with some table to KV and updates the version.
func (h *Handle) dumpTableStatCountToKV(id int64, delta variable.TableDelta) (updated bool, err error) {
	if delta.Count == 0 {
		return true, nil
	}
	h.mu.Lock()
	defer h.mu.Unlock()
	ctx := context.TODO()
	exec := h.mu.ctx.(sqlexec.SQLExecutor)
	_, err = exec.ExecuteInternal(ctx, "begin")
	if err != nil {
		return false, errors.Trace(err)
	}
	defer func() {
		err = finishTransaction(context.Background(), exec, err)
	}()

	txn, err := h.mu.ctx.Txn(true)
	if err != nil {
		return false, errors.Trace(err)
	}
	startTS := txn.StartTS()
	updateStatsMeta := func(id int64) error {
		var err error
		if delta.Delta < 0 {
			_, err = exec.ExecuteInternal(ctx, "update mysql.stats_meta set version = %?, count = count - %?, modify_count = modify_count + %? where table_id = %? and count >= %?", startTS, -delta.Delta, delta.Count, id, -delta.Delta)
		} else {
			_, err = exec.ExecuteInternal(ctx, "update mysql.stats_meta set version = %?, count = count + %?, modify_count = modify_count + %? where table_id = %?", startTS, delta.Delta, delta.Count, id)
		}
		return errors.Trace(err)
	}
	if err = updateStatsMeta(id); err != nil {
		return
	}
	affectedRows := h.mu.ctx.GetSessionVars().StmtCtx.AffectedRows()

	// if it's a partitioned table and its global-stats exists, update its count and modify_count as well.
	is := infoschema.GetInfoSchema(h.mu.ctx)
	if is == nil {
		return false, errors.New("cannot get the information schema")
	}
	if tbl, _, _ := is.FindTableByPartitionID(id); tbl != nil {
		if err = updateStatsMeta(tbl.Meta().ID); err != nil {
			return
		}
	}

	affectedRows += h.mu.ctx.GetSessionVars().StmtCtx.AffectedRows()
	updated = affectedRows > 0
	return
}

func (h *Handle) dumpTableStatColSizeToKV(id int64, delta variable.TableDelta) error {
	if len(delta.ColSize) == 0 {
		return nil
	}
	values := make([]string, 0, len(delta.ColSize))
	for histID, deltaColSize := range delta.ColSize {
		if deltaColSize == 0 {
			continue
		}
		values = append(values, fmt.Sprintf("(%d, 0, %d, 0, %d)", id, histID, deltaColSize))
	}
	if len(values) == 0 {
		return nil
	}
	sql := fmt.Sprintf("insert into mysql.stats_histograms (table_id, is_index, hist_id, distinct_count, tot_col_size) "+
		"values %s on duplicate key update tot_col_size = tot_col_size + values(tot_col_size)", strings.Join(values, ","))
	_, _, err := h.execRestrictedSQL(context.Background(), sql)
	return errors.Trace(err)
}

// DumpStatsFeedbackToKV dumps the stats feedback to KV.
func (h *Handle) DumpStatsFeedbackToKV() error {
	var err error
	for _, fbs := range h.feedback.Feedbacks {
		for _, fb := range fbs {
			if fb.Tp == statistics.PkType {
				err = h.DumpFeedbackToKV(fb)
			} else {
				t, ok := h.statsCache.Load().(statsCache).tables[fb.PhysicalID]
				if !ok {
					continue
				}
				idx, ok := t.Indices[fb.Hist.ID]
				if !ok {
					continue
				}
				if idx.StatsVer == statistics.Version1 {
					err = h.DumpFeedbackForIndex(fb, t)
				} else {
					err = h.DumpFeedbackToKV(fb)
				}
			}
			if err != nil {
				// For simplicity, we just drop other feedbacks in case of error.
				break
			}
		}
	}
	h.feedback = statistics.NewQueryFeedbackMap()
	return errors.Trace(err)
}

// DumpFeedbackToKV dumps the given feedback to physical kv layer.
func (h *Handle) DumpFeedbackToKV(fb *statistics.QueryFeedback) error {
	vals, err := statistics.EncodeFeedback(fb)
	if err != nil {
		logutil.BgLogger().Debug("error occurred when encoding feedback", zap.Error(err))
		return nil
	}
	var isIndex int64
	if fb.Tp == statistics.IndexType {
		isIndex = 1
	}
	const sql = "insert into mysql.stats_feedback (table_id, hist_id, is_index, feedback) values (%?, %?, %?, %?)"
	h.mu.Lock()
	_, err = h.mu.ctx.(sqlexec.SQLExecutor).ExecuteInternal(context.TODO(), sql, fb.PhysicalID, fb.Hist.ID, isIndex, vals)
	h.mu.Unlock()
	if err != nil {
		metrics.DumpFeedbackCounter.WithLabelValues(metrics.LblError).Inc()
	} else {
		metrics.DumpFeedbackCounter.WithLabelValues(metrics.LblOK).Inc()
	}
	return errors.Trace(err)
}

// UpdateStatsByLocalFeedback will update statistics by the local feedback.
// Currently, we dump the feedback with the period of 10 minutes, which means
// it takes 10 minutes for a feedback to take effect. However, we can use the
// feedback locally on this tidb-server, so it could be used more timely.
func (h *Handle) UpdateStatsByLocalFeedback(is infoschema.InfoSchema) {
	h.sweepList()
OUTER:
	for _, fbs := range h.feedback.Feedbacks {
		for _, fb := range fbs {
			h.mu.Lock()
			table, ok := h.getTableByPhysicalID(is, fb.PhysicalID)
			h.mu.Unlock()
			if !ok {
				continue
			}
			if table.Meta().Partition != nil {
				// If the table is partition table, the feedback will not work.
				continue
			}
			tblStats := h.GetPartitionStats(table.Meta(), fb.PhysicalID)
			newTblStats := tblStats.Copy()
			if fb.Tp == statistics.IndexType {
				idx, ok := tblStats.Indices[fb.Hist.ID]
				if !ok || idx.Histogram.Len() == 0 {
					continue
				}
				newIdx := *idx
				eqFB, ranFB := statistics.SplitFeedbackByQueryType(fb.Feedback)
				if idx.StatsVer >= statistics.Version2 {
					// // For StatsVersion higher than Version1, the topn is extracted out of histogram. So we don't update the histogram if the feedback overlaps with some topn.
					// ranFB = statistics.CleanRangeFeedbackByTopN(ranFB, idx.TopN)
					continue OUTER
				}
				newIdx.CMSketch, newIdx.TopN = statistics.UpdateCMSketchAndTopN(idx.CMSketch, idx.TopN, eqFB)
				newIdx.Histogram = *statistics.UpdateHistogram(&idx.Histogram, &statistics.QueryFeedback{Feedback: ranFB}, int(idx.StatsVer))
				newIdx.Histogram.PreCalculateScalar()
				newIdx.Flag = statistics.ResetAnalyzeFlag(newIdx.Flag)
				newTblStats.Indices[fb.Hist.ID] = &newIdx
			} else {
				col, ok := tblStats.Columns[fb.Hist.ID]
				if !ok || col.Histogram.Len() == 0 {
					continue
				}
				if col.StatsVer >= statistics.Version2 {
					// // For StatsVersion higher than Version1, the topn is extracted out of histogram. So we don't update the histogram if the feedback overlaps with some topn.
					// ranFB = statistics.CleanRangeFeedbackByTopN(ranFB, idx.TopN)
					continue OUTER
				}
				newCol := *col
				// only use the range query to update primary key
				_, ranFB := statistics.SplitFeedbackByQueryType(fb.Feedback)
				newFB := &statistics.QueryFeedback{Feedback: ranFB}
				newFB = newFB.DecodeIntValues()
				newCol.Histogram = *statistics.UpdateHistogram(&col.Histogram, newFB, statistics.Version1)
				newCol.Flag = statistics.ResetAnalyzeFlag(newCol.Flag)
				newTblStats.Columns[fb.Hist.ID] = &newCol
			}
			for retry := updateStatsCacheRetryCnt; retry > 0; retry-- {
				oldCache := h.statsCache.Load().(statsCache)
				if h.updateStatsCache(oldCache.update([]*statistics.Table{newTblStats}, nil, oldCache.version)) {
					break
				}
			}
		}
	}
}

// UpdateErrorRate updates the error rate of columns from h.rateMap to cache.
func (h *Handle) UpdateErrorRate(is infoschema.InfoSchema) {
	h.mu.Lock()
	tbls := make([]*statistics.Table, 0, len(h.mu.rateMap))
	for id, item := range h.mu.rateMap {
		table, ok := h.getTableByPhysicalID(is, id)
		if !ok {
			continue
		}
		tbl := h.GetPartitionStats(table.Meta(), id).Copy()
		if item.PkErrorRate != nil && tbl.Columns[item.PkID] != nil {
			col := *tbl.Columns[item.PkID]
			col.ErrorRate.Merge(item.PkErrorRate)
			tbl.Columns[item.PkID] = &col
		}
		for key, val := range item.IdxErrorRate {
			if tbl.Indices[key] == nil {
				continue
			}
			idx := *tbl.Indices[key]
			idx.ErrorRate.Merge(val)
			tbl.Indices[key] = &idx
		}
		tbls = append(tbls, tbl)
		delete(h.mu.rateMap, id)
	}
	h.mu.Unlock()
	for retry := updateStatsCacheRetryCnt; retry > 0; retry-- {
		oldCache := h.statsCache.Load().(statsCache)
		if h.updateStatsCache(oldCache.update(tbls, nil, oldCache.version)) {
			break
		}
	}
}

// HandleUpdateStats update the stats using feedback.
func (h *Handle) HandleUpdateStats(is infoschema.InfoSchema) error {
	ctx := context.Background()
	tables, _, err := h.execRestrictedSQL(ctx, "SELECT distinct table_id from mysql.stats_feedback")
	if err != nil {
		return errors.Trace(err)
	}
	if len(tables) == 0 {
		return nil
	}

	for _, ptbl := range tables {
		// this func lets `defer` works normally, where `Close()` should be called before any return
		err = func() error {
			tbl := ptbl.GetInt64(0)
			const sql = "select table_id, hist_id, is_index, feedback from mysql.stats_feedback where table_id=%? order by hist_id, is_index"
			rc, err := h.mu.ctx.(sqlexec.SQLExecutor).ExecuteInternal(context.TODO(), sql, tbl)
			if err != nil {
				return errors.Trace(err)
			}
			defer terror.Call(rc.Close)
			tableID, histID, isIndex := int64(-1), int64(-1), int64(-1)
			var rows []chunk.Row
			for {
				req := rc.NewChunk()
				iter := chunk.NewIterator4Chunk(req)
				err := rc.Next(context.TODO(), req)
				if err != nil {
					return errors.Trace(err)
				}
				if req.NumRows() == 0 {
					if len(rows) > 0 {
						if err := h.handleSingleHistogramUpdate(is, rows); err != nil {
							return errors.Trace(err)
						}
					}
					break
				}
				for row := iter.Begin(); row != iter.End(); row = iter.Next() {
					// len(rows) > 100000 limits the rows to avoid OOM
					if row.GetInt64(0) != tableID || row.GetInt64(1) != histID || row.GetInt64(2) != isIndex || len(rows) > 100000 {
						if len(rows) > 0 {
							if err := h.handleSingleHistogramUpdate(is, rows); err != nil {
								return errors.Trace(err)
							}
						}
						tableID, histID, isIndex = row.GetInt64(0), row.GetInt64(1), row.GetInt64(2)
						rows = rows[:0]
					}
					rows = append(rows, row)
				}
			}
			return nil
		}()
		if err != nil {
			return err
		}
	}
	return nil
}

// handleSingleHistogramUpdate updates the Histogram and CM Sketch using these feedbacks. All the feedbacks for
// the same index or column are gathered in `rows`.
func (h *Handle) handleSingleHistogramUpdate(is infoschema.InfoSchema, rows []chunk.Row) (err error) {
	physicalTableID, histID, isIndex := rows[0].GetInt64(0), rows[0].GetInt64(1), rows[0].GetInt64(2)
	defer func() {
		if err == nil {
			err = errors.Trace(h.deleteOutdatedFeedback(physicalTableID, histID, isIndex))
		}
	}()
	h.mu.Lock()
	table, ok := h.getTableByPhysicalID(is, physicalTableID)
	h.mu.Unlock()
	// The table has been deleted.
	if !ok {
		return nil
	}
	var tbl *statistics.Table
	if table.Meta().GetPartitionInfo() == nil || h.CurrentPruneMode() == variable.Dynamic {
		tbl = h.GetTableStats(table.Meta())
	} else {
		tbl = h.GetPartitionStats(table.Meta(), physicalTableID)
	}
	var cms *statistics.CMSketch
	var hist *statistics.Histogram
	var topN *statistics.TopN
	var fms *statistics.FMSketch
	var statsVer int64 = statistics.Version1
	if isIndex == 1 {
		idx, ok := tbl.Indices[histID]
		statsVer = idx.StatsVer
		if statsVer >= 2 {
			logutil.BgLogger().Warn("[stats] Feedback is discarded because statistics on this table is version 2, which is incompatible with feedback. "+
				"Please consider setting feedback-probability to 0.0 in config file to disable query feedback.",
				zap.Int64("table_id", physicalTableID), zap.Int64("hist_id", histID), zap.Int64("is_index", isIndex))
			return err
		}
		if ok && idx.Histogram.Len() > 0 {
			statsVer = idx.StatsVer
			idxHist := idx.Histogram
			hist = &idxHist
			cms = idx.CMSketch.Copy()
			topN = idx.TopN.Copy()
		}
	} else {
		col, ok := tbl.Columns[histID]
		if ok && col.StatsVer >= 2 {
			logutil.BgLogger().Warn("[stats] Feedback is discarded because statistics on this table is version 2, which is incompatible with feedback. "+
				"Please consider setting feedback-probability to 0.0 in config file to disable query feedback.",
				zap.Int64("table_id", physicalTableID), zap.Int64("hist_id", histID), zap.Int64("is_index", isIndex))
			return err
		}
		if ok && col.Histogram.Len() > 0 {
			colHist := col.Histogram
			hist = &colHist
			fms = col.FMSketch
		}
	}
	// The column or index has been deleted.
	if hist == nil {
		return nil
	}
	q := &statistics.QueryFeedback{}
	for _, row := range rows {
		err1 := statistics.DecodeFeedback(row.GetBytes(3), q, cms, topN, hist.Tp)
		if err1 != nil {
			logutil.BgLogger().Debug("decode feedback failed", zap.Error(err1))
		}
	}
	err = h.dumpStatsUpdateToKV(physicalTableID, isIndex, q, hist, cms, topN, fms, statsVer)
	return errors.Trace(err)
}

func (h *Handle) deleteOutdatedFeedback(tableID, histID, isIndex int64) error {
	h.mu.Lock()
	defer h.mu.Unlock()
	hasData := true
	for hasData {
		sql := "delete from mysql.stats_feedback where table_id = %? and hist_id = %? and is_index = %? limit 10000"
		_, err := h.mu.ctx.(sqlexec.SQLExecutor).ExecuteInternal(context.TODO(), sql, tableID, histID, isIndex)
		if err != nil {
			return errors.Trace(err)
		}
		hasData = h.mu.ctx.GetSessionVars().StmtCtx.AffectedRows() > 0
	}
	return nil
}

func (h *Handle) dumpStatsUpdateToKV(tableID, isIndex int64, q *statistics.QueryFeedback, hist *statistics.Histogram, cms *statistics.CMSketch, topN *statistics.TopN, fms *statistics.FMSketch, statsVersion int64) error {
	hist = statistics.UpdateHistogram(hist, q, int(statsVersion))
	err := h.SaveStatsToStorage(tableID, -1, int(isIndex), hist, cms, topN, fms, int(statsVersion), 0)
	metrics.UpdateStatsCounter.WithLabelValues(metrics.RetLabel(err)).Inc()
	return errors.Trace(err)
}

const (
	// StatsOwnerKey is the stats owner path that is saved to etcd.
	StatsOwnerKey = "/tidb/stats/owner"
	// StatsPrompt is the prompt for stats owner manager.
	StatsPrompt = "stats"
)

// AutoAnalyzeMinCnt means if the count of table is less than this value, we needn't do auto analyze.
var AutoAnalyzeMinCnt int64 = 1000

// TableAnalyzed checks if the table is analyzed.
func TableAnalyzed(tbl *statistics.Table) bool {
	for _, col := range tbl.Columns {
		if col.Count > 0 {
			return true
		}
	}
	for _, idx := range tbl.Indices {
		if idx.Histogram.Len() > 0 {
			return true
		}
	}
	return false
}

// NeedAnalyzeTable checks if we need to analyze the table:
// 1. If the table has never been analyzed, we need to analyze it when it has
//    not been modified for a while.
// 2. If the table had been analyzed before, we need to analyze it when
//    "tbl.ModifyCount/tbl.Count > autoAnalyzeRatio" and the current time is
//    between `start` and `end`.
func NeedAnalyzeTable(tbl *statistics.Table, limit time.Duration, autoAnalyzeRatio float64, start, end, now time.Time) (bool, string) {
	// Tests if current time is within the time period.
	if !timeutil.WithinDayTimePeriod(start, end, now) {
		return false, ""
	}

	analyzed := TableAnalyzed(tbl)
	if !analyzed {
		t := time.Unix(0, oracle.ExtractPhysical(tbl.Version)*int64(time.Millisecond))
		dur := time.Since(t)
		return dur >= limit, fmt.Sprintf("table unanalyzed, time since last updated %v", dur)
	}
	// Auto analyze is disabled.
	if autoAnalyzeRatio == 0 {
		return false, ""
	}
	// No need to analyze it.
	tblCnt := float64(tbl.Count)
<<<<<<< HEAD
	if histCnt := tbl.GetColRowCount(); histCnt > 0 {
=======
	if histCnt := tbl.ColHistCount(); histCnt > 0 {
>>>>>>> c6a143b7
		tblCnt = histCnt
	}
	if float64(tbl.ModifyCount)/tblCnt <= autoAnalyzeRatio {
		return false, ""
	}
	return true, fmt.Sprintf("too many modifications(%v/%v>%v)", tbl.ModifyCount, tblCnt, autoAnalyzeRatio)
}

func (h *Handle) getAutoAnalyzeParameters() map[string]string {
	ctx := context.Background()
	sql := "select variable_name, variable_value from mysql.global_variables where variable_name in (%?, %?, %?)"
	rows, _, err := h.execRestrictedSQL(ctx, sql, variable.TiDBAutoAnalyzeRatio, variable.TiDBAutoAnalyzeStartTime, variable.TiDBAutoAnalyzeEndTime)
	if err != nil {
		return map[string]string{}
	}
	parameters := make(map[string]string, len(rows))
	for _, row := range rows {
		parameters[row.GetString(0)] = row.GetString(1)
	}
	return parameters
}

func parseAutoAnalyzeRatio(ratio string) float64 {
	autoAnalyzeRatio, err := strconv.ParseFloat(ratio, 64)
	if err != nil {
		return variable.DefAutoAnalyzeRatio
	}
	return math.Max(autoAnalyzeRatio, 0)
}

func parseAnalyzePeriod(start, end string) (time.Time, time.Time, error) {
	if start == "" {
		start = variable.DefAutoAnalyzeStartTime
	}
	if end == "" {
		end = variable.DefAutoAnalyzeEndTime
	}
	s, err := time.ParseInLocation(variable.FullDayTimeFormat, start, time.UTC)
	if err != nil {
		return s, s, errors.Trace(err)
	}
	e, err := time.ParseInLocation(variable.FullDayTimeFormat, end, time.UTC)
	return s, e, err
}

// HandleAutoAnalyze analyzes the newly created table or index.
func (h *Handle) HandleAutoAnalyze(is infoschema.InfoSchema) (analyzed bool) {
	err := h.UpdateSessionVar()
	if err != nil {
		logutil.BgLogger().Error("[stats] update analyze version for auto analyze session failed", zap.Error(err))
		return false
	}
	dbs := is.AllSchemaNames()
	parameters := h.getAutoAnalyzeParameters()
	autoAnalyzeRatio := parseAutoAnalyzeRatio(parameters[variable.TiDBAutoAnalyzeRatio])
	start, end, err := parseAnalyzePeriod(parameters[variable.TiDBAutoAnalyzeStartTime], parameters[variable.TiDBAutoAnalyzeEndTime])
	if err != nil {
		logutil.BgLogger().Error("[stats] parse auto analyze period failed", zap.Error(err))
		return false
	}
	pruneMode := h.CurrentPruneMode()
	for _, db := range dbs {
		tbls := is.SchemaTables(model.NewCIStr(db))
		for _, tbl := range tbls {
			tblInfo := tbl.Meta()
			pi := tblInfo.GetPartitionInfo()
			if pi == nil {
				statsTbl := h.GetTableStats(tblInfo)
				sql := "analyze table %n.%n"
				analyzed := h.autoAnalyzeTable(tblInfo, statsTbl, start, end, autoAnalyzeRatio, sql, db, tblInfo.Name.O)
				if analyzed {
					// analyze one table at a time to let it get the freshest parameters.
					// others will be analyzed next round which is just 3s later.
					return true
				}
				continue
			}
			if pruneMode == variable.Dynamic {
				analyzed := h.autoAnalyzePartitionTable(tblInfo, pi, db, start, end, autoAnalyzeRatio)
				if analyzed {
					return true
				}
				continue
			}
			for _, def := range pi.Definitions {
				sql := "analyze table %n.%n partition %n"
				statsTbl := h.GetPartitionStats(tblInfo, def.ID)
				analyzed := h.autoAnalyzeTable(tblInfo, statsTbl, start, end, autoAnalyzeRatio, sql, db, tblInfo.Name.O, def.Name.O)
				if analyzed {
					return true
				}
			}
		}
	}
	return false
}

func (h *Handle) autoAnalyzeTable(tblInfo *model.TableInfo, statsTbl *statistics.Table, start, end time.Time, ratio float64, sql string, params ...interface{}) bool {
	if statsTbl.Pseudo || statsTbl.Count < AutoAnalyzeMinCnt {
		return false
	}
	if needAnalyze, reason := NeedAnalyzeTable(statsTbl, 20*h.Lease(), ratio, start, end, time.Now()); needAnalyze {
		escaped, err := sqlexec.EscapeSQL(sql, params...)
		if err != nil {
			return false
		}
		logutil.BgLogger().Info("[stats] auto analyze triggered", zap.String("sql", escaped), zap.String("reason", reason))
		tableStatsVer := h.mu.ctx.GetSessionVars().AnalyzeVersion
		statistics.CheckAnalyzeVerOnTable(statsTbl, &tableStatsVer)
		h.execAutoAnalyze(tableStatsVer, sql, params...)
		return true
	}
	for _, idx := range tblInfo.Indices {
		if _, ok := statsTbl.Indices[idx.ID]; !ok && idx.State == model.StatePublic {
			sqlWithIdx := sql + "index %n"
			paramsWithIdx := append(params, idx.Name.O)
			escaped, err := sqlexec.EscapeSQL(sql, params...)
			if err != nil {
				return false
			}
			logutil.BgLogger().Info("[stats] auto analyze for unanalyzed", zap.String("sql", escaped))
			tableStatsVer := h.mu.ctx.GetSessionVars().AnalyzeVersion
			statistics.CheckAnalyzeVerOnTable(statsTbl, &tableStatsVer)
			h.execAutoAnalyze(tableStatsVer, sqlWithIdx, paramsWithIdx...)
			return true
		}
	}
	return false
}

func (h *Handle) autoAnalyzePartitionTable(tblInfo *model.TableInfo, pi *model.PartitionInfo, db string, start, end time.Time, ratio float64) bool {
	tableStatsVer := h.mu.ctx.GetSessionVars().AnalyzeVersion
	partitionNames := make([]interface{}, 0, len(pi.Definitions))
	for _, def := range pi.Definitions {
		partitionStatsTbl := h.GetPartitionStats(tblInfo, def.ID)
		if partitionStatsTbl.Pseudo || partitionStatsTbl.Count < AutoAnalyzeMinCnt {
			continue
		}
		if needAnalyze, _ := NeedAnalyzeTable(partitionStatsTbl, 20*h.Lease(), ratio, start, end, time.Now()); needAnalyze {
			partitionNames = append(partitionNames, def.Name.O)
			statistics.CheckAnalyzeVerOnTable(partitionStatsTbl, &tableStatsVer)
		}
	}
	getSQL := func(prefix, suffix string, numPartitions int) string {
		var sqlBuilder strings.Builder
		sqlBuilder.WriteString(prefix)
		for i := 0; i < numPartitions; i++ {
			if i != 0 {
				sqlBuilder.WriteString(",")
			}
			sqlBuilder.WriteString(" %n")
		}
		sqlBuilder.WriteString(suffix)
		return sqlBuilder.String()
	}
	if len(partitionNames) > 0 {
		logutil.BgLogger().Info("[stats] auto analyze triggered")
		sql := getSQL("analyze table %n.%n partition", "", len(partitionNames))
		params := append([]interface{}{db, tblInfo.Name.O}, partitionNames...)
		statsTbl := h.GetTableStats(tblInfo)
		statistics.CheckAnalyzeVerOnTable(statsTbl, &tableStatsVer)
		h.execAutoAnalyze(tableStatsVer, sql, params...)
		return true
	}
	for _, idx := range tblInfo.Indices {
		if idx.State != model.StatePublic {
			continue
		}
		for _, def := range pi.Definitions {
			partitionStatsTbl := h.GetPartitionStats(tblInfo, def.ID)
			if _, ok := partitionStatsTbl.Indices[idx.ID]; !ok {
				partitionNames = append(partitionNames, def.Name.O)
				statistics.CheckAnalyzeVerOnTable(partitionStatsTbl, &tableStatsVer)
			}
		}
		if len(partitionNames) > 0 {
			logutil.BgLogger().Info("[stats] auto analyze for unanalyzed")
			sql := getSQL("analyze table %n.%n partition", " index %n", len(partitionNames))
			params := append([]interface{}{db, tblInfo.Name.O}, partitionNames...)
			params = append(params, idx.Name.O)
			statsTbl := h.GetTableStats(tblInfo)
			statistics.CheckAnalyzeVerOnTable(statsTbl, &tableStatsVer)
			h.execAutoAnalyze(tableStatsVer, sql, params...)
			return true
		}
	}
	return false
}

var execOptionForAnalyze = map[int]sqlexec.OptionFuncAlias{
	statistics.Version0: sqlexec.ExecOptionAnalyzeVer1,
	statistics.Version1: sqlexec.ExecOptionAnalyzeVer1,
	statistics.Version2: sqlexec.ExecOptionAnalyzeVer2,
}

func (h *Handle) execAutoAnalyze(statsVer int, sql string, params ...interface{}) {
	startTime := time.Now()
	_, _, err := h.execRestrictedSQLWithStatsVer(context.Background(), statsVer, sql, params...)
	dur := time.Since(startTime)
	metrics.AutoAnalyzeHistogram.Observe(dur.Seconds())
	if err != nil {
		logutil.BgLogger().Error("[stats] auto analyze failed", zap.String("sql", sql), zap.Duration("cost_time", dur), zap.Error(err))
		metrics.AutoAnalyzeCounter.WithLabelValues("failed").Inc()
	} else {
		metrics.AutoAnalyzeCounter.WithLabelValues("succ").Inc()
	}
}

// formatBuckets formats bucket from lowBkt to highBkt.
func formatBuckets(hg *statistics.Histogram, lowBkt, highBkt, idxCols int) string {
	if lowBkt == highBkt {
		return hg.BucketToString(lowBkt, idxCols)
	}
	if lowBkt+1 == highBkt {
		return fmt.Sprintf("%s, %s", hg.BucketToString(lowBkt, idxCols), hg.BucketToString(highBkt, idxCols))
	}
	// do not care the middle buckets
	return fmt.Sprintf("%s, (%d buckets, total count %d), %s", hg.BucketToString(lowBkt, idxCols),
		highBkt-lowBkt-1, hg.Buckets[highBkt-1].Count-hg.Buckets[lowBkt].Count, hg.BucketToString(highBkt, idxCols))
}

func colRangeToStr(c *statistics.Column, ran *ranger.Range, actual int64, factor float64) string {
	lowCount, lowBkt := c.LessRowCountWithBktIdx(ran.LowVal[0])
	highCount, highBkt := c.LessRowCountWithBktIdx(ran.HighVal[0])
	return fmt.Sprintf("range: %s, actual: %d, expected: %d, buckets: {%s}", ran.String(), actual,
		int64((highCount-lowCount)*factor), formatBuckets(&c.Histogram, lowBkt, highBkt, 0))
}

func logForIndexRange(idx *statistics.Index, ran *ranger.Range, actual int64, factor float64) string {
	sc := &stmtctx.StatementContext{TimeZone: time.UTC}
	lb, err := codec.EncodeKey(sc, nil, ran.LowVal...)
	if err != nil {
		return ""
	}
	rb, err := codec.EncodeKey(sc, nil, ran.HighVal...)
	if err != nil {
		return ""
	}
	if idx.CMSketch != nil && bytes.Compare(kv.Key(lb).PrefixNext(), rb) >= 0 {
		str, err := types.DatumsToString(ran.LowVal, true)
		if err != nil {
			return ""
		}
		return fmt.Sprintf("value: %s, actual: %d, expected: %d", str, actual, int64(float64(idx.QueryBytes(lb))*factor))
	}
	l, r := types.NewBytesDatum(lb), types.NewBytesDatum(rb)
	lowCount, lowBkt := idx.LessRowCountWithBktIdx(l)
	highCount, highBkt := idx.LessRowCountWithBktIdx(r)
	return fmt.Sprintf("range: %s, actual: %d, expected: %d, histogram: {%s}", ran.String(), actual,
		int64((highCount-lowCount)*factor), formatBuckets(&idx.Histogram, lowBkt, highBkt, len(idx.Info.Columns)))
}

func logForIndex(prefix string, t *statistics.Table, idx *statistics.Index, ranges []*ranger.Range, actual []int64, factor float64) {
	sc := &stmtctx.StatementContext{TimeZone: time.UTC}
	if idx.CMSketch == nil || idx.StatsVer != statistics.Version1 {
		for i, ran := range ranges {
			logutil.BgLogger().Debug(prefix, zap.String("index", idx.Info.Name.O), zap.String("rangeStr", logForIndexRange(idx, ran, actual[i], factor)))
		}
		return
	}
	for i, ran := range ranges {
		rangePosition := statistics.GetOrdinalOfRangeCond(sc, ran)
		// only contains range or equality query
		if rangePosition == 0 || rangePosition == len(ran.LowVal) {
			logutil.BgLogger().Debug(prefix, zap.String("index", idx.Info.Name.O), zap.String("rangeStr", logForIndexRange(idx, ran, actual[i], factor)))
			continue
		}
		equalityString, err := types.DatumsToString(ran.LowVal[:rangePosition], true)
		if err != nil {
			continue
		}
		bytes, err := codec.EncodeKey(sc, nil, ran.LowVal[:rangePosition]...)
		if err != nil {
			continue
		}
		equalityCount := idx.QueryBytes(bytes)
		rang := ranger.Range{
			LowVal:  []types.Datum{ran.LowVal[rangePosition]},
			HighVal: []types.Datum{ran.HighVal[rangePosition]},
		}
		colName := idx.Info.Columns[rangePosition].Name.L
		// prefer index stats over column stats
		if idxHist := t.IndexStartWithColumn(colName); idxHist != nil && idxHist.Histogram.Len() > 0 {
			rangeString := logForIndexRange(idxHist, &rang, -1, factor)
			logutil.BgLogger().Debug(prefix, zap.String("index", idx.Info.Name.O), zap.Int64("actual", actual[i]),
				zap.String("equality", equalityString), zap.Uint64("expected equality", equalityCount),
				zap.String("range", rangeString))
		} else if colHist := t.ColumnByName(colName); colHist != nil && colHist.Histogram.Len() > 0 {
			err = convertRangeType(&rang, colHist.Tp, time.UTC)
			if err == nil {
				rangeString := colRangeToStr(colHist, &rang, -1, factor)
				logutil.BgLogger().Debug(prefix, zap.String("index", idx.Info.Name.O), zap.Int64("actual", actual[i]),
					zap.String("equality", equalityString), zap.Uint64("expected equality", equalityCount),
					zap.String("range", rangeString))
			}
		} else {
			count, err := statistics.GetPseudoRowCountByColumnRanges(sc, float64(t.Count), []*ranger.Range{&rang}, 0)
			if err == nil {
				logutil.BgLogger().Debug(prefix, zap.String("index", idx.Info.Name.O), zap.Int64("actual", actual[i]),
					zap.String("equality", equalityString), zap.Uint64("expected equality", equalityCount),
					zap.Stringer("range", &rang), zap.Float64("pseudo count", math.Round(count)))
			}
		}
	}
}

func (h *Handle) logDetailedInfo(q *statistics.QueryFeedback) {
	t, ok := h.statsCache.Load().(statsCache).tables[q.PhysicalID]
	if !ok {
		return
	}
	isIndex := q.Hist.IsIndexHist()
	ranges, err := q.DecodeToRanges(isIndex)
	if err != nil {
		logutil.BgLogger().Debug("decode to ranges failed", zap.Error(err))
		return
	}
	actual := make([]int64, 0, len(q.Feedback))
	for _, fb := range q.Feedback {
		actual = append(actual, fb.Count)
	}
	logPrefix := fmt.Sprintf("[stats-feedback] %s", t.Name)
	if isIndex {
		idx := t.Indices[q.Hist.ID]
		if idx == nil || idx.Histogram.Len() == 0 {
			return
		}
		logForIndex(logPrefix, t, idx, ranges, actual, idx.GetIncreaseFactor(t.Count))
	} else {
		c := t.Columns[q.Hist.ID]
		if c == nil || c.Histogram.Len() == 0 {
			return
		}
		logForPK(logPrefix, c, ranges, actual, c.GetIncreaseFactor(t.Count))
	}
}

func logForPK(prefix string, c *statistics.Column, ranges []*ranger.Range, actual []int64, factor float64) {
	for i, ran := range ranges {
		if ran.LowVal[0].GetInt64()+1 >= ran.HighVal[0].GetInt64() {
			continue
		}
		logutil.BgLogger().Debug(prefix, zap.String("column", c.Info.Name.O), zap.String("rangeStr", colRangeToStr(c, ran, actual[i], factor)))
	}
}

// RecalculateExpectCount recalculates the expect row count if the origin row count is estimated by pseudo.
func (h *Handle) RecalculateExpectCount(q *statistics.QueryFeedback) error {
	t, ok := h.statsCache.Load().(statsCache).tables[q.PhysicalID]
	if !ok {
		return nil
	}
	tablePseudo := t.Pseudo || t.IsOutdated()
	if !tablePseudo {
		return nil
	}
	isIndex := q.Hist.Tp.Tp == mysql.TypeBlob
	id := q.Hist.ID
	if isIndex && (t.Indices[id] == nil || !t.Indices[id].NotAccurate()) {
		return nil
	}
	if !isIndex && (t.Columns[id] == nil || !t.Columns[id].NotAccurate()) {
		return nil
	}

	sc := &stmtctx.StatementContext{TimeZone: time.UTC}
	ranges, err := q.DecodeToRanges(isIndex)
	if err != nil {
		return errors.Trace(err)
	}
	expected := 0.0
	if isIndex {
		idx := t.Indices[id]
		expected, err = idx.GetRowCount(sc, nil, ranges, t.ModifyCount)
		expected *= idx.GetIncreaseFactor(t.Count)
	} else {
		c := t.Columns[id]
		expected, err = c.GetColumnRowCount(sc, ranges, t.ModifyCount, true)
		expected *= c.GetIncreaseFactor(t.Count)
	}
	q.Expected = int64(expected)
	return err
}

func (h *Handle) dumpRangeFeedback(sc *stmtctx.StatementContext, ran *ranger.Range, rangeCount float64, q *statistics.QueryFeedback) error {
	lowIsNull := ran.LowVal[0].IsNull()
	if q.Tp == statistics.IndexType {
		lower, err := codec.EncodeKey(sc, nil, ran.LowVal[0])
		if err != nil {
			return errors.Trace(err)
		}
		upper, err := codec.EncodeKey(sc, nil, ran.HighVal[0])
		if err != nil {
			return errors.Trace(err)
		}
		ran.LowVal[0].SetBytes(lower)
		ran.HighVal[0].SetBytes(upper)
	} else {
		if !statistics.SupportColumnType(q.Hist.Tp) {
			return nil
		}
		if ran.LowVal[0].Kind() == types.KindMinNotNull {
			ran.LowVal[0] = types.GetMinValue(q.Hist.Tp)
		}
		if ran.HighVal[0].Kind() == types.KindMaxValue {
			ran.HighVal[0] = types.GetMaxValue(q.Hist.Tp)
		}
	}
	ranges, ok := q.Hist.SplitRange(sc, []*ranger.Range{ran}, q.Tp == statistics.IndexType)
	if !ok {
		logutil.BgLogger().Debug("type of histogram and ranges mismatch")
		return nil
	}
	counts := make([]float64, 0, len(ranges))
	sum := 0.0
	for i, r := range ranges {
		// Though after `SplitRange`, we may have ranges like `[l, r]`, we still use
		// `betweenRowCount` to compute the estimation since the ranges of feedback are all in `[l, r)`
		// form, that is to say, we ignore the exclusiveness of ranges from `SplitRange` and just use
		// its result of boundary values.
		count := q.Hist.BetweenRowCount(r.LowVal[0], r.HighVal[0])
		// We have to include `NullCount` of histogram for [l, r) cases where l is null because `betweenRowCount`
		// does not include null values of lower bound.
		if i == 0 && lowIsNull {
			count += float64(q.Hist.NullCount)
		}
		sum += count
		counts = append(counts, count)
	}
	if sum <= 1 {
		return nil
	}
	// We assume that each part contributes the same error rate.
	adjustFactor := rangeCount / sum
	for i, r := range ranges {
		q.Feedback = append(q.Feedback, statistics.Feedback{Lower: &r.LowVal[0], Upper: &r.HighVal[0], Count: int64(counts[i] * adjustFactor)})
	}
	return errors.Trace(h.DumpFeedbackToKV(q))
}

func convertRangeType(ran *ranger.Range, ft *types.FieldType, loc *time.Location) error {
	err := statistics.ConvertDatumsType(ran.LowVal, ft, loc)
	if err != nil {
		return err
	}
	return statistics.ConvertDatumsType(ran.HighVal, ft, loc)
}

// DumpFeedbackForIndex dumps the feedback for index.
// For queries that contains both equality and range query, we will split them and Update accordingly.
func (h *Handle) DumpFeedbackForIndex(q *statistics.QueryFeedback, t *statistics.Table) error {
	idx, ok := t.Indices[q.Hist.ID]
	if !ok {
		return nil
	}
	sc := &stmtctx.StatementContext{TimeZone: time.UTC}
	if idx.CMSketch == nil || idx.StatsVer < statistics.Version1 {
		return h.DumpFeedbackToKV(q)
	}
	ranges, err := q.DecodeToRanges(true)
	if err != nil {
		logutil.BgLogger().Debug("decode feedback ranges fail", zap.Error(err))
		return nil
	}
	for i, ran := range ranges {
		rangePosition := statistics.GetOrdinalOfRangeCond(sc, ran)
		// only contains range or equality query
		if rangePosition == 0 || rangePosition == len(ran.LowVal) {
			continue
		}

		bytes, err := codec.EncodeKey(sc, nil, ran.LowVal[:rangePosition]...)
		if err != nil {
			logutil.BgLogger().Debug("encode keys fail", zap.Error(err))
			continue
		}
		equalityCount := float64(idx.QueryBytes(bytes)) * idx.GetIncreaseFactor(t.Count)
		rang := &ranger.Range{
			LowVal:  []types.Datum{ran.LowVal[rangePosition]},
			HighVal: []types.Datum{ran.HighVal[rangePosition]},
		}
		colName := idx.Info.Columns[rangePosition].Name.L
		var rangeCount float64
		rangeFB := &statistics.QueryFeedback{PhysicalID: q.PhysicalID}
		// prefer index stats over column stats
		if idx := t.IndexStartWithColumn(colName); idx != nil && idx.Histogram.Len() != 0 {
			rangeCount, err = t.GetRowCountByIndexRanges(sc, idx.ID, []*ranger.Range{rang})
			rangeFB.Tp, rangeFB.Hist = statistics.IndexType, &idx.Histogram
		} else if col := t.ColumnByName(colName); col != nil && col.Histogram.Len() != 0 {
			err = convertRangeType(rang, col.Tp, time.UTC)
			if err == nil {
				rangeCount, err = t.GetRowCountByColumnRanges(sc, col.ID, []*ranger.Range{rang})
				rangeFB.Tp, rangeFB.Hist = statistics.ColType, &col.Histogram
			}
		} else {
			continue
		}
		if err != nil {
			logutil.BgLogger().Debug("get row count by ranges fail", zap.Error(err))
			continue
		}

		equalityCount, rangeCount = getNewCountForIndex(equalityCount, rangeCount, float64(t.Count), float64(q.Feedback[i].Count))
		value := types.NewBytesDatum(bytes)
		q.Feedback[i] = statistics.Feedback{Lower: &value, Upper: &value, Count: int64(equalityCount)}
		err = h.dumpRangeFeedback(sc, rang, rangeCount, rangeFB)
		if err != nil {
			logutil.BgLogger().Debug("dump range feedback fail", zap.Error(err))
			continue
		}
	}
	return errors.Trace(h.DumpFeedbackToKV(q))
}

// minAdjustFactor is the minimum adjust factor of each index feedback.
// We use it to avoid adjusting too much when the assumption of independence failed.
const minAdjustFactor = 0.7

// getNewCountForIndex adjust the estimated `eqCount` and `rangeCount` according to the real count.
// We assumes that `eqCount` and `rangeCount` contribute the same error rate.
func getNewCountForIndex(eqCount, rangeCount, totalCount, realCount float64) (float64, float64) {
	estimate := (eqCount / totalCount) * (rangeCount / totalCount) * totalCount
	if estimate <= 1 {
		return eqCount, rangeCount
	}
	adjustFactor := math.Sqrt(realCount / estimate)
	adjustFactor = math.Max(adjustFactor, minAdjustFactor)
	return eqCount * adjustFactor, rangeCount * adjustFactor
}<|MERGE_RESOLUTION|>--- conflicted
+++ resolved
@@ -876,11 +876,7 @@
 	}
 	// No need to analyze it.
 	tblCnt := float64(tbl.Count)
-<<<<<<< HEAD
 	if histCnt := tbl.GetColRowCount(); histCnt > 0 {
-=======
-	if histCnt := tbl.ColHistCount(); histCnt > 0 {
->>>>>>> c6a143b7
 		tblCnt = histCnt
 	}
 	if float64(tbl.ModifyCount)/tblCnt <= autoAnalyzeRatio {
