--- conflicted
+++ resolved
@@ -26,13 +26,6 @@
 
 	"github.com/pingcap/errors"
 	"github.com/pingcap/log"
-<<<<<<< HEAD
-	"github.com/pingcap/parser/ast"
-	"github.com/pingcap/parser/model"
-	"github.com/pingcap/parser/mysql"
-	"github.com/pingcap/parser/terror"
-=======
->>>>>>> fd42198c
 	"github.com/pingcap/tidb/infoschema"
 	"github.com/pingcap/tidb/kv"
 	"github.com/pingcap/tidb/metrics"
@@ -43,7 +36,6 @@
 	"github.com/pingcap/tidb/sessionctx/variable"
 	"github.com/pingcap/tidb/statistics"
 	"github.com/pingcap/tidb/types"
-	"github.com/pingcap/tidb/util"
 	"github.com/pingcap/tidb/util/chunk"
 	"github.com/pingcap/tidb/util/codec"
 	"github.com/pingcap/tidb/util/logutil"
@@ -907,32 +899,6 @@
 	return parameters
 }
 
-func (h *Handle) getAutoAnalyzeOpts(tid int64) (string, error) {
-	ctx := context.Background()
-	var optBuilder strings.Builder
-	for _, optName := range ast.AnalyzeOptionString {
-		rows, _, err := h.execRestrictedSQL(ctx, "select opt_val from mysql.analyze_opt where tid=%? and opt_key=%?", tid, optName)
-		if err != nil {
-			return "", err
-		}
-		if len(rows) > 0 {
-			optVal := rows[0].GetString(0)
-			if len(optVal) > 0 {
-				if optBuilder.Len() == 0 {
-					optBuilder.WriteString(" WITH ")
-				} else {
-					optBuilder.WriteString(", ")
-				}
-				optBuilder.WriteString(optVal)
-				optBuilder.WriteString(" ")
-				optBuilder.WriteString(optName)
-				optBuilder.WriteString(" ")
-			}
-		}
-	}
-	return optBuilder.String(), nil
-}
-
 func parseAutoAnalyzeRatio(ratio string) float64 {
 	autoAnalyzeRatio, err := strconv.ParseFloat(ratio, 64)
 	if err != nil {
@@ -976,15 +942,8 @@
 	}
 	pruneMode := h.CurrentPruneMode()
 	for _, db := range dbs {
-		if util.IsMemOrSysDB(strings.ToLower(db)) {
-			continue
-		}
 		tbls := is.SchemaTables(model.NewCIStr(db))
 		for _, tbl := range tbls {
-			analyzeOpts, err := h.getAutoAnalyzeOpts(tbl.Meta().ID)
-			if err != nil {
-				logutil.BgLogger().Error("Fail to load analyze options and fallback to global variables.", zap.Error(err))
-			}
 			tblInfo := tbl.Meta()
 			if tblInfo.IsView() {
 				continue
@@ -993,7 +952,7 @@
 			if pi == nil {
 				statsTbl := h.GetTableStats(tblInfo)
 				sql := "analyze table %n.%n"
-				analyzed := h.autoAnalyzeTable(tblInfo, statsTbl, start, end, autoAnalyzeRatio, sql, analyzeOpts, db, tblInfo.Name.O)
+				analyzed := h.autoAnalyzeTable(tblInfo, statsTbl, start, end, autoAnalyzeRatio, sql, db, tblInfo.Name.O)
 				if analyzed {
 					// analyze one table at a time to let it get the freshest parameters.
 					// others will be analyzed next round which is just 3s later.
@@ -1011,7 +970,7 @@
 			for _, def := range pi.Definitions {
 				sql := "analyze table %n.%n partition %n"
 				statsTbl := h.GetPartitionStats(tblInfo, def.ID)
-				analyzed := h.autoAnalyzeTable(tblInfo, statsTbl, start, end, autoAnalyzeRatio, sql, analyzeOpts, db, tblInfo.Name.O, def.Name.O)
+				analyzed := h.autoAnalyzeTable(tblInfo, statsTbl, start, end, autoAnalyzeRatio, sql, db, tblInfo.Name.O, def.Name.O)
 				if analyzed {
 					return true
 				}
@@ -1021,7 +980,7 @@
 	return false
 }
 
-func (h *Handle) autoAnalyzeTable(tblInfo *model.TableInfo, statsTbl *statistics.Table, start, end time.Time, ratio float64, sql string, analyzeOpts string, params ...interface{}) bool {
+func (h *Handle) autoAnalyzeTable(tblInfo *model.TableInfo, statsTbl *statistics.Table, start, end time.Time, ratio float64, sql string, params ...interface{}) bool {
 	if statsTbl.Pseudo || statsTbl.Count < AutoAnalyzeMinCnt {
 		return false
 	}
@@ -1033,12 +992,12 @@
 		logutil.BgLogger().Info("[stats] auto analyze triggered", zap.String("sql", escaped), zap.String("reason", reason))
 		tableStatsVer := h.mu.ctx.GetSessionVars().AnalyzeVersion
 		statistics.CheckAnalyzeVerOnTable(statsTbl, &tableStatsVer)
-		h.execAutoAnalyze(tableStatsVer, sql+analyzeOpts, params...)
+		h.execAutoAnalyze(tableStatsVer, sql, params...)
 		return true
 	}
 	for _, idx := range tblInfo.Indices {
 		if _, ok := statsTbl.Indices[idx.ID]; !ok && idx.State == model.StatePublic {
-			sqlWithIdx := sql + "index %n" + analyzeOpts
+			sqlWithIdx := sql + "index %n"
 			paramsWithIdx := append(params, idx.Name.O)
 			escaped, err := sqlexec.EscapeSQL(sql, params...)
 			if err != nil {
