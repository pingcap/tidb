// Copyright 2017 PingCAP, Inc.
//
// Licensed under the Apache License, Version 2.0 (the "License");
// you may not use this file except in compliance with the License.
// You may obtain a copy of the License at
//
//     http://www.apache.org/licenses/LICENSE-2.0
//
// Unless required by applicable law or agreed to in writing, software
// distributed under the License is distributed on an "AS IS" BASIS,
// WITHOUT WARRANTIES OR CONDITIONS OF ANY KIND, either express or implied.
// See the License for the specific language governing permissions and
// limitations under the License.

package handle

import (
	"bytes"
	"context"
	"fmt"
	"math"
	"strconv"
	"strings"
	"sync"
	"time"

	"github.com/pingcap/errors"
	"github.com/pingcap/log"
	"github.com/pingcap/tidb/infoschema"
	"github.com/pingcap/tidb/kv"
	"github.com/pingcap/tidb/metrics"
	"github.com/pingcap/tidb/parser/model"
	"github.com/pingcap/tidb/parser/mysql"
	"github.com/pingcap/tidb/parser/terror"
	"github.com/pingcap/tidb/sessionctx/stmtctx"
	"github.com/pingcap/tidb/sessionctx/variable"
	"github.com/pingcap/tidb/statistics"
	"github.com/pingcap/tidb/types"
	"github.com/pingcap/tidb/util"
	"github.com/pingcap/tidb/util/chunk"
	"github.com/pingcap/tidb/util/codec"
	"github.com/pingcap/tidb/util/logutil"
	"github.com/pingcap/tidb/util/ranger"
	"github.com/pingcap/tidb/util/sqlexec"
	"github.com/pingcap/tidb/util/timeutil"
	"github.com/tikv/client-go/v2/oracle"
	"go.uber.org/atomic"
	"go.uber.org/zap"
)

type tableDeltaMap map[int64]variable.TableDelta

func (m tableDeltaMap) update(id int64, delta int64, count int64, colSize *map[int64]int64) {
	item := m[id]
	item.Delta += delta
	item.Count += count
	if item.ColSize == nil {
		item.ColSize = make(map[int64]int64)
	}
	if colSize != nil {
		for key, val := range *colSize {
			item.ColSize[key] += val
		}
	}
	m[id] = item
}

type errorRateDelta struct {
	PkID         int64
	PkErrorRate  *statistics.ErrorRate
	IdxErrorRate map[int64]*statistics.ErrorRate
}

type errorRateDeltaMap map[int64]errorRateDelta

func (m errorRateDeltaMap) update(tableID int64, histID int64, rate float64, isIndex bool) {
	item := m[tableID]
	if isIndex {
		if item.IdxErrorRate == nil {
			item.IdxErrorRate = make(map[int64]*statistics.ErrorRate)
		}
		if item.IdxErrorRate[histID] == nil {
			item.IdxErrorRate[histID] = &statistics.ErrorRate{}
		}
		item.IdxErrorRate[histID].Update(rate)
	} else {
		if item.PkErrorRate == nil {
			item.PkID = histID
			item.PkErrorRate = &statistics.ErrorRate{}
		}
		item.PkErrorRate.Update(rate)
	}
	m[tableID] = item
}

func (m errorRateDeltaMap) merge(deltaMap errorRateDeltaMap) {
	for tableID, item := range deltaMap {
		tbl := m[tableID]
		for histID, errorRate := range item.IdxErrorRate {
			if tbl.IdxErrorRate == nil {
				tbl.IdxErrorRate = make(map[int64]*statistics.ErrorRate)
			}
			if tbl.IdxErrorRate[histID] == nil {
				tbl.IdxErrorRate[histID] = &statistics.ErrorRate{}
			}
			tbl.IdxErrorRate[histID].Merge(errorRate)
		}
		if item.PkErrorRate != nil {
			if tbl.PkErrorRate == nil {
				tbl.PkID = item.PkID
				tbl.PkErrorRate = &statistics.ErrorRate{}
			}
			tbl.PkErrorRate.Merge(item.PkErrorRate)
		}
		m[tableID] = tbl
	}
}

func (m errorRateDeltaMap) clear(tableID int64, histID int64, isIndex bool) {
	item := m[tableID]
	if isIndex {
		delete(item.IdxErrorRate, histID)
	} else {
		item.PkErrorRate = nil
	}
	m[tableID] = item
}

func (h *Handle) merge(s *SessionStatsCollector, rateMap errorRateDeltaMap) {
	for id, item := range s.mapper {
		h.globalMap.update(id, item.Delta, item.Count, &item.ColSize)
	}
	s.mapper = make(tableDeltaMap)
	rateMap.merge(s.rateMap)
	s.rateMap = make(errorRateDeltaMap)
	h.feedback.Merge(s.feedback)
	s.feedback = statistics.NewQueryFeedbackMap()
}

// SessionStatsCollector is a list item that holds the delta mapper. If you want to write or read mapper, you must lock it.
type SessionStatsCollector struct {
	sync.Mutex

	mapper   tableDeltaMap
	feedback *statistics.QueryFeedbackMap
	rateMap  errorRateDeltaMap
	next     *SessionStatsCollector
	// deleted is set to true when a session is closed. Every time we sweep the list, we will remove the useless collector.
	deleted bool
}

// Delete only sets the deleted flag true, it will be deleted from list when DumpStatsDeltaToKV is called.
func (s *SessionStatsCollector) Delete() {
	s.Lock()
	defer s.Unlock()
	s.deleted = true
}

// Update will updates the delta and count for one table id.
func (s *SessionStatsCollector) Update(id int64, delta int64, count int64, colSize *map[int64]int64) {
	s.Lock()
	defer s.Unlock()
	s.mapper.update(id, delta, count, colSize)
}

var (
	// MinLogScanCount is the minimum scan count for a feedback to be logged.
	MinLogScanCount = atomic.NewInt64(1000)
	// MinLogErrorRate is the minimum error rate for a feedback to be logged.
	MinLogErrorRate = atomic.NewFloat64(0.5)
)

// StoreQueryFeedback merges the feedback into stats collector.
func (s *SessionStatsCollector) StoreQueryFeedback(feedback interface{}, h *Handle) error {
	q := feedback.(*statistics.QueryFeedback)
	if !q.Valid || q.Hist == nil {
		return nil
	}
	err := h.RecalculateExpectCount(q)
	if err != nil {
		return errors.Trace(err)
	}
	rate := q.CalcErrorRate()
	minScanCnt := MinLogScanCount.Load()
	minErrRate := MinLogErrorRate.Load()
	if !(rate >= minErrRate && (q.Actual() >= minScanCnt || q.Expected >= minScanCnt)) {
		return nil
	}
	metrics.SignificantFeedbackCounter.Inc()
	metrics.StatsInaccuracyRate.Observe(rate)
	if log.GetLevel() == zap.DebugLevel {
		h.logDetailedInfo(q)
	}
	s.Lock()
	defer s.Unlock()
	isIndex := q.Tp == statistics.IndexType
	s.rateMap.update(q.PhysicalID, q.Hist.ID, rate, isIndex)
	s.feedback.Append(q)
	return nil
}

// NewSessionStatsCollector allocates a stats collector for a session.
func (h *Handle) NewSessionStatsCollector() *SessionStatsCollector {
	h.listHead.Lock()
	defer h.listHead.Unlock()
	newCollector := &SessionStatsCollector{
		mapper:   make(tableDeltaMap),
		rateMap:  make(errorRateDeltaMap),
		next:     h.listHead.next,
		feedback: statistics.NewQueryFeedbackMap(),
	}
	h.listHead.next = newCollector
	return newCollector
}

// IndexUsageInformation is the data struct to store index usage information.
type IndexUsageInformation struct {
	QueryCount   int64
	RowsSelected int64
	LastUsedAt   string
}

// GlobalIndexID is the key type for indexUsageMap.
type GlobalIndexID struct {
	TableID int64
	IndexID int64
}

type indexUsageMap map[GlobalIndexID]IndexUsageInformation

// SessionIndexUsageCollector is a list item that holds the index usage mapper. If you want to write or read mapper, you must lock it.
type SessionIndexUsageCollector struct {
	sync.Mutex

	mapper  indexUsageMap
	next    *SessionIndexUsageCollector
	deleted bool
}

func (m indexUsageMap) updateByKey(id GlobalIndexID, value *IndexUsageInformation) {
	item := m[id]
	item.QueryCount += value.QueryCount
	item.RowsSelected += value.RowsSelected
	if item.LastUsedAt < value.LastUsedAt {
		item.LastUsedAt = value.LastUsedAt
	}
	m[id] = item
}

func (m indexUsageMap) update(tableID int64, indexID int64, value *IndexUsageInformation) {
	id := GlobalIndexID{TableID: tableID, IndexID: indexID}
	m.updateByKey(id, value)
}

func (m indexUsageMap) merge(destMap indexUsageMap) {
	for id, item := range destMap {
		m.updateByKey(id, &item)
	}
}

// Update updates the mapper in SessionIndexUsageCollector.
func (s *SessionIndexUsageCollector) Update(tableID int64, indexID int64, value *IndexUsageInformation) {
	value.LastUsedAt = time.Now().Format(types.TimeFSPFormat)
	s.Lock()
	defer s.Unlock()
	s.mapper.update(tableID, indexID, value)
}

// Delete will set s.deleted to true which means it can be deleted from linked list.
func (s *SessionIndexUsageCollector) Delete() {
	s.Lock()
	defer s.Unlock()
	s.deleted = true
}

// NewSessionIndexUsageCollector will add a new SessionIndexUsageCollector into linked list headed by idxUsageListHead.
// idxUsageListHead always points to an empty SessionIndexUsageCollector as a sentinel node. So we let idxUsageListHead.next
// points to new item. It's helpful to sweepIdxUsageList.
func (h *Handle) NewSessionIndexUsageCollector() *SessionIndexUsageCollector {
	h.idxUsageListHead.Lock()
	defer h.idxUsageListHead.Unlock()
	newCollector := &SessionIndexUsageCollector{
		mapper: make(indexUsageMap),
		next:   h.idxUsageListHead.next,
	}
	h.idxUsageListHead.next = newCollector
	return newCollector
}

// sweepIdxUsageList will loop over the list, merge each session's local index usage information into handle
// and remove closed session's collector.
// For convenience, we keep idxUsageListHead always points to sentinel node. So that we don't need to consider corner case.
func (h *Handle) sweepIdxUsageList() indexUsageMap {
	prev := h.idxUsageListHead
	prev.Lock()
	mapper := make(indexUsageMap)
	for curr := prev.next; curr != nil; curr = curr.next {
		curr.Lock()
		mapper.merge(curr.mapper)
		if curr.deleted {
			prev.next = curr.next
			curr.Unlock()
		} else {
			prev.Unlock()
			curr.mapper = make(indexUsageMap)
			prev = curr
		}
	}
	prev.Unlock()
	return mapper
}

// DumpIndexUsageToKV will dump in-memory index usage information to KV.
func (h *Handle) DumpIndexUsageToKV() error {
	ctx := context.Background()
	mapper := h.sweepIdxUsageList()
	for id, value := range mapper {
		const sql = `insert into mysql.SCHEMA_INDEX_USAGE values (%?, %?, %?, %?, %?) on duplicate key update query_count=query_count+%?, rows_selected=rows_selected+%?, last_used_at=greatest(last_used_at, %?)`
		_, _, err := h.execRestrictedSQL(ctx, sql, id.TableID, id.IndexID, value.QueryCount, value.RowsSelected, value.LastUsedAt, value.QueryCount, value.RowsSelected, value.LastUsedAt)
		if err != nil {
			return err
		}
	}
	return nil
}

// GCIndexUsage will delete the usage information of those indexes that do not exist.
func (h *Handle) GCIndexUsage() error {
	// For performance and implementation reasons, mysql.schema_index_usage doesn't handle DDL.
	// We periodically delete the usage information of non-existent indexes through information_schema.tidb_indexes.
	// This sql will delete the usage information of those indexes that not in information_schema.tidb_indexes.
	sql := `delete from mysql.SCHEMA_INDEX_USAGE as stats where stats.index_id not in (select idx.index_id from information_schema.tidb_indexes as idx)`
	_, _, err := h.execRestrictedSQL(context.Background(), sql)
	return err
}

var (
	// DumpStatsDeltaRatio is the lower bound of `Modify Count / Table Count` for stats delta to be dumped.
	DumpStatsDeltaRatio = 1 / 10000.0
	// dumpStatsMaxDuration is the max duration since last update.
	dumpStatsMaxDuration = time.Hour
)

// needDumpStatsDelta returns true when only updates a small portion of the table and the time since last update
// do not exceed one hour.
func needDumpStatsDelta(h *Handle, id int64, item variable.TableDelta, currentTime time.Time) bool {
	if item.InitTime.IsZero() {
		item.InitTime = currentTime
	}
	tbl, ok := h.statsCache.Load().(statsCache).tables[id]
	if !ok {
		// No need to dump if the stats is invalid.
		return false
	}
	if currentTime.Sub(item.InitTime) > dumpStatsMaxDuration {
		// Dump the stats to kv at least once an hour.
		return true
	}
	if tbl.Count == 0 || float64(item.Count)/float64(tbl.Count) > DumpStatsDeltaRatio {
		// Dump the stats when there are many modifications.
		return true
	}
	return false
}

type dumpMode bool

const (
	// DumpAll indicates dump all the delta info in to kv.
	DumpAll dumpMode = true
	// DumpDelta indicates dump part of the delta info in to kv.
	DumpDelta dumpMode = false
)

// sweepList will loop over the list, merge each session's local stats into handle
// and remove closed session's collector.
func (h *Handle) sweepList() {
	prev := h.listHead
	prev.Lock()
	errorRateMap := make(errorRateDeltaMap)
	for curr := prev.next; curr != nil; curr = curr.next {
		curr.Lock()
		// Merge the session stats into handle and error rate map.
		h.merge(curr, errorRateMap)
		if curr.deleted {
			prev.next = curr.next
			// Since the session is already closed, we can safely unlock it here.
			curr.Unlock()
		} else {
			// Unlock the previous lock, so we only holds at most two session's lock at the same time.
			prev.Unlock()
			prev = curr
		}
	}
	prev.Unlock()
	h.mu.Lock()
	h.mu.rateMap.merge(errorRateMap)
	h.mu.Unlock()
	h.siftFeedbacks()
}

// siftFeedbacks eliminates feedbacks which are overlapped with others. It is a tradeoff between
// feedback accuracy and its overhead.
func (h *Handle) siftFeedbacks() {
	sc := &stmtctx.StatementContext{TimeZone: time.UTC}
	for k, qs := range h.feedback.Feedbacks {
		fbs := make([]statistics.Feedback, 0, len(qs)*2)
		for _, q := range qs {
			fbs = append(fbs, q.Feedback...)
		}
		if len(fbs) == 0 {
			delete(h.feedback.Feedbacks, k)
			continue
		}
		h.feedback.Feedbacks[k] = h.feedback.Feedbacks[k][:1]
		h.feedback.Feedbacks[k][0].Feedback, _ = statistics.NonOverlappedFeedbacks(sc, fbs)
	}
	h.feedback.Size = len(h.feedback.Feedbacks)
}

// DumpStatsDeltaToKV sweeps the whole list and updates the global map, then we dumps every table that held in map to KV.
// If the mode is `DumpDelta`, it will only dump that delta info that `Modify Count / Table Count` greater than a ratio.
func (h *Handle) DumpStatsDeltaToKV(mode dumpMode) error {
	h.sweepList()
	currentTime := time.Now()
	for id, item := range h.globalMap {
		if mode == DumpDelta && !needDumpStatsDelta(h, id, item, currentTime) {
			continue
		}
		updated, err := h.dumpTableStatCountToKV(id, item)
		if err != nil {
			return errors.Trace(err)
		}
		if updated {
			h.globalMap.update(id, -item.Delta, -item.Count, nil)
		}
		if err = h.dumpTableStatColSizeToKV(id, item); err != nil {
			return errors.Trace(err)
		}
		if updated {
			delete(h.globalMap, id)
		} else {
			m := h.globalMap[id]
			m.ColSize = nil
			h.globalMap[id] = m
		}
	}
	return nil
}

// dumpTableStatDeltaToKV dumps a single delta with some table to KV and updates the version.
func (h *Handle) dumpTableStatCountToKV(id int64, delta variable.TableDelta) (updated bool, err error) {
	if delta.Count == 0 {
		return true, nil
	}
	h.mu.Lock()
	defer h.mu.Unlock()
	ctx := context.TODO()
	exec := h.mu.ctx.(sqlexec.SQLExecutor)
	_, err = exec.ExecuteInternal(ctx, "begin")
	if err != nil {
		return false, errors.Trace(err)
	}
	defer func() {
		err = finishTransaction(context.Background(), exec, err)
	}()

	txn, err := h.mu.ctx.Txn(true)
	if err != nil {
		return false, errors.Trace(err)
	}
	startTS := txn.StartTS()
	updateStatsMeta := func(id int64) error {
		var err error
		if delta.Delta < 0 {
			_, err = exec.ExecuteInternal(ctx, "update mysql.stats_meta set version = %?, count = count - %?, modify_count = modify_count + %? where table_id = %? and count >= %?", startTS, -delta.Delta, delta.Count, id, -delta.Delta)
		} else {
			_, err = exec.ExecuteInternal(ctx, "update mysql.stats_meta set version = %?, count = count + %?, modify_count = modify_count + %? where table_id = %?", startTS, delta.Delta, delta.Count, id)
		}
		return errors.Trace(err)
	}
	if err = updateStatsMeta(id); err != nil {
		return
	}
	affectedRows := h.mu.ctx.GetSessionVars().StmtCtx.AffectedRows()

	// if it's a partitioned table and its global-stats exists, update its count and modify_count as well.
	is := h.mu.ctx.GetInfoSchema().(infoschema.InfoSchema)
	if is == nil {
		return false, errors.New("cannot get the information schema")
	}
	if tbl, _, _ := is.FindTableByPartitionID(id); tbl != nil {
		if err = updateStatsMeta(tbl.Meta().ID); err != nil {
			return
		}
	}

	affectedRows += h.mu.ctx.GetSessionVars().StmtCtx.AffectedRows()
	updated = affectedRows > 0
	return
}

func (h *Handle) dumpTableStatColSizeToKV(id int64, delta variable.TableDelta) error {
	if len(delta.ColSize) == 0 {
		return nil
	}
	values := make([]string, 0, len(delta.ColSize))
	for histID, deltaColSize := range delta.ColSize {
		if deltaColSize == 0 {
			continue
		}
		values = append(values, fmt.Sprintf("(%d, 0, %d, 0, %d)", id, histID, deltaColSize))
	}
	if len(values) == 0 {
		return nil
	}
	sql := fmt.Sprintf("insert into mysql.stats_histograms (table_id, is_index, hist_id, distinct_count, tot_col_size) "+
		"values %s on duplicate key update tot_col_size = tot_col_size + values(tot_col_size)", strings.Join(values, ","))
	_, _, err := h.execRestrictedSQL(context.Background(), sql)
	return errors.Trace(err)
}

// DumpStatsFeedbackToKV dumps the stats feedback to KV.
func (h *Handle) DumpStatsFeedbackToKV() error {
	var err error
	for _, fbs := range h.feedback.Feedbacks {
		for _, fb := range fbs {
			if fb.Tp == statistics.PkType {
				err = h.DumpFeedbackToKV(fb)
			} else {
				t, ok := h.statsCache.Load().(statsCache).tables[fb.PhysicalID]
				if !ok {
					continue
				}
				idx, ok := t.Indices[fb.Hist.ID]
				if !ok {
					continue
				}
				if idx.StatsVer == statistics.Version1 {
					err = h.DumpFeedbackForIndex(fb, t)
				} else {
					err = h.DumpFeedbackToKV(fb)
				}
			}
			if err != nil {
				// For simplicity, we just drop other feedbacks in case of error.
				break
			}
		}
	}
	h.feedback = statistics.NewQueryFeedbackMap()
	return errors.Trace(err)
}

// DumpFeedbackToKV dumps the given feedback to physical kv layer.
func (h *Handle) DumpFeedbackToKV(fb *statistics.QueryFeedback) error {
	vals, err := statistics.EncodeFeedback(fb)
	if err != nil {
		logutil.BgLogger().Debug("error occurred when encoding feedback", zap.Error(err))
		return nil
	}
	var isIndex int64
	if fb.Tp == statistics.IndexType {
		isIndex = 1
	}
	const sql = "insert into mysql.stats_feedback (table_id, hist_id, is_index, feedback) values (%?, %?, %?, %?)"
	h.mu.Lock()
	_, err = h.mu.ctx.(sqlexec.SQLExecutor).ExecuteInternal(context.TODO(), sql, fb.PhysicalID, fb.Hist.ID, isIndex, vals)
	h.mu.Unlock()
	if err != nil {
		metrics.DumpFeedbackCounter.WithLabelValues(metrics.LblError).Inc()
	} else {
		metrics.DumpFeedbackCounter.WithLabelValues(metrics.LblOK).Inc()
	}
	return errors.Trace(err)
}

// UpdateStatsByLocalFeedback will update statistics by the local feedback.
// Currently, we dump the feedback with the period of 10 minutes, which means
// it takes 10 minutes for a feedback to take effect. However, we can use the
// feedback locally on this tidb-server, so it could be used more timely.
func (h *Handle) UpdateStatsByLocalFeedback(is infoschema.InfoSchema) {
	h.sweepList()
OUTER:
	for _, fbs := range h.feedback.Feedbacks {
		for _, fb := range fbs {
			h.mu.Lock()
			table, ok := h.getTableByPhysicalID(is, fb.PhysicalID)
			h.mu.Unlock()
			if !ok {
				continue
			}
			if table.Meta().Partition != nil {
				// If the table is partition table, the feedback will not work.
				continue
			}
			tblStats := h.GetPartitionStats(table.Meta(), fb.PhysicalID)
			newTblStats := tblStats.Copy()
			if fb.Tp == statistics.IndexType {
				idx, ok := tblStats.Indices[fb.Hist.ID]
				if !ok || idx.Histogram.Len() == 0 {
					continue
				}
				newIdx := *idx
				eqFB, ranFB := statistics.SplitFeedbackByQueryType(fb.Feedback)
				if idx.StatsVer >= statistics.Version2 {
					// // For StatsVersion higher than Version1, the topn is extracted out of histogram. So we don't update the histogram if the feedback overlaps with some topn.
					// ranFB = statistics.CleanRangeFeedbackByTopN(ranFB, idx.TopN)
					continue OUTER
				}
				newIdx.CMSketch, newIdx.TopN = statistics.UpdateCMSketchAndTopN(idx.CMSketch, idx.TopN, eqFB)
				newIdx.Histogram = *statistics.UpdateHistogram(&idx.Histogram, &statistics.QueryFeedback{Feedback: ranFB}, int(idx.StatsVer))
				newIdx.Histogram.PreCalculateScalar()
				newIdx.Flag = statistics.ResetAnalyzeFlag(newIdx.Flag)
				newTblStats.Indices[fb.Hist.ID] = &newIdx
			} else {
				col, ok := tblStats.Columns[fb.Hist.ID]
				if !ok || col.Histogram.Len() == 0 {
					continue
				}
				if col.StatsVer >= statistics.Version2 {
					// // For StatsVersion higher than Version1, the topn is extracted out of histogram. So we don't update the histogram if the feedback overlaps with some topn.
					// ranFB = statistics.CleanRangeFeedbackByTopN(ranFB, idx.TopN)
					continue OUTER
				}
				newCol := *col
				// only use the range query to update primary key
				_, ranFB := statistics.SplitFeedbackByQueryType(fb.Feedback)
				newFB := &statistics.QueryFeedback{Feedback: ranFB}
				newFB = newFB.DecodeIntValues()
				newCol.Histogram = *statistics.UpdateHistogram(&col.Histogram, newFB, statistics.Version1)
				newCol.Flag = statistics.ResetAnalyzeFlag(newCol.Flag)
				newTblStats.Columns[fb.Hist.ID] = &newCol
			}
			for retry := updateStatsCacheRetryCnt; retry > 0; retry-- {
				oldCache := h.statsCache.Load().(statsCache)
				if h.updateStatsCache(oldCache.update([]*statistics.Table{newTblStats}, nil, oldCache.version)) {
					break
				}
			}
		}
	}
}

// UpdateErrorRate updates the error rate of columns from h.rateMap to cache.
func (h *Handle) UpdateErrorRate(is infoschema.InfoSchema) {
	h.mu.Lock()
	tbls := make([]*statistics.Table, 0, len(h.mu.rateMap))
	for id, item := range h.mu.rateMap {
		table, ok := h.getTableByPhysicalID(is, id)
		if !ok {
			continue
		}
		tbl := h.GetPartitionStats(table.Meta(), id).Copy()
		if item.PkErrorRate != nil && tbl.Columns[item.PkID] != nil {
			col := *tbl.Columns[item.PkID]
			col.ErrorRate.Merge(item.PkErrorRate)
			tbl.Columns[item.PkID] = &col
		}
		for key, val := range item.IdxErrorRate {
			if tbl.Indices[key] == nil {
				continue
			}
			idx := *tbl.Indices[key]
			idx.ErrorRate.Merge(val)
			tbl.Indices[key] = &idx
		}
		tbls = append(tbls, tbl)
		delete(h.mu.rateMap, id)
	}
	h.mu.Unlock()
	for retry := updateStatsCacheRetryCnt; retry > 0; retry-- {
		oldCache := h.statsCache.Load().(statsCache)
		if h.updateStatsCache(oldCache.update(tbls, nil, oldCache.version)) {
			break
		}
	}
}

// HandleUpdateStats update the stats using feedback.
func (h *Handle) HandleUpdateStats(is infoschema.InfoSchema) error {
	ctx := context.Background()
	tables, _, err := h.execRestrictedSQL(ctx, "SELECT distinct table_id from mysql.stats_feedback")
	if err != nil {
		return errors.Trace(err)
	}
	if len(tables) == 0 {
		return nil
	}

	for _, ptbl := range tables {
		// this func lets `defer` works normally, where `Close()` should be called before any return
		err = func() error {
			tbl := ptbl.GetInt64(0)
			const sql = "select table_id, hist_id, is_index, feedback from mysql.stats_feedback where table_id=%? order by hist_id, is_index"
			rc, err := h.mu.ctx.(sqlexec.SQLExecutor).ExecuteInternal(context.TODO(), sql, tbl)
			if err != nil {
				return errors.Trace(err)
			}
			defer terror.Call(rc.Close)
			tableID, histID, isIndex := int64(-1), int64(-1), int64(-1)
			var rows []chunk.Row
			for {
				req := rc.NewChunk()
				iter := chunk.NewIterator4Chunk(req)
				err := rc.Next(context.TODO(), req)
				if err != nil {
					return errors.Trace(err)
				}
				if req.NumRows() == 0 {
					if len(rows) > 0 {
						if err := h.handleSingleHistogramUpdate(is, rows); err != nil {
							return errors.Trace(err)
						}
					}
					break
				}
				for row := iter.Begin(); row != iter.End(); row = iter.Next() {
					// len(rows) > 100000 limits the rows to avoid OOM
					if row.GetInt64(0) != tableID || row.GetInt64(1) != histID || row.GetInt64(2) != isIndex || len(rows) > 100000 {
						if len(rows) > 0 {
							if err := h.handleSingleHistogramUpdate(is, rows); err != nil {
								return errors.Trace(err)
							}
						}
						tableID, histID, isIndex = row.GetInt64(0), row.GetInt64(1), row.GetInt64(2)
						rows = rows[:0]
					}
					rows = append(rows, row)
				}
			}
			return nil
		}()
		if err != nil {
			return err
		}
	}
	return nil
}

// handleSingleHistogramUpdate updates the Histogram and CM Sketch using these feedbacks. All the feedbacks for
// the same index or column are gathered in `rows`.
func (h *Handle) handleSingleHistogramUpdate(is infoschema.InfoSchema, rows []chunk.Row) (err error) {
	physicalTableID, histID, isIndex := rows[0].GetInt64(0), rows[0].GetInt64(1), rows[0].GetInt64(2)
	defer func() {
		if err == nil {
			err = errors.Trace(h.deleteOutdatedFeedback(physicalTableID, histID, isIndex))
		}
	}()
	h.mu.Lock()
	table, ok := h.getTableByPhysicalID(is, physicalTableID)
	h.mu.Unlock()
	// The table has been deleted.
	if !ok {
		return nil
	}
	var tbl *statistics.Table
	// feedback for partition is not ready
	if table.Meta().GetPartitionInfo() != nil {
		return nil
	}
	tbl = h.GetTableStats(table.Meta())
	var cms *statistics.CMSketch
	var hist *statistics.Histogram
	var topN *statistics.TopN
	var fms *statistics.FMSketch
	var statsVer int64 = statistics.Version1
	if isIndex == 1 {
		idx, ok := tbl.Indices[histID]
		statsVer = idx.StatsVer
		if statsVer >= 2 {
			logutil.BgLogger().Warn("[stats] Feedback is discarded because statistics on this table is version 2, which is incompatible with feedback. "+
				"Please consider setting feedback-probability to 0.0 in config file to disable query feedback.",
				zap.Int64("table_id", physicalTableID), zap.Int64("hist_id", histID), zap.Int64("is_index", isIndex))
			return err
		}
		if ok && idx.Histogram.Len() > 0 {
			statsVer = idx.StatsVer
			idxHist := idx.Histogram
			hist = &idxHist
			cms = idx.CMSketch.Copy()
			topN = idx.TopN.Copy()
		}
	} else {
		col, ok := tbl.Columns[histID]
		if ok && col.StatsVer >= 2 {
			logutil.BgLogger().Warn("[stats] Feedback is discarded because statistics on this table is version 2, which is incompatible with feedback. "+
				"Please consider setting feedback-probability to 0.0 in config file to disable query feedback.",
				zap.Int64("table_id", physicalTableID), zap.Int64("hist_id", histID), zap.Int64("is_index", isIndex))
			return err
		}
		if ok && col.Histogram.Len() > 0 {
			colHist := col.Histogram
			hist = &colHist
			fms = col.FMSketch
		}
	}
	// The column or index has been deleted.
	if hist == nil {
		return nil
	}
	q := &statistics.QueryFeedback{}
	for _, row := range rows {
		err1 := statistics.DecodeFeedback(row.GetBytes(3), q, cms, topN, hist.Tp)
		if err1 != nil {
			logutil.BgLogger().Debug("decode feedback failed", zap.Error(err1))
		}
	}
	err = h.dumpStatsUpdateToKV(physicalTableID, isIndex, q, hist, cms, topN, fms, statsVer)
	return errors.Trace(err)
}

func (h *Handle) deleteOutdatedFeedback(tableID, histID, isIndex int64) error {
	h.mu.Lock()
	defer h.mu.Unlock()
	hasData := true
	for hasData {
		sql := "delete from mysql.stats_feedback where table_id = %? and hist_id = %? and is_index = %? limit 10000"
		_, err := h.mu.ctx.(sqlexec.SQLExecutor).ExecuteInternal(context.TODO(), sql, tableID, histID, isIndex)
		if err != nil {
			return errors.Trace(err)
		}
		hasData = h.mu.ctx.GetSessionVars().StmtCtx.AffectedRows() > 0
	}
	return nil
}

func (h *Handle) dumpStatsUpdateToKV(tableID, isIndex int64, q *statistics.QueryFeedback, hist *statistics.Histogram, cms *statistics.CMSketch, topN *statistics.TopN, fms *statistics.FMSketch, statsVersion int64) error {
	hist = statistics.UpdateHistogram(hist, q, int(statsVersion))
	// feedback for partition is not ready.
	err := h.SaveStatsToStorage(tableID, -1, int(isIndex), hist, cms, topN, fms, int(statsVersion), 0, false, false)
	metrics.UpdateStatsCounter.WithLabelValues(metrics.RetLabel(err)).Inc()
	return errors.Trace(err)
}

const (
	// StatsOwnerKey is the stats owner path that is saved to etcd.
	StatsOwnerKey = "/tidb/stats/owner"
	// StatsPrompt is the prompt for stats owner manager.
	StatsPrompt = "stats"
)

// AutoAnalyzeMinCnt means if the count of table is less than this value, we needn't do auto analyze.
var AutoAnalyzeMinCnt int64 = 1000

// TableAnalyzed checks if the table is analyzed.
func TableAnalyzed(tbl *statistics.Table) bool {
	for _, col := range tbl.Columns {
		if col.Count > 0 {
			return true
		}
	}
	for _, idx := range tbl.Indices {
		if idx.Histogram.Len() > 0 {
			return true
		}
	}
	return false
}

// NeedAnalyzeTable checks if we need to analyze the table:
// 1. If the table has never been analyzed, we need to analyze it when it has
//    not been modified for a while.
// 2. If the table had been analyzed before, we need to analyze it when
//    "tbl.ModifyCount/tbl.Count > autoAnalyzeRatio" and the current time is
//    between `start` and `end`.
func NeedAnalyzeTable(tbl *statistics.Table, limit time.Duration, autoAnalyzeRatio float64) (bool, string) {
	analyzed := TableAnalyzed(tbl)
	if !analyzed {
		t := time.Unix(0, oracle.ExtractPhysical(tbl.Version)*int64(time.Millisecond))
		dur := time.Since(t)
		return dur >= limit, fmt.Sprintf("table unanalyzed, time since last updated %v", dur)
	}
	// Auto analyze is disabled.
	if autoAnalyzeRatio == 0 {
		return false, ""
	}
	// No need to analyze it.
	tblCnt := float64(tbl.Count)
	if histCnt := tbl.GetColRowCount(); histCnt > 0 {
		tblCnt = histCnt
	}
	if float64(tbl.ModifyCount)/tblCnt <= autoAnalyzeRatio {
		return false, ""
	}
	return true, fmt.Sprintf("too many modifications(%v/%v>%v)", tbl.ModifyCount, tblCnt, autoAnalyzeRatio)
}

func (h *Handle) getAutoAnalyzeParameters() map[string]string {
	ctx := context.Background()
	sql := "select variable_name, variable_value from mysql.global_variables where variable_name in (%?, %?, %?)"
	rows, _, err := h.execRestrictedSQL(ctx, sql, variable.TiDBAutoAnalyzeRatio, variable.TiDBAutoAnalyzeStartTime, variable.TiDBAutoAnalyzeEndTime)
	if err != nil {
		return map[string]string{}
	}
	parameters := make(map[string]string, len(rows))
	for _, row := range rows {
		parameters[row.GetString(0)] = row.GetString(1)
	}
	return parameters
}

func (h *Handle) getAutoAnalyzeOptions(statsOptions *model.StatsOptions) string {
	if statsOptions == nil {
		return ""
	}
	var optBuilder strings.Builder
	switch statsOptions.ColumnChoice {
	case model.PredicateColumns:
		optBuilder.WriteString(" PREDICATE COLUMNS ")
	case model.ColumnList:
		optBuilder.WriteString(" COLUMNS ")
		colStrs := make([]string, len(statsOptions.ColumnList))
		for _, col := range statsOptions.ColumnList {
			colStrs = append(colStrs, col.L)
		}
		optBuilder.WriteString(strings.Join(colStrs, ",") + " ")
	default:
	}
	buckets := statsOptions.Buckets
	if buckets > 0 {
		optBuilder.WriteString(" WITH ")
		optBuilder.WriteString(strconv.FormatUint(buckets, 10))
		optBuilder.WriteString(" BUCKETS")
	}
	topN := statsOptions.TopN
	if topN > 0 {
		if optBuilder.Len() > 0 {
			optBuilder.WriteString(", ")
		} else {
			optBuilder.WriteString(" WITH ")
		}
		optBuilder.WriteString(strconv.FormatUint(topN, 10))
		optBuilder.WriteString(" TOPN")
	}
	sampleRate := statsOptions.SampleRate
	if sampleRate > 0 {
		if optBuilder.Len() > 0 {
			optBuilder.WriteString(", ")
		} else {
			optBuilder.WriteString(" WITH ")
		}
		optBuilder.WriteString(strconv.FormatFloat(sampleRate, 'f', -1, 64))
		optBuilder.WriteString(" SAMPLERATE")
	}
	return optBuilder.String()
}

func parseAutoAnalyzeRatio(ratio string) float64 {
	autoAnalyzeRatio, err := strconv.ParseFloat(ratio, 64)
	if err != nil {
		return variable.DefAutoAnalyzeRatio
	}
	return math.Max(autoAnalyzeRatio, 0)
}

func parseAnalyzePeriod(start, end string) (time.Time, time.Time, error) {
	if start == "" {
		start = variable.DefAutoAnalyzeStartTime
	}
	if end == "" {
		end = variable.DefAutoAnalyzeEndTime
	}
	s, err := time.ParseInLocation(variable.FullDayTimeFormat, start, time.UTC)
	if err != nil {
		return s, s, errors.Trace(err)
	}
	e, err := time.ParseInLocation(variable.FullDayTimeFormat, end, time.UTC)
	return s, e, err
}

// HandleAutoAnalyze analyzes the newly created table or index.
func (h *Handle) HandleAutoAnalyze(is infoschema.InfoSchema) (analyzed bool) {
	err := h.UpdateSessionVar()
	if err != nil {
		logutil.BgLogger().Error("[stats] update analyze version for auto analyze session failed", zap.Error(err))
		return false
	}
	dbs := is.AllSchemaNames()
	parameters := h.getAutoAnalyzeParameters()
	autoAnalyzeRatio := parseAutoAnalyzeRatio(parameters[variable.TiDBAutoAnalyzeRatio])
	start, end, err := parseAnalyzePeriod(parameters[variable.TiDBAutoAnalyzeStartTime], parameters[variable.TiDBAutoAnalyzeEndTime])
	if err != nil {
		logutil.BgLogger().Error("[stats] parse auto analyze period failed", zap.Error(err))
		return false
	}
	if !timeutil.WithinDayTimePeriod(start, end, time.Now()) {
		return false
	}
	pruneMode := h.CurrentPruneMode()
	for _, db := range dbs {
		if util.IsMemOrSysDB(strings.ToLower(db)) {
			continue
		}
		tbls := is.SchemaTables(model.NewCIStr(db))
		for _, tbl := range tbls {
			analyzeOpts := h.getAutoAnalyzeOptions(tbl.Meta().StatsOptions)
			tblInfo := tbl.Meta()
			if tblInfo.IsView() {
				continue
			}
			pi := tblInfo.GetPartitionInfo()
			if pi == nil {
				statsTbl := h.GetTableStats(tblInfo)
				sql := "analyze table %n.%n"
				analyzed := h.autoAnalyzeTable(tblInfo, statsTbl, start, end, autoAnalyzeRatio, sql, analyzeOpts, db, tblInfo.Name.O)
				if analyzed {
					// analyze one table at a time to let it get the freshest parameters.
					// others will be analyzed next round which is just 3s later.
					return true
				}
				continue
			}
			if pruneMode == variable.Dynamic {
				analyzed := h.autoAnalyzePartitionTable(tblInfo, pi, db, start, end, autoAnalyzeRatio)
				if analyzed {
					return true
				}
				continue
			}
			for _, def := range pi.Definitions {
				sql := "analyze table %n.%n partition %n"
				statsTbl := h.GetPartitionStats(tblInfo, def.ID)
				analyzed := h.autoAnalyzeTable(tblInfo, statsTbl, start, end, autoAnalyzeRatio, sql, analyzeOpts, db, tblInfo.Name.O, def.Name.O)
				if analyzed {
					return true
				}
			}
		}
	}
	return false
}

func (h *Handle) autoAnalyzeTable(tblInfo *model.TableInfo, statsTbl *statistics.Table, start, end time.Time, ratio float64, sql string, analyzeOpts string, params ...interface{}) bool {
	if statsTbl.Pseudo || statsTbl.Count < AutoAnalyzeMinCnt {
		return false
	}
	if needAnalyze, reason := NeedAnalyzeTable(statsTbl, 20*h.Lease(), ratio); needAnalyze {
		escaped, err := sqlexec.EscapeSQL(sql, params...)
		if err != nil {
			return false
		}
		logutil.BgLogger().Info("[stats] auto analyze triggered", zap.String("sql", escaped), zap.String("reason", reason))
		tableStatsVer := h.mu.ctx.GetSessionVars().AnalyzeVersion
		statistics.CheckAnalyzeVerOnTable(statsTbl, &tableStatsVer)
		h.execAutoAnalyze(tableStatsVer, sql+analyzeOpts, params...)
		return true
	}
	for _, idx := range tblInfo.Indices {
		if _, ok := statsTbl.Indices[idx.ID]; !ok && idx.State == model.StatePublic {
<<<<<<< HEAD
			sqlWithIdx := sql + "index %n" + analyzeOpts
=======
			sqlWithIdx := sql + " index %n"
>>>>>>> b1efb132
			paramsWithIdx := append(params, idx.Name.O)
			escaped, err := sqlexec.EscapeSQL(sqlWithIdx, paramsWithIdx...)
			if err != nil {
				return false
			}
			logutil.BgLogger().Info("[stats] auto analyze for unanalyzed", zap.String("sql", escaped))
			tableStatsVer := h.mu.ctx.GetSessionVars().AnalyzeVersion
			statistics.CheckAnalyzeVerOnTable(statsTbl, &tableStatsVer)
			h.execAutoAnalyze(tableStatsVer, sqlWithIdx, paramsWithIdx...)
			return true
		}
	}
	return false
}

func (h *Handle) autoAnalyzePartitionTable(tblInfo *model.TableInfo, pi *model.PartitionInfo, db string, start, end time.Time, ratio float64) bool {
	tableStatsVer := h.mu.ctx.GetSessionVars().AnalyzeVersion
	partitionNames := make([]interface{}, 0, len(pi.Definitions))
	for _, def := range pi.Definitions {
		partitionStatsTbl := h.GetPartitionStats(tblInfo, def.ID)
		if partitionStatsTbl.Pseudo || partitionStatsTbl.Count < AutoAnalyzeMinCnt {
			continue
		}
		if needAnalyze, _ := NeedAnalyzeTable(partitionStatsTbl, 20*h.Lease(), ratio); needAnalyze {
			partitionNames = append(partitionNames, def.Name.O)
			statistics.CheckAnalyzeVerOnTable(partitionStatsTbl, &tableStatsVer)
		}
	}
	getSQL := func(prefix, suffix string, numPartitions int) string {
		var sqlBuilder strings.Builder
		sqlBuilder.WriteString(prefix)
		for i := 0; i < numPartitions; i++ {
			if i != 0 {
				sqlBuilder.WriteString(",")
			}
			sqlBuilder.WriteString(" %n")
		}
		sqlBuilder.WriteString(suffix)
		return sqlBuilder.String()
	}
	if len(partitionNames) > 0 {
		logutil.BgLogger().Info("[stats] auto analyze triggered")
		sql := getSQL("analyze table %n.%n partition", "", len(partitionNames))
		params := append([]interface{}{db, tblInfo.Name.O}, partitionNames...)
		statsTbl := h.GetTableStats(tblInfo)
		statistics.CheckAnalyzeVerOnTable(statsTbl, &tableStatsVer)
		h.execAutoAnalyze(tableStatsVer, sql, params...)
		return true
	}
	for _, idx := range tblInfo.Indices {
		if idx.State != model.StatePublic {
			continue
		}
		for _, def := range pi.Definitions {
			partitionStatsTbl := h.GetPartitionStats(tblInfo, def.ID)
			if _, ok := partitionStatsTbl.Indices[idx.ID]; !ok {
				partitionNames = append(partitionNames, def.Name.O)
				statistics.CheckAnalyzeVerOnTable(partitionStatsTbl, &tableStatsVer)
			}
		}
		if len(partitionNames) > 0 {
			logutil.BgLogger().Info("[stats] auto analyze for unanalyzed")
			sql := getSQL("analyze table %n.%n partition", " index %n", len(partitionNames))
			params := append([]interface{}{db, tblInfo.Name.O}, partitionNames...)
			params = append(params, idx.Name.O)
			statsTbl := h.GetTableStats(tblInfo)
			statistics.CheckAnalyzeVerOnTable(statsTbl, &tableStatsVer)
			h.execAutoAnalyze(tableStatsVer, sql, params...)
			return true
		}
	}
	return false
}

var execOptionForAnalyze = map[int]sqlexec.OptionFuncAlias{
	statistics.Version0: sqlexec.ExecOptionAnalyzeVer1,
	statistics.Version1: sqlexec.ExecOptionAnalyzeVer1,
	statistics.Version2: sqlexec.ExecOptionAnalyzeVer2,
}

func (h *Handle) execAutoAnalyze(statsVer int, sql string, params ...interface{}) {
	startTime := time.Now()
	_, _, err := h.execRestrictedSQLWithStatsVer(context.Background(), statsVer, sql, params...)
	dur := time.Since(startTime)
	metrics.AutoAnalyzeHistogram.Observe(dur.Seconds())
	if err != nil {
		escaped, err1 := sqlexec.EscapeSQL(sql, params...)
		if err1 != nil {
			escaped = ""
		}
		logutil.BgLogger().Error("[stats] auto analyze failed", zap.String("sql", escaped), zap.Duration("cost_time", dur), zap.Error(err))
		metrics.AutoAnalyzeCounter.WithLabelValues("failed").Inc()
	} else {
		metrics.AutoAnalyzeCounter.WithLabelValues("succ").Inc()
	}
}

// formatBuckets formats bucket from lowBkt to highBkt.
func formatBuckets(hg *statistics.Histogram, lowBkt, highBkt, idxCols int) string {
	if lowBkt == highBkt {
		return hg.BucketToString(lowBkt, idxCols)
	}
	if lowBkt+1 == highBkt {
		return fmt.Sprintf("%s, %s", hg.BucketToString(lowBkt, idxCols), hg.BucketToString(highBkt, idxCols))
	}
	// do not care the middle buckets
	return fmt.Sprintf("%s, (%d buckets, total count %d), %s", hg.BucketToString(lowBkt, idxCols),
		highBkt-lowBkt-1, hg.Buckets[highBkt-1].Count-hg.Buckets[lowBkt].Count, hg.BucketToString(highBkt, idxCols))
}

func colRangeToStr(c *statistics.Column, ran *ranger.Range, actual int64, factor float64) string {
	lowCount, lowBkt := c.LessRowCountWithBktIdx(ran.LowVal[0])
	highCount, highBkt := c.LessRowCountWithBktIdx(ran.HighVal[0])
	return fmt.Sprintf("range: %s, actual: %d, expected: %d, buckets: {%s}", ran.String(), actual,
		int64((highCount-lowCount)*factor), formatBuckets(&c.Histogram, lowBkt, highBkt, 0))
}

func logForIndexRange(idx *statistics.Index, ran *ranger.Range, actual int64, factor float64) string {
	sc := &stmtctx.StatementContext{TimeZone: time.UTC}
	lb, err := codec.EncodeKey(sc, nil, ran.LowVal...)
	if err != nil {
		return ""
	}
	rb, err := codec.EncodeKey(sc, nil, ran.HighVal...)
	if err != nil {
		return ""
	}
	if idx.CMSketch != nil && bytes.Compare(kv.Key(lb).PrefixNext(), rb) >= 0 {
		str, err := types.DatumsToString(ran.LowVal, true)
		if err != nil {
			return ""
		}
		return fmt.Sprintf("value: %s, actual: %d, expected: %d", str, actual, int64(float64(idx.QueryBytes(lb))*factor))
	}
	l, r := types.NewBytesDatum(lb), types.NewBytesDatum(rb)
	lowCount, lowBkt := idx.LessRowCountWithBktIdx(l)
	highCount, highBkt := idx.LessRowCountWithBktIdx(r)
	return fmt.Sprintf("range: %s, actual: %d, expected: %d, histogram: {%s}", ran.String(), actual,
		int64((highCount-lowCount)*factor), formatBuckets(&idx.Histogram, lowBkt, highBkt, len(idx.Info.Columns)))
}

func logForIndex(prefix string, t *statistics.Table, idx *statistics.Index, ranges []*ranger.Range, actual []int64, factor float64) {
	sc := &stmtctx.StatementContext{TimeZone: time.UTC}
	if idx.CMSketch == nil || idx.StatsVer != statistics.Version1 {
		for i, ran := range ranges {
			logutil.BgLogger().Debug(prefix, zap.String("index", idx.Info.Name.O), zap.String("rangeStr", logForIndexRange(idx, ran, actual[i], factor)))
		}
		return
	}
	for i, ran := range ranges {
		rangePosition := statistics.GetOrdinalOfRangeCond(sc, ran)
		// only contains range or equality query
		if rangePosition == 0 || rangePosition == len(ran.LowVal) {
			logutil.BgLogger().Debug(prefix, zap.String("index", idx.Info.Name.O), zap.String("rangeStr", logForIndexRange(idx, ran, actual[i], factor)))
			continue
		}
		equalityString, err := types.DatumsToString(ran.LowVal[:rangePosition], true)
		if err != nil {
			continue
		}
		bytes, err := codec.EncodeKey(sc, nil, ran.LowVal[:rangePosition]...)
		if err != nil {
			continue
		}
		equalityCount := idx.QueryBytes(bytes)
		rang := ranger.Range{
			LowVal:  []types.Datum{ran.LowVal[rangePosition]},
			HighVal: []types.Datum{ran.HighVal[rangePosition]},
		}
		colName := idx.Info.Columns[rangePosition].Name.L
		// prefer index stats over column stats
		if idxHist := t.IndexStartWithColumn(colName); idxHist != nil && idxHist.Histogram.Len() > 0 {
			rangeString := logForIndexRange(idxHist, &rang, -1, factor)
			logutil.BgLogger().Debug(prefix, zap.String("index", idx.Info.Name.O), zap.Int64("actual", actual[i]),
				zap.String("equality", equalityString), zap.Uint64("expected equality", equalityCount),
				zap.String("range", rangeString))
		} else if colHist := t.ColumnByName(colName); colHist != nil && colHist.Histogram.Len() > 0 {
			err = convertRangeType(&rang, colHist.Tp, time.UTC)
			if err == nil {
				rangeString := colRangeToStr(colHist, &rang, -1, factor)
				logutil.BgLogger().Debug(prefix, zap.String("index", idx.Info.Name.O), zap.Int64("actual", actual[i]),
					zap.String("equality", equalityString), zap.Uint64("expected equality", equalityCount),
					zap.String("range", rangeString))
			}
		} else {
			count, err := statistics.GetPseudoRowCountByColumnRanges(sc, float64(t.Count), []*ranger.Range{&rang}, 0)
			if err == nil {
				logutil.BgLogger().Debug(prefix, zap.String("index", idx.Info.Name.O), zap.Int64("actual", actual[i]),
					zap.String("equality", equalityString), zap.Uint64("expected equality", equalityCount),
					zap.Stringer("range", &rang), zap.Float64("pseudo count", math.Round(count)))
			}
		}
	}
}

func (h *Handle) logDetailedInfo(q *statistics.QueryFeedback) {
	t, ok := h.statsCache.Load().(statsCache).tables[q.PhysicalID]
	if !ok {
		return
	}
	isIndex := q.Hist.IsIndexHist()
	ranges, err := q.DecodeToRanges(isIndex)
	if err != nil {
		logutil.BgLogger().Debug("decode to ranges failed", zap.Error(err))
		return
	}
	actual := make([]int64, 0, len(q.Feedback))
	for _, fb := range q.Feedback {
		actual = append(actual, fb.Count)
	}
	logPrefix := fmt.Sprintf("[stats-feedback] %s", t.Name)
	if isIndex {
		idx := t.Indices[q.Hist.ID]
		if idx == nil || idx.Histogram.Len() == 0 {
			return
		}
		logForIndex(logPrefix, t, idx, ranges, actual, idx.GetIncreaseFactor(t.Count))
	} else {
		c := t.Columns[q.Hist.ID]
		if c == nil || c.Histogram.Len() == 0 {
			return
		}
		logForPK(logPrefix, c, ranges, actual, c.GetIncreaseFactor(t.Count))
	}
}

func logForPK(prefix string, c *statistics.Column, ranges []*ranger.Range, actual []int64, factor float64) {
	for i, ran := range ranges {
		if ran.LowVal[0].GetInt64()+1 >= ran.HighVal[0].GetInt64() {
			continue
		}
		logutil.BgLogger().Debug(prefix, zap.String("column", c.Info.Name.O), zap.String("rangeStr", colRangeToStr(c, ran, actual[i], factor)))
	}
}

// RecalculateExpectCount recalculates the expect row count if the origin row count is estimated by pseudo.
func (h *Handle) RecalculateExpectCount(q *statistics.QueryFeedback) error {
	t, ok := h.statsCache.Load().(statsCache).tables[q.PhysicalID]
	if !ok {
		return nil
	}
	tablePseudo := t.Pseudo
	if h.mu.ctx.GetSessionVars().GetEnablePseudoForOutdatedStats() {
		tablePseudo = t.Pseudo || t.IsOutdated()
	}
	if !tablePseudo {
		return nil
	}
	isIndex := q.Hist.Tp.Tp == mysql.TypeBlob
	id := q.Hist.ID
	if isIndex && (t.Indices[id] == nil || !t.Indices[id].NotAccurate()) {
		return nil
	}
	if !isIndex && (t.Columns[id] == nil || !t.Columns[id].NotAccurate()) {
		return nil
	}

	sc := &stmtctx.StatementContext{TimeZone: time.UTC}
	ranges, err := q.DecodeToRanges(isIndex)
	if err != nil {
		return errors.Trace(err)
	}
	expected := 0.0
	if isIndex {
		idx := t.Indices[id]
		expected, err = idx.GetRowCount(sc, nil, ranges, t.Count)
	} else {
		c := t.Columns[id]
		expected, err = c.GetColumnRowCount(sc, ranges, t.Count, true)
	}
	q.Expected = int64(expected)
	return err
}

func (h *Handle) dumpRangeFeedback(sc *stmtctx.StatementContext, ran *ranger.Range, rangeCount float64, q *statistics.QueryFeedback) error {
	lowIsNull := ran.LowVal[0].IsNull()
	if q.Tp == statistics.IndexType {
		lower, err := codec.EncodeKey(sc, nil, ran.LowVal[0])
		if err != nil {
			return errors.Trace(err)
		}
		upper, err := codec.EncodeKey(sc, nil, ran.HighVal[0])
		if err != nil {
			return errors.Trace(err)
		}
		ran.LowVal[0].SetBytes(lower)
		ran.HighVal[0].SetBytes(upper)
	} else {
		if !statistics.SupportColumnType(q.Hist.Tp) {
			return nil
		}
		if ran.LowVal[0].Kind() == types.KindMinNotNull {
			ran.LowVal[0] = types.GetMinValue(q.Hist.Tp)
		}
		if ran.HighVal[0].Kind() == types.KindMaxValue {
			ran.HighVal[0] = types.GetMaxValue(q.Hist.Tp)
		}
	}
	ranges, ok := q.Hist.SplitRange(sc, []*ranger.Range{ran}, q.Tp == statistics.IndexType)
	if !ok {
		logutil.BgLogger().Debug("type of histogram and ranges mismatch")
		return nil
	}
	counts := make([]float64, 0, len(ranges))
	sum := 0.0
	for i, r := range ranges {
		// Though after `SplitRange`, we may have ranges like `[l, r]`, we still use
		// `betweenRowCount` to compute the estimation since the ranges of feedback are all in `[l, r)`
		// form, that is to say, we ignore the exclusiveness of ranges from `SplitRange` and just use
		// its result of boundary values.
		count := q.Hist.BetweenRowCount(r.LowVal[0], r.HighVal[0])
		// We have to include `NullCount` of histogram for [l, r) cases where l is null because `betweenRowCount`
		// does not include null values of lower bound.
		if i == 0 && lowIsNull {
			count += float64(q.Hist.NullCount)
		}
		sum += count
		counts = append(counts, count)
	}
	if sum <= 1 {
		return nil
	}
	// We assume that each part contributes the same error rate.
	adjustFactor := rangeCount / sum
	for i, r := range ranges {
		q.Feedback = append(q.Feedback, statistics.Feedback{Lower: &r.LowVal[0], Upper: &r.HighVal[0], Count: int64(counts[i] * adjustFactor)})
	}
	return errors.Trace(h.DumpFeedbackToKV(q))
}

func convertRangeType(ran *ranger.Range, ft *types.FieldType, loc *time.Location) error {
	err := statistics.ConvertDatumsType(ran.LowVal, ft, loc)
	if err != nil {
		return err
	}
	return statistics.ConvertDatumsType(ran.HighVal, ft, loc)
}

// DumpFeedbackForIndex dumps the feedback for index.
// For queries that contains both equality and range query, we will split them and Update accordingly.
func (h *Handle) DumpFeedbackForIndex(q *statistics.QueryFeedback, t *statistics.Table) error {
	idx, ok := t.Indices[q.Hist.ID]
	if !ok {
		return nil
	}
	sc := &stmtctx.StatementContext{TimeZone: time.UTC}
	if idx.CMSketch == nil || idx.StatsVer < statistics.Version1 {
		return h.DumpFeedbackToKV(q)
	}
	ranges, err := q.DecodeToRanges(true)
	if err != nil {
		logutil.BgLogger().Debug("decode feedback ranges fail", zap.Error(err))
		return nil
	}
	for i, ran := range ranges {
		rangePosition := statistics.GetOrdinalOfRangeCond(sc, ran)
		// only contains range or equality query
		if rangePosition == 0 || rangePosition == len(ran.LowVal) {
			continue
		}

		bytes, err := codec.EncodeKey(sc, nil, ran.LowVal[:rangePosition]...)
		if err != nil {
			logutil.BgLogger().Debug("encode keys fail", zap.Error(err))
			continue
		}
		equalityCount := float64(idx.QueryBytes(bytes)) * idx.GetIncreaseFactor(t.Count)
		rang := &ranger.Range{
			LowVal:  []types.Datum{ran.LowVal[rangePosition]},
			HighVal: []types.Datum{ran.HighVal[rangePosition]},
		}
		colName := idx.Info.Columns[rangePosition].Name.L
		var rangeCount float64
		rangeFB := &statistics.QueryFeedback{PhysicalID: q.PhysicalID}
		// prefer index stats over column stats
		if idx := t.IndexStartWithColumn(colName); idx != nil && idx.Histogram.Len() != 0 {
			rangeCount, err = t.GetRowCountByIndexRanges(sc, idx.ID, []*ranger.Range{rang})
			rangeFB.Tp, rangeFB.Hist = statistics.IndexType, &idx.Histogram
		} else if col := t.ColumnByName(colName); col != nil && col.Histogram.Len() != 0 {
			err = convertRangeType(rang, col.Tp, time.UTC)
			if err == nil {
				rangeCount, err = t.GetRowCountByColumnRanges(sc, col.ID, []*ranger.Range{rang})
				rangeFB.Tp, rangeFB.Hist = statistics.ColType, &col.Histogram
			}
		} else {
			continue
		}
		if err != nil {
			logutil.BgLogger().Debug("get row count by ranges fail", zap.Error(err))
			continue
		}

		equalityCount, rangeCount = getNewCountForIndex(equalityCount, rangeCount, float64(t.Count), float64(q.Feedback[i].Count))
		value := types.NewBytesDatum(bytes)
		q.Feedback[i] = statistics.Feedback{Lower: &value, Upper: &value, Count: int64(equalityCount)}
		err = h.dumpRangeFeedback(sc, rang, rangeCount, rangeFB)
		if err != nil {
			logutil.BgLogger().Debug("dump range feedback fail", zap.Error(err))
			continue
		}
	}
	return errors.Trace(h.DumpFeedbackToKV(q))
}

// minAdjustFactor is the minimum adjust factor of each index feedback.
// We use it to avoid adjusting too much when the assumption of independence failed.
const minAdjustFactor = 0.7

// getNewCountForIndex adjust the estimated `eqCount` and `rangeCount` according to the real count.
// We assumes that `eqCount` and `rangeCount` contribute the same error rate.
func getNewCountForIndex(eqCount, rangeCount, totalCount, realCount float64) (float64, float64) {
	estimate := (eqCount / totalCount) * (rangeCount / totalCount) * totalCount
	if estimate <= 1 {
		return eqCount, rangeCount
	}
	adjustFactor := math.Sqrt(realCount / estimate)
	adjustFactor = math.Max(adjustFactor, minAdjustFactor)
	return eqCount * adjustFactor, rangeCount * adjustFactor
}<|MERGE_RESOLUTION|>--- conflicted
+++ resolved
@@ -1048,11 +1048,7 @@
 	}
 	for _, idx := range tblInfo.Indices {
 		if _, ok := statsTbl.Indices[idx.ID]; !ok && idx.State == model.StatePublic {
-<<<<<<< HEAD
-			sqlWithIdx := sql + "index %n" + analyzeOpts
-=======
-			sqlWithIdx := sql + " index %n"
->>>>>>> b1efb132
+			sqlWithIdx := sql + " index %n" + analyzeOpts
 			paramsWithIdx := append(params, idx.Name.O)
 			escaped, err := sqlexec.EscapeSQL(sqlWithIdx, paramsWithIdx...)
 			if err != nil {
