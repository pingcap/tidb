--- conflicted
+++ resolved
@@ -32,7 +32,6 @@
 	utilstats "github.com/pingcap/tidb/statistics/handle/util"
 	"github.com/pingcap/tidb/types"
 	"github.com/pingcap/tidb/util"
-	"github.com/pingcap/tidb/util/chunk"
 	"github.com/pingcap/tidb/util/logutil"
 	"go.uber.org/zap"
 )
@@ -225,14 +224,8 @@
 	return h.handleOneItemTask(sctx, task)
 }
 
-<<<<<<< HEAD
-func (h *Handle) handleOneItemTask(task *NeededItemTask, readerCtx *StatsReaderContext, ctx sqlexec.RestrictedSQLExecutor) (*NeededItemTask, error) {
-	logutil.BgLogger().Warn("?")
+func (h *Handle) handleOneItemTask(sctx sessionctx.Context, task *NeededItemTask) (*NeededItemTask, error) {
 	result := stmtctx.StatsLoadResult{Item: task.Item.TableItemID}
-=======
-func (h *Handle) handleOneItemTask(sctx sessionctx.Context, task *NeededItemTask) (*NeededItemTask, error) {
-	result := stmtctx.StatsLoadResult{Item: task.TableItemID}
->>>>>>> fc4f8a1d
 	item := result.Item
 	oldCache := h.statsCache.Load()
 	tbl, ok := oldCache.Get(item.TableID)
@@ -274,11 +267,7 @@
 	}
 	t := time.Now()
 	needUpdate := false
-<<<<<<< HEAD
-	wrapper, err = h.readStatsForOneItem(item, wrapper, readerCtx.reader, tbl.IsPkIsHandle, task.Item.FullLoad)
-=======
-	wrapper, err = h.readStatsForOneItem(sctx, item, wrapper)
->>>>>>> fc4f8a1d
+	wrapper, err = h.readStatsForOneItem(sctx, item, wrapper, tbl.IsPkIsHandle, task.Item.FullLoad)
 	if err != nil {
 		result.Error = err
 		return task, err
@@ -301,11 +290,7 @@
 }
 
 // readStatsForOneItem reads hist for one column/index, TODO load data via kv-get asynchronously
-<<<<<<< HEAD
-func (h *Handle) readStatsForOneItem(item model.TableItemID, w *statsWrapper, reader *statistics.StatsReader, isPkIsHandle bool, fullLoad bool) (*statsWrapper, error) {
-=======
-func (*Handle) readStatsForOneItem(sctx sessionctx.Context, item model.TableItemID, w *statsWrapper) (*statsWrapper, error) {
->>>>>>> fc4f8a1d
+func (*Handle) readStatsForOneItem(sctx sessionctx.Context, item model.TableItemID, w *statsWrapper, isPkIsHandle bool, fullLoad bool) (*statsWrapper, error) {
 	failpoint.Inject("mockReadStatsForOnePanic", nil)
 	failpoint.Inject("mockReadStatsForOneFail", func(val failpoint.Value) {
 		if val.(bool) {
@@ -316,12 +301,11 @@
 	var hg *statistics.Histogram
 	var err error
 	isIndexFlag := int64(0)
-	hg, lastAnalyzePos, flag, err := h.readHistFromStorage(&item, w, reader)
+	hg, lastAnalyzePos, flag, err := storage.HistMetaFromStorage(sctx, &item, w.colInfo)
 	if err != nil {
 		return nil, err
 	}
 	if item.IsIndex {
-<<<<<<< HEAD
 		isIndexFlag = 1
 	}
 	var cms *statistics.CMSketch
@@ -329,43 +313,22 @@
 	var fms *statistics.FMSketch
 	if fullLoad {
 		if item.IsIndex {
-			hg, err = statistics.HistogramFromStorage(reader, item.TableID, item.ID, types.NewFieldType(mysql.TypeBlob), hg.NDV, int(isIndexFlag), hg.LastUpdateVersion, hg.NullCount, hg.TotColSize, hg.Correlation)
+			hg, err = storage.HistogramFromStorage(sctx, item.TableID, item.ID, types.NewFieldType(mysql.TypeBlob), hg.NDV, int(isIndexFlag), hg.LastUpdateVersion, hg.NullCount, hg.TotColSize, hg.Correlation)
 			if err != nil {
 				return nil, errors.Trace(err)
 			}
 		} else {
-			hg, err = statistics.HistogramFromStorage(reader, item.TableID, item.ID, hg.Tp, hg.NDV, int(isIndexFlag), hg.LastUpdateVersion, hg.NullCount, hg.TotColSize, hg.Correlation)
+			hg, err = storage.HistogramFromStorage(sctx, item.TableID, item.ID, &w.colInfo.FieldType, hg.NDV, int(isIndexFlag), hg.LastUpdateVersion, hg.NullCount, hg.TotColSize, hg.Correlation)
 			if err != nil {
 				return nil, errors.Trace(err)
 			}
 		}
-		cms, topN, err = statistics.CMSketchAndTopNFromStorage(reader, item.TableID, isIndexFlag, item.ID)
-=======
-		hg, err = storage.HistogramFromStorage(sctx, item.TableID, item.ID, types.NewFieldType(mysql.TypeBlob), index.Histogram.NDV, int(isIndexFlag), index.LastUpdateVersion, index.NullCount, index.TotColSize, index.Correlation)
+		cms, topN, err = storage.CMSketchAndTopNFromStorage(sctx, item.TableID, isIndexFlag, item.ID)
 		if err != nil {
 			return nil, errors.Trace(err)
 		}
-	} else {
-		hg, err = storage.HistogramFromStorage(sctx, item.TableID, item.ID, &c.Info.FieldType, c.Histogram.NDV, int(isIndexFlag), c.LastUpdateVersion, c.NullCount, c.TotColSize, c.Correlation)
-		if err != nil {
-			return nil, errors.Trace(err)
-		}
-	}
-	var cms *statistics.CMSketch
-	var topN *statistics.TopN
-	cms, topN, err = storage.CMSketchAndTopNFromStorage(sctx, item.TableID, isIndexFlag, item.ID)
-	if err != nil {
-		return nil, errors.Trace(err)
-	}
-	var fms *statistics.FMSketch
-	if loadFMSketch {
-		fms, err = storage.FMSketchFromStorage(sctx, item.TableID, isIndexFlag, item.ID)
->>>>>>> fc4f8a1d
-		if err != nil {
-			return nil, errors.Trace(err)
-		}
 		if loadFMSketch {
-			fms, err = statistics.FMSketchFromStorage(reader, item.TableID, isIndexFlag, item.ID)
+			fms, err = storage.FMSketchFromStorage(sctx, item.TableID, isIndexFlag, item.ID)
 			if err != nil {
 				return nil, errors.Trace(err)
 			}
@@ -422,34 +385,6 @@
 		w.col = colHist
 	}
 	return w, nil
-}
-
-func (*Handle) readHistFromStorage(item *model.TableItemID, wrapper *statsWrapper, reader *statistics.StatsReader) (*statistics.Histogram, *types.Datum, int64, error) {
-	isIndex := 0
-	var tp *types.FieldType
-	if item.IsIndex {
-		isIndex = 1
-		tp = types.NewFieldType(mysql.TypeBlob)
-	} else {
-		tp = &wrapper.colInfo.FieldType
-	}
-	rows, _, err := reader.Read(
-		"select distinct_count, version, null_count, tot_col_size, stats_ver, correlation, flag, last_analyze_pos from mysql.stats_histograms where table_id = %? and hist_id = %? and is_index = %?",
-		item.TableID,
-		item.ID,
-		isIndex,
-	)
-	if err != nil {
-		return nil, nil, 0, err
-	}
-	if len(rows) == 0 {
-		return nil, nil, 0, nil
-	}
-	hist := statistics.NewHistogram(item.ID, rows[0].GetInt64(0), rows[0].GetInt64(2), rows[0].GetUint64(4), tp, chunk.InitialCapacity, rows[0].GetInt64(3))
-	hist.LastUpdateVersion = rows[0].GetUint64(1)
-	hist.Correlation = rows[0].GetFloat64(5)
-	lastPos := rows[0].GetDatum(7, types.NewFieldType(mysql.TypeBlob))
-	return hist, &lastPos, rows[0].GetInt64(6), nil
 }
 
 // drainColTask will hang until a column task can return, and either task or error will be returned.
