--- conflicted
+++ resolved
@@ -373,12 +373,6 @@
 			FMSketch:   fms,
 			IsHandle:   c.IsHandle,
 			StatsVer:   statsVer,
-<<<<<<< HEAD
-		}
-		if statsVer != statistics.Version0 {
-			colHist.StatsLoadedStatus = statistics.NewStatsFullLoadStatus()
-=======
->>>>>>> 57c49382
 		}
 		// Column.Count is calculated by Column.TotalRowCount(). Hence, we don't set Column.Count when initializing colHist.
 		colHist.Count = int64(colHist.TotalRowCount())
