// Copyright 2021 PingCAP, Inc.
//
// Licensed under the Apache License, Version 2.0 (the "License");
// you may not use this file except in compliance with the License.
// You may obtain a copy of the License at
//
//     http://www.apache.org/licenses/LICENSE-2.0
//
// Unless required by applicable law or agreed to in writing, software
// distributed under the License is distributed on an "AS IS" BASIS,
// WITHOUT WARRANTIES OR CONDITIONS OF ANY KIND, either express or implied.
// See the License for the specific language governing permissions and
// limitations under the License.

package handle

import (
	"fmt"
	"sync"
	"time"

	"github.com/pingcap/errors"
	"github.com/pingcap/failpoint"
	"github.com/pingcap/tidb/config"
	"github.com/pingcap/tidb/metrics"
	"github.com/pingcap/tidb/parser/model"
	"github.com/pingcap/tidb/parser/mysql"
	"github.com/pingcap/tidb/sessionctx"
	"github.com/pingcap/tidb/sessionctx/stmtctx"
	"github.com/pingcap/tidb/statistics"
	"github.com/pingcap/tidb/statistics/handle/storage"
	"github.com/pingcap/tidb/types"
	"github.com/pingcap/tidb/util"
	"github.com/pingcap/tidb/util/logutil"
	"go.uber.org/zap"
)

type statsWrapper struct {
	colInfo *model.ColumnInfo
	idxInfo *model.IndexInfo
	col     *statistics.Column
	idx     *statistics.Index
}

// StatsLoad is used to load stats concurrently
type StatsLoad struct {
	NeededItemsCh  chan *NeededItemTask
	TimeoutItemsCh chan *NeededItemTask
	WorkingColMap  map[model.TableItemID][]chan stmtctx.StatsLoadResult
	SubCtxs        []sessionctx.Context
	sync.Mutex
}

// NeededItemTask represents one needed column/indices with expire time.
type NeededItemTask struct {
	ToTimeout time.Time
	ResultCh  chan stmtctx.StatsLoadResult
	Item      model.StatsLoadItem
}

// SendLoadRequests send neededColumns requests
func (h *Handle) SendLoadRequests(sc *stmtctx.StatementContext, neededHistItems []model.StatsLoadItem, timeout time.Duration) error {
	remainedItems := h.removeHistLoadedColumns(neededHistItems)

	failpoint.Inject("assertSyncLoadItems", func(val failpoint.Value) {
		if sc.OptimizeTracer != nil {
			count := val.(int)
			if len(remainedItems) != count {
				panic("remained items count wrong")
			}
		}
	})

	if len(remainedItems) <= 0 {
		return nil
	}
	sc.StatsLoad.Timeout = timeout
	sc.StatsLoad.NeededItems = remainedItems
	sc.StatsLoad.ResultCh = make(chan stmtctx.StatsLoadResult, len(remainedItems))
	tasks := make([]*NeededItemTask, 0)
	for _, item := range remainedItems {
		task := &NeededItemTask{
			Item:      item,
			ToTimeout: time.Now().Local().Add(timeout),
			ResultCh:  sc.StatsLoad.ResultCh,
		}
		tasks = append(tasks, task)
	}
	timer := time.NewTimer(timeout)
	defer timer.Stop()
	for _, task := range tasks {
		select {
		case h.StatsLoad.NeededItemsCh <- task:
			continue
		case <-timer.C:
			return errors.New("sync load stats channel is full and timeout sending task to channel")
		}
	}
	sc.StatsLoad.LoadStartTime = time.Now()
	return nil
}

// SyncWaitStatsLoad sync waits loading of neededColumns and return false if timeout
func (*Handle) SyncWaitStatsLoad(sc *stmtctx.StatementContext) error {
	if len(sc.StatsLoad.NeededItems) <= 0 {
		return nil
	}
	var errorMsgs []string
	defer func() {
		if len(errorMsgs) > 0 {
			logutil.BgLogger().Warn("SyncWaitStatsLoad meets error",
				zap.Strings("errors", errorMsgs))
		}
		sc.StatsLoad.NeededItems = nil
	}()
	resultCheckMap := map[model.TableItemID]struct{}{}
	for _, col := range sc.StatsLoad.NeededItems {
		resultCheckMap[col.TableItemID] = struct{}{}
	}
	metrics.SyncLoadCounter.Inc()
	timer := time.NewTimer(sc.StatsLoad.Timeout)
	defer timer.Stop()
	for {
		select {
		case result, ok := <-sc.StatsLoad.ResultCh:
			if !ok {
				return errors.New("sync load stats channel closed unexpectedly")
			}
			if result.HasError() {
				errorMsgs = append(errorMsgs, result.ErrorMsg())
			}
			delete(resultCheckMap, result.Item)
			if len(resultCheckMap) == 0 {
				metrics.SyncLoadHistogram.Observe(float64(time.Since(sc.StatsLoad.LoadStartTime).Milliseconds()))
				return nil
			}
		case <-timer.C:
			metrics.SyncLoadTimeoutCounter.Inc()
			return errors.Trace(fmt.Errorf("sync load stats timeout: timeout is %v", sc.StatsLoad.Timeout))
		}
	}
}

// removeHistLoadedColumns removed having-hist columns based on neededColumns and statsCache.
<<<<<<< HEAD
func (h *Handle) removeHistLoadedColumns(neededItems []model.StatsLoadItem) []model.StatsLoadItem {
	statsCache := h.statsCache.Load()
	remainedItems := make([]model.StatsLoadItem, 0, len(neededItems))
=======
func (h *Handle) removeHistLoadedColumns(neededItems []model.TableItemID) []model.TableItemID {
	remainedItems := make([]model.TableItemID, 0, len(neededItems))
>>>>>>> 01526832
	for _, item := range neededItems {
		tbl, ok := h.Get(item.TableID)
		if !ok {
			continue
		}
		if item.IsIndex {
			remainedItems = append(remainedItems, item)
			continue
		}
		colHist, ok := tbl.Columns[item.ID]
		if (!ok && tbl.ColAndIndexExistenceMap.HasAnalyzed(item.ID, false)) || (ok && colHist.IsStatsInitialized() && !colHist.IsFullLoad()) {
			remainedItems = append(remainedItems, item)
		}
	}
	return remainedItems
}

// AppendNeededItem appends needed columns/indices to ch, it is only used for test
func (h *Handle) AppendNeededItem(task *NeededItemTask, timeout time.Duration) error {
	timer := time.NewTimer(timeout)
	defer timer.Stop()
	select {
	case h.StatsLoad.NeededItemsCh <- task:
	case <-timer.C:
		return errors.New("Channel is full and timeout writing to channel")
	}
	return nil
}

var errExit = errors.New("Stop loading since domain is closed")

// SubLoadWorker loads hist data for each column
func (h *Handle) SubLoadWorker(sctx sessionctx.Context, exit chan struct{}, exitWg *util.WaitGroupEnhancedWrapper) {
	defer func() {
		exitWg.Done()
		logutil.BgLogger().Info("SubLoadWorker exited.")
	}()
	// if the last task is not successfully handled in last round for error or panic, pass it to this round to retry
	var lastTask *NeededItemTask
	for {
		task, err := h.HandleOneTask(sctx, lastTask, exit)
		lastTask = task
		if err != nil {
			switch err {
			case errExit:
				return
			default:
				time.Sleep(h.Lease() / 10)
				continue
			}
		}
	}
}

// HandleOneTask handles last task if not nil, else handle a new task from chan, and return current task if fail somewhere.
func (h *Handle) HandleOneTask(sctx sessionctx.Context, lastTask *NeededItemTask, exit chan struct{}) (task *NeededItemTask, err error) {
	defer func() {
		// recover for each task, worker keeps working
		if r := recover(); r != nil {
			logutil.BgLogger().Error("stats loading panicked", zap.Any("error", r), zap.Stack("stack"))
			err = errors.Errorf("stats loading panicked: %v", r)
		}
	}()
	if lastTask == nil {
		task, err = h.drainColTask(exit)
		if err != nil {
			if err != errExit {
				logutil.BgLogger().Error("Fail to drain task for stats loading.", zap.Error(err))
			}
			return task, err
		}
	} else {
		task = lastTask
	}
	return h.handleOneItemTask(sctx, task)
}

func (h *Handle) handleOneItemTask(sctx sessionctx.Context, task *NeededItemTask) (*NeededItemTask, error) {
	result := stmtctx.StatsLoadResult{Item: task.Item.TableItemID}
	item := result.Item
	tbl, ok := h.Get(item.TableID)
	if !ok {
		h.writeToResultChan(task.ResultCh, result)
		return nil, nil
	}
	logutil.BgLogger().Warn("?")
	var err error
	wrapper := &statsWrapper{}
	if item.IsIndex {
		index, ok := tbl.Indices[item.ID]
		if (!ok && !tbl.ColAndIndexExistenceMap.Has(item.ID, true)) || (ok && index.IsFullLoad()) {
			h.writeToResultChan(task.ResultCh, result)
			return nil, nil
		}
		if ok {
			wrapper.idxInfo = index.Info
		} else {
			wrapper.idxInfo = tbl.ColAndIndexExistenceMap.GetIndex(item.ID)
		}
	} else {
		col, ok := tbl.Columns[item.ID]
		if (!ok && !tbl.ColAndIndexExistenceMap.Has(item.ID, false)) || (ok && col.IsFullLoad()) {
			h.writeToResultChan(task.ResultCh, result)
			return nil, nil
		}
		if ok {
			wrapper.colInfo = col.Info
		} else {
			wrapper.colInfo = tbl.ColAndIndexExistenceMap.GetCol(item.ID)
		}
	}
	// to avoid duplicated handling in concurrent scenario
	working := h.setWorking(result.Item, task.ResultCh)
	if !working {
		h.writeToResultChan(task.ResultCh, result)
		return nil, nil
	}
	t := time.Now()
	needUpdate := false
	wrapper, err = h.readStatsForOneItem(sctx, item, wrapper, tbl.IsPkIsHandle, task.Item.FullLoad)
	if err != nil {
		result.Error = err
		return task, err
	}
	if item.IsIndex {
		if wrapper.idxInfo != nil {
			needUpdate = true
		}
	} else {
		if wrapper.colInfo != nil {
			needUpdate = true
		}
	}
	metrics.ReadStatsHistogram.Observe(float64(time.Since(t).Milliseconds()))
	if needUpdate && h.updateCachedItem(item, wrapper.col, wrapper.idx) {
		h.writeToResultChan(task.ResultCh, result)
	}
	h.finishWorking(result)
	return nil, nil
}

// readStatsForOneItem reads hist for one column/index, TODO load data via kv-get asynchronously
func (*Handle) readStatsForOneItem(sctx sessionctx.Context, item model.TableItemID, w *statsWrapper, isPkIsHandle bool, fullLoad bool) (*statsWrapper, error) {
	failpoint.Inject("mockReadStatsForOnePanic", nil)
	failpoint.Inject("mockReadStatsForOneFail", func(val failpoint.Value) {
		if val.(bool) {
			failpoint.Return(nil, errors.New("gofail ReadStatsForOne error"))
		}
	})
	loadFMSketch := config.GetGlobalConfig().Performance.EnableLoadFMSketch
	var hg *statistics.Histogram
	var err error
	isIndexFlag := int64(0)
	hg, lastAnalyzePos, statsVer, flag, err := storage.HistMetaFromStorage(sctx, &item, w.colInfo)
	if err != nil {
		return nil, err
	}
	if hg == nil {
		logutil.BgLogger().Error("fail to get stats version for this histogram", zap.Int64("table_id", item.TableID),
			zap.Int64("hist_id", item.ID), zap.Bool("is_index", item.IsIndex))
		return nil, errors.Trace(fmt.Errorf("fail to get stats version for this histogram, table_id:%v, hist_id:%v, is_index:%v", item.TableID, item.ID, item.IsIndex))
	}
	if item.IsIndex {
		isIndexFlag = 1
	}
	var cms *statistics.CMSketch
	var topN *statistics.TopN
	var fms *statistics.FMSketch
	if fullLoad {
		if item.IsIndex {
			hg, err = storage.HistogramFromStorage(sctx, item.TableID, item.ID, types.NewFieldType(mysql.TypeBlob), hg.NDV, int(isIndexFlag), hg.LastUpdateVersion, hg.NullCount, hg.TotColSize, hg.Correlation)
			if err != nil {
				return nil, errors.Trace(err)
			}
		} else {
			hg, err = storage.HistogramFromStorage(sctx, item.TableID, item.ID, &w.colInfo.FieldType, hg.NDV, int(isIndexFlag), hg.LastUpdateVersion, hg.NullCount, hg.TotColSize, hg.Correlation)
			if err != nil {
				return nil, errors.Trace(err)
			}
		}
		cms, topN, err = storage.CMSketchAndTopNFromStorage(sctx, item.TableID, isIndexFlag, item.ID)
		if err != nil {
			return nil, errors.Trace(err)
		}
		if loadFMSketch {
			fms, err = storage.FMSketchFromStorage(sctx, item.TableID, isIndexFlag, item.ID)
			if err != nil {
				return nil, errors.Trace(err)
			}
		}
	}
	if item.IsIndex {
		idxHist := &statistics.Index{
			Histogram:  *hg,
			CMSketch:   cms,
			TopN:       topN,
			FMSketch:   fms,
			Info:       w.idxInfo,
			StatsVer:   statsVer,
			Flag:       flag,
			PhysicalID: item.TableID,
		}
		if statsVer != statistics.Version0 {
			if fullLoad {
				idxHist.StatsLoadedStatus = statistics.NewStatsFullLoadStatus()
			} else {
				idxHist.StatsLoadedStatus = statistics.NewStatsAllEvictedStatus()
			}
		}
		lastAnalyzePos.Copy(&idxHist.LastAnalyzePos)
		w.idx = idxHist
	} else {
		colHist := &statistics.Column{
			PhysicalID: item.TableID,
			Histogram:  *hg,
			Info:       w.colInfo,
			CMSketch:   cms,
			TopN:       topN,
			FMSketch:   fms,
			IsHandle:   isPkIsHandle && mysql.HasPriKeyFlag(w.colInfo.GetFlag()),
			StatsVer:   statsVer,
		}
		if colHist.StatsAvailable() {
			if fullLoad {
				colHist.StatsLoadedStatus = statistics.NewStatsFullLoadStatus()
			} else {
				colHist.StatsLoadedStatus = statistics.NewStatsAllEvictedStatus()
			}
		}
		w.col = colHist
	}
	return w, nil
}

// drainColTask will hang until a column task can return, and either task or error will be returned.
func (h *Handle) drainColTask(exit chan struct{}) (*NeededItemTask, error) {
	// select NeededColumnsCh firstly, if no task, then select TimeoutColumnsCh
	for {
		select {
		case <-exit:
			return nil, errExit
		case task, ok := <-h.StatsLoad.NeededItemsCh:
			if !ok {
				return nil, errors.New("drainColTask: cannot read from NeededColumnsCh, maybe the chan is closed")
			}
			// if the task has already timeout, no sql is sync-waiting for it,
			// so do not handle it just now, put it to another channel with lower priority
			if time.Now().After(task.ToTimeout) {
				h.writeToTimeoutChan(h.StatsLoad.TimeoutItemsCh, task)
				continue
			}
			return task, nil
		case task, ok := <-h.StatsLoad.TimeoutItemsCh:
			select {
			case <-exit:
				return nil, errExit
			case task0, ok0 := <-h.StatsLoad.NeededItemsCh:
				if !ok0 {
					return nil, errors.New("drainColTask: cannot read from NeededColumnsCh, maybe the chan is closed")
				}
				// send task back to TimeoutColumnsCh and return the task drained from NeededColumnsCh
				h.writeToTimeoutChan(h.StatsLoad.TimeoutItemsCh, task)
				return task0, nil
			default:
				if !ok {
					return nil, errors.New("drainColTask: cannot read from TimeoutColumnsCh, maybe the chan is closed")
				}
				// NeededColumnsCh is empty now, handle task from TimeoutColumnsCh
				return task, nil
			}
		}
	}
}

// writeToTimeoutChan writes in a nonblocking way, and if the channel queue is full, it's ok to drop the task.
func (*Handle) writeToTimeoutChan(taskCh chan *NeededItemTask, task *NeededItemTask) {
	select {
	case taskCh <- task:
	default:
	}
}

// writeToChanWithTimeout writes a task to a channel and blocks until timeout.
func (*Handle) writeToChanWithTimeout(taskCh chan *NeededItemTask, task *NeededItemTask, timeout time.Duration) error {
	timer := time.NewTimer(timeout)
	defer timer.Stop()
	select {
	case taskCh <- task:
	case <-timer.C:
		return errors.New("Channel is full and timeout writing to channel")
	}
	return nil
}

// writeToResultChan safe-writes with panic-recover so one write-fail will not have big impact.
func (*Handle) writeToResultChan(resultCh chan stmtctx.StatsLoadResult, rs stmtctx.StatsLoadResult) {
	defer func() {
		if r := recover(); r != nil {
			logutil.BgLogger().Error("writeToResultChan panicked", zap.Any("error", r), zap.Stack("stack"))
		}
	}()
	select {
	case resultCh <- rs:
	default:
	}
}

// updateCachedItem updates the column/index hist to global statsCache.
func (h *Handle) updateCachedItem(item model.TableItemID, colHist *statistics.Column, idxHist *statistics.Index) (updated bool) {
	h.StatsLoad.Lock()
	defer h.StatsLoad.Unlock()
	// Reload the latest stats cache, otherwise the `updateStatsCache` may fail with high probability, because functions
	// like `GetPartitionStats` called in `fmSketchFromStorage` would have modified the stats cache already.
	tbl, ok := h.Get(item.TableID)
	if !ok {
		return true
	}
	if !item.IsIndex && colHist != nil {
		c, ok := tbl.Columns[item.ID]
		if (!ok && !tbl.ColAndIndexExistenceMap.Has(item.ID, false)) || (ok && c.IsFullLoad()) {
			return true
		}
		tbl = tbl.Copy()
		tbl.Columns[item.ID] = colHist
	} else if item.IsIndex && idxHist != nil {
		index, ok := tbl.Indices[item.ID]
		if (!ok && !tbl.ColAndIndexExistenceMap.Has(item.ID, true)) || (ok && index.IsFullLoad()) {
			return true
		}
		tbl = tbl.Copy()
		tbl.Indices[item.ID] = idxHist
	}
	h.UpdateStatsCache([]*statistics.Table{tbl}, nil)
	return true
}

func (h *Handle) setWorking(item model.TableItemID, resultCh chan stmtctx.StatsLoadResult) bool {
	h.StatsLoad.Lock()
	defer h.StatsLoad.Unlock()
	chList, ok := h.StatsLoad.WorkingColMap[item]
	if ok {
		if chList[0] == resultCh {
			return true // just return for duplicate setWorking
		}
		h.StatsLoad.WorkingColMap[item] = append(chList, resultCh)
		return false
	}
	chList = []chan stmtctx.StatsLoadResult{}
	chList = append(chList, resultCh)
	h.StatsLoad.WorkingColMap[item] = chList
	return true
}

func (h *Handle) finishWorking(result stmtctx.StatsLoadResult) {
	h.StatsLoad.Lock()
	defer h.StatsLoad.Unlock()
	if chList, ok := h.StatsLoad.WorkingColMap[result.Item]; ok {
		list := chList[1:]
		for _, ch := range list {
			h.writeToResultChan(ch, result)
		}
	}
	delete(h.StatsLoad.WorkingColMap, result.Item)
}<|MERGE_RESOLUTION|>--- conflicted
+++ resolved
@@ -142,14 +142,8 @@
 }
 
 // removeHistLoadedColumns removed having-hist columns based on neededColumns and statsCache.
-<<<<<<< HEAD
 func (h *Handle) removeHistLoadedColumns(neededItems []model.StatsLoadItem) []model.StatsLoadItem {
-	statsCache := h.statsCache.Load()
 	remainedItems := make([]model.StatsLoadItem, 0, len(neededItems))
-=======
-func (h *Handle) removeHistLoadedColumns(neededItems []model.TableItemID) []model.TableItemID {
-	remainedItems := make([]model.TableItemID, 0, len(neededItems))
->>>>>>> 01526832
 	for _, item := range neededItems {
 		tbl, ok := h.Get(item.TableID)
 		if !ok {
