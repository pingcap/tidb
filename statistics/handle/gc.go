--- conflicted
+++ resolved
@@ -22,13 +22,9 @@
 	"github.com/pingcap/errors"
 	"github.com/pingcap/tidb/infoschema"
 	"github.com/pingcap/tidb/kv"
-<<<<<<< HEAD
-	"github.com/pingcap/tidb/sessionctx/variable"
-=======
 	"github.com/pingcap/tidb/parser/terror"
 	"github.com/pingcap/tidb/sessionctx/variable"
 	"github.com/pingcap/tidb/util/chunk"
->>>>>>> f7de8bee
 	"github.com/pingcap/tidb/util/logutil"
 	"github.com/pingcap/tidb/util/mathutil"
 	"github.com/pingcap/tidb/util/sqlexec"
@@ -159,17 +155,6 @@
 	h.mu.Lock()
 	defer h.mu.Unlock()
 	exec := h.mu.ctx.(sqlexec.SQLExecutor)
-<<<<<<< HEAD
-	sql := "delete from mysql.stats_meta_history where NOW() - create_time >= %?"
-	_, err := exec.ExecuteInternal(ctx, sql, variable.HistoricalStatsDuration.Load().Seconds())
-	if err != nil {
-		return err
-	}
-	sql = "delete from mysql.stats_history where NOW() - create_time >= %? "
-	_, err = exec.ExecuteInternal(ctx, sql, variable.HistoricalStatsDuration.Load().Seconds())
-	logutil.BgLogger().Info("clear outdated historical stats")
-	return err
-=======
 	sql := "select count(*) from mysql.stats_meta_history where NOW() - create_time >= %?"
 	rs, err := exec.ExecuteInternal(ctx, sql, variable.HistoricalStatsDuration.Load().Seconds())
 	if err != nil {
@@ -196,7 +181,6 @@
 		return err
 	}
 	return nil
->>>>>>> f7de8bee
 }
 
 func (h *Handle) gcHistoryStatsFromKV(physicalID int64) error {
