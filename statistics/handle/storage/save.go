--- conflicted
+++ resolved
@@ -40,13 +40,8 @@
 // maxInsertLength is the length limit for internal insert SQL.
 const maxInsertLength = 1024 * 1024
 
-<<<<<<< HEAD
-func saveTopNToStorage(ctx context.Context, exec sqlexec.SQLExecutor, tableID int64, isIndex int, histID int64, topN *statistics.TopN) error {
+func saveTopNToStorage(sctx sessionctx.Context, tableID int64, isIndex int, histID int64, topN *statistics.TopN) error {
 	if topN == nil || len(topN.TopN) == 0 {
-=======
-func saveTopNToStorage(sctx sessionctx.Context, tableID int64, isIndex int, histID int64, topN *statistics.TopN) error {
-	if topN == nil {
->>>>>>> 05b97866
 		return nil
 	}
 	selectForUpdate := new(strings.Builder)
@@ -59,7 +54,7 @@
 			sqlexec.MustEscapeSQL("(%?, %?, %?)", tableID, isIndex, i))
 	}
 	selectForUpdate.WriteString(") for update")
-	_, err := exec.ExecuteInternal(ctx, selectForUpdate.String())
+	_, err := util.Exec(sctx, selectForUpdate.String())
 	if err != nil {
 		return err
 	}
@@ -90,8 +85,7 @@
 	return nil
 }
 
-<<<<<<< HEAD
-func saveBucketsToStorage(ctx context.Context, exec sqlexec.SQLExecutor, sc *stmtctx.StatementContext, tableID int64, isIndex int, hg *statistics.Histogram) (lastAnalyzePos []byte, err error) {
+func saveBucketsToStorage(sctx sessionctx.Context, tableID int64, isIndex int, hg *statistics.Histogram) (lastAnalyzePos []byte, err error) {
 	if hg == nil || len(hg.Buckets) == 0 {
 		return
 	}
@@ -105,12 +99,8 @@
 			sqlexec.MustEscapeSQL("(%?, %?, %?, %?)", tableID, isIndex, hg.ID, i))
 	}
 	selectForUpdate.WriteString(") for update")
-	_, err = exec.ExecuteInternal(ctx, selectForUpdate.String())
-	if err != nil {
-=======
-func saveBucketsToStorage(sctx sessionctx.Context, tableID int64, isIndex int, hg *statistics.Histogram) (lastAnalyzePos []byte, err error) {
-	if hg == nil {
->>>>>>> 05b97866
+	_, err = util.Exec(sctx, selectForUpdate.String())
+	if err != nil {
 		return
 	}
 	sc := sctx.GetSessionVars().StmtCtx
