// Copyright 2023 PingCAP, Inc.
//
// Licensed under the Apache License, Version 2.0 (the "License");
// you may not use this file except in compliance with the License.
// You may obtain a copy of the License at
//
//     http://www.apache.org/licenses/LICENSE-2.0
//
// Unless required by applicable law or agreed to in writing, software
// distributed under the License is distributed on an "AS IS" BASIS,
// WITHOUT WARRANTIES OR CONDITIONS OF ANY KIND, either express or implied.
// See the License for the specific language governing permissions and
// limitations under the License.

package storage

import (
	"encoding/json"
	"fmt"
	"strconv"
	"sync/atomic"
	"time"

	"github.com/pingcap/errors"
	"github.com/pingcap/failpoint"
	"github.com/pingcap/tidb/config"
	"github.com/pingcap/tidb/parser/ast"
	"github.com/pingcap/tidb/parser/model"
	"github.com/pingcap/tidb/parser/mysql"
	"github.com/pingcap/tidb/sessionctx"
	"github.com/pingcap/tidb/sessionctx/stmtctx"
	"github.com/pingcap/tidb/statistics"
	"github.com/pingcap/tidb/statistics/handle/util"
	"github.com/pingcap/tidb/types"
	"github.com/pingcap/tidb/util/chunk"
	"github.com/pingcap/tidb/util/logutil"
	"github.com/pingcap/tidb/util/mathutil"
	"github.com/pingcap/tidb/util/memory"
	"github.com/pingcap/tidb/util/sqlexec"
	"go.uber.org/zap"
)

// StatsMetaCountAndModifyCount reads count and modify_count for the given table from mysql.stats_meta.
func StatsMetaCountAndModifyCount(sctx sessionctx.Context, tableID int64) (count, modifyCount int64, isNull bool, err error) {
	rows, _, err := util.ExecRows(sctx, "select count, modify_count from mysql.stats_meta where table_id = %?", tableID)
	if err != nil {
		return 0, 0, false, err
	}
	if len(rows) == 0 {
		return 0, 0, true, nil
	}
	count = int64(rows[0].GetUint64(0))
	modifyCount = rows[0].GetInt64(1)
	return count, modifyCount, false, nil
}

// HistMetaFromStorage reads the meta info of the histogram from the storage.
func HistMetaFromStorage(sctx sessionctx.Context, item *model.TableItemID, possibleColInfo *model.ColumnInfo) (*statistics.Histogram, *types.Datum, int64, int64, error) {
	isIndex := 0
	var tp *types.FieldType
	if item.IsIndex {
		isIndex = 1
		tp = types.NewFieldType(mysql.TypeBlob)
	} else {
		tp = &possibleColInfo.FieldType
	}
	rows, _, err := util.ExecRows(sctx,
		"select distinct_count, version, null_count, tot_col_size, stats_ver, correlation, flag, last_analyze_pos from mysql.stats_histograms where table_id = %? and hist_id = %? and is_index = %?",
		item.TableID,
		item.ID,
		isIndex,
	)
	if err != nil {
		return nil, nil, 0, 0, err
	}
	if len(rows) == 0 {
		return nil, nil, 0, 0, nil
	}
	hist := statistics.NewHistogram(item.ID, rows[0].GetInt64(0), rows[0].GetInt64(2), rows[0].GetUint64(1), tp, chunk.InitialCapacity, rows[0].GetInt64(3))
	hist.Correlation = rows[0].GetFloat64(5)
	lastPos := rows[0].GetDatum(7, types.NewFieldType(mysql.TypeBlob))
	return hist, &lastPos, rows[0].GetInt64(4), rows[0].GetInt64(6), nil
}

// HistogramFromStorage reads histogram from storage.
func HistogramFromStorage(sctx sessionctx.Context, tableID int64, colID int64, tp *types.FieldType, distinct int64, isIndex int, ver uint64, nullCount int64, totColSize int64, corr float64) (_ *statistics.Histogram, err error) {
	rows, fields, err := util.ExecRows(sctx, "select count, repeats, lower_bound, upper_bound, ndv from mysql.stats_buckets where table_id = %? and is_index = %? and hist_id = %? order by bucket_id", tableID, isIndex, colID)
	if err != nil {
		return nil, errors.Trace(err)
	}
	bucketSize := len(rows)
	hg := statistics.NewHistogram(colID, distinct, nullCount, ver, tp, bucketSize, totColSize)
	hg.Correlation = corr
	totalCount := int64(0)
	for i := 0; i < bucketSize; i++ {
		count := rows[i].GetInt64(0)
		repeats := rows[i].GetInt64(1)
		var upperBound, lowerBound types.Datum
		if isIndex == 1 {
			lowerBound = rows[i].GetDatum(2, &fields[2].Column.FieldType)
			upperBound = rows[i].GetDatum(3, &fields[3].Column.FieldType)
		} else {
			// Invalid date values may be inserted into table under some relaxed sql mode. Those values may exist in statistics.
			// Hence, when reading statistics, we should skip invalid date check. See #39336.
			sc := &stmtctx.StatementContext{TimeZone: time.UTC, AllowInvalidDate: true, IgnoreZeroInDate: true}
			d := rows[i].GetDatum(2, &fields[2].Column.FieldType)
			// For new collation data, when storing the bounds of the histogram, we store the collate key instead of the
			// original value.
			// But there's additional conversion logic for new collation data, and the collate key might be longer than
			// the FieldType.flen.
			// If we use the original FieldType here, there might be errors like "Invalid utf8mb4 character string"
			// or "Data too long".
			// So we change it to TypeBlob to bypass those logics here.
			if tp.EvalType() == types.ETString && tp.GetType() != mysql.TypeEnum && tp.GetType() != mysql.TypeSet {
				tp = types.NewFieldType(mysql.TypeBlob)
			}
			lowerBound, err = d.ConvertTo(sc, tp)
			if err != nil {
				return nil, errors.Trace(err)
			}
			d = rows[i].GetDatum(3, &fields[3].Column.FieldType)
			upperBound, err = d.ConvertTo(sc, tp)
			if err != nil {
				return nil, errors.Trace(err)
			}
		}
		totalCount += count
		hg.AppendBucketWithNDV(&lowerBound, &upperBound, totalCount, repeats, rows[i].GetInt64(4))
	}
	hg.PreCalculateScalar()
	return hg, nil
}

// CMSketchAndTopNFromStorage reads CMSketch and TopN from storage.
func CMSketchAndTopNFromStorage(sctx sessionctx.Context, tblID int64, isIndex, histID int64) (_ *statistics.CMSketch, _ *statistics.TopN, err error) {
	topNRows, _, err := util.ExecRows(sctx, "select HIGH_PRIORITY value, count from mysql.stats_top_n where table_id = %? and is_index = %? and hist_id = %?", tblID, isIndex, histID)
	if err != nil {
		return nil, nil, err
	}
	rows, _, err := util.ExecRows(sctx, "select cm_sketch from mysql.stats_histograms where table_id = %? and is_index = %? and hist_id = %?", tblID, isIndex, histID)
	if err != nil {
		return nil, nil, err
	}
	if len(rows) == 0 {
		return statistics.DecodeCMSketchAndTopN(nil, topNRows)
	}
	return statistics.DecodeCMSketchAndTopN(rows[0].GetBytes(0), topNRows)
}

// CMSketchFromStorage reads CMSketch from storage
func CMSketchFromStorage(sctx sessionctx.Context, tblID int64, isIndex int, histID int64) (_ *statistics.CMSketch, err error) {
	rows, _, err := util.ExecRows(sctx, "select cm_sketch from mysql.stats_histograms where table_id = %? and is_index = %? and hist_id = %?", tblID, isIndex, histID)
	if err != nil || len(rows) == 0 {
		return nil, err
	}
	return statistics.DecodeCMSketch(rows[0].GetBytes(0))
}

// TopNFromStorage reads TopN from storage
func TopNFromStorage(sctx sessionctx.Context, tblID int64, isIndex int, histID int64) (_ *statistics.TopN, err error) {
	rows, _, err := util.ExecRows(sctx, "select HIGH_PRIORITY value, count from mysql.stats_top_n where table_id = %? and is_index = %? and hist_id = %?", tblID, isIndex, histID)
	if err != nil || len(rows) == 0 {
		return nil, err
	}
	return statistics.DecodeTopN(rows), nil
}

// FMSketchFromStorage reads FMSketch from storage
func FMSketchFromStorage(sctx sessionctx.Context, tblID int64, isIndex, histID int64) (_ *statistics.FMSketch, err error) {
	rows, _, err := util.ExecRows(sctx, "select value from mysql.stats_fm_sketch where table_id = %? and is_index = %? and hist_id = %?", tblID, isIndex, histID)
	if err != nil || len(rows) == 0 {
		return nil, err
	}
	return statistics.DecodeFMSketch(rows[0].GetBytes(0))
}

// CheckSkipPartition checks if we can skip loading the partition.
func CheckSkipPartition(sctx sessionctx.Context, tblID int64, isIndex int) error {
	rows, _, err := util.ExecRows(sctx, "select distinct_count from mysql.stats_histograms where table_id =%? and is_index = %?", tblID, isIndex)
	if err != nil {
		return err
	}
	if len(rows) == 0 {
		return types.ErrPartitionStatsMissing
	}
	return nil
}

// CheckSkipColumnPartiion checks if we can skip loading the partition.
func CheckSkipColumnPartiion(sctx sessionctx.Context, tblID int64, isIndex int, histsID int64) error {
	rows, _, err := util.ExecRows(sctx, "select distinct_count from mysql.stats_histograms where table_id = %? and is_index = %? and hist_id = %?", tblID, isIndex, histsID)
	if err != nil {
		return err
	}
	if len(rows) == 0 {
		return types.ErrPartitionColumnStatsMissing
	}
	return nil
}

// ExtendedStatsFromStorage reads extended stats from storage.
func ExtendedStatsFromStorage(sctx sessionctx.Context, table *statistics.Table, tableID int64, loadAll bool) (*statistics.Table, error) {
	failpoint.Inject("injectExtStatsLoadErr", func() {
		failpoint.Return(nil, errors.New("gofail extendedStatsFromStorage error"))
	})
	lastVersion := uint64(0)
	if table.ExtendedStats != nil && !loadAll {
		lastVersion = table.ExtendedStats.LastUpdateVersion
	} else {
		table.ExtendedStats = statistics.NewExtendedStatsColl()
	}
	rows, _, err := util.ExecRows(sctx, "select name, status, type, column_ids, stats, version from mysql.stats_extended where table_id = %? and status in (%?, %?, %?) and version > %?",
		tableID, statistics.ExtendedStatsInited, statistics.ExtendedStatsAnalyzed, statistics.ExtendedStatsDeleted, lastVersion)
	if err != nil || len(rows) == 0 {
		return table, nil
	}
	for _, row := range rows {
		lastVersion = mathutil.Max(lastVersion, row.GetUint64(5))
		name := row.GetString(0)
		status := uint8(row.GetInt64(1))
		if status == statistics.ExtendedStatsDeleted || status == statistics.ExtendedStatsInited {
			delete(table.ExtendedStats.Stats, name)
		} else {
			item := &statistics.ExtendedStatsItem{
				Tp: uint8(row.GetInt64(2)),
			}
			colIDs := row.GetString(3)
			err := json.Unmarshal([]byte(colIDs), &item.ColIDs)
			if err != nil {
				logutil.BgLogger().Error("decode column IDs failed", zap.String("category", "stats"), zap.String("column_ids", colIDs), zap.Error(err))
				return nil, err
			}
			statsStr := row.GetString(4)
			if item.Tp == ast.StatsTypeCardinality || item.Tp == ast.StatsTypeCorrelation {
				if statsStr != "" {
					item.ScalarVals, err = strconv.ParseFloat(statsStr, 64)
					if err != nil {
						logutil.BgLogger().Error("parse scalar stats failed", zap.String("category", "stats"), zap.String("stats", statsStr), zap.Error(err))
						return nil, err
					}
				}
			} else {
				item.StringVals = statsStr
			}
			table.ExtendedStats.Stats[name] = item
		}
	}
	table.ExtendedStats.LastUpdateVersion = lastVersion
	return table, nil
}

func indexStatsFromStorage(sctx sessionctx.Context, row chunk.Row, table *statistics.Table, tableInfo *model.TableInfo, loadAll bool, lease time.Duration, tracker *memory.Tracker) error {
	histID := row.GetInt64(2)
	distinct := row.GetInt64(3)
	histVer := row.GetUint64(4)
	nullCount := row.GetInt64(5)
	statsVer := row.GetInt64(7)
	idx := table.Indices[histID]
	flag := row.GetInt64(8)
	lastAnalyzePos := row.GetDatum(10, types.NewFieldType(mysql.TypeBlob))

	for _, idxInfo := range tableInfo.Indices {
		if histID != idxInfo.ID {
			continue
		}
		table.ColAndIndexExistenceMap.InsertIndex(idxInfo.ID, idxInfo, statsVer != statistics.Version0)
		// We will not load buckets, topn and cmsketch if:
		// 1. lease > 0, and:
		// 2. the index doesn't have any of buckets, topn, cmsketch in memory before, and:
		// 3. loadAll is false.
		// 4. lite-init-stats is true(remove the condition when lite init stats is GA).
		notNeedLoad := lease > 0 &&
			(idx == nil || ((!idx.IsStatsInitialized() || idx.IsAllEvicted()) && idx.LastUpdateVersion < histVer)) &&
			!loadAll &&
			config.GetGlobalConfig().Performance.LiteInitStats
		if notNeedLoad {
			delete(table.Indices, histID)
			return nil
		}
		if idx == nil || idx.LastUpdateVersion < histVer || loadAll {
			hg, err := HistogramFromStorage(sctx, table.PhysicalID, histID, types.NewFieldType(mysql.TypeBlob), distinct, 1, histVer, nullCount, 0, 0)
			if err != nil {
				return errors.Trace(err)
			}
			cms, topN, err := CMSketchAndTopNFromStorage(sctx, table.PhysicalID, 1, idxInfo.ID)
			if err != nil {
				return errors.Trace(err)
			}
			var fmSketch *statistics.FMSketch
			if loadAll {
				// FMSketch is only used when merging partition stats into global stats. When merging partition stats into global stats,
				// we load all the statistics, i.e., loadAll is true.
				fmSketch, err = FMSketchFromStorage(sctx, table.PhysicalID, 1, histID)
				if err != nil {
					return errors.Trace(err)
				}
			}
			idx = &statistics.Index{
				Histogram:  *hg,
				CMSketch:   cms,
				TopN:       topN,
				FMSketch:   fmSketch,
				Info:       idxInfo,
				StatsVer:   statsVer,
				Flag:       flag,
				PhysicalID: table.PhysicalID,
			}
			if statsVer != statistics.Version0 {
				idx.StatsLoadedStatus = statistics.NewStatsFullLoadStatus()
			}
			lastAnalyzePos.Copy(&idx.LastAnalyzePos)
		}
		break
	}
	if idx != nil {
		if tracker != nil {
			tracker.Consume(idx.MemoryUsage().TotalMemoryUsage())
		}
		table.Indices[histID] = idx
	} else {
		logutil.BgLogger().Debug("we cannot find index id in table info. It may be deleted.", zap.Int64("indexID", histID), zap.String("table", tableInfo.Name.O))
	}
	return nil
}

func columnStatsFromStorage(sctx sessionctx.Context, row chunk.Row, table *statistics.Table, tableInfo *model.TableInfo, loadAll bool, lease time.Duration, tracker *memory.Tracker) error {
	histID := row.GetInt64(2)
	distinct := row.GetInt64(3)
	histVer := row.GetUint64(4)
	nullCount := row.GetInt64(5)
	totColSize := row.GetInt64(6)
	statsVer := row.GetInt64(7)
	correlation := row.GetFloat64(9)
	lastAnalyzePos := row.GetDatum(10, types.NewFieldType(mysql.TypeBlob))
	col := table.Columns[histID]
	flag := row.GetInt64(8)

	for _, colInfo := range tableInfo.Columns {
		if histID != colInfo.ID {
			continue
		}
		table.ColAndIndexExistenceMap.InsertCol(histID, colInfo, statsVer != statistics.Version0)
		isHandle := tableInfo.PKIsHandle && mysql.HasPriKeyFlag(colInfo.GetFlag())
		// We will not load buckets, topn and cmsketch if:
		// 1. lease > 0, and:
		// 2. this column is not handle or lite-init-stats is true(remove the condition when lite init stats is GA), and:
		// 3. the column doesn't have any of buckets, topn, cmsketch in memory before, and:
		// 4. loadAll is false.
		//
		// Here is the explanation of the condition `!col.IsStatsInitialized() || col.IsAllEvicted()`.
		// For one column:
		// 1. If there is no stats for it in the storage(i.e., analyze has never been executed before), then its stats status
		//    would be `!col.IsStatsInitialized()`. In this case we should go the `notNeedLoad` path.
		// 2. If there exists stats for it in the storage but its stats status is `col.IsAllEvicted()`, there are two
		//    sub cases for this case. One is that the column stats have never been used/needed by the optimizer so they have
		//    never been loaded. The other is that the column stats were loaded and then evicted. For the both sub cases,
		//    we should go the `notNeedLoad` path.
		// 3. If some parts(Histogram/TopN/CMSketch) of stats for it exist in TiDB memory currently, we choose to load all of
		//    its new stats once we find stats version is updated.
		notNeedLoad := lease > 0 &&
			(!isHandle || config.GetGlobalConfig().Performance.LiteInitStats) &&
			(col == nil || ((!col.IsStatsInitialized() || col.IsAllEvicted()) && col.LastUpdateVersion < histVer)) &&
			!loadAll
		if notNeedLoad {
			delete(table.Columns, histID)
			return nil
		}
		if col == nil || col.LastUpdateVersion < histVer || loadAll {
			hg, err := HistogramFromStorage(sctx, table.PhysicalID, histID, &colInfo.FieldType, distinct, 0, histVer, nullCount, totColSize, correlation)
			if err != nil {
				return errors.Trace(err)
			}
			cms, topN, err := CMSketchAndTopNFromStorage(sctx, table.PhysicalID, 0, colInfo.ID)
			if err != nil {
				return errors.Trace(err)
			}
			var fmSketch *statistics.FMSketch
			if loadAll {
				// FMSketch is only used when merging partition stats into global stats. When merging partition stats into global stats,
				// we load all the statistics, i.e., loadAll is true.
				fmSketch, err = FMSketchFromStorage(sctx, table.PhysicalID, 0, histID)
				if err != nil {
					return errors.Trace(err)
				}
			}
			col = &statistics.Column{
				PhysicalID: table.PhysicalID,
				Histogram:  *hg,
				Info:       colInfo,
				CMSketch:   cms,
				TopN:       topN,
				FMSketch:   fmSketch,
				IsHandle:   tableInfo.PKIsHandle && mysql.HasPriKeyFlag(colInfo.GetFlag()),
				Flag:       flag,
				StatsVer:   statsVer,
			}
			if col.StatsAvailable() {
				col.StatsLoadedStatus = statistics.NewStatsFullLoadStatus()
			}
			lastAnalyzePos.Copy(&col.LastAnalyzePos)
			break
		}
		if col.TotColSize != totColSize {
			newCol := *col
			newCol.TotColSize = totColSize
			col = &newCol
		}
		break
	}
	if col != nil {
		if tracker != nil {
			tracker.Consume(col.MemoryUsage().TotalMemoryUsage())
		}
		table.Columns[col.ID] = col
	} else {
		// If we didn't find a Column or Index in tableInfo, we won't load the histogram for it.
		// But don't worry, next lease the ddl will be updated, and we will load a same table for two times to
		// avoid error.
		logutil.BgLogger().Debug("we cannot find column in table info now. It may be deleted", zap.Int64("colID", histID), zap.String("table", tableInfo.Name.O))
	}
	return nil
}

// TableStatsFromStorage loads table stats info from storage.
func TableStatsFromStorage(sctx sessionctx.Context, snapshot uint64, tableInfo *model.TableInfo, tableID int64, loadAll bool, lease time.Duration, table *statistics.Table) (_ *statistics.Table, err error) {
	tracker := memory.NewTracker(memory.LabelForAnalyzeMemory, -1)
	tracker.AttachTo(sctx.GetSessionVars().MemTracker)
	defer tracker.Detach()
	// If table stats is pseudo, we also need to copy it, since we will use the column stats when
	// the average error rate of it is small.
	if table == nil || snapshot > 0 {
		histColl := statistics.HistColl{
			PhysicalID:     tableID,
			HavePhysicalID: true,
			Columns:        make(map[int64]*statistics.Column, 4),
			Indices:        make(map[int64]*statistics.Index, 4),
		}
		table = &statistics.Table{
			HistColl:                histColl,
			ColAndIndexExistenceMap: statistics.NewColAndIndexExistenceMap(len(tableInfo.Columns), len(tableInfo.Indices)),
		}
	} else {
		// We copy it before writing to avoid race.
		table = table.Copy()
	}
	table.Pseudo = false

	realtimeCount, modidyCount, isNull, err := StatsMetaCountAndModifyCount(sctx, tableID)
	if err != nil || isNull {
		return nil, err
	}
	table.ModifyCount = modidyCount
	table.RealtimeCount = realtimeCount

	rows, _, err := util.ExecRows(sctx, "select table_id, is_index, hist_id, distinct_count, version, null_count, tot_col_size, stats_ver, flag, correlation, last_analyze_pos from mysql.stats_histograms where table_id = %?", tableID)
	// Check deleted table.
	if err != nil || len(rows) == 0 {
		return nil, nil
	}
	for _, row := range rows {
		if atomic.LoadUint32(&sctx.GetSessionVars().Killed) == 1 {
			return nil, errors.Trace(statistics.ErrQueryInterrupted)
		}
		if row.GetInt64(1) > 0 {
			err = indexStatsFromStorage(sctx, row, table, tableInfo, loadAll, lease, tracker)
		} else {
			err = columnStatsFromStorage(sctx, row, table, tableInfo, loadAll, lease, tracker)
		}
		if err != nil {
			return nil, err
		}
	}
	return ExtendedStatsFromStorage(sctx, table, tableID, loadAll)
}

// LoadHistogram will load histogram from storage.
func LoadHistogram(sctx sessionctx.Context, tableID int64, isIndex int, histID int64, tableInfo *model.TableInfo) (*statistics.Histogram, error) {
	row, _, err := util.ExecRows(sctx, "select distinct_count, version, null_count, tot_col_size, stats_ver, flag, correlation, last_analyze_pos from mysql.stats_histograms where table_id = %? and is_index = %? and hist_id = %?", tableID, isIndex, histID)
	if err != nil || len(row) == 0 {
		return nil, err
	}
	distinct := row[0].GetInt64(0)
	histVer := row[0].GetUint64(1)
	nullCount := row[0].GetInt64(2)
	var totColSize int64
	var corr float64
	var tp types.FieldType
	if isIndex == 0 {
		totColSize = row[0].GetInt64(3)
		corr = row[0].GetFloat64(6)
		for _, colInfo := range tableInfo.Columns {
			if histID != colInfo.ID {
				continue
			}
			tp = colInfo.FieldType
			break
		}
		return HistogramFromStorage(sctx, tableID, histID, &tp, distinct, isIndex, histVer, nullCount, totColSize, corr)
	}
	return HistogramFromStorage(sctx, tableID, histID, types.NewFieldType(mysql.TypeBlob), distinct, isIndex, histVer, nullCount, 0, 0)
}

// LoadNeededHistograms will load histograms for those needed columns/indices.
func LoadNeededHistograms(sctx sessionctx.Context, statsCache util.StatsCache, loadFMSketch bool) (err error) {
	items := statistics.HistogramNeededItems.AllItems()
	for _, item := range items {
		if !item.IsIndex {
			err = loadNeededColumnHistograms(sctx, statsCache, item, loadFMSketch)
		} else {
			err = loadNeededIndexHistograms(sctx, statsCache, item, loadFMSketch)
		}
		if err != nil {
			return err
		}
	}
	return nil
}

func loadNeededColumnHistograms(sctx sessionctx.Context, statsCache util.StatsCache, col model.TableItemID, loadFMSketch bool) (err error) {
	tbl, ok := statsCache.Get(col.TableID)
	if !ok {
		return nil
	}
	var hgMeta *statistics.Histogram
	var colInfo *model.ColumnInfo
	statsVer := int64(-1)
	c, ok := tbl.Columns[col.ID]
	if (!ok && !tbl.ColAndIndexExistenceMap.Has(col.ID, false)) || (ok && !c.IsLoadNeeded()) {
		statistics.HistogramNeededItems.Delete(col)
		return nil
	}
	if ok {
		hgMeta = &c.Histogram
		colInfo = c.Info
	} else {
		colInfo = tbl.ColAndIndexExistenceMap.GetCol(col.ID)
		hgMeta, _, statsVer, _, err = HistMetaFromStorage(sctx, &col, colInfo)
		if hgMeta == nil || err != nil {
			statistics.HistogramNeededItems.Delete(col)
			return err
		}
	}
	hg, err := HistogramFromStorage(sctx, col.TableID, col.ID, &colInfo.FieldType, hgMeta.NDV, 0, hgMeta.LastUpdateVersion, hgMeta.NullCount, hgMeta.TotColSize, hgMeta.Correlation)
	if err != nil {
		return errors.Trace(err)
	}
	cms, topN, err := CMSketchAndTopNFromStorage(sctx, col.TableID, 0, col.ID)
	if err != nil {
		return errors.Trace(err)
	}
	var fms *statistics.FMSketch
	if loadFMSketch {
		fms, err = FMSketchFromStorage(sctx, col.TableID, 0, col.ID)
		if err != nil {
			return errors.Trace(err)
		}
	}
	if statsVer == -1 {
		rows, _, err := util.ExecRows(sctx, "select stats_ver from mysql.stats_histograms where is_index = 0 and table_id = %? and hist_id = %?", col.TableID, col.ID)
		if err != nil {
			return errors.Trace(err)
		}
		if len(rows) == 0 {
			logutil.BgLogger().Error("fail to get stats version for this histogram", zap.Int64("table_id", col.TableID), zap.Int64("hist_id", col.ID))
			return errors.Trace(fmt.Errorf("fail to get stats version for this histogram, table_id:%v, hist_id:%v", col.TableID, col.ID))
		}
		statsVer = rows[0].GetInt64(0)
	}
	colHist := &statistics.Column{
		PhysicalID: col.TableID,
		Histogram:  *hg,
		Info:       colInfo,
		CMSketch:   cms,
		TopN:       topN,
		FMSketch:   fms,
		IsHandle:   tbl.IsPkIsHandle && mysql.HasPriKeyFlag(colInfo.GetFlag()),
		StatsVer:   statsVer,
	}
	if colHist.StatsAvailable() {
		colHist.StatsLoadedStatus = statistics.NewStatsFullLoadStatus()
	}
	// Reload the latest stats cache, otherwise the `updateStatsCache` may fail with high probability, because functions
	// like `GetPartitionStats` called in `fmSketchFromStorage` would have modified the stats cache already.
	tbl, ok = statsCache.Get(col.TableID)
	if !ok {
		return nil
	}
	tbl = tbl.Copy()
<<<<<<< HEAD
	tbl.Columns[col.ID] = colHist
	statsCache.UpdateStatsCache(oldCache, []*statistics.Table{tbl}, nil)
=======
	tbl.Columns[c.ID] = colHist
	statsCache.UpdateStatsCache([]*statistics.Table{tbl}, nil)
>>>>>>> 01526832
	statistics.HistogramNeededItems.Delete(col)
	if sctx.GetSessionVars().StmtCtx.StatsLoad.Timeout > 0 {
		logutil.BgLogger().Warn("Hist for column should already be loaded as sync but not found.",
			zap.Int64("table id", tbl.PhysicalID),
			zap.Int64("column id", col.ID),
		)
	}
	return nil
}

func loadNeededIndexHistograms(sctx sessionctx.Context, statsCache util.StatsCache, idx model.TableItemID, loadFMSketch bool) (err error) {
	tbl, ok := statsCache.Get(idx.TableID)
	if !ok {
		return nil
	}
	var (
		hgMeta         *statistics.Histogram
		flag           int64
		lastAnalyzePos *types.Datum
		idxInfo        *model.IndexInfo
	)
	statsVer := int64(-1)
	index, ok := tbl.Indices[idx.ID]
	if (!ok && !tbl.ColAndIndexExistenceMap.Has(idx.ID, true)) || (ok && index.IsFullLoad()) {
		statistics.HistogramNeededItems.Delete(idx)
		return nil
	}
	if ok {
		hgMeta = &index.Histogram
		idxInfo = index.Info
		flag = index.Flag
		lastAnalyzePos = new(types.Datum)
		lastAnalyzePos.SetUint64(index.LastUpdateVersion)
	} else {
		hgMeta, lastAnalyzePos, statsVer, flag, err = HistMetaFromStorage(sctx, &idx, nil)
		if err != nil {
			return err
		}
		idxInfo = tbl.ColAndIndexExistenceMap.GetIndex(idx.ID)
	}
	hg, err := HistogramFromStorage(sctx, idx.TableID, idx.ID, types.NewFieldType(mysql.TypeBlob), hgMeta.NDV, 1, hgMeta.LastUpdateVersion, hgMeta.NullCount, hgMeta.TotColSize, hgMeta.Correlation)
	if err != nil {
		return errors.Trace(err)
	}
	cms, topN, err := CMSketchAndTopNFromStorage(sctx, idx.TableID, 1, idx.ID)
	if err != nil {
		return errors.Trace(err)
	}
	var fms *statistics.FMSketch
	if loadFMSketch {
		fms, err = FMSketchFromStorage(sctx, idx.TableID, 1, idx.ID)
		if err != nil {
			return errors.Trace(err)
		}
	}
	if statsVer == -1 {
		rows, _, err := util.ExecRows(sctx, "select stats_ver from mysql.stats_histograms where is_index = 1 and table_id = %? and hist_id = %?", idx.TableID, idx.ID)
		if err != nil {
			return errors.Trace(err)
		}
		if len(rows) == 0 {
			logutil.BgLogger().Error("fail to get stats version for this histogram", zap.Int64("table_id", idx.TableID), zap.Int64("hist_id", idx.ID))
			return errors.Trace(fmt.Errorf("fail to get stats version for this histogram, table_id:%v, hist_id:%v", idx.TableID, idx.ID))
		}
	}
	idxHist := &statistics.Index{Histogram: *hg, CMSketch: cms, TopN: topN, FMSketch: fms,
		Info: idxInfo, StatsVer: statsVer,
		Flag: flag, PhysicalID: idx.TableID,
		StatsLoadedStatus: statistics.NewStatsFullLoadStatus()}
	lastAnalyzePos.Copy(&idxHist.LastAnalyzePos)

	tbl, ok = statsCache.Get(idx.TableID)
	if !ok {
		return nil
	}
	tbl = tbl.Copy()
	tbl.Indices[idx.ID] = idxHist
	statsCache.UpdateStatsCache([]*statistics.Table{tbl}, nil)
	statistics.HistogramNeededItems.Delete(idx)
	return nil
}

// StatsMetaByTableIDFromStorage gets the stats meta of a table from storage.
func StatsMetaByTableIDFromStorage(sctx sessionctx.Context, tableID int64, snapshot uint64) (version uint64, modifyCount, count int64, err error) {
	var rows []chunk.Row
	if snapshot == 0 {
		rows, _, err = util.ExecRows(sctx,
			"SELECT version, modify_count, count from mysql.stats_meta where table_id = %? order by version", tableID)
	} else {
		rows, _, err = util.ExecWithOpts(sctx,
			[]sqlexec.OptionFuncAlias{sqlexec.ExecOptionWithSnapshot(snapshot), sqlexec.ExecOptionUseCurSession},
			"SELECT version, modify_count, count from mysql.stats_meta where table_id = %? order by version", tableID)
	}
	if err != nil || len(rows) == 0 {
		return
	}
	version = rows[0].GetUint64(0)
	modifyCount = rows[0].GetInt64(1)
	count = rows[0].GetInt64(2)
	return
}<|MERGE_RESOLUTION|>--- conflicted
+++ resolved
@@ -586,13 +586,8 @@
 		return nil
 	}
 	tbl = tbl.Copy()
-<<<<<<< HEAD
 	tbl.Columns[col.ID] = colHist
-	statsCache.UpdateStatsCache(oldCache, []*statistics.Table{tbl}, nil)
-=======
-	tbl.Columns[c.ID] = colHist
 	statsCache.UpdateStatsCache([]*statistics.Table{tbl}, nil)
->>>>>>> 01526832
 	statistics.HistogramNeededItems.Delete(col)
 	if sctx.GetSessionVars().StmtCtx.StatsLoad.Timeout > 0 {
 		logutil.BgLogger().Warn("Hist for column should already be loaded as sync but not found.",
