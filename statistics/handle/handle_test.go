// Copyright 2017 PingCAP, Inc.
//
// Licensed under the Apache License, Version 2.0 (the "License");
// you may not use this file except in compliance with the License.
// You may obtain a copy of the License at
//
//     http://www.apache.org/licenses/LICENSE-2.0
//
// Unless required by applicable law or agreed to in writing, software
// distributed under the License is distributed on an "AS IS" BASIS,
// WITHOUT WARRANTIES OR CONDITIONS OF ANY KIND, either express or implied.
// See the License for the specific language governing permissions and
// limitations under the License.

package handle_test

import (
	"bytes"
	"fmt"
	"math"
	"strconv"
	"strings"
	"testing"
	"time"
	"unsafe"

	"github.com/pingcap/failpoint"
	"github.com/pingcap/tidb/config"
	"github.com/pingcap/tidb/domain"
	"github.com/pingcap/tidb/parser/model"
	"github.com/pingcap/tidb/session"
	"github.com/pingcap/tidb/sessionctx/variable"
	"github.com/pingcap/tidb/statistics"
	"github.com/pingcap/tidb/statistics/handle"
	"github.com/pingcap/tidb/testkit"
	"github.com/pingcap/tidb/types"
	"github.com/pingcap/tidb/util/collate"
	"github.com/pingcap/tidb/util/israce"
	"github.com/pingcap/tidb/util/mock"
	"github.com/pingcap/tidb/util/ranger"
	"github.com/stretchr/testify/require"
	"github.com/tikv/client-go/v2/oracle"
)

func TestStatsCache(t *testing.T) {
	store, dom, clean := testkit.CreateMockStoreAndDomain(t)
	defer clean()
	testKit := testkit.NewTestKit(t, store)
	testKit.MustExec("use test")
	testKit.MustExec("create table t (c1 int, c2 int)")
	testKit.MustExec("insert into t values(1, 2)")
	do := dom
	is := do.InfoSchema()
	tbl, err := is.TableByName(model.NewCIStr("test"), model.NewCIStr("t"))
	require.NoError(t, err)
	tableInfo := tbl.Meta()
	statsTbl := do.StatsHandle().GetTableStats(tableInfo)
	require.True(t, statsTbl.Pseudo)
	testKit.MustExec("analyze table t")
	statsTbl = do.StatsHandle().GetTableStats(tableInfo)
	require.False(t, statsTbl.Pseudo)
	testKit.MustExec("create index idx_t on t(c1)")
	do.InfoSchema()
	statsTbl = do.StatsHandle().GetTableStats(tableInfo)
	// If index is build, but stats is not updated. statsTbl can also work.
	require.False(t, statsTbl.Pseudo)
	// But the added index will not work.
	require.Nil(t, statsTbl.Indices[int64(1)])

	testKit.MustExec("analyze table t")
	statsTbl = do.StatsHandle().GetTableStats(tableInfo)
	require.False(t, statsTbl.Pseudo)
	// If the new schema drop a column, the table stats can still work.
	testKit.MustExec("alter table t drop column c2")
	is = do.InfoSchema()
	do.StatsHandle().Clear()
	err = do.StatsHandle().Update(is)
	require.NoError(t, err)
	statsTbl = do.StatsHandle().GetTableStats(tableInfo)
	require.False(t, statsTbl.Pseudo)

	// If the new schema add a column, the table stats can still work.
	testKit.MustExec("alter table t add column c10 int")
	is = do.InfoSchema()

	do.StatsHandle().Clear()
	err = do.StatsHandle().Update(is)
	require.NoError(t, err)
	statsTbl = do.StatsHandle().GetTableStats(tableInfo)
	require.False(t, statsTbl.Pseudo)
}

func TestStatsCacheMemTracker(t *testing.T) {
	store, dom, clean := testkit.CreateMockStoreAndDomain(t)
	defer clean()
	testKit := testkit.NewTestKit(t, store)
	testKit.MustExec("use test")
	testKit.MustExec("create table t (c1 int, c2 int,c3 int)")
	testKit.MustExec("insert into t values(1, 2, 3)")
	do := dom
	is := do.InfoSchema()
	tbl, err := is.TableByName(model.NewCIStr("test"), model.NewCIStr("t"))
	require.NoError(t, err)
	tableInfo := tbl.Meta()
	statsTbl := do.StatsHandle().GetTableStats(tableInfo)
	require.True(t, statsTbl.MemoryUsage().TotalMemUsage > 0)
	require.True(t, statsTbl.Pseudo)

	testKit.MustExec("analyze table t")
	statsTbl = do.StatsHandle().GetTableStats(tableInfo)

	require.False(t, statsTbl.Pseudo)
	testKit.MustExec("create index idx_t on t(c1)")
	do.InfoSchema()
	statsTbl = do.StatsHandle().GetTableStats(tableInfo)

	// If index is build, but stats is not updated. statsTbl can also work.
	require.False(t, statsTbl.Pseudo)
	// But the added index will not work.
	require.Nil(t, statsTbl.Indices[int64(1)])

	testKit.MustExec("analyze table t")
	statsTbl = do.StatsHandle().GetTableStats(tableInfo)

	require.False(t, statsTbl.Pseudo)

	// If the new schema drop a column, the table stats can still work.
	testKit.MustExec("alter table t drop column c2")
	is = do.InfoSchema()
	do.StatsHandle().Clear()
	err = do.StatsHandle().Update(is)
	require.NoError(t, err)

	statsTbl = do.StatsHandle().GetTableStats(tableInfo)
	require.True(t, statsTbl.MemoryUsage().TotalMemUsage > 0)
	require.False(t, statsTbl.Pseudo)

	// If the new schema add a column, the table stats can still work.
	testKit.MustExec("alter table t add column c10 int")
	is = do.InfoSchema()

	do.StatsHandle().Clear()
	err = do.StatsHandle().Update(is)
	require.NoError(t, err)
	statsTbl = do.StatsHandle().GetTableStats(tableInfo)
	require.False(t, statsTbl.Pseudo)
}

func assertTableEqual(t *testing.T, a *statistics.Table, b *statistics.Table) {
	require.Equal(t, b.Count, a.Count)
	require.Equal(t, b.ModifyCount, a.ModifyCount)
	require.Len(t, a.Columns, len(b.Columns))
	for i := range a.Columns {
		require.Equal(t, b.Columns[i].Count, a.Columns[i].Count)
		require.True(t, statistics.HistogramEqual(&a.Columns[i].Histogram, &b.Columns[i].Histogram, false))
		if a.Columns[i].CMSketch == nil {
			require.Nil(t, b.Columns[i].CMSketch)
		} else {
			require.True(t, a.Columns[i].CMSketch.Equal(b.Columns[i].CMSketch))
		}
		// The nil case has been considered in (*TopN).Equal() so we don't need to consider it here.
		require.Truef(t, a.Columns[i].TopN.Equal(b.Columns[i].TopN), "%v, %v", a.Columns[i].TopN, b.Columns[i].TopN)
	}
	require.Len(t, a.Indices, len(b.Indices))
	for i := range a.Indices {
		require.True(t, statistics.HistogramEqual(&a.Indices[i].Histogram, &b.Indices[i].Histogram, false))
		if a.Indices[i].CMSketch == nil {
			require.Nil(t, b.Indices[i].CMSketch)
		} else {
			require.True(t, a.Indices[i].CMSketch.Equal(b.Indices[i].CMSketch))
		}
		require.True(t, a.Indices[i].TopN.Equal(b.Indices[i].TopN))
	}
	require.True(t, isSameExtendedStats(a.ExtendedStats, b.ExtendedStats))
}

func isSameExtendedStats(a, b *statistics.ExtendedStatsColl) bool {
	aEmpty := (a == nil) || len(a.Stats) == 0
	bEmpty := (b == nil) || len(b.Stats) == 0
	if (aEmpty && !bEmpty) || (!aEmpty && bEmpty) {
		return false
	}
	if aEmpty && bEmpty {
		return true
	}
	if len(a.Stats) != len(b.Stats) {
		return false
	}
	for aKey, aItem := range a.Stats {
		bItem, ok := b.Stats[aKey]
		if !ok {
			return false
		}
		for i, id := range aItem.ColIDs {
			if id != bItem.ColIDs[i] {
				return false
			}
		}
		if (aItem.Tp != bItem.Tp) || (aItem.ScalarVals != bItem.ScalarVals) || (aItem.StringVals != bItem.StringVals) {
			return false
		}
	}
	return true
}

func TestStatsStoreAndLoad(t *testing.T) {
	store, dom, clean := testkit.CreateMockStoreAndDomain(t)
	defer clean()
	testKit := testkit.NewTestKit(t, store)
	testKit.MustExec("use test")
	testKit.MustExec("create table t (c1 int, c2 int)")
	recordCount := 1000
	for i := 0; i < recordCount; i++ {
		testKit.MustExec("insert into t values (?, ?)", i, i+1)
	}
	testKit.MustExec("create index idx_t on t(c2)")
	do := dom
	is := do.InfoSchema()
	tbl, err := is.TableByName(model.NewCIStr("test"), model.NewCIStr("t"))
	require.NoError(t, err)
	tableInfo := tbl.Meta()

	testKit.MustExec("analyze table t")
	statsTbl1 := do.StatsHandle().GetTableStats(tableInfo)

	do.StatsHandle().Clear()
	err = do.StatsHandle().Update(is)
	require.NoError(t, err)
	statsTbl2 := do.StatsHandle().GetTableStats(tableInfo)
	require.False(t, statsTbl2.Pseudo)
	require.Equal(t, int64(recordCount), statsTbl2.Count)
	assertTableEqual(t, statsTbl1, statsTbl2)
}

func TestEmptyTable(t *testing.T) {
	store, dom, clean := testkit.CreateMockStoreAndDomain(t)
	defer clean()
	testKit := testkit.NewTestKit(t, store)
	testKit.MustExec("use test")
	testKit.MustExec("create table t (c1 int, c2 int, key cc1(c1), key cc2(c2))")
	testKit.MustExec("analyze table t")
	do := dom
	is := do.InfoSchema()
	tbl, err := is.TableByName(model.NewCIStr("test"), model.NewCIStr("t"))
	require.NoError(t, err)
	tableInfo := tbl.Meta()
	statsTbl := do.StatsHandle().GetTableStats(tableInfo)
	count := statsTbl.ColumnGreaterRowCount(mock.NewContext(), types.NewDatum(1), tableInfo.Columns[0].ID)
	require.Equal(t, 0.0, count)
}

func TestColumnIDs(t *testing.T) {
	store, dom, clean := testkit.CreateMockStoreAndDomain(t)
	defer clean()
	testKit := testkit.NewTestKit(t, store)
	testKit.MustExec("use test")
	testKit.MustExec("create table t (c1 int, c2 int)")
	testKit.MustExec("insert into t values(1, 2)")
	testKit.MustExec("analyze table t")
	do := dom
	is := do.InfoSchema()
	tbl, err := is.TableByName(model.NewCIStr("test"), model.NewCIStr("t"))
	require.NoError(t, err)
	tableInfo := tbl.Meta()
	statsTbl := do.StatsHandle().GetTableStats(tableInfo)
	sctx := mock.NewContext()
	ran := &ranger.Range{
		LowVal:      []types.Datum{types.MinNotNullDatum()},
		HighVal:     []types.Datum{types.NewIntDatum(2)},
		LowExclude:  false,
		HighExclude: true,
		Collators:   collate.GetBinaryCollatorSlice(1),
	}
	count, err := statsTbl.GetRowCountByColumnRanges(sctx, tableInfo.Columns[0].ID, []*ranger.Range{ran})
	require.NoError(t, err)
	require.Equal(t, float64(1), count)

	// Drop a column and the offset changed,
	testKit.MustExec("alter table t drop column c1")
	is = do.InfoSchema()
	do.StatsHandle().Clear()
	err = do.StatsHandle().Update(is)
	require.NoError(t, err)
	tbl, err = is.TableByName(model.NewCIStr("test"), model.NewCIStr("t"))
	require.NoError(t, err)
	tableInfo = tbl.Meta()
	statsTbl = do.StatsHandle().GetTableStats(tableInfo)
	// At that time, we should get c2's stats instead of c1's.
	count, err = statsTbl.GetRowCountByColumnRanges(sctx, tableInfo.Columns[0].ID, []*ranger.Range{ran})
	require.NoError(t, err)
	require.Equal(t, 0.0, count)
}

func TestAvgColLen(t *testing.T) {
	store, dom, clean := testkit.CreateMockStoreAndDomain(t)
	defer clean()
	testKit := testkit.NewTestKit(t, store)
	testKit.MustExec("use test")
	testKit.MustExec("create table t (c1 int, c2 varchar(100), c3 float, c4 datetime, c5 varchar(100))")
	testKit.MustExec("insert into t values(1, '1234567', 12.3, '2018-03-07 19:00:57', NULL)")
	testKit.MustExec("analyze table t")
	do := dom
	is := do.InfoSchema()
	tbl, err := is.TableByName(model.NewCIStr("test"), model.NewCIStr("t"))
	require.NoError(t, err)
	tableInfo := tbl.Meta()
	statsTbl := do.StatsHandle().GetTableStats(tableInfo)
	require.Equal(t, 1.0, statsTbl.Columns[tableInfo.Columns[0].ID].AvgColSize(statsTbl.Count, false))
	require.Equal(t, 8.0, statsTbl.Columns[tableInfo.Columns[0].ID].AvgColSizeListInDisk(statsTbl.Count))
	require.Equal(t, 8.0, statsTbl.Columns[tableInfo.Columns[0].ID].AvgColSizeChunkFormat(statsTbl.Count))

	// The size of varchar type is LEN + BYTE, here is 1 + 7 = 8
	require.Equal(t, 8.0, statsTbl.Columns[tableInfo.Columns[1].ID].AvgColSize(statsTbl.Count, false))
	require.Equal(t, 8.0, statsTbl.Columns[tableInfo.Columns[2].ID].AvgColSize(statsTbl.Count, false))
	require.Equal(t, 8.0, statsTbl.Columns[tableInfo.Columns[3].ID].AvgColSize(statsTbl.Count, false))
	require.Equal(t, 8.0-3, statsTbl.Columns[tableInfo.Columns[1].ID].AvgColSizeListInDisk(statsTbl.Count))
	require.Equal(t, float64(unsafe.Sizeof(float32(12.3))), statsTbl.Columns[tableInfo.Columns[2].ID].AvgColSizeListInDisk(statsTbl.Count))
	require.Equal(t, float64(unsafe.Sizeof(types.ZeroTime)), statsTbl.Columns[tableInfo.Columns[3].ID].AvgColSizeListInDisk(statsTbl.Count))
	require.Equal(t, 8.0-3+8, statsTbl.Columns[tableInfo.Columns[1].ID].AvgColSizeChunkFormat(statsTbl.Count))
	require.Equal(t, float64(unsafe.Sizeof(float32(12.3))), statsTbl.Columns[tableInfo.Columns[2].ID].AvgColSizeChunkFormat(statsTbl.Count))
	require.Equal(t, float64(unsafe.Sizeof(types.ZeroTime)), statsTbl.Columns[tableInfo.Columns[3].ID].AvgColSizeChunkFormat(statsTbl.Count))
	require.Equal(t, 8.0, statsTbl.Columns[tableInfo.Columns[4].ID].AvgColSizeChunkFormat(statsTbl.Count))
	require.Equal(t, 0.0, statsTbl.Columns[tableInfo.Columns[4].ID].AvgColSizeListInDisk(statsTbl.Count))
	testKit.MustExec("insert into t values(132, '123456789112', 1232.3, '2018-03-07 19:17:29', NULL)")
	testKit.MustExec("analyze table t")
	statsTbl = do.StatsHandle().GetTableStats(tableInfo)
	require.Equal(t, 1.5, statsTbl.Columns[tableInfo.Columns[0].ID].AvgColSize(statsTbl.Count, false))
	require.Equal(t, 10.5, statsTbl.Columns[tableInfo.Columns[1].ID].AvgColSize(statsTbl.Count, false))
	require.Equal(t, 8.0, statsTbl.Columns[tableInfo.Columns[2].ID].AvgColSize(statsTbl.Count, false))
	require.Equal(t, 8.0, statsTbl.Columns[tableInfo.Columns[3].ID].AvgColSize(statsTbl.Count, false))
	require.Equal(t, 8.0, statsTbl.Columns[tableInfo.Columns[0].ID].AvgColSizeListInDisk(statsTbl.Count))
	require.Equal(t, math.Round((10.5-math.Log2(10.5))*100)/100, statsTbl.Columns[tableInfo.Columns[1].ID].AvgColSizeListInDisk(statsTbl.Count))
	require.Equal(t, float64(unsafe.Sizeof(float32(12.3))), statsTbl.Columns[tableInfo.Columns[2].ID].AvgColSizeListInDisk(statsTbl.Count))
	require.Equal(t, float64(unsafe.Sizeof(types.ZeroTime)), statsTbl.Columns[tableInfo.Columns[3].ID].AvgColSizeListInDisk(statsTbl.Count))
	require.Equal(t, 8.0, statsTbl.Columns[tableInfo.Columns[0].ID].AvgColSizeChunkFormat(statsTbl.Count))
	require.Equal(t, math.Round((10.5-math.Log2(10.5))*100)/100+8, statsTbl.Columns[tableInfo.Columns[1].ID].AvgColSizeChunkFormat(statsTbl.Count))
	require.Equal(t, float64(unsafe.Sizeof(float32(12.3))), statsTbl.Columns[tableInfo.Columns[2].ID].AvgColSizeChunkFormat(statsTbl.Count))
	require.Equal(t, float64(unsafe.Sizeof(types.ZeroTime)), statsTbl.Columns[tableInfo.Columns[3].ID].AvgColSizeChunkFormat(statsTbl.Count))
	require.Equal(t, 8.0, statsTbl.Columns[tableInfo.Columns[4].ID].AvgColSizeChunkFormat(statsTbl.Count))
	require.Equal(t, 0.0, statsTbl.Columns[tableInfo.Columns[4].ID].AvgColSizeListInDisk(statsTbl.Count))
}

func TestDurationToTS(t *testing.T) {
	tests := []time.Duration{time.Millisecond, time.Second, time.Minute, time.Hour}
	for _, test := range tests {
		ts := handle.DurationToTS(test)
		require.Equal(t, int64(test), oracle.ExtractPhysical(ts)*int64(time.Millisecond))
	}
}

func TestVersion(t *testing.T) {
	store, dom, clean := testkit.CreateMockStoreAndDomain(t)
	defer clean()
	testKit := testkit.NewTestKit(t, store)
	testKit.MustExec("use test")
	testKit.MustExec("create table t1 (c1 int, c2 int)")
	testKit.MustExec("analyze table t1")
	do := dom
	is := do.InfoSchema()
	tbl1, err := is.TableByName(model.NewCIStr("test"), model.NewCIStr("t1"))
	require.NoError(t, err)
	tableInfo1 := tbl1.Meta()
	h, err := handle.NewHandle(testKit.Session(), time.Millisecond, do.SysSessionPool(), do.SysProcTracker(), do.ServerID)
	require.NoError(t, err)
	unit := oracle.ComposeTS(1, 0)
	testKit.MustExec("update mysql.stats_meta set version = ? where table_id = ?", 2*unit, tableInfo1.ID)

	require.NoError(t, h.Update(is))
	require.Equal(t, 2*unit, h.LastUpdateVersion())
	statsTbl1 := h.GetTableStats(tableInfo1)
	require.False(t, statsTbl1.Pseudo)

	testKit.MustExec("create table t2 (c1 int, c2 int)")
	testKit.MustExec("analyze table t2")
	is = do.InfoSchema()
	tbl2, err := is.TableByName(model.NewCIStr("test"), model.NewCIStr("t2"))
	require.NoError(t, err)
	tableInfo2 := tbl2.Meta()
	// A smaller version write, and we can still read it.
	testKit.MustExec("update mysql.stats_meta set version = ? where table_id = ?", unit, tableInfo2.ID)
	require.NoError(t, h.Update(is))
	require.Equal(t, 2*unit, h.LastUpdateVersion())
	statsTbl2 := h.GetTableStats(tableInfo2)
	require.False(t, statsTbl2.Pseudo)

	testKit.MustExec("insert t1 values(1,2)")
	testKit.MustExec("analyze table t1")
	offset := 3 * unit
	testKit.MustExec("update mysql.stats_meta set version = ? where table_id = ?", offset+4, tableInfo1.ID)
	require.NoError(t, h.Update(is))
	require.Equal(t, offset+uint64(4), h.LastUpdateVersion())
	statsTbl1 = h.GetTableStats(tableInfo1)
	require.Equal(t, int64(1), statsTbl1.Count)

	testKit.MustExec("insert t2 values(1,2)")
	testKit.MustExec("analyze table t2")
	// A smaller version write, and we can still read it.
	testKit.MustExec("update mysql.stats_meta set version = ? where table_id = ?", offset+3, tableInfo2.ID)
	require.NoError(t, h.Update(is))
	require.Equal(t, offset+uint64(4), h.LastUpdateVersion())
	statsTbl2 = h.GetTableStats(tableInfo2)
	require.Equal(t, int64(1), statsTbl2.Count)

	testKit.MustExec("insert t2 values(1,2)")
	testKit.MustExec("analyze table t2")
	// A smaller version write, and we cannot read it. Because at this time, lastThree Version is 4.
	testKit.MustExec("update mysql.stats_meta set version = 1 where table_id = ?", tableInfo2.ID)
	require.NoError(t, h.Update(is))
	require.Equal(t, offset+uint64(4), h.LastUpdateVersion())
	statsTbl2 = h.GetTableStats(tableInfo2)
	require.Equal(t, int64(1), statsTbl2.Count)

	// We add an index and analyze it, but DDL doesn't load.
	testKit.MustExec("alter table t2 add column c3 int")
	testKit.MustExec("analyze table t2")
	// load it with old schema.
	require.NoError(t, h.Update(is))
	statsTbl2 = h.GetTableStats(tableInfo2)
	require.False(t, statsTbl2.Pseudo)
	require.Nil(t, statsTbl2.Columns[int64(3)])
	// Next time DDL updated.
	is = do.InfoSchema()
	require.NoError(t, h.Update(is))
	statsTbl2 = h.GetTableStats(tableInfo2)
	require.False(t, statsTbl2.Pseudo)
	// We can read it without analyze again! Thanks for PrevLastVersion.
	require.NotNil(t, statsTbl2.Columns[int64(3)])
	// assert WithGetTableStatsByQuery get the same result
	statsTbl2 = h.GetTableStats(tableInfo2, handle.WithTableStatsByQuery())
	require.False(t, statsTbl2.Pseudo)
	require.NotNil(t, statsTbl2.Columns[int64(3)])
}

func TestLoadHist(t *testing.T) {
	store, dom, clean := testkit.CreateMockStoreAndDomain(t)
	defer clean()
	testKit := testkit.NewTestKit(t, store)
	testKit.MustExec("use test")
	testKit.MustExec("create table t (c1 varchar(12), c2 char(12))")
	do := dom
	h := do.StatsHandle()
	err := h.HandleDDLEvent(<-h.DDLEventCh())
	require.NoError(t, err)
	rowCount := 10
	for i := 0; i < rowCount; i++ {
		testKit.MustExec("insert into t values('a','ddd')")
	}
	testKit.MustExec("analyze table t")
	is := do.InfoSchema()
	tbl, err := is.TableByName(model.NewCIStr("test"), model.NewCIStr("t"))
	require.NoError(t, err)
	tableInfo := tbl.Meta()
	oldStatsTbl := h.GetTableStats(tableInfo)
	for i := 0; i < rowCount; i++ {
		testKit.MustExec("insert into t values('bb','sdfga')")
	}
	require.NoError(t, h.DumpStatsDeltaToKV(handle.DumpAll))
	err = h.Update(do.InfoSchema())
	require.NoError(t, err)
	newStatsTbl := h.GetTableStats(tableInfo)
	// The stats table is updated.
	require.False(t, oldStatsTbl == newStatsTbl)
	// Only the TotColSize of histograms is updated.
	for id, hist := range oldStatsTbl.Columns {
		require.Less(t, hist.TotColSize, newStatsTbl.Columns[id].TotColSize)

		temp := hist.TotColSize
		hist.TotColSize = newStatsTbl.Columns[id].TotColSize
		require.True(t, statistics.HistogramEqual(&hist.Histogram, &newStatsTbl.Columns[id].Histogram, false))
		hist.TotColSize = temp

		require.True(t, hist.CMSketch.Equal(newStatsTbl.Columns[id].CMSketch))
		require.Equal(t, newStatsTbl.Columns[id].Count, hist.Count)
		require.Equal(t, newStatsTbl.Columns[id].Info, hist.Info)
	}
	// Add column c3, we only update c3.
	testKit.MustExec("alter table t add column c3 int")
	err = h.HandleDDLEvent(<-h.DDLEventCh())
	require.NoError(t, err)
	is = do.InfoSchema()
	tbl, err = is.TableByName(model.NewCIStr("test"), model.NewCIStr("t"))
	require.NoError(t, err)
	tableInfo = tbl.Meta()
	require.NoError(t, h.Update(is))
	newStatsTbl2 := h.GetTableStats(tableInfo)
	require.False(t, newStatsTbl2 == newStatsTbl)
	// The histograms is not updated.
	for id, hist := range newStatsTbl.Columns {
		require.Equal(t, newStatsTbl2.Columns[id], hist)
	}
	require.Greater(t, newStatsTbl2.Columns[int64(3)].LastUpdateVersion, newStatsTbl2.Columns[int64(1)].LastUpdateVersion)
}

func TestInitStats(t *testing.T) {
	store, dom, clean := testkit.CreateMockStoreAndDomain(t)
	defer clean()
	testKit := testkit.NewTestKit(t, store)
	testKit.MustExec("use test")
	testKit.MustExec("set @@session.tidb_analyze_version = 1")
	testKit.MustExec("create table t(a int, b int, c int, primary key(a), key idx(b))")
	testKit.MustExec("insert into t values (1,1,1),(2,2,2),(3,3,3),(4,4,4),(5,5,5),(6,7,8)")
	testKit.MustExec("analyze table t")
	h := dom.StatsHandle()
	is := dom.InfoSchema()
	tbl, err := is.TableByName(model.NewCIStr("test"), model.NewCIStr("t"))
	require.NoError(t, err)
	// `Update` will not use load by need strategy when `Lease` is 0, and `InitStats` is only called when
	// `Lease` is not 0, so here we just change it.
	h.SetLease(time.Millisecond)

	h.Clear()
	require.NoError(t, h.InitStats(is))
	table0 := h.GetTableStats(tbl.Meta())
	cols := table0.Columns
	require.Equal(t, uint8(0x36), cols[1].LastAnalyzePos.GetBytes()[0])
	require.Equal(t, uint8(0x37), cols[2].LastAnalyzePos.GetBytes()[0])
	require.Equal(t, uint8(0x38), cols[3].LastAnalyzePos.GetBytes()[0])
	h.Clear()
	require.NoError(t, h.Update(is))
	table1 := h.GetTableStats(tbl.Meta())
	assertTableEqual(t, table0, table1)
	h.SetLease(0)
}

func TestInitStatsVer2(t *testing.T) {
	store, dom, clean := testkit.CreateMockStoreAndDomain(t)
	defer clean()
	tk := testkit.NewTestKit(t, store)
	tk.MustExec("use test")
	tk.MustExec("set @@session.tidb_analyze_version=2")
	tk.MustExec("create table t(a int, b int, c int, index idx(a), index idxab(a, b))")
	tk.MustExec("insert into t values(1, 1, 1), (2, 2, 2), (3, 3, 3), (4, 4, 4), (4, 4, 4), (4, 4, 4)")
	tk.MustExec("analyze table t with 2 topn, 3 buckets")
	h := dom.StatsHandle()
	is := dom.InfoSchema()
	tbl, err := is.TableByName(model.NewCIStr("test"), model.NewCIStr("t"))
	require.NoError(t, err)
	// `Update` will not use load by need strategy when `Lease` is 0, and `InitStats` is only called when
	// `Lease` is not 0, so here we just change it.
	h.SetLease(time.Millisecond)

	h.Clear()
	require.NoError(t, h.InitStats(is))
	table0 := h.GetTableStats(tbl.Meta())
	cols := table0.Columns
	require.Equal(t, uint8(0x33), cols[1].LastAnalyzePos.GetBytes()[0])
	require.Equal(t, uint8(0x33), cols[2].LastAnalyzePos.GetBytes()[0])
	require.Equal(t, uint8(0x33), cols[3].LastAnalyzePos.GetBytes()[0])
	h.Clear()
	require.NoError(t, h.Update(is))
	table1 := h.GetTableStats(tbl.Meta())
	assertTableEqual(t, table0, table1)
	h.SetLease(0)
}

func TestReloadExtStatsLockRelease(t *testing.T) {
	store, clean := testkit.CreateMockStore(t)
	defer clean()
	tk := testkit.NewTestKit(t, store)
	tk.MustExec("set session tidb_enable_extended_stats = on")
	tk.MustExec("use test")
	tk.MustExec("create table t(a int, b int)")
	tk.MustExec("insert into t values(1,1),(2,2),(3,3)")
	tk.MustExec("alter table t add stats_extended s1 correlation(a,b)")
	tk.MustExec("analyze table t")
	require.NoError(t, failpoint.Enable("github.com/pingcap/tidb/statistics/handle/injectExtStatsLoadErr", `return("")`))
	err := tk.ExecToErr("admin reload stats_extended")
	require.Equal(t, "gofail extendedStatsFromStorage error", err.Error())
	require.NoError(t, failpoint.Disable("github.com/pingcap/tidb/statistics/handle/injectExtStatsLoadErr"))
	// Check the lock is released by `admin reload stats_extended` if error happens.
	tk.MustExec("analyze table t")
}

func TestLoadStats(t *testing.T) {
	store, dom, clean := testkit.CreateMockStoreAndDomain(t)
	defer clean()
	testKit := testkit.NewTestKit(t, store)
	testKit.MustExec("use test")
	testKit.MustExec("drop table if exists t")
	testKit.MustExec("set @@session.tidb_analyze_version=1")
	testKit.MustExec("create table t(a int, b int, c int, primary key(a), key idx(b))")
	testKit.MustExec("insert into t values (1,1,1),(2,2,2),(3,3,3)")

	oriLease := dom.StatsHandle().Lease()
	dom.StatsHandle().SetLease(1)
	defer func() {
		dom.StatsHandle().SetLease(oriLease)
	}()
	testKit.MustExec("analyze table t")

	is := dom.InfoSchema()
	tbl, err := is.TableByName(model.NewCIStr("test"), model.NewCIStr("t"))
	require.NoError(t, err)
	tableInfo := tbl.Meta()
	h := dom.StatsHandle()
	stat := h.GetTableStats(tableInfo)
	hg := stat.Columns[tableInfo.Columns[0].ID].Histogram
	require.Greater(t, hg.Len(), 0)
	cms := stat.Columns[tableInfo.Columns[0].ID].CMSketch
	require.Nil(t, cms)
	hg = stat.Indices[tableInfo.Indices[0].ID].Histogram
	require.Greater(t, hg.Len(), 0)
	cms = stat.Indices[tableInfo.Indices[0].ID].CMSketch
	topN := stat.Indices[tableInfo.Indices[0].ID].TopN
	require.Greater(t, cms.TotalCount()+topN.TotalCount(), uint64(0))
	hg = stat.Columns[tableInfo.Columns[2].ID].Histogram
	require.Equal(t, 0, hg.Len())
	cms = stat.Columns[tableInfo.Columns[2].ID].CMSketch
	require.Nil(t, cms)
	_, err = stat.ColumnEqualRowCount(testKit.Session(), types.NewIntDatum(1), tableInfo.Columns[2].ID)
	require.NoError(t, err)
	require.NoError(t, h.LoadNeededHistograms())
	stat = h.GetTableStats(tableInfo)
	hg = stat.Columns[tableInfo.Columns[2].ID].Histogram
	require.Greater(t, hg.Len(), 0)
	// Following test tests whether the LoadNeededHistograms would panic.
	require.NoError(t, failpoint.Enable("github.com/pingcap/tidb/statistics/handle/mockGetStatsReaderFail", `return(true)`))
	err = h.LoadNeededHistograms()
	require.Error(t, err)
	require.NoError(t, failpoint.Disable("github.com/pingcap/tidb/statistics/handle/mockGetStatsReaderFail"))

	require.NoError(t, failpoint.Enable("github.com/pingcap/tidb/statistics/handle/mockGetStatsReaderPanic", "panic"))
	err = h.LoadNeededHistograms()
	require.Error(t, err)
	require.Regexp(t, ".*getStatsReader panic.*", err.Error())
	require.NoError(t, failpoint.Disable("github.com/pingcap/tidb/statistics/handle/mockGetStatsReaderPanic"))
	err = h.LoadNeededHistograms()
	require.NoError(t, err)
}

func TestCorrelation(t *testing.T) {
	store, clean := testkit.CreateMockStore(t)
	defer clean()
	testKit := testkit.NewTestKit(t, store)
	testKit.MustExec("use test")
	testKit.MustExec("create table t(c1 int primary key, c2 int)")
	testKit.MustExec("select * from t where c1 > 10 and c2 > 10")
	testKit.MustExec("insert into t values(1,1),(3,12),(4,20),(2,7),(5,21)")
	testKit.MustExec("set @@session.tidb_analyze_version=1")
	testKit.MustExec("analyze table t")
	result := testKit.MustQuery("show stats_histograms where Table_name = 't'").Sort()
	require.Len(t, result.Rows(), 2)
	require.Equal(t, "0", result.Rows()[0][9])
	require.Equal(t, "1", result.Rows()[1][9])
	testKit.MustExec("set @@session.tidb_analyze_version=2")
	testKit.MustExec("analyze table t")
	result = testKit.MustQuery("show stats_histograms where Table_name = 't'").Sort()
	require.Len(t, result.Rows(), 2)
	require.Equal(t, "1", result.Rows()[0][9])
	require.Equal(t, "1", result.Rows()[1][9])
	testKit.MustExec("insert into t values(8,18)")
	testKit.MustExec("set @@session.tidb_analyze_version=1")
	testKit.MustExec("analyze table t")
	result = testKit.MustQuery("show stats_histograms where Table_name = 't'").Sort()
	require.Len(t, result.Rows(), 2)
	require.Equal(t, "0", result.Rows()[0][9])
	require.Equal(t, "0.8285714285714286", result.Rows()[1][9])
	testKit.MustExec("set @@session.tidb_analyze_version=2")
	testKit.MustExec("analyze table t")
	result = testKit.MustQuery("show stats_histograms where Table_name = 't'").Sort()
	require.Len(t, result.Rows(), 2)
	require.Equal(t, "1", result.Rows()[0][9])
	require.Equal(t, "0.8285714285714286", result.Rows()[1][9])

	testKit.MustExec("truncate table t")
	result = testKit.MustQuery("show stats_histograms where Table_name = 't'").Sort()
	require.Len(t, result.Rows(), 0)
	testKit.MustExec("insert into t values(1,21),(3,12),(4,7),(2,20),(5,1)")
	testKit.MustExec("set @@session.tidb_analyze_version=1")
	testKit.MustExec("analyze table t")
	result = testKit.MustQuery("show stats_histograms where Table_name = 't'").Sort()
	require.Len(t, result.Rows(), 2)
	require.Equal(t, "0", result.Rows()[0][9])
	require.Equal(t, "-1", result.Rows()[1][9])
	testKit.MustExec("set @@session.tidb_analyze_version=2")
	testKit.MustExec("analyze table t")
	result = testKit.MustQuery("show stats_histograms where Table_name = 't'").Sort()
	require.Len(t, result.Rows(), 2)
	require.Equal(t, "1", result.Rows()[0][9])
	require.Equal(t, "-1", result.Rows()[1][9])
	testKit.MustExec("insert into t values(8,4)")
	testKit.MustExec("set @@session.tidb_analyze_version=1")
	testKit.MustExec("analyze table t")
	result = testKit.MustQuery("show stats_histograms where Table_name = 't'").Sort()
	require.Len(t, result.Rows(), 2)
	require.Equal(t, "0", result.Rows()[0][9])
	require.Equal(t, "-0.9428571428571428", result.Rows()[1][9])
	testKit.MustExec("set @@session.tidb_analyze_version=2")
	testKit.MustExec("analyze table t")
	result = testKit.MustQuery("show stats_histograms where Table_name = 't'").Sort()
	require.Len(t, result.Rows(), 2)
	require.Equal(t, "1", result.Rows()[0][9])
	require.Equal(t, "-0.9428571428571428", result.Rows()[1][9])

	testKit.MustExec("truncate table t")
	testKit.MustExec("insert into t values (1,1),(2,1),(3,1),(4,1),(5,1),(6,1),(7,1),(8,1),(9,1),(10,1),(11,1),(12,1),(13,1),(14,1),(15,1),(16,1),(17,1),(18,1),(19,1),(20,2),(21,2),(22,2),(23,2),(24,2),(25,2)")
	testKit.MustExec("set @@session.tidb_analyze_version=1")
	testKit.MustExec("analyze table t")
	result = testKit.MustQuery("show stats_histograms where Table_name = 't'").Sort()
	require.Len(t, result.Rows(), 2)
	require.Equal(t, "0", result.Rows()[0][9])
	require.Equal(t, "1", result.Rows()[1][9])
	testKit.MustExec("set @@session.tidb_analyze_version=2")
	testKit.MustExec("analyze table t")
	result = testKit.MustQuery("show stats_histograms where Table_name = 't'").Sort()
	require.Len(t, result.Rows(), 2)
	require.Equal(t, "1", result.Rows()[0][9])
	require.Equal(t, "1", result.Rows()[1][9])

	testKit.MustExec("drop table t")
	testKit.MustExec("create table t(c1 int, c2 int)")
	testKit.MustExec("insert into t values(1,1),(2,7),(3,12),(4,20),(5,21),(8,18)")
	testKit.MustExec("set @@session.tidb_analyze_version=1")
	testKit.MustExec("analyze table t")
	result = testKit.MustQuery("show stats_histograms where Table_name = 't'").Sort()
	require.Len(t, result.Rows(), 2)
	require.Equal(t, "1", result.Rows()[0][9])
	require.Equal(t, "0.8285714285714286", result.Rows()[1][9])
	testKit.MustExec("set @@session.tidb_analyze_version=2")
	testKit.MustExec("analyze table t")
	result = testKit.MustQuery("show stats_histograms where Table_name = 't'").Sort()
	require.Len(t, result.Rows(), 2)
	require.Equal(t, "1", result.Rows()[0][9])
	require.Equal(t, "0.8285714285714286", result.Rows()[1][9])

	testKit.MustExec("truncate table t")
	testKit.MustExec("insert into t values(1,1),(2,7),(3,12),(8,18),(4,20),(5,21)")
	testKit.MustExec("set @@session.tidb_analyze_version=1")
	testKit.MustExec("analyze table t")
	result = testKit.MustQuery("show stats_histograms where Table_name = 't'").Sort()
	require.Len(t, result.Rows(), 2)
	require.Equal(t, "0.8285714285714286", result.Rows()[0][9])
	require.Equal(t, "1", result.Rows()[1][9])
	testKit.MustExec("set @@session.tidb_analyze_version=2")
	testKit.MustExec("analyze table t")
	result = testKit.MustQuery("show stats_histograms where Table_name = 't'").Sort()
	require.Len(t, result.Rows(), 2)
	require.Equal(t, "0.8285714285714286", result.Rows()[0][9])
	require.Equal(t, "1", result.Rows()[1][9])

	testKit.MustExec("drop table t")
	testKit.MustExec("create table t(c1 int primary key, c2 int, c3 int, key idx_c2(c2))")
	testKit.MustExec("insert into t values(1,1,1),(2,2,2),(3,3,3)")
	testKit.MustExec("set @@session.tidb_analyze_version=1")
	testKit.MustExec("analyze table t")
	result = testKit.MustQuery("show stats_histograms where Table_name = 't' and Is_index = 0").Sort()
	require.Len(t, result.Rows(), 3)
	require.Equal(t, "0", result.Rows()[0][9])
	require.Equal(t, "1", result.Rows()[1][9])
	require.Equal(t, "1", result.Rows()[2][9])
	result = testKit.MustQuery("show stats_histograms where Table_name = 't' and Is_index = 1").Sort()
	require.Len(t, result.Rows(), 1)
	require.Equal(t, "0", result.Rows()[0][9])
	testKit.MustExec("set @@tidb_analyze_version=2")
	testKit.MustExec("analyze table t")
	result = testKit.MustQuery("show stats_histograms where Table_name = 't' and Is_index = 0").Sort()
	require.Len(t, result.Rows(), 3)
	require.Equal(t, "1", result.Rows()[0][9])
	require.Equal(t, "1", result.Rows()[1][9])
	require.Equal(t, "1", result.Rows()[2][9])
	result = testKit.MustQuery("show stats_histograms where Table_name = 't' and Is_index = 1").Sort()
	require.Len(t, result.Rows(), 1)
	require.Equal(t, "0", result.Rows()[0][9])
}

func TestAnalyzeVirtualCol(t *testing.T) {
	store, clean := testkit.CreateMockStore(t)
	defer clean()
	tk := testkit.NewTestKit(t, store)
	tk.MustExec("use test")
	tk.MustExec("drop table if exists t")
	tk.MustExec("create table t(a int, b int generated always as (-a) virtual, c int generated always as (-a) stored, index (c))")
	tk.MustExec("insert into t(a) values(2),(1),(1),(3),(NULL)")
	tk.MustExec("set @@tidb_analyze_version = 2")
	tk.MustExec("analyze table t")
	require.Len(t, tk.MustQuery("show stats_histograms where table_name ='t'").Rows(), 3)
}

func TestShowGlobalStats(t *testing.T) {
	store, clean := testkit.CreateMockStore(t)
	defer clean()
	tk := testkit.NewTestKit(t, store)
	tk.MustExec("use test")
	tk.MustExec("set @@session.tidb_analyze_version = 0")
	tk.MustExec("drop table if exists t")
	tk.MustExec("set @@tidb_partition_prune_mode = 'static'")
	tk.MustExec("create table t (a int, key(a)) partition by hash(a) partitions 2")
	tk.MustExec("insert into t values (1), (2), (3), (4)")
	tk.MustExec("analyze table t with 1 buckets")
	require.Len(t, tk.MustQuery("show stats_meta").Rows(), 2)
	require.Len(t, tk.MustQuery("show stats_meta where partition_name='global'").Rows(), 0)
	require.Len(t, tk.MustQuery("show stats_buckets").Rows(), 4) // 2 partitions * (1 for the column_a and 1 for the index_a)
	require.Len(t, tk.MustQuery("show stats_buckets where partition_name='global'").Rows(), 0)
	require.Len(t, tk.MustQuery("show stats_histograms").Rows(), 4)
	require.Len(t, tk.MustQuery("show stats_histograms where partition_name='global'").Rows(), 0)
	require.Len(t, tk.MustQuery("show stats_healthy").Rows(), 2)
	require.Len(t, tk.MustQuery("show stats_healthy where partition_name='global'").Rows(), 0)

	tk.MustExec("set @@tidb_analyze_version = 2")
	tk.MustExec("set @@tidb_partition_prune_mode = 'dynamic'")
	tk.MustExec("analyze table t with 0 topn, 1 buckets")
	require.Len(t, tk.MustQuery("show stats_meta").Rows(), 3)
	require.Len(t, tk.MustQuery("show stats_meta where partition_name='global'").Rows(), 1)
	require.Len(t, tk.MustQuery("show stats_buckets").Rows(), 6)
	require.Len(t, tk.MustQuery("show stats_buckets where partition_name='global'").Rows(), 2)
	require.Len(t, tk.MustQuery("show stats_histograms").Rows(), 6)
	require.Len(t, tk.MustQuery("show stats_histograms where partition_name='global'").Rows(), 2)
	require.Len(t, tk.MustQuery("show stats_healthy").Rows(), 3)
	require.Len(t, tk.MustQuery("show stats_healthy where partition_name='global'").Rows(), 1)
}

func TestBuildGlobalLevelStats(t *testing.T) {
	store, clean := testkit.CreateMockStore(t)
	defer clean()
	testKit := testkit.NewTestKit(t, store)
	testKit.MustExec("use test")
	testKit.MustExec("drop table if exists t, t1;")
	testKit.MustExec("set @@tidb_analyze_version = 2")
	testKit.MustExec("set @@tidb_partition_prune_mode = 'static';")
	testKit.MustExec("create table t(a int, b int, c int) PARTITION BY HASH(a) PARTITIONS 3;")
	testKit.MustExec("create table t1(a int);")
	testKit.MustExec("insert into t values(1,1,1),(3,12,3),(4,20,4),(2,7,2),(5,21,5);")
	testKit.MustExec("insert into t1 values(1),(3),(4),(2),(5);")
	testKit.MustExec("create index idx_t_ab on t(a, b);")
	testKit.MustExec("create index idx_t_b on t(b);")
	testKit.MustExec("analyze table t, t1;")
	result := testKit.MustQuery("show stats_meta where table_name = 't';").Sort()
	require.Len(t, result.Rows(), 3)
	require.Equal(t, "1", result.Rows()[0][5])
	require.Equal(t, "2", result.Rows()[1][5])
	require.Equal(t, "2", result.Rows()[2][5])
	result = testKit.MustQuery("show stats_histograms where table_name = 't';").Sort()
	require.Len(t, result.Rows(), 15)

	result = testKit.MustQuery("show stats_meta where table_name = 't1';").Sort()
	require.Len(t, result.Rows(), 1)
	require.Equal(t, "5", result.Rows()[0][5])
	result = testKit.MustQuery("show stats_histograms where table_name = 't1';").Sort()
	require.Len(t, result.Rows(), 1)

	// Test the 'dynamic' mode
	testKit.MustExec("set @@tidb_partition_prune_mode = 'dynamic';")
	testKit.MustExec("analyze table t, t1;")
	result = testKit.MustQuery("show stats_meta where table_name = 't'").Sort()
	require.Len(t, result.Rows(), 4)
	require.Equal(t, "5", result.Rows()[0][5])
	require.Equal(t, "1", result.Rows()[1][5])
	require.Equal(t, "2", result.Rows()[2][5])
	require.Equal(t, "2", result.Rows()[3][5])
	result = testKit.MustQuery("show stats_histograms where table_name = 't';").Sort()
	require.Len(t, result.Rows(), 20)

	result = testKit.MustQuery("show stats_meta where table_name = 't1';").Sort()
	require.Len(t, result.Rows(), 1)
	require.Equal(t, "5", result.Rows()[0][5])
	result = testKit.MustQuery("show stats_histograms where table_name = 't1';").Sort()
	require.Len(t, result.Rows(), 1)

	testKit.MustExec("analyze table t index idx_t_ab, idx_t_b;")
	result = testKit.MustQuery("show stats_meta where table_name = 't'").Sort()
	require.Len(t, result.Rows(), 4)
	require.Equal(t, "5", result.Rows()[0][5])
	require.Equal(t, "1", result.Rows()[1][5])
	require.Equal(t, "2", result.Rows()[2][5])
	require.Equal(t, "2", result.Rows()[3][5])
	result = testKit.MustQuery("show stats_histograms where table_name = 't';").Sort()
	require.Len(t, result.Rows(), 20)
}

// nolint:unused
func prepareForGlobalStatsWithOpts(t *testing.T, dom *domain.Domain, tk *testkit.TestKit, tblName, dbName string) {
	tk.MustExec("create database if not exists " + dbName)
	tk.MustExec("use " + dbName)
	tk.MustExec("drop table if exists " + tblName)
	tk.MustExec(` create table ` + tblName + ` (a int, key(a)) partition by range (a) ` +
		`(partition p0 values less than (100000), partition p1 values less than (200000))`)
	buf1 := bytes.NewBufferString("insert into " + tblName + " values (0)")
	buf2 := bytes.NewBufferString("insert into " + tblName + " values (100000)")
	for i := 0; i < 5000; i += 3 {
		buf1.WriteString(fmt.Sprintf(", (%v)", i))
		buf2.WriteString(fmt.Sprintf(", (%v)", 100000+i))
	}
	for i := 0; i < 1000; i++ {
		buf1.WriteString(fmt.Sprintf(", (%v)", 0))
		buf2.WriteString(fmt.Sprintf(", (%v)", 100000))
	}
	tk.MustExec(buf1.String())
	tk.MustExec(buf2.String())
	tk.MustExec("set @@tidb_analyze_version=2")
	tk.MustExec("set @@tidb_partition_prune_mode='dynamic'")
	require.NoError(t, dom.StatsHandle().DumpStatsDeltaToKV(handle.DumpAll))
}

// nolint:unused
func checkForGlobalStatsWithOpts(t *testing.T, dom *domain.Domain, db, tt, pp string, topn, buckets int) {
	tbl, err := dom.InfoSchema().TableByName(model.NewCIStr(db), model.NewCIStr(tt))
	require.NoError(t, err)

	tblInfo := tbl.Meta()
	physicalID := tblInfo.ID
	if pp != "global" {
		for _, def := range tbl.Meta().GetPartitionInfo().Definitions {
			if def.Name.L == pp {
				physicalID = def.ID
			}
		}
	}
	tblStats, err := dom.StatsHandle().TableStatsFromStorage(tblInfo, physicalID, true, 0)
	require.NoError(t, err)

	delta := buckets/2 + 10
	for _, idxStats := range tblStats.Indices {
		if len(idxStats.Buckets) == 0 {
			continue // it's not loaded
		}
		numTopN := idxStats.TopN.Num()
		numBuckets := len(idxStats.Buckets)
		// since the hist-building algorithm doesn't stipulate the final bucket number to be equal to the expected number exactly,
		// we have to check the results by a range here.
		require.Equal(t, topn, numTopN)
		require.GreaterOrEqual(t, numBuckets, buckets-delta)
		require.LessOrEqual(t, numBuckets, buckets+delta)
	}
	for _, colStats := range tblStats.Columns {
		if len(colStats.Buckets) == 0 {
			continue // it's not loaded
		}
		numTopN := colStats.TopN.Num()
		numBuckets := len(colStats.Buckets)
		require.Equal(t, topn, numTopN)
		require.GreaterOrEqual(t, numBuckets, buckets-delta)
		require.LessOrEqual(t, numBuckets, buckets+delta)
	}
}

func TestAnalyzeGlobalStatsWithOpts1(t *testing.T) {
	if israce.RaceEnabled {
		t.Skip("exhaustive types test, skip race test")
	}
	store, dom, clean := testkit.CreateMockStoreAndDomain(t)
	defer clean()
	tk := testkit.NewTestKit(t, store)
	prepareForGlobalStatsWithOpts(t, dom, tk, "test_gstats_opt", "test_gstats_opt")

	// nolint:unused
	type opt struct {
		topn    int
		buckets int
		err     bool
	}

	cases := []opt{
		{1, 37, false},
		{2, 47, false},
		{10, 77, false},
		{77, 219, false},
		{-31, 222, true},
		{10, -77, true},
		{10000, 47, true},
		{77, 47000, true},
	}
	for _, ca := range cases {
		sql := fmt.Sprintf("analyze table test_gstats_opt with %v topn, %v buckets", ca.topn, ca.buckets)
		if !ca.err {
			tk.MustExec(sql)
			checkForGlobalStatsWithOpts(t, dom, "test_gstats_opt", "test_gstats_opt", "global", ca.topn, ca.buckets)
			checkForGlobalStatsWithOpts(t, dom, "test_gstats_opt", "test_gstats_opt", "p0", ca.topn, ca.buckets)
			checkForGlobalStatsWithOpts(t, dom, "test_gstats_opt", "test_gstats_opt", "p1", ca.topn, ca.buckets)
		} else {
			err := tk.ExecToErr(sql)
			require.Error(t, err)
		}
	}
}

func TestAnalyzeGlobalStatsWithOpts2(t *testing.T) {
	if israce.RaceEnabled {
		t.Skip("exhaustive types test, skip race test")
	}
	store, dom, clean := testkit.CreateMockStoreAndDomain(t)
	defer clean()
	tk := testkit.NewTestKit(t, store)
	originalVal1 := tk.MustQuery("select @@tidb_persist_analyze_options").Rows()[0][0].(string)
	defer func() {
		tk.MustExec(fmt.Sprintf("set global tidb_persist_analyze_options = %v", originalVal1))
	}()
	tk.MustExec("set global tidb_persist_analyze_options=false")
	prepareForGlobalStatsWithOpts(t, dom, tk, "test_gstats_opt2", "test_gstats_opt2")

	tk.MustExec("analyze table test_gstats_opt2 with 20 topn, 50 buckets, 1000 samples")
	checkForGlobalStatsWithOpts(t, dom, "test_gstats_opt2", "test_gstats_opt2", "global", 2, 50)
	checkForGlobalStatsWithOpts(t, dom, "test_gstats_opt2", "test_gstats_opt2", "p0", 1, 50)
	checkForGlobalStatsWithOpts(t, dom, "test_gstats_opt2", "test_gstats_opt2", "p1", 1, 50)

	// analyze a partition to let its options be different with others'
	tk.MustExec("analyze table test_gstats_opt2 partition p0 with 10 topn, 20 buckets")
	checkForGlobalStatsWithOpts(t, dom, "test_gstats_opt2", "test_gstats_opt2", "global", 10, 20) // use new options
	checkForGlobalStatsWithOpts(t, dom, "test_gstats_opt2", "test_gstats_opt2", "p0", 10, 20)
	checkForGlobalStatsWithOpts(t, dom, "test_gstats_opt2", "test_gstats_opt2", "p1", 1, 50)

	tk.MustExec("analyze table test_gstats_opt2 partition p1 with 100 topn, 200 buckets")
	checkForGlobalStatsWithOpts(t, dom, "test_gstats_opt2", "test_gstats_opt2", "global", 100, 200)
	checkForGlobalStatsWithOpts(t, dom, "test_gstats_opt2", "test_gstats_opt2", "p0", 10, 20)
	checkForGlobalStatsWithOpts(t, dom, "test_gstats_opt2", "test_gstats_opt2", "p1", 100, 200)

	tk.MustExec("analyze table test_gstats_opt2 partition p0 with 20 topn") // change back to 20 topn
	checkForGlobalStatsWithOpts(t, dom, "test_gstats_opt2", "test_gstats_opt2", "global", 20, 256)
	checkForGlobalStatsWithOpts(t, dom, "test_gstats_opt2", "test_gstats_opt2", "p0", 20, 256)
	checkForGlobalStatsWithOpts(t, dom, "test_gstats_opt2", "test_gstats_opt2", "p1", 100, 200)
}

func TestGlobalStatsHealthy(t *testing.T) {
	store, dom, clean := testkit.CreateMockStoreAndDomain(t)
	defer clean()
	tk := testkit.NewTestKit(t, store)
	tk.MustExec("use test")
	tk.MustExec("drop table if exists t")
	tk.MustExec(`
create table t (
	a int,
	key(a)
)
partition by range (a) (
	partition p0 values less than (10),
	partition p1 values less than (20)
)`)

	checkModifyAndCount := func(gModify, gCount, p0Modify, p0Count, p1Modify, p1Count int) {
		rs := tk.MustQuery("show stats_meta").Rows()
		require.Equal(t, fmt.Sprintf("%v", gModify), rs[0][4].(string))  // global.modify_count
		require.Equal(t, fmt.Sprintf("%v", gCount), rs[0][5].(string))   // global.row_count
		require.Equal(t, fmt.Sprintf("%v", p0Modify), rs[1][4].(string)) // p0.modify_count
		require.Equal(t, fmt.Sprintf("%v", p0Count), rs[1][5].(string))  // p0.row_count
		require.Equal(t, fmt.Sprintf("%v", p1Modify), rs[2][4].(string)) // p1.modify_count
		require.Equal(t, fmt.Sprintf("%v", p1Count), rs[2][5].(string))  // p1.row_count
	}
	checkHealthy := func(gH, p0H, p1H int) {
		tk.MustQuery("show stats_healthy").Check(testkit.Rows(
			fmt.Sprintf("test t global %v", gH),
			fmt.Sprintf("test t p0 %v", p0H),
			fmt.Sprintf("test t p1 %v", p1H)))
	}

	tk.MustExec("set @@tidb_analyze_version=2")
	tk.MustExec("set @@tidb_partition_prune_mode='dynamic'")
	tk.MustExec("analyze table t")
	checkModifyAndCount(0, 0, 0, 0, 0, 0)
	checkHealthy(100, 100, 100)

	tk.MustExec("insert into t values (1), (2)") // update p0
	require.NoError(t, dom.StatsHandle().DumpStatsDeltaToKV(handle.DumpAll))
	require.NoError(t, dom.StatsHandle().Update(dom.InfoSchema()))
	checkModifyAndCount(2, 2, 2, 2, 0, 0)
	checkHealthy(0, 0, 100)

	tk.MustExec("insert into t values (11), (12), (13), (14)") // update p1
	require.NoError(t, dom.StatsHandle().DumpStatsDeltaToKV(handle.DumpAll))
	require.NoError(t, dom.StatsHandle().Update(dom.InfoSchema()))
	checkModifyAndCount(6, 6, 2, 2, 4, 4)
	checkHealthy(0, 0, 0)

	tk.MustExec("analyze table t")
	checkModifyAndCount(0, 6, 0, 2, 0, 4)
	checkHealthy(100, 100, 100)

	tk.MustExec("insert into t values (4), (5), (15), (16)") // update p0 and p1 together
	require.NoError(t, dom.StatsHandle().DumpStatsDeltaToKV(handle.DumpAll))
	require.NoError(t, dom.StatsHandle().Update(dom.InfoSchema()))
	checkModifyAndCount(4, 10, 2, 4, 2, 6)
	checkHealthy(60, 50, 66)
}

func TestGlobalStatsData(t *testing.T) {
	store, dom, clean := testkit.CreateMockStoreAndDomain(t)
	defer clean()
	tk := testkit.NewTestKit(t, store)
	tk.MustExec("use test")
	tk.MustExec("drop table if exists t")
	tk.MustExec(`
create table t (
	a int,
	key(a)
)
partition by range (a) (
	partition p0 values less than (10),
	partition p1 values less than (20)
)`)
	tk.MustExec("set @@tidb_analyze_version=2")
	tk.MustExec("set @@tidb_partition_prune_mode='dynamic'")
	tk.MustExec("insert into t values (1), (2), (3), (4), (5), (6), (6), (null), (11), (12), (13), (14), (15), (16), (17), (18), (19), (19)")
	require.NoError(t, dom.StatsHandle().DumpStatsDeltaToKV(handle.DumpAll))
	tk.MustExec("analyze table t with 0 topn, 2 buckets")

	tk.MustQuery("select modify_count, count from mysql.stats_meta order by table_id asc").Check(
		testkit.Rows("0 18", "0 8", "0 10")) // global row-count = sum(partition row-count)

	// distinct, null_count, tot_col_size should be the sum of their values in partition-stats, and correlation should be 0
	tk.MustQuery("select distinct_count, null_count, tot_col_size, correlation=0 from mysql.stats_histograms where is_index=0 order by table_id asc").Check(
		testkit.Rows("15 1 17 1", "6 1 7 0", "9 0 10 0"))
	tk.MustQuery("select distinct_count, null_count, tot_col_size, correlation=0 from mysql.stats_histograms where is_index=1 order by table_id asc").Check(
		testkit.Rows("15 1 0 1", "6 1 6 1", "9 0 10 1"))

	tk.MustQuery("show stats_buckets where is_index=0").Check(
		// db table partition col is_idx bucket_id count repeats lower upper ndv
		testkit.Rows("test t global a 0 0 7 2 1 6 0",
			"test t global a 0 1 17 2 6 19 0",
			"test t p0 a 0 0 4 1 1 4 0",
			"test t p0 a 0 1 7 2 5 6 0",
			"test t p1 a 0 0 6 1 11 16 0",
			"test t p1 a 0 1 10 2 17 19 0"))
	tk.MustQuery("show stats_buckets where is_index=1").Check(
		testkit.Rows("test t global a 1 0 7 2 1 6 0",
			"test t global a 1 1 17 2 6 19 0",
			"test t p0 a 1 0 4 1 1 4 0",
			"test t p0 a 1 1 7 2 5 6 0",
			"test t p1 a 1 0 6 1 11 16 0",
			"test t p1 a 1 1 10 2 17 19 0"))
}

func TestGlobalStatsData2(t *testing.T) {
	store, dom, clean := testkit.CreateMockStoreAndDomain(t)
	defer clean()
	tk := testkit.NewTestKit(t, store)
	tk.MustExec("use test")
	tk.MustExec("set @@tidb_partition_prune_mode='dynamic'")
	tk.MustExec("set @@tidb_analyze_version=2")

	// int + (column & index with 1 column)
	tk.MustExec("drop table if exists tint")
	tk.MustExec("create table tint (c int, key(c)) partition by range (c) (partition p0 values less than (10), partition p1 values less than (20))")
	tk.MustExec("insert into tint values (1), (2), (3), (4), (4), (5), (5), (5), (null), (11), (12), (13), (14), (15), (16), (16), (16), (16), (17), (17)")
	require.NoError(t, dom.StatsHandle().DumpStatsDeltaToKV(handle.DumpAll))
	tk.MustExec("analyze table tint with 2 topn, 2 buckets")

	tk.MustQuery("select modify_count, count from mysql.stats_meta order by table_id asc").Check(testkit.Rows(
		"0 20",  // global: g.count = p0.count + p1.count
		"0 9",   // p0
		"0 11")) // p1

	tk.MustQuery("show stats_topn where table_name='tint' and is_index=0").Check(testkit.Rows(
		"test tint global c 0 5 3",
		"test tint global c 0 16 4",
		"test tint p0 c 0 4 2",
		"test tint p0 c 0 5 3",
		"test tint p1 c 0 16 4",
		"test tint p1 c 0 17 2"))

	tk.MustQuery("show stats_topn where table_name='tint' and is_index=1").Check(testkit.Rows(
		"test tint global c 1 5 3",
		"test tint global c 1 16 4",
		"test tint p0 c 1 4 2",
		"test tint p0 c 1 5 3",
		"test tint p1 c 1 16 4",
		"test tint p1 c 1 17 2"))

	tk.MustQuery("show stats_buckets where is_index=0").Check(testkit.Rows(
		// db, tbl, part, col, isIdx, bucketID, count, repeat, lower, upper, ndv
		"test tint global c 0 0 5 2 1 4 0", // bucket.ndv is not maintained for column histograms
		"test tint global c 0 1 12 2 17 17 0",
		"test tint p0 c 0 0 2 1 1 2 0",
		"test tint p0 c 0 1 3 1 3 3 0",
		"test tint p1 c 0 0 3 1 11 13 0",
		"test tint p1 c 0 1 5 1 14 15 0"))

	tk.MustQuery("select distinct_count, null_count, tot_col_size from mysql.stats_histograms where is_index=0 order by table_id asc").Check(
		testkit.Rows("12 1 19", // global, g = p0 + p1
			"5 1 8",   // p0
			"7 0 11")) // p1

	tk.MustQuery("show stats_buckets where is_index=1").Check(testkit.Rows(
		// db, tbl, part, col, isIdx, bucketID, count, repeat, lower, upper, ndv
		"test tint global c 1 0 5 2 1 4 0",    // 4 is popped from p0.TopN, so g.ndv = p0.ndv+1
		"test tint global c 1 1 12 2 17 17 0", // same with the column's
		"test tint p0 c 1 0 2 1 1 2 0",
		"test tint p0 c 1 1 3 1 3 3 0",
		"test tint p1 c 1 0 3 1 11 13 0",
		"test tint p1 c 1 1 5 1 14 15 0"))

	tk.MustQuery("select distinct_count, null_count from mysql.stats_histograms where is_index=1 order by table_id asc").Check(
		testkit.Rows("12 1", // global, g = p0 + p1
			"5 1",  // p0
			"7 0")) // p1

	// double + (column + index with 1 column)
	tk.MustExec("drop table if exists tdouble")
	tk.MustExec(`create table tdouble (a int, c double, key(c)) partition by range (a)` +
		`(partition p0 values less than(10),partition p1 values less than(20))`)
	tk.MustExec(`insert into tdouble values ` +
		`(1, 1), (2, 2), (3, 3), (4, 4), (4, 4), (5, 5), (5, 5), (5, 5), (null, null), ` + // values in p0
		`(11, 11), (12, 12), (13, 13), (14, 14), (15, 15), (16, 16), (16, 16), (16, 16), (16, 16), (17, 17), (17, 17)`) // values in p1
	require.NoError(t, dom.StatsHandle().DumpStatsDeltaToKV(handle.DumpAll))
	tk.MustExec("analyze table tdouble with 2 topn, 2 buckets")

	rs := tk.MustQuery("show stats_meta where table_name='tdouble'").Rows()
	require.Equal(t, "20", rs[0][5].(string)) // g.count = p0.count + p1.count
	require.Equal(t, "9", rs[1][5].(string))  // p0.count
	require.Equal(t, "11", rs[2][5].(string)) // p1.count

	tk.MustQuery("show stats_topn where table_name='tdouble' and is_index=0 and column_name='c'").Check(testkit.Rows(
		`test tdouble global c 0 5 3`,
		`test tdouble global c 0 16 4`,
		`test tdouble p0 c 0 4 2`,
		`test tdouble p0 c 0 5 3`,
		`test tdouble p1 c 0 16 4`,
		`test tdouble p1 c 0 17 2`))

	tk.MustQuery("show stats_topn where table_name='tdouble' and is_index=1 and column_name='c'").Check(testkit.Rows(
		`test tdouble global c 1 5 3`,
		`test tdouble global c 1 16 4`,
		`test tdouble p0 c 1 4 2`,
		`test tdouble p0 c 1 5 3`,
		`test tdouble p1 c 1 16 4`,
		`test tdouble p1 c 1 17 2`))

	tk.MustQuery("show stats_buckets where table_name='tdouble' and is_index=0 and column_name='c'").Check(testkit.Rows(
		// db, tbl, part, col, isIdx, bucketID, count, repeat, lower, upper, ndv
		"test tdouble global c 0 0 5 2 1 4 0", // bucket.ndv is not maintained for column histograms
		"test tdouble global c 0 1 12 2 17 17 0",
		"test tdouble p0 c 0 0 2 1 1 2 0",
		"test tdouble p0 c 0 1 3 1 3 3 0",
		"test tdouble p1 c 0 0 3 1 11 13 0",
		"test tdouble p1 c 0 1 5 1 14 15 0"))

	rs = tk.MustQuery("show stats_histograms where table_name='tdouble' and column_name='c' and is_index=0").Rows()
	require.Equal(t, "12", rs[0][6].(string)) // g.ndv = p0 + p1
	require.Equal(t, "5", rs[1][6].(string))
	require.Equal(t, "7", rs[2][6].(string))
	require.Equal(t, "1", rs[0][7].(string)) // g.null_count = p0 + p1
	require.Equal(t, "1", rs[1][7].(string))
	require.Equal(t, "0", rs[2][7].(string))

	tk.MustQuery("show stats_buckets where table_name='tdouble' and is_index=1 and column_name='c'").Check(testkit.Rows(
		// db, tbl, part, col, isIdx, bucketID, count, repeat, lower, upper, ndv
		"test tdouble global c 1 0 5 2 1 4 0", // 4 is popped from p0.TopN, so g.ndv = p0.ndv+1
		"test tdouble global c 1 1 12 2 17 17 0",
		"test tdouble p0 c 1 0 2 1 1 2 0",
		"test tdouble p0 c 1 1 3 1 3 3 0",
		"test tdouble p1 c 1 0 3 1 11 13 0",
		"test tdouble p1 c 1 1 5 1 14 15 0"))

	rs = tk.MustQuery("show stats_histograms where table_name='tdouble' and column_name='c' and is_index=1").Rows()
	require.Equal(t, "12", rs[0][6].(string)) // g.ndv = p0 + p1
	require.Equal(t, "5", rs[1][6].(string))
	require.Equal(t, "7", rs[2][6].(string))
	require.Equal(t, "1", rs[0][7].(string)) // g.null_count = p0 + p1
	require.Equal(t, "1", rs[1][7].(string))
	require.Equal(t, "0", rs[2][7].(string))

	// decimal + (column + index with 1 column)
	tk.MustExec("drop table if exists tdecimal")
	tk.MustExec(`create table tdecimal (a int, c decimal(10, 2), key(c)) partition by range (a)` +
		`(partition p0 values less than(10),partition p1 values less than(20))`)
	tk.MustExec(`insert into tdecimal values ` +
		`(1, 1), (2, 2), (3, 3), (4, 4), (4, 4), (5, 5), (5, 5), (5, 5), (null, null), ` + // values in p0
		`(11, 11), (12, 12), (13, 13), (14, 14), (15, 15), (16, 16), (16, 16), (16, 16), (16, 16), (17, 17), (17, 17)`) // values in p1
	require.NoError(t, dom.StatsHandle().DumpStatsDeltaToKV(handle.DumpAll))
	tk.MustExec("analyze table tdecimal with 2 topn, 2 buckets")

	rs = tk.MustQuery("show stats_meta where table_name='tdecimal'").Rows()
	require.Equal(t, "20", rs[0][5].(string)) // g.count = p0.count + p1.count
	require.Equal(t, "9", rs[1][5].(string))  // p0.count
	require.Equal(t, "11", rs[2][5].(string)) // p1.count

	tk.MustQuery("show stats_topn where table_name='tdecimal' and is_index=0 and column_name='c'").Check(testkit.Rows(
		`test tdecimal global c 0 5.00 3`,
		`test tdecimal global c 0 16.00 4`,
		`test tdecimal p0 c 0 4.00 2`,
		`test tdecimal p0 c 0 5.00 3`,
		`test tdecimal p1 c 0 16.00 4`,
		`test tdecimal p1 c 0 17.00 2`))

	tk.MustQuery("show stats_topn where table_name='tdecimal' and is_index=1 and column_name='c'").Check(testkit.Rows(
		`test tdecimal global c 1 5.00 3`,
		`test tdecimal global c 1 16.00 4`,
		`test tdecimal p0 c 1 4.00 2`,
		`test tdecimal p0 c 1 5.00 3`,
		`test tdecimal p1 c 1 16.00 4`,
		`test tdecimal p1 c 1 17.00 2`))

	tk.MustQuery("show stats_buckets where table_name='tdecimal' and is_index=0 and column_name='c'").Check(testkit.Rows(
		// db, tbl, part, col, isIdx, bucketID, count, repeat, lower, upper, ndv
		"test tdecimal global c 0 0 5 2 1.00 4.00 0", // bucket.ndv is not maintained for column histograms
		"test tdecimal global c 0 1 12 2 17.00 17.00 0",
		"test tdecimal p0 c 0 0 2 1 1.00 2.00 0",
		"test tdecimal p0 c 0 1 3 1 3.00 3.00 0",
		"test tdecimal p1 c 0 0 3 1 11.00 13.00 0",
		"test tdecimal p1 c 0 1 5 1 14.00 15.00 0"))

	rs = tk.MustQuery("show stats_histograms where table_name='tdecimal' and column_name='c' and is_index=0").Rows()
	require.Equal(t, "12", rs[0][6].(string)) // g.ndv = p0 + p1
	require.Equal(t, "5", rs[1][6].(string))
	require.Equal(t, "7", rs[2][6].(string))
	require.Equal(t, "1", rs[0][7].(string)) // g.null_count = p0 + p1
	require.Equal(t, "1", rs[1][7].(string))
	require.Equal(t, "0", rs[2][7].(string))

	tk.MustQuery("show stats_buckets where table_name='tdecimal' and is_index=1 and column_name='c'").Check(testkit.Rows(
		// db, tbl, part, col, isIdx, bucketID, count, repeat, lower, upper, ndv
		"test tdecimal global c 1 0 5 2 1.00 4.00 0", // 4 is popped from p0.TopN, so g.ndv = p0.ndv+1
		"test tdecimal global c 1 1 12 2 17.00 17.00 0",
		"test tdecimal p0 c 1 0 2 1 1.00 2.00 0",
		"test tdecimal p0 c 1 1 3 1 3.00 3.00 0",
		"test tdecimal p1 c 1 0 3 1 11.00 13.00 0",
		"test tdecimal p1 c 1 1 5 1 14.00 15.00 0"))

	rs = tk.MustQuery("show stats_histograms where table_name='tdecimal' and column_name='c' and is_index=1").Rows()
	require.Equal(t, "12", rs[0][6].(string)) // g.ndv = p0 + p1
	require.Equal(t, "5", rs[1][6].(string))
	require.Equal(t, "7", rs[2][6].(string))
	require.Equal(t, "1", rs[0][7].(string)) // g.null_count = p0 + p1
	require.Equal(t, "1", rs[1][7].(string))
	require.Equal(t, "0", rs[2][7].(string))

	// datetime + (column + index with 1 column)
	tk.MustExec("drop table if exists tdatetime")
	tk.MustExec(`create table tdatetime (a int, c datetime, key(c)) partition by range (a)` +
		`(partition p0 values less than(10),partition p1 values less than(20))`)
	tk.MustExec(`insert into tdatetime values ` +
		`(1, '2000-01-01'), (2, '2000-01-02'), (3, '2000-01-03'), (4, '2000-01-04'), (4, '2000-01-04'), (5, '2000-01-05'), (5, '2000-01-05'), (5, '2000-01-05'), (null, null), ` + // values in p0
		`(11, '2000-01-11'), (12, '2000-01-12'), (13, '2000-01-13'), (14, '2000-01-14'), (15, '2000-01-15'), (16, '2000-01-16'), (16, '2000-01-16'), (16, '2000-01-16'), (16, '2000-01-16'), (17, '2000-01-17'), (17, '2000-01-17')`) // values in p1
	require.NoError(t, dom.StatsHandle().DumpStatsDeltaToKV(handle.DumpAll))
	tk.MustExec("analyze table tdatetime with 2 topn, 2 buckets")

	rs = tk.MustQuery("show stats_meta where table_name='tdatetime'").Rows()
	require.Equal(t, "20", rs[0][5].(string)) // g.count = p0.count + p1.count
	require.Equal(t, "9", rs[1][5].(string))  // p0.count
	require.Equal(t, "11", rs[2][5].(string)) // p1.count

	tk.MustQuery("show stats_topn where table_name='tdatetime' and is_index=0 and column_name='c'").Check(testkit.Rows(
		`test tdatetime global c 0 2000-01-05 00:00:00 3`,
		`test tdatetime global c 0 2000-01-16 00:00:00 4`,
		`test tdatetime p0 c 0 2000-01-04 00:00:00 2`,
		`test tdatetime p0 c 0 2000-01-05 00:00:00 3`,
		`test tdatetime p1 c 0 2000-01-16 00:00:00 4`,
		`test tdatetime p1 c 0 2000-01-17 00:00:00 2`))

	tk.MustQuery("show stats_topn where table_name='tdatetime' and is_index=1 and column_name='c'").Check(testkit.Rows(
		`test tdatetime global c 1 2000-01-05 00:00:00 3`,
		`test tdatetime global c 1 2000-01-16 00:00:00 4`,
		`test tdatetime p0 c 1 2000-01-04 00:00:00 2`,
		`test tdatetime p0 c 1 2000-01-05 00:00:00 3`,
		`test tdatetime p1 c 1 2000-01-16 00:00:00 4`,
		`test tdatetime p1 c 1 2000-01-17 00:00:00 2`))

	tk.MustQuery("show stats_buckets where table_name='tdatetime' and is_index=0 and column_name='c'").Check(testkit.Rows(
		// db, tbl, part, col, isIdx, bucketID, count, repeat, lower, upper, ndv
		"test tdatetime global c 0 0 5 2 2000-01-01 00:00:00 2000-01-04 00:00:00 0", // bucket.ndv is not maintained for column histograms
		"test tdatetime global c 0 1 12 2 2000-01-17 00:00:00 2000-01-17 00:00:00 0",
		"test tdatetime p0 c 0 0 2 1 2000-01-01 00:00:00 2000-01-02 00:00:00 0",
		"test tdatetime p0 c 0 1 3 1 2000-01-03 00:00:00 2000-01-03 00:00:00 0",
		"test tdatetime p1 c 0 0 3 1 2000-01-11 00:00:00 2000-01-13 00:00:00 0",
		"test tdatetime p1 c 0 1 5 1 2000-01-14 00:00:00 2000-01-15 00:00:00 0"))

	rs = tk.MustQuery("show stats_histograms where table_name='tdatetime' and column_name='c' and is_index=0").Rows()
	require.Equal(t, "12", rs[0][6].(string)) // g.ndv = p0 + p1
	require.Equal(t, "5", rs[1][6].(string))
	require.Equal(t, "7", rs[2][6].(string))
	require.Equal(t, "1", rs[0][7].(string)) // g.null_count = p0 + p1
	require.Equal(t, "1", rs[1][7].(string))
	require.Equal(t, "0", rs[2][7].(string))

	tk.MustQuery("show stats_buckets where table_name='tdatetime' and is_index=1 and column_name='c'").Check(testkit.Rows(
		// db, tbl, part, col, isIdx, bucketID, count, repeat, lower, upper, ndv
		"test tdatetime global c 1 0 5 2 2000-01-01 00:00:00 2000-01-04 00:00:00 0", // 4 is popped from p0.TopN, so g.ndv = p0.ndv+1
		"test tdatetime global c 1 1 12 2 2000-01-17 00:00:00 2000-01-17 00:00:00 0",
		"test tdatetime p0 c 1 0 2 1 2000-01-01 00:00:00 2000-01-02 00:00:00 0",
		"test tdatetime p0 c 1 1 3 1 2000-01-03 00:00:00 2000-01-03 00:00:00 0",
		"test tdatetime p1 c 1 0 3 1 2000-01-11 00:00:00 2000-01-13 00:00:00 0",
		"test tdatetime p1 c 1 1 5 1 2000-01-14 00:00:00 2000-01-15 00:00:00 0"))

	rs = tk.MustQuery("show stats_histograms where table_name='tdatetime' and column_name='c' and is_index=1").Rows()
	require.Equal(t, "12", rs[0][6].(string)) // g.ndv = p0 + p1
	require.Equal(t, "5", rs[1][6].(string))
	require.Equal(t, "7", rs[2][6].(string))
	require.Equal(t, "1", rs[0][7].(string)) // g.null_count = p0 + p1
	require.Equal(t, "1", rs[1][7].(string))
	require.Equal(t, "0", rs[2][7].(string))

	// string + (column + index with 1 column)
	tk.MustExec("drop table if exists tstring")
	tk.MustExec(`create table tstring (a int, c varchar(32), key(c)) partition by range (a)` +
		`(partition p0 values less than(10),partition p1 values less than(20))`)
	tk.MustExec(`insert into tstring values ` +
		`(1, 'a1'), (2, 'a2'), (3, 'a3'), (4, 'a4'), (4, 'a4'), (5, 'a5'), (5, 'a5'), (5, 'a5'), (null, null), ` + // values in p0
		`(11, 'b11'), (12, 'b12'), (13, 'b13'), (14, 'b14'), (15, 'b15'), (16, 'b16'), (16, 'b16'), (16, 'b16'), (16, 'b16'), (17, 'b17'), (17, 'b17')`) // values in p1
	require.NoError(t, dom.StatsHandle().DumpStatsDeltaToKV(handle.DumpAll))
	tk.MustExec("analyze table tstring with 2 topn, 2 buckets")

	rs = tk.MustQuery("show stats_meta where table_name='tstring'").Rows()
	require.Equal(t, "20", rs[0][5].(string)) // g.count = p0.count + p1.count
	require.Equal(t, "9", rs[1][5].(string))  // p0.count
	require.Equal(t, "11", rs[2][5].(string)) // p1.count

	tk.MustQuery("show stats_topn where table_name='tstring' and is_index=0 and column_name='c'").Check(testkit.Rows(
		`test tstring global c 0 a5 3`,
		`test tstring global c 0 b16 4`,
		`test tstring p0 c 0 a4 2`,
		`test tstring p0 c 0 a5 3`,
		`test tstring p1 c 0 b16 4`,
		`test tstring p1 c 0 b17 2`))

	tk.MustQuery("show stats_topn where table_name='tstring' and is_index=1 and column_name='c'").Check(testkit.Rows(
		`test tstring global c 1 a5 3`,
		`test tstring global c 1 b16 4`,
		`test tstring p0 c 1 a4 2`,
		`test tstring p0 c 1 a5 3`,
		`test tstring p1 c 1 b16 4`,
		`test tstring p1 c 1 b17 2`))

	tk.MustQuery("show stats_buckets where table_name='tstring' and is_index=0 and column_name='c'").Check(testkit.Rows(
		// db, tbl, part, col, isIdx, bucketID, count, repeat, lower, upper, ndv
		"test tstring global c 0 0 5 2 a1 a4 0", // bucket.ndv is not maintained for column histograms
		"test tstring global c 0 1 12 2 b17 b17 0",
		"test tstring p0 c 0 0 2 1 a1 a2 0",
		"test tstring p0 c 0 1 3 1 a3 a3 0",
		"test tstring p1 c 0 0 3 1 b11 b13 0",
		"test tstring p1 c 0 1 5 1 b14 b15 0"))

	rs = tk.MustQuery("show stats_histograms where table_name='tstring' and column_name='c' and is_index=0").Rows()
	require.Equal(t, "12", rs[0][6].(string)) // g.ndv = p0 + p1
	require.Equal(t, "5", rs[1][6].(string))
	require.Equal(t, "7", rs[2][6].(string))
	require.Equal(t, "1", rs[0][7].(string)) // g.null_count = p0 + p1
	require.Equal(t, "1", rs[1][7].(string))
	require.Equal(t, "0", rs[2][7].(string))

	tk.MustQuery("show stats_buckets where table_name='tstring' and is_index=1 and column_name='c'").Check(testkit.Rows(
		// db, tbl, part, col, isIdx, bucketID, count, repeat, lower, upper, ndv
		"test tstring global c 1 0 5 2 a1 a4 0", // 4 is popped from p0.TopN, so g.ndv = p0.ndv+1
		"test tstring global c 1 1 12 2 b17 b17 0",
		"test tstring p0 c 1 0 2 1 a1 a2 0",
		"test tstring p0 c 1 1 3 1 a3 a3 0",
		"test tstring p1 c 1 0 3 1 b11 b13 0",
		"test tstring p1 c 1 1 5 1 b14 b15 0"))

	rs = tk.MustQuery("show stats_histograms where table_name='tstring' and column_name='c' and is_index=1").Rows()
	require.Equal(t, "12", rs[0][6].(string)) // g.ndv = p0 + p1
	require.Equal(t, "5", rs[1][6].(string))
	require.Equal(t, "7", rs[2][6].(string))
	require.Equal(t, "1", rs[0][7].(string)) // g.null_count = p0 + p1
	require.Equal(t, "1", rs[1][7].(string))
	require.Equal(t, "0", rs[2][7].(string))
}

func TestGlobalStatsData3(t *testing.T) {
	store, clean := testkit.CreateMockStore(t)
	defer clean()
	tk := testkit.NewTestKit(t, store)
	tk.MustExec("use test")
	tk.MustExec("set @@tidb_partition_prune_mode='dynamic'")
	tk.MustExec("set @@tidb_analyze_version=2")

	// index(int, int)
	tk.MustExec("drop table if exists tintint")
	tk.MustExec("create table tintint (a int, b int, key(a, b)) partition by range (a) (partition p0 values less than (10), partition p1 values less than (20))")
	tk.MustExec(`insert into tintint values ` +
		`(1, 1), (1, 2), (2, 1), (2, 2), (2, 3), (2, 3), (3, 1), (3, 1), (3, 1),` + // values in p0
		`(11, 1), (12, 1), (12, 2), (13, 1), (13, 1), (13, 2), (13, 2), (13, 2)`) // values in p1
	tk.MustExec("analyze table tintint with 2 topn, 2 buckets")

	rs := tk.MustQuery("show stats_meta where table_name='tintint'").Rows()
	require.Equal(t, "17", rs[0][5].(string)) // g.total = p0.total + p1.total
	require.Equal(t, "9", rs[1][5].(string))
	require.Equal(t, "8", rs[2][5].(string))

	tk.MustQuery("show stats_topn where table_name='tintint' and is_index=1").Check(testkit.Rows(
		"test tintint global a 1 (3, 1) 3",
		"test tintint global a 1 (13, 2) 3",
		"test tintint p0 a 1 (2, 3) 2",
		"test tintint p0 a 1 (3, 1) 3",
		"test tintint p1 a 1 (13, 1) 2",
		"test tintint p1 a 1 (13, 2) 3"))

	tk.MustQuery("show stats_buckets where table_name='tintint' and is_index=1").Check(testkit.Rows(
		"test tintint global a 1 0 6 2 (1, 1) (2, 3) 0",    // (2, 3) is popped into it
		"test tintint global a 1 1 11 2 (13, 1) (13, 1) 0", // (13, 1) is popped into it
		"test tintint p0 a 1 0 3 1 (1, 1) (2, 1) 0",
		"test tintint p0 a 1 1 4 1 (2, 2) (2, 2) 0",
		"test tintint p1 a 1 0 2 1 (11, 1) (12, 1) 0",
		"test tintint p1 a 1 1 3 1 (12, 2) (12, 2) 0"))

	rs = tk.MustQuery("show stats_histograms where table_name='tintint' and is_index=1").Rows()
	require.Equal(t, "11", rs[0][6].(string)) // g.ndv = p0.ndv + p1.ndv
	require.Equal(t, "6", rs[1][6].(string))
	require.Equal(t, "5", rs[2][6].(string))

	// index(int, string)
	tk.MustExec("drop table if exists tintstr")
	tk.MustExec("create table tintstr (a int, b varchar(32), key(a, b)) partition by range (a) (partition p0 values less than (10), partition p1 values less than (20))")
	tk.MustExec(`insert into tintstr values ` +
		`(1, '1'), (1, '2'), (2, '1'), (2, '2'), (2, '3'), (2, '3'), (3, '1'), (3, '1'), (3, '1'),` + // values in p0
		`(11, '1'), (12, '1'), (12, '2'), (13, '1'), (13, '1'), (13, '2'), (13, '2'), (13, '2')`) // values in p1
	tk.MustExec("analyze table tintstr with 2 topn, 2 buckets")

	rs = tk.MustQuery("show stats_meta where table_name='tintstr'").Rows()
	require.Equal(t, "17", rs[0][5].(string)) // g.total = p0.total + p1.total
	require.Equal(t, "9", rs[1][5].(string))
	require.Equal(t, "8", rs[2][5].(string))

	tk.MustQuery("show stats_topn where table_name='tintstr' and is_index=1").Check(testkit.Rows(
		"test tintstr global a 1 (3, 1) 3",
		"test tintstr global a 1 (13, 2) 3",
		"test tintstr p0 a 1 (2, 3) 2",
		"test tintstr p0 a 1 (3, 1) 3",
		"test tintstr p1 a 1 (13, 1) 2",
		"test tintstr p1 a 1 (13, 2) 3"))

	tk.MustQuery("show stats_buckets where table_name='tintstr' and is_index=1").Check(testkit.Rows(
		"test tintstr global a 1 0 6 2 (1, 1) (2, 3) 0",    // (2, 3) is popped into it
		"test tintstr global a 1 1 11 2 (13, 1) (13, 1) 0", // (13, 1) is popped into it
		"test tintstr p0 a 1 0 3 1 (1, 1) (2, 1) 0",
		"test tintstr p0 a 1 1 4 1 (2, 2) (2, 2) 0",
		"test tintstr p1 a 1 0 2 1 (11, 1) (12, 1) 0",
		"test tintstr p1 a 1 1 3 1 (12, 2) (12, 2) 0"))

	rs = tk.MustQuery("show stats_histograms where table_name='tintstr' and is_index=1").Rows()
	require.Equal(t, "11", rs[0][6].(string)) // g.ndv = p0.ndv + p1.ndv
	require.Equal(t, "6", rs[1][6].(string))
	require.Equal(t, "5", rs[2][6].(string))

	// index(int, double)
	tk.MustExec("drop table if exists tintdouble")
	tk.MustExec("create table tintdouble (a int, b double, key(a, b)) partition by range (a) (partition p0 values less than (10), partition p1 values less than (20))")
	tk.MustExec(`insert into tintdouble values ` +
		`(1, 1), (1, 2), (2, 1), (2, 2), (2, 3), (2, 3), (3, 1), (3, 1), (3, 1),` + // values in p0
		`(11, 1), (12, 1), (12, 2), (13, 1), (13, 1), (13, 2), (13, 2), (13, 2)`) // values in p1
	tk.MustExec("analyze table tintdouble with 2 topn, 2 buckets")

	rs = tk.MustQuery("show stats_meta where table_name='tintdouble'").Rows()
	require.Equal(t, "17", rs[0][5].(string)) // g.total = p0.total + p1.total
	require.Equal(t, "9", rs[1][5].(string))
	require.Equal(t, "8", rs[2][5].(string))

	tk.MustQuery("show stats_topn where table_name='tintdouble' and is_index=1").Check(testkit.Rows(
		"test tintdouble global a 1 (3, 1) 3",
		"test tintdouble global a 1 (13, 2) 3",
		"test tintdouble p0 a 1 (2, 3) 2",
		"test tintdouble p0 a 1 (3, 1) 3",
		"test tintdouble p1 a 1 (13, 1) 2",
		"test tintdouble p1 a 1 (13, 2) 3"))

	tk.MustQuery("show stats_buckets where table_name='tintdouble' and is_index=1").Check(testkit.Rows(
		"test tintdouble global a 1 0 6 2 (1, 1) (2, 3) 0",    // (2, 3) is popped into it
		"test tintdouble global a 1 1 11 2 (13, 1) (13, 1) 0", // (13, 1) is popped into it
		"test tintdouble p0 a 1 0 3 1 (1, 1) (2, 1) 0",
		"test tintdouble p0 a 1 1 4 1 (2, 2) (2, 2) 0",
		"test tintdouble p1 a 1 0 2 1 (11, 1) (12, 1) 0",
		"test tintdouble p1 a 1 1 3 1 (12, 2) (12, 2) 0"))

	rs = tk.MustQuery("show stats_histograms where table_name='tintdouble' and is_index=1").Rows()
	require.Equal(t, "11", rs[0][6].(string)) // g.ndv = p0.ndv + p1.ndv
	require.Equal(t, "6", rs[1][6].(string))
	require.Equal(t, "5", rs[2][6].(string))

	// index(double, decimal)
	tk.MustExec("drop table if exists tdoubledecimal")
	tk.MustExec("create table tdoubledecimal (a int, b decimal(30, 2), key(a, b)) partition by range (a) (partition p0 values less than (10), partition p1 values less than (20))")
	tk.MustExec(`insert into tdoubledecimal values ` +
		`(1, 1), (1, 2), (2, 1), (2, 2), (2, 3), (2, 3), (3, 1), (3, 1), (3, 1),` + // values in p0
		`(11, 1), (12, 1), (12, 2), (13, 1), (13, 1), (13, 2), (13, 2), (13, 2)`) // values in p1
	tk.MustExec("analyze table tdoubledecimal with 2 topn, 2 buckets")

	rs = tk.MustQuery("show stats_meta where table_name='tdoubledecimal'").Rows()
	require.Equal(t, "17", rs[0][5].(string)) // g.total = p0.total + p1.total
	require.Equal(t, "9", rs[1][5].(string))
	require.Equal(t, "8", rs[2][5].(string))

	tk.MustQuery("show stats_topn where table_name='tdoubledecimal' and is_index=1").Check(testkit.Rows(
		"test tdoubledecimal global a 1 (3, 1.00) 3",
		"test tdoubledecimal global a 1 (13, 2.00) 3",
		"test tdoubledecimal p0 a 1 (2, 3.00) 2",
		"test tdoubledecimal p0 a 1 (3, 1.00) 3",
		"test tdoubledecimal p1 a 1 (13, 1.00) 2",
		"test tdoubledecimal p1 a 1 (13, 2.00) 3"))

	tk.MustQuery("show stats_buckets where table_name='tdoubledecimal' and is_index=1").Check(testkit.Rows(
		"test tdoubledecimal global a 1 0 6 2 (1, 1.00) (2, 3.00) 0",    // (2, 3) is popped into it
		"test tdoubledecimal global a 1 1 11 2 (13, 1.00) (13, 1.00) 0", // (13, 1) is popped into it
		"test tdoubledecimal p0 a 1 0 3 1 (1, 1.00) (2, 1.00) 0",
		"test tdoubledecimal p0 a 1 1 4 1 (2, 2.00) (2, 2.00) 0",
		"test tdoubledecimal p1 a 1 0 2 1 (11, 1.00) (12, 1.00) 0",
		"test tdoubledecimal p1 a 1 1 3 1 (12, 2.00) (12, 2.00) 0"))

	rs = tk.MustQuery("show stats_histograms where table_name='tdoubledecimal' and is_index=1").Rows()
	require.Equal(t, "11", rs[0][6].(string)) // g.ndv = p0.ndv + p1.ndv
	require.Equal(t, "6", rs[1][6].(string))
	require.Equal(t, "5", rs[2][6].(string))

	// index(string, datetime)
	tk.MustExec("drop table if exists tstrdt")
	tk.MustExec("create table tstrdt (a int, b datetime, key(a, b)) partition by range (a) (partition p0 values less than (10), partition p1 values less than (20))")
	tk.MustExec(`insert into tstrdt values ` +
		`(1, '2000-01-01'), (1, '2000-01-02'), (2, '2000-01-01'), (2, '2000-01-02'), (2, '2000-01-03'), (2, '2000-01-03'), (3, '2000-01-01'), (3, '2000-01-01'), (3, '2000-01-01'),` + // values in p0
		`(11, '2000-01-01'), (12, '2000-01-01'), (12, '2000-01-02'), (13, '2000-01-01'), (13, '2000-01-01'), (13, '2000-01-02'), (13, '2000-01-02'), (13, '2000-01-02')`) // values in p1
	tk.MustExec("analyze table tstrdt with 2 topn, 2 buckets")

	rs = tk.MustQuery("show stats_meta where table_name='tstrdt'").Rows()
	require.Equal(t, "17", rs[0][5].(string)) // g.total = p0.total + p1.total
	require.Equal(t, "9", rs[1][5].(string))
	require.Equal(t, "8", rs[2][5].(string))

	tk.MustQuery("show stats_topn where table_name='tstrdt' and is_index=1").Check(testkit.Rows(
		"test tstrdt global a 1 (3, 2000-01-01 00:00:00) 3",
		"test tstrdt global a 1 (13, 2000-01-02 00:00:00) 3",
		"test tstrdt p0 a 1 (2, 2000-01-03 00:00:00) 2",
		"test tstrdt p0 a 1 (3, 2000-01-01 00:00:00) 3",
		"test tstrdt p1 a 1 (13, 2000-01-01 00:00:00) 2",
		"test tstrdt p1 a 1 (13, 2000-01-02 00:00:00) 3"))

	tk.MustQuery("show stats_buckets where table_name='tstrdt' and is_index=1").Check(testkit.Rows(
		"test tstrdt global a 1 0 6 2 (1, 2000-01-01 00:00:00) (2, 2000-01-03 00:00:00) 0",    // (2, 3) is popped into it
		"test tstrdt global a 1 1 11 2 (13, 2000-01-01 00:00:00) (13, 2000-01-01 00:00:00) 0", // (13, 1) is popped into it
		"test tstrdt p0 a 1 0 3 1 (1, 2000-01-01 00:00:00) (2, 2000-01-01 00:00:00) 0",
		"test tstrdt p0 a 1 1 4 1 (2, 2000-01-02 00:00:00) (2, 2000-01-02 00:00:00) 0",
		"test tstrdt p1 a 1 0 2 1 (11, 2000-01-01 00:00:00) (12, 2000-01-01 00:00:00) 0",
		"test tstrdt p1 a 1 1 3 1 (12, 2000-01-02 00:00:00) (12, 2000-01-02 00:00:00) 0"))

	rs = tk.MustQuery("show stats_histograms where table_name='tstrdt' and is_index=1").Rows()
	require.Equal(t, "11", rs[0][6].(string)) // g.ndv = p0.ndv + p1.ndv
	require.Equal(t, "6", rs[1][6].(string))
	require.Equal(t, "5", rs[2][6].(string))
}

func TestGlobalStatsVersion(t *testing.T) {
	store, dom, clean := testkit.CreateMockStoreAndDomain(t)
	defer clean()
	tk := testkit.NewTestKit(t, store)
	tk.MustExec("use test")
	tk.MustExec("drop table if exists t")
	tk.MustExec(`
create table t (
	a int
)
partition by range (a) (
	partition p0 values less than (10),
	partition p1 values less than (20)
)`)
	tk.MustExec("insert into t values (1), (5), (null), (11), (15)")
	require.NoError(t, dom.StatsHandle().DumpStatsDeltaToKV(handle.DumpAll))

	tk.MustExec("set @@tidb_partition_prune_mode='static'")
	tk.MustExec("set @@session.tidb_analyze_version=1")
	tk.MustExec("analyze table t") // both p0 and p1 are in ver1
	require.Len(t, tk.MustQuery("show stats_meta").Rows(), 2)

	tk.MustExec("set @@tidb_partition_prune_mode='dynamic'")
	tk.MustExec("set @@session.tidb_analyze_version=1")
	err := tk.ExecToErr("analyze table t") // try to build global-stats on ver1
	require.NoError(t, err)

	tk.MustExec("set @@tidb_partition_prune_mode='dynamic'")
	tk.MustExec("set @@session.tidb_analyze_version=2")
	err = tk.ExecToErr("analyze table t partition p1") // only analyze p1 to let it in ver2 while p0 is in ver1
	require.NoError(t, err)

	tk.MustExec("analyze table t") // both p0 and p1 are in ver2
	require.Len(t, tk.MustQuery("show stats_meta").Rows(), 3)

	// If we already have global-stats, we can get the latest global-stats by analyzing the newly added partition.
	tk.MustExec("alter table t add partition (partition p2 values less than (30))")
	tk.MustExec("insert t values (13), (14), (22), (23)")
	require.NoError(t, dom.StatsHandle().DumpStatsDeltaToKV(handle.DumpAll))
	tk.MustExec("analyze table t partition p2") // it will success since p0 and p1 are both in ver2
	require.NoError(t, dom.StatsHandle().DumpStatsDeltaToKV(handle.DumpAll))
	do := dom
	is := do.InfoSchema()
	h := do.StatsHandle()
	require.NoError(t, h.Update(is))
	tbl, err := is.TableByName(model.NewCIStr("test"), model.NewCIStr("t"))
	require.NoError(t, err)
	tableInfo := tbl.Meta()
	globalStats := h.GetTableStats(tableInfo)
	// global.count = p0.count(3) + p1.count(2) + p2.count(2)
	// We did not analyze partition p1, so the value here has not changed
	require.Equal(t, int64(7), globalStats.Count)

	tk.MustExec("analyze table t partition p1;")
	globalStats = h.GetTableStats(tableInfo)
	// global.count = p0.count(3) + p1.count(4) + p2.count(4)
	// The value of p1.Count is correct now.
	require.Equal(t, int64(9), globalStats.Count)
	require.Equal(t, int64(0), globalStats.ModifyCount)

	tk.MustExec("alter table t drop partition p2;")
	require.NoError(t, dom.StatsHandle().DumpStatsDeltaToKV(handle.DumpAll))
	tk.MustExec("analyze table t;")
	globalStats = h.GetTableStats(tableInfo)
	// global.count = p0.count(3) + p1.count(4)
	require.Equal(t, int64(7), globalStats.Count)
}

func TestDDLPartition4GlobalStats(t *testing.T) {
	store, dom, clean := testkit.CreateMockStoreAndDomain(t)
	defer clean()
	tk := testkit.NewTestKit(t, store)
	tk.MustExec("use test")
	tk.MustExec("drop table if exists t")
	tk.MustExec("set @@session.tidb_analyze_version=2")
	tk.MustExec("set @@tidb_partition_prune_mode='dynamic'")
	tk.MustExec(`create table t (a int) partition by range (a) (
		partition p0 values less than (10),
		partition p1 values less than (20),
		partition p2 values less than (30),
		partition p3 values less than (40),
		partition p4 values less than (50),
		partition p5 values less than (60)
	)`)
	do := dom
	is := do.InfoSchema()
	h := do.StatsHandle()
	err := h.HandleDDLEvent(<-h.DDLEventCh())
	require.NoError(t, err)
	require.NoError(t, h.Update(is))
	tk.MustExec("insert into t values (1), (2), (3), (4), (5), " +
		"(11), (21), (31), (41), (51)," +
		"(12), (22), (32), (42), (52);")
	require.NoError(t, h.DumpStatsDeltaToKV(handle.DumpAll))
	require.NoError(t, h.Update(is))
	tk.MustExec("analyze table t")
	result := tk.MustQuery("show stats_meta where table_name = 't';").Rows()
	require.Len(t, result, 7)
	tbl, err := is.TableByName(model.NewCIStr("test"), model.NewCIStr("t"))
	require.NoError(t, err)
	tableInfo := tbl.Meta()
	globalStats := h.GetTableStats(tableInfo)
	require.Equal(t, int64(15), globalStats.Count)

	tk.MustExec("alter table t drop partition p3, p5;")
	require.NoError(t, h.DumpStatsDeltaToKV(handle.DumpAll))
	require.NoError(t, h.HandleDDLEvent(<-h.DDLEventCh()))
	require.NoError(t, h.Update(is))
	result = tk.MustQuery("show stats_meta where table_name = 't';").Rows()
	require.Len(t, result, 5)
	// The value of global.count will be updated automatically after we drop the table partition.
	globalStats = h.GetTableStats(tableInfo)
	require.Equal(t, int64(11), globalStats.Count)

	tk.MustExec("alter table t truncate partition p2, p4;")
	require.NoError(t, h.DumpStatsDeltaToKV(handle.DumpAll))
	require.NoError(t, h.HandleDDLEvent(<-h.DDLEventCh()))
	require.NoError(t, h.Update(is))
	// The value of global.count will not be updated automatically when we truncate the table partition.
	// Because the partition-stats in the partition table which have been truncated has not been updated.
	globalStats = h.GetTableStats(tableInfo)
	require.Equal(t, int64(11), globalStats.Count)

	tk.MustExec("analyze table t;")
	result = tk.MustQuery("show stats_meta where table_name = 't';").Rows()
	// The truncate operation only delete the data from the partition p2 and p4. It will not delete the partition-stats.
	require.Len(t, result, 5)
	// The result for the globalStats.count will be right now
	globalStats = h.GetTableStats(tableInfo)
	require.Equal(t, int64(7), globalStats.Count)
}

func TestMergeGlobalTopN(t *testing.T) {
	store, clean := testkit.CreateMockStore(t)
	defer clean()
	tk := testkit.NewTestKit(t, store)
	tk.MustExec("use test;")
	tk.MustExec("drop table if exists t;")
	tk.MustExec("set @@session.tidb_analyze_version=2;")
	tk.MustExec("set @@session.tidb_partition_prune_mode='dynamic';")
	tk.MustExec(`create table t (a int, b int, key(b)) partition by range (a) (
		partition p0 values less than (10),
		partition p1 values less than (20)
	);`)
	tk.MustExec("insert into t values(1, 1), (1, 1), (1, 1), (1, 1), (2, 2), (2, 2), (3, 3), (3, 3), (3, 3), " +
		"(11, 11), (11, 11), (11, 11), (12, 12), (12, 12), (12, 12), (13, 3), (13, 3);")
	tk.MustExec("analyze table t with 2 topn;")
	// The top2 values in partition p0 are 1(count = 4) and 3(count = 3).
	tk.MustQuery("show stats_topn where table_name = 't' and column_name = 'b' and partition_name = 'p0';").Check(testkit.Rows(
		("test t p0 b 0 1 4"),
		("test t p0 b 0 3 3"),
		("test t p0 b 1 1 4"),
		("test t p0 b 1 3 3")))
	// The top2 values in partition p1 are 11(count = 3) and 12(count = 3).
	tk.MustQuery("show stats_topn where table_name = 't' and column_name = 'b' and partition_name = 'p1';").Check(testkit.Rows(
		("test t p1 b 0 11 3"),
		("test t p1 b 0 12 3"),
		("test t p1 b 1 11 3"),
		("test t p1 b 1 12 3")))
	// The top2 values in global are 1(count = 4) and 3(count = 5).
	// Notice: The value 3 does not appear in the topN structure of partition one.
	// But we can still use the histogram to calculate its accurate value.
	tk.MustQuery("show stats_topn where table_name = 't' and column_name = 'b' and partition_name = 'global';").Check(testkit.Rows(
		("test t global b 0 1 4"),
		("test t global b 0 3 5"),
		("test t global b 1 1 4"),
		("test t global b 1 3 5")))
}

func TestExtendedStatsDefaultSwitch(t *testing.T) {
	store, clean := testkit.CreateMockStore(t)
	defer clean()
	tk := testkit.NewTestKit(t, store)
	tk.MustExec("use test")
	tk.MustExec("create table t(a int primary key, b int, c int, d int)")
	err := tk.ExecToErr("alter table t add stats_extended s1 correlation(b,c)")
	require.Equal(t, "Extended statistics feature is not generally available now, and tidb_enable_extended_stats is OFF", err.Error())
	err = tk.ExecToErr("alter table t drop stats_extended s1")
	require.Equal(t, "Extended statistics feature is not generally available now, and tidb_enable_extended_stats is OFF", err.Error())
	err = tk.ExecToErr("admin reload stats_extended")
	require.Equal(t, "Extended statistics feature is not generally available now, and tidb_enable_extended_stats is OFF", err.Error())
}

func TestExtendedStatsOps(t *testing.T) {
	store, dom, clean := testkit.CreateMockStoreAndDomain(t)
	defer clean()
	tk := testkit.NewTestKit(t, store)
	tk.MustExec("set session tidb_enable_extended_stats = on")
	tk.MustExec("use test")
	tk.MustExec("create table t(a int primary key, b int, c int, d int)")
	tk.MustExec("insert into t values(1,1,5,1),(2,2,4,2),(3,3,3,3),(4,4,2,4),(5,5,1,5)")
	tk.MustExec("analyze table t")
	err := tk.ExecToErr("alter table not_exist_db.t add stats_extended s1 correlation(b,c)")
	require.Equal(t, "[schema:1146]Table 'not_exist_db.t' doesn't exist", err.Error())
	err = tk.ExecToErr("alter table not_exist_tbl add stats_extended s1 correlation(b,c)")
	require.Equal(t, "[schema:1146]Table 'test.not_exist_tbl' doesn't exist", err.Error())
	err = tk.ExecToErr("alter table t add stats_extended s1 correlation(b,e)")
	require.Equal(t, "[schema:1054]Unknown column 'e' in 't'", err.Error())
	tk.MustExec("alter table t add stats_extended s1 correlation(a,b)")
	tk.MustQuery("show warnings").Check(testkit.Rows(
		"Warning 1105 No need to create correlation statistics on the integer primary key column",
	))
	tk.MustQuery("select type, column_ids, stats, status from mysql.stats_extended where name = 's1'").Check(testkit.Rows())
	err = tk.ExecToErr("alter table t add stats_extended s1 correlation(b,c,d)")
	require.Equal(t, "Only support Correlation and Dependency statistics types on 2 columns", err.Error())

	tk.MustQuery("select type, column_ids, stats, status from mysql.stats_extended where name = 's1'").Check(testkit.Rows())
	tk.MustExec("alter table t add stats_extended s1 correlation(b,c)")
	tk.MustQuery("select type, column_ids, stats, status from mysql.stats_extended where name = 's1'").Check(testkit.Rows(
		"2 [2,3] <nil> 0",
	))
	do := dom
	is := do.InfoSchema()
	tbl, err := is.TableByName(model.NewCIStr("test"), model.NewCIStr("t"))
	require.NoError(t, err)
	tableInfo := tbl.Meta()
	err = do.StatsHandle().Update(is)
	require.NoError(t, err)
	statsTbl := do.StatsHandle().GetTableStats(tableInfo)
	require.NotNil(t, statsTbl)
	require.NotNil(t, statsTbl.ExtendedStats)
	require.Len(t, statsTbl.ExtendedStats.Stats, 0)

	tk.MustExec("update mysql.stats_extended set status = 1 where name = 's1'")
	do.StatsHandle().Clear()
	err = do.StatsHandle().Update(is)
	require.NoError(t, err)
	statsTbl = do.StatsHandle().GetTableStats(tableInfo)
	require.NotNil(t, statsTbl)
	require.NotNil(t, statsTbl.ExtendedStats)
	require.Len(t, statsTbl.ExtendedStats.Stats, 1)

	tk.MustExec("alter table t drop stats_extended s1")
	tk.MustQuery("select type, column_ids, stats, status from mysql.stats_extended where name = 's1'").Check(testkit.Rows(
		"2 [2,3] <nil> 2",
	))
	err = do.StatsHandle().Update(is)
	require.NoError(t, err)
	statsTbl = do.StatsHandle().GetTableStats(tableInfo)
	require.NotNil(t, statsTbl.ExtendedStats)
	require.Len(t, statsTbl.ExtendedStats.Stats, 0)
}

func TestAdminReloadStatistics1(t *testing.T) {
	store, dom, clean := testkit.CreateMockStoreAndDomain(t)
	defer clean()
	tk := testkit.NewTestKit(t, store)
	tk.MustExec("set session tidb_enable_extended_stats = on")
	tk.MustExec("use test")
	tk.MustExec("create table t(a int primary key, b int, c int, d int)")
	tk.MustExec("insert into t values(1,1,5,1),(2,2,4,2),(3,3,3,3),(4,4,2,4),(5,5,1,5)")
	tk.MustExec("analyze table t")
	tk.MustExec("alter table t add stats_extended s1 correlation(b,c)")
	tk.MustQuery("select type, column_ids, stats, status from mysql.stats_extended where name = 's1'").Check(testkit.Rows(
		"2 [2,3] <nil> 0",
	))
	do := dom
	is := do.InfoSchema()
	tbl, err := is.TableByName(model.NewCIStr("test"), model.NewCIStr("t"))
	require.NoError(t, err)
	tableInfo := tbl.Meta()
	err = do.StatsHandle().Update(is)
	require.NoError(t, err)
	statsTbl := do.StatsHandle().GetTableStats(tableInfo)
	require.NotNil(t, statsTbl)
	require.NotNil(t, statsTbl.ExtendedStats)
	require.Len(t, statsTbl.ExtendedStats.Stats, 0)

	tk.MustExec("update mysql.stats_extended set status = 1 where name = 's1'")
	do.StatsHandle().Clear()
	err = do.StatsHandle().Update(is)
	require.NoError(t, err)
	statsTbl = do.StatsHandle().GetTableStats(tableInfo)
	require.NotNil(t, statsTbl)
	require.NotNil(t, statsTbl.ExtendedStats)
	require.Len(t, statsTbl.ExtendedStats.Stats, 1)

	tk.MustExec("delete from mysql.stats_extended where name = 's1'")
	err = do.StatsHandle().Update(is)
	require.NoError(t, err)
	statsTbl = do.StatsHandle().GetTableStats(tableInfo)
	require.NotNil(t, statsTbl.ExtendedStats)
	require.Len(t, statsTbl.ExtendedStats.Stats, 1)

	tk.MustExec("admin reload stats_extended")
	statsTbl = do.StatsHandle().GetTableStats(tableInfo)
	require.NotNil(t, statsTbl.ExtendedStats)
	require.Len(t, statsTbl.ExtendedStats.Stats, 0)
}

func TestAdminReloadStatistics2(t *testing.T) {
	store, dom, clean := testkit.CreateMockStoreAndDomain(t)
	defer clean()
	tk := testkit.NewTestKit(t, store)
	tk.MustExec("set session tidb_enable_extended_stats = on")
	tk.MustExec("use test")
	tk.MustExec("create table t(a int, b int)")
	tk.MustExec("insert into t values(1,1),(2,2),(3,3)")
	tk.MustExec("alter table t add stats_extended s1 correlation(a,b)")
	tk.MustExec("analyze table t")
	tk.MustQuery("select stats, status from mysql.stats_extended where name = 's1'").Check(testkit.Rows(
		"1.000000 1",
	))
	rows := tk.MustQuery("show stats_extended where stats_name = 's1'").Rows()
	require.Len(t, rows, 1)

	tk.MustExec("delete from mysql.stats_extended where name = 's1'")
	is := dom.InfoSchema()
	dom.StatsHandle().Update(is)
	tk.MustQuery("select stats, status from mysql.stats_extended where name = 's1'").Check(testkit.Rows())
	rows = tk.MustQuery("show stats_extended where stats_name = 's1'").Rows()
	require.Len(t, rows, 1)

	tk.MustExec("admin reload stats_extended")
	tk.MustQuery("select stats, status from mysql.stats_extended where name = 's1'").Check(testkit.Rows())
	rows = tk.MustQuery("show stats_extended where stats_name = 's1'").Rows()
	require.Len(t, rows, 0)
}

func TestCorrelationStatsCompute(t *testing.T) {
	store, dom, clean := testkit.CreateMockStoreAndDomain(t)
	defer clean()
	tk := testkit.NewTestKit(t, store)
	tk.MustExec("set session tidb_enable_extended_stats = on")
	tk.MustExec("use test")
	tk.MustExec("create table t(a int, b int, c int)")
	tk.MustExec("insert into t values(1,1,5),(2,2,4),(3,3,3),(4,4,2),(5,5,1)")
	tk.MustExec("analyze table t")
	tk.MustQuery("select type, column_ids, stats, status from mysql.stats_extended").Check(testkit.Rows())
	tk.MustExec("alter table t add stats_extended s1 correlation(a,b)")
	tk.MustExec("alter table t add stats_extended s2 correlation(a,c)")
	tk.MustQuery("select type, column_ids, stats, status from mysql.stats_extended").Sort().Check(testkit.Rows(
		"2 [1,2] <nil> 0",
		"2 [1,3] <nil> 0",
	))
	do := dom
	is := do.InfoSchema()
	tbl, err := is.TableByName(model.NewCIStr("test"), model.NewCIStr("t"))
	require.NoError(t, err)
	tableInfo := tbl.Meta()
	err = do.StatsHandle().Update(is)
	require.NoError(t, err)
	statsTbl := do.StatsHandle().GetTableStats(tableInfo)
	require.NotNil(t, statsTbl)
	require.NotNil(t, statsTbl.ExtendedStats)
	require.Len(t, statsTbl.ExtendedStats.Stats, 0)

	tk.MustExec("analyze table t")
	tk.MustQuery("select type, column_ids, stats, status from mysql.stats_extended").Sort().Check(testkit.Rows(
		"2 [1,2] 1.000000 1",
		"2 [1,3] -1.000000 1",
	))
	tk.MustExec("set @@session.tidb_analyze_version=2")
	tk.MustExec("analyze table t")
	tk.MustQuery("select type, column_ids, stats, status from mysql.stats_extended").Sort().Check(testkit.Rows(
		"2 [1,2] 1.000000 1",
		"2 [1,3] -1.000000 1",
	))
	err = do.StatsHandle().Update(is)
	require.NoError(t, err)
	statsTbl = do.StatsHandle().GetTableStats(tableInfo)
	require.NotNil(t, statsTbl)
	require.NotNil(t, statsTbl.ExtendedStats)
	require.Len(t, statsTbl.ExtendedStats.Stats, 2)
	foundS1, foundS2 := false, false
	for name, item := range statsTbl.ExtendedStats.Stats {
		switch name {
		case "s1":
			foundS1 = true
			require.Equal(t, float64(1), item.ScalarVals)
		case "s2":
			foundS2 = true
			require.Equal(t, float64(-1), item.ScalarVals)
		default:
			require.FailNow(t, "Unexpected extended stats in cache")
		}
	}
	require.True(t, foundS1 && foundS2)

	// Check that table with NULLs won't cause panic
	tk.MustExec("delete from t")
	tk.MustExec("insert into t values(1,null,2), (2,null,null)")
	tk.MustExec("set @@session.tidb_analyze_version=1")
	tk.MustExec("analyze table t")
	tk.MustQuery("select type, column_ids, stats, status from mysql.stats_extended").Sort().Check(testkit.Rows(
		"2 [1,2] 0.000000 1",
		"2 [1,3] 1.000000 1",
	))
	tk.MustExec("set @@session.tidb_analyze_version=2")
	tk.MustExec("analyze table t")
	tk.MustQuery("select type, column_ids, stats, status from mysql.stats_extended").Sort().Check(testkit.Rows(
		"2 [1,2] 0.000000 1",
		"2 [1,3] 1.000000 1",
	))
	tk.MustExec("insert into t values(3,3,3)")
	tk.MustExec("set @@session.tidb_analyze_version=1")
	tk.MustExec("analyze table t")
	tk.MustQuery("select type, column_ids, stats, status from mysql.stats_extended").Sort().Check(testkit.Rows(
		"2 [1,2] 1.000000 1",
		"2 [1,3] 1.000000 1",
	))
	tk.MustExec("set @@session.tidb_analyze_version=2")
	tk.MustExec("analyze table t")
	tk.MustQuery("select type, column_ids, stats, status from mysql.stats_extended").Sort().Check(testkit.Rows(
		"2 [1,2] 1.000000 1",
		"2 [1,3] 1.000000 1",
	))
}

func TestSyncStatsExtendedRemoval(t *testing.T) {
	store, dom, clean := testkit.CreateMockStoreAndDomain(t)
	defer clean()
	tk := testkit.NewTestKit(t, store)
	tk.MustExec("set session tidb_enable_extended_stats = on")
	tk.MustExec("use test")
	tk.MustExec("create table t(a int, b int)")
	tk.MustExec("insert into t values(1,1),(2,2),(3,3)")
	tk.MustExec("alter table t add stats_extended s1 correlation(a,b)")
	tk.MustExec("analyze table t")
	do := dom
	is := do.InfoSchema()
	tbl, err := is.TableByName(model.NewCIStr("test"), model.NewCIStr("t"))
	require.NoError(t, err)
	tableInfo := tbl.Meta()
	statsTbl := do.StatsHandle().GetTableStats(tableInfo)
	require.NotNil(t, statsTbl)
	require.NotNil(t, statsTbl.ExtendedStats)
	require.Len(t, statsTbl.ExtendedStats.Stats, 1)
	item := statsTbl.ExtendedStats.Stats["s1"]
	require.NotNil(t, item)
	result := tk.MustQuery("show stats_extended where db_name = 'test' and table_name = 't'")
	require.Len(t, result.Rows(), 1)

	tk.MustExec("alter table t drop stats_extended s1")
	statsTbl = do.StatsHandle().GetTableStats(tableInfo)
	require.NotNil(t, statsTbl)
	require.NotNil(t, statsTbl.ExtendedStats)
	require.Len(t, statsTbl.ExtendedStats.Stats, 0)
	result = tk.MustQuery("show stats_extended where db_name = 'test' and table_name = 't'")
	require.Len(t, result.Rows(), 0)
}

func TestStaticPartitionPruneMode(t *testing.T) {
	store, clean := testkit.CreateMockStore(t)
	defer clean()
	tk := testkit.NewTestKit(t, store)
	tk.MustExec("set @@tidb_partition_prune_mode='" + string(variable.Static) + "'")
	tk.MustExec("use test")
	tk.MustExec(`create table t (a int, key(a)) partition by range(a)
					(partition p0 values less than (10),
					partition p1 values less than (22))`)
	tk.MustExec(`insert into t values (1), (2), (3), (10), (11)`)
	tk.MustExec(`analyze table t`)
	require.True(t, tk.MustNoGlobalStats("t"))
	tk.MustExec("set @@tidb_partition_prune_mode='" + string(variable.Dynamic) + "'")
	require.True(t, tk.MustNoGlobalStats("t"))

	tk.MustExec("set @@tidb_partition_prune_mode='" + string(variable.Static) + "'")
	tk.MustExec(`insert into t values (4), (5), (6)`)
	tk.MustExec(`analyze table t partition p0`)
	require.True(t, tk.MustNoGlobalStats("t"))
	tk.MustExec("set @@tidb_partition_prune_mode='" + string(variable.Dynamic) + "'")
	require.True(t, tk.MustNoGlobalStats("t"))
	tk.MustExec("set @@tidb_partition_prune_mode='" + string(variable.Static) + "'")
}

func TestMergeIdxHist(t *testing.T) {
	store, clean := testkit.CreateMockStore(t)
	defer clean()
	tk := testkit.NewTestKit(t, store)
	tk.MustExec("set @@tidb_partition_prune_mode='" + string(variable.Dynamic) + "'")
	defer tk.MustExec("set @@tidb_partition_prune_mode='" + string(variable.Static) + "'")
	tk.MustExec("use test")
	tk.MustExec(`
		create table t (a int, key(a))
		partition by range (a) (
			partition p0 values less than (10),
			partition p1 values less than (20))`)
	tk.MustExec("set @@tidb_analyze_version=2")
	defer tk.MustExec("set @@tidb_analyze_version=1")
	tk.MustExec("insert into t values (1), (2), (3), (4), (5), (6), (6), (null), (11), (12), (13), (14), (15), (16), (17), (18), (19), (19)")

	tk.MustExec("analyze table t with 2 topn, 2 buckets")
	rows := tk.MustQuery("show stats_buckets where partition_name like 'global'")
	require.Len(t, rows.Rows(), 4)
}

func TestAnalyzeWithDynamicPartitionPruneMode(t *testing.T) {
	store, clean := testkit.CreateMockStore(t)
	defer clean()
	tk := testkit.NewTestKit(t, store)
	tk.MustExec("use test")
	tk.MustExec("set @@tidb_partition_prune_mode = '" + string(variable.Dynamic) + "'")
	tk.MustExec("set @@tidb_analyze_version = 2")
	tk.MustExec(`create table t (a int, key(a)) partition by range(a)
					(partition p0 values less than (10),
					partition p1 values less than (22))`)
	tk.MustExec(`insert into t values (1), (2), (3), (10), (11)`)
	tk.MustExec(`analyze table t with 1 topn, 2 buckets`)
	rows := tk.MustQuery("show stats_buckets where partition_name = 'global' and is_index=1").Rows()
	require.Len(t, rows, 2)
	require.Equal(t, "4", rows[1][6])
	tk.MustExec("insert into t values (1), (2), (2)")
	tk.MustExec("analyze table t partition p0 with 1 topn, 2 buckets")
	rows = tk.MustQuery("show stats_buckets where partition_name = 'global' and is_index=1").Rows()
	require.Len(t, rows, 2)
	require.Equal(t, "5", rows[1][6])
	tk.MustExec("insert into t values (3)")
	tk.MustExec("analyze table t partition p0 index a with 1 topn, 2 buckets")
	rows = tk.MustQuery("show stats_buckets where partition_name = 'global' and is_index=1").Rows()
	require.Len(t, rows, 1)
	require.Equal(t, "6", rows[0][6])
}

func TestPartitionPruneModeSessionVariable(t *testing.T) {
	store, clean := testkit.CreateMockStore(t)
	defer clean()
	tk1 := testkit.NewTestKit(t, store)
	tk1.MustExec("use test")
	tk1.MustExec("set @@tidb_partition_prune_mode = '" + string(variable.Dynamic) + "'")
	tk1.MustExec(`set @@tidb_analyze_version=2`)

	tk2 := testkit.NewTestKit(t, store)
	tk2.MustExec("use test")
	tk2.MustExec("set @@tidb_partition_prune_mode = '" + string(variable.Static) + "'")
	tk2.MustExec(`set @@tidb_analyze_version=2`)

	tk1.MustExec(`create table t (a int, key(a)) partition by range(a)
					(partition p0 values less than (10),
					partition p1 values less than (22))`)

	tk1.MustQuery("explain format = 'brief' select * from t").Check(testkit.Rows(
		"TableReader 10000.00 root partition:all data:TableFullScan",
		"└─TableFullScan 10000.00 cop[tikv] table:t keep order:false, stats:pseudo",
	))
	tk2.MustQuery("explain format = 'brief' select * from t").Check(testkit.Rows(
		"PartitionUnion 20000.00 root  ",
		"├─TableReader 10000.00 root  data:TableFullScan",
		"│ └─TableFullScan 10000.00 cop[tikv] table:t, partition:p0 keep order:false, stats:pseudo",
		"└─TableReader 10000.00 root  data:TableFullScan",
		"  └─TableFullScan 10000.00 cop[tikv] table:t, partition:p1 keep order:false, stats:pseudo",
	))

	tk1.MustExec(`insert into t values (1), (2), (3), (10), (11)`)
	tk1.MustExec(`analyze table t with 1 topn, 2 buckets`)
	tk1.MustQuery("explain format = 'brief' select * from t").Check(testkit.Rows(
		"TableReader 5.00 root partition:all data:TableFullScan",
		"└─TableFullScan 5.00 cop[tikv] table:t keep order:false",
	))
	tk2.MustQuery("explain format = 'brief' select * from t").Check(testkit.Rows(
		"PartitionUnion 5.00 root  ",
		"├─TableReader 3.00 root  data:TableFullScan",
		"│ └─TableFullScan 3.00 cop[tikv] table:t, partition:p0 keep order:false",
		"└─TableReader 2.00 root  data:TableFullScan",
		"  └─TableFullScan 2.00 cop[tikv] table:t, partition:p1 keep order:false",
	))

	tk1.MustExec("set @@tidb_partition_prune_mode = '" + string(variable.Static) + "'")
	tk1.MustQuery("explain format = 'brief' select * from t").Check(testkit.Rows(
		"PartitionUnion 5.00 root  ",
		"├─TableReader 3.00 root  data:TableFullScan",
		"│ └─TableFullScan 3.00 cop[tikv] table:t, partition:p0 keep order:false",
		"└─TableReader 2.00 root  data:TableFullScan",
		"  └─TableFullScan 2.00 cop[tikv] table:t, partition:p1 keep order:false",
	))
	tk2.MustExec("set @@tidb_partition_prune_mode = '" + string(variable.Dynamic) + "'")
	tk2.MustQuery("explain format = 'brief' select * from t").Check(testkit.Rows(
		"TableReader 5.00 root partition:all data:TableFullScan",
		"└─TableFullScan 5.00 cop[tikv] table:t keep order:false",
	))
}

func TestFMSWithAnalyzePartition(t *testing.T) {
	store, clean := testkit.CreateMockStore(t)
	defer clean()
	tk := testkit.NewTestKit(t, store)
	tk.MustExec("use test")
	tk.MustExec("set @@tidb_partition_prune_mode = '" + string(variable.Dynamic) + "'")
	tk.MustExec("set @@tidb_analyze_version = 2")
	tk.MustExec(`create table t (a int, key(a)) partition by range(a)
					(partition p0 values less than (10),
					partition p1 values less than (22))`)
	tk.MustExec(`insert into t values (1), (2), (3), (10), (11)`)
	tk.MustQuery("select count(*) from mysql.stats_fm_sketch").Check(testkit.Rows("0"))
	tk.MustExec("analyze table t partition p0 with 1 topn, 2 buckets")
	tk.MustQuery("show warnings").Sort().Check(testkit.Rows(
		"Note 1105 Analyze use auto adjusted sample rate 1.000000 for table test.t's partition p0",
		"Warning 1105 Ignore columns and options when analyze partition in dynamic mode",
		"Warning 8131 Build table: `t` global-level stats failed due to missing partition-level stats",
		"Warning 8131 Build table: `t` index: `a` global-level stats failed due to missing partition-level stats",
	))
	tk.MustQuery("select count(*) from mysql.stats_fm_sketch").Check(testkit.Rows("2"))
}

func TestIndexUsageInformation(t *testing.T) {
	store, dom, clean := testkit.CreateMockStoreAndDomain(t)
	defer clean()
	session.SetIndexUsageSyncLease(1)
	defer session.SetIndexUsageSyncLease(0)
	tk := testkit.NewTestKit(t, store)
	tk.MustExec("use test")
	tk.MustExec("create table t_idx(a int, b int)")
	tk.MustExec("create unique index idx_a on t_idx(a)")
	tk.MustExec("create unique index idx_b on t_idx(b)")
	tk.MustQuery("select a from t_idx where a=1")
	querySQL := `select idx.table_schema, idx.table_name, idx.key_name, stats.query_count, stats.rows_selected
					from mysql.schema_index_usage as stats, information_schema.tidb_indexes as idx, information_schema.tables as tables
					where tables.table_schema = idx.table_schema
						AND tables.table_name = idx.table_name
						AND tables.tidb_table_id = stats.table_id
						AND idx.index_id = stats.index_id
						AND idx.table_name = "t_idx"`
	do := dom
	err := do.StatsHandle().DumpIndexUsageToKV()
	require.NoError(t, err)
	tk.MustQuery(querySQL).Check(testkit.Rows(
		"test t_idx idx_a 1 0",
	))
	tk.MustExec("insert into t_idx values(1, 0)")
	tk.MustQuery("select a from t_idx where a=1")
	tk.MustQuery("select a from t_idx where a=1")
	err = do.StatsHandle().DumpIndexUsageToKV()
	require.NoError(t, err)
	tk.MustQuery(querySQL).Check(testkit.Rows(
		"test t_idx idx_a 3 2",
	))
	tk.MustQuery("select b from t_idx where b=0")
	tk.MustQuery("select b from t_idx where b=0")
	err = do.StatsHandle().DumpIndexUsageToKV()
	require.NoError(t, err)
	tk.MustQuery(querySQL).Check(testkit.Rows(
		"test t_idx idx_a 3 2",
		"test t_idx idx_b 2 2",
	))
}

//Functional Test:test batch insert
func TestIndexUsageInformationMultiIndex(t *testing.T) {
	store, dom, clean := testkit.CreateMockStoreAndDomain(t)
	defer clean()
	session.SetIndexUsageSyncLease(1)
	defer session.SetIndexUsageSyncLease(0)
	tk := testkit.NewTestKit(t, store)
	tk.MustExec("use test")
	//len(column) = 11.len(index) = 11
	tk.MustExec("create table t_idx(a int, b int, c int, d int, e int, f int, g int, h int, i int, j int, k int)")
	tk.MustExec("create unique index idx_a on t_idx(a)")
	tk.MustExec("create unique index idx_b on t_idx(b)")
	tk.MustExec("create unique index idx_c on t_idx(c)")
	tk.MustExec("create unique index idx_d on t_idx(d)")
	tk.MustExec("create unique index idx_e on t_idx(e)")
	tk.MustExec("create unique index idx_f on t_idx(f)")
	tk.MustExec("create unique index idx_g on t_idx(g)")
	tk.MustExec("create unique index idx_h on t_idx(h)")
	tk.MustExec("create unique index idx_i on t_idx(i)")
	tk.MustExec("create unique index idx_j on t_idx(j)")
	tk.MustExec("create unique index idx_k on t_idx(k)")

	tk.MustQuery("select a from t_idx where a=1")
	querySQL := `select idx.table_schema, idx.table_name, idx.key_name, stats.query_count, stats.rows_selected
					from mysql.schema_index_usage as stats, information_schema.tidb_indexes as idx, information_schema.tables as tables
					where tables.table_schema = idx.table_schema
						AND tables.table_name = idx.table_name
						AND tables.tidb_table_id = stats.table_id
						AND idx.index_id = stats.index_id
						AND idx.table_name = "t_idx" ORDER BY idx.key_name`
	do := dom
	err := do.StatsHandle().DumpIndexUsageToKV()
	require.NoError(t, err)
	tk.MustQuery(querySQL).Check(testkit.Rows(
		"test t_idx idx_a 1 0",
	))
	tk.MustExec("insert into t_idx values(1,1,1,1,1,1,1,1,1,1,1)")
	tk.MustQuery("select a from t_idx where a=1")
	tk.MustQuery("select a from t_idx where a=1")
	err = do.StatsHandle().DumpIndexUsageToKV()
	require.NoError(t, err)
	tk.MustQuery(querySQL).Check(testkit.Rows(
		"test t_idx idx_a 3 2",
	))

	tk.MustQuery("select a from t_idx where a=1")
	tk.MustQuery("select b from t_idx where b=1")
	tk.MustQuery("select c from t_idx where c=1")
	tk.MustQuery("select d from t_idx where d=1")
	tk.MustQuery("select e from t_idx where e=1")
	tk.MustQuery("select f from t_idx where f=1")
	tk.MustQuery("select g from t_idx where g=1")
	tk.MustQuery("select h from t_idx where h=1")
	tk.MustQuery("select i from t_idx where i=1")
	tk.MustQuery("select j from t_idx where j=1")
	tk.MustQuery("select k from t_idx where k=1")

	err = do.StatsHandle().DumpIndexUsageToKV()
	require.NoError(t, err)
	tk.MustQuery(querySQL).Check(testkit.Rows(
		"test t_idx idx_a 4 3",
		"test t_idx idx_b 1 1",
		"test t_idx idx_c 1 1",
		"test t_idx idx_d 1 1",
		"test t_idx idx_e 1 1",
		"test t_idx idx_f 1 1",
		"test t_idx idx_g 1 1",
		"test t_idx idx_h 1 1",
		"test t_idx idx_i 1 1",
		"test t_idx idx_j 1 1",
		"test t_idx idx_k 1 1",
	))

	tk.MustQuery("select a from t_idx where a=1")
	tk.MustQuery("select b from t_idx where b=1")
	tk.MustQuery("select c from t_idx where c=1")
	tk.MustQuery("select d from t_idx where d=1")
	tk.MustQuery("select e from t_idx where e=1")
	tk.MustQuery("select f from t_idx where f=1")
	tk.MustQuery("select g from t_idx where g=1")
	tk.MustQuery("select h from t_idx where h=1")
	tk.MustQuery("select i from t_idx where i=1")
	tk.MustQuery("select j from t_idx where j=1")
	tk.MustQuery("select k from t_idx where k=1")

	err = do.StatsHandle().DumpIndexUsageToKV()
	require.NoError(t, err)
	tk.MustQuery(querySQL).Check(testkit.Rows(
		"test t_idx idx_a 5 4",
		"test t_idx idx_b 2 2",
		"test t_idx idx_c 2 2",
		"test t_idx idx_d 2 2",
		"test t_idx idx_e 2 2",
		"test t_idx idx_f 2 2",
		"test t_idx idx_g 2 2",
		"test t_idx idx_h 2 2",
		"test t_idx idx_i 2 2",
		"test t_idx idx_j 2 2",
		"test t_idx idx_k 2 2",
	))
}

//cd statistics/handle
//go test -run BenchmarkIndexUsageInformationInsert -bench BenchmarkIndexUsageInformationInsert -benchmem -benchtime=20s
//old    6998           3379135 ns/op          994594 B/op      12659 allocs/op
//new   18472           1299401 ns/op          473919 B/op       5628 allocs/op

func BenchmarkIndexUsageInformationInsert(b *testing.B) {
	//init
	b.StopTimer()
	store, dom, clean := testkit.CreateMockStoreAndDomain(b)
	defer clean()
	session.SetIndexUsageSyncLease(1)
	defer session.SetIndexUsageSyncLease(0)
	tk := testkit.NewTestKit(b, store)
	tk.MustExec("use test")
	//len(column) = 11.len(index) = 11
	tk.MustExec("create table t_idx(a int, b int, c int, d int, e int, f int, g int, h int, i int, j int, k int)")
	tk.MustExec("create unique index idx_a on t_idx(a)")
	tk.MustExec("create unique index idx_b on t_idx(b)")
	tk.MustExec("create unique index idx_c on t_idx(c)")
	tk.MustExec("create unique index idx_d on t_idx(d)")
	tk.MustExec("create unique index idx_e on t_idx(e)")
	tk.MustExec("create unique index idx_f on t_idx(f)")
	tk.MustExec("create unique index idx_g on t_idx(g)")
	tk.MustExec("create unique index idx_h on t_idx(h)")
	tk.MustExec("create unique index idx_i on t_idx(i)")
	tk.MustExec("create unique index idx_j on t_idx(j)")
	tk.MustExec("create unique index idx_k on t_idx(k)")
	b.StartTimer()

	for i := 0; i < b.N; i++ {
		tk.MustQuery("select a from t_idx where a=1")
		tk.MustQuery("select b from t_idx where b=1")
		tk.MustQuery("select c from t_idx where c=1")
		tk.MustQuery("select d from t_idx where d=1")
		tk.MustQuery("select e from t_idx where e=1")
		tk.MustQuery("select f from t_idx where f=1")
		tk.MustQuery("select g from t_idx where g=1")
		tk.MustQuery("select h from t_idx where h=1")
		tk.MustQuery("select i from t_idx where i=1")
		tk.MustQuery("select j from t_idx where j=1")
		tk.MustQuery("select k from t_idx where k=1")
		do := dom
		err := do.StatsHandle().DumpIndexUsageToKV()
		require.NoError(b, err)
	}
}

func TestGCIndexUsageInformation(t *testing.T) {
	store, dom, clean := testkit.CreateMockStoreAndDomain(t)
	defer clean()
	session.SetIndexUsageSyncLease(1)
	defer session.SetIndexUsageSyncLease(0)
	tk := testkit.NewTestKit(t, store)
	tk.MustExec("use test")
	tk.MustExec("create table t_idx(a int, b int)")
	tk.MustExec("create unique index idx_a on t_idx(a)")
	tk.MustQuery("select a from t_idx where a=1")
	do := dom
	err := do.StatsHandle().DumpIndexUsageToKV()
	require.NoError(t, err)
	querySQL := `select count(distinct idx.table_schema, idx.table_name, idx.key_name, stats.query_count, stats.rows_selected)
					from mysql.schema_index_usage as stats, information_schema.tidb_indexes as idx, information_schema.tables as tables
					where tables.table_schema = idx.table_schema
						AND tables.table_name = idx.table_name
						AND tables.tidb_table_id = stats.table_id
						AND idx.index_id = stats.index_id
						AND idx.table_name = "t_idx"`
	tk.MustQuery(querySQL).Check(testkit.Rows("1"))
	tk.MustExec("drop index `idx_a` on t_idx")
	err = do.StatsHandle().GCIndexUsage()
	require.NoError(t, err)
	tk.MustQuery(querySQL).Check(testkit.Rows("0"))
}

func TestFeedbackWithGlobalStats(t *testing.T) {
	store, dom, clean := testkit.CreateMockStoreAndDomain(t)
	defer clean()
	testKit := testkit.NewTestKit(t, store)
	testKit.MustExec("use test")
	testKit.MustExec("set @@tidb_analyze_version = 1")

	oriProbability := statistics.FeedbackProbability.Load()
	oriNumber := statistics.MaxNumberOfRanges
	oriMinLogCount := handle.MinLogScanCount.Load()
	oriErrorRate := handle.MinLogErrorRate.Load()
	defer func() {
		statistics.FeedbackProbability.Store(oriProbability)
		statistics.MaxNumberOfRanges = oriNumber
		handle.MinLogScanCount.Store(oriMinLogCount)
		handle.MinLogErrorRate.Store(oriErrorRate)
	}()
	// Case 1: You can't set tidb_analyze_version to 2 if feedback is enabled.
	// Note: if we want to set @@tidb_partition_prune_mode = 'dynamic'. We must set tidb_analyze_version to 2 first. We have already tested this.
	statistics.FeedbackProbability.Store(1)
	testKit.MustQuery("select @@tidb_analyze_version").Check(testkit.Rows("1"))
	testKit.MustExec("set @@tidb_analyze_version = 2")
	testKit.MustQuery("show warnings").Check(testkit.Rows(`Error 1105 variable tidb_analyze_version not updated because analyze version 2 is incompatible with query feedback. Please consider setting feedback-probability to 0.0 in config file to disable query feedback`))
	testKit.MustQuery("select @@tidb_analyze_version").Check(testkit.Rows("1"))

	h := dom.StatsHandle()
	var err error
	// checkFeedbackOnPartitionTable is used to check whether the statistics are the same as before.
	checkFeedbackOnPartitionTable := func(statsBefore *statistics.Table, tblInfo *model.TableInfo) {
		h.UpdateStatsByLocalFeedback(dom.InfoSchema())
		err = h.DumpStatsFeedbackToKV()
		require.NoError(t, err)
		err = h.HandleUpdateStats(dom.InfoSchema())
		require.NoError(t, err)
		statsTblAfter := h.GetTableStats(tblInfo)
		// assert that statistics not changed
		// the feedback can not work for the partition table in both static and dynamic mode
		assertTableEqual(t, statsBefore, statsTblAfter)
	}

	// Case 2: Feedback wouldn't be applied on version 2 and global-level statistics.
	statistics.FeedbackProbability.Store(0)
	testKit.MustExec("set @@tidb_analyze_version = 2")
	testKit.MustExec("set @@tidb_partition_prune_mode = 'dynamic';")
	testKit.MustQuery("select @@tidb_analyze_version").Check(testkit.Rows("2"))
	testKit.MustExec("create table t (a bigint(64), b bigint(64), index idx(b)) PARTITION BY HASH(a) PARTITIONS 2;")
	for i := 0; i < 200; i++ {
		testKit.MustExec("insert into t values (1,2),(2,2),(4,5),(2,3),(3,4)")
	}
	testKit.MustExec("analyze table t with 0 topn")
	is := dom.InfoSchema()
	table, err := is.TableByName(model.NewCIStr("test"), model.NewCIStr("t"))
	require.NoError(t, err)
	tblInfo := table.Meta()
	testKit.MustExec("analyze table t")
	err = h.Update(dom.InfoSchema())
	require.NoError(t, err)
	statsTblBefore := h.GetTableStats(tblInfo)
	statistics.FeedbackProbability.Store(1)
	// make the statistics inaccurate.
	for i := 0; i < 200; i++ {
		testKit.MustExec("insert into t values (3,4), (3,4), (3,4), (3,4), (3,4)")
	}
	// trigger feedback
	testKit.MustExec("select b from t partition(p0) use index(idx) where t.b <= 3;")
	testKit.MustExec("select b from t partition(p1) use index(idx) where t.b <= 3;")
	testKit.MustExec("select b from t use index(idx) where t.b <= 3 order by b;")
	testKit.MustExec("select b from t use index(idx) where t.b <= 3;")
	checkFeedbackOnPartitionTable(statsTblBefore, tblInfo)

	// Case 3: Feedback is also not effective on version 1 and partition-level statistics.
	testKit.MustExec("set tidb_analyze_version = 1")
	testKit.MustExec("set @@tidb_partition_prune_mode = 'static';")
	testKit.MustExec("create table t1 (a bigint(64), b bigint(64), index idx(b)) PARTITION BY HASH(a) PARTITIONS 2")
	for i := 0; i < 200; i++ {
		testKit.MustExec("insert into t1 values (1,2),(2,2),(4,5),(2,3),(3,4)")
	}
	testKit.MustExec("analyze table t1 with 0 topn")
	// make the statistics inaccurate.
	for i := 0; i < 200; i++ {
		testKit.MustExec("insert into t1 values (3,4), (3,4), (3,4), (3,4), (3,4)")
	}
	is = dom.InfoSchema()
	table, err = is.TableByName(model.NewCIStr("test"), model.NewCIStr("t1"))
	require.NoError(t, err)
	tblInfo = table.Meta()
	statsTblBefore = h.GetTableStats(tblInfo)
	// trigger feedback
	testKit.MustExec("select b from t1 partition(p0) use index(idx) where t1.b <= 3;")
	testKit.MustExec("select b from t1 partition(p1) use index(idx) where t1.b <= 3;")
	testKit.MustExec("select b from t1 use index(idx) where t1.b <= 3 order by b;")
	testKit.MustExec("select b from t1 use index(idx) where t1.b <= 3;")
	checkFeedbackOnPartitionTable(statsTblBefore, tblInfo)
}

func TestExtendedStatsPartitionTable(t *testing.T) {
	store, clean := testkit.CreateMockStore(t)
	defer clean()
	tk := testkit.NewTestKit(t, store)
	tk.MustExec("set session tidb_enable_extended_stats = on")
	tk.MustExec("use test")
	tk.MustExec("drop table if exists t1, t2")
	tk.MustExec("create table t1(a int, b int, c int) partition by range(a) (partition p0 values less than (5), partition p1 values less than (10))")
	tk.MustExec("create table t2(a int, b int, c int) partition by hash(a) partitions 4")
	err := tk.ExecToErr("alter table t1 add stats_extended s1 correlation(b,c)")
	require.Equal(t, "Extended statistics on partitioned tables are not supported now", err.Error())
	err = tk.ExecToErr("alter table t2 add stats_extended s1 correlation(b,c)")
	require.Equal(t, "Extended statistics on partitioned tables are not supported now", err.Error())
}

func TestHideIndexUsageSyncLease(t *testing.T) {
	store, clean := testkit.CreateMockStore(t)
	defer clean()
	// NOTICE: remove this test when index usage is GA.
	tk := testkit.NewTestKit(t, store)
	rs := tk.MustQuery("select @@tidb_config").Rows()
	for _, r := range rs {
		require.False(t, strings.Contains(strings.ToLower(r[0].(string)), "index-usage-sync-lease"))
	}
}

func TestHideExtendedStatsSwitch(t *testing.T) {
	store, clean := testkit.CreateMockStore(t)
	defer clean()
	// NOTICE: remove this test when this extended-stats reaches GA state.
	tk := testkit.NewTestKit(t, store)
	rs := tk.MustQuery("show variables").Rows()
	for _, r := range rs {
		require.NotEqual(t, "tidb_enable_extended_stats", strings.ToLower(r[0].(string)))
	}
	tk.MustQuery("show variables like 'tidb_enable_extended_stats'").Check(testkit.Rows())
}

func TestRepetitiveAddDropExtendedStats(t *testing.T) {
	store, clean := testkit.CreateMockStore(t)
	defer clean()
	tk := testkit.NewTestKit(t, store)
	tk.MustExec("set session tidb_enable_extended_stats = on")
	tk.MustExec("use test")
	tk.MustExec("create table t(a int, b int)")
	tk.MustExec("insert into t values(1,1),(2,2),(3,3)")
	tk.MustExec("alter table t add stats_extended s1 correlation(a,b)")
	tk.MustQuery("select name, status from mysql.stats_extended where name = 's1'").Sort().Check(testkit.Rows(
		"s1 0",
	))
	result := tk.MustQuery("show stats_extended where db_name = 'test' and table_name = 't'")
	require.Len(t, result.Rows(), 0)
	tk.MustExec("analyze table t")
	tk.MustQuery("select name, status from mysql.stats_extended where name = 's1'").Sort().Check(testkit.Rows(
		"s1 1",
	))
	result = tk.MustQuery("show stats_extended where db_name = 'test' and table_name = 't'")
	require.Len(t, result.Rows(), 1)
	tk.MustExec("alter table t drop stats_extended s1")
	tk.MustQuery("select name, status from mysql.stats_extended where name = 's1'").Sort().Check(testkit.Rows(
		"s1 2",
	))
	result = tk.MustQuery("show stats_extended where db_name = 'test' and table_name = 't'")
	require.Len(t, result.Rows(), 0)
	tk.MustExec("alter table t add stats_extended s1 correlation(a,b)")
	tk.MustQuery("select name, status from mysql.stats_extended where name = 's1'").Sort().Check(testkit.Rows(
		"s1 0",
	))
	result = tk.MustQuery("show stats_extended where db_name = 'test' and table_name = 't'")
	require.Len(t, result.Rows(), 0)
	tk.MustExec("analyze table t")
	tk.MustQuery("select name, status from mysql.stats_extended where name = 's1'").Sort().Check(testkit.Rows(
		"s1 1",
	))
	result = tk.MustQuery("show stats_extended where db_name = 'test' and table_name = 't'")
	require.Len(t, result.Rows(), 1)
}

func TestDuplicateExtendedStats(t *testing.T) {
	store, clean := testkit.CreateMockStore(t)
	defer clean()
	tk := testkit.NewTestKit(t, store)
	tk.MustExec("set session tidb_enable_extended_stats = on")
	tk.MustExec("use test")
	tk.MustExec("create table t(a int, b int, c int)")
	err := tk.ExecToErr("alter table t add stats_extended s1 correlation(a,a)")
	require.Error(t, err)
	require.Equal(t, "Cannot create extended statistics on duplicate column names 'a'", err.Error())
	tk.MustExec("alter table t add stats_extended s1 correlation(a,b)")
	err = tk.ExecToErr("alter table t add stats_extended s1 correlation(a,c)")
	require.Error(t, err)
	require.Equal(t, "extended statistics 's1' for the specified table already exists", err.Error())
	err = tk.ExecToErr("alter table t add stats_extended s2 correlation(a,b)")
	require.Error(t, err)
	require.Equal(t, "extended statistics 's2' with same type on same columns already exists", err.Error())
	err = tk.ExecToErr("alter table t add stats_extended s2 correlation(b,a)")
	require.Error(t, err)
	require.Equal(t, "extended statistics 's2' with same type on same columns already exists", err.Error())
	tk.MustExec("alter table t add stats_extended s2 correlation(a,c)")
}

func TestDuplicateFMSketch(t *testing.T) {
	store, dom, clean := testkit.CreateMockStoreAndDomain(t)
	defer clean()
	tk := testkit.NewTestKit(t, store)
	tk.MustExec("use test")
	tk.MustExec("set @@tidb_partition_prune_mode='dynamic'")
	defer tk.MustExec("set @@tidb_partition_prune_mode='static'")
	tk.MustExec("create table t(a int, b int, c int) partition by hash(a) partitions 3")
	tk.MustExec("insert into t values (1, 1, 1)")
	tk.MustExec("analyze table t")
	tk.MustQuery("select count(*) from mysql.stats_fm_sketch").Check(testkit.Rows("9"))
	tk.MustExec("analyze table t")
	tk.MustQuery("select count(*) from mysql.stats_fm_sketch").Check(testkit.Rows("9"))

	tk.MustExec("alter table t drop column b")
	require.NoError(t, dom.StatsHandle().GCStats(dom.InfoSchema(), time.Duration(0)))
	tk.MustQuery("select count(*) from mysql.stats_fm_sketch").Check(testkit.Rows("6"))
}

func TestIndexFMSketch(t *testing.T) {
	store, dom, clean := testkit.CreateMockStoreAndDomain(t)
	defer clean()
	tk := testkit.NewTestKit(t, store)
	tk.MustExec("use test")
	tk.MustExec("set @@session.tidb_analyze_version = 1")
	tk.MustExec("drop table if exists t")
	tk.MustExec("create table t(a int, b int, c int, index ia(a), index ibc(b, c)) partition by hash(a) partitions 3")
	tk.MustExec("insert into t values (1, 1, 1)")
	tk.MustExec("set @@tidb_partition_prune_mode='dynamic'")
	defer tk.MustExec("set @@tidb_partition_prune_mode='static'")
	tk.MustExec("analyze table t index ia")
	tk.MustQuery("select count(*) from mysql.stats_fm_sketch").Check(testkit.Rows("3"))
	tk.MustExec("analyze table t index ibc")
	tk.MustQuery("select count(*) from mysql.stats_fm_sketch").Check(testkit.Rows("6"))
	tk.MustExec("analyze table t")
	tk.MustQuery("select count(*) from mysql.stats_fm_sketch").Check(testkit.Rows("15"))
	tk.MustExec("drop table if exists t")
	require.NoError(t, dom.StatsHandle().GCStats(dom.InfoSchema(), 0))

	// clustered index
	tk.MustExec("drop table if exists t")
	tk.MustExec("set @@tidb_enable_clustered_index=ON")
	tk.MustExec("create table t (a datetime, b datetime, primary key (a)) partition by hash(year(a)) partitions 3")
	tk.MustExec("insert into t values ('2000-01-01', '2000-01-01')")
	tk.MustExec("analyze table t")
	tk.MustQuery("select count(*) from mysql.stats_fm_sketch").Check(testkit.Rows("6"))
	tk.MustExec("drop table if exists t")
	require.NoError(t, dom.StatsHandle().GCStats(dom.InfoSchema(), 0))

	// test NDV
	checkNDV := func(rows, ndv int) {
		tk.MustExec("analyze table t")
		rs := tk.MustQuery("select value from mysql.stats_fm_sketch").Rows()
		require.Len(t, rs, rows)
		for i := range rs {
			fm, err := statistics.DecodeFMSketch([]byte(rs[i][0].(string)))
			require.NoError(t, err)
			require.Equal(t, int64(ndv), fm.NDV())
		}
	}

	tk.MustExec("set @@tidb_enable_clustered_index=OFF")
	tk.MustExec("create table t(a int, key(a)) partition by hash(a) partitions 3")
	tk.MustExec("insert into t values (1), (2), (2), (3)")
	checkNDV(6, 1)
	tk.MustExec("insert into t values (4), (5), (6)")
	checkNDV(6, 2)
	tk.MustExec("insert into t values (2), (5)")
	checkNDV(6, 2)
	tk.MustExec("drop table if exists t")
	require.NoError(t, dom.StatsHandle().GCStats(dom.InfoSchema(), 0))

	// clustered index
	tk.MustExec("set @@tidb_enable_clustered_index=ON")
	tk.MustExec("create table t (a datetime, b datetime, primary key (a)) partition by hash(year(a)) partitions 3")
	tk.MustExec("insert into t values ('2000-01-01', '2001-01-01'), ('2001-01-01', '2001-01-01'), ('2002-01-01', '2001-01-01')")
	checkNDV(6, 1)
	tk.MustExec("insert into t values ('1999-01-01', '1998-01-01'), ('1997-01-02', '1999-01-02'), ('1998-01-03', '1999-01-03')")
	checkNDV(6, 2)
}

func TestShowExtendedStats4DropColumn(t *testing.T) {
	store, clean := testkit.CreateMockStore(t)
	defer clean()
	tk := testkit.NewTestKit(t, store)
	tk.MustExec("set session tidb_enable_extended_stats = on")
	tk.MustExec("use test")
	tk.MustExec("create table t(a int, b int, c int)")
	tk.MustExec("insert into t values(1,1,1),(2,2,2),(3,3,3)")
	tk.MustExec("alter table t add stats_extended s1 correlation(a,b)")
	tk.MustExec("alter table t add stats_extended s2 correlation(b,c)")
	tk.MustExec("analyze table t")
	rows := tk.MustQuery("show stats_extended").Sort().Rows()
	require.Len(t, rows, 2)
	require.Equal(t, "s1", rows[0][2])
	require.Equal(t, "[a,b]", rows[0][3])
	require.Equal(t, "s2", rows[1][2])
	require.Equal(t, "[b,c]", rows[1][3])

	tk.MustExec("alter table t drop column b")
	rows = tk.MustQuery("show stats_extended").Rows()
	require.Len(t, rows, 0)

	// Previously registered extended stats should be invalid for re-created columns.
	tk.MustExec("alter table t add column b int")
	rows = tk.MustQuery("show stats_extended").Rows()
	require.Len(t, rows, 0)
}

func TestGlobalStatsNDV(t *testing.T) {
	store, clean := testkit.CreateMockStore(t)
	defer clean()
	tk := testkit.NewTestKit(t, store)
	tk.MustExec("use test")
	tk.MustExec("set @@tidb_partition_prune_mode = 'dynamic'")
	tk.MustExec(`CREATE TABLE t ( a int, key(a) )
	PARTITION BY RANGE (a) (
    PARTITION p0 VALUES LESS THAN (10),
    PARTITION p1 VALUES LESS THAN (20),
    PARTITION p2 VALUES LESS THAN (30),
    PARTITION p3 VALUES LESS THAN (40))`)

	checkNDV := func(ndvs ...int) { // g, p0, ..., p3
		tk.MustExec("analyze table t")
		rs := tk.MustQuery(`show stats_histograms where is_index=1`).Rows()
		require.Len(t, rs, 5)
		for i, ndv := range ndvs {
			require.Equal(t, fmt.Sprintf("%v", ndv), rs[i][6].(string))
		}
	}

	// all partitions are empty
	checkNDV(0, 0, 0, 0, 0)

	// p0 has data while others are empty
	tk.MustExec("insert into t values (1), (2), (3)")
	checkNDV(3, 3, 0, 0, 0)

	// p0, p1, p2 have data while p3 is empty
	tk.MustExec("insert into t values (11), (12), (13), (21), (22), (23)")
	checkNDV(9, 3, 3, 3, 0)

	// all partitions are not empty
	tk.MustExec("insert into t values (31), (32), (33), (34)")
	checkNDV(13, 3, 3, 3, 4)

	// insert some duplicated records
	tk.MustExec("insert into t values (31), (33), (34)")
	tk.MustExec("insert into t values (1), (2), (3)")
	checkNDV(13, 3, 3, 3, 4)
}

func TestGlobalStatsIndexNDV(t *testing.T) {
	store, clean := testkit.CreateMockStore(t)
	defer clean()
	tk := testkit.NewTestKit(t, store)
	tk.MustExec("use test")
	tk.MustExec("set @@tidb_partition_prune_mode = 'dynamic'")

	checkNDV := func(tbl string, g int, ps ...int) { // g, p0, ..., p3
		tk.MustExec("analyze table " + tbl)
		rs := tk.MustQuery(fmt.Sprintf(`show stats_histograms where is_index=1 and table_name='%v'`, tbl)).Rows()
		require.Len(t, rs, 1+len(ps))                             // 1(global) + number of partitions
		require.Equal(t, fmt.Sprintf("%v", g), rs[0][6].(string)) // global
		for i, ndv := range ps {
			require.Equal(t, fmt.Sprintf("%v", ndv), rs[i+1][6].(string))
		}
	}

	// int
	tk.MustExec("drop table if exists tint")
	tk.MustExec(`CREATE TABLE tint ( a int, b int, key(b) )
	PARTITION BY RANGE (a) (
    PARTITION p0 VALUES LESS THAN (10),
    PARTITION p1 VALUES LESS THAN (20))`)
	tk.MustExec("insert into tint values (1, 1), (1, 2), (1, 3)") // p0.b: [1, 2, 3], p1.b: []
	checkNDV("tint", 3, 3, 0)
	tk.MustExec("insert into tint values (11, 1), (11, 2), (11, 3)") // p0.b: [1, 2, 3], p1.b: [1, 2, 3]
	checkNDV("tint", 3, 3, 3)
	tk.MustExec("insert into tint values (11, 4), (11, 5), (11, 6)") // p0.b: [1, 2, 3], p1.b: [1, 2, 3, 4, 5, 6]
	checkNDV("tint", 6, 3, 6)
	tk.MustExec("insert into tint values (1, 4), (1, 5), (1, 6), (1, 7), (1, 8)") // p0.b: [1, 2, 3, 4, 5, 6, 7, 8], p1.b: [1, 2, 3, 4, 5, 6]
	checkNDV("tint", 8, 8, 6)

	// double
	tk.MustExec("drop table if exists tdouble")
	tk.MustExec(`CREATE TABLE tdouble ( a int, b double, key(b) )
	PARTITION BY RANGE (a) (
    PARTITION p0 VALUES LESS THAN (10),
    PARTITION p1 VALUES LESS THAN (20))`)
	tk.MustExec("insert into tdouble values (1, 1.1), (1, 2.2), (1, 3.3)") // p0.b: [1, 2, 3], p1.b: []
	checkNDV("tdouble", 3, 3, 0)
	tk.MustExec("insert into tdouble values (11, 1.1), (11, 2.2), (11, 3.3)") // p0.b: [1, 2, 3], p1.b: [1, 2, 3]
	checkNDV("tdouble", 3, 3, 3)
	tk.MustExec("insert into tdouble values (11, 4.4), (11, 5.5), (11, 6.6)") // p0.b: [1, 2, 3], p1.b: [1, 2, 3, 4, 5, 6]
	checkNDV("tdouble", 6, 3, 6)
	tk.MustExec("insert into tdouble values (1, 4.4), (1, 5.5), (1, 6.6), (1, 7.7), (1, 8.8)") // p0.b: [1, 2, 3, 4, 5, 6, 7, 8], p1.b: [1, 2, 3, 4, 5, 6]
	checkNDV("tdouble", 8, 8, 6)

	// decimal
	tk.MustExec("drop table if exists tdecimal")
	tk.MustExec(`CREATE TABLE tdecimal ( a int, b decimal(30, 15), key(b) )
	PARTITION BY RANGE (a) (
    PARTITION p0 VALUES LESS THAN (10),
    PARTITION p1 VALUES LESS THAN (20))`)
	tk.MustExec("insert into tdecimal values (1, 1.1), (1, 2.2), (1, 3.3)") // p0.b: [1, 2, 3], p1.b: []
	checkNDV("tdecimal", 3, 3, 0)
	tk.MustExec("insert into tdecimal values (11, 1.1), (11, 2.2), (11, 3.3)") // p0.b: [1, 2, 3], p1.b: [1, 2, 3]
	checkNDV("tdecimal", 3, 3, 3)
	tk.MustExec("insert into tdecimal values (11, 4.4), (11, 5.5), (11, 6.6)") // p0.b: [1, 2, 3], p1.b: [1, 2, 3, 4, 5, 6]
	checkNDV("tdecimal", 6, 3, 6)
	tk.MustExec("insert into tdecimal values (1, 4.4), (1, 5.5), (1, 6.6), (1, 7.7), (1, 8.8)") // p0.b: [1, 2, 3, 4, 5, 6, 7, 8], p1.b: [1, 2, 3, 4, 5, 6]
	checkNDV("tdecimal", 8, 8, 6)

	// string
	tk.MustExec("drop table if exists tstring")
	tk.MustExec(`CREATE TABLE tstring ( a int, b varchar(30), key(b) )
	PARTITION BY RANGE (a) (
    PARTITION p0 VALUES LESS THAN (10),
    PARTITION p1 VALUES LESS THAN (20))`)
	tk.MustExec("insert into tstring values (1, '111'), (1, '222'), (1, '333')") // p0.b: [1, 2, 3], p1.b: []
	checkNDV("tstring", 3, 3, 0)
	tk.MustExec("insert into tstring values (11, '111'), (11, '222'), (11, '333')") // p0.b: [1, 2, 3], p1.b: [1, 2, 3]
	checkNDV("tstring", 3, 3, 3)
	tk.MustExec("insert into tstring values (11, '444'), (11, '555'), (11, '666')") // p0.b: [1, 2, 3], p1.b: [1, 2, 3, 4, 5, 6]
	checkNDV("tstring", 6, 3, 6)
	tk.MustExec("insert into tstring values (1, '444'), (1, '555'), (1, '666'), (1, '777'), (1, '888')") // p0.b: [1, 2, 3, 4, 5, 6, 7, 8], p1.b: [1, 2, 3, 4, 5, 6]
	checkNDV("tstring", 8, 8, 6)

	// datetime
	tk.MustExec("drop table if exists tdatetime")
	tk.MustExec(`CREATE TABLE tdatetime ( a int, b datetime, key(b) )
	PARTITION BY RANGE (a) (
    PARTITION p0 VALUES LESS THAN (10),
    PARTITION p1 VALUES LESS THAN (20))`)
	tk.MustExec("insert into tdatetime values (1, '2001-01-01'), (1, '2002-01-01'), (1, '2003-01-01')") // p0.b: [1, 2, 3], p1.b: []
	checkNDV("tdatetime", 3, 3, 0)
	tk.MustExec("insert into tdatetime values (11, '2001-01-01'), (11, '2002-01-01'), (11, '2003-01-01')") // p0.b: [1, 2, 3], p1.b: [1, 2, 3]
	checkNDV("tdatetime", 3, 3, 3)
	tk.MustExec("insert into tdatetime values (11, '2004-01-01'), (11, '2005-01-01'), (11, '2006-01-01')") // p0.b: [1, 2, 3], p1.b: [1, 2, 3, 4, 5, 6]
	checkNDV("tdatetime", 6, 3, 6)
	tk.MustExec("insert into tdatetime values (1, '2004-01-01'), (1, '2005-01-01'), (1, '2006-01-01'), (1, '2007-01-01'), (1, '2008-01-01')") // p0.b: [1, 2, 3, 4, 5, 6, 7, 8], p1.b: [1, 2, 3, 4, 5, 6]
	checkNDV("tdatetime", 8, 8, 6)
}

func TestExtStatsOnReCreatedTable(t *testing.T) {
	store, clean := testkit.CreateMockStore(t)
	defer clean()
	tk := testkit.NewTestKit(t, store)
	tk.MustExec("set session tidb_enable_extended_stats = on")
	tk.MustExec("use test")
	tk.MustExec("create table t(a int, b int)")
	tk.MustExec("insert into t values(1,1),(2,2),(3,3)")
	tk.MustExec("alter table t add stats_extended s1 correlation(a,b)")
	tk.MustExec("analyze table t")
	rows := tk.MustQuery("select table_id, stats from mysql.stats_extended where name = 's1'").Rows()
	require.Len(t, rows, 1)
	tableID1 := rows[0][0]
	require.Equal(t, "1.000000", rows[0][1])
	rows = tk.MustQuery("show stats_extended where stats_name = 's1'").Rows()
	require.Len(t, rows, 1)
	require.Equal(t, "1.000000", rows[0][5])

	tk.MustExec("drop table t")
	rows = tk.MustQuery("show stats_extended where stats_name = 's1'").Rows()
	require.Len(t, rows, 0)

	tk.MustExec("create table t(a int, b int)")
	tk.MustExec("insert into t values(1,3),(2,2),(3,1)")
	tk.MustExec("alter table t add stats_extended s1 correlation(a,b)")
	tk.MustExec("analyze table t")
	rows = tk.MustQuery("select table_id, stats from mysql.stats_extended where name = 's1' order by stats").Rows()
	require.Len(t, rows, 2)
	tableID2 := rows[0][0]
	require.NotEqual(t, tableID1, tableID2)
	require.Equal(t, tableID1, rows[1][0])
	require.Equal(t, "-1.000000", rows[0][1])
	require.Equal(t, "1.000000", rows[1][1])
	rows = tk.MustQuery("show stats_extended where stats_name = 's1'").Rows()
	require.Len(t, rows, 1)
	require.Equal(t, "-1.000000", rows[0][5])
}

func TestExtStatsOnReCreatedColumn(t *testing.T) {
	store, clean := testkit.CreateMockStore(t)
	defer clean()
	tk := testkit.NewTestKit(t, store)
	tk.MustExec("set session tidb_enable_extended_stats = on")
	tk.MustExec("use test")
	tk.MustExec("create table t(a int, b int)")
	tk.MustExec("insert into t values(1,1),(2,2),(3,3)")
	tk.MustExec("alter table t add stats_extended s1 correlation(a,b)")
	tk.MustExec("analyze table t")
	tk.MustQuery("select column_ids, stats from mysql.stats_extended where name = 's1'").Check(testkit.Rows(
		"[1,2] 1.000000",
	))
	rows := tk.MustQuery("show stats_extended where stats_name = 's1'").Rows()
	require.Len(t, rows, 1)
	require.Equal(t, "[a,b]", rows[0][3])
	require.Equal(t, "1.000000", rows[0][5])

	tk.MustExec("alter table t drop column b")
	tk.MustExec("alter table t add column b int")
	tk.MustQuery("select * from t").Sort().Check(testkit.Rows(
		"1 <nil>",
		"2 <nil>",
		"3 <nil>",
	))
	tk.MustExec("update t set b = 3 where a = 1")
	tk.MustExec("update t set b = 2 where a = 2")
	tk.MustExec("update t set b = 1 where a = 3")
	tk.MustQuery("select * from t").Sort().Check(testkit.Rows(
		"1 3",
		"2 2",
		"3 1",
	))
	tk.MustExec("analyze table t")
	// Previous extended stats would not be collected and would not take effect anymore, it will be removed by stats GC.
	tk.MustQuery("select column_ids, stats from mysql.stats_extended where name = 's1'").Check(testkit.Rows(
		"[1,2] 1.000000",
	))
	rows = tk.MustQuery("show stats_extended where stats_name = 's1'").Rows()
	require.Len(t, rows, 0)
}

func TestExtStatsOnRenamedColumn(t *testing.T) {
	store, clean := testkit.CreateMockStore(t)
	defer clean()
	tk := testkit.NewTestKit(t, store)
	tk.MustExec("set session tidb_enable_extended_stats = on")
	tk.MustExec("use test")
	tk.MustExec("create table t(a int, b int)")
	tk.MustExec("insert into t values(1,1),(2,2),(3,3)")
	tk.MustExec("alter table t add stats_extended s1 correlation(a,b)")
	tk.MustExec("analyze table t")
	tk.MustQuery("select column_ids, stats from mysql.stats_extended where name = 's1'").Check(testkit.Rows(
		"[1,2] 1.000000",
	))
	rows := tk.MustQuery("show stats_extended where stats_name = 's1'").Rows()
	require.Len(t, rows, 1)
	require.Equal(t, "[a,b]", rows[0][3])
	require.Equal(t, "1.000000", rows[0][5])

	tk.MustExec("alter table t rename column b to c")
	tk.MustExec("update t set c = 3 where a = 1")
	tk.MustExec("update t set c = 2 where a = 2")
	tk.MustExec("update t set c = 1 where a = 3")
	tk.MustQuery("select * from t").Sort().Check(testkit.Rows(
		"1 3",
		"2 2",
		"3 1",
	))
	tk.MustExec("analyze table t")
	// Previous extended stats would still be collected and take effect.
	tk.MustQuery("select column_ids, stats from mysql.stats_extended where name = 's1'").Check(testkit.Rows(
		"[1,2] -1.000000",
	))
	rows = tk.MustQuery("show stats_extended where stats_name = 's1'").Rows()
	require.Len(t, rows, 1)
	require.Equal(t, "[a,c]", rows[0][3])
	require.Equal(t, "-1.000000", rows[0][5])
}

func TestExtStatsOnModifiedColumn(t *testing.T) {
	store, clean := testkit.CreateMockStore(t)
	defer clean()
	tk := testkit.NewTestKit(t, store)
	tk.MustExec("set session tidb_enable_extended_stats = on")
	tk.MustExec("use test")
	tk.MustExec("create table t(a int, b int)")
	tk.MustExec("insert into t values(1,1),(2,2),(3,3)")
	tk.MustExec("alter table t add stats_extended s1 correlation(a,b)")
	tk.MustExec("analyze table t")
	tk.MustQuery("select column_ids, stats from mysql.stats_extended where name = 's1'").Check(testkit.Rows(
		"[1,2] 1.000000",
	))
	rows := tk.MustQuery("show stats_extended where stats_name = 's1'").Rows()
	require.Len(t, rows, 1)
	require.Equal(t, "[a,b]", rows[0][3])
	require.Equal(t, "1.000000", rows[0][5])

	tk.MustExec("alter table t modify column b bigint")
	tk.MustExec("update t set b = 3 where a = 1")
	tk.MustExec("update t set b = 2 where a = 2")
	tk.MustExec("update t set b = 1 where a = 3")
	tk.MustQuery("select * from t").Sort().Check(testkit.Rows(
		"1 3",
		"2 2",
		"3 1",
	))
	tk.MustExec("analyze table t")
	// Previous extended stats would still be collected and take effect.
	tk.MustQuery("select column_ids, stats from mysql.stats_extended where name = 's1'").Check(testkit.Rows(
		"[1,2] -1.000000",
	))
	rows = tk.MustQuery("show stats_extended where stats_name = 's1'").Rows()
	require.Len(t, rows, 1)
	require.Equal(t, "[a,b]", rows[0][3])
	require.Equal(t, "-1.000000", rows[0][5])
}

func TestCorrelationWithDefinedCollate(t *testing.T) {
	store, clean := testkit.CreateMockStore(t)
	defer clean()
	testKit := testkit.NewTestKit(t, store)
	testKit.MustExec("use test")
	testKit.MustExec("drop table if exists t")
	testKit.MustExec("create table t(a int primary key, b varchar(8) character set utf8mb4 collate utf8mb4_general_ci, c varchar(8) character set utf8mb4 collate utf8mb4_bin)")
	testKit.MustExec("insert into t values(1,'aa','aa'),(2,'Cb','Cb'),(3,'CC','CC')")
	testKit.MustExec("analyze table t")
	testKit.MustQuery("select a from t order by b").Check(testkit.Rows(
		"1",
		"2",
		"3",
	))
	testKit.MustQuery("select a from t order by c").Check(testkit.Rows(
		"3",
		"2",
		"1",
	))
	rows := testKit.MustQuery("show stats_histograms where table_name = 't'").Sort().Rows()
	require.Len(t, rows, 3)
	require.Equal(t, "1", rows[1][9])
	require.Equal(t, "-1", rows[2][9])
	testKit.MustExec("set session tidb_enable_extended_stats = on")
	testKit.MustExec("alter table t add stats_extended s1 correlation(b,c)")
	testKit.MustExec("analyze table t")
	rows = testKit.MustQuery("show stats_extended where stats_name = 's1'").Sort().Rows()
	require.Len(t, rows, 1)
	require.Equal(t, "[b,c]", rows[0][3])
	require.Equal(t, "-1.000000", rows[0][5])
}

func TestLoadHistogramWithCollate(t *testing.T) {
	store, dom, clean := testkit.CreateMockStoreAndDomain(t)
	defer clean()
	testKit := testkit.NewTestKit(t, store)
	testKit.MustExec("use test")
	testKit.MustExec("drop table if exists t")
	testKit.MustExec("create table t(a varchar(10) collate utf8mb4_unicode_ci);")
	testKit.MustExec("insert into t values('abcdefghij');")
	testKit.MustExec("insert into t values('abcdufghij');")
	testKit.MustExec("analyze table t with 0 topn;")
	do := dom
	h := do.StatsHandle()
	is := do.InfoSchema()
	tbl, err := is.TableByName(model.NewCIStr("test"), model.NewCIStr("t"))
	require.NoError(t, err)
	tblInfo := tbl.Meta()
	_, err = h.TableStatsFromStorage(tblInfo, tblInfo.ID, true, 0)
	require.NoError(t, err)
}

func TestFastAnalyzeColumnHistWithNullValue(t *testing.T) {
	store, clean := testkit.CreateMockStore(t)
	defer clean()
	testKit := testkit.NewTestKit(t, store)
	testKit.MustExec("use test")
	testKit.MustExec("drop table if exists t")
	testKit.MustExec("create table t (a int)")
	testKit.MustExec("insert into t values (1), (2), (3), (4), (NULL)")
	testKit.MustExec("set @@session.tidb_analyze_version = 1")
	testKit.MustExec("set @@tidb_enable_fast_analyze=1")
	defer testKit.MustExec("set @@tidb_enable_fast_analyze=0")
	testKit.MustExec("analyze table t with 0 topn, 2 buckets")
	// If NULL is in hist, the min(lower_bound) will be "".
	testKit.MustQuery("select min(lower_bound) from mysql.stats_buckets").Check(testkit.Rows("1"))
}

func TestStatsCacheUpdateSkip(t *testing.T) {
	store, dom, clean := testkit.CreateMockStoreAndDomain(t)
	defer clean()
	testKit := testkit.NewTestKit(t, store)
	do := dom
	h := do.StatsHandle()
	testKit.MustExec("use test")
	testKit.MustExec("create table t (c1 int, c2 int)")
	testKit.MustExec("insert into t values(1, 2)")
	require.NoError(t, h.DumpStatsDeltaToKV(handle.DumpAll))
	testKit.MustExec("analyze table t")
	is := do.InfoSchema()
	tbl, err := is.TableByName(model.NewCIStr("test"), model.NewCIStr("t"))
	require.NoError(t, err)
	tableInfo := tbl.Meta()
	statsTbl1 := h.GetTableStats(tableInfo)
	require.False(t, statsTbl1.Pseudo)
	h.Update(is)
	statsTbl2 := h.GetTableStats(tableInfo)
	require.Equal(t, statsTbl2, statsTbl1)
}

func TestIssues24349(t *testing.T) {
	store, clean := testkit.CreateMockStore(t)
	defer clean()
	testKit := testkit.NewTestKit(t, store)
	testKit.MustExec("use test")
	testKit.MustExec("set @@tidb_partition_prune_mode='dynamic'")
	testKit.MustExec("set @@tidb_analyze_version=2")
	defer testKit.MustExec("set @@tidb_analyze_version=1")
	defer testKit.MustExec("set @@tidb_partition_prune_mode='static'")
	testKit.MustExec("create table t (a int, b int) partition by hash(a) partitions 3")
	testKit.MustExec("insert into t values (0, 3), (0, 3), (0, 3), (0, 2), (1, 1), (1, 2), (1, 2), (1, 2), (1, 3), (1, 4), (2, 1), (2, 1)")
	testKit.MustExec("analyze table t with 1 topn, 3 buckets")
	testKit.MustQuery("show stats_buckets where partition_name='global'").Check(testkit.Rows(
		"test t global a 0 0 2 2 0 2 0",
		"test t global b 0 0 3 1 1 2 0",
		"test t global b 0 1 10 1 4 4 0",
	))
}

func TestIssues24401(t *testing.T) {
	store, clean := testkit.CreateMockStore(t)
	defer clean()
	testKit := testkit.NewTestKit(t, store)
	testKit.MustExec("use test")

	// normal table with static prune mode
	testKit.MustExec("set @@tidb_partition_prune_mode='static'")
	testKit.MustExec("create table t(a int, index(a))")
	testKit.MustExec("insert into t values (1), (2), (3)")
	testKit.MustExec("analyze table t")
	testKit.MustQuery("select * from mysql.stats_fm_sketch").Check(testkit.Rows())

	// partition table with static prune mode
	testKit.MustExec("create table tp(a int, index(a)) partition by hash(a) partitions 3")
	testKit.MustExec("insert into tp values (1), (2), (3)")
	testKit.MustExec("analyze table tp")
	rows := testKit.MustQuery("select * from mysql.stats_fm_sketch").Rows()
	require.Equal(t, 6, len(rows))

	// normal table with dynamic prune mode
	testKit.MustExec("set @@tidb_partition_prune_mode='dynamic'")
	defer testKit.MustExec("set @@tidb_partition_prune_mode='static'")
	testKit.MustExec("analyze table t")
	rows = testKit.MustQuery("select * from mysql.stats_fm_sketch").Rows()
	require.Equal(t, 6, len(rows))

	// partition table with dynamic prune mode
	testKit.MustExec("analyze table tp")
	rows = testKit.MustQuery("select * from mysql.stats_fm_sketch").Rows()
	lenRows := len(rows)
	require.Equal(t, 6, lenRows)

	// check fm-sketch won't increase infinitely
	testKit.MustExec("insert into t values (10), (20), (30), (12), (23), (23), (4344)")
	testKit.MustExec("analyze table tp")
	rows = testKit.MustQuery("select * from mysql.stats_fm_sketch").Rows()
	require.Len(t, rows, lenRows)
}

func TestIssues27147(t *testing.T) {
	store, clean := testkit.CreateMockStore(t)
	defer clean()
	testKit := testkit.NewTestKit(t, store)
	testKit.MustExec("use test")

	testKit.MustExec("set @@tidb_partition_prune_mode='dynamic'")
	testKit.MustExec("drop table if exists t")
	testKit.MustExec("create table t (a int, b int) partition by range (a) (partition p0 values less than (10), partition p1 values less than (20), partition p2 values less than maxvalue);")
	testKit.MustExec("alter table t add index idx((a+5));")
	err := testKit.ExecToErr("analyze table t;")
	require.Equal(t, nil, err)

	testKit.MustExec("drop table if exists t1")
	testKit.MustExec("create table t1 (a int, b int as (a+1) virtual, c int) partition by range (a) (partition p0 values less than (10), partition p1 values less than (20), partition p2 values less than maxvalue);")
	testKit.MustExec("alter table t1 add index idx((a+5));")
	err = testKit.ExecToErr("analyze table t1;")
	require.Equal(t, nil, err)
}

func TestColumnCountFromStorage(t *testing.T) {
	store, dom, clean := testkit.CreateMockStoreAndDomain(t)
	defer clean()
	testKit := testkit.NewTestKit(t, store)
	do := dom
	h := do.StatsHandle()
	originLease := h.Lease()
	defer h.SetLease(originLease)
	// `Update` will not use load by need strategy when `Lease` is 0, and `InitStats` is only called when
	// `Lease` is not 0, so here we just change it.
	h.SetLease(time.Millisecond)
	testKit.MustExec("use test")
	testKit.MustExec("set tidb_analyze_version = 2")
	testKit.MustExec("create table tt (c int)")
	testKit.MustExec("insert into tt values(1), (2)")
	testKit.MustExec("analyze table tt")
	is := do.InfoSchema()
	h = do.StatsHandle()
	tbl, err := is.TableByName(model.NewCIStr("test"), model.NewCIStr("tt"))
	require.NoError(t, err)
	tblInfo := tbl.Meta()
	h.TableStatsFromStorage(tblInfo, tblInfo.ID, false, 0)
	statsTbl := h.GetTableStats(tblInfo)
	require.Equal(t, int64(2), statsTbl.Columns[tblInfo.Columns[0].ID].Count)
}

func TestIncrementalModifyCountUpdate(t *testing.T) {
	store, dom, clean := testkit.CreateMockStoreAndDomain(t)
	defer clean()
	tk := testkit.NewTestKit(t, store)
	tk.MustExec("use test")
	tk.MustExec("create table t(a int)")
	tk.MustExec("set @@session.tidb_analyze_version = 2")
	h := dom.StatsHandle()
	err := h.HandleDDLEvent(<-h.DDLEventCh())
	require.NoError(t, err)
	tbl, err := dom.InfoSchema().TableByName(model.NewCIStr("test"), model.NewCIStr("t"))
	require.NoError(t, err)
	tblInfo := tbl.Meta()
	tid := tblInfo.ID

	tk.MustExec("insert into t values(1),(2),(3)")
	require.NoError(t, h.DumpStatsDeltaToKV(handle.DumpAll))
	err = h.Update(dom.InfoSchema())
	require.NoError(t, err)
	tk.MustExec("analyze table t")
	tk.MustQuery(fmt.Sprintf("select count, modify_count from mysql.stats_meta where table_id = %d", tid)).Check(testkit.Rows(
		"3 0",
	))

	tk.MustExec("begin")
	txn, err := tk.Session().Txn(false)
	require.NoError(t, err)
	startTS := txn.StartTS()
	tk.MustExec("commit")

	tk.MustExec("insert into t values(4),(5),(6)")
	require.NoError(t, h.DumpStatsDeltaToKV(handle.DumpAll))
	err = h.Update(dom.InfoSchema())
	require.NoError(t, err)

	// Simulate that the analyze would start before and finish after the second insert.
	require.NoError(t, failpoint.Enable("github.com/pingcap/tidb/executor/injectAnalyzeSnapshot", fmt.Sprintf("return(%d)", startTS)))
	require.NoError(t, failpoint.Enable("github.com/pingcap/tidb/executor/injectBaseCount", "return(3)"))
	require.NoError(t, failpoint.Enable("github.com/pingcap/tidb/executor/injectBaseModifyCount", "return(0)"))
	tk.MustExec("analyze table t")
	// Check the count / modify_count changes during the analyze are not lost.
	tk.MustQuery(fmt.Sprintf("select count, modify_count from mysql.stats_meta where table_id = %d", tid)).Check(testkit.Rows(
		"6 3",
	))
	// Check the histogram is correct for the snapshot analyze.
	tk.MustQuery(fmt.Sprintf("select distinct_count from mysql.stats_histograms where table_id = %d", tid)).Check(testkit.Rows(
		"3",
	))
	require.NoError(t, failpoint.Disable("github.com/pingcap/tidb/executor/injectAnalyzeSnapshot"))
	require.NoError(t, failpoint.Disable("github.com/pingcap/tidb/executor/injectBaseCount"))
	require.NoError(t, failpoint.Disable("github.com/pingcap/tidb/executor/injectBaseModifyCount"))
}

func TestRecordHistoricalStatsToStorage(t *testing.T) {
	store, dom, clean := testkit.CreateMockStoreAndDomain(t)
	defer clean()
	tk := testkit.NewTestKit(t, store)
	tk.MustExec("set @@tidb_analyze_version = 2")
	tk.MustExec("use test")
	tk.MustExec("drop table if exists t")
	tk.MustExec("create table t(a int, b varchar(10))")
	tk.MustExec("insert into t value(1, 'aaa'), (3, 'aab'), (5, 'bba'), (2, 'bbb'), (4, 'cca'), (6, 'ccc')")
	// mark column stats as needed
	tk.MustExec("select * from t where a = 3")
	tk.MustExec("select * from t where b = 'bbb'")
	tk.MustExec("alter table t add index single(a)")
	tk.MustExec("alter table t add index multi(a, b)")
	tk.MustExec("analyze table t with 2 topn")

	tableInfo, err := dom.InfoSchema().TableByName(model.NewCIStr("test"), model.NewCIStr("t"))
	require.NoError(t, err)
	version, err := dom.StatsHandle().RecordHistoricalStatsToStorage("t", tableInfo.Meta())
	require.NoError(t, err)

	rows := tk.MustQuery(fmt.Sprintf("select count(*) from mysql.stats_history where version = '%d'", version)).Rows()
	num, _ := strconv.Atoi(rows[0][0].(string))
	require.GreaterOrEqual(t, num, 1)
}

func TestAnalyzeIncrementalEvictedIndex(t *testing.T) {
	restore := config.RestoreFunc()
	defer restore()
	config.UpdateGlobal(func(conf *config.Config) {
		conf.Performance.EnableStatsCacheMemQuota = true
	})
	store, dom, clean := testkit.CreateMockStoreAndDomain(t)
	defer clean()
	tk := testkit.NewTestKit(t, store)
	tk.MustExec("set @@tidb_analyze_version = 1")
	tk.MustExec("use test")
	tk.MustExec("drop table if exists t")
	tk.MustExec("create table t(a int, b varchar(10), index idx_b (b))")
	tk.MustExec("analyze table test.t")
	tbl, err := dom.InfoSchema().TableByName(model.NewCIStr("test"), model.NewCIStr("t"))
	require.Nil(t, err)
	tblStats := domain.GetDomain(tk.Session()).StatsHandle().GetTableStats(tbl.Meta())
	for _, index := range tblStats.Indices {
		require.False(t, index.IsEvicted())
	}

	domain.GetDomain(tk.Session()).StatsHandle().SetStatsCacheCapacity(1)
	tblStats = domain.GetDomain(tk.Session()).StatsHandle().GetTableStats(tbl.Meta())
	for _, index := range tblStats.Indices {
		require.True(t, index.IsEvicted())
	}

	require.Nil(t, failpoint.Enable("github.com/pingcap/tidb/executor/assertEvictIndex", `return(true)`))
	tk.MustExec("analyze incremental table test.t index idx_b")
	require.Nil(t, failpoint.Disable("github.com/pingcap/tidb/executor/assertEvictIndex"))
}

func TestEvictedColumnLoadedStatus(t *testing.T) {
	restore := config.RestoreFunc()
	defer restore()
	config.UpdateGlobal(func(conf *config.Config) {
		conf.Performance.EnableStatsCacheMemQuota = true
	})
	store, dom, clean := testkit.CreateMockStoreAndDomain(t)
	defer clean()
	dom.StatsHandle().SetLease(0)
	tk := testkit.NewTestKit(t, store)
	tk.MustExec("set @@tidb_analyze_version = 1")
	tk.MustExec("use test")
	tk.MustExec("drop table if exists t")
	tk.MustExec("create table t(a int)")
	tk.MustExec("analyze table test.t")
	tbl, err := dom.InfoSchema().TableByName(model.NewCIStr("test"), model.NewCIStr("t"))
	require.Nil(t, err)
	tblStats := domain.GetDomain(tk.Session()).StatsHandle().GetTableStats(tbl.Meta())
	for _, col := range tblStats.Columns {
<<<<<<< HEAD
		require.True(t, col.WasLoaded())
=======
		require.True(t, col.IsStatsInitialized())
>>>>>>> 7bd89234
	}

	domain.GetDomain(tk.Session()).StatsHandle().SetStatsCacheCapacity(1)
	tblStats = domain.GetDomain(tk.Session()).StatsHandle().GetTableStats(tbl.Meta())
	for _, col := range tblStats.Columns {
<<<<<<< HEAD
		require.True(t, col.WasLoaded())
		require.True(t, col.IsCMSEvicting())
=======
		require.True(t, col.IsStatsInitialized())
		require.True(t, col.IsCMSEvicted())
>>>>>>> 7bd89234
	}
}

func TestAnalyzeTableLRUPut(t *testing.T) {
	restore := config.RestoreFunc()
	defer restore()
	config.UpdateGlobal(func(conf *config.Config) {
		conf.Performance.EnableStatsCacheMemQuota = true
	})
	store, dom, clean := testkit.CreateMockStoreAndDomain(t)
	defer clean()
	tk := testkit.NewTestKit(t, store)
	tk.MustExec("set @@tidb_analyze_version = 1")
	tk.MustExec("use test")
	tk.MustExec("drop table if exists t")
	tk.MustExec("create table t(a int, b varchar(10), index idx_b (b))")
	tk.MustExec("create table t1(a int, b varchar(10), index idx_b (b))")
	tk.MustExec("analyze table test.t")
	tbl, err := dom.InfoSchema().TableByName(model.NewCIStr("test"), model.NewCIStr("t"))
	require.Nil(t, err)
	tbl1, err := dom.InfoSchema().TableByName(model.NewCIStr("test"), model.NewCIStr("t1"))
	require.Nil(t, err)
	// assert t1 should be front of lru
	tk.MustExec("analyze table test.t1")
	require.Equal(t, tbl1.Meta().ID, domain.GetDomain(tk.Session()).StatsHandle().GetStatsCacheFrontTable())
	// assert t should be front of lru
	tk.MustExec("analyze table test.t")
	require.Equal(t, tbl.Meta().ID, domain.GetDomain(tk.Session()).StatsHandle().GetStatsCacheFrontTable())
}<|MERGE_RESOLUTION|>--- conflicted
+++ resolved
@@ -3355,23 +3355,14 @@
 	require.Nil(t, err)
 	tblStats := domain.GetDomain(tk.Session()).StatsHandle().GetTableStats(tbl.Meta())
 	for _, col := range tblStats.Columns {
-<<<<<<< HEAD
-		require.True(t, col.WasLoaded())
-=======
 		require.True(t, col.IsStatsInitialized())
->>>>>>> 7bd89234
 	}
 
 	domain.GetDomain(tk.Session()).StatsHandle().SetStatsCacheCapacity(1)
 	tblStats = domain.GetDomain(tk.Session()).StatsHandle().GetTableStats(tbl.Meta())
 	for _, col := range tblStats.Columns {
-<<<<<<< HEAD
-		require.True(t, col.WasLoaded())
-		require.True(t, col.IsCMSEvicting())
-=======
 		require.True(t, col.IsStatsInitialized())
 		require.True(t, col.IsCMSEvicted())
->>>>>>> 7bd89234
 	}
 }
 
