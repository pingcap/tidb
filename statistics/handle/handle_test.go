--- conflicted
+++ resolved
@@ -703,16 +703,9 @@
 	result = testKit.MustQuery("show stats_histograms where table_name = 't1';").Sort()
 	c.Assert(len(result.Rows()), Equals, 1)
 
-<<<<<<< HEAD
-	// Test the 'dynamic' mode
+	// Test the 'dynamic-only' mode
 	testKit.MustExec("set @@tidb_partition_prune_mode = 'dynamic';")
-	err := testKit.ExecToErr("analyze table t, t1;")
-	c.Assert(err.Error(), Equals, "TODO: The merge function of the NDV has not been implemented yet")
-=======
-	// Test the 'dynamic-only' mode
-	testKit.MustExec("set @@tidb_partition_prune_mode = 'dynamic-only';")
 	testKit.MustExec("analyze table t, t1;")
->>>>>>> b2261309
 	result = testKit.MustQuery("show stats_meta where table_name = 't'").Sort()
 	c.Assert(len(result.Rows()), Equals, 4)
 	c.Assert(result.Rows()[0][5], Equals, "5")
