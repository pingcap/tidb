--- conflicted
+++ resolved
@@ -3111,522 +3111,6 @@
 	c.Assert(failpoint.Disable("github.com/pingcap/tidb/executor/injectAnalyzeSnapshot"), IsNil)
 	c.Assert(failpoint.Disable("github.com/pingcap/tidb/executor/injectBaseCount"), IsNil)
 	c.Assert(failpoint.Disable("github.com/pingcap/tidb/executor/injectBaseModifyCount"), IsNil)
-<<<<<<< HEAD
-}
-
-func (s *testStatsSuite) TestAnalyzeColumnsWithPrimaryKey(c *C) {
-	defer cleanEnv(c, s.store, s.do)
-	tk := testkit.NewTestKit(c, s.store)
-	tk.MustExec("use test")
-	tk.MustExec("drop table if exists t")
-	tk.MustExec("set @@tidb_analyze_version = 2")
-	tk.MustExec("create table t (a int, b int, c int primary key)")
-	tk.MustExec("insert into t values (1,1,1), (1,1,2), (2,2,3), (2,2,4), (3,3,5), (4,3,6), (5,4,7), (6,4,8), (null,null,9)")
-	c.Assert(s.do.StatsHandle().DumpStatsDeltaToKV(handle.DumpAll), IsNil)
-
-	is := s.do.InfoSchema()
-	tbl, err := is.TableByName(model.NewCIStr("test"), model.NewCIStr("t"))
-	c.Assert(err, IsNil)
-	tblID := tbl.Meta().ID
-
-	tk.MustExec("analyze table t columns a with 2 topn, 2 buckets")
-	tk.MustQuery("show warnings").Sort().Check(testkit.Rows(
-		"Note 1105 Analyze use auto adjusted sample rate 1.000000 for table test.t.",
-		"Warning 1105 Columns c are missing in ANALYZE but their stats are needed for calculating stats for indexes/primary key/extended stats.",
-	))
-	rows := tk.MustQuery("show column_stats_usage where db_name = 'test' and table_name = 't' and last_analyzed_at is not null").Sort().Rows()
-	c.Assert(len(rows), Equals, 2)
-	c.Assert(rows[0][3], Equals, "a")
-	c.Assert(rows[1][3], Equals, "c")
-
-	tk.MustQuery(fmt.Sprintf("select modify_count, count from mysql.stats_meta where table_id = %d", tblID)).Sort().Check(
-		testkit.Rows("0 9"))
-	tk.MustQuery("show stats_topn where db_name = 'test' and table_name = 't'").Sort().Check(
-		// db, tbl, part, col, is_idx, value, count
-		testkit.Rows("test t  a 0 1 2",
-			"test t  a 0 2 2",
-			"test t  c 0 1 1",
-			"test t  c 0 2 1"))
-	tk.MustQuery(fmt.Sprintf("select is_index, hist_id, distinct_count, null_count, tot_col_size, stats_ver, truncate(correlation,2) from mysql.stats_histograms where table_id = %d", tblID)).Sort().Check(
-		testkit.Rows("0 1 6 1 8 2 1",
-			"0 2 0 0 8 0 0", // column b is not analyzed
-			"0 3 9 0 9 2 1",
-		))
-	tk.MustQuery("show stats_buckets where db_name = 'test' and table_name = 't'").Sort().Check(
-		// db, tbl, part, col, is_index, bucket_id, count, repeats, lower, upper, ndv
-		testkit.Rows("test t  a 0 0 3 1 3 5 0",
-			"test t  a 0 1 4 1 6 6 0",
-			"test t  c 0 0 4 1 3 6 0",
-			"test t  c 0 1 7 1 7 9 0"))
-}
-
-func (s *testStatsSuite) TestAnalyzeColumnsWithIndex(c *C) {
-	defer cleanEnv(c, s.store, s.do)
-	tk := testkit.NewTestKit(c, s.store)
-	tk.MustExec("use test")
-	tk.MustExec("drop table if exists t")
-	tk.MustExec("set @@tidb_analyze_version = 2")
-	tk.MustExec("create table t (a int, b int, c int, d int, index idx_b_d(b, d))")
-	tk.MustExec("insert into t values (1,1,null,1), (2,1,9,1), (1,1,8,1), (2,2,7,2), (1,3,7,3), (2,4,6,4), (1,4,6,5), (2,4,6,5), (1,5,6,5)")
-	c.Assert(s.do.StatsHandle().DumpStatsDeltaToKV(handle.DumpAll), IsNil)
-
-	is := s.do.InfoSchema()
-	tbl, err := is.TableByName(model.NewCIStr("test"), model.NewCIStr("t"))
-	c.Assert(err, IsNil)
-	tblID := tbl.Meta().ID
-
-	tk.MustExec("analyze table t columns c with 2 topn, 2 buckets")
-	tk.MustQuery("show warnings").Sort().Check(testkit.Rows(
-		"Note 1105 Analyze use auto adjusted sample rate 1.000000 for table test.t.",
-		"Warning 1105 Columns b,d are missing in ANALYZE but their stats are needed for calculating stats for indexes/primary key/extended stats.",
-	))
-	rows := tk.MustQuery("show column_stats_usage where db_name = 'test' and table_name = 't' and last_analyzed_at is not null").Sort().Rows()
-	c.Assert(len(rows), Equals, 3)
-	c.Assert(rows[0][3], Equals, "b")
-	c.Assert(rows[1][3], Equals, "c")
-	c.Assert(rows[2][3], Equals, "d")
-
-	tk.MustQuery(fmt.Sprintf("select modify_count, count from mysql.stats_meta where table_id = %d", tblID)).Sort().Check(
-		testkit.Rows("0 9"))
-	tk.MustQuery("show stats_topn where db_name = 'test' and table_name = 't'").Sort().Check(
-		// db, tbl, part, col, is_idx, value, count
-		testkit.Rows("test t  b 0 1 3",
-			"test t  b 0 4 3",
-			"test t  c 0 6 4",
-			"test t  c 0 7 2",
-			"test t  d 0 1 3",
-			"test t  d 0 5 3",
-			"test t  idx_b_d 1 (1, 1) 3",
-			"test t  idx_b_d 1 (4, 5) 2"))
-	tk.MustQuery(fmt.Sprintf("select is_index, hist_id, distinct_count, null_count, tot_col_size, stats_ver, truncate(correlation,2) from mysql.stats_histograms where table_id = %d", tblID)).Sort().Check(
-		testkit.Rows("0 1 0 0 9 0 0", // column a is not analyzed
-			"0 2 5 0 9 2 1",
-			"0 3 4 1 8 2 -0.07",
-			"0 4 5 0 9 2 1",
-			"1 1 6 0 18 2 0"))
-	tk.MustQuery("show stats_buckets where db_name = 'test' and table_name = 't'").Sort().Check(
-		// db, tbl, part, col, is_index, bucket_id, count, repeats, lower, upper, ndv
-		testkit.Rows("test t  b 0 0 2 1 2 3 0",
-			"test t  b 0 1 3 1 5 5 0",
-			"test t  c 0 0 2 1 8 9 0",
-			"test t  d 0 0 2 1 2 3 0",
-			"test t  d 0 1 3 1 4 4 0",
-			"test t  idx_b_d 1 0 3 1 (2, 2) (4, 4) 0",
-			"test t  idx_b_d 1 1 4 1 (5, 5) (5, 5) 0"))
-}
-
-func (s *testStatsSuite) TestAnalyzeColumnsWithClusteredIndex(c *C) {
-	defer cleanEnv(c, s.store, s.do)
-	tk := testkit.NewTestKit(c, s.store)
-	tk.MustExec("use test")
-	tk.MustExec("drop table if exists t")
-	tk.MustExec("set @@tidb_analyze_version = 2")
-	tk.MustExec("create table t (a int, b int, c int, d int, primary key(b, d) clustered)")
-	tk.MustExec("insert into t values (1,1,null,1), (2,2,9,2), (1,3,8,3), (2,4,7,4), (1,5,7,5), (2,6,6,6), (1,7,6,7), (2,8,6,8), (1,9,6,9)")
-	c.Assert(s.do.StatsHandle().DumpStatsDeltaToKV(handle.DumpAll), IsNil)
-
-	is := s.do.InfoSchema()
-	tbl, err := is.TableByName(model.NewCIStr("test"), model.NewCIStr("t"))
-	c.Assert(err, IsNil)
-	tblID := tbl.Meta().ID
-
-	tk.MustExec("analyze table t columns c with 2 topn, 2 buckets")
-	tk.MustQuery("show warnings").Sort().Check(testkit.Rows(
-		"Note 1105 Analyze use auto adjusted sample rate 1.000000 for table test.t.",
-		"Warning 1105 Columns b,d are missing in ANALYZE but their stats are needed for calculating stats for indexes/primary key/extended stats.",
-	))
-	rows := tk.MustQuery("show column_stats_usage where db_name = 'test' and table_name = 't' and last_analyzed_at is not null").Sort().Rows()
-	c.Assert(len(rows), Equals, 3)
-	c.Assert(rows[0][3], Equals, "b")
-	c.Assert(rows[1][3], Equals, "c")
-	c.Assert(rows[2][3], Equals, "d")
-
-	tk.MustQuery(fmt.Sprintf("select modify_count, count from mysql.stats_meta where table_id = %d", tblID)).Sort().Check(
-		testkit.Rows("0 9"))
-	tk.MustQuery("show stats_topn where db_name = 'test' and table_name = 't'").Sort().Check(
-		// db, tbl, part, col, is_idx, value, count
-		testkit.Rows("test t  PRIMARY 1 (1, 1) 1",
-			"test t  PRIMARY 1 (2, 2) 1",
-			"test t  b 0 1 1",
-			"test t  b 0 2 1",
-			"test t  c 0 6 4",
-			"test t  c 0 7 2",
-			"test t  d 0 1 1",
-			"test t  d 0 2 1"))
-	tk.MustQuery(fmt.Sprintf("select is_index, hist_id, distinct_count, null_count, tot_col_size, stats_ver, truncate(correlation,2) from mysql.stats_histograms where table_id = %d", tblID)).Sort().Check(
-		testkit.Rows("0 1 0 0 9 0 0", // column a is not analyzed
-			"0 2 9 0 9 2 1",
-			"0 3 4 1 8 2 -0.07",
-			"0 4 9 0 9 2 1",
-			"1 1 9 0 18 2 0"))
-	tk.MustQuery("show stats_buckets where db_name = 'test' and table_name = 't'").Sort().Check(
-		// db, tbl, part, col, is_index, bucket_id, count, repeats, lower, upper, ndv
-		testkit.Rows("test t  PRIMARY 1 0 4 1 (3, 3) (6, 6) 0",
-			"test t  PRIMARY 1 1 7 1 (7, 7) (9, 9) 0",
-			"test t  b 0 0 4 1 3 6 0",
-			"test t  b 0 1 7 1 7 9 0",
-			"test t  c 0 0 2 1 8 9 0",
-			"test t  d 0 0 4 1 3 6 0",
-			"test t  d 0 1 7 1 7 9 0"))
-}
-
-func (s *testStatsSuite) TestAnalyzeColumnsError(c *C) {
-	defer cleanEnv(c, s.store, s.do)
-	tk := testkit.NewTestKit(c, s.store)
-	tk.MustExec("use test")
-	tk.MustExec("drop table if exists t")
-	tk.MustExec("create table t (a int, b int)")
-
-	// analyze version 1 doesn't support `ANALYZE COLUMNS c1, ..., cn` currently
-	tk.MustExec("set @@tidb_analyze_version = 1")
-	err := tk.ExecToErr("analyze table t columns a")
-	c.Assert(err.Error(), Equals, "Only the analyze version 2 supports analyzing the specified columns")
-
-	// invalid column
-	tk.MustExec("set @@tidb_analyze_version = 2")
-	err = tk.ExecToErr("analyze table t columns c")
-	terr := errors.Cause(err).(*terror.Error)
-	c.Assert(terr.Code(), Equals, errors.ErrCode(errno.ErrAnalyzeMissColumn))
-}
-
-func (s *testStatsSuite) TestAnalyzeColumnsWithDynamicPartitionTable(c *C) {
-	defer cleanEnv(c, s.store, s.do)
-	tk := testkit.NewTestKit(c, s.store)
-	tk.MustExec("use test")
-	tk.MustExec("drop table if exists t")
-	tk.MustExec("set @@tidb_analyze_version = 2")
-	tk.MustExec("set @@tidb_partition_prune_mode = 'dynamic'")
-	tk.MustExec("create table t (a int, b int, c int, index idx(c)) partition by range (a) (partition p0 values less than (10), partition p1 values less than maxvalue)")
-	tk.MustExec("insert into t values (1,2,1), (2,4,1), (3,6,1), (4,8,2), (4,8,2), (5,10,3), (5,10,4), (5,10,5), (null,null,6), (11,22,7), (12,24,8), (13,26,9), (14,28,10), (15,30,11), (16,32,12), (16,32,13), (16,32,13), (16,32,14), (17,34,14), (17,34,14)")
-	c.Assert(s.do.StatsHandle().DumpStatsDeltaToKV(handle.DumpAll), IsNil)
-
-	is := s.do.InfoSchema()
-	tbl, err := is.TableByName(model.NewCIStr("test"), model.NewCIStr("t"))
-	c.Assert(err, IsNil)
-	tblID := tbl.Meta().ID
-	defs := tbl.Meta().Partition.Definitions
-	p0ID := defs[0].ID
-	p1ID := defs[1].ID
-
-	tk.MustExec("analyze table t columns a with 2 topn, 2 buckets")
-	tk.MustQuery("show warnings").Sort().Check(testkit.Rows(
-		"Note 1105 Analyze use auto adjusted sample rate 1.000000 for table test.t's partition p0.",
-		"Note 1105 Analyze use auto adjusted sample rate 1.000000 for table test.t's partition p1.",
-		"Warning 1105 Columns c are missing in ANALYZE but their stats are needed for calculating stats for indexes/primary key/extended stats.",
-	))
-	rows := tk.MustQuery("show column_stats_usage where db_name = 'test' and table_name = 't' and last_analyzed_at is not null").Sort().Rows()
-	c.Assert(len(rows), Equals, 6)
-	c.Assert(rows[0][:4], DeepEquals, []interface{}{"test", "t", "global", "a"})
-	c.Assert(rows[1][:4], DeepEquals, []interface{}{"test", "t", "global", "c"})
-	c.Assert(rows[2][:4], DeepEquals, []interface{}{"test", "t", "p0", "a"})
-	c.Assert(rows[3][:4], DeepEquals, []interface{}{"test", "t", "p0", "c"})
-	c.Assert(rows[4][:4], DeepEquals, []interface{}{"test", "t", "p1", "a"})
-	c.Assert(rows[5][:4], DeepEquals, []interface{}{"test", "t", "p1", "c"})
-
-	rows = tk.MustQuery("show stats_meta where db_name = 'test' and table_name = 't'").Sort().Rows()
-	c.Assert(len(rows), Equals, 3)
-	c.Assert(append(rows[0][:3], rows[0][4:]...), DeepEquals, []interface{}{"test", "t", "global", "0", "20"})
-	c.Assert(append(rows[1][:3], rows[1][4:]...), DeepEquals, []interface{}{"test", "t", "p0", "0", "9"})
-	c.Assert(append(rows[2][:3], rows[2][4:]...), DeepEquals, []interface{}{"test", "t", "p1", "0", "11"})
-
-	tk.MustQuery("show stats_topn where db_name = 'test' and table_name = 't' and is_index = 0").Sort().Check(
-		// db, tbl, part, col, is_idx, value, count
-		testkit.Rows("test t global a 0 16 4",
-			"test t global a 0 5 3",
-			"test t global c 0 1 3",
-			"test t global c 0 14 3",
-			"test t p0 a 0 4 2",
-			"test t p0 a 0 5 3",
-			"test t p0 c 0 1 3",
-			"test t p0 c 0 2 2",
-			"test t p1 a 0 16 4",
-			"test t p1 a 0 17 2",
-			"test t p1 c 0 13 2",
-			"test t p1 c 0 14 3"))
-
-	tk.MustQuery("show stats_topn where db_name = 'test' and table_name = 't' and is_index = 1").Sort().Check(
-		// db, tbl, part, col, is_idx, value, count
-		testkit.Rows("test t global idx 1 1 3",
-			"test t global idx 1 14 3",
-			"test t p0 idx 1 1 3",
-			"test t p0 idx 1 2 2",
-			"test t p1 idx 1 13 2",
-			"test t p1 idx 1 14 3"))
-
-	tk.MustQuery("show stats_buckets where db_name = 'test' and table_name = 't' and is_index = 0").Sort().Check(
-		// db, tbl, part, col, is_index, bucket_id, count, repeats, lower, upper, ndv
-		testkit.Rows("test t global a 0 0 5 2 1 4 0",
-			"test t global a 0 1 12 2 17 17 0",
-			"test t global c 0 0 6 1 2 6 0",
-			"test t global c 0 1 14 2 13 13 0",
-			"test t p0 a 0 0 2 1 1 2 0",
-			"test t p0 a 0 1 3 1 3 3 0",
-			"test t p0 c 0 0 3 1 3 5 0",
-			"test t p0 c 0 1 4 1 6 6 0",
-			"test t p1 a 0 0 3 1 11 13 0",
-			"test t p1 a 0 1 5 1 14 15 0",
-			"test t p1 c 0 0 4 1 7 10 0",
-			"test t p1 c 0 1 6 1 11 12 0"))
-
-	tk.MustQuery("show stats_buckets where db_name = 'test' and table_name = 't' and is_index = 1").Sort().Check(
-		// db, tbl, part, col, is_index, bucket_id, count, repeats, lower, upper, ndv
-		testkit.Rows("test t global idx 1 0 6 1 2 6 0",
-			"test t global idx 1 1 14 2 13 13 0",
-			"test t p0 idx 1 0 3 1 3 5 0",
-			"test t p0 idx 1 1 4 1 6 6 0",
-			"test t p1 idx 1 0 4 1 7 10 0",
-			"test t p1 idx 1 1 6 1 11 12 0"))
-
-	tk.MustQuery("select table_id, is_index, hist_id, distinct_count, null_count, tot_col_size, stats_ver, truncate(correlation,2) from mysql.stats_histograms order by table_id, is_index, hist_id asc").Check(
-		testkit.Rows(fmt.Sprintf("%d 0 1 12 1 19 2 0", tblID), // global, a
-			fmt.Sprintf("%d 0 3 14 0 20 2 0", tblID), // global, c
-			fmt.Sprintf("%d 1 1 14 0 0 2 0", tblID),  // global, idx
-			fmt.Sprintf("%d 0 1 5 1 8 2 1", p0ID),    // p0, a
-			fmt.Sprintf("%d 0 2 0 0 8 0 0", p0ID),    // p0, b, not analyzed
-			fmt.Sprintf("%d 0 3 6 0 9 2 1", p0ID),    // p0, c
-			fmt.Sprintf("%d 1 1 6 0 9 2 0", p0ID),    // p0, idx
-			fmt.Sprintf("%d 0 1 7 0 11 2 1", p1ID),   // p1, a
-			fmt.Sprintf("%d 0 2 0 0 11 0 0", p1ID),   // p1, b, not analyzed
-			fmt.Sprintf("%d 0 3 8 0 11 2 1", p1ID),   // p1, c
-			fmt.Sprintf("%d 1 1 8 0 11 2 0", p1ID),   // p1, idx
-		))
-}
-
-func (s *testStatsSuite) TestAnalyzeColumnsWithStaticPartitionTable(c *C) {
-	defer cleanEnv(c, s.store, s.do)
-	tk := testkit.NewTestKit(c, s.store)
-	tk.MustExec("use test")
-	tk.MustExec("drop table if exists t")
-	tk.MustExec("set @@tidb_analyze_version = 2")
-	tk.MustExec("set @@tidb_partition_prune_mode = 'static'")
-	tk.MustExec("create table t (a int, b int, c int, index idx(c)) partition by range (a) (partition p0 values less than (10), partition p1 values less than maxvalue)")
-	tk.MustExec("insert into t values (1,2,1), (2,4,1), (3,6,1), (4,8,2), (4,8,2), (5,10,3), (5,10,4), (5,10,5), (null,null,6), (11,22,7), (12,24,8), (13,26,9), (14,28,10), (15,30,11), (16,32,12), (16,32,13), (16,32,13), (16,32,14), (17,34,14), (17,34,14)")
-	c.Assert(s.do.StatsHandle().DumpStatsDeltaToKV(handle.DumpAll), IsNil)
-
-	is := s.do.InfoSchema()
-	tbl, err := is.TableByName(model.NewCIStr("test"), model.NewCIStr("t"))
-	c.Assert(err, IsNil)
-	defs := tbl.Meta().Partition.Definitions
-	p0ID := defs[0].ID
-	p1ID := defs[1].ID
-
-	tk.MustExec("analyze table t columns a with 2 topn, 2 buckets")
-	tk.MustQuery("show warnings").Sort().Check(testkit.Rows(
-		"Note 1105 Analyze use auto adjusted sample rate 1.000000 for table test.t's partition p0.",
-		"Note 1105 Analyze use auto adjusted sample rate 1.000000 for table test.t's partition p1.",
-		"Warning 1105 Columns c are missing in ANALYZE but their stats are needed for calculating stats for indexes/primary key/extended stats.",
-	))
-	rows := tk.MustQuery("show column_stats_usage where db_name = 'test' and table_name = 't' and last_analyzed_at is not null").Sort().Rows()
-	c.Assert(len(rows), Equals, 4)
-	c.Assert(rows[0][:4], DeepEquals, []interface{}{"test", "t", "p0", "a"})
-	c.Assert(rows[1][:4], DeepEquals, []interface{}{"test", "t", "p0", "c"})
-	c.Assert(rows[2][:4], DeepEquals, []interface{}{"test", "t", "p1", "a"})
-	c.Assert(rows[3][:4], DeepEquals, []interface{}{"test", "t", "p1", "c"})
-
-	rows = tk.MustQuery("show stats_meta where db_name = 'test' and table_name = 't'").Sort().Rows()
-	c.Assert(len(rows), Equals, 2)
-	c.Assert(append(rows[0][:3], rows[0][4:]...), DeepEquals, []interface{}{"test", "t", "p0", "0", "9"})
-	c.Assert(append(rows[1][:3], rows[1][4:]...), DeepEquals, []interface{}{"test", "t", "p1", "0", "11"})
-
-	tk.MustQuery("show stats_topn where db_name = 'test' and table_name = 't' and is_index = 0").Sort().Check(
-		// db, tbl, part, col, is_idx, value, count
-		testkit.Rows("test t p0 a 0 4 2",
-			"test t p0 a 0 5 3",
-			"test t p0 c 0 1 3",
-			"test t p0 c 0 2 2",
-			"test t p1 a 0 16 4",
-			"test t p1 a 0 17 2",
-			"test t p1 c 0 13 2",
-			"test t p1 c 0 14 3"))
-
-	tk.MustQuery("show stats_topn where db_name = 'test' and table_name = 't' and is_index = 1").Sort().Check(
-		// db, tbl, part, col, is_idx, value, count
-		testkit.Rows("test t p0 idx 1 1 3",
-			"test t p0 idx 1 2 2",
-			"test t p1 idx 1 13 2",
-			"test t p1 idx 1 14 3"))
-
-	tk.MustQuery("show stats_buckets where db_name = 'test' and table_name = 't' and is_index = 0").Sort().Check(
-		// db, tbl, part, col, is_index, bucket_id, count, repeats, lower, upper, ndv
-		testkit.Rows("test t p0 a 0 0 2 1 1 2 0",
-			"test t p0 a 0 1 3 1 3 3 0",
-			"test t p0 c 0 0 3 1 3 5 0",
-			"test t p0 c 0 1 4 1 6 6 0",
-			"test t p1 a 0 0 3 1 11 13 0",
-			"test t p1 a 0 1 5 1 14 15 0",
-			"test t p1 c 0 0 4 1 7 10 0",
-			"test t p1 c 0 1 6 1 11 12 0"))
-
-	tk.MustQuery("show stats_buckets where db_name = 'test' and table_name = 't' and is_index = 1").Sort().Check(
-		// db, tbl, part, col, is_index, bucket_id, count, repeats, lower, upper, ndv
-		testkit.Rows("test t p0 idx 1 0 3 1 3 5 0",
-			"test t p0 idx 1 1 4 1 6 6 0",
-			"test t p1 idx 1 0 4 1 7 10 0",
-			"test t p1 idx 1 1 6 1 11 12 0"))
-
-	tk.MustQuery("select table_id, is_index, hist_id, distinct_count, null_count, tot_col_size, stats_ver, truncate(correlation,2) from mysql.stats_histograms order by table_id, is_index, hist_id asc").Check(
-		testkit.Rows(fmt.Sprintf("%d 0 1 5 1 8 2 1", p0ID), // p0, a
-			fmt.Sprintf("%d 0 2 0 0 8 0 0", p0ID),  // p0, b, not analyzed
-			fmt.Sprintf("%d 0 3 6 0 9 2 1", p0ID),  // p0, c
-			fmt.Sprintf("%d 1 1 6 0 9 2 0", p0ID),  // p0, idx
-			fmt.Sprintf("%d 0 1 7 0 11 2 1", p1ID), // p1, a
-			fmt.Sprintf("%d 0 2 0 0 11 0 0", p1ID), // p1, b, not analyzed
-			fmt.Sprintf("%d 0 3 8 0 11 2 1", p1ID), // p1, c
-			fmt.Sprintf("%d 1 1 8 0 11 2 0", p1ID), // p1, idx
-		))
-}
-
-func (s *testStatsSuite) TestAnalyzeColumnsWithExtendedStats(c *C) {
-	defer cleanEnv(c, s.store, s.do)
-	tk := testkit.NewTestKit(c, s.store)
-	tk.MustExec("use test")
-	tk.MustExec("drop table if exists t")
-	tk.MustExec("set @@tidb_analyze_version = 2")
-	tk.MustExec("set @@tidb_enable_extended_stats = on")
-	tk.MustExec("create table t (a int, b int, c int)")
-	tk.MustExec("alter table t add stats_extended s1 correlation(b,c)")
-	tk.MustExec("insert into t values (5,1,1), (4,2,2), (3,3,3), (2,4,4), (1,5,5)")
-	c.Assert(s.do.StatsHandle().DumpStatsDeltaToKV(handle.DumpAll), IsNil)
-
-	is := s.do.InfoSchema()
-	tbl, err := is.TableByName(model.NewCIStr("test"), model.NewCIStr("t"))
-	c.Assert(err, IsNil)
-	tblID := tbl.Meta().ID
-
-	tk.MustExec("analyze table t columns b with 2 topn, 2 buckets")
-	tk.MustQuery("show warnings").Sort().Check(testkit.Rows(
-		"Note 1105 Analyze use auto adjusted sample rate 1.000000 for table test.t.",
-		"Warning 1105 Columns c are missing in ANALYZE but their stats are needed for calculating stats for indexes/primary key/extended stats.",
-	))
-	rows := tk.MustQuery("show column_stats_usage where db_name = 'test' and table_name = 't' and last_analyzed_at is not null").Sort().Rows()
-	c.Assert(len(rows), Equals, 2)
-	c.Assert(rows[0][3], Equals, "b")
-	c.Assert(rows[1][3], Equals, "c")
-
-	tk.MustQuery(fmt.Sprintf("select modify_count, count from mysql.stats_meta where table_id = %d", tblID)).Sort().Check(
-		testkit.Rows("0 5"))
-	tk.MustQuery("show stats_topn where db_name = 'test' and table_name = 't'").Sort().Check(
-		// db, tbl, part, col, is_idx, value, count
-		testkit.Rows("test t  b 0 1 1",
-			"test t  b 0 2 1",
-			"test t  c 0 1 1",
-			"test t  c 0 2 1"))
-	tk.MustQuery(fmt.Sprintf("select is_index, hist_id, distinct_count, null_count, tot_col_size, stats_ver, truncate(correlation,2) from mysql.stats_histograms where table_id = %d", tblID)).Sort().Check(
-		testkit.Rows("0 1 0 0 5 0 0", // column a is not analyzed
-			"0 2 5 0 5 2 1",
-			"0 3 5 0 5 2 1",
-		))
-	tk.MustQuery("show stats_buckets where db_name = 'test' and table_name = 't'").Sort().Check(
-		// db, tbl, part, col, is_index, bucket_id, count, repeats, lower, upper, ndv
-		testkit.Rows("test t  b 0 0 2 1 3 4 0",
-			"test t  b 0 1 3 1 5 5 0",
-			"test t  c 0 0 2 1 3 4 0",
-			"test t  c 0 1 3 1 5 5 0"))
-	rows = tk.MustQuery("show stats_extended where db_name = 'test' and table_name = 't'").Rows()
-	c.Assert(len(rows), Equals, 1)
-	c.Assert(rows[0][:len(rows[0])-1], DeepEquals, []interface{}{"test", "t", "s1", "[b,c]", "correlation", "1.000000"})
-}
-
-func (s *testStatsSuite) TestAnalyzeColumnsWithVirtualColumnIndex(c *C) {
-	defer cleanEnv(c, s.store, s.do)
-	tk := testkit.NewTestKit(c, s.store)
-	tk.MustExec("use test")
-	tk.MustExec("drop table if exists t")
-	tk.MustExec("set @@tidb_analyze_version = 2")
-	tk.MustExec("create table t (a int, b int, c int as (b+1), index idx(c))")
-	tk.MustExec("insert into t (a,b) values (1,1), (2,2), (3,3), (4,4), (5,4), (6,5), (7,5), (8,5), (null,null)")
-	c.Assert(s.do.StatsHandle().DumpStatsDeltaToKV(handle.DumpAll), IsNil)
-
-	is := s.do.InfoSchema()
-	tbl, err := is.TableByName(model.NewCIStr("test"), model.NewCIStr("t"))
-	c.Assert(err, IsNil)
-	tblID := tbl.Meta().ID
-
-	tk.MustExec("analyze table t columns b with 2 topn, 2 buckets")
-	tk.MustQuery("show warnings").Sort().Check(testkit.Rows(
-		"Note 1105 Analyze use auto adjusted sample rate 1.000000 for table test.t.",
-		"Warning 1105 Columns c are missing in ANALYZE but their stats are needed for calculating stats for indexes/primary key/extended stats.",
-	))
-	// virtual column c is skipped when dumping stats into disk, so only the stats of column b are updated
-	rows := tk.MustQuery("show column_stats_usage where db_name = 'test' and table_name = 't' and last_analyzed_at is not null").Rows()
-	c.Assert(len(rows), Equals, 1)
-	c.Assert(rows[0][3], Equals, "b")
-
-	tk.MustQuery(fmt.Sprintf("select modify_count, count from mysql.stats_meta where table_id = %d", tblID)).Sort().Check(
-		testkit.Rows("0 9"))
-	tk.MustQuery("show stats_topn where db_name = 'test' and table_name = 't'").Sort().Check(
-		// db, tbl, part, col, is_idx, value, count
-		testkit.Rows("test t  b 0 4 2",
-			"test t  b 0 5 3",
-			"test t  idx 1 5 2",
-			"test t  idx 1 6 3"))
-	tk.MustQuery(fmt.Sprintf("select is_index, hist_id, distinct_count, null_count, stats_ver, truncate(correlation,2) from mysql.stats_histograms where table_id = %d", tblID)).Sort().Check(
-		testkit.Rows("0 1 0 0 0 0", // column a is not analyzed
-			"0 2 5 1 2 1",
-			"0 3 0 0 0 0", // column c is not analyzed
-			"1 1 5 1 2 0"))
-	tk.MustQuery("show stats_buckets where db_name = 'test' and table_name = 't'").Sort().Check(
-		// db, tbl, part, col, is_index, bucket_id, count, repeats, lower, upper, ndv
-		testkit.Rows("test t  b 0 0 2 1 1 2 0",
-			"test t  b 0 1 3 1 3 3 0",
-			"test t  idx 1 0 2 1 2 3 0",
-			"test t  idx 1 1 3 1 4 4 0"))
-}
-
-func (s *testStatsSuite) TestAnalyzeColumnsAfterAnalyzeAll(c *C) {
-	defer cleanEnv(c, s.store, s.do)
-	tk := testkit.NewTestKit(c, s.store)
-	tk.MustExec("use test")
-	tk.MustExec("drop table if exists t")
-	tk.MustExec("set @@tidb_analyze_version = 2")
-	tk.MustExec("create table t (a int, b int)")
-	tk.MustExec("insert into t (a,b) values (1,1), (1,1), (2,2), (2,2), (3,3), (4,4)")
-	c.Assert(s.do.StatsHandle().DumpStatsDeltaToKV(handle.DumpAll), IsNil)
-
-	is := s.do.InfoSchema()
-	tbl, err := is.TableByName(model.NewCIStr("test"), model.NewCIStr("t"))
-	c.Assert(err, IsNil)
-	tblID := tbl.Meta().ID
-
-	tk.MustExec("analyze table t with 2 topn, 2 buckets")
-	tk.MustQuery(fmt.Sprintf("select modify_count, count from mysql.stats_meta where table_id = %d", tblID)).Sort().Check(
-		testkit.Rows("0 6"))
-	tk.MustQuery("show stats_topn where db_name = 'test' and table_name = 't'").Sort().Check(
-		// db, tbl, part, col, is_idx, value, count
-		testkit.Rows("test t  a 0 1 2",
-			"test t  a 0 2 2",
-			"test t  b 0 1 2",
-			"test t  b 0 2 2"))
-	tk.MustQuery(fmt.Sprintf("select is_index, hist_id, distinct_count, null_count, tot_col_size, stats_ver, truncate(correlation,2) from mysql.stats_histograms where table_id = %d", tblID)).Sort().Check(
-		testkit.Rows("0 1 4 0 6 2 1",
-			"0 2 4 0 6 2 1"))
-	tk.MustQuery("show stats_buckets where db_name = 'test' and table_name = 't'").Sort().Check(
-		// db, tbl, part, col, is_index, bucket_id, count, repeats, lower, upper, ndv
-		testkit.Rows("test t  a 0 0 2 1 3 4 0",
-			"test t  b 0 0 2 1 3 4 0"))
-
-	tk.MustExec("insert into t (a,b) values (1,1), (6,6)")
-	c.Assert(s.do.StatsHandle().DumpStatsDeltaToKV(handle.DumpAll), IsNil)
-
-	tk.MustExec("analyze table t columns b with 2 topn, 2 buckets")
-	// Column a is not analyzed in second ANALYZE. We keep the outdated stats of column a rather than delete them.
-	tk.MustQuery(fmt.Sprintf("select modify_count, count from mysql.stats_meta where table_id = %d", tblID)).Sort().Check(
-		testkit.Rows("0 8"))
-	tk.MustQuery("show stats_topn where db_name = 'test' and table_name = 't'").Sort().Check(
-		// db, tbl, part, col, is_idx, value, count
-		testkit.Rows("test t  a 0 1 2",
-			"test t  a 0 2 2",
-			"test t  b 0 1 3",
-			"test t  b 0 2 2"))
-	tk.MustQuery(fmt.Sprintf("select is_index, hist_id, distinct_count, null_count, tot_col_size, stats_ver, truncate(correlation,2) from mysql.stats_histograms where table_id = %d", tblID)).Sort().Check(
-		testkit.Rows("0 1 4 0 8 2 1", // tot_col_size of column a is updated to 8 by DumpStatsDeltaToKV
-			"0 2 5 0 8 2 0.76"))
-	tk.MustQuery("show stats_buckets where db_name = 'test' and table_name = 't'").Sort().Check(
-		// db, tbl, part, col, is_index, bucket_id, count, repeats, lower, upper, ndv
-		testkit.Rows("test t  a 0 0 2 1 3 4 0",
-			"test t  b 0 0 2 1 3 4 0",
-			"test t  b 0 1 3 1 6 6 0"))
-	tk.MustQuery(fmt.Sprintf("select hist_id from mysql.stats_histograms where version = (select version from mysql.stats_meta where table_id = %d)", tblID)).Check(testkit.Rows("2"))
 }
 
 func (s *testStatsSuite) TestSaveHistoryStatsToStorage(c *C) {
@@ -3653,6 +3137,4 @@
 		oracle.GetTimeFromTS(ts).Format("2006-01-02 15:04:05.999999"))).Rows()
 	num, _ := strconv.Atoi(rows[0][0].(string))
 	require.GreaterOrEqual(c, num, 1)
-=======
->>>>>>> d101fc0c
 }