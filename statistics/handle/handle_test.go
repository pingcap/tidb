--- conflicted
+++ resolved
@@ -809,7 +809,6 @@
 	c.Assert(foundS1 && foundS2, IsTrue)
 }
 
-<<<<<<< HEAD
 var querySQL = string(`select distinct idx.table_schema, idx.table_name, idx.key_name, stats.query_count, stats.rows_selected 
 					from mysql.schema_index_usage as stats, information_schema.tidb_indexes as idx, information_schema.tables as tables
 					where tables.table_schema = idx.table_schema
@@ -819,15 +818,6 @@
 						AND idx.table_name = "t_idx"`)
 
 func (s *testStatsSuite) TestIndexUsage4PointGet(c *C) {
-=======
-var _ = SerialSuites(&statsSerialSuite{&testStatsSuite{}})
-
-type statsSerialSuite struct {
-	*testStatsSuite
-}
-
-func (s *statsSerialSuite) TestIndexUsageInformation(c *C) {
->>>>>>> 4a4acbe5
 	defer cleanEnv(c, s.store, s.do)
 	tk := testkit.NewTestKit(c, s.store)
 	tk.MustExec("use test")
@@ -857,7 +847,6 @@
 		"test t_idx idx_a 3 2",
 		"test t_idx idx_b 2 2",
 	))
-<<<<<<< HEAD
 	// For BatchPointGet
 	tk.MustExec("insert into t_idx values(3, 1)")
 	tk.MustQuery("select a from t_idx where a=1 or a=3")
@@ -1021,7 +1010,6 @@
 		"test t_idx idx_a 2 8",
 		"test t_idx idx_b 2 7",
 	))
-=======
 }
 
 func (s *statsSerialSuite) TestGCIndexUsageInformation(c *C) {
@@ -1046,5 +1034,4 @@
 	err = do.StatsHandle().GCIndexUsage()
 	c.Assert(err, IsNil)
 	tk.MustQuery(querySQL).Check(testkit.Rows("0"))
->>>>>>> 4a4acbe5
 }