--- conflicted
+++ resolved
@@ -55,16 +55,12 @@
 	tk.MustExec("delete from mysql.stats_histograms")
 	tk.MustExec("delete from mysql.stats_buckets")
 	tk.MustExec("delete from mysql.stats_extended")
-<<<<<<< HEAD
 	cleanHandle(c, do)
 }
 func cleanHandle(c *C, do *domain.Domain) {
 	clearRW.Lock()
 	do.StatsHandle().Clear4Test()
 	clearRW.Unlock()
-=======
-	do.StatsHandle().Clear4Test()
->>>>>>> afd223c3
 }
 func (s *testStatsSuite) TestStatsCache(c *C) {
 	defer cleanEnv(c, s.store, s.do)
@@ -103,13 +99,9 @@
 	// If the new schema drop a column, the table stats can still work.
 	testKit.MustExec("alter table t drop column c2")
 	is = do.InfoSchema()
-<<<<<<< HEAD
 	clearRW.RUnlock()
 	cleanHandle(c, s.do)
 	clearRW.RLock()
-=======
-	do.StatsHandle().Clear4Test()
->>>>>>> afd223c3
 	do.StatsHandle().Update(is)
 	time.Sleep(10 * time.Millisecond)
 	statsTbl = do.StatsHandle().GetTableStats(tableInfo)
@@ -118,14 +110,9 @@
 	// If the new schema add a column, the table stats can still work.
 	testKit.MustExec("alter table t add column c10 int")
 	is = do.InfoSchema()
-<<<<<<< HEAD
 	clearRW.RUnlock()
 	cleanHandle(c, s.do)
 	clearRW.RLock()
-=======
-
-	do.StatsHandle().Clear4Test()
->>>>>>> afd223c3
 	do.StatsHandle().Update(is)
 	time.Sleep(10 * time.Millisecond)
 	statsTbl = do.StatsHandle().GetTableStats(tableInfo)
@@ -175,13 +162,9 @@
 	// If the new schema drop a column, the table stats can still work.
 	testKit.MustExec("alter table t drop column c2")
 	is = do.InfoSchema()
-<<<<<<< HEAD
 	clearRW.RUnlock()
 	cleanHandle(c, s.do)
 	clearRW.RLock()
-=======
-	do.StatsHandle().Clear4Test()
->>>>>>> afd223c3
 	do.StatsHandle().Update(is)
 	time.Sleep(10 * time.Millisecond)
 	statsTbl = do.StatsHandle().GetTableStats(tableInfo)
@@ -194,13 +177,9 @@
 	testKit.MustExec("alter table t add column c10 int")
 	is = do.InfoSchema()
 
-<<<<<<< HEAD
 	clearRW.RUnlock()
 	cleanHandle(c, s.do)
 	clearRW.RLock()
-=======
-	do.StatsHandle().Clear4Test()
->>>>>>> afd223c3
 	do.StatsHandle().Update(is)
 	time.Sleep(10 * time.Millisecond)
 	statsTbl = do.StatsHandle().GetTableStats(tableInfo)
@@ -287,14 +266,10 @@
 
 	statsTbl1 := do.StatsHandle().GetTableStats(tableInfo)
 
-<<<<<<< HEAD
 	clearRW.RUnlock()
 	cleanHandle(c, s.do)
 	clearRW.RLock()
 
-=======
-	do.StatsHandle().Clear4Test()
->>>>>>> afd223c3
 	do.StatsHandle().Update(is)
 	time.Sleep(10 * time.Millisecond)
 
@@ -348,14 +323,10 @@
 	// Drop a column and the offset changed,
 	testKit.MustExec("alter table t drop column c1")
 	is = do.InfoSchema()
-<<<<<<< HEAD
 
 	clearRW.RUnlock()
 	cleanHandle(c, do)
 	clearRW.RLock()
-=======
-	do.StatsHandle().Clear4Test()
->>>>>>> afd223c3
 	do.StatsHandle().Update(is)
 	time.Sleep(10 * time.Millisecond)
 
@@ -603,13 +574,9 @@
 	// `Lease` is not 0, so here we just change it.
 	h.SetLease(time.Millisecond)
 
-<<<<<<< HEAD
 	clearRW.RUnlock()
 	cleanHandle(c, s.do)
 	clearRW.RLock()
-=======
-	h.Clear4Test()
->>>>>>> afd223c3
 	c.Assert(h.InitStats(is), IsNil)
 	time.Sleep(10 * time.Millisecond)
 
@@ -618,13 +585,9 @@
 	c.Assert(cols[1].LastAnalyzePos.GetBytes()[0], Equals, uint8(0x36))
 	c.Assert(cols[2].LastAnalyzePos.GetBytes()[0], Equals, uint8(0x37))
 	c.Assert(cols[3].LastAnalyzePos.GetBytes()[0], Equals, uint8(0x38))
-<<<<<<< HEAD
 	clearRW.RUnlock()
 	cleanHandle(c, s.do)
 	clearRW.RLock()
-=======
-	h.Clear4Test()
->>>>>>> afd223c3
 	c.Assert(h.Update(is), IsNil)
 	time.Sleep(10 * time.Millisecond)
 	table1 := h.GetTableStats(tbl.Meta())
