[
  {
    "Name": "TestTraceCE",
    "Cases": [
      {
        "Expr": "a > 0 and a < 2",
        "Trace": [
          {
<<<<<<< HEAD
            "table_name": "t",
            "type": "Table Stats-Expression-CNF",
            "expr": "`and`(`gt`(test.t.a, 0), `lt`(test.t.a, 2))",
            "row_count": 4
=======
            "TableID": 57,
            "TableName": "",
            "Type": "Column Stats-Point",
            "Expr": "((a = 1))",
            "RowCount": 4
          },
          {
            "TableID": 57,
            "TableName": "",
            "Type": "Index Stats-Point",
            "Expr": "((a = 1))",
            "RowCount": 4
          },
          {
            "TableID": 57,
            "TableName": "",
            "Type": "Column Stats-Range",
            "Expr": "((a > 0 and a < 2))",
            "RowCount": 4
          },
          {
            "TableID": 57,
            "TableName": "",
            "Type": "Column Stats-Point",
            "Expr": "((a = 1))",
            "RowCount": 4
          },
          {
            "TableID": 57,
            "TableName": "",
            "Type": "Index Stats-Point",
            "Expr": "((a = 1))",
            "RowCount": 4
          },
          {
            "TableID": 57,
            "TableName": "",
            "Type": "Table Stats-Expression-CNF",
            "Expr": "`and`(`gt`(test.t.a, 0), `lt`(test.t.a, 2))",
            "RowCount": 4
          },
          {
            "TableID": 57,
            "TableName": "",
            "Type": "Table Stats-Expression-CNF",
            "Expr": "`and`(`gt`(test.t.a, 0), `lt`(test.t.a, 2))",
            "RowCount": 4
>>>>>>> f82ca6a8
          }
        ]
      },
      {
        "Expr": "a >= 1 and a < 10",
        "Trace": [
          {
<<<<<<< HEAD
            "table_name": "t",
            "type": "Table Stats-Expression-CNF",
            "expr": "`and`(`ge`(test.t.a, 1), `lt`(test.t.a, 10))",
            "row_count": 6
=======
            "TableID": 57,
            "TableName": "",
            "Type": "Index Stats-Range",
            "Expr": "((a >= 1 and a < 10))",
            "RowCount": 6
          },
          {
            "TableID": 57,
            "TableName": "",
            "Type": "Column Stats-Range",
            "Expr": "((a >= 1 and a < 10))",
            "RowCount": 6
          },
          {
            "TableID": 57,
            "TableName": "",
            "Type": "Index Stats-Range",
            "Expr": "((a >= 1 and a < 10))",
            "RowCount": 6
          },
          {
            "TableID": 57,
            "TableName": "",
            "Type": "Table Stats-Expression-CNF",
            "Expr": "`and`(`ge`(test.t.a, 1), `lt`(test.t.a, 10))",
            "RowCount": 6
          },
          {
            "TableID": 57,
            "TableName": "",
            "Type": "Table Stats-Expression-CNF",
            "Expr": "`and`(`ge`(test.t.a, 1), `lt`(test.t.a, 10))",
            "RowCount": 6
>>>>>>> f82ca6a8
          }
        ]
      },
      {
        "Expr": "a < 3 or b < 4",
        "Trace": [
          {
<<<<<<< HEAD
            "table_name": "t",
            "type": "Table Stats-Expression-CNF",
            "expr": "`lt`(test.t.a, 3)",
            "row_count": 6
=======
            "TableID": 57,
            "TableName": "",
            "Type": "Column Stats-Range",
            "Expr": "((a < 3))",
            "RowCount": 6
          },
          {
            "TableID": 57,
            "TableName": "",
            "Type": "Index Stats-Range",
            "Expr": "((a < 3))",
            "RowCount": 6
          },
          {
            "TableID": 57,
            "TableName": "",
            "Type": "Table Stats-Expression-CNF",
            "Expr": "`lt`(test.t.a, 3)",
            "RowCount": 6
          },
          {
            "TableID": 57,
            "TableName": "",
            "Type": "Table Stats-Expression-CNF",
            "Expr": "`lt`(test.t.a, 3)",
            "RowCount": 6
          },
          {
            "TableID": 57,
            "TableName": "",
            "Type": "Table Stats-Expression-DNF",
            "Expr": "`or`(`lt`(test.t.a, 3), `lt`(test.t.b, 4))",
            "RowCount": 6
          },
          {
            "TableID": 57,
            "TableName": "",
            "Type": "Column Stats-Range",
            "Expr": "((b < 4))",
            "RowCount": 6
          },
          {
            "TableID": 57,
            "TableName": "",
            "Type": "Table Stats-Expression-CNF",
            "Expr": "`lt`(test.t.b, 4)",
            "RowCount": 6
          },
          {
            "TableID": 57,
            "TableName": "",
            "Type": "Table Stats-Expression-CNF",
            "Expr": "`lt`(test.t.b, 4)",
            "RowCount": 6
          },
          {
            "TableID": 57,
            "TableName": "",
            "Type": "Table Stats-Expression-DNF",
            "Expr": "`or`(`lt`(test.t.a, 3), `lt`(test.t.b, 4))",
            "RowCount": 6
          },
          {
            "TableID": 57,
            "TableName": "",
            "Type": "Table Stats-Expression-CNF",
            "Expr": "`or`(`lt`(test.t.a, 3), `lt`(test.t.b, 4))",
            "RowCount": 6
          },
          {
            "TableID": 57,
            "TableName": "",
            "Type": "Table Stats-Expression-CNF",
            "Expr": "`or`(`lt`(test.t.a, 3), `lt`(test.t.b, 4))",
            "RowCount": 6
          },
          {
            "TableID": 57,
            "TableName": "",
            "Type": "Column Stats-Range",
            "Expr": "((b < 4))",
            "RowCount": 6
          },
          {
            "TableID": 57,
            "TableName": "",
            "Type": "Table Stats-Expression-CNF",
            "Expr": "`lt`(test.t.b, 4)",
            "RowCount": 6
          },
          {
            "TableID": 57,
            "TableName": "",
            "Type": "Table Stats-Expression-CNF",
            "Expr": "`lt`(test.t.b, 4)",
            "RowCount": 6
>>>>>>> f82ca6a8
          },
          {
            "table_name": "t",
            "type": "Table Stats-Expression-DNF",
            "expr": "`or`(`lt`(test.t.a, 3), `lt`(test.t.b, 4))",
            "row_count": 6
          },
          {
<<<<<<< HEAD
            "table_name": "t",
            "type": "Table Stats-Expression-CNF",
            "expr": "`lt`(test.t.b, 4)",
            "row_count": 6
          },
          {
            "table_name": "t",
            "type": "Table Stats-Expression-CNF",
            "expr": "`or`(`lt`(test.t.a, 3), `lt`(test.t.b, 4))",
            "row_count": 6
=======
            "TableID": 57,
            "TableName": "",
            "Type": "Column Stats-Range",
            "Expr": "((a < 3))",
            "RowCount": 6
          },
          {
            "TableID": 57,
            "TableName": "",
            "Type": "Index Stats-Range",
            "Expr": "((a < 3))",
            "RowCount": 6
          },
          {
            "TableID": 57,
            "TableName": "",
            "Type": "Table Stats-Expression-CNF",
            "Expr": "`lt`(test.t.a, 3)",
            "RowCount": 6
          },
          {
            "TableID": 57,
            "TableName": "",
            "Type": "Table Stats-Expression-CNF",
            "Expr": "`lt`(test.t.a, 3)",
            "RowCount": 6
          },
          {
            "TableID": 57,
            "TableName": "",
            "Type": "Table Stats-Expression-DNF",
            "Expr": "`or`(`lt`(test.t.a, 3), `lt`(test.t.b, 4))",
            "RowCount": 6
          },
          {
            "TableID": 57,
            "TableName": "",
            "Type": "Table Stats-Expression-CNF",
            "Expr": "`or`(`lt`(test.t.a, 3), `lt`(test.t.b, 4))",
            "RowCount": 6
          },
          {
            "TableID": 57,
            "TableName": "",
            "Type": "Table Stats-Expression-CNF",
            "Expr": "`or`(`lt`(test.t.a, 3), `lt`(test.t.b, 4))",
            "RowCount": 6
>>>>>>> f82ca6a8
          }
        ]
      },
      {
        "Expr": "a = 1 and b = 2",
        "Trace": [
          {
<<<<<<< HEAD
            "table_name": "t",
            "type": "Table Stats-Expression-CNF",
            "expr": "`and`(`eq`(test.t.a, 1), `eq`(test.t.b, 2))",
            "row_count": 2
=======
            "TableID": 57,
            "TableName": "",
            "Type": "Index Stats-Point",
            "Expr": "((a = 1) and (b = 2))",
            "RowCount": 2
          },
          {
            "TableID": 57,
            "TableName": "",
            "Type": "Column Stats-Point",
            "Expr": "((a = 1))",
            "RowCount": 4
          },
          {
            "TableID": 57,
            "TableName": "",
            "Type": "Column Stats-Point",
            "Expr": "((b = 2))",
            "RowCount": 3
          },
          {
            "TableID": 57,
            "TableName": "",
            "Type": "Index Stats-Point",
            "Expr": "((a = 1) and (b = 2))",
            "RowCount": 2
          },
          {
            "TableID": 57,
            "TableName": "",
            "Type": "Table Stats-Expression-CNF",
            "Expr": "`and`(`eq`(test.t.a, 1), `eq`(test.t.b, 2))",
            "RowCount": 2
          },
          {
            "TableID": 57,
            "TableName": "",
            "Type": "Table Stats-Expression-CNF",
            "Expr": "`and`(`eq`(test.t.a, 1), `eq`(test.t.b, 2))",
            "RowCount": 2
>>>>>>> f82ca6a8
          }
        ]
      }
    ]
  }
]<|MERGE_RESOLUTION|>--- conflicted
+++ resolved
@@ -6,60 +6,28 @@
         "Expr": "a > 0 and a < 2",
         "Trace": [
           {
-<<<<<<< HEAD
+            "table_name": "t",
+            "type": "Column Stats-Point",
+            "expr": "((a = 1))",
+            "row_count": 4
+          },
+          {
+            "table_name": "t",
+            "type": "Index Stats-Point",
+            "expr": "((a = 1))",
+            "row_count": 4
+          },
+          {
+            "table_name": "t",
+            "type": "Column Stats-Range",
+            "expr": "((a > 0 and a < 2))",
+            "row_count": 4
+          },
+          {
             "table_name": "t",
             "type": "Table Stats-Expression-CNF",
             "expr": "`and`(`gt`(test.t.a, 0), `lt`(test.t.a, 2))",
             "row_count": 4
-=======
-            "TableID": 57,
-            "TableName": "",
-            "Type": "Column Stats-Point",
-            "Expr": "((a = 1))",
-            "RowCount": 4
-          },
-          {
-            "TableID": 57,
-            "TableName": "",
-            "Type": "Index Stats-Point",
-            "Expr": "((a = 1))",
-            "RowCount": 4
-          },
-          {
-            "TableID": 57,
-            "TableName": "",
-            "Type": "Column Stats-Range",
-            "Expr": "((a > 0 and a < 2))",
-            "RowCount": 4
-          },
-          {
-            "TableID": 57,
-            "TableName": "",
-            "Type": "Column Stats-Point",
-            "Expr": "((a = 1))",
-            "RowCount": 4
-          },
-          {
-            "TableID": 57,
-            "TableName": "",
-            "Type": "Index Stats-Point",
-            "Expr": "((a = 1))",
-            "RowCount": 4
-          },
-          {
-            "TableID": 57,
-            "TableName": "",
-            "Type": "Table Stats-Expression-CNF",
-            "Expr": "`and`(`gt`(test.t.a, 0), `lt`(test.t.a, 2))",
-            "RowCount": 4
-          },
-          {
-            "TableID": 57,
-            "TableName": "",
-            "Type": "Table Stats-Expression-CNF",
-            "Expr": "`and`(`gt`(test.t.a, 0), `lt`(test.t.a, 2))",
-            "RowCount": 4
->>>>>>> f82ca6a8
           }
         ]
       },
@@ -67,46 +35,22 @@
         "Expr": "a >= 1 and a < 10",
         "Trace": [
           {
-<<<<<<< HEAD
+            "table_name": "t",
+            "type": "Index Stats-Range",
+            "expr": "((a >= 1 and a < 10))",
+            "row_count": 6
+          },
+          {
+            "table_name": "t",
+            "type": "Column Stats-Range",
+            "expr": "((a >= 1 and a < 10))",
+            "row_count": 6
+          },
+          {
             "table_name": "t",
             "type": "Table Stats-Expression-CNF",
             "expr": "`and`(`ge`(test.t.a, 1), `lt`(test.t.a, 10))",
             "row_count": 6
-=======
-            "TableID": 57,
-            "TableName": "",
-            "Type": "Index Stats-Range",
-            "Expr": "((a >= 1 and a < 10))",
-            "RowCount": 6
-          },
-          {
-            "TableID": 57,
-            "TableName": "",
-            "Type": "Column Stats-Range",
-            "Expr": "((a >= 1 and a < 10))",
-            "RowCount": 6
-          },
-          {
-            "TableID": 57,
-            "TableName": "",
-            "Type": "Index Stats-Range",
-            "Expr": "((a >= 1 and a < 10))",
-            "RowCount": 6
-          },
-          {
-            "TableID": 57,
-            "TableName": "",
-            "Type": "Table Stats-Expression-CNF",
-            "Expr": "`and`(`ge`(test.t.a, 1), `lt`(test.t.a, 10))",
-            "RowCount": 6
-          },
-          {
-            "TableID": 57,
-            "TableName": "",
-            "Type": "Table Stats-Expression-CNF",
-            "Expr": "`and`(`ge`(test.t.a, 1), `lt`(test.t.a, 10))",
-            "RowCount": 6
->>>>>>> f82ca6a8
           }
         ]
       },
@@ -114,109 +58,16 @@
         "Expr": "a < 3 or b < 4",
         "Trace": [
           {
-<<<<<<< HEAD
+            "table_name": "t",
+            "type": "Column Stats-Range",
+            "expr": "((b < 4))",
+            "row_count": 6
+          },
+          {
             "table_name": "t",
             "type": "Table Stats-Expression-CNF",
-            "expr": "`lt`(test.t.a, 3)",
+            "expr": "`lt`(test.t.b, 4)",
             "row_count": 6
-=======
-            "TableID": 57,
-            "TableName": "",
-            "Type": "Column Stats-Range",
-            "Expr": "((a < 3))",
-            "RowCount": 6
-          },
-          {
-            "TableID": 57,
-            "TableName": "",
-            "Type": "Index Stats-Range",
-            "Expr": "((a < 3))",
-            "RowCount": 6
-          },
-          {
-            "TableID": 57,
-            "TableName": "",
-            "Type": "Table Stats-Expression-CNF",
-            "Expr": "`lt`(test.t.a, 3)",
-            "RowCount": 6
-          },
-          {
-            "TableID": 57,
-            "TableName": "",
-            "Type": "Table Stats-Expression-CNF",
-            "Expr": "`lt`(test.t.a, 3)",
-            "RowCount": 6
-          },
-          {
-            "TableID": 57,
-            "TableName": "",
-            "Type": "Table Stats-Expression-DNF",
-            "Expr": "`or`(`lt`(test.t.a, 3), `lt`(test.t.b, 4))",
-            "RowCount": 6
-          },
-          {
-            "TableID": 57,
-            "TableName": "",
-            "Type": "Column Stats-Range",
-            "Expr": "((b < 4))",
-            "RowCount": 6
-          },
-          {
-            "TableID": 57,
-            "TableName": "",
-            "Type": "Table Stats-Expression-CNF",
-            "Expr": "`lt`(test.t.b, 4)",
-            "RowCount": 6
-          },
-          {
-            "TableID": 57,
-            "TableName": "",
-            "Type": "Table Stats-Expression-CNF",
-            "Expr": "`lt`(test.t.b, 4)",
-            "RowCount": 6
-          },
-          {
-            "TableID": 57,
-            "TableName": "",
-            "Type": "Table Stats-Expression-DNF",
-            "Expr": "`or`(`lt`(test.t.a, 3), `lt`(test.t.b, 4))",
-            "RowCount": 6
-          },
-          {
-            "TableID": 57,
-            "TableName": "",
-            "Type": "Table Stats-Expression-CNF",
-            "Expr": "`or`(`lt`(test.t.a, 3), `lt`(test.t.b, 4))",
-            "RowCount": 6
-          },
-          {
-            "TableID": 57,
-            "TableName": "",
-            "Type": "Table Stats-Expression-CNF",
-            "Expr": "`or`(`lt`(test.t.a, 3), `lt`(test.t.b, 4))",
-            "RowCount": 6
-          },
-          {
-            "TableID": 57,
-            "TableName": "",
-            "Type": "Column Stats-Range",
-            "Expr": "((b < 4))",
-            "RowCount": 6
-          },
-          {
-            "TableID": 57,
-            "TableName": "",
-            "Type": "Table Stats-Expression-CNF",
-            "Expr": "`lt`(test.t.b, 4)",
-            "RowCount": 6
-          },
-          {
-            "TableID": 57,
-            "TableName": "",
-            "Type": "Table Stats-Expression-CNF",
-            "Expr": "`lt`(test.t.b, 4)",
-            "RowCount": 6
->>>>>>> f82ca6a8
           },
           {
             "table_name": "t",
@@ -225,10 +76,21 @@
             "row_count": 6
           },
           {
-<<<<<<< HEAD
+            "table_name": "t",
+            "type": "Column Stats-Range",
+            "expr": "((a < 3))",
+            "row_count": 6
+          },
+          {
+            "table_name": "t",
+            "type": "Index Stats-Range",
+            "expr": "((a < 3))",
+            "row_count": 6
+          },
+          {
             "table_name": "t",
             "type": "Table Stats-Expression-CNF",
-            "expr": "`lt`(test.t.b, 4)",
+            "expr": "`lt`(test.t.a, 3)",
             "row_count": 6
           },
           {
@@ -236,55 +98,6 @@
             "type": "Table Stats-Expression-CNF",
             "expr": "`or`(`lt`(test.t.a, 3), `lt`(test.t.b, 4))",
             "row_count": 6
-=======
-            "TableID": 57,
-            "TableName": "",
-            "Type": "Column Stats-Range",
-            "Expr": "((a < 3))",
-            "RowCount": 6
-          },
-          {
-            "TableID": 57,
-            "TableName": "",
-            "Type": "Index Stats-Range",
-            "Expr": "((a < 3))",
-            "RowCount": 6
-          },
-          {
-            "TableID": 57,
-            "TableName": "",
-            "Type": "Table Stats-Expression-CNF",
-            "Expr": "`lt`(test.t.a, 3)",
-            "RowCount": 6
-          },
-          {
-            "TableID": 57,
-            "TableName": "",
-            "Type": "Table Stats-Expression-CNF",
-            "Expr": "`lt`(test.t.a, 3)",
-            "RowCount": 6
-          },
-          {
-            "TableID": 57,
-            "TableName": "",
-            "Type": "Table Stats-Expression-DNF",
-            "Expr": "`or`(`lt`(test.t.a, 3), `lt`(test.t.b, 4))",
-            "RowCount": 6
-          },
-          {
-            "TableID": 57,
-            "TableName": "",
-            "Type": "Table Stats-Expression-CNF",
-            "Expr": "`or`(`lt`(test.t.a, 3), `lt`(test.t.b, 4))",
-            "RowCount": 6
-          },
-          {
-            "TableID": 57,
-            "TableName": "",
-            "Type": "Table Stats-Expression-CNF",
-            "Expr": "`or`(`lt`(test.t.a, 3), `lt`(test.t.b, 4))",
-            "RowCount": 6
->>>>>>> f82ca6a8
           }
         ]
       },
@@ -292,53 +105,28 @@
         "Expr": "a = 1 and b = 2",
         "Trace": [
           {
-<<<<<<< HEAD
+            "table_name": "t",
+            "type": "Index Stats-Point",
+            "expr": "((a = 1) and (b = 2))",
+            "row_count": 2
+          },
+          {
+            "table_name": "t",
+            "type": "Column Stats-Point",
+            "expr": "((a = 1))",
+            "row_count": 4
+          },
+          {
+            "table_name": "t",
+            "type": "Column Stats-Point",
+            "expr": "((b = 2))",
+            "row_count": 3
+          },
+          {
             "table_name": "t",
             "type": "Table Stats-Expression-CNF",
             "expr": "`and`(`eq`(test.t.a, 1), `eq`(test.t.b, 2))",
             "row_count": 2
-=======
-            "TableID": 57,
-            "TableName": "",
-            "Type": "Index Stats-Point",
-            "Expr": "((a = 1) and (b = 2))",
-            "RowCount": 2
-          },
-          {
-            "TableID": 57,
-            "TableName": "",
-            "Type": "Column Stats-Point",
-            "Expr": "((a = 1))",
-            "RowCount": 4
-          },
-          {
-            "TableID": 57,
-            "TableName": "",
-            "Type": "Column Stats-Point",
-            "Expr": "((b = 2))",
-            "RowCount": 3
-          },
-          {
-            "TableID": 57,
-            "TableName": "",
-            "Type": "Index Stats-Point",
-            "Expr": "((a = 1) and (b = 2))",
-            "RowCount": 2
-          },
-          {
-            "TableID": 57,
-            "TableName": "",
-            "Type": "Table Stats-Expression-CNF",
-            "Expr": "`and`(`eq`(test.t.a, 1), `eq`(test.t.b, 2))",
-            "RowCount": 2
-          },
-          {
-            "TableID": 57,
-            "TableName": "",
-            "Type": "Table Stats-Expression-CNF",
-            "Expr": "`and`(`eq`(test.t.a, 1), `eq`(test.t.b, 2))",
-            "RowCount": 2
->>>>>>> f82ca6a8
           }
         ]
       }
