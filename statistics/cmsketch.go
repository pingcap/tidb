// Copyright 2017 PingCAP, Inc.
//
// Licensed under the Apache License, Version 2.0 (the "License");
// you may not use this file except in compliance with the License.
// You may obtain a copy of the License at
//
//     http://www.apache.org/licenses/LICENSE-2.0
//
// Unless required by applicable law or agreed to in writing, software
// distributed under the License is distributed on an "AS IS" BASIS,
// WITHOUT WARRANTIES OR CONDITIONS OF ANY KIND, either express or implied.
// See the License for the specific language governing permissions and
// limitations under the License.

package statistics

import (
	"bytes"
	"fmt"
	"math"
	"reflect"
	"sort"
	"strings"

	"github.com/pingcap/tidb/sessionctx"

	"github.com/cznic/sortutil"
	"github.com/pingcap/errors"
	"github.com/pingcap/failpoint"
	"github.com/pingcap/tidb/sessionctx/stmtctx"
	"github.com/pingcap/tidb/tablecodec"
	"github.com/pingcap/tidb/types"
	"github.com/pingcap/tidb/util/chunk"
	"github.com/pingcap/tidb/util/codec"
	"github.com/pingcap/tidb/util/hack"
	"github.com/pingcap/tidb/util/mathutil"
	"github.com/pingcap/tipb/go-tipb"
	"github.com/twmb/murmur3"
)

// topNThreshold is the minimum ratio of the number of topn elements in CMSketch, 10 means 1 / 10 = 10%.
const topNThreshold = uint64(10)

// CMSketch is used to estimate point queries.
// Refer: https://en.wikipedia.org/wiki/Count-min_sketch
type CMSketch struct {
	depth        int32
	width        int32
	count        uint64 // TopN is not counted in count
	defaultValue uint64 // In sampled data, if cmsketch returns a small value (less than avg value / 2), then this will returned.
	table        [][]uint32
}

// NewCMSketch returns a new CM sketch.
func NewCMSketch(d, w int32) *CMSketch {
	tbl := make([][]uint32, d)
	// Background: The Go's memory allocator will ask caller to sweep spans in some scenarios.
	// This can cause memory allocation request latency unpredictable, if the list of spans which need sweep is too long.
	// For memory allocation large than 32K, the allocator will never allocate memory from spans list.
	//
	// The memory referenced by the CMSketch will never be freed.
	// If the number of table or index is extremely large, there will be a large amount of spans in global list.
	// The default value of `d` is 5 and `w` is 2048, if we use a single slice for them the size will be 40K.
	// This allocation will be handled by mheap and will never have impact on normal allocations.
	arena := make([]uint32, d*w)
	for i := range tbl {
		tbl[i] = arena[i*int(w) : (i+1)*int(w)]
	}
	return &CMSketch{depth: d, width: w, table: tbl}
}

// topNHelper wraps some variables used when building cmsketch with top n.
type topNHelper struct {
	sampleSize    uint64
	sorted        []dataCnt
	onlyOnceItems uint64
	sumTopN       uint64
	actualNumTop  uint32
}

func newTopNHelper(sample [][]byte, numTop uint32) *topNHelper {
	counter := make(map[hack.MutableString]uint64, len(sample))
	for i := range sample {
		counter[hack.String(sample[i])]++
	}
	sorted, onlyOnceItems := make([]dataCnt, 0, len(counter)), uint64(0)
	for key, cnt := range counter {
		sorted = append(sorted, dataCnt{hack.Slice(string(key)), cnt})
		if cnt == 1 {
			onlyOnceItems++
		}
	}
	sort.SliceStable(sorted, func(i, j int) bool { return sorted[i].cnt > sorted[j].cnt })

	var (
		sumTopN   uint64
		sampleNDV = uint32(len(sorted))
	)
	numTop = mathutil.Min(sampleNDV, numTop) // Ensure numTop no larger than sampNDV.
	// Only element whose frequency is not smaller than 2/3 multiples the
	// frequency of the n-th element are added to the TopN statistics. We chose
	// 2/3 as an empirical value because the average cardinality estimation
	// error is relatively small compared with 1/2.
	var actualNumTop uint32
	for ; actualNumTop < sampleNDV && actualNumTop < numTop*2; actualNumTop++ {
		if actualNumTop >= numTop && sorted[actualNumTop].cnt*3 < sorted[numTop-1].cnt*2 {
			break
		}
		if sorted[actualNumTop].cnt == 1 {
			break
		}
		sumTopN += sorted[actualNumTop].cnt
	}

	return &topNHelper{uint64(len(sample)), sorted, onlyOnceItems, sumTopN, actualNumTop}
}

// NewCMSketchAndTopN returns a new CM sketch with TopN elements, the estimate NDV and the scale ratio.
func NewCMSketchAndTopN(d, w int32, sample [][]byte, numTop uint32, rowCount uint64) (*CMSketch, *TopN, uint64, uint64) {
	if rowCount == 0 || len(sample) == 0 {
		return nil, nil, 0, 0
	}
	helper := newTopNHelper(sample, numTop)
	// rowCount is not a accurate value when fast analyzing
	// In some cases, if user triggers fast analyze when rowCount is close to sampleSize, unexpected bahavior might happen.
	rowCount = mathutil.Max(rowCount, uint64(len(sample)))
	estimateNDV, scaleRatio := calculateEstimateNDV(helper, rowCount)
	defaultVal := calculateDefaultVal(helper, estimateNDV, scaleRatio, rowCount)
	c, t := buildCMSAndTopN(helper, d, w, scaleRatio, defaultVal)
	return c, t, estimateNDV, scaleRatio
}

func buildCMSAndTopN(helper *topNHelper, d, w int32, scaleRatio uint64, defaultVal uint64) (c *CMSketch, t *TopN) {
	c = NewCMSketch(d, w)
	enableTopN := helper.sampleSize/topNThreshold <= helper.sumTopN
	if enableTopN {
		t = NewTopN(int(helper.actualNumTop))
		for i := uint32(0); i < helper.actualNumTop; i++ {
			data, cnt := helper.sorted[i].data, helper.sorted[i].cnt
			t.AppendTopN(data, cnt*scaleRatio)
		}
		t.Sort()
		helper.sorted = helper.sorted[helper.actualNumTop:]
	}
	c.defaultValue = defaultVal
	for i := range helper.sorted {
		data, cnt := helper.sorted[i].data, helper.sorted[i].cnt
		// If the value only occurred once in the sample, we assumes that there is no difference with
		// value that does not occurred in the sample.
		rowCount := defaultVal
		if cnt > 1 {
			rowCount = cnt * scaleRatio
		}
		c.InsertBytesByCount(data, rowCount)
	}
	return
}

func calculateDefaultVal(helper *topNHelper, estimateNDV, scaleRatio, rowCount uint64) uint64 {
	sampleNDV := uint64(len(helper.sorted))
	if rowCount <= (helper.sampleSize-helper.onlyOnceItems)*scaleRatio {
		return 1
	}
	estimateRemainingCount := rowCount - (helper.sampleSize-helper.onlyOnceItems)*scaleRatio
	return estimateRemainingCount / mathutil.Max(1, estimateNDV-sampleNDV+helper.onlyOnceItems)
}

// MemoryUsage returns the total memory usage of a CMSketch.
// only calc the hashtable size(CMSketch.table) and the CMSketch.topN
// data are not tracked because size of CMSketch.topN take little influence
// We ignore the size of other metadata in CMSketch.
func (c *CMSketch) MemoryUsage() (sum int64) {
	sum = int64(c.depth * c.width * 4)
	return
}

// queryAddTopN TopN adds count to CMSketch.topN if exists, and returns the count of such elements after insert.
// If such elements does not in topn elements, nothing will happen and false will be returned.
func (c *TopN) updateTopNWithDelta(d []byte, delta uint64, increase bool) bool {
	if c == nil || c.TopN == nil {
		return false
	}
	idx := c.findTopN(d)
	if idx >= 0 {
		if increase {
			c.TopN[idx].Count += delta
		} else {
			c.TopN[idx].Count -= delta
		}
		return true
	}
	return false
}

// InsertBytes inserts the bytes value into the CM Sketch.
func (c *CMSketch) InsertBytes(bytes []byte) {
	c.InsertBytesByCount(bytes, 1)
}

// InsertBytesByCount adds the bytes value into the TopN (if value already in TopN) or CM Sketch by delta, this does not updates c.defaultValue.
func (c *CMSketch) InsertBytesByCount(bytes []byte, count uint64) {
	h1, h2 := murmur3.Sum128(bytes)
	c.count += count
	for i := range c.table {
		j := (h1 + h2*uint64(i)) % uint64(c.width)
		c.table[i][j] += uint32(count)
	}
}

func (c *CMSketch) considerDefVal(cnt uint64) bool {
	return (cnt == 0 || (cnt > c.defaultValue && cnt < 2*(c.count/uint64(c.width)))) && c.defaultValue > 0
}

func updateValueBytes(c *CMSketch, t *TopN, d []byte, count uint64) {
	h1, h2 := murmur3.Sum128(d)
	if oriCount, ok := t.QueryTopN(d); ok {
		if count > oriCount {
			t.updateTopNWithDelta(d, count-oriCount, true)
		} else {
			t.updateTopNWithDelta(d, oriCount-count, false)
		}
	}
	c.setValue(h1, h2, count)
}

// setValue sets the count for value that hashed into (h1, h2), and update defaultValue if necessary.
func (c *CMSketch) setValue(h1, h2 uint64, count uint64) {
	oriCount := c.queryHashValue(h1, h2)
	if c.considerDefVal(oriCount) {
		// We should update c.defaultValue if we used c.defaultValue when getting the estimate count.
		// This should make estimation better, remove this line if it does not work as expected.
		c.defaultValue = uint64(float64(c.defaultValue)*0.95 + float64(c.defaultValue)*0.05)
		if c.defaultValue == 0 {
			// c.defaultValue never guess 0 since we are using a sampled data.
			c.defaultValue = 1
		}
	}

	c.count += count - oriCount
	// let it overflow naturally
	deltaCount := uint32(count) - uint32(oriCount)
	for i := range c.table {
		j := (h1 + h2*uint64(i)) % uint64(c.width)
		c.table[i][j] = c.table[i][j] + deltaCount
	}
}

// SubValue remove a value from the CMSketch.
func (c *CMSketch) SubValue(h1, h2 uint64, count uint64) {
	c.count -= count
	for i := range c.table {
		j := (h1 + h2*uint64(i)) % uint64(c.width)
		c.table[i][j] = c.table[i][j] - uint32(count)
	}
}

func queryValue(sc *stmtctx.StatementContext, c *CMSketch, t *TopN, val types.Datum) (uint64, error) {
	bytes, err := tablecodec.EncodeValue(sc, nil, val)
	if err != nil {
		return 0, errors.Trace(err)
	}
	h1, h2 := murmur3.Sum128(bytes)
	if ret, ok := t.QueryTopN(bytes); ok {
		return ret, nil
	}
	return c.queryHashValue(h1, h2), nil
}

// QueryBytes is used to query the count of specified bytes.
func (c *CMSketch) QueryBytes(d []byte) uint64 {
	failpoint.Inject("mockQueryBytesMaxUint64", func(val failpoint.Value) {
		failpoint.Return(uint64(val.(int)))
	})
	h1, h2 := murmur3.Sum128(d)
	return c.queryHashValue(h1, h2)
}

func (c *CMSketch) queryHashValue(h1, h2 uint64) uint64 {
	vals := make([]uint32, c.depth)
	min := uint32(math.MaxUint32)
	// We want that when res is 0 before the noise is eliminated, the default value is not used.
	// So we need a temp value to distinguish before and after eliminating noise.
	temp := uint32(1)
	for i := range c.table {
		j := (h1 + h2*uint64(i)) % uint64(c.width)
		if min > c.table[i][j] {
			min = c.table[i][j]
		}
		noise := (c.count - uint64(c.table[i][j])) / (uint64(c.width) - 1)
		if uint64(c.table[i][j]) == 0 {
			vals[i] = 0
		} else if uint64(c.table[i][j]) < noise {
			vals[i] = temp
		} else {
			vals[i] = c.table[i][j] - uint32(noise) + temp
		}
	}
	sort.Sort(sortutil.Uint32Slice(vals))
	res := vals[(c.depth-1)/2] + (vals[c.depth/2]-vals[(c.depth-1)/2])/2
	if res > min+temp {
		res = min + temp
	}
	if res == 0 {
		return uint64(0)
	}
	res = res - temp
	if c.considerDefVal(uint64(res)) {
		return c.defaultValue
	}
	return uint64(res)
}

// MergeTopNAndUpdateCMSketch merges the src TopN into the dst, and spilled values will be inserted into the CMSketch.
func MergeTopNAndUpdateCMSketch(dst, src *TopN, c *CMSketch, numTop uint32) []TopNMeta {
	topNs := []*TopN{src, dst}
	mergedTopN, popedTopNPair := MergeTopN(topNs, numTop)
	if mergedTopN == nil {
		// mergedTopN == nil means the total count of the input TopN are equal to zero
		return popedTopNPair
	}
	dst.TopN = mergedTopN.TopN
	for _, topNMeta := range popedTopNPair {
		c.InsertBytesByCount(topNMeta.Encoded, topNMeta.Count)
	}
	return popedTopNPair
}

// MergeCMSketch merges two CM Sketch.
func (c *CMSketch) MergeCMSketch(rc *CMSketch) error {
	if c == nil || rc == nil {
		return nil
	}
	if c.depth != rc.depth || c.width != rc.width {
		return errors.New("Dimensions of Count-Min Sketch should be the same")
	}
	c.count += rc.count
	for i := range c.table {
		for j := range c.table[i] {
			c.table[i][j] += rc.table[i][j]
		}
	}
	return nil
}

// MergeCMSketch4IncrementalAnalyze merges two CM Sketch for incremental analyze. Since there is no value
// that appears partially in `c` and `rc` for incremental analyze, it uses `max` to merge them.
// Here is a simple proof: when we query from the CM sketch, we use the `min` to get the answer:
//   (1): For values that only appears in `c, using `max` to merge them affects the `min` query result less than using `sum`;
//   (2): For values that only appears in `rc`, it is the same as condition (1);
//   (3): For values that appears both in `c` and `rc`, if they do not appear partially in `c` and `rc`, for example,
//        if `v` appears 5 times in the table, it can appears 5 times in `c` and 3 times in `rc`, then `max` also gives the correct answer.
// So in fact, if we can know the number of appearances of each value in the first place, it is better to use `max` to construct the CM sketch rather than `sum`.
func (c *CMSketch) MergeCMSketch4IncrementalAnalyze(rc *CMSketch, numTopN uint32) error {
	if c.depth != rc.depth || c.width != rc.width {
		return errors.New("Dimensions of Count-Min Sketch should be the same")
	}
	for i := range c.table {
		c.count = 0
		for j := range c.table[i] {
			c.table[i][j] = mathutil.Max(c.table[i][j], rc.table[i][j])
			c.count += uint64(c.table[i][j])
		}
	}
	return nil
}

// CMSketchToProto converts CMSketch to its protobuf representation.
func CMSketchToProto(c *CMSketch, topn *TopN) *tipb.CMSketch {
	protoSketch := &tipb.CMSketch{}
	if c != nil {
		protoSketch.Rows = make([]*tipb.CMSketchRow, c.depth)
		for i := range c.table {
			protoSketch.Rows[i] = &tipb.CMSketchRow{Counters: make([]uint32, c.width)}
			copy(protoSketch.Rows[i].Counters, c.table[i])
		}
		protoSketch.DefaultValue = c.defaultValue
	}
	if topn != nil {
		for _, dataMeta := range topn.TopN {
			protoSketch.TopN = append(protoSketch.TopN, &tipb.CMSketchTopN{Data: dataMeta.Encoded, Count: dataMeta.Count})
		}
	}
	return protoSketch
}

// CMSketchAndTopNFromProto converts CMSketch and TopN from its protobuf representation.
func CMSketchAndTopNFromProto(protoSketch *tipb.CMSketch) (*CMSketch, *TopN) {
	if protoSketch == nil {
		return nil, nil
	}
	retTopN := TopNFromProto(protoSketch.TopN)
	if len(protoSketch.Rows) == 0 {
		return nil, retTopN
	}
	c := NewCMSketch(int32(len(protoSketch.Rows)), int32(len(protoSketch.Rows[0].Counters)))
	for i, row := range protoSketch.Rows {
		c.count = 0
		for j, counter := range row.Counters {
			c.table[i][j] = counter
			c.count = c.count + uint64(counter)
		}
	}
	c.defaultValue = protoSketch.DefaultValue
	return c, retTopN
}

// TopNFromProto converts TopN from its protobuf representation.
func TopNFromProto(protoTopN []*tipb.CMSketchTopN) *TopN {
	if len(protoTopN) == 0 {
		return nil
	}
	topN := NewTopN(32)
	for _, e := range protoTopN {
		d := make([]byte, len(e.Data))
		copy(d, e.Data)
		topN.AppendTopN(d, e.Count)
	}
	topN.Sort()
	return topN
}

// EncodeCMSketchWithoutTopN encodes the given CMSketch to byte slice.
// Note that it does not include the topN.
func EncodeCMSketchWithoutTopN(c *CMSketch) ([]byte, error) {
	if c == nil {
		return nil, nil
	}
	p := CMSketchToProto(c, nil)
	p.TopN = nil
	protoData, err := p.Marshal()
	return protoData, err
}

// DecodeCMSketchAndTopN decode a CMSketch from the given byte slice.
func DecodeCMSketchAndTopN(data []byte, topNRows []chunk.Row) (*CMSketch, *TopN, error) {
	if data == nil && len(topNRows) == 0 {
		return nil, nil, nil
	}
	pbTopN := make([]*tipb.CMSketchTopN, 0, len(topNRows))
	for _, row := range topNRows {
		data := make([]byte, len(row.GetBytes(0)))
		copy(data, row.GetBytes(0))
		pbTopN = append(pbTopN, &tipb.CMSketchTopN{
			Data:  data,
			Count: row.GetUint64(1),
		})
	}
	if len(data) == 0 {
		return nil, TopNFromProto(pbTopN), nil
	}
	p := &tipb.CMSketch{}
	err := p.Unmarshal(data)
	if err != nil {
		return nil, nil, errors.Trace(err)
	}
	p.TopN = pbTopN
	cm, topN := CMSketchAndTopNFromProto(p)
	return cm, topN, nil
}

// TotalCount returns the total count in the sketch, it is only used for test.
func (c *CMSketch) TotalCount() uint64 {
	return c.count
}

// Equal tests if two CM Sketch equal, it is only used for test.
func (c *CMSketch) Equal(rc *CMSketch) bool {
	return reflect.DeepEqual(c, rc)
}

// Copy makes a copy for current CMSketch.
func (c *CMSketch) Copy() *CMSketch {
	if c == nil {
		return nil
	}
	tbl := make([][]uint32, c.depth)
	for i := range tbl {
		tbl[i] = make([]uint32, c.width)
		copy(tbl[i], c.table[i])
	}
	return &CMSketch{count: c.count, width: c.width, depth: c.depth, table: tbl, defaultValue: c.defaultValue}
}

// AppendTopN appends a topn into the TopN struct.
func (c *TopN) AppendTopN(data []byte, count uint64) {
	c.TopN = append(c.TopN, TopNMeta{data, count})
}

// GetWidthAndDepth returns the width and depth of CM Sketch.
func (c *CMSketch) GetWidthAndDepth() (int32, int32) {
	return c.width, c.depth
}

// CalcDefaultValForAnalyze calculate the default value for Analyze.
// The value of it is count / NDV in CMSketch. This means count and NDV are not include topN.
func (c *CMSketch) CalcDefaultValForAnalyze(NDV uint64) {
	c.defaultValue = c.count / mathutil.Max(1, NDV)
}

// TopN stores most-common values, which is used to estimate point queries.
type TopN struct {
	TopN []TopNMeta
}

func (c *TopN) String() string {
	if c == nil {
		return "EmptyTopN"
	}
	builder := &strings.Builder{}
	fmt.Fprintf(builder, "TopN{length: %v, ", len(c.TopN))
	fmt.Fprint(builder, "[")
	for i := 0; i < len(c.TopN); i++ {
		fmt.Fprintf(builder, "(%v, %v)", c.TopN[i].Encoded, c.TopN[i].Count)
		if i+1 != len(c.TopN) {
			fmt.Fprint(builder, ", ")
		}
	}
	fmt.Fprint(builder, "]")
	fmt.Fprint(builder, "}")
	return builder.String()
}

// Num returns the ndv of the TopN.
//   TopN is declared directly in Histogram. So the Len is occupied by the Histogram. We use Num instead.
func (c *TopN) Num() int {
	if c == nil {
		return 0
	}
	return len(c.TopN)
}

// DecodedString returns the value with decoded result.
func (c *TopN) DecodedString(ctx sessionctx.Context, colTypes []byte) (string, error) {
	builder := &strings.Builder{}
	fmt.Fprintf(builder, "TopN{length: %v, ", len(c.TopN))
	fmt.Fprint(builder, "[")
	var tmpDatum types.Datum
	for i := 0; i < len(c.TopN); i++ {
		tmpDatum.SetBytes(c.TopN[i].Encoded)
		valStr, err := ValueToString(ctx.GetSessionVars(), &tmpDatum, len(colTypes), colTypes)
		if err != nil {
			return "", err
		}
		fmt.Fprintf(builder, "(%v, %v)", valStr, c.TopN[i].Count)
		if i+1 != len(c.TopN) {
			fmt.Fprint(builder, ", ")
		}
	}
	fmt.Fprint(builder, "]")
	fmt.Fprint(builder, "}")
	return builder.String(), nil
}

// Copy makes a copy for current TopN.
func (c *TopN) Copy() *TopN {
	if c == nil {
		return nil
	}
	topN := make([]TopNMeta, len(c.TopN))
	for i, t := range c.TopN {
		topN[i].Encoded = make([]byte, len(t.Encoded))
		copy(topN[i].Encoded, t.Encoded)
		topN[i].Count = t.Count
	}
	return &TopN{
		TopN: topN,
	}
}

// TopNMeta stores the unit of the TopN.
type TopNMeta struct {
	Encoded []byte
	Count   uint64
}

// QueryTopN returns the results for (h1, h2) in murmur3.Sum128(), if not exists, return (0, false).
func (c *TopN) QueryTopN(d []byte) (uint64, bool) {
	if c == nil {
		return 0, false
	}
	idx := c.findTopN(d)
	if idx < 0 {
		return 0, false
	}
	return c.TopN[idx].Count, true
}

func (c *TopN) findTopN(d []byte) int {
	if c == nil {
		return -1
	}
	match := false
	idx := sort.Search(len(c.TopN), func(i int) bool {
		cmp := bytes.Compare(c.TopN[i].Encoded, d)
		if cmp == 0 {
			match = true
		}
		return cmp >= 0
	})
	if !match {
		return -1
	}
	return idx
}

// LowerBound searches on the sorted top-n items,
// returns the smallest index i such that the value at element i is not less than `d`.
func (c *TopN) LowerBound(d []byte) (idx int, match bool) {
	if c == nil {
		return 0, false
	}
	idx = sort.Search(len(c.TopN), func(i int) bool {
		cmp := bytes.Compare(c.TopN[i].Encoded, d)
		if cmp == 0 {
			match = true
		}
		return cmp >= 0
	})
	return idx, match
}

// BetweenCount estimates the row count for interval [l, r).
func (c *TopN) BetweenCount(l, r []byte) uint64 {
	if c == nil {
		return 0
	}
	lIdx, _ := c.LowerBound(l)
	rIdx, _ := c.LowerBound(r)
	ret := uint64(0)
	for i := lIdx; i < rIdx; i++ {
		ret += c.TopN[i].Count
	}
	return ret
}

// Sort sorts the topn items.
func (c *TopN) Sort() {
	if c == nil {
		return
	}
	sort.Slice(c.TopN, func(i, j int) bool {
		return bytes.Compare(c.TopN[i].Encoded, c.TopN[j].Encoded) < 0
	})
}

// TotalCount returns how many data is stored in TopN.
func (c *TopN) TotalCount() uint64 {
	if c == nil {
		return 0
	}
	total := uint64(0)
	for _, t := range c.TopN {
		total += t.Count
	}
	return total
}

// Equal checks whether the two TopN are equal.
func (c *TopN) Equal(cc *TopN) bool {
	if c.TotalCount() == 0 && cc.TotalCount() == 0 {
		return true
	} else if c.TotalCount() != cc.TotalCount() {
		return false
	}
	if len(c.TopN) != len(cc.TopN) {
		return false
	}
	for i := range c.TopN {
		if !bytes.Equal(c.TopN[i].Encoded, cc.TopN[i].Encoded) {
			return false
		}
		if c.TopN[i].Count != cc.TopN[i].Count {
			return false
		}
	}
	return true
}

// RemoveVal remove the val from TopN if it exists.
func (c *TopN) RemoveVal(val []byte) {
	if c == nil {
		return
	}
	pos := c.findTopN(val)
	if pos == -1 {
		return
	}
	c.TopN = append(c.TopN[:pos], c.TopN[pos+1:]...)
}

// MemoryUsage returns the total memory usage of a topn.
func (c *TopN) MemoryUsage() (sum int64) {
	if c == nil {
		return
	}
<<<<<<< HEAD
	sum = 32
	for _, meta := range c.TopN {
		sum += 32 + int64(cap(meta.Encoded))
=======
	sum = 32 // size of array (24) + reference (8)
	for _, meta := range c.TopN {
		sum += 32 + int64(cap(meta.Encoded)) // 32 is size of byte array (24) + size of uint64 (8)
>>>>>>> 33236ba8
	}
	return
}

// NewTopN creates the new TopN struct by the given size.
func NewTopN(n int) *TopN {
	return &TopN{TopN: make([]TopNMeta, 0, n)}
}

// MergePartTopN2GlobalTopN is used to merge the partition-level topN to global-level topN.
// The input parameters:
//     1. `topNs` are the partition-level topNs to be merged.
//     2. `n` is the size of the global-level topN. Notice: This value can be 0 and has no default value, we must explicitly specify this value.
//     3. `hists` are the partition-level histograms. Some values not in topN may be placed in the histogram. We need it here to make the value in the global-level TopN more accurate.
// The output parameters:
//     1. `*TopN` is the final global-level topN.
//     2. `[]TopNMeta` is the left topN value from the partition-level TopNs, but is not placed to global-level TopN. We should put them back to histogram latter.
//     3. `[]*Histogram` are the partition-level histograms which just delete some values when we merge the global-level topN.
func MergePartTopN2GlobalTopN(sc *stmtctx.StatementContext, version int, topNs []*TopN, n uint32, hists []*Histogram, isIndex bool) (*TopN, []TopNMeta, []*Histogram, error) {
	if checkEmptyTopNs(topNs) {
		return nil, nil, hists, nil
	}

	partNum := len(topNs)
	topNsNum := make([]int, partNum)
	removeVals := make([][]TopNMeta, partNum)
	for i, topN := range topNs {
		if topN == nil {
			topNsNum[i] = 0
			continue
		}
		topNsNum[i] = len(topN.TopN)
	}
	// Different TopN structures may hold the same value, we have to merge them.
	counter := make(map[hack.MutableString]float64)
	// datumMap is used to store the mapping from the string type to datum type.
	// The datum is used to find the value in the histogram.
	datumMap := make(map[hack.MutableString]types.Datum)
	for i, topN := range topNs {
		if topN.TotalCount() == 0 {
			continue
		}
		for _, val := range topN.TopN {
			encodedVal := hack.String(val.Encoded)
			_, exists := counter[encodedVal]
			counter[encodedVal] += float64(val.Count)
			if exists {
				// We have already calculated the encodedVal from the histogram, so just continue to next topN value.
				continue
			}
			// We need to check whether the value corresponding to encodedVal is contained in other partition-level stats.
			// 1. Check the topN first.
			// 2. If the topN doesn't contain the value corresponding to encodedVal. We should check the histogram.
			for j := 0; j < partNum; j++ {
				if (j == i && version >= 2) || topNs[j].findTopN(val.Encoded) != -1 {
					continue
				}
				// Get the encodedVal from the hists[j]
				datum, exists := datumMap[encodedVal]
				if !exists {
					// If the datumMap does not have the encodedVal datum,
					// we should generate the datum based on the encoded value.
					// This part is copied from the function MergePartitionHist2GlobalHist.
					var d types.Datum
					if isIndex {
						d.SetBytes(val.Encoded)
					} else {
						var err error
						if types.IsTypeTime(hists[0].Tp.GetType()) {
							// handle datetime values specially since they are encoded to int and we'll get int values if using DecodeOne.
							_, d, err = codec.DecodeAsDateTime(val.Encoded, hists[0].Tp.GetType(), sc.TimeZone)
						} else {
							_, d, err = codec.DecodeOne(val.Encoded)
						}
						if err != nil {
							return nil, nil, nil, err
						}
					}
					datumMap[encodedVal] = d
					datum = d
				}
				// Get the row count which the value is equal to the encodedVal from histogram.
				count, _ := hists[j].equalRowCount(datum, isIndex)
				if count != 0 {
					counter[encodedVal] += count
					// Remove the value corresponding to encodedVal from the histogram.
					removeVals[j] = append(removeVals[j], TopNMeta{Encoded: datum.GetBytes(), Count: uint64(count)})
				}
			}
		}
	}
	// Remove the value from the Hists.
	for i := 0; i < partNum; i++ {
		if len(removeVals[i]) > 0 {
			tmp := removeVals[i]
			sort.Slice(tmp, func(i, j int) bool {
				cmpResult := bytes.Compare(tmp[i].Encoded, tmp[j].Encoded)
				return cmpResult < 0
			})
			hists[i].RemoveVals(tmp)
		}
	}
	numTop := len(counter)
	if numTop == 0 {
		return nil, nil, hists, nil
	}
	sorted := make([]TopNMeta, 0, numTop)
	for value, cnt := range counter {
		data := hack.Slice(string(value))
		sorted = append(sorted, TopNMeta{Encoded: data, Count: uint64(cnt)})
	}
	globalTopN, leftTopN := getMergedTopNFromSortedSlice(sorted, n)
	return globalTopN, leftTopN, hists, nil
}

// MergeTopN is used to merge more TopN structures to generate a new TopN struct by the given size.
// The input parameters are multiple TopN structures to be merged and the size of the new TopN that will be generated.
// The output parameters are the newly generated TopN structure and the remaining numbers.
// Notice: The n can be 0. So n has no default value, we must explicitly specify this value.
func MergeTopN(topNs []*TopN, n uint32) (*TopN, []TopNMeta) {
	if checkEmptyTopNs(topNs) {
		return nil, nil
	}
	// Different TopN structures may hold the same value, we have to merge them.
	counter := make(map[hack.MutableString]uint64)
	for _, topN := range topNs {
		if topN.TotalCount() == 0 {
			continue
		}
		for _, val := range topN.TopN {
			counter[hack.String(val.Encoded)] += val.Count
		}
	}
	numTop := len(counter)
	if numTop == 0 {
		return nil, nil
	}
	sorted := make([]TopNMeta, 0, numTop)
	for value, cnt := range counter {
		data := hack.Slice(string(value))
		sorted = append(sorted, TopNMeta{Encoded: data, Count: cnt})
	}
	return getMergedTopNFromSortedSlice(sorted, n)
}

func checkEmptyTopNs(topNs []*TopN) bool {
	count := uint64(0)
	for _, topN := range topNs {
		count += topN.TotalCount()
	}
	return count == 0
}

func getMergedTopNFromSortedSlice(sorted []TopNMeta, n uint32) (*TopN, []TopNMeta) {
	sort.Slice(sorted, func(i, j int) bool {
		if sorted[i].Count != sorted[j].Count {
			return sorted[i].Count > sorted[j].Count
		}
		return bytes.Compare(sorted[i].Encoded, sorted[j].Encoded) < 0
	})
	n = mathutil.Min(uint32(len(sorted)), n)

	var finalTopN TopN
	finalTopN.TopN = sorted[:n]
	finalTopN.Sort()
	return &finalTopN, sorted[n:]
}<|MERGE_RESOLUTION|>--- conflicted
+++ resolved
@@ -693,15 +693,9 @@
 	if c == nil {
 		return
 	}
-<<<<<<< HEAD
-	sum = 32
-	for _, meta := range c.TopN {
-		sum += 32 + int64(cap(meta.Encoded))
-=======
 	sum = 32 // size of array (24) + reference (8)
 	for _, meta := range c.TopN {
 		sum += 32 + int64(cap(meta.Encoded)) // 32 is size of byte array (24) + size of uint64 (8)
->>>>>>> 33236ba8
 	}
 	return
 }
