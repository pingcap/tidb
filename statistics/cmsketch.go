--- conflicted
+++ resolved
@@ -433,7 +433,6 @@
 		tbl[i] = make([]uint32, c.width)
 		copy(tbl[i], c.table[i])
 	}
-<<<<<<< HEAD
 	var topN map[uint64][]*TopNMeta
 	if c.topN != nil {
 		topN = make(map[uint64][]*TopNMeta)
@@ -460,12 +459,9 @@
 		topN = append(topN, meta...)
 	}
 	return topN
-=======
-	return &CMSketch{count: c.count, width: c.width, depth: c.depth, table: tbl}
 }
 
 // GetWidthAndDepth returns the width and depth of CM Sketch.
 func (c *CMSketch) GetWidthAndDepth() (int32, int32) {
 	return c.width, c.depth
->>>>>>> 9d74d640
 }