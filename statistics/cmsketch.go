--- conflicted
+++ resolved
@@ -176,15 +176,11 @@
 	}
 	idx := c.findTopN(d)
 	if idx >= 0 {
-<<<<<<< HEAD
-		c.TopN[idx].Count += delta
-=======
 		if increase {
 			c.TopN[idx].Count += delta
 		} else {
 			c.TopN[idx].Count -= delta
 		}
->>>>>>> cc0bef82
 		return true
 	}
 	return false
@@ -345,10 +341,7 @@
 		}
 	}
 	dst.Sort()
-<<<<<<< HEAD
 	return popedTopNPair
-=======
->>>>>>> cc0bef82
 }
 
 // MergeCMSketch merges two CM Sketch.
@@ -499,14 +492,11 @@
 	c.TopN = append(c.TopN, TopNMeta{data, count})
 }
 
-<<<<<<< HEAD
-=======
 // GetWidthAndDepth returns the width and depth of CM Sketch.
 func (c *CMSketch) GetWidthAndDepth() (int32, int32) {
 	return c.width, c.depth
 }
 
->>>>>>> cc0bef82
 // CalcDefaultValForAnalyze calculate the default value for Analyze.
 // The value of it is count / NDV in CMSketch. This means count and NDV are not include topN.
 func (c *CMSketch) CalcDefaultValForAnalyze(NDV uint64) {
@@ -528,7 +518,6 @@
 		topN[i].Encoded = make([]byte, len(t.Encoded))
 		copy(topN[i].Encoded, t.Encoded)
 		topN[i].Count = t.Count
-<<<<<<< HEAD
 	}
 	return &TopN{
 		TopN: topN,
@@ -595,46 +584,8 @@
 		ret += c.TopN[i].Count
 	}
 	return ret
-=======
-	}
-	return &TopN{
-		TopN: topN,
-	}
-}
-
-// TopNMeta stores the unit of the TopN.
-type TopNMeta struct {
-	Encoded []byte
-	Count   uint64
-}
-
-// QueryTopN returns the results for (h1, h2) in murmur3.Sum128(), if not exists, return (0, false).
-func (c *TopN) QueryTopN(d []byte) (uint64, bool) {
-	if c == nil {
-		return 0, false
-	}
-	idx := c.findTopN(d)
-	if idx < 0 {
-		return 0, false
-	}
-	return c.TopN[idx].Count, true
->>>>>>> cc0bef82
-}
-
-func (c *TopN) findTopN(d []byte) int {
-	match := false
-	idx := sort.Search(len(c.TopN), func(i int) bool {
-		cmp := bytes.Compare(c.TopN[i].Encoded, d)
-		if cmp == 0 {
-			match = true
-		}
-		return cmp >= 0
-	})
-	if !match {
-		return -1
-	}
-	return idx
-}
+}
+
 
 // Sort sorts the topn items.
 func (c *TopN) Sort() {
