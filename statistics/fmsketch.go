--- conflicted
+++ resolved
@@ -86,12 +86,7 @@
 	return s, s.NDV(), nil
 }
 
-<<<<<<< HEAD
-// MergeFMSketch merges FMSketch.
-func (s *FMSketch) MergeFMSketch(rs *FMSketch) {
-=======
 func (s *FMSketch) mergeFMSketch(rs *FMSketch) {
->>>>>>> 0e438de9
 	if s.mask < rs.mask {
 		s.mask = rs.mask
 		for key := range s.hashset {
@@ -102,7 +97,6 @@
 	}
 	for key := range rs.hashset {
 		s.insertHashValue(key)
-<<<<<<< HEAD
 	}
 }
 
@@ -126,7 +120,4 @@
 		sketch.hashset[val] = true
 	}
 	return sketch
-=======
-	}
->>>>>>> 0e438de9
 }