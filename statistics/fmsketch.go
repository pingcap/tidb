--- conflicted
+++ resolved
@@ -99,21 +99,13 @@
 // InsertRowValue inserts multi-column values to the sketch.
 func (s *FMSketch) InsertRowValue(sc *stmtctx.StatementContext, values []types.Datum) error {
 	b := make([]byte, 0, 8)
-<<<<<<< HEAD
-	for _, v := range values {
-=======
 	s.hashFunc.Reset()
 	for _, v := range values {
 		b = b[:0]
->>>>>>> 0f1b2dd5
 		b, err := codec.EncodeValue(sc, b, v)
 		if err != nil {
 			return err
 		}
-<<<<<<< HEAD
-		s.hashFunc.Reset()
-=======
->>>>>>> 0f1b2dd5
 		_, err = s.hashFunc.Write(b)
 		if err != nil {
 			return err
