// Copyright 2018 PingCAP, Inc.
//
// Licensed under the Apache License, Version 2.0 (the "License");
// you may not use this file except in compliance with the License.
// You may obtain a copy of the License at
//
//     http://www.apache.org/licenses/LICENSE-2.0
//
// Unless required by applicable law or agreed to in writing, software
// distributed under the License is distributed on an "AS IS" BASIS,
// See the License for the specific language governing permissions and
// limitations under the License.

package statistics

import (
	"time"

	"github.com/juju/errors"
	"github.com/pingcap/tidb/infoschema"
	"github.com/pingcap/tidb/model"
	"github.com/pingcap/tidb/mysql"
	"github.com/pingcap/tidb/sessionctx/stmtctx"
	"github.com/pingcap/tidb/types"
	"github.com/pingcap/tipb/go-tipb"
)

// JSONTable is used for dumping statistics.
type JSONTable struct {
	DatabaseName string                 `json:"database_name"`
	TableName    string                 `json:"table_name"`
	Columns      map[string]*jsonColumn `json:"columns"`
	Indices      map[string]*jsonColumn `json:"indices"`
	Count        int64                  `json:"count"`
	ModifyCount  int64                  `json:"modify_count"`
}

type jsonColumn struct {
	Histogram         *tipb.Histogram `json:"histogram"`
	CMSketch          *tipb.CMSketch  `json:"cm_sketch"`
	NullCount         int64           `json:"null_count"`
	TotColSize        int64           `json:"tot_col_size"`
	LastUpdateVersion uint64          `json:"last_update_version"`
}

func dumpJSONCol(hist *Histogram, CMSketch *CMSketch) *jsonColumn {
	jsonCol := &jsonColumn{
		Histogram:         HistogramToProto(hist),
		NullCount:         hist.NullCount,
		TotColSize:        hist.TotColSize,
		LastUpdateVersion: hist.LastUpdateVersion,
	}
	if CMSketch != nil {
		jsonCol.CMSketch = CMSketchToProto(CMSketch)
	}
	return jsonCol
}

// DumpStatsToJSON dumps statistic to json.
func (h *Handle) DumpStatsToJSON(dbName string, tableInfo *model.TableInfo) (*JSONTable, error) {
	tbl, err := h.tableStatsFromStorage(tableInfo, true)
	if err != nil {
		return nil, errors.Trace(err)
	}
	if tbl == nil {
		return nil, nil
	}
	jsonTbl := &JSONTable{
		DatabaseName: dbName,
		TableName:    tableInfo.Name.L,
		Columns:      make(map[string]*jsonColumn, len(tbl.Columns)),
		Indices:      make(map[string]*jsonColumn, len(tbl.Indices)),
		Count:        tbl.Count,
		ModifyCount:  tbl.ModifyCount,
	}

	for _, col := range tbl.Columns {
		sc := &stmtctx.StatementContext{TimeZone: time.UTC}
		hist, err := col.ConvertTo(sc, types.NewFieldType(mysql.TypeBlob))
		if err != nil {
			return nil, errors.Trace(err)
		}
		jsonTbl.Columns[col.Info.Name.L] = dumpJSONCol(hist, col.CMSketch)
	}

	for _, idx := range tbl.Indices {
		jsonTbl.Indices[idx.Info.Name.L] = dumpJSONCol(&idx.Histogram, idx.CMSketch)
	}
	return jsonTbl, nil
}

// LoadStatsFromJSON will load statistic from JSONTable, and save it to the storage.
func (h *Handle) LoadStatsFromJSON(is infoschema.InfoSchema, jsonTbl *JSONTable) error {
	tableInfo, err := is.TableByName(model.NewCIStr(jsonTbl.DatabaseName), model.NewCIStr(jsonTbl.TableName))
	if err != nil {
		return errors.Trace(err)
	}
	tbl, err := h.LoadStatsFromJSONToTable(tableInfo.Meta(), jsonTbl)
	if err != nil {
		return errors.Trace(err)
	}

	for _, col := range tbl.Columns {
<<<<<<< HEAD
		err = h.SaveStatsToStorage(tbl.TableID, tbl.Count, 0, &col.Histogram, col.CMSketch)
=======
		err = SaveStatsToStorage(h.ctx, tbl.TableID, tbl.Count, 0, &col.Histogram, col.CMSketch, 1)
>>>>>>> 0ab0b50f
		if err != nil {
			return errors.Trace(err)
		}
	}
	for _, idx := range tbl.Indices {
<<<<<<< HEAD
		err = h.SaveStatsToStorage(tbl.TableID, tbl.Count, 1, &idx.Histogram, idx.CMSketch)
=======
		err = SaveStatsToStorage(h.ctx, tbl.TableID, tbl.Count, 1, &idx.Histogram, idx.CMSketch, 1)
>>>>>>> 0ab0b50f
		if err != nil {
			return errors.Trace(err)
		}
	}
	err = h.SaveMetaToStorage(tbl.TableID, tbl.Count, tbl.ModifyCount)
	if err != nil {
		return errors.Trace(err)
	}
	return errors.Trace(h.Update(is))
}

// LoadStatsFromJSONToTable load statistic from JSONTable and return the Table of statistic.
func (h *Handle) LoadStatsFromJSONToTable(tableInfo *model.TableInfo, jsonTbl *JSONTable) (*Table, error) {
	tbl := &Table{
		TableID:     tableInfo.ID,
		Columns:     make(map[int64]*Column, len(jsonTbl.Columns)),
		Indices:     make(map[int64]*Index, len(jsonTbl.Indices)),
		Count:       jsonTbl.Count,
		ModifyCount: jsonTbl.ModifyCount,
	}
	for id, jsonIdx := range jsonTbl.Indices {
		for _, idxInfo := range tableInfo.Indices {
			if idxInfo.Name.L != id {
				continue
			}
			hist := HistogramFromProto(jsonIdx.Histogram)
			hist.ID, hist.NullCount, hist.LastUpdateVersion = idxInfo.ID, jsonIdx.NullCount, jsonIdx.LastUpdateVersion
			idx := &Index{
				Histogram: *hist,
				CMSketch:  CMSketchFromProto(jsonIdx.CMSketch),
				Info:      idxInfo,
			}
			tbl.Indices[idx.ID] = idx
		}
	}

	for id, jsonCol := range jsonTbl.Columns {
		for _, colInfo := range tableInfo.Columns {
			if colInfo.Name.L != id {
				continue
			}
			hist := HistogramFromProto(jsonCol.Histogram)
			count := int64(hist.totalRowCount())
			sc := &stmtctx.StatementContext{TimeZone: time.UTC}
			hist, err := hist.ConvertTo(sc, &colInfo.FieldType)
			if err != nil {
				return nil, errors.Trace(err)
			}
			hist.ID, hist.NullCount, hist.LastUpdateVersion, hist.TotColSize = colInfo.ID, jsonCol.NullCount, jsonCol.LastUpdateVersion, jsonCol.TotColSize
			col := &Column{
				Histogram: *hist,
				CMSketch:  CMSketchFromProto(jsonCol.CMSketch),
				Info:      colInfo,
				Count:     count,
			}
			tbl.Columns[col.ID] = col
		}
	}
	return tbl, nil
}<|MERGE_RESOLUTION|>--- conflicted
+++ resolved
@@ -101,21 +101,13 @@
 	}
 
 	for _, col := range tbl.Columns {
-<<<<<<< HEAD
-		err = h.SaveStatsToStorage(tbl.TableID, tbl.Count, 0, &col.Histogram, col.CMSketch)
-=======
-		err = SaveStatsToStorage(h.ctx, tbl.TableID, tbl.Count, 0, &col.Histogram, col.CMSketch, 1)
->>>>>>> 0ab0b50f
+		err = h.SaveStatsToStorage(tbl.TableID, tbl.Count, 0, &col.Histogram, col.CMSketch, 1)
 		if err != nil {
 			return errors.Trace(err)
 		}
 	}
 	for _, idx := range tbl.Indices {
-<<<<<<< HEAD
-		err = h.SaveStatsToStorage(tbl.TableID, tbl.Count, 1, &idx.Histogram, idx.CMSketch)
-=======
-		err = SaveStatsToStorage(h.ctx, tbl.TableID, tbl.Count, 1, &idx.Histogram, idx.CMSketch, 1)
->>>>>>> 0ab0b50f
+		err = h.SaveStatsToStorage(tbl.TableID, tbl.Count, 1, &idx.Histogram, idx.CMSketch, 1)
 		if err != nil {
 			return errors.Trace(err)
 		}
