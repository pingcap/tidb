// Copyright 2016 PingCAP, Inc.
//
// Licensed under the Apache License, Version 2.0 (the "License");
// you may not use this file except in compliance with the License.
// You may obtain a copy of the License at
//
//     http://www.apache.org/licenses/LICENSE-2.0
//
// Unless required by applicable law or agreed to in writing, software
// distributed under the License is distributed on an "AS IS" BASIS,
// See the License for the specific language governing permissions and
// limitations under the License.

package variable

import (
	"encoding/json"
	"fmt"
	"strconv"
	"strings"
	"sync"
	"sync/atomic"
	"time"

	"github.com/pingcap/parser/mysql"
	"github.com/pingcap/tidb/config"
	"github.com/pingcap/tidb/types"
	"github.com/pingcap/tidb/util/timeutil"
)

// secondsPerYear represents seconds in a normal year. Leap year is not considered here.
const secondsPerYear = 60 * 60 * 24 * 365

// SetDDLReorgWorkerCounter sets ddlReorgWorkerCounter count.
// Max worker count is maxDDLReorgWorkerCount.
func SetDDLReorgWorkerCounter(cnt int32) {
	if cnt > maxDDLReorgWorkerCount {
		cnt = maxDDLReorgWorkerCount
	}
	atomic.StoreInt32(&ddlReorgWorkerCounter, cnt)
}

// GetDDLReorgWorkerCounter gets ddlReorgWorkerCounter.
func GetDDLReorgWorkerCounter() int32 {
	return atomic.LoadInt32(&ddlReorgWorkerCounter)
}

// SetDDLReorgBatchSize sets ddlReorgBatchSize size.
// Max batch size is MaxDDLReorgBatchSize.
func SetDDLReorgBatchSize(cnt int32) {
	if cnt > MaxDDLReorgBatchSize {
		cnt = MaxDDLReorgBatchSize
	}
	if cnt < MinDDLReorgBatchSize {
		cnt = MinDDLReorgBatchSize
	}
	atomic.StoreInt32(&ddlReorgBatchSize, cnt)
}

// GetDDLReorgBatchSize gets ddlReorgBatchSize.
func GetDDLReorgBatchSize() int32 {
	return atomic.LoadInt32(&ddlReorgBatchSize)
}

// SetDDLErrorCountLimit sets ddlErrorCountlimit size.
func SetDDLErrorCountLimit(cnt int64) {
	atomic.StoreInt64(&ddlErrorCountlimit, cnt)
}

// GetDDLErrorCountLimit gets ddlErrorCountlimit size.
func GetDDLErrorCountLimit() int64 {
	return atomic.LoadInt64(&ddlErrorCountlimit)
}

// SetMaxDeltaSchemaCount sets maxDeltaSchemaCount size.
func SetMaxDeltaSchemaCount(cnt int64) {
	atomic.StoreInt64(&maxDeltaSchemaCount, cnt)
}

// GetMaxDeltaSchemaCount gets maxDeltaSchemaCount size.
func GetMaxDeltaSchemaCount() int64 {
	return atomic.LoadInt64(&maxDeltaSchemaCount)
}

// GetSessionSystemVar gets a system variable.
// If it is a session only variable, use the default value defined in code.
// Returns error if there is no such variable.
func GetSessionSystemVar(s *SessionVars, key string) (string, error) {
	key = strings.ToLower(key)
	gVal, ok, err := GetSessionOnlySysVars(s, key)
	if err != nil || ok {
		return gVal, err
	}
	gVal, err = s.GlobalVarsAccessor.GetGlobalSysVar(key)
	if err != nil {
		return "", err
	}
	s.systems[key] = gVal
	return gVal, nil
}

// GetSessionOnlySysVars get the default value defined in code for session only variable.
// The return bool value indicates whether it's a session only variable.
func GetSessionOnlySysVars(s *SessionVars, key string) (string, bool, error) {
	sysVar := GetSysVar(key)
	if sysVar == nil {
		return "", false, ErrUnknownSystemVar.GenWithStackByArgs(key)
	}
	// For virtual system variables:
	switch sysVar.Name {
	case TiDBCurrentTS:
		return fmt.Sprintf("%d", s.TxnCtx.StartTS), true, nil
	case TiDBLastTxnInfo:
		info, err := json.Marshal(s.LastTxnInfo)
		if err != nil {
			return "", true, err
		}
		return string(info), true, nil
	case TiDBGeneralLog:
		return BoolToOnOff(ProcessGeneralLog.Load()), true, nil
	case TiDBPProfSQLCPU:
		val := "0"
		if EnablePProfSQLCPU.Load() {
			val = "1"
		}
		return val, true, nil
	case TiDBExpensiveQueryTimeThreshold:
		return fmt.Sprintf("%d", atomic.LoadUint64(&ExpensiveQueryTimeThreshold)), true, nil
	case TiDBConfig:
		conf := config.GetGlobalConfig()
		j, err := json.MarshalIndent(conf, "", "\t")
		if err != nil {
			return "", false, err
		}
		return string(j), true, nil
	case TiDBForcePriority:
		return mysql.Priority2Str[mysql.PriorityEnum(atomic.LoadInt32(&ForcePriority))], true, nil
	case TiDBDDLSlowOprThreshold:
		return strconv.FormatUint(uint64(atomic.LoadUint32(&DDLSlowOprThreshold)), 10), true, nil
	case PluginDir:
		return config.GetGlobalConfig().Plugin.Dir, true, nil
	case PluginLoad:
		return config.GetGlobalConfig().Plugin.Load, true, nil
	case TiDBSlowLogThreshold:
		return strconv.FormatUint(atomic.LoadUint64(&config.GetGlobalConfig().Log.SlowThreshold), 10), true, nil
	case TiDBRecordPlanInSlowLog:
		return strconv.FormatUint(uint64(atomic.LoadUint32(&config.GetGlobalConfig().Log.RecordPlanInSlowLog)), 10), true, nil
	case TiDBEnableSlowLog:
		return BoolToOnOff(config.GetGlobalConfig().Log.EnableSlowLog), true, nil
	case TiDBQueryLogMaxLen:
		return strconv.FormatUint(atomic.LoadUint64(&config.GetGlobalConfig().Log.QueryLogMaxLen), 10), true, nil
	case TiDBCheckMb4ValueInUTF8:
		return BoolToOnOff(config.GetGlobalConfig().CheckMb4ValueInUTF8), true, nil
	case TiDBCapturePlanBaseline:
		return CapturePlanBaseline.GetVal(), true, nil
	case TiDBFoundInPlanCache:
<<<<<<< HEAD
		return BoolToIntStr(s.PrevFoundInPlanCache), true, nil
	case TiDBFoundInSPM:
		return BoolToIntStr(s.PrevFoundInSPM), true, nil
=======
		return BoolToOnOff(s.PrevFoundInPlanCache), true, nil
>>>>>>> dfc3bbde
	case TiDBEnableCollectExecutionInfo:
		return BoolToOnOff(config.GetGlobalConfig().EnableCollectExecutionInfo), true, nil
	}
	sVal, ok := s.GetSystemVar(key)
	if ok {
		return sVal, true, nil
	}
	if sysVar.Scope&ScopeGlobal == 0 {
		// None-Global variable can use pre-defined default value.
		return sysVar.Value, true, nil
	}
	return "", false, nil
}

// GetGlobalSystemVar gets a global system variable.
func GetGlobalSystemVar(s *SessionVars, key string) (string, error) {
	key = strings.ToLower(key)
	gVal, ok, err := GetScopeNoneSystemVar(key)
	if err != nil || ok {
		return gVal, err
	}
	gVal, err = s.GlobalVarsAccessor.GetGlobalSysVar(key)
	if err != nil {
		return "", err
	}
	return gVal, nil
}

// GetScopeNoneSystemVar checks the validation of `key`,
// and return the default value if its scope is `ScopeNone`.
func GetScopeNoneSystemVar(key string) (string, bool, error) {
	sysVar := GetSysVar(key)
	if sysVar == nil {
		return "", false, ErrUnknownSystemVar.GenWithStackByArgs(key)
	}
	if sysVar.Scope == ScopeNone {
		return sysVar.Value, true, nil
	}
	return "", false, nil
}

// epochShiftBits is used to reserve logical part of the timestamp.
const epochShiftBits = 18

// SetSessionSystemVar sets system variable and updates SessionVars states.
func SetSessionSystemVar(vars *SessionVars, name string, value types.Datum) error {
	sysVar := GetSysVar(name)
	if sysVar == nil {
		return ErrUnknownSystemVar.GenWithStackByArgs(name)
	}
	sVal := ""
	var err error
	if !value.IsNull() {
		sVal, err = value.ToString()
	}
	if err != nil {
		return err
	}
	sVal, err = ValidateSetSystemVar(vars, name, sVal, ScopeSession)
	if err != nil {
		return err
	}
	CheckDeprecationSetSystemVar(vars, name)
	return vars.SetSystemVar(name, sVal)
}

// SetStmtVar sets system variable and updates SessionVars states.
func SetStmtVar(vars *SessionVars, name string, value string) error {
	name = strings.ToLower(name)
	sysVar := GetSysVar(name)
	if sysVar == nil {
		return ErrUnknownSystemVar
	}
	sVal, err := ValidateSetSystemVar(vars, name, value, ScopeSession)
	if err != nil {
		return err
	}
	CheckDeprecationSetSystemVar(vars, name)
	return vars.SetStmtVar(name, sVal)
}

// ValidateGetSystemVar checks if system variable exists and validates its scope when get system variable.
func ValidateGetSystemVar(name string, isGlobal bool) error {
	sysVar := GetSysVar(name)
	if sysVar == nil {
		return ErrUnknownSystemVar.GenWithStackByArgs(name)
	}
	switch sysVar.Scope {
	case ScopeGlobal:
		if !isGlobal {
			return ErrIncorrectScope.GenWithStackByArgs(name, "GLOBAL")
		}
	case ScopeSession:
		if isGlobal {
			return ErrIncorrectScope.GenWithStackByArgs(name, "SESSION")
		}
	}
	return nil
}

const (
	// initChunkSizeUpperBound indicates upper bound value of tidb_init_chunk_size.
	initChunkSizeUpperBound = 32
	// maxChunkSizeLowerBound indicates lower bound value of tidb_max_chunk_size.
	maxChunkSizeLowerBound = 32
)

// CheckDeprecationSetSystemVar checks if the system variable is deprecated.
func CheckDeprecationSetSystemVar(s *SessionVars, name string) {
	switch name {
	case TiDBIndexLookupConcurrency, TiDBIndexLookupJoinConcurrency,
		TiDBHashJoinConcurrency, TiDBHashAggPartialConcurrency, TiDBHashAggFinalConcurrency,
		TiDBProjectionConcurrency, TiDBWindowConcurrency, TiDBStreamAggConcurrency:
		s.StmtCtx.AppendWarning(errWarnDeprecatedSyntax.FastGenByArgs(name, TiDBExecutorConcurrency))
	case TIDBMemQuotaHashJoin, TIDBMemQuotaMergeJoin,
		TIDBMemQuotaSort, TIDBMemQuotaTopn,
		TIDBMemQuotaIndexLookupReader, TIDBMemQuotaIndexLookupJoin,
		TIDBMemQuotaNestedLoopApply:
		s.StmtCtx.AppendWarning(errWarnDeprecatedSyntax.FastGenByArgs(name, TIDBMemQuotaQuery))
	}
}

// ValidateSetSystemVar checks if system variable satisfies specific restriction.
func ValidateSetSystemVar(vars *SessionVars, name string, value string, scope ScopeFlag) (string, error) {
	sv := GetSysVar(name)
	if sv == nil {
		return value, ErrUnknownSystemVar.GenWithStackByArgs(name)
	}
	// Normalize the value and apply validation based on type.
	// i.e. TypeBool converts 1/on/ON to ON.
	normalizedValue, err := sv.ValidateFromType(vars, value, scope)
	if err != nil {
		return normalizedValue, err
	}
	// If type validation was successful, call the (optional) validation function
	return sv.ValidateFromHook(vars, normalizedValue, value, scope)
}

// TiDBOptOn could be used for all tidb session variable options, we use "ON"/1 to turn on those options.
func TiDBOptOn(opt string) bool {
	return strings.EqualFold(opt, "ON") || opt == "1"
}

func tidbOptPositiveInt32(opt string, defaultVal int) int {
	val, err := strconv.Atoi(opt)
	if err != nil || val <= 0 {
		return defaultVal
	}
	return val
}

func tidbOptInt64(opt string, defaultVal int64) int64 {
	val, err := strconv.ParseInt(opt, 10, 64)
	if err != nil {
		return defaultVal
	}
	return val
}

func tidbOptFloat64(opt string, defaultVal float64) float64 {
	val, err := strconv.ParseFloat(opt, 64)
	if err != nil {
		return defaultVal
	}
	return val
}

func parseTimeZone(s string) (*time.Location, error) {
	if strings.EqualFold(s, "SYSTEM") {
		return timeutil.SystemLocation(), nil
	}

	loc, err := time.LoadLocation(s)
	if err == nil {
		return loc, nil
	}

	// The value can be given as a string indicating an offset from UTC, such as '+10:00' or '-6:00'.
	// The time zone's value should in [-12:59,+14:00].
	if strings.HasPrefix(s, "+") || strings.HasPrefix(s, "-") {
		d, err := types.ParseDuration(nil, s[1:], 0)
		if err == nil {
			if s[0] == '-' {
				if d.Duration > 12*time.Hour+59*time.Minute {
					return nil, ErrUnknownTimeZone.GenWithStackByArgs(s)
				}
			} else {
				if d.Duration > 14*time.Hour {
					return nil, ErrUnknownTimeZone.GenWithStackByArgs(s)
				}
			}

			ofst := int(d.Duration / time.Second)
			if s[0] == '-' {
				ofst = -ofst
			}
			return time.FixedZone("", ofst), nil
		}
	}

	return nil, ErrUnknownTimeZone.GenWithStackByArgs(s)
}

func setSnapshotTS(s *SessionVars, sVal string) error {
	if sVal == "" {
		s.SnapshotTS = 0
		return nil
	}

	if tso, err := strconv.ParseUint(sVal, 10, 64); err == nil {
		s.SnapshotTS = tso
		return nil
	}

	t, err := types.ParseTime(s.StmtCtx, sVal, mysql.TypeTimestamp, types.MaxFsp)
	if err != nil {
		return err
	}

	t1, err := t.GoTime(s.TimeZone)
	s.SnapshotTS = GoTimeToTS(t1)
	return err
}

// GoTimeToTS converts a Go time to uint64 timestamp.
func GoTimeToTS(t time.Time) uint64 {
	ts := (t.UnixNano() / int64(time.Millisecond)) << epochShiftBits
	return uint64(ts)
}

// serverGlobalVariable is used to handle variables that acts in server and global scope.
type serverGlobalVariable struct {
	sync.Mutex
	serverVal string
	globalVal string
}

// Set sets the value according to variable scope.
func (v *serverGlobalVariable) Set(val string, isServer bool) {
	v.Lock()
	if isServer {
		v.serverVal = val
	} else {
		v.globalVal = val
	}
	v.Unlock()
}

// GetVal gets the value.
func (v *serverGlobalVariable) GetVal() string {
	v.Lock()
	defer v.Unlock()
	if v.serverVal != "" {
		return v.serverVal
	}
	return v.globalVal
}<|MERGE_RESOLUTION|>--- conflicted
+++ resolved
@@ -154,13 +154,9 @@
 	case TiDBCapturePlanBaseline:
 		return CapturePlanBaseline.GetVal(), true, nil
 	case TiDBFoundInPlanCache:
-<<<<<<< HEAD
-		return BoolToIntStr(s.PrevFoundInPlanCache), true, nil
-	case TiDBFoundInSPM:
-		return BoolToIntStr(s.PrevFoundInSPM), true, nil
-=======
 		return BoolToOnOff(s.PrevFoundInPlanCache), true, nil
->>>>>>> dfc3bbde
+	case TiDBFoundInBinding:
+		return BoolToOnOff(s.PrevFoundInBinding), true, nil
 	case TiDBEnableCollectExecutionInfo:
 		return BoolToOnOff(config.GetGlobalConfig().EnableCollectExecutionInfo), true, nil
 	}
