// Copyright 2016 PingCAP, Inc.
//
// Licensed under the Apache License, Version 2.0 (the "License");
// you may not use this file except in compliance with the License.
// You may obtain a copy of the License at
//
//     http://www.apache.org/licenses/LICENSE-2.0
//
// Unless required by applicable law or agreed to in writing, software
// distributed under the License is distributed on an "AS IS" BASIS,
// WITHOUT WARRANTIES OR CONDITIONS OF ANY KIND, either express or implied.
// See the License for the specific language governing permissions and
// limitations under the License.

package variable

import (
	"fmt"
	"sort"
	"strconv"
	"strings"
	"sync/atomic"
	"time"

	"github.com/pingcap/errors"
	"github.com/pingcap/tidb/kv"
	"github.com/pingcap/tidb/parser/ast"
	"github.com/pingcap/tidb/parser/charset"
	"github.com/pingcap/tidb/parser/mysql"
	"github.com/pingcap/tidb/types"
	"github.com/pingcap/tidb/util/collate"
	"github.com/pingcap/tidb/util/timeutil"
	"github.com/tikv/client-go/v2/oracle"
)

// secondsPerYear represents seconds in a normal year. Leap year is not considered here.
const secondsPerYear = 60 * 60 * 24 * 365

// SetDDLReorgWorkerCounter sets ddlReorgWorkerCounter count.
// Sysvar validation enforces the range to already be correct.
func SetDDLReorgWorkerCounter(cnt int32) {
	atomic.StoreInt32(&ddlReorgWorkerCounter, cnt)
}

// GetDDLReorgWorkerCounter gets ddlReorgWorkerCounter.
func GetDDLReorgWorkerCounter() int32 {
	return atomic.LoadInt32(&ddlReorgWorkerCounter)
}

// SetDDLReorgBatchSize sets ddlReorgBatchSize size.
// Sysvar validation enforces the range to already be correct.
func SetDDLReorgBatchSize(cnt int32) {
	atomic.StoreInt32(&ddlReorgBatchSize, cnt)
}

// GetDDLReorgBatchSize gets ddlReorgBatchSize.
func GetDDLReorgBatchSize() int32 {
	return atomic.LoadInt32(&ddlReorgBatchSize)
}

// SetDDLErrorCountLimit sets ddlErrorCountlimit size.
func SetDDLErrorCountLimit(cnt int64) {
	atomic.StoreInt64(&ddlErrorCountlimit, cnt)
}

// GetDDLErrorCountLimit gets ddlErrorCountlimit size.
func GetDDLErrorCountLimit() int64 {
	return atomic.LoadInt64(&ddlErrorCountlimit)
}

// SetDDLReorgRowFormat sets ddlReorgRowFormat version.
func SetDDLReorgRowFormat(format int64) {
	atomic.StoreInt64(&ddlReorgRowFormat, format)
}

// GetDDLReorgRowFormat gets ddlReorgRowFormat version.
func GetDDLReorgRowFormat() int64 {
	return atomic.LoadInt64(&ddlReorgRowFormat)
}

// SetMaxDeltaSchemaCount sets maxDeltaSchemaCount size.
func SetMaxDeltaSchemaCount(cnt int64) {
	atomic.StoreInt64(&maxDeltaSchemaCount, cnt)
}

// GetMaxDeltaSchemaCount gets maxDeltaSchemaCount size.
func GetMaxDeltaSchemaCount() int64 {
	return atomic.LoadInt64(&maxDeltaSchemaCount)
}

// BoolToOnOff returns the string representation of a bool, i.e. "ON/OFF"
func BoolToOnOff(b bool) string {
	if b {
		return On
	}
	return Off
}

func int32ToBoolStr(i int32) string {
	if i == 1 {
		return On
	}
	return Off
}

func checkCollation(vars *SessionVars, normalizedValue string, originalValue string, scope ScopeFlag) (string, error) {
	coll, err := collate.GetCollationByName(normalizedValue)
	if err != nil {
		return normalizedValue, errors.Trace(err)
	}
	return coll.Name, nil
}

func checkCharacterSet(normalizedValue string, argName string) (string, error) {
	if normalizedValue == "" {
		return normalizedValue, errors.Trace(ErrWrongValueForVar.GenWithStackByArgs(argName, "NULL"))
	}
	cs, err := charset.GetCharsetInfo(normalizedValue)
	if err != nil {
		return normalizedValue, errors.Trace(err)
	}
	return cs.Name, nil
}

// checkReadOnly requires TiDBEnableNoopFuncs=1 for the same scope otherwise an error will be returned.
func checkReadOnly(vars *SessionVars, normalizedValue string, originalValue string, scope ScopeFlag, offlineMode bool) (string, error) {
	errMsg := ErrFunctionsNoopImpl.GenWithStackByArgs("READ ONLY")
	if offlineMode {
		errMsg = ErrFunctionsNoopImpl.GenWithStackByArgs("OFFLINE MODE")
	}
	if TiDBOptOn(normalizedValue) {
		if scope == ScopeSession && vars.NoopFuncsMode != OnInt {
			if vars.NoopFuncsMode == OffInt {
				return Off, errMsg
			}
			vars.StmtCtx.AppendWarning(errMsg)
		}
		if scope == ScopeGlobal {
			val, err := vars.GlobalVarsAccessor.GetGlobalSysVar(TiDBEnableNoopFuncs)
			if err != nil {
				return originalValue, errUnknownSystemVariable.GenWithStackByArgs(TiDBEnableNoopFuncs)
			}
			if val == Off {
				return Off, errMsg
			}
			if val == Warn {
				vars.StmtCtx.AppendWarning(errMsg)
			}
		}
	}
	return normalizedValue, nil
}

func checkIsolationLevel(vars *SessionVars, normalizedValue string, originalValue string, scope ScopeFlag) (string, error) {
	if normalizedValue == "SERIALIZABLE" || normalizedValue == "READ-UNCOMMITTED" {
		returnErr := ErrUnsupportedIsolationLevel.GenWithStackByArgs(normalizedValue)
		if !TiDBOptOn(vars.systems[TiDBSkipIsolationLevelCheck]) {
			return normalizedValue, ErrUnsupportedIsolationLevel.GenWithStackByArgs(normalizedValue)
		}
		vars.StmtCtx.AppendWarning(returnErr)
	}
	return normalizedValue, nil
}

// GetSessionOrGlobalSystemVar gets a system variable.
// If it is a session only variable, use the default value defined in code.
// Returns error if there is no such variable.
func GetSessionOrGlobalSystemVar(s *SessionVars, name string) (string, error) {
	sv := GetSysVar(name)
	if sv == nil {
		return "", ErrUnknownSystemVar.GenWithStackByArgs(name)
	}
	if sv.HasNoneScope() {
		return sv.Value, nil
	}
	if sv.HasSessionScope() {
		// Populate the value to s.systems if it is not there already.
		// in future should be already loaded on session init
		if sv.GetSession != nil {
			// shortcut to the getter, we won't use the value
			return sv.GetSessionFromHook(s)
		}
		if _, ok := s.systems[sv.Name]; !ok {
			if sv.HasGlobalScope() {
				if val, err := s.GlobalVarsAccessor.GetGlobalSysVar(sv.Name); err == nil {
					s.systems[sv.Name] = val
				}
			} else {
				s.systems[sv.Name] = sv.Value // no global scope, use default
			}
		}
		return sv.GetSessionFromHook(s)
	}
	return sv.GetGlobalFromHook(s)
}

// GetGlobalSystemVar gets a global system variable.
func GetGlobalSystemVar(s *SessionVars, name string) (string, error) {
	sv := GetSysVar(name)
	if sv == nil {
		return "", ErrUnknownSystemVar.GenWithStackByArgs(name)
	}
	return sv.GetGlobalFromHook(s)
}

// SetSessionSystemVar sets system variable and updates SessionVars states.
func SetSessionSystemVar(vars *SessionVars, name string, value string) error {
	sysVar := GetSysVar(name)
	if sysVar == nil {
		return ErrUnknownSystemVar.GenWithStackByArgs(name)
	}
	sVal, err := sysVar.Validate(vars, value, ScopeSession)
	if err != nil {
		return err
	}
	return vars.SetSystemVar(name, sVal)
}

// SetStmtVar sets system variable and updates SessionVars states.
func SetStmtVar(vars *SessionVars, name string, value string) error {
	name = strings.ToLower(name)
	sysVar := GetSysVar(name)
	if sysVar == nil {
		return ErrUnknownSystemVar.GenWithStackByArgs(name)
	}
	sVal, err := sysVar.Validate(vars, value, ScopeSession)
	if err != nil {
		return err
	}
	return vars.SetStmtVar(name, sVal)
}

// Deprecated: Read the value from the mysql.tidb table.
// This supports the use case that a TiDB server *older* than 5.0 is a member of the cluster.
// i.e. system variables such as tidb_gc_concurrency, tidb_gc_enable, tidb_gc_life_time
// do not exist.
func getTiDBTableValue(vars *SessionVars, name, defaultVal string) (string, error) {
	val, err := vars.GlobalVarsAccessor.GetTiDBTableValue(name)
	if err != nil { // handle empty result or other errors
		return defaultVal, nil
	}
	return trueFalseToOnOff(val), nil
}

// Deprecated: Set the value from the mysql.tidb table.
// This supports the use case that a TiDB server *older* than 5.0 is a member of the cluster.
// i.e. system variables such as tidb_gc_concurrency, tidb_gc_enable, tidb_gc_life_time
// do not exist.
func setTiDBTableValue(vars *SessionVars, name, value, comment string) error {
	value = OnOffToTrueFalse(value)
	return vars.GlobalVarsAccessor.SetTiDBTableValue(name, value, comment)
}

// In mysql.tidb the convention has been to store the string value "true"/"false",
// but sysvars use the convention ON/OFF.
func trueFalseToOnOff(str string) string {
	if strings.EqualFold("true", str) {
		return On
	} else if strings.EqualFold("false", str) {
		return Off
	}
	return str
}

// OnOffToTrueFalse convert "ON"/"OFF" to "true"/"false".
// In mysql.tidb the convention has been to store the string value "true"/"false",
// but sysvars use the convention ON/OFF.
func OnOffToTrueFalse(str string) string {
	if strings.EqualFold("ON", str) {
		return "true"
	} else if strings.EqualFold("OFF", str) {
		return "false"
	}
	return str
}

const (
	// initChunkSizeUpperBound indicates upper bound value of tidb_init_chunk_size.
	initChunkSizeUpperBound = 32
	// maxChunkSizeLowerBound indicates lower bound value of tidb_max_chunk_size.
	maxChunkSizeLowerBound = 32
)

// appendDeprecationWarning adds a warning that the item is deprecated.
func appendDeprecationWarning(s *SessionVars, name, replacement string) {
	s.StmtCtx.AppendWarning(errWarnDeprecatedSyntax.FastGenByArgs(name, replacement))
}

// TiDBOptOn could be used for all tidb session variable options, we use "ON"/1 to turn on those options.
func TiDBOptOn(opt string) bool {
	return strings.EqualFold(opt, "ON") || opt == "1"
}

const (
	// OffInt is used by TiDBOptOnOffWarn
	OffInt = 0
	// OnInt is used TiDBOptOnOffWarn
	OnInt = 1
	// WarnInt is used by TiDBOptOnOffWarn
	WarnInt = 2
)

// TiDBOptOnOffWarn converts On/Off/Warn to an int.
// It is used for MultiStmtMode and NoopFunctionsMode
func TiDBOptOnOffWarn(opt string) int {
	switch opt {
	case Warn:
		return WarnInt
	case On:
		return OnInt
	}
	return OffInt
}

// ClusteredIndexDefMode controls the default clustered property for primary key.
type ClusteredIndexDefMode int

const (
	// ClusteredIndexDefModeIntOnly indicates only single int primary key will default be clustered.
	ClusteredIndexDefModeIntOnly ClusteredIndexDefMode = 0
	// ClusteredIndexDefModeOn indicates primary key will default be clustered.
	ClusteredIndexDefModeOn ClusteredIndexDefMode = 1
	// ClusteredIndexDefModeOff indicates primary key will default be non-clustered.
	ClusteredIndexDefModeOff ClusteredIndexDefMode = 2
)

// TiDBOptEnableClustered converts enable clustered options to ClusteredIndexDefMode.
func TiDBOptEnableClustered(opt string) ClusteredIndexDefMode {
	switch opt {
	case On:
		return ClusteredIndexDefModeOn
	case Off:
		return ClusteredIndexDefModeOff
	default:
		return ClusteredIndexDefModeIntOnly
	}
}

// AssertionLevel controls the assertion that will be performed during transactions.
type AssertionLevel int

const (
	// AssertionLevelOff indicates no assertion should be performed.
	AssertionLevelOff AssertionLevel = iota
	// AssertionLevelFast indicates assertions that doesn't affect performance should be performed.
	AssertionLevelFast
	// AssertionLevelStrict indicates full assertions should be performed, even if the performance might be slowed down.
	AssertionLevelStrict
)

func tidbOptAssertionLevel(opt string) AssertionLevel {
	switch opt {
	case AssertionStrictStr:
		return AssertionLevelStrict
	case AssertionFastStr:
		return AssertionLevelFast
	case AssertionOffStr:
		return AssertionLevelOff
	default:
		return AssertionLevelOff
	}
}

func tidbOptPositiveInt32(opt string, defaultVal int) int {
	val, err := strconv.Atoi(opt)
	if err != nil || val <= 0 {
		return defaultVal
	}
	return val
}

// TidbOptInt converts a string to an int
func TidbOptInt(opt string, defaultVal int) int {
	val, err := strconv.Atoi(opt)
	if err != nil {
		return defaultVal
	}
	return val
}

// TidbOptInt64 converts a string to an int64
func TidbOptInt64(opt string, defaultVal int64) int64 {
	val, err := strconv.ParseInt(opt, 10, 64)
	if err != nil {
		return defaultVal
	}
	return val
}

func tidbOptFloat64(opt string, defaultVal float64) float64 {
	val, err := strconv.ParseFloat(opt, 64)
	if err != nil {
		return defaultVal
	}
	return val
}

func parseTimeZone(s string) (*time.Location, error) {
	if strings.EqualFold(s, "SYSTEM") {
		return timeutil.SystemLocation(), nil
	}

	loc, err := time.LoadLocation(s)
	if err == nil {
		return loc, nil
	}

	// The value can be given as a string indicating an offset from UTC, such as '+10:00' or '-6:00'.
	// The time zone's value should in [-12:59,+14:00].
	if strings.HasPrefix(s, "+") || strings.HasPrefix(s, "-") {
		d, err := types.ParseDuration(nil, s[1:], 0)
		if err == nil {
			if s[0] == '-' {
				if d.Duration > 12*time.Hour+59*time.Minute {
					return nil, ErrUnknownTimeZone.GenWithStackByArgs(s)
				}
			} else {
				if d.Duration > 14*time.Hour {
					return nil, ErrUnknownTimeZone.GenWithStackByArgs(s)
				}
			}

			ofst := int(d.Duration / time.Second)
			if s[0] == '-' {
				ofst = -ofst
			}
			return time.FixedZone("", ofst), nil
		}
	}

	return nil, ErrUnknownTimeZone.GenWithStackByArgs(s)
}

func setSnapshotTS(s *SessionVars, sVal string) error {
	if sVal == "" {
		s.SnapshotTS = 0
		s.SnapshotInfoschema = nil
		return nil
	}
	if s.ReadStaleness != 0 {
		return fmt.Errorf("tidb_read_staleness should be clear before setting tidb_snapshot")
	}

	if tso, err := strconv.ParseUint(sVal, 10, 64); err == nil {
		s.SnapshotTS = tso
		return nil
	}

	t, err := types.ParseTime(s.StmtCtx, sVal, mysql.TypeTimestamp, types.MaxFsp)
	if err != nil {
		return err
	}

	t1, err := t.GoTime(s.Location())
	s.SnapshotTS = oracle.GoTimeToTS(t1)
	// tx_read_ts should be mutual exclusive with tidb_snapshot
	s.TxnReadTS = NewTxnReadTS(0)
	return err
}

func setTxnReadTS(s *SessionVars, sVal string) error {
	if sVal == "" {
		s.TxnReadTS = NewTxnReadTS(0)
		return nil
	}

	t, err := types.ParseTime(s.StmtCtx, sVal, mysql.TypeTimestamp, types.MaxFsp)
	if err != nil {
		return err
	}
	t1, err := t.GoTime(s.Location())
	if err != nil {
		return err
	}
	s.TxnReadTS = NewTxnReadTS(oracle.GoTimeToTS(t1))
	// tx_read_ts should be mutual exclusive with tidb_snapshot
	s.SnapshotTS = 0
	s.SnapshotInfoschema = nil
	return err
}

func setReadStaleness(s *SessionVars, sVal string) error {
	if sVal == "" || sVal == "0" {
		s.ReadStaleness = 0
		return nil
	}
	if s.SnapshotTS != 0 {
		return fmt.Errorf("tidb_snapshot should be clear before setting tidb_read_staleness")
	}
	sValue, err := strconv.ParseInt(sVal, 10, 32)
	if err != nil {
		return err
	}
	s.ReadStaleness = time.Duration(sValue) * time.Second
	return nil
}

func collectAllowFuncName4ExpressionIndex() string {
	str := make([]string, 0, len(GAFunction4ExpressionIndex))
	for funcName := range GAFunction4ExpressionIndex {
		str = append(str, funcName)
	}
	sort.Strings(str)
	return strings.Join(str, ", ")
}

// GAFunction4ExpressionIndex stores functions GA for expression index.
var GAFunction4ExpressionIndex = map[string]struct{}{
	ast.Lower:      {},
	ast.Upper:      {},
	ast.MD5:        {},
	ast.Reverse:    {},
	ast.VitessHash: {},
	ast.TiDBShard:  {},
}

<<<<<<< HEAD
// GetTiFlashEngine retrun kv.TiFlash or kv.TiFlashMPP
// Assume tiflash/tiflash_mpp is included in tidb_isolation_read_engines, otherwise will give error.
// tiflash_mpp and tiflash cannot exists at the same time, otherwise will give error.
func GetTiFlashEngine(readEngines map[kv.StoreType]struct{}) (res kv.StoreType, _ error) {
	_, hasTiFlash := readEngines[kv.TiFlash]
	_, hasTiFlashMPP := readEngines[kv.TiFlashMPP]

	if hasTiFlash && hasTiFlashMPP {
		return kv.UnSpecified, errors.New("tiflash and tiflash_mpp cannot exists at the same time in readEngines")
	}
	if !hasTiFlash && !hasTiFlashMPP {
		return kv.UnSpecified, errors.New("cannot get tiflash engine, nor tiflash or tiflash_mpp exists in readEngines")
	}
	if hasTiFlash {
		res = kv.TiFlash
	} else {
		res = kv.TiFlashMPP
	}
	return res, nil
=======
func checkGCTxnMaxWaitTime(vars *SessionVars,
	normalizedValue string,
	originalValue string,
	scope ScopeFlag) (string, error) {
	ival, err := strconv.Atoi(normalizedValue)
	if err != nil {
		return originalValue, errors.Trace(err)
	}
	GcLifeTimeStr, _ := getTiDBTableValue(vars, "tikv_gc_life_time", "10m0s")
	GcLifeTimeDuration, err := time.ParseDuration(GcLifeTimeStr)
	if err != nil {
		return originalValue, errors.Trace(err)
	}
	if GcLifeTimeDuration.Seconds() > (float64)(ival) {
		return originalValue, errors.Trace(ErrWrongValueForVar.GenWithStackByArgs(TiDBGCMaxWaitTime, normalizedValue))
	}
	return normalizedValue, nil
}

func checkTiKVGCLifeTime(vars *SessionVars,
	normalizedValue string,
	originalValue string,
	scope ScopeFlag) (string, error) {
	gcLifetimeDuration, err := time.ParseDuration(normalizedValue)
	if err != nil {
		return originalValue, errors.Trace(err)
	}
	if gcLifetimeDuration.Seconds() > float64(GCMaxWaitTime.Load()) {
		return originalValue, errors.Trace(ErrWrongValueForVar.GenWithStackByArgs(TiDBGCLifetime, normalizedValue))
	}
	return normalizedValue, nil
>>>>>>> e0c0c737
}<|MERGE_RESOLUTION|>--- conflicted
+++ resolved
@@ -514,7 +514,6 @@
 	ast.TiDBShard:  {},
 }
 
-<<<<<<< HEAD
 // GetTiFlashEngine retrun kv.TiFlash or kv.TiFlashMPP
 // Assume tiflash/tiflash_mpp is included in tidb_isolation_read_engines, otherwise will give error.
 // tiflash_mpp and tiflash cannot exists at the same time, otherwise will give error.
@@ -534,7 +533,8 @@
 		res = kv.TiFlashMPP
 	}
 	return res, nil
-=======
+}
+
 func checkGCTxnMaxWaitTime(vars *SessionVars,
 	normalizedValue string,
 	originalValue string,
@@ -566,5 +566,4 @@
 		return originalValue, errors.Trace(ErrWrongValueForVar.GenWithStackByArgs(TiDBGCLifetime, normalizedValue))
 	}
 	return normalizedValue, nil
->>>>>>> e0c0c737
 }