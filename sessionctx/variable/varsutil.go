// Copyright 2016 PingCAP, Inc.
//
// Licensed under the Apache License, Version 2.0 (the "License");
// you may not use this file except in compliance with the License.
// You may obtain a copy of the License at
//
//     http://www.apache.org/licenses/LICENSE-2.0
//
// Unless required by applicable law or agreed to in writing, software
// distributed under the License is distributed on an "AS IS" BASIS,
// See the License for the specific language governing permissions and
// limitations under the License.

package variable

import (
	"strconv"
	"strings"
	"sync"
	"sync/atomic"
	"time"

	"github.com/pingcap/errors"
	"github.com/pingcap/parser/charset"
	"github.com/pingcap/parser/mysql"
	"github.com/pingcap/tidb/store/tikv/oracle"
	"github.com/pingcap/tidb/types"
	"github.com/pingcap/tidb/util/collate"
	"github.com/pingcap/tidb/util/timeutil"
)

// secondsPerYear represents seconds in a normal year. Leap year is not considered here.
const secondsPerYear = 60 * 60 * 24 * 365

// SetDDLReorgWorkerCounter sets ddlReorgWorkerCounter count.
// Max worker count is maxDDLReorgWorkerCount.
func SetDDLReorgWorkerCounter(cnt int32) {
	if cnt > maxDDLReorgWorkerCount {
		cnt = maxDDLReorgWorkerCount
	}
	atomic.StoreInt32(&ddlReorgWorkerCounter, cnt)
}

// GetDDLReorgWorkerCounter gets ddlReorgWorkerCounter.
func GetDDLReorgWorkerCounter() int32 {
	return atomic.LoadInt32(&ddlReorgWorkerCounter)
}

// SetDDLReorgBatchSize sets ddlReorgBatchSize size.
// Max batch size is MaxDDLReorgBatchSize.
func SetDDLReorgBatchSize(cnt int32) {
	if cnt > MaxDDLReorgBatchSize {
		cnt = MaxDDLReorgBatchSize
	}
	if cnt < MinDDLReorgBatchSize {
		cnt = MinDDLReorgBatchSize
	}
	atomic.StoreInt32(&ddlReorgBatchSize, cnt)
}

// GetDDLReorgBatchSize gets ddlReorgBatchSize.
func GetDDLReorgBatchSize() int32 {
	return atomic.LoadInt32(&ddlReorgBatchSize)
}

// SetDDLErrorCountLimit sets ddlErrorCountlimit size.
func SetDDLErrorCountLimit(cnt int64) {
	atomic.StoreInt64(&ddlErrorCountlimit, cnt)
}

// GetDDLErrorCountLimit gets ddlErrorCountlimit size.
func GetDDLErrorCountLimit() int64 {
	return atomic.LoadInt64(&ddlErrorCountlimit)
}

// SetDDLReorgRowFormat sets ddlReorgRowFormat version.
func SetDDLReorgRowFormat(format int64) {
	atomic.StoreInt64(&ddlReorgRowFormat, format)
}

// GetDDLReorgRowFormat gets ddlReorgRowFormat version.
func GetDDLReorgRowFormat() int64 {
	return atomic.LoadInt64(&ddlReorgRowFormat)
}

// SetMaxDeltaSchemaCount sets maxDeltaSchemaCount size.
func SetMaxDeltaSchemaCount(cnt int64) {
	atomic.StoreInt64(&maxDeltaSchemaCount, cnt)
}

// GetMaxDeltaSchemaCount gets maxDeltaSchemaCount size.
func GetMaxDeltaSchemaCount() int64 {
	return atomic.LoadInt64(&maxDeltaSchemaCount)
}

// BoolToOnOff returns the string representation of a bool, i.e. "ON/OFF"
func BoolToOnOff(b bool) string {
	if b {
		return On
	}
	return Off
}

func int32ToBoolStr(i int32) string {
	if i == 1 {
		return On
	}
	return Off
}

func checkCollation(vars *SessionVars, normalizedValue string, originalValue string, scope ScopeFlag) (string, error) {
	coll, err := collate.GetCollationByName(normalizedValue)
	if err != nil {
		return normalizedValue, errors.Trace(err)
	}
	return coll.Name, nil
}

func checkCharacterSet(normalizedValue string, argName string) (string, error) {
	if normalizedValue == "" {
		return normalizedValue, errors.Trace(ErrWrongValueForVar.GenWithStackByArgs(argName, "NULL"))
	}
	cht, _, err := charset.GetCharsetInfo(normalizedValue)
	if err != nil {
		return normalizedValue, errors.Trace(err)
	}
	return cht, nil
}

// checkReadOnly requires TiDBEnableNoopFuncs=1 for the same scope otherwise an error will be returned.
func checkReadOnly(vars *SessionVars, normalizedValue string, originalValue string, scope ScopeFlag, offlineMode bool) (string, error) {
	feature := "READ ONLY"
	if offlineMode {
		feature = "OFFLINE MODE"
	}
	if TiDBOptOn(normalizedValue) {
		if !vars.EnableNoopFuncs && scope == ScopeSession {
			return Off, ErrFunctionsNoopImpl.GenWithStackByArgs(feature)
		}
		val, err := vars.GlobalVarsAccessor.GetGlobalSysVar(TiDBEnableNoopFuncs)
		if err != nil {
			return originalValue, errUnknownSystemVariable.GenWithStackByArgs(TiDBEnableNoopFuncs)
		}
		if scope == ScopeGlobal && !TiDBOptOn(val) {
			return Off, ErrFunctionsNoopImpl.GenWithStackByArgs(feature)
		}
	}
	return normalizedValue, nil
}

func checkIsolationLevel(vars *SessionVars, normalizedValue string, originalValue string, scope ScopeFlag) (string, error) {
	if normalizedValue == "SERIALIZABLE" || normalizedValue == "READ-UNCOMMITTED" {
		returnErr := ErrUnsupportedIsolationLevel.GenWithStackByArgs(normalizedValue)
		if !TiDBOptOn(vars.systems[TiDBSkipIsolationLevelCheck]) {
			return normalizedValue, ErrUnsupportedIsolationLevel.GenWithStackByArgs(normalizedValue)
		}
		vars.StmtCtx.AppendWarning(returnErr)
	}
	return normalizedValue, nil
}

<<<<<<< HEAD
// GetSessionOrGlobalSystemVar gets a system variable of session or global scope.
// It also respects TIDB's special "instance" scope in GetSessionOnlySysVars.
func GetSessionOrGlobalSystemVar(s *SessionVars, key string) (string, error) {
	key = strings.ToLower(key)
	gVal, ok, err := GetSessionOnlySysVars(s, key)
	if err != nil || ok {
		return gVal, err
	}
	gVal, err = s.GlobalVarsAccessor.GetGlobalSysVar(key)
	if err != nil {
		return "", err
	}
	return gVal, nil
}

// GetSessionOnlySysVars get the default value defined in code for session only variable.
// The return bool value indicates whether it's a session only variable.
func GetSessionOnlySysVars(s *SessionVars, key string) (string, bool, error) {
	sysVar := GetSysVar(key)
	if sysVar == nil {
		return "", false, ErrUnknownSystemVar.GenWithStackByArgs(key)
	}
	// For virtual system variables:
	switch sysVar.Name {
	case TiDBCurrentTS:
		return fmt.Sprintf("%d", s.TxnCtx.StartTS), true, nil
	case TiDBLastTxnInfo:
		return s.LastTxnInfo, true, nil
	case TiDBLastQueryInfo:
		info, err := json.Marshal(s.LastQueryInfo)
		if err != nil {
			return "", true, err
=======
// GetSessionOrGlobalSystemVar gets a system variable.
// If it is a session only variable, use the default value defined in code.
// Returns error if there is no such variable.
func GetSessionOrGlobalSystemVar(s *SessionVars, name string) (string, error) {
	sv := GetSysVar(name)
	if sv == nil {
		return "", ErrUnknownSystemVar.GenWithStackByArgs(name)
	}
	if sv.HasNoneScope() {
		s.systems[sv.Name] = sv.Value
		return sv.Value, nil
	}
	if sv.HasSessionScope() {
		// Populate the value to s.systems if it is not there already.
		// in future should be already loaded on session init
		if sv.GetSession != nil {
			// shortcut to the getter, we won't use the value
			return sv.GetSessionFromHook(s)
>>>>>>> f130a10f
		}
		if _, ok := s.systems[sv.Name]; !ok {
			if sv.HasGlobalScope() {
				if val, err := s.GlobalVarsAccessor.GetGlobalSysVar(sv.Name); err == nil {
					s.systems[sv.Name] = val
				}
			} else {
				s.systems[sv.Name] = sv.Value // no global scope, use default
			}
		}
		return sv.GetSessionFromHook(s)
	}
	return sv.GetGlobalFromHook(s)
}

// GetGlobalSystemVar gets a global system variable.
func GetGlobalSystemVar(s *SessionVars, name string) (string, error) {
	sv := GetSysVar(name)
	if sv == nil {
		return "", ErrUnknownSystemVar.GenWithStackByArgs(name)
	}
	return sv.GetGlobalFromHook(s)
}

// SetSessionSystemVar sets system variable and updates SessionVars states.
func SetSessionSystemVar(vars *SessionVars, name string, value string) error {
	sysVar := GetSysVar(name)
	if sysVar == nil {
		return ErrUnknownSystemVar.GenWithStackByArgs(name)
	}
	sVal, err := sysVar.Validate(vars, value, ScopeSession)
	if err != nil {
		return err
	}
	return vars.SetSystemVar(name, sVal)
}

// SetStmtVar sets system variable and updates SessionVars states.
func SetStmtVar(vars *SessionVars, name string, value string) error {
	name = strings.ToLower(name)
	sysVar := GetSysVar(name)
	if sysVar == nil {
		return ErrUnknownSystemVar
	}
	sVal, err := sysVar.Validate(vars, value, ScopeSession)
	if err != nil {
		return err
	}
	return vars.SetStmtVar(name, sVal)
}

const (
	// initChunkSizeUpperBound indicates upper bound value of tidb_init_chunk_size.
	initChunkSizeUpperBound = 32
	// maxChunkSizeLowerBound indicates lower bound value of tidb_max_chunk_size.
	maxChunkSizeLowerBound = 32
)

// appendDeprecationWarning adds a warning that the item is deprecated.
func appendDeprecationWarning(s *SessionVars, name, replacement string) {
	s.StmtCtx.AppendWarning(errWarnDeprecatedSyntax.FastGenByArgs(name, replacement))
}

// TiDBOptOn could be used for all tidb session variable options, we use "ON"/1 to turn on those options.
func TiDBOptOn(opt string) bool {
	return strings.EqualFold(opt, "ON") || opt == "1"
}

const (
	// OffInt is used by TiDBMultiStatementMode
	OffInt = 0
	// OnInt is used TiDBMultiStatementMode
	OnInt = 1
	// WarnInt is used by TiDBMultiStatementMode
	WarnInt = 2
)

// TiDBOptMultiStmt converts multi-stmt options to int.
func TiDBOptMultiStmt(opt string) int {
	switch opt {
	case Off:
		return OffInt
	case On:
		return OnInt
	}
	return WarnInt
}

// ClusteredIndexDefMode controls the default clustered property for primary key.
type ClusteredIndexDefMode int

const (
	// ClusteredIndexDefModeIntOnly indicates only single int primary key will default be clustered.
	ClusteredIndexDefModeIntOnly ClusteredIndexDefMode = 0
	// ClusteredIndexDefModeOn indicates primary key will default be clustered.
	ClusteredIndexDefModeOn ClusteredIndexDefMode = 1
	// ClusteredIndexDefModeOff indicates primary key will default be non-clustered.
	ClusteredIndexDefModeOff ClusteredIndexDefMode = 2
)

// TiDBOptEnableClustered converts enable clustered options to ClusteredIndexDefMode.
func TiDBOptEnableClustered(opt string) ClusteredIndexDefMode {
	switch opt {
	case On:
		return ClusteredIndexDefModeOn
	case Off:
		return ClusteredIndexDefModeOff
	default:
		return ClusteredIndexDefModeIntOnly
	}
}

func tidbOptPositiveInt32(opt string, defaultVal int) int {
	val, err := strconv.Atoi(opt)
	if err != nil || val <= 0 {
		return defaultVal
	}
	return val
}

func tidbOptInt(opt string, defaultVal int) int {
	val, err := strconv.Atoi(opt)
	if err != nil {
		return defaultVal
	}
	return val
}

func tidbOptInt64(opt string, defaultVal int64) int64 {
	val, err := strconv.ParseInt(opt, 10, 64)
	if err != nil {
		return defaultVal
	}
	return val
}

func tidbOptFloat64(opt string, defaultVal float64) float64 {
	val, err := strconv.ParseFloat(opt, 64)
	if err != nil {
		return defaultVal
	}
	return val
}

func parseTimeZone(s string) (*time.Location, error) {
	if strings.EqualFold(s, "SYSTEM") {
		return timeutil.SystemLocation(), nil
	}

	loc, err := time.LoadLocation(s)
	if err == nil {
		return loc, nil
	}

	// The value can be given as a string indicating an offset from UTC, such as '+10:00' or '-6:00'.
	// The time zone's value should in [-12:59,+14:00].
	if strings.HasPrefix(s, "+") || strings.HasPrefix(s, "-") {
		d, err := types.ParseDuration(nil, s[1:], 0)
		if err == nil {
			if s[0] == '-' {
				if d.Duration > 12*time.Hour+59*time.Minute {
					return nil, ErrUnknownTimeZone.GenWithStackByArgs(s)
				}
			} else {
				if d.Duration > 14*time.Hour {
					return nil, ErrUnknownTimeZone.GenWithStackByArgs(s)
				}
			}

			ofst := int(d.Duration / time.Second)
			if s[0] == '-' {
				ofst = -ofst
			}
			return time.FixedZone("", ofst), nil
		}
	}

	return nil, ErrUnknownTimeZone.GenWithStackByArgs(s)
}

func setSnapshotTS(s *SessionVars, sVal string) error {
	if sVal == "" {
		s.SnapshotTS = 0
		return nil
	}

	if tso, err := strconv.ParseUint(sVal, 10, 64); err == nil {
		s.SnapshotTS = tso
		return nil
	}

	t, err := types.ParseTime(s.StmtCtx, sVal, mysql.TypeTimestamp, types.MaxFsp)
	if err != nil {
		return err
	}

	t1, err := t.GoTime(s.TimeZone)
	s.SnapshotTS = oracle.GoTimeToTS(t1)
	return err
}

func setTxnReadTS(s *SessionVars, sVal string) error {
	if sVal == "" {
		s.TxnReadTS = 0
		return nil
	}
	t, err := types.ParseTime(s.StmtCtx, sVal, mysql.TypeTimestamp, types.MaxFsp)
	if err != nil {
		return err
	}
	t1, err := t.GoTime(s.TimeZone)
	if err != nil {
		return err
	}
	s.TxnReadTS = oracle.GoTimeToTS(t1)
	return err
}

// serverGlobalVariable is used to handle variables that acts in server and global scope.
type serverGlobalVariable struct {
	sync.Mutex
	serverVal string
	globalVal string
}

// Set sets the value according to variable scope.
func (v *serverGlobalVariable) Set(val string, isServer bool) {
	v.Lock()
	if isServer {
		v.serverVal = val
	} else {
		v.globalVal = val
	}
	v.Unlock()
}

// GetVal gets the value.
func (v *serverGlobalVariable) GetVal() string {
	v.Lock()
	defer v.Unlock()
	if v.serverVal != "" {
		return v.serverVal
	}
	return v.globalVal
}<|MERGE_RESOLUTION|>--- conflicted
+++ resolved
@@ -159,40 +159,6 @@
 	return normalizedValue, nil
 }
 
-<<<<<<< HEAD
-// GetSessionOrGlobalSystemVar gets a system variable of session or global scope.
-// It also respects TIDB's special "instance" scope in GetSessionOnlySysVars.
-func GetSessionOrGlobalSystemVar(s *SessionVars, key string) (string, error) {
-	key = strings.ToLower(key)
-	gVal, ok, err := GetSessionOnlySysVars(s, key)
-	if err != nil || ok {
-		return gVal, err
-	}
-	gVal, err = s.GlobalVarsAccessor.GetGlobalSysVar(key)
-	if err != nil {
-		return "", err
-	}
-	return gVal, nil
-}
-
-// GetSessionOnlySysVars get the default value defined in code for session only variable.
-// The return bool value indicates whether it's a session only variable.
-func GetSessionOnlySysVars(s *SessionVars, key string) (string, bool, error) {
-	sysVar := GetSysVar(key)
-	if sysVar == nil {
-		return "", false, ErrUnknownSystemVar.GenWithStackByArgs(key)
-	}
-	// For virtual system variables:
-	switch sysVar.Name {
-	case TiDBCurrentTS:
-		return fmt.Sprintf("%d", s.TxnCtx.StartTS), true, nil
-	case TiDBLastTxnInfo:
-		return s.LastTxnInfo, true, nil
-	case TiDBLastQueryInfo:
-		info, err := json.Marshal(s.LastQueryInfo)
-		if err != nil {
-			return "", true, err
-=======
 // GetSessionOrGlobalSystemVar gets a system variable.
 // If it is a session only variable, use the default value defined in code.
 // Returns error if there is no such variable.
@@ -202,7 +168,6 @@
 		return "", ErrUnknownSystemVar.GenWithStackByArgs(name)
 	}
 	if sv.HasNoneScope() {
-		s.systems[sv.Name] = sv.Value
 		return sv.Value, nil
 	}
 	if sv.HasSessionScope() {
@@ -211,7 +176,6 @@
 		if sv.GetSession != nil {
 			// shortcut to the getter, we won't use the value
 			return sv.GetSessionFromHook(s)
->>>>>>> f130a10f
 		}
 		if _, ok := s.systems[sv.Name]; !ok {
 			if sv.HasGlobalScope() {
