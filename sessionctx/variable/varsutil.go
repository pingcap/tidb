--- conflicted
+++ resolved
@@ -583,13 +583,11 @@
 		default:
 			return value, ErrWrongValueForVar.GenWithStackByArgs(TiDBTxnMode, value)
 		}
-<<<<<<< HEAD
 	case TiDBReplicaRead:
 		if strings.EqualFold(value, "follower") {
 			return "follower", nil
 		} else if strings.EqualFold(value, "leader") || len(value) == 0 {
 			return "leader", nil
-=======
 	case TiDBEnableStmtSummary:
 		switch {
 		case strings.EqualFold(value, "ON") || value == "1":
@@ -598,7 +596,6 @@
 			return "0", nil
 		case value == "":
 			return "", nil
->>>>>>> 0b2bb102
 		}
 		return value, ErrWrongValueForVar.GenWithStackByArgs(name, value)
 	}
