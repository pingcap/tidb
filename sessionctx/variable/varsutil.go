--- conflicted
+++ resolved
@@ -375,7 +375,7 @@
 	t1, err := t.GoTime(s.TimeZone)
 	s.SnapshotTS = oracle.GoTimeToTS(t1)
 	// tx_read_ts should be mutual exclusive with tidb_snapshot
-	s.TxnReadTS = 0
+	s.TxnReadTS = NewTxnReadTS(0)
 	return err
 }
 
@@ -392,14 +392,10 @@
 	if err != nil {
 		return err
 	}
-<<<<<<< HEAD
 	s.TxnReadTS = NewTxnReadTS(oracle.GoTimeToTS(t1))
-=======
-	s.TxnReadTS = oracle.GoTimeToTS(t1)
 	// tx_read_ts should be mutual exclusive with tidb_snapshot
 	s.SnapshotTS = 0
 	s.SnapshotInfoschema = nil
->>>>>>> 238cab80
 	return err
 }
 
