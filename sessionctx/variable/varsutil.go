// Copyright 2016 PingCAP, Inc.
//
// Licensed under the Apache License, Version 2.0 (the "License");
// you may not use this file except in compliance with the License.
// You may obtain a copy of the License at
//
//     http://www.apache.org/licenses/LICENSE-2.0
//
// Unless required by applicable law or agreed to in writing, software
// distributed under the License is distributed on an "AS IS" BASIS,
// WITHOUT WARRANTIES OR CONDITIONS OF ANY KIND, either express or implied.
// See the License for the specific language governing permissions and
// limitations under the License.

package variable

import (
	"fmt"
	"strconv"
	"strings"
	"sync/atomic"
	"time"

	"github.com/pingcap/errors"
	"github.com/pingcap/tidb/kv"
	"github.com/pingcap/tidb/parser/ast"
	"github.com/pingcap/tidb/parser/charset"
	"github.com/pingcap/tidb/parser/mysql"
	"github.com/pingcap/tidb/types"
	"github.com/pingcap/tidb/util/collate"
	"github.com/pingcap/tidb/util/timeutil"
	"github.com/tikv/client-go/v2/oracle"
	"golang.org/x/exp/slices"
)

// secondsPerYear represents seconds in a normal year. Leap year is not considered here.
const secondsPerYear = 60 * 60 * 24 * 365

// SetDDLReorgWorkerCounter sets ddlReorgWorkerCounter count.
// Sysvar validation enforces the range to already be correct.
func SetDDLReorgWorkerCounter(cnt int32) {
	atomic.StoreInt32(&ddlReorgWorkerCounter, cnt)
}

// GetDDLReorgWorkerCounter gets ddlReorgWorkerCounter.
func GetDDLReorgWorkerCounter() int32 {
	return atomic.LoadInt32(&ddlReorgWorkerCounter)
}

// SetDDLFlashbackConcurrency sets ddlFlashbackConcurrency count.
// Sysvar validation enforces the range to already be correct.
func SetDDLFlashbackConcurrency(cnt int32) {
	atomic.StoreInt32(&ddlFlashbackConcurrency, cnt)
}

// GetDDLFlashbackConcurrency gets ddlFlashbackConcurrency count.
func GetDDLFlashbackConcurrency() int32 {
	return atomic.LoadInt32(&ddlFlashbackConcurrency)
}

// SetDDLReorgBatchSize sets ddlReorgBatchSize size.
// Sysvar validation enforces the range to already be correct.
func SetDDLReorgBatchSize(cnt int32) {
	atomic.StoreInt32(&ddlReorgBatchSize, cnt)
}

// GetDDLReorgBatchSize gets ddlReorgBatchSize.
func GetDDLReorgBatchSize() int32 {
	return atomic.LoadInt32(&ddlReorgBatchSize)
}

// SetDDLErrorCountLimit sets ddlErrorCountlimit size.
func SetDDLErrorCountLimit(cnt int64) {
	atomic.StoreInt64(&ddlErrorCountLimit, cnt)
}

// GetDDLErrorCountLimit gets ddlErrorCountlimit size.
func GetDDLErrorCountLimit() int64 {
	return atomic.LoadInt64(&ddlErrorCountLimit)
}

// SetDDLReorgRowFormat sets ddlReorgRowFormat version.
func SetDDLReorgRowFormat(format int64) {
	atomic.StoreInt64(&ddlReorgRowFormat, format)
}

// GetDDLReorgRowFormat gets ddlReorgRowFormat version.
func GetDDLReorgRowFormat() int64 {
	return atomic.LoadInt64(&ddlReorgRowFormat)
}

// SetMaxDeltaSchemaCount sets maxDeltaSchemaCount size.
func SetMaxDeltaSchemaCount(cnt int64) {
	atomic.StoreInt64(&maxDeltaSchemaCount, cnt)
}

// GetMaxDeltaSchemaCount gets maxDeltaSchemaCount size.
func GetMaxDeltaSchemaCount() int64 {
	return atomic.LoadInt64(&maxDeltaSchemaCount)
}

// BoolToOnOff returns the string representation of a bool, i.e. "ON/OFF"
func BoolToOnOff(b bool) string {
	if b {
		return On
	}
	return Off
}

func int32ToBoolStr(i int32) string {
	if i == 1 {
		return On
	}
	return Off
}

func checkCollation(vars *SessionVars, normalizedValue string, originalValue string, scope ScopeFlag) (string, error) {
	coll, err := collate.GetCollationByName(normalizedValue)
	if err != nil {
		return normalizedValue, errors.Trace(err)
	}
	return coll.Name, nil
}

func checkCharacterSet(normalizedValue string, argName string) (string, error) {
	if normalizedValue == "" {
		return normalizedValue, errors.Trace(ErrWrongValueForVar.GenWithStackByArgs(argName, "NULL"))
	}
	cs, err := charset.GetCharsetInfo(normalizedValue)
	if err != nil {
		return normalizedValue, errors.Trace(err)
	}
	return cs.Name, nil
}

// checkReadOnly requires TiDBEnableNoopFuncs=1 for the same scope otherwise an error will be returned.
func checkReadOnly(vars *SessionVars, normalizedValue string, originalValue string, scope ScopeFlag, offlineMode bool) (string, error) {
	errMsg := ErrFunctionsNoopImpl.GenWithStackByArgs("READ ONLY")
	if offlineMode {
		errMsg = ErrFunctionsNoopImpl.GenWithStackByArgs("OFFLINE MODE")
	}
	if TiDBOptOn(normalizedValue) {
		if scope == ScopeSession && vars.NoopFuncsMode != OnInt {
			if vars.NoopFuncsMode == OffInt {
				return Off, errMsg
			}
			vars.StmtCtx.AppendWarning(errMsg)
		}
		if scope == ScopeGlobal {
			val, err := vars.GlobalVarsAccessor.GetGlobalSysVar(TiDBEnableNoopFuncs)
			if err != nil {
				return originalValue, errUnknownSystemVariable.GenWithStackByArgs(TiDBEnableNoopFuncs)
			}
			if val == Off {
				return Off, errMsg
			}
			if val == Warn {
				vars.StmtCtx.AppendWarning(errMsg)
			}
		}
	}
	return normalizedValue, nil
}

func checkIsolationLevel(vars *SessionVars, normalizedValue string, originalValue string, scope ScopeFlag) (string, error) {
	if normalizedValue == "SERIALIZABLE" || normalizedValue == "READ-UNCOMMITTED" {
		returnErr := ErrUnsupportedIsolationLevel.GenWithStackByArgs(normalizedValue)
		if !TiDBOptOn(vars.systems[TiDBSkipIsolationLevelCheck]) {
			return normalizedValue, ErrUnsupportedIsolationLevel.GenWithStackByArgs(normalizedValue)
		}
		vars.StmtCtx.AppendWarning(returnErr)
	}
	return normalizedValue, nil
}

// Deprecated: Read the value from the mysql.tidb table.
// This supports the use case that a TiDB server *older* than 5.0 is a member of the cluster.
// i.e. system variables such as tidb_gc_concurrency, tidb_gc_enable, tidb_gc_life_time
// do not exist.
func getTiDBTableValue(vars *SessionVars, name, defaultVal string) (string, error) {
	val, err := vars.GlobalVarsAccessor.GetTiDBTableValue(name)
	if err != nil { // handle empty result or other errors
		return defaultVal, nil
	}
	return trueFalseToOnOff(val), nil
}

// Deprecated: Set the value from the mysql.tidb table.
// This supports the use case that a TiDB server *older* than 5.0 is a member of the cluster.
// i.e. system variables such as tidb_gc_concurrency, tidb_gc_enable, tidb_gc_life_time
// do not exist.
func setTiDBTableValue(vars *SessionVars, name, value, comment string) error {
	value = OnOffToTrueFalse(value)
	return vars.GlobalVarsAccessor.SetTiDBTableValue(name, value, comment)
}

// In mysql.tidb the convention has been to store the string value "true"/"false",
// but sysvars use the convention ON/OFF.
func trueFalseToOnOff(str string) string {
	if strings.EqualFold("true", str) {
		return On
	} else if strings.EqualFold("false", str) {
		return Off
	}
	return str
}

// OnOffToTrueFalse convert "ON"/"OFF" to "true"/"false".
// In mysql.tidb the convention has been to store the string value "true"/"false",
// but sysvars use the convention ON/OFF.
func OnOffToTrueFalse(str string) string {
	if strings.EqualFold("ON", str) {
		return "true"
	} else if strings.EqualFold("OFF", str) {
		return "false"
	}
	return str
}

const (
	// initChunkSizeUpperBound indicates upper bound value of tidb_init_chunk_size.
	initChunkSizeUpperBound = 32
	// maxChunkSizeLowerBound indicates lower bound value of tidb_max_chunk_size.
	maxChunkSizeLowerBound = 32
)

// appendDeprecationWarning adds a warning that the item is deprecated.
func appendDeprecationWarning(s *SessionVars, name, replacement string) {
	s.StmtCtx.AppendWarning(errWarnDeprecatedSyntax.FastGenByArgs(name, replacement))
}

// TiDBOptOn could be used for all tidb session variable options, we use "ON"/1 to turn on those options.
func TiDBOptOn(opt string) bool {
	return strings.EqualFold(opt, "ON") || opt == "1"
}

const (
	// OffInt is used by TiDBOptOnOffWarn
	OffInt = 0
	// OnInt is used TiDBOptOnOffWarn
	OnInt = 1
	// WarnInt is used by TiDBOptOnOffWarn
	WarnInt = 2
)

// TiDBOptOnOffWarn converts On/Off/Warn to an int.
// It is used for MultiStmtMode and NoopFunctionsMode
func TiDBOptOnOffWarn(opt string) int {
	switch opt {
	case Warn:
		return WarnInt
	case On:
		return OnInt
	}
	return OffInt
}

// ClusteredIndexDefMode controls the default clustered property for primary key.
type ClusteredIndexDefMode int

const (
	// ClusteredIndexDefModeIntOnly indicates only single int primary key will default be clustered.
	ClusteredIndexDefModeIntOnly ClusteredIndexDefMode = 0
	// ClusteredIndexDefModeOn indicates primary key will default be clustered.
	ClusteredIndexDefModeOn ClusteredIndexDefMode = 1
	// ClusteredIndexDefModeOff indicates primary key will default be non-clustered.
	ClusteredIndexDefModeOff ClusteredIndexDefMode = 2
)

// TiDBOptEnableClustered converts enable clustered options to ClusteredIndexDefMode.
func TiDBOptEnableClustered(opt string) ClusteredIndexDefMode {
	switch opt {
	case On:
		return ClusteredIndexDefModeOn
	case Off:
		return ClusteredIndexDefModeOff
	default:
		return ClusteredIndexDefModeIntOnly
	}
}

// AssertionLevel controls the assertion that will be performed during transactions.
type AssertionLevel int

const (
	// AssertionLevelOff indicates no assertion should be performed.
	AssertionLevelOff AssertionLevel = iota
	// AssertionLevelFast indicates assertions that doesn't affect performance should be performed.
	AssertionLevelFast
	// AssertionLevelStrict indicates full assertions should be performed, even if the performance might be slowed down.
	AssertionLevelStrict
)

func tidbOptAssertionLevel(opt string) AssertionLevel {
	switch opt {
	case AssertionStrictStr:
		return AssertionLevelStrict
	case AssertionFastStr:
		return AssertionLevelFast
	case AssertionOffStr:
		return AssertionLevelOff
	default:
		return AssertionLevelOff
	}
}

func tidbOptPositiveInt32(opt string, defaultVal int) int {
	val, err := strconv.Atoi(opt)
	if err != nil || val <= 0 {
		return defaultVal
	}
	return val
}

// TidbOptInt converts a string to an int
func TidbOptInt(opt string, defaultVal int) int {
	val, err := strconv.Atoi(opt)
	if err != nil {
		return defaultVal
	}
	return val
}

// TidbOptInt64 converts a string to an int64
func TidbOptInt64(opt string, defaultVal int64) int64 {
	val, err := strconv.ParseInt(opt, 10, 64)
	if err != nil {
		return defaultVal
	}
	return val
}

// TidbOptUint64 converts a string to an uint64.
func TidbOptUint64(opt string, defaultVal uint64) uint64 {
	val, err := strconv.ParseUint(opt, 10, 64)
	if err != nil {
		return defaultVal
	}
	return val
}

func tidbOptFloat64(opt string, defaultVal float64) float64 {
	val, err := strconv.ParseFloat(opt, 64)
	if err != nil {
		return defaultVal
	}
	return val
}

func parseTimeZone(s string) (*time.Location, error) {
	if strings.EqualFold(s, "SYSTEM") {
		return timeutil.SystemLocation(), nil
	}

	loc, err := time.LoadLocation(s)
	if err == nil {
		return loc, nil
	}

	// The value can be given as a string indicating an offset from UTC, such as '+10:00' or '-6:00'.
	// The time zone's value should in [-12:59,+14:00].
	if strings.HasPrefix(s, "+") || strings.HasPrefix(s, "-") {
		d, _, err := types.ParseDuration(nil, s[1:], 0)
		if err == nil {
			if s[0] == '-' {
				if d.Duration > 12*time.Hour+59*time.Minute {
					return nil, ErrUnknownTimeZone.GenWithStackByArgs(s)
				}
			} else {
				if d.Duration > 14*time.Hour {
					return nil, ErrUnknownTimeZone.GenWithStackByArgs(s)
				}
			}

			ofst := int(d.Duration / time.Second)
			if s[0] == '-' {
				ofst = -ofst
			}
			return time.FixedZone("", ofst), nil
		}
	}

	return nil, ErrUnknownTimeZone.GenWithStackByArgs(s)
}

func setSnapshotTS(s *SessionVars, sVal string) error {
	if sVal == "" {
		s.SnapshotTS = 0
		s.SnapshotInfoschema = nil
		return nil
	}
	if s.ReadStaleness != 0 {
		return fmt.Errorf("tidb_read_staleness should be clear before setting tidb_snapshot")
	}

	if tso, err := strconv.ParseUint(sVal, 10, 64); err == nil {
		s.SnapshotTS = tso
		return nil
	}

	t, err := types.ParseTime(s.StmtCtx, sVal, mysql.TypeTimestamp, types.MaxFsp)
	if err != nil {
		return err
	}

	t1, err := t.GoTime(s.Location())
	s.SnapshotTS = oracle.GoTimeToTS(t1)
	// tx_read_ts should be mutual exclusive with tidb_snapshot
	s.TxnReadTS = NewTxnReadTS(0)
	return err
}

func setTxnReadTS(s *SessionVars, sVal string) error {
	if sVal == "" {
		s.TxnReadTS = NewTxnReadTS(0)
		return nil
	}

	t, err := types.ParseTime(s.StmtCtx, sVal, mysql.TypeTimestamp, types.MaxFsp)
	if err != nil {
		return err
	}
	t1, err := t.GoTime(s.Location())
	if err != nil {
		return err
	}
	s.TxnReadTS = NewTxnReadTS(oracle.GoTimeToTS(t1))
	// tx_read_ts should be mutual exclusive with tidb_snapshot
	s.SnapshotTS = 0
	s.SnapshotInfoschema = nil
	return err
}

func setReadStaleness(s *SessionVars, sVal string) error {
	if sVal == "" || sVal == "0" {
		s.ReadStaleness = 0
		return nil
	}
	if s.SnapshotTS != 0 {
		return fmt.Errorf("tidb_snapshot should be clear before setting tidb_read_staleness")
	}
	sValue, err := strconv.ParseInt(sVal, 10, 32)
	if err != nil {
		return err
	}
	s.ReadStaleness = time.Duration(sValue) * time.Second
	return nil
}

// switchDDL turns on/off DDL in an instance.
func switchDDL(on bool) error {
	if on && EnableDDL != nil {
		return EnableDDL()
	} else if !on && DisableDDL != nil {
		return DisableDDL()
	}
	return nil
}

func collectAllowFuncName4ExpressionIndex() string {
	str := make([]string, 0, len(GAFunction4ExpressionIndex))
	for funcName := range GAFunction4ExpressionIndex {
		str = append(str, funcName)
	}
	slices.Sort(str)
	return strings.Join(str, ", ")
}

// GAFunction4ExpressionIndex stores functions GA for expression index.
var GAFunction4ExpressionIndex = map[string]struct{}{
	ast.Lower:      {},
	ast.Upper:      {},
	ast.MD5:        {},
	ast.Reverse:    {},
	ast.VitessHash: {},
	ast.TiDBShard:  {},
<<<<<<< HEAD
}

// GetTiFlashEngine return kv.TiFlash or kv.TiFlashMPP.
func GetTiFlashEngine(readEngines map[kv.StoreType]struct{}) (res kv.StoreType, _ error) {
	_, hasTiFlash := readEngines[kv.TiFlash]
	_, hasTiFlashMPP := readEngines[kv.TiFlashMPP]

	if !hasTiFlash && !hasTiFlashMPP {
		return kv.UnSpecified, errors.New("cannot get tiflash engine, nor tiflash or tiflash_mpp exists in readEngines")
	}
	if hasTiFlashMPP && !hasTiFlash {
		return kv.UnSpecified, errors.New("tiflash must be set when tiflash_mpp exists in readEngines")
	}
	if hasTiFlashMPP {
		res = kv.TiFlashMPP
	} else {
		res = kv.TiFlash
	}
	return res, nil
=======
	// JSON functions.
	ast.JSONType:          {},
	ast.JSONExtract:       {},
	ast.JSONUnquote:       {},
	ast.JSONArray:         {},
	ast.JSONObject:        {},
	ast.JSONSet:           {},
	ast.JSONInsert:        {},
	ast.JSONReplace:       {},
	ast.JSONRemove:        {},
	ast.JSONContains:      {},
	ast.JSONContainsPath:  {},
	ast.JSONValid:         {},
	ast.JSONArrayAppend:   {},
	ast.JSONArrayInsert:   {},
	ast.JSONMergePatch:    {},
	ast.JSONMergePreserve: {},
	ast.JSONPretty:        {},
	ast.JSONQuote:         {},
	ast.JSONSearch:        {},
	ast.JSONStorageSize:   {},
	ast.JSONDepth:         {},
	ast.JSONKeys:          {},
	ast.JSONLength:        {},
>>>>>>> 2c350878
}<|MERGE_RESOLUTION|>--- conflicted
+++ resolved
@@ -474,27 +474,6 @@
 	ast.Reverse:    {},
 	ast.VitessHash: {},
 	ast.TiDBShard:  {},
-<<<<<<< HEAD
-}
-
-// GetTiFlashEngine return kv.TiFlash or kv.TiFlashMPP.
-func GetTiFlashEngine(readEngines map[kv.StoreType]struct{}) (res kv.StoreType, _ error) {
-	_, hasTiFlash := readEngines[kv.TiFlash]
-	_, hasTiFlashMPP := readEngines[kv.TiFlashMPP]
-
-	if !hasTiFlash && !hasTiFlashMPP {
-		return kv.UnSpecified, errors.New("cannot get tiflash engine, nor tiflash or tiflash_mpp exists in readEngines")
-	}
-	if hasTiFlashMPP && !hasTiFlash {
-		return kv.UnSpecified, errors.New("tiflash must be set when tiflash_mpp exists in readEngines")
-	}
-	if hasTiFlashMPP {
-		res = kv.TiFlashMPP
-	} else {
-		res = kv.TiFlash
-	}
-	return res, nil
-=======
 	// JSON functions.
 	ast.JSONType:          {},
 	ast.JSONExtract:       {},
@@ -519,5 +498,23 @@
 	ast.JSONDepth:         {},
 	ast.JSONKeys:          {},
 	ast.JSONLength:        {},
->>>>>>> 2c350878
+}
+
+// GetTiFlashEngine return kv.TiFlash or kv.TiFlashMPP.
+func GetTiFlashEngine(readEngines map[kv.StoreType]struct{}) (res kv.StoreType, _ error) {
+	_, hasTiFlash := readEngines[kv.TiFlash]
+	_, hasTiFlashMPP := readEngines[kv.TiFlashMPP]
+
+	if !hasTiFlash && !hasTiFlashMPP {
+		return kv.UnSpecified, errors.New("cannot get tiflash engine, nor tiflash or tiflash_mpp exists in readEngines")
+	}
+	if hasTiFlashMPP && !hasTiFlash {
+		return kv.UnSpecified, errors.New("tiflash must be set when tiflash_mpp exists in readEngines")
+	}
+	if hasTiFlashMPP {
+		res = kv.TiFlashMPP
+	} else {
+		res = kv.TiFlash
+	}
+	return res, nil
 }