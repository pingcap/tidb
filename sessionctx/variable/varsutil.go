--- conflicted
+++ resolved
@@ -320,10 +320,6 @@
 			return value, nil
 		}
 		return value, ErrWrongValueForVar.GenWithStackByArgs(name, value)
-<<<<<<< HEAD
-	case TiDBDDLReorgBatchSize:
-		return checkUInt64SystemVar(name, value, uint64(MinDDLReorgBatchSize), uint64(MaxDDLReorgBatchSize), vars)
-=======
 	case TiDBEnableTablePartition:
 		switch {
 		case strings.EqualFold(value, "ON") || value == "1":
@@ -334,7 +330,8 @@
 			return "auto", nil
 		}
 		return value, ErrWrongValueForVar.GenWithStackByArgs(name, value)
->>>>>>> 012cb6da
+	case TiDBDDLReorgBatchSize:
+		return checkUInt64SystemVar(name, value, uint64(MinDDLReorgBatchSize), uint64(MaxDDLReorgBatchSize), vars)
 	case TiDBIndexLookupConcurrency, TiDBIndexLookupJoinConcurrency, TiDBIndexJoinBatchSize,
 		TiDBIndexLookupSize,
 		TiDBHashJoinConcurrency,
