--- conflicted
+++ resolved
@@ -363,13 +363,8 @@
 		TiDBHashAggFinalConcurrency,
 		TiDBDistSQLScanConcurrency,
 		TiDBIndexSerialScanConcurrency, TiDBDDLReorgWorkerCount,
-<<<<<<< HEAD
-		TiDBBackoffLockFast, TiDBMaxChunkSize,
+		TiDBBackoffLockFast,
 		TiDBDMLBatchSize, TiDBOptimizerSelectivityLevel, TiDBOptJoinOrderAlgoThreshold:
-=======
-		TiDBBackoffLockFast,
-		TiDBDMLBatchSize, TiDBOptimizerSelectivityLevel:
->>>>>>> 39e1dfe4
 		v, err := strconv.Atoi(value)
 		if err != nil {
 			return value, ErrWrongTypeForVar.GenWithStackByArgs(name)
