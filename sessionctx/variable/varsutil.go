--- conflicted
+++ resolved
@@ -432,19 +432,12 @@
 		}
 	}
 	switch name {
-<<<<<<< HEAD
-	case ConnectTimeout:
-		return checkUInt64SystemVar(name, value, 2, secondsPerYear, vars)
-	case DefaultWeekFormat:
-		return checkUInt64SystemVar(name, value, 0, 7, vars)
 	case DefaultTmpStorageEngine:
 		// TiDB storage engine will always be 'InnoDB'
 		if strings.EqualFold(value, "InnoDB") {
 			return "InnoDB", nil
 		}
 		return value, ErrUnknownStorageEngine.GenWithStackByArgs(value)
-=======
->>>>>>> c704b975
 	case DelayKeyWrite:
 		if strings.EqualFold(value, "ON") || value == "1" {
 			return "ON", nil
@@ -474,38 +467,6 @@
 			maxLen = uint64(math.MaxUint32)
 		}
 		return checkUInt64SystemVar(name, value, 4, maxLen, vars)
-<<<<<<< HEAD
-	case InteractiveTimeout:
-		return checkUInt64SystemVar(name, value, 1, secondsPerYear, vars)
-	case InnodbCommitConcurrency:
-		return checkUInt64SystemVar(name, value, 0, 1000, vars)
-	case InnodbFastShutdown:
-		return checkUInt64SystemVar(name, value, 0, 2, vars)
-	case InnodbLockWaitTimeout:
-		return checkUInt64SystemVar(name, value, 1, 1073741824, vars)
-	// See "https://dev.mysql.com/doc/refman/5.7/en/server-system-variables.html#sysvar_max_allowed_packet"
-	case OptimizerPruneLevel:
-		return checkUInt64SystemVar(name, value, 0, 1, vars)
-	case OptimizerSearchDepth:
-		return checkUInt64SystemVar(name, value, 0, 62, vars)
-	case MaxAllowedPacket:
-		return checkUInt64SystemVar(name, value, 1024, MaxOfMaxAllowedPacket, vars)
-	case MaxConnections:
-		return checkUInt64SystemVar(name, value, 1, 100000, vars)
-	case MaxConnectErrors, MaxJoinSize:
-		return checkUInt64SystemVar(name, value, 1, math.MaxUint64, vars)
-	case MaxSortLength, MaxLengthForSortData, MaxPointsInGeometry:
-		return checkUInt64SystemVar(name, value, 4, 8388608, vars)
-	case MaxSpRecursionDepth:
-		return checkUInt64SystemVar(name, value, 0, 255, vars)
-	case MaxUserConnections:
-		return checkUInt64SystemVar(name, value, 0, 4294967295, vars)
-	case OldPasswords:
-		return checkUInt64SystemVar(name, value, 0, 2, vars)
-	case TiDBMaxDeltaSchemaCount:
-		return checkInt64SystemVar(name, value, 100, 16384, vars)
-=======
->>>>>>> c704b975
 	case SessionTrackGtids:
 		if strings.EqualFold(value, "OFF") || value == "0" {
 			return "OFF", nil
@@ -515,46 +476,12 @@
 			return "ALL_GTIDS", nil
 		}
 		return value, ErrWrongValueForVar.GenWithStackByArgs(name, value)
-<<<<<<< HEAD
-	case SQLSelectLimit:
-		return checkUInt64SystemVar(name, value, 0, math.MaxUint64, vars)
-	case TiDBStoreLimit:
-		return checkInt64SystemVar(name, value, 0, math.MaxInt64, vars)
-	case SyncBinlog:
-		return checkUInt64SystemVar(name, value, 0, 4294967295, vars)
-	case TableDefinitionCache:
-		return checkUInt64SystemVar(name, value, 400, 524288, vars)
-	case TmpTableSize:
-		return checkUInt64SystemVar(name, value, 1024, math.MaxUint64, vars)
-	case WaitTimeout, LockWaitTimeout:
-		return checkUInt64SystemVar(name, value, 1, 31536000, vars)
-	case MaxPreparedStmtCount:
-		return checkInt64SystemVar(name, value, -1, 1048576, vars)
-	case MaxErrorCount:
-		return checkUInt64SystemVar(name, value, 0, math.MaxUint16, vars)
-	case AutoIncrementIncrement, AutoIncrementOffset:
-		return checkUInt64SystemVar(name, value, 1, math.MaxUint16, vars)
-	case ReadBufferSize:
-		return checkUInt64SystemVar(name, value, 8192, 2147479552, vars)
-	case ReadRndBufferSize:
-		return checkUInt64SystemVar(name, value, 1, 2147479552, vars)
-=======
->>>>>>> c704b975
 	case TimeZone:
 		if strings.EqualFold(value, "SYSTEM") {
 			return "SYSTEM", nil
 		}
 		_, err := parseTimeZone(value)
 		return value, err
-<<<<<<< HEAD
-	case ValidatePasswordLength, ValidatePasswordNumberCount:
-		return checkUInt64SystemVar(name, value, 0, math.MaxUint64, vars)
-	case EqRangeIndexDiveLimit:
-		return checkUInt64SystemVar(name, value, 0, math.MaxUint32, vars)
-	case DivPrecisionIncrement:
-		return checkUInt64SystemVar(name, value, 0, 30, vars)
-=======
->>>>>>> c704b975
 	case WarningCount, ErrorCount:
 		return value, ErrReadOnly.GenWithStackByArgs(name)
 	case EnforceGtidConsistency:
@@ -618,73 +545,6 @@
 			return value, ErrWrongValueForVar.GenWithStackByArgs("Can't set Broadcast Join to 1 but tidb_allow_batch_cop is 0, please active batch cop at first.")
 		}
 		return value, nil
-<<<<<<< HEAD
-	case TiDBSkipUTF8Check, TiDBSkipASCIICheck, TiDBOptAggPushDown,
-		TiDBOptDistinctAggPushDown, TiDBOptInSubqToJoinAndAgg, TiDBEnableFastAnalyze,
-		TiDBBatchInsert, TiDBDisableTxnAutoRetry, TiDBEnableStreaming, TiDBEnableChunkRPC,
-		TiDBBatchDelete, TiDBBatchCommit, TiDBEnableCascadesPlanner, TiDBEnableWindowFunction, TiDBPProfSQLCPU,
-		TiDBLowResolutionTSO, TiDBEnableIndexMerge, TiDBEnableNoopFuncs,
-		TiDBCheckMb4ValueInUTF8, TiDBEnableSlowLog, TiDBRecordPlanInSlowLog,
-		TiDBScatterRegion, TiDBGeneralLog, TiDBConstraintCheckInPlace, TiDBEnableVectorizedExpression,
-		TiDBFoundInPlanCache, TiDBEnableCollectExecutionInfo, TiDBAllowAutoRandExplicitInsert,
-		TiDBEnableClusteredIndex, TiDBEnableTelemetry, TiDBEnableChangeColumnType, TiDBEnableAmendPessimisticTxn:
-		fallthrough
-	case GeneralLog, AvoidTemporalUpgrade, BigTables, CheckProxyUsers, LogBin,
-		CoreFile, EndMakersInJSON, SQLLogBin, OfflineMode, PseudoSlaveMode, LowPriorityUpdates,
-		SkipNameResolve, SQLSafeUpdates, serverReadOnly, SlaveAllowBatching,
-		Flush, PerformanceSchema, LocalInFile, ShowOldTemporals, KeepFilesOnCreate, AutoCommit,
-		SQLWarnings, UniqueChecks, OldAlterTable, LogBinTrustFunctionCreators, SQLBigSelects,
-		SQLBufferResult, BinlogDirectNonTransactionalUpdates, SQLQuoteShowCreate, AutomaticSpPrivileges,
-		RelayLogPurge, SQLAutoIsNull, QueryCacheWlockInvalidate, ValidatePasswordCheckUserName,
-		SuperReadOnly, BinlogOrderCommits, MasterVerifyChecksum, BinlogRowQueryLogEvents, LogSlowSlaveStatements,
-		LogSlowAdminStatements, LogQueriesNotUsingIndexes, Profiling, WindowingUseHighPrecision:
-		if strings.EqualFold(value, "ON") {
-			return "1", nil
-		} else if strings.EqualFold(value, "OFF") {
-			return "0", nil
-		}
-		val, err := strconv.ParseInt(value, 10, 64)
-		if err == nil {
-			if val == 0 {
-				return "0", nil
-			} else if val == 1 {
-				return "1", nil
-			}
-		}
-		return value, ErrWrongValueForVar.GenWithStackByArgs(name, value)
-	case MyISAMUseMmap, InnodbTableLocks, InnodbStatusOutput, InnodbAdaptiveFlushing, InnodbRandomReadAhead,
-		InnodbStatsPersistent, InnodbBufferPoolLoadAbort, InnodbBufferPoolLoadNow, InnodbBufferPoolDumpNow,
-		InnodbCmpPerIndexEnabled, InnodbFilePerTable, InnodbPrintAllDeadlocks,
-		InnodbStrictMode, InnodbAdaptiveHashIndex, InnodbFtEnableStopword, InnodbStatusOutputLocks:
-		if strings.EqualFold(value, "ON") {
-			return "1", nil
-		} else if strings.EqualFold(value, "OFF") {
-			return "0", nil
-		}
-		val, err := strconv.ParseInt(value, 10, 64)
-		if err == nil {
-			if val == 1 || val < 0 {
-				return "1", nil
-			} else if val == 0 {
-				return "0", nil
-			}
-		}
-		return value, ErrWrongValueForVar.GenWithStackByArgs(name, value)
-	case UpdatableViewsWithLimit:
-		if strings.EqualFold(value, "YES") {
-			return "YES", nil
-		} else if strings.EqualFold(value, "NO") {
-			return "NO", nil
-		}
-		val, err := strconv.ParseInt(value, 10, 64)
-		if err == nil {
-			if val == 1 {
-				return "YES", nil
-			} else if val == 0 {
-				return "NO", nil
-			}
-		}
-		return value, ErrWrongValueForVar.GenWithStackByArgs(name, value)
 	case BulkInsertBufferSize:
 		// https://dev.mysql.com/doc/refman/8.0/en/server-system-variables.html#sysvar_bulk_insert_buffer_size
 		// Minimum Value 0
@@ -747,12 +607,6 @@
 			maxLen = uint64(math.MaxUint32)
 		}
 		return checkUInt64SystemVar(name, value, 4096, maxLen, vars)
-	case MaxExecutionTime:
-		return checkUInt64SystemVar(name, value, 0, math.MaxUint64, vars)
-	case ThreadPoolSize:
-		return checkUInt64SystemVar(name, value, 1, 64, vars)
-=======
->>>>>>> c704b975
 	case TiDBEnableTablePartition:
 		switch {
 		case strings.EqualFold(value, "ON") || value == "1":
