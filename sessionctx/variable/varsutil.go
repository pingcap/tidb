// Copyright 2016 PingCAP, Inc.
//
// Licensed under the Apache License, Version 2.0 (the "License");
// you may not use this file except in compliance with the License.
// You may obtain a copy of the License at
//
//     http://www.apache.org/licenses/LICENSE-2.0
//
// Unless required by applicable law or agreed to in writing, software
// distributed under the License is distributed on an "AS IS" BASIS,
// See the License for the specific language governing permissions and
// limitations under the License.

package variable

import (
	"strconv"
	"strings"
	"sync"
	"sync/atomic"
	"time"

	"github.com/pingcap/errors"
	"github.com/pingcap/parser/charset"
	"github.com/pingcap/parser/mysql"
	"github.com/pingcap/tidb/types"
	"github.com/pingcap/tidb/util/collate"
	"github.com/pingcap/tidb/util/timeutil"
)

// secondsPerYear represents seconds in a normal year. Leap year is not considered here.
const secondsPerYear = 60 * 60 * 24 * 365

// SetDDLReorgWorkerCounter sets ddlReorgWorkerCounter count.
// Max worker count is maxDDLReorgWorkerCount.
func SetDDLReorgWorkerCounter(cnt int32) {
	if cnt > maxDDLReorgWorkerCount {
		cnt = maxDDLReorgWorkerCount
	}
	atomic.StoreInt32(&ddlReorgWorkerCounter, cnt)
}

// GetDDLReorgWorkerCounter gets ddlReorgWorkerCounter.
func GetDDLReorgWorkerCounter() int32 {
	return atomic.LoadInt32(&ddlReorgWorkerCounter)
}

// SetDDLReorgBatchSize sets ddlReorgBatchSize size.
// Max batch size is MaxDDLReorgBatchSize.
func SetDDLReorgBatchSize(cnt int32) {
	if cnt > MaxDDLReorgBatchSize {
		cnt = MaxDDLReorgBatchSize
	}
	if cnt < MinDDLReorgBatchSize {
		cnt = MinDDLReorgBatchSize
	}
	atomic.StoreInt32(&ddlReorgBatchSize, cnt)
}

// GetDDLReorgBatchSize gets ddlReorgBatchSize.
func GetDDLReorgBatchSize() int32 {
	return atomic.LoadInt32(&ddlReorgBatchSize)
}

// SetDDLErrorCountLimit sets ddlErrorCountlimit size.
func SetDDLErrorCountLimit(cnt int64) {
	atomic.StoreInt64(&ddlErrorCountlimit, cnt)
}

// GetDDLErrorCountLimit gets ddlErrorCountlimit size.
func GetDDLErrorCountLimit() int64 {
	return atomic.LoadInt64(&ddlErrorCountlimit)
}

// SetDDLReorgRowFormat sets ddlReorgRowFormat version.
func SetDDLReorgRowFormat(format int64) {
	atomic.StoreInt64(&ddlReorgRowFormat, format)
}

// GetDDLReorgRowFormat gets ddlReorgRowFormat version.
func GetDDLReorgRowFormat() int64 {
	return atomic.LoadInt64(&ddlReorgRowFormat)
}

// SetMaxDeltaSchemaCount sets maxDeltaSchemaCount size.
func SetMaxDeltaSchemaCount(cnt int64) {
	atomic.StoreInt64(&maxDeltaSchemaCount, cnt)
}

// GetMaxDeltaSchemaCount gets maxDeltaSchemaCount size.
func GetMaxDeltaSchemaCount() int64 {
	return atomic.LoadInt64(&maxDeltaSchemaCount)
}

// BoolToOnOff returns the string representation of a bool, i.e. "ON/OFF"
func BoolToOnOff(b bool) string {
	if b {
		return On
	}
	return Off
}

func int32ToBoolStr(i int32) string {
	if i == 1 {
		return On
	}
	return Off
}

func checkCollation(vars *SessionVars, normalizedValue string, originalValue string, scope ScopeFlag) (string, error) {
	coll, err := collate.GetCollationByName(normalizedValue)
	if err != nil {
		return normalizedValue, errors.Trace(err)
	}
	return coll.Name, nil
}

func checkCharacterSet(normalizedValue string, argName string) (string, error) {
	if normalizedValue == "" {
		return normalizedValue, errors.Trace(ErrWrongValueForVar.GenWithStackByArgs(argName, "NULL"))
	}
	cht, _, err := charset.GetCharsetInfo(normalizedValue)
	if err != nil {
		return normalizedValue, errors.Trace(err)
	}
	return cht, nil
}

// checkReadOnly requires TiDBEnableNoopFuncs=1 for the same scope otherwise an error will be returned.
func checkReadOnly(vars *SessionVars, normalizedValue string, originalValue string, scope ScopeFlag, offlineMode bool) (string, error) {
	feature := "READ ONLY"
	if offlineMode {
		feature = "OFFLINE MODE"
	}
	if TiDBOptOn(normalizedValue) {
		if !vars.EnableNoopFuncs && scope == ScopeSession {
			return Off, ErrFunctionsNoopImpl.GenWithStackByArgs(feature)
		}
		val, err := vars.GlobalVarsAccessor.GetGlobalSysVar(TiDBEnableNoopFuncs)
		if err != nil {
			return originalValue, errUnknownSystemVariable.GenWithStackByArgs(TiDBEnableNoopFuncs)
		}
		if scope == ScopeGlobal && !TiDBOptOn(val) {
			return Off, ErrFunctionsNoopImpl.GenWithStackByArgs(feature)
		}
	}
	return normalizedValue, nil
}

func checkIsolationLevel(vars *SessionVars, normalizedValue string, originalValue string, scope ScopeFlag) (string, error) {
	if normalizedValue == "SERIALIZABLE" || normalizedValue == "READ-UNCOMMITTED" {
		returnErr := ErrUnsupportedIsolationLevel.GenWithStackByArgs(normalizedValue)
		if !TiDBOptOn(vars.systems[TiDBSkipIsolationLevelCheck]) {
			return normalizedValue, ErrUnsupportedIsolationLevel.GenWithStackByArgs(normalizedValue)
		}
		vars.StmtCtx.AppendWarning(returnErr)
	}
	return normalizedValue, nil
}

<<<<<<< HEAD
// GetSessionSystemVar gets a system variable.
// If it is a session only variable, use the default value defined in code.
// Returns error if there is no such variable.
func GetSessionSystemVar(s *SessionVars, name string) (string, error) {
=======
// GetSessionOrGlobalSystemVar gets a system variable of session or global scope.
// It also respects TIDB's special "instance" scope in GetSessionOnlySysVars.
func GetSessionOrGlobalSystemVar(s *SessionVars, key string) (string, error) {
	key = strings.ToLower(key)
	gVal, ok, err := GetSessionOnlySysVars(s, key)
	if err != nil || ok {
		return gVal, err
	}
	gVal, err = s.GlobalVarsAccessor.GetGlobalSysVar(key)
	if err != nil {
		return "", err
	}
	// This cache results in incorrect behavior since changes to global
	// variables will not be picked up. It should be removed once
	// https://github.com/pingcap/tidb/issues/24368 is closed.
	s.systems[key] = gVal
	return gVal, nil
}

// GetSessionOnlySysVars get the default value defined in code for session only variable.
// The return bool value indicates whether it's a session only variable.
func GetSessionOnlySysVars(s *SessionVars, key string) (string, bool, error) {
	sysVar := GetSysVar(key)
	if sysVar == nil {
		return "", false, ErrUnknownSystemVar.GenWithStackByArgs(key)
	}
	// For virtual system variables:
	switch sysVar.Name {
	case TiDBCurrentTS:
		return fmt.Sprintf("%d", s.TxnCtx.StartTS), true, nil
	case TiDBLastTxnInfo:
		return s.LastTxnInfo, true, nil
	case TiDBLastQueryInfo:
		info, err := json.Marshal(s.LastQueryInfo)
		if err != nil {
			return "", true, err
		}
		return string(info), true, nil
	case TiDBGeneralLog:
		return BoolToOnOff(ProcessGeneralLog.Load()), true, nil
	case TiDBPProfSQLCPU:
		val := "0"
		if EnablePProfSQLCPU.Load() {
			val = "1"
		}
		return val, true, nil
	case TiDBExpensiveQueryTimeThreshold:
		return fmt.Sprintf("%d", atomic.LoadUint64(&ExpensiveQueryTimeThreshold)), true, nil
	case TiDBMemoryUsageAlarmRatio:
		return fmt.Sprintf("%g", MemoryUsageAlarmRatio.Load()), true, nil
	case TiDBConfig:
		conf := config.GetGlobalConfig()
		j, err := json.MarshalIndent(conf, "", "\t")
		if err != nil {
			return "", false, err
		}
		return config.HideConfig(string(j)), true, nil
	case TiDBForcePriority:
		return mysql.Priority2Str[mysql.PriorityEnum(atomic.LoadInt32(&ForcePriority))], true, nil
	case TiDBDDLSlowOprThreshold:
		return strconv.FormatUint(uint64(atomic.LoadUint32(&DDLSlowOprThreshold)), 10), true, nil
	case PluginDir:
		return config.GetGlobalConfig().Plugin.Dir, true, nil
	case PluginLoad:
		return config.GetGlobalConfig().Plugin.Load, true, nil
	case TiDBSlowLogThreshold:
		return strconv.FormatUint(atomic.LoadUint64(&config.GetGlobalConfig().Log.SlowThreshold), 10), true, nil
	case TiDBRecordPlanInSlowLog:
		return strconv.FormatUint(uint64(atomic.LoadUint32(&config.GetGlobalConfig().Log.RecordPlanInSlowLog)), 10), true, nil
	case TiDBEnableSlowLog:
		return BoolToOnOff(config.GetGlobalConfig().Log.EnableSlowLog), true, nil
	case TiDBQueryLogMaxLen:
		return strconv.FormatUint(atomic.LoadUint64(&config.GetGlobalConfig().Log.QueryLogMaxLen), 10), true, nil
	case TiDBCheckMb4ValueInUTF8:
		return BoolToOnOff(config.GetGlobalConfig().CheckMb4ValueInUTF8), true, nil
	case TiDBCapturePlanBaseline:
		return CapturePlanBaseline.GetVal(), true, nil
	case TiDBFoundInPlanCache:
		return BoolToOnOff(s.PrevFoundInPlanCache), true, nil
	case TiDBFoundInBinding:
		return BoolToOnOff(s.PrevFoundInBinding), true, nil
	case TiDBEnableCollectExecutionInfo:
		return BoolToOnOff(config.GetGlobalConfig().EnableCollectExecutionInfo), true, nil
	case TiDBTxnScope:
		return s.TxnScope.GetVarValue(), true, nil
	}
	sVal, ok := s.GetSystemVar(key)
	if ok {
		return sVal, true, nil
	}
	if !sysVar.HasGlobalScope() {
		// None-Global variable can use pre-defined default value.
		return sysVar.Value, true, nil
	}
	return "", false, nil
}
>>>>>>> 3eedd404

	// This depends on https://github.com/pingcap/tidb/pull/24359 merging
	name = strings.ToLower(name)
	sv := GetSysVar(name)
	if sv == nil {
		return "", ErrUnknownSystemVar.GenWithStackByArgs(name)
	}
	if sv.HasSessionScope() {
		return sv.GetSessionFromHook(s)
	}
	if sv.HasNoneScope() {
		s.systems[name] = sv.Value
		return sv.Value, nil
	}
	val, err := sv.GetGlobalFromHook(s)
	s.systems[name] = val
	return val, err
}

// GetGlobalSystemVar gets a global system variable.
func GetGlobalSystemVar(s *SessionVars, name string) (string, error) {
	sv := GetSysVar(name)
	if sv == nil {
		return "", ErrUnknownSystemVar.GenWithStackByArgs(name)
	}
	if sv.HasNoneScope() {
		return sv.Value, nil
	}
	return sv.GetGlobalFromHook(s)
}

// epochShiftBits is used to reserve logical part of the timestamp.
const epochShiftBits = 18

// SetSessionSystemVar sets system variable and updates SessionVars states.
func SetSessionSystemVar(vars *SessionVars, name string, value string) error {
	sysVar := GetSysVar(name)
	if sysVar == nil {
		return ErrUnknownSystemVar.GenWithStackByArgs(name)
	}
	sVal, err := sysVar.Validate(vars, value, ScopeSession)
	if err != nil {
		return err
	}
	return vars.SetSystemVar(name, sVal)
}

// SetStmtVar sets system variable and updates SessionVars states.
func SetStmtVar(vars *SessionVars, name string, value string) error {
	name = strings.ToLower(name)
	sysVar := GetSysVar(name)
	if sysVar == nil {
		return ErrUnknownSystemVar
	}
	sVal, err := sysVar.Validate(vars, value, ScopeSession)
	if err != nil {
		return err
	}
	return vars.SetStmtVar(name, sVal)
}

const (
	// initChunkSizeUpperBound indicates upper bound value of tidb_init_chunk_size.
	initChunkSizeUpperBound = 32
	// maxChunkSizeLowerBound indicates lower bound value of tidb_max_chunk_size.
	maxChunkSizeLowerBound = 32
)

// appendDeprecationWarning adds a warning that the item is deprecated.
func appendDeprecationWarning(s *SessionVars, name, replacement string) {
	s.StmtCtx.AppendWarning(errWarnDeprecatedSyntax.FastGenByArgs(name, replacement))
}

// TiDBOptOn could be used for all tidb session variable options, we use "ON"/1 to turn on those options.
func TiDBOptOn(opt string) bool {
	return strings.EqualFold(opt, "ON") || opt == "1"
}

const (
	// OffInt is used by TiDBMultiStatementMode
	OffInt = 0
	// OnInt is used TiDBMultiStatementMode
	OnInt = 1
	// WarnInt is used by TiDBMultiStatementMode
	WarnInt = 2
)

// TiDBOptMultiStmt converts multi-stmt options to int.
func TiDBOptMultiStmt(opt string) int {
	switch opt {
	case Off:
		return OffInt
	case On:
		return OnInt
	}
	return WarnInt
}

// ClusteredIndexDefMode controls the default clustered property for primary key.
type ClusteredIndexDefMode int

const (
	// ClusteredIndexDefModeIntOnly indicates only single int primary key will default be clustered.
	ClusteredIndexDefModeIntOnly ClusteredIndexDefMode = 0
	// ClusteredIndexDefModeOn indicates primary key will default be clustered.
	ClusteredIndexDefModeOn ClusteredIndexDefMode = 1
	// ClusteredIndexDefModeOff indicates primary key will default be non-clustered.
	ClusteredIndexDefModeOff ClusteredIndexDefMode = 2
)

// TiDBOptEnableClustered converts enable clustered options to ClusteredIndexDefMode.
func TiDBOptEnableClustered(opt string) ClusteredIndexDefMode {
	switch opt {
	case On:
		return ClusteredIndexDefModeOn
	case Off:
		return ClusteredIndexDefModeOff
	default:
		return ClusteredIndexDefModeIntOnly
	}
}

func tidbOptPositiveInt32(opt string, defaultVal int) int {
	val, err := strconv.Atoi(opt)
	if err != nil || val <= 0 {
		return defaultVal
	}
	return val
}

func tidbOptInt(opt string, defaultVal int) int {
	val, err := strconv.Atoi(opt)
	if err != nil {
		return defaultVal
	}
	return val
}

func tidbOptInt64(opt string, defaultVal int64) int64 {
	val, err := strconv.ParseInt(opt, 10, 64)
	if err != nil {
		return defaultVal
	}
	return val
}

func tidbOptFloat64(opt string, defaultVal float64) float64 {
	val, err := strconv.ParseFloat(opt, 64)
	if err != nil {
		return defaultVal
	}
	return val
}

func parseTimeZone(s string) (*time.Location, error) {
	if strings.EqualFold(s, "SYSTEM") {
		return timeutil.SystemLocation(), nil
	}

	loc, err := time.LoadLocation(s)
	if err == nil {
		return loc, nil
	}

	// The value can be given as a string indicating an offset from UTC, such as '+10:00' or '-6:00'.
	// The time zone's value should in [-12:59,+14:00].
	if strings.HasPrefix(s, "+") || strings.HasPrefix(s, "-") {
		d, err := types.ParseDuration(nil, s[1:], 0)
		if err == nil {
			if s[0] == '-' {
				if d.Duration > 12*time.Hour+59*time.Minute {
					return nil, ErrUnknownTimeZone.GenWithStackByArgs(s)
				}
			} else {
				if d.Duration > 14*time.Hour {
					return nil, ErrUnknownTimeZone.GenWithStackByArgs(s)
				}
			}

			ofst := int(d.Duration / time.Second)
			if s[0] == '-' {
				ofst = -ofst
			}
			return time.FixedZone("", ofst), nil
		}
	}

	return nil, ErrUnknownTimeZone.GenWithStackByArgs(s)
}

func setSnapshotTS(s *SessionVars, sVal string) error {
	if sVal == "" {
		s.SnapshotTS = 0
		return nil
	}

	if tso, err := strconv.ParseUint(sVal, 10, 64); err == nil {
		s.SnapshotTS = tso
		return nil
	}

	t, err := types.ParseTime(s.StmtCtx, sVal, mysql.TypeTimestamp, types.MaxFsp)
	if err != nil {
		return err
	}

	t1, err := t.GoTime(s.TimeZone)
	s.SnapshotTS = GoTimeToTS(t1)
	return err
}

// GoTimeToTS converts a Go time to uint64 timestamp.
func GoTimeToTS(t time.Time) uint64 {
	ts := (t.UnixNano() / int64(time.Millisecond)) << epochShiftBits
	return uint64(ts)
}

// serverGlobalVariable is used to handle variables that acts in server and global scope.
type serverGlobalVariable struct {
	sync.Mutex
	serverVal string
	globalVal string
}

// Set sets the value according to variable scope.
func (v *serverGlobalVariable) Set(val string, isServer bool) {
	v.Lock()
	if isServer {
		v.serverVal = val
	} else {
		v.globalVal = val
	}
	v.Unlock()
}

// GetVal gets the value.
func (v *serverGlobalVariable) GetVal() string {
	v.Lock()
	defer v.Unlock()
	if v.serverVal != "" {
		return v.serverVal
	}
	return v.globalVal
}<|MERGE_RESOLUTION|>--- conflicted
+++ resolved
@@ -158,136 +158,56 @@
 	return normalizedValue, nil
 }
 
-<<<<<<< HEAD
-// GetSessionSystemVar gets a system variable.
+// GetSessionOrGlobalSystemVar gets a system variable.
 // If it is a session only variable, use the default value defined in code.
 // Returns error if there is no such variable.
-func GetSessionSystemVar(s *SessionVars, name string) (string, error) {
-=======
-// GetSessionOrGlobalSystemVar gets a system variable of session or global scope.
-// It also respects TIDB's special "instance" scope in GetSessionOnlySysVars.
-func GetSessionOrGlobalSystemVar(s *SessionVars, key string) (string, error) {
-	key = strings.ToLower(key)
-	gVal, ok, err := GetSessionOnlySysVars(s, key)
-	if err != nil || ok {
-		return gVal, err
-	}
-	gVal, err = s.GlobalVarsAccessor.GetGlobalSysVar(key)
-	if err != nil {
-		return "", err
-	}
-	// This cache results in incorrect behavior since changes to global
-	// variables will not be picked up. It should be removed once
-	// https://github.com/pingcap/tidb/issues/24368 is closed.
-	s.systems[key] = gVal
-	return gVal, nil
-}
-
-// GetSessionOnlySysVars get the default value defined in code for session only variable.
-// The return bool value indicates whether it's a session only variable.
-func GetSessionOnlySysVars(s *SessionVars, key string) (string, bool, error) {
-	sysVar := GetSysVar(key)
-	if sysVar == nil {
-		return "", false, ErrUnknownSystemVar.GenWithStackByArgs(key)
-	}
-	// For virtual system variables:
-	switch sysVar.Name {
-	case TiDBCurrentTS:
-		return fmt.Sprintf("%d", s.TxnCtx.StartTS), true, nil
-	case TiDBLastTxnInfo:
-		return s.LastTxnInfo, true, nil
-	case TiDBLastQueryInfo:
-		info, err := json.Marshal(s.LastQueryInfo)
-		if err != nil {
-			return "", true, err
-		}
-		return string(info), true, nil
-	case TiDBGeneralLog:
-		return BoolToOnOff(ProcessGeneralLog.Load()), true, nil
-	case TiDBPProfSQLCPU:
-		val := "0"
-		if EnablePProfSQLCPU.Load() {
-			val = "1"
-		}
-		return val, true, nil
-	case TiDBExpensiveQueryTimeThreshold:
-		return fmt.Sprintf("%d", atomic.LoadUint64(&ExpensiveQueryTimeThreshold)), true, nil
-	case TiDBMemoryUsageAlarmRatio:
-		return fmt.Sprintf("%g", MemoryUsageAlarmRatio.Load()), true, nil
-	case TiDBConfig:
-		conf := config.GetGlobalConfig()
-		j, err := json.MarshalIndent(conf, "", "\t")
-		if err != nil {
-			return "", false, err
-		}
-		return config.HideConfig(string(j)), true, nil
-	case TiDBForcePriority:
-		return mysql.Priority2Str[mysql.PriorityEnum(atomic.LoadInt32(&ForcePriority))], true, nil
-	case TiDBDDLSlowOprThreshold:
-		return strconv.FormatUint(uint64(atomic.LoadUint32(&DDLSlowOprThreshold)), 10), true, nil
-	case PluginDir:
-		return config.GetGlobalConfig().Plugin.Dir, true, nil
-	case PluginLoad:
-		return config.GetGlobalConfig().Plugin.Load, true, nil
-	case TiDBSlowLogThreshold:
-		return strconv.FormatUint(atomic.LoadUint64(&config.GetGlobalConfig().Log.SlowThreshold), 10), true, nil
-	case TiDBRecordPlanInSlowLog:
-		return strconv.FormatUint(uint64(atomic.LoadUint32(&config.GetGlobalConfig().Log.RecordPlanInSlowLog)), 10), true, nil
-	case TiDBEnableSlowLog:
-		return BoolToOnOff(config.GetGlobalConfig().Log.EnableSlowLog), true, nil
-	case TiDBQueryLogMaxLen:
-		return strconv.FormatUint(atomic.LoadUint64(&config.GetGlobalConfig().Log.QueryLogMaxLen), 10), true, nil
-	case TiDBCheckMb4ValueInUTF8:
-		return BoolToOnOff(config.GetGlobalConfig().CheckMb4ValueInUTF8), true, nil
-	case TiDBCapturePlanBaseline:
-		return CapturePlanBaseline.GetVal(), true, nil
-	case TiDBFoundInPlanCache:
-		return BoolToOnOff(s.PrevFoundInPlanCache), true, nil
-	case TiDBFoundInBinding:
-		return BoolToOnOff(s.PrevFoundInBinding), true, nil
-	case TiDBEnableCollectExecutionInfo:
-		return BoolToOnOff(config.GetGlobalConfig().EnableCollectExecutionInfo), true, nil
-	case TiDBTxnScope:
-		return s.TxnScope.GetVarValue(), true, nil
-	}
-	sVal, ok := s.GetSystemVar(key)
-	if ok {
-		return sVal, true, nil
-	}
-	if !sysVar.HasGlobalScope() {
-		// None-Global variable can use pre-defined default value.
-		return sysVar.Value, true, nil
-	}
-	return "", false, nil
-}
->>>>>>> 3eedd404
-
-	// This depends on https://github.com/pingcap/tidb/pull/24359 merging
-	name = strings.ToLower(name)
+func GetSessionOrGlobalSystemVar(s *SessionVars, name string) (string, error) {
 	sv := GetSysVar(name)
 	if sv == nil {
 		return "", ErrUnknownSystemVar.GenWithStackByArgs(name)
 	}
+	if sv.HasNoneScope() {
+		s.systems[sv.Name] = sv.Value
+		return sv.Value, nil
+	}
 	if sv.HasSessionScope() {
+		// Populate the value to s.systems if it is not there already.
+		// in future should be already loaded on session init
+
+		if sv.GetSession != nil {
+			// shortcut to the getter, we won't use the value
+			return sv.GetSessionFromHook(s)
+		}
+
+		if _, ok := s.systems[sv.Name]; !ok {
+			if sv.HasGlobalScope() {
+				if val, err := s.GlobalVarsAccessor.GetGlobalSysVar(sv.Name); err == nil {
+					s.systems[sv.Name] = val
+				}
+			} else {
+				s.systems[sv.Name] = sv.Value // no global scope, use default
+			}
+		}
 		return sv.GetSessionFromHook(s)
 	}
-	if sv.HasNoneScope() {
-		s.systems[name] = sv.Value
-		return sv.Value, nil
+
+	// Workaround for now for backward compatibility.
+	// https://github.com/pingcap/tidb/issues/24368
+	// TODO: We should not cache global values once there is a higher performance sysvar cache.
+	if val, ok := s.systems[sv.Name]; ok {
+		return val, nil
 	}
 	val, err := sv.GetGlobalFromHook(s)
-	s.systems[name] = val
+	s.systems[sv.Name] = val
 	return val, err
 }
 
 // GetGlobalSystemVar gets a global system variable.
+// TODO: can we remove this?
 func GetGlobalSystemVar(s *SessionVars, name string) (string, error) {
 	sv := GetSysVar(name)
 	if sv == nil {
 		return "", ErrUnknownSystemVar.GenWithStackByArgs(name)
-	}
-	if sv.HasNoneScope() {
-		return sv.Value, nil
 	}
 	return sv.GetGlobalFromHook(s)
 }
