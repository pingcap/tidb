--- conflicted
+++ resolved
@@ -70,15 +70,12 @@
 
 // SetGlobalSysVarOnly implements GlobalVarAccessor.SetGlobalSysVarOnly interface.
 func (m *MockGlobalAccessor) SetGlobalSysVarOnly(name string, value string) error {
-<<<<<<< HEAD
 	sv := GetSysVar(name)
 	if sv == nil {
 		return ErrUnknownSystemVar.GenWithStackByArgs(name)
 	}
 	m.vals[name] = value
 	return nil
-=======
-	panic("not supported")
 }
 
 // GetTiDBTableValue implements GlobalVarAccessor.GetTiDBTableValue interface.
@@ -89,5 +86,4 @@
 // SetTiDBTableValue implements GlobalVarAccessor.SetTiDBTableValue interface.
 func (m *MockGlobalAccessor) SetTiDBTableValue(name, value, comment string) error {
 	panic("not supported")
->>>>>>> 22034c5b
 }