// Copyright 2017 PingCAP, Inc.
//
// Licensed under the Apache License, Version 2.0 (the "License");
// you may not use this file except in compliance with the License.
// You may obtain a copy of the License at
//
//     http://www.apache.org/licenses/LICENSE-2.0
//
// Unless required by applicable law or agreed to in writing, software
// distributed under the License is distributed on an "AS IS" BASIS,
// WITHOUT WARRANTIES OR CONDITIONS OF ANY KIND, either express or implied.
// See the License for the specific language governing permissions and
// limitations under the License.

package variable

import (
	"math"
	"sync"

	"github.com/pingcap/tidb/config"
	"github.com/pingcap/tidb/parser/mysql"
	"go.uber.org/atomic"
)

/*
	Steps to add a new TiDB specific system variable:

	1. Add a new variable name with comment in this file.
	2. Add the default value of the new variable in this file.
	3. Add SysVar instance in 'defaultSysVars' slice.
*/

// TiDB system variable names that only in session scope.
const (
	TiDBDDLSlowOprThreshold = "ddl_slow_threshold"

	// TiDBSnapshot is used for reading history data, the default value is empty string.
	// The value can be a datetime string like '2017-11-11 20:20:20' or a tso string. When this variable is set, the session reads history data of that time.
	TiDBSnapshot = "tidb_snapshot"

	// TiDBOptAggPushDown is used to enable/disable the optimizer rule of aggregation push down.
	TiDBOptAggPushDown = "tidb_opt_agg_push_down"

	// TiDBOptCartesianBCJ is used to disable/enable broadcast cartesian join in MPP mode
	TiDBOptCartesianBCJ = "tidb_opt_broadcast_cartesian_join"

	TiDBOptMPPOuterJoinFixedBuildSide = "tidb_opt_mpp_outer_join_fixed_build_side"

	// TiDBOptDistinctAggPushDown is used to decide whether agg with distinct should be pushed to tikv/tiflash.
	TiDBOptDistinctAggPushDown = "tidb_opt_distinct_agg_push_down"

	// TiDBBCJThresholdSize is used to limit the size of small table for mpp broadcast join.
	// Its unit is bytes, if the size of small table is larger than it, we will not use bcj.
	TiDBBCJThresholdSize = "tidb_broadcast_join_threshold_size"

	// TiDBBCJThresholdCount is used to limit the count of small table for mpp broadcast join.
	// If we can't estimate the size of one side of join child, we will check if its row number exceeds this limitation.
	TiDBBCJThresholdCount = "tidb_broadcast_join_threshold_count"

	// TiDBOptWriteRowID is used to enable/disable the operations of insert、replace and update to _tidb_rowid.
	TiDBOptWriteRowID = "tidb_opt_write_row_id"

	// TiDBAutoAnalyzeRatio will run if (table modify count)/(table row count) is greater than this value.
	TiDBAutoAnalyzeRatio = "tidb_auto_analyze_ratio"

	// TiDBAutoAnalyzeStartTime will run if current time is within start time and end time.
	TiDBAutoAnalyzeStartTime = "tidb_auto_analyze_start_time"
	TiDBAutoAnalyzeEndTime   = "tidb_auto_analyze_end_time"

	// TiDBChecksumTableConcurrency is used to speed up the ADMIN CHECKSUM TABLE
	// statement, when a table has multiple indices, those indices can be
	// scanned concurrently, with the cost of higher system performance impact.
	TiDBChecksumTableConcurrency = "tidb_checksum_table_concurrency"

	// TiDBCurrentTS is used to get the current transaction timestamp.
	// It is read-only.
	TiDBCurrentTS = "tidb_current_ts"

	// TiDBLastTxnInfo is used to get the last transaction info within the current session.
	TiDBLastTxnInfo = "tidb_last_txn_info"

	// TiDBLastQueryInfo is used to get the last query info within the current session.
	TiDBLastQueryInfo = "tidb_last_query_info"

	// TiDBLastDDLInfo is used to get the last ddl info within the current session.
	TiDBLastDDLInfo = "tidb_last_ddl_info"

	// TiDBConfig is a read-only variable that shows the config of the current server.
	TiDBConfig = "tidb_config"

	// TiDBBatchInsert is used to enable/disable auto-split insert data. If set this option on, insert executor will automatically
	// insert data into multiple batches and use a single txn for each batch. This will be helpful when inserting large data.
	TiDBBatchInsert = "tidb_batch_insert"

	// TiDBBatchDelete is used to enable/disable auto-split delete data. If set this option on, delete executor will automatically
	// split data into multiple batches and use a single txn for each batch. This will be helpful when deleting large data.
	TiDBBatchDelete = "tidb_batch_delete"

	// TiDBBatchCommit is used to enable/disable auto-split the transaction.
	// If set this option on, the transaction will be committed when it reaches stmt-count-limit and starts a new transaction.
	TiDBBatchCommit = "tidb_batch_commit"

	// TiDBDMLBatchSize is used to split the insert/delete data into small batches.
	// It only takes effort when tidb_batch_insert/tidb_batch_delete is on.
	// Its default value is 20000. When the row size is large, 20k rows could be larger than 100MB.
	// User could change it to a smaller one to avoid breaking the transaction size limitation.
	TiDBDMLBatchSize = "tidb_dml_batch_size"

	// The following session variables controls the memory quota during query execution.

	// TiDBMemQuotaQuery controls the memory quota of a query.
	TiDBMemQuotaQuery = "tidb_mem_quota_query" // Bytes.
	// TiDBMemQuotaApplyCache controls the memory quota of a query.
	TiDBMemQuotaApplyCache = "tidb_mem_quota_apply_cache"

	// TiDBGeneralLog is used to log every query in the server in info level.
	TiDBGeneralLog = "tidb_general_log"

	// TiDBLogFileMaxDays is used to log every query in the server in info level.
	TiDBLogFileMaxDays = "tidb_log_file_max_days"

	// TiDBPProfSQLCPU is used to add label sql label to pprof result.
	TiDBPProfSQLCPU = "tidb_pprof_sql_cpu"

	// TiDBRetryLimit is the maximum number of retries when committing a transaction.
	TiDBRetryLimit = "tidb_retry_limit"

	// TiDBDisableTxnAutoRetry disables transaction auto retry.
	TiDBDisableTxnAutoRetry = "tidb_disable_txn_auto_retry"

	// TiDBEnableChunkRPC enables TiDB to use Chunk format for coprocessor requests.
	TiDBEnableChunkRPC = "tidb_enable_chunk_rpc"

	// TiDBOptimizerSelectivityLevel is used to control the selectivity estimation level.
	TiDBOptimizerSelectivityLevel = "tidb_optimizer_selectivity_level"

	// TiDBOptimizerEnableNewOnlyFullGroupByCheck is used to open the newly only_full_group_by check by maintaining functional dependency.
	TiDBOptimizerEnableNewOnlyFullGroupByCheck = "tidb_enable_new_only_full_group_by_check"

	// TiDBTxnMode is used to control the transaction behavior.
	TiDBTxnMode = "tidb_txn_mode"

	// TiDBRowFormatVersion is used to control tidb row format version current.
	TiDBRowFormatVersion = "tidb_row_format_version"

	// TiDBEnableTablePartition is used to control table partition feature.
	// The valid value include auto/on/off:
	// on or auto: enable table partition if the partition type is implemented.
	// off: always disable table partition.
	TiDBEnableTablePartition = "tidb_enable_table_partition"

	// TiDBEnableListTablePartition is used to control list table partition feature.
	TiDBEnableListTablePartition = "tidb_enable_list_partition"

	// TiDBSkipIsolationLevelCheck is used to control whether to return error when set unsupported transaction
	// isolation level.
	TiDBSkipIsolationLevelCheck = "tidb_skip_isolation_level_check"

	// TiDBLowResolutionTSO is used for reading data with low resolution TSO which is updated once every two seconds
	TiDBLowResolutionTSO = "tidb_low_resolution_tso"

	// TiDBReplicaRead is used for reading data from replicas, followers for example.
	TiDBReplicaRead = "tidb_replica_read"

	// TiDBAllowRemoveAutoInc indicates whether a user can drop the auto_increment column attribute or not.
	TiDBAllowRemoveAutoInc = "tidb_allow_remove_auto_inc"

	// TiDBMultiStatementMode enables multi statement at the risk of SQL injection
	// provides backwards compatibility
	TiDBMultiStatementMode = "tidb_multi_statement_mode"

	// TiDBEvolvePlanTaskMaxTime controls the max time of a single evolution task.
	TiDBEvolvePlanTaskMaxTime = "tidb_evolve_plan_task_max_time"

	// TiDBEvolvePlanTaskStartTime is the start time of evolution task.
	TiDBEvolvePlanTaskStartTime = "tidb_evolve_plan_task_start_time"
	// TiDBEvolvePlanTaskEndTime is the end time of evolution task.
	TiDBEvolvePlanTaskEndTime = "tidb_evolve_plan_task_end_time"

	// TiDBSlowLogThreshold is used to set the slow log threshold in the server.
	TiDBSlowLogThreshold = "tidb_slow_log_threshold"

	// TiDBRecordPlanInSlowLog is used to log the plan of the slow query.
	TiDBRecordPlanInSlowLog = "tidb_record_plan_in_slow_log"

	// TiDBEnableSlowLog enables TiDB to log slow queries.
	TiDBEnableSlowLog = "tidb_enable_slow_log"

	// TiDBCheckMb4ValueInUTF8 is used to control whether to enable the check wrong utf8 value.
	TiDBCheckMb4ValueInUTF8 = "tidb_check_mb4_value_in_utf8"

	// TiDBFoundInPlanCache indicates whether the last statement was found in plan cache
	TiDBFoundInPlanCache = "last_plan_from_cache"

	// TiDBFoundInBinding indicates whether the last statement was matched with the hints in the binding.
	TiDBFoundInBinding = "last_plan_from_binding"

	// TiDBAllowAutoRandExplicitInsert indicates whether explicit insertion on auto_random column is allowed.
	TiDBAllowAutoRandExplicitInsert = "allow_auto_random_explicit_insert"

	// TiDBTxnScope indicates whether using global transactions or local transactions.
	TiDBTxnScope = "txn_scope"

	// TiDBTxnReadTS indicates the next transaction should be staleness transaction and provide the startTS
	TiDBTxnReadTS = "tx_read_ts"

	// TiDBReadStaleness indicates the staleness duration for following statement
	TiDBReadStaleness = "tidb_read_staleness"

	// TiDBEnablePaging indicates whether paging is enabled in coprocessor requests.
	TiDBEnablePaging = "tidb_enable_paging"

	// TiDBReadConsistency indicates whether the autocommit read statement goes through TiKV RC.
	TiDBReadConsistency = "tidb_read_consistency"

	// TiDBSysdateIsNow is the name of the `tidb_sysdate_is_now` system variable
	TiDBSysdateIsNow = "tidb_sysdate_is_now"
)

// TiDB system variable names that both in session and global scope.
const (
	// TiDBBuildStatsConcurrency is used to speed up the ANALYZE statement, when a table has multiple indices,
	// those indices can be scanned concurrently, with the cost of higher system performance impact.
	TiDBBuildStatsConcurrency = "tidb_build_stats_concurrency"

	// TiDBDistSQLScanConcurrency is used to set the concurrency of a distsql scan task.
	// A distsql scan task can be a table scan or a index scan, which may be distributed to many TiKV nodes.
	// Higher concurrency may reduce latency, but with the cost of higher memory usage and system performance impact.
	// If the query has a LIMIT clause, high concurrency makes the system do much more work than needed.
	TiDBDistSQLScanConcurrency = "tidb_distsql_scan_concurrency"

	// TiDBOptInSubqToJoinAndAgg is used to enable/disable the optimizer rule of rewriting IN subquery.
	TiDBOptInSubqToJoinAndAgg = "tidb_opt_insubq_to_join_and_agg"

	// TiDBOptPreferRangeScan is used to enable/disable the optimizer to always prefer range scan over table scan, ignoring their costs.
	TiDBOptPreferRangeScan = "tidb_opt_prefer_range_scan"

	// TiDBOptEnableCorrelationAdjustment is used to indicates if enable correlation adjustment.
	TiDBOptEnableCorrelationAdjustment = "tidb_opt_enable_correlation_adjustment"

	// TiDBOptLimitPushDownThreshold determines if push Limit or TopN down to TiKV forcibly.
	TiDBOptLimitPushDownThreshold = "tidb_opt_limit_push_down_threshold"

	// TiDBOptCorrelationThreshold is a guard to enable row count estimation using column order correlation.
	TiDBOptCorrelationThreshold = "tidb_opt_correlation_threshold"

	// TiDBOptCorrelationExpFactor is an exponential factor to control heuristic approach when tidb_opt_correlation_threshold is not satisfied.
	TiDBOptCorrelationExpFactor = "tidb_opt_correlation_exp_factor"

	// TiDBOptCPUFactor is the CPU cost of processing one expression for one row.
	TiDBOptCPUFactor = "tidb_opt_cpu_factor"
	// TiDBOptCopCPUFactor is the CPU cost of processing one expression for one row in coprocessor.
	TiDBOptCopCPUFactor = "tidb_opt_copcpu_factor"
	// TiDBOptTiFlashConcurrencyFactor is concurrency number of tiflash computation.
	TiDBOptTiFlashConcurrencyFactor = "tidb_opt_tiflash_concurrency_factor"
	// TiDBOptNetworkFactor is the network cost of transferring 1 byte data.
	TiDBOptNetworkFactor = "tidb_opt_network_factor"
	// TiDBOptScanFactor is the IO cost of scanning 1 byte data on TiKV.
	TiDBOptScanFactor = "tidb_opt_scan_factor"
	// TiDBOptDescScanFactor is the IO cost of scanning 1 byte data on TiKV in desc order.
	TiDBOptDescScanFactor = "tidb_opt_desc_factor"
	// TiDBOptSeekFactor is the IO cost of seeking the start value in a range on TiKV or TiFlash.
	TiDBOptSeekFactor = "tidb_opt_seek_factor"
	// TiDBOptMemoryFactor is the memory cost of storing one tuple.
	TiDBOptMemoryFactor = "tidb_opt_memory_factor"
	// TiDBOptDiskFactor is the IO cost of reading/writing one byte to temporary disk.
	TiDBOptDiskFactor = "tidb_opt_disk_factor"
	// TiDBOptConcurrencyFactor is the CPU cost of additional one goroutine.
	TiDBOptConcurrencyFactor = "tidb_opt_concurrency_factor"

	// TiDBIndexJoinBatchSize is used to set the batch size of an index lookup join.
	// The index lookup join fetches batches of data from outer executor and constructs ranges for inner executor.
	// This value controls how much of data in a batch to do the index join.
	// Large value may reduce the latency but consumes more system resource.
	TiDBIndexJoinBatchSize = "tidb_index_join_batch_size"

	// TiDBIndexLookupSize is used for index lookup executor.
	// The index lookup executor first scan a batch of handles from a index, then use those handles to lookup the table
	// rows, this value controls how much of handles in a batch to do a lookup task.
	// Small value sends more RPCs to TiKV, consume more system resource.
	// Large value may do more work than needed if the query has a limit.
	TiDBIndexLookupSize = "tidb_index_lookup_size"

	// TiDBIndexLookupConcurrency is used for index lookup executor.
	// A lookup task may have 'tidb_index_lookup_size' of handles at maximum, the handles may be distributed
	// in many TiKV nodes, we execute multiple concurrent index lookup tasks concurrently to reduce the time
	// waiting for a task to finish.
	// Set this value higher may reduce the latency but consumes more system resource.
	// tidb_index_lookup_concurrency is deprecated, use tidb_executor_concurrency instead.
	TiDBIndexLookupConcurrency = "tidb_index_lookup_concurrency"

	// TiDBIndexLookupJoinConcurrency is used for index lookup join executor.
	// IndexLookUpJoin starts "tidb_index_lookup_join_concurrency" inner workers
	// to fetch inner rows and join the matched (outer, inner) row pairs.
	// tidb_index_lookup_join_concurrency is deprecated, use tidb_executor_concurrency instead.
	TiDBIndexLookupJoinConcurrency = "tidb_index_lookup_join_concurrency"

	// TiDBIndexSerialScanConcurrency is used for controlling the concurrency of index scan operation
	// when we need to keep the data output order the same as the order of index data.
	TiDBIndexSerialScanConcurrency = "tidb_index_serial_scan_concurrency"

	// TiDBMaxChunkSize is used to control the max chunk size during query execution.
	TiDBMaxChunkSize = "tidb_max_chunk_size"

	// TiDBAllowBatchCop means if we should send batch coprocessor to TiFlash. It can be set to 0, 1 and 2.
	// 0 means never use batch cop, 1 means use batch cop in case of aggregation and join, 2, means to force sending batch cop for any query.
	// The default value is 0
	TiDBAllowBatchCop = "tidb_allow_batch_cop"

	// TiDBAllowMPPExecution means if we should use mpp way to execute query or not.
	// Default value is `true`, means to be determined by the optimizer.
	// Value set to `false` means never use mpp.
	TiDBAllowMPPExecution = "tidb_allow_mpp"

	// TiDBHashExchangeWithNewCollation means if hash exchange is supported when new collation is on.
	// Default value is `true`, means support hash exchange when new collation is on.
	// Value set to `false` means not support hash exchange when new collation is on.
	TiDBHashExchangeWithNewCollation = "tidb_hash_exchange_with_new_collation"

	// TiDBEnforceMPPExecution means if we should enforce mpp way to execute query or not.
	// Default value is `false`, means to be determined by variable `tidb_allow_mpp`.
	// Value set to `true` means enforce use mpp.
	// Note if you want to set `tidb_enforce_mpp` to `true`, you must set `tidb_allow_mpp` to `true` first.
	TiDBEnforceMPPExecution = "tidb_enforce_mpp"

	// TiDBMPPStoreFailTTL is the unavailable time when a store is detected failed. During that time, tidb will not send any task to
	// TiFlash even though the failed TiFlash node has been recovered.
	TiDBMPPStoreFailTTL = "tidb_mpp_store_fail_ttl"

	// TiDBInitChunkSize is used to control the init chunk size during query execution.
	TiDBInitChunkSize = "tidb_init_chunk_size"

	// TiDBEnableCascadesPlanner is used to control whether to enable the cascades planner.
	TiDBEnableCascadesPlanner = "tidb_enable_cascades_planner"

	// TiDBSkipUTF8Check skips the UTF8 validate process, validate UTF8 has performance cost, if we can make sure
	// the input string values are valid, we can skip the check.
	TiDBSkipUTF8Check = "tidb_skip_utf8_check"

	// TiDBSkipASCIICheck skips the ASCII validate process
	// old tidb may already have fields with invalid ASCII bytes
	// disable ASCII validate can guarantee a safe replication
	TiDBSkipASCIICheck = "tidb_skip_ascii_check"

	// TiDBHashJoinConcurrency is used for hash join executor.
	// The hash join outer executor starts multiple concurrent join workers to probe the hash table.
	// tidb_hash_join_concurrency is deprecated, use tidb_executor_concurrency instead.
	TiDBHashJoinConcurrency = "tidb_hash_join_concurrency"

	// TiDBProjectionConcurrency is used for projection operator.
	// This variable controls the worker number of projection operator.
	// tidb_projection_concurrency is deprecated, use tidb_executor_concurrency instead.
	TiDBProjectionConcurrency = "tidb_projection_concurrency"

	// TiDBHashAggPartialConcurrency is used for hash agg executor.
	// The hash agg executor starts multiple concurrent partial workers to do partial aggregate works.
	// tidb_hashagg_partial_concurrency is deprecated, use tidb_executor_concurrency instead.
	TiDBHashAggPartialConcurrency = "tidb_hashagg_partial_concurrency"

	// TiDBHashAggFinalConcurrency is used for hash agg executor.
	// The hash agg executor starts multiple concurrent final workers to do final aggregate works.
	// tidb_hashagg_final_concurrency is deprecated, use tidb_executor_concurrency instead.
	TiDBHashAggFinalConcurrency = "tidb_hashagg_final_concurrency"

	// TiDBWindowConcurrency is used for window parallel executor.
	// tidb_window_concurrency is deprecated, use tidb_executor_concurrency instead.
	TiDBWindowConcurrency = "tidb_window_concurrency"

	// TiDBMergeJoinConcurrency is used for merge join parallel executor
	TiDBMergeJoinConcurrency = "tidb_merge_join_concurrency"

	// TiDBStreamAggConcurrency is used for stream aggregation parallel executor.
	// tidb_stream_agg_concurrency is deprecated, use tidb_executor_concurrency instead.
	TiDBStreamAggConcurrency = "tidb_streamagg_concurrency"

	// TiDBEnableParallelApply is used for parallel apply.
	TiDBEnableParallelApply = "tidb_enable_parallel_apply"

	// TiDBBackoffLockFast is used for tikv backoff base time in milliseconds.
	TiDBBackoffLockFast = "tidb_backoff_lock_fast"

	// TiDBBackOffWeight is used to control the max back off time in TiDB.
	// The default maximum back off time is a small value.
	// BackOffWeight could multiply it to let the user adjust the maximum time for retrying.
	// Only positive integers can be accepted, which means that the maximum back off time can only grow.
	TiDBBackOffWeight = "tidb_backoff_weight"

	// TiDBDDLReorgWorkerCount defines the count of ddl reorg workers.
	TiDBDDLReorgWorkerCount = "tidb_ddl_reorg_worker_cnt"

	// TiDBDDLReorgBatchSize defines the transaction batch size of ddl reorg workers.
	TiDBDDLReorgBatchSize = "tidb_ddl_reorg_batch_size"

	// TiDBDDLErrorCountLimit defines the count of ddl error limit.
	TiDBDDLErrorCountLimit = "tidb_ddl_error_count_limit"

	// TiDBDDLReorgPriority defines the operations' priority of adding indices.
	// It can be: PRIORITY_LOW, PRIORITY_NORMAL, PRIORITY_HIGH
	TiDBDDLReorgPriority = "tidb_ddl_reorg_priority"

	// TiDBEnableChangeMultiSchema is used to control whether to enable the change multi schema.
	TiDBEnableChangeMultiSchema = "tidb_enable_change_multi_schema"

	// TiDBEnableAutoIncrementInGenerated disables the mysql compatibility check on using auto-incremented columns in
	// expression indexes and generated columns described here https://dev.mysql.com/doc/refman/5.7/en/create-table-generated-columns.html for details.
	TiDBEnableAutoIncrementInGenerated = "tidb_enable_auto_increment_in_generated"

	// TiDBEnablePointGetCache is used to control whether to enable the point get cache for special scenario.
	TiDBEnablePointGetCache = "tidb_enable_point_get_cache"

	// TiDBPlacementMode is used to control the mode for placement
	TiDBPlacementMode = "tidb_placement_mode"

	// TiDBMaxDeltaSchemaCount defines the max length of deltaSchemaInfos.
	// deltaSchemaInfos is a queue that maintains the history of schema changes.
	TiDBMaxDeltaSchemaCount = "tidb_max_delta_schema_count"

	// TiDBScatterRegion will scatter the regions for DDLs when it is ON.
	TiDBScatterRegion = "tidb_scatter_region"

	// TiDBWaitSplitRegionFinish defines the split region behaviour is sync or async.
	TiDBWaitSplitRegionFinish = "tidb_wait_split_region_finish"

	// TiDBWaitSplitRegionTimeout uses to set the split and scatter region back off time.
	TiDBWaitSplitRegionTimeout = "tidb_wait_split_region_timeout"

	// TiDBForcePriority defines the operations' priority of all statements.
	// It can be "NO_PRIORITY", "LOW_PRIORITY", "HIGH_PRIORITY", "DELAYED"
	TiDBForcePriority = "tidb_force_priority"

	// TiDBConstraintCheckInPlace indicates to check the constraint when the SQL executing.
	// It could hurt the performance of bulking insert when it is ON.
	TiDBConstraintCheckInPlace = "tidb_constraint_check_in_place"

	// TiDBEnableWindowFunction is used to control whether to enable the window function.
	TiDBEnableWindowFunction = "tidb_enable_window_function"

	// TiDBEnablePipelinedWindowFunction is used to control whether to use pipelined window function, it only works when tidb_enable_window_function = true.
	TiDBEnablePipelinedWindowFunction = "tidb_enable_pipelined_window_function"

	// TiDBEnableStrictDoubleTypeCheck is used to control table field double type syntax check.
	TiDBEnableStrictDoubleTypeCheck = "tidb_enable_strict_double_type_check"

	// TiDBOptProjectionPushDown is used to control whether to pushdown projection to coprocessor.
	TiDBOptProjectionPushDown = "tidb_opt_projection_push_down"

	// TiDBEnableVectorizedExpression is used to control whether to enable the vectorized expression evaluation.
	TiDBEnableVectorizedExpression = "tidb_enable_vectorized_expression"

	// TiDBOptJoinReorderThreshold defines the threshold less than which
	// we'll choose a rather time-consuming algorithm to calculate the join order.
	TiDBOptJoinReorderThreshold = "tidb_opt_join_reorder_threshold"

	// TiDBSlowQueryFile indicates which slow query log file for SLOW_QUERY table to parse.
	TiDBSlowQueryFile = "tidb_slow_query_file"

	// TiDBEnableFastAnalyze indicates to use fast analyze.
	TiDBEnableFastAnalyze = "tidb_enable_fast_analyze"

	// TiDBExpensiveQueryTimeThreshold indicates the time threshold of expensive query.
	TiDBExpensiveQueryTimeThreshold = "tidb_expensive_query_time_threshold"

	// TiDBEnableIndexMerge indicates to generate IndexMergePath.
	TiDBEnableIndexMerge = "tidb_enable_index_merge"

	// TiDBEnableNoopFuncs set true will enable using fake funcs(like get_lock release_lock)
	TiDBEnableNoopFuncs = "tidb_enable_noop_functions"

	// TiDBEnableStmtSummary indicates whether the statement summary is enabled.
	TiDBEnableStmtSummary = "tidb_enable_stmt_summary"

	// TiDBStmtSummaryInternalQuery indicates whether the statement summary contain internal query.
	TiDBStmtSummaryInternalQuery = "tidb_stmt_summary_internal_query"

	// TiDBStmtSummaryRefreshInterval indicates the refresh interval in seconds for each statement summary.
	TiDBStmtSummaryRefreshInterval = "tidb_stmt_summary_refresh_interval"

	// TiDBStmtSummaryHistorySize indicates the history size of each statement summary.
	TiDBStmtSummaryHistorySize = "tidb_stmt_summary_history_size"

	// TiDBStmtSummaryMaxStmtCount indicates the max number of statements kept in memory.
	TiDBStmtSummaryMaxStmtCount = "tidb_stmt_summary_max_stmt_count"

	// TiDBStmtSummaryMaxSQLLength indicates the max length of displayed normalized sql and sample sql.
	TiDBStmtSummaryMaxSQLLength = "tidb_stmt_summary_max_sql_length"

	// TiDBCapturePlanBaseline indicates whether the capture of plan baselines is enabled.
	TiDBCapturePlanBaseline = "tidb_capture_plan_baselines"

	// TiDBUsePlanBaselines indicates whether the use of plan baselines is enabled.
	TiDBUsePlanBaselines = "tidb_use_plan_baselines"

	// TiDBEvolvePlanBaselines indicates whether the evolution of plan baselines is enabled.
	TiDBEvolvePlanBaselines = "tidb_evolve_plan_baselines"

	// TiDBEnableExtendedStats indicates whether the extended statistics feature is enabled.
	TiDBEnableExtendedStats = "tidb_enable_extended_stats"

	// TiDBIsolationReadEngines indicates the tidb only read from the stores whose engine type is involved in IsolationReadEngines.
	// Now, only support TiKV and TiFlash.
	TiDBIsolationReadEngines = "tidb_isolation_read_engines"

	// TiDBStoreLimit indicates the limit of sending request to a store, 0 means without limit.
	TiDBStoreLimit = "tidb_store_limit"

	// TiDBMetricSchemaStep indicates the step when query metric schema.
	TiDBMetricSchemaStep = "tidb_metric_query_step"

	// TiDBMetricSchemaRangeDuration indicates the range duration when query metric schema.
	TiDBMetricSchemaRangeDuration = "tidb_metric_query_range_duration"

	// TiDBEnableCollectExecutionInfo indicates that whether execution info is collected.
	TiDBEnableCollectExecutionInfo = "tidb_enable_collect_execution_info"

	// TiDBExecutorConcurrency is used for controlling the concurrency of all types of executors.
	TiDBExecutorConcurrency = "tidb_executor_concurrency"

	// TiDBEnableClusteredIndex indicates if clustered index feature is enabled.
	TiDBEnableClusteredIndex = "tidb_enable_clustered_index"

	// TiDBPartitionPruneMode indicates the partition prune mode used.
	TiDBPartitionPruneMode = "tidb_partition_prune_mode"

	// TiDBRedactLog indicates that whether redact log.
	TiDBRedactLog = "tidb_redact_log"

	// TiDBRestrictedReadOnly is meant for the cloud admin to toggle the cluster read only
	TiDBRestrictedReadOnly = "tidb_restricted_read_only"

	// TiDBSuperReadOnly is tidb's variant of mysql's super_read_only, which has some differences from mysql's super_read_only.
	TiDBSuperReadOnly = "tidb_super_read_only"

	// TiDBShardAllocateStep indicates the max size of continuous rowid shard in one transaction.
	TiDBShardAllocateStep = "tidb_shard_allocate_step"
	// TiDBEnableTelemetry indicates that whether usage data report to PingCAP is enabled.
	TiDBEnableTelemetry = "tidb_enable_telemetry"

	// TiDBEnableAmendPessimisticTxn indicates if amend pessimistic transactions is enabled.
	TiDBEnableAmendPessimisticTxn = "tidb_enable_amend_pessimistic_txn"

	// TiDBMemoryUsageAlarmRatio indicates the alarm threshold when memory usage of the tidb-server exceeds.
	TiDBMemoryUsageAlarmRatio = "tidb_memory_usage_alarm_ratio"

	// TiDBEnableRateLimitAction indicates whether enabled ratelimit action
	TiDBEnableRateLimitAction = "tidb_enable_rate_limit_action"

	// TiDBEnableAsyncCommit indicates whether to enable the async commit feature.
	TiDBEnableAsyncCommit = "tidb_enable_async_commit"

	// TiDBEnable1PC indicates whether to enable the one-phase commit feature.
	TiDBEnable1PC = "tidb_enable_1pc"

	// TiDBGuaranteeLinearizability indicates whether to guarantee linearizability.
	TiDBGuaranteeLinearizability = "tidb_guarantee_linearizability"

	// TiDBAnalyzeVersion indicates how tidb collects the analyzed statistics and how use to it.
	TiDBAnalyzeVersion = "tidb_analyze_version"

	// TiDBEnableIndexMergeJoin indicates whether to enable index merge join.
	TiDBEnableIndexMergeJoin = "tidb_enable_index_merge_join"

	// TiDBTrackAggregateMemoryUsage indicates whether track the memory usage of aggregate function.
	TiDBTrackAggregateMemoryUsage = "tidb_track_aggregate_memory_usage"

	// TiDBEnableExchangePartition indicates whether to enable exchange partition.
	TiDBEnableExchangePartition = "tidb_enable_exchange_partition"

	// TiDBAllowFallbackToTiKV indicates the engine types whose unavailability triggers fallback to TiKV.
	// Now we only support TiFlash.
	TiDBAllowFallbackToTiKV = "tidb_allow_fallback_to_tikv"

	// TiDBEnableTopSQL indicates whether the top SQL is enabled.
	TiDBEnableTopSQL = "tidb_enable_top_sql"

	// TiDBTopSQLMaxTimeSeriesCount indicates the max number of statements been collected in each time series.
	TiDBTopSQLMaxTimeSeriesCount = "tidb_top_sql_max_time_series_count"

	// TiDBTopSQLMaxMetaCount indicates the max capacity of the collect meta per second.
	TiDBTopSQLMaxMetaCount = "tidb_top_sql_max_meta_count"

	// TiDBEnableLocalTxn indicates whether to enable Local Txn.
	TiDBEnableLocalTxn = "tidb_enable_local_txn"

	// TiDBTSOClientBatchMaxWaitTime indicates the max value of the TSO Batch Wait interval time of PD client.
	TiDBTSOClientBatchMaxWaitTime = "tidb_tso_client_batch_max_wait_time"

	// TiDBTxnCommitBatchSize is used to control the batch size of transaction commit related requests sent by TiDB to TiKV.
	// If a single transaction has a large amount of writes, you can increase the batch size to improve the batch effect,
	// setting too large will exceed TiKV's raft-entry-max-size limit and cause commit failure.
	TiDBTxnCommitBatchSize = "tidb_txn_commit_batch_size"

	// TiDBEnableTSOFollowerProxy indicates whether to enable the TSO Follower Proxy feature of PD client.
	TiDBEnableTSOFollowerProxy = "tidb_enable_tso_follower_proxy"

	// TiDBEnableOrderedResultMode indicates if stabilize query results.
	TiDBEnableOrderedResultMode = "tidb_enable_ordered_result_mode"

	// TiDBRemoveOrderbyInSubquery indicates whether to remove ORDER BY in subquery.
	TiDBRemoveOrderbyInSubquery = "tidb_remove_orderby_in_subquery"

	// TiDBEnablePseudoForOutdatedStats indicates whether use pseudo for outdated stats
	TiDBEnablePseudoForOutdatedStats = "tidb_enable_pseudo_for_outdated_stats"

	// TiDBRegardNULLAsPoint indicates whether regard NULL as point when optimizing
	TiDBRegardNULLAsPoint = "tidb_regard_null_as_point"

	// TiDBTmpTableMaxSize indicates the max memory size of temporary tables.
	TiDBTmpTableMaxSize = "tidb_tmp_table_max_size"

	// TiDBEnableLegacyInstanceScope indicates if instance scope can be set with SET SESSION.
	TiDBEnableLegacyInstanceScope = "tidb_enable_legacy_instance_scope"

	// TiDBTableCacheLease indicates the read lock lease of a cached table.
	TiDBTableCacheLease = "tidb_table_cache_lease"

	// TiDBStatsLoadSyncWait indicates the time sql execution will sync-wait for stats load.
	TiDBStatsLoadSyncWait = "tidb_stats_load_sync_wait"

	// TiDBEnableMutationChecker indicates whether to check data consistency for mutations
	TiDBEnableMutationChecker = "tidb_enable_mutation_checker"
	// TiDBTxnAssertionLevel indicates how strict the assertion will be, which helps to detect and preventing data &
	// index inconsistency problems.
	TiDBTxnAssertionLevel = "tidb_txn_assertion_level"

	// TiDBIgnorePreparedCacheCloseStmt indicates whether to ignore close-stmt commands for prepared statements.
	TiDBIgnorePreparedCacheCloseStmt = "tidb_ignore_prepared_cache_close_stmt"

	// TiDBEnableNewCostInterface is a internal switch to indicates whether to use the new cost calculation interface.
	TiDBEnableNewCostInterface = "tidb_enable_new_cost_interface"

	// TiDBBatchPendingTiFlashCount indicates the maximum count of non-available TiFlash tables.
	TiDBBatchPendingTiFlashCount = "tidb_batch_pending_tiflash_count"

	// TiDBQueryLogMaxLen is used to set the max length of the query in the log.
	TiDBQueryLogMaxLen = "tidb_query_log_max_len"

	// TiDBNonTransactionalIgnoreError is used to ignore error in non-transactional DMLs.
	// When set to false, a non-transactional DML returns when it meets the first error.
	// When set to true, a non-transactional DML finishes all batches even if errors are met in some batches.
	TiDBNonTransactionalIgnoreError = "tidb_nontransactional_ignore_error"
)

// TiDB vars that have only global scope

const (
	// TiDBGCEnable turns garbage collection on or OFF
	TiDBGCEnable = "tidb_gc_enable"
	// TiDBGCRunInterval sets the interval that GC runs
	TiDBGCRunInterval = "tidb_gc_run_interval"
	// TiDBGCLifetime sets the retention window of older versions
	TiDBGCLifetime = "tidb_gc_life_time"
	// TiDBGCConcurrency sets the concurrency of garbage collection. -1 = AUTO value
	TiDBGCConcurrency = "tidb_gc_concurrency"
	// TiDBGCScanLockMode enables the green GC feature (default)
	TiDBGCScanLockMode = "tidb_gc_scan_lock_mode"
	// TiDBGCMaxWaitTime sets max time for gc advances the safepoint delayed by active transactions
	TiDBGCMaxWaitTime = "tidb_gc_max_wait_time"
	// TiDBEnableEnhancedSecurity restricts SUPER users from certain operations.
	TiDBEnableEnhancedSecurity = "tidb_enable_enhanced_security"
	// TiDBEnableHistoricalStats enables the historical statistics feature (default off)
	TiDBEnableHistoricalStats = "tidb_enable_historical_stats"
	// TiDBPersistAnalyzeOptions persists analyze options for later analyze and auto-analyze
	TiDBPersistAnalyzeOptions = "tidb_persist_analyze_options"
	// TiDBEnableColumnTracking enables collecting predicate columns.
	TiDBEnableColumnTracking = "tidb_enable_column_tracking"
	// TiDBDisableColumnTrackingTime records the last time TiDBEnableColumnTracking is set off.
	// It is used to invalidate the collected predicate columns after turning off TiDBEnableColumnTracking, which avoids physical deletion.
	// It doesn't have cache in memory, and we directly get/set the variable value from/to mysql.tidb.
	TiDBDisableColumnTrackingTime = "tidb_disable_column_tracking_time"
	// TiDBStatsLoadPseudoTimeout indicates whether to fallback to pseudo stats after load timeout.
	TiDBStatsLoadPseudoTimeout = "tidb_stats_load_pseudo_timeout"
	// TiDBMemQuotaBindingCache indicates the memory quota for the bind cache.
	TiDBMemQuotaBindingCache = "tidb_mem_quota_binding_cache"
	// TiDBRCReadCheckTS indicates the tso optimization for read-consistency read is enabled.
	TiDBRCReadCheckTS = "tidb_rc_read_check_ts"
<<<<<<< HEAD
	// TiDBCommitterConcurrency controls the number of running concurrent requests in the commit phase.
	TiDBCommitterConcurrency = "tidb_committer_concurrency"
=======
	// TiDBStatsCacheMemQuota records stats cache quota
	TiDBStatsCacheMemQuota = "tidb_stats_cache_mem_quota"
	// TiDBMemQuotaAnalyze indicates the memory quota for all analyze jobs.
	TiDBMemQuotaAnalyze = "tidb_mem_quota_analyze"
>>>>>>> 98c31070
)

// TiDB intentional limits
// Can be raised in the future.

const (
	// MaxConfigurableConcurrency is the maximum number of "threads" (goroutines) that can be specified
	// for any type of configuration item that has concurrent workers.
	MaxConfigurableConcurrency = 256
)

// Default TiDB system variable values.
const (
	DefHostname                                  = "localhost"
	DefIndexLookupConcurrency                    = ConcurrencyUnset
	DefIndexLookupJoinConcurrency                = ConcurrencyUnset
	DefIndexSerialScanConcurrency                = 1
	DefIndexJoinBatchSize                        = 25000
	DefIndexLookupSize                           = 20000
	DefDistSQLScanConcurrency                    = 15
	DefBuildStatsConcurrency                     = 4
	DefAutoAnalyzeRatio                          = 0.5
	DefAutoAnalyzeStartTime                      = "00:00 +0000"
	DefAutoAnalyzeEndTime                        = "23:59 +0000"
	DefAutoIncrementIncrement                    = 1
	DefAutoIncrementOffset                       = 1
	DefChecksumTableConcurrency                  = 4
	DefSkipUTF8Check                             = false
	DefSkipASCIICheck                            = false
	DefOptAggPushDown                            = false
	DefOptCartesianBCJ                           = 1
	DefOptMPPOuterJoinFixedBuildSide             = false
	DefOptWriteRowID                             = false
	DefOptEnableCorrelationAdjustment            = true
	DefOptLimitPushDownThreshold                 = 100
	DefOptCorrelationThreshold                   = 0.9
	DefOptCorrelationExpFactor                   = 1
	DefOptCPUFactor                              = 3.0
	DefOptCopCPUFactor                           = 3.0
	DefOptTiFlashConcurrencyFactor               = 24.0
	DefOptNetworkFactor                          = 1.0
	DefOptScanFactor                             = 1.5
	DefOptDescScanFactor                         = 3.0
	DefOptSeekFactor                             = 20.0
	DefOptMemoryFactor                           = 0.001
	DefOptDiskFactor                             = 1.5
	DefOptConcurrencyFactor                      = 3.0
	DefOptInSubqToJoinAndAgg                     = true
	DefOptPreferRangeScan                        = false
	DefBatchInsert                               = false
	DefBatchDelete                               = false
	DefBatchCommit                               = false
	DefCurretTS                                  = 0
	DefInitChunkSize                             = 32
	DefMaxChunkSize                              = 1024
	DefDMLBatchSize                              = 0
	DefMaxPreparedStmtCount                      = -1
	DefWaitTimeout                               = 28800
	DefTiDBMemQuotaApplyCache                    = 32 << 20 // 32MB.
	DefTiDBMemQuotaBindingCache                  = 64 << 20 // 64MB.
	DefTiDBGeneralLog                            = false
	DefTiDBPProfSQLCPU                           = 0
	DefTiDBRetryLimit                            = 10
	DefTiDBDisableTxnAutoRetry                   = true
	DefTiDBConstraintCheckInPlace                = false
	DefTiDBHashJoinConcurrency                   = ConcurrencyUnset
	DefTiDBProjectionConcurrency                 = ConcurrencyUnset
	DefBroadcastJoinThresholdSize                = 100 * 1024 * 1024
	DefBroadcastJoinThresholdCount               = 10 * 1024
	DefTiDBOptimizerSelectivityLevel             = 0
	DefTiDBOptimizerEnableNewOFGB                = false
	DefTiDBAllowBatchCop                         = 1
	DefTiDBAllowMPPExecution                     = true
	DefTiDBHashExchangeWithNewCollation          = true
	DefTiDBEnforceMPPExecution                   = false
	DefTiDBMPPStoreFailTTL                       = "60s"
	DefTiDBTxnMode                               = ""
	DefTiDBRowFormatV1                           = 1
	DefTiDBRowFormatV2                           = 2
	DefTiDBDDLReorgWorkerCount                   = 4
	DefTiDBDDLReorgBatchSize                     = 256
	DefTiDBDDLErrorCountLimit                    = 512
	DefTiDBMaxDeltaSchemaCount                   = 1024
	DefTiDBChangeMultiSchema                     = false
	DefTiDBPointGetCache                         = false
	DefTiDBPlacementMode                         = PlacementModeStrict
	DefTiDBEnableAutoIncrementInGenerated        = false
	DefTiDBHashAggPartialConcurrency             = ConcurrencyUnset
	DefTiDBHashAggFinalConcurrency               = ConcurrencyUnset
	DefTiDBWindowConcurrency                     = ConcurrencyUnset
	DefTiDBMergeJoinConcurrency                  = 1 // disable optimization by default
	DefTiDBStreamAggConcurrency                  = 1
	DefTiDBForcePriority                         = mysql.NoPriority
	DefEnableWindowFunction                      = true
	DefEnablePipelinedWindowFunction             = true
	DefEnableStrictDoubleTypeCheck               = true
	DefEnableVectorizedExpression                = true
	DefTiDBOptJoinReorderThreshold               = 0
	DefTiDBDDLSlowOprThreshold                   = 300
	DefTiDBUseFastAnalyze                        = false
	DefTiDBSkipIsolationLevelCheck               = false
	DefTiDBExpensiveQueryTimeThreshold           = 60 // 60s
	DefTiDBScatterRegion                         = false
	DefTiDBWaitSplitRegionFinish                 = true
	DefWaitSplitRegionTimeout                    = 300 // 300s
	DefTiDBEnableNoopFuncs                       = Off
	DefTiDBAllowRemoveAutoInc                    = false
	DefTiDBUsePlanBaselines                      = true
	DefTiDBEvolvePlanBaselines                   = false
	DefTiDBEvolvePlanTaskMaxTime                 = 600 // 600s
	DefTiDBEvolvePlanTaskStartTime               = "00:00 +0000"
	DefTiDBEvolvePlanTaskEndTime                 = "23:59 +0000"
	DefInnodbLockWaitTimeout                     = 50 // 50s
	DefTiDBStoreLimit                            = 0
	DefTiDBMetricSchemaStep                      = 60 // 60s
	DefTiDBMetricSchemaRangeDuration             = 60 // 60s
	DefTiDBFoundInPlanCache                      = false
	DefTiDBFoundInBinding                        = false
	DefTiDBEnableCollectExecutionInfo            = true
	DefTiDBAllowAutoRandExplicitInsert           = false
	DefTiDBEnableClusteredIndex                  = ClusteredIndexDefModeIntOnly
	DefTiDBRedactLog                             = false
	DefTiDBRestrictedReadOnly                    = false
	DefTiDBSuperReadOnly                         = false
	DefTiDBShardAllocateStep                     = math.MaxInt64
	DefTiDBEnableTelemetry                       = true
	DefTiDBEnableParallelApply                   = false
	DefTiDBEnableAmendPessimisticTxn             = false
	DefTiDBPartitionPruneMode                    = "static"
	DefTiDBEnableRateLimitAction                 = true
	DefTiDBEnableAsyncCommit                     = false
	DefTiDBEnable1PC                             = false
	DefTiDBGuaranteeLinearizability              = true
	DefTiDBAnalyzeVersion                        = 2
	DefTiDBEnableIndexMergeJoin                  = false
	DefTiDBTrackAggregateMemoryUsage             = true
	DefTiDBEnableExchangePartition               = false
	DefCTEMaxRecursionDepth                      = 1000
	DefTiDBTmpTableMaxSize                       = 64 << 20 // 64MB.
	DefTiDBEnableLocalTxn                        = false
	DefTiDBTSOClientBatchMaxWaitTime             = 0.0 // 0ms
	DefTiDBEnableTSOFollowerProxy                = false
	DefTiDBEnableOrderedResultMode               = false
	DefTiDBEnablePseudoForOutdatedStats          = true
	DefTiDBRegardNULLAsPoint                     = true
	DefEnablePlacementCheck                      = true
	DefTimestamp                                 = "0"
	DefTiDBEnableStmtSummary                     = true
	DefTiDBStmtSummaryInternalQuery              = false
	DefTiDBStmtSummaryRefreshInterval            = 1800
	DefTiDBStmtSummaryHistorySize                = 24
	DefTiDBStmtSummaryMaxStmtCount               = 3000
	DefTiDBStmtSummaryMaxSQLLength               = 4096
	DefTiDBCapturePlanBaseline                   = Off
	DefTiDBEnableIndexMerge                      = true
	DefEnableLegacyInstanceScope                 = true
	DefTiDBTableCacheLease                       = 3 // 3s
	DefTiDBPersistAnalyzeOptions                 = true
	DefTiDBEnableColumnTracking                  = false
	DefTiDBStatsLoadSyncWait                     = 0
	DefTiDBStatsLoadPseudoTimeout                = false
	DefSysdateIsNow                              = false
	DefTiDBEnableMutationChecker                 = false
	DefTiDBTxnAssertionLevel                     = AssertionOffStr
	DefTiDBIgnorePreparedCacheCloseStmt          = false
	DefTiDBBatchPendingTiFlashCount              = 4000
	DefRCReadCheckTS                             = false
	DefTiDBRemoveOrderbyInSubquery               = false
	DefTiDBReadStaleness                         = 0
	DefTiDBGCMaxWaitTime                         = 24 * 60 * 60
	DefMaxAllowedPacket                   uint64 = 67108864
	DefTiDBMemQuotaQuery                         = 1073741824 // 1GB
	DefTiDBStatsCacheMemQuota                    = 0
	MaxTiDBStatsCacheMemQuota                    = 1024 * 1024 * 1024 * 1024 // 1TB
	DefTiDBQueryLogMaxLen                        = 4096
<<<<<<< HEAD
	DefTiDBCommitterConcurrency                  = 128
=======
	DefTiDBBatchDMLIgnoreError                   = false
	DefTiDBMemQuotaAnalyze                       = -1
>>>>>>> 98c31070
)

// Process global variables.
var (
	ProcessGeneralLog           = atomic.NewBool(false)
	GlobalLogMaxDays            = atomic.NewInt32(int32(config.GetGlobalConfig().Log.File.MaxDays))
	QueryLogMaxLen              = atomic.NewInt32(DefTiDBQueryLogMaxLen)
	EnablePProfSQLCPU           = atomic.NewBool(false)
	ddlReorgWorkerCounter int32 = DefTiDBDDLReorgWorkerCount
	ddlReorgBatchSize     int32 = DefTiDBDDLReorgBatchSize
	ddlErrorCountlimit    int64 = DefTiDBDDLErrorCountLimit
	ddlReorgRowFormat     int64 = DefTiDBRowFormatV2
	maxDeltaSchemaCount   int64 = DefTiDBMaxDeltaSchemaCount
	// MaxDDLReorgBatchSize is exported for testing.
	MaxDDLReorgBatchSize int32 = 10240
	MinDDLReorgBatchSize int32 = 32
	// DDLSlowOprThreshold is the threshold for ddl slow operations, uint is millisecond.
	DDLSlowOprThreshold                   = config.GetGlobalConfig().Instance.DDLSlowOprThreshold
	ForcePriority                         = int32(DefTiDBForcePriority)
	MaxOfMaxAllowedPacket          uint64 = 1073741824
	ExpensiveQueryTimeThreshold    uint64 = DefTiDBExpensiveQueryTimeThreshold
	MinExpensiveQueryTimeThreshold uint64 = 10 // 10s
	DefExecutorConcurrency                = 5
	MemoryUsageAlarmRatio                 = atomic.NewFloat64(config.GetGlobalConfig().Instance.MemoryUsageAlarmRatio)
	EnableLocalTxn                        = atomic.NewBool(DefTiDBEnableLocalTxn)
	MaxTSOBatchWaitInterval               = atomic.NewFloat64(DefTiDBTSOClientBatchMaxWaitTime)
	EnableTSOFollowerProxy                = atomic.NewBool(DefTiDBEnableTSOFollowerProxy)
	RestrictedReadOnly                    = atomic.NewBool(DefTiDBRestrictedReadOnly)
	VarTiDBSuperReadOnly                  = atomic.NewBool(DefTiDBSuperReadOnly)
	PersistAnalyzeOptions                 = atomic.NewBool(DefTiDBPersistAnalyzeOptions)
	TableCacheLease                       = atomic.NewInt64(DefTiDBTableCacheLease)
	EnableColumnTracking                  = atomic.NewBool(DefTiDBEnableColumnTracking)
	StatsLoadSyncWait                     = atomic.NewInt64(DefTiDBStatsLoadSyncWait)
	StatsLoadPseudoTimeout                = atomic.NewBool(DefTiDBStatsLoadPseudoTimeout)
	MemQuotaBindingCache                  = atomic.NewInt64(DefTiDBMemQuotaBindingCache)
	GCMaxWaitTime                         = atomic.NewInt64(DefTiDBGCMaxWaitTime)
<<<<<<< HEAD
	tikvConfigLock                 sync.Mutex
=======
	StatsCacheMemQuota                    = atomic.NewInt64(DefTiDBStatsCacheMemQuota)
)

var (
	// SetMemQuotaAnalyze is the func registered by global/subglobal tracker to set memory quota.
	SetMemQuotaAnalyze func(quota int64) = nil
	// GetMemQuotaAnalyze is the func registered by global/subglobal tracker to get memory quota.
	GetMemQuotaAnalyze func() int64 = nil
>>>>>>> 98c31070
)<|MERGE_RESOLUTION|>--- conflicted
+++ resolved
@@ -674,15 +674,12 @@
 	TiDBMemQuotaBindingCache = "tidb_mem_quota_binding_cache"
 	// TiDBRCReadCheckTS indicates the tso optimization for read-consistency read is enabled.
 	TiDBRCReadCheckTS = "tidb_rc_read_check_ts"
-<<<<<<< HEAD
 	// TiDBCommitterConcurrency controls the number of running concurrent requests in the commit phase.
 	TiDBCommitterConcurrency = "tidb_committer_concurrency"
-=======
 	// TiDBStatsCacheMemQuota records stats cache quota
 	TiDBStatsCacheMemQuota = "tidb_stats_cache_mem_quota"
 	// TiDBMemQuotaAnalyze indicates the memory quota for all analyze jobs.
 	TiDBMemQuotaAnalyze = "tidb_mem_quota_analyze"
->>>>>>> 98c31070
 )
 
 // TiDB intentional limits
@@ -858,12 +855,9 @@
 	DefTiDBStatsCacheMemQuota                    = 0
 	MaxTiDBStatsCacheMemQuota                    = 1024 * 1024 * 1024 * 1024 // 1TB
 	DefTiDBQueryLogMaxLen                        = 4096
-<<<<<<< HEAD
 	DefTiDBCommitterConcurrency                  = 128
-=======
 	DefTiDBBatchDMLIgnoreError                   = false
 	DefTiDBMemQuotaAnalyze                       = -1
->>>>>>> 98c31070
 )
 
 // Process global variables.
@@ -900,10 +894,8 @@
 	StatsLoadPseudoTimeout                = atomic.NewBool(DefTiDBStatsLoadPseudoTimeout)
 	MemQuotaBindingCache                  = atomic.NewInt64(DefTiDBMemQuotaBindingCache)
 	GCMaxWaitTime                         = atomic.NewInt64(DefTiDBGCMaxWaitTime)
-<<<<<<< HEAD
 	tikvConfigLock                 sync.Mutex
-=======
-	StatsCacheMemQuota                    = atomic.NewInt64(DefTiDBStatsCacheMemQuota)
+	StatsCacheMemQuota             = atomic.NewInt64(DefTiDBStatsCacheMemQuota)
 )
 
 var (
@@ -911,5 +903,4 @@
 	SetMemQuotaAnalyze func(quota int64) = nil
 	// GetMemQuotaAnalyze is the func registered by global/subglobal tracker to get memory quota.
 	GetMemQuotaAnalyze func() int64 = nil
->>>>>>> 98c31070
 )