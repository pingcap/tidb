// Copyright 2017 PingCAP, Inc.
//
// Licensed under the Apache License, Version 2.0 (the "License");
// you may not use this file except in compliance with the License.
// You may obtain a copy of the License at
//
//     http://www.apache.org/licenses/LICENSE-2.0
//
// Unless required by applicable law or agreed to in writing, software
// distributed under the License is distributed on an "AS IS" BASIS,
// WITHOUT WARRANTIES OR CONDITIONS OF ANY KIND, either express or implied.
// See the License for the specific language governing permissions and
// limitations under the License.

package variable

import (
	"math"

	"github.com/pingcap/tidb/config"
	"github.com/pingcap/tidb/parser/mysql"
	"go.uber.org/atomic"
)

/*
	Steps to add a new TiDB specific system variable:

	1. Add a new variable name with comment in this file.
	2. Add the default value of the new variable in this file.
	3. Add SysVar instance in 'defaultSysVars' slice.
*/

// TiDB system variable names that only in session scope.
const (
	TiDBDDLSlowOprThreshold = "ddl_slow_threshold"

	// tidb_snapshot is used for reading history data, the default value is empty string.
	// The value can be a datetime string like '2017-11-11 20:20:20' or a tso string. When this variable is set, the session reads history data of that time.
	TiDBSnapshot = "tidb_snapshot"

	// tidb_opt_agg_push_down is used to enable/disable the optimizer rule of aggregation push down.
	TiDBOptAggPushDown = "tidb_opt_agg_push_down"

	// TiDBOptBCJ is used to enable/disable broadcast join in MPP mode
	TiDBOptBCJ = "tidb_opt_broadcast_join"

	// TiDBOptCartesianBCJ is used to disable/enable broadcast cartesian join in MPP mode
	TiDBOptCartesianBCJ = "tidb_opt_broadcast_cartesian_join"

	TiDBOptMPPOuterJoinFixedBuildSide = "tidb_opt_mpp_outer_join_fixed_build_side"

	// tidb_opt_distinct_agg_push_down is used to decide whether agg with distinct should be pushed to tikv/tiflash.
	TiDBOptDistinctAggPushDown = "tidb_opt_distinct_agg_push_down"

	// tidb_broadcast_join_threshold_size is used to limit the size of small table for mpp broadcast join.
	// It's unit is bytes, if the size of small table is larger than it, we will not use bcj.
	TiDBBCJThresholdSize = "tidb_broadcast_join_threshold_size"

	// tidb_broadcast_join_threshold_count is used to limit the count of small table for mpp broadcast join.
	// If we can't estimate the size of one side of join child, we will check if its row number exceeds this limitation.
	TiDBBCJThresholdCount = "tidb_broadcast_join_threshold_count"

	// tidb_opt_write_row_id is used to enable/disable the operations of insert、replace and update to _tidb_rowid.
	TiDBOptWriteRowID = "tidb_opt_write_row_id"

	// Auto analyze will run if (table modify count)/(table row count) is greater than this value.
	TiDBAutoAnalyzeRatio = "tidb_auto_analyze_ratio"

	// Auto analyze will run if current time is within start time and end time.
	TiDBAutoAnalyzeStartTime = "tidb_auto_analyze_start_time"
	TiDBAutoAnalyzeEndTime   = "tidb_auto_analyze_end_time"

	// tidb_checksum_table_concurrency is used to speed up the ADMIN CHECKSUM TABLE
	// statement, when a table has multiple indices, those indices can be
	// scanned concurrently, with the cost of higher system performance impact.
	TiDBChecksumTableConcurrency = "tidb_checksum_table_concurrency"

	// TiDBCurrentTS is used to get the current transaction timestamp.
	// It is read-only.
	TiDBCurrentTS = "tidb_current_ts"

	// TiDBLastTxnInfo is used to get the last transaction info within the current session.
	TiDBLastTxnInfo = "tidb_last_txn_info"

	// TiDBLastTxnInfo is used to get the last query info within the current session.
	TiDBLastQueryInfo = "tidb_last_query_info"

	// tidb_config is a read-only variable that shows the config of the current server.
	TiDBConfig = "tidb_config"

	// tidb_batch_insert is used to enable/disable auto-split insert data. If set this option on, insert executor will automatically
	// insert data into multiple batches and use a single txn for each batch. This will be helpful when inserting large data.
	TiDBBatchInsert = "tidb_batch_insert"

	// tidb_batch_delete is used to enable/disable auto-split delete data. If set this option on, delete executor will automatically
	// split data into multiple batches and use a single txn for each batch. This will be helpful when deleting large data.
	TiDBBatchDelete = "tidb_batch_delete"

	// tidb_batch_commit is used to enable/disable auto-split the transaction.
	// If set this option on, the transaction will be committed when it reaches stmt-count-limit and starts a new transaction.
	TiDBBatchCommit = "tidb_batch_commit"

	// tidb_dml_batch_size is used to split the insert/delete data into small batches.
	// It only takes effort when tidb_batch_insert/tidb_batch_delete is on.
	// Its default value is 20000. When the row size is large, 20k rows could be larger than 100MB.
	// User could change it to a smaller one to avoid breaking the transaction size limitation.
	TiDBDMLBatchSize = "tidb_dml_batch_size"

	// The following session variables controls the memory quota during query execution.
	// "tidb_mem_quota_query":				control the memory quota of a query.
	TiDBMemQuotaQuery      = "tidb_mem_quota_query" // Bytes.
	TiDBMemQuotaApplyCache = "tidb_mem_quota_apply_cache"
	// TODO: remove them below sometime, it should have only one Quota(TiDBMemQuotaQuery).
	TiDBMemQuotaHashJoin          = "tidb_mem_quota_hashjoin"          // Bytes.
	TiDBMemQuotaMergeJoin         = "tidb_mem_quota_mergejoin"         // Bytes.
	TiDBMemQuotaSort              = "tidb_mem_quota_sort"              // Bytes.
	TiDBMemQuotaTopn              = "tidb_mem_quota_topn"              // Bytes.
	TiDBMemQuotaIndexLookupReader = "tidb_mem_quota_indexlookupreader" // Bytes.
	TiDBMemQuotaIndexLookupJoin   = "tidb_mem_quota_indexlookupjoin"   // Bytes.

	// tidb_general_log is used to log every query in the server in info level.
	TiDBGeneralLog = "tidb_general_log"

	// tidb_general_log is used to log every query in the server in info level.
	TiDBLogFileMaxDays = "tidb_log_file_max_days"

	// tidb_pprof_sql_cpu is used to add label sql label to pprof result.
	TiDBPProfSQLCPU = "tidb_pprof_sql_cpu"

	// tidb_retry_limit is the maximum number of retries when committing a transaction.
	TiDBRetryLimit = "tidb_retry_limit"

	// tidb_disable_txn_auto_retry disables transaction auto retry.
	TiDBDisableTxnAutoRetry = "tidb_disable_txn_auto_retry"

	// Deprecated: tidb_enable_streaming enables TiDB to use streaming API for coprocessor requests.
	TiDBEnableStreaming = "tidb_enable_streaming"

	// tidb_enable_chunk_rpc enables TiDB to use Chunk format for coprocessor requests.
	TiDBEnableChunkRPC = "tidb_enable_chunk_rpc"

	// tidb_optimizer_selectivity_level is used to control the selectivity estimation level.
	TiDBOptimizerSelectivityLevel = "tidb_optimizer_selectivity_level"

	// tidb_txn_mode is used to control the transaction behavior.
	TiDBTxnMode = "tidb_txn_mode"

	// tidb_row_format_version is used to control tidb row format version current.
	TiDBRowFormatVersion = "tidb_row_format_version"

	// tidb_enable_table_partition is used to control table partition feature.
	// The valid value include auto/on/off:
	// on or auto: enable table partition if the partition type is implemented.
	// off: always disable table partition.
	TiDBEnableTablePartition = "tidb_enable_table_partition"

	// tidb_enable_list_partition is used to control list table partition feature.
	TiDBEnableListTablePartition = "tidb_enable_list_partition"

	// tidb_skip_isolation_level_check is used to control whether to return error when set unsupported transaction
	// isolation level.
	TiDBSkipIsolationLevelCheck = "tidb_skip_isolation_level_check"

	// TiDBLowResolutionTSO is used for reading data with low resolution TSO which is updated once every two seconds
	TiDBLowResolutionTSO = "tidb_low_resolution_tso"

	// TiDBReplicaRead is used for reading data from replicas, followers for example.
	TiDBReplicaRead = "tidb_replica_read"

	// TiDBAllowRemoveAutoInc indicates whether a user can drop the auto_increment column attribute or not.
	TiDBAllowRemoveAutoInc = "tidb_allow_remove_auto_inc"

	// TiDBMultiStatementMode enables multi statement at the risk of SQL injection
	// provides backwards compatibility
	TiDBMultiStatementMode = "tidb_multi_statement_mode"

	// TiDBEvolvePlanTaskMaxTime controls the max time of a single evolution task.
	TiDBEvolvePlanTaskMaxTime = "tidb_evolve_plan_task_max_time"

	// TiDBEvolvePlanTaskStartTime is the start time of evolution task.
	TiDBEvolvePlanTaskStartTime = "tidb_evolve_plan_task_start_time"
	// TiDBEvolvePlanTaskEndTime is the end time of evolution task.
	TiDBEvolvePlanTaskEndTime = "tidb_evolve_plan_task_end_time"

	// tidb_slow_log_threshold is used to set the slow log threshold in the server.
	TiDBSlowLogThreshold = "tidb_slow_log_threshold"

	// tidb_record_plan_in_slow_log is used to log the plan of the slow query.
	TiDBRecordPlanInSlowLog = "tidb_record_plan_in_slow_log"

	// tidb_enable_slow_log enables TiDB to log slow queries.
	TiDBEnableSlowLog = "tidb_enable_slow_log"

	// tidb_query_log_max_len is used to set the max length of the query in the log.
	TiDBQueryLogMaxLen = "tidb_query_log_max_len"

	// TiDBCheckMb4ValueInUTF8 is used to control whether to enable the check wrong utf8 value.
	TiDBCheckMb4ValueInUTF8 = "tidb_check_mb4_value_in_utf8"

	// TiDBFoundInPlanCache indicates whether the last statement was found in plan cache
	TiDBFoundInPlanCache = "last_plan_from_cache"

	// TiDBFoundInBinding indicates whether the last statement was matched with the hints in the binding.
	TiDBFoundInBinding = "last_plan_from_binding"

	// TiDBAllowAutoRandExplicitInsert indicates whether explicit insertion on auto_random column is allowed.
	TiDBAllowAutoRandExplicitInsert = "allow_auto_random_explicit_insert"

	// TiDBTxnScope indicates whether using global transactions or local transactions.
	TiDBTxnScope = "txn_scope"

	// TiDBTxnReadTS indicates the next transaction should be staleness transaction and provide the startTS
	TiDBTxnReadTS = "tx_read_ts"

	// TiDBReadStaleness indicates the staleness duration for following statement
	TiDBReadStaleness = "tidb_read_staleness"

	// TiDBEnablePaging indicates whether paging is enabled in coprocessor requests.
	TiDBEnablePaging = "tidb_enable_paging"
)

// TiDB system variable names that both in session and global scope.
const (
	// tidb_build_stats_concurrency is used to speed up the ANALYZE statement, when a table has multiple indices,
	// those indices can be scanned concurrently, with the cost of higher system performance impact.
	TiDBBuildStatsConcurrency = "tidb_build_stats_concurrency"

	// tidb_distsql_scan_concurrency is used to set the concurrency of a distsql scan task.
	// A distsql scan task can be a table scan or a index scan, which may be distributed to many TiKV nodes.
	// Higher concurrency may reduce latency, but with the cost of higher memory usage and system performance impact.
	// If the query has a LIMIT clause, high concurrency makes the system do much more work than needed.
	TiDBDistSQLScanConcurrency = "tidb_distsql_scan_concurrency"

	// tidb_opt_insubquery_to_join_and_agg is used to enable/disable the optimizer rule of rewriting IN subquery.
	TiDBOptInSubqToJoinAndAgg = "tidb_opt_insubq_to_join_and_agg"

	// tidb_opt_prefer_range_scan is used to enable/disable the optimizer to always prefer range scan over table scan, ignoring their costs.
	TiDBOptPreferRangeScan = "tidb_opt_prefer_range_scan"

	// tidb_opt_enable_correlation_adjustment is used to indicates if enable correlation adjustment.
	TiDBOptEnableCorrelationAdjustment = "tidb_opt_enable_correlation_adjustment"

	// tidb_opt_limit_push_down_threshold determines if push Limit or TopN down to TiKV forcibly.
	TiDBOptLimitPushDownThreshold = "tidb_opt_limit_push_down_threshold"

	// tidb_opt_correlation_threshold is a guard to enable row count estimation using column order correlation.
	TiDBOptCorrelationThreshold = "tidb_opt_correlation_threshold"

	// tidb_opt_correlation_exp_factor is an exponential factor to control heuristic approach when tidb_opt_correlation_threshold is not satisfied.
	TiDBOptCorrelationExpFactor = "tidb_opt_correlation_exp_factor"

	// tidb_opt_cpu_factor is the CPU cost of processing one expression for one row.
	TiDBOptCPUFactor = "tidb_opt_cpu_factor"
	// tidb_opt_copcpu_factor is the CPU cost of processing one expression for one row in coprocessor.
	TiDBOptCopCPUFactor = "tidb_opt_copcpu_factor"
	// tidb_opt_tiflash_concurrency_factor is concurrency number of tiflash computation.
	TiDBOptTiFlashConcurrencyFactor = "tidb_opt_tiflash_concurrency_factor"
	// tidb_opt_network_factor is the network cost of transferring 1 byte data.
	TiDBOptNetworkFactor = "tidb_opt_network_factor"
	// tidb_opt_scan_factor is the IO cost of scanning 1 byte data on TiKV.
	TiDBOptScanFactor = "tidb_opt_scan_factor"
	// tidb_opt_desc_factor is the IO cost of scanning 1 byte data on TiKV in desc order.
	TiDBOptDescScanFactor = "tidb_opt_desc_factor"
	// tidb_opt_seek_factor is the IO cost of seeking the start value in a range on TiKV or TiFlash.
	TiDBOptSeekFactor = "tidb_opt_seek_factor"
	// tidb_opt_memory_factor is the memory cost of storing one tuple.
	TiDBOptMemoryFactor = "tidb_opt_memory_factor"
	// tidb_opt_disk_factor is the IO cost of reading/writing one byte to temporary disk.
	TiDBOptDiskFactor = "tidb_opt_disk_factor"
	// tidb_opt_concurrency_factor is the CPU cost of additional one goroutine.
	TiDBOptConcurrencyFactor = "tidb_opt_concurrency_factor"

	// tidb_index_join_batch_size is used to set the batch size of a index lookup join.
	// The index lookup join fetches batches of data from outer executor and constructs ranges for inner executor.
	// This value controls how much of data in a batch to do the index join.
	// Large value may reduce the latency but consumes more system resource.
	TiDBIndexJoinBatchSize = "tidb_index_join_batch_size"

	// tidb_index_lookup_size is used for index lookup executor.
	// The index lookup executor first scan a batch of handles from a index, then use those handles to lookup the table
	// rows, this value controls how much of handles in a batch to do a lookup task.
	// Small value sends more RPCs to TiKV, consume more system resource.
	// Large value may do more work than needed if the query has a limit.
	TiDBIndexLookupSize = "tidb_index_lookup_size"

	// tidb_index_lookup_concurrency is used for index lookup executor.
	// A lookup task may have 'tidb_index_lookup_size' of handles at maximun, the handles may be distributed
	// in many TiKV nodes, we executes multiple concurrent index lookup tasks concurrently to reduce the time
	// waiting for a task to finish.
	// Set this value higher may reduce the latency but consumes more system resource.
	// tidb_index_lookup_concurrency is deprecated, use tidb_executor_concurrency instead.
	TiDBIndexLookupConcurrency = "tidb_index_lookup_concurrency"

	// tidb_index_lookup_join_concurrency is used for index lookup join executor.
	// IndexLookUpJoin starts "tidb_index_lookup_join_concurrency" inner workers
	// to fetch inner rows and join the matched (outer, inner) row pairs.
	// tidb_index_lookup_join_concurrency is deprecated, use tidb_executor_concurrency instead.
	TiDBIndexLookupJoinConcurrency = "tidb_index_lookup_join_concurrency"

	// tidb_index_serial_scan_concurrency is used for controlling the concurrency of index scan operation
	// when we need to keep the data output order the same as the order of index data.
	TiDBIndexSerialScanConcurrency = "tidb_index_serial_scan_concurrency"

	// TiDBMaxChunkSize is used to control the max chunk size during query execution.
	TiDBMaxChunkSize = "tidb_max_chunk_size"

	// TiDBAllowBatchCop means if we should send batch coprocessor to TiFlash. It can be set to 0, 1 and 2.
	// 0 means never use batch cop, 1 means use batch cop in case of aggregation and join, 2, means to force to send batch cop for any query.
	// The default value is 0
	TiDBAllowBatchCop = "tidb_allow_batch_cop"

	// TiDBAllowMPPExecution means if we should use mpp way to execute query or not.
	// Default value is `true`, means to be determined by the optimizer.
	// Value set to `false` means never use mpp.
	TiDBAllowMPPExecution = "tidb_allow_mpp"

	// TiDBHashExchangeWithNewCollation means if hash exchange is supported when new collation is on.
	// Default value is `true`, means support hash exchange when new collation is on.
	// Value set to `false` means not support hash exchange when new collation is on.
	TiDBHashExchangeWithNewCollation = "tidb_hash_exchange_with_new_collation"

	// TiDBEnforceMPPExecution means if we should enforce mpp way to execute query or not.
	// Default value is `false`, means to be determined by variable `tidb_allow_mpp`.
	// Value set to `true` means enforce use mpp.
	// Note if you want to set `tidb_enforce_mpp` to `true`, you must set `tidb_allow_mpp` to `true` first.
	TiDBEnforceMPPExecution = "tidb_enforce_mpp"

	// TiDBMPPStoreFailTTL is the unavailable time when a store is detected failed. During that time, tidb will not send any task to
	// TiFlash even though the failed TiFlash node has been recovered.
	TiDBMPPStoreFailTTL = "tidb_mpp_store_fail_ttl"

	// TiDBInitChunkSize is used to control the init chunk size during query execution.
	TiDBInitChunkSize = "tidb_init_chunk_size"

	// tidb_enable_cascades_planner is used to control whether to enable the cascades planner.
	TiDBEnableCascadesPlanner = "tidb_enable_cascades_planner"

	// tidb_skip_utf8_check skips the UTF8 validate process, validate UTF8 has performance cost, if we can make sure
	// the input string values are valid, we can skip the check.
	TiDBSkipUTF8Check = "tidb_skip_utf8_check"

	// tidb_skip_ascii_check skips the ASCII validate process
	// old tidb may already have fields with invalid ASCII bytes
	// disable ASCII validate can guarantee a safe replication
	TiDBSkipASCIICheck = "tidb_skip_ascii_check"

	// tidb_hash_join_concurrency is used for hash join executor.
	// The hash join outer executor starts multiple concurrent join workers to probe the hash table.
	// tidb_hash_join_concurrency is deprecated, use tidb_executor_concurrency instead.
	TiDBHashJoinConcurrency = "tidb_hash_join_concurrency"

	// tidb_projection_concurrency is used for projection operator.
	// This variable controls the worker number of projection operator.
	// tidb_projection_concurrency is deprecated, use tidb_executor_concurrency instead.
	TiDBProjectionConcurrency = "tidb_projection_concurrency"

	// tidb_hashagg_partial_concurrency is used for hash agg executor.
	// The hash agg executor starts multiple concurrent partial workers to do partial aggregate works.
	// tidb_hashagg_partial_concurrency is deprecated, use tidb_executor_concurrency instead.
	TiDBHashAggPartialConcurrency = "tidb_hashagg_partial_concurrency"

	// tidb_hashagg_final_concurrency is used for hash agg executor.
	// The hash agg executor starts multiple concurrent final workers to do final aggregate works.
	// tidb_hashagg_final_concurrency is deprecated, use tidb_executor_concurrency instead.
	TiDBHashAggFinalConcurrency = "tidb_hashagg_final_concurrency"

	// tidb_window_concurrency is used for window parallel executor.
	// tidb_window_concurrency is deprecated, use tidb_executor_concurrency instead.
	TiDBWindowConcurrency = "tidb_window_concurrency"

	// tidb_merge_join_concurrency is used for merge join parallel executor
	TiDBMergeJoinConcurrency = "tidb_merge_join_concurrency"

	// tidb_stream_agg_concurrency is used for stream aggregation parallel executor.
	// tidb_stream_agg_concurrency is deprecated, use tidb_executor_concurrency instead.
	TiDBStreamAggConcurrency = "tidb_streamagg_concurrency"

	// tidb_enable_parallel_apply is used for parallel apply.
	TiDBEnableParallelApply = "tidb_enable_parallel_apply"

	// tidb_backoff_lock_fast is used for tikv backoff base time in milliseconds.
	TiDBBackoffLockFast = "tidb_backoff_lock_fast"

	// tidb_backoff_weight is used to control the max back off time in TiDB.
	// The default maximum back off time is a small value.
	// BackOffWeight could multiply it to let the user adjust the maximum time for retrying.
	// Only positive integers can be accepted, which means that the maximum back off time can only grow.
	TiDBBackOffWeight = "tidb_backoff_weight"

	// tidb_ddl_reorg_worker_cnt defines the count of ddl reorg workers.
	TiDBDDLReorgWorkerCount = "tidb_ddl_reorg_worker_cnt"

	// tidb_ddl_reorg_batch_size defines the transaction batch size of ddl reorg workers.
	TiDBDDLReorgBatchSize = "tidb_ddl_reorg_batch_size"

	// tidb_ddl_error_count_limit defines the count of ddl error limit.
	TiDBDDLErrorCountLimit = "tidb_ddl_error_count_limit"

	// tidb_ddl_reorg_priority defines the operations priority of adding indices.
	// It can be: PRIORITY_LOW, PRIORITY_NORMAL, PRIORITY_HIGH
	TiDBDDLReorgPriority = "tidb_ddl_reorg_priority"

	// TiDBEnableChangeMultiSchema is used to control whether to enable the change multi schema.
	TiDBEnableChangeMultiSchema = "tidb_enable_change_multi_schema"

	// TiDBEnableAutoIncrementInGenerated disables the mysql compatibility check on using auto-incremented columns in
	// expression indexes and generated columns described here https://dev.mysql.com/doc/refman/5.7/en/create-table-generated-columns.html for details.
	TiDBEnableAutoIncrementInGenerated = "tidb_enable_auto_increment_in_generated"

	// TiDBEnablePointGetCache is used to control whether to enable the point get cache for special scenario.
	TiDBEnablePointGetCache = "tidb_enable_point_get_cache"

	// TiDBEnableAlterPlacement is used to control whether to enable alter table partition.
	TiDBEnableAlterPlacement = "tidb_enable_alter_placement"

	// tidb_max_delta_schema_count defines the max length of deltaSchemaInfos.
	// deltaSchemaInfos is a queue that maintains the history of schema changes.
	TiDBMaxDeltaSchemaCount = "tidb_max_delta_schema_count"

	// tidb_scatter_region will scatter the regions for DDLs when it is ON.
	TiDBScatterRegion = "tidb_scatter_region"

	// TiDBWaitSplitRegionFinish defines the split region behaviour is sync or async.
	TiDBWaitSplitRegionFinish = "tidb_wait_split_region_finish"

	// TiDBWaitSplitRegionTimeout uses to set the split and scatter region back off time.
	TiDBWaitSplitRegionTimeout = "tidb_wait_split_region_timeout"

	// tidb_force_priority defines the operations priority of all statements.
	// It can be "NO_PRIORITY", "LOW_PRIORITY", "HIGH_PRIORITY", "DELAYED"
	TiDBForcePriority = "tidb_force_priority"

	// tidb_constraint_check_in_place indicates to check the constraint when the SQL executing.
	// It could hurt the performance of bulking insert when it is ON.
	TiDBConstraintCheckInPlace = "tidb_constraint_check_in_place"

	// tidb_enable_window_function is used to control whether to enable the window function.
	TiDBEnableWindowFunction = "tidb_enable_window_function"

	// tidb_enable_pipelined_window_function is used to control whether to use pipelined window function, it only works when tidb_enable_window_function = true.
	TiDBEnablePipelinedWindowFunction = "tidb_enable_pipelined_window_function"

	// tidb_enable_strict_double_type_check is used to control table field double type syntax check.
	TiDBEnableStrictDoubleTypeCheck = "tidb_enable_strict_double_type_check"

	// tidb_enable_vectorized_expression is used to control whether to enable the vectorized expression evaluation.
	TiDBEnableVectorizedExpression = "tidb_enable_vectorized_expression"

	// TiDBOptJoinReorderThreshold defines the threshold less than which
	// we'll choose a rather time consuming algorithm to calculate the join order.
	TiDBOptJoinReorderThreshold = "tidb_opt_join_reorder_threshold"

	// SlowQueryFile indicates which slow query log file for SLOW_QUERY table to parse.
	TiDBSlowQueryFile = "tidb_slow_query_file"

	// TiDBEnableFastAnalyze indicates to use fast analyze.
	TiDBEnableFastAnalyze = "tidb_enable_fast_analyze"

	// TiDBExpensiveQueryTimeThreshold indicates the time threshold of expensive query.
	TiDBExpensiveQueryTimeThreshold = "tidb_expensive_query_time_threshold"

	// TiDBEnableIndexMerge indicates to generate IndexMergePath.
	TiDBEnableIndexMerge = "tidb_enable_index_merge"

	// TiDBEnableNoopFuncs set true will enable using fake funcs(like get_lock release_lock)
	TiDBEnableNoopFuncs = "tidb_enable_noop_functions"

	// TiDBEnableStmtSummary indicates whether the statement summary is enabled.
	TiDBEnableStmtSummary = "tidb_enable_stmt_summary"

	// TiDBStmtSummaryInternalQuery indicates whether the statement summary contain internal query.
	TiDBStmtSummaryInternalQuery = "tidb_stmt_summary_internal_query"

	// TiDBStmtSummaryRefreshInterval indicates the refresh interval in seconds for each statement summary.
	TiDBStmtSummaryRefreshInterval = "tidb_stmt_summary_refresh_interval"

	// TiDBStmtSummaryHistorySize indicates the history size of each statement summary.
	TiDBStmtSummaryHistorySize = "tidb_stmt_summary_history_size"

	// TiDBStmtSummaryMaxStmtCount indicates the max number of statements kept in memory.
	TiDBStmtSummaryMaxStmtCount = "tidb_stmt_summary_max_stmt_count"

	// TiDBStmtSummaryMaxSQLLength indicates the max length of displayed normalized sql and sample sql.
	TiDBStmtSummaryMaxSQLLength = "tidb_stmt_summary_max_sql_length"

	// TiDBCapturePlanBaseline indicates whether the capture of plan baselines is enabled.
	TiDBCapturePlanBaseline = "tidb_capture_plan_baselines"

	// TiDBUsePlanBaselines indicates whether the use of plan baselines is enabled.
	TiDBUsePlanBaselines = "tidb_use_plan_baselines"

	// TiDBEvolvePlanBaselines indicates whether the evolution of plan baselines is enabled.
	TiDBEvolvePlanBaselines = "tidb_evolve_plan_baselines"

	// TiDBEnableExtendedStats indicates whether the extended statistics feature is enabled.
	TiDBEnableExtendedStats = "tidb_enable_extended_stats"

	// TiDBIsolationReadEngines indicates the tidb only read from the stores whose engine type is involved in IsolationReadEngines.
	// Now, only support TiKV and TiFlash.
	TiDBIsolationReadEngines = "tidb_isolation_read_engines"

	// TiDBStoreLimit indicates the limit of sending request to a store, 0 means without limit.
	TiDBStoreLimit = "tidb_store_limit"

	// TiDBMetricSchemaStep indicates the step when query metric schema.
	TiDBMetricSchemaStep = "tidb_metric_query_step"

	// TiDBMetricSchemaRangeDuration indicates the range duration when query metric schema.
	TiDBMetricSchemaRangeDuration = "tidb_metric_query_range_duration"

	// TiDBEnableCollectExecutionInfo indicates that whether execution info is collected.
	TiDBEnableCollectExecutionInfo = "tidb_enable_collect_execution_info"

	// DefExecutorConcurrency is used for controlling the concurrency of all types of executors.
	TiDBExecutorConcurrency = "tidb_executor_concurrency"

	// TiDBEnableClusteredIndex indicates if clustered index feature is enabled.
	TiDBEnableClusteredIndex = "tidb_enable_clustered_index"

	// TiDBPartitionPruneMode indicates the partition prune mode used.
	TiDBPartitionPruneMode = "tidb_partition_prune_mode"

	// TiDBSlowLogMasking is deprecated and a alias of TiDBRedactLog.
	// Deprecated: use TiDBRedactLog instead.
	TiDBSlowLogMasking = "tidb_slow_log_masking"

	// TiDBRedactLog indicates that whether redact log.
	TiDBRedactLog = "tidb_redact_log"

	// TiDBRestrictedReadOnly is meant for the cloud admin to toggle the cluster read only
	TiDBRestrictedReadOnly = "tidb_restricted_read_only"

	// TiDBShardAllocateStep indicates the max size of continuous rowid shard in one transaction.
	TiDBShardAllocateStep = "tidb_shard_allocate_step"
	// TiDBEnableTelemetry indicates that whether usage data report to PingCAP is enabled.
	TiDBEnableTelemetry = "tidb_enable_telemetry"

	// TiDBEnableAmendPessimisticTxn indicates if amend pessimistic transactions is enabled.
	TiDBEnableAmendPessimisticTxn = "tidb_enable_amend_pessimistic_txn"

	// TiDBMemoryUsageAlarmRatio indicates the alarm threshold when memory usage of the tidb-server exceeds.
	TiDBMemoryUsageAlarmRatio = "tidb_memory_usage_alarm_ratio"

	// TiDBEnableRateLimitAction indicates whether enabled ratelimit action
	TiDBEnableRateLimitAction = "tidb_enable_rate_limit_action"

	// TiDBEnableAsyncCommit indicates whether to enable the async commit feature.
	TiDBEnableAsyncCommit = "tidb_enable_async_commit"

	// TiDBEnable1PC indicates whether to enable the one-phase commit feature.
	TiDBEnable1PC = "tidb_enable_1pc"

	// TiDBGuaranteeLinearizability indicates whether to guarantee linearizability.
	TiDBGuaranteeLinearizability = "tidb_guarantee_linearizability"

	// TiDBAnalyzeVersion indicates the how tidb collects the analyzed statistics and how use to it.
	TiDBAnalyzeVersion = "tidb_analyze_version"

	// TiDBEnableIndexMergeJoin indicates whether to enable index merge join.
	TiDBEnableIndexMergeJoin = "tidb_enable_index_merge_join"

	// TiDBTrackAggregateMemoryUsage indicates whether track the memory usage of aggregate function.
	TiDBTrackAggregateMemoryUsage = "tidb_track_aggregate_memory_usage"

	// TiDBEnableExchangePartition indicates whether to enable exchange partition.
	TiDBEnableExchangePartition = "tidb_enable_exchange_partition"

	// TiDBAllowFallbackToTiKV indicates the engine types whose unavailability triggers fallback to TiKV.
	// Now we only support TiFlash.
	TiDBAllowFallbackToTiKV = "tidb_allow_fallback_to_tikv"

	// TiDBEnableTopSQL indicates whether the top SQL is enabled.
	TiDBEnableTopSQL = "tidb_enable_top_sql"

	// TiDBTopSQLPrecisionSeconds indicates the top SQL precision seconds.
	TiDBTopSQLPrecisionSeconds = "tidb_top_sql_precision_seconds"

	// TiDBTopSQLMaxStatementCount indicates the max number of statements been collected.
	TiDBTopSQLMaxStatementCount = "tidb_top_sql_max_statement_count"

	// TiDBTopSQLMaxCollect indicates the max capacity of the collect map.
	TiDBTopSQLMaxCollect = "tidb_top_sql_max_collect"

	// TiDBTopSQLReportIntervalSeconds indicates the top SQL report interval seconds.
	TiDBTopSQLReportIntervalSeconds = "tidb_top_sql_report_interval_seconds"
	// TiDBEnableGlobalTemporaryTable indicates whether to enable global temporary table
	TiDBEnableGlobalTemporaryTable = "tidb_enable_global_temporary_table"
	// TiDBEnableLocalTxn indicates whether to enable Local Txn.
	TiDBEnableLocalTxn = "tidb_enable_local_txn"
	// TiDBTSOClientBatchMaxWaitTime indicates the max value of the TSO Batch Wait interval time of PD client.
	TiDBTSOClientBatchMaxWaitTime = "tidb_tso_client_batch_max_wait_time"
	// TiDBEnableTSOFollowerProxy indicates whether to enable the TSO Follower Proxy feature of PD client.
	TiDBEnableTSOFollowerProxy = "tidb_enable_tso_follower_proxy"

	// TiDBEnableOrderedResultMode indicates if stabilize query results.
	TiDBEnableOrderedResultMode = "tidb_enable_ordered_result_mode"

	// TiDBEnablePseudoForOutdatedStats indicates whether use pseudo for outdated stats
	TiDBEnablePseudoForOutdatedStats = "tidb_enable_pseudo_for_outdated_stats"

	// TiDBRegardNULLAsPoint indicates whether regard NULL as point when optimizing
	TiDBRegardNULLAsPoint = "tidb_regard_null_as_point"

	// TiDBTmpTableMaxSize indicates the max memory size of temporary tables.
	TiDBTmpTableMaxSize = "tidb_tmp_table_max_size"
)

// TiDB vars that have only global scope

const (
	// TiDBGCEnable turns garbage collection on or OFF
	TiDBGCEnable = "tidb_gc_enable"
	// TiDBGCRunInterval sets the interval that GC runs
	TiDBGCRunInterval = "tidb_gc_run_interval"
	// TiDBGCLifetime sets the retention window of older versions
	TiDBGCLifetime = "tidb_gc_life_time"
	// TiDBGCConcurrency sets the concurrency of garbage collection. -1 = AUTO value
	TiDBGCConcurrency = "tidb_gc_concurrency"
	// TiDBGCScanLockMode enables the green GC feature (default)
	TiDBGCScanLockMode = "tidb_gc_scan_lock_mode"
	// TiDBEnableEnhancedSecurity restricts SUPER users from certain operations.
	TiDBEnableEnhancedSecurity = "tidb_enable_enhanced_security"
	// TiDBEnableHistoricalStats enables the historical statistics feature (default off)
	TiDBEnableHistoricalStats = "tidb_enable_historical_stats"
)

// TiDB intentional limits
// Can be raised in future.

const (
	// MaxConfigurableConcurrency is the maximum number of "threads" (goroutines) that can be specified
	// for any type of configuration item that has concurrent workers.
	MaxConfigurableConcurrency = 256
)

// Default TiDB system variable values.
const (
	DefHostname                           = "localhost"
	DefIndexLookupConcurrency             = ConcurrencyUnset
	DefIndexLookupJoinConcurrency         = ConcurrencyUnset
	DefIndexSerialScanConcurrency         = 1
	DefIndexJoinBatchSize                 = 25000
	DefIndexLookupSize                    = 20000
	DefDistSQLScanConcurrency             = 15
	DefBuildStatsConcurrency              = 4
	DefAutoAnalyzeRatio                   = 0.5
	DefAutoAnalyzeStartTime               = "00:00 +0000"
	DefAutoAnalyzeEndTime                 = "23:59 +0000"
	DefAutoIncrementIncrement             = 1
	DefAutoIncrementOffset                = 1
	DefChecksumTableConcurrency           = 4
	DefSkipUTF8Check                      = false
	DefSkipASCIICheck                     = false
	DefOptAggPushDown                     = false
	DefOptBCJ                             = false
	DefOptCartesianBCJ                    = 1
	DefOptMPPOuterJoinFixedBuildSide      = false
	DefOptWriteRowID                      = false
	DefOptEnableCorrelationAdjustment     = true
	DefOptLimitPushDownThreshold          = 100
	DefOptCorrelationThreshold            = 0.9
	DefOptCorrelationExpFactor            = 1
	DefOptCPUFactor                       = 3.0
	DefOptCopCPUFactor                    = 3.0
	DefOptTiFlashConcurrencyFactor        = 24.0
	DefOptNetworkFactor                   = 1.0
	DefOptScanFactor                      = 1.5
	DefOptDescScanFactor                  = 3.0
	DefOptSeekFactor                      = 20.0
	DefOptMemoryFactor                    = 0.001
	DefOptDiskFactor                      = 1.5
	DefOptConcurrencyFactor               = 3.0
	DefOptInSubqToJoinAndAgg              = true
	DefOptPreferRangeScan                 = false
	DefBatchInsert                        = false
	DefBatchDelete                        = false
	DefBatchCommit                        = false
	DefCurretTS                           = 0
	DefInitChunkSize                      = 32
	DefMaxChunkSize                       = 1024
	DefDMLBatchSize                       = 0
	DefMaxPreparedStmtCount               = -1
	DefWaitTimeout                        = 28800
	DefTiDBMemQuotaApplyCache             = 32 << 20 // 32MB.
	DefTiDBMemQuotaHashJoin               = 32 << 30 // 32GB.
	DefTiDBMemQuotaMergeJoin              = 32 << 30 // 32GB.
	DefTiDBMemQuotaSort                   = 32 << 30 // 32GB.
	DefTiDBMemQuotaTopn                   = 32 << 30 // 32GB.
	DefTiDBMemQuotaIndexLookupReader      = 32 << 30 // 32GB.
	DefTiDBMemQuotaIndexLookupJoin        = 32 << 30 // 32GB.
	DefTiDBMemQuotaDistSQL                = 32 << 30 // 32GB.
	DefTiDBGeneralLog                     = false
	DefTiDBPProfSQLCPU                    = 0
	DefTiDBRetryLimit                     = 10
	DefTiDBDisableTxnAutoRetry            = true
	DefTiDBConstraintCheckInPlace         = false
	DefTiDBHashJoinConcurrency            = ConcurrencyUnset
	DefTiDBProjectionConcurrency          = ConcurrencyUnset
	DefBroadcastJoinThresholdSize         = 100 * 1024 * 1024
	DefBroadcastJoinThresholdCount        = 10 * 1024
	DefTiDBOptimizerSelectivityLevel      = 0
	DefTiDBAllowBatchCop                  = 1
	DefTiDBAllowMPPExecution              = true
	DefTiDBHashExchangeWithNewCollation   = true
	DefTiDBEnforceMPPExecution            = false
	DefTiDBMPPStoreFailTTL                = "60s"
	DefTiDBTxnMode                        = ""
	DefTiDBRowFormatV1                    = 1
	DefTiDBRowFormatV2                    = 2
	DefTiDBDDLReorgWorkerCount            = 4
	DefTiDBDDLReorgBatchSize              = 256
	DefTiDBDDLErrorCountLimit             = 512
	DefTiDBMaxDeltaSchemaCount            = 1024
	DefTiDBChangeMultiSchema              = false
	DefTiDBPointGetCache                  = false
	DefTiDBEnableAlterPlacement           = false
	DefTiDBEnableAutoIncrementInGenerated = false
	DefTiDBHashAggPartialConcurrency      = ConcurrencyUnset
	DefTiDBHashAggFinalConcurrency        = ConcurrencyUnset
	DefTiDBWindowConcurrency              = ConcurrencyUnset
	DefTiDBMergeJoinConcurrency           = 1 // disable optimization by default
	DefTiDBStreamAggConcurrency           = 1
	DefTiDBForcePriority                  = mysql.NoPriority
	DefEnableWindowFunction               = true
	DefEnablePipelinedWindowFunction      = true
	DefEnableStrictDoubleTypeCheck        = true
	DefEnableVectorizedExpression         = true
	DefTiDBOptJoinReorderThreshold        = 0
	DefTiDBDDLSlowOprThreshold            = 300
	DefTiDBUseFastAnalyze                 = false
	DefTiDBSkipIsolationLevelCheck        = false
	DefTiDBExpensiveQueryTimeThreshold    = 60 // 60s
	DefTiDBScatterRegion                  = false
	DefTiDBWaitSplitRegionFinish          = true
	DefWaitSplitRegionTimeout             = 300 // 300s
	DefTiDBEnableNoopFuncs                = Off
	DefTiDBAllowRemoveAutoInc             = false
	DefTiDBUsePlanBaselines               = true
	DefTiDBEvolvePlanBaselines            = false
	DefTiDBEvolvePlanTaskMaxTime          = 600 // 600s
	DefTiDBEvolvePlanTaskStartTime        = "00:00 +0000"
	DefTiDBEvolvePlanTaskEndTime          = "23:59 +0000"
	DefInnodbLockWaitTimeout              = 50 // 50s
	DefTiDBStoreLimit                     = 0
	DefTiDBMetricSchemaStep               = 60 // 60s
	DefTiDBMetricSchemaRangeDuration      = 60 // 60s
	DefTiDBFoundInPlanCache               = false
	DefTiDBFoundInBinding                 = false
	DefTiDBEnableCollectExecutionInfo     = true
	DefTiDBAllowAutoRandExplicitInsert    = false
	DefTiDBEnableClusteredIndex           = ClusteredIndexDefModeIntOnly
	DefTiDBRedactLog                      = false
	DefTiDBRestrictedReadOnly             = false
	DefTiDBShardAllocateStep              = math.MaxInt64
	DefTiDBEnableTelemetry                = true
	DefTiDBEnableParallelApply            = false
	DefTiDBEnableAmendPessimisticTxn      = false
	DefTiDBPartitionPruneMode             = "static"
	DefTiDBEnableRateLimitAction          = true
	DefTiDBEnableAsyncCommit              = false
	DefTiDBEnable1PC                      = false
	DefTiDBGuaranteeLinearizability       = true
	DefTiDBAnalyzeVersion                 = 2
	DefTiDBEnableIndexMergeJoin           = false
	DefTiDBTrackAggregateMemoryUsage      = true
	DefTiDBEnableExchangePartition        = false
	DefCTEMaxRecursionDepth               = 1000
	DefTiDBTopSQLEnable                   = false
	DefTiDBTopSQLPrecisionSeconds         = 1
	DefTiDBTopSQLMaxStatementCount        = 200
	DefTiDBTopSQLMaxCollect               = 5000
	DefTiDBTopSQLReportIntervalSeconds    = 60
	DefTiDBTmpTableMaxSize                = 64 << 20 // 64MB.
	DefTiDBEnableLocalTxn                 = false
	DefTiDBTSOClientBatchMaxWaitTime      = 0.0 // 0ms
	DefTiDBEnableTSOFollowerProxy         = false
	DefTiDBEnableOrderedResultMode        = false
	DefTiDBEnablePseudoForOutdatedStats   = true
	DefTiDBRegardNULLAsPoint              = true
	DefEnablePlacementCheck               = true
	DefTimestamp                          = "0"
<<<<<<< HEAD
	DefTiDBEnableStmtSummary              = true
	DefTiDBStmtSummaryInternalQuery       = false
	DefTiDBStmtSummaryRefreshInterval     = 1800
	DefTiDBStmtSummaryHistorySize         = 24
	DefTiDBStmtSummaryMaxStmtCount        = 3000
	DefTiDBStmtSummaryMaxSQLLength        = 4096
	DefTiDBCapturePlanBaseline            = Off
=======
	DefTiDBEnableIndexMerge               = true
>>>>>>> abb65829
)

// Process global variables.
var (
	ProcessGeneralLog           = atomic.NewBool(false)
	GlobalLogMaxDays            = atomic.NewInt32(int32(config.GetGlobalConfig().Log.File.MaxDays))
	EnablePProfSQLCPU           = atomic.NewBool(false)
	ddlReorgWorkerCounter int32 = DefTiDBDDLReorgWorkerCount
	ddlReorgBatchSize     int32 = DefTiDBDDLReorgBatchSize
	ddlErrorCountlimit    int64 = DefTiDBDDLErrorCountLimit
	ddlReorgRowFormat     int64 = DefTiDBRowFormatV2
	maxDeltaSchemaCount   int64 = DefTiDBMaxDeltaSchemaCount
	// Export for testing.
	MaxDDLReorgBatchSize int32 = 10240
	MinDDLReorgBatchSize int32 = 32
	// DDLSlowOprThreshold is the threshold for ddl slow operations, uint is millisecond.
	DDLSlowOprThreshold            uint32 = DefTiDBDDLSlowOprThreshold
	ForcePriority                         = int32(DefTiDBForcePriority)
	MaxOfMaxAllowedPacket          uint64 = 1073741824
	ExpensiveQueryTimeThreshold    uint64 = DefTiDBExpensiveQueryTimeThreshold
	MinExpensiveQueryTimeThreshold uint64 = 10 // 10s
	DefExecutorConcurrency                = 5
	MemoryUsageAlarmRatio                 = atomic.NewFloat64(config.GetGlobalConfig().Performance.MemoryUsageAlarmRatio)
	TopSQLVariable                        = TopSQL{
		Enable:                atomic.NewBool(DefTiDBTopSQLEnable),
		PrecisionSeconds:      atomic.NewInt64(DefTiDBTopSQLPrecisionSeconds),
		MaxStatementCount:     atomic.NewInt64(DefTiDBTopSQLMaxStatementCount),
		MaxCollect:            atomic.NewInt64(DefTiDBTopSQLMaxCollect),
		ReportIntervalSeconds: atomic.NewInt64(DefTiDBTopSQLReportIntervalSeconds),
	}
	EnableLocalTxn          = atomic.NewBool(DefTiDBEnableLocalTxn)
	MaxTSOBatchWaitInterval = atomic.NewFloat64(DefTiDBTSOClientBatchMaxWaitTime)
	EnableTSOFollowerProxy  = atomic.NewBool(DefTiDBEnableTSOFollowerProxy)
	RestrictedReadOnly      = atomic.NewBool(DefTiDBRestrictedReadOnly)
)

// TopSQL is the variable for control top sql feature.
type TopSQL struct {
	// Enable top-sql or not.
	Enable *atomic.Bool
	// The refresh interval of top-sql.
	PrecisionSeconds *atomic.Int64
	// The maximum number of statements kept in memory.
	MaxStatementCount *atomic.Int64
	// The maximum capacity of the collect map.
	MaxCollect *atomic.Int64
	// The report data interval of top-sql.
	ReportIntervalSeconds *atomic.Int64
}

// TopSQLEnabled uses to check whether enabled the top SQL feature.
func TopSQLEnabled() bool {
	return TopSQLVariable.Enable.Load()
}<|MERGE_RESOLUTION|>--- conflicted
+++ resolved
@@ -779,7 +779,6 @@
 	DefTiDBRegardNULLAsPoint              = true
 	DefEnablePlacementCheck               = true
 	DefTimestamp                          = "0"
-<<<<<<< HEAD
 	DefTiDBEnableStmtSummary              = true
 	DefTiDBStmtSummaryInternalQuery       = false
 	DefTiDBStmtSummaryRefreshInterval     = 1800
@@ -787,9 +786,7 @@
 	DefTiDBStmtSummaryMaxStmtCount        = 3000
 	DefTiDBStmtSummaryMaxSQLLength        = 4096
 	DefTiDBCapturePlanBaseline            = Off
-=======
 	DefTiDBEnableIndexMerge               = true
->>>>>>> abb65829
 )
 
 // Process global variables.
