// Copyright 2017 PingCAP, Inc.
//
// Licensed under the Apache License, Version 2.0 (the "License");
// you may not use this file except in compliance with the License.
// You may obtain a copy of the License at
//
//     http://www.apache.org/licenses/LICENSE-2.0
//
// Unless required by applicable law or agreed to in writing, software
// distributed under the License is distributed on an "AS IS" BASIS,
// WITHOUT WARRANTIES OR CONDITIONS OF ANY KIND, either express or implied.
// See the License for the specific language governing permissions and
// limitations under the License.

package variable

import (
	"math"

	"github.com/pingcap/tidb/config"
	"github.com/pingcap/tidb/parser/mysql"
	"go.uber.org/atomic"
)

/*
	Steps to add a new TiDB specific system variable:

	1. Add a new variable name with comment in this file.
	2. Add the default value of the new variable in this file.
	3. Add SysVar instance in 'defaultSysVars' slice.
*/

// TiDB system variable names that only in session scope.
const (
	TiDBDDLSlowOprThreshold = "ddl_slow_threshold"

	// TiDBSnapshot is used for reading history data, the default value is empty string.
	// The value can be a datetime string like '2017-11-11 20:20:20' or a tso string. When this variable is set, the session reads history data of that time.
	TiDBSnapshot = "tidb_snapshot"

	// TiDBOptAggPushDown is used to enable/disable the optimizer rule of aggregation push down.
	TiDBOptAggPushDown = "tidb_opt_agg_push_down"

	// TiDBOptBCJ is used to enable/disable broadcast join in MPP mode
	TiDBOptBCJ = "tidb_opt_broadcast_join"

	// TiDBOptCartesianBCJ is used to disable/enable broadcast cartesian join in MPP mode
	TiDBOptCartesianBCJ = "tidb_opt_broadcast_cartesian_join"

	TiDBOptMPPOuterJoinFixedBuildSide = "tidb_opt_mpp_outer_join_fixed_build_side"

	// TiDBOptDistinctAggPushDown is used to decide whether agg with distinct should be pushed to tikv/tiflash.
	TiDBOptDistinctAggPushDown = "tidb_opt_distinct_agg_push_down"

	// TiDBBCJThresholdSize is used to limit the size of small table for mpp broadcast join.
	// Its unit is bytes, if the size of small table is larger than it, we will not use bcj.
	TiDBBCJThresholdSize = "tidb_broadcast_join_threshold_size"

	// TiDBBCJThresholdCount is used to limit the count of small table for mpp broadcast join.
	// If we can't estimate the size of one side of join child, we will check if its row number exceeds this limitation.
	TiDBBCJThresholdCount = "tidb_broadcast_join_threshold_count"

	// TiDBOptWriteRowID is used to enable/disable the operations of insert、replace and update to _tidb_rowid.
	TiDBOptWriteRowID = "tidb_opt_write_row_id"

	// TiDBAutoAnalyzeRatio will run if (table modify count)/(table row count) is greater than this value.
	TiDBAutoAnalyzeRatio = "tidb_auto_analyze_ratio"

	// TiDBAutoAnalyzeStartTime will run if current time is within start time and end time.
	TiDBAutoAnalyzeStartTime = "tidb_auto_analyze_start_time"
	TiDBAutoAnalyzeEndTime   = "tidb_auto_analyze_end_time"

	// TiDBChecksumTableConcurrency is used to speed up the ADMIN CHECKSUM TABLE
	// statement, when a table has multiple indices, those indices can be
	// scanned concurrently, with the cost of higher system performance impact.
	TiDBChecksumTableConcurrency = "tidb_checksum_table_concurrency"

	// TiDBCurrentTS is used to get the current transaction timestamp.
	// It is read-only.
	TiDBCurrentTS = "tidb_current_ts"

	// TiDBLastTxnInfo is used to get the last transaction info within the current session.
	TiDBLastTxnInfo = "tidb_last_txn_info"

	// TiDBLastQueryInfo is used to get the last query info within the current session.
	TiDBLastQueryInfo = "tidb_last_query_info"

	// TiDBLastDDLInfo is used to get the last ddl info within the current session.
	TiDBLastDDLInfo = "tidb_last_ddl_info"

	// TiDBConfig is a read-only variable that shows the config of the current server.
	TiDBConfig = "tidb_config"

	// TiDBBatchInsert is used to enable/disable auto-split insert data. If set this option on, insert executor will automatically
	// insert data into multiple batches and use a single txn for each batch. This will be helpful when inserting large data.
	TiDBBatchInsert = "tidb_batch_insert"

	// TiDBBatchDelete is used to enable/disable auto-split delete data. If set this option on, delete executor will automatically
	// split data into multiple batches and use a single txn for each batch. This will be helpful when deleting large data.
	TiDBBatchDelete = "tidb_batch_delete"

	// TiDBBatchCommit is used to enable/disable auto-split the transaction.
	// If set this option on, the transaction will be committed when it reaches stmt-count-limit and starts a new transaction.
	TiDBBatchCommit = "tidb_batch_commit"

	// TiDBDMLBatchSize is used to split the insert/delete data into small batches.
	// It only takes effort when tidb_batch_insert/tidb_batch_delete is on.
	// Its default value is 20000. When the row size is large, 20k rows could be larger than 100MB.
	// User could change it to a smaller one to avoid breaking the transaction size limitation.
	TiDBDMLBatchSize = "tidb_dml_batch_size"

	// The following session variables controls the memory quota during query execution.

	// TiDBMemQuotaQuery controls the memory quota of a query.
	TiDBMemQuotaQuery      = "tidb_mem_quota_query" // Bytes.
	TiDBMemQuotaApplyCache = "tidb_mem_quota_apply_cache"
<<<<<<< HEAD
=======

	// TODO: remove them below sometime, it should have only one Quota(TiDBMemQuotaQuery).

	TiDBMemQuotaHashJoin          = "tidb_mem_quota_hashjoin"          // Bytes.
	TiDBMemQuotaMergeJoin         = "tidb_mem_quota_mergejoin"         // Bytes.
	TiDBMemQuotaSort              = "tidb_mem_quota_sort"              // Bytes.
	TiDBMemQuotaTopn              = "tidb_mem_quota_topn"              // Bytes.
	TiDBMemQuotaIndexLookupReader = "tidb_mem_quota_indexlookupreader" // Bytes.
	TiDBMemQuotaIndexLookupJoin   = "tidb_mem_quota_indexlookupjoin"   // Bytes.
>>>>>>> 5d014bcd

	// TiDBGeneralLog is used to log every query in the server in info level.
	TiDBGeneralLog = "tidb_general_log"

	// TiDBLogFileMaxDays is used to log every query in the server in info level.
	TiDBLogFileMaxDays = "tidb_log_file_max_days"

	// TiDBPProfSQLCPU is used to add label sql label to pprof result.
	TiDBPProfSQLCPU = "tidb_pprof_sql_cpu"

	// TiDBRetryLimit is the maximum number of retries when committing a transaction.
	TiDBRetryLimit = "tidb_retry_limit"

	// TiDBDisableTxnAutoRetry disables transaction auto retry.
	TiDBDisableTxnAutoRetry = "tidb_disable_txn_auto_retry"

	// Deprecated: tidb_enable_streaming enables TiDB to use streaming API for coprocessor requests.
	TiDBEnableStreaming = "tidb_enable_streaming"

	// TiDBEnableChunkRPC enables TiDB to use Chunk format for coprocessor requests.
	TiDBEnableChunkRPC = "tidb_enable_chunk_rpc"

	// TiDBOptimizerSelectivityLevel is used to control the selectivity estimation level.
	TiDBOptimizerSelectivityLevel = "tidb_optimizer_selectivity_level"

	// TiDBTxnMode is used to control the transaction behavior.
	TiDBTxnMode = "tidb_txn_mode"

	// TiDBRowFormatVersion is used to control tidb row format version current.
	TiDBRowFormatVersion = "tidb_row_format_version"

	// TiDBEnableTablePartition is used to control table partition feature.
	// The valid value include auto/on/off:
	// on or auto: enable table partition if the partition type is implemented.
	// off: always disable table partition.
	TiDBEnableTablePartition = "tidb_enable_table_partition"

	// TiDBEnableListTablePartition is used to control list table partition feature.
	TiDBEnableListTablePartition = "tidb_enable_list_partition"

	// TiDBSkipIsolationLevelCheck is used to control whether to return error when set unsupported transaction
	// isolation level.
	TiDBSkipIsolationLevelCheck = "tidb_skip_isolation_level_check"

	// TiDBLowResolutionTSO is used for reading data with low resolution TSO which is updated once every two seconds
	TiDBLowResolutionTSO = "tidb_low_resolution_tso"

	// TiDBReplicaRead is used for reading data from replicas, followers for example.
	TiDBReplicaRead = "tidb_replica_read"

	// TiDBAllowRemoveAutoInc indicates whether a user can drop the auto_increment column attribute or not.
	TiDBAllowRemoveAutoInc = "tidb_allow_remove_auto_inc"

	// TiDBMultiStatementMode enables multi statement at the risk of SQL injection
	// provides backwards compatibility
	TiDBMultiStatementMode = "tidb_multi_statement_mode"

	// TiDBEvolvePlanTaskMaxTime controls the max time of a single evolution task.
	TiDBEvolvePlanTaskMaxTime = "tidb_evolve_plan_task_max_time"

	// TiDBEvolvePlanTaskStartTime is the start time of evolution task.
	TiDBEvolvePlanTaskStartTime = "tidb_evolve_plan_task_start_time"
	// TiDBEvolvePlanTaskEndTime is the end time of evolution task.
	TiDBEvolvePlanTaskEndTime = "tidb_evolve_plan_task_end_time"

	// TiDBSlowLogThreshold is used to set the slow log threshold in the server.
	TiDBSlowLogThreshold = "tidb_slow_log_threshold"

	// TiDBRecordPlanInSlowLog is used to log the plan of the slow query.
	TiDBRecordPlanInSlowLog = "tidb_record_plan_in_slow_log"

	// TiDBEnableSlowLog enables TiDB to log slow queries.
	TiDBEnableSlowLog = "tidb_enable_slow_log"

	// TiDBQueryLogMaxLen is used to set the max length of the query in the log.
	TiDBQueryLogMaxLen = "tidb_query_log_max_len"

	// TiDBCheckMb4ValueInUTF8 is used to control whether to enable the check wrong utf8 value.
	TiDBCheckMb4ValueInUTF8 = "tidb_check_mb4_value_in_utf8"

	// TiDBFoundInPlanCache indicates whether the last statement was found in plan cache
	TiDBFoundInPlanCache = "last_plan_from_cache"

	// TiDBFoundInBinding indicates whether the last statement was matched with the hints in the binding.
	TiDBFoundInBinding = "last_plan_from_binding"

	// TiDBAllowAutoRandExplicitInsert indicates whether explicit insertion on auto_random column is allowed.
	TiDBAllowAutoRandExplicitInsert = "allow_auto_random_explicit_insert"

	// TiDBTxnScope indicates whether using global transactions or local transactions.
	TiDBTxnScope = "txn_scope"

	// TiDBTxnReadTS indicates the next transaction should be staleness transaction and provide the startTS
	TiDBTxnReadTS = "tx_read_ts"

	// TiDBReadStaleness indicates the staleness duration for following statement
	TiDBReadStaleness = "tidb_read_staleness"

	// TiDBEnablePaging indicates whether paging is enabled in coprocessor requests.
	TiDBEnablePaging = "tidb_enable_paging"

	// TiDBReadConsistency indicates whether the autocommit read statement goes through TiKV RC.
	TiDBReadConsistency = "tidb_read_consistency"
)

// TiDB system variable names that both in session and global scope.
const (
	// TiDBBuildStatsConcurrency is used to speed up the ANALYZE statement, when a table has multiple indices,
	// those indices can be scanned concurrently, with the cost of higher system performance impact.
	TiDBBuildStatsConcurrency = "tidb_build_stats_concurrency"

	// TiDBDistSQLScanConcurrency is used to set the concurrency of a distsql scan task.
	// A distsql scan task can be a table scan or a index scan, which may be distributed to many TiKV nodes.
	// Higher concurrency may reduce latency, but with the cost of higher memory usage and system performance impact.
	// If the query has a LIMIT clause, high concurrency makes the system do much more work than needed.
	TiDBDistSQLScanConcurrency = "tidb_distsql_scan_concurrency"

	// TiDBOptInSubqToJoinAndAgg is used to enable/disable the optimizer rule of rewriting IN subquery.
	TiDBOptInSubqToJoinAndAgg = "tidb_opt_insubq_to_join_and_agg"

	// TiDBOptPreferRangeScan is used to enable/disable the optimizer to always prefer range scan over table scan, ignoring their costs.
	TiDBOptPreferRangeScan = "tidb_opt_prefer_range_scan"

	// TiDBOptEnableCorrelationAdjustment is used to indicates if enable correlation adjustment.
	TiDBOptEnableCorrelationAdjustment = "tidb_opt_enable_correlation_adjustment"

	// TiDBOptLimitPushDownThreshold determines if push Limit or TopN down to TiKV forcibly.
	TiDBOptLimitPushDownThreshold = "tidb_opt_limit_push_down_threshold"

	// TiDBOptCorrelationThreshold is a guard to enable row count estimation using column order correlation.
	TiDBOptCorrelationThreshold = "tidb_opt_correlation_threshold"

	// TiDBOptCorrelationExpFactor is an exponential factor to control heuristic approach when tidb_opt_correlation_threshold is not satisfied.
	TiDBOptCorrelationExpFactor = "tidb_opt_correlation_exp_factor"

	// TiDBOptCPUFactor is the CPU cost of processing one expression for one row.
	TiDBOptCPUFactor = "tidb_opt_cpu_factor"
	// TiDBOptCopCPUFactor is the CPU cost of processing one expression for one row in coprocessor.
	TiDBOptCopCPUFactor = "tidb_opt_copcpu_factor"
	// TiDBOptTiFlashConcurrencyFactor is concurrency number of tiflash computation.
	TiDBOptTiFlashConcurrencyFactor = "tidb_opt_tiflash_concurrency_factor"
	// TiDBOptNetworkFactor is the network cost of transferring 1 byte data.
	TiDBOptNetworkFactor = "tidb_opt_network_factor"
	// TiDBOptScanFactor is the IO cost of scanning 1 byte data on TiKV.
	TiDBOptScanFactor = "tidb_opt_scan_factor"
	// TiDBOptDescScanFactor is the IO cost of scanning 1 byte data on TiKV in desc order.
	TiDBOptDescScanFactor = "tidb_opt_desc_factor"
	// TiDBOptSeekFactor is the IO cost of seeking the start value in a range on TiKV or TiFlash.
	TiDBOptSeekFactor = "tidb_opt_seek_factor"
	// TiDBOptMemoryFactor is the memory cost of storing one tuple.
	TiDBOptMemoryFactor = "tidb_opt_memory_factor"
	// TiDBOptDiskFactor is the IO cost of reading/writing one byte to temporary disk.
	TiDBOptDiskFactor = "tidb_opt_disk_factor"
	// TiDBOptConcurrencyFactor is the CPU cost of additional one goroutine.
	TiDBOptConcurrencyFactor = "tidb_opt_concurrency_factor"

	// TiDBIndexJoinBatchSize is used to set the batch size of an index lookup join.
	// The index lookup join fetches batches of data from outer executor and constructs ranges for inner executor.
	// This value controls how much of data in a batch to do the index join.
	// Large value may reduce the latency but consumes more system resource.
	TiDBIndexJoinBatchSize = "tidb_index_join_batch_size"

	// TiDBIndexLookupSize is used for index lookup executor.
	// The index lookup executor first scan a batch of handles from a index, then use those handles to lookup the table
	// rows, this value controls how much of handles in a batch to do a lookup task.
	// Small value sends more RPCs to TiKV, consume more system resource.
	// Large value may do more work than needed if the query has a limit.
	TiDBIndexLookupSize = "tidb_index_lookup_size"

	// TiDBIndexLookupConcurrency is used for index lookup executor.
	// A lookup task may have 'tidb_index_lookup_size' of handles at maximum, the handles may be distributed
	// in many TiKV nodes, we execute multiple concurrent index lookup tasks concurrently to reduce the time
	// waiting for a task to finish.
	// Set this value higher may reduce the latency but consumes more system resource.
	// tidb_index_lookup_concurrency is deprecated, use tidb_executor_concurrency instead.
	TiDBIndexLookupConcurrency = "tidb_index_lookup_concurrency"

	// TiDBIndexLookupJoinConcurrency is used for index lookup join executor.
	// IndexLookUpJoin starts "tidb_index_lookup_join_concurrency" inner workers
	// to fetch inner rows and join the matched (outer, inner) row pairs.
	// tidb_index_lookup_join_concurrency is deprecated, use tidb_executor_concurrency instead.
	TiDBIndexLookupJoinConcurrency = "tidb_index_lookup_join_concurrency"

	// TiDBIndexSerialScanConcurrency is used for controlling the concurrency of index scan operation
	// when we need to keep the data output order the same as the order of index data.
	TiDBIndexSerialScanConcurrency = "tidb_index_serial_scan_concurrency"

	// TiDBMaxChunkSize is used to control the max chunk size during query execution.
	TiDBMaxChunkSize = "tidb_max_chunk_size"

	// TiDBAllowBatchCop means if we should send batch coprocessor to TiFlash. It can be set to 0, 1 and 2.
	// 0 means never use batch cop, 1 means use batch cop in case of aggregation and join, 2, means to force sending batch cop for any query.
	// The default value is 0
	TiDBAllowBatchCop = "tidb_allow_batch_cop"

	// TiDBAllowMPPExecution means if we should use mpp way to execute query or not.
	// Default value is `true`, means to be determined by the optimizer.
	// Value set to `false` means never use mpp.
	TiDBAllowMPPExecution = "tidb_allow_mpp"

	// TiDBHashExchangeWithNewCollation means if hash exchange is supported when new collation is on.
	// Default value is `true`, means support hash exchange when new collation is on.
	// Value set to `false` means not support hash exchange when new collation is on.
	TiDBHashExchangeWithNewCollation = "tidb_hash_exchange_with_new_collation"

	// TiDBEnforceMPPExecution means if we should enforce mpp way to execute query or not.
	// Default value is `false`, means to be determined by variable `tidb_allow_mpp`.
	// Value set to `true` means enforce use mpp.
	// Note if you want to set `tidb_enforce_mpp` to `true`, you must set `tidb_allow_mpp` to `true` first.
	TiDBEnforceMPPExecution = "tidb_enforce_mpp"

	// TiDBMPPStoreFailTTL is the unavailable time when a store is detected failed. During that time, tidb will not send any task to
	// TiFlash even though the failed TiFlash node has been recovered.
	TiDBMPPStoreFailTTL = "tidb_mpp_store_fail_ttl"

	// TiDBInitChunkSize is used to control the init chunk size during query execution.
	TiDBInitChunkSize = "tidb_init_chunk_size"

	// TiDBEnableCascadesPlanner is used to control whether to enable the cascades planner.
	TiDBEnableCascadesPlanner = "tidb_enable_cascades_planner"

	// TiDBSkipUTF8Check skips the UTF8 validate process, validate UTF8 has performance cost, if we can make sure
	// the input string values are valid, we can skip the check.
	TiDBSkipUTF8Check = "tidb_skip_utf8_check"

	// TiDBSkipASCIICheck skips the ASCII validate process
	// old tidb may already have fields with invalid ASCII bytes
	// disable ASCII validate can guarantee a safe replication
	TiDBSkipASCIICheck = "tidb_skip_ascii_check"

	// TiDBHashJoinConcurrency is used for hash join executor.
	// The hash join outer executor starts multiple concurrent join workers to probe the hash table.
	// tidb_hash_join_concurrency is deprecated, use tidb_executor_concurrency instead.
	TiDBHashJoinConcurrency = "tidb_hash_join_concurrency"

	// TiDBProjectionConcurrency is used for projection operator.
	// This variable controls the worker number of projection operator.
	// tidb_projection_concurrency is deprecated, use tidb_executor_concurrency instead.
	TiDBProjectionConcurrency = "tidb_projection_concurrency"

	// TiDBHashAggPartialConcurrency is used for hash agg executor.
	// The hash agg executor starts multiple concurrent partial workers to do partial aggregate works.
	// tidb_hashagg_partial_concurrency is deprecated, use tidb_executor_concurrency instead.
	TiDBHashAggPartialConcurrency = "tidb_hashagg_partial_concurrency"

	// TiDBHashAggFinalConcurrency is used for hash agg executor.
	// The hash agg executor starts multiple concurrent final workers to do final aggregate works.
	// tidb_hashagg_final_concurrency is deprecated, use tidb_executor_concurrency instead.
	TiDBHashAggFinalConcurrency = "tidb_hashagg_final_concurrency"

	// TiDBWindowConcurrency is used for window parallel executor.
	// tidb_window_concurrency is deprecated, use tidb_executor_concurrency instead.
	TiDBWindowConcurrency = "tidb_window_concurrency"

	// TiDBMergeJoinConcurrency is used for merge join parallel executor
	TiDBMergeJoinConcurrency = "tidb_merge_join_concurrency"

	// TiDBStreamAggConcurrency is used for stream aggregation parallel executor.
	// tidb_stream_agg_concurrency is deprecated, use tidb_executor_concurrency instead.
	TiDBStreamAggConcurrency = "tidb_streamagg_concurrency"

	// TiDBEnableParallelApply is used for parallel apply.
	TiDBEnableParallelApply = "tidb_enable_parallel_apply"

	// TiDBBackoffLockFast is used for tikv backoff base time in milliseconds.
	TiDBBackoffLockFast = "tidb_backoff_lock_fast"

	// TiDBBackOffWeight is used to control the max back off time in TiDB.
	// The default maximum back off time is a small value.
	// BackOffWeight could multiply it to let the user adjust the maximum time for retrying.
	// Only positive integers can be accepted, which means that the maximum back off time can only grow.
	TiDBBackOffWeight = "tidb_backoff_weight"

	// TiDBDDLReorgWorkerCount defines the count of ddl reorg workers.
	TiDBDDLReorgWorkerCount = "tidb_ddl_reorg_worker_cnt"

	// TiDBDDLReorgBatchSize defines the transaction batch size of ddl reorg workers.
	TiDBDDLReorgBatchSize = "tidb_ddl_reorg_batch_size"

	// TiDBDDLErrorCountLimit defines the count of ddl error limit.
	TiDBDDLErrorCountLimit = "tidb_ddl_error_count_limit"

	// TiDBDDLReorgPriority defines the operations' priority of adding indices.
	// It can be: PRIORITY_LOW, PRIORITY_NORMAL, PRIORITY_HIGH
	TiDBDDLReorgPriority = "tidb_ddl_reorg_priority"

	// TiDBEnableChangeMultiSchema is used to control whether to enable the change multi schema.
	TiDBEnableChangeMultiSchema = "tidb_enable_change_multi_schema"

	// TiDBEnableAutoIncrementInGenerated disables the mysql compatibility check on using auto-incremented columns in
	// expression indexes and generated columns described here https://dev.mysql.com/doc/refman/5.7/en/create-table-generated-columns.html for details.
	TiDBEnableAutoIncrementInGenerated = "tidb_enable_auto_increment_in_generated"

	// TiDBEnablePointGetCache is used to control whether to enable the point get cache for special scenario.
	TiDBEnablePointGetCache = "tidb_enable_point_get_cache"

	// TiDBPlacementMode is used to control the mode for placement
	TiDBPlacementMode = "tidb_placement_mode"

	// TiDBMaxDeltaSchemaCount defines the max length of deltaSchemaInfos.
	// deltaSchemaInfos is a queue that maintains the history of schema changes.
	TiDBMaxDeltaSchemaCount = "tidb_max_delta_schema_count"

	// TiDBScatterRegion will scatter the regions for DDLs when it is ON.
	TiDBScatterRegion = "tidb_scatter_region"

	// TiDBWaitSplitRegionFinish defines the split region behaviour is sync or async.
	TiDBWaitSplitRegionFinish = "tidb_wait_split_region_finish"

	// TiDBWaitSplitRegionTimeout uses to set the split and scatter region back off time.
	TiDBWaitSplitRegionTimeout = "tidb_wait_split_region_timeout"

	// TiDBForcePriority defines the operations' priority of all statements.
	// It can be "NO_PRIORITY", "LOW_PRIORITY", "HIGH_PRIORITY", "DELAYED"
	TiDBForcePriority = "tidb_force_priority"

	// TiDBConstraintCheckInPlace indicates to check the constraint when the SQL executing.
	// It could hurt the performance of bulking insert when it is ON.
	TiDBConstraintCheckInPlace = "tidb_constraint_check_in_place"

	// TiDBEnableWindowFunction is used to control whether to enable the window function.
	TiDBEnableWindowFunction = "tidb_enable_window_function"

	// TiDBEnablePipelinedWindowFunction is used to control whether to use pipelined window function, it only works when tidb_enable_window_function = true.
	TiDBEnablePipelinedWindowFunction = "tidb_enable_pipelined_window_function"

	// TiDBEnableStrictDoubleTypeCheck is used to control table field double type syntax check.
	TiDBEnableStrictDoubleTypeCheck = "tidb_enable_strict_double_type_check"

	// TiDBEnableVectorizedExpression is used to control whether to enable the vectorized expression evaluation.
	TiDBEnableVectorizedExpression = "tidb_enable_vectorized_expression"

	// TiDBOptJoinReorderThreshold defines the threshold less than which
	// we'll choose a rather time-consuming algorithm to calculate the join order.
	TiDBOptJoinReorderThreshold = "tidb_opt_join_reorder_threshold"

	// TiDBSlowQueryFile indicates which slow query log file for SLOW_QUERY table to parse.
	TiDBSlowQueryFile = "tidb_slow_query_file"

	// TiDBEnableFastAnalyze indicates to use fast analyze.
	TiDBEnableFastAnalyze = "tidb_enable_fast_analyze"

	// TiDBExpensiveQueryTimeThreshold indicates the time threshold of expensive query.
	TiDBExpensiveQueryTimeThreshold = "tidb_expensive_query_time_threshold"

	// TiDBEnableIndexMerge indicates to generate IndexMergePath.
	TiDBEnableIndexMerge = "tidb_enable_index_merge"

	// TiDBEnableNoopFuncs set true will enable using fake funcs(like get_lock release_lock)
	TiDBEnableNoopFuncs = "tidb_enable_noop_functions"

	// TiDBEnableStmtSummary indicates whether the statement summary is enabled.
	TiDBEnableStmtSummary = "tidb_enable_stmt_summary"

	// TiDBStmtSummaryInternalQuery indicates whether the statement summary contain internal query.
	TiDBStmtSummaryInternalQuery = "tidb_stmt_summary_internal_query"

	// TiDBStmtSummaryRefreshInterval indicates the refresh interval in seconds for each statement summary.
	TiDBStmtSummaryRefreshInterval = "tidb_stmt_summary_refresh_interval"

	// TiDBStmtSummaryHistorySize indicates the history size of each statement summary.
	TiDBStmtSummaryHistorySize = "tidb_stmt_summary_history_size"

	// TiDBStmtSummaryMaxStmtCount indicates the max number of statements kept in memory.
	TiDBStmtSummaryMaxStmtCount = "tidb_stmt_summary_max_stmt_count"

	// TiDBStmtSummaryMaxSQLLength indicates the max length of displayed normalized sql and sample sql.
	TiDBStmtSummaryMaxSQLLength = "tidb_stmt_summary_max_sql_length"

	// TiDBCapturePlanBaseline indicates whether the capture of plan baselines is enabled.
	TiDBCapturePlanBaseline = "tidb_capture_plan_baselines"

	// TiDBUsePlanBaselines indicates whether the use of plan baselines is enabled.
	TiDBUsePlanBaselines = "tidb_use_plan_baselines"

	// TiDBEvolvePlanBaselines indicates whether the evolution of plan baselines is enabled.
	TiDBEvolvePlanBaselines = "tidb_evolve_plan_baselines"

	// TiDBEnableExtendedStats indicates whether the extended statistics feature is enabled.
	TiDBEnableExtendedStats = "tidb_enable_extended_stats"

	// TiDBIsolationReadEngines indicates the tidb only read from the stores whose engine type is involved in IsolationReadEngines.
	// Now, only support TiKV and TiFlash.
	TiDBIsolationReadEngines = "tidb_isolation_read_engines"

	// TiDBStoreLimit indicates the limit of sending request to a store, 0 means without limit.
	TiDBStoreLimit = "tidb_store_limit"

	// TiDBMetricSchemaStep indicates the step when query metric schema.
	TiDBMetricSchemaStep = "tidb_metric_query_step"

	// TiDBMetricSchemaRangeDuration indicates the range duration when query metric schema.
	TiDBMetricSchemaRangeDuration = "tidb_metric_query_range_duration"

	// TiDBEnableCollectExecutionInfo indicates that whether execution info is collected.
	TiDBEnableCollectExecutionInfo = "tidb_enable_collect_execution_info"

	// TiDBExecutorConcurrency is used for controlling the concurrency of all types of executors.
	TiDBExecutorConcurrency = "tidb_executor_concurrency"

	// TiDBEnableClusteredIndex indicates if clustered index feature is enabled.
	TiDBEnableClusteredIndex = "tidb_enable_clustered_index"

	// TiDBPartitionPruneMode indicates the partition prune mode used.
	TiDBPartitionPruneMode = "tidb_partition_prune_mode"

	// TiDBRedactLog indicates that whether redact log.
	TiDBRedactLog = "tidb_redact_log"

	// TiDBRestrictedReadOnly is meant for the cloud admin to toggle the cluster read only
	TiDBRestrictedReadOnly = "tidb_restricted_read_only"

	// TiDBSuperReadOnly is tidb's variant of mysql's super_read_only, which has some differences from mysql's super_read_only.
	TiDBSuperReadOnly = "tidb_super_read_only"

	// TiDBShardAllocateStep indicates the max size of continuous rowid shard in one transaction.
	TiDBShardAllocateStep = "tidb_shard_allocate_step"
	// TiDBEnableTelemetry indicates that whether usage data report to PingCAP is enabled.
	TiDBEnableTelemetry = "tidb_enable_telemetry"

	// TiDBEnableAmendPessimisticTxn indicates if amend pessimistic transactions is enabled.
	TiDBEnableAmendPessimisticTxn = "tidb_enable_amend_pessimistic_txn"

	// TiDBMemoryUsageAlarmRatio indicates the alarm threshold when memory usage of the tidb-server exceeds.
	TiDBMemoryUsageAlarmRatio = "tidb_memory_usage_alarm_ratio"

	// TiDBEnableRateLimitAction indicates whether enabled ratelimit action
	TiDBEnableRateLimitAction = "tidb_enable_rate_limit_action"

	// TiDBEnableAsyncCommit indicates whether to enable the async commit feature.
	TiDBEnableAsyncCommit = "tidb_enable_async_commit"

	// TiDBEnable1PC indicates whether to enable the one-phase commit feature.
	TiDBEnable1PC = "tidb_enable_1pc"

	// TiDBGuaranteeLinearizability indicates whether to guarantee linearizability.
	TiDBGuaranteeLinearizability = "tidb_guarantee_linearizability"

	// TiDBAnalyzeVersion indicates how tidb collects the analyzed statistics and how use to it.
	TiDBAnalyzeVersion = "tidb_analyze_version"

	// TiDBEnableIndexMergeJoin indicates whether to enable index merge join.
	TiDBEnableIndexMergeJoin = "tidb_enable_index_merge_join"

	// TiDBTrackAggregateMemoryUsage indicates whether track the memory usage of aggregate function.
	TiDBTrackAggregateMemoryUsage = "tidb_track_aggregate_memory_usage"

	// TiDBEnableExchangePartition indicates whether to enable exchange partition.
	TiDBEnableExchangePartition = "tidb_enable_exchange_partition"

	// TiDBAllowFallbackToTiKV indicates the engine types whose unavailability triggers fallback to TiKV.
	// Now we only support TiFlash.
	TiDBAllowFallbackToTiKV = "tidb_allow_fallback_to_tikv"

	// TiDBEnableTopSQL indicates whether the top SQL is enabled.
	TiDBEnableTopSQL = "tidb_enable_top_sql"

	// TiDBTopSQLMaxTimeSeriesCount indicates the max number of statements been collected in each time series.
	TiDBTopSQLMaxTimeSeriesCount = "tidb_top_sql_max_time_series_count"

	// TiDBTopSQLMaxMetaCount indicates the max capacity of the collect meta per second.
	TiDBTopSQLMaxMetaCount = "tidb_top_sql_max_meta_count"

	// TiDBEnableLocalTxn indicates whether to enable Local Txn.
	TiDBEnableLocalTxn = "tidb_enable_local_txn"
	// TiDBTSOClientBatchMaxWaitTime indicates the max value of the TSO Batch Wait interval time of PD client.
	TiDBTSOClientBatchMaxWaitTime = "tidb_tso_client_batch_max_wait_time"
	// TiDBEnableTSOFollowerProxy indicates whether to enable the TSO Follower Proxy feature of PD client.
	TiDBEnableTSOFollowerProxy = "tidb_enable_tso_follower_proxy"

	// TiDBEnableOrderedResultMode indicates if stabilize query results.
	TiDBEnableOrderedResultMode = "tidb_enable_ordered_result_mode"

	// TiDBEnablePseudoForOutdatedStats indicates whether use pseudo for outdated stats
	TiDBEnablePseudoForOutdatedStats = "tidb_enable_pseudo_for_outdated_stats"

	// TiDBRegardNULLAsPoint indicates whether regard NULL as point when optimizing
	TiDBRegardNULLAsPoint = "tidb_regard_null_as_point"

	// TiDBTmpTableMaxSize indicates the max memory size of temporary tables.
	TiDBTmpTableMaxSize = "tidb_tmp_table_max_size"

	// TiDBTableCacheLease indicates the read lock lease of a cached table.
	TiDBTableCacheLease = "tidb_table_cache_lease"

	// TiDBStatsLoadSyncWait indicates the time sql execution will sync-wait for stats load.
	TiDBStatsLoadSyncWait = "tidb_stats_load_sync_wait"

	// TiDBEnableMutationChecker indicates whether to check data consistency for mutations
	TiDBEnableMutationChecker = "tidb_enable_mutation_checker"
	// TiDBTxnAssertionLevel indicates how strict the assertion will be, which helps to detect and preventing data &
	// index inconsistency problems.
	TiDBTxnAssertionLevel = "tidb_txn_assertion_level"
)

// TiDB vars that have only global scope

const (
	// TiDBGCEnable turns garbage collection on or OFF
	TiDBGCEnable = "tidb_gc_enable"
	// TiDBGCRunInterval sets the interval that GC runs
	TiDBGCRunInterval = "tidb_gc_run_interval"
	// TiDBGCLifetime sets the retention window of older versions
	TiDBGCLifetime = "tidb_gc_life_time"
	// TiDBGCConcurrency sets the concurrency of garbage collection. -1 = AUTO value
	TiDBGCConcurrency = "tidb_gc_concurrency"
	// TiDBGCScanLockMode enables the green GC feature (default)
	TiDBGCScanLockMode = "tidb_gc_scan_lock_mode"
	// TiDBEnableEnhancedSecurity restricts SUPER users from certain operations.
	TiDBEnableEnhancedSecurity = "tidb_enable_enhanced_security"
	// TiDBEnableHistoricalStats enables the historical statistics feature (default off)
	TiDBEnableHistoricalStats = "tidb_enable_historical_stats"
	// TiDBPersistAnalyzeOptions persists analyze options for later analyze and auto-analyze
	TiDBPersistAnalyzeOptions = "tidb_persist_analyze_options"
	// TiDBEnableColumnTracking enables collecting predicate columns.
	TiDBEnableColumnTracking = "tidb_enable_column_tracking"
	// TiDBDisableColumnTrackingTime records the last time TiDBEnableColumnTracking is set off.
	// It is used to invalidate the collected predicate columns after turning off TiDBEnableColumnTracking, which avoids physical deletion.
	// It doesn't have cache in memory, and we directly get/set the variable value from/to mysql.tidb.
	TiDBDisableColumnTrackingTime = "tidb_disable_column_tracking_time"
	// TiDBStatsLoadPseudoTimeout indicates whether to fallback to pseudo stats after load timeout.
	TiDBStatsLoadPseudoTimeout = "tidb_stats_load_pseudo_timeout"
	// TiDBMemQuotaBindCache indicates the memory quota for the bind cache.
	TiDBMemQuotaBindCache = "tidb_mem_quota_bind_cache"
)

// TiDB intentional limits
// Can be raised in the future.

const (
	// MaxConfigurableConcurrency is the maximum number of "threads" (goroutines) that can be specified
	// for any type of configuration item that has concurrent workers.
	MaxConfigurableConcurrency = 256
)

// Default TiDB system variable values.
const (
	DefHostname                           = "localhost"
	DefIndexLookupConcurrency             = ConcurrencyUnset
	DefIndexLookupJoinConcurrency         = ConcurrencyUnset
	DefIndexSerialScanConcurrency         = 1
	DefIndexJoinBatchSize                 = 25000
	DefIndexLookupSize                    = 20000
	DefDistSQLScanConcurrency             = 15
	DefBuildStatsConcurrency              = 4
	DefAutoAnalyzeRatio                   = 0.5
	DefAutoAnalyzeStartTime               = "00:00 +0000"
	DefAutoAnalyzeEndTime                 = "23:59 +0000"
	DefAutoIncrementIncrement             = 1
	DefAutoIncrementOffset                = 1
	DefChecksumTableConcurrency           = 4
	DefSkipUTF8Check                      = false
	DefSkipASCIICheck                     = false
	DefOptAggPushDown                     = false
	DefOptBCJ                             = false
	DefOptCartesianBCJ                    = 1
	DefOptMPPOuterJoinFixedBuildSide      = false
	DefOptWriteRowID                      = false
	DefOptEnableCorrelationAdjustment     = true
	DefOptLimitPushDownThreshold          = 100
	DefOptCorrelationThreshold            = 0.9
	DefOptCorrelationExpFactor            = 1
	DefOptCPUFactor                       = 3.0
	DefOptCopCPUFactor                    = 3.0
	DefOptTiFlashConcurrencyFactor        = 24.0
	DefOptNetworkFactor                   = 1.0
	DefOptScanFactor                      = 1.5
	DefOptDescScanFactor                  = 3.0
	DefOptSeekFactor                      = 20.0
	DefOptMemoryFactor                    = 0.001
	DefOptDiskFactor                      = 1.5
	DefOptConcurrencyFactor               = 3.0
	DefOptInSubqToJoinAndAgg              = true
	DefOptPreferRangeScan                 = false
	DefBatchInsert                        = false
	DefBatchDelete                        = false
	DefBatchCommit                        = false
	DefCurretTS                           = 0
	DefInitChunkSize                      = 32
	DefMaxChunkSize                       = 1024
	DefDMLBatchSize                       = 0
	DefMaxPreparedStmtCount               = -1
	DefWaitTimeout                        = 28800
	DefTiDBMemQuotaApplyCache             = 32 << 20 // 32MB.
<<<<<<< HEAD
=======
	DefTiDBMemQuotaBindCache              = 64 << 20 // 64MB.
	DefTiDBMemQuotaHashJoin               = 32 << 30 // 32GB.
	DefTiDBMemQuotaMergeJoin              = 32 << 30 // 32GB.
	DefTiDBMemQuotaSort                   = 32 << 30 // 32GB.
	DefTiDBMemQuotaTopn                   = 32 << 30 // 32GB.
	DefTiDBMemQuotaIndexLookupReader      = 32 << 30 // 32GB.
	DefTiDBMemQuotaIndexLookupJoin        = 32 << 30 // 32GB.
	DefTiDBMemQuotaDistSQL                = 32 << 30 // 32GB.
>>>>>>> 5d014bcd
	DefTiDBGeneralLog                     = false
	DefTiDBPProfSQLCPU                    = 0
	DefTiDBRetryLimit                     = 10
	DefTiDBDisableTxnAutoRetry            = true
	DefTiDBConstraintCheckInPlace         = false
	DefTiDBHashJoinConcurrency            = ConcurrencyUnset
	DefTiDBProjectionConcurrency          = ConcurrencyUnset
	DefBroadcastJoinThresholdSize         = 100 * 1024 * 1024
	DefBroadcastJoinThresholdCount        = 10 * 1024
	DefTiDBOptimizerSelectivityLevel      = 0
	DefTiDBAllowBatchCop                  = 1
	DefTiDBAllowMPPExecution              = true
	DefTiDBHashExchangeWithNewCollation   = true
	DefTiDBEnforceMPPExecution            = false
	DefTiDBMPPStoreFailTTL                = "60s"
	DefTiDBTxnMode                        = ""
	DefTiDBRowFormatV1                    = 1
	DefTiDBRowFormatV2                    = 2
	DefTiDBDDLReorgWorkerCount            = 4
	DefTiDBDDLReorgBatchSize              = 256
	DefTiDBDDLErrorCountLimit             = 512
	DefTiDBMaxDeltaSchemaCount            = 1024
	DefTiDBChangeMultiSchema              = false
	DefTiDBPointGetCache                  = false
	DefTiDBPlacementMode                  = PlacementModeStrict
	DefTiDBEnableAutoIncrementInGenerated = false
	DefTiDBHashAggPartialConcurrency      = ConcurrencyUnset
	DefTiDBHashAggFinalConcurrency        = ConcurrencyUnset
	DefTiDBWindowConcurrency              = ConcurrencyUnset
	DefTiDBMergeJoinConcurrency           = 1 // disable optimization by default
	DefTiDBStreamAggConcurrency           = 1
	DefTiDBForcePriority                  = mysql.NoPriority
	DefEnableWindowFunction               = true
	DefEnablePipelinedWindowFunction      = true
	DefEnableStrictDoubleTypeCheck        = true
	DefEnableVectorizedExpression         = true
	DefTiDBOptJoinReorderThreshold        = 0
	DefTiDBDDLSlowOprThreshold            = 300
	DefTiDBUseFastAnalyze                 = false
	DefTiDBSkipIsolationLevelCheck        = false
	DefTiDBExpensiveQueryTimeThreshold    = 60 // 60s
	DefTiDBScatterRegion                  = false
	DefTiDBWaitSplitRegionFinish          = true
	DefWaitSplitRegionTimeout             = 300 // 300s
	DefTiDBEnableNoopFuncs                = Off
	DefTiDBAllowRemoveAutoInc             = false
	DefTiDBUsePlanBaselines               = true
	DefTiDBEvolvePlanBaselines            = false
	DefTiDBEvolvePlanTaskMaxTime          = 600 // 600s
	DefTiDBEvolvePlanTaskStartTime        = "00:00 +0000"
	DefTiDBEvolvePlanTaskEndTime          = "23:59 +0000"
	DefInnodbLockWaitTimeout              = 50 // 50s
	DefTiDBStoreLimit                     = 0
	DefTiDBMetricSchemaStep               = 60 // 60s
	DefTiDBMetricSchemaRangeDuration      = 60 // 60s
	DefTiDBFoundInPlanCache               = false
	DefTiDBFoundInBinding                 = false
	DefTiDBEnableCollectExecutionInfo     = true
	DefTiDBAllowAutoRandExplicitInsert    = false
	DefTiDBEnableClusteredIndex           = ClusteredIndexDefModeIntOnly
	DefTiDBRedactLog                      = false
	DefTiDBRestrictedReadOnly             = false
	DefTiDBSuperReadOnly                  = false
	DefTiDBShardAllocateStep              = math.MaxInt64
	DefTiDBEnableTelemetry                = true
	DefTiDBEnableParallelApply            = false
	DefTiDBEnableAmendPessimisticTxn      = false
	DefTiDBPartitionPruneMode             = "static"
	DefTiDBEnableRateLimitAction          = true
	DefTiDBEnableAsyncCommit              = false
	DefTiDBEnable1PC                      = false
	DefTiDBGuaranteeLinearizability       = true
	DefTiDBAnalyzeVersion                 = 2
	DefTiDBEnableIndexMergeJoin           = false
	DefTiDBTrackAggregateMemoryUsage      = true
	DefTiDBEnableExchangePartition        = false
	DefCTEMaxRecursionDepth               = 1000
	DefTiDBTmpTableMaxSize                = 64 << 20 // 64MB.
	DefTiDBEnableLocalTxn                 = false
	DefTiDBTSOClientBatchMaxWaitTime      = 0.0 // 0ms
	DefTiDBEnableTSOFollowerProxy         = false
	DefTiDBEnableOrderedResultMode        = false
	DefTiDBEnablePseudoForOutdatedStats   = true
	DefTiDBRegardNULLAsPoint              = true
	DefEnablePlacementCheck               = true
	DefTimestamp                          = "0"
	DefTiDBEnableStmtSummary              = true
	DefTiDBStmtSummaryInternalQuery       = false
	DefTiDBStmtSummaryRefreshInterval     = 1800
	DefTiDBStmtSummaryHistorySize         = 24
	DefTiDBStmtSummaryMaxStmtCount        = 3000
	DefTiDBStmtSummaryMaxSQLLength        = 4096
	DefTiDBCapturePlanBaseline            = Off
	DefTiDBEnableIndexMerge               = true
	DefTiDBTableCacheLease                = 3 // 3s
	DefTiDBPersistAnalyzeOptions          = true
	DefTiDBEnableColumnTracking           = false
	DefTiDBStatsLoadSyncWait              = 0
	DefTiDBStatsLoadPseudoTimeout         = false
	DefSysdateIsNow                       = false
	DefTiDBEnableMutationChecker          = false
	DefTiDBTxnAssertionLevel              = AssertionOffStr
)

// Process global variables.
var (
	ProcessGeneralLog           = atomic.NewBool(false)
	GlobalLogMaxDays            = atomic.NewInt32(int32(config.GetGlobalConfig().Log.File.MaxDays))
	EnablePProfSQLCPU           = atomic.NewBool(false)
	ddlReorgWorkerCounter int32 = DefTiDBDDLReorgWorkerCount
	ddlReorgBatchSize     int32 = DefTiDBDDLReorgBatchSize
	ddlErrorCountlimit    int64 = DefTiDBDDLErrorCountLimit
	ddlReorgRowFormat     int64 = DefTiDBRowFormatV2
	maxDeltaSchemaCount   int64 = DefTiDBMaxDeltaSchemaCount
	// MaxDDLReorgBatchSize is exported for testing.
	MaxDDLReorgBatchSize int32 = 10240
	MinDDLReorgBatchSize int32 = 32
	// DDLSlowOprThreshold is the threshold for ddl slow operations, uint is millisecond.
	DDLSlowOprThreshold            uint32 = DefTiDBDDLSlowOprThreshold
	ForcePriority                         = int32(DefTiDBForcePriority)
	MaxOfMaxAllowedPacket          uint64 = 1073741824
	ExpensiveQueryTimeThreshold    uint64 = DefTiDBExpensiveQueryTimeThreshold
	MinExpensiveQueryTimeThreshold uint64 = 10 // 10s
	DefExecutorConcurrency                = 5
	MemoryUsageAlarmRatio                 = atomic.NewFloat64(config.GetGlobalConfig().Performance.MemoryUsageAlarmRatio)
	EnableLocalTxn                        = atomic.NewBool(DefTiDBEnableLocalTxn)
	MaxTSOBatchWaitInterval               = atomic.NewFloat64(DefTiDBTSOClientBatchMaxWaitTime)
	EnableTSOFollowerProxy                = atomic.NewBool(DefTiDBEnableTSOFollowerProxy)
	RestrictedReadOnly                    = atomic.NewBool(DefTiDBRestrictedReadOnly)
	VarTiDBSuperReadOnly                  = atomic.NewBool(DefTiDBSuperReadOnly)
	PersistAnalyzeOptions                 = atomic.NewBool(DefTiDBPersistAnalyzeOptions)
	TableCacheLease                       = atomic.NewInt64(DefTiDBTableCacheLease)
	EnableColumnTracking                  = atomic.NewBool(DefTiDBEnableColumnTracking)
	StatsLoadSyncWait                     = atomic.NewInt64(DefTiDBStatsLoadSyncWait)
	StatsLoadPseudoTimeout                = atomic.NewBool(DefTiDBStatsLoadPseudoTimeout)
	GlobalSysdateIsNow                    = atomic.NewBool(DefSysdateIsNow)
	MemQuotaBindCache                     = atomic.NewInt64(DefTiDBMemQuotaBindCache)
)<|MERGE_RESOLUTION|>--- conflicted
+++ resolved
@@ -114,18 +114,6 @@
 	// TiDBMemQuotaQuery controls the memory quota of a query.
 	TiDBMemQuotaQuery      = "tidb_mem_quota_query" // Bytes.
 	TiDBMemQuotaApplyCache = "tidb_mem_quota_apply_cache"
-<<<<<<< HEAD
-=======
-
-	// TODO: remove them below sometime, it should have only one Quota(TiDBMemQuotaQuery).
-
-	TiDBMemQuotaHashJoin          = "tidb_mem_quota_hashjoin"          // Bytes.
-	TiDBMemQuotaMergeJoin         = "tidb_mem_quota_mergejoin"         // Bytes.
-	TiDBMemQuotaSort              = "tidb_mem_quota_sort"              // Bytes.
-	TiDBMemQuotaTopn              = "tidb_mem_quota_topn"              // Bytes.
-	TiDBMemQuotaIndexLookupReader = "tidb_mem_quota_indexlookupreader" // Bytes.
-	TiDBMemQuotaIndexLookupJoin   = "tidb_mem_quota_indexlookupjoin"   // Bytes.
->>>>>>> 5d014bcd
 
 	// TiDBGeneralLog is used to log every query in the server in info level.
 	TiDBGeneralLog = "tidb_general_log"
@@ -710,17 +698,7 @@
 	DefMaxPreparedStmtCount               = -1
 	DefWaitTimeout                        = 28800
 	DefTiDBMemQuotaApplyCache             = 32 << 20 // 32MB.
-<<<<<<< HEAD
-=======
 	DefTiDBMemQuotaBindCache              = 64 << 20 // 64MB.
-	DefTiDBMemQuotaHashJoin               = 32 << 30 // 32GB.
-	DefTiDBMemQuotaMergeJoin              = 32 << 30 // 32GB.
-	DefTiDBMemQuotaSort                   = 32 << 30 // 32GB.
-	DefTiDBMemQuotaTopn                   = 32 << 30 // 32GB.
-	DefTiDBMemQuotaIndexLookupReader      = 32 << 30 // 32GB.
-	DefTiDBMemQuotaIndexLookupJoin        = 32 << 30 // 32GB.
-	DefTiDBMemQuotaDistSQL                = 32 << 30 // 32GB.
->>>>>>> 5d014bcd
 	DefTiDBGeneralLog                     = false
 	DefTiDBPProfSQLCPU                    = 0
 	DefTiDBRetryLimit                     = 10
