--- conflicted
+++ resolved
@@ -276,16 +276,14 @@
 	// TiDBUseAlloc indicates whether the last statement used chunk alloc
 	TiDBUseAlloc = "last_sql_use_alloc"
 
-<<<<<<< HEAD
 	// TiDBEnableDefaultListPartition is used to control
 	// table partition DEFAULT list partition feature.
 	// The valid value include on/off
 	TiDBEnableDefaultListPartition = "tidb_enable_default_list_partition"
-=======
+
 	// TiDBExplicitRequestSourceType indicates the source of the request, it's a complement of RequestSourceType.
 	// The value maybe "lightning", "br", "dumpling" etc.
 	TiDBExplicitRequestSourceType = "tidb_request_source_type"
->>>>>>> 752f6d1b
 )
 
 // TiDB system variable names that both in session and global scope.
@@ -1330,44 +1328,6 @@
 	DefTiDBServerMemoryLimitGCTrigger            = 0.7
 	DefTiDBEnableGOGCTuner                       = true
 	// DefTiDBGOGCTunerThreshold is to limit TiDBGOGCTunerThreshold.
-<<<<<<< HEAD
-	DefTiDBGOGCTunerThreshold                float64 = 0.6
-	DefTiDBOptPrefixIndexSingleScan                  = true
-	DefTiDBExternalTS                                = 0
-	DefTiDBEnableExternalTSRead                      = false
-	DefTiDBEnableReusechunk                          = true
-	DefTiDBUseAlloc                                  = false
-	DefTiDBEnablePlanReplayerCapture                 = false
-	DefTiDBIndexMergeIntersectionConcurrency         = ConcurrencyUnset
-	DefTiDBTTLJobEnable                              = true
-	DefTiDBTTLScanBatchSize                          = 500
-	DefTiDBTTLScanBatchMaxSize                       = 10240
-	DefTiDBTTLScanBatchMinSize                       = 1
-	DefTiDBTTLDeleteBatchSize                        = 100
-	DefTiDBTTLDeleteBatchMaxSize                     = 10240
-	DefTiDBTTLDeleteBatchMinSize                     = 1
-	DefTiDBTTLDeleteRateLimit                        = 0
-	DefTiDBTTLRunningTasks                           = -1
-	DefPasswordReuseHistory                          = 0
-	DefPasswordReuseTime                             = 0
-	DefTiDBStoreBatchSize                            = 4
-	DefTiDBHistoricalStatsDuration                   = 7 * 24 * time.Hour
-	DefTiDBEnableHistoricalStatsForCapture           = false
-	DefTiDBTTLJobScheduleWindowStartTime             = "00:00 +0000"
-	DefTiDBTTLJobScheduleWindowEndTime               = "23:59 +0000"
-	DefTiDBTTLScanWorkerCount                        = 4
-	DefTiDBTTLDeleteWorkerCount                      = 4
-	DefaultExchangeCompressionMode                   = kv.ExchangeCompressionModeUnspecified
-	DefTiDBEnableResourceControl                     = true
-	DefTiDBPessimisticTransactionFairLocking         = false
-	DefTiDBEnablePlanCacheForParamLimit              = true
-	DefTiFlashComputeDispatchPolicy                  = tiflashcompute.DispatchPolicyConsistentHashStr
-	DefTiDBEnablePlanCacheForSubquery                = true
-	DefTiDBLoadBasedReplicaReadThreshold             = 0
-	DefTiDBOptEnableLateMaterialization              = false
-	DefTiDBOptOrderingIdxSelThresh                   = 0.0
-	DefTiDBEnableDefaultListPartition                = false
-=======
 	DefTiDBGOGCTunerThreshold                 float64 = 0.6
 	DefTiDBOptPrefixIndexSingleScan                   = true
 	DefTiDBExternalTS                                 = 0
@@ -1424,7 +1384,7 @@
 	DefRuntimeFilterMode                              = "OFF"
 	DefTiDBLockUnchangedKeys                          = true
 	DefTiDBEnableCheckConstraint                      = false
->>>>>>> 752f6d1b
+	DefTiDBEnableDefaultListPartition                 = false
 )
 
 // Process global variables.
