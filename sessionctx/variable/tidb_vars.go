--- conflicted
+++ resolved
@@ -825,13 +825,10 @@
 	// TiDBEnablePlanCacheForSubquery controls whether prepare statement with subquery can be cached
 	TiDBEnablePlanCacheForSubquery = "tidb_enable_plan_cache_for_subquery"
 
-<<<<<<< HEAD
 	// TiDBEnableLateMaterialization indicates whether to enable late materialization
 	TiDBEnableLateMaterialization = "tidb_enable_late_materialization"
-=======
 	// TiDBLoadBasedReplicaReadThreshold is the wait duration threshold to enable replica read automatically.
 	TiDBLoadBasedReplicaReadThreshold = "tidb_load_based_replica_read_threshold"
->>>>>>> 53f15f6e
 )
 
 // TiDB vars that have only global scope
@@ -1223,11 +1220,8 @@
 	DefTiDBPessimisticTransactionAggressiveLocking         = false
 	DefTiDBEnablePlanCacheForParamLimit                    = true
 	DefTiDBEnablePlanCacheForSubquery                      = true
-<<<<<<< HEAD
 	DefTiDBEnableLateMaterialization                       = false
-=======
 	DefTiDBLoadBasedReplicaReadThreshold                   = 0
->>>>>>> 53f15f6e
 )
 
 // Process global variables.
