--- conflicted
+++ resolved
@@ -276,15 +276,9 @@
 	// TiDBUseAlloc indicates whether the last statement used chunk alloc
 	TiDBUseAlloc = "last_sql_use_alloc"
 
-<<<<<<< HEAD
-	// TiDBRequestSourceType indicates the source of the request, it's a complement of RequestSourceType.
-	// The value maybe "lightning", "br", "dumpling" etc.
-	TiDBRequestSourceType = "tidb_request_source_type"
-=======
 	// TiDBExplicitRequestSourceType indicates the source of the request, it's a complement of RequestSourceType.
 	// The value maybe "lightning", "br", "dumpling" etc.
 	TiDBExplicitRequestSourceType = "tidb_request_source_type"
->>>>>>> 3aa21d09
 )
 
 // TiDB system variable names that both in session and global scope.
