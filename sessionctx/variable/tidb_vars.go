--- conflicted
+++ resolved
@@ -148,14 +148,12 @@
 	// The hash join outer executor starts multiple concurrent join workers to probe the hash table.
 	TiDBHashJoinConcurrency = "tidb_hash_join_concurrency"
 
-<<<<<<< HEAD
 	// tidb_projection_concurrency is used for projection operator.
 	// This variable controls the worker number of projection operator.
 	TiDBProjectionConcurrency = "tidb_projection_concurrency"
-=======
+
 	// tidb_backoff_lock_fast is used for tikv backoff base time in milliseconds.
 	TiDBBackoffLockFast = "tidb_backoff_lock_fast"
->>>>>>> fb8efa55
 )
 
 // Default TiDB system variable values.
