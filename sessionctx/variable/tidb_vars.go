// Copyright 2017 PingCAP, Inc.
//
// Licensed under the Apache License, Version 2.0 (the "License");
// you may not use this file except in compliance with the License.
// You may obtain a copy of the License at
//
//     http://www.apache.org/licenses/LICENSE-2.0
//
// Unless required by applicable law or agreed to in writing, software
// distributed under the License is distributed on an "AS IS" BASIS,
// WITHOUT WARRANTIES OR CONDITIONS OF ANY KIND, either express or implied.
// See the License for the specific language governing permissions and
// limitations under the License.

package variable

import (
	"math"

	"github.com/pingcap/tidb/config"
	"github.com/pingcap/tidb/parser/mysql"
	"github.com/pingcap/tidb/sessionctx/variable/featuretag/concurrencyddl"
	"github.com/pingcap/tidb/util/paging"
	"go.uber.org/atomic"
)

/*
	Steps to add a new TiDB specific system variable:

	1. Add a new variable name with comment in this file.
	2. Add the default value of the new variable in this file.
	3. Add SysVar instance in 'defaultSysVars' slice.
*/

// TiDB system variable names that only in session scope.
const (
	TiDBDDLSlowOprThreshold = "ddl_slow_threshold"

	// TiDBSnapshot is used for reading history data, the default value is empty string.
	// The value can be a datetime string like '2017-11-11 20:20:20' or a tso string. When this variable is set, the session reads history data of that time.
	TiDBSnapshot = "tidb_snapshot"

	// TiDBOptAggPushDown is used to enable/disable the optimizer rule of aggregation push down.
	TiDBOptAggPushDown = "tidb_opt_agg_push_down"

	// TiDBOptCartesianBCJ is used to disable/enable broadcast cartesian join in MPP mode
	TiDBOptCartesianBCJ = "tidb_opt_broadcast_cartesian_join"

	TiDBOptMPPOuterJoinFixedBuildSide = "tidb_opt_mpp_outer_join_fixed_build_side"

	// TiDBOptDistinctAggPushDown is used to decide whether agg with distinct should be pushed to tikv/tiflash.
	TiDBOptDistinctAggPushDown = "tidb_opt_distinct_agg_push_down"

	// TiDBOptSkewDistinctAgg is used to indicate the distinct agg has data skew
	TiDBOptSkewDistinctAgg = "tidb_opt_skew_distinct_agg"

	// TiDBBCJThresholdSize is used to limit the size of small table for mpp broadcast join.
	// Its unit is bytes, if the size of small table is larger than it, we will not use bcj.
	TiDBBCJThresholdSize = "tidb_broadcast_join_threshold_size"

	// TiDBBCJThresholdCount is used to limit the count of small table for mpp broadcast join.
	// If we can't estimate the size of one side of join child, we will check if its row number exceeds this limitation.
	TiDBBCJThresholdCount = "tidb_broadcast_join_threshold_count"

	// TiDBOptWriteRowID is used to enable/disable the operations of insert、replace and update to _tidb_rowid.
	TiDBOptWriteRowID = "tidb_opt_write_row_id"

	// TiDBAutoAnalyzeRatio will run if (table modify count)/(table row count) is greater than this value.
	TiDBAutoAnalyzeRatio = "tidb_auto_analyze_ratio"

	// TiDBAutoAnalyzeStartTime will run if current time is within start time and end time.
	TiDBAutoAnalyzeStartTime = "tidb_auto_analyze_start_time"
	TiDBAutoAnalyzeEndTime   = "tidb_auto_analyze_end_time"

	// TiDBChecksumTableConcurrency is used to speed up the ADMIN CHECKSUM TABLE
	// statement, when a table has multiple indices, those indices can be
	// scanned concurrently, with the cost of higher system performance impact.
	TiDBChecksumTableConcurrency = "tidb_checksum_table_concurrency"

	// TiDBCurrentTS is used to get the current transaction timestamp.
	// It is read-only.
	TiDBCurrentTS = "tidb_current_ts"

	// TiDBLastTxnInfo is used to get the last transaction info within the current session.
	TiDBLastTxnInfo = "tidb_last_txn_info"

	// TiDBLastQueryInfo is used to get the last query info within the current session.
	TiDBLastQueryInfo = "tidb_last_query_info"

	// TiDBLastDDLInfo is used to get the last ddl info within the current session.
	TiDBLastDDLInfo = "tidb_last_ddl_info"

	// TiDBConfig is a read-only variable that shows the config of the current server.
	TiDBConfig = "tidb_config"

	// TiDBBatchInsert is used to enable/disable auto-split insert data. If set this option on, insert executor will automatically
	// insert data into multiple batches and use a single txn for each batch. This will be helpful when inserting large data.
	TiDBBatchInsert = "tidb_batch_insert"

	// TiDBBatchDelete is used to enable/disable auto-split delete data. If set this option on, delete executor will automatically
	// split data into multiple batches and use a single txn for each batch. This will be helpful when deleting large data.
	TiDBBatchDelete = "tidb_batch_delete"

	// TiDBBatchCommit is used to enable/disable auto-split the transaction.
	// If set this option on, the transaction will be committed when it reaches stmt-count-limit and starts a new transaction.
	TiDBBatchCommit = "tidb_batch_commit"

	// TiDBDMLBatchSize is used to split the insert/delete data into small batches.
	// It only takes effort when tidb_batch_insert/tidb_batch_delete is on.
	// Its default value is 20000. When the row size is large, 20k rows could be larger than 100MB.
	// User could change it to a smaller one to avoid breaking the transaction size limitation.
	TiDBDMLBatchSize = "tidb_dml_batch_size"

	// The following session variables controls the memory quota during query execution.

	// TiDBMemQuotaQuery controls the memory quota of a query.
	TiDBMemQuotaQuery = "tidb_mem_quota_query" // Bytes.
	// TiDBMemQuotaApplyCache controls the memory quota of a query.
	TiDBMemQuotaApplyCache = "tidb_mem_quota_apply_cache"

	// TiDBGeneralLog is used to log every query in the server in info level.
	TiDBGeneralLog = "tidb_general_log"

	// TiDBLogFileMaxDays is used to log every query in the server in info level.
	TiDBLogFileMaxDays = "tidb_log_file_max_days"

	// TiDBPProfSQLCPU is used to add label sql label to pprof result.
	TiDBPProfSQLCPU = "tidb_pprof_sql_cpu"

	// TiDBRetryLimit is the maximum number of retries when committing a transaction.
	TiDBRetryLimit = "tidb_retry_limit"

	// TiDBDisableTxnAutoRetry disables transaction auto retry.
	TiDBDisableTxnAutoRetry = "tidb_disable_txn_auto_retry"

	// TiDBEnableChunkRPC enables TiDB to use Chunk format for coprocessor requests.
	TiDBEnableChunkRPC = "tidb_enable_chunk_rpc"

	// TiDBOptimizerSelectivityLevel is used to control the selectivity estimation level.
	TiDBOptimizerSelectivityLevel = "tidb_optimizer_selectivity_level"

	// TiDBOptimizerEnableNewOnlyFullGroupByCheck is used to open the newly only_full_group_by check by maintaining functional dependency.
	TiDBOptimizerEnableNewOnlyFullGroupByCheck = "tidb_enable_new_only_full_group_by_check"

	TiDBOptimizerEnableOuterJoinReorder = "tidb_enable_outer_join_reorder"

	// TiDBTxnMode is used to control the transaction behavior.
	TiDBTxnMode = "tidb_txn_mode"

	// TiDBRowFormatVersion is used to control tidb row format version current.
	TiDBRowFormatVersion = "tidb_row_format_version"

	// TiDBEnableTablePartition is used to control table partition feature.
	// The valid value include auto/on/off:
	// on or auto: enable table partition if the partition type is implemented.
	// off: always disable table partition.
	TiDBEnableTablePartition = "tidb_enable_table_partition"

	// TiDBEnableListTablePartition is used to control list table partition feature.
	TiDBEnableListTablePartition = "tidb_enable_list_partition"

	// TiDBSkipIsolationLevelCheck is used to control whether to return error when set unsupported transaction
	// isolation level.
	TiDBSkipIsolationLevelCheck = "tidb_skip_isolation_level_check"

	// TiDBLowResolutionTSO is used for reading data with low resolution TSO which is updated once every two seconds
	TiDBLowResolutionTSO = "tidb_low_resolution_tso"

	// TiDBReplicaRead is used for reading data from replicas, followers for example.
	TiDBReplicaRead = "tidb_replica_read"

	// TiDBAdaptiveClosestReadThreshold is for reading data from closest replicas(with same 'zone' label).
	// TiKV client should send read request to the closest replica(leader/follower) if the estimated response
	// size exceeds this threshold; otherwise, this request should be sent to leader.
	// This variable only take effect when `tidb_replica_read` is 'closest-adaptive'.
	TiDBAdaptiveClosestReadThreshold = "tidb_adaptive_closest_read_threshold"

	// TiDBAllowRemoveAutoInc indicates whether a user can drop the auto_increment column attribute or not.
	TiDBAllowRemoveAutoInc = "tidb_allow_remove_auto_inc"

	// TiDBMultiStatementMode enables multi statement at the risk of SQL injection
	// provides backwards compatibility
	TiDBMultiStatementMode = "tidb_multi_statement_mode"

	// TiDBEvolvePlanTaskMaxTime controls the max time of a single evolution task.
	TiDBEvolvePlanTaskMaxTime = "tidb_evolve_plan_task_max_time"

	// TiDBEvolvePlanTaskStartTime is the start time of evolution task.
	TiDBEvolvePlanTaskStartTime = "tidb_evolve_plan_task_start_time"
	// TiDBEvolvePlanTaskEndTime is the end time of evolution task.
	TiDBEvolvePlanTaskEndTime = "tidb_evolve_plan_task_end_time"

	// TiDBSlowLogThreshold is used to set the slow log threshold in the server.
	TiDBSlowLogThreshold = "tidb_slow_log_threshold"

	// TiDBRecordPlanInSlowLog is used to log the plan of the slow query.
	TiDBRecordPlanInSlowLog = "tidb_record_plan_in_slow_log"

	// TiDBEnableSlowLog enables TiDB to log slow queries.
	TiDBEnableSlowLog = "tidb_enable_slow_log"

	// TiDBCheckMb4ValueInUTF8 is used to control whether to enable the check wrong utf8 value.
	TiDBCheckMb4ValueInUTF8 = "tidb_check_mb4_value_in_utf8"

	// TiDBFoundInPlanCache indicates whether the last statement was found in plan cache
	TiDBFoundInPlanCache = "last_plan_from_cache"

	// TiDBFoundInBinding indicates whether the last statement was matched with the hints in the binding.
	TiDBFoundInBinding = "last_plan_from_binding"

	// TiDBAllowAutoRandExplicitInsert indicates whether explicit insertion on auto_random column is allowed.
	TiDBAllowAutoRandExplicitInsert = "allow_auto_random_explicit_insert"

	// TiDBTxnScope indicates whether using global transactions or local transactions.
	TiDBTxnScope = "txn_scope"

	// TiDBTxnReadTS indicates the next transaction should be staleness transaction and provide the startTS
	TiDBTxnReadTS = "tx_read_ts"

	// TiDBReadStaleness indicates the staleness duration for following statement
	TiDBReadStaleness = "tidb_read_staleness"

	// TiDBEnablePaging indicates whether paging is enabled in coprocessor requests.
	TiDBEnablePaging = "tidb_enable_paging"

	// TiDBReadConsistency indicates whether the autocommit read statement goes through TiKV RC.
	TiDBReadConsistency = "tidb_read_consistency"

	// TiDBSysdateIsNow is the name of the `tidb_sysdate_is_now` system variable
	TiDBSysdateIsNow = "tidb_sysdate_is_now"

	// RequireSecureTransport indicates the secure mode for data transport
	RequireSecureTransport = "require_secure_transport"

	// TiFlashFastScan indicates whether use fast scan in tiflash.
	TiFlashFastScan = "tiflash_fastscan"

	// TiDBEnableTiFlashReadForWriteStmt indicates whether to enable TiFlash to read for write statements.
	TiDBEnableTiFlashReadForWriteStmt = "tidb_enable_tiflash_read_for_write_stmt"
)

// TiDB system variable names that both in session and global scope.
const (
	// TiDBBuildStatsConcurrency is used to speed up the ANALYZE statement, when a table has multiple indices,
	// those indices can be scanned concurrently, with the cost of higher system performance impact.
	TiDBBuildStatsConcurrency = "tidb_build_stats_concurrency"

	// TiDBDistSQLScanConcurrency is used to set the concurrency of a distsql scan task.
	// A distsql scan task can be a table scan or a index scan, which may be distributed to many TiKV nodes.
	// Higher concurrency may reduce latency, but with the cost of higher memory usage and system performance impact.
	// If the query has a LIMIT clause, high concurrency makes the system do much more work than needed.
	TiDBDistSQLScanConcurrency = "tidb_distsql_scan_concurrency"

	// TiDBOptInSubqToJoinAndAgg is used to enable/disable the optimizer rule of rewriting IN subquery.
	TiDBOptInSubqToJoinAndAgg = "tidb_opt_insubq_to_join_and_agg"

	// TiDBOptPreferRangeScan is used to enable/disable the optimizer to always prefer range scan over table scan, ignoring their costs.
	TiDBOptPreferRangeScan = "tidb_opt_prefer_range_scan"

	// TiDBOptEnableCorrelationAdjustment is used to indicates if enable correlation adjustment.
	TiDBOptEnableCorrelationAdjustment = "tidb_opt_enable_correlation_adjustment"

	// TiDBOptLimitPushDownThreshold determines if push Limit or TopN down to TiKV forcibly.
	TiDBOptLimitPushDownThreshold = "tidb_opt_limit_push_down_threshold"

	// TiDBOptCorrelationThreshold is a guard to enable row count estimation using column order correlation.
	TiDBOptCorrelationThreshold = "tidb_opt_correlation_threshold"

	// TiDBOptCorrelationExpFactor is an exponential factor to control heuristic approach when tidb_opt_correlation_threshold is not satisfied.
	TiDBOptCorrelationExpFactor = "tidb_opt_correlation_exp_factor"

	// TiDBOptCPUFactor is the CPU cost of processing one expression for one row.
	TiDBOptCPUFactor = "tidb_opt_cpu_factor"
	// TiDBOptCopCPUFactor is the CPU cost of processing one expression for one row in coprocessor.
	TiDBOptCopCPUFactor = "tidb_opt_copcpu_factor"
	// TiDBOptTiFlashConcurrencyFactor is concurrency number of tiflash computation.
	TiDBOptTiFlashConcurrencyFactor = "tidb_opt_tiflash_concurrency_factor"
	// TiDBOptNetworkFactor is the network cost of transferring 1 byte data.
	TiDBOptNetworkFactor = "tidb_opt_network_factor"
	// TiDBOptScanFactor is the IO cost of scanning 1 byte data on TiKV.
	TiDBOptScanFactor = "tidb_opt_scan_factor"
	// TiDBOptDescScanFactor is the IO cost of scanning 1 byte data on TiKV in desc order.
	TiDBOptDescScanFactor = "tidb_opt_desc_factor"
	// TiDBOptSeekFactor is the IO cost of seeking the start value in a range on TiKV or TiFlash.
	TiDBOptSeekFactor = "tidb_opt_seek_factor"
	// TiDBOptMemoryFactor is the memory cost of storing one tuple.
	TiDBOptMemoryFactor = "tidb_opt_memory_factor"
	// TiDBOptDiskFactor is the IO cost of reading/writing one byte to temporary disk.
	TiDBOptDiskFactor = "tidb_opt_disk_factor"
	// TiDBOptConcurrencyFactor is the CPU cost of additional one goroutine.
	TiDBOptConcurrencyFactor = "tidb_opt_concurrency_factor"

	// Variables for the Cost Model Ver2
	// TiDBOptCPUFactorV2 is the CPU factor for the Cost Model Ver2
	TiDBOptCPUFactorV2 = "tidb_opt_cpu_factor_v2"
	// TiDBOptCopCPUFactorV2 is the CopCPU factor for the Cost Model Ver2
	TiDBOptCopCPUFactorV2 = "tidb_opt_copcpu_factor_v2"
	// TiDBOptTiFlashCPUFactorV2 is the TiFlashCPU factor for the Cost Model Ver2
	TiDBOptTiFlashCPUFactorV2 = "tidb_opt_tiflash_cpu_factor_v2"
	// TiDBOptNetworkFactorV2 is the network factor for the Cost Model Ver2
	TiDBOptNetworkFactorV2 = "tidb_opt_network_factor_v2"
	// TiDBOptScanFactorV2 is the scan factor for the Cost Model Ver2
	TiDBOptScanFactorV2 = "tidb_opt_scan_factor_v2"
	// TiDBOptDescScanFactorV2 is the desc scan factor for the Cost Model Ver2
	TiDBOptDescScanFactorV2 = "tidb_opt_desc_factor_v2"
	// TiDBOptTiFlashScanFactorV2 is the TiFlashScan factor for the Cost Model Ver2
	TiDBOptTiFlashScanFactorV2 = "tidb_opt_tiflash_scan_factor_v2"
	// TiDBOptSeekFactorV2 is the seek factor for the Cost Model Ver2
	TiDBOptSeekFactorV2 = "tidb_opt_seek_factor_v2"
	// TiDBOptMemoryFactorV2 is the memory factor for the Cost Model Ver2
	TiDBOptMemoryFactorV2 = "tidb_opt_memory_factor_v2"
	// TiDBOptDiskFactorV2 is the disk factor for the Cost Model Ver2
	TiDBOptDiskFactorV2 = "tidb_opt_disk_factor_v2"
	// TiDBOptConcurrencyFactorV2 is the concurrency factor for the Cost Model Ver2
	TiDBOptConcurrencyFactorV2 = "tidb_opt_concurrency_factor_v2"

	// TiDBIndexJoinBatchSize is used to set the batch size of an index lookup join.
	// The index lookup join fetches batches of data from outer executor and constructs ranges for inner executor.
	// This value controls how much of data in a batch to do the index join.
	// Large value may reduce the latency but consumes more system resource.
	TiDBIndexJoinBatchSize = "tidb_index_join_batch_size"

	// TiDBIndexLookupSize is used for index lookup executor.
	// The index lookup executor first scan a batch of handles from a index, then use those handles to lookup the table
	// rows, this value controls how much of handles in a batch to do a lookup task.
	// Small value sends more RPCs to TiKV, consume more system resource.
	// Large value may do more work than needed if the query has a limit.
	TiDBIndexLookupSize = "tidb_index_lookup_size"

	// TiDBIndexLookupConcurrency is used for index lookup executor.
	// A lookup task may have 'tidb_index_lookup_size' of handles at maximum, the handles may be distributed
	// in many TiKV nodes, we execute multiple concurrent index lookup tasks concurrently to reduce the time
	// waiting for a task to finish.
	// Set this value higher may reduce the latency but consumes more system resource.
	// tidb_index_lookup_concurrency is deprecated, use tidb_executor_concurrency instead.
	TiDBIndexLookupConcurrency = "tidb_index_lookup_concurrency"

	// TiDBIndexLookupJoinConcurrency is used for index lookup join executor.
	// IndexLookUpJoin starts "tidb_index_lookup_join_concurrency" inner workers
	// to fetch inner rows and join the matched (outer, inner) row pairs.
	// tidb_index_lookup_join_concurrency is deprecated, use tidb_executor_concurrency instead.
	TiDBIndexLookupJoinConcurrency = "tidb_index_lookup_join_concurrency"

	// TiDBIndexSerialScanConcurrency is used for controlling the concurrency of index scan operation
	// when we need to keep the data output order the same as the order of index data.
	TiDBIndexSerialScanConcurrency = "tidb_index_serial_scan_concurrency"

	// TiDBMaxChunkSize is used to control the max chunk size during query execution.
	TiDBMaxChunkSize = "tidb_max_chunk_size"

	// TiDBAllowBatchCop means if we should send batch coprocessor to TiFlash. It can be set to 0, 1 and 2.
	// 0 means never use batch cop, 1 means use batch cop in case of aggregation and join, 2, means to force sending batch cop for any query.
	// The default value is 0
	TiDBAllowBatchCop = "tidb_allow_batch_cop"

	// TiDBAllowMPPExecution means if we should use mpp way to execute query or not.
	// Default value is `true`, means to be determined by the optimizer.
	// Value set to `false` means never use mpp.
	TiDBAllowMPPExecution = "tidb_allow_mpp"

	// TiDBHashExchangeWithNewCollation means if hash exchange is supported when new collation is on.
	// Default value is `true`, means support hash exchange when new collation is on.
	// Value set to `false` means not support hash exchange when new collation is on.
	TiDBHashExchangeWithNewCollation = "tidb_hash_exchange_with_new_collation"

	// TiDBEnforceMPPExecution means if we should enforce mpp way to execute query or not.
	// Default value is `false`, means to be determined by variable `tidb_allow_mpp`.
	// Value set to `true` means enforce use mpp.
	// Note if you want to set `tidb_enforce_mpp` to `true`, you must set `tidb_allow_mpp` to `true` first.
	TiDBEnforceMPPExecution = "tidb_enforce_mpp"

	// TiDBMaxTiFlashThreads is the maximum number of threads to execute the request which is pushed down to tiflash.
	// Default value is -1, means it will not be pushed down to tiflash.
	// If the value is bigger than -1, it will be pushed down to tiflash and used to create db context in tiflash.
	TiDBMaxTiFlashThreads = "tidb_max_tiflash_threads"
	// TiDBMPPStoreFailTTL is the unavailable time when a store is detected failed. During that time, tidb will not send any task to
	// TiFlash even though the failed TiFlash node has been recovered.
	TiDBMPPStoreFailTTL = "tidb_mpp_store_fail_ttl"

	// TiDBInitChunkSize is used to control the init chunk size during query execution.
	TiDBInitChunkSize = "tidb_init_chunk_size"

	// TiDBMinPagingSize is used to control the min paging size in the coprocessor paging protocol.
	TiDBMinPagingSize = "tidb_min_paging_size"

	// TiDBMaxPagingSize is used to control the max paging size in the coprocessor paging protocol.
	TiDBMaxPagingSize = "tidb_max_paging_size"

	// TiDBEnableCascadesPlanner is used to control whether to enable the cascades planner.
	TiDBEnableCascadesPlanner = "tidb_enable_cascades_planner"

	// TiDBSkipUTF8Check skips the UTF8 validate process, validate UTF8 has performance cost, if we can make sure
	// the input string values are valid, we can skip the check.
	TiDBSkipUTF8Check = "tidb_skip_utf8_check"

	// TiDBSkipASCIICheck skips the ASCII validate process
	// old tidb may already have fields with invalid ASCII bytes
	// disable ASCII validate can guarantee a safe replication
	TiDBSkipASCIICheck = "tidb_skip_ascii_check"

	// TiDBHashJoinConcurrency is used for hash join executor.
	// The hash join outer executor starts multiple concurrent join workers to probe the hash table.
	// tidb_hash_join_concurrency is deprecated, use tidb_executor_concurrency instead.
	TiDBHashJoinConcurrency = "tidb_hash_join_concurrency"

	// TiDBProjectionConcurrency is used for projection operator.
	// This variable controls the worker number of projection operator.
	// tidb_projection_concurrency is deprecated, use tidb_executor_concurrency instead.
	TiDBProjectionConcurrency = "tidb_projection_concurrency"

	// TiDBHashAggPartialConcurrency is used for hash agg executor.
	// The hash agg executor starts multiple concurrent partial workers to do partial aggregate works.
	// tidb_hashagg_partial_concurrency is deprecated, use tidb_executor_concurrency instead.
	TiDBHashAggPartialConcurrency = "tidb_hashagg_partial_concurrency"

	// TiDBHashAggFinalConcurrency is used for hash agg executor.
	// The hash agg executor starts multiple concurrent final workers to do final aggregate works.
	// tidb_hashagg_final_concurrency is deprecated, use tidb_executor_concurrency instead.
	TiDBHashAggFinalConcurrency = "tidb_hashagg_final_concurrency"

	// TiDBWindowConcurrency is used for window parallel executor.
	// tidb_window_concurrency is deprecated, use tidb_executor_concurrency instead.
	TiDBWindowConcurrency = "tidb_window_concurrency"

	// TiDBMergeJoinConcurrency is used for merge join parallel executor
	TiDBMergeJoinConcurrency = "tidb_merge_join_concurrency"

	// TiDBStreamAggConcurrency is used for stream aggregation parallel executor.
	// tidb_stream_agg_concurrency is deprecated, use tidb_executor_concurrency instead.
	TiDBStreamAggConcurrency = "tidb_streamagg_concurrency"

	// TiDBEnableParallelApply is used for parallel apply.
	TiDBEnableParallelApply = "tidb_enable_parallel_apply"

	// TiDBBackoffLockFast is used for tikv backoff base time in milliseconds.
	TiDBBackoffLockFast = "tidb_backoff_lock_fast"

	// TiDBBackOffWeight is used to control the max back off time in TiDB.
	// The default maximum back off time is a small value.
	// BackOffWeight could multiply it to let the user adjust the maximum time for retrying.
	// Only positive integers can be accepted, which means that the maximum back off time can only grow.
	TiDBBackOffWeight = "tidb_backoff_weight"

	// TiDBDDLReorgWorkerCount defines the count of ddl reorg workers.
	TiDBDDLReorgWorkerCount = "tidb_ddl_reorg_worker_cnt"

	// TiDBDDLReorgBatchSize defines the transaction batch size of ddl reorg workers.
	TiDBDDLReorgBatchSize = "tidb_ddl_reorg_batch_size"

	// TiDBDDLErrorCountLimit defines the count of ddl error limit.
	TiDBDDLErrorCountLimit = "tidb_ddl_error_count_limit"

	// TiDBDDLReorgPriority defines the operations' priority of adding indices.
	// It can be: PRIORITY_LOW, PRIORITY_NORMAL, PRIORITY_HIGH
	TiDBDDLReorgPriority = "tidb_ddl_reorg_priority"

	// TiDBEnableAutoIncrementInGenerated disables the mysql compatibility check on using auto-incremented columns in
	// expression indexes and generated columns described here https://dev.mysql.com/doc/refman/5.7/en/create-table-generated-columns.html for details.
	TiDBEnableAutoIncrementInGenerated = "tidb_enable_auto_increment_in_generated"

	// TiDBPlacementMode is used to control the mode for placement
	TiDBPlacementMode = "tidb_placement_mode"

	// TiDBMaxDeltaSchemaCount defines the max length of deltaSchemaInfos.
	// deltaSchemaInfos is a queue that maintains the history of schema changes.
	TiDBMaxDeltaSchemaCount = "tidb_max_delta_schema_count"

	// TiDBScatterRegion will scatter the regions for DDLs when it is ON.
	TiDBScatterRegion = "tidb_scatter_region"

	// TiDBWaitSplitRegionFinish defines the split region behaviour is sync or async.
	TiDBWaitSplitRegionFinish = "tidb_wait_split_region_finish"

	// TiDBWaitSplitRegionTimeout uses to set the split and scatter region back off time.
	TiDBWaitSplitRegionTimeout = "tidb_wait_split_region_timeout"

	// TiDBForcePriority defines the operations' priority of all statements.
	// It can be "NO_PRIORITY", "LOW_PRIORITY", "HIGH_PRIORITY", "DELAYED"
	TiDBForcePriority = "tidb_force_priority"

	// TiDBConstraintCheckInPlace indicates to check the constraint when the SQL executing.
	// It could hurt the performance of bulking insert when it is ON.
	TiDBConstraintCheckInPlace = "tidb_constraint_check_in_place"

	// TiDBEnableWindowFunction is used to control whether to enable the window function.
	TiDBEnableWindowFunction = "tidb_enable_window_function"

	// TiDBEnablePipelinedWindowFunction is used to control whether to use pipelined window function, it only works when tidb_enable_window_function = true.
	TiDBEnablePipelinedWindowFunction = "tidb_enable_pipelined_window_function"

	// TiDBEnableStrictDoubleTypeCheck is used to control table field double type syntax check.
	TiDBEnableStrictDoubleTypeCheck = "tidb_enable_strict_double_type_check"

	// TiDBOptProjectionPushDown is used to control whether to pushdown projection to coprocessor.
	TiDBOptProjectionPushDown = "tidb_opt_projection_push_down"

	// TiDBEnableVectorizedExpression is used to control whether to enable the vectorized expression evaluation.
	TiDBEnableVectorizedExpression = "tidb_enable_vectorized_expression"

	// TiDBOptJoinReorderThreshold defines the threshold less than which
	// we'll choose a rather time-consuming algorithm to calculate the join order.
	TiDBOptJoinReorderThreshold = "tidb_opt_join_reorder_threshold"

	// TiDBSlowQueryFile indicates which slow query log file for SLOW_QUERY table to parse.
	TiDBSlowQueryFile = "tidb_slow_query_file"

	// TiDBEnableFastAnalyze indicates to use fast analyze.
	TiDBEnableFastAnalyze = "tidb_enable_fast_analyze"

	// TiDBExpensiveQueryTimeThreshold indicates the time threshold of expensive query.
	TiDBExpensiveQueryTimeThreshold = "tidb_expensive_query_time_threshold"

	// TiDBEnableIndexMerge indicates to generate IndexMergePath.
	TiDBEnableIndexMerge = "tidb_enable_index_merge"

	// TiDBEnableNoopFuncs set true will enable using fake funcs(like get_lock release_lock)
	TiDBEnableNoopFuncs = "tidb_enable_noop_functions"

	// TiDBEnableStmtSummary indicates whether the statement summary is enabled.
	TiDBEnableStmtSummary = "tidb_enable_stmt_summary"

	// TiDBStmtSummaryInternalQuery indicates whether the statement summary contain internal query.
	TiDBStmtSummaryInternalQuery = "tidb_stmt_summary_internal_query"

	// TiDBStmtSummaryRefreshInterval indicates the refresh interval in seconds for each statement summary.
	TiDBStmtSummaryRefreshInterval = "tidb_stmt_summary_refresh_interval"

	// TiDBStmtSummaryHistorySize indicates the history size of each statement summary.
	TiDBStmtSummaryHistorySize = "tidb_stmt_summary_history_size"

	// TiDBStmtSummaryMaxStmtCount indicates the max number of statements kept in memory.
	TiDBStmtSummaryMaxStmtCount = "tidb_stmt_summary_max_stmt_count"

	// TiDBStmtSummaryMaxSQLLength indicates the max length of displayed normalized sql and sample sql.
	TiDBStmtSummaryMaxSQLLength = "tidb_stmt_summary_max_sql_length"

	// TiDBCapturePlanBaseline indicates whether the capture of plan baselines is enabled.
	TiDBCapturePlanBaseline = "tidb_capture_plan_baselines"

	// TiDBUsePlanBaselines indicates whether the use of plan baselines is enabled.
	TiDBUsePlanBaselines = "tidb_use_plan_baselines"

	// TiDBEvolvePlanBaselines indicates whether the evolution of plan baselines is enabled.
	TiDBEvolvePlanBaselines = "tidb_evolve_plan_baselines"

	// TiDBEnableExtendedStats indicates whether the extended statistics feature is enabled.
	TiDBEnableExtendedStats = "tidb_enable_extended_stats"

	// TiDBIsolationReadEngines indicates the tidb only read from the stores whose engine type is involved in IsolationReadEngines.
	// Now, only support TiKV and TiFlash.
	TiDBIsolationReadEngines = "tidb_isolation_read_engines"

	// TiDBStoreLimit indicates the limit of sending request to a store, 0 means without limit.
	TiDBStoreLimit = "tidb_store_limit"

	// TiDBMetricSchemaStep indicates the step when query metric schema.
	TiDBMetricSchemaStep = "tidb_metric_query_step"

	// TiDBMetricSchemaRangeDuration indicates the range duration when query metric schema.
	TiDBMetricSchemaRangeDuration = "tidb_metric_query_range_duration"

	// TiDBEnableCollectExecutionInfo indicates that whether execution info is collected.
	TiDBEnableCollectExecutionInfo = "tidb_enable_collect_execution_info"

	// TiDBExecutorConcurrency is used for controlling the concurrency of all types of executors.
	TiDBExecutorConcurrency = "tidb_executor_concurrency"

	// TiDBEnableClusteredIndex indicates if clustered index feature is enabled.
	TiDBEnableClusteredIndex = "tidb_enable_clustered_index"

	// TiDBPartitionPruneMode indicates the partition prune mode used.
	TiDBPartitionPruneMode = "tidb_partition_prune_mode"

	// TiDBRedactLog indicates that whether redact log.
	TiDBRedactLog = "tidb_redact_log"

	// TiDBRestrictedReadOnly is meant for the cloud admin to toggle the cluster read only
	TiDBRestrictedReadOnly = "tidb_restricted_read_only"

	// TiDBSuperReadOnly is tidb's variant of mysql's super_read_only, which has some differences from mysql's super_read_only.
	TiDBSuperReadOnly = "tidb_super_read_only"

	// TiDBShardAllocateStep indicates the max size of continuous rowid shard in one transaction.
	TiDBShardAllocateStep = "tidb_shard_allocate_step"
	// TiDBEnableTelemetry indicates that whether usage data report to PingCAP is enabled.
	TiDBEnableTelemetry = "tidb_enable_telemetry"

	// TiDBEnableAmendPessimisticTxn indicates if amend pessimistic transactions is enabled.
	TiDBEnableAmendPessimisticTxn = "tidb_enable_amend_pessimistic_txn"

	// TiDBMemoryUsageAlarmRatio indicates the alarm threshold when memory usage of the tidb-server exceeds.
	TiDBMemoryUsageAlarmRatio = "tidb_memory_usage_alarm_ratio"

	// TiDBEnableRateLimitAction indicates whether enabled ratelimit action
	TiDBEnableRateLimitAction = "tidb_enable_rate_limit_action"

	// TiDBEnableAsyncCommit indicates whether to enable the async commit feature.
	TiDBEnableAsyncCommit = "tidb_enable_async_commit"

	// TiDBEnable1PC indicates whether to enable the one-phase commit feature.
	TiDBEnable1PC = "tidb_enable_1pc"

	// TiDBGuaranteeLinearizability indicates whether to guarantee linearizability.
	TiDBGuaranteeLinearizability = "tidb_guarantee_linearizability"

	// TiDBAnalyzeVersion indicates how tidb collects the analyzed statistics and how use to it.
	TiDBAnalyzeVersion = "tidb_analyze_version"

	// TiDBEnableIndexMergeJoin indicates whether to enable index merge join.
	TiDBEnableIndexMergeJoin = "tidb_enable_index_merge_join"

	// TiDBTrackAggregateMemoryUsage indicates whether track the memory usage of aggregate function.
	TiDBTrackAggregateMemoryUsage = "tidb_track_aggregate_memory_usage"

	// TiDBEnableExchangePartition indicates whether to enable exchange partition.
	TiDBEnableExchangePartition = "tidb_enable_exchange_partition"

	// TiDBAllowFallbackToTiKV indicates the engine types whose unavailability triggers fallback to TiKV.
	// Now we only support TiFlash.
	TiDBAllowFallbackToTiKV = "tidb_allow_fallback_to_tikv"

	// TiDBEnableTopSQL indicates whether the top SQL is enabled.
	TiDBEnableTopSQL = "tidb_enable_top_sql"

	// TiDBTopSQLMaxTimeSeriesCount indicates the max number of statements been collected in each time series.
	TiDBTopSQLMaxTimeSeriesCount = "tidb_top_sql_max_time_series_count"

	// TiDBTopSQLMaxMetaCount indicates the max capacity of the collect meta per second.
	TiDBTopSQLMaxMetaCount = "tidb_top_sql_max_meta_count"

	// TiDBEnableLocalTxn indicates whether to enable Local Txn.
	TiDBEnableLocalTxn = "tidb_enable_local_txn"

	// TiDBTSOClientBatchMaxWaitTime indicates the max value of the TSO Batch Wait interval time of PD client.
	TiDBTSOClientBatchMaxWaitTime = "tidb_tso_client_batch_max_wait_time"

	// TiDBTxnCommitBatchSize is used to control the batch size of transaction commit related requests sent by TiDB to TiKV.
	// If a single transaction has a large amount of writes, you can increase the batch size to improve the batch effect,
	// setting too large will exceed TiKV's raft-entry-max-size limit and cause commit failure.
	TiDBTxnCommitBatchSize = "tidb_txn_commit_batch_size"

	// TiDBEnableTSOFollowerProxy indicates whether to enable the TSO Follower Proxy feature of PD client.
	TiDBEnableTSOFollowerProxy = "tidb_enable_tso_follower_proxy"

	// TiDBEnableOrderedResultMode indicates if stabilize query results.
	TiDBEnableOrderedResultMode = "tidb_enable_ordered_result_mode"

	// TiDBRemoveOrderbyInSubquery indicates whether to remove ORDER BY in subquery.
	TiDBRemoveOrderbyInSubquery = "tidb_remove_orderby_in_subquery"

	// TiDBEnablePseudoForOutdatedStats indicates whether use pseudo for outdated stats
	TiDBEnablePseudoForOutdatedStats = "tidb_enable_pseudo_for_outdated_stats"

	// TiDBRegardNULLAsPoint indicates whether regard NULL as point when optimizing
	TiDBRegardNULLAsPoint = "tidb_regard_null_as_point"

	// TiDBTmpTableMaxSize indicates the max memory size of temporary tables.
	TiDBTmpTableMaxSize = "tidb_tmp_table_max_size"

	// TiDBEnableLegacyInstanceScope indicates if instance scope can be set with SET SESSION.
	TiDBEnableLegacyInstanceScope = "tidb_enable_legacy_instance_scope"

	// TiDBTableCacheLease indicates the read lock lease of a cached table.
	TiDBTableCacheLease = "tidb_table_cache_lease"

	// TiDBStatsLoadSyncWait indicates the time sql execution will sync-wait for stats load.
	TiDBStatsLoadSyncWait = "tidb_stats_load_sync_wait"

	// TiDBEnableMutationChecker indicates whether to check data consistency for mutations
	TiDBEnableMutationChecker = "tidb_enable_mutation_checker"
	// TiDBTxnAssertionLevel indicates how strict the assertion will be, which helps to detect and preventing data &
	// index inconsistency problems.
	TiDBTxnAssertionLevel = "tidb_txn_assertion_level"

	// TiDBIgnorePreparedCacheCloseStmt indicates whether to ignore close-stmt commands for prepared statements.
	TiDBIgnorePreparedCacheCloseStmt = "tidb_ignore_prepared_cache_close_stmt"

	// TiDBEnableNewCostInterface is a internal switch to indicates whether to use the new cost calculation interface.
	TiDBEnableNewCostInterface = "tidb_enable_new_cost_interface"

	// TiDBCostModelVersion is a internal switch to indicates the cost model version.
	TiDBCostModelVersion = "tidb_cost_model_version"

	// TiDBBatchPendingTiFlashCount indicates the maximum count of non-available TiFlash tables.
	TiDBBatchPendingTiFlashCount = "tidb_batch_pending_tiflash_count"

	// TiDBQueryLogMaxLen is used to set the max length of the query in the log.
	TiDBQueryLogMaxLen = "tidb_query_log_max_len"

	// TiDBEnableNoopVariables is used to indicate if noops appear in SHOW [GLOBAL] VARIABLES
	TiDBEnableNoopVariables = "tidb_enable_noop_variables"

	// TiDBNonTransactionalIgnoreError is used to ignore error in non-transactional DMLs.
	// When set to false, a non-transactional DML returns when it meets the first error.
	// When set to true, a non-transactional DML finishes all batches even if errors are met in some batches.
	TiDBNonTransactionalIgnoreError = "tidb_nontransactional_ignore_error"

	// Fine grained shuffle is disabled when TiFlashFineGrainedShuffleStreamCount is zero.
	TiFlashFineGrainedShuffleStreamCount = "tiflash_fine_grained_shuffle_stream_count"
	TiFlashFineGrainedShuffleBatchSize   = "tiflash_fine_grained_shuffle_batch_size"

	// TiDBSimplifiedMetrics controls whether to unregister some unused metrics.
	TiDBSimplifiedMetrics = "tidb_simplified_metrics"

	// TiDBMemoryDebugModeMinHeapInUse is used to set tidb memory debug mode trigger threshold.
	// When set to 0, the function is disabled.
	// When set to a negative integer, use memory debug mode to detect the issue of frequent allocation and release of memory.
	// We do not actively trigger gc, and check whether the `tracker memory * (1+bias ratio) > heap in use` each 5s.
	// When set to a positive integer, use memory debug mode to detect the issue of memory tracking inaccurate.
	// We trigger runtime.GC() each 5s, and check whether the `tracker memory * (1+bias ratio) > heap in use`.
	TiDBMemoryDebugModeMinHeapInUse = "tidb_memory_debug_mode_min_heap_inuse"
	// TiDBMemoryDebugModeAlarmRatio is used set tidb memory debug mode bias ratio. Treat memory bias less than this ratio as noise.
	TiDBMemoryDebugModeAlarmRatio = "tidb_memory_debug_mode_alarm_ratio"

	// TiDBEnableAnalyzeSnapshot indicates whether to read data on snapshot when collecting statistics.
	// When set to false, ANALYZE reads the latest data.
	// When set to true, ANALYZE reads data on the snapshot at the beginning of ANALYZE.
	TiDBEnableAnalyzeSnapshot = "tidb_enable_analyze_snapshot"

	// TiDBDefaultStrMatchSelectivity controls some special cardinality estimation strategy for string match functions (like and regexp).
	// When set to 0, Selectivity() will try to evaluate those functions with TopN and NULL in the stats to estimate,
	// and the default selectivity and the selectivity for the histogram part will be 0.1.
	// When set to (0, 1], Selectivity() will use the value of this variable as the default selectivity of those
	// functions instead of the selectionFactor (0.8).
	TiDBDefaultStrMatchSelectivity = "tidb_default_string_match_selectivity"

	// TiDBEnablePrepPlanCache indicates whether to enable prepared plan cache
	TiDBEnablePrepPlanCache = "tidb_enable_prepared_plan_cache"
	// TiDBPrepPlanCacheSize indicates the number of cached statements.
	TiDBPrepPlanCacheSize = "tidb_prepared_plan_cache_size"

	// TiDBEnableGeneralPlanCache indicates whether to enable general plan cache.
	TiDBEnableGeneralPlanCache = "tidb_enable_general_plan_cache"
	// TiDBGeneralPlanCacheSize controls the size of general plan cache.
	TiDBGeneralPlanCacheSize = "tidb_general_plan_cache_size"
<<<<<<< HEAD
=======

	// TiDBConstraintCheckInPlacePessimistic controls whether to skip certain kinds of pessimistic locks.
	TiDBConstraintCheckInPlacePessimistic = "tidb_constraint_check_in_place_pessimistic"

>>>>>>> 9036de33
	// TiDBEnableForeignKey indicates whether to enable foreign key feature.
	// TODO(crazycs520): remove this after foreign key GA.
	TiDBEnableForeignKey = "tidb_enable_foreign_key"
)

// TiDB vars that have only global scope

const (
	// TiDBGCEnable turns garbage collection on or OFF
	TiDBGCEnable = "tidb_gc_enable"
	// TiDBGCRunInterval sets the interval that GC runs
	TiDBGCRunInterval = "tidb_gc_run_interval"
	// TiDBGCLifetime sets the retention window of older versions
	TiDBGCLifetime = "tidb_gc_life_time"
	// TiDBGCConcurrency sets the concurrency of garbage collection. -1 = AUTO value
	TiDBGCConcurrency = "tidb_gc_concurrency"
	// TiDBGCScanLockMode enables the green GC feature (default)
	TiDBGCScanLockMode = "tidb_gc_scan_lock_mode"
	// TiDBGCMaxWaitTime sets max time for gc advances the safepoint delayed by active transactions
	TiDBGCMaxWaitTime = "tidb_gc_max_wait_time"
	// TiDBEnableEnhancedSecurity restricts SUPER users from certain operations.
	TiDBEnableEnhancedSecurity = "tidb_enable_enhanced_security"
	// TiDBEnableHistoricalStats enables the historical statistics feature (default off)
	TiDBEnableHistoricalStats = "tidb_enable_historical_stats"
	// TiDBPersistAnalyzeOptions persists analyze options for later analyze and auto-analyze
	TiDBPersistAnalyzeOptions = "tidb_persist_analyze_options"
	// TiDBEnableColumnTracking enables collecting predicate columns.
	TiDBEnableColumnTracking = "tidb_enable_column_tracking"
	// TiDBDisableColumnTrackingTime records the last time TiDBEnableColumnTracking is set off.
	// It is used to invalidate the collected predicate columns after turning off TiDBEnableColumnTracking, which avoids physical deletion.
	// It doesn't have cache in memory, and we directly get/set the variable value from/to mysql.tidb.
	TiDBDisableColumnTrackingTime = "tidb_disable_column_tracking_time"
	// TiDBStatsLoadPseudoTimeout indicates whether to fallback to pseudo stats after load timeout.
	TiDBStatsLoadPseudoTimeout = "tidb_stats_load_pseudo_timeout"
	// TiDBMemQuotaBindingCache indicates the memory quota for the bind cache.
	TiDBMemQuotaBindingCache = "tidb_mem_quota_binding_cache"
	// TiDBRCReadCheckTS indicates the tso optimization for read-consistency read is enabled.
	TiDBRCReadCheckTS = "tidb_rc_read_check_ts"
	// TiDBCommitterConcurrency controls the number of running concurrent requests in the commit phase.
	TiDBCommitterConcurrency = "tidb_committer_concurrency"
	// TiDBEnableBatchDML enables batch dml.
	TiDBEnableBatchDML = "tidb_enable_batch_dml"
	// TiDBStatsCacheMemQuota records stats cache quota
	TiDBStatsCacheMemQuota = "tidb_stats_cache_mem_quota"
	// TiDBMemQuotaAnalyze indicates the memory quota for all analyze jobs.
	TiDBMemQuotaAnalyze = "tidb_mem_quota_analyze"
	// TiDBEnableAutoAnalyze determines whether TiDB executes automatic analysis.
	TiDBEnableAutoAnalyze = "tidb_enable_auto_analyze"
	// TiDBMemOOMAction indicates what operation TiDB perform when a single SQL statement exceeds
	// the memory quota specified by tidb_mem_quota_query and cannot be spilled to disk.
	TiDBMemOOMAction = "tidb_mem_oom_action"
	// TiDBPrepPlanCacheMemoryGuardRatio is used to prevent [performance.max-memory] from being exceeded
	TiDBPrepPlanCacheMemoryGuardRatio = "tidb_prepared_plan_cache_memory_guard_ratio"
	// TiDBMaxAutoAnalyzeTime is the max time that auto analyze can run. If auto analyze runs longer than the value, it
	// will be killed. 0 indicates that there is no time limit.
	TiDBMaxAutoAnalyzeTime = "tidb_max_auto_analyze_time"
	// TiDBEnableConcurrentDDL indicates whether to enable the new DDL framework.
	TiDBEnableConcurrentDDL = "tidb_enable_concurrent_ddl"
	// TiDBAuthSigningCert indicates the path of the signing certificate to do token-based authentication.
	TiDBAuthSigningCert = "tidb_auth_signing_cert"
	// TiDBAuthSigningKey indicates the path of the signing key to do token-based authentication.
	TiDBAuthSigningKey = "tidb_auth_signing_key"
	// TiDBGenerateBinaryPlan indicates whether binary plan should be generated in slow log and statements summary.
	TiDBGenerateBinaryPlan = "tidb_generate_binary_plan"
	// TiDBEnableGCAwareMemoryTrack indicates whether to turn-on GC-aware memory track.
	TiDBEnableGCAwareMemoryTrack = "tidb_enable_gc_aware_memory_track"
	// TiDBEnableTmpStorageOnOOM controls whether to enable the temporary storage for some operators
	// when a single SQL statement exceeds the memory quota specified by the memory quota.
	TiDBEnableTmpStorageOnOOM = "tidb_enable_tmp_storage_on_oom"
	// TiDBDDLEnableFastReorg indicates whether to use lighting backfill process for adding index.
	TiDBDDLEnableFastReorg = "tidb_ddl_enable_fast_reorg"
	// TiDBDDLDiskQuota used to set disk quota for lightning add index.
	TiDBDDLDiskQuota = "tidb_ddl_disk_quota"
)

// TiDB intentional limits
// Can be raised in the future.

const (
	// MaxConfigurableConcurrency is the maximum number of "threads" (goroutines) that can be specified
	// for any type of configuration item that has concurrent workers.
	MaxConfigurableConcurrency = 256
)

// Default TiDB system variable values.
const (
	DefHostname                                    = "localhost"
	DefIndexLookupConcurrency                      = ConcurrencyUnset
	DefIndexLookupJoinConcurrency                  = ConcurrencyUnset
	DefIndexSerialScanConcurrency                  = 1
	DefIndexJoinBatchSize                          = 25000
	DefIndexLookupSize                             = 20000
	DefDistSQLScanConcurrency                      = 15
	DefBuildStatsConcurrency                       = 4
	DefAutoAnalyzeRatio                            = 0.5
	DefAutoAnalyzeStartTime                        = "00:00 +0000"
	DefAutoAnalyzeEndTime                          = "23:59 +0000"
	DefAutoIncrementIncrement                      = 1
	DefAutoIncrementOffset                         = 1
	DefChecksumTableConcurrency                    = 4
	DefSkipUTF8Check                               = false
	DefSkipASCIICheck                              = false
	DefOptAggPushDown                              = false
	DefOptCartesianBCJ                             = 1
	DefOptMPPOuterJoinFixedBuildSide               = false
	DefOptWriteRowID                               = false
	DefOptEnableCorrelationAdjustment              = true
	DefOptLimitPushDownThreshold                   = 100
	DefOptCorrelationThreshold                     = 0.9
	DefOptCorrelationExpFactor                     = 1
	DefOptCPUFactor                                = 3.0
	DefOptCopCPUFactor                             = 3.0
	DefOptTiFlashConcurrencyFactor                 = 24.0
	DefOptNetworkFactor                            = 1.0
	DefOptScanFactor                               = 1.5
	DefOptDescScanFactor                           = 3.0
	DefOptSeekFactor                               = 20.0
	DefOptMemoryFactor                             = 0.001
	DefOptDiskFactor                               = 1.5
	DefOptConcurrencyFactor                        = 3.0
	DefOptCPUFactorV2                              = 30.0
	DefOptCopCPUFactorV2                           = 30.0
	DefOptTiFlashCPUFactorV2                       = 2.0
	DefOptNetworkFactorV2                          = 4.0
	DefOptScanFactorV2                             = 100.0
	DefOptDescScanFactorV2                         = 150.0
	DefOptTiFlashScanFactorV2                      = 15.0
	DefOptSeekFactorV2                             = 9500000.0
	DefOptMemoryFactorV2                           = 0.001
	DefOptDiskFactorV2                             = 1.5
	DefOptConcurrencyFactorV2                      = 3.0
	DefOptInSubqToJoinAndAgg                       = true
	DefOptPreferRangeScan                          = false
	DefBatchInsert                                 = false
	DefBatchDelete                                 = false
	DefBatchCommit                                 = false
	DefCurretTS                                    = 0
	DefInitChunkSize                               = 32
	DefMinPagingSize                               = int(paging.MinPagingSize)
	DefMaxPagingSize                               = int(paging.MaxPagingSize)
	DefMaxChunkSize                                = 1024
	DefDMLBatchSize                                = 0
	DefMaxPreparedStmtCount                        = -1
	DefWaitTimeout                                 = 28800
	DefTiDBMemQuotaApplyCache                      = 32 << 20 // 32MB.
	DefTiDBMemQuotaBindingCache                    = 64 << 20 // 64MB.
	DefTiDBGeneralLog                              = false
	DefTiDBPProfSQLCPU                             = 0
	DefTiDBRetryLimit                              = 10
	DefTiDBDisableTxnAutoRetry                     = true
	DefTiDBConstraintCheckInPlace                  = false
	DefTiDBHashJoinConcurrency                     = ConcurrencyUnset
	DefTiDBProjectionConcurrency                   = ConcurrencyUnset
	DefBroadcastJoinThresholdSize                  = 100 * 1024 * 1024
	DefBroadcastJoinThresholdCount                 = 10 * 1024
	DefTiDBOptimizerSelectivityLevel               = 0
	DefTiDBOptimizerEnableNewOFGB                  = false
	DefTiDBEnableOuterJoinReorder                  = false
	DefTiDBAllowBatchCop                           = 1
	DefTiDBAllowMPPExecution                       = true
	DefTiDBHashExchangeWithNewCollation            = true
	DefTiDBEnforceMPPExecution                     = false
	DefTiFlashMaxThreads                           = -1
	DefTiDBMPPStoreFailTTL                         = "60s"
	DefTiDBTxnMode                                 = ""
	DefTiDBRowFormatV1                             = 1
	DefTiDBRowFormatV2                             = 2
	DefTiDBDDLReorgWorkerCount                     = 4
	DefTiDBDDLReorgBatchSize                       = 256
	DefTiDBDDLErrorCountLimit                      = 512
	DefTiDBMaxDeltaSchemaCount                     = 1024
	DefTiDBPlacementMode                           = PlacementModeStrict
	DefTiDBEnableAutoIncrementInGenerated          = false
	DefTiDBHashAggPartialConcurrency               = ConcurrencyUnset
	DefTiDBHashAggFinalConcurrency                 = ConcurrencyUnset
	DefTiDBWindowConcurrency                       = ConcurrencyUnset
	DefTiDBMergeJoinConcurrency                    = 1 // disable optimization by default
	DefTiDBStreamAggConcurrency                    = 1
	DefTiDBForcePriority                           = mysql.NoPriority
	DefEnableWindowFunction                        = true
	DefEnablePipelinedWindowFunction               = true
	DefEnableStrictDoubleTypeCheck                 = true
	DefEnableVectorizedExpression                  = true
	DefTiDBOptJoinReorderThreshold                 = 0
	DefTiDBDDLSlowOprThreshold                     = 300
	DefTiDBUseFastAnalyze                          = false
	DefTiDBSkipIsolationLevelCheck                 = false
	DefTiDBExpensiveQueryTimeThreshold             = 60 // 60s
	DefTiDBScatterRegion                           = false
	DefTiDBWaitSplitRegionFinish                   = true
	DefWaitSplitRegionTimeout                      = 300 // 300s
	DefTiDBEnableNoopFuncs                         = Off
	DefTiDBEnableNoopVariables                     = true
	DefTiDBAllowRemoveAutoInc                      = false
	DefTiDBUsePlanBaselines                        = true
	DefTiDBEvolvePlanBaselines                     = false
	DefTiDBEvolvePlanTaskMaxTime                   = 600 // 600s
	DefTiDBEvolvePlanTaskStartTime                 = "00:00 +0000"
	DefTiDBEvolvePlanTaskEndTime                   = "23:59 +0000"
	DefInnodbLockWaitTimeout                       = 50 // 50s
	DefTiDBStoreLimit                              = 0
	DefTiDBMetricSchemaStep                        = 60 // 60s
	DefTiDBMetricSchemaRangeDuration               = 60 // 60s
	DefTiDBFoundInPlanCache                        = false
	DefTiDBFoundInBinding                          = false
	DefTiDBEnableCollectExecutionInfo              = true
	DefTiDBAllowAutoRandExplicitInsert             = false
	DefTiDBEnableClusteredIndex                    = ClusteredIndexDefModeOn
	DefTiDBRedactLog                               = false
	DefTiDBRestrictedReadOnly                      = false
	DefTiDBSuperReadOnly                           = false
	DefTiDBShardAllocateStep                       = math.MaxInt64
	DefTiDBEnableTelemetry                         = true
	DefTiDBEnableParallelApply                     = false
	DefTiDBEnableAmendPessimisticTxn               = false
	DefTiDBPartitionPruneMode                      = "static"
	DefTiDBEnableRateLimitAction                   = true
	DefTiDBEnableAsyncCommit                       = false
	DefTiDBEnable1PC                               = false
	DefTiDBGuaranteeLinearizability                = true
	DefTiDBAnalyzeVersion                          = 2
	DefTiDBEnableIndexMergeJoin                    = false
	DefTiDBTrackAggregateMemoryUsage               = true
	DefTiDBEnableExchangePartition                 = false
	DefCTEMaxRecursionDepth                        = 1000
	DefTiDBTmpTableMaxSize                         = 64 << 20 // 64MB.
	DefTiDBEnableLocalTxn                          = false
	DefTiDBTSOClientBatchMaxWaitTime               = 0.0 // 0ms
	DefTiDBEnableTSOFollowerProxy                  = false
	DefTiDBEnableOrderedResultMode                 = false
	DefTiDBEnablePseudoForOutdatedStats            = false
	DefTiDBRegardNULLAsPoint                       = true
	DefEnablePlacementCheck                        = true
	DefTimestamp                                   = "0"
	DefTimestampFloat                              = 0.0
	DefTiDBEnableStmtSummary                       = true
	DefTiDBStmtSummaryInternalQuery                = false
	DefTiDBStmtSummaryRefreshInterval              = 1800
	DefTiDBStmtSummaryHistorySize                  = 24
	DefTiDBStmtSummaryMaxStmtCount                 = 3000
	DefTiDBStmtSummaryMaxSQLLength                 = 4096
	DefTiDBCapturePlanBaseline                     = Off
	DefTiDBEnableIndexMerge                        = true
	DefEnableLegacyInstanceScope                   = true
	DefTiDBTableCacheLease                         = 3 // 3s
	DefTiDBPersistAnalyzeOptions                   = true
	DefTiDBEnableColumnTracking                    = false
	DefTiDBStatsLoadSyncWait                       = 0
	DefTiDBStatsLoadPseudoTimeout                  = true
	DefSysdateIsNow                                = false
	DefTiDBEnableMutationChecker                   = false
	DefTiDBTxnAssertionLevel                       = AssertionOffStr
	DefTiDBIgnorePreparedCacheCloseStmt            = false
	DefTiDBBatchPendingTiFlashCount                = 4000
	DefRCReadCheckTS                               = false
	DefTiDBRemoveOrderbyInSubquery                 = false
	DefTiDBSkewDistinctAgg                         = false
	DefTiDBReadStaleness                           = 0
	DefTiDBGCMaxWaitTime                           = 24 * 60 * 60
	DefMaxAllowedPacket                     uint64 = 67108864
	DefTiDBEnableBatchDML                          = false
	DefTiDBMemQuotaQuery                           = 1073741824 // 1GB
	DefTiDBStatsCacheMemQuota                      = 0
	MaxTiDBStatsCacheMemQuota                      = 1024 * 1024 * 1024 * 1024 // 1TB
	DefTiDBQueryLogMaxLen                          = 4096
	DefRequireSecureTransport                      = false
	DefTiDBCommitterConcurrency                    = 128
	DefTiDBBatchDMLIgnoreError                     = false
	DefTiDBMemQuotaAnalyze                         = -1
	DefTiDBEnableAutoAnalyze                       = true
	DefTiDBMemOOMAction                            = "CANCEL"
	DefTiDBMaxAutoAnalyzeTime                      = 12 * 60 * 60
	DefTiDBEnablePrepPlanCache                     = true
	DefTiDBPrepPlanCacheSize                       = 100
	DefTiDBPrepPlanCacheMemoryGuardRatio           = 0.1
	DefTiDBEnableConcurrentDDL                     = concurrencyddl.TiDBEnableConcurrentDDL
	DefTiDBSimplifiedMetrics                       = false
	DefTiDBEnablePaging                            = true
	DefTiFlashFineGrainedShuffleStreamCount        = 0
	DefStreamCountWhenMaxThreadsNotSet             = 8
	DefTiFlashFineGrainedShuffleBatchSize          = 8192
	DefAdaptiveClosestReadThreshold                = 4096
	DefTiDBEnableAnalyzeSnapshot                   = false
	DefTiDBGenerateBinaryPlan                      = true
	DefEnableTiDBGCAwareMemoryTrack                = true
	DefTiDBDefaultStrMatchSelectivity              = 0.8
	DefTiDBEnableTmpStorageOnOOM                   = true
	DefTiFlashFastScan                             = false
	DefTiDBEnableFastReorg                         = false
	DefTiDBDDLDiskQuota                            = 100 * 1024 * 1024 * 1024 // 100GB
	DefExecutorConcurrency                         = 5
	DefTiDBEnableGeneralPlanCache                  = false
	DefTiDBGeneralPlanCacheSize                    = 100
	DefTiDBEnableTiFlashReadForWriteStmt           = false
	// MaxDDLReorgBatchSize is exported for testing.
<<<<<<< HEAD
	MaxDDLReorgBatchSize           int32  = 10240
	MinDDLReorgBatchSize           int32  = 32
	MinExpensiveQueryTimeThreshold uint64 = 10 // 10s
	DefTiDBForeignKeyChecks               = false
=======
	MaxDDLReorgBatchSize                     int32  = 10240
	MinDDLReorgBatchSize                     int32  = 32
	MinExpensiveQueryTimeThreshold           uint64 = 10 // 10s
	DefTiDBConstraintCheckInPlacePessimistic        = true
	DefTiDBForeignKeyChecks                         = false
>>>>>>> 9036de33
)

// Process global variables.
var (
	ProcessGeneralLog           = atomic.NewBool(false)
	RunAutoAnalyze              = atomic.NewBool(DefTiDBEnableAutoAnalyze)
	GlobalLogMaxDays            = atomic.NewInt32(int32(config.GetGlobalConfig().Log.File.MaxDays))
	QueryLogMaxLen              = atomic.NewInt32(DefTiDBQueryLogMaxLen)
	EnablePProfSQLCPU           = atomic.NewBool(false)
	EnableBatchDML              = atomic.NewBool(false)
	EnableTmpStorageOnOOM       = atomic.NewBool(DefTiDBEnableTmpStorageOnOOM)
	ddlReorgWorkerCounter int32 = DefTiDBDDLReorgWorkerCount
	ddlReorgBatchSize     int32 = DefTiDBDDLReorgBatchSize
	ddlErrorCountLimit    int64 = DefTiDBDDLErrorCountLimit
	ddlReorgRowFormat     int64 = DefTiDBRowFormatV2
	maxDeltaSchemaCount   int64 = DefTiDBMaxDeltaSchemaCount
	// DDLSlowOprThreshold is the threshold for ddl slow operations, uint is millisecond.
	DDLSlowOprThreshold                = config.GetGlobalConfig().Instance.DDLSlowOprThreshold
	ForcePriority                      = int32(DefTiDBForcePriority)
	MaxOfMaxAllowedPacket       uint64 = 1073741824
	ExpensiveQueryTimeThreshold uint64 = DefTiDBExpensiveQueryTimeThreshold
	MemoryUsageAlarmRatio              = atomic.NewFloat64(config.GetGlobalConfig().Instance.MemoryUsageAlarmRatio)
	EnableLocalTxn                     = atomic.NewBool(DefTiDBEnableLocalTxn)
	MaxTSOBatchWaitInterval            = atomic.NewFloat64(DefTiDBTSOClientBatchMaxWaitTime)
	EnableTSOFollowerProxy             = atomic.NewBool(DefTiDBEnableTSOFollowerProxy)
	RestrictedReadOnly                 = atomic.NewBool(DefTiDBRestrictedReadOnly)
	VarTiDBSuperReadOnly               = atomic.NewBool(DefTiDBSuperReadOnly)
	PersistAnalyzeOptions              = atomic.NewBool(DefTiDBPersistAnalyzeOptions)
	TableCacheLease                    = atomic.NewInt64(DefTiDBTableCacheLease)
	EnableColumnTracking               = atomic.NewBool(DefTiDBEnableColumnTracking)
	StatsLoadSyncWait                  = atomic.NewInt64(DefTiDBStatsLoadSyncWait)
	StatsLoadPseudoTimeout             = atomic.NewBool(DefTiDBStatsLoadPseudoTimeout)
	MemQuotaBindingCache               = atomic.NewInt64(DefTiDBMemQuotaBindingCache)
	GCMaxWaitTime                      = atomic.NewInt64(DefTiDBGCMaxWaitTime)
	StatsCacheMemQuota                 = atomic.NewInt64(DefTiDBStatsCacheMemQuota)
	OOMAction                          = atomic.NewString(DefTiDBMemOOMAction)
	MaxAutoAnalyzeTime                 = atomic.NewInt64(DefTiDBMaxAutoAnalyzeTime)
	// variables for plan cache
	PreparedPlanCacheMemoryGuardRatio = atomic.NewFloat64(DefTiDBPrepPlanCacheMemoryGuardRatio)
	EnableConcurrentDDL               = atomic.NewBool(DefTiDBEnableConcurrentDDL)
	DDLForce2Queue                    = atomic.NewBool(false)
	EnableNoopVariables               = atomic.NewBool(DefTiDBEnableNoopVariables)
	// EnableFastReorg indicates whether to use lightning to enhance DDL reorg performance.
	EnableFastReorg = atomic.NewBool(DefTiDBEnableFastReorg)
	// DDLDiskQuota is the temporary variable for set disk quota for lightning
<<<<<<< HEAD
	DDLDiskQuota = atomic.NewInt64(DefTiDBDDLDiskQuota)
=======
	DDLDiskQuota = atomic.NewUint64(DefTiDBDDLDiskQuota)
>>>>>>> 9036de33
	// EnableForeignKey indicates whether to enable foreign key feature.
	EnableForeignKey = atomic.NewBool(false)
)

var (
	// SetMemQuotaAnalyze is the func registered by global/subglobal tracker to set memory quota.
	SetMemQuotaAnalyze func(quota int64) = nil
	// GetMemQuotaAnalyze is the func registered by global/subglobal tracker to get memory quota.
	GetMemQuotaAnalyze func() int64 = nil
	// SetStatsCacheCapacity is the func registered by domain to set statsCache memory quota.
	SetStatsCacheCapacity atomic.Value
	// SwitchConcurrentDDL is the func registered by DDL to switch concurrent DDL.
	SwitchConcurrentDDL func(bool) error = nil
	// EnableDDL is the func registered by ddl to enable running ddl in this instance.
	EnableDDL func() error = nil
	// DisableDDL is the func registered by ddl to disable running ddl in this instance.
	DisableDDL func() error = nil
)<|MERGE_RESOLUTION|>--- conflicted
+++ resolved
@@ -733,13 +733,8 @@
 	TiDBEnableGeneralPlanCache = "tidb_enable_general_plan_cache"
 	// TiDBGeneralPlanCacheSize controls the size of general plan cache.
 	TiDBGeneralPlanCacheSize = "tidb_general_plan_cache_size"
-<<<<<<< HEAD
-=======
-
 	// TiDBConstraintCheckInPlacePessimistic controls whether to skip certain kinds of pessimistic locks.
 	TiDBConstraintCheckInPlacePessimistic = "tidb_constraint_check_in_place_pessimistic"
-
->>>>>>> 9036de33
 	// TiDBEnableForeignKey indicates whether to enable foreign key feature.
 	// TODO(crazycs520): remove this after foreign key GA.
 	TiDBEnableForeignKey = "tidb_enable_foreign_key"
@@ -1035,18 +1030,11 @@
 	DefTiDBGeneralPlanCacheSize                    = 100
 	DefTiDBEnableTiFlashReadForWriteStmt           = false
 	// MaxDDLReorgBatchSize is exported for testing.
-<<<<<<< HEAD
-	MaxDDLReorgBatchSize           int32  = 10240
-	MinDDLReorgBatchSize           int32  = 32
-	MinExpensiveQueryTimeThreshold uint64 = 10 // 10s
-	DefTiDBForeignKeyChecks               = false
-=======
 	MaxDDLReorgBatchSize                     int32  = 10240
 	MinDDLReorgBatchSize                     int32  = 32
 	MinExpensiveQueryTimeThreshold           uint64 = 10 // 10s
 	DefTiDBConstraintCheckInPlacePessimistic        = true
 	DefTiDBForeignKeyChecks                         = false
->>>>>>> 9036de33
 )
 
 // Process global variables.
@@ -1092,11 +1080,7 @@
 	// EnableFastReorg indicates whether to use lightning to enhance DDL reorg performance.
 	EnableFastReorg = atomic.NewBool(DefTiDBEnableFastReorg)
 	// DDLDiskQuota is the temporary variable for set disk quota for lightning
-<<<<<<< HEAD
-	DDLDiskQuota = atomic.NewInt64(DefTiDBDDLDiskQuota)
-=======
 	DDLDiskQuota = atomic.NewUint64(DefTiDBDDLDiskQuota)
->>>>>>> 9036de33
 	// EnableForeignKey indicates whether to enable foreign key feature.
 	EnableForeignKey = atomic.NewBool(false)
 )
