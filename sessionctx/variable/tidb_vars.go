// Copyright 2017 PingCAP, Inc.
//
// Licensed under the Apache License, Version 2.0 (the "License");
// you may not use this file except in compliance with the License.
// You may obtain a copy of the License at
//
//     http://www.apache.org/licenses/LICENSE-2.0
//
// Unless required by applicable law or agreed to in writing, software
// distributed under the License is distributed on an "AS IS" BASIS,
// WITHOUT WARRANTIES OR CONDITIONS OF ANY KIND, either express or implied.
// See the License for the specific language governing permissions and
// limitations under the License.

package variable

import (
	"math"

	"github.com/pingcap/tidb/config"
	"github.com/pingcap/tidb/parser/mysql"
	"go.uber.org/atomic"
)

/*
	Steps to add a new TiDB specific system variable:

	1. Add a new variable name with comment in this file.
	2. Add the default value of the new variable in this file.
	3. Add SysVar instance in 'defaultSysVars' slice.
*/

// TiDB system variable names that only in session scope.
const (
	TiDBDDLSlowOprThreshold = "ddl_slow_threshold"

	// TiDBSnapshot is used for reading history data, the default value is empty string.
	// The value can be a datetime string like '2017-11-11 20:20:20' or a tso string. When this variable is set, the session reads history data of that time.
	TiDBSnapshot = "tidb_snapshot"

	// TiDBOptAggPushDown is used to enable/disable the optimizer rule of aggregation push down.
	TiDBOptAggPushDown = "tidb_opt_agg_push_down"

	// TiDBOptCartesianBCJ is used to disable/enable broadcast cartesian join in MPP mode
	TiDBOptCartesianBCJ = "tidb_opt_broadcast_cartesian_join"

	TiDBOptMPPOuterJoinFixedBuildSide = "tidb_opt_mpp_outer_join_fixed_build_side"

	// TiDBOptDistinctAggPushDown is used to decide whether agg with distinct should be pushed to tikv/tiflash.
	TiDBOptDistinctAggPushDown = "tidb_opt_distinct_agg_push_down"

	// TiDBBCJThresholdSize is used to limit the size of small table for mpp broadcast join.
	// Its unit is bytes, if the size of small table is larger than it, we will not use bcj.
	TiDBBCJThresholdSize = "tidb_broadcast_join_threshold_size"

	// TiDBBCJThresholdCount is used to limit the count of small table for mpp broadcast join.
	// If we can't estimate the size of one side of join child, we will check if its row number exceeds this limitation.
	TiDBBCJThresholdCount = "tidb_broadcast_join_threshold_count"

	// TiDBOptWriteRowID is used to enable/disable the operations of insert、replace and update to _tidb_rowid.
	TiDBOptWriteRowID = "tidb_opt_write_row_id"

	// TiDBAutoAnalyzeRatio will run if (table modify count)/(table row count) is greater than this value.
	TiDBAutoAnalyzeRatio = "tidb_auto_analyze_ratio"

	// TiDBAutoAnalyzeStartTime will run if current time is within start time and end time.
	TiDBAutoAnalyzeStartTime = "tidb_auto_analyze_start_time"
	TiDBAutoAnalyzeEndTime   = "tidb_auto_analyze_end_time"

	// TiDBChecksumTableConcurrency is used to speed up the ADMIN CHECKSUM TABLE
	// statement, when a table has multiple indices, those indices can be
	// scanned concurrently, with the cost of higher system performance impact.
	TiDBChecksumTableConcurrency = "tidb_checksum_table_concurrency"

	// TiDBCurrentTS is used to get the current transaction timestamp.
	// It is read-only.
	TiDBCurrentTS = "tidb_current_ts"

	// TiDBLastTxnInfo is used to get the last transaction info within the current session.
	TiDBLastTxnInfo = "tidb_last_txn_info"

	// TiDBLastQueryInfo is used to get the last query info within the current session.
	TiDBLastQueryInfo = "tidb_last_query_info"

	// TiDBLastDDLInfo is used to get the last ddl info within the current session.
	TiDBLastDDLInfo = "tidb_last_ddl_info"

	// TiDBConfig is a read-only variable that shows the config of the current server.
	TiDBConfig = "tidb_config"

	// TiDBBatchInsert is used to enable/disable auto-split insert data. If set this option on, insert executor will automatically
	// insert data into multiple batches and use a single txn for each batch. This will be helpful when inserting large data.
	TiDBBatchInsert = "tidb_batch_insert"

	// TiDBBatchDelete is used to enable/disable auto-split delete data. If set this option on, delete executor will automatically
	// split data into multiple batches and use a single txn for each batch. This will be helpful when deleting large data.
	TiDBBatchDelete = "tidb_batch_delete"

	// TiDBBatchCommit is used to enable/disable auto-split the transaction.
	// If set this option on, the transaction will be committed when it reaches stmt-count-limit and starts a new transaction.
	TiDBBatchCommit = "tidb_batch_commit"

	// TiDBDMLBatchSize is used to split the insert/delete data into small batches.
	// It only takes effort when tidb_batch_insert/tidb_batch_delete is on.
	// Its default value is 20000. When the row size is large, 20k rows could be larger than 100MB.
	// User could change it to a smaller one to avoid breaking the transaction size limitation.
	TiDBDMLBatchSize = "tidb_dml_batch_size"

	// The following session variables controls the memory quota during query execution.

	// TiDBMemQuotaQuery controls the memory quota of a query.
	TiDBMemQuotaQuery = "tidb_mem_quota_query" // Bytes.
	// TiDBMemQuotaApplyCache controls the memory quota of a query.
	TiDBMemQuotaApplyCache = "tidb_mem_quota_apply_cache"

	// TiDBGeneralLog is used to log every query in the server in info level.
	TiDBGeneralLog = "tidb_general_log"

	// TiDBLogFileMaxDays is used to log every query in the server in info level.
	TiDBLogFileMaxDays = "tidb_log_file_max_days"

	// TiDBPProfSQLCPU is used to add label sql label to pprof result.
	TiDBPProfSQLCPU = "tidb_pprof_sql_cpu"

	// TiDBRetryLimit is the maximum number of retries when committing a transaction.
	TiDBRetryLimit = "tidb_retry_limit"

	// TiDBDisableTxnAutoRetry disables transaction auto retry.
	TiDBDisableTxnAutoRetry = "tidb_disable_txn_auto_retry"

	// TiDBEnableChunkRPC enables TiDB to use Chunk format for coprocessor requests.
	TiDBEnableChunkRPC = "tidb_enable_chunk_rpc"

	// TiDBOptimizerSelectivityLevel is used to control the selectivity estimation level.
	TiDBOptimizerSelectivityLevel = "tidb_optimizer_selectivity_level"

	// TiDBOptimizerEnableNewOnlyFullGroupByCheck is used to open the newly only_full_group_by check by maintaining functional dependency.
	TiDBOptimizerEnableNewOnlyFullGroupByCheck = "tidb_enable_new_only_full_group_by_check"

	// TiDBTxnMode is used to control the transaction behavior.
	TiDBTxnMode = "tidb_txn_mode"

	// TiDBRowFormatVersion is used to control tidb row format version current.
	TiDBRowFormatVersion = "tidb_row_format_version"

	// TiDBEnableTablePartition is used to control table partition feature.
	// The valid value include auto/on/off:
	// on or auto: enable table partition if the partition type is implemented.
	// off: always disable table partition.
	TiDBEnableTablePartition = "tidb_enable_table_partition"

	// TiDBEnableListTablePartition is used to control list table partition feature.
	TiDBEnableListTablePartition = "tidb_enable_list_partition"

	// TiDBSkipIsolationLevelCheck is used to control whether to return error when set unsupported transaction
	// isolation level.
	TiDBSkipIsolationLevelCheck = "tidb_skip_isolation_level_check"

	// TiDBLowResolutionTSO is used for reading data with low resolution TSO which is updated once every two seconds
	TiDBLowResolutionTSO = "tidb_low_resolution_tso"

	// TiDBReplicaRead is used for reading data from replicas, followers for example.
	TiDBReplicaRead = "tidb_replica_read"

	// TiDBAllowRemoveAutoInc indicates whether a user can drop the auto_increment column attribute or not.
	TiDBAllowRemoveAutoInc = "tidb_allow_remove_auto_inc"

	// TiDBMultiStatementMode enables multi statement at the risk of SQL injection
	// provides backwards compatibility
	TiDBMultiStatementMode = "tidb_multi_statement_mode"

	// TiDBEvolvePlanTaskMaxTime controls the max time of a single evolution task.
	TiDBEvolvePlanTaskMaxTime = "tidb_evolve_plan_task_max_time"

	// TiDBEvolvePlanTaskStartTime is the start time of evolution task.
	TiDBEvolvePlanTaskStartTime = "tidb_evolve_plan_task_start_time"
	// TiDBEvolvePlanTaskEndTime is the end time of evolution task.
	TiDBEvolvePlanTaskEndTime = "tidb_evolve_plan_task_end_time"

	// TiDBSlowLogThreshold is used to set the slow log threshold in the server.
	TiDBSlowLogThreshold = "tidb_slow_log_threshold"

	// TiDBRecordPlanInSlowLog is used to log the plan of the slow query.
	TiDBRecordPlanInSlowLog = "tidb_record_plan_in_slow_log"

	// TiDBEnableSlowLog enables TiDB to log slow queries.
	TiDBEnableSlowLog = "tidb_enable_slow_log"

	// TiDBCheckMb4ValueInUTF8 is used to control whether to enable the check wrong utf8 value.
	TiDBCheckMb4ValueInUTF8 = "tidb_check_mb4_value_in_utf8"

	// TiDBFoundInPlanCache indicates whether the last statement was found in plan cache
	TiDBFoundInPlanCache = "last_plan_from_cache"

	// TiDBFoundInBinding indicates whether the last statement was matched with the hints in the binding.
	TiDBFoundInBinding = "last_plan_from_binding"

	// TiDBAllowAutoRandExplicitInsert indicates whether explicit insertion on auto_random column is allowed.
	TiDBAllowAutoRandExplicitInsert = "allow_auto_random_explicit_insert"

	// TiDBTxnScope indicates whether using global transactions or local transactions.
	TiDBTxnScope = "txn_scope"

	// TiDBTxnReadTS indicates the next transaction should be staleness transaction and provide the startTS
	TiDBTxnReadTS = "tx_read_ts"

	// TiDBReadStaleness indicates the staleness duration for following statement
	TiDBReadStaleness = "tidb_read_staleness"

	// TiDBEnablePaging indicates whether paging is enabled in coprocessor requests.
	TiDBEnablePaging = "tidb_enable_paging"

	// TiDBReadConsistency indicates whether the autocommit read statement goes through TiKV RC.
	TiDBReadConsistency = "tidb_read_consistency"

	// TiDBSysdateIsNow is the name of the `tidb_sysdate_is_now` system variable
	TiDBSysdateIsNow = "tidb_sysdate_is_now"
)

// TiDB system variable names that both in session and global scope.
const (
	// TiDBBuildStatsConcurrency is used to speed up the ANALYZE statement, when a table has multiple indices,
	// those indices can be scanned concurrently, with the cost of higher system performance impact.
	TiDBBuildStatsConcurrency = "tidb_build_stats_concurrency"

	// TiDBDistSQLScanConcurrency is used to set the concurrency of a distsql scan task.
	// A distsql scan task can be a table scan or a index scan, which may be distributed to many TiKV nodes.
	// Higher concurrency may reduce latency, but with the cost of higher memory usage and system performance impact.
	// If the query has a LIMIT clause, high concurrency makes the system do much more work than needed.
	TiDBDistSQLScanConcurrency = "tidb_distsql_scan_concurrency"

	// TiDBOptInSubqToJoinAndAgg is used to enable/disable the optimizer rule of rewriting IN subquery.
	TiDBOptInSubqToJoinAndAgg = "tidb_opt_insubq_to_join_and_agg"

	// TiDBOptPreferRangeScan is used to enable/disable the optimizer to always prefer range scan over table scan, ignoring their costs.
	TiDBOptPreferRangeScan = "tidb_opt_prefer_range_scan"

	// TiDBOptEnableCorrelationAdjustment is used to indicates if enable correlation adjustment.
	TiDBOptEnableCorrelationAdjustment = "tidb_opt_enable_correlation_adjustment"

	// TiDBOptLimitPushDownThreshold determines if push Limit or TopN down to TiKV forcibly.
	TiDBOptLimitPushDownThreshold = "tidb_opt_limit_push_down_threshold"

	// TiDBOptCorrelationThreshold is a guard to enable row count estimation using column order correlation.
	TiDBOptCorrelationThreshold = "tidb_opt_correlation_threshold"

	// TiDBOptCorrelationExpFactor is an exponential factor to control heuristic approach when tidb_opt_correlation_threshold is not satisfied.
	TiDBOptCorrelationExpFactor = "tidb_opt_correlation_exp_factor"

	// TiDBOptCPUFactor is the CPU cost of processing one expression for one row.
	TiDBOptCPUFactor = "tidb_opt_cpu_factor"
	// TiDBOptCopCPUFactor is the CPU cost of processing one expression for one row in coprocessor.
	TiDBOptCopCPUFactor = "tidb_opt_copcpu_factor"
	// TiDBOptTiFlashConcurrencyFactor is concurrency number of tiflash computation.
	TiDBOptTiFlashConcurrencyFactor = "tidb_opt_tiflash_concurrency_factor"
	// TiDBOptNetworkFactor is the network cost of transferring 1 byte data.
	TiDBOptNetworkFactor = "tidb_opt_network_factor"
	// TiDBOptScanFactor is the IO cost of scanning 1 byte data on TiKV.
	TiDBOptScanFactor = "tidb_opt_scan_factor"
	// TiDBOptDescScanFactor is the IO cost of scanning 1 byte data on TiKV in desc order.
	TiDBOptDescScanFactor = "tidb_opt_desc_factor"
	// TiDBOptSeekFactor is the IO cost of seeking the start value in a range on TiKV or TiFlash.
	TiDBOptSeekFactor = "tidb_opt_seek_factor"
	// TiDBOptMemoryFactor is the memory cost of storing one tuple.
	TiDBOptMemoryFactor = "tidb_opt_memory_factor"
	// TiDBOptDiskFactor is the IO cost of reading/writing one byte to temporary disk.
	TiDBOptDiskFactor = "tidb_opt_disk_factor"
	// TiDBOptConcurrencyFactor is the CPU cost of additional one goroutine.
	TiDBOptConcurrencyFactor = "tidb_opt_concurrency_factor"

	// TiDBIndexJoinBatchSize is used to set the batch size of an index lookup join.
	// The index lookup join fetches batches of data from outer executor and constructs ranges for inner executor.
	// This value controls how much of data in a batch to do the index join.
	// Large value may reduce the latency but consumes more system resource.
	TiDBIndexJoinBatchSize = "tidb_index_join_batch_size"

	// TiDBIndexLookupSize is used for index lookup executor.
	// The index lookup executor first scan a batch of handles from a index, then use those handles to lookup the table
	// rows, this value controls how much of handles in a batch to do a lookup task.
	// Small value sends more RPCs to TiKV, consume more system resource.
	// Large value may do more work than needed if the query has a limit.
	TiDBIndexLookupSize = "tidb_index_lookup_size"

	// TiDBIndexLookupConcurrency is used for index lookup executor.
	// A lookup task may have 'tidb_index_lookup_size' of handles at maximum, the handles may be distributed
	// in many TiKV nodes, we execute multiple concurrent index lookup tasks concurrently to reduce the time
	// waiting for a task to finish.
	// Set this value higher may reduce the latency but consumes more system resource.
	// tidb_index_lookup_concurrency is deprecated, use tidb_executor_concurrency instead.
	TiDBIndexLookupConcurrency = "tidb_index_lookup_concurrency"

	// TiDBIndexLookupJoinConcurrency is used for index lookup join executor.
	// IndexLookUpJoin starts "tidb_index_lookup_join_concurrency" inner workers
	// to fetch inner rows and join the matched (outer, inner) row pairs.
	// tidb_index_lookup_join_concurrency is deprecated, use tidb_executor_concurrency instead.
	TiDBIndexLookupJoinConcurrency = "tidb_index_lookup_join_concurrency"

	// TiDBIndexSerialScanConcurrency is used for controlling the concurrency of index scan operation
	// when we need to keep the data output order the same as the order of index data.
	TiDBIndexSerialScanConcurrency = "tidb_index_serial_scan_concurrency"

	// TiDBMaxChunkSize is used to control the max chunk size during query execution.
	TiDBMaxChunkSize = "tidb_max_chunk_size"

	// TiDBAllowBatchCop means if we should send batch coprocessor to TiFlash. It can be set to 0, 1 and 2.
	// 0 means never use batch cop, 1 means use batch cop in case of aggregation and join, 2, means to force sending batch cop for any query.
	// The default value is 0
	TiDBAllowBatchCop = "tidb_allow_batch_cop"

	// TiDBAllowMPPExecution means if we should use mpp way to execute query or not.
	// Default value is `true`, means to be determined by the optimizer.
	// Value set to `false` means never use mpp.
	TiDBAllowMPPExecution = "tidb_allow_mpp"

	// TiDBHashExchangeWithNewCollation means if hash exchange is supported when new collation is on.
	// Default value is `true`, means support hash exchange when new collation is on.
	// Value set to `false` means not support hash exchange when new collation is on.
	TiDBHashExchangeWithNewCollation = "tidb_hash_exchange_with_new_collation"

	// TiDBEnforceMPPExecution means if we should enforce mpp way to execute query or not.
	// Default value is `false`, means to be determined by variable `tidb_allow_mpp`.
	// Value set to `true` means enforce use mpp.
	// Note if you want to set `tidb_enforce_mpp` to `true`, you must set `tidb_allow_mpp` to `true` first.
	TiDBEnforceMPPExecution = "tidb_enforce_mpp"

	// TiDBMPPStoreFailTTL is the unavailable time when a store is detected failed. During that time, tidb will not send any task to
	// TiFlash even though the failed TiFlash node has been recovered.
	TiDBMPPStoreFailTTL = "tidb_mpp_store_fail_ttl"

	// TiDBInitChunkSize is used to control the init chunk size during query execution.
	TiDBInitChunkSize = "tidb_init_chunk_size"

	// TiDBEnableCascadesPlanner is used to control whether to enable the cascades planner.
	TiDBEnableCascadesPlanner = "tidb_enable_cascades_planner"

	// TiDBSkipUTF8Check skips the UTF8 validate process, validate UTF8 has performance cost, if we can make sure
	// the input string values are valid, we can skip the check.
	TiDBSkipUTF8Check = "tidb_skip_utf8_check"

	// TiDBSkipASCIICheck skips the ASCII validate process
	// old tidb may already have fields with invalid ASCII bytes
	// disable ASCII validate can guarantee a safe replication
	TiDBSkipASCIICheck = "tidb_skip_ascii_check"

	// TiDBHashJoinConcurrency is used for hash join executor.
	// The hash join outer executor starts multiple concurrent join workers to probe the hash table.
	// tidb_hash_join_concurrency is deprecated, use tidb_executor_concurrency instead.
	TiDBHashJoinConcurrency = "tidb_hash_join_concurrency"

	// TiDBProjectionConcurrency is used for projection operator.
	// This variable controls the worker number of projection operator.
	// tidb_projection_concurrency is deprecated, use tidb_executor_concurrency instead.
	TiDBProjectionConcurrency = "tidb_projection_concurrency"

	// TiDBHashAggPartialConcurrency is used for hash agg executor.
	// The hash agg executor starts multiple concurrent partial workers to do partial aggregate works.
	// tidb_hashagg_partial_concurrency is deprecated, use tidb_executor_concurrency instead.
	TiDBHashAggPartialConcurrency = "tidb_hashagg_partial_concurrency"

	// TiDBHashAggFinalConcurrency is used for hash agg executor.
	// The hash agg executor starts multiple concurrent final workers to do final aggregate works.
	// tidb_hashagg_final_concurrency is deprecated, use tidb_executor_concurrency instead.
	TiDBHashAggFinalConcurrency = "tidb_hashagg_final_concurrency"

	// TiDBWindowConcurrency is used for window parallel executor.
	// tidb_window_concurrency is deprecated, use tidb_executor_concurrency instead.
	TiDBWindowConcurrency = "tidb_window_concurrency"

	// TiDBMergeJoinConcurrency is used for merge join parallel executor
	TiDBMergeJoinConcurrency = "tidb_merge_join_concurrency"

	// TiDBStreamAggConcurrency is used for stream aggregation parallel executor.
	// tidb_stream_agg_concurrency is deprecated, use tidb_executor_concurrency instead.
	TiDBStreamAggConcurrency = "tidb_streamagg_concurrency"

	// TiDBEnableParallelApply is used for parallel apply.
	TiDBEnableParallelApply = "tidb_enable_parallel_apply"

	// TiDBBackoffLockFast is used for tikv backoff base time in milliseconds.
	TiDBBackoffLockFast = "tidb_backoff_lock_fast"

	// TiDBBackOffWeight is used to control the max back off time in TiDB.
	// The default maximum back off time is a small value.
	// BackOffWeight could multiply it to let the user adjust the maximum time for retrying.
	// Only positive integers can be accepted, which means that the maximum back off time can only grow.
	TiDBBackOffWeight = "tidb_backoff_weight"

	// TiDBDDLReorgWorkerCount defines the count of ddl reorg workers.
	TiDBDDLReorgWorkerCount = "tidb_ddl_reorg_worker_cnt"

	// TiDBDDLReorgBatchSize defines the transaction batch size of ddl reorg workers.
	TiDBDDLReorgBatchSize = "tidb_ddl_reorg_batch_size"

	// TiDBDDLErrorCountLimit defines the count of ddl error limit.
	TiDBDDLErrorCountLimit = "tidb_ddl_error_count_limit"

	// TiDBDDLReorgPriority defines the operations' priority of adding indices.
	// It can be: PRIORITY_LOW, PRIORITY_NORMAL, PRIORITY_HIGH
	TiDBDDLReorgPriority = "tidb_ddl_reorg_priority"

	// TiDBEnableChangeMultiSchema is used to control whether to enable the change multi schema.
	TiDBEnableChangeMultiSchema = "tidb_enable_change_multi_schema"

	// TiDBEnableAutoIncrementInGenerated disables the mysql compatibility check on using auto-incremented columns in
	// expression indexes and generated columns described here https://dev.mysql.com/doc/refman/5.7/en/create-table-generated-columns.html for details.
	TiDBEnableAutoIncrementInGenerated = "tidb_enable_auto_increment_in_generated"

	// TiDBEnablePointGetCache is used to control whether to enable the point get cache for special scenario.
	TiDBEnablePointGetCache = "tidb_enable_point_get_cache"

	// TiDBPlacementMode is used to control the mode for placement
	TiDBPlacementMode = "tidb_placement_mode"

	// TiDBMaxDeltaSchemaCount defines the max length of deltaSchemaInfos.
	// deltaSchemaInfos is a queue that maintains the history of schema changes.
	TiDBMaxDeltaSchemaCount = "tidb_max_delta_schema_count"

	// TiDBScatterRegion will scatter the regions for DDLs when it is ON.
	TiDBScatterRegion = "tidb_scatter_region"

	// TiDBWaitSplitRegionFinish defines the split region behaviour is sync or async.
	TiDBWaitSplitRegionFinish = "tidb_wait_split_region_finish"

	// TiDBWaitSplitRegionTimeout uses to set the split and scatter region back off time.
	TiDBWaitSplitRegionTimeout = "tidb_wait_split_region_timeout"

	// TiDBForcePriority defines the operations' priority of all statements.
	// It can be "NO_PRIORITY", "LOW_PRIORITY", "HIGH_PRIORITY", "DELAYED"
	TiDBForcePriority = "tidb_force_priority"

	// TiDBConstraintCheckInPlace indicates to check the constraint when the SQL executing.
	// It could hurt the performance of bulking insert when it is ON.
	TiDBConstraintCheckInPlace = "tidb_constraint_check_in_place"

	// TiDBEnableWindowFunction is used to control whether to enable the window function.
	TiDBEnableWindowFunction = "tidb_enable_window_function"

	// TiDBEnablePipelinedWindowFunction is used to control whether to use pipelined window function, it only works when tidb_enable_window_function = true.
	TiDBEnablePipelinedWindowFunction = "tidb_enable_pipelined_window_function"

	// TiDBEnableStrictDoubleTypeCheck is used to control table field double type syntax check.
	TiDBEnableStrictDoubleTypeCheck = "tidb_enable_strict_double_type_check"

	// TiDBOptProjectionPushDown is used to control whether to pushdown projection to coprocessor.
	TiDBOptProjectionPushDown = "tidb_opt_projection_push_down"

	// TiDBEnableVectorizedExpression is used to control whether to enable the vectorized expression evaluation.
	TiDBEnableVectorizedExpression = "tidb_enable_vectorized_expression"

	// TiDBOptJoinReorderThreshold defines the threshold less than which
	// we'll choose a rather time-consuming algorithm to calculate the join order.
	TiDBOptJoinReorderThreshold = "tidb_opt_join_reorder_threshold"

	// TiDBSlowQueryFile indicates which slow query log file for SLOW_QUERY table to parse.
	TiDBSlowQueryFile = "tidb_slow_query_file"

	// TiDBEnableFastAnalyze indicates to use fast analyze.
	TiDBEnableFastAnalyze = "tidb_enable_fast_analyze"

	// TiDBExpensiveQueryTimeThreshold indicates the time threshold of expensive query.
	TiDBExpensiveQueryTimeThreshold = "tidb_expensive_query_time_threshold"

	// TiDBEnableIndexMerge indicates to generate IndexMergePath.
	TiDBEnableIndexMerge = "tidb_enable_index_merge"

	// TiDBEnableNoopFuncs set true will enable using fake funcs(like get_lock release_lock)
	TiDBEnableNoopFuncs = "tidb_enable_noop_functions"

	// TiDBEnableStmtSummary indicates whether the statement summary is enabled.
	TiDBEnableStmtSummary = "tidb_enable_stmt_summary"

	// TiDBStmtSummaryInternalQuery indicates whether the statement summary contain internal query.
	TiDBStmtSummaryInternalQuery = "tidb_stmt_summary_internal_query"

	// TiDBStmtSummaryRefreshInterval indicates the refresh interval in seconds for each statement summary.
	TiDBStmtSummaryRefreshInterval = "tidb_stmt_summary_refresh_interval"

	// TiDBStmtSummaryHistorySize indicates the history size of each statement summary.
	TiDBStmtSummaryHistorySize = "tidb_stmt_summary_history_size"

	// TiDBStmtSummaryMaxStmtCount indicates the max number of statements kept in memory.
	TiDBStmtSummaryMaxStmtCount = "tidb_stmt_summary_max_stmt_count"

	// TiDBStmtSummaryMaxSQLLength indicates the max length of displayed normalized sql and sample sql.
	TiDBStmtSummaryMaxSQLLength = "tidb_stmt_summary_max_sql_length"

	// TiDBCapturePlanBaseline indicates whether the capture of plan baselines is enabled.
	TiDBCapturePlanBaseline = "tidb_capture_plan_baselines"

	// TiDBUsePlanBaselines indicates whether the use of plan baselines is enabled.
	TiDBUsePlanBaselines = "tidb_use_plan_baselines"

	// TiDBEvolvePlanBaselines indicates whether the evolution of plan baselines is enabled.
	TiDBEvolvePlanBaselines = "tidb_evolve_plan_baselines"

	// TiDBEnableExtendedStats indicates whether the extended statistics feature is enabled.
	TiDBEnableExtendedStats = "tidb_enable_extended_stats"

	// TiDBIsolationReadEngines indicates the tidb only read from the stores whose engine type is involved in IsolationReadEngines.
	// Now, only support TiKV and TiFlash.
	TiDBIsolationReadEngines = "tidb_isolation_read_engines"

	// TiDBStoreLimit indicates the limit of sending request to a store, 0 means without limit.
	TiDBStoreLimit = "tidb_store_limit"

	// TiDBMetricSchemaStep indicates the step when query metric schema.
	TiDBMetricSchemaStep = "tidb_metric_query_step"

	// TiDBMetricSchemaRangeDuration indicates the range duration when query metric schema.
	TiDBMetricSchemaRangeDuration = "tidb_metric_query_range_duration"

	// TiDBEnableCollectExecutionInfo indicates that whether execution info is collected.
	TiDBEnableCollectExecutionInfo = "tidb_enable_collect_execution_info"

	// TiDBExecutorConcurrency is used for controlling the concurrency of all types of executors.
	TiDBExecutorConcurrency = "tidb_executor_concurrency"

	// TiDBEnableClusteredIndex indicates if clustered index feature is enabled.
	TiDBEnableClusteredIndex = "tidb_enable_clustered_index"

	// TiDBPartitionPruneMode indicates the partition prune mode used.
	TiDBPartitionPruneMode = "tidb_partition_prune_mode"

	// TiDBRedactLog indicates that whether redact log.
	TiDBRedactLog = "tidb_redact_log"

	// TiDBRestrictedReadOnly is meant for the cloud admin to toggle the cluster read only
	TiDBRestrictedReadOnly = "tidb_restricted_read_only"

	// TiDBSuperReadOnly is tidb's variant of mysql's super_read_only, which has some differences from mysql's super_read_only.
	TiDBSuperReadOnly = "tidb_super_read_only"

	// TiDBShardAllocateStep indicates the max size of continuous rowid shard in one transaction.
	TiDBShardAllocateStep = "tidb_shard_allocate_step"
	// TiDBEnableTelemetry indicates that whether usage data report to PingCAP is enabled.
	TiDBEnableTelemetry = "tidb_enable_telemetry"

	// TiDBEnableAmendPessimisticTxn indicates if amend pessimistic transactions is enabled.
	TiDBEnableAmendPessimisticTxn = "tidb_enable_amend_pessimistic_txn"

	// TiDBMemoryUsageAlarmRatio indicates the alarm threshold when memory usage of the tidb-server exceeds.
	TiDBMemoryUsageAlarmRatio = "tidb_memory_usage_alarm_ratio"

	// TiDBEnableRateLimitAction indicates whether enabled ratelimit action
	TiDBEnableRateLimitAction = "tidb_enable_rate_limit_action"

	// TiDBEnableAsyncCommit indicates whether to enable the async commit feature.
	TiDBEnableAsyncCommit = "tidb_enable_async_commit"

	// TiDBEnable1PC indicates whether to enable the one-phase commit feature.
	TiDBEnable1PC = "tidb_enable_1pc"

	// TiDBGuaranteeLinearizability indicates whether to guarantee linearizability.
	TiDBGuaranteeLinearizability = "tidb_guarantee_linearizability"

	// TiDBAnalyzeVersion indicates how tidb collects the analyzed statistics and how use to it.
	TiDBAnalyzeVersion = "tidb_analyze_version"

	// TiDBEnableIndexMergeJoin indicates whether to enable index merge join.
	TiDBEnableIndexMergeJoin = "tidb_enable_index_merge_join"

	// TiDBTrackAggregateMemoryUsage indicates whether track the memory usage of aggregate function.
	TiDBTrackAggregateMemoryUsage = "tidb_track_aggregate_memory_usage"

	// TiDBEnableExchangePartition indicates whether to enable exchange partition.
	TiDBEnableExchangePartition = "tidb_enable_exchange_partition"

	// TiDBAllowFallbackToTiKV indicates the engine types whose unavailability triggers fallback to TiKV.
	// Now we only support TiFlash.
	TiDBAllowFallbackToTiKV = "tidb_allow_fallback_to_tikv"

	// TiDBEnableTopSQL indicates whether the top SQL is enabled.
	TiDBEnableTopSQL = "tidb_enable_top_sql"

	// TiDBTopSQLMaxTimeSeriesCount indicates the max number of statements been collected in each time series.
	TiDBTopSQLMaxTimeSeriesCount = "tidb_top_sql_max_time_series_count"

	// TiDBTopSQLMaxMetaCount indicates the max capacity of the collect meta per second.
	TiDBTopSQLMaxMetaCount = "tidb_top_sql_max_meta_count"

	// TiDBEnableLocalTxn indicates whether to enable Local Txn.
	TiDBEnableLocalTxn = "tidb_enable_local_txn"

	// TiDBTSOClientBatchMaxWaitTime indicates the max value of the TSO Batch Wait interval time of PD client.
	TiDBTSOClientBatchMaxWaitTime = "tidb_tso_client_batch_max_wait_time"

	// TiDBTxnCommitBatchSize is used to control the batch size of transaction commit related requests sent by TiDB to TiKV.
	// If a single transaction has a large amount of writes, you can increase the batch size to improve the batch effect,
	// setting too large will exceed TiKV's raft-entry-max-size limit and cause commit failure.
	TiDBTxnCommitBatchSize = "tidb_txn_commit_batch_size"

	// TiDBEnableTSOFollowerProxy indicates whether to enable the TSO Follower Proxy feature of PD client.
	TiDBEnableTSOFollowerProxy = "tidb_enable_tso_follower_proxy"

	// TiDBEnableOrderedResultMode indicates if stabilize query results.
	TiDBEnableOrderedResultMode = "tidb_enable_ordered_result_mode"

	// TiDBRemoveOrderbyInSubquery indicates whether to remove ORDER BY in subquery.
	TiDBRemoveOrderbyInSubquery = "tidb_remove_orderby_in_subquery"

	// TiDBEnablePseudoForOutdatedStats indicates whether use pseudo for outdated stats
	TiDBEnablePseudoForOutdatedStats = "tidb_enable_pseudo_for_outdated_stats"

	// TiDBRegardNULLAsPoint indicates whether regard NULL as point when optimizing
	TiDBRegardNULLAsPoint = "tidb_regard_null_as_point"

	// TiDBTmpTableMaxSize indicates the max memory size of temporary tables.
	TiDBTmpTableMaxSize = "tidb_tmp_table_max_size"

	// TiDBEnableLegacyInstanceScope indicates if instance scope can be set with SET SESSION.
	TiDBEnableLegacyInstanceScope = "tidb_enable_legacy_instance_scope"

	// TiDBTableCacheLease indicates the read lock lease of a cached table.
	TiDBTableCacheLease = "tidb_table_cache_lease"

	// TiDBStatsLoadSyncWait indicates the time sql execution will sync-wait for stats load.
	TiDBStatsLoadSyncWait = "tidb_stats_load_sync_wait"

	// TiDBEnableMutationChecker indicates whether to check data consistency for mutations
	TiDBEnableMutationChecker = "tidb_enable_mutation_checker"
	// TiDBTxnAssertionLevel indicates how strict the assertion will be, which helps to detect and preventing data &
	// index inconsistency problems.
	TiDBTxnAssertionLevel = "tidb_txn_assertion_level"

	// TiDBIgnorePreparedCacheCloseStmt indicates whether to ignore close-stmt commands for prepared statements.
	TiDBIgnorePreparedCacheCloseStmt = "tidb_ignore_prepared_cache_close_stmt"

	// TiDBEnableNewCostInterface is a internal switch to indicates whether to use the new cost calculation interface.
	TiDBEnableNewCostInterface = "tidb_enable_new_cost_interface"

	// TiDBBatchPendingTiFlashCount indicates the maximum count of non-available TiFlash tables.
	TiDBBatchPendingTiFlashCount = "tidb_batch_pending_tiflash_count"

	// TiDBQueryLogMaxLen is used to set the max length of the query in the log.
	TiDBQueryLogMaxLen = "tidb_query_log_max_len"

	// TiDBNonTransactionalIgnoreError is used to ignore error in non-transactional DMLs.
	// When set to false, a non-transactional DML returns when it meets the first error.
	// When set to true, a non-transactional DML finishes all batches even if errors are met in some batches.
	TiDBNonTransactionalIgnoreError = "tidb_nontransactional_ignore_error"
)

// TiDB vars that have only global scope

const (
	// TiDBGCEnable turns garbage collection on or OFF
	TiDBGCEnable = "tidb_gc_enable"
	// TiDBGCRunInterval sets the interval that GC runs
	TiDBGCRunInterval = "tidb_gc_run_interval"
	// TiDBGCLifetime sets the retention window of older versions
	TiDBGCLifetime = "tidb_gc_life_time"
	// TiDBGCConcurrency sets the concurrency of garbage collection. -1 = AUTO value
	TiDBGCConcurrency = "tidb_gc_concurrency"
	// TiDBGCScanLockMode enables the green GC feature (default)
	TiDBGCScanLockMode = "tidb_gc_scan_lock_mode"
	// TiDBGCMaxWaitTime sets max time for gc advances the safepoint delayed by active transactions
	TiDBGCMaxWaitTime = "tidb_gc_max_wait_time"
	// TiDBEnableEnhancedSecurity restricts SUPER users from certain operations.
	TiDBEnableEnhancedSecurity = "tidb_enable_enhanced_security"
	// TiDBEnableHistoricalStats enables the historical statistics feature (default off)
	TiDBEnableHistoricalStats = "tidb_enable_historical_stats"
	// TiDBPersistAnalyzeOptions persists analyze options for later analyze and auto-analyze
	TiDBPersistAnalyzeOptions = "tidb_persist_analyze_options"
	// TiDBEnableColumnTracking enables collecting predicate columns.
	TiDBEnableColumnTracking = "tidb_enable_column_tracking"
	// TiDBDisableColumnTrackingTime records the last time TiDBEnableColumnTracking is set off.
	// It is used to invalidate the collected predicate columns after turning off TiDBEnableColumnTracking, which avoids physical deletion.
	// It doesn't have cache in memory, and we directly get/set the variable value from/to mysql.tidb.
	TiDBDisableColumnTrackingTime = "tidb_disable_column_tracking_time"
	// TiDBStatsLoadPseudoTimeout indicates whether to fallback to pseudo stats after load timeout.
	TiDBStatsLoadPseudoTimeout = "tidb_stats_load_pseudo_timeout"
	// TiDBMemQuotaBindingCache indicates the memory quota for the bind cache.
	TiDBMemQuotaBindingCache = "tidb_mem_quota_binding_cache"
	// TiDBRCReadCheckTS indicates the tso optimization for read-consistency read is enabled.
	TiDBRCReadCheckTS = "tidb_rc_read_check_ts"
	// TiDBMemQuotaAnalyze indicates the memory quota for all analyze jobs.
	TiDBMemQuotaAnalyze = "tidb_mem_quota_analyze"
<<<<<<< HEAD
	// TiDBGCManualTrigger indicates the memory size to trigger manual GC.
	TiDBGCManualTrigger = "tidb_gc_manual_trigger"
=======
>>>>>>> 33236ba8
)

// TiDB intentional limits
// Can be raised in the future.

const (
	// MaxConfigurableConcurrency is the maximum number of "threads" (goroutines) that can be specified
	// for any type of configuration item that has concurrent workers.
	MaxConfigurableConcurrency = 256
)

// Default TiDB system variable values.
const (
	DefHostname                                  = "localhost"
	DefIndexLookupConcurrency                    = ConcurrencyUnset
	DefIndexLookupJoinConcurrency                = ConcurrencyUnset
	DefIndexSerialScanConcurrency                = 1
	DefIndexJoinBatchSize                        = 25000
	DefIndexLookupSize                           = 20000
	DefDistSQLScanConcurrency                    = 15
	DefBuildStatsConcurrency                     = 4
	DefAutoAnalyzeRatio                          = 0.5
	DefAutoAnalyzeStartTime                      = "00:00 +0000"
	DefAutoAnalyzeEndTime                        = "23:59 +0000"
	DefAutoIncrementIncrement                    = 1
	DefAutoIncrementOffset                       = 1
	DefChecksumTableConcurrency                  = 4
	DefSkipUTF8Check                             = false
	DefSkipASCIICheck                            = false
	DefOptAggPushDown                            = false
	DefOptCartesianBCJ                           = 1
	DefOptMPPOuterJoinFixedBuildSide             = false
	DefOptWriteRowID                             = false
	DefOptEnableCorrelationAdjustment            = true
	DefOptLimitPushDownThreshold                 = 100
	DefOptCorrelationThreshold                   = 0.9
	DefOptCorrelationExpFactor                   = 1
	DefOptCPUFactor                              = 3.0
	DefOptCopCPUFactor                           = 3.0
	DefOptTiFlashConcurrencyFactor               = 24.0
	DefOptNetworkFactor                          = 1.0
	DefOptScanFactor                             = 1.5
	DefOptDescScanFactor                         = 3.0
	DefOptSeekFactor                             = 20.0
	DefOptMemoryFactor                           = 0.001
	DefOptDiskFactor                             = 1.5
	DefOptConcurrencyFactor                      = 3.0
	DefOptInSubqToJoinAndAgg                     = true
	DefOptPreferRangeScan                        = false
	DefBatchInsert                               = false
	DefBatchDelete                               = false
	DefBatchCommit                               = false
	DefCurretTS                                  = 0
	DefInitChunkSize                             = 32
	DefMaxChunkSize                              = 1024
	DefDMLBatchSize                              = 0
	DefMaxPreparedStmtCount                      = -1
	DefWaitTimeout                               = 28800
	DefTiDBMemQuotaApplyCache                    = 32 << 20 // 32MB.
	DefTiDBMemQuotaBindingCache                  = 64 << 20 // 64MB.
	DefTiDBGeneralLog                            = false
	DefTiDBPProfSQLCPU                           = 0
	DefTiDBRetryLimit                            = 10
	DefTiDBDisableTxnAutoRetry                   = true
	DefTiDBConstraintCheckInPlace                = false
	DefTiDBHashJoinConcurrency                   = ConcurrencyUnset
	DefTiDBProjectionConcurrency                 = ConcurrencyUnset
	DefBroadcastJoinThresholdSize                = 100 * 1024 * 1024
	DefBroadcastJoinThresholdCount               = 10 * 1024
	DefTiDBOptimizerSelectivityLevel             = 0
	DefTiDBOptimizerEnableNewOFGB                = false
	DefTiDBAllowBatchCop                         = 1
	DefTiDBAllowMPPExecution                     = true
	DefTiDBHashExchangeWithNewCollation          = true
	DefTiDBEnforceMPPExecution                   = false
	DefTiDBMPPStoreFailTTL                       = "60s"
	DefTiDBTxnMode                               = ""
	DefTiDBRowFormatV1                           = 1
	DefTiDBRowFormatV2                           = 2
	DefTiDBDDLReorgWorkerCount                   = 4
	DefTiDBDDLReorgBatchSize                     = 256
	DefTiDBDDLErrorCountLimit                    = 512
	DefTiDBMaxDeltaSchemaCount                   = 1024
	DefTiDBChangeMultiSchema                     = false
	DefTiDBPointGetCache                         = false
	DefTiDBPlacementMode                         = PlacementModeStrict
	DefTiDBEnableAutoIncrementInGenerated        = false
	DefTiDBHashAggPartialConcurrency             = ConcurrencyUnset
	DefTiDBHashAggFinalConcurrency               = ConcurrencyUnset
	DefTiDBWindowConcurrency                     = ConcurrencyUnset
	DefTiDBMergeJoinConcurrency                  = 1 // disable optimization by default
	DefTiDBStreamAggConcurrency                  = 1
	DefTiDBForcePriority                         = mysql.NoPriority
	DefEnableWindowFunction                      = true
	DefEnablePipelinedWindowFunction             = true
	DefEnableStrictDoubleTypeCheck               = true
	DefEnableVectorizedExpression                = true
	DefTiDBOptJoinReorderThreshold               = 0
	DefTiDBDDLSlowOprThreshold                   = 300
	DefTiDBUseFastAnalyze                        = false
	DefTiDBSkipIsolationLevelCheck               = false
	DefTiDBExpensiveQueryTimeThreshold           = 60 // 60s
	DefTiDBScatterRegion                         = false
	DefTiDBWaitSplitRegionFinish                 = true
	DefWaitSplitRegionTimeout                    = 300 // 300s
	DefTiDBEnableNoopFuncs                       = Off
	DefTiDBAllowRemoveAutoInc                    = false
	DefTiDBUsePlanBaselines                      = true
	DefTiDBEvolvePlanBaselines                   = false
	DefTiDBEvolvePlanTaskMaxTime                 = 600 // 600s
	DefTiDBEvolvePlanTaskStartTime               = "00:00 +0000"
	DefTiDBEvolvePlanTaskEndTime                 = "23:59 +0000"
	DefInnodbLockWaitTimeout                     = 50 // 50s
	DefTiDBStoreLimit                            = 0
	DefTiDBMetricSchemaStep                      = 60 // 60s
	DefTiDBMetricSchemaRangeDuration             = 60 // 60s
	DefTiDBFoundInPlanCache                      = false
	DefTiDBFoundInBinding                        = false
	DefTiDBEnableCollectExecutionInfo            = true
	DefTiDBAllowAutoRandExplicitInsert           = false
	DefTiDBEnableClusteredIndex                  = ClusteredIndexDefModeIntOnly
	DefTiDBRedactLog                             = false
	DefTiDBRestrictedReadOnly                    = false
	DefTiDBSuperReadOnly                         = false
	DefTiDBShardAllocateStep                     = math.MaxInt64
	DefTiDBEnableTelemetry                       = true
	DefTiDBEnableParallelApply                   = false
	DefTiDBEnableAmendPessimisticTxn             = false
	DefTiDBPartitionPruneMode                    = "static"
	DefTiDBEnableRateLimitAction                 = true
	DefTiDBEnableAsyncCommit                     = false
	DefTiDBEnable1PC                             = false
	DefTiDBGuaranteeLinearizability              = true
	DefTiDBAnalyzeVersion                        = 2
	DefTiDBEnableIndexMergeJoin                  = false
	DefTiDBTrackAggregateMemoryUsage             = true
	DefTiDBEnableExchangePartition               = false
	DefCTEMaxRecursionDepth                      = 1000
	DefTiDBTmpTableMaxSize                       = 64 << 20 // 64MB.
	DefTiDBEnableLocalTxn                        = false
	DefTiDBTSOClientBatchMaxWaitTime             = 0.0 // 0ms
	DefTiDBEnableTSOFollowerProxy                = false
	DefTiDBEnableOrderedResultMode               = false
	DefTiDBEnablePseudoForOutdatedStats          = true
	DefTiDBRegardNULLAsPoint                     = true
	DefEnablePlacementCheck                      = true
	DefTimestamp                                 = "0"
	DefTiDBEnableStmtSummary                     = true
	DefTiDBStmtSummaryInternalQuery              = false
	DefTiDBStmtSummaryRefreshInterval            = 1800
	DefTiDBStmtSummaryHistorySize                = 24
	DefTiDBStmtSummaryMaxStmtCount               = 3000
	DefTiDBStmtSummaryMaxSQLLength               = 4096
	DefTiDBCapturePlanBaseline                   = Off
	DefTiDBEnableIndexMerge                      = true
	DefEnableLegacyInstanceScope                 = true
	DefTiDBTableCacheLease                       = 3 // 3s
	DefTiDBPersistAnalyzeOptions                 = true
	DefTiDBEnableColumnTracking                  = false
	DefTiDBStatsLoadSyncWait                     = 0
	DefTiDBStatsLoadPseudoTimeout                = false
	DefSysdateIsNow                              = false
	DefTiDBEnableMutationChecker                 = false
	DefTiDBTxnAssertionLevel                     = AssertionOffStr
	DefTiDBIgnorePreparedCacheCloseStmt          = false
	DefTiDBBatchPendingTiFlashCount              = 4000
	DefRCReadCheckTS                             = false
	DefTiDBRemoveOrderbyInSubquery               = false
	DefTiDBReadStaleness                         = 0
	DefTiDBGCMaxWaitTime                         = 24 * 60 * 60
	DefMaxAllowedPacket                   uint64 = 67108864
	DefTiDBMemQuotaQuery                         = 1073741824 // 1GB
	DefTiDBQueryLogMaxLen                        = 4096
<<<<<<< HEAD
=======
	DefTiDBBatchDMLIgnoreError                   = false
>>>>>>> 33236ba8
	DefTiDBMemQuotaAnalyze                       = -1
)

// Process global variables.
var (
	ProcessGeneralLog           = atomic.NewBool(false)
	GlobalLogMaxDays            = atomic.NewInt32(int32(config.GetGlobalConfig().Log.File.MaxDays))
	QueryLogMaxLen              = atomic.NewInt32(DefTiDBQueryLogMaxLen)
	EnablePProfSQLCPU           = atomic.NewBool(false)
	ddlReorgWorkerCounter int32 = DefTiDBDDLReorgWorkerCount
	ddlReorgBatchSize     int32 = DefTiDBDDLReorgBatchSize
	ddlErrorCountlimit    int64 = DefTiDBDDLErrorCountLimit
	ddlReorgRowFormat     int64 = DefTiDBRowFormatV2
	maxDeltaSchemaCount   int64 = DefTiDBMaxDeltaSchemaCount
	// MaxDDLReorgBatchSize is exported for testing.
	MaxDDLReorgBatchSize int32 = 10240
	MinDDLReorgBatchSize int32 = 32
	// DDLSlowOprThreshold is the threshold for ddl slow operations, uint is millisecond.
	DDLSlowOprThreshold                   = config.GetGlobalConfig().Instance.DDLSlowOprThreshold
	ForcePriority                         = int32(DefTiDBForcePriority)
	MaxOfMaxAllowedPacket          uint64 = 1073741824
	ExpensiveQueryTimeThreshold    uint64 = DefTiDBExpensiveQueryTimeThreshold
	MinExpensiveQueryTimeThreshold uint64 = 10 // 10s
	DefExecutorConcurrency                = 5
	MemoryUsageAlarmRatio                 = atomic.NewFloat64(config.GetGlobalConfig().Instance.MemoryUsageAlarmRatio)
	EnableLocalTxn                        = atomic.NewBool(DefTiDBEnableLocalTxn)
	MaxTSOBatchWaitInterval               = atomic.NewFloat64(DefTiDBTSOClientBatchMaxWaitTime)
	EnableTSOFollowerProxy                = atomic.NewBool(DefTiDBEnableTSOFollowerProxy)
	RestrictedReadOnly                    = atomic.NewBool(DefTiDBRestrictedReadOnly)
	VarTiDBSuperReadOnly                  = atomic.NewBool(DefTiDBSuperReadOnly)
	PersistAnalyzeOptions                 = atomic.NewBool(DefTiDBPersistAnalyzeOptions)
	TableCacheLease                       = atomic.NewInt64(DefTiDBTableCacheLease)
	EnableColumnTracking                  = atomic.NewBool(DefTiDBEnableColumnTracking)
	StatsLoadSyncWait                     = atomic.NewInt64(DefTiDBStatsLoadSyncWait)
	StatsLoadPseudoTimeout                = atomic.NewBool(DefTiDBStatsLoadPseudoTimeout)
	MemQuotaBindingCache                  = atomic.NewInt64(DefTiDBMemQuotaBindingCache)
	GCMaxWaitTime                         = atomic.NewInt64(DefTiDBGCMaxWaitTime)
)

var (
	// SetMemQuotaAnalyze is the func registered by global/subglobal tracker to set memory quota.
	SetMemQuotaAnalyze func(quota int64) = nil
	// GetMemQuotaAnalyze is the func registered by global/subglobal tracker to get memory quota.
	GetMemQuotaAnalyze func() int64 = nil
)<|MERGE_RESOLUTION|>--- conflicted
+++ resolved
@@ -675,11 +675,6 @@
 	TiDBRCReadCheckTS = "tidb_rc_read_check_ts"
 	// TiDBMemQuotaAnalyze indicates the memory quota for all analyze jobs.
 	TiDBMemQuotaAnalyze = "tidb_mem_quota_analyze"
-<<<<<<< HEAD
-	// TiDBGCManualTrigger indicates the memory size to trigger manual GC.
-	TiDBGCManualTrigger = "tidb_gc_manual_trigger"
-=======
->>>>>>> 33236ba8
 )
 
 // TiDB intentional limits
@@ -853,10 +848,7 @@
 	DefMaxAllowedPacket                   uint64 = 67108864
 	DefTiDBMemQuotaQuery                         = 1073741824 // 1GB
 	DefTiDBQueryLogMaxLen                        = 4096
-<<<<<<< HEAD
-=======
 	DefTiDBBatchDMLIgnoreError                   = false
->>>>>>> 33236ba8
 	DefTiDBMemQuotaAnalyze                       = -1
 )
 
