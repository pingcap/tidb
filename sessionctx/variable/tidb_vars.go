--- conflicted
+++ resolved
@@ -842,11 +842,8 @@
 	DefTiDBGCMaxWaitTime                         = 24 * 60 * 60
 	DefMaxAllowedPacket                   uint64 = 67108864
 	DefTiDBMemQuotaQuery                         = 1073741824 // 1GB
-<<<<<<< HEAD
 	DefTiDBStatsCacheMemQuota                    = 0
-=======
 	DefTiDBQueryLogMaxLen                        = 4096
->>>>>>> 1f9d34ae
 )
 
 // Process global variables.
