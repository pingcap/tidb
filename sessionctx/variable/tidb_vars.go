--- conflicted
+++ resolved
@@ -1193,42 +1193,6 @@
 	DefTiDBServerMemoryLimitGCTrigger            = 0.7
 	DefTiDBEnableGOGCTuner                       = true
 	// DefTiDBGOGCTunerThreshold is to limit TiDBGOGCTunerThreshold.
-<<<<<<< HEAD
-	DefTiDBGOGCTunerThreshold                      float64 = 0.6
-	DefTiDBOptPrefixIndexSingleScan                        = true
-	DefTiDBExternalTS                                      = 0
-	DefTiDBEnableExternalTSRead                            = false
-	DefTiDBEnableReusechunk                                = true
-	DefTiDBUseAlloc                                        = false
-	DefTiDBEnablePlanReplayerCapture                       = false
-	DefTiDBIndexMergeIntersectionConcurrency               = ConcurrencyUnset
-	DefTiDBTTLJobEnable                                    = true
-	DefTiDBTTLScanBatchSize                                = 500
-	DefTiDBTTLScanBatchMaxSize                             = 10240
-	DefTiDBTTLScanBatchMinSize                             = 1
-	DefTiDBTTLDeleteBatchSize                              = 100
-	DefTiDBTTLDeleteBatchMaxSize                           = 10240
-	DefTiDBTTLDeleteBatchMinSize                           = 1
-	DefTiDBTTLDeleteRateLimit                              = 0
-	DefTiDBTTLRunningTasks                                 = -1
-	DefPasswordReuseHistory                                = 0
-	DefPasswordReuseTime                                   = 0
-	DefTiDBStoreBatchSize                                  = 4
-	DefTiDBHistoricalStatsDuration                         = 7 * 24 * time.Hour
-	DefTiDBEnableHistoricalStatsForCapture                 = false
-	DefTiDBTTLJobScheduleWindowStartTime                   = "00:00 +0000"
-	DefTiDBTTLJobScheduleWindowEndTime                     = "23:59 +0000"
-	DefTiDBTTLScanWorkerCount                              = 4
-	DefTiDBTTLDeleteWorkerCount                            = 4
-	DefaultExchangeCompressionMode                         = kv.ExchangeCompressionModeUnspecified
-	DefTiDBEnableResourceControl                           = true
-	DefTiDBPessimisticTransactionAggressiveLocking         = false
-	DefTiDBEnablePlanCacheForParamLimit                    = true
-	DefTiFlashComputeDispatchPolicy                        = tiflashcompute.DispatchPolicyConsistentHashStr
-	DefTiDBEnablePlanCacheForSubquery                      = true
-	DefTiDBOptEnableLateMaterialization                    = false
-	DefTiDBLoadBasedReplicaReadThreshold                   = 0
-=======
 	DefTiDBGOGCTunerThreshold                float64 = 0.6
 	DefTiDBOptPrefixIndexSingleScan                  = true
 	DefTiDBExternalTS                                = 0
@@ -1262,7 +1226,7 @@
 	DefTiFlashComputeDispatchPolicy                  = tiflashcompute.DispatchPolicyConsistentHashStr
 	DefTiDBEnablePlanCacheForSubquery                = true
 	DefTiDBLoadBasedReplicaReadThreshold             = 0
->>>>>>> 323709d7
+  DefTiDBOptEnableLateMaterialization              = false
 )
 
 // Process global variables.
