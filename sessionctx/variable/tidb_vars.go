// Copyright 2017 PingCAP, Inc.
//
// Licensed under the Apache License, Version 2.0 (the "License");
// you may not use this file except in compliance with the License.
// You may obtain a copy of the License at
//
//     http://www.apache.org/licenses/LICENSE-2.0
//
// Unless required by applicable law or agreed to in writing, software
// distributed under the License is distributed on an "AS IS" BASIS,
// WITHOUT WARRANTIES OR CONDITIONS OF ANY KIND, either express or implied.
// See the License for the specific language governing permissions and
// limitations under the License.

package variable

import (
	"context"
	"math"

	"github.com/pingcap/tidb/config"
	"github.com/pingcap/tidb/parser/mysql"
	"github.com/pingcap/tidb/sessionctx/variable/featuretag/concurrencyddl"
	"github.com/pingcap/tidb/util/memory"
	"github.com/pingcap/tidb/util/paging"
	"github.com/pingcap/tidb/util/size"
	"go.uber.org/atomic"
)

/*
	Steps to add a new TiDB specific system variable:

	1. Add a new variable name with comment in this file.
	2. Add the default value of the new variable in this file.
	3. Add SysVar instance in 'defaultSysVars' slice.
*/

// TiDB system variable names that only in session scope.
const (
	TiDBDDLSlowOprThreshold = "ddl_slow_threshold"

	// TiDBSnapshot is used for reading history data, the default value is empty string.
	// The value can be a datetime string like '2017-11-11 20:20:20' or a tso string. When this variable is set, the session reads history data of that time.
	TiDBSnapshot = "tidb_snapshot"

	// TiDBOptAggPushDown is used to enable/disable the optimizer rule of aggregation push down.
	TiDBOptAggPushDown = "tidb_opt_agg_push_down"

	// TiDBOptCartesianBCJ is used to disable/enable broadcast cartesian join in MPP mode
	TiDBOptCartesianBCJ = "tidb_opt_broadcast_cartesian_join"

	TiDBOptMPPOuterJoinFixedBuildSide = "tidb_opt_mpp_outer_join_fixed_build_side"

	// TiDBOptDistinctAggPushDown is used to decide whether agg with distinct should be pushed to tikv/tiflash.
	TiDBOptDistinctAggPushDown = "tidb_opt_distinct_agg_push_down"

	// TiDBOptSkewDistinctAgg is used to indicate the distinct agg has data skew
	TiDBOptSkewDistinctAgg = "tidb_opt_skew_distinct_agg"

	// TiDBOpt3StageDistinctAgg is used to indicate whether to plan and execute the distinct agg in 3 stages
	TiDBOpt3StageDistinctAgg = "tidb_opt_three_stage_distinct_agg"

	// TiDBBCJThresholdSize is used to limit the size of small table for mpp broadcast join.
	// Its unit is bytes, if the size of small table is larger than it, we will not use bcj.
	TiDBBCJThresholdSize = "tidb_broadcast_join_threshold_size"

	// TiDBBCJThresholdCount is used to limit the count of small table for mpp broadcast join.
	// If we can't estimate the size of one side of join child, we will check if its row number exceeds this limitation.
	TiDBBCJThresholdCount = "tidb_broadcast_join_threshold_count"

	// TiDBOptWriteRowID is used to enable/disable the operations of insert、replace and update to _tidb_rowid.
	TiDBOptWriteRowID = "tidb_opt_write_row_id"

	// TiDBAutoAnalyzeRatio will run if (table modify count)/(table row count) is greater than this value.
	TiDBAutoAnalyzeRatio = "tidb_auto_analyze_ratio"

	// TiDBAutoAnalyzeStartTime will run if current time is within start time and end time.
	TiDBAutoAnalyzeStartTime = "tidb_auto_analyze_start_time"
	TiDBAutoAnalyzeEndTime   = "tidb_auto_analyze_end_time"

	// TiDBChecksumTableConcurrency is used to speed up the ADMIN CHECKSUM TABLE
	// statement, when a table has multiple indices, those indices can be
	// scanned concurrently, with the cost of higher system performance impact.
	TiDBChecksumTableConcurrency = "tidb_checksum_table_concurrency"

	// TiDBCurrentTS is used to get the current transaction timestamp.
	// It is read-only.
	TiDBCurrentTS = "tidb_current_ts"

	// TiDBLastTxnInfo is used to get the last transaction info within the current session.
	TiDBLastTxnInfo = "tidb_last_txn_info"

	// TiDBLastQueryInfo is used to get the last query info within the current session.
	TiDBLastQueryInfo = "tidb_last_query_info"

	// TiDBLastDDLInfo is used to get the last ddl info within the current session.
	TiDBLastDDLInfo = "tidb_last_ddl_info"

	// TiDBLastPlanReplayerToken is used to get the last plan replayer token within the current session
	TiDBLastPlanReplayerToken = "tidb_last_plan_replayer_token"

	// TiDBConfig is a read-only variable that shows the config of the current server.
	TiDBConfig = "tidb_config"

	// TiDBBatchInsert is used to enable/disable auto-split insert data. If set this option on, insert executor will automatically
	// insert data into multiple batches and use a single txn for each batch. This will be helpful when inserting large data.
	TiDBBatchInsert = "tidb_batch_insert"

	// TiDBBatchDelete is used to enable/disable auto-split delete data. If set this option on, delete executor will automatically
	// split data into multiple batches and use a single txn for each batch. This will be helpful when deleting large data.
	TiDBBatchDelete = "tidb_batch_delete"

	// TiDBBatchCommit is used to enable/disable auto-split the transaction.
	// If set this option on, the transaction will be committed when it reaches stmt-count-limit and starts a new transaction.
	TiDBBatchCommit = "tidb_batch_commit"

	// TiDBDMLBatchSize is used to split the insert/delete data into small batches.
	// It only takes effort when tidb_batch_insert/tidb_batch_delete is on.
	// Its default value is 20000. When the row size is large, 20k rows could be larger than 100MB.
	// User could change it to a smaller one to avoid breaking the transaction size limitation.
	TiDBDMLBatchSize = "tidb_dml_batch_size"

	// The following session variables controls the memory quota during query execution.

	// TiDBMemQuotaQuery controls the memory quota of a query.
	TiDBMemQuotaQuery = "tidb_mem_quota_query" // Bytes.
	// TiDBMemQuotaApplyCache controls the memory quota of a query.
	TiDBMemQuotaApplyCache = "tidb_mem_quota_apply_cache"

	// TiDBGeneralLog is used to log every query in the server in info level.
	TiDBGeneralLog = "tidb_general_log"

	// TiDBLogFileMaxDays is used to log every query in the server in info level.
	TiDBLogFileMaxDays = "tidb_log_file_max_days"

	// TiDBPProfSQLCPU is used to add label sql label to pprof result.
	TiDBPProfSQLCPU = "tidb_pprof_sql_cpu"

	// TiDBRetryLimit is the maximum number of retries when committing a transaction.
	TiDBRetryLimit = "tidb_retry_limit"

	// TiDBDisableTxnAutoRetry disables transaction auto retry.
	TiDBDisableTxnAutoRetry = "tidb_disable_txn_auto_retry"

	// TiDBEnableChunkRPC enables TiDB to use Chunk format for coprocessor requests.
	TiDBEnableChunkRPC = "tidb_enable_chunk_rpc"

	// TiDBOptimizerSelectivityLevel is used to control the selectivity estimation level.
	TiDBOptimizerSelectivityLevel = "tidb_optimizer_selectivity_level"

	// TiDBOptimizerEnableNewOnlyFullGroupByCheck is used to open the newly only_full_group_by check by maintaining functional dependency.
	TiDBOptimizerEnableNewOnlyFullGroupByCheck = "tidb_enable_new_only_full_group_by_check"

	TiDBOptimizerEnableOuterJoinReorder = "tidb_enable_outer_join_reorder"

	// TiDBOptimizerEnableNAAJ is used to open the newly null-aware anti join
	TiDBOptimizerEnableNAAJ = "tidb_enable_null_aware_anti_join"

	// TiDBTxnMode is used to control the transaction behavior.
	TiDBTxnMode = "tidb_txn_mode"

	// TiDBRowFormatVersion is used to control tidb row format version current.
	TiDBRowFormatVersion = "tidb_row_format_version"

	// TiDBEnableTablePartition is used to control table partition feature.
	// The valid value include auto/on/off:
	// on or auto: enable table partition if the partition type is implemented.
	// off: always disable table partition.
	TiDBEnableTablePartition = "tidb_enable_table_partition"

	// TiDBEnableListTablePartition is used to control list table partition feature.
	TiDBEnableListTablePartition = "tidb_enable_list_partition"

	// TiDBSkipIsolationLevelCheck is used to control whether to return error when set unsupported transaction
	// isolation level.
	TiDBSkipIsolationLevelCheck = "tidb_skip_isolation_level_check"

	// TiDBLowResolutionTSO is used for reading data with low resolution TSO which is updated once every two seconds
	TiDBLowResolutionTSO = "tidb_low_resolution_tso"

	// TiDBReplicaRead is used for reading data from replicas, followers for example.
	TiDBReplicaRead = "tidb_replica_read"

	// TiDBAdaptiveClosestReadThreshold is for reading data from closest replicas(with same 'zone' label).
	// TiKV client should send read request to the closest replica(leader/follower) if the estimated response
	// size exceeds this threshold; otherwise, this request should be sent to leader.
	// This variable only take effect when `tidb_replica_read` is 'closest-adaptive'.
	TiDBAdaptiveClosestReadThreshold = "tidb_adaptive_closest_read_threshold"

	// TiDBAllowRemoveAutoInc indicates whether a user can drop the auto_increment column attribute or not.
	TiDBAllowRemoveAutoInc = "tidb_allow_remove_auto_inc"

	// TiDBMultiStatementMode enables multi statement at the risk of SQL injection
	// provides backwards compatibility
	TiDBMultiStatementMode = "tidb_multi_statement_mode"

	// TiDBEvolvePlanTaskMaxTime controls the max time of a single evolution task.
	TiDBEvolvePlanTaskMaxTime = "tidb_evolve_plan_task_max_time"

	// TiDBEvolvePlanTaskStartTime is the start time of evolution task.
	TiDBEvolvePlanTaskStartTime = "tidb_evolve_plan_task_start_time"
	// TiDBEvolvePlanTaskEndTime is the end time of evolution task.
	TiDBEvolvePlanTaskEndTime = "tidb_evolve_plan_task_end_time"

	// TiDBSlowLogThreshold is used to set the slow log threshold in the server.
	TiDBSlowLogThreshold = "tidb_slow_log_threshold"

	// TiDBRecordPlanInSlowLog is used to log the plan of the slow query.
	TiDBRecordPlanInSlowLog = "tidb_record_plan_in_slow_log"

	// TiDBEnableSlowLog enables TiDB to log slow queries.
	TiDBEnableSlowLog = "tidb_enable_slow_log"

	// TiDBCheckMb4ValueInUTF8 is used to control whether to enable the check wrong utf8 value.
	TiDBCheckMb4ValueInUTF8 = "tidb_check_mb4_value_in_utf8"

	// TiDBFoundInPlanCache indicates whether the last statement was found in plan cache
	TiDBFoundInPlanCache = "last_plan_from_cache"

	// TiDBFoundInBinding indicates whether the last statement was matched with the hints in the binding.
	TiDBFoundInBinding = "last_plan_from_binding"

	// TiDBAllowAutoRandExplicitInsert indicates whether explicit insertion on auto_random column is allowed.
	TiDBAllowAutoRandExplicitInsert = "allow_auto_random_explicit_insert"

	// TiDBTxnScope indicates whether using global transactions or local transactions.
	TiDBTxnScope = "txn_scope"

	// TiDBTxnReadTS indicates the next transaction should be staleness transaction and provide the startTS
	TiDBTxnReadTS = "tx_read_ts"

	// TiDBReadStaleness indicates the staleness duration for following statement
	TiDBReadStaleness = "tidb_read_staleness"

	// TiDBEnablePaging indicates whether paging is enabled in coprocessor requests.
	TiDBEnablePaging = "tidb_enable_paging"

	// TiDBReadConsistency indicates whether the autocommit read statement goes through TiKV RC.
	TiDBReadConsistency = "tidb_read_consistency"

	// TiDBSysdateIsNow is the name of the `tidb_sysdate_is_now` system variable
	TiDBSysdateIsNow = "tidb_sysdate_is_now"

	// RequireSecureTransport indicates the secure mode for data transport
	RequireSecureTransport = "require_secure_transport"

	// TiFlashFastScan indicates whether use fast scan in tiflash.
	TiFlashFastScan = "tiflash_fastscan"

	// TiDBEnableUnsafeSubstitute indicates whether to enable generate column takes unsafe substitute.
	TiDBEnableUnsafeSubstitute = "tidb_enable_unsafe_substitute"

	// TiDBEnableTiFlashReadForWriteStmt indicates whether to enable TiFlash to read for write statements.
	TiDBEnableTiFlashReadForWriteStmt = "tidb_enable_tiflash_read_for_write_stmt"

	// TiDBUseAlloc indicates whether the last statement used chunk alloc
	TiDBUseAlloc = "last_sql_use_alloc"
)

// TiDB system variable names that both in session and global scope.
const (
	// TiDBBuildStatsConcurrency is used to speed up the ANALYZE statement, when a table has multiple indices,
	// those indices can be scanned concurrently, with the cost of higher system performance impact.
	TiDBBuildStatsConcurrency = "tidb_build_stats_concurrency"

	// TiDBDistSQLScanConcurrency is used to set the concurrency of a distsql scan task.
	// A distsql scan task can be a table scan or a index scan, which may be distributed to many TiKV nodes.
	// Higher concurrency may reduce latency, but with the cost of higher memory usage and system performance impact.
	// If the query has a LIMIT clause, high concurrency makes the system do much more work than needed.
	TiDBDistSQLScanConcurrency = "tidb_distsql_scan_concurrency"

	// TiDBOptInSubqToJoinAndAgg is used to enable/disable the optimizer rule of rewriting IN subquery.
	TiDBOptInSubqToJoinAndAgg = "tidb_opt_insubq_to_join_and_agg"

	// TiDBOptPreferRangeScan is used to enable/disable the optimizer to always prefer range scan over table scan, ignoring their costs.
	TiDBOptPreferRangeScan = "tidb_opt_prefer_range_scan"

	// TiDBOptEnableCorrelationAdjustment is used to indicates if enable correlation adjustment.
	TiDBOptEnableCorrelationAdjustment = "tidb_opt_enable_correlation_adjustment"

	// TiDBOptLimitPushDownThreshold determines if push Limit or TopN down to TiKV forcibly.
	TiDBOptLimitPushDownThreshold = "tidb_opt_limit_push_down_threshold"

	// TiDBOptCorrelationThreshold is a guard to enable row count estimation using column order correlation.
	TiDBOptCorrelationThreshold = "tidb_opt_correlation_threshold"

	// TiDBOptCorrelationExpFactor is an exponential factor to control heuristic approach when tidb_opt_correlation_threshold is not satisfied.
	TiDBOptCorrelationExpFactor = "tidb_opt_correlation_exp_factor"

	// TiDBOptCPUFactor is the CPU cost of processing one expression for one row.
	TiDBOptCPUFactor = "tidb_opt_cpu_factor"
	// TiDBOptCopCPUFactor is the CPU cost of processing one expression for one row in coprocessor.
	TiDBOptCopCPUFactor = "tidb_opt_copcpu_factor"
	// TiDBOptTiFlashConcurrencyFactor is concurrency number of tiflash computation.
	TiDBOptTiFlashConcurrencyFactor = "tidb_opt_tiflash_concurrency_factor"
	// TiDBOptNetworkFactor is the network cost of transferring 1 byte data.
	TiDBOptNetworkFactor = "tidb_opt_network_factor"
	// TiDBOptScanFactor is the IO cost of scanning 1 byte data on TiKV.
	TiDBOptScanFactor = "tidb_opt_scan_factor"
	// TiDBOptDescScanFactor is the IO cost of scanning 1 byte data on TiKV in desc order.
	TiDBOptDescScanFactor = "tidb_opt_desc_factor"
	// TiDBOptSeekFactor is the IO cost of seeking the start value in a range on TiKV or TiFlash.
	TiDBOptSeekFactor = "tidb_opt_seek_factor"
	// TiDBOptMemoryFactor is the memory cost of storing one tuple.
	TiDBOptMemoryFactor = "tidb_opt_memory_factor"
	// TiDBOptDiskFactor is the IO cost of reading/writing one byte to temporary disk.
	TiDBOptDiskFactor = "tidb_opt_disk_factor"
	// TiDBOptConcurrencyFactor is the CPU cost of additional one goroutine.
	TiDBOptConcurrencyFactor = "tidb_opt_concurrency_factor"
	// TiDBOptForceInlineCTE is used to enable/disable inline CTE
	TiDBOptForceInlineCTE = "tidb_opt_force_inline_cte"

	// TiDBIndexJoinBatchSize is used to set the batch size of an index lookup join.
	// The index lookup join fetches batches of data from outer executor and constructs ranges for inner executor.
	// This value controls how much of data in a batch to do the index join.
	// Large value may reduce the latency but consumes more system resource.
	TiDBIndexJoinBatchSize = "tidb_index_join_batch_size"

	// TiDBIndexLookupSize is used for index lookup executor.
	// The index lookup executor first scan a batch of handles from a index, then use those handles to lookup the table
	// rows, this value controls how much of handles in a batch to do a lookup task.
	// Small value sends more RPCs to TiKV, consume more system resource.
	// Large value may do more work than needed if the query has a limit.
	TiDBIndexLookupSize = "tidb_index_lookup_size"

	// TiDBIndexLookupConcurrency is used for index lookup executor.
	// A lookup task may have 'tidb_index_lookup_size' of handles at maximum, the handles may be distributed
	// in many TiKV nodes, we execute multiple concurrent index lookup tasks concurrently to reduce the time
	// waiting for a task to finish.
	// Set this value higher may reduce the latency but consumes more system resource.
	// tidb_index_lookup_concurrency is deprecated, use tidb_executor_concurrency instead.
	TiDBIndexLookupConcurrency = "tidb_index_lookup_concurrency"

	// TiDBIndexLookupJoinConcurrency is used for index lookup join executor.
	// IndexLookUpJoin starts "tidb_index_lookup_join_concurrency" inner workers
	// to fetch inner rows and join the matched (outer, inner) row pairs.
	// tidb_index_lookup_join_concurrency is deprecated, use tidb_executor_concurrency instead.
	TiDBIndexLookupJoinConcurrency = "tidb_index_lookup_join_concurrency"

	// TiDBIndexSerialScanConcurrency is used for controlling the concurrency of index scan operation
	// when we need to keep the data output order the same as the order of index data.
	TiDBIndexSerialScanConcurrency = "tidb_index_serial_scan_concurrency"

	// TiDBMaxChunkSize is used to control the max chunk size during query execution.
	TiDBMaxChunkSize = "tidb_max_chunk_size"

	// TiDBAllowBatchCop means if we should send batch coprocessor to TiFlash. It can be set to 0, 1 and 2.
	// 0 means never use batch cop, 1 means use batch cop in case of aggregation and join, 2, means to force sending batch cop for any query.
	// The default value is 0
	TiDBAllowBatchCop = "tidb_allow_batch_cop"

	// TiDBAllowMPPExecution means if we should use mpp way to execute query or not.
	// Default value is `true`, means to be determined by the optimizer.
	// Value set to `false` means never use mpp.
	TiDBAllowMPPExecution = "tidb_allow_mpp"

	// TiDBHashExchangeWithNewCollation means if hash exchange is supported when new collation is on.
	// Default value is `true`, means support hash exchange when new collation is on.
	// Value set to `false` means not support hash exchange when new collation is on.
	TiDBHashExchangeWithNewCollation = "tidb_hash_exchange_with_new_collation"

	// TiDBEnforceMPPExecution means if we should enforce mpp way to execute query or not.
	// Default value is `false`, means to be determined by variable `tidb_allow_mpp`.
	// Value set to `true` means enforce use mpp.
	// Note if you want to set `tidb_enforce_mpp` to `true`, you must set `tidb_allow_mpp` to `true` first.
	TiDBEnforceMPPExecution = "tidb_enforce_mpp"

	// TiDBMaxTiFlashThreads is the maximum number of threads to execute the request which is pushed down to tiflash.
	// Default value is -1, means it will not be pushed down to tiflash.
	// If the value is bigger than -1, it will be pushed down to tiflash and used to create db context in tiflash.
	TiDBMaxTiFlashThreads = "tidb_max_tiflash_threads"
	// TiDBMPPStoreFailTTL is the unavailable time when a store is detected failed. During that time, tidb will not send any task to
	// TiFlash even though the failed TiFlash node has been recovered.
	TiDBMPPStoreFailTTL = "tidb_mpp_store_fail_ttl"

	// TiDBInitChunkSize is used to control the init chunk size during query execution.
	TiDBInitChunkSize = "tidb_init_chunk_size"

	// TiDBMinPagingSize is used to control the min paging size in the coprocessor paging protocol.
	TiDBMinPagingSize = "tidb_min_paging_size"

	// TiDBMaxPagingSize is used to control the max paging size in the coprocessor paging protocol.
	TiDBMaxPagingSize = "tidb_max_paging_size"

	// TiDBEnableCascadesPlanner is used to control whether to enable the cascades planner.
	TiDBEnableCascadesPlanner = "tidb_enable_cascades_planner"

	// TiDBSkipUTF8Check skips the UTF8 validate process, validate UTF8 has performance cost, if we can make sure
	// the input string values are valid, we can skip the check.
	TiDBSkipUTF8Check = "tidb_skip_utf8_check"

	// TiDBSkipASCIICheck skips the ASCII validate process
	// old tidb may already have fields with invalid ASCII bytes
	// disable ASCII validate can guarantee a safe replication
	TiDBSkipASCIICheck = "tidb_skip_ascii_check"

	// TiDBHashJoinConcurrency is used for hash join executor.
	// The hash join outer executor starts multiple concurrent join workers to probe the hash table.
	// tidb_hash_join_concurrency is deprecated, use tidb_executor_concurrency instead.
	TiDBHashJoinConcurrency = "tidb_hash_join_concurrency"

	// TiDBProjectionConcurrency is used for projection operator.
	// This variable controls the worker number of projection operator.
	// tidb_projection_concurrency is deprecated, use tidb_executor_concurrency instead.
	TiDBProjectionConcurrency = "tidb_projection_concurrency"

	// TiDBHashAggPartialConcurrency is used for hash agg executor.
	// The hash agg executor starts multiple concurrent partial workers to do partial aggregate works.
	// tidb_hashagg_partial_concurrency is deprecated, use tidb_executor_concurrency instead.
	TiDBHashAggPartialConcurrency = "tidb_hashagg_partial_concurrency"

	// TiDBHashAggFinalConcurrency is used for hash agg executor.
	// The hash agg executor starts multiple concurrent final workers to do final aggregate works.
	// tidb_hashagg_final_concurrency is deprecated, use tidb_executor_concurrency instead.
	TiDBHashAggFinalConcurrency = "tidb_hashagg_final_concurrency"

	// TiDBWindowConcurrency is used for window parallel executor.
	// tidb_window_concurrency is deprecated, use tidb_executor_concurrency instead.
	TiDBWindowConcurrency = "tidb_window_concurrency"

	// TiDBMergeJoinConcurrency is used for merge join parallel executor
	TiDBMergeJoinConcurrency = "tidb_merge_join_concurrency"

	// TiDBStreamAggConcurrency is used for stream aggregation parallel executor.
	// tidb_stream_agg_concurrency is deprecated, use tidb_executor_concurrency instead.
	TiDBStreamAggConcurrency = "tidb_streamagg_concurrency"

	// TiDBEnableParallelApply is used for parallel apply.
	TiDBEnableParallelApply = "tidb_enable_parallel_apply"

	// TiDBBackoffLockFast is used for tikv backoff base time in milliseconds.
	TiDBBackoffLockFast = "tidb_backoff_lock_fast"

	// TiDBBackOffWeight is used to control the max back off time in TiDB.
	// The default maximum back off time is a small value.
	// BackOffWeight could multiply it to let the user adjust the maximum time for retrying.
	// Only positive integers can be accepted, which means that the maximum back off time can only grow.
	TiDBBackOffWeight = "tidb_backoff_weight"

	// TiDBDDLReorgWorkerCount defines the count of ddl reorg workers.
	TiDBDDLReorgWorkerCount = "tidb_ddl_reorg_worker_cnt"

	// TiDBDDLFlashbackConcurrency defines the count of ddl flashback workers.
	TiDBDDLFlashbackConcurrency = "tidb_ddl_flashback_concurrency"

	// TiDBDDLReorgBatchSize defines the transaction batch size of ddl reorg workers.
	TiDBDDLReorgBatchSize = "tidb_ddl_reorg_batch_size"

	// TiDBDDLErrorCountLimit defines the count of ddl error limit.
	TiDBDDLErrorCountLimit = "tidb_ddl_error_count_limit"

	// TiDBDDLReorgPriority defines the operations' priority of adding indices.
	// It can be: PRIORITY_LOW, PRIORITY_NORMAL, PRIORITY_HIGH
	TiDBDDLReorgPriority = "tidb_ddl_reorg_priority"

	// TiDBEnableAutoIncrementInGenerated disables the mysql compatibility check on using auto-incremented columns in
	// expression indexes and generated columns described here https://dev.mysql.com/doc/refman/5.7/en/create-table-generated-columns.html for details.
	TiDBEnableAutoIncrementInGenerated = "tidb_enable_auto_increment_in_generated"

	// TiDBPlacementMode is used to control the mode for placement
	TiDBPlacementMode = "tidb_placement_mode"

	// TiDBMaxDeltaSchemaCount defines the max length of deltaSchemaInfos.
	// deltaSchemaInfos is a queue that maintains the history of schema changes.
	TiDBMaxDeltaSchemaCount = "tidb_max_delta_schema_count"

	// TiDBScatterRegion will scatter the regions for DDLs when it is ON.
	TiDBScatterRegion = "tidb_scatter_region"

	// TiDBWaitSplitRegionFinish defines the split region behaviour is sync or async.
	TiDBWaitSplitRegionFinish = "tidb_wait_split_region_finish"

	// TiDBWaitSplitRegionTimeout uses to set the split and scatter region back off time.
	TiDBWaitSplitRegionTimeout = "tidb_wait_split_region_timeout"

	// TiDBForcePriority defines the operations' priority of all statements.
	// It can be "NO_PRIORITY", "LOW_PRIORITY", "HIGH_PRIORITY", "DELAYED"
	TiDBForcePriority = "tidb_force_priority"

	// TiDBConstraintCheckInPlace indicates to check the constraint when the SQL executing.
	// It could hurt the performance of bulking insert when it is ON.
	TiDBConstraintCheckInPlace = "tidb_constraint_check_in_place"

	// TiDBEnableWindowFunction is used to control whether to enable the window function.
	TiDBEnableWindowFunction = "tidb_enable_window_function"

	// TiDBEnablePipelinedWindowFunction is used to control whether to use pipelined window function, it only works when tidb_enable_window_function = true.
	TiDBEnablePipelinedWindowFunction = "tidb_enable_pipelined_window_function"

	// TiDBEnableStrictDoubleTypeCheck is used to control table field double type syntax check.
	TiDBEnableStrictDoubleTypeCheck = "tidb_enable_strict_double_type_check"

	// TiDBOptProjectionPushDown is used to control whether to pushdown projection to coprocessor.
	TiDBOptProjectionPushDown = "tidb_opt_projection_push_down"

	// TiDBEnableVectorizedExpression is used to control whether to enable the vectorized expression evaluation.
	TiDBEnableVectorizedExpression = "tidb_enable_vectorized_expression"

	// TiDBOptJoinReorderThreshold defines the threshold less than which
	// we'll choose a rather time-consuming algorithm to calculate the join order.
	TiDBOptJoinReorderThreshold = "tidb_opt_join_reorder_threshold"

	// TiDBSlowQueryFile indicates which slow query log file for SLOW_QUERY table to parse.
	TiDBSlowQueryFile = "tidb_slow_query_file"

	// TiDBEnableFastAnalyze indicates to use fast analyze.
	TiDBEnableFastAnalyze = "tidb_enable_fast_analyze"

	// TiDBExpensiveQueryTimeThreshold indicates the time threshold of expensive query.
	TiDBExpensiveQueryTimeThreshold = "tidb_expensive_query_time_threshold"

	// TiDBEnableIndexMerge indicates to generate IndexMergePath.
	TiDBEnableIndexMerge = "tidb_enable_index_merge"

	// TiDBEnableNoopFuncs set true will enable using fake funcs(like get_lock release_lock)
	TiDBEnableNoopFuncs = "tidb_enable_noop_functions"

	// TiDBEnableStmtSummary indicates whether the statement summary is enabled.
	TiDBEnableStmtSummary = "tidb_enable_stmt_summary"

	// TiDBStmtSummaryInternalQuery indicates whether the statement summary contain internal query.
	TiDBStmtSummaryInternalQuery = "tidb_stmt_summary_internal_query"

	// TiDBStmtSummaryRefreshInterval indicates the refresh interval in seconds for each statement summary.
	TiDBStmtSummaryRefreshInterval = "tidb_stmt_summary_refresh_interval"

	// TiDBStmtSummaryHistorySize indicates the history size of each statement summary.
	TiDBStmtSummaryHistorySize = "tidb_stmt_summary_history_size"

	// TiDBStmtSummaryMaxStmtCount indicates the max number of statements kept in memory.
	TiDBStmtSummaryMaxStmtCount = "tidb_stmt_summary_max_stmt_count"

	// TiDBStmtSummaryMaxSQLLength indicates the max length of displayed normalized sql and sample sql.
	TiDBStmtSummaryMaxSQLLength = "tidb_stmt_summary_max_sql_length"

	// TiDBCapturePlanBaseline indicates whether the capture of plan baselines is enabled.
	TiDBCapturePlanBaseline = "tidb_capture_plan_baselines"

	// TiDBUsePlanBaselines indicates whether the use of plan baselines is enabled.
	TiDBUsePlanBaselines = "tidb_use_plan_baselines"

	// TiDBEvolvePlanBaselines indicates whether the evolution of plan baselines is enabled.
	TiDBEvolvePlanBaselines = "tidb_evolve_plan_baselines"

	// TiDBEnableExtendedStats indicates whether the extended statistics feature is enabled.
	TiDBEnableExtendedStats = "tidb_enable_extended_stats"

	// TiDBIsolationReadEngines indicates the tidb only read from the stores whose engine type is involved in IsolationReadEngines.
	// Now, only support TiKV and TiFlash.
	TiDBIsolationReadEngines = "tidb_isolation_read_engines"

	// TiDBStoreLimit indicates the limit of sending request to a store, 0 means without limit.
	TiDBStoreLimit = "tidb_store_limit"

	// TiDBMetricSchemaStep indicates the step when query metric schema.
	TiDBMetricSchemaStep = "tidb_metric_query_step"

	// TiDBMetricSchemaRangeDuration indicates the range duration when query metric schema.
	TiDBMetricSchemaRangeDuration = "tidb_metric_query_range_duration"

	// TiDBEnableCollectExecutionInfo indicates that whether execution info is collected.
	TiDBEnableCollectExecutionInfo = "tidb_enable_collect_execution_info"

	// TiDBExecutorConcurrency is used for controlling the concurrency of all types of executors.
	TiDBExecutorConcurrency = "tidb_executor_concurrency"

	// TiDBEnableClusteredIndex indicates if clustered index feature is enabled.
	TiDBEnableClusteredIndex = "tidb_enable_clustered_index"

	// TiDBPartitionPruneMode indicates the partition prune mode used.
	TiDBPartitionPruneMode = "tidb_partition_prune_mode"

	// TiDBRedactLog indicates that whether redact log.
	TiDBRedactLog = "tidb_redact_log"

	// TiDBRestrictedReadOnly is meant for the cloud admin to toggle the cluster read only
	TiDBRestrictedReadOnly = "tidb_restricted_read_only"

	// TiDBSuperReadOnly is tidb's variant of mysql's super_read_only, which has some differences from mysql's super_read_only.
	TiDBSuperReadOnly = "tidb_super_read_only"

	// TiDBShardAllocateStep indicates the max size of continuous rowid shard in one transaction.
	TiDBShardAllocateStep = "tidb_shard_allocate_step"
	// TiDBEnableTelemetry indicates that whether usage data report to PingCAP is enabled.
	TiDBEnableTelemetry = "tidb_enable_telemetry"

	// TiDBEnableAmendPessimisticTxn indicates if amend pessimistic transactions is enabled.
	TiDBEnableAmendPessimisticTxn = "tidb_enable_amend_pessimistic_txn"

	// TiDBMemoryUsageAlarmRatio indicates the alarm threshold when memory usage of the tidb-server exceeds.
	TiDBMemoryUsageAlarmRatio = "tidb_memory_usage_alarm_ratio"

	// TiDBMemoryUsageAlarmKeepRecordNum indicates the number of saved alarm files.
	TiDBMemoryUsageAlarmKeepRecordNum = "tidb_memory_usage_alarm_keep_record_num"

	// TiDBEnableRateLimitAction indicates whether enabled ratelimit action
	TiDBEnableRateLimitAction = "tidb_enable_rate_limit_action"

	// TiDBEnableAsyncCommit indicates whether to enable the async commit feature.
	TiDBEnableAsyncCommit = "tidb_enable_async_commit"

	// TiDBEnable1PC indicates whether to enable the one-phase commit feature.
	TiDBEnable1PC = "tidb_enable_1pc"

	// TiDBGuaranteeLinearizability indicates whether to guarantee linearizability.
	TiDBGuaranteeLinearizability = "tidb_guarantee_linearizability"

	// TiDBAnalyzeVersion indicates how tidb collects the analyzed statistics and how use to it.
	TiDBAnalyzeVersion = "tidb_analyze_version"

	// TiDBAutoAnalyzePartitionBatchSize indicates the batch size for partition tables for auto analyze in dynamic mode
	TiDBAutoAnalyzePartitionBatchSize = "tidb_auto_analyze_partition_batch_size"

	// TiDBEnableIndexMergeJoin indicates whether to enable index merge join.
	TiDBEnableIndexMergeJoin = "tidb_enable_index_merge_join"

	// TiDBTrackAggregateMemoryUsage indicates whether track the memory usage of aggregate function.
	TiDBTrackAggregateMemoryUsage = "tidb_track_aggregate_memory_usage"

	// TiDBEnableExchangePartition indicates whether to enable exchange partition.
	TiDBEnableExchangePartition = "tidb_enable_exchange_partition"

	// TiDBAllowFallbackToTiKV indicates the engine types whose unavailability triggers fallback to TiKV.
	// Now we only support TiFlash.
	TiDBAllowFallbackToTiKV = "tidb_allow_fallback_to_tikv"

	// TiDBEnableTopSQL indicates whether the top SQL is enabled.
	TiDBEnableTopSQL = "tidb_enable_top_sql"

	// TiDBTopSQLMaxTimeSeriesCount indicates the max number of statements been collected in each time series.
	TiDBTopSQLMaxTimeSeriesCount = "tidb_top_sql_max_time_series_count"

	// TiDBTopSQLMaxMetaCount indicates the max capacity of the collect meta per second.
	TiDBTopSQLMaxMetaCount = "tidb_top_sql_max_meta_count"

	// TiDBEnableLocalTxn indicates whether to enable Local Txn.
	TiDBEnableLocalTxn = "tidb_enable_local_txn"

	// TiDBEnableMDL indicates whether to enable MDL.
	TiDBEnableMDL = "tidb_enable_metadata_lock"

	// TiDBTSOClientBatchMaxWaitTime indicates the max value of the TSO Batch Wait interval time of PD client.
	TiDBTSOClientBatchMaxWaitTime = "tidb_tso_client_batch_max_wait_time"

	// TiDBTxnCommitBatchSize is used to control the batch size of transaction commit related requests sent by TiDB to TiKV.
	// If a single transaction has a large amount of writes, you can increase the batch size to improve the batch effect,
	// setting too large will exceed TiKV's raft-entry-max-size limit and cause commit failure.
	TiDBTxnCommitBatchSize = "tidb_txn_commit_batch_size"

	// TiDBEnableTSOFollowerProxy indicates whether to enable the TSO Follower Proxy feature of PD client.
	TiDBEnableTSOFollowerProxy = "tidb_enable_tso_follower_proxy"

	// TiDBEnableOrderedResultMode indicates if stabilize query results.
	TiDBEnableOrderedResultMode = "tidb_enable_ordered_result_mode"

	// TiDBRemoveOrderbyInSubquery indicates whether to remove ORDER BY in subquery.
	TiDBRemoveOrderbyInSubquery = "tidb_remove_orderby_in_subquery"

	// TiDBEnablePseudoForOutdatedStats indicates whether use pseudo for outdated stats
	TiDBEnablePseudoForOutdatedStats = "tidb_enable_pseudo_for_outdated_stats"

	// TiDBRegardNULLAsPoint indicates whether regard NULL as point when optimizing
	TiDBRegardNULLAsPoint = "tidb_regard_null_as_point"

	// TiDBTmpTableMaxSize indicates the max memory size of temporary tables.
	TiDBTmpTableMaxSize = "tidb_tmp_table_max_size"

	// TiDBEnableLegacyInstanceScope indicates if instance scope can be set with SET SESSION.
	TiDBEnableLegacyInstanceScope = "tidb_enable_legacy_instance_scope"

	// TiDBTableCacheLease indicates the read lock lease of a cached table.
	TiDBTableCacheLease = "tidb_table_cache_lease"

	// TiDBStatsLoadSyncWait indicates the time sql execution will sync-wait for stats load.
	TiDBStatsLoadSyncWait = "tidb_stats_load_sync_wait"

	// TiDBEnableMutationChecker indicates whether to check data consistency for mutations
	TiDBEnableMutationChecker = "tidb_enable_mutation_checker"
	// TiDBTxnAssertionLevel indicates how strict the assertion will be, which helps to detect and preventing data &
	// index inconsistency problems.
	TiDBTxnAssertionLevel = "tidb_txn_assertion_level"

	// TiDBIgnorePreparedCacheCloseStmt indicates whether to ignore close-stmt commands for prepared statements.
	TiDBIgnorePreparedCacheCloseStmt = "tidb_ignore_prepared_cache_close_stmt"

	// TiDBEnableNewCostInterface is a internal switch to indicates whether to use the new cost calculation interface.
	TiDBEnableNewCostInterface = "tidb_enable_new_cost_interface"

	// TiDBCostModelVersion is a internal switch to indicates the cost model version.
	TiDBCostModelVersion = "tidb_cost_model_version"

	// TiDBBatchPendingTiFlashCount indicates the maximum count of non-available TiFlash tables.
	TiDBBatchPendingTiFlashCount = "tidb_batch_pending_tiflash_count"

	// TiDBQueryLogMaxLen is used to set the max length of the query in the log.
	TiDBQueryLogMaxLen = "tidb_query_log_max_len"

	// TiDBEnableNoopVariables is used to indicate if noops appear in SHOW [GLOBAL] VARIABLES
	TiDBEnableNoopVariables = "tidb_enable_noop_variables"

	// TiDBNonTransactionalIgnoreError is used to ignore error in non-transactional DMLs.
	// When set to false, a non-transactional DML returns when it meets the first error.
	// When set to true, a non-transactional DML finishes all batches even if errors are met in some batches.
	TiDBNonTransactionalIgnoreError = "tidb_nontransactional_ignore_error"

	// Fine grained shuffle is disabled when TiFlashFineGrainedShuffleStreamCount is zero.
	TiFlashFineGrainedShuffleStreamCount = "tiflash_fine_grained_shuffle_stream_count"
	TiFlashFineGrainedShuffleBatchSize   = "tiflash_fine_grained_shuffle_batch_size"

	// TiDBSimplifiedMetrics controls whether to unregister some unused metrics.
	TiDBSimplifiedMetrics = "tidb_simplified_metrics"

	// TiDBMemoryDebugModeMinHeapInUse is used to set tidb memory debug mode trigger threshold.
	// When set to 0, the function is disabled.
	// When set to a negative integer, use memory debug mode to detect the issue of frequent allocation and release of memory.
	// We do not actively trigger gc, and check whether the `tracker memory * (1+bias ratio) > heap in use` each 5s.
	// When set to a positive integer, use memory debug mode to detect the issue of memory tracking inaccurate.
	// We trigger runtime.GC() each 5s, and check whether the `tracker memory * (1+bias ratio) > heap in use`.
	TiDBMemoryDebugModeMinHeapInUse = "tidb_memory_debug_mode_min_heap_inuse"
	// TiDBMemoryDebugModeAlarmRatio is used set tidb memory debug mode bias ratio. Treat memory bias less than this ratio as noise.
	TiDBMemoryDebugModeAlarmRatio = "tidb_memory_debug_mode_alarm_ratio"

	// TiDBEnableAnalyzeSnapshot indicates whether to read data on snapshot when collecting statistics.
	// When set to false, ANALYZE reads the latest data.
	// When set to true, ANALYZE reads data on the snapshot at the beginning of ANALYZE.
	TiDBEnableAnalyzeSnapshot = "tidb_enable_analyze_snapshot"

	// TiDBDefaultStrMatchSelectivity controls some special cardinality estimation strategy for string match functions (like and regexp).
	// When set to 0, Selectivity() will try to evaluate those functions with TopN and NULL in the stats to estimate,
	// and the default selectivity and the selectivity for the histogram part will be 0.1.
	// When set to (0, 1], Selectivity() will use the value of this variable as the default selectivity of those
	// functions instead of the selectionFactor (0.8).
	TiDBDefaultStrMatchSelectivity = "tidb_default_string_match_selectivity"

	// TiDBEnablePrepPlanCache indicates whether to enable prepared plan cache
	TiDBEnablePrepPlanCache = "tidb_enable_prepared_plan_cache"
	// TiDBPrepPlanCacheSize indicates the number of cached statements.
	TiDBPrepPlanCacheSize = "tidb_prepared_plan_cache_size"
	// TiDBEnablePrepPlanCacheMemoryMonitor indicates whether to enable prepared plan cache monitor
	TiDBEnablePrepPlanCacheMemoryMonitor = "tidb_enable_prepared_plan_cache_memory_monitor"

	// TiDBEnableGeneralPlanCache indicates whether to enable general plan cache.
	TiDBEnableGeneralPlanCache = "tidb_enable_general_plan_cache"
	// TiDBGeneralPlanCacheSize controls the size of general plan cache.
	TiDBGeneralPlanCacheSize = "tidb_general_plan_cache_size"

	// TiDBConstraintCheckInPlacePessimistic controls whether to skip certain kinds of pessimistic locks.
	TiDBConstraintCheckInPlacePessimistic = "tidb_constraint_check_in_place_pessimistic"

	// TiDBEnableForeignKey indicates whether to enable foreign key feature.
	// TODO(crazycs520): remove this after foreign key GA.
	TiDBEnableForeignKey = "tidb_enable_foreign_key"

	// TiDBOptRangeMaxSize is the max memory limit for ranges. When the optimizer estimates that the memory usage of complete
	// ranges would exceed the limit, it chooses less accurate ranges such as full range. 0 indicates that there is no memory
	// limit for ranges.
	TiDBOptRangeMaxSize = "tidb_opt_range_max_size"

	// TiDBAnalyzePartitionConcurrency indicates concurrency for save/read partitions stats in Analyze
	TiDBAnalyzePartitionConcurrency = "tidb_analyze_partition_concurrency"
	// TiDBMergePartitionStatsConcurrency indicates the concurrency when merge partition stats into global stats
	TiDBMergePartitionStatsConcurrency = "tidb_merge_partition_stats_concurrency"

	// TiDBOptPrefixIndexSingleScan indicates whether to do some optimizations to avoid double scan for prefix index.
	// When set to true, `col is (not) null`(`col` is index prefix column) is regarded as index filter rather than table filter.
	TiDBOptPrefixIndexSingleScan = "tidb_opt_prefix_index_single_scan"

	// TiDBEnableExternalTSRead indicates whether to enable read through an external ts
	TiDBEnableExternalTSRead = "tidb_enable_external_ts_read"

	// TiDBEnablePlanReplayerCapture indicates whether to enable plan replayer capture
	TiDBEnablePlanReplayerCapture = "tidb_enable_plan_replayer_capture"
	// TiDBEnableReusechunk indicates whether to enable chunk alloc
	TiDBEnableReusechunk = "tidb_enable_reuse_chunk"
)

// TiDB vars that have only global scope

const (
	// TiDBGCEnable turns garbage collection on or OFF
	TiDBGCEnable = "tidb_gc_enable"
	// TiDBGCRunInterval sets the interval that GC runs
	TiDBGCRunInterval = "tidb_gc_run_interval"
	// TiDBGCLifetime sets the retention window of older versions
	TiDBGCLifetime = "tidb_gc_life_time"
	// TiDBGCConcurrency sets the concurrency of garbage collection. -1 = AUTO value
	TiDBGCConcurrency = "tidb_gc_concurrency"
	// TiDBGCScanLockMode enables the green GC feature (default)
	TiDBGCScanLockMode = "tidb_gc_scan_lock_mode"
	// TiDBGCMaxWaitTime sets max time for gc advances the safepoint delayed by active transactions
	TiDBGCMaxWaitTime = "tidb_gc_max_wait_time"
	// TiDBEnableEnhancedSecurity restricts SUPER users from certain operations.
	TiDBEnableEnhancedSecurity = "tidb_enable_enhanced_security"
	// TiDBEnableHistoricalStats enables the historical statistics feature (default off)
	TiDBEnableHistoricalStats = "tidb_enable_historical_stats"
	// TiDBPersistAnalyzeOptions persists analyze options for later analyze and auto-analyze
	TiDBPersistAnalyzeOptions = "tidb_persist_analyze_options"
	// TiDBEnableColumnTracking enables collecting predicate columns.
	TiDBEnableColumnTracking = "tidb_enable_column_tracking"
	// TiDBDisableColumnTrackingTime records the last time TiDBEnableColumnTracking is set off.
	// It is used to invalidate the collected predicate columns after turning off TiDBEnableColumnTracking, which avoids physical deletion.
	// It doesn't have cache in memory, and we directly get/set the variable value from/to mysql.tidb.
	TiDBDisableColumnTrackingTime = "tidb_disable_column_tracking_time"
	// TiDBStatsLoadPseudoTimeout indicates whether to fallback to pseudo stats after load timeout.
	TiDBStatsLoadPseudoTimeout = "tidb_stats_load_pseudo_timeout"
	// TiDBMemQuotaBindingCache indicates the memory quota for the bind cache.
	TiDBMemQuotaBindingCache = "tidb_mem_quota_binding_cache"
	// TiDBRCReadCheckTS indicates the tso optimization for read-consistency read is enabled.
	TiDBRCReadCheckTS = "tidb_rc_read_check_ts"
	// TiDBRCWriteCheckTs indicates whether some special write statements don't get latest tso from PD at RC
	TiDBRCWriteCheckTs = "tidb_rc_write_check_ts"
	// TiDBCommitterConcurrency controls the number of running concurrent requests in the commit phase.
	TiDBCommitterConcurrency = "tidb_committer_concurrency"
	// TiDBEnableBatchDML enables batch dml.
	TiDBEnableBatchDML = "tidb_enable_batch_dml"
	// TiDBStatsCacheMemQuota records stats cache quota
	TiDBStatsCacheMemQuota = "tidb_stats_cache_mem_quota"
	// TiDBMemQuotaAnalyze indicates the memory quota for all analyze jobs.
	TiDBMemQuotaAnalyze = "tidb_mem_quota_analyze"
	// TiDBEnableAutoAnalyze determines whether TiDB executes automatic analysis.
	TiDBEnableAutoAnalyze = "tidb_enable_auto_analyze"
	// TiDBMemOOMAction indicates what operation TiDB perform when a single SQL statement exceeds
	// the memory quota specified by tidb_mem_quota_query and cannot be spilled to disk.
	TiDBMemOOMAction = "tidb_mem_oom_action"
	// TiDBPrepPlanCacheMemoryGuardRatio is used to prevent [performance.max-memory] from being exceeded
	TiDBPrepPlanCacheMemoryGuardRatio = "tidb_prepared_plan_cache_memory_guard_ratio"
	// TiDBMaxAutoAnalyzeTime is the max time that auto analyze can run. If auto analyze runs longer than the value, it
	// will be killed. 0 indicates that there is no time limit.
	TiDBMaxAutoAnalyzeTime = "tidb_max_auto_analyze_time"
	// TiDBEnableConcurrentDDL indicates whether to enable the new DDL framework.
	TiDBEnableConcurrentDDL = "tidb_enable_concurrent_ddl"
	// TiDBGenerateBinaryPlan indicates whether binary plan should be generated in slow log and statements summary.
	TiDBGenerateBinaryPlan = "tidb_generate_binary_plan"
	// TiDBEnableGCAwareMemoryTrack indicates whether to turn-on GC-aware memory track.
	TiDBEnableGCAwareMemoryTrack = "tidb_enable_gc_aware_memory_track"
	// TiDBEnableTmpStorageOnOOM controls whether to enable the temporary storage for some operators
	// when a single SQL statement exceeds the memory quota specified by the memory quota.
	TiDBEnableTmpStorageOnOOM = "tidb_enable_tmp_storage_on_oom"
	// TiDBDDLEnableFastReorg indicates whether to use lighting backfill process for adding index.
	TiDBDDLEnableFastReorg = "tidb_ddl_enable_fast_reorg"
	// TiDBDDLDiskQuota used to set disk quota for lightning add index.
	TiDBDDLDiskQuota = "tidb_ddl_disk_quota"
	// TiDBServerMemoryLimit indicates the memory limit of the tidb-server instance.
	TiDBServerMemoryLimit = "tidb_server_memory_limit"
	// TiDBServerMemoryLimitSessMinSize indicates the minimal memory used of a session, that becomes a candidate for session kill.
	TiDBServerMemoryLimitSessMinSize = "tidb_server_memory_limit_sess_min_size"
	// TiDBServerMemoryLimitGCTrigger indicates the gc percentage of the TiDBServerMemoryLimit.
	TiDBServerMemoryLimitGCTrigger = "tidb_server_memory_limit_gc_trigger"
	// TiDBEnableGOGCTuner is to enable GOGC tuner. it can tuner GOGC
	TiDBEnableGOGCTuner = "tidb_enable_gogc_tuner"
	// TiDBGOGCTunerThreshold is to control the threshold of GOGC tuner.
	TiDBGOGCTunerThreshold = "tidb_gogc_tuner_threshold"
	// TiDBExternalTS is the ts to read through when the `TiDBEnableExternalTsRead` is on
	TiDBExternalTS = "tidb_external_ts"
	// TiDBPasswordReuseHistory limit a few passwords to reuse
	TiDBPasswordReuseHistory = "password_history"
	// TiDBPasswordReuseTime limit how long passwords can be reused
	TiDBPasswordReuseTime = "password_reuse_interval"
)

// TiDB intentional limits
// Can be raised in the future.

const (
	// MaxConfigurableConcurrency is the maximum number of "threads" (goroutines) that can be specified
	// for any type of configuration item that has concurrent workers.
	MaxConfigurableConcurrency = 256
)

// Default TiDB system variable values.
const (
	DefHostname                                    = "localhost"
	DefIndexLookupConcurrency                      = ConcurrencyUnset
	DefIndexLookupJoinConcurrency                  = ConcurrencyUnset
	DefIndexSerialScanConcurrency                  = 1
	DefIndexJoinBatchSize                          = 25000
	DefIndexLookupSize                             = 20000
	DefDistSQLScanConcurrency                      = 15
	DefBuildStatsConcurrency                       = 4
	DefAutoAnalyzeRatio                            = 0.5
	DefAutoAnalyzeStartTime                        = "00:00 +0000"
	DefAutoAnalyzeEndTime                          = "23:59 +0000"
	DefAutoIncrementIncrement                      = 1
	DefAutoIncrementOffset                         = 1
	DefChecksumTableConcurrency                    = 4
	DefSkipUTF8Check                               = false
	DefSkipASCIICheck                              = false
	DefOptAggPushDown                              = false
	DefOptCartesianBCJ                             = 1
	DefOptMPPOuterJoinFixedBuildSide               = false
	DefOptWriteRowID                               = false
	DefOptEnableCorrelationAdjustment              = true
	DefOptLimitPushDownThreshold                   = 100
	DefOptCorrelationThreshold                     = 0.9
	DefOptCorrelationExpFactor                     = 1
	DefOptCPUFactor                                = 3.0
	DefOptCopCPUFactor                             = 3.0
	DefOptTiFlashConcurrencyFactor                 = 24.0
	DefOptNetworkFactor                            = 1.0
	DefOptScanFactor                               = 1.5
	DefOptDescScanFactor                           = 3.0
	DefOptSeekFactor                               = 20.0
	DefOptMemoryFactor                             = 0.001
	DefOptDiskFactor                               = 1.5
	DefOptConcurrencyFactor                        = 3.0
	DefOptForceInlineCTE                           = false
	DefOptInSubqToJoinAndAgg                       = true
	DefOptPreferRangeScan                          = false
	DefBatchInsert                                 = false
	DefBatchDelete                                 = false
	DefBatchCommit                                 = false
	DefCurretTS                                    = 0
	DefInitChunkSize                               = 32
	DefMinPagingSize                               = int(paging.MinPagingSize)
	DefMaxPagingSize                               = int(paging.MaxPagingSize)
	DefMaxChunkSize                                = 1024
	DefDMLBatchSize                                = 0
	DefMaxPreparedStmtCount                        = -1
	DefWaitTimeout                                 = 28800
	DefTiDBMemQuotaApplyCache                      = 32 << 20 // 32MB.
	DefTiDBMemQuotaBindingCache                    = 64 << 20 // 64MB.
	DefTiDBGeneralLog                              = false
	DefTiDBPProfSQLCPU                             = 0
	DefTiDBRetryLimit                              = 10
	DefTiDBDisableTxnAutoRetry                     = true
	DefTiDBConstraintCheckInPlace                  = false
	DefTiDBHashJoinConcurrency                     = ConcurrencyUnset
	DefTiDBProjectionConcurrency                   = ConcurrencyUnset
	DefBroadcastJoinThresholdSize                  = 100 * 1024 * 1024
	DefBroadcastJoinThresholdCount                 = 10 * 1024
	DefTiDBOptimizerSelectivityLevel               = 0
	DefTiDBOptimizerEnableNewOFGB                  = false
	DefTiDBEnableOuterJoinReorder                  = false
	DefTiDBEnableNAAJ                              = false
	DefTiDBAllowBatchCop                           = 1
	DefTiDBAllowMPPExecution                       = true
	DefTiDBHashExchangeWithNewCollation            = true
	DefTiDBEnforceMPPExecution                     = false
	DefTiFlashMaxThreads                           = -1
	DefTiDBMPPStoreFailTTL                         = "60s"
	DefTiDBTxnMode                                 = ""
	DefTiDBRowFormatV1                             = 1
	DefTiDBRowFormatV2                             = 2
	DefTiDBDDLReorgWorkerCount                     = 4
	DefTiDBDDLReorgBatchSize                       = 256
	DefTiDBDDLFlashbackConcurrency                 = 64
	DefTiDBDDLErrorCountLimit                      = 512
	DefTiDBMaxDeltaSchemaCount                     = 1024
	DefTiDBPlacementMode                           = PlacementModeStrict
	DefTiDBEnableAutoIncrementInGenerated          = false
	DefTiDBHashAggPartialConcurrency               = ConcurrencyUnset
	DefTiDBHashAggFinalConcurrency                 = ConcurrencyUnset
	DefTiDBWindowConcurrency                       = ConcurrencyUnset
	DefTiDBMergeJoinConcurrency                    = 1 // disable optimization by default
	DefTiDBStreamAggConcurrency                    = 1
	DefTiDBForcePriority                           = mysql.NoPriority
	DefEnableWindowFunction                        = true
	DefEnablePipelinedWindowFunction               = true
	DefEnableStrictDoubleTypeCheck                 = true
	DefEnableVectorizedExpression                  = true
	DefTiDBOptJoinReorderThreshold                 = 0
	DefTiDBDDLSlowOprThreshold                     = 300
	DefTiDBUseFastAnalyze                          = false
	DefTiDBSkipIsolationLevelCheck                 = false
	DefTiDBExpensiveQueryTimeThreshold             = 60 // 60s
	DefTiDBScatterRegion                           = false
	DefTiDBWaitSplitRegionFinish                   = true
	DefWaitSplitRegionTimeout                      = 300 // 300s
	DefTiDBEnableNoopFuncs                         = Off
	DefTiDBEnableNoopVariables                     = true
	DefTiDBAllowRemoveAutoInc                      = false
	DefTiDBUsePlanBaselines                        = true
	DefTiDBEvolvePlanBaselines                     = false
	DefTiDBEvolvePlanTaskMaxTime                   = 600 // 600s
	DefTiDBEvolvePlanTaskStartTime                 = "00:00 +0000"
	DefTiDBEvolvePlanTaskEndTime                   = "23:59 +0000"
	DefInnodbLockWaitTimeout                       = 50 // 50s
	DefTiDBStoreLimit                              = 0
	DefTiDBMetricSchemaStep                        = 60 // 60s
	DefTiDBMetricSchemaRangeDuration               = 60 // 60s
	DefTiDBFoundInPlanCache                        = false
	DefTiDBFoundInBinding                          = false
	DefTiDBEnableCollectExecutionInfo              = true
	DefTiDBAllowAutoRandExplicitInsert             = false
	DefTiDBEnableClusteredIndex                    = ClusteredIndexDefModeOn
	DefTiDBRedactLog                               = false
	DefTiDBRestrictedReadOnly                      = false
	DefTiDBSuperReadOnly                           = false
	DefTiDBShardAllocateStep                       = math.MaxInt64
	DefTiDBEnableTelemetry                         = true
	DefTiDBEnableParallelApply                     = false
	DefTiDBEnableAmendPessimisticTxn               = false
	DefTiDBPartitionPruneMode                      = "dynamic"
	DefTiDBEnableRateLimitAction                   = false
	DefTiDBEnableAsyncCommit                       = false
	DefTiDBEnable1PC                               = false
	DefTiDBGuaranteeLinearizability                = true
	DefTiDBAnalyzeVersion                          = 2
	DefTiDBAutoAnalyzePartitionBatchSize           = 1
	DefTiDBEnableIndexMergeJoin                    = false
	DefTiDBTrackAggregateMemoryUsage               = true
	DefTiDBEnableExchangePartition                 = true
	DefCTEMaxRecursionDepth                        = 1000
	DefTiDBTmpTableMaxSize                         = 64 << 20 // 64MB.
	DefTiDBEnableLocalTxn                          = false
	DefTiDBTSOClientBatchMaxWaitTime               = 0.0 // 0ms
	DefTiDBEnableTSOFollowerProxy                  = false
	DefTiDBEnableOrderedResultMode                 = false
	DefTiDBEnablePseudoForOutdatedStats            = false
	DefTiDBRegardNULLAsPoint                       = true
	DefEnablePlacementCheck                        = true
	DefTimestamp                                   = "0"
	DefTimestampFloat                              = 0.0
	DefTiDBEnableStmtSummary                       = true
	DefTiDBStmtSummaryInternalQuery                = false
	DefTiDBStmtSummaryRefreshInterval              = 1800
	DefTiDBStmtSummaryHistorySize                  = 24
	DefTiDBStmtSummaryMaxStmtCount                 = 3000
	DefTiDBStmtSummaryMaxSQLLength                 = 4096
	DefTiDBCapturePlanBaseline                     = Off
	DefTiDBEnableIndexMerge                        = true
	DefEnableLegacyInstanceScope                   = true
	DefTiDBTableCacheLease                         = 3 // 3s
	DefTiDBPersistAnalyzeOptions                   = true
	DefTiDBEnableColumnTracking                    = false
	DefTiDBStatsLoadSyncWait                       = 100
	DefTiDBStatsLoadPseudoTimeout                  = true
	DefSysdateIsNow                                = false
	DefTiDBEnableMutationChecker                   = false
	DefTiDBTxnAssertionLevel                       = AssertionOffStr
	DefTiDBIgnorePreparedCacheCloseStmt            = false
	DefTiDBBatchPendingTiFlashCount                = 4000
	DefRCReadCheckTS                               = false
	DefTiDBRemoveOrderbyInSubquery                 = false
	DefTiDBSkewDistinctAgg                         = false
	DefTiDB3StageDistinctAgg                       = true
	DefTiDBReadStaleness                           = 0
	DefTiDBGCMaxWaitTime                           = 24 * 60 * 60
	DefMaxAllowedPacket                     uint64 = 67108864
	DefTiDBEnableBatchDML                          = false
	DefTiDBMemQuotaQuery                           = 1073741824 // 1GB
	DefTiDBStatsCacheMemQuota                      = 0
	MaxTiDBStatsCacheMemQuota                      = 1024 * 1024 * 1024 * 1024 // 1TB
	DefTiDBQueryLogMaxLen                          = 4096
	DefRequireSecureTransport                      = false
	DefTiDBCommitterConcurrency                    = 128
	DefTiDBBatchDMLIgnoreError                     = false
	DefTiDBMemQuotaAnalyze                         = -1
	DefTiDBEnableAutoAnalyze                       = true
	DefTiDBMemOOMAction                            = "CANCEL"
	DefTiDBMaxAutoAnalyzeTime                      = 12 * 60 * 60
	DefTiDBEnablePrepPlanCache                     = true
	DefTiDBPrepPlanCacheSize                       = 100
	DefTiDBEnablePrepPlanCacheMemoryMonitor        = true
	DefTiDBPrepPlanCacheMemoryGuardRatio           = 0.1
	DefTiDBEnableConcurrentDDL                     = concurrencyddl.TiDBEnableConcurrentDDL
	DefTiDBSimplifiedMetrics                       = false
	DefTiDBEnablePaging                            = true
	DefTiFlashFineGrainedShuffleStreamCount        = 0
	DefStreamCountWhenMaxThreadsNotSet             = 8
	DefTiFlashFineGrainedShuffleBatchSize          = 8192
	DefAdaptiveClosestReadThreshold                = 4096
	DefTiDBEnableAnalyzeSnapshot                   = false
	DefTiDBGenerateBinaryPlan                      = true
	DefEnableTiDBGCAwareMemoryTrack                = true
	DefTiDBDefaultStrMatchSelectivity              = 0.8
	DefTiDBEnableTmpStorageOnOOM                   = true
	DefTiDBEnableMDL                               = true
	DefTiFlashFastScan                             = false
	DefMemoryUsageAlarmRatio                       = 0.7
	DefMemoryUsageAlarmKeepRecordNum               = 5
	DefTiDBEnableFastReorg                         = true
	DefTiDBDDLDiskQuota                            = 100 * 1024 * 1024 * 1024 // 100GB
	DefExecutorConcurrency                         = 5
	DefTiDBEnableGeneralPlanCache                  = false
	DefTiDBGeneralPlanCacheSize                    = 100
	DefTiDBEnableTiFlashReadForWriteStmt           = false
	// MaxDDLReorgBatchSize is exported for testing.
	MaxDDLReorgBatchSize                  int32  = 10240
	MinDDLReorgBatchSize                  int32  = 32
	MinExpensiveQueryTimeThreshold        uint64 = 10 // 10s
	DefTiDBRcWriteCheckTs                        = false
	DefTiDBForeignKeyChecks                      = false
	DefTiDBAnalyzePartitionConcurrency           = 1
	DefTiDBOptRangeMaxSize                       = 64 * int64(size.MB) // 64 MB
	DefTiDBCostModelVer                          = 1
	DefTiDBServerMemoryLimitSessMinSize          = 128 << 20
	DefTiDBMergePartitionStatsConcurrency        = 1
	DefTiDBServerMemoryLimitGCTrigger            = 0.7
	DefTiDBEnableGOGCTuner                       = true
	// DefTiDBGOGCTunerThreshold is to limit TiDBGOGCTunerThreshold.
	DefTiDBGOGCTunerThreshold        float64 = 0.6
	DefTiDBOptPrefixIndexSingleScan          = true
	DefTiDBExternalTS                        = 0
	DefTiDBEnableExternalTSRead              = false
	DefTiDBEnableReusechunk                  = true
	DefTiDBUseAlloc                          = false
	DefTiDBEnablePlanReplayerCapture         = false
	DefTiDBPasswordReuseHistory              = 0
	DefTiDBPasswordReuseTime                 = 0
)

// Process global variables.
var (
	ProcessGeneralLog             = atomic.NewBool(false)
	RunAutoAnalyze                = atomic.NewBool(DefTiDBEnableAutoAnalyze)
	GlobalLogMaxDays              = atomic.NewInt32(int32(config.GetGlobalConfig().Log.File.MaxDays))
	QueryLogMaxLen                = atomic.NewInt32(DefTiDBQueryLogMaxLen)
	EnablePProfSQLCPU             = atomic.NewBool(false)
	EnableBatchDML                = atomic.NewBool(false)
	EnableTmpStorageOnOOM         = atomic.NewBool(DefTiDBEnableTmpStorageOnOOM)
	ddlReorgWorkerCounter   int32 = DefTiDBDDLReorgWorkerCount
	ddlReorgBatchSize       int32 = DefTiDBDDLReorgBatchSize
	ddlFlashbackConcurrency int32 = DefTiDBDDLFlashbackConcurrency
	ddlErrorCountLimit      int64 = DefTiDBDDLErrorCountLimit
	ddlReorgRowFormat       int64 = DefTiDBRowFormatV2
	maxDeltaSchemaCount     int64 = DefTiDBMaxDeltaSchemaCount
	// DDLSlowOprThreshold is the threshold for ddl slow operations, uint is millisecond.
	DDLSlowOprThreshold                  = config.GetGlobalConfig().Instance.DDLSlowOprThreshold
	ForcePriority                        = int32(DefTiDBForcePriority)
	MaxOfMaxAllowedPacket         uint64 = 1073741824
	ExpensiveQueryTimeThreshold   uint64 = DefTiDBExpensiveQueryTimeThreshold
	MemoryUsageAlarmRatio                = atomic.NewFloat64(DefMemoryUsageAlarmRatio)
	MemoryUsageAlarmKeepRecordNum        = atomic.NewInt64(DefMemoryUsageAlarmKeepRecordNum)
	EnableLocalTxn                       = atomic.NewBool(DefTiDBEnableLocalTxn)
	MaxTSOBatchWaitInterval              = atomic.NewFloat64(DefTiDBTSOClientBatchMaxWaitTime)
	EnableTSOFollowerProxy               = atomic.NewBool(DefTiDBEnableTSOFollowerProxy)
	RestrictedReadOnly                   = atomic.NewBool(DefTiDBRestrictedReadOnly)
	VarTiDBSuperReadOnly                 = atomic.NewBool(DefTiDBSuperReadOnly)
	PersistAnalyzeOptions                = atomic.NewBool(DefTiDBPersistAnalyzeOptions)
	TableCacheLease                      = atomic.NewInt64(DefTiDBTableCacheLease)
	EnableColumnTracking                 = atomic.NewBool(DefTiDBEnableColumnTracking)
	StatsLoadSyncWait                    = atomic.NewInt64(DefTiDBStatsLoadSyncWait)
	StatsLoadPseudoTimeout               = atomic.NewBool(DefTiDBStatsLoadPseudoTimeout)
	MemQuotaBindingCache                 = atomic.NewInt64(DefTiDBMemQuotaBindingCache)
	GCMaxWaitTime                        = atomic.NewInt64(DefTiDBGCMaxWaitTime)
	StatsCacheMemQuota                   = atomic.NewInt64(DefTiDBStatsCacheMemQuota)
	OOMAction                            = atomic.NewString(DefTiDBMemOOMAction)
	MaxAutoAnalyzeTime                   = atomic.NewInt64(DefTiDBMaxAutoAnalyzeTime)
	// variables for plan cache
	PreparedPlanCacheMemoryGuardRatio = atomic.NewFloat64(DefTiDBPrepPlanCacheMemoryGuardRatio)
	EnableConcurrentDDL               = atomic.NewBool(DefTiDBEnableConcurrentDDL)
	DDLForce2Queue                    = atomic.NewBool(false)
	EnableNoopVariables               = atomic.NewBool(DefTiDBEnableNoopVariables)
	EnableMDL                         = atomic.NewBool(false)
	AutoAnalyzePartitionBatchSize     = atomic.NewInt64(DefTiDBAutoAnalyzePartitionBatchSize)
	// EnableFastReorg indicates whether to use lightning to enhance DDL reorg performance.
	EnableFastReorg = atomic.NewBool(DefTiDBEnableFastReorg)
	// DDLDiskQuota is the temporary variable for set disk quota for lightning
	DDLDiskQuota = atomic.NewUint64(DefTiDBDDLDiskQuota)
	// EnableForeignKey indicates whether to enable foreign key feature.
	EnableForeignKey    = atomic.NewBool(false)
	EnableRCReadCheckTS = atomic.NewBool(false)

	// DefTiDBServerMemoryLimit indicates the default value of TiDBServerMemoryLimit(TotalMem * 80%).
	// It should be a const and shouldn't be modified after tidb is started.
<<<<<<< HEAD
	DefTiDBServerMemoryLimit  = serverMemoryLimitDefaultValue()
	GOGCTunerThreshold        = atomic.NewFloat64(DefTiDBGOGCTunerThreshold)
	EnablePlanReplayerCapture = atomic.NewBool(DefTiDBEnablePlanReplayerCapture)
	PasswordHistory           = atomic.NewInt64(DefTiDBPasswordReuseHistory)
	PasswordReuseInterval     = atomic.NewInt64(DefTiDBPasswordReuseTime)
=======
	DefTiDBServerMemoryLimit = serverMemoryLimitDefaultValue()
	GOGCTunerThreshold       = atomic.NewFloat64(DefTiDBGOGCTunerThreshold)

	PasswordValidationLength           = atomic.NewInt32(8)
	PasswordValidationMixedCaseCount   = atomic.NewInt32(1)
	PasswordValidtaionNumberCount      = atomic.NewInt32(1)
	PasswordValidationSpecialCharCount = atomic.NewInt32(1)
>>>>>>> 7611a038
)

var (
	// SetMemQuotaAnalyze is the func registered by global/subglobal tracker to set memory quota.
	SetMemQuotaAnalyze func(quota int64) = nil
	// GetMemQuotaAnalyze is the func registered by global/subglobal tracker to get memory quota.
	GetMemQuotaAnalyze func() int64 = nil
	// SetStatsCacheCapacity is the func registered by domain to set statsCache memory quota.
	SetStatsCacheCapacity atomic.Value
	// SetPDClientDynamicOption is the func registered by domain
	SetPDClientDynamicOption atomic.Pointer[func(string, string)]
	// SwitchConcurrentDDL is the func registered by DDL to switch concurrent DDL.
	SwitchConcurrentDDL func(bool) error = nil
	// SwitchMDL is the func registered by DDL to switch MDL.
	SwitchMDL func(bool2 bool) error = nil
	// EnableDDL is the func registered by ddl to enable running ddl in this instance.
	EnableDDL func() error = nil
	// DisableDDL is the func registered by ddl to disable running ddl in this instance.
	DisableDDL func() error = nil
	// SetExternalTimestamp is the func registered by staleread to set externaltimestamp in pd
	SetExternalTimestamp func(ctx context.Context, ts uint64) error
	// GetExternalTimestamp is the func registered by staleread to get externaltimestamp from pd
	GetExternalTimestamp func(ctx context.Context) (uint64, error)
)

func serverMemoryLimitDefaultValue() string {
	total, err := memory.MemTotal()
	if err == nil && total != 0 {
		return "80%"
	}
	return "0"
}<|MERGE_RESOLUTION|>--- conflicted
+++ resolved
@@ -1154,21 +1154,15 @@
 
 	// DefTiDBServerMemoryLimit indicates the default value of TiDBServerMemoryLimit(TotalMem * 80%).
 	// It should be a const and shouldn't be modified after tidb is started.
-<<<<<<< HEAD
-	DefTiDBServerMemoryLimit  = serverMemoryLimitDefaultValue()
-	GOGCTunerThreshold        = atomic.NewFloat64(DefTiDBGOGCTunerThreshold)
-	EnablePlanReplayerCapture = atomic.NewBool(DefTiDBEnablePlanReplayerCapture)
-	PasswordHistory           = atomic.NewInt64(DefTiDBPasswordReuseHistory)
-	PasswordReuseInterval     = atomic.NewInt64(DefTiDBPasswordReuseTime)
-=======
-	DefTiDBServerMemoryLimit = serverMemoryLimitDefaultValue()
-	GOGCTunerThreshold       = atomic.NewFloat64(DefTiDBGOGCTunerThreshold)
-
+	DefTiDBServerMemoryLimit           = serverMemoryLimitDefaultValue()
+	GOGCTunerThreshold                 = atomic.NewFloat64(DefTiDBGOGCTunerThreshold)
+	EnablePlanReplayerCapture          = atomic.NewBool(DefTiDBEnablePlanReplayerCapture)
 	PasswordValidationLength           = atomic.NewInt32(8)
 	PasswordValidationMixedCaseCount   = atomic.NewInt32(1)
 	PasswordValidtaionNumberCount      = atomic.NewInt32(1)
 	PasswordValidationSpecialCharCount = atomic.NewInt32(1)
->>>>>>> 7611a038
+	PasswordHistory                    = atomic.NewInt64(DefTiDBPasswordReuseHistory)
+	PasswordReuseInterval              = atomic.NewInt64(DefTiDBPasswordReuseTime)
 )
 
 var (
