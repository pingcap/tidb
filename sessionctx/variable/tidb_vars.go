--- conflicted
+++ resolved
@@ -178,9 +178,6 @@
 
 	// TiDBFoundInPlanCache indicates whether the last statement was found in plan cache
 	TiDBFoundInPlanCache = "last_plan_from_cache"
-
-	// TiDBFoundInSPM indicates whether the last statement was matched with the hints in the binding.
-	TiDBFoundInSPM = "last_plan_from_binding"
 
 	// TiDBAllowAutoRandExplicitInsert indicates whether explicit insertion on auto_random column is allowed.
 	TiDBAllowAutoRandExplicitInsert = "allow_auto_random_explicit_insert"
@@ -548,12 +545,7 @@
 	DefTiDBMetricSchemaStep            = 60 // 60s
 	DefTiDBMetricSchemaRangeDuration   = 60 // 60s
 	DefTiDBFoundInPlanCache            = false
-<<<<<<< HEAD
-	DefTiDBFoundInSPM                  = false
-	DefTidbEnableCollectExecutionInfo  = false
-=======
 	DefTiDBEnableCollectExecutionInfo  = true
->>>>>>> 2f067c05
 	DefTiDBAllowAutoRandExplicitInsert = false
 	DefTiDBEnableClusteredIndex        = false
 	DefTiDBRedactLog                   = false
