--- conflicted
+++ resolved
@@ -1060,11 +1060,8 @@
 	DefTiDBOptRangeMaxSize                          = 0
 	DefTiDBCostModelVer                             = 1
 	DefTiDBServerMemoryLimitSessMinSize             = 128 << 20
-<<<<<<< HEAD
 	DefTiDBMergePartitionStatsConcurrency           = 1
-=======
 	DefTiDBServerMemoryLimitGCTrigger               = 0.7
->>>>>>> 61eed5c3
 	DefTiDBEnableGOGCTuner                          = true
 )
 
