// Copyright 2017 PingCAP, Inc.
//
// Licensed under the Apache License, Version 2.0 (the "License");
// you may not use this file except in compliance with the License.
// You may obtain a copy of the License at
//
//     http://www.apache.org/licenses/LICENSE-2.0
//
// Unless required by applicable law or agreed to in writing, software
// distributed under the License is distributed on an "AS IS" BASIS,
// See the License for the specific language governing permissions and
// limitations under the License.

package variable

/*
	Steps to add a new TiDB specific system variable:

	1. Add a new variable name with comment in this file.
	2. Add the default value of the new variable in this file.
	3. Add SysVar instance in 'defaultSysVars' slice with the default value.
	4. Add a field in `SessionVars`.
	5. Update the `NewSessionVars` function to set the field to its default value.
	6. Update the `variable.SetSessionSystemVar` function to use the new value when SET statement is executed.
	7. If it is a global variable, add it in `session.loadCommonGlobalVarsSQL`.
	8. Use this variable to control the behavior in code.
*/

// TiDB system variable names that only in session scope.
const (
	// tidb_snapshot is used for reading history data, the default value is empty string.
	// The value can be a datetime string like '2017-11-11 20:20:20' or a tso string. When this variable is set, the session reads history data of that time.
	TiDBSnapshot = "tidb_snapshot"

	// tidb_import_data is used for loading data from a dump file, to speed up the loading process.
	// When the value is set to true, unique index constraint is not checked.
	TiDBImportingData = "tidb_import_data"

	// tidb_opt_agg_push_down is used to enable/disable the optimizer rule of aggregation push down.
	TiDBOptAggPushDown = "tidb_opt_agg_push_down"

	// Auto analyze will run if (table modify count)/(table row count) is greater than this value.
	TiDBAutoAnalyzeRatio = "tidb_auto_analyze_ratio"

	// tidb_checksum_table_concurrency is used to speed up the ADMIN CHECKSUM TABLE
	// statement, when a table has multiple indices, those indices can be
	// scanned concurrently, with the cost of higher system performance impact.
	TiDBChecksumTableConcurrency = "tidb_checksum_table_concurrency"

	// TiDBCurrentTS is used to get the current transaction timestamp.
	// It is read-only.
	TiDBCurrentTS = "tidb_current_ts"

	// tidb_config is a read-only variable that shows the config of the current server.
	TiDBConfig = "tidb_config"

	// tidb_batch_insert is used to enable/disable auto-split insert data. If set this option on, insert executor will automatically
	// insert data into multiple batches and use a single txn for each batch. This will be helpful when inserting large data.
	TiDBBatchInsert = "tidb_batch_insert"

	// tidb_batch_delete is used to enable/disable auto-split delete data. If set this option on, delete executor will automatically
	// split data into multiple batches and use a single txn for each batch. This will be helpful when deleting large data.
	TiDBBatchDelete = "tidb_batch_delete"

	// tidb_dml_batch_size is used to split the insert/delete data into small batches.
	// It only takes effort when tidb_batch_insert/tidb_batch_delete is on.
	// Its default value is 20000. When the row size is large, 20k rows could be larger than 100MB.
	// User could change it to a smaller one to avoid breaking the transaction size limitation.
	TiDBDMLBatchSize = "tidb_dml_batch_size"

	// The following session variables controls the memory quota during query execution.
	// "tidb_mem_quota_query":				control the memory quota of a query.
	// "tidb_mem_quota_hashjoin": 			control the memory quota of "HashJoinExec".
	// "tidb_mem_quota_mergejoin": 			control the memory quota of "MergeJoinExec".
	// "tidb_mem_quota_sort":     			control the memory quota of "SortExec".
	// "tidb_mem_quota_topn":     			control the memory quota of "TopNExec".
	// "tidb_mem_quota_indexlookupreader":	control the memory quota of "IndexLookUpExecutor".
	// "tidb_mem_quota_indexlookupjoin":	control the memory quota of "IndexLookUpJoin".
	// "tidb_mem_quota_nestedloopapply": 	control the memory quota of "NestedLoopApplyExec".
	TIDBMemQuotaQuery             = "tidb_mem_quota_query"             // Bytes.
	TIDBMemQuotaHashJoin          = "tidb_mem_quota_hashjoin"          // Bytes.
	TIDBMemQuotaMergeJoin         = "tidb_mem_quota_mergejoin"         // Bytes.
	TIDBMemQuotaSort              = "tidb_mem_quota_sort"              // Bytes.
	TIDBMemQuotaTopn              = "tidb_mem_quota_topn"              // Bytes.
	TIDBMemQuotaIndexLookupReader = "tidb_mem_quota_indexlookupreader" // Bytes.
	TIDBMemQuotaIndexLookupJoin   = "tidb_mem_quota_indexlookupjoin"   // Bytes.
	TIDBMemQuotaNestedLoopApply   = "tidb_mem_quota_nestedloopapply"   // Bytes.

	// tidb_general_log is used to log every query in the server in info level.
	TiDBGeneralLog = "tidb_general_log"

	// tidb_retry_limit is the maximun number of retries when committing a transaction.
	TiDBRetryLimit = "tidb_retry_limit"

	// tidb_enable_streaming enables TiDB to use streaming API for coprocessor requests.
	TiDBEnableStreaming = "tidb_enable_streaming"

	// tidb_optimizer_selectivity_level is used to control the selectivity estimation level.
	TiDBOptimizerSelectivityLevel = "tidb_optimizer_selectivity_level"
)

// TiDB system variable names that both in session and global scope.
const (
	// tidb_build_stats_concurrency is used to speed up the ANALYZE statement, when a table has multiple indices,
	// those indices can be scanned concurrently, with the cost of higher system performance impact.
	TiDBBuildStatsConcurrency = "tidb_build_stats_concurrency"

	// tidb_distsql_scan_concurrency is used to set the concurrency of a distsql scan task.
	// A distsql scan task can be a table scan or a index scan, which may be distributed to many TiKV nodes.
	// Higher concurrency may reduce latency, but with the cost of higher memory usage and system performance impact.
	// If the query has a LIMIT clause, high concurrency makes the system do much more work than needed.
	TiDBDistSQLScanConcurrency = "tidb_distsql_scan_concurrency"

	// tidb_opt_insubquery_unfold is used to enable/disable the optimizer rule of in subquery unfold.
	TiDBOptInSubqUnFolding = "tidb_opt_insubquery_unfold"

	// tidb_index_join_batch_size is used to set the batch size of a index lookup join.
	// The index lookup join fetches batches of data from outer executor and constructs ranges for inner executor.
	// This value controls how much of data in a batch to do the index join.
	// Large value may reduce the latency but consumes more system resource.
	TiDBIndexJoinBatchSize = "tidb_index_join_batch_size"

	// tidb_index_lookup_size is used for index lookup executor.
	// The index lookup executor first scan a batch of handles from a index, then use those handles to lookup the table
	// rows, this value controls how much of handles in a batch to do a lookup task.
	// Small value sends more RPCs to TiKV, consume more system resource.
	// Large value may do more work than needed if the query has a limit.
	TiDBIndexLookupSize = "tidb_index_lookup_size"

	// tidb_index_lookup_concurrency is used for index lookup executor.
	// A lookup task may have 'tidb_index_lookup_size' of handles at maximun, the handles may be distributed
	// in many TiKV nodes, we executes multiple concurrent index lookup tasks concurrently to reduce the time
	// waiting for a task to finish.
	// Set this value higher may reduce the latency but consumes more system resource.
	TiDBIndexLookupConcurrency = "tidb_index_lookup_concurrency"

	// tidb_index_lookup_join_concurrency is used for index lookup join executor.
	// IndexLookUpJoin starts "tidb_index_lookup_join_concurrency" inner workers
	// to fetch inner rows and join the matched (outer, inner) row pairs.
	TiDBIndexLookupJoinConcurrency = "tidb_index_lookup_join_concurrency"

	// tidb_index_serial_scan_concurrency is used for controlling the concurrency of index scan operation
	// when we need to keep the data output order the same as the order of index data.
	TiDBIndexSerialScanConcurrency = "tidb_index_serial_scan_concurrency"

	// tidb_max_chunk_capacity is used to control the max chunk size during query execution.
	TiDBMaxChunkSize = "tidb_max_chunk_size"

	// tidb_skip_utf8_check skips the UTF8 validate process, validate UTF8 has performance cost, if we can make sure
	// the input string values are valid, we can skip the check.
	TiDBSkipUTF8Check = "tidb_skip_utf8_check"

	// tidb_hash_join_concurrency is used for hash join executor.
	// The hash join outer executor starts multiple concurrent join workers to probe the hash table.
	TiDBHashJoinConcurrency = "tidb_hash_join_concurrency"

	// tidb_projection_concurrency is used for projection operator.
	// This variable controls the worker number of projection operator.
	TiDBProjectionConcurrency = "tidb_projection_concurrency"

	// tidb_hashagg_partial_concurrency is used for hash agg executor.
	// The hash agg executor starts multiple concurrent partial workers to do partial aggregate works.
	TiDBHashAggPartialConcurrency = "tidb_hashagg_partial_concurrency"

	// tidb_hashagg_final_concurrency is used for hash agg executor.
	// The hash agg executor starts multiple concurrent final workers to do final aggregate works.
	TiDBHashAggFinalConcurrency = "tidb_hashagg_final_concurrency"

	// tidb_backoff_lock_fast is used for tikv backoff base time in milliseconds.
	TiDBBackoffLockFast = "tidb_backoff_lock_fast"

	// tidb_ddl_reorg_worker_cnt defines the count of ddl reorg workers.
	TiDBDDLReorgWorkerCount = "tidb_ddl_reorg_worker_cnt"
)

// Default TiDB system variable values.
const (
	DefIndexLookupConcurrency        = 4
	DefIndexLookupJoinConcurrency    = 4
	DefIndexSerialScanConcurrency    = 1
	DefIndexJoinBatchSize            = 25000
	DefIndexLookupSize               = 20000
	DefDistSQLScanConcurrency        = 15
	DefBuildStatsConcurrency         = 4
	DefAutoAnalyzeRatio              = 0.5
	DefChecksumTableConcurrency      = 4
	DefSkipUTF8Check                 = false
	DefOptAggPushDown                = false
	DefOptInSubqUnfolding            = false
	DefBatchInsert                   = false
	DefBatchDelete                   = false
	DefCurretTS                      = 0
	DefMaxChunkSize                  = 1024
	DefDMLBatchSize                  = 20000
	DefTiDBMemQuotaHashJoin          = 32 << 30 // 32GB.
	DefTiDBMemQuotaMergeJoin         = 32 << 30 // 32GB.
	DefTiDBMemQuotaSort              = 32 << 30 // 32GB.
	DefTiDBMemQuotaTopn              = 32 << 30 // 32GB.
	DefTiDBMemQuotaIndexLookupReader = 32 << 30 // 32GB.
	DefTiDBMemQuotaIndexLookupJoin   = 32 << 30 // 32GB.
	DefTiDBMemQuotaNestedLoopApply   = 32 << 30 // 32GB.
	DefTiDBGeneralLog                = 0
	DefTiDBRetryLimit                = 10
	DefTiDBHashJoinConcurrency       = 5
	DefTiDBProjectionConcurrency     = 4
	DefTiDBOptimizerSelectivityLevel = 0
<<<<<<< HEAD
	DefTiDBDDLReorgWorkerCount       = 16
=======
	DefTiDBHashAggPartialConcurrency = 4
	DefTiDBHashAggFinalConcurrency   = 4
>>>>>>> 42675d97
)

// Process global variables.
var (
	ProcessGeneralLog      uint32
	ddlReorgWorkerCounter  int32 = DefTiDBDDLReorgWorkerCount
	maxDDLReorgWorkerCount int32 = 128
)<|MERGE_RESOLUTION|>--- conflicted
+++ resolved
@@ -204,12 +204,9 @@
 	DefTiDBHashJoinConcurrency       = 5
 	DefTiDBProjectionConcurrency     = 4
 	DefTiDBOptimizerSelectivityLevel = 0
-<<<<<<< HEAD
 	DefTiDBDDLReorgWorkerCount       = 16
-=======
 	DefTiDBHashAggPartialConcurrency = 4
 	DefTiDBHashAggFinalConcurrency   = 4
->>>>>>> 42675d97
 )
 
 // Process global variables.
