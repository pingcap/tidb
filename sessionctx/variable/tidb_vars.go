--- conflicted
+++ resolved
@@ -105,14 +105,12 @@
 	// tidb_max_chunk_capacity is used to control the max chunk size during query execution.
 	TiDBMaxChunkSize = "tidb_max_chunk_size"
 
-<<<<<<< HEAD
 	// tidb_exec_mem_threshold is used to control the memory usage warning threshold in Byte of an executor during query execution.
 	// When the memory usage hold by an executor exceeds the threshold, a warning log will be printed.
 	TiDBExecMemThres = "tidb_exec_mem_thres"
-=======
+
 	// tidb_general_log is used to log every query in the server in info level.
 	TiDBGeneralLog = "tidb_general_log"
->>>>>>> 4345458d
 )
 
 // Default TiDB system variable values.
@@ -131,14 +129,11 @@
 	DefCurretTS                   = 0
 	DefMaxChunkSize               = 1024
 	DefDMLBatchSize               = 20000
-<<<<<<< HEAD
 	DefExecMemThres               = 4 * 1024 * 1024 * 1024 // 4 GiB
-=======
 	DefTiDBGeneralLog             = 0
 )
 
 // Process global variables.
 var (
 	ProcessGeneralLog uint32
->>>>>>> 4345458d
 )