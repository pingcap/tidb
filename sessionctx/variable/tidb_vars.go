// Copyright 2017 PingCAP, Inc.
//
// Licensed under the Apache License, Version 2.0 (the "License");
// you may not use this file except in compliance with the License.
// You may obtain a copy of the License at
//
//     http://www.apache.org/licenses/LICENSE-2.0
//
// Unless required by applicable law or agreed to in writing, software
// distributed under the License is distributed on an "AS IS" BASIS,
// WITHOUT WARRANTIES OR CONDITIONS OF ANY KIND, either express or implied.
// See the License for the specific language governing permissions and
// limitations under the License.

package variable

import (
	"math"

	"github.com/pingcap/tidb/config"
	"github.com/pingcap/tidb/parser/mysql"
	"github.com/pingcap/tidb/util/paging"
	"go.uber.org/atomic"
)

/*
	Steps to add a new TiDB specific system variable:

	1. Add a new variable name with comment in this file.
	2. Add the default value of the new variable in this file.
	3. Add SysVar instance in 'defaultSysVars' slice.
*/

// TiDB system variable names that only in session scope.
const (
	TiDBDDLSlowOprThreshold = "ddl_slow_threshold"

	// TiDBSnapshot is used for reading history data, the default value is empty string.
	// The value can be a datetime string like '2017-11-11 20:20:20' or a tso string. When this variable is set, the session reads history data of that time.
	TiDBSnapshot = "tidb_snapshot"

	// TiDBOptAggPushDown is used to enable/disable the optimizer rule of aggregation push down.
	TiDBOptAggPushDown = "tidb_opt_agg_push_down"

	// TiDBOptCartesianBCJ is used to disable/enable broadcast cartesian join in MPP mode
	TiDBOptCartesianBCJ = "tidb_opt_broadcast_cartesian_join"

	TiDBOptMPPOuterJoinFixedBuildSide = "tidb_opt_mpp_outer_join_fixed_build_side"

	// TiDBOptDistinctAggPushDown is used to decide whether agg with distinct should be pushed to tikv/tiflash.
	TiDBOptDistinctAggPushDown = "tidb_opt_distinct_agg_push_down"

	// TiDBBCJThresholdSize is used to limit the size of small table for mpp broadcast join.
	// Its unit is bytes, if the size of small table is larger than it, we will not use bcj.
	TiDBBCJThresholdSize = "tidb_broadcast_join_threshold_size"

	// TiDBBCJThresholdCount is used to limit the count of small table for mpp broadcast join.
	// If we can't estimate the size of one side of join child, we will check if its row number exceeds this limitation.
	TiDBBCJThresholdCount = "tidb_broadcast_join_threshold_count"

	// TiDBOptWriteRowID is used to enable/disable the operations of insert、replace and update to _tidb_rowid.
	TiDBOptWriteRowID = "tidb_opt_write_row_id"

	// TiDBAutoAnalyzeRatio will run if (table modify count)/(table row count) is greater than this value.
	TiDBAutoAnalyzeRatio = "tidb_auto_analyze_ratio"

	// TiDBAutoAnalyzeStartTime will run if current time is within start time and end time.
	TiDBAutoAnalyzeStartTime = "tidb_auto_analyze_start_time"
	TiDBAutoAnalyzeEndTime   = "tidb_auto_analyze_end_time"

	// TiDBChecksumTableConcurrency is used to speed up the ADMIN CHECKSUM TABLE
	// statement, when a table has multiple indices, those indices can be
	// scanned concurrently, with the cost of higher system performance impact.
	TiDBChecksumTableConcurrency = "tidb_checksum_table_concurrency"

	// TiDBCurrentTS is used to get the current transaction timestamp.
	// It is read-only.
	TiDBCurrentTS = "tidb_current_ts"

	// TiDBLastTxnInfo is used to get the last transaction info within the current session.
	TiDBLastTxnInfo = "tidb_last_txn_info"

	// TiDBLastQueryInfo is used to get the last query info within the current session.
	TiDBLastQueryInfo = "tidb_last_query_info"

	// TiDBLastDDLInfo is used to get the last ddl info within the current session.
	TiDBLastDDLInfo = "tidb_last_ddl_info"

	// TiDBConfig is a read-only variable that shows the config of the current server.
	TiDBConfig = "tidb_config"

	// TiDBBatchInsert is used to enable/disable auto-split insert data. If set this option on, insert executor will automatically
	// insert data into multiple batches and use a single txn for each batch. This will be helpful when inserting large data.
	TiDBBatchInsert = "tidb_batch_insert"

	// TiDBBatchDelete is used to enable/disable auto-split delete data. If set this option on, delete executor will automatically
	// split data into multiple batches and use a single txn for each batch. This will be helpful when deleting large data.
	TiDBBatchDelete = "tidb_batch_delete"

	// TiDBBatchCommit is used to enable/disable auto-split the transaction.
	// If set this option on, the transaction will be committed when it reaches stmt-count-limit and starts a new transaction.
	TiDBBatchCommit = "tidb_batch_commit"

	// TiDBDMLBatchSize is used to split the insert/delete data into small batches.
	// It only takes effort when tidb_batch_insert/tidb_batch_delete is on.
	// Its default value is 20000. When the row size is large, 20k rows could be larger than 100MB.
	// User could change it to a smaller one to avoid breaking the transaction size limitation.
	TiDBDMLBatchSize = "tidb_dml_batch_size"

	// The following session variables controls the memory quota during query execution.

	// TiDBMemQuotaQuery controls the memory quota of a query.
	TiDBMemQuotaQuery = "tidb_mem_quota_query" // Bytes.
	// TiDBMemQuotaApplyCache controls the memory quota of a query.
	TiDBMemQuotaApplyCache = "tidb_mem_quota_apply_cache"

	// TiDBGeneralLog is used to log every query in the server in info level.
	TiDBGeneralLog = "tidb_general_log"

	// TiDBLogFileMaxDays is used to log every query in the server in info level.
	TiDBLogFileMaxDays = "tidb_log_file_max_days"

	// TiDBPProfSQLCPU is used to add label sql label to pprof result.
	TiDBPProfSQLCPU = "tidb_pprof_sql_cpu"

	// TiDBRetryLimit is the maximum number of retries when committing a transaction.
	TiDBRetryLimit = "tidb_retry_limit"

	// TiDBDisableTxnAutoRetry disables transaction auto retry.
	TiDBDisableTxnAutoRetry = "tidb_disable_txn_auto_retry"

	// TiDBEnableChunkRPC enables TiDB to use Chunk format for coprocessor requests.
	TiDBEnableChunkRPC = "tidb_enable_chunk_rpc"

	// TiDBOptimizerSelectivityLevel is used to control the selectivity estimation level.
	TiDBOptimizerSelectivityLevel = "tidb_optimizer_selectivity_level"

	// TiDBOptimizerEnableNewOnlyFullGroupByCheck is used to open the newly only_full_group_by check by maintaining functional dependency.
	TiDBOptimizerEnableNewOnlyFullGroupByCheck = "tidb_enable_new_only_full_group_by_check"

	TiDBOptimizerEnableOuterJoinReorder = "tidb_enable_outer_join_reorder"

	// TiDBTxnMode is used to control the transaction behavior.
	TiDBTxnMode = "tidb_txn_mode"

	// TiDBRowFormatVersion is used to control tidb row format version current.
	TiDBRowFormatVersion = "tidb_row_format_version"

	// TiDBEnableTablePartition is used to control table partition feature.
	// The valid value include auto/on/off:
	// on or auto: enable table partition if the partition type is implemented.
	// off: always disable table partition.
	TiDBEnableTablePartition = "tidb_enable_table_partition"

	// TiDBEnableListTablePartition is used to control list table partition feature.
	TiDBEnableListTablePartition = "tidb_enable_list_partition"

	// TiDBSkipIsolationLevelCheck is used to control whether to return error when set unsupported transaction
	// isolation level.
	TiDBSkipIsolationLevelCheck = "tidb_skip_isolation_level_check"

	// TiDBLowResolutionTSO is used for reading data with low resolution TSO which is updated once every two seconds
	TiDBLowResolutionTSO = "tidb_low_resolution_tso"

	// TiDBReplicaRead is used for reading data from replicas, followers for example.
	TiDBReplicaRead = "tidb_replica_read"

	// TiDBAllowRemoveAutoInc indicates whether a user can drop the auto_increment column attribute or not.
	TiDBAllowRemoveAutoInc = "tidb_allow_remove_auto_inc"

	// TiDBMultiStatementMode enables multi statement at the risk of SQL injection
	// provides backwards compatibility
	TiDBMultiStatementMode = "tidb_multi_statement_mode"

	// TiDBEvolvePlanTaskMaxTime controls the max time of a single evolution task.
	TiDBEvolvePlanTaskMaxTime = "tidb_evolve_plan_task_max_time"

	// TiDBEvolvePlanTaskStartTime is the start time of evolution task.
	TiDBEvolvePlanTaskStartTime = "tidb_evolve_plan_task_start_time"
	// TiDBEvolvePlanTaskEndTime is the end time of evolution task.
	TiDBEvolvePlanTaskEndTime = "tidb_evolve_plan_task_end_time"

	// TiDBSlowLogThreshold is used to set the slow log threshold in the server.
	TiDBSlowLogThreshold = "tidb_slow_log_threshold"

	// TiDBRecordPlanInSlowLog is used to log the plan of the slow query.
	TiDBRecordPlanInSlowLog = "tidb_record_plan_in_slow_log"

	// TiDBEnableSlowLog enables TiDB to log slow queries.
	TiDBEnableSlowLog = "tidb_enable_slow_log"

	// TiDBCheckMb4ValueInUTF8 is used to control whether to enable the check wrong utf8 value.
	TiDBCheckMb4ValueInUTF8 = "tidb_check_mb4_value_in_utf8"

	// TiDBFoundInPlanCache indicates whether the last statement was found in plan cache
	TiDBFoundInPlanCache = "last_plan_from_cache"

	// TiDBFoundInBinding indicates whether the last statement was matched with the hints in the binding.
	TiDBFoundInBinding = "last_plan_from_binding"

	// TiDBAllowAutoRandExplicitInsert indicates whether explicit insertion on auto_random column is allowed.
	TiDBAllowAutoRandExplicitInsert = "allow_auto_random_explicit_insert"

	// TiDBTxnScope indicates whether using global transactions or local transactions.
	TiDBTxnScope = "txn_scope"

	// TiDBTxnReadTS indicates the next transaction should be staleness transaction and provide the startTS
	TiDBTxnReadTS = "tx_read_ts"

	// TiDBReadStaleness indicates the staleness duration for following statement
	TiDBReadStaleness = "tidb_read_staleness"

	// TiDBEnablePaging indicates whether paging is enabled in coprocessor requests.
	TiDBEnablePaging = "tidb_enable_paging"

	// TiDBReadConsistency indicates whether the autocommit read statement goes through TiKV RC.
	TiDBReadConsistency = "tidb_read_consistency"

	// TiDBSysdateIsNow is the name of the `tidb_sysdate_is_now` system variable
	TiDBSysdateIsNow = "tidb_sysdate_is_now"

	// RequireSecureTransport indicates the secure mode for data transport
	RequireSecureTransport = "require_secure_transport"
)

// TiDB system variable names that both in session and global scope.
const (
	// TiDBBuildStatsConcurrency is used to speed up the ANALYZE statement, when a table has multiple indices,
	// those indices can be scanned concurrently, with the cost of higher system performance impact.
	TiDBBuildStatsConcurrency = "tidb_build_stats_concurrency"

	// TiDBDistSQLScanConcurrency is used to set the concurrency of a distsql scan task.
	// A distsql scan task can be a table scan or a index scan, which may be distributed to many TiKV nodes.
	// Higher concurrency may reduce latency, but with the cost of higher memory usage and system performance impact.
	// If the query has a LIMIT clause, high concurrency makes the system do much more work than needed.
	TiDBDistSQLScanConcurrency = "tidb_distsql_scan_concurrency"

	// TiDBOptInSubqToJoinAndAgg is used to enable/disable the optimizer rule of rewriting IN subquery.
	TiDBOptInSubqToJoinAndAgg = "tidb_opt_insubq_to_join_and_agg"

	// TiDBOptPreferRangeScan is used to enable/disable the optimizer to always prefer range scan over table scan, ignoring their costs.
	TiDBOptPreferRangeScan = "tidb_opt_prefer_range_scan"

	// TiDBOptEnableCorrelationAdjustment is used to indicates if enable correlation adjustment.
	TiDBOptEnableCorrelationAdjustment = "tidb_opt_enable_correlation_adjustment"

	// TiDBOptLimitPushDownThreshold determines if push Limit or TopN down to TiKV forcibly.
	TiDBOptLimitPushDownThreshold = "tidb_opt_limit_push_down_threshold"

	// TiDBOptCorrelationThreshold is a guard to enable row count estimation using column order correlation.
	TiDBOptCorrelationThreshold = "tidb_opt_correlation_threshold"

	// TiDBOptCorrelationExpFactor is an exponential factor to control heuristic approach when tidb_opt_correlation_threshold is not satisfied.
	TiDBOptCorrelationExpFactor = "tidb_opt_correlation_exp_factor"

	// TiDBOptCPUFactor is the CPU cost of processing one expression for one row.
	TiDBOptCPUFactor = "tidb_opt_cpu_factor"
	// TiDBOptCopCPUFactor is the CPU cost of processing one expression for one row in coprocessor.
	TiDBOptCopCPUFactor = "tidb_opt_copcpu_factor"
	// TiDBOptTiFlashConcurrencyFactor is concurrency number of tiflash computation.
	TiDBOptTiFlashConcurrencyFactor = "tidb_opt_tiflash_concurrency_factor"
	// TiDBOptNetworkFactor is the network cost of transferring 1 byte data.
	TiDBOptNetworkFactor = "tidb_opt_network_factor"
	// TiDBOptScanFactor is the IO cost of scanning 1 byte data on TiKV.
	TiDBOptScanFactor = "tidb_opt_scan_factor"
	// TiDBOptDescScanFactor is the IO cost of scanning 1 byte data on TiKV in desc order.
	TiDBOptDescScanFactor = "tidb_opt_desc_factor"
	// TiDBOptSeekFactor is the IO cost of seeking the start value in a range on TiKV or TiFlash.
	TiDBOptSeekFactor = "tidb_opt_seek_factor"
	// TiDBOptMemoryFactor is the memory cost of storing one tuple.
	TiDBOptMemoryFactor = "tidb_opt_memory_factor"
	// TiDBOptDiskFactor is the IO cost of reading/writing one byte to temporary disk.
	TiDBOptDiskFactor = "tidb_opt_disk_factor"
	// TiDBOptConcurrencyFactor is the CPU cost of additional one goroutine.
	TiDBOptConcurrencyFactor = "tidb_opt_concurrency_factor"

	// Variables for the Cost Model Ver2
	// TiDBOptCPUFactorV2 is the CPU factor for the Cost Model Ver2
	TiDBOptCPUFactorV2 = "tidb_opt_cpu_factor_v2"
	// TiDBOptCopCPUFactorV2 is the CopCPU factor for the Cost Model Ver2
	TiDBOptCopCPUFactorV2 = "tidb_opt_copcpu_factor_v2"
	// TiDBOptTiFlashCPUFactorV2 is the TiFlashCPU factor for the Cost Model Ver2
	TiDBOptTiFlashCPUFactorV2 = "tidb_opt_tiflash_cpu_factor_v2"
	// TiDBOptNetworkFactorV2 is the network factor for the Cost Model Ver2
	TiDBOptNetworkFactorV2 = "tidb_opt_network_factor_v2"
	// TiDBOptScanFactorV2 is the scan factor for the Cost Model Ver2
	TiDBOptScanFactorV2 = "tidb_opt_scan_factor_v2"
	// TiDBOptDescScanFactorV2 is the desc scan factor for the Cost Model Ver2
	TiDBOptDescScanFactorV2 = "tidb_opt_desc_factor_v2"
	// TiDBOptTiFlashScanFactorV2 is the TiFlashScan factor for the Cost Model Ver2
	TiDBOptTiFlashScanFactorV2 = "tidb_opt_tiflash_scan_factor_v2"
	// TiDBOptSeekFactorV2 is the seek factor for the Cost Model Ver2
	TiDBOptSeekFactorV2 = "tidb_opt_seek_factor_v2"
	// TiDBOptMemoryFactorV2 is the memory factor for the Cost Model Ver2
	TiDBOptMemoryFactorV2 = "tidb_opt_memory_factor_v2"
	// TiDBOptDiskFactorV2 is the disk factor for the Cost Model Ver2
	TiDBOptDiskFactorV2 = "tidb_opt_disk_factor_v2"
	// TiDBOptConcurrencyFactorV2 is the concurrency factor for the Cost Model Ver2
	TiDBOptConcurrencyFactorV2 = "tidb_opt_concurrency_factor_v2"

	// TiDBIndexJoinBatchSize is used to set the batch size of an index lookup join.
	// The index lookup join fetches batches of data from outer executor and constructs ranges for inner executor.
	// This value controls how much of data in a batch to do the index join.
	// Large value may reduce the latency but consumes more system resource.
	TiDBIndexJoinBatchSize = "tidb_index_join_batch_size"

	// TiDBIndexLookupSize is used for index lookup executor.
	// The index lookup executor first scan a batch of handles from a index, then use those handles to lookup the table
	// rows, this value controls how much of handles in a batch to do a lookup task.
	// Small value sends more RPCs to TiKV, consume more system resource.
	// Large value may do more work than needed if the query has a limit.
	TiDBIndexLookupSize = "tidb_index_lookup_size"

	// TiDBIndexLookupConcurrency is used for index lookup executor.
	// A lookup task may have 'tidb_index_lookup_size' of handles at maximum, the handles may be distributed
	// in many TiKV nodes, we execute multiple concurrent index lookup tasks concurrently to reduce the time
	// waiting for a task to finish.
	// Set this value higher may reduce the latency but consumes more system resource.
	// tidb_index_lookup_concurrency is deprecated, use tidb_executor_concurrency instead.
	TiDBIndexLookupConcurrency = "tidb_index_lookup_concurrency"

	// TiDBIndexLookupJoinConcurrency is used for index lookup join executor.
	// IndexLookUpJoin starts "tidb_index_lookup_join_concurrency" inner workers
	// to fetch inner rows and join the matched (outer, inner) row pairs.
	// tidb_index_lookup_join_concurrency is deprecated, use tidb_executor_concurrency instead.
	TiDBIndexLookupJoinConcurrency = "tidb_index_lookup_join_concurrency"

	// TiDBIndexSerialScanConcurrency is used for controlling the concurrency of index scan operation
	// when we need to keep the data output order the same as the order of index data.
	TiDBIndexSerialScanConcurrency = "tidb_index_serial_scan_concurrency"

	// TiDBMaxChunkSize is used to control the max chunk size during query execution.
	TiDBMaxChunkSize = "tidb_max_chunk_size"

	// TiDBAllowBatchCop means if we should send batch coprocessor to TiFlash. It can be set to 0, 1 and 2.
	// 0 means never use batch cop, 1 means use batch cop in case of aggregation and join, 2, means to force sending batch cop for any query.
	// The default value is 0
	TiDBAllowBatchCop = "tidb_allow_batch_cop"

	// TiDBAllowMPPExecution means if we should use mpp way to execute query or not.
	// Default value is `true`, means to be determined by the optimizer.
	// Value set to `false` means never use mpp.
	TiDBAllowMPPExecution = "tidb_allow_mpp"

	// TiDBHashExchangeWithNewCollation means if hash exchange is supported when new collation is on.
	// Default value is `true`, means support hash exchange when new collation is on.
	// Value set to `false` means not support hash exchange when new collation is on.
	TiDBHashExchangeWithNewCollation = "tidb_hash_exchange_with_new_collation"

	// TiDBEnforceMPPExecution means if we should enforce mpp way to execute query or not.
	// Default value is `false`, means to be determined by variable `tidb_allow_mpp`.
	// Value set to `true` means enforce use mpp.
	// Note if you want to set `tidb_enforce_mpp` to `true`, you must set `tidb_allow_mpp` to `true` first.
	TiDBEnforceMPPExecution = "tidb_enforce_mpp"

	// TiDBMaxTiFlashThreads is the maximum number of threads to execute the request which is pushed down to tiflash.
	// Default value is -1, means it will not be pushed down to tiflash.
	// If the value is bigger than -1, it will be pushed down to tiflash and used to create db context in tiflash.
	TiDBMaxTiFlashThreads = "tidb_max_tiflash_threads"
	// TiDBMPPStoreFailTTL is the unavailable time when a store is detected failed. During that time, tidb will not send any task to
	// TiFlash even though the failed TiFlash node has been recovered.
	TiDBMPPStoreFailTTL = "tidb_mpp_store_fail_ttl"

	// TiDBInitChunkSize is used to control the init chunk size during query execution.
	TiDBInitChunkSize = "tidb_init_chunk_size"

	// TiDBMinPagingSize is used to control the min paging size in the coprocessor paging protocol.
	TiDBMinPagingSize = "tidb_min_paging_size"

	// TiDBEnableCascadesPlanner is used to control whether to enable the cascades planner.
	TiDBEnableCascadesPlanner = "tidb_enable_cascades_planner"

	// TiDBSkipUTF8Check skips the UTF8 validate process, validate UTF8 has performance cost, if we can make sure
	// the input string values are valid, we can skip the check.
	TiDBSkipUTF8Check = "tidb_skip_utf8_check"

	// TiDBSkipASCIICheck skips the ASCII validate process
	// old tidb may already have fields with invalid ASCII bytes
	// disable ASCII validate can guarantee a safe replication
	TiDBSkipASCIICheck = "tidb_skip_ascii_check"

	// TiDBHashJoinConcurrency is used for hash join executor.
	// The hash join outer executor starts multiple concurrent join workers to probe the hash table.
	// tidb_hash_join_concurrency is deprecated, use tidb_executor_concurrency instead.
	TiDBHashJoinConcurrency = "tidb_hash_join_concurrency"

	// TiDBProjectionConcurrency is used for projection operator.
	// This variable controls the worker number of projection operator.
	// tidb_projection_concurrency is deprecated, use tidb_executor_concurrency instead.
	TiDBProjectionConcurrency = "tidb_projection_concurrency"

	// TiDBHashAggPartialConcurrency is used for hash agg executor.
	// The hash agg executor starts multiple concurrent partial workers to do partial aggregate works.
	// tidb_hashagg_partial_concurrency is deprecated, use tidb_executor_concurrency instead.
	TiDBHashAggPartialConcurrency = "tidb_hashagg_partial_concurrency"

	// TiDBHashAggFinalConcurrency is used for hash agg executor.
	// The hash agg executor starts multiple concurrent final workers to do final aggregate works.
	// tidb_hashagg_final_concurrency is deprecated, use tidb_executor_concurrency instead.
	TiDBHashAggFinalConcurrency = "tidb_hashagg_final_concurrency"

	// TiDBWindowConcurrency is used for window parallel executor.
	// tidb_window_concurrency is deprecated, use tidb_executor_concurrency instead.
	TiDBWindowConcurrency = "tidb_window_concurrency"

	// TiDBMergeJoinConcurrency is used for merge join parallel executor
	TiDBMergeJoinConcurrency = "tidb_merge_join_concurrency"

	// TiDBStreamAggConcurrency is used for stream aggregation parallel executor.
	// tidb_stream_agg_concurrency is deprecated, use tidb_executor_concurrency instead.
	TiDBStreamAggConcurrency = "tidb_streamagg_concurrency"

	// TiDBEnableParallelApply is used for parallel apply.
	TiDBEnableParallelApply = "tidb_enable_parallel_apply"

	// TiDBBackoffLockFast is used for tikv backoff base time in milliseconds.
	TiDBBackoffLockFast = "tidb_backoff_lock_fast"

	// TiDBBackOffWeight is used to control the max back off time in TiDB.
	// The default maximum back off time is a small value.
	// BackOffWeight could multiply it to let the user adjust the maximum time for retrying.
	// Only positive integers can be accepted, which means that the maximum back off time can only grow.
	TiDBBackOffWeight = "tidb_backoff_weight"

	// TiDBDDLReorgWorkerCount defines the count of ddl reorg workers.
	TiDBDDLReorgWorkerCount = "tidb_ddl_reorg_worker_cnt"

	// TiDBDDLReorgBatchSize defines the transaction batch size of ddl reorg workers.
	TiDBDDLReorgBatchSize = "tidb_ddl_reorg_batch_size"

	// TiDBDDLErrorCountLimit defines the count of ddl error limit.
	TiDBDDLErrorCountLimit = "tidb_ddl_error_count_limit"

	// TiDBDDLReorgPriority defines the operations' priority of adding indices.
	// It can be: PRIORITY_LOW, PRIORITY_NORMAL, PRIORITY_HIGH
	TiDBDDLReorgPriority = "tidb_ddl_reorg_priority"

	// TiDBEnableAutoIncrementInGenerated disables the mysql compatibility check on using auto-incremented columns in
	// expression indexes and generated columns described here https://dev.mysql.com/doc/refman/5.7/en/create-table-generated-columns.html for details.
	TiDBEnableAutoIncrementInGenerated = "tidb_enable_auto_increment_in_generated"

	// TiDBEnablePointGetCache is used to control whether to enable the point get cache for special scenario.
	TiDBEnablePointGetCache = "tidb_enable_point_get_cache"

	// TiDBPlacementMode is used to control the mode for placement
	TiDBPlacementMode = "tidb_placement_mode"

	// TiDBMaxDeltaSchemaCount defines the max length of deltaSchemaInfos.
	// deltaSchemaInfos is a queue that maintains the history of schema changes.
	TiDBMaxDeltaSchemaCount = "tidb_max_delta_schema_count"

	// TiDBScatterRegion will scatter the regions for DDLs when it is ON.
	TiDBScatterRegion = "tidb_scatter_region"

	// TiDBWaitSplitRegionFinish defines the split region behaviour is sync or async.
	TiDBWaitSplitRegionFinish = "tidb_wait_split_region_finish"

	// TiDBWaitSplitRegionTimeout uses to set the split and scatter region back off time.
	TiDBWaitSplitRegionTimeout = "tidb_wait_split_region_timeout"

	// TiDBForcePriority defines the operations' priority of all statements.
	// It can be "NO_PRIORITY", "LOW_PRIORITY", "HIGH_PRIORITY", "DELAYED"
	TiDBForcePriority = "tidb_force_priority"

	// TiDBConstraintCheckInPlace indicates to check the constraint when the SQL executing.
	// It could hurt the performance of bulking insert when it is ON.
	TiDBConstraintCheckInPlace = "tidb_constraint_check_in_place"

	// TiDBEnableWindowFunction is used to control whether to enable the window function.
	TiDBEnableWindowFunction = "tidb_enable_window_function"

	// TiDBEnablePipelinedWindowFunction is used to control whether to use pipelined window function, it only works when tidb_enable_window_function = true.
	TiDBEnablePipelinedWindowFunction = "tidb_enable_pipelined_window_function"

	// TiDBEnableStrictDoubleTypeCheck is used to control table field double type syntax check.
	TiDBEnableStrictDoubleTypeCheck = "tidb_enable_strict_double_type_check"

	// TiDBOptProjectionPushDown is used to control whether to pushdown projection to coprocessor.
	TiDBOptProjectionPushDown = "tidb_opt_projection_push_down"

	// TiDBEnableVectorizedExpression is used to control whether to enable the vectorized expression evaluation.
	TiDBEnableVectorizedExpression = "tidb_enable_vectorized_expression"

	// TiDBOptJoinReorderThreshold defines the threshold less than which
	// we'll choose a rather time-consuming algorithm to calculate the join order.
	TiDBOptJoinReorderThreshold = "tidb_opt_join_reorder_threshold"

	// TiDBSlowQueryFile indicates which slow query log file for SLOW_QUERY table to parse.
	TiDBSlowQueryFile = "tidb_slow_query_file"

	// TiDBEnableFastAnalyze indicates to use fast analyze.
	TiDBEnableFastAnalyze = "tidb_enable_fast_analyze"

	// TiDBExpensiveQueryTimeThreshold indicates the time threshold of expensive query.
	TiDBExpensiveQueryTimeThreshold = "tidb_expensive_query_time_threshold"

	// TiDBEnableIndexMerge indicates to generate IndexMergePath.
	TiDBEnableIndexMerge = "tidb_enable_index_merge"

	// TiDBEnableNoopFuncs set true will enable using fake funcs(like get_lock release_lock)
	TiDBEnableNoopFuncs = "tidb_enable_noop_functions"

	// TiDBEnableStmtSummary indicates whether the statement summary is enabled.
	TiDBEnableStmtSummary = "tidb_enable_stmt_summary"

	// TiDBStmtSummaryInternalQuery indicates whether the statement summary contain internal query.
	TiDBStmtSummaryInternalQuery = "tidb_stmt_summary_internal_query"

	// TiDBStmtSummaryRefreshInterval indicates the refresh interval in seconds for each statement summary.
	TiDBStmtSummaryRefreshInterval = "tidb_stmt_summary_refresh_interval"

	// TiDBStmtSummaryHistorySize indicates the history size of each statement summary.
	TiDBStmtSummaryHistorySize = "tidb_stmt_summary_history_size"

	// TiDBStmtSummaryMaxStmtCount indicates the max number of statements kept in memory.
	TiDBStmtSummaryMaxStmtCount = "tidb_stmt_summary_max_stmt_count"

	// TiDBStmtSummaryMaxSQLLength indicates the max length of displayed normalized sql and sample sql.
	TiDBStmtSummaryMaxSQLLength = "tidb_stmt_summary_max_sql_length"

	// TiDBCapturePlanBaseline indicates whether the capture of plan baselines is enabled.
	TiDBCapturePlanBaseline = "tidb_capture_plan_baselines"

	// TiDBUsePlanBaselines indicates whether the use of plan baselines is enabled.
	TiDBUsePlanBaselines = "tidb_use_plan_baselines"

	// TiDBEvolvePlanBaselines indicates whether the evolution of plan baselines is enabled.
	TiDBEvolvePlanBaselines = "tidb_evolve_plan_baselines"

	// TiDBEnableExtendedStats indicates whether the extended statistics feature is enabled.
	TiDBEnableExtendedStats = "tidb_enable_extended_stats"

	// TiDBIsolationReadEngines indicates the tidb only read from the stores whose engine type is involved in IsolationReadEngines.
	// Now, only support TiKV and TiFlash.
	TiDBIsolationReadEngines = "tidb_isolation_read_engines"

	// TiDBStoreLimit indicates the limit of sending request to a store, 0 means without limit.
	TiDBStoreLimit = "tidb_store_limit"

	// TiDBMetricSchemaStep indicates the step when query metric schema.
	TiDBMetricSchemaStep = "tidb_metric_query_step"

	// TiDBMetricSchemaRangeDuration indicates the range duration when query metric schema.
	TiDBMetricSchemaRangeDuration = "tidb_metric_query_range_duration"

	// TiDBEnableCollectExecutionInfo indicates that whether execution info is collected.
	TiDBEnableCollectExecutionInfo = "tidb_enable_collect_execution_info"

	// TiDBExecutorConcurrency is used for controlling the concurrency of all types of executors.
	TiDBExecutorConcurrency = "tidb_executor_concurrency"

	// TiDBEnableClusteredIndex indicates if clustered index feature is enabled.
	TiDBEnableClusteredIndex = "tidb_enable_clustered_index"

	// TiDBPartitionPruneMode indicates the partition prune mode used.
	TiDBPartitionPruneMode = "tidb_partition_prune_mode"

	// TiDBRedactLog indicates that whether redact log.
	TiDBRedactLog = "tidb_redact_log"

	// TiDBRestrictedReadOnly is meant for the cloud admin to toggle the cluster read only
	TiDBRestrictedReadOnly = "tidb_restricted_read_only"

	// TiDBSuperReadOnly is tidb's variant of mysql's super_read_only, which has some differences from mysql's super_read_only.
	TiDBSuperReadOnly = "tidb_super_read_only"

	// TiDBShardAllocateStep indicates the max size of continuous rowid shard in one transaction.
	TiDBShardAllocateStep = "tidb_shard_allocate_step"
	// TiDBEnableTelemetry indicates that whether usage data report to PingCAP is enabled.
	TiDBEnableTelemetry = "tidb_enable_telemetry"

	// TiDBEnableAmendPessimisticTxn indicates if amend pessimistic transactions is enabled.
	TiDBEnableAmendPessimisticTxn = "tidb_enable_amend_pessimistic_txn"

	// TiDBMemoryUsageAlarmRatio indicates the alarm threshold when memory usage of the tidb-server exceeds.
	TiDBMemoryUsageAlarmRatio = "tidb_memory_usage_alarm_ratio"

	// TiDBEnableRateLimitAction indicates whether enabled ratelimit action
	TiDBEnableRateLimitAction = "tidb_enable_rate_limit_action"

	// TiDBEnableAsyncCommit indicates whether to enable the async commit feature.
	TiDBEnableAsyncCommit = "tidb_enable_async_commit"

	// TiDBEnable1PC indicates whether to enable the one-phase commit feature.
	TiDBEnable1PC = "tidb_enable_1pc"

	// TiDBGuaranteeLinearizability indicates whether to guarantee linearizability.
	TiDBGuaranteeLinearizability = "tidb_guarantee_linearizability"

	// TiDBAnalyzeVersion indicates how tidb collects the analyzed statistics and how use to it.
	TiDBAnalyzeVersion = "tidb_analyze_version"

	// TiDBEnableIndexMergeJoin indicates whether to enable index merge join.
	TiDBEnableIndexMergeJoin = "tidb_enable_index_merge_join"

	// TiDBTrackAggregateMemoryUsage indicates whether track the memory usage of aggregate function.
	TiDBTrackAggregateMemoryUsage = "tidb_track_aggregate_memory_usage"

	// TiDBEnableExchangePartition indicates whether to enable exchange partition.
	TiDBEnableExchangePartition = "tidb_enable_exchange_partition"

	// TiDBAllowFallbackToTiKV indicates the engine types whose unavailability triggers fallback to TiKV.
	// Now we only support TiFlash.
	TiDBAllowFallbackToTiKV = "tidb_allow_fallback_to_tikv"

	// TiDBEnableTopSQL indicates whether the top SQL is enabled.
	TiDBEnableTopSQL = "tidb_enable_top_sql"

	// TiDBTopSQLMaxTimeSeriesCount indicates the max number of statements been collected in each time series.
	TiDBTopSQLMaxTimeSeriesCount = "tidb_top_sql_max_time_series_count"

	// TiDBTopSQLMaxMetaCount indicates the max capacity of the collect meta per second.
	TiDBTopSQLMaxMetaCount = "tidb_top_sql_max_meta_count"

	// TiDBEnableLocalTxn indicates whether to enable Local Txn.
	TiDBEnableLocalTxn = "tidb_enable_local_txn"

	// TiDBTSOClientBatchMaxWaitTime indicates the max value of the TSO Batch Wait interval time of PD client.
	TiDBTSOClientBatchMaxWaitTime = "tidb_tso_client_batch_max_wait_time"

	// TiDBTxnCommitBatchSize is used to control the batch size of transaction commit related requests sent by TiDB to TiKV.
	// If a single transaction has a large amount of writes, you can increase the batch size to improve the batch effect,
	// setting too large will exceed TiKV's raft-entry-max-size limit and cause commit failure.
	TiDBTxnCommitBatchSize = "tidb_txn_commit_batch_size"

	// TiDBEnableTSOFollowerProxy indicates whether to enable the TSO Follower Proxy feature of PD client.
	TiDBEnableTSOFollowerProxy = "tidb_enable_tso_follower_proxy"

	// TiDBEnableOrderedResultMode indicates if stabilize query results.
	TiDBEnableOrderedResultMode = "tidb_enable_ordered_result_mode"

	// TiDBRemoveOrderbyInSubquery indicates whether to remove ORDER BY in subquery.
	TiDBRemoveOrderbyInSubquery = "tidb_remove_orderby_in_subquery"

	// TiDBEnablePseudoForOutdatedStats indicates whether use pseudo for outdated stats
	TiDBEnablePseudoForOutdatedStats = "tidb_enable_pseudo_for_outdated_stats"

	// TiDBRegardNULLAsPoint indicates whether regard NULL as point when optimizing
	TiDBRegardNULLAsPoint = "tidb_regard_null_as_point"

	// TiDBTmpTableMaxSize indicates the max memory size of temporary tables.
	TiDBTmpTableMaxSize = "tidb_tmp_table_max_size"

	// TiDBEnableLegacyInstanceScope indicates if instance scope can be set with SET SESSION.
	TiDBEnableLegacyInstanceScope = "tidb_enable_legacy_instance_scope"

	// TiDBTableCacheLease indicates the read lock lease of a cached table.
	TiDBTableCacheLease = "tidb_table_cache_lease"

	// TiDBStatsLoadSyncWait indicates the time sql execution will sync-wait for stats load.
	TiDBStatsLoadSyncWait = "tidb_stats_load_sync_wait"

	// TiDBEnableMutationChecker indicates whether to check data consistency for mutations
	TiDBEnableMutationChecker = "tidb_enable_mutation_checker"
	// TiDBTxnAssertionLevel indicates how strict the assertion will be, which helps to detect and preventing data &
	// index inconsistency problems.
	TiDBTxnAssertionLevel = "tidb_txn_assertion_level"

	// TiDBIgnorePreparedCacheCloseStmt indicates whether to ignore close-stmt commands for prepared statements.
	TiDBIgnorePreparedCacheCloseStmt = "tidb_ignore_prepared_cache_close_stmt"

	// TiDBEnableNewCostInterface is a internal switch to indicates whether to use the new cost calculation interface.
	TiDBEnableNewCostInterface = "tidb_enable_new_cost_interface"

	// TiDBCostModelVersion is a internal switch to indicates the cost model version.
	TiDBCostModelVersion = "tidb_cost_model_version"

	// TiDBBatchPendingTiFlashCount indicates the maximum count of non-available TiFlash tables.
	TiDBBatchPendingTiFlashCount = "tidb_batch_pending_tiflash_count"

	// TiDBQueryLogMaxLen is used to set the max length of the query in the log.
	TiDBQueryLogMaxLen = "tidb_query_log_max_len"

	// TiDBEnableNoopVariables is used to indicate if noops appear in SHOW [GLOBAL] VARIABLES
	TiDBEnableNoopVariables = "tidb_enable_noop_variables"

	// TiDBNonTransactionalIgnoreError is used to ignore error in non-transactional DMLs.
	// When set to false, a non-transactional DML returns when it meets the first error.
	// When set to true, a non-transactional DML finishes all batches even if errors are met in some batches.
	TiDBNonTransactionalIgnoreError = "tidb_nontransactional_ignore_error"

	// Fine grained shuffle is disabled when TiFlashFineGrainedShuffleStreamCount is zero.
	TiFlashFineGrainedShuffleStreamCount = "tiflash_fine_grained_shuffle_stream_count"
	TiFlashFineGrainedShuffleBatchSize   = "tiflash_fine_grained_shuffle_batch_size"

	// TiDBSimplifiedMetrics controls whether to unregister some unused metrics.
	TiDBSimplifiedMetrics = "tidb_simplified_metrics"

<<<<<<< HEAD
	// TiDBEnableSimplifiedShowCreateTable changes output for SHOW CREATE TABLE etc. for TiDB enhancements
	// that are not compatible with MySQL, like CLUSTERED index etc.
	// as well as remove MySQL specific syntax that are not used by TiDB, like ENGINE = InnoDB
	TiDBEnableSimplifiedShowCreateTable = "tidb_enable_simplified_show_create_table"
=======
	// TiDBMemoryDebugModeMinHeapInUse is used to set tidb memory debug mode trigger threshold.
	// When set to 0, the function is disabled.
	// When set to a negative integer, use memory debug mode to detect the issue of frequent allocation and release of memory.
	// We do not actively trigger gc, and check whether the `tracker memory * (1+bias ratio) > heap in use` each 5s.
	// When set to a positive integer, use memory debug mode to detect the issue of memory tracking inaccurate.
	// We trigger runtime.GC() each 5s, and check whether the `tracker memory * (1+bias ratio) > heap in use`.
	TiDBMemoryDebugModeMinHeapInUse = "tidb_memory_debug_mode_min_heap_inuse"
	// TiDBMemoryDebugModeAlarmRatio is used set tidb memory debug mode bias ratio. Treat memory bias less than this ratio as noise.
	TiDBMemoryDebugModeAlarmRatio = "tidb_memory_debug_mode_alarm_ratio"
>>>>>>> b4cd14d7
)

// TiDB vars that have only global scope

const (
	// TiDBGCEnable turns garbage collection on or OFF
	TiDBGCEnable = "tidb_gc_enable"
	// TiDBGCRunInterval sets the interval that GC runs
	TiDBGCRunInterval = "tidb_gc_run_interval"
	// TiDBGCLifetime sets the retention window of older versions
	TiDBGCLifetime = "tidb_gc_life_time"
	// TiDBGCConcurrency sets the concurrency of garbage collection. -1 = AUTO value
	TiDBGCConcurrency = "tidb_gc_concurrency"
	// TiDBGCScanLockMode enables the green GC feature (default)
	TiDBGCScanLockMode = "tidb_gc_scan_lock_mode"
	// TiDBGCMaxWaitTime sets max time for gc advances the safepoint delayed by active transactions
	TiDBGCMaxWaitTime = "tidb_gc_max_wait_time"
	// TiDBEnableEnhancedSecurity restricts SUPER users from certain operations.
	TiDBEnableEnhancedSecurity = "tidb_enable_enhanced_security"
	// TiDBEnableHistoricalStats enables the historical statistics feature (default off)
	TiDBEnableHistoricalStats = "tidb_enable_historical_stats"
	// TiDBPersistAnalyzeOptions persists analyze options for later analyze and auto-analyze
	TiDBPersistAnalyzeOptions = "tidb_persist_analyze_options"
	// TiDBEnableColumnTracking enables collecting predicate columns.
	TiDBEnableColumnTracking = "tidb_enable_column_tracking"
	// TiDBDisableColumnTrackingTime records the last time TiDBEnableColumnTracking is set off.
	// It is used to invalidate the collected predicate columns after turning off TiDBEnableColumnTracking, which avoids physical deletion.
	// It doesn't have cache in memory, and we directly get/set the variable value from/to mysql.tidb.
	TiDBDisableColumnTrackingTime = "tidb_disable_column_tracking_time"
	// TiDBStatsLoadPseudoTimeout indicates whether to fallback to pseudo stats after load timeout.
	TiDBStatsLoadPseudoTimeout = "tidb_stats_load_pseudo_timeout"
	// TiDBMemQuotaBindingCache indicates the memory quota for the bind cache.
	TiDBMemQuotaBindingCache = "tidb_mem_quota_binding_cache"
	// TiDBRCReadCheckTS indicates the tso optimization for read-consistency read is enabled.
	TiDBRCReadCheckTS = "tidb_rc_read_check_ts"
	// TiDBCommitterConcurrency controls the number of running concurrent requests in the commit phase.
	TiDBCommitterConcurrency = "tidb_committer_concurrency"
	// TiDBEnableBatchDML enables batch dml.
	TiDBEnableBatchDML = "tidb_enable_batch_dml"
	// TiDBStatsCacheMemQuota records stats cache quota
	TiDBStatsCacheMemQuota = "tidb_stats_cache_mem_quota"
	// TiDBMemQuotaAnalyze indicates the memory quota for all analyze jobs.
	TiDBMemQuotaAnalyze = "tidb_mem_quota_analyze"
	// TiDBEnableAutoAnalyze determines whether TiDB executes automatic analysis.
	TiDBEnableAutoAnalyze = "tidb_enable_auto_analyze"
	//TiDBMemOOMAction indicates what operation TiDB perform when a single SQL statement exceeds
	// the memory quota specified by tidb_mem_quota_query and cannot be spilled to disk.
	TiDBMemOOMAction = "tidb_mem_oom_action"
	// TiDBEnablePrepPlanCache indicates whether to enable prepared plan cache
	TiDBEnablePrepPlanCache = "tidb_enable_prepared_plan_cache"
	// TiDBPrepPlanCacheSize indicates the number of cached statements.
	TiDBPrepPlanCacheSize = "tidb_prepared_plan_cache_size"
	// TiDBPrepPlanCacheMemoryGuardRatio is used to prevent [performance.max-memory] from being exceeded
	TiDBPrepPlanCacheMemoryGuardRatio = "tidb_prepared_plan_cache_memory_guard_ratio"
	// TiDBMaxAutoAnalyzeTime is the max time that auto analyze can run. If auto analyze runs longer than the value, it
	// will be killed. 0 indicates that there is no time limit.
	TiDBMaxAutoAnalyzeTime = "tidb_max_auto_analyze_time"
	// TiDBEnableConcurrentDDL indicates whether to enable the new DDL framework.
	TiDBEnableConcurrentDDL = "tidb_enable_concurrent_ddl"
)

// TiDB intentional limits
// Can be raised in the future.

const (
	// MaxConfigurableConcurrency is the maximum number of "threads" (goroutines) that can be specified
	// for any type of configuration item that has concurrent workers.
	MaxConfigurableConcurrency = 256
)

// Default TiDB system variable values.
const (
	DefHostname                                    = "localhost"
	DefIndexLookupConcurrency                      = ConcurrencyUnset
	DefIndexLookupJoinConcurrency                  = ConcurrencyUnset
	DefIndexSerialScanConcurrency                  = 1
	DefIndexJoinBatchSize                          = 25000
	DefIndexLookupSize                             = 20000
	DefDistSQLScanConcurrency                      = 15
	DefBuildStatsConcurrency                       = 4
	DefAutoAnalyzeRatio                            = 0.5
	DefAutoAnalyzeStartTime                        = "00:00 +0000"
	DefAutoAnalyzeEndTime                          = "23:59 +0000"
	DefAutoIncrementIncrement                      = 1
	DefAutoIncrementOffset                         = 1
	DefChecksumTableConcurrency                    = 4
	DefSkipUTF8Check                               = false
	DefSkipASCIICheck                              = false
	DefOptAggPushDown                              = false
	DefOptCartesianBCJ                             = 1
	DefOptMPPOuterJoinFixedBuildSide               = false
	DefOptWriteRowID                               = false
	DefOptEnableCorrelationAdjustment              = true
	DefOptLimitPushDownThreshold                   = 100
	DefOptCorrelationThreshold                     = 0.9
	DefOptCorrelationExpFactor                     = 1
	DefOptCPUFactor                                = 3.0
	DefOptCopCPUFactor                             = 3.0
	DefOptTiFlashConcurrencyFactor                 = 24.0
	DefOptNetworkFactor                            = 1.0
	DefOptScanFactor                               = 1.5
	DefOptDescScanFactor                           = 3.0
	DefOptSeekFactor                               = 20.0
	DefOptMemoryFactor                             = 0.001
	DefOptDiskFactor                               = 1.5
	DefOptConcurrencyFactor                        = 3.0
	DefOptCPUFactorV2                              = 30.0
	DefOptCopCPUFactorV2                           = 30.0
	DefOptTiFlashCPUFactorV2                       = 2.0
	DefOptNetworkFactorV2                          = 4.0
	DefOptScanFactorV2                             = 100.0
	DefOptDescScanFactorV2                         = 150.0
	DefOptTiFlashScanFactorV2                      = 15.0
	DefOptSeekFactorV2                             = 9500000.0
	DefOptMemoryFactorV2                           = 0.001
	DefOptDiskFactorV2                             = 1.5
	DefOptConcurrencyFactorV2                      = 3.0
	DefOptInSubqToJoinAndAgg                       = true
	DefOptPreferRangeScan                          = false
	DefBatchInsert                                 = false
	DefBatchDelete                                 = false
	DefBatchCommit                                 = false
	DefCurretTS                                    = 0
	DefInitChunkSize                               = 32
	DefMinPagingSize                               = int(paging.MinPagingSize)
	DefMaxChunkSize                                = 1024
	DefDMLBatchSize                                = 0
	DefMaxPreparedStmtCount                        = -1
	DefWaitTimeout                                 = 28800
	DefTiDBMemQuotaApplyCache                      = 32 << 20 // 32MB.
	DefTiDBMemQuotaBindingCache                    = 64 << 20 // 64MB.
	DefTiDBGeneralLog                              = false
	DefTiDBPProfSQLCPU                             = 0
	DefTiDBRetryLimit                              = 10
	DefTiDBDisableTxnAutoRetry                     = true
	DefTiDBConstraintCheckInPlace                  = false
	DefTiDBHashJoinConcurrency                     = ConcurrencyUnset
	DefTiDBProjectionConcurrency                   = ConcurrencyUnset
	DefBroadcastJoinThresholdSize                  = 100 * 1024 * 1024
	DefBroadcastJoinThresholdCount                 = 10 * 1024
	DefTiDBOptimizerSelectivityLevel               = 0
	DefTiDBOptimizerEnableNewOFGB                  = false
	DefTiDBEnableOuterJoinReorder                  = true
	DefTiDBAllowBatchCop                           = 1
	DefTiDBAllowMPPExecution                       = true
	DefTiDBHashExchangeWithNewCollation            = true
	DefTiDBEnforceMPPExecution                     = false
	DefTiFlashMaxThreads                           = -1
	DefTiDBMPPStoreFailTTL                         = "60s"
	DefTiDBTxnMode                                 = ""
	DefTiDBRowFormatV1                             = 1
	DefTiDBRowFormatV2                             = 2
	DefTiDBDDLReorgWorkerCount                     = 4
	DefTiDBDDLReorgBatchSize                       = 256
	DefTiDBDDLErrorCountLimit                      = 512
	DefTiDBMaxDeltaSchemaCount                     = 1024
	DefTiDBPointGetCache                           = false
	DefTiDBPlacementMode                           = PlacementModeStrict
	DefTiDBEnableAutoIncrementInGenerated          = false
	DefTiDBHashAggPartialConcurrency               = ConcurrencyUnset
	DefTiDBHashAggFinalConcurrency                 = ConcurrencyUnset
	DefTiDBWindowConcurrency                       = ConcurrencyUnset
	DefTiDBMergeJoinConcurrency                    = 1 // disable optimization by default
	DefTiDBStreamAggConcurrency                    = 1
	DefTiDBForcePriority                           = mysql.NoPriority
	DefEnableWindowFunction                        = true
	DefEnablePipelinedWindowFunction               = true
	DefEnableStrictDoubleTypeCheck                 = true
	DefEnableVectorizedExpression                  = true
	DefTiDBOptJoinReorderThreshold                 = 0
	DefTiDBDDLSlowOprThreshold                     = 300
	DefTiDBUseFastAnalyze                          = false
	DefTiDBSkipIsolationLevelCheck                 = false
	DefTiDBExpensiveQueryTimeThreshold             = 60 // 60s
	DefTiDBScatterRegion                           = false
	DefTiDBWaitSplitRegionFinish                   = true
	DefWaitSplitRegionTimeout                      = 300 // 300s
	DefTiDBEnableNoopFuncs                         = Off
	DefTiDBEnableNoopVariables                     = true
	DefTiDBAllowRemoveAutoInc                      = false
	DefTiDBUsePlanBaselines                        = true
	DefTiDBEvolvePlanBaselines                     = false
	DefTiDBEvolvePlanTaskMaxTime                   = 600 // 600s
	DefTiDBEvolvePlanTaskStartTime                 = "00:00 +0000"
	DefTiDBEvolvePlanTaskEndTime                   = "23:59 +0000"
	DefInnodbLockWaitTimeout                       = 50 // 50s
	DefTiDBStoreLimit                              = 0
	DefTiDBMetricSchemaStep                        = 60 // 60s
	DefTiDBMetricSchemaRangeDuration               = 60 // 60s
	DefTiDBFoundInPlanCache                        = false
	DefTiDBFoundInBinding                          = false
	DefTiDBEnableCollectExecutionInfo              = true
	DefTiDBAllowAutoRandExplicitInsert             = false
	DefTiDBEnableClusteredIndex                    = ClusteredIndexDefModeIntOnly
	DefTiDBRedactLog                               = false
	DefTiDBRestrictedReadOnly                      = false
	DefTiDBSuperReadOnly                           = false
	DefTiDBShardAllocateStep                       = math.MaxInt64
	DefTiDBEnableTelemetry                         = true
	DefTiDBEnableParallelApply                     = false
	DefTiDBEnableAmendPessimisticTxn               = false
	DefTiDBPartitionPruneMode                      = "static"
	DefTiDBEnableRateLimitAction                   = true
	DefTiDBEnableAsyncCommit                       = false
	DefTiDBEnable1PC                               = false
	DefTiDBGuaranteeLinearizability                = true
	DefTiDBAnalyzeVersion                          = 2
	DefTiDBEnableIndexMergeJoin                    = false
	DefTiDBTrackAggregateMemoryUsage               = true
	DefTiDBEnableExchangePartition                 = false
	DefCTEMaxRecursionDepth                        = 1000
	DefTiDBTmpTableMaxSize                         = 64 << 20 // 64MB.
	DefTiDBEnableLocalTxn                          = false
	DefTiDBTSOClientBatchMaxWaitTime               = 0.0 // 0ms
	DefTiDBEnableTSOFollowerProxy                  = false
	DefTiDBEnableOrderedResultMode                 = false
	DefTiDBEnablePseudoForOutdatedStats            = true
	DefTiDBRegardNULLAsPoint                       = true
	DefEnablePlacementCheck                        = true
	DefTimestamp                                   = "0"
	DefTiDBEnableStmtSummary                       = true
	DefTiDBStmtSummaryInternalQuery                = false
	DefTiDBStmtSummaryRefreshInterval              = 1800
	DefTiDBStmtSummaryHistorySize                  = 24
	DefTiDBStmtSummaryMaxStmtCount                 = 3000
	DefTiDBStmtSummaryMaxSQLLength                 = 4096
	DefTiDBCapturePlanBaseline                     = Off
	DefTiDBEnableIndexMerge                        = true
	DefEnableLegacyInstanceScope                   = true
	DefTiDBTableCacheLease                         = 3 // 3s
	DefTiDBPersistAnalyzeOptions                   = true
	DefTiDBEnableColumnTracking                    = false
	DefTiDBStatsLoadSyncWait                       = 0
	DefTiDBStatsLoadPseudoTimeout                  = false
	DefSysdateIsNow                                = false
	DefTiDBEnableMutationChecker                   = false
	DefTiDBTxnAssertionLevel                       = AssertionOffStr
	DefTiDBIgnorePreparedCacheCloseStmt            = false
	DefTiDBBatchPendingTiFlashCount                = 4000
	DefRCReadCheckTS                               = false
	DefTiDBRemoveOrderbyInSubquery                 = false
	DefTiDBReadStaleness                           = 0
	DefTiDBGCMaxWaitTime                           = 24 * 60 * 60
	DefMaxAllowedPacket                     uint64 = 67108864
	DefTiDBEnableBatchDML                          = false
	DefTiDBMemQuotaQuery                           = 1073741824 // 1GB
	DefTiDBStatsCacheMemQuota                      = 0
	MaxTiDBStatsCacheMemQuota                      = 1024 * 1024 * 1024 * 1024 // 1TB
	DefTiDBQueryLogMaxLen                          = 4096
	DefRequireSecureTransport                      = false
	DefTiDBCommitterConcurrency                    = 128
	DefTiDBBatchDMLIgnoreError                     = false
	DefTiDBMemQuotaAnalyze                         = -1
	DefTiDBEnableAutoAnalyze                       = true
	DefTiDBMemOOMAction                            = "CANCEL"
	DefTiDBMaxAutoAnalyzeTime                      = 12 * 60 * 60
	DefTiDBEnablePrepPlanCache                     = true
	DefTiDBPrepPlanCacheSize                       = 100
	DefTiDBPrepPlanCacheMemoryGuardRatio           = 0.1
	DefTiDBEnableConcurrentDDL                     = true
	DefTiDBSimplifiedMetrics                       = false
	DefTiDBEnablePaging                            = true
	DefTiFlashFineGrainedShuffleStreamCount        = -1
	DefStreamCountWhenMaxThreadsNotSet             = 8
	DefTiFlashFineGrainedShuffleBatchSize          = 8192
	DefTiDBEnableSimplifiedShowCreateTable         = false
)

// Process global variables.
var (
	ProcessGeneralLog           = atomic.NewBool(false)
	RunAutoAnalyze              = atomic.NewBool(DefTiDBEnableAutoAnalyze)
	GlobalLogMaxDays            = atomic.NewInt32(int32(config.GetGlobalConfig().Log.File.MaxDays))
	QueryLogMaxLen              = atomic.NewInt32(DefTiDBQueryLogMaxLen)
	EnablePProfSQLCPU           = atomic.NewBool(false)
	EnableBatchDML              = atomic.NewBool(false)
	ddlReorgWorkerCounter int32 = DefTiDBDDLReorgWorkerCount
	ddlReorgBatchSize     int32 = DefTiDBDDLReorgBatchSize
	ddlErrorCountlimit    int64 = DefTiDBDDLErrorCountLimit
	ddlReorgRowFormat     int64 = DefTiDBRowFormatV2
	maxDeltaSchemaCount   int64 = DefTiDBMaxDeltaSchemaCount
	// MaxDDLReorgBatchSize is exported for testing.
	MaxDDLReorgBatchSize int32 = 10240
	MinDDLReorgBatchSize int32 = 32
	// DDLSlowOprThreshold is the threshold for ddl slow operations, uint is millisecond.
	DDLSlowOprThreshold                   = config.GetGlobalConfig().Instance.DDLSlowOprThreshold
	ForcePriority                         = int32(DefTiDBForcePriority)
	MaxOfMaxAllowedPacket          uint64 = 1073741824
	ExpensiveQueryTimeThreshold    uint64 = DefTiDBExpensiveQueryTimeThreshold
	MinExpensiveQueryTimeThreshold uint64 = 10 // 10s
	DefExecutorConcurrency                = 5
	MemoryUsageAlarmRatio                 = atomic.NewFloat64(config.GetGlobalConfig().Instance.MemoryUsageAlarmRatio)
	EnableLocalTxn                        = atomic.NewBool(DefTiDBEnableLocalTxn)
	EnablePointGetCache                   = atomic.NewBool(DefTiDBPointGetCache)
	MaxTSOBatchWaitInterval               = atomic.NewFloat64(DefTiDBTSOClientBatchMaxWaitTime)
	EnableTSOFollowerProxy                = atomic.NewBool(DefTiDBEnableTSOFollowerProxy)
	RestrictedReadOnly                    = atomic.NewBool(DefTiDBRestrictedReadOnly)
	VarTiDBSuperReadOnly                  = atomic.NewBool(DefTiDBSuperReadOnly)
	PersistAnalyzeOptions                 = atomic.NewBool(DefTiDBPersistAnalyzeOptions)
	TableCacheLease                       = atomic.NewInt64(DefTiDBTableCacheLease)
	EnableColumnTracking                  = atomic.NewBool(DefTiDBEnableColumnTracking)
	StatsLoadSyncWait                     = atomic.NewInt64(DefTiDBStatsLoadSyncWait)
	StatsLoadPseudoTimeout                = atomic.NewBool(DefTiDBStatsLoadPseudoTimeout)
	MemQuotaBindingCache                  = atomic.NewInt64(DefTiDBMemQuotaBindingCache)
	GCMaxWaitTime                         = atomic.NewInt64(DefTiDBGCMaxWaitTime)
	StatsCacheMemQuota                    = atomic.NewInt64(DefTiDBStatsCacheMemQuota)
	OOMAction                             = atomic.NewString(DefTiDBMemOOMAction)
	MaxAutoAnalyzeTime                    = atomic.NewInt64(DefTiDBMaxAutoAnalyzeTime)
	// variables for plan cache
	EnablePreparedPlanCache           = atomic.NewBool(DefTiDBEnablePrepPlanCache)
	PreparedPlanCacheSize             = atomic.NewUint64(DefTiDBPrepPlanCacheSize)
	PreparedPlanCacheMemoryGuardRatio = atomic.NewFloat64(DefTiDBPrepPlanCacheMemoryGuardRatio)
	EnableConcurrentDDL               = atomic.NewBool(DefTiDBEnableConcurrentDDL)
	EnableNoopVariables               = atomic.NewBool(DefTiDBEnableNoopVariables)
)

var (
	// SetMemQuotaAnalyze is the func registered by global/subglobal tracker to set memory quota.
	SetMemQuotaAnalyze func(quota int64) = nil
	// GetMemQuotaAnalyze is the func registered by global/subglobal tracker to get memory quota.
	GetMemQuotaAnalyze func() int64 = nil
	// SetStatsCacheCapacity is the func registered by domain to set statsCache memory quota.
	SetStatsCacheCapacity atomic.Value
)<|MERGE_RESOLUTION|>--- conflicted
+++ resolved
@@ -686,12 +686,6 @@
 	// TiDBSimplifiedMetrics controls whether to unregister some unused metrics.
 	TiDBSimplifiedMetrics = "tidb_simplified_metrics"
 
-<<<<<<< HEAD
-	// TiDBEnableSimplifiedShowCreateTable changes output for SHOW CREATE TABLE etc. for TiDB enhancements
-	// that are not compatible with MySQL, like CLUSTERED index etc.
-	// as well as remove MySQL specific syntax that are not used by TiDB, like ENGINE = InnoDB
-	TiDBEnableSimplifiedShowCreateTable = "tidb_enable_simplified_show_create_table"
-=======
 	// TiDBMemoryDebugModeMinHeapInUse is used to set tidb memory debug mode trigger threshold.
 	// When set to 0, the function is disabled.
 	// When set to a negative integer, use memory debug mode to detect the issue of frequent allocation and release of memory.
@@ -701,7 +695,11 @@
 	TiDBMemoryDebugModeMinHeapInUse = "tidb_memory_debug_mode_min_heap_inuse"
 	// TiDBMemoryDebugModeAlarmRatio is used set tidb memory debug mode bias ratio. Treat memory bias less than this ratio as noise.
 	TiDBMemoryDebugModeAlarmRatio = "tidb_memory_debug_mode_alarm_ratio"
->>>>>>> b4cd14d7
+
+	// TiDBEnableSimplifiedShowCreateTable changes output for SHOW CREATE TABLE etc. for TiDB enhancements
+	// that are not compatible with MySQL, like CLUSTERED index etc.
+	// as well as remove MySQL specific syntax that are not used by TiDB, like ENGINE = InnoDB
+	TiDBEnableSimplifiedShowCreateTable = "tidb_enable_simplified_show_create_table"
 )
 
 // TiDB vars that have only global scope
