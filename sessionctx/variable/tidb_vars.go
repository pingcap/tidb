--- conflicted
+++ resolved
@@ -416,13 +416,10 @@
 	// TiDBSlowLogMasking indicates that whether masking the query data when log slow query.
 	TiDBSlowLogMasking = "tidb_slow_log_masking"
 
-<<<<<<< HEAD
 	// TiDBShardAllocateStep indicates the max size of continuous rowid shard in one transaction.
 	TiDBShardAllocateStep = "tidb_shard_allocate_step"
-=======
 	// TiDBEnableTelemetry indicates that whether usage data report to PingCAP is enabled.
 	TiDBEnableTelemetry = "tidb_enable_telemetry"
->>>>>>> 3b632709
 )
 
 // Default TiDB system variable values.
@@ -520,11 +517,8 @@
 	DefTiDBAllowAutoRandExplicitInsert = false
 	DefTiDBEnableClusteredIndex        = false
 	DefTiDBSlowLogMasking              = false
-<<<<<<< HEAD
 	DefTiDBShardAllocateStep           = math.MaxInt64
-=======
 	DefTiDBEnableTelemetry             = true
->>>>>>> 3b632709
 )
 
 // Process global variables.
