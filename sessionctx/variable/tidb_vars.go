// Copyright 2017 PingCAP, Inc.
//
// Licensed under the Apache License, Version 2.0 (the "License");
// you may not use this file except in compliance with the License.
// You may obtain a copy of the License at
//
//     http://www.apache.org/licenses/LICENSE-2.0
//
// Unless required by applicable law or agreed to in writing, software
// distributed under the License is distributed on an "AS IS" BASIS,
// See the License for the specific language governing permissions and
// limitations under the License.

package variable

/*
	Steps to add a new TiDB specific system variable:

	1. Add a new variable name with comment in this file.
	2. Add the default value of the new variable in this file.
	3. Add SysVar instance in 'defaultSysVars' slice with the default value.
	4. Add a field in `SessionVars`.
	5. Update the `NewSessionVars` function to set the field to its default value.
	6. Update the `variable.SetSessionSystemVar` function to use the new value when SET statement is executed.
	7. If it is a global variable, add it in `session.loadCommonGlobalVarsSQL`.
	8. Use this variable to control the behavior in code.
*/

// TiDB system variable names that only in session scope.
const (
	// tidb_snapshot is used for reading history data, the default value is empty string.
	// When the value is set to a datetime string like '2017-11-11 20:20:20', the session reads history data of that time.
	TiDBSnapshot = "tidb_snapshot"

	// tidb_import_data is used for loading data from a dump file, to speed up the loading process.
	// When the value is set to true, unique index constraint is not checked.
	TiDBImportingData = "tidb_import_data"

	// tidb_opt_agg_push_down is used to enable/disable the optimizer rule of aggregation push down.
	TiDBOptAggPushDown = "tidb_opt_agg_push_down"

	// tidb_opt_insubquery_unfold is used to enable/disable the optimizer rule of in subquery unfold.
	TiDBOptInSubqUnFolding = "tidb_opt_insubquery_unfold"

	// tidb_build_stats_concurrency is used to speed up the ANALYZE statement, when a table has multiple indices,
	// those indices can be scanned concurrently, with the cost of higher system performance impact.
	TiDBBuildStatsConcurrency = "tidb_build_stats_concurrency"

	// tidb_checksum_table_concurrency is used to speed up the ADMIN CHECKSUM TABLE
	// statement, when a table has multiple indices, those indices can be
	// scanned concurrently, with the cost of higher system performance impact.
	TiDBChecksumTableConcurrency = "tidb_checksum_table_concurrency"

	// TiDBCurrentTS is used to get the current transaction timestamp.
	// It is read-only.
	TiDBCurrentTS = "tidb_current_ts"

	// tidb_config is a read-only variable that shows the config of the current server.
	TiDBConfig = "tidb_config"

<<<<<<< HEAD
=======
	/* Session and global */

	// tidb_distsql_scan_concurrency is used to set the concurrency of a distsql scan task.
	// A distsql scan task can be a table scan or a index scan, which may be distributed to many TiKV nodes.
	// Higher concurrency may reduce latency, but with the cost of higher memory usage and system performance impact.
	// If the query has a LIMIT clause, high concurrency makes the system do much more work than needed.
	TiDBDistSQLScanConcurrency = "tidb_distsql_scan_concurrency"

	// tidb_index_join_batch_size is used to set the batch size of a index lookup join.
	// The index lookup join fetches batches of data from outer executor and constructs ranges for inner executor.
	// This value controls how much of data in a batch to do the index join.
	// Large value may reduce the latency but consumes more system resource.
	TiDBIndexJoinBatchSize = "tidb_index_join_batch_size"

	// tidb_index_lookup_size is used for index lookup executor.
	// The index lookup executor first scan a batch of handles from a index, then use those handles to lookup the table
	// rows, this value controls how much of handles in a batch to do a lookup task.
	// Small value sends more RPCs to TiKV, consume more system resource.
	// Large value may do more work than needed if the query has a limit.
	TiDBIndexLookupSize = "tidb_index_lookup_size"

	// tidb_index_lookup_concurrency is used for index lookup executor.
	// A lookup task may have 'tidb_index_lookup_size' of handles at maximun, the handles may be distributed
	// in many TiKV nodes, we executes multiple concurrent index lookup tasks concurrently to reduce the time
	// waiting for a task to finish.
	// Set this value higher may reduce the latency but consumes more system resource.
	TiDBIndexLookupConcurrency = "tidb_index_lookup_concurrency"

	// tidb_index_lookup_join_concurrency is used for index lookup join executor.
	// IndexLookUpJoin starts "tidb_index_lookup_join_concurrency" inner workers
	// to fetch inner rows and join the matched (outer, inner) row pairs.
	TiDBIndexLookupJoinConcurrency = "tidb_index_lookup_join_concurrency"

	// tidb_index_serial_scan_concurrency is used for controlling the concurrency of index scan operation
	// when we need to keep the data output order the same as the order of index data.
	TiDBIndexSerialScanConcurrency = "tidb_index_serial_scan_concurrency"

	// tidb_skip_utf8_check skips the UTF8 validate process, validate UTF8 has performance cost, if we can make sure
	// the input string values are valid, we can skip the check.
	TiDBSkipUTF8Check = "tidb_skip_utf8_check"

>>>>>>> f21483e6
	// tidb_batch_insert is used to enable/disable auto-split insert data. If set this option on, insert executor will automatically
	// insert data into multiple batches and use a single txn for each batch. This will be helpful when inserting large data.
	TiDBBatchInsert = "tidb_batch_insert"

	// tidb_batch_delete is used to enable/disable auto-split delete data. If set this option on, delete executor will automatically
	// split data into multiple batches and use a single txn for each batch. This will be helpful when deleting large data.
	TiDBBatchDelete = "tidb_batch_delete"

	// tidb_dml_batch_size is used to split the insert/delete data into small batches.
	// It only takes effort when tidb_batch_insert/tidb_batch_delete is on.
	// Its default value is 20000. When the row size is large, 20k rows could be larger than 100MB.
	// User could change it to a smaller one to avoid breaking the transaction size limitation.
	TiDBDMLBatchSize = "tidb_dml_batch_size"

	// tidb_max_chunk_capacity is used to control the max chunk size during query execution.
	TiDBMaxChunkSize = "tidb_max_chunk_size"

	// The following session variables controls the memory quota during query execution.
	// "tidb_mem_quota_query":				control the memory quota of a query.
	// "tidb_mem_quota_hashjoin": 			control the memory quota of "HashJoinExec".
	// "tidb_mem_quota_mergejoin": 			control the memory quota of "MergeJoinExec".
	// "tidb_mem_quota_sort":     			control the memory quota of "SortExec".
	// "tidb_mem_quota_topn":     			control the memory quota of "TopNExec".
	// "tidb_mem_quota_indexlookupreader":	control the memory quota of "IndexLookUpExecutor".
	// "tidb_mem_quota_indexlookupjoin":	control the memory quota of "IndexLookUpJoin".
	// "tidb_mem_quota_nestedloopapply": 	control the memory quota of "NestedLoopApplyExec".
	TIDBMemQuotaQuery             = "tidb_mem_quota_query"             // Bytes.
	TIDBMemQuotaHashJoin          = "tidb_mem_quota_hashjoin"          // Bytes.
	TIDBMemQuotaMergeJoin         = "tidb_mem_quota_mergejoin"         // Bytes.
	TIDBMemQuotaSort              = "tidb_mem_quota_sort"              // Bytes.
	TIDBMemQuotaTopn              = "tidb_mem_quota_topn"              // Bytes.
	TIDBMemQuotaIndexLookupReader = "tidb_mem_quota_indexlookupreader" // Bytes.
	TIDBMemQuotaIndexLookupJoin   = "tidb_mem_quota_indexlookupjoin"   // Bytes.
	TIDBMemQuotaNestedLoopApply   = "tidb_mem_quota_nestedloopapply"   // Bytes.

	// tidb_general_log is used to log every query in the server in info level.
	TiDBGeneralLog = "tidb_general_log"

	// tidb_enable_streaming enables TiDB to use streaming API for coprocessor requests.
	TiDBEnableStreaming = "tidb_enable_streaming"
)

// TiDB system variable names that both in session and global scope.
const (
	// tidb_distsql_scan_concurrency is used to set the concurrency of a distsql scan task.
	// A distsql scan task can be a table scan or a index scan, which may be distributed to many TiKV nodes.
	// Higher concurrency may reduce latency, but with the cost of higher memory usage and system performance impact.
	// If the query has a LIMIT clause, high concurrency makes the system do much more work than needed.
	TiDBDistSQLScanConcurrency = "tidb_distsql_scan_concurrency"

	// tidb_index_join_batch_size is used to set the batch size of a index lookup join.
	// The index lookup join fetches batches of data from outer executor and constructs ranges for inner executor.
	// This value controls how much of data in a batch to do the index join.
	// Large value may reduce the latency but consumes more system resource.
	TiDBIndexJoinBatchSize = "tidb_index_join_batch_size"

	// tidb_index_lookup_size is used for index lookup executor.
	// The index lookup executor first scan a batch of handles from a index, then use those handles to lookup the table
	// rows, this value controls how much of handles in a batch to do a lookup task.
	// Small value sends more RPCs to TiKV, consume more system resource.
	// Large value may do more work than needed if the query has a limit.
	TiDBIndexLookupSize = "tidb_index_lookup_size"

	// tidb_index_lookup_concurrency is used for index lookup executor.
	// A lookup task may have 'tidb_index_lookup_size' of handles at maximum, the handles may be distributed
	// in many TiKV nodes, we executes multiple concurrent index lookup tasks concurrently to reduce the time
	// waiting for a task to finish.
	// Set this value higher may reduce the latency but consumes more system resource.
	TiDBIndexLookupConcurrency = "tidb_index_lookup_concurrency"

	// tidb_index_serial_scan_concurrency is used for controlling the concurrency of index scan operation
	// when we need to keep the data output order the same as the order of index data.
	TiDBIndexSerialScanConcurrency = "tidb_index_serial_scan_concurrency"

	// tidb_skip_utf8_check skips the UTF8 validate process, validate UTF8 has performance cost, if we can make sure
	// the input string values are valid, we can skip the check.
	TiDBSkipUTF8Check = "tidb_skip_utf8_check"

	// tidb_hash_join_concurrency is used for hash join executor.
	// The hash join outer executor starts multiple concurrent join workers to probe the hash table.
	TiDBHashJoinConcurrency = "tidb_hash_join_concurrency"
)

// Default TiDB system variable values.
const (
	DefIndexLookupConcurrency        = 4
	DefIndexLookupJoinConcurrency    = 4
	DefIndexSerialScanConcurrency    = 1
	DefIndexJoinBatchSize            = 25000
	DefIndexLookupSize               = 20000
	DefDistSQLScanConcurrency        = 15
	DefBuildStatsConcurrency         = 4
	DefChecksumTableConcurrency      = 4
	DefSkipUTF8Check                 = false
	DefOptAggPushDown                = false
	DefOptInSubqUnfolding            = false
	DefBatchInsert                   = false
	DefBatchDelete                   = false
	DefCurretTS                      = 0
	DefMaxChunkSize                  = 1024
	DefDMLBatchSize                  = 20000
	DefTiDBMemQuotaQuery             = 32 << 30 // 32GB.
	DefTiDBMemQuotaHashJoin          = 32 << 30 // 32GB.
	DefTiDBMemQuotaMergeJoin         = 32 << 30 // 32GB.
	DefTiDBMemQuotaSort              = 32 << 30 // 32GB.
	DefTiDBMemQuotaTopn              = 32 << 30 // 32GB.
	DefTiDBMemQuotaIndexLookupReader = 32 << 30 // 32GB.
	DefTiDBMemQuotaIndexLookupJoin   = 32 << 30 // 32GB.
	DefTiDBMemQuotaNestedLoopApply   = 32 << 30 // 32GB.
	DefTiDBGeneralLog                = 0
	DefTiDBHashJoinConcurrency       = 5
)

// Process global variables.
var (
	ProcessGeneralLog uint32
)<|MERGE_RESOLUTION|>--- conflicted
+++ resolved
@@ -58,50 +58,6 @@
 	// tidb_config is a read-only variable that shows the config of the current server.
 	TiDBConfig = "tidb_config"
 
-<<<<<<< HEAD
-=======
-	/* Session and global */
-
-	// tidb_distsql_scan_concurrency is used to set the concurrency of a distsql scan task.
-	// A distsql scan task can be a table scan or a index scan, which may be distributed to many TiKV nodes.
-	// Higher concurrency may reduce latency, but with the cost of higher memory usage and system performance impact.
-	// If the query has a LIMIT clause, high concurrency makes the system do much more work than needed.
-	TiDBDistSQLScanConcurrency = "tidb_distsql_scan_concurrency"
-
-	// tidb_index_join_batch_size is used to set the batch size of a index lookup join.
-	// The index lookup join fetches batches of data from outer executor and constructs ranges for inner executor.
-	// This value controls how much of data in a batch to do the index join.
-	// Large value may reduce the latency but consumes more system resource.
-	TiDBIndexJoinBatchSize = "tidb_index_join_batch_size"
-
-	// tidb_index_lookup_size is used for index lookup executor.
-	// The index lookup executor first scan a batch of handles from a index, then use those handles to lookup the table
-	// rows, this value controls how much of handles in a batch to do a lookup task.
-	// Small value sends more RPCs to TiKV, consume more system resource.
-	// Large value may do more work than needed if the query has a limit.
-	TiDBIndexLookupSize = "tidb_index_lookup_size"
-
-	// tidb_index_lookup_concurrency is used for index lookup executor.
-	// A lookup task may have 'tidb_index_lookup_size' of handles at maximun, the handles may be distributed
-	// in many TiKV nodes, we executes multiple concurrent index lookup tasks concurrently to reduce the time
-	// waiting for a task to finish.
-	// Set this value higher may reduce the latency but consumes more system resource.
-	TiDBIndexLookupConcurrency = "tidb_index_lookup_concurrency"
-
-	// tidb_index_lookup_join_concurrency is used for index lookup join executor.
-	// IndexLookUpJoin starts "tidb_index_lookup_join_concurrency" inner workers
-	// to fetch inner rows and join the matched (outer, inner) row pairs.
-	TiDBIndexLookupJoinConcurrency = "tidb_index_lookup_join_concurrency"
-
-	// tidb_index_serial_scan_concurrency is used for controlling the concurrency of index scan operation
-	// when we need to keep the data output order the same as the order of index data.
-	TiDBIndexSerialScanConcurrency = "tidb_index_serial_scan_concurrency"
-
-	// tidb_skip_utf8_check skips the UTF8 validate process, validate UTF8 has performance cost, if we can make sure
-	// the input string values are valid, we can skip the check.
-	TiDBSkipUTF8Check = "tidb_skip_utf8_check"
-
->>>>>>> f21483e6
 	// tidb_batch_insert is used to enable/disable auto-split insert data. If set this option on, insert executor will automatically
 	// insert data into multiple batches and use a single txn for each batch. This will be helpful when inserting large data.
 	TiDBBatchInsert = "tidb_batch_insert"
@@ -166,11 +122,16 @@
 	TiDBIndexLookupSize = "tidb_index_lookup_size"
 
 	// tidb_index_lookup_concurrency is used for index lookup executor.
-	// A lookup task may have 'tidb_index_lookup_size' of handles at maximum, the handles may be distributed
+	// A lookup task may have 'tidb_index_lookup_size' of handles at maximun, the handles may be distributed
 	// in many TiKV nodes, we executes multiple concurrent index lookup tasks concurrently to reduce the time
 	// waiting for a task to finish.
 	// Set this value higher may reduce the latency but consumes more system resource.
 	TiDBIndexLookupConcurrency = "tidb_index_lookup_concurrency"
+
+	// tidb_index_lookup_join_concurrency is used for index lookup join executor.
+	// IndexLookUpJoin starts "tidb_index_lookup_join_concurrency" inner workers
+	// to fetch inner rows and join the matched (outer, inner) row pairs.
+	TiDBIndexLookupJoinConcurrency = "tidb_index_lookup_join_concurrency"
 
 	// tidb_index_serial_scan_concurrency is used for controlling the concurrency of index scan operation
 	// when we need to keep the data output order the same as the order of index data.
