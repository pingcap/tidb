--- conflicted
+++ resolved
@@ -826,11 +826,8 @@
 	DefTiDBIgnorePreparedCacheCloseStmt   = false
 	DefTiDBBatchPendingTiFlashCount       = 4000
 	DefRCReadCheckTS                      = false
-<<<<<<< HEAD
-	DefTiDBReadStaleness                  = 0
-=======
 	DefTiDBRemoveOrderbyInSubquery        = false
->>>>>>> 27cf5bc3
+  DefTiDBReadStaleness                  = 0
 )
 
 // Process global variables.
