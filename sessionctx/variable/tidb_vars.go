--- conflicted
+++ resolved
@@ -20,11 +20,7 @@
 
 	"github.com/pingcap/tidb/config"
 	"github.com/pingcap/tidb/parser/mysql"
-<<<<<<< HEAD
-=======
-	"github.com/pingcap/tidb/sessionctx/variable/featuretag/concurrencyddl"
 	"github.com/pingcap/tidb/sessionctx/variable/featuretag/distributereorg"
->>>>>>> 47312044
 	"github.com/pingcap/tidb/util/memory"
 	"github.com/pingcap/tidb/util/paging"
 	"github.com/pingcap/tidb/util/size"
@@ -843,13 +839,8 @@
 	// TiDBMaxAutoAnalyzeTime is the max time that auto analyze can run. If auto analyze runs longer than the value, it
 	// will be killed. 0 indicates that there is no time limit.
 	TiDBMaxAutoAnalyzeTime = "tidb_max_auto_analyze_time"
-<<<<<<< HEAD
-=======
-	// TiDBEnableConcurrentDDL indicates whether to enable the new DDL framework.
-	TiDBEnableConcurrentDDL = "tidb_enable_concurrent_ddl"
 	// TiDBDDLEnableDistributeReorg indicates whether to enable the new Reorg framework.
 	TiDBDDLEnableDistributeReorg = "tidb_ddl_distribute_reorg"
->>>>>>> 47312044
 	// TiDBGenerateBinaryPlan indicates whether binary plan should be generated in slow log and statements summary.
 	TiDBGenerateBinaryPlan = "tidb_generate_binary_plan"
 	// TiDBEnableGCAwareMemoryTrack indicates whether to turn-on GC-aware memory track.
@@ -1086,11 +1077,7 @@
 	DefTiDBPrepPlanCacheSize                       = 100
 	DefTiDBEnablePrepPlanCacheMemoryMonitor        = true
 	DefTiDBPrepPlanCacheMemoryGuardRatio           = 0.1
-<<<<<<< HEAD
-=======
-	DefTiDBEnableConcurrentDDL                     = concurrencyddl.TiDBEnableConcurrentDDL
 	DefTiDBDDLEnableDistributeReorg                = distributereorg.TiDBEnableDistributeReorg
->>>>>>> 47312044
 	DefTiDBSimplifiedMetrics                       = false
 	DefTiDBEnablePaging                            = true
 	DefTiFlashFineGrainedShuffleStreamCount        = 0
@@ -1186,15 +1173,10 @@
 	StatsCacheMemQuota                   = atomic.NewInt64(DefTiDBStatsCacheMemQuota)
 	OOMAction                            = atomic.NewString(DefTiDBMemOOMAction)
 	MaxAutoAnalyzeTime                   = atomic.NewInt64(DefTiDBMaxAutoAnalyzeTime)
-	DDLForce2Queue                       = atomic.NewBool(false)
 	// variables for plan cache
 	PreparedPlanCacheMemoryGuardRatio = atomic.NewFloat64(DefTiDBPrepPlanCacheMemoryGuardRatio)
-<<<<<<< HEAD
-=======
-	EnableConcurrentDDL               = atomic.NewBool(DefTiDBEnableConcurrentDDL)
 	DDLEnableDistributeReorg          = atomic.NewBool(DefTiDBDDLEnableDistributeReorg)
 	DDLForce2Queue                    = atomic.NewBool(false)
->>>>>>> 47312044
 	EnableNoopVariables               = atomic.NewBool(DefTiDBEnableNoopVariables)
 	EnableMDL                         = atomic.NewBool(false)
 	AutoAnalyzePartitionBatchSize     = atomic.NewInt64(DefTiDBAutoAnalyzePartitionBatchSize)
