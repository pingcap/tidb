--- conflicted
+++ resolved
@@ -1095,15 +1095,12 @@
 	TiDBSkipMissingPartitionStats = "tidb_skip_missing_partition_stats"
 	// TiDBSessionAlias indicates the alias of a session which is used for tracing.
 	TiDBSessionAlias = "tidb_session_alias"
-<<<<<<< HEAD
-	// TiDBOptimizerHistoryStats indicates whether collecting and using history stats for plan optimization
-	TiDBOptimizerHistoryStats = "tidb_optimizer_history_stats"
-=======
 	// TiDBServiceScope indicates the role for tidb for distributed task framework.
 	TiDBServiceScope = "tidb_service_scope"
 	// TiDBSchemaVersionCacheLimit defines the capacity size of domain infoSchema cache.
 	TiDBSchemaVersionCacheLimit = "tidb_schema_version_cache_limit"
->>>>>>> 262327f7
+	// TiDBOptimizerHistoryStats indicates whether collecting and using history stats for plan optimization
+	TiDBOptimizerHistoryStats = "tidb_optimizer_history_stats"  
 )
 
 // TiDB intentional limits
@@ -1411,11 +1408,8 @@
 	DefTiDBEnableCheckConstraint                      = false
 	DefTiDBSkipMissingPartitionStats                  = true
 	DefTiDBOptObjective                               = OptObjectiveModerate
-<<<<<<< HEAD
-	DefTiDBOptimizerHistoryStats                      = false
-=======
 	DefTiDBSchemaVersionCacheLimit                    = 16
->>>>>>> 262327f7
+	DefTiDBOptimizerHistoryStats                      = false  
 )
 
 // Process global variables.
