--- conflicted
+++ resolved
@@ -673,13 +673,10 @@
 	TiDBMemQuotaBindingCache = "tidb_mem_quota_binding_cache"
 	// TiDBRCReadCheckTS indicates the tso optimization for read-consistency read is enabled.
 	TiDBRCReadCheckTS = "tidb_rc_read_check_ts"
-<<<<<<< HEAD
 	// TiDBStatsCacheMemQuota records stats cache quota
 	TiDBStatsCacheMemQuota = "tidb_stats_cache_mem_quota"
-=======
 	// TiDBMemQuotaAnalyze indicates the memory quota for all analyze jobs.
 	TiDBMemQuotaAnalyze = "tidb_mem_quota_analyze"
->>>>>>> 33236ba8
 )
 
 // TiDB intentional limits
@@ -893,9 +890,7 @@
 	StatsLoadPseudoTimeout                = atomic.NewBool(DefTiDBStatsLoadPseudoTimeout)
 	MemQuotaBindingCache                  = atomic.NewInt64(DefTiDBMemQuotaBindingCache)
 	GCMaxWaitTime                         = atomic.NewInt64(DefTiDBGCMaxWaitTime)
-<<<<<<< HEAD
 	StatsCacheMemQuota                    = atomic.NewInt64(DefTiDBStatsCacheMemQuota)
-=======
 )
 
 var (
@@ -903,5 +898,4 @@
 	SetMemQuotaAnalyze func(quota int64) = nil
 	// GetMemQuotaAnalyze is the func registered by global/subglobal tracker to get memory quota.
 	GetMemQuotaAnalyze func() int64 = nil
->>>>>>> 33236ba8
 )