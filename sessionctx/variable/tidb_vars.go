// Copyright 2017 PingCAP, Inc.
//
// Licensed under the Apache License, Version 2.0 (the "License");
// you may not use this file except in compliance with the License.
// You may obtain a copy of the License at
//
//     http://www.apache.org/licenses/LICENSE-2.0
//
// Unless required by applicable law or agreed to in writing, software
// distributed under the License is distributed on an "AS IS" BASIS,
// WITHOUT WARRANTIES OR CONDITIONS OF ANY KIND, either express or implied.
// See the License for the specific language governing permissions and
// limitations under the License.

package variable

import (
	"math"

	"github.com/pingcap/tidb/config"
	"github.com/pingcap/tidb/parser/mysql"
	"go.uber.org/atomic"
)

/*
	Steps to add a new TiDB specific system variable:

	1. Add a new variable name with comment in this file.
	2. Add the default value of the new variable in this file.
	3. Add SysVar instance in 'defaultSysVars' slice.
*/

// TiDB system variable names that only in session scope.
const (
	TiDBDDLSlowOprThreshold = "ddl_slow_threshold"

	// tidb_snapshot is used for reading history data, the default value is empty string.
	// The value can be a datetime string like '2017-11-11 20:20:20' or a tso string. When this variable is set, the session reads history data of that time.
	TiDBSnapshot = "tidb_snapshot"

	// tidb_opt_agg_push_down is used to enable/disable the optimizer rule of aggregation push down.
	TiDBOptAggPushDown = "tidb_opt_agg_push_down"

	// TiDBOptBCJ is used to enable/disable broadcast join in MPP mode
	TiDBOptBCJ = "tidb_opt_broadcast_join"

	// TiDBOptCartesianBCJ is used to disable/enable broadcast cartesian join in MPP mode
	TiDBOptCartesianBCJ = "tidb_opt_broadcast_cartesian_join"

	TiDBOptMPPOuterJoinFixedBuildSide = "tidb_opt_mpp_outer_join_fixed_build_side"

	// tidb_opt_distinct_agg_push_down is used to decide whether agg with distinct should be pushed to tikv/tiflash.
	TiDBOptDistinctAggPushDown = "tidb_opt_distinct_agg_push_down"

	// tidb_broadcast_join_threshold_size is used to limit the size of small table for mpp broadcast join.
	// It's unit is bytes, if the size of small table is larger than it, we will not use bcj.
	TiDBBCJThresholdSize = "tidb_broadcast_join_threshold_size"

	// tidb_broadcast_join_threshold_count is used to limit the count of small table for mpp broadcast join.
	// If we can't estimate the size of one side of join child, we will check if its row number exceeds this limitation.
	TiDBBCJThresholdCount = "tidb_broadcast_join_threshold_count"

	// tidb_opt_write_row_id is used to enable/disable the operations of insert、replace and update to _tidb_rowid.
	TiDBOptWriteRowID = "tidb_opt_write_row_id"

	// Auto analyze will run if (table modify count)/(table row count) is greater than this value.
	TiDBAutoAnalyzeRatio = "tidb_auto_analyze_ratio"

	// Auto analyze will run if current time is within start time and end time.
	TiDBAutoAnalyzeStartTime = "tidb_auto_analyze_start_time"
	TiDBAutoAnalyzeEndTime   = "tidb_auto_analyze_end_time"

	// tidb_checksum_table_concurrency is used to speed up the ADMIN CHECKSUM TABLE
	// statement, when a table has multiple indices, those indices can be
	// scanned concurrently, with the cost of higher system performance impact.
	TiDBChecksumTableConcurrency = "tidb_checksum_table_concurrency"

	// TiDBCurrentTS is used to get the current transaction timestamp.
	// It is read-only.
	TiDBCurrentTS = "tidb_current_ts"

	// TiDBLastTxnInfo is used to get the last transaction info within the current session.
	TiDBLastTxnInfo = "tidb_last_txn_info"

	// TiDBLastTxnInfo is used to get the last query info within the current session.
	TiDBLastQueryInfo = "tidb_last_query_info"

	// tidb_config is a read-only variable that shows the config of the current server.
	TiDBConfig = "tidb_config"

	// tidb_batch_insert is used to enable/disable auto-split insert data. If set this option on, insert executor will automatically
	// insert data into multiple batches and use a single txn for each batch. This will be helpful when inserting large data.
	TiDBBatchInsert = "tidb_batch_insert"

	// tidb_batch_delete is used to enable/disable auto-split delete data. If set this option on, delete executor will automatically
	// split data into multiple batches and use a single txn for each batch. This will be helpful when deleting large data.
	TiDBBatchDelete = "tidb_batch_delete"

	// tidb_batch_commit is used to enable/disable auto-split the transaction.
	// If set this option on, the transaction will be committed when it reaches stmt-count-limit and starts a new transaction.
	TiDBBatchCommit = "tidb_batch_commit"

	// tidb_dml_batch_size is used to split the insert/delete data into small batches.
	// It only takes effort when tidb_batch_insert/tidb_batch_delete is on.
	// Its default value is 20000. When the row size is large, 20k rows could be larger than 100MB.
	// User could change it to a smaller one to avoid breaking the transaction size limitation.
	TiDBDMLBatchSize = "tidb_dml_batch_size"

	// The following session variables controls the memory quota during query execution.
	// "tidb_mem_quota_query":				control the memory quota of a query.
	TiDBMemQuotaQuery      = "tidb_mem_quota_query" // Bytes.
	TiDBMemQuotaApplyCache = "tidb_mem_quota_apply_cache"
	// TODO: remove them below sometime, it should have only one Quota(TiDBMemQuotaQuery).
	TiDBMemQuotaHashJoin          = "tidb_mem_quota_hashjoin"          // Bytes.
	TiDBMemQuotaMergeJoin         = "tidb_mem_quota_mergejoin"         // Bytes.
	TiDBMemQuotaSort              = "tidb_mem_quota_sort"              // Bytes.
	TiDBMemQuotaTopn              = "tidb_mem_quota_topn"              // Bytes.
	TiDBMemQuotaIndexLookupReader = "tidb_mem_quota_indexlookupreader" // Bytes.
	TiDBMemQuotaIndexLookupJoin   = "tidb_mem_quota_indexlookupjoin"   // Bytes.

	// tidb_general_log is used to log every query in the server in info level.
	TiDBGeneralLog = "tidb_general_log"

	// tidb_general_log is used to log every query in the server in info level.
	TiDBLogFileMaxDays = "tidb_log_file_max_days"

	// tidb_pprof_sql_cpu is used to add label sql label to pprof result.
	TiDBPProfSQLCPU = "tidb_pprof_sql_cpu"

	// tidb_retry_limit is the maximum number of retries when committing a transaction.
	TiDBRetryLimit = "tidb_retry_limit"

	// tidb_disable_txn_auto_retry disables transaction auto retry.
	TiDBDisableTxnAutoRetry = "tidb_disable_txn_auto_retry"

	// Deprecated: tidb_enable_streaming enables TiDB to use streaming API for coprocessor requests.
	TiDBEnableStreaming = "tidb_enable_streaming"

	// tidb_enable_chunk_rpc enables TiDB to use Chunk format for coprocessor requests.
	TiDBEnableChunkRPC = "tidb_enable_chunk_rpc"

	// tidb_optimizer_selectivity_level is used to control the selectivity estimation level.
	TiDBOptimizerSelectivityLevel = "tidb_optimizer_selectivity_level"

	// tidb_txn_mode is used to control the transaction behavior.
	TiDBTxnMode = "tidb_txn_mode"

	// tidb_row_format_version is used to control tidb row format version current.
	TiDBRowFormatVersion = "tidb_row_format_version"

	// tidb_enable_table_partition is used to control table partition feature.
	// The valid value include auto/on/off:
	// on or auto: enable table partition if the partition type is implemented.
	// off: always disable table partition.
	TiDBEnableTablePartition = "tidb_enable_table_partition"

	// tidb_enable_list_partition is used to control list table partition feature.
	TiDBEnableListTablePartition = "tidb_enable_list_partition"

	// tidb_skip_isolation_level_check is used to control whether to return error when set unsupported transaction
	// isolation level.
	TiDBSkipIsolationLevelCheck = "tidb_skip_isolation_level_check"

	// TiDBLowResolutionTSO is used for reading data with low resolution TSO which is updated once every two seconds
	TiDBLowResolutionTSO = "tidb_low_resolution_tso"

	// TiDBReplicaRead is used for reading data from replicas, followers for example.
	TiDBReplicaRead = "tidb_replica_read"

	// TiDBAllowRemoveAutoInc indicates whether a user can drop the auto_increment column attribute or not.
	TiDBAllowRemoveAutoInc = "tidb_allow_remove_auto_inc"

	// TiDBMultiStatementMode enables multi statement at the risk of SQL injection
	// provides backwards compatibility
	TiDBMultiStatementMode = "tidb_multi_statement_mode"

	// TiDBEvolvePlanTaskMaxTime controls the max time of a single evolution task.
	TiDBEvolvePlanTaskMaxTime = "tidb_evolve_plan_task_max_time"

	// TiDBEvolvePlanTaskStartTime is the start time of evolution task.
	TiDBEvolvePlanTaskStartTime = "tidb_evolve_plan_task_start_time"
	// TiDBEvolvePlanTaskEndTime is the end time of evolution task.
	TiDBEvolvePlanTaskEndTime = "tidb_evolve_plan_task_end_time"

	// tidb_slow_log_threshold is used to set the slow log threshold in the server.
	TiDBSlowLogThreshold = "tidb_slow_log_threshold"

	// tidb_record_plan_in_slow_log is used to log the plan of the slow query.
	TiDBRecordPlanInSlowLog = "tidb_record_plan_in_slow_log"

	// tidb_enable_slow_log enables TiDB to log slow queries.
	TiDBEnableSlowLog = "tidb_enable_slow_log"

	// tidb_query_log_max_len is used to set the max length of the query in the log.
	TiDBQueryLogMaxLen = "tidb_query_log_max_len"

	// TiDBCheckMb4ValueInUTF8 is used to control whether to enable the check wrong utf8 value.
	TiDBCheckMb4ValueInUTF8 = "tidb_check_mb4_value_in_utf8"

	// TiDBFoundInPlanCache indicates whether the last statement was found in plan cache
	TiDBFoundInPlanCache = "last_plan_from_cache"

	// TiDBFoundInBinding indicates whether the last statement was matched with the hints in the binding.
	TiDBFoundInBinding = "last_plan_from_binding"

	// TiDBAllowAutoRandExplicitInsert indicates whether explicit insertion on auto_random column is allowed.
	TiDBAllowAutoRandExplicitInsert = "allow_auto_random_explicit_insert"

	// TiDBTxnScope indicates whether using global transactions or local transactions.
	TiDBTxnScope = "txn_scope"

	// TiDBTxnReadTS indicates the next transaction should be staleness transaction and provide the startTS
	TiDBTxnReadTS = "tx_read_ts"

	// TiDBReadStaleness indicates the staleness duration for following statement
	TiDBReadStaleness = "tidb_read_staleness"

	// TiDBEnablePaging indicates whether paging is enabled in coprocessor requests.
	TiDBEnablePaging = "tidb_enable_paging"

	// TiDBReadConsistency indicates whether the autocommit read statement goes through TiKV RC.
	TiDBReadConsistency = "tidb_read_consistency"
)

// TiDB system variable names that both in session and global scope.
const (
	// tidb_build_stats_concurrency is used to speed up the ANALYZE statement, when a table has multiple indices,
	// those indices can be scanned concurrently, with the cost of higher system performance impact.
	TiDBBuildStatsConcurrency = "tidb_build_stats_concurrency"

	// tidb_distsql_scan_concurrency is used to set the concurrency of a distsql scan task.
	// A distsql scan task can be a table scan or a index scan, which may be distributed to many TiKV nodes.
	// Higher concurrency may reduce latency, but with the cost of higher memory usage and system performance impact.
	// If the query has a LIMIT clause, high concurrency makes the system do much more work than needed.
	TiDBDistSQLScanConcurrency = "tidb_distsql_scan_concurrency"

	// tidb_opt_insubquery_to_join_and_agg is used to enable/disable the optimizer rule of rewriting IN subquery.
	TiDBOptInSubqToJoinAndAgg = "tidb_opt_insubq_to_join_and_agg"

	// tidb_opt_prefer_range_scan is used to enable/disable the optimizer to always prefer range scan over table scan, ignoring their costs.
	TiDBOptPreferRangeScan = "tidb_opt_prefer_range_scan"

	// tidb_opt_enable_correlation_adjustment is used to indicates if enable correlation adjustment.
	TiDBOptEnableCorrelationAdjustment = "tidb_opt_enable_correlation_adjustment"

	// tidb_opt_limit_push_down_threshold determines if push Limit or TopN down to TiKV forcibly.
	TiDBOptLimitPushDownThreshold = "tidb_opt_limit_push_down_threshold"

	// tidb_opt_correlation_threshold is a guard to enable row count estimation using column order correlation.
	TiDBOptCorrelationThreshold = "tidb_opt_correlation_threshold"

	// tidb_opt_correlation_exp_factor is an exponential factor to control heuristic approach when tidb_opt_correlation_threshold is not satisfied.
	TiDBOptCorrelationExpFactor = "tidb_opt_correlation_exp_factor"

	// tidb_opt_cpu_factor is the CPU cost of processing one expression for one row.
	TiDBOptCPUFactor = "tidb_opt_cpu_factor"
	// tidb_opt_copcpu_factor is the CPU cost of processing one expression for one row in coprocessor.
	TiDBOptCopCPUFactor = "tidb_opt_copcpu_factor"
	// tidb_opt_tiflash_concurrency_factor is concurrency number of tiflash computation.
	TiDBOptTiFlashConcurrencyFactor = "tidb_opt_tiflash_concurrency_factor"
	// tidb_opt_network_factor is the network cost of transferring 1 byte data.
	TiDBOptNetworkFactor = "tidb_opt_network_factor"
	// tidb_opt_scan_factor is the IO cost of scanning 1 byte data on TiKV.
	TiDBOptScanFactor = "tidb_opt_scan_factor"
	// tidb_opt_desc_factor is the IO cost of scanning 1 byte data on TiKV in desc order.
	TiDBOptDescScanFactor = "tidb_opt_desc_factor"
	// tidb_opt_seek_factor is the IO cost of seeking the start value in a range on TiKV or TiFlash.
	TiDBOptSeekFactor = "tidb_opt_seek_factor"
	// tidb_opt_memory_factor is the memory cost of storing one tuple.
	TiDBOptMemoryFactor = "tidb_opt_memory_factor"
	// tidb_opt_disk_factor is the IO cost of reading/writing one byte to temporary disk.
	TiDBOptDiskFactor = "tidb_opt_disk_factor"
	// tidb_opt_concurrency_factor is the CPU cost of additional one goroutine.
	TiDBOptConcurrencyFactor = "tidb_opt_concurrency_factor"

	// tidb_index_join_batch_size is used to set the batch size of a index lookup join.
	// The index lookup join fetches batches of data from outer executor and constructs ranges for inner executor.
	// This value controls how much of data in a batch to do the index join.
	// Large value may reduce the latency but consumes more system resource.
	TiDBIndexJoinBatchSize = "tidb_index_join_batch_size"

	// tidb_index_lookup_size is used for index lookup executor.
	// The index lookup executor first scan a batch of handles from a index, then use those handles to lookup the table
	// rows, this value controls how much of handles in a batch to do a lookup task.
	// Small value sends more RPCs to TiKV, consume more system resource.
	// Large value may do more work than needed if the query has a limit.
	TiDBIndexLookupSize = "tidb_index_lookup_size"

	// tidb_index_lookup_concurrency is used for index lookup executor.
	// A lookup task may have 'tidb_index_lookup_size' of handles at maximun, the handles may be distributed
	// in many TiKV nodes, we executes multiple concurrent index lookup tasks concurrently to reduce the time
	// waiting for a task to finish.
	// Set this value higher may reduce the latency but consumes more system resource.
	// tidb_index_lookup_concurrency is deprecated, use tidb_executor_concurrency instead.
	TiDBIndexLookupConcurrency = "tidb_index_lookup_concurrency"

	// tidb_index_lookup_join_concurrency is used for index lookup join executor.
	// IndexLookUpJoin starts "tidb_index_lookup_join_concurrency" inner workers
	// to fetch inner rows and join the matched (outer, inner) row pairs.
	// tidb_index_lookup_join_concurrency is deprecated, use tidb_executor_concurrency instead.
	TiDBIndexLookupJoinConcurrency = "tidb_index_lookup_join_concurrency"

	// tidb_index_serial_scan_concurrency is used for controlling the concurrency of index scan operation
	// when we need to keep the data output order the same as the order of index data.
	TiDBIndexSerialScanConcurrency = "tidb_index_serial_scan_concurrency"

	// TiDBMaxChunkSize is used to control the max chunk size during query execution.
	TiDBMaxChunkSize = "tidb_max_chunk_size"

	// TiDBAllowBatchCop means if we should send batch coprocessor to TiFlash. It can be set to 0, 1 and 2.
	// 0 means never use batch cop, 1 means use batch cop in case of aggregation and join, 2, means to force to send batch cop for any query.
	// The default value is 0
	TiDBAllowBatchCop = "tidb_allow_batch_cop"

	// TiDBAllowMPPExecution means if we should use mpp way to execute query or not.
	// Default value is `true`, means to be determined by the optimizer.
	// Value set to `false` means never use mpp.
	TiDBAllowMPPExecution = "tidb_allow_mpp"

	// TiDBHashExchangeWithNewCollation means if hash exchange is supported when new collation is on.
	// Default value is `true`, means support hash exchange when new collation is on.
	// Value set to `false` means not support hash exchange when new collation is on.
	TiDBHashExchangeWithNewCollation = "tidb_hash_exchange_with_new_collation"

	// TiDBEnforceMPPExecution means if we should enforce mpp way to execute query or not.
	// Default value is `false`, means to be determined by variable `tidb_allow_mpp`.
	// Value set to `true` means enforce use mpp.
	// Note if you want to set `tidb_enforce_mpp` to `true`, you must set `tidb_allow_mpp` to `true` first.
	TiDBEnforceMPPExecution = "tidb_enforce_mpp"

	// TiDBMPPStoreFailTTL is the unavailable time when a store is detected failed. During that time, tidb will not send any task to
	// TiFlash even though the failed TiFlash node has been recovered.
	TiDBMPPStoreFailTTL = "tidb_mpp_store_fail_ttl"

	// TiDBInitChunkSize is used to control the init chunk size during query execution.
	TiDBInitChunkSize = "tidb_init_chunk_size"

	// tidb_enable_cascades_planner is used to control whether to enable the cascades planner.
	TiDBEnableCascadesPlanner = "tidb_enable_cascades_planner"

	// tidb_skip_utf8_check skips the UTF8 validate process, validate UTF8 has performance cost, if we can make sure
	// the input string values are valid, we can skip the check.
	TiDBSkipUTF8Check = "tidb_skip_utf8_check"

	// tidb_skip_ascii_check skips the ASCII validate process
	// old tidb may already have fields with invalid ASCII bytes
	// disable ASCII validate can guarantee a safe replication
	TiDBSkipASCIICheck = "tidb_skip_ascii_check"

	// tidb_hash_join_concurrency is used for hash join executor.
	// The hash join outer executor starts multiple concurrent join workers to probe the hash table.
	// tidb_hash_join_concurrency is deprecated, use tidb_executor_concurrency instead.
	TiDBHashJoinConcurrency = "tidb_hash_join_concurrency"

	// tidb_projection_concurrency is used for projection operator.
	// This variable controls the worker number of projection operator.
	// tidb_projection_concurrency is deprecated, use tidb_executor_concurrency instead.
	TiDBProjectionConcurrency = "tidb_projection_concurrency"

	// tidb_hashagg_partial_concurrency is used for hash agg executor.
	// The hash agg executor starts multiple concurrent partial workers to do partial aggregate works.
	// tidb_hashagg_partial_concurrency is deprecated, use tidb_executor_concurrency instead.
	TiDBHashAggPartialConcurrency = "tidb_hashagg_partial_concurrency"

	// tidb_hashagg_final_concurrency is used for hash agg executor.
	// The hash agg executor starts multiple concurrent final workers to do final aggregate works.
	// tidb_hashagg_final_concurrency is deprecated, use tidb_executor_concurrency instead.
	TiDBHashAggFinalConcurrency = "tidb_hashagg_final_concurrency"

	// tidb_window_concurrency is used for window parallel executor.
	// tidb_window_concurrency is deprecated, use tidb_executor_concurrency instead.
	TiDBWindowConcurrency = "tidb_window_concurrency"

	// tidb_merge_join_concurrency is used for merge join parallel executor
	TiDBMergeJoinConcurrency = "tidb_merge_join_concurrency"

	// tidb_stream_agg_concurrency is used for stream aggregation parallel executor.
	// tidb_stream_agg_concurrency is deprecated, use tidb_executor_concurrency instead.
	TiDBStreamAggConcurrency = "tidb_streamagg_concurrency"

	// tidb_enable_parallel_apply is used for parallel apply.
	TiDBEnableParallelApply = "tidb_enable_parallel_apply"

	// tidb_backoff_lock_fast is used for tikv backoff base time in milliseconds.
	TiDBBackoffLockFast = "tidb_backoff_lock_fast"

	// tidb_backoff_weight is used to control the max back off time in TiDB.
	// The default maximum back off time is a small value.
	// BackOffWeight could multiply it to let the user adjust the maximum time for retrying.
	// Only positive integers can be accepted, which means that the maximum back off time can only grow.
	TiDBBackOffWeight = "tidb_backoff_weight"

	// tidb_ddl_reorg_worker_cnt defines the count of ddl reorg workers.
	TiDBDDLReorgWorkerCount = "tidb_ddl_reorg_worker_cnt"

	// tidb_ddl_reorg_batch_size defines the transaction batch size of ddl reorg workers.
	TiDBDDLReorgBatchSize = "tidb_ddl_reorg_batch_size"

	// tidb_ddl_error_count_limit defines the count of ddl error limit.
	TiDBDDLErrorCountLimit = "tidb_ddl_error_count_limit"

	// tidb_ddl_reorg_priority defines the operations priority of adding indices.
	// It can be: PRIORITY_LOW, PRIORITY_NORMAL, PRIORITY_HIGH
	TiDBDDLReorgPriority = "tidb_ddl_reorg_priority"

	// TiDBEnableChangeMultiSchema is used to control whether to enable the change multi schema.
	TiDBEnableChangeMultiSchema = "tidb_enable_change_multi_schema"

	// TiDBEnableAutoIncrementInGenerated disables the mysql compatibility check on using auto-incremented columns in
	// expression indexes and generated columns described here https://dev.mysql.com/doc/refman/5.7/en/create-table-generated-columns.html for details.
	TiDBEnableAutoIncrementInGenerated = "tidb_enable_auto_increment_in_generated"

	// TiDBEnablePointGetCache is used to control whether to enable the point get cache for special scenario.
	TiDBEnablePointGetCache = "tidb_enable_point_get_cache"

	// TiDBEnableAlterPlacement is used to control whether to enable alter table partition.
	// Deprecated: It is removed and do not use it again
	TiDBEnableAlterPlacement = "tidb_enable_alter_placement"

	// TiDBPlacementMode is used to control the mode for placement
	TiDBPlacementMode = "tidb_placement_mode"

	// tidb_max_delta_schema_count defines the max length of deltaSchemaInfos.
	// deltaSchemaInfos is a queue that maintains the history of schema changes.
	TiDBMaxDeltaSchemaCount = "tidb_max_delta_schema_count"

	// tidb_scatter_region will scatter the regions for DDLs when it is ON.
	TiDBScatterRegion = "tidb_scatter_region"

	// TiDBWaitSplitRegionFinish defines the split region behaviour is sync or async.
	TiDBWaitSplitRegionFinish = "tidb_wait_split_region_finish"

	// TiDBWaitSplitRegionTimeout uses to set the split and scatter region back off time.
	TiDBWaitSplitRegionTimeout = "tidb_wait_split_region_timeout"

	// tidb_force_priority defines the operations priority of all statements.
	// It can be "NO_PRIORITY", "LOW_PRIORITY", "HIGH_PRIORITY", "DELAYED"
	TiDBForcePriority = "tidb_force_priority"

	// tidb_constraint_check_in_place indicates to check the constraint when the SQL executing.
	// It could hurt the performance of bulking insert when it is ON.
	TiDBConstraintCheckInPlace = "tidb_constraint_check_in_place"

	// tidb_enable_window_function is used to control whether to enable the window function.
	TiDBEnableWindowFunction = "tidb_enable_window_function"

	// tidb_enable_pipelined_window_function is used to control whether to use pipelined window function, it only works when tidb_enable_window_function = true.
	TiDBEnablePipelinedWindowFunction = "tidb_enable_pipelined_window_function"

	// tidb_enable_strict_double_type_check is used to control table field double type syntax check.
	TiDBEnableStrictDoubleTypeCheck = "tidb_enable_strict_double_type_check"

	// tidb_enable_vectorized_expression is used to control whether to enable the vectorized expression evaluation.
	TiDBEnableVectorizedExpression = "tidb_enable_vectorized_expression"

	// TiDBOptJoinReorderThreshold defines the threshold less than which
	// we'll choose a rather time consuming algorithm to calculate the join order.
	TiDBOptJoinReorderThreshold = "tidb_opt_join_reorder_threshold"

	// SlowQueryFile indicates which slow query log file for SLOW_QUERY table to parse.
	TiDBSlowQueryFile = "tidb_slow_query_file"

	// TiDBEnableFastAnalyze indicates to use fast analyze.
	TiDBEnableFastAnalyze = "tidb_enable_fast_analyze"

	// TiDBExpensiveQueryTimeThreshold indicates the time threshold of expensive query.
	TiDBExpensiveQueryTimeThreshold = "tidb_expensive_query_time_threshold"

	// TiDBEnableIndexMerge indicates to generate IndexMergePath.
	TiDBEnableIndexMerge = "tidb_enable_index_merge"

	// TiDBEnableNoopFuncs set true will enable using fake funcs(like get_lock release_lock)
	TiDBEnableNoopFuncs = "tidb_enable_noop_functions"

	// TiDBEnableStmtSummary indicates whether the statement summary is enabled.
	TiDBEnableStmtSummary = "tidb_enable_stmt_summary"

	// TiDBStmtSummaryInternalQuery indicates whether the statement summary contain internal query.
	TiDBStmtSummaryInternalQuery = "tidb_stmt_summary_internal_query"

	// TiDBStmtSummaryRefreshInterval indicates the refresh interval in seconds for each statement summary.
	TiDBStmtSummaryRefreshInterval = "tidb_stmt_summary_refresh_interval"

	// TiDBStmtSummaryHistorySize indicates the history size of each statement summary.
	TiDBStmtSummaryHistorySize = "tidb_stmt_summary_history_size"

	// TiDBStmtSummaryMaxStmtCount indicates the max number of statements kept in memory.
	TiDBStmtSummaryMaxStmtCount = "tidb_stmt_summary_max_stmt_count"

	// TiDBStmtSummaryMaxSQLLength indicates the max length of displayed normalized sql and sample sql.
	TiDBStmtSummaryMaxSQLLength = "tidb_stmt_summary_max_sql_length"

	// TiDBCapturePlanBaseline indicates whether the capture of plan baselines is enabled.
	TiDBCapturePlanBaseline = "tidb_capture_plan_baselines"

	// TiDBUsePlanBaselines indicates whether the use of plan baselines is enabled.
	TiDBUsePlanBaselines = "tidb_use_plan_baselines"

	// TiDBEvolvePlanBaselines indicates whether the evolution of plan baselines is enabled.
	TiDBEvolvePlanBaselines = "tidb_evolve_plan_baselines"

	// TiDBEnableExtendedStats indicates whether the extended statistics feature is enabled.
	TiDBEnableExtendedStats = "tidb_enable_extended_stats"

	// TiDBIsolationReadEngines indicates the tidb only read from the stores whose engine type is involved in IsolationReadEngines.
	// Now, only support TiKV and TiFlash.
	TiDBIsolationReadEngines = "tidb_isolation_read_engines"

	// TiDBStoreLimit indicates the limit of sending request to a store, 0 means without limit.
	TiDBStoreLimit = "tidb_store_limit"

	// TiDBMetricSchemaStep indicates the step when query metric schema.
	TiDBMetricSchemaStep = "tidb_metric_query_step"

	// TiDBMetricSchemaRangeDuration indicates the range duration when query metric schema.
	TiDBMetricSchemaRangeDuration = "tidb_metric_query_range_duration"

	// TiDBEnableCollectExecutionInfo indicates that whether execution info is collected.
	TiDBEnableCollectExecutionInfo = "tidb_enable_collect_execution_info"

	// DefExecutorConcurrency is used for controlling the concurrency of all types of executors.
	TiDBExecutorConcurrency = "tidb_executor_concurrency"

	// TiDBEnableClusteredIndex indicates if clustered index feature is enabled.
	TiDBEnableClusteredIndex = "tidb_enable_clustered_index"

	// TiDBPartitionPruneMode indicates the partition prune mode used.
	TiDBPartitionPruneMode = "tidb_partition_prune_mode"

	// TiDBSlowLogMasking is deprecated and a alias of TiDBRedactLog.
	// Deprecated: use TiDBRedactLog instead.
	TiDBSlowLogMasking = "tidb_slow_log_masking"

	// TiDBRedactLog indicates that whether redact log.
	TiDBRedactLog = "tidb_redact_log"

	// TiDBRestrictedReadOnly is meant for the cloud admin to toggle the cluster read only
	TiDBRestrictedReadOnly = "tidb_restricted_read_only"

	// TiDBShardAllocateStep indicates the max size of continuous rowid shard in one transaction.
	TiDBShardAllocateStep = "tidb_shard_allocate_step"
	// TiDBEnableTelemetry indicates that whether usage data report to PingCAP is enabled.
	TiDBEnableTelemetry = "tidb_enable_telemetry"

	// TiDBEnableAmendPessimisticTxn indicates if amend pessimistic transactions is enabled.
	TiDBEnableAmendPessimisticTxn = "tidb_enable_amend_pessimistic_txn"

	// TiDBMemoryUsageAlarmRatio indicates the alarm threshold when memory usage of the tidb-server exceeds.
	TiDBMemoryUsageAlarmRatio = "tidb_memory_usage_alarm_ratio"

	// TiDBEnableRateLimitAction indicates whether enabled ratelimit action
	TiDBEnableRateLimitAction = "tidb_enable_rate_limit_action"

	// TiDBEnableAsyncCommit indicates whether to enable the async commit feature.
	TiDBEnableAsyncCommit = "tidb_enable_async_commit"

	// TiDBEnable1PC indicates whether to enable the one-phase commit feature.
	TiDBEnable1PC = "tidb_enable_1pc"

	// TiDBGuaranteeLinearizability indicates whether to guarantee linearizability.
	TiDBGuaranteeLinearizability = "tidb_guarantee_linearizability"

	// TiDBAnalyzeVersion indicates the how tidb collects the analyzed statistics and how use to it.
	TiDBAnalyzeVersion = "tidb_analyze_version"

	// TiDBEnableIndexMergeJoin indicates whether to enable index merge join.
	TiDBEnableIndexMergeJoin = "tidb_enable_index_merge_join"

	// TiDBTrackAggregateMemoryUsage indicates whether track the memory usage of aggregate function.
	TiDBTrackAggregateMemoryUsage = "tidb_track_aggregate_memory_usage"

	// TiDBEnableExchangePartition indicates whether to enable exchange partition.
	TiDBEnableExchangePartition = "tidb_enable_exchange_partition"

	// TiDBAllowFallbackToTiKV indicates the engine types whose unavailability triggers fallback to TiKV.
	// Now we only support TiFlash.
	TiDBAllowFallbackToTiKV = "tidb_allow_fallback_to_tikv"

	// TiDBEnableTopSQL indicates whether the top SQL is enabled.
	TiDBEnableTopSQL = "tidb_enable_top_sql"

	// TiDBTopSQLPrecisionSeconds indicates the top SQL precision seconds.
	TiDBTopSQLPrecisionSeconds = "tidb_top_sql_precision_seconds"

	// TiDBTopSQLMaxStatementCount indicates the max number of statements been collected.
	TiDBTopSQLMaxStatementCount = "tidb_top_sql_max_statement_count"

	// TiDBTopSQLMaxCollect indicates the max capacity of the collect map.
	TiDBTopSQLMaxCollect = "tidb_top_sql_max_collect"

	// TiDBTopSQLReportIntervalSeconds indicates the top SQL report interval seconds.
	TiDBTopSQLReportIntervalSeconds = "tidb_top_sql_report_interval_seconds"
	// TiDBEnableGlobalTemporaryTable indicates whether to enable global temporary table
	TiDBEnableGlobalTemporaryTable = "tidb_enable_global_temporary_table"
	// TiDBEnableLocalTxn indicates whether to enable Local Txn.
	TiDBEnableLocalTxn = "tidb_enable_local_txn"
	// TiDBTSOClientBatchMaxWaitTime indicates the max value of the TSO Batch Wait interval time of PD client.
	TiDBTSOClientBatchMaxWaitTime = "tidb_tso_client_batch_max_wait_time"
	// TiDBEnableTSOFollowerProxy indicates whether to enable the TSO Follower Proxy feature of PD client.
	TiDBEnableTSOFollowerProxy = "tidb_enable_tso_follower_proxy"

	// TiDBEnableOrderedResultMode indicates if stabilize query results.
	TiDBEnableOrderedResultMode = "tidb_enable_ordered_result_mode"

	// TiDBEnablePseudoForOutdatedStats indicates whether use pseudo for outdated stats
	TiDBEnablePseudoForOutdatedStats = "tidb_enable_pseudo_for_outdated_stats"

	// TiDBRegardNULLAsPoint indicates whether regard NULL as point when optimizing
	TiDBRegardNULLAsPoint = "tidb_regard_null_as_point"

	// TiDBTmpTableMaxSize indicates the max memory size of temporary tables.
	TiDBTmpTableMaxSize = "tidb_tmp_table_max_size"

	// TiDBTableCacheLease indicates the read lock lease of a cached table.
	TiDBTableCacheLease = "tidb_table_cache_lease"

	// TiDBStatsLoadSyncWait indicates the time sql execution will sync-wait for stats load.
	TiDBStatsLoadSyncWait = "tidb_stats_load_sync_wait"
)

// TiDB vars that have only global scope

const (
	// TiDBGCEnable turns garbage collection on or OFF
	TiDBGCEnable = "tidb_gc_enable"
	// TiDBGCRunInterval sets the interval that GC runs
	TiDBGCRunInterval = "tidb_gc_run_interval"
	// TiDBGCLifetime sets the retention window of older versions
	TiDBGCLifetime = "tidb_gc_life_time"
	// TiDBGCConcurrency sets the concurrency of garbage collection. -1 = AUTO value
	TiDBGCConcurrency = "tidb_gc_concurrency"
	// TiDBGCScanLockMode enables the green GC feature (default)
	TiDBGCScanLockMode = "tidb_gc_scan_lock_mode"
	// TiDBEnableEnhancedSecurity restricts SUPER users from certain operations.
	TiDBEnableEnhancedSecurity = "tidb_enable_enhanced_security"
	// TiDBEnableHistoricalStats enables the historical statistics feature (default off)
	TiDBEnableHistoricalStats = "tidb_enable_historical_stats"
	// TiDBPersistAnalyzeOptions persists analyze options for later analyze and auto-analyze
	TiDBPersistAnalyzeOptions = "tidb_persist_analyze_options"
	// TiDBEnableColumnTracking enables collecting predicate columns.
	TiDBEnableColumnTracking = "tidb_enable_column_tracking"
	// TiDBDisableColumnTrackingTime records the last time TiDBEnableColumnTracking is set off.
	// It is used to invalidate the collected predicate columns after turning off TiDBEnableColumnTracking, which avoids physical deletion.
	// It doesn't have cache in memory and we directly get/set the variable value from/to mysql.tidb.
	TiDBDisableColumnTrackingTime = "tidb_disable_column_tracking_time"
	// TiDBStatsLoadPseudoTimeout indicates whether to fallback to pseudo stats after load timeout.
	TiDBStatsLoadPseudoTimeout = "tidb_stats_load_pseudo_timeout"
)

// TiDB intentional limits
// Can be raised in future.

const (
	// MaxConfigurableConcurrency is the maximum number of "threads" (goroutines) that can be specified
	// for any type of configuration item that has concurrent workers.
	MaxConfigurableConcurrency = 256
)

// Default TiDB system variable values.
const (
	DefHostname                           = "localhost"
	DefIndexLookupConcurrency             = ConcurrencyUnset
	DefIndexLookupJoinConcurrency         = ConcurrencyUnset
	DefIndexSerialScanConcurrency         = 1
	DefIndexJoinBatchSize                 = 25000
	DefIndexLookupSize                    = 20000
	DefDistSQLScanConcurrency             = 15
	DefBuildStatsConcurrency              = 4
	DefAutoAnalyzeRatio                   = 0.5
	DefAutoAnalyzeStartTime               = "00:00 +0000"
	DefAutoAnalyzeEndTime                 = "23:59 +0000"
	DefAutoIncrementIncrement             = 1
	DefAutoIncrementOffset                = 1
	DefChecksumTableConcurrency           = 4
	DefSkipUTF8Check                      = false
	DefSkipASCIICheck                     = false
	DefOptAggPushDown                     = false
	DefOptBCJ                             = false
	DefOptCartesianBCJ                    = 1
	DefOptMPPOuterJoinFixedBuildSide      = false
	DefOptWriteRowID                      = false
	DefOptEnableCorrelationAdjustment     = true
	DefOptLimitPushDownThreshold          = 100
	DefOptCorrelationThreshold            = 0.9
	DefOptCorrelationExpFactor            = 1
	DefOptCPUFactor                       = 3.0
	DefOptCopCPUFactor                    = 3.0
	DefOptTiFlashConcurrencyFactor        = 24.0
	DefOptNetworkFactor                   = 1.0
	DefOptScanFactor                      = 1.5
	DefOptDescScanFactor                  = 3.0
	DefOptSeekFactor                      = 20.0
	DefOptMemoryFactor                    = 0.001
	DefOptDiskFactor                      = 1.5
	DefOptConcurrencyFactor               = 3.0
	DefOptInSubqToJoinAndAgg              = true
	DefOptPreferRangeScan                 = false
	DefBatchInsert                        = false
	DefBatchDelete                        = false
	DefBatchCommit                        = false
	DefCurretTS                           = 0
	DefInitChunkSize                      = 32
	DefMaxChunkSize                       = 1024
	DefDMLBatchSize                       = 0
	DefMaxPreparedStmtCount               = -1
	DefWaitTimeout                        = 28800
	DefTiDBMemQuotaApplyCache             = 32 << 20 // 32MB.
	DefTiDBMemQuotaHashJoin               = 32 << 30 // 32GB.
	DefTiDBMemQuotaMergeJoin              = 32 << 30 // 32GB.
	DefTiDBMemQuotaSort                   = 32 << 30 // 32GB.
	DefTiDBMemQuotaTopn                   = 32 << 30 // 32GB.
	DefTiDBMemQuotaIndexLookupReader      = 32 << 30 // 32GB.
	DefTiDBMemQuotaIndexLookupJoin        = 32 << 30 // 32GB.
	DefTiDBMemQuotaDistSQL                = 32 << 30 // 32GB.
	DefTiDBGeneralLog                     = false
	DefTiDBPProfSQLCPU                    = 0
	DefTiDBRetryLimit                     = 10
	DefTiDBDisableTxnAutoRetry            = true
	DefTiDBConstraintCheckInPlace         = false
	DefTiDBHashJoinConcurrency            = ConcurrencyUnset
	DefTiDBProjectionConcurrency          = ConcurrencyUnset
	DefBroadcastJoinThresholdSize         = 100 * 1024 * 1024
	DefBroadcastJoinThresholdCount        = 10 * 1024
	DefTiDBOptimizerSelectivityLevel      = 0
	DefTiDBAllowBatchCop                  = 1
	DefTiDBAllowMPPExecution              = true
	DefTiDBHashExchangeWithNewCollation   = true
	DefTiDBEnforceMPPExecution            = false
	DefTiDBMPPStoreFailTTL                = "60s"
	DefTiDBTxnMode                        = ""
	DefTiDBRowFormatV1                    = 1
	DefTiDBRowFormatV2                    = 2
	DefTiDBDDLReorgWorkerCount            = 4
	DefTiDBDDLReorgBatchSize              = 256
	DefTiDBDDLErrorCountLimit             = 512
	DefTiDBMaxDeltaSchemaCount            = 1024
	DefTiDBChangeMultiSchema              = false
	DefTiDBPointGetCache                  = false
<<<<<<< HEAD
	DefTiDBEnableAlterPlacement           = false
	DefTiDBPlacementMode                  = PlacementModeStrict
=======
>>>>>>> ec4da984
	DefTiDBEnableAutoIncrementInGenerated = false
	DefTiDBHashAggPartialConcurrency      = ConcurrencyUnset
	DefTiDBHashAggFinalConcurrency        = ConcurrencyUnset
	DefTiDBWindowConcurrency              = ConcurrencyUnset
	DefTiDBMergeJoinConcurrency           = 1 // disable optimization by default
	DefTiDBStreamAggConcurrency           = 1
	DefTiDBForcePriority                  = mysql.NoPriority
	DefEnableWindowFunction               = true
	DefEnablePipelinedWindowFunction      = true
	DefEnableStrictDoubleTypeCheck        = true
	DefEnableVectorizedExpression         = true
	DefTiDBOptJoinReorderThreshold        = 0
	DefTiDBDDLSlowOprThreshold            = 300
	DefTiDBUseFastAnalyze                 = false
	DefTiDBSkipIsolationLevelCheck        = false
	DefTiDBExpensiveQueryTimeThreshold    = 60 // 60s
	DefTiDBScatterRegion                  = false
	DefTiDBWaitSplitRegionFinish          = true
	DefWaitSplitRegionTimeout             = 300 // 300s
	DefTiDBEnableNoopFuncs                = Off
	DefTiDBAllowRemoveAutoInc             = false
	DefTiDBUsePlanBaselines               = true
	DefTiDBEvolvePlanBaselines            = false
	DefTiDBEvolvePlanTaskMaxTime          = 600 // 600s
	DefTiDBEvolvePlanTaskStartTime        = "00:00 +0000"
	DefTiDBEvolvePlanTaskEndTime          = "23:59 +0000"
	DefInnodbLockWaitTimeout              = 50 // 50s
	DefTiDBStoreLimit                     = 0
	DefTiDBMetricSchemaStep               = 60 // 60s
	DefTiDBMetricSchemaRangeDuration      = 60 // 60s
	DefTiDBFoundInPlanCache               = false
	DefTiDBFoundInBinding                 = false
	DefTiDBEnableCollectExecutionInfo     = true
	DefTiDBAllowAutoRandExplicitInsert    = false
	DefTiDBEnableClusteredIndex           = ClusteredIndexDefModeIntOnly
	DefTiDBRedactLog                      = false
	DefTiDBRestrictedReadOnly             = false
	DefTiDBShardAllocateStep              = math.MaxInt64
	DefTiDBEnableTelemetry                = true
	DefTiDBEnableParallelApply            = false
	DefTiDBEnableAmendPessimisticTxn      = false
	DefTiDBPartitionPruneMode             = "static"
	DefTiDBEnableRateLimitAction          = true
	DefTiDBEnableAsyncCommit              = false
	DefTiDBEnable1PC                      = false
	DefTiDBGuaranteeLinearizability       = true
	DefTiDBAnalyzeVersion                 = 2
	DefTiDBEnableIndexMergeJoin           = false
	DefTiDBTrackAggregateMemoryUsage      = true
	DefTiDBEnableExchangePartition        = false
	DefCTEMaxRecursionDepth               = 1000
	DefTiDBTmpTableMaxSize                = 64 << 20 // 64MB.
	DefTiDBEnableLocalTxn                 = false
	DefTiDBTSOClientBatchMaxWaitTime      = 0.0 // 0ms
	DefTiDBEnableTSOFollowerProxy         = false
	DefTiDBEnableOrderedResultMode        = false
	DefTiDBEnablePseudoForOutdatedStats   = true
	DefTiDBRegardNULLAsPoint              = true
	DefEnablePlacementCheck               = true
	DefTimestamp                          = "0"
	DefTiDBEnableIndexMerge               = true
	DefTiDBTableCacheLease                = 3 // 3s
	DefTiDBPersistAnalyzeOptions          = true
	DefTiDBEnableColumnTracking           = false
	DefTiDBStatsLoadSyncWait              = 0
	DefTiDBStatsLoadPseudoTimeout         = false
)

// Process global variables.
var (
	ProcessGeneralLog           = atomic.NewBool(false)
	GlobalLogMaxDays            = atomic.NewInt32(int32(config.GetGlobalConfig().Log.File.MaxDays))
	EnablePProfSQLCPU           = atomic.NewBool(false)
	ddlReorgWorkerCounter int32 = DefTiDBDDLReorgWorkerCount
	ddlReorgBatchSize     int32 = DefTiDBDDLReorgBatchSize
	ddlErrorCountlimit    int64 = DefTiDBDDLErrorCountLimit
	ddlReorgRowFormat     int64 = DefTiDBRowFormatV2
	maxDeltaSchemaCount   int64 = DefTiDBMaxDeltaSchemaCount
	// Export for testing.
	MaxDDLReorgBatchSize int32 = 10240
	MinDDLReorgBatchSize int32 = 32
	// DDLSlowOprThreshold is the threshold for ddl slow operations, uint is millisecond.
	DDLSlowOprThreshold            uint32 = DefTiDBDDLSlowOprThreshold
	ForcePriority                         = int32(DefTiDBForcePriority)
	MaxOfMaxAllowedPacket          uint64 = 1073741824
	ExpensiveQueryTimeThreshold    uint64 = DefTiDBExpensiveQueryTimeThreshold
	MinExpensiveQueryTimeThreshold uint64 = 10 // 10s
	CapturePlanBaseline                   = serverGlobalVariable{globalVal: Off}
	DefExecutorConcurrency                = 5
	MemoryUsageAlarmRatio                 = atomic.NewFloat64(config.GetGlobalConfig().Performance.MemoryUsageAlarmRatio)
	EnableLocalTxn                        = atomic.NewBool(DefTiDBEnableLocalTxn)
	MaxTSOBatchWaitInterval               = atomic.NewFloat64(DefTiDBTSOClientBatchMaxWaitTime)
	EnableTSOFollowerProxy                = atomic.NewBool(DefTiDBEnableTSOFollowerProxy)
	RestrictedReadOnly                    = atomic.NewBool(DefTiDBRestrictedReadOnly)
	PersistAnalyzeOptions                 = atomic.NewBool(DefTiDBPersistAnalyzeOptions)
	TableCacheLease                       = atomic.NewInt64(DefTiDBTableCacheLease)
	EnableColumnTracking                  = atomic.NewBool(DefTiDBEnableColumnTracking)
	StatsLoadSyncWait                     = atomic.NewInt64(DefTiDBStatsLoadSyncWait)
	StatsLoadPseudoTimeout                = atomic.NewBool(DefTiDBStatsLoadPseudoTimeout)
)<|MERGE_RESOLUTION|>--- conflicted
+++ resolved
@@ -736,11 +736,7 @@
 	DefTiDBMaxDeltaSchemaCount            = 1024
 	DefTiDBChangeMultiSchema              = false
 	DefTiDBPointGetCache                  = false
-<<<<<<< HEAD
-	DefTiDBEnableAlterPlacement           = false
 	DefTiDBPlacementMode                  = PlacementModeStrict
-=======
->>>>>>> ec4da984
 	DefTiDBEnableAutoIncrementInGenerated = false
 	DefTiDBHashAggPartialConcurrency      = ConcurrencyUnset
 	DefTiDBHashAggFinalConcurrency        = ConcurrencyUnset
