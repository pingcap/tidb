--- conflicted
+++ resolved
@@ -627,17 +627,14 @@
 	TiDBEnableHistoricalStats = "tidb_enable_historical_stats"
 	// TiDBPersistAnalyzeOptions persists analyze options for later analyze and auto-analyze
 	TiDBPersistAnalyzeOptions = "tidb_persist_analyze_options"
-<<<<<<< HEAD
-	// TiDBStatsLoadPseudoTimeout indicates whether to fallback to pseudo stats after load timeout.
-	TiDBStatsLoadPseudoTimeout = "tidb_stats_load_pseudo_timeout"
-=======
 	// TiDBEnableColumnTracking enables collecting predicate columns.
 	TiDBEnableColumnTracking = "tidb_enable_column_tracking"
 	// TiDBDisableColumnTrackingTime records the last time TiDBEnableColumnTracking is set off.
 	// It is used to invalidate the collected predicate columns after turning off TiDBEnableColumnTracking, which avoids physical deletion.
 	// It doesn't have cache in memory and we directly get/set the variable value from/to mysql.tidb.
 	TiDBDisableColumnTrackingTime = "tidb_disable_column_tracking_time"
->>>>>>> 9d50d0a9
+	// TiDBStatsLoadPseudoTimeout indicates whether to fallback to pseudo stats after load timeout.
+	TiDBStatsLoadPseudoTimeout = "tidb_stats_load_pseudo_timeout"
 )
 
 // TiDB intentional limits
@@ -792,12 +789,9 @@
 	DefTimestamp                          = "0"
 	DefTiDBEnableIndexMerge               = true
 	DefTiDBPersistAnalyzeOptions          = true
-<<<<<<< HEAD
+	DefTiDBEnableColumnTracking           = true
 	DefTiDBStatsLoadSyncWait              = 100
 	DefTiDBStatsLoadPseudoTimeout         = false
-=======
-	DefTiDBEnableColumnTracking           = true
->>>>>>> 9d50d0a9
 )
 
 // Process global variables.
@@ -827,10 +821,7 @@
 	EnableTSOFollowerProxy                = atomic.NewBool(DefTiDBEnableTSOFollowerProxy)
 	RestrictedReadOnly                    = atomic.NewBool(DefTiDBRestrictedReadOnly)
 	PersistAnalyzeOptions                 = atomic.NewBool(DefTiDBPersistAnalyzeOptions)
-<<<<<<< HEAD
+	EnableColumnTracking                  = atomic.NewBool(DefTiDBEnableColumnTracking)
 	StatsLoadSyncWait                     = atomic.NewInt64(DefTiDBStatsLoadSyncWait)
 	StatsLoadPseudoTimeout                = atomic.NewBool(DefTiDBStatsLoadPseudoTimeout)
-=======
-	EnableColumnTracking                  = atomic.NewBool(DefTiDBEnableColumnTracking)
->>>>>>> 9d50d0a9
 )