--- conflicted
+++ resolved
@@ -868,7 +868,6 @@
 	TiDBGOGCTunerThreshold = "tidb_gogc_tuner_threshold"
 	// TiDBExternalTS is the ts to read through when the `TiDBEnableExternalTsRead` is on
 	TiDBExternalTS = "tidb_external_ts"
-<<<<<<< HEAD
 	// TiDBTTLJobEnable is used to enable/disable scheduling ttl job
 	TiDBTTLJobEnable = "tidb_ttl_job_enable"
 	// TiDBTTLScanBatchSize is used to control the batch size in the SELECT statement for TTL jobs
@@ -877,12 +876,10 @@
 	TiDBTTLDeleteBatchSize = "tidb_ttl_delete_batch_size"
 	// TiDBTTLDeleteRateLimit is used to control the delete rate limit for TTL jobs in each node
 	TiDBTTLDeleteRateLimit = "tidb_ttl_delete_rate_limit"
-=======
 	// PasswordReuseHistory limit a few passwords to reuse.
 	PasswordReuseHistory = "password_history"
 	// PasswordReuseTime limit how long passwords can be reused.
 	PasswordReuseTime = "password_reuse_interval"
->>>>>>> 6b4739f1
 )
 
 // TiDB intentional limits
@@ -1126,7 +1123,6 @@
 	DefTiDBUseAlloc                                  = false
 	DefTiDBEnablePlanReplayerCapture                 = false
 	DefTiDBIndexMergeIntersectionConcurrency         = ConcurrencyUnset
-<<<<<<< HEAD
 	DefTiDBTTLJobEnable                              = true
 	DefTiDBTTLScanBatchSize                          = 500
 	DefTiDBTTLScanBatchMaxSize                       = 10240
@@ -1135,11 +1131,9 @@
 	DefTiDBTTLDeleteBatchMaxSize                     = 10240
 	DefTiDBTTLDeleteBatchMinSize                     = 1
 	DefTiDBTTLDeleteRateLimit                        = 0
-=======
 	DefPasswordReuseHistory                          = 0
 	DefPasswordReuseTime                             = 0
 	DefTiDBStoreBatchSize                            = 0
->>>>>>> 6b4739f1
 )
 
 // Process global variables.
@@ -1202,15 +1196,12 @@
 	PasswordValidationMixedCaseCount   = atomic.NewInt32(1)
 	PasswordValidtaionNumberCount      = atomic.NewInt32(1)
 	PasswordValidationSpecialCharCount = atomic.NewInt32(1)
-<<<<<<< HEAD
 	EnableTTLJob                       = atomic.NewBool(DefTiDBTTLJobEnable)
 	TTLScanBatchSize                   = atomic.NewInt64(DefTiDBTTLScanBatchSize)
 	TTLDeleteBatchSize                 = atomic.NewInt64(DefTiDBTTLDeleteBatchSize)
 	TTLDeleteRateLimit                 = atomic.NewInt64(DefTiDBTTLDeleteRateLimit)
-=======
 	PasswordHistory                    = atomic.NewInt64(DefPasswordReuseHistory)
 	PasswordReuseInterval              = atomic.NewInt64(DefPasswordReuseTime)
->>>>>>> 6b4739f1
 )
 
 var (
