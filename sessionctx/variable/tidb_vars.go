--- conflicted
+++ resolved
@@ -718,10 +718,6 @@
 	// functions instead of the selectionFactor (0.8).
 	TiDBDefaultStrMatchSelectivity = "tidb_default_string_match_selectivity"
 
-<<<<<<< HEAD
-	// TiDBOptimizerMemQuota indicates the memory quota of sql optimization for a query.
-	TiDBOptimizerMemQuota = "tidb_optimizer_mem_quota"
-=======
 	// TiDBEnablePrepPlanCache indicates whether to enable prepared plan cache
 	TiDBEnablePrepPlanCache = "tidb_enable_prepared_plan_cache"
 	// TiDBPrepPlanCacheSize indicates the number of cached statements.
@@ -731,7 +727,9 @@
 	TiDBEnableGeneralPlanCache = "tidb_enable_general_plan_cache"
 	// TiDBGeneralPlanCacheSize controls the size of general plan cache.
 	TiDBGeneralPlanCacheSize = "tidb_general_plan_cache_size"
->>>>>>> 5a4c14cf
+
+	// TiDBOptimizerMemQuota indicates the memory quota of sql optimization for a query.
+	TiDBOptimizerMemQuota = "tidb_optimizer_mem_quota"
 )
 
 // TiDB vars that have only global scope
@@ -1014,9 +1012,6 @@
 	DefTiDBGenerateBinaryPlan                      = true
 	DefEnableTiDBGCAwareMemoryTrack                = true
 	DefTiDBDefaultStrMatchSelectivity              = 0.8
-<<<<<<< HEAD
-	DefTiDBOptimizerMemQuota                       = 67108864 // 64 MB
-=======
 	DefTiDBEnableTmpStorageOnOOM                   = true
 	DefTiDBEnableFastReorg                         = false
 	DefTiDBDDLDiskQuota                            = 100 * 1024 * 1024 * 1024 // 100GB
@@ -1027,7 +1022,8 @@
 	MaxDDLReorgBatchSize           int32  = 10240
 	MinDDLReorgBatchSize           int32  = 32
 	MinExpensiveQueryTimeThreshold uint64 = 10 // 10s
->>>>>>> 5a4c14cf
+  
+	DefTiDBOptimizerMemQuota = 67108864 // 64 MB
 )
 
 // Process global variables.
