--- conflicted
+++ resolved
@@ -883,14 +883,12 @@
 	// TiDBOptFixControl makes the user able to control some details of the optimizer behavior.
 	TiDBOptFixControl = "tidb_opt_fix_control"
 
-<<<<<<< HEAD
 	// TiFlashReplicaRead is used to set the policy of TiFlash replica read when the query needs the TiFlash engine.
 	TiFlashReplicaRead = "tiflash_replica_read"
-=======
+
 	// TiDBLockUnchangedKeys indicates whether to lock duplicate keys in INSERT IGNORE and REPLACE statements,
 	// or unchanged unique keys in UPDATE statements, see PR #42210 and #42713
 	TiDBLockUnchangedKeys = "tidb_lock_unchanged_keys"
->>>>>>> 2d2b8d65
 
 	// TiDBFastCheckTable enables fast check table.
 	TiDBFastCheckTable = "tidb_enable_fast_table_check"
