--- conflicted
+++ resolved
@@ -861,12 +861,9 @@
 	DefTiDBStatsCacheMemQuota                    = 0
 	MaxTiDBStatsCacheMemQuota                    = 1024 * 1024 * 1024 * 1024 // 1TB
 	DefTiDBQueryLogMaxLen                        = 4096
-<<<<<<< HEAD
 	DefTiDBTxnTotalSizeLimit                     = 100 * 1024 * 1024
 	DefTiDBTxnEntrySizeLimit                     = 6 * 1024 * 1024
-=======
 	DefTiDBCommitterConcurrency                  = 128
->>>>>>> 43984d89
 	DefTiDBBatchDMLIgnoreError                   = false
 	DefTiDBMemQuotaAnalyze                       = -1
 )
