// Copyright 2017 PingCAP, Inc.
//
// Licensed under the Apache License, Version 2.0 (the "License");
// you may not use this file except in compliance with the License.
// You may obtain a copy of the License at
//
//     http://www.apache.org/licenses/LICENSE-2.0
//
// Unless required by applicable law or agreed to in writing, software
// distributed under the License is distributed on an "AS IS" BASIS,
// WITHOUT WARRANTIES OR CONDITIONS OF ANY KIND, either express or implied.
// See the License for the specific language governing permissions and
// limitations under the License.

package variable

import (
	"math"

	"github.com/pingcap/tidb/config"
	"github.com/pingcap/tidb/parser/mysql"
	"go.uber.org/atomic"
)

/*
	Steps to add a new TiDB specific system variable:

	1. Add a new variable name with comment in this file.
	2. Add the default value of the new variable in this file.
	3. Add SysVar instance in 'defaultSysVars' slice.
*/

// TiDB system variable names that only in session scope.
const (
	TiDBDDLSlowOprThreshold = "ddl_slow_threshold"

	// TiDBSnapshot is used for reading history data, the default value is empty string.
	// The value can be a datetime string like '2017-11-11 20:20:20' or a tso string. When this variable is set, the session reads history data of that time.
	TiDBSnapshot = "tidb_snapshot"

	// TiDBOptAggPushDown is used to enable/disable the optimizer rule of aggregation push down.
	TiDBOptAggPushDown = "tidb_opt_agg_push_down"

	// TiDBOptCartesianBCJ is used to disable/enable broadcast cartesian join in MPP mode
	TiDBOptCartesianBCJ = "tidb_opt_broadcast_cartesian_join"

	TiDBOptMPPOuterJoinFixedBuildSide = "tidb_opt_mpp_outer_join_fixed_build_side"

	// TiDBOptDistinctAggPushDown is used to decide whether agg with distinct should be pushed to tikv/tiflash.
	TiDBOptDistinctAggPushDown = "tidb_opt_distinct_agg_push_down"

	// TiDBBCJThresholdSize is used to limit the size of small table for mpp broadcast join.
	// Its unit is bytes, if the size of small table is larger than it, we will not use bcj.
	TiDBBCJThresholdSize = "tidb_broadcast_join_threshold_size"

	// TiDBBCJThresholdCount is used to limit the count of small table for mpp broadcast join.
	// If we can't estimate the size of one side of join child, we will check if its row number exceeds this limitation.
	TiDBBCJThresholdCount = "tidb_broadcast_join_threshold_count"

	// TiDBOptWriteRowID is used to enable/disable the operations of insert、replace and update to _tidb_rowid.
	TiDBOptWriteRowID = "tidb_opt_write_row_id"

	// TiDBAutoAnalyzeRatio will run if (table modify count)/(table row count) is greater than this value.
	TiDBAutoAnalyzeRatio = "tidb_auto_analyze_ratio"

	// TiDBAutoAnalyzeStartTime will run if current time is within start time and end time.
	TiDBAutoAnalyzeStartTime = "tidb_auto_analyze_start_time"
	TiDBAutoAnalyzeEndTime   = "tidb_auto_analyze_end_time"

	// TiDBChecksumTableConcurrency is used to speed up the ADMIN CHECKSUM TABLE
	// statement, when a table has multiple indices, those indices can be
	// scanned concurrently, with the cost of higher system performance impact.
	TiDBChecksumTableConcurrency = "tidb_checksum_table_concurrency"

	// TiDBCurrentTS is used to get the current transaction timestamp.
	// It is read-only.
	TiDBCurrentTS = "tidb_current_ts"

	// TiDBLastTxnInfo is used to get the last transaction info within the current session.
	TiDBLastTxnInfo = "tidb_last_txn_info"

	// TiDBLastQueryInfo is used to get the last query info within the current session.
	TiDBLastQueryInfo = "tidb_last_query_info"

	// TiDBLastDDLInfo is used to get the last ddl info within the current session.
	TiDBLastDDLInfo = "tidb_last_ddl_info"

	// TiDBConfig is a read-only variable that shows the config of the current server.
	TiDBConfig = "tidb_config"

	// TiDBBatchInsert is used to enable/disable auto-split insert data. If set this option on, insert executor will automatically
	// insert data into multiple batches and use a single txn for each batch. This will be helpful when inserting large data.
	TiDBBatchInsert = "tidb_batch_insert"

	// TiDBBatchDelete is used to enable/disable auto-split delete data. If set this option on, delete executor will automatically
	// split data into multiple batches and use a single txn for each batch. This will be helpful when deleting large data.
	TiDBBatchDelete = "tidb_batch_delete"

	// TiDBBatchCommit is used to enable/disable auto-split the transaction.
	// If set this option on, the transaction will be committed when it reaches stmt-count-limit and starts a new transaction.
	TiDBBatchCommit = "tidb_batch_commit"

	// TiDBDMLBatchSize is used to split the insert/delete data into small batches.
	// It only takes effort when tidb_batch_insert/tidb_batch_delete is on.
	// Its default value is 20000. When the row size is large, 20k rows could be larger than 100MB.
	// User could change it to a smaller one to avoid breaking the transaction size limitation.
	TiDBDMLBatchSize = "tidb_dml_batch_size"

	// The following session variables controls the memory quota during query execution.

	// TiDBMemQuotaQuery controls the memory quota of a query.
	TiDBMemQuotaQuery = "tidb_mem_quota_query" // Bytes.
	// TiDBMemQuotaApplyCache controls the memory quota of a query.
	TiDBMemQuotaApplyCache = "tidb_mem_quota_apply_cache"

	// TiDBGeneralLog is used to log every query in the server in info level.
	TiDBGeneralLog = "tidb_general_log"

	// TiDBLogFileMaxDays is used to log every query in the server in info level.
	TiDBLogFileMaxDays = "tidb_log_file_max_days"

	// TiDBPProfSQLCPU is used to add label sql label to pprof result.
	TiDBPProfSQLCPU = "tidb_pprof_sql_cpu"

	// TiDBRetryLimit is the maximum number of retries when committing a transaction.
	TiDBRetryLimit = "tidb_retry_limit"

	// TiDBDisableTxnAutoRetry disables transaction auto retry.
	TiDBDisableTxnAutoRetry = "tidb_disable_txn_auto_retry"

	// TiDBEnableChunkRPC enables TiDB to use Chunk format for coprocessor requests.
	TiDBEnableChunkRPC = "tidb_enable_chunk_rpc"

	// TiDBOptimizerSelectivityLevel is used to control the selectivity estimation level.
	TiDBOptimizerSelectivityLevel = "tidb_optimizer_selectivity_level"

	// TiDBOptimizerEnableNewOnlyFullGroupByCheck is used to open the newly only_full_group_by check by maintaining functional dependency.
	TiDBOptimizerEnableNewOnlyFullGroupByCheck = "tidb_enable_new_only_full_group_by_check"

	// TiDBTxnMode is used to control the transaction behavior.
	TiDBTxnMode = "tidb_txn_mode"

	// TiDBRowFormatVersion is used to control tidb row format version current.
	TiDBRowFormatVersion = "tidb_row_format_version"

	// TiDBEnableTablePartition is used to control table partition feature.
	// The valid value include auto/on/off:
	// on or auto: enable table partition if the partition type is implemented.
	// off: always disable table partition.
	TiDBEnableTablePartition = "tidb_enable_table_partition"

	// TiDBEnableListTablePartition is used to control list table partition feature.
	TiDBEnableListTablePartition = "tidb_enable_list_partition"

	// TiDBSkipIsolationLevelCheck is used to control whether to return error when set unsupported transaction
	// isolation level.
	TiDBSkipIsolationLevelCheck = "tidb_skip_isolation_level_check"

	// TiDBLowResolutionTSO is used for reading data with low resolution TSO which is updated once every two seconds
	TiDBLowResolutionTSO = "tidb_low_resolution_tso"

	// TiDBReplicaRead is used for reading data from replicas, followers for example.
	TiDBReplicaRead = "tidb_replica_read"

	// TiDBAllowRemoveAutoInc indicates whether a user can drop the auto_increment column attribute or not.
	TiDBAllowRemoveAutoInc = "tidb_allow_remove_auto_inc"

	// TiDBMultiStatementMode enables multi statement at the risk of SQL injection
	// provides backwards compatibility
	TiDBMultiStatementMode = "tidb_multi_statement_mode"

	// TiDBEvolvePlanTaskMaxTime controls the max time of a single evolution task.
	TiDBEvolvePlanTaskMaxTime = "tidb_evolve_plan_task_max_time"

	// TiDBEvolvePlanTaskStartTime is the start time of evolution task.
	TiDBEvolvePlanTaskStartTime = "tidb_evolve_plan_task_start_time"
	// TiDBEvolvePlanTaskEndTime is the end time of evolution task.
	TiDBEvolvePlanTaskEndTime = "tidb_evolve_plan_task_end_time"

	// TiDBSlowLogThreshold is used to set the slow log threshold in the server.
	TiDBSlowLogThreshold = "tidb_slow_log_threshold"

	// TiDBRecordPlanInSlowLog is used to log the plan of the slow query.
	TiDBRecordPlanInSlowLog = "tidb_record_plan_in_slow_log"

	// TiDBEnableSlowLog enables TiDB to log slow queries.
	TiDBEnableSlowLog = "tidb_enable_slow_log"

	// TiDBCheckMb4ValueInUTF8 is used to control whether to enable the check wrong utf8 value.
	TiDBCheckMb4ValueInUTF8 = "tidb_check_mb4_value_in_utf8"

	// TiDBFoundInPlanCache indicates whether the last statement was found in plan cache
	TiDBFoundInPlanCache = "last_plan_from_cache"

	// TiDBFoundInBinding indicates whether the last statement was matched with the hints in the binding.
	TiDBFoundInBinding = "last_plan_from_binding"

	// TiDBAllowAutoRandExplicitInsert indicates whether explicit insertion on auto_random column is allowed.
	TiDBAllowAutoRandExplicitInsert = "allow_auto_random_explicit_insert"

	// TiDBTxnScope indicates whether using global transactions or local transactions.
	TiDBTxnScope = "txn_scope"

	// TiDBTxnReadTS indicates the next transaction should be staleness transaction and provide the startTS
	TiDBTxnReadTS = "tx_read_ts"

	// TiDBReadStaleness indicates the staleness duration for following statement
	TiDBReadStaleness = "tidb_read_staleness"

	// TiDBEnablePaging indicates whether paging is enabled in coprocessor requests.
	TiDBEnablePaging = "tidb_enable_paging"

	// TiDBReadConsistency indicates whether the autocommit read statement goes through TiKV RC.
	TiDBReadConsistency = "tidb_read_consistency"

	// TiDBSysdateIsNow is the name of the `tidb_sysdate_is_now` system variable
	TiDBSysdateIsNow = "tidb_sysdate_is_now"

	// RequireSecureTransport indicates the secure mode for data transport
	RequireSecureTransport = "require_secure_transport"
)

// TiDB system variable names that both in session and global scope.
const (
	// TiDBBuildStatsConcurrency is used to speed up the ANALYZE statement, when a table has multiple indices,
	// those indices can be scanned concurrently, with the cost of higher system performance impact.
	TiDBBuildStatsConcurrency = "tidb_build_stats_concurrency"

	// TiDBDistSQLScanConcurrency is used to set the concurrency of a distsql scan task.
	// A distsql scan task can be a table scan or a index scan, which may be distributed to many TiKV nodes.
	// Higher concurrency may reduce latency, but with the cost of higher memory usage and system performance impact.
	// If the query has a LIMIT clause, high concurrency makes the system do much more work than needed.
	TiDBDistSQLScanConcurrency = "tidb_distsql_scan_concurrency"

	// TiDBOptInSubqToJoinAndAgg is used to enable/disable the optimizer rule of rewriting IN subquery.
	TiDBOptInSubqToJoinAndAgg = "tidb_opt_insubq_to_join_and_agg"

	// TiDBOptPreferRangeScan is used to enable/disable the optimizer to always prefer range scan over table scan, ignoring their costs.
	TiDBOptPreferRangeScan = "tidb_opt_prefer_range_scan"

	// TiDBOptEnableCorrelationAdjustment is used to indicates if enable correlation adjustment.
	TiDBOptEnableCorrelationAdjustment = "tidb_opt_enable_correlation_adjustment"

	// TiDBOptLimitPushDownThreshold determines if push Limit or TopN down to TiKV forcibly.
	TiDBOptLimitPushDownThreshold = "tidb_opt_limit_push_down_threshold"

	// TiDBOptCorrelationThreshold is a guard to enable row count estimation using column order correlation.
	TiDBOptCorrelationThreshold = "tidb_opt_correlation_threshold"

	// TiDBOptCorrelationExpFactor is an exponential factor to control heuristic approach when tidb_opt_correlation_threshold is not satisfied.
	TiDBOptCorrelationExpFactor = "tidb_opt_correlation_exp_factor"

	// TiDBOptCPUFactor is the CPU cost of processing one expression for one row.
	TiDBOptCPUFactor = "tidb_opt_cpu_factor"
	// TiDBOptCopCPUFactor is the CPU cost of processing one expression for one row in coprocessor.
	TiDBOptCopCPUFactor = "tidb_opt_copcpu_factor"
	// TiDBOptTiFlashConcurrencyFactor is concurrency number of tiflash computation.
	TiDBOptTiFlashConcurrencyFactor = "tidb_opt_tiflash_concurrency_factor"
	// TiDBOptNetworkFactor is the network cost of transferring 1 byte data.
	TiDBOptNetworkFactor = "tidb_opt_network_factor"
	// TiDBOptScanFactor is the IO cost of scanning 1 byte data on TiKV.
	TiDBOptScanFactor = "tidb_opt_scan_factor"
	// TiDBOptDescScanFactor is the IO cost of scanning 1 byte data on TiKV in desc order.
	TiDBOptDescScanFactor = "tidb_opt_desc_factor"
	// TiDBOptSeekFactor is the IO cost of seeking the start value in a range on TiKV or TiFlash.
	TiDBOptSeekFactor = "tidb_opt_seek_factor"
	// TiDBOptMemoryFactor is the memory cost of storing one tuple.
	TiDBOptMemoryFactor = "tidb_opt_memory_factor"
	// TiDBOptDiskFactor is the IO cost of reading/writing one byte to temporary disk.
	TiDBOptDiskFactor = "tidb_opt_disk_factor"
	// TiDBOptConcurrencyFactor is the CPU cost of additional one goroutine.
	TiDBOptConcurrencyFactor = "tidb_opt_concurrency_factor"

	// TiDBIndexJoinBatchSize is used to set the batch size of an index lookup join.
	// The index lookup join fetches batches of data from outer executor and constructs ranges for inner executor.
	// This value controls how much of data in a batch to do the index join.
	// Large value may reduce the latency but consumes more system resource.
	TiDBIndexJoinBatchSize = "tidb_index_join_batch_size"

	// TiDBIndexLookupSize is used for index lookup executor.
	// The index lookup executor first scan a batch of handles from a index, then use those handles to lookup the table
	// rows, this value controls how much of handles in a batch to do a lookup task.
	// Small value sends more RPCs to TiKV, consume more system resource.
	// Large value may do more work than needed if the query has a limit.
	TiDBIndexLookupSize = "tidb_index_lookup_size"

	// TiDBIndexLookupConcurrency is used for index lookup executor.
	// A lookup task may have 'tidb_index_lookup_size' of handles at maximum, the handles may be distributed
	// in many TiKV nodes, we execute multiple concurrent index lookup tasks concurrently to reduce the time
	// waiting for a task to finish.
	// Set this value higher may reduce the latency but consumes more system resource.
	// tidb_index_lookup_concurrency is deprecated, use tidb_executor_concurrency instead.
	TiDBIndexLookupConcurrency = "tidb_index_lookup_concurrency"

	// TiDBIndexLookupJoinConcurrency is used for index lookup join executor.
	// IndexLookUpJoin starts "tidb_index_lookup_join_concurrency" inner workers
	// to fetch inner rows and join the matched (outer, inner) row pairs.
	// tidb_index_lookup_join_concurrency is deprecated, use tidb_executor_concurrency instead.
	TiDBIndexLookupJoinConcurrency = "tidb_index_lookup_join_concurrency"

	// TiDBIndexSerialScanConcurrency is used for controlling the concurrency of index scan operation
	// when we need to keep the data output order the same as the order of index data.
	TiDBIndexSerialScanConcurrency = "tidb_index_serial_scan_concurrency"

	// TiDBMaxChunkSize is used to control the max chunk size during query execution.
	TiDBMaxChunkSize = "tidb_max_chunk_size"

	// TiDBAllowBatchCop means if we should send batch coprocessor to TiFlash. It can be set to 0, 1 and 2.
	// 0 means never use batch cop, 1 means use batch cop in case of aggregation and join, 2, means to force sending batch cop for any query.
	// The default value is 0
	TiDBAllowBatchCop = "tidb_allow_batch_cop"

	// TiDBAllowMPPExecution means if we should use mpp way to execute query or not.
	// Default value is `true`, means to be determined by the optimizer.
	// Value set to `false` means never use mpp.
	TiDBAllowMPPExecution = "tidb_allow_mpp"

	// TiDBHashExchangeWithNewCollation means if hash exchange is supported when new collation is on.
	// Default value is `true`, means support hash exchange when new collation is on.
	// Value set to `false` means not support hash exchange when new collation is on.
	TiDBHashExchangeWithNewCollation = "tidb_hash_exchange_with_new_collation"

	// TiDBEnforceMPPExecution means if we should enforce mpp way to execute query or not.
	// Default value is `false`, means to be determined by variable `tidb_allow_mpp`.
	// Value set to `true` means enforce use mpp.
	// Note if you want to set `tidb_enforce_mpp` to `true`, you must set `tidb_allow_mpp` to `true` first.
	TiDBEnforceMPPExecution = "tidb_enforce_mpp"

	// TiDBMPPStoreFailTTL is the unavailable time when a store is detected failed. During that time, tidb will not send any task to
	// TiFlash even though the failed TiFlash node has been recovered.
	TiDBMPPStoreFailTTL = "tidb_mpp_store_fail_ttl"

	// TiDBInitChunkSize is used to control the init chunk size during query execution.
	TiDBInitChunkSize = "tidb_init_chunk_size"

	// TiDBEnableCascadesPlanner is used to control whether to enable the cascades planner.
	TiDBEnableCascadesPlanner = "tidb_enable_cascades_planner"

	// TiDBSkipUTF8Check skips the UTF8 validate process, validate UTF8 has performance cost, if we can make sure
	// the input string values are valid, we can skip the check.
	TiDBSkipUTF8Check = "tidb_skip_utf8_check"

	// TiDBSkipASCIICheck skips the ASCII validate process
	// old tidb may already have fields with invalid ASCII bytes
	// disable ASCII validate can guarantee a safe replication
	TiDBSkipASCIICheck = "tidb_skip_ascii_check"

	// TiDBHashJoinConcurrency is used for hash join executor.
	// The hash join outer executor starts multiple concurrent join workers to probe the hash table.
	// tidb_hash_join_concurrency is deprecated, use tidb_executor_concurrency instead.
	TiDBHashJoinConcurrency = "tidb_hash_join_concurrency"

	// TiDBProjectionConcurrency is used for projection operator.
	// This variable controls the worker number of projection operator.
	// tidb_projection_concurrency is deprecated, use tidb_executor_concurrency instead.
	TiDBProjectionConcurrency = "tidb_projection_concurrency"

	// TiDBHashAggPartialConcurrency is used for hash agg executor.
	// The hash agg executor starts multiple concurrent partial workers to do partial aggregate works.
	// tidb_hashagg_partial_concurrency is deprecated, use tidb_executor_concurrency instead.
	TiDBHashAggPartialConcurrency = "tidb_hashagg_partial_concurrency"

	// TiDBHashAggFinalConcurrency is used for hash agg executor.
	// The hash agg executor starts multiple concurrent final workers to do final aggregate works.
	// tidb_hashagg_final_concurrency is deprecated, use tidb_executor_concurrency instead.
	TiDBHashAggFinalConcurrency = "tidb_hashagg_final_concurrency"

	// TiDBWindowConcurrency is used for window parallel executor.
	// tidb_window_concurrency is deprecated, use tidb_executor_concurrency instead.
	TiDBWindowConcurrency = "tidb_window_concurrency"

	// TiDBMergeJoinConcurrency is used for merge join parallel executor
	TiDBMergeJoinConcurrency = "tidb_merge_join_concurrency"

	// TiDBStreamAggConcurrency is used for stream aggregation parallel executor.
	// tidb_stream_agg_concurrency is deprecated, use tidb_executor_concurrency instead.
	TiDBStreamAggConcurrency = "tidb_streamagg_concurrency"

	// TiDBEnableParallelApply is used for parallel apply.
	TiDBEnableParallelApply = "tidb_enable_parallel_apply"

	// TiDBBackoffLockFast is used for tikv backoff base time in milliseconds.
	TiDBBackoffLockFast = "tidb_backoff_lock_fast"

	// TiDBBackOffWeight is used to control the max back off time in TiDB.
	// The default maximum back off time is a small value.
	// BackOffWeight could multiply it to let the user adjust the maximum time for retrying.
	// Only positive integers can be accepted, which means that the maximum back off time can only grow.
	TiDBBackOffWeight = "tidb_backoff_weight"

	// TiDBDDLReorgWorkerCount defines the count of ddl reorg workers.
	TiDBDDLReorgWorkerCount = "tidb_ddl_reorg_worker_cnt"

	// TiDBDDLReorgBatchSize defines the transaction batch size of ddl reorg workers.
	TiDBDDLReorgBatchSize = "tidb_ddl_reorg_batch_size"

	// TiDBDDLErrorCountLimit defines the count of ddl error limit.
	TiDBDDLErrorCountLimit = "tidb_ddl_error_count_limit"

	// TiDBDDLReorgPriority defines the operations' priority of adding indices.
	// It can be: PRIORITY_LOW, PRIORITY_NORMAL, PRIORITY_HIGH
	TiDBDDLReorgPriority = "tidb_ddl_reorg_priority"

	// TiDBEnableChangeMultiSchema is used to control whether to enable the change multi schema.
	TiDBEnableChangeMultiSchema = "tidb_enable_change_multi_schema"

	// TiDBEnableAutoIncrementInGenerated disables the mysql compatibility check on using auto-incremented columns in
	// expression indexes and generated columns described here https://dev.mysql.com/doc/refman/5.7/en/create-table-generated-columns.html for details.
	TiDBEnableAutoIncrementInGenerated = "tidb_enable_auto_increment_in_generated"

	// TiDBEnablePointGetCache is used to control whether to enable the point get cache for special scenario.
	TiDBEnablePointGetCache = "tidb_enable_point_get_cache"

	// TiDBPlacementMode is used to control the mode for placement
	TiDBPlacementMode = "tidb_placement_mode"

	// TiDBMaxDeltaSchemaCount defines the max length of deltaSchemaInfos.
	// deltaSchemaInfos is a queue that maintains the history of schema changes.
	TiDBMaxDeltaSchemaCount = "tidb_max_delta_schema_count"

	// TiDBScatterRegion will scatter the regions for DDLs when it is ON.
	TiDBScatterRegion = "tidb_scatter_region"

	// TiDBWaitSplitRegionFinish defines the split region behaviour is sync or async.
	TiDBWaitSplitRegionFinish = "tidb_wait_split_region_finish"

	// TiDBWaitSplitRegionTimeout uses to set the split and scatter region back off time.
	TiDBWaitSplitRegionTimeout = "tidb_wait_split_region_timeout"

	// TiDBForcePriority defines the operations' priority of all statements.
	// It can be "NO_PRIORITY", "LOW_PRIORITY", "HIGH_PRIORITY", "DELAYED"
	TiDBForcePriority = "tidb_force_priority"

	// TiDBConstraintCheckInPlace indicates to check the constraint when the SQL executing.
	// It could hurt the performance of bulking insert when it is ON.
	TiDBConstraintCheckInPlace = "tidb_constraint_check_in_place"

	// TiDBEnableWindowFunction is used to control whether to enable the window function.
	TiDBEnableWindowFunction = "tidb_enable_window_function"

	// TiDBEnablePipelinedWindowFunction is used to control whether to use pipelined window function, it only works when tidb_enable_window_function = true.
	TiDBEnablePipelinedWindowFunction = "tidb_enable_pipelined_window_function"

	// TiDBEnableStrictDoubleTypeCheck is used to control table field double type syntax check.
	TiDBEnableStrictDoubleTypeCheck = "tidb_enable_strict_double_type_check"

	// TiDBOptProjectionPushDown is used to control whether to pushdown projection to coprocessor.
	TiDBOptProjectionPushDown = "tidb_opt_projection_push_down"

	// TiDBEnableVectorizedExpression is used to control whether to enable the vectorized expression evaluation.
	TiDBEnableVectorizedExpression = "tidb_enable_vectorized_expression"

	// TiDBOptJoinReorderThreshold defines the threshold less than which
	// we'll choose a rather time-consuming algorithm to calculate the join order.
	TiDBOptJoinReorderThreshold = "tidb_opt_join_reorder_threshold"

	// TiDBSlowQueryFile indicates which slow query log file for SLOW_QUERY table to parse.
	TiDBSlowQueryFile = "tidb_slow_query_file"

	// TiDBEnableFastAnalyze indicates to use fast analyze.
	TiDBEnableFastAnalyze = "tidb_enable_fast_analyze"

	// TiDBExpensiveQueryTimeThreshold indicates the time threshold of expensive query.
	TiDBExpensiveQueryTimeThreshold = "tidb_expensive_query_time_threshold"

	// TiDBEnableIndexMerge indicates to generate IndexMergePath.
	TiDBEnableIndexMerge = "tidb_enable_index_merge"

	// TiDBEnableNoopFuncs set true will enable using fake funcs(like get_lock release_lock)
	TiDBEnableNoopFuncs = "tidb_enable_noop_functions"

	// TiDBEnableStmtSummary indicates whether the statement summary is enabled.
	TiDBEnableStmtSummary = "tidb_enable_stmt_summary"

	// TiDBStmtSummaryInternalQuery indicates whether the statement summary contain internal query.
	TiDBStmtSummaryInternalQuery = "tidb_stmt_summary_internal_query"

	// TiDBStmtSummaryRefreshInterval indicates the refresh interval in seconds for each statement summary.
	TiDBStmtSummaryRefreshInterval = "tidb_stmt_summary_refresh_interval"

	// TiDBStmtSummaryHistorySize indicates the history size of each statement summary.
	TiDBStmtSummaryHistorySize = "tidb_stmt_summary_history_size"

	// TiDBStmtSummaryMaxStmtCount indicates the max number of statements kept in memory.
	TiDBStmtSummaryMaxStmtCount = "tidb_stmt_summary_max_stmt_count"

	// TiDBStmtSummaryMaxSQLLength indicates the max length of displayed normalized sql and sample sql.
	TiDBStmtSummaryMaxSQLLength = "tidb_stmt_summary_max_sql_length"

	// TiDBCapturePlanBaseline indicates whether the capture of plan baselines is enabled.
	TiDBCapturePlanBaseline = "tidb_capture_plan_baselines"

	// TiDBUsePlanBaselines indicates whether the use of plan baselines is enabled.
	TiDBUsePlanBaselines = "tidb_use_plan_baselines"

	// TiDBEvolvePlanBaselines indicates whether the evolution of plan baselines is enabled.
	TiDBEvolvePlanBaselines = "tidb_evolve_plan_baselines"

	// TiDBEnableExtendedStats indicates whether the extended statistics feature is enabled.
	TiDBEnableExtendedStats = "tidb_enable_extended_stats"

	// TiDBIsolationReadEngines indicates the tidb only read from the stores whose engine type is involved in IsolationReadEngines.
	// Now, only support TiKV and TiFlash.
	TiDBIsolationReadEngines = "tidb_isolation_read_engines"

	// TiDBStoreLimit indicates the limit of sending request to a store, 0 means without limit.
	TiDBStoreLimit = "tidb_store_limit"

	// TiDBMetricSchemaStep indicates the step when query metric schema.
	TiDBMetricSchemaStep = "tidb_metric_query_step"

	// TiDBMetricSchemaRangeDuration indicates the range duration when query metric schema.
	TiDBMetricSchemaRangeDuration = "tidb_metric_query_range_duration"

	// TiDBEnableCollectExecutionInfo indicates that whether execution info is collected.
	TiDBEnableCollectExecutionInfo = "tidb_enable_collect_execution_info"

	// TiDBExecutorConcurrency is used for controlling the concurrency of all types of executors.
	TiDBExecutorConcurrency = "tidb_executor_concurrency"

	// TiDBEnableClusteredIndex indicates if clustered index feature is enabled.
	TiDBEnableClusteredIndex = "tidb_enable_clustered_index"

	// TiDBPartitionPruneMode indicates the partition prune mode used.
	TiDBPartitionPruneMode = "tidb_partition_prune_mode"

	// TiDBRedactLog indicates that whether redact log.
	TiDBRedactLog = "tidb_redact_log"

	// TiDBRestrictedReadOnly is meant for the cloud admin to toggle the cluster read only
	TiDBRestrictedReadOnly = "tidb_restricted_read_only"

	// TiDBSuperReadOnly is tidb's variant of mysql's super_read_only, which has some differences from mysql's super_read_only.
	TiDBSuperReadOnly = "tidb_super_read_only"

	// TiDBShardAllocateStep indicates the max size of continuous rowid shard in one transaction.
	TiDBShardAllocateStep = "tidb_shard_allocate_step"
	// TiDBEnableTelemetry indicates that whether usage data report to PingCAP is enabled.
	TiDBEnableTelemetry = "tidb_enable_telemetry"

	// TiDBEnableAmendPessimisticTxn indicates if amend pessimistic transactions is enabled.
	TiDBEnableAmendPessimisticTxn = "tidb_enable_amend_pessimistic_txn"

	// TiDBMemoryUsageAlarmRatio indicates the alarm threshold when memory usage of the tidb-server exceeds.
	TiDBMemoryUsageAlarmRatio = "tidb_memory_usage_alarm_ratio"

	// TiDBEnableRateLimitAction indicates whether enabled ratelimit action
	TiDBEnableRateLimitAction = "tidb_enable_rate_limit_action"

	// TiDBEnableAsyncCommit indicates whether to enable the async commit feature.
	TiDBEnableAsyncCommit = "tidb_enable_async_commit"

	// TiDBEnable1PC indicates whether to enable the one-phase commit feature.
	TiDBEnable1PC = "tidb_enable_1pc"

	// TiDBGuaranteeLinearizability indicates whether to guarantee linearizability.
	TiDBGuaranteeLinearizability = "tidb_guarantee_linearizability"

	// TiDBAnalyzeVersion indicates how tidb collects the analyzed statistics and how use to it.
	TiDBAnalyzeVersion = "tidb_analyze_version"

	// TiDBEnableIndexMergeJoin indicates whether to enable index merge join.
	TiDBEnableIndexMergeJoin = "tidb_enable_index_merge_join"

	// TiDBTrackAggregateMemoryUsage indicates whether track the memory usage of aggregate function.
	TiDBTrackAggregateMemoryUsage = "tidb_track_aggregate_memory_usage"

	// TiDBEnableExchangePartition indicates whether to enable exchange partition.
	TiDBEnableExchangePartition = "tidb_enable_exchange_partition"

	// TiDBAllowFallbackToTiKV indicates the engine types whose unavailability triggers fallback to TiKV.
	// Now we only support TiFlash.
	TiDBAllowFallbackToTiKV = "tidb_allow_fallback_to_tikv"

	// TiDBEnableTopSQL indicates whether the top SQL is enabled.
	TiDBEnableTopSQL = "tidb_enable_top_sql"

	// TiDBTopSQLMaxTimeSeriesCount indicates the max number of statements been collected in each time series.
	TiDBTopSQLMaxTimeSeriesCount = "tidb_top_sql_max_time_series_count"

	// TiDBTopSQLMaxMetaCount indicates the max capacity of the collect meta per second.
	TiDBTopSQLMaxMetaCount = "tidb_top_sql_max_meta_count"

	// TiDBEnableLocalTxn indicates whether to enable Local Txn.
	TiDBEnableLocalTxn = "tidb_enable_local_txn"

	// TiDBTSOClientBatchMaxWaitTime indicates the max value of the TSO Batch Wait interval time of PD client.
	TiDBTSOClientBatchMaxWaitTime = "tidb_tso_client_batch_max_wait_time"

	// TiDBTxnCommitBatchSize is used to control the batch size of transaction commit related requests sent by TiDB to TiKV.
	// If a single transaction has a large amount of writes, you can increase the batch size to improve the batch effect,
	// setting too large will exceed TiKV's raft-entry-max-size limit and cause commit failure.
	TiDBTxnCommitBatchSize = "tidb_txn_commit_batch_size"

	// TiDBEnableTSOFollowerProxy indicates whether to enable the TSO Follower Proxy feature of PD client.
	TiDBEnableTSOFollowerProxy = "tidb_enable_tso_follower_proxy"

	// TiDBEnableOrderedResultMode indicates if stabilize query results.
	TiDBEnableOrderedResultMode = "tidb_enable_ordered_result_mode"

	// TiDBRemoveOrderbyInSubquery indicates whether to remove ORDER BY in subquery.
	TiDBRemoveOrderbyInSubquery = "tidb_remove_orderby_in_subquery"

	// TiDBEnablePseudoForOutdatedStats indicates whether use pseudo for outdated stats
	TiDBEnablePseudoForOutdatedStats = "tidb_enable_pseudo_for_outdated_stats"

	// TiDBRegardNULLAsPoint indicates whether regard NULL as point when optimizing
	TiDBRegardNULLAsPoint = "tidb_regard_null_as_point"

	// TiDBTmpTableMaxSize indicates the max memory size of temporary tables.
	TiDBTmpTableMaxSize = "tidb_tmp_table_max_size"

	// TiDBEnableLegacyInstanceScope indicates if instance scope can be set with SET SESSION.
	TiDBEnableLegacyInstanceScope = "tidb_enable_legacy_instance_scope"

	// TiDBTableCacheLease indicates the read lock lease of a cached table.
	TiDBTableCacheLease = "tidb_table_cache_lease"

	// TiDBStatsLoadSyncWait indicates the time sql execution will sync-wait for stats load.
	TiDBStatsLoadSyncWait = "tidb_stats_load_sync_wait"

	// TiDBEnableMutationChecker indicates whether to check data consistency for mutations
	TiDBEnableMutationChecker = "tidb_enable_mutation_checker"
	// TiDBTxnAssertionLevel indicates how strict the assertion will be, which helps to detect and preventing data &
	// index inconsistency problems.
	TiDBTxnAssertionLevel = "tidb_txn_assertion_level"

	// TiDBIgnorePreparedCacheCloseStmt indicates whether to ignore close-stmt commands for prepared statements.
	TiDBIgnorePreparedCacheCloseStmt = "tidb_ignore_prepared_cache_close_stmt"

	// TiDBEnableNewCostInterface is a internal switch to indicates whether to use the new cost calculation interface.
	TiDBEnableNewCostInterface = "tidb_enable_new_cost_interface"

	// TiDBBatchPendingTiFlashCount indicates the maximum count of non-available TiFlash tables.
	TiDBBatchPendingTiFlashCount = "tidb_batch_pending_tiflash_count"

	// TiDBQueryLogMaxLen is used to set the max length of the query in the log.
	TiDBQueryLogMaxLen = "tidb_query_log_max_len"

	// TiDBNonTransactionalIgnoreError is used to ignore error in non-transactional DMLs.
	// When set to false, a non-transactional DML returns when it meets the first error.
	// When set to true, a non-transactional DML finishes all batches even if errors are met in some batches.
	TiDBNonTransactionalIgnoreError = "tidb_nontransactional_ignore_error"
)

// TiDB vars that have only global scope

const (
	// TiDBGCEnable turns garbage collection on or OFF
	TiDBGCEnable = "tidb_gc_enable"
	// TiDBGCRunInterval sets the interval that GC runs
	TiDBGCRunInterval = "tidb_gc_run_interval"
	// TiDBGCLifetime sets the retention window of older versions
	TiDBGCLifetime = "tidb_gc_life_time"
	// TiDBGCConcurrency sets the concurrency of garbage collection. -1 = AUTO value
	TiDBGCConcurrency = "tidb_gc_concurrency"
	// TiDBGCScanLockMode enables the green GC feature (default)
	TiDBGCScanLockMode = "tidb_gc_scan_lock_mode"
	// TiDBGCMaxWaitTime sets max time for gc advances the safepoint delayed by active transactions
	TiDBGCMaxWaitTime = "tidb_gc_max_wait_time"
	// TiDBEnableEnhancedSecurity restricts SUPER users from certain operations.
	TiDBEnableEnhancedSecurity = "tidb_enable_enhanced_security"
	// TiDBEnableHistoricalStats enables the historical statistics feature (default off)
	TiDBEnableHistoricalStats = "tidb_enable_historical_stats"
	// TiDBPersistAnalyzeOptions persists analyze options for later analyze and auto-analyze
	TiDBPersistAnalyzeOptions = "tidb_persist_analyze_options"
	// TiDBEnableColumnTracking enables collecting predicate columns.
	TiDBEnableColumnTracking = "tidb_enable_column_tracking"
	// TiDBDisableColumnTrackingTime records the last time TiDBEnableColumnTracking is set off.
	// It is used to invalidate the collected predicate columns after turning off TiDBEnableColumnTracking, which avoids physical deletion.
	// It doesn't have cache in memory, and we directly get/set the variable value from/to mysql.tidb.
	TiDBDisableColumnTrackingTime = "tidb_disable_column_tracking_time"
	// TiDBStatsLoadPseudoTimeout indicates whether to fallback to pseudo stats after load timeout.
	TiDBStatsLoadPseudoTimeout = "tidb_stats_load_pseudo_timeout"
	// TiDBMemQuotaBindingCache indicates the memory quota for the bind cache.
	TiDBMemQuotaBindingCache = "tidb_mem_quota_binding_cache"
	// TiDBRCReadCheckTS indicates the tso optimization for read-consistency read is enabled.
	TiDBRCReadCheckTS = "tidb_rc_read_check_ts"
	// TiDBStatsCacheMemQuota records stats cache quota
	TiDBStatsCacheMemQuota = "tidb_stats_cache_mem_quota"
	// TiDBMemQuotaAnalyze indicates the memory quota for all analyze jobs.
	TiDBMemQuotaAnalyze = "tidb_mem_quota_analyze"
)

// TiDB intentional limits
// Can be raised in the future.

const (
	// MaxConfigurableConcurrency is the maximum number of "threads" (goroutines) that can be specified
	// for any type of configuration item that has concurrent workers.
	MaxConfigurableConcurrency = 256
)

// Default TiDB system variable values.
const (
	DefHostname                                  = "localhost"
	DefIndexLookupConcurrency                    = ConcurrencyUnset
	DefIndexLookupJoinConcurrency                = ConcurrencyUnset
	DefIndexSerialScanConcurrency                = 1
	DefIndexJoinBatchSize                        = 25000
	DefIndexLookupSize                           = 20000
	DefDistSQLScanConcurrency                    = 15
	DefBuildStatsConcurrency                     = 4
	DefAutoAnalyzeRatio                          = 0.5
	DefAutoAnalyzeStartTime                      = "00:00 +0000"
	DefAutoAnalyzeEndTime                        = "23:59 +0000"
	DefAutoIncrementIncrement                    = 1
	DefAutoIncrementOffset                       = 1
	DefChecksumTableConcurrency                  = 4
	DefSkipUTF8Check                             = false
	DefSkipASCIICheck                            = false
	DefOptAggPushDown                            = false
	DefOptCartesianBCJ                           = 1
	DefOptMPPOuterJoinFixedBuildSide             = false
	DefOptWriteRowID                             = false
	DefOptEnableCorrelationAdjustment            = true
	DefOptLimitPushDownThreshold                 = 100
	DefOptCorrelationThreshold                   = 0.9
	DefOptCorrelationExpFactor                   = 1
	DefOptCPUFactor                              = 3.0
	DefOptCopCPUFactor                           = 3.0
	DefOptTiFlashConcurrencyFactor               = 24.0
	DefOptNetworkFactor                          = 1.0
	DefOptScanFactor                             = 1.5
	DefOptDescScanFactor                         = 3.0
	DefOptSeekFactor                             = 20.0
	DefOptMemoryFactor                           = 0.001
	DefOptDiskFactor                             = 1.5
	DefOptConcurrencyFactor                      = 3.0
	DefOptInSubqToJoinAndAgg                     = true
	DefOptPreferRangeScan                        = false
	DefBatchInsert                               = false
	DefBatchDelete                               = false
	DefBatchCommit                               = false
	DefCurretTS                                  = 0
	DefInitChunkSize                             = 32
	DefMaxChunkSize                              = 1024
	DefDMLBatchSize                              = 0
	DefMaxPreparedStmtCount                      = -1
	DefWaitTimeout                               = 28800
	DefTiDBMemQuotaApplyCache                    = 32 << 20 // 32MB.
	DefTiDBMemQuotaBindingCache                  = 64 << 20 // 64MB.
	DefTiDBGeneralLog                            = false
	DefTiDBPProfSQLCPU                           = 0
	DefTiDBRetryLimit                            = 10
	DefTiDBDisableTxnAutoRetry                   = true
	DefTiDBConstraintCheckInPlace                = false
	DefTiDBHashJoinConcurrency                   = ConcurrencyUnset
	DefTiDBProjectionConcurrency                 = ConcurrencyUnset
	DefBroadcastJoinThresholdSize                = 100 * 1024 * 1024
	DefBroadcastJoinThresholdCount               = 10 * 1024
	DefTiDBOptimizerSelectivityLevel             = 0
	DefTiDBOptimizerEnableNewOFGB                = false
	DefTiDBAllowBatchCop                         = 1
	DefTiDBAllowMPPExecution                     = true
	DefTiDBHashExchangeWithNewCollation          = true
	DefTiDBEnforceMPPExecution                   = false
	DefTiDBMPPStoreFailTTL                       = "60s"
	DefTiDBTxnMode                               = ""
	DefTiDBRowFormatV1                           = 1
	DefTiDBRowFormatV2                           = 2
	DefTiDBDDLReorgWorkerCount                   = 4
	DefTiDBDDLReorgBatchSize                     = 256
	DefTiDBDDLErrorCountLimit                    = 512
	DefTiDBMaxDeltaSchemaCount                   = 1024
	DefTiDBChangeMultiSchema                     = false
	DefTiDBPointGetCache                         = false
	DefTiDBPlacementMode                         = PlacementModeStrict
	DefTiDBEnableAutoIncrementInGenerated        = false
	DefTiDBHashAggPartialConcurrency             = ConcurrencyUnset
	DefTiDBHashAggFinalConcurrency               = ConcurrencyUnset
	DefTiDBWindowConcurrency                     = ConcurrencyUnset
	DefTiDBMergeJoinConcurrency                  = 1 // disable optimization by default
	DefTiDBStreamAggConcurrency                  = 1
	DefTiDBForcePriority                         = mysql.NoPriority
	DefEnableWindowFunction                      = true
	DefEnablePipelinedWindowFunction             = true
	DefEnableStrictDoubleTypeCheck               = true
	DefEnableVectorizedExpression                = true
	DefTiDBOptJoinReorderThreshold               = 0
	DefTiDBDDLSlowOprThreshold                   = 300
	DefTiDBUseFastAnalyze                        = false
	DefTiDBSkipIsolationLevelCheck               = false
	DefTiDBExpensiveQueryTimeThreshold           = 60 // 60s
	DefTiDBScatterRegion                         = false
	DefTiDBWaitSplitRegionFinish                 = true
	DefWaitSplitRegionTimeout                    = 300 // 300s
	DefTiDBEnableNoopFuncs                       = Off
	DefTiDBAllowRemoveAutoInc                    = false
	DefTiDBUsePlanBaselines                      = true
	DefTiDBEvolvePlanBaselines                   = false
	DefTiDBEvolvePlanTaskMaxTime                 = 600 // 600s
	DefTiDBEvolvePlanTaskStartTime               = "00:00 +0000"
	DefTiDBEvolvePlanTaskEndTime                 = "23:59 +0000"
	DefInnodbLockWaitTimeout                     = 50 // 50s
	DefTiDBStoreLimit                            = 0
	DefTiDBMetricSchemaStep                      = 60 // 60s
	DefTiDBMetricSchemaRangeDuration             = 60 // 60s
	DefTiDBFoundInPlanCache                      = false
	DefTiDBFoundInBinding                        = false
	DefTiDBEnableCollectExecutionInfo            = true
	DefTiDBAllowAutoRandExplicitInsert           = false
	DefTiDBEnableClusteredIndex                  = ClusteredIndexDefModeIntOnly
	DefTiDBRedactLog                             = false
	DefTiDBRestrictedReadOnly                    = false
	DefTiDBSuperReadOnly                         = false
	DefTiDBShardAllocateStep                     = math.MaxInt64
	DefTiDBEnableTelemetry                       = true
	DefTiDBEnableParallelApply                   = false
	DefTiDBEnableAmendPessimisticTxn             = false
	DefTiDBPartitionPruneMode                    = "static"
	DefTiDBEnableRateLimitAction                 = true
	DefTiDBEnableAsyncCommit                     = false
	DefTiDBEnable1PC                             = false
	DefTiDBGuaranteeLinearizability              = true
	DefTiDBAnalyzeVersion                        = 2
	DefTiDBEnableIndexMergeJoin                  = false
	DefTiDBTrackAggregateMemoryUsage             = true
	DefTiDBEnableExchangePartition               = false
	DefCTEMaxRecursionDepth                      = 1000
	DefTiDBTmpTableMaxSize                       = 64 << 20 // 64MB.
	DefTiDBEnableLocalTxn                        = false
	DefTiDBTSOClientBatchMaxWaitTime             = 0.0 // 0ms
	DefTiDBEnableTSOFollowerProxy                = false
	DefTiDBEnableOrderedResultMode               = false
	DefTiDBEnablePseudoForOutdatedStats          = true
	DefTiDBRegardNULLAsPoint                     = true
	DefEnablePlacementCheck                      = true
	DefTimestamp                                 = "0"
	DefTiDBEnableStmtSummary                     = true
	DefTiDBStmtSummaryInternalQuery              = false
	DefTiDBStmtSummaryRefreshInterval            = 1800
	DefTiDBStmtSummaryHistorySize                = 24
	DefTiDBStmtSummaryMaxStmtCount               = 3000
	DefTiDBStmtSummaryMaxSQLLength               = 4096
	DefTiDBCapturePlanBaseline                   = Off
	DefTiDBEnableIndexMerge                      = true
	DefEnableLegacyInstanceScope                 = true
	DefTiDBTableCacheLease                       = 3 // 3s
	DefTiDBPersistAnalyzeOptions                 = true
	DefTiDBEnableColumnTracking                  = false
	DefTiDBStatsLoadSyncWait                     = 0
	DefTiDBStatsLoadPseudoTimeout                = false
	DefSysdateIsNow                              = false
	DefTiDBEnableMutationChecker                 = false
	DefTiDBTxnAssertionLevel                     = AssertionOffStr
	DefTiDBIgnorePreparedCacheCloseStmt          = false
	DefTiDBBatchPendingTiFlashCount              = 4000
	DefRCReadCheckTS                             = false
	DefTiDBRemoveOrderbyInSubquery               = false
	DefTiDBReadStaleness                         = 0
	DefTiDBGCMaxWaitTime                         = 24 * 60 * 60
	DefMaxAllowedPacket                   uint64 = 67108864
	DefTiDBMemQuotaQuery                         = 1073741824 // 1GB
	DefTiDBStatsCacheMemQuota                    = 0
	MaxTiDBStatsCacheMemQuota                    = 1024 * 1024 * 1024 * 1024 // 1TB
	DefTiDBQueryLogMaxLen                        = 4096
<<<<<<< HEAD
	DefRequireSecureTransport                    = false
=======
	DefTiDBBatchDMLIgnoreError                   = false
	DefTiDBMemQuotaAnalyze                       = -1
>>>>>>> 1b812854
)

// Process global variables.
var (
	ProcessGeneralLog           = atomic.NewBool(false)
	GlobalLogMaxDays            = atomic.NewInt32(int32(config.GetGlobalConfig().Log.File.MaxDays))
	QueryLogMaxLen              = atomic.NewInt32(DefTiDBQueryLogMaxLen)
	EnablePProfSQLCPU           = atomic.NewBool(false)
	ddlReorgWorkerCounter int32 = DefTiDBDDLReorgWorkerCount
	ddlReorgBatchSize     int32 = DefTiDBDDLReorgBatchSize
	ddlErrorCountlimit    int64 = DefTiDBDDLErrorCountLimit
	ddlReorgRowFormat     int64 = DefTiDBRowFormatV2
	maxDeltaSchemaCount   int64 = DefTiDBMaxDeltaSchemaCount
	// MaxDDLReorgBatchSize is exported for testing.
	MaxDDLReorgBatchSize int32 = 10240
	MinDDLReorgBatchSize int32 = 32
	// DDLSlowOprThreshold is the threshold for ddl slow operations, uint is millisecond.
	DDLSlowOprThreshold                   = config.GetGlobalConfig().Instance.DDLSlowOprThreshold
	ForcePriority                         = int32(DefTiDBForcePriority)
	MaxOfMaxAllowedPacket          uint64 = 1073741824
	ExpensiveQueryTimeThreshold    uint64 = DefTiDBExpensiveQueryTimeThreshold
	MinExpensiveQueryTimeThreshold uint64 = 10 // 10s
	DefExecutorConcurrency                = 5
	MemoryUsageAlarmRatio                 = atomic.NewFloat64(config.GetGlobalConfig().Instance.MemoryUsageAlarmRatio)
	EnableLocalTxn                        = atomic.NewBool(DefTiDBEnableLocalTxn)
	MaxTSOBatchWaitInterval               = atomic.NewFloat64(DefTiDBTSOClientBatchMaxWaitTime)
	EnableTSOFollowerProxy                = atomic.NewBool(DefTiDBEnableTSOFollowerProxy)
	RestrictedReadOnly                    = atomic.NewBool(DefTiDBRestrictedReadOnly)
	VarTiDBSuperReadOnly                  = atomic.NewBool(DefTiDBSuperReadOnly)
	PersistAnalyzeOptions                 = atomic.NewBool(DefTiDBPersistAnalyzeOptions)
	TableCacheLease                       = atomic.NewInt64(DefTiDBTableCacheLease)
	EnableColumnTracking                  = atomic.NewBool(DefTiDBEnableColumnTracking)
	StatsLoadSyncWait                     = atomic.NewInt64(DefTiDBStatsLoadSyncWait)
	StatsLoadPseudoTimeout                = atomic.NewBool(DefTiDBStatsLoadPseudoTimeout)
	MemQuotaBindingCache                  = atomic.NewInt64(DefTiDBMemQuotaBindingCache)
	GCMaxWaitTime                         = atomic.NewInt64(DefTiDBGCMaxWaitTime)
	StatsCacheMemQuota                    = atomic.NewInt64(DefTiDBStatsCacheMemQuota)
)

var (
	// SetMemQuotaAnalyze is the func registered by global/subglobal tracker to set memory quota.
	SetMemQuotaAnalyze func(quota int64) = nil
	// GetMemQuotaAnalyze is the func registered by global/subglobal tracker to get memory quota.
	GetMemQuotaAnalyze func() int64 = nil
)<|MERGE_RESOLUTION|>--- conflicted
+++ resolved
@@ -855,12 +855,9 @@
 	DefTiDBStatsCacheMemQuota                    = 0
 	MaxTiDBStatsCacheMemQuota                    = 1024 * 1024 * 1024 * 1024 // 1TB
 	DefTiDBQueryLogMaxLen                        = 4096
-<<<<<<< HEAD
 	DefRequireSecureTransport                    = false
-=======
 	DefTiDBBatchDMLIgnoreError                   = false
 	DefTiDBMemQuotaAnalyze                       = -1
->>>>>>> 1b812854
 )
 
 // Process global variables.
