--- conflicted
+++ resolved
@@ -1100,22 +1100,8 @@
 	EnableDDL func() error = nil
 	// DisableDDL is the func registered by ddl to disable running ddl in this instance.
 	DisableDDL func() error = nil
-<<<<<<< HEAD
 	// UpdateMemoryUsageAlarmRecord is the func registered by ExpensiveQueryHandle to update memoryUsageAlarm.tmpDir
 	UpdateMemoryUsageAlarmRecord func() = nil
 	// UpdateTLSConfig is the func registered by server to update ssl-key and ssl-cert when updating temp directory.
 	UpdateTLSConfig func(oldDirPath string) error = nil
-)
-
-// switchDDL turns on/off DDL in an instance.
-func switchDDL(on bool) error {
-	if on && EnableDDL != nil {
-		return EnableDDL()
-	} else if !on && DisableDDL != nil {
-		return DisableDDL()
-	}
-	return nil
-}
-=======
-)
->>>>>>> 55e86e00
+)