--- conflicted
+++ resolved
@@ -705,19 +705,17 @@
 	// TiDBMemoryDebugModeAlarmRatio is used set tidb memory debug mode bias ratio. Treat memory bias less than this ratio as noise.
 	TiDBMemoryDebugModeAlarmRatio = "tidb_memory_debug_mode_alarm_ratio"
 
-<<<<<<< HEAD
+	// TiDBEnableAnalyzeSnapshot indicates whether to read data on snapshot when collecting statistics.
+	// When set to false, ANALYZE reads the latest data.
+	// When set to true, ANALYZE reads data on the snapshot at the beginning of ANALYZE.
+	TiDBEnableAnalyzeSnapshot = "tidb_enable_analyze_snapshot"
+
 	// TiDBDefaultStrMatchSelectivity controls some special cardinality estimation strategy for string match functions (like and regexp).
 	// When set to 0, Selectivity() will try to evaluate those functions with TopN and NULL in the stats to estimate,
 	// and the default selectivity and the selectivity for the histogram part will be 0.1.
 	// When set to (0, 1], Selectivity() will use the value of this variable as the default selectivity of those
 	// functions instead of the selectionFactor (0.8).
 	TiDBDefaultStrMatchSelectivity = "tidb_default_string_match_selectivity"
-=======
-	// TiDBEnableAnalyzeSnapshot indicates whether to read data on snapshot when collecting statistics.
-	// When set to false, ANALYZE reads the latest data.
-	// When set to true, ANALYZE reads data on the snapshot at the beginning of ANALYZE.
-	TiDBEnableAnalyzeSnapshot = "tidb_enable_analyze_snapshot"
->>>>>>> a52656fd
 )
 
 // TiDB vars that have only global scope
@@ -991,12 +989,9 @@
 	DefStreamCountWhenMaxThreadsNotSet             = 8
 	DefTiFlashFineGrainedShuffleBatchSize          = 8192
 	DefAdaptiveClosestReadThreshold                = 4096
-<<<<<<< HEAD
-	DefTiDBDefaultStrMatchSelectivity              = 0.8
-=======
 	DefTiDBEnableAnalyzeSnapshot                   = false
 	DefTiDBGenerateBinaryPlan                      = true
->>>>>>> a52656fd
+	DefTiDBDefaultStrMatchSelectivity              = 0.8
 )
 
 // Process global variables.
