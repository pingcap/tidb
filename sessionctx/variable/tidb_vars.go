--- conflicted
+++ resolved
@@ -800,11 +800,8 @@
 	DefSysdateIsNow                       = false
 	DefTiDBEnableMutationChecker          = false
 	DefTiDBTxnAssertionLevel              = AssertionOffStr
-<<<<<<< HEAD
-	DefTiDBReadStaleness                  = 0
-=======
 	DefTiDBBatchPendingTiFlashCount       = 4000
->>>>>>> 9fcc6b09
+  DefTiDBReadStaleness                  = 0
 )
 
 // Process global variables.
