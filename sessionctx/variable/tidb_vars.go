--- conflicted
+++ resolved
@@ -859,11 +859,8 @@
 	DefTiDBStatsCacheMemQuota                    = 0
 	MaxTiDBStatsCacheMemQuota                    = 1024 * 1024 * 1024 * 1024 // 1TB
 	DefTiDBQueryLogMaxLen                        = 4096
-<<<<<<< HEAD
 	DefTiDBEnableConcurrencyDDL                  = true
-=======
 	DefTiDBCommitterConcurrency                  = 128
->>>>>>> 32258fda
 	DefTiDBBatchDMLIgnoreError                   = false
 	DefTiDBMemQuotaAnalyze                       = -1
 )
