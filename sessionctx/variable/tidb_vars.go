// Copyright 2017 PingCAP, Inc.
//
// Licensed under the Apache License, Version 2.0 (the "License");
// you may not use this file except in compliance with the License.
// You may obtain a copy of the License at
//
//     http://www.apache.org/licenses/LICENSE-2.0
//
// Unless required by applicable law or agreed to in writing, software
// distributed under the License is distributed on an "AS IS" BASIS,
// WITHOUT WARRANTIES OR CONDITIONS OF ANY KIND, either express or implied.
// See the License for the specific language governing permissions and
// limitations under the License.

package variable

import (
	"math"

	"github.com/pingcap/tidb/config"
	"github.com/pingcap/tidb/parser/mysql"
	"github.com/pingcap/tidb/sessionctx/variable/featuretag/concurrencyddl"
	"github.com/pingcap/tidb/util/mathutil"
	"github.com/pingcap/tidb/util/memory"
	"github.com/pingcap/tidb/util/paging"
	"github.com/pingcap/tidb/util/size"
	"go.uber.org/atomic"
)

/*
	Steps to add a new TiDB specific system variable:

	1. Add a new variable name with comment in this file.
	2. Add the default value of the new variable in this file.
	3. Add SysVar instance in 'defaultSysVars' slice.
*/

// TiDB system variable names that only in session scope.
const (
	TiDBDDLSlowOprThreshold = "ddl_slow_threshold"

	// TiDBSnapshot is used for reading history data, the default value is empty string.
	// The value can be a datetime string like '2017-11-11 20:20:20' or a tso string. When this variable is set, the session reads history data of that time.
	TiDBSnapshot = "tidb_snapshot"

	// TiDBOptAggPushDown is used to enable/disable the optimizer rule of aggregation push down.
	TiDBOptAggPushDown = "tidb_opt_agg_push_down"

	// TiDBOptCartesianBCJ is used to disable/enable broadcast cartesian join in MPP mode
	TiDBOptCartesianBCJ = "tidb_opt_broadcast_cartesian_join"

	TiDBOptMPPOuterJoinFixedBuildSide = "tidb_opt_mpp_outer_join_fixed_build_side"

	// TiDBOptDistinctAggPushDown is used to decide whether agg with distinct should be pushed to tikv/tiflash.
	TiDBOptDistinctAggPushDown = "tidb_opt_distinct_agg_push_down"

	// TiDBOptSkewDistinctAgg is used to indicate the distinct agg has data skew
	TiDBOptSkewDistinctAgg = "tidb_opt_skew_distinct_agg"

	// TiDBOpt3StageDistinctAgg is used to indicate whether to plan and execute the distinct agg in 3 stages
	TiDBOpt3StageDistinctAgg = "tidb_opt_three_stage_distinct_agg"

	// TiDBBCJThresholdSize is used to limit the size of small table for mpp broadcast join.
	// Its unit is bytes, if the size of small table is larger than it, we will not use bcj.
	TiDBBCJThresholdSize = "tidb_broadcast_join_threshold_size"

	// TiDBBCJThresholdCount is used to limit the count of small table for mpp broadcast join.
	// If we can't estimate the size of one side of join child, we will check if its row number exceeds this limitation.
	TiDBBCJThresholdCount = "tidb_broadcast_join_threshold_count"

	// TiDBOptWriteRowID is used to enable/disable the operations of insert、replace and update to _tidb_rowid.
	TiDBOptWriteRowID = "tidb_opt_write_row_id"

	// TiDBAutoAnalyzeRatio will run if (table modify count)/(table row count) is greater than this value.
	TiDBAutoAnalyzeRatio = "tidb_auto_analyze_ratio"

	// TiDBAutoAnalyzeStartTime will run if current time is within start time and end time.
	TiDBAutoAnalyzeStartTime = "tidb_auto_analyze_start_time"
	TiDBAutoAnalyzeEndTime   = "tidb_auto_analyze_end_time"

	// TiDBChecksumTableConcurrency is used to speed up the ADMIN CHECKSUM TABLE
	// statement, when a table has multiple indices, those indices can be
	// scanned concurrently, with the cost of higher system performance impact.
	TiDBChecksumTableConcurrency = "tidb_checksum_table_concurrency"

	// TiDBCurrentTS is used to get the current transaction timestamp.
	// It is read-only.
	TiDBCurrentTS = "tidb_current_ts"

	// TiDBLastTxnInfo is used to get the last transaction info within the current session.
	TiDBLastTxnInfo = "tidb_last_txn_info"

	// TiDBLastQueryInfo is used to get the last query info within the current session.
	TiDBLastQueryInfo = "tidb_last_query_info"

	// TiDBLastDDLInfo is used to get the last ddl info within the current session.
	TiDBLastDDLInfo = "tidb_last_ddl_info"

	// TiDBLastPlanReplayerToken is used to get the last plan replayer token within the current session
	TiDBLastPlanReplayerToken = "tidb_last_plan_replayer_token"

	// TiDBConfig is a read-only variable that shows the config of the current server.
	TiDBConfig = "tidb_config"

	// TiDBBatchInsert is used to enable/disable auto-split insert data. If set this option on, insert executor will automatically
	// insert data into multiple batches and use a single txn for each batch. This will be helpful when inserting large data.
	TiDBBatchInsert = "tidb_batch_insert"

	// TiDBBatchDelete is used to enable/disable auto-split delete data. If set this option on, delete executor will automatically
	// split data into multiple batches and use a single txn for each batch. This will be helpful when deleting large data.
	TiDBBatchDelete = "tidb_batch_delete"

	// TiDBBatchCommit is used to enable/disable auto-split the transaction.
	// If set this option on, the transaction will be committed when it reaches stmt-count-limit and starts a new transaction.
	TiDBBatchCommit = "tidb_batch_commit"

	// TiDBDMLBatchSize is used to split the insert/delete data into small batches.
	// It only takes effort when tidb_batch_insert/tidb_batch_delete is on.
	// Its default value is 20000. When the row size is large, 20k rows could be larger than 100MB.
	// User could change it to a smaller one to avoid breaking the transaction size limitation.
	TiDBDMLBatchSize = "tidb_dml_batch_size"

	// The following session variables controls the memory quota during query execution.

	// TiDBMemQuotaQuery controls the memory quota of a query.
	TiDBMemQuotaQuery = "tidb_mem_quota_query" // Bytes.
	// TiDBMemQuotaApplyCache controls the memory quota of a query.
	TiDBMemQuotaApplyCache = "tidb_mem_quota_apply_cache"

	// TiDBGeneralLog is used to log every query in the server in info level.
	TiDBGeneralLog = "tidb_general_log"

	// TiDBLogFileMaxDays is used to log every query in the server in info level.
	TiDBLogFileMaxDays = "tidb_log_file_max_days"

	// TiDBPProfSQLCPU is used to add label sql label to pprof result.
	TiDBPProfSQLCPU = "tidb_pprof_sql_cpu"

	// TiDBRetryLimit is the maximum number of retries when committing a transaction.
	TiDBRetryLimit = "tidb_retry_limit"

	// TiDBDisableTxnAutoRetry disables transaction auto retry.
	TiDBDisableTxnAutoRetry = "tidb_disable_txn_auto_retry"

	// TiDBEnableChunkRPC enables TiDB to use Chunk format for coprocessor requests.
	TiDBEnableChunkRPC = "tidb_enable_chunk_rpc"

	// TiDBOptimizerSelectivityLevel is used to control the selectivity estimation level.
	TiDBOptimizerSelectivityLevel = "tidb_optimizer_selectivity_level"

	// TiDBOptimizerEnableNewOnlyFullGroupByCheck is used to open the newly only_full_group_by check by maintaining functional dependency.
	TiDBOptimizerEnableNewOnlyFullGroupByCheck = "tidb_enable_new_only_full_group_by_check"

	TiDBOptimizerEnableOuterJoinReorder = "tidb_enable_outer_join_reorder"

	// TiDBOptimizerEnableNAAJ is used to open the newly null-aware anti join
	TiDBOptimizerEnableNAAJ = "tidb_enable_null_aware_anti_join"

	// TiDBTxnMode is used to control the transaction behavior.
	TiDBTxnMode = "tidb_txn_mode"

	// TiDBRowFormatVersion is used to control tidb row format version current.
	TiDBRowFormatVersion = "tidb_row_format_version"

	// TiDBEnableTablePartition is used to control table partition feature.
	// The valid value include auto/on/off:
	// on or auto: enable table partition if the partition type is implemented.
	// off: always disable table partition.
	TiDBEnableTablePartition = "tidb_enable_table_partition"

	// TiDBEnableListTablePartition is used to control list table partition feature.
	TiDBEnableListTablePartition = "tidb_enable_list_partition"

	// TiDBSkipIsolationLevelCheck is used to control whether to return error when set unsupported transaction
	// isolation level.
	TiDBSkipIsolationLevelCheck = "tidb_skip_isolation_level_check"

	// TiDBLowResolutionTSO is used for reading data with low resolution TSO which is updated once every two seconds
	TiDBLowResolutionTSO = "tidb_low_resolution_tso"

	// TiDBReplicaRead is used for reading data from replicas, followers for example.
	TiDBReplicaRead = "tidb_replica_read"

	// TiDBAdaptiveClosestReadThreshold is for reading data from closest replicas(with same 'zone' label).
	// TiKV client should send read request to the closest replica(leader/follower) if the estimated response
	// size exceeds this threshold; otherwise, this request should be sent to leader.
	// This variable only take effect when `tidb_replica_read` is 'closest-adaptive'.
	TiDBAdaptiveClosestReadThreshold = "tidb_adaptive_closest_read_threshold"

	// TiDBAllowRemoveAutoInc indicates whether a user can drop the auto_increment column attribute or not.
	TiDBAllowRemoveAutoInc = "tidb_allow_remove_auto_inc"

	// TiDBMultiStatementMode enables multi statement at the risk of SQL injection
	// provides backwards compatibility
	TiDBMultiStatementMode = "tidb_multi_statement_mode"

	// TiDBEvolvePlanTaskMaxTime controls the max time of a single evolution task.
	TiDBEvolvePlanTaskMaxTime = "tidb_evolve_plan_task_max_time"

	// TiDBEvolvePlanTaskStartTime is the start time of evolution task.
	TiDBEvolvePlanTaskStartTime = "tidb_evolve_plan_task_start_time"
	// TiDBEvolvePlanTaskEndTime is the end time of evolution task.
	TiDBEvolvePlanTaskEndTime = "tidb_evolve_plan_task_end_time"

	// TiDBSlowLogThreshold is used to set the slow log threshold in the server.
	TiDBSlowLogThreshold = "tidb_slow_log_threshold"

	// TiDBRecordPlanInSlowLog is used to log the plan of the slow query.
	TiDBRecordPlanInSlowLog = "tidb_record_plan_in_slow_log"

	// TiDBEnableSlowLog enables TiDB to log slow queries.
	TiDBEnableSlowLog = "tidb_enable_slow_log"

	// TiDBCheckMb4ValueInUTF8 is used to control whether to enable the check wrong utf8 value.
	TiDBCheckMb4ValueInUTF8 = "tidb_check_mb4_value_in_utf8"

	// TiDBFoundInPlanCache indicates whether the last statement was found in plan cache
	TiDBFoundInPlanCache = "last_plan_from_cache"

	// TiDBFoundInBinding indicates whether the last statement was matched with the hints in the binding.
	TiDBFoundInBinding = "last_plan_from_binding"

	// TiDBAllowAutoRandExplicitInsert indicates whether explicit insertion on auto_random column is allowed.
	TiDBAllowAutoRandExplicitInsert = "allow_auto_random_explicit_insert"

	// TiDBTxnScope indicates whether using global transactions or local transactions.
	TiDBTxnScope = "txn_scope"

	// TiDBTxnReadTS indicates the next transaction should be staleness transaction and provide the startTS
	TiDBTxnReadTS = "tx_read_ts"

	// TiDBReadStaleness indicates the staleness duration for following statement
	TiDBReadStaleness = "tidb_read_staleness"

	// TiDBEnablePaging indicates whether paging is enabled in coprocessor requests.
	TiDBEnablePaging = "tidb_enable_paging"

	// TiDBReadConsistency indicates whether the autocommit read statement goes through TiKV RC.
	TiDBReadConsistency = "tidb_read_consistency"

	// TiDBSysdateIsNow is the name of the `tidb_sysdate_is_now` system variable
	TiDBSysdateIsNow = "tidb_sysdate_is_now"

	// RequireSecureTransport indicates the secure mode for data transport
	RequireSecureTransport = "require_secure_transport"

	// TiFlashFastScan indicates whether use fast scan in tiflash.
	TiFlashFastScan = "tiflash_fastscan"

	// TiDBEnableUnsafeSubstitute indicates whether to enable generate column takes unsafe substitute.
	TiDBEnableUnsafeSubstitute = "tidb_enable_unsafe_substitute"

	// TiDBEnableTiFlashReadForWriteStmt indicates whether to enable TiFlash to read for write statements.
	TiDBEnableTiFlashReadForWriteStmt = "tidb_enable_tiflash_read_for_write_stmt"
)

// TiDB system variable names that both in session and global scope.
const (
	// TiDBBuildStatsConcurrency is used to speed up the ANALYZE statement, when a table has multiple indices,
	// those indices can be scanned concurrently, with the cost of higher system performance impact.
	TiDBBuildStatsConcurrency = "tidb_build_stats_concurrency"

	// TiDBDistSQLScanConcurrency is used to set the concurrency of a distsql scan task.
	// A distsql scan task can be a table scan or a index scan, which may be distributed to many TiKV nodes.
	// Higher concurrency may reduce latency, but with the cost of higher memory usage and system performance impact.
	// If the query has a LIMIT clause, high concurrency makes the system do much more work than needed.
	TiDBDistSQLScanConcurrency = "tidb_distsql_scan_concurrency"

	// TiDBOptInSubqToJoinAndAgg is used to enable/disable the optimizer rule of rewriting IN subquery.
	TiDBOptInSubqToJoinAndAgg = "tidb_opt_insubq_to_join_and_agg"

	// TiDBOptPreferRangeScan is used to enable/disable the optimizer to always prefer range scan over table scan, ignoring their costs.
	TiDBOptPreferRangeScan = "tidb_opt_prefer_range_scan"

	// TiDBOptEnableCorrelationAdjustment is used to indicates if enable correlation adjustment.
	TiDBOptEnableCorrelationAdjustment = "tidb_opt_enable_correlation_adjustment"

	// TiDBOptLimitPushDownThreshold determines if push Limit or TopN down to TiKV forcibly.
	TiDBOptLimitPushDownThreshold = "tidb_opt_limit_push_down_threshold"

	// TiDBOptCorrelationThreshold is a guard to enable row count estimation using column order correlation.
	TiDBOptCorrelationThreshold = "tidb_opt_correlation_threshold"

	// TiDBOptCorrelationExpFactor is an exponential factor to control heuristic approach when tidb_opt_correlation_threshold is not satisfied.
	TiDBOptCorrelationExpFactor = "tidb_opt_correlation_exp_factor"

	// TiDBOptCPUFactor is the CPU cost of processing one expression for one row.
	TiDBOptCPUFactor = "tidb_opt_cpu_factor"
	// TiDBOptCopCPUFactor is the CPU cost of processing one expression for one row in coprocessor.
	TiDBOptCopCPUFactor = "tidb_opt_copcpu_factor"
	// TiDBOptTiFlashConcurrencyFactor is concurrency number of tiflash computation.
	TiDBOptTiFlashConcurrencyFactor = "tidb_opt_tiflash_concurrency_factor"
	// TiDBOptNetworkFactor is the network cost of transferring 1 byte data.
	TiDBOptNetworkFactor = "tidb_opt_network_factor"
	// TiDBOptScanFactor is the IO cost of scanning 1 byte data on TiKV.
	TiDBOptScanFactor = "tidb_opt_scan_factor"
	// TiDBOptDescScanFactor is the IO cost of scanning 1 byte data on TiKV in desc order.
	TiDBOptDescScanFactor = "tidb_opt_desc_factor"
	// TiDBOptSeekFactor is the IO cost of seeking the start value in a range on TiKV or TiFlash.
	TiDBOptSeekFactor = "tidb_opt_seek_factor"
	// TiDBOptMemoryFactor is the memory cost of storing one tuple.
	TiDBOptMemoryFactor = "tidb_opt_memory_factor"
	// TiDBOptDiskFactor is the IO cost of reading/writing one byte to temporary disk.
	TiDBOptDiskFactor = "tidb_opt_disk_factor"
	// TiDBOptConcurrencyFactor is the CPU cost of additional one goroutine.
	TiDBOptConcurrencyFactor = "tidb_opt_concurrency_factor"
	// TiDBOptForceInlineCTE is used to enable/disable inline CTE
	TiDBOptForceInlineCTE = "tidb_opt_force_inline_cte"

	// TiDBIndexJoinBatchSize is used to set the batch size of an index lookup join.
	// The index lookup join fetches batches of data from outer executor and constructs ranges for inner executor.
	// This value controls how much of data in a batch to do the index join.
	// Large value may reduce the latency but consumes more system resource.
	TiDBIndexJoinBatchSize = "tidb_index_join_batch_size"

	// TiDBIndexLookupSize is used for index lookup executor.
	// The index lookup executor first scan a batch of handles from a index, then use those handles to lookup the table
	// rows, this value controls how much of handles in a batch to do a lookup task.
	// Small value sends more RPCs to TiKV, consume more system resource.
	// Large value may do more work than needed if the query has a limit.
	TiDBIndexLookupSize = "tidb_index_lookup_size"

	// TiDBIndexLookupConcurrency is used for index lookup executor.
	// A lookup task may have 'tidb_index_lookup_size' of handles at maximum, the handles may be distributed
	// in many TiKV nodes, we execute multiple concurrent index lookup tasks concurrently to reduce the time
	// waiting for a task to finish.
	// Set this value higher may reduce the latency but consumes more system resource.
	// tidb_index_lookup_concurrency is deprecated, use tidb_executor_concurrency instead.
	TiDBIndexLookupConcurrency = "tidb_index_lookup_concurrency"

	// TiDBIndexLookupJoinConcurrency is used for index lookup join executor.
	// IndexLookUpJoin starts "tidb_index_lookup_join_concurrency" inner workers
	// to fetch inner rows and join the matched (outer, inner) row pairs.
	// tidb_index_lookup_join_concurrency is deprecated, use tidb_executor_concurrency instead.
	TiDBIndexLookupJoinConcurrency = "tidb_index_lookup_join_concurrency"

	// TiDBIndexSerialScanConcurrency is used for controlling the concurrency of index scan operation
	// when we need to keep the data output order the same as the order of index data.
	TiDBIndexSerialScanConcurrency = "tidb_index_serial_scan_concurrency"

	// TiDBMaxChunkSize is used to control the max chunk size during query execution.
	TiDBMaxChunkSize = "tidb_max_chunk_size"

	// TiDBAllowBatchCop means if we should send batch coprocessor to TiFlash. It can be set to 0, 1 and 2.
	// 0 means never use batch cop, 1 means use batch cop in case of aggregation and join, 2, means to force sending batch cop for any query.
	// The default value is 0
	TiDBAllowBatchCop = "tidb_allow_batch_cop"

	// TiDBAllowMPPExecution means if we should use mpp way to execute query or not.
	// Default value is `true`, means to be determined by the optimizer.
	// Value set to `false` means never use mpp.
	TiDBAllowMPPExecution = "tidb_allow_mpp"

	// TiDBHashExchangeWithNewCollation means if hash exchange is supported when new collation is on.
	// Default value is `true`, means support hash exchange when new collation is on.
	// Value set to `false` means not support hash exchange when new collation is on.
	TiDBHashExchangeWithNewCollation = "tidb_hash_exchange_with_new_collation"

	// TiDBEnforceMPPExecution means if we should enforce mpp way to execute query or not.
	// Default value is `false`, means to be determined by variable `tidb_allow_mpp`.
	// Value set to `true` means enforce use mpp.
	// Note if you want to set `tidb_enforce_mpp` to `true`, you must set `tidb_allow_mpp` to `true` first.
	TiDBEnforceMPPExecution = "tidb_enforce_mpp"

	// TiDBMaxTiFlashThreads is the maximum number of threads to execute the request which is pushed down to tiflash.
	// Default value is -1, means it will not be pushed down to tiflash.
	// If the value is bigger than -1, it will be pushed down to tiflash and used to create db context in tiflash.
	TiDBMaxTiFlashThreads = "tidb_max_tiflash_threads"
	// TiDBMPPStoreFailTTL is the unavailable time when a store is detected failed. During that time, tidb will not send any task to
	// TiFlash even though the failed TiFlash node has been recovered.
	TiDBMPPStoreFailTTL = "tidb_mpp_store_fail_ttl"

	// TiDBInitChunkSize is used to control the init chunk size during query execution.
	TiDBInitChunkSize = "tidb_init_chunk_size"

	// TiDBMinPagingSize is used to control the min paging size in the coprocessor paging protocol.
	TiDBMinPagingSize = "tidb_min_paging_size"

	// TiDBMaxPagingSize is used to control the max paging size in the coprocessor paging protocol.
	TiDBMaxPagingSize = "tidb_max_paging_size"

	// TiDBEnableCascadesPlanner is used to control whether to enable the cascades planner.
	TiDBEnableCascadesPlanner = "tidb_enable_cascades_planner"

	// TiDBSkipUTF8Check skips the UTF8 validate process, validate UTF8 has performance cost, if we can make sure
	// the input string values are valid, we can skip the check.
	TiDBSkipUTF8Check = "tidb_skip_utf8_check"

	// TiDBSkipASCIICheck skips the ASCII validate process
	// old tidb may already have fields with invalid ASCII bytes
	// disable ASCII validate can guarantee a safe replication
	TiDBSkipASCIICheck = "tidb_skip_ascii_check"

	// TiDBHashJoinConcurrency is used for hash join executor.
	// The hash join outer executor starts multiple concurrent join workers to probe the hash table.
	// tidb_hash_join_concurrency is deprecated, use tidb_executor_concurrency instead.
	TiDBHashJoinConcurrency = "tidb_hash_join_concurrency"

	// TiDBProjectionConcurrency is used for projection operator.
	// This variable controls the worker number of projection operator.
	// tidb_projection_concurrency is deprecated, use tidb_executor_concurrency instead.
	TiDBProjectionConcurrency = "tidb_projection_concurrency"

	// TiDBHashAggPartialConcurrency is used for hash agg executor.
	// The hash agg executor starts multiple concurrent partial workers to do partial aggregate works.
	// tidb_hashagg_partial_concurrency is deprecated, use tidb_executor_concurrency instead.
	TiDBHashAggPartialConcurrency = "tidb_hashagg_partial_concurrency"

	// TiDBHashAggFinalConcurrency is used for hash agg executor.
	// The hash agg executor starts multiple concurrent final workers to do final aggregate works.
	// tidb_hashagg_final_concurrency is deprecated, use tidb_executor_concurrency instead.
	TiDBHashAggFinalConcurrency = "tidb_hashagg_final_concurrency"

	// TiDBWindowConcurrency is used for window parallel executor.
	// tidb_window_concurrency is deprecated, use tidb_executor_concurrency instead.
	TiDBWindowConcurrency = "tidb_window_concurrency"

	// TiDBMergeJoinConcurrency is used for merge join parallel executor
	TiDBMergeJoinConcurrency = "tidb_merge_join_concurrency"

	// TiDBStreamAggConcurrency is used for stream aggregation parallel executor.
	// tidb_stream_agg_concurrency is deprecated, use tidb_executor_concurrency instead.
	TiDBStreamAggConcurrency = "tidb_streamagg_concurrency"

	// TiDBEnableParallelApply is used for parallel apply.
	TiDBEnableParallelApply = "tidb_enable_parallel_apply"

	// TiDBBackoffLockFast is used for tikv backoff base time in milliseconds.
	TiDBBackoffLockFast = "tidb_backoff_lock_fast"

	// TiDBBackOffWeight is used to control the max back off time in TiDB.
	// The default maximum back off time is a small value.
	// BackOffWeight could multiply it to let the user adjust the maximum time for retrying.
	// Only positive integers can be accepted, which means that the maximum back off time can only grow.
	TiDBBackOffWeight = "tidb_backoff_weight"

	// TiDBDDLReorgWorkerCount defines the count of ddl reorg workers.
	TiDBDDLReorgWorkerCount = "tidb_ddl_reorg_worker_cnt"

	// TiDBDDLFlashbackConcurrency defines the count of ddl flashback workers.
	TiDBDDLFlashbackConcurrency = "tidb_ddl_flashback_concurrency"

	// TiDBDDLReorgBatchSize defines the transaction batch size of ddl reorg workers.
	TiDBDDLReorgBatchSize = "tidb_ddl_reorg_batch_size"

	// TiDBDDLErrorCountLimit defines the count of ddl error limit.
	TiDBDDLErrorCountLimit = "tidb_ddl_error_count_limit"

	// TiDBDDLReorgPriority defines the operations' priority of adding indices.
	// It can be: PRIORITY_LOW, PRIORITY_NORMAL, PRIORITY_HIGH
	TiDBDDLReorgPriority = "tidb_ddl_reorg_priority"

	// TiDBEnableAutoIncrementInGenerated disables the mysql compatibility check on using auto-incremented columns in
	// expression indexes and generated columns described here https://dev.mysql.com/doc/refman/5.7/en/create-table-generated-columns.html for details.
	TiDBEnableAutoIncrementInGenerated = "tidb_enable_auto_increment_in_generated"

	// TiDBPlacementMode is used to control the mode for placement
	TiDBPlacementMode = "tidb_placement_mode"

	// TiDBMaxDeltaSchemaCount defines the max length of deltaSchemaInfos.
	// deltaSchemaInfos is a queue that maintains the history of schema changes.
	TiDBMaxDeltaSchemaCount = "tidb_max_delta_schema_count"

	// TiDBScatterRegion will scatter the regions for DDLs when it is ON.
	TiDBScatterRegion = "tidb_scatter_region"

	// TiDBWaitSplitRegionFinish defines the split region behaviour is sync or async.
	TiDBWaitSplitRegionFinish = "tidb_wait_split_region_finish"

	// TiDBWaitSplitRegionTimeout uses to set the split and scatter region back off time.
	TiDBWaitSplitRegionTimeout = "tidb_wait_split_region_timeout"

	// TiDBForcePriority defines the operations' priority of all statements.
	// It can be "NO_PRIORITY", "LOW_PRIORITY", "HIGH_PRIORITY", "DELAYED"
	TiDBForcePriority = "tidb_force_priority"

	// TiDBConstraintCheckInPlace indicates to check the constraint when the SQL executing.
	// It could hurt the performance of bulking insert when it is ON.
	TiDBConstraintCheckInPlace = "tidb_constraint_check_in_place"

	// TiDBEnableWindowFunction is used to control whether to enable the window function.
	TiDBEnableWindowFunction = "tidb_enable_window_function"

	// TiDBEnablePipelinedWindowFunction is used to control whether to use pipelined window function, it only works when tidb_enable_window_function = true.
	TiDBEnablePipelinedWindowFunction = "tidb_enable_pipelined_window_function"

	// TiDBEnableStrictDoubleTypeCheck is used to control table field double type syntax check.
	TiDBEnableStrictDoubleTypeCheck = "tidb_enable_strict_double_type_check"

	// TiDBOptProjectionPushDown is used to control whether to pushdown projection to coprocessor.
	TiDBOptProjectionPushDown = "tidb_opt_projection_push_down"

	// TiDBEnableVectorizedExpression is used to control whether to enable the vectorized expression evaluation.
	TiDBEnableVectorizedExpression = "tidb_enable_vectorized_expression"

	// TiDBOptJoinReorderThreshold defines the threshold less than which
	// we'll choose a rather time-consuming algorithm to calculate the join order.
	TiDBOptJoinReorderThreshold = "tidb_opt_join_reorder_threshold"

	// TiDBSlowQueryFile indicates which slow query log file for SLOW_QUERY table to parse.
	TiDBSlowQueryFile = "tidb_slow_query_file"

	// TiDBEnableFastAnalyze indicates to use fast analyze.
	TiDBEnableFastAnalyze = "tidb_enable_fast_analyze"

	// TiDBExpensiveQueryTimeThreshold indicates the time threshold of expensive query.
	TiDBExpensiveQueryTimeThreshold = "tidb_expensive_query_time_threshold"

	// TiDBEnableIndexMerge indicates to generate IndexMergePath.
	TiDBEnableIndexMerge = "tidb_enable_index_merge"

	// TiDBEnableNoopFuncs set true will enable using fake funcs(like get_lock release_lock)
	TiDBEnableNoopFuncs = "tidb_enable_noop_functions"

	// TiDBEnableStmtSummary indicates whether the statement summary is enabled.
	TiDBEnableStmtSummary = "tidb_enable_stmt_summary"

	// TiDBStmtSummaryInternalQuery indicates whether the statement summary contain internal query.
	TiDBStmtSummaryInternalQuery = "tidb_stmt_summary_internal_query"

	// TiDBStmtSummaryRefreshInterval indicates the refresh interval in seconds for each statement summary.
	TiDBStmtSummaryRefreshInterval = "tidb_stmt_summary_refresh_interval"

	// TiDBStmtSummaryHistorySize indicates the history size of each statement summary.
	TiDBStmtSummaryHistorySize = "tidb_stmt_summary_history_size"

	// TiDBStmtSummaryMaxStmtCount indicates the max number of statements kept in memory.
	TiDBStmtSummaryMaxStmtCount = "tidb_stmt_summary_max_stmt_count"

	// TiDBStmtSummaryMaxSQLLength indicates the max length of displayed normalized sql and sample sql.
	TiDBStmtSummaryMaxSQLLength = "tidb_stmt_summary_max_sql_length"

	// TiDBCapturePlanBaseline indicates whether the capture of plan baselines is enabled.
	TiDBCapturePlanBaseline = "tidb_capture_plan_baselines"

	// TiDBUsePlanBaselines indicates whether the use of plan baselines is enabled.
	TiDBUsePlanBaselines = "tidb_use_plan_baselines"

	// TiDBEvolvePlanBaselines indicates whether the evolution of plan baselines is enabled.
	TiDBEvolvePlanBaselines = "tidb_evolve_plan_baselines"

	// TiDBEnableExtendedStats indicates whether the extended statistics feature is enabled.
	TiDBEnableExtendedStats = "tidb_enable_extended_stats"

	// TiDBIsolationReadEngines indicates the tidb only read from the stores whose engine type is involved in IsolationReadEngines.
	// Now, only support TiKV and TiFlash.
	TiDBIsolationReadEngines = "tidb_isolation_read_engines"

	// TiDBStoreLimit indicates the limit of sending request to a store, 0 means without limit.
	TiDBStoreLimit = "tidb_store_limit"

	// TiDBMetricSchemaStep indicates the step when query metric schema.
	TiDBMetricSchemaStep = "tidb_metric_query_step"

	// TiDBMetricSchemaRangeDuration indicates the range duration when query metric schema.
	TiDBMetricSchemaRangeDuration = "tidb_metric_query_range_duration"

	// TiDBEnableCollectExecutionInfo indicates that whether execution info is collected.
	TiDBEnableCollectExecutionInfo = "tidb_enable_collect_execution_info"

	// TiDBExecutorConcurrency is used for controlling the concurrency of all types of executors.
	TiDBExecutorConcurrency = "tidb_executor_concurrency"

	// TiDBEnableClusteredIndex indicates if clustered index feature is enabled.
	TiDBEnableClusteredIndex = "tidb_enable_clustered_index"

	// TiDBPartitionPruneMode indicates the partition prune mode used.
	TiDBPartitionPruneMode = "tidb_partition_prune_mode"

	// TiDBRedactLog indicates that whether redact log.
	TiDBRedactLog = "tidb_redact_log"

	// TiDBRestrictedReadOnly is meant for the cloud admin to toggle the cluster read only
	TiDBRestrictedReadOnly = "tidb_restricted_read_only"

	// TiDBSuperReadOnly is tidb's variant of mysql's super_read_only, which has some differences from mysql's super_read_only.
	TiDBSuperReadOnly = "tidb_super_read_only"

	// TiDBShardAllocateStep indicates the max size of continuous rowid shard in one transaction.
	TiDBShardAllocateStep = "tidb_shard_allocate_step"
	// TiDBEnableTelemetry indicates that whether usage data report to PingCAP is enabled.
	TiDBEnableTelemetry = "tidb_enable_telemetry"

	// TiDBEnableAmendPessimisticTxn indicates if amend pessimistic transactions is enabled.
	TiDBEnableAmendPessimisticTxn = "tidb_enable_amend_pessimistic_txn"

	// TiDBMemoryUsageAlarmRatio indicates the alarm threshold when memory usage of the tidb-server exceeds.
	TiDBMemoryUsageAlarmRatio = "tidb_memory_usage_alarm_ratio"

	// TiDBMemoryUsageAlarmKeepRecordNum indicates the number of saved alarm files.
	TiDBMemoryUsageAlarmKeepRecordNum = "tidb_memory_usage_alarm_keep_record_num"

	// TiDBEnableRateLimitAction indicates whether enabled ratelimit action
	TiDBEnableRateLimitAction = "tidb_enable_rate_limit_action"

	// TiDBEnableAsyncCommit indicates whether to enable the async commit feature.
	TiDBEnableAsyncCommit = "tidb_enable_async_commit"

	// TiDBEnable1PC indicates whether to enable the one-phase commit feature.
	TiDBEnable1PC = "tidb_enable_1pc"

	// TiDBGuaranteeLinearizability indicates whether to guarantee linearizability.
	TiDBGuaranteeLinearizability = "tidb_guarantee_linearizability"

	// TiDBAnalyzeVersion indicates how tidb collects the analyzed statistics and how use to it.
	TiDBAnalyzeVersion = "tidb_analyze_version"

	// TiDBAutoAnalyzePartitionBatchSize indicates the batch size for partition tables for auto analyze in dynamic mode
	TiDBAutoAnalyzePartitionBatchSize = "tidb_auto_analyze_partition_batch_size"

	// TiDBEnableIndexMergeJoin indicates whether to enable index merge join.
	TiDBEnableIndexMergeJoin = "tidb_enable_index_merge_join"

	// TiDBTrackAggregateMemoryUsage indicates whether track the memory usage of aggregate function.
	TiDBTrackAggregateMemoryUsage = "tidb_track_aggregate_memory_usage"

	// TiDBEnableExchangePartition indicates whether to enable exchange partition.
	TiDBEnableExchangePartition = "tidb_enable_exchange_partition"

	// TiDBAllowFallbackToTiKV indicates the engine types whose unavailability triggers fallback to TiKV.
	// Now we only support TiFlash.
	TiDBAllowFallbackToTiKV = "tidb_allow_fallback_to_tikv"

	// TiDBEnableTopSQL indicates whether the top SQL is enabled.
	TiDBEnableTopSQL = "tidb_enable_top_sql"

	// TiDBTopSQLMaxTimeSeriesCount indicates the max number of statements been collected in each time series.
	TiDBTopSQLMaxTimeSeriesCount = "tidb_top_sql_max_time_series_count"

	// TiDBTopSQLMaxMetaCount indicates the max capacity of the collect meta per second.
	TiDBTopSQLMaxMetaCount = "tidb_top_sql_max_meta_count"

	// TiDBEnableLocalTxn indicates whether to enable Local Txn.
	TiDBEnableLocalTxn = "tidb_enable_local_txn"

	// TiDBEnableMDL indicates whether to enable MDL.
	TiDBEnableMDL = "tidb_enable_metadata_lock"

	// TiDBTSOClientBatchMaxWaitTime indicates the max value of the TSO Batch Wait interval time of PD client.
	TiDBTSOClientBatchMaxWaitTime = "tidb_tso_client_batch_max_wait_time"

	// TiDBTxnCommitBatchSize is used to control the batch size of transaction commit related requests sent by TiDB to TiKV.
	// If a single transaction has a large amount of writes, you can increase the batch size to improve the batch effect,
	// setting too large will exceed TiKV's raft-entry-max-size limit and cause commit failure.
	TiDBTxnCommitBatchSize = "tidb_txn_commit_batch_size"

	// TiDBEnableTSOFollowerProxy indicates whether to enable the TSO Follower Proxy feature of PD client.
	TiDBEnableTSOFollowerProxy = "tidb_enable_tso_follower_proxy"

	// TiDBEnableOrderedResultMode indicates if stabilize query results.
	TiDBEnableOrderedResultMode = "tidb_enable_ordered_result_mode"

	// TiDBRemoveOrderbyInSubquery indicates whether to remove ORDER BY in subquery.
	TiDBRemoveOrderbyInSubquery = "tidb_remove_orderby_in_subquery"

	// TiDBEnablePseudoForOutdatedStats indicates whether use pseudo for outdated stats
	TiDBEnablePseudoForOutdatedStats = "tidb_enable_pseudo_for_outdated_stats"

	// TiDBRegardNULLAsPoint indicates whether regard NULL as point when optimizing
	TiDBRegardNULLAsPoint = "tidb_regard_null_as_point"

	// TiDBTmpTableMaxSize indicates the max memory size of temporary tables.
	TiDBTmpTableMaxSize = "tidb_tmp_table_max_size"

	// TiDBEnableLegacyInstanceScope indicates if instance scope can be set with SET SESSION.
	TiDBEnableLegacyInstanceScope = "tidb_enable_legacy_instance_scope"

	// TiDBTableCacheLease indicates the read lock lease of a cached table.
	TiDBTableCacheLease = "tidb_table_cache_lease"

	// TiDBStatsLoadSyncWait indicates the time sql execution will sync-wait for stats load.
	TiDBStatsLoadSyncWait = "tidb_stats_load_sync_wait"

	// TiDBEnableMutationChecker indicates whether to check data consistency for mutations
	TiDBEnableMutationChecker = "tidb_enable_mutation_checker"
	// TiDBTxnAssertionLevel indicates how strict the assertion will be, which helps to detect and preventing data &
	// index inconsistency problems.
	TiDBTxnAssertionLevel = "tidb_txn_assertion_level"

	// TiDBIgnorePreparedCacheCloseStmt indicates whether to ignore close-stmt commands for prepared statements.
	TiDBIgnorePreparedCacheCloseStmt = "tidb_ignore_prepared_cache_close_stmt"

	// TiDBEnableNewCostInterface is a internal switch to indicates whether to use the new cost calculation interface.
	TiDBEnableNewCostInterface = "tidb_enable_new_cost_interface"

	// TiDBCostModelVersion is a internal switch to indicates the cost model version.
	TiDBCostModelVersion = "tidb_cost_model_version"

	// TiDBBatchPendingTiFlashCount indicates the maximum count of non-available TiFlash tables.
	TiDBBatchPendingTiFlashCount = "tidb_batch_pending_tiflash_count"

	// TiDBQueryLogMaxLen is used to set the max length of the query in the log.
	TiDBQueryLogMaxLen = "tidb_query_log_max_len"

	// TiDBEnableNoopVariables is used to indicate if noops appear in SHOW [GLOBAL] VARIABLES
	TiDBEnableNoopVariables = "tidb_enable_noop_variables"

	// TiDBNonTransactionalIgnoreError is used to ignore error in non-transactional DMLs.
	// When set to false, a non-transactional DML returns when it meets the first error.
	// When set to true, a non-transactional DML finishes all batches even if errors are met in some batches.
	TiDBNonTransactionalIgnoreError = "tidb_nontransactional_ignore_error"

	// Fine grained shuffle is disabled when TiFlashFineGrainedShuffleStreamCount is zero.
	TiFlashFineGrainedShuffleStreamCount = "tiflash_fine_grained_shuffle_stream_count"
	TiFlashFineGrainedShuffleBatchSize   = "tiflash_fine_grained_shuffle_batch_size"

	// TiDBSimplifiedMetrics controls whether to unregister some unused metrics.
	TiDBSimplifiedMetrics = "tidb_simplified_metrics"

	// TiDBMemoryDebugModeMinHeapInUse is used to set tidb memory debug mode trigger threshold.
	// When set to 0, the function is disabled.
	// When set to a negative integer, use memory debug mode to detect the issue of frequent allocation and release of memory.
	// We do not actively trigger gc, and check whether the `tracker memory * (1+bias ratio) > heap in use` each 5s.
	// When set to a positive integer, use memory debug mode to detect the issue of memory tracking inaccurate.
	// We trigger runtime.GC() each 5s, and check whether the `tracker memory * (1+bias ratio) > heap in use`.
	TiDBMemoryDebugModeMinHeapInUse = "tidb_memory_debug_mode_min_heap_inuse"
	// TiDBMemoryDebugModeAlarmRatio is used set tidb memory debug mode bias ratio. Treat memory bias less than this ratio as noise.
	TiDBMemoryDebugModeAlarmRatio = "tidb_memory_debug_mode_alarm_ratio"

	// TiDBEnableAnalyzeSnapshot indicates whether to read data on snapshot when collecting statistics.
	// When set to false, ANALYZE reads the latest data.
	// When set to true, ANALYZE reads data on the snapshot at the beginning of ANALYZE.
	TiDBEnableAnalyzeSnapshot = "tidb_enable_analyze_snapshot"

	// TiDBDefaultStrMatchSelectivity controls some special cardinality estimation strategy for string match functions (like and regexp).
	// When set to 0, Selectivity() will try to evaluate those functions with TopN and NULL in the stats to estimate,
	// and the default selectivity and the selectivity for the histogram part will be 0.1.
	// When set to (0, 1], Selectivity() will use the value of this variable as the default selectivity of those
	// functions instead of the selectionFactor (0.8).
	TiDBDefaultStrMatchSelectivity = "tidb_default_string_match_selectivity"

	// TiDBEnablePrepPlanCache indicates whether to enable prepared plan cache
	TiDBEnablePrepPlanCache = "tidb_enable_prepared_plan_cache"
	// TiDBPrepPlanCacheSize indicates the number of cached statements.
	TiDBPrepPlanCacheSize = "tidb_prepared_plan_cache_size"

	// TiDBEnableGeneralPlanCache indicates whether to enable general plan cache.
	TiDBEnableGeneralPlanCache = "tidb_enable_general_plan_cache"
	// TiDBGeneralPlanCacheSize controls the size of general plan cache.
	TiDBGeneralPlanCacheSize = "tidb_general_plan_cache_size"

	// TiDBConstraintCheckInPlacePessimistic controls whether to skip certain kinds of pessimistic locks.
	TiDBConstraintCheckInPlacePessimistic = "tidb_constraint_check_in_place_pessimistic"

	// TiDBEnableForeignKey indicates whether to enable foreign key feature.
	// TODO(crazycs520): remove this after foreign key GA.
	TiDBEnableForeignKey = "tidb_enable_foreign_key"

	// TiDBOptRangeMaxSize is the max memory limit for ranges. When the optimizer estimates that the memory usage of complete
	// ranges would exceed the limit, it chooses less accurate ranges such as full range. 0 indicates that there is no memory
	// limit for ranges.
	TiDBOptRangeMaxSize = "tidb_opt_range_max_size"

	// TiDBMergePartitionStatsConcurrency indicates the concurrecny when merge partition stats into global stats
	TiDBMergePartitionStatsConcurrency = "tidb_merge_partition_stats_concurrency"

<<<<<<< HEAD
	TiDBEnableReusechunk = "tidb_enable_reuse_chunk"

	TiDBMaxReuseChunk = "tidb_max_reuse_chunk"

	TiDBMaxReuseColumn = "tidb_max_reuse_column"
=======
	// TiDBOptPrefixIndexSingleScan indicates whether to do some optimizations to avoid double scan for prefix index.
	// When set to true, `col is (not) null`(`col` is index prefix column) is regarded as index filter rather than table filter.
	TiDBOptPrefixIndexSingleScan = "tidb_opt_prefix_index_single_scan"
>>>>>>> 64051f99
)

// TiDB vars that have only global scope

const (
	// TiDBGCEnable turns garbage collection on or OFF
	TiDBGCEnable = "tidb_gc_enable"
	// TiDBGCRunInterval sets the interval that GC runs
	TiDBGCRunInterval = "tidb_gc_run_interval"
	// TiDBGCLifetime sets the retention window of older versions
	TiDBGCLifetime = "tidb_gc_life_time"
	// TiDBGCConcurrency sets the concurrency of garbage collection. -1 = AUTO value
	TiDBGCConcurrency = "tidb_gc_concurrency"
	// TiDBGCScanLockMode enables the green GC feature (default)
	TiDBGCScanLockMode = "tidb_gc_scan_lock_mode"
	// TiDBGCMaxWaitTime sets max time for gc advances the safepoint delayed by active transactions
	TiDBGCMaxWaitTime = "tidb_gc_max_wait_time"
	// TiDBEnableEnhancedSecurity restricts SUPER users from certain operations.
	TiDBEnableEnhancedSecurity = "tidb_enable_enhanced_security"
	// TiDBEnableHistoricalStats enables the historical statistics feature (default off)
	TiDBEnableHistoricalStats = "tidb_enable_historical_stats"
	// TiDBPersistAnalyzeOptions persists analyze options for later analyze and auto-analyze
	TiDBPersistAnalyzeOptions = "tidb_persist_analyze_options"
	// TiDBEnableColumnTracking enables collecting predicate columns.
	TiDBEnableColumnTracking = "tidb_enable_column_tracking"
	// TiDBDisableColumnTrackingTime records the last time TiDBEnableColumnTracking is set off.
	// It is used to invalidate the collected predicate columns after turning off TiDBEnableColumnTracking, which avoids physical deletion.
	// It doesn't have cache in memory, and we directly get/set the variable value from/to mysql.tidb.
	TiDBDisableColumnTrackingTime = "tidb_disable_column_tracking_time"
	// TiDBStatsLoadPseudoTimeout indicates whether to fallback to pseudo stats after load timeout.
	TiDBStatsLoadPseudoTimeout = "tidb_stats_load_pseudo_timeout"
	// TiDBMemQuotaBindingCache indicates the memory quota for the bind cache.
	TiDBMemQuotaBindingCache = "tidb_mem_quota_binding_cache"
	// TiDBRCReadCheckTS indicates the tso optimization for read-consistency read is enabled.
	TiDBRCReadCheckTS = "tidb_rc_read_check_ts"
	// TiDBRCWriteCheckTs indicates whether some special write statements don't get latest tso from PD at RC
	TiDBRCWriteCheckTs = "tidb_rc_write_check_ts"
	// TiDBCommitterConcurrency controls the number of running concurrent requests in the commit phase.
	TiDBCommitterConcurrency = "tidb_committer_concurrency"
	// TiDBEnableBatchDML enables batch dml.
	TiDBEnableBatchDML = "tidb_enable_batch_dml"
	// TiDBStatsCacheMemQuota records stats cache quota
	TiDBStatsCacheMemQuota = "tidb_stats_cache_mem_quota"
	// TiDBMemQuotaAnalyze indicates the memory quota for all analyze jobs.
	TiDBMemQuotaAnalyze = "tidb_mem_quota_analyze"
	// TiDBEnableAutoAnalyze determines whether TiDB executes automatic analysis.
	TiDBEnableAutoAnalyze = "tidb_enable_auto_analyze"
	// TiDBMemOOMAction indicates what operation TiDB perform when a single SQL statement exceeds
	// the memory quota specified by tidb_mem_quota_query and cannot be spilled to disk.
	TiDBMemOOMAction = "tidb_mem_oom_action"
	// TiDBPrepPlanCacheMemoryGuardRatio is used to prevent [performance.max-memory] from being exceeded
	TiDBPrepPlanCacheMemoryGuardRatio = "tidb_prepared_plan_cache_memory_guard_ratio"
	// TiDBMaxAutoAnalyzeTime is the max time that auto analyze can run. If auto analyze runs longer than the value, it
	// will be killed. 0 indicates that there is no time limit.
	TiDBMaxAutoAnalyzeTime = "tidb_max_auto_analyze_time"
	// TiDBEnableConcurrentDDL indicates whether to enable the new DDL framework.
	TiDBEnableConcurrentDDL = "tidb_enable_concurrent_ddl"
	// TiDBGenerateBinaryPlan indicates whether binary plan should be generated in slow log and statements summary.
	TiDBGenerateBinaryPlan = "tidb_generate_binary_plan"
	// TiDBEnableGCAwareMemoryTrack indicates whether to turn-on GC-aware memory track.
	TiDBEnableGCAwareMemoryTrack = "tidb_enable_gc_aware_memory_track"
	// TiDBEnableTmpStorageOnOOM controls whether to enable the temporary storage for some operators
	// when a single SQL statement exceeds the memory quota specified by the memory quota.
	TiDBEnableTmpStorageOnOOM = "tidb_enable_tmp_storage_on_oom"
	// TiDBDDLEnableFastReorg indicates whether to use lighting backfill process for adding index.
	TiDBDDLEnableFastReorg = "tidb_ddl_enable_fast_reorg"
	// TiDBDDLDiskQuota used to set disk quota for lightning add index.
	TiDBDDLDiskQuota = "tidb_ddl_disk_quota"
	// TiDBServerMemoryLimit indicates the memory limit of the tidb-server instance.
	TiDBServerMemoryLimit = "tidb_server_memory_limit"
	// TiDBServerMemoryLimitSessMinSize indicates the minimal memory used of a session, that becomes a candidate for session kill.
	TiDBServerMemoryLimitSessMinSize = "tidb_server_memory_limit_sess_min_size"
	// TiDBServerMemoryLimitGCTrigger indicates the gc percentage of the TiDBServerMemoryLimit.
	TiDBServerMemoryLimitGCTrigger = "tidb_server_memory_limit_gc_trigger"
	// TiDBEnableGOGCTuner is to enable GOGC tuner. it can tuner GOGC
	TiDBEnableGOGCTuner = "tidb_enable_gogc_tuner"
	// TiDBGOGCTunerThreshold is to control the threshold of GOGC tuner.
	TiDBGOGCTunerThreshold = "tidb_gogc_tuner_threshold"
)

// TiDB intentional limits
// Can be raised in the future.

const (
	// MaxConfigurableConcurrency is the maximum number of "threads" (goroutines) that can be specified
	// for any type of configuration item that has concurrent workers.
	MaxConfigurableConcurrency = 256
)

// Default TiDB system variable values.
const (
	DefHostname                                    = "localhost"
	DefIndexLookupConcurrency                      = ConcurrencyUnset
	DefIndexLookupJoinConcurrency                  = ConcurrencyUnset
	DefIndexSerialScanConcurrency                  = 1
	DefIndexJoinBatchSize                          = 25000
	DefIndexLookupSize                             = 20000
	DefDistSQLScanConcurrency                      = 15
	DefBuildStatsConcurrency                       = 4
	DefAutoAnalyzeRatio                            = 0.5
	DefAutoAnalyzeStartTime                        = "00:00 +0000"
	DefAutoAnalyzeEndTime                          = "23:59 +0000"
	DefAutoIncrementIncrement                      = 1
	DefAutoIncrementOffset                         = 1
	DefChecksumTableConcurrency                    = 4
	DefSkipUTF8Check                               = false
	DefSkipASCIICheck                              = false
	DefOptAggPushDown                              = false
	DefOptCartesianBCJ                             = 1
	DefOptMPPOuterJoinFixedBuildSide               = false
	DefOptWriteRowID                               = false
	DefOptEnableCorrelationAdjustment              = true
	DefOptLimitPushDownThreshold                   = 100
	DefOptCorrelationThreshold                     = 0.9
	DefOptCorrelationExpFactor                     = 1
	DefOptCPUFactor                                = 3.0
	DefOptCopCPUFactor                             = 3.0
	DefOptTiFlashConcurrencyFactor                 = 24.0
	DefOptNetworkFactor                            = 1.0
	DefOptScanFactor                               = 1.5
	DefOptDescScanFactor                           = 3.0
	DefOptSeekFactor                               = 20.0
	DefOptMemoryFactor                             = 0.001
	DefOptDiskFactor                               = 1.5
	DefOptConcurrencyFactor                        = 3.0
	DefOptForceInlineCTE                           = false
	DefOptInSubqToJoinAndAgg                       = true
	DefOptPreferRangeScan                          = false
	DefBatchInsert                                 = false
	DefBatchDelete                                 = false
	DefBatchCommit                                 = false
	DefCurretTS                                    = 0
	DefInitChunkSize                               = 32
	DefMinPagingSize                               = int(paging.MinPagingSize)
	DefMaxPagingSize                               = int(paging.MaxPagingSize)
	DefMaxChunkSize                                = 1024
	DefDMLBatchSize                                = 0
	DefMaxPreparedStmtCount                        = -1
	DefWaitTimeout                                 = 28800
	DefTiDBMemQuotaApplyCache                      = 32 << 20 // 32MB.
	DefTiDBMemQuotaBindingCache                    = 64 << 20 // 64MB.
	DefTiDBGeneralLog                              = false
	DefTiDBPProfSQLCPU                             = 0
	DefTiDBRetryLimit                              = 10
	DefTiDBDisableTxnAutoRetry                     = true
	DefTiDBConstraintCheckInPlace                  = false
	DefTiDBHashJoinConcurrency                     = ConcurrencyUnset
	DefTiDBProjectionConcurrency                   = ConcurrencyUnset
	DefBroadcastJoinThresholdSize                  = 100 * 1024 * 1024
	DefBroadcastJoinThresholdCount                 = 10 * 1024
	DefTiDBOptimizerSelectivityLevel               = 0
	DefTiDBOptimizerEnableNewOFGB                  = false
	DefTiDBEnableOuterJoinReorder                  = false
	DefTiDBEnableNAAJ                              = false
	DefTiDBAllowBatchCop                           = 1
	DefTiDBAllowMPPExecution                       = true
	DefTiDBHashExchangeWithNewCollation            = true
	DefTiDBEnforceMPPExecution                     = false
	DefTiFlashMaxThreads                           = -1
	DefTiDBMPPStoreFailTTL                         = "60s"
	DefTiDBTxnMode                                 = ""
	DefTiDBRowFormatV1                             = 1
	DefTiDBRowFormatV2                             = 2
	DefTiDBDDLReorgWorkerCount                     = 4
	DefTiDBDDLReorgBatchSize                       = 256
	DefTiDBDDLFlashbackConcurrency                 = 64
	DefTiDBDDLErrorCountLimit                      = 512
	DefTiDBMaxDeltaSchemaCount                     = 1024
	DefTiDBPlacementMode                           = PlacementModeStrict
	DefTiDBEnableAutoIncrementInGenerated          = false
	DefTiDBHashAggPartialConcurrency               = ConcurrencyUnset
	DefTiDBHashAggFinalConcurrency                 = ConcurrencyUnset
	DefTiDBWindowConcurrency                       = ConcurrencyUnset
	DefTiDBMergeJoinConcurrency                    = 1 // disable optimization by default
	DefTiDBStreamAggConcurrency                    = 1
	DefTiDBForcePriority                           = mysql.NoPriority
	DefEnableWindowFunction                        = true
	DefEnablePipelinedWindowFunction               = true
	DefEnableStrictDoubleTypeCheck                 = true
	DefEnableVectorizedExpression                  = true
	DefTiDBOptJoinReorderThreshold                 = 0
	DefTiDBDDLSlowOprThreshold                     = 300
	DefTiDBUseFastAnalyze                          = false
	DefTiDBSkipIsolationLevelCheck                 = false
	DefTiDBExpensiveQueryTimeThreshold             = 60 // 60s
	DefTiDBScatterRegion                           = false
	DefTiDBWaitSplitRegionFinish                   = true
	DefWaitSplitRegionTimeout                      = 300 // 300s
	DefTiDBEnableNoopFuncs                         = Off
	DefTiDBEnableNoopVariables                     = true
	DefTiDBAllowRemoveAutoInc                      = false
	DefTiDBUsePlanBaselines                        = true
	DefTiDBEvolvePlanBaselines                     = false
	DefTiDBEvolvePlanTaskMaxTime                   = 600 // 600s
	DefTiDBEvolvePlanTaskStartTime                 = "00:00 +0000"
	DefTiDBEvolvePlanTaskEndTime                   = "23:59 +0000"
	DefInnodbLockWaitTimeout                       = 50 // 50s
	DefTiDBStoreLimit                              = 0
	DefTiDBMetricSchemaStep                        = 60 // 60s
	DefTiDBMetricSchemaRangeDuration               = 60 // 60s
	DefTiDBFoundInPlanCache                        = false
	DefTiDBFoundInBinding                          = false
	DefTiDBEnableCollectExecutionInfo              = true
	DefTiDBAllowAutoRandExplicitInsert             = false
	DefTiDBEnableClusteredIndex                    = ClusteredIndexDefModeOn
	DefTiDBRedactLog                               = false
	DefTiDBRestrictedReadOnly                      = false
	DefTiDBSuperReadOnly                           = false
	DefTiDBShardAllocateStep                       = math.MaxInt64
	DefTiDBEnableTelemetry                         = true
	DefTiDBEnableParallelApply                     = false
	DefTiDBEnableAmendPessimisticTxn               = false
	DefTiDBPartitionPruneMode                      = "dynamic"
	DefTiDBEnableRateLimitAction                   = false
	DefTiDBEnableAsyncCommit                       = false
	DefTiDBEnable1PC                               = false
	DefTiDBGuaranteeLinearizability                = true
	DefTiDBAnalyzeVersion                          = 2
	DefTiDBAutoAnalyzePartitionBatchSize           = 1
	DefTiDBEnableIndexMergeJoin                    = false
	DefTiDBTrackAggregateMemoryUsage               = true
	DefTiDBEnableExchangePartition                 = true
	DefCTEMaxRecursionDepth                        = 1000
	DefTiDBTmpTableMaxSize                         = 64 << 20 // 64MB.
	DefTiDBEnableLocalTxn                          = false
	DefTiDBTSOClientBatchMaxWaitTime               = 0.0 // 0ms
	DefTiDBEnableTSOFollowerProxy                  = false
	DefTiDBEnableOrderedResultMode                 = false
	DefTiDBEnablePseudoForOutdatedStats            = false
	DefTiDBRegardNULLAsPoint                       = true
	DefEnablePlacementCheck                        = true
	DefTimestamp                                   = "0"
	DefTimestampFloat                              = 0.0
	DefTiDBEnableStmtSummary                       = true
	DefTiDBStmtSummaryInternalQuery                = false
	DefTiDBStmtSummaryRefreshInterval              = 1800
	DefTiDBStmtSummaryHistorySize                  = 24
	DefTiDBStmtSummaryMaxStmtCount                 = 3000
	DefTiDBStmtSummaryMaxSQLLength                 = 4096
	DefTiDBCapturePlanBaseline                     = Off
	DefTiDBEnableIndexMerge                        = true
	DefEnableLegacyInstanceScope                   = true
	DefTiDBTableCacheLease                         = 3 // 3s
	DefTiDBPersistAnalyzeOptions                   = true
	DefTiDBEnableColumnTracking                    = false
	DefTiDBStatsLoadSyncWait                       = 0
	DefTiDBStatsLoadPseudoTimeout                  = true
	DefSysdateIsNow                                = false
	DefTiDBEnableMutationChecker                   = false
	DefTiDBTxnAssertionLevel                       = AssertionOffStr
	DefTiDBIgnorePreparedCacheCloseStmt            = false
	DefTiDBBatchPendingTiFlashCount                = 4000
	DefRCReadCheckTS                               = false
	DefTiDBRemoveOrderbyInSubquery                 = false
	DefTiDBSkewDistinctAgg                         = false
	DefTiDB3StageDistinctAgg                       = true
	DefTiDBReadStaleness                           = 0
	DefTiDBGCMaxWaitTime                           = 24 * 60 * 60
	DefMaxAllowedPacket                     uint64 = 67108864
	DefTiDBEnableBatchDML                          = false
	DefTiDBMemQuotaQuery                           = 1073741824 // 1GB
	DefTiDBStatsCacheMemQuota                      = 0
	MaxTiDBStatsCacheMemQuota                      = 1024 * 1024 * 1024 * 1024 // 1TB
	DefTiDBQueryLogMaxLen                          = 4096
	DefRequireSecureTransport                      = false
	DefTiDBCommitterConcurrency                    = 128
	DefTiDBBatchDMLIgnoreError                     = false
	DefTiDBMemQuotaAnalyze                         = -1
	DefTiDBEnableAutoAnalyze                       = true
	DefTiDBMemOOMAction                            = "CANCEL"
	DefTiDBMaxAutoAnalyzeTime                      = 12 * 60 * 60
	DefTiDBEnablePrepPlanCache                     = true
	DefTiDBPrepPlanCacheSize                       = 100
	DefTiDBPrepPlanCacheMemoryGuardRatio           = 0.1
	DefTiDBEnableConcurrentDDL                     = concurrencyddl.TiDBEnableConcurrentDDL
	DefTiDBSimplifiedMetrics                       = false
	DefTiDBEnablePaging                            = true
	DefTiFlashFineGrainedShuffleStreamCount        = 0
	DefStreamCountWhenMaxThreadsNotSet             = 8
	DefTiFlashFineGrainedShuffleBatchSize          = 8192
	DefAdaptiveClosestReadThreshold                = 4096
	DefTiDBEnableAnalyzeSnapshot                   = false
	DefTiDBGenerateBinaryPlan                      = true
	DefEnableTiDBGCAwareMemoryTrack                = true
	DefTiDBDefaultStrMatchSelectivity              = 0.8
	DefTiDBEnableTmpStorageOnOOM                   = true
	DefTiDBEnableMDL                               = false
	DefTiFlashFastScan                             = false
	DefMemoryUsageAlarmRatio                       = 0.7
	DefMemoryUsageAlarmKeepRecordNum               = 5
	DefTiDBEnableFastReorg                         = false
	DefTiDBDDLDiskQuota                            = 100 * 1024 * 1024 * 1024 // 100GB
	DefExecutorConcurrency                         = 5
	DefTiDBEnableGeneralPlanCache                  = false
	DefTiDBGeneralPlanCacheSize                    = 100
	DefTiDBEnableTiFlashReadForWriteStmt           = false
	// MaxDDLReorgBatchSize is exported for testing.
	MaxDDLReorgBatchSize                     int32  = 10240
	MinDDLReorgBatchSize                     int32  = 32
	MinExpensiveQueryTimeThreshold           uint64 = 10 // 10s
	DefTiDBRcWriteCheckTs                           = false
	DefTiDBConstraintCheckInPlacePessimistic        = true
	DefTiDBForeignKeyChecks                         = false
	DefTiDBOptRangeMaxSize                          = 64 * int64(size.MB) // 64 MB
	DefTiDBCostModelVer                             = 1
	DefTiDBServerMemoryLimitSessMinSize             = 128 << 20
	DefTiDBMergePartitionStatsConcurrency           = 1
	DefTiDBServerMemoryLimitGCTrigger               = 0.7
	DefTiDBEnableGOGCTuner                          = true
	// DefTiDBGOGCTunerThreshold is to limit TiDBGOGCTunerThreshold.
<<<<<<< HEAD
	DefTiDBGOGCTunerThreshold float64 = 0.6
	DefTiDBEnableReusechunk           = true
	DefTiDBMaxReuseChunk              = 128
	DefTiDBMaxReuseColumn             = 1024
=======
	DefTiDBGOGCTunerThreshold       float64 = 0.6
	DefTiDBOptPrefixIndexSingleScan         = true
>>>>>>> 64051f99
)

// Process global variables.
var (
	ProcessGeneralLog             = atomic.NewBool(false)
	RunAutoAnalyze                = atomic.NewBool(DefTiDBEnableAutoAnalyze)
	GlobalLogMaxDays              = atomic.NewInt32(int32(config.GetGlobalConfig().Log.File.MaxDays))
	QueryLogMaxLen                = atomic.NewInt32(DefTiDBQueryLogMaxLen)
	EnablePProfSQLCPU             = atomic.NewBool(false)
	EnableBatchDML                = atomic.NewBool(false)
	EnableTmpStorageOnOOM         = atomic.NewBool(DefTiDBEnableTmpStorageOnOOM)
	ddlReorgWorkerCounter   int32 = DefTiDBDDLReorgWorkerCount
	ddlReorgBatchSize       int32 = DefTiDBDDLReorgBatchSize
	ddlFlashbackConcurrency int32 = DefTiDBDDLFlashbackConcurrency
	ddlErrorCountLimit      int64 = DefTiDBDDLErrorCountLimit
	ddlReorgRowFormat       int64 = DefTiDBRowFormatV2
	maxDeltaSchemaCount     int64 = DefTiDBMaxDeltaSchemaCount
	// DDLSlowOprThreshold is the threshold for ddl slow operations, uint is millisecond.
	DDLSlowOprThreshold                  = config.GetGlobalConfig().Instance.DDLSlowOprThreshold
	ForcePriority                        = int32(DefTiDBForcePriority)
	MaxOfMaxAllowedPacket         uint64 = 1073741824
	ExpensiveQueryTimeThreshold   uint64 = DefTiDBExpensiveQueryTimeThreshold
	MemoryUsageAlarmRatio                = atomic.NewFloat64(DefMemoryUsageAlarmRatio)
	MemoryUsageAlarmKeepRecordNum        = atomic.NewInt64(DefMemoryUsageAlarmKeepRecordNum)
	EnableLocalTxn                       = atomic.NewBool(DefTiDBEnableLocalTxn)
	MaxTSOBatchWaitInterval              = atomic.NewFloat64(DefTiDBTSOClientBatchMaxWaitTime)
	EnableTSOFollowerProxy               = atomic.NewBool(DefTiDBEnableTSOFollowerProxy)
	RestrictedReadOnly                   = atomic.NewBool(DefTiDBRestrictedReadOnly)
	VarTiDBSuperReadOnly                 = atomic.NewBool(DefTiDBSuperReadOnly)
	PersistAnalyzeOptions                = atomic.NewBool(DefTiDBPersistAnalyzeOptions)
	TableCacheLease                      = atomic.NewInt64(DefTiDBTableCacheLease)
	EnableColumnTracking                 = atomic.NewBool(DefTiDBEnableColumnTracking)
	StatsLoadSyncWait                    = atomic.NewInt64(DefTiDBStatsLoadSyncWait)
	StatsLoadPseudoTimeout               = atomic.NewBool(DefTiDBStatsLoadPseudoTimeout)
	MemQuotaBindingCache                 = atomic.NewInt64(DefTiDBMemQuotaBindingCache)
	GCMaxWaitTime                        = atomic.NewInt64(DefTiDBGCMaxWaitTime)
	StatsCacheMemQuota                   = atomic.NewInt64(DefTiDBStatsCacheMemQuota)
	OOMAction                            = atomic.NewString(DefTiDBMemOOMAction)
	MaxAutoAnalyzeTime                   = atomic.NewInt64(DefTiDBMaxAutoAnalyzeTime)
	// variables for plan cache
	PreparedPlanCacheMemoryGuardRatio = atomic.NewFloat64(DefTiDBPrepPlanCacheMemoryGuardRatio)
	EnableConcurrentDDL               = atomic.NewBool(DefTiDBEnableConcurrentDDL)
	DDLForce2Queue                    = atomic.NewBool(false)
	EnableNoopVariables               = atomic.NewBool(DefTiDBEnableNoopVariables)
	EnableMDL                         = atomic.NewBool(DefTiDBEnableMDL)
	AutoAnalyzePartitionBatchSize     = atomic.NewInt64(DefTiDBAutoAnalyzePartitionBatchSize)
	// EnableFastReorg indicates whether to use lightning to enhance DDL reorg performance.
	EnableFastReorg = atomic.NewBool(DefTiDBEnableFastReorg)
	// DDLDiskQuota is the temporary variable for set disk quota for lightning
	DDLDiskQuota = atomic.NewUint64(DefTiDBDDLDiskQuota)
	// EnableForeignKey indicates whether to enable foreign key feature.
	EnableForeignKey    = atomic.NewBool(false)
	EnableRCReadCheckTS = atomic.NewBool(false)

	// DefTiDBServerMemoryLimit indicates the default value of TiDBServerMemoryLimit(TotalMem * 80%).
	// It should be a const and shouldn't be modified after tidb is started.
	DefTiDBServerMemoryLimit = mathutil.Max(memory.GetMemTotalIgnoreErr()/10*8, 512<<20)
	GOGCTunerThreshold       = atomic.NewFloat64(DefTiDBGOGCTunerThreshold)
)

var (
	// SetMemQuotaAnalyze is the func registered by global/subglobal tracker to set memory quota.
	SetMemQuotaAnalyze func(quota int64) = nil
	// GetMemQuotaAnalyze is the func registered by global/subglobal tracker to get memory quota.
	GetMemQuotaAnalyze func() int64 = nil
	// SetStatsCacheCapacity is the func registered by domain to set statsCache memory quota.
	SetStatsCacheCapacity atomic.Value
	// SetPDClientDynamicOption is the func registered by domain
	SetPDClientDynamicOption atomic.Pointer[func(string, string)]
	// SwitchConcurrentDDL is the func registered by DDL to switch concurrent DDL.
	SwitchConcurrentDDL func(bool) error = nil
	// SwitchMDL is the func registered by DDL to switch MDL.
	SwitchMDL func(bool2 bool) error = nil
	// EnableDDL is the func registered by ddl to enable running ddl in this instance.
	EnableDDL func() error = nil
	// DisableDDL is the func registered by ddl to disable running ddl in this instance.
	DisableDDL func() error = nil
)<|MERGE_RESOLUTION|>--- conflicted
+++ resolved
@@ -754,17 +754,14 @@
 	// TiDBMergePartitionStatsConcurrency indicates the concurrecny when merge partition stats into global stats
 	TiDBMergePartitionStatsConcurrency = "tidb_merge_partition_stats_concurrency"
 
-<<<<<<< HEAD
-	TiDBEnableReusechunk = "tidb_enable_reuse_chunk"
-
-	TiDBMaxReuseChunk = "tidb_max_reuse_chunk"
-
-	TiDBMaxReuseColumn = "tidb_max_reuse_column"
-=======
+
 	// TiDBOptPrefixIndexSingleScan indicates whether to do some optimizations to avoid double scan for prefix index.
 	// When set to true, `col is (not) null`(`col` is index prefix column) is regarded as index filter rather than table filter.
 	TiDBOptPrefixIndexSingleScan = "tidb_opt_prefix_index_single_scan"
->>>>>>> 64051f99
+
+  TiDBEnableReusechunk = "tidb_enable_reuse_chunk"
+	TiDBMaxReuseChunk = "tidb_max_reuse_chunk"
+	TiDBMaxReuseColumn = "tidb_max_reuse_column"
 )
 
 // TiDB vars that have only global scope
@@ -1075,15 +1072,13 @@
 	DefTiDBServerMemoryLimitGCTrigger               = 0.7
 	DefTiDBEnableGOGCTuner                          = true
 	// DefTiDBGOGCTunerThreshold is to limit TiDBGOGCTunerThreshold.
-<<<<<<< HEAD
-	DefTiDBGOGCTunerThreshold float64 = 0.6
+	DefTiDBGOGCTunerThreshold       float64 = 0.6
+	DefTiDBOptPrefixIndexSingleScan         = true
+  DefTiDBGOGCTunerThreshold float64 = 0.6
+  
 	DefTiDBEnableReusechunk           = true
 	DefTiDBMaxReuseChunk              = 128
 	DefTiDBMaxReuseColumn             = 1024
-=======
-	DefTiDBGOGCTunerThreshold       float64 = 0.6
-	DefTiDBOptPrefixIndexSingleScan         = true
->>>>>>> 64051f99
 )
 
 // Process global variables.
