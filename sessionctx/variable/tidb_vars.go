--- conflicted
+++ resolved
@@ -22,10 +22,6 @@
 
 	"github.com/pingcap/tidb/config"
 	"github.com/pingcap/tidb/parser/mysql"
-<<<<<<< HEAD
-	"github.com/pingcap/tidb/sessionctx/variable/featuretag/concurrencyddl"
-=======
->>>>>>> f7de8bee
 	"github.com/pingcap/tidb/sessionctx/variable/featuretag/distributereorg"
 	"github.com/pingcap/tidb/util/memory"
 	"github.com/pingcap/tidb/util/paging"
@@ -848,11 +844,6 @@
 	// TiDBMaxAutoAnalyzeTime is the max time that auto analyze can run. If auto analyze runs longer than the value, it
 	// will be killed. 0 indicates that there is no time limit.
 	TiDBMaxAutoAnalyzeTime = "tidb_max_auto_analyze_time"
-<<<<<<< HEAD
-	// TiDBEnableConcurrentDDL indicates whether to enable the new DDL framework.
-	TiDBEnableConcurrentDDL = "tidb_enable_concurrent_ddl"
-=======
->>>>>>> f7de8bee
 	// TiDBDDLEnableDistributeReorg indicates whether to enable the new Reorg framework.
 	TiDBDDLEnableDistributeReorg = "tidb_ddl_distribute_reorg"
 	// TiDBGenerateBinaryPlan indicates whether binary plan should be generated in slow log and statements summary.
@@ -1103,10 +1094,6 @@
 	DefTiDBPrepPlanCacheSize                       = 100
 	DefTiDBEnablePrepPlanCacheMemoryMonitor        = true
 	DefTiDBPrepPlanCacheMemoryGuardRatio           = 0.1
-<<<<<<< HEAD
-	DefTiDBEnableConcurrentDDL                     = concurrencyddl.TiDBEnableConcurrentDDL
-=======
->>>>>>> f7de8bee
 	DefTiDBDDLEnableDistributeReorg                = distributereorg.TiDBEnableDistributeReorg
 	DefTiDBSimplifiedMetrics                       = false
 	DefTiDBEnablePaging                            = true
@@ -1211,10 +1198,6 @@
 	MaxAutoAnalyzeTime                   = atomic.NewInt64(DefTiDBMaxAutoAnalyzeTime)
 	// variables for plan cache
 	PreparedPlanCacheMemoryGuardRatio = atomic.NewFloat64(DefTiDBPrepPlanCacheMemoryGuardRatio)
-<<<<<<< HEAD
-	EnableConcurrentDDL               = atomic.NewBool(DefTiDBEnableConcurrentDDL)
-=======
->>>>>>> f7de8bee
 	DDLEnableDistributeReorg          = atomic.NewBool(DefTiDBDDLEnableDistributeReorg)
 	DDLForce2Queue                    = atomic.NewBool(false)
 	EnableNoopVariables               = atomic.NewBool(DefTiDBEnableNoopVariables)
