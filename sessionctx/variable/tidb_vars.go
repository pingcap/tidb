// Copyright 2017 PingCAP, Inc.
//
// Licensed under the Apache License, Version 2.0 (the "License");
// you may not use this file except in compliance with the License.
// You may obtain a copy of the License at
//
//     http://www.apache.org/licenses/LICENSE-2.0
//
// Unless required by applicable law or agreed to in writing, software
// distributed under the License is distributed on an "AS IS" BASIS,
// WITHOUT WARRANTIES OR CONDITIONS OF ANY KIND, either express or implied.
// See the License for the specific language governing permissions and
// limitations under the License.

package variable

import (
	"math"

	"github.com/pingcap/tidb/config"
	"github.com/pingcap/tidb/parser/mysql"
	"github.com/pingcap/tidb/util/paging"
	"go.uber.org/atomic"
)

/*
	Steps to add a new TiDB specific system variable:

	1. Add a new variable name with comment in this file.
	2. Add the default value of the new variable in this file.
	3. Add SysVar instance in 'defaultSysVars' slice.
*/

// TiDB system variable names that only in session scope.
const (
	TiDBDDLSlowOprThreshold = "ddl_slow_threshold"

	// TiDBSnapshot is used for reading history data, the default value is empty string.
	// The value can be a datetime string like '2017-11-11 20:20:20' or a tso string. When this variable is set, the session reads history data of that time.
	TiDBSnapshot = "tidb_snapshot"

	// TiDBOptAggPushDown is used to enable/disable the optimizer rule of aggregation push down.
	TiDBOptAggPushDown = "tidb_opt_agg_push_down"

	// TiDBOptCartesianBCJ is used to disable/enable broadcast cartesian join in MPP mode
	TiDBOptCartesianBCJ = "tidb_opt_broadcast_cartesian_join"

	TiDBOptMPPOuterJoinFixedBuildSide = "tidb_opt_mpp_outer_join_fixed_build_side"

	// TiDBOptDistinctAggPushDown is used to decide whether agg with distinct should be pushed to tikv/tiflash.
	TiDBOptDistinctAggPushDown = "tidb_opt_distinct_agg_push_down"

	// TiDBOptSkewDistinctAgg is used to indicate the distinct agg has data skew
	TiDBOptSkewDistinctAgg = "tidb_opt_skew_distinct_agg"

	// TiDBBCJThresholdSize is used to limit the size of small table for mpp broadcast join.
	// Its unit is bytes, if the size of small table is larger than it, we will not use bcj.
	TiDBBCJThresholdSize = "tidb_broadcast_join_threshold_size"

	// TiDBBCJThresholdCount is used to limit the count of small table for mpp broadcast join.
	// If we can't estimate the size of one side of join child, we will check if its row number exceeds this limitation.
	TiDBBCJThresholdCount = "tidb_broadcast_join_threshold_count"

	// TiDBOptWriteRowID is used to enable/disable the operations of insert、replace and update to _tidb_rowid.
	TiDBOptWriteRowID = "tidb_opt_write_row_id"

	// TiDBAutoAnalyzeRatio will run if (table modify count)/(table row count) is greater than this value.
	TiDBAutoAnalyzeRatio = "tidb_auto_analyze_ratio"

	// TiDBAutoAnalyzeStartTime will run if current time is within start time and end time.
	TiDBAutoAnalyzeStartTime = "tidb_auto_analyze_start_time"
	TiDBAutoAnalyzeEndTime   = "tidb_auto_analyze_end_time"

	// TiDBChecksumTableConcurrency is used to speed up the ADMIN CHECKSUM TABLE
	// statement, when a table has multiple indices, those indices can be
	// scanned concurrently, with the cost of higher system performance impact.
	TiDBChecksumTableConcurrency = "tidb_checksum_table_concurrency"

	// TiDBCurrentTS is used to get the current transaction timestamp.
	// It is read-only.
	TiDBCurrentTS = "tidb_current_ts"

	// TiDBLastTxnInfo is used to get the last transaction info within the current session.
	TiDBLastTxnInfo = "tidb_last_txn_info"

	// TiDBLastQueryInfo is used to get the last query info within the current session.
	TiDBLastQueryInfo = "tidb_last_query_info"

	// TiDBLastDDLInfo is used to get the last ddl info within the current session.
	TiDBLastDDLInfo = "tidb_last_ddl_info"

	// TiDBConfig is a read-only variable that shows the config of the current server.
	TiDBConfig = "tidb_config"

	// TiDBBatchInsert is used to enable/disable auto-split insert data. If set this option on, insert executor will automatically
	// insert data into multiple batches and use a single txn for each batch. This will be helpful when inserting large data.
	TiDBBatchInsert = "tidb_batch_insert"

	// TiDBBatchDelete is used to enable/disable auto-split delete data. If set this option on, delete executor will automatically
	// split data into multiple batches and use a single txn for each batch. This will be helpful when deleting large data.
	TiDBBatchDelete = "tidb_batch_delete"

	// TiDBBatchCommit is used to enable/disable auto-split the transaction.
	// If set this option on, the transaction will be committed when it reaches stmt-count-limit and starts a new transaction.
	TiDBBatchCommit = "tidb_batch_commit"

	// TiDBDMLBatchSize is used to split the insert/delete data into small batches.
	// It only takes effort when tidb_batch_insert/tidb_batch_delete is on.
	// Its default value is 20000. When the row size is large, 20k rows could be larger than 100MB.
	// User could change it to a smaller one to avoid breaking the transaction size limitation.
	TiDBDMLBatchSize = "tidb_dml_batch_size"

	// The following session variables controls the memory quota during query execution.

	// TiDBMemQuotaQuery controls the memory quota of a query.
	TiDBMemQuotaQuery = "tidb_mem_quota_query" // Bytes.
	// TiDBMemQuotaApplyCache controls the memory quota of a query.
	TiDBMemQuotaApplyCache = "tidb_mem_quota_apply_cache"

	// TiDBGeneralLog is used to log every query in the server in info level.
	TiDBGeneralLog = "tidb_general_log"

	// TiDBLogFileMaxDays is used to log every query in the server in info level.
	TiDBLogFileMaxDays = "tidb_log_file_max_days"

	// TiDBPProfSQLCPU is used to add label sql label to pprof result.
	TiDBPProfSQLCPU = "tidb_pprof_sql_cpu"

	// TiDBRetryLimit is the maximum number of retries when committing a transaction.
	TiDBRetryLimit = "tidb_retry_limit"

	// TiDBDisableTxnAutoRetry disables transaction auto retry.
	TiDBDisableTxnAutoRetry = "tidb_disable_txn_auto_retry"

	// TiDBEnableChunkRPC enables TiDB to use Chunk format for coprocessor requests.
	TiDBEnableChunkRPC = "tidb_enable_chunk_rpc"

	// TiDBOptimizerSelectivityLevel is used to control the selectivity estimation level.
	TiDBOptimizerSelectivityLevel = "tidb_optimizer_selectivity_level"

	// TiDBOptimizerEnableNewOnlyFullGroupByCheck is used to open the newly only_full_group_by check by maintaining functional dependency.
	TiDBOptimizerEnableNewOnlyFullGroupByCheck = "tidb_enable_new_only_full_group_by_check"

	TiDBOptimizerEnableOuterJoinReorder = "tidb_enable_outer_join_reorder"

	// TiDBTxnMode is used to control the transaction behavior.
	TiDBTxnMode = "tidb_txn_mode"

	// TiDBRowFormatVersion is used to control tidb row format version current.
	TiDBRowFormatVersion = "tidb_row_format_version"

	// TiDBEnableTablePartition is used to control table partition feature.
	// The valid value include auto/on/off:
	// on or auto: enable table partition if the partition type is implemented.
	// off: always disable table partition.
	TiDBEnableTablePartition = "tidb_enable_table_partition"

	// TiDBEnableListTablePartition is used to control list table partition feature.
	TiDBEnableListTablePartition = "tidb_enable_list_partition"

	// TiDBSkipIsolationLevelCheck is used to control whether to return error when set unsupported transaction
	// isolation level.
	TiDBSkipIsolationLevelCheck = "tidb_skip_isolation_level_check"

	// TiDBLowResolutionTSO is used for reading data with low resolution TSO which is updated once every two seconds
	TiDBLowResolutionTSO = "tidb_low_resolution_tso"

	// TiDBReplicaRead is used for reading data from replicas, followers for example.
	TiDBReplicaRead = "tidb_replica_read"

	// TiDBAdaptiveClosestReadThreshold is for reading data from closest replicas(with same 'zone' label).
	// TiKV client should send read request to the closest replica(leader/follower) if the estimated response
	// size exceeds this threshold; otherwise, this request should be sent to leader.
	// This variable only take effect when `tidb_replica_read` is 'closest-adaptive'.
	TiDBAdaptiveClosestReadThreshold = "tidb_adaptive_closest_read_threshold"

	// TiDBAllowRemoveAutoInc indicates whether a user can drop the auto_increment column attribute or not.
	TiDBAllowRemoveAutoInc = "tidb_allow_remove_auto_inc"

	// TiDBMultiStatementMode enables multi statement at the risk of SQL injection
	// provides backwards compatibility
	TiDBMultiStatementMode = "tidb_multi_statement_mode"

	// TiDBEvolvePlanTaskMaxTime controls the max time of a single evolution task.
	TiDBEvolvePlanTaskMaxTime = "tidb_evolve_plan_task_max_time"

	// TiDBEvolvePlanTaskStartTime is the start time of evolution task.
	TiDBEvolvePlanTaskStartTime = "tidb_evolve_plan_task_start_time"
	// TiDBEvolvePlanTaskEndTime is the end time of evolution task.
	TiDBEvolvePlanTaskEndTime = "tidb_evolve_plan_task_end_time"

	// TiDBSlowLogThreshold is used to set the slow log threshold in the server.
	TiDBSlowLogThreshold = "tidb_slow_log_threshold"

	// TiDBRecordPlanInSlowLog is used to log the plan of the slow query.
	TiDBRecordPlanInSlowLog = "tidb_record_plan_in_slow_log"

	// TiDBEnableSlowLog enables TiDB to log slow queries.
	TiDBEnableSlowLog = "tidb_enable_slow_log"

	// TiDBCheckMb4ValueInUTF8 is used to control whether to enable the check wrong utf8 value.
	TiDBCheckMb4ValueInUTF8 = "tidb_check_mb4_value_in_utf8"

	// TiDBFoundInPlanCache indicates whether the last statement was found in plan cache
	TiDBFoundInPlanCache = "last_plan_from_cache"

	// TiDBFoundInBinding indicates whether the last statement was matched with the hints in the binding.
	TiDBFoundInBinding = "last_plan_from_binding"

	// TiDBAllowAutoRandExplicitInsert indicates whether explicit insertion on auto_random column is allowed.
	TiDBAllowAutoRandExplicitInsert = "allow_auto_random_explicit_insert"

	// TiDBTxnScope indicates whether using global transactions or local transactions.
	TiDBTxnScope = "txn_scope"

	// TiDBTxnReadTS indicates the next transaction should be staleness transaction and provide the startTS
	TiDBTxnReadTS = "tx_read_ts"

	// TiDBReadStaleness indicates the staleness duration for following statement
	TiDBReadStaleness = "tidb_read_staleness"

	// TiDBEnablePaging indicates whether paging is enabled in coprocessor requests.
	TiDBEnablePaging = "tidb_enable_paging"

	// TiDBReadConsistency indicates whether the autocommit read statement goes through TiKV RC.
	TiDBReadConsistency = "tidb_read_consistency"

	// TiDBSysdateIsNow is the name of the `tidb_sysdate_is_now` system variable
	TiDBSysdateIsNow = "tidb_sysdate_is_now"

	// RequireSecureTransport indicates the secure mode for data transport
	RequireSecureTransport = "require_secure_transport"
)

// TiDB system variable names that both in session and global scope.
const (
	// TiDBBuildStatsConcurrency is used to speed up the ANALYZE statement, when a table has multiple indices,
	// those indices can be scanned concurrently, with the cost of higher system performance impact.
	TiDBBuildStatsConcurrency = "tidb_build_stats_concurrency"

	// TiDBDistSQLScanConcurrency is used to set the concurrency of a distsql scan task.
	// A distsql scan task can be a table scan or a index scan, which may be distributed to many TiKV nodes.
	// Higher concurrency may reduce latency, but with the cost of higher memory usage and system performance impact.
	// If the query has a LIMIT clause, high concurrency makes the system do much more work than needed.
	TiDBDistSQLScanConcurrency = "tidb_distsql_scan_concurrency"

	// TiDBOptInSubqToJoinAndAgg is used to enable/disable the optimizer rule of rewriting IN subquery.
	TiDBOptInSubqToJoinAndAgg = "tidb_opt_insubq_to_join_and_agg"

	// TiDBOptPreferRangeScan is used to enable/disable the optimizer to always prefer range scan over table scan, ignoring their costs.
	TiDBOptPreferRangeScan = "tidb_opt_prefer_range_scan"

	// TiDBOptEnableCorrelationAdjustment is used to indicates if enable correlation adjustment.
	TiDBOptEnableCorrelationAdjustment = "tidb_opt_enable_correlation_adjustment"

	// TiDBOptLimitPushDownThreshold determines if push Limit or TopN down to TiKV forcibly.
	TiDBOptLimitPushDownThreshold = "tidb_opt_limit_push_down_threshold"

	// TiDBOptCorrelationThreshold is a guard to enable row count estimation using column order correlation.
	TiDBOptCorrelationThreshold = "tidb_opt_correlation_threshold"

	// TiDBOptCorrelationExpFactor is an exponential factor to control heuristic approach when tidb_opt_correlation_threshold is not satisfied.
	TiDBOptCorrelationExpFactor = "tidb_opt_correlation_exp_factor"

	// TiDBOptCPUFactor is the CPU cost of processing one expression for one row.
	TiDBOptCPUFactor = "tidb_opt_cpu_factor"
	// TiDBOptCopCPUFactor is the CPU cost of processing one expression for one row in coprocessor.
	TiDBOptCopCPUFactor = "tidb_opt_copcpu_factor"
	// TiDBOptTiFlashConcurrencyFactor is concurrency number of tiflash computation.
	TiDBOptTiFlashConcurrencyFactor = "tidb_opt_tiflash_concurrency_factor"
	// TiDBOptNetworkFactor is the network cost of transferring 1 byte data.
	TiDBOptNetworkFactor = "tidb_opt_network_factor"
	// TiDBOptScanFactor is the IO cost of scanning 1 byte data on TiKV.
	TiDBOptScanFactor = "tidb_opt_scan_factor"
	// TiDBOptDescScanFactor is the IO cost of scanning 1 byte data on TiKV in desc order.
	TiDBOptDescScanFactor = "tidb_opt_desc_factor"
	// TiDBOptSeekFactor is the IO cost of seeking the start value in a range on TiKV or TiFlash.
	TiDBOptSeekFactor = "tidb_opt_seek_factor"
	// TiDBOptMemoryFactor is the memory cost of storing one tuple.
	TiDBOptMemoryFactor = "tidb_opt_memory_factor"
	// TiDBOptDiskFactor is the IO cost of reading/writing one byte to temporary disk.
	TiDBOptDiskFactor = "tidb_opt_disk_factor"
	// TiDBOptConcurrencyFactor is the CPU cost of additional one goroutine.
	TiDBOptConcurrencyFactor = "tidb_opt_concurrency_factor"

	// Variables for the Cost Model Ver2
	// TiDBOptCPUFactorV2 is the CPU factor for the Cost Model Ver2
	TiDBOptCPUFactorV2 = "tidb_opt_cpu_factor_v2"
	// TiDBOptCopCPUFactorV2 is the CopCPU factor for the Cost Model Ver2
	TiDBOptCopCPUFactorV2 = "tidb_opt_copcpu_factor_v2"
	// TiDBOptTiFlashCPUFactorV2 is the TiFlashCPU factor for the Cost Model Ver2
	TiDBOptTiFlashCPUFactorV2 = "tidb_opt_tiflash_cpu_factor_v2"
	// TiDBOptNetworkFactorV2 is the network factor for the Cost Model Ver2
	TiDBOptNetworkFactorV2 = "tidb_opt_network_factor_v2"
	// TiDBOptScanFactorV2 is the scan factor for the Cost Model Ver2
	TiDBOptScanFactorV2 = "tidb_opt_scan_factor_v2"
	// TiDBOptDescScanFactorV2 is the desc scan factor for the Cost Model Ver2
	TiDBOptDescScanFactorV2 = "tidb_opt_desc_factor_v2"
	// TiDBOptTiFlashScanFactorV2 is the TiFlashScan factor for the Cost Model Ver2
	TiDBOptTiFlashScanFactorV2 = "tidb_opt_tiflash_scan_factor_v2"
	// TiDBOptSeekFactorV2 is the seek factor for the Cost Model Ver2
	TiDBOptSeekFactorV2 = "tidb_opt_seek_factor_v2"
	// TiDBOptMemoryFactorV2 is the memory factor for the Cost Model Ver2
	TiDBOptMemoryFactorV2 = "tidb_opt_memory_factor_v2"
	// TiDBOptDiskFactorV2 is the disk factor for the Cost Model Ver2
	TiDBOptDiskFactorV2 = "tidb_opt_disk_factor_v2"
	// TiDBOptConcurrencyFactorV2 is the concurrency factor for the Cost Model Ver2
	TiDBOptConcurrencyFactorV2 = "tidb_opt_concurrency_factor_v2"

	// TiDBIndexJoinBatchSize is used to set the batch size of an index lookup join.
	// The index lookup join fetches batches of data from outer executor and constructs ranges for inner executor.
	// This value controls how much of data in a batch to do the index join.
	// Large value may reduce the latency but consumes more system resource.
	TiDBIndexJoinBatchSize = "tidb_index_join_batch_size"

	// TiDBIndexLookupSize is used for index lookup executor.
	// The index lookup executor first scan a batch of handles from a index, then use those handles to lookup the table
	// rows, this value controls how much of handles in a batch to do a lookup task.
	// Small value sends more RPCs to TiKV, consume more system resource.
	// Large value may do more work than needed if the query has a limit.
	TiDBIndexLookupSize = "tidb_index_lookup_size"

	// TiDBIndexLookupConcurrency is used for index lookup executor.
	// A lookup task may have 'tidb_index_lookup_size' of handles at maximum, the handles may be distributed
	// in many TiKV nodes, we execute multiple concurrent index lookup tasks concurrently to reduce the time
	// waiting for a task to finish.
	// Set this value higher may reduce the latency but consumes more system resource.
	// tidb_index_lookup_concurrency is deprecated, use tidb_executor_concurrency instead.
	TiDBIndexLookupConcurrency = "tidb_index_lookup_concurrency"

	// TiDBIndexLookupJoinConcurrency is used for index lookup join executor.
	// IndexLookUpJoin starts "tidb_index_lookup_join_concurrency" inner workers
	// to fetch inner rows and join the matched (outer, inner) row pairs.
	// tidb_index_lookup_join_concurrency is deprecated, use tidb_executor_concurrency instead.
	TiDBIndexLookupJoinConcurrency = "tidb_index_lookup_join_concurrency"

	// TiDBIndexSerialScanConcurrency is used for controlling the concurrency of index scan operation
	// when we need to keep the data output order the same as the order of index data.
	TiDBIndexSerialScanConcurrency = "tidb_index_serial_scan_concurrency"

	// TiDBMaxChunkSize is used to control the max chunk size during query execution.
	TiDBMaxChunkSize = "tidb_max_chunk_size"

	// TiDBAllowBatchCop means if we should send batch coprocessor to TiFlash. It can be set to 0, 1 and 2.
	// 0 means never use batch cop, 1 means use batch cop in case of aggregation and join, 2, means to force sending batch cop for any query.
	// The default value is 0
	TiDBAllowBatchCop = "tidb_allow_batch_cop"

	// TiDBAllowMPPExecution means if we should use mpp way to execute query or not.
	// Default value is `true`, means to be determined by the optimizer.
	// Value set to `false` means never use mpp.
	TiDBAllowMPPExecution = "tidb_allow_mpp"

	// TiDBHashExchangeWithNewCollation means if hash exchange is supported when new collation is on.
	// Default value is `true`, means support hash exchange when new collation is on.
	// Value set to `false` means not support hash exchange when new collation is on.
	TiDBHashExchangeWithNewCollation = "tidb_hash_exchange_with_new_collation"

	// TiDBEnforceMPPExecution means if we should enforce mpp way to execute query or not.
	// Default value is `false`, means to be determined by variable `tidb_allow_mpp`.
	// Value set to `true` means enforce use mpp.
	// Note if you want to set `tidb_enforce_mpp` to `true`, you must set `tidb_allow_mpp` to `true` first.
	TiDBEnforceMPPExecution = "tidb_enforce_mpp"

	// TiDBMaxTiFlashThreads is the maximum number of threads to execute the request which is pushed down to tiflash.
	// Default value is -1, means it will not be pushed down to tiflash.
	// If the value is bigger than -1, it will be pushed down to tiflash and used to create db context in tiflash.
	TiDBMaxTiFlashThreads = "tidb_max_tiflash_threads"
	// TiDBMPPStoreFailTTL is the unavailable time when a store is detected failed. During that time, tidb will not send any task to
	// TiFlash even though the failed TiFlash node has been recovered.
	TiDBMPPStoreFailTTL = "tidb_mpp_store_fail_ttl"

	// TiDBInitChunkSize is used to control the init chunk size during query execution.
	TiDBInitChunkSize = "tidb_init_chunk_size"

	// TiDBMinPagingSize is used to control the min paging size in the coprocessor paging protocol.
	TiDBMinPagingSize = "tidb_min_paging_size"

	// TiDBEnableCascadesPlanner is used to control whether to enable the cascades planner.
	TiDBEnableCascadesPlanner = "tidb_enable_cascades_planner"

	// TiDBSkipUTF8Check skips the UTF8 validate process, validate UTF8 has performance cost, if we can make sure
	// the input string values are valid, we can skip the check.
	TiDBSkipUTF8Check = "tidb_skip_utf8_check"

	// TiDBSkipASCIICheck skips the ASCII validate process
	// old tidb may already have fields with invalid ASCII bytes
	// disable ASCII validate can guarantee a safe replication
	TiDBSkipASCIICheck = "tidb_skip_ascii_check"

	// TiDBHashJoinConcurrency is used for hash join executor.
	// The hash join outer executor starts multiple concurrent join workers to probe the hash table.
	// tidb_hash_join_concurrency is deprecated, use tidb_executor_concurrency instead.
	TiDBHashJoinConcurrency = "tidb_hash_join_concurrency"

	// TiDBProjectionConcurrency is used for projection operator.
	// This variable controls the worker number of projection operator.
	// tidb_projection_concurrency is deprecated, use tidb_executor_concurrency instead.
	TiDBProjectionConcurrency = "tidb_projection_concurrency"

	// TiDBHashAggPartialConcurrency is used for hash agg executor.
	// The hash agg executor starts multiple concurrent partial workers to do partial aggregate works.
	// tidb_hashagg_partial_concurrency is deprecated, use tidb_executor_concurrency instead.
	TiDBHashAggPartialConcurrency = "tidb_hashagg_partial_concurrency"

	// TiDBHashAggFinalConcurrency is used for hash agg executor.
	// The hash agg executor starts multiple concurrent final workers to do final aggregate works.
	// tidb_hashagg_final_concurrency is deprecated, use tidb_executor_concurrency instead.
	TiDBHashAggFinalConcurrency = "tidb_hashagg_final_concurrency"

	// TiDBWindowConcurrency is used for window parallel executor.
	// tidb_window_concurrency is deprecated, use tidb_executor_concurrency instead.
	TiDBWindowConcurrency = "tidb_window_concurrency"

	// TiDBMergeJoinConcurrency is used for merge join parallel executor
	TiDBMergeJoinConcurrency = "tidb_merge_join_concurrency"

	// TiDBStreamAggConcurrency is used for stream aggregation parallel executor.
	// tidb_stream_agg_concurrency is deprecated, use tidb_executor_concurrency instead.
	TiDBStreamAggConcurrency = "tidb_streamagg_concurrency"

	// TiDBEnableParallelApply is used for parallel apply.
	TiDBEnableParallelApply = "tidb_enable_parallel_apply"

	// TiDBBackoffLockFast is used for tikv backoff base time in milliseconds.
	TiDBBackoffLockFast = "tidb_backoff_lock_fast"

	// TiDBBackOffWeight is used to control the max back off time in TiDB.
	// The default maximum back off time is a small value.
	// BackOffWeight could multiply it to let the user adjust the maximum time for retrying.
	// Only positive integers can be accepted, which means that the maximum back off time can only grow.
	TiDBBackOffWeight = "tidb_backoff_weight"

	// TiDBDDLReorgWorkerCount defines the count of ddl reorg workers.
	TiDBDDLReorgWorkerCount = "tidb_ddl_reorg_worker_cnt"

	// TiDBDDLReorgBatchSize defines the transaction batch size of ddl reorg workers.
	TiDBDDLReorgBatchSize = "tidb_ddl_reorg_batch_size"

	// TiDBDDLErrorCountLimit defines the count of ddl error limit.
	TiDBDDLErrorCountLimit = "tidb_ddl_error_count_limit"

	// TiDBDDLReorgPriority defines the operations' priority of adding indices.
	// It can be: PRIORITY_LOW, PRIORITY_NORMAL, PRIORITY_HIGH
	TiDBDDLReorgPriority = "tidb_ddl_reorg_priority"

	// TiDBEnableAutoIncrementInGenerated disables the mysql compatibility check on using auto-incremented columns in
	// expression indexes and generated columns described here https://dev.mysql.com/doc/refman/5.7/en/create-table-generated-columns.html for details.
	TiDBEnableAutoIncrementInGenerated = "tidb_enable_auto_increment_in_generated"

	// TiDBEnablePointGetCache is used to control whether to enable the point get cache for special scenario.
	TiDBEnablePointGetCache = "tidb_enable_point_get_cache"

	// TiDBPlacementMode is used to control the mode for placement
	TiDBPlacementMode = "tidb_placement_mode"

	// TiDBMaxDeltaSchemaCount defines the max length of deltaSchemaInfos.
	// deltaSchemaInfos is a queue that maintains the history of schema changes.
	TiDBMaxDeltaSchemaCount = "tidb_max_delta_schema_count"

	// TiDBScatterRegion will scatter the regions for DDLs when it is ON.
	TiDBScatterRegion = "tidb_scatter_region"

	// TiDBWaitSplitRegionFinish defines the split region behaviour is sync or async.
	TiDBWaitSplitRegionFinish = "tidb_wait_split_region_finish"

	// TiDBWaitSplitRegionTimeout uses to set the split and scatter region back off time.
	TiDBWaitSplitRegionTimeout = "tidb_wait_split_region_timeout"

	// TiDBForcePriority defines the operations' priority of all statements.
	// It can be "NO_PRIORITY", "LOW_PRIORITY", "HIGH_PRIORITY", "DELAYED"
	TiDBForcePriority = "tidb_force_priority"

	// TiDBConstraintCheckInPlace indicates to check the constraint when the SQL executing.
	// It could hurt the performance of bulking insert when it is ON.
	TiDBConstraintCheckInPlace = "tidb_constraint_check_in_place"

	// TiDBEnableWindowFunction is used to control whether to enable the window function.
	TiDBEnableWindowFunction = "tidb_enable_window_function"

	// TiDBEnablePipelinedWindowFunction is used to control whether to use pipelined window function, it only works when tidb_enable_window_function = true.
	TiDBEnablePipelinedWindowFunction = "tidb_enable_pipelined_window_function"

	// TiDBEnableStrictDoubleTypeCheck is used to control table field double type syntax check.
	TiDBEnableStrictDoubleTypeCheck = "tidb_enable_strict_double_type_check"

	// TiDBOptProjectionPushDown is used to control whether to pushdown projection to coprocessor.
	TiDBOptProjectionPushDown = "tidb_opt_projection_push_down"

	// TiDBEnableVectorizedExpression is used to control whether to enable the vectorized expression evaluation.
	TiDBEnableVectorizedExpression = "tidb_enable_vectorized_expression"

	// TiDBOptJoinReorderThreshold defines the threshold less than which
	// we'll choose a rather time-consuming algorithm to calculate the join order.
	TiDBOptJoinReorderThreshold = "tidb_opt_join_reorder_threshold"

	// TiDBSlowQueryFile indicates which slow query log file for SLOW_QUERY table to parse.
	TiDBSlowQueryFile = "tidb_slow_query_file"

	// TiDBEnableFastAnalyze indicates to use fast analyze.
	TiDBEnableFastAnalyze = "tidb_enable_fast_analyze"

	// TiDBExpensiveQueryTimeThreshold indicates the time threshold of expensive query.
	TiDBExpensiveQueryTimeThreshold = "tidb_expensive_query_time_threshold"

	// TiDBEnableIndexMerge indicates to generate IndexMergePath.
	TiDBEnableIndexMerge = "tidb_enable_index_merge"

	// TiDBEnableNoopFuncs set true will enable using fake funcs(like get_lock release_lock)
	TiDBEnableNoopFuncs = "tidb_enable_noop_functions"

	// TiDBEnableStmtSummary indicates whether the statement summary is enabled.
	TiDBEnableStmtSummary = "tidb_enable_stmt_summary"

	// TiDBStmtSummaryInternalQuery indicates whether the statement summary contain internal query.
	TiDBStmtSummaryInternalQuery = "tidb_stmt_summary_internal_query"

	// TiDBStmtSummaryRefreshInterval indicates the refresh interval in seconds for each statement summary.
	TiDBStmtSummaryRefreshInterval = "tidb_stmt_summary_refresh_interval"

	// TiDBStmtSummaryHistorySize indicates the history size of each statement summary.
	TiDBStmtSummaryHistorySize = "tidb_stmt_summary_history_size"

	// TiDBStmtSummaryMaxStmtCount indicates the max number of statements kept in memory.
	TiDBStmtSummaryMaxStmtCount = "tidb_stmt_summary_max_stmt_count"

	// TiDBStmtSummaryMaxSQLLength indicates the max length of displayed normalized sql and sample sql.
	TiDBStmtSummaryMaxSQLLength = "tidb_stmt_summary_max_sql_length"

	// TiDBCapturePlanBaseline indicates whether the capture of plan baselines is enabled.
	TiDBCapturePlanBaseline = "tidb_capture_plan_baselines"

	// TiDBUsePlanBaselines indicates whether the use of plan baselines is enabled.
	TiDBUsePlanBaselines = "tidb_use_plan_baselines"

	// TiDBEvolvePlanBaselines indicates whether the evolution of plan baselines is enabled.
	TiDBEvolvePlanBaselines = "tidb_evolve_plan_baselines"

	// TiDBEnableExtendedStats indicates whether the extended statistics feature is enabled.
	TiDBEnableExtendedStats = "tidb_enable_extended_stats"

	// TiDBIsolationReadEngines indicates the tidb only read from the stores whose engine type is involved in IsolationReadEngines.
	// Now, only support TiKV and TiFlash.
	TiDBIsolationReadEngines = "tidb_isolation_read_engines"

	// TiDBStoreLimit indicates the limit of sending request to a store, 0 means without limit.
	TiDBStoreLimit = "tidb_store_limit"

	// TiDBMetricSchemaStep indicates the step when query metric schema.
	TiDBMetricSchemaStep = "tidb_metric_query_step"

	// TiDBMetricSchemaRangeDuration indicates the range duration when query metric schema.
	TiDBMetricSchemaRangeDuration = "tidb_metric_query_range_duration"

	// TiDBEnableCollectExecutionInfo indicates that whether execution info is collected.
	TiDBEnableCollectExecutionInfo = "tidb_enable_collect_execution_info"

	// TiDBExecutorConcurrency is used for controlling the concurrency of all types of executors.
	TiDBExecutorConcurrency = "tidb_executor_concurrency"

	// TiDBEnableClusteredIndex indicates if clustered index feature is enabled.
	TiDBEnableClusteredIndex = "tidb_enable_clustered_index"

	// TiDBPartitionPruneMode indicates the partition prune mode used.
	TiDBPartitionPruneMode = "tidb_partition_prune_mode"

	// TiDBRedactLog indicates that whether redact log.
	TiDBRedactLog = "tidb_redact_log"

	// TiDBRestrictedReadOnly is meant for the cloud admin to toggle the cluster read only
	TiDBRestrictedReadOnly = "tidb_restricted_read_only"

	// TiDBSuperReadOnly is tidb's variant of mysql's super_read_only, which has some differences from mysql's super_read_only.
	TiDBSuperReadOnly = "tidb_super_read_only"

	// TiDBShardAllocateStep indicates the max size of continuous rowid shard in one transaction.
	TiDBShardAllocateStep = "tidb_shard_allocate_step"
	// TiDBEnableTelemetry indicates that whether usage data report to PingCAP is enabled.
	TiDBEnableTelemetry = "tidb_enable_telemetry"

	// TiDBEnableAmendPessimisticTxn indicates if amend pessimistic transactions is enabled.
	TiDBEnableAmendPessimisticTxn = "tidb_enable_amend_pessimistic_txn"

	// TiDBMemoryUsageAlarmRatio indicates the alarm threshold when memory usage of the tidb-server exceeds.
	TiDBMemoryUsageAlarmRatio = "tidb_memory_usage_alarm_ratio"

	// TiDBEnableRateLimitAction indicates whether enabled ratelimit action
	TiDBEnableRateLimitAction = "tidb_enable_rate_limit_action"

	// TiDBEnableAsyncCommit indicates whether to enable the async commit feature.
	TiDBEnableAsyncCommit = "tidb_enable_async_commit"

	// TiDBEnable1PC indicates whether to enable the one-phase commit feature.
	TiDBEnable1PC = "tidb_enable_1pc"

	// TiDBGuaranteeLinearizability indicates whether to guarantee linearizability.
	TiDBGuaranteeLinearizability = "tidb_guarantee_linearizability"

	// TiDBAnalyzeVersion indicates how tidb collects the analyzed statistics and how use to it.
	TiDBAnalyzeVersion = "tidb_analyze_version"

	// TiDBEnableIndexMergeJoin indicates whether to enable index merge join.
	TiDBEnableIndexMergeJoin = "tidb_enable_index_merge_join"

	// TiDBTrackAggregateMemoryUsage indicates whether track the memory usage of aggregate function.
	TiDBTrackAggregateMemoryUsage = "tidb_track_aggregate_memory_usage"

	// TiDBEnableExchangePartition indicates whether to enable exchange partition.
	TiDBEnableExchangePartition = "tidb_enable_exchange_partition"

	// TiDBAllowFallbackToTiKV indicates the engine types whose unavailability triggers fallback to TiKV.
	// Now we only support TiFlash.
	TiDBAllowFallbackToTiKV = "tidb_allow_fallback_to_tikv"

	// TiDBEnableTopSQL indicates whether the top SQL is enabled.
	TiDBEnableTopSQL = "tidb_enable_top_sql"

	// TiDBTopSQLMaxTimeSeriesCount indicates the max number of statements been collected in each time series.
	TiDBTopSQLMaxTimeSeriesCount = "tidb_top_sql_max_time_series_count"

	// TiDBTopSQLMaxMetaCount indicates the max capacity of the collect meta per second.
	TiDBTopSQLMaxMetaCount = "tidb_top_sql_max_meta_count"

	// TiDBEnableLocalTxn indicates whether to enable Local Txn.
	TiDBEnableLocalTxn = "tidb_enable_local_txn"

	// TiDBTSOClientBatchMaxWaitTime indicates the max value of the TSO Batch Wait interval time of PD client.
	TiDBTSOClientBatchMaxWaitTime = "tidb_tso_client_batch_max_wait_time"

	// TiDBTxnCommitBatchSize is used to control the batch size of transaction commit related requests sent by TiDB to TiKV.
	// If a single transaction has a large amount of writes, you can increase the batch size to improve the batch effect,
	// setting too large will exceed TiKV's raft-entry-max-size limit and cause commit failure.
	TiDBTxnCommitBatchSize = "tidb_txn_commit_batch_size"

	// TiDBEnableTSOFollowerProxy indicates whether to enable the TSO Follower Proxy feature of PD client.
	TiDBEnableTSOFollowerProxy = "tidb_enable_tso_follower_proxy"

	// TiDBEnableOrderedResultMode indicates if stabilize query results.
	TiDBEnableOrderedResultMode = "tidb_enable_ordered_result_mode"

	// TiDBRemoveOrderbyInSubquery indicates whether to remove ORDER BY in subquery.
	TiDBRemoveOrderbyInSubquery = "tidb_remove_orderby_in_subquery"

	// TiDBEnablePseudoForOutdatedStats indicates whether use pseudo for outdated stats
	TiDBEnablePseudoForOutdatedStats = "tidb_enable_pseudo_for_outdated_stats"

	// TiDBRegardNULLAsPoint indicates whether regard NULL as point when optimizing
	TiDBRegardNULLAsPoint = "tidb_regard_null_as_point"

	// TiDBTmpTableMaxSize indicates the max memory size of temporary tables.
	TiDBTmpTableMaxSize = "tidb_tmp_table_max_size"

	// TiDBEnableLegacyInstanceScope indicates if instance scope can be set with SET SESSION.
	TiDBEnableLegacyInstanceScope = "tidb_enable_legacy_instance_scope"

	// TiDBTableCacheLease indicates the read lock lease of a cached table.
	TiDBTableCacheLease = "tidb_table_cache_lease"

	// TiDBStatsLoadSyncWait indicates the time sql execution will sync-wait for stats load.
	TiDBStatsLoadSyncWait = "tidb_stats_load_sync_wait"

	// TiDBEnableMutationChecker indicates whether to check data consistency for mutations
	TiDBEnableMutationChecker = "tidb_enable_mutation_checker"
	// TiDBTxnAssertionLevel indicates how strict the assertion will be, which helps to detect and preventing data &
	// index inconsistency problems.
	TiDBTxnAssertionLevel = "tidb_txn_assertion_level"

	// TiDBIgnorePreparedCacheCloseStmt indicates whether to ignore close-stmt commands for prepared statements.
	TiDBIgnorePreparedCacheCloseStmt = "tidb_ignore_prepared_cache_close_stmt"

	// TiDBEnableNewCostInterface is a internal switch to indicates whether to use the new cost calculation interface.
	TiDBEnableNewCostInterface = "tidb_enable_new_cost_interface"

	// TiDBCostModelVersion is a internal switch to indicates the cost model version.
	TiDBCostModelVersion = "tidb_cost_model_version"

	// TiDBBatchPendingTiFlashCount indicates the maximum count of non-available TiFlash tables.
	TiDBBatchPendingTiFlashCount = "tidb_batch_pending_tiflash_count"

	// TiDBQueryLogMaxLen is used to set the max length of the query in the log.
	TiDBQueryLogMaxLen = "tidb_query_log_max_len"

	// TiDBEnableNoopVariables is used to indicate if noops appear in SHOW [GLOBAL] VARIABLES
	TiDBEnableNoopVariables = "tidb_enable_noop_variables"

	// TiDBNonTransactionalIgnoreError is used to ignore error in non-transactional DMLs.
	// When set to false, a non-transactional DML returns when it meets the first error.
	// When set to true, a non-transactional DML finishes all batches even if errors are met in some batches.
	TiDBNonTransactionalIgnoreError = "tidb_nontransactional_ignore_error"

	// Fine grained shuffle is disabled when TiFlashFineGrainedShuffleStreamCount is zero.
	TiFlashFineGrainedShuffleStreamCount = "tiflash_fine_grained_shuffle_stream_count"
	TiFlashFineGrainedShuffleBatchSize   = "tiflash_fine_grained_shuffle_batch_size"

	// TiDBSimplifiedMetrics controls whether to unregister some unused metrics.
	TiDBSimplifiedMetrics = "tidb_simplified_metrics"

	// TiDBMemoryDebugModeMinHeapInUse is used to set tidb memory debug mode trigger threshold.
	// When set to 0, the function is disabled.
	// When set to a negative integer, use memory debug mode to detect the issue of frequent allocation and release of memory.
	// We do not actively trigger gc, and check whether the `tracker memory * (1+bias ratio) > heap in use` each 5s.
	// When set to a positive integer, use memory debug mode to detect the issue of memory tracking inaccurate.
	// We trigger runtime.GC() each 5s, and check whether the `tracker memory * (1+bias ratio) > heap in use`.
	TiDBMemoryDebugModeMinHeapInUse = "tidb_memory_debug_mode_min_heap_inuse"
	// TiDBMemoryDebugModeAlarmRatio is used set tidb memory debug mode bias ratio. Treat memory bias less than this ratio as noise.
	TiDBMemoryDebugModeAlarmRatio = "tidb_memory_debug_mode_alarm_ratio"

	// TiDBDefaultStrMatchSelectivity controls some special cardinality estimation strategy for string match functions (like and regexp).
	// When set to 0, Selectivity() will try to evaluate those functions with TopN and NULL in the stats to estimate.
	// When set to (0, 1], Selectivity() will use the value of this variable as the default selectivity of those
	// functions instead of the selectionFactor (0.8).
	TiDBDefaultStrMatchSelectivity = "tidb_default_string_match_selectivity"
)

// TiDB vars that have only global scope

const (
	// TiDBGCEnable turns garbage collection on or OFF
	TiDBGCEnable = "tidb_gc_enable"
	// TiDBGCRunInterval sets the interval that GC runs
	TiDBGCRunInterval = "tidb_gc_run_interval"
	// TiDBGCLifetime sets the retention window of older versions
	TiDBGCLifetime = "tidb_gc_life_time"
	// TiDBGCConcurrency sets the concurrency of garbage collection. -1 = AUTO value
	TiDBGCConcurrency = "tidb_gc_concurrency"
	// TiDBGCScanLockMode enables the green GC feature (default)
	TiDBGCScanLockMode = "tidb_gc_scan_lock_mode"
	// TiDBGCMaxWaitTime sets max time for gc advances the safepoint delayed by active transactions
	TiDBGCMaxWaitTime = "tidb_gc_max_wait_time"
	// TiDBEnableEnhancedSecurity restricts SUPER users from certain operations.
	TiDBEnableEnhancedSecurity = "tidb_enable_enhanced_security"
	// TiDBEnableHistoricalStats enables the historical statistics feature (default off)
	TiDBEnableHistoricalStats = "tidb_enable_historical_stats"
	// TiDBPersistAnalyzeOptions persists analyze options for later analyze and auto-analyze
	TiDBPersistAnalyzeOptions = "tidb_persist_analyze_options"
	// TiDBEnableColumnTracking enables collecting predicate columns.
	TiDBEnableColumnTracking = "tidb_enable_column_tracking"
	// TiDBDisableColumnTrackingTime records the last time TiDBEnableColumnTracking is set off.
	// It is used to invalidate the collected predicate columns after turning off TiDBEnableColumnTracking, which avoids physical deletion.
	// It doesn't have cache in memory, and we directly get/set the variable value from/to mysql.tidb.
	TiDBDisableColumnTrackingTime = "tidb_disable_column_tracking_time"
	// TiDBStatsLoadPseudoTimeout indicates whether to fallback to pseudo stats after load timeout.
	TiDBStatsLoadPseudoTimeout = "tidb_stats_load_pseudo_timeout"
	// TiDBMemQuotaBindingCache indicates the memory quota for the bind cache.
	TiDBMemQuotaBindingCache = "tidb_mem_quota_binding_cache"
	// TiDBRCReadCheckTS indicates the tso optimization for read-consistency read is enabled.
	TiDBRCReadCheckTS = "tidb_rc_read_check_ts"
	// TiDBCommitterConcurrency controls the number of running concurrent requests in the commit phase.
	TiDBCommitterConcurrency = "tidb_committer_concurrency"
	// TiDBEnableBatchDML enables batch dml.
	TiDBEnableBatchDML = "tidb_enable_batch_dml"
	// TiDBStatsCacheMemQuota records stats cache quota
	TiDBStatsCacheMemQuota = "tidb_stats_cache_mem_quota"
	// TiDBMemQuotaAnalyze indicates the memory quota for all analyze jobs.
	TiDBMemQuotaAnalyze = "tidb_mem_quota_analyze"
	// TiDBEnableAutoAnalyze determines whether TiDB executes automatic analysis.
	TiDBEnableAutoAnalyze = "tidb_enable_auto_analyze"
	//TiDBMemOOMAction indicates what operation TiDB perform when a single SQL statement exceeds
	// the memory quota specified by tidb_mem_quota_query and cannot be spilled to disk.
	TiDBMemOOMAction = "tidb_mem_oom_action"
	// TiDBEnablePrepPlanCache indicates whether to enable prepared plan cache
	TiDBEnablePrepPlanCache = "tidb_enable_prepared_plan_cache"
	// TiDBPrepPlanCacheSize indicates the number of cached statements.
	TiDBPrepPlanCacheSize = "tidb_prepared_plan_cache_size"
	// TiDBPrepPlanCacheMemoryGuardRatio is used to prevent [performance.max-memory] from being exceeded
	TiDBPrepPlanCacheMemoryGuardRatio = "tidb_prepared_plan_cache_memory_guard_ratio"
	// TiDBMaxAutoAnalyzeTime is the max time that auto analyze can run. If auto analyze runs longer than the value, it
	// will be killed. 0 indicates that there is no time limit.
	TiDBMaxAutoAnalyzeTime = "tidb_max_auto_analyze_time"
	// TiDBEnableConcurrentDDL indicates whether to enable the new DDL framework.
	TiDBEnableConcurrentDDL = "tidb_enable_concurrent_ddl"
	// TiDBAuthSigningCert indicates the path of the signing certificate to do token-based authentication.
	TiDBAuthSigningCert = "tidb_auth_signing_cert"
	// TiDBAuthSigningKey indicates the path of the signing key to do token-based authentication.
	TiDBAuthSigningKey = "tidb_auth_signing_key"
)

// TiDB intentional limits
// Can be raised in the future.

const (
	// MaxConfigurableConcurrency is the maximum number of "threads" (goroutines) that can be specified
	// for any type of configuration item that has concurrent workers.
	MaxConfigurableConcurrency = 256
)

// Default TiDB system variable values.
const (
	DefHostname                                    = "localhost"
	DefIndexLookupConcurrency                      = ConcurrencyUnset
	DefIndexLookupJoinConcurrency                  = ConcurrencyUnset
	DefIndexSerialScanConcurrency                  = 1
	DefIndexJoinBatchSize                          = 25000
	DefIndexLookupSize                             = 20000
	DefDistSQLScanConcurrency                      = 15
	DefBuildStatsConcurrency                       = 4
	DefAutoAnalyzeRatio                            = 0.5
	DefAutoAnalyzeStartTime                        = "00:00 +0000"
	DefAutoAnalyzeEndTime                          = "23:59 +0000"
	DefAutoIncrementIncrement                      = 1
	DefAutoIncrementOffset                         = 1
	DefChecksumTableConcurrency                    = 4
	DefSkipUTF8Check                               = false
	DefSkipASCIICheck                              = false
	DefOptAggPushDown                              = false
	DefOptCartesianBCJ                             = 1
	DefOptMPPOuterJoinFixedBuildSide               = false
	DefOptWriteRowID                               = false
	DefOptEnableCorrelationAdjustment              = true
	DefOptLimitPushDownThreshold                   = 100
	DefOptCorrelationThreshold                     = 0.9
	DefOptCorrelationExpFactor                     = 1
	DefOptCPUFactor                                = 3.0
	DefOptCopCPUFactor                             = 3.0
	DefOptTiFlashConcurrencyFactor                 = 24.0
	DefOptNetworkFactor                            = 1.0
	DefOptScanFactor                               = 1.5
	DefOptDescScanFactor                           = 3.0
	DefOptSeekFactor                               = 20.0
	DefOptMemoryFactor                             = 0.001
	DefOptDiskFactor                               = 1.5
	DefOptConcurrencyFactor                        = 3.0
	DefOptCPUFactorV2                              = 30.0
	DefOptCopCPUFactorV2                           = 30.0
	DefOptTiFlashCPUFactorV2                       = 2.0
	DefOptNetworkFactorV2                          = 4.0
	DefOptScanFactorV2                             = 100.0
	DefOptDescScanFactorV2                         = 150.0
	DefOptTiFlashScanFactorV2                      = 15.0
	DefOptSeekFactorV2                             = 9500000.0
	DefOptMemoryFactorV2                           = 0.001
	DefOptDiskFactorV2                             = 1.5
	DefOptConcurrencyFactorV2                      = 3.0
	DefOptInSubqToJoinAndAgg                       = true
	DefOptPreferRangeScan                          = false
	DefBatchInsert                                 = false
	DefBatchDelete                                 = false
	DefBatchCommit                                 = false
	DefCurretTS                                    = 0
	DefInitChunkSize                               = 32
	DefMinPagingSize                               = int(paging.MinPagingSize)
	DefMaxChunkSize                                = 1024
	DefDMLBatchSize                                = 0
	DefMaxPreparedStmtCount                        = -1
	DefWaitTimeout                                 = 28800
	DefTiDBMemQuotaApplyCache                      = 32 << 20 // 32MB.
	DefTiDBMemQuotaBindingCache                    = 64 << 20 // 64MB.
	DefTiDBGeneralLog                              = false
	DefTiDBPProfSQLCPU                             = 0
	DefTiDBRetryLimit                              = 10
	DefTiDBDisableTxnAutoRetry                     = true
	DefTiDBConstraintCheckInPlace                  = false
	DefTiDBHashJoinConcurrency                     = ConcurrencyUnset
	DefTiDBProjectionConcurrency                   = ConcurrencyUnset
	DefBroadcastJoinThresholdSize                  = 100 * 1024 * 1024
	DefBroadcastJoinThresholdCount                 = 10 * 1024
	DefTiDBOptimizerSelectivityLevel               = 0
	DefTiDBOptimizerEnableNewOFGB                  = false
	DefTiDBEnableOuterJoinReorder                  = true
	DefTiDBAllowBatchCop                           = 1
	DefTiDBAllowMPPExecution                       = true
	DefTiDBHashExchangeWithNewCollation            = true
	DefTiDBEnforceMPPExecution                     = false
	DefTiFlashMaxThreads                           = -1
	DefTiDBMPPStoreFailTTL                         = "60s"
	DefTiDBTxnMode                                 = ""
	DefTiDBRowFormatV1                             = 1
	DefTiDBRowFormatV2                             = 2
	DefTiDBDDLReorgWorkerCount                     = 4
	DefTiDBDDLReorgBatchSize                       = 256
	DefTiDBDDLErrorCountLimit                      = 512
	DefTiDBMaxDeltaSchemaCount                     = 1024
	DefTiDBPointGetCache                           = false
	DefTiDBPlacementMode                           = PlacementModeStrict
	DefTiDBEnableAutoIncrementInGenerated          = false
	DefTiDBHashAggPartialConcurrency               = ConcurrencyUnset
	DefTiDBHashAggFinalConcurrency                 = ConcurrencyUnset
	DefTiDBWindowConcurrency                       = ConcurrencyUnset
	DefTiDBMergeJoinConcurrency                    = 1 // disable optimization by default
	DefTiDBStreamAggConcurrency                    = 1
	DefTiDBForcePriority                           = mysql.NoPriority
	DefEnableWindowFunction                        = true
	DefEnablePipelinedWindowFunction               = true
	DefEnableStrictDoubleTypeCheck                 = true
	DefEnableVectorizedExpression                  = true
	DefTiDBOptJoinReorderThreshold                 = 0
	DefTiDBDDLSlowOprThreshold                     = 300
	DefTiDBUseFastAnalyze                          = false
	DefTiDBSkipIsolationLevelCheck                 = false
	DefTiDBExpensiveQueryTimeThreshold             = 60 // 60s
	DefTiDBScatterRegion                           = false
	DefTiDBWaitSplitRegionFinish                   = true
	DefWaitSplitRegionTimeout                      = 300 // 300s
	DefTiDBEnableNoopFuncs                         = Off
	DefTiDBEnableNoopVariables                     = true
	DefTiDBAllowRemoveAutoInc                      = false
	DefTiDBUsePlanBaselines                        = true
	DefTiDBEvolvePlanBaselines                     = false
	DefTiDBEvolvePlanTaskMaxTime                   = 600 // 600s
	DefTiDBEvolvePlanTaskStartTime                 = "00:00 +0000"
	DefTiDBEvolvePlanTaskEndTime                   = "23:59 +0000"
	DefInnodbLockWaitTimeout                       = 50 // 50s
	DefTiDBStoreLimit                              = 0
	DefTiDBMetricSchemaStep                        = 60 // 60s
	DefTiDBMetricSchemaRangeDuration               = 60 // 60s
	DefTiDBFoundInPlanCache                        = false
	DefTiDBFoundInBinding                          = false
	DefTiDBEnableCollectExecutionInfo              = true
	DefTiDBAllowAutoRandExplicitInsert             = false
	DefTiDBEnableClusteredIndex                    = ClusteredIndexDefModeIntOnly
	DefTiDBRedactLog                               = false
	DefTiDBRestrictedReadOnly                      = false
	DefTiDBSuperReadOnly                           = false
	DefTiDBShardAllocateStep                       = math.MaxInt64
	DefTiDBEnableTelemetry                         = true
	DefTiDBEnableParallelApply                     = false
	DefTiDBEnableAmendPessimisticTxn               = false
	DefTiDBPartitionPruneMode                      = "static"
	DefTiDBEnableRateLimitAction                   = true
	DefTiDBEnableAsyncCommit                       = false
	DefTiDBEnable1PC                               = false
	DefTiDBGuaranteeLinearizability                = true
	DefTiDBAnalyzeVersion                          = 2
	DefTiDBEnableIndexMergeJoin                    = false
	DefTiDBTrackAggregateMemoryUsage               = true
	DefTiDBEnableExchangePartition                 = false
	DefCTEMaxRecursionDepth                        = 1000
	DefTiDBTmpTableMaxSize                         = 64 << 20 // 64MB.
	DefTiDBEnableLocalTxn                          = false
	DefTiDBTSOClientBatchMaxWaitTime               = 0.0 // 0ms
	DefTiDBEnableTSOFollowerProxy                  = false
	DefTiDBEnableOrderedResultMode                 = false
	DefTiDBEnablePseudoForOutdatedStats            = true
	DefTiDBRegardNULLAsPoint                       = true
	DefEnablePlacementCheck                        = true
	DefTimestamp                                   = "0"
	DefTiDBEnableStmtSummary                       = true
	DefTiDBStmtSummaryInternalQuery                = false
	DefTiDBStmtSummaryRefreshInterval              = 1800
	DefTiDBStmtSummaryHistorySize                  = 24
	DefTiDBStmtSummaryMaxStmtCount                 = 3000
	DefTiDBStmtSummaryMaxSQLLength                 = 4096
	DefTiDBCapturePlanBaseline                     = Off
	DefTiDBEnableIndexMerge                        = true
	DefEnableLegacyInstanceScope                   = true
	DefTiDBTableCacheLease                         = 3 // 3s
	DefTiDBPersistAnalyzeOptions                   = true
	DefTiDBEnableColumnTracking                    = false
	DefTiDBStatsLoadSyncWait                       = 0
	DefTiDBStatsLoadPseudoTimeout                  = false
	DefSysdateIsNow                                = false
	DefTiDBEnableMutationChecker                   = false
	DefTiDBTxnAssertionLevel                       = AssertionOffStr
	DefTiDBIgnorePreparedCacheCloseStmt            = false
	DefTiDBBatchPendingTiFlashCount                = 4000
	DefRCReadCheckTS                               = false
	DefTiDBRemoveOrderbyInSubquery                 = false
	DefTiDBSkewDistinctAgg                         = false
	DefTiDBReadStaleness                           = 0
	DefTiDBGCMaxWaitTime                           = 24 * 60 * 60
	DefMaxAllowedPacket                     uint64 = 67108864
	DefTiDBEnableBatchDML                          = false
	DefTiDBMemQuotaQuery                           = 1073741824 // 1GB
	DefTiDBStatsCacheMemQuota                      = 0
	MaxTiDBStatsCacheMemQuota                      = 1024 * 1024 * 1024 * 1024 // 1TB
	DefTiDBQueryLogMaxLen                          = 4096
	DefRequireSecureTransport                      = false
	DefTiDBCommitterConcurrency                    = 128
	DefTiDBBatchDMLIgnoreError                     = false
	DefTiDBMemQuotaAnalyze                         = -1
	DefTiDBEnableAutoAnalyze                       = true
	DefTiDBMemOOMAction                            = "CANCEL"
	DefTiDBMaxAutoAnalyzeTime                      = 12 * 60 * 60
	DefTiDBEnablePrepPlanCache                     = true
	DefTiDBPrepPlanCacheSize                       = 100
	DefTiDBPrepPlanCacheMemoryGuardRatio           = 0.1
	DefTiDBEnableConcurrentDDL                     = true
	DefTiDBSimplifiedMetrics                       = false
	DefTiDBEnablePaging                            = true
	DefTiFlashFineGrainedShuffleStreamCount        = -1
	DefStreamCountWhenMaxThreadsNotSet             = 8
	DefTiFlashFineGrainedShuffleBatchSize          = 8192
<<<<<<< HEAD
	DefTiDBDefaultStrMatchSelectivity              = 0.8
=======
	DefAdaptiveClosestReadThreshold                = 4096
>>>>>>> a1abdbe3
)

// Process global variables.
var (
	ProcessGeneralLog           = atomic.NewBool(false)
	RunAutoAnalyze              = atomic.NewBool(DefTiDBEnableAutoAnalyze)
	GlobalLogMaxDays            = atomic.NewInt32(int32(config.GetGlobalConfig().Log.File.MaxDays))
	QueryLogMaxLen              = atomic.NewInt32(DefTiDBQueryLogMaxLen)
	EnablePProfSQLCPU           = atomic.NewBool(false)
	EnableBatchDML              = atomic.NewBool(false)
	ddlReorgWorkerCounter int32 = DefTiDBDDLReorgWorkerCount
	ddlReorgBatchSize     int32 = DefTiDBDDLReorgBatchSize
	ddlErrorCountlimit    int64 = DefTiDBDDLErrorCountLimit
	ddlReorgRowFormat     int64 = DefTiDBRowFormatV2
	maxDeltaSchemaCount   int64 = DefTiDBMaxDeltaSchemaCount
	// MaxDDLReorgBatchSize is exported for testing.
	MaxDDLReorgBatchSize int32 = 10240
	MinDDLReorgBatchSize int32 = 32
	// DDLSlowOprThreshold is the threshold for ddl slow operations, uint is millisecond.
	DDLSlowOprThreshold                   = config.GetGlobalConfig().Instance.DDLSlowOprThreshold
	ForcePriority                         = int32(DefTiDBForcePriority)
	MaxOfMaxAllowedPacket          uint64 = 1073741824
	ExpensiveQueryTimeThreshold    uint64 = DefTiDBExpensiveQueryTimeThreshold
	MinExpensiveQueryTimeThreshold uint64 = 10 // 10s
	DefExecutorConcurrency                = 5
	MemoryUsageAlarmRatio                 = atomic.NewFloat64(config.GetGlobalConfig().Instance.MemoryUsageAlarmRatio)
	EnableLocalTxn                        = atomic.NewBool(DefTiDBEnableLocalTxn)
	EnablePointGetCache                   = atomic.NewBool(DefTiDBPointGetCache)
	MaxTSOBatchWaitInterval               = atomic.NewFloat64(DefTiDBTSOClientBatchMaxWaitTime)
	EnableTSOFollowerProxy                = atomic.NewBool(DefTiDBEnableTSOFollowerProxy)
	RestrictedReadOnly                    = atomic.NewBool(DefTiDBRestrictedReadOnly)
	VarTiDBSuperReadOnly                  = atomic.NewBool(DefTiDBSuperReadOnly)
	PersistAnalyzeOptions                 = atomic.NewBool(DefTiDBPersistAnalyzeOptions)
	TableCacheLease                       = atomic.NewInt64(DefTiDBTableCacheLease)
	EnableColumnTracking                  = atomic.NewBool(DefTiDBEnableColumnTracking)
	StatsLoadSyncWait                     = atomic.NewInt64(DefTiDBStatsLoadSyncWait)
	StatsLoadPseudoTimeout                = atomic.NewBool(DefTiDBStatsLoadPseudoTimeout)
	MemQuotaBindingCache                  = atomic.NewInt64(DefTiDBMemQuotaBindingCache)
	GCMaxWaitTime                         = atomic.NewInt64(DefTiDBGCMaxWaitTime)
	StatsCacheMemQuota                    = atomic.NewInt64(DefTiDBStatsCacheMemQuota)
	OOMAction                             = atomic.NewString(DefTiDBMemOOMAction)
	MaxAutoAnalyzeTime                    = atomic.NewInt64(DefTiDBMaxAutoAnalyzeTime)
	// variables for plan cache
	EnablePreparedPlanCache           = atomic.NewBool(DefTiDBEnablePrepPlanCache)
	PreparedPlanCacheSize             = atomic.NewUint64(DefTiDBPrepPlanCacheSize)
	PreparedPlanCacheMemoryGuardRatio = atomic.NewFloat64(DefTiDBPrepPlanCacheMemoryGuardRatio)
	EnableConcurrentDDL               = atomic.NewBool(DefTiDBEnableConcurrentDDL)
	EnableNoopVariables               = atomic.NewBool(DefTiDBEnableNoopVariables)
)

var (
	// SetMemQuotaAnalyze is the func registered by global/subglobal tracker to set memory quota.
	SetMemQuotaAnalyze func(quota int64) = nil
	// GetMemQuotaAnalyze is the func registered by global/subglobal tracker to get memory quota.
	GetMemQuotaAnalyze func() int64 = nil
	// SetStatsCacheCapacity is the func registered by domain to set statsCache memory quota.
	SetStatsCacheCapacity atomic.Value
)<|MERGE_RESOLUTION|>--- conflicted
+++ resolved
@@ -980,11 +980,8 @@
 	DefTiFlashFineGrainedShuffleStreamCount        = -1
 	DefStreamCountWhenMaxThreadsNotSet             = 8
 	DefTiFlashFineGrainedShuffleBatchSize          = 8192
-<<<<<<< HEAD
+	DefAdaptiveClosestReadThreshold                = 4096
 	DefTiDBDefaultStrMatchSelectivity              = 0.8
-=======
-	DefAdaptiveClosestReadThreshold                = 4096
->>>>>>> a1abdbe3
 )
 
 // Process global variables.
