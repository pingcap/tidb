// Copyright 2017 PingCAP, Inc.
//
// Licensed under the Apache License, Version 2.0 (the "License");
// you may not use this file except in compliance with the License.
// You may obtain a copy of the License at
//
//     http://www.apache.org/licenses/LICENSE-2.0
//
// Unless required by applicable law or agreed to in writing, software
// distributed under the License is distributed on an "AS IS" BASIS,
// WITHOUT WARRANTIES OR CONDITIONS OF ANY KIND, either express or implied.
// See the License for the specific language governing permissions and
// limitations under the License.

package variable

import (
	"context"
	"fmt"
	"math"
	"time"

	"github.com/pingcap/tidb/config"
	"github.com/pingcap/tidb/parser/mysql"
	"github.com/pingcap/tidb/sessionctx/variable/featuretag/distributereorg"
	"github.com/pingcap/tidb/util/memory"
	"github.com/pingcap/tidb/util/paging"
	"github.com/pingcap/tidb/util/size"
	"go.uber.org/atomic"
)

/*
	Steps to add a new TiDB specific system variable:

	1. Add a new variable name with comment in this file.
	2. Add the default value of the new variable in this file.
	3. Add SysVar instance in 'defaultSysVars' slice.
*/

// TiDB system variable names that only in session scope.
const (
	TiDBDDLSlowOprThreshold = "ddl_slow_threshold"

	// TiDBSnapshot is used for reading history data, the default value is empty string.
	// The value can be a datetime string like '2017-11-11 20:20:20' or a tso string. When this variable is set, the session reads history data of that time.
	TiDBSnapshot = "tidb_snapshot"

	// TiDBOptAggPushDown is used to enable/disable the optimizer rule of aggregation push down.
	TiDBOptAggPushDown = "tidb_opt_agg_push_down"

	// TiDBOptCartesianBCJ is used to disable/enable broadcast cartesian join in MPP mode
	TiDBOptCartesianBCJ = "tidb_opt_broadcast_cartesian_join"

	TiDBOptMPPOuterJoinFixedBuildSide = "tidb_opt_mpp_outer_join_fixed_build_side"

	// TiDBOptDistinctAggPushDown is used to decide whether agg with distinct should be pushed to tikv/tiflash.
	TiDBOptDistinctAggPushDown = "tidb_opt_distinct_agg_push_down"

	// TiDBOptSkewDistinctAgg is used to indicate the distinct agg has data skew
	TiDBOptSkewDistinctAgg = "tidb_opt_skew_distinct_agg"

	// TiDBOpt3StageDistinctAgg is used to indicate whether to plan and execute the distinct agg in 3 stages
	TiDBOpt3StageDistinctAgg = "tidb_opt_three_stage_distinct_agg"

	// TiDBBCJThresholdSize is used to limit the size of small table for mpp broadcast join.
	// Its unit is bytes, if the size of small table is larger than it, we will not use bcj.
	TiDBBCJThresholdSize = "tidb_broadcast_join_threshold_size"

	// TiDBBCJThresholdCount is used to limit the count of small table for mpp broadcast join.
	// If we can't estimate the size of one side of join child, we will check if its row number exceeds this limitation.
	TiDBBCJThresholdCount = "tidb_broadcast_join_threshold_count"

	// TiDBOptWriteRowID is used to enable/disable the operations of insert、replace and update to _tidb_rowid.
	TiDBOptWriteRowID = "tidb_opt_write_row_id"

	// TiDBAutoAnalyzeRatio will run if (table modify count)/(table row count) is greater than this value.
	TiDBAutoAnalyzeRatio = "tidb_auto_analyze_ratio"

	// TiDBAutoAnalyzeStartTime will run if current time is within start time and end time.
	TiDBAutoAnalyzeStartTime = "tidb_auto_analyze_start_time"
	TiDBAutoAnalyzeEndTime   = "tidb_auto_analyze_end_time"

	// TiDBChecksumTableConcurrency is used to speed up the ADMIN CHECKSUM TABLE
	// statement, when a table has multiple indices, those indices can be
	// scanned concurrently, with the cost of higher system performance impact.
	TiDBChecksumTableConcurrency = "tidb_checksum_table_concurrency"

	// TiDBCurrentTS is used to get the current transaction timestamp.
	// It is read-only.
	TiDBCurrentTS = "tidb_current_ts"

	// TiDBLastTxnInfo is used to get the last transaction info within the current session.
	TiDBLastTxnInfo = "tidb_last_txn_info"

	// TiDBLastQueryInfo is used to get the last query info within the current session.
	TiDBLastQueryInfo = "tidb_last_query_info"

	// TiDBLastDDLInfo is used to get the last ddl info within the current session.
	TiDBLastDDLInfo = "tidb_last_ddl_info"

	// TiDBLastPlanReplayerToken is used to get the last plan replayer token within the current session
	TiDBLastPlanReplayerToken = "tidb_last_plan_replayer_token"

	// TiDBConfig is a read-only variable that shows the config of the current server.
	TiDBConfig = "tidb_config"

	// TiDBBatchInsert is used to enable/disable auto-split insert data. If set this option on, insert executor will automatically
	// insert data into multiple batches and use a single txn for each batch. This will be helpful when inserting large data.
	TiDBBatchInsert = "tidb_batch_insert"

	// TiDBBatchDelete is used to enable/disable auto-split delete data. If set this option on, delete executor will automatically
	// split data into multiple batches and use a single txn for each batch. This will be helpful when deleting large data.
	TiDBBatchDelete = "tidb_batch_delete"

	// TiDBBatchCommit is used to enable/disable auto-split the transaction.
	// If set this option on, the transaction will be committed when it reaches stmt-count-limit and starts a new transaction.
	TiDBBatchCommit = "tidb_batch_commit"

	// TiDBDMLBatchSize is used to split the insert/delete data into small batches.
	// It only takes effort when tidb_batch_insert/tidb_batch_delete is on.
	// Its default value is 20000. When the row size is large, 20k rows could be larger than 100MB.
	// User could change it to a smaller one to avoid breaking the transaction size limitation.
	TiDBDMLBatchSize = "tidb_dml_batch_size"

	// The following session variables controls the memory quota during query execution.

	// TiDBMemQuotaQuery controls the memory quota of a query.
	TiDBMemQuotaQuery = "tidb_mem_quota_query" // Bytes.
	// TiDBMemQuotaApplyCache controls the memory quota of a query.
	TiDBMemQuotaApplyCache = "tidb_mem_quota_apply_cache"

	// TiDBGeneralLog is used to log every query in the server in info level.
	TiDBGeneralLog = "tidb_general_log"

	// TiDBLogFileMaxDays is used to log every query in the server in info level.
	TiDBLogFileMaxDays = "tidb_log_file_max_days"

	// TiDBPProfSQLCPU is used to add label sql label to pprof result.
	TiDBPProfSQLCPU = "tidb_pprof_sql_cpu"

	// TiDBRetryLimit is the maximum number of retries when committing a transaction.
	TiDBRetryLimit = "tidb_retry_limit"

	// TiDBDisableTxnAutoRetry disables transaction auto retry.
	TiDBDisableTxnAutoRetry = "tidb_disable_txn_auto_retry"

	// TiDBEnableChunkRPC enables TiDB to use Chunk format for coprocessor requests.
	TiDBEnableChunkRPC = "tidb_enable_chunk_rpc"

	// TiDBOptimizerSelectivityLevel is used to control the selectivity estimation level.
	TiDBOptimizerSelectivityLevel = "tidb_optimizer_selectivity_level"

	// TiDBOptimizerEnableNewOnlyFullGroupByCheck is used to open the newly only_full_group_by check by maintaining functional dependency.
	TiDBOptimizerEnableNewOnlyFullGroupByCheck = "tidb_enable_new_only_full_group_by_check"

	TiDBOptimizerEnableOuterJoinReorder = "tidb_enable_outer_join_reorder"

	// TiDBOptimizerEnableNAAJ is used to open the newly null-aware anti join
	TiDBOptimizerEnableNAAJ = "tidb_enable_null_aware_anti_join"

	// TiDBTxnMode is used to control the transaction behavior.
	TiDBTxnMode = "tidb_txn_mode"

	// TiDBRowFormatVersion is used to control tidb row format version current.
	TiDBRowFormatVersion = "tidb_row_format_version"

	// TiDBEnableTablePartition is used to control table partition feature.
	// The valid value include auto/on/off:
	// on or auto: enable table partition if the partition type is implemented.
	// off: always disable table partition.
	TiDBEnableTablePartition = "tidb_enable_table_partition"

	// TiDBEnableListTablePartition is used to control list table partition feature.
	TiDBEnableListTablePartition = "tidb_enable_list_partition"

	// TiDBSkipIsolationLevelCheck is used to control whether to return error when set unsupported transaction
	// isolation level.
	TiDBSkipIsolationLevelCheck = "tidb_skip_isolation_level_check"

	// TiDBLowResolutionTSO is used for reading data with low resolution TSO which is updated once every two seconds
	TiDBLowResolutionTSO = "tidb_low_resolution_tso"

	// TiDBReplicaRead is used for reading data from replicas, followers for example.
	TiDBReplicaRead = "tidb_replica_read"

	// TiDBAdaptiveClosestReadThreshold is for reading data from closest replicas(with same 'zone' label).
	// TiKV client should send read request to the closest replica(leader/follower) if the estimated response
	// size exceeds this threshold; otherwise, this request should be sent to leader.
	// This variable only take effect when `tidb_replica_read` is 'closest-adaptive'.
	TiDBAdaptiveClosestReadThreshold = "tidb_adaptive_closest_read_threshold"

	// TiDBAllowRemoveAutoInc indicates whether a user can drop the auto_increment column attribute or not.
	TiDBAllowRemoveAutoInc = "tidb_allow_remove_auto_inc"

	// TiDBMultiStatementMode enables multi statement at the risk of SQL injection
	// provides backwards compatibility
	TiDBMultiStatementMode = "tidb_multi_statement_mode"

	// TiDBEvolvePlanTaskMaxTime controls the max time of a single evolution task.
	TiDBEvolvePlanTaskMaxTime = "tidb_evolve_plan_task_max_time"

	// TiDBEvolvePlanTaskStartTime is the start time of evolution task.
	TiDBEvolvePlanTaskStartTime = "tidb_evolve_plan_task_start_time"
	// TiDBEvolvePlanTaskEndTime is the end time of evolution task.
	TiDBEvolvePlanTaskEndTime = "tidb_evolve_plan_task_end_time"

	// TiDBSlowLogThreshold is used to set the slow log threshold in the server.
	TiDBSlowLogThreshold = "tidb_slow_log_threshold"

	// TiDBRecordPlanInSlowLog is used to log the plan of the slow query.
	TiDBRecordPlanInSlowLog = "tidb_record_plan_in_slow_log"

	// TiDBEnableSlowLog enables TiDB to log slow queries.
	TiDBEnableSlowLog = "tidb_enable_slow_log"

	// TiDBCheckMb4ValueInUTF8 is used to control whether to enable the check wrong utf8 value.
	TiDBCheckMb4ValueInUTF8 = "tidb_check_mb4_value_in_utf8"

	// TiDBFoundInPlanCache indicates whether the last statement was found in plan cache
	TiDBFoundInPlanCache = "last_plan_from_cache"

	// TiDBFoundInBinding indicates whether the last statement was matched with the hints in the binding.
	TiDBFoundInBinding = "last_plan_from_binding"

	// TiDBAllowAutoRandExplicitInsert indicates whether explicit insertion on auto_random column is allowed.
	TiDBAllowAutoRandExplicitInsert = "allow_auto_random_explicit_insert"

	// TiDBTxnScope indicates whether using global transactions or local transactions.
	TiDBTxnScope = "txn_scope"

	// TiDBTxnReadTS indicates the next transaction should be staleness transaction and provide the startTS
	TiDBTxnReadTS = "tx_read_ts"

	// TiDBReadStaleness indicates the staleness duration for following statement
	TiDBReadStaleness = "tidb_read_staleness"

	// TiDBEnablePaging indicates whether paging is enabled in coprocessor requests.
	TiDBEnablePaging = "tidb_enable_paging"

	// TiDBReadConsistency indicates whether the autocommit read statement goes through TiKV RC.
	TiDBReadConsistency = "tidb_read_consistency"

	// TiDBSysdateIsNow is the name of the `tidb_sysdate_is_now` system variable
	TiDBSysdateIsNow = "tidb_sysdate_is_now"

	// RequireSecureTransport indicates the secure mode for data transport
	RequireSecureTransport = "require_secure_transport"

	// TiFlashFastScan indicates whether use fast scan in tiflash.
	TiFlashFastScan = "tiflash_fastscan"

	// TiDBEnableUnsafeSubstitute indicates whether to enable generate column takes unsafe substitute.
	TiDBEnableUnsafeSubstitute = "tidb_enable_unsafe_substitute"

	// TiDBEnableTiFlashReadForWriteStmt indicates whether to enable TiFlash to read for write statements.
	TiDBEnableTiFlashReadForWriteStmt = "tidb_enable_tiflash_read_for_write_stmt"

	// TiDBUseAlloc indicates whether the last statement used chunk alloc
	TiDBUseAlloc = "last_sql_use_alloc"
)

// TiDB system variable names that both in session and global scope.
const (
	// TiDBBuildStatsConcurrency is used to speed up the ANALYZE statement, when a table has multiple indices,
	// those indices can be scanned concurrently, with the cost of higher system performance impact.
	TiDBBuildStatsConcurrency = "tidb_build_stats_concurrency"

	// TiDBDistSQLScanConcurrency is used to set the concurrency of a distsql scan task.
	// A distsql scan task can be a table scan or a index scan, which may be distributed to many TiKV nodes.
	// Higher concurrency may reduce latency, but with the cost of higher memory usage and system performance impact.
	// If the query has a LIMIT clause, high concurrency makes the system do much more work than needed.
	TiDBDistSQLScanConcurrency = "tidb_distsql_scan_concurrency"

	// TiDBOptInSubqToJoinAndAgg is used to enable/disable the optimizer rule of rewriting IN subquery.
	TiDBOptInSubqToJoinAndAgg = "tidb_opt_insubq_to_join_and_agg"

	// TiDBOptPreferRangeScan is used to enable/disable the optimizer to always prefer range scan over table scan, ignoring their costs.
	TiDBOptPreferRangeScan = "tidb_opt_prefer_range_scan"

	// TiDBOptEnableCorrelationAdjustment is used to indicates if enable correlation adjustment.
	TiDBOptEnableCorrelationAdjustment = "tidb_opt_enable_correlation_adjustment"

	// TiDBOptLimitPushDownThreshold determines if push Limit or TopN down to TiKV forcibly.
	TiDBOptLimitPushDownThreshold = "tidb_opt_limit_push_down_threshold"

	// TiDBOptCorrelationThreshold is a guard to enable row count estimation using column order correlation.
	TiDBOptCorrelationThreshold = "tidb_opt_correlation_threshold"

	// TiDBOptCorrelationExpFactor is an exponential factor to control heuristic approach when tidb_opt_correlation_threshold is not satisfied.
	TiDBOptCorrelationExpFactor = "tidb_opt_correlation_exp_factor"

	// TiDBOptCPUFactor is the CPU cost of processing one expression for one row.
	TiDBOptCPUFactor = "tidb_opt_cpu_factor"
	// TiDBOptCopCPUFactor is the CPU cost of processing one expression for one row in coprocessor.
	TiDBOptCopCPUFactor = "tidb_opt_copcpu_factor"
	// TiDBOptTiFlashConcurrencyFactor is concurrency number of tiflash computation.
	TiDBOptTiFlashConcurrencyFactor = "tidb_opt_tiflash_concurrency_factor"
	// TiDBOptNetworkFactor is the network cost of transferring 1 byte data.
	TiDBOptNetworkFactor = "tidb_opt_network_factor"
	// TiDBOptScanFactor is the IO cost of scanning 1 byte data on TiKV.
	TiDBOptScanFactor = "tidb_opt_scan_factor"
	// TiDBOptDescScanFactor is the IO cost of scanning 1 byte data on TiKV in desc order.
	TiDBOptDescScanFactor = "tidb_opt_desc_factor"
	// TiDBOptSeekFactor is the IO cost of seeking the start value in a range on TiKV or TiFlash.
	TiDBOptSeekFactor = "tidb_opt_seek_factor"
	// TiDBOptMemoryFactor is the memory cost of storing one tuple.
	TiDBOptMemoryFactor = "tidb_opt_memory_factor"
	// TiDBOptDiskFactor is the IO cost of reading/writing one byte to temporary disk.
	TiDBOptDiskFactor = "tidb_opt_disk_factor"
	// TiDBOptConcurrencyFactor is the CPU cost of additional one goroutine.
	TiDBOptConcurrencyFactor = "tidb_opt_concurrency_factor"
	// TiDBOptForceInlineCTE is used to enable/disable inline CTE
	TiDBOptForceInlineCTE = "tidb_opt_force_inline_cte"

	// TiDBIndexJoinBatchSize is used to set the batch size of an index lookup join.
	// The index lookup join fetches batches of data from outer executor and constructs ranges for inner executor.
	// This value controls how much of data in a batch to do the index join.
	// Large value may reduce the latency but consumes more system resource.
	TiDBIndexJoinBatchSize = "tidb_index_join_batch_size"

	// TiDBIndexLookupSize is used for index lookup executor.
	// The index lookup executor first scan a batch of handles from a index, then use those handles to lookup the table
	// rows, this value controls how much of handles in a batch to do a lookup task.
	// Small value sends more RPCs to TiKV, consume more system resource.
	// Large value may do more work than needed if the query has a limit.
	TiDBIndexLookupSize = "tidb_index_lookup_size"

	// TiDBIndexLookupConcurrency is used for index lookup executor.
	// A lookup task may have 'tidb_index_lookup_size' of handles at maximum, the handles may be distributed
	// in many TiKV nodes, we execute multiple concurrent index lookup tasks concurrently to reduce the time
	// waiting for a task to finish.
	// Set this value higher may reduce the latency but consumes more system resource.
	// tidb_index_lookup_concurrency is deprecated, use tidb_executor_concurrency instead.
	TiDBIndexLookupConcurrency = "tidb_index_lookup_concurrency"

	// TiDBIndexLookupJoinConcurrency is used for index lookup join executor.
	// IndexLookUpJoin starts "tidb_index_lookup_join_concurrency" inner workers
	// to fetch inner rows and join the matched (outer, inner) row pairs.
	// tidb_index_lookup_join_concurrency is deprecated, use tidb_executor_concurrency instead.
	TiDBIndexLookupJoinConcurrency = "tidb_index_lookup_join_concurrency"

	// TiDBIndexSerialScanConcurrency is used for controlling the concurrency of index scan operation
	// when we need to keep the data output order the same as the order of index data.
	TiDBIndexSerialScanConcurrency = "tidb_index_serial_scan_concurrency"

	// TiDBMaxChunkSize is used to control the max chunk size during query execution.
	TiDBMaxChunkSize = "tidb_max_chunk_size"

	// TiDBAllowBatchCop means if we should send batch coprocessor to TiFlash. It can be set to 0, 1 and 2.
	// 0 means never use batch cop, 1 means use batch cop in case of aggregation and join, 2, means to force sending batch cop for any query.
	// The default value is 0
	TiDBAllowBatchCop = "tidb_allow_batch_cop"

	// TiDBAllowMPPExecution means if we should use mpp way to execute query or not.
	// Default value is `true`, means to be determined by the optimizer.
	// Value set to `false` means never use mpp.
	TiDBAllowMPPExecution = "tidb_allow_mpp"

	// TiDBHashExchangeWithNewCollation means if hash exchange is supported when new collation is on.
	// Default value is `true`, means support hash exchange when new collation is on.
	// Value set to `false` means not support hash exchange when new collation is on.
	TiDBHashExchangeWithNewCollation = "tidb_hash_exchange_with_new_collation"

	// TiDBEnforceMPPExecution means if we should enforce mpp way to execute query or not.
	// Default value is `false`, means to be determined by variable `tidb_allow_mpp`.
	// Value set to `true` means enforce use mpp.
	// Note if you want to set `tidb_enforce_mpp` to `true`, you must set `tidb_allow_mpp` to `true` first.
	TiDBEnforceMPPExecution = "tidb_enforce_mpp"

	// TiDBMaxTiFlashThreads is the maximum number of threads to execute the request which is pushed down to tiflash.
	// Default value is -1, means it will not be pushed down to tiflash.
	// If the value is bigger than -1, it will be pushed down to tiflash and used to create db context in tiflash.
	TiDBMaxTiFlashThreads = "tidb_max_tiflash_threads"
	// TiDBMPPStoreFailTTL is the unavailable time when a store is detected failed. During that time, tidb will not send any task to
	// TiFlash even though the failed TiFlash node has been recovered.
	TiDBMPPStoreFailTTL = "tidb_mpp_store_fail_ttl"

	// TiDBInitChunkSize is used to control the init chunk size during query execution.
	TiDBInitChunkSize = "tidb_init_chunk_size"

	// TiDBMinPagingSize is used to control the min paging size in the coprocessor paging protocol.
	TiDBMinPagingSize = "tidb_min_paging_size"

	// TiDBMaxPagingSize is used to control the max paging size in the coprocessor paging protocol.
	TiDBMaxPagingSize = "tidb_max_paging_size"

	// TiDBEnableCascadesPlanner is used to control whether to enable the cascades planner.
	TiDBEnableCascadesPlanner = "tidb_enable_cascades_planner"

	// TiDBSkipUTF8Check skips the UTF8 validate process, validate UTF8 has performance cost, if we can make sure
	// the input string values are valid, we can skip the check.
	TiDBSkipUTF8Check = "tidb_skip_utf8_check"

	// TiDBSkipASCIICheck skips the ASCII validate process
	// old tidb may already have fields with invalid ASCII bytes
	// disable ASCII validate can guarantee a safe replication
	TiDBSkipASCIICheck = "tidb_skip_ascii_check"

	// TiDBHashJoinConcurrency is used for hash join executor.
	// The hash join outer executor starts multiple concurrent join workers to probe the hash table.
	// tidb_hash_join_concurrency is deprecated, use tidb_executor_concurrency instead.
	TiDBHashJoinConcurrency = "tidb_hash_join_concurrency"

	// TiDBProjectionConcurrency is used for projection operator.
	// This variable controls the worker number of projection operator.
	// tidb_projection_concurrency is deprecated, use tidb_executor_concurrency instead.
	TiDBProjectionConcurrency = "tidb_projection_concurrency"

	// TiDBHashAggPartialConcurrency is used for hash agg executor.
	// The hash agg executor starts multiple concurrent partial workers to do partial aggregate works.
	// tidb_hashagg_partial_concurrency is deprecated, use tidb_executor_concurrency instead.
	TiDBHashAggPartialConcurrency = "tidb_hashagg_partial_concurrency"

	// TiDBHashAggFinalConcurrency is used for hash agg executor.
	// The hash agg executor starts multiple concurrent final workers to do final aggregate works.
	// tidb_hashagg_final_concurrency is deprecated, use tidb_executor_concurrency instead.
	TiDBHashAggFinalConcurrency = "tidb_hashagg_final_concurrency"

	// TiDBWindowConcurrency is used for window parallel executor.
	// tidb_window_concurrency is deprecated, use tidb_executor_concurrency instead.
	TiDBWindowConcurrency = "tidb_window_concurrency"

	// TiDBMergeJoinConcurrency is used for merge join parallel executor
	TiDBMergeJoinConcurrency = "tidb_merge_join_concurrency"

	// TiDBStreamAggConcurrency is used for stream aggregation parallel executor.
	// tidb_stream_agg_concurrency is deprecated, use tidb_executor_concurrency instead.
	TiDBStreamAggConcurrency = "tidb_streamagg_concurrency"

	// TiDBIndexMergeIntersectionConcurrency is used for parallel worker of index merge intersection.
	TiDBIndexMergeIntersectionConcurrency = "tidb_index_merge_intersection_concurrency"

	// TiDBEnableParallelApply is used for parallel apply.
	TiDBEnableParallelApply = "tidb_enable_parallel_apply"

	// TiDBBackoffLockFast is used for tikv backoff base time in milliseconds.
	TiDBBackoffLockFast = "tidb_backoff_lock_fast"

	// TiDBBackOffWeight is used to control the max back off time in TiDB.
	// The default maximum back off time is a small value.
	// BackOffWeight could multiply it to let the user adjust the maximum time for retrying.
	// Only positive integers can be accepted, which means that the maximum back off time can only grow.
	TiDBBackOffWeight = "tidb_backoff_weight"

	// TiDBDDLReorgWorkerCount defines the count of ddl reorg workers.
	TiDBDDLReorgWorkerCount = "tidb_ddl_reorg_worker_cnt"

	// TiDBDDLFlashbackConcurrency defines the count of ddl flashback workers.
	TiDBDDLFlashbackConcurrency = "tidb_ddl_flashback_concurrency"

	// TiDBDDLReorgBatchSize defines the transaction batch size of ddl reorg workers.
	TiDBDDLReorgBatchSize = "tidb_ddl_reorg_batch_size"

	// TiDBDDLErrorCountLimit defines the count of ddl error limit.
	TiDBDDLErrorCountLimit = "tidb_ddl_error_count_limit"

	// TiDBDDLReorgPriority defines the operations' priority of adding indices.
	// It can be: PRIORITY_LOW, PRIORITY_NORMAL, PRIORITY_HIGH
	TiDBDDLReorgPriority = "tidb_ddl_reorg_priority"

	// TiDBEnableAutoIncrementInGenerated disables the mysql compatibility check on using auto-incremented columns in
	// expression indexes and generated columns described here https://dev.mysql.com/doc/refman/5.7/en/create-table-generated-columns.html for details.
	TiDBEnableAutoIncrementInGenerated = "tidb_enable_auto_increment_in_generated"

	// TiDBPlacementMode is used to control the mode for placement
	TiDBPlacementMode = "tidb_placement_mode"

	// TiDBMaxDeltaSchemaCount defines the max length of deltaSchemaInfos.
	// deltaSchemaInfos is a queue that maintains the history of schema changes.
	TiDBMaxDeltaSchemaCount = "tidb_max_delta_schema_count"

	// TiDBScatterRegion will scatter the regions for DDLs when it is ON.
	TiDBScatterRegion = "tidb_scatter_region"

	// TiDBWaitSplitRegionFinish defines the split region behaviour is sync or async.
	TiDBWaitSplitRegionFinish = "tidb_wait_split_region_finish"

	// TiDBWaitSplitRegionTimeout uses to set the split and scatter region back off time.
	TiDBWaitSplitRegionTimeout = "tidb_wait_split_region_timeout"

	// TiDBForcePriority defines the operations' priority of all statements.
	// It can be "NO_PRIORITY", "LOW_PRIORITY", "HIGH_PRIORITY", "DELAYED"
	TiDBForcePriority = "tidb_force_priority"

	// TiDBConstraintCheckInPlace indicates to check the constraint when the SQL executing.
	// It could hurt the performance of bulking insert when it is ON.
	TiDBConstraintCheckInPlace = "tidb_constraint_check_in_place"

	// TiDBEnableWindowFunction is used to control whether to enable the window function.
	TiDBEnableWindowFunction = "tidb_enable_window_function"

	// TiDBEnablePipelinedWindowFunction is used to control whether to use pipelined window function, it only works when tidb_enable_window_function = true.
	TiDBEnablePipelinedWindowFunction = "tidb_enable_pipelined_window_function"

	// TiDBEnableStrictDoubleTypeCheck is used to control table field double type syntax check.
	TiDBEnableStrictDoubleTypeCheck = "tidb_enable_strict_double_type_check"

	// TiDBOptProjectionPushDown is used to control whether to pushdown projection to coprocessor.
	TiDBOptProjectionPushDown = "tidb_opt_projection_push_down"

	// TiDBEnableVectorizedExpression is used to control whether to enable the vectorized expression evaluation.
	TiDBEnableVectorizedExpression = "tidb_enable_vectorized_expression"

	// TiDBOptJoinReorderThreshold defines the threshold less than which
	// we'll choose a rather time-consuming algorithm to calculate the join order.
	TiDBOptJoinReorderThreshold = "tidb_opt_join_reorder_threshold"

	// TiDBSlowQueryFile indicates which slow query log file for SLOW_QUERY table to parse.
	TiDBSlowQueryFile = "tidb_slow_query_file"

	// TiDBEnableFastAnalyze indicates to use fast analyze.
	TiDBEnableFastAnalyze = "tidb_enable_fast_analyze"

	// TiDBExpensiveQueryTimeThreshold indicates the time threshold of expensive query.
	TiDBExpensiveQueryTimeThreshold = "tidb_expensive_query_time_threshold"

	// TiDBEnableIndexMerge indicates to generate IndexMergePath.
	TiDBEnableIndexMerge = "tidb_enable_index_merge"

	// TiDBEnableNoopFuncs set true will enable using fake funcs(like get_lock release_lock)
	TiDBEnableNoopFuncs = "tidb_enable_noop_functions"

	// TiDBEnableStmtSummary indicates whether the statement summary is enabled.
	TiDBEnableStmtSummary = "tidb_enable_stmt_summary"

	// TiDBStmtSummaryInternalQuery indicates whether the statement summary contain internal query.
	TiDBStmtSummaryInternalQuery = "tidb_stmt_summary_internal_query"

	// TiDBStmtSummaryRefreshInterval indicates the refresh interval in seconds for each statement summary.
	TiDBStmtSummaryRefreshInterval = "tidb_stmt_summary_refresh_interval"

	// TiDBStmtSummaryHistorySize indicates the history size of each statement summary.
	TiDBStmtSummaryHistorySize = "tidb_stmt_summary_history_size"

	// TiDBStmtSummaryMaxStmtCount indicates the max number of statements kept in memory.
	TiDBStmtSummaryMaxStmtCount = "tidb_stmt_summary_max_stmt_count"

	// TiDBStmtSummaryMaxSQLLength indicates the max length of displayed normalized sql and sample sql.
	TiDBStmtSummaryMaxSQLLength = "tidb_stmt_summary_max_sql_length"

	// TiDBCapturePlanBaseline indicates whether the capture of plan baselines is enabled.
	TiDBCapturePlanBaseline = "tidb_capture_plan_baselines"

	// TiDBUsePlanBaselines indicates whether the use of plan baselines is enabled.
	TiDBUsePlanBaselines = "tidb_use_plan_baselines"

	// TiDBEvolvePlanBaselines indicates whether the evolution of plan baselines is enabled.
	TiDBEvolvePlanBaselines = "tidb_evolve_plan_baselines"

	// TiDBEnableExtendedStats indicates whether the extended statistics feature is enabled.
	TiDBEnableExtendedStats = "tidb_enable_extended_stats"

	// TiDBIsolationReadEngines indicates the tidb only read from the stores whose engine type is involved in IsolationReadEngines.
	// Now, only support TiKV and TiFlash.
	TiDBIsolationReadEngines = "tidb_isolation_read_engines"

	// TiDBStoreLimit indicates the limit of sending request to a store, 0 means without limit.
	TiDBStoreLimit = "tidb_store_limit"

	// TiDBMetricSchemaStep indicates the step when query metric schema.
	TiDBMetricSchemaStep = "tidb_metric_query_step"

	// TiDBCDCWriteSource indicates the following data is written by TiCDC if it is not 0.
	TiDBCDCWriteSource = "tidb_cdc_write_source"

	// TiDBMetricSchemaRangeDuration indicates the range duration when query metric schema.
	TiDBMetricSchemaRangeDuration = "tidb_metric_query_range_duration"

	// TiDBEnableCollectExecutionInfo indicates that whether execution info is collected.
	TiDBEnableCollectExecutionInfo = "tidb_enable_collect_execution_info"

	// TiDBExecutorConcurrency is used for controlling the concurrency of all types of executors.
	TiDBExecutorConcurrency = "tidb_executor_concurrency"

	// TiDBEnableClusteredIndex indicates if clustered index feature is enabled.
	TiDBEnableClusteredIndex = "tidb_enable_clustered_index"

	// TiDBPartitionPruneMode indicates the partition prune mode used.
	TiDBPartitionPruneMode = "tidb_partition_prune_mode"

	// TiDBRedactLog indicates that whether redact log.
	TiDBRedactLog = "tidb_redact_log"

	// TiDBRestrictedReadOnly is meant for the cloud admin to toggle the cluster read only
	TiDBRestrictedReadOnly = "tidb_restricted_read_only"

	// TiDBSuperReadOnly is tidb's variant of mysql's super_read_only, which has some differences from mysql's super_read_only.
	TiDBSuperReadOnly = "tidb_super_read_only"

	// TiDBShardAllocateStep indicates the max size of continuous rowid shard in one transaction.
	TiDBShardAllocateStep = "tidb_shard_allocate_step"
	// TiDBEnableTelemetry indicates that whether usage data report to PingCAP is enabled.
	TiDBEnableTelemetry = "tidb_enable_telemetry"

	// TiDBMemoryUsageAlarmRatio indicates the alarm threshold when memory usage of the tidb-server exceeds.
	TiDBMemoryUsageAlarmRatio = "tidb_memory_usage_alarm_ratio"

	// TiDBMemoryUsageAlarmKeepRecordNum indicates the number of saved alarm files.
	TiDBMemoryUsageAlarmKeepRecordNum = "tidb_memory_usage_alarm_keep_record_num"

	// TiDBEnableRateLimitAction indicates whether enabled ratelimit action
	TiDBEnableRateLimitAction = "tidb_enable_rate_limit_action"

	// TiDBEnableAsyncCommit indicates whether to enable the async commit feature.
	TiDBEnableAsyncCommit = "tidb_enable_async_commit"

	// TiDBEnable1PC indicates whether to enable the one-phase commit feature.
	TiDBEnable1PC = "tidb_enable_1pc"

	// TiDBGuaranteeLinearizability indicates whether to guarantee linearizability.
	TiDBGuaranteeLinearizability = "tidb_guarantee_linearizability"

	// TiDBAnalyzeVersion indicates how tidb collects the analyzed statistics and how use to it.
	TiDBAnalyzeVersion = "tidb_analyze_version"

	// TiDBAutoAnalyzePartitionBatchSize indicates the batch size for partition tables for auto analyze in dynamic mode
	TiDBAutoAnalyzePartitionBatchSize = "tidb_auto_analyze_partition_batch_size"

	// TiDBEnableIndexMergeJoin indicates whether to enable index merge join.
	TiDBEnableIndexMergeJoin = "tidb_enable_index_merge_join"

	// TiDBTrackAggregateMemoryUsage indicates whether track the memory usage of aggregate function.
	TiDBTrackAggregateMemoryUsage = "tidb_track_aggregate_memory_usage"

	// TiDBEnableExchangePartition indicates whether to enable exchange partition.
	TiDBEnableExchangePartition = "tidb_enable_exchange_partition"

	// TiDBAllowFallbackToTiKV indicates the engine types whose unavailability triggers fallback to TiKV.
	// Now we only support TiFlash.
	TiDBAllowFallbackToTiKV = "tidb_allow_fallback_to_tikv"

	// TiDBEnableTopSQL indicates whether the top SQL is enabled.
	TiDBEnableTopSQL = "tidb_enable_top_sql"

	// TiDBSourceID indicates the source ID of the TiDB server.
	TiDBSourceID = "tidb_source_id"

	// TiDBTopSQLMaxTimeSeriesCount indicates the max number of statements been collected in each time series.
	TiDBTopSQLMaxTimeSeriesCount = "tidb_top_sql_max_time_series_count"

	// TiDBTopSQLMaxMetaCount indicates the max capacity of the collect meta per second.
	TiDBTopSQLMaxMetaCount = "tidb_top_sql_max_meta_count"

	// TiDBEnableLocalTxn indicates whether to enable Local Txn.
	TiDBEnableLocalTxn = "tidb_enable_local_txn"

	// TiDBEnableMDL indicates whether to enable MDL.
	TiDBEnableMDL = "tidb_enable_metadata_lock"

	// TiDBTSOClientBatchMaxWaitTime indicates the max value of the TSO Batch Wait interval time of PD client.
	TiDBTSOClientBatchMaxWaitTime = "tidb_tso_client_batch_max_wait_time"

	// TiDBTxnCommitBatchSize is used to control the batch size of transaction commit related requests sent by TiDB to TiKV.
	// If a single transaction has a large amount of writes, you can increase the batch size to improve the batch effect,
	// setting too large will exceed TiKV's raft-entry-max-size limit and cause commit failure.
	TiDBTxnCommitBatchSize = "tidb_txn_commit_batch_size"

	// TiDBEnableTSOFollowerProxy indicates whether to enable the TSO Follower Proxy feature of PD client.
	TiDBEnableTSOFollowerProxy = "tidb_enable_tso_follower_proxy"

	// TiDBEnableOrderedResultMode indicates if stabilize query results.
	TiDBEnableOrderedResultMode = "tidb_enable_ordered_result_mode"

	// TiDBRemoveOrderbyInSubquery indicates whether to remove ORDER BY in subquery.
	TiDBRemoveOrderbyInSubquery = "tidb_remove_orderby_in_subquery"

	// TiDBEnablePseudoForOutdatedStats indicates whether use pseudo for outdated stats
	TiDBEnablePseudoForOutdatedStats = "tidb_enable_pseudo_for_outdated_stats"

	// TiDBRegardNULLAsPoint indicates whether regard NULL as point when optimizing
	TiDBRegardNULLAsPoint = "tidb_regard_null_as_point"

	// TiDBTmpTableMaxSize indicates the max memory size of temporary tables.
	TiDBTmpTableMaxSize = "tidb_tmp_table_max_size"

	// TiDBEnableLegacyInstanceScope indicates if instance scope can be set with SET SESSION.
	TiDBEnableLegacyInstanceScope = "tidb_enable_legacy_instance_scope"

	// TiDBTableCacheLease indicates the read lock lease of a cached table.
	TiDBTableCacheLease = "tidb_table_cache_lease"

	// TiDBStatsLoadSyncWait indicates the time sql execution will sync-wait for stats load.
	TiDBStatsLoadSyncWait = "tidb_stats_load_sync_wait"

	// TiDBEnableMutationChecker indicates whether to check data consistency for mutations
	TiDBEnableMutationChecker = "tidb_enable_mutation_checker"
	// TiDBTxnAssertionLevel indicates how strict the assertion will be, which helps to detect and preventing data &
	// index inconsistency problems.
	TiDBTxnAssertionLevel = "tidb_txn_assertion_level"

	// TiDBIgnorePreparedCacheCloseStmt indicates whether to ignore close-stmt commands for prepared statements.
	TiDBIgnorePreparedCacheCloseStmt = "tidb_ignore_prepared_cache_close_stmt"

	// TiDBEnableNewCostInterface is a internal switch to indicates whether to use the new cost calculation interface.
	TiDBEnableNewCostInterface = "tidb_enable_new_cost_interface"

	// TiDBCostModelVersion is a internal switch to indicates the cost model version.
	TiDBCostModelVersion = "tidb_cost_model_version"

	// TiDBBatchPendingTiFlashCount indicates the maximum count of non-available TiFlash tables.
	TiDBBatchPendingTiFlashCount = "tidb_batch_pending_tiflash_count"

	// TiDBQueryLogMaxLen is used to set the max length of the query in the log.
	TiDBQueryLogMaxLen = "tidb_query_log_max_len"

	// TiDBEnableNoopVariables is used to indicate if noops appear in SHOW [GLOBAL] VARIABLES
	TiDBEnableNoopVariables = "tidb_enable_noop_variables"

	// TiDBNonTransactionalIgnoreError is used to ignore error in non-transactional DMLs.
	// When set to false, a non-transactional DML returns when it meets the first error.
	// When set to true, a non-transactional DML finishes all batches even if errors are met in some batches.
	TiDBNonTransactionalIgnoreError = "tidb_nontransactional_ignore_error"

	// Fine grained shuffle is disabled when TiFlashFineGrainedShuffleStreamCount is zero.
	TiFlashFineGrainedShuffleStreamCount = "tiflash_fine_grained_shuffle_stream_count"
	TiFlashFineGrainedShuffleBatchSize   = "tiflash_fine_grained_shuffle_batch_size"

	// TiDBSimplifiedMetrics controls whether to unregister some unused metrics.
	TiDBSimplifiedMetrics = "tidb_simplified_metrics"

	// TiDBMemoryDebugModeMinHeapInUse is used to set tidb memory debug mode trigger threshold.
	// When set to 0, the function is disabled.
	// When set to a negative integer, use memory debug mode to detect the issue of frequent allocation and release of memory.
	// We do not actively trigger gc, and check whether the `tracker memory * (1+bias ratio) > heap in use` each 5s.
	// When set to a positive integer, use memory debug mode to detect the issue of memory tracking inaccurate.
	// We trigger runtime.GC() each 5s, and check whether the `tracker memory * (1+bias ratio) > heap in use`.
	TiDBMemoryDebugModeMinHeapInUse = "tidb_memory_debug_mode_min_heap_inuse"
	// TiDBMemoryDebugModeAlarmRatio is used set tidb memory debug mode bias ratio. Treat memory bias less than this ratio as noise.
	TiDBMemoryDebugModeAlarmRatio = "tidb_memory_debug_mode_alarm_ratio"

	// TiDBEnableAnalyzeSnapshot indicates whether to read data on snapshot when collecting statistics.
	// When set to false, ANALYZE reads the latest data.
	// When set to true, ANALYZE reads data on the snapshot at the beginning of ANALYZE.
	TiDBEnableAnalyzeSnapshot = "tidb_enable_analyze_snapshot"

	// TiDBDefaultStrMatchSelectivity controls some special cardinality estimation strategy for string match functions (like and regexp).
	// When set to 0, Selectivity() will try to evaluate those functions with TopN and NULL in the stats to estimate,
	// and the default selectivity and the selectivity for the histogram part will be 0.1.
	// When set to (0, 1], Selectivity() will use the value of this variable as the default selectivity of those
	// functions instead of the selectionFactor (0.8).
	TiDBDefaultStrMatchSelectivity = "tidb_default_string_match_selectivity"

	// TiDBEnablePrepPlanCache indicates whether to enable prepared plan cache
	TiDBEnablePrepPlanCache = "tidb_enable_prepared_plan_cache"
	// TiDBPrepPlanCacheSize indicates the number of cached statements.
	TiDBPrepPlanCacheSize = "tidb_prepared_plan_cache_size"
	// TiDBEnablePrepPlanCacheMemoryMonitor indicates whether to enable prepared plan cache monitor
	TiDBEnablePrepPlanCacheMemoryMonitor = "tidb_enable_prepared_plan_cache_memory_monitor"

	// TiDBEnableNonPreparedPlanCache indicates whether to enable non-prepared plan cache.
	TiDBEnableNonPreparedPlanCache = "tidb_enable_non_prepared_plan_cache"
	// TiDBNonPreparedPlanCacheSize controls the size of non-prepared plan cache.
	TiDBNonPreparedPlanCacheSize = "tidb_non_prepared_plan_cache_size"

	// TiDBConstraintCheckInPlacePessimistic controls whether to skip certain kinds of pessimistic locks.
	TiDBConstraintCheckInPlacePessimistic = "tidb_constraint_check_in_place_pessimistic"

	// TiDBEnableForeignKey indicates whether to enable foreign key feature.
	// TODO(crazycs520): remove this after foreign key GA.
	TiDBEnableForeignKey = "tidb_enable_foreign_key"

	// TiDBOptRangeMaxSize is the max memory limit for ranges. When the optimizer estimates that the memory usage of complete
	// ranges would exceed the limit, it chooses less accurate ranges such as full range. 0 indicates that there is no memory
	// limit for ranges.
	TiDBOptRangeMaxSize = "tidb_opt_range_max_size"

	// TiDBAnalyzePartitionConcurrency indicates concurrency for save/read partitions stats in Analyze
	TiDBAnalyzePartitionConcurrency = "tidb_analyze_partition_concurrency"
	// TiDBMergePartitionStatsConcurrency indicates the concurrency when merge partition stats into global stats
	TiDBMergePartitionStatsConcurrency = "tidb_merge_partition_stats_concurrency"

	// TiDBOptPrefixIndexSingleScan indicates whether to do some optimizations to avoid double scan for prefix index.
	// When set to true, `col is (not) null`(`col` is index prefix column) is regarded as index filter rather than table filter.
	TiDBOptPrefixIndexSingleScan = "tidb_opt_prefix_index_single_scan"

	// TiDBEnableExternalTSRead indicates whether to enable read through an external ts
	TiDBEnableExternalTSRead = "tidb_enable_external_ts_read"

	// TiDBEnablePlanReplayerCapture indicates whether to enable plan replayer capture
	TiDBEnablePlanReplayerCapture = "tidb_enable_plan_replayer_capture"

	// TiDBEnablePlanReplayerContinuesCapture indicates whether to enable continues capture
	TiDBEnablePlanReplayerContinuesCapture = "tidb_enable_plan_replayer_continues_capture"
	// TiDBEnableReusechunk indicates whether to enable chunk alloc
	TiDBEnableReusechunk = "tidb_enable_reuse_chunk"

	// TiDBStoreBatchSize indicates the batch size of coprocessor in the same store.
	TiDBStoreBatchSize = "tidb_store_batch_size"

	// TiDBPessimisticTransactionAggressiveLocking controls whether aggressive locking for pessimistic transaction
	// is enabled.
	TiDBPessimisticTransactionAggressiveLocking = "tidb_pessimistic_txn_aggressive_locking"
)

// TiDB vars that have only global scope

const (
	// TiDBGCEnable turns garbage collection on or OFF
	TiDBGCEnable = "tidb_gc_enable"
	// TiDBGCRunInterval sets the interval that GC runs
	TiDBGCRunInterval = "tidb_gc_run_interval"
	// TiDBGCLifetime sets the retention window of older versions
	TiDBGCLifetime = "tidb_gc_life_time"
	// TiDBGCConcurrency sets the concurrency of garbage collection. -1 = AUTO value
	TiDBGCConcurrency = "tidb_gc_concurrency"
	// TiDBGCScanLockMode enables the green GC feature (default)
	TiDBGCScanLockMode = "tidb_gc_scan_lock_mode"
	// TiDBGCMaxWaitTime sets max time for gc advances the safepoint delayed by active transactions
	TiDBGCMaxWaitTime = "tidb_gc_max_wait_time"
	// TiDBEnableEnhancedSecurity restricts SUPER users from certain operations.
	TiDBEnableEnhancedSecurity = "tidb_enable_enhanced_security"
	// TiDBEnableHistoricalStats enables the historical statistics feature (default off)
	TiDBEnableHistoricalStats = "tidb_enable_historical_stats"
	// TiDBPersistAnalyzeOptions persists analyze options for later analyze and auto-analyze
	TiDBPersistAnalyzeOptions = "tidb_persist_analyze_options"
	// TiDBEnableColumnTracking enables collecting predicate columns.
	TiDBEnableColumnTracking = "tidb_enable_column_tracking"
	// TiDBDisableColumnTrackingTime records the last time TiDBEnableColumnTracking is set off.
	// It is used to invalidate the collected predicate columns after turning off TiDBEnableColumnTracking, which avoids physical deletion.
	// It doesn't have cache in memory, and we directly get/set the variable value from/to mysql.tidb.
	TiDBDisableColumnTrackingTime = "tidb_disable_column_tracking_time"
	// TiDBStatsLoadPseudoTimeout indicates whether to fallback to pseudo stats after load timeout.
	TiDBStatsLoadPseudoTimeout = "tidb_stats_load_pseudo_timeout"
	// TiDBMemQuotaBindingCache indicates the memory quota for the bind cache.
	TiDBMemQuotaBindingCache = "tidb_mem_quota_binding_cache"
	// TiDBRCReadCheckTS indicates the tso optimization for read-consistency read is enabled.
	TiDBRCReadCheckTS = "tidb_rc_read_check_ts"
	// TiDBRCWriteCheckTs indicates whether some special write statements don't get latest tso from PD at RC
	TiDBRCWriteCheckTs = "tidb_rc_write_check_ts"
	// TiDBCommitterConcurrency controls the number of running concurrent requests in the commit phase.
	TiDBCommitterConcurrency = "tidb_committer_concurrency"
	// TiDBEnableBatchDML enables batch dml.
	TiDBEnableBatchDML = "tidb_enable_batch_dml"
	// TiDBStatsCacheMemQuota records stats cache quota
	TiDBStatsCacheMemQuota = "tidb_stats_cache_mem_quota"
	// TiDBMemQuotaAnalyze indicates the memory quota for all analyze jobs.
	TiDBMemQuotaAnalyze = "tidb_mem_quota_analyze"
	// TiDBEnableAutoAnalyze determines whether TiDB executes automatic analysis.
	TiDBEnableAutoAnalyze = "tidb_enable_auto_analyze"
	// TiDBMemOOMAction indicates what operation TiDB perform when a single SQL statement exceeds
	// the memory quota specified by tidb_mem_quota_query and cannot be spilled to disk.
	TiDBMemOOMAction = "tidb_mem_oom_action"
	// TiDBPrepPlanCacheMemoryGuardRatio is used to prevent [performance.max-memory] from being exceeded
	TiDBPrepPlanCacheMemoryGuardRatio = "tidb_prepared_plan_cache_memory_guard_ratio"
	// TiDBMaxAutoAnalyzeTime is the max time that auto analyze can run. If auto analyze runs longer than the value, it
	// will be killed. 0 indicates that there is no time limit.
	TiDBMaxAutoAnalyzeTime = "tidb_max_auto_analyze_time"
	// TiDBDDLEnableDistributeReorg indicates whether to enable the new Reorg framework.
	TiDBDDLEnableDistributeReorg = "tidb_ddl_distribute_reorg"
	// TiDBGenerateBinaryPlan indicates whether binary plan should be generated in slow log and statements summary.
	TiDBGenerateBinaryPlan = "tidb_generate_binary_plan"
	// TiDBEnableGCAwareMemoryTrack indicates whether to turn-on GC-aware memory track.
	TiDBEnableGCAwareMemoryTrack = "tidb_enable_gc_aware_memory_track"
	// TiDBEnableTmpStorageOnOOM controls whether to enable the temporary storage for some operators
	// when a single SQL statement exceeds the memory quota specified by the memory quota.
	TiDBEnableTmpStorageOnOOM = "tidb_enable_tmp_storage_on_oom"
	// TiDBDDLEnableFastReorg indicates whether to use lighting backfill process for adding index.
	TiDBDDLEnableFastReorg = "tidb_ddl_enable_fast_reorg"
	// TiDBDDLDiskQuota used to set disk quota for lightning add index.
	TiDBDDLDiskQuota = "tidb_ddl_disk_quota"
	// TiDBAutoBuildStatsConcurrency is used to set the build concurrency of auto-analyze.
	TiDBAutoBuildStatsConcurrency = "tidb_auto_build_stats_concurrency"
	// TiDBSysProcScanConcurrency is used to set the scan concurrency of for backend system processes, like auto-analyze.
	TiDBSysProcScanConcurrency = "tidb_sysproc_scan_concurrency"
	// TiDBServerMemoryLimit indicates the memory limit of the tidb-server instance.
	TiDBServerMemoryLimit = "tidb_server_memory_limit"
	// TiDBServerMemoryLimitSessMinSize indicates the minimal memory used of a session, that becomes a candidate for session kill.
	TiDBServerMemoryLimitSessMinSize = "tidb_server_memory_limit_sess_min_size"
	// TiDBServerMemoryLimitGCTrigger indicates the gc percentage of the TiDBServerMemoryLimit.
	TiDBServerMemoryLimitGCTrigger = "tidb_server_memory_limit_gc_trigger"
	// TiDBEnableGOGCTuner is to enable GOGC tuner. it can tuner GOGC
	TiDBEnableGOGCTuner = "tidb_enable_gogc_tuner"
	// TiDBGOGCTunerThreshold is to control the threshold of GOGC tuner.
	TiDBGOGCTunerThreshold = "tidb_gogc_tuner_threshold"
	// TiDBExternalTS is the ts to read through when the `TiDBEnableExternalTsRead` is on
	TiDBExternalTS = "tidb_external_ts"
	// TiDBTTLJobEnable is used to enable/disable scheduling ttl job
	TiDBTTLJobEnable = "tidb_ttl_job_enable"
	// TiDBTTLScanBatchSize is used to control the batch size in the SELECT statement for TTL jobs
	TiDBTTLScanBatchSize = "tidb_ttl_scan_batch_size"
	// TiDBTTLDeleteBatchSize is used to control the batch size in the DELETE statement for TTL jobs
	TiDBTTLDeleteBatchSize = "tidb_ttl_delete_batch_size"
	// TiDBTTLDeleteRateLimit is used to control the delete rate limit for TTL jobs in each node
	TiDBTTLDeleteRateLimit = "tidb_ttl_delete_rate_limit"
	// TiDBTTLJobScheduleWindowStartTime is used to restrict the start time of the time window of scheduling the ttl jobs.
	TiDBTTLJobScheduleWindowStartTime = "tidb_ttl_job_schedule_window_start_time"
	// TiDBTTLJobScheduleWindowEndTime is used to restrict the end time of the time window of scheduling the ttl jobs.
	TiDBTTLJobScheduleWindowEndTime = "tidb_ttl_job_schedule_window_end_time"
	// TiDBTTLScanWorkerCount indicates the count of the scan workers in each TiDB node
	TiDBTTLScanWorkerCount = "tidb_ttl_scan_worker_count"
	// TiDBTTLDeleteWorkerCount indicates the count of the delete workers in each TiDB node
	TiDBTTLDeleteWorkerCount = "tidb_ttl_delete_worker_count"
	// PasswordReuseHistory limit a few passwords to reuse.
	PasswordReuseHistory = "password_history"
	// PasswordReuseTime limit how long passwords can be reused.
	PasswordReuseTime = "password_reuse_interval"
	// TiDBHistoricalStatsDuration indicates the duration to remain tidb historical stats
	TiDBHistoricalStatsDuration = "tidb_historical_stats_duration"
	// TiDBEnableHistoricalStatsForCapture indicates whether use historical stats in plan replayer capture
	TiDBEnableHistoricalStatsForCapture = "tidb_enable_historical_stats_for_capture"
)

// TiDB intentional limits
// Can be raised in the future.

const (
	// MaxConfigurableConcurrency is the maximum number of "threads" (goroutines) that can be specified
	// for any type of configuration item that has concurrent workers.
	MaxConfigurableConcurrency = 256
)

// Default TiDB system variable values.
const (
	DefHostname                                    = "localhost"
	DefIndexLookupConcurrency                      = ConcurrencyUnset
	DefIndexLookupJoinConcurrency                  = ConcurrencyUnset
	DefIndexSerialScanConcurrency                  = 1
	DefIndexJoinBatchSize                          = 25000
	DefIndexLookupSize                             = 20000
	DefDistSQLScanConcurrency                      = 15
	DefBuildStatsConcurrency                       = 4
	DefAutoAnalyzeRatio                            = 0.5
	DefAutoAnalyzeStartTime                        = "00:00 +0000"
	DefAutoAnalyzeEndTime                          = "23:59 +0000"
	DefAutoIncrementIncrement                      = 1
	DefAutoIncrementOffset                         = 1
	DefChecksumTableConcurrency                    = 4
	DefSkipUTF8Check                               = false
	DefSkipASCIICheck                              = false
	DefOptAggPushDown                              = false
	DefOptCartesianBCJ                             = 1
	DefOptMPPOuterJoinFixedBuildSide               = false
	DefOptWriteRowID                               = false
	DefOptEnableCorrelationAdjustment              = true
	DefOptLimitPushDownThreshold                   = 100
	DefOptCorrelationThreshold                     = 0.9
	DefOptCorrelationExpFactor                     = 1
	DefOptCPUFactor                                = 3.0
	DefOptCopCPUFactor                             = 3.0
	DefOptTiFlashConcurrencyFactor                 = 24.0
	DefOptNetworkFactor                            = 1.0
	DefOptScanFactor                               = 1.5
	DefOptDescScanFactor                           = 3.0
	DefOptSeekFactor                               = 20.0
	DefOptMemoryFactor                             = 0.001
	DefOptDiskFactor                               = 1.5
	DefOptConcurrencyFactor                        = 3.0
	DefOptForceInlineCTE                           = false
	DefOptInSubqToJoinAndAgg                       = true
	DefOptPreferRangeScan                          = false
	DefBatchInsert                                 = false
	DefBatchDelete                                 = false
	DefBatchCommit                                 = false
	DefCurretTS                                    = 0
	DefInitChunkSize                               = 32
	DefMinPagingSize                               = int(paging.MinPagingSize)
	DefMaxPagingSize                               = int(paging.MaxPagingSize)
	DefMaxChunkSize                                = 1024
	DefDMLBatchSize                                = 0
	DefMaxPreparedStmtCount                        = -1
	DefWaitTimeout                                 = 28800
	DefTiDBMemQuotaApplyCache                      = 32 << 20 // 32MB.
	DefTiDBMemQuotaBindingCache                    = 64 << 20 // 64MB.
	DefTiDBGeneralLog                              = false
	DefTiDBPProfSQLCPU                             = 0
	DefTiDBRetryLimit                              = 10
	DefTiDBDisableTxnAutoRetry                     = true
	DefTiDBConstraintCheckInPlace                  = false
	DefTiDBHashJoinConcurrency                     = ConcurrencyUnset
	DefTiDBProjectionConcurrency                   = ConcurrencyUnset
	DefBroadcastJoinThresholdSize                  = 100 * 1024 * 1024
	DefBroadcastJoinThresholdCount                 = 10 * 1024
	DefTiDBOptimizerSelectivityLevel               = 0
	DefTiDBOptimizerEnableNewOFGB                  = false
	DefTiDBEnableOuterJoinReorder                  = true
	DefTiDBEnableNAAJ                              = false
	DefTiDBAllowBatchCop                           = 1
	DefTiDBAllowMPPExecution                       = true
	DefTiDBHashExchangeWithNewCollation            = true
	DefTiDBEnforceMPPExecution                     = false
	DefTiFlashMaxThreads                           = -1
	DefTiDBMPPStoreFailTTL                         = "60s"
	DefTiDBTxnMode                                 = ""
	DefTiDBRowFormatV1                             = 1
	DefTiDBRowFormatV2                             = 2
	DefTiDBDDLReorgWorkerCount                     = 4
	DefTiDBDDLReorgBatchSize                       = 256
	DefTiDBDDLFlashbackConcurrency                 = 64
	DefTiDBDDLErrorCountLimit                      = 512
	DefTiDBMaxDeltaSchemaCount                     = 1024
	DefTiDBPlacementMode                           = PlacementModeStrict
	DefTiDBEnableAutoIncrementInGenerated          = false
	DefTiDBHashAggPartialConcurrency               = ConcurrencyUnset
	DefTiDBHashAggFinalConcurrency                 = ConcurrencyUnset
	DefTiDBWindowConcurrency                       = ConcurrencyUnset
	DefTiDBMergeJoinConcurrency                    = 1 // disable optimization by default
	DefTiDBStreamAggConcurrency                    = 1
	DefTiDBForcePriority                           = mysql.NoPriority
	DefEnableWindowFunction                        = true
	DefEnablePipelinedWindowFunction               = true
	DefEnableStrictDoubleTypeCheck                 = true
	DefEnableVectorizedExpression                  = true
	DefTiDBOptJoinReorderThreshold                 = 0
	DefTiDBDDLSlowOprThreshold                     = 300
	DefTiDBUseFastAnalyze                          = false
	DefTiDBSkipIsolationLevelCheck                 = false
	DefTiDBExpensiveQueryTimeThreshold             = 60 // 60s
	DefTiDBScatterRegion                           = false
	DefTiDBWaitSplitRegionFinish                   = true
	DefWaitSplitRegionTimeout                      = 300 // 300s
	DefTiDBEnableNoopFuncs                         = Off
	DefTiDBEnableNoopVariables                     = true
	DefTiDBAllowRemoveAutoInc                      = false
	DefTiDBUsePlanBaselines                        = true
	DefTiDBEvolvePlanBaselines                     = false
	DefTiDBEvolvePlanTaskMaxTime                   = 600 // 600s
	DefTiDBEvolvePlanTaskStartTime                 = "00:00 +0000"
	DefTiDBEvolvePlanTaskEndTime                   = "23:59 +0000"
	DefInnodbLockWaitTimeout                       = 50 // 50s
	DefTiDBStoreLimit                              = 0
	DefTiDBMetricSchemaStep                        = 60 // 60s
	DefTiDBMetricSchemaRangeDuration               = 60 // 60s
	DefTiDBFoundInPlanCache                        = false
	DefTiDBFoundInBinding                          = false
	DefTiDBEnableCollectExecutionInfo              = true
	DefTiDBAllowAutoRandExplicitInsert             = false
	DefTiDBEnableClusteredIndex                    = ClusteredIndexDefModeOn
	DefTiDBRedactLog                               = false
	DefTiDBRestrictedReadOnly                      = false
	DefTiDBSuperReadOnly                           = false
	DefTiDBShardAllocateStep                       = math.MaxInt64
	DefTiDBEnableTelemetry                         = true
	DefTiDBEnableParallelApply                     = false
	DefTiDBPartitionPruneMode                      = "dynamic"
	DefTiDBEnableRateLimitAction                   = false
	DefTiDBEnableAsyncCommit                       = false
	DefTiDBEnable1PC                               = false
	DefTiDBGuaranteeLinearizability                = true
	DefTiDBAnalyzeVersion                          = 2
	DefTiDBAutoAnalyzePartitionBatchSize           = 1
	DefTiDBEnableIndexMergeJoin                    = false
	DefTiDBTrackAggregateMemoryUsage               = true
	DefTiDBEnableExchangePartition                 = true
	DefCTEMaxRecursionDepth                        = 1000
	DefTiDBTmpTableMaxSize                         = 64 << 20 // 64MB.
	DefTiDBEnableLocalTxn                          = false
	DefTiDBTSOClientBatchMaxWaitTime               = 0.0 // 0ms
	DefTiDBEnableTSOFollowerProxy                  = false
	DefTiDBEnableOrderedResultMode                 = false
	DefTiDBEnablePseudoForOutdatedStats            = false
	DefTiDBRegardNULLAsPoint                       = true
	DefEnablePlacementCheck                        = true
	DefTimestamp                                   = "0"
	DefTimestampFloat                              = 0.0
	DefTiDBEnableStmtSummary                       = true
	DefTiDBStmtSummaryInternalQuery                = false
	DefTiDBStmtSummaryRefreshInterval              = 1800
	DefTiDBStmtSummaryHistorySize                  = 24
	DefTiDBStmtSummaryMaxStmtCount                 = 3000
	DefTiDBStmtSummaryMaxSQLLength                 = 4096
	DefTiDBCapturePlanBaseline                     = Off
	DefTiDBEnableIndexMerge                        = true
	DefEnableLegacyInstanceScope                   = true
	DefTiDBTableCacheLease                         = 3 // 3s
	DefTiDBPersistAnalyzeOptions                   = true
	DefTiDBEnableColumnTracking                    = false
	DefTiDBStatsLoadSyncWait                       = 100
	DefTiDBStatsLoadPseudoTimeout                  = true
	DefSysdateIsNow                                = false
	DefTiDBEnableMutationChecker                   = false
	DefTiDBTxnAssertionLevel                       = AssertionOffStr
	DefTiDBIgnorePreparedCacheCloseStmt            = false
	DefTiDBBatchPendingTiFlashCount                = 4000
	DefRCReadCheckTS                               = false
	DefTiDBRemoveOrderbyInSubquery                 = false
	DefTiDBSkewDistinctAgg                         = false
	DefTiDB3StageDistinctAgg                       = true
	DefTiDBReadStaleness                           = 0
	DefTiDBGCMaxWaitTime                           = 24 * 60 * 60
	DefMaxAllowedPacket                     uint64 = 67108864
	DefTiDBEnableBatchDML                          = false
	DefTiDBMemQuotaQuery                           = 1073741824 // 1GB
	DefTiDBStatsCacheMemQuota                      = 0
	MaxTiDBStatsCacheMemQuota                      = 1024 * 1024 * 1024 * 1024 // 1TB
	DefTiDBQueryLogMaxLen                          = 4096
	DefRequireSecureTransport                      = false
	DefTiDBCommitterConcurrency                    = 128
	DefTiDBBatchDMLIgnoreError                     = false
	DefTiDBMemQuotaAnalyze                         = -1
	DefTiDBEnableAutoAnalyze                       = true
	DefTiDBMemOOMAction                            = "CANCEL"
	DefTiDBMaxAutoAnalyzeTime                      = 12 * 60 * 60
	DefTiDBEnablePrepPlanCache                     = true
	DefTiDBPrepPlanCacheSize                       = 100
	DefTiDBEnablePrepPlanCacheMemoryMonitor        = true
	DefTiDBPrepPlanCacheMemoryGuardRatio           = 0.1
	DefTiDBDDLEnableDistributeReorg                = distributereorg.TiDBEnableDistributeReorg
	DefTiDBSimplifiedMetrics                       = false
	DefTiDBEnablePaging                            = true
	DefTiFlashFineGrainedShuffleStreamCount        = 0
	DefStreamCountWhenMaxThreadsNotSet             = 8
	DefTiFlashFineGrainedShuffleBatchSize          = 8192
	DefAdaptiveClosestReadThreshold                = 4096
	DefTiDBEnableAnalyzeSnapshot                   = false
	DefTiDBGenerateBinaryPlan                      = true
	DefEnableTiDBGCAwareMemoryTrack                = false
	DefTiDBDefaultStrMatchSelectivity              = 0.8
	DefTiDBEnableTmpStorageOnOOM                   = true
	DefTiDBEnableMDL                               = true
	DefTiFlashFastScan                             = false
	DefMemoryUsageAlarmRatio                       = 0.7
	DefMemoryUsageAlarmKeepRecordNum               = 5
	DefTiDBEnableFastReorg                         = true
	DefTiDBDDLDiskQuota                            = 100 * 1024 * 1024 * 1024 // 100GB
	DefExecutorConcurrency                         = 5
	DefTiDBEnableNonPreparedPlanCache              = false
	DefTiDBNonPreparedPlanCacheSize                = 100
	DefTiDBEnableTiFlashReadForWriteStmt           = false
	// MaxDDLReorgBatchSize is exported for testing.
	MaxDDLReorgBatchSize                  int32  = 10240
	MinDDLReorgBatchSize                  int32  = 32
	MinExpensiveQueryTimeThreshold        uint64 = 10 // 10s
	DefTiDBAutoBuildStatsConcurrency             = 1
	DefTiDBSysProcScanConcurrency                = 1
	DefTiDBRcWriteCheckTs                        = false
	DefTiDBForeignKeyChecks                      = true
	DefTiDBAnalyzePartitionConcurrency           = 1
	DefTiDBOptRangeMaxSize                       = 64 * int64(size.MB) // 64 MB
	DefTiDBCostModelVer                          = 2
	DefTiDBServerMemoryLimitSessMinSize          = 128 << 20
	DefTiDBMergePartitionStatsConcurrency        = 1
	DefTiDBServerMemoryLimitGCTrigger            = 0.7
	DefTiDBEnableGOGCTuner                       = true
	// DefTiDBGOGCTunerThreshold is to limit TiDBGOGCTunerThreshold.
<<<<<<< HEAD
	DefTiDBGOGCTunerThreshold                      float64 = 0.6
	DefTiDBOptPrefixIndexSingleScan                        = true
	DefTiDBExternalTS                                      = 0
	DefTiDBEnableExternalTSRead                            = false
	DefTiDBEnableReusechunk                                = true
	DefTiDBUseAlloc                                        = false
	DefTiDBEnablePlanReplayerCapture                       = false
	DefTiDBIndexMergeIntersectionConcurrency               = ConcurrencyUnset
	DefTiDBTTLJobEnable                                    = true
	DefTiDBTTLScanBatchSize                                = 500
	DefTiDBTTLScanBatchMaxSize                             = 10240
	DefTiDBTTLScanBatchMinSize                             = 1
	DefTiDBTTLDeleteBatchSize                              = 100
	DefTiDBTTLDeleteBatchMaxSize                           = 10240
	DefTiDBTTLDeleteBatchMinSize                           = 1
	DefTiDBTTLDeleteRateLimit                              = 0
	DefPasswordReuseHistory                                = 0
	DefPasswordReuseTime                                   = 0
	DefTiDBStoreBatchSize                                  = 0
	DefTiDBHistoricalStatsDuration                         = 7 * 24 * time.Hour
	DefTiDBTTLJobScheduleWindowStartTime                   = "00:00 +0000"
	DefTiDBTTLJobScheduleWindowEndTime                     = "23:59 +0000"
	DefTiDBTTLScanWorkerCount                              = 4
	DefTiDBTTLDeleteWorkerCount                            = 4
	DefTiDBPessimisticTransactionAggressiveLocking         = false
=======
	DefTiDBGOGCTunerThreshold                float64 = 0.6
	DefTiDBOptPrefixIndexSingleScan                  = true
	DefTiDBExternalTS                                = 0
	DefTiDBEnableExternalTSRead                      = false
	DefTiDBEnableReusechunk                          = true
	DefTiDBUseAlloc                                  = false
	DefTiDBEnablePlanReplayerCapture                 = false
	DefTiDBIndexMergeIntersectionConcurrency         = ConcurrencyUnset
	DefTiDBTTLJobEnable                              = true
	DefTiDBTTLScanBatchSize                          = 500
	DefTiDBTTLScanBatchMaxSize                       = 10240
	DefTiDBTTLScanBatchMinSize                       = 1
	DefTiDBTTLDeleteBatchSize                        = 100
	DefTiDBTTLDeleteBatchMaxSize                     = 10240
	DefTiDBTTLDeleteBatchMinSize                     = 1
	DefTiDBTTLDeleteRateLimit                        = 0
	DefPasswordReuseHistory                          = 0
	DefPasswordReuseTime                             = 0
	DefTiDBStoreBatchSize                            = 0
	DefTiDBHistoricalStatsDuration                   = 7 * 24 * time.Hour
	DefTiDBEnableHistoricalStatsForCapture           = false
	DefTiDBTTLJobScheduleWindowStartTime             = "00:00 +0000"
	DefTiDBTTLJobScheduleWindowEndTime               = "23:59 +0000"
	DefTiDBTTLScanWorkerCount                        = 4
	DefTiDBTTLDeleteWorkerCount                      = 4
>>>>>>> eef8438e
)

// Process global variables.
var (
	ProcessGeneralLog             = atomic.NewBool(false)
	RunAutoAnalyze                = atomic.NewBool(DefTiDBEnableAutoAnalyze)
	GlobalLogMaxDays              = atomic.NewInt32(int32(config.GetGlobalConfig().Log.File.MaxDays))
	QueryLogMaxLen                = atomic.NewInt32(DefTiDBQueryLogMaxLen)
	EnablePProfSQLCPU             = atomic.NewBool(false)
	EnableBatchDML                = atomic.NewBool(false)
	EnableTmpStorageOnOOM         = atomic.NewBool(DefTiDBEnableTmpStorageOnOOM)
	ddlReorgWorkerCounter   int32 = DefTiDBDDLReorgWorkerCount
	ddlReorgBatchSize       int32 = DefTiDBDDLReorgBatchSize
	ddlFlashbackConcurrency int32 = DefTiDBDDLFlashbackConcurrency
	ddlErrorCountLimit      int64 = DefTiDBDDLErrorCountLimit
	ddlReorgRowFormat       int64 = DefTiDBRowFormatV2
	maxDeltaSchemaCount     int64 = DefTiDBMaxDeltaSchemaCount
	// DDLSlowOprThreshold is the threshold for ddl slow operations, uint is millisecond.
	DDLSlowOprThreshold                  = config.GetGlobalConfig().Instance.DDLSlowOprThreshold
	ForcePriority                        = int32(DefTiDBForcePriority)
	MaxOfMaxAllowedPacket         uint64 = 1073741824
	ExpensiveQueryTimeThreshold   uint64 = DefTiDBExpensiveQueryTimeThreshold
	MemoryUsageAlarmRatio                = atomic.NewFloat64(DefMemoryUsageAlarmRatio)
	MemoryUsageAlarmKeepRecordNum        = atomic.NewInt64(DefMemoryUsageAlarmKeepRecordNum)
	EnableLocalTxn                       = atomic.NewBool(DefTiDBEnableLocalTxn)
	MaxTSOBatchWaitInterval              = atomic.NewFloat64(DefTiDBTSOClientBatchMaxWaitTime)
	EnableTSOFollowerProxy               = atomic.NewBool(DefTiDBEnableTSOFollowerProxy)
	RestrictedReadOnly                   = atomic.NewBool(DefTiDBRestrictedReadOnly)
	VarTiDBSuperReadOnly                 = atomic.NewBool(DefTiDBSuperReadOnly)
	PersistAnalyzeOptions                = atomic.NewBool(DefTiDBPersistAnalyzeOptions)
	TableCacheLease                      = atomic.NewInt64(DefTiDBTableCacheLease)
	EnableColumnTracking                 = atomic.NewBool(DefTiDBEnableColumnTracking)
	StatsLoadSyncWait                    = atomic.NewInt64(DefTiDBStatsLoadSyncWait)
	StatsLoadPseudoTimeout               = atomic.NewBool(DefTiDBStatsLoadPseudoTimeout)
	MemQuotaBindingCache                 = atomic.NewInt64(DefTiDBMemQuotaBindingCache)
	GCMaxWaitTime                        = atomic.NewInt64(DefTiDBGCMaxWaitTime)
	StatsCacheMemQuota                   = atomic.NewInt64(DefTiDBStatsCacheMemQuota)
	OOMAction                            = atomic.NewString(DefTiDBMemOOMAction)
	MaxAutoAnalyzeTime                   = atomic.NewInt64(DefTiDBMaxAutoAnalyzeTime)
	// variables for plan cache
	PreparedPlanCacheMemoryGuardRatio = atomic.NewFloat64(DefTiDBPrepPlanCacheMemoryGuardRatio)
	DDLEnableDistributeReorg          = atomic.NewBool(DefTiDBDDLEnableDistributeReorg)
	DDLForce2Queue                    = atomic.NewBool(false)
	EnableNoopVariables               = atomic.NewBool(DefTiDBEnableNoopVariables)
	EnableMDL                         = atomic.NewBool(false)
	AutoAnalyzePartitionBatchSize     = atomic.NewInt64(DefTiDBAutoAnalyzePartitionBatchSize)
	// EnableFastReorg indicates whether to use lightning to enhance DDL reorg performance.
	EnableFastReorg = atomic.NewBool(DefTiDBEnableFastReorg)
	// DDLDiskQuota is the temporary variable for set disk quota for lightning
	DDLDiskQuota = atomic.NewUint64(DefTiDBDDLDiskQuota)
	// EnableForeignKey indicates whether to enable foreign key feature.
	EnableForeignKey    = atomic.NewBool(true)
	EnableRCReadCheckTS = atomic.NewBool(false)

	// DefTiDBServerMemoryLimit indicates the default value of TiDBServerMemoryLimit(TotalMem * 80%).
	// It should be a const and shouldn't be modified after tidb is started.
	DefTiDBServerMemoryLimit           = serverMemoryLimitDefaultValue()
	GOGCTunerThreshold                 = atomic.NewFloat64(DefTiDBGOGCTunerThreshold)
	PasswordValidationLength           = atomic.NewInt32(8)
	PasswordValidationMixedCaseCount   = atomic.NewInt32(1)
	PasswordValidtaionNumberCount      = atomic.NewInt32(1)
	PasswordValidationSpecialCharCount = atomic.NewInt32(1)
	EnableTTLJob                       = atomic.NewBool(DefTiDBTTLJobEnable)
	TTLScanBatchSize                   = atomic.NewInt64(DefTiDBTTLScanBatchSize)
	TTLDeleteBatchSize                 = atomic.NewInt64(DefTiDBTTLDeleteBatchSize)
	TTLDeleteRateLimit                 = atomic.NewInt64(DefTiDBTTLDeleteRateLimit)
	TTLJobScheduleWindowStartTime      = atomic.NewTime(mustParseTime(FullDayTimeFormat, DefTiDBTTLJobScheduleWindowStartTime))
	TTLJobScheduleWindowEndTime        = atomic.NewTime(mustParseTime(FullDayTimeFormat, DefTiDBTTLJobScheduleWindowEndTime))
	TTLScanWorkerCount                 = atomic.NewInt32(DefTiDBTTLScanWorkerCount)
	TTLDeleteWorkerCount               = atomic.NewInt32(DefTiDBTTLDeleteWorkerCount)
	PasswordHistory                    = atomic.NewInt64(DefPasswordReuseHistory)
	PasswordReuseInterval              = atomic.NewInt64(DefPasswordReuseTime)
	IsSandBoxModeEnabled               = atomic.NewBool(false)
	MaxPreparedStmtCountValue          = atomic.NewInt64(DefMaxPreparedStmtCount)
	HistoricalStatsDuration            = atomic.NewDuration(DefTiDBHistoricalStatsDuration)
	EnableHistoricalStatsForCapture    = atomic.NewBool(DefTiDBEnableHistoricalStatsForCapture)
)

var (
	// SetMemQuotaAnalyze is the func registered by global/subglobal tracker to set memory quota.
	SetMemQuotaAnalyze func(quota int64) = nil
	// GetMemQuotaAnalyze is the func registered by global/subglobal tracker to get memory quota.
	GetMemQuotaAnalyze func() int64 = nil
	// SetStatsCacheCapacity is the func registered by domain to set statsCache memory quota.
	SetStatsCacheCapacity atomic.Value
	// SetPDClientDynamicOption is the func registered by domain
	SetPDClientDynamicOption atomic.Pointer[func(string, string)]
	// SwitchMDL is the func registered by DDL to switch MDL.
	SwitchMDL func(bool2 bool) error = nil
	// EnableDDL is the func registered by ddl to enable running ddl in this instance.
	EnableDDL func() error = nil
	// DisableDDL is the func registered by ddl to disable running ddl in this instance.
	DisableDDL func() error = nil
	// SetExternalTimestamp is the func registered by staleread to set externaltimestamp in pd
	SetExternalTimestamp func(ctx context.Context, ts uint64) error
	// GetExternalTimestamp is the func registered by staleread to get externaltimestamp from pd
	GetExternalTimestamp func(ctx context.Context) (uint64, error)
)

func serverMemoryLimitDefaultValue() string {
	total, err := memory.MemTotal()
	if err == nil && total != 0 {
		return "80%"
	}
	return "0"
}

func mustParseDuration(str string) time.Duration {
	duration, err := time.ParseDuration(str)
	if err != nil {
		panic(fmt.Sprintf("%s is not a duration", str))
	}

	return duration
}

func mustParseTime(layout string, str string) time.Time {
	time, err := time.ParseInLocation(layout, str, time.UTC)
	if err != nil {
		panic(fmt.Sprintf("%s is not in %s duration format", str, layout))
	}

	return time
}<|MERGE_RESOLUTION|>--- conflicted
+++ resolved
@@ -1132,7 +1132,6 @@
 	DefTiDBServerMemoryLimitGCTrigger            = 0.7
 	DefTiDBEnableGOGCTuner                       = true
 	// DefTiDBGOGCTunerThreshold is to limit TiDBGOGCTunerThreshold.
-<<<<<<< HEAD
 	DefTiDBGOGCTunerThreshold                      float64 = 0.6
 	DefTiDBOptPrefixIndexSingleScan                        = true
 	DefTiDBExternalTS                                      = 0
@@ -1153,38 +1152,12 @@
 	DefPasswordReuseTime                                   = 0
 	DefTiDBStoreBatchSize                                  = 0
 	DefTiDBHistoricalStatsDuration                         = 7 * 24 * time.Hour
+	DefTiDBEnableHistoricalStatsForCapture                 = false
 	DefTiDBTTLJobScheduleWindowStartTime                   = "00:00 +0000"
 	DefTiDBTTLJobScheduleWindowEndTime                     = "23:59 +0000"
 	DefTiDBTTLScanWorkerCount                              = 4
 	DefTiDBTTLDeleteWorkerCount                            = 4
 	DefTiDBPessimisticTransactionAggressiveLocking         = false
-=======
-	DefTiDBGOGCTunerThreshold                float64 = 0.6
-	DefTiDBOptPrefixIndexSingleScan                  = true
-	DefTiDBExternalTS                                = 0
-	DefTiDBEnableExternalTSRead                      = false
-	DefTiDBEnableReusechunk                          = true
-	DefTiDBUseAlloc                                  = false
-	DefTiDBEnablePlanReplayerCapture                 = false
-	DefTiDBIndexMergeIntersectionConcurrency         = ConcurrencyUnset
-	DefTiDBTTLJobEnable                              = true
-	DefTiDBTTLScanBatchSize                          = 500
-	DefTiDBTTLScanBatchMaxSize                       = 10240
-	DefTiDBTTLScanBatchMinSize                       = 1
-	DefTiDBTTLDeleteBatchSize                        = 100
-	DefTiDBTTLDeleteBatchMaxSize                     = 10240
-	DefTiDBTTLDeleteBatchMinSize                     = 1
-	DefTiDBTTLDeleteRateLimit                        = 0
-	DefPasswordReuseHistory                          = 0
-	DefPasswordReuseTime                             = 0
-	DefTiDBStoreBatchSize                            = 0
-	DefTiDBHistoricalStatsDuration                   = 7 * 24 * time.Hour
-	DefTiDBEnableHistoricalStatsForCapture           = false
-	DefTiDBTTLJobScheduleWindowStartTime             = "00:00 +0000"
-	DefTiDBTTLJobScheduleWindowEndTime               = "23:59 +0000"
-	DefTiDBTTLScanWorkerCount                        = 4
-	DefTiDBTTLDeleteWorkerCount                      = 4
->>>>>>> eef8438e
 )
 
 // Process global variables.
