--- conflicted
+++ resolved
@@ -1004,11 +1004,8 @@
 	DefTiDBGenerateBinaryPlan                      = true
 	DefEnableTiDBGCAwareMemoryTrack                = true
 	DefTiDBDefaultStrMatchSelectivity              = 0.8
-<<<<<<< HEAD
 	DefTiDBOptInlineCTE                            = false
-=======
 	DefTiDBEnableTmpStorageOnOOM                   = true
->>>>>>> 8af73ffa
 )
 
 // Process global variables.
