// Copyright 2017 PingCAP, Inc.
//
// Licensed under the Apache License, Version 2.0 (the "License");
// you may not use this file except in compliance with the License.
// You may obtain a copy of the License at
//
//     http://www.apache.org/licenses/LICENSE-2.0
//
// Unless required by applicable law or agreed to in writing, software
// distributed under the License is distributed on an "AS IS" BASIS,
// WITHOUT WARRANTIES OR CONDITIONS OF ANY KIND, either express or implied.
// See the License for the specific language governing permissions and
// limitations under the License.

package variable

import (
	"math"

	"github.com/pingcap/tidb/config"
	"github.com/pingcap/tidb/parser/mysql"
	"go.uber.org/atomic"
)

/*
	Steps to add a new TiDB specific system variable:

	1. Add a new variable name with comment in this file.
	2. Add the default value of the new variable in this file.
	3. Add SysVar instance in 'defaultSysVars' slice.
*/

// TiDB system variable names that only in session scope.
const (
	TiDBDDLSlowOprThreshold = "ddl_slow_threshold"

	// TiDBSnapshot is used for reading history data, the default value is empty string.
	// The value can be a datetime string like '2017-11-11 20:20:20' or a tso string. When this variable is set, the session reads history data of that time.
	TiDBSnapshot = "tidb_snapshot"

	// TiDBOptAggPushDown is used to enable/disable the optimizer rule of aggregation push down.
	TiDBOptAggPushDown = "tidb_opt_agg_push_down"

	// TiDBOptCartesianBCJ is used to disable/enable broadcast cartesian join in MPP mode
	TiDBOptCartesianBCJ = "tidb_opt_broadcast_cartesian_join"

	TiDBOptMPPOuterJoinFixedBuildSide = "tidb_opt_mpp_outer_join_fixed_build_side"

	// TiDBOptDistinctAggPushDown is used to decide whether agg with distinct should be pushed to tikv/tiflash.
	TiDBOptDistinctAggPushDown = "tidb_opt_distinct_agg_push_down"

	// TiDBBCJThresholdSize is used to limit the size of small table for mpp broadcast join.
	// Its unit is bytes, if the size of small table is larger than it, we will not use bcj.
	TiDBBCJThresholdSize = "tidb_broadcast_join_threshold_size"

	// TiDBBCJThresholdCount is used to limit the count of small table for mpp broadcast join.
	// If we can't estimate the size of one side of join child, we will check if its row number exceeds this limitation.
	TiDBBCJThresholdCount = "tidb_broadcast_join_threshold_count"

	// TiDBOptWriteRowID is used to enable/disable the operations of insert、replace and update to _tidb_rowid.
	TiDBOptWriteRowID = "tidb_opt_write_row_id"

	// TiDBAutoAnalyzeRatio will run if (table modify count)/(table row count) is greater than this value.
	TiDBAutoAnalyzeRatio = "tidb_auto_analyze_ratio"

	// TiDBAutoAnalyzeStartTime will run if current time is within start time and end time.
	TiDBAutoAnalyzeStartTime = "tidb_auto_analyze_start_time"
	TiDBAutoAnalyzeEndTime   = "tidb_auto_analyze_end_time"

	// TiDBChecksumTableConcurrency is used to speed up the ADMIN CHECKSUM TABLE
	// statement, when a table has multiple indices, those indices can be
	// scanned concurrently, with the cost of higher system performance impact.
	TiDBChecksumTableConcurrency = "tidb_checksum_table_concurrency"

	// TiDBCurrentTS is used to get the current transaction timestamp.
	// It is read-only.
	TiDBCurrentTS = "tidb_current_ts"

	// TiDBLastTxnInfo is used to get the last transaction info within the current session.
	TiDBLastTxnInfo = "tidb_last_txn_info"

	// TiDBLastQueryInfo is used to get the last query info within the current session.
	TiDBLastQueryInfo = "tidb_last_query_info"

	// TiDBLastDDLInfo is used to get the last ddl info within the current session.
	TiDBLastDDLInfo = "tidb_last_ddl_info"

	// TiDBConfig is a read-only variable that shows the config of the current server.
	TiDBConfig = "tidb_config"

	// TiDBBatchInsert is used to enable/disable auto-split insert data. If set this option on, insert executor will automatically
	// insert data into multiple batches and use a single txn for each batch. This will be helpful when inserting large data.
	TiDBBatchInsert = "tidb_batch_insert"

	// TiDBBatchDelete is used to enable/disable auto-split delete data. If set this option on, delete executor will automatically
	// split data into multiple batches and use a single txn for each batch. This will be helpful when deleting large data.
	TiDBBatchDelete = "tidb_batch_delete"

	// TiDBBatchCommit is used to enable/disable auto-split the transaction.
	// If set this option on, the transaction will be committed when it reaches stmt-count-limit and starts a new transaction.
	TiDBBatchCommit = "tidb_batch_commit"

	// TiDBDMLBatchSize is used to split the insert/delete data into small batches.
	// It only takes effort when tidb_batch_insert/tidb_batch_delete is on.
	// Its default value is 20000. When the row size is large, 20k rows could be larger than 100MB.
	// User could change it to a smaller one to avoid breaking the transaction size limitation.
	TiDBDMLBatchSize = "tidb_dml_batch_size"

	// The following session variables controls the memory quota during query execution.

	// TiDBMemQuotaQuery controls the memory quota of a query.
	TiDBMemQuotaQuery = "tidb_mem_quota_query" // Bytes.
	// TiDBMemQuotaApplyCache controls the memory quota of a query.
	TiDBMemQuotaApplyCache = "tidb_mem_quota_apply_cache"

	// TiDBGeneralLog is used to log every query in the server in info level.
	TiDBGeneralLog = "tidb_general_log"

	// TiDBLogFileMaxDays is used to log every query in the server in info level.
	TiDBLogFileMaxDays = "tidb_log_file_max_days"

	// TiDBPProfSQLCPU is used to add label sql label to pprof result.
	TiDBPProfSQLCPU = "tidb_pprof_sql_cpu"

	// TiDBRetryLimit is the maximum number of retries when committing a transaction.
	TiDBRetryLimit = "tidb_retry_limit"

	// TiDBDisableTxnAutoRetry disables transaction auto retry.
	TiDBDisableTxnAutoRetry = "tidb_disable_txn_auto_retry"

	// TiDBEnableChunkRPC enables TiDB to use Chunk format for coprocessor requests.
	TiDBEnableChunkRPC = "tidb_enable_chunk_rpc"

	// TiDBOptimizerSelectivityLevel is used to control the selectivity estimation level.
	TiDBOptimizerSelectivityLevel = "tidb_optimizer_selectivity_level"

	// TiDBOptimizerEnableNewOnlyFullGroupByCheck is used to open the newly only_full_group_by check by maintaining functional dependency.
	TiDBOptimizerEnableNewOnlyFullGroupByCheck = "tidb_enable_new_only_full_group_by_check"

	// TiDBTxnMode is used to control the transaction behavior.
	TiDBTxnMode = "tidb_txn_mode"

	// TiDBRowFormatVersion is used to control tidb row format version current.
	TiDBRowFormatVersion = "tidb_row_format_version"

	// TiDBEnableTablePartition is used to control table partition feature.
	// The valid value include auto/on/off:
	// on or auto: enable table partition if the partition type is implemented.
	// off: always disable table partition.
	TiDBEnableTablePartition = "tidb_enable_table_partition"

	// TiDBEnableListTablePartition is used to control list table partition feature.
	TiDBEnableListTablePartition = "tidb_enable_list_partition"

	// TiDBSkipIsolationLevelCheck is used to control whether to return error when set unsupported transaction
	// isolation level.
	TiDBSkipIsolationLevelCheck = "tidb_skip_isolation_level_check"

	// TiDBLowResolutionTSO is used for reading data with low resolution TSO which is updated once every two seconds
	TiDBLowResolutionTSO = "tidb_low_resolution_tso"

	// TiDBReplicaRead is used for reading data from replicas, followers for example.
	TiDBReplicaRead = "tidb_replica_read"

	// TiDBAllowRemoveAutoInc indicates whether a user can drop the auto_increment column attribute or not.
	TiDBAllowRemoveAutoInc = "tidb_allow_remove_auto_inc"

	// TiDBMultiStatementMode enables multi statement at the risk of SQL injection
	// provides backwards compatibility
	TiDBMultiStatementMode = "tidb_multi_statement_mode"

	// TiDBEvolvePlanTaskMaxTime controls the max time of a single evolution task.
	TiDBEvolvePlanTaskMaxTime = "tidb_evolve_plan_task_max_time"

	// TiDBEvolvePlanTaskStartTime is the start time of evolution task.
	TiDBEvolvePlanTaskStartTime = "tidb_evolve_plan_task_start_time"
	// TiDBEvolvePlanTaskEndTime is the end time of evolution task.
	TiDBEvolvePlanTaskEndTime = "tidb_evolve_plan_task_end_time"

	// TiDBSlowLogThreshold is used to set the slow log threshold in the server.
	TiDBSlowLogThreshold = "tidb_slow_log_threshold"

	// TiDBRecordPlanInSlowLog is used to log the plan of the slow query.
	TiDBRecordPlanInSlowLog = "tidb_record_plan_in_slow_log"

	// TiDBEnableSlowLog enables TiDB to log slow queries.
	TiDBEnableSlowLog = "tidb_enable_slow_log"

	// TiDBCheckMb4ValueInUTF8 is used to control whether to enable the check wrong utf8 value.
	TiDBCheckMb4ValueInUTF8 = "tidb_check_mb4_value_in_utf8"

	// TiDBFoundInPlanCache indicates whether the last statement was found in plan cache
	TiDBFoundInPlanCache = "last_plan_from_cache"

	// TiDBFoundInBinding indicates whether the last statement was matched with the hints in the binding.
	TiDBFoundInBinding = "last_plan_from_binding"

	// TiDBAllowAutoRandExplicitInsert indicates whether explicit insertion on auto_random column is allowed.
	TiDBAllowAutoRandExplicitInsert = "allow_auto_random_explicit_insert"

	// TiDBTxnScope indicates whether using global transactions or local transactions.
	TiDBTxnScope = "txn_scope"

	// TiDBTxnReadTS indicates the next transaction should be staleness transaction and provide the startTS
	TiDBTxnReadTS = "tx_read_ts"

	// TiDBReadStaleness indicates the staleness duration for following statement
	TiDBReadStaleness = "tidb_read_staleness"

	// TiDBEnablePaging indicates whether paging is enabled in coprocessor requests.
	TiDBEnablePaging = "tidb_enable_paging"

	// TiDBReadConsistency indicates whether the autocommit read statement goes through TiKV RC.
	TiDBReadConsistency = "tidb_read_consistency"

	// TiDBSysdateIsNow is the name of the `tidb_sysdate_is_now` system variable
	TiDBSysdateIsNow = "tidb_sysdate_is_now"
)

// TiDB system variable names that both in session and global scope.
const (
	// TiDBBuildStatsConcurrency is used to speed up the ANALYZE statement, when a table has multiple indices,
	// those indices can be scanned concurrently, with the cost of higher system performance impact.
	TiDBBuildStatsConcurrency = "tidb_build_stats_concurrency"

	// TiDBDistSQLScanConcurrency is used to set the concurrency of a distsql scan task.
	// A distsql scan task can be a table scan or a index scan, which may be distributed to many TiKV nodes.
	// Higher concurrency may reduce latency, but with the cost of higher memory usage and system performance impact.
	// If the query has a LIMIT clause, high concurrency makes the system do much more work than needed.
	TiDBDistSQLScanConcurrency = "tidb_distsql_scan_concurrency"

	// TiDBOptInSubqToJoinAndAgg is used to enable/disable the optimizer rule of rewriting IN subquery.
	TiDBOptInSubqToJoinAndAgg = "tidb_opt_insubq_to_join_and_agg"

	// TiDBOptPreferRangeScan is used to enable/disable the optimizer to always prefer range scan over table scan, ignoring their costs.
	TiDBOptPreferRangeScan = "tidb_opt_prefer_range_scan"

	// TiDBOptEnableCorrelationAdjustment is used to indicates if enable correlation adjustment.
	TiDBOptEnableCorrelationAdjustment = "tidb_opt_enable_correlation_adjustment"

	// TiDBOptLimitPushDownThreshold determines if push Limit or TopN down to TiKV forcibly.
	TiDBOptLimitPushDownThreshold = "tidb_opt_limit_push_down_threshold"

	// TiDBOptCorrelationThreshold is a guard to enable row count estimation using column order correlation.
	TiDBOptCorrelationThreshold = "tidb_opt_correlation_threshold"

	// TiDBOptCorrelationExpFactor is an exponential factor to control heuristic approach when tidb_opt_correlation_threshold is not satisfied.
	TiDBOptCorrelationExpFactor = "tidb_opt_correlation_exp_factor"

	// TiDBOptCPUFactor is the CPU cost of processing one expression for one row.
	TiDBOptCPUFactor = "tidb_opt_cpu_factor"
	// TiDBOptCopCPUFactor is the CPU cost of processing one expression for one row in coprocessor.
	TiDBOptCopCPUFactor = "tidb_opt_copcpu_factor"
	// TiDBOptTiFlashConcurrencyFactor is concurrency number of tiflash computation.
	TiDBOptTiFlashConcurrencyFactor = "tidb_opt_tiflash_concurrency_factor"
	// TiDBOptNetworkFactor is the network cost of transferring 1 byte data.
	TiDBOptNetworkFactor = "tidb_opt_network_factor"
	// TiDBOptScanFactor is the IO cost of scanning 1 byte data on TiKV.
	TiDBOptScanFactor = "tidb_opt_scan_factor"
	// TiDBOptDescScanFactor is the IO cost of scanning 1 byte data on TiKV in desc order.
	TiDBOptDescScanFactor = "tidb_opt_desc_factor"
	// TiDBOptSeekFactor is the IO cost of seeking the start value in a range on TiKV or TiFlash.
	TiDBOptSeekFactor = "tidb_opt_seek_factor"
	// TiDBOptMemoryFactor is the memory cost of storing one tuple.
	TiDBOptMemoryFactor = "tidb_opt_memory_factor"
	// TiDBOptDiskFactor is the IO cost of reading/writing one byte to temporary disk.
	TiDBOptDiskFactor = "tidb_opt_disk_factor"
	// TiDBOptConcurrencyFactor is the CPU cost of additional one goroutine.
	TiDBOptConcurrencyFactor = "tidb_opt_concurrency_factor"

	// TiDBIndexJoinBatchSize is used to set the batch size of an index lookup join.
	// The index lookup join fetches batches of data from outer executor and constructs ranges for inner executor.
	// This value controls how much of data in a batch to do the index join.
	// Large value may reduce the latency but consumes more system resource.
	TiDBIndexJoinBatchSize = "tidb_index_join_batch_size"

	// TiDBIndexLookupSize is used for index lookup executor.
	// The index lookup executor first scan a batch of handles from a index, then use those handles to lookup the table
	// rows, this value controls how much of handles in a batch to do a lookup task.
	// Small value sends more RPCs to TiKV, consume more system resource.
	// Large value may do more work than needed if the query has a limit.
	TiDBIndexLookupSize = "tidb_index_lookup_size"

	// TiDBIndexLookupConcurrency is used for index lookup executor.
	// A lookup task may have 'tidb_index_lookup_size' of handles at maximum, the handles may be distributed
	// in many TiKV nodes, we execute multiple concurrent index lookup tasks concurrently to reduce the time
	// waiting for a task to finish.
	// Set this value higher may reduce the latency but consumes more system resource.
	// tidb_index_lookup_concurrency is deprecated, use tidb_executor_concurrency instead.
	TiDBIndexLookupConcurrency = "tidb_index_lookup_concurrency"

	// TiDBIndexLookupJoinConcurrency is used for index lookup join executor.
	// IndexLookUpJoin starts "tidb_index_lookup_join_concurrency" inner workers
	// to fetch inner rows and join the matched (outer, inner) row pairs.
	// tidb_index_lookup_join_concurrency is deprecated, use tidb_executor_concurrency instead.
	TiDBIndexLookupJoinConcurrency = "tidb_index_lookup_join_concurrency"

	// TiDBIndexSerialScanConcurrency is used for controlling the concurrency of index scan operation
	// when we need to keep the data output order the same as the order of index data.
	TiDBIndexSerialScanConcurrency = "tidb_index_serial_scan_concurrency"

	// TiDBMaxChunkSize is used to control the max chunk size during query execution.
	TiDBMaxChunkSize = "tidb_max_chunk_size"

	// TiDBAllowBatchCop means if we should send batch coprocessor to TiFlash. It can be set to 0, 1 and 2.
	// 0 means never use batch cop, 1 means use batch cop in case of aggregation and join, 2, means to force sending batch cop for any query.
	// The default value is 0
	TiDBAllowBatchCop = "tidb_allow_batch_cop"

	// TiDBAllowMPPExecution means if we should use mpp way to execute query or not.
	// Default value is `true`, means to be determined by the optimizer.
	// Value set to `false` means never use mpp.
	TiDBAllowMPPExecution = "tidb_allow_mpp"

	// TiDBHashExchangeWithNewCollation means if hash exchange is supported when new collation is on.
	// Default value is `true`, means support hash exchange when new collation is on.
	// Value set to `false` means not support hash exchange when new collation is on.
	TiDBHashExchangeWithNewCollation = "tidb_hash_exchange_with_new_collation"

	// TiDBEnforceMPPExecution means if we should enforce mpp way to execute query or not.
	// Default value is `false`, means to be determined by variable `tidb_allow_mpp`.
	// Value set to `true` means enforce use mpp.
	// Note if you want to set `tidb_enforce_mpp` to `true`, you must set `tidb_allow_mpp` to `true` first.
	TiDBEnforceMPPExecution = "tidb_enforce_mpp"

	// TiDBMPPStoreFailTTL is the unavailable time when a store is detected failed. During that time, tidb will not send any task to
	// TiFlash even though the failed TiFlash node has been recovered.
	TiDBMPPStoreFailTTL = "tidb_mpp_store_fail_ttl"

	// TiDBInitChunkSize is used to control the init chunk size during query execution.
	TiDBInitChunkSize = "tidb_init_chunk_size"

	// TiDBEnableCascadesPlanner is used to control whether to enable the cascades planner.
	TiDBEnableCascadesPlanner = "tidb_enable_cascades_planner"

	// TiDBSkipUTF8Check skips the UTF8 validate process, validate UTF8 has performance cost, if we can make sure
	// the input string values are valid, we can skip the check.
	TiDBSkipUTF8Check = "tidb_skip_utf8_check"

	// TiDBSkipASCIICheck skips the ASCII validate process
	// old tidb may already have fields with invalid ASCII bytes
	// disable ASCII validate can guarantee a safe replication
	TiDBSkipASCIICheck = "tidb_skip_ascii_check"

	// TiDBHashJoinConcurrency is used for hash join executor.
	// The hash join outer executor starts multiple concurrent join workers to probe the hash table.
	// tidb_hash_join_concurrency is deprecated, use tidb_executor_concurrency instead.
	TiDBHashJoinConcurrency = "tidb_hash_join_concurrency"

	// TiDBProjectionConcurrency is used for projection operator.
	// This variable controls the worker number of projection operator.
	// tidb_projection_concurrency is deprecated, use tidb_executor_concurrency instead.
	TiDBProjectionConcurrency = "tidb_projection_concurrency"

	// TiDBHashAggPartialConcurrency is used for hash agg executor.
	// The hash agg executor starts multiple concurrent partial workers to do partial aggregate works.
	// tidb_hashagg_partial_concurrency is deprecated, use tidb_executor_concurrency instead.
	TiDBHashAggPartialConcurrency = "tidb_hashagg_partial_concurrency"

	// TiDBHashAggFinalConcurrency is used for hash agg executor.
	// The hash agg executor starts multiple concurrent final workers to do final aggregate works.
	// tidb_hashagg_final_concurrency is deprecated, use tidb_executor_concurrency instead.
	TiDBHashAggFinalConcurrency = "tidb_hashagg_final_concurrency"

	// TiDBWindowConcurrency is used for window parallel executor.
	// tidb_window_concurrency is deprecated, use tidb_executor_concurrency instead.
	TiDBWindowConcurrency = "tidb_window_concurrency"

	// TiDBMergeJoinConcurrency is used for merge join parallel executor
	TiDBMergeJoinConcurrency = "tidb_merge_join_concurrency"

	// TiDBStreamAggConcurrency is used for stream aggregation parallel executor.
	// tidb_stream_agg_concurrency is deprecated, use tidb_executor_concurrency instead.
	TiDBStreamAggConcurrency = "tidb_streamagg_concurrency"

	// TiDBEnableParallelApply is used for parallel apply.
	TiDBEnableParallelApply = "tidb_enable_parallel_apply"

	// TiDBBackoffLockFast is used for tikv backoff base time in milliseconds.
	TiDBBackoffLockFast = "tidb_backoff_lock_fast"

	// TiDBBackOffWeight is used to control the max back off time in TiDB.
	// The default maximum back off time is a small value.
	// BackOffWeight could multiply it to let the user adjust the maximum time for retrying.
	// Only positive integers can be accepted, which means that the maximum back off time can only grow.
	TiDBBackOffWeight = "tidb_backoff_weight"

	// TiDBDDLReorgWorkerCount defines the count of ddl reorg workers.
	TiDBDDLReorgWorkerCount = "tidb_ddl_reorg_worker_cnt"

	// TiDBDDLReorgBatchSize defines the transaction batch size of ddl reorg workers.
	TiDBDDLReorgBatchSize = "tidb_ddl_reorg_batch_size"

	// TiDBDDLErrorCountLimit defines the count of ddl error limit.
	TiDBDDLErrorCountLimit = "tidb_ddl_error_count_limit"

	// TiDBDDLReorgPriority defines the operations' priority of adding indices.
	// It can be: PRIORITY_LOW, PRIORITY_NORMAL, PRIORITY_HIGH
	TiDBDDLReorgPriority = "tidb_ddl_reorg_priority"

	// TiDBEnableChangeMultiSchema is used to control whether to enable the change multi schema.
	TiDBEnableChangeMultiSchema = "tidb_enable_change_multi_schema"

	// TiDBEnableAutoIncrementInGenerated disables the mysql compatibility check on using auto-incremented columns in
	// expression indexes and generated columns described here https://dev.mysql.com/doc/refman/5.7/en/create-table-generated-columns.html for details.
	TiDBEnableAutoIncrementInGenerated = "tidb_enable_auto_increment_in_generated"

	// TiDBEnablePointGetCache is used to control whether to enable the point get cache for special scenario.
	TiDBEnablePointGetCache = "tidb_enable_point_get_cache"

	// TiDBPlacementMode is used to control the mode for placement
	TiDBPlacementMode = "tidb_placement_mode"

	// TiDBMaxDeltaSchemaCount defines the max length of deltaSchemaInfos.
	// deltaSchemaInfos is a queue that maintains the history of schema changes.
	TiDBMaxDeltaSchemaCount = "tidb_max_delta_schema_count"

	// TiDBScatterRegion will scatter the regions for DDLs when it is ON.
	TiDBScatterRegion = "tidb_scatter_region"

	// TiDBWaitSplitRegionFinish defines the split region behaviour is sync or async.
	TiDBWaitSplitRegionFinish = "tidb_wait_split_region_finish"

	// TiDBWaitSplitRegionTimeout uses to set the split and scatter region back off time.
	TiDBWaitSplitRegionTimeout = "tidb_wait_split_region_timeout"

	// TiDBForcePriority defines the operations' priority of all statements.
	// It can be "NO_PRIORITY", "LOW_PRIORITY", "HIGH_PRIORITY", "DELAYED"
	TiDBForcePriority = "tidb_force_priority"

	// TiDBConstraintCheckInPlace indicates to check the constraint when the SQL executing.
	// It could hurt the performance of bulking insert when it is ON.
	TiDBConstraintCheckInPlace = "tidb_constraint_check_in_place"

	// TiDBEnableWindowFunction is used to control whether to enable the window function.
	TiDBEnableWindowFunction = "tidb_enable_window_function"

	// TiDBEnablePipelinedWindowFunction is used to control whether to use pipelined window function, it only works when tidb_enable_window_function = true.
	TiDBEnablePipelinedWindowFunction = "tidb_enable_pipelined_window_function"

	// TiDBEnableStrictDoubleTypeCheck is used to control table field double type syntax check.
	TiDBEnableStrictDoubleTypeCheck = "tidb_enable_strict_double_type_check"

	// TiDBOptProjectionPushDown is used to control whether to pushdown projection to coprocessor.
	TiDBOptProjectionPushDown = "tidb_opt_projection_push_down"

	// TiDBEnableVectorizedExpression is used to control whether to enable the vectorized expression evaluation.
	TiDBEnableVectorizedExpression = "tidb_enable_vectorized_expression"

	// TiDBOptJoinReorderThreshold defines the threshold less than which
	// we'll choose a rather time-consuming algorithm to calculate the join order.
	TiDBOptJoinReorderThreshold = "tidb_opt_join_reorder_threshold"

	// TiDBSlowQueryFile indicates which slow query log file for SLOW_QUERY table to parse.
	TiDBSlowQueryFile = "tidb_slow_query_file"

	// TiDBEnableFastAnalyze indicates to use fast analyze.
	TiDBEnableFastAnalyze = "tidb_enable_fast_analyze"

	// TiDBExpensiveQueryTimeThreshold indicates the time threshold of expensive query.
	TiDBExpensiveQueryTimeThreshold = "tidb_expensive_query_time_threshold"

	// TiDBEnableIndexMerge indicates to generate IndexMergePath.
	TiDBEnableIndexMerge = "tidb_enable_index_merge"

	// TiDBEnableNoopFuncs set true will enable using fake funcs(like get_lock release_lock)
	TiDBEnableNoopFuncs = "tidb_enable_noop_functions"

	// TiDBEnableStmtSummary indicates whether the statement summary is enabled.
	TiDBEnableStmtSummary = "tidb_enable_stmt_summary"

	// TiDBStmtSummaryInternalQuery indicates whether the statement summary contain internal query.
	TiDBStmtSummaryInternalQuery = "tidb_stmt_summary_internal_query"

	// TiDBStmtSummaryRefreshInterval indicates the refresh interval in seconds for each statement summary.
	TiDBStmtSummaryRefreshInterval = "tidb_stmt_summary_refresh_interval"

	// TiDBStmtSummaryHistorySize indicates the history size of each statement summary.
	TiDBStmtSummaryHistorySize = "tidb_stmt_summary_history_size"

	// TiDBStmtSummaryMaxStmtCount indicates the max number of statements kept in memory.
	TiDBStmtSummaryMaxStmtCount = "tidb_stmt_summary_max_stmt_count"

	// TiDBStmtSummaryMaxSQLLength indicates the max length of displayed normalized sql and sample sql.
	TiDBStmtSummaryMaxSQLLength = "tidb_stmt_summary_max_sql_length"

	// TiDBCapturePlanBaseline indicates whether the capture of plan baselines is enabled.
	TiDBCapturePlanBaseline = "tidb_capture_plan_baselines"

	// TiDBUsePlanBaselines indicates whether the use of plan baselines is enabled.
	TiDBUsePlanBaselines = "tidb_use_plan_baselines"

	// TiDBEvolvePlanBaselines indicates whether the evolution of plan baselines is enabled.
	TiDBEvolvePlanBaselines = "tidb_evolve_plan_baselines"

	// TiDBEnableExtendedStats indicates whether the extended statistics feature is enabled.
	TiDBEnableExtendedStats = "tidb_enable_extended_stats"

	// TiDBIsolationReadEngines indicates the tidb only read from the stores whose engine type is involved in IsolationReadEngines.
	// Now, only support TiKV and TiFlash.
	TiDBIsolationReadEngines = "tidb_isolation_read_engines"

	// TiDBStoreLimit indicates the limit of sending request to a store, 0 means without limit.
	TiDBStoreLimit = "tidb_store_limit"

	// TiDBMetricSchemaStep indicates the step when query metric schema.
	TiDBMetricSchemaStep = "tidb_metric_query_step"

	// TiDBMetricSchemaRangeDuration indicates the range duration when query metric schema.
	TiDBMetricSchemaRangeDuration = "tidb_metric_query_range_duration"

	// TiDBEnableCollectExecutionInfo indicates that whether execution info is collected.
	TiDBEnableCollectExecutionInfo = "tidb_enable_collect_execution_info"

	// TiDBExecutorConcurrency is used for controlling the concurrency of all types of executors.
	TiDBExecutorConcurrency = "tidb_executor_concurrency"

	// TiDBEnableClusteredIndex indicates if clustered index feature is enabled.
	TiDBEnableClusteredIndex = "tidb_enable_clustered_index"

	// TiDBPartitionPruneMode indicates the partition prune mode used.
	TiDBPartitionPruneMode = "tidb_partition_prune_mode"

	// TiDBRedactLog indicates that whether redact log.
	TiDBRedactLog = "tidb_redact_log"

	// TiDBRestrictedReadOnly is meant for the cloud admin to toggle the cluster read only
	TiDBRestrictedReadOnly = "tidb_restricted_read_only"

	// TiDBSuperReadOnly is tidb's variant of mysql's super_read_only, which has some differences from mysql's super_read_only.
	TiDBSuperReadOnly = "tidb_super_read_only"

	// TiDBShardAllocateStep indicates the max size of continuous rowid shard in one transaction.
	TiDBShardAllocateStep = "tidb_shard_allocate_step"
	// TiDBEnableTelemetry indicates that whether usage data report to PingCAP is enabled.
	TiDBEnableTelemetry = "tidb_enable_telemetry"

	// TiDBEnableAmendPessimisticTxn indicates if amend pessimistic transactions is enabled.
	TiDBEnableAmendPessimisticTxn = "tidb_enable_amend_pessimistic_txn"

	// TiDBMemoryUsageAlarmRatio indicates the alarm threshold when memory usage of the tidb-server exceeds.
	TiDBMemoryUsageAlarmRatio = "tidb_memory_usage_alarm_ratio"

	// TiDBEnableRateLimitAction indicates whether enabled ratelimit action
	TiDBEnableRateLimitAction = "tidb_enable_rate_limit_action"

	// TiDBEnableAsyncCommit indicates whether to enable the async commit feature.
	TiDBEnableAsyncCommit = "tidb_enable_async_commit"

	// TiDBEnable1PC indicates whether to enable the one-phase commit feature.
	TiDBEnable1PC = "tidb_enable_1pc"

	// TiDBGuaranteeLinearizability indicates whether to guarantee linearizability.
	TiDBGuaranteeLinearizability = "tidb_guarantee_linearizability"

	// TiDBAnalyzeVersion indicates how tidb collects the analyzed statistics and how use to it.
	TiDBAnalyzeVersion = "tidb_analyze_version"

	// TiDBEnableIndexMergeJoin indicates whether to enable index merge join.
	TiDBEnableIndexMergeJoin = "tidb_enable_index_merge_join"

	// TiDBTrackAggregateMemoryUsage indicates whether track the memory usage of aggregate function.
	TiDBTrackAggregateMemoryUsage = "tidb_track_aggregate_memory_usage"

	// TiDBEnableExchangePartition indicates whether to enable exchange partition.
	TiDBEnableExchangePartition = "tidb_enable_exchange_partition"

	// TiDBAllowFallbackToTiKV indicates the engine types whose unavailability triggers fallback to TiKV.
	// Now we only support TiFlash.
	TiDBAllowFallbackToTiKV = "tidb_allow_fallback_to_tikv"

	// TiDBEnableTopSQL indicates whether the top SQL is enabled.
	TiDBEnableTopSQL = "tidb_enable_top_sql"

	// TiDBTopSQLMaxTimeSeriesCount indicates the max number of statements been collected in each time series.
	TiDBTopSQLMaxTimeSeriesCount = "tidb_top_sql_max_time_series_count"

	// TiDBTopSQLMaxMetaCount indicates the max capacity of the collect meta per second.
	TiDBTopSQLMaxMetaCount = "tidb_top_sql_max_meta_count"

	// TiDBEnableLocalTxn indicates whether to enable Local Txn.
	TiDBEnableLocalTxn = "tidb_enable_local_txn"

	// TiDBTSOClientBatchMaxWaitTime indicates the max value of the TSO Batch Wait interval time of PD client.
	TiDBTSOClientBatchMaxWaitTime = "tidb_tso_client_batch_max_wait_time"

	// TiDBTxnCommitBatchSize is used to control the batch size of transaction commit related requests sent by TiDB to TiKV.
	// If a single transaction has a large amount of writes, you can increase the batch size to improve the batch effect,
	// setting too large will exceed TiKV's raft-entry-max-size limit and cause commit failure.
	TiDBTxnCommitBatchSize = "tidb_txn_commit_batch_size"

	// TiDBEnableTSOFollowerProxy indicates whether to enable the TSO Follower Proxy feature of PD client.
	TiDBEnableTSOFollowerProxy = "tidb_enable_tso_follower_proxy"

	// TiDBEnableOrderedResultMode indicates if stabilize query results.
	TiDBEnableOrderedResultMode = "tidb_enable_ordered_result_mode"

	// TiDBRemoveOrderbyInSubquery indicates whether to remove ORDER BY in subquery.
	TiDBRemoveOrderbyInSubquery = "tidb_remove_orderby_in_subquery"

	// TiDBEnablePseudoForOutdatedStats indicates whether use pseudo for outdated stats
	TiDBEnablePseudoForOutdatedStats = "tidb_enable_pseudo_for_outdated_stats"

	// TiDBRegardNULLAsPoint indicates whether regard NULL as point when optimizing
	TiDBRegardNULLAsPoint = "tidb_regard_null_as_point"

	// TiDBTmpTableMaxSize indicates the max memory size of temporary tables.
	TiDBTmpTableMaxSize = "tidb_tmp_table_max_size"

	// TiDBEnableLegacyInstanceScope indicates if instance scope can be set with SET SESSION.
	TiDBEnableLegacyInstanceScope = "tidb_enable_legacy_instance_scope"

	// TiDBTableCacheLease indicates the read lock lease of a cached table.
	TiDBTableCacheLease = "tidb_table_cache_lease"

	// TiDBStatsLoadSyncWait indicates the time sql execution will sync-wait for stats load.
	TiDBStatsLoadSyncWait = "tidb_stats_load_sync_wait"

	// TiDBEnableMutationChecker indicates whether to check data consistency for mutations
	TiDBEnableMutationChecker = "tidb_enable_mutation_checker"
	// TiDBTxnAssertionLevel indicates how strict the assertion will be, which helps to detect and preventing data &
	// index inconsistency problems.
	TiDBTxnAssertionLevel = "tidb_txn_assertion_level"

	// TiDBIgnorePreparedCacheCloseStmt indicates whether to ignore close-stmt commands for prepared statements.
	TiDBIgnorePreparedCacheCloseStmt = "tidb_ignore_prepared_cache_close_stmt"

	// TiDBEnableNewCostInterface is a internal switch to indicates whether to use the new cost calculation interface.
	TiDBEnableNewCostInterface = "tidb_enable_new_cost_interface"

	// TiDBBatchPendingTiFlashCount indicates the maximum count of non-available TiFlash tables.
	TiDBBatchPendingTiFlashCount = "tidb_batch_pending_tiflash_count"

<<<<<<< HEAD
	TiDBGenerateVisualPlan = "tidb_generate_visual_plan"
=======
	// TiDBQueryLogMaxLen is used to set the max length of the query in the log.
	TiDBQueryLogMaxLen = "tidb_query_log_max_len"
>>>>>>> 71bfde92
)

// TiDB vars that have only global scope

const (
	// TiDBGCEnable turns garbage collection on or OFF
	TiDBGCEnable = "tidb_gc_enable"
	// TiDBGCRunInterval sets the interval that GC runs
	TiDBGCRunInterval = "tidb_gc_run_interval"
	// TiDBGCLifetime sets the retention window of older versions
	TiDBGCLifetime = "tidb_gc_life_time"
	// TiDBGCConcurrency sets the concurrency of garbage collection. -1 = AUTO value
	TiDBGCConcurrency = "tidb_gc_concurrency"
	// TiDBGCScanLockMode enables the green GC feature (default)
	TiDBGCScanLockMode = "tidb_gc_scan_lock_mode"
	// TiDBGCMaxWaitTime sets max time for gc advances the safepoint delayed by active transactions
	TiDBGCMaxWaitTime = "tidb_gc_max_wait_time"
	// TiDBEnableEnhancedSecurity restricts SUPER users from certain operations.
	TiDBEnableEnhancedSecurity = "tidb_enable_enhanced_security"
	// TiDBEnableHistoricalStats enables the historical statistics feature (default off)
	TiDBEnableHistoricalStats = "tidb_enable_historical_stats"
	// TiDBPersistAnalyzeOptions persists analyze options for later analyze and auto-analyze
	TiDBPersistAnalyzeOptions = "tidb_persist_analyze_options"
	// TiDBEnableColumnTracking enables collecting predicate columns.
	TiDBEnableColumnTracking = "tidb_enable_column_tracking"
	// TiDBDisableColumnTrackingTime records the last time TiDBEnableColumnTracking is set off.
	// It is used to invalidate the collected predicate columns after turning off TiDBEnableColumnTracking, which avoids physical deletion.
	// It doesn't have cache in memory, and we directly get/set the variable value from/to mysql.tidb.
	TiDBDisableColumnTrackingTime = "tidb_disable_column_tracking_time"
	// TiDBStatsLoadPseudoTimeout indicates whether to fallback to pseudo stats after load timeout.
	TiDBStatsLoadPseudoTimeout = "tidb_stats_load_pseudo_timeout"
	// TiDBMemQuotaBindingCache indicates the memory quota for the bind cache.
	TiDBMemQuotaBindingCache = "tidb_mem_quota_binding_cache"
	// TiDBRCReadCheckTS indicates the tso optimization for read-consistency read is enabled.
	TiDBRCReadCheckTS = "tidb_rc_read_check_ts"
)

// TiDB intentional limits
// Can be raised in the future.

const (
	// MaxConfigurableConcurrency is the maximum number of "threads" (goroutines) that can be specified
	// for any type of configuration item that has concurrent workers.
	MaxConfigurableConcurrency = 256
)

// Default TiDB system variable values.
const (
	DefHostname                                  = "localhost"
	DefIndexLookupConcurrency                    = ConcurrencyUnset
	DefIndexLookupJoinConcurrency                = ConcurrencyUnset
	DefIndexSerialScanConcurrency                = 1
	DefIndexJoinBatchSize                        = 25000
	DefIndexLookupSize                           = 20000
	DefDistSQLScanConcurrency                    = 15
	DefBuildStatsConcurrency                     = 4
	DefAutoAnalyzeRatio                          = 0.5
	DefAutoAnalyzeStartTime                      = "00:00 +0000"
	DefAutoAnalyzeEndTime                        = "23:59 +0000"
	DefAutoIncrementIncrement                    = 1
	DefAutoIncrementOffset                       = 1
	DefChecksumTableConcurrency                  = 4
	DefSkipUTF8Check                             = false
	DefSkipASCIICheck                            = false
	DefOptAggPushDown                            = false
	DefOptCartesianBCJ                           = 1
	DefOptMPPOuterJoinFixedBuildSide             = false
	DefOptWriteRowID                             = false
	DefOptEnableCorrelationAdjustment            = true
	DefOptLimitPushDownThreshold                 = 100
	DefOptCorrelationThreshold                   = 0.9
	DefOptCorrelationExpFactor                   = 1
	DefOptCPUFactor                              = 3.0
	DefOptCopCPUFactor                           = 3.0
	DefOptTiFlashConcurrencyFactor               = 24.0
	DefOptNetworkFactor                          = 1.0
	DefOptScanFactor                             = 1.5
	DefOptDescScanFactor                         = 3.0
	DefOptSeekFactor                             = 20.0
	DefOptMemoryFactor                           = 0.001
	DefOptDiskFactor                             = 1.5
	DefOptConcurrencyFactor                      = 3.0
	DefOptInSubqToJoinAndAgg                     = true
	DefOptPreferRangeScan                        = false
	DefBatchInsert                               = false
	DefBatchDelete                               = false
	DefBatchCommit                               = false
	DefCurretTS                                  = 0
	DefInitChunkSize                             = 32
	DefMaxChunkSize                              = 1024
	DefDMLBatchSize                              = 0
	DefMaxPreparedStmtCount                      = -1
	DefWaitTimeout                               = 28800
	DefTiDBMemQuotaApplyCache                    = 32 << 20 // 32MB.
	DefTiDBMemQuotaBindingCache                  = 64 << 20 // 64MB.
	DefTiDBGeneralLog                            = false
	DefTiDBPProfSQLCPU                           = 0
	DefTiDBRetryLimit                            = 10
	DefTiDBDisableTxnAutoRetry                   = true
	DefTiDBConstraintCheckInPlace                = false
	DefTiDBHashJoinConcurrency                   = ConcurrencyUnset
	DefTiDBProjectionConcurrency                 = ConcurrencyUnset
	DefBroadcastJoinThresholdSize                = 100 * 1024 * 1024
	DefBroadcastJoinThresholdCount               = 10 * 1024
	DefTiDBOptimizerSelectivityLevel             = 0
	DefTiDBOptimizerEnableNewOFGB                = false
	DefTiDBAllowBatchCop                         = 1
	DefTiDBAllowMPPExecution                     = true
	DefTiDBHashExchangeWithNewCollation          = true
	DefTiDBEnforceMPPExecution                   = false
	DefTiDBMPPStoreFailTTL                       = "60s"
	DefTiDBTxnMode                               = ""
	DefTiDBRowFormatV1                           = 1
	DefTiDBRowFormatV2                           = 2
	DefTiDBDDLReorgWorkerCount                   = 4
	DefTiDBDDLReorgBatchSize                     = 256
	DefTiDBDDLErrorCountLimit                    = 512
	DefTiDBMaxDeltaSchemaCount                   = 1024
	DefTiDBChangeMultiSchema                     = false
	DefTiDBPointGetCache                         = false
	DefTiDBPlacementMode                         = PlacementModeStrict
	DefTiDBEnableAutoIncrementInGenerated        = false
	DefTiDBHashAggPartialConcurrency             = ConcurrencyUnset
	DefTiDBHashAggFinalConcurrency               = ConcurrencyUnset
	DefTiDBWindowConcurrency                     = ConcurrencyUnset
	DefTiDBMergeJoinConcurrency                  = 1 // disable optimization by default
	DefTiDBStreamAggConcurrency                  = 1
	DefTiDBForcePriority                         = mysql.NoPriority
	DefEnableWindowFunction                      = true
	DefEnablePipelinedWindowFunction             = true
	DefEnableStrictDoubleTypeCheck               = true
	DefEnableVectorizedExpression                = true
	DefTiDBOptJoinReorderThreshold               = 0
	DefTiDBDDLSlowOprThreshold                   = 300
	DefTiDBUseFastAnalyze                        = false
	DefTiDBSkipIsolationLevelCheck               = false
	DefTiDBExpensiveQueryTimeThreshold           = 60 // 60s
	DefTiDBScatterRegion                         = false
	DefTiDBWaitSplitRegionFinish                 = true
	DefWaitSplitRegionTimeout                    = 300 // 300s
	DefTiDBEnableNoopFuncs                       = Off
	DefTiDBAllowRemoveAutoInc                    = false
	DefTiDBUsePlanBaselines                      = true
	DefTiDBEvolvePlanBaselines                   = false
	DefTiDBEvolvePlanTaskMaxTime                 = 600 // 600s
	DefTiDBEvolvePlanTaskStartTime               = "00:00 +0000"
	DefTiDBEvolvePlanTaskEndTime                 = "23:59 +0000"
	DefInnodbLockWaitTimeout                     = 50 // 50s
	DefTiDBStoreLimit                            = 0
	DefTiDBMetricSchemaStep                      = 60 // 60s
	DefTiDBMetricSchemaRangeDuration             = 60 // 60s
	DefTiDBFoundInPlanCache                      = false
	DefTiDBFoundInBinding                        = false
	DefTiDBEnableCollectExecutionInfo            = true
	DefTiDBAllowAutoRandExplicitInsert           = false
	DefTiDBEnableClusteredIndex                  = ClusteredIndexDefModeIntOnly
	DefTiDBRedactLog                             = false
	DefTiDBRestrictedReadOnly                    = false
	DefTiDBSuperReadOnly                         = false
	DefTiDBShardAllocateStep                     = math.MaxInt64
	DefTiDBEnableTelemetry                       = true
	DefTiDBEnableParallelApply                   = false
	DefTiDBEnableAmendPessimisticTxn             = false
	DefTiDBPartitionPruneMode                    = "static"
	DefTiDBEnableRateLimitAction                 = true
	DefTiDBEnableAsyncCommit                     = false
	DefTiDBEnable1PC                             = false
	DefTiDBGuaranteeLinearizability              = true
	DefTiDBAnalyzeVersion                        = 2
	DefTiDBEnableIndexMergeJoin                  = false
	DefTiDBTrackAggregateMemoryUsage             = true
	DefTiDBEnableExchangePartition               = false
	DefCTEMaxRecursionDepth                      = 1000
	DefTiDBTmpTableMaxSize                       = 64 << 20 // 64MB.
	DefTiDBEnableLocalTxn                        = false
	DefTiDBTSOClientBatchMaxWaitTime             = 0.0 // 0ms
	DefTiDBEnableTSOFollowerProxy                = false
	DefTiDBEnableOrderedResultMode               = false
	DefTiDBEnablePseudoForOutdatedStats          = true
	DefTiDBRegardNULLAsPoint                     = true
	DefEnablePlacementCheck                      = true
	DefTimestamp                                 = "0"
	DefTiDBEnableStmtSummary                     = true
	DefTiDBStmtSummaryInternalQuery              = false
	DefTiDBStmtSummaryRefreshInterval            = 1800
	DefTiDBStmtSummaryHistorySize                = 24
	DefTiDBStmtSummaryMaxStmtCount               = 3000
	DefTiDBStmtSummaryMaxSQLLength               = 4096
	DefTiDBCapturePlanBaseline                   = Off
	DefTiDBEnableIndexMerge                      = true
	DefEnableLegacyInstanceScope                 = true
	DefTiDBTableCacheLease                       = 3 // 3s
	DefTiDBPersistAnalyzeOptions                 = true
	DefTiDBEnableColumnTracking                  = false
	DefTiDBStatsLoadSyncWait                     = 0
	DefTiDBStatsLoadPseudoTimeout                = false
	DefSysdateIsNow                              = false
	DefTiDBEnableMutationChecker                 = false
	DefTiDBTxnAssertionLevel                     = AssertionOffStr
	DefTiDBIgnorePreparedCacheCloseStmt          = false
	DefTiDBBatchPendingTiFlashCount              = 4000
	DefRCReadCheckTS                             = false
	DefTiDBRemoveOrderbyInSubquery               = false
	DefTiDBReadStaleness                         = 0
	DefTiDBGCMaxWaitTime                         = 24 * 60 * 60
	DefMaxAllowedPacket                   uint64 = 67108864
<<<<<<< HEAD
	DefTiDBGenerateVisualPlan                    = false
=======
	DefTiDBMemQuotaQuery                         = 1073741824 // 1GB
	DefTiDBQueryLogMaxLen                        = 4096
>>>>>>> 71bfde92
)

// Process global variables.
var (
	ProcessGeneralLog           = atomic.NewBool(false)
	GlobalLogMaxDays            = atomic.NewInt32(int32(config.GetGlobalConfig().Log.File.MaxDays))
	QueryLogMaxLen              = atomic.NewInt32(DefTiDBQueryLogMaxLen)
	EnablePProfSQLCPU           = atomic.NewBool(false)
	ddlReorgWorkerCounter int32 = DefTiDBDDLReorgWorkerCount
	ddlReorgBatchSize     int32 = DefTiDBDDLReorgBatchSize
	ddlErrorCountlimit    int64 = DefTiDBDDLErrorCountLimit
	ddlReorgRowFormat     int64 = DefTiDBRowFormatV2
	maxDeltaSchemaCount   int64 = DefTiDBMaxDeltaSchemaCount
	// MaxDDLReorgBatchSize is exported for testing.
	MaxDDLReorgBatchSize int32 = 10240
	MinDDLReorgBatchSize int32 = 32
	// DDLSlowOprThreshold is the threshold for ddl slow operations, uint is millisecond.
	DDLSlowOprThreshold                   = config.GetGlobalConfig().Instance.DDLSlowOprThreshold
	ForcePriority                         = int32(DefTiDBForcePriority)
	MaxOfMaxAllowedPacket          uint64 = 1073741824
	ExpensiveQueryTimeThreshold    uint64 = DefTiDBExpensiveQueryTimeThreshold
	MinExpensiveQueryTimeThreshold uint64 = 10 // 10s
	DefExecutorConcurrency                = 5
	MemoryUsageAlarmRatio                 = atomic.NewFloat64(config.GetGlobalConfig().Instance.MemoryUsageAlarmRatio)
	EnableLocalTxn                        = atomic.NewBool(DefTiDBEnableLocalTxn)
	MaxTSOBatchWaitInterval               = atomic.NewFloat64(DefTiDBTSOClientBatchMaxWaitTime)
	EnableTSOFollowerProxy                = atomic.NewBool(DefTiDBEnableTSOFollowerProxy)
	RestrictedReadOnly                    = atomic.NewBool(DefTiDBRestrictedReadOnly)
	VarTiDBSuperReadOnly                  = atomic.NewBool(DefTiDBSuperReadOnly)
	PersistAnalyzeOptions                 = atomic.NewBool(DefTiDBPersistAnalyzeOptions)
	TableCacheLease                       = atomic.NewInt64(DefTiDBTableCacheLease)
	EnableColumnTracking                  = atomic.NewBool(DefTiDBEnableColumnTracking)
	StatsLoadSyncWait                     = atomic.NewInt64(DefTiDBStatsLoadSyncWait)
	StatsLoadPseudoTimeout                = atomic.NewBool(DefTiDBStatsLoadPseudoTimeout)
	MemQuotaBindingCache                  = atomic.NewInt64(DefTiDBMemQuotaBindingCache)
	GCMaxWaitTime                         = atomic.NewInt64(DefTiDBGCMaxWaitTime)
)<|MERGE_RESOLUTION|>--- conflicted
+++ resolved
@@ -631,12 +631,10 @@
 	// TiDBBatchPendingTiFlashCount indicates the maximum count of non-available TiFlash tables.
 	TiDBBatchPendingTiFlashCount = "tidb_batch_pending_tiflash_count"
 
-<<<<<<< HEAD
-	TiDBGenerateVisualPlan = "tidb_generate_visual_plan"
-=======
 	// TiDBQueryLogMaxLen is used to set the max length of the query in the log.
 	TiDBQueryLogMaxLen = "tidb_query_log_max_len"
->>>>>>> 71bfde92
+
+	TiDBGenerateVisualPlan = "tidb_generate_visual_plan"
 )
 
 // TiDB vars that have only global scope
@@ -843,12 +841,9 @@
 	DefTiDBReadStaleness                         = 0
 	DefTiDBGCMaxWaitTime                         = 24 * 60 * 60
 	DefMaxAllowedPacket                   uint64 = 67108864
-<<<<<<< HEAD
-	DefTiDBGenerateVisualPlan                    = false
-=======
 	DefTiDBMemQuotaQuery                         = 1073741824 // 1GB
 	DefTiDBQueryLogMaxLen                        = 4096
->>>>>>> 71bfde92
+	DefTiDBGenerateVisualPlan                    = false
 )
 
 // Process global variables.
