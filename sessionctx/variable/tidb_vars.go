--- conflicted
+++ resolved
@@ -820,17 +820,15 @@
 	TiDBDDLEnableFastReorg = "tidb_ddl_enable_fast_reorg"
 	// TiDBDDLDiskQuota used to set disk quota for lightning add index.
 	TiDBDDLDiskQuota = "tidb_ddl_disk_quota"
-<<<<<<< HEAD
+	// TiDBOptRangeMaxSize is the max memory limit for ranges. When the optimizer estimates that the memory usage of complete
+	// ranges would exceed the limit, it chooses less accurate ranges such as full range. 0 indicates that there is no memory
+	// limit for ranges.
+	TiDBOptRangeMaxSize = "tidb_opt_range_max_size"
 	// TiDBServerMemoryQuota indicates the memory limit of the tidb-server instance.
 	TiDBServerMemoryQuota = "tidb_server_memory_quota"
 	// TiDBServerMemoryLimitSessMinSize indicates the minimum memory usage of the session that can be controlled.
 	TiDBServerMemoryLimitSessMinSize = "tidb_server_memory_limit_sess_min_size"
-=======
-	// TiDBOptRangeMaxSize is the max memory limit for ranges. When the optimizer estimates that the memory usage of complete
-	// ranges would exceed the limit, it chooses less accurate ranges such as full range. 0 indicates that there is no memory
-	// limit for ranges.
-	TiDBOptRangeMaxSize = "tidb_opt_range_max_size"
->>>>>>> 100b6581
+
 )
 
 // TiDB intentional limits
@@ -1060,12 +1058,9 @@
 	MinExpensiveQueryTimeThreshold           uint64 = 10 // 10s
 	DefTiDBRcWriteCheckTs                           = false
 	DefTiDBConstraintCheckInPlacePessimistic        = true
-<<<<<<< HEAD
-	DefTiDBServerMemoryLimitSessMinSize             = 128 << 20
-=======
 	DefTiDBForeignKeyChecks                         = false
 	DefTiDBOptRangeMaxSize                          = 64 * int64(size.MB) // 64 MB
->>>>>>> 100b6581
+	DefTiDBServerMemoryLimitSessMinSize             = 128 << 20
 )
 
 // Process global variables.
@@ -1112,17 +1107,13 @@
 	// EnableFastReorg indicates whether to use lightning to enhance DDL reorg performance.
 	EnableFastReorg = atomic.NewBool(DefTiDBEnableFastReorg)
 	// DDLDiskQuota is the temporary variable for set disk quota for lightning
-<<<<<<< HEAD
-	DDLDiskQuota = atomic.NewInt64(DefTiDBDDLDiskQuota)
+	DDLDiskQuota = atomic.NewUint64(DefTiDBDDLDiskQuota)
+	// EnableForeignKey indicates whether to enable foreign key feature.
+	EnableForeignKey = atomic.NewBool(false)
 
 	// DefTiDBServerMemoryQuota indicates the default value of TiDBServerMemoryQuota(TotalMem * 80%).
 	// It should be a const and shouldn't be modified after tidb is started.
 	DefTiDBServerMemoryQuota = mathutil.Max(memory.GetMemTotalIgnoreErr()/10*8, 512<<20)
-=======
-	DDLDiskQuota = atomic.NewUint64(DefTiDBDDLDiskQuota)
-	// EnableForeignKey indicates whether to enable foreign key feature.
-	EnableForeignKey = atomic.NewBool(false)
->>>>>>> 100b6581
 )
 
 var (
