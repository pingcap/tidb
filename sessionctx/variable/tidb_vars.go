// Copyright 2017 PingCAP, Inc.
//
// Licensed under the Apache License, Version 2.0 (the "License");
// you may not use this file except in compliance with the License.
// You may obtain a copy of the License at
//
//     http://www.apache.org/licenses/LICENSE-2.0
//
// Unless required by applicable law or agreed to in writing, software
// distributed under the License is distributed on an "AS IS" BASIS,
// WITHOUT WARRANTIES OR CONDITIONS OF ANY KIND, either express or implied.
// See the License for the specific language governing permissions and
// limitations under the License.

package variable

import (
	"math"

	"github.com/pingcap/tidb/config"
	"github.com/pingcap/tidb/parser/mysql"
	"go.uber.org/atomic"
)

/*
	Steps to add a new TiDB specific system variable:

	1. Add a new variable name with comment in this file.
	2. Add the default value of the new variable in this file.
	3. Add SysVar instance in 'defaultSysVars' slice.
*/

// TiDB system variable names that only in session scope.
const (
	TiDBDDLSlowOprThreshold = "ddl_slow_threshold"

	// TiDBSnapshot is used for reading history data, the default value is empty string.
	// The value can be a datetime string like '2017-11-11 20:20:20' or a tso string. When this variable is set, the session reads history data of that time.
	TiDBSnapshot = "tidb_snapshot"

	// TiDBOptAggPushDown is used to enable/disable the optimizer rule of aggregation push down.
	TiDBOptAggPushDown = "tidb_opt_agg_push_down"

	// TiDBOptCartesianBCJ is used to disable/enable broadcast cartesian join in MPP mode
	TiDBOptCartesianBCJ = "tidb_opt_broadcast_cartesian_join"

	TiDBOptMPPOuterJoinFixedBuildSide = "tidb_opt_mpp_outer_join_fixed_build_side"

	// TiDBOptDistinctAggPushDown is used to decide whether agg with distinct should be pushed to tikv/tiflash.
	TiDBOptDistinctAggPushDown = "tidb_opt_distinct_agg_push_down"

	// TiDBBCJThresholdSize is used to limit the size of small table for mpp broadcast join.
	// Its unit is bytes, if the size of small table is larger than it, we will not use bcj.
	TiDBBCJThresholdSize = "tidb_broadcast_join_threshold_size"

	// TiDBBCJThresholdCount is used to limit the count of small table for mpp broadcast join.
	// If we can't estimate the size of one side of join child, we will check if its row number exceeds this limitation.
	TiDBBCJThresholdCount = "tidb_broadcast_join_threshold_count"

	// TiDBOptWriteRowID is used to enable/disable the operations of insert、replace and update to _tidb_rowid.
	TiDBOptWriteRowID = "tidb_opt_write_row_id"

	// TiDBAutoAnalyzeRatio will run if (table modify count)/(table row count) is greater than this value.
	TiDBAutoAnalyzeRatio = "tidb_auto_analyze_ratio"

	// TiDBAutoAnalyzeStartTime will run if current time is within start time and end time.
	TiDBAutoAnalyzeStartTime = "tidb_auto_analyze_start_time"
	TiDBAutoAnalyzeEndTime   = "tidb_auto_analyze_end_time"

	// TiDBChecksumTableConcurrency is used to speed up the ADMIN CHECKSUM TABLE
	// statement, when a table has multiple indices, those indices can be
	// scanned concurrently, with the cost of higher system performance impact.
	TiDBChecksumTableConcurrency = "tidb_checksum_table_concurrency"

	// TiDBCurrentTS is used to get the current transaction timestamp.
	// It is read-only.
	TiDBCurrentTS = "tidb_current_ts"

	// TiDBLastTxnInfo is used to get the last transaction info within the current session.
	TiDBLastTxnInfo = "tidb_last_txn_info"

	// TiDBLastQueryInfo is used to get the last query info within the current session.
	TiDBLastQueryInfo = "tidb_last_query_info"

	// TiDBLastDDLInfo is used to get the last ddl info within the current session.
	TiDBLastDDLInfo = "tidb_last_ddl_info"

	// TiDBConfig is a read-only variable that shows the config of the current server.
	TiDBConfig = "tidb_config"

	// TiDBBatchInsert is used to enable/disable auto-split insert data. If set this option on, insert executor will automatically
	// insert data into multiple batches and use a single txn for each batch. This will be helpful when inserting large data.
	TiDBBatchInsert = "tidb_batch_insert"

	// TiDBBatchDelete is used to enable/disable auto-split delete data. If set this option on, delete executor will automatically
	// split data into multiple batches and use a single txn for each batch. This will be helpful when deleting large data.
	TiDBBatchDelete = "tidb_batch_delete"

	// TiDBBatchCommit is used to enable/disable auto-split the transaction.
	// If set this option on, the transaction will be committed when it reaches stmt-count-limit and starts a new transaction.
	TiDBBatchCommit = "tidb_batch_commit"

	// TiDBDMLBatchSize is used to split the insert/delete data into small batches.
	// It only takes effort when tidb_batch_insert/tidb_batch_delete is on.
	// Its default value is 20000. When the row size is large, 20k rows could be larger than 100MB.
	// User could change it to a smaller one to avoid breaking the transaction size limitation.
	TiDBDMLBatchSize = "tidb_dml_batch_size"

	// The following session variables controls the memory quota during query execution.

	// TiDBMemQuotaQuery controls the memory quota of a query.
	TiDBMemQuotaQuery = "tidb_mem_quota_query" // Bytes.
	// TiDBMemQuotaApplyCache controls the memory quota of a query.
	TiDBMemQuotaApplyCache = "tidb_mem_quota_apply_cache"

	// TiDBGeneralLog is used to log every query in the server in info level.
	TiDBGeneralLog = "tidb_general_log"

	// TiDBLogFileMaxDays is used to log every query in the server in info level.
	TiDBLogFileMaxDays = "tidb_log_file_max_days"

	// TiDBPProfSQLCPU is used to add label sql label to pprof result.
	TiDBPProfSQLCPU = "tidb_pprof_sql_cpu"

	// TiDBRetryLimit is the maximum number of retries when committing a transaction.
	TiDBRetryLimit = "tidb_retry_limit"

	// TiDBDisableTxnAutoRetry disables transaction auto retry.
	TiDBDisableTxnAutoRetry = "tidb_disable_txn_auto_retry"

	// TiDBEnableChunkRPC enables TiDB to use Chunk format for coprocessor requests.
	TiDBEnableChunkRPC = "tidb_enable_chunk_rpc"

	// TiDBOptimizerSelectivityLevel is used to control the selectivity estimation level.
	TiDBOptimizerSelectivityLevel = "tidb_optimizer_selectivity_level"

	// TiDBOptimizerEnableNewOnlyFullGroupByCheck is used to open the newly only_full_group_by check by maintaining functional dependency.
	TiDBOptimizerEnableNewOnlyFullGroupByCheck = "tidb_enable_new_only_full_group_by_check"

	// TiDBTxnMode is used to control the transaction behavior.
	TiDBTxnMode = "tidb_txn_mode"

	// TiDBRowFormatVersion is used to control tidb row format version current.
	TiDBRowFormatVersion = "tidb_row_format_version"

	// TiDBEnableTablePartition is used to control table partition feature.
	// The valid value include auto/on/off:
	// on or auto: enable table partition if the partition type is implemented.
	// off: always disable table partition.
	TiDBEnableTablePartition = "tidb_enable_table_partition"

	// TiDBEnableListTablePartition is used to control list table partition feature.
	TiDBEnableListTablePartition = "tidb_enable_list_partition"

	// TiDBSkipIsolationLevelCheck is used to control whether to return error when set unsupported transaction
	// isolation level.
	TiDBSkipIsolationLevelCheck = "tidb_skip_isolation_level_check"

	// TiDBLowResolutionTSO is used for reading data with low resolution TSO which is updated once every two seconds
	TiDBLowResolutionTSO = "tidb_low_resolution_tso"

	// TiDBReplicaRead is used for reading data from replicas, followers for example.
	TiDBReplicaRead = "tidb_replica_read"

	// TiDBAllowRemoveAutoInc indicates whether a user can drop the auto_increment column attribute or not.
	TiDBAllowRemoveAutoInc = "tidb_allow_remove_auto_inc"

	// TiDBMultiStatementMode enables multi statement at the risk of SQL injection
	// provides backwards compatibility
	TiDBMultiStatementMode = "tidb_multi_statement_mode"

	// TiDBEvolvePlanTaskMaxTime controls the max time of a single evolution task.
	TiDBEvolvePlanTaskMaxTime = "tidb_evolve_plan_task_max_time"

	// TiDBEvolvePlanTaskStartTime is the start time of evolution task.
	TiDBEvolvePlanTaskStartTime = "tidb_evolve_plan_task_start_time"
	// TiDBEvolvePlanTaskEndTime is the end time of evolution task.
	TiDBEvolvePlanTaskEndTime = "tidb_evolve_plan_task_end_time"

	// TiDBSlowLogThreshold is used to set the slow log threshold in the server.
	TiDBSlowLogThreshold = "tidb_slow_log_threshold"

	// TiDBRecordPlanInSlowLog is used to log the plan of the slow query.
	TiDBRecordPlanInSlowLog = "tidb_record_plan_in_slow_log"

	// TiDBEnableSlowLog enables TiDB to log slow queries.
	TiDBEnableSlowLog = "tidb_enable_slow_log"

	// TiDBCheckMb4ValueInUTF8 is used to control whether to enable the check wrong utf8 value.
	TiDBCheckMb4ValueInUTF8 = "tidb_check_mb4_value_in_utf8"

	// TiDBFoundInPlanCache indicates whether the last statement was found in plan cache
	TiDBFoundInPlanCache = "last_plan_from_cache"

	// TiDBFoundInBinding indicates whether the last statement was matched with the hints in the binding.
	TiDBFoundInBinding = "last_plan_from_binding"

	// TiDBAllowAutoRandExplicitInsert indicates whether explicit insertion on auto_random column is allowed.
	TiDBAllowAutoRandExplicitInsert = "allow_auto_random_explicit_insert"

	// TiDBTxnScope indicates whether using global transactions or local transactions.
	TiDBTxnScope = "txn_scope"

	// TiDBTxnReadTS indicates the next transaction should be staleness transaction and provide the startTS
	TiDBTxnReadTS = "tx_read_ts"

	// TiDBReadStaleness indicates the staleness duration for following statement
	TiDBReadStaleness = "tidb_read_staleness"

	// TiDBEnablePaging indicates whether paging is enabled in coprocessor requests.
	TiDBEnablePaging = "tidb_enable_paging"

	// TiDBReadConsistency indicates whether the autocommit read statement goes through TiKV RC.
	TiDBReadConsistency = "tidb_read_consistency"

	// TiDBSysdateIsNow is the name of the `tidb_sysdate_is_now` system variable
	TiDBSysdateIsNow = "tidb_sysdate_is_now"
)

// TiDB system variable names that both in session and global scope.
const (
	// TiDBBuildStatsConcurrency is used to speed up the ANALYZE statement, when a table has multiple indices,
	// those indices can be scanned concurrently, with the cost of higher system performance impact.
	TiDBBuildStatsConcurrency = "tidb_build_stats_concurrency"

	// TiDBDistSQLScanConcurrency is used to set the concurrency of a distsql scan task.
	// A distsql scan task can be a table scan or a index scan, which may be distributed to many TiKV nodes.
	// Higher concurrency may reduce latency, but with the cost of higher memory usage and system performance impact.
	// If the query has a LIMIT clause, high concurrency makes the system do much more work than needed.
	TiDBDistSQLScanConcurrency = "tidb_distsql_scan_concurrency"

	// TiDBOptInSubqToJoinAndAgg is used to enable/disable the optimizer rule of rewriting IN subquery.
	TiDBOptInSubqToJoinAndAgg = "tidb_opt_insubq_to_join_and_agg"

	// TiDBOptPreferRangeScan is used to enable/disable the optimizer to always prefer range scan over table scan, ignoring their costs.
	TiDBOptPreferRangeScan = "tidb_opt_prefer_range_scan"

	// TiDBOptEnableCorrelationAdjustment is used to indicates if enable correlation adjustment.
	TiDBOptEnableCorrelationAdjustment = "tidb_opt_enable_correlation_adjustment"

	// TiDBOptLimitPushDownThreshold determines if push Limit or TopN down to TiKV forcibly.
	TiDBOptLimitPushDownThreshold = "tidb_opt_limit_push_down_threshold"

	// TiDBOptCorrelationThreshold is a guard to enable row count estimation using column order correlation.
	TiDBOptCorrelationThreshold = "tidb_opt_correlation_threshold"

	// TiDBOptCorrelationExpFactor is an exponential factor to control heuristic approach when tidb_opt_correlation_threshold is not satisfied.
	TiDBOptCorrelationExpFactor = "tidb_opt_correlation_exp_factor"

	// TiDBOptCPUFactor is the CPU cost of processing one expression for one row.
	TiDBOptCPUFactor = "tidb_opt_cpu_factor"
	// TiDBOptCopCPUFactor is the CPU cost of processing one expression for one row in coprocessor.
	TiDBOptCopCPUFactor = "tidb_opt_copcpu_factor"
	// TiDBOptTiFlashConcurrencyFactor is concurrency number of tiflash computation.
	TiDBOptTiFlashConcurrencyFactor = "tidb_opt_tiflash_concurrency_factor"
	// TiDBOptNetworkFactor is the network cost of transferring 1 byte data.
	TiDBOptNetworkFactor = "tidb_opt_network_factor"
	// TiDBOptScanFactor is the IO cost of scanning 1 byte data on TiKV.
	TiDBOptScanFactor = "tidb_opt_scan_factor"
	// TiDBOptDescScanFactor is the IO cost of scanning 1 byte data on TiKV in desc order.
	TiDBOptDescScanFactor = "tidb_opt_desc_factor"
	// TiDBOptSeekFactor is the IO cost of seeking the start value in a range on TiKV or TiFlash.
	TiDBOptSeekFactor = "tidb_opt_seek_factor"
	// TiDBOptMemoryFactor is the memory cost of storing one tuple.
	TiDBOptMemoryFactor = "tidb_opt_memory_factor"
	// TiDBOptDiskFactor is the IO cost of reading/writing one byte to temporary disk.
	TiDBOptDiskFactor = "tidb_opt_disk_factor"
	// TiDBOptConcurrencyFactor is the CPU cost of additional one goroutine.
	TiDBOptConcurrencyFactor = "tidb_opt_concurrency_factor"

	// TiDBIndexJoinBatchSize is used to set the batch size of an index lookup join.
	// The index lookup join fetches batches of data from outer executor and constructs ranges for inner executor.
	// This value controls how much of data in a batch to do the index join.
	// Large value may reduce the latency but consumes more system resource.
	TiDBIndexJoinBatchSize = "tidb_index_join_batch_size"

	// TiDBIndexLookupSize is used for index lookup executor.
	// The index lookup executor first scan a batch of handles from a index, then use those handles to lookup the table
	// rows, this value controls how much of handles in a batch to do a lookup task.
	// Small value sends more RPCs to TiKV, consume more system resource.
	// Large value may do more work than needed if the query has a limit.
	TiDBIndexLookupSize = "tidb_index_lookup_size"

	// TiDBIndexLookupConcurrency is used for index lookup executor.
	// A lookup task may have 'tidb_index_lookup_size' of handles at maximum, the handles may be distributed
	// in many TiKV nodes, we execute multiple concurrent index lookup tasks concurrently to reduce the time
	// waiting for a task to finish.
	// Set this value higher may reduce the latency but consumes more system resource.
	// tidb_index_lookup_concurrency is deprecated, use tidb_executor_concurrency instead.
	TiDBIndexLookupConcurrency = "tidb_index_lookup_concurrency"

	// TiDBIndexLookupJoinConcurrency is used for index lookup join executor.
	// IndexLookUpJoin starts "tidb_index_lookup_join_concurrency" inner workers
	// to fetch inner rows and join the matched (outer, inner) row pairs.
	// tidb_index_lookup_join_concurrency is deprecated, use tidb_executor_concurrency instead.
	TiDBIndexLookupJoinConcurrency = "tidb_index_lookup_join_concurrency"

	// TiDBIndexSerialScanConcurrency is used for controlling the concurrency of index scan operation
	// when we need to keep the data output order the same as the order of index data.
	TiDBIndexSerialScanConcurrency = "tidb_index_serial_scan_concurrency"

	// TiDBMaxChunkSize is used to control the max chunk size during query execution.
	TiDBMaxChunkSize = "tidb_max_chunk_size"

	// TiDBAllowBatchCop means if we should send batch coprocessor to TiFlash. It can be set to 0, 1 and 2.
	// 0 means never use batch cop, 1 means use batch cop in case of aggregation and join, 2, means to force sending batch cop for any query.
	// The default value is 0
	TiDBAllowBatchCop = "tidb_allow_batch_cop"

	// TiDBAllowMPPExecution means if we should use mpp way to execute query or not.
	// Default value is `true`, means to be determined by the optimizer.
	// Value set to `false` means never use mpp.
	TiDBAllowMPPExecution = "tidb_allow_mpp"

	// TiDBHashExchangeWithNewCollation means if hash exchange is supported when new collation is on.
	// Default value is `true`, means support hash exchange when new collation is on.
	// Value set to `false` means not support hash exchange when new collation is on.
	TiDBHashExchangeWithNewCollation = "tidb_hash_exchange_with_new_collation"

	// TiDBEnforceMPPExecution means if we should enforce mpp way to execute query or not.
	// Default value is `false`, means to be determined by variable `tidb_allow_mpp`.
	// Value set to `true` means enforce use mpp.
	// Note if you want to set `tidb_enforce_mpp` to `true`, you must set `tidb_allow_mpp` to `true` first.
	TiDBEnforceMPPExecution = "tidb_enforce_mpp"

	// TiDBMPPStoreFailTTL is the unavailable time when a store is detected failed. During that time, tidb will not send any task to
	// TiFlash even though the failed TiFlash node has been recovered.
	TiDBMPPStoreFailTTL = "tidb_mpp_store_fail_ttl"

	// TiDBInitChunkSize is used to control the init chunk size during query execution.
	TiDBInitChunkSize = "tidb_init_chunk_size"

	// TiDBEnableCascadesPlanner is used to control whether to enable the cascades planner.
	TiDBEnableCascadesPlanner = "tidb_enable_cascades_planner"

	// TiDBSkipUTF8Check skips the UTF8 validate process, validate UTF8 has performance cost, if we can make sure
	// the input string values are valid, we can skip the check.
	TiDBSkipUTF8Check = "tidb_skip_utf8_check"

	// TiDBSkipASCIICheck skips the ASCII validate process
	// old tidb may already have fields with invalid ASCII bytes
	// disable ASCII validate can guarantee a safe replication
	TiDBSkipASCIICheck = "tidb_skip_ascii_check"

	// TiDBHashJoinConcurrency is used for hash join executor.
	// The hash join outer executor starts multiple concurrent join workers to probe the hash table.
	// tidb_hash_join_concurrency is deprecated, use tidb_executor_concurrency instead.
	TiDBHashJoinConcurrency = "tidb_hash_join_concurrency"

	// TiDBProjectionConcurrency is used for projection operator.
	// This variable controls the worker number of projection operator.
	// tidb_projection_concurrency is deprecated, use tidb_executor_concurrency instead.
	TiDBProjectionConcurrency = "tidb_projection_concurrency"

	// TiDBHashAggPartialConcurrency is used for hash agg executor.
	// The hash agg executor starts multiple concurrent partial workers to do partial aggregate works.
	// tidb_hashagg_partial_concurrency is deprecated, use tidb_executor_concurrency instead.
	TiDBHashAggPartialConcurrency = "tidb_hashagg_partial_concurrency"

	// TiDBHashAggFinalConcurrency is used for hash agg executor.
	// The hash agg executor starts multiple concurrent final workers to do final aggregate works.
	// tidb_hashagg_final_concurrency is deprecated, use tidb_executor_concurrency instead.
	TiDBHashAggFinalConcurrency = "tidb_hashagg_final_concurrency"

	// TiDBWindowConcurrency is used for window parallel executor.
	// tidb_window_concurrency is deprecated, use tidb_executor_concurrency instead.
	TiDBWindowConcurrency = "tidb_window_concurrency"

	// TiDBMergeJoinConcurrency is used for merge join parallel executor
	TiDBMergeJoinConcurrency = "tidb_merge_join_concurrency"

	// TiDBStreamAggConcurrency is used for stream aggregation parallel executor.
	// tidb_stream_agg_concurrency is deprecated, use tidb_executor_concurrency instead.
	TiDBStreamAggConcurrency = "tidb_streamagg_concurrency"

	// TiDBEnableParallelApply is used for parallel apply.
	TiDBEnableParallelApply = "tidb_enable_parallel_apply"

	// TiDBBackoffLockFast is used for tikv backoff base time in milliseconds.
	TiDBBackoffLockFast = "tidb_backoff_lock_fast"

	// TiDBBackOffWeight is used to control the max back off time in TiDB.
	// The default maximum back off time is a small value.
	// BackOffWeight could multiply it to let the user adjust the maximum time for retrying.
	// Only positive integers can be accepted, which means that the maximum back off time can only grow.
	TiDBBackOffWeight = "tidb_backoff_weight"

	// TiDBDDLReorgWorkerCount defines the count of ddl reorg workers.
	TiDBDDLReorgWorkerCount = "tidb_ddl_reorg_worker_cnt"

	// TiDBDDLReorgBatchSize defines the transaction batch size of ddl reorg workers.
	TiDBDDLReorgBatchSize = "tidb_ddl_reorg_batch_size"

	// TiDBDDLErrorCountLimit defines the count of ddl error limit.
	TiDBDDLErrorCountLimit = "tidb_ddl_error_count_limit"

	// TiDBDDLReorgPriority defines the operations' priority of adding indices.
	// It can be: PRIORITY_LOW, PRIORITY_NORMAL, PRIORITY_HIGH
	TiDBDDLReorgPriority = "tidb_ddl_reorg_priority"

	// TiDBEnableChangeMultiSchema is used to control whether to enable the change multi schema.
	TiDBEnableChangeMultiSchema = "tidb_enable_change_multi_schema"

	// TiDBEnableAutoIncrementInGenerated disables the mysql compatibility check on using auto-incremented columns in
	// expression indexes and generated columns described here https://dev.mysql.com/doc/refman/5.7/en/create-table-generated-columns.html for details.
	TiDBEnableAutoIncrementInGenerated = "tidb_enable_auto_increment_in_generated"

	// TiDBEnablePointGetCache is used to control whether to enable the point get cache for special scenario.
	TiDBEnablePointGetCache = "tidb_enable_point_get_cache"

	// TiDBPlacementMode is used to control the mode for placement
	TiDBPlacementMode = "tidb_placement_mode"

	// TiDBMaxDeltaSchemaCount defines the max length of deltaSchemaInfos.
	// deltaSchemaInfos is a queue that maintains the history of schema changes.
	TiDBMaxDeltaSchemaCount = "tidb_max_delta_schema_count"

	// TiDBScatterRegion will scatter the regions for DDLs when it is ON.
	TiDBScatterRegion = "tidb_scatter_region"

	// TiDBWaitSplitRegionFinish defines the split region behaviour is sync or async.
	TiDBWaitSplitRegionFinish = "tidb_wait_split_region_finish"

	// TiDBWaitSplitRegionTimeout uses to set the split and scatter region back off time.
	TiDBWaitSplitRegionTimeout = "tidb_wait_split_region_timeout"

	// TiDBForcePriority defines the operations' priority of all statements.
	// It can be "NO_PRIORITY", "LOW_PRIORITY", "HIGH_PRIORITY", "DELAYED"
	TiDBForcePriority = "tidb_force_priority"

	// TiDBConstraintCheckInPlace indicates to check the constraint when the SQL executing.
	// It could hurt the performance of bulking insert when it is ON.
	TiDBConstraintCheckInPlace = "tidb_constraint_check_in_place"

	// TiDBEnableWindowFunction is used to control whether to enable the window function.
	TiDBEnableWindowFunction = "tidb_enable_window_function"

	// TiDBEnablePipelinedWindowFunction is used to control whether to use pipelined window function, it only works when tidb_enable_window_function = true.
	TiDBEnablePipelinedWindowFunction = "tidb_enable_pipelined_window_function"

	// TiDBEnableStrictDoubleTypeCheck is used to control table field double type syntax check.
	TiDBEnableStrictDoubleTypeCheck = "tidb_enable_strict_double_type_check"

	// TiDBOptProjectionPushDown is used to control whether to pushdown projection to coprocessor.
	TiDBOptProjectionPushDown = "tidb_opt_projection_push_down"

	// TiDBEnableVectorizedExpression is used to control whether to enable the vectorized expression evaluation.
	TiDBEnableVectorizedExpression = "tidb_enable_vectorized_expression"

	// TiDBOptJoinReorderThreshold defines the threshold less than which
	// we'll choose a rather time-consuming algorithm to calculate the join order.
	TiDBOptJoinReorderThreshold = "tidb_opt_join_reorder_threshold"

	// TiDBSlowQueryFile indicates which slow query log file for SLOW_QUERY table to parse.
	TiDBSlowQueryFile = "tidb_slow_query_file"

	// TiDBEnableFastAnalyze indicates to use fast analyze.
	TiDBEnableFastAnalyze = "tidb_enable_fast_analyze"

	// TiDBExpensiveQueryTimeThreshold indicates the time threshold of expensive query.
	TiDBExpensiveQueryTimeThreshold = "tidb_expensive_query_time_threshold"

	// TiDBEnableIndexMerge indicates to generate IndexMergePath.
	TiDBEnableIndexMerge = "tidb_enable_index_merge"

	// TiDBEnableNoopFuncs set true will enable using fake funcs(like get_lock release_lock)
	TiDBEnableNoopFuncs = "tidb_enable_noop_functions"

	// TiDBEnableStmtSummary indicates whether the statement summary is enabled.
	TiDBEnableStmtSummary = "tidb_enable_stmt_summary"

	// TiDBStmtSummaryInternalQuery indicates whether the statement summary contain internal query.
	TiDBStmtSummaryInternalQuery = "tidb_stmt_summary_internal_query"

	// TiDBStmtSummaryRefreshInterval indicates the refresh interval in seconds for each statement summary.
	TiDBStmtSummaryRefreshInterval = "tidb_stmt_summary_refresh_interval"

	// TiDBStmtSummaryHistorySize indicates the history size of each statement summary.
	TiDBStmtSummaryHistorySize = "tidb_stmt_summary_history_size"

	// TiDBStmtSummaryMaxStmtCount indicates the max number of statements kept in memory.
	TiDBStmtSummaryMaxStmtCount = "tidb_stmt_summary_max_stmt_count"

	// TiDBStmtSummaryMaxSQLLength indicates the max length of displayed normalized sql and sample sql.
	TiDBStmtSummaryMaxSQLLength = "tidb_stmt_summary_max_sql_length"

	// TiDBCapturePlanBaseline indicates whether the capture of plan baselines is enabled.
	TiDBCapturePlanBaseline = "tidb_capture_plan_baselines"

	// TiDBUsePlanBaselines indicates whether the use of plan baselines is enabled.
	TiDBUsePlanBaselines = "tidb_use_plan_baselines"

	// TiDBEvolvePlanBaselines indicates whether the evolution of plan baselines is enabled.
	TiDBEvolvePlanBaselines = "tidb_evolve_plan_baselines"

	// TiDBEnableExtendedStats indicates whether the extended statistics feature is enabled.
	TiDBEnableExtendedStats = "tidb_enable_extended_stats"

	// TiDBIsolationReadEngines indicates the tidb only read from the stores whose engine type is involved in IsolationReadEngines.
	// Now, only support TiKV and TiFlash.
	TiDBIsolationReadEngines = "tidb_isolation_read_engines"

	// TiDBStoreLimit indicates the limit of sending request to a store, 0 means without limit.
	TiDBStoreLimit = "tidb_store_limit"

	// TiDBMetricSchemaStep indicates the step when query metric schema.
	TiDBMetricSchemaStep = "tidb_metric_query_step"

	// TiDBMetricSchemaRangeDuration indicates the range duration when query metric schema.
	TiDBMetricSchemaRangeDuration = "tidb_metric_query_range_duration"

	// TiDBEnableCollectExecutionInfo indicates that whether execution info is collected.
	TiDBEnableCollectExecutionInfo = "tidb_enable_collect_execution_info"

	// TiDBExecutorConcurrency is used for controlling the concurrency of all types of executors.
	TiDBExecutorConcurrency = "tidb_executor_concurrency"

	// TiDBEnableClusteredIndex indicates if clustered index feature is enabled.
	TiDBEnableClusteredIndex = "tidb_enable_clustered_index"

	// TiDBPartitionPruneMode indicates the partition prune mode used.
	TiDBPartitionPruneMode = "tidb_partition_prune_mode"

	// TiDBRedactLog indicates that whether redact log.
	TiDBRedactLog = "tidb_redact_log"

	// TiDBRestrictedReadOnly is meant for the cloud admin to toggle the cluster read only
	TiDBRestrictedReadOnly = "tidb_restricted_read_only"

	// TiDBSuperReadOnly is tidb's variant of mysql's super_read_only, which has some differences from mysql's super_read_only.
	TiDBSuperReadOnly = "tidb_super_read_only"

	// TiDBShardAllocateStep indicates the max size of continuous rowid shard in one transaction.
	TiDBShardAllocateStep = "tidb_shard_allocate_step"
	// TiDBEnableTelemetry indicates that whether usage data report to PingCAP is enabled.
	TiDBEnableTelemetry = "tidb_enable_telemetry"

	// TiDBEnableAmendPessimisticTxn indicates if amend pessimistic transactions is enabled.
	TiDBEnableAmendPessimisticTxn = "tidb_enable_amend_pessimistic_txn"

	// TiDBMemoryUsageAlarmRatio indicates the alarm threshold when memory usage of the tidb-server exceeds.
	TiDBMemoryUsageAlarmRatio = "tidb_memory_usage_alarm_ratio"

	// TiDBEnableRateLimitAction indicates whether enabled ratelimit action
	TiDBEnableRateLimitAction = "tidb_enable_rate_limit_action"

	// TiDBEnableAsyncCommit indicates whether to enable the async commit feature.
	TiDBEnableAsyncCommit = "tidb_enable_async_commit"

	// TiDBEnable1PC indicates whether to enable the one-phase commit feature.
	TiDBEnable1PC = "tidb_enable_1pc"

	// TiDBGuaranteeLinearizability indicates whether to guarantee linearizability.
	TiDBGuaranteeLinearizability = "tidb_guarantee_linearizability"

	// TiDBAnalyzeVersion indicates how tidb collects the analyzed statistics and how use to it.
	TiDBAnalyzeVersion = "tidb_analyze_version"

	// TiDBEnableIndexMergeJoin indicates whether to enable index merge join.
	TiDBEnableIndexMergeJoin = "tidb_enable_index_merge_join"

	// TiDBTrackAggregateMemoryUsage indicates whether track the memory usage of aggregate function.
	TiDBTrackAggregateMemoryUsage = "tidb_track_aggregate_memory_usage"

	// TiDBEnableExchangePartition indicates whether to enable exchange partition.
	TiDBEnableExchangePartition = "tidb_enable_exchange_partition"

	// TiDBAllowFallbackToTiKV indicates the engine types whose unavailability triggers fallback to TiKV.
	// Now we only support TiFlash.
	TiDBAllowFallbackToTiKV = "tidb_allow_fallback_to_tikv"

	// TiDBEnableTopSQL indicates whether the top SQL is enabled.
	TiDBEnableTopSQL = "tidb_enable_top_sql"

	// TiDBTopSQLMaxTimeSeriesCount indicates the max number of statements been collected in each time series.
	TiDBTopSQLMaxTimeSeriesCount = "tidb_top_sql_max_time_series_count"

	// TiDBTopSQLMaxMetaCount indicates the max capacity of the collect meta per second.
	TiDBTopSQLMaxMetaCount = "tidb_top_sql_max_meta_count"

	// TiDBEnableLocalTxn indicates whether to enable Local Txn.
	TiDBEnableLocalTxn = "tidb_enable_local_txn"

	// TiDBTSOClientBatchMaxWaitTime indicates the max value of the TSO Batch Wait interval time of PD client.
	TiDBTSOClientBatchMaxWaitTime = "tidb_tso_client_batch_max_wait_time"

	// TiDBTxnCommitBatchSize is used to control the batch size of transaction commit related requests sent by TiDB to TiKV.
	// If a single transaction has a large amount of writes, you can increase the batch size to improve the batch effect,
	// setting too large will exceed TiKV's raft-entry-max-size limit and cause commit failure.
	TiDBTxnCommitBatchSize = "tidb_txn_commit_batch_size"

	// TiDBEnableTSOFollowerProxy indicates whether to enable the TSO Follower Proxy feature of PD client.
	TiDBEnableTSOFollowerProxy = "tidb_enable_tso_follower_proxy"

	// TiDBEnableOrderedResultMode indicates if stabilize query results.
	TiDBEnableOrderedResultMode = "tidb_enable_ordered_result_mode"

	// TiDBRemoveOrderbyInSubquery indicates whether to remove ORDER BY in subquery.
	TiDBRemoveOrderbyInSubquery = "tidb_remove_orderby_in_subquery"

	// TiDBEnablePseudoForOutdatedStats indicates whether use pseudo for outdated stats
	TiDBEnablePseudoForOutdatedStats = "tidb_enable_pseudo_for_outdated_stats"

	// TiDBRegardNULLAsPoint indicates whether regard NULL as point when optimizing
	TiDBRegardNULLAsPoint = "tidb_regard_null_as_point"

	// TiDBTmpTableMaxSize indicates the max memory size of temporary tables.
	TiDBTmpTableMaxSize = "tidb_tmp_table_max_size"

	// TiDBEnableLegacyInstanceScope indicates if instance scope can be set with SET SESSION.
	TiDBEnableLegacyInstanceScope = "tidb_enable_legacy_instance_scope"

	// TiDBTableCacheLease indicates the read lock lease of a cached table.
	TiDBTableCacheLease = "tidb_table_cache_lease"

	// TiDBStatsLoadSyncWait indicates the time sql execution will sync-wait for stats load.
	TiDBStatsLoadSyncWait = "tidb_stats_load_sync_wait"

	// TiDBEnableMutationChecker indicates whether to check data consistency for mutations
	TiDBEnableMutationChecker = "tidb_enable_mutation_checker"
	// TiDBTxnAssertionLevel indicates how strict the assertion will be, which helps to detect and preventing data &
	// index inconsistency problems.
	TiDBTxnAssertionLevel = "tidb_txn_assertion_level"

	// TiDBIgnorePreparedCacheCloseStmt indicates whether to ignore close-stmt commands for prepared statements.
	TiDBIgnorePreparedCacheCloseStmt = "tidb_ignore_prepared_cache_close_stmt"

	// TiDBEnableNewCostInterface is a internal switch to indicates whether to use the new cost calculation interface.
	TiDBEnableNewCostInterface = "tidb_enable_new_cost_interface"

	// TiDBBatchPendingTiFlashCount indicates the maximum count of non-available TiFlash tables.
	TiDBBatchPendingTiFlashCount = "tidb_batch_pending_tiflash_count"

	// TiDBQueryLogMaxLen is used to set the max length of the query in the log.
	TiDBQueryLogMaxLen = "tidb_query_log_max_len"

<<<<<<< HEAD
	// TiDBEnableConcurrencyDDL indicates whether to enable the new DDL framework.
	TiDBEnableConcurrencyDDL = "tidb_enable_concurrency_ddl"
=======
	// TiDBNonTransactionalIgnoreError is used to ignore error in non-transactional DMLs.
	// When set to false, a non-transactional DML returns when it meets the first error.
	// When set to true, a non-transactional DML finishes all batches even if errors are met in some batches.
	TiDBNonTransactionalIgnoreError = "tidb_nontransactional_ignore_error"
>>>>>>> d124796d
)

// TiDB vars that have only global scope

const (
	// TiDBGCEnable turns garbage collection on or OFF
	TiDBGCEnable = "tidb_gc_enable"
	// TiDBGCRunInterval sets the interval that GC runs
	TiDBGCRunInterval = "tidb_gc_run_interval"
	// TiDBGCLifetime sets the retention window of older versions
	TiDBGCLifetime = "tidb_gc_life_time"
	// TiDBGCConcurrency sets the concurrency of garbage collection. -1 = AUTO value
	TiDBGCConcurrency = "tidb_gc_concurrency"
	// TiDBGCScanLockMode enables the green GC feature (default)
	TiDBGCScanLockMode = "tidb_gc_scan_lock_mode"
	// TiDBGCMaxWaitTime sets max time for gc advances the safepoint delayed by active transactions
	TiDBGCMaxWaitTime = "tidb_gc_max_wait_time"
	// TiDBEnableEnhancedSecurity restricts SUPER users from certain operations.
	TiDBEnableEnhancedSecurity = "tidb_enable_enhanced_security"
	// TiDBEnableHistoricalStats enables the historical statistics feature (default off)
	TiDBEnableHistoricalStats = "tidb_enable_historical_stats"
	// TiDBPersistAnalyzeOptions persists analyze options for later analyze and auto-analyze
	TiDBPersistAnalyzeOptions = "tidb_persist_analyze_options"
	// TiDBEnableColumnTracking enables collecting predicate columns.
	TiDBEnableColumnTracking = "tidb_enable_column_tracking"
	// TiDBDisableColumnTrackingTime records the last time TiDBEnableColumnTracking is set off.
	// It is used to invalidate the collected predicate columns after turning off TiDBEnableColumnTracking, which avoids physical deletion.
	// It doesn't have cache in memory, and we directly get/set the variable value from/to mysql.tidb.
	TiDBDisableColumnTrackingTime = "tidb_disable_column_tracking_time"
	// TiDBStatsLoadPseudoTimeout indicates whether to fallback to pseudo stats after load timeout.
	TiDBStatsLoadPseudoTimeout = "tidb_stats_load_pseudo_timeout"
	// TiDBMemQuotaBindingCache indicates the memory quota for the bind cache.
	TiDBMemQuotaBindingCache = "tidb_mem_quota_binding_cache"
	// TiDBRCReadCheckTS indicates the tso optimization for read-consistency read is enabled.
	TiDBRCReadCheckTS = "tidb_rc_read_check_ts"
)

// TiDB intentional limits
// Can be raised in the future.

const (
	// MaxConfigurableConcurrency is the maximum number of "threads" (goroutines) that can be specified
	// for any type of configuration item that has concurrent workers.
	MaxConfigurableConcurrency = 256
)

// Default TiDB system variable values.
const (
	DefHostname                                  = "localhost"
	DefIndexLookupConcurrency                    = ConcurrencyUnset
	DefIndexLookupJoinConcurrency                = ConcurrencyUnset
	DefIndexSerialScanConcurrency                = 1
	DefIndexJoinBatchSize                        = 25000
	DefIndexLookupSize                           = 20000
	DefDistSQLScanConcurrency                    = 15
	DefBuildStatsConcurrency                     = 4
	DefAutoAnalyzeRatio                          = 0.5
	DefAutoAnalyzeStartTime                      = "00:00 +0000"
	DefAutoAnalyzeEndTime                        = "23:59 +0000"
	DefAutoIncrementIncrement                    = 1
	DefAutoIncrementOffset                       = 1
	DefChecksumTableConcurrency                  = 4
	DefSkipUTF8Check                             = false
	DefSkipASCIICheck                            = false
	DefOptAggPushDown                            = false
	DefOptCartesianBCJ                           = 1
	DefOptMPPOuterJoinFixedBuildSide             = false
	DefOptWriteRowID                             = false
	DefOptEnableCorrelationAdjustment            = true
	DefOptLimitPushDownThreshold                 = 100
	DefOptCorrelationThreshold                   = 0.9
	DefOptCorrelationExpFactor                   = 1
	DefOptCPUFactor                              = 3.0
	DefOptCopCPUFactor                           = 3.0
	DefOptTiFlashConcurrencyFactor               = 24.0
	DefOptNetworkFactor                          = 1.0
	DefOptScanFactor                             = 1.5
	DefOptDescScanFactor                         = 3.0
	DefOptSeekFactor                             = 20.0
	DefOptMemoryFactor                           = 0.001
	DefOptDiskFactor                             = 1.5
	DefOptConcurrencyFactor                      = 3.0
	DefOptInSubqToJoinAndAgg                     = true
	DefOptPreferRangeScan                        = false
	DefBatchInsert                               = false
	DefBatchDelete                               = false
	DefBatchCommit                               = false
	DefCurretTS                                  = 0
	DefInitChunkSize                             = 32
	DefMaxChunkSize                              = 1024
	DefDMLBatchSize                              = 0
	DefMaxPreparedStmtCount                      = -1
	DefWaitTimeout                               = 28800
	DefTiDBMemQuotaApplyCache                    = 32 << 20 // 32MB.
	DefTiDBMemQuotaBindingCache                  = 64 << 20 // 64MB.
	DefTiDBGeneralLog                            = false
	DefTiDBPProfSQLCPU                           = 0
	DefTiDBRetryLimit                            = 10
	DefTiDBDisableTxnAutoRetry                   = true
	DefTiDBConstraintCheckInPlace                = false
	DefTiDBHashJoinConcurrency                   = ConcurrencyUnset
	DefTiDBProjectionConcurrency                 = ConcurrencyUnset
	DefBroadcastJoinThresholdSize                = 100 * 1024 * 1024
	DefBroadcastJoinThresholdCount               = 10 * 1024
	DefTiDBOptimizerSelectivityLevel             = 0
	DefTiDBOptimizerEnableNewOFGB                = false
	DefTiDBAllowBatchCop                         = 1
	DefTiDBAllowMPPExecution                     = true
	DefTiDBHashExchangeWithNewCollation          = true
	DefTiDBEnforceMPPExecution                   = false
	DefTiDBMPPStoreFailTTL                       = "60s"
	DefTiDBTxnMode                               = ""
	DefTiDBRowFormatV1                           = 1
	DefTiDBRowFormatV2                           = 2
	DefTiDBDDLReorgWorkerCount                   = 4
	DefTiDBDDLReorgBatchSize                     = 256
	DefTiDBDDLErrorCountLimit                    = 512
	DefTiDBMaxDeltaSchemaCount                   = 1024
	DefTiDBChangeMultiSchema                     = false
	DefTiDBPointGetCache                         = false
	DefTiDBPlacementMode                         = PlacementModeStrict
	DefTiDBEnableAutoIncrementInGenerated        = false
	DefTiDBHashAggPartialConcurrency             = ConcurrencyUnset
	DefTiDBHashAggFinalConcurrency               = ConcurrencyUnset
	DefTiDBWindowConcurrency                     = ConcurrencyUnset
	DefTiDBMergeJoinConcurrency                  = 1 // disable optimization by default
	DefTiDBStreamAggConcurrency                  = 1
	DefTiDBForcePriority                         = mysql.NoPriority
	DefEnableWindowFunction                      = true
	DefEnablePipelinedWindowFunction             = true
	DefEnableStrictDoubleTypeCheck               = true
	DefEnableVectorizedExpression                = true
	DefTiDBOptJoinReorderThreshold               = 0
	DefTiDBDDLSlowOprThreshold                   = 300
	DefTiDBUseFastAnalyze                        = false
	DefTiDBSkipIsolationLevelCheck               = false
	DefTiDBExpensiveQueryTimeThreshold           = 60 // 60s
	DefTiDBScatterRegion                         = false
	DefTiDBWaitSplitRegionFinish                 = true
	DefWaitSplitRegionTimeout                    = 300 // 300s
	DefTiDBEnableNoopFuncs                       = Off
	DefTiDBAllowRemoveAutoInc                    = false
	DefTiDBUsePlanBaselines                      = true
	DefTiDBEvolvePlanBaselines                   = false
	DefTiDBEvolvePlanTaskMaxTime                 = 600 // 600s
	DefTiDBEvolvePlanTaskStartTime               = "00:00 +0000"
	DefTiDBEvolvePlanTaskEndTime                 = "23:59 +0000"
	DefInnodbLockWaitTimeout                     = 50 // 50s
	DefTiDBStoreLimit                            = 0
	DefTiDBMetricSchemaStep                      = 60 // 60s
	DefTiDBMetricSchemaRangeDuration             = 60 // 60s
	DefTiDBFoundInPlanCache                      = false
	DefTiDBFoundInBinding                        = false
	DefTiDBEnableCollectExecutionInfo            = true
	DefTiDBAllowAutoRandExplicitInsert           = false
	DefTiDBEnableClusteredIndex                  = ClusteredIndexDefModeIntOnly
	DefTiDBRedactLog                             = false
	DefTiDBRestrictedReadOnly                    = false
	DefTiDBSuperReadOnly                         = false
	DefTiDBShardAllocateStep                     = math.MaxInt64
	DefTiDBEnableTelemetry                       = true
	DefTiDBEnableParallelApply                   = false
	DefTiDBEnableAmendPessimisticTxn             = false
	DefTiDBPartitionPruneMode                    = "static"
	DefTiDBEnableRateLimitAction                 = true
	DefTiDBEnableAsyncCommit                     = false
	DefTiDBEnable1PC                             = false
	DefTiDBGuaranteeLinearizability              = true
	DefTiDBAnalyzeVersion                        = 2
	DefTiDBEnableIndexMergeJoin                  = false
	DefTiDBTrackAggregateMemoryUsage             = true
	DefTiDBEnableExchangePartition               = false
	DefCTEMaxRecursionDepth                      = 1000
	DefTiDBTmpTableMaxSize                       = 64 << 20 // 64MB.
	DefTiDBEnableLocalTxn                        = false
	DefTiDBTSOClientBatchMaxWaitTime             = 0.0 // 0ms
	DefTiDBEnableTSOFollowerProxy                = false
	DefTiDBEnableOrderedResultMode               = false
	DefTiDBEnablePseudoForOutdatedStats          = true
	DefTiDBRegardNULLAsPoint                     = true
	DefEnablePlacementCheck                      = true
	DefTimestamp                                 = "0"
	DefTiDBEnableStmtSummary                     = true
	DefTiDBStmtSummaryInternalQuery              = false
	DefTiDBStmtSummaryRefreshInterval            = 1800
	DefTiDBStmtSummaryHistorySize                = 24
	DefTiDBStmtSummaryMaxStmtCount               = 3000
	DefTiDBStmtSummaryMaxSQLLength               = 4096
	DefTiDBCapturePlanBaseline                   = Off
	DefTiDBEnableIndexMerge                      = true
	DefEnableLegacyInstanceScope                 = true
	DefTiDBTableCacheLease                       = 3 // 3s
	DefTiDBPersistAnalyzeOptions                 = true
	DefTiDBEnableColumnTracking                  = false
	DefTiDBStatsLoadSyncWait                     = 0
	DefTiDBStatsLoadPseudoTimeout                = false
	DefSysdateIsNow                              = false
	DefTiDBEnableMutationChecker                 = false
	DefTiDBTxnAssertionLevel                     = AssertionOffStr
	DefTiDBIgnorePreparedCacheCloseStmt          = false
	DefTiDBBatchPendingTiFlashCount              = 4000
	DefRCReadCheckTS                             = false
	DefTiDBRemoveOrderbyInSubquery               = false
	DefTiDBReadStaleness                         = 0
	DefTiDBGCMaxWaitTime                         = 24 * 60 * 60
	DefMaxAllowedPacket                   uint64 = 67108864
	DefTiDBMemQuotaQuery                         = 1073741824 // 1GB
	DefTiDBQueryLogMaxLen                        = 4096
<<<<<<< HEAD
	DefTiDBEnableConcurrencyDDL                  = true
=======
	DefTiDBBatchDMLIgnoreError                   = false
>>>>>>> d124796d
)

// Process global variables.
var (
	ProcessGeneralLog           = atomic.NewBool(false)
	GlobalLogMaxDays            = atomic.NewInt32(int32(config.GetGlobalConfig().Log.File.MaxDays))
	QueryLogMaxLen              = atomic.NewInt32(DefTiDBQueryLogMaxLen)
	EnablePProfSQLCPU           = atomic.NewBool(false)
	ddlReorgWorkerCounter int32 = DefTiDBDDLReorgWorkerCount
	ddlReorgBatchSize     int32 = DefTiDBDDLReorgBatchSize
	ddlErrorCountlimit    int64 = DefTiDBDDLErrorCountLimit
	ddlReorgRowFormat     int64 = DefTiDBRowFormatV2
	maxDeltaSchemaCount   int64 = DefTiDBMaxDeltaSchemaCount
	// MaxDDLReorgBatchSize is exported for testing.
	MaxDDLReorgBatchSize int32 = 10240
	MinDDLReorgBatchSize int32 = 32
	// DDLSlowOprThreshold is the threshold for ddl slow operations, uint is millisecond.
	DDLSlowOprThreshold                   = config.GetGlobalConfig().Instance.DDLSlowOprThreshold
	ForcePriority                         = int32(DefTiDBForcePriority)
	MaxOfMaxAllowedPacket          uint64 = 1073741824
	ExpensiveQueryTimeThreshold    uint64 = DefTiDBExpensiveQueryTimeThreshold
	MinExpensiveQueryTimeThreshold uint64 = 10 // 10s
	DefExecutorConcurrency                = 5
	MemoryUsageAlarmRatio                 = atomic.NewFloat64(config.GetGlobalConfig().Instance.MemoryUsageAlarmRatio)
	EnableLocalTxn                        = atomic.NewBool(DefTiDBEnableLocalTxn)
	MaxTSOBatchWaitInterval               = atomic.NewFloat64(DefTiDBTSOClientBatchMaxWaitTime)
	EnableTSOFollowerProxy                = atomic.NewBool(DefTiDBEnableTSOFollowerProxy)
	RestrictedReadOnly                    = atomic.NewBool(DefTiDBRestrictedReadOnly)
	VarTiDBSuperReadOnly                  = atomic.NewBool(DefTiDBSuperReadOnly)
	PersistAnalyzeOptions                 = atomic.NewBool(DefTiDBPersistAnalyzeOptions)
	TableCacheLease                       = atomic.NewInt64(DefTiDBTableCacheLease)
	EnableColumnTracking                  = atomic.NewBool(DefTiDBEnableColumnTracking)
	StatsLoadSyncWait                     = atomic.NewInt64(DefTiDBStatsLoadSyncWait)
	StatsLoadPseudoTimeout                = atomic.NewBool(DefTiDBStatsLoadPseudoTimeout)
	MemQuotaBindingCache                  = atomic.NewInt64(DefTiDBMemQuotaBindingCache)
	GCMaxWaitTime                         = atomic.NewInt64(DefTiDBGCMaxWaitTime)
	AllowConcurrencyDDL                   = atomic.NewBool(DefTiDBEnableConcurrencyDDL)
)<|MERGE_RESOLUTION|>--- conflicted
+++ resolved
@@ -634,15 +634,12 @@
 	// TiDBQueryLogMaxLen is used to set the max length of the query in the log.
 	TiDBQueryLogMaxLen = "tidb_query_log_max_len"
 
-<<<<<<< HEAD
 	// TiDBEnableConcurrencyDDL indicates whether to enable the new DDL framework.
 	TiDBEnableConcurrencyDDL = "tidb_enable_concurrency_ddl"
-=======
 	// TiDBNonTransactionalIgnoreError is used to ignore error in non-transactional DMLs.
 	// When set to false, a non-transactional DML returns when it meets the first error.
 	// When set to true, a non-transactional DML finishes all batches even if errors are met in some batches.
 	TiDBNonTransactionalIgnoreError = "tidb_nontransactional_ignore_error"
->>>>>>> d124796d
 )
 
 // TiDB vars that have only global scope
@@ -851,11 +848,8 @@
 	DefMaxAllowedPacket                   uint64 = 67108864
 	DefTiDBMemQuotaQuery                         = 1073741824 // 1GB
 	DefTiDBQueryLogMaxLen                        = 4096
-<<<<<<< HEAD
 	DefTiDBEnableConcurrencyDDL                  = true
-=======
 	DefTiDBBatchDMLIgnoreError                   = false
->>>>>>> d124796d
 )
 
 // Process global variables.
