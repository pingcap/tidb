--- conflicted
+++ resolved
@@ -1338,12 +1338,9 @@
 	DefAuthenticationLDAPSimpleUserSearchAttr         = "uid"
 	DefAuthenticationLDAPSimpleInitPoolSize           = 10
 	DefAuthenticationLDAPSimpleMaxPoolSize            = 1000
-<<<<<<< HEAD
 	DefTiDBEnableFastCheckTable                       = true
-=======
 	DefRuntimeFilterType                              = "IN"
 	DefRuntimeFilterMode                              = "OFF"
->>>>>>> 4c833526
 )
 
 // Process global variables.
