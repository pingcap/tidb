// Copyright 2017 PingCAP, Inc.
//
// Licensed under the Apache License, Version 2.0 (the "License");
// you may not use this file except in compliance with the License.
// You may obtain a copy of the License at
//
//     http://www.apache.org/licenses/LICENSE-2.0
//
// Unless required by applicable law or agreed to in writing, software
// distributed under the License is distributed on an "AS IS" BASIS,
// WITHOUT WARRANTIES OR CONDITIONS OF ANY KIND, either express or implied.
// See the License for the specific language governing permissions and
// limitations under the License.

package variable

import (
	"context"
	"fmt"
	"math"
	"time"

	"github.com/pingcap/tidb/config"
	"github.com/pingcap/tidb/parser/mysql"
	"github.com/pingcap/tidb/sessionctx/variable/featuretag/distributereorg"
	"github.com/pingcap/tidb/util/memory"
	"github.com/pingcap/tidb/util/paging"
	"github.com/pingcap/tidb/util/size"
	"go.uber.org/atomic"
)

/*
	Steps to add a new TiDB specific system variable:

	1. Add a new variable name with comment in this file.
	2. Add the default value of the new variable in this file.
	3. Add SysVar instance in 'defaultSysVars' slice.
*/

// TiDB system variable names that only in session scope.
const (
	TiDBDDLSlowOprThreshold = "ddl_slow_threshold"

	// TiDBSnapshot is used for reading history data, the default value is empty string.
	// The value can be a datetime string like '2017-11-11 20:20:20' or a tso string. When this variable is set, the session reads history data of that time.
	TiDBSnapshot = "tidb_snapshot"

	// TiDBOptAggPushDown is used to enable/disable the optimizer rule of aggregation push down.
	TiDBOptAggPushDown = "tidb_opt_agg_push_down"

	// TiDBOptCartesianBCJ is used to disable/enable broadcast cartesian join in MPP mode
	TiDBOptCartesianBCJ = "tidb_opt_broadcast_cartesian_join"

	TiDBOptMPPOuterJoinFixedBuildSide = "tidb_opt_mpp_outer_join_fixed_build_side"

	// TiDBOptDistinctAggPushDown is used to decide whether agg with distinct should be pushed to tikv/tiflash.
	TiDBOptDistinctAggPushDown = "tidb_opt_distinct_agg_push_down"

	// TiDBOptSkewDistinctAgg is used to indicate the distinct agg has data skew
	TiDBOptSkewDistinctAgg = "tidb_opt_skew_distinct_agg"

	// TiDBOpt3StageDistinctAgg is used to indicate whether to plan and execute the distinct agg in 3 stages
	TiDBOpt3StageDistinctAgg = "tidb_opt_three_stage_distinct_agg"

	// TiDBBCJThresholdSize is used to limit the size of small table for mpp broadcast join.
	// Its unit is bytes, if the size of small table is larger than it, we will not use bcj.
	TiDBBCJThresholdSize = "tidb_broadcast_join_threshold_size"

	// TiDBBCJThresholdCount is used to limit the count of small table for mpp broadcast join.
	// If we can't estimate the size of one side of join child, we will check if its row number exceeds this limitation.
	TiDBBCJThresholdCount = "tidb_broadcast_join_threshold_count"

	// TiDBOptWriteRowID is used to enable/disable the operations of insert、replace and update to _tidb_rowid.
	TiDBOptWriteRowID = "tidb_opt_write_row_id"

	// TiDBAutoAnalyzeRatio will run if (table modify count)/(table row count) is greater than this value.
	TiDBAutoAnalyzeRatio = "tidb_auto_analyze_ratio"

	// TiDBAutoAnalyzeStartTime will run if current time is within start time and end time.
	TiDBAutoAnalyzeStartTime = "tidb_auto_analyze_start_time"
	TiDBAutoAnalyzeEndTime   = "tidb_auto_analyze_end_time"

	// TiDBChecksumTableConcurrency is used to speed up the ADMIN CHECKSUM TABLE
	// statement, when a table has multiple indices, those indices can be
	// scanned concurrently, with the cost of higher system performance impact.
	TiDBChecksumTableConcurrency = "tidb_checksum_table_concurrency"

	// TiDBCurrentTS is used to get the current transaction timestamp.
	// It is read-only.
	TiDBCurrentTS = "tidb_current_ts"

	// TiDBLastTxnInfo is used to get the last transaction info within the current session.
	TiDBLastTxnInfo = "tidb_last_txn_info"

	// TiDBLastQueryInfo is used to get the last query info within the current session.
	TiDBLastQueryInfo = "tidb_last_query_info"

	// TiDBLastDDLInfo is used to get the last ddl info within the current session.
	TiDBLastDDLInfo = "tidb_last_ddl_info"

	// TiDBLastPlanReplayerToken is used to get the last plan replayer token within the current session
	TiDBLastPlanReplayerToken = "tidb_last_plan_replayer_token"

	// TiDBConfig is a read-only variable that shows the config of the current server.
	TiDBConfig = "tidb_config"

	// TiDBBatchInsert is used to enable/disable auto-split insert data. If set this option on, insert executor will automatically
	// insert data into multiple batches and use a single txn for each batch. This will be helpful when inserting large data.
	TiDBBatchInsert = "tidb_batch_insert"

	// TiDBBatchDelete is used to enable/disable auto-split delete data. If set this option on, delete executor will automatically
	// split data into multiple batches and use a single txn for each batch. This will be helpful when deleting large data.
	TiDBBatchDelete = "tidb_batch_delete"

	// TiDBBatchCommit is used to enable/disable auto-split the transaction.
	// If set this option on, the transaction will be committed when it reaches stmt-count-limit and starts a new transaction.
	TiDBBatchCommit = "tidb_batch_commit"

	// TiDBDMLBatchSize is used to split the insert/delete data into small batches.
	// It only takes effort when tidb_batch_insert/tidb_batch_delete is on.
	// Its default value is 20000. When the row size is large, 20k rows could be larger than 100MB.
	// User could change it to a smaller one to avoid breaking the transaction size limitation.
	TiDBDMLBatchSize = "tidb_dml_batch_size"

	// The following session variables controls the memory quota during query execution.

	// TiDBMemQuotaQuery controls the memory quota of a query.
	TiDBMemQuotaQuery = "tidb_mem_quota_query" // Bytes.
	// TiDBMemQuotaApplyCache controls the memory quota of a query.
	TiDBMemQuotaApplyCache = "tidb_mem_quota_apply_cache"

	// TiDBGeneralLog is used to log every query in the server in info level.
	TiDBGeneralLog = "tidb_general_log"

	// TiDBLogFileMaxDays is used to log every query in the server in info level.
	TiDBLogFileMaxDays = "tidb_log_file_max_days"

	// TiDBPProfSQLCPU is used to add label sql label to pprof result.
	TiDBPProfSQLCPU = "tidb_pprof_sql_cpu"

	// TiDBRetryLimit is the maximum number of retries when committing a transaction.
	TiDBRetryLimit = "tidb_retry_limit"

	// TiDBDisableTxnAutoRetry disables transaction auto retry.
	TiDBDisableTxnAutoRetry = "tidb_disable_txn_auto_retry"

	// TiDBEnableChunkRPC enables TiDB to use Chunk format for coprocessor requests.
	TiDBEnableChunkRPC = "tidb_enable_chunk_rpc"

	// TiDBOptimizerSelectivityLevel is used to control the selectivity estimation level.
	TiDBOptimizerSelectivityLevel = "tidb_optimizer_selectivity_level"

	// TiDBOptimizerEnableNewOnlyFullGroupByCheck is used to open the newly only_full_group_by check by maintaining functional dependency.
	TiDBOptimizerEnableNewOnlyFullGroupByCheck = "tidb_enable_new_only_full_group_by_check"

	TiDBOptimizerEnableOuterJoinReorder = "tidb_enable_outer_join_reorder"

	// TiDBOptimizerEnableNAAJ is used to open the newly null-aware anti join
	TiDBOptimizerEnableNAAJ = "tidb_enable_null_aware_anti_join"

	// TiDBTxnMode is used to control the transaction behavior.
	TiDBTxnMode = "tidb_txn_mode"

	// TiDBRowFormatVersion is used to control tidb row format version current.
	TiDBRowFormatVersion = "tidb_row_format_version"

	// TiDBEnableTablePartition is used to control table partition feature.
	// The valid value include auto/on/off:
	// on or auto: enable table partition if the partition type is implemented.
	// off: always disable table partition.
	TiDBEnableTablePartition = "tidb_enable_table_partition"

	// TiDBEnableListTablePartition is used to control list table partition feature.
	TiDBEnableListTablePartition = "tidb_enable_list_partition"

	// TiDBSkipIsolationLevelCheck is used to control whether to return error when set unsupported transaction
	// isolation level.
	TiDBSkipIsolationLevelCheck = "tidb_skip_isolation_level_check"

	// TiDBLowResolutionTSO is used for reading data with low resolution TSO which is updated once every two seconds
	TiDBLowResolutionTSO = "tidb_low_resolution_tso"

	// TiDBReplicaRead is used for reading data from replicas, followers for example.
	TiDBReplicaRead = "tidb_replica_read"

	// TiDBAdaptiveClosestReadThreshold is for reading data from closest replicas(with same 'zone' label).
	// TiKV client should send read request to the closest replica(leader/follower) if the estimated response
	// size exceeds this threshold; otherwise, this request should be sent to leader.
	// This variable only take effect when `tidb_replica_read` is 'closest-adaptive'.
	TiDBAdaptiveClosestReadThreshold = "tidb_adaptive_closest_read_threshold"

	// TiDBAllowRemoveAutoInc indicates whether a user can drop the auto_increment column attribute or not.
	TiDBAllowRemoveAutoInc = "tidb_allow_remove_auto_inc"

	// TiDBMultiStatementMode enables multi statement at the risk of SQL injection
	// provides backwards compatibility
	TiDBMultiStatementMode = "tidb_multi_statement_mode"

	// TiDBEvolvePlanTaskMaxTime controls the max time of a single evolution task.
	TiDBEvolvePlanTaskMaxTime = "tidb_evolve_plan_task_max_time"

	// TiDBEvolvePlanTaskStartTime is the start time of evolution task.
	TiDBEvolvePlanTaskStartTime = "tidb_evolve_plan_task_start_time"
	// TiDBEvolvePlanTaskEndTime is the end time of evolution task.
	TiDBEvolvePlanTaskEndTime = "tidb_evolve_plan_task_end_time"

	// TiDBSlowLogThreshold is used to set the slow log threshold in the server.
	TiDBSlowLogThreshold = "tidb_slow_log_threshold"

	// TiDBRecordPlanInSlowLog is used to log the plan of the slow query.
	TiDBRecordPlanInSlowLog = "tidb_record_plan_in_slow_log"

	// TiDBEnableSlowLog enables TiDB to log slow queries.
	TiDBEnableSlowLog = "tidb_enable_slow_log"

	// TiDBCheckMb4ValueInUTF8 is used to control whether to enable the check wrong utf8 value.
	TiDBCheckMb4ValueInUTF8 = "tidb_check_mb4_value_in_utf8"

	// TiDBFoundInPlanCache indicates whether the last statement was found in plan cache
	TiDBFoundInPlanCache = "last_plan_from_cache"

	// TiDBFoundInBinding indicates whether the last statement was matched with the hints in the binding.
	TiDBFoundInBinding = "last_plan_from_binding"

	// TiDBAllowAutoRandExplicitInsert indicates whether explicit insertion on auto_random column is allowed.
	TiDBAllowAutoRandExplicitInsert = "allow_auto_random_explicit_insert"

	// TiDBTxnScope indicates whether using global transactions or local transactions.
	TiDBTxnScope = "txn_scope"

	// TiDBTxnReadTS indicates the next transaction should be staleness transaction and provide the startTS
	TiDBTxnReadTS = "tx_read_ts"

	// TiDBReadStaleness indicates the staleness duration for following statement
	TiDBReadStaleness = "tidb_read_staleness"

	// TiDBEnablePaging indicates whether paging is enabled in coprocessor requests.
	TiDBEnablePaging = "tidb_enable_paging"

	// TiDBReadConsistency indicates whether the autocommit read statement goes through TiKV RC.
	TiDBReadConsistency = "tidb_read_consistency"

	// TiDBSysdateIsNow is the name of the `tidb_sysdate_is_now` system variable
	TiDBSysdateIsNow = "tidb_sysdate_is_now"

	// RequireSecureTransport indicates the secure mode for data transport
	RequireSecureTransport = "require_secure_transport"

	// TiFlashFastScan indicates whether use fast scan in tiflash.
	TiFlashFastScan = "tiflash_fastscan"

	// TiDBEnableUnsafeSubstitute indicates whether to enable generate column takes unsafe substitute.
	TiDBEnableUnsafeSubstitute = "tidb_enable_unsafe_substitute"

	// TiDBEnableTiFlashReadForWriteStmt indicates whether to enable TiFlash to read for write statements.
	TiDBEnableTiFlashReadForWriteStmt = "tidb_enable_tiflash_read_for_write_stmt"

	// TiDBUseAlloc indicates whether the last statement used chunk alloc
	TiDBUseAlloc = "last_sql_use_alloc"
)

// TiDB system variable names that both in session and global scope.
const (
	// TiDBBuildStatsConcurrency is used to speed up the ANALYZE statement, when a table has multiple indices,
	// those indices can be scanned concurrently, with the cost of higher system performance impact.
	TiDBBuildStatsConcurrency = "tidb_build_stats_concurrency"

	// TiDBDistSQLScanConcurrency is used to set the concurrency of a distsql scan task.
	// A distsql scan task can be a table scan or a index scan, which may be distributed to many TiKV nodes.
	// Higher concurrency may reduce latency, but with the cost of higher memory usage and system performance impact.
	// If the query has a LIMIT clause, high concurrency makes the system do much more work than needed.
	TiDBDistSQLScanConcurrency = "tidb_distsql_scan_concurrency"

	// TiDBOptInSubqToJoinAndAgg is used to enable/disable the optimizer rule of rewriting IN subquery.
	TiDBOptInSubqToJoinAndAgg = "tidb_opt_insubq_to_join_and_agg"

	// TiDBOptPreferRangeScan is used to enable/disable the optimizer to always prefer range scan over table scan, ignoring their costs.
	TiDBOptPreferRangeScan = "tidb_opt_prefer_range_scan"

	// TiDBOptEnableCorrelationAdjustment is used to indicates if enable correlation adjustment.
	TiDBOptEnableCorrelationAdjustment = "tidb_opt_enable_correlation_adjustment"

	// TiDBOptLimitPushDownThreshold determines if push Limit or TopN down to TiKV forcibly.
	TiDBOptLimitPushDownThreshold = "tidb_opt_limit_push_down_threshold"

	// TiDBOptCorrelationThreshold is a guard to enable row count estimation using column order correlation.
	TiDBOptCorrelationThreshold = "tidb_opt_correlation_threshold"

	// TiDBOptCorrelationExpFactor is an exponential factor to control heuristic approach when tidb_opt_correlation_threshold is not satisfied.
	TiDBOptCorrelationExpFactor = "tidb_opt_correlation_exp_factor"

	// TiDBOptCPUFactor is the CPU cost of processing one expression for one row.
	TiDBOptCPUFactor = "tidb_opt_cpu_factor"
	// TiDBOptCopCPUFactor is the CPU cost of processing one expression for one row in coprocessor.
	TiDBOptCopCPUFactor = "tidb_opt_copcpu_factor"
	// TiDBOptTiFlashConcurrencyFactor is concurrency number of tiflash computation.
	TiDBOptTiFlashConcurrencyFactor = "tidb_opt_tiflash_concurrency_factor"
	// TiDBOptNetworkFactor is the network cost of transferring 1 byte data.
	TiDBOptNetworkFactor = "tidb_opt_network_factor"
	// TiDBOptScanFactor is the IO cost of scanning 1 byte data on TiKV.
	TiDBOptScanFactor = "tidb_opt_scan_factor"
	// TiDBOptDescScanFactor is the IO cost of scanning 1 byte data on TiKV in desc order.
	TiDBOptDescScanFactor = "tidb_opt_desc_factor"
	// TiDBOptSeekFactor is the IO cost of seeking the start value in a range on TiKV or TiFlash.
	TiDBOptSeekFactor = "tidb_opt_seek_factor"
	// TiDBOptMemoryFactor is the memory cost of storing one tuple.
	TiDBOptMemoryFactor = "tidb_opt_memory_factor"
	// TiDBOptDiskFactor is the IO cost of reading/writing one byte to temporary disk.
	TiDBOptDiskFactor = "tidb_opt_disk_factor"
	// TiDBOptConcurrencyFactor is the CPU cost of additional one goroutine.
	TiDBOptConcurrencyFactor = "tidb_opt_concurrency_factor"
	// TiDBOptForceInlineCTE is used to enable/disable inline CTE
	TiDBOptForceInlineCTE = "tidb_opt_force_inline_cte"

	// TiDBIndexJoinBatchSize is used to set the batch size of an index lookup join.
	// The index lookup join fetches batches of data from outer executor and constructs ranges for inner executor.
	// This value controls how much of data in a batch to do the index join.
	// Large value may reduce the latency but consumes more system resource.
	TiDBIndexJoinBatchSize = "tidb_index_join_batch_size"

	// TiDBIndexLookupSize is used for index lookup executor.
	// The index lookup executor first scan a batch of handles from a index, then use those handles to lookup the table
	// rows, this value controls how much of handles in a batch to do a lookup task.
	// Small value sends more RPCs to TiKV, consume more system resource.
	// Large value may do more work than needed if the query has a limit.
	TiDBIndexLookupSize = "tidb_index_lookup_size"

	// TiDBIndexLookupConcurrency is used for index lookup executor.
	// A lookup task may have 'tidb_index_lookup_size' of handles at maximum, the handles may be distributed
	// in many TiKV nodes, we execute multiple concurrent index lookup tasks concurrently to reduce the time
	// waiting for a task to finish.
	// Set this value higher may reduce the latency but consumes more system resource.
	// tidb_index_lookup_concurrency is deprecated, use tidb_executor_concurrency instead.
	TiDBIndexLookupConcurrency = "tidb_index_lookup_concurrency"

	// TiDBIndexLookupJoinConcurrency is used for index lookup join executor.
	// IndexLookUpJoin starts "tidb_index_lookup_join_concurrency" inner workers
	// to fetch inner rows and join the matched (outer, inner) row pairs.
	// tidb_index_lookup_join_concurrency is deprecated, use tidb_executor_concurrency instead.
	TiDBIndexLookupJoinConcurrency = "tidb_index_lookup_join_concurrency"

	// TiDBIndexSerialScanConcurrency is used for controlling the concurrency of index scan operation
	// when we need to keep the data output order the same as the order of index data.
	TiDBIndexSerialScanConcurrency = "tidb_index_serial_scan_concurrency"

	// TiDBMaxChunkSize is used to control the max chunk size during query execution.
	TiDBMaxChunkSize = "tidb_max_chunk_size"

	// TiDBAllowBatchCop means if we should send batch coprocessor to TiFlash. It can be set to 0, 1 and 2.
	// 0 means never use batch cop, 1 means use batch cop in case of aggregation and join, 2, means to force sending batch cop for any query.
	// The default value is 0
	TiDBAllowBatchCop = "tidb_allow_batch_cop"

	// TiDBAllowMPPExecution means if we should use mpp way to execute query or not.
	// Default value is `true`, means to be determined by the optimizer.
	// Value set to `false` means never use mpp.
	TiDBAllowMPPExecution = "tidb_allow_mpp"

	// TiDBHashExchangeWithNewCollation means if hash exchange is supported when new collation is on.
	// Default value is `true`, means support hash exchange when new collation is on.
	// Value set to `false` means not support hash exchange when new collation is on.
	TiDBHashExchangeWithNewCollation = "tidb_hash_exchange_with_new_collation"

	// TiDBEnforceMPPExecution means if we should enforce mpp way to execute query or not.
	// Default value is `false`, means to be determined by variable `tidb_allow_mpp`.
	// Value set to `true` means enforce use mpp.
	// Note if you want to set `tidb_enforce_mpp` to `true`, you must set `tidb_allow_mpp` to `true` first.
	TiDBEnforceMPPExecution = "tidb_enforce_mpp"

	// TiDBMaxTiFlashThreads is the maximum number of threads to execute the request which is pushed down to tiflash.
	// Default value is -1, means it will not be pushed down to tiflash.
	// If the value is bigger than -1, it will be pushed down to tiflash and used to create db context in tiflash.
	TiDBMaxTiFlashThreads = "tidb_max_tiflash_threads"
	// TiDBMPPStoreFailTTL is the unavailable time when a store is detected failed. During that time, tidb will not send any task to
	// TiFlash even though the failed TiFlash node has been recovered.
	TiDBMPPStoreFailTTL = "tidb_mpp_store_fail_ttl"

	// TiDBInitChunkSize is used to control the init chunk size during query execution.
	TiDBInitChunkSize = "tidb_init_chunk_size"

	// TiDBMinPagingSize is used to control the min paging size in the coprocessor paging protocol.
	TiDBMinPagingSize = "tidb_min_paging_size"

	// TiDBMaxPagingSize is used to control the max paging size in the coprocessor paging protocol.
	TiDBMaxPagingSize = "tidb_max_paging_size"

	// TiDBEnableCascadesPlanner is used to control whether to enable the cascades planner.
	TiDBEnableCascadesPlanner = "tidb_enable_cascades_planner"

	// TiDBSkipUTF8Check skips the UTF8 validate process, validate UTF8 has performance cost, if we can make sure
	// the input string values are valid, we can skip the check.
	TiDBSkipUTF8Check = "tidb_skip_utf8_check"

	// TiDBSkipASCIICheck skips the ASCII validate process
	// old tidb may already have fields with invalid ASCII bytes
	// disable ASCII validate can guarantee a safe replication
	TiDBSkipASCIICheck = "tidb_skip_ascii_check"

	// TiDBHashJoinConcurrency is used for hash join executor.
	// The hash join outer executor starts multiple concurrent join workers to probe the hash table.
	// tidb_hash_join_concurrency is deprecated, use tidb_executor_concurrency instead.
	TiDBHashJoinConcurrency = "tidb_hash_join_concurrency"

	// TiDBProjectionConcurrency is used for projection operator.
	// This variable controls the worker number of projection operator.
	// tidb_projection_concurrency is deprecated, use tidb_executor_concurrency instead.
	TiDBProjectionConcurrency = "tidb_projection_concurrency"

	// TiDBHashAggPartialConcurrency is used for hash agg executor.
	// The hash agg executor starts multiple concurrent partial workers to do partial aggregate works.
	// tidb_hashagg_partial_concurrency is deprecated, use tidb_executor_concurrency instead.
	TiDBHashAggPartialConcurrency = "tidb_hashagg_partial_concurrency"

	// TiDBHashAggFinalConcurrency is used for hash agg executor.
	// The hash agg executor starts multiple concurrent final workers to do final aggregate works.
	// tidb_hashagg_final_concurrency is deprecated, use tidb_executor_concurrency instead.
	TiDBHashAggFinalConcurrency = "tidb_hashagg_final_concurrency"

	// TiDBWindowConcurrency is used for window parallel executor.
	// tidb_window_concurrency is deprecated, use tidb_executor_concurrency instead.
	TiDBWindowConcurrency = "tidb_window_concurrency"

	// TiDBMergeJoinConcurrency is used for merge join parallel executor
	TiDBMergeJoinConcurrency = "tidb_merge_join_concurrency"

	// TiDBStreamAggConcurrency is used for stream aggregation parallel executor.
	// tidb_stream_agg_concurrency is deprecated, use tidb_executor_concurrency instead.
	TiDBStreamAggConcurrency = "tidb_streamagg_concurrency"

	// TiDBIndexMergeIntersectionConcurrency is used for parallel worker of index merge intersection.
	TiDBIndexMergeIntersectionConcurrency = "tidb_index_merge_intersection_concurrency"

	// TiDBEnableParallelApply is used for parallel apply.
	TiDBEnableParallelApply = "tidb_enable_parallel_apply"

	// TiDBBackoffLockFast is used for tikv backoff base time in milliseconds.
	TiDBBackoffLockFast = "tidb_backoff_lock_fast"

	// TiDBBackOffWeight is used to control the max back off time in TiDB.
	// The default maximum back off time is a small value.
	// BackOffWeight could multiply it to let the user adjust the maximum time for retrying.
	// Only positive integers can be accepted, which means that the maximum back off time can only grow.
	TiDBBackOffWeight = "tidb_backoff_weight"

	// TiDBDDLReorgWorkerCount defines the count of ddl reorg workers.
	TiDBDDLReorgWorkerCount = "tidb_ddl_reorg_worker_cnt"

	// TiDBDDLFlashbackConcurrency defines the count of ddl flashback workers.
	TiDBDDLFlashbackConcurrency = "tidb_ddl_flashback_concurrency"

	// TiDBDDLReorgBatchSize defines the transaction batch size of ddl reorg workers.
	TiDBDDLReorgBatchSize = "tidb_ddl_reorg_batch_size"

	// TiDBDDLErrorCountLimit defines the count of ddl error limit.
	TiDBDDLErrorCountLimit = "tidb_ddl_error_count_limit"

	// TiDBDDLReorgPriority defines the operations' priority of adding indices.
	// It can be: PRIORITY_LOW, PRIORITY_NORMAL, PRIORITY_HIGH
	TiDBDDLReorgPriority = "tidb_ddl_reorg_priority"

	// TiDBEnableAutoIncrementInGenerated disables the mysql compatibility check on using auto-incremented columns in
	// expression indexes and generated columns described here https://dev.mysql.com/doc/refman/5.7/en/create-table-generated-columns.html for details.
	TiDBEnableAutoIncrementInGenerated = "tidb_enable_auto_increment_in_generated"

	// TiDBPlacementMode is used to control the mode for placement
	TiDBPlacementMode = "tidb_placement_mode"

	// TiDBMaxDeltaSchemaCount defines the max length of deltaSchemaInfos.
	// deltaSchemaInfos is a queue that maintains the history of schema changes.
	TiDBMaxDeltaSchemaCount = "tidb_max_delta_schema_count"

	// TiDBScatterRegion will scatter the regions for DDLs when it is ON.
	TiDBScatterRegion = "tidb_scatter_region"

	// TiDBWaitSplitRegionFinish defines the split region behaviour is sync or async.
	TiDBWaitSplitRegionFinish = "tidb_wait_split_region_finish"

	// TiDBWaitSplitRegionTimeout uses to set the split and scatter region back off time.
	TiDBWaitSplitRegionTimeout = "tidb_wait_split_region_timeout"

	// TiDBForcePriority defines the operations' priority of all statements.
	// It can be "NO_PRIORITY", "LOW_PRIORITY", "HIGH_PRIORITY", "DELAYED"
	TiDBForcePriority = "tidb_force_priority"

	// TiDBConstraintCheckInPlace indicates to check the constraint when the SQL executing.
	// It could hurt the performance of bulking insert when it is ON.
	TiDBConstraintCheckInPlace = "tidb_constraint_check_in_place"

	// TiDBEnableWindowFunction is used to control whether to enable the window function.
	TiDBEnableWindowFunction = "tidb_enable_window_function"

	// TiDBEnablePipelinedWindowFunction is used to control whether to use pipelined window function, it only works when tidb_enable_window_function = true.
	TiDBEnablePipelinedWindowFunction = "tidb_enable_pipelined_window_function"

	// TiDBEnableStrictDoubleTypeCheck is used to control table field double type syntax check.
	TiDBEnableStrictDoubleTypeCheck = "tidb_enable_strict_double_type_check"

	// TiDBOptProjectionPushDown is used to control whether to pushdown projection to coprocessor.
	TiDBOptProjectionPushDown = "tidb_opt_projection_push_down"

	// TiDBEnableVectorizedExpression is used to control whether to enable the vectorized expression evaluation.
	TiDBEnableVectorizedExpression = "tidb_enable_vectorized_expression"

	// TiDBOptJoinReorderThreshold defines the threshold less than which
	// we'll choose a rather time-consuming algorithm to calculate the join order.
	TiDBOptJoinReorderThreshold = "tidb_opt_join_reorder_threshold"

	// TiDBSlowQueryFile indicates which slow query log file for SLOW_QUERY table to parse.
	TiDBSlowQueryFile = "tidb_slow_query_file"

	// TiDBEnableFastAnalyze indicates to use fast analyze.
	TiDBEnableFastAnalyze = "tidb_enable_fast_analyze"

	// TiDBExpensiveQueryTimeThreshold indicates the time threshold of expensive query.
	TiDBExpensiveQueryTimeThreshold = "tidb_expensive_query_time_threshold"

	// TiDBEnableIndexMerge indicates to generate IndexMergePath.
	TiDBEnableIndexMerge = "tidb_enable_index_merge"

	// TiDBEnableNoopFuncs set true will enable using fake funcs(like get_lock release_lock)
	TiDBEnableNoopFuncs = "tidb_enable_noop_functions"

	// TiDBEnableStmtSummary indicates whether the statement summary is enabled.
	TiDBEnableStmtSummary = "tidb_enable_stmt_summary"

	// TiDBStmtSummaryInternalQuery indicates whether the statement summary contain internal query.
	TiDBStmtSummaryInternalQuery = "tidb_stmt_summary_internal_query"

	// TiDBStmtSummaryRefreshInterval indicates the refresh interval in seconds for each statement summary.
	TiDBStmtSummaryRefreshInterval = "tidb_stmt_summary_refresh_interval"

	// TiDBStmtSummaryHistorySize indicates the history size of each statement summary.
	TiDBStmtSummaryHistorySize = "tidb_stmt_summary_history_size"

	// TiDBStmtSummaryMaxStmtCount indicates the max number of statements kept in memory.
	TiDBStmtSummaryMaxStmtCount = "tidb_stmt_summary_max_stmt_count"

	// TiDBStmtSummaryMaxSQLLength indicates the max length of displayed normalized sql and sample sql.
	TiDBStmtSummaryMaxSQLLength = "tidb_stmt_summary_max_sql_length"

	// TiDBCapturePlanBaseline indicates whether the capture of plan baselines is enabled.
	TiDBCapturePlanBaseline = "tidb_capture_plan_baselines"

	// TiDBUsePlanBaselines indicates whether the use of plan baselines is enabled.
	TiDBUsePlanBaselines = "tidb_use_plan_baselines"

	// TiDBEvolvePlanBaselines indicates whether the evolution of plan baselines is enabled.
	TiDBEvolvePlanBaselines = "tidb_evolve_plan_baselines"

	// TiDBEnableExtendedStats indicates whether the extended statistics feature is enabled.
	TiDBEnableExtendedStats = "tidb_enable_extended_stats"

	// TiDBIsolationReadEngines indicates the tidb only read from the stores whose engine type is involved in IsolationReadEngines.
	// Now, only support TiKV and TiFlash.
	TiDBIsolationReadEngines = "tidb_isolation_read_engines"

	// TiDBStoreLimit indicates the limit of sending request to a store, 0 means without limit.
	TiDBStoreLimit = "tidb_store_limit"

	// TiDBMetricSchemaStep indicates the step when query metric schema.
	TiDBMetricSchemaStep = "tidb_metric_query_step"

	// TiDBCDCWriteSource indicates the following data is written by TiCDC if it is not 0.
	TiDBCDCWriteSource = "tidb_cdc_write_source"

	// TiDBMetricSchemaRangeDuration indicates the range duration when query metric schema.
	TiDBMetricSchemaRangeDuration = "tidb_metric_query_range_duration"

	// TiDBEnableCollectExecutionInfo indicates that whether execution info is collected.
	TiDBEnableCollectExecutionInfo = "tidb_enable_collect_execution_info"

	// TiDBExecutorConcurrency is used for controlling the concurrency of all types of executors.
	TiDBExecutorConcurrency = "tidb_executor_concurrency"

	// TiDBEnableClusteredIndex indicates if clustered index feature is enabled.
	TiDBEnableClusteredIndex = "tidb_enable_clustered_index"

	// TiDBPartitionPruneMode indicates the partition prune mode used.
	TiDBPartitionPruneMode = "tidb_partition_prune_mode"

	// TiDBRedactLog indicates that whether redact log.
	TiDBRedactLog = "tidb_redact_log"

	// TiDBRestrictedReadOnly is meant for the cloud admin to toggle the cluster read only
	TiDBRestrictedReadOnly = "tidb_restricted_read_only"

	// TiDBSuperReadOnly is tidb's variant of mysql's super_read_only, which has some differences from mysql's super_read_only.
	TiDBSuperReadOnly = "tidb_super_read_only"

	// TiDBShardAllocateStep indicates the max size of continuous rowid shard in one transaction.
	TiDBShardAllocateStep = "tidb_shard_allocate_step"
	// TiDBEnableTelemetry indicates that whether usage data report to PingCAP is enabled.
	TiDBEnableTelemetry = "tidb_enable_telemetry"

	// TiDBMemoryUsageAlarmRatio indicates the alarm threshold when memory usage of the tidb-server exceeds.
	TiDBMemoryUsageAlarmRatio = "tidb_memory_usage_alarm_ratio"

	// TiDBMemoryUsageAlarmKeepRecordNum indicates the number of saved alarm files.
	TiDBMemoryUsageAlarmKeepRecordNum = "tidb_memory_usage_alarm_keep_record_num"

	// TiDBEnableRateLimitAction indicates whether enabled ratelimit action
	TiDBEnableRateLimitAction = "tidb_enable_rate_limit_action"

	// TiDBEnableAsyncCommit indicates whether to enable the async commit feature.
	TiDBEnableAsyncCommit = "tidb_enable_async_commit"

	// TiDBEnable1PC indicates whether to enable the one-phase commit feature.
	TiDBEnable1PC = "tidb_enable_1pc"

	// TiDBGuaranteeLinearizability indicates whether to guarantee linearizability.
	TiDBGuaranteeLinearizability = "tidb_guarantee_linearizability"

	// TiDBAnalyzeVersion indicates how tidb collects the analyzed statistics and how use to it.
	TiDBAnalyzeVersion = "tidb_analyze_version"

	// TiDBAutoAnalyzePartitionBatchSize indicates the batch size for partition tables for auto analyze in dynamic mode
	TiDBAutoAnalyzePartitionBatchSize = "tidb_auto_analyze_partition_batch_size"

	// TiDBEnableIndexMergeJoin indicates whether to enable index merge join.
	TiDBEnableIndexMergeJoin = "tidb_enable_index_merge_join"

	// TiDBTrackAggregateMemoryUsage indicates whether track the memory usage of aggregate function.
	TiDBTrackAggregateMemoryUsage = "tidb_track_aggregate_memory_usage"

	// TiDBEnableExchangePartition indicates whether to enable exchange partition.
	TiDBEnableExchangePartition = "tidb_enable_exchange_partition"

	// TiDBAllowFallbackToTiKV indicates the engine types whose unavailability triggers fallback to TiKV.
	// Now we only support TiFlash.
	TiDBAllowFallbackToTiKV = "tidb_allow_fallback_to_tikv"

	// TiDBEnableTopSQL indicates whether the top SQL is enabled.
	TiDBEnableTopSQL = "tidb_enable_top_sql"

	// TiDBSourceID indicates the source ID of the TiDB server.
	TiDBSourceID = "tidb_source_id"

	// TiDBTopSQLMaxTimeSeriesCount indicates the max number of statements been collected in each time series.
	TiDBTopSQLMaxTimeSeriesCount = "tidb_top_sql_max_time_series_count"

	// TiDBTopSQLMaxMetaCount indicates the max capacity of the collect meta per second.
	TiDBTopSQLMaxMetaCount = "tidb_top_sql_max_meta_count"

	// TiDBEnableLocalTxn indicates whether to enable Local Txn.
	TiDBEnableLocalTxn = "tidb_enable_local_txn"

	// TiDBEnableMDL indicates whether to enable MDL.
	TiDBEnableMDL = "tidb_enable_metadata_lock"

	// TiDBTSOClientBatchMaxWaitTime indicates the max value of the TSO Batch Wait interval time of PD client.
	TiDBTSOClientBatchMaxWaitTime = "tidb_tso_client_batch_max_wait_time"

	// TiDBTxnCommitBatchSize is used to control the batch size of transaction commit related requests sent by TiDB to TiKV.
	// If a single transaction has a large amount of writes, you can increase the batch size to improve the batch effect,
	// setting too large will exceed TiKV's raft-entry-max-size limit and cause commit failure.
	TiDBTxnCommitBatchSize = "tidb_txn_commit_batch_size"

	// TiDBEnableTSOFollowerProxy indicates whether to enable the TSO Follower Proxy feature of PD client.
	TiDBEnableTSOFollowerProxy = "tidb_enable_tso_follower_proxy"

	// TiDBEnableOrderedResultMode indicates if stabilize query results.
	TiDBEnableOrderedResultMode = "tidb_enable_ordered_result_mode"

	// TiDBRemoveOrderbyInSubquery indicates whether to remove ORDER BY in subquery.
	TiDBRemoveOrderbyInSubquery = "tidb_remove_orderby_in_subquery"

	// TiDBEnablePseudoForOutdatedStats indicates whether use pseudo for outdated stats
	TiDBEnablePseudoForOutdatedStats = "tidb_enable_pseudo_for_outdated_stats"

	// TiDBRegardNULLAsPoint indicates whether regard NULL as point when optimizing
	TiDBRegardNULLAsPoint = "tidb_regard_null_as_point"

	// TiDBTmpTableMaxSize indicates the max memory size of temporary tables.
	TiDBTmpTableMaxSize = "tidb_tmp_table_max_size"

	// TiDBEnableLegacyInstanceScope indicates if instance scope can be set with SET SESSION.
	TiDBEnableLegacyInstanceScope = "tidb_enable_legacy_instance_scope"

	// TiDBTableCacheLease indicates the read lock lease of a cached table.
	TiDBTableCacheLease = "tidb_table_cache_lease"

	// TiDBStatsLoadSyncWait indicates the time sql execution will sync-wait for stats load.
	TiDBStatsLoadSyncWait = "tidb_stats_load_sync_wait"

	// TiDBEnableMutationChecker indicates whether to check data consistency for mutations
	TiDBEnableMutationChecker = "tidb_enable_mutation_checker"
	// TiDBTxnAssertionLevel indicates how strict the assertion will be, which helps to detect and preventing data &
	// index inconsistency problems.
	TiDBTxnAssertionLevel = "tidb_txn_assertion_level"

	// TiDBIgnorePreparedCacheCloseStmt indicates whether to ignore close-stmt commands for prepared statements.
	TiDBIgnorePreparedCacheCloseStmt = "tidb_ignore_prepared_cache_close_stmt"

	// TiDBEnableNewCostInterface is a internal switch to indicates whether to use the new cost calculation interface.
	TiDBEnableNewCostInterface = "tidb_enable_new_cost_interface"

	// TiDBCostModelVersion is a internal switch to indicates the cost model version.
	TiDBCostModelVersion = "tidb_cost_model_version"

	// TiDBBatchPendingTiFlashCount indicates the maximum count of non-available TiFlash tables.
	TiDBBatchPendingTiFlashCount = "tidb_batch_pending_tiflash_count"

	// TiDBQueryLogMaxLen is used to set the max length of the query in the log.
	TiDBQueryLogMaxLen = "tidb_query_log_max_len"

	// TiDBEnableNoopVariables is used to indicate if noops appear in SHOW [GLOBAL] VARIABLES
	TiDBEnableNoopVariables = "tidb_enable_noop_variables"

	// TiDBNonTransactionalIgnoreError is used to ignore error in non-transactional DMLs.
	// When set to false, a non-transactional DML returns when it meets the first error.
	// When set to true, a non-transactional DML finishes all batches even if errors are met in some batches.
	TiDBNonTransactionalIgnoreError = "tidb_nontransactional_ignore_error"

	// Fine grained shuffle is disabled when TiFlashFineGrainedShuffleStreamCount is zero.
	TiFlashFineGrainedShuffleStreamCount = "tiflash_fine_grained_shuffle_stream_count"
	TiFlashFineGrainedShuffleBatchSize   = "tiflash_fine_grained_shuffle_batch_size"

	// TiDBSimplifiedMetrics controls whether to unregister some unused metrics.
	TiDBSimplifiedMetrics = "tidb_simplified_metrics"

	// TiDBMemoryDebugModeMinHeapInUse is used to set tidb memory debug mode trigger threshold.
	// When set to 0, the function is disabled.
	// When set to a negative integer, use memory debug mode to detect the issue of frequent allocation and release of memory.
	// We do not actively trigger gc, and check whether the `tracker memory * (1+bias ratio) > heap in use` each 5s.
	// When set to a positive integer, use memory debug mode to detect the issue of memory tracking inaccurate.
	// We trigger runtime.GC() each 5s, and check whether the `tracker memory * (1+bias ratio) > heap in use`.
	TiDBMemoryDebugModeMinHeapInUse = "tidb_memory_debug_mode_min_heap_inuse"
	// TiDBMemoryDebugModeAlarmRatio is used set tidb memory debug mode bias ratio. Treat memory bias less than this ratio as noise.
	TiDBMemoryDebugModeAlarmRatio = "tidb_memory_debug_mode_alarm_ratio"

	// TiDBEnableAnalyzeSnapshot indicates whether to read data on snapshot when collecting statistics.
	// When set to false, ANALYZE reads the latest data.
	// When set to true, ANALYZE reads data on the snapshot at the beginning of ANALYZE.
	TiDBEnableAnalyzeSnapshot = "tidb_enable_analyze_snapshot"

	// TiDBDefaultStrMatchSelectivity controls some special cardinality estimation strategy for string match functions (like and regexp).
	// When set to 0, Selectivity() will try to evaluate those functions with TopN and NULL in the stats to estimate,
	// and the default selectivity and the selectivity for the histogram part will be 0.1.
	// When set to (0, 1], Selectivity() will use the value of this variable as the default selectivity of those
	// functions instead of the selectionFactor (0.8).
	TiDBDefaultStrMatchSelectivity = "tidb_default_string_match_selectivity"

	// TiDBEnablePrepPlanCache indicates whether to enable prepared plan cache
	TiDBEnablePrepPlanCache = "tidb_enable_prepared_plan_cache"
	// TiDBPrepPlanCacheSize indicates the number of cached statements.
	TiDBPrepPlanCacheSize = "tidb_prepared_plan_cache_size"
	// TiDBEnablePrepPlanCacheMemoryMonitor indicates whether to enable prepared plan cache monitor
	TiDBEnablePrepPlanCacheMemoryMonitor = "tidb_enable_prepared_plan_cache_memory_monitor"

	// TiDBEnableNonPreparedPlanCache indicates whether to enable non-prepared plan cache.
	TiDBEnableNonPreparedPlanCache = "tidb_enable_non_prepared_plan_cache"
	// TiDBNonPreparedPlanCacheSize controls the size of non-prepared plan cache.
	TiDBNonPreparedPlanCacheSize = "tidb_non_prepared_plan_cache_size"

	// TiDBConstraintCheckInPlacePessimistic controls whether to skip certain kinds of pessimistic locks.
	TiDBConstraintCheckInPlacePessimistic = "tidb_constraint_check_in_place_pessimistic"

	// TiDBEnableForeignKey indicates whether to enable foreign key feature.
	// TODO(crazycs520): remove this after foreign key GA.
	TiDBEnableForeignKey = "tidb_enable_foreign_key"

	// TiDBOptRangeMaxSize is the max memory limit for ranges. When the optimizer estimates that the memory usage of complete
	// ranges would exceed the limit, it chooses less accurate ranges such as full range. 0 indicates that there is no memory
	// limit for ranges.
	TiDBOptRangeMaxSize = "tidb_opt_range_max_size"

	// TiDBAnalyzePartitionConcurrency indicates concurrency for save/read partitions stats in Analyze
	TiDBAnalyzePartitionConcurrency = "tidb_analyze_partition_concurrency"
	// TiDBMergePartitionStatsConcurrency indicates the concurrency when merge partition stats into global stats
	TiDBMergePartitionStatsConcurrency = "tidb_merge_partition_stats_concurrency"

	// TiDBOptPrefixIndexSingleScan indicates whether to do some optimizations to avoid double scan for prefix index.
	// When set to true, `col is (not) null`(`col` is index prefix column) is regarded as index filter rather than table filter.
	TiDBOptPrefixIndexSingleScan = "tidb_opt_prefix_index_single_scan"

	// TiDBEnableExternalTSRead indicates whether to enable read through an external ts
	TiDBEnableExternalTSRead = "tidb_enable_external_ts_read"

	// TiDBEnablePlanReplayerCapture indicates whether to enable plan replayer capture
	TiDBEnablePlanReplayerCapture = "tidb_enable_plan_replayer_capture"

	// TiDBEnablePlanReplayerContinuesCapture indicates whether to enable continues capture
	TiDBEnablePlanReplayerContinuesCapture = "tidb_enable_plan_replayer_continues_capture"
	// TiDBEnableReusechunk indicates whether to enable chunk alloc
	TiDBEnableReusechunk = "tidb_enable_reuse_chunk"

	// TiDBStoreBatchSize indicates the batch size of coprocessor in the same store.
	TiDBStoreBatchSize = "tidb_store_batch_size"

	// TiDBPessimisticTransactionAggressiveLocking controls whether aggressive locking for pessimistic transaction
	// is enabled.
	TiDBPessimisticTransactionAggressiveLocking = "tidb_pessimistic_txn_aggressive_locking"
)

// TiDB vars that have only global scope

const (
	// TiDBGCEnable turns garbage collection on or OFF
	TiDBGCEnable = "tidb_gc_enable"
	// TiDBGCRunInterval sets the interval that GC runs
	TiDBGCRunInterval = "tidb_gc_run_interval"
	// TiDBGCLifetime sets the retention window of older versions
	TiDBGCLifetime = "tidb_gc_life_time"
	// TiDBGCConcurrency sets the concurrency of garbage collection. -1 = AUTO value
	TiDBGCConcurrency = "tidb_gc_concurrency"
	// TiDBGCScanLockMode enables the green GC feature (default)
	TiDBGCScanLockMode = "tidb_gc_scan_lock_mode"
	// TiDBGCMaxWaitTime sets max time for gc advances the safepoint delayed by active transactions
	TiDBGCMaxWaitTime = "tidb_gc_max_wait_time"
	// TiDBEnableEnhancedSecurity restricts SUPER users from certain operations.
	TiDBEnableEnhancedSecurity = "tidb_enable_enhanced_security"
	// TiDBEnableHistoricalStats enables the historical statistics feature (default off)
	TiDBEnableHistoricalStats = "tidb_enable_historical_stats"
	// TiDBPersistAnalyzeOptions persists analyze options for later analyze and auto-analyze
	TiDBPersistAnalyzeOptions = "tidb_persist_analyze_options"
	// TiDBEnableColumnTracking enables collecting predicate columns.
	TiDBEnableColumnTracking = "tidb_enable_column_tracking"
	// TiDBDisableColumnTrackingTime records the last time TiDBEnableColumnTracking is set off.
	// It is used to invalidate the collected predicate columns after turning off TiDBEnableColumnTracking, which avoids physical deletion.
	// It doesn't have cache in memory, and we directly get/set the variable value from/to mysql.tidb.
	TiDBDisableColumnTrackingTime = "tidb_disable_column_tracking_time"
	// TiDBStatsLoadPseudoTimeout indicates whether to fallback to pseudo stats after load timeout.
	TiDBStatsLoadPseudoTimeout = "tidb_stats_load_pseudo_timeout"
	// TiDBMemQuotaBindingCache indicates the memory quota for the bind cache.
	TiDBMemQuotaBindingCache = "tidb_mem_quota_binding_cache"
	// TiDBRCReadCheckTS indicates the tso optimization for read-consistency read is enabled.
	TiDBRCReadCheckTS = "tidb_rc_read_check_ts"
	// TiDBRCWriteCheckTs indicates whether some special write statements don't get latest tso from PD at RC
	TiDBRCWriteCheckTs = "tidb_rc_write_check_ts"
	// TiDBCommitterConcurrency controls the number of running concurrent requests in the commit phase.
	TiDBCommitterConcurrency = "tidb_committer_concurrency"
	// TiDBEnableBatchDML enables batch dml.
	TiDBEnableBatchDML = "tidb_enable_batch_dml"
	// TiDBStatsCacheMemQuota records stats cache quota
	TiDBStatsCacheMemQuota = "tidb_stats_cache_mem_quota"
	// TiDBMemQuotaAnalyze indicates the memory quota for all analyze jobs.
	TiDBMemQuotaAnalyze = "tidb_mem_quota_analyze"
	// TiDBEnableAutoAnalyze determines whether TiDB executes automatic analysis.
	TiDBEnableAutoAnalyze = "tidb_enable_auto_analyze"
	// TiDBMemOOMAction indicates what operation TiDB perform when a single SQL statement exceeds
	// the memory quota specified by tidb_mem_quota_query and cannot be spilled to disk.
	TiDBMemOOMAction = "tidb_mem_oom_action"
	// TiDBPrepPlanCacheMemoryGuardRatio is used to prevent [performance.max-memory] from being exceeded
	TiDBPrepPlanCacheMemoryGuardRatio = "tidb_prepared_plan_cache_memory_guard_ratio"
	// TiDBMaxAutoAnalyzeTime is the max time that auto analyze can run. If auto analyze runs longer than the value, it
	// will be killed. 0 indicates that there is no time limit.
	TiDBMaxAutoAnalyzeTime = "tidb_max_auto_analyze_time"
	// TiDBDDLEnableDistributeReorg indicates whether to enable the new Reorg framework.
	TiDBDDLEnableDistributeReorg = "tidb_ddl_distribute_reorg"
	// TiDBGenerateBinaryPlan indicates whether binary plan should be generated in slow log and statements summary.
	TiDBGenerateBinaryPlan = "tidb_generate_binary_plan"
	// TiDBEnableGCAwareMemoryTrack indicates whether to turn-on GC-aware memory track.
	TiDBEnableGCAwareMemoryTrack = "tidb_enable_gc_aware_memory_track"
	// TiDBEnableTmpStorageOnOOM controls whether to enable the temporary storage for some operators
	// when a single SQL statement exceeds the memory quota specified by the memory quota.
	TiDBEnableTmpStorageOnOOM = "tidb_enable_tmp_storage_on_oom"
	// TiDBDDLEnableFastReorg indicates whether to use lighting backfill process for adding index.
	TiDBDDLEnableFastReorg = "tidb_ddl_enable_fast_reorg"
	// TiDBDDLDiskQuota used to set disk quota for lightning add index.
	TiDBDDLDiskQuota = "tidb_ddl_disk_quota"
	// TiDBAutoBuildStatsConcurrency is used to set the build concurrency of auto-analyze.
	TiDBAutoBuildStatsConcurrency = "tidb_auto_build_stats_concurrency"
	// TiDBSysProcScanConcurrency is used to set the scan concurrency of for backend system processes, like auto-analyze.
	TiDBSysProcScanConcurrency = "tidb_sysproc_scan_concurrency"
	// TiDBServerMemoryLimit indicates the memory limit of the tidb-server instance.
	TiDBServerMemoryLimit = "tidb_server_memory_limit"
	// TiDBServerMemoryLimitSessMinSize indicates the minimal memory used of a session, that becomes a candidate for session kill.
	TiDBServerMemoryLimitSessMinSize = "tidb_server_memory_limit_sess_min_size"
	// TiDBServerMemoryLimitGCTrigger indicates the gc percentage of the TiDBServerMemoryLimit.
	TiDBServerMemoryLimitGCTrigger = "tidb_server_memory_limit_gc_trigger"
	// TiDBEnableGOGCTuner is to enable GOGC tuner. it can tuner GOGC
	TiDBEnableGOGCTuner = "tidb_enable_gogc_tuner"
	// TiDBGOGCTunerThreshold is to control the threshold of GOGC tuner.
	TiDBGOGCTunerThreshold = "tidb_gogc_tuner_threshold"
	// TiDBExternalTS is the ts to read through when the `TiDBEnableExternalTsRead` is on
	TiDBExternalTS = "tidb_external_ts"
	// TiDBTTLJobEnable is used to enable/disable scheduling ttl job
	TiDBTTLJobEnable = "tidb_ttl_job_enable"
	// TiDBTTLScanBatchSize is used to control the batch size in the SELECT statement for TTL jobs
	TiDBTTLScanBatchSize = "tidb_ttl_scan_batch_size"
	// TiDBTTLDeleteBatchSize is used to control the batch size in the DELETE statement for TTL jobs
	TiDBTTLDeleteBatchSize = "tidb_ttl_delete_batch_size"
	// TiDBTTLDeleteRateLimit is used to control the delete rate limit for TTL jobs in each node
	TiDBTTLDeleteRateLimit = "tidb_ttl_delete_rate_limit"
	// TiDBTTLJobScheduleWindowStartTime is used to restrict the start time of the time window of scheduling the ttl jobs.
	TiDBTTLJobScheduleWindowStartTime = "tidb_ttl_job_schedule_window_start_time"
	// TiDBTTLJobScheduleWindowEndTime is used to restrict the end time of the time window of scheduling the ttl jobs.
	TiDBTTLJobScheduleWindowEndTime = "tidb_ttl_job_schedule_window_end_time"
	// TiDBTTLScanWorkerCount indicates the count of the scan workers in each TiDB node
	TiDBTTLScanWorkerCount = "tidb_ttl_scan_worker_count"
	// TiDBTTLDeleteWorkerCount indicates the count of the delete workers in each TiDB node
	TiDBTTLDeleteWorkerCount = "tidb_ttl_delete_worker_count"
	// PasswordReuseHistory limit a few passwords to reuse.
	PasswordReuseHistory = "password_history"
	// PasswordReuseTime limit how long passwords can be reused.
	PasswordReuseTime = "password_reuse_interval"
	// TiDBHistoricalStatsDuration indicates the duration to remain tidb historical stats
	TiDBHistoricalStatsDuration = "tidb_historical_stats_duration"
	// TiDBEnableHistoricalStatsForCapture indicates whether use historical stats in plan replayer capture
	TiDBEnableHistoricalStatsForCapture = "tidb_enable_historical_stats_for_capture"
	// TiDBEnableResourceControl indicates whether resource control feature is enabled
	TiDBEnableResourceControl = "tidb_enable_resource_control"
)

// TiDB intentional limits
// Can be raised in the future.

const (
	// MaxConfigurableConcurrency is the maximum number of "threads" (goroutines) that can be specified
	// for any type of configuration item that has concurrent workers.
	MaxConfigurableConcurrency = 256
)

// Default TiDB system variable values.
const (
	DefHostname                                    = "localhost"
	DefIndexLookupConcurrency                      = ConcurrencyUnset
	DefIndexLookupJoinConcurrency                  = ConcurrencyUnset
	DefIndexSerialScanConcurrency                  = 1
	DefIndexJoinBatchSize                          = 25000
	DefIndexLookupSize                             = 20000
	DefDistSQLScanConcurrency                      = 15
	DefBuildStatsConcurrency                       = 4
	DefAutoAnalyzeRatio                            = 0.5
	DefAutoAnalyzeStartTime                        = "00:00 +0000"
	DefAutoAnalyzeEndTime                          = "23:59 +0000"
	DefAutoIncrementIncrement                      = 1
	DefAutoIncrementOffset                         = 1
	DefChecksumTableConcurrency                    = 4
	DefSkipUTF8Check                               = false
	DefSkipASCIICheck                              = false
	DefOptAggPushDown                              = false
	DefOptCartesianBCJ                             = 1
	DefOptMPPOuterJoinFixedBuildSide               = false
	DefOptWriteRowID                               = false
	DefOptEnableCorrelationAdjustment              = true
	DefOptLimitPushDownThreshold                   = 100
	DefOptCorrelationThreshold                     = 0.9
	DefOptCorrelationExpFactor                     = 1
	DefOptCPUFactor                                = 3.0
	DefOptCopCPUFactor                             = 3.0
	DefOptTiFlashConcurrencyFactor                 = 24.0
	DefOptNetworkFactor                            = 1.0
	DefOptScanFactor                               = 1.5
	DefOptDescScanFactor                           = 3.0
	DefOptSeekFactor                               = 20.0
	DefOptMemoryFactor                             = 0.001
	DefOptDiskFactor                               = 1.5
	DefOptConcurrencyFactor                        = 3.0
	DefOptForceInlineCTE                           = false
	DefOptInSubqToJoinAndAgg                       = true
	DefOptPreferRangeScan                          = false
	DefBatchInsert                                 = false
	DefBatchDelete                                 = false
	DefBatchCommit                                 = false
	DefCurretTS                                    = 0
	DefInitChunkSize                               = 32
	DefMinPagingSize                               = int(paging.MinPagingSize)
	DefMaxPagingSize                               = int(paging.MaxPagingSize)
	DefMaxChunkSize                                = 1024
	DefDMLBatchSize                                = 0
	DefMaxPreparedStmtCount                        = -1
	DefWaitTimeout                                 = 28800
	DefTiDBMemQuotaApplyCache                      = 32 << 20 // 32MB.
	DefTiDBMemQuotaBindingCache                    = 64 << 20 // 64MB.
	DefTiDBGeneralLog                              = false
	DefTiDBPProfSQLCPU                             = 0
	DefTiDBRetryLimit                              = 10
	DefTiDBDisableTxnAutoRetry                     = true
	DefTiDBConstraintCheckInPlace                  = false
	DefTiDBHashJoinConcurrency                     = ConcurrencyUnset
	DefTiDBProjectionConcurrency                   = ConcurrencyUnset
	DefBroadcastJoinThresholdSize                  = 100 * 1024 * 1024
	DefBroadcastJoinThresholdCount                 = 10 * 1024
	DefTiDBOptimizerSelectivityLevel               = 0
	DefTiDBOptimizerEnableNewOFGB                  = false
	DefTiDBEnableOuterJoinReorder                  = true
	DefTiDBEnableNAAJ                              = false
	DefTiDBAllowBatchCop                           = 1
	DefTiDBAllowMPPExecution                       = true
	DefTiDBHashExchangeWithNewCollation            = true
	DefTiDBEnforceMPPExecution                     = false
	DefTiFlashMaxThreads                           = -1
	DefTiDBMPPStoreFailTTL                         = "60s"
	DefTiDBTxnMode                                 = ""
	DefTiDBRowFormatV1                             = 1
	DefTiDBRowFormatV2                             = 2
	DefTiDBDDLReorgWorkerCount                     = 4
	DefTiDBDDLReorgBatchSize                       = 256
	DefTiDBDDLFlashbackConcurrency                 = 64
	DefTiDBDDLErrorCountLimit                      = 512
	DefTiDBMaxDeltaSchemaCount                     = 1024
	DefTiDBPlacementMode                           = PlacementModeStrict
	DefTiDBEnableAutoIncrementInGenerated          = false
	DefTiDBHashAggPartialConcurrency               = ConcurrencyUnset
	DefTiDBHashAggFinalConcurrency                 = ConcurrencyUnset
	DefTiDBWindowConcurrency                       = ConcurrencyUnset
	DefTiDBMergeJoinConcurrency                    = 1 // disable optimization by default
	DefTiDBStreamAggConcurrency                    = 1
	DefTiDBForcePriority                           = mysql.NoPriority
	DefEnableWindowFunction                        = true
	DefEnablePipelinedWindowFunction               = true
	DefEnableStrictDoubleTypeCheck                 = true
	DefEnableVectorizedExpression                  = true
	DefTiDBOptJoinReorderThreshold                 = 0
	DefTiDBDDLSlowOprThreshold                     = 300
	DefTiDBUseFastAnalyze                          = false
	DefTiDBSkipIsolationLevelCheck                 = false
	DefTiDBExpensiveQueryTimeThreshold             = 60 // 60s
	DefTiDBScatterRegion                           = false
	DefTiDBWaitSplitRegionFinish                   = true
	DefWaitSplitRegionTimeout                      = 300 // 300s
	DefTiDBEnableNoopFuncs                         = Off
	DefTiDBEnableNoopVariables                     = true
	DefTiDBAllowRemoveAutoInc                      = false
	DefTiDBUsePlanBaselines                        = true
	DefTiDBEvolvePlanBaselines                     = false
	DefTiDBEvolvePlanTaskMaxTime                   = 600 // 600s
	DefTiDBEvolvePlanTaskStartTime                 = "00:00 +0000"
	DefTiDBEvolvePlanTaskEndTime                   = "23:59 +0000"
	DefInnodbLockWaitTimeout                       = 50 // 50s
	DefTiDBStoreLimit                              = 0
	DefTiDBMetricSchemaStep                        = 60 // 60s
	DefTiDBMetricSchemaRangeDuration               = 60 // 60s
	DefTiDBFoundInPlanCache                        = false
	DefTiDBFoundInBinding                          = false
	DefTiDBEnableCollectExecutionInfo              = true
	DefTiDBAllowAutoRandExplicitInsert             = false
	DefTiDBEnableClusteredIndex                    = ClusteredIndexDefModeOn
	DefTiDBRedactLog                               = false
	DefTiDBRestrictedReadOnly                      = false
	DefTiDBSuperReadOnly                           = false
	DefTiDBShardAllocateStep                       = math.MaxInt64
	DefTiDBEnableTelemetry                         = true
	DefTiDBEnableParallelApply                     = false
	DefTiDBPartitionPruneMode                      = "dynamic"
	DefTiDBEnableRateLimitAction                   = false
	DefTiDBEnableAsyncCommit                       = false
	DefTiDBEnable1PC                               = false
	DefTiDBGuaranteeLinearizability                = true
	DefTiDBAnalyzeVersion                          = 2
	DefTiDBAutoAnalyzePartitionBatchSize           = 1
	DefTiDBEnableIndexMergeJoin                    = false
	DefTiDBTrackAggregateMemoryUsage               = true
	DefTiDBEnableExchangePartition                 = true
	DefCTEMaxRecursionDepth                        = 1000
	DefTiDBTmpTableMaxSize                         = 64 << 20 // 64MB.
	DefTiDBEnableLocalTxn                          = false
	DefTiDBTSOClientBatchMaxWaitTime               = 0.0 // 0ms
	DefTiDBEnableTSOFollowerProxy                  = false
	DefTiDBEnableOrderedResultMode                 = false
	DefTiDBEnablePseudoForOutdatedStats            = false
	DefTiDBRegardNULLAsPoint                       = true
	DefEnablePlacementCheck                        = true
	DefTimestamp                                   = "0"
	DefTimestampFloat                              = 0.0
	DefTiDBEnableStmtSummary                       = true
	DefTiDBStmtSummaryInternalQuery                = false
	DefTiDBStmtSummaryRefreshInterval              = 1800
	DefTiDBStmtSummaryHistorySize                  = 24
	DefTiDBStmtSummaryMaxStmtCount                 = 3000
	DefTiDBStmtSummaryMaxSQLLength                 = 4096
	DefTiDBCapturePlanBaseline                     = Off
	DefTiDBEnableIndexMerge                        = true
	DefEnableLegacyInstanceScope                   = true
	DefTiDBTableCacheLease                         = 3 // 3s
	DefTiDBPersistAnalyzeOptions                   = true
	DefTiDBEnableColumnTracking                    = false
	DefTiDBStatsLoadSyncWait                       = 100
	DefTiDBStatsLoadPseudoTimeout                  = true
	DefSysdateIsNow                                = false
	DefTiDBEnableMutationChecker                   = false
	DefTiDBTxnAssertionLevel                       = AssertionOffStr
	DefTiDBIgnorePreparedCacheCloseStmt            = false
	DefTiDBBatchPendingTiFlashCount                = 4000
	DefRCReadCheckTS                               = false
	DefTiDBRemoveOrderbyInSubquery                 = false
	DefTiDBSkewDistinctAgg                         = false
	DefTiDB3StageDistinctAgg                       = true
	DefTiDBReadStaleness                           = 0
	DefTiDBGCMaxWaitTime                           = 24 * 60 * 60
	DefMaxAllowedPacket                     uint64 = 67108864
	DefTiDBEnableBatchDML                          = false
	DefTiDBMemQuotaQuery                           = 1073741824 // 1GB
	DefTiDBStatsCacheMemQuota                      = 0
	MaxTiDBStatsCacheMemQuota                      = 1024 * 1024 * 1024 * 1024 // 1TB
	DefTiDBQueryLogMaxLen                          = 4096
	DefRequireSecureTransport                      = false
	DefTiDBCommitterConcurrency                    = 128
	DefTiDBBatchDMLIgnoreError                     = false
	DefTiDBMemQuotaAnalyze                         = -1
	DefTiDBEnableAutoAnalyze                       = true
	DefTiDBMemOOMAction                            = "CANCEL"
	DefTiDBMaxAutoAnalyzeTime                      = 12 * 60 * 60
	DefTiDBEnablePrepPlanCache                     = true
	DefTiDBPrepPlanCacheSize                       = 100
	DefTiDBEnablePrepPlanCacheMemoryMonitor        = true
	DefTiDBPrepPlanCacheMemoryGuardRatio           = 0.1
	DefTiDBDDLEnableDistributeReorg                = distributereorg.TiDBEnableDistributeReorg
	DefTiDBSimplifiedMetrics                       = false
	DefTiDBEnablePaging                            = true
	DefTiFlashFineGrainedShuffleStreamCount        = 0
	DefStreamCountWhenMaxThreadsNotSet             = 8
	DefTiFlashFineGrainedShuffleBatchSize          = 8192
	DefAdaptiveClosestReadThreshold                = 4096
	DefTiDBEnableAnalyzeSnapshot                   = false
	DefTiDBGenerateBinaryPlan                      = true
	DefEnableTiDBGCAwareMemoryTrack                = false
	DefTiDBDefaultStrMatchSelectivity              = 0.8
	DefTiDBEnableTmpStorageOnOOM                   = true
	DefTiDBEnableMDL                               = true
	DefTiFlashFastScan                             = false
	DefMemoryUsageAlarmRatio                       = 0.7
	DefMemoryUsageAlarmKeepRecordNum               = 5
	DefTiDBEnableFastReorg                         = true
	DefTiDBDDLDiskQuota                            = 100 * 1024 * 1024 * 1024 // 100GB
	DefExecutorConcurrency                         = 5
	DefTiDBEnableNonPreparedPlanCache              = false
	DefTiDBNonPreparedPlanCacheSize                = 100
	DefTiDBEnableTiFlashReadForWriteStmt           = false
	// MaxDDLReorgBatchSize is exported for testing.
	MaxDDLReorgBatchSize                  int32  = 10240
	MinDDLReorgBatchSize                  int32  = 32
	MinExpensiveQueryTimeThreshold        uint64 = 10 // 10s
	DefTiDBAutoBuildStatsConcurrency             = 1
	DefTiDBSysProcScanConcurrency                = 1
	DefTiDBRcWriteCheckTs                        = false
	DefTiDBForeignKeyChecks                      = true
	DefTiDBAnalyzePartitionConcurrency           = 1
	DefTiDBOptRangeMaxSize                       = 64 * int64(size.MB) // 64 MB
	DefTiDBCostModelVer                          = 2
	DefTiDBServerMemoryLimitSessMinSize          = 128 << 20
	DefTiDBMergePartitionStatsConcurrency        = 1
	DefTiDBServerMemoryLimitGCTrigger            = 0.7
	DefTiDBEnableGOGCTuner                       = true
	// DefTiDBGOGCTunerThreshold is to limit TiDBGOGCTunerThreshold.
<<<<<<< HEAD
	DefTiDBGOGCTunerThreshold                      float64 = 0.6
	DefTiDBOptPrefixIndexSingleScan                        = true
	DefTiDBExternalTS                                      = 0
	DefTiDBEnableExternalTSRead                            = false
	DefTiDBEnableReusechunk                                = true
	DefTiDBUseAlloc                                        = false
	DefTiDBEnablePlanReplayerCapture                       = false
	DefTiDBIndexMergeIntersectionConcurrency               = ConcurrencyUnset
	DefTiDBTTLJobEnable                                    = true
	DefTiDBTTLScanBatchSize                                = 500
	DefTiDBTTLScanBatchMaxSize                             = 10240
	DefTiDBTTLScanBatchMinSize                             = 1
	DefTiDBTTLDeleteBatchSize                              = 100
	DefTiDBTTLDeleteBatchMaxSize                           = 10240
	DefTiDBTTLDeleteBatchMinSize                           = 1
	DefTiDBTTLDeleteRateLimit                              = 0
	DefPasswordReuseHistory                                = 0
	DefPasswordReuseTime                                   = 0
	DefTiDBStoreBatchSize                                  = 0
	DefTiDBHistoricalStatsDuration                         = 7 * 24 * time.Hour
	DefTiDBEnableHistoricalStatsForCapture                 = false
	DefTiDBTTLJobScheduleWindowStartTime                   = "00:00 +0000"
	DefTiDBTTLJobScheduleWindowEndTime                     = "23:59 +0000"
	DefTiDBTTLScanWorkerCount                              = 4
	DefTiDBTTLDeleteWorkerCount                            = 4
	DefTiDBPessimisticTransactionAggressiveLocking         = false
=======
	DefTiDBGOGCTunerThreshold                float64 = 0.6
	DefTiDBOptPrefixIndexSingleScan                  = true
	DefTiDBExternalTS                                = 0
	DefTiDBEnableExternalTSRead                      = false
	DefTiDBEnableReusechunk                          = true
	DefTiDBUseAlloc                                  = false
	DefTiDBEnablePlanReplayerCapture                 = false
	DefTiDBIndexMergeIntersectionConcurrency         = ConcurrencyUnset
	DefTiDBTTLJobEnable                              = true
	DefTiDBTTLScanBatchSize                          = 500
	DefTiDBTTLScanBatchMaxSize                       = 10240
	DefTiDBTTLScanBatchMinSize                       = 1
	DefTiDBTTLDeleteBatchSize                        = 100
	DefTiDBTTLDeleteBatchMaxSize                     = 10240
	DefTiDBTTLDeleteBatchMinSize                     = 1
	DefTiDBTTLDeleteRateLimit                        = 0
	DefPasswordReuseHistory                          = 0
	DefPasswordReuseTime                             = 0
	DefTiDBStoreBatchSize                            = 0
	DefTiDBHistoricalStatsDuration                   = 7 * 24 * time.Hour
	DefTiDBEnableHistoricalStatsForCapture           = false
	DefTiDBTTLJobScheduleWindowStartTime             = "00:00 +0000"
	DefTiDBTTLJobScheduleWindowEndTime               = "23:59 +0000"
	DefTiDBTTLScanWorkerCount                        = 4
	DefTiDBTTLDeleteWorkerCount                      = 4
	DefTiDBEnableResourceControl                     = false
>>>>>>> bd7fb088
)

// Process global variables.
var (
	ProcessGeneralLog             = atomic.NewBool(false)
	RunAutoAnalyze                = atomic.NewBool(DefTiDBEnableAutoAnalyze)
	GlobalLogMaxDays              = atomic.NewInt32(int32(config.GetGlobalConfig().Log.File.MaxDays))
	QueryLogMaxLen                = atomic.NewInt32(DefTiDBQueryLogMaxLen)
	EnablePProfSQLCPU             = atomic.NewBool(false)
	EnableBatchDML                = atomic.NewBool(false)
	EnableTmpStorageOnOOM         = atomic.NewBool(DefTiDBEnableTmpStorageOnOOM)
	ddlReorgWorkerCounter   int32 = DefTiDBDDLReorgWorkerCount
	ddlReorgBatchSize       int32 = DefTiDBDDLReorgBatchSize
	ddlFlashbackConcurrency int32 = DefTiDBDDLFlashbackConcurrency
	ddlErrorCountLimit      int64 = DefTiDBDDLErrorCountLimit
	ddlReorgRowFormat       int64 = DefTiDBRowFormatV2
	maxDeltaSchemaCount     int64 = DefTiDBMaxDeltaSchemaCount
	// DDLSlowOprThreshold is the threshold for ddl slow operations, uint is millisecond.
	DDLSlowOprThreshold                  = config.GetGlobalConfig().Instance.DDLSlowOprThreshold
	ForcePriority                        = int32(DefTiDBForcePriority)
	MaxOfMaxAllowedPacket         uint64 = 1073741824
	ExpensiveQueryTimeThreshold   uint64 = DefTiDBExpensiveQueryTimeThreshold
	MemoryUsageAlarmRatio                = atomic.NewFloat64(DefMemoryUsageAlarmRatio)
	MemoryUsageAlarmKeepRecordNum        = atomic.NewInt64(DefMemoryUsageAlarmKeepRecordNum)
	EnableLocalTxn                       = atomic.NewBool(DefTiDBEnableLocalTxn)
	MaxTSOBatchWaitInterval              = atomic.NewFloat64(DefTiDBTSOClientBatchMaxWaitTime)
	EnableTSOFollowerProxy               = atomic.NewBool(DefTiDBEnableTSOFollowerProxy)
	RestrictedReadOnly                   = atomic.NewBool(DefTiDBRestrictedReadOnly)
	VarTiDBSuperReadOnly                 = atomic.NewBool(DefTiDBSuperReadOnly)
	PersistAnalyzeOptions                = atomic.NewBool(DefTiDBPersistAnalyzeOptions)
	TableCacheLease                      = atomic.NewInt64(DefTiDBTableCacheLease)
	EnableColumnTracking                 = atomic.NewBool(DefTiDBEnableColumnTracking)
	StatsLoadSyncWait                    = atomic.NewInt64(DefTiDBStatsLoadSyncWait)
	StatsLoadPseudoTimeout               = atomic.NewBool(DefTiDBStatsLoadPseudoTimeout)
	MemQuotaBindingCache                 = atomic.NewInt64(DefTiDBMemQuotaBindingCache)
	GCMaxWaitTime                        = atomic.NewInt64(DefTiDBGCMaxWaitTime)
	StatsCacheMemQuota                   = atomic.NewInt64(DefTiDBStatsCacheMemQuota)
	OOMAction                            = atomic.NewString(DefTiDBMemOOMAction)
	MaxAutoAnalyzeTime                   = atomic.NewInt64(DefTiDBMaxAutoAnalyzeTime)
	// variables for plan cache
	PreparedPlanCacheMemoryGuardRatio = atomic.NewFloat64(DefTiDBPrepPlanCacheMemoryGuardRatio)
	DDLEnableDistributeReorg          = atomic.NewBool(DefTiDBDDLEnableDistributeReorg)
	DDLForce2Queue                    = atomic.NewBool(false)
	EnableNoopVariables               = atomic.NewBool(DefTiDBEnableNoopVariables)
	EnableMDL                         = atomic.NewBool(false)
	AutoAnalyzePartitionBatchSize     = atomic.NewInt64(DefTiDBAutoAnalyzePartitionBatchSize)
	// EnableFastReorg indicates whether to use lightning to enhance DDL reorg performance.
	EnableFastReorg = atomic.NewBool(DefTiDBEnableFastReorg)
	// DDLDiskQuota is the temporary variable for set disk quota for lightning
	DDLDiskQuota = atomic.NewUint64(DefTiDBDDLDiskQuota)
	// EnableForeignKey indicates whether to enable foreign key feature.
	EnableForeignKey    = atomic.NewBool(true)
	EnableRCReadCheckTS = atomic.NewBool(false)

	// DefTiDBServerMemoryLimit indicates the default value of TiDBServerMemoryLimit(TotalMem * 80%).
	// It should be a const and shouldn't be modified after tidb is started.
	DefTiDBServerMemoryLimit           = serverMemoryLimitDefaultValue()
	GOGCTunerThreshold                 = atomic.NewFloat64(DefTiDBGOGCTunerThreshold)
	PasswordValidationLength           = atomic.NewInt32(8)
	PasswordValidationMixedCaseCount   = atomic.NewInt32(1)
	PasswordValidtaionNumberCount      = atomic.NewInt32(1)
	PasswordValidationSpecialCharCount = atomic.NewInt32(1)
	EnableTTLJob                       = atomic.NewBool(DefTiDBTTLJobEnable)
	TTLScanBatchSize                   = atomic.NewInt64(DefTiDBTTLScanBatchSize)
	TTLDeleteBatchSize                 = atomic.NewInt64(DefTiDBTTLDeleteBatchSize)
	TTLDeleteRateLimit                 = atomic.NewInt64(DefTiDBTTLDeleteRateLimit)
	TTLJobScheduleWindowStartTime      = atomic.NewTime(mustParseTime(FullDayTimeFormat, DefTiDBTTLJobScheduleWindowStartTime))
	TTLJobScheduleWindowEndTime        = atomic.NewTime(mustParseTime(FullDayTimeFormat, DefTiDBTTLJobScheduleWindowEndTime))
	TTLScanWorkerCount                 = atomic.NewInt32(DefTiDBTTLScanWorkerCount)
	TTLDeleteWorkerCount               = atomic.NewInt32(DefTiDBTTLDeleteWorkerCount)
	PasswordHistory                    = atomic.NewInt64(DefPasswordReuseHistory)
	PasswordReuseInterval              = atomic.NewInt64(DefPasswordReuseTime)
	IsSandBoxModeEnabled               = atomic.NewBool(false)
	MaxPreparedStmtCountValue          = atomic.NewInt64(DefMaxPreparedStmtCount)
	HistoricalStatsDuration            = atomic.NewDuration(DefTiDBHistoricalStatsDuration)
	EnableHistoricalStatsForCapture    = atomic.NewBool(DefTiDBEnableHistoricalStatsForCapture)
	EnableResourceControl              = atomic.NewBool(DefTiDBEnableResourceControl)
)

var (
	// SetMemQuotaAnalyze is the func registered by global/subglobal tracker to set memory quota.
	SetMemQuotaAnalyze func(quota int64) = nil
	// GetMemQuotaAnalyze is the func registered by global/subglobal tracker to get memory quota.
	GetMemQuotaAnalyze func() int64 = nil
	// SetStatsCacheCapacity is the func registered by domain to set statsCache memory quota.
	SetStatsCacheCapacity atomic.Value
	// SetPDClientDynamicOption is the func registered by domain
	SetPDClientDynamicOption atomic.Pointer[func(string, string)]
	// SwitchMDL is the func registered by DDL to switch MDL.
	SwitchMDL func(bool2 bool) error = nil
	// EnableDDL is the func registered by ddl to enable running ddl in this instance.
	EnableDDL func() error = nil
	// DisableDDL is the func registered by ddl to disable running ddl in this instance.
	DisableDDL func() error = nil
	// SetExternalTimestamp is the func registered by staleread to set externaltimestamp in pd
	SetExternalTimestamp func(ctx context.Context, ts uint64) error
	// GetExternalTimestamp is the func registered by staleread to get externaltimestamp from pd
	GetExternalTimestamp func(ctx context.Context) (uint64, error)
)

func serverMemoryLimitDefaultValue() string {
	total, err := memory.MemTotal()
	if err == nil && total != 0 {
		return "80%"
	}
	return "0"
}

func mustParseDuration(str string) time.Duration {
	duration, err := time.ParseDuration(str)
	if err != nil {
		panic(fmt.Sprintf("%s is not a duration", str))
	}

	return duration
}

func mustParseTime(layout string, str string) time.Time {
	time, err := time.ParseInLocation(layout, str, time.UTC)
	if err != nil {
		panic(fmt.Sprintf("%s is not in %s duration format", str, layout))
	}

	return time
}<|MERGE_RESOLUTION|>--- conflicted
+++ resolved
@@ -1134,7 +1134,6 @@
 	DefTiDBServerMemoryLimitGCTrigger            = 0.7
 	DefTiDBEnableGOGCTuner                       = true
 	// DefTiDBGOGCTunerThreshold is to limit TiDBGOGCTunerThreshold.
-<<<<<<< HEAD
 	DefTiDBGOGCTunerThreshold                      float64 = 0.6
 	DefTiDBOptPrefixIndexSingleScan                        = true
 	DefTiDBExternalTS                                      = 0
@@ -1160,35 +1159,8 @@
 	DefTiDBTTLJobScheduleWindowEndTime                     = "23:59 +0000"
 	DefTiDBTTLScanWorkerCount                              = 4
 	DefTiDBTTLDeleteWorkerCount                            = 4
+	DefTiDBEnableResourceControl                           = false
 	DefTiDBPessimisticTransactionAggressiveLocking         = false
-=======
-	DefTiDBGOGCTunerThreshold                float64 = 0.6
-	DefTiDBOptPrefixIndexSingleScan                  = true
-	DefTiDBExternalTS                                = 0
-	DefTiDBEnableExternalTSRead                      = false
-	DefTiDBEnableReusechunk                          = true
-	DefTiDBUseAlloc                                  = false
-	DefTiDBEnablePlanReplayerCapture                 = false
-	DefTiDBIndexMergeIntersectionConcurrency         = ConcurrencyUnset
-	DefTiDBTTLJobEnable                              = true
-	DefTiDBTTLScanBatchSize                          = 500
-	DefTiDBTTLScanBatchMaxSize                       = 10240
-	DefTiDBTTLScanBatchMinSize                       = 1
-	DefTiDBTTLDeleteBatchSize                        = 100
-	DefTiDBTTLDeleteBatchMaxSize                     = 10240
-	DefTiDBTTLDeleteBatchMinSize                     = 1
-	DefTiDBTTLDeleteRateLimit                        = 0
-	DefPasswordReuseHistory                          = 0
-	DefPasswordReuseTime                             = 0
-	DefTiDBStoreBatchSize                            = 0
-	DefTiDBHistoricalStatsDuration                   = 7 * 24 * time.Hour
-	DefTiDBEnableHistoricalStatsForCapture           = false
-	DefTiDBTTLJobScheduleWindowStartTime             = "00:00 +0000"
-	DefTiDBTTLJobScheduleWindowEndTime               = "23:59 +0000"
-	DefTiDBTTLScanWorkerCount                        = 4
-	DefTiDBTTLDeleteWorkerCount                      = 4
-	DefTiDBEnableResourceControl                     = false
->>>>>>> bd7fb088
 )
 
 // Process global variables.
