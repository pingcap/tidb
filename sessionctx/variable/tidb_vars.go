// Copyright 2017 PingCAP, Inc.
//
// Licensed under the Apache License, Version 2.0 (the "License");
// you may not use this file except in compliance with the License.
// You may obtain a copy of the License at
//
//     http://www.apache.org/licenses/LICENSE-2.0
//
// Unless required by applicable law or agreed to in writing, software
// distributed under the License is distributed on an "AS IS" BASIS,
// WITHOUT WARRANTIES OR CONDITIONS OF ANY KIND, either express or implied.
// See the License for the specific language governing permissions and
// limitations under the License.

package variable

import (
	"context"
	"fmt"
	"math"
	"time"

	"github.com/pingcap/tidb/config"
	"github.com/pingcap/tidb/kv"
	"github.com/pingcap/tidb/parser/mysql"
	"github.com/pingcap/tidb/sessionctx/variable/featuretag/disttask"
	"github.com/pingcap/tidb/util/memory"
	"github.com/pingcap/tidb/util/paging"
	"github.com/pingcap/tidb/util/size"
	"github.com/pingcap/tidb/util/tiflash"
	"github.com/pingcap/tidb/util/tiflashcompute"
	"go.uber.org/atomic"
)

/*
	Steps to add a new TiDB specific system variable:

	1. Add a new variable name with comment in this file.
	2. Add the default value of the new variable in this file.
	3. Add SysVar instance in 'defaultSysVars' slice.
*/

// TiDB system variable names that only in session scope.
const (
	TiDBDDLSlowOprThreshold = "ddl_slow_threshold"

	// TiDBSnapshot is used for reading history data, the default value is empty string.
	// The value can be a datetime string like '2017-11-11 20:20:20' or a tso string. When this variable is set, the session reads history data of that time.
	TiDBSnapshot = "tidb_snapshot"

	// TiDBOptAggPushDown is used to enable/disable the optimizer rule of aggregation push down.
	TiDBOptAggPushDown = "tidb_opt_agg_push_down"

	// TiDBOptDeriveTopN is used to enable/disable the optimizer rule of deriving topN.
	TiDBOptDeriveTopN = "tidb_opt_derive_topn"

	// TiDBOptCartesianBCJ is used to disable/enable broadcast cartesian join in MPP mode
	TiDBOptCartesianBCJ = "tidb_opt_broadcast_cartesian_join"

	TiDBOptMPPOuterJoinFixedBuildSide = "tidb_opt_mpp_outer_join_fixed_build_side"

	// TiDBOptDistinctAggPushDown is used to decide whether agg with distinct should be pushed to tikv/tiflash.
	TiDBOptDistinctAggPushDown = "tidb_opt_distinct_agg_push_down"

	// TiDBOptSkewDistinctAgg is used to indicate the distinct agg has data skew
	TiDBOptSkewDistinctAgg = "tidb_opt_skew_distinct_agg"

	// TiDBOpt3StageDistinctAgg is used to indicate whether to plan and execute the distinct agg in 3 stages
	TiDBOpt3StageDistinctAgg = "tidb_opt_three_stage_distinct_agg"

	// TiDBOptEnable3StageMultiDistinctAgg is used to indicate whether to plan and execute the multi distinct agg in 3 stages
	TiDBOptEnable3StageMultiDistinctAgg = "tidb_opt_enable_three_stage_multi_distinct_agg"

	TiDBOptExplainNoEvaledSubQuery = "tidb_opt_enable_non_eval_scalar_subquery"

	// TiDBBCJThresholdSize is used to limit the size of small table for mpp broadcast join.
	// Its unit is bytes, if the size of small table is larger than it, we will not use bcj.
	TiDBBCJThresholdSize = "tidb_broadcast_join_threshold_size"

	// TiDBBCJThresholdCount is used to limit the count of small table for mpp broadcast join.
	// If we can't estimate the size of one side of join child, we will check if its row number exceeds this limitation.
	TiDBBCJThresholdCount = "tidb_broadcast_join_threshold_count"

	// TiDBPreferBCJByExchangeDataSize indicates the method used to choose mpp broadcast join
	TiDBPreferBCJByExchangeDataSize = "tidb_prefer_broadcast_join_by_exchange_data_size"

	// TiDBOptWriteRowID is used to enable/disable the operations of insert、replace and update to _tidb_rowid.
	TiDBOptWriteRowID = "tidb_opt_write_row_id"

	// TiDBAutoAnalyzeRatio will run if (table modify count)/(table row count) is greater than this value.
	TiDBAutoAnalyzeRatio = "tidb_auto_analyze_ratio"

	// TiDBAutoAnalyzeStartTime will run if current time is within start time and end time.
	TiDBAutoAnalyzeStartTime = "tidb_auto_analyze_start_time"
	TiDBAutoAnalyzeEndTime   = "tidb_auto_analyze_end_time"

	// TiDBChecksumTableConcurrency is used to speed up the ADMIN CHECKSUM TABLE
	// statement, when a table has multiple indices, those indices can be
	// scanned concurrently, with the cost of higher system performance impact.
	TiDBChecksumTableConcurrency = "tidb_checksum_table_concurrency"

	// TiDBCurrentTS is used to get the current transaction timestamp.
	// It is read-only.
	TiDBCurrentTS = "tidb_current_ts"

	// TiDBLastTxnInfo is used to get the last transaction info within the current session.
	TiDBLastTxnInfo = "tidb_last_txn_info"

	// TiDBLastQueryInfo is used to get the last query info within the current session.
	TiDBLastQueryInfo = "tidb_last_query_info"

	// TiDBLastDDLInfo is used to get the last ddl info within the current session.
	TiDBLastDDLInfo = "tidb_last_ddl_info"

	// TiDBLastPlanReplayerToken is used to get the last plan replayer token within the current session
	TiDBLastPlanReplayerToken = "tidb_last_plan_replayer_token"

	// TiDBConfig is a read-only variable that shows the config of the current server.
	TiDBConfig = "tidb_config"

	// TiDBBatchInsert is used to enable/disable auto-split insert data. If set this option on, insert executor will automatically
	// insert data into multiple batches and use a single txn for each batch. This will be helpful when inserting large data.
	TiDBBatchInsert = "tidb_batch_insert"

	// TiDBBatchDelete is used to enable/disable auto-split delete data. If set this option on, delete executor will automatically
	// split data into multiple batches and use a single txn for each batch. This will be helpful when deleting large data.
	TiDBBatchDelete = "tidb_batch_delete"

	// TiDBBatchCommit is used to enable/disable auto-split the transaction.
	// If set this option on, the transaction will be committed when it reaches stmt-count-limit and starts a new transaction.
	TiDBBatchCommit = "tidb_batch_commit"

	// TiDBDMLBatchSize is used to split the insert/delete data into small batches.
	// It only takes effort when tidb_batch_insert/tidb_batch_delete is on.
	// Its default value is 20000. When the row size is large, 20k rows could be larger than 100MB.
	// User could change it to a smaller one to avoid breaking the transaction size limitation.
	TiDBDMLBatchSize = "tidb_dml_batch_size"

	// The following session variables controls the memory quota during query execution.

	// TiDBMemQuotaQuery controls the memory quota of a query.
	TiDBMemQuotaQuery = "tidb_mem_quota_query" // Bytes.
	// TiDBMemQuotaApplyCache controls the memory quota of a query.
	TiDBMemQuotaApplyCache = "tidb_mem_quota_apply_cache"

	// TiDBGeneralLog is used to log every query in the server in info level.
	TiDBGeneralLog = "tidb_general_log"

	// TiDBLogFileMaxDays is used to log every query in the server in info level.
	TiDBLogFileMaxDays = "tidb_log_file_max_days"

	// TiDBPProfSQLCPU is used to add label sql label to pprof result.
	TiDBPProfSQLCPU = "tidb_pprof_sql_cpu"

	// TiDBRetryLimit is the maximum number of retries when committing a transaction.
	TiDBRetryLimit = "tidb_retry_limit"

	// TiDBDisableTxnAutoRetry disables transaction auto retry.
	TiDBDisableTxnAutoRetry = "tidb_disable_txn_auto_retry"

	// TiDBEnableChunkRPC enables TiDB to use Chunk format for coprocessor requests.
	TiDBEnableChunkRPC = "tidb_enable_chunk_rpc"

	// TiDBOptimizerSelectivityLevel is used to control the selectivity estimation level.
	TiDBOptimizerSelectivityLevel = "tidb_optimizer_selectivity_level"

	// TiDBOptimizerEnableNewOnlyFullGroupByCheck is used to open the newly only_full_group_by check by maintaining functional dependency.
	TiDBOptimizerEnableNewOnlyFullGroupByCheck = "tidb_enable_new_only_full_group_by_check"

	TiDBOptimizerEnableOuterJoinReorder = "tidb_enable_outer_join_reorder"

	// TiDBOptimizerEnableNAAJ is used to open the newly null-aware anti join
	TiDBOptimizerEnableNAAJ = "tidb_enable_null_aware_anti_join"

	// TiDBTxnMode is used to control the transaction behavior.
	TiDBTxnMode = "tidb_txn_mode"

	// TiDBRowFormatVersion is used to control tidb row format version current.
	TiDBRowFormatVersion = "tidb_row_format_version"

	// TiDBEnableRowLevelChecksum is used to control whether to append checksum to row values.
	TiDBEnableRowLevelChecksum = "tidb_enable_row_level_checksum"

	// TiDBEnableTablePartition is used to control table partition feature.
	// The valid value include auto/on/off:
	// on or auto: enable table partition if the partition type is implemented.
	// off: always disable table partition.
	TiDBEnableTablePartition = "tidb_enable_table_partition"

	// TiDBEnableListTablePartition is used to control list table partition feature.
	TiDBEnableListTablePartition = "tidb_enable_list_partition"

	// TiDBSkipIsolationLevelCheck is used to control whether to return error when set unsupported transaction
	// isolation level.
	TiDBSkipIsolationLevelCheck = "tidb_skip_isolation_level_check"

	// TiDBLowResolutionTSO is used for reading data with low resolution TSO which is updated once every two seconds
	TiDBLowResolutionTSO = "tidb_low_resolution_tso"

	// TiDBReplicaRead is used for reading data from replicas, followers for example.
	TiDBReplicaRead = "tidb_replica_read"

	// TiDBAdaptiveClosestReadThreshold is for reading data from closest replicas(with same 'zone' label).
	// TiKV client should send read request to the closest replica(leader/follower) if the estimated response
	// size exceeds this threshold; otherwise, this request should be sent to leader.
	// This variable only take effect when `tidb_replica_read` is 'closest-adaptive'.
	TiDBAdaptiveClosestReadThreshold = "tidb_adaptive_closest_read_threshold"

	// TiDBAllowRemoveAutoInc indicates whether a user can drop the auto_increment column attribute or not.
	TiDBAllowRemoveAutoInc = "tidb_allow_remove_auto_inc"

	// TiDBMultiStatementMode enables multi statement at the risk of SQL injection
	// provides backwards compatibility
	TiDBMultiStatementMode = "tidb_multi_statement_mode"

	// TiDBEvolvePlanTaskMaxTime controls the max time of a single evolution task.
	TiDBEvolvePlanTaskMaxTime = "tidb_evolve_plan_task_max_time"

	// TiDBEvolvePlanTaskStartTime is the start time of evolution task.
	TiDBEvolvePlanTaskStartTime = "tidb_evolve_plan_task_start_time"
	// TiDBEvolvePlanTaskEndTime is the end time of evolution task.
	TiDBEvolvePlanTaskEndTime = "tidb_evolve_plan_task_end_time"

	// TiDBSlowLogThreshold is used to set the slow log threshold in the server.
	TiDBSlowLogThreshold = "tidb_slow_log_threshold"

	// TiDBSlowTxnLogThreshold is used to set the slow transaction log threshold in the server.
	TiDBSlowTxnLogThreshold = "tidb_slow_txn_log_threshold"

	// TiDBRecordPlanInSlowLog is used to log the plan of the slow query.
	TiDBRecordPlanInSlowLog = "tidb_record_plan_in_slow_log"

	// TiDBEnableSlowLog enables TiDB to log slow queries.
	TiDBEnableSlowLog = "tidb_enable_slow_log"

	// TiDBCheckMb4ValueInUTF8 is used to control whether to enable the check wrong utf8 value.
	TiDBCheckMb4ValueInUTF8 = "tidb_check_mb4_value_in_utf8"

	// TiDBFoundInPlanCache indicates whether the last statement was found in plan cache
	TiDBFoundInPlanCache = "last_plan_from_cache"

	// TiDBFoundInBinding indicates whether the last statement was matched with the hints in the binding.
	TiDBFoundInBinding = "last_plan_from_binding"

	// TiDBAllowAutoRandExplicitInsert indicates whether explicit insertion on auto_random column is allowed.
	TiDBAllowAutoRandExplicitInsert = "allow_auto_random_explicit_insert"

	// TiDBTxnScope indicates whether using global transactions or local transactions.
	TiDBTxnScope = "txn_scope"

	// TiDBTxnReadTS indicates the next transaction should be staleness transaction and provide the startTS
	TiDBTxnReadTS = "tx_read_ts"

	// TiDBReadStaleness indicates the staleness duration for following statement
	TiDBReadStaleness = "tidb_read_staleness"

	// TiDBEnablePaging indicates whether paging is enabled in coprocessor requests.
	TiDBEnablePaging = "tidb_enable_paging"

	// TiDBReadConsistency indicates whether the autocommit read statement goes through TiKV RC.
	TiDBReadConsistency = "tidb_read_consistency"

	// TiDBSysdateIsNow is the name of the `tidb_sysdate_is_now` system variable
	TiDBSysdateIsNow = "tidb_sysdate_is_now"

	// RequireSecureTransport indicates the secure mode for data transport
	RequireSecureTransport = "require_secure_transport"

	// TiFlashFastScan indicates whether use fast scan in tiflash.
	TiFlashFastScan = "tiflash_fastscan"

	// TiDBEnableUnsafeSubstitute indicates whether to enable generate column takes unsafe substitute.
	TiDBEnableUnsafeSubstitute = "tidb_enable_unsafe_substitute"

	// TiDBEnableTiFlashReadForWriteStmt indicates whether to enable TiFlash to read for write statements.
	TiDBEnableTiFlashReadForWriteStmt = "tidb_enable_tiflash_read_for_write_stmt"

	// TiDBUseAlloc indicates whether the last statement used chunk alloc
	TiDBUseAlloc = "last_sql_use_alloc"

	// TiDBExplicitRequestSourceType indicates the source of the request, it's a complement of RequestSourceType.
	// The value maybe "lightning", "br", "dumpling" etc.
	TiDBExplicitRequestSourceType = "tidb_request_source_type"
)

// TiDB system variable names that both in session and global scope.
const (
	// TiDBBuildStatsConcurrency is used to speed up the ANALYZE statement, when a table has multiple indices,
	// those indices can be scanned concurrently, with the cost of higher system performance impact.
	TiDBBuildStatsConcurrency = "tidb_build_stats_concurrency"

	// TiDBDistSQLScanConcurrency is used to set the concurrency of a distsql scan task.
	// A distsql scan task can be a table scan or a index scan, which may be distributed to many TiKV nodes.
	// Higher concurrency may reduce latency, but with the cost of higher memory usage and system performance impact.
	// If the query has a LIMIT clause, high concurrency makes the system do much more work than needed.
	TiDBDistSQLScanConcurrency = "tidb_distsql_scan_concurrency"

	// TiDBOptInSubqToJoinAndAgg is used to enable/disable the optimizer rule of rewriting IN subquery.
	TiDBOptInSubqToJoinAndAgg = "tidb_opt_insubq_to_join_and_agg"

	// TiDBOptPreferRangeScan is used to enable/disable the optimizer to always prefer range scan over table scan, ignoring their costs.
	TiDBOptPreferRangeScan = "tidb_opt_prefer_range_scan"

	// TiDBOptEnableCorrelationAdjustment is used to indicates if enable correlation adjustment.
	TiDBOptEnableCorrelationAdjustment = "tidb_opt_enable_correlation_adjustment"

	// TiDBOptLimitPushDownThreshold determines if push Limit or TopN down to TiKV forcibly.
	TiDBOptLimitPushDownThreshold = "tidb_opt_limit_push_down_threshold"

	// TiDBOptCorrelationThreshold is a guard to enable row count estimation using column order correlation.
	TiDBOptCorrelationThreshold = "tidb_opt_correlation_threshold"

	// TiDBOptCorrelationExpFactor is an exponential factor to control heuristic approach when tidb_opt_correlation_threshold is not satisfied.
	TiDBOptCorrelationExpFactor = "tidb_opt_correlation_exp_factor"

	// TiDBOptCPUFactor is the CPU cost of processing one expression for one row.
	TiDBOptCPUFactor = "tidb_opt_cpu_factor"
	// TiDBOptCopCPUFactor is the CPU cost of processing one expression for one row in coprocessor.
	TiDBOptCopCPUFactor = "tidb_opt_copcpu_factor"
	// TiDBOptTiFlashConcurrencyFactor is concurrency number of tiflash computation.
	TiDBOptTiFlashConcurrencyFactor = "tidb_opt_tiflash_concurrency_factor"
	// TiDBOptNetworkFactor is the network cost of transferring 1 byte data.
	TiDBOptNetworkFactor = "tidb_opt_network_factor"
	// TiDBOptScanFactor is the IO cost of scanning 1 byte data on TiKV.
	TiDBOptScanFactor = "tidb_opt_scan_factor"
	// TiDBOptDescScanFactor is the IO cost of scanning 1 byte data on TiKV in desc order.
	TiDBOptDescScanFactor = "tidb_opt_desc_factor"
	// TiDBOptSeekFactor is the IO cost of seeking the start value in a range on TiKV or TiFlash.
	TiDBOptSeekFactor = "tidb_opt_seek_factor"
	// TiDBOptMemoryFactor is the memory cost of storing one tuple.
	TiDBOptMemoryFactor = "tidb_opt_memory_factor"
	// TiDBOptDiskFactor is the IO cost of reading/writing one byte to temporary disk.
	TiDBOptDiskFactor = "tidb_opt_disk_factor"
	// TiDBOptConcurrencyFactor is the CPU cost of additional one goroutine.
	TiDBOptConcurrencyFactor = "tidb_opt_concurrency_factor"
	// TiDBOptForceInlineCTE is used to enable/disable inline CTE
	TiDBOptForceInlineCTE = "tidb_opt_force_inline_cte"

	// TiDBIndexJoinBatchSize is used to set the batch size of an index lookup join.
	// The index lookup join fetches batches of data from outer executor and constructs ranges for inner executor.
	// This value controls how much of data in a batch to do the index join.
	// Large value may reduce the latency but consumes more system resource.
	TiDBIndexJoinBatchSize = "tidb_index_join_batch_size"

	// TiDBIndexLookupSize is used for index lookup executor.
	// The index lookup executor first scan a batch of handles from a index, then use those handles to lookup the table
	// rows, this value controls how much of handles in a batch to do a lookup task.
	// Small value sends more RPCs to TiKV, consume more system resource.
	// Large value may do more work than needed if the query has a limit.
	TiDBIndexLookupSize = "tidb_index_lookup_size"

	// TiDBIndexLookupConcurrency is used for index lookup executor.
	// A lookup task may have 'tidb_index_lookup_size' of handles at maximum, the handles may be distributed
	// in many TiKV nodes, we execute multiple concurrent index lookup tasks concurrently to reduce the time
	// waiting for a task to finish.
	// Set this value higher may reduce the latency but consumes more system resource.
	// tidb_index_lookup_concurrency is deprecated, use tidb_executor_concurrency instead.
	TiDBIndexLookupConcurrency = "tidb_index_lookup_concurrency"

	// TiDBIndexLookupJoinConcurrency is used for index lookup join executor.
	// IndexLookUpJoin starts "tidb_index_lookup_join_concurrency" inner workers
	// to fetch inner rows and join the matched (outer, inner) row pairs.
	// tidb_index_lookup_join_concurrency is deprecated, use tidb_executor_concurrency instead.
	TiDBIndexLookupJoinConcurrency = "tidb_index_lookup_join_concurrency"

	// TiDBIndexSerialScanConcurrency is used for controlling the concurrency of index scan operation
	// when we need to keep the data output order the same as the order of index data.
	TiDBIndexSerialScanConcurrency = "tidb_index_serial_scan_concurrency"

	// TiDBMaxChunkSize is used to control the max chunk size during query execution.
	TiDBMaxChunkSize = "tidb_max_chunk_size"

	// TiDBAllowBatchCop means if we should send batch coprocessor to TiFlash. It can be set to 0, 1 and 2.
	// 0 means never use batch cop, 1 means use batch cop in case of aggregation and join, 2, means to force sending batch cop for any query.
	// The default value is 0
	TiDBAllowBatchCop = "tidb_allow_batch_cop"

	// TiDBAllowMPPExecution means if we should use mpp way to execute query or not.
	// Default value is `true`, means to be determined by the optimizer.
	// Value set to `false` means never use mpp.
	TiDBAllowMPPExecution = "tidb_allow_mpp"

	// TiDBAllowTiFlashCop means we only use MPP mode to query data.
	// Default value is `true`, means to be determined by the optimizer.
	// Value set to `false` means we may fall back to TiFlash cop plan if possible.
	TiDBAllowTiFlashCop = "tidb_allow_tiflash_cop"

	// TiDBHashExchangeWithNewCollation means if hash exchange is supported when new collation is on.
	// Default value is `true`, means support hash exchange when new collation is on.
	// Value set to `false` means not support hash exchange when new collation is on.
	TiDBHashExchangeWithNewCollation = "tidb_hash_exchange_with_new_collation"

	// TiDBEnforceMPPExecution means if we should enforce mpp way to execute query or not.
	// Default value is `false`, means to be determined by variable `tidb_allow_mpp`.
	// Value set to `true` means enforce use mpp.
	// Note if you want to set `tidb_enforce_mpp` to `true`, you must set `tidb_allow_mpp` to `true` first.
	TiDBEnforceMPPExecution = "tidb_enforce_mpp"

	// TiDBMaxTiFlashThreads is the maximum number of threads to execute the request which is pushed down to tiflash.
	// Default value is -1, means it will not be pushed down to tiflash.
	// If the value is bigger than -1, it will be pushed down to tiflash and used to create db context in tiflash.
	TiDBMaxTiFlashThreads = "tidb_max_tiflash_threads"

	// TiDBMaxBytesBeforeTiFlashExternalJoin is the maximum bytes used by a TiFlash join before spill to disk
	TiDBMaxBytesBeforeTiFlashExternalJoin = "tidb_max_bytes_before_tiflash_external_join"

	// TiDBMaxBytesBeforeTiFlashExternalGroupBy is the maximum bytes used by a TiFlash hash aggregation before spill to disk
	TiDBMaxBytesBeforeTiFlashExternalGroupBy = "tidb_max_bytes_before_tiflash_external_group_by"

	// TiDBMaxBytesBeforeTiFlashExternalSort is the maximum bytes used by a TiFlash sort/TopN before spill to disk
	TiDBMaxBytesBeforeTiFlashExternalSort = "tidb_max_bytes_before_tiflash_external_sort"

	// TiFlashMemQuotaQueryPerNode is the maximum bytes used by a TiFlash Query on each TiFlash node
	TiFlashMemQuotaQueryPerNode = "tiflash_mem_quota_query_per_node"

	// TiFlashQuerySpillRatio is the threshold that TiFlash will trigger auto spill when the memory usage is above this percentage
	TiFlashQuerySpillRatio = "tiflash_query_spill_ratio"

	// TiDBEnableTiFlashPipelineMode means if we should use pipeline model to execute query or not in tiflash.
	// Default value is `true`, means never use pipeline model in tiflash.
	// Value set to `true` means try to execute query with pipeline model in tiflash.
	TiDBEnableTiFlashPipelineMode = "tidb_enable_tiflash_pipeline_model"

	// TiDBMPPStoreFailTTL is the unavailable time when a store is detected failed. During that time, tidb will not send any task to
	// TiFlash even though the failed TiFlash node has been recovered.
	TiDBMPPStoreFailTTL = "tidb_mpp_store_fail_ttl"

	// TiDBInitChunkSize is used to control the init chunk size during query execution.
	TiDBInitChunkSize = "tidb_init_chunk_size"

	// TiDBMinPagingSize is used to control the min paging size in the coprocessor paging protocol.
	TiDBMinPagingSize = "tidb_min_paging_size"

	// TiDBMaxPagingSize is used to control the max paging size in the coprocessor paging protocol.
	TiDBMaxPagingSize = "tidb_max_paging_size"

	// TiDBEnableCascadesPlanner is used to control whether to enable the cascades planner.
	TiDBEnableCascadesPlanner = "tidb_enable_cascades_planner"

	// TiDBSkipUTF8Check skips the UTF8 validate process, validate UTF8 has performance cost, if we can make sure
	// the input string values are valid, we can skip the check.
	TiDBSkipUTF8Check = "tidb_skip_utf8_check"

	// TiDBSkipASCIICheck skips the ASCII validate process
	// old tidb may already have fields with invalid ASCII bytes
	// disable ASCII validate can guarantee a safe replication
	TiDBSkipASCIICheck = "tidb_skip_ascii_check"

	// TiDBHashJoinConcurrency is used for hash join executor.
	// The hash join outer executor starts multiple concurrent join workers to probe the hash table.
	// tidb_hash_join_concurrency is deprecated, use tidb_executor_concurrency instead.
	TiDBHashJoinConcurrency = "tidb_hash_join_concurrency"

	// TiDBProjectionConcurrency is used for projection operator.
	// This variable controls the worker number of projection operator.
	// tidb_projection_concurrency is deprecated, use tidb_executor_concurrency instead.
	TiDBProjectionConcurrency = "tidb_projection_concurrency"

	// TiDBHashAggPartialConcurrency is used for hash agg executor.
	// The hash agg executor starts multiple concurrent partial workers to do partial aggregate works.
	// tidb_hashagg_partial_concurrency is deprecated, use tidb_executor_concurrency instead.
	TiDBHashAggPartialConcurrency = "tidb_hashagg_partial_concurrency"

	// TiDBHashAggFinalConcurrency is used for hash agg executor.
	// The hash agg executor starts multiple concurrent final workers to do final aggregate works.
	// tidb_hashagg_final_concurrency is deprecated, use tidb_executor_concurrency instead.
	TiDBHashAggFinalConcurrency = "tidb_hashagg_final_concurrency"

	// TiDBWindowConcurrency is used for window parallel executor.
	// tidb_window_concurrency is deprecated, use tidb_executor_concurrency instead.
	TiDBWindowConcurrency = "tidb_window_concurrency"

	// TiDBMergeJoinConcurrency is used for merge join parallel executor
	TiDBMergeJoinConcurrency = "tidb_merge_join_concurrency"

	// TiDBStreamAggConcurrency is used for stream aggregation parallel executor.
	// tidb_stream_agg_concurrency is deprecated, use tidb_executor_concurrency instead.
	TiDBStreamAggConcurrency = "tidb_streamagg_concurrency"

	// TiDBIndexMergeIntersectionConcurrency is used for parallel worker of index merge intersection.
	TiDBIndexMergeIntersectionConcurrency = "tidb_index_merge_intersection_concurrency"

	// TiDBEnableParallelApply is used for parallel apply.
	TiDBEnableParallelApply = "tidb_enable_parallel_apply"

	// TiDBBackoffLockFast is used for tikv backoff base time in milliseconds.
	TiDBBackoffLockFast = "tidb_backoff_lock_fast"

	// TiDBBackOffWeight is used to control the max back off time in TiDB.
	// The default maximum back off time is a small value.
	// BackOffWeight could multiply it to let the user adjust the maximum time for retrying.
	// Only positive integers can be accepted, which means that the maximum back off time can only grow.
	TiDBBackOffWeight = "tidb_backoff_weight"

	// TiDBDDLReorgWorkerCount defines the count of ddl reorg workers.
	TiDBDDLReorgWorkerCount = "tidb_ddl_reorg_worker_cnt"

	// TiDBDDLFlashbackConcurrency defines the count of ddl flashback workers.
	TiDBDDLFlashbackConcurrency = "tidb_ddl_flashback_concurrency"

	// TiDBDDLReorgBatchSize defines the transaction batch size of ddl reorg workers.
	TiDBDDLReorgBatchSize = "tidb_ddl_reorg_batch_size"

	// TiDBDDLErrorCountLimit defines the count of ddl error limit.
	TiDBDDLErrorCountLimit = "tidb_ddl_error_count_limit"

	// TiDBDDLReorgPriority defines the operations' priority of adding indices.
	// It can be: PRIORITY_LOW, PRIORITY_NORMAL, PRIORITY_HIGH
	TiDBDDLReorgPriority = "tidb_ddl_reorg_priority"

	// TiDBEnableAutoIncrementInGenerated disables the mysql compatibility check on using auto-incremented columns in
	// expression indexes and generated columns described here https://dev.mysql.com/doc/refman/5.7/en/create-table-generated-columns.html for details.
	TiDBEnableAutoIncrementInGenerated = "tidb_enable_auto_increment_in_generated"

	// TiDBPlacementMode is used to control the mode for placement
	TiDBPlacementMode = "tidb_placement_mode"

	// TiDBMaxDeltaSchemaCount defines the max length of deltaSchemaInfos.
	// deltaSchemaInfos is a queue that maintains the history of schema changes.
	TiDBMaxDeltaSchemaCount = "tidb_max_delta_schema_count"

	// TiDBScatterRegion will scatter the regions for DDLs when it is ON.
	TiDBScatterRegion = "tidb_scatter_region"

	// TiDBWaitSplitRegionFinish defines the split region behaviour is sync or async.
	TiDBWaitSplitRegionFinish = "tidb_wait_split_region_finish"

	// TiDBWaitSplitRegionTimeout uses to set the split and scatter region back off time.
	TiDBWaitSplitRegionTimeout = "tidb_wait_split_region_timeout"

	// TiDBForcePriority defines the operations' priority of all statements.
	// It can be "NO_PRIORITY", "LOW_PRIORITY", "HIGH_PRIORITY", "DELAYED"
	TiDBForcePriority = "tidb_force_priority"

	// TiDBConstraintCheckInPlace indicates to check the constraint when the SQL executing.
	// It could hurt the performance of bulking insert when it is ON.
	TiDBConstraintCheckInPlace = "tidb_constraint_check_in_place"

	// TiDBEnableWindowFunction is used to control whether to enable the window function.
	TiDBEnableWindowFunction = "tidb_enable_window_function"

	// TiDBEnablePipelinedWindowFunction is used to control whether to use pipelined window function, it only works when tidb_enable_window_function = true.
	TiDBEnablePipelinedWindowFunction = "tidb_enable_pipelined_window_function"

	// TiDBEnableStrictDoubleTypeCheck is used to control table field double type syntax check.
	TiDBEnableStrictDoubleTypeCheck = "tidb_enable_strict_double_type_check"

	// TiDBOptProjectionPushDown is used to control whether to pushdown projection to coprocessor.
	TiDBOptProjectionPushDown = "tidb_opt_projection_push_down"

	// TiDBEnableVectorizedExpression is used to control whether to enable the vectorized expression evaluation.
	TiDBEnableVectorizedExpression = "tidb_enable_vectorized_expression"

	// TiDBOptJoinReorderThreshold defines the threshold less than which
	// we'll choose a rather time-consuming algorithm to calculate the join order.
	TiDBOptJoinReorderThreshold = "tidb_opt_join_reorder_threshold"

	// TiDBSlowQueryFile indicates which slow query log file for SLOW_QUERY table to parse.
	TiDBSlowQueryFile = "tidb_slow_query_file"

	// TiDBEnableFastAnalyze indicates to use fast analyze.
	TiDBEnableFastAnalyze = "tidb_enable_fast_analyze"

	// TiDBExpensiveQueryTimeThreshold indicates the time threshold of expensive query.
	TiDBExpensiveQueryTimeThreshold = "tidb_expensive_query_time_threshold"

	// TiDBExpensiveTxnTimeThreshold indicates the time threshold of expensive transaction.
	TiDBExpensiveTxnTimeThreshold = "tidb_expensive_txn_time_threshold"

	// TiDBEnableIndexMerge indicates to generate IndexMergePath.
	TiDBEnableIndexMerge = "tidb_enable_index_merge"

	// TiDBEnableNoopFuncs set true will enable using fake funcs(like get_lock release_lock)
	TiDBEnableNoopFuncs = "tidb_enable_noop_functions"

	// TiDBEnableStmtSummary indicates whether the statement summary is enabled.
	TiDBEnableStmtSummary = "tidb_enable_stmt_summary"

	// TiDBStmtSummaryInternalQuery indicates whether the statement summary contain internal query.
	TiDBStmtSummaryInternalQuery = "tidb_stmt_summary_internal_query"

	// TiDBStmtSummaryRefreshInterval indicates the refresh interval in seconds for each statement summary.
	TiDBStmtSummaryRefreshInterval = "tidb_stmt_summary_refresh_interval"

	// TiDBStmtSummaryHistorySize indicates the history size of each statement summary.
	TiDBStmtSummaryHistorySize = "tidb_stmt_summary_history_size"

	// TiDBStmtSummaryMaxStmtCount indicates the max number of statements kept in memory.
	TiDBStmtSummaryMaxStmtCount = "tidb_stmt_summary_max_stmt_count"

	// TiDBStmtSummaryMaxSQLLength indicates the max length of displayed normalized sql and sample sql.
	TiDBStmtSummaryMaxSQLLength = "tidb_stmt_summary_max_sql_length"

	// TiDBCapturePlanBaseline indicates whether the capture of plan baselines is enabled.
	TiDBCapturePlanBaseline = "tidb_capture_plan_baselines"

	// TiDBUsePlanBaselines indicates whether the use of plan baselines is enabled.
	TiDBUsePlanBaselines = "tidb_use_plan_baselines"

	// TiDBEvolvePlanBaselines indicates whether the evolution of plan baselines is enabled.
	TiDBEvolvePlanBaselines = "tidb_evolve_plan_baselines"

	// TiDBEnableExtendedStats indicates whether the extended statistics feature is enabled.
	TiDBEnableExtendedStats = "tidb_enable_extended_stats"

	// TiDBIsolationReadEngines indicates the tidb only read from the stores whose engine type is involved in IsolationReadEngines.
	// Now, only support TiKV and TiFlash.
	TiDBIsolationReadEngines = "tidb_isolation_read_engines"

	// TiDBStoreLimit indicates the limit of sending request to a store, 0 means without limit.
	TiDBStoreLimit = "tidb_store_limit"

	// TiDBMetricSchemaStep indicates the step when query metric schema.
	TiDBMetricSchemaStep = "tidb_metric_query_step"

	// TiDBCDCWriteSource indicates the following data is written by TiCDC if it is not 0.
	TiDBCDCWriteSource = "tidb_cdc_write_source"

	// TiDBMetricSchemaRangeDuration indicates the range duration when query metric schema.
	TiDBMetricSchemaRangeDuration = "tidb_metric_query_range_duration"

	// TiDBEnableCollectExecutionInfo indicates that whether execution info is collected.
	TiDBEnableCollectExecutionInfo = "tidb_enable_collect_execution_info"

	// TiDBExecutorConcurrency is used for controlling the concurrency of all types of executors.
	TiDBExecutorConcurrency = "tidb_executor_concurrency"

	// TiDBEnableClusteredIndex indicates if clustered index feature is enabled.
	TiDBEnableClusteredIndex = "tidb_enable_clustered_index"

	// TiDBPartitionPruneMode indicates the partition prune mode used.
	TiDBPartitionPruneMode = "tidb_partition_prune_mode"

	// TiDBRedactLog indicates that whether redact log.
	TiDBRedactLog = "tidb_redact_log"

	// TiDBRestrictedReadOnly is meant for the cloud admin to toggle the cluster read only
	TiDBRestrictedReadOnly = "tidb_restricted_read_only"

	// TiDBSuperReadOnly is tidb's variant of mysql's super_read_only, which has some differences from mysql's super_read_only.
	TiDBSuperReadOnly = "tidb_super_read_only"

	// TiDBShardAllocateStep indicates the max size of continuous rowid shard in one transaction.
	TiDBShardAllocateStep = "tidb_shard_allocate_step"
	// TiDBEnableTelemetry indicates that whether usage data report to PingCAP is enabled.
	TiDBEnableTelemetry = "tidb_enable_telemetry"

	// TiDBMemoryUsageAlarmRatio indicates the alarm threshold when memory usage of the tidb-server exceeds.
	TiDBMemoryUsageAlarmRatio = "tidb_memory_usage_alarm_ratio"

	// TiDBMemoryUsageAlarmKeepRecordNum indicates the number of saved alarm files.
	TiDBMemoryUsageAlarmKeepRecordNum = "tidb_memory_usage_alarm_keep_record_num"

	// TiDBEnableRateLimitAction indicates whether enabled ratelimit action
	TiDBEnableRateLimitAction = "tidb_enable_rate_limit_action"

	// TiDBEnableAsyncCommit indicates whether to enable the async commit feature.
	TiDBEnableAsyncCommit = "tidb_enable_async_commit"

	// TiDBEnable1PC indicates whether to enable the one-phase commit feature.
	TiDBEnable1PC = "tidb_enable_1pc"

	// TiDBGuaranteeLinearizability indicates whether to guarantee linearizability.
	TiDBGuaranteeLinearizability = "tidb_guarantee_linearizability"

	// TiDBAnalyzeVersion indicates how tidb collects the analyzed statistics and how use to it.
	TiDBAnalyzeVersion = "tidb_analyze_version"

	// TiDBAutoAnalyzePartitionBatchSize indicates the batch size for partition tables for auto analyze in dynamic mode
	TiDBAutoAnalyzePartitionBatchSize = "tidb_auto_analyze_partition_batch_size"

	// TiDBEnableIndexMergeJoin indicates whether to enable index merge join.
	TiDBEnableIndexMergeJoin = "tidb_enable_index_merge_join"

	// TiDBTrackAggregateMemoryUsage indicates whether track the memory usage of aggregate function.
	TiDBTrackAggregateMemoryUsage = "tidb_track_aggregate_memory_usage"

	// TiDBEnableExchangePartition indicates whether to enable exchange partition.
	TiDBEnableExchangePartition = "tidb_enable_exchange_partition"

	// TiDBAllowFallbackToTiKV indicates the engine types whose unavailability triggers fallback to TiKV.
	// Now we only support TiFlash.
	TiDBAllowFallbackToTiKV = "tidb_allow_fallback_to_tikv"

	// TiDBEnableTopSQL indicates whether the top SQL is enabled.
	TiDBEnableTopSQL = "tidb_enable_top_sql"

	// TiDBSourceID indicates the source ID of the TiDB server.
	TiDBSourceID = "tidb_source_id"

	// TiDBTopSQLMaxTimeSeriesCount indicates the max number of statements been collected in each time series.
	TiDBTopSQLMaxTimeSeriesCount = "tidb_top_sql_max_time_series_count"

	// TiDBTopSQLMaxMetaCount indicates the max capacity of the collect meta per second.
	TiDBTopSQLMaxMetaCount = "tidb_top_sql_max_meta_count"

	// TiDBEnableLocalTxn indicates whether to enable Local Txn.
	TiDBEnableLocalTxn = "tidb_enable_local_txn"

	// TiDBEnableMDL indicates whether to enable MDL.
	TiDBEnableMDL = "tidb_enable_metadata_lock"

	// TiDBTSOClientBatchMaxWaitTime indicates the max value of the TSO Batch Wait interval time of PD client.
	TiDBTSOClientBatchMaxWaitTime = "tidb_tso_client_batch_max_wait_time"

	// TiDBTxnCommitBatchSize is used to control the batch size of transaction commit related requests sent by TiDB to TiKV.
	// If a single transaction has a large amount of writes, you can increase the batch size to improve the batch effect,
	// setting too large will exceed TiKV's raft-entry-max-size limit and cause commit failure.
	TiDBTxnCommitBatchSize = "tidb_txn_commit_batch_size"

	// TiDBEnableTSOFollowerProxy indicates whether to enable the TSO Follower Proxy feature of PD client.
	TiDBEnableTSOFollowerProxy = "tidb_enable_tso_follower_proxy"

	// TiDBEnableOrderedResultMode indicates if stabilize query results.
	TiDBEnableOrderedResultMode = "tidb_enable_ordered_result_mode"

	// TiDBRemoveOrderbyInSubquery indicates whether to remove ORDER BY in subquery.
	TiDBRemoveOrderbyInSubquery = "tidb_remove_orderby_in_subquery"

	// TiDBEnablePseudoForOutdatedStats indicates whether use pseudo for outdated stats
	TiDBEnablePseudoForOutdatedStats = "tidb_enable_pseudo_for_outdated_stats"

	// TiDBRegardNULLAsPoint indicates whether regard NULL as point when optimizing
	TiDBRegardNULLAsPoint = "tidb_regard_null_as_point"

	// TiDBTmpTableMaxSize indicates the max memory size of temporary tables.
	TiDBTmpTableMaxSize = "tidb_tmp_table_max_size"

	// TiDBEnableLegacyInstanceScope indicates if instance scope can be set with SET SESSION.
	TiDBEnableLegacyInstanceScope = "tidb_enable_legacy_instance_scope"

	// TiDBTableCacheLease indicates the read lock lease of a cached table.
	TiDBTableCacheLease = "tidb_table_cache_lease"

	// TiDBStatsLoadSyncWait indicates the time sql execution will sync-wait for stats load.
	TiDBStatsLoadSyncWait = "tidb_stats_load_sync_wait"

	// TiDBEnableMutationChecker indicates whether to check data consistency for mutations
	TiDBEnableMutationChecker = "tidb_enable_mutation_checker"
	// TiDBTxnAssertionLevel indicates how strict the assertion will be, which helps to detect and preventing data &
	// index inconsistency problems.
	TiDBTxnAssertionLevel = "tidb_txn_assertion_level"

	// TiDBIgnorePreparedCacheCloseStmt indicates whether to ignore close-stmt commands for prepared statements.
	TiDBIgnorePreparedCacheCloseStmt = "tidb_ignore_prepared_cache_close_stmt"

	// TiDBEnableNewCostInterface is a internal switch to indicates whether to use the new cost calculation interface.
	TiDBEnableNewCostInterface = "tidb_enable_new_cost_interface"

	// TiDBCostModelVersion is a internal switch to indicates the cost model version.
	TiDBCostModelVersion = "tidb_cost_model_version"

	// TiDBIndexJoinDoubleReadPenaltyCostRate indicates whether to add some penalty cost to IndexJoin and how much of it.
	// IndexJoin can cause plenty of extra double read tasks, which consume lots of resources and take a long time.
	// Since the number of double read tasks is hard to estimated accurately, we leave this variable to let us can adjust this
	// part of cost manually.
	TiDBIndexJoinDoubleReadPenaltyCostRate = "tidb_index_join_double_read_penalty_cost_rate"

	// TiDBBatchPendingTiFlashCount indicates the maximum count of non-available TiFlash tables.
	TiDBBatchPendingTiFlashCount = "tidb_batch_pending_tiflash_count"

	// TiDBQueryLogMaxLen is used to set the max length of the query in the log.
	TiDBQueryLogMaxLen = "tidb_query_log_max_len"

	// TiDBEnableNoopVariables is used to indicate if noops appear in SHOW [GLOBAL] VARIABLES
	TiDBEnableNoopVariables = "tidb_enable_noop_variables"

	// TiDBNonTransactionalIgnoreError is used to ignore error in non-transactional DMLs.
	// When set to false, a non-transactional DML returns when it meets the first error.
	// When set to true, a non-transactional DML finishes all batches even if errors are met in some batches.
	TiDBNonTransactionalIgnoreError = "tidb_nontransactional_ignore_error"

	// Fine grained shuffle is disabled when TiFlashFineGrainedShuffleStreamCount is zero.
	TiFlashFineGrainedShuffleStreamCount = "tiflash_fine_grained_shuffle_stream_count"
	TiFlashFineGrainedShuffleBatchSize   = "tiflash_fine_grained_shuffle_batch_size"

	// TiDBSimplifiedMetrics controls whether to unregister some unused metrics.
	TiDBSimplifiedMetrics = "tidb_simplified_metrics"

	// TiDBMemoryDebugModeMinHeapInUse is used to set tidb memory debug mode trigger threshold.
	// When set to 0, the function is disabled.
	// When set to a negative integer, use memory debug mode to detect the issue of frequent allocation and release of memory.
	// We do not actively trigger gc, and check whether the `tracker memory * (1+bias ratio) > heap in use` each 5s.
	// When set to a positive integer, use memory debug mode to detect the issue of memory tracking inaccurate.
	// We trigger runtime.GC() each 5s, and check whether the `tracker memory * (1+bias ratio) > heap in use`.
	TiDBMemoryDebugModeMinHeapInUse = "tidb_memory_debug_mode_min_heap_inuse"
	// TiDBMemoryDebugModeAlarmRatio is used set tidb memory debug mode bias ratio. Treat memory bias less than this ratio as noise.
	TiDBMemoryDebugModeAlarmRatio = "tidb_memory_debug_mode_alarm_ratio"

	// TiDBEnableAnalyzeSnapshot indicates whether to read data on snapshot when collecting statistics.
	// When set to false, ANALYZE reads the latest data.
	// When set to true, ANALYZE reads data on the snapshot at the beginning of ANALYZE.
	TiDBEnableAnalyzeSnapshot = "tidb_enable_analyze_snapshot"

	// TiDBDefaultStrMatchSelectivity controls some special cardinality estimation strategy for string match functions (like and regexp).
	// When set to 0, Selectivity() will try to evaluate those functions with TopN and NULL in the stats to estimate,
	// and the default selectivity and the selectivity for the histogram part will be 0.1.
	// When set to (0, 1], Selectivity() will use the value of this variable as the default selectivity of those
	// functions instead of the selectionFactor (0.8).
	TiDBDefaultStrMatchSelectivity = "tidb_default_string_match_selectivity"

	// TiDBEnablePrepPlanCache indicates whether to enable prepared plan cache
	TiDBEnablePrepPlanCache = "tidb_enable_prepared_plan_cache"
	// TiDBPrepPlanCacheSize indicates the number of cached statements.
	// This variable is deprecated, use tidb_session_plan_cache_size instead.
	TiDBPrepPlanCacheSize = "tidb_prepared_plan_cache_size"
	// TiDBEnablePrepPlanCacheMemoryMonitor indicates whether to enable prepared plan cache monitor
	TiDBEnablePrepPlanCacheMemoryMonitor = "tidb_enable_prepared_plan_cache_memory_monitor"

	// TiDBEnableNonPreparedPlanCache indicates whether to enable non-prepared plan cache.
	TiDBEnableNonPreparedPlanCache = "tidb_enable_non_prepared_plan_cache"
	// TiDBEnableNonPreparedPlanCacheForDML indicates whether to enable non-prepared plan cache for DML statements.
	TiDBEnableNonPreparedPlanCacheForDML = "tidb_enable_non_prepared_plan_cache_for_dml"
	// TiDBNonPreparedPlanCacheSize controls the size of non-prepared plan cache.
	// This variable is deprecated, use tidb_session_plan_cache_size instead.
	TiDBNonPreparedPlanCacheSize = "tidb_non_prepared_plan_cache_size"
	// TiDBPlanCacheMaxPlanSize controls the maximum size of a plan that can be cached.
	TiDBPlanCacheMaxPlanSize = "tidb_plan_cache_max_plan_size"
	// TiDBPlanCacheInvalidationOnFreshStats controls if plan cache will be invalidated automatically when
	// related stats are analyzed after the plan cache is generated.
	TiDBPlanCacheInvalidationOnFreshStats = "tidb_plan_cache_invalidation_on_fresh_stats"
	// TiDBSessionPlanCacheSize controls the size of session plan cache.
	TiDBSessionPlanCacheSize = "tidb_session_plan_cache_size"

	// TiDBConstraintCheckInPlacePessimistic controls whether to skip certain kinds of pessimistic locks.
	TiDBConstraintCheckInPlacePessimistic = "tidb_constraint_check_in_place_pessimistic"

	// TiDBEnableForeignKey indicates whether to enable foreign key feature.
	// TODO(crazycs520): remove this after foreign key GA.
	TiDBEnableForeignKey = "tidb_enable_foreign_key"

	// TiDBOptRangeMaxSize is the max memory limit for ranges. When the optimizer estimates that the memory usage of complete
	// ranges would exceed the limit, it chooses less accurate ranges such as full range. 0 indicates that there is no memory
	// limit for ranges.
	TiDBOptRangeMaxSize = "tidb_opt_range_max_size"

	// TiDBOptAdvancedJoinHint indicates whether the join method hint is compatible with join order hint.
	TiDBOptAdvancedJoinHint = "tidb_opt_advanced_join_hint"

	// TiDBAnalyzePartitionConcurrency indicates concurrency for save/read partitions stats in Analyze
	TiDBAnalyzePartitionConcurrency = "tidb_analyze_partition_concurrency"
	// TiDBMergePartitionStatsConcurrency indicates the concurrency when merge partition stats into global stats
	TiDBMergePartitionStatsConcurrency = "tidb_merge_partition_stats_concurrency"

	// TiDBOptPrefixIndexSingleScan indicates whether to do some optimizations to avoid double scan for prefix index.
	// When set to true, `col is (not) null`(`col` is index prefix column) is regarded as index filter rather than table filter.
	TiDBOptPrefixIndexSingleScan = "tidb_opt_prefix_index_single_scan"

	// TiDBEnableExternalTSRead indicates whether to enable read through an external ts
	TiDBEnableExternalTSRead = "tidb_enable_external_ts_read"

	// TiDBEnablePlanReplayerCapture indicates whether to enable plan replayer capture
	TiDBEnablePlanReplayerCapture = "tidb_enable_plan_replayer_capture"

	// TiDBEnablePlanReplayerContinuousCapture indicates whether to enable continuous capture
	TiDBEnablePlanReplayerContinuousCapture = "tidb_enable_plan_replayer_continuous_capture"
	// TiDBEnableReusechunk indicates whether to enable chunk alloc
	TiDBEnableReusechunk = "tidb_enable_reuse_chunk"

	// TiDBStoreBatchSize indicates the batch size of coprocessor in the same store.
	TiDBStoreBatchSize = "tidb_store_batch_size"

	// MppExchangeCompressionMode indicates the data compression method in mpp exchange operator
	MppExchangeCompressionMode = "mpp_exchange_compression_mode"

	// MppVersion indicates the mpp-version used to build mpp plan
	MppVersion = "mpp_version"

	// TiDBPessimisticTransactionFairLocking controls whether fair locking for pessimistic transaction
	// is enabled.
	TiDBPessimisticTransactionFairLocking = "tidb_pessimistic_txn_fair_locking"

	// TiDBEnablePlanCacheForParamLimit controls whether prepare statement with parameterized limit can be cached
	TiDBEnablePlanCacheForParamLimit = "tidb_enable_plan_cache_for_param_limit"

	// TiDBEnableINLJoinInnerMultiPattern indicates whether enable multi pattern for inner side of inl join
	TiDBEnableINLJoinInnerMultiPattern = "tidb_enable_inl_join_inner_multi_pattern"

	// TiFlashComputeDispatchPolicy indicates how to dispatch task to tiflash_compute nodes.
	TiFlashComputeDispatchPolicy = "tiflash_compute_dispatch_policy"

	// TiDBEnablePlanCacheForSubquery controls whether prepare statement with subquery can be cached
	TiDBEnablePlanCacheForSubquery = "tidb_enable_plan_cache_for_subquery"

	// TiDBOptEnableLateMaterialization indicates whether to enable late materialization
	TiDBOptEnableLateMaterialization = "tidb_opt_enable_late_materialization"
	// TiDBLoadBasedReplicaReadThreshold is the wait duration threshold to enable replica read automatically.
	TiDBLoadBasedReplicaReadThreshold = "tidb_load_based_replica_read_threshold"

	// TiDBOptOrderingIdxSelThresh is the threshold for optimizer to consider the ordering index.
	TiDBOptOrderingIdxSelThresh = "tidb_opt_ordering_index_selectivity_threshold"

	// TiDBOptEnableMPPSharedCTEExecution indicates whehter the optimizer try to build shared CTE scan during MPP execution.
	TiDBOptEnableMPPSharedCTEExecution = "tidb_opt_enable_mpp_shared_cte_execution"
	// TiDBOptFixControl makes the user able to control some details of the optimizer behavior.
	TiDBOptFixControl = "tidb_opt_fix_control"

	// TiFlashReplicaRead is used to set the policy of TiFlash replica read when the query needs the TiFlash engine.
	TiFlashReplicaRead = "tiflash_replica_read"

	// TiDBLockUnchangedKeys indicates whether to lock duplicate keys in INSERT IGNORE and REPLACE statements,
	// or unchanged unique keys in UPDATE statements, see PR #42210 and #42713
	TiDBLockUnchangedKeys = "tidb_lock_unchanged_keys"

	// TiDBFastCheckTable enables fast check table.
	TiDBFastCheckTable = "tidb_enable_fast_table_check"

	// TiDBAnalyzeSkipColumnTypes indicates the column types whose statistics would not be collected when executing the ANALYZE command.
	TiDBAnalyzeSkipColumnTypes = "tidb_analyze_skip_column_types"

	// TiDBEnableCheckConstraint indicates whether to enable check constraint feature.
	TiDBEnableCheckConstraint = "tidb_enable_check_constraint"

	// TiDBOptObjective indicates whether the optimizer should be more stable, predictable or more aggressive.
	// Please see comments of SessionVars.OptObjective for details.
	TiDBOptObjective = "tidb_opt_objective"
)

// TiDB vars that have only global scope

const (
	// TiDBGCEnable turns garbage collection on or OFF
	TiDBGCEnable = "tidb_gc_enable"
	// TiDBGCRunInterval sets the interval that GC runs
	TiDBGCRunInterval = "tidb_gc_run_interval"
	// TiDBGCLifetime sets the retention window of older versions
	TiDBGCLifetime = "tidb_gc_life_time"
	// TiDBGCConcurrency sets the concurrency of garbage collection. -1 = AUTO value
	TiDBGCConcurrency = "tidb_gc_concurrency"
	// TiDBGCScanLockMode enables the green GC feature (default)
	TiDBGCScanLockMode = "tidb_gc_scan_lock_mode"
	// TiDBGCMaxWaitTime sets max time for gc advances the safepoint delayed by active transactions
	TiDBGCMaxWaitTime = "tidb_gc_max_wait_time"
	// TiDBEnableEnhancedSecurity restricts SUPER users from certain operations.
	TiDBEnableEnhancedSecurity = "tidb_enable_enhanced_security"
	// TiDBEnableHistoricalStats enables the historical statistics feature (default off)
	TiDBEnableHistoricalStats = "tidb_enable_historical_stats"
	// TiDBPersistAnalyzeOptions persists analyze options for later analyze and auto-analyze
	TiDBPersistAnalyzeOptions = "tidb_persist_analyze_options"
	// TiDBEnableColumnTracking enables collecting predicate columns.
	TiDBEnableColumnTracking = "tidb_enable_column_tracking"
	// TiDBDisableColumnTrackingTime records the last time TiDBEnableColumnTracking is set off.
	// It is used to invalidate the collected predicate columns after turning off TiDBEnableColumnTracking, which avoids physical deletion.
	// It doesn't have cache in memory, and we directly get/set the variable value from/to mysql.tidb.
	TiDBDisableColumnTrackingTime = "tidb_disable_column_tracking_time"
	// TiDBStatsLoadPseudoTimeout indicates whether to fallback to pseudo stats after load timeout.
	TiDBStatsLoadPseudoTimeout = "tidb_stats_load_pseudo_timeout"
	// TiDBMemQuotaBindingCache indicates the memory quota for the bind cache.
	TiDBMemQuotaBindingCache = "tidb_mem_quota_binding_cache"
	// TiDBRCReadCheckTS indicates the tso optimization for read-consistency read is enabled.
	TiDBRCReadCheckTS = "tidb_rc_read_check_ts"
	// TiDBRCWriteCheckTs indicates whether some special write statements don't get latest tso from PD at RC
	TiDBRCWriteCheckTs = "tidb_rc_write_check_ts"
	// TiDBCommitterConcurrency controls the number of running concurrent requests in the commit phase.
	TiDBCommitterConcurrency = "tidb_committer_concurrency"
	// TiDBEnableBatchDML enables batch dml.
	TiDBEnableBatchDML = "tidb_enable_batch_dml"
	// TiDBStatsCacheMemQuota records stats cache quota
	TiDBStatsCacheMemQuota = "tidb_stats_cache_mem_quota"
	// TiDBMemQuotaAnalyze indicates the memory quota for all analyze jobs.
	TiDBMemQuotaAnalyze = "tidb_mem_quota_analyze"
	// TiDBEnableAutoAnalyze determines whether TiDB executes automatic analysis.
	TiDBEnableAutoAnalyze = "tidb_enable_auto_analyze"
	// TiDBMemOOMAction indicates what operation TiDB perform when a single SQL statement exceeds
	// the memory quota specified by tidb_mem_quota_query and cannot be spilled to disk.
	TiDBMemOOMAction = "tidb_mem_oom_action"
	// TiDBPrepPlanCacheMemoryGuardRatio is used to prevent [performance.max-memory] from being exceeded
	TiDBPrepPlanCacheMemoryGuardRatio = "tidb_prepared_plan_cache_memory_guard_ratio"
	// TiDBMaxAutoAnalyzeTime is the max time that auto analyze can run. If auto analyze runs longer than the value, it
	// will be killed. 0 indicates that there is no time limit.
	TiDBMaxAutoAnalyzeTime = "tidb_max_auto_analyze_time"
	// TiDBEnableDistTask indicates whether to enable the distributed execute background tasks(For example DDL, Import etc).
	TiDBEnableDistTask = "tidb_enable_dist_task"
	// TiDBGenerateBinaryPlan indicates whether binary plan should be generated in slow log and statements summary.
	TiDBGenerateBinaryPlan = "tidb_generate_binary_plan"
	// TiDBEnableGCAwareMemoryTrack indicates whether to turn-on GC-aware memory track.
	TiDBEnableGCAwareMemoryTrack = "tidb_enable_gc_aware_memory_track"
	// TiDBEnableTmpStorageOnOOM controls whether to enable the temporary storage for some operators
	// when a single SQL statement exceeds the memory quota specified by the memory quota.
	TiDBEnableTmpStorageOnOOM = "tidb_enable_tmp_storage_on_oom"
	// TiDBDDLEnableFastReorg indicates whether to use lighting backfill process for adding index.
	TiDBDDLEnableFastReorg = "tidb_ddl_enable_fast_reorg"
	// TiDBDDLDiskQuota used to set disk quota for lightning add index.
	TiDBDDLDiskQuota = "tidb_ddl_disk_quota"
	// TiDBCloudStorageURI used to set a cloud storage uri for ddl add index and import into.
	TiDBCloudStorageURI = "tidb_cloud_storage_uri"
	// TiDBAutoBuildStatsConcurrency is used to set the build concurrency of auto-analyze.
	TiDBAutoBuildStatsConcurrency = "tidb_auto_build_stats_concurrency"
	// TiDBSysProcScanConcurrency is used to set the scan concurrency of for backend system processes, like auto-analyze.
	TiDBSysProcScanConcurrency = "tidb_sysproc_scan_concurrency"
	// TiDBServerMemoryLimit indicates the memory limit of the tidb-server instance.
	TiDBServerMemoryLimit = "tidb_server_memory_limit"
	// TiDBServerMemoryLimitSessMinSize indicates the minimal memory used of a session, that becomes a candidate for session kill.
	TiDBServerMemoryLimitSessMinSize = "tidb_server_memory_limit_sess_min_size"
	// TiDBServerMemoryLimitGCTrigger indicates the gc percentage of the TiDBServerMemoryLimit.
	TiDBServerMemoryLimitGCTrigger = "tidb_server_memory_limit_gc_trigger"
	// TiDBEnableGOGCTuner is to enable GOGC tuner. it can tuner GOGC
	TiDBEnableGOGCTuner = "tidb_enable_gogc_tuner"
	// TiDBGOGCTunerThreshold is to control the threshold of GOGC tuner.
	TiDBGOGCTunerThreshold = "tidb_gogc_tuner_threshold"
	// TiDBExternalTS is the ts to read through when the `TiDBEnableExternalTsRead` is on
	TiDBExternalTS = "tidb_external_ts"
	// TiDBTTLJobEnable is used to enable/disable scheduling ttl job
	TiDBTTLJobEnable = "tidb_ttl_job_enable"
	// TiDBTTLScanBatchSize is used to control the batch size in the SELECT statement for TTL jobs
	TiDBTTLScanBatchSize = "tidb_ttl_scan_batch_size"
	// TiDBTTLDeleteBatchSize is used to control the batch size in the DELETE statement for TTL jobs
	TiDBTTLDeleteBatchSize = "tidb_ttl_delete_batch_size"
	// TiDBTTLDeleteRateLimit is used to control the delete rate limit for TTL jobs in each node
	TiDBTTLDeleteRateLimit = "tidb_ttl_delete_rate_limit"
	// TiDBTTLJobScheduleWindowStartTime is used to restrict the start time of the time window of scheduling the ttl jobs.
	TiDBTTLJobScheduleWindowStartTime = "tidb_ttl_job_schedule_window_start_time"
	// TiDBTTLJobScheduleWindowEndTime is used to restrict the end time of the time window of scheduling the ttl jobs.
	TiDBTTLJobScheduleWindowEndTime = "tidb_ttl_job_schedule_window_end_time"
	// TiDBTTLScanWorkerCount indicates the count of the scan workers in each TiDB node
	TiDBTTLScanWorkerCount = "tidb_ttl_scan_worker_count"
	// TiDBTTLDeleteWorkerCount indicates the count of the delete workers in each TiDB node
	TiDBTTLDeleteWorkerCount = "tidb_ttl_delete_worker_count"
	// PasswordReuseHistory limit a few passwords to reuse.
	PasswordReuseHistory = "password_history"
	// PasswordReuseTime limit how long passwords can be reused.
	PasswordReuseTime = "password_reuse_interval"
	// TiDBHistoricalStatsDuration indicates the duration to remain tidb historical stats
	TiDBHistoricalStatsDuration = "tidb_historical_stats_duration"
	// TiDBEnableHistoricalStatsForCapture indicates whether use historical stats in plan replayer capture
	TiDBEnableHistoricalStatsForCapture = "tidb_enable_historical_stats_for_capture"
	// TiDBEnableResourceControl indicates whether resource control feature is enabled
	TiDBEnableResourceControl = "tidb_enable_resource_control"
	// TiDBStmtSummaryEnablePersistent indicates whether to enable file persistence for stmtsummary.
	TiDBStmtSummaryEnablePersistent = "tidb_stmt_summary_enable_persistent"
	// TiDBStmtSummaryFilename indicates the file name written by stmtsummary.
	TiDBStmtSummaryFilename = "tidb_stmt_summary_filename"
	// TiDBStmtSummaryFileMaxDays indicates how many days the files written by stmtsummary will be kept.
	TiDBStmtSummaryFileMaxDays = "tidb_stmt_summary_file_max_days"
	// TiDBStmtSummaryFileMaxSize indicates the maximum size (in mb) of a single file written by stmtsummary.
	TiDBStmtSummaryFileMaxSize = "tidb_stmt_summary_file_max_size"
	// TiDBStmtSummaryFileMaxBackups indicates the maximum number of files written by stmtsummary.
	TiDBStmtSummaryFileMaxBackups = "tidb_stmt_summary_file_max_backups"
	// TiDBTTLRunningTasks limits the count of running ttl tasks. Default to 0, means 3 times the count of TiKV (or no
	// limitation, if the storage is not TiKV).
	TiDBTTLRunningTasks = "tidb_ttl_running_tasks"
	// AuthenticationLDAPSASLAuthMethodName defines the authentication method used by LDAP SASL authentication plugin
	AuthenticationLDAPSASLAuthMethodName = "authentication_ldap_sasl_auth_method_name"
	// AuthenticationLDAPSASLCAPath defines the ca certificate to verify LDAP connection in LDAP SASL authentication plugin
	AuthenticationLDAPSASLCAPath = "authentication_ldap_sasl_ca_path"
	// AuthenticationLDAPSASLTLS defines whether to use TLS connection in LDAP SASL authentication plugin
	AuthenticationLDAPSASLTLS = "authentication_ldap_sasl_tls"
	// AuthenticationLDAPSASLServerHost defines the server host of LDAP server for LDAP SASL authentication plugin
	AuthenticationLDAPSASLServerHost = "authentication_ldap_sasl_server_host"
	// AuthenticationLDAPSASLServerPort defines the port of LDAP server for LDAP SASL authentication plugin
	AuthenticationLDAPSASLServerPort = "authentication_ldap_sasl_server_port"
	// AuthenticationLDAPSASLReferral defines whether to enable LDAP referral for LDAP SASL authentication plugin
	AuthenticationLDAPSASLReferral = "authentication_ldap_sasl_referral"
	// AuthenticationLDAPSASLUserSearchAttr defines the attribute of username in LDAP server
	AuthenticationLDAPSASLUserSearchAttr = "authentication_ldap_sasl_user_search_attr"
	// AuthenticationLDAPSASLBindBaseDN defines the `dn` to search the users in. It's used to limit the search scope of TiDB.
	AuthenticationLDAPSASLBindBaseDN = "authentication_ldap_sasl_bind_base_dn"
	// AuthenticationLDAPSASLBindRootDN defines the `dn` of the user to login the LDAP server and perform search.
	AuthenticationLDAPSASLBindRootDN = "authentication_ldap_sasl_bind_root_dn"
	// AuthenticationLDAPSASLBindRootPWD defines the password of the user to login the LDAP server and perform search.
	AuthenticationLDAPSASLBindRootPWD = "authentication_ldap_sasl_bind_root_pwd"
	// AuthenticationLDAPSASLInitPoolSize defines the init size of connection pool to LDAP server for SASL plugin.
	AuthenticationLDAPSASLInitPoolSize = "authentication_ldap_sasl_init_pool_size"
	// AuthenticationLDAPSASLMaxPoolSize defines the max size of connection pool to LDAP server for SASL plugin.
	AuthenticationLDAPSASLMaxPoolSize = "authentication_ldap_sasl_max_pool_size"
	// AuthenticationLDAPSimpleAuthMethodName defines the authentication method used by LDAP Simple authentication plugin
	AuthenticationLDAPSimpleAuthMethodName = "authentication_ldap_simple_auth_method_name"
	// AuthenticationLDAPSimpleCAPath defines the ca certificate to verify LDAP connection in LDAP Simple authentication plugin
	AuthenticationLDAPSimpleCAPath = "authentication_ldap_simple_ca_path"
	// AuthenticationLDAPSimpleTLS defines whether to use TLS connection in LDAP Simple authentication plugin
	AuthenticationLDAPSimpleTLS = "authentication_ldap_simple_tls"
	// AuthenticationLDAPSimpleServerHost defines the server host of LDAP server for LDAP Simple authentication plugin
	AuthenticationLDAPSimpleServerHost = "authentication_ldap_simple_server_host"
	// AuthenticationLDAPSimpleServerPort defines the port of LDAP server for LDAP Simple authentication plugin
	AuthenticationLDAPSimpleServerPort = "authentication_ldap_simple_server_port"
	// AuthenticationLDAPSimpleReferral defines whether to enable LDAP referral for LDAP Simple authentication plugin
	AuthenticationLDAPSimpleReferral = "authentication_ldap_simple_referral"
	// AuthenticationLDAPSimpleUserSearchAttr defines the attribute of username in LDAP server
	AuthenticationLDAPSimpleUserSearchAttr = "authentication_ldap_simple_user_search_attr"
	// AuthenticationLDAPSimpleBindBaseDN defines the `dn` to search the users in. It's used to limit the search scope of TiDB.
	AuthenticationLDAPSimpleBindBaseDN = "authentication_ldap_simple_bind_base_dn"
	// AuthenticationLDAPSimpleBindRootDN defines the `dn` of the user to login the LDAP server and perform search.
	AuthenticationLDAPSimpleBindRootDN = "authentication_ldap_simple_bind_root_dn"
	// AuthenticationLDAPSimpleBindRootPWD defines the password of the user to login the LDAP server and perform search.
	AuthenticationLDAPSimpleBindRootPWD = "authentication_ldap_simple_bind_root_pwd"
	// AuthenticationLDAPSimpleInitPoolSize defines the init size of connection pool to LDAP server for SASL plugin.
	AuthenticationLDAPSimpleInitPoolSize = "authentication_ldap_simple_init_pool_size"
	// AuthenticationLDAPSimpleMaxPoolSize defines the max size of connection pool to LDAP server for SASL plugin.
	AuthenticationLDAPSimpleMaxPoolSize = "authentication_ldap_simple_max_pool_size"
	// TiDBRuntimeFilterTypeName the value of is string, a runtime filter type list split by ",", such as: "IN,MIN_MAX"
	TiDBRuntimeFilterTypeName = "tidb_runtime_filter_type"
	// TiDBRuntimeFilterModeName the mode of runtime filter, such as "OFF", "LOCAL"
	TiDBRuntimeFilterModeName = "tidb_runtime_filter_mode"
	// TiDBSkipMissingPartitionStats controls how to handle missing partition stats when merging partition stats to global stats.
	// When set to true, skip missing partition stats and continue to merge other partition stats to global stats.
	// When set to false, give up merging partition stats to global stats.
	TiDBSkipMissingPartitionStats = "tidb_skip_missing_partition_stats"
	// TiDBSessionAlias indicates the alias of a session which is used for tracing.
	TiDBSessionAlias = "tidb_session_alias"
	// TiDBServiceScope indicates the role for tidb for distributed task framework.
	TiDBServiceScope = "tidb_service_scope"
)

// TiDB intentional limits
// Can be raised in the future.

const (
	// MaxConfigurableConcurrency is the maximum number of "threads" (goroutines) that can be specified
	// for any type of configuration item that has concurrent workers.
	MaxConfigurableConcurrency = 256
)

// Default TiDB system variable values.
const (
	DefHostname                                    = "localhost"
	DefIndexLookupConcurrency                      = ConcurrencyUnset
	DefIndexLookupJoinConcurrency                  = ConcurrencyUnset
	DefIndexSerialScanConcurrency                  = 1
	DefIndexJoinBatchSize                          = 25000
	DefIndexLookupSize                             = 20000
	DefDistSQLScanConcurrency                      = 15
	DefBuildStatsConcurrency                       = 4
	DefAutoAnalyzeRatio                            = 0.5
	DefAutoAnalyzeStartTime                        = "00:00 +0000"
	DefAutoAnalyzeEndTime                          = "23:59 +0000"
	DefAutoIncrementIncrement                      = 1
	DefAutoIncrementOffset                         = 1
	DefChecksumTableConcurrency                    = 4
	DefSkipUTF8Check                               = false
	DefSkipASCIICheck                              = false
	DefOptAggPushDown                              = false
	DefOptDeriveTopN                               = false
	DefOptCartesianBCJ                             = 1
	DefOptMPPOuterJoinFixedBuildSide               = false
	DefOptWriteRowID                               = false
	DefOptEnableCorrelationAdjustment              = true
	DefOptLimitPushDownThreshold                   = 100
	DefOptCorrelationThreshold                     = 0.9
	DefOptCorrelationExpFactor                     = 1
	DefOptCPUFactor                                = 3.0
	DefOptCopCPUFactor                             = 3.0
	DefOptTiFlashConcurrencyFactor                 = 24.0
	DefOptNetworkFactor                            = 1.0
	DefOptScanFactor                               = 1.5
	DefOptDescScanFactor                           = 3.0
	DefOptSeekFactor                               = 20.0
	DefOptMemoryFactor                             = 0.001
	DefOptDiskFactor                               = 1.5
	DefOptConcurrencyFactor                        = 3.0
	DefOptForceInlineCTE                           = false
	DefOptInSubqToJoinAndAgg                       = true
	DefOptPreferRangeScan                          = false
	DefBatchInsert                                 = false
	DefBatchDelete                                 = false
	DefBatchCommit                                 = false
	DefCurretTS                                    = 0
	DefInitChunkSize                               = 32
	DefMinPagingSize                               = int(paging.MinPagingSize)
	DefMaxPagingSize                               = int(paging.MaxPagingSize)
	DefMaxChunkSize                                = 1024
	DefDMLBatchSize                                = 0
	DefMaxPreparedStmtCount                        = -1
	DefWaitTimeout                                 = 28800
	DefTiDBMemQuotaApplyCache                      = 32 << 20 // 32MB.
	DefTiDBMemQuotaBindingCache                    = 64 << 20 // 64MB.
	DefTiDBGeneralLog                              = false
	DefTiDBPProfSQLCPU                             = 0
	DefTiDBRetryLimit                              = 10
	DefTiDBDisableTxnAutoRetry                     = true
	DefTiDBConstraintCheckInPlace                  = false
	DefTiDBHashJoinConcurrency                     = ConcurrencyUnset
	DefTiDBProjectionConcurrency                   = ConcurrencyUnset
	DefBroadcastJoinThresholdSize                  = 100 * 1024 * 1024
	DefBroadcastJoinThresholdCount                 = 10 * 1024
	DefPreferBCJByExchangeDataSize                 = false
	DefTiDBOptimizerSelectivityLevel               = 0
	DefTiDBOptimizerEnableNewOFGB                  = false
	DefTiDBEnableOuterJoinReorder                  = true
	DefTiDBEnableNAAJ                              = true
	DefTiDBAllowBatchCop                           = 1
	DefTiDBAllowMPPExecution                       = true
	DefTiDBAllowTiFlashCop                         = false
	DefTiDBHashExchangeWithNewCollation            = true
	DefTiDBEnforceMPPExecution                     = false
	DefTiFlashMaxThreads                           = -1
	DefTiFlashMaxBytesBeforeExternalJoin           = -1
	DefTiFlashMaxBytesBeforeExternalGroupBy        = -1
	DefTiFlashMaxBytesBeforeExternalSort           = -1
	DefTiFlashMemQuotaQueryPerNode                 = 0
	DefTiFlashQuerySpillRatio                      = 0.7
	DefTiDBEnableTiFlashPipelineMode               = true
	DefTiDBMPPStoreFailTTL                         = "60s"
	DefTiDBTxnMode                                 = ""
	DefTiDBRowFormatV1                             = 1
	DefTiDBRowFormatV2                             = 2
	DefTiDBDDLReorgWorkerCount                     = 4
	DefTiDBDDLReorgBatchSize                       = 256
	DefTiDBDDLFlashbackConcurrency                 = 64
	DefTiDBDDLErrorCountLimit                      = 512
	DefTiDBMaxDeltaSchemaCount                     = 1024
	DefTiDBPlacementMode                           = PlacementModeStrict
	DefTiDBEnableAutoIncrementInGenerated          = false
	DefTiDBHashAggPartialConcurrency               = ConcurrencyUnset
	DefTiDBHashAggFinalConcurrency                 = ConcurrencyUnset
	DefTiDBWindowConcurrency                       = ConcurrencyUnset
	DefTiDBMergeJoinConcurrency                    = 1 // disable optimization by default
	DefTiDBStreamAggConcurrency                    = 1
	DefTiDBForcePriority                           = mysql.NoPriority
	DefEnableWindowFunction                        = true
	DefEnablePipelinedWindowFunction               = true
	DefEnableStrictDoubleTypeCheck                 = true
	DefEnableVectorizedExpression                  = true
	DefTiDBOptJoinReorderThreshold                 = 0
	DefTiDBDDLSlowOprThreshold                     = 300
	DefTiDBUseFastAnalyze                          = false
	DefTiDBSkipIsolationLevelCheck                 = false
	DefTiDBExpensiveQueryTimeThreshold             = 60      // 60s
	DefTiDBExpensiveTxnTimeThreshold               = 60 * 10 // 10 minutes
	DefTiDBScatterRegion                           = false
	DefTiDBWaitSplitRegionFinish                   = true
	DefWaitSplitRegionTimeout                      = 300 // 300s
	DefTiDBEnableNoopFuncs                         = Off
	DefTiDBEnableNoopVariables                     = true
	DefTiDBAllowRemoveAutoInc                      = false
	DefTiDBUsePlanBaselines                        = true
	DefTiDBEvolvePlanBaselines                     = false
	DefTiDBEvolvePlanTaskMaxTime                   = 600 // 600s
	DefTiDBEvolvePlanTaskStartTime                 = "00:00 +0000"
	DefTiDBEvolvePlanTaskEndTime                   = "23:59 +0000"
	DefInnodbLockWaitTimeout                       = 50 // 50s
	DefTiDBStoreLimit                              = 0
	DefTiDBMetricSchemaStep                        = 60 // 60s
	DefTiDBMetricSchemaRangeDuration               = 60 // 60s
	DefTiDBFoundInPlanCache                        = false
	DefTiDBFoundInBinding                          = false
	DefTiDBEnableCollectExecutionInfo              = true
	DefTiDBAllowAutoRandExplicitInsert             = false
	DefTiDBEnableClusteredIndex                    = ClusteredIndexDefModeOn
	DefTiDBRedactLog                               = false
	DefTiDBRestrictedReadOnly                      = false
	DefTiDBSuperReadOnly                           = false
	DefTiDBShardAllocateStep                       = math.MaxInt64
	DefTiDBEnableTelemetry                         = false
	DefTiDBEnableParallelApply                     = false
	DefTiDBPartitionPruneMode                      = "dynamic"
	DefTiDBEnableRateLimitAction                   = false
	DefTiDBEnableAsyncCommit                       = false
	DefTiDBEnable1PC                               = false
	DefTiDBGuaranteeLinearizability                = true
	DefTiDBAnalyzeVersion                          = 2
	DefTiDBAutoAnalyzePartitionBatchSize           = 1
	DefTiDBEnableIndexMergeJoin                    = false
	DefTiDBTrackAggregateMemoryUsage               = true
	DefCTEMaxRecursionDepth                        = 1000
	DefTiDBTmpTableMaxSize                         = 64 << 20 // 64MB.
	DefTiDBEnableLocalTxn                          = false
	DefTiDBTSOClientBatchMaxWaitTime               = 0.0 // 0ms
	DefTiDBEnableTSOFollowerProxy                  = false
	DefTiDBEnableOrderedResultMode                 = false
	DefTiDBEnablePseudoForOutdatedStats            = false
	DefTiDBRegardNULLAsPoint                       = true
	DefEnablePlacementCheck                        = true
	DefTimestamp                                   = "0"
	DefTimestampFloat                              = 0.0
	DefTiDBEnableStmtSummary                       = true
	DefTiDBStmtSummaryInternalQuery                = false
	DefTiDBStmtSummaryRefreshInterval              = 1800
	DefTiDBStmtSummaryHistorySize                  = 24
	DefTiDBStmtSummaryMaxStmtCount                 = 3000
	DefTiDBStmtSummaryMaxSQLLength                 = 4096
	DefTiDBCapturePlanBaseline                     = Off
	DefTiDBEnableIndexMerge                        = true
	DefEnableLegacyInstanceScope                   = true
	DefTiDBTableCacheLease                         = 3 // 3s
	DefTiDBPersistAnalyzeOptions                   = true
	DefTiDBEnableColumnTracking                    = false
	DefTiDBStatsLoadSyncWait                       = 100
	DefTiDBStatsLoadPseudoTimeout                  = true
	DefSysdateIsNow                                = false
	DefTiDBEnableMutationChecker                   = false
	DefTiDBTxnAssertionLevel                       = AssertionOffStr
	DefTiDBIgnorePreparedCacheCloseStmt            = false
	DefTiDBBatchPendingTiFlashCount                = 4000
	DefRCReadCheckTS                               = false
	DefTiDBRemoveOrderbyInSubquery                 = true
	DefTiDBSkewDistinctAgg                         = false
	DefTiDB3StageDistinctAgg                       = true
	DefTiDB3StageMultiDistinctAgg                  = false
	DefTiDBOptExplainEvaledSubquery                = false
	DefTiDBReadStaleness                           = 0
	DefTiDBGCMaxWaitTime                           = 24 * 60 * 60
	DefMaxAllowedPacket                     uint64 = 67108864
	DefTiDBEnableBatchDML                          = false
	DefTiDBMemQuotaQuery                           = 1073741824 // 1GB
	DefTiDBStatsCacheMemQuota                      = 0
	MaxTiDBStatsCacheMemQuota                      = 1024 * 1024 * 1024 * 1024 // 1TB
	DefTiDBQueryLogMaxLen                          = 4096
	DefRequireSecureTransport                      = false
	DefTiDBCommitterConcurrency                    = 128
	DefTiDBBatchDMLIgnoreError                     = false
	DefTiDBMemQuotaAnalyze                         = -1
	DefTiDBEnableAutoAnalyze                       = true
	DefTiDBMemOOMAction                            = "CANCEL"
	DefTiDBMaxAutoAnalyzeTime                      = 12 * 60 * 60
	DefTiDBEnablePrepPlanCache                     = true
	DefTiDBPrepPlanCacheSize                       = 100
	DefTiDBSessionPlanCacheSize                    = 100
	DefTiDBEnablePrepPlanCacheMemoryMonitor        = true
	DefTiDBPrepPlanCacheMemoryGuardRatio           = 0.1
	DefTiDBEnableDistTask                          = disttask.TiDBEnableDistTask
	DefTiDBSimplifiedMetrics                       = false
	DefTiDBEnablePaging                            = true
	DefTiFlashFineGrainedShuffleStreamCount        = 0
	DefStreamCountWhenMaxThreadsNotSet             = 8
	DefTiFlashFineGrainedShuffleBatchSize          = 8192
	DefAdaptiveClosestReadThreshold                = 4096
	DefTiDBEnableAnalyzeSnapshot                   = false
	DefTiDBGenerateBinaryPlan                      = true
	DefEnableTiDBGCAwareMemoryTrack                = false
	DefTiDBDefaultStrMatchSelectivity              = 0.8
	DefTiDBEnableTmpStorageOnOOM                   = true
	DefTiDBEnableMDL                               = true
	DefTiFlashFastScan                             = false
	DefMemoryUsageAlarmRatio                       = 0.7
	DefMemoryUsageAlarmKeepRecordNum               = 5
	DefTiDBEnableFastReorg                         = true
	DefTiDBDDLDiskQuota                            = 100 * 1024 * 1024 * 1024 // 100GB
	DefExecutorConcurrency                         = 5
	DefTiDBEnableNonPreparedPlanCache              = false
	DefTiDBEnableNonPreparedPlanCacheForDML        = false
	DefTiDBNonPreparedPlanCacheSize                = 100
	DefTiDBPlanCacheMaxPlanSize                    = 2 * size.MB
	// MaxDDLReorgBatchSize is exported for testing.
	MaxDDLReorgBatchSize                  int32  = 10240
	MinDDLReorgBatchSize                  int32  = 32
	MinExpensiveQueryTimeThreshold        uint64 = 10 // 10s
	MinExpensiveTxnTimeThreshold          uint64 = 60 // 60s
	DefTiDBAutoBuildStatsConcurrency             = 1
	DefTiDBSysProcScanConcurrency                = 1
	DefTiDBRcWriteCheckTs                        = false
	DefTiDBForeignKeyChecks                      = true
	DefTiDBOptAdvancedJoinHint                   = true
	DefTiDBAnalyzePartitionConcurrency           = 1
	DefTiDBOptRangeMaxSize                       = 64 * int64(size.MB) // 64 MB
	DefTiDBCostModelVer                          = 2
	DefTiDBServerMemoryLimitSessMinSize          = 128 << 20
	DefTiDBMergePartitionStatsConcurrency        = 1
	DefTiDBServerMemoryLimitGCTrigger            = 0.7
	DefTiDBEnableGOGCTuner                       = true
	// DefTiDBGOGCTunerThreshold is to limit TiDBGOGCTunerThreshold.
	DefTiDBGOGCTunerThreshold                 float64 = 0.6
	DefTiDBOptPrefixIndexSingleScan                   = true
	DefTiDBExternalTS                                 = 0
	DefTiDBEnableExternalTSRead                       = false
	DefTiDBEnableReusechunk                           = true
	DefTiDBUseAlloc                                   = false
	DefTiDBEnablePlanReplayerCapture                  = true
	DefTiDBIndexMergeIntersectionConcurrency          = ConcurrencyUnset
	DefTiDBTTLJobEnable                               = true
	DefTiDBTTLScanBatchSize                           = 500
	DefTiDBTTLScanBatchMaxSize                        = 10240
	DefTiDBTTLScanBatchMinSize                        = 1
	DefTiDBTTLDeleteBatchSize                         = 100
	DefTiDBTTLDeleteBatchMaxSize                      = 10240
	DefTiDBTTLDeleteBatchMinSize                      = 1
	DefTiDBTTLDeleteRateLimit                         = 0
	DefTiDBTTLRunningTasks                            = -1
	DefPasswordReuseHistory                           = 0
	DefPasswordReuseTime                              = 0
	DefTiDBStoreBatchSize                             = 4
	DefTiDBHistoricalStatsDuration                    = 7 * 24 * time.Hour
	DefTiDBEnableHistoricalStatsForCapture            = false
	DefTiDBTTLJobScheduleWindowStartTime              = "00:00 +0000"
	DefTiDBTTLJobScheduleWindowEndTime                = "23:59 +0000"
	DefTiDBTTLScanWorkerCount                         = 4
	DefTiDBTTLDeleteWorkerCount                       = 4
	DefaultExchangeCompressionMode                    = kv.ExchangeCompressionModeUnspecified
	DefTiDBEnableResourceControl                      = true
	DefTiDBPessimisticTransactionFairLocking          = false
	DefTiDBEnablePlanCacheForParamLimit               = true
	DefTiFlashComputeDispatchPolicy                   = tiflashcompute.DispatchPolicyConsistentHashStr
	DefTiDBEnablePlanCacheForSubquery                 = true
	DefTiDBLoadBasedReplicaReadThreshold              = time.Second
	DefTiDBOptEnableLateMaterialization               = true
	DefTiDBOptOrderingIdxSelThresh                    = 0.0
	DefTiDBOptEnableMPPSharedCTEExecution             = false
	DefTiDBPlanCacheInvalidationOnFreshStats          = true
	DefTiDBEnableRowLevelChecksum                     = false
	DefAuthenticationLDAPSASLAuthMethodName           = "SCRAM-SHA-1"
	DefAuthenticationLDAPSASLServerPort               = 389
	DefAuthenticationLDAPSASLTLS                      = false
	DefAuthenticationLDAPSASLUserSearchAttr           = "uid"
	DefAuthenticationLDAPSASLInitPoolSize             = 10
	DefAuthenticationLDAPSASLMaxPoolSize              = 1000
	DefAuthenticationLDAPSimpleAuthMethodName         = "SIMPLE"
	DefAuthenticationLDAPSimpleServerPort             = 389
	DefAuthenticationLDAPSimpleTLS                    = false
	DefAuthenticationLDAPSimpleUserSearchAttr         = "uid"
	DefAuthenticationLDAPSimpleInitPoolSize           = 10
	DefAuthenticationLDAPSimpleMaxPoolSize            = 1000
	DefTiFlashReplicaRead                             = tiflash.AllReplicaStr
	DefTiDBEnableFastCheckTable                       = true
	DefRuntimeFilterType                              = "IN"
	DefRuntimeFilterMode                              = "OFF"
	DefTiDBLockUnchangedKeys                          = true
	DefTiDBEnableCheckConstraint                      = false
	DefTiDBSkipMissingPartitionStats                  = true
	DefTiDBOptObjective                               = OptObjectiveModerate
)

// Process global variables.
var (
	ProcessGeneralLog             = atomic.NewBool(false)
	RunAutoAnalyze                = atomic.NewBool(DefTiDBEnableAutoAnalyze)
	GlobalLogMaxDays              = atomic.NewInt32(int32(config.GetGlobalConfig().Log.File.MaxDays))
	QueryLogMaxLen                = atomic.NewInt32(DefTiDBQueryLogMaxLen)
	EnablePProfSQLCPU             = atomic.NewBool(false)
	EnableBatchDML                = atomic.NewBool(false)
	EnableTmpStorageOnOOM         = atomic.NewBool(DefTiDBEnableTmpStorageOnOOM)
	ddlReorgWorkerCounter   int32 = DefTiDBDDLReorgWorkerCount
	ddlReorgBatchSize       int32 = DefTiDBDDLReorgBatchSize
	ddlFlashbackConcurrency int32 = DefTiDBDDLFlashbackConcurrency
	ddlErrorCountLimit      int64 = DefTiDBDDLErrorCountLimit
	ddlReorgRowFormat       int64 = DefTiDBRowFormatV2
	maxDeltaSchemaCount     int64 = DefTiDBMaxDeltaSchemaCount
	// DDLSlowOprThreshold is the threshold for ddl slow operations, uint is millisecond.
	DDLSlowOprThreshold                  = config.GetGlobalConfig().Instance.DDLSlowOprThreshold
	ForcePriority                        = int32(DefTiDBForcePriority)
	MaxOfMaxAllowedPacket         uint64 = 1073741824
	ExpensiveQueryTimeThreshold   uint64 = DefTiDBExpensiveQueryTimeThreshold
	ExpensiveTxnTimeThreshold     uint64 = DefTiDBExpensiveTxnTimeThreshold
	MemoryUsageAlarmRatio                = atomic.NewFloat64(DefMemoryUsageAlarmRatio)
	MemoryUsageAlarmKeepRecordNum        = atomic.NewInt64(DefMemoryUsageAlarmKeepRecordNum)
	EnableLocalTxn                       = atomic.NewBool(DefTiDBEnableLocalTxn)
	MaxTSOBatchWaitInterval              = atomic.NewFloat64(DefTiDBTSOClientBatchMaxWaitTime)
	EnableTSOFollowerProxy               = atomic.NewBool(DefTiDBEnableTSOFollowerProxy)
	RestrictedReadOnly                   = atomic.NewBool(DefTiDBRestrictedReadOnly)
	VarTiDBSuperReadOnly                 = atomic.NewBool(DefTiDBSuperReadOnly)
	PersistAnalyzeOptions                = atomic.NewBool(DefTiDBPersistAnalyzeOptions)
	TableCacheLease                      = atomic.NewInt64(DefTiDBTableCacheLease)
	EnableColumnTracking                 = atomic.NewBool(DefTiDBEnableColumnTracking)
	StatsLoadSyncWait                    = atomic.NewInt64(DefTiDBStatsLoadSyncWait)
	StatsLoadPseudoTimeout               = atomic.NewBool(DefTiDBStatsLoadPseudoTimeout)
	MemQuotaBindingCache                 = atomic.NewInt64(DefTiDBMemQuotaBindingCache)
	GCMaxWaitTime                        = atomic.NewInt64(DefTiDBGCMaxWaitTime)
	StatsCacheMemQuota                   = atomic.NewInt64(DefTiDBStatsCacheMemQuota)
	OOMAction                            = atomic.NewString(DefTiDBMemOOMAction)
	MaxAutoAnalyzeTime                   = atomic.NewInt64(DefTiDBMaxAutoAnalyzeTime)
	// variables for plan cache
	PreparedPlanCacheMemoryGuardRatio = atomic.NewFloat64(DefTiDBPrepPlanCacheMemoryGuardRatio)
	EnableDistTask                    = atomic.NewBool(DefTiDBEnableDistTask)
	DDLForce2Queue                    = atomic.NewBool(false)
	EnableNoopVariables               = atomic.NewBool(DefTiDBEnableNoopVariables)
	EnableMDL                         = atomic.NewBool(false)
	AutoAnalyzePartitionBatchSize     = atomic.NewInt64(DefTiDBAutoAnalyzePartitionBatchSize)
	// EnableFastReorg indicates whether to use lightning to enhance DDL reorg performance.
	EnableFastReorg = atomic.NewBool(DefTiDBEnableFastReorg)
	// DDLDiskQuota is the temporary variable for set disk quota for lightning
	DDLDiskQuota = atomic.NewUint64(DefTiDBDDLDiskQuota)
	// EnableForeignKey indicates whether to enable foreign key feature.
	EnableForeignKey    = atomic.NewBool(true)
	EnableRCReadCheckTS = atomic.NewBool(false)
	// EnableRowLevelChecksum indicates whether to append checksum to row values.
	EnableRowLevelChecksum = atomic.NewBool(DefTiDBEnableRowLevelChecksum)

	// DefTiDBServerMemoryLimit indicates the default value of TiDBServerMemoryLimit(TotalMem * 80%).
	// It should be a const and shouldn't be modified after tidb is started.
	DefTiDBServerMemoryLimit           = serverMemoryLimitDefaultValue()
	GOGCTunerThreshold                 = atomic.NewFloat64(DefTiDBGOGCTunerThreshold)
	PasswordValidationLength           = atomic.NewInt32(8)
	PasswordValidationMixedCaseCount   = atomic.NewInt32(1)
	PasswordValidtaionNumberCount      = atomic.NewInt32(1)
	PasswordValidationSpecialCharCount = atomic.NewInt32(1)
	EnableTTLJob                       = atomic.NewBool(DefTiDBTTLJobEnable)
	TTLScanBatchSize                   = atomic.NewInt64(DefTiDBTTLScanBatchSize)
	TTLDeleteBatchSize                 = atomic.NewInt64(DefTiDBTTLDeleteBatchSize)
	TTLDeleteRateLimit                 = atomic.NewInt64(DefTiDBTTLDeleteRateLimit)
	TTLJobScheduleWindowStartTime      = atomic.NewTime(
		mustParseTime(
			FullDayTimeFormat,
			DefTiDBTTLJobScheduleWindowStartTime,
		),
	)
	TTLJobScheduleWindowEndTime = atomic.NewTime(
		mustParseTime(
			FullDayTimeFormat,
			DefTiDBTTLJobScheduleWindowEndTime,
		),
	)
	TTLScanWorkerCount              = atomic.NewInt32(DefTiDBTTLScanWorkerCount)
	TTLDeleteWorkerCount            = atomic.NewInt32(DefTiDBTTLDeleteWorkerCount)
	PasswordHistory                 = atomic.NewInt64(DefPasswordReuseHistory)
	PasswordReuseInterval           = atomic.NewInt64(DefPasswordReuseTime)
	IsSandBoxModeEnabled            = atomic.NewBool(false)
	MaxPreparedStmtCountValue       = atomic.NewInt64(DefMaxPreparedStmtCount)
	HistoricalStatsDuration         = atomic.NewDuration(DefTiDBHistoricalStatsDuration)
	EnableHistoricalStatsForCapture = atomic.NewBool(DefTiDBEnableHistoricalStatsForCapture)
	TTLRunningTasks                 = atomic.NewInt32(DefTiDBTTLRunningTasks)
	// always set the default value to false because the resource control in kv-client is not inited
	// It will be initialized to the right value after the first call of `rebuildSysVarCache`
	EnableResourceControl     = atomic.NewBool(false)
	EnableCheckConstraint     = atomic.NewBool(DefTiDBEnableCheckConstraint)
	SkipMissingPartitionStats = atomic.NewBool(DefTiDBSkipMissingPartitionStats)
<<<<<<< HEAD
	CloudStorageURI           = atomic.NewString("")
=======
	ServiceScope              = atomic.NewString("")
>>>>>>> 78d18973
)

var (
	// SetMemQuotaAnalyze is the func registered by global/subglobal tracker to set memory quota.
	SetMemQuotaAnalyze func(quota int64) = nil
	// GetMemQuotaAnalyze is the func registered by global/subglobal tracker to get memory quota.
	GetMemQuotaAnalyze func() int64 = nil
	// SetStatsCacheCapacity is the func registered by domain to set statsCache memory quota.
	SetStatsCacheCapacity atomic.Pointer[func(int64)]
	// SetPDClientDynamicOption is the func registered by domain
	SetPDClientDynamicOption atomic.Pointer[func(string, string)]
	// SwitchMDL is the func registered by DDL to switch MDL.
	SwitchMDL func(bool2 bool) error = nil
	// EnableDDL is the func registered by ddl to enable running ddl in this instance.
	EnableDDL func() error = nil
	// DisableDDL is the func registered by ddl to disable running ddl in this instance.
	DisableDDL func() error = nil
	// SetExternalTimestamp is the func registered by staleread to set externaltimestamp in pd
	SetExternalTimestamp func(ctx context.Context, ts uint64) error
	// GetExternalTimestamp is the func registered by staleread to get externaltimestamp from pd
	GetExternalTimestamp func(ctx context.Context) (uint64, error)
	// SetGlobalResourceControl is the func registered by domain to set cluster resource control.
	SetGlobalResourceControl atomic.Pointer[func(bool)]
)

// Hooks functions for Cluster Resource Control.
var (
	// EnableGlobalResourceControlFunc is the function registered by tikv_driver to set cluster resource control.
	EnableGlobalResourceControlFunc = func() {}
	// DisableGlobalResourceControlFunc is the function registered by tikv_driver to unset cluster resource control.
	DisableGlobalResourceControlFunc = func() {}
)

func serverMemoryLimitDefaultValue() string {
	total, err := memory.MemTotal()
	if err == nil && total != 0 {
		return "80%"
	}
	return "0"
}

func mustParseDuration(str string) time.Duration {
	duration, err := time.ParseDuration(str)
	if err != nil {
		panic(fmt.Sprintf("%s is not a duration", str))
	}

	return duration
}

func mustParseTime(layout string, str string) time.Time {
	time, err := time.ParseInLocation(layout, str, time.UTC)
	if err != nil {
		panic(fmt.Sprintf("%s is not in %s duration format", str, layout))
	}

	return time
}<|MERGE_RESOLUTION|>--- conflicted
+++ resolved
@@ -1501,11 +1501,8 @@
 	EnableResourceControl     = atomic.NewBool(false)
 	EnableCheckConstraint     = atomic.NewBool(DefTiDBEnableCheckConstraint)
 	SkipMissingPartitionStats = atomic.NewBool(DefTiDBSkipMissingPartitionStats)
-<<<<<<< HEAD
+	ServiceScope              = atomic.NewString("")
 	CloudStorageURI           = atomic.NewString("")
-=======
-	ServiceScope              = atomic.NewString("")
->>>>>>> 78d18973
 )
 
 var (
