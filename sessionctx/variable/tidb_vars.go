// Copyright 2017 PingCAP, Inc.
//
// Licensed under the Apache License, Version 2.0 (the "License");
// you may not use this file except in compliance with the License.
// You may obtain a copy of the License at
//
//     http://www.apache.org/licenses/LICENSE-2.0
//
// Unless required by applicable law or agreed to in writing, software
// distributed under the License is distributed on an "AS IS" BASIS,
// WITHOUT WARRANTIES OR CONDITIONS OF ANY KIND, either express or implied.
// See the License for the specific language governing permissions and
// limitations under the License.

package variable

import (
	"math"

	"github.com/pingcap/tidb/config"
	"github.com/pingcap/tidb/parser/mysql"
	"go.uber.org/atomic"
)

/*
	Steps to add a new TiDB specific system variable:

	1. Add a new variable name with comment in this file.
	2. Add the default value of the new variable in this file.
	3. Add SysVar instance in 'defaultSysVars' slice.
*/

// TiDB system variable names that only in session scope.
const (
	TiDBDDLSlowOprThreshold = "ddl_slow_threshold"

	// tidb_snapshot is used for reading history data, the default value is empty string.
	// The value can be a datetime string like '2017-11-11 20:20:20' or a tso string. When this variable is set, the session reads history data of that time.
	TiDBSnapshot = "tidb_snapshot"

	// tidb_opt_agg_push_down is used to enable/disable the optimizer rule of aggregation push down.
	TiDBOptAggPushDown = "tidb_opt_agg_push_down"

	// TiDBOptBCJ is used to enable/disable broadcast join in MPP mode
	TiDBOptBCJ = "tidb_opt_broadcast_join"

	// TiDBOptCartesianBCJ is used to disable/enable broadcast cartesian join in MPP mode
	TiDBOptCartesianBCJ = "tidb_opt_broadcast_cartesian_join"

	TiDBOptMPPOuterJoinFixedBuildSide = "tidb_opt_mpp_outer_join_fixed_build_side"

	// tidb_opt_distinct_agg_push_down is used to decide whether agg with distinct should be pushed to tikv/tiflash.
	TiDBOptDistinctAggPushDown = "tidb_opt_distinct_agg_push_down"

	// tidb_broadcast_join_threshold_size is used to limit the size of small table for mpp broadcast join.
	// It's unit is bytes, if the size of small table is larger than it, we will not use bcj.
	TiDBBCJThresholdSize = "tidb_broadcast_join_threshold_size"

	// tidb_broadcast_join_threshold_count is used to limit the count of small table for mpp broadcast join.
	// If we can't estimate the size of one side of join child, we will check if its row number exceeds this limitation.
	TiDBBCJThresholdCount = "tidb_broadcast_join_threshold_count"

	// tidb_opt_write_row_id is used to enable/disable the operations of insert、replace and update to _tidb_rowid.
	TiDBOptWriteRowID = "tidb_opt_write_row_id"

	// Auto analyze will run if (table modify count)/(table row count) is greater than this value.
	TiDBAutoAnalyzeRatio = "tidb_auto_analyze_ratio"

	// Auto analyze will run if current time is within start time and end time.
	TiDBAutoAnalyzeStartTime = "tidb_auto_analyze_start_time"
	TiDBAutoAnalyzeEndTime   = "tidb_auto_analyze_end_time"

	// tidb_checksum_table_concurrency is used to speed up the ADMIN CHECKSUM TABLE
	// statement, when a table has multiple indices, those indices can be
	// scanned concurrently, with the cost of higher system performance impact.
	TiDBChecksumTableConcurrency = "tidb_checksum_table_concurrency"

	// TiDBCurrentTS is used to get the current transaction timestamp.
	// It is read-only.
	TiDBCurrentTS = "tidb_current_ts"

	// TiDBLastTxnInfo is used to get the last transaction info within the current session.
	TiDBLastTxnInfo = "tidb_last_txn_info"

	// TiDBLastTxnInfo is used to get the last query info within the current session.
	TiDBLastQueryInfo = "tidb_last_query_info"

	// tidb_config is a read-only variable that shows the config of the current server.
	TiDBConfig = "tidb_config"

	// tidb_batch_insert is used to enable/disable auto-split insert data. If set this option on, insert executor will automatically
	// insert data into multiple batches and use a single txn for each batch. This will be helpful when inserting large data.
	TiDBBatchInsert = "tidb_batch_insert"

	// tidb_batch_delete is used to enable/disable auto-split delete data. If set this option on, delete executor will automatically
	// split data into multiple batches and use a single txn for each batch. This will be helpful when deleting large data.
	TiDBBatchDelete = "tidb_batch_delete"

	// tidb_batch_commit is used to enable/disable auto-split the transaction.
	// If set this option on, the transaction will be committed when it reaches stmt-count-limit and starts a new transaction.
	TiDBBatchCommit = "tidb_batch_commit"

	// tidb_dml_batch_size is used to split the insert/delete data into small batches.
	// It only takes effort when tidb_batch_insert/tidb_batch_delete is on.
	// Its default value is 20000. When the row size is large, 20k rows could be larger than 100MB.
	// User could change it to a smaller one to avoid breaking the transaction size limitation.
	TiDBDMLBatchSize = "tidb_dml_batch_size"

	// The following session variables controls the memory quota during query execution.
	// "tidb_mem_quota_query":				control the memory quota of a query.
	TiDBMemQuotaQuery      = "tidb_mem_quota_query" // Bytes.
	TiDBMemQuotaApplyCache = "tidb_mem_quota_apply_cache"
	// TODO: remove them below sometime, it should have only one Quota(TiDBMemQuotaQuery).
	TiDBMemQuotaHashJoin          = "tidb_mem_quota_hashjoin"          // Bytes.
	TiDBMemQuotaMergeJoin         = "tidb_mem_quota_mergejoin"         // Bytes.
	TiDBMemQuotaSort              = "tidb_mem_quota_sort"              // Bytes.
	TiDBMemQuotaTopn              = "tidb_mem_quota_topn"              // Bytes.
	TiDBMemQuotaIndexLookupReader = "tidb_mem_quota_indexlookupreader" // Bytes.
	TiDBMemQuotaIndexLookupJoin   = "tidb_mem_quota_indexlookupjoin"   // Bytes.

	// tidb_general_log is used to log every query in the server in info level.
	TiDBGeneralLog = "tidb_general_log"

	// tidb_general_log is used to log every query in the server in info level.
	TiDBLogFileMaxDays = "tidb_log_file_max_days"

	// tidb_pprof_sql_cpu is used to add label sql label to pprof result.
	TiDBPProfSQLCPU = "tidb_pprof_sql_cpu"

	// tidb_retry_limit is the maximum number of retries when committing a transaction.
	TiDBRetryLimit = "tidb_retry_limit"

	// tidb_disable_txn_auto_retry disables transaction auto retry.
	TiDBDisableTxnAutoRetry = "tidb_disable_txn_auto_retry"

	// Deprecated: tidb_enable_streaming enables TiDB to use streaming API for coprocessor requests.
	TiDBEnableStreaming = "tidb_enable_streaming"

	// tidb_enable_chunk_rpc enables TiDB to use Chunk format for coprocessor requests.
	TiDBEnableChunkRPC = "tidb_enable_chunk_rpc"

	// tidb_optimizer_selectivity_level is used to control the selectivity estimation level.
	TiDBOptimizerSelectivityLevel = "tidb_optimizer_selectivity_level"

	// tidb_txn_mode is used to control the transaction behavior.
	TiDBTxnMode = "tidb_txn_mode"

	// tidb_row_format_version is used to control tidb row format version current.
	TiDBRowFormatVersion = "tidb_row_format_version"

	// tidb_enable_table_partition is used to control table partition feature.
	// The valid value include auto/on/off:
	// on or auto: enable table partition if the partition type is implemented.
	// off: always disable table partition.
	TiDBEnableTablePartition = "tidb_enable_table_partition"

	// tidb_enable_list_partition is used to control list table partition feature.
	TiDBEnableListTablePartition = "tidb_enable_list_partition"

	// tidb_skip_isolation_level_check is used to control whether to return error when set unsupported transaction
	// isolation level.
	TiDBSkipIsolationLevelCheck = "tidb_skip_isolation_level_check"

	// TiDBLowResolutionTSO is used for reading data with low resolution TSO which is updated once every two seconds
	TiDBLowResolutionTSO = "tidb_low_resolution_tso"

	// TiDBReplicaRead is used for reading data from replicas, followers for example.
	TiDBReplicaRead = "tidb_replica_read"

	// TiDBAllowRemoveAutoInc indicates whether a user can drop the auto_increment column attribute or not.
	TiDBAllowRemoveAutoInc = "tidb_allow_remove_auto_inc"

	// TiDBMultiStatementMode enables multi statement at the risk of SQL injection
	// provides backwards compatibility
	TiDBMultiStatementMode = "tidb_multi_statement_mode"

	// TiDBEvolvePlanTaskMaxTime controls the max time of a single evolution task.
	TiDBEvolvePlanTaskMaxTime = "tidb_evolve_plan_task_max_time"

	// TiDBEvolvePlanTaskStartTime is the start time of evolution task.
	TiDBEvolvePlanTaskStartTime = "tidb_evolve_plan_task_start_time"
	// TiDBEvolvePlanTaskEndTime is the end time of evolution task.
	TiDBEvolvePlanTaskEndTime = "tidb_evolve_plan_task_end_time"

	// tidb_slow_log_threshold is used to set the slow log threshold in the server.
	TiDBSlowLogThreshold = "tidb_slow_log_threshold"

	// tidb_record_plan_in_slow_log is used to log the plan of the slow query.
	TiDBRecordPlanInSlowLog = "tidb_record_plan_in_slow_log"

	// tidb_enable_slow_log enables TiDB to log slow queries.
	TiDBEnableSlowLog = "tidb_enable_slow_log"

	// tidb_query_log_max_len is used to set the max length of the query in the log.
	TiDBQueryLogMaxLen = "tidb_query_log_max_len"

	// TiDBCheckMb4ValueInUTF8 is used to control whether to enable the check wrong utf8 value.
	TiDBCheckMb4ValueInUTF8 = "tidb_check_mb4_value_in_utf8"

	// TiDBFoundInPlanCache indicates whether the last statement was found in plan cache
	TiDBFoundInPlanCache = "last_plan_from_cache"

	// TiDBFoundInBinding indicates whether the last statement was matched with the hints in the binding.
	TiDBFoundInBinding = "last_plan_from_binding"

	// TiDBAllowAutoRandExplicitInsert indicates whether explicit insertion on auto_random column is allowed.
	TiDBAllowAutoRandExplicitInsert = "allow_auto_random_explicit_insert"

	// TiDBTxnScope indicates whether using global transactions or local transactions.
	TiDBTxnScope = "txn_scope"

	// TiDBTxnReadTS indicates the next transaction should be staleness transaction and provide the startTS
	TiDBTxnReadTS = "tx_read_ts"

	// TiDBReadStaleness indicates the staleness duration for following statement
	TiDBReadStaleness = "tidb_read_staleness"

	// TiDBEnablePaging indicates whether paging is enabled in coprocessor requests.
	TiDBEnablePaging = "tidb_enable_paging"

	// TiDBReadConsistency indicates whether the autocommit read statement goes through TiKV RC.
	TiDBReadConsistency = "tidb_read_consistency"
)

// TiDB system variable names that both in session and global scope.
const (
	// tidb_build_stats_concurrency is used to speed up the ANALYZE statement, when a table has multiple indices,
	// those indices can be scanned concurrently, with the cost of higher system performance impact.
	TiDBBuildStatsConcurrency = "tidb_build_stats_concurrency"

	// tidb_distsql_scan_concurrency is used to set the concurrency of a distsql scan task.
	// A distsql scan task can be a table scan or a index scan, which may be distributed to many TiKV nodes.
	// Higher concurrency may reduce latency, but with the cost of higher memory usage and system performance impact.
	// If the query has a LIMIT clause, high concurrency makes the system do much more work than needed.
	TiDBDistSQLScanConcurrency = "tidb_distsql_scan_concurrency"

	// tidb_opt_insubquery_to_join_and_agg is used to enable/disable the optimizer rule of rewriting IN subquery.
	TiDBOptInSubqToJoinAndAgg = "tidb_opt_insubq_to_join_and_agg"

	// tidb_opt_prefer_range_scan is used to enable/disable the optimizer to always prefer range scan over table scan, ignoring their costs.
	TiDBOptPreferRangeScan = "tidb_opt_prefer_range_scan"

	// tidb_opt_enable_correlation_adjustment is used to indicates if enable correlation adjustment.
	TiDBOptEnableCorrelationAdjustment = "tidb_opt_enable_correlation_adjustment"

	// tidb_opt_limit_push_down_threshold determines if push Limit or TopN down to TiKV forcibly.
	TiDBOptLimitPushDownThreshold = "tidb_opt_limit_push_down_threshold"

	// tidb_opt_correlation_threshold is a guard to enable row count estimation using column order correlation.
	TiDBOptCorrelationThreshold = "tidb_opt_correlation_threshold"

	// tidb_opt_correlation_exp_factor is an exponential factor to control heuristic approach when tidb_opt_correlation_threshold is not satisfied.
	TiDBOptCorrelationExpFactor = "tidb_opt_correlation_exp_factor"

	// tidb_opt_cpu_factor is the CPU cost of processing one expression for one row.
	TiDBOptCPUFactor = "tidb_opt_cpu_factor"
	// tidb_opt_copcpu_factor is the CPU cost of processing one expression for one row in coprocessor.
	TiDBOptCopCPUFactor = "tidb_opt_copcpu_factor"
	// tidb_opt_tiflash_concurrency_factor is concurrency number of tiflash computation.
	TiDBOptTiFlashConcurrencyFactor = "tidb_opt_tiflash_concurrency_factor"
	// tidb_opt_network_factor is the network cost of transferring 1 byte data.
	TiDBOptNetworkFactor = "tidb_opt_network_factor"
	// tidb_opt_scan_factor is the IO cost of scanning 1 byte data on TiKV.
	TiDBOptScanFactor = "tidb_opt_scan_factor"
	// tidb_opt_desc_factor is the IO cost of scanning 1 byte data on TiKV in desc order.
	TiDBOptDescScanFactor = "tidb_opt_desc_factor"
	// tidb_opt_seek_factor is the IO cost of seeking the start value in a range on TiKV or TiFlash.
	TiDBOptSeekFactor = "tidb_opt_seek_factor"
	// tidb_opt_memory_factor is the memory cost of storing one tuple.
	TiDBOptMemoryFactor = "tidb_opt_memory_factor"
	// tidb_opt_disk_factor is the IO cost of reading/writing one byte to temporary disk.
	TiDBOptDiskFactor = "tidb_opt_disk_factor"
	// tidb_opt_concurrency_factor is the CPU cost of additional one goroutine.
	TiDBOptConcurrencyFactor = "tidb_opt_concurrency_factor"

	// tidb_index_join_batch_size is used to set the batch size of a index lookup join.
	// The index lookup join fetches batches of data from outer executor and constructs ranges for inner executor.
	// This value controls how much of data in a batch to do the index join.
	// Large value may reduce the latency but consumes more system resource.
	TiDBIndexJoinBatchSize = "tidb_index_join_batch_size"

	// tidb_index_lookup_size is used for index lookup executor.
	// The index lookup executor first scan a batch of handles from a index, then use those handles to lookup the table
	// rows, this value controls how much of handles in a batch to do a lookup task.
	// Small value sends more RPCs to TiKV, consume more system resource.
	// Large value may do more work than needed if the query has a limit.
	TiDBIndexLookupSize = "tidb_index_lookup_size"

	// tidb_index_lookup_concurrency is used for index lookup executor.
	// A lookup task may have 'tidb_index_lookup_size' of handles at maximun, the handles may be distributed
	// in many TiKV nodes, we executes multiple concurrent index lookup tasks concurrently to reduce the time
	// waiting for a task to finish.
	// Set this value higher may reduce the latency but consumes more system resource.
	// tidb_index_lookup_concurrency is deprecated, use tidb_executor_concurrency instead.
	TiDBIndexLookupConcurrency = "tidb_index_lookup_concurrency"

	// tidb_index_lookup_join_concurrency is used for index lookup join executor.
	// IndexLookUpJoin starts "tidb_index_lookup_join_concurrency" inner workers
	// to fetch inner rows and join the matched (outer, inner) row pairs.
	// tidb_index_lookup_join_concurrency is deprecated, use tidb_executor_concurrency instead.
	TiDBIndexLookupJoinConcurrency = "tidb_index_lookup_join_concurrency"

	// tidb_index_serial_scan_concurrency is used for controlling the concurrency of index scan operation
	// when we need to keep the data output order the same as the order of index data.
	TiDBIndexSerialScanConcurrency = "tidb_index_serial_scan_concurrency"

	// TiDBMaxChunkSize is used to control the max chunk size during query execution.
	TiDBMaxChunkSize = "tidb_max_chunk_size"

	// TiDBAllowBatchCop means if we should send batch coprocessor to TiFlash. It can be set to 0, 1 and 2.
	// 0 means never use batch cop, 1 means use batch cop in case of aggregation and join, 2, means to force to send batch cop for any query.
	// The default value is 0
	TiDBAllowBatchCop = "tidb_allow_batch_cop"

	// TiDBAllowMPPExecution means if we should use mpp way to execute query or not.
	// Default value is `true`, means to be determined by the optimizer.
	// Value set to `false` means never use mpp.
	TiDBAllowMPPExecution = "tidb_allow_mpp"

	// TiDBHashExchangeWithNewCollation means if hash exchange is supported when new collation is on.
	// Default value is `true`, means support hash exchange when new collation is on.
	// Value set to `false` means not support hash exchange when new collation is on.
	TiDBHashExchangeWithNewCollation = "tidb_hash_exchange_with_new_collation"

	// TiDBEnforceMPPExecution means if we should enforce mpp way to execute query or not.
	// Default value is `false`, means to be determined by variable `tidb_allow_mpp`.
	// Value set to `true` means enforce use mpp.
	// Note if you want to set `tidb_enforce_mpp` to `true`, you must set `tidb_allow_mpp` to `true` first.
	TiDBEnforceMPPExecution = "tidb_enforce_mpp"

	// TiDBMPPStoreFailTTL is the unavailable time when a store is detected failed. During that time, tidb will not send any task to
	// TiFlash even though the failed TiFlash node has been recovered.
	TiDBMPPStoreFailTTL = "tidb_mpp_store_fail_ttl"

	// TiDBInitChunkSize is used to control the init chunk size during query execution.
	TiDBInitChunkSize = "tidb_init_chunk_size"

	// tidb_enable_cascades_planner is used to control whether to enable the cascades planner.
	TiDBEnableCascadesPlanner = "tidb_enable_cascades_planner"

	// tidb_skip_utf8_check skips the UTF8 validate process, validate UTF8 has performance cost, if we can make sure
	// the input string values are valid, we can skip the check.
	TiDBSkipUTF8Check = "tidb_skip_utf8_check"

	// tidb_skip_ascii_check skips the ASCII validate process
	// old tidb may already have fields with invalid ASCII bytes
	// disable ASCII validate can guarantee a safe replication
	TiDBSkipASCIICheck = "tidb_skip_ascii_check"

	// tidb_hash_join_concurrency is used for hash join executor.
	// The hash join outer executor starts multiple concurrent join workers to probe the hash table.
	// tidb_hash_join_concurrency is deprecated, use tidb_executor_concurrency instead.
	TiDBHashJoinConcurrency = "tidb_hash_join_concurrency"

	// tidb_projection_concurrency is used for projection operator.
	// This variable controls the worker number of projection operator.
	// tidb_projection_concurrency is deprecated, use tidb_executor_concurrency instead.
	TiDBProjectionConcurrency = "tidb_projection_concurrency"

	// tidb_hashagg_partial_concurrency is used for hash agg executor.
	// The hash agg executor starts multiple concurrent partial workers to do partial aggregate works.
	// tidb_hashagg_partial_concurrency is deprecated, use tidb_executor_concurrency instead.
	TiDBHashAggPartialConcurrency = "tidb_hashagg_partial_concurrency"

	// tidb_hashagg_final_concurrency is used for hash agg executor.
	// The hash agg executor starts multiple concurrent final workers to do final aggregate works.
	// tidb_hashagg_final_concurrency is deprecated, use tidb_executor_concurrency instead.
	TiDBHashAggFinalConcurrency = "tidb_hashagg_final_concurrency"

	// tidb_window_concurrency is used for window parallel executor.
	// tidb_window_concurrency is deprecated, use tidb_executor_concurrency instead.
	TiDBWindowConcurrency = "tidb_window_concurrency"

	// tidb_merge_join_concurrency is used for merge join parallel executor
	TiDBMergeJoinConcurrency = "tidb_merge_join_concurrency"

	// tidb_stream_agg_concurrency is used for stream aggregation parallel executor.
	// tidb_stream_agg_concurrency is deprecated, use tidb_executor_concurrency instead.
	TiDBStreamAggConcurrency = "tidb_streamagg_concurrency"

	// tidb_enable_parallel_apply is used for parallel apply.
	TiDBEnableParallelApply = "tidb_enable_parallel_apply"

	// tidb_backoff_lock_fast is used for tikv backoff base time in milliseconds.
	TiDBBackoffLockFast = "tidb_backoff_lock_fast"

	// tidb_backoff_weight is used to control the max back off time in TiDB.
	// The default maximum back off time is a small value.
	// BackOffWeight could multiply it to let the user adjust the maximum time for retrying.
	// Only positive integers can be accepted, which means that the maximum back off time can only grow.
	TiDBBackOffWeight = "tidb_backoff_weight"

	// tidb_ddl_reorg_worker_cnt defines the count of ddl reorg workers.
	TiDBDDLReorgWorkerCount = "tidb_ddl_reorg_worker_cnt"

	// tidb_ddl_reorg_batch_size defines the transaction batch size of ddl reorg workers.
	TiDBDDLReorgBatchSize = "tidb_ddl_reorg_batch_size"

	// tidb_ddl_error_count_limit defines the count of ddl error limit.
	TiDBDDLErrorCountLimit = "tidb_ddl_error_count_limit"

	// tidb_ddl_reorg_priority defines the operations priority of adding indices.
	// It can be: PRIORITY_LOW, PRIORITY_NORMAL, PRIORITY_HIGH
	TiDBDDLReorgPriority = "tidb_ddl_reorg_priority"

	// TiDBEnableChangeMultiSchema is used to control whether to enable the change multi schema.
	TiDBEnableChangeMultiSchema = "tidb_enable_change_multi_schema"

	// TiDBEnableAutoIncrementInGenerated disables the mysql compatibility check on using auto-incremented columns in
	// expression indexes and generated columns described here https://dev.mysql.com/doc/refman/5.7/en/create-table-generated-columns.html for details.
	TiDBEnableAutoIncrementInGenerated = "tidb_enable_auto_increment_in_generated"

	// TiDBEnablePointGetCache is used to control whether to enable the point get cache for special scenario.
	TiDBEnablePointGetCache = "tidb_enable_point_get_cache"

	// TiDBEnableAlterPlacement is used to control whether to enable alter table partition.
	TiDBEnableAlterPlacement = "tidb_enable_alter_placement"

	// tidb_max_delta_schema_count defines the max length of deltaSchemaInfos.
	// deltaSchemaInfos is a queue that maintains the history of schema changes.
	TiDBMaxDeltaSchemaCount = "tidb_max_delta_schema_count"

	// tidb_scatter_region will scatter the regions for DDLs when it is ON.
	TiDBScatterRegion = "tidb_scatter_region"

	// TiDBWaitSplitRegionFinish defines the split region behaviour is sync or async.
	TiDBWaitSplitRegionFinish = "tidb_wait_split_region_finish"

	// TiDBWaitSplitRegionTimeout uses to set the split and scatter region back off time.
	TiDBWaitSplitRegionTimeout = "tidb_wait_split_region_timeout"

	// tidb_force_priority defines the operations priority of all statements.
	// It can be "NO_PRIORITY", "LOW_PRIORITY", "HIGH_PRIORITY", "DELAYED"
	TiDBForcePriority = "tidb_force_priority"

	// tidb_constraint_check_in_place indicates to check the constraint when the SQL executing.
	// It could hurt the performance of bulking insert when it is ON.
	TiDBConstraintCheckInPlace = "tidb_constraint_check_in_place"

	// tidb_enable_window_function is used to control whether to enable the window function.
	TiDBEnableWindowFunction = "tidb_enable_window_function"

	// tidb_enable_pipelined_window_function is used to control whether to use pipelined window function, it only works when tidb_enable_window_function = true.
	TiDBEnablePipelinedWindowFunction = "tidb_enable_pipelined_window_function"

	// tidb_enable_strict_double_type_check is used to control table field double type syntax check.
	TiDBEnableStrictDoubleTypeCheck = "tidb_enable_strict_double_type_check"

	// tidb_enable_vectorized_expression is used to control whether to enable the vectorized expression evaluation.
	TiDBEnableVectorizedExpression = "tidb_enable_vectorized_expression"

	// TiDBOptJoinReorderThreshold defines the threshold less than which
	// we'll choose a rather time consuming algorithm to calculate the join order.
	TiDBOptJoinReorderThreshold = "tidb_opt_join_reorder_threshold"

	// SlowQueryFile indicates which slow query log file for SLOW_QUERY table to parse.
	TiDBSlowQueryFile = "tidb_slow_query_file"

	// TiDBEnableFastAnalyze indicates to use fast analyze.
	TiDBEnableFastAnalyze = "tidb_enable_fast_analyze"

	// TiDBExpensiveQueryTimeThreshold indicates the time threshold of expensive query.
	TiDBExpensiveQueryTimeThreshold = "tidb_expensive_query_time_threshold"

	// TiDBEnableIndexMerge indicates to generate IndexMergePath.
	TiDBEnableIndexMerge = "tidb_enable_index_merge"

	// TiDBEnableNoopFuncs set true will enable using fake funcs(like get_lock release_lock)
	TiDBEnableNoopFuncs = "tidb_enable_noop_functions"

	// TiDBEnableStmtSummary indicates whether the statement summary is enabled.
	TiDBEnableStmtSummary = "tidb_enable_stmt_summary"

	// TiDBStmtSummaryInternalQuery indicates whether the statement summary contain internal query.
	TiDBStmtSummaryInternalQuery = "tidb_stmt_summary_internal_query"

	// TiDBStmtSummaryRefreshInterval indicates the refresh interval in seconds for each statement summary.
	TiDBStmtSummaryRefreshInterval = "tidb_stmt_summary_refresh_interval"

	// TiDBStmtSummaryHistorySize indicates the history size of each statement summary.
	TiDBStmtSummaryHistorySize = "tidb_stmt_summary_history_size"

	// TiDBStmtSummaryMaxStmtCount indicates the max number of statements kept in memory.
	TiDBStmtSummaryMaxStmtCount = "tidb_stmt_summary_max_stmt_count"

	// TiDBStmtSummaryMaxSQLLength indicates the max length of displayed normalized sql and sample sql.
	TiDBStmtSummaryMaxSQLLength = "tidb_stmt_summary_max_sql_length"

	// TiDBCapturePlanBaseline indicates whether the capture of plan baselines is enabled.
	TiDBCapturePlanBaseline = "tidb_capture_plan_baselines"

	// TiDBUsePlanBaselines indicates whether the use of plan baselines is enabled.
	TiDBUsePlanBaselines = "tidb_use_plan_baselines"

	// TiDBEvolvePlanBaselines indicates whether the evolution of plan baselines is enabled.
	TiDBEvolvePlanBaselines = "tidb_evolve_plan_baselines"

	// TiDBEnableExtendedStats indicates whether the extended statistics feature is enabled.
	TiDBEnableExtendedStats = "tidb_enable_extended_stats"

	// TiDBIsolationReadEngines indicates the tidb only read from the stores whose engine type is involved in IsolationReadEngines.
	// Now, only support TiKV and TiFlash.
	TiDBIsolationReadEngines = "tidb_isolation_read_engines"

	// TiDBStoreLimit indicates the limit of sending request to a store, 0 means without limit.
	TiDBStoreLimit = "tidb_store_limit"

	// TiDBMetricSchemaStep indicates the step when query metric schema.
	TiDBMetricSchemaStep = "tidb_metric_query_step"

	// TiDBMetricSchemaRangeDuration indicates the range duration when query metric schema.
	TiDBMetricSchemaRangeDuration = "tidb_metric_query_range_duration"

	// TiDBEnableCollectExecutionInfo indicates that whether execution info is collected.
	TiDBEnableCollectExecutionInfo = "tidb_enable_collect_execution_info"

	// DefExecutorConcurrency is used for controlling the concurrency of all types of executors.
	TiDBExecutorConcurrency = "tidb_executor_concurrency"

	// TiDBEnableClusteredIndex indicates if clustered index feature is enabled.
	TiDBEnableClusteredIndex = "tidb_enable_clustered_index"

	// TiDBPartitionPruneMode indicates the partition prune mode used.
	TiDBPartitionPruneMode = "tidb_partition_prune_mode"

	// TiDBSlowLogMasking is deprecated and a alias of TiDBRedactLog.
	// Deprecated: use TiDBRedactLog instead.
	TiDBSlowLogMasking = "tidb_slow_log_masking"

	// TiDBRedactLog indicates that whether redact log.
	TiDBRedactLog = "tidb_redact_log"

	// TiDBRestrictedReadOnly is meant for the cloud admin to toggle the cluster read only
	TiDBRestrictedReadOnly = "tidb_restricted_read_only"

	// TiDBShardAllocateStep indicates the max size of continuous rowid shard in one transaction.
	TiDBShardAllocateStep = "tidb_shard_allocate_step"
	// TiDBEnableTelemetry indicates that whether usage data report to PingCAP is enabled.
	TiDBEnableTelemetry = "tidb_enable_telemetry"

	// TiDBEnableAmendPessimisticTxn indicates if amend pessimistic transactions is enabled.
	TiDBEnableAmendPessimisticTxn = "tidb_enable_amend_pessimistic_txn"

	// TiDBMemoryUsageAlarmRatio indicates the alarm threshold when memory usage of the tidb-server exceeds.
	TiDBMemoryUsageAlarmRatio = "tidb_memory_usage_alarm_ratio"

	// TiDBEnableRateLimitAction indicates whether enabled ratelimit action
	TiDBEnableRateLimitAction = "tidb_enable_rate_limit_action"

	// TiDBEnableAsyncCommit indicates whether to enable the async commit feature.
	TiDBEnableAsyncCommit = "tidb_enable_async_commit"

	// TiDBEnable1PC indicates whether to enable the one-phase commit feature.
	TiDBEnable1PC = "tidb_enable_1pc"

	// TiDBGuaranteeLinearizability indicates whether to guarantee linearizability.
	TiDBGuaranteeLinearizability = "tidb_guarantee_linearizability"

	// TiDBAnalyzeVersion indicates the how tidb collects the analyzed statistics and how use to it.
	TiDBAnalyzeVersion = "tidb_analyze_version"

	// TiDBEnableIndexMergeJoin indicates whether to enable index merge join.
	TiDBEnableIndexMergeJoin = "tidb_enable_index_merge_join"

	// TiDBTrackAggregateMemoryUsage indicates whether track the memory usage of aggregate function.
	TiDBTrackAggregateMemoryUsage = "tidb_track_aggregate_memory_usage"

	// TiDBEnableExchangePartition indicates whether to enable exchange partition.
	TiDBEnableExchangePartition = "tidb_enable_exchange_partition"

	// TiDBAllowFallbackToTiKV indicates the engine types whose unavailability triggers fallback to TiKV.
	// Now we only support TiFlash.
	TiDBAllowFallbackToTiKV = "tidb_allow_fallback_to_tikv"

	// TiDBEnableTopSQL indicates whether the top SQL is enabled.
	TiDBEnableTopSQL = "tidb_enable_top_sql"

	// TiDBTopSQLPrecisionSeconds indicates the top SQL precision seconds.
	TiDBTopSQLPrecisionSeconds = "tidb_top_sql_precision_seconds"

	// TiDBTopSQLMaxStatementCount indicates the max number of statements been collected.
	TiDBTopSQLMaxStatementCount = "tidb_top_sql_max_statement_count"

	// TiDBTopSQLMaxCollect indicates the max capacity of the collect map.
	TiDBTopSQLMaxCollect = "tidb_top_sql_max_collect"

	// TiDBTopSQLReportIntervalSeconds indicates the top SQL report interval seconds.
	TiDBTopSQLReportIntervalSeconds = "tidb_top_sql_report_interval_seconds"
	// TiDBEnableGlobalTemporaryTable indicates whether to enable global temporary table
	TiDBEnableGlobalTemporaryTable = "tidb_enable_global_temporary_table"
	// TiDBEnableLocalTxn indicates whether to enable Local Txn.
	TiDBEnableLocalTxn = "tidb_enable_local_txn"
	// TiDBTSOClientBatchMaxWaitTime indicates the max value of the TSO Batch Wait interval time of PD client.
	TiDBTSOClientBatchMaxWaitTime = "tidb_tso_client_batch_max_wait_time"
	// TiDBEnableTSOFollowerProxy indicates whether to enable the TSO Follower Proxy feature of PD client.
	TiDBEnableTSOFollowerProxy = "tidb_enable_tso_follower_proxy"

	// TiDBEnableOrderedResultMode indicates if stabilize query results.
	TiDBEnableOrderedResultMode = "tidb_enable_ordered_result_mode"

	// TiDBEnablePseudoForOutdatedStats indicates whether use pseudo for outdated stats
	TiDBEnablePseudoForOutdatedStats = "tidb_enable_pseudo_for_outdated_stats"

	// TiDBRegardNULLAsPoint indicates whether regard NULL as point when optimizing
	TiDBRegardNULLAsPoint = "tidb_regard_null_as_point"

	// TiDBTmpTableMaxSize indicates the max memory size of temporary tables.
	TiDBTmpTableMaxSize = "tidb_tmp_table_max_size"

	// TiDBStatsLoadSyncWait indicates the time sql execution will sync-wait for stats load.
	TiDBStatsLoadSyncWait = "tidb_stats_load_sync_wait"
)

// TiDB vars that have only global scope

const (
	// TiDBGCEnable turns garbage collection on or OFF
	TiDBGCEnable = "tidb_gc_enable"
	// TiDBGCRunInterval sets the interval that GC runs
	TiDBGCRunInterval = "tidb_gc_run_interval"
	// TiDBGCLifetime sets the retention window of older versions
	TiDBGCLifetime = "tidb_gc_life_time"
	// TiDBGCConcurrency sets the concurrency of garbage collection. -1 = AUTO value
	TiDBGCConcurrency = "tidb_gc_concurrency"
	// TiDBGCScanLockMode enables the green GC feature (default)
	TiDBGCScanLockMode = "tidb_gc_scan_lock_mode"
	// TiDBEnableEnhancedSecurity restricts SUPER users from certain operations.
	TiDBEnableEnhancedSecurity = "tidb_enable_enhanced_security"
	// TiDBEnableHistoricalStats enables the historical statistics feature (default off)
	TiDBEnableHistoricalStats = "tidb_enable_historical_stats"
	// TiDBPersistAnalyzeOptions persists analyze options for later analyze and auto-analyze
	TiDBPersistAnalyzeOptions = "tidb_persist_analyze_options"
	// TiDBEnableColumnTracking enables collecting predicate columns.
	TiDBEnableColumnTracking = "tidb_enable_column_tracking"
	// TiDBDisableColumnTrackingTime records the last time TiDBEnableColumnTracking is set off.
	// It is used to invalidate the collected predicate columns after turning off TiDBEnableColumnTracking, which avoids physical deletion.
	// It doesn't have cache in memory and we directly get/set the variable value from/to mysql.tidb.
	TiDBDisableColumnTrackingTime = "tidb_disable_column_tracking_time"
	// TiDBStatsLoadPseudoTimeout indicates whether to fallback to pseudo stats after load timeout.
	TiDBStatsLoadPseudoTimeout = "tidb_stats_load_pseudo_timeout"
)

// TiDB intentional limits
// Can be raised in future.

const (
	// MaxConfigurableConcurrency is the maximum number of "threads" (goroutines) that can be specified
	// for any type of configuration item that has concurrent workers.
	MaxConfigurableConcurrency = 256
)

// Default TiDB system variable values.
const (
	DefHostname                           = "localhost"
	DefIndexLookupConcurrency             = ConcurrencyUnset
	DefIndexLookupJoinConcurrency         = ConcurrencyUnset
	DefIndexSerialScanConcurrency         = 1
	DefIndexJoinBatchSize                 = 25000
	DefIndexLookupSize                    = 20000
	DefDistSQLScanConcurrency             = 15
	DefBuildStatsConcurrency              = 4
	DefAutoAnalyzeRatio                   = 0.5
	DefAutoAnalyzeStartTime               = "00:00 +0000"
	DefAutoAnalyzeEndTime                 = "23:59 +0000"
	DefAutoIncrementIncrement             = 1
	DefAutoIncrementOffset                = 1
	DefChecksumTableConcurrency           = 4
	DefSkipUTF8Check                      = false
	DefSkipASCIICheck                     = false
	DefOptAggPushDown                     = false
	DefOptBCJ                             = false
	DefOptCartesianBCJ                    = 1
	DefOptMPPOuterJoinFixedBuildSide      = false
	DefOptWriteRowID                      = false
	DefOptEnableCorrelationAdjustment     = true
	DefOptLimitPushDownThreshold          = 100
	DefOptCorrelationThreshold            = 0.9
	DefOptCorrelationExpFactor            = 1
	DefOptCPUFactor                       = 3.0
	DefOptCopCPUFactor                    = 3.0
	DefOptTiFlashConcurrencyFactor        = 24.0
	DefOptNetworkFactor                   = 1.0
	DefOptScanFactor                      = 1.5
	DefOptDescScanFactor                  = 3.0
	DefOptSeekFactor                      = 20.0
	DefOptMemoryFactor                    = 0.001
	DefOptDiskFactor                      = 1.5
	DefOptConcurrencyFactor               = 3.0
	DefOptInSubqToJoinAndAgg              = true
	DefOptPreferRangeScan                 = false
	DefBatchInsert                        = false
	DefBatchDelete                        = false
	DefBatchCommit                        = false
	DefCurretTS                           = 0
	DefInitChunkSize                      = 32
	DefMaxChunkSize                       = 1024
	DefDMLBatchSize                       = 0
	DefMaxPreparedStmtCount               = -1
	DefWaitTimeout                        = 28800
	DefTiDBMemQuotaApplyCache             = 32 << 20 // 32MB.
	DefTiDBMemQuotaHashJoin               = 32 << 30 // 32GB.
	DefTiDBMemQuotaMergeJoin              = 32 << 30 // 32GB.
	DefTiDBMemQuotaSort                   = 32 << 30 // 32GB.
	DefTiDBMemQuotaTopn                   = 32 << 30 // 32GB.
	DefTiDBMemQuotaIndexLookupReader      = 32 << 30 // 32GB.
	DefTiDBMemQuotaIndexLookupJoin        = 32 << 30 // 32GB.
	DefTiDBMemQuotaDistSQL                = 32 << 30 // 32GB.
	DefTiDBGeneralLog                     = false
	DefTiDBPProfSQLCPU                    = 0
	DefTiDBRetryLimit                     = 10
	DefTiDBDisableTxnAutoRetry            = true
	DefTiDBConstraintCheckInPlace         = false
	DefTiDBHashJoinConcurrency            = ConcurrencyUnset
	DefTiDBProjectionConcurrency          = ConcurrencyUnset
	DefBroadcastJoinThresholdSize         = 100 * 1024 * 1024
	DefBroadcastJoinThresholdCount        = 10 * 1024
	DefTiDBOptimizerSelectivityLevel      = 0
	DefTiDBAllowBatchCop                  = 1
	DefTiDBAllowMPPExecution              = true
	DefTiDBHashExchangeWithNewCollation   = true
	DefTiDBEnforceMPPExecution            = false
	DefTiDBMPPStoreFailTTL                = "60s"
	DefTiDBTxnMode                        = ""
	DefTiDBRowFormatV1                    = 1
	DefTiDBRowFormatV2                    = 2
	DefTiDBDDLReorgWorkerCount            = 4
	DefTiDBDDLReorgBatchSize              = 256
	DefTiDBDDLErrorCountLimit             = 512
	DefTiDBMaxDeltaSchemaCount            = 1024
	DefTiDBChangeMultiSchema              = false
	DefTiDBPointGetCache                  = false
	DefTiDBEnableAlterPlacement           = false
	DefTiDBEnableAutoIncrementInGenerated = false
	DefTiDBHashAggPartialConcurrency      = ConcurrencyUnset
	DefTiDBHashAggFinalConcurrency        = ConcurrencyUnset
	DefTiDBWindowConcurrency              = ConcurrencyUnset
	DefTiDBMergeJoinConcurrency           = 1 // disable optimization by default
	DefTiDBStreamAggConcurrency           = 1
	DefTiDBForcePriority                  = mysql.NoPriority
	DefEnableWindowFunction               = true
	DefEnablePipelinedWindowFunction      = true
	DefEnableStrictDoubleTypeCheck        = true
	DefEnableVectorizedExpression         = true
	DefTiDBOptJoinReorderThreshold        = 0
	DefTiDBDDLSlowOprThreshold            = 300
	DefTiDBUseFastAnalyze                 = false
	DefTiDBSkipIsolationLevelCheck        = false
	DefTiDBExpensiveQueryTimeThreshold    = 60 // 60s
	DefTiDBScatterRegion                  = false
	DefTiDBWaitSplitRegionFinish          = true
	DefWaitSplitRegionTimeout             = 300 // 300s
	DefTiDBEnableNoopFuncs                = Off
	DefTiDBAllowRemoveAutoInc             = false
	DefTiDBUsePlanBaselines               = true
	DefTiDBEvolvePlanBaselines            = false
	DefTiDBEvolvePlanTaskMaxTime          = 600 // 600s
	DefTiDBEvolvePlanTaskStartTime        = "00:00 +0000"
	DefTiDBEvolvePlanTaskEndTime          = "23:59 +0000"
	DefInnodbLockWaitTimeout              = 50 // 50s
	DefTiDBStoreLimit                     = 0
	DefTiDBMetricSchemaStep               = 60 // 60s
	DefTiDBMetricSchemaRangeDuration      = 60 // 60s
	DefTiDBFoundInPlanCache               = false
	DefTiDBFoundInBinding                 = false
	DefTiDBEnableCollectExecutionInfo     = true
	DefTiDBAllowAutoRandExplicitInsert    = false
	DefTiDBEnableClusteredIndex           = ClusteredIndexDefModeIntOnly
	DefTiDBRedactLog                      = false
	DefTiDBRestrictedReadOnly             = false
	DefTiDBShardAllocateStep              = math.MaxInt64
	DefTiDBEnableTelemetry                = true
	DefTiDBEnableParallelApply            = false
	DefTiDBEnableAmendPessimisticTxn      = false
	DefTiDBPartitionPruneMode             = "static"
	DefTiDBEnableRateLimitAction          = true
	DefTiDBEnableAsyncCommit              = false
	DefTiDBEnable1PC                      = false
	DefTiDBGuaranteeLinearizability       = true
	DefTiDBAnalyzeVersion                 = 2
	DefTiDBEnableIndexMergeJoin           = false
	DefTiDBTrackAggregateMemoryUsage      = true
	DefTiDBEnableExchangePartition        = false
	DefCTEMaxRecursionDepth               = 1000
	DefTiDBTmpTableMaxSize                = 64 << 20 // 64MB.
	DefTiDBEnableLocalTxn                 = false
	DefTiDBTSOClientBatchMaxWaitTime      = 0.0 // 0ms
	DefTiDBEnableTSOFollowerProxy         = false
	DefTiDBEnableOrderedResultMode        = false
	DefTiDBEnablePseudoForOutdatedStats   = true
	DefTiDBRegardNULLAsPoint              = true
	DefEnablePlacementCheck               = true
	DefTimestamp                          = "0"
	DefTiDBEnableIndexMerge               = true
	DefTiDBPersistAnalyzeOptions          = true
<<<<<<< HEAD
	DefTiDBEnableColumnTracking           = false
=======
	DefTiDBEnableColumnTracking           = true
	DefTiDBStatsLoadSyncWait              = 0
	DefTiDBStatsLoadPseudoTimeout         = false
>>>>>>> 48fce5e1
)

// Process global variables.
var (
	ProcessGeneralLog           = atomic.NewBool(false)
	GlobalLogMaxDays            = atomic.NewInt32(int32(config.GetGlobalConfig().Log.File.MaxDays))
	EnablePProfSQLCPU           = atomic.NewBool(false)
	ddlReorgWorkerCounter int32 = DefTiDBDDLReorgWorkerCount
	ddlReorgBatchSize     int32 = DefTiDBDDLReorgBatchSize
	ddlErrorCountlimit    int64 = DefTiDBDDLErrorCountLimit
	ddlReorgRowFormat     int64 = DefTiDBRowFormatV2
	maxDeltaSchemaCount   int64 = DefTiDBMaxDeltaSchemaCount
	// Export for testing.
	MaxDDLReorgBatchSize int32 = 10240
	MinDDLReorgBatchSize int32 = 32
	// DDLSlowOprThreshold is the threshold for ddl slow operations, uint is millisecond.
	DDLSlowOprThreshold            uint32 = DefTiDBDDLSlowOprThreshold
	ForcePriority                         = int32(DefTiDBForcePriority)
	MaxOfMaxAllowedPacket          uint64 = 1073741824
	ExpensiveQueryTimeThreshold    uint64 = DefTiDBExpensiveQueryTimeThreshold
	MinExpensiveQueryTimeThreshold uint64 = 10 // 10s
	CapturePlanBaseline                   = serverGlobalVariable{globalVal: Off}
	DefExecutorConcurrency                = 5
	MemoryUsageAlarmRatio                 = atomic.NewFloat64(config.GetGlobalConfig().Performance.MemoryUsageAlarmRatio)
	EnableLocalTxn                        = atomic.NewBool(DefTiDBEnableLocalTxn)
	MaxTSOBatchWaitInterval               = atomic.NewFloat64(DefTiDBTSOClientBatchMaxWaitTime)
	EnableTSOFollowerProxy                = atomic.NewBool(DefTiDBEnableTSOFollowerProxy)
	RestrictedReadOnly                    = atomic.NewBool(DefTiDBRestrictedReadOnly)
	PersistAnalyzeOptions                 = atomic.NewBool(DefTiDBPersistAnalyzeOptions)
	EnableColumnTracking                  = atomic.NewBool(DefTiDBEnableColumnTracking)
	StatsLoadSyncWait                     = atomic.NewInt64(DefTiDBStatsLoadSyncWait)
	StatsLoadPseudoTimeout                = atomic.NewBool(DefTiDBStatsLoadPseudoTimeout)
)<|MERGE_RESOLUTION|>--- conflicted
+++ resolved
@@ -792,13 +792,9 @@
 	DefTimestamp                          = "0"
 	DefTiDBEnableIndexMerge               = true
 	DefTiDBPersistAnalyzeOptions          = true
-<<<<<<< HEAD
 	DefTiDBEnableColumnTracking           = false
-=======
-	DefTiDBEnableColumnTracking           = true
 	DefTiDBStatsLoadSyncWait              = 0
 	DefTiDBStatsLoadPseudoTimeout         = false
->>>>>>> 48fce5e1
 )
 
 // Process global variables.
