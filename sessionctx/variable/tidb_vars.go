--- conflicted
+++ resolved
@@ -784,16 +784,13 @@
 	TiDBGenerateBinaryPlan = "tidb_generate_binary_plan"
 	// TiDBEnableGCAwareMemoryTrack indicates whether to turn-on GC-aware memory track.
 	TiDBEnableGCAwareMemoryTrack = "tidb_enable_gc_aware_memory_track"
-<<<<<<< HEAD
-	// TiDBDDLEnableFastReorg indicates whether use lighting to help acceleate adding index stmt.
+	// TiDBEnableTmpStorageOnOOM controls whether to enable the temporary storage for some operators
+	// when a single SQL statement exceeds the memory quota specified by the memory quota.
+	TiDBEnableTmpStorageOnOOM = "tidb_enable_tmp_storage_on_oom"
+	// TiDBDDLEnableFastReorg indicates whether to use lighting backfill process for adding index.
 	TiDBDDLEnableFastReorg = "tidb_ddl_fast_reorg"
 	// TiDBDDLDiskQuota used to set disk quota for lightning add index.
 	TiDBDDLDiskQuota = "tidb_ddl_disk_quota"
-=======
-	// TiDBEnableTmpStorageOnOOM controls whether to enable the temporary storage for some operators
-	// when a single SQL statement exceeds the memory quota specified by the memory quota.
-	TiDBEnableTmpStorageOnOOM = "tidb_enable_tmp_storage_on_oom"
->>>>>>> d67e29e6
 )
 
 // TiDB intentional limits
@@ -1006,13 +1003,10 @@
 	DefTiDBGenerateBinaryPlan                      = true
 	DefEnableTiDBGCAwareMemoryTrack                = true
 	DefTiDBDefaultStrMatchSelectivity              = 0.8
-<<<<<<< HEAD
+	DefTiDBEnableTmpStorageOnOOM                   = true
 	DefTiDBEnableFastReorg                         = false
 	DefTiDBDDLEnableFastReorg                      = false
 	DefTiDBDDLDiskQuota                            = 100 * 1024 * 1024 * 1024 // 100GB
-=======
-	DefTiDBEnableTmpStorageOnOOM                   = true
->>>>>>> d67e29e6
 )
 
 // Process global variables.
