// Copyright 2017 PingCAP, Inc.
//
// Licensed under the Apache License, Version 2.0 (the "License");
// you may not use this file except in compliance with the License.
// You may obtain a copy of the License at
//
//     http://www.apache.org/licenses/LICENSE-2.0
//
// Unless required by applicable law or agreed to in writing, software
// distributed under the License is distributed on an "AS IS" BASIS,
// WITHOUT WARRANTIES OR CONDITIONS OF ANY KIND, either express or implied.
// See the License for the specific language governing permissions and
// limitations under the License.

package variable

import (
	"math"

	"github.com/pingcap/tidb/config"
	"github.com/pingcap/tidb/parser/mysql"
	"go.uber.org/atomic"
)

/*
	Steps to add a new TiDB specific system variable:

	1. Add a new variable name with comment in this file.
	2. Add the default value of the new variable in this file.
	3. Add SysVar instance in 'defaultSysVars' slice.
*/

// TiDB system variable names that only in session scope.
const (
	TiDBDDLSlowOprThreshold = "ddl_slow_threshold"

	// tidb_snapshot is used for reading history data, the default value is empty string.
	// The value can be a datetime string like '2017-11-11 20:20:20' or a tso string. When this variable is set, the session reads history data of that time.
	TiDBSnapshot = "tidb_snapshot"

	// tidb_opt_agg_push_down is used to enable/disable the optimizer rule of aggregation push down.
	TiDBOptAggPushDown = "tidb_opt_agg_push_down"

	// TiDBOptBCJ is used to enable/disable broadcast join in MPP mode
	TiDBOptBCJ = "tidb_opt_broadcast_join"

	// TiDBOptCartesianBCJ is used to disable/enable broadcast cartesian join in MPP mode
	TiDBOptCartesianBCJ = "tidb_opt_broadcast_cartesian_join"

	TiDBOptMPPOuterJoinFixedBuildSide = "tidb_opt_mpp_outer_join_fixed_build_side"

	// tidb_opt_distinct_agg_push_down is used to decide whether agg with distinct should be pushed to tikv/tiflash.
	TiDBOptDistinctAggPushDown = "tidb_opt_distinct_agg_push_down"

	// tidb_broadcast_join_threshold_size is used to limit the size of small table for mpp broadcast join.
	// It's unit is bytes, if the size of small table is larger than it, we will not use bcj.
	TiDBBCJThresholdSize = "tidb_broadcast_join_threshold_size"

	// tidb_broadcast_join_threshold_count is used to limit the count of small table for mpp broadcast join.
	// If we can't estimate the size of one side of join child, we will check if its row number exceeds this limitation.
	TiDBBCJThresholdCount = "tidb_broadcast_join_threshold_count"

	// tidb_opt_write_row_id is used to enable/disable the operations of insert、replace and update to _tidb_rowid.
	TiDBOptWriteRowID = "tidb_opt_write_row_id"

	// Auto analyze will run if (table modify count)/(table row count) is greater than this value.
	TiDBAutoAnalyzeRatio = "tidb_auto_analyze_ratio"

	// Auto analyze will run if current time is within start time and end time.
	TiDBAutoAnalyzeStartTime = "tidb_auto_analyze_start_time"
	TiDBAutoAnalyzeEndTime   = "tidb_auto_analyze_end_time"

	// tidb_checksum_table_concurrency is used to speed up the ADMIN CHECKSUM TABLE
	// statement, when a table has multiple indices, those indices can be
	// scanned concurrently, with the cost of higher system performance impact.
	TiDBChecksumTableConcurrency = "tidb_checksum_table_concurrency"

	// TiDBCurrentTS is used to get the current transaction timestamp.
	// It is read-only.
	TiDBCurrentTS = "tidb_current_ts"

	// TiDBLastTxnInfo is used to get the last transaction info within the current session.
	TiDBLastTxnInfo = "tidb_last_txn_info"

	// TiDBLastTxnInfo is used to get the last query info within the current session.
	TiDBLastQueryInfo = "tidb_last_query_info"

	// tidb_config is a read-only variable that shows the config of the current server.
	TiDBConfig = "tidb_config"

	// tidb_batch_insert is used to enable/disable auto-split insert data. If set this option on, insert executor will automatically
	// insert data into multiple batches and use a single txn for each batch. This will be helpful when inserting large data.
	TiDBBatchInsert = "tidb_batch_insert"

	// tidb_batch_delete is used to enable/disable auto-split delete data. If set this option on, delete executor will automatically
	// split data into multiple batches and use a single txn for each batch. This will be helpful when deleting large data.
	TiDBBatchDelete = "tidb_batch_delete"

	// tidb_batch_commit is used to enable/disable auto-split the transaction.
	// If set this option on, the transaction will be committed when it reaches stmt-count-limit and starts a new transaction.
	TiDBBatchCommit = "tidb_batch_commit"

	// tidb_dml_batch_size is used to split the insert/delete data into small batches.
	// It only takes effort when tidb_batch_insert/tidb_batch_delete is on.
	// Its default value is 20000. When the row size is large, 20k rows could be larger than 100MB.
	// User could change it to a smaller one to avoid breaking the transaction size limitation.
	TiDBDMLBatchSize = "tidb_dml_batch_size"

	// The following session variables controls the memory quota during query execution.
	// "tidb_mem_quota_query":				control the memory quota of a query.
	TiDBMemQuotaQuery      = "tidb_mem_quota_query" // Bytes.
	TiDBMemQuotaApplyCache = "tidb_mem_quota_apply_cache"
	// TODO: remove them below sometime, it should have only one Quota(TiDBMemQuotaQuery).
	TiDBMemQuotaHashJoin          = "tidb_mem_quota_hashjoin"          // Bytes.
	TiDBMemQuotaMergeJoin         = "tidb_mem_quota_mergejoin"         // Bytes.
	TiDBMemQuotaSort              = "tidb_mem_quota_sort"              // Bytes.
	TiDBMemQuotaTopn              = "tidb_mem_quota_topn"              // Bytes.
	TiDBMemQuotaIndexLookupReader = "tidb_mem_quota_indexlookupreader" // Bytes.
	TiDBMemQuotaIndexLookupJoin   = "tidb_mem_quota_indexlookupjoin"   // Bytes.

	// tidb_general_log is used to log every query in the server in info level.
	TiDBGeneralLog = "tidb_general_log"

	// tidb_general_log is used to log every query in the server in info level.
	TiDBLogFileMaxDays = "tidb_log_file_max_days"

	// tidb_pprof_sql_cpu is used to add label sql label to pprof result.
	TiDBPProfSQLCPU = "tidb_pprof_sql_cpu"

	// tidb_retry_limit is the maximum number of retries when committing a transaction.
	TiDBRetryLimit = "tidb_retry_limit"

	// tidb_disable_txn_auto_retry disables transaction auto retry.
	TiDBDisableTxnAutoRetry = "tidb_disable_txn_auto_retry"

	// Deprecated: tidb_enable_streaming enables TiDB to use streaming API for coprocessor requests.
	TiDBEnableStreaming = "tidb_enable_streaming"

	// tidb_enable_chunk_rpc enables TiDB to use Chunk format for coprocessor requests.
	TiDBEnableChunkRPC = "tidb_enable_chunk_rpc"

	// tidb_optimizer_selectivity_level is used to control the selectivity estimation level.
	TiDBOptimizerSelectivityLevel = "tidb_optimizer_selectivity_level"

	// tidb_txn_mode is used to control the transaction behavior.
	TiDBTxnMode = "tidb_txn_mode"

	// tidb_row_format_version is used to control tidb row format version current.
	TiDBRowFormatVersion = "tidb_row_format_version"

	// tidb_enable_table_partition is used to control table partition feature.
	// The valid value include auto/on/off:
	// on or auto: enable table partition if the partition type is implemented.
	// off: always disable table partition.
	TiDBEnableTablePartition = "tidb_enable_table_partition"

	// tidb_enable_list_partition is used to control list table partition feature.
	TiDBEnableListTablePartition = "tidb_enable_list_partition"

	// tidb_skip_isolation_level_check is used to control whether to return error when set unsupported transaction
	// isolation level.
	TiDBSkipIsolationLevelCheck = "tidb_skip_isolation_level_check"

	// TiDBLowResolutionTSO is used for reading data with low resolution TSO which is updated once every two seconds
	TiDBLowResolutionTSO = "tidb_low_resolution_tso"

	// TiDBReplicaRead is used for reading data from replicas, followers for example.
	TiDBReplicaRead = "tidb_replica_read"

	// TiDBAllowRemoveAutoInc indicates whether a user can drop the auto_increment column attribute or not.
	TiDBAllowRemoveAutoInc = "tidb_allow_remove_auto_inc"

	// TiDBMultiStatementMode enables multi statement at the risk of SQL injection
	// provides backwards compatibility
	TiDBMultiStatementMode = "tidb_multi_statement_mode"

	// TiDBEvolvePlanTaskMaxTime controls the max time of a single evolution task.
	TiDBEvolvePlanTaskMaxTime = "tidb_evolve_plan_task_max_time"

	// TiDBEvolvePlanTaskStartTime is the start time of evolution task.
	TiDBEvolvePlanTaskStartTime = "tidb_evolve_plan_task_start_time"
	// TiDBEvolvePlanTaskEndTime is the end time of evolution task.
	TiDBEvolvePlanTaskEndTime = "tidb_evolve_plan_task_end_time"

	// tidb_slow_log_threshold is used to set the slow log threshold in the server.
	TiDBSlowLogThreshold = "tidb_slow_log_threshold"

	// tidb_record_plan_in_slow_log is used to log the plan of the slow query.
	TiDBRecordPlanInSlowLog = "tidb_record_plan_in_slow_log"

	// tidb_enable_slow_log enables TiDB to log slow queries.
	TiDBEnableSlowLog = "tidb_enable_slow_log"

	// tidb_query_log_max_len is used to set the max length of the query in the log.
	TiDBQueryLogMaxLen = "tidb_query_log_max_len"

	// TiDBCheckMb4ValueInUTF8 is used to control whether to enable the check wrong utf8 value.
	TiDBCheckMb4ValueInUTF8 = "tidb_check_mb4_value_in_utf8"

	// TiDBFoundInPlanCache indicates whether the last statement was found in plan cache
	TiDBFoundInPlanCache = "last_plan_from_cache"

	// TiDBFoundInBinding indicates whether the last statement was matched with the hints in the binding.
	TiDBFoundInBinding = "last_plan_from_binding"

	// TiDBAllowAutoRandExplicitInsert indicates whether explicit insertion on auto_random column is allowed.
	TiDBAllowAutoRandExplicitInsert = "allow_auto_random_explicit_insert"

	// TiDBTxnScope indicates whether using global transactions or local transactions.
	TiDBTxnScope = "txn_scope"

	// TiDBTxnReadTS indicates the next transaction should be staleness transaction and provide the startTS
	TiDBTxnReadTS = "tx_read_ts"

	// TiDBReadStaleness indicates the staleness duration for following statement
	TiDBReadStaleness = "tidb_read_staleness"

	// TiDBEnablePaging indicates whether paging is enabled in coprocessor requests.
	TiDBEnablePaging = "tidb_enable_paging"
)

// TiDB system variable names that both in session and global scope.
const (
	// tidb_build_stats_concurrency is used to speed up the ANALYZE statement, when a table has multiple indices,
	// those indices can be scanned concurrently, with the cost of higher system performance impact.
	TiDBBuildStatsConcurrency = "tidb_build_stats_concurrency"

	// tidb_distsql_scan_concurrency is used to set the concurrency of a distsql scan task.
	// A distsql scan task can be a table scan or a index scan, which may be distributed to many TiKV nodes.
	// Higher concurrency may reduce latency, but with the cost of higher memory usage and system performance impact.
	// If the query has a LIMIT clause, high concurrency makes the system do much more work than needed.
	TiDBDistSQLScanConcurrency = "tidb_distsql_scan_concurrency"

	// tidb_opt_insubquery_to_join_and_agg is used to enable/disable the optimizer rule of rewriting IN subquery.
	TiDBOptInSubqToJoinAndAgg = "tidb_opt_insubq_to_join_and_agg"

	// tidb_opt_prefer_range_scan is used to enable/disable the optimizer to always prefer range scan over table scan, ignoring their costs.
	TiDBOptPreferRangeScan = "tidb_opt_prefer_range_scan"

	// tidb_opt_enable_correlation_adjustment is used to indicates if enable correlation adjustment.
	TiDBOptEnableCorrelationAdjustment = "tidb_opt_enable_correlation_adjustment"

	// tidb_opt_limit_push_down_threshold determines if push Limit or TopN down to TiKV forcibly.
	TiDBOptLimitPushDownThreshold = "tidb_opt_limit_push_down_threshold"

	// tidb_opt_correlation_threshold is a guard to enable row count estimation using column order correlation.
	TiDBOptCorrelationThreshold = "tidb_opt_correlation_threshold"

	// tidb_opt_correlation_exp_factor is an exponential factor to control heuristic approach when tidb_opt_correlation_threshold is not satisfied.
	TiDBOptCorrelationExpFactor = "tidb_opt_correlation_exp_factor"

	// tidb_opt_cpu_factor is the CPU cost of processing one expression for one row.
	TiDBOptCPUFactor = "tidb_opt_cpu_factor"
	// tidb_opt_copcpu_factor is the CPU cost of processing one expression for one row in coprocessor.
	TiDBOptCopCPUFactor = "tidb_opt_copcpu_factor"
	// tidb_opt_tiflash_concurrency_factor is concurrency number of tiflash computation.
	TiDBOptTiFlashConcurrencyFactor = "tidb_opt_tiflash_concurrency_factor"
	// tidb_opt_network_factor is the network cost of transferring 1 byte data.
	TiDBOptNetworkFactor = "tidb_opt_network_factor"
	// tidb_opt_scan_factor is the IO cost of scanning 1 byte data on TiKV.
	TiDBOptScanFactor = "tidb_opt_scan_factor"
	// tidb_opt_desc_factor is the IO cost of scanning 1 byte data on TiKV in desc order.
	TiDBOptDescScanFactor = "tidb_opt_desc_factor"
	// tidb_opt_seek_factor is the IO cost of seeking the start value in a range on TiKV or TiFlash.
	TiDBOptSeekFactor = "tidb_opt_seek_factor"
	// tidb_opt_memory_factor is the memory cost of storing one tuple.
	TiDBOptMemoryFactor = "tidb_opt_memory_factor"
	// tidb_opt_disk_factor is the IO cost of reading/writing one byte to temporary disk.
	TiDBOptDiskFactor = "tidb_opt_disk_factor"
	// tidb_opt_concurrency_factor is the CPU cost of additional one goroutine.
	TiDBOptConcurrencyFactor = "tidb_opt_concurrency_factor"

	// tidb_index_join_batch_size is used to set the batch size of a index lookup join.
	// The index lookup join fetches batches of data from outer executor and constructs ranges for inner executor.
	// This value controls how much of data in a batch to do the index join.
	// Large value may reduce the latency but consumes more system resource.
	TiDBIndexJoinBatchSize = "tidb_index_join_batch_size"

	// tidb_index_lookup_size is used for index lookup executor.
	// The index lookup executor first scan a batch of handles from a index, then use those handles to lookup the table
	// rows, this value controls how much of handles in a batch to do a lookup task.
	// Small value sends more RPCs to TiKV, consume more system resource.
	// Large value may do more work than needed if the query has a limit.
	TiDBIndexLookupSize = "tidb_index_lookup_size"

	// tidb_index_lookup_concurrency is used for index lookup executor.
	// A lookup task may have 'tidb_index_lookup_size' of handles at maximun, the handles may be distributed
	// in many TiKV nodes, we executes multiple concurrent index lookup tasks concurrently to reduce the time
	// waiting for a task to finish.
	// Set this value higher may reduce the latency but consumes more system resource.
	// tidb_index_lookup_concurrency is deprecated, use tidb_executor_concurrency instead.
	TiDBIndexLookupConcurrency = "tidb_index_lookup_concurrency"

	// tidb_index_lookup_join_concurrency is used for index lookup join executor.
	// IndexLookUpJoin starts "tidb_index_lookup_join_concurrency" inner workers
	// to fetch inner rows and join the matched (outer, inner) row pairs.
	// tidb_index_lookup_join_concurrency is deprecated, use tidb_executor_concurrency instead.
	TiDBIndexLookupJoinConcurrency = "tidb_index_lookup_join_concurrency"

	// tidb_index_serial_scan_concurrency is used for controlling the concurrency of index scan operation
	// when we need to keep the data output order the same as the order of index data.
	TiDBIndexSerialScanConcurrency = "tidb_index_serial_scan_concurrency"

	// TiDBMaxChunkSize is used to control the max chunk size during query execution.
	TiDBMaxChunkSize = "tidb_max_chunk_size"

	// TiDBAllowBatchCop means if we should send batch coprocessor to TiFlash. It can be set to 0, 1 and 2.
	// 0 means never use batch cop, 1 means use batch cop in case of aggregation and join, 2, means to force to send batch cop for any query.
	// The default value is 0
	TiDBAllowBatchCop = "tidb_allow_batch_cop"

	// TiDBAllowMPPExecution means if we should use mpp way to execute query or not.
	// Default value is `true`, means to be determined by the optimizer.
	// Value set to `false` means never use mpp.
	TiDBAllowMPPExecution = "tidb_allow_mpp"

	// TiDBHashExchangeWithNewCollation means if hash exchange is supported when new collation is on.
	// Default value is `true`, means support hash exchange when new collation is on.
	// Value set to `false` means not support hash exchange when new collation is on.
	TiDBHashExchangeWithNewCollation = "tidb_hash_exchange_with_new_collation"

	// TiDBEnforceMPPExecution means if we should enforce mpp way to execute query or not.
	// Default value is `false`, means to be determined by variable `tidb_allow_mpp`.
	// Value set to `true` means enforce use mpp.
	// Note if you want to set `tidb_enforce_mpp` to `true`, you must set `tidb_allow_mpp` to `true` first.
	TiDBEnforceMPPExecution = "tidb_enforce_mpp"

	// TiDBMPPStoreFailTTL is the unavailable time when a store is detected failed. During that time, tidb will not send any task to
	// TiFlash even though the failed TiFlash node has been recovered.
	TiDBMPPStoreFailTTL = "tidb_mpp_store_fail_ttl"

	// TiDBInitChunkSize is used to control the init chunk size during query execution.
	TiDBInitChunkSize = "tidb_init_chunk_size"

	// tidb_enable_cascades_planner is used to control whether to enable the cascades planner.
	TiDBEnableCascadesPlanner = "tidb_enable_cascades_planner"

	// tidb_skip_utf8_check skips the UTF8 validate process, validate UTF8 has performance cost, if we can make sure
	// the input string values are valid, we can skip the check.
	TiDBSkipUTF8Check = "tidb_skip_utf8_check"

	// tidb_skip_ascii_check skips the ASCII validate process
	// old tidb may already have fields with invalid ASCII bytes
	// disable ASCII validate can guarantee a safe replication
	TiDBSkipASCIICheck = "tidb_skip_ascii_check"

	// tidb_hash_join_concurrency is used for hash join executor.
	// The hash join outer executor starts multiple concurrent join workers to probe the hash table.
	// tidb_hash_join_concurrency is deprecated, use tidb_executor_concurrency instead.
	TiDBHashJoinConcurrency = "tidb_hash_join_concurrency"

	// tidb_projection_concurrency is used for projection operator.
	// This variable controls the worker number of projection operator.
	// tidb_projection_concurrency is deprecated, use tidb_executor_concurrency instead.
	TiDBProjectionConcurrency = "tidb_projection_concurrency"

	// tidb_hashagg_partial_concurrency is used for hash agg executor.
	// The hash agg executor starts multiple concurrent partial workers to do partial aggregate works.
	// tidb_hashagg_partial_concurrency is deprecated, use tidb_executor_concurrency instead.
	TiDBHashAggPartialConcurrency = "tidb_hashagg_partial_concurrency"

	// tidb_hashagg_final_concurrency is used for hash agg executor.
	// The hash agg executor starts multiple concurrent final workers to do final aggregate works.
	// tidb_hashagg_final_concurrency is deprecated, use tidb_executor_concurrency instead.
	TiDBHashAggFinalConcurrency = "tidb_hashagg_final_concurrency"

	// tidb_window_concurrency is used for window parallel executor.
	// tidb_window_concurrency is deprecated, use tidb_executor_concurrency instead.
	TiDBWindowConcurrency = "tidb_window_concurrency"

	// tidb_merge_join_concurrency is used for merge join parallel executor
	TiDBMergeJoinConcurrency = "tidb_merge_join_concurrency"

	// tidb_stream_agg_concurrency is used for stream aggregation parallel executor.
	// tidb_stream_agg_concurrency is deprecated, use tidb_executor_concurrency instead.
	TiDBStreamAggConcurrency = "tidb_streamagg_concurrency"

	// tidb_enable_parallel_apply is used for parallel apply.
	TiDBEnableParallelApply = "tidb_enable_parallel_apply"

	// tidb_backoff_lock_fast is used for tikv backoff base time in milliseconds.
	TiDBBackoffLockFast = "tidb_backoff_lock_fast"

	// tidb_backoff_weight is used to control the max back off time in TiDB.
	// The default maximum back off time is a small value.
	// BackOffWeight could multiply it to let the user adjust the maximum time for retrying.
	// Only positive integers can be accepted, which means that the maximum back off time can only grow.
	TiDBBackOffWeight = "tidb_backoff_weight"

	// tidb_ddl_reorg_worker_cnt defines the count of ddl reorg workers.
	TiDBDDLReorgWorkerCount = "tidb_ddl_reorg_worker_cnt"

	// tidb_ddl_reorg_batch_size defines the transaction batch size of ddl reorg workers.
	TiDBDDLReorgBatchSize = "tidb_ddl_reorg_batch_size"

	// tidb_ddl_error_count_limit defines the count of ddl error limit.
	TiDBDDLErrorCountLimit = "tidb_ddl_error_count_limit"

	// tidb_ddl_reorg_priority defines the operations priority of adding indices.
	// It can be: PRIORITY_LOW, PRIORITY_NORMAL, PRIORITY_HIGH
	TiDBDDLReorgPriority = "tidb_ddl_reorg_priority"

	// TiDBEnableChangeMultiSchema is used to control whether to enable the change multi schema.
	TiDBEnableChangeMultiSchema = "tidb_enable_change_multi_schema"

	// TiDBEnableAutoIncrementInGenerated disables the mysql compatibility check on using auto-incremented columns in
	// expression indexes and generated columns described here https://dev.mysql.com/doc/refman/5.7/en/create-table-generated-columns.html for details.
	TiDBEnableAutoIncrementInGenerated = "tidb_enable_auto_increment_in_generated"

	// TiDBEnablePointGetCache is used to control whether to enable the point get cache for special scenario.
	TiDBEnablePointGetCache = "tidb_enable_point_get_cache"

	// TiDBEnableAlterPlacement is used to control whether to enable alter table partition.
	TiDBEnableAlterPlacement = "tidb_enable_alter_placement"

	// tidb_max_delta_schema_count defines the max length of deltaSchemaInfos.
	// deltaSchemaInfos is a queue that maintains the history of schema changes.
	TiDBMaxDeltaSchemaCount = "tidb_max_delta_schema_count"

	// tidb_scatter_region will scatter the regions for DDLs when it is ON.
	TiDBScatterRegion = "tidb_scatter_region"

	// TiDBWaitSplitRegionFinish defines the split region behaviour is sync or async.
	TiDBWaitSplitRegionFinish = "tidb_wait_split_region_finish"

	// TiDBWaitSplitRegionTimeout uses to set the split and scatter region back off time.
	TiDBWaitSplitRegionTimeout = "tidb_wait_split_region_timeout"

	// tidb_force_priority defines the operations priority of all statements.
	// It can be "NO_PRIORITY", "LOW_PRIORITY", "HIGH_PRIORITY", "DELAYED"
	TiDBForcePriority = "tidb_force_priority"

	// tidb_constraint_check_in_place indicates to check the constraint when the SQL executing.
	// It could hurt the performance of bulking insert when it is ON.
	TiDBConstraintCheckInPlace = "tidb_constraint_check_in_place"

	// tidb_enable_window_function is used to control whether to enable the window function.
	TiDBEnableWindowFunction = "tidb_enable_window_function"

	// tidb_enable_pipelined_window_function is used to control whether to use pipelined window function, it only works when tidb_enable_window_function = true.
	TiDBEnablePipelinedWindowFunction = "tidb_enable_pipelined_window_function"

	// tidb_enable_strict_double_type_check is used to control table field double type syntax check.
	TiDBEnableStrictDoubleTypeCheck = "tidb_enable_strict_double_type_check"

	// tidb_enable_vectorized_expression is used to control whether to enable the vectorized expression evaluation.
	TiDBEnableVectorizedExpression = "tidb_enable_vectorized_expression"

	// TiDBOptJoinReorderThreshold defines the threshold less than which
	// we'll choose a rather time consuming algorithm to calculate the join order.
	TiDBOptJoinReorderThreshold = "tidb_opt_join_reorder_threshold"

	// SlowQueryFile indicates which slow query log file for SLOW_QUERY table to parse.
	TiDBSlowQueryFile = "tidb_slow_query_file"

	// TiDBEnableFastAnalyze indicates to use fast analyze.
	TiDBEnableFastAnalyze = "tidb_enable_fast_analyze"

	// TiDBExpensiveQueryTimeThreshold indicates the time threshold of expensive query.
	TiDBExpensiveQueryTimeThreshold = "tidb_expensive_query_time_threshold"

	// TiDBEnableIndexMerge indicates to generate IndexMergePath.
	TiDBEnableIndexMerge = "tidb_enable_index_merge"

	// TiDBEnableNoopFuncs set true will enable using fake funcs(like get_lock release_lock)
	TiDBEnableNoopFuncs = "tidb_enable_noop_functions"

	// TiDBEnableStmtSummary indicates whether the statement summary is enabled.
	TiDBEnableStmtSummary = "tidb_enable_stmt_summary"

	// TiDBStmtSummaryInternalQuery indicates whether the statement summary contain internal query.
	TiDBStmtSummaryInternalQuery = "tidb_stmt_summary_internal_query"

	// TiDBStmtSummaryRefreshInterval indicates the refresh interval in seconds for each statement summary.
	TiDBStmtSummaryRefreshInterval = "tidb_stmt_summary_refresh_interval"

	// TiDBStmtSummaryHistorySize indicates the history size of each statement summary.
	TiDBStmtSummaryHistorySize = "tidb_stmt_summary_history_size"

	// TiDBStmtSummaryMaxStmtCount indicates the max number of statements kept in memory.
	TiDBStmtSummaryMaxStmtCount = "tidb_stmt_summary_max_stmt_count"

	// TiDBStmtSummaryMaxSQLLength indicates the max length of displayed normalized sql and sample sql.
	TiDBStmtSummaryMaxSQLLength = "tidb_stmt_summary_max_sql_length"

	// TiDBCapturePlanBaseline indicates whether the capture of plan baselines is enabled.
	TiDBCapturePlanBaseline = "tidb_capture_plan_baselines"

	// TiDBUsePlanBaselines indicates whether the use of plan baselines is enabled.
	TiDBUsePlanBaselines = "tidb_use_plan_baselines"

	// TiDBEvolvePlanBaselines indicates whether the evolution of plan baselines is enabled.
	TiDBEvolvePlanBaselines = "tidb_evolve_plan_baselines"

	// TiDBEnableExtendedStats indicates whether the extended statistics feature is enabled.
	TiDBEnableExtendedStats = "tidb_enable_extended_stats"

	// TiDBIsolationReadEngines indicates the tidb only read from the stores whose engine type is involved in IsolationReadEngines.
	// Now, only support TiKV and TiFlash.
	TiDBIsolationReadEngines = "tidb_isolation_read_engines"

	// TiDBStoreLimit indicates the limit of sending request to a store, 0 means without limit.
	TiDBStoreLimit = "tidb_store_limit"

	// TiDBMetricSchemaStep indicates the step when query metric schema.
	TiDBMetricSchemaStep = "tidb_metric_query_step"

	// TiDBMetricSchemaRangeDuration indicates the range duration when query metric schema.
	TiDBMetricSchemaRangeDuration = "tidb_metric_query_range_duration"

	// TiDBEnableCollectExecutionInfo indicates that whether execution info is collected.
	TiDBEnableCollectExecutionInfo = "tidb_enable_collect_execution_info"

	// DefExecutorConcurrency is used for controlling the concurrency of all types of executors.
	TiDBExecutorConcurrency = "tidb_executor_concurrency"

	// TiDBEnableClusteredIndex indicates if clustered index feature is enabled.
	TiDBEnableClusteredIndex = "tidb_enable_clustered_index"

	// TiDBPartitionPruneMode indicates the partition prune mode used.
	TiDBPartitionPruneMode = "tidb_partition_prune_mode"

	// TiDBSlowLogMasking is deprecated and a alias of TiDBRedactLog.
	// Deprecated: use TiDBRedactLog instead.
	TiDBSlowLogMasking = "tidb_slow_log_masking"

	// TiDBRedactLog indicates that whether redact log.
	TiDBRedactLog = "tidb_redact_log"

	// TiDBRestrictedReadOnly is meant for the cloud admin to toggle the cluster read only
	TiDBRestrictedReadOnly = "tidb_restricted_read_only"

	// TiDBShardAllocateStep indicates the max size of continuous rowid shard in one transaction.
	TiDBShardAllocateStep = "tidb_shard_allocate_step"
	// TiDBEnableTelemetry indicates that whether usage data report to PingCAP is enabled.
	TiDBEnableTelemetry = "tidb_enable_telemetry"

	// TiDBEnableAmendPessimisticTxn indicates if amend pessimistic transactions is enabled.
	TiDBEnableAmendPessimisticTxn = "tidb_enable_amend_pessimistic_txn"

	// TiDBMemoryUsageAlarmRatio indicates the alarm threshold when memory usage of the tidb-server exceeds.
	TiDBMemoryUsageAlarmRatio = "tidb_memory_usage_alarm_ratio"

	// TiDBEnableRateLimitAction indicates whether enabled ratelimit action
	TiDBEnableRateLimitAction = "tidb_enable_rate_limit_action"

	// TiDBEnableAsyncCommit indicates whether to enable the async commit feature.
	TiDBEnableAsyncCommit = "tidb_enable_async_commit"

	// TiDBEnable1PC indicates whether to enable the one-phase commit feature.
	TiDBEnable1PC = "tidb_enable_1pc"

	// TiDBGuaranteeLinearizability indicates whether to guarantee linearizability.
	TiDBGuaranteeLinearizability = "tidb_guarantee_linearizability"

	// TiDBAnalyzeVersion indicates the how tidb collects the analyzed statistics and how use to it.
	TiDBAnalyzeVersion = "tidb_analyze_version"

	// TiDBEnableIndexMergeJoin indicates whether to enable index merge join.
	TiDBEnableIndexMergeJoin = "tidb_enable_index_merge_join"

	// TiDBTrackAggregateMemoryUsage indicates whether track the memory usage of aggregate function.
	TiDBTrackAggregateMemoryUsage = "tidb_track_aggregate_memory_usage"

	// TiDBEnableExchangePartition indicates whether to enable exchange partition.
	TiDBEnableExchangePartition = "tidb_enable_exchange_partition"

	// TiDBAllowFallbackToTiKV indicates the engine types whose unavailability triggers fallback to TiKV.
	// Now we only support TiFlash.
	TiDBAllowFallbackToTiKV = "tidb_allow_fallback_to_tikv"

	// TiDBEnableTopSQL indicates whether the top SQL is enabled.
	TiDBEnableTopSQL = "tidb_enable_top_sql"

	// TiDBTopSQLPrecisionSeconds indicates the top SQL precision seconds.
	TiDBTopSQLPrecisionSeconds = "tidb_top_sql_precision_seconds"

	// TiDBTopSQLMaxStatementCount indicates the max number of statements been collected.
	TiDBTopSQLMaxStatementCount = "tidb_top_sql_max_statement_count"

	// TiDBTopSQLMaxCollect indicates the max capacity of the collect map.
	TiDBTopSQLMaxCollect = "tidb_top_sql_max_collect"

	// TiDBTopSQLReportIntervalSeconds indicates the top SQL report interval seconds.
	TiDBTopSQLReportIntervalSeconds = "tidb_top_sql_report_interval_seconds"
	// TiDBEnableGlobalTemporaryTable indicates whether to enable global temporary table
	TiDBEnableGlobalTemporaryTable = "tidb_enable_global_temporary_table"
	// TiDBEnableLocalTxn indicates whether to enable Local Txn.
	TiDBEnableLocalTxn = "tidb_enable_local_txn"
	// TiDBTSOClientBatchMaxWaitTime indicates the max value of the TSO Batch Wait interval time of PD client.
	TiDBTSOClientBatchMaxWaitTime = "tidb_tso_client_batch_max_wait_time"
	// TiDBEnableTSOFollowerProxy indicates whether to enable the TSO Follower Proxy feature of PD client.
	TiDBEnableTSOFollowerProxy = "tidb_enable_tso_follower_proxy"

	// TiDBEnableOrderedResultMode indicates if stabilize query results.
	TiDBEnableOrderedResultMode = "tidb_enable_ordered_result_mode"

	// TiDBEnablePseudoForOutdatedStats indicates whether use pseudo for outdated stats
	TiDBEnablePseudoForOutdatedStats = "tidb_enable_pseudo_for_outdated_stats"

	// TiDBRegardNULLAsPoint indicates whether regard NULL as point when optimizing
	TiDBRegardNULLAsPoint = "tidb_regard_null_as_point"

	// TiDBTmpTableMaxSize indicates the max memory size of temporary tables.
	TiDBTmpTableMaxSize = "tidb_tmp_table_max_size"
)

// TiDB vars that have only global scope

const (
	// TiDBGCEnable turns garbage collection on or OFF
	TiDBGCEnable = "tidb_gc_enable"
	// TiDBGCRunInterval sets the interval that GC runs
	TiDBGCRunInterval = "tidb_gc_run_interval"
	// TiDBGCLifetime sets the retention window of older versions
	TiDBGCLifetime = "tidb_gc_life_time"
	// TiDBGCConcurrency sets the concurrency of garbage collection. -1 = AUTO value
	TiDBGCConcurrency = "tidb_gc_concurrency"
	// TiDBGCScanLockMode enables the green GC feature (default)
	TiDBGCScanLockMode = "tidb_gc_scan_lock_mode"
	// TiDBEnableEnhancedSecurity restricts SUPER users from certain operations.
	TiDBEnableEnhancedSecurity = "tidb_enable_enhanced_security"
	// TiDBEnableHistoricalStats enables the historical statistics feature (default off)
	TiDBEnableHistoricalStats = "tidb_enable_historical_stats"
	// TiDBEnableColumnTracking enables collecting predicate columns.
	TiDBEnableColumnTracking = "tidb_enable_column_tracking"
	// TiDBDisableColumnTrackingTime records the last time TiDBEnableColumnTracking is set off.
	// It is used to invalidate the collected predicate columns after turning off TiDBEnableColumnTracking, which avoids physical deletion.
	// It doesn't have cache in memory and we directly get/set the variable value from/to mysql.tidb.
	TiDBDisableColumnTrackingTime = "tidb_disable_column_tracking_time"
)

// TiDB intentional limits
// Can be raised in future.

const (
	// MaxConfigurableConcurrency is the maximum number of "threads" (goroutines) that can be specified
	// for any type of configuration item that has concurrent workers.
	MaxConfigurableConcurrency = 256
)

// Default TiDB system variable values.
const (
	DefHostname                           = "localhost"
	DefIndexLookupConcurrency             = ConcurrencyUnset
	DefIndexLookupJoinConcurrency         = ConcurrencyUnset
	DefIndexSerialScanConcurrency         = 1
	DefIndexJoinBatchSize                 = 25000
	DefIndexLookupSize                    = 20000
	DefDistSQLScanConcurrency             = 15
	DefBuildStatsConcurrency              = 4
	DefAutoAnalyzeRatio                   = 0.5
	DefAutoAnalyzeStartTime               = "00:00 +0000"
	DefAutoAnalyzeEndTime                 = "23:59 +0000"
	DefAutoIncrementIncrement             = 1
	DefAutoIncrementOffset                = 1
	DefChecksumTableConcurrency           = 4
	DefSkipUTF8Check                      = false
	DefSkipASCIICheck                     = false
	DefOptAggPushDown                     = false
	DefOptBCJ                             = false
	DefOptCartesianBCJ                    = 1
	DefOptMPPOuterJoinFixedBuildSide      = false
	DefOptWriteRowID                      = false
	DefOptEnableCorrelationAdjustment     = true
	DefOptLimitPushDownThreshold          = 100
	DefOptCorrelationThreshold            = 0.9
	DefOptCorrelationExpFactor            = 1
	DefOptCPUFactor                       = 3.0
	DefOptCopCPUFactor                    = 3.0
	DefOptTiFlashConcurrencyFactor        = 24.0
	DefOptNetworkFactor                   = 1.0
	DefOptScanFactor                      = 1.5
	DefOptDescScanFactor                  = 3.0
	DefOptSeekFactor                      = 20.0
	DefOptMemoryFactor                    = 0.001
	DefOptDiskFactor                      = 1.5
	DefOptConcurrencyFactor               = 3.0
	DefOptInSubqToJoinAndAgg              = true
	DefOptPreferRangeScan                 = false
	DefBatchInsert                        = false
	DefBatchDelete                        = false
	DefBatchCommit                        = false
	DefCurretTS                           = 0
	DefInitChunkSize                      = 32
	DefMaxChunkSize                       = 1024
	DefDMLBatchSize                       = 0
	DefMaxPreparedStmtCount               = -1
	DefWaitTimeout                        = 28800
	DefTiDBMemQuotaApplyCache             = 32 << 20 // 32MB.
	DefTiDBMemQuotaHashJoin               = 32 << 30 // 32GB.
	DefTiDBMemQuotaMergeJoin              = 32 << 30 // 32GB.
	DefTiDBMemQuotaSort                   = 32 << 30 // 32GB.
	DefTiDBMemQuotaTopn                   = 32 << 30 // 32GB.
	DefTiDBMemQuotaIndexLookupReader      = 32 << 30 // 32GB.
	DefTiDBMemQuotaIndexLookupJoin        = 32 << 30 // 32GB.
	DefTiDBMemQuotaDistSQL                = 32 << 30 // 32GB.
	DefTiDBGeneralLog                     = false
	DefTiDBPProfSQLCPU                    = 0
	DefTiDBRetryLimit                     = 10
	DefTiDBDisableTxnAutoRetry            = true
	DefTiDBConstraintCheckInPlace         = false
	DefTiDBHashJoinConcurrency            = ConcurrencyUnset
	DefTiDBProjectionConcurrency          = ConcurrencyUnset
	DefBroadcastJoinThresholdSize         = 100 * 1024 * 1024
	DefBroadcastJoinThresholdCount        = 10 * 1024
	DefTiDBOptimizerSelectivityLevel      = 0
	DefTiDBAllowBatchCop                  = 1
	DefTiDBAllowMPPExecution              = true
	DefTiDBHashExchangeWithNewCollation   = true
	DefTiDBEnforceMPPExecution            = false
	DefTiDBMPPStoreFailTTL                = "60s"
	DefTiDBTxnMode                        = ""
	DefTiDBRowFormatV1                    = 1
	DefTiDBRowFormatV2                    = 2
	DefTiDBDDLReorgWorkerCount            = 4
	DefTiDBDDLReorgBatchSize              = 256
	DefTiDBDDLErrorCountLimit             = 512
	DefTiDBMaxDeltaSchemaCount            = 1024
	DefTiDBChangeMultiSchema              = false
	DefTiDBPointGetCache                  = false
	DefTiDBEnableAlterPlacement           = false
	DefTiDBEnableAutoIncrementInGenerated = false
	DefTiDBHashAggPartialConcurrency      = ConcurrencyUnset
	DefTiDBHashAggFinalConcurrency        = ConcurrencyUnset
	DefTiDBWindowConcurrency              = ConcurrencyUnset
	DefTiDBMergeJoinConcurrency           = 1 // disable optimization by default
	DefTiDBStreamAggConcurrency           = 1
	DefTiDBForcePriority                  = mysql.NoPriority
	DefEnableWindowFunction               = true
	DefEnablePipelinedWindowFunction      = true
	DefEnableStrictDoubleTypeCheck        = true
	DefEnableVectorizedExpression         = true
	DefTiDBOptJoinReorderThreshold        = 0
	DefTiDBDDLSlowOprThreshold            = 300
	DefTiDBUseFastAnalyze                 = false
	DefTiDBSkipIsolationLevelCheck        = false
	DefTiDBExpensiveQueryTimeThreshold    = 60 // 60s
	DefTiDBScatterRegion                  = false
	DefTiDBWaitSplitRegionFinish          = true
	DefWaitSplitRegionTimeout             = 300 // 300s
	DefTiDBEnableNoopFuncs                = Off
	DefTiDBAllowRemoveAutoInc             = false
	DefTiDBUsePlanBaselines               = true
	DefTiDBEvolvePlanBaselines            = false
	DefTiDBEvolvePlanTaskMaxTime          = 600 // 600s
	DefTiDBEvolvePlanTaskStartTime        = "00:00 +0000"
	DefTiDBEvolvePlanTaskEndTime          = "23:59 +0000"
	DefInnodbLockWaitTimeout              = 50 // 50s
	DefTiDBStoreLimit                     = 0
	DefTiDBMetricSchemaStep               = 60 // 60s
	DefTiDBMetricSchemaRangeDuration      = 60 // 60s
	DefTiDBFoundInPlanCache               = false
	DefTiDBFoundInBinding                 = false
	DefTiDBEnableCollectExecutionInfo     = true
	DefTiDBAllowAutoRandExplicitInsert    = false
	DefTiDBEnableClusteredIndex           = ClusteredIndexDefModeIntOnly
	DefTiDBRedactLog                      = false
	DefTiDBRestrictedReadOnly             = false
	DefTiDBShardAllocateStep              = math.MaxInt64
	DefTiDBEnableTelemetry                = true
	DefTiDBEnableParallelApply            = false
	DefTiDBEnableAmendPessimisticTxn      = false
	DefTiDBPartitionPruneMode             = "static"
	DefTiDBEnableRateLimitAction          = true
	DefTiDBEnableAsyncCommit              = false
	DefTiDBEnable1PC                      = false
	DefTiDBGuaranteeLinearizability       = true
	DefTiDBAnalyzeVersion                 = 2
	DefTiDBEnableIndexMergeJoin           = false
	DefTiDBTrackAggregateMemoryUsage      = true
	DefTiDBEnableExchangePartition        = false
	DefCTEMaxRecursionDepth               = 1000
	DefTiDBTopSQLEnable                   = false
	DefTiDBTopSQLPrecisionSeconds         = 1
	DefTiDBTopSQLMaxStatementCount        = 200
	DefTiDBTopSQLMaxCollect               = 5000
	DefTiDBTopSQLReportIntervalSeconds    = 60
	DefTiDBTmpTableMaxSize                = 64 << 20 // 64MB.
	DefTiDBEnableLocalTxn                 = false
	DefTiDBTSOClientBatchMaxWaitTime      = 0.0 // 0ms
	DefTiDBEnableTSOFollowerProxy         = false
	DefTiDBEnableOrderedResultMode        = false
	DefTiDBEnablePseudoForOutdatedStats   = true
	DefTiDBRegardNULLAsPoint              = true
	DefEnablePlacementCheck               = true
	DefTimestamp                          = "0"
<<<<<<< HEAD
	DefTiDBEnableColumnTracking           = true
=======
	DefTiDBEnableIndexMerge               = true
>>>>>>> abb65829
)

// Process global variables.
var (
	ProcessGeneralLog           = atomic.NewBool(false)
	GlobalLogMaxDays            = atomic.NewInt32(int32(config.GetGlobalConfig().Log.File.MaxDays))
	EnablePProfSQLCPU           = atomic.NewBool(false)
	ddlReorgWorkerCounter int32 = DefTiDBDDLReorgWorkerCount
	ddlReorgBatchSize     int32 = DefTiDBDDLReorgBatchSize
	ddlErrorCountlimit    int64 = DefTiDBDDLErrorCountLimit
	ddlReorgRowFormat     int64 = DefTiDBRowFormatV2
	maxDeltaSchemaCount   int64 = DefTiDBMaxDeltaSchemaCount
	// Export for testing.
	MaxDDLReorgBatchSize int32 = 10240
	MinDDLReorgBatchSize int32 = 32
	// DDLSlowOprThreshold is the threshold for ddl slow operations, uint is millisecond.
	DDLSlowOprThreshold            uint32 = DefTiDBDDLSlowOprThreshold
	ForcePriority                         = int32(DefTiDBForcePriority)
	MaxOfMaxAllowedPacket          uint64 = 1073741824
	ExpensiveQueryTimeThreshold    uint64 = DefTiDBExpensiveQueryTimeThreshold
	MinExpensiveQueryTimeThreshold uint64 = 10 // 10s
	CapturePlanBaseline                   = serverGlobalVariable{globalVal: Off}
	DefExecutorConcurrency                = 5
	MemoryUsageAlarmRatio                 = atomic.NewFloat64(config.GetGlobalConfig().Performance.MemoryUsageAlarmRatio)
	TopSQLVariable                        = TopSQL{
		Enable:                atomic.NewBool(DefTiDBTopSQLEnable),
		PrecisionSeconds:      atomic.NewInt64(DefTiDBTopSQLPrecisionSeconds),
		MaxStatementCount:     atomic.NewInt64(DefTiDBTopSQLMaxStatementCount),
		MaxCollect:            atomic.NewInt64(DefTiDBTopSQLMaxCollect),
		ReportIntervalSeconds: atomic.NewInt64(DefTiDBTopSQLReportIntervalSeconds),
	}
	EnableLocalTxn          = atomic.NewBool(DefTiDBEnableLocalTxn)
	MaxTSOBatchWaitInterval = atomic.NewFloat64(DefTiDBTSOClientBatchMaxWaitTime)
	EnableTSOFollowerProxy  = atomic.NewBool(DefTiDBEnableTSOFollowerProxy)
	RestrictedReadOnly      = atomic.NewBool(DefTiDBRestrictedReadOnly)
	EnableColumnTracking    = atomic.NewBool(DefTiDBEnableColumnTracking)
)

// TopSQL is the variable for control top sql feature.
type TopSQL struct {
	// Enable top-sql or not.
	Enable *atomic.Bool
	// The refresh interval of top-sql.
	PrecisionSeconds *atomic.Int64
	// The maximum number of statements kept in memory.
	MaxStatementCount *atomic.Int64
	// The maximum capacity of the collect map.
	MaxCollect *atomic.Int64
	// The report data interval of top-sql.
	ReportIntervalSeconds *atomic.Int64
}

// TopSQLEnabled uses to check whether enabled the top SQL feature.
func TopSQLEnabled() bool {
	return TopSQLVariable.Enable.Load()
}<|MERGE_RESOLUTION|>--- conflicted
+++ resolved
@@ -785,11 +785,8 @@
 	DefTiDBRegardNULLAsPoint              = true
 	DefEnablePlacementCheck               = true
 	DefTimestamp                          = "0"
-<<<<<<< HEAD
-	DefTiDBEnableColumnTracking           = true
-=======
 	DefTiDBEnableIndexMerge               = true
->>>>>>> abb65829
+  DefTiDBEnableColumnTracking           = true
 )
 
 // Process global variables.
