--- conflicted
+++ resolved
@@ -704,14 +704,11 @@
 	// TiDBMaxAutoAnalyzeTime is the max time that auto analyze can run. If auto analyze runs longer than the value, it
 	// will be killed. 0 indicates that there is no time limit.
 	TiDBMaxAutoAnalyzeTime = "tidb_max_auto_analyze_time"
-<<<<<<< HEAD
 	// TiDBFastDDL indicates whether use lighting to help acceleate adding index stmt.
 	TiDBFastDDL = "tidb_fast_ddl"
 	TiDBDiskQuota = "tidb_disk_quota"
-=======
 	// TiDBEnableConcurrentDDL indicates whether to enable the new DDL framework.
 	TiDBEnableConcurrentDDL = "tidb_enable_concurrent_ddl"
->>>>>>> 11e1f141
 )
 
 // TiDB intentional limits
@@ -900,12 +897,9 @@
 	DefTiDBEnablePrepPlanCache                   = true
 	DefTiDBPrepPlanCacheSize                     = 100
 	DefTiDBPrepPlanCacheMemoryGuardRatio         = 0.1
-<<<<<<< HEAD
 	DefTiDBFastDDL                               = false
 	DefTiDBDiskQuota                             = 100        // 100GB
-=======
 	DefTiDBEnableConcurrentDDL                   = true
->>>>>>> 11e1f141
 )
 
 // Process global variables.
@@ -953,14 +947,11 @@
 	EnablePreparedPlanCache           = atomic.NewBool(DefTiDBEnablePrepPlanCache)
 	PreparedPlanCacheSize             = atomic.NewUint64(DefTiDBPrepPlanCacheSize)
 	PreparedPlanCacheMemoryGuardRatio = atomic.NewFloat64(DefTiDBPrepPlanCacheMemoryGuardRatio)
-<<<<<<< HEAD
 	// TiDBFastDDL indicates whether to use lightning to enhance DDL reorg performance.
 	FastDDL                               = atomic.NewBool(false)
 	// Temporary Variable for set dist quota for lightning add index, int type, GB as unit
     DiskQuota                             = atomic.NewInt32(100)
-=======
 	EnableConcurrentDDL               = atomic.NewBool(DefTiDBEnableConcurrentDDL)
->>>>>>> 11e1f141
 )
 
 var (
