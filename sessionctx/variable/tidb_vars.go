// Copyright 2017 PingCAP, Inc.
//
// Licensed under the Apache License, Version 2.0 (the "License");
// you may not use this file except in compliance with the License.
// You may obtain a copy of the License at
//
//     http://www.apache.org/licenses/LICENSE-2.0
//
// Unless required by applicable law or agreed to in writing, software
// distributed under the License is distributed on an "AS IS" BASIS,
// WITHOUT WARRANTIES OR CONDITIONS OF ANY KIND, either express or implied.
// See the License for the specific language governing permissions and
// limitations under the License.

package variable

import (
	"context"
	"fmt"
	"math"
	"time"

	"github.com/pingcap/tidb/config"
	"github.com/pingcap/tidb/kv"
	"github.com/pingcap/tidb/parser/mysql"
	"github.com/pingcap/tidb/sessionctx/variable/featuretag/disttask"
	"github.com/pingcap/tidb/util/memory"
	"github.com/pingcap/tidb/util/paging"
	"github.com/pingcap/tidb/util/size"
	"github.com/pingcap/tidb/util/tiflashcompute"
	"go.uber.org/atomic"
)

/*
	Steps to add a new TiDB specific system variable:

	1. Add a new variable name with comment in this file.
	2. Add the default value of the new variable in this file.
	3. Add SysVar instance in 'defaultSysVars' slice.
*/

// TiDB system variable names that only in session scope.
const (
	TiDBDDLSlowOprThreshold = "ddl_slow_threshold"

	// TiDBSnapshot is used for reading history data, the default value is empty string.
	// The value can be a datetime string like '2017-11-11 20:20:20' or a tso string. When this variable is set, the session reads history data of that time.
	TiDBSnapshot = "tidb_snapshot"

	// TiDBOptAggPushDown is used to enable/disable the optimizer rule of aggregation push down.
	TiDBOptAggPushDown = "tidb_opt_agg_push_down"

	// TiDBOptDeriveTopN is used to enable/disable the optimizer rule of deriving topN.
	TiDBOptDeriveTopN = "tidb_opt_derive_topn"

	// TiDBOptCartesianBCJ is used to disable/enable broadcast cartesian join in MPP mode
	TiDBOptCartesianBCJ = "tidb_opt_broadcast_cartesian_join"

	TiDBOptMPPOuterJoinFixedBuildSide = "tidb_opt_mpp_outer_join_fixed_build_side"

	// TiDBOptDistinctAggPushDown is used to decide whether agg with distinct should be pushed to tikv/tiflash.
	TiDBOptDistinctAggPushDown = "tidb_opt_distinct_agg_push_down"

	// TiDBOptSkewDistinctAgg is used to indicate the distinct agg has data skew
	TiDBOptSkewDistinctAgg = "tidb_opt_skew_distinct_agg"

	// TiDBOpt3StageDistinctAgg is used to indicate whether to plan and execute the distinct agg in 3 stages
	TiDBOpt3StageDistinctAgg = "tidb_opt_three_stage_distinct_agg"

	// TiDBOptEnable3StageMultiDistinctAgg is used to indicate whether to plan and execute the multi distinct agg in 3 stages
	TiDBOptEnable3StageMultiDistinctAgg = "tidb_opt_enable_three_stage_multi_distinct_agg"

	// TiDBBCJThresholdSize is used to limit the size of small table for mpp broadcast join.
	// Its unit is bytes, if the size of small table is larger than it, we will not use bcj.
	TiDBBCJThresholdSize = "tidb_broadcast_join_threshold_size"

	// TiDBBCJThresholdCount is used to limit the count of small table for mpp broadcast join.
	// If we can't estimate the size of one side of join child, we will check if its row number exceeds this limitation.
	TiDBBCJThresholdCount = "tidb_broadcast_join_threshold_count"

	// TiDBPreferBCJByExchangeDataSize indicates the method used to choose mpp broadcast join
	TiDBPreferBCJByExchangeDataSize = "tidb_prefer_broadcast_join_by_exchange_data_size"

	// TiDBOptWriteRowID is used to enable/disable the operations of insert、replace and update to _tidb_rowid.
	TiDBOptWriteRowID = "tidb_opt_write_row_id"

	// TiDBAutoAnalyzeRatio will run if (table modify count)/(table row count) is greater than this value.
	TiDBAutoAnalyzeRatio = "tidb_auto_analyze_ratio"

	// TiDBAutoAnalyzeStartTime will run if current time is within start time and end time.
	TiDBAutoAnalyzeStartTime = "tidb_auto_analyze_start_time"
	TiDBAutoAnalyzeEndTime   = "tidb_auto_analyze_end_time"

	// TiDBChecksumTableConcurrency is used to speed up the ADMIN CHECKSUM TABLE
	// statement, when a table has multiple indices, those indices can be
	// scanned concurrently, with the cost of higher system performance impact.
	TiDBChecksumTableConcurrency = "tidb_checksum_table_concurrency"

	// TiDBCurrentTS is used to get the current transaction timestamp.
	// It is read-only.
	TiDBCurrentTS = "tidb_current_ts"

	// TiDBLastTxnInfo is used to get the last transaction info within the current session.
	TiDBLastTxnInfo = "tidb_last_txn_info"

	// TiDBLastQueryInfo is used to get the last query info within the current session.
	TiDBLastQueryInfo = "tidb_last_query_info"

	// TiDBLastDDLInfo is used to get the last ddl info within the current session.
	TiDBLastDDLInfo = "tidb_last_ddl_info"

	// TiDBLastPlanReplayerToken is used to get the last plan replayer token within the current session
	TiDBLastPlanReplayerToken = "tidb_last_plan_replayer_token"

	// TiDBConfig is a read-only variable that shows the config of the current server.
	TiDBConfig = "tidb_config"

	// TiDBBatchInsert is used to enable/disable auto-split insert data. If set this option on, insert executor will automatically
	// insert data into multiple batches and use a single txn for each batch. This will be helpful when inserting large data.
	TiDBBatchInsert = "tidb_batch_insert"

	// TiDBBatchDelete is used to enable/disable auto-split delete data. If set this option on, delete executor will automatically
	// split data into multiple batches and use a single txn for each batch. This will be helpful when deleting large data.
	TiDBBatchDelete = "tidb_batch_delete"

	// TiDBBatchCommit is used to enable/disable auto-split the transaction.
	// If set this option on, the transaction will be committed when it reaches stmt-count-limit and starts a new transaction.
	TiDBBatchCommit = "tidb_batch_commit"

	// TiDBDMLBatchSize is used to split the insert/delete data into small batches.
	// It only takes effort when tidb_batch_insert/tidb_batch_delete is on.
	// Its default value is 20000. When the row size is large, 20k rows could be larger than 100MB.
	// User could change it to a smaller one to avoid breaking the transaction size limitation.
	TiDBDMLBatchSize = "tidb_dml_batch_size"

	// The following session variables controls the memory quota during query execution.

	// TiDBMemQuotaQuery controls the memory quota of a query.
	TiDBMemQuotaQuery = "tidb_mem_quota_query" // Bytes.
	// TiDBMemQuotaApplyCache controls the memory quota of a query.
	TiDBMemQuotaApplyCache = "tidb_mem_quota_apply_cache"

	// TiDBGeneralLog is used to log every query in the server in info level.
	TiDBGeneralLog = "tidb_general_log"

	// TiDBLogFileMaxDays is used to log every query in the server in info level.
	TiDBLogFileMaxDays = "tidb_log_file_max_days"

	// TiDBPProfSQLCPU is used to add label sql label to pprof result.
	TiDBPProfSQLCPU = "tidb_pprof_sql_cpu"

	// TiDBRetryLimit is the maximum number of retries when committing a transaction.
	TiDBRetryLimit = "tidb_retry_limit"

	// TiDBDisableTxnAutoRetry disables transaction auto retry.
	TiDBDisableTxnAutoRetry = "tidb_disable_txn_auto_retry"

	// TiDBEnableChunkRPC enables TiDB to use Chunk format for coprocessor requests.
	TiDBEnableChunkRPC = "tidb_enable_chunk_rpc"

	// TiDBOptimizerSelectivityLevel is used to control the selectivity estimation level.
	TiDBOptimizerSelectivityLevel = "tidb_optimizer_selectivity_level"

	// TiDBOptimizerEnableNewOnlyFullGroupByCheck is used to open the newly only_full_group_by check by maintaining functional dependency.
	TiDBOptimizerEnableNewOnlyFullGroupByCheck = "tidb_enable_new_only_full_group_by_check"

	TiDBOptimizerEnableOuterJoinReorder = "tidb_enable_outer_join_reorder"

	// TiDBOptimizerEnableNAAJ is used to open the newly null-aware anti join
	TiDBOptimizerEnableNAAJ = "tidb_enable_null_aware_anti_join"

	// TiDBTxnMode is used to control the transaction behavior.
	TiDBTxnMode = "tidb_txn_mode"

	// TiDBRowFormatVersion is used to control tidb row format version current.
	TiDBRowFormatVersion = "tidb_row_format_version"

	// TiDBEnableTablePartition is used to control table partition feature.
	// The valid value include auto/on/off:
	// on or auto: enable table partition if the partition type is implemented.
	// off: always disable table partition.
	TiDBEnableTablePartition = "tidb_enable_table_partition"

	// TiDBEnableListTablePartition is used to control list table partition feature.
	TiDBEnableListTablePartition = "tidb_enable_list_partition"

	// TiDBSkipIsolationLevelCheck is used to control whether to return error when set unsupported transaction
	// isolation level.
	TiDBSkipIsolationLevelCheck = "tidb_skip_isolation_level_check"

	// TiDBLowResolutionTSO is used for reading data with low resolution TSO which is updated once every two seconds
	TiDBLowResolutionTSO = "tidb_low_resolution_tso"

	// TiDBReplicaRead is used for reading data from replicas, followers for example.
	TiDBReplicaRead = "tidb_replica_read"

	// TiDBAdaptiveClosestReadThreshold is for reading data from closest replicas(with same 'zone' label).
	// TiKV client should send read request to the closest replica(leader/follower) if the estimated response
	// size exceeds this threshold; otherwise, this request should be sent to leader.
	// This variable only take effect when `tidb_replica_read` is 'closest-adaptive'.
	TiDBAdaptiveClosestReadThreshold = "tidb_adaptive_closest_read_threshold"

	// TiDBAllowRemoveAutoInc indicates whether a user can drop the auto_increment column attribute or not.
	TiDBAllowRemoveAutoInc = "tidb_allow_remove_auto_inc"

	// TiDBMultiStatementMode enables multi statement at the risk of SQL injection
	// provides backwards compatibility
	TiDBMultiStatementMode = "tidb_multi_statement_mode"

	// TiDBEvolvePlanTaskMaxTime controls the max time of a single evolution task.
	TiDBEvolvePlanTaskMaxTime = "tidb_evolve_plan_task_max_time"

	// TiDBEvolvePlanTaskStartTime is the start time of evolution task.
	TiDBEvolvePlanTaskStartTime = "tidb_evolve_plan_task_start_time"
	// TiDBEvolvePlanTaskEndTime is the end time of evolution task.
	TiDBEvolvePlanTaskEndTime = "tidb_evolve_plan_task_end_time"

	// TiDBSlowLogThreshold is used to set the slow log threshold in the server.
	TiDBSlowLogThreshold = "tidb_slow_log_threshold"

	// TiDBSlowTxnLogThreshold is used to set the slow transaction log threshold in the server.
	TiDBSlowTxnLogThreshold = "tidb_slow_txn_log_threshold"

	// TiDBRecordPlanInSlowLog is used to log the plan of the slow query.
	TiDBRecordPlanInSlowLog = "tidb_record_plan_in_slow_log"

	// TiDBEnableSlowLog enables TiDB to log slow queries.
	TiDBEnableSlowLog = "tidb_enable_slow_log"

	// TiDBCheckMb4ValueInUTF8 is used to control whether to enable the check wrong utf8 value.
	TiDBCheckMb4ValueInUTF8 = "tidb_check_mb4_value_in_utf8"

	// TiDBFoundInPlanCache indicates whether the last statement was found in plan cache
	TiDBFoundInPlanCache = "last_plan_from_cache"

	// TiDBFoundInBinding indicates whether the last statement was matched with the hints in the binding.
	TiDBFoundInBinding = "last_plan_from_binding"

	// TiDBAllowAutoRandExplicitInsert indicates whether explicit insertion on auto_random column is allowed.
	TiDBAllowAutoRandExplicitInsert = "allow_auto_random_explicit_insert"

	// TiDBTxnScope indicates whether using global transactions or local transactions.
	TiDBTxnScope = "txn_scope"

	// TiDBTxnReadTS indicates the next transaction should be staleness transaction and provide the startTS
	TiDBTxnReadTS = "tx_read_ts"

	// TiDBReadStaleness indicates the staleness duration for following statement
	TiDBReadStaleness = "tidb_read_staleness"

	// TiDBEnablePaging indicates whether paging is enabled in coprocessor requests.
	TiDBEnablePaging = "tidb_enable_paging"

	// TiDBReadConsistency indicates whether the autocommit read statement goes through TiKV RC.
	TiDBReadConsistency = "tidb_read_consistency"

	// TiDBSysdateIsNow is the name of the `tidb_sysdate_is_now` system variable
	TiDBSysdateIsNow = "tidb_sysdate_is_now"

	// RequireSecureTransport indicates the secure mode for data transport
	RequireSecureTransport = "require_secure_transport"

	// TiFlashFastScan indicates whether use fast scan in tiflash.
	TiFlashFastScan = "tiflash_fastscan"

	// TiDBEnableUnsafeSubstitute indicates whether to enable generate column takes unsafe substitute.
	TiDBEnableUnsafeSubstitute = "tidb_enable_unsafe_substitute"

	// TiDBEnableTiFlashReadForWriteStmt indicates whether to enable TiFlash to read for write statements.
	TiDBEnableTiFlashReadForWriteStmt = "tidb_enable_tiflash_read_for_write_stmt"

	// TiDBUseAlloc indicates whether the last statement used chunk alloc
	TiDBUseAlloc = "last_sql_use_alloc"
)

// TiDB system variable names that both in session and global scope.
const (
	// TiDBBuildStatsConcurrency is used to speed up the ANALYZE statement, when a table has multiple indices,
	// those indices can be scanned concurrently, with the cost of higher system performance impact.
	TiDBBuildStatsConcurrency = "tidb_build_stats_concurrency"

	// TiDBDistSQLScanConcurrency is used to set the concurrency of a distsql scan task.
	// A distsql scan task can be a table scan or a index scan, which may be distributed to many TiKV nodes.
	// Higher concurrency may reduce latency, but with the cost of higher memory usage and system performance impact.
	// If the query has a LIMIT clause, high concurrency makes the system do much more work than needed.
	TiDBDistSQLScanConcurrency = "tidb_distsql_scan_concurrency"

	// TiDBOptInSubqToJoinAndAgg is used to enable/disable the optimizer rule of rewriting IN subquery.
	TiDBOptInSubqToJoinAndAgg = "tidb_opt_insubq_to_join_and_agg"

	// TiDBOptPreferRangeScan is used to enable/disable the optimizer to always prefer range scan over table scan, ignoring their costs.
	TiDBOptPreferRangeScan = "tidb_opt_prefer_range_scan"

	// TiDBOptEnableCorrelationAdjustment is used to indicates if enable correlation adjustment.
	TiDBOptEnableCorrelationAdjustment = "tidb_opt_enable_correlation_adjustment"

	// TiDBOptLimitPushDownThreshold determines if push Limit or TopN down to TiKV forcibly.
	TiDBOptLimitPushDownThreshold = "tidb_opt_limit_push_down_threshold"

	// TiDBOptCorrelationThreshold is a guard to enable row count estimation using column order correlation.
	TiDBOptCorrelationThreshold = "tidb_opt_correlation_threshold"

	// TiDBOptCorrelationExpFactor is an exponential factor to control heuristic approach when tidb_opt_correlation_threshold is not satisfied.
	TiDBOptCorrelationExpFactor = "tidb_opt_correlation_exp_factor"

	// TiDBOptCPUFactor is the CPU cost of processing one expression for one row.
	TiDBOptCPUFactor = "tidb_opt_cpu_factor"
	// TiDBOptCopCPUFactor is the CPU cost of processing one expression for one row in coprocessor.
	TiDBOptCopCPUFactor = "tidb_opt_copcpu_factor"
	// TiDBOptTiFlashConcurrencyFactor is concurrency number of tiflash computation.
	TiDBOptTiFlashConcurrencyFactor = "tidb_opt_tiflash_concurrency_factor"
	// TiDBOptNetworkFactor is the network cost of transferring 1 byte data.
	TiDBOptNetworkFactor = "tidb_opt_network_factor"
	// TiDBOptScanFactor is the IO cost of scanning 1 byte data on TiKV.
	TiDBOptScanFactor = "tidb_opt_scan_factor"
	// TiDBOptDescScanFactor is the IO cost of scanning 1 byte data on TiKV in desc order.
	TiDBOptDescScanFactor = "tidb_opt_desc_factor"
	// TiDBOptSeekFactor is the IO cost of seeking the start value in a range on TiKV or TiFlash.
	TiDBOptSeekFactor = "tidb_opt_seek_factor"
	// TiDBOptMemoryFactor is the memory cost of storing one tuple.
	TiDBOptMemoryFactor = "tidb_opt_memory_factor"
	// TiDBOptDiskFactor is the IO cost of reading/writing one byte to temporary disk.
	TiDBOptDiskFactor = "tidb_opt_disk_factor"
	// TiDBOptConcurrencyFactor is the CPU cost of additional one goroutine.
	TiDBOptConcurrencyFactor = "tidb_opt_concurrency_factor"
	// TiDBOptForceInlineCTE is used to enable/disable inline CTE
	TiDBOptForceInlineCTE = "tidb_opt_force_inline_cte"

	// TiDBIndexJoinBatchSize is used to set the batch size of an index lookup join.
	// The index lookup join fetches batches of data from outer executor and constructs ranges for inner executor.
	// This value controls how much of data in a batch to do the index join.
	// Large value may reduce the latency but consumes more system resource.
	TiDBIndexJoinBatchSize = "tidb_index_join_batch_size"

	// TiDBIndexLookupSize is used for index lookup executor.
	// The index lookup executor first scan a batch of handles from a index, then use those handles to lookup the table
	// rows, this value controls how much of handles in a batch to do a lookup task.
	// Small value sends more RPCs to TiKV, consume more system resource.
	// Large value may do more work than needed if the query has a limit.
	TiDBIndexLookupSize = "tidb_index_lookup_size"

	// TiDBIndexLookupConcurrency is used for index lookup executor.
	// A lookup task may have 'tidb_index_lookup_size' of handles at maximum, the handles may be distributed
	// in many TiKV nodes, we execute multiple concurrent index lookup tasks concurrently to reduce the time
	// waiting for a task to finish.
	// Set this value higher may reduce the latency but consumes more system resource.
	// tidb_index_lookup_concurrency is deprecated, use tidb_executor_concurrency instead.
	TiDBIndexLookupConcurrency = "tidb_index_lookup_concurrency"

	// TiDBIndexLookupJoinConcurrency is used for index lookup join executor.
	// IndexLookUpJoin starts "tidb_index_lookup_join_concurrency" inner workers
	// to fetch inner rows and join the matched (outer, inner) row pairs.
	// tidb_index_lookup_join_concurrency is deprecated, use tidb_executor_concurrency instead.
	TiDBIndexLookupJoinConcurrency = "tidb_index_lookup_join_concurrency"

	// TiDBIndexSerialScanConcurrency is used for controlling the concurrency of index scan operation
	// when we need to keep the data output order the same as the order of index data.
	TiDBIndexSerialScanConcurrency = "tidb_index_serial_scan_concurrency"

	// TiDBMaxChunkSize is used to control the max chunk size during query execution.
	TiDBMaxChunkSize = "tidb_max_chunk_size"

	// TiDBAllowBatchCop means if we should send batch coprocessor to TiFlash. It can be set to 0, 1 and 2.
	// 0 means never use batch cop, 1 means use batch cop in case of aggregation and join, 2, means to force sending batch cop for any query.
	// The default value is 0
	TiDBAllowBatchCop = "tidb_allow_batch_cop"

	// TiDBAllowMPPExecution means if we should use mpp way to execute query or not.
	// Default value is `true`, means to be determined by the optimizer.
	// Value set to `false` means never use mpp.
	TiDBAllowMPPExecution = "tidb_allow_mpp"

	// TiDBHashExchangeWithNewCollation means if hash exchange is supported when new collation is on.
	// Default value is `true`, means support hash exchange when new collation is on.
	// Value set to `false` means not support hash exchange when new collation is on.
	TiDBHashExchangeWithNewCollation = "tidb_hash_exchange_with_new_collation"

	// TiDBEnforceMPPExecution means if we should enforce mpp way to execute query or not.
	// Default value is `false`, means to be determined by variable `tidb_allow_mpp`.
	// Value set to `true` means enforce use mpp.
	// Note if you want to set `tidb_enforce_mpp` to `true`, you must set `tidb_allow_mpp` to `true` first.
	TiDBEnforceMPPExecution = "tidb_enforce_mpp"

	// TiDBMaxTiFlashThreads is the maximum number of threads to execute the request which is pushed down to tiflash.
	// Default value is -1, means it will not be pushed down to tiflash.
	// If the value is bigger than -1, it will be pushed down to tiflash and used to create db context in tiflash.
	TiDBMaxTiFlashThreads = "tidb_max_tiflash_threads"

	// TiDBMaxBytesBeforeTiFlashExternalJoin is the maximum bytes used by a TiFlash join before spill to disk
	TiDBMaxBytesBeforeTiFlashExternalJoin = "tidb_max_bytes_before_tiflash_external_join"

	// TiDBMaxBytesBeforeTiFlashExternalGroupBy is the maximum bytes used by a TiFlash hash aggregation before spill to disk
	TiDBMaxBytesBeforeTiFlashExternalGroupBy = "tidb_max_bytes_before_tiflash_external_group_by"

	// TiDBMaxBytesBeforeTiFlashExternalSort is the maximum bytes used by a TiFlash sort/TopN before spill to disk
	TiDBMaxBytesBeforeTiFlashExternalSort = "tidb_max_bytes_before_tiflash_external_sort"

	// TiDBMPPStoreFailTTL is the unavailable time when a store is detected failed. During that time, tidb will not send any task to
	// TiFlash even though the failed TiFlash node has been recovered.
	TiDBMPPStoreFailTTL = "tidb_mpp_store_fail_ttl"

	// TiDBInitChunkSize is used to control the init chunk size during query execution.
	TiDBInitChunkSize = "tidb_init_chunk_size"

	// TiDBMinPagingSize is used to control the min paging size in the coprocessor paging protocol.
	TiDBMinPagingSize = "tidb_min_paging_size"

	// TiDBMaxPagingSize is used to control the max paging size in the coprocessor paging protocol.
	TiDBMaxPagingSize = "tidb_max_paging_size"

	// TiDBEnableCascadesPlanner is used to control whether to enable the cascades planner.
	TiDBEnableCascadesPlanner = "tidb_enable_cascades_planner"

	// TiDBSkipUTF8Check skips the UTF8 validate process, validate UTF8 has performance cost, if we can make sure
	// the input string values are valid, we can skip the check.
	TiDBSkipUTF8Check = "tidb_skip_utf8_check"

	// TiDBSkipASCIICheck skips the ASCII validate process
	// old tidb may already have fields with invalid ASCII bytes
	// disable ASCII validate can guarantee a safe replication
	TiDBSkipASCIICheck = "tidb_skip_ascii_check"

	// TiDBHashJoinConcurrency is used for hash join executor.
	// The hash join outer executor starts multiple concurrent join workers to probe the hash table.
	// tidb_hash_join_concurrency is deprecated, use tidb_executor_concurrency instead.
	TiDBHashJoinConcurrency = "tidb_hash_join_concurrency"

	// TiDBProjectionConcurrency is used for projection operator.
	// This variable controls the worker number of projection operator.
	// tidb_projection_concurrency is deprecated, use tidb_executor_concurrency instead.
	TiDBProjectionConcurrency = "tidb_projection_concurrency"

	// TiDBHashAggPartialConcurrency is used for hash agg executor.
	// The hash agg executor starts multiple concurrent partial workers to do partial aggregate works.
	// tidb_hashagg_partial_concurrency is deprecated, use tidb_executor_concurrency instead.
	TiDBHashAggPartialConcurrency = "tidb_hashagg_partial_concurrency"

	// TiDBHashAggFinalConcurrency is used for hash agg executor.
	// The hash agg executor starts multiple concurrent final workers to do final aggregate works.
	// tidb_hashagg_final_concurrency is deprecated, use tidb_executor_concurrency instead.
	TiDBHashAggFinalConcurrency = "tidb_hashagg_final_concurrency"

	// TiDBWindowConcurrency is used for window parallel executor.
	// tidb_window_concurrency is deprecated, use tidb_executor_concurrency instead.
	TiDBWindowConcurrency = "tidb_window_concurrency"

	// TiDBMergeJoinConcurrency is used for merge join parallel executor
	TiDBMergeJoinConcurrency = "tidb_merge_join_concurrency"

	// TiDBStreamAggConcurrency is used for stream aggregation parallel executor.
	// tidb_stream_agg_concurrency is deprecated, use tidb_executor_concurrency instead.
	TiDBStreamAggConcurrency = "tidb_streamagg_concurrency"

	// TiDBIndexMergeIntersectionConcurrency is used for parallel worker of index merge intersection.
	TiDBIndexMergeIntersectionConcurrency = "tidb_index_merge_intersection_concurrency"

	// TiDBEnableParallelApply is used for parallel apply.
	TiDBEnableParallelApply = "tidb_enable_parallel_apply"

	// TiDBBackoffLockFast is used for tikv backoff base time in milliseconds.
	TiDBBackoffLockFast = "tidb_backoff_lock_fast"

	// TiDBBackOffWeight is used to control the max back off time in TiDB.
	// The default maximum back off time is a small value.
	// BackOffWeight could multiply it to let the user adjust the maximum time for retrying.
	// Only positive integers can be accepted, which means that the maximum back off time can only grow.
	TiDBBackOffWeight = "tidb_backoff_weight"

	// TiDBDDLReorgWorkerCount defines the count of ddl reorg workers.
	TiDBDDLReorgWorkerCount = "tidb_ddl_reorg_worker_cnt"

	// TiDBDDLFlashbackConcurrency defines the count of ddl flashback workers.
	TiDBDDLFlashbackConcurrency = "tidb_ddl_flashback_concurrency"

	// TiDBDDLReorgBatchSize defines the transaction batch size of ddl reorg workers.
	TiDBDDLReorgBatchSize = "tidb_ddl_reorg_batch_size"

	// TiDBDDLErrorCountLimit defines the count of ddl error limit.
	TiDBDDLErrorCountLimit = "tidb_ddl_error_count_limit"

	// TiDBDDLReorgPriority defines the operations' priority of adding indices.
	// It can be: PRIORITY_LOW, PRIORITY_NORMAL, PRIORITY_HIGH
	TiDBDDLReorgPriority = "tidb_ddl_reorg_priority"

	// TiDBEnableAutoIncrementInGenerated disables the mysql compatibility check on using auto-incremented columns in
	// expression indexes and generated columns described here https://dev.mysql.com/doc/refman/5.7/en/create-table-generated-columns.html for details.
	TiDBEnableAutoIncrementInGenerated = "tidb_enable_auto_increment_in_generated"

	// TiDBPlacementMode is used to control the mode for placement
	TiDBPlacementMode = "tidb_placement_mode"

	// TiDBMaxDeltaSchemaCount defines the max length of deltaSchemaInfos.
	// deltaSchemaInfos is a queue that maintains the history of schema changes.
	TiDBMaxDeltaSchemaCount = "tidb_max_delta_schema_count"

	// TiDBScatterRegion will scatter the regions for DDLs when it is ON.
	TiDBScatterRegion = "tidb_scatter_region"

	// TiDBWaitSplitRegionFinish defines the split region behaviour is sync or async.
	TiDBWaitSplitRegionFinish = "tidb_wait_split_region_finish"

	// TiDBWaitSplitRegionTimeout uses to set the split and scatter region back off time.
	TiDBWaitSplitRegionTimeout = "tidb_wait_split_region_timeout"

	// TiDBForcePriority defines the operations' priority of all statements.
	// It can be "NO_PRIORITY", "LOW_PRIORITY", "HIGH_PRIORITY", "DELAYED"
	TiDBForcePriority = "tidb_force_priority"

	// TiDBConstraintCheckInPlace indicates to check the constraint when the SQL executing.
	// It could hurt the performance of bulking insert when it is ON.
	TiDBConstraintCheckInPlace = "tidb_constraint_check_in_place"

	// TiDBEnableWindowFunction is used to control whether to enable the window function.
	TiDBEnableWindowFunction = "tidb_enable_window_function"

	// TiDBEnablePipelinedWindowFunction is used to control whether to use pipelined window function, it only works when tidb_enable_window_function = true.
	TiDBEnablePipelinedWindowFunction = "tidb_enable_pipelined_window_function"

	// TiDBEnableStrictDoubleTypeCheck is used to control table field double type syntax check.
	TiDBEnableStrictDoubleTypeCheck = "tidb_enable_strict_double_type_check"

	// TiDBOptProjectionPushDown is used to control whether to pushdown projection to coprocessor.
	TiDBOptProjectionPushDown = "tidb_opt_projection_push_down"

	// TiDBEnableVectorizedExpression is used to control whether to enable the vectorized expression evaluation.
	TiDBEnableVectorizedExpression = "tidb_enable_vectorized_expression"

	// TiDBOptJoinReorderThreshold defines the threshold less than which
	// we'll choose a rather time-consuming algorithm to calculate the join order.
	TiDBOptJoinReorderThreshold = "tidb_opt_join_reorder_threshold"

	// TiDBSlowQueryFile indicates which slow query log file for SLOW_QUERY table to parse.
	TiDBSlowQueryFile = "tidb_slow_query_file"

	// TiDBEnableFastAnalyze indicates to use fast analyze.
	TiDBEnableFastAnalyze = "tidb_enable_fast_analyze"

	// TiDBExpensiveQueryTimeThreshold indicates the time threshold of expensive query.
	TiDBExpensiveQueryTimeThreshold = "tidb_expensive_query_time_threshold"

	// TiDBEnableIndexMerge indicates to generate IndexMergePath.
	TiDBEnableIndexMerge = "tidb_enable_index_merge"

	// TiDBEnableNoopFuncs set true will enable using fake funcs(like get_lock release_lock)
	TiDBEnableNoopFuncs = "tidb_enable_noop_functions"

	// TiDBEnableStmtSummary indicates whether the statement summary is enabled.
	TiDBEnableStmtSummary = "tidb_enable_stmt_summary"

	// TiDBStmtSummaryInternalQuery indicates whether the statement summary contain internal query.
	TiDBStmtSummaryInternalQuery = "tidb_stmt_summary_internal_query"

	// TiDBStmtSummaryRefreshInterval indicates the refresh interval in seconds for each statement summary.
	TiDBStmtSummaryRefreshInterval = "tidb_stmt_summary_refresh_interval"

	// TiDBStmtSummaryHistorySize indicates the history size of each statement summary.
	TiDBStmtSummaryHistorySize = "tidb_stmt_summary_history_size"

	// TiDBStmtSummaryMaxStmtCount indicates the max number of statements kept in memory.
	TiDBStmtSummaryMaxStmtCount = "tidb_stmt_summary_max_stmt_count"

	// TiDBStmtSummaryMaxSQLLength indicates the max length of displayed normalized sql and sample sql.
	TiDBStmtSummaryMaxSQLLength = "tidb_stmt_summary_max_sql_length"

	// TiDBCapturePlanBaseline indicates whether the capture of plan baselines is enabled.
	TiDBCapturePlanBaseline = "tidb_capture_plan_baselines"

	// TiDBUsePlanBaselines indicates whether the use of plan baselines is enabled.
	TiDBUsePlanBaselines = "tidb_use_plan_baselines"

	// TiDBEvolvePlanBaselines indicates whether the evolution of plan baselines is enabled.
	TiDBEvolvePlanBaselines = "tidb_evolve_plan_baselines"

	// TiDBEnableExtendedStats indicates whether the extended statistics feature is enabled.
	TiDBEnableExtendedStats = "tidb_enable_extended_stats"

	// TiDBIsolationReadEngines indicates the tidb only read from the stores whose engine type is involved in IsolationReadEngines.
	// Now, only support TiKV and TiFlash.
	TiDBIsolationReadEngines = "tidb_isolation_read_engines"

	// TiDBStoreLimit indicates the limit of sending request to a store, 0 means without limit.
	TiDBStoreLimit = "tidb_store_limit"

	// TiDBMetricSchemaStep indicates the step when query metric schema.
	TiDBMetricSchemaStep = "tidb_metric_query_step"

	// TiDBCDCWriteSource indicates the following data is written by TiCDC if it is not 0.
	TiDBCDCWriteSource = "tidb_cdc_write_source"

	// TiDBMetricSchemaRangeDuration indicates the range duration when query metric schema.
	TiDBMetricSchemaRangeDuration = "tidb_metric_query_range_duration"

	// TiDBEnableCollectExecutionInfo indicates that whether execution info is collected.
	TiDBEnableCollectExecutionInfo = "tidb_enable_collect_execution_info"

	// TiDBExecutorConcurrency is used for controlling the concurrency of all types of executors.
	TiDBExecutorConcurrency = "tidb_executor_concurrency"

	// TiDBEnableClusteredIndex indicates if clustered index feature is enabled.
	TiDBEnableClusteredIndex = "tidb_enable_clustered_index"

	// TiDBPartitionPruneMode indicates the partition prune mode used.
	TiDBPartitionPruneMode = "tidb_partition_prune_mode"

	// TiDBRedactLog indicates that whether redact log.
	TiDBRedactLog = "tidb_redact_log"

	// TiDBRestrictedReadOnly is meant for the cloud admin to toggle the cluster read only
	TiDBRestrictedReadOnly = "tidb_restricted_read_only"

	// TiDBSuperReadOnly is tidb's variant of mysql's super_read_only, which has some differences from mysql's super_read_only.
	TiDBSuperReadOnly = "tidb_super_read_only"

	// TiDBShardAllocateStep indicates the max size of continuous rowid shard in one transaction.
	TiDBShardAllocateStep = "tidb_shard_allocate_step"
	// TiDBEnableTelemetry indicates that whether usage data report to PingCAP is enabled.
	TiDBEnableTelemetry = "tidb_enable_telemetry"

	// TiDBMemoryUsageAlarmRatio indicates the alarm threshold when memory usage of the tidb-server exceeds.
	TiDBMemoryUsageAlarmRatio = "tidb_memory_usage_alarm_ratio"

	// TiDBMemoryUsageAlarmKeepRecordNum indicates the number of saved alarm files.
	TiDBMemoryUsageAlarmKeepRecordNum = "tidb_memory_usage_alarm_keep_record_num"

	// TiDBEnableRateLimitAction indicates whether enabled ratelimit action
	TiDBEnableRateLimitAction = "tidb_enable_rate_limit_action"

	// TiDBEnableAsyncCommit indicates whether to enable the async commit feature.
	TiDBEnableAsyncCommit = "tidb_enable_async_commit"

	// TiDBEnable1PC indicates whether to enable the one-phase commit feature.
	TiDBEnable1PC = "tidb_enable_1pc"

	// TiDBGuaranteeLinearizability indicates whether to guarantee linearizability.
	TiDBGuaranteeLinearizability = "tidb_guarantee_linearizability"

	// TiDBAnalyzeVersion indicates how tidb collects the analyzed statistics and how use to it.
	TiDBAnalyzeVersion = "tidb_analyze_version"

	// TiDBAutoAnalyzePartitionBatchSize indicates the batch size for partition tables for auto analyze in dynamic mode
	TiDBAutoAnalyzePartitionBatchSize = "tidb_auto_analyze_partition_batch_size"

	// TiDBEnableIndexMergeJoin indicates whether to enable index merge join.
	TiDBEnableIndexMergeJoin = "tidb_enable_index_merge_join"

	// TiDBTrackAggregateMemoryUsage indicates whether track the memory usage of aggregate function.
	TiDBTrackAggregateMemoryUsage = "tidb_track_aggregate_memory_usage"

	// TiDBEnableExchangePartition indicates whether to enable exchange partition.
	TiDBEnableExchangePartition = "tidb_enable_exchange_partition"

	// TiDBAllowFallbackToTiKV indicates the engine types whose unavailability triggers fallback to TiKV.
	// Now we only support TiFlash.
	TiDBAllowFallbackToTiKV = "tidb_allow_fallback_to_tikv"

	// TiDBEnableTopSQL indicates whether the top SQL is enabled.
	TiDBEnableTopSQL = "tidb_enable_top_sql"

	// TiDBSourceID indicates the source ID of the TiDB server.
	TiDBSourceID = "tidb_source_id"

	// TiDBTopSQLMaxTimeSeriesCount indicates the max number of statements been collected in each time series.
	TiDBTopSQLMaxTimeSeriesCount = "tidb_top_sql_max_time_series_count"

	// TiDBTopSQLMaxMetaCount indicates the max capacity of the collect meta per second.
	TiDBTopSQLMaxMetaCount = "tidb_top_sql_max_meta_count"

	// TiDBEnableLocalTxn indicates whether to enable Local Txn.
	TiDBEnableLocalTxn = "tidb_enable_local_txn"

	// TiDBEnableMDL indicates whether to enable MDL.
	TiDBEnableMDL = "tidb_enable_metadata_lock"

	// TiDBTSOClientBatchMaxWaitTime indicates the max value of the TSO Batch Wait interval time of PD client.
	TiDBTSOClientBatchMaxWaitTime = "tidb_tso_client_batch_max_wait_time"

	// TiDBTxnCommitBatchSize is used to control the batch size of transaction commit related requests sent by TiDB to TiKV.
	// If a single transaction has a large amount of writes, you can increase the batch size to improve the batch effect,
	// setting too large will exceed TiKV's raft-entry-max-size limit and cause commit failure.
	TiDBTxnCommitBatchSize = "tidb_txn_commit_batch_size"

	// TiDBEnableTSOFollowerProxy indicates whether to enable the TSO Follower Proxy feature of PD client.
	TiDBEnableTSOFollowerProxy = "tidb_enable_tso_follower_proxy"

	// TiDBEnableOrderedResultMode indicates if stabilize query results.
	TiDBEnableOrderedResultMode = "tidb_enable_ordered_result_mode"

	// TiDBRemoveOrderbyInSubquery indicates whether to remove ORDER BY in subquery.
	TiDBRemoveOrderbyInSubquery = "tidb_remove_orderby_in_subquery"

	// TiDBEnablePseudoForOutdatedStats indicates whether use pseudo for outdated stats
	TiDBEnablePseudoForOutdatedStats = "tidb_enable_pseudo_for_outdated_stats"

	// TiDBRegardNULLAsPoint indicates whether regard NULL as point when optimizing
	TiDBRegardNULLAsPoint = "tidb_regard_null_as_point"

	// TiDBTmpTableMaxSize indicates the max memory size of temporary tables.
	TiDBTmpTableMaxSize = "tidb_tmp_table_max_size"

	// TiDBEnableLegacyInstanceScope indicates if instance scope can be set with SET SESSION.
	TiDBEnableLegacyInstanceScope = "tidb_enable_legacy_instance_scope"

	// TiDBTableCacheLease indicates the read lock lease of a cached table.
	TiDBTableCacheLease = "tidb_table_cache_lease"

	// TiDBStatsLoadSyncWait indicates the time sql execution will sync-wait for stats load.
	TiDBStatsLoadSyncWait = "tidb_stats_load_sync_wait"

	// TiDBEnableMutationChecker indicates whether to check data consistency for mutations
	TiDBEnableMutationChecker = "tidb_enable_mutation_checker"
	// TiDBTxnAssertionLevel indicates how strict the assertion will be, which helps to detect and preventing data &
	// index inconsistency problems.
	TiDBTxnAssertionLevel = "tidb_txn_assertion_level"

	// TiDBIgnorePreparedCacheCloseStmt indicates whether to ignore close-stmt commands for prepared statements.
	TiDBIgnorePreparedCacheCloseStmt = "tidb_ignore_prepared_cache_close_stmt"

	// TiDBEnableNewCostInterface is a internal switch to indicates whether to use the new cost calculation interface.
	TiDBEnableNewCostInterface = "tidb_enable_new_cost_interface"

	// TiDBCostModelVersion is a internal switch to indicates the cost model version.
	TiDBCostModelVersion = "tidb_cost_model_version"

	// TiDBIndexJoinDoubleReadPenaltyCostRate indicates whether to add some penalty cost to IndexJoin and how much of it.
	// IndexJoin can cause plenty of extra double read tasks, which consume lots of resources and take a long time.
	// Since the number of double read tasks is hard to estimated accurately, we leave this variable to let us can adjust this
	// part of cost manually.
	TiDBIndexJoinDoubleReadPenaltyCostRate = "tidb_index_join_double_read_penalty_cost_rate"

	// TiDBBatchPendingTiFlashCount indicates the maximum count of non-available TiFlash tables.
	TiDBBatchPendingTiFlashCount = "tidb_batch_pending_tiflash_count"

	// TiDBQueryLogMaxLen is used to set the max length of the query in the log.
	TiDBQueryLogMaxLen = "tidb_query_log_max_len"

	// TiDBEnableNoopVariables is used to indicate if noops appear in SHOW [GLOBAL] VARIABLES
	TiDBEnableNoopVariables = "tidb_enable_noop_variables"

	// TiDBNonTransactionalIgnoreError is used to ignore error in non-transactional DMLs.
	// When set to false, a non-transactional DML returns when it meets the first error.
	// When set to true, a non-transactional DML finishes all batches even if errors are met in some batches.
	TiDBNonTransactionalIgnoreError = "tidb_nontransactional_ignore_error"

	// Fine grained shuffle is disabled when TiFlashFineGrainedShuffleStreamCount is zero.
	TiFlashFineGrainedShuffleStreamCount = "tiflash_fine_grained_shuffle_stream_count"
	TiFlashFineGrainedShuffleBatchSize   = "tiflash_fine_grained_shuffle_batch_size"

	// TiDBSimplifiedMetrics controls whether to unregister some unused metrics.
	TiDBSimplifiedMetrics = "tidb_simplified_metrics"

	// TiDBMemoryDebugModeMinHeapInUse is used to set tidb memory debug mode trigger threshold.
	// When set to 0, the function is disabled.
	// When set to a negative integer, use memory debug mode to detect the issue of frequent allocation and release of memory.
	// We do not actively trigger gc, and check whether the `tracker memory * (1+bias ratio) > heap in use` each 5s.
	// When set to a positive integer, use memory debug mode to detect the issue of memory tracking inaccurate.
	// We trigger runtime.GC() each 5s, and check whether the `tracker memory * (1+bias ratio) > heap in use`.
	TiDBMemoryDebugModeMinHeapInUse = "tidb_memory_debug_mode_min_heap_inuse"
	// TiDBMemoryDebugModeAlarmRatio is used set tidb memory debug mode bias ratio. Treat memory bias less than this ratio as noise.
	TiDBMemoryDebugModeAlarmRatio = "tidb_memory_debug_mode_alarm_ratio"

	// TiDBEnableAnalyzeSnapshot indicates whether to read data on snapshot when collecting statistics.
	// When set to false, ANALYZE reads the latest data.
	// When set to true, ANALYZE reads data on the snapshot at the beginning of ANALYZE.
	TiDBEnableAnalyzeSnapshot = "tidb_enable_analyze_snapshot"

	// TiDBDefaultStrMatchSelectivity controls some special cardinality estimation strategy for string match functions (like and regexp).
	// When set to 0, Selectivity() will try to evaluate those functions with TopN and NULL in the stats to estimate,
	// and the default selectivity and the selectivity for the histogram part will be 0.1.
	// When set to (0, 1], Selectivity() will use the value of this variable as the default selectivity of those
	// functions instead of the selectionFactor (0.8).
	TiDBDefaultStrMatchSelectivity = "tidb_default_string_match_selectivity"

	// TiDBEnablePrepPlanCache indicates whether to enable prepared plan cache
	TiDBEnablePrepPlanCache = "tidb_enable_prepared_plan_cache"
	// TiDBPrepPlanCacheSize indicates the number of cached statements.
	// This variable is deprecated, use tidb_session_plan_cache_size instead.
	TiDBPrepPlanCacheSize = "tidb_prepared_plan_cache_size"
	// TiDBEnablePrepPlanCacheMemoryMonitor indicates whether to enable prepared plan cache monitor
	TiDBEnablePrepPlanCacheMemoryMonitor = "tidb_enable_prepared_plan_cache_memory_monitor"

	// TiDBEnableNonPreparedPlanCache indicates whether to enable non-prepared plan cache.
	TiDBEnableNonPreparedPlanCache = "tidb_enable_non_prepared_plan_cache"
	// TiDBEnableNonPreparedPlanCacheForDML indicates whether to enable non-prepared plan cache for DML statements.
	TiDBEnableNonPreparedPlanCacheForDML = "tidb_enable_non_prepared_plan_cache_for_dml"
	// TiDBNonPreparedPlanCacheSize controls the size of non-prepared plan cache.
	// This variable is deprecated, use tidb_session_plan_cache_size instead.
	TiDBNonPreparedPlanCacheSize = "tidb_non_prepared_plan_cache_size"
	// TiDBPlanCacheMaxPlanSize controls the maximum size of a plan that can be cached.
	TiDBPlanCacheMaxPlanSize = "tidb_plan_cache_max_plan_size"
	// TiDBSessionPlanCacheSize controls the size of session plan cache.
	TiDBSessionPlanCacheSize = "tidb_session_plan_cache_size"

	// TiDBConstraintCheckInPlacePessimistic controls whether to skip certain kinds of pessimistic locks.
	TiDBConstraintCheckInPlacePessimistic = "tidb_constraint_check_in_place_pessimistic"

	// TiDBEnableForeignKey indicates whether to enable foreign key feature.
	// TODO(crazycs520): remove this after foreign key GA.
	TiDBEnableForeignKey = "tidb_enable_foreign_key"

	// TiDBOptRangeMaxSize is the max memory limit for ranges. When the optimizer estimates that the memory usage of complete
	// ranges would exceed the limit, it chooses less accurate ranges such as full range. 0 indicates that there is no memory
	// limit for ranges.
	TiDBOptRangeMaxSize = "tidb_opt_range_max_size"

	// TiDBOptAdvancedJoinHint indicates whether the join method hint is compatible with join order hint.
	TiDBOptAdvancedJoinHint = "tidb_opt_advanced_join_hint"

	// TiDBAnalyzePartitionConcurrency indicates concurrency for save/read partitions stats in Analyze
	TiDBAnalyzePartitionConcurrency = "tidb_analyze_partition_concurrency"
	// TiDBMergePartitionStatsConcurrency indicates the concurrency when merge partition stats into global stats
	TiDBMergePartitionStatsConcurrency = "tidb_merge_partition_stats_concurrency"

	// TiDBOptPrefixIndexSingleScan indicates whether to do some optimizations to avoid double scan for prefix index.
	// When set to true, `col is (not) null`(`col` is index prefix column) is regarded as index filter rather than table filter.
	TiDBOptPrefixIndexSingleScan = "tidb_opt_prefix_index_single_scan"

	// TiDBEnableExternalTSRead indicates whether to enable read through an external ts
	TiDBEnableExternalTSRead = "tidb_enable_external_ts_read"

	// TiDBEnablePlanReplayerCapture indicates whether to enable plan replayer capture
	TiDBEnablePlanReplayerCapture = "tidb_enable_plan_replayer_capture"

	// TiDBEnablePlanReplayerContinuousCapture indicates whether to enable continuous capture
	TiDBEnablePlanReplayerContinuousCapture = "tidb_enable_plan_replayer_continuous_capture"
	// TiDBEnableReusechunk indicates whether to enable chunk alloc
	TiDBEnableReusechunk = "tidb_enable_reuse_chunk"

	// TiDBStoreBatchSize indicates the batch size of coprocessor in the same store.
	TiDBStoreBatchSize = "tidb_store_batch_size"

	// MppExchangeCompressionMode indicates the data compression method in mpp exchange operator
	MppExchangeCompressionMode = "mpp_exchange_compression_mode"

	// MppVersion indicates the mpp-version used to build mpp plan
	MppVersion = "mpp_version"

	// TiDBPessimisticTransactionFairLocking controls whether fair locking for pessimistic transaction
	// is enabled.
	TiDBPessimisticTransactionFairLocking = "tidb_pessimistic_txn_fair_locking"

	// TiDBEnablePlanCacheForParamLimit controls whether prepare statement with parameterized limit can be cached
	TiDBEnablePlanCacheForParamLimit = "tidb_enable_plan_cache_for_param_limit"

	// TiDBEnableINLJoinInnerMultiPattern indicates whether enable multi pattern for inner side of inl join
	TiDBEnableINLJoinInnerMultiPattern = "tidb_enable_inl_join_inner_multi_pattern"

	// TiFlashComputeDispatchPolicy indicates how to dispatch task to tiflash_compute nodes.
	TiFlashComputeDispatchPolicy = "tiflash_compute_dispatch_policy"

	// TiDBEnablePlanCacheForSubquery controls whether prepare statement with subquery can be cached
	TiDBEnablePlanCacheForSubquery = "tidb_enable_plan_cache_for_subquery"

	// TiDBOptEnableLateMaterialization indicates whether to enable late materialization
	TiDBOptEnableLateMaterialization = "tidb_opt_enable_late_materialization"
	// TiDBLoadBasedReplicaReadThreshold is the wait duration threshold to enable replica read automatically.
	TiDBLoadBasedReplicaReadThreshold = "tidb_load_based_replica_read_threshold"

	// TiDBOptOrderingIdxSelThresh is the threshold for optimizer to consider the ordering index.
	TiDBOptOrderingIdxSelThresh = "tidb_opt_ordering_index_selectivity_threshold"

<<<<<<< HEAD
	// TiDBOptEnableMPPSharedCTEExecution indicates whehter the optimizer try to build shared CTE scan during MPP execution.
	TiDBOptEnableMPPSharedCTEExecution = "tidb_opt_enable_mpp_shared_cte_execution"
=======
	// TiDBOptFixControl makes the user able to control some details of the optimizer behavior.
	TiDBOptFixControl = "tidb_opt_fix_control"
>>>>>>> 96fa4692
)

// TiDB vars that have only global scope

const (
	// TiDBGCEnable turns garbage collection on or OFF
	TiDBGCEnable = "tidb_gc_enable"
	// TiDBGCRunInterval sets the interval that GC runs
	TiDBGCRunInterval = "tidb_gc_run_interval"
	// TiDBGCLifetime sets the retention window of older versions
	TiDBGCLifetime = "tidb_gc_life_time"
	// TiDBGCConcurrency sets the concurrency of garbage collection. -1 = AUTO value
	TiDBGCConcurrency = "tidb_gc_concurrency"
	// TiDBGCScanLockMode enables the green GC feature (default)
	TiDBGCScanLockMode = "tidb_gc_scan_lock_mode"
	// TiDBGCMaxWaitTime sets max time for gc advances the safepoint delayed by active transactions
	TiDBGCMaxWaitTime = "tidb_gc_max_wait_time"
	// TiDBEnableEnhancedSecurity restricts SUPER users from certain operations.
	TiDBEnableEnhancedSecurity = "tidb_enable_enhanced_security"
	// TiDBEnableHistoricalStats enables the historical statistics feature (default off)
	TiDBEnableHistoricalStats = "tidb_enable_historical_stats"
	// TiDBPersistAnalyzeOptions persists analyze options for later analyze and auto-analyze
	TiDBPersistAnalyzeOptions = "tidb_persist_analyze_options"
	// TiDBEnableColumnTracking enables collecting predicate columns.
	TiDBEnableColumnTracking = "tidb_enable_column_tracking"
	// TiDBDisableColumnTrackingTime records the last time TiDBEnableColumnTracking is set off.
	// It is used to invalidate the collected predicate columns after turning off TiDBEnableColumnTracking, which avoids physical deletion.
	// It doesn't have cache in memory, and we directly get/set the variable value from/to mysql.tidb.
	TiDBDisableColumnTrackingTime = "tidb_disable_column_tracking_time"
	// TiDBStatsLoadPseudoTimeout indicates whether to fallback to pseudo stats after load timeout.
	TiDBStatsLoadPseudoTimeout = "tidb_stats_load_pseudo_timeout"
	// TiDBMemQuotaBindingCache indicates the memory quota for the bind cache.
	TiDBMemQuotaBindingCache = "tidb_mem_quota_binding_cache"
	// TiDBRCReadCheckTS indicates the tso optimization for read-consistency read is enabled.
	TiDBRCReadCheckTS = "tidb_rc_read_check_ts"
	// TiDBRCWriteCheckTs indicates whether some special write statements don't get latest tso from PD at RC
	TiDBRCWriteCheckTs = "tidb_rc_write_check_ts"
	// TiDBCommitterConcurrency controls the number of running concurrent requests in the commit phase.
	TiDBCommitterConcurrency = "tidb_committer_concurrency"
	// TiDBEnableBatchDML enables batch dml.
	TiDBEnableBatchDML = "tidb_enable_batch_dml"
	// TiDBStatsCacheMemQuota records stats cache quota
	TiDBStatsCacheMemQuota = "tidb_stats_cache_mem_quota"
	// TiDBMemQuotaAnalyze indicates the memory quota for all analyze jobs.
	TiDBMemQuotaAnalyze = "tidb_mem_quota_analyze"
	// TiDBEnableAutoAnalyze determines whether TiDB executes automatic analysis.
	TiDBEnableAutoAnalyze = "tidb_enable_auto_analyze"
	// TiDBMemOOMAction indicates what operation TiDB perform when a single SQL statement exceeds
	// the memory quota specified by tidb_mem_quota_query and cannot be spilled to disk.
	TiDBMemOOMAction = "tidb_mem_oom_action"
	// TiDBPrepPlanCacheMemoryGuardRatio is used to prevent [performance.max-memory] from being exceeded
	TiDBPrepPlanCacheMemoryGuardRatio = "tidb_prepared_plan_cache_memory_guard_ratio"
	// TiDBMaxAutoAnalyzeTime is the max time that auto analyze can run. If auto analyze runs longer than the value, it
	// will be killed. 0 indicates that there is no time limit.
	TiDBMaxAutoAnalyzeTime = "tidb_max_auto_analyze_time"
	// TiDBEnableDistTask indicates whether to enable the distributed execute background tasks(For example DDL, Import etc).
	TiDBEnableDistTask = "tidb_enable_dist_task"
	// TiDBGenerateBinaryPlan indicates whether binary plan should be generated in slow log and statements summary.
	TiDBGenerateBinaryPlan = "tidb_generate_binary_plan"
	// TiDBEnableGCAwareMemoryTrack indicates whether to turn-on GC-aware memory track.
	TiDBEnableGCAwareMemoryTrack = "tidb_enable_gc_aware_memory_track"
	// TiDBEnableTmpStorageOnOOM controls whether to enable the temporary storage for some operators
	// when a single SQL statement exceeds the memory quota specified by the memory quota.
	TiDBEnableTmpStorageOnOOM = "tidb_enable_tmp_storage_on_oom"
	// TiDBDDLEnableFastReorg indicates whether to use lighting backfill process for adding index.
	TiDBDDLEnableFastReorg = "tidb_ddl_enable_fast_reorg"
	// TiDBDDLDiskQuota used to set disk quota for lightning add index.
	TiDBDDLDiskQuota = "tidb_ddl_disk_quota"
	// TiDBAutoBuildStatsConcurrency is used to set the build concurrency of auto-analyze.
	TiDBAutoBuildStatsConcurrency = "tidb_auto_build_stats_concurrency"
	// TiDBSysProcScanConcurrency is used to set the scan concurrency of for backend system processes, like auto-analyze.
	TiDBSysProcScanConcurrency = "tidb_sysproc_scan_concurrency"
	// TiDBServerMemoryLimit indicates the memory limit of the tidb-server instance.
	TiDBServerMemoryLimit = "tidb_server_memory_limit"
	// TiDBServerMemoryLimitSessMinSize indicates the minimal memory used of a session, that becomes a candidate for session kill.
	TiDBServerMemoryLimitSessMinSize = "tidb_server_memory_limit_sess_min_size"
	// TiDBServerMemoryLimitGCTrigger indicates the gc percentage of the TiDBServerMemoryLimit.
	TiDBServerMemoryLimitGCTrigger = "tidb_server_memory_limit_gc_trigger"
	// TiDBEnableGOGCTuner is to enable GOGC tuner. it can tuner GOGC
	TiDBEnableGOGCTuner = "tidb_enable_gogc_tuner"
	// TiDBGOGCTunerThreshold is to control the threshold of GOGC tuner.
	TiDBGOGCTunerThreshold = "tidb_gogc_tuner_threshold"
	// TiDBExternalTS is the ts to read through when the `TiDBEnableExternalTsRead` is on
	TiDBExternalTS = "tidb_external_ts"
	// TiDBTTLJobEnable is used to enable/disable scheduling ttl job
	TiDBTTLJobEnable = "tidb_ttl_job_enable"
	// TiDBTTLScanBatchSize is used to control the batch size in the SELECT statement for TTL jobs
	TiDBTTLScanBatchSize = "tidb_ttl_scan_batch_size"
	// TiDBTTLDeleteBatchSize is used to control the batch size in the DELETE statement for TTL jobs
	TiDBTTLDeleteBatchSize = "tidb_ttl_delete_batch_size"
	// TiDBTTLDeleteRateLimit is used to control the delete rate limit for TTL jobs in each node
	TiDBTTLDeleteRateLimit = "tidb_ttl_delete_rate_limit"
	// TiDBTTLJobScheduleWindowStartTime is used to restrict the start time of the time window of scheduling the ttl jobs.
	TiDBTTLJobScheduleWindowStartTime = "tidb_ttl_job_schedule_window_start_time"
	// TiDBTTLJobScheduleWindowEndTime is used to restrict the end time of the time window of scheduling the ttl jobs.
	TiDBTTLJobScheduleWindowEndTime = "tidb_ttl_job_schedule_window_end_time"
	// TiDBTTLScanWorkerCount indicates the count of the scan workers in each TiDB node
	TiDBTTLScanWorkerCount = "tidb_ttl_scan_worker_count"
	// TiDBTTLDeleteWorkerCount indicates the count of the delete workers in each TiDB node
	TiDBTTLDeleteWorkerCount = "tidb_ttl_delete_worker_count"
	// PasswordReuseHistory limit a few passwords to reuse.
	PasswordReuseHistory = "password_history"
	// PasswordReuseTime limit how long passwords can be reused.
	PasswordReuseTime = "password_reuse_interval"
	// TiDBHistoricalStatsDuration indicates the duration to remain tidb historical stats
	TiDBHistoricalStatsDuration = "tidb_historical_stats_duration"
	// TiDBEnableHistoricalStatsForCapture indicates whether use historical stats in plan replayer capture
	TiDBEnableHistoricalStatsForCapture = "tidb_enable_historical_stats_for_capture"
	// TiDBEnableResourceControl indicates whether resource control feature is enabled
	TiDBEnableResourceControl = "tidb_enable_resource_control"
	// TiDBStmtSummaryEnablePersistent indicates whether to enable file persistence for stmtsummary.
	TiDBStmtSummaryEnablePersistent = "tidb_stmt_summary_enable_persistent"
	// TiDBStmtSummaryFilename indicates the file name written by stmtsummary.
	TiDBStmtSummaryFilename = "tidb_stmt_summary_filename"
	// TiDBStmtSummaryFileMaxDays indicates how many days the files written by stmtsummary will be kept.
	TiDBStmtSummaryFileMaxDays = "tidb_stmt_summary_file_max_days"
	// TiDBStmtSummaryFileMaxSize indicates the maximum size (in mb) of a single file written by stmtsummary.
	TiDBStmtSummaryFileMaxSize = "tidb_stmt_summary_file_max_size"
	// TiDBStmtSummaryFileMaxBackups indicates the maximum number of files written by stmtsummary.
	TiDBStmtSummaryFileMaxBackups = "tidb_stmt_summary_file_max_backups"
	// TiDBTTLRunningTasks limits the count of running ttl tasks. Default to 0, means 3 times the count of TiKV (or no
	// limitation, if the storage is not TiKV).
	TiDBTTLRunningTasks = "tidb_ttl_running_tasks"
)

// TiDB intentional limits
// Can be raised in the future.

const (
	// MaxConfigurableConcurrency is the maximum number of "threads" (goroutines) that can be specified
	// for any type of configuration item that has concurrent workers.
	MaxConfigurableConcurrency = 256
)

// Default TiDB system variable values.
const (
	DefHostname                                    = "localhost"
	DefIndexLookupConcurrency                      = ConcurrencyUnset
	DefIndexLookupJoinConcurrency                  = ConcurrencyUnset
	DefIndexSerialScanConcurrency                  = 1
	DefIndexJoinBatchSize                          = 25000
	DefIndexLookupSize                             = 20000
	DefDistSQLScanConcurrency                      = 15
	DefBuildStatsConcurrency                       = 4
	DefAutoAnalyzeRatio                            = 0.5
	DefAutoAnalyzeStartTime                        = "00:00 +0000"
	DefAutoAnalyzeEndTime                          = "23:59 +0000"
	DefAutoIncrementIncrement                      = 1
	DefAutoIncrementOffset                         = 1
	DefChecksumTableConcurrency                    = 4
	DefSkipUTF8Check                               = false
	DefSkipASCIICheck                              = false
	DefOptAggPushDown                              = false
	DefOptDeriveTopN                               = false
	DefOptCartesianBCJ                             = 1
	DefOptMPPOuterJoinFixedBuildSide               = false
	DefOptWriteRowID                               = false
	DefOptEnableCorrelationAdjustment              = true
	DefOptLimitPushDownThreshold                   = 100
	DefOptCorrelationThreshold                     = 0.9
	DefOptCorrelationExpFactor                     = 1
	DefOptCPUFactor                                = 3.0
	DefOptCopCPUFactor                             = 3.0
	DefOptTiFlashConcurrencyFactor                 = 24.0
	DefOptNetworkFactor                            = 1.0
	DefOptScanFactor                               = 1.5
	DefOptDescScanFactor                           = 3.0
	DefOptSeekFactor                               = 20.0
	DefOptMemoryFactor                             = 0.001
	DefOptDiskFactor                               = 1.5
	DefOptConcurrencyFactor                        = 3.0
	DefOptForceInlineCTE                           = false
	DefOptInSubqToJoinAndAgg                       = true
	DefOptPreferRangeScan                          = false
	DefBatchInsert                                 = false
	DefBatchDelete                                 = false
	DefBatchCommit                                 = false
	DefCurretTS                                    = 0
	DefInitChunkSize                               = 32
	DefMinPagingSize                               = int(paging.MinPagingSize)
	DefMaxPagingSize                               = int(paging.MaxPagingSize)
	DefMaxChunkSize                                = 1024
	DefDMLBatchSize                                = 0
	DefMaxPreparedStmtCount                        = -1
	DefWaitTimeout                                 = 28800
	DefTiDBMemQuotaApplyCache                      = 32 << 20 // 32MB.
	DefTiDBMemQuotaBindingCache                    = 64 << 20 // 64MB.
	DefTiDBGeneralLog                              = false
	DefTiDBPProfSQLCPU                             = 0
	DefTiDBRetryLimit                              = 10
	DefTiDBDisableTxnAutoRetry                     = true
	DefTiDBConstraintCheckInPlace                  = false
	DefTiDBHashJoinConcurrency                     = ConcurrencyUnset
	DefTiDBProjectionConcurrency                   = ConcurrencyUnset
	DefBroadcastJoinThresholdSize                  = 100 * 1024 * 1024
	DefBroadcastJoinThresholdCount                 = 10 * 1024
	DefPreferBCJByExchangeDataSize                 = false
	DefTiDBOptimizerSelectivityLevel               = 0
	DefTiDBOptimizerEnableNewOFGB                  = false
	DefTiDBEnableOuterJoinReorder                  = true
	DefTiDBEnableNAAJ                              = true
	DefTiDBAllowBatchCop                           = 1
	DefTiDBAllowMPPExecution                       = true
	DefTiDBHashExchangeWithNewCollation            = true
	DefTiDBEnforceMPPExecution                     = false
	DefTiFlashMaxThreads                           = -1
	DefTiFlashMaxBytesBeforeExternalJoin           = -1
	DefTiFlashMaxBytesBeforeExternalGroupBy        = -1
	DefTiFlashMaxBytesBeforeExternalSort           = -1
	DefTiDBMPPStoreFailTTL                         = "60s"
	DefTiDBTxnMode                                 = ""
	DefTiDBRowFormatV1                             = 1
	DefTiDBRowFormatV2                             = 2
	DefTiDBDDLReorgWorkerCount                     = 4
	DefTiDBDDLReorgBatchSize                       = 256
	DefTiDBDDLFlashbackConcurrency                 = 64
	DefTiDBDDLErrorCountLimit                      = 512
	DefTiDBMaxDeltaSchemaCount                     = 1024
	DefTiDBPlacementMode                           = PlacementModeStrict
	DefTiDBEnableAutoIncrementInGenerated          = false
	DefTiDBHashAggPartialConcurrency               = ConcurrencyUnset
	DefTiDBHashAggFinalConcurrency                 = ConcurrencyUnset
	DefTiDBWindowConcurrency                       = ConcurrencyUnset
	DefTiDBMergeJoinConcurrency                    = 1 // disable optimization by default
	DefTiDBStreamAggConcurrency                    = 1
	DefTiDBForcePriority                           = mysql.NoPriority
	DefEnableWindowFunction                        = true
	DefEnablePipelinedWindowFunction               = true
	DefEnableStrictDoubleTypeCheck                 = true
	DefEnableVectorizedExpression                  = true
	DefTiDBOptJoinReorderThreshold                 = 0
	DefTiDBDDLSlowOprThreshold                     = 300
	DefTiDBUseFastAnalyze                          = false
	DefTiDBSkipIsolationLevelCheck                 = false
	DefTiDBExpensiveQueryTimeThreshold             = 60 // 60s
	DefTiDBScatterRegion                           = false
	DefTiDBWaitSplitRegionFinish                   = true
	DefWaitSplitRegionTimeout                      = 300 // 300s
	DefTiDBEnableNoopFuncs                         = Off
	DefTiDBEnableNoopVariables                     = true
	DefTiDBAllowRemoveAutoInc                      = false
	DefTiDBUsePlanBaselines                        = true
	DefTiDBEvolvePlanBaselines                     = false
	DefTiDBEvolvePlanTaskMaxTime                   = 600 // 600s
	DefTiDBEvolvePlanTaskStartTime                 = "00:00 +0000"
	DefTiDBEvolvePlanTaskEndTime                   = "23:59 +0000"
	DefInnodbLockWaitTimeout                       = 50 // 50s
	DefTiDBStoreLimit                              = 0
	DefTiDBMetricSchemaStep                        = 60 // 60s
	DefTiDBMetricSchemaRangeDuration               = 60 // 60s
	DefTiDBFoundInPlanCache                        = false
	DefTiDBFoundInBinding                          = false
	DefTiDBEnableCollectExecutionInfo              = true
	DefTiDBAllowAutoRandExplicitInsert             = false
	DefTiDBEnableClusteredIndex                    = ClusteredIndexDefModeOn
	DefTiDBRedactLog                               = false
	DefTiDBRestrictedReadOnly                      = false
	DefTiDBSuperReadOnly                           = false
	DefTiDBShardAllocateStep                       = math.MaxInt64
	DefTiDBEnableTelemetry                         = false
	DefTiDBEnableParallelApply                     = false
	DefTiDBPartitionPruneMode                      = "dynamic"
	DefTiDBEnableRateLimitAction                   = false
	DefTiDBEnableAsyncCommit                       = false
	DefTiDBEnable1PC                               = false
	DefTiDBGuaranteeLinearizability                = true
	DefTiDBAnalyzeVersion                          = 2
	DefTiDBAutoAnalyzePartitionBatchSize           = 1
	DefTiDBEnableIndexMergeJoin                    = false
	DefTiDBTrackAggregateMemoryUsage               = true
	DefCTEMaxRecursionDepth                        = 1000
	DefTiDBTmpTableMaxSize                         = 64 << 20 // 64MB.
	DefTiDBEnableLocalTxn                          = false
	DefTiDBTSOClientBatchMaxWaitTime               = 0.0 // 0ms
	DefTiDBEnableTSOFollowerProxy                  = false
	DefTiDBEnableOrderedResultMode                 = false
	DefTiDBEnablePseudoForOutdatedStats            = false
	DefTiDBRegardNULLAsPoint                       = true
	DefEnablePlacementCheck                        = true
	DefTimestamp                                   = "0"
	DefTimestampFloat                              = 0.0
	DefTiDBEnableStmtSummary                       = true
	DefTiDBStmtSummaryInternalQuery                = false
	DefTiDBStmtSummaryRefreshInterval              = 1800
	DefTiDBStmtSummaryHistorySize                  = 24
	DefTiDBStmtSummaryMaxStmtCount                 = 3000
	DefTiDBStmtSummaryMaxSQLLength                 = 4096
	DefTiDBCapturePlanBaseline                     = Off
	DefTiDBEnableIndexMerge                        = true
	DefEnableLegacyInstanceScope                   = true
	DefTiDBTableCacheLease                         = 3 // 3s
	DefTiDBPersistAnalyzeOptions                   = true
	DefTiDBEnableColumnTracking                    = false
	DefTiDBStatsLoadSyncWait                       = 100
	DefTiDBStatsLoadPseudoTimeout                  = true
	DefSysdateIsNow                                = false
	DefTiDBEnableMutationChecker                   = false
	DefTiDBTxnAssertionLevel                       = AssertionOffStr
	DefTiDBIgnorePreparedCacheCloseStmt            = false
	DefTiDBBatchPendingTiFlashCount                = 4000
	DefRCReadCheckTS                               = false
	DefTiDBRemoveOrderbyInSubquery                 = false
	DefTiDBSkewDistinctAgg                         = false
	DefTiDB3StageDistinctAgg                       = true
	DefTiDB3StageMultiDistinctAgg                  = false
	DefTiDBReadStaleness                           = 0
	DefTiDBGCMaxWaitTime                           = 24 * 60 * 60
	DefMaxAllowedPacket                     uint64 = 67108864
	DefTiDBEnableBatchDML                          = false
	DefTiDBMemQuotaQuery                           = 1073741824 // 1GB
	DefTiDBStatsCacheMemQuota                      = 0
	MaxTiDBStatsCacheMemQuota                      = 1024 * 1024 * 1024 * 1024 // 1TB
	DefTiDBQueryLogMaxLen                          = 4096
	DefRequireSecureTransport                      = false
	DefTiDBCommitterConcurrency                    = 128
	DefTiDBBatchDMLIgnoreError                     = false
	DefTiDBMemQuotaAnalyze                         = -1
	DefTiDBEnableAutoAnalyze                       = true
	DefTiDBMemOOMAction                            = "CANCEL"
	DefTiDBMaxAutoAnalyzeTime                      = 12 * 60 * 60
	DefTiDBEnablePrepPlanCache                     = true
	DefTiDBPrepPlanCacheSize                       = 100
	DefTiDBSessionPlanCacheSize                    = 100
	DefTiDBEnablePrepPlanCacheMemoryMonitor        = true
	DefTiDBPrepPlanCacheMemoryGuardRatio           = 0.1
	DefTiDBEnableDistTask                          = disttask.TiDBEnableDistTask
	DefTiDBSimplifiedMetrics                       = false
	DefTiDBEnablePaging                            = true
	DefTiFlashFineGrainedShuffleStreamCount        = 0
	DefStreamCountWhenMaxThreadsNotSet             = 8
	DefTiFlashFineGrainedShuffleBatchSize          = 8192
	DefAdaptiveClosestReadThreshold                = 4096
	DefTiDBEnableAnalyzeSnapshot                   = false
	DefTiDBGenerateBinaryPlan                      = true
	DefEnableTiDBGCAwareMemoryTrack                = false
	DefTiDBDefaultStrMatchSelectivity              = 0.8
	DefTiDBEnableTmpStorageOnOOM                   = true
	DefTiDBEnableMDL                               = true
	DefTiFlashFastScan                             = false
	DefMemoryUsageAlarmRatio                       = 0.7
	DefMemoryUsageAlarmKeepRecordNum               = 5
	DefTiDBEnableFastReorg                         = true
	DefTiDBDDLDiskQuota                            = 100 * 1024 * 1024 * 1024 // 100GB
	DefExecutorConcurrency                         = 5
	DefTiDBEnableNonPreparedPlanCache              = true
	DefTiDBEnableNonPreparedPlanCacheForDML        = false
	DefTiDBNonPreparedPlanCacheSize                = 100
	DefTiDBPlanCacheMaxPlanSize                    = 2 * size.MB
	// MaxDDLReorgBatchSize is exported for testing.
	MaxDDLReorgBatchSize                  int32  = 10240
	MinDDLReorgBatchSize                  int32  = 32
	MinExpensiveQueryTimeThreshold        uint64 = 10 // 10s
	DefTiDBAutoBuildStatsConcurrency             = 1
	DefTiDBSysProcScanConcurrency                = 1
	DefTiDBRcWriteCheckTs                        = false
	DefTiDBForeignKeyChecks                      = true
	DefTiDBOptAdvancedJoinHint                   = true
	DefTiDBAnalyzePartitionConcurrency           = 1
	DefTiDBOptRangeMaxSize                       = 64 * int64(size.MB) // 64 MB
	DefTiDBCostModelVer                          = 2
	DefTiDBServerMemoryLimitSessMinSize          = 128 << 20
	DefTiDBMergePartitionStatsConcurrency        = 1
	DefTiDBServerMemoryLimitGCTrigger            = 0.7
	DefTiDBEnableGOGCTuner                       = true
	// DefTiDBGOGCTunerThreshold is to limit TiDBGOGCTunerThreshold.
	DefTiDBGOGCTunerThreshold                float64 = 0.6
	DefTiDBOptPrefixIndexSingleScan                  = true
	DefTiDBExternalTS                                = 0
	DefTiDBEnableExternalTSRead                      = false
	DefTiDBEnableReusechunk                          = true
	DefTiDBUseAlloc                                  = false
	DefTiDBEnablePlanReplayerCapture                 = false
	DefTiDBIndexMergeIntersectionConcurrency         = ConcurrencyUnset
	DefTiDBTTLJobEnable                              = true
	DefTiDBTTLScanBatchSize                          = 500
	DefTiDBTTLScanBatchMaxSize                       = 10240
	DefTiDBTTLScanBatchMinSize                       = 1
	DefTiDBTTLDeleteBatchSize                        = 100
	DefTiDBTTLDeleteBatchMaxSize                     = 10240
	DefTiDBTTLDeleteBatchMinSize                     = 1
	DefTiDBTTLDeleteRateLimit                        = 0
	DefTiDBTTLRunningTasks                           = -1
	DefPasswordReuseHistory                          = 0
	DefPasswordReuseTime                             = 0
	DefTiDBStoreBatchSize                            = 4
	DefTiDBHistoricalStatsDuration                   = 7 * 24 * time.Hour
	DefTiDBEnableHistoricalStatsForCapture           = false
	DefTiDBTTLJobScheduleWindowStartTime             = "00:00 +0000"
	DefTiDBTTLJobScheduleWindowEndTime               = "23:59 +0000"
	DefTiDBTTLScanWorkerCount                        = 4
	DefTiDBTTLDeleteWorkerCount                      = 4
	DefaultExchangeCompressionMode                   = kv.ExchangeCompressionModeUnspecified
	DefTiDBEnableResourceControl                     = true
	DefTiDBPessimisticTransactionFairLocking         = false
	DefTiDBEnablePlanCacheForParamLimit              = true
	DefTiFlashComputeDispatchPolicy                  = tiflashcompute.DispatchPolicyConsistentHashStr
	DefTiDBEnablePlanCacheForSubquery                = true
	DefTiDBLoadBasedReplicaReadThreshold             = time.Second
	DefTiDBOptEnableLateMaterialization              = true
	DefTiDBOptOrderingIdxSelThresh                   = 0.0
	DefTiDBOptEnableMPPSharedCTEExecution            = false
)

// Process global variables.
var (
	ProcessGeneralLog             = atomic.NewBool(false)
	RunAutoAnalyze                = atomic.NewBool(DefTiDBEnableAutoAnalyze)
	GlobalLogMaxDays              = atomic.NewInt32(int32(config.GetGlobalConfig().Log.File.MaxDays))
	QueryLogMaxLen                = atomic.NewInt32(DefTiDBQueryLogMaxLen)
	EnablePProfSQLCPU             = atomic.NewBool(false)
	EnableBatchDML                = atomic.NewBool(false)
	EnableTmpStorageOnOOM         = atomic.NewBool(DefTiDBEnableTmpStorageOnOOM)
	ddlReorgWorkerCounter   int32 = DefTiDBDDLReorgWorkerCount
	ddlReorgBatchSize       int32 = DefTiDBDDLReorgBatchSize
	ddlFlashbackConcurrency int32 = DefTiDBDDLFlashbackConcurrency
	ddlErrorCountLimit      int64 = DefTiDBDDLErrorCountLimit
	ddlReorgRowFormat       int64 = DefTiDBRowFormatV2
	maxDeltaSchemaCount     int64 = DefTiDBMaxDeltaSchemaCount
	// DDLSlowOprThreshold is the threshold for ddl slow operations, uint is millisecond.
	DDLSlowOprThreshold                  = config.GetGlobalConfig().Instance.DDLSlowOprThreshold
	ForcePriority                        = int32(DefTiDBForcePriority)
	MaxOfMaxAllowedPacket         uint64 = 1073741824
	ExpensiveQueryTimeThreshold   uint64 = DefTiDBExpensiveQueryTimeThreshold
	MemoryUsageAlarmRatio                = atomic.NewFloat64(DefMemoryUsageAlarmRatio)
	MemoryUsageAlarmKeepRecordNum        = atomic.NewInt64(DefMemoryUsageAlarmKeepRecordNum)
	EnableLocalTxn                       = atomic.NewBool(DefTiDBEnableLocalTxn)
	MaxTSOBatchWaitInterval              = atomic.NewFloat64(DefTiDBTSOClientBatchMaxWaitTime)
	EnableTSOFollowerProxy               = atomic.NewBool(DefTiDBEnableTSOFollowerProxy)
	RestrictedReadOnly                   = atomic.NewBool(DefTiDBRestrictedReadOnly)
	VarTiDBSuperReadOnly                 = atomic.NewBool(DefTiDBSuperReadOnly)
	PersistAnalyzeOptions                = atomic.NewBool(DefTiDBPersistAnalyzeOptions)
	TableCacheLease                      = atomic.NewInt64(DefTiDBTableCacheLease)
	EnableColumnTracking                 = atomic.NewBool(DefTiDBEnableColumnTracking)
	StatsLoadSyncWait                    = atomic.NewInt64(DefTiDBStatsLoadSyncWait)
	StatsLoadPseudoTimeout               = atomic.NewBool(DefTiDBStatsLoadPseudoTimeout)
	MemQuotaBindingCache                 = atomic.NewInt64(DefTiDBMemQuotaBindingCache)
	GCMaxWaitTime                        = atomic.NewInt64(DefTiDBGCMaxWaitTime)
	StatsCacheMemQuota                   = atomic.NewInt64(DefTiDBStatsCacheMemQuota)
	OOMAction                            = atomic.NewString(DefTiDBMemOOMAction)
	MaxAutoAnalyzeTime                   = atomic.NewInt64(DefTiDBMaxAutoAnalyzeTime)
	// variables for plan cache
	PreparedPlanCacheMemoryGuardRatio = atomic.NewFloat64(DefTiDBPrepPlanCacheMemoryGuardRatio)
	EnableDistTask                    = atomic.NewBool(DefTiDBEnableDistTask)
	DDLForce2Queue                    = atomic.NewBool(false)
	EnableNoopVariables               = atomic.NewBool(DefTiDBEnableNoopVariables)
	EnableMDL                         = atomic.NewBool(false)
	AutoAnalyzePartitionBatchSize     = atomic.NewInt64(DefTiDBAutoAnalyzePartitionBatchSize)
	// EnableFastReorg indicates whether to use lightning to enhance DDL reorg performance.
	EnableFastReorg = atomic.NewBool(DefTiDBEnableFastReorg)
	// DDLDiskQuota is the temporary variable for set disk quota for lightning
	DDLDiskQuota = atomic.NewUint64(DefTiDBDDLDiskQuota)
	// EnableForeignKey indicates whether to enable foreign key feature.
	EnableForeignKey    = atomic.NewBool(true)
	EnableRCReadCheckTS = atomic.NewBool(false)

	// DefTiDBServerMemoryLimit indicates the default value of TiDBServerMemoryLimit(TotalMem * 80%).
	// It should be a const and shouldn't be modified after tidb is started.
	DefTiDBServerMemoryLimit           = serverMemoryLimitDefaultValue()
	GOGCTunerThreshold                 = atomic.NewFloat64(DefTiDBGOGCTunerThreshold)
	PasswordValidationLength           = atomic.NewInt32(8)
	PasswordValidationMixedCaseCount   = atomic.NewInt32(1)
	PasswordValidtaionNumberCount      = atomic.NewInt32(1)
	PasswordValidationSpecialCharCount = atomic.NewInt32(1)
	EnableTTLJob                       = atomic.NewBool(DefTiDBTTLJobEnable)
	TTLScanBatchSize                   = atomic.NewInt64(DefTiDBTTLScanBatchSize)
	TTLDeleteBatchSize                 = atomic.NewInt64(DefTiDBTTLDeleteBatchSize)
	TTLDeleteRateLimit                 = atomic.NewInt64(DefTiDBTTLDeleteRateLimit)
	TTLJobScheduleWindowStartTime      = atomic.NewTime(mustParseTime(FullDayTimeFormat, DefTiDBTTLJobScheduleWindowStartTime))
	TTLJobScheduleWindowEndTime        = atomic.NewTime(mustParseTime(FullDayTimeFormat, DefTiDBTTLJobScheduleWindowEndTime))
	TTLScanWorkerCount                 = atomic.NewInt32(DefTiDBTTLScanWorkerCount)
	TTLDeleteWorkerCount               = atomic.NewInt32(DefTiDBTTLDeleteWorkerCount)
	PasswordHistory                    = atomic.NewInt64(DefPasswordReuseHistory)
	PasswordReuseInterval              = atomic.NewInt64(DefPasswordReuseTime)
	IsSandBoxModeEnabled               = atomic.NewBool(false)
	MaxPreparedStmtCountValue          = atomic.NewInt64(DefMaxPreparedStmtCount)
	HistoricalStatsDuration            = atomic.NewDuration(DefTiDBHistoricalStatsDuration)
	EnableHistoricalStatsForCapture    = atomic.NewBool(DefTiDBEnableHistoricalStatsForCapture)
	TTLRunningTasks                    = atomic.NewInt32(DefTiDBTTLRunningTasks)
	// always set the default value to false because the resource control in kv-client is not inited
	// It will be initialized to the right value after the first call of `rebuildSysVarCache`
	EnableResourceControl = atomic.NewBool(false)
)

var (
	// SetMemQuotaAnalyze is the func registered by global/subglobal tracker to set memory quota.
	SetMemQuotaAnalyze func(quota int64) = nil
	// GetMemQuotaAnalyze is the func registered by global/subglobal tracker to get memory quota.
	GetMemQuotaAnalyze func() int64 = nil
	// SetStatsCacheCapacity is the func registered by domain to set statsCache memory quota.
	SetStatsCacheCapacity atomic.Value
	// SetPDClientDynamicOption is the func registered by domain
	SetPDClientDynamicOption atomic.Pointer[func(string, string)]
	// SwitchMDL is the func registered by DDL to switch MDL.
	SwitchMDL func(bool2 bool) error = nil
	// EnableDDL is the func registered by ddl to enable running ddl in this instance.
	EnableDDL func() error = nil
	// DisableDDL is the func registered by ddl to disable running ddl in this instance.
	DisableDDL func() error = nil
	// SetExternalTimestamp is the func registered by staleread to set externaltimestamp in pd
	SetExternalTimestamp func(ctx context.Context, ts uint64) error
	// GetExternalTimestamp is the func registered by staleread to get externaltimestamp from pd
	GetExternalTimestamp func(ctx context.Context) (uint64, error)
	// SetGlobalResourceControl is the func registered by domain to set cluster resource control.
	SetGlobalResourceControl atomic.Pointer[func(bool)]
)

// Hooks functions for Cluster Resource Control.
var (
	// EnableGlobalResourceControlFunc is the function registered by tikv_driver to set cluster resource control.
	EnableGlobalResourceControlFunc = func() {}
	// DisableGlobalResourceControlFunc is the function registered by tikv_driver to unset cluster resource control.
	DisableGlobalResourceControlFunc = func() {}
)

func serverMemoryLimitDefaultValue() string {
	total, err := memory.MemTotal()
	if err == nil && total != 0 {
		return "80%"
	}
	return "0"
}

func mustParseDuration(str string) time.Duration {
	duration, err := time.ParseDuration(str)
	if err != nil {
		panic(fmt.Sprintf("%s is not a duration", str))
	}

	return duration
}

func mustParseTime(layout string, str string) time.Time {
	time, err := time.ParseInLocation(layout, str, time.UTC)
	if err != nil {
		panic(fmt.Sprintf("%s is not in %s duration format", str, layout))
	}

	return time
}<|MERGE_RESOLUTION|>--- conflicted
+++ resolved
@@ -858,13 +858,10 @@
 	// TiDBOptOrderingIdxSelThresh is the threshold for optimizer to consider the ordering index.
 	TiDBOptOrderingIdxSelThresh = "tidb_opt_ordering_index_selectivity_threshold"
 
-<<<<<<< HEAD
 	// TiDBOptEnableMPPSharedCTEExecution indicates whehter the optimizer try to build shared CTE scan during MPP execution.
 	TiDBOptEnableMPPSharedCTEExecution = "tidb_opt_enable_mpp_shared_cte_execution"
-=======
 	// TiDBOptFixControl makes the user able to control some details of the optimizer behavior.
 	TiDBOptFixControl = "tidb_opt_fix_control"
->>>>>>> 96fa4692
 )
 
 // TiDB vars that have only global scope
