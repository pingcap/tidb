--- conflicted
+++ resolved
@@ -610,146 +610,6 @@
 
 // Default TiDB system variable values.
 const (
-<<<<<<< HEAD
-	DefHostname                           = "localhost"
-	DefIndexLookupConcurrency             = ConcurrencyUnset
-	DefIndexLookupJoinConcurrency         = ConcurrencyUnset
-	DefIndexSerialScanConcurrency         = 1
-	DefIndexJoinBatchSize                 = 25000
-	DefIndexLookupSize                    = 20000
-	DefDistSQLScanConcurrency             = 15
-	DefBuildStatsConcurrency              = 4
-	DefAutoAnalyzeRatio                   = 0.5
-	DefAutoAnalyzeStartTime               = "00:00 +0000"
-	DefAutoAnalyzeEndTime                 = "23:59 +0000"
-	DefAutoIncrementIncrement             = 1
-	DefAutoIncrementOffset                = 1
-	DefChecksumTableConcurrency           = 4
-	DefSkipUTF8Check                      = false
-	DefSkipASCIICheck                     = false
-	DefOptAggPushDown                     = false
-	DefOptBCJ                             = false
-	DefOptCartesianBCJ                    = 1
-	DefOptMPPOuterJoinFixedBuildSide      = false
-	DefOptWriteRowID                      = false
-	DefOptEnableCorrelationAdjustment     = true
-	DefOptLimitPushDownThreshold          = 100
-	DefOptCorrelationThreshold            = 0.9
-	DefOptCorrelationExpFactor            = 1
-	DefOptCPUFactor                       = 3.0
-	DefOptCopCPUFactor                    = 3.0
-	DefOptTiFlashConcurrencyFactor        = 24.0
-	DefOptNetworkFactor                   = 1.0
-	DefOptScanFactor                      = 1.5
-	DefOptDescScanFactor                  = 3.0
-	DefOptSeekFactor                      = 20.0
-	DefOptMemoryFactor                    = 0.001
-	DefOptDiskFactor                      = 1.5
-	DefOptConcurrencyFactor               = 3.0
-	DefOptInSubqToJoinAndAgg              = true
-	DefOptPreferRangeScan                 = false
-	DefBatchInsert                        = false
-	DefBatchDelete                        = false
-	DefBatchCommit                        = false
-	DefCurretTS                           = 0
-	DefInitChunkSize                      = 32
-	DefMaxChunkSize                       = 1024
-	DefDMLBatchSize                       = 0
-	DefMaxPreparedStmtCount               = -1
-	DefWaitTimeout                        = 0
-	DefTiDBMemQuotaApplyCache             = 32 << 20 // 32MB.
-	DefTiDBMemQuotaHashJoin               = 32 << 30 // 32GB.
-	DefTiDBMemQuotaMergeJoin              = 32 << 30 // 32GB.
-	DefTiDBMemQuotaSort                   = 32 << 30 // 32GB.
-	DefTiDBMemQuotaTopn                   = 32 << 30 // 32GB.
-	DefTiDBMemQuotaIndexLookupReader      = 32 << 30 // 32GB.
-	DefTiDBMemQuotaIndexLookupJoin        = 32 << 30 // 32GB.
-	DefTiDBMemQuotaDistSQL                = 32 << 30 // 32GB.
-	DefTiDBGeneralLog                     = false
-	DefTiDBPProfSQLCPU                    = 0
-	DefTiDBRetryLimit                     = 10
-	DefTiDBDisableTxnAutoRetry            = true
-	DefTiDBConstraintCheckInPlace         = false
-	DefTiDBHashJoinConcurrency            = ConcurrencyUnset
-	DefTiDBProjectionConcurrency          = ConcurrencyUnset
-	DefBroadcastJoinThresholdSize         = 100 * 1024 * 1024
-	DefBroadcastJoinThresholdCount        = 10 * 1024
-	DefTiDBOptimizerSelectivityLevel      = 0
-	DefTiDBAllowBatchCop                  = 1
-	DefTiDBAllowMPPExecution              = true
-	DefTiDBHashExchangeWithNewCollation   = true
-	DefTiDBEnforceMPPExecution            = false
-	DefTiDBMPPStoreFailTTL                = "60s"
-	DefTiDBTxnMode                        = ""
-	DefTiDBRowFormatV1                    = 1
-	DefTiDBRowFormatV2                    = 2
-	DefTiDBDDLReorgWorkerCount            = 4
-	DefTiDBDDLReorgBatchSize              = 256
-	DefTiDBDDLErrorCountLimit             = 512
-	DefTiDBMaxDeltaSchemaCount            = 1024
-	DefTiDBChangeMultiSchema              = false
-	DefTiDBPointGetCache                  = false
-	DefTiDBEnableAlterPlacement           = false
-	DefTiDBEnableAutoIncrementInGenerated = false
-	DefTiDBHashAggPartialConcurrency      = ConcurrencyUnset
-	DefTiDBHashAggFinalConcurrency        = ConcurrencyUnset
-	DefTiDBWindowConcurrency              = ConcurrencyUnset
-	DefTiDBMergeJoinConcurrency           = 1 // disable optimization by default
-	DefTiDBStreamAggConcurrency           = 1
-	DefTiDBForcePriority                  = mysql.NoPriority
-	DefEnableWindowFunction               = true
-	DefEnablePipelinedWindowFunction      = true
-	DefEnableStrictDoubleTypeCheck        = true
-	DefEnableVectorizedExpression         = true
-	DefTiDBOptJoinReorderThreshold        = 0
-	DefTiDBDDLSlowOprThreshold            = 300
-	DefTiDBUseFastAnalyze                 = false
-	DefTiDBSkipIsolationLevelCheck        = false
-	DefTiDBExpensiveQueryTimeThreshold    = 60 // 60s
-	DefTiDBScatterRegion                  = false
-	DefTiDBWaitSplitRegionFinish          = true
-	DefWaitSplitRegionTimeout             = 300 // 300s
-	DefTiDBEnableNoopFuncs                = Off
-	DefTiDBAllowRemoveAutoInc             = false
-	DefTiDBUsePlanBaselines               = true
-	DefTiDBEvolvePlanBaselines            = false
-	DefTiDBEvolvePlanTaskMaxTime          = 600 // 600s
-	DefTiDBEvolvePlanTaskStartTime        = "00:00 +0000"
-	DefTiDBEvolvePlanTaskEndTime          = "23:59 +0000"
-	DefInnodbLockWaitTimeout              = 50 // 50s
-	DefTiDBStoreLimit                     = 0
-	DefTiDBMetricSchemaStep               = 60 // 60s
-	DefTiDBMetricSchemaRangeDuration      = 60 // 60s
-	DefTiDBFoundInPlanCache               = false
-	DefTiDBFoundInBinding                 = false
-	DefTiDBEnableCollectExecutionInfo     = true
-	DefTiDBAllowAutoRandExplicitInsert    = false
-	DefTiDBEnableClusteredIndex           = ClusteredIndexDefModeIntOnly
-	DefTiDBRedactLog                      = false
-	DefTiDBRestrictedReadOnly             = false
-	DefTiDBShardAllocateStep              = math.MaxInt64
-	DefTiDBEnableTelemetry                = true
-	DefTiDBEnableParallelApply            = false
-	DefTiDBEnableAmendPessimisticTxn      = false
-	DefTiDBPartitionPruneMode             = "static"
-	DefTiDBEnableRateLimitAction          = true
-	DefTiDBEnableAsyncCommit              = false
-	DefTiDBEnable1PC                      = false
-	DefTiDBGuaranteeLinearizability       = true
-	DefTiDBAnalyzeVersion                 = 2
-	DefTiDBEnableIndexMergeJoin           = false
-	DefTiDBTrackAggregateMemoryUsage      = true
-	DefTiDBEnableExchangePartition        = false
-	DefCTEMaxRecursionDepth               = 1000
-	DefTiDBTopSQLEnable                   = false
-	DefTiDBTopSQLPrecisionSeconds         = 1
-	DefTiDBTopSQLMaxStatementCount        = 200
-	DefTiDBTopSQLMaxCollect               = 10000
-	DefTiDBTopSQLReportIntervalSeconds    = 60
-	DefTMPTableSize                       = 16777216
-	DefTiDBEnableLocalTxn                 = false
-	DefTiDBEnableOrderedResultMode        = false
-=======
 	DefHostname                                  = "localhost"
 	DefIndexLookupConcurrency                    = ConcurrencyUnset
 	DefIndexLookupJoinConcurrency                = ConcurrencyUnset
@@ -885,13 +745,11 @@
 	DefTiDBTopSQLMaxStatementCount               = 200
 	DefTiDBTopSQLMaxCollect                      = 10000
 	DefTiDBTopSQLReportIntervalSeconds           = 60
-	DefTiDBEnableGlobalTemporaryTable            = true
 	DefTMPTableSize                              = 16777216
 	DefTiDBEnableLocalTxn                        = false
 	DefTiDBEnableOrderedResultMode               = false
 	DefEnableMPPBalanceWithContinuousRegion      = true
 	DefEnableMPPBalanceWithContinuousRegionCount = 20
->>>>>>> 2edce054
 )
 
 // Process global variables.
