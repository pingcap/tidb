--- conflicted
+++ resolved
@@ -1053,13 +1053,10 @@
 	GetMemQuotaAnalyze func() int64 = nil
 	// SetStatsCacheCapacity is the func registered by domain to set statsCache memory quota.
 	SetStatsCacheCapacity atomic.Value
-<<<<<<< HEAD
+	// SwitchConcurrentDDL is the func registered by DDL to switch concurrent DDL.
+	SwitchConcurrentDDL func(bool) error = nil
 	// EnableDDL is the func registered by ddl to enable running ddl in this instance.
 	EnableDDL func() error = nil
 	// DisableDDL is the func registered by ddl to disable running ddl in this instance.
 	DisableDDL func() error = nil
-=======
-	// SwitchConcurrentDDL is the func registered by DDL to switch concurrent DDL.
-	SwitchConcurrentDDL func(bool) error = nil
->>>>>>> 5f3252c8
 )