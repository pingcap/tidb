// Copyright 2017 PingCAP, Inc.
//
// Licensed under the Apache License, Version 2.0 (the "License");
// you may not use this file except in compliance with the License.
// You may obtain a copy of the License at
//
//     http://www.apache.org/licenses/LICENSE-2.0
//
// Unless required by applicable law or agreed to in writing, software
// distributed under the License is distributed on an "AS IS" BASIS,
// See the License for the specific language governing permissions and
// limitations under the License.

package variable

import (
	"math"
	"os"

	"github.com/pingcap/parser/mysql"
	"github.com/uber-go/atomic"
)

/*
	Steps to add a new TiDB specific system variable:

	1. Add a new variable name with comment in this file.
	2. Add the default value of the new variable in this file.
	3. Add SysVar instance in 'defaultSysVars' slice with the default value.
	4. Add a field in `SessionVars`.
	5. Update the `NewSessionVars` function to set the field to its default value.
	6. Update the `variable.SetSessionSystemVar` function to use the new value when SET statement is executed.
	7. If it is a global variable, add it in `session.loadCommonGlobalVarsSQL`.
	8. Update ValidateSetSystemVar if the variable's value need to be validated.
	9. Use this variable to control the behavior in code.
*/

// TiDB system variable names that only in session scope.
const (
	TiDBDDLSlowOprThreshold = "ddl_slow_threshold"

	// tidb_snapshot is used for reading history data, the default value is empty string.
	// The value can be a datetime string like '2017-11-11 20:20:20' or a tso string. When this variable is set, the session reads history data of that time.
	TiDBSnapshot = "tidb_snapshot"

	// tidb_opt_agg_push_down is used to enable/disable the optimizer rule of aggregation push down.
	TiDBOptAggPushDown = "tidb_opt_agg_push_down"

	TiDBOptBCJ = "tidb_opt_broadcast_join"
	// tidb_opt_distinct_agg_push_down is used to decide whether agg with distinct should be pushed to tikv/tiflash.
	TiDBOptDistinctAggPushDown = "tidb_opt_distinct_agg_push_down"

	// tidb_opt_write_row_id is used to enable/disable the operations of insert、replace and update to _tidb_rowid.
	TiDBOptWriteRowID = "tidb_opt_write_row_id"

	// Auto analyze will run if (table modify count)/(table row count) is greater than this value.
	TiDBAutoAnalyzeRatio = "tidb_auto_analyze_ratio"

	// Auto analyze will run if current time is within start time and end time.
	TiDBAutoAnalyzeStartTime = "tidb_auto_analyze_start_time"
	TiDBAutoAnalyzeEndTime   = "tidb_auto_analyze_end_time"

	// tidb_checksum_table_concurrency is used to speed up the ADMIN CHECKSUM TABLE
	// statement, when a table has multiple indices, those indices can be
	// scanned concurrently, with the cost of higher system performance impact.
	TiDBChecksumTableConcurrency = "tidb_checksum_table_concurrency"

	// TiDBCurrentTS is used to get the current transaction timestamp.
	// It is read-only.
	TiDBCurrentTS = "tidb_current_ts"

	// TiDBLastTxnInfo is used to get the last transaction info within the current session.
	TiDBLastTxnInfo = "tidb_last_txn_info"

	// tidb_config is a read-only variable that shows the config of the current server.
	TiDBConfig = "tidb_config"

	// tidb_batch_insert is used to enable/disable auto-split insert data. If set this option on, insert executor will automatically
	// insert data into multiple batches and use a single txn for each batch. This will be helpful when inserting large data.
	TiDBBatchInsert = "tidb_batch_insert"

	// tidb_batch_delete is used to enable/disable auto-split delete data. If set this option on, delete executor will automatically
	// split data into multiple batches and use a single txn for each batch. This will be helpful when deleting large data.
	TiDBBatchDelete = "tidb_batch_delete"

	// tidb_batch_commit is used to enable/disable auto-split the transaction.
	// If set this option on, the transaction will be committed when it reaches stmt-count-limit and starts a new transaction.
	TiDBBatchCommit = "tidb_batch_commit"

	// tidb_dml_batch_size is used to split the insert/delete data into small batches.
	// It only takes effort when tidb_batch_insert/tidb_batch_delete is on.
	// Its default value is 20000. When the row size is large, 20k rows could be larger than 100MB.
	// User could change it to a smaller one to avoid breaking the transaction size limitation.
	TiDBDMLBatchSize = "tidb_dml_batch_size"

	// The following session variables controls the memory quota during query execution.
	// "tidb_mem_quota_query":				control the memory quota of a query.
	TIDBMemQuotaQuery               = "tidb_mem_quota_query" // Bytes.
<<<<<<< HEAD
	TIDBMemQuotaStatistic           = "tidb_mem_quota_statistic"
=======
	TIDBMemQuotaStatistics          = "tidb_mem_quota_statistics"
>>>>>>> 1babc220
	TIDBNestedLoopJoinCacheCapacity = "tidb_nested_loop_join_cache_capacity"
	// TODO: remove them below sometime, it should have only one Quota(TIDBMemQuotaQuery).
	TIDBMemQuotaHashJoin          = "tidb_mem_quota_hashjoin"          // Bytes.
	TIDBMemQuotaMergeJoin         = "tidb_mem_quota_mergejoin"         // Bytes.
	TIDBMemQuotaSort              = "tidb_mem_quota_sort"              // Bytes.
	TIDBMemQuotaTopn              = "tidb_mem_quota_topn"              // Bytes.
	TIDBMemQuotaIndexLookupReader = "tidb_mem_quota_indexlookupreader" // Bytes.
	TIDBMemQuotaIndexLookupJoin   = "tidb_mem_quota_indexlookupjoin"   // Bytes.
	TIDBMemQuotaNestedLoopApply   = "tidb_mem_quota_nestedloopapply"   // Bytes.

	// tidb_general_log is used to log every query in the server in info level.
	TiDBGeneralLog = "tidb_general_log"

	// tidb_pprof_sql_cpu is used to add label sql label to pprof result.
	TiDBPProfSQLCPU = "tidb_pprof_sql_cpu"

	// tidb_retry_limit is the maximum number of retries when committing a transaction.
	TiDBRetryLimit = "tidb_retry_limit"

	// tidb_disable_txn_auto_retry disables transaction auto retry.
	TiDBDisableTxnAutoRetry = "tidb_disable_txn_auto_retry"

	// tidb_enable_streaming enables TiDB to use streaming API for coprocessor requests.
	TiDBEnableStreaming = "tidb_enable_streaming"

	// tidb_enable_chunk_rpc enables TiDB to use Chunk format for coprocessor requests.
	TiDBEnableChunkRPC = "tidb_enable_chunk_rpc"

	// tidb_optimizer_selectivity_level is used to control the selectivity estimation level.
	TiDBOptimizerSelectivityLevel = "tidb_optimizer_selectivity_level"

	// tidb_txn_mode is used to control the transaction behavior.
	TiDBTxnMode = "tidb_txn_mode"

	// tidb_row_format_version is used to control tidb row format version current.
	TiDBRowFormatVersion = "tidb_row_format_version"

	// tidb_enable_table_partition is used to control table partition feature.
	// The valid value include auto/on/off:
	// on or auto: enable table partition if the partition type is implemented.
	// off: always disable table partition.
	TiDBEnableTablePartition = "tidb_enable_table_partition"

	// tidb_skip_isolation_level_check is used to control whether to return error when set unsupported transaction
	// isolation level.
	TiDBSkipIsolationLevelCheck = "tidb_skip_isolation_level_check"

	// TiDBLowResolutionTSO is used for reading data with low resolution TSO which is updated once every two seconds
	TiDBLowResolutionTSO = "tidb_low_resolution_tso"

	// TiDBReplicaRead is used for reading data from replicas, followers for example.
	TiDBReplicaRead = "tidb_replica_read"

	// TiDBAllowRemoveAutoInc indicates whether a user can drop the auto_increment column attribute or not.
	TiDBAllowRemoveAutoInc = "tidb_allow_remove_auto_inc"

	// TiDBEvolvePlanTaskMaxTime controls the max time of a single evolution task.
	TiDBEvolvePlanTaskMaxTime = "tidb_evolve_plan_task_max_time"

	// TiDBEvolvePlanTaskStartTime is the start time of evolution task.
	TiDBEvolvePlanTaskStartTime = "tidb_evolve_plan_task_start_time"
	// TiDBEvolvePlanTaskEndTime is the end time of evolution task.
	TiDBEvolvePlanTaskEndTime = "tidb_evolve_plan_task_end_time"

	// tidb_slow_log_threshold is used to set the slow log threshold in the server.
	TiDBSlowLogThreshold = "tidb_slow_log_threshold"

	// tidb_record_plan_in_slow_log is used to log the plan of the slow query.
	TiDBRecordPlanInSlowLog = "tidb_record_plan_in_slow_log"

	// tidb_enable_slow_log enables TiDB to log slow queries.
	TiDBEnableSlowLog = "tidb_enable_slow_log"

	// tidb_query_log_max_len is used to set the max length of the query in the log.
	TiDBQueryLogMaxLen = "tidb_query_log_max_len"

	// TiDBCheckMb4ValueInUTF8 is used to control whether to enable the check wrong utf8 value.
	TiDBCheckMb4ValueInUTF8 = "tidb_check_mb4_value_in_utf8"

	// TiDBFoundInPlanCache indicates whether the last statement was found in plan cache
	TiDBFoundInPlanCache = "last_plan_from_cache"

	// TiDBAllowAutoRandExplicitInsert indicates whether explicit insertion on auto_random column is allowed.
	TiDBAllowAutoRandExplicitInsert = "allow_auto_random_explicit_insert"
)

// TiDB system variable names that both in session and global scope.
const (
	// tidb_build_stats_concurrency is used to speed up the ANALYZE statement, when a table has multiple indices,
	// those indices can be scanned concurrently, with the cost of higher system performance impact.
	TiDBBuildStatsConcurrency = "tidb_build_stats_concurrency"

	// tidb_distsql_scan_concurrency is used to set the concurrency of a distsql scan task.
	// A distsql scan task can be a table scan or a index scan, which may be distributed to many TiKV nodes.
	// Higher concurrency may reduce latency, but with the cost of higher memory usage and system performance impact.
	// If the query has a LIMIT clause, high concurrency makes the system do much more work than needed.
	// tidb_distsql_scan_concurrency is deprecated, use tidb_executor_concurrency instead.
	TiDBDistSQLScanConcurrency = "tidb_distsql_scan_concurrency"

	// tidb_opt_insubquery_to_join_and_agg is used to enable/disable the optimizer rule of rewriting IN subquery.
	TiDBOptInSubqToJoinAndAgg = "tidb_opt_insubq_to_join_and_agg"

	// tidb_opt_correlation_threshold is a guard to enable row count estimation using column order correlation.
	TiDBOptCorrelationThreshold = "tidb_opt_correlation_threshold"

	// tidb_opt_correlation_exp_factor is an exponential factor to control heuristic approach when tidb_opt_correlation_threshold is not satisfied.
	TiDBOptCorrelationExpFactor = "tidb_opt_correlation_exp_factor"

	// tidb_opt_cpu_factor is the CPU cost of processing one expression for one row.
	TiDBOptCPUFactor = "tidb_opt_cpu_factor"
	// tidb_opt_copcpu_factor is the CPU cost of processing one expression for one row in coprocessor.
	TiDBOptCopCPUFactor = "tidb_opt_copcpu_factor"
	// tidb_opt_tiflash_concurrency_factor is concurrency number of tiflash computation.
	TiDBOptTiFlashConcurrencyFactor = "tidb_opt_tiflash_concurrency_factor"
	// tidb_opt_network_factor is the network cost of transferring 1 byte data.
	TiDBOptNetworkFactor = "tidb_opt_network_factor"
	// tidb_opt_scan_factor is the IO cost of scanning 1 byte data on TiKV.
	TiDBOptScanFactor = "tidb_opt_scan_factor"
	// tidb_opt_desc_factor is the IO cost of scanning 1 byte data on TiKV in desc order.
	TiDBOptDescScanFactor = "tidb_opt_desc_factor"
	// tidb_opt_seek_factor is the IO cost of seeking the start value in a range on TiKV or TiFlash.
	TiDBOptSeekFactor = "tidb_opt_seek_factor"
	// tidb_opt_memory_factor is the memory cost of storing one tuple.
	TiDBOptMemoryFactor = "tidb_opt_memory_factor"
	// tidb_opt_disk_factor is the IO cost of reading/writing one byte to temporary disk.
	TiDBOptDiskFactor = "tidb_opt_disk_factor"
	// tidb_opt_concurrency_factor is the CPU cost of additional one goroutine.
	TiDBOptConcurrencyFactor = "tidb_opt_concurrency_factor"

	// tidb_index_join_batch_size is used to set the batch size of a index lookup join.
	// The index lookup join fetches batches of data from outer executor and constructs ranges for inner executor.
	// This value controls how much of data in a batch to do the index join.
	// Large value may reduce the latency but consumes more system resource.
	TiDBIndexJoinBatchSize = "tidb_index_join_batch_size"

	// tidb_index_lookup_size is used for index lookup executor.
	// The index lookup executor first scan a batch of handles from a index, then use those handles to lookup the table
	// rows, this value controls how much of handles in a batch to do a lookup task.
	// Small value sends more RPCs to TiKV, consume more system resource.
	// Large value may do more work than needed if the query has a limit.
	TiDBIndexLookupSize = "tidb_index_lookup_size"

	// tidb_index_lookup_concurrency is used for index lookup executor.
	// A lookup task may have 'tidb_index_lookup_size' of handles at maximun, the handles may be distributed
	// in many TiKV nodes, we executes multiple concurrent index lookup tasks concurrently to reduce the time
	// waiting for a task to finish.
	// Set this value higher may reduce the latency but consumes more system resource.
	// tidb_index_lookup_concurrency is deprecated, use tidb_executor_concurrency instead.
	TiDBIndexLookupConcurrency = "tidb_index_lookup_concurrency"

	// tidb_index_lookup_join_concurrency is used for index lookup join executor.
	// IndexLookUpJoin starts "tidb_index_lookup_join_concurrency" inner workers
	// to fetch inner rows and join the matched (outer, inner) row pairs.
	// tidb_index_lookup_join_concurrency is deprecated, use tidb_executor_concurrency instead.
	TiDBIndexLookupJoinConcurrency = "tidb_index_lookup_join_concurrency"

	// tidb_index_serial_scan_concurrency is used for controlling the concurrency of index scan operation
	// when we need to keep the data output order the same as the order of index data.
	TiDBIndexSerialScanConcurrency = "tidb_index_serial_scan_concurrency"

	// TiDBMaxChunkSize is used to control the max chunk size during query execution.
	TiDBMaxChunkSize = "tidb_max_chunk_size"

	// TiDBAllowBatchCop means if we should send batch coprocessor to TiFlash. It can be set to 0, 1 and 2.
	// 0 means never use batch cop, 1 means use batch cop in case of aggregation and join, 2, means to force to send batch cop for any query.
	// The default value is 0
	TiDBAllowBatchCop = "tidb_allow_batch_cop"

	// TiDBInitChunkSize is used to control the init chunk size during query execution.
	TiDBInitChunkSize = "tidb_init_chunk_size"

	// tidb_enable_cascades_planner is used to control whether to enable the cascades planner.
	TiDBEnableCascadesPlanner = "tidb_enable_cascades_planner"

	// tidb_skip_utf8_check skips the UTF8 validate process, validate UTF8 has performance cost, if we can make sure
	// the input string values are valid, we can skip the check.
	TiDBSkipUTF8Check = "tidb_skip_utf8_check"

	// tidb_skip_ascii_check skips the ASCII validate process
	// old tidb may already have fields with invalid ASCII bytes
	// disable ASCII validate can guarantee a safe replication
	TiDBSkipASCIICheck = "tidb_skip_ascii_check"

	// tidb_hash_join_concurrency is used for hash join executor.
	// The hash join outer executor starts multiple concurrent join workers to probe the hash table.
	// tidb_hash_join_concurrency is deprecated, use tidb_executor_concurrency instead.
	TiDBHashJoinConcurrency = "tidb_hash_join_concurrency"

	// tidb_projection_concurrency is used for projection operator.
	// This variable controls the worker number of projection operator.
	// tidb_projection_concurrency is deprecated, use tidb_executor_concurrency instead.
	TiDBProjectionConcurrency = "tidb_projection_concurrency"

	// tidb_hashagg_partial_concurrency is used for hash agg executor.
	// The hash agg executor starts multiple concurrent partial workers to do partial aggregate works.
	// tidb_hashagg_partial_concurrency is deprecated, use tidb_executor_concurrency instead.
	TiDBHashAggPartialConcurrency = "tidb_hashagg_partial_concurrency"

	// tidb_hashagg_final_concurrency is used for hash agg executor.
	// The hash agg executor starts multiple concurrent final workers to do final aggregate works.
	// tidb_hashagg_final_concurrency is deprecated, use tidb_executor_concurrency instead.
	TiDBHashAggFinalConcurrency = "tidb_hashagg_final_concurrency"

	// tidb_window_concurrency is used for window parallel executor.
	// tidb_window_concurrency is deprecated, use tidb_executor_concurrency instead.
	TiDBWindowConcurrency = "tidb_window_concurrency"

	// tidb_enable_parallel_apply is used for parallel apply.
	TiDBEnableParallelApply = "tidb_enable_parallel_apply"

	// tidb_backoff_lock_fast is used for tikv backoff base time in milliseconds.
	TiDBBackoffLockFast = "tidb_backoff_lock_fast"

	// tidb_backoff_weight is used to control the max back off time in TiDB.
	// The default maximum back off time is a small value.
	// BackOffWeight could multiply it to let the user adjust the maximum time for retrying.
	// Only positive integers can be accepted, which means that the maximum back off time can only grow.
	TiDBBackOffWeight = "tidb_backoff_weight"

	// tidb_ddl_reorg_worker_cnt defines the count of ddl reorg workers.
	TiDBDDLReorgWorkerCount = "tidb_ddl_reorg_worker_cnt"

	// tidb_ddl_reorg_batch_size defines the transaction batch size of ddl reorg workers.
	TiDBDDLReorgBatchSize = "tidb_ddl_reorg_batch_size"

	// tidb_ddl_error_count_limit defines the count of ddl error limit.
	TiDBDDLErrorCountLimit = "tidb_ddl_error_count_limit"

	// tidb_ddl_reorg_priority defines the operations priority of adding indices.
	// It can be: PRIORITY_LOW, PRIORITY_NORMAL, PRIORITY_HIGH
	TiDBDDLReorgPriority = "tidb_ddl_reorg_priority"

	// TiDBEnableChangeColumnType is used to control whether to enable the change column type.
	TiDBEnableChangeColumnType = "tidb_enable_change_column_type"

	// tidb_max_delta_schema_count defines the max length of deltaSchemaInfos.
	// deltaSchemaInfos is a queue that maintains the history of schema changes.
	TiDBMaxDeltaSchemaCount = "tidb_max_delta_schema_count"

	// tidb_scatter_region will scatter the regions for DDLs when it is ON.
	TiDBScatterRegion = "tidb_scatter_region"

	// TiDBWaitSplitRegionFinish defines the split region behaviour is sync or async.
	TiDBWaitSplitRegionFinish = "tidb_wait_split_region_finish"

	// TiDBWaitSplitRegionTimeout uses to set the split and scatter region back off time.
	TiDBWaitSplitRegionTimeout = "tidb_wait_split_region_timeout"

	// tidb_force_priority defines the operations priority of all statements.
	// It can be "NO_PRIORITY", "LOW_PRIORITY", "HIGH_PRIORITY", "DELAYED"
	TiDBForcePriority = "tidb_force_priority"

	// tidb_enable_radix_join indicates to use radix hash join algorithm to execute
	// HashJoin.
	TiDBEnableRadixJoin = "tidb_enable_radix_join"

	// tidb_constraint_check_in_place indicates to check the constraint when the SQL executing.
	// It could hurt the performance of bulking insert when it is ON.
	TiDBConstraintCheckInPlace = "tidb_constraint_check_in_place"

	// tidb_enable_window_function is used to control whether to enable the window function.
	TiDBEnableWindowFunction = "tidb_enable_window_function"

	// tidb_enable_vectorized_expression is used to control whether to enable the vectorized expression evaluation.
	TiDBEnableVectorizedExpression = "tidb_enable_vectorized_expression"

	// TIDBOptJoinReorderThreshold defines the threshold less than which
	// we'll choose a rather time consuming algorithm to calculate the join order.
	TiDBOptJoinReorderThreshold = "tidb_opt_join_reorder_threshold"

	// SlowQueryFile indicates which slow query log file for SLOW_QUERY table to parse.
	TiDBSlowQueryFile = "tidb_slow_query_file"

	// TiDBEnableFastAnalyze indicates to use fast analyze.
	TiDBEnableFastAnalyze = "tidb_enable_fast_analyze"

	// TiDBExpensiveQueryTimeThreshold indicates the time threshold of expensive query.
	TiDBExpensiveQueryTimeThreshold = "tidb_expensive_query_time_threshold"

	// TiDBEnableIndexMerge indicates to generate IndexMergePath.
	TiDBEnableIndexMerge = "tidb_enable_index_merge"

	// TiDBEnableNoopFuncs set true will enable using fake funcs(like get_lock release_lock)
	TiDBEnableNoopFuncs = "tidb_enable_noop_functions"

	// TiDBEnableStmtSummary indicates whether the statement summary is enabled.
	TiDBEnableStmtSummary = "tidb_enable_stmt_summary"

	// TiDBStmtSummaryInternalQuery indicates whether the statement summary contain internal query.
	TiDBStmtSummaryInternalQuery = "tidb_stmt_summary_internal_query"

	// TiDBStmtSummaryRefreshInterval indicates the refresh interval in seconds for each statement summary.
	TiDBStmtSummaryRefreshInterval = "tidb_stmt_summary_refresh_interval"

	// TiDBStmtSummaryHistorySize indicates the history size of each statement summary.
	TiDBStmtSummaryHistorySize = "tidb_stmt_summary_history_size"

	// TiDBStmtSummaryMaxStmtCount indicates the max number of statements kept in memory.
	TiDBStmtSummaryMaxStmtCount = "tidb_stmt_summary_max_stmt_count"

	// TiDBStmtSummaryMaxSQLLength indicates the max length of displayed normalized sql and sample sql.
	TiDBStmtSummaryMaxSQLLength = "tidb_stmt_summary_max_sql_length"

	// TiDBCapturePlanBaseline indicates whether the capture of plan baselines is enabled.
	TiDBCapturePlanBaseline = "tidb_capture_plan_baselines"

	// TiDBUsePlanBaselines indicates whether the use of plan baselines is enabled.
	TiDBUsePlanBaselines = "tidb_use_plan_baselines"

	// TiDBEvolvePlanBaselines indicates whether the evolution of plan baselines is enabled.
	TiDBEvolvePlanBaselines = "tidb_evolve_plan_baselines"

	// TiDBIsolationReadEngines indicates the tidb only read from the stores whose engine type is involved in IsolationReadEngines.
	// Now, only support TiKV and TiFlash.
	TiDBIsolationReadEngines = "tidb_isolation_read_engines"

	// TiDBStoreLimit indicates the limit of sending request to a store, 0 means without limit.
	TiDBStoreLimit = "tidb_store_limit"

	// TiDBMetricSchemaStep indicates the step when query metric schema.
	TiDBMetricSchemaStep = "tidb_metric_query_step"

	// TiDBMetricSchemaRangeDuration indicates the range duration when query metric schema.
	TiDBMetricSchemaRangeDuration = "tidb_metric_query_range_duration"

	// TiDBEnableCollectExecutionInfo indicates that whether execution info is collected.
	TiDBEnableCollectExecutionInfo = "tidb_enable_collect_execution_info"

	// DefExecutorConcurrency is used for controlling the concurrency of all types of executors.
	TiDBExecutorConcurrency = "tidb_executor_concurrency"

	// TiDBEnableClusteredIndex indicates if clustered index feature is enabled.
	TiDBEnableClusteredIndex = "tidb_enable_clustered_index"

	// TiDBPartitionPruneMode indicates the partition prune mode used.
	TiDBPartitionPruneMode = "tidb_partition_prune_mode"

	// TiDBSlowLogMasking indicates that whether masking the query data when log slow query.
	// Deprecated: use TiDBRedactLog instead.
	TiDBSlowLogMasking = "tidb_slow_log_masking"

	// TiDBRedactLog indicates that whether redact log.
	TiDBRedactLog = "tidb_redact_log"

	// TiDBShardAllocateStep indicates the max size of continuous rowid shard in one transaction.
	TiDBShardAllocateStep = "tidb_shard_allocate_step"
	// TiDBEnableTelemetry indicates that whether usage data report to PingCAP is enabled.
	TiDBEnableTelemetry = "tidb_enable_telemetry"

	// TiDBEnableAmendPessimisticTxn indicates if amend pessimistic transactions is enabled.
	TiDBEnableAmendPessimisticTxn = "tidb_enable_amend_pessimistic_txn"
)

// Default TiDB system variable values.
const (
	DefHostname                        = "localhost"
	DefIndexLookupConcurrency          = ConcurrencyUnset
	DefIndexLookupJoinConcurrency      = ConcurrencyUnset
	DefIndexSerialScanConcurrency      = 1
	DefIndexJoinBatchSize              = 25000
	DefIndexLookupSize                 = 20000
	DefDistSQLScanConcurrency          = 15
	DefBuildStatsConcurrency           = 4
	DefAutoAnalyzeRatio                = 0.5
	DefAutoAnalyzeStartTime            = "00:00 +0000"
	DefAutoAnalyzeEndTime              = "23:59 +0000"
	DefAutoIncrementIncrement          = 1
	DefAutoIncrementOffset             = 1
	DefChecksumTableConcurrency        = 4
	DefSkipUTF8Check                   = false
	DefSkipASCIICheck                  = false
	DefOptAggPushDown                  = false
	DefOptBCJ                          = false
	DefOptWriteRowID                   = false
	DefOptCorrelationThreshold         = 0.9
	DefOptCorrelationExpFactor         = 1
	DefOptCPUFactor                    = 3.0
	DefOptCopCPUFactor                 = 3.0
	DefOptTiFlashConcurrencyFactor     = 24.0
	DefOptNetworkFactor                = 1.0
	DefOptScanFactor                   = 1.5
	DefOptDescScanFactor               = 3.0
	DefOptSeekFactor                   = 20.0
	DefOptMemoryFactor                 = 0.001
	DefOptDiskFactor                   = 1.5
	DefOptConcurrencyFactor            = 3.0
	DefOptInSubqToJoinAndAgg           = true
	DefBatchInsert                     = false
	DefBatchDelete                     = false
	DefBatchCommit                     = false
	DefCurretTS                        = 0
	DefInitChunkSize                   = 32
	DefMaxChunkSize                    = 1024
	DefDMLBatchSize                    = 0
	DefMaxPreparedStmtCount            = -1
	DefWaitTimeout                     = 0
	DefTiDBMemQuotaHashJoin            = 32 << 30 // 32GB.
	DefTiDBMemQuotaMergeJoin           = 32 << 30 // 32GB.
	DefTiDBMemQuotaSort                = 32 << 30 // 32GB.
	DefTiDBMemQuotaTopn                = 32 << 30 // 32GB.
	DefTiDBMemQuotaIndexLookupReader   = 32 << 30 // 32GB.
	DefTiDBMemQuotaIndexLookupJoin     = 32 << 30 // 32GB.
	DefTiDBMemQuotaNestedLoopApply     = 32 << 30 // 32GB.
	DefTiDBMemQuotaDistSQL             = 32 << 30 // 32GB.
	DefTiDBGeneralLog                  = 0
	DefTiDBPProfSQLCPU                 = 0
	DefTiDBRetryLimit                  = 10
	DefTiDBDisableTxnAutoRetry         = true
	DefTiDBConstraintCheckInPlace      = false
	DefTiDBHashJoinConcurrency         = ConcurrencyUnset
	DefTiDBProjectionConcurrency       = ConcurrencyUnset
	DefTiDBOptimizerSelectivityLevel   = 0
	DefTiDBAllowBatchCop               = 1
	DefTiDBTxnMode                     = ""
	DefTiDBRowFormatV1                 = 1
	DefTiDBRowFormatV2                 = 2
	DefTiDBDDLReorgWorkerCount         = 4
	DefTiDBDDLReorgBatchSize           = 256
	DefTiDBDDLErrorCountLimit          = 512
	DefTiDBMaxDeltaSchemaCount         = 1024
	DefTiDBChangeColumnType            = false
	DefTiDBHashAggPartialConcurrency   = ConcurrencyUnset
	DefTiDBHashAggFinalConcurrency     = ConcurrencyUnset
	DefTiDBWindowConcurrency           = ConcurrencyUnset
	DefTiDBForcePriority               = mysql.NoPriority
	DefTiDBUseRadixJoin                = false
	DefEnableWindowFunction            = true
	DefEnableVectorizedExpression      = true
	DefTiDBOptJoinReorderThreshold     = 0
	DefTiDBDDLSlowOprThreshold         = 300
	DefTiDBUseFastAnalyze              = false
	DefTiDBSkipIsolationLevelCheck     = false
	DefTiDBExpensiveQueryTimeThreshold = 60 // 60s
	DefTiDBScatterRegion               = false
	DefTiDBWaitSplitRegionFinish       = true
	DefWaitSplitRegionTimeout          = 300 // 300s
	DefTiDBEnableNoopFuncs             = false
	DefTiDBAllowRemoveAutoInc          = false
	DefTiDBUsePlanBaselines            = true
	DefTiDBEvolvePlanBaselines         = false
	DefTiDBEvolvePlanTaskMaxTime       = 600 // 600s
	DefTiDBEvolvePlanTaskStartTime     = "00:00 +0000"
	DefTiDBEvolvePlanTaskEndTime       = "23:59 +0000"
	DefInnodbLockWaitTimeout           = 50 // 50s
	DefTiDBStoreLimit                  = 0
	DefTiDBMetricSchemaStep            = 60 // 60s
	DefTiDBMetricSchemaRangeDuration   = 60 // 60s
	DefTiDBFoundInPlanCache            = false
	DefTiDBEnableCollectExecutionInfo  = true
	DefTiDBAllowAutoRandExplicitInsert = false
	DefTiDBEnableClusteredIndex        = false
	DefTiDBSlowLogMasking              = false
	DefTiDBShardAllocateStep           = math.MaxInt64
	DefTiDBEnableTelemetry             = true
	DefTiDBEnableParallelApply         = false
	DefTiDBEnableAmendPessimisticTxn   = true
)

// Process global variables.
var (
	ProcessGeneralLog      uint32
	EnablePProfSQLCPU            = atomic.NewBool(false)
	ddlReorgWorkerCounter  int32 = DefTiDBDDLReorgWorkerCount
	maxDDLReorgWorkerCount int32 = 128
	ddlReorgBatchSize      int32 = DefTiDBDDLReorgBatchSize
	ddlErrorCountlimit     int64 = DefTiDBDDLErrorCountLimit
	maxDeltaSchemaCount    int64 = DefTiDBMaxDeltaSchemaCount
	// Export for testing.
	MaxDDLReorgBatchSize int32 = 10240
	MinDDLReorgBatchSize int32 = 32
	// DDLSlowOprThreshold is the threshold for ddl slow operations, uint is millisecond.
	DDLSlowOprThreshold            uint32 = DefTiDBDDLSlowOprThreshold
	ForcePriority                         = int32(DefTiDBForcePriority)
	ServerHostname, _                     = os.Hostname()
	MaxOfMaxAllowedPacket          uint64 = 1073741824
	ExpensiveQueryTimeThreshold    uint64 = DefTiDBExpensiveQueryTimeThreshold
	MinExpensiveQueryTimeThreshold uint64 = 10 //10s
	CapturePlanBaseline                   = serverGlobalVariable{globalVal: "0"}
	DefExecutorConcurrency                = 5
)<|MERGE_RESOLUTION|>--- conflicted
+++ resolved
@@ -96,11 +96,7 @@
 	// The following session variables controls the memory quota during query execution.
 	// "tidb_mem_quota_query":				control the memory quota of a query.
 	TIDBMemQuotaQuery               = "tidb_mem_quota_query" // Bytes.
-<<<<<<< HEAD
-	TIDBMemQuotaStatistic           = "tidb_mem_quota_statistic"
-=======
 	TIDBMemQuotaStatistics          = "tidb_mem_quota_statistics"
->>>>>>> 1babc220
 	TIDBNestedLoopJoinCacheCapacity = "tidb_nested_loop_join_cache_capacity"
 	// TODO: remove them below sometime, it should have only one Quota(TIDBMemQuotaQuery).
 	TIDBMemQuotaHashJoin          = "tidb_mem_quota_hashjoin"          // Bytes.
