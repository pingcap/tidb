// Copyright 2017 PingCAP, Inc.
//
// Licensed under the Apache License, Version 2.0 (the "License");
// you may not use this file except in compliance with the License.
// You may obtain a copy of the License at
//
//     http://www.apache.org/licenses/LICENSE-2.0
//
// Unless required by applicable law or agreed to in writing, software
// distributed under the License is distributed on an "AS IS" BASIS,
// WITHOUT WARRANTIES OR CONDITIONS OF ANY KIND, either express or implied.
// See the License for the specific language governing permissions and
// limitations under the License.

package variable

import (
	"math"

	"github.com/pingcap/tidb/config"
	"github.com/pingcap/tidb/parser/mysql"
	"github.com/pingcap/tidb/sessionctx/variable/featuretag/concurrencyddl"
	"github.com/pingcap/tidb/util/mathutil"
	"github.com/pingcap/tidb/util/memory"
	"github.com/pingcap/tidb/util/paging"
	"github.com/pingcap/tidb/util/size"
	"go.uber.org/atomic"
)

/*
	Steps to add a new TiDB specific system variable:

	1. Add a new variable name with comment in this file.
	2. Add the default value of the new variable in this file.
	3. Add SysVar instance in 'defaultSysVars' slice.
*/

// TiDB system variable names that only in session scope.
const (
	TiDBDDLSlowOprThreshold = "ddl_slow_threshold"

	// TiDBSnapshot is used for reading history data, the default value is empty string.
	// The value can be a datetime string like '2017-11-11 20:20:20' or a tso string. When this variable is set, the session reads history data of that time.
	TiDBSnapshot = "tidb_snapshot"

	// TiDBOptAggPushDown is used to enable/disable the optimizer rule of aggregation push down.
	TiDBOptAggPushDown = "tidb_opt_agg_push_down"

	// TiDBOptCartesianBCJ is used to disable/enable broadcast cartesian join in MPP mode
	TiDBOptCartesianBCJ = "tidb_opt_broadcast_cartesian_join"

	TiDBOptMPPOuterJoinFixedBuildSide = "tidb_opt_mpp_outer_join_fixed_build_side"

	// TiDBOptDistinctAggPushDown is used to decide whether agg with distinct should be pushed to tikv/tiflash.
	TiDBOptDistinctAggPushDown = "tidb_opt_distinct_agg_push_down"

	// TiDBOptSkewDistinctAgg is used to indicate the distinct agg has data skew
	TiDBOptSkewDistinctAgg = "tidb_opt_skew_distinct_agg"

	// TiDBOpt3StageDistinctAgg is used to indicate whether to plan and execute the distinct agg in 3 stages
	TiDBOpt3StageDistinctAgg = "tidb_opt_three_stage_distinct_agg"

	// TiDBBCJThresholdSize is used to limit the size of small table for mpp broadcast join.
	// Its unit is bytes, if the size of small table is larger than it, we will not use bcj.
	TiDBBCJThresholdSize = "tidb_broadcast_join_threshold_size"

	// TiDBBCJThresholdCount is used to limit the count of small table for mpp broadcast join.
	// If we can't estimate the size of one side of join child, we will check if its row number exceeds this limitation.
	TiDBBCJThresholdCount = "tidb_broadcast_join_threshold_count"

	// TiDBOptWriteRowID is used to enable/disable the operations of insert、replace and update to _tidb_rowid.
	TiDBOptWriteRowID = "tidb_opt_write_row_id"

	// TiDBAutoAnalyzeRatio will run if (table modify count)/(table row count) is greater than this value.
	TiDBAutoAnalyzeRatio = "tidb_auto_analyze_ratio"

	// TiDBAutoAnalyzeStartTime will run if current time is within start time and end time.
	TiDBAutoAnalyzeStartTime = "tidb_auto_analyze_start_time"
	TiDBAutoAnalyzeEndTime   = "tidb_auto_analyze_end_time"

	// TiDBChecksumTableConcurrency is used to speed up the ADMIN CHECKSUM TABLE
	// statement, when a table has multiple indices, those indices can be
	// scanned concurrently, with the cost of higher system performance impact.
	TiDBChecksumTableConcurrency = "tidb_checksum_table_concurrency"

	// TiDBCurrentTS is used to get the current transaction timestamp.
	// It is read-only.
	TiDBCurrentTS = "tidb_current_ts"

	// TiDBLastTxnInfo is used to get the last transaction info within the current session.
	TiDBLastTxnInfo = "tidb_last_txn_info"

	// TiDBLastQueryInfo is used to get the last query info within the current session.
	TiDBLastQueryInfo = "tidb_last_query_info"

	// TiDBLastDDLInfo is used to get the last ddl info within the current session.
	TiDBLastDDLInfo = "tidb_last_ddl_info"

	// TiDBLastPlanReplayerToken is used to get the last plan replayer token within the current session
	TiDBLastPlanReplayerToken = "tidb_last_plan_replayer_token"

	// TiDBConfig is a read-only variable that shows the config of the current server.
	TiDBConfig = "tidb_config"

	// TiDBBatchInsert is used to enable/disable auto-split insert data. If set this option on, insert executor will automatically
	// insert data into multiple batches and use a single txn for each batch. This will be helpful when inserting large data.
	TiDBBatchInsert = "tidb_batch_insert"

	// TiDBBatchDelete is used to enable/disable auto-split delete data. If set this option on, delete executor will automatically
	// split data into multiple batches and use a single txn for each batch. This will be helpful when deleting large data.
	TiDBBatchDelete = "tidb_batch_delete"

	// TiDBBatchCommit is used to enable/disable auto-split the transaction.
	// If set this option on, the transaction will be committed when it reaches stmt-count-limit and starts a new transaction.
	TiDBBatchCommit = "tidb_batch_commit"

	// TiDBDMLBatchSize is used to split the insert/delete data into small batches.
	// It only takes effort when tidb_batch_insert/tidb_batch_delete is on.
	// Its default value is 20000. When the row size is large, 20k rows could be larger than 100MB.
	// User could change it to a smaller one to avoid breaking the transaction size limitation.
	TiDBDMLBatchSize = "tidb_dml_batch_size"

	// The following session variables controls the memory quota during query execution.

	// TiDBMemQuotaQuery controls the memory quota of a query.
	TiDBMemQuotaQuery = "tidb_mem_quota_query" // Bytes.
	// TiDBMemQuotaApplyCache controls the memory quota of a query.
	TiDBMemQuotaApplyCache = "tidb_mem_quota_apply_cache"

	// TiDBGeneralLog is used to log every query in the server in info level.
	TiDBGeneralLog = "tidb_general_log"

	// TiDBLogFileMaxDays is used to log every query in the server in info level.
	TiDBLogFileMaxDays = "tidb_log_file_max_days"

	// TiDBPProfSQLCPU is used to add label sql label to pprof result.
	TiDBPProfSQLCPU = "tidb_pprof_sql_cpu"

	// TiDBRetryLimit is the maximum number of retries when committing a transaction.
	TiDBRetryLimit = "tidb_retry_limit"

	// TiDBDisableTxnAutoRetry disables transaction auto retry.
	TiDBDisableTxnAutoRetry = "tidb_disable_txn_auto_retry"

	// TiDBEnableChunkRPC enables TiDB to use Chunk format for coprocessor requests.
	TiDBEnableChunkRPC = "tidb_enable_chunk_rpc"

	// TiDBOptimizerSelectivityLevel is used to control the selectivity estimation level.
	TiDBOptimizerSelectivityLevel = "tidb_optimizer_selectivity_level"

	// TiDBOptimizerEnableNewOnlyFullGroupByCheck is used to open the newly only_full_group_by check by maintaining functional dependency.
	TiDBOptimizerEnableNewOnlyFullGroupByCheck = "tidb_enable_new_only_full_group_by_check"

	TiDBOptimizerEnableOuterJoinReorder = "tidb_enable_outer_join_reorder"

	// TiDBOptimizerEnableNAAJ is used to open the newly null-aware anti join
	TiDBOptimizerEnableNAAJ = "tidb_enable_null_aware_anti_join"

	// TiDBTxnMode is used to control the transaction behavior.
	TiDBTxnMode = "tidb_txn_mode"

	// TiDBRowFormatVersion is used to control tidb row format version current.
	TiDBRowFormatVersion = "tidb_row_format_version"

	// TiDBEnableTablePartition is used to control table partition feature.
	// The valid value include auto/on/off:
	// on or auto: enable table partition if the partition type is implemented.
	// off: always disable table partition.
	TiDBEnableTablePartition = "tidb_enable_table_partition"

	// TiDBEnableListTablePartition is used to control list table partition feature.
	TiDBEnableListTablePartition = "tidb_enable_list_partition"

	// TiDBSkipIsolationLevelCheck is used to control whether to return error when set unsupported transaction
	// isolation level.
	TiDBSkipIsolationLevelCheck = "tidb_skip_isolation_level_check"

	// TiDBLowResolutionTSO is used for reading data with low resolution TSO which is updated once every two seconds
	TiDBLowResolutionTSO = "tidb_low_resolution_tso"

	// TiDBReplicaRead is used for reading data from replicas, followers for example.
	TiDBReplicaRead = "tidb_replica_read"

	// TiDBAdaptiveClosestReadThreshold is for reading data from closest replicas(with same 'zone' label).
	// TiKV client should send read request to the closest replica(leader/follower) if the estimated response
	// size exceeds this threshold; otherwise, this request should be sent to leader.
	// This variable only take effect when `tidb_replica_read` is 'closest-adaptive'.
	TiDBAdaptiveClosestReadThreshold = "tidb_adaptive_closest_read_threshold"

	// TiDBAllowRemoveAutoInc indicates whether a user can drop the auto_increment column attribute or not.
	TiDBAllowRemoveAutoInc = "tidb_allow_remove_auto_inc"

	// TiDBMultiStatementMode enables multi statement at the risk of SQL injection
	// provides backwards compatibility
	TiDBMultiStatementMode = "tidb_multi_statement_mode"

	// TiDBEvolvePlanTaskMaxTime controls the max time of a single evolution task.
	TiDBEvolvePlanTaskMaxTime = "tidb_evolve_plan_task_max_time"

	// TiDBEvolvePlanTaskStartTime is the start time of evolution task.
	TiDBEvolvePlanTaskStartTime = "tidb_evolve_plan_task_start_time"
	// TiDBEvolvePlanTaskEndTime is the end time of evolution task.
	TiDBEvolvePlanTaskEndTime = "tidb_evolve_plan_task_end_time"

	// TiDBSlowLogThreshold is used to set the slow log threshold in the server.
	TiDBSlowLogThreshold = "tidb_slow_log_threshold"

	// TiDBRecordPlanInSlowLog is used to log the plan of the slow query.
	TiDBRecordPlanInSlowLog = "tidb_record_plan_in_slow_log"

	// TiDBEnableSlowLog enables TiDB to log slow queries.
	TiDBEnableSlowLog = "tidb_enable_slow_log"

	// TiDBCheckMb4ValueInUTF8 is used to control whether to enable the check wrong utf8 value.
	TiDBCheckMb4ValueInUTF8 = "tidb_check_mb4_value_in_utf8"

	// TiDBFoundInPlanCache indicates whether the last statement was found in plan cache
	TiDBFoundInPlanCache = "last_plan_from_cache"

	// TiDBFoundInBinding indicates whether the last statement was matched with the hints in the binding.
	TiDBFoundInBinding = "last_plan_from_binding"

	// TiDBAllowAutoRandExplicitInsert indicates whether explicit insertion on auto_random column is allowed.
	TiDBAllowAutoRandExplicitInsert = "allow_auto_random_explicit_insert"

	// TiDBTxnScope indicates whether using global transactions or local transactions.
	TiDBTxnScope = "txn_scope"

	// TiDBTxnReadTS indicates the next transaction should be staleness transaction and provide the startTS
	TiDBTxnReadTS = "tx_read_ts"

	// TiDBReadStaleness indicates the staleness duration for following statement
	TiDBReadStaleness = "tidb_read_staleness"

	// TiDBEnablePaging indicates whether paging is enabled in coprocessor requests.
	TiDBEnablePaging = "tidb_enable_paging"

	// TiDBReadConsistency indicates whether the autocommit read statement goes through TiKV RC.
	TiDBReadConsistency = "tidb_read_consistency"

	// TiDBSysdateIsNow is the name of the `tidb_sysdate_is_now` system variable
	TiDBSysdateIsNow = "tidb_sysdate_is_now"

	// RequireSecureTransport indicates the secure mode for data transport
	RequireSecureTransport = "require_secure_transport"

	// TiFlashFastScan indicates whether use fast scan in tiflash.
	TiFlashFastScan = "tiflash_fastscan"

	// TiDBEnableUnsafeSubstitute indicates whether to enable generate column takes unsafe substitute.
	TiDBEnableUnsafeSubstitute = "tidb_enable_unsafe_substitute"

	// TiDBEnableTiFlashReadForWriteStmt indicates whether to enable TiFlash to read for write statements.
	TiDBEnableTiFlashReadForWriteStmt = "tidb_enable_tiflash_read_for_write_stmt"
)

// TiDB system variable names that both in session and global scope.
const (
	// TiDBBuildStatsConcurrency is used to speed up the ANALYZE statement, when a table has multiple indices,
	// those indices can be scanned concurrently, with the cost of higher system performance impact.
	TiDBBuildStatsConcurrency = "tidb_build_stats_concurrency"

	// TiDBDistSQLScanConcurrency is used to set the concurrency of a distsql scan task.
	// A distsql scan task can be a table scan or a index scan, which may be distributed to many TiKV nodes.
	// Higher concurrency may reduce latency, but with the cost of higher memory usage and system performance impact.
	// If the query has a LIMIT clause, high concurrency makes the system do much more work than needed.
	TiDBDistSQLScanConcurrency = "tidb_distsql_scan_concurrency"

	// TiDBOptInSubqToJoinAndAgg is used to enable/disable the optimizer rule of rewriting IN subquery.
	TiDBOptInSubqToJoinAndAgg = "tidb_opt_insubq_to_join_and_agg"

	// TiDBOptPreferRangeScan is used to enable/disable the optimizer to always prefer range scan over table scan, ignoring their costs.
	TiDBOptPreferRangeScan = "tidb_opt_prefer_range_scan"

	// TiDBOptEnableCorrelationAdjustment is used to indicates if enable correlation adjustment.
	TiDBOptEnableCorrelationAdjustment = "tidb_opt_enable_correlation_adjustment"

	// TiDBOptLimitPushDownThreshold determines if push Limit or TopN down to TiKV forcibly.
	TiDBOptLimitPushDownThreshold = "tidb_opt_limit_push_down_threshold"

	// TiDBOptCorrelationThreshold is a guard to enable row count estimation using column order correlation.
	TiDBOptCorrelationThreshold = "tidb_opt_correlation_threshold"

	// TiDBOptCorrelationExpFactor is an exponential factor to control heuristic approach when tidb_opt_correlation_threshold is not satisfied.
	TiDBOptCorrelationExpFactor = "tidb_opt_correlation_exp_factor"

	// TiDBOptCPUFactor is the CPU cost of processing one expression for one row.
	TiDBOptCPUFactor = "tidb_opt_cpu_factor"
	// TiDBOptCopCPUFactor is the CPU cost of processing one expression for one row in coprocessor.
	TiDBOptCopCPUFactor = "tidb_opt_copcpu_factor"
	// TiDBOptTiFlashConcurrencyFactor is concurrency number of tiflash computation.
	TiDBOptTiFlashConcurrencyFactor = "tidb_opt_tiflash_concurrency_factor"
	// TiDBOptNetworkFactor is the network cost of transferring 1 byte data.
	TiDBOptNetworkFactor = "tidb_opt_network_factor"
	// TiDBOptScanFactor is the IO cost of scanning 1 byte data on TiKV.
	TiDBOptScanFactor = "tidb_opt_scan_factor"
	// TiDBOptDescScanFactor is the IO cost of scanning 1 byte data on TiKV in desc order.
	TiDBOptDescScanFactor = "tidb_opt_desc_factor"
	// TiDBOptSeekFactor is the IO cost of seeking the start value in a range on TiKV or TiFlash.
	TiDBOptSeekFactor = "tidb_opt_seek_factor"
	// TiDBOptMemoryFactor is the memory cost of storing one tuple.
	TiDBOptMemoryFactor = "tidb_opt_memory_factor"
	// TiDBOptDiskFactor is the IO cost of reading/writing one byte to temporary disk.
	TiDBOptDiskFactor = "tidb_opt_disk_factor"
	// TiDBOptConcurrencyFactor is the CPU cost of additional one goroutine.
	TiDBOptConcurrencyFactor = "tidb_opt_concurrency_factor"
	// TiDBOptForceInlineCTE is used to enable/disable inline CTE
	TiDBOptForceInlineCTE = "tidb_opt_force_inline_cte"

	// TiDBIndexJoinBatchSize is used to set the batch size of an index lookup join.
	// The index lookup join fetches batches of data from outer executor and constructs ranges for inner executor.
	// This value controls how much of data in a batch to do the index join.
	// Large value may reduce the latency but consumes more system resource.
	TiDBIndexJoinBatchSize = "tidb_index_join_batch_size"

	// TiDBIndexLookupSize is used for index lookup executor.
	// The index lookup executor first scan a batch of handles from a index, then use those handles to lookup the table
	// rows, this value controls how much of handles in a batch to do a lookup task.
	// Small value sends more RPCs to TiKV, consume more system resource.
	// Large value may do more work than needed if the query has a limit.
	TiDBIndexLookupSize = "tidb_index_lookup_size"

	// TiDBIndexLookupConcurrency is used for index lookup executor.
	// A lookup task may have 'tidb_index_lookup_size' of handles at maximum, the handles may be distributed
	// in many TiKV nodes, we execute multiple concurrent index lookup tasks concurrently to reduce the time
	// waiting for a task to finish.
	// Set this value higher may reduce the latency but consumes more system resource.
	// tidb_index_lookup_concurrency is deprecated, use tidb_executor_concurrency instead.
	TiDBIndexLookupConcurrency = "tidb_index_lookup_concurrency"

	// TiDBIndexLookupJoinConcurrency is used for index lookup join executor.
	// IndexLookUpJoin starts "tidb_index_lookup_join_concurrency" inner workers
	// to fetch inner rows and join the matched (outer, inner) row pairs.
	// tidb_index_lookup_join_concurrency is deprecated, use tidb_executor_concurrency instead.
	TiDBIndexLookupJoinConcurrency = "tidb_index_lookup_join_concurrency"

	// TiDBIndexSerialScanConcurrency is used for controlling the concurrency of index scan operation
	// when we need to keep the data output order the same as the order of index data.
	TiDBIndexSerialScanConcurrency = "tidb_index_serial_scan_concurrency"

	// TiDBMaxChunkSize is used to control the max chunk size during query execution.
	TiDBMaxChunkSize = "tidb_max_chunk_size"

	// TiDBAllowBatchCop means if we should send batch coprocessor to TiFlash. It can be set to 0, 1 and 2.
	// 0 means never use batch cop, 1 means use batch cop in case of aggregation and join, 2, means to force sending batch cop for any query.
	// The default value is 0
	TiDBAllowBatchCop = "tidb_allow_batch_cop"

	// TiDBAllowMPPExecution means if we should use mpp way to execute query or not.
	// Default value is `true`, means to be determined by the optimizer.
	// Value set to `false` means never use mpp.
	TiDBAllowMPPExecution = "tidb_allow_mpp"

	// TiDBHashExchangeWithNewCollation means if hash exchange is supported when new collation is on.
	// Default value is `true`, means support hash exchange when new collation is on.
	// Value set to `false` means not support hash exchange when new collation is on.
	TiDBHashExchangeWithNewCollation = "tidb_hash_exchange_with_new_collation"

	// TiDBEnforceMPPExecution means if we should enforce mpp way to execute query or not.
	// Default value is `false`, means to be determined by variable `tidb_allow_mpp`.
	// Value set to `true` means enforce use mpp.
	// Note if you want to set `tidb_enforce_mpp` to `true`, you must set `tidb_allow_mpp` to `true` first.
	TiDBEnforceMPPExecution = "tidb_enforce_mpp"

	// TiDBMaxTiFlashThreads is the maximum number of threads to execute the request which is pushed down to tiflash.
	// Default value is -1, means it will not be pushed down to tiflash.
	// If the value is bigger than -1, it will be pushed down to tiflash and used to create db context in tiflash.
	TiDBMaxTiFlashThreads = "tidb_max_tiflash_threads"
	// TiDBMPPStoreFailTTL is the unavailable time when a store is detected failed. During that time, tidb will not send any task to
	// TiFlash even though the failed TiFlash node has been recovered.
	TiDBMPPStoreFailTTL = "tidb_mpp_store_fail_ttl"

	// TiDBInitChunkSize is used to control the init chunk size during query execution.
	TiDBInitChunkSize = "tidb_init_chunk_size"

	// TiDBMinPagingSize is used to control the min paging size in the coprocessor paging protocol.
	TiDBMinPagingSize = "tidb_min_paging_size"

	// TiDBMaxPagingSize is used to control the max paging size in the coprocessor paging protocol.
	TiDBMaxPagingSize = "tidb_max_paging_size"

	// TiDBEnableCascadesPlanner is used to control whether to enable the cascades planner.
	TiDBEnableCascadesPlanner = "tidb_enable_cascades_planner"

	// TiDBSkipUTF8Check skips the UTF8 validate process, validate UTF8 has performance cost, if we can make sure
	// the input string values are valid, we can skip the check.
	TiDBSkipUTF8Check = "tidb_skip_utf8_check"

	// TiDBSkipASCIICheck skips the ASCII validate process
	// old tidb may already have fields with invalid ASCII bytes
	// disable ASCII validate can guarantee a safe replication
	TiDBSkipASCIICheck = "tidb_skip_ascii_check"

	// TiDBHashJoinConcurrency is used for hash join executor.
	// The hash join outer executor starts multiple concurrent join workers to probe the hash table.
	// tidb_hash_join_concurrency is deprecated, use tidb_executor_concurrency instead.
	TiDBHashJoinConcurrency = "tidb_hash_join_concurrency"

	// TiDBProjectionConcurrency is used for projection operator.
	// This variable controls the worker number of projection operator.
	// tidb_projection_concurrency is deprecated, use tidb_executor_concurrency instead.
	TiDBProjectionConcurrency = "tidb_projection_concurrency"

	// TiDBHashAggPartialConcurrency is used for hash agg executor.
	// The hash agg executor starts multiple concurrent partial workers to do partial aggregate works.
	// tidb_hashagg_partial_concurrency is deprecated, use tidb_executor_concurrency instead.
	TiDBHashAggPartialConcurrency = "tidb_hashagg_partial_concurrency"

	// TiDBHashAggFinalConcurrency is used for hash agg executor.
	// The hash agg executor starts multiple concurrent final workers to do final aggregate works.
	// tidb_hashagg_final_concurrency is deprecated, use tidb_executor_concurrency instead.
	TiDBHashAggFinalConcurrency = "tidb_hashagg_final_concurrency"

	// TiDBWindowConcurrency is used for window parallel executor.
	// tidb_window_concurrency is deprecated, use tidb_executor_concurrency instead.
	TiDBWindowConcurrency = "tidb_window_concurrency"

	// TiDBMergeJoinConcurrency is used for merge join parallel executor
	TiDBMergeJoinConcurrency = "tidb_merge_join_concurrency"

	// TiDBStreamAggConcurrency is used for stream aggregation parallel executor.
	// tidb_stream_agg_concurrency is deprecated, use tidb_executor_concurrency instead.
	TiDBStreamAggConcurrency = "tidb_streamagg_concurrency"

	// TiDBEnableParallelApply is used for parallel apply.
	TiDBEnableParallelApply = "tidb_enable_parallel_apply"

	// TiDBBackoffLockFast is used for tikv backoff base time in milliseconds.
	TiDBBackoffLockFast = "tidb_backoff_lock_fast"

	// TiDBBackOffWeight is used to control the max back off time in TiDB.
	// The default maximum back off time is a small value.
	// BackOffWeight could multiply it to let the user adjust the maximum time for retrying.
	// Only positive integers can be accepted, which means that the maximum back off time can only grow.
	TiDBBackOffWeight = "tidb_backoff_weight"

	// TiDBDDLReorgWorkerCount defines the count of ddl reorg workers.
	TiDBDDLReorgWorkerCount = "tidb_ddl_reorg_worker_cnt"

	// TiDBDDLFlashbackConcurrency defines the count of ddl flashback workers.
	TiDBDDLFlashbackConcurrency = "tidb_ddl_flashback_concurrency"

	// TiDBDDLReorgBatchSize defines the transaction batch size of ddl reorg workers.
	TiDBDDLReorgBatchSize = "tidb_ddl_reorg_batch_size"

	// TiDBDDLErrorCountLimit defines the count of ddl error limit.
	TiDBDDLErrorCountLimit = "tidb_ddl_error_count_limit"

	// TiDBDDLReorgPriority defines the operations' priority of adding indices.
	// It can be: PRIORITY_LOW, PRIORITY_NORMAL, PRIORITY_HIGH
	TiDBDDLReorgPriority = "tidb_ddl_reorg_priority"

	// TiDBEnableAutoIncrementInGenerated disables the mysql compatibility check on using auto-incremented columns in
	// expression indexes and generated columns described here https://dev.mysql.com/doc/refman/5.7/en/create-table-generated-columns.html for details.
	TiDBEnableAutoIncrementInGenerated = "tidb_enable_auto_increment_in_generated"

	// TiDBPlacementMode is used to control the mode for placement
	TiDBPlacementMode = "tidb_placement_mode"

	// TiDBMaxDeltaSchemaCount defines the max length of deltaSchemaInfos.
	// deltaSchemaInfos is a queue that maintains the history of schema changes.
	TiDBMaxDeltaSchemaCount = "tidb_max_delta_schema_count"

	// TiDBScatterRegion will scatter the regions for DDLs when it is ON.
	TiDBScatterRegion = "tidb_scatter_region"

	// TiDBWaitSplitRegionFinish defines the split region behaviour is sync or async.
	TiDBWaitSplitRegionFinish = "tidb_wait_split_region_finish"

	// TiDBWaitSplitRegionTimeout uses to set the split and scatter region back off time.
	TiDBWaitSplitRegionTimeout = "tidb_wait_split_region_timeout"

	// TiDBForcePriority defines the operations' priority of all statements.
	// It can be "NO_PRIORITY", "LOW_PRIORITY", "HIGH_PRIORITY", "DELAYED"
	TiDBForcePriority = "tidb_force_priority"

	// TiDBConstraintCheckInPlace indicates to check the constraint when the SQL executing.
	// It could hurt the performance of bulking insert when it is ON.
	TiDBConstraintCheckInPlace = "tidb_constraint_check_in_place"

	// TiDBEnableWindowFunction is used to control whether to enable the window function.
	TiDBEnableWindowFunction = "tidb_enable_window_function"

	// TiDBEnablePipelinedWindowFunction is used to control whether to use pipelined window function, it only works when tidb_enable_window_function = true.
	TiDBEnablePipelinedWindowFunction = "tidb_enable_pipelined_window_function"

	// TiDBEnableStrictDoubleTypeCheck is used to control table field double type syntax check.
	TiDBEnableStrictDoubleTypeCheck = "tidb_enable_strict_double_type_check"

	// TiDBOptProjectionPushDown is used to control whether to pushdown projection to coprocessor.
	TiDBOptProjectionPushDown = "tidb_opt_projection_push_down"

	// TiDBEnableVectorizedExpression is used to control whether to enable the vectorized expression evaluation.
	TiDBEnableVectorizedExpression = "tidb_enable_vectorized_expression"

	// TiDBOptJoinReorderThreshold defines the threshold less than which
	// we'll choose a rather time-consuming algorithm to calculate the join order.
	TiDBOptJoinReorderThreshold = "tidb_opt_join_reorder_threshold"

	// TiDBSlowQueryFile indicates which slow query log file for SLOW_QUERY table to parse.
	TiDBSlowQueryFile = "tidb_slow_query_file"

	// TiDBEnableFastAnalyze indicates to use fast analyze.
	TiDBEnableFastAnalyze = "tidb_enable_fast_analyze"

	// TiDBExpensiveQueryTimeThreshold indicates the time threshold of expensive query.
	TiDBExpensiveQueryTimeThreshold = "tidb_expensive_query_time_threshold"

	// TiDBEnableIndexMerge indicates to generate IndexMergePath.
	TiDBEnableIndexMerge = "tidb_enable_index_merge"

	// TiDBEnableNoopFuncs set true will enable using fake funcs(like get_lock release_lock)
	TiDBEnableNoopFuncs = "tidb_enable_noop_functions"

	// TiDBEnableStmtSummary indicates whether the statement summary is enabled.
	TiDBEnableStmtSummary = "tidb_enable_stmt_summary"

	// TiDBStmtSummaryInternalQuery indicates whether the statement summary contain internal query.
	TiDBStmtSummaryInternalQuery = "tidb_stmt_summary_internal_query"

	// TiDBStmtSummaryRefreshInterval indicates the refresh interval in seconds for each statement summary.
	TiDBStmtSummaryRefreshInterval = "tidb_stmt_summary_refresh_interval"

	// TiDBStmtSummaryHistorySize indicates the history size of each statement summary.
	TiDBStmtSummaryHistorySize = "tidb_stmt_summary_history_size"

	// TiDBStmtSummaryMaxStmtCount indicates the max number of statements kept in memory.
	TiDBStmtSummaryMaxStmtCount = "tidb_stmt_summary_max_stmt_count"

	// TiDBStmtSummaryMaxSQLLength indicates the max length of displayed normalized sql and sample sql.
	TiDBStmtSummaryMaxSQLLength = "tidb_stmt_summary_max_sql_length"

	// TiDBCapturePlanBaseline indicates whether the capture of plan baselines is enabled.
	TiDBCapturePlanBaseline = "tidb_capture_plan_baselines"

	// TiDBUsePlanBaselines indicates whether the use of plan baselines is enabled.
	TiDBUsePlanBaselines = "tidb_use_plan_baselines"

	// TiDBEvolvePlanBaselines indicates whether the evolution of plan baselines is enabled.
	TiDBEvolvePlanBaselines = "tidb_evolve_plan_baselines"

	// TiDBEnableExtendedStats indicates whether the extended statistics feature is enabled.
	TiDBEnableExtendedStats = "tidb_enable_extended_stats"

	// TiDBIsolationReadEngines indicates the tidb only read from the stores whose engine type is involved in IsolationReadEngines.
	// Now, only support TiKV and TiFlash.
	TiDBIsolationReadEngines = "tidb_isolation_read_engines"

	// TiDBStoreLimit indicates the limit of sending request to a store, 0 means without limit.
	TiDBStoreLimit = "tidb_store_limit"

	// TiDBMetricSchemaStep indicates the step when query metric schema.
	TiDBMetricSchemaStep = "tidb_metric_query_step"

	// TiDBMetricSchemaRangeDuration indicates the range duration when query metric schema.
	TiDBMetricSchemaRangeDuration = "tidb_metric_query_range_duration"

	// TiDBEnableCollectExecutionInfo indicates that whether execution info is collected.
	TiDBEnableCollectExecutionInfo = "tidb_enable_collect_execution_info"

	// TiDBExecutorConcurrency is used for controlling the concurrency of all types of executors.
	TiDBExecutorConcurrency = "tidb_executor_concurrency"

	// TiDBEnableClusteredIndex indicates if clustered index feature is enabled.
	TiDBEnableClusteredIndex = "tidb_enable_clustered_index"

	// TiDBPartitionPruneMode indicates the partition prune mode used.
	TiDBPartitionPruneMode = "tidb_partition_prune_mode"

	// TiDBRedactLog indicates that whether redact log.
	TiDBRedactLog = "tidb_redact_log"

	// TiDBRestrictedReadOnly is meant for the cloud admin to toggle the cluster read only
	TiDBRestrictedReadOnly = "tidb_restricted_read_only"

	// TiDBSuperReadOnly is tidb's variant of mysql's super_read_only, which has some differences from mysql's super_read_only.
	TiDBSuperReadOnly = "tidb_super_read_only"

	// TiDBShardAllocateStep indicates the max size of continuous rowid shard in one transaction.
	TiDBShardAllocateStep = "tidb_shard_allocate_step"
	// TiDBEnableTelemetry indicates that whether usage data report to PingCAP is enabled.
	TiDBEnableTelemetry = "tidb_enable_telemetry"

	// TiDBEnableAmendPessimisticTxn indicates if amend pessimistic transactions is enabled.
	TiDBEnableAmendPessimisticTxn = "tidb_enable_amend_pessimistic_txn"

	// TiDBMemoryUsageAlarmRatio indicates the alarm threshold when memory usage of the tidb-server exceeds.
	TiDBMemoryUsageAlarmRatio = "tidb_memory_usage_alarm_ratio"

	// TiDBMemoryUsageAlarmKeepRecordNum indicates the number of saved alarm files.
	TiDBMemoryUsageAlarmKeepRecordNum = "tidb_memory_usage_alarm_keep_record_num"

	// TiDBEnableRateLimitAction indicates whether enabled ratelimit action
	TiDBEnableRateLimitAction = "tidb_enable_rate_limit_action"

	// TiDBEnableAsyncCommit indicates whether to enable the async commit feature.
	TiDBEnableAsyncCommit = "tidb_enable_async_commit"

	// TiDBEnable1PC indicates whether to enable the one-phase commit feature.
	TiDBEnable1PC = "tidb_enable_1pc"

	// TiDBGuaranteeLinearizability indicates whether to guarantee linearizability.
	TiDBGuaranteeLinearizability = "tidb_guarantee_linearizability"

	// TiDBAnalyzeVersion indicates how tidb collects the analyzed statistics and how use to it.
	TiDBAnalyzeVersion = "tidb_analyze_version"

	// TiDBAutoAnalyzePartitionBatchSize indicates the batch size for partition tables for auto analyze in dynamic mode
	TiDBAutoAnalyzePartitionBatchSize = "tidb_auto_analyze_partition_batch_size"

	// TiDBEnableIndexMergeJoin indicates whether to enable index merge join.
	TiDBEnableIndexMergeJoin = "tidb_enable_index_merge_join"

	// TiDBTrackAggregateMemoryUsage indicates whether track the memory usage of aggregate function.
	TiDBTrackAggregateMemoryUsage = "tidb_track_aggregate_memory_usage"

	// TiDBEnableExchangePartition indicates whether to enable exchange partition.
	TiDBEnableExchangePartition = "tidb_enable_exchange_partition"

	// TiDBAllowFallbackToTiKV indicates the engine types whose unavailability triggers fallback to TiKV.
	// Now we only support TiFlash.
	TiDBAllowFallbackToTiKV = "tidb_allow_fallback_to_tikv"

	// TiDBEnableTopSQL indicates whether the top SQL is enabled.
	TiDBEnableTopSQL = "tidb_enable_top_sql"

	// TiDBTopSQLMaxTimeSeriesCount indicates the max number of statements been collected in each time series.
	TiDBTopSQLMaxTimeSeriesCount = "tidb_top_sql_max_time_series_count"

	// TiDBTopSQLMaxMetaCount indicates the max capacity of the collect meta per second.
	TiDBTopSQLMaxMetaCount = "tidb_top_sql_max_meta_count"

	// TiDBEnableLocalTxn indicates whether to enable Local Txn.
	TiDBEnableLocalTxn = "tidb_enable_local_txn"

	// TiDBEnableMDL indicates whether to enable MDL.
	TiDBEnableMDL = "tidb_enable_metadata_lock"

	// TiDBTSOClientBatchMaxWaitTime indicates the max value of the TSO Batch Wait interval time of PD client.
	TiDBTSOClientBatchMaxWaitTime = "tidb_tso_client_batch_max_wait_time"

	// TiDBTxnCommitBatchSize is used to control the batch size of transaction commit related requests sent by TiDB to TiKV.
	// If a single transaction has a large amount of writes, you can increase the batch size to improve the batch effect,
	// setting too large will exceed TiKV's raft-entry-max-size limit and cause commit failure.
	TiDBTxnCommitBatchSize = "tidb_txn_commit_batch_size"

	// TiDBEnableTSOFollowerProxy indicates whether to enable the TSO Follower Proxy feature of PD client.
	TiDBEnableTSOFollowerProxy = "tidb_enable_tso_follower_proxy"

	// TiDBEnableOrderedResultMode indicates if stabilize query results.
	TiDBEnableOrderedResultMode = "tidb_enable_ordered_result_mode"

	// TiDBRemoveOrderbyInSubquery indicates whether to remove ORDER BY in subquery.
	TiDBRemoveOrderbyInSubquery = "tidb_remove_orderby_in_subquery"

	// TiDBEnablePseudoForOutdatedStats indicates whether use pseudo for outdated stats
	TiDBEnablePseudoForOutdatedStats = "tidb_enable_pseudo_for_outdated_stats"

	// TiDBRegardNULLAsPoint indicates whether regard NULL as point when optimizing
	TiDBRegardNULLAsPoint = "tidb_regard_null_as_point"

	// TiDBTmpTableMaxSize indicates the max memory size of temporary tables.
	TiDBTmpTableMaxSize = "tidb_tmp_table_max_size"

	// TiDBEnableLegacyInstanceScope indicates if instance scope can be set with SET SESSION.
	TiDBEnableLegacyInstanceScope = "tidb_enable_legacy_instance_scope"

	// TiDBTableCacheLease indicates the read lock lease of a cached table.
	TiDBTableCacheLease = "tidb_table_cache_lease"

	// TiDBStatsLoadSyncWait indicates the time sql execution will sync-wait for stats load.
	TiDBStatsLoadSyncWait = "tidb_stats_load_sync_wait"

	// TiDBEnableMutationChecker indicates whether to check data consistency for mutations
	TiDBEnableMutationChecker = "tidb_enable_mutation_checker"
	// TiDBTxnAssertionLevel indicates how strict the assertion will be, which helps to detect and preventing data &
	// index inconsistency problems.
	TiDBTxnAssertionLevel = "tidb_txn_assertion_level"

	// TiDBIgnorePreparedCacheCloseStmt indicates whether to ignore close-stmt commands for prepared statements.
	TiDBIgnorePreparedCacheCloseStmt = "tidb_ignore_prepared_cache_close_stmt"

	// TiDBEnableNewCostInterface is a internal switch to indicates whether to use the new cost calculation interface.
	TiDBEnableNewCostInterface = "tidb_enable_new_cost_interface"

	// TiDBCostModelVersion is a internal switch to indicates the cost model version.
	TiDBCostModelVersion = "tidb_cost_model_version"

	// TiDBBatchPendingTiFlashCount indicates the maximum count of non-available TiFlash tables.
	TiDBBatchPendingTiFlashCount = "tidb_batch_pending_tiflash_count"

	// TiDBQueryLogMaxLen is used to set the max length of the query in the log.
	TiDBQueryLogMaxLen = "tidb_query_log_max_len"

	// TiDBEnableNoopVariables is used to indicate if noops appear in SHOW [GLOBAL] VARIABLES
	TiDBEnableNoopVariables = "tidb_enable_noop_variables"

	// TiDBNonTransactionalIgnoreError is used to ignore error in non-transactional DMLs.
	// When set to false, a non-transactional DML returns when it meets the first error.
	// When set to true, a non-transactional DML finishes all batches even if errors are met in some batches.
	TiDBNonTransactionalIgnoreError = "tidb_nontransactional_ignore_error"

	// Fine grained shuffle is disabled when TiFlashFineGrainedShuffleStreamCount is zero.
	TiFlashFineGrainedShuffleStreamCount = "tiflash_fine_grained_shuffle_stream_count"
	TiFlashFineGrainedShuffleBatchSize   = "tiflash_fine_grained_shuffle_batch_size"

	// TiDBSimplifiedMetrics controls whether to unregister some unused metrics.
	TiDBSimplifiedMetrics = "tidb_simplified_metrics"

	// TiDBMemoryDebugModeMinHeapInUse is used to set tidb memory debug mode trigger threshold.
	// When set to 0, the function is disabled.
	// When set to a negative integer, use memory debug mode to detect the issue of frequent allocation and release of memory.
	// We do not actively trigger gc, and check whether the `tracker memory * (1+bias ratio) > heap in use` each 5s.
	// When set to a positive integer, use memory debug mode to detect the issue of memory tracking inaccurate.
	// We trigger runtime.GC() each 5s, and check whether the `tracker memory * (1+bias ratio) > heap in use`.
	TiDBMemoryDebugModeMinHeapInUse = "tidb_memory_debug_mode_min_heap_inuse"
	// TiDBMemoryDebugModeAlarmRatio is used set tidb memory debug mode bias ratio. Treat memory bias less than this ratio as noise.
	TiDBMemoryDebugModeAlarmRatio = "tidb_memory_debug_mode_alarm_ratio"

	// TiDBEnableAnalyzeSnapshot indicates whether to read data on snapshot when collecting statistics.
	// When set to false, ANALYZE reads the latest data.
	// When set to true, ANALYZE reads data on the snapshot at the beginning of ANALYZE.
	TiDBEnableAnalyzeSnapshot = "tidb_enable_analyze_snapshot"

	// TiDBDefaultStrMatchSelectivity controls some special cardinality estimation strategy for string match functions (like and regexp).
	// When set to 0, Selectivity() will try to evaluate those functions with TopN and NULL in the stats to estimate,
	// and the default selectivity and the selectivity for the histogram part will be 0.1.
	// When set to (0, 1], Selectivity() will use the value of this variable as the default selectivity of those
	// functions instead of the selectionFactor (0.8).
	TiDBDefaultStrMatchSelectivity = "tidb_default_string_match_selectivity"

	// TiDBEnablePrepPlanCache indicates whether to enable prepared plan cache
	TiDBEnablePrepPlanCache = "tidb_enable_prepared_plan_cache"
	// TiDBPrepPlanCacheSize indicates the number of cached statements.
	TiDBPrepPlanCacheSize = "tidb_prepared_plan_cache_size"

	// TiDBEnableGeneralPlanCache indicates whether to enable general plan cache.
	TiDBEnableGeneralPlanCache = "tidb_enable_general_plan_cache"
	// TiDBGeneralPlanCacheSize controls the size of general plan cache.
	TiDBGeneralPlanCacheSize = "tidb_general_plan_cache_size"

	// TiDBConstraintCheckInPlacePessimistic controls whether to skip certain kinds of pessimistic locks.
	TiDBConstraintCheckInPlacePessimistic = "tidb_constraint_check_in_place_pessimistic"

	// TiDBEnableForeignKey indicates whether to enable foreign key feature.
	// TODO(crazycs520): remove this after foreign key GA.
	TiDBEnableForeignKey = "tidb_enable_foreign_key"

	// TiDBOptRangeMaxSize is the max memory limit for ranges. When the optimizer estimates that the memory usage of complete
	// ranges would exceed the limit, it chooses less accurate ranges such as full range. 0 indicates that there is no memory
	// limit for ranges.
	TiDBOptRangeMaxSize = "tidb_opt_range_max_size"

<<<<<<< HEAD
	TiDBEnableReusechunk = "tidb_enable_reuse_chunk"

	TiDBMaxReuseChunk = "tidb_max_reuse_chunk"

	TiDBMaxReuseColumn = "tidb_max_reuse_column"
=======
	// TiDBMergePartitionStatsConcurrency indicates the concurrecny when merge partition stats into global stats
	TiDBMergePartitionStatsConcurrency = "tidb_merge_partition_stats_concurrency"
>>>>>>> 85b53e18
)

// TiDB vars that have only global scope

const (
	// TiDBGCEnable turns garbage collection on or OFF
	TiDBGCEnable = "tidb_gc_enable"
	// TiDBGCRunInterval sets the interval that GC runs
	TiDBGCRunInterval = "tidb_gc_run_interval"
	// TiDBGCLifetime sets the retention window of older versions
	TiDBGCLifetime = "tidb_gc_life_time"
	// TiDBGCConcurrency sets the concurrency of garbage collection. -1 = AUTO value
	TiDBGCConcurrency = "tidb_gc_concurrency"
	// TiDBGCScanLockMode enables the green GC feature (default)
	TiDBGCScanLockMode = "tidb_gc_scan_lock_mode"
	// TiDBGCMaxWaitTime sets max time for gc advances the safepoint delayed by active transactions
	TiDBGCMaxWaitTime = "tidb_gc_max_wait_time"
	// TiDBEnableEnhancedSecurity restricts SUPER users from certain operations.
	TiDBEnableEnhancedSecurity = "tidb_enable_enhanced_security"
	// TiDBEnableHistoricalStats enables the historical statistics feature (default off)
	TiDBEnableHistoricalStats = "tidb_enable_historical_stats"
	// TiDBPersistAnalyzeOptions persists analyze options for later analyze and auto-analyze
	TiDBPersistAnalyzeOptions = "tidb_persist_analyze_options"
	// TiDBEnableColumnTracking enables collecting predicate columns.
	TiDBEnableColumnTracking = "tidb_enable_column_tracking"
	// TiDBDisableColumnTrackingTime records the last time TiDBEnableColumnTracking is set off.
	// It is used to invalidate the collected predicate columns after turning off TiDBEnableColumnTracking, which avoids physical deletion.
	// It doesn't have cache in memory, and we directly get/set the variable value from/to mysql.tidb.
	TiDBDisableColumnTrackingTime = "tidb_disable_column_tracking_time"
	// TiDBStatsLoadPseudoTimeout indicates whether to fallback to pseudo stats after load timeout.
	TiDBStatsLoadPseudoTimeout = "tidb_stats_load_pseudo_timeout"
	// TiDBMemQuotaBindingCache indicates the memory quota for the bind cache.
	TiDBMemQuotaBindingCache = "tidb_mem_quota_binding_cache"
	// TiDBRCReadCheckTS indicates the tso optimization for read-consistency read is enabled.
	TiDBRCReadCheckTS = "tidb_rc_read_check_ts"
	// TiDBRCWriteCheckTs indicates whether some special write statements don't get latest tso from PD at RC
	TiDBRCWriteCheckTs = "tidb_rc_write_check_ts"
	// TiDBCommitterConcurrency controls the number of running concurrent requests in the commit phase.
	TiDBCommitterConcurrency = "tidb_committer_concurrency"
	// TiDBEnableBatchDML enables batch dml.
	TiDBEnableBatchDML = "tidb_enable_batch_dml"
	// TiDBStatsCacheMemQuota records stats cache quota
	TiDBStatsCacheMemQuota = "tidb_stats_cache_mem_quota"
	// TiDBMemQuotaAnalyze indicates the memory quota for all analyze jobs.
	TiDBMemQuotaAnalyze = "tidb_mem_quota_analyze"
	// TiDBEnableAutoAnalyze determines whether TiDB executes automatic analysis.
	TiDBEnableAutoAnalyze = "tidb_enable_auto_analyze"
	// TiDBMemOOMAction indicates what operation TiDB perform when a single SQL statement exceeds
	// the memory quota specified by tidb_mem_quota_query and cannot be spilled to disk.
	TiDBMemOOMAction = "tidb_mem_oom_action"
	// TiDBPrepPlanCacheMemoryGuardRatio is used to prevent [performance.max-memory] from being exceeded
	TiDBPrepPlanCacheMemoryGuardRatio = "tidb_prepared_plan_cache_memory_guard_ratio"
	// TiDBMaxAutoAnalyzeTime is the max time that auto analyze can run. If auto analyze runs longer than the value, it
	// will be killed. 0 indicates that there is no time limit.
	TiDBMaxAutoAnalyzeTime = "tidb_max_auto_analyze_time"
	// TiDBEnableConcurrentDDL indicates whether to enable the new DDL framework.
	TiDBEnableConcurrentDDL = "tidb_enable_concurrent_ddl"
	// TiDBAuthSigningCert indicates the path of the signing certificate to do token-based authentication.
	TiDBAuthSigningCert = "tidb_auth_signing_cert"
	// TiDBAuthSigningKey indicates the path of the signing key to do token-based authentication.
	TiDBAuthSigningKey = "tidb_auth_signing_key"
	// TiDBGenerateBinaryPlan indicates whether binary plan should be generated in slow log and statements summary.
	TiDBGenerateBinaryPlan = "tidb_generate_binary_plan"
	// TiDBEnableGCAwareMemoryTrack indicates whether to turn-on GC-aware memory track.
	TiDBEnableGCAwareMemoryTrack = "tidb_enable_gc_aware_memory_track"
	// TiDBEnableTmpStorageOnOOM controls whether to enable the temporary storage for some operators
	// when a single SQL statement exceeds the memory quota specified by the memory quota.
	TiDBEnableTmpStorageOnOOM = "tidb_enable_tmp_storage_on_oom"
	// TiDBDDLEnableFastReorg indicates whether to use lighting backfill process for adding index.
	TiDBDDLEnableFastReorg = "tidb_ddl_enable_fast_reorg"
	// TiDBDDLDiskQuota used to set disk quota for lightning add index.
	TiDBDDLDiskQuota = "tidb_ddl_disk_quota"
	// TiDBServerMemoryLimit indicates the memory limit of the tidb-server instance.
	TiDBServerMemoryLimit = "tidb_server_memory_limit"
	// TiDBServerMemoryLimitSessMinSize indicates the minimal memory used of a session, that becomes a candidate for session kill.
	TiDBServerMemoryLimitSessMinSize = "tidb_server_memory_limit_sess_min_size"
	// TiDBServerMemoryLimitGCTrigger indicates the gc percentage of the TiDBServerMemoryLimit.
	TiDBServerMemoryLimitGCTrigger = "tidb_server_memory_limit_gc_trigger"
	// TiDBEnableGOGCTuner is to enable GOGC tuner. it can tuner GOGC
	TiDBEnableGOGCTuner = "tidb_enable_gogc_tuner"
	// TiDBGOGCTunerThreshold is to control the threshold of GOGC tuner.
	TiDBGOGCTunerThreshold = "tidb_gogc_tuner_threshold"
)

// TiDB intentional limits
// Can be raised in the future.

const (
	// MaxConfigurableConcurrency is the maximum number of "threads" (goroutines) that can be specified
	// for any type of configuration item that has concurrent workers.
	MaxConfigurableConcurrency = 256
)

// Default TiDB system variable values.
const (
	DefHostname                                    = "localhost"
	DefIndexLookupConcurrency                      = ConcurrencyUnset
	DefIndexLookupJoinConcurrency                  = ConcurrencyUnset
	DefIndexSerialScanConcurrency                  = 1
	DefIndexJoinBatchSize                          = 25000
	DefIndexLookupSize                             = 20000
	DefDistSQLScanConcurrency                      = 15
	DefBuildStatsConcurrency                       = 4
	DefAutoAnalyzeRatio                            = 0.5
	DefAutoAnalyzeStartTime                        = "00:00 +0000"
	DefAutoAnalyzeEndTime                          = "23:59 +0000"
	DefAutoIncrementIncrement                      = 1
	DefAutoIncrementOffset                         = 1
	DefChecksumTableConcurrency                    = 4
	DefSkipUTF8Check                               = false
	DefSkipASCIICheck                              = false
	DefOptAggPushDown                              = false
	DefOptCartesianBCJ                             = 1
	DefOptMPPOuterJoinFixedBuildSide               = false
	DefOptWriteRowID                               = false
	DefOptEnableCorrelationAdjustment              = true
	DefOptLimitPushDownThreshold                   = 100
	DefOptCorrelationThreshold                     = 0.9
	DefOptCorrelationExpFactor                     = 1
	DefOptCPUFactor                                = 3.0
	DefOptCopCPUFactor                             = 3.0
	DefOptTiFlashConcurrencyFactor                 = 24.0
	DefOptNetworkFactor                            = 1.0
	DefOptScanFactor                               = 1.5
	DefOptDescScanFactor                           = 3.0
	DefOptSeekFactor                               = 20.0
	DefOptMemoryFactor                             = 0.001
	DefOptDiskFactor                               = 1.5
	DefOptConcurrencyFactor                        = 3.0
	DefOptForceInlineCTE                           = false
	DefOptInSubqToJoinAndAgg                       = true
	DefOptPreferRangeScan                          = false
	DefBatchInsert                                 = false
	DefBatchDelete                                 = false
	DefBatchCommit                                 = false
	DefCurretTS                                    = 0
	DefInitChunkSize                               = 32
	DefMinPagingSize                               = int(paging.MinPagingSize)
	DefMaxPagingSize                               = int(paging.MaxPagingSize)
	DefMaxChunkSize                                = 1024
	DefDMLBatchSize                                = 0
	DefMaxPreparedStmtCount                        = -1
	DefWaitTimeout                                 = 28800
	DefTiDBMemQuotaApplyCache                      = 32 << 20 // 32MB.
	DefTiDBMemQuotaBindingCache                    = 64 << 20 // 64MB.
	DefTiDBGeneralLog                              = false
	DefTiDBPProfSQLCPU                             = 0
	DefTiDBRetryLimit                              = 10
	DefTiDBDisableTxnAutoRetry                     = true
	DefTiDBConstraintCheckInPlace                  = false
	DefTiDBHashJoinConcurrency                     = ConcurrencyUnset
	DefTiDBProjectionConcurrency                   = ConcurrencyUnset
	DefBroadcastJoinThresholdSize                  = 100 * 1024 * 1024
	DefBroadcastJoinThresholdCount                 = 10 * 1024
	DefTiDBOptimizerSelectivityLevel               = 0
	DefTiDBOptimizerEnableNewOFGB                  = false
	DefTiDBEnableOuterJoinReorder                  = false
	DefTiDBEnableNAAJ                              = false
	DefTiDBAllowBatchCop                           = 1
	DefTiDBAllowMPPExecution                       = true
	DefTiDBHashExchangeWithNewCollation            = true
	DefTiDBEnforceMPPExecution                     = false
	DefTiFlashMaxThreads                           = -1
	DefTiDBMPPStoreFailTTL                         = "60s"
	DefTiDBTxnMode                                 = ""
	DefTiDBRowFormatV1                             = 1
	DefTiDBRowFormatV2                             = 2
	DefTiDBDDLReorgWorkerCount                     = 4
	DefTiDBDDLReorgBatchSize                       = 256
	DefTiDBDDLFlashbackConcurrency                 = 64
	DefTiDBDDLErrorCountLimit                      = 512
	DefTiDBMaxDeltaSchemaCount                     = 1024
	DefTiDBPlacementMode                           = PlacementModeStrict
	DefTiDBEnableAutoIncrementInGenerated          = false
	DefTiDBHashAggPartialConcurrency               = ConcurrencyUnset
	DefTiDBHashAggFinalConcurrency                 = ConcurrencyUnset
	DefTiDBWindowConcurrency                       = ConcurrencyUnset
	DefTiDBMergeJoinConcurrency                    = 1 // disable optimization by default
	DefTiDBStreamAggConcurrency                    = 1
	DefTiDBForcePriority                           = mysql.NoPriority
	DefEnableWindowFunction                        = true
	DefEnablePipelinedWindowFunction               = true
	DefEnableStrictDoubleTypeCheck                 = true
	DefEnableVectorizedExpression                  = true
	DefTiDBOptJoinReorderThreshold                 = 0
	DefTiDBDDLSlowOprThreshold                     = 300
	DefTiDBUseFastAnalyze                          = false
	DefTiDBSkipIsolationLevelCheck                 = false
	DefTiDBExpensiveQueryTimeThreshold             = 60 // 60s
	DefTiDBScatterRegion                           = false
	DefTiDBWaitSplitRegionFinish                   = true
	DefWaitSplitRegionTimeout                      = 300 // 300s
	DefTiDBEnableNoopFuncs                         = Off
	DefTiDBEnableNoopVariables                     = true
	DefTiDBAllowRemoveAutoInc                      = false
	DefTiDBUsePlanBaselines                        = true
	DefTiDBEvolvePlanBaselines                     = false
	DefTiDBEvolvePlanTaskMaxTime                   = 600 // 600s
	DefTiDBEvolvePlanTaskStartTime                 = "00:00 +0000"
	DefTiDBEvolvePlanTaskEndTime                   = "23:59 +0000"
	DefInnodbLockWaitTimeout                       = 50 // 50s
	DefTiDBStoreLimit                              = 0
	DefTiDBMetricSchemaStep                        = 60 // 60s
	DefTiDBMetricSchemaRangeDuration               = 60 // 60s
	DefTiDBFoundInPlanCache                        = false
	DefTiDBFoundInBinding                          = false
	DefTiDBEnableCollectExecutionInfo              = true
	DefTiDBAllowAutoRandExplicitInsert             = false
	DefTiDBEnableClusteredIndex                    = ClusteredIndexDefModeOn
	DefTiDBRedactLog                               = false
	DefTiDBRestrictedReadOnly                      = false
	DefTiDBSuperReadOnly                           = false
	DefTiDBShardAllocateStep                       = math.MaxInt64
	DefTiDBEnableTelemetry                         = true
	DefTiDBEnableParallelApply                     = false
	DefTiDBEnableAmendPessimisticTxn               = false
	DefTiDBPartitionPruneMode                      = "dynamic"
	DefTiDBEnableRateLimitAction                   = false
	DefTiDBEnableAsyncCommit                       = false
	DefTiDBEnable1PC                               = false
	DefTiDBGuaranteeLinearizability                = true
	DefTiDBAnalyzeVersion                          = 2
	DefTiDBAutoAnalyzePartitionBatchSize           = 1
	DefTiDBEnableIndexMergeJoin                    = false
	DefTiDBTrackAggregateMemoryUsage               = true
	DefTiDBEnableExchangePartition                 = true
	DefCTEMaxRecursionDepth                        = 1000
	DefTiDBTmpTableMaxSize                         = 64 << 20 // 64MB.
	DefTiDBEnableLocalTxn                          = false
	DefTiDBTSOClientBatchMaxWaitTime               = 0.0 // 0ms
	DefTiDBEnableTSOFollowerProxy                  = false
	DefTiDBEnableOrderedResultMode                 = false
	DefTiDBEnablePseudoForOutdatedStats            = false
	DefTiDBRegardNULLAsPoint                       = true
	DefEnablePlacementCheck                        = true
	DefTimestamp                                   = "0"
	DefTimestampFloat                              = 0.0
	DefTiDBEnableStmtSummary                       = true
	DefTiDBStmtSummaryInternalQuery                = false
	DefTiDBStmtSummaryRefreshInterval              = 1800
	DefTiDBStmtSummaryHistorySize                  = 24
	DefTiDBStmtSummaryMaxStmtCount                 = 3000
	DefTiDBStmtSummaryMaxSQLLength                 = 4096
	DefTiDBCapturePlanBaseline                     = Off
	DefTiDBEnableIndexMerge                        = true
	DefEnableLegacyInstanceScope                   = true
	DefTiDBTableCacheLease                         = 3 // 3s
	DefTiDBPersistAnalyzeOptions                   = true
	DefTiDBEnableColumnTracking                    = false
	DefTiDBStatsLoadSyncWait                       = 0
	DefTiDBStatsLoadPseudoTimeout                  = true
	DefSysdateIsNow                                = false
	DefTiDBEnableMutationChecker                   = false
	DefTiDBTxnAssertionLevel                       = AssertionOffStr
	DefTiDBIgnorePreparedCacheCloseStmt            = false
	DefTiDBBatchPendingTiFlashCount                = 4000
	DefRCReadCheckTS                               = false
	DefTiDBRemoveOrderbyInSubquery                 = false
	DefTiDBSkewDistinctAgg                         = false
	DefTiDB3StageDistinctAgg                       = true
	DefTiDBReadStaleness                           = 0
	DefTiDBGCMaxWaitTime                           = 24 * 60 * 60
	DefMaxAllowedPacket                     uint64 = 67108864
	DefTiDBEnableBatchDML                          = false
	DefTiDBMemQuotaQuery                           = 1073741824 // 1GB
	DefTiDBStatsCacheMemQuota                      = 0
	MaxTiDBStatsCacheMemQuota                      = 1024 * 1024 * 1024 * 1024 // 1TB
	DefTiDBQueryLogMaxLen                          = 4096
	DefRequireSecureTransport                      = false
	DefTiDBCommitterConcurrency                    = 128
	DefTiDBBatchDMLIgnoreError                     = false
	DefTiDBMemQuotaAnalyze                         = -1
	DefTiDBEnableAutoAnalyze                       = true
	DefTiDBMemOOMAction                            = "CANCEL"
	DefTiDBMaxAutoAnalyzeTime                      = 12 * 60 * 60
	DefTiDBEnablePrepPlanCache                     = true
	DefTiDBPrepPlanCacheSize                       = 100
	DefTiDBPrepPlanCacheMemoryGuardRatio           = 0.1
	DefTiDBEnableConcurrentDDL                     = concurrencyddl.TiDBEnableConcurrentDDL
	DefTiDBSimplifiedMetrics                       = false
	DefTiDBEnablePaging                            = true
	DefTiFlashFineGrainedShuffleStreamCount        = 0
	DefStreamCountWhenMaxThreadsNotSet             = 8
	DefTiFlashFineGrainedShuffleBatchSize          = 8192
	DefAdaptiveClosestReadThreshold                = 4096
	DefTiDBEnableAnalyzeSnapshot                   = false
	DefTiDBGenerateBinaryPlan                      = true
	DefEnableTiDBGCAwareMemoryTrack                = true
	DefTiDBDefaultStrMatchSelectivity              = 0.8
	DefTiDBEnableTmpStorageOnOOM                   = true
	DefTiDBEnableMDL                               = false
	DefTiFlashFastScan                             = false
	DefMemoryUsageAlarmRatio                       = 0.7
	DefMemoryUsageAlarmKeepRecordNum               = 5
	DefTiDBEnableFastReorg                         = false
	DefTiDBDDLDiskQuota                            = 100 * 1024 * 1024 * 1024 // 100GB
	DefExecutorConcurrency                         = 5
	DefTiDBEnableGeneralPlanCache                  = false
	DefTiDBGeneralPlanCacheSize                    = 100
	DefTiDBEnableTiFlashReadForWriteStmt           = false
	// MaxDDLReorgBatchSize is exported for testing.
	MaxDDLReorgBatchSize                     int32  = 10240
	MinDDLReorgBatchSize                     int32  = 32
	MinExpensiveQueryTimeThreshold           uint64 = 10 // 10s
	DefTiDBRcWriteCheckTs                           = false
	DefTiDBConstraintCheckInPlacePessimistic        = true
	DefTiDBForeignKeyChecks                         = false
	DefTiDBOptRangeMaxSize                          = 64 * int64(size.MB) // 64 MB
	DefTiDBCostModelVer                             = 1
	DefTiDBServerMemoryLimitSessMinSize             = 128 << 20
	DefTiDBMergePartitionStatsConcurrency           = 1
	DefTiDBServerMemoryLimitGCTrigger               = 0.7
	DefTiDBEnableGOGCTuner                          = true
<<<<<<< HEAD
	DefTiDBEnableReusechunk                         = true
	DefTiDBMaxReuseChunk                            = 128
	DefTiDBMaxReuseColumn                           = 1024
=======
	// DefTiDBGOGCTunerThreshold is to limit TiDBGOGCTunerThreshold.
	DefTiDBGOGCTunerThreshold float64 = 0.6
>>>>>>> 85b53e18
)

// Process global variables.
var (
	ProcessGeneralLog             = atomic.NewBool(false)
	RunAutoAnalyze                = atomic.NewBool(DefTiDBEnableAutoAnalyze)
	GlobalLogMaxDays              = atomic.NewInt32(int32(config.GetGlobalConfig().Log.File.MaxDays))
	QueryLogMaxLen                = atomic.NewInt32(DefTiDBQueryLogMaxLen)
	EnablePProfSQLCPU             = atomic.NewBool(false)
	EnableBatchDML                = atomic.NewBool(false)
	EnableTmpStorageOnOOM         = atomic.NewBool(DefTiDBEnableTmpStorageOnOOM)
	ddlReorgWorkerCounter   int32 = DefTiDBDDLReorgWorkerCount
	ddlReorgBatchSize       int32 = DefTiDBDDLReorgBatchSize
	ddlFlashbackConcurrency int32 = DefTiDBDDLFlashbackConcurrency
	ddlErrorCountLimit      int64 = DefTiDBDDLErrorCountLimit
	ddlReorgRowFormat       int64 = DefTiDBRowFormatV2
	maxDeltaSchemaCount     int64 = DefTiDBMaxDeltaSchemaCount
	// DDLSlowOprThreshold is the threshold for ddl slow operations, uint is millisecond.
	DDLSlowOprThreshold                  = config.GetGlobalConfig().Instance.DDLSlowOprThreshold
	ForcePriority                        = int32(DefTiDBForcePriority)
	MaxOfMaxAllowedPacket         uint64 = 1073741824
	ExpensiveQueryTimeThreshold   uint64 = DefTiDBExpensiveQueryTimeThreshold
	MemoryUsageAlarmRatio                = atomic.NewFloat64(DefMemoryUsageAlarmRatio)
	MemoryUsageAlarmKeepRecordNum        = atomic.NewInt64(DefMemoryUsageAlarmKeepRecordNum)
	EnableLocalTxn                       = atomic.NewBool(DefTiDBEnableLocalTxn)
	MaxTSOBatchWaitInterval              = atomic.NewFloat64(DefTiDBTSOClientBatchMaxWaitTime)
	EnableTSOFollowerProxy               = atomic.NewBool(DefTiDBEnableTSOFollowerProxy)
	RestrictedReadOnly                   = atomic.NewBool(DefTiDBRestrictedReadOnly)
	VarTiDBSuperReadOnly                 = atomic.NewBool(DefTiDBSuperReadOnly)
	PersistAnalyzeOptions                = atomic.NewBool(DefTiDBPersistAnalyzeOptions)
	TableCacheLease                      = atomic.NewInt64(DefTiDBTableCacheLease)
	EnableColumnTracking                 = atomic.NewBool(DefTiDBEnableColumnTracking)
	StatsLoadSyncWait                    = atomic.NewInt64(DefTiDBStatsLoadSyncWait)
	StatsLoadPseudoTimeout               = atomic.NewBool(DefTiDBStatsLoadPseudoTimeout)
	MemQuotaBindingCache                 = atomic.NewInt64(DefTiDBMemQuotaBindingCache)
	GCMaxWaitTime                        = atomic.NewInt64(DefTiDBGCMaxWaitTime)
	StatsCacheMemQuota                   = atomic.NewInt64(DefTiDBStatsCacheMemQuota)
	OOMAction                            = atomic.NewString(DefTiDBMemOOMAction)
	MaxAutoAnalyzeTime                   = atomic.NewInt64(DefTiDBMaxAutoAnalyzeTime)
	// variables for plan cache
	PreparedPlanCacheMemoryGuardRatio = atomic.NewFloat64(DefTiDBPrepPlanCacheMemoryGuardRatio)
	EnableConcurrentDDL               = atomic.NewBool(DefTiDBEnableConcurrentDDL)
	DDLForce2Queue                    = atomic.NewBool(false)
	EnableNoopVariables               = atomic.NewBool(DefTiDBEnableNoopVariables)
	EnableMDL                         = atomic.NewBool(DefTiDBEnableMDL)
	AutoAnalyzePartitionBatchSize     = atomic.NewInt64(DefTiDBAutoAnalyzePartitionBatchSize)
	// EnableFastReorg indicates whether to use lightning to enhance DDL reorg performance.
	EnableFastReorg = atomic.NewBool(DefTiDBEnableFastReorg)
	// DDLDiskQuota is the temporary variable for set disk quota for lightning
	DDLDiskQuota = atomic.NewUint64(DefTiDBDDLDiskQuota)
	// EnableForeignKey indicates whether to enable foreign key feature.
	EnableForeignKey    = atomic.NewBool(false)
	EnableRCReadCheckTS = atomic.NewBool(false)

	// DefTiDBServerMemoryLimit indicates the default value of TiDBServerMemoryLimit(TotalMem * 80%).
	// It should be a const and shouldn't be modified after tidb is started.
	DefTiDBServerMemoryLimit = mathutil.Max(memory.GetMemTotalIgnoreErr()/10*8, 512<<20)
	GOGCTunerThreshold       = atomic.NewFloat64(DefTiDBGOGCTunerThreshold)
)

var (
	// SetMemQuotaAnalyze is the func registered by global/subglobal tracker to set memory quota.
	SetMemQuotaAnalyze func(quota int64) = nil
	// GetMemQuotaAnalyze is the func registered by global/subglobal tracker to get memory quota.
	GetMemQuotaAnalyze func() int64 = nil
	// SetStatsCacheCapacity is the func registered by domain to set statsCache memory quota.
	SetStatsCacheCapacity atomic.Value
	// SetPDClientDynamicOption is the func registered by domain
	SetPDClientDynamicOption atomic.Pointer[func(string, string)]
	// SwitchConcurrentDDL is the func registered by DDL to switch concurrent DDL.
	SwitchConcurrentDDL func(bool) error = nil
	// SwitchMDL is the func registered by DDL to switch MDL.
	SwitchMDL func(bool2 bool) error = nil
	// EnableDDL is the func registered by ddl to enable running ddl in this instance.
	EnableDDL func() error = nil
	// DisableDDL is the func registered by ddl to disable running ddl in this instance.
	DisableDDL func() error = nil
)<|MERGE_RESOLUTION|>--- conflicted
+++ resolved
@@ -751,16 +751,16 @@
 	// limit for ranges.
 	TiDBOptRangeMaxSize = "tidb_opt_range_max_size"
 
-<<<<<<< HEAD
+  // TiDBMergePartitionStatsConcurrency indicates the concurrecny when merge partition stats into global stats
+	TiDBMergePartitionStatsConcurrency = "tidb_merge_partition_stats_concurrency"
+  
 	TiDBEnableReusechunk = "tidb_enable_reuse_chunk"
 
 	TiDBMaxReuseChunk = "tidb_max_reuse_chunk"
 
 	TiDBMaxReuseColumn = "tidb_max_reuse_column"
-=======
-	// TiDBMergePartitionStatsConcurrency indicates the concurrecny when merge partition stats into global stats
-	TiDBMergePartitionStatsConcurrency = "tidb_merge_partition_stats_concurrency"
->>>>>>> 85b53e18
+
+
 )
 
 // TiDB vars that have only global scope
@@ -1074,14 +1074,11 @@
 	DefTiDBMergePartitionStatsConcurrency           = 1
 	DefTiDBServerMemoryLimitGCTrigger               = 0.7
 	DefTiDBEnableGOGCTuner                          = true
-<<<<<<< HEAD
-	DefTiDBEnableReusechunk                         = true
+	// DefTiDBGOGCTunerThreshold is to limit TiDBGOGCTunerThreshold.
+	DefTiDBGOGCTunerThreshold float64 = 0.6
+  DefTiDBEnableReusechunk                         = true
 	DefTiDBMaxReuseChunk                            = 128
 	DefTiDBMaxReuseColumn                           = 1024
-=======
-	// DefTiDBGOGCTunerThreshold is to limit TiDBGOGCTunerThreshold.
-	DefTiDBGOGCTunerThreshold float64 = 0.6
->>>>>>> 85b53e18
 )
 
 // Process global variables.
