// Copyright 2017 PingCAP, Inc.
//
// Licensed under the Apache License, Version 2.0 (the "License");
// you may not use this file except in compliance with the License.
// You may obtain a copy of the License at
//
//     http://www.apache.org/licenses/LICENSE-2.0
//
// Unless required by applicable law or agreed to in writing, software
// distributed under the License is distributed on an "AS IS" BASIS,
// WITHOUT WARRANTIES OR CONDITIONS OF ANY KIND, either express or implied.
// See the License for the specific language governing permissions and
// limitations under the License.

package variable

import (
	"math"

	"github.com/pingcap/tidb/config"
	"github.com/pingcap/tidb/parser/mysql"
	"go.uber.org/atomic"
)

/*
	Steps to add a new TiDB specific system variable:

	1. Add a new variable name with comment in this file.
	2. Add the default value of the new variable in this file.
	3. Add SysVar instance in 'defaultSysVars' slice.
*/

// TiDB system variable names that only in session scope.
const (
	TiDBDDLSlowOprThreshold = "ddl_slow_threshold"

	// TiDBSnapshot is used for reading history data, the default value is empty string.
	// The value can be a datetime string like '2017-11-11 20:20:20' or a tso string. When this variable is set, the session reads history data of that time.
	TiDBSnapshot = "tidb_snapshot"

	// TiDBOptAggPushDown is used to enable/disable the optimizer rule of aggregation push down.
	TiDBOptAggPushDown = "tidb_opt_agg_push_down"

	// TiDBOptCartesianBCJ is used to disable/enable broadcast cartesian join in MPP mode
	TiDBOptCartesianBCJ = "tidb_opt_broadcast_cartesian_join"

	TiDBOptMPPOuterJoinFixedBuildSide = "tidb_opt_mpp_outer_join_fixed_build_side"

	// TiDBOptDistinctAggPushDown is used to decide whether agg with distinct should be pushed to tikv/tiflash.
	TiDBOptDistinctAggPushDown = "tidb_opt_distinct_agg_push_down"

	// TiDBBCJThresholdSize is used to limit the size of small table for mpp broadcast join.
	// Its unit is bytes, if the size of small table is larger than it, we will not use bcj.
	TiDBBCJThresholdSize = "tidb_broadcast_join_threshold_size"

	// TiDBBCJThresholdCount is used to limit the count of small table for mpp broadcast join.
	// If we can't estimate the size of one side of join child, we will check if its row number exceeds this limitation.
	TiDBBCJThresholdCount = "tidb_broadcast_join_threshold_count"

	// TiDBOptWriteRowID is used to enable/disable the operations of insert、replace and update to _tidb_rowid.
	TiDBOptWriteRowID = "tidb_opt_write_row_id"

	// TiDBAutoAnalyzeRatio will run if (table modify count)/(table row count) is greater than this value.
	TiDBAutoAnalyzeRatio = "tidb_auto_analyze_ratio"

	// TiDBAutoAnalyzeStartTime will run if current time is within start time and end time.
	TiDBAutoAnalyzeStartTime = "tidb_auto_analyze_start_time"
	TiDBAutoAnalyzeEndTime   = "tidb_auto_analyze_end_time"

	// TiDBChecksumTableConcurrency is used to speed up the ADMIN CHECKSUM TABLE
	// statement, when a table has multiple indices, those indices can be
	// scanned concurrently, with the cost of higher system performance impact.
	TiDBChecksumTableConcurrency = "tidb_checksum_table_concurrency"

	// TiDBCurrentTS is used to get the current transaction timestamp.
	// It is read-only.
	TiDBCurrentTS = "tidb_current_ts"

	// TiDBLastTxnInfo is used to get the last transaction info within the current session.
	TiDBLastTxnInfo = "tidb_last_txn_info"

	// TiDBLastQueryInfo is used to get the last query info within the current session.
	TiDBLastQueryInfo = "tidb_last_query_info"

	// TiDBLastDDLInfo is used to get the last ddl info within the current session.
	TiDBLastDDLInfo = "tidb_last_ddl_info"

	// TiDBConfig is a read-only variable that shows the config of the current server.
	TiDBConfig = "tidb_config"

	// TiDBBatchInsert is used to enable/disable auto-split insert data. If set this option on, insert executor will automatically
	// insert data into multiple batches and use a single txn for each batch. This will be helpful when inserting large data.
	TiDBBatchInsert = "tidb_batch_insert"

	// TiDBBatchDelete is used to enable/disable auto-split delete data. If set this option on, delete executor will automatically
	// split data into multiple batches and use a single txn for each batch. This will be helpful when deleting large data.
	TiDBBatchDelete = "tidb_batch_delete"

	// TiDBBatchCommit is used to enable/disable auto-split the transaction.
	// If set this option on, the transaction will be committed when it reaches stmt-count-limit and starts a new transaction.
	TiDBBatchCommit = "tidb_batch_commit"

	// TiDBDMLBatchSize is used to split the insert/delete data into small batches.
	// It only takes effort when tidb_batch_insert/tidb_batch_delete is on.
	// Its default value is 20000. When the row size is large, 20k rows could be larger than 100MB.
	// User could change it to a smaller one to avoid breaking the transaction size limitation.
	TiDBDMLBatchSize = "tidb_dml_batch_size"

	// The following session variables controls the memory quota during query execution.

	// TiDBMemQuotaQuery controls the memory quota of a query.
	TiDBMemQuotaQuery = "tidb_mem_quota_query" // Bytes.
	// TiDBMemQuotaApplyCache controls the memory quota of a query.
	TiDBMemQuotaApplyCache = "tidb_mem_quota_apply_cache"

	// TiDBGeneralLog is used to log every query in the server in info level.
	TiDBGeneralLog = "tidb_general_log"

	// TiDBLogFileMaxDays is used to log every query in the server in info level.
	TiDBLogFileMaxDays = "tidb_log_file_max_days"

	// TiDBPProfSQLCPU is used to add label sql label to pprof result.
	TiDBPProfSQLCPU = "tidb_pprof_sql_cpu"

	// TiDBRetryLimit is the maximum number of retries when committing a transaction.
	TiDBRetryLimit = "tidb_retry_limit"

	// TiDBDisableTxnAutoRetry disables transaction auto retry.
	TiDBDisableTxnAutoRetry = "tidb_disable_txn_auto_retry"

	// TiDBEnableChunkRPC enables TiDB to use Chunk format for coprocessor requests.
	TiDBEnableChunkRPC = "tidb_enable_chunk_rpc"

	// TiDBOptimizerSelectivityLevel is used to control the selectivity estimation level.
	TiDBOptimizerSelectivityLevel = "tidb_optimizer_selectivity_level"

	// TiDBOptimizerEnableNewOnlyFullGroupByCheck is used to open the newly only_full_group_by check by maintaining functional dependency.
	TiDBOptimizerEnableNewOnlyFullGroupByCheck = "tidb_enable_new_only_full_group_by_check"

	// TiDBTxnMode is used to control the transaction behavior.
	TiDBTxnMode = "tidb_txn_mode"

	// TiDBRowFormatVersion is used to control tidb row format version current.
	TiDBRowFormatVersion = "tidb_row_format_version"

	// TiDBEnableTablePartition is used to control table partition feature.
	// The valid value include auto/on/off:
	// on or auto: enable table partition if the partition type is implemented.
	// off: always disable table partition.
	TiDBEnableTablePartition = "tidb_enable_table_partition"

	// TiDBEnableListTablePartition is used to control list table partition feature.
	TiDBEnableListTablePartition = "tidb_enable_list_partition"

	// TiDBSkipIsolationLevelCheck is used to control whether to return error when set unsupported transaction
	// isolation level.
	TiDBSkipIsolationLevelCheck = "tidb_skip_isolation_level_check"

	// TiDBLowResolutionTSO is used for reading data with low resolution TSO which is updated once every two seconds
	TiDBLowResolutionTSO = "tidb_low_resolution_tso"

	// TiDBReplicaRead is used for reading data from replicas, followers for example.
	TiDBReplicaRead = "tidb_replica_read"

	// TiDBAllowRemoveAutoInc indicates whether a user can drop the auto_increment column attribute or not.
	TiDBAllowRemoveAutoInc = "tidb_allow_remove_auto_inc"

	// TiDBMultiStatementMode enables multi statement at the risk of SQL injection
	// provides backwards compatibility
	TiDBMultiStatementMode = "tidb_multi_statement_mode"

	// TiDBEvolvePlanTaskMaxTime controls the max time of a single evolution task.
	TiDBEvolvePlanTaskMaxTime = "tidb_evolve_plan_task_max_time"

	// TiDBEvolvePlanTaskStartTime is the start time of evolution task.
	TiDBEvolvePlanTaskStartTime = "tidb_evolve_plan_task_start_time"
	// TiDBEvolvePlanTaskEndTime is the end time of evolution task.
	TiDBEvolvePlanTaskEndTime = "tidb_evolve_plan_task_end_time"

	// TiDBSlowLogThreshold is used to set the slow log threshold in the server.
	TiDBSlowLogThreshold = "tidb_slow_log_threshold"

	// TiDBRecordPlanInSlowLog is used to log the plan of the slow query.
	TiDBRecordPlanInSlowLog = "tidb_record_plan_in_slow_log"

	// TiDBEnableSlowLog enables TiDB to log slow queries.
	TiDBEnableSlowLog = "tidb_enable_slow_log"

	// TiDBCheckMb4ValueInUTF8 is used to control whether to enable the check wrong utf8 value.
	TiDBCheckMb4ValueInUTF8 = "tidb_check_mb4_value_in_utf8"

	// TiDBFoundInPlanCache indicates whether the last statement was found in plan cache
	TiDBFoundInPlanCache = "last_plan_from_cache"

	// TiDBFoundInBinding indicates whether the last statement was matched with the hints in the binding.
	TiDBFoundInBinding = "last_plan_from_binding"

	// TiDBAllowAutoRandExplicitInsert indicates whether explicit insertion on auto_random column is allowed.
	TiDBAllowAutoRandExplicitInsert = "allow_auto_random_explicit_insert"

	// TiDBTxnScope indicates whether using global transactions or local transactions.
	TiDBTxnScope = "txn_scope"

	// TiDBTxnReadTS indicates the next transaction should be staleness transaction and provide the startTS
	TiDBTxnReadTS = "tx_read_ts"

	// TiDBReadStaleness indicates the staleness duration for following statement
	TiDBReadStaleness = "tidb_read_staleness"

	// TiDBEnablePaging indicates whether paging is enabled in coprocessor requests.
	TiDBEnablePaging = "tidb_enable_paging"

	// TiDBReadConsistency indicates whether the autocommit read statement goes through TiKV RC.
	TiDBReadConsistency = "tidb_read_consistency"

	// TiDBSysdateIsNow is the name of the `tidb_sysdate_is_now` system variable
	TiDBSysdateIsNow = "tidb_sysdate_is_now"

	// RequireSecureTransport indicates the secure mode for data transport
	RequireSecureTransport = "require_secure_transport"
)

// TiDB system variable names that both in session and global scope.
const (
	// TiDBBuildStatsConcurrency is used to speed up the ANALYZE statement, when a table has multiple indices,
	// those indices can be scanned concurrently, with the cost of higher system performance impact.
	TiDBBuildStatsConcurrency = "tidb_build_stats_concurrency"

	// TiDBDistSQLScanConcurrency is used to set the concurrency of a distsql scan task.
	// A distsql scan task can be a table scan or a index scan, which may be distributed to many TiKV nodes.
	// Higher concurrency may reduce latency, but with the cost of higher memory usage and system performance impact.
	// If the query has a LIMIT clause, high concurrency makes the system do much more work than needed.
	TiDBDistSQLScanConcurrency = "tidb_distsql_scan_concurrency"

	// TiDBOptInSubqToJoinAndAgg is used to enable/disable the optimizer rule of rewriting IN subquery.
	TiDBOptInSubqToJoinAndAgg = "tidb_opt_insubq_to_join_and_agg"

	// TiDBOptPreferRangeScan is used to enable/disable the optimizer to always prefer range scan over table scan, ignoring their costs.
	TiDBOptPreferRangeScan = "tidb_opt_prefer_range_scan"

	// TiDBOptEnableCorrelationAdjustment is used to indicates if enable correlation adjustment.
	TiDBOptEnableCorrelationAdjustment = "tidb_opt_enable_correlation_adjustment"

	// TiDBOptLimitPushDownThreshold determines if push Limit or TopN down to TiKV forcibly.
	TiDBOptLimitPushDownThreshold = "tidb_opt_limit_push_down_threshold"

	// TiDBOptCorrelationThreshold is a guard to enable row count estimation using column order correlation.
	TiDBOptCorrelationThreshold = "tidb_opt_correlation_threshold"

	// TiDBOptCorrelationExpFactor is an exponential factor to control heuristic approach when tidb_opt_correlation_threshold is not satisfied.
	TiDBOptCorrelationExpFactor = "tidb_opt_correlation_exp_factor"

	// TiDBOptCPUFactor is the CPU cost of processing one expression for one row.
	TiDBOptCPUFactor = "tidb_opt_cpu_factor"
	// TiDBOptCopCPUFactor is the CPU cost of processing one expression for one row in coprocessor.
	TiDBOptCopCPUFactor = "tidb_opt_copcpu_factor"
	// TiDBOptTiFlashConcurrencyFactor is concurrency number of tiflash computation.
	TiDBOptTiFlashConcurrencyFactor = "tidb_opt_tiflash_concurrency_factor"
	// TiDBOptNetworkFactor is the network cost of transferring 1 byte data.
	TiDBOptNetworkFactor = "tidb_opt_network_factor"
	// TiDBOptScanFactor is the IO cost of scanning 1 byte data on TiKV.
	TiDBOptScanFactor = "tidb_opt_scan_factor"
	// TiDBOptDescScanFactor is the IO cost of scanning 1 byte data on TiKV in desc order.
	TiDBOptDescScanFactor = "tidb_opt_desc_factor"
	// TiDBOptSeekFactor is the IO cost of seeking the start value in a range on TiKV or TiFlash.
	TiDBOptSeekFactor = "tidb_opt_seek_factor"
	// TiDBOptMemoryFactor is the memory cost of storing one tuple.
	TiDBOptMemoryFactor = "tidb_opt_memory_factor"
	// TiDBOptDiskFactor is the IO cost of reading/writing one byte to temporary disk.
	TiDBOptDiskFactor = "tidb_opt_disk_factor"
	// TiDBOptConcurrencyFactor is the CPU cost of additional one goroutine.
	TiDBOptConcurrencyFactor = "tidb_opt_concurrency_factor"

	// TiDBIndexJoinBatchSize is used to set the batch size of an index lookup join.
	// The index lookup join fetches batches of data from outer executor and constructs ranges for inner executor.
	// This value controls how much of data in a batch to do the index join.
	// Large value may reduce the latency but consumes more system resource.
	TiDBIndexJoinBatchSize = "tidb_index_join_batch_size"

	// TiDBIndexLookupSize is used for index lookup executor.
	// The index lookup executor first scan a batch of handles from a index, then use those handles to lookup the table
	// rows, this value controls how much of handles in a batch to do a lookup task.
	// Small value sends more RPCs to TiKV, consume more system resource.
	// Large value may do more work than needed if the query has a limit.
	TiDBIndexLookupSize = "tidb_index_lookup_size"

	// TiDBIndexLookupConcurrency is used for index lookup executor.
	// A lookup task may have 'tidb_index_lookup_size' of handles at maximum, the handles may be distributed
	// in many TiKV nodes, we execute multiple concurrent index lookup tasks concurrently to reduce the time
	// waiting for a task to finish.
	// Set this value higher may reduce the latency but consumes more system resource.
	// tidb_index_lookup_concurrency is deprecated, use tidb_executor_concurrency instead.
	TiDBIndexLookupConcurrency = "tidb_index_lookup_concurrency"

	// TiDBIndexLookupJoinConcurrency is used for index lookup join executor.
	// IndexLookUpJoin starts "tidb_index_lookup_join_concurrency" inner workers
	// to fetch inner rows and join the matched (outer, inner) row pairs.
	// tidb_index_lookup_join_concurrency is deprecated, use tidb_executor_concurrency instead.
	TiDBIndexLookupJoinConcurrency = "tidb_index_lookup_join_concurrency"

	// TiDBIndexSerialScanConcurrency is used for controlling the concurrency of index scan operation
	// when we need to keep the data output order the same as the order of index data.
	TiDBIndexSerialScanConcurrency = "tidb_index_serial_scan_concurrency"

	// TiDBMaxChunkSize is used to control the max chunk size during query execution.
	TiDBMaxChunkSize = "tidb_max_chunk_size"

	// TiDBAllowBatchCop means if we should send batch coprocessor to TiFlash. It can be set to 0, 1 and 2.
	// 0 means never use batch cop, 1 means use batch cop in case of aggregation and join, 2, means to force sending batch cop for any query.
	// The default value is 0
	TiDBAllowBatchCop = "tidb_allow_batch_cop"

	// TiDBAllowMPPExecution means if we should use mpp way to execute query or not.
	// Default value is `true`, means to be determined by the optimizer.
	// Value set to `false` means never use mpp.
	TiDBAllowMPPExecution = "tidb_allow_mpp"

	// TiDBHashExchangeWithNewCollation means if hash exchange is supported when new collation is on.
	// Default value is `true`, means support hash exchange when new collation is on.
	// Value set to `false` means not support hash exchange when new collation is on.
	TiDBHashExchangeWithNewCollation = "tidb_hash_exchange_with_new_collation"

	// TiDBEnforceMPPExecution means if we should enforce mpp way to execute query or not.
	// Default value is `false`, means to be determined by variable `tidb_allow_mpp`.
	// Value set to `true` means enforce use mpp.
	// Note if you want to set `tidb_enforce_mpp` to `true`, you must set `tidb_allow_mpp` to `true` first.
	TiDBEnforceMPPExecution = "tidb_enforce_mpp"

	// TiDBMaxTiFlashThreads is the maximum number of threads to execute the request which is pushed down to tiflash.
	// Default value is -1, means it will not be pushed down to tiflash.
	// If the value is bigger than -1, it will be pushed down to tiflash and used to create db context in tiflash.
	TiDBMaxTiFlashThreads = "tidb_max_tiflash_threads"
	// TiDBMPPStoreFailTTL is the unavailable time when a store is detected failed. During that time, tidb will not send any task to
	// TiFlash even though the failed TiFlash node has been recovered.
	TiDBMPPStoreFailTTL = "tidb_mpp_store_fail_ttl"

	// TiDBInitChunkSize is used to control the init chunk size during query execution.
	TiDBInitChunkSize = "tidb_init_chunk_size"

	// TiDBEnableCascadesPlanner is used to control whether to enable the cascades planner.
	TiDBEnableCascadesPlanner = "tidb_enable_cascades_planner"

	// TiDBSkipUTF8Check skips the UTF8 validate process, validate UTF8 has performance cost, if we can make sure
	// the input string values are valid, we can skip the check.
	TiDBSkipUTF8Check = "tidb_skip_utf8_check"

	// TiDBSkipASCIICheck skips the ASCII validate process
	// old tidb may already have fields with invalid ASCII bytes
	// disable ASCII validate can guarantee a safe replication
	TiDBSkipASCIICheck = "tidb_skip_ascii_check"

	// TiDBHashJoinConcurrency is used for hash join executor.
	// The hash join outer executor starts multiple concurrent join workers to probe the hash table.
	// tidb_hash_join_concurrency is deprecated, use tidb_executor_concurrency instead.
	TiDBHashJoinConcurrency = "tidb_hash_join_concurrency"

	// TiDBProjectionConcurrency is used for projection operator.
	// This variable controls the worker number of projection operator.
	// tidb_projection_concurrency is deprecated, use tidb_executor_concurrency instead.
	TiDBProjectionConcurrency = "tidb_projection_concurrency"

	// TiDBHashAggPartialConcurrency is used for hash agg executor.
	// The hash agg executor starts multiple concurrent partial workers to do partial aggregate works.
	// tidb_hashagg_partial_concurrency is deprecated, use tidb_executor_concurrency instead.
	TiDBHashAggPartialConcurrency = "tidb_hashagg_partial_concurrency"

	// TiDBHashAggFinalConcurrency is used for hash agg executor.
	// The hash agg executor starts multiple concurrent final workers to do final aggregate works.
	// tidb_hashagg_final_concurrency is deprecated, use tidb_executor_concurrency instead.
	TiDBHashAggFinalConcurrency = "tidb_hashagg_final_concurrency"

	// TiDBWindowConcurrency is used for window parallel executor.
	// tidb_window_concurrency is deprecated, use tidb_executor_concurrency instead.
	TiDBWindowConcurrency = "tidb_window_concurrency"

	// TiDBMergeJoinConcurrency is used for merge join parallel executor
	TiDBMergeJoinConcurrency = "tidb_merge_join_concurrency"

	// TiDBStreamAggConcurrency is used for stream aggregation parallel executor.
	// tidb_stream_agg_concurrency is deprecated, use tidb_executor_concurrency instead.
	TiDBStreamAggConcurrency = "tidb_streamagg_concurrency"

	// TiDBEnableParallelApply is used for parallel apply.
	TiDBEnableParallelApply = "tidb_enable_parallel_apply"

	// TiDBBackoffLockFast is used for tikv backoff base time in milliseconds.
	TiDBBackoffLockFast = "tidb_backoff_lock_fast"

	// TiDBBackOffWeight is used to control the max back off time in TiDB.
	// The default maximum back off time is a small value.
	// BackOffWeight could multiply it to let the user adjust the maximum time for retrying.
	// Only positive integers can be accepted, which means that the maximum back off time can only grow.
	TiDBBackOffWeight = "tidb_backoff_weight"

	// TiDBDDLReorgWorkerCount defines the count of ddl reorg workers.
	TiDBDDLReorgWorkerCount = "tidb_ddl_reorg_worker_cnt"

	// TiDBDDLReorgBatchSize defines the transaction batch size of ddl reorg workers.
	TiDBDDLReorgBatchSize = "tidb_ddl_reorg_batch_size"

	// TiDBDDLErrorCountLimit defines the count of ddl error limit.
	TiDBDDLErrorCountLimit = "tidb_ddl_error_count_limit"

	// TiDBDDLReorgPriority defines the operations' priority of adding indices.
	// It can be: PRIORITY_LOW, PRIORITY_NORMAL, PRIORITY_HIGH
	TiDBDDLReorgPriority = "tidb_ddl_reorg_priority"

	// TiDBEnableChangeMultiSchema is used to control whether to enable the change multi schema.
	TiDBEnableChangeMultiSchema = "tidb_enable_change_multi_schema"

	// TiDBEnableAutoIncrementInGenerated disables the mysql compatibility check on using auto-incremented columns in
	// expression indexes and generated columns described here https://dev.mysql.com/doc/refman/5.7/en/create-table-generated-columns.html for details.
	TiDBEnableAutoIncrementInGenerated = "tidb_enable_auto_increment_in_generated"

	// TiDBEnablePointGetCache is used to control whether to enable the point get cache for special scenario.
	TiDBEnablePointGetCache = "tidb_enable_point_get_cache"

	// TiDBPlacementMode is used to control the mode for placement
	TiDBPlacementMode = "tidb_placement_mode"

	// TiDBMaxDeltaSchemaCount defines the max length of deltaSchemaInfos.
	// deltaSchemaInfos is a queue that maintains the history of schema changes.
	TiDBMaxDeltaSchemaCount = "tidb_max_delta_schema_count"

	// TiDBScatterRegion will scatter the regions for DDLs when it is ON.
	TiDBScatterRegion = "tidb_scatter_region"

	// TiDBWaitSplitRegionFinish defines the split region behaviour is sync or async.
	TiDBWaitSplitRegionFinish = "tidb_wait_split_region_finish"

	// TiDBWaitSplitRegionTimeout uses to set the split and scatter region back off time.
	TiDBWaitSplitRegionTimeout = "tidb_wait_split_region_timeout"

	// TiDBForcePriority defines the operations' priority of all statements.
	// It can be "NO_PRIORITY", "LOW_PRIORITY", "HIGH_PRIORITY", "DELAYED"
	TiDBForcePriority = "tidb_force_priority"

	// TiDBConstraintCheckInPlace indicates to check the constraint when the SQL executing.
	// It could hurt the performance of bulking insert when it is ON.
	TiDBConstraintCheckInPlace = "tidb_constraint_check_in_place"

	// TiDBEnableWindowFunction is used to control whether to enable the window function.
	TiDBEnableWindowFunction = "tidb_enable_window_function"

	// TiDBEnablePipelinedWindowFunction is used to control whether to use pipelined window function, it only works when tidb_enable_window_function = true.
	TiDBEnablePipelinedWindowFunction = "tidb_enable_pipelined_window_function"

	// TiDBEnableStrictDoubleTypeCheck is used to control table field double type syntax check.
	TiDBEnableStrictDoubleTypeCheck = "tidb_enable_strict_double_type_check"

	// TiDBOptProjectionPushDown is used to control whether to pushdown projection to coprocessor.
	TiDBOptProjectionPushDown = "tidb_opt_projection_push_down"

	// TiDBEnableVectorizedExpression is used to control whether to enable the vectorized expression evaluation.
	TiDBEnableVectorizedExpression = "tidb_enable_vectorized_expression"

	// TiDBOptJoinReorderThreshold defines the threshold less than which
	// we'll choose a rather time-consuming algorithm to calculate the join order.
	TiDBOptJoinReorderThreshold = "tidb_opt_join_reorder_threshold"

	// TiDBSlowQueryFile indicates which slow query log file for SLOW_QUERY table to parse.
	TiDBSlowQueryFile = "tidb_slow_query_file"

	// TiDBEnableFastAnalyze indicates to use fast analyze.
	TiDBEnableFastAnalyze = "tidb_enable_fast_analyze"

	// TiDBExpensiveQueryTimeThreshold indicates the time threshold of expensive query.
	TiDBExpensiveQueryTimeThreshold = "tidb_expensive_query_time_threshold"

	// TiDBEnableIndexMerge indicates to generate IndexMergePath.
	TiDBEnableIndexMerge = "tidb_enable_index_merge"

	// TiDBEnableNoopFuncs set true will enable using fake funcs(like get_lock release_lock)
	TiDBEnableNoopFuncs = "tidb_enable_noop_functions"

	// TiDBEnableStmtSummary indicates whether the statement summary is enabled.
	TiDBEnableStmtSummary = "tidb_enable_stmt_summary"

	// TiDBStmtSummaryInternalQuery indicates whether the statement summary contain internal query.
	TiDBStmtSummaryInternalQuery = "tidb_stmt_summary_internal_query"

	// TiDBStmtSummaryRefreshInterval indicates the refresh interval in seconds for each statement summary.
	TiDBStmtSummaryRefreshInterval = "tidb_stmt_summary_refresh_interval"

	// TiDBStmtSummaryHistorySize indicates the history size of each statement summary.
	TiDBStmtSummaryHistorySize = "tidb_stmt_summary_history_size"

	// TiDBStmtSummaryMaxStmtCount indicates the max number of statements kept in memory.
	TiDBStmtSummaryMaxStmtCount = "tidb_stmt_summary_max_stmt_count"

	// TiDBStmtSummaryMaxSQLLength indicates the max length of displayed normalized sql and sample sql.
	TiDBStmtSummaryMaxSQLLength = "tidb_stmt_summary_max_sql_length"

	// TiDBCapturePlanBaseline indicates whether the capture of plan baselines is enabled.
	TiDBCapturePlanBaseline = "tidb_capture_plan_baselines"

	// TiDBUsePlanBaselines indicates whether the use of plan baselines is enabled.
	TiDBUsePlanBaselines = "tidb_use_plan_baselines"

	// TiDBEvolvePlanBaselines indicates whether the evolution of plan baselines is enabled.
	TiDBEvolvePlanBaselines = "tidb_evolve_plan_baselines"

	// TiDBEnableExtendedStats indicates whether the extended statistics feature is enabled.
	TiDBEnableExtendedStats = "tidb_enable_extended_stats"

	// TiDBIsolationReadEngines indicates the tidb only read from the stores whose engine type is involved in IsolationReadEngines.
	// Now, only support TiKV and TiFlash.
	TiDBIsolationReadEngines = "tidb_isolation_read_engines"

	// TiDBStoreLimit indicates the limit of sending request to a store, 0 means without limit.
	TiDBStoreLimit = "tidb_store_limit"

	// TiDBMetricSchemaStep indicates the step when query metric schema.
	TiDBMetricSchemaStep = "tidb_metric_query_step"

	// TiDBMetricSchemaRangeDuration indicates the range duration when query metric schema.
	TiDBMetricSchemaRangeDuration = "tidb_metric_query_range_duration"

	// TiDBEnableCollectExecutionInfo indicates that whether execution info is collected.
	TiDBEnableCollectExecutionInfo = "tidb_enable_collect_execution_info"

	// TiDBExecutorConcurrency is used for controlling the concurrency of all types of executors.
	TiDBExecutorConcurrency = "tidb_executor_concurrency"

	// TiDBEnableClusteredIndex indicates if clustered index feature is enabled.
	TiDBEnableClusteredIndex = "tidb_enable_clustered_index"

	// TiDBPartitionPruneMode indicates the partition prune mode used.
	TiDBPartitionPruneMode = "tidb_partition_prune_mode"

	// TiDBRedactLog indicates that whether redact log.
	TiDBRedactLog = "tidb_redact_log"

	// TiDBRestrictedReadOnly is meant for the cloud admin to toggle the cluster read only
	TiDBRestrictedReadOnly = "tidb_restricted_read_only"

	// TiDBSuperReadOnly is tidb's variant of mysql's super_read_only, which has some differences from mysql's super_read_only.
	TiDBSuperReadOnly = "tidb_super_read_only"

	// TiDBShardAllocateStep indicates the max size of continuous rowid shard in one transaction.
	TiDBShardAllocateStep = "tidb_shard_allocate_step"
	// TiDBEnableTelemetry indicates that whether usage data report to PingCAP is enabled.
	TiDBEnableTelemetry = "tidb_enable_telemetry"

	// TiDBEnableAmendPessimisticTxn indicates if amend pessimistic transactions is enabled.
	TiDBEnableAmendPessimisticTxn = "tidb_enable_amend_pessimistic_txn"

	// TiDBMemoryUsageAlarmRatio indicates the alarm threshold when memory usage of the tidb-server exceeds.
	TiDBMemoryUsageAlarmRatio = "tidb_memory_usage_alarm_ratio"

	// TiDBEnableRateLimitAction indicates whether enabled ratelimit action
	TiDBEnableRateLimitAction = "tidb_enable_rate_limit_action"

	// TiDBEnableAsyncCommit indicates whether to enable the async commit feature.
	TiDBEnableAsyncCommit = "tidb_enable_async_commit"

	// TiDBEnable1PC indicates whether to enable the one-phase commit feature.
	TiDBEnable1PC = "tidb_enable_1pc"

	// TiDBGuaranteeLinearizability indicates whether to guarantee linearizability.
	TiDBGuaranteeLinearizability = "tidb_guarantee_linearizability"

	// TiDBAnalyzeVersion indicates how tidb collects the analyzed statistics and how use to it.
	TiDBAnalyzeVersion = "tidb_analyze_version"

	// TiDBEnableIndexMergeJoin indicates whether to enable index merge join.
	TiDBEnableIndexMergeJoin = "tidb_enable_index_merge_join"

	// TiDBTrackAggregateMemoryUsage indicates whether track the memory usage of aggregate function.
	TiDBTrackAggregateMemoryUsage = "tidb_track_aggregate_memory_usage"

	// TiDBEnableExchangePartition indicates whether to enable exchange partition.
	TiDBEnableExchangePartition = "tidb_enable_exchange_partition"

	// TiDBAllowFallbackToTiKV indicates the engine types whose unavailability triggers fallback to TiKV.
	// Now we only support TiFlash.
	TiDBAllowFallbackToTiKV = "tidb_allow_fallback_to_tikv"

	// TiDBEnableTopSQL indicates whether the top SQL is enabled.
	TiDBEnableTopSQL = "tidb_enable_top_sql"

	// TiDBTopSQLMaxTimeSeriesCount indicates the max number of statements been collected in each time series.
	TiDBTopSQLMaxTimeSeriesCount = "tidb_top_sql_max_time_series_count"

	// TiDBTopSQLMaxMetaCount indicates the max capacity of the collect meta per second.
	TiDBTopSQLMaxMetaCount = "tidb_top_sql_max_meta_count"

	// TiDBEnableLocalTxn indicates whether to enable Local Txn.
	TiDBEnableLocalTxn = "tidb_enable_local_txn"

	// TiDBTSOClientBatchMaxWaitTime indicates the max value of the TSO Batch Wait interval time of PD client.
	TiDBTSOClientBatchMaxWaitTime = "tidb_tso_client_batch_max_wait_time"

	// TiDBTxnCommitBatchSize is used to control the batch size of transaction commit related requests sent by TiDB to TiKV.
	// If a single transaction has a large amount of writes, you can increase the batch size to improve the batch effect,
	// setting too large will exceed TiKV's raft-entry-max-size limit and cause commit failure.
	TiDBTxnCommitBatchSize = "tidb_txn_commit_batch_size"

	// TiDBEnableTSOFollowerProxy indicates whether to enable the TSO Follower Proxy feature of PD client.
	TiDBEnableTSOFollowerProxy = "tidb_enable_tso_follower_proxy"

	// TiDBEnableOrderedResultMode indicates if stabilize query results.
	TiDBEnableOrderedResultMode = "tidb_enable_ordered_result_mode"

	// TiDBRemoveOrderbyInSubquery indicates whether to remove ORDER BY in subquery.
	TiDBRemoveOrderbyInSubquery = "tidb_remove_orderby_in_subquery"

	// TiDBEnablePseudoForOutdatedStats indicates whether use pseudo for outdated stats
	TiDBEnablePseudoForOutdatedStats = "tidb_enable_pseudo_for_outdated_stats"

	// TiDBRegardNULLAsPoint indicates whether regard NULL as point when optimizing
	TiDBRegardNULLAsPoint = "tidb_regard_null_as_point"

	// TiDBTmpTableMaxSize indicates the max memory size of temporary tables.
	TiDBTmpTableMaxSize = "tidb_tmp_table_max_size"

	// TiDBEnableLegacyInstanceScope indicates if instance scope can be set with SET SESSION.
	TiDBEnableLegacyInstanceScope = "tidb_enable_legacy_instance_scope"

	// TiDBTableCacheLease indicates the read lock lease of a cached table.
	TiDBTableCacheLease = "tidb_table_cache_lease"

	// TiDBStatsLoadSyncWait indicates the time sql execution will sync-wait for stats load.
	TiDBStatsLoadSyncWait = "tidb_stats_load_sync_wait"

	// TiDBEnableMutationChecker indicates whether to check data consistency for mutations
	TiDBEnableMutationChecker = "tidb_enable_mutation_checker"
	// TiDBTxnAssertionLevel indicates how strict the assertion will be, which helps to detect and preventing data &
	// index inconsistency problems.
	TiDBTxnAssertionLevel = "tidb_txn_assertion_level"

	// TiDBIgnorePreparedCacheCloseStmt indicates whether to ignore close-stmt commands for prepared statements.
	TiDBIgnorePreparedCacheCloseStmt = "tidb_ignore_prepared_cache_close_stmt"

	// TiDBEnableNewCostInterface is a internal switch to indicates whether to use the new cost calculation interface.
	TiDBEnableNewCostInterface = "tidb_enable_new_cost_interface"

	// TiDBBatchPendingTiFlashCount indicates the maximum count of non-available TiFlash tables.
	TiDBBatchPendingTiFlashCount = "tidb_batch_pending_tiflash_count"

	// TiDBQueryLogMaxLen is used to set the max length of the query in the log.
	TiDBQueryLogMaxLen = "tidb_query_log_max_len"

	// TiDBEnableConcurrencyDDL indicates whether to enable the new DDL framework.
	TiDBEnableConcurrencyDDL = "tidb_enable_concurrency_ddl"
	// TiDBNonTransactionalIgnoreError is used to ignore error in non-transactional DMLs.
	// When set to false, a non-transactional DML returns when it meets the first error.
	// When set to true, a non-transactional DML finishes all batches even if errors are met in some batches.
	TiDBNonTransactionalIgnoreError = "tidb_nontransactional_ignore_error"
)

// TiDB vars that have only global scope

const (
	// TiDBGCEnable turns garbage collection on or OFF
	TiDBGCEnable = "tidb_gc_enable"
	// TiDBGCRunInterval sets the interval that GC runs
	TiDBGCRunInterval = "tidb_gc_run_interval"
	// TiDBGCLifetime sets the retention window of older versions
	TiDBGCLifetime = "tidb_gc_life_time"
	// TiDBGCConcurrency sets the concurrency of garbage collection. -1 = AUTO value
	TiDBGCConcurrency = "tidb_gc_concurrency"
	// TiDBGCScanLockMode enables the green GC feature (default)
	TiDBGCScanLockMode = "tidb_gc_scan_lock_mode"
	// TiDBGCMaxWaitTime sets max time for gc advances the safepoint delayed by active transactions
	TiDBGCMaxWaitTime = "tidb_gc_max_wait_time"
	// TiDBEnableEnhancedSecurity restricts SUPER users from certain operations.
	TiDBEnableEnhancedSecurity = "tidb_enable_enhanced_security"
	// TiDBEnableHistoricalStats enables the historical statistics feature (default off)
	TiDBEnableHistoricalStats = "tidb_enable_historical_stats"
	// TiDBPersistAnalyzeOptions persists analyze options for later analyze and auto-analyze
	TiDBPersistAnalyzeOptions = "tidb_persist_analyze_options"
	// TiDBEnableColumnTracking enables collecting predicate columns.
	TiDBEnableColumnTracking = "tidb_enable_column_tracking"
	// TiDBDisableColumnTrackingTime records the last time TiDBEnableColumnTracking is set off.
	// It is used to invalidate the collected predicate columns after turning off TiDBEnableColumnTracking, which avoids physical deletion.
	// It doesn't have cache in memory, and we directly get/set the variable value from/to mysql.tidb.
	TiDBDisableColumnTrackingTime = "tidb_disable_column_tracking_time"
	// TiDBStatsLoadPseudoTimeout indicates whether to fallback to pseudo stats after load timeout.
	TiDBStatsLoadPseudoTimeout = "tidb_stats_load_pseudo_timeout"
	// TiDBMemQuotaBindingCache indicates the memory quota for the bind cache.
	TiDBMemQuotaBindingCache = "tidb_mem_quota_binding_cache"
	// TiDBRCReadCheckTS indicates the tso optimization for read-consistency read is enabled.
	TiDBRCReadCheckTS = "tidb_rc_read_check_ts"
	// TiDBCommitterConcurrency controls the number of running concurrent requests in the commit phase.
	TiDBCommitterConcurrency = "tidb_committer_concurrency"
	// TiDBEnableBatchDML enables batch dml.
	TiDBEnableBatchDML = "tidb_enable_batch_dml"
	// TiDBStatsCacheMemQuota records stats cache quota
	TiDBStatsCacheMemQuota = "tidb_stats_cache_mem_quota"
	// TiDBMemQuotaAnalyze indicates the memory quota for all analyze jobs.
	TiDBMemQuotaAnalyze = "tidb_mem_quota_analyze"
)

// TiDB intentional limits
// Can be raised in the future.

const (
	// MaxConfigurableConcurrency is the maximum number of "threads" (goroutines) that can be specified
	// for any type of configuration item that has concurrent workers.
	MaxConfigurableConcurrency = 256
)

// Default TiDB system variable values.
const (
	DefHostname                                  = "localhost"
	DefIndexLookupConcurrency                    = ConcurrencyUnset
	DefIndexLookupJoinConcurrency                = ConcurrencyUnset
	DefIndexSerialScanConcurrency                = 1
	DefIndexJoinBatchSize                        = 25000
	DefIndexLookupSize                           = 20000
	DefDistSQLScanConcurrency                    = 15
	DefBuildStatsConcurrency                     = 4
	DefAutoAnalyzeRatio                          = 0.5
	DefAutoAnalyzeStartTime                      = "00:00 +0000"
	DefAutoAnalyzeEndTime                        = "23:59 +0000"
	DefAutoIncrementIncrement                    = 1
	DefAutoIncrementOffset                       = 1
	DefChecksumTableConcurrency                  = 4
	DefSkipUTF8Check                             = false
	DefSkipASCIICheck                            = false
	DefOptAggPushDown                            = false
	DefOptCartesianBCJ                           = 1
	DefOptMPPOuterJoinFixedBuildSide             = false
	DefOptWriteRowID                             = false
	DefOptEnableCorrelationAdjustment            = true
	DefOptLimitPushDownThreshold                 = 100
	DefOptCorrelationThreshold                   = 0.9
	DefOptCorrelationExpFactor                   = 1
	DefOptCPUFactor                              = 3.0
	DefOptCopCPUFactor                           = 3.0
	DefOptTiFlashConcurrencyFactor               = 24.0
	DefOptNetworkFactor                          = 1.0
	DefOptScanFactor                             = 1.5
	DefOptDescScanFactor                         = 3.0
	DefOptSeekFactor                             = 20.0
	DefOptMemoryFactor                           = 0.001
	DefOptDiskFactor                             = 1.5
	DefOptConcurrencyFactor                      = 3.0
	DefOptInSubqToJoinAndAgg                     = true
	DefOptPreferRangeScan                        = false
	DefBatchInsert                               = false
	DefBatchDelete                               = false
	DefBatchCommit                               = false
	DefCurretTS                                  = 0
	DefInitChunkSize                             = 32
	DefMaxChunkSize                              = 1024
	DefDMLBatchSize                              = 0
	DefMaxPreparedStmtCount                      = -1
	DefWaitTimeout                               = 28800
	DefTiDBMemQuotaApplyCache                    = 32 << 20 // 32MB.
	DefTiDBMemQuotaBindingCache                  = 64 << 20 // 64MB.
	DefTiDBGeneralLog                            = false
	DefTiDBPProfSQLCPU                           = 0
	DefTiDBRetryLimit                            = 10
	DefTiDBDisableTxnAutoRetry                   = true
	DefTiDBConstraintCheckInPlace                = false
	DefTiDBHashJoinConcurrency                   = ConcurrencyUnset
	DefTiDBProjectionConcurrency                 = ConcurrencyUnset
	DefBroadcastJoinThresholdSize                = 100 * 1024 * 1024
	DefBroadcastJoinThresholdCount               = 10 * 1024
	DefTiDBOptimizerSelectivityLevel             = 0
	DefTiDBOptimizerEnableNewOFGB                = false
	DefTiDBAllowBatchCop                         = 1
	DefTiDBAllowMPPExecution                     = true
	DefTiDBHashExchangeWithNewCollation          = true
	DefTiDBEnforceMPPExecution                   = false
	DefTiFlashMaxThreads                         = -1
	DefTiDBMPPStoreFailTTL                       = "60s"
	DefTiDBTxnMode                               = ""
	DefTiDBRowFormatV1                           = 1
	DefTiDBRowFormatV2                           = 2
	DefTiDBDDLReorgWorkerCount                   = 4
	DefTiDBDDLReorgBatchSize                     = 256
	DefTiDBDDLErrorCountLimit                    = 512
	DefTiDBMaxDeltaSchemaCount                   = 1024
	DefTiDBChangeMultiSchema                     = false
	DefTiDBPointGetCache                         = false
	DefTiDBPlacementMode                         = PlacementModeStrict
	DefTiDBEnableAutoIncrementInGenerated        = false
	DefTiDBHashAggPartialConcurrency             = ConcurrencyUnset
	DefTiDBHashAggFinalConcurrency               = ConcurrencyUnset
	DefTiDBWindowConcurrency                     = ConcurrencyUnset
	DefTiDBMergeJoinConcurrency                  = 1 // disable optimization by default
	DefTiDBStreamAggConcurrency                  = 1
	DefTiDBForcePriority                         = mysql.NoPriority
	DefEnableWindowFunction                      = true
	DefEnablePipelinedWindowFunction             = true
	DefEnableStrictDoubleTypeCheck               = true
	DefEnableVectorizedExpression                = true
	DefTiDBOptJoinReorderThreshold               = 0
	DefTiDBDDLSlowOprThreshold                   = 300
	DefTiDBUseFastAnalyze                        = false
	DefTiDBSkipIsolationLevelCheck               = false
	DefTiDBExpensiveQueryTimeThreshold           = 60 // 60s
	DefTiDBScatterRegion                         = false
	DefTiDBWaitSplitRegionFinish                 = true
	DefWaitSplitRegionTimeout                    = 300 // 300s
	DefTiDBEnableNoopFuncs                       = Off
	DefTiDBAllowRemoveAutoInc                    = false
	DefTiDBUsePlanBaselines                      = true
	DefTiDBEvolvePlanBaselines                   = false
	DefTiDBEvolvePlanTaskMaxTime                 = 600 // 600s
	DefTiDBEvolvePlanTaskStartTime               = "00:00 +0000"
	DefTiDBEvolvePlanTaskEndTime                 = "23:59 +0000"
	DefInnodbLockWaitTimeout                     = 50 // 50s
	DefTiDBStoreLimit                            = 0
	DefTiDBMetricSchemaStep                      = 60 // 60s
	DefTiDBMetricSchemaRangeDuration             = 60 // 60s
	DefTiDBFoundInPlanCache                      = false
	DefTiDBFoundInBinding                        = false
	DefTiDBEnableCollectExecutionInfo            = true
	DefTiDBAllowAutoRandExplicitInsert           = false
	DefTiDBEnableClusteredIndex                  = ClusteredIndexDefModeIntOnly
	DefTiDBRedactLog                             = false
	DefTiDBRestrictedReadOnly                    = false
	DefTiDBSuperReadOnly                         = false
	DefTiDBShardAllocateStep                     = math.MaxInt64
	DefTiDBEnableTelemetry                       = true
	DefTiDBEnableParallelApply                   = false
	DefTiDBEnableAmendPessimisticTxn             = false
	DefTiDBPartitionPruneMode                    = "static"
	DefTiDBEnableRateLimitAction                 = true
	DefTiDBEnableAsyncCommit                     = false
	DefTiDBEnable1PC                             = false
	DefTiDBGuaranteeLinearizability              = true
	DefTiDBAnalyzeVersion                        = 2
	DefTiDBEnableIndexMergeJoin                  = false
	DefTiDBTrackAggregateMemoryUsage             = true
	DefTiDBEnableExchangePartition               = false
	DefCTEMaxRecursionDepth                      = 1000
	DefTiDBTmpTableMaxSize                       = 64 << 20 // 64MB.
	DefTiDBEnableLocalTxn                        = false
	DefTiDBTSOClientBatchMaxWaitTime             = 0.0 // 0ms
	DefTiDBEnableTSOFollowerProxy                = false
	DefTiDBEnableOrderedResultMode               = false
	DefTiDBEnablePseudoForOutdatedStats          = true
	DefTiDBRegardNULLAsPoint                     = true
	DefEnablePlacementCheck                      = true
	DefTimestamp                                 = "0"
	DefTiDBEnableStmtSummary                     = true
	DefTiDBStmtSummaryInternalQuery              = false
	DefTiDBStmtSummaryRefreshInterval            = 1800
	DefTiDBStmtSummaryHistorySize                = 24
	DefTiDBStmtSummaryMaxStmtCount               = 3000
	DefTiDBStmtSummaryMaxSQLLength               = 4096
	DefTiDBCapturePlanBaseline                   = Off
	DefTiDBEnableIndexMerge                      = true
	DefEnableLegacyInstanceScope                 = true
	DefTiDBTableCacheLease                       = 3 // 3s
	DefTiDBPersistAnalyzeOptions                 = true
	DefTiDBEnableColumnTracking                  = false
	DefTiDBStatsLoadSyncWait                     = 0
	DefTiDBStatsLoadPseudoTimeout                = false
	DefSysdateIsNow                              = false
	DefTiDBEnableMutationChecker                 = false
	DefTiDBTxnAssertionLevel                     = AssertionOffStr
	DefTiDBIgnorePreparedCacheCloseStmt          = false
	DefTiDBBatchPendingTiFlashCount              = 4000
	DefRCReadCheckTS                             = false
	DefTiDBRemoveOrderbyInSubquery               = false
	DefTiDBReadStaleness                         = 0
	DefTiDBGCMaxWaitTime                         = 24 * 60 * 60
	DefMaxAllowedPacket                   uint64 = 67108864
	DefTiDBEnableBatchDML                        = false
	DefTiDBMemQuotaQuery                         = 1073741824 // 1GB
	DefTiDBStatsCacheMemQuota                    = 0
	MaxTiDBStatsCacheMemQuota                    = 1024 * 1024 * 1024 * 1024 // 1TB
	DefTiDBQueryLogMaxLen                        = 4096
<<<<<<< HEAD
	DefTiDBEnableConcurrencyDDL                  = true
=======
	DefRequireSecureTransport                    = false
>>>>>>> d40b5e12
	DefTiDBCommitterConcurrency                  = 128
	DefTiDBBatchDMLIgnoreError                   = false
	DefTiDBMemQuotaAnalyze                       = -1
)

// Process global variables.
var (
	ProcessGeneralLog           = atomic.NewBool(false)
	GlobalLogMaxDays            = atomic.NewInt32(int32(config.GetGlobalConfig().Log.File.MaxDays))
	QueryLogMaxLen              = atomic.NewInt32(DefTiDBQueryLogMaxLen)
	EnablePProfSQLCPU           = atomic.NewBool(false)
	EnableBatchDML              = atomic.NewBool(false)
	ddlReorgWorkerCounter int32 = DefTiDBDDLReorgWorkerCount
	ddlReorgBatchSize     int32 = DefTiDBDDLReorgBatchSize
	ddlErrorCountlimit    int64 = DefTiDBDDLErrorCountLimit
	ddlReorgRowFormat     int64 = DefTiDBRowFormatV2
	maxDeltaSchemaCount   int64 = DefTiDBMaxDeltaSchemaCount
	// MaxDDLReorgBatchSize is exported for testing.
	MaxDDLReorgBatchSize int32 = 10240
	MinDDLReorgBatchSize int32 = 32
	// DDLSlowOprThreshold is the threshold for ddl slow operations, uint is millisecond.
	DDLSlowOprThreshold                   = config.GetGlobalConfig().Instance.DDLSlowOprThreshold
	ForcePriority                         = int32(DefTiDBForcePriority)
	MaxOfMaxAllowedPacket          uint64 = 1073741824
	ExpensiveQueryTimeThreshold    uint64 = DefTiDBExpensiveQueryTimeThreshold
	MinExpensiveQueryTimeThreshold uint64 = 10 // 10s
	DefExecutorConcurrency                = 5
	MemoryUsageAlarmRatio                 = atomic.NewFloat64(config.GetGlobalConfig().Instance.MemoryUsageAlarmRatio)
	EnableLocalTxn                        = atomic.NewBool(DefTiDBEnableLocalTxn)
	MaxTSOBatchWaitInterval               = atomic.NewFloat64(DefTiDBTSOClientBatchMaxWaitTime)
	EnableTSOFollowerProxy                = atomic.NewBool(DefTiDBEnableTSOFollowerProxy)
	RestrictedReadOnly                    = atomic.NewBool(DefTiDBRestrictedReadOnly)
	VarTiDBSuperReadOnly                  = atomic.NewBool(DefTiDBSuperReadOnly)
	PersistAnalyzeOptions                 = atomic.NewBool(DefTiDBPersistAnalyzeOptions)
	TableCacheLease                       = atomic.NewInt64(DefTiDBTableCacheLease)
	EnableColumnTracking                  = atomic.NewBool(DefTiDBEnableColumnTracking)
	StatsLoadSyncWait                     = atomic.NewInt64(DefTiDBStatsLoadSyncWait)
	StatsLoadPseudoTimeout                = atomic.NewBool(DefTiDBStatsLoadPseudoTimeout)
	MemQuotaBindingCache                  = atomic.NewInt64(DefTiDBMemQuotaBindingCache)
	GCMaxWaitTime                         = atomic.NewInt64(DefTiDBGCMaxWaitTime)
	AllowConcurrencyDDL                   = atomic.NewBool(DefTiDBEnableConcurrencyDDL)
	StatsCacheMemQuota                    = atomic.NewInt64(DefTiDBStatsCacheMemQuota)
)

var (
	// SetMemQuotaAnalyze is the func registered by global/subglobal tracker to set memory quota.
	SetMemQuotaAnalyze func(quota int64) = nil
	// GetMemQuotaAnalyze is the func registered by global/subglobal tracker to get memory quota.
	GetMemQuotaAnalyze func() int64 = nil
)<|MERGE_RESOLUTION|>--- conflicted
+++ resolved
@@ -867,11 +867,8 @@
 	DefTiDBStatsCacheMemQuota                    = 0
 	MaxTiDBStatsCacheMemQuota                    = 1024 * 1024 * 1024 * 1024 // 1TB
 	DefTiDBQueryLogMaxLen                        = 4096
-<<<<<<< HEAD
 	DefTiDBEnableConcurrencyDDL                  = true
-=======
 	DefRequireSecureTransport                    = false
->>>>>>> d40b5e12
 	DefTiDBCommitterConcurrency                  = 128
 	DefTiDBBatchDMLIgnoreError                   = false
 	DefTiDBMemQuotaAnalyze                       = -1
