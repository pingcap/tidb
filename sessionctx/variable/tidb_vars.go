// Copyright 2017 PingCAP, Inc.
//
// Licensed under the Apache License, Version 2.0 (the "License");
// you may not use this file except in compliance with the License.
// You may obtain a copy of the License at
//
//     http://www.apache.org/licenses/LICENSE-2.0
//
// Unless required by applicable law or agreed to in writing, software
// distributed under the License is distributed on an "AS IS" BASIS,
// WITHOUT WARRANTIES OR CONDITIONS OF ANY KIND, either express or implied.
// See the License for the specific language governing permissions and
// limitations under the License.

package variable

import (
	"math"

	"github.com/pingcap/tidb/config"
	"github.com/pingcap/tidb/parser/mysql"
	"go.uber.org/atomic"
)

/*
	Steps to add a new TiDB specific system variable:

	1. Add a new variable name with comment in this file.
	2. Add the default value of the new variable in this file.
	3. Add SysVar instance in 'defaultSysVars' slice.
*/

// TiDB system variable names that only in session scope.
const (
	TiDBDDLSlowOprThreshold = "ddl_slow_threshold"

	// TiDBSnapshot is used for reading history data, the default value is empty string.
	// The value can be a datetime string like '2017-11-11 20:20:20' or a tso string. When this variable is set, the session reads history data of that time.
	TiDBSnapshot = "tidb_snapshot"

	// TiDBOptAggPushDown is used to enable/disable the optimizer rule of aggregation push down.
	TiDBOptAggPushDown = "tidb_opt_agg_push_down"

	// TiDBOptCartesianBCJ is used to disable/enable broadcast cartesian join in MPP mode
	TiDBOptCartesianBCJ = "tidb_opt_broadcast_cartesian_join"

	TiDBOptMPPOuterJoinFixedBuildSide = "tidb_opt_mpp_outer_join_fixed_build_side"

	// TiDBOptDistinctAggPushDown is used to decide whether agg with distinct should be pushed to tikv/tiflash.
	TiDBOptDistinctAggPushDown = "tidb_opt_distinct_agg_push_down"

	// TiDBBCJThresholdSize is used to limit the size of small table for mpp broadcast join.
	// Its unit is bytes, if the size of small table is larger than it, we will not use bcj.
	TiDBBCJThresholdSize = "tidb_broadcast_join_threshold_size"

	// TiDBBCJThresholdCount is used to limit the count of small table for mpp broadcast join.
	// If we can't estimate the size of one side of join child, we will check if its row number exceeds this limitation.
	TiDBBCJThresholdCount = "tidb_broadcast_join_threshold_count"

	// TiDBOptWriteRowID is used to enable/disable the operations of insert、replace and update to _tidb_rowid.
	TiDBOptWriteRowID = "tidb_opt_write_row_id"

	// TiDBAutoAnalyzeRatio will run if (table modify count)/(table row count) is greater than this value.
	TiDBAutoAnalyzeRatio = "tidb_auto_analyze_ratio"

	// TiDBAutoAnalyzeStartTime will run if current time is within start time and end time.
	TiDBAutoAnalyzeStartTime = "tidb_auto_analyze_start_time"
	TiDBAutoAnalyzeEndTime   = "tidb_auto_analyze_end_time"

	// TiDBChecksumTableConcurrency is used to speed up the ADMIN CHECKSUM TABLE
	// statement, when a table has multiple indices, those indices can be
	// scanned concurrently, with the cost of higher system performance impact.
	TiDBChecksumTableConcurrency = "tidb_checksum_table_concurrency"

	// TiDBCurrentTS is used to get the current transaction timestamp.
	// It is read-only.
	TiDBCurrentTS = "tidb_current_ts"

	// TiDBLastTxnInfo is used to get the last transaction info within the current session.
	TiDBLastTxnInfo = "tidb_last_txn_info"

	// TiDBLastQueryInfo is used to get the last query info within the current session.
	TiDBLastQueryInfo = "tidb_last_query_info"

	// TiDBLastDDLInfo is used to get the last ddl info within the current session.
	TiDBLastDDLInfo = "tidb_last_ddl_info"

	// TiDBConfig is a read-only variable that shows the config of the current server.
	TiDBConfig = "tidb_config"

	// TiDBBatchInsert is used to enable/disable auto-split insert data. If set this option on, insert executor will automatically
	// insert data into multiple batches and use a single txn for each batch. This will be helpful when inserting large data.
	TiDBBatchInsert = "tidb_batch_insert"

	// TiDBBatchDelete is used to enable/disable auto-split delete data. If set this option on, delete executor will automatically
	// split data into multiple batches and use a single txn for each batch. This will be helpful when deleting large data.
	TiDBBatchDelete = "tidb_batch_delete"

	// TiDBBatchCommit is used to enable/disable auto-split the transaction.
	// If set this option on, the transaction will be committed when it reaches stmt-count-limit and starts a new transaction.
	TiDBBatchCommit = "tidb_batch_commit"

	// TiDBDMLBatchSize is used to split the insert/delete data into small batches.
	// It only takes effort when tidb_batch_insert/tidb_batch_delete is on.
	// Its default value is 20000. When the row size is large, 20k rows could be larger than 100MB.
	// User could change it to a smaller one to avoid breaking the transaction size limitation.
	TiDBDMLBatchSize = "tidb_dml_batch_size"

	// The following session variables controls the memory quota during query execution.

	// TiDBMemQuotaQuery controls the memory quota of a query.
	TiDBMemQuotaQuery = "tidb_mem_quota_query" // Bytes.
	// TiDBMemQuotaApplyCache controls the memory quota of a query.
	TiDBMemQuotaApplyCache = "tidb_mem_quota_apply_cache"

	// TiDBGeneralLog is used to log every query in the server in info level.
	TiDBGeneralLog = "tidb_general_log"

	// TiDBLogFileMaxDays is used to log every query in the server in info level.
	TiDBLogFileMaxDays = "tidb_log_file_max_days"

	// TiDBPProfSQLCPU is used to add label sql label to pprof result.
	TiDBPProfSQLCPU = "tidb_pprof_sql_cpu"

	// TiDBRetryLimit is the maximum number of retries when committing a transaction.
	TiDBRetryLimit = "tidb_retry_limit"

	// TiDBDisableTxnAutoRetry disables transaction auto retry.
	TiDBDisableTxnAutoRetry = "tidb_disable_txn_auto_retry"

	// TiDBEnableChunkRPC enables TiDB to use Chunk format for coprocessor requests.
	TiDBEnableChunkRPC = "tidb_enable_chunk_rpc"

	// TiDBOptimizerSelectivityLevel is used to control the selectivity estimation level.
	TiDBOptimizerSelectivityLevel = "tidb_optimizer_selectivity_level"

	// TiDBOptimizerEnableNewOnlyFullGroupByCheck is used to open the newly only_full_group_by check by maintaining functional dependency.
	TiDBOptimizerEnableNewOnlyFullGroupByCheck = "tidb_enable_new_only_full_group_by_check"

	TiDBOptimizerEnableOuterJoinReorder = "tidb_enable_outer_join_reorder"

	// TiDBTxnMode is used to control the transaction behavior.
	TiDBTxnMode = "tidb_txn_mode"

	// TiDBRowFormatVersion is used to control tidb row format version current.
	TiDBRowFormatVersion = "tidb_row_format_version"

	// TiDBEnableTablePartition is used to control table partition feature.
	// The valid value include auto/on/off:
	// on or auto: enable table partition if the partition type is implemented.
	// off: always disable table partition.
	TiDBEnableTablePartition = "tidb_enable_table_partition"

	// TiDBEnableListTablePartition is used to control list table partition feature.
	TiDBEnableListTablePartition = "tidb_enable_list_partition"

	// TiDBSkipIsolationLevelCheck is used to control whether to return error when set unsupported transaction
	// isolation level.
	TiDBSkipIsolationLevelCheck = "tidb_skip_isolation_level_check"

	// TiDBLowResolutionTSO is used for reading data with low resolution TSO which is updated once every two seconds
	TiDBLowResolutionTSO = "tidb_low_resolution_tso"

	// TiDBReplicaRead is used for reading data from replicas, followers for example.
	TiDBReplicaRead = "tidb_replica_read"

	// TiDBAllowRemoveAutoInc indicates whether a user can drop the auto_increment column attribute or not.
	TiDBAllowRemoveAutoInc = "tidb_allow_remove_auto_inc"

	// TiDBMultiStatementMode enables multi statement at the risk of SQL injection
	// provides backwards compatibility
	TiDBMultiStatementMode = "tidb_multi_statement_mode"

	// TiDBEvolvePlanTaskMaxTime controls the max time of a single evolution task.
	TiDBEvolvePlanTaskMaxTime = "tidb_evolve_plan_task_max_time"

	// TiDBEvolvePlanTaskStartTime is the start time of evolution task.
	TiDBEvolvePlanTaskStartTime = "tidb_evolve_plan_task_start_time"
	// TiDBEvolvePlanTaskEndTime is the end time of evolution task.
	TiDBEvolvePlanTaskEndTime = "tidb_evolve_plan_task_end_time"

	// TiDBSlowLogThreshold is used to set the slow log threshold in the server.
	TiDBSlowLogThreshold = "tidb_slow_log_threshold"

	// TiDBRecordPlanInSlowLog is used to log the plan of the slow query.
	TiDBRecordPlanInSlowLog = "tidb_record_plan_in_slow_log"

	// TiDBEnableSlowLog enables TiDB to log slow queries.
	TiDBEnableSlowLog = "tidb_enable_slow_log"

	// TiDBCheckMb4ValueInUTF8 is used to control whether to enable the check wrong utf8 value.
	TiDBCheckMb4ValueInUTF8 = "tidb_check_mb4_value_in_utf8"

	// TiDBFoundInPlanCache indicates whether the last statement was found in plan cache
	TiDBFoundInPlanCache = "last_plan_from_cache"

	// TiDBFoundInBinding indicates whether the last statement was matched with the hints in the binding.
	TiDBFoundInBinding = "last_plan_from_binding"

	// TiDBAllowAutoRandExplicitInsert indicates whether explicit insertion on auto_random column is allowed.
	TiDBAllowAutoRandExplicitInsert = "allow_auto_random_explicit_insert"

	// TiDBTxnScope indicates whether using global transactions or local transactions.
	TiDBTxnScope = "txn_scope"

	// TiDBTxnReadTS indicates the next transaction should be staleness transaction and provide the startTS
	TiDBTxnReadTS = "tx_read_ts"

	// TiDBReadStaleness indicates the staleness duration for following statement
	TiDBReadStaleness = "tidb_read_staleness"

	// TiDBEnablePaging indicates whether paging is enabled in coprocessor requests.
	TiDBEnablePaging = "tidb_enable_paging"

	// TiDBReadConsistency indicates whether the autocommit read statement goes through TiKV RC.
	TiDBReadConsistency = "tidb_read_consistency"

	// TiDBSysdateIsNow is the name of the `tidb_sysdate_is_now` system variable
	TiDBSysdateIsNow = "tidb_sysdate_is_now"

	// RequireSecureTransport indicates the secure mode for data transport
	RequireSecureTransport = "require_secure_transport"
)

// TiDB system variable names that both in session and global scope.
const (
	// TiDBBuildStatsConcurrency is used to speed up the ANALYZE statement, when a table has multiple indices,
	// those indices can be scanned concurrently, with the cost of higher system performance impact.
	TiDBBuildStatsConcurrency = "tidb_build_stats_concurrency"

	// TiDBDistSQLScanConcurrency is used to set the concurrency of a distsql scan task.
	// A distsql scan task can be a table scan or a index scan, which may be distributed to many TiKV nodes.
	// Higher concurrency may reduce latency, but with the cost of higher memory usage and system performance impact.
	// If the query has a LIMIT clause, high concurrency makes the system do much more work than needed.
	TiDBDistSQLScanConcurrency = "tidb_distsql_scan_concurrency"

	// TiDBOptInSubqToJoinAndAgg is used to enable/disable the optimizer rule of rewriting IN subquery.
	TiDBOptInSubqToJoinAndAgg = "tidb_opt_insubq_to_join_and_agg"

	// TiDBOptPreferRangeScan is used to enable/disable the optimizer to always prefer range scan over table scan, ignoring their costs.
	TiDBOptPreferRangeScan = "tidb_opt_prefer_range_scan"

	// TiDBOptEnableCorrelationAdjustment is used to indicates if enable correlation adjustment.
	TiDBOptEnableCorrelationAdjustment = "tidb_opt_enable_correlation_adjustment"

	// TiDBOptLimitPushDownThreshold determines if push Limit or TopN down to TiKV forcibly.
	TiDBOptLimitPushDownThreshold = "tidb_opt_limit_push_down_threshold"

	// TiDBOptCorrelationThreshold is a guard to enable row count estimation using column order correlation.
	TiDBOptCorrelationThreshold = "tidb_opt_correlation_threshold"

	// TiDBOptCorrelationExpFactor is an exponential factor to control heuristic approach when tidb_opt_correlation_threshold is not satisfied.
	TiDBOptCorrelationExpFactor = "tidb_opt_correlation_exp_factor"

	// TiDBOptCPUFactor is the CPU cost of processing one expression for one row.
	TiDBOptCPUFactor = "tidb_opt_cpu_factor"
	// TiDBOptCopCPUFactor is the CPU cost of processing one expression for one row in coprocessor.
	TiDBOptCopCPUFactor = "tidb_opt_copcpu_factor"
	// TiDBOptTiFlashConcurrencyFactor is concurrency number of tiflash computation.
	TiDBOptTiFlashConcurrencyFactor = "tidb_opt_tiflash_concurrency_factor"
	// TiDBOptNetworkFactor is the network cost of transferring 1 byte data.
	TiDBOptNetworkFactor = "tidb_opt_network_factor"
	// TiDBOptScanFactor is the IO cost of scanning 1 byte data on TiKV.
	TiDBOptScanFactor = "tidb_opt_scan_factor"
	// TiDBOptDescScanFactor is the IO cost of scanning 1 byte data on TiKV in desc order.
	TiDBOptDescScanFactor = "tidb_opt_desc_factor"
	// TiDBOptSeekFactor is the IO cost of seeking the start value in a range on TiKV or TiFlash.
	TiDBOptSeekFactor = "tidb_opt_seek_factor"
	// TiDBOptMemoryFactor is the memory cost of storing one tuple.
	TiDBOptMemoryFactor = "tidb_opt_memory_factor"
	// TiDBOptDiskFactor is the IO cost of reading/writing one byte to temporary disk.
	TiDBOptDiskFactor = "tidb_opt_disk_factor"
	// TiDBOptConcurrencyFactor is the CPU cost of additional one goroutine.
	TiDBOptConcurrencyFactor = "tidb_opt_concurrency_factor"

	// Variables for the Cost Model Ver2
	// TiDBOptCPUFactorV2 is the CPU factor for the Cost Model Ver2
	TiDBOptCPUFactorV2 = "tidb_opt_cpu_factor_v2"
	// TiDBOptCopCPUFactorV2 is the CopCPU factor for the Cost Model Ver2
	TiDBOptCopCPUFactorV2 = "tidb_opt_copcpu_factor_v2"
	// TiDBOptTiFlashCPUFactorV2 is the TiFlashCPU factor for the Cost Model Ver2
	TiDBOptTiFlashCPUFactorV2 = "tidb_opt_tiflash_cpu_factor_v2"
	// TiDBOptNetworkFactorV2 is the network factor for the Cost Model Ver2
	TiDBOptNetworkFactorV2 = "tidb_opt_network_factor_v2"
	// TiDBOptScanFactorV2 is the scan factor for the Cost Model Ver2
	TiDBOptScanFactorV2 = "tidb_opt_scan_factor_v2"
	// TiDBOptDescScanFactorV2 is the desc scan factor for the Cost Model Ver2
	TiDBOptDescScanFactorV2 = "tidb_opt_desc_factor_v2"
	// TiDBOptTiFlashScanFactorV2 is the TiFlashScan factor for the Cost Model Ver2
	TiDBOptTiFlashScanFactorV2 = "tidb_opt_tiflash_scan_factor_v2"
	// TiDBOptSeekFactorV2 is the seek factor for the Cost Model Ver2
	TiDBOptSeekFactorV2 = "tidb_opt_seek_factor_v2"
	// TiDBOptMemoryFactorV2 is the memory factor for the Cost Model Ver2
	TiDBOptMemoryFactorV2 = "tidb_opt_memory_factor_v2"
	// TiDBOptDiskFactorV2 is the disk factor for the Cost Model Ver2
	TiDBOptDiskFactorV2 = "tidb_opt_disk_factor_v2"
	// TiDBOptConcurrencyFactorV2 is the concurrency factor for the Cost Model Ver2
	TiDBOptConcurrencyFactorV2 = "tidb_opt_concurrency_factor_v2"

	// TiDBIndexJoinBatchSize is used to set the batch size of an index lookup join.
	// The index lookup join fetches batches of data from outer executor and constructs ranges for inner executor.
	// This value controls how much of data in a batch to do the index join.
	// Large value may reduce the latency but consumes more system resource.
	TiDBIndexJoinBatchSize = "tidb_index_join_batch_size"

	// TiDBIndexLookupSize is used for index lookup executor.
	// The index lookup executor first scan a batch of handles from a index, then use those handles to lookup the table
	// rows, this value controls how much of handles in a batch to do a lookup task.
	// Small value sends more RPCs to TiKV, consume more system resource.
	// Large value may do more work than needed if the query has a limit.
	TiDBIndexLookupSize = "tidb_index_lookup_size"

	// TiDBIndexLookupConcurrency is used for index lookup executor.
	// A lookup task may have 'tidb_index_lookup_size' of handles at maximum, the handles may be distributed
	// in many TiKV nodes, we execute multiple concurrent index lookup tasks concurrently to reduce the time
	// waiting for a task to finish.
	// Set this value higher may reduce the latency but consumes more system resource.
	// tidb_index_lookup_concurrency is deprecated, use tidb_executor_concurrency instead.
	TiDBIndexLookupConcurrency = "tidb_index_lookup_concurrency"

	// TiDBIndexLookupJoinConcurrency is used for index lookup join executor.
	// IndexLookUpJoin starts "tidb_index_lookup_join_concurrency" inner workers
	// to fetch inner rows and join the matched (outer, inner) row pairs.
	// tidb_index_lookup_join_concurrency is deprecated, use tidb_executor_concurrency instead.
	TiDBIndexLookupJoinConcurrency = "tidb_index_lookup_join_concurrency"

	// TiDBIndexSerialScanConcurrency is used for controlling the concurrency of index scan operation
	// when we need to keep the data output order the same as the order of index data.
	TiDBIndexSerialScanConcurrency = "tidb_index_serial_scan_concurrency"

	// TiDBMaxChunkSize is used to control the max chunk size during query execution.
	TiDBMaxChunkSize = "tidb_max_chunk_size"

	// TiDBAllowBatchCop means if we should send batch coprocessor to TiFlash. It can be set to 0, 1 and 2.
	// 0 means never use batch cop, 1 means use batch cop in case of aggregation and join, 2, means to force sending batch cop for any query.
	// The default value is 0
	TiDBAllowBatchCop = "tidb_allow_batch_cop"

	// TiDBAllowMPPExecution means if we should use mpp way to execute query or not.
	// Default value is `true`, means to be determined by the optimizer.
	// Value set to `false` means never use mpp.
	TiDBAllowMPPExecution = "tidb_allow_mpp"

	// TiDBHashExchangeWithNewCollation means if hash exchange is supported when new collation is on.
	// Default value is `true`, means support hash exchange when new collation is on.
	// Value set to `false` means not support hash exchange when new collation is on.
	TiDBHashExchangeWithNewCollation = "tidb_hash_exchange_with_new_collation"

	// TiDBEnforceMPPExecution means if we should enforce mpp way to execute query or not.
	// Default value is `false`, means to be determined by variable `tidb_allow_mpp`.
	// Value set to `true` means enforce use mpp.
	// Note if you want to set `tidb_enforce_mpp` to `true`, you must set `tidb_allow_mpp` to `true` first.
	TiDBEnforceMPPExecution = "tidb_enforce_mpp"

	// TiDBMaxTiFlashThreads is the maximum number of threads to execute the request which is pushed down to tiflash.
	// Default value is -1, means it will not be pushed down to tiflash.
	// If the value is bigger than -1, it will be pushed down to tiflash and used to create db context in tiflash.
	TiDBMaxTiFlashThreads = "tidb_max_tiflash_threads"
	// TiDBMPPStoreFailTTL is the unavailable time when a store is detected failed. During that time, tidb will not send any task to
	// TiFlash even though the failed TiFlash node has been recovered.
	TiDBMPPStoreFailTTL = "tidb_mpp_store_fail_ttl"

	// TiDBInitChunkSize is used to control the init chunk size during query execution.
	TiDBInitChunkSize = "tidb_init_chunk_size"

	// TiDBEnableCascadesPlanner is used to control whether to enable the cascades planner.
	TiDBEnableCascadesPlanner = "tidb_enable_cascades_planner"

	// TiDBSkipUTF8Check skips the UTF8 validate process, validate UTF8 has performance cost, if we can make sure
	// the input string values are valid, we can skip the check.
	TiDBSkipUTF8Check = "tidb_skip_utf8_check"

	// TiDBSkipASCIICheck skips the ASCII validate process
	// old tidb may already have fields with invalid ASCII bytes
	// disable ASCII validate can guarantee a safe replication
	TiDBSkipASCIICheck = "tidb_skip_ascii_check"

	// TiDBHashJoinConcurrency is used for hash join executor.
	// The hash join outer executor starts multiple concurrent join workers to probe the hash table.
	// tidb_hash_join_concurrency is deprecated, use tidb_executor_concurrency instead.
	TiDBHashJoinConcurrency = "tidb_hash_join_concurrency"

	// TiDBProjectionConcurrency is used for projection operator.
	// This variable controls the worker number of projection operator.
	// tidb_projection_concurrency is deprecated, use tidb_executor_concurrency instead.
	TiDBProjectionConcurrency = "tidb_projection_concurrency"

	// TiDBHashAggPartialConcurrency is used for hash agg executor.
	// The hash agg executor starts multiple concurrent partial workers to do partial aggregate works.
	// tidb_hashagg_partial_concurrency is deprecated, use tidb_executor_concurrency instead.
	TiDBHashAggPartialConcurrency = "tidb_hashagg_partial_concurrency"

	// TiDBHashAggFinalConcurrency is used for hash agg executor.
	// The hash agg executor starts multiple concurrent final workers to do final aggregate works.
	// tidb_hashagg_final_concurrency is deprecated, use tidb_executor_concurrency instead.
	TiDBHashAggFinalConcurrency = "tidb_hashagg_final_concurrency"

	// TiDBWindowConcurrency is used for window parallel executor.
	// tidb_window_concurrency is deprecated, use tidb_executor_concurrency instead.
	TiDBWindowConcurrency = "tidb_window_concurrency"

	// TiDBMergeJoinConcurrency is used for merge join parallel executor
	TiDBMergeJoinConcurrency = "tidb_merge_join_concurrency"

	// TiDBStreamAggConcurrency is used for stream aggregation parallel executor.
	// tidb_stream_agg_concurrency is deprecated, use tidb_executor_concurrency instead.
	TiDBStreamAggConcurrency = "tidb_streamagg_concurrency"

	// TiDBEnableParallelApply is used for parallel apply.
	TiDBEnableParallelApply = "tidb_enable_parallel_apply"

	// TiDBBackoffLockFast is used for tikv backoff base time in milliseconds.
	TiDBBackoffLockFast = "tidb_backoff_lock_fast"

	// TiDBBackOffWeight is used to control the max back off time in TiDB.
	// The default maximum back off time is a small value.
	// BackOffWeight could multiply it to let the user adjust the maximum time for retrying.
	// Only positive integers can be accepted, which means that the maximum back off time can only grow.
	TiDBBackOffWeight = "tidb_backoff_weight"

	// TiDBDDLReorgWorkerCount defines the count of ddl reorg workers.
	TiDBDDLReorgWorkerCount = "tidb_ddl_reorg_worker_cnt"

	// TiDBDDLReorgBatchSize defines the transaction batch size of ddl reorg workers.
	TiDBDDLReorgBatchSize = "tidb_ddl_reorg_batch_size"

	// TiDBDDLErrorCountLimit defines the count of ddl error limit.
	TiDBDDLErrorCountLimit = "tidb_ddl_error_count_limit"

	// TiDBDDLReorgPriority defines the operations' priority of adding indices.
	// It can be: PRIORITY_LOW, PRIORITY_NORMAL, PRIORITY_HIGH
	TiDBDDLReorgPriority = "tidb_ddl_reorg_priority"

	// TiDBEnableChangeMultiSchema is used to control whether to enable the change multi schema.
	TiDBEnableChangeMultiSchema = "tidb_enable_change_multi_schema"

	// TiDBEnableAutoIncrementInGenerated disables the mysql compatibility check on using auto-incremented columns in
	// expression indexes and generated columns described here https://dev.mysql.com/doc/refman/5.7/en/create-table-generated-columns.html for details.
	TiDBEnableAutoIncrementInGenerated = "tidb_enable_auto_increment_in_generated"

	// TiDBEnablePointGetCache is used to control whether to enable the point get cache for special scenario.
	TiDBEnablePointGetCache = "tidb_enable_point_get_cache"

	// TiDBPlacementMode is used to control the mode for placement
	TiDBPlacementMode = "tidb_placement_mode"

	// TiDBMaxDeltaSchemaCount defines the max length of deltaSchemaInfos.
	// deltaSchemaInfos is a queue that maintains the history of schema changes.
	TiDBMaxDeltaSchemaCount = "tidb_max_delta_schema_count"

	// TiDBScatterRegion will scatter the regions for DDLs when it is ON.
	TiDBScatterRegion = "tidb_scatter_region"

	// TiDBWaitSplitRegionFinish defines the split region behaviour is sync or async.
	TiDBWaitSplitRegionFinish = "tidb_wait_split_region_finish"

	// TiDBWaitSplitRegionTimeout uses to set the split and scatter region back off time.
	TiDBWaitSplitRegionTimeout = "tidb_wait_split_region_timeout"

	// TiDBForcePriority defines the operations' priority of all statements.
	// It can be "NO_PRIORITY", "LOW_PRIORITY", "HIGH_PRIORITY", "DELAYED"
	TiDBForcePriority = "tidb_force_priority"

	// TiDBConstraintCheckInPlace indicates to check the constraint when the SQL executing.
	// It could hurt the performance of bulking insert when it is ON.
	TiDBConstraintCheckInPlace = "tidb_constraint_check_in_place"

	// TiDBEnableWindowFunction is used to control whether to enable the window function.
	TiDBEnableWindowFunction = "tidb_enable_window_function"

	// TiDBEnablePipelinedWindowFunction is used to control whether to use pipelined window function, it only works when tidb_enable_window_function = true.
	TiDBEnablePipelinedWindowFunction = "tidb_enable_pipelined_window_function"

	// TiDBEnableStrictDoubleTypeCheck is used to control table field double type syntax check.
	TiDBEnableStrictDoubleTypeCheck = "tidb_enable_strict_double_type_check"

	// TiDBOptProjectionPushDown is used to control whether to pushdown projection to coprocessor.
	TiDBOptProjectionPushDown = "tidb_opt_projection_push_down"

	// TiDBEnableVectorizedExpression is used to control whether to enable the vectorized expression evaluation.
	TiDBEnableVectorizedExpression = "tidb_enable_vectorized_expression"

	// TiDBOptJoinReorderThreshold defines the threshold less than which
	// we'll choose a rather time-consuming algorithm to calculate the join order.
	TiDBOptJoinReorderThreshold = "tidb_opt_join_reorder_threshold"

	// TiDBSlowQueryFile indicates which slow query log file for SLOW_QUERY table to parse.
	TiDBSlowQueryFile = "tidb_slow_query_file"

	// TiDBEnableFastAnalyze indicates to use fast analyze.
	TiDBEnableFastAnalyze = "tidb_enable_fast_analyze"

	// TiDBExpensiveQueryTimeThreshold indicates the time threshold of expensive query.
	TiDBExpensiveQueryTimeThreshold = "tidb_expensive_query_time_threshold"

	// TiDBEnableIndexMerge indicates to generate IndexMergePath.
	TiDBEnableIndexMerge = "tidb_enable_index_merge"

	// TiDBEnableNoopFuncs set true will enable using fake funcs(like get_lock release_lock)
	TiDBEnableNoopFuncs = "tidb_enable_noop_functions"

	// TiDBEnableStmtSummary indicates whether the statement summary is enabled.
	TiDBEnableStmtSummary = "tidb_enable_stmt_summary"

	// TiDBStmtSummaryInternalQuery indicates whether the statement summary contain internal query.
	TiDBStmtSummaryInternalQuery = "tidb_stmt_summary_internal_query"

	// TiDBStmtSummaryRefreshInterval indicates the refresh interval in seconds for each statement summary.
	TiDBStmtSummaryRefreshInterval = "tidb_stmt_summary_refresh_interval"

	// TiDBStmtSummaryHistorySize indicates the history size of each statement summary.
	TiDBStmtSummaryHistorySize = "tidb_stmt_summary_history_size"

	// TiDBStmtSummaryMaxStmtCount indicates the max number of statements kept in memory.
	TiDBStmtSummaryMaxStmtCount = "tidb_stmt_summary_max_stmt_count"

	// TiDBStmtSummaryMaxSQLLength indicates the max length of displayed normalized sql and sample sql.
	TiDBStmtSummaryMaxSQLLength = "tidb_stmt_summary_max_sql_length"

	// TiDBCapturePlanBaseline indicates whether the capture of plan baselines is enabled.
	TiDBCapturePlanBaseline = "tidb_capture_plan_baselines"

	// TiDBUsePlanBaselines indicates whether the use of plan baselines is enabled.
	TiDBUsePlanBaselines = "tidb_use_plan_baselines"

	// TiDBEvolvePlanBaselines indicates whether the evolution of plan baselines is enabled.
	TiDBEvolvePlanBaselines = "tidb_evolve_plan_baselines"

	// TiDBEnableExtendedStats indicates whether the extended statistics feature is enabled.
	TiDBEnableExtendedStats = "tidb_enable_extended_stats"

	// TiDBIsolationReadEngines indicates the tidb only read from the stores whose engine type is involved in IsolationReadEngines.
	// Now, only support TiKV and TiFlash.
	TiDBIsolationReadEngines = "tidb_isolation_read_engines"

	// TiDBStoreLimit indicates the limit of sending request to a store, 0 means without limit.
	TiDBStoreLimit = "tidb_store_limit"

	// TiDBMetricSchemaStep indicates the step when query metric schema.
	TiDBMetricSchemaStep = "tidb_metric_query_step"

	// TiDBMetricSchemaRangeDuration indicates the range duration when query metric schema.
	TiDBMetricSchemaRangeDuration = "tidb_metric_query_range_duration"

	// TiDBEnableCollectExecutionInfo indicates that whether execution info is collected.
	TiDBEnableCollectExecutionInfo = "tidb_enable_collect_execution_info"

	// TiDBExecutorConcurrency is used for controlling the concurrency of all types of executors.
	TiDBExecutorConcurrency = "tidb_executor_concurrency"

	// TiDBEnableClusteredIndex indicates if clustered index feature is enabled.
	TiDBEnableClusteredIndex = "tidb_enable_clustered_index"

	// TiDBPartitionPruneMode indicates the partition prune mode used.
	TiDBPartitionPruneMode = "tidb_partition_prune_mode"

	// TiDBRedactLog indicates that whether redact log.
	TiDBRedactLog = "tidb_redact_log"

	// TiDBRestrictedReadOnly is meant for the cloud admin to toggle the cluster read only
	TiDBRestrictedReadOnly = "tidb_restricted_read_only"

	// TiDBSuperReadOnly is tidb's variant of mysql's super_read_only, which has some differences from mysql's super_read_only.
	TiDBSuperReadOnly = "tidb_super_read_only"

	// TiDBShardAllocateStep indicates the max size of continuous rowid shard in one transaction.
	TiDBShardAllocateStep = "tidb_shard_allocate_step"
	// TiDBEnableTelemetry indicates that whether usage data report to PingCAP is enabled.
	TiDBEnableTelemetry = "tidb_enable_telemetry"

	// TiDBEnableAmendPessimisticTxn indicates if amend pessimistic transactions is enabled.
	TiDBEnableAmendPessimisticTxn = "tidb_enable_amend_pessimistic_txn"

	// TiDBMemoryUsageAlarmRatio indicates the alarm threshold when memory usage of the tidb-server exceeds.
	TiDBMemoryUsageAlarmRatio = "tidb_memory_usage_alarm_ratio"

	// TiDBEnableRateLimitAction indicates whether enabled ratelimit action
	TiDBEnableRateLimitAction = "tidb_enable_rate_limit_action"

	// TiDBEnableAsyncCommit indicates whether to enable the async commit feature.
	TiDBEnableAsyncCommit = "tidb_enable_async_commit"

	// TiDBEnable1PC indicates whether to enable the one-phase commit feature.
	TiDBEnable1PC = "tidb_enable_1pc"

	// TiDBGuaranteeLinearizability indicates whether to guarantee linearizability.
	TiDBGuaranteeLinearizability = "tidb_guarantee_linearizability"

	// TiDBAnalyzeVersion indicates how tidb collects the analyzed statistics and how use to it.
	TiDBAnalyzeVersion = "tidb_analyze_version"

	// TiDBEnableIndexMergeJoin indicates whether to enable index merge join.
	TiDBEnableIndexMergeJoin = "tidb_enable_index_merge_join"

	// TiDBTrackAggregateMemoryUsage indicates whether track the memory usage of aggregate function.
	TiDBTrackAggregateMemoryUsage = "tidb_track_aggregate_memory_usage"

	// TiDBEnableExchangePartition indicates whether to enable exchange partition.
	TiDBEnableExchangePartition = "tidb_enable_exchange_partition"

	// TiDBAllowFallbackToTiKV indicates the engine types whose unavailability triggers fallback to TiKV.
	// Now we only support TiFlash.
	TiDBAllowFallbackToTiKV = "tidb_allow_fallback_to_tikv"

	// TiDBEnableTopSQL indicates whether the top SQL is enabled.
	TiDBEnableTopSQL = "tidb_enable_top_sql"

	// TiDBTopSQLMaxTimeSeriesCount indicates the max number of statements been collected in each time series.
	TiDBTopSQLMaxTimeSeriesCount = "tidb_top_sql_max_time_series_count"

	// TiDBTopSQLMaxMetaCount indicates the max capacity of the collect meta per second.
	TiDBTopSQLMaxMetaCount = "tidb_top_sql_max_meta_count"

	// TiDBEnableLocalTxn indicates whether to enable Local Txn.
	TiDBEnableLocalTxn = "tidb_enable_local_txn"

	// TiDBTSOClientBatchMaxWaitTime indicates the max value of the TSO Batch Wait interval time of PD client.
	TiDBTSOClientBatchMaxWaitTime = "tidb_tso_client_batch_max_wait_time"

	// TiDBTxnCommitBatchSize is used to control the batch size of transaction commit related requests sent by TiDB to TiKV.
	// If a single transaction has a large amount of writes, you can increase the batch size to improve the batch effect,
	// setting too large will exceed TiKV's raft-entry-max-size limit and cause commit failure.
	TiDBTxnCommitBatchSize = "tidb_txn_commit_batch_size"

	// TiDBEnableTSOFollowerProxy indicates whether to enable the TSO Follower Proxy feature of PD client.
	TiDBEnableTSOFollowerProxy = "tidb_enable_tso_follower_proxy"

	// TiDBEnableOrderedResultMode indicates if stabilize query results.
	TiDBEnableOrderedResultMode = "tidb_enable_ordered_result_mode"

	// TiDBRemoveOrderbyInSubquery indicates whether to remove ORDER BY in subquery.
	TiDBRemoveOrderbyInSubquery = "tidb_remove_orderby_in_subquery"

	// TiDBEnablePseudoForOutdatedStats indicates whether use pseudo for outdated stats
	TiDBEnablePseudoForOutdatedStats = "tidb_enable_pseudo_for_outdated_stats"

	// TiDBRegardNULLAsPoint indicates whether regard NULL as point when optimizing
	TiDBRegardNULLAsPoint = "tidb_regard_null_as_point"

	// TiDBTmpTableMaxSize indicates the max memory size of temporary tables.
	TiDBTmpTableMaxSize = "tidb_tmp_table_max_size"

	// TiDBEnableLegacyInstanceScope indicates if instance scope can be set with SET SESSION.
	TiDBEnableLegacyInstanceScope = "tidb_enable_legacy_instance_scope"

	// TiDBTableCacheLease indicates the read lock lease of a cached table.
	TiDBTableCacheLease = "tidb_table_cache_lease"

	// TiDBStatsLoadSyncWait indicates the time sql execution will sync-wait for stats load.
	TiDBStatsLoadSyncWait = "tidb_stats_load_sync_wait"

	// TiDBEnableMutationChecker indicates whether to check data consistency for mutations
	TiDBEnableMutationChecker = "tidb_enable_mutation_checker"
	// TiDBTxnAssertionLevel indicates how strict the assertion will be, which helps to detect and preventing data &
	// index inconsistency problems.
	TiDBTxnAssertionLevel = "tidb_txn_assertion_level"

	// TiDBIgnorePreparedCacheCloseStmt indicates whether to ignore close-stmt commands for prepared statements.
	TiDBIgnorePreparedCacheCloseStmt = "tidb_ignore_prepared_cache_close_stmt"

	// TiDBEnableNewCostInterface is a internal switch to indicates whether to use the new cost calculation interface.
	TiDBEnableNewCostInterface = "tidb_enable_new_cost_interface"

	// TiDBCostModelVersion is a internal switch to indicates the cost model version.
	TiDBCostModelVersion = "tidb_cost_model_version"

	// TiDBBatchPendingTiFlashCount indicates the maximum count of non-available TiFlash tables.
	TiDBBatchPendingTiFlashCount = "tidb_batch_pending_tiflash_count"

	// TiDBQueryLogMaxLen is used to set the max length of the query in the log.
	TiDBQueryLogMaxLen = "tidb_query_log_max_len"

	// TiDBEnableNoopVariables is used to indicate if noops appear in SHOW [GLOBAL] VARIABLES
	TiDBEnableNoopVariables = "tidb_enable_noop_variables"

	// TiDBNonTransactionalIgnoreError is used to ignore error in non-transactional DMLs.
	// When set to false, a non-transactional DML returns when it meets the first error.
	// When set to true, a non-transactional DML finishes all batches even if errors are met in some batches.
	TiDBNonTransactionalIgnoreError = "tidb_nontransactional_ignore_error"

	// TiDBExtensionNonMySQLCompatible changes output for SHOW CREATE TABLE etc. for TiDB enhancements
	// that are not compatible with MySQL, like INTERVAL table partitioning
	TiDBExtensionNonMySQLCompatible = "tidb_extension_non_mysql_compatible"

	// TiDBSimplifiedMetrics controls whether to unregister some unused metrics.
	TiDBSimplifiedMetrics = "tidb_simplified_metrics"
)

// TiDB vars that have only global scope

const (
	// TiDBGCEnable turns garbage collection on or OFF
	TiDBGCEnable = "tidb_gc_enable"
	// TiDBGCRunInterval sets the interval that GC runs
	TiDBGCRunInterval = "tidb_gc_run_interval"
	// TiDBGCLifetime sets the retention window of older versions
	TiDBGCLifetime = "tidb_gc_life_time"
	// TiDBGCConcurrency sets the concurrency of garbage collection. -1 = AUTO value
	TiDBGCConcurrency = "tidb_gc_concurrency"
	// TiDBGCScanLockMode enables the green GC feature (default)
	TiDBGCScanLockMode = "tidb_gc_scan_lock_mode"
	// TiDBGCMaxWaitTime sets max time for gc advances the safepoint delayed by active transactions
	TiDBGCMaxWaitTime = "tidb_gc_max_wait_time"
	// TiDBEnableEnhancedSecurity restricts SUPER users from certain operations.
	TiDBEnableEnhancedSecurity = "tidb_enable_enhanced_security"
	// TiDBEnableHistoricalStats enables the historical statistics feature (default off)
	TiDBEnableHistoricalStats = "tidb_enable_historical_stats"
	// TiDBPersistAnalyzeOptions persists analyze options for later analyze and auto-analyze
	TiDBPersistAnalyzeOptions = "tidb_persist_analyze_options"
	// TiDBEnableColumnTracking enables collecting predicate columns.
	TiDBEnableColumnTracking = "tidb_enable_column_tracking"
	// TiDBDisableColumnTrackingTime records the last time TiDBEnableColumnTracking is set off.
	// It is used to invalidate the collected predicate columns after turning off TiDBEnableColumnTracking, which avoids physical deletion.
	// It doesn't have cache in memory, and we directly get/set the variable value from/to mysql.tidb.
	TiDBDisableColumnTrackingTime = "tidb_disable_column_tracking_time"
	// TiDBStatsLoadPseudoTimeout indicates whether to fallback to pseudo stats after load timeout.
	TiDBStatsLoadPseudoTimeout = "tidb_stats_load_pseudo_timeout"
	// TiDBMemQuotaBindingCache indicates the memory quota for the bind cache.
	TiDBMemQuotaBindingCache = "tidb_mem_quota_binding_cache"
	// TiDBRCReadCheckTS indicates the tso optimization for read-consistency read is enabled.
	TiDBRCReadCheckTS = "tidb_rc_read_check_ts"
	// TiDBCommitterConcurrency controls the number of running concurrent requests in the commit phase.
	TiDBCommitterConcurrency = "tidb_committer_concurrency"
	// TiDBEnableBatchDML enables batch dml.
	TiDBEnableBatchDML = "tidb_enable_batch_dml"
	// TiDBStatsCacheMemQuota records stats cache quota
	TiDBStatsCacheMemQuota = "tidb_stats_cache_mem_quota"
	// TiDBMemQuotaAnalyze indicates the memory quota for all analyze jobs.
	TiDBMemQuotaAnalyze = "tidb_mem_quota_analyze"
	// TiDBEnableAutoAnalyze determines whether TiDB executes automatic analysis.
	TiDBEnableAutoAnalyze = "tidb_enable_auto_analyze"
	//TiDBMemOOMAction indicates what operation TiDB perform when a single SQL statement exceeds
	// the memory quota specified by tidb_mem_quota_query and cannot be spilled to disk.
	TiDBMemOOMAction = "tidb_mem_oom_action"
	// TiDBEnablePrepPlanCache indicates whether to enable prepared plan cache
	TiDBEnablePrepPlanCache = "tidb_enable_prepared_plan_cache"
	// TiDBPrepPlanCacheSize indicates the number of cached statements.
	TiDBPrepPlanCacheSize = "tidb_prepared_plan_cache_size"
	// TiDBPrepPlanCacheMemoryGuardRatio is used to prevent [performance.max-memory] from being exceeded
	TiDBPrepPlanCacheMemoryGuardRatio = "tidb_prepared_plan_cache_memory_guard_ratio"
	// TiDBMaxAutoAnalyzeTime is the max time that auto analyze can run. If auto analyze runs longer than the value, it
	// will be killed. 0 indicates that there is no time limit.
	TiDBMaxAutoAnalyzeTime = "tidb_max_auto_analyze_time"
	// TiDBEnableConcurrentDDL indicates whether to enable the new DDL framework.
	TiDBEnableConcurrentDDL = "tidb_enable_concurrent_ddl"
)

// TiDB intentional limits
// Can be raised in the future.

const (
	// MaxConfigurableConcurrency is the maximum number of "threads" (goroutines) that can be specified
	// for any type of configuration item that has concurrent workers.
	MaxConfigurableConcurrency = 256
)

// Default TiDB system variable values.
const (
	DefHostname                                  = "localhost"
	DefIndexLookupConcurrency                    = ConcurrencyUnset
	DefIndexLookupJoinConcurrency                = ConcurrencyUnset
	DefIndexSerialScanConcurrency                = 1
	DefIndexJoinBatchSize                        = 25000
	DefIndexLookupSize                           = 20000
	DefDistSQLScanConcurrency                    = 15
	DefBuildStatsConcurrency                     = 4
	DefAutoAnalyzeRatio                          = 0.5
	DefAutoAnalyzeStartTime                      = "00:00 +0000"
	DefAutoAnalyzeEndTime                        = "23:59 +0000"
	DefAutoIncrementIncrement                    = 1
	DefAutoIncrementOffset                       = 1
	DefChecksumTableConcurrency                  = 4
	DefSkipUTF8Check                             = false
	DefSkipASCIICheck                            = false
	DefOptAggPushDown                            = false
	DefOptCartesianBCJ                           = 1
	DefOptMPPOuterJoinFixedBuildSide             = false
	DefOptWriteRowID                             = false
	DefOptEnableCorrelationAdjustment            = true
	DefOptLimitPushDownThreshold                 = 100
	DefOptCorrelationThreshold                   = 0.9
	DefOptCorrelationExpFactor                   = 1
	DefOptCPUFactor                              = 3.0
	DefOptCopCPUFactor                           = 3.0
	DefOptTiFlashConcurrencyFactor               = 24.0
	DefOptNetworkFactor                          = 1.0
	DefOptScanFactor                             = 1.5
	DefOptDescScanFactor                         = 3.0
	DefOptSeekFactor                             = 20.0
	DefOptMemoryFactor                           = 0.001
	DefOptDiskFactor                             = 1.5
	DefOptConcurrencyFactor                      = 3.0
	DefOptCPUFactorV2                            = 30.0
	DefOptCopCPUFactorV2                         = 30.0
	DefOptTiFlashCPUFactorV2                     = 2.0
	DefOptNetworkFactorV2                        = 4.0
	DefOptScanFactorV2                           = 100.0
	DefOptDescScanFactorV2                       = 150.0
	DefOptTiFlashScanFactorV2                    = 15.0
	DefOptSeekFactorV2                           = 9500000.0
	DefOptMemoryFactorV2                         = 0.001
	DefOptDiskFactorV2                           = 1.5
	DefOptConcurrencyFactorV2                    = 3.0
	DefOptInSubqToJoinAndAgg                     = true
	DefOptPreferRangeScan                        = false
	DefBatchInsert                               = false
	DefBatchDelete                               = false
	DefBatchCommit                               = false
	DefCurretTS                                  = 0
	DefInitChunkSize                             = 32
	DefMaxChunkSize                              = 1024
	DefDMLBatchSize                              = 0
	DefMaxPreparedStmtCount                      = -1
	DefWaitTimeout                               = 28800
	DefTiDBMemQuotaApplyCache                    = 32 << 20 // 32MB.
	DefTiDBMemQuotaBindingCache                  = 64 << 20 // 64MB.
	DefTiDBGeneralLog                            = false
	DefTiDBPProfSQLCPU                           = 0
	DefTiDBRetryLimit                            = 10
	DefTiDBDisableTxnAutoRetry                   = true
	DefTiDBConstraintCheckInPlace                = false
	DefTiDBHashJoinConcurrency                   = ConcurrencyUnset
	DefTiDBProjectionConcurrency                 = ConcurrencyUnset
	DefBroadcastJoinThresholdSize                = 100 * 1024 * 1024
	DefBroadcastJoinThresholdCount               = 10 * 1024
	DefTiDBOptimizerSelectivityLevel             = 0
	DefTiDBOptimizerEnableNewOFGB                = false
	DefTiDBEnableOuterJoinReorder                = true
	DefTiDBAllowBatchCop                         = 1
	DefTiDBAllowMPPExecution                     = true
	DefTiDBHashExchangeWithNewCollation          = true
	DefTiDBEnforceMPPExecution                   = false
	DefTiFlashMaxThreads                         = -1
	DefTiDBMPPStoreFailTTL                       = "60s"
	DefTiDBTxnMode                               = ""
	DefTiDBRowFormatV1                           = 1
	DefTiDBRowFormatV2                           = 2
	DefTiDBDDLReorgWorkerCount                   = 4
	DefTiDBDDLReorgBatchSize                     = 256
	DefTiDBDDLErrorCountLimit                    = 512
	DefTiDBMaxDeltaSchemaCount                   = 1024
	DefTiDBChangeMultiSchema                     = false
	DefTiDBPointGetCache                         = false
	DefTiDBPlacementMode                         = PlacementModeStrict
	DefTiDBEnableAutoIncrementInGenerated        = false
	DefTiDBHashAggPartialConcurrency             = ConcurrencyUnset
	DefTiDBHashAggFinalConcurrency               = ConcurrencyUnset
	DefTiDBWindowConcurrency                     = ConcurrencyUnset
	DefTiDBMergeJoinConcurrency                  = 1 // disable optimization by default
	DefTiDBStreamAggConcurrency                  = 1
	DefTiDBForcePriority                         = mysql.NoPriority
	DefEnableWindowFunction                      = true
	DefEnablePipelinedWindowFunction             = true
	DefEnableStrictDoubleTypeCheck               = true
	DefEnableVectorizedExpression                = true
	DefTiDBOptJoinReorderThreshold               = 0
	DefTiDBDDLSlowOprThreshold                   = 300
	DefTiDBUseFastAnalyze                        = false
	DefTiDBSkipIsolationLevelCheck               = false
	DefTiDBExpensiveQueryTimeThreshold           = 60 // 60s
	DefTiDBScatterRegion                         = false
	DefTiDBWaitSplitRegionFinish                 = true
	DefWaitSplitRegionTimeout                    = 300 // 300s
	DefTiDBEnableNoopFuncs                       = Off
	DefTiDBEnableNoopVariables                   = true
	DefTiDBAllowRemoveAutoInc                    = false
	DefTiDBUsePlanBaselines                      = true
	DefTiDBEvolvePlanBaselines                   = false
	DefTiDBEvolvePlanTaskMaxTime                 = 600 // 600s
	DefTiDBEvolvePlanTaskStartTime               = "00:00 +0000"
	DefTiDBEvolvePlanTaskEndTime                 = "23:59 +0000"
	DefInnodbLockWaitTimeout                     = 50 // 50s
	DefTiDBStoreLimit                            = 0
	DefTiDBMetricSchemaStep                      = 60 // 60s
	DefTiDBMetricSchemaRangeDuration             = 60 // 60s
	DefTiDBFoundInPlanCache                      = false
	DefTiDBFoundInBinding                        = false
	DefTiDBEnableCollectExecutionInfo            = true
	DefTiDBAllowAutoRandExplicitInsert           = false
	DefTiDBEnableClusteredIndex                  = ClusteredIndexDefModeIntOnly
	DefTiDBRedactLog                             = false
	DefTiDBRestrictedReadOnly                    = false
	DefTiDBSuperReadOnly                         = false
	DefTiDBShardAllocateStep                     = math.MaxInt64
	DefTiDBEnableTelemetry                       = true
	DefTiDBEnableParallelApply                   = false
	DefTiDBEnableAmendPessimisticTxn             = false
	DefTiDBPartitionPruneMode                    = "static"
	DefTiDBEnableRateLimitAction                 = true
	DefTiDBEnableAsyncCommit                     = false
	DefTiDBEnable1PC                             = false
	DefTiDBGuaranteeLinearizability              = true
	DefTiDBAnalyzeVersion                        = 2
	DefTiDBEnableIndexMergeJoin                  = false
	DefTiDBTrackAggregateMemoryUsage             = true
	DefTiDBEnableExchangePartition               = false
	DefCTEMaxRecursionDepth                      = 1000
	DefTiDBTmpTableMaxSize                       = 64 << 20 // 64MB.
	DefTiDBEnableLocalTxn                        = false
	DefTiDBTSOClientBatchMaxWaitTime             = 0.0 // 0ms
	DefTiDBEnableTSOFollowerProxy                = false
	DefTiDBEnableOrderedResultMode               = false
	DefTiDBEnablePseudoForOutdatedStats          = true
	DefTiDBRegardNULLAsPoint                     = true
	DefEnablePlacementCheck                      = true
	DefTimestamp                                 = "0"
	DefTiDBEnableStmtSummary                     = true
	DefTiDBStmtSummaryInternalQuery              = false
	DefTiDBStmtSummaryRefreshInterval            = 1800
	DefTiDBStmtSummaryHistorySize                = 24
	DefTiDBStmtSummaryMaxStmtCount               = 3000
	DefTiDBStmtSummaryMaxSQLLength               = 4096
	DefTiDBCapturePlanBaseline                   = Off
	DefTiDBEnableIndexMerge                      = true
	DefEnableLegacyInstanceScope                 = true
	DefTiDBTableCacheLease                       = 3 // 3s
	DefTiDBPersistAnalyzeOptions                 = true
	DefTiDBEnableColumnTracking                  = false
	DefTiDBStatsLoadSyncWait                     = 0
	DefTiDBStatsLoadPseudoTimeout                = false
	DefSysdateIsNow                              = false
	DefTiDBEnableMutationChecker                 = false
	DefTiDBTxnAssertionLevel                     = AssertionOffStr
	DefTiDBIgnorePreparedCacheCloseStmt          = false
	DefTiDBBatchPendingTiFlashCount              = 4000
	DefRCReadCheckTS                             = false
	DefTiDBRemoveOrderbyInSubquery               = false
	DefTiDBReadStaleness                         = 0
	DefTiDBGCMaxWaitTime                         = 24 * 60 * 60
	DefMaxAllowedPacket                   uint64 = 67108864
	DefTiDBEnableBatchDML                        = false
	DefTiDBMemQuotaQuery                         = 1073741824 // 1GB
	DefTiDBStatsCacheMemQuota                    = 0
	MaxTiDBStatsCacheMemQuota                    = 1024 * 1024 * 1024 * 1024 // 1TB
	DefTiDBQueryLogMaxLen                        = 4096
	DefRequireSecureTransport                    = false
	DefTiDBCommitterConcurrency                  = 128
	DefTiDBBatchDMLIgnoreError                   = false
	DefTiDBMemQuotaAnalyze                       = -1
	DefTiDBEnableAutoAnalyze                     = true
	DefTiDBMemOOMAction                          = "CANCEL"
	DefTiDBMaxAutoAnalyzeTime                    = 12 * 60 * 60
	DefTiDBEnablePrepPlanCache                   = true
	DefTiDBPrepPlanCacheSize                     = 100
	DefTiDBPrepPlanCacheMemoryGuardRatio         = 0.1
	DefTiDBEnableConcurrentDDL                   = true
	DefTiDBSimplifiedMetrics                     = false
<<<<<<< HEAD
	DefTiDBExtensionNonMySQLCompatible           = false
=======
	DefTiDBEnablePaging                          = true
>>>>>>> 65e0b8e5
)

// Process global variables.
var (
	ProcessGeneralLog           = atomic.NewBool(false)
	RunAutoAnalyze              = atomic.NewBool(DefTiDBEnableAutoAnalyze)
	GlobalLogMaxDays            = atomic.NewInt32(int32(config.GetGlobalConfig().Log.File.MaxDays))
	QueryLogMaxLen              = atomic.NewInt32(DefTiDBQueryLogMaxLen)
	EnablePProfSQLCPU           = atomic.NewBool(false)
	EnableBatchDML              = atomic.NewBool(false)
	ddlReorgWorkerCounter int32 = DefTiDBDDLReorgWorkerCount
	ddlReorgBatchSize     int32 = DefTiDBDDLReorgBatchSize
	ddlErrorCountlimit    int64 = DefTiDBDDLErrorCountLimit
	ddlReorgRowFormat     int64 = DefTiDBRowFormatV2
	maxDeltaSchemaCount   int64 = DefTiDBMaxDeltaSchemaCount
	// MaxDDLReorgBatchSize is exported for testing.
	MaxDDLReorgBatchSize int32 = 10240
	MinDDLReorgBatchSize int32 = 32
	// DDLSlowOprThreshold is the threshold for ddl slow operations, uint is millisecond.
	DDLSlowOprThreshold                   = config.GetGlobalConfig().Instance.DDLSlowOprThreshold
	ForcePriority                         = int32(DefTiDBForcePriority)
	MaxOfMaxAllowedPacket          uint64 = 1073741824
	ExpensiveQueryTimeThreshold    uint64 = DefTiDBExpensiveQueryTimeThreshold
	MinExpensiveQueryTimeThreshold uint64 = 10 // 10s
	DefExecutorConcurrency                = 5
	MemoryUsageAlarmRatio                 = atomic.NewFloat64(config.GetGlobalConfig().Instance.MemoryUsageAlarmRatio)
	EnableLocalTxn                        = atomic.NewBool(DefTiDBEnableLocalTxn)
	EnablePointGetCache                   = atomic.NewBool(DefTiDBPointGetCache)
	EnableChangeMultiSchema               = atomic.NewBool(DefTiDBChangeMultiSchema)
	MaxTSOBatchWaitInterval               = atomic.NewFloat64(DefTiDBTSOClientBatchMaxWaitTime)
	EnableTSOFollowerProxy                = atomic.NewBool(DefTiDBEnableTSOFollowerProxy)
	RestrictedReadOnly                    = atomic.NewBool(DefTiDBRestrictedReadOnly)
	VarTiDBSuperReadOnly                  = atomic.NewBool(DefTiDBSuperReadOnly)
	PersistAnalyzeOptions                 = atomic.NewBool(DefTiDBPersistAnalyzeOptions)
	TableCacheLease                       = atomic.NewInt64(DefTiDBTableCacheLease)
	EnableColumnTracking                  = atomic.NewBool(DefTiDBEnableColumnTracking)
	StatsLoadSyncWait                     = atomic.NewInt64(DefTiDBStatsLoadSyncWait)
	StatsLoadPseudoTimeout                = atomic.NewBool(DefTiDBStatsLoadPseudoTimeout)
	MemQuotaBindingCache                  = atomic.NewInt64(DefTiDBMemQuotaBindingCache)
	GCMaxWaitTime                         = atomic.NewInt64(DefTiDBGCMaxWaitTime)
	StatsCacheMemQuota                    = atomic.NewInt64(DefTiDBStatsCacheMemQuota)
	OOMAction                             = atomic.NewString(DefTiDBMemOOMAction)
	MaxAutoAnalyzeTime                    = atomic.NewInt64(DefTiDBMaxAutoAnalyzeTime)
	// variables for plan cache
	EnablePreparedPlanCache           = atomic.NewBool(DefTiDBEnablePrepPlanCache)
	PreparedPlanCacheSize             = atomic.NewUint64(DefTiDBPrepPlanCacheSize)
	PreparedPlanCacheMemoryGuardRatio = atomic.NewFloat64(DefTiDBPrepPlanCacheMemoryGuardRatio)
	EnableConcurrentDDL               = atomic.NewBool(DefTiDBEnableConcurrentDDL)
	EnableNoopVariables               = atomic.NewBool(DefTiDBEnableNoopVariables)
)

var (
	// SetMemQuotaAnalyze is the func registered by global/subglobal tracker to set memory quota.
	SetMemQuotaAnalyze func(quota int64) = nil
	// GetMemQuotaAnalyze is the func registered by global/subglobal tracker to get memory quota.
	GetMemQuotaAnalyze func() int64 = nil
	// SetStatsCacheCapacity is the func registered by domain to set statsCache memory quota.
	SetStatsCacheCapacity atomic.Value
)<|MERGE_RESOLUTION|>--- conflicted
+++ resolved
@@ -945,11 +945,8 @@
 	DefTiDBPrepPlanCacheMemoryGuardRatio         = 0.1
 	DefTiDBEnableConcurrentDDL                   = true
 	DefTiDBSimplifiedMetrics                     = false
-<<<<<<< HEAD
+	DefTiDBEnablePaging                          = true
 	DefTiDBExtensionNonMySQLCompatible           = false
-=======
-	DefTiDBEnablePaging                          = true
->>>>>>> 65e0b8e5
 )
 
 // Process global variables.
