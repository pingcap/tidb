// Copyright 2017 PingCAP, Inc.
//
// Licensed under the Apache License, Version 2.0 (the "License");
// you may not use this file except in compliance with the License.
// You may obtain a copy of the License at
//
//     http://www.apache.org/licenses/LICENSE-2.0
//
// Unless required by applicable law or agreed to in writing, software
// distributed under the License is distributed on an "AS IS" BASIS,
// WITHOUT WARRANTIES OR CONDITIONS OF ANY KIND, either express or implied.
// See the License for the specific language governing permissions and
// limitations under the License.

package variable

import (
	"math"

	"github.com/pingcap/tidb/config"
	"github.com/pingcap/tidb/parser/mysql"
	"go.uber.org/atomic"
)

/*
	Steps to add a new TiDB specific system variable:

	1. Add a new variable name with comment in this file.
	2. Add the default value of the new variable in this file.
	3. Add SysVar instance in 'defaultSysVars' slice.
*/

// TiDB system variable names that only in session scope.
const (
	TiDBDDLSlowOprThreshold = "ddl_slow_threshold"

	// TiDBSnapshot is used for reading history data, the default value is empty string.
	// The value can be a datetime string like '2017-11-11 20:20:20' or a tso string. When this variable is set, the session reads history data of that time.
	TiDBSnapshot = "tidb_snapshot"

	// TiDBOptAggPushDown is used to enable/disable the optimizer rule of aggregation push down.
	TiDBOptAggPushDown = "tidb_opt_agg_push_down"

	// TiDBOptCartesianBCJ is used to disable/enable broadcast cartesian join in MPP mode
	TiDBOptCartesianBCJ = "tidb_opt_broadcast_cartesian_join"

	TiDBOptMPPOuterJoinFixedBuildSide = "tidb_opt_mpp_outer_join_fixed_build_side"

	// TiDBOptDistinctAggPushDown is used to decide whether agg with distinct should be pushed to tikv/tiflash.
	TiDBOptDistinctAggPushDown = "tidb_opt_distinct_agg_push_down"

	// TiDBBCJThresholdSize is used to limit the size of small table for mpp broadcast join.
	// Its unit is bytes, if the size of small table is larger than it, we will not use bcj.
	TiDBBCJThresholdSize = "tidb_broadcast_join_threshold_size"

	// TiDBBCJThresholdCount is used to limit the count of small table for mpp broadcast join.
	// If we can't estimate the size of one side of join child, we will check if its row number exceeds this limitation.
	TiDBBCJThresholdCount = "tidb_broadcast_join_threshold_count"

	// TiDBOptWriteRowID is used to enable/disable the operations of insert、replace and update to _tidb_rowid.
	TiDBOptWriteRowID = "tidb_opt_write_row_id"

	// TiDBAutoAnalyzeRatio will run if (table modify count)/(table row count) is greater than this value.
	TiDBAutoAnalyzeRatio = "tidb_auto_analyze_ratio"

	// TiDBAutoAnalyzeStartTime will run if current time is within start time and end time.
	TiDBAutoAnalyzeStartTime = "tidb_auto_analyze_start_time"
	TiDBAutoAnalyzeEndTime   = "tidb_auto_analyze_end_time"

	// TiDBChecksumTableConcurrency is used to speed up the ADMIN CHECKSUM TABLE
	// statement, when a table has multiple indices, those indices can be
	// scanned concurrently, with the cost of higher system performance impact.
	TiDBChecksumTableConcurrency = "tidb_checksum_table_concurrency"

	// TiDBCurrentTS is used to get the current transaction timestamp.
	// It is read-only.
	TiDBCurrentTS = "tidb_current_ts"

	// TiDBLastTxnInfo is used to get the last transaction info within the current session.
	TiDBLastTxnInfo = "tidb_last_txn_info"

	// TiDBLastQueryInfo is used to get the last query info within the current session.
	TiDBLastQueryInfo = "tidb_last_query_info"

	// TiDBLastDDLInfo is used to get the last ddl info within the current session.
	TiDBLastDDLInfo = "tidb_last_ddl_info"

	// TiDBConfig is a read-only variable that shows the config of the current server.
	TiDBConfig = "tidb_config"

	// TiDBBatchInsert is used to enable/disable auto-split insert data. If set this option on, insert executor will automatically
	// insert data into multiple batches and use a single txn for each batch. This will be helpful when inserting large data.
	TiDBBatchInsert = "tidb_batch_insert"

	// TiDBBatchDelete is used to enable/disable auto-split delete data. If set this option on, delete executor will automatically
	// split data into multiple batches and use a single txn for each batch. This will be helpful when deleting large data.
	TiDBBatchDelete = "tidb_batch_delete"

	// TiDBBatchCommit is used to enable/disable auto-split the transaction.
	// If set this option on, the transaction will be committed when it reaches stmt-count-limit and starts a new transaction.
	TiDBBatchCommit = "tidb_batch_commit"

	// TiDBDMLBatchSize is used to split the insert/delete data into small batches.
	// It only takes effort when tidb_batch_insert/tidb_batch_delete is on.
	// Its default value is 20000. When the row size is large, 20k rows could be larger than 100MB.
	// User could change it to a smaller one to avoid breaking the transaction size limitation.
	TiDBDMLBatchSize = "tidb_dml_batch_size"

	// The following session variables controls the memory quota during query execution.

	// TiDBMemQuotaQuery controls the memory quota of a query.
	TiDBMemQuotaQuery = "tidb_mem_quota_query" // Bytes.
	// TiDBMemQuotaApplyCache controls the memory quota of a query.
	TiDBMemQuotaApplyCache = "tidb_mem_quota_apply_cache"

	// TiDBGeneralLog is used to log every query in the server in info level.
	TiDBGeneralLog = "tidb_general_log"

	// TiDBLogFileMaxDays is used to log every query in the server in info level.
	TiDBLogFileMaxDays = "tidb_log_file_max_days"

	// TiDBPProfSQLCPU is used to add label sql label to pprof result.
	TiDBPProfSQLCPU = "tidb_pprof_sql_cpu"

	// TiDBRetryLimit is the maximum number of retries when committing a transaction.
	TiDBRetryLimit = "tidb_retry_limit"

	// TiDBDisableTxnAutoRetry disables transaction auto retry.
	TiDBDisableTxnAutoRetry = "tidb_disable_txn_auto_retry"

	// TiDBEnableChunkRPC enables TiDB to use Chunk format for coprocessor requests.
	TiDBEnableChunkRPC = "tidb_enable_chunk_rpc"

	// TiDBOptimizerSelectivityLevel is used to control the selectivity estimation level.
	TiDBOptimizerSelectivityLevel = "tidb_optimizer_selectivity_level"

	// TiDBOptimizerEnableNewOnlyFullGroupByCheck is used to open the newly only_full_group_by check by maintaining functional dependency.
	TiDBOptimizerEnableNewOnlyFullGroupByCheck = "tidb_enable_new_only_full_group_by_check"

	// TiDBTxnMode is used to control the transaction behavior.
	TiDBTxnMode = "tidb_txn_mode"

	// TiDBRowFormatVersion is used to control tidb row format version current.
	TiDBRowFormatVersion = "tidb_row_format_version"

	// TiDBEnableTablePartition is used to control table partition feature.
	// The valid value include auto/on/off:
	// on or auto: enable table partition if the partition type is implemented.
	// off: always disable table partition.
	TiDBEnableTablePartition = "tidb_enable_table_partition"

	// TiDBEnableListTablePartition is used to control list table partition feature.
	TiDBEnableListTablePartition = "tidb_enable_list_partition"

	// TiDBSkipIsolationLevelCheck is used to control whether to return error when set unsupported transaction
	// isolation level.
	TiDBSkipIsolationLevelCheck = "tidb_skip_isolation_level_check"

	// TiDBLowResolutionTSO is used for reading data with low resolution TSO which is updated once every two seconds
	TiDBLowResolutionTSO = "tidb_low_resolution_tso"

	// TiDBReplicaRead is used for reading data from replicas, followers for example.
	TiDBReplicaRead = "tidb_replica_read"

	// TiDBAllowRemoveAutoInc indicates whether a user can drop the auto_increment column attribute or not.
	TiDBAllowRemoveAutoInc = "tidb_allow_remove_auto_inc"

	// TiDBMultiStatementMode enables multi statement at the risk of SQL injection
	// provides backwards compatibility
	TiDBMultiStatementMode = "tidb_multi_statement_mode"

	// TiDBEvolvePlanTaskMaxTime controls the max time of a single evolution task.
	TiDBEvolvePlanTaskMaxTime = "tidb_evolve_plan_task_max_time"

	// TiDBEvolvePlanTaskStartTime is the start time of evolution task.
	TiDBEvolvePlanTaskStartTime = "tidb_evolve_plan_task_start_time"
	// TiDBEvolvePlanTaskEndTime is the end time of evolution task.
	TiDBEvolvePlanTaskEndTime = "tidb_evolve_plan_task_end_time"

	// TiDBSlowLogThreshold is used to set the slow log threshold in the server.
	TiDBSlowLogThreshold = "tidb_slow_log_threshold"

	// TiDBRecordPlanInSlowLog is used to log the plan of the slow query.
	TiDBRecordPlanInSlowLog = "tidb_record_plan_in_slow_log"

	// TiDBEnableSlowLog enables TiDB to log slow queries.
	TiDBEnableSlowLog = "tidb_enable_slow_log"

	// TiDBCheckMb4ValueInUTF8 is used to control whether to enable the check wrong utf8 value.
	TiDBCheckMb4ValueInUTF8 = "tidb_check_mb4_value_in_utf8"

	// TiDBFoundInPlanCache indicates whether the last statement was found in plan cache
	TiDBFoundInPlanCache = "last_plan_from_cache"

	// TiDBFoundInBinding indicates whether the last statement was matched with the hints in the binding.
	TiDBFoundInBinding = "last_plan_from_binding"

	// TiDBAllowAutoRandExplicitInsert indicates whether explicit insertion on auto_random column is allowed.
	TiDBAllowAutoRandExplicitInsert = "allow_auto_random_explicit_insert"

	// TiDBTxnScope indicates whether using global transactions or local transactions.
	TiDBTxnScope = "txn_scope"

	// TiDBTxnReadTS indicates the next transaction should be staleness transaction and provide the startTS
	TiDBTxnReadTS = "tx_read_ts"

	// TiDBReadStaleness indicates the staleness duration for following statement
	TiDBReadStaleness = "tidb_read_staleness"

	// TiDBEnablePaging indicates whether paging is enabled in coprocessor requests.
	TiDBEnablePaging = "tidb_enable_paging"

	// TiDBReadConsistency indicates whether the autocommit read statement goes through TiKV RC.
	TiDBReadConsistency = "tidb_read_consistency"

	// TiDBSysdateIsNow is the name of the `tidb_sysdate_is_now` system variable
	TiDBSysdateIsNow = "tidb_sysdate_is_now"
)

// TiDB system variable names that both in session and global scope.
const (
	// TiDBBuildStatsConcurrency is used to speed up the ANALYZE statement, when a table has multiple indices,
	// those indices can be scanned concurrently, with the cost of higher system performance impact.
	TiDBBuildStatsConcurrency = "tidb_build_stats_concurrency"

	// TiDBDistSQLScanConcurrency is used to set the concurrency of a distsql scan task.
	// A distsql scan task can be a table scan or a index scan, which may be distributed to many TiKV nodes.
	// Higher concurrency may reduce latency, but with the cost of higher memory usage and system performance impact.
	// If the query has a LIMIT clause, high concurrency makes the system do much more work than needed.
	TiDBDistSQLScanConcurrency = "tidb_distsql_scan_concurrency"

	// TiDBOptInSubqToJoinAndAgg is used to enable/disable the optimizer rule of rewriting IN subquery.
	TiDBOptInSubqToJoinAndAgg = "tidb_opt_insubq_to_join_and_agg"

	// TiDBOptPreferRangeScan is used to enable/disable the optimizer to always prefer range scan over table scan, ignoring their costs.
	TiDBOptPreferRangeScan = "tidb_opt_prefer_range_scan"

	// TiDBOptEnableCorrelationAdjustment is used to indicates if enable correlation adjustment.
	TiDBOptEnableCorrelationAdjustment = "tidb_opt_enable_correlation_adjustment"

	// TiDBOptLimitPushDownThreshold determines if push Limit or TopN down to TiKV forcibly.
	TiDBOptLimitPushDownThreshold = "tidb_opt_limit_push_down_threshold"

	// TiDBOptCorrelationThreshold is a guard to enable row count estimation using column order correlation.
	TiDBOptCorrelationThreshold = "tidb_opt_correlation_threshold"

	// TiDBOptCorrelationExpFactor is an exponential factor to control heuristic approach when tidb_opt_correlation_threshold is not satisfied.
	TiDBOptCorrelationExpFactor = "tidb_opt_correlation_exp_factor"

	// TiDBOptCPUFactor is the CPU cost of processing one expression for one row.
	TiDBOptCPUFactor = "tidb_opt_cpu_factor"
	// TiDBOptCopCPUFactor is the CPU cost of processing one expression for one row in coprocessor.
	TiDBOptCopCPUFactor = "tidb_opt_copcpu_factor"
	// TiDBOptTiFlashConcurrencyFactor is concurrency number of tiflash computation.
	TiDBOptTiFlashConcurrencyFactor = "tidb_opt_tiflash_concurrency_factor"
	// TiDBOptNetworkFactor is the network cost of transferring 1 byte data.
	TiDBOptNetworkFactor = "tidb_opt_network_factor"
	// TiDBOptScanFactor is the IO cost of scanning 1 byte data on TiKV.
	TiDBOptScanFactor = "tidb_opt_scan_factor"
	// TiDBOptDescScanFactor is the IO cost of scanning 1 byte data on TiKV in desc order.
	TiDBOptDescScanFactor = "tidb_opt_desc_factor"
	// TiDBOptSeekFactor is the IO cost of seeking the start value in a range on TiKV or TiFlash.
	TiDBOptSeekFactor = "tidb_opt_seek_factor"
	// TiDBOptMemoryFactor is the memory cost of storing one tuple.
	TiDBOptMemoryFactor = "tidb_opt_memory_factor"
	// TiDBOptDiskFactor is the IO cost of reading/writing one byte to temporary disk.
	TiDBOptDiskFactor = "tidb_opt_disk_factor"
	// TiDBOptConcurrencyFactor is the CPU cost of additional one goroutine.
	TiDBOptConcurrencyFactor = "tidb_opt_concurrency_factor"

	// TiDBIndexJoinBatchSize is used to set the batch size of an index lookup join.
	// The index lookup join fetches batches of data from outer executor and constructs ranges for inner executor.
	// This value controls how much of data in a batch to do the index join.
	// Large value may reduce the latency but consumes more system resource.
	TiDBIndexJoinBatchSize = "tidb_index_join_batch_size"

	// TiDBIndexLookupSize is used for index lookup executor.
	// The index lookup executor first scan a batch of handles from a index, then use those handles to lookup the table
	// rows, this value controls how much of handles in a batch to do a lookup task.
	// Small value sends more RPCs to TiKV, consume more system resource.
	// Large value may do more work than needed if the query has a limit.
	TiDBIndexLookupSize = "tidb_index_lookup_size"

	// TiDBIndexLookupConcurrency is used for index lookup executor.
	// A lookup task may have 'tidb_index_lookup_size' of handles at maximum, the handles may be distributed
	// in many TiKV nodes, we execute multiple concurrent index lookup tasks concurrently to reduce the time
	// waiting for a task to finish.
	// Set this value higher may reduce the latency but consumes more system resource.
	// tidb_index_lookup_concurrency is deprecated, use tidb_executor_concurrency instead.
	TiDBIndexLookupConcurrency = "tidb_index_lookup_concurrency"

	// TiDBIndexLookupJoinConcurrency is used for index lookup join executor.
	// IndexLookUpJoin starts "tidb_index_lookup_join_concurrency" inner workers
	// to fetch inner rows and join the matched (outer, inner) row pairs.
	// tidb_index_lookup_join_concurrency is deprecated, use tidb_executor_concurrency instead.
	TiDBIndexLookupJoinConcurrency = "tidb_index_lookup_join_concurrency"

	// TiDBIndexSerialScanConcurrency is used for controlling the concurrency of index scan operation
	// when we need to keep the data output order the same as the order of index data.
	TiDBIndexSerialScanConcurrency = "tidb_index_serial_scan_concurrency"

	// TiDBMaxChunkSize is used to control the max chunk size during query execution.
	TiDBMaxChunkSize = "tidb_max_chunk_size"

	// TiDBAllowBatchCop means if we should send batch coprocessor to TiFlash. It can be set to 0, 1 and 2.
	// 0 means never use batch cop, 1 means use batch cop in case of aggregation and join, 2, means to force sending batch cop for any query.
	// The default value is 0
	TiDBAllowBatchCop = "tidb_allow_batch_cop"

	// TiDBAllowMPPExecution means if we should use mpp way to execute query or not.
	// Default value is `true`, means to be determined by the optimizer.
	// Value set to `false` means never use mpp.
	TiDBAllowMPPExecution = "tidb_allow_mpp"

	// TiDBHashExchangeWithNewCollation means if hash exchange is supported when new collation is on.
	// Default value is `true`, means support hash exchange when new collation is on.
	// Value set to `false` means not support hash exchange when new collation is on.
	TiDBHashExchangeWithNewCollation = "tidb_hash_exchange_with_new_collation"

	// TiDBEnforceMPPExecution means if we should enforce mpp way to execute query or not.
	// Default value is `false`, means to be determined by variable `tidb_allow_mpp`.
	// Value set to `true` means enforce use mpp.
	// Note if you want to set `tidb_enforce_mpp` to `true`, you must set `tidb_allow_mpp` to `true` first.
	TiDBEnforceMPPExecution = "tidb_enforce_mpp"

	// TiDBMPPStoreFailTTL is the unavailable time when a store is detected failed. During that time, tidb will not send any task to
	// TiFlash even though the failed TiFlash node has been recovered.
	TiDBMPPStoreFailTTL = "tidb_mpp_store_fail_ttl"

	// TiDBInitChunkSize is used to control the init chunk size during query execution.
	TiDBInitChunkSize = "tidb_init_chunk_size"

	// TiDBEnableCascadesPlanner is used to control whether to enable the cascades planner.
	TiDBEnableCascadesPlanner = "tidb_enable_cascades_planner"

	// TiDBSkipUTF8Check skips the UTF8 validate process, validate UTF8 has performance cost, if we can make sure
	// the input string values are valid, we can skip the check.
	TiDBSkipUTF8Check = "tidb_skip_utf8_check"

	// TiDBSkipASCIICheck skips the ASCII validate process
	// old tidb may already have fields with invalid ASCII bytes
	// disable ASCII validate can guarantee a safe replication
	TiDBSkipASCIICheck = "tidb_skip_ascii_check"

	// TiDBHashJoinConcurrency is used for hash join executor.
	// The hash join outer executor starts multiple concurrent join workers to probe the hash table.
	// tidb_hash_join_concurrency is deprecated, use tidb_executor_concurrency instead.
	TiDBHashJoinConcurrency = "tidb_hash_join_concurrency"

	// TiDBProjectionConcurrency is used for projection operator.
	// This variable controls the worker number of projection operator.
	// tidb_projection_concurrency is deprecated, use tidb_executor_concurrency instead.
	TiDBProjectionConcurrency = "tidb_projection_concurrency"

	// TiDBHashAggPartialConcurrency is used for hash agg executor.
	// The hash agg executor starts multiple concurrent partial workers to do partial aggregate works.
	// tidb_hashagg_partial_concurrency is deprecated, use tidb_executor_concurrency instead.
	TiDBHashAggPartialConcurrency = "tidb_hashagg_partial_concurrency"

	// TiDBHashAggFinalConcurrency is used for hash agg executor.
	// The hash agg executor starts multiple concurrent final workers to do final aggregate works.
	// tidb_hashagg_final_concurrency is deprecated, use tidb_executor_concurrency instead.
	TiDBHashAggFinalConcurrency = "tidb_hashagg_final_concurrency"

	// TiDBWindowConcurrency is used for window parallel executor.
	// tidb_window_concurrency is deprecated, use tidb_executor_concurrency instead.
	TiDBWindowConcurrency = "tidb_window_concurrency"

	// TiDBMergeJoinConcurrency is used for merge join parallel executor
	TiDBMergeJoinConcurrency = "tidb_merge_join_concurrency"

	// TiDBStreamAggConcurrency is used for stream aggregation parallel executor.
	// tidb_stream_agg_concurrency is deprecated, use tidb_executor_concurrency instead.
	TiDBStreamAggConcurrency = "tidb_streamagg_concurrency"

	// TiDBEnableParallelApply is used for parallel apply.
	TiDBEnableParallelApply = "tidb_enable_parallel_apply"

	// TiDBBackoffLockFast is used for tikv backoff base time in milliseconds.
	TiDBBackoffLockFast = "tidb_backoff_lock_fast"

	// TiDBBackOffWeight is used to control the max back off time in TiDB.
	// The default maximum back off time is a small value.
	// BackOffWeight could multiply it to let the user adjust the maximum time for retrying.
	// Only positive integers can be accepted, which means that the maximum back off time can only grow.
	TiDBBackOffWeight = "tidb_backoff_weight"

	// TiDBDDLReorgWorkerCount defines the count of ddl reorg workers.
	TiDBDDLReorgWorkerCount = "tidb_ddl_reorg_worker_cnt"

	// TiDBDDLReorgBatchSize defines the transaction batch size of ddl reorg workers.
	TiDBDDLReorgBatchSize = "tidb_ddl_reorg_batch_size"

	// TiDBDDLErrorCountLimit defines the count of ddl error limit.
	TiDBDDLErrorCountLimit = "tidb_ddl_error_count_limit"

	// TiDBDDLReorgPriority defines the operations' priority of adding indices.
	// It can be: PRIORITY_LOW, PRIORITY_NORMAL, PRIORITY_HIGH
	TiDBDDLReorgPriority = "tidb_ddl_reorg_priority"

	// TiDBEnableChangeMultiSchema is used to control whether to enable the change multi schema.
	TiDBEnableChangeMultiSchema = "tidb_enable_change_multi_schema"

	// TiDBEnableAutoIncrementInGenerated disables the mysql compatibility check on using auto-incremented columns in
	// expression indexes and generated columns described here https://dev.mysql.com/doc/refman/5.7/en/create-table-generated-columns.html for details.
	TiDBEnableAutoIncrementInGenerated = "tidb_enable_auto_increment_in_generated"

	// TiDBEnablePointGetCache is used to control whether to enable the point get cache for special scenario.
	TiDBEnablePointGetCache = "tidb_enable_point_get_cache"

	// TiDBPlacementMode is used to control the mode for placement
	TiDBPlacementMode = "tidb_placement_mode"

	// TiDBMaxDeltaSchemaCount defines the max length of deltaSchemaInfos.
	// deltaSchemaInfos is a queue that maintains the history of schema changes.
	TiDBMaxDeltaSchemaCount = "tidb_max_delta_schema_count"

	// TiDBScatterRegion will scatter the regions for DDLs when it is ON.
	TiDBScatterRegion = "tidb_scatter_region"

	// TiDBWaitSplitRegionFinish defines the split region behaviour is sync or async.
	TiDBWaitSplitRegionFinish = "tidb_wait_split_region_finish"

	// TiDBWaitSplitRegionTimeout uses to set the split and scatter region back off time.
	TiDBWaitSplitRegionTimeout = "tidb_wait_split_region_timeout"

	// TiDBForcePriority defines the operations' priority of all statements.
	// It can be "NO_PRIORITY", "LOW_PRIORITY", "HIGH_PRIORITY", "DELAYED"
	TiDBForcePriority = "tidb_force_priority"

	// TiDBConstraintCheckInPlace indicates to check the constraint when the SQL executing.
	// It could hurt the performance of bulking insert when it is ON.
	TiDBConstraintCheckInPlace = "tidb_constraint_check_in_place"

	// TiDBEnableWindowFunction is used to control whether to enable the window function.
	TiDBEnableWindowFunction = "tidb_enable_window_function"

	// TiDBEnablePipelinedWindowFunction is used to control whether to use pipelined window function, it only works when tidb_enable_window_function = true.
	TiDBEnablePipelinedWindowFunction = "tidb_enable_pipelined_window_function"

	// TiDBEnableStrictDoubleTypeCheck is used to control table field double type syntax check.
	TiDBEnableStrictDoubleTypeCheck = "tidb_enable_strict_double_type_check"

	// TiDBOptProjectionPushDown is used to control whether to pushdown projection to coprocessor.
	TiDBOptProjectionPushDown = "tidb_opt_projection_push_down"

	// TiDBEnableVectorizedExpression is used to control whether to enable the vectorized expression evaluation.
	TiDBEnableVectorizedExpression = "tidb_enable_vectorized_expression"

	// TiDBOptJoinReorderThreshold defines the threshold less than which
	// we'll choose a rather time-consuming algorithm to calculate the join order.
	TiDBOptJoinReorderThreshold = "tidb_opt_join_reorder_threshold"

	// TiDBSlowQueryFile indicates which slow query log file for SLOW_QUERY table to parse.
	TiDBSlowQueryFile = "tidb_slow_query_file"

	// TiDBEnableFastAnalyze indicates to use fast analyze.
	TiDBEnableFastAnalyze = "tidb_enable_fast_analyze"

	// TiDBExpensiveQueryTimeThreshold indicates the time threshold of expensive query.
	TiDBExpensiveQueryTimeThreshold = "tidb_expensive_query_time_threshold"

	// TiDBEnableIndexMerge indicates to generate IndexMergePath.
	TiDBEnableIndexMerge = "tidb_enable_index_merge"

	// TiDBEnableNoopFuncs set true will enable using fake funcs(like get_lock release_lock)
	TiDBEnableNoopFuncs = "tidb_enable_noop_functions"

	// TiDBEnableStmtSummary indicates whether the statement summary is enabled.
	TiDBEnableStmtSummary = "tidb_enable_stmt_summary"

	// TiDBStmtSummaryInternalQuery indicates whether the statement summary contain internal query.
	TiDBStmtSummaryInternalQuery = "tidb_stmt_summary_internal_query"

	// TiDBStmtSummaryRefreshInterval indicates the refresh interval in seconds for each statement summary.
	TiDBStmtSummaryRefreshInterval = "tidb_stmt_summary_refresh_interval"

	// TiDBStmtSummaryHistorySize indicates the history size of each statement summary.
	TiDBStmtSummaryHistorySize = "tidb_stmt_summary_history_size"

	// TiDBStmtSummaryMaxStmtCount indicates the max number of statements kept in memory.
	TiDBStmtSummaryMaxStmtCount = "tidb_stmt_summary_max_stmt_count"

	// TiDBStmtSummaryMaxSQLLength indicates the max length of displayed normalized sql and sample sql.
	TiDBStmtSummaryMaxSQLLength = "tidb_stmt_summary_max_sql_length"

	// TiDBCapturePlanBaseline indicates whether the capture of plan baselines is enabled.
	TiDBCapturePlanBaseline = "tidb_capture_plan_baselines"

	// TiDBUsePlanBaselines indicates whether the use of plan baselines is enabled.
	TiDBUsePlanBaselines = "tidb_use_plan_baselines"

	// TiDBEvolvePlanBaselines indicates whether the evolution of plan baselines is enabled.
	TiDBEvolvePlanBaselines = "tidb_evolve_plan_baselines"

	// TiDBEnableExtendedStats indicates whether the extended statistics feature is enabled.
	TiDBEnableExtendedStats = "tidb_enable_extended_stats"

	// TiDBIsolationReadEngines indicates the tidb only read from the stores whose engine type is involved in IsolationReadEngines.
	// Now, only support TiKV and TiFlash.
	TiDBIsolationReadEngines = "tidb_isolation_read_engines"

	// TiDBStoreLimit indicates the limit of sending request to a store, 0 means without limit.
	TiDBStoreLimit = "tidb_store_limit"

	// TiDBMetricSchemaStep indicates the step when query metric schema.
	TiDBMetricSchemaStep = "tidb_metric_query_step"

	// TiDBMetricSchemaRangeDuration indicates the range duration when query metric schema.
	TiDBMetricSchemaRangeDuration = "tidb_metric_query_range_duration"

	// TiDBEnableCollectExecutionInfo indicates that whether execution info is collected.
	TiDBEnableCollectExecutionInfo = "tidb_enable_collect_execution_info"

	// TiDBExecutorConcurrency is used for controlling the concurrency of all types of executors.
	TiDBExecutorConcurrency = "tidb_executor_concurrency"

	// TiDBEnableClusteredIndex indicates if clustered index feature is enabled.
	TiDBEnableClusteredIndex = "tidb_enable_clustered_index"

	// TiDBPartitionPruneMode indicates the partition prune mode used.
	TiDBPartitionPruneMode = "tidb_partition_prune_mode"

	// TiDBRedactLog indicates that whether redact log.
	TiDBRedactLog = "tidb_redact_log"

	// TiDBRestrictedReadOnly is meant for the cloud admin to toggle the cluster read only
	TiDBRestrictedReadOnly = "tidb_restricted_read_only"

	// TiDBSuperReadOnly is tidb's variant of mysql's super_read_only, which has some differences from mysql's super_read_only.
	TiDBSuperReadOnly = "tidb_super_read_only"

	// TiDBShardAllocateStep indicates the max size of continuous rowid shard in one transaction.
	TiDBShardAllocateStep = "tidb_shard_allocate_step"
	// TiDBEnableTelemetry indicates that whether usage data report to PingCAP is enabled.
	TiDBEnableTelemetry = "tidb_enable_telemetry"

	// TiDBEnableAmendPessimisticTxn indicates if amend pessimistic transactions is enabled.
	TiDBEnableAmendPessimisticTxn = "tidb_enable_amend_pessimistic_txn"

	// TiDBMemoryUsageAlarmRatio indicates the alarm threshold when memory usage of the tidb-server exceeds.
	TiDBMemoryUsageAlarmRatio = "tidb_memory_usage_alarm_ratio"

	// TiDBEnableRateLimitAction indicates whether enabled ratelimit action
	TiDBEnableRateLimitAction = "tidb_enable_rate_limit_action"

	// TiDBEnableAsyncCommit indicates whether to enable the async commit feature.
	TiDBEnableAsyncCommit = "tidb_enable_async_commit"

	// TiDBEnable1PC indicates whether to enable the one-phase commit feature.
	TiDBEnable1PC = "tidb_enable_1pc"

	// TiDBGuaranteeLinearizability indicates whether to guarantee linearizability.
	TiDBGuaranteeLinearizability = "tidb_guarantee_linearizability"

	// TiDBAnalyzeVersion indicates how tidb collects the analyzed statistics and how use to it.
	TiDBAnalyzeVersion = "tidb_analyze_version"

	// TiDBEnableIndexMergeJoin indicates whether to enable index merge join.
	TiDBEnableIndexMergeJoin = "tidb_enable_index_merge_join"

	// TiDBTrackAggregateMemoryUsage indicates whether track the memory usage of aggregate function.
	TiDBTrackAggregateMemoryUsage = "tidb_track_aggregate_memory_usage"

	// TiDBEnableExchangePartition indicates whether to enable exchange partition.
	TiDBEnableExchangePartition = "tidb_enable_exchange_partition"

	// TiDBAllowFallbackToTiKV indicates the engine types whose unavailability triggers fallback to TiKV.
	// Now we only support TiFlash.
	TiDBAllowFallbackToTiKV = "tidb_allow_fallback_to_tikv"

	// TiDBEnableTopSQL indicates whether the top SQL is enabled.
	TiDBEnableTopSQL = "tidb_enable_top_sql"

	// TiDBTopSQLMaxTimeSeriesCount indicates the max number of statements been collected in each time series.
	TiDBTopSQLMaxTimeSeriesCount = "tidb_top_sql_max_time_series_count"

	// TiDBTopSQLMaxMetaCount indicates the max capacity of the collect meta per second.
	TiDBTopSQLMaxMetaCount = "tidb_top_sql_max_meta_count"

	// TiDBEnableLocalTxn indicates whether to enable Local Txn.
	TiDBEnableLocalTxn = "tidb_enable_local_txn"

	// TiDBTSOClientBatchMaxWaitTime indicates the max value of the TSO Batch Wait interval time of PD client.
	TiDBTSOClientBatchMaxWaitTime = "tidb_tso_client_batch_max_wait_time"

	// TiDBTxnCommitBatchSize is used to control the batch size of transaction commit related requests sent by TiDB to TiKV.
	// If a single transaction has a large amount of writes, you can increase the batch size to improve the batch effect,
	// setting too large will exceed TiKV's raft-entry-max-size limit and cause commit failure.
	TiDBTxnCommitBatchSize = "tidb_txn_commit_batch_size"

	// TiDBEnableTSOFollowerProxy indicates whether to enable the TSO Follower Proxy feature of PD client.
	TiDBEnableTSOFollowerProxy = "tidb_enable_tso_follower_proxy"

	// TiDBEnableOrderedResultMode indicates if stabilize query results.
	TiDBEnableOrderedResultMode = "tidb_enable_ordered_result_mode"

	// TiDBRemoveOrderbyInSubquery indicates whether to remove ORDER BY in subquery.
	TiDBRemoveOrderbyInSubquery = "tidb_remove_orderby_in_subquery"

	// TiDBEnablePseudoForOutdatedStats indicates whether use pseudo for outdated stats
	TiDBEnablePseudoForOutdatedStats = "tidb_enable_pseudo_for_outdated_stats"

	// TiDBRegardNULLAsPoint indicates whether regard NULL as point when optimizing
	TiDBRegardNULLAsPoint = "tidb_regard_null_as_point"

	// TiDBTmpTableMaxSize indicates the max memory size of temporary tables.
	TiDBTmpTableMaxSize = "tidb_tmp_table_max_size"

	// TiDBEnableLegacyInstanceScope indicates if instance scope can be set with SET SESSION.
	TiDBEnableLegacyInstanceScope = "tidb_enable_legacy_instance_scope"

	// TiDBTableCacheLease indicates the read lock lease of a cached table.
	TiDBTableCacheLease = "tidb_table_cache_lease"

	// TiDBStatsLoadSyncWait indicates the time sql execution will sync-wait for stats load.
	TiDBStatsLoadSyncWait = "tidb_stats_load_sync_wait"

	// TiDBEnableMutationChecker indicates whether to check data consistency for mutations
	TiDBEnableMutationChecker = "tidb_enable_mutation_checker"
	// TiDBTxnAssertionLevel indicates how strict the assertion will be, which helps to detect and preventing data &
	// index inconsistency problems.
	TiDBTxnAssertionLevel = "tidb_txn_assertion_level"

	// TiDBIgnorePreparedCacheCloseStmt indicates whether to ignore close-stmt commands for prepared statements.
	TiDBIgnorePreparedCacheCloseStmt = "tidb_ignore_prepared_cache_close_stmt"

	// TiDBEnableNewCostInterface is a internal switch to indicates whether to use the new cost calculation interface.
	TiDBEnableNewCostInterface = "tidb_enable_new_cost_interface"

	// TiDBBatchPendingTiFlashCount indicates the maximum count of non-available TiFlash tables.
	TiDBBatchPendingTiFlashCount = "tidb_batch_pending_tiflash_count"

	// TiDBQueryLogMaxLen is used to set the max length of the query in the log.
	TiDBQueryLogMaxLen = "tidb_query_log_max_len"

<<<<<<< HEAD
	TiDBGenerateVisualPlan = "tidb_generate_visual_plan"
=======
	// TiDBNonTransactionalIgnoreError is used to ignore error in non-transactional DMLs.
	// When set to false, a non-transactional DML returns when it meets the first error.
	// When set to true, a non-transactional DML finishes all batches even if errors are met in some batches.
	TiDBNonTransactionalIgnoreError = "tidb_nontransactional_ignore_error"
>>>>>>> ed9e72a4
)

// TiDB vars that have only global scope

const (
	// TiDBGCEnable turns garbage collection on or OFF
	TiDBGCEnable = "tidb_gc_enable"
	// TiDBGCRunInterval sets the interval that GC runs
	TiDBGCRunInterval = "tidb_gc_run_interval"
	// TiDBGCLifetime sets the retention window of older versions
	TiDBGCLifetime = "tidb_gc_life_time"
	// TiDBGCConcurrency sets the concurrency of garbage collection. -1 = AUTO value
	TiDBGCConcurrency = "tidb_gc_concurrency"
	// TiDBGCScanLockMode enables the green GC feature (default)
	TiDBGCScanLockMode = "tidb_gc_scan_lock_mode"
	// TiDBGCMaxWaitTime sets max time for gc advances the safepoint delayed by active transactions
	TiDBGCMaxWaitTime = "tidb_gc_max_wait_time"
	// TiDBEnableEnhancedSecurity restricts SUPER users from certain operations.
	TiDBEnableEnhancedSecurity = "tidb_enable_enhanced_security"
	// TiDBEnableHistoricalStats enables the historical statistics feature (default off)
	TiDBEnableHistoricalStats = "tidb_enable_historical_stats"
	// TiDBPersistAnalyzeOptions persists analyze options for later analyze and auto-analyze
	TiDBPersistAnalyzeOptions = "tidb_persist_analyze_options"
	// TiDBEnableColumnTracking enables collecting predicate columns.
	TiDBEnableColumnTracking = "tidb_enable_column_tracking"
	// TiDBDisableColumnTrackingTime records the last time TiDBEnableColumnTracking is set off.
	// It is used to invalidate the collected predicate columns after turning off TiDBEnableColumnTracking, which avoids physical deletion.
	// It doesn't have cache in memory, and we directly get/set the variable value from/to mysql.tidb.
	TiDBDisableColumnTrackingTime = "tidb_disable_column_tracking_time"
	// TiDBStatsLoadPseudoTimeout indicates whether to fallback to pseudo stats after load timeout.
	TiDBStatsLoadPseudoTimeout = "tidb_stats_load_pseudo_timeout"
	// TiDBMemQuotaBindingCache indicates the memory quota for the bind cache.
	TiDBMemQuotaBindingCache = "tidb_mem_quota_binding_cache"
	// TiDBRCReadCheckTS indicates the tso optimization for read-consistency read is enabled.
	TiDBRCReadCheckTS = "tidb_rc_read_check_ts"
	// TiDBStatsCacheMemQuota records stats cache quota
	TiDBStatsCacheMemQuota = "tidb_stats_cache_mem_quota"
	// TiDBMemQuotaAnalyze indicates the memory quota for all analyze jobs.
	TiDBMemQuotaAnalyze = "tidb_mem_quota_analyze"
)

// TiDB intentional limits
// Can be raised in the future.

const (
	// MaxConfigurableConcurrency is the maximum number of "threads" (goroutines) that can be specified
	// for any type of configuration item that has concurrent workers.
	MaxConfigurableConcurrency = 256
)

// Default TiDB system variable values.
const (
	DefHostname                                  = "localhost"
	DefIndexLookupConcurrency                    = ConcurrencyUnset
	DefIndexLookupJoinConcurrency                = ConcurrencyUnset
	DefIndexSerialScanConcurrency                = 1
	DefIndexJoinBatchSize                        = 25000
	DefIndexLookupSize                           = 20000
	DefDistSQLScanConcurrency                    = 15
	DefBuildStatsConcurrency                     = 4
	DefAutoAnalyzeRatio                          = 0.5
	DefAutoAnalyzeStartTime                      = "00:00 +0000"
	DefAutoAnalyzeEndTime                        = "23:59 +0000"
	DefAutoIncrementIncrement                    = 1
	DefAutoIncrementOffset                       = 1
	DefChecksumTableConcurrency                  = 4
	DefSkipUTF8Check                             = false
	DefSkipASCIICheck                            = false
	DefOptAggPushDown                            = false
	DefOptCartesianBCJ                           = 1
	DefOptMPPOuterJoinFixedBuildSide             = false
	DefOptWriteRowID                             = false
	DefOptEnableCorrelationAdjustment            = true
	DefOptLimitPushDownThreshold                 = 100
	DefOptCorrelationThreshold                   = 0.9
	DefOptCorrelationExpFactor                   = 1
	DefOptCPUFactor                              = 3.0
	DefOptCopCPUFactor                           = 3.0
	DefOptTiFlashConcurrencyFactor               = 24.0
	DefOptNetworkFactor                          = 1.0
	DefOptScanFactor                             = 1.5
	DefOptDescScanFactor                         = 3.0
	DefOptSeekFactor                             = 20.0
	DefOptMemoryFactor                           = 0.001
	DefOptDiskFactor                             = 1.5
	DefOptConcurrencyFactor                      = 3.0
	DefOptInSubqToJoinAndAgg                     = true
	DefOptPreferRangeScan                        = false
	DefBatchInsert                               = false
	DefBatchDelete                               = false
	DefBatchCommit                               = false
	DefCurretTS                                  = 0
	DefInitChunkSize                             = 32
	DefMaxChunkSize                              = 1024
	DefDMLBatchSize                              = 0
	DefMaxPreparedStmtCount                      = -1
	DefWaitTimeout                               = 28800
	DefTiDBMemQuotaApplyCache                    = 32 << 20 // 32MB.
	DefTiDBMemQuotaBindingCache                  = 64 << 20 // 64MB.
	DefTiDBGeneralLog                            = false
	DefTiDBPProfSQLCPU                           = 0
	DefTiDBRetryLimit                            = 10
	DefTiDBDisableTxnAutoRetry                   = true
	DefTiDBConstraintCheckInPlace                = false
	DefTiDBHashJoinConcurrency                   = ConcurrencyUnset
	DefTiDBProjectionConcurrency                 = ConcurrencyUnset
	DefBroadcastJoinThresholdSize                = 100 * 1024 * 1024
	DefBroadcastJoinThresholdCount               = 10 * 1024
	DefTiDBOptimizerSelectivityLevel             = 0
	DefTiDBOptimizerEnableNewOFGB                = false
	DefTiDBAllowBatchCop                         = 1
	DefTiDBAllowMPPExecution                     = true
	DefTiDBHashExchangeWithNewCollation          = true
	DefTiDBEnforceMPPExecution                   = false
	DefTiDBMPPStoreFailTTL                       = "60s"
	DefTiDBTxnMode                               = ""
	DefTiDBRowFormatV1                           = 1
	DefTiDBRowFormatV2                           = 2
	DefTiDBDDLReorgWorkerCount                   = 4
	DefTiDBDDLReorgBatchSize                     = 256
	DefTiDBDDLErrorCountLimit                    = 512
	DefTiDBMaxDeltaSchemaCount                   = 1024
	DefTiDBChangeMultiSchema                     = false
	DefTiDBPointGetCache                         = false
	DefTiDBPlacementMode                         = PlacementModeStrict
	DefTiDBEnableAutoIncrementInGenerated        = false
	DefTiDBHashAggPartialConcurrency             = ConcurrencyUnset
	DefTiDBHashAggFinalConcurrency               = ConcurrencyUnset
	DefTiDBWindowConcurrency                     = ConcurrencyUnset
	DefTiDBMergeJoinConcurrency                  = 1 // disable optimization by default
	DefTiDBStreamAggConcurrency                  = 1
	DefTiDBForcePriority                         = mysql.NoPriority
	DefEnableWindowFunction                      = true
	DefEnablePipelinedWindowFunction             = true
	DefEnableStrictDoubleTypeCheck               = true
	DefEnableVectorizedExpression                = true
	DefTiDBOptJoinReorderThreshold               = 0
	DefTiDBDDLSlowOprThreshold                   = 300
	DefTiDBUseFastAnalyze                        = false
	DefTiDBSkipIsolationLevelCheck               = false
	DefTiDBExpensiveQueryTimeThreshold           = 60 // 60s
	DefTiDBScatterRegion                         = false
	DefTiDBWaitSplitRegionFinish                 = true
	DefWaitSplitRegionTimeout                    = 300 // 300s
	DefTiDBEnableNoopFuncs                       = Off
	DefTiDBAllowRemoveAutoInc                    = false
	DefTiDBUsePlanBaselines                      = true
	DefTiDBEvolvePlanBaselines                   = false
	DefTiDBEvolvePlanTaskMaxTime                 = 600 // 600s
	DefTiDBEvolvePlanTaskStartTime               = "00:00 +0000"
	DefTiDBEvolvePlanTaskEndTime                 = "23:59 +0000"
	DefInnodbLockWaitTimeout                     = 50 // 50s
	DefTiDBStoreLimit                            = 0
	DefTiDBMetricSchemaStep                      = 60 // 60s
	DefTiDBMetricSchemaRangeDuration             = 60 // 60s
	DefTiDBFoundInPlanCache                      = false
	DefTiDBFoundInBinding                        = false
	DefTiDBEnableCollectExecutionInfo            = true
	DefTiDBAllowAutoRandExplicitInsert           = false
	DefTiDBEnableClusteredIndex                  = ClusteredIndexDefModeIntOnly
	DefTiDBRedactLog                             = false
	DefTiDBRestrictedReadOnly                    = false
	DefTiDBSuperReadOnly                         = false
	DefTiDBShardAllocateStep                     = math.MaxInt64
	DefTiDBEnableTelemetry                       = true
	DefTiDBEnableParallelApply                   = false
	DefTiDBEnableAmendPessimisticTxn             = false
	DefTiDBPartitionPruneMode                    = "static"
	DefTiDBEnableRateLimitAction                 = true
	DefTiDBEnableAsyncCommit                     = false
	DefTiDBEnable1PC                             = false
	DefTiDBGuaranteeLinearizability              = true
	DefTiDBAnalyzeVersion                        = 2
	DefTiDBEnableIndexMergeJoin                  = false
	DefTiDBTrackAggregateMemoryUsage             = true
	DefTiDBEnableExchangePartition               = false
	DefCTEMaxRecursionDepth                      = 1000
	DefTiDBTmpTableMaxSize                       = 64 << 20 // 64MB.
	DefTiDBEnableLocalTxn                        = false
	DefTiDBTSOClientBatchMaxWaitTime             = 0.0 // 0ms
	DefTiDBEnableTSOFollowerProxy                = false
	DefTiDBEnableOrderedResultMode               = false
	DefTiDBEnablePseudoForOutdatedStats          = true
	DefTiDBRegardNULLAsPoint                     = true
	DefEnablePlacementCheck                      = true
	DefTimestamp                                 = "0"
	DefTiDBEnableStmtSummary                     = true
	DefTiDBStmtSummaryInternalQuery              = false
	DefTiDBStmtSummaryRefreshInterval            = 1800
	DefTiDBStmtSummaryHistorySize                = 24
	DefTiDBStmtSummaryMaxStmtCount               = 3000
	DefTiDBStmtSummaryMaxSQLLength               = 4096
	DefTiDBCapturePlanBaseline                   = Off
	DefTiDBEnableIndexMerge                      = true
	DefEnableLegacyInstanceScope                 = true
	DefTiDBTableCacheLease                       = 3 // 3s
	DefTiDBPersistAnalyzeOptions                 = true
	DefTiDBEnableColumnTracking                  = false
	DefTiDBStatsLoadSyncWait                     = 0
	DefTiDBStatsLoadPseudoTimeout                = false
	DefSysdateIsNow                              = false
	DefTiDBEnableMutationChecker                 = false
	DefTiDBTxnAssertionLevel                     = AssertionOffStr
	DefTiDBIgnorePreparedCacheCloseStmt          = false
	DefTiDBBatchPendingTiFlashCount              = 4000
	DefRCReadCheckTS                             = false
	DefTiDBRemoveOrderbyInSubquery               = false
	DefTiDBReadStaleness                         = 0
	DefTiDBGCMaxWaitTime                         = 24 * 60 * 60
	DefMaxAllowedPacket                   uint64 = 67108864
	DefTiDBMemQuotaQuery                         = 1073741824 // 1GB
	DefTiDBStatsCacheMemQuota                    = 0
	MaxTiDBStatsCacheMemQuota                    = 1024 * 1024 * 1024 * 1024 // 1TB
	DefTiDBQueryLogMaxLen                        = 4096
<<<<<<< HEAD
	DefTiDBGenerateVisualPlan                    = false
=======
	DefTiDBBatchDMLIgnoreError                   = false
	DefTiDBMemQuotaAnalyze                       = -1
>>>>>>> ed9e72a4
)

// Process global variables.
var (
	ProcessGeneralLog           = atomic.NewBool(false)
	GlobalLogMaxDays            = atomic.NewInt32(int32(config.GetGlobalConfig().Log.File.MaxDays))
	QueryLogMaxLen              = atomic.NewInt32(DefTiDBQueryLogMaxLen)
	EnablePProfSQLCPU           = atomic.NewBool(false)
	ddlReorgWorkerCounter int32 = DefTiDBDDLReorgWorkerCount
	ddlReorgBatchSize     int32 = DefTiDBDDLReorgBatchSize
	ddlErrorCountlimit    int64 = DefTiDBDDLErrorCountLimit
	ddlReorgRowFormat     int64 = DefTiDBRowFormatV2
	maxDeltaSchemaCount   int64 = DefTiDBMaxDeltaSchemaCount
	// MaxDDLReorgBatchSize is exported for testing.
	MaxDDLReorgBatchSize int32 = 10240
	MinDDLReorgBatchSize int32 = 32
	// DDLSlowOprThreshold is the threshold for ddl slow operations, uint is millisecond.
	DDLSlowOprThreshold                   = config.GetGlobalConfig().Instance.DDLSlowOprThreshold
	ForcePriority                         = int32(DefTiDBForcePriority)
	MaxOfMaxAllowedPacket          uint64 = 1073741824
	ExpensiveQueryTimeThreshold    uint64 = DefTiDBExpensiveQueryTimeThreshold
	MinExpensiveQueryTimeThreshold uint64 = 10 // 10s
	DefExecutorConcurrency                = 5
	MemoryUsageAlarmRatio                 = atomic.NewFloat64(config.GetGlobalConfig().Instance.MemoryUsageAlarmRatio)
	EnableLocalTxn                        = atomic.NewBool(DefTiDBEnableLocalTxn)
	MaxTSOBatchWaitInterval               = atomic.NewFloat64(DefTiDBTSOClientBatchMaxWaitTime)
	EnableTSOFollowerProxy                = atomic.NewBool(DefTiDBEnableTSOFollowerProxy)
	RestrictedReadOnly                    = atomic.NewBool(DefTiDBRestrictedReadOnly)
	VarTiDBSuperReadOnly                  = atomic.NewBool(DefTiDBSuperReadOnly)
	PersistAnalyzeOptions                 = atomic.NewBool(DefTiDBPersistAnalyzeOptions)
	TableCacheLease                       = atomic.NewInt64(DefTiDBTableCacheLease)
	EnableColumnTracking                  = atomic.NewBool(DefTiDBEnableColumnTracking)
	StatsLoadSyncWait                     = atomic.NewInt64(DefTiDBStatsLoadSyncWait)
	StatsLoadPseudoTimeout                = atomic.NewBool(DefTiDBStatsLoadPseudoTimeout)
	MemQuotaBindingCache                  = atomic.NewInt64(DefTiDBMemQuotaBindingCache)
	GCMaxWaitTime                         = atomic.NewInt64(DefTiDBGCMaxWaitTime)
	StatsCacheMemQuota                    = atomic.NewInt64(DefTiDBStatsCacheMemQuota)
)

var (
	// SetMemQuotaAnalyze is the func registered by global/subglobal tracker to set memory quota.
	SetMemQuotaAnalyze func(quota int64) = nil
	// GetMemQuotaAnalyze is the func registered by global/subglobal tracker to get memory quota.
	GetMemQuotaAnalyze func() int64 = nil
)<|MERGE_RESOLUTION|>--- conflicted
+++ resolved
@@ -634,14 +634,12 @@
 	// TiDBQueryLogMaxLen is used to set the max length of the query in the log.
 	TiDBQueryLogMaxLen = "tidb_query_log_max_len"
 
-<<<<<<< HEAD
-	TiDBGenerateVisualPlan = "tidb_generate_visual_plan"
-=======
 	// TiDBNonTransactionalIgnoreError is used to ignore error in non-transactional DMLs.
 	// When set to false, a non-transactional DML returns when it meets the first error.
 	// When set to true, a non-transactional DML finishes all batches even if errors are met in some batches.
 	TiDBNonTransactionalIgnoreError = "tidb_nontransactional_ignore_error"
->>>>>>> ed9e72a4
+
+	TiDBGenerateVisualPlan = "tidb_generate_visual_plan"
 )
 
 // TiDB vars that have only global scope
@@ -856,12 +854,9 @@
 	DefTiDBStatsCacheMemQuota                    = 0
 	MaxTiDBStatsCacheMemQuota                    = 1024 * 1024 * 1024 * 1024 // 1TB
 	DefTiDBQueryLogMaxLen                        = 4096
-<<<<<<< HEAD
-	DefTiDBGenerateVisualPlan                    = false
-=======
 	DefTiDBBatchDMLIgnoreError                   = false
 	DefTiDBMemQuotaAnalyze                       = -1
->>>>>>> ed9e72a4
+	DefTiDBGenerateVisualPlan                    = false
 )
 
 // Process global variables.
