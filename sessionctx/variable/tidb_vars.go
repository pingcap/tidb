// Copyright 2017 PingCAP, Inc.
//
// Licensed under the Apache License, Version 2.0 (the "License");
// you may not use this file except in compliance with the License.
// You may obtain a copy of the License at
//
//     http://www.apache.org/licenses/LICENSE-2.0
//
// Unless required by applicable law or agreed to in writing, software
// distributed under the License is distributed on an "AS IS" BASIS,
// WITHOUT WARRANTIES OR CONDITIONS OF ANY KIND, either express or implied.
// See the License for the specific language governing permissions and
// limitations under the License.

package variable

import (
	"math"

	"github.com/pingcap/tidb/config"
	"github.com/pingcap/tidb/parser/mysql"
	"go.uber.org/atomic"
)

/*
	Steps to add a new TiDB specific system variable:

	1. Add a new variable name with comment in this file.
	2. Add the default value of the new variable in this file.
	3. Add SysVar instance in 'defaultSysVars' slice.
*/

// TiDB system variable names that only in session scope.
const (
	TiDBDDLSlowOprThreshold = "ddl_slow_threshold"

	// TiDBSnapshot is used for reading history data, the default value is empty string.
	// The value can be a datetime string like '2017-11-11 20:20:20' or a tso string. When this variable is set, the session reads history data of that time.
	TiDBSnapshot = "tidb_snapshot"

	// TiDBOptAggPushDown is used to enable/disable the optimizer rule of aggregation push down.
	TiDBOptAggPushDown = "tidb_opt_agg_push_down"

	// TiDBOptCartesianBCJ is used to disable/enable broadcast cartesian join in MPP mode
	TiDBOptCartesianBCJ = "tidb_opt_broadcast_cartesian_join"

	TiDBOptMPPOuterJoinFixedBuildSide = "tidb_opt_mpp_outer_join_fixed_build_side"

	// TiDBOptDistinctAggPushDown is used to decide whether agg with distinct should be pushed to tikv/tiflash.
	TiDBOptDistinctAggPushDown = "tidb_opt_distinct_agg_push_down"

	// TiDBBCJThresholdSize is used to limit the size of small table for mpp broadcast join.
	// Its unit is bytes, if the size of small table is larger than it, we will not use bcj.
	TiDBBCJThresholdSize = "tidb_broadcast_join_threshold_size"

	// TiDBBCJThresholdCount is used to limit the count of small table for mpp broadcast join.
	// If we can't estimate the size of one side of join child, we will check if its row number exceeds this limitation.
	TiDBBCJThresholdCount = "tidb_broadcast_join_threshold_count"

	// TiDBOptWriteRowID is used to enable/disable the operations of insert、replace and update to _tidb_rowid.
	TiDBOptWriteRowID = "tidb_opt_write_row_id"

	// TiDBAutoAnalyzeRatio will run if (table modify count)/(table row count) is greater than this value.
	TiDBAutoAnalyzeRatio = "tidb_auto_analyze_ratio"

	// TiDBAutoAnalyzeStartTime will run if current time is within start time and end time.
	TiDBAutoAnalyzeStartTime = "tidb_auto_analyze_start_time"
	TiDBAutoAnalyzeEndTime   = "tidb_auto_analyze_end_time"

	// TiDBChecksumTableConcurrency is used to speed up the ADMIN CHECKSUM TABLE
	// statement, when a table has multiple indices, those indices can be
	// scanned concurrently, with the cost of higher system performance impact.
	TiDBChecksumTableConcurrency = "tidb_checksum_table_concurrency"

	// TiDBCurrentTS is used to get the current transaction timestamp.
	// It is read-only.
	TiDBCurrentTS = "tidb_current_ts"

	// TiDBLastTxnInfo is used to get the last transaction info within the current session.
	TiDBLastTxnInfo = "tidb_last_txn_info"

	// TiDBLastQueryInfo is used to get the last query info within the current session.
	TiDBLastQueryInfo = "tidb_last_query_info"

	// TiDBLastDDLInfo is used to get the last ddl info within the current session.
	TiDBLastDDLInfo = "tidb_last_ddl_info"

	// TiDBConfig is a read-only variable that shows the config of the current server.
	TiDBConfig = "tidb_config"

	// TiDBBatchInsert is used to enable/disable auto-split insert data. If set this option on, insert executor will automatically
	// insert data into multiple batches and use a single txn for each batch. This will be helpful when inserting large data.
	TiDBBatchInsert = "tidb_batch_insert"

	// TiDBBatchDelete is used to enable/disable auto-split delete data. If set this option on, delete executor will automatically
	// split data into multiple batches and use a single txn for each batch. This will be helpful when deleting large data.
	TiDBBatchDelete = "tidb_batch_delete"

	// TiDBBatchCommit is used to enable/disable auto-split the transaction.
	// If set this option on, the transaction will be committed when it reaches stmt-count-limit and starts a new transaction.
	TiDBBatchCommit = "tidb_batch_commit"

	// TiDBDMLBatchSize is used to split the insert/delete data into small batches.
	// It only takes effort when tidb_batch_insert/tidb_batch_delete is on.
	// Its default value is 20000. When the row size is large, 20k rows could be larger than 100MB.
	// User could change it to a smaller one to avoid breaking the transaction size limitation.
	TiDBDMLBatchSize = "tidb_dml_batch_size"

	// The following session variables controls the memory quota during query execution.

	// TiDBMemQuotaQuery controls the memory quota of a query.
	TiDBMemQuotaQuery      = "tidb_mem_quota_query" // Bytes.
	TiDBMemQuotaApplyCache = "tidb_mem_quota_apply_cache"

	// TiDBGeneralLog is used to log every query in the server in info level.
	TiDBGeneralLog = "tidb_general_log"

	// TiDBLogFileMaxDays is used to log every query in the server in info level.
	TiDBLogFileMaxDays = "tidb_log_file_max_days"

	// TiDBPProfSQLCPU is used to add label sql label to pprof result.
	TiDBPProfSQLCPU = "tidb_pprof_sql_cpu"

	// TiDBRetryLimit is the maximum number of retries when committing a transaction.
	TiDBRetryLimit = "tidb_retry_limit"

	// TiDBDisableTxnAutoRetry disables transaction auto retry.
	TiDBDisableTxnAutoRetry = "tidb_disable_txn_auto_retry"

	// TiDBEnableChunkRPC enables TiDB to use Chunk format for coprocessor requests.
	TiDBEnableChunkRPC = "tidb_enable_chunk_rpc"

	// TiDBOptimizerSelectivityLevel is used to control the selectivity estimation level.
	TiDBOptimizerSelectivityLevel = "tidb_optimizer_selectivity_level"

	// TiDBTxnMode is used to control the transaction behavior.
	TiDBTxnMode = "tidb_txn_mode"

	// TiDBRowFormatVersion is used to control tidb row format version current.
	TiDBRowFormatVersion = "tidb_row_format_version"

	// TiDBEnableTablePartition is used to control table partition feature.
	// The valid value include auto/on/off:
	// on or auto: enable table partition if the partition type is implemented.
	// off: always disable table partition.
	TiDBEnableTablePartition = "tidb_enable_table_partition"

	// TiDBEnableListTablePartition is used to control list table partition feature.
	TiDBEnableListTablePartition = "tidb_enable_list_partition"

	// TiDBSkipIsolationLevelCheck is used to control whether to return error when set unsupported transaction
	// isolation level.
	TiDBSkipIsolationLevelCheck = "tidb_skip_isolation_level_check"

	// TiDBLowResolutionTSO is used for reading data with low resolution TSO which is updated once every two seconds
	TiDBLowResolutionTSO = "tidb_low_resolution_tso"

	// TiDBReplicaRead is used for reading data from replicas, followers for example.
	TiDBReplicaRead = "tidb_replica_read"

	// TiDBAllowRemoveAutoInc indicates whether a user can drop the auto_increment column attribute or not.
	TiDBAllowRemoveAutoInc = "tidb_allow_remove_auto_inc"

	// TiDBMultiStatementMode enables multi statement at the risk of SQL injection
	// provides backwards compatibility
	TiDBMultiStatementMode = "tidb_multi_statement_mode"

	// TiDBEvolvePlanTaskMaxTime controls the max time of a single evolution task.
	TiDBEvolvePlanTaskMaxTime = "tidb_evolve_plan_task_max_time"

	// TiDBEvolvePlanTaskStartTime is the start time of evolution task.
	TiDBEvolvePlanTaskStartTime = "tidb_evolve_plan_task_start_time"
	// TiDBEvolvePlanTaskEndTime is the end time of evolution task.
	TiDBEvolvePlanTaskEndTime = "tidb_evolve_plan_task_end_time"

	// TiDBSlowLogThreshold is used to set the slow log threshold in the server.
	TiDBSlowLogThreshold = "tidb_slow_log_threshold"

	// TiDBRecordPlanInSlowLog is used to log the plan of the slow query.
	TiDBRecordPlanInSlowLog = "tidb_record_plan_in_slow_log"

	// TiDBEnableSlowLog enables TiDB to log slow queries.
	TiDBEnableSlowLog = "tidb_enable_slow_log"

	// TiDBQueryLogMaxLen is used to set the max length of the query in the log.
	TiDBQueryLogMaxLen = "tidb_query_log_max_len"

	// TiDBCheckMb4ValueInUTF8 is used to control whether to enable the check wrong utf8 value.
	TiDBCheckMb4ValueInUTF8 = "tidb_check_mb4_value_in_utf8"

	// TiDBFoundInPlanCache indicates whether the last statement was found in plan cache
	TiDBFoundInPlanCache = "last_plan_from_cache"

	// TiDBFoundInBinding indicates whether the last statement was matched with the hints in the binding.
	TiDBFoundInBinding = "last_plan_from_binding"

	// TiDBAllowAutoRandExplicitInsert indicates whether explicit insertion on auto_random column is allowed.
	TiDBAllowAutoRandExplicitInsert = "allow_auto_random_explicit_insert"

	// TiDBTxnScope indicates whether using global transactions or local transactions.
	TiDBTxnScope = "txn_scope"

	// TiDBTxnReadTS indicates the next transaction should be staleness transaction and provide the startTS
	TiDBTxnReadTS = "tx_read_ts"

	// TiDBReadStaleness indicates the staleness duration for following statement
	TiDBReadStaleness = "tidb_read_staleness"

	// TiDBEnablePaging indicates whether paging is enabled in coprocessor requests.
	TiDBEnablePaging = "tidb_enable_paging"

	// TiDBReadConsistency indicates whether the autocommit read statement goes through TiKV RC.
	TiDBReadConsistency = "tidb_read_consistency"

	// TiDBSysdateIsNow is the name of the `tidb_sysdate_is_now` system variable
	TiDBSysdateIsNow = "tidb_sysdate_is_now"
)

// TiDB system variable names that both in session and global scope.
const (
	// TiDBBuildStatsConcurrency is used to speed up the ANALYZE statement, when a table has multiple indices,
	// those indices can be scanned concurrently, with the cost of higher system performance impact.
	TiDBBuildStatsConcurrency = "tidb_build_stats_concurrency"

	// TiDBDistSQLScanConcurrency is used to set the concurrency of a distsql scan task.
	// A distsql scan task can be a table scan or a index scan, which may be distributed to many TiKV nodes.
	// Higher concurrency may reduce latency, but with the cost of higher memory usage and system performance impact.
	// If the query has a LIMIT clause, high concurrency makes the system do much more work than needed.
	TiDBDistSQLScanConcurrency = "tidb_distsql_scan_concurrency"

	// TiDBOptInSubqToJoinAndAgg is used to enable/disable the optimizer rule of rewriting IN subquery.
	TiDBOptInSubqToJoinAndAgg = "tidb_opt_insubq_to_join_and_agg"

	// TiDBOptPreferRangeScan is used to enable/disable the optimizer to always prefer range scan over table scan, ignoring their costs.
	TiDBOptPreferRangeScan = "tidb_opt_prefer_range_scan"

	// TiDBOptEnableCorrelationAdjustment is used to indicates if enable correlation adjustment.
	TiDBOptEnableCorrelationAdjustment = "tidb_opt_enable_correlation_adjustment"

	// TiDBOptLimitPushDownThreshold determines if push Limit or TopN down to TiKV forcibly.
	TiDBOptLimitPushDownThreshold = "tidb_opt_limit_push_down_threshold"

	// TiDBOptCorrelationThreshold is a guard to enable row count estimation using column order correlation.
	TiDBOptCorrelationThreshold = "tidb_opt_correlation_threshold"

	// TiDBOptCorrelationExpFactor is an exponential factor to control heuristic approach when tidb_opt_correlation_threshold is not satisfied.
	TiDBOptCorrelationExpFactor = "tidb_opt_correlation_exp_factor"

	// TiDBOptCPUFactor is the CPU cost of processing one expression for one row.
	TiDBOptCPUFactor = "tidb_opt_cpu_factor"
	// TiDBOptCopCPUFactor is the CPU cost of processing one expression for one row in coprocessor.
	TiDBOptCopCPUFactor = "tidb_opt_copcpu_factor"
	// TiDBOptTiFlashConcurrencyFactor is concurrency number of tiflash computation.
	TiDBOptTiFlashConcurrencyFactor = "tidb_opt_tiflash_concurrency_factor"
	// TiDBOptNetworkFactor is the network cost of transferring 1 byte data.
	TiDBOptNetworkFactor = "tidb_opt_network_factor"
	// TiDBOptScanFactor is the IO cost of scanning 1 byte data on TiKV.
	TiDBOptScanFactor = "tidb_opt_scan_factor"
	// TiDBOptDescScanFactor is the IO cost of scanning 1 byte data on TiKV in desc order.
	TiDBOptDescScanFactor = "tidb_opt_desc_factor"
	// TiDBOptSeekFactor is the IO cost of seeking the start value in a range on TiKV or TiFlash.
	TiDBOptSeekFactor = "tidb_opt_seek_factor"
	// TiDBOptMemoryFactor is the memory cost of storing one tuple.
	TiDBOptMemoryFactor = "tidb_opt_memory_factor"
	// TiDBOptDiskFactor is the IO cost of reading/writing one byte to temporary disk.
	TiDBOptDiskFactor = "tidb_opt_disk_factor"
	// TiDBOptConcurrencyFactor is the CPU cost of additional one goroutine.
	TiDBOptConcurrencyFactor = "tidb_opt_concurrency_factor"

	// TiDBIndexJoinBatchSize is used to set the batch size of an index lookup join.
	// The index lookup join fetches batches of data from outer executor and constructs ranges for inner executor.
	// This value controls how much of data in a batch to do the index join.
	// Large value may reduce the latency but consumes more system resource.
	TiDBIndexJoinBatchSize = "tidb_index_join_batch_size"

	// TiDBIndexLookupSize is used for index lookup executor.
	// The index lookup executor first scan a batch of handles from a index, then use those handles to lookup the table
	// rows, this value controls how much of handles in a batch to do a lookup task.
	// Small value sends more RPCs to TiKV, consume more system resource.
	// Large value may do more work than needed if the query has a limit.
	TiDBIndexLookupSize = "tidb_index_lookup_size"

	// TiDBIndexLookupConcurrency is used for index lookup executor.
	// A lookup task may have 'tidb_index_lookup_size' of handles at maximum, the handles may be distributed
	// in many TiKV nodes, we execute multiple concurrent index lookup tasks concurrently to reduce the time
	// waiting for a task to finish.
	// Set this value higher may reduce the latency but consumes more system resource.
	// tidb_index_lookup_concurrency is deprecated, use tidb_executor_concurrency instead.
	TiDBIndexLookupConcurrency = "tidb_index_lookup_concurrency"

	// TiDBIndexLookupJoinConcurrency is used for index lookup join executor.
	// IndexLookUpJoin starts "tidb_index_lookup_join_concurrency" inner workers
	// to fetch inner rows and join the matched (outer, inner) row pairs.
	// tidb_index_lookup_join_concurrency is deprecated, use tidb_executor_concurrency instead.
	TiDBIndexLookupJoinConcurrency = "tidb_index_lookup_join_concurrency"

	// TiDBIndexSerialScanConcurrency is used for controlling the concurrency of index scan operation
	// when we need to keep the data output order the same as the order of index data.
	TiDBIndexSerialScanConcurrency = "tidb_index_serial_scan_concurrency"

	// TiDBMaxChunkSize is used to control the max chunk size during query execution.
	TiDBMaxChunkSize = "tidb_max_chunk_size"

	// TiDBAllowBatchCop means if we should send batch coprocessor to TiFlash. It can be set to 0, 1 and 2.
	// 0 means never use batch cop, 1 means use batch cop in case of aggregation and join, 2, means to force sending batch cop for any query.
	// The default value is 0
	TiDBAllowBatchCop = "tidb_allow_batch_cop"

	// TiDBAllowMPPExecution means if we should use mpp way to execute query or not.
	// Default value is `true`, means to be determined by the optimizer.
	// Value set to `false` means never use mpp.
	TiDBAllowMPPExecution = "tidb_allow_mpp"

	// TiDBHashExchangeWithNewCollation means if hash exchange is supported when new collation is on.
	// Default value is `true`, means support hash exchange when new collation is on.
	// Value set to `false` means not support hash exchange when new collation is on.
	TiDBHashExchangeWithNewCollation = "tidb_hash_exchange_with_new_collation"

	// TiDBEnforceMPPExecution means if we should enforce mpp way to execute query or not.
	// Default value is `false`, means to be determined by variable `tidb_allow_mpp`.
	// Value set to `true` means enforce use mpp.
	// Note if you want to set `tidb_enforce_mpp` to `true`, you must set `tidb_allow_mpp` to `true` first.
	TiDBEnforceMPPExecution = "tidb_enforce_mpp"

	// TiDBMPPStoreFailTTL is the unavailable time when a store is detected failed. During that time, tidb will not send any task to
	// TiFlash even though the failed TiFlash node has been recovered.
	TiDBMPPStoreFailTTL = "tidb_mpp_store_fail_ttl"

	// TiDBInitChunkSize is used to control the init chunk size during query execution.
	TiDBInitChunkSize = "tidb_init_chunk_size"

	// TiDBEnableCascadesPlanner is used to control whether to enable the cascades planner.
	TiDBEnableCascadesPlanner = "tidb_enable_cascades_planner"

	// TiDBSkipUTF8Check skips the UTF8 validate process, validate UTF8 has performance cost, if we can make sure
	// the input string values are valid, we can skip the check.
	TiDBSkipUTF8Check = "tidb_skip_utf8_check"

	// TiDBSkipASCIICheck skips the ASCII validate process
	// old tidb may already have fields with invalid ASCII bytes
	// disable ASCII validate can guarantee a safe replication
	TiDBSkipASCIICheck = "tidb_skip_ascii_check"

	// TiDBHashJoinConcurrency is used for hash join executor.
	// The hash join outer executor starts multiple concurrent join workers to probe the hash table.
	// tidb_hash_join_concurrency is deprecated, use tidb_executor_concurrency instead.
	TiDBHashJoinConcurrency = "tidb_hash_join_concurrency"

	// TiDBProjectionConcurrency is used for projection operator.
	// This variable controls the worker number of projection operator.
	// tidb_projection_concurrency is deprecated, use tidb_executor_concurrency instead.
	TiDBProjectionConcurrency = "tidb_projection_concurrency"

	// TiDBHashAggPartialConcurrency is used for hash agg executor.
	// The hash agg executor starts multiple concurrent partial workers to do partial aggregate works.
	// tidb_hashagg_partial_concurrency is deprecated, use tidb_executor_concurrency instead.
	TiDBHashAggPartialConcurrency = "tidb_hashagg_partial_concurrency"

	// TiDBHashAggFinalConcurrency is used for hash agg executor.
	// The hash agg executor starts multiple concurrent final workers to do final aggregate works.
	// tidb_hashagg_final_concurrency is deprecated, use tidb_executor_concurrency instead.
	TiDBHashAggFinalConcurrency = "tidb_hashagg_final_concurrency"

	// TiDBWindowConcurrency is used for window parallel executor.
	// tidb_window_concurrency is deprecated, use tidb_executor_concurrency instead.
	TiDBWindowConcurrency = "tidb_window_concurrency"

	// TiDBMergeJoinConcurrency is used for merge join parallel executor
	TiDBMergeJoinConcurrency = "tidb_merge_join_concurrency"

	// TiDBStreamAggConcurrency is used for stream aggregation parallel executor.
	// tidb_stream_agg_concurrency is deprecated, use tidb_executor_concurrency instead.
	TiDBStreamAggConcurrency = "tidb_streamagg_concurrency"

	// TiDBEnableParallelApply is used for parallel apply.
	TiDBEnableParallelApply = "tidb_enable_parallel_apply"

	// TiDBBackoffLockFast is used for tikv backoff base time in milliseconds.
	TiDBBackoffLockFast = "tidb_backoff_lock_fast"

	// TiDBBackOffWeight is used to control the max back off time in TiDB.
	// The default maximum back off time is a small value.
	// BackOffWeight could multiply it to let the user adjust the maximum time for retrying.
	// Only positive integers can be accepted, which means that the maximum back off time can only grow.
	TiDBBackOffWeight = "tidb_backoff_weight"

	// TiDBDDLReorgWorkerCount defines the count of ddl reorg workers.
	TiDBDDLReorgWorkerCount = "tidb_ddl_reorg_worker_cnt"

	// TiDBDDLReorgBatchSize defines the transaction batch size of ddl reorg workers.
	TiDBDDLReorgBatchSize = "tidb_ddl_reorg_batch_size"

	// TiDBDDLErrorCountLimit defines the count of ddl error limit.
	TiDBDDLErrorCountLimit = "tidb_ddl_error_count_limit"

	// TiDBDDLReorgPriority defines the operations' priority of adding indices.
	// It can be: PRIORITY_LOW, PRIORITY_NORMAL, PRIORITY_HIGH
	TiDBDDLReorgPriority = "tidb_ddl_reorg_priority"

	// TiDBEnableChangeMultiSchema is used to control whether to enable the change multi schema.
	TiDBEnableChangeMultiSchema = "tidb_enable_change_multi_schema"

	// TiDBEnableAutoIncrementInGenerated disables the mysql compatibility check on using auto-incremented columns in
	// expression indexes and generated columns described here https://dev.mysql.com/doc/refman/5.7/en/create-table-generated-columns.html for details.
	TiDBEnableAutoIncrementInGenerated = "tidb_enable_auto_increment_in_generated"

	// TiDBEnablePointGetCache is used to control whether to enable the point get cache for special scenario.
	TiDBEnablePointGetCache = "tidb_enable_point_get_cache"

	// TiDBPlacementMode is used to control the mode for placement
	TiDBPlacementMode = "tidb_placement_mode"

	// TiDBMaxDeltaSchemaCount defines the max length of deltaSchemaInfos.
	// deltaSchemaInfos is a queue that maintains the history of schema changes.
	TiDBMaxDeltaSchemaCount = "tidb_max_delta_schema_count"

	// TiDBScatterRegion will scatter the regions for DDLs when it is ON.
	TiDBScatterRegion = "tidb_scatter_region"

	// TiDBWaitSplitRegionFinish defines the split region behaviour is sync or async.
	TiDBWaitSplitRegionFinish = "tidb_wait_split_region_finish"

	// TiDBWaitSplitRegionTimeout uses to set the split and scatter region back off time.
	TiDBWaitSplitRegionTimeout = "tidb_wait_split_region_timeout"

	// TiDBForcePriority defines the operations' priority of all statements.
	// It can be "NO_PRIORITY", "LOW_PRIORITY", "HIGH_PRIORITY", "DELAYED"
	TiDBForcePriority = "tidb_force_priority"

	// TiDBConstraintCheckInPlace indicates to check the constraint when the SQL executing.
	// It could hurt the performance of bulking insert when it is ON.
	TiDBConstraintCheckInPlace = "tidb_constraint_check_in_place"

	// TiDBEnableWindowFunction is used to control whether to enable the window function.
	TiDBEnableWindowFunction = "tidb_enable_window_function"

	// TiDBEnablePipelinedWindowFunction is used to control whether to use pipelined window function, it only works when tidb_enable_window_function = true.
	TiDBEnablePipelinedWindowFunction = "tidb_enable_pipelined_window_function"

	// TiDBEnableStrictDoubleTypeCheck is used to control table field double type syntax check.
	TiDBEnableStrictDoubleTypeCheck = "tidb_enable_strict_double_type_check"

	// TiDBEnableVectorizedExpression is used to control whether to enable the vectorized expression evaluation.
	TiDBEnableVectorizedExpression = "tidb_enable_vectorized_expression"

	// TiDBOptJoinReorderThreshold defines the threshold less than which
	// we'll choose a rather time-consuming algorithm to calculate the join order.
	TiDBOptJoinReorderThreshold = "tidb_opt_join_reorder_threshold"

	// TiDBSlowQueryFile indicates which slow query log file for SLOW_QUERY table to parse.
	TiDBSlowQueryFile = "tidb_slow_query_file"

	// TiDBEnableFastAnalyze indicates to use fast analyze.
	TiDBEnableFastAnalyze = "tidb_enable_fast_analyze"

	// TiDBExpensiveQueryTimeThreshold indicates the time threshold of expensive query.
	TiDBExpensiveQueryTimeThreshold = "tidb_expensive_query_time_threshold"

	// TiDBEnableIndexMerge indicates to generate IndexMergePath.
	TiDBEnableIndexMerge = "tidb_enable_index_merge"

	// TiDBEnableNoopFuncs set true will enable using fake funcs(like get_lock release_lock)
	TiDBEnableNoopFuncs = "tidb_enable_noop_functions"

	// TiDBEnableStmtSummary indicates whether the statement summary is enabled.
	TiDBEnableStmtSummary = "tidb_enable_stmt_summary"

	// TiDBStmtSummaryInternalQuery indicates whether the statement summary contain internal query.
	TiDBStmtSummaryInternalQuery = "tidb_stmt_summary_internal_query"

	// TiDBStmtSummaryRefreshInterval indicates the refresh interval in seconds for each statement summary.
	TiDBStmtSummaryRefreshInterval = "tidb_stmt_summary_refresh_interval"

	// TiDBStmtSummaryHistorySize indicates the history size of each statement summary.
	TiDBStmtSummaryHistorySize = "tidb_stmt_summary_history_size"

	// TiDBStmtSummaryMaxStmtCount indicates the max number of statements kept in memory.
	TiDBStmtSummaryMaxStmtCount = "tidb_stmt_summary_max_stmt_count"

	// TiDBStmtSummaryMaxSQLLength indicates the max length of displayed normalized sql and sample sql.
	TiDBStmtSummaryMaxSQLLength = "tidb_stmt_summary_max_sql_length"

	// TiDBCapturePlanBaseline indicates whether the capture of plan baselines is enabled.
	TiDBCapturePlanBaseline = "tidb_capture_plan_baselines"

	// TiDBUsePlanBaselines indicates whether the use of plan baselines is enabled.
	TiDBUsePlanBaselines = "tidb_use_plan_baselines"

	// TiDBEvolvePlanBaselines indicates whether the evolution of plan baselines is enabled.
	TiDBEvolvePlanBaselines = "tidb_evolve_plan_baselines"

	// TiDBEnableExtendedStats indicates whether the extended statistics feature is enabled.
	TiDBEnableExtendedStats = "tidb_enable_extended_stats"

	// TiDBIsolationReadEngines indicates the tidb only read from the stores whose engine type is involved in IsolationReadEngines.
	// Now, only support TiKV and TiFlash.
	TiDBIsolationReadEngines = "tidb_isolation_read_engines"

	// TiDBStoreLimit indicates the limit of sending request to a store, 0 means without limit.
	TiDBStoreLimit = "tidb_store_limit"

	// TiDBMetricSchemaStep indicates the step when query metric schema.
	TiDBMetricSchemaStep = "tidb_metric_query_step"

	// TiDBMetricSchemaRangeDuration indicates the range duration when query metric schema.
	TiDBMetricSchemaRangeDuration = "tidb_metric_query_range_duration"

	// TiDBEnableCollectExecutionInfo indicates that whether execution info is collected.
	TiDBEnableCollectExecutionInfo = "tidb_enable_collect_execution_info"

	// TiDBExecutorConcurrency is used for controlling the concurrency of all types of executors.
	TiDBExecutorConcurrency = "tidb_executor_concurrency"

	// TiDBEnableClusteredIndex indicates if clustered index feature is enabled.
	TiDBEnableClusteredIndex = "tidb_enable_clustered_index"

	// TiDBPartitionPruneMode indicates the partition prune mode used.
	TiDBPartitionPruneMode = "tidb_partition_prune_mode"

	// TiDBRedactLog indicates that whether redact log.
	TiDBRedactLog = "tidb_redact_log"

	// TiDBRestrictedReadOnly is meant for the cloud admin to toggle the cluster read only
	TiDBRestrictedReadOnly = "tidb_restricted_read_only"

	// TiDBSuperReadOnly is tidb's variant of mysql's super_read_only, which has some differences from mysql's super_read_only.
	TiDBSuperReadOnly = "tidb_super_read_only"

	// TiDBShardAllocateStep indicates the max size of continuous rowid shard in one transaction.
	TiDBShardAllocateStep = "tidb_shard_allocate_step"
	// TiDBEnableTelemetry indicates that whether usage data report to PingCAP is enabled.
	TiDBEnableTelemetry = "tidb_enable_telemetry"

	// TiDBEnableAmendPessimisticTxn indicates if amend pessimistic transactions is enabled.
	TiDBEnableAmendPessimisticTxn = "tidb_enable_amend_pessimistic_txn"

	// TiDBMemoryUsageAlarmRatio indicates the alarm threshold when memory usage of the tidb-server exceeds.
	TiDBMemoryUsageAlarmRatio = "tidb_memory_usage_alarm_ratio"

	// TiDBEnableRateLimitAction indicates whether enabled ratelimit action
	TiDBEnableRateLimitAction = "tidb_enable_rate_limit_action"

	// TiDBEnableAsyncCommit indicates whether to enable the async commit feature.
	TiDBEnableAsyncCommit = "tidb_enable_async_commit"

	// TiDBEnable1PC indicates whether to enable the one-phase commit feature.
	TiDBEnable1PC = "tidb_enable_1pc"

	// TiDBGuaranteeLinearizability indicates whether to guarantee linearizability.
	TiDBGuaranteeLinearizability = "tidb_guarantee_linearizability"

	// TiDBAnalyzeVersion indicates how tidb collects the analyzed statistics and how use to it.
	TiDBAnalyzeVersion = "tidb_analyze_version"

	// TiDBEnableIndexMergeJoin indicates whether to enable index merge join.
	TiDBEnableIndexMergeJoin = "tidb_enable_index_merge_join"

	// TiDBTrackAggregateMemoryUsage indicates whether track the memory usage of aggregate function.
	TiDBTrackAggregateMemoryUsage = "tidb_track_aggregate_memory_usage"

	// TiDBEnableExchangePartition indicates whether to enable exchange partition.
	TiDBEnableExchangePartition = "tidb_enable_exchange_partition"

	// TiDBAllowFallbackToTiKV indicates the engine types whose unavailability triggers fallback to TiKV.
	// Now we only support TiFlash.
	TiDBAllowFallbackToTiKV = "tidb_allow_fallback_to_tikv"

	// TiDBEnableTopSQL indicates whether the top SQL is enabled.
	TiDBEnableTopSQL = "tidb_enable_top_sql"

	// TiDBTopSQLMaxTimeSeriesCount indicates the max number of statements been collected in each time series.
	TiDBTopSQLMaxTimeSeriesCount = "tidb_top_sql_max_time_series_count"

	// TiDBTopSQLMaxMetaCount indicates the max capacity of the collect meta per second.
	TiDBTopSQLMaxMetaCount = "tidb_top_sql_max_meta_count"

	// TiDBEnableLocalTxn indicates whether to enable Local Txn.
	TiDBEnableLocalTxn = "tidb_enable_local_txn"
	// TiDBTSOClientBatchMaxWaitTime indicates the max value of the TSO Batch Wait interval time of PD client.
	TiDBTSOClientBatchMaxWaitTime = "tidb_tso_client_batch_max_wait_time"
	// TiDBEnableTSOFollowerProxy indicates whether to enable the TSO Follower Proxy feature of PD client.
	TiDBEnableTSOFollowerProxy = "tidb_enable_tso_follower_proxy"

	// TiDBEnableOrderedResultMode indicates if stabilize query results.
	TiDBEnableOrderedResultMode = "tidb_enable_ordered_result_mode"

	// TiDBEnablePseudoForOutdatedStats indicates whether use pseudo for outdated stats
	TiDBEnablePseudoForOutdatedStats = "tidb_enable_pseudo_for_outdated_stats"

	// TiDBRegardNULLAsPoint indicates whether regard NULL as point when optimizing
	TiDBRegardNULLAsPoint = "tidb_regard_null_as_point"

	// TiDBTmpTableMaxSize indicates the max memory size of temporary tables.
	TiDBTmpTableMaxSize = "tidb_tmp_table_max_size"

	// TiDBTableCacheLease indicates the read lock lease of a cached table.
	TiDBTableCacheLease = "tidb_table_cache_lease"

	// TiDBStatsLoadSyncWait indicates the time sql execution will sync-wait for stats load.
	TiDBStatsLoadSyncWait = "tidb_stats_load_sync_wait"

	// TiDBEnableMutationChecker indicates whether to check data consistency for mutations
	TiDBEnableMutationChecker = "tidb_enable_mutation_checker"
	// TiDBTxnAssertionLevel indicates how strict the assertion will be, which helps to detect and preventing data &
	// index inconsistency problems.
	TiDBTxnAssertionLevel = "tidb_txn_assertion_level"

	// TiDBIgnorePreparedCacheCloseStmt indicates whether to ignore close-stmt commands for prepared statements.
	TiDBIgnorePreparedCacheCloseStmt = "tidb_ignore_prepared_cache_close_stmt"

	// TiDBBatchPendingTiFlashCount indicates the maximum count of non-available TiFlash tables.
	TiDBBatchPendingTiFlashCount = "tidb_batch_pending_tiflash_count"

	// TiDBEnableConcurrencyDDL indicates whether to enable the new DDL framework.
	TiDBEnableConcurrencyDDL = "tidb_enable_concurrency_ddl"
)

// TiDB vars that have only global scope

const (
	// TiDBGCEnable turns garbage collection on or OFF
	TiDBGCEnable = "tidb_gc_enable"
	// TiDBGCRunInterval sets the interval that GC runs
	TiDBGCRunInterval = "tidb_gc_run_interval"
	// TiDBGCLifetime sets the retention window of older versions
	TiDBGCLifetime = "tidb_gc_life_time"
	// TiDBGCConcurrency sets the concurrency of garbage collection. -1 = AUTO value
	TiDBGCConcurrency = "tidb_gc_concurrency"
	// TiDBGCScanLockMode enables the green GC feature (default)
	TiDBGCScanLockMode = "tidb_gc_scan_lock_mode"
	// TiDBEnableEnhancedSecurity restricts SUPER users from certain operations.
	TiDBEnableEnhancedSecurity = "tidb_enable_enhanced_security"
	// TiDBEnableHistoricalStats enables the historical statistics feature (default off)
	TiDBEnableHistoricalStats = "tidb_enable_historical_stats"
	// TiDBPersistAnalyzeOptions persists analyze options for later analyze and auto-analyze
	TiDBPersistAnalyzeOptions = "tidb_persist_analyze_options"
	// TiDBEnableColumnTracking enables collecting predicate columns.
	TiDBEnableColumnTracking = "tidb_enable_column_tracking"
	// TiDBDisableColumnTrackingTime records the last time TiDBEnableColumnTracking is set off.
	// It is used to invalidate the collected predicate columns after turning off TiDBEnableColumnTracking, which avoids physical deletion.
	// It doesn't have cache in memory, and we directly get/set the variable value from/to mysql.tidb.
	TiDBDisableColumnTrackingTime = "tidb_disable_column_tracking_time"
	// TiDBStatsLoadPseudoTimeout indicates whether to fallback to pseudo stats after load timeout.
	TiDBStatsLoadPseudoTimeout = "tidb_stats_load_pseudo_timeout"
	// TiDBMemQuotaBindingCache indicates the memory quota for the bind cache.
	TiDBMemQuotaBindingCache = "tidb_mem_quota_binding_cache"
)

// TiDB intentional limits
// Can be raised in the future.

const (
	// MaxConfigurableConcurrency is the maximum number of "threads" (goroutines) that can be specified
	// for any type of configuration item that has concurrent workers.
	MaxConfigurableConcurrency = 256
)

// Default TiDB system variable values.
const (
	DefHostname                           = "localhost"
	DefIndexLookupConcurrency             = ConcurrencyUnset
	DefIndexLookupJoinConcurrency         = ConcurrencyUnset
	DefIndexSerialScanConcurrency         = 1
	DefIndexJoinBatchSize                 = 25000
	DefIndexLookupSize                    = 20000
	DefDistSQLScanConcurrency             = 15
	DefBuildStatsConcurrency              = 4
	DefAutoAnalyzeRatio                   = 0.5
	DefAutoAnalyzeStartTime               = "00:00 +0000"
	DefAutoAnalyzeEndTime                 = "23:59 +0000"
	DefAutoIncrementIncrement             = 1
	DefAutoIncrementOffset                = 1
	DefChecksumTableConcurrency           = 4
	DefSkipUTF8Check                      = false
	DefSkipASCIICheck                     = false
	DefOptAggPushDown                     = false
	DefOptCartesianBCJ                    = 1
	DefOptMPPOuterJoinFixedBuildSide      = false
	DefOptWriteRowID                      = false
	DefOptEnableCorrelationAdjustment     = true
	DefOptLimitPushDownThreshold          = 100
	DefOptCorrelationThreshold            = 0.9
	DefOptCorrelationExpFactor            = 1
	DefOptCPUFactor                       = 3.0
	DefOptCopCPUFactor                    = 3.0
	DefOptTiFlashConcurrencyFactor        = 24.0
	DefOptNetworkFactor                   = 1.0
	DefOptScanFactor                      = 1.5
	DefOptDescScanFactor                  = 3.0
	DefOptSeekFactor                      = 20.0
	DefOptMemoryFactor                    = 0.001
	DefOptDiskFactor                      = 1.5
	DefOptConcurrencyFactor               = 3.0
	DefOptInSubqToJoinAndAgg              = true
	DefOptPreferRangeScan                 = false
	DefBatchInsert                        = false
	DefBatchDelete                        = false
	DefBatchCommit                        = false
	DefCurretTS                           = 0
	DefInitChunkSize                      = 32
	DefMaxChunkSize                       = 1024
	DefDMLBatchSize                       = 0
	DefMaxPreparedStmtCount               = -1
	DefWaitTimeout                        = 28800
	DefTiDBMemQuotaApplyCache             = 32 << 20 // 32MB.
	DefTiDBMemQuotaBindingCache           = 64 << 20 // 64MB.
	DefTiDBGeneralLog                     = false
	DefTiDBPProfSQLCPU                    = 0
	DefTiDBRetryLimit                     = 10
	DefTiDBDisableTxnAutoRetry            = true
	DefTiDBConstraintCheckInPlace         = false
	DefTiDBHashJoinConcurrency            = ConcurrencyUnset
	DefTiDBProjectionConcurrency          = ConcurrencyUnset
	DefBroadcastJoinThresholdSize         = 100 * 1024 * 1024
	DefBroadcastJoinThresholdCount        = 10 * 1024
	DefTiDBOptimizerSelectivityLevel      = 0
	DefTiDBAllowBatchCop                  = 1
	DefTiDBAllowMPPExecution              = true
	DefTiDBHashExchangeWithNewCollation   = true
	DefTiDBEnforceMPPExecution            = false
	DefTiDBMPPStoreFailTTL                = "60s"
	DefTiDBTxnMode                        = ""
	DefTiDBRowFormatV1                    = 1
	DefTiDBRowFormatV2                    = 2
	DefTiDBDDLReorgWorkerCount            = 4
	DefTiDBDDLReorgBatchSize              = 256
	DefTiDBDDLErrorCountLimit             = 512
	DefTiDBMaxDeltaSchemaCount            = 1024
	DefTiDBChangeMultiSchema              = false
	DefTiDBPointGetCache                  = false
	DefTiDBPlacementMode                  = PlacementModeStrict
	DefTiDBEnableAutoIncrementInGenerated = false
	DefTiDBHashAggPartialConcurrency      = ConcurrencyUnset
	DefTiDBHashAggFinalConcurrency        = ConcurrencyUnset
	DefTiDBWindowConcurrency              = ConcurrencyUnset
	DefTiDBMergeJoinConcurrency           = 1 // disable optimization by default
	DefTiDBStreamAggConcurrency           = 1
	DefTiDBForcePriority                  = mysql.NoPriority
	DefEnableWindowFunction               = true
	DefEnablePipelinedWindowFunction      = true
	DefEnableStrictDoubleTypeCheck        = true
	DefEnableVectorizedExpression         = true
	DefTiDBOptJoinReorderThreshold        = 0
	DefTiDBDDLSlowOprThreshold            = 300
	DefTiDBUseFastAnalyze                 = false
	DefTiDBSkipIsolationLevelCheck        = false
	DefTiDBExpensiveQueryTimeThreshold    = 60 // 60s
	DefTiDBScatterRegion                  = false
	DefTiDBWaitSplitRegionFinish          = true
	DefWaitSplitRegionTimeout             = 300 // 300s
	DefTiDBEnableNoopFuncs                = Off
	DefTiDBAllowRemoveAutoInc             = false
	DefTiDBUsePlanBaselines               = true
	DefTiDBEvolvePlanBaselines            = false
	DefTiDBEvolvePlanTaskMaxTime          = 600 // 600s
	DefTiDBEvolvePlanTaskStartTime        = "00:00 +0000"
	DefTiDBEvolvePlanTaskEndTime          = "23:59 +0000"
	DefInnodbLockWaitTimeout              = 50 // 50s
	DefTiDBStoreLimit                     = 0
	DefTiDBMetricSchemaStep               = 60 // 60s
	DefTiDBMetricSchemaRangeDuration      = 60 // 60s
	DefTiDBFoundInPlanCache               = false
	DefTiDBFoundInBinding                 = false
	DefTiDBEnableCollectExecutionInfo     = true
	DefTiDBAllowAutoRandExplicitInsert    = false
	DefTiDBEnableClusteredIndex           = ClusteredIndexDefModeIntOnly
	DefTiDBRedactLog                      = false
	DefTiDBRestrictedReadOnly             = false
	DefTiDBSuperReadOnly                  = false
	DefTiDBShardAllocateStep              = math.MaxInt64
	DefTiDBEnableTelemetry                = true
	DefTiDBEnableParallelApply            = false
	DefTiDBEnableAmendPessimisticTxn      = false
	DefTiDBPartitionPruneMode             = "static"
	DefTiDBEnableRateLimitAction          = true
	DefTiDBEnableAsyncCommit              = false
	DefTiDBEnable1PC                      = false
	DefTiDBGuaranteeLinearizability       = true
	DefTiDBAnalyzeVersion                 = 2
	DefTiDBEnableIndexMergeJoin           = false
	DefTiDBTrackAggregateMemoryUsage      = true
	DefTiDBEnableExchangePartition        = false
	DefCTEMaxRecursionDepth               = 1000
	DefTiDBTmpTableMaxSize                = 64 << 20 // 64MB.
	DefTiDBEnableLocalTxn                 = false
	DefTiDBTSOClientBatchMaxWaitTime      = 0.0 // 0ms
	DefTiDBEnableTSOFollowerProxy         = false
	DefTiDBEnableOrderedResultMode        = false
	DefTiDBEnablePseudoForOutdatedStats   = true
	DefTiDBRegardNULLAsPoint              = true
	DefEnablePlacementCheck               = true
	DefTimestamp                          = "0"
	DefTiDBEnableStmtSummary              = true
	DefTiDBStmtSummaryInternalQuery       = false
	DefTiDBStmtSummaryRefreshInterval     = 1800
	DefTiDBStmtSummaryHistorySize         = 24
	DefTiDBStmtSummaryMaxStmtCount        = 3000
	DefTiDBStmtSummaryMaxSQLLength        = 4096
	DefTiDBCapturePlanBaseline            = Off
	DefTiDBEnableIndexMerge               = true
	DefTiDBTableCacheLease                = 3 // 3s
	DefTiDBPersistAnalyzeOptions          = true
	DefTiDBEnableColumnTracking           = false
	DefTiDBStatsLoadSyncWait              = 0
	DefTiDBStatsLoadPseudoTimeout         = false
	DefSysdateIsNow                       = false
	DefTiDBEnableMutationChecker          = false
	DefTiDBTxnAssertionLevel              = AssertionOffStr
	DefTiDBIgnorePreparedCacheCloseStmt   = false
	DefTiDBBatchPendingTiFlashCount       = 4000
	DefTiDBEnableConcurrencyDDL           = true
)

// Process global variables.
var (
	ProcessGeneralLog           = atomic.NewBool(false)
	GlobalLogMaxDays            = atomic.NewInt32(int32(config.GetGlobalConfig().Log.File.MaxDays))
	EnablePProfSQLCPU           = atomic.NewBool(false)
	ddlReorgWorkerCounter int32 = DefTiDBDDLReorgWorkerCount
	ddlReorgBatchSize     int32 = DefTiDBDDLReorgBatchSize
	ddlErrorCountlimit    int64 = DefTiDBDDLErrorCountLimit
	ddlReorgRowFormat     int64 = DefTiDBRowFormatV2
	maxDeltaSchemaCount   int64 = DefTiDBMaxDeltaSchemaCount
	// MaxDDLReorgBatchSize is exported for testing.
	MaxDDLReorgBatchSize int32 = 10240
	MinDDLReorgBatchSize int32 = 32
	// DDLSlowOprThreshold is the threshold for ddl slow operations, uint is millisecond.
	DDLSlowOprThreshold            uint32 = DefTiDBDDLSlowOprThreshold
	ForcePriority                         = int32(DefTiDBForcePriority)
	MaxOfMaxAllowedPacket          uint64 = 1073741824
	ExpensiveQueryTimeThreshold    uint64 = DefTiDBExpensiveQueryTimeThreshold
	MinExpensiveQueryTimeThreshold uint64 = 10 // 10s
	DefExecutorConcurrency                = 5
	MemoryUsageAlarmRatio                 = atomic.NewFloat64(config.GetGlobalConfig().Performance.MemoryUsageAlarmRatio)
	EnableLocalTxn                        = atomic.NewBool(DefTiDBEnableLocalTxn)
	MaxTSOBatchWaitInterval               = atomic.NewFloat64(DefTiDBTSOClientBatchMaxWaitTime)
	EnableTSOFollowerProxy                = atomic.NewBool(DefTiDBEnableTSOFollowerProxy)
	RestrictedReadOnly                    = atomic.NewBool(DefTiDBRestrictedReadOnly)
	VarTiDBSuperReadOnly                  = atomic.NewBool(DefTiDBSuperReadOnly)
	PersistAnalyzeOptions                 = atomic.NewBool(DefTiDBPersistAnalyzeOptions)
	TableCacheLease                       = atomic.NewInt64(DefTiDBTableCacheLease)
	EnableColumnTracking                  = atomic.NewBool(DefTiDBEnableColumnTracking)
	StatsLoadSyncWait                     = atomic.NewInt64(DefTiDBStatsLoadSyncWait)
	StatsLoadPseudoTimeout                = atomic.NewBool(DefTiDBStatsLoadPseudoTimeout)
<<<<<<< HEAD
	MemQuotaBindCache                     = atomic.NewInt64(DefTiDBMemQuotaBindCache)
	AllowConcurrencyDDL                   = atomic.NewBool(DefTiDBEnableConcurrencyDDL)
=======
	MemQuotaBindingCache                  = atomic.NewInt64(DefTiDBMemQuotaBindingCache)
>>>>>>> 911cf533
)<|MERGE_RESOLUTION|>--- conflicted
+++ resolved
@@ -842,10 +842,6 @@
 	EnableColumnTracking                  = atomic.NewBool(DefTiDBEnableColumnTracking)
 	StatsLoadSyncWait                     = atomic.NewInt64(DefTiDBStatsLoadSyncWait)
 	StatsLoadPseudoTimeout                = atomic.NewBool(DefTiDBStatsLoadPseudoTimeout)
-<<<<<<< HEAD
-	MemQuotaBindCache                     = atomic.NewInt64(DefTiDBMemQuotaBindCache)
+	MemQuotaBindingCache                  = atomic.NewInt64(DefTiDBMemQuotaBindingCache)
 	AllowConcurrencyDDL                   = atomic.NewBool(DefTiDBEnableConcurrencyDDL)
-=======
-	MemQuotaBindingCache                  = atomic.NewInt64(DefTiDBMemQuotaBindingCache)
->>>>>>> 911cf533
 )