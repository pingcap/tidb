--- conflicted
+++ resolved
@@ -891,14 +891,12 @@
 
 	// TiDBAnalyzeSkipColumnTypes indicates the column types whose statistics would not be collected when executing the ANALYZE command.
 	TiDBAnalyzeSkipColumnTypes = "tidb_analyze_skip_column_types"
-<<<<<<< HEAD
+
+	// TiDBEnableCheckConstraint indicates whether to enable check constraint feature.
+	TiDBEnableCheckConstraint = "tidb_enable_check_constraint"
+
 	// TiDBOptConsiderRealtimeStats xxx
 	TiDBOptConsiderRealtimeStats = "tidb_opt_consider_realtime_stats"
-=======
-
-	// TiDBEnableCheckConstraint indicates whether to enable check constraint feature.
-	TiDBEnableCheckConstraint = "tidb_enable_check_constraint"
->>>>>>> 9735568a
 )
 
 // TiDB vars that have only global scope
