// Copyright 2017 PingCAP, Inc.
//
// Licensed under the Apache License, Version 2.0 (the "License");
// you may not use this file except in compliance with the License.
// You may obtain a copy of the License at
//
//     http://www.apache.org/licenses/LICENSE-2.0
//
// Unless required by applicable law or agreed to in writing, software
// distributed under the License is distributed on an "AS IS" BASIS,
// WITHOUT WARRANTIES OR CONDITIONS OF ANY KIND, either express or implied.
// See the License for the specific language governing permissions and
// limitations under the License.

package variable

import (
	"context"
	"fmt"
	"math"
	"time"

	"github.com/pingcap/tidb/config"
	"github.com/pingcap/tidb/kv"
	"github.com/pingcap/tidb/parser/mysql"
	"github.com/pingcap/tidb/sessionctx/variable/featuretag/disttask"
	"github.com/pingcap/tidb/util/memory"
	"github.com/pingcap/tidb/util/paging"
	"github.com/pingcap/tidb/util/size"
	"github.com/pingcap/tidb/util/tiflashcompute"
	"go.uber.org/atomic"
)

/*
	Steps to add a new TiDB specific system variable:

	1. Add a new variable name with comment in this file.
	2. Add the default value of the new variable in this file.
	3. Add SysVar instance in 'defaultSysVars' slice.
*/

// TiDB system variable names that only in session scope.
const (
	TiDBDDLSlowOprThreshold = "ddl_slow_threshold"

	// TiDBSnapshot is used for reading history data, the default value is empty string.
	// The value can be a datetime string like '2017-11-11 20:20:20' or a tso string. When this variable is set, the session reads history data of that time.
	TiDBSnapshot = "tidb_snapshot"

	// TiDBOptAggPushDown is used to enable/disable the optimizer rule of aggregation push down.
	TiDBOptAggPushDown = "tidb_opt_agg_push_down"

	// TiDBOptDeriveTopN is used to enable/disable the optimizer rule of deriving topN.
	TiDBOptDeriveTopN = "tidb_opt_derive_topn"

	// TiDBOptCartesianBCJ is used to disable/enable broadcast cartesian join in MPP mode
	TiDBOptCartesianBCJ = "tidb_opt_broadcast_cartesian_join"

	TiDBOptMPPOuterJoinFixedBuildSide = "tidb_opt_mpp_outer_join_fixed_build_side"

	// TiDBOptDistinctAggPushDown is used to decide whether agg with distinct should be pushed to tikv/tiflash.
	TiDBOptDistinctAggPushDown = "tidb_opt_distinct_agg_push_down"

	// TiDBOptSkewDistinctAgg is used to indicate the distinct agg has data skew
	TiDBOptSkewDistinctAgg = "tidb_opt_skew_distinct_agg"

	// TiDBOpt3StageDistinctAgg is used to indicate whether to plan and execute the distinct agg in 3 stages
	TiDBOpt3StageDistinctAgg = "tidb_opt_three_stage_distinct_agg"

	// TiDBOptEnable3StageMultiDistinctAgg is used to indicate whether to plan and execute the multi distinct agg in 3 stages
	TiDBOptEnable3StageMultiDistinctAgg = "tidb_opt_enable_three_stage_multi_distinct_agg"

	// TiDBBCJThresholdSize is used to limit the size of small table for mpp broadcast join.
	// Its unit is bytes, if the size of small table is larger than it, we will not use bcj.
	TiDBBCJThresholdSize = "tidb_broadcast_join_threshold_size"

	// TiDBBCJThresholdCount is used to limit the count of small table for mpp broadcast join.
	// If we can't estimate the size of one side of join child, we will check if its row number exceeds this limitation.
	TiDBBCJThresholdCount = "tidb_broadcast_join_threshold_count"

	// TiDBPreferBCJByExchangeDataSize indicates the method used to choose mpp broadcast join
	TiDBPreferBCJByExchangeDataSize = "tidb_prefer_broadcast_join_by_exchange_data_size"

	// TiDBOptWriteRowID is used to enable/disable the operations of insert、replace and update to _tidb_rowid.
	TiDBOptWriteRowID = "tidb_opt_write_row_id"

	// TiDBAutoAnalyzeRatio will run if (table modify count)/(table row count) is greater than this value.
	TiDBAutoAnalyzeRatio = "tidb_auto_analyze_ratio"

	// TiDBAutoAnalyzeStartTime will run if current time is within start time and end time.
	TiDBAutoAnalyzeStartTime = "tidb_auto_analyze_start_time"
	TiDBAutoAnalyzeEndTime   = "tidb_auto_analyze_end_time"

	// TiDBChecksumTableConcurrency is used to speed up the ADMIN CHECKSUM TABLE
	// statement, when a table has multiple indices, those indices can be
	// scanned concurrently, with the cost of higher system performance impact.
	TiDBChecksumTableConcurrency = "tidb_checksum_table_concurrency"

	// TiDBCurrentTS is used to get the current transaction timestamp.
	// It is read-only.
	TiDBCurrentTS = "tidb_current_ts"

	// TiDBLastTxnInfo is used to get the last transaction info within the current session.
	TiDBLastTxnInfo = "tidb_last_txn_info"

	// TiDBLastQueryInfo is used to get the last query info within the current session.
	TiDBLastQueryInfo = "tidb_last_query_info"

	// TiDBLastDDLInfo is used to get the last ddl info within the current session.
	TiDBLastDDLInfo = "tidb_last_ddl_info"

	// TiDBLastPlanReplayerToken is used to get the last plan replayer token within the current session
	TiDBLastPlanReplayerToken = "tidb_last_plan_replayer_token"

	// TiDBConfig is a read-only variable that shows the config of the current server.
	TiDBConfig = "tidb_config"

	// TiDBBatchInsert is used to enable/disable auto-split insert data. If set this option on, insert executor will automatically
	// insert data into multiple batches and use a single txn for each batch. This will be helpful when inserting large data.
	TiDBBatchInsert = "tidb_batch_insert"

	// TiDBBatchDelete is used to enable/disable auto-split delete data. If set this option on, delete executor will automatically
	// split data into multiple batches and use a single txn for each batch. This will be helpful when deleting large data.
	TiDBBatchDelete = "tidb_batch_delete"

	// TiDBBatchCommit is used to enable/disable auto-split the transaction.
	// If set this option on, the transaction will be committed when it reaches stmt-count-limit and starts a new transaction.
	TiDBBatchCommit = "tidb_batch_commit"

	// TiDBDMLBatchSize is used to split the insert/delete data into small batches.
	// It only takes effort when tidb_batch_insert/tidb_batch_delete is on.
	// Its default value is 20000. When the row size is large, 20k rows could be larger than 100MB.
	// User could change it to a smaller one to avoid breaking the transaction size limitation.
	TiDBDMLBatchSize = "tidb_dml_batch_size"

	// The following session variables controls the memory quota during query execution.

	// TiDBMemQuotaQuery controls the memory quota of a query.
	TiDBMemQuotaQuery = "tidb_mem_quota_query" // Bytes.
	// TiDBMemQuotaApplyCache controls the memory quota of a query.
	TiDBMemQuotaApplyCache = "tidb_mem_quota_apply_cache"

	// TiDBGeneralLog is used to log every query in the server in info level.
	TiDBGeneralLog = "tidb_general_log"

	// TiDBLogFileMaxDays is used to log every query in the server in info level.
	TiDBLogFileMaxDays = "tidb_log_file_max_days"

	// TiDBPProfSQLCPU is used to add label sql label to pprof result.
	TiDBPProfSQLCPU = "tidb_pprof_sql_cpu"

	// TiDBRetryLimit is the maximum number of retries when committing a transaction.
	TiDBRetryLimit = "tidb_retry_limit"

	// TiDBDisableTxnAutoRetry disables transaction auto retry.
	TiDBDisableTxnAutoRetry = "tidb_disable_txn_auto_retry"

	// TiDBEnableChunkRPC enables TiDB to use Chunk format for coprocessor requests.
	TiDBEnableChunkRPC = "tidb_enable_chunk_rpc"

	// TiDBOptimizerSelectivityLevel is used to control the selectivity estimation level.
	TiDBOptimizerSelectivityLevel = "tidb_optimizer_selectivity_level"

	// TiDBOptimizerEnableNewOnlyFullGroupByCheck is used to open the newly only_full_group_by check by maintaining functional dependency.
	TiDBOptimizerEnableNewOnlyFullGroupByCheck = "tidb_enable_new_only_full_group_by_check"

	TiDBOptimizerEnableOuterJoinReorder = "tidb_enable_outer_join_reorder"

	// TiDBOptimizerEnableNAAJ is used to open the newly null-aware anti join
	TiDBOptimizerEnableNAAJ = "tidb_enable_null_aware_anti_join"

	// TiDBTxnMode is used to control the transaction behavior.
	TiDBTxnMode = "tidb_txn_mode"

	// TiDBRowFormatVersion is used to control tidb row format version current.
	TiDBRowFormatVersion = "tidb_row_format_version"

	// TiDBEnableRowLevelChecksum is used to control whether to append checksum to row values.
	TiDBEnableRowLevelChecksum = "tidb_enable_row_level_checksum"

	// TiDBEnableTablePartition is used to control table partition feature.
	// The valid value include auto/on/off:
	// on or auto: enable table partition if the partition type is implemented.
	// off: always disable table partition.
	TiDBEnableTablePartition = "tidb_enable_table_partition"

	// TiDBEnableListTablePartition is used to control list table partition feature.
	TiDBEnableListTablePartition = "tidb_enable_list_partition"

	// TiDBSkipIsolationLevelCheck is used to control whether to return error when set unsupported transaction
	// isolation level.
	TiDBSkipIsolationLevelCheck = "tidb_skip_isolation_level_check"

	// TiDBLowResolutionTSO is used for reading data with low resolution TSO which is updated once every two seconds
	TiDBLowResolutionTSO = "tidb_low_resolution_tso"

	// TiDBReplicaRead is used for reading data from replicas, followers for example.
	TiDBReplicaRead = "tidb_replica_read"

	// TiDBAdaptiveClosestReadThreshold is for reading data from closest replicas(with same 'zone' label).
	// TiKV client should send read request to the closest replica(leader/follower) if the estimated response
	// size exceeds this threshold; otherwise, this request should be sent to leader.
	// This variable only take effect when `tidb_replica_read` is 'closest-adaptive'.
	TiDBAdaptiveClosestReadThreshold = "tidb_adaptive_closest_read_threshold"

	// TiDBAllowRemoveAutoInc indicates whether a user can drop the auto_increment column attribute or not.
	TiDBAllowRemoveAutoInc = "tidb_allow_remove_auto_inc"

	// TiDBMultiStatementMode enables multi statement at the risk of SQL injection
	// provides backwards compatibility
	TiDBMultiStatementMode = "tidb_multi_statement_mode"

	// TiDBEvolvePlanTaskMaxTime controls the max time of a single evolution task.
	TiDBEvolvePlanTaskMaxTime = "tidb_evolve_plan_task_max_time"

	// TiDBEvolvePlanTaskStartTime is the start time of evolution task.
	TiDBEvolvePlanTaskStartTime = "tidb_evolve_plan_task_start_time"
	// TiDBEvolvePlanTaskEndTime is the end time of evolution task.
	TiDBEvolvePlanTaskEndTime = "tidb_evolve_plan_task_end_time"

	// TiDBSlowLogThreshold is used to set the slow log threshold in the server.
	TiDBSlowLogThreshold = "tidb_slow_log_threshold"

	// TiDBSlowTxnLogThreshold is used to set the slow transaction log threshold in the server.
	TiDBSlowTxnLogThreshold = "tidb_slow_txn_log_threshold"

	// TiDBRecordPlanInSlowLog is used to log the plan of the slow query.
	TiDBRecordPlanInSlowLog = "tidb_record_plan_in_slow_log"

	// TiDBEnableSlowLog enables TiDB to log slow queries.
	TiDBEnableSlowLog = "tidb_enable_slow_log"

	// TiDBCheckMb4ValueInUTF8 is used to control whether to enable the check wrong utf8 value.
	TiDBCheckMb4ValueInUTF8 = "tidb_check_mb4_value_in_utf8"

	// TiDBFoundInPlanCache indicates whether the last statement was found in plan cache
	TiDBFoundInPlanCache = "last_plan_from_cache"

	// TiDBFoundInBinding indicates whether the last statement was matched with the hints in the binding.
	TiDBFoundInBinding = "last_plan_from_binding"

	// TiDBAllowAutoRandExplicitInsert indicates whether explicit insertion on auto_random column is allowed.
	TiDBAllowAutoRandExplicitInsert = "allow_auto_random_explicit_insert"

	// TiDBTxnScope indicates whether using global transactions or local transactions.
	TiDBTxnScope = "txn_scope"

	// TiDBTxnReadTS indicates the next transaction should be staleness transaction and provide the startTS
	TiDBTxnReadTS = "tx_read_ts"

	// TiDBReadStaleness indicates the staleness duration for following statement
	TiDBReadStaleness = "tidb_read_staleness"

	// TiDBEnablePaging indicates whether paging is enabled in coprocessor requests.
	TiDBEnablePaging = "tidb_enable_paging"

	// TiDBReadConsistency indicates whether the autocommit read statement goes through TiKV RC.
	TiDBReadConsistency = "tidb_read_consistency"

	// TiDBSysdateIsNow is the name of the `tidb_sysdate_is_now` system variable
	TiDBSysdateIsNow = "tidb_sysdate_is_now"

	// RequireSecureTransport indicates the secure mode for data transport
	RequireSecureTransport = "require_secure_transport"

	// TiFlashFastScan indicates whether use fast scan in tiflash.
	TiFlashFastScan = "tiflash_fastscan"

	// TiDBEnableUnsafeSubstitute indicates whether to enable generate column takes unsafe substitute.
	TiDBEnableUnsafeSubstitute = "tidb_enable_unsafe_substitute"

	// TiDBEnableTiFlashReadForWriteStmt indicates whether to enable TiFlash to read for write statements.
	TiDBEnableTiFlashReadForWriteStmt = "tidb_enable_tiflash_read_for_write_stmt"

	// TiDBUseAlloc indicates whether the last statement used chunk alloc
	TiDBUseAlloc = "last_sql_use_alloc"
)

// TiDB system variable names that both in session and global scope.
const (
	// TiDBBuildStatsConcurrency is used to speed up the ANALYZE statement, when a table has multiple indices,
	// those indices can be scanned concurrently, with the cost of higher system performance impact.
	TiDBBuildStatsConcurrency = "tidb_build_stats_concurrency"

	// TiDBDistSQLScanConcurrency is used to set the concurrency of a distsql scan task.
	// A distsql scan task can be a table scan or a index scan, which may be distributed to many TiKV nodes.
	// Higher concurrency may reduce latency, but with the cost of higher memory usage and system performance impact.
	// If the query has a LIMIT clause, high concurrency makes the system do much more work than needed.
	TiDBDistSQLScanConcurrency = "tidb_distsql_scan_concurrency"

	// TiDBOptInSubqToJoinAndAgg is used to enable/disable the optimizer rule of rewriting IN subquery.
	TiDBOptInSubqToJoinAndAgg = "tidb_opt_insubq_to_join_and_agg"

	// TiDBOptPreferRangeScan is used to enable/disable the optimizer to always prefer range scan over table scan, ignoring their costs.
	TiDBOptPreferRangeScan = "tidb_opt_prefer_range_scan"

	// TiDBOptEnableCorrelationAdjustment is used to indicates if enable correlation adjustment.
	TiDBOptEnableCorrelationAdjustment = "tidb_opt_enable_correlation_adjustment"

	// TiDBOptLimitPushDownThreshold determines if push Limit or TopN down to TiKV forcibly.
	TiDBOptLimitPushDownThreshold = "tidb_opt_limit_push_down_threshold"

	// TiDBOptCorrelationThreshold is a guard to enable row count estimation using column order correlation.
	TiDBOptCorrelationThreshold = "tidb_opt_correlation_threshold"

	// TiDBOptCorrelationExpFactor is an exponential factor to control heuristic approach when tidb_opt_correlation_threshold is not satisfied.
	TiDBOptCorrelationExpFactor = "tidb_opt_correlation_exp_factor"

	// TiDBOptCPUFactor is the CPU cost of processing one expression for one row.
	TiDBOptCPUFactor = "tidb_opt_cpu_factor"
	// TiDBOptCopCPUFactor is the CPU cost of processing one expression for one row in coprocessor.
	TiDBOptCopCPUFactor = "tidb_opt_copcpu_factor"
	// TiDBOptTiFlashConcurrencyFactor is concurrency number of tiflash computation.
	TiDBOptTiFlashConcurrencyFactor = "tidb_opt_tiflash_concurrency_factor"
	// TiDBOptNetworkFactor is the network cost of transferring 1 byte data.
	TiDBOptNetworkFactor = "tidb_opt_network_factor"
	// TiDBOptScanFactor is the IO cost of scanning 1 byte data on TiKV.
	TiDBOptScanFactor = "tidb_opt_scan_factor"
	// TiDBOptDescScanFactor is the IO cost of scanning 1 byte data on TiKV in desc order.
	TiDBOptDescScanFactor = "tidb_opt_desc_factor"
	// TiDBOptSeekFactor is the IO cost of seeking the start value in a range on TiKV or TiFlash.
	TiDBOptSeekFactor = "tidb_opt_seek_factor"
	// TiDBOptMemoryFactor is the memory cost of storing one tuple.
	TiDBOptMemoryFactor = "tidb_opt_memory_factor"
	// TiDBOptDiskFactor is the IO cost of reading/writing one byte to temporary disk.
	TiDBOptDiskFactor = "tidb_opt_disk_factor"
	// TiDBOptConcurrencyFactor is the CPU cost of additional one goroutine.
	TiDBOptConcurrencyFactor = "tidb_opt_concurrency_factor"
	// TiDBOptForceInlineCTE is used to enable/disable inline CTE
	TiDBOptForceInlineCTE = "tidb_opt_force_inline_cte"

	// TiDBIndexJoinBatchSize is used to set the batch size of an index lookup join.
	// The index lookup join fetches batches of data from outer executor and constructs ranges for inner executor.
	// This value controls how much of data in a batch to do the index join.
	// Large value may reduce the latency but consumes more system resource.
	TiDBIndexJoinBatchSize = "tidb_index_join_batch_size"

	// TiDBIndexLookupSize is used for index lookup executor.
	// The index lookup executor first scan a batch of handles from a index, then use those handles to lookup the table
	// rows, this value controls how much of handles in a batch to do a lookup task.
	// Small value sends more RPCs to TiKV, consume more system resource.
	// Large value may do more work than needed if the query has a limit.
	TiDBIndexLookupSize = "tidb_index_lookup_size"

	// TiDBIndexLookupConcurrency is used for index lookup executor.
	// A lookup task may have 'tidb_index_lookup_size' of handles at maximum, the handles may be distributed
	// in many TiKV nodes, we execute multiple concurrent index lookup tasks concurrently to reduce the time
	// waiting for a task to finish.
	// Set this value higher may reduce the latency but consumes more system resource.
	// tidb_index_lookup_concurrency is deprecated, use tidb_executor_concurrency instead.
	TiDBIndexLookupConcurrency = "tidb_index_lookup_concurrency"

	// TiDBIndexLookupJoinConcurrency is used for index lookup join executor.
	// IndexLookUpJoin starts "tidb_index_lookup_join_concurrency" inner workers
	// to fetch inner rows and join the matched (outer, inner) row pairs.
	// tidb_index_lookup_join_concurrency is deprecated, use tidb_executor_concurrency instead.
	TiDBIndexLookupJoinConcurrency = "tidb_index_lookup_join_concurrency"

	// TiDBIndexSerialScanConcurrency is used for controlling the concurrency of index scan operation
	// when we need to keep the data output order the same as the order of index data.
	TiDBIndexSerialScanConcurrency = "tidb_index_serial_scan_concurrency"

	// TiDBMaxChunkSize is used to control the max chunk size during query execution.
	TiDBMaxChunkSize = "tidb_max_chunk_size"

	// TiDBAllowBatchCop means if we should send batch coprocessor to TiFlash. It can be set to 0, 1 and 2.
	// 0 means never use batch cop, 1 means use batch cop in case of aggregation and join, 2, means to force sending batch cop for any query.
	// The default value is 0
	TiDBAllowBatchCop = "tidb_allow_batch_cop"

	// TiDBAllowMPPExecution means if we should use mpp way to execute query or not.
	// Default value is `true`, means to be determined by the optimizer.
	// Value set to `false` means never use mpp.
	TiDBAllowMPPExecution = "tidb_allow_mpp"

	// TiDBHashExchangeWithNewCollation means if hash exchange is supported when new collation is on.
	// Default value is `true`, means support hash exchange when new collation is on.
	// Value set to `false` means not support hash exchange when new collation is on.
	TiDBHashExchangeWithNewCollation = "tidb_hash_exchange_with_new_collation"

	// TiDBEnforceMPPExecution means if we should enforce mpp way to execute query or not.
	// Default value is `false`, means to be determined by variable `tidb_allow_mpp`.
	// Value set to `true` means enforce use mpp.
	// Note if you want to set `tidb_enforce_mpp` to `true`, you must set `tidb_allow_mpp` to `true` first.
	TiDBEnforceMPPExecution = "tidb_enforce_mpp"

	// TiDBMaxTiFlashThreads is the maximum number of threads to execute the request which is pushed down to tiflash.
	// Default value is -1, means it will not be pushed down to tiflash.
	// If the value is bigger than -1, it will be pushed down to tiflash and used to create db context in tiflash.
	TiDBMaxTiFlashThreads = "tidb_max_tiflash_threads"

	// TiDBMaxBytesBeforeTiFlashExternalJoin is the maximum bytes used by a TiFlash join before spill to disk
	TiDBMaxBytesBeforeTiFlashExternalJoin = "tidb_max_bytes_before_tiflash_external_join"

	// TiDBMaxBytesBeforeTiFlashExternalGroupBy is the maximum bytes used by a TiFlash hash aggregation before spill to disk
	TiDBMaxBytesBeforeTiFlashExternalGroupBy = "tidb_max_bytes_before_tiflash_external_group_by"

	// TiDBMaxBytesBeforeTiFlashExternalSort is the maximum bytes used by a TiFlash sort/TopN before spill to disk
	TiDBMaxBytesBeforeTiFlashExternalSort = "tidb_max_bytes_before_tiflash_external_sort"

	// TiDBMPPStoreFailTTL is the unavailable time when a store is detected failed. During that time, tidb will not send any task to
	// TiFlash even though the failed TiFlash node has been recovered.
	TiDBMPPStoreFailTTL = "tidb_mpp_store_fail_ttl"

	// TiDBInitChunkSize is used to control the init chunk size during query execution.
	TiDBInitChunkSize = "tidb_init_chunk_size"

	// TiDBMinPagingSize is used to control the min paging size in the coprocessor paging protocol.
	TiDBMinPagingSize = "tidb_min_paging_size"

	// TiDBMaxPagingSize is used to control the max paging size in the coprocessor paging protocol.
	TiDBMaxPagingSize = "tidb_max_paging_size"

	// TiDBEnableCascadesPlanner is used to control whether to enable the cascades planner.
	TiDBEnableCascadesPlanner = "tidb_enable_cascades_planner"

	// TiDBSkipUTF8Check skips the UTF8 validate process, validate UTF8 has performance cost, if we can make sure
	// the input string values are valid, we can skip the check.
	TiDBSkipUTF8Check = "tidb_skip_utf8_check"

	// TiDBSkipASCIICheck skips the ASCII validate process
	// old tidb may already have fields with invalid ASCII bytes
	// disable ASCII validate can guarantee a safe replication
	TiDBSkipASCIICheck = "tidb_skip_ascii_check"

	// TiDBHashJoinConcurrency is used for hash join executor.
	// The hash join outer executor starts multiple concurrent join workers to probe the hash table.
	// tidb_hash_join_concurrency is deprecated, use tidb_executor_concurrency instead.
	TiDBHashJoinConcurrency = "tidb_hash_join_concurrency"

	// TiDBProjectionConcurrency is used for projection operator.
	// This variable controls the worker number of projection operator.
	// tidb_projection_concurrency is deprecated, use tidb_executor_concurrency instead.
	TiDBProjectionConcurrency = "tidb_projection_concurrency"

	// TiDBHashAggPartialConcurrency is used for hash agg executor.
	// The hash agg executor starts multiple concurrent partial workers to do partial aggregate works.
	// tidb_hashagg_partial_concurrency is deprecated, use tidb_executor_concurrency instead.
	TiDBHashAggPartialConcurrency = "tidb_hashagg_partial_concurrency"

	// TiDBHashAggFinalConcurrency is used for hash agg executor.
	// The hash agg executor starts multiple concurrent final workers to do final aggregate works.
	// tidb_hashagg_final_concurrency is deprecated, use tidb_executor_concurrency instead.
	TiDBHashAggFinalConcurrency = "tidb_hashagg_final_concurrency"

	// TiDBWindowConcurrency is used for window parallel executor.
	// tidb_window_concurrency is deprecated, use tidb_executor_concurrency instead.
	TiDBWindowConcurrency = "tidb_window_concurrency"

	// TiDBMergeJoinConcurrency is used for merge join parallel executor
	TiDBMergeJoinConcurrency = "tidb_merge_join_concurrency"

	// TiDBStreamAggConcurrency is used for stream aggregation parallel executor.
	// tidb_stream_agg_concurrency is deprecated, use tidb_executor_concurrency instead.
	TiDBStreamAggConcurrency = "tidb_streamagg_concurrency"

	// TiDBIndexMergeIntersectionConcurrency is used for parallel worker of index merge intersection.
	TiDBIndexMergeIntersectionConcurrency = "tidb_index_merge_intersection_concurrency"

	// TiDBEnableParallelApply is used for parallel apply.
	TiDBEnableParallelApply = "tidb_enable_parallel_apply"

	// TiDBBackoffLockFast is used for tikv backoff base time in milliseconds.
	TiDBBackoffLockFast = "tidb_backoff_lock_fast"

	// TiDBBackOffWeight is used to control the max back off time in TiDB.
	// The default maximum back off time is a small value.
	// BackOffWeight could multiply it to let the user adjust the maximum time for retrying.
	// Only positive integers can be accepted, which means that the maximum back off time can only grow.
	TiDBBackOffWeight = "tidb_backoff_weight"

	// TiDBDDLReorgWorkerCount defines the count of ddl reorg workers.
	TiDBDDLReorgWorkerCount = "tidb_ddl_reorg_worker_cnt"

	// TiDBDDLFlashbackConcurrency defines the count of ddl flashback workers.
	TiDBDDLFlashbackConcurrency = "tidb_ddl_flashback_concurrency"

	// TiDBDDLReorgBatchSize defines the transaction batch size of ddl reorg workers.
	TiDBDDLReorgBatchSize = "tidb_ddl_reorg_batch_size"

	// TiDBDDLErrorCountLimit defines the count of ddl error limit.
	TiDBDDLErrorCountLimit = "tidb_ddl_error_count_limit"

	// TiDBDDLReorgPriority defines the operations' priority of adding indices.
	// It can be: PRIORITY_LOW, PRIORITY_NORMAL, PRIORITY_HIGH
	TiDBDDLReorgPriority = "tidb_ddl_reorg_priority"

	// TiDBEnableAutoIncrementInGenerated disables the mysql compatibility check on using auto-incremented columns in
	// expression indexes and generated columns described here https://dev.mysql.com/doc/refman/5.7/en/create-table-generated-columns.html for details.
	TiDBEnableAutoIncrementInGenerated = "tidb_enable_auto_increment_in_generated"

	// TiDBPlacementMode is used to control the mode for placement
	TiDBPlacementMode = "tidb_placement_mode"

	// TiDBMaxDeltaSchemaCount defines the max length of deltaSchemaInfos.
	// deltaSchemaInfos is a queue that maintains the history of schema changes.
	TiDBMaxDeltaSchemaCount = "tidb_max_delta_schema_count"

	// TiDBScatterRegion will scatter the regions for DDLs when it is ON.
	TiDBScatterRegion = "tidb_scatter_region"

	// TiDBWaitSplitRegionFinish defines the split region behaviour is sync or async.
	TiDBWaitSplitRegionFinish = "tidb_wait_split_region_finish"

	// TiDBWaitSplitRegionTimeout uses to set the split and scatter region back off time.
	TiDBWaitSplitRegionTimeout = "tidb_wait_split_region_timeout"

	// TiDBForcePriority defines the operations' priority of all statements.
	// It can be "NO_PRIORITY", "LOW_PRIORITY", "HIGH_PRIORITY", "DELAYED"
	TiDBForcePriority = "tidb_force_priority"

	// TiDBConstraintCheckInPlace indicates to check the constraint when the SQL executing.
	// It could hurt the performance of bulking insert when it is ON.
	TiDBConstraintCheckInPlace = "tidb_constraint_check_in_place"

	// TiDBEnableWindowFunction is used to control whether to enable the window function.
	TiDBEnableWindowFunction = "tidb_enable_window_function"

	// TiDBEnablePipelinedWindowFunction is used to control whether to use pipelined window function, it only works when tidb_enable_window_function = true.
	TiDBEnablePipelinedWindowFunction = "tidb_enable_pipelined_window_function"

	// TiDBEnableStrictDoubleTypeCheck is used to control table field double type syntax check.
	TiDBEnableStrictDoubleTypeCheck = "tidb_enable_strict_double_type_check"

	// TiDBOptProjectionPushDown is used to control whether to pushdown projection to coprocessor.
	TiDBOptProjectionPushDown = "tidb_opt_projection_push_down"

	// TiDBEnableVectorizedExpression is used to control whether to enable the vectorized expression evaluation.
	TiDBEnableVectorizedExpression = "tidb_enable_vectorized_expression"

	// TiDBOptJoinReorderThreshold defines the threshold less than which
	// we'll choose a rather time-consuming algorithm to calculate the join order.
	TiDBOptJoinReorderThreshold = "tidb_opt_join_reorder_threshold"

	// TiDBSlowQueryFile indicates which slow query log file for SLOW_QUERY table to parse.
	TiDBSlowQueryFile = "tidb_slow_query_file"

	// TiDBEnableFastAnalyze indicates to use fast analyze.
	TiDBEnableFastAnalyze = "tidb_enable_fast_analyze"

	// TiDBExpensiveQueryTimeThreshold indicates the time threshold of expensive query.
	TiDBExpensiveQueryTimeThreshold = "tidb_expensive_query_time_threshold"

	// TiDBEnableIndexMerge indicates to generate IndexMergePath.
	TiDBEnableIndexMerge = "tidb_enable_index_merge"

	// TiDBEnableNoopFuncs set true will enable using fake funcs(like get_lock release_lock)
	TiDBEnableNoopFuncs = "tidb_enable_noop_functions"

	// TiDBEnableStmtSummary indicates whether the statement summary is enabled.
	TiDBEnableStmtSummary = "tidb_enable_stmt_summary"

	// TiDBStmtSummaryInternalQuery indicates whether the statement summary contain internal query.
	TiDBStmtSummaryInternalQuery = "tidb_stmt_summary_internal_query"

	// TiDBStmtSummaryRefreshInterval indicates the refresh interval in seconds for each statement summary.
	TiDBStmtSummaryRefreshInterval = "tidb_stmt_summary_refresh_interval"

	// TiDBStmtSummaryHistorySize indicates the history size of each statement summary.
	TiDBStmtSummaryHistorySize = "tidb_stmt_summary_history_size"

	// TiDBStmtSummaryMaxStmtCount indicates the max number of statements kept in memory.
	TiDBStmtSummaryMaxStmtCount = "tidb_stmt_summary_max_stmt_count"

	// TiDBStmtSummaryMaxSQLLength indicates the max length of displayed normalized sql and sample sql.
	TiDBStmtSummaryMaxSQLLength = "tidb_stmt_summary_max_sql_length"

	// TiDBCapturePlanBaseline indicates whether the capture of plan baselines is enabled.
	TiDBCapturePlanBaseline = "tidb_capture_plan_baselines"

	// TiDBUsePlanBaselines indicates whether the use of plan baselines is enabled.
	TiDBUsePlanBaselines = "tidb_use_plan_baselines"

	// TiDBEvolvePlanBaselines indicates whether the evolution of plan baselines is enabled.
	TiDBEvolvePlanBaselines = "tidb_evolve_plan_baselines"

	// TiDBEnableExtendedStats indicates whether the extended statistics feature is enabled.
	TiDBEnableExtendedStats = "tidb_enable_extended_stats"

	// TiDBIsolationReadEngines indicates the tidb only read from the stores whose engine type is involved in IsolationReadEngines.
	// Now, only support TiKV and TiFlash.
	TiDBIsolationReadEngines = "tidb_isolation_read_engines"

	// TiDBStoreLimit indicates the limit of sending request to a store, 0 means without limit.
	TiDBStoreLimit = "tidb_store_limit"

	// TiDBMetricSchemaStep indicates the step when query metric schema.
	TiDBMetricSchemaStep = "tidb_metric_query_step"

	// TiDBCDCWriteSource indicates the following data is written by TiCDC if it is not 0.
	TiDBCDCWriteSource = "tidb_cdc_write_source"

	// TiDBMetricSchemaRangeDuration indicates the range duration when query metric schema.
	TiDBMetricSchemaRangeDuration = "tidb_metric_query_range_duration"

	// TiDBEnableCollectExecutionInfo indicates that whether execution info is collected.
	TiDBEnableCollectExecutionInfo = "tidb_enable_collect_execution_info"

	// TiDBExecutorConcurrency is used for controlling the concurrency of all types of executors.
	TiDBExecutorConcurrency = "tidb_executor_concurrency"

	// TiDBEnableClusteredIndex indicates if clustered index feature is enabled.
	TiDBEnableClusteredIndex = "tidb_enable_clustered_index"

	// TiDBPartitionPruneMode indicates the partition prune mode used.
	TiDBPartitionPruneMode = "tidb_partition_prune_mode"

	// TiDBRedactLog indicates that whether redact log.
	TiDBRedactLog = "tidb_redact_log"

	// TiDBRestrictedReadOnly is meant for the cloud admin to toggle the cluster read only
	TiDBRestrictedReadOnly = "tidb_restricted_read_only"

	// TiDBSuperReadOnly is tidb's variant of mysql's super_read_only, which has some differences from mysql's super_read_only.
	TiDBSuperReadOnly = "tidb_super_read_only"

	// TiDBShardAllocateStep indicates the max size of continuous rowid shard in one transaction.
	TiDBShardAllocateStep = "tidb_shard_allocate_step"
	// TiDBEnableTelemetry indicates that whether usage data report to PingCAP is enabled.
	TiDBEnableTelemetry = "tidb_enable_telemetry"

	// TiDBMemoryUsageAlarmRatio indicates the alarm threshold when memory usage of the tidb-server exceeds.
	TiDBMemoryUsageAlarmRatio = "tidb_memory_usage_alarm_ratio"

	// TiDBMemoryUsageAlarmKeepRecordNum indicates the number of saved alarm files.
	TiDBMemoryUsageAlarmKeepRecordNum = "tidb_memory_usage_alarm_keep_record_num"

	// TiDBEnableRateLimitAction indicates whether enabled ratelimit action
	TiDBEnableRateLimitAction = "tidb_enable_rate_limit_action"

	// TiDBEnableAsyncCommit indicates whether to enable the async commit feature.
	TiDBEnableAsyncCommit = "tidb_enable_async_commit"

	// TiDBEnable1PC indicates whether to enable the one-phase commit feature.
	TiDBEnable1PC = "tidb_enable_1pc"

	// TiDBGuaranteeLinearizability indicates whether to guarantee linearizability.
	TiDBGuaranteeLinearizability = "tidb_guarantee_linearizability"

	// TiDBAnalyzeVersion indicates how tidb collects the analyzed statistics and how use to it.
	TiDBAnalyzeVersion = "tidb_analyze_version"

	// TiDBAutoAnalyzePartitionBatchSize indicates the batch size for partition tables for auto analyze in dynamic mode
	TiDBAutoAnalyzePartitionBatchSize = "tidb_auto_analyze_partition_batch_size"

	// TiDBEnableIndexMergeJoin indicates whether to enable index merge join.
	TiDBEnableIndexMergeJoin = "tidb_enable_index_merge_join"

	// TiDBTrackAggregateMemoryUsage indicates whether track the memory usage of aggregate function.
	TiDBTrackAggregateMemoryUsage = "tidb_track_aggregate_memory_usage"

	// TiDBEnableExchangePartition indicates whether to enable exchange partition.
	TiDBEnableExchangePartition = "tidb_enable_exchange_partition"

	// TiDBAllowFallbackToTiKV indicates the engine types whose unavailability triggers fallback to TiKV.
	// Now we only support TiFlash.
	TiDBAllowFallbackToTiKV = "tidb_allow_fallback_to_tikv"

	// TiDBEnableTopSQL indicates whether the top SQL is enabled.
	TiDBEnableTopSQL = "tidb_enable_top_sql"

	// TiDBSourceID indicates the source ID of the TiDB server.
	TiDBSourceID = "tidb_source_id"

	// TiDBTopSQLMaxTimeSeriesCount indicates the max number of statements been collected in each time series.
	TiDBTopSQLMaxTimeSeriesCount = "tidb_top_sql_max_time_series_count"

	// TiDBTopSQLMaxMetaCount indicates the max capacity of the collect meta per second.
	TiDBTopSQLMaxMetaCount = "tidb_top_sql_max_meta_count"

	// TiDBEnableLocalTxn indicates whether to enable Local Txn.
	TiDBEnableLocalTxn = "tidb_enable_local_txn"

	// TiDBEnableMDL indicates whether to enable MDL.
	TiDBEnableMDL = "tidb_enable_metadata_lock"

	// TiDBTSOClientBatchMaxWaitTime indicates the max value of the TSO Batch Wait interval time of PD client.
	TiDBTSOClientBatchMaxWaitTime = "tidb_tso_client_batch_max_wait_time"

	// TiDBTxnCommitBatchSize is used to control the batch size of transaction commit related requests sent by TiDB to TiKV.
	// If a single transaction has a large amount of writes, you can increase the batch size to improve the batch effect,
	// setting too large will exceed TiKV's raft-entry-max-size limit and cause commit failure.
	TiDBTxnCommitBatchSize = "tidb_txn_commit_batch_size"

	// TiDBEnableTSOFollowerProxy indicates whether to enable the TSO Follower Proxy feature of PD client.
	TiDBEnableTSOFollowerProxy = "tidb_enable_tso_follower_proxy"

	// TiDBEnableOrderedResultMode indicates if stabilize query results.
	TiDBEnableOrderedResultMode = "tidb_enable_ordered_result_mode"

	// TiDBRemoveOrderbyInSubquery indicates whether to remove ORDER BY in subquery.
	TiDBRemoveOrderbyInSubquery = "tidb_remove_orderby_in_subquery"

	// TiDBEnablePseudoForOutdatedStats indicates whether use pseudo for outdated stats
	TiDBEnablePseudoForOutdatedStats = "tidb_enable_pseudo_for_outdated_stats"

	// TiDBRegardNULLAsPoint indicates whether regard NULL as point when optimizing
	TiDBRegardNULLAsPoint = "tidb_regard_null_as_point"

	// TiDBTmpTableMaxSize indicates the max memory size of temporary tables.
	TiDBTmpTableMaxSize = "tidb_tmp_table_max_size"

	// TiDBEnableLegacyInstanceScope indicates if instance scope can be set with SET SESSION.
	TiDBEnableLegacyInstanceScope = "tidb_enable_legacy_instance_scope"

	// TiDBTableCacheLease indicates the read lock lease of a cached table.
	TiDBTableCacheLease = "tidb_table_cache_lease"

	// TiDBStatsLoadSyncWait indicates the time sql execution will sync-wait for stats load.
	TiDBStatsLoadSyncWait = "tidb_stats_load_sync_wait"

	// TiDBEnableMutationChecker indicates whether to check data consistency for mutations
	TiDBEnableMutationChecker = "tidb_enable_mutation_checker"
	// TiDBTxnAssertionLevel indicates how strict the assertion will be, which helps to detect and preventing data &
	// index inconsistency problems.
	TiDBTxnAssertionLevel = "tidb_txn_assertion_level"

	// TiDBIgnorePreparedCacheCloseStmt indicates whether to ignore close-stmt commands for prepared statements.
	TiDBIgnorePreparedCacheCloseStmt = "tidb_ignore_prepared_cache_close_stmt"

	// TiDBEnableNewCostInterface is a internal switch to indicates whether to use the new cost calculation interface.
	TiDBEnableNewCostInterface = "tidb_enable_new_cost_interface"

	// TiDBCostModelVersion is a internal switch to indicates the cost model version.
	TiDBCostModelVersion = "tidb_cost_model_version"

	// TiDBIndexJoinDoubleReadPenaltyCostRate indicates whether to add some penalty cost to IndexJoin and how much of it.
	// IndexJoin can cause plenty of extra double read tasks, which consume lots of resources and take a long time.
	// Since the number of double read tasks is hard to estimated accurately, we leave this variable to let us can adjust this
	// part of cost manually.
	TiDBIndexJoinDoubleReadPenaltyCostRate = "tidb_index_join_double_read_penalty_cost_rate"

	// TiDBBatchPendingTiFlashCount indicates the maximum count of non-available TiFlash tables.
	TiDBBatchPendingTiFlashCount = "tidb_batch_pending_tiflash_count"

	// TiDBQueryLogMaxLen is used to set the max length of the query in the log.
	TiDBQueryLogMaxLen = "tidb_query_log_max_len"

	// TiDBEnableNoopVariables is used to indicate if noops appear in SHOW [GLOBAL] VARIABLES
	TiDBEnableNoopVariables = "tidb_enable_noop_variables"

	// TiDBNonTransactionalIgnoreError is used to ignore error in non-transactional DMLs.
	// When set to false, a non-transactional DML returns when it meets the first error.
	// When set to true, a non-transactional DML finishes all batches even if errors are met in some batches.
	TiDBNonTransactionalIgnoreError = "tidb_nontransactional_ignore_error"

	// Fine grained shuffle is disabled when TiFlashFineGrainedShuffleStreamCount is zero.
	TiFlashFineGrainedShuffleStreamCount = "tiflash_fine_grained_shuffle_stream_count"
	TiFlashFineGrainedShuffleBatchSize   = "tiflash_fine_grained_shuffle_batch_size"

	// TiDBSimplifiedMetrics controls whether to unregister some unused metrics.
	TiDBSimplifiedMetrics = "tidb_simplified_metrics"

	// TiDBMemoryDebugModeMinHeapInUse is used to set tidb memory debug mode trigger threshold.
	// When set to 0, the function is disabled.
	// When set to a negative integer, use memory debug mode to detect the issue of frequent allocation and release of memory.
	// We do not actively trigger gc, and check whether the `tracker memory * (1+bias ratio) > heap in use` each 5s.
	// When set to a positive integer, use memory debug mode to detect the issue of memory tracking inaccurate.
	// We trigger runtime.GC() each 5s, and check whether the `tracker memory * (1+bias ratio) > heap in use`.
	TiDBMemoryDebugModeMinHeapInUse = "tidb_memory_debug_mode_min_heap_inuse"
	// TiDBMemoryDebugModeAlarmRatio is used set tidb memory debug mode bias ratio. Treat memory bias less than this ratio as noise.
	TiDBMemoryDebugModeAlarmRatio = "tidb_memory_debug_mode_alarm_ratio"

	// TiDBEnableAnalyzeSnapshot indicates whether to read data on snapshot when collecting statistics.
	// When set to false, ANALYZE reads the latest data.
	// When set to true, ANALYZE reads data on the snapshot at the beginning of ANALYZE.
	TiDBEnableAnalyzeSnapshot = "tidb_enable_analyze_snapshot"

	// TiDBDefaultStrMatchSelectivity controls some special cardinality estimation strategy for string match functions (like and regexp).
	// When set to 0, Selectivity() will try to evaluate those functions with TopN and NULL in the stats to estimate,
	// and the default selectivity and the selectivity for the histogram part will be 0.1.
	// When set to (0, 1], Selectivity() will use the value of this variable as the default selectivity of those
	// functions instead of the selectionFactor (0.8).
	TiDBDefaultStrMatchSelectivity = "tidb_default_string_match_selectivity"

	// TiDBEnablePrepPlanCache indicates whether to enable prepared plan cache
	TiDBEnablePrepPlanCache = "tidb_enable_prepared_plan_cache"
	// TiDBPrepPlanCacheSize indicates the number of cached statements.
	// This variable is deprecated, use tidb_session_plan_cache_size instead.
	TiDBPrepPlanCacheSize = "tidb_prepared_plan_cache_size"
	// TiDBEnablePrepPlanCacheMemoryMonitor indicates whether to enable prepared plan cache monitor
	TiDBEnablePrepPlanCacheMemoryMonitor = "tidb_enable_prepared_plan_cache_memory_monitor"

	// TiDBEnableNonPreparedPlanCache indicates whether to enable non-prepared plan cache.
	TiDBEnableNonPreparedPlanCache = "tidb_enable_non_prepared_plan_cache"
	// TiDBEnableNonPreparedPlanCacheForDML indicates whether to enable non-prepared plan cache for DML statements.
	TiDBEnableNonPreparedPlanCacheForDML = "tidb_enable_non_prepared_plan_cache_for_dml"
	// TiDBNonPreparedPlanCacheSize controls the size of non-prepared plan cache.
	// This variable is deprecated, use tidb_session_plan_cache_size instead.
	TiDBNonPreparedPlanCacheSize = "tidb_non_prepared_plan_cache_size"
	// TiDBPlanCacheMaxPlanSize controls the maximum size of a plan that can be cached.
	TiDBPlanCacheMaxPlanSize = "tidb_plan_cache_max_plan_size"
	// TiDBPlanCacheInvalidationOnFreshStats controls if plan cache will be invalidated automatically when
	// related stats are analyzed after the plan cache is generated.
	TiDBPlanCacheInvalidationOnFreshStats = "tidb_plan_cache_invalidation_on_fresh_stats"
	// TiDBSessionPlanCacheSize controls the size of session plan cache.
	TiDBSessionPlanCacheSize = "tidb_session_plan_cache_size"

	// TiDBConstraintCheckInPlacePessimistic controls whether to skip certain kinds of pessimistic locks.
	TiDBConstraintCheckInPlacePessimistic = "tidb_constraint_check_in_place_pessimistic"

	// TiDBEnableForeignKey indicates whether to enable foreign key feature.
	// TODO(crazycs520): remove this after foreign key GA.
	TiDBEnableForeignKey = "tidb_enable_foreign_key"

	// TiDBOptRangeMaxSize is the max memory limit for ranges. When the optimizer estimates that the memory usage of complete
	// ranges would exceed the limit, it chooses less accurate ranges such as full range. 0 indicates that there is no memory
	// limit for ranges.
	TiDBOptRangeMaxSize = "tidb_opt_range_max_size"

	// TiDBOptAdvancedJoinHint indicates whether the join method hint is compatible with join order hint.
	TiDBOptAdvancedJoinHint = "tidb_opt_advanced_join_hint"

	// TiDBAnalyzePartitionConcurrency indicates concurrency for save/read partitions stats in Analyze
	TiDBAnalyzePartitionConcurrency = "tidb_analyze_partition_concurrency"
	// TiDBMergePartitionStatsConcurrency indicates the concurrency when merge partition stats into global stats
	TiDBMergePartitionStatsConcurrency = "tidb_merge_partition_stats_concurrency"

	// TiDBOptPrefixIndexSingleScan indicates whether to do some optimizations to avoid double scan for prefix index.
	// When set to true, `col is (not) null`(`col` is index prefix column) is regarded as index filter rather than table filter.
	TiDBOptPrefixIndexSingleScan = "tidb_opt_prefix_index_single_scan"

	// TiDBEnableExternalTSRead indicates whether to enable read through an external ts
	TiDBEnableExternalTSRead = "tidb_enable_external_ts_read"

	// TiDBEnablePlanReplayerCapture indicates whether to enable plan replayer capture
	TiDBEnablePlanReplayerCapture = "tidb_enable_plan_replayer_capture"

	// TiDBEnablePlanReplayerContinuousCapture indicates whether to enable continuous capture
	TiDBEnablePlanReplayerContinuousCapture = "tidb_enable_plan_replayer_continuous_capture"
	// TiDBEnableReusechunk indicates whether to enable chunk alloc
	TiDBEnableReusechunk = "tidb_enable_reuse_chunk"

	// TiDBStoreBatchSize indicates the batch size of coprocessor in the same store.
	TiDBStoreBatchSize = "tidb_store_batch_size"

	// MppExchangeCompressionMode indicates the data compression method in mpp exchange operator
	MppExchangeCompressionMode = "mpp_exchange_compression_mode"

	// MppVersion indicates the mpp-version used to build mpp plan
	MppVersion = "mpp_version"

	// TiDBPessimisticTransactionFairLocking controls whether fair locking for pessimistic transaction
	// is enabled.
	TiDBPessimisticTransactionFairLocking = "tidb_pessimistic_txn_fair_locking"

	// TiDBEnablePlanCacheForParamLimit controls whether prepare statement with parameterized limit can be cached
	TiDBEnablePlanCacheForParamLimit = "tidb_enable_plan_cache_for_param_limit"

	// TiDBEnableINLJoinInnerMultiPattern indicates whether enable multi pattern for inner side of inl join
	TiDBEnableINLJoinInnerMultiPattern = "tidb_enable_inl_join_inner_multi_pattern"

	// TiFlashComputeDispatchPolicy indicates how to dispatch task to tiflash_compute nodes.
	TiFlashComputeDispatchPolicy = "tiflash_compute_dispatch_policy"

	// TiDBEnablePlanCacheForSubquery controls whether prepare statement with subquery can be cached
	TiDBEnablePlanCacheForSubquery = "tidb_enable_plan_cache_for_subquery"

	// TiDBOptEnableLateMaterialization indicates whether to enable late materialization
	TiDBOptEnableLateMaterialization = "tidb_opt_enable_late_materialization"
	// TiDBLoadBasedReplicaReadThreshold is the wait duration threshold to enable replica read automatically.
	TiDBLoadBasedReplicaReadThreshold = "tidb_load_based_replica_read_threshold"

	// TiDBOptOrderingIdxSelThresh is the threshold for optimizer to consider the ordering index.
	TiDBOptOrderingIdxSelThresh = "tidb_opt_ordering_index_selectivity_threshold"

	// TiDBOptFixControl makes the user able to control some details of the optimizer behavior.
	TiDBOptFixControl = "tidb_opt_fix_control"
)

// TiDB vars that have only global scope

const (
	// TiDBGCEnable turns garbage collection on or OFF
	TiDBGCEnable = "tidb_gc_enable"
	// TiDBGCRunInterval sets the interval that GC runs
	TiDBGCRunInterval = "tidb_gc_run_interval"
	// TiDBGCLifetime sets the retention window of older versions
	TiDBGCLifetime = "tidb_gc_life_time"
	// TiDBGCConcurrency sets the concurrency of garbage collection. -1 = AUTO value
	TiDBGCConcurrency = "tidb_gc_concurrency"
	// TiDBGCScanLockMode enables the green GC feature (default)
	TiDBGCScanLockMode = "tidb_gc_scan_lock_mode"
	// TiDBGCMaxWaitTime sets max time for gc advances the safepoint delayed by active transactions
	TiDBGCMaxWaitTime = "tidb_gc_max_wait_time"
	// TiDBEnableEnhancedSecurity restricts SUPER users from certain operations.
	TiDBEnableEnhancedSecurity = "tidb_enable_enhanced_security"
	// TiDBEnableHistoricalStats enables the historical statistics feature (default off)
	TiDBEnableHistoricalStats = "tidb_enable_historical_stats"
	// TiDBPersistAnalyzeOptions persists analyze options for later analyze and auto-analyze
	TiDBPersistAnalyzeOptions = "tidb_persist_analyze_options"
	// TiDBEnableColumnTracking enables collecting predicate columns.
	TiDBEnableColumnTracking = "tidb_enable_column_tracking"
	// TiDBDisableColumnTrackingTime records the last time TiDBEnableColumnTracking is set off.
	// It is used to invalidate the collected predicate columns after turning off TiDBEnableColumnTracking, which avoids physical deletion.
	// It doesn't have cache in memory, and we directly get/set the variable value from/to mysql.tidb.
	TiDBDisableColumnTrackingTime = "tidb_disable_column_tracking_time"
	// TiDBStatsLoadPseudoTimeout indicates whether to fallback to pseudo stats after load timeout.
	TiDBStatsLoadPseudoTimeout = "tidb_stats_load_pseudo_timeout"
	// TiDBMemQuotaBindingCache indicates the memory quota for the bind cache.
	TiDBMemQuotaBindingCache = "tidb_mem_quota_binding_cache"
	// TiDBRCReadCheckTS indicates the tso optimization for read-consistency read is enabled.
	TiDBRCReadCheckTS = "tidb_rc_read_check_ts"
	// TiDBRCWriteCheckTs indicates whether some special write statements don't get latest tso from PD at RC
	TiDBRCWriteCheckTs = "tidb_rc_write_check_ts"
	// TiDBCommitterConcurrency controls the number of running concurrent requests in the commit phase.
	TiDBCommitterConcurrency = "tidb_committer_concurrency"
	// TiDBEnableBatchDML enables batch dml.
	TiDBEnableBatchDML = "tidb_enable_batch_dml"
	// TiDBStatsCacheMemQuota records stats cache quota
	TiDBStatsCacheMemQuota = "tidb_stats_cache_mem_quota"
	// TiDBMemQuotaAnalyze indicates the memory quota for all analyze jobs.
	TiDBMemQuotaAnalyze = "tidb_mem_quota_analyze"
	// TiDBEnableAutoAnalyze determines whether TiDB executes automatic analysis.
	TiDBEnableAutoAnalyze = "tidb_enable_auto_analyze"
	// TiDBMemOOMAction indicates what operation TiDB perform when a single SQL statement exceeds
	// the memory quota specified by tidb_mem_quota_query and cannot be spilled to disk.
	TiDBMemOOMAction = "tidb_mem_oom_action"
	// TiDBPrepPlanCacheMemoryGuardRatio is used to prevent [performance.max-memory] from being exceeded
	TiDBPrepPlanCacheMemoryGuardRatio = "tidb_prepared_plan_cache_memory_guard_ratio"
	// TiDBMaxAutoAnalyzeTime is the max time that auto analyze can run. If auto analyze runs longer than the value, it
	// will be killed. 0 indicates that there is no time limit.
	TiDBMaxAutoAnalyzeTime = "tidb_max_auto_analyze_time"
	// TiDBEnableDistTask indicates whether to enable the distributed execute background tasks(For example DDL, Import etc).
	TiDBEnableDistTask = "tidb_enable_dist_task"
	// TiDBGenerateBinaryPlan indicates whether binary plan should be generated in slow log and statements summary.
	TiDBGenerateBinaryPlan = "tidb_generate_binary_plan"
	// TiDBEnableGCAwareMemoryTrack indicates whether to turn-on GC-aware memory track.
	TiDBEnableGCAwareMemoryTrack = "tidb_enable_gc_aware_memory_track"
	// TiDBEnableTmpStorageOnOOM controls whether to enable the temporary storage for some operators
	// when a single SQL statement exceeds the memory quota specified by the memory quota.
	TiDBEnableTmpStorageOnOOM = "tidb_enable_tmp_storage_on_oom"
	// TiDBDDLEnableFastReorg indicates whether to use lighting backfill process for adding index.
	TiDBDDLEnableFastReorg = "tidb_ddl_enable_fast_reorg"
	// TiDBDDLDiskQuota used to set disk quota for lightning add index.
	TiDBDDLDiskQuota = "tidb_ddl_disk_quota"
	// TiDBAutoBuildStatsConcurrency is used to set the build concurrency of auto-analyze.
	TiDBAutoBuildStatsConcurrency = "tidb_auto_build_stats_concurrency"
	// TiDBSysProcScanConcurrency is used to set the scan concurrency of for backend system processes, like auto-analyze.
	TiDBSysProcScanConcurrency = "tidb_sysproc_scan_concurrency"
	// TiDBServerMemoryLimit indicates the memory limit of the tidb-server instance.
	TiDBServerMemoryLimit = "tidb_server_memory_limit"
	// TiDBServerMemoryLimitSessMinSize indicates the minimal memory used of a session, that becomes a candidate for session kill.
	TiDBServerMemoryLimitSessMinSize = "tidb_server_memory_limit_sess_min_size"
	// TiDBServerMemoryLimitGCTrigger indicates the gc percentage of the TiDBServerMemoryLimit.
	TiDBServerMemoryLimitGCTrigger = "tidb_server_memory_limit_gc_trigger"
	// TiDBEnableGOGCTuner is to enable GOGC tuner. it can tuner GOGC
	TiDBEnableGOGCTuner = "tidb_enable_gogc_tuner"
	// TiDBGOGCTunerThreshold is to control the threshold of GOGC tuner.
	TiDBGOGCTunerThreshold = "tidb_gogc_tuner_threshold"
	// TiDBExternalTS is the ts to read through when the `TiDBEnableExternalTsRead` is on
	TiDBExternalTS = "tidb_external_ts"
	// TiDBTTLJobEnable is used to enable/disable scheduling ttl job
	TiDBTTLJobEnable = "tidb_ttl_job_enable"
	// TiDBTTLScanBatchSize is used to control the batch size in the SELECT statement for TTL jobs
	TiDBTTLScanBatchSize = "tidb_ttl_scan_batch_size"
	// TiDBTTLDeleteBatchSize is used to control the batch size in the DELETE statement for TTL jobs
	TiDBTTLDeleteBatchSize = "tidb_ttl_delete_batch_size"
	// TiDBTTLDeleteRateLimit is used to control the delete rate limit for TTL jobs in each node
	TiDBTTLDeleteRateLimit = "tidb_ttl_delete_rate_limit"
	// TiDBTTLJobScheduleWindowStartTime is used to restrict the start time of the time window of scheduling the ttl jobs.
	TiDBTTLJobScheduleWindowStartTime = "tidb_ttl_job_schedule_window_start_time"
	// TiDBTTLJobScheduleWindowEndTime is used to restrict the end time of the time window of scheduling the ttl jobs.
	TiDBTTLJobScheduleWindowEndTime = "tidb_ttl_job_schedule_window_end_time"
	// TiDBTTLScanWorkerCount indicates the count of the scan workers in each TiDB node
	TiDBTTLScanWorkerCount = "tidb_ttl_scan_worker_count"
	// TiDBTTLDeleteWorkerCount indicates the count of the delete workers in each TiDB node
	TiDBTTLDeleteWorkerCount = "tidb_ttl_delete_worker_count"
	// PasswordReuseHistory limit a few passwords to reuse.
	PasswordReuseHistory = "password_history"
	// PasswordReuseTime limit how long passwords can be reused.
	PasswordReuseTime = "password_reuse_interval"
	// TiDBHistoricalStatsDuration indicates the duration to remain tidb historical stats
	TiDBHistoricalStatsDuration = "tidb_historical_stats_duration"
	// TiDBEnableHistoricalStatsForCapture indicates whether use historical stats in plan replayer capture
	TiDBEnableHistoricalStatsForCapture = "tidb_enable_historical_stats_for_capture"
	// TiDBEnableResourceControl indicates whether resource control feature is enabled
	TiDBEnableResourceControl = "tidb_enable_resource_control"
	// TiDBStmtSummaryEnablePersistent indicates whether to enable file persistence for stmtsummary.
	TiDBStmtSummaryEnablePersistent = "tidb_stmt_summary_enable_persistent"
	// TiDBStmtSummaryFilename indicates the file name written by stmtsummary.
	TiDBStmtSummaryFilename = "tidb_stmt_summary_filename"
	// TiDBStmtSummaryFileMaxDays indicates how many days the files written by stmtsummary will be kept.
	TiDBStmtSummaryFileMaxDays = "tidb_stmt_summary_file_max_days"
	// TiDBStmtSummaryFileMaxSize indicates the maximum size (in mb) of a single file written by stmtsummary.
	TiDBStmtSummaryFileMaxSize = "tidb_stmt_summary_file_max_size"
	// TiDBStmtSummaryFileMaxBackups indicates the maximum number of files written by stmtsummary.
	TiDBStmtSummaryFileMaxBackups = "tidb_stmt_summary_file_max_backups"
	// TiDBTTLRunningTasks limits the count of running ttl tasks. Default to 0, means 3 times the count of TiKV (or no
	// limitation, if the storage is not TiKV).
	TiDBTTLRunningTasks = "tidb_ttl_running_tasks"
)

// TiDB intentional limits
// Can be raised in the future.

const (
	// MaxConfigurableConcurrency is the maximum number of "threads" (goroutines) that can be specified
	// for any type of configuration item that has concurrent workers.
	MaxConfigurableConcurrency = 256
)

// Default TiDB system variable values.
const (
	DefHostname                                    = "localhost"
	DefIndexLookupConcurrency                      = ConcurrencyUnset
	DefIndexLookupJoinConcurrency                  = ConcurrencyUnset
	DefIndexSerialScanConcurrency                  = 1
	DefIndexJoinBatchSize                          = 25000
	DefIndexLookupSize                             = 20000
	DefDistSQLScanConcurrency                      = 15
	DefBuildStatsConcurrency                       = 4
	DefAutoAnalyzeRatio                            = 0.5
	DefAutoAnalyzeStartTime                        = "00:00 +0000"
	DefAutoAnalyzeEndTime                          = "23:59 +0000"
	DefAutoIncrementIncrement                      = 1
	DefAutoIncrementOffset                         = 1
	DefChecksumTableConcurrency                    = 4
	DefSkipUTF8Check                               = false
	DefSkipASCIICheck                              = false
	DefOptAggPushDown                              = false
	DefOptDeriveTopN                               = false
	DefOptCartesianBCJ                             = 1
	DefOptMPPOuterJoinFixedBuildSide               = false
	DefOptWriteRowID                               = false
	DefOptEnableCorrelationAdjustment              = true
	DefOptLimitPushDownThreshold                   = 100
	DefOptCorrelationThreshold                     = 0.9
	DefOptCorrelationExpFactor                     = 1
	DefOptCPUFactor                                = 3.0
	DefOptCopCPUFactor                             = 3.0
	DefOptTiFlashConcurrencyFactor                 = 24.0
	DefOptNetworkFactor                            = 1.0
	DefOptScanFactor                               = 1.5
	DefOptDescScanFactor                           = 3.0
	DefOptSeekFactor                               = 20.0
	DefOptMemoryFactor                             = 0.001
	DefOptDiskFactor                               = 1.5
	DefOptConcurrencyFactor                        = 3.0
	DefOptForceInlineCTE                           = false
	DefOptInSubqToJoinAndAgg                       = true
	DefOptPreferRangeScan                          = false
	DefBatchInsert                                 = false
	DefBatchDelete                                 = false
	DefBatchCommit                                 = false
	DefCurretTS                                    = 0
	DefInitChunkSize                               = 32
	DefMinPagingSize                               = int(paging.MinPagingSize)
	DefMaxPagingSize                               = int(paging.MaxPagingSize)
	DefMaxChunkSize                                = 1024
	DefDMLBatchSize                                = 0
	DefMaxPreparedStmtCount                        = -1
	DefWaitTimeout                                 = 28800
	DefTiDBMemQuotaApplyCache                      = 32 << 20 // 32MB.
	DefTiDBMemQuotaBindingCache                    = 64 << 20 // 64MB.
	DefTiDBGeneralLog                              = false
	DefTiDBPProfSQLCPU                             = 0
	DefTiDBRetryLimit                              = 10
	DefTiDBDisableTxnAutoRetry                     = true
	DefTiDBConstraintCheckInPlace                  = false
	DefTiDBHashJoinConcurrency                     = ConcurrencyUnset
	DefTiDBProjectionConcurrency                   = ConcurrencyUnset
	DefBroadcastJoinThresholdSize                  = 100 * 1024 * 1024
	DefBroadcastJoinThresholdCount                 = 10 * 1024
	DefPreferBCJByExchangeDataSize                 = false
	DefTiDBOptimizerSelectivityLevel               = 0
	DefTiDBOptimizerEnableNewOFGB                  = false
	DefTiDBEnableOuterJoinReorder                  = true
	DefTiDBEnableNAAJ                              = true
	DefTiDBAllowBatchCop                           = 1
	DefTiDBAllowMPPExecution                       = true
	DefTiDBHashExchangeWithNewCollation            = true
	DefTiDBEnforceMPPExecution                     = false
	DefTiFlashMaxThreads                           = -1
	DefTiFlashMaxBytesBeforeExternalJoin           = -1
	DefTiFlashMaxBytesBeforeExternalGroupBy        = -1
	DefTiFlashMaxBytesBeforeExternalSort           = -1
	DefTiDBMPPStoreFailTTL                         = "60s"
	DefTiDBTxnMode                                 = ""
	DefTiDBRowFormatV1                             = 1
	DefTiDBRowFormatV2                             = 2
	DefTiDBDDLReorgWorkerCount                     = 4
	DefTiDBDDLReorgBatchSize                       = 256
	DefTiDBDDLFlashbackConcurrency                 = 64
	DefTiDBDDLErrorCountLimit                      = 512
	DefTiDBMaxDeltaSchemaCount                     = 1024
	DefTiDBPlacementMode                           = PlacementModeStrict
	DefTiDBEnableAutoIncrementInGenerated          = false
	DefTiDBHashAggPartialConcurrency               = ConcurrencyUnset
	DefTiDBHashAggFinalConcurrency                 = ConcurrencyUnset
	DefTiDBWindowConcurrency                       = ConcurrencyUnset
	DefTiDBMergeJoinConcurrency                    = 1 // disable optimization by default
	DefTiDBStreamAggConcurrency                    = 1
	DefTiDBForcePriority                           = mysql.NoPriority
	DefEnableWindowFunction                        = true
	DefEnablePipelinedWindowFunction               = true
	DefEnableStrictDoubleTypeCheck                 = true
	DefEnableVectorizedExpression                  = true
	DefTiDBOptJoinReorderThreshold                 = 0
	DefTiDBDDLSlowOprThreshold                     = 300
	DefTiDBUseFastAnalyze                          = false
	DefTiDBSkipIsolationLevelCheck                 = false
	DefTiDBExpensiveQueryTimeThreshold             = 60 // 60s
	DefTiDBScatterRegion                           = false
	DefTiDBWaitSplitRegionFinish                   = true
	DefWaitSplitRegionTimeout                      = 300 // 300s
	DefTiDBEnableNoopFuncs                         = Off
	DefTiDBEnableNoopVariables                     = true
	DefTiDBAllowRemoveAutoInc                      = false
	DefTiDBUsePlanBaselines                        = true
	DefTiDBEvolvePlanBaselines                     = false
	DefTiDBEvolvePlanTaskMaxTime                   = 600 // 600s
	DefTiDBEvolvePlanTaskStartTime                 = "00:00 +0000"
	DefTiDBEvolvePlanTaskEndTime                   = "23:59 +0000"
	DefInnodbLockWaitTimeout                       = 50 // 50s
	DefTiDBStoreLimit                              = 0
	DefTiDBMetricSchemaStep                        = 60 // 60s
	DefTiDBMetricSchemaRangeDuration               = 60 // 60s
	DefTiDBFoundInPlanCache                        = false
	DefTiDBFoundInBinding                          = false
	DefTiDBEnableCollectExecutionInfo              = true
	DefTiDBAllowAutoRandExplicitInsert             = false
	DefTiDBEnableClusteredIndex                    = ClusteredIndexDefModeOn
	DefTiDBRedactLog                               = false
	DefTiDBRestrictedReadOnly                      = false
	DefTiDBSuperReadOnly                           = false
	DefTiDBShardAllocateStep                       = math.MaxInt64
	DefTiDBEnableTelemetry                         = false
	DefTiDBEnableParallelApply                     = false
	DefTiDBPartitionPruneMode                      = "dynamic"
	DefTiDBEnableRateLimitAction                   = false
	DefTiDBEnableAsyncCommit                       = false
	DefTiDBEnable1PC                               = false
	DefTiDBGuaranteeLinearizability                = true
	DefTiDBAnalyzeVersion                          = 2
	DefTiDBAutoAnalyzePartitionBatchSize           = 1
	DefTiDBEnableIndexMergeJoin                    = false
	DefTiDBTrackAggregateMemoryUsage               = true
	DefCTEMaxRecursionDepth                        = 1000
	DefTiDBTmpTableMaxSize                         = 64 << 20 // 64MB.
	DefTiDBEnableLocalTxn                          = false
	DefTiDBTSOClientBatchMaxWaitTime               = 0.0 // 0ms
	DefTiDBEnableTSOFollowerProxy                  = false
	DefTiDBEnableOrderedResultMode                 = false
	DefTiDBEnablePseudoForOutdatedStats            = false
	DefTiDBRegardNULLAsPoint                       = true
	DefEnablePlacementCheck                        = true
	DefTimestamp                                   = "0"
	DefTimestampFloat                              = 0.0
	DefTiDBEnableStmtSummary                       = true
	DefTiDBStmtSummaryInternalQuery                = false
	DefTiDBStmtSummaryRefreshInterval              = 1800
	DefTiDBStmtSummaryHistorySize                  = 24
	DefTiDBStmtSummaryMaxStmtCount                 = 3000
	DefTiDBStmtSummaryMaxSQLLength                 = 4096
	DefTiDBCapturePlanBaseline                     = Off
	DefTiDBEnableIndexMerge                        = true
	DefEnableLegacyInstanceScope                   = true
	DefTiDBTableCacheLease                         = 3 // 3s
	DefTiDBPersistAnalyzeOptions                   = true
	DefTiDBEnableColumnTracking                    = false
	DefTiDBStatsLoadSyncWait                       = 100
	DefTiDBStatsLoadPseudoTimeout                  = true
	DefSysdateIsNow                                = false
	DefTiDBEnableMutationChecker                   = false
	DefTiDBTxnAssertionLevel                       = AssertionOffStr
	DefTiDBIgnorePreparedCacheCloseStmt            = false
	DefTiDBBatchPendingTiFlashCount                = 4000
	DefRCReadCheckTS                               = false
	DefTiDBRemoveOrderbyInSubquery                 = false
	DefTiDBSkewDistinctAgg                         = false
	DefTiDB3StageDistinctAgg                       = true
	DefTiDB3StageMultiDistinctAgg                  = false
	DefTiDBReadStaleness                           = 0
	DefTiDBGCMaxWaitTime                           = 24 * 60 * 60
	DefMaxAllowedPacket                     uint64 = 67108864
	DefTiDBEnableBatchDML                          = false
	DefTiDBMemQuotaQuery                           = 1073741824 // 1GB
	DefTiDBStatsCacheMemQuota                      = 0
	MaxTiDBStatsCacheMemQuota                      = 1024 * 1024 * 1024 * 1024 // 1TB
	DefTiDBQueryLogMaxLen                          = 4096
	DefRequireSecureTransport                      = false
	DefTiDBCommitterConcurrency                    = 128
	DefTiDBBatchDMLIgnoreError                     = false
	DefTiDBMemQuotaAnalyze                         = -1
	DefTiDBEnableAutoAnalyze                       = true
	DefTiDBMemOOMAction                            = "CANCEL"
	DefTiDBMaxAutoAnalyzeTime                      = 12 * 60 * 60
	DefTiDBEnablePrepPlanCache                     = true
	DefTiDBPrepPlanCacheSize                       = 100
	DefTiDBSessionPlanCacheSize                    = 100
	DefTiDBEnablePrepPlanCacheMemoryMonitor        = true
	DefTiDBPrepPlanCacheMemoryGuardRatio           = 0.1
	DefTiDBEnableDistTask                          = disttask.TiDBEnableDistTask
	DefTiDBSimplifiedMetrics                       = false
	DefTiDBEnablePaging                            = true
	DefTiFlashFineGrainedShuffleStreamCount        = 0
	DefStreamCountWhenMaxThreadsNotSet             = 8
	DefTiFlashFineGrainedShuffleBatchSize          = 8192
	DefAdaptiveClosestReadThreshold                = 4096
	DefTiDBEnableAnalyzeSnapshot                   = false
	DefTiDBGenerateBinaryPlan                      = true
	DefEnableTiDBGCAwareMemoryTrack                = false
	DefTiDBDefaultStrMatchSelectivity              = 0.8
	DefTiDBEnableTmpStorageOnOOM                   = true
	DefTiDBEnableMDL                               = true
	DefTiFlashFastScan                             = false
	DefMemoryUsageAlarmRatio                       = 0.7
	DefMemoryUsageAlarmKeepRecordNum               = 5
	DefTiDBEnableFastReorg                         = true
	DefTiDBDDLDiskQuota                            = 100 * 1024 * 1024 * 1024 // 100GB
	DefExecutorConcurrency                         = 5
	DefTiDBEnableNonPreparedPlanCache              = true
	DefTiDBEnableNonPreparedPlanCacheForDML        = false
	DefTiDBNonPreparedPlanCacheSize                = 100
	DefTiDBPlanCacheMaxPlanSize                    = 2 * size.MB
	// MaxDDLReorgBatchSize is exported for testing.
	MaxDDLReorgBatchSize                  int32  = 10240
	MinDDLReorgBatchSize                  int32  = 32
	MinExpensiveQueryTimeThreshold        uint64 = 10 // 10s
	DefTiDBAutoBuildStatsConcurrency             = 1
	DefTiDBSysProcScanConcurrency                = 1
	DefTiDBRcWriteCheckTs                        = false
	DefTiDBForeignKeyChecks                      = true
	DefTiDBOptAdvancedJoinHint                   = true
	DefTiDBAnalyzePartitionConcurrency           = 1
	DefTiDBOptRangeMaxSize                       = 64 * int64(size.MB) // 64 MB
	DefTiDBCostModelVer                          = 2
	DefTiDBServerMemoryLimitSessMinSize          = 128 << 20
	DefTiDBMergePartitionStatsConcurrency        = 1
	DefTiDBServerMemoryLimitGCTrigger            = 0.7
	DefTiDBEnableGOGCTuner                       = true
	// DefTiDBGOGCTunerThreshold is to limit TiDBGOGCTunerThreshold.
	DefTiDBGOGCTunerThreshold                float64 = 0.6
	DefTiDBOptPrefixIndexSingleScan                  = true
	DefTiDBExternalTS                                = 0
	DefTiDBEnableExternalTSRead                      = false
	DefTiDBEnableReusechunk                          = true
	DefTiDBUseAlloc                                  = false
	DefTiDBEnablePlanReplayerCapture                 = false
	DefTiDBIndexMergeIntersectionConcurrency         = ConcurrencyUnset
	DefTiDBTTLJobEnable                              = true
	DefTiDBTTLScanBatchSize                          = 500
	DefTiDBTTLScanBatchMaxSize                       = 10240
	DefTiDBTTLScanBatchMinSize                       = 1
	DefTiDBTTLDeleteBatchSize                        = 100
	DefTiDBTTLDeleteBatchMaxSize                     = 10240
	DefTiDBTTLDeleteBatchMinSize                     = 1
	DefTiDBTTLDeleteRateLimit                        = 0
	DefTiDBTTLRunningTasks                           = -1
	DefPasswordReuseHistory                          = 0
	DefPasswordReuseTime                             = 0
	DefTiDBStoreBatchSize                            = 4
	DefTiDBHistoricalStatsDuration                   = 7 * 24 * time.Hour
	DefTiDBEnableHistoricalStatsForCapture           = false
	DefTiDBTTLJobScheduleWindowStartTime             = "00:00 +0000"
	DefTiDBTTLJobScheduleWindowEndTime               = "23:59 +0000"
	DefTiDBTTLScanWorkerCount                        = 4
	DefTiDBTTLDeleteWorkerCount                      = 4
	DefaultExchangeCompressionMode                   = kv.ExchangeCompressionModeUnspecified
	DefTiDBEnableResourceControl                     = true
	DefTiDBPessimisticTransactionFairLocking         = false
	DefTiDBEnablePlanCacheForParamLimit              = true
	DefTiFlashComputeDispatchPolicy                  = tiflashcompute.DispatchPolicyConsistentHashStr
	DefTiDBEnablePlanCacheForSubquery                = true
	DefTiDBLoadBasedReplicaReadThreshold             = time.Second
	DefTiDBOptEnableLateMaterialization              = true
	DefTiDBOptOrderingIdxSelThresh                   = 0.0
<<<<<<< HEAD
	DefTiDBEnableRowLevelChecksum                    = false
=======
	DefTiDBPlanCacheInvalidationOnFreshStats         = true
>>>>>>> 78e614f0
)

// Process global variables.
var (
	ProcessGeneralLog             = atomic.NewBool(false)
	RunAutoAnalyze                = atomic.NewBool(DefTiDBEnableAutoAnalyze)
	GlobalLogMaxDays              = atomic.NewInt32(int32(config.GetGlobalConfig().Log.File.MaxDays))
	QueryLogMaxLen                = atomic.NewInt32(DefTiDBQueryLogMaxLen)
	EnablePProfSQLCPU             = atomic.NewBool(false)
	EnableBatchDML                = atomic.NewBool(false)
	EnableTmpStorageOnOOM         = atomic.NewBool(DefTiDBEnableTmpStorageOnOOM)
	ddlReorgWorkerCounter   int32 = DefTiDBDDLReorgWorkerCount
	ddlReorgBatchSize       int32 = DefTiDBDDLReorgBatchSize
	ddlFlashbackConcurrency int32 = DefTiDBDDLFlashbackConcurrency
	ddlErrorCountLimit      int64 = DefTiDBDDLErrorCountLimit
	ddlReorgRowFormat       int64 = DefTiDBRowFormatV2
	maxDeltaSchemaCount     int64 = DefTiDBMaxDeltaSchemaCount
	// DDLSlowOprThreshold is the threshold for ddl slow operations, uint is millisecond.
	DDLSlowOprThreshold                  = config.GetGlobalConfig().Instance.DDLSlowOprThreshold
	ForcePriority                        = int32(DefTiDBForcePriority)
	MaxOfMaxAllowedPacket         uint64 = 1073741824
	ExpensiveQueryTimeThreshold   uint64 = DefTiDBExpensiveQueryTimeThreshold
	MemoryUsageAlarmRatio                = atomic.NewFloat64(DefMemoryUsageAlarmRatio)
	MemoryUsageAlarmKeepRecordNum        = atomic.NewInt64(DefMemoryUsageAlarmKeepRecordNum)
	EnableLocalTxn                       = atomic.NewBool(DefTiDBEnableLocalTxn)
	MaxTSOBatchWaitInterval              = atomic.NewFloat64(DefTiDBTSOClientBatchMaxWaitTime)
	EnableTSOFollowerProxy               = atomic.NewBool(DefTiDBEnableTSOFollowerProxy)
	RestrictedReadOnly                   = atomic.NewBool(DefTiDBRestrictedReadOnly)
	VarTiDBSuperReadOnly                 = atomic.NewBool(DefTiDBSuperReadOnly)
	PersistAnalyzeOptions                = atomic.NewBool(DefTiDBPersistAnalyzeOptions)
	TableCacheLease                      = atomic.NewInt64(DefTiDBTableCacheLease)
	EnableColumnTracking                 = atomic.NewBool(DefTiDBEnableColumnTracking)
	StatsLoadSyncWait                    = atomic.NewInt64(DefTiDBStatsLoadSyncWait)
	StatsLoadPseudoTimeout               = atomic.NewBool(DefTiDBStatsLoadPseudoTimeout)
	MemQuotaBindingCache                 = atomic.NewInt64(DefTiDBMemQuotaBindingCache)
	GCMaxWaitTime                        = atomic.NewInt64(DefTiDBGCMaxWaitTime)
	StatsCacheMemQuota                   = atomic.NewInt64(DefTiDBStatsCacheMemQuota)
	OOMAction                            = atomic.NewString(DefTiDBMemOOMAction)
	MaxAutoAnalyzeTime                   = atomic.NewInt64(DefTiDBMaxAutoAnalyzeTime)
	// variables for plan cache
	PreparedPlanCacheMemoryGuardRatio = atomic.NewFloat64(DefTiDBPrepPlanCacheMemoryGuardRatio)
	EnableDistTask                    = atomic.NewBool(DefTiDBEnableDistTask)
	DDLForce2Queue                    = atomic.NewBool(false)
	EnableNoopVariables               = atomic.NewBool(DefTiDBEnableNoopVariables)
	EnableMDL                         = atomic.NewBool(false)
	AutoAnalyzePartitionBatchSize     = atomic.NewInt64(DefTiDBAutoAnalyzePartitionBatchSize)
	// EnableFastReorg indicates whether to use lightning to enhance DDL reorg performance.
	EnableFastReorg = atomic.NewBool(DefTiDBEnableFastReorg)
	// DDLDiskQuota is the temporary variable for set disk quota for lightning
	DDLDiskQuota = atomic.NewUint64(DefTiDBDDLDiskQuota)
	// EnableForeignKey indicates whether to enable foreign key feature.
	EnableForeignKey    = atomic.NewBool(true)
	EnableRCReadCheckTS = atomic.NewBool(false)
	// EnableRowLevelChecksum indicates whether to append checksum to row values.
	EnableRowLevelChecksum = atomic.NewBool(DefTiDBEnableRowLevelChecksum)

	// DefTiDBServerMemoryLimit indicates the default value of TiDBServerMemoryLimit(TotalMem * 80%).
	// It should be a const and shouldn't be modified after tidb is started.
	DefTiDBServerMemoryLimit           = serverMemoryLimitDefaultValue()
	GOGCTunerThreshold                 = atomic.NewFloat64(DefTiDBGOGCTunerThreshold)
	PasswordValidationLength           = atomic.NewInt32(8)
	PasswordValidationMixedCaseCount   = atomic.NewInt32(1)
	PasswordValidtaionNumberCount      = atomic.NewInt32(1)
	PasswordValidationSpecialCharCount = atomic.NewInt32(1)
	EnableTTLJob                       = atomic.NewBool(DefTiDBTTLJobEnable)
	TTLScanBatchSize                   = atomic.NewInt64(DefTiDBTTLScanBatchSize)
	TTLDeleteBatchSize                 = atomic.NewInt64(DefTiDBTTLDeleteBatchSize)
	TTLDeleteRateLimit                 = atomic.NewInt64(DefTiDBTTLDeleteRateLimit)
	TTLJobScheduleWindowStartTime      = atomic.NewTime(mustParseTime(FullDayTimeFormat, DefTiDBTTLJobScheduleWindowStartTime))
	TTLJobScheduleWindowEndTime        = atomic.NewTime(mustParseTime(FullDayTimeFormat, DefTiDBTTLJobScheduleWindowEndTime))
	TTLScanWorkerCount                 = atomic.NewInt32(DefTiDBTTLScanWorkerCount)
	TTLDeleteWorkerCount               = atomic.NewInt32(DefTiDBTTLDeleteWorkerCount)
	PasswordHistory                    = atomic.NewInt64(DefPasswordReuseHistory)
	PasswordReuseInterval              = atomic.NewInt64(DefPasswordReuseTime)
	IsSandBoxModeEnabled               = atomic.NewBool(false)
	MaxPreparedStmtCountValue          = atomic.NewInt64(DefMaxPreparedStmtCount)
	HistoricalStatsDuration            = atomic.NewDuration(DefTiDBHistoricalStatsDuration)
	EnableHistoricalStatsForCapture    = atomic.NewBool(DefTiDBEnableHistoricalStatsForCapture)
	TTLRunningTasks                    = atomic.NewInt32(DefTiDBTTLRunningTasks)
	// always set the default value to false because the resource control in kv-client is not inited
	// It will be initialized to the right value after the first call of `rebuildSysVarCache`
	EnableResourceControl = atomic.NewBool(false)
)

var (
	// SetMemQuotaAnalyze is the func registered by global/subglobal tracker to set memory quota.
	SetMemQuotaAnalyze func(quota int64) = nil
	// GetMemQuotaAnalyze is the func registered by global/subglobal tracker to get memory quota.
	GetMemQuotaAnalyze func() int64 = nil
	// SetStatsCacheCapacity is the func registered by domain to set statsCache memory quota.
	SetStatsCacheCapacity atomic.Value
	// SetPDClientDynamicOption is the func registered by domain
	SetPDClientDynamicOption atomic.Pointer[func(string, string)]
	// SwitchMDL is the func registered by DDL to switch MDL.
	SwitchMDL func(bool2 bool) error = nil
	// EnableDDL is the func registered by ddl to enable running ddl in this instance.
	EnableDDL func() error = nil
	// DisableDDL is the func registered by ddl to disable running ddl in this instance.
	DisableDDL func() error = nil
	// SetExternalTimestamp is the func registered by staleread to set externaltimestamp in pd
	SetExternalTimestamp func(ctx context.Context, ts uint64) error
	// GetExternalTimestamp is the func registered by staleread to get externaltimestamp from pd
	GetExternalTimestamp func(ctx context.Context) (uint64, error)
	// SetGlobalResourceControl is the func registered by domain to set cluster resource control.
	SetGlobalResourceControl atomic.Pointer[func(bool)]
)

// Hooks functions for Cluster Resource Control.
var (
	// EnableGlobalResourceControlFunc is the function registered by tikv_driver to set cluster resource control.
	EnableGlobalResourceControlFunc = func() {}
	// DisableGlobalResourceControlFunc is the function registered by tikv_driver to unset cluster resource control.
	DisableGlobalResourceControlFunc = func() {}
)

func serverMemoryLimitDefaultValue() string {
	total, err := memory.MemTotal()
	if err == nil && total != 0 {
		return "80%"
	}
	return "0"
}

func mustParseDuration(str string) time.Duration {
	duration, err := time.ParseDuration(str)
	if err != nil {
		panic(fmt.Sprintf("%s is not a duration", str))
	}

	return duration
}

func mustParseTime(layout string, str string) time.Time {
	time, err := time.ParseInLocation(layout, str, time.UTC)
	if err != nil {
		panic(fmt.Sprintf("%s is not in %s duration format", str, layout))
	}

	return time
}<|MERGE_RESOLUTION|>--- conflicted
+++ resolved
@@ -1266,11 +1266,8 @@
 	DefTiDBLoadBasedReplicaReadThreshold             = time.Second
 	DefTiDBOptEnableLateMaterialization              = true
 	DefTiDBOptOrderingIdxSelThresh                   = 0.0
-<<<<<<< HEAD
+	DefTiDBPlanCacheInvalidationOnFreshStats         = true
 	DefTiDBEnableRowLevelChecksum                    = false
-=======
-	DefTiDBPlanCacheInvalidationOnFreshStats         = true
->>>>>>> 78e614f0
 )
 
 // Process global variables.
