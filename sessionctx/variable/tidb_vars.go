// Copyright 2017 PingCAP, Inc.
//
// Licensed under the Apache License, Version 2.0 (the "License");
// you may not use this file except in compliance with the License.
// You may obtain a copy of the License at
//
//     http://www.apache.org/licenses/LICENSE-2.0
//
// Unless required by applicable law or agreed to in writing, software
// distributed under the License is distributed on an "AS IS" BASIS,
// WITHOUT WARRANTIES OR CONDITIONS OF ANY KIND, either express or implied.
// See the License for the specific language governing permissions and
// limitations under the License.

package variable

import (
	"math"

	"github.com/pingcap/tidb/config"
	"github.com/pingcap/tidb/parser/mysql"
	"github.com/pingcap/tidb/util/paging"
	"go.uber.org/atomic"
)

/*
	Steps to add a new TiDB specific system variable:

	1. Add a new variable name with comment in this file.
	2. Add the default value of the new variable in this file.
	3. Add SysVar instance in 'defaultSysVars' slice.
*/

// TiDB system variable names that only in session scope.
const (
	TiDBDDLSlowOprThreshold = "ddl_slow_threshold"

	// TiDBSnapshot is used for reading history data, the default value is empty string.
	// The value can be a datetime string like '2017-11-11 20:20:20' or a tso string. When this variable is set, the session reads history data of that time.
	TiDBSnapshot = "tidb_snapshot"

	// TiDBOptAggPushDown is used to enable/disable the optimizer rule of aggregation push down.
	TiDBOptAggPushDown = "tidb_opt_agg_push_down"

	// TiDBOptCartesianBCJ is used to disable/enable broadcast cartesian join in MPP mode
	TiDBOptCartesianBCJ = "tidb_opt_broadcast_cartesian_join"

	TiDBOptMPPOuterJoinFixedBuildSide = "tidb_opt_mpp_outer_join_fixed_build_side"

	// TiDBOptDistinctAggPushDown is used to decide whether agg with distinct should be pushed to tikv/tiflash.
	TiDBOptDistinctAggPushDown = "tidb_opt_distinct_agg_push_down"

	// TiDBOptSkewDistinctAgg is used to indicate the distinct agg has data skew
	TiDBOptSkewDistinctAgg = "tidb_opt_skew_distinct_agg"

	// TiDBBCJThresholdSize is used to limit the size of small table for mpp broadcast join.
	// Its unit is bytes, if the size of small table is larger than it, we will not use bcj.
	TiDBBCJThresholdSize = "tidb_broadcast_join_threshold_size"

	// TiDBBCJThresholdCount is used to limit the count of small table for mpp broadcast join.
	// If we can't estimate the size of one side of join child, we will check if its row number exceeds this limitation.
	TiDBBCJThresholdCount = "tidb_broadcast_join_threshold_count"

	// TiDBOptWriteRowID is used to enable/disable the operations of insert、replace and update to _tidb_rowid.
	TiDBOptWriteRowID = "tidb_opt_write_row_id"

	// TiDBAutoAnalyzeRatio will run if (table modify count)/(table row count) is greater than this value.
	TiDBAutoAnalyzeRatio = "tidb_auto_analyze_ratio"

	// TiDBAutoAnalyzeStartTime will run if current time is within start time and end time.
	TiDBAutoAnalyzeStartTime = "tidb_auto_analyze_start_time"
	TiDBAutoAnalyzeEndTime   = "tidb_auto_analyze_end_time"

	// TiDBChecksumTableConcurrency is used to speed up the ADMIN CHECKSUM TABLE
	// statement, when a table has multiple indices, those indices can be
	// scanned concurrently, with the cost of higher system performance impact.
	TiDBChecksumTableConcurrency = "tidb_checksum_table_concurrency"

	// TiDBCurrentTS is used to get the current transaction timestamp.
	// It is read-only.
	TiDBCurrentTS = "tidb_current_ts"

	// TiDBLastTxnInfo is used to get the last transaction info within the current session.
	TiDBLastTxnInfo = "tidb_last_txn_info"

	// TiDBLastQueryInfo is used to get the last query info within the current session.
	TiDBLastQueryInfo = "tidb_last_query_info"

	// TiDBLastDDLInfo is used to get the last ddl info within the current session.
	TiDBLastDDLInfo = "tidb_last_ddl_info"

	// TiDBConfig is a read-only variable that shows the config of the current server.
	TiDBConfig = "tidb_config"

	// TiDBBatchInsert is used to enable/disable auto-split insert data. If set this option on, insert executor will automatically
	// insert data into multiple batches and use a single txn for each batch. This will be helpful when inserting large data.
	TiDBBatchInsert = "tidb_batch_insert"

	// TiDBBatchDelete is used to enable/disable auto-split delete data. If set this option on, delete executor will automatically
	// split data into multiple batches and use a single txn for each batch. This will be helpful when deleting large data.
	TiDBBatchDelete = "tidb_batch_delete"

	// TiDBBatchCommit is used to enable/disable auto-split the transaction.
	// If set this option on, the transaction will be committed when it reaches stmt-count-limit and starts a new transaction.
	TiDBBatchCommit = "tidb_batch_commit"

	// TiDBDMLBatchSize is used to split the insert/delete data into small batches.
	// It only takes effort when tidb_batch_insert/tidb_batch_delete is on.
	// Its default value is 20000. When the row size is large, 20k rows could be larger than 100MB.
	// User could change it to a smaller one to avoid breaking the transaction size limitation.
	TiDBDMLBatchSize = "tidb_dml_batch_size"

	// The following session variables controls the memory quota during query execution.

	// TiDBMemQuotaQuery controls the memory quota of a query.
	TiDBMemQuotaQuery = "tidb_mem_quota_query" // Bytes.
	// TiDBMemQuotaApplyCache controls the memory quota of a query.
	TiDBMemQuotaApplyCache = "tidb_mem_quota_apply_cache"

	// TiDBGeneralLog is used to log every query in the server in info level.
	TiDBGeneralLog = "tidb_general_log"

	// TiDBLogFileMaxDays is used to log every query in the server in info level.
	TiDBLogFileMaxDays = "tidb_log_file_max_days"

	// TiDBPProfSQLCPU is used to add label sql label to pprof result.
	TiDBPProfSQLCPU = "tidb_pprof_sql_cpu"

	// TiDBRetryLimit is the maximum number of retries when committing a transaction.
	TiDBRetryLimit = "tidb_retry_limit"

	// TiDBDisableTxnAutoRetry disables transaction auto retry.
	TiDBDisableTxnAutoRetry = "tidb_disable_txn_auto_retry"

	// TiDBEnableChunkRPC enables TiDB to use Chunk format for coprocessor requests.
	TiDBEnableChunkRPC = "tidb_enable_chunk_rpc"

	// TiDBOptimizerSelectivityLevel is used to control the selectivity estimation level.
	TiDBOptimizerSelectivityLevel = "tidb_optimizer_selectivity_level"

	// TiDBOptimizerEnableNewOnlyFullGroupByCheck is used to open the newly only_full_group_by check by maintaining functional dependency.
	TiDBOptimizerEnableNewOnlyFullGroupByCheck = "tidb_enable_new_only_full_group_by_check"

	TiDBOptimizerEnableOuterJoinReorder = "tidb_enable_outer_join_reorder"

	// TiDBTxnMode is used to control the transaction behavior.
	TiDBTxnMode = "tidb_txn_mode"

	// TiDBRowFormatVersion is used to control tidb row format version current.
	TiDBRowFormatVersion = "tidb_row_format_version"

	// TiDBEnableTablePartition is used to control table partition feature.
	// The valid value include auto/on/off:
	// on or auto: enable table partition if the partition type is implemented.
	// off: always disable table partition.
	TiDBEnableTablePartition = "tidb_enable_table_partition"

	// TiDBEnableListTablePartition is used to control list table partition feature.
	TiDBEnableListTablePartition = "tidb_enable_list_partition"

	// TiDBSkipIsolationLevelCheck is used to control whether to return error when set unsupported transaction
	// isolation level.
	TiDBSkipIsolationLevelCheck = "tidb_skip_isolation_level_check"

	// TiDBLowResolutionTSO is used for reading data with low resolution TSO which is updated once every two seconds
	TiDBLowResolutionTSO = "tidb_low_resolution_tso"

	// TiDBReplicaRead is used for reading data from replicas, followers for example.
	TiDBReplicaRead = "tidb_replica_read"

	// TiDBAdaptiveClosestReadThreshold is for reading data from closest replicas(with same 'zone' label).
	// TiKV client should send read request to the closest replica(leader/follower) if the estimated response
	// size exceeds this threshold; otherwise, this request should be sent to leader.
	// This variable only take effect when `tidb_replica_read` is 'closest-adaptive'.
	TiDBAdaptiveClosestReadThreshold = "tidb_adaptive_closest_read_threshold"

	// TiDBAllowRemoveAutoInc indicates whether a user can drop the auto_increment column attribute or not.
	TiDBAllowRemoveAutoInc = "tidb_allow_remove_auto_inc"

	// TiDBMultiStatementMode enables multi statement at the risk of SQL injection
	// provides backwards compatibility
	TiDBMultiStatementMode = "tidb_multi_statement_mode"

	// TiDBEvolvePlanTaskMaxTime controls the max time of a single evolution task.
	TiDBEvolvePlanTaskMaxTime = "tidb_evolve_plan_task_max_time"

	// TiDBEvolvePlanTaskStartTime is the start time of evolution task.
	TiDBEvolvePlanTaskStartTime = "tidb_evolve_plan_task_start_time"
	// TiDBEvolvePlanTaskEndTime is the end time of evolution task.
	TiDBEvolvePlanTaskEndTime = "tidb_evolve_plan_task_end_time"

	// TiDBSlowLogThreshold is used to set the slow log threshold in the server.
	TiDBSlowLogThreshold = "tidb_slow_log_threshold"

	// TiDBRecordPlanInSlowLog is used to log the plan of the slow query.
	TiDBRecordPlanInSlowLog = "tidb_record_plan_in_slow_log"

	// TiDBEnableSlowLog enables TiDB to log slow queries.
	TiDBEnableSlowLog = "tidb_enable_slow_log"

	// TiDBCheckMb4ValueInUTF8 is used to control whether to enable the check wrong utf8 value.
	TiDBCheckMb4ValueInUTF8 = "tidb_check_mb4_value_in_utf8"

	// TiDBFoundInPlanCache indicates whether the last statement was found in plan cache
	TiDBFoundInPlanCache = "last_plan_from_cache"

	// TiDBFoundInBinding indicates whether the last statement was matched with the hints in the binding.
	TiDBFoundInBinding = "last_plan_from_binding"

	// TiDBAllowAutoRandExplicitInsert indicates whether explicit insertion on auto_random column is allowed.
	TiDBAllowAutoRandExplicitInsert = "allow_auto_random_explicit_insert"

	// TiDBTxnScope indicates whether using global transactions or local transactions.
	TiDBTxnScope = "txn_scope"

	// TiDBTxnReadTS indicates the next transaction should be staleness transaction and provide the startTS
	TiDBTxnReadTS = "tx_read_ts"

	// TiDBReadStaleness indicates the staleness duration for following statement
	TiDBReadStaleness = "tidb_read_staleness"

	// TiDBEnablePaging indicates whether paging is enabled in coprocessor requests.
	TiDBEnablePaging = "tidb_enable_paging"

	// TiDBReadConsistency indicates whether the autocommit read statement goes through TiKV RC.
	TiDBReadConsistency = "tidb_read_consistency"

	// TiDBSysdateIsNow is the name of the `tidb_sysdate_is_now` system variable
	TiDBSysdateIsNow = "tidb_sysdate_is_now"

	// RequireSecureTransport indicates the secure mode for data transport
	RequireSecureTransport = "require_secure_transport"
)

// TiDB system variable names that both in session and global scope.
const (
	// TiDBBuildStatsConcurrency is used to speed up the ANALYZE statement, when a table has multiple indices,
	// those indices can be scanned concurrently, with the cost of higher system performance impact.
	TiDBBuildStatsConcurrency = "tidb_build_stats_concurrency"

	// TiDBDistSQLScanConcurrency is used to set the concurrency of a distsql scan task.
	// A distsql scan task can be a table scan or a index scan, which may be distributed to many TiKV nodes.
	// Higher concurrency may reduce latency, but with the cost of higher memory usage and system performance impact.
	// If the query has a LIMIT clause, high concurrency makes the system do much more work than needed.
	TiDBDistSQLScanConcurrency = "tidb_distsql_scan_concurrency"

	// TiDBOptInSubqToJoinAndAgg is used to enable/disable the optimizer rule of rewriting IN subquery.
	TiDBOptInSubqToJoinAndAgg = "tidb_opt_insubq_to_join_and_agg"

	// TiDBOptPreferRangeScan is used to enable/disable the optimizer to always prefer range scan over table scan, ignoring their costs.
	TiDBOptPreferRangeScan = "tidb_opt_prefer_range_scan"

	// TiDBOptEnableCorrelationAdjustment is used to indicates if enable correlation adjustment.
	TiDBOptEnableCorrelationAdjustment = "tidb_opt_enable_correlation_adjustment"

	// TiDBOptLimitPushDownThreshold determines if push Limit or TopN down to TiKV forcibly.
	TiDBOptLimitPushDownThreshold = "tidb_opt_limit_push_down_threshold"

	// TiDBOptCorrelationThreshold is a guard to enable row count estimation using column order correlation.
	TiDBOptCorrelationThreshold = "tidb_opt_correlation_threshold"

	// TiDBOptCorrelationExpFactor is an exponential factor to control heuristic approach when tidb_opt_correlation_threshold is not satisfied.
	TiDBOptCorrelationExpFactor = "tidb_opt_correlation_exp_factor"

	// TiDBOptCPUFactor is the CPU cost of processing one expression for one row.
	TiDBOptCPUFactor = "tidb_opt_cpu_factor"
	// TiDBOptCopCPUFactor is the CPU cost of processing one expression for one row in coprocessor.
	TiDBOptCopCPUFactor = "tidb_opt_copcpu_factor"
	// TiDBOptTiFlashConcurrencyFactor is concurrency number of tiflash computation.
	TiDBOptTiFlashConcurrencyFactor = "tidb_opt_tiflash_concurrency_factor"
	// TiDBOptNetworkFactor is the network cost of transferring 1 byte data.
	TiDBOptNetworkFactor = "tidb_opt_network_factor"
	// TiDBOptScanFactor is the IO cost of scanning 1 byte data on TiKV.
	TiDBOptScanFactor = "tidb_opt_scan_factor"
	// TiDBOptDescScanFactor is the IO cost of scanning 1 byte data on TiKV in desc order.
	TiDBOptDescScanFactor = "tidb_opt_desc_factor"
	// TiDBOptSeekFactor is the IO cost of seeking the start value in a range on TiKV or TiFlash.
	TiDBOptSeekFactor = "tidb_opt_seek_factor"
	// TiDBOptMemoryFactor is the memory cost of storing one tuple.
	TiDBOptMemoryFactor = "tidb_opt_memory_factor"
	// TiDBOptDiskFactor is the IO cost of reading/writing one byte to temporary disk.
	TiDBOptDiskFactor = "tidb_opt_disk_factor"
	// TiDBOptConcurrencyFactor is the CPU cost of additional one goroutine.
	TiDBOptConcurrencyFactor = "tidb_opt_concurrency_factor"

	// Variables for the Cost Model Ver2
	// TiDBOptCPUFactorV2 is the CPU factor for the Cost Model Ver2
	TiDBOptCPUFactorV2 = "tidb_opt_cpu_factor_v2"
	// TiDBOptCopCPUFactorV2 is the CopCPU factor for the Cost Model Ver2
	TiDBOptCopCPUFactorV2 = "tidb_opt_copcpu_factor_v2"
	// TiDBOptTiFlashCPUFactorV2 is the TiFlashCPU factor for the Cost Model Ver2
	TiDBOptTiFlashCPUFactorV2 = "tidb_opt_tiflash_cpu_factor_v2"
	// TiDBOptNetworkFactorV2 is the network factor for the Cost Model Ver2
	TiDBOptNetworkFactorV2 = "tidb_opt_network_factor_v2"
	// TiDBOptScanFactorV2 is the scan factor for the Cost Model Ver2
	TiDBOptScanFactorV2 = "tidb_opt_scan_factor_v2"
	// TiDBOptDescScanFactorV2 is the desc scan factor for the Cost Model Ver2
	TiDBOptDescScanFactorV2 = "tidb_opt_desc_factor_v2"
	// TiDBOptTiFlashScanFactorV2 is the TiFlashScan factor for the Cost Model Ver2
	TiDBOptTiFlashScanFactorV2 = "tidb_opt_tiflash_scan_factor_v2"
	// TiDBOptSeekFactorV2 is the seek factor for the Cost Model Ver2
	TiDBOptSeekFactorV2 = "tidb_opt_seek_factor_v2"
	// TiDBOptMemoryFactorV2 is the memory factor for the Cost Model Ver2
	TiDBOptMemoryFactorV2 = "tidb_opt_memory_factor_v2"
	// TiDBOptDiskFactorV2 is the disk factor for the Cost Model Ver2
	TiDBOptDiskFactorV2 = "tidb_opt_disk_factor_v2"
	// TiDBOptConcurrencyFactorV2 is the concurrency factor for the Cost Model Ver2
	TiDBOptConcurrencyFactorV2 = "tidb_opt_concurrency_factor_v2"

	// TiDBIndexJoinBatchSize is used to set the batch size of an index lookup join.
	// The index lookup join fetches batches of data from outer executor and constructs ranges for inner executor.
	// This value controls how much of data in a batch to do the index join.
	// Large value may reduce the latency but consumes more system resource.
	TiDBIndexJoinBatchSize = "tidb_index_join_batch_size"

	// TiDBIndexLookupSize is used for index lookup executor.
	// The index lookup executor first scan a batch of handles from a index, then use those handles to lookup the table
	// rows, this value controls how much of handles in a batch to do a lookup task.
	// Small value sends more RPCs to TiKV, consume more system resource.
	// Large value may do more work than needed if the query has a limit.
	TiDBIndexLookupSize = "tidb_index_lookup_size"

	// TiDBIndexLookupConcurrency is used for index lookup executor.
	// A lookup task may have 'tidb_index_lookup_size' of handles at maximum, the handles may be distributed
	// in many TiKV nodes, we execute multiple concurrent index lookup tasks concurrently to reduce the time
	// waiting for a task to finish.
	// Set this value higher may reduce the latency but consumes more system resource.
	// tidb_index_lookup_concurrency is deprecated, use tidb_executor_concurrency instead.
	TiDBIndexLookupConcurrency = "tidb_index_lookup_concurrency"

	// TiDBIndexLookupJoinConcurrency is used for index lookup join executor.
	// IndexLookUpJoin starts "tidb_index_lookup_join_concurrency" inner workers
	// to fetch inner rows and join the matched (outer, inner) row pairs.
	// tidb_index_lookup_join_concurrency is deprecated, use tidb_executor_concurrency instead.
	TiDBIndexLookupJoinConcurrency = "tidb_index_lookup_join_concurrency"

	// TiDBIndexSerialScanConcurrency is used for controlling the concurrency of index scan operation
	// when we need to keep the data output order the same as the order of index data.
	TiDBIndexSerialScanConcurrency = "tidb_index_serial_scan_concurrency"

	// TiDBMaxChunkSize is used to control the max chunk size during query execution.
	TiDBMaxChunkSize = "tidb_max_chunk_size"

	// TiDBAllowBatchCop means if we should send batch coprocessor to TiFlash. It can be set to 0, 1 and 2.
	// 0 means never use batch cop, 1 means use batch cop in case of aggregation and join, 2, means to force sending batch cop for any query.
	// The default value is 0
	TiDBAllowBatchCop = "tidb_allow_batch_cop"

	// TiDBAllowMPPExecution means if we should use mpp way to execute query or not.
	// Default value is `true`, means to be determined by the optimizer.
	// Value set to `false` means never use mpp.
	TiDBAllowMPPExecution = "tidb_allow_mpp"

	// TiDBHashExchangeWithNewCollation means if hash exchange is supported when new collation is on.
	// Default value is `true`, means support hash exchange when new collation is on.
	// Value set to `false` means not support hash exchange when new collation is on.
	TiDBHashExchangeWithNewCollation = "tidb_hash_exchange_with_new_collation"

	// TiDBEnforceMPPExecution means if we should enforce mpp way to execute query or not.
	// Default value is `false`, means to be determined by variable `tidb_allow_mpp`.
	// Value set to `true` means enforce use mpp.
	// Note if you want to set `tidb_enforce_mpp` to `true`, you must set `tidb_allow_mpp` to `true` first.
	TiDBEnforceMPPExecution = "tidb_enforce_mpp"

	// TiDBMaxTiFlashThreads is the maximum number of threads to execute the request which is pushed down to tiflash.
	// Default value is -1, means it will not be pushed down to tiflash.
	// If the value is bigger than -1, it will be pushed down to tiflash and used to create db context in tiflash.
	TiDBMaxTiFlashThreads = "tidb_max_tiflash_threads"
	// TiDBMPPStoreFailTTL is the unavailable time when a store is detected failed. During that time, tidb will not send any task to
	// TiFlash even though the failed TiFlash node has been recovered.
	TiDBMPPStoreFailTTL = "tidb_mpp_store_fail_ttl"

	// TiDBInitChunkSize is used to control the init chunk size during query execution.
	TiDBInitChunkSize = "tidb_init_chunk_size"

	// TiDBMinPagingSize is used to control the min paging size in the coprocessor paging protocol.
	TiDBMinPagingSize = "tidb_min_paging_size"

	// TiDBEnableCascadesPlanner is used to control whether to enable the cascades planner.
	TiDBEnableCascadesPlanner = "tidb_enable_cascades_planner"

	// TiDBSkipUTF8Check skips the UTF8 validate process, validate UTF8 has performance cost, if we can make sure
	// the input string values are valid, we can skip the check.
	TiDBSkipUTF8Check = "tidb_skip_utf8_check"

	// TiDBSkipASCIICheck skips the ASCII validate process
	// old tidb may already have fields with invalid ASCII bytes
	// disable ASCII validate can guarantee a safe replication
	TiDBSkipASCIICheck = "tidb_skip_ascii_check"

	// TiDBHashJoinConcurrency is used for hash join executor.
	// The hash join outer executor starts multiple concurrent join workers to probe the hash table.
	// tidb_hash_join_concurrency is deprecated, use tidb_executor_concurrency instead.
	TiDBHashJoinConcurrency = "tidb_hash_join_concurrency"

	// TiDBProjectionConcurrency is used for projection operator.
	// This variable controls the worker number of projection operator.
	// tidb_projection_concurrency is deprecated, use tidb_executor_concurrency instead.
	TiDBProjectionConcurrency = "tidb_projection_concurrency"

	// TiDBHashAggPartialConcurrency is used for hash agg executor.
	// The hash agg executor starts multiple concurrent partial workers to do partial aggregate works.
	// tidb_hashagg_partial_concurrency is deprecated, use tidb_executor_concurrency instead.
	TiDBHashAggPartialConcurrency = "tidb_hashagg_partial_concurrency"

	// TiDBHashAggFinalConcurrency is used for hash agg executor.
	// The hash agg executor starts multiple concurrent final workers to do final aggregate works.
	// tidb_hashagg_final_concurrency is deprecated, use tidb_executor_concurrency instead.
	TiDBHashAggFinalConcurrency = "tidb_hashagg_final_concurrency"

	// TiDBWindowConcurrency is used for window parallel executor.
	// tidb_window_concurrency is deprecated, use tidb_executor_concurrency instead.
	TiDBWindowConcurrency = "tidb_window_concurrency"

	// TiDBMergeJoinConcurrency is used for merge join parallel executor
	TiDBMergeJoinConcurrency = "tidb_merge_join_concurrency"

	// TiDBStreamAggConcurrency is used for stream aggregation parallel executor.
	// tidb_stream_agg_concurrency is deprecated, use tidb_executor_concurrency instead.
	TiDBStreamAggConcurrency = "tidb_streamagg_concurrency"

	// TiDBEnableParallelApply is used for parallel apply.
	TiDBEnableParallelApply = "tidb_enable_parallel_apply"

	// TiDBBackoffLockFast is used for tikv backoff base time in milliseconds.
	TiDBBackoffLockFast = "tidb_backoff_lock_fast"

	// TiDBBackOffWeight is used to control the max back off time in TiDB.
	// The default maximum back off time is a small value.
	// BackOffWeight could multiply it to let the user adjust the maximum time for retrying.
	// Only positive integers can be accepted, which means that the maximum back off time can only grow.
	TiDBBackOffWeight = "tidb_backoff_weight"

	// TiDBDDLReorgWorkerCount defines the count of ddl reorg workers.
	TiDBDDLReorgWorkerCount = "tidb_ddl_reorg_worker_cnt"

	// TiDBDDLReorgBatchSize defines the transaction batch size of ddl reorg workers.
	TiDBDDLReorgBatchSize = "tidb_ddl_reorg_batch_size"

	// TiDBDDLErrorCountLimit defines the count of ddl error limit.
	TiDBDDLErrorCountLimit = "tidb_ddl_error_count_limit"

	// TiDBDDLReorgPriority defines the operations' priority of adding indices.
	// It can be: PRIORITY_LOW, PRIORITY_NORMAL, PRIORITY_HIGH
	TiDBDDLReorgPriority = "tidb_ddl_reorg_priority"

	// TiDBEnableAutoIncrementInGenerated disables the mysql compatibility check on using auto-incremented columns in
	// expression indexes and generated columns described here https://dev.mysql.com/doc/refman/5.7/en/create-table-generated-columns.html for details.
	TiDBEnableAutoIncrementInGenerated = "tidb_enable_auto_increment_in_generated"

	// TiDBEnablePointGetCache is used to control whether to enable the point get cache for special scenario.
	TiDBEnablePointGetCache = "tidb_enable_point_get_cache"

	// TiDBPlacementMode is used to control the mode for placement
	TiDBPlacementMode = "tidb_placement_mode"

	// TiDBMaxDeltaSchemaCount defines the max length of deltaSchemaInfos.
	// deltaSchemaInfos is a queue that maintains the history of schema changes.
	TiDBMaxDeltaSchemaCount = "tidb_max_delta_schema_count"

	// TiDBScatterRegion will scatter the regions for DDLs when it is ON.
	TiDBScatterRegion = "tidb_scatter_region"

	// TiDBWaitSplitRegionFinish defines the split region behaviour is sync or async.
	TiDBWaitSplitRegionFinish = "tidb_wait_split_region_finish"

	// TiDBWaitSplitRegionTimeout uses to set the split and scatter region back off time.
	TiDBWaitSplitRegionTimeout = "tidb_wait_split_region_timeout"

	// TiDBForcePriority defines the operations' priority of all statements.
	// It can be "NO_PRIORITY", "LOW_PRIORITY", "HIGH_PRIORITY", "DELAYED"
	TiDBForcePriority = "tidb_force_priority"

	// TiDBConstraintCheckInPlace indicates to check the constraint when the SQL executing.
	// It could hurt the performance of bulking insert when it is ON.
	TiDBConstraintCheckInPlace = "tidb_constraint_check_in_place"

	// TiDBEnableWindowFunction is used to control whether to enable the window function.
	TiDBEnableWindowFunction = "tidb_enable_window_function"

	// TiDBEnablePipelinedWindowFunction is used to control whether to use pipelined window function, it only works when tidb_enable_window_function = true.
	TiDBEnablePipelinedWindowFunction = "tidb_enable_pipelined_window_function"

	// TiDBEnableStrictDoubleTypeCheck is used to control table field double type syntax check.
	TiDBEnableStrictDoubleTypeCheck = "tidb_enable_strict_double_type_check"

	// TiDBOptProjectionPushDown is used to control whether to pushdown projection to coprocessor.
	TiDBOptProjectionPushDown = "tidb_opt_projection_push_down"

	// TiDBEnableVectorizedExpression is used to control whether to enable the vectorized expression evaluation.
	TiDBEnableVectorizedExpression = "tidb_enable_vectorized_expression"

	// TiDBOptJoinReorderThreshold defines the threshold less than which
	// we'll choose a rather time-consuming algorithm to calculate the join order.
	TiDBOptJoinReorderThreshold = "tidb_opt_join_reorder_threshold"

	// TiDBSlowQueryFile indicates which slow query log file for SLOW_QUERY table to parse.
	TiDBSlowQueryFile = "tidb_slow_query_file"

	// TiDBEnableFastAnalyze indicates to use fast analyze.
	TiDBEnableFastAnalyze = "tidb_enable_fast_analyze"

	// TiDBExpensiveQueryTimeThreshold indicates the time threshold of expensive query.
	TiDBExpensiveQueryTimeThreshold = "tidb_expensive_query_time_threshold"

	// TiDBEnableIndexMerge indicates to generate IndexMergePath.
	TiDBEnableIndexMerge = "tidb_enable_index_merge"

	// TiDBEnableNoopFuncs set true will enable using fake funcs(like get_lock release_lock)
	TiDBEnableNoopFuncs = "tidb_enable_noop_functions"

	// TiDBEnableStmtSummary indicates whether the statement summary is enabled.
	TiDBEnableStmtSummary = "tidb_enable_stmt_summary"

	// TiDBStmtSummaryInternalQuery indicates whether the statement summary contain internal query.
	TiDBStmtSummaryInternalQuery = "tidb_stmt_summary_internal_query"

	// TiDBStmtSummaryRefreshInterval indicates the refresh interval in seconds for each statement summary.
	TiDBStmtSummaryRefreshInterval = "tidb_stmt_summary_refresh_interval"

	// TiDBStmtSummaryHistorySize indicates the history size of each statement summary.
	TiDBStmtSummaryHistorySize = "tidb_stmt_summary_history_size"

	// TiDBStmtSummaryMaxStmtCount indicates the max number of statements kept in memory.
	TiDBStmtSummaryMaxStmtCount = "tidb_stmt_summary_max_stmt_count"

	// TiDBStmtSummaryMaxSQLLength indicates the max length of displayed normalized sql and sample sql.
	TiDBStmtSummaryMaxSQLLength = "tidb_stmt_summary_max_sql_length"

	// TiDBCapturePlanBaseline indicates whether the capture of plan baselines is enabled.
	TiDBCapturePlanBaseline = "tidb_capture_plan_baselines"

	// TiDBUsePlanBaselines indicates whether the use of plan baselines is enabled.
	TiDBUsePlanBaselines = "tidb_use_plan_baselines"

	// TiDBEvolvePlanBaselines indicates whether the evolution of plan baselines is enabled.
	TiDBEvolvePlanBaselines = "tidb_evolve_plan_baselines"

	// TiDBEnableExtendedStats indicates whether the extended statistics feature is enabled.
	TiDBEnableExtendedStats = "tidb_enable_extended_stats"

	// TiDBIsolationReadEngines indicates the tidb only read from the stores whose engine type is involved in IsolationReadEngines.
	// Now, only support TiKV and TiFlash.
	TiDBIsolationReadEngines = "tidb_isolation_read_engines"

	// TiDBStoreLimit indicates the limit of sending request to a store, 0 means without limit.
	TiDBStoreLimit = "tidb_store_limit"

	// TiDBMetricSchemaStep indicates the step when query metric schema.
	TiDBMetricSchemaStep = "tidb_metric_query_step"

	// TiDBMetricSchemaRangeDuration indicates the range duration when query metric schema.
	TiDBMetricSchemaRangeDuration = "tidb_metric_query_range_duration"

	// TiDBEnableCollectExecutionInfo indicates that whether execution info is collected.
	TiDBEnableCollectExecutionInfo = "tidb_enable_collect_execution_info"

	// TiDBExecutorConcurrency is used for controlling the concurrency of all types of executors.
	TiDBExecutorConcurrency = "tidb_executor_concurrency"

	// TiDBEnableClusteredIndex indicates if clustered index feature is enabled.
	TiDBEnableClusteredIndex = "tidb_enable_clustered_index"

	// TiDBPartitionPruneMode indicates the partition prune mode used.
	TiDBPartitionPruneMode = "tidb_partition_prune_mode"

	// TiDBRedactLog indicates that whether redact log.
	TiDBRedactLog = "tidb_redact_log"

	// TiDBRestrictedReadOnly is meant for the cloud admin to toggle the cluster read only
	TiDBRestrictedReadOnly = "tidb_restricted_read_only"

	// TiDBSuperReadOnly is tidb's variant of mysql's super_read_only, which has some differences from mysql's super_read_only.
	TiDBSuperReadOnly = "tidb_super_read_only"

	// TiDBShardAllocateStep indicates the max size of continuous rowid shard in one transaction.
	TiDBShardAllocateStep = "tidb_shard_allocate_step"
	// TiDBEnableTelemetry indicates that whether usage data report to PingCAP is enabled.
	TiDBEnableTelemetry = "tidb_enable_telemetry"

	// TiDBEnableAmendPessimisticTxn indicates if amend pessimistic transactions is enabled.
	TiDBEnableAmendPessimisticTxn = "tidb_enable_amend_pessimistic_txn"

	// TiDBMemoryUsageAlarmRatio indicates the alarm threshold when memory usage of the tidb-server exceeds.
	TiDBMemoryUsageAlarmRatio = "tidb_memory_usage_alarm_ratio"

	// TiDBEnableRateLimitAction indicates whether enabled ratelimit action
	TiDBEnableRateLimitAction = "tidb_enable_rate_limit_action"

	// TiDBEnableAsyncCommit indicates whether to enable the async commit feature.
	TiDBEnableAsyncCommit = "tidb_enable_async_commit"

	// TiDBEnable1PC indicates whether to enable the one-phase commit feature.
	TiDBEnable1PC = "tidb_enable_1pc"

	// TiDBGuaranteeLinearizability indicates whether to guarantee linearizability.
	TiDBGuaranteeLinearizability = "tidb_guarantee_linearizability"

	// TiDBAnalyzeVersion indicates how tidb collects the analyzed statistics and how use to it.
	TiDBAnalyzeVersion = "tidb_analyze_version"

	// TiDBEnableIndexMergeJoin indicates whether to enable index merge join.
	TiDBEnableIndexMergeJoin = "tidb_enable_index_merge_join"

	// TiDBTrackAggregateMemoryUsage indicates whether track the memory usage of aggregate function.
	TiDBTrackAggregateMemoryUsage = "tidb_track_aggregate_memory_usage"

	// TiDBEnableExchangePartition indicates whether to enable exchange partition.
	TiDBEnableExchangePartition = "tidb_enable_exchange_partition"

	// TiDBAllowFallbackToTiKV indicates the engine types whose unavailability triggers fallback to TiKV.
	// Now we only support TiFlash.
	TiDBAllowFallbackToTiKV = "tidb_allow_fallback_to_tikv"

	// TiDBEnableTopSQL indicates whether the top SQL is enabled.
	TiDBEnableTopSQL = "tidb_enable_top_sql"

	// TiDBTopSQLMaxTimeSeriesCount indicates the max number of statements been collected in each time series.
	TiDBTopSQLMaxTimeSeriesCount = "tidb_top_sql_max_time_series_count"

	// TiDBTopSQLMaxMetaCount indicates the max capacity of the collect meta per second.
	TiDBTopSQLMaxMetaCount = "tidb_top_sql_max_meta_count"

	// TiDBEnableLocalTxn indicates whether to enable Local Txn.
	TiDBEnableLocalTxn = "tidb_enable_local_txn"

	// TiDBTSOClientBatchMaxWaitTime indicates the max value of the TSO Batch Wait interval time of PD client.
	TiDBTSOClientBatchMaxWaitTime = "tidb_tso_client_batch_max_wait_time"

	// TiDBTxnCommitBatchSize is used to control the batch size of transaction commit related requests sent by TiDB to TiKV.
	// If a single transaction has a large amount of writes, you can increase the batch size to improve the batch effect,
	// setting too large will exceed TiKV's raft-entry-max-size limit and cause commit failure.
	TiDBTxnCommitBatchSize = "tidb_txn_commit_batch_size"

	// TiDBEnableTSOFollowerProxy indicates whether to enable the TSO Follower Proxy feature of PD client.
	TiDBEnableTSOFollowerProxy = "tidb_enable_tso_follower_proxy"

	// TiDBEnableOrderedResultMode indicates if stabilize query results.
	TiDBEnableOrderedResultMode = "tidb_enable_ordered_result_mode"

	// TiDBRemoveOrderbyInSubquery indicates whether to remove ORDER BY in subquery.
	TiDBRemoveOrderbyInSubquery = "tidb_remove_orderby_in_subquery"

	// TiDBEnablePseudoForOutdatedStats indicates whether use pseudo for outdated stats
	TiDBEnablePseudoForOutdatedStats = "tidb_enable_pseudo_for_outdated_stats"

	// TiDBRegardNULLAsPoint indicates whether regard NULL as point when optimizing
	TiDBRegardNULLAsPoint = "tidb_regard_null_as_point"

	// TiDBTmpTableMaxSize indicates the max memory size of temporary tables.
	TiDBTmpTableMaxSize = "tidb_tmp_table_max_size"

	// TiDBEnableLegacyInstanceScope indicates if instance scope can be set with SET SESSION.
	TiDBEnableLegacyInstanceScope = "tidb_enable_legacy_instance_scope"

	// TiDBTableCacheLease indicates the read lock lease of a cached table.
	TiDBTableCacheLease = "tidb_table_cache_lease"

	// TiDBStatsLoadSyncWait indicates the time sql execution will sync-wait for stats load.
	TiDBStatsLoadSyncWait = "tidb_stats_load_sync_wait"

	// TiDBEnableMutationChecker indicates whether to check data consistency for mutations
	TiDBEnableMutationChecker = "tidb_enable_mutation_checker"
	// TiDBTxnAssertionLevel indicates how strict the assertion will be, which helps to detect and preventing data &
	// index inconsistency problems.
	TiDBTxnAssertionLevel = "tidb_txn_assertion_level"

	// TiDBIgnorePreparedCacheCloseStmt indicates whether to ignore close-stmt commands for prepared statements.
	TiDBIgnorePreparedCacheCloseStmt = "tidb_ignore_prepared_cache_close_stmt"

	// TiDBEnableNewCostInterface is a internal switch to indicates whether to use the new cost calculation interface.
	TiDBEnableNewCostInterface = "tidb_enable_new_cost_interface"

	// TiDBCostModelVersion is a internal switch to indicates the cost model version.
	TiDBCostModelVersion = "tidb_cost_model_version"

	// TiDBBatchPendingTiFlashCount indicates the maximum count of non-available TiFlash tables.
	TiDBBatchPendingTiFlashCount = "tidb_batch_pending_tiflash_count"

	// TiDBQueryLogMaxLen is used to set the max length of the query in the log.
	TiDBQueryLogMaxLen = "tidb_query_log_max_len"

	// TiDBEnableNoopVariables is used to indicate if noops appear in SHOW [GLOBAL] VARIABLES
	TiDBEnableNoopVariables = "tidb_enable_noop_variables"

	// TiDBNonTransactionalIgnoreError is used to ignore error in non-transactional DMLs.
	// When set to false, a non-transactional DML returns when it meets the first error.
	// When set to true, a non-transactional DML finishes all batches even if errors are met in some batches.
	TiDBNonTransactionalIgnoreError = "tidb_nontransactional_ignore_error"

	// Fine grained shuffle is disabled when TiFlashFineGrainedShuffleStreamCount is zero.
	TiFlashFineGrainedShuffleStreamCount = "tiflash_fine_grained_shuffle_stream_count"
	TiFlashFineGrainedShuffleBatchSize   = "tiflash_fine_grained_shuffle_batch_size"

	// TiDBSimplifiedMetrics controls whether to unregister some unused metrics.
	TiDBSimplifiedMetrics = "tidb_simplified_metrics"

	// TiDBMemoryDebugModeMinHeapInUse is used to set tidb memory debug mode trigger threshold.
	// When set to 0, the function is disabled.
	// When set to a negative integer, use memory debug mode to detect the issue of frequent allocation and release of memory.
	// We do not actively trigger gc, and check whether the `tracker memory * (1+bias ratio) > heap in use` each 5s.
	// When set to a positive integer, use memory debug mode to detect the issue of memory tracking inaccurate.
	// We trigger runtime.GC() each 5s, and check whether the `tracker memory * (1+bias ratio) > heap in use`.
	TiDBMemoryDebugModeMinHeapInUse = "tidb_memory_debug_mode_min_heap_inuse"
	// TiDBMemoryDebugModeAlarmRatio is used set tidb memory debug mode bias ratio. Treat memory bias less than this ratio as noise.
	TiDBMemoryDebugModeAlarmRatio = "tidb_memory_debug_mode_alarm_ratio"

	// TiDBEnableAnalyzeSnapshot indicates whether to read data on snapshot when collecting statistics.
	// When set to false, ANALYZE reads the latest data.
	// When set to true, ANALYZE reads data on the snapshot at the beginning of ANALYZE.
	TiDBEnableAnalyzeSnapshot = "tidb_enable_analyze_snapshot"
)

// TiDB vars that have only global scope

const (
	// TiDBGCEnable turns garbage collection on or OFF
	TiDBGCEnable = "tidb_gc_enable"
	// TiDBGCRunInterval sets the interval that GC runs
	TiDBGCRunInterval = "tidb_gc_run_interval"
	// TiDBGCLifetime sets the retention window of older versions
	TiDBGCLifetime = "tidb_gc_life_time"
	// TiDBGCConcurrency sets the concurrency of garbage collection. -1 = AUTO value
	TiDBGCConcurrency = "tidb_gc_concurrency"
	// TiDBGCScanLockMode enables the green GC feature (default)
	TiDBGCScanLockMode = "tidb_gc_scan_lock_mode"
	// TiDBGCMaxWaitTime sets max time for gc advances the safepoint delayed by active transactions
	TiDBGCMaxWaitTime = "tidb_gc_max_wait_time"
	// TiDBEnableEnhancedSecurity restricts SUPER users from certain operations.
	TiDBEnableEnhancedSecurity = "tidb_enable_enhanced_security"
	// TiDBEnableHistoricalStats enables the historical statistics feature (default off)
	TiDBEnableHistoricalStats = "tidb_enable_historical_stats"
	// TiDBPersistAnalyzeOptions persists analyze options for later analyze and auto-analyze
	TiDBPersistAnalyzeOptions = "tidb_persist_analyze_options"
	// TiDBEnableColumnTracking enables collecting predicate columns.
	TiDBEnableColumnTracking = "tidb_enable_column_tracking"
	// TiDBDisableColumnTrackingTime records the last time TiDBEnableColumnTracking is set off.
	// It is used to invalidate the collected predicate columns after turning off TiDBEnableColumnTracking, which avoids physical deletion.
	// It doesn't have cache in memory, and we directly get/set the variable value from/to mysql.tidb.
	TiDBDisableColumnTrackingTime = "tidb_disable_column_tracking_time"
	// TiDBStatsLoadPseudoTimeout indicates whether to fallback to pseudo stats after load timeout.
	TiDBStatsLoadPseudoTimeout = "tidb_stats_load_pseudo_timeout"
	// TiDBMemQuotaBindingCache indicates the memory quota for the bind cache.
	TiDBMemQuotaBindingCache = "tidb_mem_quota_binding_cache"
	// TiDBRCReadCheckTS indicates the tso optimization for read-consistency read is enabled.
	TiDBRCReadCheckTS = "tidb_rc_read_check_ts"
	// TiDBCommitterConcurrency controls the number of running concurrent requests in the commit phase.
	TiDBCommitterConcurrency = "tidb_committer_concurrency"
	// TiDBEnableBatchDML enables batch dml.
	TiDBEnableBatchDML = "tidb_enable_batch_dml"
	// TiDBStatsCacheMemQuota records stats cache quota
	TiDBStatsCacheMemQuota = "tidb_stats_cache_mem_quota"
	// TiDBMemQuotaAnalyze indicates the memory quota for all analyze jobs.
	TiDBMemQuotaAnalyze = "tidb_mem_quota_analyze"
	// TiDBEnableAutoAnalyze determines whether TiDB executes automatic analysis.
	TiDBEnableAutoAnalyze = "tidb_enable_auto_analyze"
	//TiDBMemOOMAction indicates what operation TiDB perform when a single SQL statement exceeds
	// the memory quota specified by tidb_mem_quota_query and cannot be spilled to disk.
	TiDBMemOOMAction = "tidb_mem_oom_action"
	// TiDBEnablePrepPlanCache indicates whether to enable prepared plan cache
	TiDBEnablePrepPlanCache = "tidb_enable_prepared_plan_cache"
	// TiDBPrepPlanCacheSize indicates the number of cached statements.
	TiDBPrepPlanCacheSize = "tidb_prepared_plan_cache_size"
	// TiDBPrepPlanCacheMemoryGuardRatio is used to prevent [performance.max-memory] from being exceeded
	TiDBPrepPlanCacheMemoryGuardRatio = "tidb_prepared_plan_cache_memory_guard_ratio"
	// TiDBMaxAutoAnalyzeTime is the max time that auto analyze can run. If auto analyze runs longer than the value, it
	// will be killed. 0 indicates that there is no time limit.
	TiDBMaxAutoAnalyzeTime = "tidb_max_auto_analyze_time"
	// TiDBEnableConcurrentDDL indicates whether to enable the new DDL framework.
	TiDBEnableConcurrentDDL = "tidb_enable_concurrent_ddl"
	// TiDBAuthSigningCert indicates the path of the signing certificate to do token-based authentication.
	TiDBAuthSigningCert = "tidb_auth_signing_cert"
	// TiDBAuthSigningKey indicates the path of the signing key to do token-based authentication.
	TiDBAuthSigningKey = "tidb_auth_signing_key"
	// TiDBGenerateBinaryPlan indicates whether binary plan should be generated in slow log and statements summary.
	TiDBGenerateBinaryPlan = "tidb_generate_binary_plan"
)

// TiDB intentional limits
// Can be raised in the future.

const (
	// MaxConfigurableConcurrency is the maximum number of "threads" (goroutines) that can be specified
	// for any type of configuration item that has concurrent workers.
	MaxConfigurableConcurrency = 256
)

// Default TiDB system variable values.
const (
	DefHostname                                    = "localhost"
	DefIndexLookupConcurrency                      = ConcurrencyUnset
	DefIndexLookupJoinConcurrency                  = ConcurrencyUnset
	DefIndexSerialScanConcurrency                  = 1
	DefIndexJoinBatchSize                          = 25000
	DefIndexLookupSize                             = 20000
	DefDistSQLScanConcurrency                      = 15
	DefBuildStatsConcurrency                       = 4
	DefAutoAnalyzeRatio                            = 0.5
	DefAutoAnalyzeStartTime                        = "00:00 +0000"
	DefAutoAnalyzeEndTime                          = "23:59 +0000"
	DefAutoIncrementIncrement                      = 1
	DefAutoIncrementOffset                         = 1
	DefChecksumTableConcurrency                    = 4
	DefSkipUTF8Check                               = false
	DefSkipASCIICheck                              = false
	DefOptAggPushDown                              = false
	DefOptCartesianBCJ                             = 1
	DefOptMPPOuterJoinFixedBuildSide               = false
	DefOptWriteRowID                               = false
	DefOptEnableCorrelationAdjustment              = true
	DefOptLimitPushDownThreshold                   = 100
	DefOptCorrelationThreshold                     = 0.9
	DefOptCorrelationExpFactor                     = 1
	DefOptCPUFactor                                = 3.0
	DefOptCopCPUFactor                             = 3.0
	DefOptTiFlashConcurrencyFactor                 = 24.0
	DefOptNetworkFactor                            = 1.0
	DefOptScanFactor                               = 1.5
	DefOptDescScanFactor                           = 3.0
	DefOptSeekFactor                               = 20.0
	DefOptMemoryFactor                             = 0.001
	DefOptDiskFactor                               = 1.5
	DefOptConcurrencyFactor                        = 3.0
	DefOptCPUFactorV2                              = 30.0
	DefOptCopCPUFactorV2                           = 30.0
	DefOptTiFlashCPUFactorV2                       = 2.0
	DefOptNetworkFactorV2                          = 4.0
	DefOptScanFactorV2                             = 100.0
	DefOptDescScanFactorV2                         = 150.0
	DefOptTiFlashScanFactorV2                      = 15.0
	DefOptSeekFactorV2                             = 9500000.0
	DefOptMemoryFactorV2                           = 0.001
	DefOptDiskFactorV2                             = 1.5
	DefOptConcurrencyFactorV2                      = 3.0
	DefOptInSubqToJoinAndAgg                       = true
	DefOptPreferRangeScan                          = false
	DefBatchInsert                                 = false
	DefBatchDelete                                 = false
	DefBatchCommit                                 = false
	DefCurretTS                                    = 0
	DefInitChunkSize                               = 32
	DefMinPagingSize                               = int(paging.MinPagingSize)
	DefMaxChunkSize                                = 1024
	DefDMLBatchSize                                = 0
	DefMaxPreparedStmtCount                        = -1
	DefWaitTimeout                                 = 28800
	DefTiDBMemQuotaApplyCache                      = 32 << 20 // 32MB.
	DefTiDBMemQuotaBindingCache                    = 64 << 20 // 64MB.
	DefTiDBGeneralLog                              = false
	DefTiDBPProfSQLCPU                             = 0
	DefTiDBRetryLimit                              = 10
	DefTiDBDisableTxnAutoRetry                     = true
	DefTiDBConstraintCheckInPlace                  = false
	DefTiDBHashJoinConcurrency                     = ConcurrencyUnset
	DefTiDBProjectionConcurrency                   = ConcurrencyUnset
	DefBroadcastJoinThresholdSize                  = 100 * 1024 * 1024
	DefBroadcastJoinThresholdCount                 = 10 * 1024
	DefTiDBOptimizerSelectivityLevel               = 0
	DefTiDBOptimizerEnableNewOFGB                  = false
	DefTiDBEnableOuterJoinReorder                  = true
	DefTiDBAllowBatchCop                           = 1
	DefTiDBAllowMPPExecution                       = true
	DefTiDBHashExchangeWithNewCollation            = true
	DefTiDBEnforceMPPExecution                     = false
	DefTiFlashMaxThreads                           = -1
	DefTiDBMPPStoreFailTTL                         = "60s"
	DefTiDBTxnMode                                 = ""
	DefTiDBRowFormatV1                             = 1
	DefTiDBRowFormatV2                             = 2
	DefTiDBDDLReorgWorkerCount                     = 4
	DefTiDBDDLReorgBatchSize                       = 256
	DefTiDBDDLErrorCountLimit                      = 512
	DefTiDBMaxDeltaSchemaCount                     = 1024
	DefTiDBPointGetCache                           = false
	DefTiDBPlacementMode                           = PlacementModeStrict
	DefTiDBEnableAutoIncrementInGenerated          = false
	DefTiDBHashAggPartialConcurrency               = ConcurrencyUnset
	DefTiDBHashAggFinalConcurrency                 = ConcurrencyUnset
	DefTiDBWindowConcurrency                       = ConcurrencyUnset
	DefTiDBMergeJoinConcurrency                    = 1 // disable optimization by default
	DefTiDBStreamAggConcurrency                    = 1
	DefTiDBForcePriority                           = mysql.NoPriority
	DefEnableWindowFunction                        = true
	DefEnablePipelinedWindowFunction               = true
	DefEnableStrictDoubleTypeCheck                 = true
	DefEnableVectorizedExpression                  = true
	DefTiDBOptJoinReorderThreshold                 = 0
	DefTiDBDDLSlowOprThreshold                     = 300
	DefTiDBUseFastAnalyze                          = false
	DefTiDBSkipIsolationLevelCheck                 = false
	DefTiDBExpensiveQueryTimeThreshold             = 60 // 60s
	DefTiDBScatterRegion                           = false
	DefTiDBWaitSplitRegionFinish                   = true
	DefWaitSplitRegionTimeout                      = 300 // 300s
	DefTiDBEnableNoopFuncs                         = Off
	DefTiDBEnableNoopVariables                     = true
	DefTiDBAllowRemoveAutoInc                      = false
	DefTiDBUsePlanBaselines                        = true
	DefTiDBEvolvePlanBaselines                     = false
	DefTiDBEvolvePlanTaskMaxTime                   = 600 // 600s
	DefTiDBEvolvePlanTaskStartTime                 = "00:00 +0000"
	DefTiDBEvolvePlanTaskEndTime                   = "23:59 +0000"
	DefInnodbLockWaitTimeout                       = 50 // 50s
	DefTiDBStoreLimit                              = 0
	DefTiDBMetricSchemaStep                        = 60 // 60s
	DefTiDBMetricSchemaRangeDuration               = 60 // 60s
	DefTiDBFoundInPlanCache                        = false
	DefTiDBFoundInBinding                          = false
	DefTiDBEnableCollectExecutionInfo              = true
	DefTiDBAllowAutoRandExplicitInsert             = false
	DefTiDBEnableClusteredIndex                    = ClusteredIndexDefModeIntOnly
	DefTiDBRedactLog                               = false
	DefTiDBRestrictedReadOnly                      = false
	DefTiDBSuperReadOnly                           = false
	DefTiDBShardAllocateStep                       = math.MaxInt64
	DefTiDBEnableTelemetry                         = true
	DefTiDBEnableParallelApply                     = false
	DefTiDBEnableAmendPessimisticTxn               = false
	DefTiDBPartitionPruneMode                      = "static"
	DefTiDBEnableRateLimitAction                   = true
	DefTiDBEnableAsyncCommit                       = false
	DefTiDBEnable1PC                               = false
	DefTiDBGuaranteeLinearizability                = true
	DefTiDBAnalyzeVersion                          = 2
	DefTiDBEnableIndexMergeJoin                    = false
	DefTiDBTrackAggregateMemoryUsage               = true
	DefTiDBEnableExchangePartition                 = false
	DefCTEMaxRecursionDepth                        = 1000
	DefTiDBTmpTableMaxSize                         = 64 << 20 // 64MB.
	DefTiDBEnableLocalTxn                          = false
	DefTiDBTSOClientBatchMaxWaitTime               = 0.0 // 0ms
	DefTiDBEnableTSOFollowerProxy                  = false
	DefTiDBEnableOrderedResultMode                 = false
	DefTiDBEnablePseudoForOutdatedStats            = true
	DefTiDBRegardNULLAsPoint                       = true
	DefEnablePlacementCheck                        = true
	DefTimestamp                                   = "0"
	DefTiDBEnableStmtSummary                       = true
	DefTiDBStmtSummaryInternalQuery                = false
	DefTiDBStmtSummaryRefreshInterval              = 1800
	DefTiDBStmtSummaryHistorySize                  = 24
	DefTiDBStmtSummaryMaxStmtCount                 = 3000
	DefTiDBStmtSummaryMaxSQLLength                 = 4096
	DefTiDBCapturePlanBaseline                     = Off
	DefTiDBEnableIndexMerge                        = true
	DefEnableLegacyInstanceScope                   = true
	DefTiDBTableCacheLease                         = 3 // 3s
	DefTiDBPersistAnalyzeOptions                   = true
	DefTiDBEnableColumnTracking                    = false
	DefTiDBStatsLoadSyncWait                       = 0
	DefTiDBStatsLoadPseudoTimeout                  = false
	DefSysdateIsNow                                = false
	DefTiDBEnableMutationChecker                   = false
	DefTiDBTxnAssertionLevel                       = AssertionOffStr
	DefTiDBIgnorePreparedCacheCloseStmt            = false
	DefTiDBBatchPendingTiFlashCount                = 4000
	DefRCReadCheckTS                               = false
	DefTiDBRemoveOrderbyInSubquery                 = false
	DefTiDBSkewDistinctAgg                         = false
	DefTiDBReadStaleness                           = 0
	DefTiDBGCMaxWaitTime                           = 24 * 60 * 60
	DefMaxAllowedPacket                     uint64 = 67108864
	DefTiDBEnableBatchDML                          = false
	DefTiDBMemQuotaQuery                           = 1073741824 // 1GB
	DefTiDBStatsCacheMemQuota                      = 0
	MaxTiDBStatsCacheMemQuota                      = 1024 * 1024 * 1024 * 1024 // 1TB
	DefTiDBQueryLogMaxLen                          = 4096
	DefRequireSecureTransport                      = false
	DefTiDBCommitterConcurrency                    = 128
	DefTiDBBatchDMLIgnoreError                     = false
	DefTiDBMemQuotaAnalyze                         = -1
	DefTiDBEnableAutoAnalyze                       = true
	DefTiDBMemOOMAction                            = "CANCEL"
	DefTiDBMaxAutoAnalyzeTime                      = 12 * 60 * 60
	DefTiDBEnablePrepPlanCache                     = true
	DefTiDBPrepPlanCacheSize                       = 100
	DefTiDBPrepPlanCacheMemoryGuardRatio           = 0.1
	DefTiDBEnableConcurrentDDL                     = true
	DefTiDBSimplifiedMetrics                       = false
	DefTiDBEnablePaging                            = true
	DefTiFlashFineGrainedShuffleStreamCount        = -1
	DefStreamCountWhenMaxThreadsNotSet             = 8
	DefTiFlashFineGrainedShuffleBatchSize          = 8192
<<<<<<< HEAD
	DefTiDBGenerateBinaryPlan                      = true
=======
	DefAdaptiveClosestReadThreshold                = 4096
	DefTiDBEnableAnalyzeSnapshot                   = false
>>>>>>> d00b984f
)

// Process global variables.
var (
	ProcessGeneralLog           = atomic.NewBool(false)
	RunAutoAnalyze              = atomic.NewBool(DefTiDBEnableAutoAnalyze)
	GlobalLogMaxDays            = atomic.NewInt32(int32(config.GetGlobalConfig().Log.File.MaxDays))
	QueryLogMaxLen              = atomic.NewInt32(DefTiDBQueryLogMaxLen)
	EnablePProfSQLCPU           = atomic.NewBool(false)
	EnableBatchDML              = atomic.NewBool(false)
	ddlReorgWorkerCounter int32 = DefTiDBDDLReorgWorkerCount
	ddlReorgBatchSize     int32 = DefTiDBDDLReorgBatchSize
	ddlErrorCountlimit    int64 = DefTiDBDDLErrorCountLimit
	ddlReorgRowFormat     int64 = DefTiDBRowFormatV2
	maxDeltaSchemaCount   int64 = DefTiDBMaxDeltaSchemaCount
	// MaxDDLReorgBatchSize is exported for testing.
	MaxDDLReorgBatchSize int32 = 10240
	MinDDLReorgBatchSize int32 = 32
	// DDLSlowOprThreshold is the threshold for ddl slow operations, uint is millisecond.
	DDLSlowOprThreshold                   = config.GetGlobalConfig().Instance.DDLSlowOprThreshold
	ForcePriority                         = int32(DefTiDBForcePriority)
	MaxOfMaxAllowedPacket          uint64 = 1073741824
	ExpensiveQueryTimeThreshold    uint64 = DefTiDBExpensiveQueryTimeThreshold
	MinExpensiveQueryTimeThreshold uint64 = 10 // 10s
	DefExecutorConcurrency                = 5
	MemoryUsageAlarmRatio                 = atomic.NewFloat64(config.GetGlobalConfig().Instance.MemoryUsageAlarmRatio)
	EnableLocalTxn                        = atomic.NewBool(DefTiDBEnableLocalTxn)
	EnablePointGetCache                   = atomic.NewBool(DefTiDBPointGetCache)
	MaxTSOBatchWaitInterval               = atomic.NewFloat64(DefTiDBTSOClientBatchMaxWaitTime)
	EnableTSOFollowerProxy                = atomic.NewBool(DefTiDBEnableTSOFollowerProxy)
	RestrictedReadOnly                    = atomic.NewBool(DefTiDBRestrictedReadOnly)
	VarTiDBSuperReadOnly                  = atomic.NewBool(DefTiDBSuperReadOnly)
	PersistAnalyzeOptions                 = atomic.NewBool(DefTiDBPersistAnalyzeOptions)
	TableCacheLease                       = atomic.NewInt64(DefTiDBTableCacheLease)
	EnableColumnTracking                  = atomic.NewBool(DefTiDBEnableColumnTracking)
	StatsLoadSyncWait                     = atomic.NewInt64(DefTiDBStatsLoadSyncWait)
	StatsLoadPseudoTimeout                = atomic.NewBool(DefTiDBStatsLoadPseudoTimeout)
	MemQuotaBindingCache                  = atomic.NewInt64(DefTiDBMemQuotaBindingCache)
	GCMaxWaitTime                         = atomic.NewInt64(DefTiDBGCMaxWaitTime)
	StatsCacheMemQuota                    = atomic.NewInt64(DefTiDBStatsCacheMemQuota)
	OOMAction                             = atomic.NewString(DefTiDBMemOOMAction)
	MaxAutoAnalyzeTime                    = atomic.NewInt64(DefTiDBMaxAutoAnalyzeTime)
	// variables for plan cache
	EnablePreparedPlanCache           = atomic.NewBool(DefTiDBEnablePrepPlanCache)
	PreparedPlanCacheSize             = atomic.NewUint64(DefTiDBPrepPlanCacheSize)
	PreparedPlanCacheMemoryGuardRatio = atomic.NewFloat64(DefTiDBPrepPlanCacheMemoryGuardRatio)
	EnableConcurrentDDL               = atomic.NewBool(DefTiDBEnableConcurrentDDL)
	EnableNoopVariables               = atomic.NewBool(DefTiDBEnableNoopVariables)
)

var (
	// SetMemQuotaAnalyze is the func registered by global/subglobal tracker to set memory quota.
	SetMemQuotaAnalyze func(quota int64) = nil
	// GetMemQuotaAnalyze is the func registered by global/subglobal tracker to get memory quota.
	GetMemQuotaAnalyze func() int64 = nil
	// SetStatsCacheCapacity is the func registered by domain to set statsCache memory quota.
	SetStatsCacheCapacity atomic.Value
)<|MERGE_RESOLUTION|>--- conflicted
+++ resolved
@@ -981,12 +981,9 @@
 	DefTiFlashFineGrainedShuffleStreamCount        = -1
 	DefStreamCountWhenMaxThreadsNotSet             = 8
 	DefTiFlashFineGrainedShuffleBatchSize          = 8192
-<<<<<<< HEAD
-	DefTiDBGenerateBinaryPlan                      = true
-=======
 	DefAdaptiveClosestReadThreshold                = 4096
 	DefTiDBEnableAnalyzeSnapshot                   = false
->>>>>>> d00b984f
+	DefTiDBGenerateBinaryPlan                      = true
 )
 
 // Process global variables.
