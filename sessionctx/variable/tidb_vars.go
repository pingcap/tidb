--- conflicted
+++ resolved
@@ -718,10 +718,6 @@
 	// functions instead of the selectionFactor (0.8).
 	TiDBDefaultStrMatchSelectivity = "tidb_default_string_match_selectivity"
 
-<<<<<<< HEAD
-	// TiDBSkipInsertLock is used in pessimistic transaction to skip the locking of simple insert statements.
-	TiDBSkipInsertLock = "tidb_skip_insert_lock"
-=======
 	// TiDBEnablePrepPlanCache indicates whether to enable prepared plan cache
 	TiDBEnablePrepPlanCache = "tidb_enable_prepared_plan_cache"
 	// TiDBPrepPlanCacheSize indicates the number of cached statements.
@@ -731,7 +727,9 @@
 	TiDBEnableGeneralPlanCache = "tidb_enable_general_plan_cache"
 	// TiDBGeneralPlanCacheSize controls the size of general plan cache.
 	TiDBGeneralPlanCacheSize = "tidb_general_plan_cache_size"
->>>>>>> b99aebee
+
+	// TiDBSkipInsertLock is used in pessimistic transaction to skip the locking of simple insert statements.
+	TiDBSkipInsertLock = "tidb_skip_insert_lock"
 )
 
 // TiDB vars that have only global scope
@@ -1015,9 +1013,6 @@
 	DefTiDBGenerateBinaryPlan                      = true
 	DefEnableTiDBGCAwareMemoryTrack                = true
 	DefTiDBDefaultStrMatchSelectivity              = 0.8
-<<<<<<< HEAD
-	DefTiDBSkipInsertLock                          = false
-=======
 	DefTiDBEnableTmpStorageOnOOM                   = true
 	DefTiDBEnableFastReorg                         = false
 	DefTiDBDDLDiskQuota                            = 100 * 1024 * 1024 * 1024 // 100GB
@@ -1028,7 +1023,7 @@
 	MaxDDLReorgBatchSize           int32  = 10240
 	MinDDLReorgBatchSize           int32  = 32
 	MinExpensiveQueryTimeThreshold uint64 = 10 // 10s
->>>>>>> b99aebee
+	DefTiDBSkipInsertLock                          = false
 )
 
 // Process global variables.
