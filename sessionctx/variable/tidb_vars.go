// Copyright 2017 PingCAP, Inc.
//
// Licensed under the Apache License, Version 2.0 (the "License");
// you may not use this file except in compliance with the License.
// You may obtain a copy of the License at
//
//     http://www.apache.org/licenses/LICENSE-2.0
//
// Unless required by applicable law or agreed to in writing, software
// distributed under the License is distributed on an "AS IS" BASIS,
// WITHOUT WARRANTIES OR CONDITIONS OF ANY KIND, either express or implied.
// See the License for the specific language governing permissions and
// limitations under the License.

package variable

import (
	"context"
	"math"

	"github.com/pingcap/tidb/config"
	"github.com/pingcap/tidb/parser/mysql"
	"github.com/pingcap/tidb/sessionctx/variable/featuretag/concurrencyddl"
	"github.com/pingcap/tidb/util/memory"
	"github.com/pingcap/tidb/util/paging"
	"github.com/pingcap/tidb/util/size"
	"go.uber.org/atomic"
)

/*
	Steps to add a new TiDB specific system variable:

	1. Add a new variable name with comment in this file.
	2. Add the default value of the new variable in this file.
	3. Add SysVar instance in 'defaultSysVars' slice.
*/

// TiDB system variable names that only in session scope.
const (
	TiDBDDLSlowOprThreshold = "ddl_slow_threshold"

	// TiDBSnapshot is used for reading history data, the default value is empty string.
	// The value can be a datetime string like '2017-11-11 20:20:20' or a tso string. When this variable is set, the session reads history data of that time.
	TiDBSnapshot = "tidb_snapshot"

	// TiDBOptAggPushDown is used to enable/disable the optimizer rule of aggregation push down.
	TiDBOptAggPushDown = "tidb_opt_agg_push_down"

	// TiDBOptCartesianBCJ is used to disable/enable broadcast cartesian join in MPP mode
	TiDBOptCartesianBCJ = "tidb_opt_broadcast_cartesian_join"

	TiDBOptMPPOuterJoinFixedBuildSide = "tidb_opt_mpp_outer_join_fixed_build_side"

	// TiDBOptDistinctAggPushDown is used to decide whether agg with distinct should be pushed to tikv/tiflash.
	TiDBOptDistinctAggPushDown = "tidb_opt_distinct_agg_push_down"

	// TiDBOptSkewDistinctAgg is used to indicate the distinct agg has data skew
	TiDBOptSkewDistinctAgg = "tidb_opt_skew_distinct_agg"

	// TiDBOpt3StageDistinctAgg is used to indicate whether to plan and execute the distinct agg in 3 stages
	TiDBOpt3StageDistinctAgg = "tidb_opt_three_stage_distinct_agg"

	// TiDBBCJThresholdSize is used to limit the size of small table for mpp broadcast join.
	// Its unit is bytes, if the size of small table is larger than it, we will not use bcj.
	TiDBBCJThresholdSize = "tidb_broadcast_join_threshold_size"

	// TiDBBCJThresholdCount is used to limit the count of small table for mpp broadcast join.
	// If we can't estimate the size of one side of join child, we will check if its row number exceeds this limitation.
	TiDBBCJThresholdCount = "tidb_broadcast_join_threshold_count"

	// TiDBOptWriteRowID is used to enable/disable the operations of insert、replace and update to _tidb_rowid.
	TiDBOptWriteRowID = "tidb_opt_write_row_id"

	// TiDBAutoAnalyzeRatio will run if (table modify count)/(table row count) is greater than this value.
	TiDBAutoAnalyzeRatio = "tidb_auto_analyze_ratio"

	// TiDBAutoAnalyzeStartTime will run if current time is within start time and end time.
	TiDBAutoAnalyzeStartTime = "tidb_auto_analyze_start_time"
	TiDBAutoAnalyzeEndTime   = "tidb_auto_analyze_end_time"

	// TiDBChecksumTableConcurrency is used to speed up the ADMIN CHECKSUM TABLE
	// statement, when a table has multiple indices, those indices can be
	// scanned concurrently, with the cost of higher system performance impact.
	TiDBChecksumTableConcurrency = "tidb_checksum_table_concurrency"

	// TiDBCurrentTS is used to get the current transaction timestamp.
	// It is read-only.
	TiDBCurrentTS = "tidb_current_ts"

	// TiDBLastTxnInfo is used to get the last transaction info within the current session.
	TiDBLastTxnInfo = "tidb_last_txn_info"

	// TiDBLastQueryInfo is used to get the last query info within the current session.
	TiDBLastQueryInfo = "tidb_last_query_info"

	// TiDBLastDDLInfo is used to get the last ddl info within the current session.
	TiDBLastDDLInfo = "tidb_last_ddl_info"

	// TiDBLastPlanReplayerToken is used to get the last plan replayer token within the current session
	TiDBLastPlanReplayerToken = "tidb_last_plan_replayer_token"

	// TiDBConfig is a read-only variable that shows the config of the current server.
	TiDBConfig = "tidb_config"

	// TiDBBatchInsert is used to enable/disable auto-split insert data. If set this option on, insert executor will automatically
	// insert data into multiple batches and use a single txn for each batch. This will be helpful when inserting large data.
	TiDBBatchInsert = "tidb_batch_insert"

	// TiDBBatchDelete is used to enable/disable auto-split delete data. If set this option on, delete executor will automatically
	// split data into multiple batches and use a single txn for each batch. This will be helpful when deleting large data.
	TiDBBatchDelete = "tidb_batch_delete"

	// TiDBBatchCommit is used to enable/disable auto-split the transaction.
	// If set this option on, the transaction will be committed when it reaches stmt-count-limit and starts a new transaction.
	TiDBBatchCommit = "tidb_batch_commit"

	// TiDBDMLBatchSize is used to split the insert/delete data into small batches.
	// It only takes effort when tidb_batch_insert/tidb_batch_delete is on.
	// Its default value is 20000. When the row size is large, 20k rows could be larger than 100MB.
	// User could change it to a smaller one to avoid breaking the transaction size limitation.
	TiDBDMLBatchSize = "tidb_dml_batch_size"

	// The following session variables controls the memory quota during query execution.

	// TiDBMemQuotaQuery controls the memory quota of a query.
	TiDBMemQuotaQuery = "tidb_mem_quota_query" // Bytes.
	// TiDBMemQuotaApplyCache controls the memory quota of a query.
	TiDBMemQuotaApplyCache = "tidb_mem_quota_apply_cache"

	// TiDBGeneralLog is used to log every query in the server in info level.
	TiDBGeneralLog = "tidb_general_log"

	// TiDBLogFileMaxDays is used to log every query in the server in info level.
	TiDBLogFileMaxDays = "tidb_log_file_max_days"

	// TiDBPProfSQLCPU is used to add label sql label to pprof result.
	TiDBPProfSQLCPU = "tidb_pprof_sql_cpu"

	// TiDBRetryLimit is the maximum number of retries when committing a transaction.
	TiDBRetryLimit = "tidb_retry_limit"

	// TiDBDisableTxnAutoRetry disables transaction auto retry.
	TiDBDisableTxnAutoRetry = "tidb_disable_txn_auto_retry"

	// TiDBEnableChunkRPC enables TiDB to use Chunk format for coprocessor requests.
	TiDBEnableChunkRPC = "tidb_enable_chunk_rpc"

	// TiDBOptimizerSelectivityLevel is used to control the selectivity estimation level.
	TiDBOptimizerSelectivityLevel = "tidb_optimizer_selectivity_level"

	// TiDBOptimizerEnableNewOnlyFullGroupByCheck is used to open the newly only_full_group_by check by maintaining functional dependency.
	TiDBOptimizerEnableNewOnlyFullGroupByCheck = "tidb_enable_new_only_full_group_by_check"

	TiDBOptimizerEnableOuterJoinReorder = "tidb_enable_outer_join_reorder"

	// TiDBOptimizerEnableNAAJ is used to open the newly null-aware anti join
	TiDBOptimizerEnableNAAJ = "tidb_enable_null_aware_anti_join"

	// TiDBTxnMode is used to control the transaction behavior.
	TiDBTxnMode = "tidb_txn_mode"

	// TiDBRowFormatVersion is used to control tidb row format version current.
	TiDBRowFormatVersion = "tidb_row_format_version"

	// TiDBEnableTablePartition is used to control table partition feature.
	// The valid value include auto/on/off:
	// on or auto: enable table partition if the partition type is implemented.
	// off: always disable table partition.
	TiDBEnableTablePartition = "tidb_enable_table_partition"

	// TiDBEnableListTablePartition is used to control list table partition feature.
	TiDBEnableListTablePartition = "tidb_enable_list_partition"

	// TiDBSkipIsolationLevelCheck is used to control whether to return error when set unsupported transaction
	// isolation level.
	TiDBSkipIsolationLevelCheck = "tidb_skip_isolation_level_check"

	// TiDBLowResolutionTSO is used for reading data with low resolution TSO which is updated once every two seconds
	TiDBLowResolutionTSO = "tidb_low_resolution_tso"

	// TiDBReplicaRead is used for reading data from replicas, followers for example.
	TiDBReplicaRead = "tidb_replica_read"

	// TiDBAdaptiveClosestReadThreshold is for reading data from closest replicas(with same 'zone' label).
	// TiKV client should send read request to the closest replica(leader/follower) if the estimated response
	// size exceeds this threshold; otherwise, this request should be sent to leader.
	// This variable only take effect when `tidb_replica_read` is 'closest-adaptive'.
	TiDBAdaptiveClosestReadThreshold = "tidb_adaptive_closest_read_threshold"

	// TiDBAllowRemoveAutoInc indicates whether a user can drop the auto_increment column attribute or not.
	TiDBAllowRemoveAutoInc = "tidb_allow_remove_auto_inc"

	// TiDBMultiStatementMode enables multi statement at the risk of SQL injection
	// provides backwards compatibility
	TiDBMultiStatementMode = "tidb_multi_statement_mode"

	// TiDBEvolvePlanTaskMaxTime controls the max time of a single evolution task.
	TiDBEvolvePlanTaskMaxTime = "tidb_evolve_plan_task_max_time"

	// TiDBEvolvePlanTaskStartTime is the start time of evolution task.
	TiDBEvolvePlanTaskStartTime = "tidb_evolve_plan_task_start_time"
	// TiDBEvolvePlanTaskEndTime is the end time of evolution task.
	TiDBEvolvePlanTaskEndTime = "tidb_evolve_plan_task_end_time"

	// TiDBSlowLogThreshold is used to set the slow log threshold in the server.
	TiDBSlowLogThreshold = "tidb_slow_log_threshold"

	// TiDBRecordPlanInSlowLog is used to log the plan of the slow query.
	TiDBRecordPlanInSlowLog = "tidb_record_plan_in_slow_log"

	// TiDBEnableSlowLog enables TiDB to log slow queries.
	TiDBEnableSlowLog = "tidb_enable_slow_log"

	// TiDBCheckMb4ValueInUTF8 is used to control whether to enable the check wrong utf8 value.
	TiDBCheckMb4ValueInUTF8 = "tidb_check_mb4_value_in_utf8"

	// TiDBFoundInPlanCache indicates whether the last statement was found in plan cache
	TiDBFoundInPlanCache = "last_plan_from_cache"

	// TiDBFoundInBinding indicates whether the last statement was matched with the hints in the binding.
	TiDBFoundInBinding = "last_plan_from_binding"

	// TiDBAllowAutoRandExplicitInsert indicates whether explicit insertion on auto_random column is allowed.
	TiDBAllowAutoRandExplicitInsert = "allow_auto_random_explicit_insert"

	// TiDBTxnScope indicates whether using global transactions or local transactions.
	TiDBTxnScope = "txn_scope"

	// TiDBTxnReadTS indicates the next transaction should be staleness transaction and provide the startTS
	TiDBTxnReadTS = "tx_read_ts"

	// TiDBReadStaleness indicates the staleness duration for following statement
	TiDBReadStaleness = "tidb_read_staleness"

	// TiDBEnablePaging indicates whether paging is enabled in coprocessor requests.
	TiDBEnablePaging = "tidb_enable_paging"

	// TiDBReadConsistency indicates whether the autocommit read statement goes through TiKV RC.
	TiDBReadConsistency = "tidb_read_consistency"

	// TiDBSysdateIsNow is the name of the `tidb_sysdate_is_now` system variable
	TiDBSysdateIsNow = "tidb_sysdate_is_now"

	// RequireSecureTransport indicates the secure mode for data transport
	RequireSecureTransport = "require_secure_transport"

	// TiFlashFastScan indicates whether use fast scan in tiflash.
	TiFlashFastScan = "tiflash_fastscan"

	// TiDBEnableUnsafeSubstitute indicates whether to enable generate column takes unsafe substitute.
	TiDBEnableUnsafeSubstitute = "tidb_enable_unsafe_substitute"

	// TiDBEnableTiFlashReadForWriteStmt indicates whether to enable TiFlash to read for write statements.
	TiDBEnableTiFlashReadForWriteStmt = "tidb_enable_tiflash_read_for_write_stmt"

	// TiDBUseAlloc indicates whether the last statement used chunk alloc
	TiDBUseAlloc = "last_sql_use_alloc"
)

// TiDB system variable names that both in session and global scope.
const (
	// TiDBBuildStatsConcurrency is used to speed up the ANALYZE statement, when a table has multiple indices,
	// those indices can be scanned concurrently, with the cost of higher system performance impact.
	TiDBBuildStatsConcurrency = "tidb_build_stats_concurrency"

	// TiDBDistSQLScanConcurrency is used to set the concurrency of a distsql scan task.
	// A distsql scan task can be a table scan or a index scan, which may be distributed to many TiKV nodes.
	// Higher concurrency may reduce latency, but with the cost of higher memory usage and system performance impact.
	// If the query has a LIMIT clause, high concurrency makes the system do much more work than needed.
	TiDBDistSQLScanConcurrency = "tidb_distsql_scan_concurrency"

	// TiDBOptInSubqToJoinAndAgg is used to enable/disable the optimizer rule of rewriting IN subquery.
	TiDBOptInSubqToJoinAndAgg = "tidb_opt_insubq_to_join_and_agg"

	// TiDBOptPreferRangeScan is used to enable/disable the optimizer to always prefer range scan over table scan, ignoring their costs.
	TiDBOptPreferRangeScan = "tidb_opt_prefer_range_scan"

	// TiDBOptEnableCorrelationAdjustment is used to indicates if enable correlation adjustment.
	TiDBOptEnableCorrelationAdjustment = "tidb_opt_enable_correlation_adjustment"

	// TiDBOptLimitPushDownThreshold determines if push Limit or TopN down to TiKV forcibly.
	TiDBOptLimitPushDownThreshold = "tidb_opt_limit_push_down_threshold"

	// TiDBOptCorrelationThreshold is a guard to enable row count estimation using column order correlation.
	TiDBOptCorrelationThreshold = "tidb_opt_correlation_threshold"

	// TiDBOptCorrelationExpFactor is an exponential factor to control heuristic approach when tidb_opt_correlation_threshold is not satisfied.
	TiDBOptCorrelationExpFactor = "tidb_opt_correlation_exp_factor"

	// TiDBOptCPUFactor is the CPU cost of processing one expression for one row.
	TiDBOptCPUFactor = "tidb_opt_cpu_factor"
	// TiDBOptCopCPUFactor is the CPU cost of processing one expression for one row in coprocessor.
	TiDBOptCopCPUFactor = "tidb_opt_copcpu_factor"
	// TiDBOptTiFlashConcurrencyFactor is concurrency number of tiflash computation.
	TiDBOptTiFlashConcurrencyFactor = "tidb_opt_tiflash_concurrency_factor"
	// TiDBOptNetworkFactor is the network cost of transferring 1 byte data.
	TiDBOptNetworkFactor = "tidb_opt_network_factor"
	// TiDBOptScanFactor is the IO cost of scanning 1 byte data on TiKV.
	TiDBOptScanFactor = "tidb_opt_scan_factor"
	// TiDBOptDescScanFactor is the IO cost of scanning 1 byte data on TiKV in desc order.
	TiDBOptDescScanFactor = "tidb_opt_desc_factor"
	// TiDBOptSeekFactor is the IO cost of seeking the start value in a range on TiKV or TiFlash.
	TiDBOptSeekFactor = "tidb_opt_seek_factor"
	// TiDBOptMemoryFactor is the memory cost of storing one tuple.
	TiDBOptMemoryFactor = "tidb_opt_memory_factor"
	// TiDBOptDiskFactor is the IO cost of reading/writing one byte to temporary disk.
	TiDBOptDiskFactor = "tidb_opt_disk_factor"
	// TiDBOptConcurrencyFactor is the CPU cost of additional one goroutine.
	TiDBOptConcurrencyFactor = "tidb_opt_concurrency_factor"
	// TiDBOptForceInlineCTE is used to enable/disable inline CTE
	TiDBOptForceInlineCTE = "tidb_opt_force_inline_cte"

	// TiDBIndexJoinBatchSize is used to set the batch size of an index lookup join.
	// The index lookup join fetches batches of data from outer executor and constructs ranges for inner executor.
	// This value controls how much of data in a batch to do the index join.
	// Large value may reduce the latency but consumes more system resource.
	TiDBIndexJoinBatchSize = "tidb_index_join_batch_size"

	// TiDBIndexLookupSize is used for index lookup executor.
	// The index lookup executor first scan a batch of handles from a index, then use those handles to lookup the table
	// rows, this value controls how much of handles in a batch to do a lookup task.
	// Small value sends more RPCs to TiKV, consume more system resource.
	// Large value may do more work than needed if the query has a limit.
	TiDBIndexLookupSize = "tidb_index_lookup_size"

	// TiDBIndexLookupConcurrency is used for index lookup executor.
	// A lookup task may have 'tidb_index_lookup_size' of handles at maximum, the handles may be distributed
	// in many TiKV nodes, we execute multiple concurrent index lookup tasks concurrently to reduce the time
	// waiting for a task to finish.
	// Set this value higher may reduce the latency but consumes more system resource.
	// tidb_index_lookup_concurrency is deprecated, use tidb_executor_concurrency instead.
	TiDBIndexLookupConcurrency = "tidb_index_lookup_concurrency"

	// TiDBIndexLookupJoinConcurrency is used for index lookup join executor.
	// IndexLookUpJoin starts "tidb_index_lookup_join_concurrency" inner workers
	// to fetch inner rows and join the matched (outer, inner) row pairs.
	// tidb_index_lookup_join_concurrency is deprecated, use tidb_executor_concurrency instead.
	TiDBIndexLookupJoinConcurrency = "tidb_index_lookup_join_concurrency"

	// TiDBIndexSerialScanConcurrency is used for controlling the concurrency of index scan operation
	// when we need to keep the data output order the same as the order of index data.
	TiDBIndexSerialScanConcurrency = "tidb_index_serial_scan_concurrency"

	// TiDBMaxChunkSize is used to control the max chunk size during query execution.
	TiDBMaxChunkSize = "tidb_max_chunk_size"

	// TiDBAllowBatchCop means if we should send batch coprocessor to TiFlash. It can be set to 0, 1 and 2.
	// 0 means never use batch cop, 1 means use batch cop in case of aggregation and join, 2, means to force sending batch cop for any query.
	// The default value is 0
	TiDBAllowBatchCop = "tidb_allow_batch_cop"

	// TiDBAllowMPPExecution means if we should use mpp way to execute query or not.
	// Default value is `true`, means to be determined by the optimizer.
	// Value set to `false` means never use mpp.
	TiDBAllowMPPExecution = "tidb_allow_mpp"

	// TiDBHashExchangeWithNewCollation means if hash exchange is supported when new collation is on.
	// Default value is `true`, means support hash exchange when new collation is on.
	// Value set to `false` means not support hash exchange when new collation is on.
	TiDBHashExchangeWithNewCollation = "tidb_hash_exchange_with_new_collation"

	// TiDBEnforceMPPExecution means if we should enforce mpp way to execute query or not.
	// Default value is `false`, means to be determined by variable `tidb_allow_mpp`.
	// Value set to `true` means enforce use mpp.
	// Note if you want to set `tidb_enforce_mpp` to `true`, you must set `tidb_allow_mpp` to `true` first.
	TiDBEnforceMPPExecution = "tidb_enforce_mpp"

	// TiDBMaxTiFlashThreads is the maximum number of threads to execute the request which is pushed down to tiflash.
	// Default value is -1, means it will not be pushed down to tiflash.
	// If the value is bigger than -1, it will be pushed down to tiflash and used to create db context in tiflash.
	TiDBMaxTiFlashThreads = "tidb_max_tiflash_threads"
	// TiDBMPPStoreFailTTL is the unavailable time when a store is detected failed. During that time, tidb will not send any task to
	// TiFlash even though the failed TiFlash node has been recovered.
	TiDBMPPStoreFailTTL = "tidb_mpp_store_fail_ttl"

	// TiDBInitChunkSize is used to control the init chunk size during query execution.
	TiDBInitChunkSize = "tidb_init_chunk_size"

	// TiDBMinPagingSize is used to control the min paging size in the coprocessor paging protocol.
	TiDBMinPagingSize = "tidb_min_paging_size"

	// TiDBMaxPagingSize is used to control the max paging size in the coprocessor paging protocol.
	TiDBMaxPagingSize = "tidb_max_paging_size"

	// TiDBEnableCascadesPlanner is used to control whether to enable the cascades planner.
	TiDBEnableCascadesPlanner = "tidb_enable_cascades_planner"

	// TiDBSkipUTF8Check skips the UTF8 validate process, validate UTF8 has performance cost, if we can make sure
	// the input string values are valid, we can skip the check.
	TiDBSkipUTF8Check = "tidb_skip_utf8_check"

	// TiDBSkipASCIICheck skips the ASCII validate process
	// old tidb may already have fields with invalid ASCII bytes
	// disable ASCII validate can guarantee a safe replication
	TiDBSkipASCIICheck = "tidb_skip_ascii_check"

	// TiDBHashJoinConcurrency is used for hash join executor.
	// The hash join outer executor starts multiple concurrent join workers to probe the hash table.
	// tidb_hash_join_concurrency is deprecated, use tidb_executor_concurrency instead.
	TiDBHashJoinConcurrency = "tidb_hash_join_concurrency"

	// TiDBProjectionConcurrency is used for projection operator.
	// This variable controls the worker number of projection operator.
	// tidb_projection_concurrency is deprecated, use tidb_executor_concurrency instead.
	TiDBProjectionConcurrency = "tidb_projection_concurrency"

	// TiDBHashAggPartialConcurrency is used for hash agg executor.
	// The hash agg executor starts multiple concurrent partial workers to do partial aggregate works.
	// tidb_hashagg_partial_concurrency is deprecated, use tidb_executor_concurrency instead.
	TiDBHashAggPartialConcurrency = "tidb_hashagg_partial_concurrency"

	// TiDBHashAggFinalConcurrency is used for hash agg executor.
	// The hash agg executor starts multiple concurrent final workers to do final aggregate works.
	// tidb_hashagg_final_concurrency is deprecated, use tidb_executor_concurrency instead.
	TiDBHashAggFinalConcurrency = "tidb_hashagg_final_concurrency"

	// TiDBWindowConcurrency is used for window parallel executor.
	// tidb_window_concurrency is deprecated, use tidb_executor_concurrency instead.
	TiDBWindowConcurrency = "tidb_window_concurrency"

	// TiDBMergeJoinConcurrency is used for merge join parallel executor
	TiDBMergeJoinConcurrency = "tidb_merge_join_concurrency"

	// TiDBStreamAggConcurrency is used for stream aggregation parallel executor.
	// tidb_stream_agg_concurrency is deprecated, use tidb_executor_concurrency instead.
	TiDBStreamAggConcurrency = "tidb_streamagg_concurrency"

	// TiDBIndexMergeIntersectionConcurrency is used for parallel worker of index merge intersection.
	TiDBIndexMergeIntersectionConcurrency = "tidb_index_merge_intersection_concurrency"

	// TiDBEnableParallelApply is used for parallel apply.
	TiDBEnableParallelApply = "tidb_enable_parallel_apply"

	// TiDBBackoffLockFast is used for tikv backoff base time in milliseconds.
	TiDBBackoffLockFast = "tidb_backoff_lock_fast"

	// TiDBBackOffWeight is used to control the max back off time in TiDB.
	// The default maximum back off time is a small value.
	// BackOffWeight could multiply it to let the user adjust the maximum time for retrying.
	// Only positive integers can be accepted, which means that the maximum back off time can only grow.
	TiDBBackOffWeight = "tidb_backoff_weight"

	// TiDBDDLReorgWorkerCount defines the count of ddl reorg workers.
	TiDBDDLReorgWorkerCount = "tidb_ddl_reorg_worker_cnt"

	// TiDBDDLFlashbackConcurrency defines the count of ddl flashback workers.
	TiDBDDLFlashbackConcurrency = "tidb_ddl_flashback_concurrency"

	// TiDBDDLReorgBatchSize defines the transaction batch size of ddl reorg workers.
	TiDBDDLReorgBatchSize = "tidb_ddl_reorg_batch_size"

	// TiDBDDLErrorCountLimit defines the count of ddl error limit.
	TiDBDDLErrorCountLimit = "tidb_ddl_error_count_limit"

	// TiDBDDLReorgPriority defines the operations' priority of adding indices.
	// It can be: PRIORITY_LOW, PRIORITY_NORMAL, PRIORITY_HIGH
	TiDBDDLReorgPriority = "tidb_ddl_reorg_priority"

	// TiDBEnableAutoIncrementInGenerated disables the mysql compatibility check on using auto-incremented columns in
	// expression indexes and generated columns described here https://dev.mysql.com/doc/refman/5.7/en/create-table-generated-columns.html for details.
	TiDBEnableAutoIncrementInGenerated = "tidb_enable_auto_increment_in_generated"

	// TiDBPlacementMode is used to control the mode for placement
	TiDBPlacementMode = "tidb_placement_mode"

	// TiDBMaxDeltaSchemaCount defines the max length of deltaSchemaInfos.
	// deltaSchemaInfos is a queue that maintains the history of schema changes.
	TiDBMaxDeltaSchemaCount = "tidb_max_delta_schema_count"

	// TiDBScatterRegion will scatter the regions for DDLs when it is ON.
	TiDBScatterRegion = "tidb_scatter_region"

	// TiDBWaitSplitRegionFinish defines the split region behaviour is sync or async.
	TiDBWaitSplitRegionFinish = "tidb_wait_split_region_finish"

	// TiDBWaitSplitRegionTimeout uses to set the split and scatter region back off time.
	TiDBWaitSplitRegionTimeout = "tidb_wait_split_region_timeout"

	// TiDBForcePriority defines the operations' priority of all statements.
	// It can be "NO_PRIORITY", "LOW_PRIORITY", "HIGH_PRIORITY", "DELAYED"
	TiDBForcePriority = "tidb_force_priority"

	// TiDBConstraintCheckInPlace indicates to check the constraint when the SQL executing.
	// It could hurt the performance of bulking insert when it is ON.
	TiDBConstraintCheckInPlace = "tidb_constraint_check_in_place"

	// TiDBEnableWindowFunction is used to control whether to enable the window function.
	TiDBEnableWindowFunction = "tidb_enable_window_function"

	// TiDBEnablePipelinedWindowFunction is used to control whether to use pipelined window function, it only works when tidb_enable_window_function = true.
	TiDBEnablePipelinedWindowFunction = "tidb_enable_pipelined_window_function"

	// TiDBEnableStrictDoubleTypeCheck is used to control table field double type syntax check.
	TiDBEnableStrictDoubleTypeCheck = "tidb_enable_strict_double_type_check"

	// TiDBOptProjectionPushDown is used to control whether to pushdown projection to coprocessor.
	TiDBOptProjectionPushDown = "tidb_opt_projection_push_down"

	// TiDBEnableVectorizedExpression is used to control whether to enable the vectorized expression evaluation.
	TiDBEnableVectorizedExpression = "tidb_enable_vectorized_expression"

	// TiDBOptJoinReorderThreshold defines the threshold less than which
	// we'll choose a rather time-consuming algorithm to calculate the join order.
	TiDBOptJoinReorderThreshold = "tidb_opt_join_reorder_threshold"

	// TiDBSlowQueryFile indicates which slow query log file for SLOW_QUERY table to parse.
	TiDBSlowQueryFile = "tidb_slow_query_file"

	// TiDBEnableFastAnalyze indicates to use fast analyze.
	TiDBEnableFastAnalyze = "tidb_enable_fast_analyze"

	// TiDBExpensiveQueryTimeThreshold indicates the time threshold of expensive query.
	TiDBExpensiveQueryTimeThreshold = "tidb_expensive_query_time_threshold"

	// TiDBEnableIndexMerge indicates to generate IndexMergePath.
	TiDBEnableIndexMerge = "tidb_enable_index_merge"

	// TiDBEnableNoopFuncs set true will enable using fake funcs(like get_lock release_lock)
	TiDBEnableNoopFuncs = "tidb_enable_noop_functions"

	// TiDBEnableStmtSummary indicates whether the statement summary is enabled.
	TiDBEnableStmtSummary = "tidb_enable_stmt_summary"

	// TiDBStmtSummaryInternalQuery indicates whether the statement summary contain internal query.
	TiDBStmtSummaryInternalQuery = "tidb_stmt_summary_internal_query"

	// TiDBStmtSummaryRefreshInterval indicates the refresh interval in seconds for each statement summary.
	TiDBStmtSummaryRefreshInterval = "tidb_stmt_summary_refresh_interval"

	// TiDBStmtSummaryHistorySize indicates the history size of each statement summary.
	TiDBStmtSummaryHistorySize = "tidb_stmt_summary_history_size"

	// TiDBStmtSummaryMaxStmtCount indicates the max number of statements kept in memory.
	TiDBStmtSummaryMaxStmtCount = "tidb_stmt_summary_max_stmt_count"

	// TiDBStmtSummaryMaxSQLLength indicates the max length of displayed normalized sql and sample sql.
	TiDBStmtSummaryMaxSQLLength = "tidb_stmt_summary_max_sql_length"

	// TiDBCapturePlanBaseline indicates whether the capture of plan baselines is enabled.
	TiDBCapturePlanBaseline = "tidb_capture_plan_baselines"

	// TiDBUsePlanBaselines indicates whether the use of plan baselines is enabled.
	TiDBUsePlanBaselines = "tidb_use_plan_baselines"

	// TiDBEvolvePlanBaselines indicates whether the evolution of plan baselines is enabled.
	TiDBEvolvePlanBaselines = "tidb_evolve_plan_baselines"

	// TiDBEnableExtendedStats indicates whether the extended statistics feature is enabled.
	TiDBEnableExtendedStats = "tidb_enable_extended_stats"

	// TiDBIsolationReadEngines indicates the tidb only read from the stores whose engine type is involved in IsolationReadEngines.
	// Now, only support TiKV and TiFlash.
	TiDBIsolationReadEngines = "tidb_isolation_read_engines"

	// TiDBStoreLimit indicates the limit of sending request to a store, 0 means without limit.
	TiDBStoreLimit = "tidb_store_limit"

	// TiDBMetricSchemaStep indicates the step when query metric schema.
	TiDBMetricSchemaStep = "tidb_metric_query_step"

	// TiDBCDCWriteSource indicates the following data is written by TiCDC if it is not 0.
	TiDBCDCWriteSource = "tidb_cdc_write_source"

	// TiDBMetricSchemaRangeDuration indicates the range duration when query metric schema.
	TiDBMetricSchemaRangeDuration = "tidb_metric_query_range_duration"

	// TiDBEnableCollectExecutionInfo indicates that whether execution info is collected.
	TiDBEnableCollectExecutionInfo = "tidb_enable_collect_execution_info"

	// TiDBExecutorConcurrency is used for controlling the concurrency of all types of executors.
	TiDBExecutorConcurrency = "tidb_executor_concurrency"

	// TiDBEnableClusteredIndex indicates if clustered index feature is enabled.
	TiDBEnableClusteredIndex = "tidb_enable_clustered_index"

	// TiDBPartitionPruneMode indicates the partition prune mode used.
	TiDBPartitionPruneMode = "tidb_partition_prune_mode"

	// TiDBRedactLog indicates that whether redact log.
	TiDBRedactLog = "tidb_redact_log"

	// TiDBRestrictedReadOnly is meant for the cloud admin to toggle the cluster read only
	TiDBRestrictedReadOnly = "tidb_restricted_read_only"

	// TiDBSuperReadOnly is tidb's variant of mysql's super_read_only, which has some differences from mysql's super_read_only.
	TiDBSuperReadOnly = "tidb_super_read_only"

	// TiDBShardAllocateStep indicates the max size of continuous rowid shard in one transaction.
	TiDBShardAllocateStep = "tidb_shard_allocate_step"
	// TiDBEnableTelemetry indicates that whether usage data report to PingCAP is enabled.
	TiDBEnableTelemetry = "tidb_enable_telemetry"

	// TiDBEnableAmendPessimisticTxn indicates if amend pessimistic transactions is enabled.
	TiDBEnableAmendPessimisticTxn = "tidb_enable_amend_pessimistic_txn"

	// TiDBMemoryUsageAlarmRatio indicates the alarm threshold when memory usage of the tidb-server exceeds.
	TiDBMemoryUsageAlarmRatio = "tidb_memory_usage_alarm_ratio"

	// TiDBMemoryUsageAlarmKeepRecordNum indicates the number of saved alarm files.
	TiDBMemoryUsageAlarmKeepRecordNum = "tidb_memory_usage_alarm_keep_record_num"

	// TiDBEnableRateLimitAction indicates whether enabled ratelimit action
	TiDBEnableRateLimitAction = "tidb_enable_rate_limit_action"

	// TiDBEnableAsyncCommit indicates whether to enable the async commit feature.
	TiDBEnableAsyncCommit = "tidb_enable_async_commit"

	// TiDBEnable1PC indicates whether to enable the one-phase commit feature.
	TiDBEnable1PC = "tidb_enable_1pc"

	// TiDBGuaranteeLinearizability indicates whether to guarantee linearizability.
	TiDBGuaranteeLinearizability = "tidb_guarantee_linearizability"

	// TiDBAnalyzeVersion indicates how tidb collects the analyzed statistics and how use to it.
	TiDBAnalyzeVersion = "tidb_analyze_version"

	// TiDBAutoAnalyzePartitionBatchSize indicates the batch size for partition tables for auto analyze in dynamic mode
	TiDBAutoAnalyzePartitionBatchSize = "tidb_auto_analyze_partition_batch_size"

	// TiDBEnableIndexMergeJoin indicates whether to enable index merge join.
	TiDBEnableIndexMergeJoin = "tidb_enable_index_merge_join"

	// TiDBTrackAggregateMemoryUsage indicates whether track the memory usage of aggregate function.
	TiDBTrackAggregateMemoryUsage = "tidb_track_aggregate_memory_usage"

	// TiDBEnableExchangePartition indicates whether to enable exchange partition.
	TiDBEnableExchangePartition = "tidb_enable_exchange_partition"

	// TiDBAllowFallbackToTiKV indicates the engine types whose unavailability triggers fallback to TiKV.
	// Now we only support TiFlash.
	TiDBAllowFallbackToTiKV = "tidb_allow_fallback_to_tikv"

	// TiDBEnableTopSQL indicates whether the top SQL is enabled.
	TiDBEnableTopSQL = "tidb_enable_top_sql"

	// TiDBSourceID indicates the source ID of the TiDB server.
	TiDBSourceID = "tidb_source_id"

	// TiDBTopSQLMaxTimeSeriesCount indicates the max number of statements been collected in each time series.
	TiDBTopSQLMaxTimeSeriesCount = "tidb_top_sql_max_time_series_count"

	// TiDBTopSQLMaxMetaCount indicates the max capacity of the collect meta per second.
	TiDBTopSQLMaxMetaCount = "tidb_top_sql_max_meta_count"

	// TiDBEnableLocalTxn indicates whether to enable Local Txn.
	TiDBEnableLocalTxn = "tidb_enable_local_txn"

	// TiDBEnableMDL indicates whether to enable MDL.
	TiDBEnableMDL = "tidb_enable_metadata_lock"

	// TiDBTSOClientBatchMaxWaitTime indicates the max value of the TSO Batch Wait interval time of PD client.
	TiDBTSOClientBatchMaxWaitTime = "tidb_tso_client_batch_max_wait_time"

	// TiDBTxnCommitBatchSize is used to control the batch size of transaction commit related requests sent by TiDB to TiKV.
	// If a single transaction has a large amount of writes, you can increase the batch size to improve the batch effect,
	// setting too large will exceed TiKV's raft-entry-max-size limit and cause commit failure.
	TiDBTxnCommitBatchSize = "tidb_txn_commit_batch_size"

	// TiDBEnableTSOFollowerProxy indicates whether to enable the TSO Follower Proxy feature of PD client.
	TiDBEnableTSOFollowerProxy = "tidb_enable_tso_follower_proxy"

	// TiDBEnableOrderedResultMode indicates if stabilize query results.
	TiDBEnableOrderedResultMode = "tidb_enable_ordered_result_mode"

	// TiDBRemoveOrderbyInSubquery indicates whether to remove ORDER BY in subquery.
	TiDBRemoveOrderbyInSubquery = "tidb_remove_orderby_in_subquery"

	// TiDBEnablePseudoForOutdatedStats indicates whether use pseudo for outdated stats
	TiDBEnablePseudoForOutdatedStats = "tidb_enable_pseudo_for_outdated_stats"

	// TiDBRegardNULLAsPoint indicates whether regard NULL as point when optimizing
	TiDBRegardNULLAsPoint = "tidb_regard_null_as_point"

	// TiDBTmpTableMaxSize indicates the max memory size of temporary tables.
	TiDBTmpTableMaxSize = "tidb_tmp_table_max_size"

	// TiDBEnableLegacyInstanceScope indicates if instance scope can be set with SET SESSION.
	TiDBEnableLegacyInstanceScope = "tidb_enable_legacy_instance_scope"

	// TiDBTableCacheLease indicates the read lock lease of a cached table.
	TiDBTableCacheLease = "tidb_table_cache_lease"

	// TiDBStatsLoadSyncWait indicates the time sql execution will sync-wait for stats load.
	TiDBStatsLoadSyncWait = "tidb_stats_load_sync_wait"

	// TiDBEnableMutationChecker indicates whether to check data consistency for mutations
	TiDBEnableMutationChecker = "tidb_enable_mutation_checker"
	// TiDBTxnAssertionLevel indicates how strict the assertion will be, which helps to detect and preventing data &
	// index inconsistency problems.
	TiDBTxnAssertionLevel = "tidb_txn_assertion_level"

	// TiDBIgnorePreparedCacheCloseStmt indicates whether to ignore close-stmt commands for prepared statements.
	TiDBIgnorePreparedCacheCloseStmt = "tidb_ignore_prepared_cache_close_stmt"

	// TiDBEnableNewCostInterface is a internal switch to indicates whether to use the new cost calculation interface.
	TiDBEnableNewCostInterface = "tidb_enable_new_cost_interface"

	// TiDBCostModelVersion is a internal switch to indicates the cost model version.
	TiDBCostModelVersion = "tidb_cost_model_version"

	// TiDBBatchPendingTiFlashCount indicates the maximum count of non-available TiFlash tables.
	TiDBBatchPendingTiFlashCount = "tidb_batch_pending_tiflash_count"

	// TiDBQueryLogMaxLen is used to set the max length of the query in the log.
	TiDBQueryLogMaxLen = "tidb_query_log_max_len"

	// TiDBEnableNoopVariables is used to indicate if noops appear in SHOW [GLOBAL] VARIABLES
	TiDBEnableNoopVariables = "tidb_enable_noop_variables"

	// TiDBNonTransactionalIgnoreError is used to ignore error in non-transactional DMLs.
	// When set to false, a non-transactional DML returns when it meets the first error.
	// When set to true, a non-transactional DML finishes all batches even if errors are met in some batches.
	TiDBNonTransactionalIgnoreError = "tidb_nontransactional_ignore_error"

	// Fine grained shuffle is disabled when TiFlashFineGrainedShuffleStreamCount is zero.
	TiFlashFineGrainedShuffleStreamCount = "tiflash_fine_grained_shuffle_stream_count"
	TiFlashFineGrainedShuffleBatchSize   = "tiflash_fine_grained_shuffle_batch_size"

	// TiDBSimplifiedMetrics controls whether to unregister some unused metrics.
	TiDBSimplifiedMetrics = "tidb_simplified_metrics"

	// TiDBMemoryDebugModeMinHeapInUse is used to set tidb memory debug mode trigger threshold.
	// When set to 0, the function is disabled.
	// When set to a negative integer, use memory debug mode to detect the issue of frequent allocation and release of memory.
	// We do not actively trigger gc, and check whether the `tracker memory * (1+bias ratio) > heap in use` each 5s.
	// When set to a positive integer, use memory debug mode to detect the issue of memory tracking inaccurate.
	// We trigger runtime.GC() each 5s, and check whether the `tracker memory * (1+bias ratio) > heap in use`.
	TiDBMemoryDebugModeMinHeapInUse = "tidb_memory_debug_mode_min_heap_inuse"
	// TiDBMemoryDebugModeAlarmRatio is used set tidb memory debug mode bias ratio. Treat memory bias less than this ratio as noise.
	TiDBMemoryDebugModeAlarmRatio = "tidb_memory_debug_mode_alarm_ratio"

	// TiDBEnableAnalyzeSnapshot indicates whether to read data on snapshot when collecting statistics.
	// When set to false, ANALYZE reads the latest data.
	// When set to true, ANALYZE reads data on the snapshot at the beginning of ANALYZE.
	TiDBEnableAnalyzeSnapshot = "tidb_enable_analyze_snapshot"

	// TiDBDefaultStrMatchSelectivity controls some special cardinality estimation strategy for string match functions (like and regexp).
	// When set to 0, Selectivity() will try to evaluate those functions with TopN and NULL in the stats to estimate,
	// and the default selectivity and the selectivity for the histogram part will be 0.1.
	// When set to (0, 1], Selectivity() will use the value of this variable as the default selectivity of those
	// functions instead of the selectionFactor (0.8).
	TiDBDefaultStrMatchSelectivity = "tidb_default_string_match_selectivity"

	// TiDBEnablePrepPlanCache indicates whether to enable prepared plan cache
	TiDBEnablePrepPlanCache = "tidb_enable_prepared_plan_cache"
	// TiDBPrepPlanCacheSize indicates the number of cached statements.
	TiDBPrepPlanCacheSize = "tidb_prepared_plan_cache_size"
	// TiDBEnablePrepPlanCacheMemoryMonitor indicates whether to enable prepared plan cache monitor
	TiDBEnablePrepPlanCacheMemoryMonitor = "tidb_enable_prepared_plan_cache_memory_monitor"

	// TiDBEnableGeneralPlanCache indicates whether to enable general plan cache.
	TiDBEnableGeneralPlanCache = "tidb_enable_general_plan_cache"
	// TiDBGeneralPlanCacheSize controls the size of general plan cache.
	TiDBGeneralPlanCacheSize = "tidb_general_plan_cache_size"

	// TiDBConstraintCheckInPlacePessimistic controls whether to skip certain kinds of pessimistic locks.
	TiDBConstraintCheckInPlacePessimistic = "tidb_constraint_check_in_place_pessimistic"

	// TiDBEnableForeignKey indicates whether to enable foreign key feature.
	// TODO(crazycs520): remove this after foreign key GA.
	TiDBEnableForeignKey = "tidb_enable_foreign_key"

	// TiDBOptRangeMaxSize is the max memory limit for ranges. When the optimizer estimates that the memory usage of complete
	// ranges would exceed the limit, it chooses less accurate ranges such as full range. 0 indicates that there is no memory
	// limit for ranges.
	TiDBOptRangeMaxSize = "tidb_opt_range_max_size"

	// TiDBAnalyzePartitionConcurrency indicates concurrency for save/read partitions stats in Analyze
	TiDBAnalyzePartitionConcurrency = "tidb_analyze_partition_concurrency"
	// TiDBMergePartitionStatsConcurrency indicates the concurrency when merge partition stats into global stats
	TiDBMergePartitionStatsConcurrency = "tidb_merge_partition_stats_concurrency"

	// TiDBOptPrefixIndexSingleScan indicates whether to do some optimizations to avoid double scan for prefix index.
	// When set to true, `col is (not) null`(`col` is index prefix column) is regarded as index filter rather than table filter.
	TiDBOptPrefixIndexSingleScan = "tidb_opt_prefix_index_single_scan"

	// TiDBEnableExternalTSRead indicates whether to enable read through an external ts
	TiDBEnableExternalTSRead = "tidb_enable_external_ts_read"

	// TiDBEnablePlanReplayerCapture indicates whether to enable plan replayer capture
	TiDBEnablePlanReplayerCapture = "tidb_enable_plan_replayer_capture"
	// TiDBEnableReusechunk indicates whether to enable chunk alloc
	TiDBEnableReusechunk = "tidb_enable_reuse_chunk"
)

// TiDB vars that have only global scope

const (
	// TiDBGCEnable turns garbage collection on or OFF
	TiDBGCEnable = "tidb_gc_enable"
	// TiDBGCRunInterval sets the interval that GC runs
	TiDBGCRunInterval = "tidb_gc_run_interval"
	// TiDBGCLifetime sets the retention window of older versions
	TiDBGCLifetime = "tidb_gc_life_time"
	// TiDBGCConcurrency sets the concurrency of garbage collection. -1 = AUTO value
	TiDBGCConcurrency = "tidb_gc_concurrency"
	// TiDBGCScanLockMode enables the green GC feature (default)
	TiDBGCScanLockMode = "tidb_gc_scan_lock_mode"
	// TiDBGCMaxWaitTime sets max time for gc advances the safepoint delayed by active transactions
	TiDBGCMaxWaitTime = "tidb_gc_max_wait_time"
	// TiDBEnableEnhancedSecurity restricts SUPER users from certain operations.
	TiDBEnableEnhancedSecurity = "tidb_enable_enhanced_security"
	// TiDBEnableHistoricalStats enables the historical statistics feature (default off)
	TiDBEnableHistoricalStats = "tidb_enable_historical_stats"
	// TiDBPersistAnalyzeOptions persists analyze options for later analyze and auto-analyze
	TiDBPersistAnalyzeOptions = "tidb_persist_analyze_options"
	// TiDBEnableColumnTracking enables collecting predicate columns.
	TiDBEnableColumnTracking = "tidb_enable_column_tracking"
	// TiDBDisableColumnTrackingTime records the last time TiDBEnableColumnTracking is set off.
	// It is used to invalidate the collected predicate columns after turning off TiDBEnableColumnTracking, which avoids physical deletion.
	// It doesn't have cache in memory, and we directly get/set the variable value from/to mysql.tidb.
	TiDBDisableColumnTrackingTime = "tidb_disable_column_tracking_time"
	// TiDBStatsLoadPseudoTimeout indicates whether to fallback to pseudo stats after load timeout.
	TiDBStatsLoadPseudoTimeout = "tidb_stats_load_pseudo_timeout"
	// TiDBMemQuotaBindingCache indicates the memory quota for the bind cache.
	TiDBMemQuotaBindingCache = "tidb_mem_quota_binding_cache"
	// TiDBRCReadCheckTS indicates the tso optimization for read-consistency read is enabled.
	TiDBRCReadCheckTS = "tidb_rc_read_check_ts"
	// TiDBRCWriteCheckTs indicates whether some special write statements don't get latest tso from PD at RC
	TiDBRCWriteCheckTs = "tidb_rc_write_check_ts"
	// TiDBCommitterConcurrency controls the number of running concurrent requests in the commit phase.
	TiDBCommitterConcurrency = "tidb_committer_concurrency"
	// TiDBEnableBatchDML enables batch dml.
	TiDBEnableBatchDML = "tidb_enable_batch_dml"
	// TiDBStatsCacheMemQuota records stats cache quota
	TiDBStatsCacheMemQuota = "tidb_stats_cache_mem_quota"
	// TiDBMemQuotaAnalyze indicates the memory quota for all analyze jobs.
	TiDBMemQuotaAnalyze = "tidb_mem_quota_analyze"
	// TiDBEnableAutoAnalyze determines whether TiDB executes automatic analysis.
	TiDBEnableAutoAnalyze = "tidb_enable_auto_analyze"
	// TiDBMemOOMAction indicates what operation TiDB perform when a single SQL statement exceeds
	// the memory quota specified by tidb_mem_quota_query and cannot be spilled to disk.
	TiDBMemOOMAction = "tidb_mem_oom_action"
	// TiDBPrepPlanCacheMemoryGuardRatio is used to prevent [performance.max-memory] from being exceeded
	TiDBPrepPlanCacheMemoryGuardRatio = "tidb_prepared_plan_cache_memory_guard_ratio"
	// TiDBMaxAutoAnalyzeTime is the max time that auto analyze can run. If auto analyze runs longer than the value, it
	// will be killed. 0 indicates that there is no time limit.
	TiDBMaxAutoAnalyzeTime = "tidb_max_auto_analyze_time"
	// TiDBEnableConcurrentDDL indicates whether to enable the new DDL framework.
	TiDBEnableConcurrentDDL = "tidb_enable_concurrent_ddl"
	// TiDBGenerateBinaryPlan indicates whether binary plan should be generated in slow log and statements summary.
	TiDBGenerateBinaryPlan = "tidb_generate_binary_plan"
	// TiDBEnableGCAwareMemoryTrack indicates whether to turn-on GC-aware memory track.
	TiDBEnableGCAwareMemoryTrack = "tidb_enable_gc_aware_memory_track"
	// TiDBEnableTmpStorageOnOOM controls whether to enable the temporary storage for some operators
	// when a single SQL statement exceeds the memory quota specified by the memory quota.
	TiDBEnableTmpStorageOnOOM = "tidb_enable_tmp_storage_on_oom"
	// TiDBDDLEnableFastReorg indicates whether to use lighting backfill process for adding index.
	TiDBDDLEnableFastReorg = "tidb_ddl_enable_fast_reorg"
	// TiDBDDLDiskQuota used to set disk quota for lightning add index.
	TiDBDDLDiskQuota = "tidb_ddl_disk_quota"
	// TiDBAutoBuildStatsConcurrency is used to set the build concurrency of auto-analyze.
	TiDBAutoBuildStatsConcurrency = "tidb_auto_build_stats_concurrency"
	// TiDBSysProcScanConcurrency is used to set the scan concurrency of for backend system processes, like auto-analyze.
	TiDBSysProcScanConcurrency = "tidb_sysproc_scan_concurrency"
	// TiDBServerMemoryLimit indicates the memory limit of the tidb-server instance.
	TiDBServerMemoryLimit = "tidb_server_memory_limit"
	// TiDBServerMemoryLimitSessMinSize indicates the minimal memory used of a session, that becomes a candidate for session kill.
	TiDBServerMemoryLimitSessMinSize = "tidb_server_memory_limit_sess_min_size"
	// TiDBServerMemoryLimitGCTrigger indicates the gc percentage of the TiDBServerMemoryLimit.
	TiDBServerMemoryLimitGCTrigger = "tidb_server_memory_limit_gc_trigger"
	// TiDBEnableGOGCTuner is to enable GOGC tuner. it can tuner GOGC
	TiDBEnableGOGCTuner = "tidb_enable_gogc_tuner"
	// TiDBGOGCTunerThreshold is to control the threshold of GOGC tuner.
	TiDBGOGCTunerThreshold = "tidb_gogc_tuner_threshold"
	// TiDBExternalTS is the ts to read through when the `TiDBEnableExternalTsRead` is on
	TiDBExternalTS = "tidb_external_ts"
	// TiDBTTLJobEnable is used to enable/disable scheduling ttl job
	TiDBTTLJobEnable = "tidb_ttl_job_enable"
	// TiDBTTLScanBatchSize is used to control the batch size in the SELECT statement for TTL jobs
	TiDBTTLScanBatchSize = "tidb_ttl_scan_batch_size"
)

// TiDB intentional limits
// Can be raised in the future.

const (
	// MaxConfigurableConcurrency is the maximum number of "threads" (goroutines) that can be specified
	// for any type of configuration item that has concurrent workers.
	MaxConfigurableConcurrency = 256
)

// Default TiDB system variable values.
const (
	DefHostname                                    = "localhost"
	DefIndexLookupConcurrency                      = ConcurrencyUnset
	DefIndexLookupJoinConcurrency                  = ConcurrencyUnset
	DefIndexSerialScanConcurrency                  = 1
	DefIndexJoinBatchSize                          = 25000
	DefIndexLookupSize                             = 20000
	DefDistSQLScanConcurrency                      = 15
	DefBuildStatsConcurrency                       = 4
	DefAutoAnalyzeRatio                            = 0.5
	DefAutoAnalyzeStartTime                        = "00:00 +0000"
	DefAutoAnalyzeEndTime                          = "23:59 +0000"
	DefAutoIncrementIncrement                      = 1
	DefAutoIncrementOffset                         = 1
	DefChecksumTableConcurrency                    = 4
	DefSkipUTF8Check                               = false
	DefSkipASCIICheck                              = false
	DefOptAggPushDown                              = false
	DefOptCartesianBCJ                             = 1
	DefOptMPPOuterJoinFixedBuildSide               = false
	DefOptWriteRowID                               = false
	DefOptEnableCorrelationAdjustment              = true
	DefOptLimitPushDownThreshold                   = 100
	DefOptCorrelationThreshold                     = 0.9
	DefOptCorrelationExpFactor                     = 1
	DefOptCPUFactor                                = 3.0
	DefOptCopCPUFactor                             = 3.0
	DefOptTiFlashConcurrencyFactor                 = 24.0
	DefOptNetworkFactor                            = 1.0
	DefOptScanFactor                               = 1.5
	DefOptDescScanFactor                           = 3.0
	DefOptSeekFactor                               = 20.0
	DefOptMemoryFactor                             = 0.001
	DefOptDiskFactor                               = 1.5
	DefOptConcurrencyFactor                        = 3.0
	DefOptForceInlineCTE                           = false
	DefOptInSubqToJoinAndAgg                       = true
	DefOptPreferRangeScan                          = false
	DefBatchInsert                                 = false
	DefBatchDelete                                 = false
	DefBatchCommit                                 = false
	DefCurretTS                                    = 0
	DefInitChunkSize                               = 32
	DefMinPagingSize                               = int(paging.MinPagingSize)
	DefMaxPagingSize                               = int(paging.MaxPagingSize)
	DefMaxChunkSize                                = 1024
	DefDMLBatchSize                                = 0
	DefMaxPreparedStmtCount                        = -1
	DefWaitTimeout                                 = 28800
	DefTiDBMemQuotaApplyCache                      = 32 << 20 // 32MB.
	DefTiDBMemQuotaBindingCache                    = 64 << 20 // 64MB.
	DefTiDBGeneralLog                              = false
	DefTiDBPProfSQLCPU                             = 0
	DefTiDBRetryLimit                              = 10
	DefTiDBDisableTxnAutoRetry                     = true
	DefTiDBConstraintCheckInPlace                  = false
	DefTiDBHashJoinConcurrency                     = ConcurrencyUnset
	DefTiDBProjectionConcurrency                   = ConcurrencyUnset
	DefBroadcastJoinThresholdSize                  = 100 * 1024 * 1024
	DefBroadcastJoinThresholdCount                 = 10 * 1024
	DefTiDBOptimizerSelectivityLevel               = 0
	DefTiDBOptimizerEnableNewOFGB                  = false
	DefTiDBEnableOuterJoinReorder                  = false
	DefTiDBEnableNAAJ                              = false
	DefTiDBAllowBatchCop                           = 1
	DefTiDBAllowMPPExecution                       = true
	DefTiDBHashExchangeWithNewCollation            = true
	DefTiDBEnforceMPPExecution                     = false
	DefTiFlashMaxThreads                           = -1
	DefTiDBMPPStoreFailTTL                         = "60s"
	DefTiDBTxnMode                                 = ""
	DefTiDBRowFormatV1                             = 1
	DefTiDBRowFormatV2                             = 2
	DefTiDBDDLReorgWorkerCount                     = 4
	DefTiDBDDLReorgBatchSize                       = 256
	DefTiDBDDLFlashbackConcurrency                 = 64
	DefTiDBDDLErrorCountLimit                      = 512
	DefTiDBMaxDeltaSchemaCount                     = 1024
	DefTiDBPlacementMode                           = PlacementModeStrict
	DefTiDBEnableAutoIncrementInGenerated          = false
	DefTiDBHashAggPartialConcurrency               = ConcurrencyUnset
	DefTiDBHashAggFinalConcurrency                 = ConcurrencyUnset
	DefTiDBWindowConcurrency                       = ConcurrencyUnset
	DefTiDBMergeJoinConcurrency                    = 1 // disable optimization by default
	DefTiDBStreamAggConcurrency                    = 1
	DefTiDBForcePriority                           = mysql.NoPriority
	DefEnableWindowFunction                        = true
	DefEnablePipelinedWindowFunction               = true
	DefEnableStrictDoubleTypeCheck                 = true
	DefEnableVectorizedExpression                  = true
	DefTiDBOptJoinReorderThreshold                 = 0
	DefTiDBDDLSlowOprThreshold                     = 300
	DefTiDBUseFastAnalyze                          = false
	DefTiDBSkipIsolationLevelCheck                 = false
	DefTiDBExpensiveQueryTimeThreshold             = 60 // 60s
	DefTiDBScatterRegion                           = false
	DefTiDBWaitSplitRegionFinish                   = true
	DefWaitSplitRegionTimeout                      = 300 // 300s
	DefTiDBEnableNoopFuncs                         = Off
	DefTiDBEnableNoopVariables                     = true
	DefTiDBAllowRemoveAutoInc                      = false
	DefTiDBUsePlanBaselines                        = true
	DefTiDBEvolvePlanBaselines                     = false
	DefTiDBEvolvePlanTaskMaxTime                   = 600 // 600s
	DefTiDBEvolvePlanTaskStartTime                 = "00:00 +0000"
	DefTiDBEvolvePlanTaskEndTime                   = "23:59 +0000"
	DefInnodbLockWaitTimeout                       = 50 // 50s
	DefTiDBStoreLimit                              = 0
	DefTiDBMetricSchemaStep                        = 60 // 60s
	DefTiDBMetricSchemaRangeDuration               = 60 // 60s
	DefTiDBFoundInPlanCache                        = false
	DefTiDBFoundInBinding                          = false
	DefTiDBEnableCollectExecutionInfo              = true
	DefTiDBAllowAutoRandExplicitInsert             = false
	DefTiDBEnableClusteredIndex                    = ClusteredIndexDefModeOn
	DefTiDBRedactLog                               = false
	DefTiDBRestrictedReadOnly                      = false
	DefTiDBSuperReadOnly                           = false
	DefTiDBShardAllocateStep                       = math.MaxInt64
	DefTiDBEnableTelemetry                         = true
	DefTiDBEnableParallelApply                     = false
	DefTiDBEnableAmendPessimisticTxn               = false
	DefTiDBPartitionPruneMode                      = "dynamic"
	DefTiDBEnableRateLimitAction                   = false
	DefTiDBEnableAsyncCommit                       = false
	DefTiDBEnable1PC                               = false
	DefTiDBGuaranteeLinearizability                = true
	DefTiDBAnalyzeVersion                          = 2
	DefTiDBAutoAnalyzePartitionBatchSize           = 1
	DefTiDBEnableIndexMergeJoin                    = false
	DefTiDBTrackAggregateMemoryUsage               = true
	DefTiDBEnableExchangePartition                 = true
	DefCTEMaxRecursionDepth                        = 1000
	DefTiDBTmpTableMaxSize                         = 64 << 20 // 64MB.
	DefTiDBEnableLocalTxn                          = false
	DefTiDBTSOClientBatchMaxWaitTime               = 0.0 // 0ms
	DefTiDBEnableTSOFollowerProxy                  = false
	DefTiDBEnableOrderedResultMode                 = false
	DefTiDBEnablePseudoForOutdatedStats            = false
	DefTiDBRegardNULLAsPoint                       = true
	DefEnablePlacementCheck                        = true
	DefTimestamp                                   = "0"
	DefTimestampFloat                              = 0.0
	DefTiDBEnableStmtSummary                       = true
	DefTiDBStmtSummaryInternalQuery                = false
	DefTiDBStmtSummaryRefreshInterval              = 1800
	DefTiDBStmtSummaryHistorySize                  = 24
	DefTiDBStmtSummaryMaxStmtCount                 = 3000
	DefTiDBStmtSummaryMaxSQLLength                 = 4096
	DefTiDBCapturePlanBaseline                     = Off
	DefTiDBEnableIndexMerge                        = true
	DefEnableLegacyInstanceScope                   = true
	DefTiDBTableCacheLease                         = 3 // 3s
	DefTiDBPersistAnalyzeOptions                   = true
	DefTiDBEnableColumnTracking                    = false
	DefTiDBStatsLoadSyncWait                       = 100
	DefTiDBStatsLoadPseudoTimeout                  = true
	DefSysdateIsNow                                = false
	DefTiDBEnableMutationChecker                   = false
	DefTiDBTxnAssertionLevel                       = AssertionOffStr
	DefTiDBIgnorePreparedCacheCloseStmt            = false
	DefTiDBBatchPendingTiFlashCount                = 4000
	DefRCReadCheckTS                               = false
	DefTiDBRemoveOrderbyInSubquery                 = false
	DefTiDBSkewDistinctAgg                         = false
	DefTiDB3StageDistinctAgg                       = true
	DefTiDBReadStaleness                           = 0
	DefTiDBGCMaxWaitTime                           = 24 * 60 * 60
	DefMaxAllowedPacket                     uint64 = 67108864
	DefTiDBEnableBatchDML                          = false
	DefTiDBMemQuotaQuery                           = 1073741824 // 1GB
	DefTiDBStatsCacheMemQuota                      = 0
	MaxTiDBStatsCacheMemQuota                      = 1024 * 1024 * 1024 * 1024 // 1TB
	DefTiDBQueryLogMaxLen                          = 4096
	DefRequireSecureTransport                      = false
	DefTiDBCommitterConcurrency                    = 128
	DefTiDBBatchDMLIgnoreError                     = false
	DefTiDBMemQuotaAnalyze                         = -1
	DefTiDBEnableAutoAnalyze                       = true
	DefTiDBMemOOMAction                            = "CANCEL"
	DefTiDBMaxAutoAnalyzeTime                      = 12 * 60 * 60
	DefTiDBEnablePrepPlanCache                     = true
	DefTiDBPrepPlanCacheSize                       = 100
	DefTiDBEnablePrepPlanCacheMemoryMonitor        = true
	DefTiDBPrepPlanCacheMemoryGuardRatio           = 0.1
	DefTiDBEnableConcurrentDDL                     = concurrencyddl.TiDBEnableConcurrentDDL
	DefTiDBSimplifiedMetrics                       = false
	DefTiDBEnablePaging                            = true
	DefTiFlashFineGrainedShuffleStreamCount        = 0
	DefStreamCountWhenMaxThreadsNotSet             = 8
	DefTiFlashFineGrainedShuffleBatchSize          = 8192
	DefAdaptiveClosestReadThreshold                = 4096
	DefTiDBEnableAnalyzeSnapshot                   = false
	DefTiDBGenerateBinaryPlan                      = true
	DefEnableTiDBGCAwareMemoryTrack                = true
	DefTiDBDefaultStrMatchSelectivity              = 0.8
	DefTiDBEnableTmpStorageOnOOM                   = true
	DefTiDBEnableMDL                               = true
	DefTiFlashFastScan                             = false
	DefMemoryUsageAlarmRatio                       = 0.7
	DefMemoryUsageAlarmKeepRecordNum               = 5
	DefTiDBEnableFastReorg                         = true
	DefTiDBDDLDiskQuota                            = 100 * 1024 * 1024 * 1024 // 100GB
	DefExecutorConcurrency                         = 5
	DefTiDBEnableGeneralPlanCache                  = false
	DefTiDBGeneralPlanCacheSize                    = 100
	DefTiDBEnableTiFlashReadForWriteStmt           = false
	// MaxDDLReorgBatchSize is exported for testing.
	MaxDDLReorgBatchSize                  int32  = 10240
	MinDDLReorgBatchSize                  int32  = 32
	MinExpensiveQueryTimeThreshold        uint64 = 10 // 10s
	DefTiDBAutoBuildStatsConcurrency             = 1
	DefTiDBSysProcScanConcurrency                = 1
	DefTiDBRcWriteCheckTs                        = false
	DefTiDBForeignKeyChecks                      = false
	DefTiDBAnalyzePartitionConcurrency           = 1
	DefTiDBOptRangeMaxSize                       = 64 * int64(size.MB) // 64 MB
	DefTiDBCostModelVer                          = 2
	DefTiDBServerMemoryLimitSessMinSize          = 128 << 20
	DefTiDBMergePartitionStatsConcurrency        = 1
	DefTiDBServerMemoryLimitGCTrigger            = 0.7
	DefTiDBEnableGOGCTuner                       = true
	// DefTiDBGOGCTunerThreshold is to limit TiDBGOGCTunerThreshold.
<<<<<<< HEAD
	DefTiDBGOGCTunerThreshold        float64 = 0.6
	DefTiDBOptPrefixIndexSingleScan          = true
	DefTiDBExternalTS                        = 0
	DefTiDBEnableExternalTSRead              = false
	DefTiDBEnableReusechunk                  = true
	DefTiDBUseAlloc                          = false
	DefTiDBEnablePlanReplayerCapture         = false
	DefTiDBTTLJobEnable                      = true
	DefTiDBTTLScanBatchSize                  = 500
	DefTiDBTTLScanBatchMaxSize               = 10240
	DefTiDBTTLScanBatchMinSize               = 1
=======
	DefTiDBGOGCTunerThreshold                float64 = 0.6
	DefTiDBOptPrefixIndexSingleScan                  = true
	DefTiDBExternalTS                                = 0
	DefTiDBEnableExternalTSRead                      = false
	DefTiDBEnableReusechunk                          = true
	DefTiDBUseAlloc                                  = false
	DefTiDBEnablePlanReplayerCapture                 = false
	DefTiDBIndexMergeIntersectionConcurrency         = ConcurrencyUnset
>>>>>>> 7add1c84
)

// Process global variables.
var (
	ProcessGeneralLog             = atomic.NewBool(false)
	RunAutoAnalyze                = atomic.NewBool(DefTiDBEnableAutoAnalyze)
	GlobalLogMaxDays              = atomic.NewInt32(int32(config.GetGlobalConfig().Log.File.MaxDays))
	QueryLogMaxLen                = atomic.NewInt32(DefTiDBQueryLogMaxLen)
	EnablePProfSQLCPU             = atomic.NewBool(false)
	EnableBatchDML                = atomic.NewBool(false)
	EnableTmpStorageOnOOM         = atomic.NewBool(DefTiDBEnableTmpStorageOnOOM)
	ddlReorgWorkerCounter   int32 = DefTiDBDDLReorgWorkerCount
	ddlReorgBatchSize       int32 = DefTiDBDDLReorgBatchSize
	ddlFlashbackConcurrency int32 = DefTiDBDDLFlashbackConcurrency
	ddlErrorCountLimit      int64 = DefTiDBDDLErrorCountLimit
	ddlReorgRowFormat       int64 = DefTiDBRowFormatV2
	maxDeltaSchemaCount     int64 = DefTiDBMaxDeltaSchemaCount
	// DDLSlowOprThreshold is the threshold for ddl slow operations, uint is millisecond.
	DDLSlowOprThreshold                  = config.GetGlobalConfig().Instance.DDLSlowOprThreshold
	ForcePriority                        = int32(DefTiDBForcePriority)
	MaxOfMaxAllowedPacket         uint64 = 1073741824
	ExpensiveQueryTimeThreshold   uint64 = DefTiDBExpensiveQueryTimeThreshold
	MemoryUsageAlarmRatio                = atomic.NewFloat64(DefMemoryUsageAlarmRatio)
	MemoryUsageAlarmKeepRecordNum        = atomic.NewInt64(DefMemoryUsageAlarmKeepRecordNum)
	EnableLocalTxn                       = atomic.NewBool(DefTiDBEnableLocalTxn)
	MaxTSOBatchWaitInterval              = atomic.NewFloat64(DefTiDBTSOClientBatchMaxWaitTime)
	EnableTSOFollowerProxy               = atomic.NewBool(DefTiDBEnableTSOFollowerProxy)
	RestrictedReadOnly                   = atomic.NewBool(DefTiDBRestrictedReadOnly)
	VarTiDBSuperReadOnly                 = atomic.NewBool(DefTiDBSuperReadOnly)
	PersistAnalyzeOptions                = atomic.NewBool(DefTiDBPersistAnalyzeOptions)
	TableCacheLease                      = atomic.NewInt64(DefTiDBTableCacheLease)
	EnableColumnTracking                 = atomic.NewBool(DefTiDBEnableColumnTracking)
	StatsLoadSyncWait                    = atomic.NewInt64(DefTiDBStatsLoadSyncWait)
	StatsLoadPseudoTimeout               = atomic.NewBool(DefTiDBStatsLoadPseudoTimeout)
	MemQuotaBindingCache                 = atomic.NewInt64(DefTiDBMemQuotaBindingCache)
	GCMaxWaitTime                        = atomic.NewInt64(DefTiDBGCMaxWaitTime)
	StatsCacheMemQuota                   = atomic.NewInt64(DefTiDBStatsCacheMemQuota)
	OOMAction                            = atomic.NewString(DefTiDBMemOOMAction)
	MaxAutoAnalyzeTime                   = atomic.NewInt64(DefTiDBMaxAutoAnalyzeTime)
	// variables for plan cache
	PreparedPlanCacheMemoryGuardRatio = atomic.NewFloat64(DefTiDBPrepPlanCacheMemoryGuardRatio)
	EnableConcurrentDDL               = atomic.NewBool(DefTiDBEnableConcurrentDDL)
	DDLForce2Queue                    = atomic.NewBool(false)
	EnableNoopVariables               = atomic.NewBool(DefTiDBEnableNoopVariables)
	EnableMDL                         = atomic.NewBool(false)
	AutoAnalyzePartitionBatchSize     = atomic.NewInt64(DefTiDBAutoAnalyzePartitionBatchSize)
	// EnableFastReorg indicates whether to use lightning to enhance DDL reorg performance.
	EnableFastReorg = atomic.NewBool(DefTiDBEnableFastReorg)
	// DDLDiskQuota is the temporary variable for set disk quota for lightning
	DDLDiskQuota = atomic.NewUint64(DefTiDBDDLDiskQuota)
	// EnableForeignKey indicates whether to enable foreign key feature.
	EnableForeignKey    = atomic.NewBool(false)
	EnableRCReadCheckTS = atomic.NewBool(false)

	// DefTiDBServerMemoryLimit indicates the default value of TiDBServerMemoryLimit(TotalMem * 80%).
	// It should be a const and shouldn't be modified after tidb is started.
	DefTiDBServerMemoryLimit = serverMemoryLimitDefaultValue()
	GOGCTunerThreshold       = atomic.NewFloat64(DefTiDBGOGCTunerThreshold)

	PasswordValidationLength           = atomic.NewInt32(8)
	PasswordValidationMixedCaseCount   = atomic.NewInt32(1)
	PasswordValidtaionNumberCount      = atomic.NewInt32(1)
	PasswordValidationSpecialCharCount = atomic.NewInt32(1)
	EnableTTLJob                       = atomic.NewBool(DefTiDBTTLJobEnable)
	TTLScanBatchSize                   = atomic.NewInt64(DefTiDBTTLScanBatchSize)
)

var (
	// SetMemQuotaAnalyze is the func registered by global/subglobal tracker to set memory quota.
	SetMemQuotaAnalyze func(quota int64) = nil
	// GetMemQuotaAnalyze is the func registered by global/subglobal tracker to get memory quota.
	GetMemQuotaAnalyze func() int64 = nil
	// SetStatsCacheCapacity is the func registered by domain to set statsCache memory quota.
	SetStatsCacheCapacity atomic.Value
	// SetPDClientDynamicOption is the func registered by domain
	SetPDClientDynamicOption atomic.Pointer[func(string, string)]
	// SwitchConcurrentDDL is the func registered by DDL to switch concurrent DDL.
	SwitchConcurrentDDL func(bool) error = nil
	// SwitchMDL is the func registered by DDL to switch MDL.
	SwitchMDL func(bool2 bool) error = nil
	// EnableDDL is the func registered by ddl to enable running ddl in this instance.
	EnableDDL func() error = nil
	// DisableDDL is the func registered by ddl to disable running ddl in this instance.
	DisableDDL func() error = nil
	// SetExternalTimestamp is the func registered by staleread to set externaltimestamp in pd
	SetExternalTimestamp func(ctx context.Context, ts uint64) error
	// GetExternalTimestamp is the func registered by staleread to get externaltimestamp from pd
	GetExternalTimestamp func(ctx context.Context) (uint64, error)
)

func serverMemoryLimitDefaultValue() string {
	total, err := memory.MemTotal()
	if err == nil && total != 0 {
		return "80%"
	}
	return "0"
}<|MERGE_RESOLUTION|>--- conflicted
+++ resolved
@@ -1104,19 +1104,6 @@
 	DefTiDBServerMemoryLimitGCTrigger            = 0.7
 	DefTiDBEnableGOGCTuner                       = true
 	// DefTiDBGOGCTunerThreshold is to limit TiDBGOGCTunerThreshold.
-<<<<<<< HEAD
-	DefTiDBGOGCTunerThreshold        float64 = 0.6
-	DefTiDBOptPrefixIndexSingleScan          = true
-	DefTiDBExternalTS                        = 0
-	DefTiDBEnableExternalTSRead              = false
-	DefTiDBEnableReusechunk                  = true
-	DefTiDBUseAlloc                          = false
-	DefTiDBEnablePlanReplayerCapture         = false
-	DefTiDBTTLJobEnable                      = true
-	DefTiDBTTLScanBatchSize                  = 500
-	DefTiDBTTLScanBatchMaxSize               = 10240
-	DefTiDBTTLScanBatchMinSize               = 1
-=======
 	DefTiDBGOGCTunerThreshold                float64 = 0.6
 	DefTiDBOptPrefixIndexSingleScan                  = true
 	DefTiDBExternalTS                                = 0
@@ -1125,7 +1112,10 @@
 	DefTiDBUseAlloc                                  = false
 	DefTiDBEnablePlanReplayerCapture                 = false
 	DefTiDBIndexMergeIntersectionConcurrency         = ConcurrencyUnset
->>>>>>> 7add1c84
+	DefTiDBTTLJobEnable                              = true
+	DefTiDBTTLScanBatchSize                          = 500
+	DefTiDBTTLScanBatchMaxSize                       = 10240
+	DefTiDBTTLScanBatchMinSize                       = 1
 )
 
 // Process global variables.
