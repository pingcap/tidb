// Copyright 2017 PingCAP, Inc.
//
// Licensed under the Apache License, Version 2.0 (the "License");
// you may not use this file except in compliance with the License.
// You may obtain a copy of the License at
//
//     http://www.apache.org/licenses/LICENSE-2.0
//
// Unless required by applicable law or agreed to in writing, software
// distributed under the License is distributed on an "AS IS" BASIS,
// WITHOUT WARRANTIES OR CONDITIONS OF ANY KIND, either express or implied.
// See the License for the specific language governing permissions and
// limitations under the License.

package variable

import (
	"context"
	"fmt"
	"math"
	"time"

	"github.com/pingcap/tidb/config"
	"github.com/pingcap/tidb/kv"
	"github.com/pingcap/tidb/parser/mysql"
	"github.com/pingcap/tidb/sessionctx/variable/featuretag/distributereorg"
	"github.com/pingcap/tidb/util/memory"
	"github.com/pingcap/tidb/util/paging"
	"github.com/pingcap/tidb/util/size"
	"github.com/pingcap/tidb/util/tiflashcompute"
	"go.uber.org/atomic"
)

/*
	Steps to add a new TiDB specific system variable:

	1. Add a new variable name with comment in this file.
	2. Add the default value of the new variable in this file.
	3. Add SysVar instance in 'defaultSysVars' slice.
*/

// TiDB system variable names that only in session scope.
const (
	TiDBDDLSlowOprThreshold = "ddl_slow_threshold"

	// TiDBSnapshot is used for reading history data, the default value is empty string.
	// The value can be a datetime string like '2017-11-11 20:20:20' or a tso string. When this variable is set, the session reads history data of that time.
	TiDBSnapshot = "tidb_snapshot"

	// TiDBOptAggPushDown is used to enable/disable the optimizer rule of aggregation push down.
	TiDBOptAggPushDown = "tidb_opt_agg_push_down"

	// TiDBOptDeriveTopN is used to enable/disable the optimizer rule of deriving topN.
	TiDBOptDeriveTopN = "tidb_opt_derive_topn"

	// TiDBOptCartesianBCJ is used to disable/enable broadcast cartesian join in MPP mode
	TiDBOptCartesianBCJ = "tidb_opt_broadcast_cartesian_join"

	TiDBOptMPPOuterJoinFixedBuildSide = "tidb_opt_mpp_outer_join_fixed_build_side"

	// TiDBOptDistinctAggPushDown is used to decide whether agg with distinct should be pushed to tikv/tiflash.
	TiDBOptDistinctAggPushDown = "tidb_opt_distinct_agg_push_down"

	// TiDBOptSkewDistinctAgg is used to indicate the distinct agg has data skew
	TiDBOptSkewDistinctAgg = "tidb_opt_skew_distinct_agg"

	// TiDBOpt3StageDistinctAgg is used to indicate whether to plan and execute the distinct agg in 3 stages
	TiDBOpt3StageDistinctAgg = "tidb_opt_three_stage_distinct_agg"

	// TiDBOptEnable3StageMultiDistinctAgg is used to indicate whether to plan and execute the multi distinct agg in 3 stages
	TiDBOptEnable3StageMultiDistinctAgg = "tidb_opt_enable_three_stage_multi_distinct_agg"

	// TiDBBCJThresholdSize is used to limit the size of small table for mpp broadcast join.
	// Its unit is bytes, if the size of small table is larger than it, we will not use bcj.
	TiDBBCJThresholdSize = "tidb_broadcast_join_threshold_size"

	// TiDBBCJThresholdCount is used to limit the count of small table for mpp broadcast join.
	// If we can't estimate the size of one side of join child, we will check if its row number exceeds this limitation.
	TiDBBCJThresholdCount = "tidb_broadcast_join_threshold_count"

	// TiDBOptWriteRowID is used to enable/disable the operations of insert、replace and update to _tidb_rowid.
	TiDBOptWriteRowID = "tidb_opt_write_row_id"

	// TiDBAutoAnalyzeRatio will run if (table modify count)/(table row count) is greater than this value.
	TiDBAutoAnalyzeRatio = "tidb_auto_analyze_ratio"

	// TiDBAutoAnalyzeStartTime will run if current time is within start time and end time.
	TiDBAutoAnalyzeStartTime = "tidb_auto_analyze_start_time"
	TiDBAutoAnalyzeEndTime   = "tidb_auto_analyze_end_time"

	// TiDBChecksumTableConcurrency is used to speed up the ADMIN CHECKSUM TABLE
	// statement, when a table has multiple indices, those indices can be
	// scanned concurrently, with the cost of higher system performance impact.
	TiDBChecksumTableConcurrency = "tidb_checksum_table_concurrency"

	// TiDBCurrentTS is used to get the current transaction timestamp.
	// It is read-only.
	TiDBCurrentTS = "tidb_current_ts"

	// TiDBLastTxnInfo is used to get the last transaction info within the current session.
	TiDBLastTxnInfo = "tidb_last_txn_info"

	// TiDBLastQueryInfo is used to get the last query info within the current session.
	TiDBLastQueryInfo = "tidb_last_query_info"

	// TiDBLastDDLInfo is used to get the last ddl info within the current session.
	TiDBLastDDLInfo = "tidb_last_ddl_info"

	// TiDBLastPlanReplayerToken is used to get the last plan replayer token within the current session
	TiDBLastPlanReplayerToken = "tidb_last_plan_replayer_token"

	// TiDBConfig is a read-only variable that shows the config of the current server.
	TiDBConfig = "tidb_config"

	// TiDBBatchInsert is used to enable/disable auto-split insert data. If set this option on, insert executor will automatically
	// insert data into multiple batches and use a single txn for each batch. This will be helpful when inserting large data.
	TiDBBatchInsert = "tidb_batch_insert"

	// TiDBBatchDelete is used to enable/disable auto-split delete data. If set this option on, delete executor will automatically
	// split data into multiple batches and use a single txn for each batch. This will be helpful when deleting large data.
	TiDBBatchDelete = "tidb_batch_delete"

	// TiDBBatchCommit is used to enable/disable auto-split the transaction.
	// If set this option on, the transaction will be committed when it reaches stmt-count-limit and starts a new transaction.
	TiDBBatchCommit = "tidb_batch_commit"

	// TiDBDMLBatchSize is used to split the insert/delete data into small batches.
	// It only takes effort when tidb_batch_insert/tidb_batch_delete is on.
	// Its default value is 20000. When the row size is large, 20k rows could be larger than 100MB.
	// User could change it to a smaller one to avoid breaking the transaction size limitation.
	TiDBDMLBatchSize = "tidb_dml_batch_size"

	// The following session variables controls the memory quota during query execution.

	// TiDBMemQuotaQuery controls the memory quota of a query.
	TiDBMemQuotaQuery = "tidb_mem_quota_query" // Bytes.
	// TiDBMemQuotaApplyCache controls the memory quota of a query.
	TiDBMemQuotaApplyCache = "tidb_mem_quota_apply_cache"

	// TiDBGeneralLog is used to log every query in the server in info level.
	TiDBGeneralLog = "tidb_general_log"

	// TiDBLogFileMaxDays is used to log every query in the server in info level.
	TiDBLogFileMaxDays = "tidb_log_file_max_days"

	// TiDBPProfSQLCPU is used to add label sql label to pprof result.
	TiDBPProfSQLCPU = "tidb_pprof_sql_cpu"

	// TiDBRetryLimit is the maximum number of retries when committing a transaction.
	TiDBRetryLimit = "tidb_retry_limit"

	// TiDBDisableTxnAutoRetry disables transaction auto retry.
	TiDBDisableTxnAutoRetry = "tidb_disable_txn_auto_retry"

	// TiDBEnableChunkRPC enables TiDB to use Chunk format for coprocessor requests.
	TiDBEnableChunkRPC = "tidb_enable_chunk_rpc"

	// TiDBOptimizerSelectivityLevel is used to control the selectivity estimation level.
	TiDBOptimizerSelectivityLevel = "tidb_optimizer_selectivity_level"

	// TiDBOptimizerEnableNewOnlyFullGroupByCheck is used to open the newly only_full_group_by check by maintaining functional dependency.
	TiDBOptimizerEnableNewOnlyFullGroupByCheck = "tidb_enable_new_only_full_group_by_check"

	TiDBOptimizerEnableOuterJoinReorder = "tidb_enable_outer_join_reorder"

	// TiDBOptimizerEnableNAAJ is used to open the newly null-aware anti join
	TiDBOptimizerEnableNAAJ = "tidb_enable_null_aware_anti_join"

	// TiDBTxnMode is used to control the transaction behavior.
	TiDBTxnMode = "tidb_txn_mode"

	// TiDBRowFormatVersion is used to control tidb row format version current.
	TiDBRowFormatVersion = "tidb_row_format_version"

	// TiDBEnableTablePartition is used to control table partition feature.
	// The valid value include auto/on/off:
	// on or auto: enable table partition if the partition type is implemented.
	// off: always disable table partition.
	TiDBEnableTablePartition = "tidb_enable_table_partition"

	// TiDBEnableListTablePartition is used to control list table partition feature.
	TiDBEnableListTablePartition = "tidb_enable_list_partition"

	// TiDBSkipIsolationLevelCheck is used to control whether to return error when set unsupported transaction
	// isolation level.
	TiDBSkipIsolationLevelCheck = "tidb_skip_isolation_level_check"

	// TiDBLowResolutionTSO is used for reading data with low resolution TSO which is updated once every two seconds
	TiDBLowResolutionTSO = "tidb_low_resolution_tso"

	// TiDBReplicaRead is used for reading data from replicas, followers for example.
	TiDBReplicaRead = "tidb_replica_read"

	// TiDBAdaptiveClosestReadThreshold is for reading data from closest replicas(with same 'zone' label).
	// TiKV client should send read request to the closest replica(leader/follower) if the estimated response
	// size exceeds this threshold; otherwise, this request should be sent to leader.
	// This variable only take effect when `tidb_replica_read` is 'closest-adaptive'.
	TiDBAdaptiveClosestReadThreshold = "tidb_adaptive_closest_read_threshold"

	// TiDBAllowRemoveAutoInc indicates whether a user can drop the auto_increment column attribute or not.
	TiDBAllowRemoveAutoInc = "tidb_allow_remove_auto_inc"

	// TiDBMultiStatementMode enables multi statement at the risk of SQL injection
	// provides backwards compatibility
	TiDBMultiStatementMode = "tidb_multi_statement_mode"

	// TiDBEvolvePlanTaskMaxTime controls the max time of a single evolution task.
	TiDBEvolvePlanTaskMaxTime = "tidb_evolve_plan_task_max_time"

	// TiDBEvolvePlanTaskStartTime is the start time of evolution task.
	TiDBEvolvePlanTaskStartTime = "tidb_evolve_plan_task_start_time"
	// TiDBEvolvePlanTaskEndTime is the end time of evolution task.
	TiDBEvolvePlanTaskEndTime = "tidb_evolve_plan_task_end_time"

	// TiDBSlowLogThreshold is used to set the slow log threshold in the server.
	TiDBSlowLogThreshold = "tidb_slow_log_threshold"

	// TiDBRecordPlanInSlowLog is used to log the plan of the slow query.
	TiDBRecordPlanInSlowLog = "tidb_record_plan_in_slow_log"

	// TiDBEnableSlowLog enables TiDB to log slow queries.
	TiDBEnableSlowLog = "tidb_enable_slow_log"

	// TiDBCheckMb4ValueInUTF8 is used to control whether to enable the check wrong utf8 value.
	TiDBCheckMb4ValueInUTF8 = "tidb_check_mb4_value_in_utf8"

	// TiDBFoundInPlanCache indicates whether the last statement was found in plan cache
	TiDBFoundInPlanCache = "last_plan_from_cache"

	// TiDBFoundInBinding indicates whether the last statement was matched with the hints in the binding.
	TiDBFoundInBinding = "last_plan_from_binding"

	// TiDBAllowAutoRandExplicitInsert indicates whether explicit insertion on auto_random column is allowed.
	TiDBAllowAutoRandExplicitInsert = "allow_auto_random_explicit_insert"

	// TiDBTxnScope indicates whether using global transactions or local transactions.
	TiDBTxnScope = "txn_scope"

	// TiDBTxnReadTS indicates the next transaction should be staleness transaction and provide the startTS
	TiDBTxnReadTS = "tx_read_ts"

	// TiDBReadStaleness indicates the staleness duration for following statement
	TiDBReadStaleness = "tidb_read_staleness"

	// TiDBEnablePaging indicates whether paging is enabled in coprocessor requests.
	TiDBEnablePaging = "tidb_enable_paging"

	// TiDBReadConsistency indicates whether the autocommit read statement goes through TiKV RC.
	TiDBReadConsistency = "tidb_read_consistency"

	// TiDBSysdateIsNow is the name of the `tidb_sysdate_is_now` system variable
	TiDBSysdateIsNow = "tidb_sysdate_is_now"

	// RequireSecureTransport indicates the secure mode for data transport
	RequireSecureTransport = "require_secure_transport"

	// TiFlashFastScan indicates whether use fast scan in tiflash.
	TiFlashFastScan = "tiflash_fastscan"

	// TiDBEnableUnsafeSubstitute indicates whether to enable generate column takes unsafe substitute.
	TiDBEnableUnsafeSubstitute = "tidb_enable_unsafe_substitute"

	// TiDBEnableTiFlashReadForWriteStmt indicates whether to enable TiFlash to read for write statements.
	TiDBEnableTiFlashReadForWriteStmt = "tidb_enable_tiflash_read_for_write_stmt"

	// TiDBUseAlloc indicates whether the last statement used chunk alloc
	TiDBUseAlloc = "last_sql_use_alloc"
)

// TiDB system variable names that both in session and global scope.
const (
	// TiDBBuildStatsConcurrency is used to speed up the ANALYZE statement, when a table has multiple indices,
	// those indices can be scanned concurrently, with the cost of higher system performance impact.
	TiDBBuildStatsConcurrency = "tidb_build_stats_concurrency"

	// TiDBDistSQLScanConcurrency is used to set the concurrency of a distsql scan task.
	// A distsql scan task can be a table scan or a index scan, which may be distributed to many TiKV nodes.
	// Higher concurrency may reduce latency, but with the cost of higher memory usage and system performance impact.
	// If the query has a LIMIT clause, high concurrency makes the system do much more work than needed.
	TiDBDistSQLScanConcurrency = "tidb_distsql_scan_concurrency"

	// TiDBOptInSubqToJoinAndAgg is used to enable/disable the optimizer rule of rewriting IN subquery.
	TiDBOptInSubqToJoinAndAgg = "tidb_opt_insubq_to_join_and_agg"

	// TiDBOptPreferRangeScan is used to enable/disable the optimizer to always prefer range scan over table scan, ignoring their costs.
	TiDBOptPreferRangeScan = "tidb_opt_prefer_range_scan"

	// TiDBOptEnableCorrelationAdjustment is used to indicates if enable correlation adjustment.
	TiDBOptEnableCorrelationAdjustment = "tidb_opt_enable_correlation_adjustment"

	// TiDBOptLimitPushDownThreshold determines if push Limit or TopN down to TiKV forcibly.
	TiDBOptLimitPushDownThreshold = "tidb_opt_limit_push_down_threshold"

	// TiDBOptCorrelationThreshold is a guard to enable row count estimation using column order correlation.
	TiDBOptCorrelationThreshold = "tidb_opt_correlation_threshold"

	// TiDBOptCorrelationExpFactor is an exponential factor to control heuristic approach when tidb_opt_correlation_threshold is not satisfied.
	TiDBOptCorrelationExpFactor = "tidb_opt_correlation_exp_factor"

	// TiDBOptCPUFactor is the CPU cost of processing one expression for one row.
	TiDBOptCPUFactor = "tidb_opt_cpu_factor"
	// TiDBOptCopCPUFactor is the CPU cost of processing one expression for one row in coprocessor.
	TiDBOptCopCPUFactor = "tidb_opt_copcpu_factor"
	// TiDBOptTiFlashConcurrencyFactor is concurrency number of tiflash computation.
	TiDBOptTiFlashConcurrencyFactor = "tidb_opt_tiflash_concurrency_factor"
	// TiDBOptNetworkFactor is the network cost of transferring 1 byte data.
	TiDBOptNetworkFactor = "tidb_opt_network_factor"
	// TiDBOptScanFactor is the IO cost of scanning 1 byte data on TiKV.
	TiDBOptScanFactor = "tidb_opt_scan_factor"
	// TiDBOptDescScanFactor is the IO cost of scanning 1 byte data on TiKV in desc order.
	TiDBOptDescScanFactor = "tidb_opt_desc_factor"
	// TiDBOptSeekFactor is the IO cost of seeking the start value in a range on TiKV or TiFlash.
	TiDBOptSeekFactor = "tidb_opt_seek_factor"
	// TiDBOptMemoryFactor is the memory cost of storing one tuple.
	TiDBOptMemoryFactor = "tidb_opt_memory_factor"
	// TiDBOptDiskFactor is the IO cost of reading/writing one byte to temporary disk.
	TiDBOptDiskFactor = "tidb_opt_disk_factor"
	// TiDBOptConcurrencyFactor is the CPU cost of additional one goroutine.
	TiDBOptConcurrencyFactor = "tidb_opt_concurrency_factor"
	// TiDBOptForceInlineCTE is used to enable/disable inline CTE
	TiDBOptForceInlineCTE = "tidb_opt_force_inline_cte"

	// TiDBIndexJoinBatchSize is used to set the batch size of an index lookup join.
	// The index lookup join fetches batches of data from outer executor and constructs ranges for inner executor.
	// This value controls how much of data in a batch to do the index join.
	// Large value may reduce the latency but consumes more system resource.
	TiDBIndexJoinBatchSize = "tidb_index_join_batch_size"

	// TiDBIndexLookupSize is used for index lookup executor.
	// The index lookup executor first scan a batch of handles from a index, then use those handles to lookup the table
	// rows, this value controls how much of handles in a batch to do a lookup task.
	// Small value sends more RPCs to TiKV, consume more system resource.
	// Large value may do more work than needed if the query has a limit.
	TiDBIndexLookupSize = "tidb_index_lookup_size"

	// TiDBIndexLookupConcurrency is used for index lookup executor.
	// A lookup task may have 'tidb_index_lookup_size' of handles at maximum, the handles may be distributed
	// in many TiKV nodes, we execute multiple concurrent index lookup tasks concurrently to reduce the time
	// waiting for a task to finish.
	// Set this value higher may reduce the latency but consumes more system resource.
	// tidb_index_lookup_concurrency is deprecated, use tidb_executor_concurrency instead.
	TiDBIndexLookupConcurrency = "tidb_index_lookup_concurrency"

	// TiDBIndexLookupJoinConcurrency is used for index lookup join executor.
	// IndexLookUpJoin starts "tidb_index_lookup_join_concurrency" inner workers
	// to fetch inner rows and join the matched (outer, inner) row pairs.
	// tidb_index_lookup_join_concurrency is deprecated, use tidb_executor_concurrency instead.
	TiDBIndexLookupJoinConcurrency = "tidb_index_lookup_join_concurrency"

	// TiDBIndexSerialScanConcurrency is used for controlling the concurrency of index scan operation
	// when we need to keep the data output order the same as the order of index data.
	TiDBIndexSerialScanConcurrency = "tidb_index_serial_scan_concurrency"

	// TiDBMaxChunkSize is used to control the max chunk size during query execution.
	TiDBMaxChunkSize = "tidb_max_chunk_size"

	// TiDBAllowBatchCop means if we should send batch coprocessor to TiFlash. It can be set to 0, 1 and 2.
	// 0 means never use batch cop, 1 means use batch cop in case of aggregation and join, 2, means to force sending batch cop for any query.
	// The default value is 0
	TiDBAllowBatchCop = "tidb_allow_batch_cop"

	// TiDBAllowMPPExecution means if we should use mpp way to execute query or not.
	// Default value is `true`, means to be determined by the optimizer.
	// Value set to `false` means never use mpp.
	TiDBAllowMPPExecution = "tidb_allow_mpp"

	// TiDBHashExchangeWithNewCollation means if hash exchange is supported when new collation is on.
	// Default value is `true`, means support hash exchange when new collation is on.
	// Value set to `false` means not support hash exchange when new collation is on.
	TiDBHashExchangeWithNewCollation = "tidb_hash_exchange_with_new_collation"

	// TiDBEnforceMPPExecution means if we should enforce mpp way to execute query or not.
	// Default value is `false`, means to be determined by variable `tidb_allow_mpp`.
	// Value set to `true` means enforce use mpp.
	// Note if you want to set `tidb_enforce_mpp` to `true`, you must set `tidb_allow_mpp` to `true` first.
	TiDBEnforceMPPExecution = "tidb_enforce_mpp"

	// TiDBMaxTiFlashThreads is the maximum number of threads to execute the request which is pushed down to tiflash.
	// Default value is -1, means it will not be pushed down to tiflash.
	// If the value is bigger than -1, it will be pushed down to tiflash and used to create db context in tiflash.
	TiDBMaxTiFlashThreads = "tidb_max_tiflash_threads"
	// TiDBMPPStoreFailTTL is the unavailable time when a store is detected failed. During that time, tidb will not send any task to
	// TiFlash even though the failed TiFlash node has been recovered.
	TiDBMPPStoreFailTTL = "tidb_mpp_store_fail_ttl"

	// TiDBInitChunkSize is used to control the init chunk size during query execution.
	TiDBInitChunkSize = "tidb_init_chunk_size"

	// TiDBMinPagingSize is used to control the min paging size in the coprocessor paging protocol.
	TiDBMinPagingSize = "tidb_min_paging_size"

	// TiDBMaxPagingSize is used to control the max paging size in the coprocessor paging protocol.
	TiDBMaxPagingSize = "tidb_max_paging_size"

	// TiDBEnableCascadesPlanner is used to control whether to enable the cascades planner.
	TiDBEnableCascadesPlanner = "tidb_enable_cascades_planner"

	// TiDBSkipUTF8Check skips the UTF8 validate process, validate UTF8 has performance cost, if we can make sure
	// the input string values are valid, we can skip the check.
	TiDBSkipUTF8Check = "tidb_skip_utf8_check"

	// TiDBSkipASCIICheck skips the ASCII validate process
	// old tidb may already have fields with invalid ASCII bytes
	// disable ASCII validate can guarantee a safe replication
	TiDBSkipASCIICheck = "tidb_skip_ascii_check"

	// TiDBHashJoinConcurrency is used for hash join executor.
	// The hash join outer executor starts multiple concurrent join workers to probe the hash table.
	// tidb_hash_join_concurrency is deprecated, use tidb_executor_concurrency instead.
	TiDBHashJoinConcurrency = "tidb_hash_join_concurrency"

	// TiDBProjectionConcurrency is used for projection operator.
	// This variable controls the worker number of projection operator.
	// tidb_projection_concurrency is deprecated, use tidb_executor_concurrency instead.
	TiDBProjectionConcurrency = "tidb_projection_concurrency"

	// TiDBHashAggPartialConcurrency is used for hash agg executor.
	// The hash agg executor starts multiple concurrent partial workers to do partial aggregate works.
	// tidb_hashagg_partial_concurrency is deprecated, use tidb_executor_concurrency instead.
	TiDBHashAggPartialConcurrency = "tidb_hashagg_partial_concurrency"

	// TiDBHashAggFinalConcurrency is used for hash agg executor.
	// The hash agg executor starts multiple concurrent final workers to do final aggregate works.
	// tidb_hashagg_final_concurrency is deprecated, use tidb_executor_concurrency instead.
	TiDBHashAggFinalConcurrency = "tidb_hashagg_final_concurrency"

	// TiDBWindowConcurrency is used for window parallel executor.
	// tidb_window_concurrency is deprecated, use tidb_executor_concurrency instead.
	TiDBWindowConcurrency = "tidb_window_concurrency"

	// TiDBMergeJoinConcurrency is used for merge join parallel executor
	TiDBMergeJoinConcurrency = "tidb_merge_join_concurrency"

	// TiDBStreamAggConcurrency is used for stream aggregation parallel executor.
	// tidb_stream_agg_concurrency is deprecated, use tidb_executor_concurrency instead.
	TiDBStreamAggConcurrency = "tidb_streamagg_concurrency"

	// TiDBIndexMergeIntersectionConcurrency is used for parallel worker of index merge intersection.
	TiDBIndexMergeIntersectionConcurrency = "tidb_index_merge_intersection_concurrency"

	// TiDBEnableParallelApply is used for parallel apply.
	TiDBEnableParallelApply = "tidb_enable_parallel_apply"

	// TiDBBackoffLockFast is used for tikv backoff base time in milliseconds.
	TiDBBackoffLockFast = "tidb_backoff_lock_fast"

	// TiDBBackOffWeight is used to control the max back off time in TiDB.
	// The default maximum back off time is a small value.
	// BackOffWeight could multiply it to let the user adjust the maximum time for retrying.
	// Only positive integers can be accepted, which means that the maximum back off time can only grow.
	TiDBBackOffWeight = "tidb_backoff_weight"

	// TiDBDDLReorgWorkerCount defines the count of ddl reorg workers.
	TiDBDDLReorgWorkerCount = "tidb_ddl_reorg_worker_cnt"

	// TiDBDDLFlashbackConcurrency defines the count of ddl flashback workers.
	TiDBDDLFlashbackConcurrency = "tidb_ddl_flashback_concurrency"

	// TiDBDDLReorgBatchSize defines the transaction batch size of ddl reorg workers.
	TiDBDDLReorgBatchSize = "tidb_ddl_reorg_batch_size"

	// TiDBDDLErrorCountLimit defines the count of ddl error limit.
	TiDBDDLErrorCountLimit = "tidb_ddl_error_count_limit"

	// TiDBDDLReorgPriority defines the operations' priority of adding indices.
	// It can be: PRIORITY_LOW, PRIORITY_NORMAL, PRIORITY_HIGH
	TiDBDDLReorgPriority = "tidb_ddl_reorg_priority"

	// TiDBEnableAutoIncrementInGenerated disables the mysql compatibility check on using auto-incremented columns in
	// expression indexes and generated columns described here https://dev.mysql.com/doc/refman/5.7/en/create-table-generated-columns.html for details.
	TiDBEnableAutoIncrementInGenerated = "tidb_enable_auto_increment_in_generated"

	// TiDBPlacementMode is used to control the mode for placement
	TiDBPlacementMode = "tidb_placement_mode"

	// TiDBMaxDeltaSchemaCount defines the max length of deltaSchemaInfos.
	// deltaSchemaInfos is a queue that maintains the history of schema changes.
	TiDBMaxDeltaSchemaCount = "tidb_max_delta_schema_count"

	// TiDBScatterRegion will scatter the regions for DDLs when it is ON.
	TiDBScatterRegion = "tidb_scatter_region"

	// TiDBWaitSplitRegionFinish defines the split region behaviour is sync or async.
	TiDBWaitSplitRegionFinish = "tidb_wait_split_region_finish"

	// TiDBWaitSplitRegionTimeout uses to set the split and scatter region back off time.
	TiDBWaitSplitRegionTimeout = "tidb_wait_split_region_timeout"

	// TiDBForcePriority defines the operations' priority of all statements.
	// It can be "NO_PRIORITY", "LOW_PRIORITY", "HIGH_PRIORITY", "DELAYED"
	TiDBForcePriority = "tidb_force_priority"

	// TiDBConstraintCheckInPlace indicates to check the constraint when the SQL executing.
	// It could hurt the performance of bulking insert when it is ON.
	TiDBConstraintCheckInPlace = "tidb_constraint_check_in_place"

	// TiDBEnableWindowFunction is used to control whether to enable the window function.
	TiDBEnableWindowFunction = "tidb_enable_window_function"

	// TiDBEnablePipelinedWindowFunction is used to control whether to use pipelined window function, it only works when tidb_enable_window_function = true.
	TiDBEnablePipelinedWindowFunction = "tidb_enable_pipelined_window_function"

	// TiDBEnableStrictDoubleTypeCheck is used to control table field double type syntax check.
	TiDBEnableStrictDoubleTypeCheck = "tidb_enable_strict_double_type_check"

	// TiDBOptProjectionPushDown is used to control whether to pushdown projection to coprocessor.
	TiDBOptProjectionPushDown = "tidb_opt_projection_push_down"

	// TiDBEnableVectorizedExpression is used to control whether to enable the vectorized expression evaluation.
	TiDBEnableVectorizedExpression = "tidb_enable_vectorized_expression"

	// TiDBOptJoinReorderThreshold defines the threshold less than which
	// we'll choose a rather time-consuming algorithm to calculate the join order.
	TiDBOptJoinReorderThreshold = "tidb_opt_join_reorder_threshold"

	// TiDBSlowQueryFile indicates which slow query log file for SLOW_QUERY table to parse.
	TiDBSlowQueryFile = "tidb_slow_query_file"

	// TiDBEnableFastAnalyze indicates to use fast analyze.
	TiDBEnableFastAnalyze = "tidb_enable_fast_analyze"

	// TiDBExpensiveQueryTimeThreshold indicates the time threshold of expensive query.
	TiDBExpensiveQueryTimeThreshold = "tidb_expensive_query_time_threshold"

	// TiDBEnableIndexMerge indicates to generate IndexMergePath.
	TiDBEnableIndexMerge = "tidb_enable_index_merge"

	// TiDBEnableNoopFuncs set true will enable using fake funcs(like get_lock release_lock)
	TiDBEnableNoopFuncs = "tidb_enable_noop_functions"

	// TiDBEnableStmtSummary indicates whether the statement summary is enabled.
	TiDBEnableStmtSummary = "tidb_enable_stmt_summary"

	// TiDBStmtSummaryInternalQuery indicates whether the statement summary contain internal query.
	TiDBStmtSummaryInternalQuery = "tidb_stmt_summary_internal_query"

	// TiDBStmtSummaryRefreshInterval indicates the refresh interval in seconds for each statement summary.
	TiDBStmtSummaryRefreshInterval = "tidb_stmt_summary_refresh_interval"

	// TiDBStmtSummaryHistorySize indicates the history size of each statement summary.
	TiDBStmtSummaryHistorySize = "tidb_stmt_summary_history_size"

	// TiDBStmtSummaryMaxStmtCount indicates the max number of statements kept in memory.
	TiDBStmtSummaryMaxStmtCount = "tidb_stmt_summary_max_stmt_count"

	// TiDBStmtSummaryMaxSQLLength indicates the max length of displayed normalized sql and sample sql.
	TiDBStmtSummaryMaxSQLLength = "tidb_stmt_summary_max_sql_length"

	// TiDBCapturePlanBaseline indicates whether the capture of plan baselines is enabled.
	TiDBCapturePlanBaseline = "tidb_capture_plan_baselines"

	// TiDBUsePlanBaselines indicates whether the use of plan baselines is enabled.
	TiDBUsePlanBaselines = "tidb_use_plan_baselines"

	// TiDBEvolvePlanBaselines indicates whether the evolution of plan baselines is enabled.
	TiDBEvolvePlanBaselines = "tidb_evolve_plan_baselines"

	// TiDBEnableExtendedStats indicates whether the extended statistics feature is enabled.
	TiDBEnableExtendedStats = "tidb_enable_extended_stats"

	// TiDBIsolationReadEngines indicates the tidb only read from the stores whose engine type is involved in IsolationReadEngines.
	// Now, only support TiKV and TiFlash.
	TiDBIsolationReadEngines = "tidb_isolation_read_engines"

	// TiDBStoreLimit indicates the limit of sending request to a store, 0 means without limit.
	TiDBStoreLimit = "tidb_store_limit"

	// TiDBMetricSchemaStep indicates the step when query metric schema.
	TiDBMetricSchemaStep = "tidb_metric_query_step"

	// TiDBCDCWriteSource indicates the following data is written by TiCDC if it is not 0.
	TiDBCDCWriteSource = "tidb_cdc_write_source"

	// TiDBMetricSchemaRangeDuration indicates the range duration when query metric schema.
	TiDBMetricSchemaRangeDuration = "tidb_metric_query_range_duration"

	// TiDBEnableCollectExecutionInfo indicates that whether execution info is collected.
	TiDBEnableCollectExecutionInfo = "tidb_enable_collect_execution_info"

	// TiDBExecutorConcurrency is used for controlling the concurrency of all types of executors.
	TiDBExecutorConcurrency = "tidb_executor_concurrency"

	// TiDBEnableClusteredIndex indicates if clustered index feature is enabled.
	TiDBEnableClusteredIndex = "tidb_enable_clustered_index"

	// TiDBPartitionPruneMode indicates the partition prune mode used.
	TiDBPartitionPruneMode = "tidb_partition_prune_mode"

	// TiDBRedactLog indicates that whether redact log.
	TiDBRedactLog = "tidb_redact_log"

	// TiDBRestrictedReadOnly is meant for the cloud admin to toggle the cluster read only
	TiDBRestrictedReadOnly = "tidb_restricted_read_only"

	// TiDBSuperReadOnly is tidb's variant of mysql's super_read_only, which has some differences from mysql's super_read_only.
	TiDBSuperReadOnly = "tidb_super_read_only"

	// TiDBShardAllocateStep indicates the max size of continuous rowid shard in one transaction.
	TiDBShardAllocateStep = "tidb_shard_allocate_step"
	// TiDBEnableTelemetry indicates that whether usage data report to PingCAP is enabled.
	TiDBEnableTelemetry = "tidb_enable_telemetry"

	// TiDBMemoryUsageAlarmRatio indicates the alarm threshold when memory usage of the tidb-server exceeds.
	TiDBMemoryUsageAlarmRatio = "tidb_memory_usage_alarm_ratio"

	// TiDBMemoryUsageAlarmKeepRecordNum indicates the number of saved alarm files.
	TiDBMemoryUsageAlarmKeepRecordNum = "tidb_memory_usage_alarm_keep_record_num"

	// TiDBEnableRateLimitAction indicates whether enabled ratelimit action
	TiDBEnableRateLimitAction = "tidb_enable_rate_limit_action"

	// TiDBEnableAsyncCommit indicates whether to enable the async commit feature.
	TiDBEnableAsyncCommit = "tidb_enable_async_commit"

	// TiDBEnable1PC indicates whether to enable the one-phase commit feature.
	TiDBEnable1PC = "tidb_enable_1pc"

	// TiDBGuaranteeLinearizability indicates whether to guarantee linearizability.
	TiDBGuaranteeLinearizability = "tidb_guarantee_linearizability"

	// TiDBAnalyzeVersion indicates how tidb collects the analyzed statistics and how use to it.
	TiDBAnalyzeVersion = "tidb_analyze_version"

	// TiDBAutoAnalyzePartitionBatchSize indicates the batch size for partition tables for auto analyze in dynamic mode
	TiDBAutoAnalyzePartitionBatchSize = "tidb_auto_analyze_partition_batch_size"

	// TiDBEnableIndexMergeJoin indicates whether to enable index merge join.
	TiDBEnableIndexMergeJoin = "tidb_enable_index_merge_join"

	// TiDBTrackAggregateMemoryUsage indicates whether track the memory usage of aggregate function.
	TiDBTrackAggregateMemoryUsage = "tidb_track_aggregate_memory_usage"

	// TiDBEnableExchangePartition indicates whether to enable exchange partition.
	TiDBEnableExchangePartition = "tidb_enable_exchange_partition"

	// TiDBAllowFallbackToTiKV indicates the engine types whose unavailability triggers fallback to TiKV.
	// Now we only support TiFlash.
	TiDBAllowFallbackToTiKV = "tidb_allow_fallback_to_tikv"

	// TiDBEnableTopSQL indicates whether the top SQL is enabled.
	TiDBEnableTopSQL = "tidb_enable_top_sql"

	// TiDBSourceID indicates the source ID of the TiDB server.
	TiDBSourceID = "tidb_source_id"

	// TiDBTopSQLMaxTimeSeriesCount indicates the max number of statements been collected in each time series.
	TiDBTopSQLMaxTimeSeriesCount = "tidb_top_sql_max_time_series_count"

	// TiDBTopSQLMaxMetaCount indicates the max capacity of the collect meta per second.
	TiDBTopSQLMaxMetaCount = "tidb_top_sql_max_meta_count"

	// TiDBEnableLocalTxn indicates whether to enable Local Txn.
	TiDBEnableLocalTxn = "tidb_enable_local_txn"

	// TiDBEnableMDL indicates whether to enable MDL.
	TiDBEnableMDL = "tidb_enable_metadata_lock"

	// TiDBTSOClientBatchMaxWaitTime indicates the max value of the TSO Batch Wait interval time of PD client.
	TiDBTSOClientBatchMaxWaitTime = "tidb_tso_client_batch_max_wait_time"

	// TiDBTxnCommitBatchSize is used to control the batch size of transaction commit related requests sent by TiDB to TiKV.
	// If a single transaction has a large amount of writes, you can increase the batch size to improve the batch effect,
	// setting too large will exceed TiKV's raft-entry-max-size limit and cause commit failure.
	TiDBTxnCommitBatchSize = "tidb_txn_commit_batch_size"

	// TiDBEnableTSOFollowerProxy indicates whether to enable the TSO Follower Proxy feature of PD client.
	TiDBEnableTSOFollowerProxy = "tidb_enable_tso_follower_proxy"

	// TiDBEnableOrderedResultMode indicates if stabilize query results.
	TiDBEnableOrderedResultMode = "tidb_enable_ordered_result_mode"

	// TiDBRemoveOrderbyInSubquery indicates whether to remove ORDER BY in subquery.
	TiDBRemoveOrderbyInSubquery = "tidb_remove_orderby_in_subquery"

	// TiDBEnablePseudoForOutdatedStats indicates whether use pseudo for outdated stats
	TiDBEnablePseudoForOutdatedStats = "tidb_enable_pseudo_for_outdated_stats"

	// TiDBRegardNULLAsPoint indicates whether regard NULL as point when optimizing
	TiDBRegardNULLAsPoint = "tidb_regard_null_as_point"

	// TiDBTmpTableMaxSize indicates the max memory size of temporary tables.
	TiDBTmpTableMaxSize = "tidb_tmp_table_max_size"

	// TiDBEnableLegacyInstanceScope indicates if instance scope can be set with SET SESSION.
	TiDBEnableLegacyInstanceScope = "tidb_enable_legacy_instance_scope"

	// TiDBTableCacheLease indicates the read lock lease of a cached table.
	TiDBTableCacheLease = "tidb_table_cache_lease"

	// TiDBStatsLoadSyncWait indicates the time sql execution will sync-wait for stats load.
	TiDBStatsLoadSyncWait = "tidb_stats_load_sync_wait"

	// TiDBEnableMutationChecker indicates whether to check data consistency for mutations
	TiDBEnableMutationChecker = "tidb_enable_mutation_checker"
	// TiDBTxnAssertionLevel indicates how strict the assertion will be, which helps to detect and preventing data &
	// index inconsistency problems.
	TiDBTxnAssertionLevel = "tidb_txn_assertion_level"

	// TiDBIgnorePreparedCacheCloseStmt indicates whether to ignore close-stmt commands for prepared statements.
	TiDBIgnorePreparedCacheCloseStmt = "tidb_ignore_prepared_cache_close_stmt"

	// TiDBEnableNewCostInterface is a internal switch to indicates whether to use the new cost calculation interface.
	TiDBEnableNewCostInterface = "tidb_enable_new_cost_interface"

	// TiDBCostModelVersion is a internal switch to indicates the cost model version.
	TiDBCostModelVersion = "tidb_cost_model_version"

	// TiDBIndexJoinDoubleReadPenaltyCostRate indicates whether to add some penalty cost to IndexJoin and how much of it.
	// IndexJoin can cause plenty of extra double read tasks, which consume lots of resources and take a long time.
	// Since the number of double read tasks is hard to estimated accurately, we leave this variable to let us can adjust this
	// part of cost manually.
	TiDBIndexJoinDoubleReadPenaltyCostRate = "tidb_index_join_double_read_penalty_cost_rate"

	// TiDBBatchPendingTiFlashCount indicates the maximum count of non-available TiFlash tables.
	TiDBBatchPendingTiFlashCount = "tidb_batch_pending_tiflash_count"

	// TiDBQueryLogMaxLen is used to set the max length of the query in the log.
	TiDBQueryLogMaxLen = "tidb_query_log_max_len"

	// TiDBEnableNoopVariables is used to indicate if noops appear in SHOW [GLOBAL] VARIABLES
	TiDBEnableNoopVariables = "tidb_enable_noop_variables"

	// TiDBNonTransactionalIgnoreError is used to ignore error in non-transactional DMLs.
	// When set to false, a non-transactional DML returns when it meets the first error.
	// When set to true, a non-transactional DML finishes all batches even if errors are met in some batches.
	TiDBNonTransactionalIgnoreError = "tidb_nontransactional_ignore_error"

	// Fine grained shuffle is disabled when TiFlashFineGrainedShuffleStreamCount is zero.
	TiFlashFineGrainedShuffleStreamCount = "tiflash_fine_grained_shuffle_stream_count"
	TiFlashFineGrainedShuffleBatchSize   = "tiflash_fine_grained_shuffle_batch_size"

	// TiDBSimplifiedMetrics controls whether to unregister some unused metrics.
	TiDBSimplifiedMetrics = "tidb_simplified_metrics"

	// TiDBMemoryDebugModeMinHeapInUse is used to set tidb memory debug mode trigger threshold.
	// When set to 0, the function is disabled.
	// When set to a negative integer, use memory debug mode to detect the issue of frequent allocation and release of memory.
	// We do not actively trigger gc, and check whether the `tracker memory * (1+bias ratio) > heap in use` each 5s.
	// When set to a positive integer, use memory debug mode to detect the issue of memory tracking inaccurate.
	// We trigger runtime.GC() each 5s, and check whether the `tracker memory * (1+bias ratio) > heap in use`.
	TiDBMemoryDebugModeMinHeapInUse = "tidb_memory_debug_mode_min_heap_inuse"
	// TiDBMemoryDebugModeAlarmRatio is used set tidb memory debug mode bias ratio. Treat memory bias less than this ratio as noise.
	TiDBMemoryDebugModeAlarmRatio = "tidb_memory_debug_mode_alarm_ratio"

	// TiDBEnableAnalyzeSnapshot indicates whether to read data on snapshot when collecting statistics.
	// When set to false, ANALYZE reads the latest data.
	// When set to true, ANALYZE reads data on the snapshot at the beginning of ANALYZE.
	TiDBEnableAnalyzeSnapshot = "tidb_enable_analyze_snapshot"

	// TiDBDefaultStrMatchSelectivity controls some special cardinality estimation strategy for string match functions (like and regexp).
	// When set to 0, Selectivity() will try to evaluate those functions with TopN and NULL in the stats to estimate,
	// and the default selectivity and the selectivity for the histogram part will be 0.1.
	// When set to (0, 1], Selectivity() will use the value of this variable as the default selectivity of those
	// functions instead of the selectionFactor (0.8).
	TiDBDefaultStrMatchSelectivity = "tidb_default_string_match_selectivity"

	// TiDBEnablePrepPlanCache indicates whether to enable prepared plan cache
	TiDBEnablePrepPlanCache = "tidb_enable_prepared_plan_cache"
	// TiDBPrepPlanCacheSize indicates the number of cached statements.
	TiDBPrepPlanCacheSize = "tidb_prepared_plan_cache_size"
	// TiDBEnablePrepPlanCacheMemoryMonitor indicates whether to enable prepared plan cache monitor
	TiDBEnablePrepPlanCacheMemoryMonitor = "tidb_enable_prepared_plan_cache_memory_monitor"

	// TiDBEnableNonPreparedPlanCache indicates whether to enable non-prepared plan cache.
	TiDBEnableNonPreparedPlanCache = "tidb_enable_non_prepared_plan_cache"
	// TiDBNonPreparedPlanCacheSize controls the size of non-prepared plan cache.
	TiDBNonPreparedPlanCacheSize = "tidb_non_prepared_plan_cache_size"

	// TiDBConstraintCheckInPlacePessimistic controls whether to skip certain kinds of pessimistic locks.
	TiDBConstraintCheckInPlacePessimistic = "tidb_constraint_check_in_place_pessimistic"

	// TiDBEnableForeignKey indicates whether to enable foreign key feature.
	// TODO(crazycs520): remove this after foreign key GA.
	TiDBEnableForeignKey = "tidb_enable_foreign_key"

	// TiDBOptRangeMaxSize is the max memory limit for ranges. When the optimizer estimates that the memory usage of complete
	// ranges would exceed the limit, it chooses less accurate ranges such as full range. 0 indicates that there is no memory
	// limit for ranges.
	TiDBOptRangeMaxSize = "tidb_opt_range_max_size"

	// TiDBOptAdvancedJoinHint indicates whether the join method hint is compatible with join order hint.
	TiDBOptAdvancedJoinHint = "tidb_opt_advanced_join_hint"

	// TiDBAnalyzePartitionConcurrency indicates concurrency for save/read partitions stats in Analyze
	TiDBAnalyzePartitionConcurrency = "tidb_analyze_partition_concurrency"
	// TiDBMergePartitionStatsConcurrency indicates the concurrency when merge partition stats into global stats
	TiDBMergePartitionStatsConcurrency = "tidb_merge_partition_stats_concurrency"

	// TiDBOptPrefixIndexSingleScan indicates whether to do some optimizations to avoid double scan for prefix index.
	// When set to true, `col is (not) null`(`col` is index prefix column) is regarded as index filter rather than table filter.
	TiDBOptPrefixIndexSingleScan = "tidb_opt_prefix_index_single_scan"

	// TiDBEnableExternalTSRead indicates whether to enable read through an external ts
	TiDBEnableExternalTSRead = "tidb_enable_external_ts_read"

	// TiDBEnablePlanReplayerCapture indicates whether to enable plan replayer capture
	TiDBEnablePlanReplayerCapture = "tidb_enable_plan_replayer_capture"

	// TiDBEnablePlanReplayerContinuousCapture indicates whether to enable continuous capture
	TiDBEnablePlanReplayerContinuousCapture = "tidb_enable_plan_replayer_continuous_capture"
	// TiDBEnableReusechunk indicates whether to enable chunk alloc
	TiDBEnableReusechunk = "tidb_enable_reuse_chunk"

	// TiDBStoreBatchSize indicates the batch size of coprocessor in the same store.
	TiDBStoreBatchSize = "tidb_store_batch_size"

	// MppExchangeCompressionMode indicates the data compression method in mpp exchange operator
	MppExchangeCompressionMode = "mpp_exchange_compression_mode"

	// MppVersion indicates the mpp-version used to build mpp plan
	MppVersion = "mpp_version"

	// TiDBPessimisticTransactionAggressiveLocking controls whether aggressive locking for pessimistic transaction
	// is enabled.
	TiDBPessimisticTransactionAggressiveLocking = "tidb_pessimistic_txn_aggressive_locking"

	// TiDBEnablePlanCacheForParamLimit controls whether prepare statement with parameterized limit can be cached
	TiDBEnablePlanCacheForParamLimit = "tidb_enable_plan_cache_for_param_limit"

	// TiDBEnableINLJoinInnerMultiPattern indicates whether enable multi pattern for inner side of inl join
	TiDBEnableINLJoinInnerMultiPattern = "tidb_enable_inl_join_inner_multi_pattern"

<<<<<<< HEAD
	// TiFlashComputeDispatchPolicy indicates how to dispatch task to tiflash_compute nodes.
	TiFlashComputeDispatchPolicy = "tiflash_compute_dispatch_policy"
=======
	// TiDBEnablePlanCacheForSubquery controls whether prepare statement with subquery can be cached
	TiDBEnablePlanCacheForSubquery = "tidb_enable_plan_cache_for_subquery"
>>>>>>> 6c1674cb
)

// TiDB vars that have only global scope

const (
	// TiDBGCEnable turns garbage collection on or OFF
	TiDBGCEnable = "tidb_gc_enable"
	// TiDBGCRunInterval sets the interval that GC runs
	TiDBGCRunInterval = "tidb_gc_run_interval"
	// TiDBGCLifetime sets the retention window of older versions
	TiDBGCLifetime = "tidb_gc_life_time"
	// TiDBGCConcurrency sets the concurrency of garbage collection. -1 = AUTO value
	TiDBGCConcurrency = "tidb_gc_concurrency"
	// TiDBGCScanLockMode enables the green GC feature (default)
	TiDBGCScanLockMode = "tidb_gc_scan_lock_mode"
	// TiDBGCMaxWaitTime sets max time for gc advances the safepoint delayed by active transactions
	TiDBGCMaxWaitTime = "tidb_gc_max_wait_time"
	// TiDBEnableEnhancedSecurity restricts SUPER users from certain operations.
	TiDBEnableEnhancedSecurity = "tidb_enable_enhanced_security"
	// TiDBEnableHistoricalStats enables the historical statistics feature (default off)
	TiDBEnableHistoricalStats = "tidb_enable_historical_stats"
	// TiDBPersistAnalyzeOptions persists analyze options for later analyze and auto-analyze
	TiDBPersistAnalyzeOptions = "tidb_persist_analyze_options"
	// TiDBEnableColumnTracking enables collecting predicate columns.
	TiDBEnableColumnTracking = "tidb_enable_column_tracking"
	// TiDBDisableColumnTrackingTime records the last time TiDBEnableColumnTracking is set off.
	// It is used to invalidate the collected predicate columns after turning off TiDBEnableColumnTracking, which avoids physical deletion.
	// It doesn't have cache in memory, and we directly get/set the variable value from/to mysql.tidb.
	TiDBDisableColumnTrackingTime = "tidb_disable_column_tracking_time"
	// TiDBStatsLoadPseudoTimeout indicates whether to fallback to pseudo stats after load timeout.
	TiDBStatsLoadPseudoTimeout = "tidb_stats_load_pseudo_timeout"
	// TiDBMemQuotaBindingCache indicates the memory quota for the bind cache.
	TiDBMemQuotaBindingCache = "tidb_mem_quota_binding_cache"
	// TiDBRCReadCheckTS indicates the tso optimization for read-consistency read is enabled.
	TiDBRCReadCheckTS = "tidb_rc_read_check_ts"
	// TiDBRCWriteCheckTs indicates whether some special write statements don't get latest tso from PD at RC
	TiDBRCWriteCheckTs = "tidb_rc_write_check_ts"
	// TiDBCommitterConcurrency controls the number of running concurrent requests in the commit phase.
	TiDBCommitterConcurrency = "tidb_committer_concurrency"
	// TiDBEnableBatchDML enables batch dml.
	TiDBEnableBatchDML = "tidb_enable_batch_dml"
	// TiDBStatsCacheMemQuota records stats cache quota
	TiDBStatsCacheMemQuota = "tidb_stats_cache_mem_quota"
	// TiDBMemQuotaAnalyze indicates the memory quota for all analyze jobs.
	TiDBMemQuotaAnalyze = "tidb_mem_quota_analyze"
	// TiDBEnableAutoAnalyze determines whether TiDB executes automatic analysis.
	TiDBEnableAutoAnalyze = "tidb_enable_auto_analyze"
	// TiDBMemOOMAction indicates what operation TiDB perform when a single SQL statement exceeds
	// the memory quota specified by tidb_mem_quota_query and cannot be spilled to disk.
	TiDBMemOOMAction = "tidb_mem_oom_action"
	// TiDBPrepPlanCacheMemoryGuardRatio is used to prevent [performance.max-memory] from being exceeded
	TiDBPrepPlanCacheMemoryGuardRatio = "tidb_prepared_plan_cache_memory_guard_ratio"
	// TiDBMaxAutoAnalyzeTime is the max time that auto analyze can run. If auto analyze runs longer than the value, it
	// will be killed. 0 indicates that there is no time limit.
	TiDBMaxAutoAnalyzeTime = "tidb_max_auto_analyze_time"
	// TiDBDDLEnableDistributeReorg indicates whether to enable the new Reorg framework.
	TiDBDDLEnableDistributeReorg = "tidb_ddl_distribute_reorg"
	// TiDBGenerateBinaryPlan indicates whether binary plan should be generated in slow log and statements summary.
	TiDBGenerateBinaryPlan = "tidb_generate_binary_plan"
	// TiDBEnableGCAwareMemoryTrack indicates whether to turn-on GC-aware memory track.
	TiDBEnableGCAwareMemoryTrack = "tidb_enable_gc_aware_memory_track"
	// TiDBEnableTmpStorageOnOOM controls whether to enable the temporary storage for some operators
	// when a single SQL statement exceeds the memory quota specified by the memory quota.
	TiDBEnableTmpStorageOnOOM = "tidb_enable_tmp_storage_on_oom"
	// TiDBDDLEnableFastReorg indicates whether to use lighting backfill process for adding index.
	TiDBDDLEnableFastReorg = "tidb_ddl_enable_fast_reorg"
	// TiDBDDLDiskQuota used to set disk quota for lightning add index.
	TiDBDDLDiskQuota = "tidb_ddl_disk_quota"
	// TiDBAutoBuildStatsConcurrency is used to set the build concurrency of auto-analyze.
	TiDBAutoBuildStatsConcurrency = "tidb_auto_build_stats_concurrency"
	// TiDBSysProcScanConcurrency is used to set the scan concurrency of for backend system processes, like auto-analyze.
	TiDBSysProcScanConcurrency = "tidb_sysproc_scan_concurrency"
	// TiDBServerMemoryLimit indicates the memory limit of the tidb-server instance.
	TiDBServerMemoryLimit = "tidb_server_memory_limit"
	// TiDBServerMemoryLimitSessMinSize indicates the minimal memory used of a session, that becomes a candidate for session kill.
	TiDBServerMemoryLimitSessMinSize = "tidb_server_memory_limit_sess_min_size"
	// TiDBServerMemoryLimitGCTrigger indicates the gc percentage of the TiDBServerMemoryLimit.
	TiDBServerMemoryLimitGCTrigger = "tidb_server_memory_limit_gc_trigger"
	// TiDBEnableGOGCTuner is to enable GOGC tuner. it can tuner GOGC
	TiDBEnableGOGCTuner = "tidb_enable_gogc_tuner"
	// TiDBGOGCTunerThreshold is to control the threshold of GOGC tuner.
	TiDBGOGCTunerThreshold = "tidb_gogc_tuner_threshold"
	// TiDBExternalTS is the ts to read through when the `TiDBEnableExternalTsRead` is on
	TiDBExternalTS = "tidb_external_ts"
	// TiDBTTLJobEnable is used to enable/disable scheduling ttl job
	TiDBTTLJobEnable = "tidb_ttl_job_enable"
	// TiDBTTLScanBatchSize is used to control the batch size in the SELECT statement for TTL jobs
	TiDBTTLScanBatchSize = "tidb_ttl_scan_batch_size"
	// TiDBTTLDeleteBatchSize is used to control the batch size in the DELETE statement for TTL jobs
	TiDBTTLDeleteBatchSize = "tidb_ttl_delete_batch_size"
	// TiDBTTLDeleteRateLimit is used to control the delete rate limit for TTL jobs in each node
	TiDBTTLDeleteRateLimit = "tidb_ttl_delete_rate_limit"
	// TiDBTTLJobScheduleWindowStartTime is used to restrict the start time of the time window of scheduling the ttl jobs.
	TiDBTTLJobScheduleWindowStartTime = "tidb_ttl_job_schedule_window_start_time"
	// TiDBTTLJobScheduleWindowEndTime is used to restrict the end time of the time window of scheduling the ttl jobs.
	TiDBTTLJobScheduleWindowEndTime = "tidb_ttl_job_schedule_window_end_time"
	// TiDBTTLScanWorkerCount indicates the count of the scan workers in each TiDB node
	TiDBTTLScanWorkerCount = "tidb_ttl_scan_worker_count"
	// TiDBTTLDeleteWorkerCount indicates the count of the delete workers in each TiDB node
	TiDBTTLDeleteWorkerCount = "tidb_ttl_delete_worker_count"
	// PasswordReuseHistory limit a few passwords to reuse.
	PasswordReuseHistory = "password_history"
	// PasswordReuseTime limit how long passwords can be reused.
	PasswordReuseTime = "password_reuse_interval"
	// TiDBHistoricalStatsDuration indicates the duration to remain tidb historical stats
	TiDBHistoricalStatsDuration = "tidb_historical_stats_duration"
	// TiDBEnableHistoricalStatsForCapture indicates whether use historical stats in plan replayer capture
	TiDBEnableHistoricalStatsForCapture = "tidb_enable_historical_stats_for_capture"
	// TiDBEnableResourceControl indicates whether resource control feature is enabled
	TiDBEnableResourceControl = "tidb_enable_resource_control"
	// TiDBStmtSummaryEnablePersistent indicates whether to enable file persistence for stmtsummary.
	TiDBStmtSummaryEnablePersistent = "tidb_stmt_summary_enable_persistent"
	// TiDBStmtSummaryFilename indicates the file name written by stmtsummary.
	TiDBStmtSummaryFilename = "tidb_stmt_summary_filename"
	// TiDBStmtSummaryFileMaxDays indicates how many days the files written by stmtsummary will be kept.
	TiDBStmtSummaryFileMaxDays = "tidb_stmt_summary_file_max_days"
	// TiDBStmtSummaryFileMaxSize indicates the maximum size (in mb) of a single file written by stmtsummary.
	TiDBStmtSummaryFileMaxSize = "tidb_stmt_summary_file_max_size"
	// TiDBStmtSummaryFileMaxBackups indicates the maximum number of files written by stmtsummary.
	TiDBStmtSummaryFileMaxBackups = "tidb_stmt_summary_file_max_backups"
)

// TiDB intentional limits
// Can be raised in the future.

const (
	// MaxConfigurableConcurrency is the maximum number of "threads" (goroutines) that can be specified
	// for any type of configuration item that has concurrent workers.
	MaxConfigurableConcurrency = 256
)

// Default TiDB system variable values.
const (
	DefHostname                                    = "localhost"
	DefIndexLookupConcurrency                      = ConcurrencyUnset
	DefIndexLookupJoinConcurrency                  = ConcurrencyUnset
	DefIndexSerialScanConcurrency                  = 1
	DefIndexJoinBatchSize                          = 25000
	DefIndexLookupSize                             = 20000
	DefDistSQLScanConcurrency                      = 15
	DefBuildStatsConcurrency                       = 4
	DefAutoAnalyzeRatio                            = 0.5
	DefAutoAnalyzeStartTime                        = "00:00 +0000"
	DefAutoAnalyzeEndTime                          = "23:59 +0000"
	DefAutoIncrementIncrement                      = 1
	DefAutoIncrementOffset                         = 1
	DefChecksumTableConcurrency                    = 4
	DefSkipUTF8Check                               = false
	DefSkipASCIICheck                              = false
	DefOptAggPushDown                              = false
	DefOptDeriveTopN                               = false
	DefOptCartesianBCJ                             = 1
	DefOptMPPOuterJoinFixedBuildSide               = false
	DefOptWriteRowID                               = false
	DefOptEnableCorrelationAdjustment              = true
	DefOptLimitPushDownThreshold                   = 100
	DefOptCorrelationThreshold                     = 0.9
	DefOptCorrelationExpFactor                     = 1
	DefOptCPUFactor                                = 3.0
	DefOptCopCPUFactor                             = 3.0
	DefOptTiFlashConcurrencyFactor                 = 24.0
	DefOptNetworkFactor                            = 1.0
	DefOptScanFactor                               = 1.5
	DefOptDescScanFactor                           = 3.0
	DefOptSeekFactor                               = 20.0
	DefOptMemoryFactor                             = 0.001
	DefOptDiskFactor                               = 1.5
	DefOptConcurrencyFactor                        = 3.0
	DefOptForceInlineCTE                           = false
	DefOptInSubqToJoinAndAgg                       = true
	DefOptPreferRangeScan                          = false
	DefBatchInsert                                 = false
	DefBatchDelete                                 = false
	DefBatchCommit                                 = false
	DefCurretTS                                    = 0
	DefInitChunkSize                               = 32
	DefMinPagingSize                               = int(paging.MinPagingSize)
	DefMaxPagingSize                               = int(paging.MaxPagingSize)
	DefMaxChunkSize                                = 1024
	DefDMLBatchSize                                = 0
	DefMaxPreparedStmtCount                        = -1
	DefWaitTimeout                                 = 28800
	DefTiDBMemQuotaApplyCache                      = 32 << 20 // 32MB.
	DefTiDBMemQuotaBindingCache                    = 64 << 20 // 64MB.
	DefTiDBGeneralLog                              = false
	DefTiDBPProfSQLCPU                             = 0
	DefTiDBRetryLimit                              = 10
	DefTiDBDisableTxnAutoRetry                     = true
	DefTiDBConstraintCheckInPlace                  = false
	DefTiDBHashJoinConcurrency                     = ConcurrencyUnset
	DefTiDBProjectionConcurrency                   = ConcurrencyUnset
	DefBroadcastJoinThresholdSize                  = 100 * 1024 * 1024
	DefBroadcastJoinThresholdCount                 = 10 * 1024
	DefTiDBOptimizerSelectivityLevel               = 0
	DefTiDBOptimizerEnableNewOFGB                  = false
	DefTiDBEnableOuterJoinReorder                  = true
	DefTiDBEnableNAAJ                              = false
	DefTiDBAllowBatchCop                           = 1
	DefTiDBAllowMPPExecution                       = true
	DefTiDBHashExchangeWithNewCollation            = true
	DefTiDBEnforceMPPExecution                     = false
	DefTiFlashMaxThreads                           = -1
	DefTiDBMPPStoreFailTTL                         = "60s"
	DefTiDBTxnMode                                 = ""
	DefTiDBRowFormatV1                             = 1
	DefTiDBRowFormatV2                             = 2
	DefTiDBDDLReorgWorkerCount                     = 4
	DefTiDBDDLReorgBatchSize                       = 256
	DefTiDBDDLFlashbackConcurrency                 = 64
	DefTiDBDDLErrorCountLimit                      = 512
	DefTiDBMaxDeltaSchemaCount                     = 1024
	DefTiDBPlacementMode                           = PlacementModeStrict
	DefTiDBEnableAutoIncrementInGenerated          = false
	DefTiDBHashAggPartialConcurrency               = ConcurrencyUnset
	DefTiDBHashAggFinalConcurrency                 = ConcurrencyUnset
	DefTiDBWindowConcurrency                       = ConcurrencyUnset
	DefTiDBMergeJoinConcurrency                    = 1 // disable optimization by default
	DefTiDBStreamAggConcurrency                    = 1
	DefTiDBForcePriority                           = mysql.NoPriority
	DefEnableWindowFunction                        = true
	DefEnablePipelinedWindowFunction               = true
	DefEnableStrictDoubleTypeCheck                 = true
	DefEnableVectorizedExpression                  = true
	DefTiDBOptJoinReorderThreshold                 = 0
	DefTiDBDDLSlowOprThreshold                     = 300
	DefTiDBUseFastAnalyze                          = false
	DefTiDBSkipIsolationLevelCheck                 = false
	DefTiDBExpensiveQueryTimeThreshold             = 60 // 60s
	DefTiDBScatterRegion                           = false
	DefTiDBWaitSplitRegionFinish                   = true
	DefWaitSplitRegionTimeout                      = 300 // 300s
	DefTiDBEnableNoopFuncs                         = Off
	DefTiDBEnableNoopVariables                     = true
	DefTiDBAllowRemoveAutoInc                      = false
	DefTiDBUsePlanBaselines                        = true
	DefTiDBEvolvePlanBaselines                     = false
	DefTiDBEvolvePlanTaskMaxTime                   = 600 // 600s
	DefTiDBEvolvePlanTaskStartTime                 = "00:00 +0000"
	DefTiDBEvolvePlanTaskEndTime                   = "23:59 +0000"
	DefInnodbLockWaitTimeout                       = 50 // 50s
	DefTiDBStoreLimit                              = 0
	DefTiDBMetricSchemaStep                        = 60 // 60s
	DefTiDBMetricSchemaRangeDuration               = 60 // 60s
	DefTiDBFoundInPlanCache                        = false
	DefTiDBFoundInBinding                          = false
	DefTiDBEnableCollectExecutionInfo              = true
	DefTiDBAllowAutoRandExplicitInsert             = false
	DefTiDBEnableClusteredIndex                    = ClusteredIndexDefModeOn
	DefTiDBRedactLog                               = false
	DefTiDBRestrictedReadOnly                      = false
	DefTiDBSuperReadOnly                           = false
	DefTiDBShardAllocateStep                       = math.MaxInt64
	DefTiDBEnableTelemetry                         = false
	DefTiDBEnableParallelApply                     = false
	DefTiDBPartitionPruneMode                      = "dynamic"
	DefTiDBEnableRateLimitAction                   = false
	DefTiDBEnableAsyncCommit                       = false
	DefTiDBEnable1PC                               = false
	DefTiDBGuaranteeLinearizability                = true
	DefTiDBAnalyzeVersion                          = 2
	DefTiDBAutoAnalyzePartitionBatchSize           = 1
	DefTiDBEnableIndexMergeJoin                    = false
	DefTiDBTrackAggregateMemoryUsage               = true
	DefTiDBEnableExchangePartition                 = true
	DefCTEMaxRecursionDepth                        = 1000
	DefTiDBTmpTableMaxSize                         = 64 << 20 // 64MB.
	DefTiDBEnableLocalTxn                          = false
	DefTiDBTSOClientBatchMaxWaitTime               = 0.0 // 0ms
	DefTiDBEnableTSOFollowerProxy                  = false
	DefTiDBEnableOrderedResultMode                 = false
	DefTiDBEnablePseudoForOutdatedStats            = false
	DefTiDBRegardNULLAsPoint                       = true
	DefEnablePlacementCheck                        = true
	DefTimestamp                                   = "0"
	DefTimestampFloat                              = 0.0
	DefTiDBEnableStmtSummary                       = true
	DefTiDBStmtSummaryInternalQuery                = false
	DefTiDBStmtSummaryRefreshInterval              = 1800
	DefTiDBStmtSummaryHistorySize                  = 24
	DefTiDBStmtSummaryMaxStmtCount                 = 3000
	DefTiDBStmtSummaryMaxSQLLength                 = 4096
	DefTiDBCapturePlanBaseline                     = Off
	DefTiDBEnableIndexMerge                        = true
	DefEnableLegacyInstanceScope                   = true
	DefTiDBTableCacheLease                         = 3 // 3s
	DefTiDBPersistAnalyzeOptions                   = true
	DefTiDBEnableColumnTracking                    = false
	DefTiDBStatsLoadSyncWait                       = 100
	DefTiDBStatsLoadPseudoTimeout                  = true
	DefSysdateIsNow                                = false
	DefTiDBEnableMutationChecker                   = false
	DefTiDBTxnAssertionLevel                       = AssertionOffStr
	DefTiDBIgnorePreparedCacheCloseStmt            = false
	DefTiDBBatchPendingTiFlashCount                = 4000
	DefRCReadCheckTS                               = false
	DefTiDBRemoveOrderbyInSubquery                 = false
	DefTiDBSkewDistinctAgg                         = false
	DefTiDB3StageDistinctAgg                       = true
	DefTiDB3StageMultiDistinctAgg                  = false
	DefTiDBReadStaleness                           = 0
	DefTiDBGCMaxWaitTime                           = 24 * 60 * 60
	DefMaxAllowedPacket                     uint64 = 67108864
	DefTiDBEnableBatchDML                          = false
	DefTiDBMemQuotaQuery                           = 1073741824 // 1GB
	DefTiDBStatsCacheMemQuota                      = 0
	MaxTiDBStatsCacheMemQuota                      = 1024 * 1024 * 1024 * 1024 // 1TB
	DefTiDBQueryLogMaxLen                          = 4096
	DefRequireSecureTransport                      = false
	DefTiDBCommitterConcurrency                    = 128
	DefTiDBBatchDMLIgnoreError                     = false
	DefTiDBMemQuotaAnalyze                         = -1
	DefTiDBEnableAutoAnalyze                       = true
	DefTiDBMemOOMAction                            = "CANCEL"
	DefTiDBMaxAutoAnalyzeTime                      = 12 * 60 * 60
	DefTiDBEnablePrepPlanCache                     = true
	DefTiDBPrepPlanCacheSize                       = 100
	DefTiDBEnablePrepPlanCacheMemoryMonitor        = true
	DefTiDBPrepPlanCacheMemoryGuardRatio           = 0.1
	DefTiDBDDLEnableDistributeReorg                = distributereorg.TiDBEnableDistributeReorg
	DefTiDBSimplifiedMetrics                       = false
	DefTiDBEnablePaging                            = true
	DefTiFlashFineGrainedShuffleStreamCount        = 0
	DefStreamCountWhenMaxThreadsNotSet             = 8
	DefTiFlashFineGrainedShuffleBatchSize          = 8192
	DefAdaptiveClosestReadThreshold                = 4096
	DefTiDBEnableAnalyzeSnapshot                   = false
	DefTiDBGenerateBinaryPlan                      = true
	DefEnableTiDBGCAwareMemoryTrack                = false
	DefTiDBDefaultStrMatchSelectivity              = 0.8
	DefTiDBEnableTmpStorageOnOOM                   = true
	DefTiDBEnableMDL                               = true
	DefTiFlashFastScan                             = false
	DefMemoryUsageAlarmRatio                       = 0.7
	DefMemoryUsageAlarmKeepRecordNum               = 5
	DefTiDBEnableFastReorg                         = true
	DefTiDBDDLDiskQuota                            = 100 * 1024 * 1024 * 1024 // 100GB
	DefExecutorConcurrency                         = 5
	DefTiDBEnableNonPreparedPlanCache              = false
	DefTiDBNonPreparedPlanCacheSize                = 100
	DefTiDBEnableTiFlashReadForWriteStmt           = false
	// MaxDDLReorgBatchSize is exported for testing.
	MaxDDLReorgBatchSize                  int32  = 10240
	MinDDLReorgBatchSize                  int32  = 32
	MinExpensiveQueryTimeThreshold        uint64 = 10 // 10s
	DefTiDBAutoBuildStatsConcurrency             = 1
	DefTiDBSysProcScanConcurrency                = 1
	DefTiDBRcWriteCheckTs                        = false
	DefTiDBForeignKeyChecks                      = true
	DefTiDBOptAdvancedJoinHint                   = false
	DefTiDBAnalyzePartitionConcurrency           = 1
	DefTiDBOptRangeMaxSize                       = 64 * int64(size.MB) // 64 MB
	DefTiDBCostModelVer                          = 2
	DefTiDBServerMemoryLimitSessMinSize          = 128 << 20
	DefTiDBMergePartitionStatsConcurrency        = 1
	DefTiDBServerMemoryLimitGCTrigger            = 0.7
	DefTiDBEnableGOGCTuner                       = true
	// DefTiDBGOGCTunerThreshold is to limit TiDBGOGCTunerThreshold.
	DefTiDBGOGCTunerThreshold                      float64 = 0.6
	DefTiDBOptPrefixIndexSingleScan                        = true
	DefTiDBExternalTS                                      = 0
	DefTiDBEnableExternalTSRead                            = false
	DefTiDBEnableReusechunk                                = true
	DefTiDBUseAlloc                                        = false
	DefTiDBEnablePlanReplayerCapture                       = false
	DefTiDBIndexMergeIntersectionConcurrency               = ConcurrencyUnset
	DefTiDBTTLJobEnable                                    = true
	DefTiDBTTLScanBatchSize                                = 500
	DefTiDBTTLScanBatchMaxSize                             = 10240
	DefTiDBTTLScanBatchMinSize                             = 1
	DefTiDBTTLDeleteBatchSize                              = 100
	DefTiDBTTLDeleteBatchMaxSize                           = 10240
	DefTiDBTTLDeleteBatchMinSize                           = 1
	DefTiDBTTLDeleteRateLimit                              = 0
	DefPasswordReuseHistory                                = 0
	DefPasswordReuseTime                                   = 0
	DefTiDBStoreBatchSize                                  = 4
	DefTiDBHistoricalStatsDuration                         = 7 * 24 * time.Hour
	DefTiDBEnableHistoricalStatsForCapture                 = false
	DefTiDBTTLJobScheduleWindowStartTime                   = "00:00 +0000"
	DefTiDBTTLJobScheduleWindowEndTime                     = "23:59 +0000"
	DefTiDBTTLScanWorkerCount                              = 4
	DefTiDBTTLDeleteWorkerCount                            = 4
	DefaultExchangeCompressionMode                         = kv.ExchangeCompressionModeUnspecified
	DefTiDBEnableResourceControl                           = false
	DefTiDBPessimisticTransactionAggressiveLocking         = false
	DefTiDBEnablePlanCacheForParamLimit                    = true
<<<<<<< HEAD
	DefTiFlashComputeDispatchPolicy                        = tiflashcompute.DispatchPolicyConsistentHashStr
=======
	DefTiDBEnablePlanCacheForSubquery                      = true
>>>>>>> 6c1674cb
)

// Process global variables.
var (
	ProcessGeneralLog             = atomic.NewBool(false)
	RunAutoAnalyze                = atomic.NewBool(DefTiDBEnableAutoAnalyze)
	GlobalLogMaxDays              = atomic.NewInt32(int32(config.GetGlobalConfig().Log.File.MaxDays))
	QueryLogMaxLen                = atomic.NewInt32(DefTiDBQueryLogMaxLen)
	EnablePProfSQLCPU             = atomic.NewBool(false)
	EnableBatchDML                = atomic.NewBool(false)
	EnableTmpStorageOnOOM         = atomic.NewBool(DefTiDBEnableTmpStorageOnOOM)
	ddlReorgWorkerCounter   int32 = DefTiDBDDLReorgWorkerCount
	ddlReorgBatchSize       int32 = DefTiDBDDLReorgBatchSize
	ddlFlashbackConcurrency int32 = DefTiDBDDLFlashbackConcurrency
	ddlErrorCountLimit      int64 = DefTiDBDDLErrorCountLimit
	ddlReorgRowFormat       int64 = DefTiDBRowFormatV2
	maxDeltaSchemaCount     int64 = DefTiDBMaxDeltaSchemaCount
	// DDLSlowOprThreshold is the threshold for ddl slow operations, uint is millisecond.
	DDLSlowOprThreshold                  = config.GetGlobalConfig().Instance.DDLSlowOprThreshold
	ForcePriority                        = int32(DefTiDBForcePriority)
	MaxOfMaxAllowedPacket         uint64 = 1073741824
	ExpensiveQueryTimeThreshold   uint64 = DefTiDBExpensiveQueryTimeThreshold
	MemoryUsageAlarmRatio                = atomic.NewFloat64(DefMemoryUsageAlarmRatio)
	MemoryUsageAlarmKeepRecordNum        = atomic.NewInt64(DefMemoryUsageAlarmKeepRecordNum)
	EnableLocalTxn                       = atomic.NewBool(DefTiDBEnableLocalTxn)
	MaxTSOBatchWaitInterval              = atomic.NewFloat64(DefTiDBTSOClientBatchMaxWaitTime)
	EnableTSOFollowerProxy               = atomic.NewBool(DefTiDBEnableTSOFollowerProxy)
	RestrictedReadOnly                   = atomic.NewBool(DefTiDBRestrictedReadOnly)
	VarTiDBSuperReadOnly                 = atomic.NewBool(DefTiDBSuperReadOnly)
	PersistAnalyzeOptions                = atomic.NewBool(DefTiDBPersistAnalyzeOptions)
	TableCacheLease                      = atomic.NewInt64(DefTiDBTableCacheLease)
	EnableColumnTracking                 = atomic.NewBool(DefTiDBEnableColumnTracking)
	StatsLoadSyncWait                    = atomic.NewInt64(DefTiDBStatsLoadSyncWait)
	StatsLoadPseudoTimeout               = atomic.NewBool(DefTiDBStatsLoadPseudoTimeout)
	MemQuotaBindingCache                 = atomic.NewInt64(DefTiDBMemQuotaBindingCache)
	GCMaxWaitTime                        = atomic.NewInt64(DefTiDBGCMaxWaitTime)
	StatsCacheMemQuota                   = atomic.NewInt64(DefTiDBStatsCacheMemQuota)
	OOMAction                            = atomic.NewString(DefTiDBMemOOMAction)
	MaxAutoAnalyzeTime                   = atomic.NewInt64(DefTiDBMaxAutoAnalyzeTime)
	// variables for plan cache
	PreparedPlanCacheMemoryGuardRatio = atomic.NewFloat64(DefTiDBPrepPlanCacheMemoryGuardRatio)
	DDLEnableDistributeReorg          = atomic.NewBool(DefTiDBDDLEnableDistributeReorg)
	DDLForce2Queue                    = atomic.NewBool(false)
	EnableNoopVariables               = atomic.NewBool(DefTiDBEnableNoopVariables)
	EnableMDL                         = atomic.NewBool(false)
	AutoAnalyzePartitionBatchSize     = atomic.NewInt64(DefTiDBAutoAnalyzePartitionBatchSize)
	// EnableFastReorg indicates whether to use lightning to enhance DDL reorg performance.
	EnableFastReorg = atomic.NewBool(DefTiDBEnableFastReorg)
	// DDLDiskQuota is the temporary variable for set disk quota for lightning
	DDLDiskQuota = atomic.NewUint64(DefTiDBDDLDiskQuota)
	// EnableForeignKey indicates whether to enable foreign key feature.
	EnableForeignKey    = atomic.NewBool(true)
	EnableRCReadCheckTS = atomic.NewBool(false)

	// DefTiDBServerMemoryLimit indicates the default value of TiDBServerMemoryLimit(TotalMem * 80%).
	// It should be a const and shouldn't be modified after tidb is started.
	DefTiDBServerMemoryLimit           = serverMemoryLimitDefaultValue()
	GOGCTunerThreshold                 = atomic.NewFloat64(DefTiDBGOGCTunerThreshold)
	PasswordValidationLength           = atomic.NewInt32(8)
	PasswordValidationMixedCaseCount   = atomic.NewInt32(1)
	PasswordValidtaionNumberCount      = atomic.NewInt32(1)
	PasswordValidationSpecialCharCount = atomic.NewInt32(1)
	EnableTTLJob                       = atomic.NewBool(DefTiDBTTLJobEnable)
	TTLScanBatchSize                   = atomic.NewInt64(DefTiDBTTLScanBatchSize)
	TTLDeleteBatchSize                 = atomic.NewInt64(DefTiDBTTLDeleteBatchSize)
	TTLDeleteRateLimit                 = atomic.NewInt64(DefTiDBTTLDeleteRateLimit)
	TTLJobScheduleWindowStartTime      = atomic.NewTime(mustParseTime(FullDayTimeFormat, DefTiDBTTLJobScheduleWindowStartTime))
	TTLJobScheduleWindowEndTime        = atomic.NewTime(mustParseTime(FullDayTimeFormat, DefTiDBTTLJobScheduleWindowEndTime))
	TTLScanWorkerCount                 = atomic.NewInt32(DefTiDBTTLScanWorkerCount)
	TTLDeleteWorkerCount               = atomic.NewInt32(DefTiDBTTLDeleteWorkerCount)
	PasswordHistory                    = atomic.NewInt64(DefPasswordReuseHistory)
	PasswordReuseInterval              = atomic.NewInt64(DefPasswordReuseTime)
	IsSandBoxModeEnabled               = atomic.NewBool(false)
	MaxPreparedStmtCountValue          = atomic.NewInt64(DefMaxPreparedStmtCount)
	HistoricalStatsDuration            = atomic.NewDuration(DefTiDBHistoricalStatsDuration)
	EnableHistoricalStatsForCapture    = atomic.NewBool(DefTiDBEnableHistoricalStatsForCapture)
	EnableResourceControl              = atomic.NewBool(DefTiDBEnableResourceControl)
)

var (
	// SetMemQuotaAnalyze is the func registered by global/subglobal tracker to set memory quota.
	SetMemQuotaAnalyze func(quota int64) = nil
	// GetMemQuotaAnalyze is the func registered by global/subglobal tracker to get memory quota.
	GetMemQuotaAnalyze func() int64 = nil
	// SetStatsCacheCapacity is the func registered by domain to set statsCache memory quota.
	SetStatsCacheCapacity atomic.Value
	// SetPDClientDynamicOption is the func registered by domain
	SetPDClientDynamicOption atomic.Pointer[func(string, string)]
	// SwitchMDL is the func registered by DDL to switch MDL.
	SwitchMDL func(bool2 bool) error = nil
	// EnableDDL is the func registered by ddl to enable running ddl in this instance.
	EnableDDL func() error = nil
	// DisableDDL is the func registered by ddl to disable running ddl in this instance.
	DisableDDL func() error = nil
	// SetExternalTimestamp is the func registered by staleread to set externaltimestamp in pd
	SetExternalTimestamp func(ctx context.Context, ts uint64) error
	// GetExternalTimestamp is the func registered by staleread to get externaltimestamp from pd
	GetExternalTimestamp func(ctx context.Context) (uint64, error)
	// SetGlobalResourceControl is the func registered by domain to set cluster resource control.
	SetGlobalResourceControl atomic.Pointer[func(bool)]
)

// Hooks functions for Cluster Resource Control.
var (
	// EnableGlobalResourceControlFunc is the function registered by tikv_driver to set cluster resource control.
	EnableGlobalResourceControlFunc func() = func() {}
	// DisableGlobalResourceControlFunc is the function registered by tikv_driver to unset cluster resource control.
	DisableGlobalResourceControlFunc func() = func() {}
)

func serverMemoryLimitDefaultValue() string {
	total, err := memory.MemTotal()
	if err == nil && total != 0 {
		return "80%"
	}
	return "0"
}

func mustParseDuration(str string) time.Duration {
	duration, err := time.ParseDuration(str)
	if err != nil {
		panic(fmt.Sprintf("%s is not a duration", str))
	}

	return duration
}

func mustParseTime(layout string, str string) time.Time {
	time, err := time.ParseInLocation(layout, str, time.UTC)
	if err != nil {
		panic(fmt.Sprintf("%s is not in %s duration format", str, layout))
	}

	return time
}<|MERGE_RESOLUTION|>--- conflicted
+++ resolved
@@ -820,13 +820,11 @@
 	// TiDBEnableINLJoinInnerMultiPattern indicates whether enable multi pattern for inner side of inl join
 	TiDBEnableINLJoinInnerMultiPattern = "tidb_enable_inl_join_inner_multi_pattern"
 
-<<<<<<< HEAD
 	// TiFlashComputeDispatchPolicy indicates how to dispatch task to tiflash_compute nodes.
 	TiFlashComputeDispatchPolicy = "tiflash_compute_dispatch_policy"
-=======
+
 	// TiDBEnablePlanCacheForSubquery controls whether prepare statement with subquery can be cached
 	TiDBEnablePlanCacheForSubquery = "tidb_enable_plan_cache_for_subquery"
->>>>>>> 6c1674cb
 )
 
 // TiDB vars that have only global scope
@@ -1213,11 +1211,8 @@
 	DefTiDBEnableResourceControl                           = false
 	DefTiDBPessimisticTransactionAggressiveLocking         = false
 	DefTiDBEnablePlanCacheForParamLimit                    = true
-<<<<<<< HEAD
 	DefTiFlashComputeDispatchPolicy                        = tiflashcompute.DispatchPolicyConsistentHashStr
-=======
 	DefTiDBEnablePlanCacheForSubquery                      = true
->>>>>>> 6c1674cb
 )
 
 // Process global variables.
