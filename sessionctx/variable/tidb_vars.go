// Copyright 2017 PingCAP, Inc.
//
// Licensed under the Apache License, Version 2.0 (the "License");
// you may not use this file except in compliance with the License.
// You may obtain a copy of the License at
//
//     http://www.apache.org/licenses/LICENSE-2.0
//
// Unless required by applicable law or agreed to in writing, software
// distributed under the License is distributed on an "AS IS" BASIS,
// WITHOUT WARRANTIES OR CONDITIONS OF ANY KIND, either express or implied.
// See the License for the specific language governing permissions and
// limitations under the License.

package variable

import (
	"math"

	"github.com/pingcap/tidb/config"
	"github.com/pingcap/tidb/parser/mysql"
	"github.com/pingcap/tidb/sessionctx/variable/featuretag/concurrencyddl"
	"github.com/pingcap/tidb/util/paging"
	"go.uber.org/atomic"
)

/*
	Steps to add a new TiDB specific system variable:

	1. Add a new variable name with comment in this file.
	2. Add the default value of the new variable in this file.
	3. Add SysVar instance in 'defaultSysVars' slice.
*/

// TiDB system variable names that only in session scope.
const (
	TiDBDDLSlowOprThreshold = "ddl_slow_threshold"

	// TiDBSnapshot is used for reading history data, the default value is empty string.
	// The value can be a datetime string like '2017-11-11 20:20:20' or a tso string. When this variable is set, the session reads history data of that time.
	TiDBSnapshot = "tidb_snapshot"

	// TiDBOptAggPushDown is used to enable/disable the optimizer rule of aggregation push down.
	TiDBOptAggPushDown = "tidb_opt_agg_push_down"

	// TiDBOptCartesianBCJ is used to disable/enable broadcast cartesian join in MPP mode
	TiDBOptCartesianBCJ = "tidb_opt_broadcast_cartesian_join"

	TiDBOptMPPOuterJoinFixedBuildSide = "tidb_opt_mpp_outer_join_fixed_build_side"

	// TiDBOptDistinctAggPushDown is used to decide whether agg with distinct should be pushed to tikv/tiflash.
	TiDBOptDistinctAggPushDown = "tidb_opt_distinct_agg_push_down"

	// TiDBOptSkewDistinctAgg is used to indicate the distinct agg has data skew
	TiDBOptSkewDistinctAgg = "tidb_opt_skew_distinct_agg"

	// TiDBBCJThresholdSize is used to limit the size of small table for mpp broadcast join.
	// Its unit is bytes, if the size of small table is larger than it, we will not use bcj.
	TiDBBCJThresholdSize = "tidb_broadcast_join_threshold_size"

	// TiDBBCJThresholdCount is used to limit the count of small table for mpp broadcast join.
	// If we can't estimate the size of one side of join child, we will check if its row number exceeds this limitation.
	TiDBBCJThresholdCount = "tidb_broadcast_join_threshold_count"

	// TiDBOptWriteRowID is used to enable/disable the operations of insert、replace and update to _tidb_rowid.
	TiDBOptWriteRowID = "tidb_opt_write_row_id"

	// TiDBAutoAnalyzeRatio will run if (table modify count)/(table row count) is greater than this value.
	TiDBAutoAnalyzeRatio = "tidb_auto_analyze_ratio"

	// TiDBAutoAnalyzeStartTime will run if current time is within start time and end time.
	TiDBAutoAnalyzeStartTime = "tidb_auto_analyze_start_time"
	TiDBAutoAnalyzeEndTime   = "tidb_auto_analyze_end_time"

	// TiDBChecksumTableConcurrency is used to speed up the ADMIN CHECKSUM TABLE
	// statement, when a table has multiple indices, those indices can be
	// scanned concurrently, with the cost of higher system performance impact.
	TiDBChecksumTableConcurrency = "tidb_checksum_table_concurrency"

	// TiDBCurrentTS is used to get the current transaction timestamp.
	// It is read-only.
	TiDBCurrentTS = "tidb_current_ts"

	// TiDBLastTxnInfo is used to get the last transaction info within the current session.
	TiDBLastTxnInfo = "tidb_last_txn_info"

	// TiDBLastQueryInfo is used to get the last query info within the current session.
	TiDBLastQueryInfo = "tidb_last_query_info"

	// TiDBLastDDLInfo is used to get the last ddl info within the current session.
	TiDBLastDDLInfo = "tidb_last_ddl_info"

	// TiDBConfig is a read-only variable that shows the config of the current server.
	TiDBConfig = "tidb_config"

	// TiDBBatchInsert is used to enable/disable auto-split insert data. If set this option on, insert executor will automatically
	// insert data into multiple batches and use a single txn for each batch. This will be helpful when inserting large data.
	TiDBBatchInsert = "tidb_batch_insert"

	// TiDBBatchDelete is used to enable/disable auto-split delete data. If set this option on, delete executor will automatically
	// split data into multiple batches and use a single txn for each batch. This will be helpful when deleting large data.
	TiDBBatchDelete = "tidb_batch_delete"

	// TiDBBatchCommit is used to enable/disable auto-split the transaction.
	// If set this option on, the transaction will be committed when it reaches stmt-count-limit and starts a new transaction.
	TiDBBatchCommit = "tidb_batch_commit"

	// TiDBDMLBatchSize is used to split the insert/delete data into small batches.
	// It only takes effort when tidb_batch_insert/tidb_batch_delete is on.
	// Its default value is 20000. When the row size is large, 20k rows could be larger than 100MB.
	// User could change it to a smaller one to avoid breaking the transaction size limitation.
	TiDBDMLBatchSize = "tidb_dml_batch_size"

	// The following session variables controls the memory quota during query execution.

	// TiDBMemQuotaQuery controls the memory quota of a query.
	TiDBMemQuotaQuery = "tidb_mem_quota_query" // Bytes.
	// TiDBMemQuotaApplyCache controls the memory quota of a query.
	TiDBMemQuotaApplyCache = "tidb_mem_quota_apply_cache"

	// TiDBGeneralLog is used to log every query in the server in info level.
	TiDBGeneralLog = "tidb_general_log"

	// TiDBLogFileMaxDays is used to log every query in the server in info level.
	TiDBLogFileMaxDays = "tidb_log_file_max_days"

	// TiDBPProfSQLCPU is used to add label sql label to pprof result.
	TiDBPProfSQLCPU = "tidb_pprof_sql_cpu"

	// TiDBRetryLimit is the maximum number of retries when committing a transaction.
	TiDBRetryLimit = "tidb_retry_limit"

	// TiDBDisableTxnAutoRetry disables transaction auto retry.
	TiDBDisableTxnAutoRetry = "tidb_disable_txn_auto_retry"

	// TiDBEnableChunkRPC enables TiDB to use Chunk format for coprocessor requests.
	TiDBEnableChunkRPC = "tidb_enable_chunk_rpc"

	// TiDBOptimizerSelectivityLevel is used to control the selectivity estimation level.
	TiDBOptimizerSelectivityLevel = "tidb_optimizer_selectivity_level"

	// TiDBOptimizerEnableNewOnlyFullGroupByCheck is used to open the newly only_full_group_by check by maintaining functional dependency.
	TiDBOptimizerEnableNewOnlyFullGroupByCheck = "tidb_enable_new_only_full_group_by_check"

	TiDBOptimizerEnableOuterJoinReorder = "tidb_enable_outer_join_reorder"

	// TiDBTxnMode is used to control the transaction behavior.
	TiDBTxnMode = "tidb_txn_mode"

	// TiDBRowFormatVersion is used to control tidb row format version current.
	TiDBRowFormatVersion = "tidb_row_format_version"

	// TiDBEnableTablePartition is used to control table partition feature.
	// The valid value include auto/on/off:
	// on or auto: enable table partition if the partition type is implemented.
	// off: always disable table partition.
	TiDBEnableTablePartition = "tidb_enable_table_partition"

	// TiDBEnableListTablePartition is used to control list table partition feature.
	TiDBEnableListTablePartition = "tidb_enable_list_partition"

	// TiDBSkipIsolationLevelCheck is used to control whether to return error when set unsupported transaction
	// isolation level.
	TiDBSkipIsolationLevelCheck = "tidb_skip_isolation_level_check"

	// TiDBLowResolutionTSO is used for reading data with low resolution TSO which is updated once every two seconds
	TiDBLowResolutionTSO = "tidb_low_resolution_tso"

	// TiDBReplicaRead is used for reading data from replicas, followers for example.
	TiDBReplicaRead = "tidb_replica_read"

	// TiDBAdaptiveClosestReadThreshold is for reading data from closest replicas(with same 'zone' label).
	// TiKV client should send read request to the closest replica(leader/follower) if the estimated response
	// size exceeds this threshold; otherwise, this request should be sent to leader.
	// This variable only take effect when `tidb_replica_read` is 'closest-adaptive'.
	TiDBAdaptiveClosestReadThreshold = "tidb_adaptive_closest_read_threshold"

	// TiDBAllowRemoveAutoInc indicates whether a user can drop the auto_increment column attribute or not.
	TiDBAllowRemoveAutoInc = "tidb_allow_remove_auto_inc"

	// TiDBMultiStatementMode enables multi statement at the risk of SQL injection
	// provides backwards compatibility
	TiDBMultiStatementMode = "tidb_multi_statement_mode"

	// TiDBEvolvePlanTaskMaxTime controls the max time of a single evolution task.
	TiDBEvolvePlanTaskMaxTime = "tidb_evolve_plan_task_max_time"

	// TiDBEvolvePlanTaskStartTime is the start time of evolution task.
	TiDBEvolvePlanTaskStartTime = "tidb_evolve_plan_task_start_time"
	// TiDBEvolvePlanTaskEndTime is the end time of evolution task.
	TiDBEvolvePlanTaskEndTime = "tidb_evolve_plan_task_end_time"

	// TiDBSlowLogThreshold is used to set the slow log threshold in the server.
	TiDBSlowLogThreshold = "tidb_slow_log_threshold"

	// TiDBRecordPlanInSlowLog is used to log the plan of the slow query.
	TiDBRecordPlanInSlowLog = "tidb_record_plan_in_slow_log"

	// TiDBEnableSlowLog enables TiDB to log slow queries.
	TiDBEnableSlowLog = "tidb_enable_slow_log"

	// TiDBCheckMb4ValueInUTF8 is used to control whether to enable the check wrong utf8 value.
	TiDBCheckMb4ValueInUTF8 = "tidb_check_mb4_value_in_utf8"

	// TiDBFoundInPlanCache indicates whether the last statement was found in plan cache
	TiDBFoundInPlanCache = "last_plan_from_cache"

	// TiDBFoundInBinding indicates whether the last statement was matched with the hints in the binding.
	TiDBFoundInBinding = "last_plan_from_binding"

	// TiDBAllowAutoRandExplicitInsert indicates whether explicit insertion on auto_random column is allowed.
	TiDBAllowAutoRandExplicitInsert = "allow_auto_random_explicit_insert"

	// TiDBTxnScope indicates whether using global transactions or local transactions.
	TiDBTxnScope = "txn_scope"

	// TiDBTxnReadTS indicates the next transaction should be staleness transaction and provide the startTS
	TiDBTxnReadTS = "tx_read_ts"

	// TiDBReadStaleness indicates the staleness duration for following statement
	TiDBReadStaleness = "tidb_read_staleness"

	// TiDBEnablePaging indicates whether paging is enabled in coprocessor requests.
	TiDBEnablePaging = "tidb_enable_paging"

	// TiDBReadConsistency indicates whether the autocommit read statement goes through TiKV RC.
	TiDBReadConsistency = "tidb_read_consistency"

	// TiDBSysdateIsNow is the name of the `tidb_sysdate_is_now` system variable
	TiDBSysdateIsNow = "tidb_sysdate_is_now"

	// RequireSecureTransport indicates the secure mode for data transport
	RequireSecureTransport = "require_secure_transport"
)

// TiDB system variable names that both in session and global scope.
const (
	// TiDBBuildStatsConcurrency is used to speed up the ANALYZE statement, when a table has multiple indices,
	// those indices can be scanned concurrently, with the cost of higher system performance impact.
	TiDBBuildStatsConcurrency = "tidb_build_stats_concurrency"

	// TiDBDistSQLScanConcurrency is used to set the concurrency of a distsql scan task.
	// A distsql scan task can be a table scan or a index scan, which may be distributed to many TiKV nodes.
	// Higher concurrency may reduce latency, but with the cost of higher memory usage and system performance impact.
	// If the query has a LIMIT clause, high concurrency makes the system do much more work than needed.
	TiDBDistSQLScanConcurrency = "tidb_distsql_scan_concurrency"

	// TiDBOptInSubqToJoinAndAgg is used to enable/disable the optimizer rule of rewriting IN subquery.
	TiDBOptInSubqToJoinAndAgg = "tidb_opt_insubq_to_join_and_agg"

	// TiDBOptPreferRangeScan is used to enable/disable the optimizer to always prefer range scan over table scan, ignoring their costs.
	TiDBOptPreferRangeScan = "tidb_opt_prefer_range_scan"

	// TiDBOptEnableCorrelationAdjustment is used to indicates if enable correlation adjustment.
	TiDBOptEnableCorrelationAdjustment = "tidb_opt_enable_correlation_adjustment"

	// TiDBOptLimitPushDownThreshold determines if push Limit or TopN down to TiKV forcibly.
	TiDBOptLimitPushDownThreshold = "tidb_opt_limit_push_down_threshold"

	// TiDBOptCorrelationThreshold is a guard to enable row count estimation using column order correlation.
	TiDBOptCorrelationThreshold = "tidb_opt_correlation_threshold"

	// TiDBOptCorrelationExpFactor is an exponential factor to control heuristic approach when tidb_opt_correlation_threshold is not satisfied.
	TiDBOptCorrelationExpFactor = "tidb_opt_correlation_exp_factor"

	// TiDBOptCPUFactor is the CPU cost of processing one expression for one row.
	TiDBOptCPUFactor = "tidb_opt_cpu_factor"
	// TiDBOptCopCPUFactor is the CPU cost of processing one expression for one row in coprocessor.
	TiDBOptCopCPUFactor = "tidb_opt_copcpu_factor"
	// TiDBOptTiFlashConcurrencyFactor is concurrency number of tiflash computation.
	TiDBOptTiFlashConcurrencyFactor = "tidb_opt_tiflash_concurrency_factor"
	// TiDBOptNetworkFactor is the network cost of transferring 1 byte data.
	TiDBOptNetworkFactor = "tidb_opt_network_factor"
	// TiDBOptScanFactor is the IO cost of scanning 1 byte data on TiKV.
	TiDBOptScanFactor = "tidb_opt_scan_factor"
	// TiDBOptDescScanFactor is the IO cost of scanning 1 byte data on TiKV in desc order.
	TiDBOptDescScanFactor = "tidb_opt_desc_factor"
	// TiDBOptSeekFactor is the IO cost of seeking the start value in a range on TiKV or TiFlash.
	TiDBOptSeekFactor = "tidb_opt_seek_factor"
	// TiDBOptMemoryFactor is the memory cost of storing one tuple.
	TiDBOptMemoryFactor = "tidb_opt_memory_factor"
	// TiDBOptDiskFactor is the IO cost of reading/writing one byte to temporary disk.
	TiDBOptDiskFactor = "tidb_opt_disk_factor"
	// TiDBOptConcurrencyFactor is the CPU cost of additional one goroutine.
	TiDBOptConcurrencyFactor = "tidb_opt_concurrency_factor"

	// Variables for the Cost Model Ver2
	// TiDBOptCPUFactorV2 is the CPU factor for the Cost Model Ver2
	TiDBOptCPUFactorV2 = "tidb_opt_cpu_factor_v2"
	// TiDBOptCopCPUFactorV2 is the CopCPU factor for the Cost Model Ver2
	TiDBOptCopCPUFactorV2 = "tidb_opt_copcpu_factor_v2"
	// TiDBOptTiFlashCPUFactorV2 is the TiFlashCPU factor for the Cost Model Ver2
	TiDBOptTiFlashCPUFactorV2 = "tidb_opt_tiflash_cpu_factor_v2"
	// TiDBOptNetworkFactorV2 is the network factor for the Cost Model Ver2
	TiDBOptNetworkFactorV2 = "tidb_opt_network_factor_v2"
	// TiDBOptScanFactorV2 is the scan factor for the Cost Model Ver2
	TiDBOptScanFactorV2 = "tidb_opt_scan_factor_v2"
	// TiDBOptDescScanFactorV2 is the desc scan factor for the Cost Model Ver2
	TiDBOptDescScanFactorV2 = "tidb_opt_desc_factor_v2"
	// TiDBOptTiFlashScanFactorV2 is the TiFlashScan factor for the Cost Model Ver2
	TiDBOptTiFlashScanFactorV2 = "tidb_opt_tiflash_scan_factor_v2"
	// TiDBOptSeekFactorV2 is the seek factor for the Cost Model Ver2
	TiDBOptSeekFactorV2 = "tidb_opt_seek_factor_v2"
	// TiDBOptMemoryFactorV2 is the memory factor for the Cost Model Ver2
	TiDBOptMemoryFactorV2 = "tidb_opt_memory_factor_v2"
	// TiDBOptDiskFactorV2 is the disk factor for the Cost Model Ver2
	TiDBOptDiskFactorV2 = "tidb_opt_disk_factor_v2"
	// TiDBOptConcurrencyFactorV2 is the concurrency factor for the Cost Model Ver2
	TiDBOptConcurrencyFactorV2 = "tidb_opt_concurrency_factor_v2"

	// TiDBIndexJoinBatchSize is used to set the batch size of an index lookup join.
	// The index lookup join fetches batches of data from outer executor and constructs ranges for inner executor.
	// This value controls how much of data in a batch to do the index join.
	// Large value may reduce the latency but consumes more system resource.
	TiDBIndexJoinBatchSize = "tidb_index_join_batch_size"

	// TiDBIndexLookupSize is used for index lookup executor.
	// The index lookup executor first scan a batch of handles from a index, then use those handles to lookup the table
	// rows, this value controls how much of handles in a batch to do a lookup task.
	// Small value sends more RPCs to TiKV, consume more system resource.
	// Large value may do more work than needed if the query has a limit.
	TiDBIndexLookupSize = "tidb_index_lookup_size"

	// TiDBIndexLookupConcurrency is used for index lookup executor.
	// A lookup task may have 'tidb_index_lookup_size' of handles at maximum, the handles may be distributed
	// in many TiKV nodes, we execute multiple concurrent index lookup tasks concurrently to reduce the time
	// waiting for a task to finish.
	// Set this value higher may reduce the latency but consumes more system resource.
	// tidb_index_lookup_concurrency is deprecated, use tidb_executor_concurrency instead.
	TiDBIndexLookupConcurrency = "tidb_index_lookup_concurrency"

	// TiDBIndexLookupJoinConcurrency is used for index lookup join executor.
	// IndexLookUpJoin starts "tidb_index_lookup_join_concurrency" inner workers
	// to fetch inner rows and join the matched (outer, inner) row pairs.
	// tidb_index_lookup_join_concurrency is deprecated, use tidb_executor_concurrency instead.
	TiDBIndexLookupJoinConcurrency = "tidb_index_lookup_join_concurrency"

	// TiDBIndexSerialScanConcurrency is used for controlling the concurrency of index scan operation
	// when we need to keep the data output order the same as the order of index data.
	TiDBIndexSerialScanConcurrency = "tidb_index_serial_scan_concurrency"

	// TiDBMaxChunkSize is used to control the max chunk size during query execution.
	TiDBMaxChunkSize = "tidb_max_chunk_size"

	// TiDBAllowBatchCop means if we should send batch coprocessor to TiFlash. It can be set to 0, 1 and 2.
	// 0 means never use batch cop, 1 means use batch cop in case of aggregation and join, 2, means to force sending batch cop for any query.
	// The default value is 0
	TiDBAllowBatchCop = "tidb_allow_batch_cop"

	// TiDBAllowMPPExecution means if we should use mpp way to execute query or not.
	// Default value is `true`, means to be determined by the optimizer.
	// Value set to `false` means never use mpp.
	TiDBAllowMPPExecution = "tidb_allow_mpp"

	// TiDBHashExchangeWithNewCollation means if hash exchange is supported when new collation is on.
	// Default value is `true`, means support hash exchange when new collation is on.
	// Value set to `false` means not support hash exchange when new collation is on.
	TiDBHashExchangeWithNewCollation = "tidb_hash_exchange_with_new_collation"

	// TiDBEnforceMPPExecution means if we should enforce mpp way to execute query or not.
	// Default value is `false`, means to be determined by variable `tidb_allow_mpp`.
	// Value set to `true` means enforce use mpp.
	// Note if you want to set `tidb_enforce_mpp` to `true`, you must set `tidb_allow_mpp` to `true` first.
	TiDBEnforceMPPExecution = "tidb_enforce_mpp"

	// TiDBMaxTiFlashThreads is the maximum number of threads to execute the request which is pushed down to tiflash.
	// Default value is -1, means it will not be pushed down to tiflash.
	// If the value is bigger than -1, it will be pushed down to tiflash and used to create db context in tiflash.
	TiDBMaxTiFlashThreads = "tidb_max_tiflash_threads"
	// TiDBMPPStoreFailTTL is the unavailable time when a store is detected failed. During that time, tidb will not send any task to
	// TiFlash even though the failed TiFlash node has been recovered.
	TiDBMPPStoreFailTTL = "tidb_mpp_store_fail_ttl"

	// TiDBInitChunkSize is used to control the init chunk size during query execution.
	TiDBInitChunkSize = "tidb_init_chunk_size"

	// TiDBMinPagingSize is used to control the min paging size in the coprocessor paging protocol.
	TiDBMinPagingSize = "tidb_min_paging_size"

	// TiDBMaxPagingSize is used to control the max paging size in the coprocessor paging protocol.
	TiDBMaxPagingSize = "tidb_max_paging_size"

	// TiDBEnableCascadesPlanner is used to control whether to enable the cascades planner.
	TiDBEnableCascadesPlanner = "tidb_enable_cascades_planner"

	// TiDBSkipUTF8Check skips the UTF8 validate process, validate UTF8 has performance cost, if we can make sure
	// the input string values are valid, we can skip the check.
	TiDBSkipUTF8Check = "tidb_skip_utf8_check"

	// TiDBSkipASCIICheck skips the ASCII validate process
	// old tidb may already have fields with invalid ASCII bytes
	// disable ASCII validate can guarantee a safe replication
	TiDBSkipASCIICheck = "tidb_skip_ascii_check"

	// TiDBHashJoinConcurrency is used for hash join executor.
	// The hash join outer executor starts multiple concurrent join workers to probe the hash table.
	// tidb_hash_join_concurrency is deprecated, use tidb_executor_concurrency instead.
	TiDBHashJoinConcurrency = "tidb_hash_join_concurrency"

	// TiDBProjectionConcurrency is used for projection operator.
	// This variable controls the worker number of projection operator.
	// tidb_projection_concurrency is deprecated, use tidb_executor_concurrency instead.
	TiDBProjectionConcurrency = "tidb_projection_concurrency"

	// TiDBHashAggPartialConcurrency is used for hash agg executor.
	// The hash agg executor starts multiple concurrent partial workers to do partial aggregate works.
	// tidb_hashagg_partial_concurrency is deprecated, use tidb_executor_concurrency instead.
	TiDBHashAggPartialConcurrency = "tidb_hashagg_partial_concurrency"

	// TiDBHashAggFinalConcurrency is used for hash agg executor.
	// The hash agg executor starts multiple concurrent final workers to do final aggregate works.
	// tidb_hashagg_final_concurrency is deprecated, use tidb_executor_concurrency instead.
	TiDBHashAggFinalConcurrency = "tidb_hashagg_final_concurrency"

	// TiDBWindowConcurrency is used for window parallel executor.
	// tidb_window_concurrency is deprecated, use tidb_executor_concurrency instead.
	TiDBWindowConcurrency = "tidb_window_concurrency"

	// TiDBMergeJoinConcurrency is used for merge join parallel executor
	TiDBMergeJoinConcurrency = "tidb_merge_join_concurrency"

	// TiDBStreamAggConcurrency is used for stream aggregation parallel executor.
	// tidb_stream_agg_concurrency is deprecated, use tidb_executor_concurrency instead.
	TiDBStreamAggConcurrency = "tidb_streamagg_concurrency"

	// TiDBEnableParallelApply is used for parallel apply.
	TiDBEnableParallelApply = "tidb_enable_parallel_apply"

	// TiDBBackoffLockFast is used for tikv backoff base time in milliseconds.
	TiDBBackoffLockFast = "tidb_backoff_lock_fast"

	// TiDBBackOffWeight is used to control the max back off time in TiDB.
	// The default maximum back off time is a small value.
	// BackOffWeight could multiply it to let the user adjust the maximum time for retrying.
	// Only positive integers can be accepted, which means that the maximum back off time can only grow.
	TiDBBackOffWeight = "tidb_backoff_weight"

	// TiDBDDLReorgWorkerCount defines the count of ddl reorg workers.
	TiDBDDLReorgWorkerCount = "tidb_ddl_reorg_worker_cnt"

	// TiDBDDLReorgBatchSize defines the transaction batch size of ddl reorg workers.
	TiDBDDLReorgBatchSize = "tidb_ddl_reorg_batch_size"

	// TiDBDDLErrorCountLimit defines the count of ddl error limit.
	TiDBDDLErrorCountLimit = "tidb_ddl_error_count_limit"

	// TiDBDDLReorgPriority defines the operations' priority of adding indices.
	// It can be: PRIORITY_LOW, PRIORITY_NORMAL, PRIORITY_HIGH
	TiDBDDLReorgPriority = "tidb_ddl_reorg_priority"

	// TiDBEnableAutoIncrementInGenerated disables the mysql compatibility check on using auto-incremented columns in
	// expression indexes and generated columns described here https://dev.mysql.com/doc/refman/5.7/en/create-table-generated-columns.html for details.
	TiDBEnableAutoIncrementInGenerated = "tidb_enable_auto_increment_in_generated"

	// TiDBPlacementMode is used to control the mode for placement
	TiDBPlacementMode = "tidb_placement_mode"

	// TiDBMaxDeltaSchemaCount defines the max length of deltaSchemaInfos.
	// deltaSchemaInfos is a queue that maintains the history of schema changes.
	TiDBMaxDeltaSchemaCount = "tidb_max_delta_schema_count"

	// TiDBScatterRegion will scatter the regions for DDLs when it is ON.
	TiDBScatterRegion = "tidb_scatter_region"

	// TiDBWaitSplitRegionFinish defines the split region behaviour is sync or async.
	TiDBWaitSplitRegionFinish = "tidb_wait_split_region_finish"

	// TiDBWaitSplitRegionTimeout uses to set the split and scatter region back off time.
	TiDBWaitSplitRegionTimeout = "tidb_wait_split_region_timeout"

	// TiDBForcePriority defines the operations' priority of all statements.
	// It can be "NO_PRIORITY", "LOW_PRIORITY", "HIGH_PRIORITY", "DELAYED"
	TiDBForcePriority = "tidb_force_priority"

	// TiDBConstraintCheckInPlace indicates to check the constraint when the SQL executing.
	// It could hurt the performance of bulking insert when it is ON.
	TiDBConstraintCheckInPlace = "tidb_constraint_check_in_place"

	// TiDBEnableWindowFunction is used to control whether to enable the window function.
	TiDBEnableWindowFunction = "tidb_enable_window_function"

	// TiDBEnablePipelinedWindowFunction is used to control whether to use pipelined window function, it only works when tidb_enable_window_function = true.
	TiDBEnablePipelinedWindowFunction = "tidb_enable_pipelined_window_function"

	// TiDBEnableStrictDoubleTypeCheck is used to control table field double type syntax check.
	TiDBEnableStrictDoubleTypeCheck = "tidb_enable_strict_double_type_check"

	// TiDBOptProjectionPushDown is used to control whether to pushdown projection to coprocessor.
	TiDBOptProjectionPushDown = "tidb_opt_projection_push_down"

	// TiDBEnableVectorizedExpression is used to control whether to enable the vectorized expression evaluation.
	TiDBEnableVectorizedExpression = "tidb_enable_vectorized_expression"

	// TiDBOptJoinReorderThreshold defines the threshold less than which
	// we'll choose a rather time-consuming algorithm to calculate the join order.
	TiDBOptJoinReorderThreshold = "tidb_opt_join_reorder_threshold"

	// TiDBSlowQueryFile indicates which slow query log file for SLOW_QUERY table to parse.
	TiDBSlowQueryFile = "tidb_slow_query_file"

	// TiDBEnableFastAnalyze indicates to use fast analyze.
	TiDBEnableFastAnalyze = "tidb_enable_fast_analyze"

	// TiDBExpensiveQueryTimeThreshold indicates the time threshold of expensive query.
	TiDBExpensiveQueryTimeThreshold = "tidb_expensive_query_time_threshold"

	// TiDBEnableIndexMerge indicates to generate IndexMergePath.
	TiDBEnableIndexMerge = "tidb_enable_index_merge"

	// TiDBEnableNoopFuncs set true will enable using fake funcs(like get_lock release_lock)
	TiDBEnableNoopFuncs = "tidb_enable_noop_functions"

	// TiDBEnableStmtSummary indicates whether the statement summary is enabled.
	TiDBEnableStmtSummary = "tidb_enable_stmt_summary"

	// TiDBStmtSummaryInternalQuery indicates whether the statement summary contain internal query.
	TiDBStmtSummaryInternalQuery = "tidb_stmt_summary_internal_query"

	// TiDBStmtSummaryRefreshInterval indicates the refresh interval in seconds for each statement summary.
	TiDBStmtSummaryRefreshInterval = "tidb_stmt_summary_refresh_interval"

	// TiDBStmtSummaryHistorySize indicates the history size of each statement summary.
	TiDBStmtSummaryHistorySize = "tidb_stmt_summary_history_size"

	// TiDBStmtSummaryMaxStmtCount indicates the max number of statements kept in memory.
	TiDBStmtSummaryMaxStmtCount = "tidb_stmt_summary_max_stmt_count"

	// TiDBStmtSummaryMaxSQLLength indicates the max length of displayed normalized sql and sample sql.
	TiDBStmtSummaryMaxSQLLength = "tidb_stmt_summary_max_sql_length"

	// TiDBCapturePlanBaseline indicates whether the capture of plan baselines is enabled.
	TiDBCapturePlanBaseline = "tidb_capture_plan_baselines"

	// TiDBUsePlanBaselines indicates whether the use of plan baselines is enabled.
	TiDBUsePlanBaselines = "tidb_use_plan_baselines"

	// TiDBEvolvePlanBaselines indicates whether the evolution of plan baselines is enabled.
	TiDBEvolvePlanBaselines = "tidb_evolve_plan_baselines"

	// TiDBEnableExtendedStats indicates whether the extended statistics feature is enabled.
	TiDBEnableExtendedStats = "tidb_enable_extended_stats"

	// TiDBIsolationReadEngines indicates the tidb only read from the stores whose engine type is involved in IsolationReadEngines.
	// Now, only support TiKV and TiFlash.
	TiDBIsolationReadEngines = "tidb_isolation_read_engines"

	// TiDBStoreLimit indicates the limit of sending request to a store, 0 means without limit.
	TiDBStoreLimit = "tidb_store_limit"

	// TiDBMetricSchemaStep indicates the step when query metric schema.
	TiDBMetricSchemaStep = "tidb_metric_query_step"

	// TiDBMetricSchemaRangeDuration indicates the range duration when query metric schema.
	TiDBMetricSchemaRangeDuration = "tidb_metric_query_range_duration"

	// TiDBEnableCollectExecutionInfo indicates that whether execution info is collected.
	TiDBEnableCollectExecutionInfo = "tidb_enable_collect_execution_info"

	// TiDBExecutorConcurrency is used for controlling the concurrency of all types of executors.
	TiDBExecutorConcurrency = "tidb_executor_concurrency"

	// TiDBEnableClusteredIndex indicates if clustered index feature is enabled.
	TiDBEnableClusteredIndex = "tidb_enable_clustered_index"

	// TiDBPartitionPruneMode indicates the partition prune mode used.
	TiDBPartitionPruneMode = "tidb_partition_prune_mode"

	// TiDBRedactLog indicates that whether redact log.
	TiDBRedactLog = "tidb_redact_log"

	// TiDBRestrictedReadOnly is meant for the cloud admin to toggle the cluster read only
	TiDBRestrictedReadOnly = "tidb_restricted_read_only"

	// TiDBSuperReadOnly is tidb's variant of mysql's super_read_only, which has some differences from mysql's super_read_only.
	TiDBSuperReadOnly = "tidb_super_read_only"

	// TiDBShardAllocateStep indicates the max size of continuous rowid shard in one transaction.
	TiDBShardAllocateStep = "tidb_shard_allocate_step"
	// TiDBEnableTelemetry indicates that whether usage data report to PingCAP is enabled.
	TiDBEnableTelemetry = "tidb_enable_telemetry"

	// TiDBEnableAmendPessimisticTxn indicates if amend pessimistic transactions is enabled.
	TiDBEnableAmendPessimisticTxn = "tidb_enable_amend_pessimistic_txn"

	// TiDBMemoryUsageAlarmRatio indicates the alarm threshold when memory usage of the tidb-server exceeds.
	TiDBMemoryUsageAlarmRatio = "tidb_memory_usage_alarm_ratio"

	// TiDBEnableRateLimitAction indicates whether enabled ratelimit action
	TiDBEnableRateLimitAction = "tidb_enable_rate_limit_action"

	// TiDBEnableAsyncCommit indicates whether to enable the async commit feature.
	TiDBEnableAsyncCommit = "tidb_enable_async_commit"

	// TiDBEnable1PC indicates whether to enable the one-phase commit feature.
	TiDBEnable1PC = "tidb_enable_1pc"

	// TiDBGuaranteeLinearizability indicates whether to guarantee linearizability.
	TiDBGuaranteeLinearizability = "tidb_guarantee_linearizability"

	// TiDBAnalyzeVersion indicates how tidb collects the analyzed statistics and how use to it.
	TiDBAnalyzeVersion = "tidb_analyze_version"

	// TiDBEnableIndexMergeJoin indicates whether to enable index merge join.
	TiDBEnableIndexMergeJoin = "tidb_enable_index_merge_join"

	// TiDBTrackAggregateMemoryUsage indicates whether track the memory usage of aggregate function.
	TiDBTrackAggregateMemoryUsage = "tidb_track_aggregate_memory_usage"

	// TiDBEnableExchangePartition indicates whether to enable exchange partition.
	TiDBEnableExchangePartition = "tidb_enable_exchange_partition"

	// TiDBAllowFallbackToTiKV indicates the engine types whose unavailability triggers fallback to TiKV.
	// Now we only support TiFlash.
	TiDBAllowFallbackToTiKV = "tidb_allow_fallback_to_tikv"

	// TiDBEnableTopSQL indicates whether the top SQL is enabled.
	TiDBEnableTopSQL = "tidb_enable_top_sql"

	// TiDBTopSQLMaxTimeSeriesCount indicates the max number of statements been collected in each time series.
	TiDBTopSQLMaxTimeSeriesCount = "tidb_top_sql_max_time_series_count"

	// TiDBTopSQLMaxMetaCount indicates the max capacity of the collect meta per second.
	TiDBTopSQLMaxMetaCount = "tidb_top_sql_max_meta_count"

	// TiDBEnableLocalTxn indicates whether to enable Local Txn.
	TiDBEnableLocalTxn = "tidb_enable_local_txn"

	// TiDBTSOClientBatchMaxWaitTime indicates the max value of the TSO Batch Wait interval time of PD client.
	TiDBTSOClientBatchMaxWaitTime = "tidb_tso_client_batch_max_wait_time"

	// TiDBTxnCommitBatchSize is used to control the batch size of transaction commit related requests sent by TiDB to TiKV.
	// If a single transaction has a large amount of writes, you can increase the batch size to improve the batch effect,
	// setting too large will exceed TiKV's raft-entry-max-size limit and cause commit failure.
	TiDBTxnCommitBatchSize = "tidb_txn_commit_batch_size"

	// TiDBEnableTSOFollowerProxy indicates whether to enable the TSO Follower Proxy feature of PD client.
	TiDBEnableTSOFollowerProxy = "tidb_enable_tso_follower_proxy"

	// TiDBEnableOrderedResultMode indicates if stabilize query results.
	TiDBEnableOrderedResultMode = "tidb_enable_ordered_result_mode"

	// TiDBRemoveOrderbyInSubquery indicates whether to remove ORDER BY in subquery.
	TiDBRemoveOrderbyInSubquery = "tidb_remove_orderby_in_subquery"

	// TiDBEnablePseudoForOutdatedStats indicates whether use pseudo for outdated stats
	TiDBEnablePseudoForOutdatedStats = "tidb_enable_pseudo_for_outdated_stats"

	// TiDBRegardNULLAsPoint indicates whether regard NULL as point when optimizing
	TiDBRegardNULLAsPoint = "tidb_regard_null_as_point"

	// TiDBTmpTableMaxSize indicates the max memory size of temporary tables.
	TiDBTmpTableMaxSize = "tidb_tmp_table_max_size"

	// TiDBEnableLegacyInstanceScope indicates if instance scope can be set with SET SESSION.
	TiDBEnableLegacyInstanceScope = "tidb_enable_legacy_instance_scope"

	// TiDBTableCacheLease indicates the read lock lease of a cached table.
	TiDBTableCacheLease = "tidb_table_cache_lease"

	// TiDBStatsLoadSyncWait indicates the time sql execution will sync-wait for stats load.
	TiDBStatsLoadSyncWait = "tidb_stats_load_sync_wait"

	// TiDBEnableMutationChecker indicates whether to check data consistency for mutations
	TiDBEnableMutationChecker = "tidb_enable_mutation_checker"
	// TiDBTxnAssertionLevel indicates how strict the assertion will be, which helps to detect and preventing data &
	// index inconsistency problems.
	TiDBTxnAssertionLevel = "tidb_txn_assertion_level"

	// TiDBIgnorePreparedCacheCloseStmt indicates whether to ignore close-stmt commands for prepared statements.
	TiDBIgnorePreparedCacheCloseStmt = "tidb_ignore_prepared_cache_close_stmt"

	// TiDBEnableNewCostInterface is a internal switch to indicates whether to use the new cost calculation interface.
	TiDBEnableNewCostInterface = "tidb_enable_new_cost_interface"

	// TiDBCostModelVersion is a internal switch to indicates the cost model version.
	TiDBCostModelVersion = "tidb_cost_model_version"

	// TiDBBatchPendingTiFlashCount indicates the maximum count of non-available TiFlash tables.
	TiDBBatchPendingTiFlashCount = "tidb_batch_pending_tiflash_count"

	// TiDBQueryLogMaxLen is used to set the max length of the query in the log.
	TiDBQueryLogMaxLen = "tidb_query_log_max_len"

	// TiDBEnableNoopVariables is used to indicate if noops appear in SHOW [GLOBAL] VARIABLES
	TiDBEnableNoopVariables = "tidb_enable_noop_variables"

	// TiDBNonTransactionalIgnoreError is used to ignore error in non-transactional DMLs.
	// When set to false, a non-transactional DML returns when it meets the first error.
	// When set to true, a non-transactional DML finishes all batches even if errors are met in some batches.
	TiDBNonTransactionalIgnoreError = "tidb_nontransactional_ignore_error"

	// Fine grained shuffle is disabled when TiFlashFineGrainedShuffleStreamCount is zero.
	TiFlashFineGrainedShuffleStreamCount = "tiflash_fine_grained_shuffle_stream_count"
	TiFlashFineGrainedShuffleBatchSize   = "tiflash_fine_grained_shuffle_batch_size"

	// TiDBSimplifiedMetrics controls whether to unregister some unused metrics.
	TiDBSimplifiedMetrics = "tidb_simplified_metrics"

	// TiDBMemoryDebugModeMinHeapInUse is used to set tidb memory debug mode trigger threshold.
	// When set to 0, the function is disabled.
	// When set to a negative integer, use memory debug mode to detect the issue of frequent allocation and release of memory.
	// We do not actively trigger gc, and check whether the `tracker memory * (1+bias ratio) > heap in use` each 5s.
	// When set to a positive integer, use memory debug mode to detect the issue of memory tracking inaccurate.
	// We trigger runtime.GC() each 5s, and check whether the `tracker memory * (1+bias ratio) > heap in use`.
	TiDBMemoryDebugModeMinHeapInUse = "tidb_memory_debug_mode_min_heap_inuse"
	// TiDBMemoryDebugModeAlarmRatio is used set tidb memory debug mode bias ratio. Treat memory bias less than this ratio as noise.
	TiDBMemoryDebugModeAlarmRatio = "tidb_memory_debug_mode_alarm_ratio"

	// TiDBEnableAnalyzeSnapshot indicates whether to read data on snapshot when collecting statistics.
	// When set to false, ANALYZE reads the latest data.
	// When set to true, ANALYZE reads data on the snapshot at the beginning of ANALYZE.
	TiDBEnableAnalyzeSnapshot = "tidb_enable_analyze_snapshot"

	// TiDBDefaultStrMatchSelectivity controls some special cardinality estimation strategy for string match functions (like and regexp).
	// When set to 0, Selectivity() will try to evaluate those functions with TopN and NULL in the stats to estimate,
	// and the default selectivity and the selectivity for the histogram part will be 0.1.
	// When set to (0, 1], Selectivity() will use the value of this variable as the default selectivity of those
	// functions instead of the selectionFactor (0.8).
	TiDBDefaultStrMatchSelectivity = "tidb_default_string_match_selectivity"
)

// TiDB vars that have only global scope

const (
	// TiDBGCEnable turns garbage collection on or OFF
	TiDBGCEnable = "tidb_gc_enable"
	// TiDBGCRunInterval sets the interval that GC runs
	TiDBGCRunInterval = "tidb_gc_run_interval"
	// TiDBGCLifetime sets the retention window of older versions
	TiDBGCLifetime = "tidb_gc_life_time"
	// TiDBGCConcurrency sets the concurrency of garbage collection. -1 = AUTO value
	TiDBGCConcurrency = "tidb_gc_concurrency"
	// TiDBGCScanLockMode enables the green GC feature (default)
	TiDBGCScanLockMode = "tidb_gc_scan_lock_mode"
	// TiDBGCMaxWaitTime sets max time for gc advances the safepoint delayed by active transactions
	TiDBGCMaxWaitTime = "tidb_gc_max_wait_time"
	// TiDBEnableEnhancedSecurity restricts SUPER users from certain operations.
	TiDBEnableEnhancedSecurity = "tidb_enable_enhanced_security"
	// TiDBEnableHistoricalStats enables the historical statistics feature (default off)
	TiDBEnableHistoricalStats = "tidb_enable_historical_stats"
	// TiDBPersistAnalyzeOptions persists analyze options for later analyze and auto-analyze
	TiDBPersistAnalyzeOptions = "tidb_persist_analyze_options"
	// TiDBEnableColumnTracking enables collecting predicate columns.
	TiDBEnableColumnTracking = "tidb_enable_column_tracking"
	// TiDBDisableColumnTrackingTime records the last time TiDBEnableColumnTracking is set off.
	// It is used to invalidate the collected predicate columns after turning off TiDBEnableColumnTracking, which avoids physical deletion.
	// It doesn't have cache in memory, and we directly get/set the variable value from/to mysql.tidb.
	TiDBDisableColumnTrackingTime = "tidb_disable_column_tracking_time"
	// TiDBStatsLoadPseudoTimeout indicates whether to fallback to pseudo stats after load timeout.
	TiDBStatsLoadPseudoTimeout = "tidb_stats_load_pseudo_timeout"
	// TiDBMemQuotaBindingCache indicates the memory quota for the bind cache.
	TiDBMemQuotaBindingCache = "tidb_mem_quota_binding_cache"
	// TiDBRCReadCheckTS indicates the tso optimization for read-consistency read is enabled.
	TiDBRCReadCheckTS = "tidb_rc_read_check_ts"
	// TiDBCommitterConcurrency controls the number of running concurrent requests in the commit phase.
	TiDBCommitterConcurrency = "tidb_committer_concurrency"
	// TiDBEnableBatchDML enables batch dml.
	TiDBEnableBatchDML = "tidb_enable_batch_dml"
	// TiDBStatsCacheMemQuota records stats cache quota
	TiDBStatsCacheMemQuota = "tidb_stats_cache_mem_quota"
	// TiDBMemQuotaAnalyze indicates the memory quota for all analyze jobs.
	TiDBMemQuotaAnalyze = "tidb_mem_quota_analyze"
	// TiDBEnableAutoAnalyze determines whether TiDB executes automatic analysis.
	TiDBEnableAutoAnalyze = "tidb_enable_auto_analyze"
	// TiDBMemOOMAction indicates what operation TiDB perform when a single SQL statement exceeds
	// the memory quota specified by tidb_mem_quota_query and cannot be spilled to disk.
	TiDBMemOOMAction = "tidb_mem_oom_action"
	// TiDBEnablePrepPlanCache indicates whether to enable prepared plan cache
	TiDBEnablePrepPlanCache = "tidb_enable_prepared_plan_cache"
	// TiDBPrepPlanCacheSize indicates the number of cached statements.
	TiDBPrepPlanCacheSize = "tidb_prepared_plan_cache_size"
	// TiDBPrepPlanCacheMemoryGuardRatio is used to prevent [performance.max-memory] from being exceeded
	TiDBPrepPlanCacheMemoryGuardRatio = "tidb_prepared_plan_cache_memory_guard_ratio"
	// TiDBMaxAutoAnalyzeTime is the max time that auto analyze can run. If auto analyze runs longer than the value, it
	// will be killed. 0 indicates that there is no time limit.
	TiDBMaxAutoAnalyzeTime = "tidb_max_auto_analyze_time"
	// TiDBDDLEnableFastReorg indicates whether use lighting to help acceleate adding index stmt.
	TiDBDDLEnableFastReorg = "tidb_ddl_enable_fast_reorg"
	// TiDBDDLDiskQuota used to set disk quota for lightning add index.
	TiDBDDLDiskQuota = "tidb_ddl_disk_quota"
	// TiDBEnableConcurrentDDL indicates whether to enable the new DDL framework.
	TiDBEnableConcurrentDDL = "tidb_enable_concurrent_ddl"
	// TiDBAuthSigningCert indicates the path of the signing certificate to do token-based authentication.
	TiDBAuthSigningCert = "tidb_auth_signing_cert"
	// TiDBAuthSigningKey indicates the path of the signing key to do token-based authentication.
	TiDBAuthSigningKey = "tidb_auth_signing_key"
	// TiDBGenerateBinaryPlan indicates whether binary plan should be generated in slow log and statements summary.
	TiDBGenerateBinaryPlan = "tidb_generate_binary_plan"
	// TiDBEnableGCAwareMemoryTrack indicates whether to turn-on GC-aware memory track.
	TiDBEnableGCAwareMemoryTrack = "tidb_enable_gc_aware_memory_track"
	// TiDBEnableTmpStorageOnOOM controls whether to enable the temporary storage for some operators
	// when a single SQL statement exceeds the memory quota specified by the memory quota.
	TiDBEnableTmpStorageOnOOM = "tidb_enable_tmp_storage_on_oom"
)

// TiDB intentional limits
// Can be raised in the future.

const (
	// MaxConfigurableConcurrency is the maximum number of "threads" (goroutines) that can be specified
	// for any type of configuration item that has concurrent workers.
	MaxConfigurableConcurrency = 256
)

// Default TiDB system variable values.
const (
	DefHostname                                    = "localhost"
	DefIndexLookupConcurrency                      = ConcurrencyUnset
	DefIndexLookupJoinConcurrency                  = ConcurrencyUnset
	DefIndexSerialScanConcurrency                  = 1
	DefIndexJoinBatchSize                          = 25000
	DefIndexLookupSize                             = 20000
	DefDistSQLScanConcurrency                      = 15
	DefBuildStatsConcurrency                       = 4
	DefAutoAnalyzeRatio                            = 0.5
	DefAutoAnalyzeStartTime                        = "00:00 +0000"
	DefAutoAnalyzeEndTime                          = "23:59 +0000"
	DefAutoIncrementIncrement                      = 1
	DefAutoIncrementOffset                         = 1
	DefChecksumTableConcurrency                    = 4
	DefSkipUTF8Check                               = false
	DefSkipASCIICheck                              = false
	DefOptAggPushDown                              = false
	DefOptCartesianBCJ                             = 1
	DefOptMPPOuterJoinFixedBuildSide               = false
	DefOptWriteRowID                               = false
	DefOptEnableCorrelationAdjustment              = true
	DefOptLimitPushDownThreshold                   = 100
	DefOptCorrelationThreshold                     = 0.9
	DefOptCorrelationExpFactor                     = 1
	DefOptCPUFactor                                = 3.0
	DefOptCopCPUFactor                             = 3.0
	DefOptTiFlashConcurrencyFactor                 = 24.0
	DefOptNetworkFactor                            = 1.0
	DefOptScanFactor                               = 1.5
	DefOptDescScanFactor                           = 3.0
	DefOptSeekFactor                               = 20.0
	DefOptMemoryFactor                             = 0.001
	DefOptDiskFactor                               = 1.5
	DefOptConcurrencyFactor                        = 3.0
	DefOptCPUFactorV2                              = 30.0
	DefOptCopCPUFactorV2                           = 30.0
	DefOptTiFlashCPUFactorV2                       = 2.0
	DefOptNetworkFactorV2                          = 4.0
	DefOptScanFactorV2                             = 100.0
	DefOptDescScanFactorV2                         = 150.0
	DefOptTiFlashScanFactorV2                      = 15.0
	DefOptSeekFactorV2                             = 9500000.0
	DefOptMemoryFactorV2                           = 0.001
	DefOptDiskFactorV2                             = 1.5
	DefOptConcurrencyFactorV2                      = 3.0
	DefOptInSubqToJoinAndAgg                       = true
	DefOptPreferRangeScan                          = false
	DefBatchInsert                                 = false
	DefBatchDelete                                 = false
	DefBatchCommit                                 = false
	DefCurretTS                                    = 0
	DefInitChunkSize                               = 32
	DefMinPagingSize                               = int(paging.MinPagingSize)
	DefMaxPagingSize                               = int(paging.MaxPagingSize)
	DefMaxChunkSize                                = 1024
	DefDMLBatchSize                                = 0
	DefMaxPreparedStmtCount                        = -1
	DefWaitTimeout                                 = 28800
	DefTiDBMemQuotaApplyCache                      = 32 << 20 // 32MB.
	DefTiDBMemQuotaBindingCache                    = 64 << 20 // 64MB.
	DefTiDBGeneralLog                              = false
	DefTiDBPProfSQLCPU                             = 0
	DefTiDBRetryLimit                              = 10
	DefTiDBDisableTxnAutoRetry                     = true
	DefTiDBConstraintCheckInPlace                  = false
	DefTiDBHashJoinConcurrency                     = ConcurrencyUnset
	DefTiDBProjectionConcurrency                   = ConcurrencyUnset
	DefBroadcastJoinThresholdSize                  = 100 * 1024 * 1024
	DefBroadcastJoinThresholdCount                 = 10 * 1024
	DefTiDBOptimizerSelectivityLevel               = 0
	DefTiDBOptimizerEnableNewOFGB                  = false
	DefTiDBEnableOuterJoinReorder                  = true
	DefTiDBAllowBatchCop                           = 1
	DefTiDBAllowMPPExecution                       = true
	DefTiDBHashExchangeWithNewCollation            = true
	DefTiDBEnforceMPPExecution                     = false
	DefTiFlashMaxThreads                           = -1
	DefTiDBMPPStoreFailTTL                         = "60s"
	DefTiDBTxnMode                                 = ""
	DefTiDBRowFormatV1                             = 1
	DefTiDBRowFormatV2                             = 2
	DefTiDBDDLReorgWorkerCount                     = 4
	DefTiDBDDLReorgBatchSize                       = 256
	DefTiDBDDLErrorCountLimit                      = 512
	DefTiDBMaxDeltaSchemaCount                     = 1024
	DefTiDBPlacementMode                           = PlacementModeStrict
	DefTiDBEnableAutoIncrementInGenerated          = false
	DefTiDBHashAggPartialConcurrency               = ConcurrencyUnset
	DefTiDBHashAggFinalConcurrency                 = ConcurrencyUnset
	DefTiDBWindowConcurrency                       = ConcurrencyUnset
	DefTiDBMergeJoinConcurrency                    = 1 // disable optimization by default
	DefTiDBStreamAggConcurrency                    = 1
	DefTiDBForcePriority                           = mysql.NoPriority
	DefEnableWindowFunction                        = true
	DefEnablePipelinedWindowFunction               = true
	DefEnableStrictDoubleTypeCheck                 = true
	DefEnableVectorizedExpression                  = true
	DefTiDBOptJoinReorderThreshold                 = 0
	DefTiDBDDLSlowOprThreshold                     = 300
	DefTiDBUseFastAnalyze                          = false
	DefTiDBSkipIsolationLevelCheck                 = false
	DefTiDBExpensiveQueryTimeThreshold             = 60 // 60s
	DefTiDBScatterRegion                           = false
	DefTiDBWaitSplitRegionFinish                   = true
	DefWaitSplitRegionTimeout                      = 300 // 300s
	DefTiDBEnableNoopFuncs                         = Off
	DefTiDBEnableNoopVariables                     = true
	DefTiDBAllowRemoveAutoInc                      = false
	DefTiDBUsePlanBaselines                        = true
	DefTiDBEvolvePlanBaselines                     = false
	DefTiDBEvolvePlanTaskMaxTime                   = 600 // 600s
	DefTiDBEvolvePlanTaskStartTime                 = "00:00 +0000"
	DefTiDBEvolvePlanTaskEndTime                   = "23:59 +0000"
	DefInnodbLockWaitTimeout                       = 50 // 50s
	DefTiDBStoreLimit                              = 0
	DefTiDBMetricSchemaStep                        = 60 // 60s
	DefTiDBMetricSchemaRangeDuration               = 60 // 60s
	DefTiDBFoundInPlanCache                        = false
	DefTiDBFoundInBinding                          = false
	DefTiDBEnableCollectExecutionInfo              = true
	DefTiDBAllowAutoRandExplicitInsert             = false
	DefTiDBEnableClusteredIndex                    = ClusteredIndexDefModeIntOnly
	DefTiDBRedactLog                               = false
	DefTiDBRestrictedReadOnly                      = false
	DefTiDBSuperReadOnly                           = false
	DefTiDBShardAllocateStep                       = math.MaxInt64
	DefTiDBEnableTelemetry                         = true
	DefTiDBEnableParallelApply                     = false
	DefTiDBEnableAmendPessimisticTxn               = false
	DefTiDBPartitionPruneMode                      = "static"
	DefTiDBEnableRateLimitAction                   = true
	DefTiDBEnableAsyncCommit                       = false
	DefTiDBEnable1PC                               = false
	DefTiDBGuaranteeLinearizability                = true
	DefTiDBAnalyzeVersion                          = 2
	DefTiDBEnableIndexMergeJoin                    = false
	DefTiDBTrackAggregateMemoryUsage               = true
	DefTiDBEnableExchangePartition                 = false
	DefCTEMaxRecursionDepth                        = 1000
	DefTiDBTmpTableMaxSize                         = 64 << 20 // 64MB.
	DefTiDBEnableLocalTxn                          = false
	DefTiDBTSOClientBatchMaxWaitTime               = 0.0 // 0ms
	DefTiDBEnableTSOFollowerProxy                  = false
	DefTiDBEnableOrderedResultMode                 = false
	DefTiDBEnablePseudoForOutdatedStats            = true
	DefTiDBRegardNULLAsPoint                       = true
	DefEnablePlacementCheck                        = true
	DefTimestamp                                   = "0"
	DefTiDBEnableStmtSummary                       = true
	DefTiDBStmtSummaryInternalQuery                = false
	DefTiDBStmtSummaryRefreshInterval              = 1800
	DefTiDBStmtSummaryHistorySize                  = 24
	DefTiDBStmtSummaryMaxStmtCount                 = 3000
	DefTiDBStmtSummaryMaxSQLLength                 = 4096
	DefTiDBCapturePlanBaseline                     = Off
	DefTiDBEnableIndexMerge                        = true
	DefEnableLegacyInstanceScope                   = true
	DefTiDBTableCacheLease                         = 3 // 3s
	DefTiDBPersistAnalyzeOptions                   = true
	DefTiDBEnableColumnTracking                    = false
	DefTiDBStatsLoadSyncWait                       = 0
	DefTiDBStatsLoadPseudoTimeout                  = false
	DefSysdateIsNow                                = false
	DefTiDBEnableMutationChecker                   = false
	DefTiDBTxnAssertionLevel                       = AssertionOffStr
	DefTiDBIgnorePreparedCacheCloseStmt            = false
	DefTiDBBatchPendingTiFlashCount                = 4000
	DefRCReadCheckTS                               = false
	DefTiDBRemoveOrderbyInSubquery                 = false
	DefTiDBSkewDistinctAgg                         = false
	DefTiDBReadStaleness                           = 0
	DefTiDBGCMaxWaitTime                           = 24 * 60 * 60
	DefMaxAllowedPacket                     uint64 = 67108864
	DefTiDBEnableBatchDML                          = false
	DefTiDBMemQuotaQuery                           = 1073741824 // 1GB
	DefTiDBStatsCacheMemQuota                      = 0
	MaxTiDBStatsCacheMemQuota                      = 1024 * 1024 * 1024 * 1024 // 1TB
	DefTiDBQueryLogMaxLen                          = 4096
	DefRequireSecureTransport                      = false
	DefTiDBCommitterConcurrency                    = 128
	DefTiDBBatchDMLIgnoreError                     = false
	DefTiDBMemQuotaAnalyze                         = -1
	DefTiDBEnableAutoAnalyze                       = true
	DefTiDBMemOOMAction                            = "CANCEL"
	DefTiDBMaxAutoAnalyzeTime                      = 12 * 60 * 60
	DefTiDBEnablePrepPlanCache                     = true
	DefTiDBPrepPlanCacheSize                       = 100
	DefTiDBPrepPlanCacheMemoryGuardRatio           = 0.1
	DefTiDBEnableConcurrentDDL                     = concurrencyddl.TiDBEnableConcurrentDDL
	DefTiDBSimplifiedMetrics                       = false
	DefTiDBEnablePaging                            = true
	DefTiFlashFineGrainedShuffleStreamCount        = 0
	DefStreamCountWhenMaxThreadsNotSet             = 8
	DefTiFlashFineGrainedShuffleBatchSize          = 8192
	DefAdaptiveClosestReadThreshold                = 4096
	DefTiDBEnableAnalyzeSnapshot                   = false
	DefTiDBGenerateBinaryPlan                      = true
	DefEnableTiDBGCAwareMemoryTrack                = true
	DefTiDBDefaultStrMatchSelectivity              = 0.8
<<<<<<< HEAD
	DefTiDBDDLEnableFastReorg                      = false
	DefTiDBDDLDiskQuota                            = 100 * 1024 * 1024 * 1024 // 100GB
=======
	DefTiDBEnableTmpStorageOnOOM                   = true
>>>>>>> cd7b3a2b
)

// Process global variables.
var (
	ProcessGeneralLog           = atomic.NewBool(false)
	RunAutoAnalyze              = atomic.NewBool(DefTiDBEnableAutoAnalyze)
	GlobalLogMaxDays            = atomic.NewInt32(int32(config.GetGlobalConfig().Log.File.MaxDays))
	QueryLogMaxLen              = atomic.NewInt32(DefTiDBQueryLogMaxLen)
	EnablePProfSQLCPU           = atomic.NewBool(false)
	EnableBatchDML              = atomic.NewBool(false)
	EnableTmpStorageOnOOM       = atomic.NewBool(DefTiDBEnableTmpStorageOnOOM)
	ddlReorgWorkerCounter int32 = DefTiDBDDLReorgWorkerCount
	ddlReorgBatchSize     int32 = DefTiDBDDLReorgBatchSize
	ddlErrorCountlimit    int64 = DefTiDBDDLErrorCountLimit
	ddlReorgRowFormat     int64 = DefTiDBRowFormatV2
	maxDeltaSchemaCount   int64 = DefTiDBMaxDeltaSchemaCount
	// MaxDDLReorgBatchSize is exported for testing.
	MaxDDLReorgBatchSize int32 = 10240
	MinDDLReorgBatchSize int32 = 32
	// DDLSlowOprThreshold is the threshold for ddl slow operations, uint is millisecond.
	DDLSlowOprThreshold                   = config.GetGlobalConfig().Instance.DDLSlowOprThreshold
	ForcePriority                         = int32(DefTiDBForcePriority)
	MaxOfMaxAllowedPacket          uint64 = 1073741824
	ExpensiveQueryTimeThreshold    uint64 = DefTiDBExpensiveQueryTimeThreshold
	MinExpensiveQueryTimeThreshold uint64 = 10 // 10s
	DefExecutorConcurrency                = 5
	MemoryUsageAlarmRatio                 = atomic.NewFloat64(config.GetGlobalConfig().Instance.MemoryUsageAlarmRatio)
	EnableLocalTxn                        = atomic.NewBool(DefTiDBEnableLocalTxn)
	MaxTSOBatchWaitInterval               = atomic.NewFloat64(DefTiDBTSOClientBatchMaxWaitTime)
	EnableTSOFollowerProxy                = atomic.NewBool(DefTiDBEnableTSOFollowerProxy)
	RestrictedReadOnly                    = atomic.NewBool(DefTiDBRestrictedReadOnly)
	VarTiDBSuperReadOnly                  = atomic.NewBool(DefTiDBSuperReadOnly)
	PersistAnalyzeOptions                 = atomic.NewBool(DefTiDBPersistAnalyzeOptions)
	TableCacheLease                       = atomic.NewInt64(DefTiDBTableCacheLease)
	EnableColumnTracking                  = atomic.NewBool(DefTiDBEnableColumnTracking)
	StatsLoadSyncWait                     = atomic.NewInt64(DefTiDBStatsLoadSyncWait)
	StatsLoadPseudoTimeout                = atomic.NewBool(DefTiDBStatsLoadPseudoTimeout)
	MemQuotaBindingCache                  = atomic.NewInt64(DefTiDBMemQuotaBindingCache)
	GCMaxWaitTime                         = atomic.NewInt64(DefTiDBGCMaxWaitTime)
	StatsCacheMemQuota                    = atomic.NewInt64(DefTiDBStatsCacheMemQuota)
	OOMAction                             = atomic.NewString(DefTiDBMemOOMAction)
	MaxAutoAnalyzeTime                    = atomic.NewInt64(DefTiDBMaxAutoAnalyzeTime)
	// variables for plan cache
	EnablePreparedPlanCache           = atomic.NewBool(DefTiDBEnablePrepPlanCache)
	PreparedPlanCacheSize             = atomic.NewUint64(DefTiDBPrepPlanCacheSize)
	PreparedPlanCacheMemoryGuardRatio = atomic.NewFloat64(DefTiDBPrepPlanCacheMemoryGuardRatio)
	EnableConcurrentDDL               = atomic.NewBool(DefTiDBEnableConcurrentDDL)
	DDLForce2Queue                    = atomic.NewBool(false)
	EnableNoopVariables               = atomic.NewBool(DefTiDBEnableNoopVariables)
	// EnableFastDDL indicates whether to use lightning to enhance DDL reorg performance.
	EnableFastDDL = atomic.NewBool(false)
	// Temporary Variable for set dist quota for lightning add index, int type, GB as unit
	DDLDiskQuota = atomic.NewInt64(DefTiDBDDLDiskQuota)
)

var (
	// SetMemQuotaAnalyze is the func registered by global/subglobal tracker to set memory quota.
	SetMemQuotaAnalyze func(quota int64) = nil
	// GetMemQuotaAnalyze is the func registered by global/subglobal tracker to get memory quota.
	GetMemQuotaAnalyze func() int64 = nil
	// SetStatsCacheCapacity is the func registered by domain to set statsCache memory quota.
	SetStatsCacheCapacity atomic.Value
	// SwitchConcurrentDDL is the func registered by DDL to switch concurrent DDL.
	SwitchConcurrentDDL func(bool) error = nil
	// EnableDDL is the func registered by ddl to enable running ddl in this instance.
	EnableDDL func() error = nil
	// DisableDDL is the func registered by ddl to disable running ddl in this instance.
	DisableDDL func() error = nil
)

// switchDDL turns on/off DDL in an instance.
func switchDDL(on bool) error {
	if on && EnableDDL != nil {
		return EnableDDL()
	} else if !on && DisableDDL != nil {
		return DisableDDL()
	}
	return nil
}<|MERGE_RESOLUTION|>--- conflicted
+++ resolved
@@ -1003,12 +1003,9 @@
 	DefTiDBGenerateBinaryPlan                      = true
 	DefEnableTiDBGCAwareMemoryTrack                = true
 	DefTiDBDefaultStrMatchSelectivity              = 0.8
-<<<<<<< HEAD
 	DefTiDBDDLEnableFastReorg                      = false
 	DefTiDBDDLDiskQuota                            = 100 * 1024 * 1024 * 1024 // 100GB
-=======
 	DefTiDBEnableTmpStorageOnOOM                   = true
->>>>>>> cd7b3a2b
 )
 
 // Process global variables.
