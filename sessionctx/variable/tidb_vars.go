--- conflicted
+++ resolved
@@ -1128,16 +1128,13 @@
 	// DDLDiskQuota is the temporary variable for set disk quota for lightning
 	DDLDiskQuota = atomic.NewUint64(DefTiDBDDLDiskQuota)
 	// EnableForeignKey indicates whether to enable foreign key feature.
-<<<<<<< HEAD
-	EnableForeignKey = atomic.NewBool(false)
+	EnableForeignKey    = atomic.NewBool(false)
+	EnableRCReadCheckTS = atomic.NewBool(false)
 
 	// DefTiDBServerMemoryQuota indicates the default value of TiDBServerMemoryQuota(TotalMem * 80%).
 	// It should be a const and shouldn't be modified after tidb is started.
 	DefTiDBServerMemoryQuota = mathutil.Max(memory.GetMemTotalIgnoreErr()/10*8, 512<<20)
-=======
-	EnableForeignKey    = atomic.NewBool(false)
-	EnableRCReadCheckTS = atomic.NewBool(false)
->>>>>>> b8d929c3
+
 )
 
 var (
