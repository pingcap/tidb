--- conflicted
+++ resolved
@@ -622,17 +622,14 @@
 	TiDBEnableEnhancedSecurity = "tidb_enable_enhanced_security"
 	// TiDBEnableHistoricalStats enables the historical statistics feature (default off)
 	TiDBEnableHistoricalStats = "tidb_enable_historical_stats"
-<<<<<<< HEAD
+	// TiDBPersistAnalyzeOptions persists analyze options for later analyze and auto-analyze
+	TiDBPersistAnalyzeOptions = "tidb_persist_analyze_options"
 	// TiDBEnableColumnTracking enables collecting predicate columns.
 	TiDBEnableColumnTracking = "tidb_enable_column_tracking"
 	// TiDBDisableColumnTrackingTime records the last time TiDBEnableColumnTracking is set off.
 	// It is used to invalidate the collected predicate columns after turning off TiDBEnableColumnTracking, which avoids physical deletion.
 	// It doesn't have cache in memory and we directly get/set the variable value from/to mysql.tidb.
 	TiDBDisableColumnTrackingTime = "tidb_disable_column_tracking_time"
-=======
-	// TiDBPersistAnalyzeOptions persists analyze options for later analyze and auto-analyze
-	TiDBPersistAnalyzeOptions = "tidb_persist_analyze_options"
->>>>>>> 97c52d09
 )
 
 // TiDB intentional limits
@@ -786,11 +783,8 @@
 	DefEnablePlacementCheck               = true
 	DefTimestamp                          = "0"
 	DefTiDBEnableIndexMerge               = true
-<<<<<<< HEAD
+	DefTiDBPersistAnalyzeOptions          = true
 	DefTiDBEnableColumnTracking           = true
-=======
-	DefTiDBPersistAnalyzeOptions          = true
->>>>>>> 97c52d09
 )
 
 // Process global variables.
@@ -815,44 +809,10 @@
 	CapturePlanBaseline                   = serverGlobalVariable{globalVal: Off}
 	DefExecutorConcurrency                = 5
 	MemoryUsageAlarmRatio                 = atomic.NewFloat64(config.GetGlobalConfig().Performance.MemoryUsageAlarmRatio)
-<<<<<<< HEAD
-	TopSQLVariable                        = TopSQL{
-		Enable:                atomic.NewBool(DefTiDBTopSQLEnable),
-		PrecisionSeconds:      atomic.NewInt64(DefTiDBTopSQLPrecisionSeconds),
-		MaxStatementCount:     atomic.NewInt64(DefTiDBTopSQLMaxStatementCount),
-		MaxCollect:            atomic.NewInt64(DefTiDBTopSQLMaxCollect),
-		ReportIntervalSeconds: atomic.NewInt64(DefTiDBTopSQLReportIntervalSeconds),
-	}
-	EnableLocalTxn          = atomic.NewBool(DefTiDBEnableLocalTxn)
-	MaxTSOBatchWaitInterval = atomic.NewFloat64(DefTiDBTSOClientBatchMaxWaitTime)
-	EnableTSOFollowerProxy  = atomic.NewBool(DefTiDBEnableTSOFollowerProxy)
-	RestrictedReadOnly      = atomic.NewBool(DefTiDBRestrictedReadOnly)
-	EnableColumnTracking    = atomic.NewBool(DefTiDBEnableColumnTracking)
-)
-
-// TopSQL is the variable for control top sql feature.
-type TopSQL struct {
-	// Enable top-sql or not.
-	Enable *atomic.Bool
-	// The refresh interval of top-sql.
-	PrecisionSeconds *atomic.Int64
-	// The maximum number of statements kept in memory.
-	MaxStatementCount *atomic.Int64
-	// The maximum capacity of the collect map.
-	MaxCollect *atomic.Int64
-	// The report data interval of top-sql.
-	ReportIntervalSeconds *atomic.Int64
-}
-
-// TopSQLEnabled uses to check whether enabled the top SQL feature.
-func TopSQLEnabled() bool {
-	return TopSQLVariable.Enable.Load()
-}
-=======
 	EnableLocalTxn                        = atomic.NewBool(DefTiDBEnableLocalTxn)
 	MaxTSOBatchWaitInterval               = atomic.NewFloat64(DefTiDBTSOClientBatchMaxWaitTime)
 	EnableTSOFollowerProxy                = atomic.NewBool(DefTiDBEnableTSOFollowerProxy)
 	RestrictedReadOnly                    = atomic.NewBool(DefTiDBRestrictedReadOnly)
 	PersistAnalyzeOptions                 = atomic.NewBool(DefTiDBPersistAnalyzeOptions)
-)
->>>>>>> 97c52d09
+	EnableColumnTracking                  = atomic.NewBool(DefTiDBEnableColumnTracking)
+)