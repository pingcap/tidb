// Copyright 2017 PingCAP, Inc.
//
// Licensed under the Apache License, Version 2.0 (the "License");
// you may not use this file except in compliance with the License.
// You may obtain a copy of the License at
//
//     http://www.apache.org/licenses/LICENSE-2.0
//
// Unless required by applicable law or agreed to in writing, software
// distributed under the License is distributed on an "AS IS" BASIS,
// See the License for the specific language governing permissions and
// limitations under the License.

package variable

import (
	"os"

	"github.com/pingcap/parser/mysql"
	"github.com/uber-go/atomic"
)

/*
	Steps to add a new TiDB specific system variable:

	1. Add a new variable name with comment in this file.
	2. Add the default value of the new variable in this file.
	3. Add SysVar instance in 'defaultSysVars' slice with the default value.
	4. Add a field in `SessionVars`.
	5. Update the `NewSessionVars` function to set the field to its default value.
	6. Update the `variable.SetSessionSystemVar` function to use the new value when SET statement is executed.
	7. If it is a global variable, add it in `session.loadCommonGlobalVarsSQL`.
	8. Update ValidateSetSystemVar if the variable's value need to be validated.
	9. Use this variable to control the behavior in code.
*/

// TiDB system variable names that only in session scope.
const (
	TiDBDDLSlowOprThreshold = "ddl_slow_threshold"

	// tidb_snapshot is used for reading history data, the default value is empty string.
	// The value can be a datetime string like '2017-11-11 20:20:20' or a tso string. When this variable is set, the session reads history data of that time.
	TiDBSnapshot = "tidb_snapshot"

	// tidb_opt_agg_push_down is used to enable/disable the optimizer rule of aggregation push down.
	TiDBOptAggPushDown = "tidb_opt_agg_push_down"

<<<<<<< HEAD
	TiDBOptBCJ = "tidb_opt_broadcast_join"
=======
	// tidb_opt_distinct_agg_push_down is used to decide whether agg with distinct should be pushed to tikv/tiflash.
	TiDBOptDistinctAggPushDown = "tidb_opt_distinct_agg_push_down"
>>>>>>> c635ac8c

	// tidb_opt_write_row_id is used to enable/disable the operations of insert、replace and update to _tidb_rowid.
	TiDBOptWriteRowID = "tidb_opt_write_row_id"

	// Auto analyze will run if (table modify count)/(table row count) is greater than this value.
	TiDBAutoAnalyzeRatio = "tidb_auto_analyze_ratio"

	// Auto analyze will run if current time is within start time and end time.
	TiDBAutoAnalyzeStartTime = "tidb_auto_analyze_start_time"
	TiDBAutoAnalyzeEndTime   = "tidb_auto_analyze_end_time"

	// tidb_checksum_table_concurrency is used to speed up the ADMIN CHECKSUM TABLE
	// statement, when a table has multiple indices, those indices can be
	// scanned concurrently, with the cost of higher system performance impact.
	TiDBChecksumTableConcurrency = "tidb_checksum_table_concurrency"

	// TiDBCurrentTS is used to get the current transaction timestamp.
	// It is read-only.
	TiDBCurrentTS = "tidb_current_ts"

	// tidb_config is a read-only variable that shows the config of the current server.
	TiDBConfig = "tidb_config"

	// tidb_batch_insert is used to enable/disable auto-split insert data. If set this option on, insert executor will automatically
	// insert data into multiple batches and use a single txn for each batch. This will be helpful when inserting large data.
	TiDBBatchInsert = "tidb_batch_insert"

	// tidb_batch_delete is used to enable/disable auto-split delete data. If set this option on, delete executor will automatically
	// split data into multiple batches and use a single txn for each batch. This will be helpful when deleting large data.
	TiDBBatchDelete = "tidb_batch_delete"

	// tidb_batch_commit is used to enable/disable auto-split the transaction.
	// If set this option on, the transaction will be committed when it reaches stmt-count-limit and starts a new transaction.
	TiDBBatchCommit = "tidb_batch_commit"

	// tidb_dml_batch_size is used to split the insert/delete data into small batches.
	// It only takes effort when tidb_batch_insert/tidb_batch_delete is on.
	// Its default value is 20000. When the row size is large, 20k rows could be larger than 100MB.
	// User could change it to a smaller one to avoid breaking the transaction size limitation.
	TiDBDMLBatchSize = "tidb_dml_batch_size"

	// The following session variables controls the memory quota during query execution.
	// "tidb_mem_quota_query":				control the memory quota of a query.
	TIDBMemQuotaQuery = "tidb_mem_quota_query" // Bytes.
	// TODO: remove them below sometime, it should have only one Quota(TIDBMemQuotaQuery).
	TIDBMemQuotaHashJoin          = "tidb_mem_quota_hashjoin"          // Bytes.
	TIDBMemQuotaMergeJoin         = "tidb_mem_quota_mergejoin"         // Bytes.
	TIDBMemQuotaSort              = "tidb_mem_quota_sort"              // Bytes.
	TIDBMemQuotaTopn              = "tidb_mem_quota_topn"              // Bytes.
	TIDBMemQuotaIndexLookupReader = "tidb_mem_quota_indexlookupreader" // Bytes.
	TIDBMemQuotaIndexLookupJoin   = "tidb_mem_quota_indexlookupjoin"   // Bytes.
	TIDBMemQuotaNestedLoopApply   = "tidb_mem_quota_nestedloopapply"   // Bytes.

	// tidb_general_log is used to log every query in the server in info level.
	TiDBGeneralLog = "tidb_general_log"

	// tidb_pprof_sql_cpu is used to add label sql label to pprof result.
	TiDBPProfSQLCPU = "tidb_pprof_sql_cpu"

	// tidb_retry_limit is the maximum number of retries when committing a transaction.
	TiDBRetryLimit = "tidb_retry_limit"

	// tidb_disable_txn_auto_retry disables transaction auto retry.
	TiDBDisableTxnAutoRetry = "tidb_disable_txn_auto_retry"

	// tidb_enable_streaming enables TiDB to use streaming API for coprocessor requests.
	TiDBEnableStreaming = "tidb_enable_streaming"

	// tidb_enable_chunk_rpc enables TiDB to use Chunk format for coprocessor requests.
	TiDBEnableChunkRPC = "tidb_enable_chunk_rpc"

	// tidb_optimizer_selectivity_level is used to control the selectivity estimation level.
	TiDBOptimizerSelectivityLevel = "tidb_optimizer_selectivity_level"

	// tidb_txn_mode is used to control the transaction behavior.
	TiDBTxnMode = "tidb_txn_mode"

	// tidb_row_format_version is used to control tidb row format version current.
	TiDBRowFormatVersion = "tidb_row_format_version"

	// tidb_enable_table_partition is used to control table partition feature.
	// The valid value include auto/on/off:
	// auto: enable table partition when that feature is implemented.
	// on: always enable table partition.
	// off: always disable table partition.
	TiDBEnableTablePartition = "tidb_enable_table_partition"

	// tidb_skip_isolation_level_check is used to control whether to return error when set unsupported transaction
	// isolation level.
	TiDBSkipIsolationLevelCheck = "tidb_skip_isolation_level_check"

	// TiDBLowResolutionTSO is used for reading data with low resolution TSO which is updated once every two seconds
	TiDBLowResolutionTSO = "tidb_low_resolution_tso"

	// TiDBReplicaRead is used for reading data from replicas, followers for example.
	TiDBReplicaRead = "tidb_replica_read"

	// TiDBAllowRemoveAutoInc indicates whether a user can drop the auto_increment column attribute or not.
	TiDBAllowRemoveAutoInc = "tidb_allow_remove_auto_inc"

	// TiDBEvolvePlanTaskMaxTime controls the max time of a single evolution task.
	TiDBEvolvePlanTaskMaxTime = "tidb_evolve_plan_task_max_time"

	// TiDBEvolvePlanTaskStartTime is the start time of evolution task.
	TiDBEvolvePlanTaskStartTime = "tidb_evolve_plan_task_start_time"
	// TiDBEvolvePlanTaskEndTime is the end time of evolution task.
	TiDBEvolvePlanTaskEndTime = "tidb_evolve_plan_task_end_time"

	// tidb_slow_log_threshold is used to set the slow log threshold in the server.
	TiDBSlowLogThreshold = "tidb_slow_log_threshold"

	// tidb_record_plan_in_slow_log is used to log the plan of the slow query.
	TiDBRecordPlanInSlowLog = "tidb_record_plan_in_slow_log"

	// tidb_enable_slow_log enables TiDB to log slow queries.
	TiDBEnableSlowLog = "tidb_enable_slow_log"

	// tidb_query_log_max_len is used to set the max length of the query in the log.
	TiDBQueryLogMaxLen = "tidb_query_log_max_len"

	// TiDBCheckMb4ValueInUTF8 is used to control whether to enable the check wrong utf8 value.
	TiDBCheckMb4ValueInUTF8 = "tidb_check_mb4_value_in_utf8"
)

// TiDB system variable names that both in session and global scope.
const (
	// tidb_build_stats_concurrency is used to speed up the ANALYZE statement, when a table has multiple indices,
	// those indices can be scanned concurrently, with the cost of higher system performance impact.
	TiDBBuildStatsConcurrency = "tidb_build_stats_concurrency"

	// tidb_distsql_scan_concurrency is used to set the concurrency of a distsql scan task.
	// A distsql scan task can be a table scan or a index scan, which may be distributed to many TiKV nodes.
	// Higher concurrency may reduce latency, but with the cost of higher memory usage and system performance impact.
	// If the query has a LIMIT clause, high concurrency makes the system do much more work than needed.
	TiDBDistSQLScanConcurrency = "tidb_distsql_scan_concurrency"

	// tidb_opt_insubquery_to_join_and_agg is used to enable/disable the optimizer rule of rewriting IN subquery.
	TiDBOptInSubqToJoinAndAgg = "tidb_opt_insubq_to_join_and_agg"

	// tidb_opt_correlation_threshold is a guard to enable row count estimation using column order correlation.
	TiDBOptCorrelationThreshold = "tidb_opt_correlation_threshold"

	// tidb_opt_correlation_exp_factor is an exponential factor to control heuristic approach when tidb_opt_correlation_threshold is not satisfied.
	TiDBOptCorrelationExpFactor = "tidb_opt_correlation_exp_factor"

	// tidb_opt_cpu_factor is the CPU cost of processing one expression for one row.
	TiDBOptCPUFactor = "tidb_opt_cpu_factor"
	// tidb_opt_copcpu_factor is the CPU cost of processing one expression for one row in coprocessor.
	TiDBOptCopCPUFactor = "tidb_opt_copcpu_factor"
	// tidb_opt_network_factor is the network cost of transferring 1 byte data.
	TiDBOptNetworkFactor = "tidb_opt_network_factor"
	// tidb_opt_scan_factor is the IO cost of scanning 1 byte data on TiKV.
	TiDBOptScanFactor = "tidb_opt_scan_factor"
	// tidb_opt_desc_factor is the IO cost of scanning 1 byte data on TiKV in desc order.
	TiDBOptDescScanFactor = "tidb_opt_desc_factor"
	// tidb_opt_seek_factor is the IO cost of seeking the start value in a range on TiKV or TiFlash.
	TiDBOptSeekFactor = "tidb_opt_seek_factor"
	// tidb_opt_memory_factor is the memory cost of storing one tuple.
	TiDBOptMemoryFactor = "tidb_opt_memory_factor"
	// tidb_opt_disk_factor is the IO cost of reading/writing one byte to temporary disk.
	TiDBOptDiskFactor = "tidb_opt_disk_factor"
	// tidb_opt_concurrency_factor is the CPU cost of additional one goroutine.
	TiDBOptConcurrencyFactor = "tidb_opt_concurrency_factor"

	// tidb_index_join_batch_size is used to set the batch size of a index lookup join.
	// The index lookup join fetches batches of data from outer executor and constructs ranges for inner executor.
	// This value controls how much of data in a batch to do the index join.
	// Large value may reduce the latency but consumes more system resource.
	TiDBIndexJoinBatchSize = "tidb_index_join_batch_size"

	// tidb_index_lookup_size is used for index lookup executor.
	// The index lookup executor first scan a batch of handles from a index, then use those handles to lookup the table
	// rows, this value controls how much of handles in a batch to do a lookup task.
	// Small value sends more RPCs to TiKV, consume more system resource.
	// Large value may do more work than needed if the query has a limit.
	TiDBIndexLookupSize = "tidb_index_lookup_size"

	// tidb_index_lookup_concurrency is used for index lookup executor.
	// A lookup task may have 'tidb_index_lookup_size' of handles at maximun, the handles may be distributed
	// in many TiKV nodes, we executes multiple concurrent index lookup tasks concurrently to reduce the time
	// waiting for a task to finish.
	// Set this value higher may reduce the latency but consumes more system resource.
	TiDBIndexLookupConcurrency = "tidb_index_lookup_concurrency"

	// tidb_index_lookup_join_concurrency is used for index lookup join executor.
	// IndexLookUpJoin starts "tidb_index_lookup_join_concurrency" inner workers
	// to fetch inner rows and join the matched (outer, inner) row pairs.
	TiDBIndexLookupJoinConcurrency = "tidb_index_lookup_join_concurrency"

	// tidb_index_serial_scan_concurrency is used for controlling the concurrency of index scan operation
	// when we need to keep the data output order the same as the order of index data.
	TiDBIndexSerialScanConcurrency = "tidb_index_serial_scan_concurrency"

	// TiDBMaxChunkSize is used to control the max chunk size during query execution.
	TiDBMaxChunkSize = "tidb_max_chunk_size"

<<<<<<< HEAD
	// TiDBCopTaskBatchSize is used to control the max batch size for cop task.
	TiDBCopTaskBatchSize = "tidb_cop_task_batch_size"
=======
	// TiDBAllowBatchCop means if we should send batch coprocessor to TiFlash. Default value is 1, means to use batch cop in case of aggregation and join.
	// If value is set to 2 , which means to force to send batch cop for any query. Value is set to 0 means never use batch cop.
	TiDBAllowBatchCop = "tidb_allow_batch_cop"
>>>>>>> c635ac8c

	// TiDBInitChunkSize is used to control the init chunk size during query execution.
	TiDBInitChunkSize = "tidb_init_chunk_size"

	// tidb_enable_cascades_planner is used to control whether to enable the cascades planner.
	TiDBEnableCascadesPlanner = "tidb_enable_cascades_planner"

	// tidb_skip_utf8_check skips the UTF8 validate process, validate UTF8 has performance cost, if we can make sure
	// the input string values are valid, we can skip the check.
	TiDBSkipUTF8Check = "tidb_skip_utf8_check"

	// tidb_hash_join_concurrency is used for hash join executor.
	// The hash join outer executor starts multiple concurrent join workers to probe the hash table.
	TiDBHashJoinConcurrency = "tidb_hash_join_concurrency"

	// tidb_projection_concurrency is used for projection operator.
	// This variable controls the worker number of projection operator.
	TiDBProjectionConcurrency = "tidb_projection_concurrency"

	// tidb_hashagg_partial_concurrency is used for hash agg executor.
	// The hash agg executor starts multiple concurrent partial workers to do partial aggregate works.
	TiDBHashAggPartialConcurrency = "tidb_hashagg_partial_concurrency"

	// tidb_hashagg_final_concurrency is used for hash agg executor.
	// The hash agg executor starts multiple concurrent final workers to do final aggregate works.
	TiDBHashAggFinalConcurrency = "tidb_hashagg_final_concurrency"

	// tidb_window_concurrency is used for window parallel executor.
	TiDBWindowConcurrency = "tidb_window_concurrency"

	// tidb_backoff_lock_fast is used for tikv backoff base time in milliseconds.
	TiDBBackoffLockFast = "tidb_backoff_lock_fast"

	// tidb_backoff_weight is used to control the max back off time in TiDB.
	// The default maximum back off time is a small value.
	// BackOffWeight could multiply it to let the user adjust the maximum time for retrying.
	// Only positive integers can be accepted, which means that the maximum back off time can only grow.
	TiDBBackOffWeight = "tidb_backoff_weight"

	// tidb_ddl_reorg_worker_cnt defines the count of ddl reorg workers.
	TiDBDDLReorgWorkerCount = "tidb_ddl_reorg_worker_cnt"

	// tidb_ddl_reorg_batch_size defines the transaction batch size of ddl reorg workers.
	TiDBDDLReorgBatchSize = "tidb_ddl_reorg_batch_size"

	// tidb_ddl_error_count_limit defines the count of ddl error limit.
	TiDBDDLErrorCountLimit = "tidb_ddl_error_count_limit"

	// tidb_ddl_reorg_priority defines the operations priority of adding indices.
	// It can be: PRIORITY_LOW, PRIORITY_NORMAL, PRIORITY_HIGH
	TiDBDDLReorgPriority = "tidb_ddl_reorg_priority"

	// tidb_max_delta_schema_count defines the max length of deltaSchemaInfos.
	// deltaSchemaInfos is a queue that maintains the history of schema changes.
	TiDBMaxDeltaSchemaCount = "tidb_max_delta_schema_count"

	// tidb_scatter_region will scatter the regions for DDLs when it is ON.
	TiDBScatterRegion = "tidb_scatter_region"

	// TiDBWaitSplitRegionFinish defines the split region behaviour is sync or async.
	TiDBWaitSplitRegionFinish = "tidb_wait_split_region_finish"

	// TiDBWaitSplitRegionTimeout uses to set the split and scatter region back off time.
	TiDBWaitSplitRegionTimeout = "tidb_wait_split_region_timeout"

	// tidb_force_priority defines the operations priority of all statements.
	// It can be "NO_PRIORITY", "LOW_PRIORITY", "HIGH_PRIORITY", "DELAYED"
	TiDBForcePriority = "tidb_force_priority"

	// tidb_enable_radix_join indicates to use radix hash join algorithm to execute
	// HashJoin.
	TiDBEnableRadixJoin = "tidb_enable_radix_join"

	// tidb_constraint_check_in_place indicates to check the constraint when the SQL executing.
	// It could hurt the performance of bulking insert when it is ON.
	TiDBConstraintCheckInPlace = "tidb_constraint_check_in_place"

	// tidb_enable_window_function is used to control whether to enable the window function.
	TiDBEnableWindowFunction = "tidb_enable_window_function"

	// tidb_enable_vectorized_expression is used to control whether to enable the vectorized expression evaluation.
	TiDBEnableVectorizedExpression = "tidb_enable_vectorized_expression"

	// TIDBOptJoinReorderThreshold defines the threshold less than which
	// we'll choose a rather time consuming algorithm to calculate the join order.
	TiDBOptJoinReorderThreshold = "tidb_opt_join_reorder_threshold"

	// SlowQueryFile indicates which slow query log file for SLOW_QUERY table to parse.
	TiDBSlowQueryFile = "tidb_slow_query_file"

	// TiDBEnableFastAnalyze indicates to use fast analyze.
	TiDBEnableFastAnalyze = "tidb_enable_fast_analyze"

	// TiDBExpensiveQueryTimeThreshold indicates the time threshold of expensive query.
	TiDBExpensiveQueryTimeThreshold = "tidb_expensive_query_time_threshold"

	// TiDBEnableIndexMerge indicates to generate IndexMergePath.
	TiDBEnableIndexMerge = "tidb_enable_index_merge"

	// TiDBEnableNoopFuncs set true will enable using fake funcs(like get_lock release_lock)
	TiDBEnableNoopFuncs = "tidb_enable_noop_functions"

	// TiDBEnableStmtSummary indicates whether the statement summary is enabled.
	TiDBEnableStmtSummary = "tidb_enable_stmt_summary"

	// TiDBStmtSummaryInternalQuery indicates whether the statement summary contain internal query.
	TiDBStmtSummaryInternalQuery = "tidb_stmt_summary_internal_query"

	// TiDBStmtSummaryRefreshInterval indicates the refresh interval in seconds for each statement summary.
	TiDBStmtSummaryRefreshInterval = "tidb_stmt_summary_refresh_interval"

	// TiDBStmtSummaryHistorySize indicates the history size of each statement summary.
	TiDBStmtSummaryHistorySize = "tidb_stmt_summary_history_size"

	// TiDBStmtSummaryMaxStmtCount indicates the max number of statements kept in memory.
	TiDBStmtSummaryMaxStmtCount = "tidb_stmt_summary_max_stmt_count"

	// TiDBStmtSummaryMaxSQLLength indicates the max length of displayed normalized sql and sample sql.
	TiDBStmtSummaryMaxSQLLength = "tidb_stmt_summary_max_sql_length"

	// TiDBCapturePlanBaseline indicates whether the capture of plan baselines is enabled.
	TiDBCapturePlanBaseline = "tidb_capture_plan_baselines"

	// TiDBUsePlanBaselines indicates whether the use of plan baselines is enabled.
	TiDBUsePlanBaselines = "tidb_use_plan_baselines"

	// TiDBEvolvePlanBaselines indicates whether the evolution of plan baselines is enabled.
	TiDBEvolvePlanBaselines = "tidb_evolve_plan_baselines"

	// TiDBIsolationReadEngines indicates the tidb only read from the stores whose engine type is involved in IsolationReadEngines.
	// Now, only support TiKV and TiFlash.
	TiDBIsolationReadEngines = "tidb_isolation_read_engines"

	// TiDBStoreLimit indicates the limit of sending request to a store, 0 means without limit.
	TiDBStoreLimit = "tidb_store_limit"

	// TiDBMetricSchemaStep indicates the step when query metric schema.
	TiDBMetricSchemaStep = "tidb_metric_query_step"

	// TiDBMetricSchemaRangeDuration indicates the range duration when query metric schema.
	TiDBMetricSchemaRangeDuration = "tidb_metric_query_range_duration"
)

// Default TiDB system variable values.
const (
	DefHostname                        = "localhost"
	DefIndexLookupConcurrency          = 4
	DefIndexLookupJoinConcurrency      = 4
	DefIndexSerialScanConcurrency      = 1
	DefIndexJoinBatchSize              = 25000
	DefIndexLookupSize                 = 20000
	DefDistSQLScanConcurrency          = 15
	DefBuildStatsConcurrency           = 4
	DefAutoAnalyzeRatio                = 0.5
	DefAutoAnalyzeStartTime            = "00:00 +0000"
	DefAutoAnalyzeEndTime              = "23:59 +0000"
	DefAutoIncrementIncrement          = 1
	DefAutoIncrementOffset             = 1
	DefChecksumTableConcurrency        = 4
	DefSkipUTF8Check                   = false
	DefOptAggPushDown                  = false
<<<<<<< HEAD
	DefOptBCJ                  = false
=======
	DefOptDistinctAggPushDown          = false
>>>>>>> c635ac8c
	DefOptWriteRowID                   = false
	DefOptCorrelationThreshold         = 0.9
	DefOptCorrelationExpFactor         = 1
	DefOptCPUFactor                    = 3.0
	DefOptCopCPUFactor                 = 3.0
	DefOptNetworkFactor                = 1.0
	DefOptScanFactor                   = 1.5
	DefOptDescScanFactor               = 3.0
	DefOptSeekFactor                   = 20.0
	DefOptMemoryFactor                 = 0.001
	DefOptDiskFactor                   = 1.5
	DefOptConcurrencyFactor            = 3.0
	DefOptInSubqToJoinAndAgg           = true
	DefBatchInsert                     = false
	DefBatchDelete                     = false
	DefBatchCommit                     = false
	DefCurretTS                        = 0
	DefInitChunkSize                   = 32
	DefMaxChunkSize                    = 1024
	DefDMLBatchSize                    = 20000
	DefMaxPreparedStmtCount            = -1
	DefWaitTimeout                     = 0
	DefTiDBMemQuotaHashJoin            = 32 << 30 // 32GB.
	DefTiDBMemQuotaMergeJoin           = 32 << 30 // 32GB.
	DefTiDBMemQuotaSort                = 32 << 30 // 32GB.
	DefTiDBMemQuotaTopn                = 32 << 30 // 32GB.
	DefTiDBMemQuotaIndexLookupReader   = 32 << 30 // 32GB.
	DefTiDBMemQuotaIndexLookupJoin     = 32 << 30 // 32GB.
	DefTiDBMemQuotaNestedLoopApply     = 32 << 30 // 32GB.
	DefTiDBMemQuotaDistSQL             = 32 << 30 // 32GB.
	DefTiDBGeneralLog                  = 0
	DefTiDBPProfSQLCPU                 = 0
	DefTiDBRetryLimit                  = 10
	DefTiDBDisableTxnAutoRetry         = true
	DefTiDBConstraintCheckInPlace      = false
	DefTiDBHashJoinConcurrency         = 5
	DefTiDBProjectionConcurrency       = 4
	DefTiDBOptimizerSelectivityLevel   = 0
<<<<<<< HEAD
	DefCopTaskBatchSize 			   = 10
=======
	DefTiDBAllowBatchCop               = 1
>>>>>>> c635ac8c
	DefTiDBTxnMode                     = ""
	DefTiDBRowFormatV1                 = 1
	DefTiDBRowFormatV2                 = 2
	DefTiDBDDLReorgWorkerCount         = 4
	DefTiDBDDLReorgBatchSize           = 256
	DefTiDBDDLErrorCountLimit          = 512
	DefTiDBMaxDeltaSchemaCount         = 1024
	DefTiDBHashAggPartialConcurrency   = 4
	DefTiDBHashAggFinalConcurrency     = 4
	DefTiDBWindowConcurrency           = 4
	DefTiDBForcePriority               = mysql.NoPriority
	DefTiDBUseRadixJoin                = false
	DefEnableWindowFunction            = true
	DefEnableVectorizedExpression      = true
	DefTiDBOptJoinReorderThreshold     = 0
	DefTiDBDDLSlowOprThreshold         = 300
	DefTiDBUseFastAnalyze              = false
	DefTiDBSkipIsolationLevelCheck     = false
	DefTiDBExpensiveQueryTimeThreshold = 60 // 60s
	DefTiDBScatterRegion               = false
	DefTiDBWaitSplitRegionFinish       = true
	DefWaitSplitRegionTimeout          = 300 // 300s
	DefTiDBEnableNoopFuncs             = false
	DefTiDBAllowRemoveAutoInc          = false
	DefTiDBUsePlanBaselines            = true
	DefTiDBEvolvePlanBaselines         = false
	DefTiDBEvolvePlanTaskMaxTime       = 600 // 600s
	DefTiDBEvolvePlanTaskStartTime     = "00:00 +0000"
	DefTiDBEvolvePlanTaskEndTime       = "23:59 +0000"
	DefInnodbLockWaitTimeout           = 50 // 50s
	DefTiDBStoreLimit                  = 0
	DefTiDBMetricSchemaStep            = 60 // 60s
	DefTiDBMetricSchemaRangeDuration   = 60 // 60s
)

// Process global variables.
var (
	ProcessGeneralLog      uint32
	EnablePProfSQLCPU            = atomic.NewBool(false)
	ddlReorgWorkerCounter  int32 = DefTiDBDDLReorgWorkerCount
	maxDDLReorgWorkerCount int32 = 128
	ddlReorgBatchSize      int32 = DefTiDBDDLReorgBatchSize
	ddlErrorCountlimit     int64 = DefTiDBDDLErrorCountLimit
	maxDeltaSchemaCount    int64 = DefTiDBMaxDeltaSchemaCount
	// Export for testing.
	MaxDDLReorgBatchSize int32 = 10240
	MinDDLReorgBatchSize int32 = 32
	// DDLSlowOprThreshold is the threshold for ddl slow operations, uint is millisecond.
	DDLSlowOprThreshold            uint32 = DefTiDBDDLSlowOprThreshold
	ForcePriority                         = int32(DefTiDBForcePriority)
	ServerHostname, _                     = os.Hostname()
	MaxOfMaxAllowedPacket          uint64 = 1073741824
	ExpensiveQueryTimeThreshold    uint64 = DefTiDBExpensiveQueryTimeThreshold
	MinExpensiveQueryTimeThreshold uint64 = 10 //10s
	CapturePlanBaseline                   = serverGlobalVariable{globalVal: "0"}
)<|MERGE_RESOLUTION|>--- conflicted
+++ resolved
@@ -45,12 +45,9 @@
 	// tidb_opt_agg_push_down is used to enable/disable the optimizer rule of aggregation push down.
 	TiDBOptAggPushDown = "tidb_opt_agg_push_down"
 
-<<<<<<< HEAD
 	TiDBOptBCJ = "tidb_opt_broadcast_join"
-=======
 	// tidb_opt_distinct_agg_push_down is used to decide whether agg with distinct should be pushed to tikv/tiflash.
 	TiDBOptDistinctAggPushDown = "tidb_opt_distinct_agg_push_down"
->>>>>>> c635ac8c
 
 	// tidb_opt_write_row_id is used to enable/disable the operations of insert、replace and update to _tidb_rowid.
 	TiDBOptWriteRowID = "tidb_opt_write_row_id"
@@ -247,14 +244,9 @@
 	// TiDBMaxChunkSize is used to control the max chunk size during query execution.
 	TiDBMaxChunkSize = "tidb_max_chunk_size"
 
-<<<<<<< HEAD
-	// TiDBCopTaskBatchSize is used to control the max batch size for cop task.
-	TiDBCopTaskBatchSize = "tidb_cop_task_batch_size"
-=======
 	// TiDBAllowBatchCop means if we should send batch coprocessor to TiFlash. Default value is 1, means to use batch cop in case of aggregation and join.
 	// If value is set to 2 , which means to force to send batch cop for any query. Value is set to 0 means never use batch cop.
 	TiDBAllowBatchCop = "tidb_allow_batch_cop"
->>>>>>> c635ac8c
 
 	// TiDBInitChunkSize is used to control the init chunk size during query execution.
 	TiDBInitChunkSize = "tidb_init_chunk_size"
@@ -416,11 +408,8 @@
 	DefChecksumTableConcurrency        = 4
 	DefSkipUTF8Check                   = false
 	DefOptAggPushDown                  = false
-<<<<<<< HEAD
-	DefOptBCJ                  = false
-=======
+	DefOptBCJ                          = false
 	DefOptDistinctAggPushDown          = false
->>>>>>> c635ac8c
 	DefOptWriteRowID                   = false
 	DefOptCorrelationThreshold         = 0.9
 	DefOptCorrelationExpFactor         = 1
@@ -459,11 +448,7 @@
 	DefTiDBHashJoinConcurrency         = 5
 	DefTiDBProjectionConcurrency       = 4
 	DefTiDBOptimizerSelectivityLevel   = 0
-<<<<<<< HEAD
-	DefCopTaskBatchSize 			   = 10
-=======
 	DefTiDBAllowBatchCop               = 1
->>>>>>> c635ac8c
 	DefTiDBTxnMode                     = ""
 	DefTiDBRowFormatV1                 = 1
 	DefTiDBRowFormatV2                 = 2
