// Copyright 2017 PingCAP, Inc.
//
// Licensed under the Apache License, Version 2.0 (the "License");
// you may not use this file except in compliance with the License.
// You may obtain a copy of the License at
//
//     http://www.apache.org/licenses/LICENSE-2.0
//
// Unless required by applicable law or agreed to in writing, software
// distributed under the License is distributed on an "AS IS" BASIS,
// See the License for the specific language governing permissions and
// limitations under the License.

package variable

import (
	"os"
	"runtime"

	"github.com/pingcap/parser/mysql"
	"github.com/uber-go/atomic"
)

/*
	Steps to add a new TiDB specific system variable:

	1. Add a new variable name with comment in this file.
	2. Add the default value of the new variable in this file.
	3. Add SysVar instance in 'defaultSysVars' slice with the default value.
	4. Add a field in `SessionVars`.
	5. Update the `NewSessionVars` function to set the field to its default value.
	6. Update the `variable.SetSessionSystemVar` function to use the new value when SET statement is executed.
	7. If it is a global variable, add it in `session.loadCommonGlobalVarsSQL`.
	8. Update ValidateSetSystemVar if the variable's value need to be validated.
	9. Use this variable to control the behavior in code.
*/

// TiDB system variable names that only in session scope.
const (
	TiDBDDLSlowOprThreshold = "ddl_slow_threshold"

	// tidb_snapshot is used for reading history data, the default value is empty string.
	// The value can be a datetime string like '2017-11-11 20:20:20' or a tso string. When this variable is set, the session reads history data of that time.
	TiDBSnapshot = "tidb_snapshot"

	// tidb_opt_agg_push_down is used to enable/disable the optimizer rule of aggregation push down.
	TiDBOptAggPushDown = "tidb_opt_agg_push_down"

	// tidb_opt_distinct_agg_push_down is used to decide whether agg with distinct should be pushed to tikv/tiflash.
	TiDBOptDistinctAggPushDown = "tidb_opt_distinct_agg_push_down"

	// tidb_opt_write_row_id is used to enable/disable the operations of insert、replace and update to _tidb_rowid.
	TiDBOptWriteRowID = "tidb_opt_write_row_id"

	// Auto analyze will run if (table modify count)/(table row count) is greater than this value.
	TiDBAutoAnalyzeRatio = "tidb_auto_analyze_ratio"

	// Auto analyze will run if current time is within start time and end time.
	TiDBAutoAnalyzeStartTime = "tidb_auto_analyze_start_time"
	TiDBAutoAnalyzeEndTime   = "tidb_auto_analyze_end_time"

	// tidb_checksum_table_concurrency is used to speed up the ADMIN CHECKSUM TABLE
	// statement, when a table has multiple indices, those indices can be
	// scanned concurrently, with the cost of higher system performance impact.
	TiDBChecksumTableConcurrency = "tidb_checksum_table_concurrency"

	// TiDBCurrentTS is used to get the current transaction timestamp.
	// It is read-only.
	TiDBCurrentTS = "tidb_current_ts"

	// tidb_config is a read-only variable that shows the config of the current server.
	TiDBConfig = "tidb_config"

	// tidb_batch_insert is used to enable/disable auto-split insert data. If set this option on, insert executor will automatically
	// insert data into multiple batches and use a single txn for each batch. This will be helpful when inserting large data.
	TiDBBatchInsert = "tidb_batch_insert"

	// tidb_batch_delete is used to enable/disable auto-split delete data. If set this option on, delete executor will automatically
	// split data into multiple batches and use a single txn for each batch. This will be helpful when deleting large data.
	TiDBBatchDelete = "tidb_batch_delete"

	// tidb_batch_commit is used to enable/disable auto-split the transaction.
	// If set this option on, the transaction will be committed when it reaches stmt-count-limit and starts a new transaction.
	TiDBBatchCommit = "tidb_batch_commit"

	// tidb_dml_batch_size is used to split the insert/delete data into small batches.
	// It only takes effort when tidb_batch_insert/tidb_batch_delete is on.
	// Its default value is 20000. When the row size is large, 20k rows could be larger than 100MB.
	// User could change it to a smaller one to avoid breaking the transaction size limitation.
	TiDBDMLBatchSize = "tidb_dml_batch_size"

	// The following session variables controls the memory quota during query execution.
	// "tidb_mem_quota_query":				control the memory quota of a query.
	TIDBMemQuotaQuery = "tidb_mem_quota_query" // Bytes.
	// TODO: remove them below sometime, it should have only one Quota(TIDBMemQuotaQuery).
	TIDBMemQuotaHashJoin          = "tidb_mem_quota_hashjoin"          // Bytes.
	TIDBMemQuotaMergeJoin         = "tidb_mem_quota_mergejoin"         // Bytes.
	TIDBMemQuotaSort              = "tidb_mem_quota_sort"              // Bytes.
	TIDBMemQuotaTopn              = "tidb_mem_quota_topn"              // Bytes.
	TIDBMemQuotaIndexLookupReader = "tidb_mem_quota_indexlookupreader" // Bytes.
	TIDBMemQuotaIndexLookupJoin   = "tidb_mem_quota_indexlookupjoin"   // Bytes.
	TIDBMemQuotaNestedLoopApply   = "tidb_mem_quota_nestedloopapply"   // Bytes.

	// tidb_general_log is used to log every query in the server in info level.
	TiDBGeneralLog = "tidb_general_log"

	// tidb_pprof_sql_cpu is used to add label sql label to pprof result.
	TiDBPProfSQLCPU = "tidb_pprof_sql_cpu"

	// tidb_retry_limit is the maximum number of retries when committing a transaction.
	TiDBRetryLimit = "tidb_retry_limit"

	// tidb_disable_txn_auto_retry disables transaction auto retry.
	TiDBDisableTxnAutoRetry = "tidb_disable_txn_auto_retry"

	// tidb_enable_streaming enables TiDB to use streaming API for coprocessor requests.
	TiDBEnableStreaming = "tidb_enable_streaming"

	// tidb_enable_chunk_rpc enables TiDB to use Chunk format for coprocessor requests.
	TiDBEnableChunkRPC = "tidb_enable_chunk_rpc"

	// tidb_optimizer_selectivity_level is used to control the selectivity estimation level.
	TiDBOptimizerSelectivityLevel = "tidb_optimizer_selectivity_level"

	// tidb_txn_mode is used to control the transaction behavior.
	TiDBTxnMode = "tidb_txn_mode"

	// tidb_row_format_version is used to control tidb row format version current.
	TiDBRowFormatVersion = "tidb_row_format_version"

	// tidb_enable_table_partition is used to control table partition feature.
	// The valid value include auto/on/off:
	// on or auto: enable table partition if the partition type is implemented.
	// off: always disable table partition.
	TiDBEnableTablePartition = "tidb_enable_table_partition"

	// tidb_skip_isolation_level_check is used to control whether to return error when set unsupported transaction
	// isolation level.
	TiDBSkipIsolationLevelCheck = "tidb_skip_isolation_level_check"

	// TiDBLowResolutionTSO is used for reading data with low resolution TSO which is updated once every two seconds
	TiDBLowResolutionTSO = "tidb_low_resolution_tso"

	// TiDBReplicaRead is used for reading data from replicas, followers for example.
	TiDBReplicaRead = "tidb_replica_read"

	// TiDBAllowRemoveAutoInc indicates whether a user can drop the auto_increment column attribute or not.
	TiDBAllowRemoveAutoInc = "tidb_allow_remove_auto_inc"

	// TiDBEvolvePlanTaskMaxTime controls the max time of a single evolution task.
	TiDBEvolvePlanTaskMaxTime = "tidb_evolve_plan_task_max_time"

	// TiDBEvolvePlanTaskStartTime is the start time of evolution task.
	TiDBEvolvePlanTaskStartTime = "tidb_evolve_plan_task_start_time"
	// TiDBEvolvePlanTaskEndTime is the end time of evolution task.
	TiDBEvolvePlanTaskEndTime = "tidb_evolve_plan_task_end_time"

	// tidb_slow_log_threshold is used to set the slow log threshold in the server.
	TiDBSlowLogThreshold = "tidb_slow_log_threshold"

	// tidb_record_plan_in_slow_log is used to log the plan of the slow query.
	TiDBRecordPlanInSlowLog = "tidb_record_plan_in_slow_log"

	// tidb_enable_slow_log enables TiDB to log slow queries.
	TiDBEnableSlowLog = "tidb_enable_slow_log"

	// tidb_query_log_max_len is used to set the max length of the query in the log.
	TiDBQueryLogMaxLen = "tidb_query_log_max_len"

	// TiDBCheckMb4ValueInUTF8 is used to control whether to enable the check wrong utf8 value.
	TiDBCheckMb4ValueInUTF8 = "tidb_check_mb4_value_in_utf8"

	// TiDBFoundInPlanCache indicates whether the last statement was found in plan cache
	TiDBFoundInPlanCache = "last_plan_from_cache"

	// TiDBAllowAutoRandExplicitInsert indicates whether explicit insertion on auto_random column is allowed.
	TiDBAllowAutoRandExplicitInsert = "allow_auto_random_explicit_insert"
)

// TiDB system variable names that both in session and global scope.
const (
	// tidb_build_stats_concurrency is used to speed up the ANALYZE statement, when a table has multiple indices,
	// those indices can be scanned concurrently, with the cost of higher system performance impact.
	TiDBBuildStatsConcurrency = "tidb_build_stats_concurrency"

	// tidb_distsql_scan_concurrency is used to set the concurrency of a distsql scan task.
	// A distsql scan task can be a table scan or a index scan, which may be distributed to many TiKV nodes.
	// Higher concurrency may reduce latency, but with the cost of higher memory usage and system performance impact.
	// If the query has a LIMIT clause, high concurrency makes the system do much more work than needed.
	// tidb_distsql_scan_concurrency is deprecated, use tidb_executor_concurrency instead.
	TiDBDistSQLScanConcurrency = "tidb_distsql_scan_concurrency"

	// tidb_opt_insubquery_to_join_and_agg is used to enable/disable the optimizer rule of rewriting IN subquery.
	TiDBOptInSubqToJoinAndAgg = "tidb_opt_insubq_to_join_and_agg"

	// tidb_opt_correlation_threshold is a guard to enable row count estimation using column order correlation.
	TiDBOptCorrelationThreshold = "tidb_opt_correlation_threshold"

	// tidb_opt_correlation_exp_factor is an exponential factor to control heuristic approach when tidb_opt_correlation_threshold is not satisfied.
	TiDBOptCorrelationExpFactor = "tidb_opt_correlation_exp_factor"

	// tidb_opt_cpu_factor is the CPU cost of processing one expression for one row.
	TiDBOptCPUFactor = "tidb_opt_cpu_factor"
	// tidb_opt_copcpu_factor is the CPU cost of processing one expression for one row in coprocessor.
	TiDBOptCopCPUFactor = "tidb_opt_copcpu_factor"
	// tidb_opt_network_factor is the network cost of transferring 1 byte data.
	TiDBOptNetworkFactor = "tidb_opt_network_factor"
	// tidb_opt_scan_factor is the IO cost of scanning 1 byte data on TiKV.
	TiDBOptScanFactor = "tidb_opt_scan_factor"
	// tidb_opt_desc_factor is the IO cost of scanning 1 byte data on TiKV in desc order.
	TiDBOptDescScanFactor = "tidb_opt_desc_factor"
	// tidb_opt_seek_factor is the IO cost of seeking the start value in a range on TiKV or TiFlash.
	TiDBOptSeekFactor = "tidb_opt_seek_factor"
	// tidb_opt_memory_factor is the memory cost of storing one tuple.
	TiDBOptMemoryFactor = "tidb_opt_memory_factor"
	// tidb_opt_disk_factor is the IO cost of reading/writing one byte to temporary disk.
	TiDBOptDiskFactor = "tidb_opt_disk_factor"
	// tidb_opt_concurrency_factor is the CPU cost of additional one goroutine.
	TiDBOptConcurrencyFactor = "tidb_opt_concurrency_factor"

	// tidb_index_join_batch_size is used to set the batch size of a index lookup join.
	// The index lookup join fetches batches of data from outer executor and constructs ranges for inner executor.
	// This value controls how much of data in a batch to do the index join.
	// Large value may reduce the latency but consumes more system resource.
	TiDBIndexJoinBatchSize = "tidb_index_join_batch_size"

	// tidb_index_lookup_size is used for index lookup executor.
	// The index lookup executor first scan a batch of handles from a index, then use those handles to lookup the table
	// rows, this value controls how much of handles in a batch to do a lookup task.
	// Small value sends more RPCs to TiKV, consume more system resource.
	// Large value may do more work than needed if the query has a limit.
	TiDBIndexLookupSize = "tidb_index_lookup_size"

	// tidb_index_lookup_concurrency is used for index lookup executor.
	// A lookup task may have 'tidb_index_lookup_size' of handles at maximun, the handles may be distributed
	// in many TiKV nodes, we executes multiple concurrent index lookup tasks concurrently to reduce the time
	// waiting for a task to finish.
	// Set this value higher may reduce the latency but consumes more system resource.
	// tidb_index_lookup_concurrency is deprecated, use tidb_executor_concurrency instead.
	TiDBIndexLookupConcurrency = "tidb_index_lookup_concurrency"

	// tidb_index_lookup_join_concurrency is used for index lookup join executor.
	// IndexLookUpJoin starts "tidb_index_lookup_join_concurrency" inner workers
	// to fetch inner rows and join the matched (outer, inner) row pairs.
	// tidb_index_lookup_join_concurrency is deprecated, use tidb_executor_concurrency instead.
	TiDBIndexLookupJoinConcurrency = "tidb_index_lookup_join_concurrency"

	// tidb_index_serial_scan_concurrency is used for controlling the concurrency of index scan operation
	// when we need to keep the data output order the same as the order of index data.
	TiDBIndexSerialScanConcurrency = "tidb_index_serial_scan_concurrency"

	// TiDBMaxChunkSize is used to control the max chunk size during query execution.
	TiDBMaxChunkSize = "tidb_max_chunk_size"

	// TiDBAllowBatchCop means if we should send batch coprocessor to TiFlash. It can be set to 0, 1 and 2.
	// 0 means never use batch cop, 1 means use batch cop in case of aggregation and join, 2, means to force to send batch cop for any query.
	// The default value is 0
	TiDBAllowBatchCop = "tidb_allow_batch_cop"

	// TiDBInitChunkSize is used to control the init chunk size during query execution.
	TiDBInitChunkSize = "tidb_init_chunk_size"

	// tidb_enable_cascades_planner is used to control whether to enable the cascades planner.
	TiDBEnableCascadesPlanner = "tidb_enable_cascades_planner"

	// tidb_skip_utf8_check skips the UTF8 validate process, validate UTF8 has performance cost, if we can make sure
	// the input string values are valid, we can skip the check.
	TiDBSkipUTF8Check = "tidb_skip_utf8_check"

	// tidb_hash_join_concurrency is used for hash join executor.
	// The hash join outer executor starts multiple concurrent join workers to probe the hash table.
	// tidb_hash_join_concurrency is deprecated, use tidb_executor_concurrency instead.
	TiDBHashJoinConcurrency = "tidb_hash_join_concurrency"

	// tidb_projection_concurrency is used for projection operator.
	// This variable controls the worker number of projection operator.
	// tidb_projection_concurrency is deprecated, use tidb_executor_concurrency instead.
	TiDBProjectionConcurrency = "tidb_projection_concurrency"

	// tidb_hashagg_partial_concurrency is used for hash agg executor.
	// The hash agg executor starts multiple concurrent partial workers to do partial aggregate works.
	// tidb_hashagg_partial_concurrency is deprecated, use tidb_executor_concurrency instead.
	TiDBHashAggPartialConcurrency = "tidb_hashagg_partial_concurrency"

	// tidb_hashagg_final_concurrency is used for hash agg executor.
	// The hash agg executor starts multiple concurrent final workers to do final aggregate works.
	// tidb_hashagg_final_concurrency is deprecated, use tidb_executor_concurrency instead.
	TiDBHashAggFinalConcurrency = "tidb_hashagg_final_concurrency"

	// tidb_window_concurrency is used for window parallel executor.
	// tidb_window_concurrency is deprecated, use tidb_executor_concurrency instead.
	TiDBWindowConcurrency = "tidb_window_concurrency"

	// tidb_backoff_lock_fast is used for tikv backoff base time in milliseconds.
	TiDBBackoffLockFast = "tidb_backoff_lock_fast"

	// tidb_backoff_weight is used to control the max back off time in TiDB.
	// The default maximum back off time is a small value.
	// BackOffWeight could multiply it to let the user adjust the maximum time for retrying.
	// Only positive integers can be accepted, which means that the maximum back off time can only grow.
	TiDBBackOffWeight = "tidb_backoff_weight"

	// tidb_ddl_reorg_worker_cnt defines the count of ddl reorg workers.
	TiDBDDLReorgWorkerCount = "tidb_ddl_reorg_worker_cnt"

	// tidb_ddl_reorg_batch_size defines the transaction batch size of ddl reorg workers.
	TiDBDDLReorgBatchSize = "tidb_ddl_reorg_batch_size"

	// tidb_ddl_error_count_limit defines the count of ddl error limit.
	TiDBDDLErrorCountLimit = "tidb_ddl_error_count_limit"

	// tidb_ddl_reorg_priority defines the operations priority of adding indices.
	// It can be: PRIORITY_LOW, PRIORITY_NORMAL, PRIORITY_HIGH
	TiDBDDLReorgPriority = "tidb_ddl_reorg_priority"

	// tidb_max_delta_schema_count defines the max length of deltaSchemaInfos.
	// deltaSchemaInfos is a queue that maintains the history of schema changes.
	TiDBMaxDeltaSchemaCount = "tidb_max_delta_schema_count"

	// tidb_scatter_region will scatter the regions for DDLs when it is ON.
	TiDBScatterRegion = "tidb_scatter_region"

	// TiDBWaitSplitRegionFinish defines the split region behaviour is sync or async.
	TiDBWaitSplitRegionFinish = "tidb_wait_split_region_finish"

	// TiDBWaitSplitRegionTimeout uses to set the split and scatter region back off time.
	TiDBWaitSplitRegionTimeout = "tidb_wait_split_region_timeout"

	// tidb_force_priority defines the operations priority of all statements.
	// It can be "NO_PRIORITY", "LOW_PRIORITY", "HIGH_PRIORITY", "DELAYED"
	TiDBForcePriority = "tidb_force_priority"

	// tidb_enable_radix_join indicates to use radix hash join algorithm to execute
	// HashJoin.
	TiDBEnableRadixJoin = "tidb_enable_radix_join"

	// tidb_constraint_check_in_place indicates to check the constraint when the SQL executing.
	// It could hurt the performance of bulking insert when it is ON.
	TiDBConstraintCheckInPlace = "tidb_constraint_check_in_place"

	// tidb_enable_window_function is used to control whether to enable the window function.
	TiDBEnableWindowFunction = "tidb_enable_window_function"

	// tidb_enable_vectorized_expression is used to control whether to enable the vectorized expression evaluation.
	TiDBEnableVectorizedExpression = "tidb_enable_vectorized_expression"

	// TIDBOptJoinReorderThreshold defines the threshold less than which
	// we'll choose a rather time consuming algorithm to calculate the join order.
	TiDBOptJoinReorderThreshold = "tidb_opt_join_reorder_threshold"

	// SlowQueryFile indicates which slow query log file for SLOW_QUERY table to parse.
	TiDBSlowQueryFile = "tidb_slow_query_file"

	// TiDBEnableFastAnalyze indicates to use fast analyze.
	TiDBEnableFastAnalyze = "tidb_enable_fast_analyze"

	// TiDBExpensiveQueryTimeThreshold indicates the time threshold of expensive query.
	TiDBExpensiveQueryTimeThreshold = "tidb_expensive_query_time_threshold"

	// TiDBEnableIndexMerge indicates to generate IndexMergePath.
	TiDBEnableIndexMerge = "tidb_enable_index_merge"

	// TiDBEnableNoopFuncs set true will enable using fake funcs(like get_lock release_lock)
	TiDBEnableNoopFuncs = "tidb_enable_noop_functions"

	// TiDBEnableStmtSummary indicates whether the statement summary is enabled.
	TiDBEnableStmtSummary = "tidb_enable_stmt_summary"

	// TiDBStmtSummaryInternalQuery indicates whether the statement summary contain internal query.
	TiDBStmtSummaryInternalQuery = "tidb_stmt_summary_internal_query"

	// TiDBStmtSummaryRefreshInterval indicates the refresh interval in seconds for each statement summary.
	TiDBStmtSummaryRefreshInterval = "tidb_stmt_summary_refresh_interval"

	// TiDBStmtSummaryHistorySize indicates the history size of each statement summary.
	TiDBStmtSummaryHistorySize = "tidb_stmt_summary_history_size"

	// TiDBStmtSummaryMaxStmtCount indicates the max number of statements kept in memory.
	TiDBStmtSummaryMaxStmtCount = "tidb_stmt_summary_max_stmt_count"

	// TiDBStmtSummaryMaxSQLLength indicates the max length of displayed normalized sql and sample sql.
	TiDBStmtSummaryMaxSQLLength = "tidb_stmt_summary_max_sql_length"

	// TiDBCapturePlanBaseline indicates whether the capture of plan baselines is enabled.
	TiDBCapturePlanBaseline = "tidb_capture_plan_baselines"

	// TiDBUsePlanBaselines indicates whether the use of plan baselines is enabled.
	TiDBUsePlanBaselines = "tidb_use_plan_baselines"

	// TiDBEvolvePlanBaselines indicates whether the evolution of plan baselines is enabled.
	TiDBEvolvePlanBaselines = "tidb_evolve_plan_baselines"

	// TiDBIsolationReadEngines indicates the tidb only read from the stores whose engine type is involved in IsolationReadEngines.
	// Now, only support TiKV and TiFlash.
	TiDBIsolationReadEngines = "tidb_isolation_read_engines"

	// TiDBStoreLimit indicates the limit of sending request to a store, 0 means without limit.
	TiDBStoreLimit = "tidb_store_limit"

	// TiDBMetricSchemaStep indicates the step when query metric schema.
	TiDBMetricSchemaStep = "tidb_metric_query_step"

	// TiDBMetricSchemaRangeDuration indicates the range duration when query metric schema.
	TiDBMetricSchemaRangeDuration = "tidb_metric_query_range_duration"

	// TiDBEnableCollectExecutionInfo indicates that whether execution info is collected.
	TiDBEnableCollectExecutionInfo = "tidb_enable_collect_execution_info"

<<<<<<< HEAD
	// DefExecutorConcurrency is used for controlling the concurrency of all types of executors.
	TiDBExecutorConcurrency = "tidb_executor_concurrency"
=======
	// TiDBEnableClusteredIndex indicates if clustered index feature is enabled.
	TiDBEnableClusteredIndex = "tidb_enable_clustered_index"
>>>>>>> 87a1dbd4
)

// Default TiDB system variable values.
const (
	DefHostname                        = "localhost"
	DefIndexLookupConcurrency          = 4
	DefIndexLookupJoinConcurrency      = 4
	DefIndexSerialScanConcurrency      = 1
	DefIndexJoinBatchSize              = 25000
	DefIndexLookupSize                 = 20000
	DefDistSQLScanConcurrency          = 15
	DefBuildStatsConcurrency           = 4
	DefAutoAnalyzeRatio                = 0.5
	DefAutoAnalyzeStartTime            = "00:00 +0000"
	DefAutoAnalyzeEndTime              = "23:59 +0000"
	DefAutoIncrementIncrement          = 1
	DefAutoIncrementOffset             = 1
	DefChecksumTableConcurrency        = 4
	DefSkipUTF8Check                   = false
	DefOptAggPushDown                  = false
	DefOptWriteRowID                   = false
	DefOptCorrelationThreshold         = 0.9
	DefOptCorrelationExpFactor         = 1
	DefOptCPUFactor                    = 3.0
	DefOptCopCPUFactor                 = 3.0
	DefOptNetworkFactor                = 1.0
	DefOptScanFactor                   = 1.5
	DefOptDescScanFactor               = 3.0
	DefOptSeekFactor                   = 20.0
	DefOptMemoryFactor                 = 0.001
	DefOptDiskFactor                   = 1.5
	DefOptConcurrencyFactor            = 3.0
	DefOptInSubqToJoinAndAgg           = true
	DefBatchInsert                     = false
	DefBatchDelete                     = false
	DefBatchCommit                     = false
	DefCurretTS                        = 0
	DefInitChunkSize                   = 32
	DefMaxChunkSize                    = 1024
	DefDMLBatchSize                    = 20000
	DefMaxPreparedStmtCount            = -1
	DefWaitTimeout                     = 0
	DefTiDBMemQuotaHashJoin            = 32 << 30 // 32GB.
	DefTiDBMemQuotaMergeJoin           = 32 << 30 // 32GB.
	DefTiDBMemQuotaSort                = 32 << 30 // 32GB.
	DefTiDBMemQuotaTopn                = 32 << 30 // 32GB.
	DefTiDBMemQuotaIndexLookupReader   = 32 << 30 // 32GB.
	DefTiDBMemQuotaIndexLookupJoin     = 32 << 30 // 32GB.
	DefTiDBMemQuotaNestedLoopApply     = 32 << 30 // 32GB.
	DefTiDBMemQuotaDistSQL             = 32 << 30 // 32GB.
	DefTiDBGeneralLog                  = 0
	DefTiDBPProfSQLCPU                 = 0
	DefTiDBRetryLimit                  = 10
	DefTiDBDisableTxnAutoRetry         = true
	DefTiDBConstraintCheckInPlace      = false
	DefTiDBHashJoinConcurrency         = 5
	DefTiDBProjectionConcurrency       = 4
	DefTiDBOptimizerSelectivityLevel   = 0
	DefTiDBAllowBatchCop               = 0
	DefTiDBTxnMode                     = ""
	DefTiDBRowFormatV1                 = 1
	DefTiDBRowFormatV2                 = 2
	DefTiDBDDLReorgWorkerCount         = 4
	DefTiDBDDLReorgBatchSize           = 256
	DefTiDBDDLErrorCountLimit          = 512
	DefTiDBMaxDeltaSchemaCount         = 1024
	DefTiDBHashAggPartialConcurrency   = 4
	DefTiDBHashAggFinalConcurrency     = 4
	DefTiDBWindowConcurrency           = 4
	DefTiDBForcePriority               = mysql.NoPriority
	DefTiDBUseRadixJoin                = false
	DefEnableWindowFunction            = true
	DefEnableVectorizedExpression      = true
	DefTiDBOptJoinReorderThreshold     = 0
	DefTiDBDDLSlowOprThreshold         = 300
	DefTiDBUseFastAnalyze              = false
	DefTiDBSkipIsolationLevelCheck     = false
	DefTiDBExpensiveQueryTimeThreshold = 60 // 60s
	DefTiDBScatterRegion               = false
	DefTiDBWaitSplitRegionFinish       = true
	DefWaitSplitRegionTimeout          = 300 // 300s
	DefTiDBEnableNoopFuncs             = false
	DefTiDBAllowRemoveAutoInc          = false
	DefTiDBUsePlanBaselines            = true
	DefTiDBEvolvePlanBaselines         = false
	DefTiDBEvolvePlanTaskMaxTime       = 600 // 600s
	DefTiDBEvolvePlanTaskStartTime     = "00:00 +0000"
	DefTiDBEvolvePlanTaskEndTime       = "23:59 +0000"
	DefInnodbLockWaitTimeout           = 50 // 50s
	DefTiDBStoreLimit                  = 0
	DefTiDBMetricSchemaStep            = 60 // 60s
	DefTiDBMetricSchemaRangeDuration   = 60 // 60s
	DefTiDBFoundInPlanCache            = false
	DefTidbEnableCollectExecutionInfo  = false
	DefTiDBAllowAutoRandExplicitInsert = false
	DefTiDBEnableClusteredIndex        = false
)

// Process global variables.
var (
	ProcessGeneralLog      uint32
	EnablePProfSQLCPU            = atomic.NewBool(false)
	ddlReorgWorkerCounter  int32 = DefTiDBDDLReorgWorkerCount
	maxDDLReorgWorkerCount int32 = 128
	ddlReorgBatchSize      int32 = DefTiDBDDLReorgBatchSize
	ddlErrorCountlimit     int64 = DefTiDBDDLErrorCountLimit
	maxDeltaSchemaCount    int64 = DefTiDBMaxDeltaSchemaCount
	// Export for testing.
	MaxDDLReorgBatchSize int32 = 10240
	MinDDLReorgBatchSize int32 = 32
	// DDLSlowOprThreshold is the threshold for ddl slow operations, uint is millisecond.
	DDLSlowOprThreshold            uint32 = DefTiDBDDLSlowOprThreshold
	ForcePriority                         = int32(DefTiDBForcePriority)
	ServerHostname, _                     = os.Hostname()
	MaxOfMaxAllowedPacket          uint64 = 1073741824
	ExpensiveQueryTimeThreshold    uint64 = DefTiDBExpensiveQueryTimeThreshold
	MinExpensiveQueryTimeThreshold uint64 = 10 //10s
	CapturePlanBaseline                   = serverGlobalVariable{globalVal: "0"}
	DefExecutorConcurrency                = runtime.NumCPU()
)<|MERGE_RESOLUTION|>--- conflicted
+++ resolved
@@ -406,13 +406,11 @@
 	// TiDBEnableCollectExecutionInfo indicates that whether execution info is collected.
 	TiDBEnableCollectExecutionInfo = "tidb_enable_collect_execution_info"
 
-<<<<<<< HEAD
 	// DefExecutorConcurrency is used for controlling the concurrency of all types of executors.
 	TiDBExecutorConcurrency = "tidb_executor_concurrency"
-=======
+
 	// TiDBEnableClusteredIndex indicates if clustered index feature is enabled.
 	TiDBEnableClusteredIndex = "tidb_enable_clustered_index"
->>>>>>> 87a1dbd4
 )
 
 // Default TiDB system variable values.
