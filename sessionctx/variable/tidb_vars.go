// Copyright 2017 PingCAP, Inc.
//
// Licensed under the Apache License, Version 2.0 (the "License");
// you may not use this file except in compliance with the License.
// You may obtain a copy of the License at
//
//     http://www.apache.org/licenses/LICENSE-2.0
//
// Unless required by applicable law or agreed to in writing, software
// distributed under the License is distributed on an "AS IS" BASIS,
// WITHOUT WARRANTIES OR CONDITIONS OF ANY KIND, either express or implied.
// See the License for the specific language governing permissions and
// limitations under the License.

package variable

import (
	"context"
	"fmt"
	"math"
	"time"

	"github.com/pingcap/tidb/config"
	"github.com/pingcap/tidb/kv"
	"github.com/pingcap/tidb/parser/mysql"
	"github.com/pingcap/tidb/sessionctx/variable/featuretag/disttask"
	"github.com/pingcap/tidb/util/memory"
	"github.com/pingcap/tidb/util/paging"
	"github.com/pingcap/tidb/util/size"
	"github.com/pingcap/tidb/util/tiflash"
	"github.com/pingcap/tidb/util/tiflashcompute"
	"go.uber.org/atomic"
)

/*
	Steps to add a new TiDB specific system variable:

	1. Add a new variable name with comment in this file.
	2. Add the default value of the new variable in this file.
	3. Add SysVar instance in 'defaultSysVars' slice.
*/

// TiDB system variable names that only in session scope.
const (
	TiDBDDLSlowOprThreshold = "ddl_slow_threshold"

	// TiDBSnapshot is used for reading history data, the default value is empty string.
	// The value can be a datetime string like '2017-11-11 20:20:20' or a tso string. When this variable is set, the session reads history data of that time.
	TiDBSnapshot = "tidb_snapshot"

	// TiDBOptAggPushDown is used to enable/disable the optimizer rule of aggregation push down.
	TiDBOptAggPushDown = "tidb_opt_agg_push_down"

	// TiDBOptDeriveTopN is used to enable/disable the optimizer rule of deriving topN.
	TiDBOptDeriveTopN = "tidb_opt_derive_topn"

	// TiDBOptCartesianBCJ is used to disable/enable broadcast cartesian join in MPP mode
	TiDBOptCartesianBCJ = "tidb_opt_broadcast_cartesian_join"

	TiDBOptMPPOuterJoinFixedBuildSide = "tidb_opt_mpp_outer_join_fixed_build_side"

	// TiDBOptDistinctAggPushDown is used to decide whether agg with distinct should be pushed to tikv/tiflash.
	TiDBOptDistinctAggPushDown = "tidb_opt_distinct_agg_push_down"

	// TiDBOptSkewDistinctAgg is used to indicate the distinct agg has data skew
	TiDBOptSkewDistinctAgg = "tidb_opt_skew_distinct_agg"

	// TiDBOpt3StageDistinctAgg is used to indicate whether to plan and execute the distinct agg in 3 stages
	TiDBOpt3StageDistinctAgg = "tidb_opt_three_stage_distinct_agg"

	// TiDBOptEnable3StageMultiDistinctAgg is used to indicate whether to plan and execute the multi distinct agg in 3 stages
	TiDBOptEnable3StageMultiDistinctAgg = "tidb_opt_enable_three_stage_multi_distinct_agg"

	TiDBOptExplainNoEvaledSubQuery = "tidb_opt_enable_non_eval_scalar_subquery"

	// TiDBBCJThresholdSize is used to limit the size of small table for mpp broadcast join.
	// Its unit is bytes, if the size of small table is larger than it, we will not use bcj.
	TiDBBCJThresholdSize = "tidb_broadcast_join_threshold_size"

	// TiDBBCJThresholdCount is used to limit the count of small table for mpp broadcast join.
	// If we can't estimate the size of one side of join child, we will check if its row number exceeds this limitation.
	TiDBBCJThresholdCount = "tidb_broadcast_join_threshold_count"

	// TiDBPreferBCJByExchangeDataSize indicates the method used to choose mpp broadcast join
	TiDBPreferBCJByExchangeDataSize = "tidb_prefer_broadcast_join_by_exchange_data_size"

	// TiDBOptWriteRowID is used to enable/disable the operations of insert、replace and update to _tidb_rowid.
	TiDBOptWriteRowID = "tidb_opt_write_row_id"

	// TiDBAutoAnalyzeRatio will run if (table modify count)/(table row count) is greater than this value.
	TiDBAutoAnalyzeRatio = "tidb_auto_analyze_ratio"

	// TiDBAutoAnalyzeStartTime will run if current time is within start time and end time.
	TiDBAutoAnalyzeStartTime = "tidb_auto_analyze_start_time"
	TiDBAutoAnalyzeEndTime   = "tidb_auto_analyze_end_time"

	// TiDBChecksumTableConcurrency is used to speed up the ADMIN CHECKSUM TABLE
	// statement, when a table has multiple indices, those indices can be
	// scanned concurrently, with the cost of higher system performance impact.
	TiDBChecksumTableConcurrency = "tidb_checksum_table_concurrency"

	// TiDBCurrentTS is used to get the current transaction timestamp.
	// It is read-only.
	TiDBCurrentTS = "tidb_current_ts"

	// TiDBLastTxnInfo is used to get the last transaction info within the current session.
	TiDBLastTxnInfo = "tidb_last_txn_info"

	// TiDBLastQueryInfo is used to get the last query info within the current session.
	TiDBLastQueryInfo = "tidb_last_query_info"

	// TiDBLastDDLInfo is used to get the last ddl info within the current session.
	TiDBLastDDLInfo = "tidb_last_ddl_info"

	// TiDBLastPlanReplayerToken is used to get the last plan replayer token within the current session
	TiDBLastPlanReplayerToken = "tidb_last_plan_replayer_token"

	// TiDBConfig is a read-only variable that shows the config of the current server.
	TiDBConfig = "tidb_config"

	// TiDBBatchInsert is used to enable/disable auto-split insert data. If set this option on, insert executor will automatically
	// insert data into multiple batches and use a single txn for each batch. This will be helpful when inserting large data.
	TiDBBatchInsert = "tidb_batch_insert"

	// TiDBBatchDelete is used to enable/disable auto-split delete data. If set this option on, delete executor will automatically
	// split data into multiple batches and use a single txn for each batch. This will be helpful when deleting large data.
	TiDBBatchDelete = "tidb_batch_delete"

	// TiDBBatchCommit is used to enable/disable auto-split the transaction.
	// If set this option on, the transaction will be committed when it reaches stmt-count-limit and starts a new transaction.
	TiDBBatchCommit = "tidb_batch_commit"

	// TiDBDMLBatchSize is used to split the insert/delete data into small batches.
	// It only takes effort when tidb_batch_insert/tidb_batch_delete is on.
	// Its default value is 20000. When the row size is large, 20k rows could be larger than 100MB.
	// User could change it to a smaller one to avoid breaking the transaction size limitation.
	TiDBDMLBatchSize = "tidb_dml_batch_size"

	// The following session variables controls the memory quota during query execution.

	// TiDBMemQuotaQuery controls the memory quota of a query.
	TiDBMemQuotaQuery = "tidb_mem_quota_query" // Bytes.
	// TiDBMemQuotaApplyCache controls the memory quota of a query.
	TiDBMemQuotaApplyCache = "tidb_mem_quota_apply_cache"

	// TiDBGeneralLog is used to log every query in the server in info level.
	TiDBGeneralLog = "tidb_general_log"

	// TiDBLogFileMaxDays is used to log every query in the server in info level.
	TiDBLogFileMaxDays = "tidb_log_file_max_days"

	// TiDBPProfSQLCPU is used to add label sql label to pprof result.
	TiDBPProfSQLCPU = "tidb_pprof_sql_cpu"

	// TiDBRetryLimit is the maximum number of retries when committing a transaction.
	TiDBRetryLimit = "tidb_retry_limit"

	// TiDBDisableTxnAutoRetry disables transaction auto retry.
	TiDBDisableTxnAutoRetry = "tidb_disable_txn_auto_retry"

	// TiDBEnableChunkRPC enables TiDB to use Chunk format for coprocessor requests.
	TiDBEnableChunkRPC = "tidb_enable_chunk_rpc"

	// TiDBOptimizerSelectivityLevel is used to control the selectivity estimation level.
	TiDBOptimizerSelectivityLevel = "tidb_optimizer_selectivity_level"

	// TiDBOptimizerEnableNewOnlyFullGroupByCheck is used to open the newly only_full_group_by check by maintaining functional dependency.
	TiDBOptimizerEnableNewOnlyFullGroupByCheck = "tidb_enable_new_only_full_group_by_check"

	TiDBOptimizerEnableOuterJoinReorder = "tidb_enable_outer_join_reorder"

	// TiDBOptimizerEnableNAAJ is used to open the newly null-aware anti join
	TiDBOptimizerEnableNAAJ = "tidb_enable_null_aware_anti_join"

	// TiDBTxnMode is used to control the transaction behavior.
	TiDBTxnMode = "tidb_txn_mode"

	// TiDBRowFormatVersion is used to control tidb row format version current.
	TiDBRowFormatVersion = "tidb_row_format_version"

	// TiDBEnableRowLevelChecksum is used to control whether to append checksum to row values.
	TiDBEnableRowLevelChecksum = "tidb_enable_row_level_checksum"

	// TiDBEnableTablePartition is used to control table partition feature.
	// The valid value include auto/on/off:
	// on or auto: enable table partition if the partition type is implemented.
	// off: always disable table partition.
	TiDBEnableTablePartition = "tidb_enable_table_partition"

	// TiDBEnableListTablePartition is used to control list table partition feature.
	TiDBEnableListTablePartition = "tidb_enable_list_partition"

	// TiDBSkipIsolationLevelCheck is used to control whether to return error when set unsupported transaction
	// isolation level.
	TiDBSkipIsolationLevelCheck = "tidb_skip_isolation_level_check"

	// TiDBLowResolutionTSO is used for reading data with low resolution TSO which is updated once every two seconds
	TiDBLowResolutionTSO = "tidb_low_resolution_tso"

	// TiDBReplicaRead is used for reading data from replicas, followers for example.
	TiDBReplicaRead = "tidb_replica_read"

	// TiDBAdaptiveClosestReadThreshold is for reading data from closest replicas(with same 'zone' label).
	// TiKV client should send read request to the closest replica(leader/follower) if the estimated response
	// size exceeds this threshold; otherwise, this request should be sent to leader.
	// This variable only take effect when `tidb_replica_read` is 'closest-adaptive'.
	TiDBAdaptiveClosestReadThreshold = "tidb_adaptive_closest_read_threshold"

	// TiDBAllowRemoveAutoInc indicates whether a user can drop the auto_increment column attribute or not.
	TiDBAllowRemoveAutoInc = "tidb_allow_remove_auto_inc"

	// TiDBMultiStatementMode enables multi statement at the risk of SQL injection
	// provides backwards compatibility
	TiDBMultiStatementMode = "tidb_multi_statement_mode"

	// TiDBEvolvePlanTaskMaxTime controls the max time of a single evolution task.
	TiDBEvolvePlanTaskMaxTime = "tidb_evolve_plan_task_max_time"

	// TiDBEvolvePlanTaskStartTime is the start time of evolution task.
	TiDBEvolvePlanTaskStartTime = "tidb_evolve_plan_task_start_time"
	// TiDBEvolvePlanTaskEndTime is the end time of evolution task.
	TiDBEvolvePlanTaskEndTime = "tidb_evolve_plan_task_end_time"

	// TiDBSlowLogThreshold is used to set the slow log threshold in the server.
	TiDBSlowLogThreshold = "tidb_slow_log_threshold"

	// TiDBSlowTxnLogThreshold is used to set the slow transaction log threshold in the server.
	TiDBSlowTxnLogThreshold = "tidb_slow_txn_log_threshold"

	// TiDBRecordPlanInSlowLog is used to log the plan of the slow query.
	TiDBRecordPlanInSlowLog = "tidb_record_plan_in_slow_log"

	// TiDBEnableSlowLog enables TiDB to log slow queries.
	TiDBEnableSlowLog = "tidb_enable_slow_log"

	// TiDBCheckMb4ValueInUTF8 is used to control whether to enable the check wrong utf8 value.
	TiDBCheckMb4ValueInUTF8 = "tidb_check_mb4_value_in_utf8"

	// TiDBFoundInPlanCache indicates whether the last statement was found in plan cache
	TiDBFoundInPlanCache = "last_plan_from_cache"

	// TiDBFoundInBinding indicates whether the last statement was matched with the hints in the binding.
	TiDBFoundInBinding = "last_plan_from_binding"

	// TiDBAllowAutoRandExplicitInsert indicates whether explicit insertion on auto_random column is allowed.
	TiDBAllowAutoRandExplicitInsert = "allow_auto_random_explicit_insert"

	// TiDBTxnScope indicates whether using global transactions or local transactions.
	TiDBTxnScope = "txn_scope"

	// TiDBTxnReadTS indicates the next transaction should be staleness transaction and provide the startTS
	TiDBTxnReadTS = "tx_read_ts"

	// TiDBReadStaleness indicates the staleness duration for following statement
	TiDBReadStaleness = "tidb_read_staleness"

	// TiDBEnablePaging indicates whether paging is enabled in coprocessor requests.
	TiDBEnablePaging = "tidb_enable_paging"

	// TiDBReadConsistency indicates whether the autocommit read statement goes through TiKV RC.
	TiDBReadConsistency = "tidb_read_consistency"

	// TiDBSysdateIsNow is the name of the `tidb_sysdate_is_now` system variable
	TiDBSysdateIsNow = "tidb_sysdate_is_now"

	// RequireSecureTransport indicates the secure mode for data transport
	RequireSecureTransport = "require_secure_transport"

	// TiFlashFastScan indicates whether use fast scan in tiflash.
	TiFlashFastScan = "tiflash_fastscan"

	// TiDBEnableUnsafeSubstitute indicates whether to enable generate column takes unsafe substitute.
	TiDBEnableUnsafeSubstitute = "tidb_enable_unsafe_substitute"

	// TiDBEnableTiFlashReadForWriteStmt indicates whether to enable TiFlash to read for write statements.
	TiDBEnableTiFlashReadForWriteStmt = "tidb_enable_tiflash_read_for_write_stmt"

	// TiDBUseAlloc indicates whether the last statement used chunk alloc
	TiDBUseAlloc = "last_sql_use_alloc"

	// TiDBExplicitRequestSourceType indicates the source of the request, it's a complement of RequestSourceType.
	// The value maybe "lightning", "br", "dumpling" etc.
	TiDBExplicitRequestSourceType = "tidb_request_source_type"
)

// TiDB system variable names that both in session and global scope.
const (
	// TiDBBuildStatsConcurrency is used to speed up the ANALYZE statement, when a table has multiple indices,
	// those indices can be scanned concurrently, with the cost of higher system performance impact.
	TiDBBuildStatsConcurrency = "tidb_build_stats_concurrency"

	// TiDBDistSQLScanConcurrency is used to set the concurrency of a distsql scan task.
	// A distsql scan task can be a table scan or a index scan, which may be distributed to many TiKV nodes.
	// Higher concurrency may reduce latency, but with the cost of higher memory usage and system performance impact.
	// If the query has a LIMIT clause, high concurrency makes the system do much more work than needed.
	TiDBDistSQLScanConcurrency = "tidb_distsql_scan_concurrency"

	// TiDBOptInSubqToJoinAndAgg is used to enable/disable the optimizer rule of rewriting IN subquery.
	TiDBOptInSubqToJoinAndAgg = "tidb_opt_insubq_to_join_and_agg"

	// TiDBOptPreferRangeScan is used to enable/disable the optimizer to always prefer range scan over table scan, ignoring their costs.
	TiDBOptPreferRangeScan = "tidb_opt_prefer_range_scan"

	// TiDBOptEnableCorrelationAdjustment is used to indicates if enable correlation adjustment.
	TiDBOptEnableCorrelationAdjustment = "tidb_opt_enable_correlation_adjustment"

	// TiDBOptLimitPushDownThreshold determines if push Limit or TopN down to TiKV forcibly.
	TiDBOptLimitPushDownThreshold = "tidb_opt_limit_push_down_threshold"

	// TiDBOptCorrelationThreshold is a guard to enable row count estimation using column order correlation.
	TiDBOptCorrelationThreshold = "tidb_opt_correlation_threshold"

	// TiDBOptCorrelationExpFactor is an exponential factor to control heuristic approach when tidb_opt_correlation_threshold is not satisfied.
	TiDBOptCorrelationExpFactor = "tidb_opt_correlation_exp_factor"

	// TiDBOptCPUFactor is the CPU cost of processing one expression for one row.
	TiDBOptCPUFactor = "tidb_opt_cpu_factor"
	// TiDBOptCopCPUFactor is the CPU cost of processing one expression for one row in coprocessor.
	TiDBOptCopCPUFactor = "tidb_opt_copcpu_factor"
	// TiDBOptTiFlashConcurrencyFactor is concurrency number of tiflash computation.
	TiDBOptTiFlashConcurrencyFactor = "tidb_opt_tiflash_concurrency_factor"
	// TiDBOptNetworkFactor is the network cost of transferring 1 byte data.
	TiDBOptNetworkFactor = "tidb_opt_network_factor"
	// TiDBOptScanFactor is the IO cost of scanning 1 byte data on TiKV.
	TiDBOptScanFactor = "tidb_opt_scan_factor"
	// TiDBOptDescScanFactor is the IO cost of scanning 1 byte data on TiKV in desc order.
	TiDBOptDescScanFactor = "tidb_opt_desc_factor"
	// TiDBOptSeekFactor is the IO cost of seeking the start value in a range on TiKV or TiFlash.
	TiDBOptSeekFactor = "tidb_opt_seek_factor"
	// TiDBOptMemoryFactor is the memory cost of storing one tuple.
	TiDBOptMemoryFactor = "tidb_opt_memory_factor"
	// TiDBOptDiskFactor is the IO cost of reading/writing one byte to temporary disk.
	TiDBOptDiskFactor = "tidb_opt_disk_factor"
	// TiDBOptConcurrencyFactor is the CPU cost of additional one goroutine.
	TiDBOptConcurrencyFactor = "tidb_opt_concurrency_factor"
	// TiDBOptForceInlineCTE is used to enable/disable inline CTE
	TiDBOptForceInlineCTE = "tidb_opt_force_inline_cte"

	// TiDBIndexJoinBatchSize is used to set the batch size of an index lookup join.
	// The index lookup join fetches batches of data from outer executor and constructs ranges for inner executor.
	// This value controls how much of data in a batch to do the index join.
	// Large value may reduce the latency but consumes more system resource.
	TiDBIndexJoinBatchSize = "tidb_index_join_batch_size"

	// TiDBIndexLookupSize is used for index lookup executor.
	// The index lookup executor first scan a batch of handles from a index, then use those handles to lookup the table
	// rows, this value controls how much of handles in a batch to do a lookup task.
	// Small value sends more RPCs to TiKV, consume more system resource.
	// Large value may do more work than needed if the query has a limit.
	TiDBIndexLookupSize = "tidb_index_lookup_size"

	// TiDBIndexLookupConcurrency is used for index lookup executor.
	// A lookup task may have 'tidb_index_lookup_size' of handles at maximum, the handles may be distributed
	// in many TiKV nodes, we execute multiple concurrent index lookup tasks concurrently to reduce the time
	// waiting for a task to finish.
	// Set this value higher may reduce the latency but consumes more system resource.
	// tidb_index_lookup_concurrency is deprecated, use tidb_executor_concurrency instead.
	TiDBIndexLookupConcurrency = "tidb_index_lookup_concurrency"

	// TiDBIndexLookupJoinConcurrency is used for index lookup join executor.
	// IndexLookUpJoin starts "tidb_index_lookup_join_concurrency" inner workers
	// to fetch inner rows and join the matched (outer, inner) row pairs.
	// tidb_index_lookup_join_concurrency is deprecated, use tidb_executor_concurrency instead.
	TiDBIndexLookupJoinConcurrency = "tidb_index_lookup_join_concurrency"

	// TiDBIndexSerialScanConcurrency is used for controlling the concurrency of index scan operation
	// when we need to keep the data output order the same as the order of index data.
	TiDBIndexSerialScanConcurrency = "tidb_index_serial_scan_concurrency"

	// TiDBMaxChunkSize is used to control the max chunk size during query execution.
	TiDBMaxChunkSize = "tidb_max_chunk_size"

	// TiDBAllowBatchCop means if we should send batch coprocessor to TiFlash. It can be set to 0, 1 and 2.
	// 0 means never use batch cop, 1 means use batch cop in case of aggregation and join, 2, means to force sending batch cop for any query.
	// The default value is 0
	TiDBAllowBatchCop = "tidb_allow_batch_cop"

	// TiDBAllowMPPExecution means if we should use mpp way to execute query or not.
	// Default value is `true`, means to be determined by the optimizer.
	// Value set to `false` means never use mpp.
	TiDBAllowMPPExecution = "tidb_allow_mpp"

	// TiDBAllowTiFlashCop means we only use MPP mode to query data.
	// Default value is `true`, means to be determined by the optimizer.
	// Value set to `false` means we may fall back to TiFlash cop plan if possible.
	TiDBAllowTiFlashCop = "tidb_allow_tiflash_cop"

	// TiDBHashExchangeWithNewCollation means if hash exchange is supported when new collation is on.
	// Default value is `true`, means support hash exchange when new collation is on.
	// Value set to `false` means not support hash exchange when new collation is on.
	TiDBHashExchangeWithNewCollation = "tidb_hash_exchange_with_new_collation"

	// TiDBEnforceMPPExecution means if we should enforce mpp way to execute query or not.
	// Default value is `false`, means to be determined by variable `tidb_allow_mpp`.
	// Value set to `true` means enforce use mpp.
	// Note if you want to set `tidb_enforce_mpp` to `true`, you must set `tidb_allow_mpp` to `true` first.
	TiDBEnforceMPPExecution = "tidb_enforce_mpp"

	// TiDBMaxTiFlashThreads is the maximum number of threads to execute the request which is pushed down to tiflash.
	// Default value is -1, means it will not be pushed down to tiflash.
	// If the value is bigger than -1, it will be pushed down to tiflash and used to create db context in tiflash.
	TiDBMaxTiFlashThreads = "tidb_max_tiflash_threads"

	// TiDBMaxBytesBeforeTiFlashExternalJoin is the maximum bytes used by a TiFlash join before spill to disk
	TiDBMaxBytesBeforeTiFlashExternalJoin = "tidb_max_bytes_before_tiflash_external_join"

	// TiDBMaxBytesBeforeTiFlashExternalGroupBy is the maximum bytes used by a TiFlash hash aggregation before spill to disk
	TiDBMaxBytesBeforeTiFlashExternalGroupBy = "tidb_max_bytes_before_tiflash_external_group_by"

	// TiDBMaxBytesBeforeTiFlashExternalSort is the maximum bytes used by a TiFlash sort/TopN before spill to disk
	TiDBMaxBytesBeforeTiFlashExternalSort = "tidb_max_bytes_before_tiflash_external_sort"

	// TiFlashMemQuotaQueryPerNode is the maximum bytes used by a TiFlash Query on each TiFlash node
	TiFlashMemQuotaQueryPerNode = "tiflash_mem_quota_query_per_node"

	// TiFlashQuerySpillRatio is the threshold that TiFlash will trigger auto spill when the memory usage is above this percentage
	TiFlashQuerySpillRatio = "tiflash_query_spill_ratio"

	// TiDBEnableTiFlashPipelineMode means if we should use pipeline model to execute query or not in tiflash.
	// Default value is `true`, means never use pipeline model in tiflash.
	// Value set to `true` means try to execute query with pipeline model in tiflash.
	TiDBEnableTiFlashPipelineMode = "tidb_enable_tiflash_pipeline_model"

	// TiDBMPPStoreFailTTL is the unavailable time when a store is detected failed. During that time, tidb will not send any task to
	// TiFlash even though the failed TiFlash node has been recovered.
	TiDBMPPStoreFailTTL = "tidb_mpp_store_fail_ttl"

	// TiDBInitChunkSize is used to control the init chunk size during query execution.
	TiDBInitChunkSize = "tidb_init_chunk_size"

	// TiDBMinPagingSize is used to control the min paging size in the coprocessor paging protocol.
	TiDBMinPagingSize = "tidb_min_paging_size"

	// TiDBMaxPagingSize is used to control the max paging size in the coprocessor paging protocol.
	TiDBMaxPagingSize = "tidb_max_paging_size"

	// TiDBEnableCascadesPlanner is used to control whether to enable the cascades planner.
	TiDBEnableCascadesPlanner = "tidb_enable_cascades_planner"

	// TiDBSkipUTF8Check skips the UTF8 validate process, validate UTF8 has performance cost, if we can make sure
	// the input string values are valid, we can skip the check.
	TiDBSkipUTF8Check = "tidb_skip_utf8_check"

	// TiDBSkipASCIICheck skips the ASCII validate process
	// old tidb may already have fields with invalid ASCII bytes
	// disable ASCII validate can guarantee a safe replication
	TiDBSkipASCIICheck = "tidb_skip_ascii_check"

	// TiDBHashJoinConcurrency is used for hash join executor.
	// The hash join outer executor starts multiple concurrent join workers to probe the hash table.
	// tidb_hash_join_concurrency is deprecated, use tidb_executor_concurrency instead.
	TiDBHashJoinConcurrency = "tidb_hash_join_concurrency"

	// TiDBProjectionConcurrency is used for projection operator.
	// This variable controls the worker number of projection operator.
	// tidb_projection_concurrency is deprecated, use tidb_executor_concurrency instead.
	TiDBProjectionConcurrency = "tidb_projection_concurrency"

	// TiDBHashAggPartialConcurrency is used for hash agg executor.
	// The hash agg executor starts multiple concurrent partial workers to do partial aggregate works.
	// tidb_hashagg_partial_concurrency is deprecated, use tidb_executor_concurrency instead.
	TiDBHashAggPartialConcurrency = "tidb_hashagg_partial_concurrency"

	// TiDBHashAggFinalConcurrency is used for hash agg executor.
	// The hash agg executor starts multiple concurrent final workers to do final aggregate works.
	// tidb_hashagg_final_concurrency is deprecated, use tidb_executor_concurrency instead.
	TiDBHashAggFinalConcurrency = "tidb_hashagg_final_concurrency"

	// TiDBWindowConcurrency is used for window parallel executor.
	// tidb_window_concurrency is deprecated, use tidb_executor_concurrency instead.
	TiDBWindowConcurrency = "tidb_window_concurrency"

	// TiDBMergeJoinConcurrency is used for merge join parallel executor
	TiDBMergeJoinConcurrency = "tidb_merge_join_concurrency"

	// TiDBStreamAggConcurrency is used for stream aggregation parallel executor.
	// tidb_stream_agg_concurrency is deprecated, use tidb_executor_concurrency instead.
	TiDBStreamAggConcurrency = "tidb_streamagg_concurrency"

	// TiDBIndexMergeIntersectionConcurrency is used for parallel worker of index merge intersection.
	TiDBIndexMergeIntersectionConcurrency = "tidb_index_merge_intersection_concurrency"

	// TiDBEnableParallelApply is used for parallel apply.
	TiDBEnableParallelApply = "tidb_enable_parallel_apply"

	// TiDBBackoffLockFast is used for tikv backoff base time in milliseconds.
	TiDBBackoffLockFast = "tidb_backoff_lock_fast"

	// TiDBBackOffWeight is used to control the max back off time in TiDB.
	// The default maximum back off time is a small value.
	// BackOffWeight could multiply it to let the user adjust the maximum time for retrying.
	// Only positive integers can be accepted, which means that the maximum back off time can only grow.
	TiDBBackOffWeight = "tidb_backoff_weight"

	// TiDBDDLReorgWorkerCount defines the count of ddl reorg workers.
	TiDBDDLReorgWorkerCount = "tidb_ddl_reorg_worker_cnt"

	// TiDBDDLFlashbackConcurrency defines the count of ddl flashback workers.
	TiDBDDLFlashbackConcurrency = "tidb_ddl_flashback_concurrency"

	// TiDBDDLReorgBatchSize defines the transaction batch size of ddl reorg workers.
	TiDBDDLReorgBatchSize = "tidb_ddl_reorg_batch_size"

	// TiDBDDLErrorCountLimit defines the count of ddl error limit.
	TiDBDDLErrorCountLimit = "tidb_ddl_error_count_limit"

	// TiDBDDLReorgPriority defines the operations' priority of adding indices.
	// It can be: PRIORITY_LOW, PRIORITY_NORMAL, PRIORITY_HIGH
	TiDBDDLReorgPriority = "tidb_ddl_reorg_priority"

	// TiDBEnableAutoIncrementInGenerated disables the mysql compatibility check on using auto-incremented columns in
	// expression indexes and generated columns described here https://dev.mysql.com/doc/refman/5.7/en/create-table-generated-columns.html for details.
	TiDBEnableAutoIncrementInGenerated = "tidb_enable_auto_increment_in_generated"

	// TiDBPlacementMode is used to control the mode for placement
	TiDBPlacementMode = "tidb_placement_mode"

	// TiDBMaxDeltaSchemaCount defines the max length of deltaSchemaInfos.
	// deltaSchemaInfos is a queue that maintains the history of schema changes.
	TiDBMaxDeltaSchemaCount = "tidb_max_delta_schema_count"

	// TiDBScatterRegion will scatter the regions for DDLs when it is ON.
	TiDBScatterRegion = "tidb_scatter_region"

	// TiDBWaitSplitRegionFinish defines the split region behaviour is sync or async.
	TiDBWaitSplitRegionFinish = "tidb_wait_split_region_finish"

	// TiDBWaitSplitRegionTimeout uses to set the split and scatter region back off time.
	TiDBWaitSplitRegionTimeout = "tidb_wait_split_region_timeout"

	// TiDBForcePriority defines the operations' priority of all statements.
	// It can be "NO_PRIORITY", "LOW_PRIORITY", "HIGH_PRIORITY", "DELAYED"
	TiDBForcePriority = "tidb_force_priority"

	// TiDBConstraintCheckInPlace indicates to check the constraint when the SQL executing.
	// It could hurt the performance of bulking insert when it is ON.
	TiDBConstraintCheckInPlace = "tidb_constraint_check_in_place"

	// TiDBEnableWindowFunction is used to control whether to enable the window function.
	TiDBEnableWindowFunction = "tidb_enable_window_function"

	// TiDBEnablePipelinedWindowFunction is used to control whether to use pipelined window function, it only works when tidb_enable_window_function = true.
	TiDBEnablePipelinedWindowFunction = "tidb_enable_pipelined_window_function"

	// TiDBEnableStrictDoubleTypeCheck is used to control table field double type syntax check.
	TiDBEnableStrictDoubleTypeCheck = "tidb_enable_strict_double_type_check"

	// TiDBOptProjectionPushDown is used to control whether to pushdown projection to coprocessor.
	TiDBOptProjectionPushDown = "tidb_opt_projection_push_down"

	// TiDBEnableVectorizedExpression is used to control whether to enable the vectorized expression evaluation.
	TiDBEnableVectorizedExpression = "tidb_enable_vectorized_expression"

	// TiDBOptJoinReorderThreshold defines the threshold less than which
	// we'll choose a rather time-consuming algorithm to calculate the join order.
	TiDBOptJoinReorderThreshold = "tidb_opt_join_reorder_threshold"

	// TiDBSlowQueryFile indicates which slow query log file for SLOW_QUERY table to parse.
	TiDBSlowQueryFile = "tidb_slow_query_file"

	// TiDBEnableFastAnalyze indicates to use fast analyze.
	TiDBEnableFastAnalyze = "tidb_enable_fast_analyze"

	// TiDBExpensiveQueryTimeThreshold indicates the time threshold of expensive query.
	TiDBExpensiveQueryTimeThreshold = "tidb_expensive_query_time_threshold"

	// TiDBExpensiveTxnTimeThreshold indicates the time threshold of expensive transaction.
	TiDBExpensiveTxnTimeThreshold = "tidb_expensive_txn_time_threshold"

	// TiDBEnableIndexMerge indicates to generate IndexMergePath.
	TiDBEnableIndexMerge = "tidb_enable_index_merge"

	// TiDBEnableNoopFuncs set true will enable using fake funcs(like get_lock release_lock)
	TiDBEnableNoopFuncs = "tidb_enable_noop_functions"

	// TiDBEnableStmtSummary indicates whether the statement summary is enabled.
	TiDBEnableStmtSummary = "tidb_enable_stmt_summary"

	// TiDBStmtSummaryInternalQuery indicates whether the statement summary contain internal query.
	TiDBStmtSummaryInternalQuery = "tidb_stmt_summary_internal_query"

	// TiDBStmtSummaryRefreshInterval indicates the refresh interval in seconds for each statement summary.
	TiDBStmtSummaryRefreshInterval = "tidb_stmt_summary_refresh_interval"

	// TiDBStmtSummaryHistorySize indicates the history size of each statement summary.
	TiDBStmtSummaryHistorySize = "tidb_stmt_summary_history_size"

	// TiDBStmtSummaryMaxStmtCount indicates the max number of statements kept in memory.
	TiDBStmtSummaryMaxStmtCount = "tidb_stmt_summary_max_stmt_count"

	// TiDBStmtSummaryMaxSQLLength indicates the max length of displayed normalized sql and sample sql.
	TiDBStmtSummaryMaxSQLLength = "tidb_stmt_summary_max_sql_length"

	// TiDBCapturePlanBaseline indicates whether the capture of plan baselines is enabled.
	TiDBCapturePlanBaseline = "tidb_capture_plan_baselines"

	// TiDBUsePlanBaselines indicates whether the use of plan baselines is enabled.
	TiDBUsePlanBaselines = "tidb_use_plan_baselines"

	// TiDBEvolvePlanBaselines indicates whether the evolution of plan baselines is enabled.
	TiDBEvolvePlanBaselines = "tidb_evolve_plan_baselines"

	// TiDBEnableExtendedStats indicates whether the extended statistics feature is enabled.
	TiDBEnableExtendedStats = "tidb_enable_extended_stats"

	// TiDBIsolationReadEngines indicates the tidb only read from the stores whose engine type is involved in IsolationReadEngines.
	// Now, only support TiKV and TiFlash.
	TiDBIsolationReadEngines = "tidb_isolation_read_engines"

	// TiDBStoreLimit indicates the limit of sending request to a store, 0 means without limit.
	TiDBStoreLimit = "tidb_store_limit"

	// TiDBMetricSchemaStep indicates the step when query metric schema.
	TiDBMetricSchemaStep = "tidb_metric_query_step"

	// TiDBCDCWriteSource indicates the following data is written by TiCDC if it is not 0.
	TiDBCDCWriteSource = "tidb_cdc_write_source"

	// TiDBMetricSchemaRangeDuration indicates the range duration when query metric schema.
	TiDBMetricSchemaRangeDuration = "tidb_metric_query_range_duration"

	// TiDBEnableCollectExecutionInfo indicates that whether execution info is collected.
	TiDBEnableCollectExecutionInfo = "tidb_enable_collect_execution_info"

	// TiDBExecutorConcurrency is used for controlling the concurrency of all types of executors.
	TiDBExecutorConcurrency = "tidb_executor_concurrency"

	// TiDBEnableClusteredIndex indicates if clustered index feature is enabled.
	TiDBEnableClusteredIndex = "tidb_enable_clustered_index"

	// TiDBPartitionPruneMode indicates the partition prune mode used.
	TiDBPartitionPruneMode = "tidb_partition_prune_mode"

	// TiDBRedactLog indicates that whether redact log.
	TiDBRedactLog = "tidb_redact_log"

	// TiDBRestrictedReadOnly is meant for the cloud admin to toggle the cluster read only
	TiDBRestrictedReadOnly = "tidb_restricted_read_only"

	// TiDBSuperReadOnly is tidb's variant of mysql's super_read_only, which has some differences from mysql's super_read_only.
	TiDBSuperReadOnly = "tidb_super_read_only"

	// TiDBShardAllocateStep indicates the max size of continuous rowid shard in one transaction.
	TiDBShardAllocateStep = "tidb_shard_allocate_step"
	// TiDBEnableTelemetry indicates that whether usage data report to PingCAP is enabled.
	TiDBEnableTelemetry = "tidb_enable_telemetry"

	// TiDBMemoryUsageAlarmRatio indicates the alarm threshold when memory usage of the tidb-server exceeds.
	TiDBMemoryUsageAlarmRatio = "tidb_memory_usage_alarm_ratio"

	// TiDBMemoryUsageAlarmKeepRecordNum indicates the number of saved alarm files.
	TiDBMemoryUsageAlarmKeepRecordNum = "tidb_memory_usage_alarm_keep_record_num"

	// TiDBEnableRateLimitAction indicates whether enabled ratelimit action
	TiDBEnableRateLimitAction = "tidb_enable_rate_limit_action"

	// TiDBEnableAsyncCommit indicates whether to enable the async commit feature.
	TiDBEnableAsyncCommit = "tidb_enable_async_commit"

	// TiDBEnable1PC indicates whether to enable the one-phase commit feature.
	TiDBEnable1PC = "tidb_enable_1pc"

	// TiDBGuaranteeLinearizability indicates whether to guarantee linearizability.
	TiDBGuaranteeLinearizability = "tidb_guarantee_linearizability"

	// TiDBAnalyzeVersion indicates how tidb collects the analyzed statistics and how use to it.
	TiDBAnalyzeVersion = "tidb_analyze_version"

	// TiDBAutoAnalyzePartitionBatchSize indicates the batch size for partition tables for auto analyze in dynamic mode
	TiDBAutoAnalyzePartitionBatchSize = "tidb_auto_analyze_partition_batch_size"

	// TiDBEnableIndexMergeJoin indicates whether to enable index merge join.
	TiDBEnableIndexMergeJoin = "tidb_enable_index_merge_join"

	// TiDBTrackAggregateMemoryUsage indicates whether track the memory usage of aggregate function.
	TiDBTrackAggregateMemoryUsage = "tidb_track_aggregate_memory_usage"

	// TiDBEnableExchangePartition indicates whether to enable exchange partition.
	TiDBEnableExchangePartition = "tidb_enable_exchange_partition"

	// TiDBAllowFallbackToTiKV indicates the engine types whose unavailability triggers fallback to TiKV.
	// Now we only support TiFlash.
	TiDBAllowFallbackToTiKV = "tidb_allow_fallback_to_tikv"

	// TiDBEnableTopSQL indicates whether the top SQL is enabled.
	TiDBEnableTopSQL = "tidb_enable_top_sql"

	// TiDBSourceID indicates the source ID of the TiDB server.
	TiDBSourceID = "tidb_source_id"

	// TiDBTopSQLMaxTimeSeriesCount indicates the max number of statements been collected in each time series.
	TiDBTopSQLMaxTimeSeriesCount = "tidb_top_sql_max_time_series_count"

	// TiDBTopSQLMaxMetaCount indicates the max capacity of the collect meta per second.
	TiDBTopSQLMaxMetaCount = "tidb_top_sql_max_meta_count"

	// TiDBEnableLocalTxn indicates whether to enable Local Txn.
	TiDBEnableLocalTxn = "tidb_enable_local_txn"

	// TiDBEnableMDL indicates whether to enable MDL.
	TiDBEnableMDL = "tidb_enable_metadata_lock"

	// TiDBTSOClientBatchMaxWaitTime indicates the max value of the TSO Batch Wait interval time of PD client.
	TiDBTSOClientBatchMaxWaitTime = "tidb_tso_client_batch_max_wait_time"

	// TiDBTxnCommitBatchSize is used to control the batch size of transaction commit related requests sent by TiDB to TiKV.
	// If a single transaction has a large amount of writes, you can increase the batch size to improve the batch effect,
	// setting too large will exceed TiKV's raft-entry-max-size limit and cause commit failure.
	TiDBTxnCommitBatchSize = "tidb_txn_commit_batch_size"

	// TiDBEnableTSOFollowerProxy indicates whether to enable the TSO Follower Proxy feature of PD client.
	TiDBEnableTSOFollowerProxy = "tidb_enable_tso_follower_proxy"

	// TiDBEnableOrderedResultMode indicates if stabilize query results.
	TiDBEnableOrderedResultMode = "tidb_enable_ordered_result_mode"

	// TiDBRemoveOrderbyInSubquery indicates whether to remove ORDER BY in subquery.
	TiDBRemoveOrderbyInSubquery = "tidb_remove_orderby_in_subquery"

	// TiDBEnablePseudoForOutdatedStats indicates whether use pseudo for outdated stats
	TiDBEnablePseudoForOutdatedStats = "tidb_enable_pseudo_for_outdated_stats"

	// TiDBRegardNULLAsPoint indicates whether regard NULL as point when optimizing
	TiDBRegardNULLAsPoint = "tidb_regard_null_as_point"

	// TiDBTmpTableMaxSize indicates the max memory size of temporary tables.
	TiDBTmpTableMaxSize = "tidb_tmp_table_max_size"

	// TiDBEnableLegacyInstanceScope indicates if instance scope can be set with SET SESSION.
	TiDBEnableLegacyInstanceScope = "tidb_enable_legacy_instance_scope"

	// TiDBTableCacheLease indicates the read lock lease of a cached table.
	TiDBTableCacheLease = "tidb_table_cache_lease"

	// TiDBStatsLoadSyncWait indicates the time sql execution will sync-wait for stats load.
	TiDBStatsLoadSyncWait = "tidb_stats_load_sync_wait"

	// TiDBEnableMutationChecker indicates whether to check data consistency for mutations
	TiDBEnableMutationChecker = "tidb_enable_mutation_checker"
	// TiDBTxnAssertionLevel indicates how strict the assertion will be, which helps to detect and preventing data &
	// index inconsistency problems.
	TiDBTxnAssertionLevel = "tidb_txn_assertion_level"

	// TiDBIgnorePreparedCacheCloseStmt indicates whether to ignore close-stmt commands for prepared statements.
	TiDBIgnorePreparedCacheCloseStmt = "tidb_ignore_prepared_cache_close_stmt"

	// TiDBEnableNewCostInterface is a internal switch to indicates whether to use the new cost calculation interface.
	TiDBEnableNewCostInterface = "tidb_enable_new_cost_interface"

	// TiDBCostModelVersion is a internal switch to indicates the cost model version.
	TiDBCostModelVersion = "tidb_cost_model_version"

	// TiDBIndexJoinDoubleReadPenaltyCostRate indicates whether to add some penalty cost to IndexJoin and how much of it.
	// IndexJoin can cause plenty of extra double read tasks, which consume lots of resources and take a long time.
	// Since the number of double read tasks is hard to estimated accurately, we leave this variable to let us can adjust this
	// part of cost manually.
	TiDBIndexJoinDoubleReadPenaltyCostRate = "tidb_index_join_double_read_penalty_cost_rate"

	// TiDBBatchPendingTiFlashCount indicates the maximum count of non-available TiFlash tables.
	TiDBBatchPendingTiFlashCount = "tidb_batch_pending_tiflash_count"

	// TiDBQueryLogMaxLen is used to set the max length of the query in the log.
	TiDBQueryLogMaxLen = "tidb_query_log_max_len"

	// TiDBEnableNoopVariables is used to indicate if noops appear in SHOW [GLOBAL] VARIABLES
	TiDBEnableNoopVariables = "tidb_enable_noop_variables"

	// TiDBNonTransactionalIgnoreError is used to ignore error in non-transactional DMLs.
	// When set to false, a non-transactional DML returns when it meets the first error.
	// When set to true, a non-transactional DML finishes all batches even if errors are met in some batches.
	TiDBNonTransactionalIgnoreError = "tidb_nontransactional_ignore_error"

	// Fine grained shuffle is disabled when TiFlashFineGrainedShuffleStreamCount is zero.
	TiFlashFineGrainedShuffleStreamCount = "tiflash_fine_grained_shuffle_stream_count"
	TiFlashFineGrainedShuffleBatchSize   = "tiflash_fine_grained_shuffle_batch_size"

	// TiDBSimplifiedMetrics controls whether to unregister some unused metrics.
	TiDBSimplifiedMetrics = "tidb_simplified_metrics"

	// TiDBMemoryDebugModeMinHeapInUse is used to set tidb memory debug mode trigger threshold.
	// When set to 0, the function is disabled.
	// When set to a negative integer, use memory debug mode to detect the issue of frequent allocation and release of memory.
	// We do not actively trigger gc, and check whether the `tracker memory * (1+bias ratio) > heap in use` each 5s.
	// When set to a positive integer, use memory debug mode to detect the issue of memory tracking inaccurate.
	// We trigger runtime.GC() each 5s, and check whether the `tracker memory * (1+bias ratio) > heap in use`.
	TiDBMemoryDebugModeMinHeapInUse = "tidb_memory_debug_mode_min_heap_inuse"
	// TiDBMemoryDebugModeAlarmRatio is used set tidb memory debug mode bias ratio. Treat memory bias less than this ratio as noise.
	TiDBMemoryDebugModeAlarmRatio = "tidb_memory_debug_mode_alarm_ratio"

	// TiDBEnableAnalyzeSnapshot indicates whether to read data on snapshot when collecting statistics.
	// When set to false, ANALYZE reads the latest data.
	// When set to true, ANALYZE reads data on the snapshot at the beginning of ANALYZE.
	TiDBEnableAnalyzeSnapshot = "tidb_enable_analyze_snapshot"

	// TiDBDefaultStrMatchSelectivity controls some special cardinality estimation strategy for string match functions (like and regexp).
	// When set to 0, Selectivity() will try to evaluate those functions with TopN and NULL in the stats to estimate,
	// and the default selectivity and the selectivity for the histogram part will be 0.1.
	// When set to (0, 1], Selectivity() will use the value of this variable as the default selectivity of those
	// functions instead of the selectionFactor (0.8).
	TiDBDefaultStrMatchSelectivity = "tidb_default_string_match_selectivity"

	// TiDBEnablePrepPlanCache indicates whether to enable prepared plan cache
	TiDBEnablePrepPlanCache = "tidb_enable_prepared_plan_cache"
	// TiDBPrepPlanCacheSize indicates the number of cached statements.
	// This variable is deprecated, use tidb_session_plan_cache_size instead.
	TiDBPrepPlanCacheSize = "tidb_prepared_plan_cache_size"
	// TiDBEnablePrepPlanCacheMemoryMonitor indicates whether to enable prepared plan cache monitor
	TiDBEnablePrepPlanCacheMemoryMonitor = "tidb_enable_prepared_plan_cache_memory_monitor"

	// TiDBEnableNonPreparedPlanCache indicates whether to enable non-prepared plan cache.
	TiDBEnableNonPreparedPlanCache = "tidb_enable_non_prepared_plan_cache"
	// TiDBEnableNonPreparedPlanCacheForDML indicates whether to enable non-prepared plan cache for DML statements.
	TiDBEnableNonPreparedPlanCacheForDML = "tidb_enable_non_prepared_plan_cache_for_dml"
	// TiDBNonPreparedPlanCacheSize controls the size of non-prepared plan cache.
	// This variable is deprecated, use tidb_session_plan_cache_size instead.
	TiDBNonPreparedPlanCacheSize = "tidb_non_prepared_plan_cache_size"
	// TiDBPlanCacheMaxPlanSize controls the maximum size of a plan that can be cached.
	TiDBPlanCacheMaxPlanSize = "tidb_plan_cache_max_plan_size"
	// TiDBPlanCacheInvalidationOnFreshStats controls if plan cache will be invalidated automatically when
	// related stats are analyzed after the plan cache is generated.
	TiDBPlanCacheInvalidationOnFreshStats = "tidb_plan_cache_invalidation_on_fresh_stats"
	// TiDBSessionPlanCacheSize controls the size of session plan cache.
	TiDBSessionPlanCacheSize = "tidb_session_plan_cache_size"

	// TiDBConstraintCheckInPlacePessimistic controls whether to skip certain kinds of pessimistic locks.
	TiDBConstraintCheckInPlacePessimistic = "tidb_constraint_check_in_place_pessimistic"

	// TiDBEnableForeignKey indicates whether to enable foreign key feature.
	// TODO(crazycs520): remove this after foreign key GA.
	TiDBEnableForeignKey = "tidb_enable_foreign_key"

	// TiDBOptRangeMaxSize is the max memory limit for ranges. When the optimizer estimates that the memory usage of complete
	// ranges would exceed the limit, it chooses less accurate ranges such as full range. 0 indicates that there is no memory
	// limit for ranges.
	TiDBOptRangeMaxSize = "tidb_opt_range_max_size"

	// TiDBOptAdvancedJoinHint indicates whether the join method hint is compatible with join order hint.
	TiDBOptAdvancedJoinHint = "tidb_opt_advanced_join_hint"

	// TiDBAnalyzePartitionConcurrency indicates concurrency for save/read partitions stats in Analyze
	TiDBAnalyzePartitionConcurrency = "tidb_analyze_partition_concurrency"
	// TiDBMergePartitionStatsConcurrency indicates the concurrency when merge partition stats into global stats
	TiDBMergePartitionStatsConcurrency = "tidb_merge_partition_stats_concurrency"

	// TiDBOptPrefixIndexSingleScan indicates whether to do some optimizations to avoid double scan for prefix index.
	// When set to true, `col is (not) null`(`col` is index prefix column) is regarded as index filter rather than table filter.
	TiDBOptPrefixIndexSingleScan = "tidb_opt_prefix_index_single_scan"

	// TiDBEnableExternalTSRead indicates whether to enable read through an external ts
	TiDBEnableExternalTSRead = "tidb_enable_external_ts_read"

	// TiDBEnablePlanReplayerCapture indicates whether to enable plan replayer capture
	TiDBEnablePlanReplayerCapture = "tidb_enable_plan_replayer_capture"

	// TiDBEnablePlanReplayerContinuousCapture indicates whether to enable continuous capture
	TiDBEnablePlanReplayerContinuousCapture = "tidb_enable_plan_replayer_continuous_capture"
	// TiDBEnableReusechunk indicates whether to enable chunk alloc
	TiDBEnableReusechunk = "tidb_enable_reuse_chunk"

	// TiDBStoreBatchSize indicates the batch size of coprocessor in the same store.
	TiDBStoreBatchSize = "tidb_store_batch_size"

	// MppExchangeCompressionMode indicates the data compression method in mpp exchange operator
	MppExchangeCompressionMode = "mpp_exchange_compression_mode"

	// MppVersion indicates the mpp-version used to build mpp plan
	MppVersion = "mpp_version"

	// TiDBPessimisticTransactionFairLocking controls whether fair locking for pessimistic transaction
	// is enabled.
	TiDBPessimisticTransactionFairLocking = "tidb_pessimistic_txn_fair_locking"

	// TiDBEnablePlanCacheForParamLimit controls whether prepare statement with parameterized limit can be cached
	TiDBEnablePlanCacheForParamLimit = "tidb_enable_plan_cache_for_param_limit"

	// TiDBEnableINLJoinInnerMultiPattern indicates whether enable multi pattern for inner side of inl join
	TiDBEnableINLJoinInnerMultiPattern = "tidb_enable_inl_join_inner_multi_pattern"

	// TiFlashComputeDispatchPolicy indicates how to dispatch task to tiflash_compute nodes.
	TiFlashComputeDispatchPolicy = "tiflash_compute_dispatch_policy"

	// TiDBEnablePlanCacheForSubquery controls whether prepare statement with subquery can be cached
	TiDBEnablePlanCacheForSubquery = "tidb_enable_plan_cache_for_subquery"

	// TiDBOptEnableLateMaterialization indicates whether to enable late materialization
	TiDBOptEnableLateMaterialization = "tidb_opt_enable_late_materialization"
	// TiDBLoadBasedReplicaReadThreshold is the wait duration threshold to enable replica read automatically.
	TiDBLoadBasedReplicaReadThreshold = "tidb_load_based_replica_read_threshold"

	// TiDBOptOrderingIdxSelThresh is the threshold for optimizer to consider the ordering index.
	TiDBOptOrderingIdxSelThresh = "tidb_opt_ordering_index_selectivity_threshold"

	// TiDBOptEnableMPPSharedCTEExecution indicates whehter the optimizer try to build shared CTE scan during MPP execution.
	TiDBOptEnableMPPSharedCTEExecution = "tidb_opt_enable_mpp_shared_cte_execution"
	// TiDBOptFixControl makes the user able to control some details of the optimizer behavior.
	TiDBOptFixControl = "tidb_opt_fix_control"

	// TiFlashReplicaRead is used to set the policy of TiFlash replica read when the query needs the TiFlash engine.
	TiFlashReplicaRead = "tiflash_replica_read"

	// TiDBLockUnchangedKeys indicates whether to lock duplicate keys in INSERT IGNORE and REPLACE statements,
	// or unchanged unique keys in UPDATE statements, see PR #42210 and #42713
	TiDBLockUnchangedKeys = "tidb_lock_unchanged_keys"

	// TiDBFastCheckTable enables fast check table.
	TiDBFastCheckTable = "tidb_enable_fast_table_check"

	// TiDBAnalyzeSkipColumnTypes indicates the column types whose statistics would not be collected when executing the ANALYZE command.
	TiDBAnalyzeSkipColumnTypes = "tidb_analyze_skip_column_types"

	// TiDBEnableCheckConstraint indicates whether to enable check constraint feature.
	TiDBEnableCheckConstraint = "tidb_enable_check_constraint"

	// TiDBOptObjective indicates whether the optimizer should be more stable, predictable or more aggressive.
	// Please see comments of SessionVars.OptObjective for details.
	TiDBOptObjective = "tidb_opt_objective"
)

// TiDB vars that have only global scope

const (
	// TiDBGCEnable turns garbage collection on or OFF
	TiDBGCEnable = "tidb_gc_enable"
	// TiDBGCRunInterval sets the interval that GC runs
	TiDBGCRunInterval = "tidb_gc_run_interval"
	// TiDBGCLifetime sets the retention window of older versions
	TiDBGCLifetime = "tidb_gc_life_time"
	// TiDBGCConcurrency sets the concurrency of garbage collection. -1 = AUTO value
	TiDBGCConcurrency = "tidb_gc_concurrency"
	// TiDBGCScanLockMode enables the green GC feature (default)
	TiDBGCScanLockMode = "tidb_gc_scan_lock_mode"
	// TiDBGCMaxWaitTime sets max time for gc advances the safepoint delayed by active transactions
	TiDBGCMaxWaitTime = "tidb_gc_max_wait_time"
	// TiDBEnableEnhancedSecurity restricts SUPER users from certain operations.
	TiDBEnableEnhancedSecurity = "tidb_enable_enhanced_security"
	// TiDBEnableHistoricalStats enables the historical statistics feature (default off)
	TiDBEnableHistoricalStats = "tidb_enable_historical_stats"
	// TiDBPersistAnalyzeOptions persists analyze options for later analyze and auto-analyze
	TiDBPersistAnalyzeOptions = "tidb_persist_analyze_options"
	// TiDBEnableColumnTracking enables collecting predicate columns.
	TiDBEnableColumnTracking = "tidb_enable_column_tracking"
	// TiDBDisableColumnTrackingTime records the last time TiDBEnableColumnTracking is set off.
	// It is used to invalidate the collected predicate columns after turning off TiDBEnableColumnTracking, which avoids physical deletion.
	// It doesn't have cache in memory, and we directly get/set the variable value from/to mysql.tidb.
	TiDBDisableColumnTrackingTime = "tidb_disable_column_tracking_time"
	// TiDBStatsLoadPseudoTimeout indicates whether to fallback to pseudo stats after load timeout.
	TiDBStatsLoadPseudoTimeout = "tidb_stats_load_pseudo_timeout"
	// TiDBMemQuotaBindingCache indicates the memory quota for the bind cache.
	TiDBMemQuotaBindingCache = "tidb_mem_quota_binding_cache"
	// TiDBRCReadCheckTS indicates the tso optimization for read-consistency read is enabled.
	TiDBRCReadCheckTS = "tidb_rc_read_check_ts"
	// TiDBRCWriteCheckTs indicates whether some special write statements don't get latest tso from PD at RC
	TiDBRCWriteCheckTs = "tidb_rc_write_check_ts"
	// TiDBCommitterConcurrency controls the number of running concurrent requests in the commit phase.
	TiDBCommitterConcurrency = "tidb_committer_concurrency"
	// TiDBEnableBatchDML enables batch dml.
	TiDBEnableBatchDML = "tidb_enable_batch_dml"
	// TiDBStatsCacheMemQuota records stats cache quota
	TiDBStatsCacheMemQuota = "tidb_stats_cache_mem_quota"
	// TiDBMemQuotaAnalyze indicates the memory quota for all analyze jobs.
	TiDBMemQuotaAnalyze = "tidb_mem_quota_analyze"
	// TiDBEnableAutoAnalyze determines whether TiDB executes automatic analysis.
	TiDBEnableAutoAnalyze = "tidb_enable_auto_analyze"
	// TiDBMemOOMAction indicates what operation TiDB perform when a single SQL statement exceeds
	// the memory quota specified by tidb_mem_quota_query and cannot be spilled to disk.
	TiDBMemOOMAction = "tidb_mem_oom_action"
	// TiDBPrepPlanCacheMemoryGuardRatio is used to prevent [performance.max-memory] from being exceeded
	TiDBPrepPlanCacheMemoryGuardRatio = "tidb_prepared_plan_cache_memory_guard_ratio"
	// TiDBMaxAutoAnalyzeTime is the max time that auto analyze can run. If auto analyze runs longer than the value, it
	// will be killed. 0 indicates that there is no time limit.
	TiDBMaxAutoAnalyzeTime = "tidb_max_auto_analyze_time"
	// TiDBEnableDistTask indicates whether to enable the distributed execute background tasks(For example DDL, Import etc).
	TiDBEnableDistTask = "tidb_enable_dist_task"
	// TiDBGenerateBinaryPlan indicates whether binary plan should be generated in slow log and statements summary.
	TiDBGenerateBinaryPlan = "tidb_generate_binary_plan"
	// TiDBEnableGCAwareMemoryTrack indicates whether to turn-on GC-aware memory track.
	TiDBEnableGCAwareMemoryTrack = "tidb_enable_gc_aware_memory_track"
	// TiDBEnableTmpStorageOnOOM controls whether to enable the temporary storage for some operators
	// when a single SQL statement exceeds the memory quota specified by the memory quota.
	TiDBEnableTmpStorageOnOOM = "tidb_enable_tmp_storage_on_oom"
	// TiDBDDLEnableFastReorg indicates whether to use lighting backfill process for adding index.
	TiDBDDLEnableFastReorg = "tidb_ddl_enable_fast_reorg"
	// TiDBDDLDiskQuota used to set disk quota for lightning add index.
	TiDBDDLDiskQuota = "tidb_ddl_disk_quota"
	// TiDBGlobalStorageURI used to set a cloud storage uri for ddl add index and import into.
	TiDBGlobalStorageURI = "tidb_global_storage_uri"
	// TiDBAutoBuildStatsConcurrency is used to set the build concurrency of auto-analyze.
	TiDBAutoBuildStatsConcurrency = "tidb_auto_build_stats_concurrency"
	// TiDBSysProcScanConcurrency is used to set the scan concurrency of for backend system processes, like auto-analyze.
	TiDBSysProcScanConcurrency = "tidb_sysproc_scan_concurrency"
	// TiDBServerMemoryLimit indicates the memory limit of the tidb-server instance.
	TiDBServerMemoryLimit = "tidb_server_memory_limit"
	// TiDBServerMemoryLimitSessMinSize indicates the minimal memory used of a session, that becomes a candidate for session kill.
	TiDBServerMemoryLimitSessMinSize = "tidb_server_memory_limit_sess_min_size"
	// TiDBServerMemoryLimitGCTrigger indicates the gc percentage of the TiDBServerMemoryLimit.
	TiDBServerMemoryLimitGCTrigger = "tidb_server_memory_limit_gc_trigger"
	// TiDBEnableGOGCTuner is to enable GOGC tuner. it can tuner GOGC
	TiDBEnableGOGCTuner = "tidb_enable_gogc_tuner"
	// TiDBGOGCTunerThreshold is to control the threshold of GOGC tuner.
	TiDBGOGCTunerThreshold = "tidb_gogc_tuner_threshold"
	// TiDBExternalTS is the ts to read through when the `TiDBEnableExternalTsRead` is on
	TiDBExternalTS = "tidb_external_ts"
	// TiDBTTLJobEnable is used to enable/disable scheduling ttl job
	TiDBTTLJobEnable = "tidb_ttl_job_enable"
	// TiDBTTLScanBatchSize is used to control the batch size in the SELECT statement for TTL jobs
	TiDBTTLScanBatchSize = "tidb_ttl_scan_batch_size"
	// TiDBTTLDeleteBatchSize is used to control the batch size in the DELETE statement for TTL jobs
	TiDBTTLDeleteBatchSize = "tidb_ttl_delete_batch_size"
	// TiDBTTLDeleteRateLimit is used to control the delete rate limit for TTL jobs in each node
	TiDBTTLDeleteRateLimit = "tidb_ttl_delete_rate_limit"
	// TiDBTTLJobScheduleWindowStartTime is used to restrict the start time of the time window of scheduling the ttl jobs.
	TiDBTTLJobScheduleWindowStartTime = "tidb_ttl_job_schedule_window_start_time"
	// TiDBTTLJobScheduleWindowEndTime is used to restrict the end time of the time window of scheduling the ttl jobs.
	TiDBTTLJobScheduleWindowEndTime = "tidb_ttl_job_schedule_window_end_time"
	// TiDBTTLScanWorkerCount indicates the count of the scan workers in each TiDB node
	TiDBTTLScanWorkerCount = "tidb_ttl_scan_worker_count"
	// TiDBTTLDeleteWorkerCount indicates the count of the delete workers in each TiDB node
	TiDBTTLDeleteWorkerCount = "tidb_ttl_delete_worker_count"
	// PasswordReuseHistory limit a few passwords to reuse.
	PasswordReuseHistory = "password_history"
	// PasswordReuseTime limit how long passwords can be reused.
	PasswordReuseTime = "password_reuse_interval"
	// TiDBHistoricalStatsDuration indicates the duration to remain tidb historical stats
	TiDBHistoricalStatsDuration = "tidb_historical_stats_duration"
	// TiDBEnableHistoricalStatsForCapture indicates whether use historical stats in plan replayer capture
	TiDBEnableHistoricalStatsForCapture = "tidb_enable_historical_stats_for_capture"
	// TiDBEnableResourceControl indicates whether resource control feature is enabled
	TiDBEnableResourceControl = "tidb_enable_resource_control"
	// TiDBStmtSummaryEnablePersistent indicates whether to enable file persistence for stmtsummary.
	TiDBStmtSummaryEnablePersistent = "tidb_stmt_summary_enable_persistent"
	// TiDBStmtSummaryFilename indicates the file name written by stmtsummary.
	TiDBStmtSummaryFilename = "tidb_stmt_summary_filename"
	// TiDBStmtSummaryFileMaxDays indicates how many days the files written by stmtsummary will be kept.
	TiDBStmtSummaryFileMaxDays = "tidb_stmt_summary_file_max_days"
	// TiDBStmtSummaryFileMaxSize indicates the maximum size (in mb) of a single file written by stmtsummary.
	TiDBStmtSummaryFileMaxSize = "tidb_stmt_summary_file_max_size"
	// TiDBStmtSummaryFileMaxBackups indicates the maximum number of files written by stmtsummary.
	TiDBStmtSummaryFileMaxBackups = "tidb_stmt_summary_file_max_backups"
	// TiDBTTLRunningTasks limits the count of running ttl tasks. Default to 0, means 3 times the count of TiKV (or no
	// limitation, if the storage is not TiKV).
	TiDBTTLRunningTasks = "tidb_ttl_running_tasks"
	// AuthenticationLDAPSASLAuthMethodName defines the authentication method used by LDAP SASL authentication plugin
	AuthenticationLDAPSASLAuthMethodName = "authentication_ldap_sasl_auth_method_name"
	// AuthenticationLDAPSASLCAPath defines the ca certificate to verify LDAP connection in LDAP SASL authentication plugin
	AuthenticationLDAPSASLCAPath = "authentication_ldap_sasl_ca_path"
	// AuthenticationLDAPSASLTLS defines whether to use TLS connection in LDAP SASL authentication plugin
	AuthenticationLDAPSASLTLS = "authentication_ldap_sasl_tls"
	// AuthenticationLDAPSASLServerHost defines the server host of LDAP server for LDAP SASL authentication plugin
	AuthenticationLDAPSASLServerHost = "authentication_ldap_sasl_server_host"
	// AuthenticationLDAPSASLServerPort defines the port of LDAP server for LDAP SASL authentication plugin
	AuthenticationLDAPSASLServerPort = "authentication_ldap_sasl_server_port"
	// AuthenticationLDAPSASLReferral defines whether to enable LDAP referral for LDAP SASL authentication plugin
	AuthenticationLDAPSASLReferral = "authentication_ldap_sasl_referral"
	// AuthenticationLDAPSASLUserSearchAttr defines the attribute of username in LDAP server
	AuthenticationLDAPSASLUserSearchAttr = "authentication_ldap_sasl_user_search_attr"
	// AuthenticationLDAPSASLBindBaseDN defines the `dn` to search the users in. It's used to limit the search scope of TiDB.
	AuthenticationLDAPSASLBindBaseDN = "authentication_ldap_sasl_bind_base_dn"
	// AuthenticationLDAPSASLBindRootDN defines the `dn` of the user to login the LDAP server and perform search.
	AuthenticationLDAPSASLBindRootDN = "authentication_ldap_sasl_bind_root_dn"
	// AuthenticationLDAPSASLBindRootPWD defines the password of the user to login the LDAP server and perform search.
	AuthenticationLDAPSASLBindRootPWD = "authentication_ldap_sasl_bind_root_pwd"
	// AuthenticationLDAPSASLInitPoolSize defines the init size of connection pool to LDAP server for SASL plugin.
	AuthenticationLDAPSASLInitPoolSize = "authentication_ldap_sasl_init_pool_size"
	// AuthenticationLDAPSASLMaxPoolSize defines the max size of connection pool to LDAP server for SASL plugin.
	AuthenticationLDAPSASLMaxPoolSize = "authentication_ldap_sasl_max_pool_size"
	// AuthenticationLDAPSimpleAuthMethodName defines the authentication method used by LDAP Simple authentication plugin
	AuthenticationLDAPSimpleAuthMethodName = "authentication_ldap_simple_auth_method_name"
	// AuthenticationLDAPSimpleCAPath defines the ca certificate to verify LDAP connection in LDAP Simple authentication plugin
	AuthenticationLDAPSimpleCAPath = "authentication_ldap_simple_ca_path"
	// AuthenticationLDAPSimpleTLS defines whether to use TLS connection in LDAP Simple authentication plugin
	AuthenticationLDAPSimpleTLS = "authentication_ldap_simple_tls"
	// AuthenticationLDAPSimpleServerHost defines the server host of LDAP server for LDAP Simple authentication plugin
	AuthenticationLDAPSimpleServerHost = "authentication_ldap_simple_server_host"
	// AuthenticationLDAPSimpleServerPort defines the port of LDAP server for LDAP Simple authentication plugin
	AuthenticationLDAPSimpleServerPort = "authentication_ldap_simple_server_port"
	// AuthenticationLDAPSimpleReferral defines whether to enable LDAP referral for LDAP Simple authentication plugin
	AuthenticationLDAPSimpleReferral = "authentication_ldap_simple_referral"
	// AuthenticationLDAPSimpleUserSearchAttr defines the attribute of username in LDAP server
	AuthenticationLDAPSimpleUserSearchAttr = "authentication_ldap_simple_user_search_attr"
	// AuthenticationLDAPSimpleBindBaseDN defines the `dn` to search the users in. It's used to limit the search scope of TiDB.
	AuthenticationLDAPSimpleBindBaseDN = "authentication_ldap_simple_bind_base_dn"
	// AuthenticationLDAPSimpleBindRootDN defines the `dn` of the user to login the LDAP server and perform search.
	AuthenticationLDAPSimpleBindRootDN = "authentication_ldap_simple_bind_root_dn"
	// AuthenticationLDAPSimpleBindRootPWD defines the password of the user to login the LDAP server and perform search.
	AuthenticationLDAPSimpleBindRootPWD = "authentication_ldap_simple_bind_root_pwd"
	// AuthenticationLDAPSimpleInitPoolSize defines the init size of connection pool to LDAP server for SASL plugin.
	AuthenticationLDAPSimpleInitPoolSize = "authentication_ldap_simple_init_pool_size"
	// AuthenticationLDAPSimpleMaxPoolSize defines the max size of connection pool to LDAP server for SASL plugin.
	AuthenticationLDAPSimpleMaxPoolSize = "authentication_ldap_simple_max_pool_size"
	// TiDBRuntimeFilterTypeName the value of is string, a runtime filter type list split by ",", such as: "IN,MIN_MAX"
	TiDBRuntimeFilterTypeName = "tidb_runtime_filter_type"
	// TiDBRuntimeFilterModeName the mode of runtime filter, such as "OFF", "LOCAL"
	TiDBRuntimeFilterModeName = "tidb_runtime_filter_mode"
	// TiDBSkipMissingPartitionStats controls how to handle missing partition stats when merging partition stats to global stats.
	// When set to true, skip missing partition stats and continue to merge other partition stats to global stats.
	// When set to false, give up merging partition stats to global stats.
	TiDBSkipMissingPartitionStats = "tidb_skip_missing_partition_stats"
	// TiDBSessionAlias indicates the alias of a session which is used for tracing.
	TiDBSessionAlias = "tidb_session_alias"
	// TiDBServiceScope indicates the role for tidb for distributed task framework.
	TiDBServiceScope = "tidb_service_scope"
	// TiDBSchemaVersionCacheLimit defines the capacity size of domain infoSchema cache.
	TiDBSchemaVersionCacheLimit = "tidb_schema_version_cache_limit"
)

// TiDB intentional limits
// Can be raised in the future.

const (
	// MaxConfigurableConcurrency is the maximum number of "threads" (goroutines) that can be specified
	// for any type of configuration item that has concurrent workers.
	MaxConfigurableConcurrency = 256
)

// Default TiDB system variable values.
const (
	DefHostname                                    = "localhost"
	DefIndexLookupConcurrency                      = ConcurrencyUnset
	DefIndexLookupJoinConcurrency                  = ConcurrencyUnset
	DefIndexSerialScanConcurrency                  = 1
	DefIndexJoinBatchSize                          = 25000
	DefIndexLookupSize                             = 20000
	DefDistSQLScanConcurrency                      = 15
	DefBuildStatsConcurrency                       = 4
	DefAutoAnalyzeRatio                            = 0.5
	DefAutoAnalyzeStartTime                        = "00:00 +0000"
	DefAutoAnalyzeEndTime                          = "23:59 +0000"
	DefAutoIncrementIncrement                      = 1
	DefAutoIncrementOffset                         = 1
	DefChecksumTableConcurrency                    = 4
	DefSkipUTF8Check                               = false
	DefSkipASCIICheck                              = false
	DefOptAggPushDown                              = false
	DefOptDeriveTopN                               = false
	DefOptCartesianBCJ                             = 1
	DefOptMPPOuterJoinFixedBuildSide               = false
	DefOptWriteRowID                               = false
	DefOptEnableCorrelationAdjustment              = true
	DefOptLimitPushDownThreshold                   = 100
	DefOptCorrelationThreshold                     = 0.9
	DefOptCorrelationExpFactor                     = 1
	DefOptCPUFactor                                = 3.0
	DefOptCopCPUFactor                             = 3.0
	DefOptTiFlashConcurrencyFactor                 = 24.0
	DefOptNetworkFactor                            = 1.0
	DefOptScanFactor                               = 1.5
	DefOptDescScanFactor                           = 3.0
	DefOptSeekFactor                               = 20.0
	DefOptMemoryFactor                             = 0.001
	DefOptDiskFactor                               = 1.5
	DefOptConcurrencyFactor                        = 3.0
	DefOptForceInlineCTE                           = false
	DefOptInSubqToJoinAndAgg                       = true
	DefOptPreferRangeScan                          = false
	DefBatchInsert                                 = false
	DefBatchDelete                                 = false
	DefBatchCommit                                 = false
	DefCurretTS                                    = 0
	DefInitChunkSize                               = 32
	DefMinPagingSize                               = int(paging.MinPagingSize)
	DefMaxPagingSize                               = int(paging.MaxPagingSize)
	DefMaxChunkSize                                = 1024
	DefDMLBatchSize                                = 0
	DefMaxPreparedStmtCount                        = -1
	DefWaitTimeout                                 = 28800
	DefTiDBMemQuotaApplyCache                      = 32 << 20 // 32MB.
	DefTiDBMemQuotaBindingCache                    = 64 << 20 // 64MB.
	DefTiDBGeneralLog                              = false
	DefTiDBPProfSQLCPU                             = 0
	DefTiDBRetryLimit                              = 10
	DefTiDBDisableTxnAutoRetry                     = true
	DefTiDBConstraintCheckInPlace                  = false
	DefTiDBHashJoinConcurrency                     = ConcurrencyUnset
	DefTiDBProjectionConcurrency                   = ConcurrencyUnset
	DefBroadcastJoinThresholdSize                  = 100 * 1024 * 1024
	DefBroadcastJoinThresholdCount                 = 10 * 1024
	DefPreferBCJByExchangeDataSize                 = false
	DefTiDBOptimizerSelectivityLevel               = 0
	DefTiDBOptimizerEnableNewOFGB                  = false
	DefTiDBEnableOuterJoinReorder                  = true
	DefTiDBEnableNAAJ                              = true
	DefTiDBAllowBatchCop                           = 1
	DefTiDBAllowMPPExecution                       = true
	DefTiDBAllowTiFlashCop                         = false
	DefTiDBHashExchangeWithNewCollation            = true
	DefTiDBEnforceMPPExecution                     = false
	DefTiFlashMaxThreads                           = -1
	DefTiFlashMaxBytesBeforeExternalJoin           = -1
	DefTiFlashMaxBytesBeforeExternalGroupBy        = -1
	DefTiFlashMaxBytesBeforeExternalSort           = -1
	DefTiFlashMemQuotaQueryPerNode                 = 0
	DefTiFlashQuerySpillRatio                      = 0.7
	DefTiDBEnableTiFlashPipelineMode               = true
	DefTiDBMPPStoreFailTTL                         = "60s"
	DefTiDBTxnMode                                 = ""
	DefTiDBRowFormatV1                             = 1
	DefTiDBRowFormatV2                             = 2
	DefTiDBDDLReorgWorkerCount                     = 4
	DefTiDBDDLReorgBatchSize                       = 256
	DefTiDBDDLFlashbackConcurrency                 = 64
	DefTiDBDDLErrorCountLimit                      = 512
	DefTiDBMaxDeltaSchemaCount                     = 1024
	DefTiDBPlacementMode                           = PlacementModeStrict
	DefTiDBEnableAutoIncrementInGenerated          = false
	DefTiDBHashAggPartialConcurrency               = ConcurrencyUnset
	DefTiDBHashAggFinalConcurrency                 = ConcurrencyUnset
	DefTiDBWindowConcurrency                       = ConcurrencyUnset
	DefTiDBMergeJoinConcurrency                    = 1 // disable optimization by default
	DefTiDBStreamAggConcurrency                    = 1
	DefTiDBForcePriority                           = mysql.NoPriority
	DefEnableWindowFunction                        = true
	DefEnablePipelinedWindowFunction               = true
	DefEnableStrictDoubleTypeCheck                 = true
	DefEnableVectorizedExpression                  = true
	DefTiDBOptJoinReorderThreshold                 = 0
	DefTiDBDDLSlowOprThreshold                     = 300
	DefTiDBUseFastAnalyze                          = false
	DefTiDBSkipIsolationLevelCheck                 = false
	DefTiDBExpensiveQueryTimeThreshold             = 60      // 60s
	DefTiDBExpensiveTxnTimeThreshold               = 60 * 10 // 10 minutes
	DefTiDBScatterRegion                           = false
	DefTiDBWaitSplitRegionFinish                   = true
	DefWaitSplitRegionTimeout                      = 300 // 300s
	DefTiDBEnableNoopFuncs                         = Off
	DefTiDBEnableNoopVariables                     = true
	DefTiDBAllowRemoveAutoInc                      = false
	DefTiDBUsePlanBaselines                        = true
	DefTiDBEvolvePlanBaselines                     = false
	DefTiDBEvolvePlanTaskMaxTime                   = 600 // 600s
	DefTiDBEvolvePlanTaskStartTime                 = "00:00 +0000"
	DefTiDBEvolvePlanTaskEndTime                   = "23:59 +0000"
	DefInnodbLockWaitTimeout                       = 50 // 50s
	DefTiDBStoreLimit                              = 0
	DefTiDBMetricSchemaStep                        = 60 // 60s
	DefTiDBMetricSchemaRangeDuration               = 60 // 60s
	DefTiDBFoundInPlanCache                        = false
	DefTiDBFoundInBinding                          = false
	DefTiDBEnableCollectExecutionInfo              = true
	DefTiDBAllowAutoRandExplicitInsert             = false
	DefTiDBEnableClusteredIndex                    = ClusteredIndexDefModeOn
	DefTiDBRedactLog                               = false
	DefTiDBRestrictedReadOnly                      = false
	DefTiDBSuperReadOnly                           = false
	DefTiDBShardAllocateStep                       = math.MaxInt64
	DefTiDBEnableTelemetry                         = false
	DefTiDBEnableParallelApply                     = false
	DefTiDBPartitionPruneMode                      = "dynamic"
	DefTiDBEnableRateLimitAction                   = false
	DefTiDBEnableAsyncCommit                       = false
	DefTiDBEnable1PC                               = false
	DefTiDBGuaranteeLinearizability                = true
	DefTiDBAnalyzeVersion                          = 2
	DefTiDBAutoAnalyzePartitionBatchSize           = 1
	DefTiDBEnableIndexMergeJoin                    = false
	DefTiDBTrackAggregateMemoryUsage               = true
	DefCTEMaxRecursionDepth                        = 1000
	DefTiDBTmpTableMaxSize                         = 64 << 20 // 64MB.
	DefTiDBEnableLocalTxn                          = false
	DefTiDBTSOClientBatchMaxWaitTime               = 0.0 // 0ms
	DefTiDBEnableTSOFollowerProxy                  = false
	DefTiDBEnableOrderedResultMode                 = false
	DefTiDBEnablePseudoForOutdatedStats            = false
	DefTiDBRegardNULLAsPoint                       = true
	DefEnablePlacementCheck                        = true
	DefTimestamp                                   = "0"
	DefTimestampFloat                              = 0.0
	DefTiDBEnableStmtSummary                       = true
	DefTiDBStmtSummaryInternalQuery                = false
	DefTiDBStmtSummaryRefreshInterval              = 1800
	DefTiDBStmtSummaryHistorySize                  = 24
	DefTiDBStmtSummaryMaxStmtCount                 = 3000
	DefTiDBStmtSummaryMaxSQLLength                 = 4096
	DefTiDBCapturePlanBaseline                     = Off
	DefTiDBEnableIndexMerge                        = true
	DefEnableLegacyInstanceScope                   = true
	DefTiDBTableCacheLease                         = 3 // 3s
	DefTiDBPersistAnalyzeOptions                   = true
	DefTiDBEnableColumnTracking                    = false
	DefTiDBStatsLoadSyncWait                       = 100
	DefTiDBStatsLoadPseudoTimeout                  = true
	DefSysdateIsNow                                = false
	DefTiDBEnableMutationChecker                   = false
	DefTiDBTxnAssertionLevel                       = AssertionOffStr
	DefTiDBIgnorePreparedCacheCloseStmt            = false
	DefTiDBBatchPendingTiFlashCount                = 4000
	DefRCReadCheckTS                               = false
	DefTiDBRemoveOrderbyInSubquery                 = true
	DefTiDBSkewDistinctAgg                         = false
	DefTiDB3StageDistinctAgg                       = true
	DefTiDB3StageMultiDistinctAgg                  = false
	DefTiDBOptExplainEvaledSubquery                = false
	DefTiDBReadStaleness                           = 0
	DefTiDBGCMaxWaitTime                           = 24 * 60 * 60
	DefMaxAllowedPacket                     uint64 = 67108864
	DefTiDBEnableBatchDML                          = false
	DefTiDBMemQuotaQuery                           = 1073741824 // 1GB
	DefTiDBStatsCacheMemQuota                      = 0
	MaxTiDBStatsCacheMemQuota                      = 1024 * 1024 * 1024 * 1024 // 1TB
	DefTiDBQueryLogMaxLen                          = 4096
	DefRequireSecureTransport                      = false
	DefTiDBCommitterConcurrency                    = 128
	DefTiDBBatchDMLIgnoreError                     = false
	DefTiDBMemQuotaAnalyze                         = -1
	DefTiDBEnableAutoAnalyze                       = true
	DefTiDBMemOOMAction                            = "CANCEL"
	DefTiDBMaxAutoAnalyzeTime                      = 12 * 60 * 60
	DefTiDBEnablePrepPlanCache                     = true
	DefTiDBPrepPlanCacheSize                       = 100
	DefTiDBSessionPlanCacheSize                    = 100
	DefTiDBEnablePrepPlanCacheMemoryMonitor        = true
	DefTiDBPrepPlanCacheMemoryGuardRatio           = 0.1
	DefTiDBEnableDistTask                          = disttask.TiDBEnableDistTask
	DefTiDBSimplifiedMetrics                       = false
	DefTiDBEnablePaging                            = true
	DefTiFlashFineGrainedShuffleStreamCount        = 0
	DefStreamCountWhenMaxThreadsNotSet             = 8
	DefTiFlashFineGrainedShuffleBatchSize          = 8192
	DefAdaptiveClosestReadThreshold                = 4096
	DefTiDBEnableAnalyzeSnapshot                   = false
	DefTiDBGenerateBinaryPlan                      = true
	DefEnableTiDBGCAwareMemoryTrack                = false
	DefTiDBDefaultStrMatchSelectivity              = 0.8
	DefTiDBEnableTmpStorageOnOOM                   = true
	DefTiDBEnableMDL                               = true
	DefTiFlashFastScan                             = false
	DefMemoryUsageAlarmRatio                       = 0.7
	DefMemoryUsageAlarmKeepRecordNum               = 5
	DefTiDBEnableFastReorg                         = true
	DefTiDBDDLDiskQuota                            = 100 * 1024 * 1024 * 1024 // 100GB
	DefExecutorConcurrency                         = 5
	DefTiDBEnableNonPreparedPlanCache              = false
	DefTiDBEnableNonPreparedPlanCacheForDML        = false
	DefTiDBNonPreparedPlanCacheSize                = 100
	DefTiDBPlanCacheMaxPlanSize                    = 2 * size.MB
	// MaxDDLReorgBatchSize is exported for testing.
	MaxDDLReorgBatchSize                  int32  = 10240
	MinDDLReorgBatchSize                  int32  = 32
	MinExpensiveQueryTimeThreshold        uint64 = 10 // 10s
	MinExpensiveTxnTimeThreshold          uint64 = 60 // 60s
	DefTiDBAutoBuildStatsConcurrency             = 1
	DefTiDBSysProcScanConcurrency                = 1
	DefTiDBRcWriteCheckTs                        = false
	DefTiDBForeignKeyChecks                      = true
	DefTiDBOptAdvancedJoinHint                   = true
	DefTiDBAnalyzePartitionConcurrency           = 1
	DefTiDBOptRangeMaxSize                       = 64 * int64(size.MB) // 64 MB
	DefTiDBCostModelVer                          = 2
	DefTiDBServerMemoryLimitSessMinSize          = 128 << 20
	DefTiDBMergePartitionStatsConcurrency        = 1
	DefTiDBServerMemoryLimitGCTrigger            = 0.7
	DefTiDBEnableGOGCTuner                       = true
	// DefTiDBGOGCTunerThreshold is to limit TiDBGOGCTunerThreshold.
	DefTiDBGOGCTunerThreshold                 float64 = 0.6
	DefTiDBOptPrefixIndexSingleScan                   = true
	DefTiDBExternalTS                                 = 0
	DefTiDBEnableExternalTSRead                       = false
	DefTiDBEnableReusechunk                           = true
	DefTiDBUseAlloc                                   = false
	DefTiDBEnablePlanReplayerCapture                  = true
	DefTiDBIndexMergeIntersectionConcurrency          = ConcurrencyUnset
	DefTiDBTTLJobEnable                               = true
	DefTiDBTTLScanBatchSize                           = 500
	DefTiDBTTLScanBatchMaxSize                        = 10240
	DefTiDBTTLScanBatchMinSize                        = 1
	DefTiDBTTLDeleteBatchSize                         = 100
	DefTiDBTTLDeleteBatchMaxSize                      = 10240
	DefTiDBTTLDeleteBatchMinSize                      = 1
	DefTiDBTTLDeleteRateLimit                         = 0
	DefTiDBTTLRunningTasks                            = -1
	DefPasswordReuseHistory                           = 0
	DefPasswordReuseTime                              = 0
	DefTiDBStoreBatchSize                             = 4
	DefTiDBHistoricalStatsDuration                    = 7 * 24 * time.Hour
	DefTiDBEnableHistoricalStatsForCapture            = false
	DefTiDBTTLJobScheduleWindowStartTime              = "00:00 +0000"
	DefTiDBTTLJobScheduleWindowEndTime                = "23:59 +0000"
	DefTiDBTTLScanWorkerCount                         = 4
	DefTiDBTTLDeleteWorkerCount                       = 4
	DefaultExchangeCompressionMode                    = kv.ExchangeCompressionModeUnspecified
	DefTiDBEnableResourceControl                      = true
	DefTiDBPessimisticTransactionFairLocking          = false
	DefTiDBEnablePlanCacheForParamLimit               = true
	DefTiFlashComputeDispatchPolicy                   = tiflashcompute.DispatchPolicyConsistentHashStr
	DefTiDBEnablePlanCacheForSubquery                 = true
	DefTiDBLoadBasedReplicaReadThreshold              = time.Second
	DefTiDBOptEnableLateMaterialization               = true
	DefTiDBOptOrderingIdxSelThresh                    = 0.0
	DefTiDBOptEnableMPPSharedCTEExecution             = false
	DefTiDBPlanCacheInvalidationOnFreshStats          = true
	DefTiDBEnableRowLevelChecksum                     = false
	DefAuthenticationLDAPSASLAuthMethodName           = "SCRAM-SHA-1"
	DefAuthenticationLDAPSASLServerPort               = 389
	DefAuthenticationLDAPSASLTLS                      = false
	DefAuthenticationLDAPSASLUserSearchAttr           = "uid"
	DefAuthenticationLDAPSASLInitPoolSize             = 10
	DefAuthenticationLDAPSASLMaxPoolSize              = 1000
	DefAuthenticationLDAPSimpleAuthMethodName         = "SIMPLE"
	DefAuthenticationLDAPSimpleServerPort             = 389
	DefAuthenticationLDAPSimpleTLS                    = false
	DefAuthenticationLDAPSimpleUserSearchAttr         = "uid"
	DefAuthenticationLDAPSimpleInitPoolSize           = 10
	DefAuthenticationLDAPSimpleMaxPoolSize            = 1000
	DefTiFlashReplicaRead                             = tiflash.AllReplicaStr
	DefTiDBEnableFastCheckTable                       = true
	DefRuntimeFilterType                              = "IN"
	DefRuntimeFilterMode                              = "OFF"
	DefTiDBLockUnchangedKeys                          = true
	DefTiDBEnableCheckConstraint                      = false
	DefTiDBSkipMissingPartitionStats                  = true
	DefTiDBOptObjective                               = OptObjectiveModerate
	DefTiDBSchemaVersionCacheLimit                    = 16
)

// Process global variables.
var (
	ProcessGeneralLog             = atomic.NewBool(false)
	RunAutoAnalyze                = atomic.NewBool(DefTiDBEnableAutoAnalyze)
	GlobalLogMaxDays              = atomic.NewInt32(int32(config.GetGlobalConfig().Log.File.MaxDays))
	QueryLogMaxLen                = atomic.NewInt32(DefTiDBQueryLogMaxLen)
	EnablePProfSQLCPU             = atomic.NewBool(false)
	EnableBatchDML                = atomic.NewBool(false)
	EnableTmpStorageOnOOM         = atomic.NewBool(DefTiDBEnableTmpStorageOnOOM)
	ddlReorgWorkerCounter   int32 = DefTiDBDDLReorgWorkerCount
	ddlReorgBatchSize       int32 = DefTiDBDDLReorgBatchSize
	ddlFlashbackConcurrency int32 = DefTiDBDDLFlashbackConcurrency
	ddlErrorCountLimit      int64 = DefTiDBDDLErrorCountLimit
	ddlReorgRowFormat       int64 = DefTiDBRowFormatV2
	maxDeltaSchemaCount     int64 = DefTiDBMaxDeltaSchemaCount
	// DDLSlowOprThreshold is the threshold for ddl slow operations, uint is millisecond.
	DDLSlowOprThreshold                  = config.GetGlobalConfig().Instance.DDLSlowOprThreshold
	ForcePriority                        = int32(DefTiDBForcePriority)
	MaxOfMaxAllowedPacket         uint64 = 1073741824
	ExpensiveQueryTimeThreshold   uint64 = DefTiDBExpensiveQueryTimeThreshold
	ExpensiveTxnTimeThreshold     uint64 = DefTiDBExpensiveTxnTimeThreshold
	MemoryUsageAlarmRatio                = atomic.NewFloat64(DefMemoryUsageAlarmRatio)
	MemoryUsageAlarmKeepRecordNum        = atomic.NewInt64(DefMemoryUsageAlarmKeepRecordNum)
	EnableLocalTxn                       = atomic.NewBool(DefTiDBEnableLocalTxn)
	MaxTSOBatchWaitInterval              = atomic.NewFloat64(DefTiDBTSOClientBatchMaxWaitTime)
	EnableTSOFollowerProxy               = atomic.NewBool(DefTiDBEnableTSOFollowerProxy)
	RestrictedReadOnly                   = atomic.NewBool(DefTiDBRestrictedReadOnly)
	VarTiDBSuperReadOnly                 = atomic.NewBool(DefTiDBSuperReadOnly)
	PersistAnalyzeOptions                = atomic.NewBool(DefTiDBPersistAnalyzeOptions)
	TableCacheLease                      = atomic.NewInt64(DefTiDBTableCacheLease)
	EnableColumnTracking                 = atomic.NewBool(DefTiDBEnableColumnTracking)
	StatsLoadSyncWait                    = atomic.NewInt64(DefTiDBStatsLoadSyncWait)
	StatsLoadPseudoTimeout               = atomic.NewBool(DefTiDBStatsLoadPseudoTimeout)
	MemQuotaBindingCache                 = atomic.NewInt64(DefTiDBMemQuotaBindingCache)
	GCMaxWaitTime                        = atomic.NewInt64(DefTiDBGCMaxWaitTime)
	StatsCacheMemQuota                   = atomic.NewInt64(DefTiDBStatsCacheMemQuota)
	OOMAction                            = atomic.NewString(DefTiDBMemOOMAction)
	MaxAutoAnalyzeTime                   = atomic.NewInt64(DefTiDBMaxAutoAnalyzeTime)
	// variables for plan cache
	PreparedPlanCacheMemoryGuardRatio = atomic.NewFloat64(DefTiDBPrepPlanCacheMemoryGuardRatio)
	EnableDistTask                    = atomic.NewBool(DefTiDBEnableDistTask)
	DDLForce2Queue                    = atomic.NewBool(false)
	EnableNoopVariables               = atomic.NewBool(DefTiDBEnableNoopVariables)
	EnableMDL                         = atomic.NewBool(false)
	AutoAnalyzePartitionBatchSize     = atomic.NewInt64(DefTiDBAutoAnalyzePartitionBatchSize)
	// EnableFastReorg indicates whether to use lightning to enhance DDL reorg performance.
	EnableFastReorg = atomic.NewBool(DefTiDBEnableFastReorg)
	// DDLDiskQuota is the temporary variable for set disk quota for lightning
	DDLDiskQuota = atomic.NewUint64(DefTiDBDDLDiskQuota)
	// EnableForeignKey indicates whether to enable foreign key feature.
	EnableForeignKey    = atomic.NewBool(true)
	EnableRCReadCheckTS = atomic.NewBool(false)
	// EnableRowLevelChecksum indicates whether to append checksum to row values.
	EnableRowLevelChecksum = atomic.NewBool(DefTiDBEnableRowLevelChecksum)

	// DefTiDBServerMemoryLimit indicates the default value of TiDBServerMemoryLimit(TotalMem * 80%).
	// It should be a const and shouldn't be modified after tidb is started.
	DefTiDBServerMemoryLimit           = serverMemoryLimitDefaultValue()
	GOGCTunerThreshold                 = atomic.NewFloat64(DefTiDBGOGCTunerThreshold)
	PasswordValidationLength           = atomic.NewInt32(8)
	PasswordValidationMixedCaseCount   = atomic.NewInt32(1)
	PasswordValidtaionNumberCount      = atomic.NewInt32(1)
	PasswordValidationSpecialCharCount = atomic.NewInt32(1)
	EnableTTLJob                       = atomic.NewBool(DefTiDBTTLJobEnable)
	TTLScanBatchSize                   = atomic.NewInt64(DefTiDBTTLScanBatchSize)
	TTLDeleteBatchSize                 = atomic.NewInt64(DefTiDBTTLDeleteBatchSize)
	TTLDeleteRateLimit                 = atomic.NewInt64(DefTiDBTTLDeleteRateLimit)
	TTLJobScheduleWindowStartTime      = atomic.NewTime(
		mustParseTime(
			FullDayTimeFormat,
			DefTiDBTTLJobScheduleWindowStartTime,
		),
	)
	TTLJobScheduleWindowEndTime = atomic.NewTime(
		mustParseTime(
			FullDayTimeFormat,
			DefTiDBTTLJobScheduleWindowEndTime,
		),
	)
	TTLScanWorkerCount              = atomic.NewInt32(DefTiDBTTLScanWorkerCount)
	TTLDeleteWorkerCount            = atomic.NewInt32(DefTiDBTTLDeleteWorkerCount)
	PasswordHistory                 = atomic.NewInt64(DefPasswordReuseHistory)
	PasswordReuseInterval           = atomic.NewInt64(DefPasswordReuseTime)
	IsSandBoxModeEnabled            = atomic.NewBool(false)
	MaxPreparedStmtCountValue       = atomic.NewInt64(DefMaxPreparedStmtCount)
	HistoricalStatsDuration         = atomic.NewDuration(DefTiDBHistoricalStatsDuration)
	EnableHistoricalStatsForCapture = atomic.NewBool(DefTiDBEnableHistoricalStatsForCapture)
	TTLRunningTasks                 = atomic.NewInt32(DefTiDBTTLRunningTasks)
	// always set the default value to false because the resource control in kv-client is not inited
	// It will be initialized to the right value after the first call of `rebuildSysVarCache`
	EnableResourceControl     = atomic.NewBool(false)
	EnableCheckConstraint     = atomic.NewBool(DefTiDBEnableCheckConstraint)
	SkipMissingPartitionStats = atomic.NewBool(DefTiDBSkipMissingPartitionStats)
	ServiceScope              = atomic.NewString("")
<<<<<<< HEAD
	GlobalStorageURI          = atomic.NewString("")
=======
	SchemaVersionCacheLimit   = atomic.NewInt64(DefTiDBSchemaVersionCacheLimit)
>>>>>>> 431d30f4
)

var (
	// SetMemQuotaAnalyze is the func registered by global/subglobal tracker to set memory quota.
	SetMemQuotaAnalyze func(quota int64) = nil
	// GetMemQuotaAnalyze is the func registered by global/subglobal tracker to get memory quota.
	GetMemQuotaAnalyze func() int64 = nil
	// SetStatsCacheCapacity is the func registered by domain to set statsCache memory quota.
	SetStatsCacheCapacity atomic.Pointer[func(int64)]
	// SetPDClientDynamicOption is the func registered by domain
	SetPDClientDynamicOption atomic.Pointer[func(string, string)]
	// SwitchMDL is the func registered by DDL to switch MDL.
	SwitchMDL func(bool2 bool) error = nil
	// EnableDDL is the func registered by ddl to enable running ddl in this instance.
	EnableDDL func() error = nil
	// DisableDDL is the func registered by ddl to disable running ddl in this instance.
	DisableDDL func() error = nil
	// SetExternalTimestamp is the func registered by staleread to set externaltimestamp in pd
	SetExternalTimestamp func(ctx context.Context, ts uint64) error
	// GetExternalTimestamp is the func registered by staleread to get externaltimestamp from pd
	GetExternalTimestamp func(ctx context.Context) (uint64, error)
	// SetGlobalResourceControl is the func registered by domain to set cluster resource control.
	SetGlobalResourceControl atomic.Pointer[func(bool)]
)

// Hooks functions for Cluster Resource Control.
var (
	// EnableGlobalResourceControlFunc is the function registered by tikv_driver to set cluster resource control.
	EnableGlobalResourceControlFunc = func() {}
	// DisableGlobalResourceControlFunc is the function registered by tikv_driver to unset cluster resource control.
	DisableGlobalResourceControlFunc = func() {}
)

func serverMemoryLimitDefaultValue() string {
	total, err := memory.MemTotal()
	if err == nil && total != 0 {
		return "80%"
	}
	return "0"
}

func mustParseDuration(str string) time.Duration {
	duration, err := time.ParseDuration(str)
	if err != nil {
		panic(fmt.Sprintf("%s is not a duration", str))
	}

	return duration
}

func mustParseTime(layout string, str string) time.Time {
	time, err := time.ParseInLocation(layout, str, time.UTC)
	if err != nil {
		panic(fmt.Sprintf("%s is not in %s duration format", str, layout))
	}

	return time
}<|MERGE_RESOLUTION|>--- conflicted
+++ resolved
@@ -1505,11 +1505,8 @@
 	EnableCheckConstraint     = atomic.NewBool(DefTiDBEnableCheckConstraint)
 	SkipMissingPartitionStats = atomic.NewBool(DefTiDBSkipMissingPartitionStats)
 	ServiceScope              = atomic.NewString("")
-<<<<<<< HEAD
+	SchemaVersionCacheLimit   = atomic.NewInt64(DefTiDBSchemaVersionCacheLimit)
 	GlobalStorageURI          = atomic.NewString("")
-=======
-	SchemaVersionCacheLimit   = atomic.NewInt64(DefTiDBSchemaVersionCacheLimit)
->>>>>>> 431d30f4
 )
 
 var (
