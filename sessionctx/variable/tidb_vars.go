// Copyright 2017 PingCAP, Inc.
//
// Licensed under the Apache License, Version 2.0 (the "License");
// you may not use this file except in compliance with the License.
// You may obtain a copy of the License at
//
//     http://www.apache.org/licenses/LICENSE-2.0
//
// Unless required by applicable law or agreed to in writing, software
// distributed under the License is distributed on an "AS IS" BASIS,
// WITHOUT WARRANTIES OR CONDITIONS OF ANY KIND, either express or implied.
// See the License for the specific language governing permissions and
// limitations under the License.

package variable

import (
	"context"
	"math"

	"github.com/pingcap/tidb/config"
	"github.com/pingcap/tidb/parser/mysql"
	"github.com/pingcap/tidb/sessionctx/variable/featuretag/concurrencyddl"
	"github.com/pingcap/tidb/util/memory"
	"github.com/pingcap/tidb/util/paging"
	"github.com/pingcap/tidb/util/size"
	"go.uber.org/atomic"
)

/*
	Steps to add a new TiDB specific system variable:

	1. Add a new variable name with comment in this file.
	2. Add the default value of the new variable in this file.
	3. Add SysVar instance in 'defaultSysVars' slice.
*/

// TiDB system variable names that only in session scope.
const (
	TiDBDDLSlowOprThreshold = "ddl_slow_threshold"

	// TiDBSnapshot is used for reading history data, the default value is empty string.
	// The value can be a datetime string like '2017-11-11 20:20:20' or a tso string. When this variable is set, the session reads history data of that time.
	TiDBSnapshot = "tidb_snapshot"

	// TiDBOptAggPushDown is used to enable/disable the optimizer rule of aggregation push down.
	TiDBOptAggPushDown = "tidb_opt_agg_push_down"

	// TiDBOptCartesianBCJ is used to disable/enable broadcast cartesian join in MPP mode
	TiDBOptCartesianBCJ = "tidb_opt_broadcast_cartesian_join"

	TiDBOptMPPOuterJoinFixedBuildSide = "tidb_opt_mpp_outer_join_fixed_build_side"

	// TiDBOptDistinctAggPushDown is used to decide whether agg with distinct should be pushed to tikv/tiflash.
	TiDBOptDistinctAggPushDown = "tidb_opt_distinct_agg_push_down"

	// TiDBOptSkewDistinctAgg is used to indicate the distinct agg has data skew
	TiDBOptSkewDistinctAgg = "tidb_opt_skew_distinct_agg"

	// TiDBOpt3StageDistinctAgg is used to indicate whether to plan and execute the distinct agg in 3 stages
	TiDBOpt3StageDistinctAgg = "tidb_opt_three_stage_distinct_agg"

	// TiDBBCJThresholdSize is used to limit the size of small table for mpp broadcast join.
	// Its unit is bytes, if the size of small table is larger than it, we will not use bcj.
	TiDBBCJThresholdSize = "tidb_broadcast_join_threshold_size"

	// TiDBBCJThresholdCount is used to limit the count of small table for mpp broadcast join.
	// If we can't estimate the size of one side of join child, we will check if its row number exceeds this limitation.
	TiDBBCJThresholdCount = "tidb_broadcast_join_threshold_count"

	// TiDBOptWriteRowID is used to enable/disable the operations of insert、replace and update to _tidb_rowid.
	TiDBOptWriteRowID = "tidb_opt_write_row_id"

	// TiDBAutoAnalyzeRatio will run if (table modify count)/(table row count) is greater than this value.
	TiDBAutoAnalyzeRatio = "tidb_auto_analyze_ratio"

	// TiDBAutoAnalyzeStartTime will run if current time is within start time and end time.
	TiDBAutoAnalyzeStartTime = "tidb_auto_analyze_start_time"
	TiDBAutoAnalyzeEndTime   = "tidb_auto_analyze_end_time"

	// TiDBChecksumTableConcurrency is used to speed up the ADMIN CHECKSUM TABLE
	// statement, when a table has multiple indices, those indices can be
	// scanned concurrently, with the cost of higher system performance impact.
	TiDBChecksumTableConcurrency = "tidb_checksum_table_concurrency"

	// TiDBCurrentTS is used to get the current transaction timestamp.
	// It is read-only.
	TiDBCurrentTS = "tidb_current_ts"

	// TiDBLastTxnInfo is used to get the last transaction info within the current session.
	TiDBLastTxnInfo = "tidb_last_txn_info"

	// TiDBLastQueryInfo is used to get the last query info within the current session.
	TiDBLastQueryInfo = "tidb_last_query_info"

	// TiDBLastDDLInfo is used to get the last ddl info within the current session.
	TiDBLastDDLInfo = "tidb_last_ddl_info"

	// TiDBLastPlanReplayerToken is used to get the last plan replayer token within the current session
	TiDBLastPlanReplayerToken = "tidb_last_plan_replayer_token"

	// TiDBConfig is a read-only variable that shows the config of the current server.
	TiDBConfig = "tidb_config"

	// TiDBBatchInsert is used to enable/disable auto-split insert data. If set this option on, insert executor will automatically
	// insert data into multiple batches and use a single txn for each batch. This will be helpful when inserting large data.
	TiDBBatchInsert = "tidb_batch_insert"

	// TiDBBatchDelete is used to enable/disable auto-split delete data. If set this option on, delete executor will automatically
	// split data into multiple batches and use a single txn for each batch. This will be helpful when deleting large data.
	TiDBBatchDelete = "tidb_batch_delete"

	// TiDBBatchCommit is used to enable/disable auto-split the transaction.
	// If set this option on, the transaction will be committed when it reaches stmt-count-limit and starts a new transaction.
	TiDBBatchCommit = "tidb_batch_commit"

	// TiDBDMLBatchSize is used to split the insert/delete data into small batches.
	// It only takes effort when tidb_batch_insert/tidb_batch_delete is on.
	// Its default value is 20000. When the row size is large, 20k rows could be larger than 100MB.
	// User could change it to a smaller one to avoid breaking the transaction size limitation.
	TiDBDMLBatchSize = "tidb_dml_batch_size"

	// The following session variables controls the memory quota during query execution.

	// TiDBMemQuotaQuery controls the memory quota of a query.
	TiDBMemQuotaQuery = "tidb_mem_quota_query" // Bytes.
	// TiDBMemQuotaApplyCache controls the memory quota of a query.
	TiDBMemQuotaApplyCache = "tidb_mem_quota_apply_cache"

	// TiDBGeneralLog is used to log every query in the server in info level.
	TiDBGeneralLog = "tidb_general_log"

	// TiDBLogFileMaxDays is used to log every query in the server in info level.
	TiDBLogFileMaxDays = "tidb_log_file_max_days"

	// TiDBPProfSQLCPU is used to add label sql label to pprof result.
	TiDBPProfSQLCPU = "tidb_pprof_sql_cpu"

	// TiDBRetryLimit is the maximum number of retries when committing a transaction.
	TiDBRetryLimit = "tidb_retry_limit"

	// TiDBDisableTxnAutoRetry disables transaction auto retry.
	TiDBDisableTxnAutoRetry = "tidb_disable_txn_auto_retry"

	// TiDBEnableChunkRPC enables TiDB to use Chunk format for coprocessor requests.
	TiDBEnableChunkRPC = "tidb_enable_chunk_rpc"

	// TiDBOptimizerSelectivityLevel is used to control the selectivity estimation level.
	TiDBOptimizerSelectivityLevel = "tidb_optimizer_selectivity_level"

	// TiDBOptimizerEnableNewOnlyFullGroupByCheck is used to open the newly only_full_group_by check by maintaining functional dependency.
	TiDBOptimizerEnableNewOnlyFullGroupByCheck = "tidb_enable_new_only_full_group_by_check"

	TiDBOptimizerEnableOuterJoinReorder = "tidb_enable_outer_join_reorder"

	// TiDBOptimizerEnableNAAJ is used to open the newly null-aware anti join
	TiDBOptimizerEnableNAAJ = "tidb_enable_null_aware_anti_join"

	// TiDBTxnMode is used to control the transaction behavior.
	TiDBTxnMode = "tidb_txn_mode"

	// TiDBRowFormatVersion is used to control tidb row format version current.
	TiDBRowFormatVersion = "tidb_row_format_version"

	// TiDBEnableTablePartition is used to control table partition feature.
	// The valid value include auto/on/off:
	// on or auto: enable table partition if the partition type is implemented.
	// off: always disable table partition.
	TiDBEnableTablePartition = "tidb_enable_table_partition"

	// TiDBEnableListTablePartition is used to control list table partition feature.
	TiDBEnableListTablePartition = "tidb_enable_list_partition"

	// TiDBSkipIsolationLevelCheck is used to control whether to return error when set unsupported transaction
	// isolation level.
	TiDBSkipIsolationLevelCheck = "tidb_skip_isolation_level_check"

	// TiDBLowResolutionTSO is used for reading data with low resolution TSO which is updated once every two seconds
	TiDBLowResolutionTSO = "tidb_low_resolution_tso"

	// TiDBReplicaRead is used for reading data from replicas, followers for example.
	TiDBReplicaRead = "tidb_replica_read"

	// TiDBAdaptiveClosestReadThreshold is for reading data from closest replicas(with same 'zone' label).
	// TiKV client should send read request to the closest replica(leader/follower) if the estimated response
	// size exceeds this threshold; otherwise, this request should be sent to leader.
	// This variable only take effect when `tidb_replica_read` is 'closest-adaptive'.
	TiDBAdaptiveClosestReadThreshold = "tidb_adaptive_closest_read_threshold"

	// TiDBAllowRemoveAutoInc indicates whether a user can drop the auto_increment column attribute or not.
	TiDBAllowRemoveAutoInc = "tidb_allow_remove_auto_inc"

	// TiDBMultiStatementMode enables multi statement at the risk of SQL injection
	// provides backwards compatibility
	TiDBMultiStatementMode = "tidb_multi_statement_mode"

	// TiDBEvolvePlanTaskMaxTime controls the max time of a single evolution task.
	TiDBEvolvePlanTaskMaxTime = "tidb_evolve_plan_task_max_time"

	// TiDBEvolvePlanTaskStartTime is the start time of evolution task.
	TiDBEvolvePlanTaskStartTime = "tidb_evolve_plan_task_start_time"
	// TiDBEvolvePlanTaskEndTime is the end time of evolution task.
	TiDBEvolvePlanTaskEndTime = "tidb_evolve_plan_task_end_time"

	// TiDBSlowLogThreshold is used to set the slow log threshold in the server.
	TiDBSlowLogThreshold = "tidb_slow_log_threshold"

	// TiDBRecordPlanInSlowLog is used to log the plan of the slow query.
	TiDBRecordPlanInSlowLog = "tidb_record_plan_in_slow_log"

	// TiDBEnableSlowLog enables TiDB to log slow queries.
	TiDBEnableSlowLog = "tidb_enable_slow_log"

	// TiDBCheckMb4ValueInUTF8 is used to control whether to enable the check wrong utf8 value.
	TiDBCheckMb4ValueInUTF8 = "tidb_check_mb4_value_in_utf8"

	// TiDBFoundInPlanCache indicates whether the last statement was found in plan cache
	TiDBFoundInPlanCache = "last_plan_from_cache"

	// TiDBFoundInBinding indicates whether the last statement was matched with the hints in the binding.
	TiDBFoundInBinding = "last_plan_from_binding"

	// TiDBAllowAutoRandExplicitInsert indicates whether explicit insertion on auto_random column is allowed.
	TiDBAllowAutoRandExplicitInsert = "allow_auto_random_explicit_insert"

	// TiDBTxnScope indicates whether using global transactions or local transactions.
	TiDBTxnScope = "txn_scope"

	// TiDBTxnReadTS indicates the next transaction should be staleness transaction and provide the startTS
	TiDBTxnReadTS = "tx_read_ts"

	// TiDBReadStaleness indicates the staleness duration for following statement
	TiDBReadStaleness = "tidb_read_staleness"

	// TiDBEnablePaging indicates whether paging is enabled in coprocessor requests.
	TiDBEnablePaging = "tidb_enable_paging"

	// TiDBReadConsistency indicates whether the autocommit read statement goes through TiKV RC.
	TiDBReadConsistency = "tidb_read_consistency"

	// TiDBSysdateIsNow is the name of the `tidb_sysdate_is_now` system variable
	TiDBSysdateIsNow = "tidb_sysdate_is_now"

	// RequireSecureTransport indicates the secure mode for data transport
	RequireSecureTransport = "require_secure_transport"

	// TiFlashFastScan indicates whether use fast scan in tiflash.
	TiFlashFastScan = "tiflash_fastscan"

	// TiDBEnableUnsafeSubstitute indicates whether to enable generate column takes unsafe substitute.
	TiDBEnableUnsafeSubstitute = "tidb_enable_unsafe_substitute"

	// TiDBEnableTiFlashReadForWriteStmt indicates whether to enable TiFlash to read for write statements.
	TiDBEnableTiFlashReadForWriteStmt = "tidb_enable_tiflash_read_for_write_stmt"

	// TiDBUseAlloc indicates whether the last statement used chunk alloc
	TiDBUseAlloc = "last_sql_use_alloc"
)

// TiDB system variable names that both in session and global scope.
const (
	// TiDBBuildStatsConcurrency is used to speed up the ANALYZE statement, when a table has multiple indices,
	// those indices can be scanned concurrently, with the cost of higher system performance impact.
	TiDBBuildStatsConcurrency = "tidb_build_stats_concurrency"

	// TiDBDistSQLScanConcurrency is used to set the concurrency of a distsql scan task.
	// A distsql scan task can be a table scan or a index scan, which may be distributed to many TiKV nodes.
	// Higher concurrency may reduce latency, but with the cost of higher memory usage and system performance impact.
	// If the query has a LIMIT clause, high concurrency makes the system do much more work than needed.
	TiDBDistSQLScanConcurrency = "tidb_distsql_scan_concurrency"

	// TiDBOptInSubqToJoinAndAgg is used to enable/disable the optimizer rule of rewriting IN subquery.
	TiDBOptInSubqToJoinAndAgg = "tidb_opt_insubq_to_join_and_agg"

	// TiDBOptPreferRangeScan is used to enable/disable the optimizer to always prefer range scan over table scan, ignoring their costs.
	TiDBOptPreferRangeScan = "tidb_opt_prefer_range_scan"

	// TiDBOptEnableCorrelationAdjustment is used to indicates if enable correlation adjustment.
	TiDBOptEnableCorrelationAdjustment = "tidb_opt_enable_correlation_adjustment"

	// TiDBOptLimitPushDownThreshold determines if push Limit or TopN down to TiKV forcibly.
	TiDBOptLimitPushDownThreshold = "tidb_opt_limit_push_down_threshold"

	// TiDBOptCorrelationThreshold is a guard to enable row count estimation using column order correlation.
	TiDBOptCorrelationThreshold = "tidb_opt_correlation_threshold"

	// TiDBOptCorrelationExpFactor is an exponential factor to control heuristic approach when tidb_opt_correlation_threshold is not satisfied.
	TiDBOptCorrelationExpFactor = "tidb_opt_correlation_exp_factor"

	// TiDBOptCPUFactor is the CPU cost of processing one expression for one row.
	TiDBOptCPUFactor = "tidb_opt_cpu_factor"
	// TiDBOptCopCPUFactor is the CPU cost of processing one expression for one row in coprocessor.
	TiDBOptCopCPUFactor = "tidb_opt_copcpu_factor"
	// TiDBOptTiFlashConcurrencyFactor is concurrency number of tiflash computation.
	TiDBOptTiFlashConcurrencyFactor = "tidb_opt_tiflash_concurrency_factor"
	// TiDBOptNetworkFactor is the network cost of transferring 1 byte data.
	TiDBOptNetworkFactor = "tidb_opt_network_factor"
	// TiDBOptScanFactor is the IO cost of scanning 1 byte data on TiKV.
	TiDBOptScanFactor = "tidb_opt_scan_factor"
	// TiDBOptDescScanFactor is the IO cost of scanning 1 byte data on TiKV in desc order.
	TiDBOptDescScanFactor = "tidb_opt_desc_factor"
	// TiDBOptSeekFactor is the IO cost of seeking the start value in a range on TiKV or TiFlash.
	TiDBOptSeekFactor = "tidb_opt_seek_factor"
	// TiDBOptMemoryFactor is the memory cost of storing one tuple.
	TiDBOptMemoryFactor = "tidb_opt_memory_factor"
	// TiDBOptDiskFactor is the IO cost of reading/writing one byte to temporary disk.
	TiDBOptDiskFactor = "tidb_opt_disk_factor"
	// TiDBOptConcurrencyFactor is the CPU cost of additional one goroutine.
	TiDBOptConcurrencyFactor = "tidb_opt_concurrency_factor"
	// TiDBOptForceInlineCTE is used to enable/disable inline CTE
	TiDBOptForceInlineCTE = "tidb_opt_force_inline_cte"

	// TiDBIndexJoinBatchSize is used to set the batch size of an index lookup join.
	// The index lookup join fetches batches of data from outer executor and constructs ranges for inner executor.
	// This value controls how much of data in a batch to do the index join.
	// Large value may reduce the latency but consumes more system resource.
	TiDBIndexJoinBatchSize = "tidb_index_join_batch_size"

	// TiDBIndexLookupSize is used for index lookup executor.
	// The index lookup executor first scan a batch of handles from a index, then use those handles to lookup the table
	// rows, this value controls how much of handles in a batch to do a lookup task.
	// Small value sends more RPCs to TiKV, consume more system resource.
	// Large value may do more work than needed if the query has a limit.
	TiDBIndexLookupSize = "tidb_index_lookup_size"

	// TiDBIndexLookupConcurrency is used for index lookup executor.
	// A lookup task may have 'tidb_index_lookup_size' of handles at maximum, the handles may be distributed
	// in many TiKV nodes, we execute multiple concurrent index lookup tasks concurrently to reduce the time
	// waiting for a task to finish.
	// Set this value higher may reduce the latency but consumes more system resource.
	// tidb_index_lookup_concurrency is deprecated, use tidb_executor_concurrency instead.
	TiDBIndexLookupConcurrency = "tidb_index_lookup_concurrency"

	// TiDBIndexLookupJoinConcurrency is used for index lookup join executor.
	// IndexLookUpJoin starts "tidb_index_lookup_join_concurrency" inner workers
	// to fetch inner rows and join the matched (outer, inner) row pairs.
	// tidb_index_lookup_join_concurrency is deprecated, use tidb_executor_concurrency instead.
	TiDBIndexLookupJoinConcurrency = "tidb_index_lookup_join_concurrency"

	// TiDBIndexSerialScanConcurrency is used for controlling the concurrency of index scan operation
	// when we need to keep the data output order the same as the order of index data.
	TiDBIndexSerialScanConcurrency = "tidb_index_serial_scan_concurrency"

	// TiDBMaxChunkSize is used to control the max chunk size during query execution.
	TiDBMaxChunkSize = "tidb_max_chunk_size"

	// TiDBAllowBatchCop means if we should send batch coprocessor to TiFlash. It can be set to 0, 1 and 2.
	// 0 means never use batch cop, 1 means use batch cop in case of aggregation and join, 2, means to force sending batch cop for any query.
	// The default value is 0
	TiDBAllowBatchCop = "tidb_allow_batch_cop"

	// TiDBAllowMPPExecution means if we should use mpp way to execute query or not.
	// Default value is `true`, means to be determined by the optimizer.
	// Value set to `false` means never use mpp.
	TiDBAllowMPPExecution = "tidb_allow_mpp"

	// TiDBHashExchangeWithNewCollation means if hash exchange is supported when new collation is on.
	// Default value is `true`, means support hash exchange when new collation is on.
	// Value set to `false` means not support hash exchange when new collation is on.
	TiDBHashExchangeWithNewCollation = "tidb_hash_exchange_with_new_collation"

	// TiDBEnforceMPPExecution means if we should enforce mpp way to execute query or not.
	// Default value is `false`, means to be determined by variable `tidb_allow_mpp`.
	// Value set to `true` means enforce use mpp.
	// Note if you want to set `tidb_enforce_mpp` to `true`, you must set `tidb_allow_mpp` to `true` first.
	TiDBEnforceMPPExecution = "tidb_enforce_mpp"

	// TiDBMaxTiFlashThreads is the maximum number of threads to execute the request which is pushed down to tiflash.
	// Default value is -1, means it will not be pushed down to tiflash.
	// If the value is bigger than -1, it will be pushed down to tiflash and used to create db context in tiflash.
	TiDBMaxTiFlashThreads = "tidb_max_tiflash_threads"
	// TiDBMPPStoreFailTTL is the unavailable time when a store is detected failed. During that time, tidb will not send any task to
	// TiFlash even though the failed TiFlash node has been recovered.
	TiDBMPPStoreFailTTL = "tidb_mpp_store_fail_ttl"

	// TiDBInitChunkSize is used to control the init chunk size during query execution.
	TiDBInitChunkSize = "tidb_init_chunk_size"

	// TiDBMinPagingSize is used to control the min paging size in the coprocessor paging protocol.
	TiDBMinPagingSize = "tidb_min_paging_size"

	// TiDBMaxPagingSize is used to control the max paging size in the coprocessor paging protocol.
	TiDBMaxPagingSize = "tidb_max_paging_size"

	// TiDBEnableCascadesPlanner is used to control whether to enable the cascades planner.
	TiDBEnableCascadesPlanner = "tidb_enable_cascades_planner"

	// TiDBSkipUTF8Check skips the UTF8 validate process, validate UTF8 has performance cost, if we can make sure
	// the input string values are valid, we can skip the check.
	TiDBSkipUTF8Check = "tidb_skip_utf8_check"

	// TiDBSkipASCIICheck skips the ASCII validate process
	// old tidb may already have fields with invalid ASCII bytes
	// disable ASCII validate can guarantee a safe replication
	TiDBSkipASCIICheck = "tidb_skip_ascii_check"

	// TiDBHashJoinConcurrency is used for hash join executor.
	// The hash join outer executor starts multiple concurrent join workers to probe the hash table.
	// tidb_hash_join_concurrency is deprecated, use tidb_executor_concurrency instead.
	TiDBHashJoinConcurrency = "tidb_hash_join_concurrency"

	// TiDBProjectionConcurrency is used for projection operator.
	// This variable controls the worker number of projection operator.
	// tidb_projection_concurrency is deprecated, use tidb_executor_concurrency instead.
	TiDBProjectionConcurrency = "tidb_projection_concurrency"

	// TiDBHashAggPartialConcurrency is used for hash agg executor.
	// The hash agg executor starts multiple concurrent partial workers to do partial aggregate works.
	// tidb_hashagg_partial_concurrency is deprecated, use tidb_executor_concurrency instead.
	TiDBHashAggPartialConcurrency = "tidb_hashagg_partial_concurrency"

	// TiDBHashAggFinalConcurrency is used for hash agg executor.
	// The hash agg executor starts multiple concurrent final workers to do final aggregate works.
	// tidb_hashagg_final_concurrency is deprecated, use tidb_executor_concurrency instead.
	TiDBHashAggFinalConcurrency = "tidb_hashagg_final_concurrency"

	// TiDBWindowConcurrency is used for window parallel executor.
	// tidb_window_concurrency is deprecated, use tidb_executor_concurrency instead.
	TiDBWindowConcurrency = "tidb_window_concurrency"

	// TiDBMergeJoinConcurrency is used for merge join parallel executor
	TiDBMergeJoinConcurrency = "tidb_merge_join_concurrency"

	// TiDBStreamAggConcurrency is used for stream aggregation parallel executor.
	// tidb_stream_agg_concurrency is deprecated, use tidb_executor_concurrency instead.
	TiDBStreamAggConcurrency = "tidb_streamagg_concurrency"

	// TiDBIndexMergeIntersectionConcurrency is used for parallel worker of index merge intersection.
	TiDBIndexMergeIntersectionConcurrency = "tidb_index_merge_intersection_concurrency"

	// TiDBEnableParallelApply is used for parallel apply.
	TiDBEnableParallelApply = "tidb_enable_parallel_apply"

	// TiDBBackoffLockFast is used for tikv backoff base time in milliseconds.
	TiDBBackoffLockFast = "tidb_backoff_lock_fast"

	// TiDBBackOffWeight is used to control the max back off time in TiDB.
	// The default maximum back off time is a small value.
	// BackOffWeight could multiply it to let the user adjust the maximum time for retrying.
	// Only positive integers can be accepted, which means that the maximum back off time can only grow.
	TiDBBackOffWeight = "tidb_backoff_weight"

	// TiDBDDLReorgWorkerCount defines the count of ddl reorg workers.
	TiDBDDLReorgWorkerCount = "tidb_ddl_reorg_worker_cnt"

	// TiDBDDLFlashbackConcurrency defines the count of ddl flashback workers.
	TiDBDDLFlashbackConcurrency = "tidb_ddl_flashback_concurrency"

	// TiDBDDLReorgBatchSize defines the transaction batch size of ddl reorg workers.
	TiDBDDLReorgBatchSize = "tidb_ddl_reorg_batch_size"

	// TiDBDDLErrorCountLimit defines the count of ddl error limit.
	TiDBDDLErrorCountLimit = "tidb_ddl_error_count_limit"

	// TiDBDDLReorgPriority defines the operations' priority of adding indices.
	// It can be: PRIORITY_LOW, PRIORITY_NORMAL, PRIORITY_HIGH
	TiDBDDLReorgPriority = "tidb_ddl_reorg_priority"

	// TiDBEnableAutoIncrementInGenerated disables the mysql compatibility check on using auto-incremented columns in
	// expression indexes and generated columns described here https://dev.mysql.com/doc/refman/5.7/en/create-table-generated-columns.html for details.
	TiDBEnableAutoIncrementInGenerated = "tidb_enable_auto_increment_in_generated"

	// TiDBPlacementMode is used to control the mode for placement
	TiDBPlacementMode = "tidb_placement_mode"

	// TiDBMaxDeltaSchemaCount defines the max length of deltaSchemaInfos.
	// deltaSchemaInfos is a queue that maintains the history of schema changes.
	TiDBMaxDeltaSchemaCount = "tidb_max_delta_schema_count"

	// TiDBScatterRegion will scatter the regions for DDLs when it is ON.
	TiDBScatterRegion = "tidb_scatter_region"

	// TiDBWaitSplitRegionFinish defines the split region behaviour is sync or async.
	TiDBWaitSplitRegionFinish = "tidb_wait_split_region_finish"

	// TiDBWaitSplitRegionTimeout uses to set the split and scatter region back off time.
	TiDBWaitSplitRegionTimeout = "tidb_wait_split_region_timeout"

	// TiDBForcePriority defines the operations' priority of all statements.
	// It can be "NO_PRIORITY", "LOW_PRIORITY", "HIGH_PRIORITY", "DELAYED"
	TiDBForcePriority = "tidb_force_priority"

	// TiDBConstraintCheckInPlace indicates to check the constraint when the SQL executing.
	// It could hurt the performance of bulking insert when it is ON.
	TiDBConstraintCheckInPlace = "tidb_constraint_check_in_place"

	// TiDBEnableWindowFunction is used to control whether to enable the window function.
	TiDBEnableWindowFunction = "tidb_enable_window_function"

	// TiDBEnablePipelinedWindowFunction is used to control whether to use pipelined window function, it only works when tidb_enable_window_function = true.
	TiDBEnablePipelinedWindowFunction = "tidb_enable_pipelined_window_function"

	// TiDBEnableStrictDoubleTypeCheck is used to control table field double type syntax check.
	TiDBEnableStrictDoubleTypeCheck = "tidb_enable_strict_double_type_check"

	// TiDBOptProjectionPushDown is used to control whether to pushdown projection to coprocessor.
	TiDBOptProjectionPushDown = "tidb_opt_projection_push_down"

	// TiDBEnableVectorizedExpression is used to control whether to enable the vectorized expression evaluation.
	TiDBEnableVectorizedExpression = "tidb_enable_vectorized_expression"

	// TiDBOptJoinReorderThreshold defines the threshold less than which
	// we'll choose a rather time-consuming algorithm to calculate the join order.
	TiDBOptJoinReorderThreshold = "tidb_opt_join_reorder_threshold"

	// TiDBSlowQueryFile indicates which slow query log file for SLOW_QUERY table to parse.
	TiDBSlowQueryFile = "tidb_slow_query_file"

	// TiDBEnableFastAnalyze indicates to use fast analyze.
	TiDBEnableFastAnalyze = "tidb_enable_fast_analyze"

	// TiDBExpensiveQueryTimeThreshold indicates the time threshold of expensive query.
	TiDBExpensiveQueryTimeThreshold = "tidb_expensive_query_time_threshold"

	// TiDBEnableIndexMerge indicates to generate IndexMergePath.
	TiDBEnableIndexMerge = "tidb_enable_index_merge"

	// TiDBEnableNoopFuncs set true will enable using fake funcs(like get_lock release_lock)
	TiDBEnableNoopFuncs = "tidb_enable_noop_functions"

	// TiDBEnableStmtSummary indicates whether the statement summary is enabled.
	TiDBEnableStmtSummary = "tidb_enable_stmt_summary"

	// TiDBStmtSummaryInternalQuery indicates whether the statement summary contain internal query.
	TiDBStmtSummaryInternalQuery = "tidb_stmt_summary_internal_query"

	// TiDBStmtSummaryRefreshInterval indicates the refresh interval in seconds for each statement summary.
	TiDBStmtSummaryRefreshInterval = "tidb_stmt_summary_refresh_interval"

	// TiDBStmtSummaryHistorySize indicates the history size of each statement summary.
	TiDBStmtSummaryHistorySize = "tidb_stmt_summary_history_size"

	// TiDBStmtSummaryMaxStmtCount indicates the max number of statements kept in memory.
	TiDBStmtSummaryMaxStmtCount = "tidb_stmt_summary_max_stmt_count"

	// TiDBStmtSummaryMaxSQLLength indicates the max length of displayed normalized sql and sample sql.
	TiDBStmtSummaryMaxSQLLength = "tidb_stmt_summary_max_sql_length"

	// TiDBCapturePlanBaseline indicates whether the capture of plan baselines is enabled.
	TiDBCapturePlanBaseline = "tidb_capture_plan_baselines"

	// TiDBUsePlanBaselines indicates whether the use of plan baselines is enabled.
	TiDBUsePlanBaselines = "tidb_use_plan_baselines"

	// TiDBEvolvePlanBaselines indicates whether the evolution of plan baselines is enabled.
	TiDBEvolvePlanBaselines = "tidb_evolve_plan_baselines"

	// TiDBEnableExtendedStats indicates whether the extended statistics feature is enabled.
	TiDBEnableExtendedStats = "tidb_enable_extended_stats"

	// TiDBIsolationReadEngines indicates the tidb only read from the stores whose engine type is involved in IsolationReadEngines.
	// Now, only support TiKV and TiFlash.
	TiDBIsolationReadEngines = "tidb_isolation_read_engines"

	// TiDBStoreLimit indicates the limit of sending request to a store, 0 means without limit.
	TiDBStoreLimit = "tidb_store_limit"

	// TiDBMetricSchemaStep indicates the step when query metric schema.
	TiDBMetricSchemaStep = "tidb_metric_query_step"

	// TiDBMetricSchemaRangeDuration indicates the range duration when query metric schema.
	TiDBMetricSchemaRangeDuration = "tidb_metric_query_range_duration"

	// TiDBEnableCollectExecutionInfo indicates that whether execution info is collected.
	TiDBEnableCollectExecutionInfo = "tidb_enable_collect_execution_info"

	// TiDBExecutorConcurrency is used for controlling the concurrency of all types of executors.
	TiDBExecutorConcurrency = "tidb_executor_concurrency"

	// TiDBEnableClusteredIndex indicates if clustered index feature is enabled.
	TiDBEnableClusteredIndex = "tidb_enable_clustered_index"

	// TiDBPartitionPruneMode indicates the partition prune mode used.
	TiDBPartitionPruneMode = "tidb_partition_prune_mode"

	// TiDBRedactLog indicates that whether redact log.
	TiDBRedactLog = "tidb_redact_log"

	// TiDBRestrictedReadOnly is meant for the cloud admin to toggle the cluster read only
	TiDBRestrictedReadOnly = "tidb_restricted_read_only"

	// TiDBSuperReadOnly is tidb's variant of mysql's super_read_only, which has some differences from mysql's super_read_only.
	TiDBSuperReadOnly = "tidb_super_read_only"

	// TiDBShardAllocateStep indicates the max size of continuous rowid shard in one transaction.
	TiDBShardAllocateStep = "tidb_shard_allocate_step"
	// TiDBEnableTelemetry indicates that whether usage data report to PingCAP is enabled.
	TiDBEnableTelemetry = "tidb_enable_telemetry"

	// TiDBEnableAmendPessimisticTxn indicates if amend pessimistic transactions is enabled.
	TiDBEnableAmendPessimisticTxn = "tidb_enable_amend_pessimistic_txn"

	// TiDBMemoryUsageAlarmRatio indicates the alarm threshold when memory usage of the tidb-server exceeds.
	TiDBMemoryUsageAlarmRatio = "tidb_memory_usage_alarm_ratio"

	// TiDBMemoryUsageAlarmKeepRecordNum indicates the number of saved alarm files.
	TiDBMemoryUsageAlarmKeepRecordNum = "tidb_memory_usage_alarm_keep_record_num"

	// TiDBEnableRateLimitAction indicates whether enabled ratelimit action
	TiDBEnableRateLimitAction = "tidb_enable_rate_limit_action"

	// TiDBEnableAsyncCommit indicates whether to enable the async commit feature.
	TiDBEnableAsyncCommit = "tidb_enable_async_commit"

	// TiDBEnable1PC indicates whether to enable the one-phase commit feature.
	TiDBEnable1PC = "tidb_enable_1pc"

	// TiDBGuaranteeLinearizability indicates whether to guarantee linearizability.
	TiDBGuaranteeLinearizability = "tidb_guarantee_linearizability"

	// TiDBAnalyzeVersion indicates how tidb collects the analyzed statistics and how use to it.
	TiDBAnalyzeVersion = "tidb_analyze_version"

	// TiDBAutoAnalyzePartitionBatchSize indicates the batch size for partition tables for auto analyze in dynamic mode
	TiDBAutoAnalyzePartitionBatchSize = "tidb_auto_analyze_partition_batch_size"

	// TiDBEnableIndexMergeJoin indicates whether to enable index merge join.
	TiDBEnableIndexMergeJoin = "tidb_enable_index_merge_join"

	// TiDBTrackAggregateMemoryUsage indicates whether track the memory usage of aggregate function.
	TiDBTrackAggregateMemoryUsage = "tidb_track_aggregate_memory_usage"

	// TiDBEnableExchangePartition indicates whether to enable exchange partition.
	TiDBEnableExchangePartition = "tidb_enable_exchange_partition"

	// TiDBAllowFallbackToTiKV indicates the engine types whose unavailability triggers fallback to TiKV.
	// Now we only support TiFlash.
	TiDBAllowFallbackToTiKV = "tidb_allow_fallback_to_tikv"

	// TiDBEnableTopSQL indicates whether the top SQL is enabled.
	TiDBEnableTopSQL = "tidb_enable_top_sql"

	// TiDBTopSQLMaxTimeSeriesCount indicates the max number of statements been collected in each time series.
	TiDBTopSQLMaxTimeSeriesCount = "tidb_top_sql_max_time_series_count"

	// TiDBTopSQLMaxMetaCount indicates the max capacity of the collect meta per second.
	TiDBTopSQLMaxMetaCount = "tidb_top_sql_max_meta_count"

	// TiDBEnableLocalTxn indicates whether to enable Local Txn.
	TiDBEnableLocalTxn = "tidb_enable_local_txn"

	// TiDBEnableMDL indicates whether to enable MDL.
	TiDBEnableMDL = "tidb_enable_metadata_lock"

	// TiDBTSOClientBatchMaxWaitTime indicates the max value of the TSO Batch Wait interval time of PD client.
	TiDBTSOClientBatchMaxWaitTime = "tidb_tso_client_batch_max_wait_time"

	// TiDBTxnCommitBatchSize is used to control the batch size of transaction commit related requests sent by TiDB to TiKV.
	// If a single transaction has a large amount of writes, you can increase the batch size to improve the batch effect,
	// setting too large will exceed TiKV's raft-entry-max-size limit and cause commit failure.
	TiDBTxnCommitBatchSize = "tidb_txn_commit_batch_size"

	// TiDBEnableTSOFollowerProxy indicates whether to enable the TSO Follower Proxy feature of PD client.
	TiDBEnableTSOFollowerProxy = "tidb_enable_tso_follower_proxy"

	// TiDBEnableOrderedResultMode indicates if stabilize query results.
	TiDBEnableOrderedResultMode = "tidb_enable_ordered_result_mode"

	// TiDBRemoveOrderbyInSubquery indicates whether to remove ORDER BY in subquery.
	TiDBRemoveOrderbyInSubquery = "tidb_remove_orderby_in_subquery"

	// TiDBEnablePseudoForOutdatedStats indicates whether use pseudo for outdated stats
	TiDBEnablePseudoForOutdatedStats = "tidb_enable_pseudo_for_outdated_stats"

	// TiDBRegardNULLAsPoint indicates whether regard NULL as point when optimizing
	TiDBRegardNULLAsPoint = "tidb_regard_null_as_point"

	// TiDBTmpTableMaxSize indicates the max memory size of temporary tables.
	TiDBTmpTableMaxSize = "tidb_tmp_table_max_size"

	// TiDBEnableLegacyInstanceScope indicates if instance scope can be set with SET SESSION.
	TiDBEnableLegacyInstanceScope = "tidb_enable_legacy_instance_scope"

	// TiDBTableCacheLease indicates the read lock lease of a cached table.
	TiDBTableCacheLease = "tidb_table_cache_lease"

	// TiDBStatsLoadSyncWait indicates the time sql execution will sync-wait for stats load.
	TiDBStatsLoadSyncWait = "tidb_stats_load_sync_wait"

	// TiDBEnableMutationChecker indicates whether to check data consistency for mutations
	TiDBEnableMutationChecker = "tidb_enable_mutation_checker"
	// TiDBTxnAssertionLevel indicates how strict the assertion will be, which helps to detect and preventing data &
	// index inconsistency problems.
	TiDBTxnAssertionLevel = "tidb_txn_assertion_level"

	// TiDBIgnorePreparedCacheCloseStmt indicates whether to ignore close-stmt commands for prepared statements.
	TiDBIgnorePreparedCacheCloseStmt = "tidb_ignore_prepared_cache_close_stmt"

	// TiDBEnableNewCostInterface is a internal switch to indicates whether to use the new cost calculation interface.
	TiDBEnableNewCostInterface = "tidb_enable_new_cost_interface"

	// TiDBCostModelVersion is a internal switch to indicates the cost model version.
	TiDBCostModelVersion = "tidb_cost_model_version"

	// TiDBBatchPendingTiFlashCount indicates the maximum count of non-available TiFlash tables.
	TiDBBatchPendingTiFlashCount = "tidb_batch_pending_tiflash_count"

	// TiDBQueryLogMaxLen is used to set the max length of the query in the log.
	TiDBQueryLogMaxLen = "tidb_query_log_max_len"

	// TiDBEnableNoopVariables is used to indicate if noops appear in SHOW [GLOBAL] VARIABLES
	TiDBEnableNoopVariables = "tidb_enable_noop_variables"

	// TiDBNonTransactionalIgnoreError is used to ignore error in non-transactional DMLs.
	// When set to false, a non-transactional DML returns when it meets the first error.
	// When set to true, a non-transactional DML finishes all batches even if errors are met in some batches.
	TiDBNonTransactionalIgnoreError = "tidb_nontransactional_ignore_error"

	// Fine grained shuffle is disabled when TiFlashFineGrainedShuffleStreamCount is zero.
	TiFlashFineGrainedShuffleStreamCount = "tiflash_fine_grained_shuffle_stream_count"
	TiFlashFineGrainedShuffleBatchSize   = "tiflash_fine_grained_shuffle_batch_size"

	// TiDBSimplifiedMetrics controls whether to unregister some unused metrics.
	TiDBSimplifiedMetrics = "tidb_simplified_metrics"

	// TiDBMemoryDebugModeMinHeapInUse is used to set tidb memory debug mode trigger threshold.
	// When set to 0, the function is disabled.
	// When set to a negative integer, use memory debug mode to detect the issue of frequent allocation and release of memory.
	// We do not actively trigger gc, and check whether the `tracker memory * (1+bias ratio) > heap in use` each 5s.
	// When set to a positive integer, use memory debug mode to detect the issue of memory tracking inaccurate.
	// We trigger runtime.GC() each 5s, and check whether the `tracker memory * (1+bias ratio) > heap in use`.
	TiDBMemoryDebugModeMinHeapInUse = "tidb_memory_debug_mode_min_heap_inuse"
	// TiDBMemoryDebugModeAlarmRatio is used set tidb memory debug mode bias ratio. Treat memory bias less than this ratio as noise.
	TiDBMemoryDebugModeAlarmRatio = "tidb_memory_debug_mode_alarm_ratio"

	// TiDBEnableAnalyzeSnapshot indicates whether to read data on snapshot when collecting statistics.
	// When set to false, ANALYZE reads the latest data.
	// When set to true, ANALYZE reads data on the snapshot at the beginning of ANALYZE.
	TiDBEnableAnalyzeSnapshot = "tidb_enable_analyze_snapshot"

	// TiDBDefaultStrMatchSelectivity controls some special cardinality estimation strategy for string match functions (like and regexp).
	// When set to 0, Selectivity() will try to evaluate those functions with TopN and NULL in the stats to estimate,
	// and the default selectivity and the selectivity for the histogram part will be 0.1.
	// When set to (0, 1], Selectivity() will use the value of this variable as the default selectivity of those
	// functions instead of the selectionFactor (0.8).
	TiDBDefaultStrMatchSelectivity = "tidb_default_string_match_selectivity"

	// TiDBEnablePrepPlanCache indicates whether to enable prepared plan cache
	TiDBEnablePrepPlanCache = "tidb_enable_prepared_plan_cache"
	// TiDBPrepPlanCacheSize indicates the number of cached statements.
	TiDBPrepPlanCacheSize = "tidb_prepared_plan_cache_size"
	// TiDBEnablePrepPlanCacheMemoryMonitor indicates whether to enable prepared plan cache monitor
	TiDBEnablePrepPlanCacheMemoryMonitor = "tidb_enable_prepared_plan_cache_memory_monitor"

	// TiDBEnableGeneralPlanCache indicates whether to enable general plan cache.
	TiDBEnableGeneralPlanCache = "tidb_enable_general_plan_cache"
	// TiDBGeneralPlanCacheSize controls the size of general plan cache.
	TiDBGeneralPlanCacheSize = "tidb_general_plan_cache_size"

	// TiDBConstraintCheckInPlacePessimistic controls whether to skip certain kinds of pessimistic locks.
	TiDBConstraintCheckInPlacePessimistic = "tidb_constraint_check_in_place_pessimistic"

	// TiDBEnableForeignKey indicates whether to enable foreign key feature.
	// TODO(crazycs520): remove this after foreign key GA.
	TiDBEnableForeignKey = "tidb_enable_foreign_key"

	// TiDBOptRangeMaxSize is the max memory limit for ranges. When the optimizer estimates that the memory usage of complete
	// ranges would exceed the limit, it chooses less accurate ranges such as full range. 0 indicates that there is no memory
	// limit for ranges.
	TiDBOptRangeMaxSize = "tidb_opt_range_max_size"

	// TiDBAnalyzePartitionConcurrency indicates concurrency for save/read partitions stats in Analyze
	TiDBAnalyzePartitionConcurrency = "tidb_analyze_partition_concurrency"
	// TiDBMergePartitionStatsConcurrency indicates the concurrency when merge partition stats into global stats
	TiDBMergePartitionStatsConcurrency = "tidb_merge_partition_stats_concurrency"

	// TiDBOptPrefixIndexSingleScan indicates whether to do some optimizations to avoid double scan for prefix index.
	// When set to true, `col is (not) null`(`col` is index prefix column) is regarded as index filter rather than table filter.
	TiDBOptPrefixIndexSingleScan = "tidb_opt_prefix_index_single_scan"

	// TiDBEnableExternalTSRead indicates whether to enable read through an external ts
	TiDBEnableExternalTSRead = "tidb_enable_external_ts_read"

	// TiDBEnablePlanReplayerCapture indicates whether to enable plan replayer capture
	TiDBEnablePlanReplayerCapture = "tidb_enable_plan_replayer_capture"
	// TiDBEnableReusechunk indicates whether to enable chunk alloc
	TiDBEnableReusechunk = "tidb_enable_reuse_chunk"
)

// TiDB vars that have only global scope

const (
	// TiDBGCEnable turns garbage collection on or OFF
	TiDBGCEnable = "tidb_gc_enable"
	// TiDBGCRunInterval sets the interval that GC runs
	TiDBGCRunInterval = "tidb_gc_run_interval"
	// TiDBGCLifetime sets the retention window of older versions
	TiDBGCLifetime = "tidb_gc_life_time"
	// TiDBGCConcurrency sets the concurrency of garbage collection. -1 = AUTO value
	TiDBGCConcurrency = "tidb_gc_concurrency"
	// TiDBGCScanLockMode enables the green GC feature (default)
	TiDBGCScanLockMode = "tidb_gc_scan_lock_mode"
	// TiDBGCMaxWaitTime sets max time for gc advances the safepoint delayed by active transactions
	TiDBGCMaxWaitTime = "tidb_gc_max_wait_time"
	// TiDBEnableEnhancedSecurity restricts SUPER users from certain operations.
	TiDBEnableEnhancedSecurity = "tidb_enable_enhanced_security"
	// TiDBEnableHistoricalStats enables the historical statistics feature (default off)
	TiDBEnableHistoricalStats = "tidb_enable_historical_stats"
	// TiDBPersistAnalyzeOptions persists analyze options for later analyze and auto-analyze
	TiDBPersistAnalyzeOptions = "tidb_persist_analyze_options"
	// TiDBEnableColumnTracking enables collecting predicate columns.
	TiDBEnableColumnTracking = "tidb_enable_column_tracking"
	// TiDBDisableColumnTrackingTime records the last time TiDBEnableColumnTracking is set off.
	// It is used to invalidate the collected predicate columns after turning off TiDBEnableColumnTracking, which avoids physical deletion.
	// It doesn't have cache in memory, and we directly get/set the variable value from/to mysql.tidb.
	TiDBDisableColumnTrackingTime = "tidb_disable_column_tracking_time"
	// TiDBStatsLoadPseudoTimeout indicates whether to fallback to pseudo stats after load timeout.
	TiDBStatsLoadPseudoTimeout = "tidb_stats_load_pseudo_timeout"
	// TiDBMemQuotaBindingCache indicates the memory quota for the bind cache.
	TiDBMemQuotaBindingCache = "tidb_mem_quota_binding_cache"
	// TiDBRCReadCheckTS indicates the tso optimization for read-consistency read is enabled.
	TiDBRCReadCheckTS = "tidb_rc_read_check_ts"
	// TiDBRCWriteCheckTs indicates whether some special write statements don't get latest tso from PD at RC
	TiDBRCWriteCheckTs = "tidb_rc_write_check_ts"
	// TiDBCommitterConcurrency controls the number of running concurrent requests in the commit phase.
	TiDBCommitterConcurrency = "tidb_committer_concurrency"
	// TiDBEnableBatchDML enables batch dml.
	TiDBEnableBatchDML = "tidb_enable_batch_dml"
	// TiDBStatsCacheMemQuota records stats cache quota
	TiDBStatsCacheMemQuota = "tidb_stats_cache_mem_quota"
	// TiDBMemQuotaAnalyze indicates the memory quota for all analyze jobs.
	TiDBMemQuotaAnalyze = "tidb_mem_quota_analyze"
	// TiDBEnableAutoAnalyze determines whether TiDB executes automatic analysis.
	TiDBEnableAutoAnalyze = "tidb_enable_auto_analyze"
	// TiDBMemOOMAction indicates what operation TiDB perform when a single SQL statement exceeds
	// the memory quota specified by tidb_mem_quota_query and cannot be spilled to disk.
	TiDBMemOOMAction = "tidb_mem_oom_action"
	// TiDBPrepPlanCacheMemoryGuardRatio is used to prevent [performance.max-memory] from being exceeded
	TiDBPrepPlanCacheMemoryGuardRatio = "tidb_prepared_plan_cache_memory_guard_ratio"
	// TiDBMaxAutoAnalyzeTime is the max time that auto analyze can run. If auto analyze runs longer than the value, it
	// will be killed. 0 indicates that there is no time limit.
	TiDBMaxAutoAnalyzeTime = "tidb_max_auto_analyze_time"
	// TiDBEnableConcurrentDDL indicates whether to enable the new DDL framework.
	TiDBEnableConcurrentDDL = "tidb_enable_concurrent_ddl"
	// TiDBGenerateBinaryPlan indicates whether binary plan should be generated in slow log and statements summary.
	TiDBGenerateBinaryPlan = "tidb_generate_binary_plan"
	// TiDBEnableGCAwareMemoryTrack indicates whether to turn-on GC-aware memory track.
	TiDBEnableGCAwareMemoryTrack = "tidb_enable_gc_aware_memory_track"
	// TiDBEnableTmpStorageOnOOM controls whether to enable the temporary storage for some operators
	// when a single SQL statement exceeds the memory quota specified by the memory quota.
	TiDBEnableTmpStorageOnOOM = "tidb_enable_tmp_storage_on_oom"
	// TiDBDDLEnableFastReorg indicates whether to use lighting backfill process for adding index.
	TiDBDDLEnableFastReorg = "tidb_ddl_enable_fast_reorg"
	// TiDBDDLDiskQuota used to set disk quota for lightning add index.
	TiDBDDLDiskQuota = "tidb_ddl_disk_quota"
	// TiDBServerMemoryLimit indicates the memory limit of the tidb-server instance.
	TiDBServerMemoryLimit = "tidb_server_memory_limit"
	// TiDBServerMemoryLimitSessMinSize indicates the minimal memory used of a session, that becomes a candidate for session kill.
	TiDBServerMemoryLimitSessMinSize = "tidb_server_memory_limit_sess_min_size"
	// TiDBServerMemoryLimitGCTrigger indicates the gc percentage of the TiDBServerMemoryLimit.
	TiDBServerMemoryLimitGCTrigger = "tidb_server_memory_limit_gc_trigger"
	// TiDBEnableGOGCTuner is to enable GOGC tuner. it can tuner GOGC
	TiDBEnableGOGCTuner = "tidb_enable_gogc_tuner"
	// TiDBGOGCTunerThreshold is to control the threshold of GOGC tuner.
	TiDBGOGCTunerThreshold = "tidb_gogc_tuner_threshold"
	// TiDBExternalTS is the ts to read through when the `TiDBEnableExternalTsRead` is on
	TiDBExternalTS = "tidb_external_ts"
)

// TiDB intentional limits
// Can be raised in the future.

const (
	// MaxConfigurableConcurrency is the maximum number of "threads" (goroutines) that can be specified
	// for any type of configuration item that has concurrent workers.
	MaxConfigurableConcurrency = 256
)

// Default TiDB system variable values.
const (
<<<<<<< HEAD
	DefHostname                                     = "localhost"
	DefIndexLookupConcurrency                       = ConcurrencyUnset
	DefIndexLookupJoinConcurrency                   = ConcurrencyUnset
	DefIndexSerialScanConcurrency                   = 1
	DefIndexJoinBatchSize                           = 25000
	DefIndexLookupSize                              = 20000
	DefDistSQLScanConcurrency                       = 15
	DefBuildStatsConcurrency                        = 4
	DefAutoAnalyzeRatio                             = 0.5
	DefAutoAnalyzeStartTime                         = "00:00 +0000"
	DefAutoAnalyzeEndTime                           = "23:59 +0000"
	DefAutoIncrementIncrement                       = 1
	DefAutoIncrementOffset                          = 1
	DefChecksumTableConcurrency                     = 4
	DefSkipUTF8Check                                = false
	DefSkipASCIICheck                               = false
	DefOptAggPushDown                               = false
	DefOptCartesianBCJ                              = 1
	DefOptMPPOuterJoinFixedBuildSide                = false
	DefOptWriteRowID                                = false
	DefOptEnableCorrelationAdjustment               = true
	DefOptLimitPushDownThreshold                    = 100
	DefOptCorrelationThreshold                      = 0.9
	DefOptCorrelationExpFactor                      = 1
	DefOptCPUFactor                                 = 3.0
	DefOptCopCPUFactor                              = 3.0
	DefOptTiFlashConcurrencyFactor                  = 24.0
	DefOptNetworkFactor                             = 1.0
	DefOptScanFactor                                = 1.5
	DefOptDescScanFactor                            = 3.0
	DefOptSeekFactor                                = 20.0
	DefOptMemoryFactor                              = 0.001
	DefOptDiskFactor                                = 1.5
	DefOptConcurrencyFactor                         = 3.0
	DefOptForceInlineCTE                            = false
	DefOptInSubqToJoinAndAgg                        = true
	DefOptPreferRangeScan                           = false
	DefBatchInsert                                  = false
	DefBatchDelete                                  = false
	DefBatchCommit                                  = false
	DefCurretTS                                     = 0
	DefInitChunkSize                                = 32
	DefMinPagingSize                                = int(paging.MinPagingSize)
	DefMaxPagingSize                                = int(paging.MaxPagingSize)
	DefMaxChunkSize                                 = 1024
	DefDMLBatchSize                                 = 0
	DefMaxPreparedStmtCount                         = -1
	DefWaitTimeout                                  = 28800
	DefTiDBMemQuotaApplyCache                       = 32 << 20 // 32MB.
	DefTiDBMemQuotaBindingCache                     = 64 << 20 // 64MB.
	DefTiDBGeneralLog                               = false
	DefTiDBPProfSQLCPU                              = 0
	DefTiDBRetryLimit                               = 10
	DefTiDBDisableTxnAutoRetry                      = true
	DefTiDBConstraintCheckInPlace                   = false
	DefTiDBHashJoinConcurrency                      = ConcurrencyUnset
	DefTiDBProjectionConcurrency                    = ConcurrencyUnset
	DefBroadcastJoinThresholdSize                   = 100 * 1024 * 1024
	DefBroadcastJoinThresholdCount                  = 10 * 1024
	DefTiDBOptimizerSelectivityLevel                = 0
	DefTiDBOptimizerEnableNewOFGB                   = false
	DefTiDBEnableOuterJoinReorder                   = false
	DefTiDBEnableNAAJ                               = false
	DefTiDBAllowBatchCop                            = 1
	DefTiDBAllowMPPExecution                        = true
	DefTiDBHashExchangeWithNewCollation             = true
	DefTiDBEnforceMPPExecution                      = false
	DefTiFlashMaxThreads                            = -1
	DefTiDBMPPStoreFailTTL                          = "60s"
	DefTiDBTxnMode                                  = ""
	DefTiDBRowFormatV1                              = 1
	DefTiDBRowFormatV2                              = 2
	DefTiDBDDLReorgWorkerCount                      = 4
	DefTiDBDDLReorgBatchSize                        = 256
	DefTiDBDDLFlashbackConcurrency                  = 64
	DefTiDBDDLErrorCountLimit                       = 512
	DefTiDBMaxDeltaSchemaCount                      = 1024
	DefTiDBPlacementMode                            = PlacementModeStrict
	DefTiDBEnableAutoIncrementInGenerated           = false
	DefTiDBHashAggPartialConcurrency                = ConcurrencyUnset
	DefTiDBHashAggFinalConcurrency                  = ConcurrencyUnset
	DefTiDBWindowConcurrency                        = ConcurrencyUnset
	DefTiDBMergeJoinConcurrency                     = 1 // disable optimization by default
	DefTiDBStreamAggConcurrency                     = 1
	DefTiDBIndexMergeIntersectionConcurrency        = ConcurrencyUnset
	DefTiDBForcePriority                            = mysql.NoPriority
	DefEnableWindowFunction                         = true
	DefEnablePipelinedWindowFunction                = true
	DefEnableStrictDoubleTypeCheck                  = true
	DefEnableVectorizedExpression                   = true
	DefTiDBOptJoinReorderThreshold                  = 0
	DefTiDBDDLSlowOprThreshold                      = 300
	DefTiDBUseFastAnalyze                           = false
	DefTiDBSkipIsolationLevelCheck                  = false
	DefTiDBExpensiveQueryTimeThreshold              = 60 // 60s
	DefTiDBScatterRegion                            = false
	DefTiDBWaitSplitRegionFinish                    = true
	DefWaitSplitRegionTimeout                       = 300 // 300s
	DefTiDBEnableNoopFuncs                          = Off
	DefTiDBEnableNoopVariables                      = true
	DefTiDBAllowRemoveAutoInc                       = false
	DefTiDBUsePlanBaselines                         = true
	DefTiDBEvolvePlanBaselines                      = false
	DefTiDBEvolvePlanTaskMaxTime                    = 600 // 600s
	DefTiDBEvolvePlanTaskStartTime                  = "00:00 +0000"
	DefTiDBEvolvePlanTaskEndTime                    = "23:59 +0000"
	DefInnodbLockWaitTimeout                        = 50 // 50s
	DefTiDBStoreLimit                               = 0
	DefTiDBMetricSchemaStep                         = 60 // 60s
	DefTiDBMetricSchemaRangeDuration                = 60 // 60s
	DefTiDBFoundInPlanCache                         = false
	DefTiDBFoundInBinding                           = false
	DefTiDBEnableCollectExecutionInfo               = true
	DefTiDBAllowAutoRandExplicitInsert              = false
	DefTiDBEnableClusteredIndex                     = ClusteredIndexDefModeOn
	DefTiDBRedactLog                                = false
	DefTiDBRestrictedReadOnly                       = false
	DefTiDBSuperReadOnly                            = false
	DefTiDBShardAllocateStep                        = math.MaxInt64
	DefTiDBEnableTelemetry                          = true
	DefTiDBEnableParallelApply                      = false
	DefTiDBEnableAmendPessimisticTxn                = false
	DefTiDBPartitionPruneMode                       = "dynamic"
	DefTiDBEnableRateLimitAction                    = false
	DefTiDBEnableAsyncCommit                        = false
	DefTiDBEnable1PC                                = false
	DefTiDBGuaranteeLinearizability                 = true
	DefTiDBAnalyzeVersion                           = 2
	DefTiDBAutoAnalyzePartitionBatchSize            = 1
	DefTiDBEnableIndexMergeJoin                     = false
	DefTiDBTrackAggregateMemoryUsage                = true
	DefTiDBEnableExchangePartition                  = true
	DefCTEMaxRecursionDepth                         = 1000
	DefTiDBTmpTableMaxSize                          = 64 << 20 // 64MB.
	DefTiDBEnableLocalTxn                           = false
	DefTiDBTSOClientBatchMaxWaitTime                = 0.0 // 0ms
	DefTiDBEnableTSOFollowerProxy                   = false
	DefTiDBEnableOrderedResultMode                  = false
	DefTiDBEnablePseudoForOutdatedStats             = false
	DefTiDBRegardNULLAsPoint                        = true
	DefEnablePlacementCheck                         = true
	DefTimestamp                                    = "0"
	DefTimestampFloat                               = 0.0
	DefTiDBEnableStmtSummary                        = true
	DefTiDBStmtSummaryInternalQuery                 = false
	DefTiDBStmtSummaryRefreshInterval               = 1800
	DefTiDBStmtSummaryHistorySize                   = 24
	DefTiDBStmtSummaryMaxStmtCount                  = 3000
	DefTiDBStmtSummaryMaxSQLLength                  = 4096
	DefTiDBCapturePlanBaseline                      = Off
	DefTiDBEnableIndexMerge                         = true
	DefEnableLegacyInstanceScope                    = true
	DefTiDBTableCacheLease                          = 3 // 3s
	DefTiDBPersistAnalyzeOptions                    = true
	DefTiDBEnableColumnTracking                     = false
	DefTiDBStatsLoadSyncWait                        = 100
	DefTiDBStatsLoadPseudoTimeout                   = true
	DefSysdateIsNow                                 = false
	DefTiDBEnableMutationChecker                    = false
	DefTiDBTxnAssertionLevel                        = AssertionOffStr
	DefTiDBIgnorePreparedCacheCloseStmt             = false
	DefTiDBBatchPendingTiFlashCount                 = 4000
	DefRCReadCheckTS                                = false
	DefTiDBRemoveOrderbyInSubquery                  = false
	DefTiDBSkewDistinctAgg                          = false
	DefTiDB3StageDistinctAgg                        = true
	DefTiDBReadStaleness                            = 0
	DefTiDBGCMaxWaitTime                            = 24 * 60 * 60
	DefMaxAllowedPacket                      uint64 = 67108864
	DefTiDBEnableBatchDML                           = false
	DefTiDBMemQuotaQuery                            = 1073741824 // 1GB
	DefTiDBStatsCacheMemQuota                       = 0
	MaxTiDBStatsCacheMemQuota                       = 1024 * 1024 * 1024 * 1024 // 1TB
	DefTiDBQueryLogMaxLen                           = 4096
	DefRequireSecureTransport                       = false
	DefTiDBCommitterConcurrency                     = 128
	DefTiDBBatchDMLIgnoreError                      = false
	DefTiDBMemQuotaAnalyze                          = -1
	DefTiDBEnableAutoAnalyze                        = true
	DefTiDBMemOOMAction                             = "CANCEL"
	DefTiDBMaxAutoAnalyzeTime                       = 12 * 60 * 60
	DefTiDBEnablePrepPlanCache                      = true
	DefTiDBPrepPlanCacheSize                        = 100
	DefTiDBEnablePrepPlanCacheMemoryMonitor         = true
	DefTiDBPrepPlanCacheMemoryGuardRatio            = 0.1
	DefTiDBEnableConcurrentDDL                      = concurrencyddl.TiDBEnableConcurrentDDL
	DefTiDBSimplifiedMetrics                        = false
	DefTiDBEnablePaging                             = true
	DefTiFlashFineGrainedShuffleStreamCount         = 0
	DefStreamCountWhenMaxThreadsNotSet              = 8
	DefTiFlashFineGrainedShuffleBatchSize           = 8192
	DefAdaptiveClosestReadThreshold                 = 4096
	DefTiDBEnableAnalyzeSnapshot                    = false
	DefTiDBGenerateBinaryPlan                       = true
	DefEnableTiDBGCAwareMemoryTrack                 = true
	DefTiDBDefaultStrMatchSelectivity               = 0.8
	DefTiDBEnableTmpStorageOnOOM                    = true
	DefTiDBEnableMDL                                = true
	DefTiFlashFastScan                              = false
	DefMemoryUsageAlarmRatio                        = 0.7
	DefMemoryUsageAlarmKeepRecordNum                = 5
	DefTiDBEnableFastReorg                          = false
	DefTiDBDDLDiskQuota                             = 100 * 1024 * 1024 * 1024 // 100GB
	DefExecutorConcurrency                          = 5
	DefTiDBEnableGeneralPlanCache                   = false
	DefTiDBGeneralPlanCacheSize                     = 100
	DefTiDBEnableTiFlashReadForWriteStmt            = false
=======
	DefHostname                                    = "localhost"
	DefIndexLookupConcurrency                      = ConcurrencyUnset
	DefIndexLookupJoinConcurrency                  = ConcurrencyUnset
	DefIndexSerialScanConcurrency                  = 1
	DefIndexJoinBatchSize                          = 25000
	DefIndexLookupSize                             = 20000
	DefDistSQLScanConcurrency                      = 15
	DefBuildStatsConcurrency                       = 4
	DefAutoAnalyzeRatio                            = 0.5
	DefAutoAnalyzeStartTime                        = "00:00 +0000"
	DefAutoAnalyzeEndTime                          = "23:59 +0000"
	DefAutoIncrementIncrement                      = 1
	DefAutoIncrementOffset                         = 1
	DefChecksumTableConcurrency                    = 4
	DefSkipUTF8Check                               = false
	DefSkipASCIICheck                              = false
	DefOptAggPushDown                              = false
	DefOptCartesianBCJ                             = 1
	DefOptMPPOuterJoinFixedBuildSide               = false
	DefOptWriteRowID                               = false
	DefOptEnableCorrelationAdjustment              = true
	DefOptLimitPushDownThreshold                   = 100
	DefOptCorrelationThreshold                     = 0.9
	DefOptCorrelationExpFactor                     = 1
	DefOptCPUFactor                                = 3.0
	DefOptCopCPUFactor                             = 3.0
	DefOptTiFlashConcurrencyFactor                 = 24.0
	DefOptNetworkFactor                            = 1.0
	DefOptScanFactor                               = 1.5
	DefOptDescScanFactor                           = 3.0
	DefOptSeekFactor                               = 20.0
	DefOptMemoryFactor                             = 0.001
	DefOptDiskFactor                               = 1.5
	DefOptConcurrencyFactor                        = 3.0
	DefOptForceInlineCTE                           = false
	DefOptInSubqToJoinAndAgg                       = true
	DefOptPreferRangeScan                          = false
	DefBatchInsert                                 = false
	DefBatchDelete                                 = false
	DefBatchCommit                                 = false
	DefCurretTS                                    = 0
	DefInitChunkSize                               = 32
	DefMinPagingSize                               = int(paging.MinPagingSize)
	DefMaxPagingSize                               = int(paging.MaxPagingSize)
	DefMaxChunkSize                                = 1024
	DefDMLBatchSize                                = 0
	DefMaxPreparedStmtCount                        = -1
	DefWaitTimeout                                 = 28800
	DefTiDBMemQuotaApplyCache                      = 32 << 20 // 32MB.
	DefTiDBMemQuotaBindingCache                    = 64 << 20 // 64MB.
	DefTiDBGeneralLog                              = false
	DefTiDBPProfSQLCPU                             = 0
	DefTiDBRetryLimit                              = 10
	DefTiDBDisableTxnAutoRetry                     = true
	DefTiDBConstraintCheckInPlace                  = false
	DefTiDBHashJoinConcurrency                     = ConcurrencyUnset
	DefTiDBProjectionConcurrency                   = ConcurrencyUnset
	DefBroadcastJoinThresholdSize                  = 100 * 1024 * 1024
	DefBroadcastJoinThresholdCount                 = 10 * 1024
	DefTiDBOptimizerSelectivityLevel               = 0
	DefTiDBOptimizerEnableNewOFGB                  = false
	DefTiDBEnableOuterJoinReorder                  = false
	DefTiDBEnableNAAJ                              = false
	DefTiDBAllowBatchCop                           = 1
	DefTiDBAllowMPPExecution                       = true
	DefTiDBHashExchangeWithNewCollation            = true
	DefTiDBEnforceMPPExecution                     = false
	DefTiFlashMaxThreads                           = -1
	DefTiDBMPPStoreFailTTL                         = "60s"
	DefTiDBTxnMode                                 = ""
	DefTiDBRowFormatV1                             = 1
	DefTiDBRowFormatV2                             = 2
	DefTiDBDDLReorgWorkerCount                     = 4
	DefTiDBDDLReorgBatchSize                       = 256
	DefTiDBDDLFlashbackConcurrency                 = 64
	DefTiDBDDLErrorCountLimit                      = 512
	DefTiDBMaxDeltaSchemaCount                     = 1024
	DefTiDBPlacementMode                           = PlacementModeStrict
	DefTiDBEnableAutoIncrementInGenerated          = false
	DefTiDBHashAggPartialConcurrency               = ConcurrencyUnset
	DefTiDBHashAggFinalConcurrency                 = ConcurrencyUnset
	DefTiDBWindowConcurrency                       = ConcurrencyUnset
	DefTiDBMergeJoinConcurrency                    = 1 // disable optimization by default
	DefTiDBStreamAggConcurrency                    = 1
	DefTiDBForcePriority                           = mysql.NoPriority
	DefEnableWindowFunction                        = true
	DefEnablePipelinedWindowFunction               = true
	DefEnableStrictDoubleTypeCheck                 = true
	DefEnableVectorizedExpression                  = true
	DefTiDBOptJoinReorderThreshold                 = 0
	DefTiDBDDLSlowOprThreshold                     = 300
	DefTiDBUseFastAnalyze                          = false
	DefTiDBSkipIsolationLevelCheck                 = false
	DefTiDBExpensiveQueryTimeThreshold             = 60 // 60s
	DefTiDBScatterRegion                           = false
	DefTiDBWaitSplitRegionFinish                   = true
	DefWaitSplitRegionTimeout                      = 300 // 300s
	DefTiDBEnableNoopFuncs                         = Off
	DefTiDBEnableNoopVariables                     = true
	DefTiDBAllowRemoveAutoInc                      = false
	DefTiDBUsePlanBaselines                        = true
	DefTiDBEvolvePlanBaselines                     = false
	DefTiDBEvolvePlanTaskMaxTime                   = 600 // 600s
	DefTiDBEvolvePlanTaskStartTime                 = "00:00 +0000"
	DefTiDBEvolvePlanTaskEndTime                   = "23:59 +0000"
	DefInnodbLockWaitTimeout                       = 50 // 50s
	DefTiDBStoreLimit                              = 0
	DefTiDBMetricSchemaStep                        = 60 // 60s
	DefTiDBMetricSchemaRangeDuration               = 60 // 60s
	DefTiDBFoundInPlanCache                        = false
	DefTiDBFoundInBinding                          = false
	DefTiDBEnableCollectExecutionInfo              = true
	DefTiDBAllowAutoRandExplicitInsert             = false
	DefTiDBEnableClusteredIndex                    = ClusteredIndexDefModeOn
	DefTiDBRedactLog                               = false
	DefTiDBRestrictedReadOnly                      = false
	DefTiDBSuperReadOnly                           = false
	DefTiDBShardAllocateStep                       = math.MaxInt64
	DefTiDBEnableTelemetry                         = true
	DefTiDBEnableParallelApply                     = false
	DefTiDBEnableAmendPessimisticTxn               = false
	DefTiDBPartitionPruneMode                      = "dynamic"
	DefTiDBEnableRateLimitAction                   = false
	DefTiDBEnableAsyncCommit                       = false
	DefTiDBEnable1PC                               = false
	DefTiDBGuaranteeLinearizability                = true
	DefTiDBAnalyzeVersion                          = 2
	DefTiDBAutoAnalyzePartitionBatchSize           = 1
	DefTiDBEnableIndexMergeJoin                    = false
	DefTiDBTrackAggregateMemoryUsage               = true
	DefTiDBEnableExchangePartition                 = true
	DefCTEMaxRecursionDepth                        = 1000
	DefTiDBTmpTableMaxSize                         = 64 << 20 // 64MB.
	DefTiDBEnableLocalTxn                          = false
	DefTiDBTSOClientBatchMaxWaitTime               = 0.0 // 0ms
	DefTiDBEnableTSOFollowerProxy                  = false
	DefTiDBEnableOrderedResultMode                 = false
	DefTiDBEnablePseudoForOutdatedStats            = false
	DefTiDBRegardNULLAsPoint                       = true
	DefEnablePlacementCheck                        = true
	DefTimestamp                                   = "0"
	DefTimestampFloat                              = 0.0
	DefTiDBEnableStmtSummary                       = true
	DefTiDBStmtSummaryInternalQuery                = false
	DefTiDBStmtSummaryRefreshInterval              = 1800
	DefTiDBStmtSummaryHistorySize                  = 24
	DefTiDBStmtSummaryMaxStmtCount                 = 3000
	DefTiDBStmtSummaryMaxSQLLength                 = 4096
	DefTiDBCapturePlanBaseline                     = Off
	DefTiDBEnableIndexMerge                        = true
	DefEnableLegacyInstanceScope                   = true
	DefTiDBTableCacheLease                         = 3 // 3s
	DefTiDBPersistAnalyzeOptions                   = true
	DefTiDBEnableColumnTracking                    = false
	DefTiDBStatsLoadSyncWait                       = 100
	DefTiDBStatsLoadPseudoTimeout                  = true
	DefSysdateIsNow                                = false
	DefTiDBEnableMutationChecker                   = false
	DefTiDBTxnAssertionLevel                       = AssertionOffStr
	DefTiDBIgnorePreparedCacheCloseStmt            = false
	DefTiDBBatchPendingTiFlashCount                = 4000
	DefRCReadCheckTS                               = false
	DefTiDBRemoveOrderbyInSubquery                 = false
	DefTiDBSkewDistinctAgg                         = false
	DefTiDB3StageDistinctAgg                       = true
	DefTiDBReadStaleness                           = 0
	DefTiDBGCMaxWaitTime                           = 24 * 60 * 60
	DefMaxAllowedPacket                     uint64 = 67108864
	DefTiDBEnableBatchDML                          = false
	DefTiDBMemQuotaQuery                           = 1073741824 // 1GB
	DefTiDBStatsCacheMemQuota                      = 0
	MaxTiDBStatsCacheMemQuota                      = 1024 * 1024 * 1024 * 1024 // 1TB
	DefTiDBQueryLogMaxLen                          = 4096
	DefRequireSecureTransport                      = false
	DefTiDBCommitterConcurrency                    = 128
	DefTiDBBatchDMLIgnoreError                     = false
	DefTiDBMemQuotaAnalyze                         = -1
	DefTiDBEnableAutoAnalyze                       = true
	DefTiDBMemOOMAction                            = "CANCEL"
	DefTiDBMaxAutoAnalyzeTime                      = 12 * 60 * 60
	DefTiDBEnablePrepPlanCache                     = true
	DefTiDBPrepPlanCacheSize                       = 100
	DefTiDBEnablePrepPlanCacheMemoryMonitor        = true
	DefTiDBPrepPlanCacheMemoryGuardRatio           = 0.1
	DefTiDBEnableConcurrentDDL                     = concurrencyddl.TiDBEnableConcurrentDDL
	DefTiDBSimplifiedMetrics                       = false
	DefTiDBEnablePaging                            = true
	DefTiFlashFineGrainedShuffleStreamCount        = 0
	DefStreamCountWhenMaxThreadsNotSet             = 8
	DefTiFlashFineGrainedShuffleBatchSize          = 8192
	DefAdaptiveClosestReadThreshold                = 4096
	DefTiDBEnableAnalyzeSnapshot                   = false
	DefTiDBGenerateBinaryPlan                      = true
	DefEnableTiDBGCAwareMemoryTrack                = true
	DefTiDBDefaultStrMatchSelectivity              = 0.8
	DefTiDBEnableTmpStorageOnOOM                   = true
	DefTiDBEnableMDL                               = true
	DefTiFlashFastScan                             = false
	DefMemoryUsageAlarmRatio                       = 0.7
	DefMemoryUsageAlarmKeepRecordNum               = 5
	DefTiDBEnableFastReorg                         = true
	DefTiDBDDLDiskQuota                            = 100 * 1024 * 1024 * 1024 // 100GB
	DefExecutorConcurrency                         = 5
	DefTiDBEnableGeneralPlanCache                  = false
	DefTiDBGeneralPlanCacheSize                    = 100
	DefTiDBEnableTiFlashReadForWriteStmt           = false
>>>>>>> 7611a038
	// MaxDDLReorgBatchSize is exported for testing.
	MaxDDLReorgBatchSize                  int32  = 10240
	MinDDLReorgBatchSize                  int32  = 32
	MinExpensiveQueryTimeThreshold        uint64 = 10 // 10s
	DefTiDBRcWriteCheckTs                        = false
	DefTiDBForeignKeyChecks                      = false
	DefTiDBAnalyzePartitionConcurrency           = 1
	DefTiDBOptRangeMaxSize                       = 64 * int64(size.MB) // 64 MB
	DefTiDBCostModelVer                          = 1
	DefTiDBServerMemoryLimitSessMinSize          = 128 << 20
	DefTiDBMergePartitionStatsConcurrency        = 1
	DefTiDBServerMemoryLimitGCTrigger            = 0.7
	DefTiDBEnableGOGCTuner                       = true
	// DefTiDBGOGCTunerThreshold is to limit TiDBGOGCTunerThreshold.
	DefTiDBGOGCTunerThreshold        float64 = 0.6
	DefTiDBOptPrefixIndexSingleScan          = true
	DefTiDBExternalTS                        = 0
	DefTiDBEnableExternalTSRead              = false
	DefTiDBEnableReusechunk                  = true
	DefTiDBUseAlloc                          = false
	DefTiDBEnablePlanReplayerCapture         = false
)

// Process global variables.
var (
	ProcessGeneralLog             = atomic.NewBool(false)
	RunAutoAnalyze                = atomic.NewBool(DefTiDBEnableAutoAnalyze)
	GlobalLogMaxDays              = atomic.NewInt32(int32(config.GetGlobalConfig().Log.File.MaxDays))
	QueryLogMaxLen                = atomic.NewInt32(DefTiDBQueryLogMaxLen)
	EnablePProfSQLCPU             = atomic.NewBool(false)
	EnableBatchDML                = atomic.NewBool(false)
	EnableTmpStorageOnOOM         = atomic.NewBool(DefTiDBEnableTmpStorageOnOOM)
	ddlReorgWorkerCounter   int32 = DefTiDBDDLReorgWorkerCount
	ddlReorgBatchSize       int32 = DefTiDBDDLReorgBatchSize
	ddlFlashbackConcurrency int32 = DefTiDBDDLFlashbackConcurrency
	ddlErrorCountLimit      int64 = DefTiDBDDLErrorCountLimit
	ddlReorgRowFormat       int64 = DefTiDBRowFormatV2
	maxDeltaSchemaCount     int64 = DefTiDBMaxDeltaSchemaCount
	// DDLSlowOprThreshold is the threshold for ddl slow operations, uint is millisecond.
	DDLSlowOprThreshold                  = config.GetGlobalConfig().Instance.DDLSlowOprThreshold
	ForcePriority                        = int32(DefTiDBForcePriority)
	MaxOfMaxAllowedPacket         uint64 = 1073741824
	ExpensiveQueryTimeThreshold   uint64 = DefTiDBExpensiveQueryTimeThreshold
	MemoryUsageAlarmRatio                = atomic.NewFloat64(DefMemoryUsageAlarmRatio)
	MemoryUsageAlarmKeepRecordNum        = atomic.NewInt64(DefMemoryUsageAlarmKeepRecordNum)
	EnableLocalTxn                       = atomic.NewBool(DefTiDBEnableLocalTxn)
	MaxTSOBatchWaitInterval              = atomic.NewFloat64(DefTiDBTSOClientBatchMaxWaitTime)
	EnableTSOFollowerProxy               = atomic.NewBool(DefTiDBEnableTSOFollowerProxy)
	RestrictedReadOnly                   = atomic.NewBool(DefTiDBRestrictedReadOnly)
	VarTiDBSuperReadOnly                 = atomic.NewBool(DefTiDBSuperReadOnly)
	PersistAnalyzeOptions                = atomic.NewBool(DefTiDBPersistAnalyzeOptions)
	TableCacheLease                      = atomic.NewInt64(DefTiDBTableCacheLease)
	EnableColumnTracking                 = atomic.NewBool(DefTiDBEnableColumnTracking)
	StatsLoadSyncWait                    = atomic.NewInt64(DefTiDBStatsLoadSyncWait)
	StatsLoadPseudoTimeout               = atomic.NewBool(DefTiDBStatsLoadPseudoTimeout)
	MemQuotaBindingCache                 = atomic.NewInt64(DefTiDBMemQuotaBindingCache)
	GCMaxWaitTime                        = atomic.NewInt64(DefTiDBGCMaxWaitTime)
	StatsCacheMemQuota                   = atomic.NewInt64(DefTiDBStatsCacheMemQuota)
	OOMAction                            = atomic.NewString(DefTiDBMemOOMAction)
	MaxAutoAnalyzeTime                   = atomic.NewInt64(DefTiDBMaxAutoAnalyzeTime)
	// variables for plan cache
	PreparedPlanCacheMemoryGuardRatio = atomic.NewFloat64(DefTiDBPrepPlanCacheMemoryGuardRatio)
	EnableConcurrentDDL               = atomic.NewBool(DefTiDBEnableConcurrentDDL)
	DDLForce2Queue                    = atomic.NewBool(false)
	EnableNoopVariables               = atomic.NewBool(DefTiDBEnableNoopVariables)
	EnableMDL                         = atomic.NewBool(false)
	AutoAnalyzePartitionBatchSize     = atomic.NewInt64(DefTiDBAutoAnalyzePartitionBatchSize)
	// EnableFastReorg indicates whether to use lightning to enhance DDL reorg performance.
	EnableFastReorg = atomic.NewBool(DefTiDBEnableFastReorg)
	// DDLDiskQuota is the temporary variable for set disk quota for lightning
	DDLDiskQuota = atomic.NewUint64(DefTiDBDDLDiskQuota)
	// EnableForeignKey indicates whether to enable foreign key feature.
	EnableForeignKey    = atomic.NewBool(false)
	EnableRCReadCheckTS = atomic.NewBool(false)

	// DefTiDBServerMemoryLimit indicates the default value of TiDBServerMemoryLimit(TotalMem * 80%).
	// It should be a const and shouldn't be modified after tidb is started.
	DefTiDBServerMemoryLimit = serverMemoryLimitDefaultValue()
	GOGCTunerThreshold       = atomic.NewFloat64(DefTiDBGOGCTunerThreshold)

	PasswordValidationLength           = atomic.NewInt32(8)
	PasswordValidationMixedCaseCount   = atomic.NewInt32(1)
	PasswordValidtaionNumberCount      = atomic.NewInt32(1)
	PasswordValidationSpecialCharCount = atomic.NewInt32(1)
)

var (
	// SetMemQuotaAnalyze is the func registered by global/subglobal tracker to set memory quota.
	SetMemQuotaAnalyze func(quota int64) = nil
	// GetMemQuotaAnalyze is the func registered by global/subglobal tracker to get memory quota.
	GetMemQuotaAnalyze func() int64 = nil
	// SetStatsCacheCapacity is the func registered by domain to set statsCache memory quota.
	SetStatsCacheCapacity atomic.Value
	// SetPDClientDynamicOption is the func registered by domain
	SetPDClientDynamicOption atomic.Pointer[func(string, string)]
	// SwitchConcurrentDDL is the func registered by DDL to switch concurrent DDL.
	SwitchConcurrentDDL func(bool) error = nil
	// SwitchMDL is the func registered by DDL to switch MDL.
	SwitchMDL func(bool2 bool) error = nil
	// EnableDDL is the func registered by ddl to enable running ddl in this instance.
	EnableDDL func() error = nil
	// DisableDDL is the func registered by ddl to disable running ddl in this instance.
	DisableDDL func() error = nil
	// SetExternalTimestamp is the func registered by staleread to set externaltimestamp in pd
	SetExternalTimestamp func(ctx context.Context, ts uint64) error
	// GetExternalTimestamp is the func registered by staleread to get externaltimestamp from pd
	GetExternalTimestamp func(ctx context.Context) (uint64, error)
)

func serverMemoryLimitDefaultValue() string {
	total, err := memory.MemTotal()
	if err == nil && total != 0 {
		return "80%"
	}
	return "0"
}<|MERGE_RESOLUTION|>--- conflicted
+++ resolved
@@ -868,7 +868,6 @@
 
 // Default TiDB system variable values.
 const (
-<<<<<<< HEAD
 	DefHostname                                     = "localhost"
 	DefIndexLookupConcurrency                       = ConcurrencyUnset
 	DefIndexLookupJoinConcurrency                   = ConcurrencyUnset
@@ -1070,220 +1069,12 @@
 	DefTiFlashFastScan                              = false
 	DefMemoryUsageAlarmRatio                        = 0.7
 	DefMemoryUsageAlarmKeepRecordNum                = 5
-	DefTiDBEnableFastReorg                          = false
+	DefTiDBEnableFastReorg                          = true
 	DefTiDBDDLDiskQuota                             = 100 * 1024 * 1024 * 1024 // 100GB
 	DefExecutorConcurrency                          = 5
 	DefTiDBEnableGeneralPlanCache                   = false
 	DefTiDBGeneralPlanCacheSize                     = 100
 	DefTiDBEnableTiFlashReadForWriteStmt            = false
-=======
-	DefHostname                                    = "localhost"
-	DefIndexLookupConcurrency                      = ConcurrencyUnset
-	DefIndexLookupJoinConcurrency                  = ConcurrencyUnset
-	DefIndexSerialScanConcurrency                  = 1
-	DefIndexJoinBatchSize                          = 25000
-	DefIndexLookupSize                             = 20000
-	DefDistSQLScanConcurrency                      = 15
-	DefBuildStatsConcurrency                       = 4
-	DefAutoAnalyzeRatio                            = 0.5
-	DefAutoAnalyzeStartTime                        = "00:00 +0000"
-	DefAutoAnalyzeEndTime                          = "23:59 +0000"
-	DefAutoIncrementIncrement                      = 1
-	DefAutoIncrementOffset                         = 1
-	DefChecksumTableConcurrency                    = 4
-	DefSkipUTF8Check                               = false
-	DefSkipASCIICheck                              = false
-	DefOptAggPushDown                              = false
-	DefOptCartesianBCJ                             = 1
-	DefOptMPPOuterJoinFixedBuildSide               = false
-	DefOptWriteRowID                               = false
-	DefOptEnableCorrelationAdjustment              = true
-	DefOptLimitPushDownThreshold                   = 100
-	DefOptCorrelationThreshold                     = 0.9
-	DefOptCorrelationExpFactor                     = 1
-	DefOptCPUFactor                                = 3.0
-	DefOptCopCPUFactor                             = 3.0
-	DefOptTiFlashConcurrencyFactor                 = 24.0
-	DefOptNetworkFactor                            = 1.0
-	DefOptScanFactor                               = 1.5
-	DefOptDescScanFactor                           = 3.0
-	DefOptSeekFactor                               = 20.0
-	DefOptMemoryFactor                             = 0.001
-	DefOptDiskFactor                               = 1.5
-	DefOptConcurrencyFactor                        = 3.0
-	DefOptForceInlineCTE                           = false
-	DefOptInSubqToJoinAndAgg                       = true
-	DefOptPreferRangeScan                          = false
-	DefBatchInsert                                 = false
-	DefBatchDelete                                 = false
-	DefBatchCommit                                 = false
-	DefCurretTS                                    = 0
-	DefInitChunkSize                               = 32
-	DefMinPagingSize                               = int(paging.MinPagingSize)
-	DefMaxPagingSize                               = int(paging.MaxPagingSize)
-	DefMaxChunkSize                                = 1024
-	DefDMLBatchSize                                = 0
-	DefMaxPreparedStmtCount                        = -1
-	DefWaitTimeout                                 = 28800
-	DefTiDBMemQuotaApplyCache                      = 32 << 20 // 32MB.
-	DefTiDBMemQuotaBindingCache                    = 64 << 20 // 64MB.
-	DefTiDBGeneralLog                              = false
-	DefTiDBPProfSQLCPU                             = 0
-	DefTiDBRetryLimit                              = 10
-	DefTiDBDisableTxnAutoRetry                     = true
-	DefTiDBConstraintCheckInPlace                  = false
-	DefTiDBHashJoinConcurrency                     = ConcurrencyUnset
-	DefTiDBProjectionConcurrency                   = ConcurrencyUnset
-	DefBroadcastJoinThresholdSize                  = 100 * 1024 * 1024
-	DefBroadcastJoinThresholdCount                 = 10 * 1024
-	DefTiDBOptimizerSelectivityLevel               = 0
-	DefTiDBOptimizerEnableNewOFGB                  = false
-	DefTiDBEnableOuterJoinReorder                  = false
-	DefTiDBEnableNAAJ                              = false
-	DefTiDBAllowBatchCop                           = 1
-	DefTiDBAllowMPPExecution                       = true
-	DefTiDBHashExchangeWithNewCollation            = true
-	DefTiDBEnforceMPPExecution                     = false
-	DefTiFlashMaxThreads                           = -1
-	DefTiDBMPPStoreFailTTL                         = "60s"
-	DefTiDBTxnMode                                 = ""
-	DefTiDBRowFormatV1                             = 1
-	DefTiDBRowFormatV2                             = 2
-	DefTiDBDDLReorgWorkerCount                     = 4
-	DefTiDBDDLReorgBatchSize                       = 256
-	DefTiDBDDLFlashbackConcurrency                 = 64
-	DefTiDBDDLErrorCountLimit                      = 512
-	DefTiDBMaxDeltaSchemaCount                     = 1024
-	DefTiDBPlacementMode                           = PlacementModeStrict
-	DefTiDBEnableAutoIncrementInGenerated          = false
-	DefTiDBHashAggPartialConcurrency               = ConcurrencyUnset
-	DefTiDBHashAggFinalConcurrency                 = ConcurrencyUnset
-	DefTiDBWindowConcurrency                       = ConcurrencyUnset
-	DefTiDBMergeJoinConcurrency                    = 1 // disable optimization by default
-	DefTiDBStreamAggConcurrency                    = 1
-	DefTiDBForcePriority                           = mysql.NoPriority
-	DefEnableWindowFunction                        = true
-	DefEnablePipelinedWindowFunction               = true
-	DefEnableStrictDoubleTypeCheck                 = true
-	DefEnableVectorizedExpression                  = true
-	DefTiDBOptJoinReorderThreshold                 = 0
-	DefTiDBDDLSlowOprThreshold                     = 300
-	DefTiDBUseFastAnalyze                          = false
-	DefTiDBSkipIsolationLevelCheck                 = false
-	DefTiDBExpensiveQueryTimeThreshold             = 60 // 60s
-	DefTiDBScatterRegion                           = false
-	DefTiDBWaitSplitRegionFinish                   = true
-	DefWaitSplitRegionTimeout                      = 300 // 300s
-	DefTiDBEnableNoopFuncs                         = Off
-	DefTiDBEnableNoopVariables                     = true
-	DefTiDBAllowRemoveAutoInc                      = false
-	DefTiDBUsePlanBaselines                        = true
-	DefTiDBEvolvePlanBaselines                     = false
-	DefTiDBEvolvePlanTaskMaxTime                   = 600 // 600s
-	DefTiDBEvolvePlanTaskStartTime                 = "00:00 +0000"
-	DefTiDBEvolvePlanTaskEndTime                   = "23:59 +0000"
-	DefInnodbLockWaitTimeout                       = 50 // 50s
-	DefTiDBStoreLimit                              = 0
-	DefTiDBMetricSchemaStep                        = 60 // 60s
-	DefTiDBMetricSchemaRangeDuration               = 60 // 60s
-	DefTiDBFoundInPlanCache                        = false
-	DefTiDBFoundInBinding                          = false
-	DefTiDBEnableCollectExecutionInfo              = true
-	DefTiDBAllowAutoRandExplicitInsert             = false
-	DefTiDBEnableClusteredIndex                    = ClusteredIndexDefModeOn
-	DefTiDBRedactLog                               = false
-	DefTiDBRestrictedReadOnly                      = false
-	DefTiDBSuperReadOnly                           = false
-	DefTiDBShardAllocateStep                       = math.MaxInt64
-	DefTiDBEnableTelemetry                         = true
-	DefTiDBEnableParallelApply                     = false
-	DefTiDBEnableAmendPessimisticTxn               = false
-	DefTiDBPartitionPruneMode                      = "dynamic"
-	DefTiDBEnableRateLimitAction                   = false
-	DefTiDBEnableAsyncCommit                       = false
-	DefTiDBEnable1PC                               = false
-	DefTiDBGuaranteeLinearizability                = true
-	DefTiDBAnalyzeVersion                          = 2
-	DefTiDBAutoAnalyzePartitionBatchSize           = 1
-	DefTiDBEnableIndexMergeJoin                    = false
-	DefTiDBTrackAggregateMemoryUsage               = true
-	DefTiDBEnableExchangePartition                 = true
-	DefCTEMaxRecursionDepth                        = 1000
-	DefTiDBTmpTableMaxSize                         = 64 << 20 // 64MB.
-	DefTiDBEnableLocalTxn                          = false
-	DefTiDBTSOClientBatchMaxWaitTime               = 0.0 // 0ms
-	DefTiDBEnableTSOFollowerProxy                  = false
-	DefTiDBEnableOrderedResultMode                 = false
-	DefTiDBEnablePseudoForOutdatedStats            = false
-	DefTiDBRegardNULLAsPoint                       = true
-	DefEnablePlacementCheck                        = true
-	DefTimestamp                                   = "0"
-	DefTimestampFloat                              = 0.0
-	DefTiDBEnableStmtSummary                       = true
-	DefTiDBStmtSummaryInternalQuery                = false
-	DefTiDBStmtSummaryRefreshInterval              = 1800
-	DefTiDBStmtSummaryHistorySize                  = 24
-	DefTiDBStmtSummaryMaxStmtCount                 = 3000
-	DefTiDBStmtSummaryMaxSQLLength                 = 4096
-	DefTiDBCapturePlanBaseline                     = Off
-	DefTiDBEnableIndexMerge                        = true
-	DefEnableLegacyInstanceScope                   = true
-	DefTiDBTableCacheLease                         = 3 // 3s
-	DefTiDBPersistAnalyzeOptions                   = true
-	DefTiDBEnableColumnTracking                    = false
-	DefTiDBStatsLoadSyncWait                       = 100
-	DefTiDBStatsLoadPseudoTimeout                  = true
-	DefSysdateIsNow                                = false
-	DefTiDBEnableMutationChecker                   = false
-	DefTiDBTxnAssertionLevel                       = AssertionOffStr
-	DefTiDBIgnorePreparedCacheCloseStmt            = false
-	DefTiDBBatchPendingTiFlashCount                = 4000
-	DefRCReadCheckTS                               = false
-	DefTiDBRemoveOrderbyInSubquery                 = false
-	DefTiDBSkewDistinctAgg                         = false
-	DefTiDB3StageDistinctAgg                       = true
-	DefTiDBReadStaleness                           = 0
-	DefTiDBGCMaxWaitTime                           = 24 * 60 * 60
-	DefMaxAllowedPacket                     uint64 = 67108864
-	DefTiDBEnableBatchDML                          = false
-	DefTiDBMemQuotaQuery                           = 1073741824 // 1GB
-	DefTiDBStatsCacheMemQuota                      = 0
-	MaxTiDBStatsCacheMemQuota                      = 1024 * 1024 * 1024 * 1024 // 1TB
-	DefTiDBQueryLogMaxLen                          = 4096
-	DefRequireSecureTransport                      = false
-	DefTiDBCommitterConcurrency                    = 128
-	DefTiDBBatchDMLIgnoreError                     = false
-	DefTiDBMemQuotaAnalyze                         = -1
-	DefTiDBEnableAutoAnalyze                       = true
-	DefTiDBMemOOMAction                            = "CANCEL"
-	DefTiDBMaxAutoAnalyzeTime                      = 12 * 60 * 60
-	DefTiDBEnablePrepPlanCache                     = true
-	DefTiDBPrepPlanCacheSize                       = 100
-	DefTiDBEnablePrepPlanCacheMemoryMonitor        = true
-	DefTiDBPrepPlanCacheMemoryGuardRatio           = 0.1
-	DefTiDBEnableConcurrentDDL                     = concurrencyddl.TiDBEnableConcurrentDDL
-	DefTiDBSimplifiedMetrics                       = false
-	DefTiDBEnablePaging                            = true
-	DefTiFlashFineGrainedShuffleStreamCount        = 0
-	DefStreamCountWhenMaxThreadsNotSet             = 8
-	DefTiFlashFineGrainedShuffleBatchSize          = 8192
-	DefAdaptiveClosestReadThreshold                = 4096
-	DefTiDBEnableAnalyzeSnapshot                   = false
-	DefTiDBGenerateBinaryPlan                      = true
-	DefEnableTiDBGCAwareMemoryTrack                = true
-	DefTiDBDefaultStrMatchSelectivity              = 0.8
-	DefTiDBEnableTmpStorageOnOOM                   = true
-	DefTiDBEnableMDL                               = true
-	DefTiFlashFastScan                             = false
-	DefMemoryUsageAlarmRatio                       = 0.7
-	DefMemoryUsageAlarmKeepRecordNum               = 5
-	DefTiDBEnableFastReorg                         = true
-	DefTiDBDDLDiskQuota                            = 100 * 1024 * 1024 * 1024 // 100GB
-	DefExecutorConcurrency                         = 5
-	DefTiDBEnableGeneralPlanCache                  = false
-	DefTiDBGeneralPlanCacheSize                    = 100
-	DefTiDBEnableTiFlashReadForWriteStmt           = false
->>>>>>> 7611a038
 	// MaxDDLReorgBatchSize is exported for testing.
 	MaxDDLReorgBatchSize                  int32  = 10240
 	MinDDLReorgBatchSize                  int32  = 32
