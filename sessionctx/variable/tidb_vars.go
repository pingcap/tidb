--- conflicted
+++ resolved
@@ -746,15 +746,13 @@
 	// TODO(crazycs520): remove this after foreign key GA.
 	TiDBEnableForeignKey = "tidb_enable_foreign_key"
 
-<<<<<<< HEAD
 	// TiDBOptAdvancedJoinHint indicates whether the join method hint is compatible with join order hint.
 	TiDBOptAdvancedJoinHint = "tidb_opt_advanced_join_hint"
-=======
+
 	// TiDBOptRangeMaxSize is the max memory limit for ranges. When the optimizer estimates that the memory usage of complete
 	// ranges would exceed the limit, it chooses less accurate ranges such as full range. 0 indicates that there is no memory
 	// limit for ranges.
 	TiDBOptRangeMaxSize = "tidb_opt_range_max_size"
->>>>>>> b5ab19c0
 )
 
 // TiDB vars that have only global scope
@@ -1057,13 +1055,9 @@
 	DefTiDBRcWriteCheckTs                           = false
 	DefTiDBConstraintCheckInPlacePessimistic        = true
 	DefTiDBForeignKeyChecks                         = false
-<<<<<<< HEAD
-	DefTiDBOptRangeMaxSize                          = 64 * int64(size.MB) // 64 MB
 	DefTiDBOptAdvancedJoinHint                      = true
-=======
 	DefTiDBOptRangeMaxSize                          = 0
 	DefTiDBCostModelVer                             = 1
->>>>>>> b5ab19c0
 )
 
 // Process global variables.
