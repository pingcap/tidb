// Copyright 2017 PingCAP, Inc.
//
// Licensed under the Apache License, Version 2.0 (the "License");
// you may not use this file except in compliance with the License.
// You may obtain a copy of the License at
//
//     http://www.apache.org/licenses/LICENSE-2.0
//
// Unless required by applicable law or agreed to in writing, software
// distributed under the License is distributed on an "AS IS" BASIS,
// WITHOUT WARRANTIES OR CONDITIONS OF ANY KIND, either express or implied.
// See the License for the specific language governing permissions and
// limitations under the License.

package variable

import (
	"context"
	"fmt"
	"math"
	"time"

	"github.com/pingcap/tidb/config"
	"github.com/pingcap/tidb/parser/mysql"
	"github.com/pingcap/tidb/sessionctx/variable/featuretag/concurrencyddl"
	"github.com/pingcap/tidb/sessionctx/variable/featuretag/distributereorg"
	"github.com/pingcap/tidb/util/memory"
	"github.com/pingcap/tidb/util/paging"
	"github.com/pingcap/tidb/util/size"
	"go.uber.org/atomic"
)

/*
	Steps to add a new TiDB specific system variable:

	1. Add a new variable name with comment in this file.
	2. Add the default value of the new variable in this file.
	3. Add SysVar instance in 'defaultSysVars' slice.
*/

// TiDB system variable names that only in session scope.
const (
	TiDBDDLSlowOprThreshold = "ddl_slow_threshold"

	// TiDBSnapshot is used for reading history data, the default value is empty string.
	// The value can be a datetime string like '2017-11-11 20:20:20' or a tso string. When this variable is set, the session reads history data of that time.
	TiDBSnapshot = "tidb_snapshot"

	// TiDBOptAggPushDown is used to enable/disable the optimizer rule of aggregation push down.
	TiDBOptAggPushDown = "tidb_opt_agg_push_down"

	// TiDBOptCartesianBCJ is used to disable/enable broadcast cartesian join in MPP mode
	TiDBOptCartesianBCJ = "tidb_opt_broadcast_cartesian_join"

	TiDBOptMPPOuterJoinFixedBuildSide = "tidb_opt_mpp_outer_join_fixed_build_side"

	// TiDBOptDistinctAggPushDown is used to decide whether agg with distinct should be pushed to tikv/tiflash.
	TiDBOptDistinctAggPushDown = "tidb_opt_distinct_agg_push_down"

	// TiDBOptSkewDistinctAgg is used to indicate the distinct agg has data skew
	TiDBOptSkewDistinctAgg = "tidb_opt_skew_distinct_agg"

	// TiDBOpt3StageDistinctAgg is used to indicate whether to plan and execute the distinct agg in 3 stages
	TiDBOpt3StageDistinctAgg = "tidb_opt_three_stage_distinct_agg"

	// TiDBBCJThresholdSize is used to limit the size of small table for mpp broadcast join.
	// Its unit is bytes, if the size of small table is larger than it, we will not use bcj.
	TiDBBCJThresholdSize = "tidb_broadcast_join_threshold_size"

	// TiDBBCJThresholdCount is used to limit the count of small table for mpp broadcast join.
	// If we can't estimate the size of one side of join child, we will check if its row number exceeds this limitation.
	TiDBBCJThresholdCount = "tidb_broadcast_join_threshold_count"

	// TiDBOptWriteRowID is used to enable/disable the operations of insert、replace and update to _tidb_rowid.
	TiDBOptWriteRowID = "tidb_opt_write_row_id"

	// TiDBAutoAnalyzeRatio will run if (table modify count)/(table row count) is greater than this value.
	TiDBAutoAnalyzeRatio = "tidb_auto_analyze_ratio"

	// TiDBAutoAnalyzeStartTime will run if current time is within start time and end time.
	TiDBAutoAnalyzeStartTime = "tidb_auto_analyze_start_time"
	TiDBAutoAnalyzeEndTime   = "tidb_auto_analyze_end_time"

	// TiDBChecksumTableConcurrency is used to speed up the ADMIN CHECKSUM TABLE
	// statement, when a table has multiple indices, those indices can be
	// scanned concurrently, with the cost of higher system performance impact.
	TiDBChecksumTableConcurrency = "tidb_checksum_table_concurrency"

	// TiDBCurrentTS is used to get the current transaction timestamp.
	// It is read-only.
	TiDBCurrentTS = "tidb_current_ts"

	// TiDBLastTxnInfo is used to get the last transaction info within the current session.
	TiDBLastTxnInfo = "tidb_last_txn_info"

	// TiDBLastQueryInfo is used to get the last query info within the current session.
	TiDBLastQueryInfo = "tidb_last_query_info"

	// TiDBLastDDLInfo is used to get the last ddl info within the current session.
	TiDBLastDDLInfo = "tidb_last_ddl_info"

	// TiDBLastPlanReplayerToken is used to get the last plan replayer token within the current session
	TiDBLastPlanReplayerToken = "tidb_last_plan_replayer_token"

	// TiDBConfig is a read-only variable that shows the config of the current server.
	TiDBConfig = "tidb_config"

	// TiDBBatchInsert is used to enable/disable auto-split insert data. If set this option on, insert executor will automatically
	// insert data into multiple batches and use a single txn for each batch. This will be helpful when inserting large data.
	TiDBBatchInsert = "tidb_batch_insert"

	// TiDBBatchDelete is used to enable/disable auto-split delete data. If set this option on, delete executor will automatically
	// split data into multiple batches and use a single txn for each batch. This will be helpful when deleting large data.
	TiDBBatchDelete = "tidb_batch_delete"

	// TiDBBatchCommit is used to enable/disable auto-split the transaction.
	// If set this option on, the transaction will be committed when it reaches stmt-count-limit and starts a new transaction.
	TiDBBatchCommit = "tidb_batch_commit"

	// TiDBDMLBatchSize is used to split the insert/delete data into small batches.
	// It only takes effort when tidb_batch_insert/tidb_batch_delete is on.
	// Its default value is 20000. When the row size is large, 20k rows could be larger than 100MB.
	// User could change it to a smaller one to avoid breaking the transaction size limitation.
	TiDBDMLBatchSize = "tidb_dml_batch_size"

	// The following session variables controls the memory quota during query execution.

	// TiDBMemQuotaQuery controls the memory quota of a query.
	TiDBMemQuotaQuery = "tidb_mem_quota_query" // Bytes.
	// TiDBMemQuotaApplyCache controls the memory quota of a query.
	TiDBMemQuotaApplyCache = "tidb_mem_quota_apply_cache"

	// TiDBGeneralLog is used to log every query in the server in info level.
	TiDBGeneralLog = "tidb_general_log"

	// TiDBLogFileMaxDays is used to log every query in the server in info level.
	TiDBLogFileMaxDays = "tidb_log_file_max_days"

	// TiDBPProfSQLCPU is used to add label sql label to pprof result.
	TiDBPProfSQLCPU = "tidb_pprof_sql_cpu"

	// TiDBRetryLimit is the maximum number of retries when committing a transaction.
	TiDBRetryLimit = "tidb_retry_limit"

	// TiDBDisableTxnAutoRetry disables transaction auto retry.
	TiDBDisableTxnAutoRetry = "tidb_disable_txn_auto_retry"

	// TiDBEnableChunkRPC enables TiDB to use Chunk format for coprocessor requests.
	TiDBEnableChunkRPC = "tidb_enable_chunk_rpc"

	// TiDBOptimizerSelectivityLevel is used to control the selectivity estimation level.
	TiDBOptimizerSelectivityLevel = "tidb_optimizer_selectivity_level"

	// TiDBOptimizerEnableNewOnlyFullGroupByCheck is used to open the newly only_full_group_by check by maintaining functional dependency.
	TiDBOptimizerEnableNewOnlyFullGroupByCheck = "tidb_enable_new_only_full_group_by_check"

	TiDBOptimizerEnableOuterJoinReorder = "tidb_enable_outer_join_reorder"

	// TiDBOptimizerEnableNAAJ is used to open the newly null-aware anti join
	TiDBOptimizerEnableNAAJ = "tidb_enable_null_aware_anti_join"

	// TiDBTxnMode is used to control the transaction behavior.
	TiDBTxnMode = "tidb_txn_mode"

	// TiDBRowFormatVersion is used to control tidb row format version current.
	TiDBRowFormatVersion = "tidb_row_format_version"

	// TiDBEnableTablePartition is used to control table partition feature.
	// The valid value include auto/on/off:
	// on or auto: enable table partition if the partition type is implemented.
	// off: always disable table partition.
	TiDBEnableTablePartition = "tidb_enable_table_partition"

	// TiDBEnableListTablePartition is used to control list table partition feature.
	TiDBEnableListTablePartition = "tidb_enable_list_partition"

	// TiDBSkipIsolationLevelCheck is used to control whether to return error when set unsupported transaction
	// isolation level.
	TiDBSkipIsolationLevelCheck = "tidb_skip_isolation_level_check"

	// TiDBLowResolutionTSO is used for reading data with low resolution TSO which is updated once every two seconds
	TiDBLowResolutionTSO = "tidb_low_resolution_tso"

	// TiDBReplicaRead is used for reading data from replicas, followers for example.
	TiDBReplicaRead = "tidb_replica_read"

	// TiDBAdaptiveClosestReadThreshold is for reading data from closest replicas(with same 'zone' label).
	// TiKV client should send read request to the closest replica(leader/follower) if the estimated response
	// size exceeds this threshold; otherwise, this request should be sent to leader.
	// This variable only take effect when `tidb_replica_read` is 'closest-adaptive'.
	TiDBAdaptiveClosestReadThreshold = "tidb_adaptive_closest_read_threshold"

	// TiDBAllowRemoveAutoInc indicates whether a user can drop the auto_increment column attribute or not.
	TiDBAllowRemoveAutoInc = "tidb_allow_remove_auto_inc"

	// TiDBMultiStatementMode enables multi statement at the risk of SQL injection
	// provides backwards compatibility
	TiDBMultiStatementMode = "tidb_multi_statement_mode"

	// TiDBEvolvePlanTaskMaxTime controls the max time of a single evolution task.
	TiDBEvolvePlanTaskMaxTime = "tidb_evolve_plan_task_max_time"

	// TiDBEvolvePlanTaskStartTime is the start time of evolution task.
	TiDBEvolvePlanTaskStartTime = "tidb_evolve_plan_task_start_time"
	// TiDBEvolvePlanTaskEndTime is the end time of evolution task.
	TiDBEvolvePlanTaskEndTime = "tidb_evolve_plan_task_end_time"

	// TiDBSlowLogThreshold is used to set the slow log threshold in the server.
	TiDBSlowLogThreshold = "tidb_slow_log_threshold"

	// TiDBRecordPlanInSlowLog is used to log the plan of the slow query.
	TiDBRecordPlanInSlowLog = "tidb_record_plan_in_slow_log"

	// TiDBEnableSlowLog enables TiDB to log slow queries.
	TiDBEnableSlowLog = "tidb_enable_slow_log"

	// TiDBCheckMb4ValueInUTF8 is used to control whether to enable the check wrong utf8 value.
	TiDBCheckMb4ValueInUTF8 = "tidb_check_mb4_value_in_utf8"

	// TiDBFoundInPlanCache indicates whether the last statement was found in plan cache
	TiDBFoundInPlanCache = "last_plan_from_cache"

	// TiDBFoundInBinding indicates whether the last statement was matched with the hints in the binding.
	TiDBFoundInBinding = "last_plan_from_binding"

	// TiDBAllowAutoRandExplicitInsert indicates whether explicit insertion on auto_random column is allowed.
	TiDBAllowAutoRandExplicitInsert = "allow_auto_random_explicit_insert"

	// TiDBTxnScope indicates whether using global transactions or local transactions.
	TiDBTxnScope = "txn_scope"

	// TiDBTxnReadTS indicates the next transaction should be staleness transaction and provide the startTS
	TiDBTxnReadTS = "tx_read_ts"

	// TiDBReadStaleness indicates the staleness duration for following statement
	TiDBReadStaleness = "tidb_read_staleness"

	// TiDBEnablePaging indicates whether paging is enabled in coprocessor requests.
	TiDBEnablePaging = "tidb_enable_paging"

	// TiDBReadConsistency indicates whether the autocommit read statement goes through TiKV RC.
	TiDBReadConsistency = "tidb_read_consistency"

	// TiDBSysdateIsNow is the name of the `tidb_sysdate_is_now` system variable
	TiDBSysdateIsNow = "tidb_sysdate_is_now"

	// RequireSecureTransport indicates the secure mode for data transport
	RequireSecureTransport = "require_secure_transport"

	// TiFlashFastScan indicates whether use fast scan in tiflash.
	TiFlashFastScan = "tiflash_fastscan"

	// TiDBEnableUnsafeSubstitute indicates whether to enable generate column takes unsafe substitute.
	TiDBEnableUnsafeSubstitute = "tidb_enable_unsafe_substitute"

	// TiDBEnableTiFlashReadForWriteStmt indicates whether to enable TiFlash to read for write statements.
	TiDBEnableTiFlashReadForWriteStmt = "tidb_enable_tiflash_read_for_write_stmt"

	// TiDBUseAlloc indicates whether the last statement used chunk alloc
	TiDBUseAlloc = "last_sql_use_alloc"
)

// TiDB system variable names that both in session and global scope.
const (
	// TiDBBuildStatsConcurrency is used to speed up the ANALYZE statement, when a table has multiple indices,
	// those indices can be scanned concurrently, with the cost of higher system performance impact.
	TiDBBuildStatsConcurrency = "tidb_build_stats_concurrency"

	// TiDBDistSQLScanConcurrency is used to set the concurrency of a distsql scan task.
	// A distsql scan task can be a table scan or a index scan, which may be distributed to many TiKV nodes.
	// Higher concurrency may reduce latency, but with the cost of higher memory usage and system performance impact.
	// If the query has a LIMIT clause, high concurrency makes the system do much more work than needed.
	TiDBDistSQLScanConcurrency = "tidb_distsql_scan_concurrency"

	// TiDBOptInSubqToJoinAndAgg is used to enable/disable the optimizer rule of rewriting IN subquery.
	TiDBOptInSubqToJoinAndAgg = "tidb_opt_insubq_to_join_and_agg"

	// TiDBOptPreferRangeScan is used to enable/disable the optimizer to always prefer range scan over table scan, ignoring their costs.
	TiDBOptPreferRangeScan = "tidb_opt_prefer_range_scan"

	// TiDBOptEnableCorrelationAdjustment is used to indicates if enable correlation adjustment.
	TiDBOptEnableCorrelationAdjustment = "tidb_opt_enable_correlation_adjustment"

	// TiDBOptLimitPushDownThreshold determines if push Limit or TopN down to TiKV forcibly.
	TiDBOptLimitPushDownThreshold = "tidb_opt_limit_push_down_threshold"

	// TiDBOptCorrelationThreshold is a guard to enable row count estimation using column order correlation.
	TiDBOptCorrelationThreshold = "tidb_opt_correlation_threshold"

	// TiDBOptCorrelationExpFactor is an exponential factor to control heuristic approach when tidb_opt_correlation_threshold is not satisfied.
	TiDBOptCorrelationExpFactor = "tidb_opt_correlation_exp_factor"

	// TiDBOptCPUFactor is the CPU cost of processing one expression for one row.
	TiDBOptCPUFactor = "tidb_opt_cpu_factor"
	// TiDBOptCopCPUFactor is the CPU cost of processing one expression for one row in coprocessor.
	TiDBOptCopCPUFactor = "tidb_opt_copcpu_factor"
	// TiDBOptTiFlashConcurrencyFactor is concurrency number of tiflash computation.
	TiDBOptTiFlashConcurrencyFactor = "tidb_opt_tiflash_concurrency_factor"
	// TiDBOptNetworkFactor is the network cost of transferring 1 byte data.
	TiDBOptNetworkFactor = "tidb_opt_network_factor"
	// TiDBOptScanFactor is the IO cost of scanning 1 byte data on TiKV.
	TiDBOptScanFactor = "tidb_opt_scan_factor"
	// TiDBOptDescScanFactor is the IO cost of scanning 1 byte data on TiKV in desc order.
	TiDBOptDescScanFactor = "tidb_opt_desc_factor"
	// TiDBOptSeekFactor is the IO cost of seeking the start value in a range on TiKV or TiFlash.
	TiDBOptSeekFactor = "tidb_opt_seek_factor"
	// TiDBOptMemoryFactor is the memory cost of storing one tuple.
	TiDBOptMemoryFactor = "tidb_opt_memory_factor"
	// TiDBOptDiskFactor is the IO cost of reading/writing one byte to temporary disk.
	TiDBOptDiskFactor = "tidb_opt_disk_factor"
	// TiDBOptConcurrencyFactor is the CPU cost of additional one goroutine.
	TiDBOptConcurrencyFactor = "tidb_opt_concurrency_factor"
	// TiDBOptForceInlineCTE is used to enable/disable inline CTE
	TiDBOptForceInlineCTE = "tidb_opt_force_inline_cte"

	// TiDBIndexJoinBatchSize is used to set the batch size of an index lookup join.
	// The index lookup join fetches batches of data from outer executor and constructs ranges for inner executor.
	// This value controls how much of data in a batch to do the index join.
	// Large value may reduce the latency but consumes more system resource.
	TiDBIndexJoinBatchSize = "tidb_index_join_batch_size"

	// TiDBIndexLookupSize is used for index lookup executor.
	// The index lookup executor first scan a batch of handles from a index, then use those handles to lookup the table
	// rows, this value controls how much of handles in a batch to do a lookup task.
	// Small value sends more RPCs to TiKV, consume more system resource.
	// Large value may do more work than needed if the query has a limit.
	TiDBIndexLookupSize = "tidb_index_lookup_size"

	// TiDBIndexLookupConcurrency is used for index lookup executor.
	// A lookup task may have 'tidb_index_lookup_size' of handles at maximum, the handles may be distributed
	// in many TiKV nodes, we execute multiple concurrent index lookup tasks concurrently to reduce the time
	// waiting for a task to finish.
	// Set this value higher may reduce the latency but consumes more system resource.
	// tidb_index_lookup_concurrency is deprecated, use tidb_executor_concurrency instead.
	TiDBIndexLookupConcurrency = "tidb_index_lookup_concurrency"

	// TiDBIndexLookupJoinConcurrency is used for index lookup join executor.
	// IndexLookUpJoin starts "tidb_index_lookup_join_concurrency" inner workers
	// to fetch inner rows and join the matched (outer, inner) row pairs.
	// tidb_index_lookup_join_concurrency is deprecated, use tidb_executor_concurrency instead.
	TiDBIndexLookupJoinConcurrency = "tidb_index_lookup_join_concurrency"

	// TiDBIndexSerialScanConcurrency is used for controlling the concurrency of index scan operation
	// when we need to keep the data output order the same as the order of index data.
	TiDBIndexSerialScanConcurrency = "tidb_index_serial_scan_concurrency"

	// TiDBMaxChunkSize is used to control the max chunk size during query execution.
	TiDBMaxChunkSize = "tidb_max_chunk_size"

	// TiDBAllowBatchCop means if we should send batch coprocessor to TiFlash. It can be set to 0, 1 and 2.
	// 0 means never use batch cop, 1 means use batch cop in case of aggregation and join, 2, means to force sending batch cop for any query.
	// The default value is 0
	TiDBAllowBatchCop = "tidb_allow_batch_cop"

	// TiDBAllowMPPExecution means if we should use mpp way to execute query or not.
	// Default value is `true`, means to be determined by the optimizer.
	// Value set to `false` means never use mpp.
	TiDBAllowMPPExecution = "tidb_allow_mpp"

	// TiDBHashExchangeWithNewCollation means if hash exchange is supported when new collation is on.
	// Default value is `true`, means support hash exchange when new collation is on.
	// Value set to `false` means not support hash exchange when new collation is on.
	TiDBHashExchangeWithNewCollation = "tidb_hash_exchange_with_new_collation"

	// TiDBEnforceMPPExecution means if we should enforce mpp way to execute query or not.
	// Default value is `false`, means to be determined by variable `tidb_allow_mpp`.
	// Value set to `true` means enforce use mpp.
	// Note if you want to set `tidb_enforce_mpp` to `true`, you must set `tidb_allow_mpp` to `true` first.
	TiDBEnforceMPPExecution = "tidb_enforce_mpp"

	// TiDBMaxTiFlashThreads is the maximum number of threads to execute the request which is pushed down to tiflash.
	// Default value is -1, means it will not be pushed down to tiflash.
	// If the value is bigger than -1, it will be pushed down to tiflash and used to create db context in tiflash.
	TiDBMaxTiFlashThreads = "tidb_max_tiflash_threads"
	// TiDBMPPStoreFailTTL is the unavailable time when a store is detected failed. During that time, tidb will not send any task to
	// TiFlash even though the failed TiFlash node has been recovered.
	TiDBMPPStoreFailTTL = "tidb_mpp_store_fail_ttl"

	// TiDBInitChunkSize is used to control the init chunk size during query execution.
	TiDBInitChunkSize = "tidb_init_chunk_size"

	// TiDBMinPagingSize is used to control the min paging size in the coprocessor paging protocol.
	TiDBMinPagingSize = "tidb_min_paging_size"

	// TiDBMaxPagingSize is used to control the max paging size in the coprocessor paging protocol.
	TiDBMaxPagingSize = "tidb_max_paging_size"

	// TiDBEnableCascadesPlanner is used to control whether to enable the cascades planner.
	TiDBEnableCascadesPlanner = "tidb_enable_cascades_planner"

	// TiDBSkipUTF8Check skips the UTF8 validate process, validate UTF8 has performance cost, if we can make sure
	// the input string values are valid, we can skip the check.
	TiDBSkipUTF8Check = "tidb_skip_utf8_check"

	// TiDBSkipASCIICheck skips the ASCII validate process
	// old tidb may already have fields with invalid ASCII bytes
	// disable ASCII validate can guarantee a safe replication
	TiDBSkipASCIICheck = "tidb_skip_ascii_check"

	// TiDBHashJoinConcurrency is used for hash join executor.
	// The hash join outer executor starts multiple concurrent join workers to probe the hash table.
	// tidb_hash_join_concurrency is deprecated, use tidb_executor_concurrency instead.
	TiDBHashJoinConcurrency = "tidb_hash_join_concurrency"

	// TiDBProjectionConcurrency is used for projection operator.
	// This variable controls the worker number of projection operator.
	// tidb_projection_concurrency is deprecated, use tidb_executor_concurrency instead.
	TiDBProjectionConcurrency = "tidb_projection_concurrency"

	// TiDBHashAggPartialConcurrency is used for hash agg executor.
	// The hash agg executor starts multiple concurrent partial workers to do partial aggregate works.
	// tidb_hashagg_partial_concurrency is deprecated, use tidb_executor_concurrency instead.
	TiDBHashAggPartialConcurrency = "tidb_hashagg_partial_concurrency"

	// TiDBHashAggFinalConcurrency is used for hash agg executor.
	// The hash agg executor starts multiple concurrent final workers to do final aggregate works.
	// tidb_hashagg_final_concurrency is deprecated, use tidb_executor_concurrency instead.
	TiDBHashAggFinalConcurrency = "tidb_hashagg_final_concurrency"

	// TiDBWindowConcurrency is used for window parallel executor.
	// tidb_window_concurrency is deprecated, use tidb_executor_concurrency instead.
	TiDBWindowConcurrency = "tidb_window_concurrency"

	// TiDBMergeJoinConcurrency is used for merge join parallel executor
	TiDBMergeJoinConcurrency = "tidb_merge_join_concurrency"

	// TiDBStreamAggConcurrency is used for stream aggregation parallel executor.
	// tidb_stream_agg_concurrency is deprecated, use tidb_executor_concurrency instead.
	TiDBStreamAggConcurrency = "tidb_streamagg_concurrency"

	// TiDBIndexMergeIntersectionConcurrency is used for parallel worker of index merge intersection.
	TiDBIndexMergeIntersectionConcurrency = "tidb_index_merge_intersection_concurrency"

	// TiDBEnableParallelApply is used for parallel apply.
	TiDBEnableParallelApply = "tidb_enable_parallel_apply"

	// TiDBBackoffLockFast is used for tikv backoff base time in milliseconds.
	TiDBBackoffLockFast = "tidb_backoff_lock_fast"

	// TiDBBackOffWeight is used to control the max back off time in TiDB.
	// The default maximum back off time is a small value.
	// BackOffWeight could multiply it to let the user adjust the maximum time for retrying.
	// Only positive integers can be accepted, which means that the maximum back off time can only grow.
	TiDBBackOffWeight = "tidb_backoff_weight"

	// TiDBDDLReorgWorkerCount defines the count of ddl reorg workers.
	TiDBDDLReorgWorkerCount = "tidb_ddl_reorg_worker_cnt"

	// TiDBDDLFlashbackConcurrency defines the count of ddl flashback workers.
	TiDBDDLFlashbackConcurrency = "tidb_ddl_flashback_concurrency"

	// TiDBDDLReorgBatchSize defines the transaction batch size of ddl reorg workers.
	TiDBDDLReorgBatchSize = "tidb_ddl_reorg_batch_size"

	// TiDBDDLErrorCountLimit defines the count of ddl error limit.
	TiDBDDLErrorCountLimit = "tidb_ddl_error_count_limit"

	// TiDBDDLReorgPriority defines the operations' priority of adding indices.
	// It can be: PRIORITY_LOW, PRIORITY_NORMAL, PRIORITY_HIGH
	TiDBDDLReorgPriority = "tidb_ddl_reorg_priority"

	// TiDBEnableAutoIncrementInGenerated disables the mysql compatibility check on using auto-incremented columns in
	// expression indexes and generated columns described here https://dev.mysql.com/doc/refman/5.7/en/create-table-generated-columns.html for details.
	TiDBEnableAutoIncrementInGenerated = "tidb_enable_auto_increment_in_generated"

	// TiDBPlacementMode is used to control the mode for placement
	TiDBPlacementMode = "tidb_placement_mode"

	// TiDBMaxDeltaSchemaCount defines the max length of deltaSchemaInfos.
	// deltaSchemaInfos is a queue that maintains the history of schema changes.
	TiDBMaxDeltaSchemaCount = "tidb_max_delta_schema_count"

	// TiDBScatterRegion will scatter the regions for DDLs when it is ON.
	TiDBScatterRegion = "tidb_scatter_region"

	// TiDBWaitSplitRegionFinish defines the split region behaviour is sync or async.
	TiDBWaitSplitRegionFinish = "tidb_wait_split_region_finish"

	// TiDBWaitSplitRegionTimeout uses to set the split and scatter region back off time.
	TiDBWaitSplitRegionTimeout = "tidb_wait_split_region_timeout"

	// TiDBForcePriority defines the operations' priority of all statements.
	// It can be "NO_PRIORITY", "LOW_PRIORITY", "HIGH_PRIORITY", "DELAYED"
	TiDBForcePriority = "tidb_force_priority"

	// TiDBConstraintCheckInPlace indicates to check the constraint when the SQL executing.
	// It could hurt the performance of bulking insert when it is ON.
	TiDBConstraintCheckInPlace = "tidb_constraint_check_in_place"

	// TiDBEnableWindowFunction is used to control whether to enable the window function.
	TiDBEnableWindowFunction = "tidb_enable_window_function"

	// TiDBEnablePipelinedWindowFunction is used to control whether to use pipelined window function, it only works when tidb_enable_window_function = true.
	TiDBEnablePipelinedWindowFunction = "tidb_enable_pipelined_window_function"

	// TiDBEnableStrictDoubleTypeCheck is used to control table field double type syntax check.
	TiDBEnableStrictDoubleTypeCheck = "tidb_enable_strict_double_type_check"

	// TiDBOptProjectionPushDown is used to control whether to pushdown projection to coprocessor.
	TiDBOptProjectionPushDown = "tidb_opt_projection_push_down"

	// TiDBEnableVectorizedExpression is used to control whether to enable the vectorized expression evaluation.
	TiDBEnableVectorizedExpression = "tidb_enable_vectorized_expression"

	// TiDBOptJoinReorderThreshold defines the threshold less than which
	// we'll choose a rather time-consuming algorithm to calculate the join order.
	TiDBOptJoinReorderThreshold = "tidb_opt_join_reorder_threshold"

	// TiDBSlowQueryFile indicates which slow query log file for SLOW_QUERY table to parse.
	TiDBSlowQueryFile = "tidb_slow_query_file"

	// TiDBEnableFastAnalyze indicates to use fast analyze.
	TiDBEnableFastAnalyze = "tidb_enable_fast_analyze"

	// TiDBExpensiveQueryTimeThreshold indicates the time threshold of expensive query.
	TiDBExpensiveQueryTimeThreshold = "tidb_expensive_query_time_threshold"

	// TiDBEnableIndexMerge indicates to generate IndexMergePath.
	TiDBEnableIndexMerge = "tidb_enable_index_merge"

	// TiDBEnableNoopFuncs set true will enable using fake funcs(like get_lock release_lock)
	TiDBEnableNoopFuncs = "tidb_enable_noop_functions"

	// TiDBEnableStmtSummary indicates whether the statement summary is enabled.
	TiDBEnableStmtSummary = "tidb_enable_stmt_summary"

	// TiDBStmtSummaryInternalQuery indicates whether the statement summary contain internal query.
	TiDBStmtSummaryInternalQuery = "tidb_stmt_summary_internal_query"

	// TiDBStmtSummaryRefreshInterval indicates the refresh interval in seconds for each statement summary.
	TiDBStmtSummaryRefreshInterval = "tidb_stmt_summary_refresh_interval"

	// TiDBStmtSummaryHistorySize indicates the history size of each statement summary.
	TiDBStmtSummaryHistorySize = "tidb_stmt_summary_history_size"

	// TiDBStmtSummaryMaxStmtCount indicates the max number of statements kept in memory.
	TiDBStmtSummaryMaxStmtCount = "tidb_stmt_summary_max_stmt_count"

	// TiDBStmtSummaryMaxSQLLength indicates the max length of displayed normalized sql and sample sql.
	TiDBStmtSummaryMaxSQLLength = "tidb_stmt_summary_max_sql_length"

	// TiDBCapturePlanBaseline indicates whether the capture of plan baselines is enabled.
	TiDBCapturePlanBaseline = "tidb_capture_plan_baselines"

	// TiDBUsePlanBaselines indicates whether the use of plan baselines is enabled.
	TiDBUsePlanBaselines = "tidb_use_plan_baselines"

	// TiDBEvolvePlanBaselines indicates whether the evolution of plan baselines is enabled.
	TiDBEvolvePlanBaselines = "tidb_evolve_plan_baselines"

	// TiDBEnableExtendedStats indicates whether the extended statistics feature is enabled.
	TiDBEnableExtendedStats = "tidb_enable_extended_stats"

	// TiDBIsolationReadEngines indicates the tidb only read from the stores whose engine type is involved in IsolationReadEngines.
	// Now, only support TiKV and TiFlash.
	TiDBIsolationReadEngines = "tidb_isolation_read_engines"

	// TiDBStoreLimit indicates the limit of sending request to a store, 0 means without limit.
	TiDBStoreLimit = "tidb_store_limit"

	// TiDBMetricSchemaStep indicates the step when query metric schema.
	TiDBMetricSchemaStep = "tidb_metric_query_step"

	// TiDBCDCWriteSource indicates the following data is written by TiCDC if it is not 0.
	TiDBCDCWriteSource = "tidb_cdc_write_source"

	// TiDBMetricSchemaRangeDuration indicates the range duration when query metric schema.
	TiDBMetricSchemaRangeDuration = "tidb_metric_query_range_duration"

	// TiDBEnableCollectExecutionInfo indicates that whether execution info is collected.
	TiDBEnableCollectExecutionInfo = "tidb_enable_collect_execution_info"

	// TiDBExecutorConcurrency is used for controlling the concurrency of all types of executors.
	TiDBExecutorConcurrency = "tidb_executor_concurrency"

	// TiDBEnableClusteredIndex indicates if clustered index feature is enabled.
	TiDBEnableClusteredIndex = "tidb_enable_clustered_index"

	// TiDBPartitionPruneMode indicates the partition prune mode used.
	TiDBPartitionPruneMode = "tidb_partition_prune_mode"

	// TiDBRedactLog indicates that whether redact log.
	TiDBRedactLog = "tidb_redact_log"

	// TiDBRestrictedReadOnly is meant for the cloud admin to toggle the cluster read only
	TiDBRestrictedReadOnly = "tidb_restricted_read_only"

	// TiDBSuperReadOnly is tidb's variant of mysql's super_read_only, which has some differences from mysql's super_read_only.
	TiDBSuperReadOnly = "tidb_super_read_only"

	// TiDBShardAllocateStep indicates the max size of continuous rowid shard in one transaction.
	TiDBShardAllocateStep = "tidb_shard_allocate_step"
	// TiDBEnableTelemetry indicates that whether usage data report to PingCAP is enabled.
	TiDBEnableTelemetry = "tidb_enable_telemetry"

	// TiDBEnableAmendPessimisticTxn indicates if amend pessimistic transactions is enabled.
	TiDBEnableAmendPessimisticTxn = "tidb_enable_amend_pessimistic_txn"

	// TiDBMemoryUsageAlarmRatio indicates the alarm threshold when memory usage of the tidb-server exceeds.
	TiDBMemoryUsageAlarmRatio = "tidb_memory_usage_alarm_ratio"

	// TiDBMemoryUsageAlarmKeepRecordNum indicates the number of saved alarm files.
	TiDBMemoryUsageAlarmKeepRecordNum = "tidb_memory_usage_alarm_keep_record_num"

	// TiDBEnableRateLimitAction indicates whether enabled ratelimit action
	TiDBEnableRateLimitAction = "tidb_enable_rate_limit_action"

	// TiDBEnableAsyncCommit indicates whether to enable the async commit feature.
	TiDBEnableAsyncCommit = "tidb_enable_async_commit"

	// TiDBEnable1PC indicates whether to enable the one-phase commit feature.
	TiDBEnable1PC = "tidb_enable_1pc"

	// TiDBGuaranteeLinearizability indicates whether to guarantee linearizability.
	TiDBGuaranteeLinearizability = "tidb_guarantee_linearizability"

	// TiDBAnalyzeVersion indicates how tidb collects the analyzed statistics and how use to it.
	TiDBAnalyzeVersion = "tidb_analyze_version"

	// TiDBAutoAnalyzePartitionBatchSize indicates the batch size for partition tables for auto analyze in dynamic mode
	TiDBAutoAnalyzePartitionBatchSize = "tidb_auto_analyze_partition_batch_size"

	// TiDBEnableIndexMergeJoin indicates whether to enable index merge join.
	TiDBEnableIndexMergeJoin = "tidb_enable_index_merge_join"

	// TiDBTrackAggregateMemoryUsage indicates whether track the memory usage of aggregate function.
	TiDBTrackAggregateMemoryUsage = "tidb_track_aggregate_memory_usage"

	// TiDBEnableExchangePartition indicates whether to enable exchange partition.
	TiDBEnableExchangePartition = "tidb_enable_exchange_partition"

	// TiDBAllowFallbackToTiKV indicates the engine types whose unavailability triggers fallback to TiKV.
	// Now we only support TiFlash.
	TiDBAllowFallbackToTiKV = "tidb_allow_fallback_to_tikv"

	// TiDBEnableTopSQL indicates whether the top SQL is enabled.
	TiDBEnableTopSQL = "tidb_enable_top_sql"

	// TiDBSourceID indicates the source ID of the TiDB server.
	TiDBSourceID = "tidb_source_id"

	// TiDBTopSQLMaxTimeSeriesCount indicates the max number of statements been collected in each time series.
	TiDBTopSQLMaxTimeSeriesCount = "tidb_top_sql_max_time_series_count"

	// TiDBTopSQLMaxMetaCount indicates the max capacity of the collect meta per second.
	TiDBTopSQLMaxMetaCount = "tidb_top_sql_max_meta_count"

	// TiDBEnableLocalTxn indicates whether to enable Local Txn.
	TiDBEnableLocalTxn = "tidb_enable_local_txn"

	// TiDBEnableMDL indicates whether to enable MDL.
	TiDBEnableMDL = "tidb_enable_metadata_lock"

	// TiDBTSOClientBatchMaxWaitTime indicates the max value of the TSO Batch Wait interval time of PD client.
	TiDBTSOClientBatchMaxWaitTime = "tidb_tso_client_batch_max_wait_time"

	// TiDBTxnCommitBatchSize is used to control the batch size of transaction commit related requests sent by TiDB to TiKV.
	// If a single transaction has a large amount of writes, you can increase the batch size to improve the batch effect,
	// setting too large will exceed TiKV's raft-entry-max-size limit and cause commit failure.
	TiDBTxnCommitBatchSize = "tidb_txn_commit_batch_size"

	// TiDBEnableTSOFollowerProxy indicates whether to enable the TSO Follower Proxy feature of PD client.
	TiDBEnableTSOFollowerProxy = "tidb_enable_tso_follower_proxy"

	// TiDBEnableOrderedResultMode indicates if stabilize query results.
	TiDBEnableOrderedResultMode = "tidb_enable_ordered_result_mode"

	// TiDBRemoveOrderbyInSubquery indicates whether to remove ORDER BY in subquery.
	TiDBRemoveOrderbyInSubquery = "tidb_remove_orderby_in_subquery"

	// TiDBEnablePseudoForOutdatedStats indicates whether use pseudo for outdated stats
	TiDBEnablePseudoForOutdatedStats = "tidb_enable_pseudo_for_outdated_stats"

	// TiDBRegardNULLAsPoint indicates whether regard NULL as point when optimizing
	TiDBRegardNULLAsPoint = "tidb_regard_null_as_point"

	// TiDBTmpTableMaxSize indicates the max memory size of temporary tables.
	TiDBTmpTableMaxSize = "tidb_tmp_table_max_size"

	// TiDBEnableLegacyInstanceScope indicates if instance scope can be set with SET SESSION.
	TiDBEnableLegacyInstanceScope = "tidb_enable_legacy_instance_scope"

	// TiDBTableCacheLease indicates the read lock lease of a cached table.
	TiDBTableCacheLease = "tidb_table_cache_lease"

	// TiDBStatsLoadSyncWait indicates the time sql execution will sync-wait for stats load.
	TiDBStatsLoadSyncWait = "tidb_stats_load_sync_wait"

	// TiDBEnableMutationChecker indicates whether to check data consistency for mutations
	TiDBEnableMutationChecker = "tidb_enable_mutation_checker"
	// TiDBTxnAssertionLevel indicates how strict the assertion will be, which helps to detect and preventing data &
	// index inconsistency problems.
	TiDBTxnAssertionLevel = "tidb_txn_assertion_level"

	// TiDBIgnorePreparedCacheCloseStmt indicates whether to ignore close-stmt commands for prepared statements.
	TiDBIgnorePreparedCacheCloseStmt = "tidb_ignore_prepared_cache_close_stmt"

	// TiDBEnableNewCostInterface is a internal switch to indicates whether to use the new cost calculation interface.
	TiDBEnableNewCostInterface = "tidb_enable_new_cost_interface"

	// TiDBCostModelVersion is a internal switch to indicates the cost model version.
	TiDBCostModelVersion = "tidb_cost_model_version"

	// TiDBBatchPendingTiFlashCount indicates the maximum count of non-available TiFlash tables.
	TiDBBatchPendingTiFlashCount = "tidb_batch_pending_tiflash_count"

	// TiDBQueryLogMaxLen is used to set the max length of the query in the log.
	TiDBQueryLogMaxLen = "tidb_query_log_max_len"

	// TiDBEnableNoopVariables is used to indicate if noops appear in SHOW [GLOBAL] VARIABLES
	TiDBEnableNoopVariables = "tidb_enable_noop_variables"

	// TiDBNonTransactionalIgnoreError is used to ignore error in non-transactional DMLs.
	// When set to false, a non-transactional DML returns when it meets the first error.
	// When set to true, a non-transactional DML finishes all batches even if errors are met in some batches.
	TiDBNonTransactionalIgnoreError = "tidb_nontransactional_ignore_error"

	// Fine grained shuffle is disabled when TiFlashFineGrainedShuffleStreamCount is zero.
	TiFlashFineGrainedShuffleStreamCount = "tiflash_fine_grained_shuffle_stream_count"
	TiFlashFineGrainedShuffleBatchSize   = "tiflash_fine_grained_shuffle_batch_size"

	// TiDBSimplifiedMetrics controls whether to unregister some unused metrics.
	TiDBSimplifiedMetrics = "tidb_simplified_metrics"

	// TiDBMemoryDebugModeMinHeapInUse is used to set tidb memory debug mode trigger threshold.
	// When set to 0, the function is disabled.
	// When set to a negative integer, use memory debug mode to detect the issue of frequent allocation and release of memory.
	// We do not actively trigger gc, and check whether the `tracker memory * (1+bias ratio) > heap in use` each 5s.
	// When set to a positive integer, use memory debug mode to detect the issue of memory tracking inaccurate.
	// We trigger runtime.GC() each 5s, and check whether the `tracker memory * (1+bias ratio) > heap in use`.
	TiDBMemoryDebugModeMinHeapInUse = "tidb_memory_debug_mode_min_heap_inuse"
	// TiDBMemoryDebugModeAlarmRatio is used set tidb memory debug mode bias ratio. Treat memory bias less than this ratio as noise.
	TiDBMemoryDebugModeAlarmRatio = "tidb_memory_debug_mode_alarm_ratio"

	// TiDBEnableAnalyzeSnapshot indicates whether to read data on snapshot when collecting statistics.
	// When set to false, ANALYZE reads the latest data.
	// When set to true, ANALYZE reads data on the snapshot at the beginning of ANALYZE.
	TiDBEnableAnalyzeSnapshot = "tidb_enable_analyze_snapshot"

	// TiDBDefaultStrMatchSelectivity controls some special cardinality estimation strategy for string match functions (like and regexp).
	// When set to 0, Selectivity() will try to evaluate those functions with TopN and NULL in the stats to estimate,
	// and the default selectivity and the selectivity for the histogram part will be 0.1.
	// When set to (0, 1], Selectivity() will use the value of this variable as the default selectivity of those
	// functions instead of the selectionFactor (0.8).
	TiDBDefaultStrMatchSelectivity = "tidb_default_string_match_selectivity"

	// TiDBEnablePrepPlanCache indicates whether to enable prepared plan cache
	TiDBEnablePrepPlanCache = "tidb_enable_prepared_plan_cache"
	// TiDBPrepPlanCacheSize indicates the number of cached statements.
	TiDBPrepPlanCacheSize = "tidb_prepared_plan_cache_size"
	// TiDBEnablePrepPlanCacheMemoryMonitor indicates whether to enable prepared plan cache monitor
	TiDBEnablePrepPlanCacheMemoryMonitor = "tidb_enable_prepared_plan_cache_memory_monitor"

	// TiDBEnableGeneralPlanCache indicates whether to enable general plan cache.
	TiDBEnableGeneralPlanCache = "tidb_enable_general_plan_cache"
	// TiDBGeneralPlanCacheSize controls the size of general plan cache.
	TiDBGeneralPlanCacheSize = "tidb_general_plan_cache_size"

	// TiDBConstraintCheckInPlacePessimistic controls whether to skip certain kinds of pessimistic locks.
	TiDBConstraintCheckInPlacePessimistic = "tidb_constraint_check_in_place_pessimistic"

	// TiDBEnableForeignKey indicates whether to enable foreign key feature.
	// TODO(crazycs520): remove this after foreign key GA.
	TiDBEnableForeignKey = "tidb_enable_foreign_key"

	// TiDBOptRangeMaxSize is the max memory limit for ranges. When the optimizer estimates that the memory usage of complete
	// ranges would exceed the limit, it chooses less accurate ranges such as full range. 0 indicates that there is no memory
	// limit for ranges.
	TiDBOptRangeMaxSize = "tidb_opt_range_max_size"

	// TiDBAnalyzePartitionConcurrency indicates concurrency for save/read partitions stats in Analyze
	TiDBAnalyzePartitionConcurrency = "tidb_analyze_partition_concurrency"
	// TiDBMergePartitionStatsConcurrency indicates the concurrency when merge partition stats into global stats
	TiDBMergePartitionStatsConcurrency = "tidb_merge_partition_stats_concurrency"

	// TiDBOptPrefixIndexSingleScan indicates whether to do some optimizations to avoid double scan for prefix index.
	// When set to true, `col is (not) null`(`col` is index prefix column) is regarded as index filter rather than table filter.
	TiDBOptPrefixIndexSingleScan = "tidb_opt_prefix_index_single_scan"

	// TiDBEnableExternalTSRead indicates whether to enable read through an external ts
	TiDBEnableExternalTSRead = "tidb_enable_external_ts_read"

	// TiDBEnablePlanReplayerCapture indicates whether to enable plan replayer capture
	TiDBEnablePlanReplayerCapture = "tidb_enable_plan_replayer_capture"
	// TiDBEnableReusechunk indicates whether to enable chunk alloc
	TiDBEnableReusechunk = "tidb_enable_reuse_chunk"

	// TiDBStoreBatchSize indicates the batch size of coprocessor in the same store.
	TiDBStoreBatchSize = "tidb_store_batch_size"
)

// TiDB vars that have only global scope

const (
	// TiDBGCEnable turns garbage collection on or OFF
	TiDBGCEnable = "tidb_gc_enable"
	// TiDBGCRunInterval sets the interval that GC runs
	TiDBGCRunInterval = "tidb_gc_run_interval"
	// TiDBGCLifetime sets the retention window of older versions
	TiDBGCLifetime = "tidb_gc_life_time"
	// TiDBGCConcurrency sets the concurrency of garbage collection. -1 = AUTO value
	TiDBGCConcurrency = "tidb_gc_concurrency"
	// TiDBGCScanLockMode enables the green GC feature (default)
	TiDBGCScanLockMode = "tidb_gc_scan_lock_mode"
	// TiDBGCMaxWaitTime sets max time for gc advances the safepoint delayed by active transactions
	TiDBGCMaxWaitTime = "tidb_gc_max_wait_time"
	// TiDBEnableEnhancedSecurity restricts SUPER users from certain operations.
	TiDBEnableEnhancedSecurity = "tidb_enable_enhanced_security"
	// TiDBEnableHistoricalStats enables the historical statistics feature (default off)
	TiDBEnableHistoricalStats = "tidb_enable_historical_stats"
	// TiDBPersistAnalyzeOptions persists analyze options for later analyze and auto-analyze
	TiDBPersistAnalyzeOptions = "tidb_persist_analyze_options"
	// TiDBEnableColumnTracking enables collecting predicate columns.
	TiDBEnableColumnTracking = "tidb_enable_column_tracking"
	// TiDBDisableColumnTrackingTime records the last time TiDBEnableColumnTracking is set off.
	// It is used to invalidate the collected predicate columns after turning off TiDBEnableColumnTracking, which avoids physical deletion.
	// It doesn't have cache in memory, and we directly get/set the variable value from/to mysql.tidb.
	TiDBDisableColumnTrackingTime = "tidb_disable_column_tracking_time"
	// TiDBStatsLoadPseudoTimeout indicates whether to fallback to pseudo stats after load timeout.
	TiDBStatsLoadPseudoTimeout = "tidb_stats_load_pseudo_timeout"
	// TiDBMemQuotaBindingCache indicates the memory quota for the bind cache.
	TiDBMemQuotaBindingCache = "tidb_mem_quota_binding_cache"
	// TiDBRCReadCheckTS indicates the tso optimization for read-consistency read is enabled.
	TiDBRCReadCheckTS = "tidb_rc_read_check_ts"
	// TiDBRCWriteCheckTs indicates whether some special write statements don't get latest tso from PD at RC
	TiDBRCWriteCheckTs = "tidb_rc_write_check_ts"
	// TiDBCommitterConcurrency controls the number of running concurrent requests in the commit phase.
	TiDBCommitterConcurrency = "tidb_committer_concurrency"
	// TiDBEnableBatchDML enables batch dml.
	TiDBEnableBatchDML = "tidb_enable_batch_dml"
	// TiDBStatsCacheMemQuota records stats cache quota
	TiDBStatsCacheMemQuota = "tidb_stats_cache_mem_quota"
	// TiDBMemQuotaAnalyze indicates the memory quota for all analyze jobs.
	TiDBMemQuotaAnalyze = "tidb_mem_quota_analyze"
	// TiDBEnableAutoAnalyze determines whether TiDB executes automatic analysis.
	TiDBEnableAutoAnalyze = "tidb_enable_auto_analyze"
	// TiDBMemOOMAction indicates what operation TiDB perform when a single SQL statement exceeds
	// the memory quota specified by tidb_mem_quota_query and cannot be spilled to disk.
	TiDBMemOOMAction = "tidb_mem_oom_action"
	// TiDBPrepPlanCacheMemoryGuardRatio is used to prevent [performance.max-memory] from being exceeded
	TiDBPrepPlanCacheMemoryGuardRatio = "tidb_prepared_plan_cache_memory_guard_ratio"
	// TiDBMaxAutoAnalyzeTime is the max time that auto analyze can run. If auto analyze runs longer than the value, it
	// will be killed. 0 indicates that there is no time limit.
	TiDBMaxAutoAnalyzeTime = "tidb_max_auto_analyze_time"
	// TiDBEnableConcurrentDDL indicates whether to enable the new DDL framework.
	TiDBEnableConcurrentDDL = "tidb_enable_concurrent_ddl"
	// TiDBDDLEnableDistributeReorg indicates whether to enable the new Reorg framework.
	TiDBDDLEnableDistributeReorg = "tidb_ddl_distribute_reorg"
	// TiDBGenerateBinaryPlan indicates whether binary plan should be generated in slow log and statements summary.
	TiDBGenerateBinaryPlan = "tidb_generate_binary_plan"
	// TiDBEnableGCAwareMemoryTrack indicates whether to turn-on GC-aware memory track.
	TiDBEnableGCAwareMemoryTrack = "tidb_enable_gc_aware_memory_track"
	// TiDBEnableTmpStorageOnOOM controls whether to enable the temporary storage for some operators
	// when a single SQL statement exceeds the memory quota specified by the memory quota.
	TiDBEnableTmpStorageOnOOM = "tidb_enable_tmp_storage_on_oom"
	// TiDBDDLEnableFastReorg indicates whether to use lighting backfill process for adding index.
	TiDBDDLEnableFastReorg = "tidb_ddl_enable_fast_reorg"
	// TiDBDDLDiskQuota used to set disk quota for lightning add index.
	TiDBDDLDiskQuota = "tidb_ddl_disk_quota"
	// TiDBAutoBuildStatsConcurrency is used to set the build concurrency of auto-analyze.
	TiDBAutoBuildStatsConcurrency = "tidb_auto_build_stats_concurrency"
	// TiDBSysProcScanConcurrency is used to set the scan concurrency of for backend system processes, like auto-analyze.
	TiDBSysProcScanConcurrency = "tidb_sysproc_scan_concurrency"
	// TiDBServerMemoryLimit indicates the memory limit of the tidb-server instance.
	TiDBServerMemoryLimit = "tidb_server_memory_limit"
	// TiDBServerMemoryLimitSessMinSize indicates the minimal memory used of a session, that becomes a candidate for session kill.
	TiDBServerMemoryLimitSessMinSize = "tidb_server_memory_limit_sess_min_size"
	// TiDBServerMemoryLimitGCTrigger indicates the gc percentage of the TiDBServerMemoryLimit.
	TiDBServerMemoryLimitGCTrigger = "tidb_server_memory_limit_gc_trigger"
	// TiDBEnableGOGCTuner is to enable GOGC tuner. it can tuner GOGC
	TiDBEnableGOGCTuner = "tidb_enable_gogc_tuner"
	// TiDBGOGCTunerThreshold is to control the threshold of GOGC tuner.
	TiDBGOGCTunerThreshold = "tidb_gogc_tuner_threshold"
	// TiDBExternalTS is the ts to read through when the `TiDBEnableExternalTsRead` is on
	TiDBExternalTS = "tidb_external_ts"
	// TiDBTTLJobEnable is used to enable/disable scheduling ttl job
	TiDBTTLJobEnable = "tidb_ttl_job_enable"
	// TiDBTTLScanBatchSize is used to control the batch size in the SELECT statement for TTL jobs
	TiDBTTLScanBatchSize = "tidb_ttl_scan_batch_size"
	// TiDBTTLDeleteBatchSize is used to control the batch size in the DELETE statement for TTL jobs
	TiDBTTLDeleteBatchSize = "tidb_ttl_delete_batch_size"
	// TiDBTTLDeleteRateLimit is used to control the delete rate limit for TTL jobs in each node
	TiDBTTLDeleteRateLimit = "tidb_ttl_delete_rate_limit"
	// TiDBTTLJobRunInterval represents the schedule interval between two jobs for one TTL table
	TiDBTTLJobRunInterval = "tidb_ttl_job_run_interval"
	// TiDBTTLJobScheduleWindowStartTime is used to restrict the start time of the time window of scheduling the ttl jobs.
	TiDBTTLJobScheduleWindowStartTime = "tidb_ttl_job_schedule_window_start_time"
	// TiDBTTLJobScheduleWindowEndTime is used to restrict the end time of the time window of scheduling the ttl jobs.
	TiDBTTLJobScheduleWindowEndTime = "tidb_ttl_job_schedule_window_end_time"
	// TiDBTTLScanWorkerCount indicates the count of the scan workers in each TiDB node
	TiDBTTLScanWorkerCount = "tidb_ttl_scan_worker_count"
	// TiDBTTLDeleteWorkerCount indicates the count of the delete workers in each TiDB node
	TiDBTTLDeleteWorkerCount = "tidb_ttl_delete_worker_count"
	// PasswordReuseHistory limit a few passwords to reuse.
	PasswordReuseHistory = "password_history"
	// PasswordReuseTime limit how long passwords can be reused.
	PasswordReuseTime = "password_reuse_interval"
	// TiDBHistoricalStatsDuration indicates the duration to remain tidb historical stats
	TiDBHistoricalStatsDuration = "tidb_historical_stats_duration"
)

// TiDB intentional limits
// Can be raised in the future.

const (
	// MaxConfigurableConcurrency is the maximum number of "threads" (goroutines) that can be specified
	// for any type of configuration item that has concurrent workers.
	MaxConfigurableConcurrency = 256
)

// Default TiDB system variable values.
const (
	DefHostname                                    = "localhost"
	DefIndexLookupConcurrency                      = ConcurrencyUnset
	DefIndexLookupJoinConcurrency                  = ConcurrencyUnset
	DefIndexSerialScanConcurrency                  = 1
	DefIndexJoinBatchSize                          = 25000
	DefIndexLookupSize                             = 20000
	DefDistSQLScanConcurrency                      = 15
	DefBuildStatsConcurrency                       = 4
	DefAutoAnalyzeRatio                            = 0.5
	DefAutoAnalyzeStartTime                        = "00:00 +0000"
	DefAutoAnalyzeEndTime                          = "23:59 +0000"
	DefAutoIncrementIncrement                      = 1
	DefAutoIncrementOffset                         = 1
	DefChecksumTableConcurrency                    = 4
	DefSkipUTF8Check                               = false
	DefSkipASCIICheck                              = false
	DefOptAggPushDown                              = false
	DefOptCartesianBCJ                             = 1
	DefOptMPPOuterJoinFixedBuildSide               = false
	DefOptWriteRowID                               = false
	DefOptEnableCorrelationAdjustment              = true
	DefOptLimitPushDownThreshold                   = 100
	DefOptCorrelationThreshold                     = 0.9
	DefOptCorrelationExpFactor                     = 1
	DefOptCPUFactor                                = 3.0
	DefOptCopCPUFactor                             = 3.0
	DefOptTiFlashConcurrencyFactor                 = 24.0
	DefOptNetworkFactor                            = 1.0
	DefOptScanFactor                               = 1.5
	DefOptDescScanFactor                           = 3.0
	DefOptSeekFactor                               = 20.0
	DefOptMemoryFactor                             = 0.001
	DefOptDiskFactor                               = 1.5
	DefOptConcurrencyFactor                        = 3.0
	DefOptForceInlineCTE                           = false
	DefOptInSubqToJoinAndAgg                       = true
	DefOptPreferRangeScan                          = false
	DefBatchInsert                                 = false
	DefBatchDelete                                 = false
	DefBatchCommit                                 = false
	DefCurretTS                                    = 0
	DefInitChunkSize                               = 32
	DefMinPagingSize                               = int(paging.MinPagingSize)
	DefMaxPagingSize                               = int(paging.MaxPagingSize)
	DefMaxChunkSize                                = 1024
	DefDMLBatchSize                                = 0
	DefMaxPreparedStmtCount                        = -1
	DefWaitTimeout                                 = 28800
	DefTiDBMemQuotaApplyCache                      = 32 << 20 // 32MB.
	DefTiDBMemQuotaBindingCache                    = 64 << 20 // 64MB.
	DefTiDBGeneralLog                              = false
	DefTiDBPProfSQLCPU                             = 0
	DefTiDBRetryLimit                              = 10
	DefTiDBDisableTxnAutoRetry                     = true
	DefTiDBConstraintCheckInPlace                  = false
	DefTiDBHashJoinConcurrency                     = ConcurrencyUnset
	DefTiDBProjectionConcurrency                   = ConcurrencyUnset
	DefBroadcastJoinThresholdSize                  = 100 * 1024 * 1024
	DefBroadcastJoinThresholdCount                 = 10 * 1024
	DefTiDBOptimizerSelectivityLevel               = 0
	DefTiDBOptimizerEnableNewOFGB                  = false
	DefTiDBEnableOuterJoinReorder                  = true
	DefTiDBEnableNAAJ                              = false
	DefTiDBAllowBatchCop                           = 1
	DefTiDBAllowMPPExecution                       = true
	DefTiDBHashExchangeWithNewCollation            = true
	DefTiDBEnforceMPPExecution                     = false
	DefTiFlashMaxThreads                           = -1
	DefTiDBMPPStoreFailTTL                         = "60s"
	DefTiDBTxnMode                                 = ""
	DefTiDBRowFormatV1                             = 1
	DefTiDBRowFormatV2                             = 2
	DefTiDBDDLReorgWorkerCount                     = 4
	DefTiDBDDLReorgBatchSize                       = 256
	DefTiDBDDLFlashbackConcurrency                 = 64
	DefTiDBDDLErrorCountLimit                      = 512
	DefTiDBMaxDeltaSchemaCount                     = 1024
	DefTiDBPlacementMode                           = PlacementModeStrict
	DefTiDBEnableAutoIncrementInGenerated          = false
	DefTiDBHashAggPartialConcurrency               = ConcurrencyUnset
	DefTiDBHashAggFinalConcurrency                 = ConcurrencyUnset
	DefTiDBWindowConcurrency                       = ConcurrencyUnset
	DefTiDBMergeJoinConcurrency                    = 1 // disable optimization by default
	DefTiDBStreamAggConcurrency                    = 1
	DefTiDBForcePriority                           = mysql.NoPriority
	DefEnableWindowFunction                        = true
	DefEnablePipelinedWindowFunction               = true
	DefEnableStrictDoubleTypeCheck                 = true
	DefEnableVectorizedExpression                  = true
	DefTiDBOptJoinReorderThreshold                 = 0
	DefTiDBDDLSlowOprThreshold                     = 300
	DefTiDBUseFastAnalyze                          = false
	DefTiDBSkipIsolationLevelCheck                 = false
	DefTiDBExpensiveQueryTimeThreshold             = 60 // 60s
	DefTiDBScatterRegion                           = false
	DefTiDBWaitSplitRegionFinish                   = true
	DefWaitSplitRegionTimeout                      = 300 // 300s
	DefTiDBEnableNoopFuncs                         = Off
	DefTiDBEnableNoopVariables                     = true
	DefTiDBAllowRemoveAutoInc                      = false
	DefTiDBUsePlanBaselines                        = true
	DefTiDBEvolvePlanBaselines                     = false
	DefTiDBEvolvePlanTaskMaxTime                   = 600 // 600s
	DefTiDBEvolvePlanTaskStartTime                 = "00:00 +0000"
	DefTiDBEvolvePlanTaskEndTime                   = "23:59 +0000"
	DefInnodbLockWaitTimeout                       = 50 // 50s
	DefTiDBStoreLimit                              = 0
	DefTiDBMetricSchemaStep                        = 60 // 60s
	DefTiDBMetricSchemaRangeDuration               = 60 // 60s
	DefTiDBFoundInPlanCache                        = false
	DefTiDBFoundInBinding                          = false
	DefTiDBEnableCollectExecutionInfo              = true
	DefTiDBAllowAutoRandExplicitInsert             = false
	DefTiDBEnableClusteredIndex                    = ClusteredIndexDefModeOn
	DefTiDBRedactLog                               = false
	DefTiDBRestrictedReadOnly                      = false
	DefTiDBSuperReadOnly                           = false
	DefTiDBShardAllocateStep                       = math.MaxInt64
	DefTiDBEnableTelemetry                         = true
	DefTiDBEnableParallelApply                     = false
	DefTiDBEnableAmendPessimisticTxn               = false
	DefTiDBPartitionPruneMode                      = "dynamic"
	DefTiDBEnableRateLimitAction                   = false
	DefTiDBEnableAsyncCommit                       = false
	DefTiDBEnable1PC                               = false
	DefTiDBGuaranteeLinearizability                = true
	DefTiDBAnalyzeVersion                          = 2
	DefTiDBAutoAnalyzePartitionBatchSize           = 1
	DefTiDBEnableIndexMergeJoin                    = false
	DefTiDBTrackAggregateMemoryUsage               = true
	DefTiDBEnableExchangePartition                 = true
	DefCTEMaxRecursionDepth                        = 1000
	DefTiDBTmpTableMaxSize                         = 64 << 20 // 64MB.
	DefTiDBEnableLocalTxn                          = false
	DefTiDBTSOClientBatchMaxWaitTime               = 0.0 // 0ms
	DefTiDBEnableTSOFollowerProxy                  = false
	DefTiDBEnableOrderedResultMode                 = false
	DefTiDBEnablePseudoForOutdatedStats            = false
	DefTiDBRegardNULLAsPoint                       = true
	DefEnablePlacementCheck                        = true
	DefTimestamp                                   = "0"
	DefTimestampFloat                              = 0.0
	DefTiDBEnableStmtSummary                       = true
	DefTiDBStmtSummaryInternalQuery                = false
	DefTiDBStmtSummaryRefreshInterval              = 1800
	DefTiDBStmtSummaryHistorySize                  = 24
	DefTiDBStmtSummaryMaxStmtCount                 = 3000
	DefTiDBStmtSummaryMaxSQLLength                 = 4096
	DefTiDBCapturePlanBaseline                     = Off
	DefTiDBEnableIndexMerge                        = true
	DefEnableLegacyInstanceScope                   = true
	DefTiDBTableCacheLease                         = 3 // 3s
	DefTiDBPersistAnalyzeOptions                   = true
	DefTiDBEnableColumnTracking                    = false
	DefTiDBStatsLoadSyncWait                       = 100
	DefTiDBStatsLoadPseudoTimeout                  = true
	DefSysdateIsNow                                = false
	DefTiDBEnableMutationChecker                   = false
	DefTiDBTxnAssertionLevel                       = AssertionOffStr
	DefTiDBIgnorePreparedCacheCloseStmt            = false
	DefTiDBBatchPendingTiFlashCount                = 4000
	DefRCReadCheckTS                               = false
	DefTiDBRemoveOrderbyInSubquery                 = false
	DefTiDBSkewDistinctAgg                         = false
	DefTiDB3StageDistinctAgg                       = true
	DefTiDBReadStaleness                           = 0
	DefTiDBGCMaxWaitTime                           = 24 * 60 * 60
	DefMaxAllowedPacket                     uint64 = 67108864
	DefTiDBEnableBatchDML                          = false
	DefTiDBMemQuotaQuery                           = 1073741824 // 1GB
	DefTiDBStatsCacheMemQuota                      = 0
	MaxTiDBStatsCacheMemQuota                      = 1024 * 1024 * 1024 * 1024 // 1TB
	DefTiDBQueryLogMaxLen                          = 4096
	DefRequireSecureTransport                      = false
	DefTiDBCommitterConcurrency                    = 128
	DefTiDBBatchDMLIgnoreError                     = false
	DefTiDBMemQuotaAnalyze                         = -1
	DefTiDBEnableAutoAnalyze                       = true
	DefTiDBMemOOMAction                            = "CANCEL"
	DefTiDBMaxAutoAnalyzeTime                      = 12 * 60 * 60
	DefTiDBEnablePrepPlanCache                     = true
	DefTiDBPrepPlanCacheSize                       = 100
	DefTiDBEnablePrepPlanCacheMemoryMonitor        = true
	DefTiDBPrepPlanCacheMemoryGuardRatio           = 0.1
	DefTiDBEnableConcurrentDDL                     = concurrencyddl.TiDBEnableConcurrentDDL
	DefTiDBDDLEnableDistributeReorg                = distributereorg.TiDBEnableDistributeReorg
	DefTiDBSimplifiedMetrics                       = false
	DefTiDBEnablePaging                            = true
	DefTiFlashFineGrainedShuffleStreamCount        = 0
	DefStreamCountWhenMaxThreadsNotSet             = 8
	DefTiFlashFineGrainedShuffleBatchSize          = 8192
	DefAdaptiveClosestReadThreshold                = 4096
	DefTiDBEnableAnalyzeSnapshot                   = false
	DefTiDBGenerateBinaryPlan                      = true
	DefEnableTiDBGCAwareMemoryTrack                = true
	DefTiDBDefaultStrMatchSelectivity              = 0.8
	DefTiDBEnableTmpStorageOnOOM                   = true
	DefTiDBEnableMDL                               = true
	DefTiFlashFastScan                             = false
	DefMemoryUsageAlarmRatio                       = 0.7
	DefMemoryUsageAlarmKeepRecordNum               = 5
	DefTiDBEnableFastReorg                         = true
	DefTiDBDDLDiskQuota                            = 100 * 1024 * 1024 * 1024 // 100GB
	DefExecutorConcurrency                         = 5
	DefTiDBEnableGeneralPlanCache                  = false
	DefTiDBGeneralPlanCacheSize                    = 100
	DefTiDBEnableTiFlashReadForWriteStmt           = false
	// MaxDDLReorgBatchSize is exported for testing.
	MaxDDLReorgBatchSize                  int32  = 10240
	MinDDLReorgBatchSize                  int32  = 32
	MinExpensiveQueryTimeThreshold        uint64 = 10 // 10s
	DefTiDBAutoBuildStatsConcurrency             = 1
	DefTiDBSysProcScanConcurrency                = 1
	DefTiDBRcWriteCheckTs                        = false
	DefTiDBForeignKeyChecks                      = true
	DefTiDBAnalyzePartitionConcurrency           = 1
	DefTiDBOptRangeMaxSize                       = 64 * int64(size.MB) // 64 MB
	DefTiDBCostModelVer                          = 2
	DefTiDBServerMemoryLimitSessMinSize          = 128 << 20
	DefTiDBMergePartitionStatsConcurrency        = 1
	DefTiDBServerMemoryLimitGCTrigger            = 0.7
	DefTiDBEnableGOGCTuner                       = true
	// DefTiDBGOGCTunerThreshold is to limit TiDBGOGCTunerThreshold.
	DefTiDBGOGCTunerThreshold                float64 = 0.6
	DefTiDBOptPrefixIndexSingleScan                  = true
	DefTiDBExternalTS                                = 0
	DefTiDBEnableExternalTSRead                      = false
	DefTiDBEnableReusechunk                          = true
	DefTiDBUseAlloc                                  = false
	DefTiDBEnablePlanReplayerCapture                 = false
	DefTiDBIndexMergeIntersectionConcurrency         = ConcurrencyUnset
	DefTiDBTTLJobEnable                              = true
	DefTiDBTTLScanBatchSize                          = 500
	DefTiDBTTLScanBatchMaxSize                       = 10240
	DefTiDBTTLScanBatchMinSize                       = 1
	DefTiDBTTLDeleteBatchSize                        = 500
	DefTiDBTTLDeleteBatchMaxSize                     = 10240
	DefTiDBTTLDeleteBatchMinSize                     = 1
	DefTiDBTTLDeleteRateLimit                        = 0
	DefPasswordReuseHistory                          = 0
	DefPasswordReuseTime                             = 0
	DefTiDBStoreBatchSize                            = 0
<<<<<<< HEAD
	DefTiDBHistoricalStatsDuration                   = 7 * 24 * time.Hour
=======
	DefTiDBTTLJobRunInterval                         = "1h0m0s"
	DefTiDBTTLJobScheduleWindowStartTime             = "00:00 +0000"
	DefTiDBTTLJobScheduleWindowEndTime               = "23:59 +0000"
	DefTiDBTTLScanWorkerCount                        = 4
	DefTiDBTTLDeleteWorkerCount                      = 4
>>>>>>> 621115bf
)

// Process global variables.
var (
	ProcessGeneralLog             = atomic.NewBool(false)
	RunAutoAnalyze                = atomic.NewBool(DefTiDBEnableAutoAnalyze)
	GlobalLogMaxDays              = atomic.NewInt32(int32(config.GetGlobalConfig().Log.File.MaxDays))
	QueryLogMaxLen                = atomic.NewInt32(DefTiDBQueryLogMaxLen)
	EnablePProfSQLCPU             = atomic.NewBool(false)
	EnableBatchDML                = atomic.NewBool(false)
	EnableTmpStorageOnOOM         = atomic.NewBool(DefTiDBEnableTmpStorageOnOOM)
	ddlReorgWorkerCounter   int32 = DefTiDBDDLReorgWorkerCount
	ddlReorgBatchSize       int32 = DefTiDBDDLReorgBatchSize
	ddlFlashbackConcurrency int32 = DefTiDBDDLFlashbackConcurrency
	ddlErrorCountLimit      int64 = DefTiDBDDLErrorCountLimit
	ddlReorgRowFormat       int64 = DefTiDBRowFormatV2
	maxDeltaSchemaCount     int64 = DefTiDBMaxDeltaSchemaCount
	// DDLSlowOprThreshold is the threshold for ddl slow operations, uint is millisecond.
	DDLSlowOprThreshold                  = config.GetGlobalConfig().Instance.DDLSlowOprThreshold
	ForcePriority                        = int32(DefTiDBForcePriority)
	MaxOfMaxAllowedPacket         uint64 = 1073741824
	ExpensiveQueryTimeThreshold   uint64 = DefTiDBExpensiveQueryTimeThreshold
	MemoryUsageAlarmRatio                = atomic.NewFloat64(DefMemoryUsageAlarmRatio)
	MemoryUsageAlarmKeepRecordNum        = atomic.NewInt64(DefMemoryUsageAlarmKeepRecordNum)
	EnableLocalTxn                       = atomic.NewBool(DefTiDBEnableLocalTxn)
	MaxTSOBatchWaitInterval              = atomic.NewFloat64(DefTiDBTSOClientBatchMaxWaitTime)
	EnableTSOFollowerProxy               = atomic.NewBool(DefTiDBEnableTSOFollowerProxy)
	RestrictedReadOnly                   = atomic.NewBool(DefTiDBRestrictedReadOnly)
	VarTiDBSuperReadOnly                 = atomic.NewBool(DefTiDBSuperReadOnly)
	PersistAnalyzeOptions                = atomic.NewBool(DefTiDBPersistAnalyzeOptions)
	TableCacheLease                      = atomic.NewInt64(DefTiDBTableCacheLease)
	EnableColumnTracking                 = atomic.NewBool(DefTiDBEnableColumnTracking)
	StatsLoadSyncWait                    = atomic.NewInt64(DefTiDBStatsLoadSyncWait)
	StatsLoadPseudoTimeout               = atomic.NewBool(DefTiDBStatsLoadPseudoTimeout)
	MemQuotaBindingCache                 = atomic.NewInt64(DefTiDBMemQuotaBindingCache)
	GCMaxWaitTime                        = atomic.NewInt64(DefTiDBGCMaxWaitTime)
	StatsCacheMemQuota                   = atomic.NewInt64(DefTiDBStatsCacheMemQuota)
	OOMAction                            = atomic.NewString(DefTiDBMemOOMAction)
	MaxAutoAnalyzeTime                   = atomic.NewInt64(DefTiDBMaxAutoAnalyzeTime)
	// variables for plan cache
	PreparedPlanCacheMemoryGuardRatio = atomic.NewFloat64(DefTiDBPrepPlanCacheMemoryGuardRatio)
	EnableConcurrentDDL               = atomic.NewBool(DefTiDBEnableConcurrentDDL)
	DDLEnableDistributeReorg          = atomic.NewBool(DefTiDBDDLEnableDistributeReorg)
	DDLForce2Queue                    = atomic.NewBool(false)
	EnableNoopVariables               = atomic.NewBool(DefTiDBEnableNoopVariables)
	EnableMDL                         = atomic.NewBool(false)
	AutoAnalyzePartitionBatchSize     = atomic.NewInt64(DefTiDBAutoAnalyzePartitionBatchSize)
	// EnableFastReorg indicates whether to use lightning to enhance DDL reorg performance.
	EnableFastReorg = atomic.NewBool(DefTiDBEnableFastReorg)
	// DDLDiskQuota is the temporary variable for set disk quota for lightning
	DDLDiskQuota = atomic.NewUint64(DefTiDBDDLDiskQuota)
	// EnableForeignKey indicates whether to enable foreign key feature.
	EnableForeignKey    = atomic.NewBool(true)
	EnableRCReadCheckTS = atomic.NewBool(false)

	// DefTiDBServerMemoryLimit indicates the default value of TiDBServerMemoryLimit(TotalMem * 80%).
	// It should be a const and shouldn't be modified after tidb is started.
	DefTiDBServerMemoryLimit           = serverMemoryLimitDefaultValue()
	GOGCTunerThreshold                 = atomic.NewFloat64(DefTiDBGOGCTunerThreshold)
	PasswordValidationLength           = atomic.NewInt32(8)
	PasswordValidationMixedCaseCount   = atomic.NewInt32(1)
	PasswordValidtaionNumberCount      = atomic.NewInt32(1)
	PasswordValidationSpecialCharCount = atomic.NewInt32(1)
	EnableTTLJob                       = atomic.NewBool(DefTiDBTTLJobEnable)
	TTLScanBatchSize                   = atomic.NewInt64(DefTiDBTTLScanBatchSize)
	TTLDeleteBatchSize                 = atomic.NewInt64(DefTiDBTTLDeleteBatchSize)
	TTLDeleteRateLimit                 = atomic.NewInt64(DefTiDBTTLDeleteRateLimit)
	TTLJobRunInterval                  = atomic.NewDuration(mustParseDuration(DefTiDBTTLJobRunInterval))
	TTLJobScheduleWindowStartTime      = atomic.NewTime(mustParseTime(FullDayTimeFormat, DefTiDBTTLJobScheduleWindowStartTime))
	TTLJobScheduleWindowEndTime        = atomic.NewTime(mustParseTime(FullDayTimeFormat, DefTiDBTTLJobScheduleWindowEndTime))
	TTLScanWorkerCount                 = atomic.NewInt32(DefTiDBTTLScanWorkerCount)
	TTLDeleteWorkerCount               = atomic.NewInt32(DefTiDBTTLDeleteWorkerCount)
	PasswordHistory                    = atomic.NewInt64(DefPasswordReuseHistory)
	PasswordReuseInterval              = atomic.NewInt64(DefPasswordReuseTime)
	IsSandBoxModeEnabled               = atomic.NewBool(false)
	HistoricalStatsDuration            = atomic.NewDuration(DefTiDBHistoricalStatsDuration)
)

var (
	// SetMemQuotaAnalyze is the func registered by global/subglobal tracker to set memory quota.
	SetMemQuotaAnalyze func(quota int64) = nil
	// GetMemQuotaAnalyze is the func registered by global/subglobal tracker to get memory quota.
	GetMemQuotaAnalyze func() int64 = nil
	// SetStatsCacheCapacity is the func registered by domain to set statsCache memory quota.
	SetStatsCacheCapacity atomic.Value
	// SetPDClientDynamicOption is the func registered by domain
	SetPDClientDynamicOption atomic.Pointer[func(string, string)]
	// SwitchConcurrentDDL is the func registered by DDL to switch concurrent DDL.
	SwitchConcurrentDDL func(bool) error = nil
	// SwitchMDL is the func registered by DDL to switch MDL.
	SwitchMDL func(bool2 bool) error = nil
	// EnableDDL is the func registered by ddl to enable running ddl in this instance.
	EnableDDL func() error = nil
	// DisableDDL is the func registered by ddl to disable running ddl in this instance.
	DisableDDL func() error = nil
	// SetExternalTimestamp is the func registered by staleread to set externaltimestamp in pd
	SetExternalTimestamp func(ctx context.Context, ts uint64) error
	// GetExternalTimestamp is the func registered by staleread to get externaltimestamp from pd
	GetExternalTimestamp func(ctx context.Context) (uint64, error)
)

func serverMemoryLimitDefaultValue() string {
	total, err := memory.MemTotal()
	if err == nil && total != 0 {
		return "80%"
	}
	return "0"
}

func mustParseDuration(str string) time.Duration {
	duration, err := time.ParseDuration(str)
	if err != nil {
		panic(fmt.Sprintf("%s is not a duration", str))
	}

	return duration
}

func mustParseTime(layout string, str string) time.Time {
	time, err := time.ParseInLocation(layout, str, time.UTC)
	if err != nil {
		panic(fmt.Sprintf("%s is not in %s duration format", str, layout))
	}

	return time
}<|MERGE_RESOLUTION|>--- conflicted
+++ resolved
@@ -1152,15 +1152,12 @@
 	DefPasswordReuseHistory                          = 0
 	DefPasswordReuseTime                             = 0
 	DefTiDBStoreBatchSize                            = 0
-<<<<<<< HEAD
 	DefTiDBHistoricalStatsDuration                   = 7 * 24 * time.Hour
-=======
 	DefTiDBTTLJobRunInterval                         = "1h0m0s"
 	DefTiDBTTLJobScheduleWindowStartTime             = "00:00 +0000"
 	DefTiDBTTLJobScheduleWindowEndTime               = "23:59 +0000"
 	DefTiDBTTLScanWorkerCount                        = 4
 	DefTiDBTTLDeleteWorkerCount                      = 4
->>>>>>> 621115bf
 )
 
 // Process global variables.
