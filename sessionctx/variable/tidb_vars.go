// Copyright 2017 PingCAP, Inc.
//
// Licensed under the Apache License, Version 2.0 (the "License");
// you may not use this file except in compliance with the License.
// You may obtain a copy of the License at
//
//     http://www.apache.org/licenses/LICENSE-2.0
//
// Unless required by applicable law or agreed to in writing, software
// distributed under the License is distributed on an "AS IS" BASIS,
// WITHOUT WARRANTIES OR CONDITIONS OF ANY KIND, either express or implied.
// See the License for the specific language governing permissions and
// limitations under the License.

package variable

import (
	"math"

	"github.com/pingcap/tidb/config"
	"github.com/pingcap/tidb/parser/mysql"
	"go.uber.org/atomic"
)

/*
	Steps to add a new TiDB specific system variable:

	1. Add a new variable name with comment in this file.
	2. Add the default value of the new variable in this file.
	3. Add SysVar instance in 'defaultSysVars' slice.
*/

// TiDB system variable names that only in session scope.
const (
	TiDBDDLSlowOprThreshold = "ddl_slow_threshold"

	// tidb_snapshot is used for reading history data, the default value is empty string.
	// The value can be a datetime string like '2017-11-11 20:20:20' or a tso string. When this variable is set, the session reads history data of that time.
	TiDBSnapshot = "tidb_snapshot"

	// tidb_opt_agg_push_down is used to enable/disable the optimizer rule of aggregation push down.
	TiDBOptAggPushDown = "tidb_opt_agg_push_down"

	// TiDBOptBCJ is used to enable/disable broadcast join in MPP mode
	TiDBOptBCJ = "tidb_opt_broadcast_join"

	// TiDBOptCartesianBCJ is used to disable/enable broadcast cartesian join in MPP mode
	TiDBOptCartesianBCJ = "tidb_opt_broadcast_cartesian_join"

	TiDBOptMPPOuterJoinFixedBuildSide = "tidb_opt_mpp_outer_join_fixed_build_side"

	// tidb_opt_distinct_agg_push_down is used to decide whether agg with distinct should be pushed to tikv/tiflash.
	TiDBOptDistinctAggPushDown = "tidb_opt_distinct_agg_push_down"

	// tidb_broadcast_join_threshold_size is used to limit the size of small table for mpp broadcast join.
	// It's unit is bytes, if the size of small table is larger than it, we will not use bcj.
	TiDBBCJThresholdSize = "tidb_broadcast_join_threshold_size"

	// tidb_broadcast_join_threshold_count is used to limit the count of small table for mpp broadcast join.
	// If we can't estimate the size of one side of join child, we will check if its row number exceeds this limitation.
	TiDBBCJThresholdCount = "tidb_broadcast_join_threshold_count"

	// tidb_opt_write_row_id is used to enable/disable the operations of insert、replace and update to _tidb_rowid.
	TiDBOptWriteRowID = "tidb_opt_write_row_id"

	// Auto analyze will run if (table modify count)/(table row count) is greater than this value.
	TiDBAutoAnalyzeRatio = "tidb_auto_analyze_ratio"

	// Auto analyze will run if current time is within start time and end time.
	TiDBAutoAnalyzeStartTime = "tidb_auto_analyze_start_time"
	TiDBAutoAnalyzeEndTime   = "tidb_auto_analyze_end_time"

	// tidb_checksum_table_concurrency is used to speed up the ADMIN CHECKSUM TABLE
	// statement, when a table has multiple indices, those indices can be
	// scanned concurrently, with the cost of higher system performance impact.
	TiDBChecksumTableConcurrency = "tidb_checksum_table_concurrency"

	// TiDBCurrentTS is used to get the current transaction timestamp.
	// It is read-only.
	TiDBCurrentTS = "tidb_current_ts"

	// TiDBLastTxnInfo is used to get the last transaction info within the current session.
	TiDBLastTxnInfo = "tidb_last_txn_info"

	// TiDBLastTxnInfo is used to get the last query info within the current session.
	TiDBLastQueryInfo = "tidb_last_query_info"

	// tidb_config is a read-only variable that shows the config of the current server.
	TiDBConfig = "tidb_config"

	// tidb_batch_insert is used to enable/disable auto-split insert data. If set this option on, insert executor will automatically
	// insert data into multiple batches and use a single txn for each batch. This will be helpful when inserting large data.
	TiDBBatchInsert = "tidb_batch_insert"

	// tidb_batch_delete is used to enable/disable auto-split delete data. If set this option on, delete executor will automatically
	// split data into multiple batches and use a single txn for each batch. This will be helpful when deleting large data.
	TiDBBatchDelete = "tidb_batch_delete"

	// tidb_batch_commit is used to enable/disable auto-split the transaction.
	// If set this option on, the transaction will be committed when it reaches stmt-count-limit and starts a new transaction.
	TiDBBatchCommit = "tidb_batch_commit"

	// tidb_dml_batch_size is used to split the insert/delete data into small batches.
	// It only takes effort when tidb_batch_insert/tidb_batch_delete is on.
	// Its default value is 20000. When the row size is large, 20k rows could be larger than 100MB.
	// User could change it to a smaller one to avoid breaking the transaction size limitation.
	TiDBDMLBatchSize = "tidb_dml_batch_size"

	// The following session variables controls the memory quota during query execution.
	// "tidb_mem_quota_query":				control the memory quota of a query.
	TiDBMemQuotaQuery      = "tidb_mem_quota_query" // Bytes.
	TiDBMemQuotaApplyCache = "tidb_mem_quota_apply_cache"
	// TODO: remove them below sometime, it should have only one Quota(TiDBMemQuotaQuery).
	TiDBMemQuotaHashJoin          = "tidb_mem_quota_hashjoin"          // Bytes.
	TiDBMemQuotaMergeJoin         = "tidb_mem_quota_mergejoin"         // Bytes.
	TiDBMemQuotaSort              = "tidb_mem_quota_sort"              // Bytes.
	TiDBMemQuotaTopn              = "tidb_mem_quota_topn"              // Bytes.
	TiDBMemQuotaIndexLookupReader = "tidb_mem_quota_indexlookupreader" // Bytes.
	TiDBMemQuotaIndexLookupJoin   = "tidb_mem_quota_indexlookupjoin"   // Bytes.

	// tidb_general_log is used to log every query in the server in info level.
	TiDBGeneralLog = "tidb_general_log"

	// tidb_general_log is used to log every query in the server in info level.
	TiDBLogFileMaxDays = "tidb_log_file_max_days"

	// tidb_pprof_sql_cpu is used to add label sql label to pprof result.
	TiDBPProfSQLCPU = "tidb_pprof_sql_cpu"

	// tidb_retry_limit is the maximum number of retries when committing a transaction.
	TiDBRetryLimit = "tidb_retry_limit"

	// tidb_disable_txn_auto_retry disables transaction auto retry.
	TiDBDisableTxnAutoRetry = "tidb_disable_txn_auto_retry"

	// Deprecated: tidb_enable_streaming enables TiDB to use streaming API for coprocessor requests.
	TiDBEnableStreaming = "tidb_enable_streaming"

	// tidb_enable_chunk_rpc enables TiDB to use Chunk format for coprocessor requests.
	TiDBEnableChunkRPC = "tidb_enable_chunk_rpc"

	// tidb_optimizer_selectivity_level is used to control the selectivity estimation level.
	TiDBOptimizerSelectivityLevel = "tidb_optimizer_selectivity_level"

	// tidb_txn_mode is used to control the transaction behavior.
	TiDBTxnMode = "tidb_txn_mode"

	// tidb_row_format_version is used to control tidb row format version current.
	TiDBRowFormatVersion = "tidb_row_format_version"

	// tidb_enable_table_partition is used to control table partition feature.
	// The valid value include auto/on/off:
	// on or auto: enable table partition if the partition type is implemented.
	// off: always disable table partition.
	TiDBEnableTablePartition = "tidb_enable_table_partition"

	// tidb_enable_list_partition is used to control list table partition feature.
	TiDBEnableListTablePartition = "tidb_enable_list_partition"

	// tidb_skip_isolation_level_check is used to control whether to return error when set unsupported transaction
	// isolation level.
	TiDBSkipIsolationLevelCheck = "tidb_skip_isolation_level_check"

	// TiDBLowResolutionTSO is used for reading data with low resolution TSO which is updated once every two seconds
	TiDBLowResolutionTSO = "tidb_low_resolution_tso"

	// TiDBReplicaRead is used for reading data from replicas, followers for example.
	TiDBReplicaRead = "tidb_replica_read"

	// TiDBAllowRemoveAutoInc indicates whether a user can drop the auto_increment column attribute or not.
	TiDBAllowRemoveAutoInc = "tidb_allow_remove_auto_inc"

	// TiDBMultiStatementMode enables multi statement at the risk of SQL injection
	// provides backwards compatibility
	TiDBMultiStatementMode = "tidb_multi_statement_mode"

	// TiDBEvolvePlanTaskMaxTime controls the max time of a single evolution task.
	TiDBEvolvePlanTaskMaxTime = "tidb_evolve_plan_task_max_time"

	// TiDBEvolvePlanTaskStartTime is the start time of evolution task.
	TiDBEvolvePlanTaskStartTime = "tidb_evolve_plan_task_start_time"
	// TiDBEvolvePlanTaskEndTime is the end time of evolution task.
	TiDBEvolvePlanTaskEndTime = "tidb_evolve_plan_task_end_time"

	// tidb_slow_log_threshold is used to set the slow log threshold in the server.
	TiDBSlowLogThreshold = "tidb_slow_log_threshold"

	// tidb_record_plan_in_slow_log is used to log the plan of the slow query.
	TiDBRecordPlanInSlowLog = "tidb_record_plan_in_slow_log"

	// tidb_enable_slow_log enables TiDB to log slow queries.
	TiDBEnableSlowLog = "tidb_enable_slow_log"

	// tidb_query_log_max_len is used to set the max length of the query in the log.
	TiDBQueryLogMaxLen = "tidb_query_log_max_len"

	// TiDBCheckMb4ValueInUTF8 is used to control whether to enable the check wrong utf8 value.
	TiDBCheckMb4ValueInUTF8 = "tidb_check_mb4_value_in_utf8"

	// TiDBFoundInPlanCache indicates whether the last statement was found in plan cache
	TiDBFoundInPlanCache = "last_plan_from_cache"

	// TiDBFoundInBinding indicates whether the last statement was matched with the hints in the binding.
	TiDBFoundInBinding = "last_plan_from_binding"

	// TiDBAllowAutoRandExplicitInsert indicates whether explicit insertion on auto_random column is allowed.
	TiDBAllowAutoRandExplicitInsert = "allow_auto_random_explicit_insert"

	// TiDBTxnScope indicates whether using global transactions or local transactions.
	TiDBTxnScope = "txn_scope"

	// TiDBTxnReadTS indicates the next transaction should be staleness transaction and provide the startTS
	TiDBTxnReadTS = "tx_read_ts"

	// TiDBReadStaleness indicates the staleness duration for following statement
	TiDBReadStaleness = "tidb_read_staleness"

	// TiDBEnablePaging indicates whether paging is enabled in coprocessor requests.
	TiDBEnablePaging = "tidb_enable_paging"
)

// TiDB system variable names that both in session and global scope.
const (
	// tidb_build_stats_concurrency is used to speed up the ANALYZE statement, when a table has multiple indices,
	// those indices can be scanned concurrently, with the cost of higher system performance impact.
	TiDBBuildStatsConcurrency = "tidb_build_stats_concurrency"

	// tidb_distsql_scan_concurrency is used to set the concurrency of a distsql scan task.
	// A distsql scan task can be a table scan or a index scan, which may be distributed to many TiKV nodes.
	// Higher concurrency may reduce latency, but with the cost of higher memory usage and system performance impact.
	// If the query has a LIMIT clause, high concurrency makes the system do much more work than needed.
	TiDBDistSQLScanConcurrency = "tidb_distsql_scan_concurrency"

	// tidb_opt_insubquery_to_join_and_agg is used to enable/disable the optimizer rule of rewriting IN subquery.
	TiDBOptInSubqToJoinAndAgg = "tidb_opt_insubq_to_join_and_agg"

	// tidb_opt_prefer_range_scan is used to enable/disable the optimizer to always prefer range scan over table scan, ignoring their costs.
	TiDBOptPreferRangeScan = "tidb_opt_prefer_range_scan"

	// tidb_opt_enable_correlation_adjustment is used to indicates if enable correlation adjustment.
	TiDBOptEnableCorrelationAdjustment = "tidb_opt_enable_correlation_adjustment"

	// tidb_opt_limit_push_down_threshold determines if push Limit or TopN down to TiKV forcibly.
	TiDBOptLimitPushDownThreshold = "tidb_opt_limit_push_down_threshold"

	// tidb_opt_correlation_threshold is a guard to enable row count estimation using column order correlation.
	TiDBOptCorrelationThreshold = "tidb_opt_correlation_threshold"

	// tidb_opt_correlation_exp_factor is an exponential factor to control heuristic approach when tidb_opt_correlation_threshold is not satisfied.
	TiDBOptCorrelationExpFactor = "tidb_opt_correlation_exp_factor"

	// tidb_opt_cpu_factor is the CPU cost of processing one expression for one row.
	TiDBOptCPUFactor = "tidb_opt_cpu_factor"
	// tidb_opt_copcpu_factor is the CPU cost of processing one expression for one row in coprocessor.
	TiDBOptCopCPUFactor = "tidb_opt_copcpu_factor"
	// tidb_opt_tiflash_concurrency_factor is concurrency number of tiflash computation.
	TiDBOptTiFlashConcurrencyFactor = "tidb_opt_tiflash_concurrency_factor"
	// tidb_opt_network_factor is the network cost of transferring 1 byte data.
	TiDBOptNetworkFactor = "tidb_opt_network_factor"
	// tidb_opt_scan_factor is the IO cost of scanning 1 byte data on TiKV.
	TiDBOptScanFactor = "tidb_opt_scan_factor"
	// tidb_opt_desc_factor is the IO cost of scanning 1 byte data on TiKV in desc order.
	TiDBOptDescScanFactor = "tidb_opt_desc_factor"
	// tidb_opt_seek_factor is the IO cost of seeking the start value in a range on TiKV or TiFlash.
	TiDBOptSeekFactor = "tidb_opt_seek_factor"
	// tidb_opt_memory_factor is the memory cost of storing one tuple.
	TiDBOptMemoryFactor = "tidb_opt_memory_factor"
	// tidb_opt_disk_factor is the IO cost of reading/writing one byte to temporary disk.
	TiDBOptDiskFactor = "tidb_opt_disk_factor"
	// tidb_opt_concurrency_factor is the CPU cost of additional one goroutine.
	TiDBOptConcurrencyFactor = "tidb_opt_concurrency_factor"

	// tidb_index_join_batch_size is used to set the batch size of a index lookup join.
	// The index lookup join fetches batches of data from outer executor and constructs ranges for inner executor.
	// This value controls how much of data in a batch to do the index join.
	// Large value may reduce the latency but consumes more system resource.
	TiDBIndexJoinBatchSize = "tidb_index_join_batch_size"

	// tidb_index_lookup_size is used for index lookup executor.
	// The index lookup executor first scan a batch of handles from a index, then use those handles to lookup the table
	// rows, this value controls how much of handles in a batch to do a lookup task.
	// Small value sends more RPCs to TiKV, consume more system resource.
	// Large value may do more work than needed if the query has a limit.
	TiDBIndexLookupSize = "tidb_index_lookup_size"

	// tidb_index_lookup_concurrency is used for index lookup executor.
	// A lookup task may have 'tidb_index_lookup_size' of handles at maximun, the handles may be distributed
	// in many TiKV nodes, we executes multiple concurrent index lookup tasks concurrently to reduce the time
	// waiting for a task to finish.
	// Set this value higher may reduce the latency but consumes more system resource.
	// tidb_index_lookup_concurrency is deprecated, use tidb_executor_concurrency instead.
	TiDBIndexLookupConcurrency = "tidb_index_lookup_concurrency"

	// tidb_index_lookup_join_concurrency is used for index lookup join executor.
	// IndexLookUpJoin starts "tidb_index_lookup_join_concurrency" inner workers
	// to fetch inner rows and join the matched (outer, inner) row pairs.
	// tidb_index_lookup_join_concurrency is deprecated, use tidb_executor_concurrency instead.
	TiDBIndexLookupJoinConcurrency = "tidb_index_lookup_join_concurrency"

	// tidb_index_serial_scan_concurrency is used for controlling the concurrency of index scan operation
	// when we need to keep the data output order the same as the order of index data.
	TiDBIndexSerialScanConcurrency = "tidb_index_serial_scan_concurrency"

	// TiDBMaxChunkSize is used to control the max chunk size during query execution.
	TiDBMaxChunkSize = "tidb_max_chunk_size"

	// TiDBAllowBatchCop means if we should send batch coprocessor to TiFlash. It can be set to 0, 1 and 2.
	// 0 means never use batch cop, 1 means use batch cop in case of aggregation and join, 2, means to force to send batch cop for any query.
	// The default value is 0
	TiDBAllowBatchCop = "tidb_allow_batch_cop"

	// TiDBAllowMPPExecution means if we should use mpp way to execute query or not.
	// Default value is `true`, means to be determined by the optimizer.
	// Value set to `false` means never use mpp.
	TiDBAllowMPPExecution = "tidb_allow_mpp"

	// TiDBHashExchangeWithNewCollation means if hash exchange is supported when new collation is on.
	// Default value is `true`, means support hash exchange when new collation is on.
	// Value set to `false` means not support hash exchange when new collation is on.
	TiDBHashExchangeWithNewCollation = "tidb_hash_exchange_with_new_collation"

	// TiDBEnforceMPPExecution means if we should enforce mpp way to execute query or not.
	// Default value is `false`, means to be determined by variable `tidb_allow_mpp`.
	// Value set to `true` means enforce use mpp.
	// Note if you want to set `tidb_enforce_mpp` to `true`, you must set `tidb_allow_mpp` to `true` first.
	TiDBEnforceMPPExecution = "tidb_enforce_mpp"

	// TiDBMPPStoreFailTTL is the unavailable time when a store is detected failed. During that time, tidb will not send any task to
	// TiFlash even though the failed TiFlash node has been recovered.
	TiDBMPPStoreFailTTL = "tidb_mpp_store_fail_ttl"

	// TiDBInitChunkSize is used to control the init chunk size during query execution.
	TiDBInitChunkSize = "tidb_init_chunk_size"

	// tidb_enable_cascades_planner is used to control whether to enable the cascades planner.
	TiDBEnableCascadesPlanner = "tidb_enable_cascades_planner"

	// tidb_skip_utf8_check skips the UTF8 validate process, validate UTF8 has performance cost, if we can make sure
	// the input string values are valid, we can skip the check.
	TiDBSkipUTF8Check = "tidb_skip_utf8_check"

	// tidb_skip_ascii_check skips the ASCII validate process
	// old tidb may already have fields with invalid ASCII bytes
	// disable ASCII validate can guarantee a safe replication
	TiDBSkipASCIICheck = "tidb_skip_ascii_check"

	// tidb_hash_join_concurrency is used for hash join executor.
	// The hash join outer executor starts multiple concurrent join workers to probe the hash table.
	// tidb_hash_join_concurrency is deprecated, use tidb_executor_concurrency instead.
	TiDBHashJoinConcurrency = "tidb_hash_join_concurrency"

	// tidb_projection_concurrency is used for projection operator.
	// This variable controls the worker number of projection operator.
	// tidb_projection_concurrency is deprecated, use tidb_executor_concurrency instead.
	TiDBProjectionConcurrency = "tidb_projection_concurrency"

	// tidb_hashagg_partial_concurrency is used for hash agg executor.
	// The hash agg executor starts multiple concurrent partial workers to do partial aggregate works.
	// tidb_hashagg_partial_concurrency is deprecated, use tidb_executor_concurrency instead.
	TiDBHashAggPartialConcurrency = "tidb_hashagg_partial_concurrency"

	// tidb_hashagg_final_concurrency is used for hash agg executor.
	// The hash agg executor starts multiple concurrent final workers to do final aggregate works.
	// tidb_hashagg_final_concurrency is deprecated, use tidb_executor_concurrency instead.
	TiDBHashAggFinalConcurrency = "tidb_hashagg_final_concurrency"

	// tidb_window_concurrency is used for window parallel executor.
	// tidb_window_concurrency is deprecated, use tidb_executor_concurrency instead.
	TiDBWindowConcurrency = "tidb_window_concurrency"

	// tidb_merge_join_concurrency is used for merge join parallel executor
	TiDBMergeJoinConcurrency = "tidb_merge_join_concurrency"

	// tidb_stream_agg_concurrency is used for stream aggregation parallel executor.
	// tidb_stream_agg_concurrency is deprecated, use tidb_executor_concurrency instead.
	TiDBStreamAggConcurrency = "tidb_streamagg_concurrency"

	// tidb_enable_parallel_apply is used for parallel apply.
	TiDBEnableParallelApply = "tidb_enable_parallel_apply"

	// tidb_backoff_lock_fast is used for tikv backoff base time in milliseconds.
	TiDBBackoffLockFast = "tidb_backoff_lock_fast"

	// tidb_backoff_weight is used to control the max back off time in TiDB.
	// The default maximum back off time is a small value.
	// BackOffWeight could multiply it to let the user adjust the maximum time for retrying.
	// Only positive integers can be accepted, which means that the maximum back off time can only grow.
	TiDBBackOffWeight = "tidb_backoff_weight"

	// tidb_ddl_reorg_worker_cnt defines the count of ddl reorg workers.
	TiDBDDLReorgWorkerCount = "tidb_ddl_reorg_worker_cnt"

	// tidb_ddl_reorg_batch_size defines the transaction batch size of ddl reorg workers.
	TiDBDDLReorgBatchSize = "tidb_ddl_reorg_batch_size"

	// tidb_ddl_error_count_limit defines the count of ddl error limit.
	TiDBDDLErrorCountLimit = "tidb_ddl_error_count_limit"

	// tidb_ddl_reorg_priority defines the operations priority of adding indices.
	// It can be: PRIORITY_LOW, PRIORITY_NORMAL, PRIORITY_HIGH
	TiDBDDLReorgPriority = "tidb_ddl_reorg_priority"

	// TiDBEnableChangeMultiSchema is used to control whether to enable the change multi schema.
	TiDBEnableChangeMultiSchema = "tidb_enable_change_multi_schema"

	// TiDBEnableAutoIncrementInGenerated disables the mysql compatibility check on using auto-incremented columns in
	// expression indexes and generated columns described here https://dev.mysql.com/doc/refman/5.7/en/create-table-generated-columns.html for details.
	TiDBEnableAutoIncrementInGenerated = "tidb_enable_auto_increment_in_generated"

	// TiDBEnablePointGetCache is used to control whether to enable the point get cache for special scenario.
	TiDBEnablePointGetCache = "tidb_enable_point_get_cache"

	// TiDBEnableAlterPlacement is used to control whether to enable alter table partition.
	TiDBEnableAlterPlacement = "tidb_enable_alter_placement"

	// tidb_max_delta_schema_count defines the max length of deltaSchemaInfos.
	// deltaSchemaInfos is a queue that maintains the history of schema changes.
	TiDBMaxDeltaSchemaCount = "tidb_max_delta_schema_count"

	// tidb_scatter_region will scatter the regions for DDLs when it is ON.
	TiDBScatterRegion = "tidb_scatter_region"

	// TiDBWaitSplitRegionFinish defines the split region behaviour is sync or async.
	TiDBWaitSplitRegionFinish = "tidb_wait_split_region_finish"

	// TiDBWaitSplitRegionTimeout uses to set the split and scatter region back off time.
	TiDBWaitSplitRegionTimeout = "tidb_wait_split_region_timeout"

	// tidb_force_priority defines the operations priority of all statements.
	// It can be "NO_PRIORITY", "LOW_PRIORITY", "HIGH_PRIORITY", "DELAYED"
	TiDBForcePriority = "tidb_force_priority"

	// tidb_constraint_check_in_place indicates to check the constraint when the SQL executing.
	// It could hurt the performance of bulking insert when it is ON.
	TiDBConstraintCheckInPlace = "tidb_constraint_check_in_place"

	// tidb_enable_window_function is used to control whether to enable the window function.
	TiDBEnableWindowFunction = "tidb_enable_window_function"

	// tidb_enable_pipelined_window_function is used to control whether to use pipelined window function, it only works when tidb_enable_window_function = true.
	TiDBEnablePipelinedWindowFunction = "tidb_enable_pipelined_window_function"

	// tidb_enable_strict_double_type_check is used to control table field double type syntax check.
	TiDBEnableStrictDoubleTypeCheck = "tidb_enable_strict_double_type_check"

	// tidb_enable_vectorized_expression is used to control whether to enable the vectorized expression evaluation.
	TiDBEnableVectorizedExpression = "tidb_enable_vectorized_expression"

	// TiDBOptJoinReorderThreshold defines the threshold less than which
	// we'll choose a rather time consuming algorithm to calculate the join order.
	TiDBOptJoinReorderThreshold = "tidb_opt_join_reorder_threshold"

	// SlowQueryFile indicates which slow query log file for SLOW_QUERY table to parse.
	TiDBSlowQueryFile = "tidb_slow_query_file"

	// TiDBEnableFastAnalyze indicates to use fast analyze.
	TiDBEnableFastAnalyze = "tidb_enable_fast_analyze"

	// TiDBExpensiveQueryTimeThreshold indicates the time threshold of expensive query.
	TiDBExpensiveQueryTimeThreshold = "tidb_expensive_query_time_threshold"

	// TiDBEnableIndexMerge indicates to generate IndexMergePath.
	TiDBEnableIndexMerge = "tidb_enable_index_merge"

	// TiDBEnableNoopFuncs set true will enable using fake funcs(like get_lock release_lock)
	TiDBEnableNoopFuncs = "tidb_enable_noop_functions"

	// TiDBEnableStmtSummary indicates whether the statement summary is enabled.
	TiDBEnableStmtSummary = "tidb_enable_stmt_summary"

	// TiDBStmtSummaryInternalQuery indicates whether the statement summary contain internal query.
	TiDBStmtSummaryInternalQuery = "tidb_stmt_summary_internal_query"

	// TiDBStmtSummaryRefreshInterval indicates the refresh interval in seconds for each statement summary.
	TiDBStmtSummaryRefreshInterval = "tidb_stmt_summary_refresh_interval"

	// TiDBStmtSummaryHistorySize indicates the history size of each statement summary.
	TiDBStmtSummaryHistorySize = "tidb_stmt_summary_history_size"

	// TiDBStmtSummaryMaxStmtCount indicates the max number of statements kept in memory.
	TiDBStmtSummaryMaxStmtCount = "tidb_stmt_summary_max_stmt_count"

	// TiDBStmtSummaryMaxSQLLength indicates the max length of displayed normalized sql and sample sql.
	TiDBStmtSummaryMaxSQLLength = "tidb_stmt_summary_max_sql_length"

	// TiDBCapturePlanBaseline indicates whether the capture of plan baselines is enabled.
	TiDBCapturePlanBaseline = "tidb_capture_plan_baselines"

	// TiDBUsePlanBaselines indicates whether the use of plan baselines is enabled.
	TiDBUsePlanBaselines = "tidb_use_plan_baselines"

	// TiDBEvolvePlanBaselines indicates whether the evolution of plan baselines is enabled.
	TiDBEvolvePlanBaselines = "tidb_evolve_plan_baselines"

	// TiDBEnableExtendedStats indicates whether the extended statistics feature is enabled.
	TiDBEnableExtendedStats = "tidb_enable_extended_stats"

	// TiDBIsolationReadEngines indicates the tidb only read from the stores whose engine type is involved in IsolationReadEngines.
	// Now, only support TiKV and TiFlash.
	TiDBIsolationReadEngines = "tidb_isolation_read_engines"

	// TiDBStoreLimit indicates the limit of sending request to a store, 0 means without limit.
	TiDBStoreLimit = "tidb_store_limit"

	// TiDBMetricSchemaStep indicates the step when query metric schema.
	TiDBMetricSchemaStep = "tidb_metric_query_step"

	// TiDBMetricSchemaRangeDuration indicates the range duration when query metric schema.
	TiDBMetricSchemaRangeDuration = "tidb_metric_query_range_duration"

	// TiDBEnableCollectExecutionInfo indicates that whether execution info is collected.
	TiDBEnableCollectExecutionInfo = "tidb_enable_collect_execution_info"

	// DefExecutorConcurrency is used for controlling the concurrency of all types of executors.
	TiDBExecutorConcurrency = "tidb_executor_concurrency"

	// TiDBEnableClusteredIndex indicates if clustered index feature is enabled.
	TiDBEnableClusteredIndex = "tidb_enable_clustered_index"

	// TiDBPartitionPruneMode indicates the partition prune mode used.
	TiDBPartitionPruneMode = "tidb_partition_prune_mode"

	// TiDBSlowLogMasking is deprecated and a alias of TiDBRedactLog.
	// Deprecated: use TiDBRedactLog instead.
	TiDBSlowLogMasking = "tidb_slow_log_masking"

	// TiDBRedactLog indicates that whether redact log.
	TiDBRedactLog = "tidb_redact_log"

	// TiDBRestrictedReadOnly is meant for the cloud admin to toggle the cluster read only
	TiDBRestrictedReadOnly = "tidb_restricted_read_only"

	// TiDBShardAllocateStep indicates the max size of continuous rowid shard in one transaction.
	TiDBShardAllocateStep = "tidb_shard_allocate_step"
	// TiDBEnableTelemetry indicates that whether usage data report to PingCAP is enabled.
	TiDBEnableTelemetry = "tidb_enable_telemetry"

	// TiDBEnableAmendPessimisticTxn indicates if amend pessimistic transactions is enabled.
	TiDBEnableAmendPessimisticTxn = "tidb_enable_amend_pessimistic_txn"

	// TiDBMemoryUsageAlarmRatio indicates the alarm threshold when memory usage of the tidb-server exceeds.
	TiDBMemoryUsageAlarmRatio = "tidb_memory_usage_alarm_ratio"

	// TiDBEnableRateLimitAction indicates whether enabled ratelimit action
	TiDBEnableRateLimitAction = "tidb_enable_rate_limit_action"

	// TiDBEnableAsyncCommit indicates whether to enable the async commit feature.
	TiDBEnableAsyncCommit = "tidb_enable_async_commit"

	// TiDBEnable1PC indicates whether to enable the one-phase commit feature.
	TiDBEnable1PC = "tidb_enable_1pc"

	// TiDBGuaranteeLinearizability indicates whether to guarantee linearizability.
	TiDBGuaranteeLinearizability = "tidb_guarantee_linearizability"

	// TiDBAnalyzeVersion indicates the how tidb collects the analyzed statistics and how use to it.
	TiDBAnalyzeVersion = "tidb_analyze_version"

	// TiDBEnableIndexMergeJoin indicates whether to enable index merge join.
	TiDBEnableIndexMergeJoin = "tidb_enable_index_merge_join"

	// TiDBTrackAggregateMemoryUsage indicates whether track the memory usage of aggregate function.
	TiDBTrackAggregateMemoryUsage = "tidb_track_aggregate_memory_usage"

	// TiDBEnableExchangePartition indicates whether to enable exchange partition.
	TiDBEnableExchangePartition = "tidb_enable_exchange_partition"

	// TiDBAllowFallbackToTiKV indicates the engine types whose unavailability triggers fallback to TiKV.
	// Now we only support TiFlash.
	TiDBAllowFallbackToTiKV = "tidb_allow_fallback_to_tikv"

	// TiDBEnableTopSQL indicates whether the top SQL is enabled.
	TiDBEnableTopSQL = "tidb_enable_top_sql"

	// TiDBTopSQLPrecisionSeconds indicates the top SQL precision seconds.
	TiDBTopSQLPrecisionSeconds = "tidb_top_sql_precision_seconds"

	// TiDBTopSQLMaxStatementCount indicates the max number of statements been collected.
	TiDBTopSQLMaxStatementCount = "tidb_top_sql_max_statement_count"

	// TiDBTopSQLMaxCollect indicates the max capacity of the collect map.
	TiDBTopSQLMaxCollect = "tidb_top_sql_max_collect"

	// TiDBTopSQLReportIntervalSeconds indicates the top SQL report interval seconds.
	TiDBTopSQLReportIntervalSeconds = "tidb_top_sql_report_interval_seconds"
	// TiDBEnableGlobalTemporaryTable indicates whether to enable global temporary table
	TiDBEnableGlobalTemporaryTable = "tidb_enable_global_temporary_table"
	// TiDBEnableLocalTxn indicates whether to enable Local Txn.
	TiDBEnableLocalTxn = "tidb_enable_local_txn"
	// TiDBTSOClientBatchMaxWaitTime indicates the max value of the TSO Batch Wait interval time of PD client.
	TiDBTSOClientBatchMaxWaitTime = "tidb_tso_client_batch_max_wait_time"
	// TiDBEnableTSOFollowerProxy indicates whether to enable the TSO Follower Proxy feature of PD client.
	TiDBEnableTSOFollowerProxy = "tidb_enable_tso_follower_proxy"

	// TiDBEnableOrderedResultMode indicates if stabilize query results.
	TiDBEnableOrderedResultMode = "tidb_enable_ordered_result_mode"

	// TiDBEnablePseudoForOutdatedStats indicates whether use pseudo for outdated stats
	TiDBEnablePseudoForOutdatedStats = "tidb_enable_pseudo_for_outdated_stats"

	// TiDBRegardNULLAsPoint indicates whether regard NULL as point when optimizing
	TiDBRegardNULLAsPoint = "tidb_regard_null_as_point"

	// TiDBTmpTableMaxSize indicates the max memory size of temporary tables.
	TiDBTmpTableMaxSize = "tidb_tmp_table_max_size"

	// TiDBStatsLoadSyncWait indicates the time sql execution will sync-wait for stats load.
	TiDBStatsLoadSyncWait = "tidb_stats_load_sync_wait"
)

// TiDB vars that have only global scope

const (
	// TiDBGCEnable turns garbage collection on or OFF
	TiDBGCEnable = "tidb_gc_enable"
	// TiDBGCRunInterval sets the interval that GC runs
	TiDBGCRunInterval = "tidb_gc_run_interval"
	// TiDBGCLifetime sets the retention window of older versions
	TiDBGCLifetime = "tidb_gc_life_time"
	// TiDBGCConcurrency sets the concurrency of garbage collection. -1 = AUTO value
	TiDBGCConcurrency = "tidb_gc_concurrency"
	// TiDBGCScanLockMode enables the green GC feature (default)
	TiDBGCScanLockMode = "tidb_gc_scan_lock_mode"
	// TiDBEnableEnhancedSecurity restricts SUPER users from certain operations.
	TiDBEnableEnhancedSecurity = "tidb_enable_enhanced_security"
	// TiDBEnableHistoricalStats enables the historical statistics feature (default off)
	TiDBEnableHistoricalStats = "tidb_enable_historical_stats"
	// TiDBStatsLoadPseudoTimeout indicates whether to fallback to pseudo stats after load timeout.
	TiDBStatsLoadPseudoTimeout = "tidb_stats_load_pseudo_timeout"
)

// TiDB intentional limits
// Can be raised in future.

const (
	// MaxConfigurableConcurrency is the maximum number of "threads" (goroutines) that can be specified
	// for any type of configuration item that has concurrent workers.
	MaxConfigurableConcurrency = 256
)

// Default TiDB system variable values.
const (
	DefHostname                           = "localhost"
	DefIndexLookupConcurrency             = ConcurrencyUnset
	DefIndexLookupJoinConcurrency         = ConcurrencyUnset
	DefIndexSerialScanConcurrency         = 1
	DefIndexJoinBatchSize                 = 25000
	DefIndexLookupSize                    = 20000
	DefDistSQLScanConcurrency             = 15
	DefBuildStatsConcurrency              = 4
	DefAutoAnalyzeRatio                   = 0.5
	DefAutoAnalyzeStartTime               = "00:00 +0000"
	DefAutoAnalyzeEndTime                 = "23:59 +0000"
	DefAutoIncrementIncrement             = 1
	DefAutoIncrementOffset                = 1
	DefChecksumTableConcurrency           = 4
	DefSkipUTF8Check                      = false
	DefSkipASCIICheck                     = false
	DefOptAggPushDown                     = false
	DefOptBCJ                             = false
	DefOptCartesianBCJ                    = 1
	DefOptMPPOuterJoinFixedBuildSide      = false
	DefOptWriteRowID                      = false
	DefOptEnableCorrelationAdjustment     = true
	DefOptLimitPushDownThreshold          = 100
	DefOptCorrelationThreshold            = 0.9
	DefOptCorrelationExpFactor            = 1
	DefOptCPUFactor                       = 3.0
	DefOptCopCPUFactor                    = 3.0
	DefOptTiFlashConcurrencyFactor        = 24.0
	DefOptNetworkFactor                   = 1.0
	DefOptScanFactor                      = 1.5
	DefOptDescScanFactor                  = 3.0
	DefOptSeekFactor                      = 20.0
	DefOptMemoryFactor                    = 0.001
	DefOptDiskFactor                      = 1.5
	DefOptConcurrencyFactor               = 3.0
	DefOptInSubqToJoinAndAgg              = true
	DefOptPreferRangeScan                 = false
	DefBatchInsert                        = false
	DefBatchDelete                        = false
	DefBatchCommit                        = false
	DefCurretTS                           = 0
	DefInitChunkSize                      = 32
	DefMaxChunkSize                       = 1024
	DefDMLBatchSize                       = 0
	DefMaxPreparedStmtCount               = -1
	DefWaitTimeout                        = 28800
	DefTiDBMemQuotaApplyCache             = 32 << 20 // 32MB.
	DefTiDBMemQuotaHashJoin               = 32 << 30 // 32GB.
	DefTiDBMemQuotaMergeJoin              = 32 << 30 // 32GB.
	DefTiDBMemQuotaSort                   = 32 << 30 // 32GB.
	DefTiDBMemQuotaTopn                   = 32 << 30 // 32GB.
	DefTiDBMemQuotaIndexLookupReader      = 32 << 30 // 32GB.
	DefTiDBMemQuotaIndexLookupJoin        = 32 << 30 // 32GB.
	DefTiDBMemQuotaDistSQL                = 32 << 30 // 32GB.
	DefTiDBGeneralLog                     = false
	DefTiDBPProfSQLCPU                    = 0
	DefTiDBRetryLimit                     = 10
	DefTiDBDisableTxnAutoRetry            = true
	DefTiDBConstraintCheckInPlace         = false
	DefTiDBHashJoinConcurrency            = ConcurrencyUnset
	DefTiDBProjectionConcurrency          = ConcurrencyUnset
	DefBroadcastJoinThresholdSize         = 100 * 1024 * 1024
	DefBroadcastJoinThresholdCount        = 10 * 1024
	DefTiDBOptimizerSelectivityLevel      = 0
	DefTiDBAllowBatchCop                  = 1
	DefTiDBAllowMPPExecution              = true
	DefTiDBHashExchangeWithNewCollation   = true
	DefTiDBEnforceMPPExecution            = false
	DefTiDBMPPStoreFailTTL                = "60s"
	DefTiDBTxnMode                        = ""
	DefTiDBRowFormatV1                    = 1
	DefTiDBRowFormatV2                    = 2
	DefTiDBDDLReorgWorkerCount            = 4
	DefTiDBDDLReorgBatchSize              = 256
	DefTiDBDDLErrorCountLimit             = 512
	DefTiDBMaxDeltaSchemaCount            = 1024
	DefTiDBChangeMultiSchema              = false
	DefTiDBPointGetCache                  = false
	DefTiDBEnableAlterPlacement           = false
	DefTiDBEnableAutoIncrementInGenerated = false
	DefTiDBHashAggPartialConcurrency      = ConcurrencyUnset
	DefTiDBHashAggFinalConcurrency        = ConcurrencyUnset
	DefTiDBWindowConcurrency              = ConcurrencyUnset
	DefTiDBMergeJoinConcurrency           = 1 // disable optimization by default
	DefTiDBStreamAggConcurrency           = 1
	DefTiDBForcePriority                  = mysql.NoPriority
	DefEnableWindowFunction               = true
	DefEnablePipelinedWindowFunction      = true
	DefEnableStrictDoubleTypeCheck        = true
	DefEnableVectorizedExpression         = true
	DefTiDBOptJoinReorderThreshold        = 0
	DefTiDBDDLSlowOprThreshold            = 300
	DefTiDBUseFastAnalyze                 = false
	DefTiDBSkipIsolationLevelCheck        = false
	DefTiDBExpensiveQueryTimeThreshold    = 60 // 60s
	DefTiDBScatterRegion                  = false
	DefTiDBWaitSplitRegionFinish          = true
	DefWaitSplitRegionTimeout             = 300 // 300s
	DefTiDBEnableNoopFuncs                = Off
	DefTiDBAllowRemoveAutoInc             = false
	DefTiDBUsePlanBaselines               = true
	DefTiDBEvolvePlanBaselines            = false
	DefTiDBEvolvePlanTaskMaxTime          = 600 // 600s
	DefTiDBEvolvePlanTaskStartTime        = "00:00 +0000"
	DefTiDBEvolvePlanTaskEndTime          = "23:59 +0000"
	DefInnodbLockWaitTimeout              = 50 // 50s
	DefTiDBStoreLimit                     = 0
	DefTiDBMetricSchemaStep               = 60 // 60s
	DefTiDBMetricSchemaRangeDuration      = 60 // 60s
	DefTiDBFoundInPlanCache               = false
	DefTiDBFoundInBinding                 = false
	DefTiDBEnableCollectExecutionInfo     = true
	DefTiDBAllowAutoRandExplicitInsert    = false
	DefTiDBEnableClusteredIndex           = ClusteredIndexDefModeIntOnly
	DefTiDBRedactLog                      = false
	DefTiDBRestrictedReadOnly             = false
	DefTiDBShardAllocateStep              = math.MaxInt64
	DefTiDBEnableTelemetry                = true
	DefTiDBEnableParallelApply            = false
	DefTiDBEnableAmendPessimisticTxn      = false
	DefTiDBPartitionPruneMode             = "static"
	DefTiDBEnableRateLimitAction          = true
	DefTiDBEnableAsyncCommit              = false
	DefTiDBEnable1PC                      = false
	DefTiDBGuaranteeLinearizability       = true
	DefTiDBAnalyzeVersion                 = 2
	DefTiDBEnableIndexMergeJoin           = false
	DefTiDBTrackAggregateMemoryUsage      = true
	DefTiDBEnableExchangePartition        = false
	DefCTEMaxRecursionDepth               = 1000
	DefTiDBTopSQLEnable                   = false
	DefTiDBTopSQLPrecisionSeconds         = 1
	DefTiDBTopSQLMaxStatementCount        = 200
	DefTiDBTopSQLMaxCollect               = 5000
	DefTiDBTopSQLReportIntervalSeconds    = 60
	DefTiDBTmpTableMaxSize                = 64 << 20 // 64MB.
	DefTiDBEnableLocalTxn                 = false
	DefTiDBTSOClientBatchMaxWaitTime      = 0.0 // 0ms
	DefTiDBEnableTSOFollowerProxy         = false
	DefTiDBEnableOrderedResultMode        = false
	DefTiDBEnablePseudoForOutdatedStats   = true
	DefTiDBRegardNULLAsPoint              = true
	DefEnablePlacementCheck               = true
	DefTimestamp                          = "0"
<<<<<<< HEAD
	DefTiDBStatsLoadSyncWait              = 0
	DefTiDBStatsLoadPseudoTimeout         = false
=======
	DefTiDBEnableIndexMerge               = true
>>>>>>> b813b373
)

// Process global variables.
var (
	ProcessGeneralLog           = atomic.NewBool(false)
	GlobalLogMaxDays            = atomic.NewInt32(int32(config.GetGlobalConfig().Log.File.MaxDays))
	EnablePProfSQLCPU           = atomic.NewBool(false)
	ddlReorgWorkerCounter int32 = DefTiDBDDLReorgWorkerCount
	ddlReorgBatchSize     int32 = DefTiDBDDLReorgBatchSize
	ddlErrorCountlimit    int64 = DefTiDBDDLErrorCountLimit
	ddlReorgRowFormat     int64 = DefTiDBRowFormatV2
	maxDeltaSchemaCount   int64 = DefTiDBMaxDeltaSchemaCount
	// Export for testing.
	MaxDDLReorgBatchSize int32 = 10240
	MinDDLReorgBatchSize int32 = 32
	// DDLSlowOprThreshold is the threshold for ddl slow operations, uint is millisecond.
	DDLSlowOprThreshold            uint32 = DefTiDBDDLSlowOprThreshold
	ForcePriority                         = int32(DefTiDBForcePriority)
	MaxOfMaxAllowedPacket          uint64 = 1073741824
	ExpensiveQueryTimeThreshold    uint64 = DefTiDBExpensiveQueryTimeThreshold
	MinExpensiveQueryTimeThreshold uint64 = 10 // 10s
	CapturePlanBaseline                   = serverGlobalVariable{globalVal: Off}
	DefExecutorConcurrency                = 5
	MemoryUsageAlarmRatio                 = atomic.NewFloat64(config.GetGlobalConfig().Performance.MemoryUsageAlarmRatio)
	TopSQLVariable                        = TopSQL{
		Enable:                atomic.NewBool(DefTiDBTopSQLEnable),
		PrecisionSeconds:      atomic.NewInt64(DefTiDBTopSQLPrecisionSeconds),
		MaxStatementCount:     atomic.NewInt64(DefTiDBTopSQLMaxStatementCount),
		MaxCollect:            atomic.NewInt64(DefTiDBTopSQLMaxCollect),
		ReportIntervalSeconds: atomic.NewInt64(DefTiDBTopSQLReportIntervalSeconds),
	}
	EnableLocalTxn          = atomic.NewBool(DefTiDBEnableLocalTxn)
	MaxTSOBatchWaitInterval = atomic.NewFloat64(DefTiDBTSOClientBatchMaxWaitTime)
	EnableTSOFollowerProxy  = atomic.NewBool(DefTiDBEnableTSOFollowerProxy)
	RestrictedReadOnly      = atomic.NewBool(DefTiDBRestrictedReadOnly)
	StatsLoadSyncWait       = atomic.NewInt64(DefTiDBStatsLoadSyncWait)
	StatsLoadPseudoTimeout  = atomic.NewBool(DefTiDBStatsLoadPseudoTimeout)
)

// TopSQL is the variable for control top sql feature.
type TopSQL struct {
	// Enable top-sql or not.
	Enable *atomic.Bool
	// The refresh interval of top-sql.
	PrecisionSeconds *atomic.Int64
	// The maximum number of statements kept in memory.
	MaxStatementCount *atomic.Int64
	// The maximum capacity of the collect map.
	MaxCollect *atomic.Int64
	// The report data interval of top-sql.
	ReportIntervalSeconds *atomic.Int64
}

// TopSQLEnabled uses to check whether enabled the top SQL feature.
func TopSQLEnabled() bool {
	return TopSQLVariable.Enable.Load()
}<|MERGE_RESOLUTION|>--- conflicted
+++ resolved
@@ -784,12 +784,9 @@
 	DefTiDBRegardNULLAsPoint              = true
 	DefEnablePlacementCheck               = true
 	DefTimestamp                          = "0"
-<<<<<<< HEAD
+	DefTiDBEnableIndexMerge               = true
 	DefTiDBStatsLoadSyncWait              = 0
 	DefTiDBStatsLoadPseudoTimeout         = false
-=======
-	DefTiDBEnableIndexMerge               = true
->>>>>>> b813b373
 )
 
 // Process global variables.
