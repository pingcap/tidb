// Copyright 2017 PingCAP, Inc.
//
// Licensed under the Apache License, Version 2.0 (the "License");
// you may not use this file except in compliance with the License.
// You may obtain a copy of the License at
//
//     http://www.apache.org/licenses/LICENSE-2.0
//
// Unless required by applicable law or agreed to in writing, software
// distributed under the License is distributed on an "AS IS" BASIS,
// WITHOUT WARRANTIES OR CONDITIONS OF ANY KIND, either express or implied.
// See the License for the specific language governing permissions and
// limitations under the License.

package variable

import (
	"context"
	"math"

	"github.com/pingcap/tidb/config"
	"github.com/pingcap/tidb/parser/mysql"
	"github.com/pingcap/tidb/sessionctx/variable/featuretag/concurrencyddl"
	"github.com/pingcap/tidb/util/mathutil"
	"github.com/pingcap/tidb/util/memory"
	"github.com/pingcap/tidb/util/paging"
	"github.com/pingcap/tidb/util/size"
	"go.uber.org/atomic"
)

/*
	Steps to add a new TiDB specific system variable:

	1. Add a new variable name with comment in this file.
	2. Add the default value of the new variable in this file.
	3. Add SysVar instance in 'defaultSysVars' slice.
*/

// TiDB system variable names that only in session scope.
const (
	TiDBDDLSlowOprThreshold = "ddl_slow_threshold"

	// TiDBSnapshot is used for reading history data, the default value is empty string.
	// The value can be a datetime string like '2017-11-11 20:20:20' or a tso string. When this variable is set, the session reads history data of that time.
	TiDBSnapshot = "tidb_snapshot"

	// TiDBOptAggPushDown is used to enable/disable the optimizer rule of aggregation push down.
	TiDBOptAggPushDown = "tidb_opt_agg_push_down"

	// TiDBOptCartesianBCJ is used to disable/enable broadcast cartesian join in MPP mode
	TiDBOptCartesianBCJ = "tidb_opt_broadcast_cartesian_join"

	TiDBOptMPPOuterJoinFixedBuildSide = "tidb_opt_mpp_outer_join_fixed_build_side"

	// TiDBOptDistinctAggPushDown is used to decide whether agg with distinct should be pushed to tikv/tiflash.
	TiDBOptDistinctAggPushDown = "tidb_opt_distinct_agg_push_down"

	// TiDBOptSkewDistinctAgg is used to indicate the distinct agg has data skew
	TiDBOptSkewDistinctAgg = "tidb_opt_skew_distinct_agg"

	// TiDBOpt3StageDistinctAgg is used to indicate whether to plan and execute the distinct agg in 3 stages
	TiDBOpt3StageDistinctAgg = "tidb_opt_three_stage_distinct_agg"

	// TiDBBCJThresholdSize is used to limit the size of small table for mpp broadcast join.
	// Its unit is bytes, if the size of small table is larger than it, we will not use bcj.
	TiDBBCJThresholdSize = "tidb_broadcast_join_threshold_size"

	// TiDBBCJThresholdCount is used to limit the count of small table for mpp broadcast join.
	// If we can't estimate the size of one side of join child, we will check if its row number exceeds this limitation.
	TiDBBCJThresholdCount = "tidb_broadcast_join_threshold_count"

	// TiDBOptWriteRowID is used to enable/disable the operations of insert、replace and update to _tidb_rowid.
	TiDBOptWriteRowID = "tidb_opt_write_row_id"

	// TiDBAutoAnalyzeRatio will run if (table modify count)/(table row count) is greater than this value.
	TiDBAutoAnalyzeRatio = "tidb_auto_analyze_ratio"

	// TiDBAutoAnalyzeStartTime will run if current time is within start time and end time.
	TiDBAutoAnalyzeStartTime = "tidb_auto_analyze_start_time"
	TiDBAutoAnalyzeEndTime   = "tidb_auto_analyze_end_time"

	// TiDBChecksumTableConcurrency is used to speed up the ADMIN CHECKSUM TABLE
	// statement, when a table has multiple indices, those indices can be
	// scanned concurrently, with the cost of higher system performance impact.
	TiDBChecksumTableConcurrency = "tidb_checksum_table_concurrency"

	// TiDBCurrentTS is used to get the current transaction timestamp.
	// It is read-only.
	TiDBCurrentTS = "tidb_current_ts"

	// TiDBLastTxnInfo is used to get the last transaction info within the current session.
	TiDBLastTxnInfo = "tidb_last_txn_info"

	// TiDBLastQueryInfo is used to get the last query info within the current session.
	TiDBLastQueryInfo = "tidb_last_query_info"

	// TiDBLastDDLInfo is used to get the last ddl info within the current session.
	TiDBLastDDLInfo = "tidb_last_ddl_info"

	// TiDBLastPlanReplayerToken is used to get the last plan replayer token within the current session
	TiDBLastPlanReplayerToken = "tidb_last_plan_replayer_token"

	// TiDBConfig is a read-only variable that shows the config of the current server.
	TiDBConfig = "tidb_config"

	// TiDBBatchInsert is used to enable/disable auto-split insert data. If set this option on, insert executor will automatically
	// insert data into multiple batches and use a single txn for each batch. This will be helpful when inserting large data.
	TiDBBatchInsert = "tidb_batch_insert"

	// TiDBBatchDelete is used to enable/disable auto-split delete data. If set this option on, delete executor will automatically
	// split data into multiple batches and use a single txn for each batch. This will be helpful when deleting large data.
	TiDBBatchDelete = "tidb_batch_delete"

	// TiDBBatchCommit is used to enable/disable auto-split the transaction.
	// If set this option on, the transaction will be committed when it reaches stmt-count-limit and starts a new transaction.
	TiDBBatchCommit = "tidb_batch_commit"

	// TiDBDMLBatchSize is used to split the insert/delete data into small batches.
	// It only takes effort when tidb_batch_insert/tidb_batch_delete is on.
	// Its default value is 20000. When the row size is large, 20k rows could be larger than 100MB.
	// User could change it to a smaller one to avoid breaking the transaction size limitation.
	TiDBDMLBatchSize = "tidb_dml_batch_size"

	// The following session variables controls the memory quota during query execution.

	// TiDBMemQuotaQuery controls the memory quota of a query.
	TiDBMemQuotaQuery = "tidb_mem_quota_query" // Bytes.
	// TiDBMemQuotaApplyCache controls the memory quota of a query.
	TiDBMemQuotaApplyCache = "tidb_mem_quota_apply_cache"

	// TiDBGeneralLog is used to log every query in the server in info level.
	TiDBGeneralLog = "tidb_general_log"

	// TiDBLogFileMaxDays is used to log every query in the server in info level.
	TiDBLogFileMaxDays = "tidb_log_file_max_days"

	// TiDBPProfSQLCPU is used to add label sql label to pprof result.
	TiDBPProfSQLCPU = "tidb_pprof_sql_cpu"

	// TiDBRetryLimit is the maximum number of retries when committing a transaction.
	TiDBRetryLimit = "tidb_retry_limit"

	// TiDBDisableTxnAutoRetry disables transaction auto retry.
	TiDBDisableTxnAutoRetry = "tidb_disable_txn_auto_retry"

	// TiDBEnableChunkRPC enables TiDB to use Chunk format for coprocessor requests.
	TiDBEnableChunkRPC = "tidb_enable_chunk_rpc"

	// TiDBOptimizerSelectivityLevel is used to control the selectivity estimation level.
	TiDBOptimizerSelectivityLevel = "tidb_optimizer_selectivity_level"

	// TiDBOptimizerEnableNewOnlyFullGroupByCheck is used to open the newly only_full_group_by check by maintaining functional dependency.
	TiDBOptimizerEnableNewOnlyFullGroupByCheck = "tidb_enable_new_only_full_group_by_check"

	TiDBOptimizerEnableOuterJoinReorder = "tidb_enable_outer_join_reorder"

	// TiDBOptimizerEnableNAAJ is used to open the newly null-aware anti join
	TiDBOptimizerEnableNAAJ = "tidb_enable_null_aware_anti_join"

	// TiDBTxnMode is used to control the transaction behavior.
	TiDBTxnMode = "tidb_txn_mode"

	// TiDBRowFormatVersion is used to control tidb row format version current.
	TiDBRowFormatVersion = "tidb_row_format_version"

	// TiDBEnableTablePartition is used to control table partition feature.
	// The valid value include auto/on/off:
	// on or auto: enable table partition if the partition type is implemented.
	// off: always disable table partition.
	TiDBEnableTablePartition = "tidb_enable_table_partition"

	// TiDBEnableListTablePartition is used to control list table partition feature.
	TiDBEnableListTablePartition = "tidb_enable_list_partition"

	// TiDBSkipIsolationLevelCheck is used to control whether to return error when set unsupported transaction
	// isolation level.
	TiDBSkipIsolationLevelCheck = "tidb_skip_isolation_level_check"

	// TiDBLowResolutionTSO is used for reading data with low resolution TSO which is updated once every two seconds
	TiDBLowResolutionTSO = "tidb_low_resolution_tso"

	// TiDBReplicaRead is used for reading data from replicas, followers for example.
	TiDBReplicaRead = "tidb_replica_read"

	// TiDBAdaptiveClosestReadThreshold is for reading data from closest replicas(with same 'zone' label).
	// TiKV client should send read request to the closest replica(leader/follower) if the estimated response
	// size exceeds this threshold; otherwise, this request should be sent to leader.
	// This variable only take effect when `tidb_replica_read` is 'closest-adaptive'.
	TiDBAdaptiveClosestReadThreshold = "tidb_adaptive_closest_read_threshold"

	// TiDBAllowRemoveAutoInc indicates whether a user can drop the auto_increment column attribute or not.
	TiDBAllowRemoveAutoInc = "tidb_allow_remove_auto_inc"

	// TiDBMultiStatementMode enables multi statement at the risk of SQL injection
	// provides backwards compatibility
	TiDBMultiStatementMode = "tidb_multi_statement_mode"

	// TiDBEvolvePlanTaskMaxTime controls the max time of a single evolution task.
	TiDBEvolvePlanTaskMaxTime = "tidb_evolve_plan_task_max_time"

	// TiDBEvolvePlanTaskStartTime is the start time of evolution task.
	TiDBEvolvePlanTaskStartTime = "tidb_evolve_plan_task_start_time"
	// TiDBEvolvePlanTaskEndTime is the end time of evolution task.
	TiDBEvolvePlanTaskEndTime = "tidb_evolve_plan_task_end_time"

	// TiDBSlowLogThreshold is used to set the slow log threshold in the server.
	TiDBSlowLogThreshold = "tidb_slow_log_threshold"

	// TiDBRecordPlanInSlowLog is used to log the plan of the slow query.
	TiDBRecordPlanInSlowLog = "tidb_record_plan_in_slow_log"

	// TiDBEnableSlowLog enables TiDB to log slow queries.
	TiDBEnableSlowLog = "tidb_enable_slow_log"

	// TiDBCheckMb4ValueInUTF8 is used to control whether to enable the check wrong utf8 value.
	TiDBCheckMb4ValueInUTF8 = "tidb_check_mb4_value_in_utf8"

	// TiDBFoundInPlanCache indicates whether the last statement was found in plan cache
	TiDBFoundInPlanCache = "last_plan_from_cache"

	// TiDBFoundInBinding indicates whether the last statement was matched with the hints in the binding.
	TiDBFoundInBinding = "last_plan_from_binding"

	// TiDBAllowAutoRandExplicitInsert indicates whether explicit insertion on auto_random column is allowed.
	TiDBAllowAutoRandExplicitInsert = "allow_auto_random_explicit_insert"

	// TiDBTxnScope indicates whether using global transactions or local transactions.
	TiDBTxnScope = "txn_scope"

	// TiDBTxnReadTS indicates the next transaction should be staleness transaction and provide the startTS
	TiDBTxnReadTS = "tx_read_ts"

	// TiDBReadStaleness indicates the staleness duration for following statement
	TiDBReadStaleness = "tidb_read_staleness"

	// TiDBEnablePaging indicates whether paging is enabled in coprocessor requests.
	TiDBEnablePaging = "tidb_enable_paging"

	// TiDBReadConsistency indicates whether the autocommit read statement goes through TiKV RC.
	TiDBReadConsistency = "tidb_read_consistency"

	// TiDBSysdateIsNow is the name of the `tidb_sysdate_is_now` system variable
	TiDBSysdateIsNow = "tidb_sysdate_is_now"

	// RequireSecureTransport indicates the secure mode for data transport
	RequireSecureTransport = "require_secure_transport"

	// TiFlashFastScan indicates whether use fast scan in tiflash.
	TiFlashFastScan = "tiflash_fastscan"

	// TiDBEnableUnsafeSubstitute indicates whether to enable generate column takes unsafe substitute.
	TiDBEnableUnsafeSubstitute = "tidb_enable_unsafe_substitute"

	// TiDBEnableTiFlashReadForWriteStmt indicates whether to enable TiFlash to read for write statements.
	TiDBEnableTiFlashReadForWriteStmt = "tidb_enable_tiflash_read_for_write_stmt"

	// TiDBUseAlloc indicates whether the last statement used chunk alloc
	TiDBUseAlloc = "last_sql_use_alloc"
)

// TiDB system variable names that both in session and global scope.
const (
	// TiDBBuildStatsConcurrency is used to speed up the ANALYZE statement, when a table has multiple indices,
	// those indices can be scanned concurrently, with the cost of higher system performance impact.
	TiDBBuildStatsConcurrency = "tidb_build_stats_concurrency"

	// TiDBDistSQLScanConcurrency is used to set the concurrency of a distsql scan task.
	// A distsql scan task can be a table scan or a index scan, which may be distributed to many TiKV nodes.
	// Higher concurrency may reduce latency, but with the cost of higher memory usage and system performance impact.
	// If the query has a LIMIT clause, high concurrency makes the system do much more work than needed.
	TiDBDistSQLScanConcurrency = "tidb_distsql_scan_concurrency"

	// TiDBOptInSubqToJoinAndAgg is used to enable/disable the optimizer rule of rewriting IN subquery.
	TiDBOptInSubqToJoinAndAgg = "tidb_opt_insubq_to_join_and_agg"

	// TiDBOptPreferRangeScan is used to enable/disable the optimizer to always prefer range scan over table scan, ignoring their costs.
	TiDBOptPreferRangeScan = "tidb_opt_prefer_range_scan"

	// TiDBOptEnableCorrelationAdjustment is used to indicates if enable correlation adjustment.
	TiDBOptEnableCorrelationAdjustment = "tidb_opt_enable_correlation_adjustment"

	// TiDBOptLimitPushDownThreshold determines if push Limit or TopN down to TiKV forcibly.
	TiDBOptLimitPushDownThreshold = "tidb_opt_limit_push_down_threshold"

	// TiDBOptCorrelationThreshold is a guard to enable row count estimation using column order correlation.
	TiDBOptCorrelationThreshold = "tidb_opt_correlation_threshold"

	// TiDBOptCorrelationExpFactor is an exponential factor to control heuristic approach when tidb_opt_correlation_threshold is not satisfied.
	TiDBOptCorrelationExpFactor = "tidb_opt_correlation_exp_factor"

	// TiDBOptCPUFactor is the CPU cost of processing one expression for one row.
	TiDBOptCPUFactor = "tidb_opt_cpu_factor"
	// TiDBOptCopCPUFactor is the CPU cost of processing one expression for one row in coprocessor.
	TiDBOptCopCPUFactor = "tidb_opt_copcpu_factor"
	// TiDBOptTiFlashConcurrencyFactor is concurrency number of tiflash computation.
	TiDBOptTiFlashConcurrencyFactor = "tidb_opt_tiflash_concurrency_factor"
	// TiDBOptNetworkFactor is the network cost of transferring 1 byte data.
	TiDBOptNetworkFactor = "tidb_opt_network_factor"
	// TiDBOptScanFactor is the IO cost of scanning 1 byte data on TiKV.
	TiDBOptScanFactor = "tidb_opt_scan_factor"
	// TiDBOptDescScanFactor is the IO cost of scanning 1 byte data on TiKV in desc order.
	TiDBOptDescScanFactor = "tidb_opt_desc_factor"
	// TiDBOptSeekFactor is the IO cost of seeking the start value in a range on TiKV or TiFlash.
	TiDBOptSeekFactor = "tidb_opt_seek_factor"
	// TiDBOptMemoryFactor is the memory cost of storing one tuple.
	TiDBOptMemoryFactor = "tidb_opt_memory_factor"
	// TiDBOptDiskFactor is the IO cost of reading/writing one byte to temporary disk.
	TiDBOptDiskFactor = "tidb_opt_disk_factor"
	// TiDBOptConcurrencyFactor is the CPU cost of additional one goroutine.
	TiDBOptConcurrencyFactor = "tidb_opt_concurrency_factor"
	// TiDBOptForceInlineCTE is used to enable/disable inline CTE
	TiDBOptForceInlineCTE = "tidb_opt_force_inline_cte"

	// TiDBIndexJoinBatchSize is used to set the batch size of an index lookup join.
	// The index lookup join fetches batches of data from outer executor and constructs ranges for inner executor.
	// This value controls how much of data in a batch to do the index join.
	// Large value may reduce the latency but consumes more system resource.
	TiDBIndexJoinBatchSize = "tidb_index_join_batch_size"

	// TiDBIndexLookupSize is used for index lookup executor.
	// The index lookup executor first scan a batch of handles from a index, then use those handles to lookup the table
	// rows, this value controls how much of handles in a batch to do a lookup task.
	// Small value sends more RPCs to TiKV, consume more system resource.
	// Large value may do more work than needed if the query has a limit.
	TiDBIndexLookupSize = "tidb_index_lookup_size"

	// TiDBIndexLookupConcurrency is used for index lookup executor.
	// A lookup task may have 'tidb_index_lookup_size' of handles at maximum, the handles may be distributed
	// in many TiKV nodes, we execute multiple concurrent index lookup tasks concurrently to reduce the time
	// waiting for a task to finish.
	// Set this value higher may reduce the latency but consumes more system resource.
	// tidb_index_lookup_concurrency is deprecated, use tidb_executor_concurrency instead.
	TiDBIndexLookupConcurrency = "tidb_index_lookup_concurrency"

	// TiDBIndexLookupJoinConcurrency is used for index lookup join executor.
	// IndexLookUpJoin starts "tidb_index_lookup_join_concurrency" inner workers
	// to fetch inner rows and join the matched (outer, inner) row pairs.
	// tidb_index_lookup_join_concurrency is deprecated, use tidb_executor_concurrency instead.
	TiDBIndexLookupJoinConcurrency = "tidb_index_lookup_join_concurrency"

	// TiDBIndexSerialScanConcurrency is used for controlling the concurrency of index scan operation
	// when we need to keep the data output order the same as the order of index data.
	TiDBIndexSerialScanConcurrency = "tidb_index_serial_scan_concurrency"

	// TiDBMaxChunkSize is used to control the max chunk size during query execution.
	TiDBMaxChunkSize = "tidb_max_chunk_size"

	// TiDBAllowBatchCop means if we should send batch coprocessor to TiFlash. It can be set to 0, 1 and 2.
	// 0 means never use batch cop, 1 means use batch cop in case of aggregation and join, 2, means to force sending batch cop for any query.
	// The default value is 0
	TiDBAllowBatchCop = "tidb_allow_batch_cop"

	// TiDBAllowMPPExecution means if we should use mpp way to execute query or not.
	// Default value is `true`, means to be determined by the optimizer.
	// Value set to `false` means never use mpp.
	TiDBAllowMPPExecution = "tidb_allow_mpp"

	// TiDBHashExchangeWithNewCollation means if hash exchange is supported when new collation is on.
	// Default value is `true`, means support hash exchange when new collation is on.
	// Value set to `false` means not support hash exchange when new collation is on.
	TiDBHashExchangeWithNewCollation = "tidb_hash_exchange_with_new_collation"

	// TiDBEnforceMPPExecution means if we should enforce mpp way to execute query or not.
	// Default value is `false`, means to be determined by variable `tidb_allow_mpp`.
	// Value set to `true` means enforce use mpp.
	// Note if you want to set `tidb_enforce_mpp` to `true`, you must set `tidb_allow_mpp` to `true` first.
	TiDBEnforceMPPExecution = "tidb_enforce_mpp"

	// TiDBMaxTiFlashThreads is the maximum number of threads to execute the request which is pushed down to tiflash.
	// Default value is -1, means it will not be pushed down to tiflash.
	// If the value is bigger than -1, it will be pushed down to tiflash and used to create db context in tiflash.
	TiDBMaxTiFlashThreads = "tidb_max_tiflash_threads"
	// TiDBMPPStoreFailTTL is the unavailable time when a store is detected failed. During that time, tidb will not send any task to
	// TiFlash even though the failed TiFlash node has been recovered.
	TiDBMPPStoreFailTTL = "tidb_mpp_store_fail_ttl"

	// TiDBInitChunkSize is used to control the init chunk size during query execution.
	TiDBInitChunkSize = "tidb_init_chunk_size"

	// TiDBMinPagingSize is used to control the min paging size in the coprocessor paging protocol.
	TiDBMinPagingSize = "tidb_min_paging_size"

	// TiDBMaxPagingSize is used to control the max paging size in the coprocessor paging protocol.
	TiDBMaxPagingSize = "tidb_max_paging_size"

	// TiDBEnableCascadesPlanner is used to control whether to enable the cascades planner.
	TiDBEnableCascadesPlanner = "tidb_enable_cascades_planner"

	// TiDBSkipUTF8Check skips the UTF8 validate process, validate UTF8 has performance cost, if we can make sure
	// the input string values are valid, we can skip the check.
	TiDBSkipUTF8Check = "tidb_skip_utf8_check"

	// TiDBSkipASCIICheck skips the ASCII validate process
	// old tidb may already have fields with invalid ASCII bytes
	// disable ASCII validate can guarantee a safe replication
	TiDBSkipASCIICheck = "tidb_skip_ascii_check"

	// TiDBHashJoinConcurrency is used for hash join executor.
	// The hash join outer executor starts multiple concurrent join workers to probe the hash table.
	// tidb_hash_join_concurrency is deprecated, use tidb_executor_concurrency instead.
	TiDBHashJoinConcurrency = "tidb_hash_join_concurrency"

	// TiDBProjectionConcurrency is used for projection operator.
	// This variable controls the worker number of projection operator.
	// tidb_projection_concurrency is deprecated, use tidb_executor_concurrency instead.
	TiDBProjectionConcurrency = "tidb_projection_concurrency"

	// TiDBHashAggPartialConcurrency is used for hash agg executor.
	// The hash agg executor starts multiple concurrent partial workers to do partial aggregate works.
	// tidb_hashagg_partial_concurrency is deprecated, use tidb_executor_concurrency instead.
	TiDBHashAggPartialConcurrency = "tidb_hashagg_partial_concurrency"

	// TiDBHashAggFinalConcurrency is used for hash agg executor.
	// The hash agg executor starts multiple concurrent final workers to do final aggregate works.
	// tidb_hashagg_final_concurrency is deprecated, use tidb_executor_concurrency instead.
	TiDBHashAggFinalConcurrency = "tidb_hashagg_final_concurrency"

	// TiDBWindowConcurrency is used for window parallel executor.
	// tidb_window_concurrency is deprecated, use tidb_executor_concurrency instead.
	TiDBWindowConcurrency = "tidb_window_concurrency"

	// TiDBMergeJoinConcurrency is used for merge join parallel executor
	TiDBMergeJoinConcurrency = "tidb_merge_join_concurrency"

	// TiDBStreamAggConcurrency is used for stream aggregation parallel executor.
	// tidb_stream_agg_concurrency is deprecated, use tidb_executor_concurrency instead.
	TiDBStreamAggConcurrency = "tidb_streamagg_concurrency"

	// TiDBEnableParallelApply is used for parallel apply.
	TiDBEnableParallelApply = "tidb_enable_parallel_apply"

	// TiDBBackoffLockFast is used for tikv backoff base time in milliseconds.
	TiDBBackoffLockFast = "tidb_backoff_lock_fast"

	// TiDBBackOffWeight is used to control the max back off time in TiDB.
	// The default maximum back off time is a small value.
	// BackOffWeight could multiply it to let the user adjust the maximum time for retrying.
	// Only positive integers can be accepted, which means that the maximum back off time can only grow.
	TiDBBackOffWeight = "tidb_backoff_weight"

	// TiDBDDLReorgWorkerCount defines the count of ddl reorg workers.
	TiDBDDLReorgWorkerCount = "tidb_ddl_reorg_worker_cnt"

	// TiDBDDLFlashbackConcurrency defines the count of ddl flashback workers.
	TiDBDDLFlashbackConcurrency = "tidb_ddl_flashback_concurrency"

	// TiDBDDLReorgBatchSize defines the transaction batch size of ddl reorg workers.
	TiDBDDLReorgBatchSize = "tidb_ddl_reorg_batch_size"

	// TiDBDDLErrorCountLimit defines the count of ddl error limit.
	TiDBDDLErrorCountLimit = "tidb_ddl_error_count_limit"

	// TiDBDDLReorgPriority defines the operations' priority of adding indices.
	// It can be: PRIORITY_LOW, PRIORITY_NORMAL, PRIORITY_HIGH
	TiDBDDLReorgPriority = "tidb_ddl_reorg_priority"

	// TiDBEnableAutoIncrementInGenerated disables the mysql compatibility check on using auto-incremented columns in
	// expression indexes and generated columns described here https://dev.mysql.com/doc/refman/5.7/en/create-table-generated-columns.html for details.
	TiDBEnableAutoIncrementInGenerated = "tidb_enable_auto_increment_in_generated"

	// TiDBPlacementMode is used to control the mode for placement
	TiDBPlacementMode = "tidb_placement_mode"

	// TiDBMaxDeltaSchemaCount defines the max length of deltaSchemaInfos.
	// deltaSchemaInfos is a queue that maintains the history of schema changes.
	TiDBMaxDeltaSchemaCount = "tidb_max_delta_schema_count"

	// TiDBScatterRegion will scatter the regions for DDLs when it is ON.
	TiDBScatterRegion = "tidb_scatter_region"

	// TiDBWaitSplitRegionFinish defines the split region behaviour is sync or async.
	TiDBWaitSplitRegionFinish = "tidb_wait_split_region_finish"

	// TiDBWaitSplitRegionTimeout uses to set the split and scatter region back off time.
	TiDBWaitSplitRegionTimeout = "tidb_wait_split_region_timeout"

	// TiDBForcePriority defines the operations' priority of all statements.
	// It can be "NO_PRIORITY", "LOW_PRIORITY", "HIGH_PRIORITY", "DELAYED"
	TiDBForcePriority = "tidb_force_priority"

	// TiDBConstraintCheckInPlace indicates to check the constraint when the SQL executing.
	// It could hurt the performance of bulking insert when it is ON.
	TiDBConstraintCheckInPlace = "tidb_constraint_check_in_place"

	// TiDBEnableWindowFunction is used to control whether to enable the window function.
	TiDBEnableWindowFunction = "tidb_enable_window_function"

	// TiDBEnablePipelinedWindowFunction is used to control whether to use pipelined window function, it only works when tidb_enable_window_function = true.
	TiDBEnablePipelinedWindowFunction = "tidb_enable_pipelined_window_function"

	// TiDBEnableStrictDoubleTypeCheck is used to control table field double type syntax check.
	TiDBEnableStrictDoubleTypeCheck = "tidb_enable_strict_double_type_check"

	// TiDBOptProjectionPushDown is used to control whether to pushdown projection to coprocessor.
	TiDBOptProjectionPushDown = "tidb_opt_projection_push_down"

	// TiDBEnableVectorizedExpression is used to control whether to enable the vectorized expression evaluation.
	TiDBEnableVectorizedExpression = "tidb_enable_vectorized_expression"

	// TiDBOptJoinReorderThreshold defines the threshold less than which
	// we'll choose a rather time-consuming algorithm to calculate the join order.
	TiDBOptJoinReorderThreshold = "tidb_opt_join_reorder_threshold"

	// TiDBSlowQueryFile indicates which slow query log file for SLOW_QUERY table to parse.
	TiDBSlowQueryFile = "tidb_slow_query_file"

	// TiDBEnableFastAnalyze indicates to use fast analyze.
	TiDBEnableFastAnalyze = "tidb_enable_fast_analyze"

	// TiDBExpensiveQueryTimeThreshold indicates the time threshold of expensive query.
	TiDBExpensiveQueryTimeThreshold = "tidb_expensive_query_time_threshold"

	// TiDBEnableIndexMerge indicates to generate IndexMergePath.
	TiDBEnableIndexMerge = "tidb_enable_index_merge"

	// TiDBEnableNoopFuncs set true will enable using fake funcs(like get_lock release_lock)
	TiDBEnableNoopFuncs = "tidb_enable_noop_functions"

	// TiDBEnableStmtSummary indicates whether the statement summary is enabled.
	TiDBEnableStmtSummary = "tidb_enable_stmt_summary"

	// TiDBStmtSummaryInternalQuery indicates whether the statement summary contain internal query.
	TiDBStmtSummaryInternalQuery = "tidb_stmt_summary_internal_query"

	// TiDBStmtSummaryRefreshInterval indicates the refresh interval in seconds for each statement summary.
	TiDBStmtSummaryRefreshInterval = "tidb_stmt_summary_refresh_interval"

	// TiDBStmtSummaryHistorySize indicates the history size of each statement summary.
	TiDBStmtSummaryHistorySize = "tidb_stmt_summary_history_size"

	// TiDBStmtSummaryMaxStmtCount indicates the max number of statements kept in memory.
	TiDBStmtSummaryMaxStmtCount = "tidb_stmt_summary_max_stmt_count"

	// TiDBStmtSummaryMaxSQLLength indicates the max length of displayed normalized sql and sample sql.
	TiDBStmtSummaryMaxSQLLength = "tidb_stmt_summary_max_sql_length"

	// TiDBCapturePlanBaseline indicates whether the capture of plan baselines is enabled.
	TiDBCapturePlanBaseline = "tidb_capture_plan_baselines"

	// TiDBUsePlanBaselines indicates whether the use of plan baselines is enabled.
	TiDBUsePlanBaselines = "tidb_use_plan_baselines"

	// TiDBEvolvePlanBaselines indicates whether the evolution of plan baselines is enabled.
	TiDBEvolvePlanBaselines = "tidb_evolve_plan_baselines"

	// TiDBEnableExtendedStats indicates whether the extended statistics feature is enabled.
	TiDBEnableExtendedStats = "tidb_enable_extended_stats"

	// TiDBIsolationReadEngines indicates the tidb only read from the stores whose engine type is involved in IsolationReadEngines.
	// Now, only support TiKV and TiFlash.
	TiDBIsolationReadEngines = "tidb_isolation_read_engines"

	// TiDBStoreLimit indicates the limit of sending request to a store, 0 means without limit.
	TiDBStoreLimit = "tidb_store_limit"

	// TiDBMetricSchemaStep indicates the step when query metric schema.
	TiDBMetricSchemaStep = "tidb_metric_query_step"

	// TiDBMetricSchemaRangeDuration indicates the range duration when query metric schema.
	TiDBMetricSchemaRangeDuration = "tidb_metric_query_range_duration"

	// TiDBEnableCollectExecutionInfo indicates that whether execution info is collected.
	TiDBEnableCollectExecutionInfo = "tidb_enable_collect_execution_info"

	// TiDBExecutorConcurrency is used for controlling the concurrency of all types of executors.
	TiDBExecutorConcurrency = "tidb_executor_concurrency"

	// TiDBEnableClusteredIndex indicates if clustered index feature is enabled.
	TiDBEnableClusteredIndex = "tidb_enable_clustered_index"

	// TiDBPartitionPruneMode indicates the partition prune mode used.
	TiDBPartitionPruneMode = "tidb_partition_prune_mode"

	// TiDBRedactLog indicates that whether redact log.
	TiDBRedactLog = "tidb_redact_log"

	// TiDBRestrictedReadOnly is meant for the cloud admin to toggle the cluster read only
	TiDBRestrictedReadOnly = "tidb_restricted_read_only"

	// TiDBSuperReadOnly is tidb's variant of mysql's super_read_only, which has some differences from mysql's super_read_only.
	TiDBSuperReadOnly = "tidb_super_read_only"

	// TiDBShardAllocateStep indicates the max size of continuous rowid shard in one transaction.
	TiDBShardAllocateStep = "tidb_shard_allocate_step"
	// TiDBEnableTelemetry indicates that whether usage data report to PingCAP is enabled.
	TiDBEnableTelemetry = "tidb_enable_telemetry"

	// TiDBEnableAmendPessimisticTxn indicates if amend pessimistic transactions is enabled.
	TiDBEnableAmendPessimisticTxn = "tidb_enable_amend_pessimistic_txn"

	// TiDBMemoryUsageAlarmRatio indicates the alarm threshold when memory usage of the tidb-server exceeds.
	TiDBMemoryUsageAlarmRatio = "tidb_memory_usage_alarm_ratio"

	// TiDBMemoryUsageAlarmKeepRecordNum indicates the number of saved alarm files.
	TiDBMemoryUsageAlarmKeepRecordNum = "tidb_memory_usage_alarm_keep_record_num"

	// TiDBEnableRateLimitAction indicates whether enabled ratelimit action
	TiDBEnableRateLimitAction = "tidb_enable_rate_limit_action"

	// TiDBEnableAsyncCommit indicates whether to enable the async commit feature.
	TiDBEnableAsyncCommit = "tidb_enable_async_commit"

	// TiDBEnable1PC indicates whether to enable the one-phase commit feature.
	TiDBEnable1PC = "tidb_enable_1pc"

	// TiDBGuaranteeLinearizability indicates whether to guarantee linearizability.
	TiDBGuaranteeLinearizability = "tidb_guarantee_linearizability"

	// TiDBAnalyzeVersion indicates how tidb collects the analyzed statistics and how use to it.
	TiDBAnalyzeVersion = "tidb_analyze_version"

	// TiDBAutoAnalyzePartitionBatchSize indicates the batch size for partition tables for auto analyze in dynamic mode
	TiDBAutoAnalyzePartitionBatchSize = "tidb_auto_analyze_partition_batch_size"

	// TiDBEnableIndexMergeJoin indicates whether to enable index merge join.
	TiDBEnableIndexMergeJoin = "tidb_enable_index_merge_join"

	// TiDBTrackAggregateMemoryUsage indicates whether track the memory usage of aggregate function.
	TiDBTrackAggregateMemoryUsage = "tidb_track_aggregate_memory_usage"

	// TiDBEnableExchangePartition indicates whether to enable exchange partition.
	TiDBEnableExchangePartition = "tidb_enable_exchange_partition"

	// TiDBAllowFallbackToTiKV indicates the engine types whose unavailability triggers fallback to TiKV.
	// Now we only support TiFlash.
	TiDBAllowFallbackToTiKV = "tidb_allow_fallback_to_tikv"

	// TiDBEnableTopSQL indicates whether the top SQL is enabled.
	TiDBEnableTopSQL = "tidb_enable_top_sql"

	// TiDBTopSQLMaxTimeSeriesCount indicates the max number of statements been collected in each time series.
	TiDBTopSQLMaxTimeSeriesCount = "tidb_top_sql_max_time_series_count"

	// TiDBTopSQLMaxMetaCount indicates the max capacity of the collect meta per second.
	TiDBTopSQLMaxMetaCount = "tidb_top_sql_max_meta_count"

	// TiDBEnableLocalTxn indicates whether to enable Local Txn.
	TiDBEnableLocalTxn = "tidb_enable_local_txn"

	// TiDBEnableMDL indicates whether to enable MDL.
	TiDBEnableMDL = "tidb_enable_metadata_lock"

	// TiDBTSOClientBatchMaxWaitTime indicates the max value of the TSO Batch Wait interval time of PD client.
	TiDBTSOClientBatchMaxWaitTime = "tidb_tso_client_batch_max_wait_time"

	// TiDBTxnCommitBatchSize is used to control the batch size of transaction commit related requests sent by TiDB to TiKV.
	// If a single transaction has a large amount of writes, you can increase the batch size to improve the batch effect,
	// setting too large will exceed TiKV's raft-entry-max-size limit and cause commit failure.
	TiDBTxnCommitBatchSize = "tidb_txn_commit_batch_size"

	// TiDBEnableTSOFollowerProxy indicates whether to enable the TSO Follower Proxy feature of PD client.
	TiDBEnableTSOFollowerProxy = "tidb_enable_tso_follower_proxy"

	// TiDBEnableOrderedResultMode indicates if stabilize query results.
	TiDBEnableOrderedResultMode = "tidb_enable_ordered_result_mode"

	// TiDBRemoveOrderbyInSubquery indicates whether to remove ORDER BY in subquery.
	TiDBRemoveOrderbyInSubquery = "tidb_remove_orderby_in_subquery"

	// TiDBEnablePseudoForOutdatedStats indicates whether use pseudo for outdated stats
	TiDBEnablePseudoForOutdatedStats = "tidb_enable_pseudo_for_outdated_stats"

	// TiDBRegardNULLAsPoint indicates whether regard NULL as point when optimizing
	TiDBRegardNULLAsPoint = "tidb_regard_null_as_point"

	// TiDBTmpTableMaxSize indicates the max memory size of temporary tables.
	TiDBTmpTableMaxSize = "tidb_tmp_table_max_size"

	// TiDBEnableLegacyInstanceScope indicates if instance scope can be set with SET SESSION.
	TiDBEnableLegacyInstanceScope = "tidb_enable_legacy_instance_scope"

	// TiDBTableCacheLease indicates the read lock lease of a cached table.
	TiDBTableCacheLease = "tidb_table_cache_lease"

	// TiDBStatsLoadSyncWait indicates the time sql execution will sync-wait for stats load.
	TiDBStatsLoadSyncWait = "tidb_stats_load_sync_wait"

	// TiDBEnableMutationChecker indicates whether to check data consistency for mutations
	TiDBEnableMutationChecker = "tidb_enable_mutation_checker"
	// TiDBTxnAssertionLevel indicates how strict the assertion will be, which helps to detect and preventing data &
	// index inconsistency problems.
	TiDBTxnAssertionLevel = "tidb_txn_assertion_level"

	// TiDBIgnorePreparedCacheCloseStmt indicates whether to ignore close-stmt commands for prepared statements.
	TiDBIgnorePreparedCacheCloseStmt = "tidb_ignore_prepared_cache_close_stmt"

	// TiDBEnableNewCostInterface is a internal switch to indicates whether to use the new cost calculation interface.
	TiDBEnableNewCostInterface = "tidb_enable_new_cost_interface"

	// TiDBCostModelVersion is a internal switch to indicates the cost model version.
	TiDBCostModelVersion = "tidb_cost_model_version"

	// TiDBBatchPendingTiFlashCount indicates the maximum count of non-available TiFlash tables.
	TiDBBatchPendingTiFlashCount = "tidb_batch_pending_tiflash_count"

	// TiDBQueryLogMaxLen is used to set the max length of the query in the log.
	TiDBQueryLogMaxLen = "tidb_query_log_max_len"

	// TiDBEnableNoopVariables is used to indicate if noops appear in SHOW [GLOBAL] VARIABLES
	TiDBEnableNoopVariables = "tidb_enable_noop_variables"

	// TiDBNonTransactionalIgnoreError is used to ignore error in non-transactional DMLs.
	// When set to false, a non-transactional DML returns when it meets the first error.
	// When set to true, a non-transactional DML finishes all batches even if errors are met in some batches.
	TiDBNonTransactionalIgnoreError = "tidb_nontransactional_ignore_error"

	// Fine grained shuffle is disabled when TiFlashFineGrainedShuffleStreamCount is zero.
	TiFlashFineGrainedShuffleStreamCount = "tiflash_fine_grained_shuffle_stream_count"
	TiFlashFineGrainedShuffleBatchSize   = "tiflash_fine_grained_shuffle_batch_size"

	// TiDBSimplifiedMetrics controls whether to unregister some unused metrics.
	TiDBSimplifiedMetrics = "tidb_simplified_metrics"

	// TiDBMemoryDebugModeMinHeapInUse is used to set tidb memory debug mode trigger threshold.
	// When set to 0, the function is disabled.
	// When set to a negative integer, use memory debug mode to detect the issue of frequent allocation and release of memory.
	// We do not actively trigger gc, and check whether the `tracker memory * (1+bias ratio) > heap in use` each 5s.
	// When set to a positive integer, use memory debug mode to detect the issue of memory tracking inaccurate.
	// We trigger runtime.GC() each 5s, and check whether the `tracker memory * (1+bias ratio) > heap in use`.
	TiDBMemoryDebugModeMinHeapInUse = "tidb_memory_debug_mode_min_heap_inuse"
	// TiDBMemoryDebugModeAlarmRatio is used set tidb memory debug mode bias ratio. Treat memory bias less than this ratio as noise.
	TiDBMemoryDebugModeAlarmRatio = "tidb_memory_debug_mode_alarm_ratio"

	// TiDBEnableAnalyzeSnapshot indicates whether to read data on snapshot when collecting statistics.
	// When set to false, ANALYZE reads the latest data.
	// When set to true, ANALYZE reads data on the snapshot at the beginning of ANALYZE.
	TiDBEnableAnalyzeSnapshot = "tidb_enable_analyze_snapshot"

	// TiDBDefaultStrMatchSelectivity controls some special cardinality estimation strategy for string match functions (like and regexp).
	// When set to 0, Selectivity() will try to evaluate those functions with TopN and NULL in the stats to estimate,
	// and the default selectivity and the selectivity for the histogram part will be 0.1.
	// When set to (0, 1], Selectivity() will use the value of this variable as the default selectivity of those
	// functions instead of the selectionFactor (0.8).
	TiDBDefaultStrMatchSelectivity = "tidb_default_string_match_selectivity"

	// TiDBEnablePrepPlanCache indicates whether to enable prepared plan cache
	TiDBEnablePrepPlanCache = "tidb_enable_prepared_plan_cache"
	// TiDBPrepPlanCacheSize indicates the number of cached statements.
	TiDBPrepPlanCacheSize = "tidb_prepared_plan_cache_size"

	// TiDBEnableGeneralPlanCache indicates whether to enable general plan cache.
	TiDBEnableGeneralPlanCache = "tidb_enable_general_plan_cache"
	// TiDBGeneralPlanCacheSize controls the size of general plan cache.
	TiDBGeneralPlanCacheSize = "tidb_general_plan_cache_size"

	// TiDBConstraintCheckInPlacePessimistic controls whether to skip certain kinds of pessimistic locks.
	TiDBConstraintCheckInPlacePessimistic = "tidb_constraint_check_in_place_pessimistic"

	// TiDBEnableForeignKey indicates whether to enable foreign key feature.
	// TODO(crazycs520): remove this after foreign key GA.
	TiDBEnableForeignKey = "tidb_enable_foreign_key"

	// TiDBOptRangeMaxSize is the max memory limit for ranges. When the optimizer estimates that the memory usage of complete
	// ranges would exceed the limit, it chooses less accurate ranges such as full range. 0 indicates that there is no memory
	// limit for ranges.
	TiDBOptRangeMaxSize = "tidb_opt_range_max_size"

	// TiDBAnalyzePartitionConcurrency indicates concurrency for save/read partitions stats in Analyze
	TiDBAnalyzePartitionConcurrency = "tidb_analyze_partition_concurrency"
	// TiDBMergePartitionStatsConcurrency indicates the concurrency when merge partition stats into global stats
	TiDBMergePartitionStatsConcurrency = "tidb_merge_partition_stats_concurrency"

	// TiDBOptPrefixIndexSingleScan indicates whether to do some optimizations to avoid double scan for prefix index.
	// When set to true, `col is (not) null`(`col` is index prefix column) is regarded as index filter rather than table filter.
	TiDBOptPrefixIndexSingleScan = "tidb_opt_prefix_index_single_scan"

<<<<<<< HEAD
	TiDBEnableReusechunk = "tidb_enable_reuse_chunk"
	TiDBMaxReuseChunk    = "tidb_max_reuse_chunk"
	TiDBMaxReuseColumn   = "tidb_max_reuse_column"
=======
	// TiDBEnableExternalTSRead indicates whether to enable read through an external ts
	TiDBEnableExternalTSRead = "tidb_enable_external_ts_read"
>>>>>>> ba6ae458
)

// TiDB vars that have only global scope

const (
	// TiDBGCEnable turns garbage collection on or OFF
	TiDBGCEnable = "tidb_gc_enable"
	// TiDBGCRunInterval sets the interval that GC runs
	TiDBGCRunInterval = "tidb_gc_run_interval"
	// TiDBGCLifetime sets the retention window of older versions
	TiDBGCLifetime = "tidb_gc_life_time"
	// TiDBGCConcurrency sets the concurrency of garbage collection. -1 = AUTO value
	TiDBGCConcurrency = "tidb_gc_concurrency"
	// TiDBGCScanLockMode enables the green GC feature (default)
	TiDBGCScanLockMode = "tidb_gc_scan_lock_mode"
	// TiDBGCMaxWaitTime sets max time for gc advances the safepoint delayed by active transactions
	TiDBGCMaxWaitTime = "tidb_gc_max_wait_time"
	// TiDBEnableEnhancedSecurity restricts SUPER users from certain operations.
	TiDBEnableEnhancedSecurity = "tidb_enable_enhanced_security"
	// TiDBEnableHistoricalStats enables the historical statistics feature (default off)
	TiDBEnableHistoricalStats = "tidb_enable_historical_stats"
	// TiDBPersistAnalyzeOptions persists analyze options for later analyze and auto-analyze
	TiDBPersistAnalyzeOptions = "tidb_persist_analyze_options"
	// TiDBEnableColumnTracking enables collecting predicate columns.
	TiDBEnableColumnTracking = "tidb_enable_column_tracking"
	// TiDBDisableColumnTrackingTime records the last time TiDBEnableColumnTracking is set off.
	// It is used to invalidate the collected predicate columns after turning off TiDBEnableColumnTracking, which avoids physical deletion.
	// It doesn't have cache in memory, and we directly get/set the variable value from/to mysql.tidb.
	TiDBDisableColumnTrackingTime = "tidb_disable_column_tracking_time"
	// TiDBStatsLoadPseudoTimeout indicates whether to fallback to pseudo stats after load timeout.
	TiDBStatsLoadPseudoTimeout = "tidb_stats_load_pseudo_timeout"
	// TiDBMemQuotaBindingCache indicates the memory quota for the bind cache.
	TiDBMemQuotaBindingCache = "tidb_mem_quota_binding_cache"
	// TiDBRCReadCheckTS indicates the tso optimization for read-consistency read is enabled.
	TiDBRCReadCheckTS = "tidb_rc_read_check_ts"
	// TiDBRCWriteCheckTs indicates whether some special write statements don't get latest tso from PD at RC
	TiDBRCWriteCheckTs = "tidb_rc_write_check_ts"
	// TiDBCommitterConcurrency controls the number of running concurrent requests in the commit phase.
	TiDBCommitterConcurrency = "tidb_committer_concurrency"
	// TiDBEnableBatchDML enables batch dml.
	TiDBEnableBatchDML = "tidb_enable_batch_dml"
	// TiDBStatsCacheMemQuota records stats cache quota
	TiDBStatsCacheMemQuota = "tidb_stats_cache_mem_quota"
	// TiDBMemQuotaAnalyze indicates the memory quota for all analyze jobs.
	TiDBMemQuotaAnalyze = "tidb_mem_quota_analyze"
	// TiDBEnableAutoAnalyze determines whether TiDB executes automatic analysis.
	TiDBEnableAutoAnalyze = "tidb_enable_auto_analyze"
	// TiDBMemOOMAction indicates what operation TiDB perform when a single SQL statement exceeds
	// the memory quota specified by tidb_mem_quota_query and cannot be spilled to disk.
	TiDBMemOOMAction = "tidb_mem_oom_action"
	// TiDBPrepPlanCacheMemoryGuardRatio is used to prevent [performance.max-memory] from being exceeded
	TiDBPrepPlanCacheMemoryGuardRatio = "tidb_prepared_plan_cache_memory_guard_ratio"
	// TiDBMaxAutoAnalyzeTime is the max time that auto analyze can run. If auto analyze runs longer than the value, it
	// will be killed. 0 indicates that there is no time limit.
	TiDBMaxAutoAnalyzeTime = "tidb_max_auto_analyze_time"
	// TiDBEnableConcurrentDDL indicates whether to enable the new DDL framework.
	TiDBEnableConcurrentDDL = "tidb_enable_concurrent_ddl"
	// TiDBGenerateBinaryPlan indicates whether binary plan should be generated in slow log and statements summary.
	TiDBGenerateBinaryPlan = "tidb_generate_binary_plan"
	// TiDBEnableGCAwareMemoryTrack indicates whether to turn-on GC-aware memory track.
	TiDBEnableGCAwareMemoryTrack = "tidb_enable_gc_aware_memory_track"
	// TiDBEnableTmpStorageOnOOM controls whether to enable the temporary storage for some operators
	// when a single SQL statement exceeds the memory quota specified by the memory quota.
	TiDBEnableTmpStorageOnOOM = "tidb_enable_tmp_storage_on_oom"
	// TiDBDDLEnableFastReorg indicates whether to use lighting backfill process for adding index.
	TiDBDDLEnableFastReorg = "tidb_ddl_enable_fast_reorg"
	// TiDBDDLDiskQuota used to set disk quota for lightning add index.
	TiDBDDLDiskQuota = "tidb_ddl_disk_quota"
	// TiDBServerMemoryLimit indicates the memory limit of the tidb-server instance.
	TiDBServerMemoryLimit = "tidb_server_memory_limit"
	// TiDBServerMemoryLimitSessMinSize indicates the minimal memory used of a session, that becomes a candidate for session kill.
	TiDBServerMemoryLimitSessMinSize = "tidb_server_memory_limit_sess_min_size"
	// TiDBServerMemoryLimitGCTrigger indicates the gc percentage of the TiDBServerMemoryLimit.
	TiDBServerMemoryLimitGCTrigger = "tidb_server_memory_limit_gc_trigger"
	// TiDBEnableGOGCTuner is to enable GOGC tuner. it can tuner GOGC
	TiDBEnableGOGCTuner = "tidb_enable_gogc_tuner"
	// TiDBGOGCTunerThreshold is to control the threshold of GOGC tuner.
	TiDBGOGCTunerThreshold = "tidb_gogc_tuner_threshold"
	// TiDBExternalTS is the ts to read through when the `TiDBEnableExternalTsRead` is on
	TiDBExternalTS = "tidb_external_ts"
)

// TiDB intentional limits
// Can be raised in the future.

const (
	// MaxConfigurableConcurrency is the maximum number of "threads" (goroutines) that can be specified
	// for any type of configuration item that has concurrent workers.
	MaxConfigurableConcurrency = 256
)

// Default TiDB system variable values.
const (
	DefHostname                                    = "localhost"
	DefIndexLookupConcurrency                      = ConcurrencyUnset
	DefIndexLookupJoinConcurrency                  = ConcurrencyUnset
	DefIndexSerialScanConcurrency                  = 1
	DefIndexJoinBatchSize                          = 25000
	DefIndexLookupSize                             = 20000
	DefDistSQLScanConcurrency                      = 15
	DefBuildStatsConcurrency                       = 4
	DefAutoAnalyzeRatio                            = 0.5
	DefAutoAnalyzeStartTime                        = "00:00 +0000"
	DefAutoAnalyzeEndTime                          = "23:59 +0000"
	DefAutoIncrementIncrement                      = 1
	DefAutoIncrementOffset                         = 1
	DefChecksumTableConcurrency                    = 4
	DefSkipUTF8Check                               = false
	DefSkipASCIICheck                              = false
	DefOptAggPushDown                              = false
	DefOptCartesianBCJ                             = 1
	DefOptMPPOuterJoinFixedBuildSide               = false
	DefOptWriteRowID                               = false
	DefOptEnableCorrelationAdjustment              = true
	DefOptLimitPushDownThreshold                   = 100
	DefOptCorrelationThreshold                     = 0.9
	DefOptCorrelationExpFactor                     = 1
	DefOptCPUFactor                                = 3.0
	DefOptCopCPUFactor                             = 3.0
	DefOptTiFlashConcurrencyFactor                 = 24.0
	DefOptNetworkFactor                            = 1.0
	DefOptScanFactor                               = 1.5
	DefOptDescScanFactor                           = 3.0
	DefOptSeekFactor                               = 20.0
	DefOptMemoryFactor                             = 0.001
	DefOptDiskFactor                               = 1.5
	DefOptConcurrencyFactor                        = 3.0
	DefOptForceInlineCTE                           = false
	DefOptInSubqToJoinAndAgg                       = true
	DefOptPreferRangeScan                          = false
	DefBatchInsert                                 = false
	DefBatchDelete                                 = false
	DefBatchCommit                                 = false
	DefCurretTS                                    = 0
	DefInitChunkSize                               = 32
	DefMinPagingSize                               = int(paging.MinPagingSize)
	DefMaxPagingSize                               = int(paging.MaxPagingSize)
	DefMaxChunkSize                                = 1024
	DefDMLBatchSize                                = 0
	DefMaxPreparedStmtCount                        = -1
	DefWaitTimeout                                 = 28800
	DefTiDBMemQuotaApplyCache                      = 32 << 20 // 32MB.
	DefTiDBMemQuotaBindingCache                    = 64 << 20 // 64MB.
	DefTiDBGeneralLog                              = false
	DefTiDBPProfSQLCPU                             = 0
	DefTiDBRetryLimit                              = 10
	DefTiDBDisableTxnAutoRetry                     = true
	DefTiDBConstraintCheckInPlace                  = false
	DefTiDBHashJoinConcurrency                     = ConcurrencyUnset
	DefTiDBProjectionConcurrency                   = ConcurrencyUnset
	DefBroadcastJoinThresholdSize                  = 100 * 1024 * 1024
	DefBroadcastJoinThresholdCount                 = 10 * 1024
	DefTiDBOptimizerSelectivityLevel               = 0
	DefTiDBOptimizerEnableNewOFGB                  = false
	DefTiDBEnableOuterJoinReorder                  = false
	DefTiDBEnableNAAJ                              = false
	DefTiDBAllowBatchCop                           = 1
	DefTiDBAllowMPPExecution                       = true
	DefTiDBHashExchangeWithNewCollation            = true
	DefTiDBEnforceMPPExecution                     = false
	DefTiFlashMaxThreads                           = -1
	DefTiDBMPPStoreFailTTL                         = "60s"
	DefTiDBTxnMode                                 = ""
	DefTiDBRowFormatV1                             = 1
	DefTiDBRowFormatV2                             = 2
	DefTiDBDDLReorgWorkerCount                     = 4
	DefTiDBDDLReorgBatchSize                       = 256
	DefTiDBDDLFlashbackConcurrency                 = 64
	DefTiDBDDLErrorCountLimit                      = 512
	DefTiDBMaxDeltaSchemaCount                     = 1024
	DefTiDBPlacementMode                           = PlacementModeStrict
	DefTiDBEnableAutoIncrementInGenerated          = false
	DefTiDBHashAggPartialConcurrency               = ConcurrencyUnset
	DefTiDBHashAggFinalConcurrency                 = ConcurrencyUnset
	DefTiDBWindowConcurrency                       = ConcurrencyUnset
	DefTiDBMergeJoinConcurrency                    = 1 // disable optimization by default
	DefTiDBStreamAggConcurrency                    = 1
	DefTiDBForcePriority                           = mysql.NoPriority
	DefEnableWindowFunction                        = true
	DefEnablePipelinedWindowFunction               = true
	DefEnableStrictDoubleTypeCheck                 = true
	DefEnableVectorizedExpression                  = true
	DefTiDBOptJoinReorderThreshold                 = 0
	DefTiDBDDLSlowOprThreshold                     = 300
	DefTiDBUseFastAnalyze                          = false
	DefTiDBSkipIsolationLevelCheck                 = false
	DefTiDBExpensiveQueryTimeThreshold             = 60 // 60s
	DefTiDBScatterRegion                           = false
	DefTiDBWaitSplitRegionFinish                   = true
	DefWaitSplitRegionTimeout                      = 300 // 300s
	DefTiDBEnableNoopFuncs                         = Off
	DefTiDBEnableNoopVariables                     = true
	DefTiDBAllowRemoveAutoInc                      = false
	DefTiDBUsePlanBaselines                        = true
	DefTiDBEvolvePlanBaselines                     = false
	DefTiDBEvolvePlanTaskMaxTime                   = 600 // 600s
	DefTiDBEvolvePlanTaskStartTime                 = "00:00 +0000"
	DefTiDBEvolvePlanTaskEndTime                   = "23:59 +0000"
	DefInnodbLockWaitTimeout                       = 50 // 50s
	DefTiDBStoreLimit                              = 0
	DefTiDBMetricSchemaStep                        = 60 // 60s
	DefTiDBMetricSchemaRangeDuration               = 60 // 60s
	DefTiDBFoundInPlanCache                        = false
	DefTiDBFoundInBinding                          = false
	DefTiDBEnableCollectExecutionInfo              = true
	DefTiDBAllowAutoRandExplicitInsert             = false
	DefTiDBEnableClusteredIndex                    = ClusteredIndexDefModeOn
	DefTiDBRedactLog                               = false
	DefTiDBRestrictedReadOnly                      = false
	DefTiDBSuperReadOnly                           = false
	DefTiDBShardAllocateStep                       = math.MaxInt64
	DefTiDBEnableTelemetry                         = true
	DefTiDBEnableParallelApply                     = false
	DefTiDBEnableAmendPessimisticTxn               = false
	DefTiDBPartitionPruneMode                      = "dynamic"
	DefTiDBEnableRateLimitAction                   = false
	DefTiDBEnableAsyncCommit                       = false
	DefTiDBEnable1PC                               = false
	DefTiDBGuaranteeLinearizability                = true
	DefTiDBAnalyzeVersion                          = 2
	DefTiDBAutoAnalyzePartitionBatchSize           = 1
	DefTiDBEnableIndexMergeJoin                    = false
	DefTiDBTrackAggregateMemoryUsage               = true
	DefTiDBEnableExchangePartition                 = true
	DefCTEMaxRecursionDepth                        = 1000
	DefTiDBTmpTableMaxSize                         = 64 << 20 // 64MB.
	DefTiDBEnableLocalTxn                          = false
	DefTiDBTSOClientBatchMaxWaitTime               = 0.0 // 0ms
	DefTiDBEnableTSOFollowerProxy                  = false
	DefTiDBEnableOrderedResultMode                 = false
	DefTiDBEnablePseudoForOutdatedStats            = false
	DefTiDBRegardNULLAsPoint                       = true
	DefEnablePlacementCheck                        = true
	DefTimestamp                                   = "0"
	DefTimestampFloat                              = 0.0
	DefTiDBEnableStmtSummary                       = true
	DefTiDBStmtSummaryInternalQuery                = false
	DefTiDBStmtSummaryRefreshInterval              = 1800
	DefTiDBStmtSummaryHistorySize                  = 24
	DefTiDBStmtSummaryMaxStmtCount                 = 3000
	DefTiDBStmtSummaryMaxSQLLength                 = 4096
	DefTiDBCapturePlanBaseline                     = Off
	DefTiDBEnableIndexMerge                        = true
	DefEnableLegacyInstanceScope                   = true
	DefTiDBTableCacheLease                         = 3 // 3s
	DefTiDBPersistAnalyzeOptions                   = true
	DefTiDBEnableColumnTracking                    = false
	DefTiDBStatsLoadSyncWait                       = 0
	DefTiDBStatsLoadPseudoTimeout                  = true
	DefSysdateIsNow                                = false
	DefTiDBEnableMutationChecker                   = false
	DefTiDBTxnAssertionLevel                       = AssertionOffStr
	DefTiDBIgnorePreparedCacheCloseStmt            = false
	DefTiDBBatchPendingTiFlashCount                = 4000
	DefRCReadCheckTS                               = false
	DefTiDBRemoveOrderbyInSubquery                 = false
	DefTiDBSkewDistinctAgg                         = false
	DefTiDB3StageDistinctAgg                       = true
	DefTiDBReadStaleness                           = 0
	DefTiDBGCMaxWaitTime                           = 24 * 60 * 60
	DefMaxAllowedPacket                     uint64 = 67108864
	DefTiDBEnableBatchDML                          = false
	DefTiDBMemQuotaQuery                           = 1073741824 // 1GB
	DefTiDBStatsCacheMemQuota                      = 0
	MaxTiDBStatsCacheMemQuota                      = 1024 * 1024 * 1024 * 1024 // 1TB
	DefTiDBQueryLogMaxLen                          = 4096
	DefRequireSecureTransport                      = false
	DefTiDBCommitterConcurrency                    = 128
	DefTiDBBatchDMLIgnoreError                     = false
	DefTiDBMemQuotaAnalyze                         = -1
	DefTiDBEnableAutoAnalyze                       = true
	DefTiDBMemOOMAction                            = "CANCEL"
	DefTiDBMaxAutoAnalyzeTime                      = 12 * 60 * 60
	DefTiDBEnablePrepPlanCache                     = true
	DefTiDBPrepPlanCacheSize                       = 100
	DefTiDBPrepPlanCacheMemoryGuardRatio           = 0.1
	DefTiDBEnableConcurrentDDL                     = concurrencyddl.TiDBEnableConcurrentDDL
	DefTiDBSimplifiedMetrics                       = false
	DefTiDBEnablePaging                            = true
	DefTiFlashFineGrainedShuffleStreamCount        = 0
	DefStreamCountWhenMaxThreadsNotSet             = 8
	DefTiFlashFineGrainedShuffleBatchSize          = 8192
	DefAdaptiveClosestReadThreshold                = 4096
	DefTiDBEnableAnalyzeSnapshot                   = false
	DefTiDBGenerateBinaryPlan                      = true
	DefEnableTiDBGCAwareMemoryTrack                = true
	DefTiDBDefaultStrMatchSelectivity              = 0.8
	DefTiDBEnableTmpStorageOnOOM                   = true
	DefTiDBEnableMDL                               = false
	DefTiFlashFastScan                             = false
	DefMemoryUsageAlarmRatio                       = 0.7
	DefMemoryUsageAlarmKeepRecordNum               = 5
	DefTiDBEnableFastReorg                         = false
	DefTiDBDDLDiskQuota                            = 100 * 1024 * 1024 * 1024 // 100GB
	DefExecutorConcurrency                         = 5
	DefTiDBEnableGeneralPlanCache                  = false
	DefTiDBGeneralPlanCacheSize                    = 100
	DefTiDBEnableTiFlashReadForWriteStmt           = false
	// MaxDDLReorgBatchSize is exported for testing.
	MaxDDLReorgBatchSize                     int32  = 10240
	MinDDLReorgBatchSize                     int32  = 32
	MinExpensiveQueryTimeThreshold           uint64 = 10 // 10s
	DefTiDBRcWriteCheckTs                           = false
	DefTiDBConstraintCheckInPlacePessimistic        = true
	DefTiDBForeignKeyChecks                         = false
	DefTiDBAnalyzePartitionConcurrency              = 1
	DefTiDBOptRangeMaxSize                          = 64 * int64(size.MB) // 64 MB
	DefTiDBCostModelVer                             = 1
	DefTiDBServerMemoryLimitSessMinSize             = 128 << 20
	DefTiDBMergePartitionStatsConcurrency           = 1
	DefTiDBServerMemoryLimitGCTrigger               = 0.7
	DefTiDBEnableGOGCTuner                          = true
	// DefTiDBGOGCTunerThreshold is to limit TiDBGOGCTunerThreshold.
	DefTiDBGOGCTunerThreshold       float64 = 0.6
	DefTiDBOptPrefixIndexSingleScan         = true
<<<<<<< HEAD

	DefTiDBEnableReusechunk = true
	DefTiDBMaxReuseChunk    = 128
	DefTiDBMaxReuseColumn   = 1024
	DefTiDBUseAlloc         = false
=======
	DefTiDBExternalTS                       = 0
	DefTiDBEnableExternalTSRead             = false
>>>>>>> ba6ae458
)

// Process global variables.
var (
	ProcessGeneralLog             = atomic.NewBool(false)
	RunAutoAnalyze                = atomic.NewBool(DefTiDBEnableAutoAnalyze)
	GlobalLogMaxDays              = atomic.NewInt32(int32(config.GetGlobalConfig().Log.File.MaxDays))
	QueryLogMaxLen                = atomic.NewInt32(DefTiDBQueryLogMaxLen)
	EnablePProfSQLCPU             = atomic.NewBool(false)
	EnableBatchDML                = atomic.NewBool(false)
	EnableTmpStorageOnOOM         = atomic.NewBool(DefTiDBEnableTmpStorageOnOOM)
	ddlReorgWorkerCounter   int32 = DefTiDBDDLReorgWorkerCount
	ddlReorgBatchSize       int32 = DefTiDBDDLReorgBatchSize
	ddlFlashbackConcurrency int32 = DefTiDBDDLFlashbackConcurrency
	ddlErrorCountLimit      int64 = DefTiDBDDLErrorCountLimit
	ddlReorgRowFormat       int64 = DefTiDBRowFormatV2
	maxDeltaSchemaCount     int64 = DefTiDBMaxDeltaSchemaCount
	// DDLSlowOprThreshold is the threshold for ddl slow operations, uint is millisecond.
	DDLSlowOprThreshold                  = config.GetGlobalConfig().Instance.DDLSlowOprThreshold
	ForcePriority                        = int32(DefTiDBForcePriority)
	MaxOfMaxAllowedPacket         uint64 = 1073741824
	ExpensiveQueryTimeThreshold   uint64 = DefTiDBExpensiveQueryTimeThreshold
	MemoryUsageAlarmRatio                = atomic.NewFloat64(DefMemoryUsageAlarmRatio)
	MemoryUsageAlarmKeepRecordNum        = atomic.NewInt64(DefMemoryUsageAlarmKeepRecordNum)
	EnableLocalTxn                       = atomic.NewBool(DefTiDBEnableLocalTxn)
	MaxTSOBatchWaitInterval              = atomic.NewFloat64(DefTiDBTSOClientBatchMaxWaitTime)
	EnableTSOFollowerProxy               = atomic.NewBool(DefTiDBEnableTSOFollowerProxy)
	RestrictedReadOnly                   = atomic.NewBool(DefTiDBRestrictedReadOnly)
	VarTiDBSuperReadOnly                 = atomic.NewBool(DefTiDBSuperReadOnly)
	PersistAnalyzeOptions                = atomic.NewBool(DefTiDBPersistAnalyzeOptions)
	TableCacheLease                      = atomic.NewInt64(DefTiDBTableCacheLease)
	EnableColumnTracking                 = atomic.NewBool(DefTiDBEnableColumnTracking)
	StatsLoadSyncWait                    = atomic.NewInt64(DefTiDBStatsLoadSyncWait)
	StatsLoadPseudoTimeout               = atomic.NewBool(DefTiDBStatsLoadPseudoTimeout)
	MemQuotaBindingCache                 = atomic.NewInt64(DefTiDBMemQuotaBindingCache)
	GCMaxWaitTime                        = atomic.NewInt64(DefTiDBGCMaxWaitTime)
	StatsCacheMemQuota                   = atomic.NewInt64(DefTiDBStatsCacheMemQuota)
	OOMAction                            = atomic.NewString(DefTiDBMemOOMAction)
	MaxAutoAnalyzeTime                   = atomic.NewInt64(DefTiDBMaxAutoAnalyzeTime)
	// variables for plan cache
	PreparedPlanCacheMemoryGuardRatio = atomic.NewFloat64(DefTiDBPrepPlanCacheMemoryGuardRatio)
	EnableConcurrentDDL               = atomic.NewBool(DefTiDBEnableConcurrentDDL)
	DDLForce2Queue                    = atomic.NewBool(false)
	EnableNoopVariables               = atomic.NewBool(DefTiDBEnableNoopVariables)
	EnableMDL                         = atomic.NewBool(DefTiDBEnableMDL)
	AutoAnalyzePartitionBatchSize     = atomic.NewInt64(DefTiDBAutoAnalyzePartitionBatchSize)
	// EnableFastReorg indicates whether to use lightning to enhance DDL reorg performance.
	EnableFastReorg = atomic.NewBool(DefTiDBEnableFastReorg)
	// DDLDiskQuota is the temporary variable for set disk quota for lightning
	DDLDiskQuota = atomic.NewUint64(DefTiDBDDLDiskQuota)
	// EnableForeignKey indicates whether to enable foreign key feature.
	EnableForeignKey    = atomic.NewBool(false)
	EnableRCReadCheckTS = atomic.NewBool(false)

	// DefTiDBServerMemoryLimit indicates the default value of TiDBServerMemoryLimit(TotalMem * 80%).
	// It should be a const and shouldn't be modified after tidb is started.
	DefTiDBServerMemoryLimit = mathutil.Max(memory.GetMemTotalIgnoreErr()/10*8, 512<<20)
	GOGCTunerThreshold       = atomic.NewFloat64(DefTiDBGOGCTunerThreshold)
)

var (
	// SetMemQuotaAnalyze is the func registered by global/subglobal tracker to set memory quota.
	SetMemQuotaAnalyze func(quota int64) = nil
	// GetMemQuotaAnalyze is the func registered by global/subglobal tracker to get memory quota.
	GetMemQuotaAnalyze func() int64 = nil
	// SetStatsCacheCapacity is the func registered by domain to set statsCache memory quota.
	SetStatsCacheCapacity atomic.Value
	// SetPDClientDynamicOption is the func registered by domain
	SetPDClientDynamicOption atomic.Pointer[func(string, string)]
	// SwitchConcurrentDDL is the func registered by DDL to switch concurrent DDL.
	SwitchConcurrentDDL func(bool) error = nil
	// SwitchMDL is the func registered by DDL to switch MDL.
	SwitchMDL func(bool2 bool) error = nil
	// EnableDDL is the func registered by ddl to enable running ddl in this instance.
	EnableDDL func() error = nil
	// DisableDDL is the func registered by ddl to disable running ddl in this instance.
	DisableDDL func() error = nil
	// SetExternalTimestamp is the func registered by staleread to set externaltimestamp in pd
	SetExternalTimestamp func(ctx context.Context, ts uint64) error
	// GetExternalTimestamp is the func registered by staleread to get externaltimestamp from pd
	GetExternalTimestamp func(ctx context.Context) (uint64, error)
)<|MERGE_RESOLUTION|>--- conflicted
+++ resolved
@@ -764,14 +764,13 @@
 	// When set to true, `col is (not) null`(`col` is index prefix column) is regarded as index filter rather than table filter.
 	TiDBOptPrefixIndexSingleScan = "tidb_opt_prefix_index_single_scan"
 
-<<<<<<< HEAD
-	TiDBEnableReusechunk = "tidb_enable_reuse_chunk"
+	// TiDBEnableExternalTSRead indicates whether to enable read through an external ts
+	TiDBEnableExternalTSRead = "tidb_enable_external_ts_read"
+  
+  TiDBEnableReusechunk = "tidb_enable_reuse_chunk"
 	TiDBMaxReuseChunk    = "tidb_max_reuse_chunk"
 	TiDBMaxReuseColumn   = "tidb_max_reuse_column"
-=======
-	// TiDBEnableExternalTSRead indicates whether to enable read through an external ts
-	TiDBEnableExternalTSRead = "tidb_enable_external_ts_read"
->>>>>>> ba6ae458
+
 )
 
 // TiDB vars that have only global scope
@@ -1087,16 +1086,12 @@
 	// DefTiDBGOGCTunerThreshold is to limit TiDBGOGCTunerThreshold.
 	DefTiDBGOGCTunerThreshold       float64 = 0.6
 	DefTiDBOptPrefixIndexSingleScan         = true
-<<<<<<< HEAD
-
-	DefTiDBEnableReusechunk = true
+	DefTiDBExternalTS                       = 0
+	DefTiDBEnableExternalTSRead             = false
+  DefTiDBEnableReusechunk = true
 	DefTiDBMaxReuseChunk    = 128
 	DefTiDBMaxReuseColumn   = 1024
 	DefTiDBUseAlloc         = false
-=======
-	DefTiDBExternalTS                       = 0
-	DefTiDBEnableExternalTSRead             = false
->>>>>>> ba6ae458
 )
 
 // Process global variables.
