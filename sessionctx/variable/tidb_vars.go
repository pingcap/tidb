// Copyright 2017 PingCAP, Inc.
//
// Licensed under the Apache License, Version 2.0 (the "License");
// you may not use this file except in compliance with the License.
// You may obtain a copy of the License at
//
//     http://www.apache.org/licenses/LICENSE-2.0
//
// Unless required by applicable law or agreed to in writing, software
// distributed under the License is distributed on an "AS IS" BASIS,
// WITHOUT WARRANTIES OR CONDITIONS OF ANY KIND, either express or implied.
// See the License for the specific language governing permissions and
// limitations under the License.

package variable

import (
	"math"

	"github.com/pingcap/tidb/config"
	"github.com/pingcap/tidb/parser/mysql"
	"go.uber.org/atomic"
)

/*
	Steps to add a new TiDB specific system variable:

	1. Add a new variable name with comment in this file.
	2. Add the default value of the new variable in this file.
	3. Add SysVar instance in 'defaultSysVars' slice.
*/

// TiDB system variable names that only in session scope.
const (
	TiDBDDLSlowOprThreshold = "ddl_slow_threshold"

	// tidb_snapshot is used for reading history data, the default value is empty string.
	// The value can be a datetime string like '2017-11-11 20:20:20' or a tso string. When this variable is set, the session reads history data of that time.
	TiDBSnapshot = "tidb_snapshot"

	// tidb_opt_agg_push_down is used to enable/disable the optimizer rule of aggregation push down.
	TiDBOptAggPushDown = "tidb_opt_agg_push_down"

	// TiDBOptBCJ is used to enable/disable broadcast join in MPP mode
	TiDBOptBCJ = "tidb_opt_broadcast_join"

	// TiDBOptCartesianBCJ is used to disable/enable broadcast cartesian join in MPP mode
	TiDBOptCartesianBCJ = "tidb_opt_broadcast_cartesian_join"

	TiDBOptMPPOuterJoinFixedBuildSide = "tidb_opt_mpp_outer_join_fixed_build_side"

	// tidb_opt_distinct_agg_push_down is used to decide whether agg with distinct should be pushed to tikv/tiflash.
	TiDBOptDistinctAggPushDown = "tidb_opt_distinct_agg_push_down"

	// tidb_broadcast_join_threshold_size is used to limit the size of small table for mpp broadcast join.
	// It's unit is bytes, if the size of small table is larger than it, we will not use bcj.
	TiDBBCJThresholdSize = "tidb_broadcast_join_threshold_size"

	// tidb_broadcast_join_threshold_count is used to limit the count of small table for mpp broadcast join.
	// If we can't estimate the size of one side of join child, we will check if its row number exceeds this limitation.
	TiDBBCJThresholdCount = "tidb_broadcast_join_threshold_count"

	// tidb_opt_write_row_id is used to enable/disable the operations of insert、replace and update to _tidb_rowid.
	TiDBOptWriteRowID = "tidb_opt_write_row_id"

	// Auto analyze will run if (table modify count)/(table row count) is greater than this value.
	TiDBAutoAnalyzeRatio = "tidb_auto_analyze_ratio"

	// Auto analyze will run if current time is within start time and end time.
	TiDBAutoAnalyzeStartTime = "tidb_auto_analyze_start_time"
	TiDBAutoAnalyzeEndTime   = "tidb_auto_analyze_end_time"

	// tidb_checksum_table_concurrency is used to speed up the ADMIN CHECKSUM TABLE
	// statement, when a table has multiple indices, those indices can be
	// scanned concurrently, with the cost of higher system performance impact.
	TiDBChecksumTableConcurrency = "tidb_checksum_table_concurrency"

	// TiDBCurrentTS is used to get the current transaction timestamp.
	// It is read-only.
	TiDBCurrentTS = "tidb_current_ts"

	// TiDBLastTxnInfo is used to get the last transaction info within the current session.
	TiDBLastTxnInfo = "tidb_last_txn_info"

	// TiDBLastTxnInfo is used to get the last query info within the current session.
	TiDBLastQueryInfo = "tidb_last_query_info"

	// tidb_config is a read-only variable that shows the config of the current server.
	TiDBConfig = "tidb_config"

	// tidb_batch_insert is used to enable/disable auto-split insert data. If set this option on, insert executor will automatically
	// insert data into multiple batches and use a single txn for each batch. This will be helpful when inserting large data.
	TiDBBatchInsert = "tidb_batch_insert"

	// tidb_batch_delete is used to enable/disable auto-split delete data. If set this option on, delete executor will automatically
	// split data into multiple batches and use a single txn for each batch. This will be helpful when deleting large data.
	TiDBBatchDelete = "tidb_batch_delete"

	// tidb_batch_commit is used to enable/disable auto-split the transaction.
	// If set this option on, the transaction will be committed when it reaches stmt-count-limit and starts a new transaction.
	TiDBBatchCommit = "tidb_batch_commit"

	// tidb_dml_batch_size is used to split the insert/delete data into small batches.
	// It only takes effort when tidb_batch_insert/tidb_batch_delete is on.
	// Its default value is 20000. When the row size is large, 20k rows could be larger than 100MB.
	// User could change it to a smaller one to avoid breaking the transaction size limitation.
	TiDBDMLBatchSize = "tidb_dml_batch_size"

	// The following session variables controls the memory quota during query execution.
	// "tidb_mem_quota_query":				control the memory quota of a query.
	TiDBMemQuotaQuery      = "tidb_mem_quota_query" // Bytes.
	TiDBMemQuotaApplyCache = "tidb_mem_quota_apply_cache"
	// TODO: remove them below sometime, it should have only one Quota(TiDBMemQuotaQuery).
	TiDBMemQuotaHashJoin          = "tidb_mem_quota_hashjoin"          // Bytes.
	TiDBMemQuotaMergeJoin         = "tidb_mem_quota_mergejoin"         // Bytes.
	TiDBMemQuotaSort              = "tidb_mem_quota_sort"              // Bytes.
	TiDBMemQuotaTopn              = "tidb_mem_quota_topn"              // Bytes.
	TiDBMemQuotaIndexLookupReader = "tidb_mem_quota_indexlookupreader" // Bytes.
	TiDBMemQuotaIndexLookupJoin   = "tidb_mem_quota_indexlookupjoin"   // Bytes.

	// tidb_general_log is used to log every query in the server in info level.
	TiDBGeneralLog = "tidb_general_log"

	// tidb_general_log is used to log every query in the server in info level.
	TiDBLogFileMaxDays = "tidb_log_file_max_days"

	// tidb_pprof_sql_cpu is used to add label sql label to pprof result.
	TiDBPProfSQLCPU = "tidb_pprof_sql_cpu"

	// tidb_retry_limit is the maximum number of retries when committing a transaction.
	TiDBRetryLimit = "tidb_retry_limit"

	// tidb_disable_txn_auto_retry disables transaction auto retry.
	TiDBDisableTxnAutoRetry = "tidb_disable_txn_auto_retry"

	// Deprecated: tidb_enable_streaming enables TiDB to use streaming API for coprocessor requests.
	TiDBEnableStreaming = "tidb_enable_streaming"

	// tidb_enable_chunk_rpc enables TiDB to use Chunk format for coprocessor requests.
	TiDBEnableChunkRPC = "tidb_enable_chunk_rpc"

	// tidb_optimizer_selectivity_level is used to control the selectivity estimation level.
	TiDBOptimizerSelectivityLevel = "tidb_optimizer_selectivity_level"

	// tidb_txn_mode is used to control the transaction behavior.
	TiDBTxnMode = "tidb_txn_mode"

	// tidb_row_format_version is used to control tidb row format version current.
	TiDBRowFormatVersion = "tidb_row_format_version"

	// tidb_enable_table_partition is used to control table partition feature.
	// The valid value include auto/on/off:
	// on or auto: enable table partition if the partition type is implemented.
	// off: always disable table partition.
	TiDBEnableTablePartition = "tidb_enable_table_partition"

	// tidb_enable_list_partition is used to control list table partition feature.
	TiDBEnableListTablePartition = "tidb_enable_list_partition"

	// tidb_skip_isolation_level_check is used to control whether to return error when set unsupported transaction
	// isolation level.
	TiDBSkipIsolationLevelCheck = "tidb_skip_isolation_level_check"

	// TiDBLowResolutionTSO is used for reading data with low resolution TSO which is updated once every two seconds
	TiDBLowResolutionTSO = "tidb_low_resolution_tso"

	// TiDBReplicaRead is used for reading data from replicas, followers for example.
	TiDBReplicaRead = "tidb_replica_read"

	// TiDBAllowRemoveAutoInc indicates whether a user can drop the auto_increment column attribute or not.
	TiDBAllowRemoveAutoInc = "tidb_allow_remove_auto_inc"

	// TiDBMultiStatementMode enables multi statement at the risk of SQL injection
	// provides backwards compatibility
	TiDBMultiStatementMode = "tidb_multi_statement_mode"

	// TiDBEvolvePlanTaskMaxTime controls the max time of a single evolution task.
	TiDBEvolvePlanTaskMaxTime = "tidb_evolve_plan_task_max_time"

	// TiDBEvolvePlanTaskStartTime is the start time of evolution task.
	TiDBEvolvePlanTaskStartTime = "tidb_evolve_plan_task_start_time"
	// TiDBEvolvePlanTaskEndTime is the end time of evolution task.
	TiDBEvolvePlanTaskEndTime = "tidb_evolve_plan_task_end_time"

	// tidb_slow_log_threshold is used to set the slow log threshold in the server.
	TiDBSlowLogThreshold = "tidb_slow_log_threshold"

	// tidb_record_plan_in_slow_log is used to log the plan of the slow query.
	TiDBRecordPlanInSlowLog = "tidb_record_plan_in_slow_log"

	// tidb_enable_slow_log enables TiDB to log slow queries.
	TiDBEnableSlowLog = "tidb_enable_slow_log"

	// tidb_query_log_max_len is used to set the max length of the query in the log.
	TiDBQueryLogMaxLen = "tidb_query_log_max_len"

	// TiDBCheckMb4ValueInUTF8 is used to control whether to enable the check wrong utf8 value.
	TiDBCheckMb4ValueInUTF8 = "tidb_check_mb4_value_in_utf8"

	// TiDBFoundInPlanCache indicates whether the last statement was found in plan cache
	TiDBFoundInPlanCache = "last_plan_from_cache"

	// TiDBFoundInBinding indicates whether the last statement was matched with the hints in the binding.
	TiDBFoundInBinding = "last_plan_from_binding"

	// TiDBAllowAutoRandExplicitInsert indicates whether explicit insertion on auto_random column is allowed.
	TiDBAllowAutoRandExplicitInsert = "allow_auto_random_explicit_insert"

	// TiDBTxnScope indicates whether using global transactions or local transactions.
	TiDBTxnScope = "txn_scope"

	// TiDBTxnReadTS indicates the next transaction should be staleness transaction and provide the startTS
	TiDBTxnReadTS = "tx_read_ts"

	// TiDBReadStaleness indicates the staleness duration for following statement
	TiDBReadStaleness = "tidb_read_staleness"

	// TiDBEnablePaging indicates whether paging is enabled in coprocessor requests.
	TiDBEnablePaging = "tidb_enable_paging"
)

// TiDB system variable names that both in session and global scope.
const (
	// tidb_build_stats_concurrency is used to speed up the ANALYZE statement, when a table has multiple indices,
	// those indices can be scanned concurrently, with the cost of higher system performance impact.
	TiDBBuildStatsConcurrency = "tidb_build_stats_concurrency"

	// tidb_distsql_scan_concurrency is used to set the concurrency of a distsql scan task.
	// A distsql scan task can be a table scan or a index scan, which may be distributed to many TiKV nodes.
	// Higher concurrency may reduce latency, but with the cost of higher memory usage and system performance impact.
	// If the query has a LIMIT clause, high concurrency makes the system do much more work than needed.
	TiDBDistSQLScanConcurrency = "tidb_distsql_scan_concurrency"

	// tidb_opt_insubquery_to_join_and_agg is used to enable/disable the optimizer rule of rewriting IN subquery.
	TiDBOptInSubqToJoinAndAgg = "tidb_opt_insubq_to_join_and_agg"

	// tidb_opt_prefer_range_scan is used to enable/disable the optimizer to always prefer range scan over table scan, ignoring their costs.
	TiDBOptPreferRangeScan = "tidb_opt_prefer_range_scan"

	// tidb_opt_enable_correlation_adjustment is used to indicates if enable correlation adjustment.
	TiDBOptEnableCorrelationAdjustment = "tidb_opt_enable_correlation_adjustment"

	// tidb_opt_limit_push_down_threshold determines if push Limit or TopN down to TiKV forcibly.
	TiDBOptLimitPushDownThreshold = "tidb_opt_limit_push_down_threshold"

	// tidb_opt_correlation_threshold is a guard to enable row count estimation using column order correlation.
	TiDBOptCorrelationThreshold = "tidb_opt_correlation_threshold"

	// tidb_opt_correlation_exp_factor is an exponential factor to control heuristic approach when tidb_opt_correlation_threshold is not satisfied.
	TiDBOptCorrelationExpFactor = "tidb_opt_correlation_exp_factor"

	// tidb_opt_cpu_factor is the CPU cost of processing one expression for one row.
	TiDBOptCPUFactor = "tidb_opt_cpu_factor"
	// tidb_opt_copcpu_factor is the CPU cost of processing one expression for one row in coprocessor.
	TiDBOptCopCPUFactor = "tidb_opt_copcpu_factor"
	// tidb_opt_tiflash_concurrency_factor is concurrency number of tiflash computation.
	TiDBOptTiFlashConcurrencyFactor = "tidb_opt_tiflash_concurrency_factor"
	// tidb_opt_network_factor is the network cost of transferring 1 byte data.
	TiDBOptNetworkFactor = "tidb_opt_network_factor"
	// tidb_opt_scan_factor is the IO cost of scanning 1 byte data on TiKV.
	TiDBOptScanFactor = "tidb_opt_scan_factor"
	// tidb_opt_desc_factor is the IO cost of scanning 1 byte data on TiKV in desc order.
	TiDBOptDescScanFactor = "tidb_opt_desc_factor"
	// tidb_opt_seek_factor is the IO cost of seeking the start value in a range on TiKV or TiFlash.
	TiDBOptSeekFactor = "tidb_opt_seek_factor"
	// tidb_opt_memory_factor is the memory cost of storing one tuple.
	TiDBOptMemoryFactor = "tidb_opt_memory_factor"
	// tidb_opt_disk_factor is the IO cost of reading/writing one byte to temporary disk.
	TiDBOptDiskFactor = "tidb_opt_disk_factor"
	// tidb_opt_concurrency_factor is the CPU cost of additional one goroutine.
	TiDBOptConcurrencyFactor = "tidb_opt_concurrency_factor"

	// tidb_index_join_batch_size is used to set the batch size of a index lookup join.
	// The index lookup join fetches batches of data from outer executor and constructs ranges for inner executor.
	// This value controls how much of data in a batch to do the index join.
	// Large value may reduce the latency but consumes more system resource.
	TiDBIndexJoinBatchSize = "tidb_index_join_batch_size"

	// tidb_index_lookup_size is used for index lookup executor.
	// The index lookup executor first scan a batch of handles from a index, then use those handles to lookup the table
	// rows, this value controls how much of handles in a batch to do a lookup task.
	// Small value sends more RPCs to TiKV, consume more system resource.
	// Large value may do more work than needed if the query has a limit.
	TiDBIndexLookupSize = "tidb_index_lookup_size"

	// tidb_index_lookup_concurrency is used for index lookup executor.
	// A lookup task may have 'tidb_index_lookup_size' of handles at maximun, the handles may be distributed
	// in many TiKV nodes, we executes multiple concurrent index lookup tasks concurrently to reduce the time
	// waiting for a task to finish.
	// Set this value higher may reduce the latency but consumes more system resource.
	// tidb_index_lookup_concurrency is deprecated, use tidb_executor_concurrency instead.
	TiDBIndexLookupConcurrency = "tidb_index_lookup_concurrency"

	// tidb_index_lookup_join_concurrency is used for index lookup join executor.
	// IndexLookUpJoin starts "tidb_index_lookup_join_concurrency" inner workers
	// to fetch inner rows and join the matched (outer, inner) row pairs.
	// tidb_index_lookup_join_concurrency is deprecated, use tidb_executor_concurrency instead.
	TiDBIndexLookupJoinConcurrency = "tidb_index_lookup_join_concurrency"

	// tidb_index_serial_scan_concurrency is used for controlling the concurrency of index scan operation
	// when we need to keep the data output order the same as the order of index data.
	TiDBIndexSerialScanConcurrency = "tidb_index_serial_scan_concurrency"

	// TiDBMaxChunkSize is used to control the max chunk size during query execution.
	TiDBMaxChunkSize = "tidb_max_chunk_size"

	// TiDBAllowBatchCop means if we should send batch coprocessor to TiFlash. It can be set to 0, 1 and 2.
	// 0 means never use batch cop, 1 means use batch cop in case of aggregation and join, 2, means to force to send batch cop for any query.
	// The default value is 0
	TiDBAllowBatchCop = "tidb_allow_batch_cop"

	// TiDBAllowMPPExecution means if we should use mpp way to execute query or not.
	// Default value is `true`, means to be determined by the optimizer.
	// Value set to `false` means never use mpp.
	TiDBAllowMPPExecution = "tidb_allow_mpp"

	// TiDBHashExchangeWithNewCollation means if hash exchange is supported when new collation is on.
	// Default value is `true`, means support hash exchange when new collation is on.
	// Value set to `false` means not support hash exchange when new collation is on.
	TiDBHashExchangeWithNewCollation = "tidb_hash_exchange_with_new_collation"

	// TiDBEnforceMPPExecution means if we should enforce mpp way to execute query or not.
	// Default value is `false`, means to be determined by variable `tidb_allow_mpp`.
	// Value set to `true` means enforce use mpp.
	// Note if you want to set `tidb_enforce_mpp` to `true`, you must set `tidb_allow_mpp` to `true` first.
	TiDBEnforceMPPExecution = "tidb_enforce_mpp"

	// TiDBMPPStoreFailTTL is the unavailable time when a store is detected failed. During that time, tidb will not send any task to
	// TiFlash even though the failed TiFlash node has been recovered.
	TiDBMPPStoreFailTTL = "tidb_mpp_store_fail_ttl"

	// TiDBInitChunkSize is used to control the init chunk size during query execution.
	TiDBInitChunkSize = "tidb_init_chunk_size"

	// tidb_enable_cascades_planner is used to control whether to enable the cascades planner.
	TiDBEnableCascadesPlanner = "tidb_enable_cascades_planner"

	// tidb_skip_utf8_check skips the UTF8 validate process, validate UTF8 has performance cost, if we can make sure
	// the input string values are valid, we can skip the check.
	TiDBSkipUTF8Check = "tidb_skip_utf8_check"

	// tidb_skip_ascii_check skips the ASCII validate process
	// old tidb may already have fields with invalid ASCII bytes
	// disable ASCII validate can guarantee a safe replication
	TiDBSkipASCIICheck = "tidb_skip_ascii_check"

	// tidb_hash_join_concurrency is used for hash join executor.
	// The hash join outer executor starts multiple concurrent join workers to probe the hash table.
	// tidb_hash_join_concurrency is deprecated, use tidb_executor_concurrency instead.
	TiDBHashJoinConcurrency = "tidb_hash_join_concurrency"

	// tidb_projection_concurrency is used for projection operator.
	// This variable controls the worker number of projection operator.
	// tidb_projection_concurrency is deprecated, use tidb_executor_concurrency instead.
	TiDBProjectionConcurrency = "tidb_projection_concurrency"

	// tidb_hashagg_partial_concurrency is used for hash agg executor.
	// The hash agg executor starts multiple concurrent partial workers to do partial aggregate works.
	// tidb_hashagg_partial_concurrency is deprecated, use tidb_executor_concurrency instead.
	TiDBHashAggPartialConcurrency = "tidb_hashagg_partial_concurrency"

	// tidb_hashagg_final_concurrency is used for hash agg executor.
	// The hash agg executor starts multiple concurrent final workers to do final aggregate works.
	// tidb_hashagg_final_concurrency is deprecated, use tidb_executor_concurrency instead.
	TiDBHashAggFinalConcurrency = "tidb_hashagg_final_concurrency"

	// tidb_window_concurrency is used for window parallel executor.
	// tidb_window_concurrency is deprecated, use tidb_executor_concurrency instead.
	TiDBWindowConcurrency = "tidb_window_concurrency"

	// tidb_merge_join_concurrency is used for merge join parallel executor
	TiDBMergeJoinConcurrency = "tidb_merge_join_concurrency"

	// tidb_stream_agg_concurrency is used for stream aggregation parallel executor.
	// tidb_stream_agg_concurrency is deprecated, use tidb_executor_concurrency instead.
	TiDBStreamAggConcurrency = "tidb_streamagg_concurrency"

	// tidb_enable_parallel_apply is used for parallel apply.
	TiDBEnableParallelApply = "tidb_enable_parallel_apply"

	// tidb_backoff_lock_fast is used for tikv backoff base time in milliseconds.
	TiDBBackoffLockFast = "tidb_backoff_lock_fast"

	// tidb_backoff_weight is used to control the max back off time in TiDB.
	// The default maximum back off time is a small value.
	// BackOffWeight could multiply it to let the user adjust the maximum time for retrying.
	// Only positive integers can be accepted, which means that the maximum back off time can only grow.
	TiDBBackOffWeight = "tidb_backoff_weight"

	// tidb_ddl_reorg_worker_cnt defines the count of ddl reorg workers.
	TiDBDDLReorgWorkerCount = "tidb_ddl_reorg_worker_cnt"

	// tidb_ddl_reorg_batch_size defines the transaction batch size of ddl reorg workers.
	TiDBDDLReorgBatchSize = "tidb_ddl_reorg_batch_size"

	// tidb_ddl_error_count_limit defines the count of ddl error limit.
	TiDBDDLErrorCountLimit = "tidb_ddl_error_count_limit"

	// tidb_ddl_reorg_priority defines the operations priority of adding indices.
	// It can be: PRIORITY_LOW, PRIORITY_NORMAL, PRIORITY_HIGH
	TiDBDDLReorgPriority = "tidb_ddl_reorg_priority"

	// TiDBEnableChangeMultiSchema is used to control whether to enable the change multi schema.
	TiDBEnableChangeMultiSchema = "tidb_enable_change_multi_schema"

	// TiDBEnableAutoIncrementInGenerated disables the mysql compatibility check on using auto-incremented columns in
	// expression indexes and generated columns described here https://dev.mysql.com/doc/refman/5.7/en/create-table-generated-columns.html for details.
	TiDBEnableAutoIncrementInGenerated = "tidb_enable_auto_increment_in_generated"

	// TiDBEnablePointGetCache is used to control whether to enable the point get cache for special scenario.
	TiDBEnablePointGetCache = "tidb_enable_point_get_cache"

	// TiDBEnableAlterPlacement is used to control whether to enable alter table partition.
	TiDBEnableAlterPlacement = "tidb_enable_alter_placement"

	// tidb_max_delta_schema_count defines the max length of deltaSchemaInfos.
	// deltaSchemaInfos is a queue that maintains the history of schema changes.
	TiDBMaxDeltaSchemaCount = "tidb_max_delta_schema_count"

	// tidb_scatter_region will scatter the regions for DDLs when it is ON.
	TiDBScatterRegion = "tidb_scatter_region"

	// TiDBWaitSplitRegionFinish defines the split region behaviour is sync or async.
	TiDBWaitSplitRegionFinish = "tidb_wait_split_region_finish"

	// TiDBWaitSplitRegionTimeout uses to set the split and scatter region back off time.
	TiDBWaitSplitRegionTimeout = "tidb_wait_split_region_timeout"

	// tidb_force_priority defines the operations priority of all statements.
	// It can be "NO_PRIORITY", "LOW_PRIORITY", "HIGH_PRIORITY", "DELAYED"
	TiDBForcePriority = "tidb_force_priority"

	// tidb_constraint_check_in_place indicates to check the constraint when the SQL executing.
	// It could hurt the performance of bulking insert when it is ON.
	TiDBConstraintCheckInPlace = "tidb_constraint_check_in_place"

	// tidb_enable_window_function is used to control whether to enable the window function.
	TiDBEnableWindowFunction = "tidb_enable_window_function"

	// tidb_enable_pipelined_window_function is used to control whether to use pipelined window function, it only works when tidb_enable_window_function = true.
	TiDBEnablePipelinedWindowFunction = "tidb_enable_pipelined_window_function"

	// tidb_enable_strict_double_type_check is used to control table field double type syntax check.
	TiDBEnableStrictDoubleTypeCheck = "tidb_enable_strict_double_type_check"

	// tidb_enable_vectorized_expression is used to control whether to enable the vectorized expression evaluation.
	TiDBEnableVectorizedExpression = "tidb_enable_vectorized_expression"

	// TiDBOptJoinReorderThreshold defines the threshold less than which
	// we'll choose a rather time consuming algorithm to calculate the join order.
	TiDBOptJoinReorderThreshold = "tidb_opt_join_reorder_threshold"

	// SlowQueryFile indicates which slow query log file for SLOW_QUERY table to parse.
	TiDBSlowQueryFile = "tidb_slow_query_file"

	// TiDBEnableFastAnalyze indicates to use fast analyze.
	TiDBEnableFastAnalyze = "tidb_enable_fast_analyze"

	// TiDBExpensiveQueryTimeThreshold indicates the time threshold of expensive query.
	TiDBExpensiveQueryTimeThreshold = "tidb_expensive_query_time_threshold"

	// TiDBEnableIndexMerge indicates to generate IndexMergePath.
	TiDBEnableIndexMerge = "tidb_enable_index_merge"

	// TiDBEnableNoopFuncs set true will enable using fake funcs(like get_lock release_lock)
	TiDBEnableNoopFuncs = "tidb_enable_noop_functions"

	// TiDBEnableStmtSummary indicates whether the statement summary is enabled.
	TiDBEnableStmtSummary = "tidb_enable_stmt_summary"

	// TiDBStmtSummaryInternalQuery indicates whether the statement summary contain internal query.
	TiDBStmtSummaryInternalQuery = "tidb_stmt_summary_internal_query"

	// TiDBStmtSummaryRefreshInterval indicates the refresh interval in seconds for each statement summary.
	TiDBStmtSummaryRefreshInterval = "tidb_stmt_summary_refresh_interval"

	// TiDBStmtSummaryHistorySize indicates the history size of each statement summary.
	TiDBStmtSummaryHistorySize = "tidb_stmt_summary_history_size"

	// TiDBStmtSummaryMaxStmtCount indicates the max number of statements kept in memory.
	TiDBStmtSummaryMaxStmtCount = "tidb_stmt_summary_max_stmt_count"

	// TiDBStmtSummaryMaxSQLLength indicates the max length of displayed normalized sql and sample sql.
	TiDBStmtSummaryMaxSQLLength = "tidb_stmt_summary_max_sql_length"

	// TiDBCapturePlanBaseline indicates whether the capture of plan baselines is enabled.
	TiDBCapturePlanBaseline = "tidb_capture_plan_baselines"

	// TiDBUsePlanBaselines indicates whether the use of plan baselines is enabled.
	TiDBUsePlanBaselines = "tidb_use_plan_baselines"

	// TiDBEvolvePlanBaselines indicates whether the evolution of plan baselines is enabled.
	TiDBEvolvePlanBaselines = "tidb_evolve_plan_baselines"

	// TiDBEnableExtendedStats indicates whether the extended statistics feature is enabled.
	TiDBEnableExtendedStats = "tidb_enable_extended_stats"

	// TiDBIsolationReadEngines indicates the tidb only read from the stores whose engine type is involved in IsolationReadEngines.
	// Now, only support TiKV and TiFlash.
	TiDBIsolationReadEngines = "tidb_isolation_read_engines"

	// TiDBStoreLimit indicates the limit of sending request to a store, 0 means without limit.
	TiDBStoreLimit = "tidb_store_limit"

	// TiDBMetricSchemaStep indicates the step when query metric schema.
	TiDBMetricSchemaStep = "tidb_metric_query_step"

	// TiDBMetricSchemaRangeDuration indicates the range duration when query metric schema.
	TiDBMetricSchemaRangeDuration = "tidb_metric_query_range_duration"

	// TiDBEnableCollectExecutionInfo indicates that whether execution info is collected.
	TiDBEnableCollectExecutionInfo = "tidb_enable_collect_execution_info"

	// DefExecutorConcurrency is used for controlling the concurrency of all types of executors.
	TiDBExecutorConcurrency = "tidb_executor_concurrency"

	// TiDBEnableClusteredIndex indicates if clustered index feature is enabled.
	TiDBEnableClusteredIndex = "tidb_enable_clustered_index"

	// TiDBPartitionPruneMode indicates the partition prune mode used.
	TiDBPartitionPruneMode = "tidb_partition_prune_mode"

	// TiDBSlowLogMasking is deprecated and a alias of TiDBRedactLog.
	// Deprecated: use TiDBRedactLog instead.
	TiDBSlowLogMasking = "tidb_slow_log_masking"

	// TiDBRedactLog indicates that whether redact log.
	TiDBRedactLog = "tidb_redact_log"

	// TiDBRestrictedReadOnly is meant for the cloud admin to toggle the cluster read only
	TiDBRestrictedReadOnly = "tidb_restricted_read_only"

	// TiDBShardAllocateStep indicates the max size of continuous rowid shard in one transaction.
	TiDBShardAllocateStep = "tidb_shard_allocate_step"
	// TiDBEnableTelemetry indicates that whether usage data report to PingCAP is enabled.
	TiDBEnableTelemetry = "tidb_enable_telemetry"

	// TiDBEnableAmendPessimisticTxn indicates if amend pessimistic transactions is enabled.
	TiDBEnableAmendPessimisticTxn = "tidb_enable_amend_pessimistic_txn"

	// TiDBMemoryUsageAlarmRatio indicates the alarm threshold when memory usage of the tidb-server exceeds.
	TiDBMemoryUsageAlarmRatio = "tidb_memory_usage_alarm_ratio"

	// TiDBEnableRateLimitAction indicates whether enabled ratelimit action
	TiDBEnableRateLimitAction = "tidb_enable_rate_limit_action"

	// TiDBEnableAsyncCommit indicates whether to enable the async commit feature.
	TiDBEnableAsyncCommit = "tidb_enable_async_commit"

	// TiDBEnable1PC indicates whether to enable the one-phase commit feature.
	TiDBEnable1PC = "tidb_enable_1pc"

	// TiDBGuaranteeLinearizability indicates whether to guarantee linearizability.
	TiDBGuaranteeLinearizability = "tidb_guarantee_linearizability"

	// TiDBAnalyzeVersion indicates the how tidb collects the analyzed statistics and how use to it.
	TiDBAnalyzeVersion = "tidb_analyze_version"

	// TiDBEnableIndexMergeJoin indicates whether to enable index merge join.
	TiDBEnableIndexMergeJoin = "tidb_enable_index_merge_join"

	// TiDBTrackAggregateMemoryUsage indicates whether track the memory usage of aggregate function.
	TiDBTrackAggregateMemoryUsage = "tidb_track_aggregate_memory_usage"

	// TiDBEnableExchangePartition indicates whether to enable exchange partition.
	TiDBEnableExchangePartition = "tidb_enable_exchange_partition"

	// TiDBAllowFallbackToTiKV indicates the engine types whose unavailability triggers fallback to TiKV.
	// Now we only support TiFlash.
	TiDBAllowFallbackToTiKV = "tidb_allow_fallback_to_tikv"

	// TiDBEnableTopSQL indicates whether the top SQL is enabled.
	TiDBEnableTopSQL = "tidb_enable_top_sql"

	// TiDBTopSQLPrecisionSeconds indicates the top SQL precision seconds.
	TiDBTopSQLPrecisionSeconds = "tidb_top_sql_precision_seconds"

	// TiDBTopSQLMaxStatementCount indicates the max number of statements been collected.
	TiDBTopSQLMaxStatementCount = "tidb_top_sql_max_statement_count"

	// TiDBTopSQLMaxCollect indicates the max capacity of the collect map.
	TiDBTopSQLMaxCollect = "tidb_top_sql_max_collect"

	// TiDBTopSQLReportIntervalSeconds indicates the top SQL report interval seconds.
	TiDBTopSQLReportIntervalSeconds = "tidb_top_sql_report_interval_seconds"
	// TiDBEnableGlobalTemporaryTable indicates whether to enable global temporary table
	TiDBEnableGlobalTemporaryTable = "tidb_enable_global_temporary_table"
	// TiDBEnableLocalTxn indicates whether to enable Local Txn.
	TiDBEnableLocalTxn = "tidb_enable_local_txn"
	// TiDBTSOClientBatchMaxWaitTime indicates the max value of the TSO Batch Wait interval time of PD client.
	TiDBTSOClientBatchMaxWaitTime = "tidb_tso_client_batch_max_wait_time"
	// TiDBEnableTSOFollowerProxy indicates whether to enable the TSO Follower Proxy feature of PD client.
	TiDBEnableTSOFollowerProxy = "tidb_enable_tso_follower_proxy"

	// TiDBEnableOrderedResultMode indicates if stabilize query results.
	TiDBEnableOrderedResultMode = "tidb_enable_ordered_result_mode"

	// TiDBEnablePseudoForOutdatedStats indicates whether use pseudo for outdated stats
	TiDBEnablePseudoForOutdatedStats = "tidb_enable_pseudo_for_outdated_stats"

	// TiDBRegardNULLAsPoint indicates whether regard NULL as point when optimizing
	TiDBRegardNULLAsPoint = "tidb_regard_null_as_point"

	// TiDBTmpTableMaxSize indicates the max memory size of temporary tables.
	TiDBTmpTableMaxSize = "tidb_tmp_table_max_size"

	// TiDBStatsLoadSyncWait indicates the time sql execution will sync-wait for stats load.
	TiDBStatsLoadSyncWait = "tidb_stats_load_sync_wait"
)

// TiDB vars that have only global scope

const (
	// TiDBGCEnable turns garbage collection on or OFF
	TiDBGCEnable = "tidb_gc_enable"
	// TiDBGCRunInterval sets the interval that GC runs
	TiDBGCRunInterval = "tidb_gc_run_interval"
	// TiDBGCLifetime sets the retention window of older versions
	TiDBGCLifetime = "tidb_gc_life_time"
	// TiDBGCConcurrency sets the concurrency of garbage collection. -1 = AUTO value
	TiDBGCConcurrency = "tidb_gc_concurrency"
	// TiDBGCScanLockMode enables the green GC feature (default)
	TiDBGCScanLockMode = "tidb_gc_scan_lock_mode"
	// TiDBEnableEnhancedSecurity restricts SUPER users from certain operations.
	TiDBEnableEnhancedSecurity = "tidb_enable_enhanced_security"
	// TiDBEnableHistoricalStats enables the historical statistics feature (default off)
	TiDBEnableHistoricalStats = "tidb_enable_historical_stats"
<<<<<<< HEAD
	// TiDBStatsLoadPseudoTimeout indicates whether to fallback to pseudo stats after load timeout.
	TiDBStatsLoadPseudoTimeout = "tidb_stats_load_pseudo_timeout"
=======
	// TiDBPersistAnalyzeOptions persists analyze options for later analyze and auto-analyze
	TiDBPersistAnalyzeOptions = "tidb_persist_analyze_options"
>>>>>>> 088a2444
)

// TiDB intentional limits
// Can be raised in future.

const (
	// MaxConfigurableConcurrency is the maximum number of "threads" (goroutines) that can be specified
	// for any type of configuration item that has concurrent workers.
	MaxConfigurableConcurrency = 256
)

// Default TiDB system variable values.
const (
	DefHostname                           = "localhost"
	DefIndexLookupConcurrency             = ConcurrencyUnset
	DefIndexLookupJoinConcurrency         = ConcurrencyUnset
	DefIndexSerialScanConcurrency         = 1
	DefIndexJoinBatchSize                 = 25000
	DefIndexLookupSize                    = 20000
	DefDistSQLScanConcurrency             = 15
	DefBuildStatsConcurrency              = 4
	DefAutoAnalyzeRatio                   = 0.5
	DefAutoAnalyzeStartTime               = "00:00 +0000"
	DefAutoAnalyzeEndTime                 = "23:59 +0000"
	DefAutoIncrementIncrement             = 1
	DefAutoIncrementOffset                = 1
	DefChecksumTableConcurrency           = 4
	DefSkipUTF8Check                      = false
	DefSkipASCIICheck                     = false
	DefOptAggPushDown                     = false
	DefOptBCJ                             = false
	DefOptCartesianBCJ                    = 1
	DefOptMPPOuterJoinFixedBuildSide      = false
	DefOptWriteRowID                      = false
	DefOptEnableCorrelationAdjustment     = true
	DefOptLimitPushDownThreshold          = 100
	DefOptCorrelationThreshold            = 0.9
	DefOptCorrelationExpFactor            = 1
	DefOptCPUFactor                       = 3.0
	DefOptCopCPUFactor                    = 3.0
	DefOptTiFlashConcurrencyFactor        = 24.0
	DefOptNetworkFactor                   = 1.0
	DefOptScanFactor                      = 1.5
	DefOptDescScanFactor                  = 3.0
	DefOptSeekFactor                      = 20.0
	DefOptMemoryFactor                    = 0.001
	DefOptDiskFactor                      = 1.5
	DefOptConcurrencyFactor               = 3.0
	DefOptInSubqToJoinAndAgg              = true
	DefOptPreferRangeScan                 = false
	DefBatchInsert                        = false
	DefBatchDelete                        = false
	DefBatchCommit                        = false
	DefCurretTS                           = 0
	DefInitChunkSize                      = 32
	DefMaxChunkSize                       = 1024
	DefDMLBatchSize                       = 0
	DefMaxPreparedStmtCount               = -1
	DefWaitTimeout                        = 28800
	DefTiDBMemQuotaApplyCache             = 32 << 20 // 32MB.
	DefTiDBMemQuotaHashJoin               = 32 << 30 // 32GB.
	DefTiDBMemQuotaMergeJoin              = 32 << 30 // 32GB.
	DefTiDBMemQuotaSort                   = 32 << 30 // 32GB.
	DefTiDBMemQuotaTopn                   = 32 << 30 // 32GB.
	DefTiDBMemQuotaIndexLookupReader      = 32 << 30 // 32GB.
	DefTiDBMemQuotaIndexLookupJoin        = 32 << 30 // 32GB.
	DefTiDBMemQuotaDistSQL                = 32 << 30 // 32GB.
	DefTiDBGeneralLog                     = false
	DefTiDBPProfSQLCPU                    = 0
	DefTiDBRetryLimit                     = 10
	DefTiDBDisableTxnAutoRetry            = true
	DefTiDBConstraintCheckInPlace         = false
	DefTiDBHashJoinConcurrency            = ConcurrencyUnset
	DefTiDBProjectionConcurrency          = ConcurrencyUnset
	DefBroadcastJoinThresholdSize         = 100 * 1024 * 1024
	DefBroadcastJoinThresholdCount        = 10 * 1024
	DefTiDBOptimizerSelectivityLevel      = 0
	DefTiDBAllowBatchCop                  = 1
	DefTiDBAllowMPPExecution              = true
	DefTiDBHashExchangeWithNewCollation   = true
	DefTiDBEnforceMPPExecution            = false
	DefTiDBMPPStoreFailTTL                = "60s"
	DefTiDBTxnMode                        = ""
	DefTiDBRowFormatV1                    = 1
	DefTiDBRowFormatV2                    = 2
	DefTiDBDDLReorgWorkerCount            = 4
	DefTiDBDDLReorgBatchSize              = 256
	DefTiDBDDLErrorCountLimit             = 512
	DefTiDBMaxDeltaSchemaCount            = 1024
	DefTiDBChangeMultiSchema              = false
	DefTiDBPointGetCache                  = false
	DefTiDBEnableAlterPlacement           = false
	DefTiDBEnableAutoIncrementInGenerated = false
	DefTiDBHashAggPartialConcurrency      = ConcurrencyUnset
	DefTiDBHashAggFinalConcurrency        = ConcurrencyUnset
	DefTiDBWindowConcurrency              = ConcurrencyUnset
	DefTiDBMergeJoinConcurrency           = 1 // disable optimization by default
	DefTiDBStreamAggConcurrency           = 1
	DefTiDBForcePriority                  = mysql.NoPriority
	DefEnableWindowFunction               = true
	DefEnablePipelinedWindowFunction      = true
	DefEnableStrictDoubleTypeCheck        = true
	DefEnableVectorizedExpression         = true
	DefTiDBOptJoinReorderThreshold        = 0
	DefTiDBDDLSlowOprThreshold            = 300
	DefTiDBUseFastAnalyze                 = false
	DefTiDBSkipIsolationLevelCheck        = false
	DefTiDBExpensiveQueryTimeThreshold    = 60 // 60s
	DefTiDBScatterRegion                  = false
	DefTiDBWaitSplitRegionFinish          = true
	DefWaitSplitRegionTimeout             = 300 // 300s
	DefTiDBEnableNoopFuncs                = Off
	DefTiDBAllowRemoveAutoInc             = false
	DefTiDBUsePlanBaselines               = true
	DefTiDBEvolvePlanBaselines            = false
	DefTiDBEvolvePlanTaskMaxTime          = 600 // 600s
	DefTiDBEvolvePlanTaskStartTime        = "00:00 +0000"
	DefTiDBEvolvePlanTaskEndTime          = "23:59 +0000"
	DefInnodbLockWaitTimeout              = 50 // 50s
	DefTiDBStoreLimit                     = 0
	DefTiDBMetricSchemaStep               = 60 // 60s
	DefTiDBMetricSchemaRangeDuration      = 60 // 60s
	DefTiDBFoundInPlanCache               = false
	DefTiDBFoundInBinding                 = false
	DefTiDBEnableCollectExecutionInfo     = true
	DefTiDBAllowAutoRandExplicitInsert    = false
	DefTiDBEnableClusteredIndex           = ClusteredIndexDefModeIntOnly
	DefTiDBRedactLog                      = false
	DefTiDBRestrictedReadOnly             = false
	DefTiDBShardAllocateStep              = math.MaxInt64
	DefTiDBEnableTelemetry                = true
	DefTiDBEnableParallelApply            = false
	DefTiDBEnableAmendPessimisticTxn      = false
	DefTiDBPartitionPruneMode             = "static"
	DefTiDBEnableRateLimitAction          = true
	DefTiDBEnableAsyncCommit              = false
	DefTiDBEnable1PC                      = false
	DefTiDBGuaranteeLinearizability       = true
	DefTiDBAnalyzeVersion                 = 2
	DefTiDBEnableIndexMergeJoin           = false
	DefTiDBTrackAggregateMemoryUsage      = true
	DefTiDBEnableExchangePartition        = false
	DefCTEMaxRecursionDepth               = 1000
	DefTiDBTmpTableMaxSize                = 64 << 20 // 64MB.
	DefTiDBEnableLocalTxn                 = false
	DefTiDBTSOClientBatchMaxWaitTime      = 0.0 // 0ms
	DefTiDBEnableTSOFollowerProxy         = false
	DefTiDBEnableOrderedResultMode        = false
	DefTiDBEnablePseudoForOutdatedStats   = true
	DefTiDBRegardNULLAsPoint              = true
	DefEnablePlacementCheck               = true
	DefTimestamp                          = "0"
	DefTiDBEnableIndexMerge               = true
<<<<<<< HEAD
	DefTiDBStatsLoadSyncWait              = 100
	DefTiDBStatsLoadPseudoTimeout         = false
=======
	DefTiDBPersistAnalyzeOptions          = true
>>>>>>> 088a2444
)

// Process global variables.
var (
	ProcessGeneralLog           = atomic.NewBool(false)
	GlobalLogMaxDays            = atomic.NewInt32(int32(config.GetGlobalConfig().Log.File.MaxDays))
	EnablePProfSQLCPU           = atomic.NewBool(false)
	ddlReorgWorkerCounter int32 = DefTiDBDDLReorgWorkerCount
	ddlReorgBatchSize     int32 = DefTiDBDDLReorgBatchSize
	ddlErrorCountlimit    int64 = DefTiDBDDLErrorCountLimit
	ddlReorgRowFormat     int64 = DefTiDBRowFormatV2
	maxDeltaSchemaCount   int64 = DefTiDBMaxDeltaSchemaCount
	// Export for testing.
	MaxDDLReorgBatchSize int32 = 10240
	MinDDLReorgBatchSize int32 = 32
	// DDLSlowOprThreshold is the threshold for ddl slow operations, uint is millisecond.
	DDLSlowOprThreshold            uint32 = DefTiDBDDLSlowOprThreshold
	ForcePriority                         = int32(DefTiDBForcePriority)
	MaxOfMaxAllowedPacket          uint64 = 1073741824
	ExpensiveQueryTimeThreshold    uint64 = DefTiDBExpensiveQueryTimeThreshold
	MinExpensiveQueryTimeThreshold uint64 = 10 // 10s
	CapturePlanBaseline                   = serverGlobalVariable{globalVal: Off}
	DefExecutorConcurrency                = 5
	MemoryUsageAlarmRatio                 = atomic.NewFloat64(config.GetGlobalConfig().Performance.MemoryUsageAlarmRatio)
	EnableLocalTxn                        = atomic.NewBool(DefTiDBEnableLocalTxn)
	MaxTSOBatchWaitInterval               = atomic.NewFloat64(DefTiDBTSOClientBatchMaxWaitTime)
	EnableTSOFollowerProxy                = atomic.NewBool(DefTiDBEnableTSOFollowerProxy)
	RestrictedReadOnly                    = atomic.NewBool(DefTiDBRestrictedReadOnly)
<<<<<<< HEAD
	StatsLoadSyncWait                     = atomic.NewInt64(DefTiDBStatsLoadSyncWait)
	StatsLoadPseudoTimeout                = atomic.NewBool(DefTiDBStatsLoadPseudoTimeout)
=======
	PersistAnalyzeOptions                 = atomic.NewBool(DefTiDBPersistAnalyzeOptions)
>>>>>>> 088a2444
)<|MERGE_RESOLUTION|>--- conflicted
+++ resolved
@@ -625,13 +625,10 @@
 	TiDBEnableEnhancedSecurity = "tidb_enable_enhanced_security"
 	// TiDBEnableHistoricalStats enables the historical statistics feature (default off)
 	TiDBEnableHistoricalStats = "tidb_enable_historical_stats"
-<<<<<<< HEAD
+	// TiDBPersistAnalyzeOptions persists analyze options for later analyze and auto-analyze
+	TiDBPersistAnalyzeOptions = "tidb_persist_analyze_options"
 	// TiDBStatsLoadPseudoTimeout indicates whether to fallback to pseudo stats after load timeout.
 	TiDBStatsLoadPseudoTimeout = "tidb_stats_load_pseudo_timeout"
-=======
-	// TiDBPersistAnalyzeOptions persists analyze options for later analyze and auto-analyze
-	TiDBPersistAnalyzeOptions = "tidb_persist_analyze_options"
->>>>>>> 088a2444
 )
 
 // TiDB intentional limits
@@ -785,12 +782,9 @@
 	DefEnablePlacementCheck               = true
 	DefTimestamp                          = "0"
 	DefTiDBEnableIndexMerge               = true
-<<<<<<< HEAD
+	DefTiDBPersistAnalyzeOptions          = true
 	DefTiDBStatsLoadSyncWait              = 100
 	DefTiDBStatsLoadPseudoTimeout         = false
-=======
-	DefTiDBPersistAnalyzeOptions          = true
->>>>>>> 088a2444
 )
 
 // Process global variables.
@@ -819,10 +813,7 @@
 	MaxTSOBatchWaitInterval               = atomic.NewFloat64(DefTiDBTSOClientBatchMaxWaitTime)
 	EnableTSOFollowerProxy                = atomic.NewBool(DefTiDBEnableTSOFollowerProxy)
 	RestrictedReadOnly                    = atomic.NewBool(DefTiDBRestrictedReadOnly)
-<<<<<<< HEAD
+	PersistAnalyzeOptions                 = atomic.NewBool(DefTiDBPersistAnalyzeOptions)
 	StatsLoadSyncWait                     = atomic.NewInt64(DefTiDBStatsLoadSyncWait)
 	StatsLoadPseudoTimeout                = atomic.NewBool(DefTiDBStatsLoadPseudoTimeout)
-=======
-	PersistAnalyzeOptions                 = atomic.NewBool(DefTiDBPersistAnalyzeOptions)
->>>>>>> 088a2444
 )