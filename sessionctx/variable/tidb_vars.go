// Copyright 2017 PingCAP, Inc.
//
// Licensed under the Apache License, Version 2.0 (the "License");
// you may not use this file except in compliance with the License.
// You may obtain a copy of the License at
//
//     http://www.apache.org/licenses/LICENSE-2.0
//
// Unless required by applicable law or agreed to in writing, software
// distributed under the License is distributed on an "AS IS" BASIS,
// WITHOUT WARRANTIES OR CONDITIONS OF ANY KIND, either express or implied.
// See the License for the specific language governing permissions and
// limitations under the License.

package variable

import (
	"math"

	"github.com/pingcap/tidb/config"
	"github.com/pingcap/tidb/parser/mysql"
	"go.uber.org/atomic"
)

/*
	Steps to add a new TiDB specific system variable:

	1. Add a new variable name with comment in this file.
	2. Add the default value of the new variable in this file.
	3. Add SysVar instance in 'defaultSysVars' slice.
*/

// TiDB system variable names that only in session scope.
const (
	TiDBDDLSlowOprThreshold = "ddl_slow_threshold"

	// TiDBSnapshot is used for reading history data, the default value is empty string.
	// The value can be a datetime string like '2017-11-11 20:20:20' or a tso string. When this variable is set, the session reads history data of that time.
	TiDBSnapshot = "tidb_snapshot"

	// TiDBOptAggPushDown is used to enable/disable the optimizer rule of aggregation push down.
	TiDBOptAggPushDown = "tidb_opt_agg_push_down"

	// TiDBOptCartesianBCJ is used to disable/enable broadcast cartesian join in MPP mode
	TiDBOptCartesianBCJ = "tidb_opt_broadcast_cartesian_join"

	TiDBOptMPPOuterJoinFixedBuildSide = "tidb_opt_mpp_outer_join_fixed_build_side"

	// TiDBOptDistinctAggPushDown is used to decide whether agg with distinct should be pushed to tikv/tiflash.
	TiDBOptDistinctAggPushDown = "tidb_opt_distinct_agg_push_down"

	// TiDBBCJThresholdSize is used to limit the size of small table for mpp broadcast join.
	// Its unit is bytes, if the size of small table is larger than it, we will not use bcj.
	TiDBBCJThresholdSize = "tidb_broadcast_join_threshold_size"

	// TiDBBCJThresholdCount is used to limit the count of small table for mpp broadcast join.
	// If we can't estimate the size of one side of join child, we will check if its row number exceeds this limitation.
	TiDBBCJThresholdCount = "tidb_broadcast_join_threshold_count"

	// TiDBOptWriteRowID is used to enable/disable the operations of insert、replace and update to _tidb_rowid.
	TiDBOptWriteRowID = "tidb_opt_write_row_id"

	// TiDBAutoAnalyzeRatio will run if (table modify count)/(table row count) is greater than this value.
	TiDBAutoAnalyzeRatio = "tidb_auto_analyze_ratio"

	// TiDBAutoAnalyzeStartTime will run if current time is within start time and end time.
	TiDBAutoAnalyzeStartTime = "tidb_auto_analyze_start_time"
	TiDBAutoAnalyzeEndTime   = "tidb_auto_analyze_end_time"

	// TiDBChecksumTableConcurrency is used to speed up the ADMIN CHECKSUM TABLE
	// statement, when a table has multiple indices, those indices can be
	// scanned concurrently, with the cost of higher system performance impact.
	TiDBChecksumTableConcurrency = "tidb_checksum_table_concurrency"

	// TiDBCurrentTS is used to get the current transaction timestamp.
	// It is read-only.
	TiDBCurrentTS = "tidb_current_ts"

	// TiDBLastTxnInfo is used to get the last transaction info within the current session.
	TiDBLastTxnInfo = "tidb_last_txn_info"

	// TiDBLastQueryInfo is used to get the last query info within the current session.
	TiDBLastQueryInfo = "tidb_last_query_info"

	// TiDBLastDDLInfo is used to get the last ddl info within the current session.
	TiDBLastDDLInfo = "tidb_last_ddl_info"

	// TiDBConfig is a read-only variable that shows the config of the current server.
	TiDBConfig = "tidb_config"

	// TiDBBatchInsert is used to enable/disable auto-split insert data. If set this option on, insert executor will automatically
	// insert data into multiple batches and use a single txn for each batch. This will be helpful when inserting large data.
	TiDBBatchInsert = "tidb_batch_insert"

	// TiDBBatchDelete is used to enable/disable auto-split delete data. If set this option on, delete executor will automatically
	// split data into multiple batches and use a single txn for each batch. This will be helpful when deleting large data.
	TiDBBatchDelete = "tidb_batch_delete"

	// TiDBBatchCommit is used to enable/disable auto-split the transaction.
	// If set this option on, the transaction will be committed when it reaches stmt-count-limit and starts a new transaction.
	TiDBBatchCommit = "tidb_batch_commit"

	// TiDBDMLBatchSize is used to split the insert/delete data into small batches.
	// It only takes effort when tidb_batch_insert/tidb_batch_delete is on.
	// Its default value is 20000. When the row size is large, 20k rows could be larger than 100MB.
	// User could change it to a smaller one to avoid breaking the transaction size limitation.
	TiDBDMLBatchSize = "tidb_dml_batch_size"

	// The following session variables controls the memory quota during query execution.

	// TiDBMemQuotaQuery controls the memory quota of a query.
	TiDBMemQuotaQuery = "tidb_mem_quota_query" // Bytes.
	// TiDBMemQuotaApplyCache controls the memory quota of a query.
	TiDBMemQuotaApplyCache = "tidb_mem_quota_apply_cache"

	// TiDBGeneralLog is used to log every query in the server in info level.
	TiDBGeneralLog = "tidb_general_log"

	// TiDBLogFileMaxDays is used to log every query in the server in info level.
	TiDBLogFileMaxDays = "tidb_log_file_max_days"

	// TiDBPProfSQLCPU is used to add label sql label to pprof result.
	TiDBPProfSQLCPU = "tidb_pprof_sql_cpu"

	// TiDBRetryLimit is the maximum number of retries when committing a transaction.
	TiDBRetryLimit = "tidb_retry_limit"

	// TiDBDisableTxnAutoRetry disables transaction auto retry.
	TiDBDisableTxnAutoRetry = "tidb_disable_txn_auto_retry"

	// TiDBEnableChunkRPC enables TiDB to use Chunk format for coprocessor requests.
	TiDBEnableChunkRPC = "tidb_enable_chunk_rpc"

	// TiDBOptimizerSelectivityLevel is used to control the selectivity estimation level.
	TiDBOptimizerSelectivityLevel = "tidb_optimizer_selectivity_level"

	// TiDBOptimizerEnableNewOnlyFullGroupByCheck is used to open the newly only_full_group_by check by maintaining functional dependency.
	TiDBOptimizerEnableNewOnlyFullGroupByCheck = "tidb_enable_new_only_full_group_by_check"

	TiDBOptimizerEnableOuterJoinReorder = "tidb_enable_outer_join_reorder"

	// TiDBTxnMode is used to control the transaction behavior.
	TiDBTxnMode = "tidb_txn_mode"

	// TiDBRowFormatVersion is used to control tidb row format version current.
	TiDBRowFormatVersion = "tidb_row_format_version"

	// TiDBEnableTablePartition is used to control table partition feature.
	// The valid value include auto/on/off:
	// on or auto: enable table partition if the partition type is implemented.
	// off: always disable table partition.
	TiDBEnableTablePartition = "tidb_enable_table_partition"

	// TiDBEnableListTablePartition is used to control list table partition feature.
	TiDBEnableListTablePartition = "tidb_enable_list_partition"

	// TiDBSkipIsolationLevelCheck is used to control whether to return error when set unsupported transaction
	// isolation level.
	TiDBSkipIsolationLevelCheck = "tidb_skip_isolation_level_check"

	// TiDBLowResolutionTSO is used for reading data with low resolution TSO which is updated once every two seconds
	TiDBLowResolutionTSO = "tidb_low_resolution_tso"

	// TiDBReplicaRead is used for reading data from replicas, followers for example.
	TiDBReplicaRead = "tidb_replica_read"

	// TiDBAllowRemoveAutoInc indicates whether a user can drop the auto_increment column attribute or not.
	TiDBAllowRemoveAutoInc = "tidb_allow_remove_auto_inc"

	// TiDBMultiStatementMode enables multi statement at the risk of SQL injection
	// provides backwards compatibility
	TiDBMultiStatementMode = "tidb_multi_statement_mode"

	// TiDBEvolvePlanTaskMaxTime controls the max time of a single evolution task.
	TiDBEvolvePlanTaskMaxTime = "tidb_evolve_plan_task_max_time"

	// TiDBEvolvePlanTaskStartTime is the start time of evolution task.
	TiDBEvolvePlanTaskStartTime = "tidb_evolve_plan_task_start_time"
	// TiDBEvolvePlanTaskEndTime is the end time of evolution task.
	TiDBEvolvePlanTaskEndTime = "tidb_evolve_plan_task_end_time"

	// TiDBSlowLogThreshold is used to set the slow log threshold in the server.
	TiDBSlowLogThreshold = "tidb_slow_log_threshold"

	// TiDBRecordPlanInSlowLog is used to log the plan of the slow query.
	TiDBRecordPlanInSlowLog = "tidb_record_plan_in_slow_log"

	// TiDBEnableSlowLog enables TiDB to log slow queries.
	TiDBEnableSlowLog = "tidb_enable_slow_log"

	// TiDBCheckMb4ValueInUTF8 is used to control whether to enable the check wrong utf8 value.
	TiDBCheckMb4ValueInUTF8 = "tidb_check_mb4_value_in_utf8"

	// TiDBFoundInPlanCache indicates whether the last statement was found in plan cache
	TiDBFoundInPlanCache = "last_plan_from_cache"

	// TiDBFoundInBinding indicates whether the last statement was matched with the hints in the binding.
	TiDBFoundInBinding = "last_plan_from_binding"

	// TiDBAllowAutoRandExplicitInsert indicates whether explicit insertion on auto_random column is allowed.
	TiDBAllowAutoRandExplicitInsert = "allow_auto_random_explicit_insert"

	// TiDBTxnScope indicates whether using global transactions or local transactions.
	TiDBTxnScope = "txn_scope"

	// TiDBTxnReadTS indicates the next transaction should be staleness transaction and provide the startTS
	TiDBTxnReadTS = "tx_read_ts"

	// TiDBReadStaleness indicates the staleness duration for following statement
	TiDBReadStaleness = "tidb_read_staleness"

	// TiDBEnablePaging indicates whether paging is enabled in coprocessor requests.
	TiDBEnablePaging = "tidb_enable_paging"

	// TiDBReadConsistency indicates whether the autocommit read statement goes through TiKV RC.
	TiDBReadConsistency = "tidb_read_consistency"

	// TiDBSysdateIsNow is the name of the `tidb_sysdate_is_now` system variable
	TiDBSysdateIsNow = "tidb_sysdate_is_now"

	// RequireSecureTransport indicates the secure mode for data transport
	RequireSecureTransport = "require_secure_transport"
)

// TiDB system variable names that both in session and global scope.
const (
	// TiDBBuildStatsConcurrency is used to speed up the ANALYZE statement, when a table has multiple indices,
	// those indices can be scanned concurrently, with the cost of higher system performance impact.
	TiDBBuildStatsConcurrency = "tidb_build_stats_concurrency"

	// TiDBDistSQLScanConcurrency is used to set the concurrency of a distsql scan task.
	// A distsql scan task can be a table scan or a index scan, which may be distributed to many TiKV nodes.
	// Higher concurrency may reduce latency, but with the cost of higher memory usage and system performance impact.
	// If the query has a LIMIT clause, high concurrency makes the system do much more work than needed.
	TiDBDistSQLScanConcurrency = "tidb_distsql_scan_concurrency"

	// TiDBOptInSubqToJoinAndAgg is used to enable/disable the optimizer rule of rewriting IN subquery.
	TiDBOptInSubqToJoinAndAgg = "tidb_opt_insubq_to_join_and_agg"

	// TiDBOptPreferRangeScan is used to enable/disable the optimizer to always prefer range scan over table scan, ignoring their costs.
	TiDBOptPreferRangeScan = "tidb_opt_prefer_range_scan"

	// TiDBOptEnableCorrelationAdjustment is used to indicates if enable correlation adjustment.
	TiDBOptEnableCorrelationAdjustment = "tidb_opt_enable_correlation_adjustment"

	// TiDBOptLimitPushDownThreshold determines if push Limit or TopN down to TiKV forcibly.
	TiDBOptLimitPushDownThreshold = "tidb_opt_limit_push_down_threshold"

	// TiDBOptCorrelationThreshold is a guard to enable row count estimation using column order correlation.
	TiDBOptCorrelationThreshold = "tidb_opt_correlation_threshold"

	// TiDBOptCorrelationExpFactor is an exponential factor to control heuristic approach when tidb_opt_correlation_threshold is not satisfied.
	TiDBOptCorrelationExpFactor = "tidb_opt_correlation_exp_factor"

	// TiDBOptCPUFactor is the CPU cost of processing one expression for one row.
	TiDBOptCPUFactor = "tidb_opt_cpu_factor"
	// TiDBOptCopCPUFactor is the CPU cost of processing one expression for one row in coprocessor.
	TiDBOptCopCPUFactor = "tidb_opt_copcpu_factor"
	// TiDBOptTiFlashConcurrencyFactor is concurrency number of tiflash computation.
	TiDBOptTiFlashConcurrencyFactor = "tidb_opt_tiflash_concurrency_factor"
	// TiDBOptNetworkFactor is the network cost of transferring 1 byte data.
	TiDBOptNetworkFactor = "tidb_opt_network_factor"
	// TiDBOptScanFactor is the IO cost of scanning 1 byte data on TiKV.
	TiDBOptScanFactor = "tidb_opt_scan_factor"
	// TiDBOptDescScanFactor is the IO cost of scanning 1 byte data on TiKV in desc order.
	TiDBOptDescScanFactor = "tidb_opt_desc_factor"
	// TiDBOptSeekFactor is the IO cost of seeking the start value in a range on TiKV or TiFlash.
	TiDBOptSeekFactor = "tidb_opt_seek_factor"
	// TiDBOptMemoryFactor is the memory cost of storing one tuple.
	TiDBOptMemoryFactor = "tidb_opt_memory_factor"
	// TiDBOptDiskFactor is the IO cost of reading/writing one byte to temporary disk.
	TiDBOptDiskFactor = "tidb_opt_disk_factor"
	// TiDBOptConcurrencyFactor is the CPU cost of additional one goroutine.
	TiDBOptConcurrencyFactor = "tidb_opt_concurrency_factor"

	// Variables for the Cost Model Ver2
	// TiDBOptCPUFactorV2 is the CPU factor for the Cost Model Ver2
	TiDBOptCPUFactorV2 = "tidb_opt_cpu_factor_v2"
	// TiDBOptCopCPUFactorV2 is the CopCPU factor for the Cost Model Ver2
	TiDBOptCopCPUFactorV2 = "tidb_opt_copcpu_factor_v2"
	// TiDBOptTiFlashCPUFactorV2 is the TiFlashCPU factor for the Cost Model Ver2
	TiDBOptTiFlashCPUFactorV2 = "tidb_opt_tiflash_cpu_factor_v2"
	// TiDBOptNetworkFactorV2 is the network factor for the Cost Model Ver2
	TiDBOptNetworkFactorV2 = "tidb_opt_network_factor_v2"
	// TiDBOptScanFactorV2 is the scan factor for the Cost Model Ver2
	TiDBOptScanFactorV2 = "tidb_opt_scan_factor_v2"
	// TiDBOptDescScanFactorV2 is the desc scan factor for the Cost Model Ver2
	TiDBOptDescScanFactorV2 = "tidb_opt_desc_factor_v2"
	// TiDBOptTiFlashScanFactorV2 is the TiFlashScan factor for the Cost Model Ver2
	TiDBOptTiFlashScanFactorV2 = "tidb_opt_tiflash_scan_factor_v2"
	// TiDBOptSeekFactorV2 is the seek factor for the Cost Model Ver2
	TiDBOptSeekFactorV2 = "tidb_opt_seek_factor_v2"
	// TiDBOptMemoryFactorV2 is the memory factor for the Cost Model Ver2
	TiDBOptMemoryFactorV2 = "tidb_opt_memory_factor_v2"
	// TiDBOptDiskFactorV2 is the disk factor for the Cost Model Ver2
	TiDBOptDiskFactorV2 = "tidb_opt_disk_factor_v2"
	// TiDBOptConcurrencyFactorV2 is the concurrency factor for the Cost Model Ver2
	TiDBOptConcurrencyFactorV2 = "tidb_opt_concurrency_factor_v2"

	// TiDBIndexJoinBatchSize is used to set the batch size of an index lookup join.
	// The index lookup join fetches batches of data from outer executor and constructs ranges for inner executor.
	// This value controls how much of data in a batch to do the index join.
	// Large value may reduce the latency but consumes more system resource.
	TiDBIndexJoinBatchSize = "tidb_index_join_batch_size"

	// TiDBIndexLookupSize is used for index lookup executor.
	// The index lookup executor first scan a batch of handles from a index, then use those handles to lookup the table
	// rows, this value controls how much of handles in a batch to do a lookup task.
	// Small value sends more RPCs to TiKV, consume more system resource.
	// Large value may do more work than needed if the query has a limit.
	TiDBIndexLookupSize = "tidb_index_lookup_size"

	// TiDBIndexLookupConcurrency is used for index lookup executor.
	// A lookup task may have 'tidb_index_lookup_size' of handles at maximum, the handles may be distributed
	// in many TiKV nodes, we execute multiple concurrent index lookup tasks concurrently to reduce the time
	// waiting for a task to finish.
	// Set this value higher may reduce the latency but consumes more system resource.
	// tidb_index_lookup_concurrency is deprecated, use tidb_executor_concurrency instead.
	TiDBIndexLookupConcurrency = "tidb_index_lookup_concurrency"

	// TiDBIndexLookupJoinConcurrency is used for index lookup join executor.
	// IndexLookUpJoin starts "tidb_index_lookup_join_concurrency" inner workers
	// to fetch inner rows and join the matched (outer, inner) row pairs.
	// tidb_index_lookup_join_concurrency is deprecated, use tidb_executor_concurrency instead.
	TiDBIndexLookupJoinConcurrency = "tidb_index_lookup_join_concurrency"

	// TiDBIndexSerialScanConcurrency is used for controlling the concurrency of index scan operation
	// when we need to keep the data output order the same as the order of index data.
	TiDBIndexSerialScanConcurrency = "tidb_index_serial_scan_concurrency"

	// TiDBMaxChunkSize is used to control the max chunk size during query execution.
	TiDBMaxChunkSize = "tidb_max_chunk_size"

	// TiDBAllowBatchCop means if we should send batch coprocessor to TiFlash. It can be set to 0, 1 and 2.
	// 0 means never use batch cop, 1 means use batch cop in case of aggregation and join, 2, means to force sending batch cop for any query.
	// The default value is 0
	TiDBAllowBatchCop = "tidb_allow_batch_cop"

	// TiDBAllowMPPExecution means if we should use mpp way to execute query or not.
	// Default value is `true`, means to be determined by the optimizer.
	// Value set to `false` means never use mpp.
	TiDBAllowMPPExecution = "tidb_allow_mpp"

	// TiDBHashExchangeWithNewCollation means if hash exchange is supported when new collation is on.
	// Default value is `true`, means support hash exchange when new collation is on.
	// Value set to `false` means not support hash exchange when new collation is on.
	TiDBHashExchangeWithNewCollation = "tidb_hash_exchange_with_new_collation"

	// TiDBEnforceMPPExecution means if we should enforce mpp way to execute query or not.
	// Default value is `false`, means to be determined by variable `tidb_allow_mpp`.
	// Value set to `true` means enforce use mpp.
	// Note if you want to set `tidb_enforce_mpp` to `true`, you must set `tidb_allow_mpp` to `true` first.
	TiDBEnforceMPPExecution = "tidb_enforce_mpp"

	// TiDBMaxTiFlashThreads is the maximum number of threads to execute the request which is pushed down to tiflash.
	// Default value is -1, means it will not be pushed down to tiflash.
	// If the value is bigger than -1, it will be pushed down to tiflash and used to create db context in tiflash.
	TiDBMaxTiFlashThreads = "tidb_max_tiflash_threads"
	// TiDBMPPStoreFailTTL is the unavailable time when a store is detected failed. During that time, tidb will not send any task to
	// TiFlash even though the failed TiFlash node has been recovered.
	TiDBMPPStoreFailTTL = "tidb_mpp_store_fail_ttl"

	// TiDBInitChunkSize is used to control the init chunk size during query execution.
	TiDBInitChunkSize = "tidb_init_chunk_size"

	// TiDBEnableCascadesPlanner is used to control whether to enable the cascades planner.
	TiDBEnableCascadesPlanner = "tidb_enable_cascades_planner"

	// TiDBSkipUTF8Check skips the UTF8 validate process, validate UTF8 has performance cost, if we can make sure
	// the input string values are valid, we can skip the check.
	TiDBSkipUTF8Check = "tidb_skip_utf8_check"

	// TiDBSkipASCIICheck skips the ASCII validate process
	// old tidb may already have fields with invalid ASCII bytes
	// disable ASCII validate can guarantee a safe replication
	TiDBSkipASCIICheck = "tidb_skip_ascii_check"

	// TiDBHashJoinConcurrency is used for hash join executor.
	// The hash join outer executor starts multiple concurrent join workers to probe the hash table.
	// tidb_hash_join_concurrency is deprecated, use tidb_executor_concurrency instead.
	TiDBHashJoinConcurrency = "tidb_hash_join_concurrency"

	// TiDBProjectionConcurrency is used for projection operator.
	// This variable controls the worker number of projection operator.
	// tidb_projection_concurrency is deprecated, use tidb_executor_concurrency instead.
	TiDBProjectionConcurrency = "tidb_projection_concurrency"

	// TiDBHashAggPartialConcurrency is used for hash agg executor.
	// The hash agg executor starts multiple concurrent partial workers to do partial aggregate works.
	// tidb_hashagg_partial_concurrency is deprecated, use tidb_executor_concurrency instead.
	TiDBHashAggPartialConcurrency = "tidb_hashagg_partial_concurrency"

	// TiDBHashAggFinalConcurrency is used for hash agg executor.
	// The hash agg executor starts multiple concurrent final workers to do final aggregate works.
	// tidb_hashagg_final_concurrency is deprecated, use tidb_executor_concurrency instead.
	TiDBHashAggFinalConcurrency = "tidb_hashagg_final_concurrency"

	// TiDBWindowConcurrency is used for window parallel executor.
	// tidb_window_concurrency is deprecated, use tidb_executor_concurrency instead.
	TiDBWindowConcurrency = "tidb_window_concurrency"

	// TiDBMergeJoinConcurrency is used for merge join parallel executor
	TiDBMergeJoinConcurrency = "tidb_merge_join_concurrency"

	// TiDBStreamAggConcurrency is used for stream aggregation parallel executor.
	// tidb_stream_agg_concurrency is deprecated, use tidb_executor_concurrency instead.
	TiDBStreamAggConcurrency = "tidb_streamagg_concurrency"

	// TiDBEnableParallelApply is used for parallel apply.
	TiDBEnableParallelApply = "tidb_enable_parallel_apply"

	// TiDBBackoffLockFast is used for tikv backoff base time in milliseconds.
	TiDBBackoffLockFast = "tidb_backoff_lock_fast"

	// TiDBBackOffWeight is used to control the max back off time in TiDB.
	// The default maximum back off time is a small value.
	// BackOffWeight could multiply it to let the user adjust the maximum time for retrying.
	// Only positive integers can be accepted, which means that the maximum back off time can only grow.
	TiDBBackOffWeight = "tidb_backoff_weight"

	// TiDBDDLReorgWorkerCount defines the count of ddl reorg workers.
	TiDBDDLReorgWorkerCount = "tidb_ddl_reorg_worker_cnt"

	// TiDBDDLReorgBatchSize defines the transaction batch size of ddl reorg workers.
	TiDBDDLReorgBatchSize = "tidb_ddl_reorg_batch_size"

	// TiDBDDLErrorCountLimit defines the count of ddl error limit.
	TiDBDDLErrorCountLimit = "tidb_ddl_error_count_limit"

	// TiDBDDLReorgPriority defines the operations' priority of adding indices.
	// It can be: PRIORITY_LOW, PRIORITY_NORMAL, PRIORITY_HIGH
	TiDBDDLReorgPriority = "tidb_ddl_reorg_priority"

	// TiDBEnableChangeMultiSchema is used to control whether to enable the change multi schema.
	TiDBEnableChangeMultiSchema = "tidb_enable_change_multi_schema"

	// TiDBEnableAutoIncrementInGenerated disables the mysql compatibility check on using auto-incremented columns in
	// expression indexes and generated columns described here https://dev.mysql.com/doc/refman/5.7/en/create-table-generated-columns.html for details.
	TiDBEnableAutoIncrementInGenerated = "tidb_enable_auto_increment_in_generated"

	// TiDBEnablePointGetCache is used to control whether to enable the point get cache for special scenario.
	TiDBEnablePointGetCache = "tidb_enable_point_get_cache"

	// TiDBPlacementMode is used to control the mode for placement
	TiDBPlacementMode = "tidb_placement_mode"

	// TiDBMaxDeltaSchemaCount defines the max length of deltaSchemaInfos.
	// deltaSchemaInfos is a queue that maintains the history of schema changes.
	TiDBMaxDeltaSchemaCount = "tidb_max_delta_schema_count"

	// TiDBScatterRegion will scatter the regions for DDLs when it is ON.
	TiDBScatterRegion = "tidb_scatter_region"

	// TiDBWaitSplitRegionFinish defines the split region behaviour is sync or async.
	TiDBWaitSplitRegionFinish = "tidb_wait_split_region_finish"

	// TiDBWaitSplitRegionTimeout uses to set the split and scatter region back off time.
	TiDBWaitSplitRegionTimeout = "tidb_wait_split_region_timeout"

	// TiDBForcePriority defines the operations' priority of all statements.
	// It can be "NO_PRIORITY", "LOW_PRIORITY", "HIGH_PRIORITY", "DELAYED"
	TiDBForcePriority = "tidb_force_priority"

	// TiDBConstraintCheckInPlace indicates to check the constraint when the SQL executing.
	// It could hurt the performance of bulking insert when it is ON.
	TiDBConstraintCheckInPlace = "tidb_constraint_check_in_place"

	// TiDBEnableWindowFunction is used to control whether to enable the window function.
	TiDBEnableWindowFunction = "tidb_enable_window_function"

	// TiDBEnablePipelinedWindowFunction is used to control whether to use pipelined window function, it only works when tidb_enable_window_function = true.
	TiDBEnablePipelinedWindowFunction = "tidb_enable_pipelined_window_function"

	// TiDBEnableStrictDoubleTypeCheck is used to control table field double type syntax check.
	TiDBEnableStrictDoubleTypeCheck = "tidb_enable_strict_double_type_check"

	// TiDBOptProjectionPushDown is used to control whether to pushdown projection to coprocessor.
	TiDBOptProjectionPushDown = "tidb_opt_projection_push_down"

	// TiDBEnableVectorizedExpression is used to control whether to enable the vectorized expression evaluation.
	TiDBEnableVectorizedExpression = "tidb_enable_vectorized_expression"

	// TiDBOptJoinReorderThreshold defines the threshold less than which
	// we'll choose a rather time-consuming algorithm to calculate the join order.
	TiDBOptJoinReorderThreshold = "tidb_opt_join_reorder_threshold"

	// TiDBSlowQueryFile indicates which slow query log file for SLOW_QUERY table to parse.
	TiDBSlowQueryFile = "tidb_slow_query_file"

	// TiDBEnableFastAnalyze indicates to use fast analyze.
	TiDBEnableFastAnalyze = "tidb_enable_fast_analyze"

	// TiDBExpensiveQueryTimeThreshold indicates the time threshold of expensive query.
	TiDBExpensiveQueryTimeThreshold = "tidb_expensive_query_time_threshold"

	// TiDBEnableIndexMerge indicates to generate IndexMergePath.
	TiDBEnableIndexMerge = "tidb_enable_index_merge"

	// TiDBEnableNoopFuncs set true will enable using fake funcs(like get_lock release_lock)
	TiDBEnableNoopFuncs = "tidb_enable_noop_functions"

	// TiDBEnableStmtSummary indicates whether the statement summary is enabled.
	TiDBEnableStmtSummary = "tidb_enable_stmt_summary"

	// TiDBStmtSummaryInternalQuery indicates whether the statement summary contain internal query.
	TiDBStmtSummaryInternalQuery = "tidb_stmt_summary_internal_query"

	// TiDBStmtSummaryRefreshInterval indicates the refresh interval in seconds for each statement summary.
	TiDBStmtSummaryRefreshInterval = "tidb_stmt_summary_refresh_interval"

	// TiDBStmtSummaryHistorySize indicates the history size of each statement summary.
	TiDBStmtSummaryHistorySize = "tidb_stmt_summary_history_size"

	// TiDBStmtSummaryMaxStmtCount indicates the max number of statements kept in memory.
	TiDBStmtSummaryMaxStmtCount = "tidb_stmt_summary_max_stmt_count"

	// TiDBStmtSummaryMaxSQLLength indicates the max length of displayed normalized sql and sample sql.
	TiDBStmtSummaryMaxSQLLength = "tidb_stmt_summary_max_sql_length"

	// TiDBCapturePlanBaseline indicates whether the capture of plan baselines is enabled.
	TiDBCapturePlanBaseline = "tidb_capture_plan_baselines"

	// TiDBUsePlanBaselines indicates whether the use of plan baselines is enabled.
	TiDBUsePlanBaselines = "tidb_use_plan_baselines"

	// TiDBEvolvePlanBaselines indicates whether the evolution of plan baselines is enabled.
	TiDBEvolvePlanBaselines = "tidb_evolve_plan_baselines"

	// TiDBEnableExtendedStats indicates whether the extended statistics feature is enabled.
	TiDBEnableExtendedStats = "tidb_enable_extended_stats"

	// TiDBIsolationReadEngines indicates the tidb only read from the stores whose engine type is involved in IsolationReadEngines.
	// Now, only support TiKV and TiFlash.
	TiDBIsolationReadEngines = "tidb_isolation_read_engines"

	// TiDBStoreLimit indicates the limit of sending request to a store, 0 means without limit.
	TiDBStoreLimit = "tidb_store_limit"

	// TiDBMetricSchemaStep indicates the step when query metric schema.
	TiDBMetricSchemaStep = "tidb_metric_query_step"

	// TiDBMetricSchemaRangeDuration indicates the range duration when query metric schema.
	TiDBMetricSchemaRangeDuration = "tidb_metric_query_range_duration"

	// TiDBEnableCollectExecutionInfo indicates that whether execution info is collected.
	TiDBEnableCollectExecutionInfo = "tidb_enable_collect_execution_info"

	// TiDBExecutorConcurrency is used for controlling the concurrency of all types of executors.
	TiDBExecutorConcurrency = "tidb_executor_concurrency"

	// TiDBEnableClusteredIndex indicates if clustered index feature is enabled.
	TiDBEnableClusteredIndex = "tidb_enable_clustered_index"

	// TiDBPartitionPruneMode indicates the partition prune mode used.
	TiDBPartitionPruneMode = "tidb_partition_prune_mode"

	// TiDBRedactLog indicates that whether redact log.
	TiDBRedactLog = "tidb_redact_log"

	// TiDBRestrictedReadOnly is meant for the cloud admin to toggle the cluster read only
	TiDBRestrictedReadOnly = "tidb_restricted_read_only"

	// TiDBSuperReadOnly is tidb's variant of mysql's super_read_only, which has some differences from mysql's super_read_only.
	TiDBSuperReadOnly = "tidb_super_read_only"

	// TiDBShardAllocateStep indicates the max size of continuous rowid shard in one transaction.
	TiDBShardAllocateStep = "tidb_shard_allocate_step"
	// TiDBEnableTelemetry indicates that whether usage data report to PingCAP is enabled.
	TiDBEnableTelemetry = "tidb_enable_telemetry"

	// TiDBEnableAmendPessimisticTxn indicates if amend pessimistic transactions is enabled.
	TiDBEnableAmendPessimisticTxn = "tidb_enable_amend_pessimistic_txn"

	// TiDBMemoryUsageAlarmRatio indicates the alarm threshold when memory usage of the tidb-server exceeds.
	TiDBMemoryUsageAlarmRatio = "tidb_memory_usage_alarm_ratio"

	// TiDBEnableRateLimitAction indicates whether enabled ratelimit action
	TiDBEnableRateLimitAction = "tidb_enable_rate_limit_action"

	// TiDBEnableAsyncCommit indicates whether to enable the async commit feature.
	TiDBEnableAsyncCommit = "tidb_enable_async_commit"

	// TiDBEnable1PC indicates whether to enable the one-phase commit feature.
	TiDBEnable1PC = "tidb_enable_1pc"

	// TiDBGuaranteeLinearizability indicates whether to guarantee linearizability.
	TiDBGuaranteeLinearizability = "tidb_guarantee_linearizability"

	// TiDBAnalyzeVersion indicates how tidb collects the analyzed statistics and how use to it.
	TiDBAnalyzeVersion = "tidb_analyze_version"

	// TiDBEnableIndexMergeJoin indicates whether to enable index merge join.
	TiDBEnableIndexMergeJoin = "tidb_enable_index_merge_join"

	// TiDBTrackAggregateMemoryUsage indicates whether track the memory usage of aggregate function.
	TiDBTrackAggregateMemoryUsage = "tidb_track_aggregate_memory_usage"

	// TiDBEnableExchangePartition indicates whether to enable exchange partition.
	TiDBEnableExchangePartition = "tidb_enable_exchange_partition"

	// TiDBAllowFallbackToTiKV indicates the engine types whose unavailability triggers fallback to TiKV.
	// Now we only support TiFlash.
	TiDBAllowFallbackToTiKV = "tidb_allow_fallback_to_tikv"

	// TiDBEnableTopSQL indicates whether the top SQL is enabled.
	TiDBEnableTopSQL = "tidb_enable_top_sql"

	// TiDBTopSQLMaxTimeSeriesCount indicates the max number of statements been collected in each time series.
	TiDBTopSQLMaxTimeSeriesCount = "tidb_top_sql_max_time_series_count"

	// TiDBTopSQLMaxMetaCount indicates the max capacity of the collect meta per second.
	TiDBTopSQLMaxMetaCount = "tidb_top_sql_max_meta_count"

	// TiDBEnableLocalTxn indicates whether to enable Local Txn.
	TiDBEnableLocalTxn = "tidb_enable_local_txn"

	// TiDBTSOClientBatchMaxWaitTime indicates the max value of the TSO Batch Wait interval time of PD client.
	TiDBTSOClientBatchMaxWaitTime = "tidb_tso_client_batch_max_wait_time"

	// TiDBTxnCommitBatchSize is used to control the batch size of transaction commit related requests sent by TiDB to TiKV.
	// If a single transaction has a large amount of writes, you can increase the batch size to improve the batch effect,
	// setting too large will exceed TiKV's raft-entry-max-size limit and cause commit failure.
	TiDBTxnCommitBatchSize = "tidb_txn_commit_batch_size"

	// TiDBEnableTSOFollowerProxy indicates whether to enable the TSO Follower Proxy feature of PD client.
	TiDBEnableTSOFollowerProxy = "tidb_enable_tso_follower_proxy"

	// TiDBEnableOrderedResultMode indicates if stabilize query results.
	TiDBEnableOrderedResultMode = "tidb_enable_ordered_result_mode"

	// TiDBRemoveOrderbyInSubquery indicates whether to remove ORDER BY in subquery.
	TiDBRemoveOrderbyInSubquery = "tidb_remove_orderby_in_subquery"

	// TiDBEnablePseudoForOutdatedStats indicates whether use pseudo for outdated stats
	TiDBEnablePseudoForOutdatedStats = "tidb_enable_pseudo_for_outdated_stats"

	// TiDBRegardNULLAsPoint indicates whether regard NULL as point when optimizing
	TiDBRegardNULLAsPoint = "tidb_regard_null_as_point"

	// TiDBTmpTableMaxSize indicates the max memory size of temporary tables.
	TiDBTmpTableMaxSize = "tidb_tmp_table_max_size"

	// TiDBEnableLegacyInstanceScope indicates if instance scope can be set with SET SESSION.
	TiDBEnableLegacyInstanceScope = "tidb_enable_legacy_instance_scope"

	// TiDBTableCacheLease indicates the read lock lease of a cached table.
	TiDBTableCacheLease = "tidb_table_cache_lease"

	// TiDBStatsLoadSyncWait indicates the time sql execution will sync-wait for stats load.
	TiDBStatsLoadSyncWait = "tidb_stats_load_sync_wait"

	// TiDBEnableMutationChecker indicates whether to check data consistency for mutations
	TiDBEnableMutationChecker = "tidb_enable_mutation_checker"
	// TiDBTxnAssertionLevel indicates how strict the assertion will be, which helps to detect and preventing data &
	// index inconsistency problems.
	TiDBTxnAssertionLevel = "tidb_txn_assertion_level"

	// TiDBIgnorePreparedCacheCloseStmt indicates whether to ignore close-stmt commands for prepared statements.
	TiDBIgnorePreparedCacheCloseStmt = "tidb_ignore_prepared_cache_close_stmt"

	// TiDBEnableNewCostInterface is a internal switch to indicates whether to use the new cost calculation interface.
	TiDBEnableNewCostInterface = "tidb_enable_new_cost_interface"

	// TiDBCostModelVersion is a internal switch to indicates the cost model version.
	TiDBCostModelVersion = "tidb_cost_model_version"

	// TiDBBatchPendingTiFlashCount indicates the maximum count of non-available TiFlash tables.
	TiDBBatchPendingTiFlashCount = "tidb_batch_pending_tiflash_count"

	// TiDBQueryLogMaxLen is used to set the max length of the query in the log.
	TiDBQueryLogMaxLen = "tidb_query_log_max_len"

	// TiDBEnableNoopVariables is used to indicate if noops appear in SHOW [GLOBAL] VARIABLES
	TiDBEnableNoopVariables = "tidb_enable_noop_variables"

	// TiDBNonTransactionalIgnoreError is used to ignore error in non-transactional DMLs.
	// When set to false, a non-transactional DML returns when it meets the first error.
	// When set to true, a non-transactional DML finishes all batches even if errors are met in some batches.
	TiDBNonTransactionalIgnoreError = "tidb_nontransactional_ignore_error"

	// TiDBSimplifiedMetrics controls whether to unregister some unused metrics.
	TiDBSimplifiedMetrics = "tidb_simplified_metrics"
)

// TiDB vars that have only global scope

const (
	// TiDBGCEnable turns garbage collection on or OFF
	TiDBGCEnable = "tidb_gc_enable"
	// TiDBGCRunInterval sets the interval that GC runs
	TiDBGCRunInterval = "tidb_gc_run_interval"
	// TiDBGCLifetime sets the retention window of older versions
	TiDBGCLifetime = "tidb_gc_life_time"
	// TiDBGCConcurrency sets the concurrency of garbage collection. -1 = AUTO value
	TiDBGCConcurrency = "tidb_gc_concurrency"
	// TiDBGCScanLockMode enables the green GC feature (default)
	TiDBGCScanLockMode = "tidb_gc_scan_lock_mode"
	// TiDBGCMaxWaitTime sets max time for gc advances the safepoint delayed by active transactions
	TiDBGCMaxWaitTime = "tidb_gc_max_wait_time"
	// TiDBEnableEnhancedSecurity restricts SUPER users from certain operations.
	TiDBEnableEnhancedSecurity = "tidb_enable_enhanced_security"
	// TiDBEnableHistoricalStats enables the historical statistics feature (default off)
	TiDBEnableHistoricalStats = "tidb_enable_historical_stats"
	// TiDBPersistAnalyzeOptions persists analyze options for later analyze and auto-analyze
	TiDBPersistAnalyzeOptions = "tidb_persist_analyze_options"
	// TiDBEnableColumnTracking enables collecting predicate columns.
	TiDBEnableColumnTracking = "tidb_enable_column_tracking"
	// TiDBDisableColumnTrackingTime records the last time TiDBEnableColumnTracking is set off.
	// It is used to invalidate the collected predicate columns after turning off TiDBEnableColumnTracking, which avoids physical deletion.
	// It doesn't have cache in memory, and we directly get/set the variable value from/to mysql.tidb.
	TiDBDisableColumnTrackingTime = "tidb_disable_column_tracking_time"
	// TiDBStatsLoadPseudoTimeout indicates whether to fallback to pseudo stats after load timeout.
	TiDBStatsLoadPseudoTimeout = "tidb_stats_load_pseudo_timeout"
	// TiDBMemQuotaBindingCache indicates the memory quota for the bind cache.
	TiDBMemQuotaBindingCache = "tidb_mem_quota_binding_cache"
	// TiDBRCReadCheckTS indicates the tso optimization for read-consistency read is enabled.
	TiDBRCReadCheckTS = "tidb_rc_read_check_ts"
	// TiDBCommitterConcurrency controls the number of running concurrent requests in the commit phase.
	TiDBCommitterConcurrency = "tidb_committer_concurrency"
	// TiDBEnableBatchDML enables batch dml.
	TiDBEnableBatchDML = "tidb_enable_batch_dml"
	// TiDBStatsCacheMemQuota records stats cache quota
	TiDBStatsCacheMemQuota = "tidb_stats_cache_mem_quota"
	// TiDBMemQuotaAnalyze indicates the memory quota for all analyze jobs.
	TiDBMemQuotaAnalyze = "tidb_mem_quota_analyze"
<<<<<<< HEAD
	// TiDBGenerateBinaryPlan indicates whether binary plan should be generated in slow log and statements summary.
	TiDBGenerateBinaryPlan = "tidb_generate_binary_plan"
=======
	// TiDBEnableAutoAnalyze determines whether TiDB executes automatic analysis.
	TiDBEnableAutoAnalyze = "tidb_enable_auto_analyze"
	//TiDBMemOOMAction indicates what operation TiDB perform when a single SQL statement exceeds
	// the memory quota specified by tidb_mem_quota_query and cannot be spilled to disk.
	TiDBMemOOMAction = "tidb_mem_oom_action"
	// TiDBEnablePrepPlanCache indicates whether to enable prepared plan cache
	TiDBEnablePrepPlanCache = "tidb_enable_prepared_plan_cache"
	// TiDBPrepPlanCacheSize indicates the number of cached statements.
	TiDBPrepPlanCacheSize = "tidb_prepared_plan_cache_size"
	// TiDBPrepPlanCacheMemoryGuardRatio is used to prevent [performance.max-memory] from being exceeded
	TiDBPrepPlanCacheMemoryGuardRatio = "tidb_prepared_plan_cache_memory_guard_ratio"
	// TiDBMaxAutoAnalyzeTime is the max time that auto analyze can run. If auto analyze runs longer than the value, it
	// will be killed. 0 indicates that there is no time limit.
	TiDBMaxAutoAnalyzeTime = "tidb_max_auto_analyze_time"
	// TiDBEnableConcurrentDDL indicates whether to enable the new DDL framework.
	TiDBEnableConcurrentDDL = "tidb_enable_concurrent_ddl"
>>>>>>> fde7c36e
)

// TiDB intentional limits
// Can be raised in the future.

const (
	// MaxConfigurableConcurrency is the maximum number of "threads" (goroutines) that can be specified
	// for any type of configuration item that has concurrent workers.
	MaxConfigurableConcurrency = 256
)

// Default TiDB system variable values.
const (
	DefHostname                                  = "localhost"
	DefIndexLookupConcurrency                    = ConcurrencyUnset
	DefIndexLookupJoinConcurrency                = ConcurrencyUnset
	DefIndexSerialScanConcurrency                = 1
	DefIndexJoinBatchSize                        = 25000
	DefIndexLookupSize                           = 20000
	DefDistSQLScanConcurrency                    = 15
	DefBuildStatsConcurrency                     = 4
	DefAutoAnalyzeRatio                          = 0.5
	DefAutoAnalyzeStartTime                      = "00:00 +0000"
	DefAutoAnalyzeEndTime                        = "23:59 +0000"
	DefAutoIncrementIncrement                    = 1
	DefAutoIncrementOffset                       = 1
	DefChecksumTableConcurrency                  = 4
	DefSkipUTF8Check                             = false
	DefSkipASCIICheck                            = false
	DefOptAggPushDown                            = false
	DefOptCartesianBCJ                           = 1
	DefOptMPPOuterJoinFixedBuildSide             = false
	DefOptWriteRowID                             = false
	DefOptEnableCorrelationAdjustment            = true
	DefOptLimitPushDownThreshold                 = 100
	DefOptCorrelationThreshold                   = 0.9
	DefOptCorrelationExpFactor                   = 1
	DefOptCPUFactor                              = 3.0
	DefOptCopCPUFactor                           = 3.0
	DefOptTiFlashConcurrencyFactor               = 24.0
	DefOptNetworkFactor                          = 1.0
	DefOptScanFactor                             = 1.5
	DefOptDescScanFactor                         = 3.0
	DefOptSeekFactor                             = 20.0
	DefOptMemoryFactor                           = 0.001
	DefOptDiskFactor                             = 1.5
	DefOptConcurrencyFactor                      = 3.0
	DefOptCPUFactorV2                            = 30.0
	DefOptCopCPUFactorV2                         = 30.0
	DefOptTiFlashCPUFactorV2                     = 2.0
	DefOptNetworkFactorV2                        = 4.0
	DefOptScanFactorV2                           = 100.0
	DefOptDescScanFactorV2                       = 150.0
	DefOptTiFlashScanFactorV2                    = 15.0
	DefOptSeekFactorV2                           = 9500000.0
	DefOptMemoryFactorV2                         = 0.001
	DefOptDiskFactorV2                           = 1.5
	DefOptConcurrencyFactorV2                    = 3.0
	DefOptInSubqToJoinAndAgg                     = true
	DefOptPreferRangeScan                        = false
	DefBatchInsert                               = false
	DefBatchDelete                               = false
	DefBatchCommit                               = false
	DefCurretTS                                  = 0
	DefInitChunkSize                             = 32
	DefMaxChunkSize                              = 1024
	DefDMLBatchSize                              = 0
	DefMaxPreparedStmtCount                      = -1
	DefWaitTimeout                               = 28800
	DefTiDBMemQuotaApplyCache                    = 32 << 20 // 32MB.
	DefTiDBMemQuotaBindingCache                  = 64 << 20 // 64MB.
	DefTiDBGeneralLog                            = false
	DefTiDBPProfSQLCPU                           = 0
	DefTiDBRetryLimit                            = 10
	DefTiDBDisableTxnAutoRetry                   = true
	DefTiDBConstraintCheckInPlace                = false
	DefTiDBHashJoinConcurrency                   = ConcurrencyUnset
	DefTiDBProjectionConcurrency                 = ConcurrencyUnset
	DefBroadcastJoinThresholdSize                = 100 * 1024 * 1024
	DefBroadcastJoinThresholdCount               = 10 * 1024
	DefTiDBOptimizerSelectivityLevel             = 0
	DefTiDBOptimizerEnableNewOFGB                = false
	DefTiDBEnableOuterJoinReorder                = true
	DefTiDBAllowBatchCop                         = 1
	DefTiDBAllowMPPExecution                     = true
	DefTiDBHashExchangeWithNewCollation          = true
	DefTiDBEnforceMPPExecution                   = false
	DefTiFlashMaxThreads                         = -1
	DefTiDBMPPStoreFailTTL                       = "60s"
	DefTiDBTxnMode                               = ""
	DefTiDBRowFormatV1                           = 1
	DefTiDBRowFormatV2                           = 2
	DefTiDBDDLReorgWorkerCount                   = 4
	DefTiDBDDLReorgBatchSize                     = 256
	DefTiDBDDLErrorCountLimit                    = 512
	DefTiDBMaxDeltaSchemaCount                   = 1024
	DefTiDBChangeMultiSchema                     = false
	DefTiDBPointGetCache                         = false
	DefTiDBPlacementMode                         = PlacementModeStrict
	DefTiDBEnableAutoIncrementInGenerated        = false
	DefTiDBHashAggPartialConcurrency             = ConcurrencyUnset
	DefTiDBHashAggFinalConcurrency               = ConcurrencyUnset
	DefTiDBWindowConcurrency                     = ConcurrencyUnset
	DefTiDBMergeJoinConcurrency                  = 1 // disable optimization by default
	DefTiDBStreamAggConcurrency                  = 1
	DefTiDBForcePriority                         = mysql.NoPriority
	DefEnableWindowFunction                      = true
	DefEnablePipelinedWindowFunction             = true
	DefEnableStrictDoubleTypeCheck               = true
	DefEnableVectorizedExpression                = true
	DefTiDBOptJoinReorderThreshold               = 0
	DefTiDBDDLSlowOprThreshold                   = 300
	DefTiDBUseFastAnalyze                        = false
	DefTiDBSkipIsolationLevelCheck               = false
	DefTiDBExpensiveQueryTimeThreshold           = 60 // 60s
	DefTiDBScatterRegion                         = false
	DefTiDBWaitSplitRegionFinish                 = true
	DefWaitSplitRegionTimeout                    = 300 // 300s
	DefTiDBEnableNoopFuncs                       = Off
	DefTiDBEnableNoopVariables                   = true
	DefTiDBAllowRemoveAutoInc                    = false
	DefTiDBUsePlanBaselines                      = true
	DefTiDBEvolvePlanBaselines                   = false
	DefTiDBEvolvePlanTaskMaxTime                 = 600 // 600s
	DefTiDBEvolvePlanTaskStartTime               = "00:00 +0000"
	DefTiDBEvolvePlanTaskEndTime                 = "23:59 +0000"
	DefInnodbLockWaitTimeout                     = 50 // 50s
	DefTiDBStoreLimit                            = 0
	DefTiDBMetricSchemaStep                      = 60 // 60s
	DefTiDBMetricSchemaRangeDuration             = 60 // 60s
	DefTiDBFoundInPlanCache                      = false
	DefTiDBFoundInBinding                        = false
	DefTiDBEnableCollectExecutionInfo            = true
	DefTiDBAllowAutoRandExplicitInsert           = false
	DefTiDBEnableClusteredIndex                  = ClusteredIndexDefModeIntOnly
	DefTiDBRedactLog                             = false
	DefTiDBRestrictedReadOnly                    = false
	DefTiDBSuperReadOnly                         = false
	DefTiDBShardAllocateStep                     = math.MaxInt64
	DefTiDBEnableTelemetry                       = true
	DefTiDBEnableParallelApply                   = false
	DefTiDBEnableAmendPessimisticTxn             = false
	DefTiDBPartitionPruneMode                    = "static"
	DefTiDBEnableRateLimitAction                 = true
	DefTiDBEnableAsyncCommit                     = false
	DefTiDBEnable1PC                             = false
	DefTiDBGuaranteeLinearizability              = true
	DefTiDBAnalyzeVersion                        = 2
	DefTiDBEnableIndexMergeJoin                  = false
	DefTiDBTrackAggregateMemoryUsage             = true
	DefTiDBEnableExchangePartition               = false
	DefCTEMaxRecursionDepth                      = 1000
	DefTiDBTmpTableMaxSize                       = 64 << 20 // 64MB.
	DefTiDBEnableLocalTxn                        = false
	DefTiDBTSOClientBatchMaxWaitTime             = 0.0 // 0ms
	DefTiDBEnableTSOFollowerProxy                = false
	DefTiDBEnableOrderedResultMode               = false
	DefTiDBEnablePseudoForOutdatedStats          = true
	DefTiDBRegardNULLAsPoint                     = true
	DefEnablePlacementCheck                      = true
	DefTimestamp                                 = "0"
	DefTiDBEnableStmtSummary                     = true
	DefTiDBStmtSummaryInternalQuery              = false
	DefTiDBStmtSummaryRefreshInterval            = 1800
	DefTiDBStmtSummaryHistorySize                = 24
	DefTiDBStmtSummaryMaxStmtCount               = 3000
	DefTiDBStmtSummaryMaxSQLLength               = 4096
	DefTiDBCapturePlanBaseline                   = Off
	DefTiDBEnableIndexMerge                      = true
	DefEnableLegacyInstanceScope                 = true
	DefTiDBTableCacheLease                       = 3 // 3s
	DefTiDBPersistAnalyzeOptions                 = true
	DefTiDBEnableColumnTracking                  = false
	DefTiDBStatsLoadSyncWait                     = 0
	DefTiDBStatsLoadPseudoTimeout                = false
	DefSysdateIsNow                              = false
	DefTiDBEnableMutationChecker                 = false
	DefTiDBTxnAssertionLevel                     = AssertionOffStr
	DefTiDBIgnorePreparedCacheCloseStmt          = false
	DefTiDBBatchPendingTiFlashCount              = 4000
	DefRCReadCheckTS                             = false
	DefTiDBRemoveOrderbyInSubquery               = false
	DefTiDBReadStaleness                         = 0
	DefTiDBGCMaxWaitTime                         = 24 * 60 * 60
	DefMaxAllowedPacket                   uint64 = 67108864
	DefTiDBEnableBatchDML                        = false
	DefTiDBMemQuotaQuery                         = 1073741824 // 1GB
	DefTiDBStatsCacheMemQuota                    = 0
	MaxTiDBStatsCacheMemQuota                    = 1024 * 1024 * 1024 * 1024 // 1TB
	DefTiDBQueryLogMaxLen                        = 4096
	DefRequireSecureTransport                    = false
	DefTiDBCommitterConcurrency                  = 128
	DefTiDBBatchDMLIgnoreError                   = false
	DefTiDBMemQuotaAnalyze                       = -1
<<<<<<< HEAD
	DefTiDBGenerateBinaryPlan                    = false
=======
	DefTiDBEnableAutoAnalyze                     = true
	DefTiDBMemOOMAction                          = "CANCEL"
	DefTiDBMaxAutoAnalyzeTime                    = 12 * 60 * 60
	DefTiDBEnablePrepPlanCache                   = true
	DefTiDBPrepPlanCacheSize                     = 100
	DefTiDBPrepPlanCacheMemoryGuardRatio         = 0.1
	DefTiDBEnableConcurrentDDL                   = true
	DefTiDBSimplifiedMetrics                     = false
	DefTiDBEnablePaging                          = true
>>>>>>> fde7c36e
)

// Process global variables.
var (
	ProcessGeneralLog           = atomic.NewBool(false)
	RunAutoAnalyze              = atomic.NewBool(DefTiDBEnableAutoAnalyze)
	GlobalLogMaxDays            = atomic.NewInt32(int32(config.GetGlobalConfig().Log.File.MaxDays))
	QueryLogMaxLen              = atomic.NewInt32(DefTiDBQueryLogMaxLen)
	EnablePProfSQLCPU           = atomic.NewBool(false)
	EnableBatchDML              = atomic.NewBool(false)
	ddlReorgWorkerCounter int32 = DefTiDBDDLReorgWorkerCount
	ddlReorgBatchSize     int32 = DefTiDBDDLReorgBatchSize
	ddlErrorCountlimit    int64 = DefTiDBDDLErrorCountLimit
	ddlReorgRowFormat     int64 = DefTiDBRowFormatV2
	maxDeltaSchemaCount   int64 = DefTiDBMaxDeltaSchemaCount
	// MaxDDLReorgBatchSize is exported for testing.
	MaxDDLReorgBatchSize int32 = 10240
	MinDDLReorgBatchSize int32 = 32
	// DDLSlowOprThreshold is the threshold for ddl slow operations, uint is millisecond.
	DDLSlowOprThreshold                   = config.GetGlobalConfig().Instance.DDLSlowOprThreshold
	ForcePriority                         = int32(DefTiDBForcePriority)
	MaxOfMaxAllowedPacket          uint64 = 1073741824
	ExpensiveQueryTimeThreshold    uint64 = DefTiDBExpensiveQueryTimeThreshold
	MinExpensiveQueryTimeThreshold uint64 = 10 // 10s
	DefExecutorConcurrency                = 5
	MemoryUsageAlarmRatio                 = atomic.NewFloat64(config.GetGlobalConfig().Instance.MemoryUsageAlarmRatio)
	EnableLocalTxn                        = atomic.NewBool(DefTiDBEnableLocalTxn)
	EnablePointGetCache                   = atomic.NewBool(DefTiDBPointGetCache)
	EnableChangeMultiSchema               = atomic.NewBool(DefTiDBChangeMultiSchema)
	MaxTSOBatchWaitInterval               = atomic.NewFloat64(DefTiDBTSOClientBatchMaxWaitTime)
	EnableTSOFollowerProxy                = atomic.NewBool(DefTiDBEnableTSOFollowerProxy)
	RestrictedReadOnly                    = atomic.NewBool(DefTiDBRestrictedReadOnly)
	VarTiDBSuperReadOnly                  = atomic.NewBool(DefTiDBSuperReadOnly)
	PersistAnalyzeOptions                 = atomic.NewBool(DefTiDBPersistAnalyzeOptions)
	TableCacheLease                       = atomic.NewInt64(DefTiDBTableCacheLease)
	EnableColumnTracking                  = atomic.NewBool(DefTiDBEnableColumnTracking)
	StatsLoadSyncWait                     = atomic.NewInt64(DefTiDBStatsLoadSyncWait)
	StatsLoadPseudoTimeout                = atomic.NewBool(DefTiDBStatsLoadPseudoTimeout)
	MemQuotaBindingCache                  = atomic.NewInt64(DefTiDBMemQuotaBindingCache)
	GCMaxWaitTime                         = atomic.NewInt64(DefTiDBGCMaxWaitTime)
	StatsCacheMemQuota                    = atomic.NewInt64(DefTiDBStatsCacheMemQuota)
	OOMAction                             = atomic.NewString(DefTiDBMemOOMAction)
	MaxAutoAnalyzeTime                    = atomic.NewInt64(DefTiDBMaxAutoAnalyzeTime)
	// variables for plan cache
	EnablePreparedPlanCache           = atomic.NewBool(DefTiDBEnablePrepPlanCache)
	PreparedPlanCacheSize             = atomic.NewUint64(DefTiDBPrepPlanCacheSize)
	PreparedPlanCacheMemoryGuardRatio = atomic.NewFloat64(DefTiDBPrepPlanCacheMemoryGuardRatio)
	EnableConcurrentDDL               = atomic.NewBool(DefTiDBEnableConcurrentDDL)
	EnableNoopVariables               = atomic.NewBool(DefTiDBEnableNoopVariables)
)

var (
	// SetMemQuotaAnalyze is the func registered by global/subglobal tracker to set memory quota.
	SetMemQuotaAnalyze func(quota int64) = nil
	// GetMemQuotaAnalyze is the func registered by global/subglobal tracker to get memory quota.
	GetMemQuotaAnalyze func() int64 = nil
	// SetStatsCacheCapacity is the func registered by domain to set statsCache memory quota.
	SetStatsCacheCapacity atomic.Value
)<|MERGE_RESOLUTION|>--- conflicted
+++ resolved
@@ -723,10 +723,6 @@
 	TiDBStatsCacheMemQuota = "tidb_stats_cache_mem_quota"
 	// TiDBMemQuotaAnalyze indicates the memory quota for all analyze jobs.
 	TiDBMemQuotaAnalyze = "tidb_mem_quota_analyze"
-<<<<<<< HEAD
-	// TiDBGenerateBinaryPlan indicates whether binary plan should be generated in slow log and statements summary.
-	TiDBGenerateBinaryPlan = "tidb_generate_binary_plan"
-=======
 	// TiDBEnableAutoAnalyze determines whether TiDB executes automatic analysis.
 	TiDBEnableAutoAnalyze = "tidb_enable_auto_analyze"
 	//TiDBMemOOMAction indicates what operation TiDB perform when a single SQL statement exceeds
@@ -743,7 +739,8 @@
 	TiDBMaxAutoAnalyzeTime = "tidb_max_auto_analyze_time"
 	// TiDBEnableConcurrentDDL indicates whether to enable the new DDL framework.
 	TiDBEnableConcurrentDDL = "tidb_enable_concurrent_ddl"
->>>>>>> fde7c36e
+	// TiDBGenerateBinaryPlan indicates whether binary plan should be generated in slow log and statements summary.
+	TiDBGenerateBinaryPlan = "tidb_generate_binary_plan"
 )
 
 // TiDB intentional limits
@@ -938,9 +935,6 @@
 	DefTiDBCommitterConcurrency                  = 128
 	DefTiDBBatchDMLIgnoreError                   = false
 	DefTiDBMemQuotaAnalyze                       = -1
-<<<<<<< HEAD
-	DefTiDBGenerateBinaryPlan                    = false
-=======
 	DefTiDBEnableAutoAnalyze                     = true
 	DefTiDBMemOOMAction                          = "CANCEL"
 	DefTiDBMaxAutoAnalyzeTime                    = 12 * 60 * 60
@@ -950,7 +944,7 @@
 	DefTiDBEnableConcurrentDDL                   = true
 	DefTiDBSimplifiedMetrics                     = false
 	DefTiDBEnablePaging                          = true
->>>>>>> fde7c36e
+	DefTiDBGenerateBinaryPlan                    = false
 )
 
 // Process global variables.
