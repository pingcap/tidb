// Copyright 2017 PingCAP, Inc.
//
// Licensed under the Apache License, Version 2.0 (the "License");
// you may not use this file except in compliance with the License.
// You may obtain a copy of the License at
//
//     http://www.apache.org/licenses/LICENSE-2.0
//
// Unless required by applicable law or agreed to in writing, software
// distributed under the License is distributed on an "AS IS" BASIS,
// WITHOUT WARRANTIES OR CONDITIONS OF ANY KIND, either express or implied.
// See the License for the specific language governing permissions and
// limitations under the License.

package variable

import (
	"math"

	"github.com/pingcap/tidb/config"
	"github.com/pingcap/tidb/parser/mysql"
	"go.uber.org/atomic"
)

/*
	Steps to add a new TiDB specific system variable:

	1. Add a new variable name with comment in this file.
	2. Add the default value of the new variable in this file.
	3. Add SysVar instance in 'defaultSysVars' slice.
*/

// TiDB system variable names that only in session scope.
const (
	TiDBDDLSlowOprThreshold = "ddl_slow_threshold"

	// TiDBSnapshot is used for reading history data, the default value is empty string.
	// The value can be a datetime string like '2017-11-11 20:20:20' or a tso string. When this variable is set, the session reads history data of that time.
	TiDBSnapshot = "tidb_snapshot"

	// TiDBOptAggPushDown is used to enable/disable the optimizer rule of aggregation push down.
	TiDBOptAggPushDown = "tidb_opt_agg_push_down"

	// TiDBOptCartesianBCJ is used to disable/enable broadcast cartesian join in MPP mode
	TiDBOptCartesianBCJ = "tidb_opt_broadcast_cartesian_join"

	TiDBOptMPPOuterJoinFixedBuildSide = "tidb_opt_mpp_outer_join_fixed_build_side"

	// TiDBOptDistinctAggPushDown is used to decide whether agg with distinct should be pushed to tikv/tiflash.
	TiDBOptDistinctAggPushDown = "tidb_opt_distinct_agg_push_down"

	// TiDBBCJThresholdSize is used to limit the size of small table for mpp broadcast join.
	// Its unit is bytes, if the size of small table is larger than it, we will not use bcj.
	TiDBBCJThresholdSize = "tidb_broadcast_join_threshold_size"

	// TiDBBCJThresholdCount is used to limit the count of small table for mpp broadcast join.
	// If we can't estimate the size of one side of join child, we will check if its row number exceeds this limitation.
	TiDBBCJThresholdCount = "tidb_broadcast_join_threshold_count"

	// TiDBOptWriteRowID is used to enable/disable the operations of insert、replace and update to _tidb_rowid.
	TiDBOptWriteRowID = "tidb_opt_write_row_id"

	// TiDBAutoAnalyzeRatio will run if (table modify count)/(table row count) is greater than this value.
	TiDBAutoAnalyzeRatio = "tidb_auto_analyze_ratio"

	// TiDBAutoAnalyzeStartTime will run if current time is within start time and end time.
	TiDBAutoAnalyzeStartTime = "tidb_auto_analyze_start_time"
	TiDBAutoAnalyzeEndTime   = "tidb_auto_analyze_end_time"

	// TiDBChecksumTableConcurrency is used to speed up the ADMIN CHECKSUM TABLE
	// statement, when a table has multiple indices, those indices can be
	// scanned concurrently, with the cost of higher system performance impact.
	TiDBChecksumTableConcurrency = "tidb_checksum_table_concurrency"

	// TiDBCurrentTS is used to get the current transaction timestamp.
	// It is read-only.
	TiDBCurrentTS = "tidb_current_ts"

	// TiDBLastTxnInfo is used to get the last transaction info within the current session.
	TiDBLastTxnInfo = "tidb_last_txn_info"

	// TiDBLastQueryInfo is used to get the last query info within the current session.
	TiDBLastQueryInfo = "tidb_last_query_info"

	// TiDBLastDDLInfo is used to get the last ddl info within the current session.
	TiDBLastDDLInfo = "tidb_last_ddl_info"

	// TiDBConfig is a read-only variable that shows the config of the current server.
	TiDBConfig = "tidb_config"

	// TiDBBatchInsert is used to enable/disable auto-split insert data. If set this option on, insert executor will automatically
	// insert data into multiple batches and use a single txn for each batch. This will be helpful when inserting large data.
	TiDBBatchInsert = "tidb_batch_insert"

	// TiDBBatchDelete is used to enable/disable auto-split delete data. If set this option on, delete executor will automatically
	// split data into multiple batches and use a single txn for each batch. This will be helpful when deleting large data.
	TiDBBatchDelete = "tidb_batch_delete"

	// TiDBBatchCommit is used to enable/disable auto-split the transaction.
	// If set this option on, the transaction will be committed when it reaches stmt-count-limit and starts a new transaction.
	TiDBBatchCommit = "tidb_batch_commit"

	// TiDBDMLBatchSize is used to split the insert/delete data into small batches.
	// It only takes effort when tidb_batch_insert/tidb_batch_delete is on.
	// Its default value is 20000. When the row size is large, 20k rows could be larger than 100MB.
	// User could change it to a smaller one to avoid breaking the transaction size limitation.
	TiDBDMLBatchSize = "tidb_dml_batch_size"

	// The following session variables controls the memory quota during query execution.

	// TiDBMemQuotaQuery controls the memory quota of a query.
	TiDBMemQuotaQuery = "tidb_mem_quota_query" // Bytes.
	// TiDBMemQuotaApplyCache controls the memory quota of a query.
	TiDBMemQuotaApplyCache = "tidb_mem_quota_apply_cache"

	// TiDBGeneralLog is used to log every query in the server in info level.
	TiDBGeneralLog = "tidb_general_log"

	// TiDBLogFileMaxDays is used to log every query in the server in info level.
	TiDBLogFileMaxDays = "tidb_log_file_max_days"

	// TiDBPProfSQLCPU is used to add label sql label to pprof result.
	TiDBPProfSQLCPU = "tidb_pprof_sql_cpu"

	// TiDBRetryLimit is the maximum number of retries when committing a transaction.
	TiDBRetryLimit = "tidb_retry_limit"

	// TiDBDisableTxnAutoRetry disables transaction auto retry.
	TiDBDisableTxnAutoRetry = "tidb_disable_txn_auto_retry"

	// TiDBEnableChunkRPC enables TiDB to use Chunk format for coprocessor requests.
	TiDBEnableChunkRPC = "tidb_enable_chunk_rpc"

	// TiDBOptimizerSelectivityLevel is used to control the selectivity estimation level.
	TiDBOptimizerSelectivityLevel = "tidb_optimizer_selectivity_level"

	// TiDBOptimizerEnableNewOnlyFullGroupByCheck is used to open the newly only_full_group_by check by maintaining functional dependency.
	TiDBOptimizerEnableNewOnlyFullGroupByCheck = "tidb_enable_new_only_full_group_by_check"

	// TiDBTxnMode is used to control the transaction behavior.
	TiDBTxnMode = "tidb_txn_mode"

	// TiDBRowFormatVersion is used to control tidb row format version current.
	TiDBRowFormatVersion = "tidb_row_format_version"

	// TiDBEnableTablePartition is used to control table partition feature.
	// The valid value include auto/on/off:
	// on or auto: enable table partition if the partition type is implemented.
	// off: always disable table partition.
	TiDBEnableTablePartition = "tidb_enable_table_partition"

	// TiDBEnableListTablePartition is used to control list table partition feature.
	TiDBEnableListTablePartition = "tidb_enable_list_partition"

	// TiDBSkipIsolationLevelCheck is used to control whether to return error when set unsupported transaction
	// isolation level.
	TiDBSkipIsolationLevelCheck = "tidb_skip_isolation_level_check"

	// TiDBLowResolutionTSO is used for reading data with low resolution TSO which is updated once every two seconds
	TiDBLowResolutionTSO = "tidb_low_resolution_tso"

	// TiDBReplicaRead is used for reading data from replicas, followers for example.
	TiDBReplicaRead = "tidb_replica_read"

	// TiDBAllowRemoveAutoInc indicates whether a user can drop the auto_increment column attribute or not.
	TiDBAllowRemoveAutoInc = "tidb_allow_remove_auto_inc"

	// TiDBMultiStatementMode enables multi statement at the risk of SQL injection
	// provides backwards compatibility
	TiDBMultiStatementMode = "tidb_multi_statement_mode"

	// TiDBEvolvePlanTaskMaxTime controls the max time of a single evolution task.
	TiDBEvolvePlanTaskMaxTime = "tidb_evolve_plan_task_max_time"

	// TiDBEvolvePlanTaskStartTime is the start time of evolution task.
	TiDBEvolvePlanTaskStartTime = "tidb_evolve_plan_task_start_time"
	// TiDBEvolvePlanTaskEndTime is the end time of evolution task.
	TiDBEvolvePlanTaskEndTime = "tidb_evolve_plan_task_end_time"

	// TiDBSlowLogThreshold is used to set the slow log threshold in the server.
	TiDBSlowLogThreshold = "tidb_slow_log_threshold"

	// TiDBRecordPlanInSlowLog is used to log the plan of the slow query.
	TiDBRecordPlanInSlowLog = "tidb_record_plan_in_slow_log"

	// TiDBEnableSlowLog enables TiDB to log slow queries.
	TiDBEnableSlowLog = "tidb_enable_slow_log"

	// TiDBCheckMb4ValueInUTF8 is used to control whether to enable the check wrong utf8 value.
	TiDBCheckMb4ValueInUTF8 = "tidb_check_mb4_value_in_utf8"

	// TiDBFoundInPlanCache indicates whether the last statement was found in plan cache
	TiDBFoundInPlanCache = "last_plan_from_cache"

	// TiDBFoundInBinding indicates whether the last statement was matched with the hints in the binding.
	TiDBFoundInBinding = "last_plan_from_binding"

	// TiDBAllowAutoRandExplicitInsert indicates whether explicit insertion on auto_random column is allowed.
	TiDBAllowAutoRandExplicitInsert = "allow_auto_random_explicit_insert"

	// TiDBTxnScope indicates whether using global transactions or local transactions.
	TiDBTxnScope = "txn_scope"

	// TiDBTxnReadTS indicates the next transaction should be staleness transaction and provide the startTS
	TiDBTxnReadTS = "tx_read_ts"

	// TiDBReadStaleness indicates the staleness duration for following statement
	TiDBReadStaleness = "tidb_read_staleness"

	// TiDBEnablePaging indicates whether paging is enabled in coprocessor requests.
	TiDBEnablePaging = "tidb_enable_paging"

	// TiDBReadConsistency indicates whether the autocommit read statement goes through TiKV RC.
	TiDBReadConsistency = "tidb_read_consistency"

	// TiDBSysdateIsNow is the name of the `tidb_sysdate_is_now` system variable
	TiDBSysdateIsNow = "tidb_sysdate_is_now"
)

// TiDB system variable names that both in session and global scope.
const (
	// TiDBBuildStatsConcurrency is used to speed up the ANALYZE statement, when a table has multiple indices,
	// those indices can be scanned concurrently, with the cost of higher system performance impact.
	TiDBBuildStatsConcurrency = "tidb_build_stats_concurrency"

	// TiDBDistSQLScanConcurrency is used to set the concurrency of a distsql scan task.
	// A distsql scan task can be a table scan or a index scan, which may be distributed to many TiKV nodes.
	// Higher concurrency may reduce latency, but with the cost of higher memory usage and system performance impact.
	// If the query has a LIMIT clause, high concurrency makes the system do much more work than needed.
	TiDBDistSQLScanConcurrency = "tidb_distsql_scan_concurrency"

	// TiDBOptInSubqToJoinAndAgg is used to enable/disable the optimizer rule of rewriting IN subquery.
	TiDBOptInSubqToJoinAndAgg = "tidb_opt_insubq_to_join_and_agg"

	// TiDBOptPreferRangeScan is used to enable/disable the optimizer to always prefer range scan over table scan, ignoring their costs.
	TiDBOptPreferRangeScan = "tidb_opt_prefer_range_scan"

	// TiDBOptEnableCorrelationAdjustment is used to indicates if enable correlation adjustment.
	TiDBOptEnableCorrelationAdjustment = "tidb_opt_enable_correlation_adjustment"

	// TiDBOptLimitPushDownThreshold determines if push Limit or TopN down to TiKV forcibly.
	TiDBOptLimitPushDownThreshold = "tidb_opt_limit_push_down_threshold"

	// TiDBOptCorrelationThreshold is a guard to enable row count estimation using column order correlation.
	TiDBOptCorrelationThreshold = "tidb_opt_correlation_threshold"

	// TiDBOptCorrelationExpFactor is an exponential factor to control heuristic approach when tidb_opt_correlation_threshold is not satisfied.
	TiDBOptCorrelationExpFactor = "tidb_opt_correlation_exp_factor"

	// TiDBOptCPUFactor is the CPU cost of processing one expression for one row.
	TiDBOptCPUFactor = "tidb_opt_cpu_factor"
	// TiDBOptCopCPUFactor is the CPU cost of processing one expression for one row in coprocessor.
	TiDBOptCopCPUFactor = "tidb_opt_copcpu_factor"
	// TiDBOptTiFlashConcurrencyFactor is concurrency number of tiflash computation.
	TiDBOptTiFlashConcurrencyFactor = "tidb_opt_tiflash_concurrency_factor"
	// TiDBOptNetworkFactor is the network cost of transferring 1 byte data.
	TiDBOptNetworkFactor = "tidb_opt_network_factor"
	// TiDBOptScanFactor is the IO cost of scanning 1 byte data on TiKV.
	TiDBOptScanFactor = "tidb_opt_scan_factor"
	// TiDBOptDescScanFactor is the IO cost of scanning 1 byte data on TiKV in desc order.
	TiDBOptDescScanFactor = "tidb_opt_desc_factor"
	// TiDBOptSeekFactor is the IO cost of seeking the start value in a range on TiKV or TiFlash.
	TiDBOptSeekFactor = "tidb_opt_seek_factor"
	// TiDBOptMemoryFactor is the memory cost of storing one tuple.
	TiDBOptMemoryFactor = "tidb_opt_memory_factor"
	// TiDBOptDiskFactor is the IO cost of reading/writing one byte to temporary disk.
	TiDBOptDiskFactor = "tidb_opt_disk_factor"
	// TiDBOptConcurrencyFactor is the CPU cost of additional one goroutine.
	TiDBOptConcurrencyFactor = "tidb_opt_concurrency_factor"

	// TiDBIndexJoinBatchSize is used to set the batch size of an index lookup join.
	// The index lookup join fetches batches of data from outer executor and constructs ranges for inner executor.
	// This value controls how much of data in a batch to do the index join.
	// Large value may reduce the latency but consumes more system resource.
	TiDBIndexJoinBatchSize = "tidb_index_join_batch_size"

	// TiDBIndexLookupSize is used for index lookup executor.
	// The index lookup executor first scan a batch of handles from a index, then use those handles to lookup the table
	// rows, this value controls how much of handles in a batch to do a lookup task.
	// Small value sends more RPCs to TiKV, consume more system resource.
	// Large value may do more work than needed if the query has a limit.
	TiDBIndexLookupSize = "tidb_index_lookup_size"

	// TiDBIndexLookupConcurrency is used for index lookup executor.
	// A lookup task may have 'tidb_index_lookup_size' of handles at maximum, the handles may be distributed
	// in many TiKV nodes, we execute multiple concurrent index lookup tasks concurrently to reduce the time
	// waiting for a task to finish.
	// Set this value higher may reduce the latency but consumes more system resource.
	// tidb_index_lookup_concurrency is deprecated, use tidb_executor_concurrency instead.
	TiDBIndexLookupConcurrency = "tidb_index_lookup_concurrency"

	// TiDBIndexLookupJoinConcurrency is used for index lookup join executor.
	// IndexLookUpJoin starts "tidb_index_lookup_join_concurrency" inner workers
	// to fetch inner rows and join the matched (outer, inner) row pairs.
	// tidb_index_lookup_join_concurrency is deprecated, use tidb_executor_concurrency instead.
	TiDBIndexLookupJoinConcurrency = "tidb_index_lookup_join_concurrency"

	// TiDBIndexSerialScanConcurrency is used for controlling the concurrency of index scan operation
	// when we need to keep the data output order the same as the order of index data.
	TiDBIndexSerialScanConcurrency = "tidb_index_serial_scan_concurrency"

	// TiDBMaxChunkSize is used to control the max chunk size during query execution.
	TiDBMaxChunkSize = "tidb_max_chunk_size"

	// TiDBAllowBatchCop means if we should send batch coprocessor to TiFlash. It can be set to 0, 1 and 2.
	// 0 means never use batch cop, 1 means use batch cop in case of aggregation and join, 2, means to force sending batch cop for any query.
	// The default value is 0
	TiDBAllowBatchCop = "tidb_allow_batch_cop"

	// TiDBAllowMPPExecution means if we should use mpp way to execute query or not.
	// Default value is `true`, means to be determined by the optimizer.
	// Value set to `false` means never use mpp.
	TiDBAllowMPPExecution = "tidb_allow_mpp"

	// TiDBHashExchangeWithNewCollation means if hash exchange is supported when new collation is on.
	// Default value is `true`, means support hash exchange when new collation is on.
	// Value set to `false` means not support hash exchange when new collation is on.
	TiDBHashExchangeWithNewCollation = "tidb_hash_exchange_with_new_collation"

	// TiDBEnforceMPPExecution means if we should enforce mpp way to execute query or not.
	// Default value is `false`, means to be determined by variable `tidb_allow_mpp`.
	// Value set to `true` means enforce use mpp.
	// Note if you want to set `tidb_enforce_mpp` to `true`, you must set `tidb_allow_mpp` to `true` first.
	TiDBEnforceMPPExecution = "tidb_enforce_mpp"

	// TiDBMPPStoreFailTTL is the unavailable time when a store is detected failed. During that time, tidb will not send any task to
	// TiFlash even though the failed TiFlash node has been recovered.
	TiDBMPPStoreFailTTL = "tidb_mpp_store_fail_ttl"

	// TiDBInitChunkSize is used to control the init chunk size during query execution.
	TiDBInitChunkSize = "tidb_init_chunk_size"

	// TiDBEnableCascadesPlanner is used to control whether to enable the cascades planner.
	TiDBEnableCascadesPlanner = "tidb_enable_cascades_planner"

	// TiDBSkipUTF8Check skips the UTF8 validate process, validate UTF8 has performance cost, if we can make sure
	// the input string values are valid, we can skip the check.
	TiDBSkipUTF8Check = "tidb_skip_utf8_check"

	// TiDBSkipASCIICheck skips the ASCII validate process
	// old tidb may already have fields with invalid ASCII bytes
	// disable ASCII validate can guarantee a safe replication
	TiDBSkipASCIICheck = "tidb_skip_ascii_check"

	// TiDBHashJoinConcurrency is used for hash join executor.
	// The hash join outer executor starts multiple concurrent join workers to probe the hash table.
	// tidb_hash_join_concurrency is deprecated, use tidb_executor_concurrency instead.
	TiDBHashJoinConcurrency = "tidb_hash_join_concurrency"

	// TiDBProjectionConcurrency is used for projection operator.
	// This variable controls the worker number of projection operator.
	// tidb_projection_concurrency is deprecated, use tidb_executor_concurrency instead.
	TiDBProjectionConcurrency = "tidb_projection_concurrency"

	// TiDBHashAggPartialConcurrency is used for hash agg executor.
	// The hash agg executor starts multiple concurrent partial workers to do partial aggregate works.
	// tidb_hashagg_partial_concurrency is deprecated, use tidb_executor_concurrency instead.
	TiDBHashAggPartialConcurrency = "tidb_hashagg_partial_concurrency"

	// TiDBHashAggFinalConcurrency is used for hash agg executor.
	// The hash agg executor starts multiple concurrent final workers to do final aggregate works.
	// tidb_hashagg_final_concurrency is deprecated, use tidb_executor_concurrency instead.
	TiDBHashAggFinalConcurrency = "tidb_hashagg_final_concurrency"

	// TiDBWindowConcurrency is used for window parallel executor.
	// tidb_window_concurrency is deprecated, use tidb_executor_concurrency instead.
	TiDBWindowConcurrency = "tidb_window_concurrency"

	// TiDBMergeJoinConcurrency is used for merge join parallel executor
	TiDBMergeJoinConcurrency = "tidb_merge_join_concurrency"

	// TiDBStreamAggConcurrency is used for stream aggregation parallel executor.
	// tidb_stream_agg_concurrency is deprecated, use tidb_executor_concurrency instead.
	TiDBStreamAggConcurrency = "tidb_streamagg_concurrency"

	// TiDBEnableParallelApply is used for parallel apply.
	TiDBEnableParallelApply = "tidb_enable_parallel_apply"

	// TiDBBackoffLockFast is used for tikv backoff base time in milliseconds.
	TiDBBackoffLockFast = "tidb_backoff_lock_fast"

	// TiDBBackOffWeight is used to control the max back off time in TiDB.
	// The default maximum back off time is a small value.
	// BackOffWeight could multiply it to let the user adjust the maximum time for retrying.
	// Only positive integers can be accepted, which means that the maximum back off time can only grow.
	TiDBBackOffWeight = "tidb_backoff_weight"

	// TiDBDDLReorgWorkerCount defines the count of ddl reorg workers.
	TiDBDDLReorgWorkerCount = "tidb_ddl_reorg_worker_cnt"

	// TiDBDDLReorgBatchSize defines the transaction batch size of ddl reorg workers.
	TiDBDDLReorgBatchSize = "tidb_ddl_reorg_batch_size"

	// TiDBDDLErrorCountLimit defines the count of ddl error limit.
	TiDBDDLErrorCountLimit = "tidb_ddl_error_count_limit"

	// TiDBDDLReorgPriority defines the operations' priority of adding indices.
	// It can be: PRIORITY_LOW, PRIORITY_NORMAL, PRIORITY_HIGH
	TiDBDDLReorgPriority = "tidb_ddl_reorg_priority"

	// TiDBEnableChangeMultiSchema is used to control whether to enable the change multi schema.
	TiDBEnableChangeMultiSchema = "tidb_enable_change_multi_schema"

	// TiDBEnableAutoIncrementInGenerated disables the mysql compatibility check on using auto-incremented columns in
	// expression indexes and generated columns described here https://dev.mysql.com/doc/refman/5.7/en/create-table-generated-columns.html for details.
	TiDBEnableAutoIncrementInGenerated = "tidb_enable_auto_increment_in_generated"

	// TiDBEnablePointGetCache is used to control whether to enable the point get cache for special scenario.
	TiDBEnablePointGetCache = "tidb_enable_point_get_cache"

	// TiDBPlacementMode is used to control the mode for placement
	TiDBPlacementMode = "tidb_placement_mode"

	// TiDBMaxDeltaSchemaCount defines the max length of deltaSchemaInfos.
	// deltaSchemaInfos is a queue that maintains the history of schema changes.
	TiDBMaxDeltaSchemaCount = "tidb_max_delta_schema_count"

	// TiDBScatterRegion will scatter the regions for DDLs when it is ON.
	TiDBScatterRegion = "tidb_scatter_region"

	// TiDBWaitSplitRegionFinish defines the split region behaviour is sync or async.
	TiDBWaitSplitRegionFinish = "tidb_wait_split_region_finish"

	// TiDBWaitSplitRegionTimeout uses to set the split and scatter region back off time.
	TiDBWaitSplitRegionTimeout = "tidb_wait_split_region_timeout"

	// TiDBForcePriority defines the operations' priority of all statements.
	// It can be "NO_PRIORITY", "LOW_PRIORITY", "HIGH_PRIORITY", "DELAYED"
	TiDBForcePriority = "tidb_force_priority"

	// TiDBConstraintCheckInPlace indicates to check the constraint when the SQL executing.
	// It could hurt the performance of bulking insert when it is ON.
	TiDBConstraintCheckInPlace = "tidb_constraint_check_in_place"

	// TiDBEnableWindowFunction is used to control whether to enable the window function.
	TiDBEnableWindowFunction = "tidb_enable_window_function"

	// TiDBEnablePipelinedWindowFunction is used to control whether to use pipelined window function, it only works when tidb_enable_window_function = true.
	TiDBEnablePipelinedWindowFunction = "tidb_enable_pipelined_window_function"

	// TiDBEnableStrictDoubleTypeCheck is used to control table field double type syntax check.
	TiDBEnableStrictDoubleTypeCheck = "tidb_enable_strict_double_type_check"

	// TiDBOptProjectionPushDown is used to control whether to pushdown projection to coprocessor.
	TiDBOptProjectionPushDown = "tidb_opt_projection_push_down"

	// TiDBEnableVectorizedExpression is used to control whether to enable the vectorized expression evaluation.
	TiDBEnableVectorizedExpression = "tidb_enable_vectorized_expression"

	// TiDBOptJoinReorderThreshold defines the threshold less than which
	// we'll choose a rather time-consuming algorithm to calculate the join order.
	TiDBOptJoinReorderThreshold = "tidb_opt_join_reorder_threshold"

	// TiDBSlowQueryFile indicates which slow query log file for SLOW_QUERY table to parse.
	TiDBSlowQueryFile = "tidb_slow_query_file"

	// TiDBEnableFastAnalyze indicates to use fast analyze.
	TiDBEnableFastAnalyze = "tidb_enable_fast_analyze"

	// TiDBExpensiveQueryTimeThreshold indicates the time threshold of expensive query.
	TiDBExpensiveQueryTimeThreshold = "tidb_expensive_query_time_threshold"

	// TiDBEnableIndexMerge indicates to generate IndexMergePath.
	TiDBEnableIndexMerge = "tidb_enable_index_merge"

	// TiDBEnableNoopFuncs set true will enable using fake funcs(like get_lock release_lock)
	TiDBEnableNoopFuncs = "tidb_enable_noop_functions"

	// TiDBEnableStmtSummary indicates whether the statement summary is enabled.
	TiDBEnableStmtSummary = "tidb_enable_stmt_summary"

	// TiDBStmtSummaryInternalQuery indicates whether the statement summary contain internal query.
	TiDBStmtSummaryInternalQuery = "tidb_stmt_summary_internal_query"

	// TiDBStmtSummaryRefreshInterval indicates the refresh interval in seconds for each statement summary.
	TiDBStmtSummaryRefreshInterval = "tidb_stmt_summary_refresh_interval"

	// TiDBStmtSummaryHistorySize indicates the history size of each statement summary.
	TiDBStmtSummaryHistorySize = "tidb_stmt_summary_history_size"

	// TiDBStmtSummaryMaxStmtCount indicates the max number of statements kept in memory.
	TiDBStmtSummaryMaxStmtCount = "tidb_stmt_summary_max_stmt_count"

	// TiDBStmtSummaryMaxSQLLength indicates the max length of displayed normalized sql and sample sql.
	TiDBStmtSummaryMaxSQLLength = "tidb_stmt_summary_max_sql_length"

	// TiDBCapturePlanBaseline indicates whether the capture of plan baselines is enabled.
	TiDBCapturePlanBaseline = "tidb_capture_plan_baselines"

	// TiDBUsePlanBaselines indicates whether the use of plan baselines is enabled.
	TiDBUsePlanBaselines = "tidb_use_plan_baselines"

	// TiDBEvolvePlanBaselines indicates whether the evolution of plan baselines is enabled.
	TiDBEvolvePlanBaselines = "tidb_evolve_plan_baselines"

	// TiDBEnableExtendedStats indicates whether the extended statistics feature is enabled.
	TiDBEnableExtendedStats = "tidb_enable_extended_stats"

	// TiDBIsolationReadEngines indicates the tidb only read from the stores whose engine type is involved in IsolationReadEngines.
	// Now, only support TiKV and TiFlash.
	TiDBIsolationReadEngines = "tidb_isolation_read_engines"

	// TiDBStoreLimit indicates the limit of sending request to a store, 0 means without limit.
	TiDBStoreLimit = "tidb_store_limit"

	// TiDBMetricSchemaStep indicates the step when query metric schema.
	TiDBMetricSchemaStep = "tidb_metric_query_step"

	// TiDBMetricSchemaRangeDuration indicates the range duration when query metric schema.
	TiDBMetricSchemaRangeDuration = "tidb_metric_query_range_duration"

	// TiDBEnableCollectExecutionInfo indicates that whether execution info is collected.
	TiDBEnableCollectExecutionInfo = "tidb_enable_collect_execution_info"

	// TiDBExecutorConcurrency is used for controlling the concurrency of all types of executors.
	TiDBExecutorConcurrency = "tidb_executor_concurrency"

	// TiDBEnableClusteredIndex indicates if clustered index feature is enabled.
	TiDBEnableClusteredIndex = "tidb_enable_clustered_index"

	// TiDBPartitionPruneMode indicates the partition prune mode used.
	TiDBPartitionPruneMode = "tidb_partition_prune_mode"

	// TiDBRedactLog indicates that whether redact log.
	TiDBRedactLog = "tidb_redact_log"

	// TiDBRestrictedReadOnly is meant for the cloud admin to toggle the cluster read only
	TiDBRestrictedReadOnly = "tidb_restricted_read_only"

	// TiDBSuperReadOnly is tidb's variant of mysql's super_read_only, which has some differences from mysql's super_read_only.
	TiDBSuperReadOnly = "tidb_super_read_only"

	// TiDBShardAllocateStep indicates the max size of continuous rowid shard in one transaction.
	TiDBShardAllocateStep = "tidb_shard_allocate_step"
	// TiDBEnableTelemetry indicates that whether usage data report to PingCAP is enabled.
	TiDBEnableTelemetry = "tidb_enable_telemetry"

	// TiDBEnableAmendPessimisticTxn indicates if amend pessimistic transactions is enabled.
	TiDBEnableAmendPessimisticTxn = "tidb_enable_amend_pessimistic_txn"

	// TiDBMemoryUsageAlarmRatio indicates the alarm threshold when memory usage of the tidb-server exceeds.
	TiDBMemoryUsageAlarmRatio = "tidb_memory_usage_alarm_ratio"

	// TiDBEnableRateLimitAction indicates whether enabled ratelimit action
	TiDBEnableRateLimitAction = "tidb_enable_rate_limit_action"

	// TiDBEnableAsyncCommit indicates whether to enable the async commit feature.
	TiDBEnableAsyncCommit = "tidb_enable_async_commit"

	// TiDBEnable1PC indicates whether to enable the one-phase commit feature.
	TiDBEnable1PC = "tidb_enable_1pc"

	// TiDBGuaranteeLinearizability indicates whether to guarantee linearizability.
	TiDBGuaranteeLinearizability = "tidb_guarantee_linearizability"

	// TiDBAnalyzeVersion indicates how tidb collects the analyzed statistics and how use to it.
	TiDBAnalyzeVersion = "tidb_analyze_version"

	// TiDBEnableIndexMergeJoin indicates whether to enable index merge join.
	TiDBEnableIndexMergeJoin = "tidb_enable_index_merge_join"

	// TiDBTrackAggregateMemoryUsage indicates whether track the memory usage of aggregate function.
	TiDBTrackAggregateMemoryUsage = "tidb_track_aggregate_memory_usage"

	// TiDBEnableExchangePartition indicates whether to enable exchange partition.
	TiDBEnableExchangePartition = "tidb_enable_exchange_partition"

	// TiDBAllowFallbackToTiKV indicates the engine types whose unavailability triggers fallback to TiKV.
	// Now we only support TiFlash.
	TiDBAllowFallbackToTiKV = "tidb_allow_fallback_to_tikv"

	// TiDBEnableTopSQL indicates whether the top SQL is enabled.
	TiDBEnableTopSQL = "tidb_enable_top_sql"

	// TiDBTopSQLMaxTimeSeriesCount indicates the max number of statements been collected in each time series.
	TiDBTopSQLMaxTimeSeriesCount = "tidb_top_sql_max_time_series_count"

	// TiDBTopSQLMaxMetaCount indicates the max capacity of the collect meta per second.
	TiDBTopSQLMaxMetaCount = "tidb_top_sql_max_meta_count"

	// TiDBEnableLocalTxn indicates whether to enable Local Txn.
	TiDBEnableLocalTxn = "tidb_enable_local_txn"

	// TiDBTSOClientBatchMaxWaitTime indicates the max value of the TSO Batch Wait interval time of PD client.
	TiDBTSOClientBatchMaxWaitTime = "tidb_tso_client_batch_max_wait_time"

	// TiDBTxnCommitBatchSize is used to control the batch size of transaction commit related requests sent by TiDB to TiKV.
	// If a single transaction has a large amount of writes, you can increase the batch size to improve the batch effect,
	// setting too large will exceed TiKV's raft-entry-max-size limit and cause commit failure.
	TiDBTxnCommitBatchSize = "tidb_txn_commit_batch_size"

	// TiDBEnableTSOFollowerProxy indicates whether to enable the TSO Follower Proxy feature of PD client.
	TiDBEnableTSOFollowerProxy = "tidb_enable_tso_follower_proxy"

	// TiDBEnableOrderedResultMode indicates if stabilize query results.
	TiDBEnableOrderedResultMode = "tidb_enable_ordered_result_mode"

	// TiDBRemoveOrderbyInSubquery indicates whether to remove ORDER BY in subquery.
	TiDBRemoveOrderbyInSubquery = "tidb_remove_orderby_in_subquery"

	// TiDBEnablePseudoForOutdatedStats indicates whether use pseudo for outdated stats
	TiDBEnablePseudoForOutdatedStats = "tidb_enable_pseudo_for_outdated_stats"

	// TiDBRegardNULLAsPoint indicates whether regard NULL as point when optimizing
	TiDBRegardNULLAsPoint = "tidb_regard_null_as_point"

	// TiDBTmpTableMaxSize indicates the max memory size of temporary tables.
	TiDBTmpTableMaxSize = "tidb_tmp_table_max_size"

	// TiDBEnableLegacyInstanceScope indicates if instance scope can be set with SET SESSION.
	TiDBEnableLegacyInstanceScope = "tidb_enable_legacy_instance_scope"

	// TiDBTableCacheLease indicates the read lock lease of a cached table.
	TiDBTableCacheLease = "tidb_table_cache_lease"

	// TiDBStatsLoadSyncWait indicates the time sql execution will sync-wait for stats load.
	TiDBStatsLoadSyncWait = "tidb_stats_load_sync_wait"

	// TiDBEnableMutationChecker indicates whether to check data consistency for mutations
	TiDBEnableMutationChecker = "tidb_enable_mutation_checker"
	// TiDBTxnAssertionLevel indicates how strict the assertion will be, which helps to detect and preventing data &
	// index inconsistency problems.
	TiDBTxnAssertionLevel = "tidb_txn_assertion_level"

	// TiDBIgnorePreparedCacheCloseStmt indicates whether to ignore close-stmt commands for prepared statements.
	TiDBIgnorePreparedCacheCloseStmt = "tidb_ignore_prepared_cache_close_stmt"

	// TiDBEnableNewCostInterface is a internal switch to indicates whether to use the new cost calculation interface.
	TiDBEnableNewCostInterface = "tidb_enable_new_cost_interface"

	// TiDBBatchPendingTiFlashCount indicates the maximum count of non-available TiFlash tables.
	TiDBBatchPendingTiFlashCount = "tidb_batch_pending_tiflash_count"

	// TiDBQueryLogMaxLen is used to set the max length of the query in the log.
	TiDBQueryLogMaxLen = "tidb_query_log_max_len"

	// TiDBEnableConcurrencyDDL indicates whether to enable the new DDL framework.
	TiDBEnableConcurrencyDDL = "tidb_enable_concurrency_ddl"
	// TiDBNonTransactionalIgnoreError is used to ignore error in non-transactional DMLs.
	// When set to false, a non-transactional DML returns when it meets the first error.
	// When set to true, a non-transactional DML finishes all batches even if errors are met in some batches.
	TiDBNonTransactionalIgnoreError = "tidb_nontransactional_ignore_error"
)

// TiDB vars that have only global scope

const (
	// TiDBGCEnable turns garbage collection on or OFF
	TiDBGCEnable = "tidb_gc_enable"
	// TiDBGCRunInterval sets the interval that GC runs
	TiDBGCRunInterval = "tidb_gc_run_interval"
	// TiDBGCLifetime sets the retention window of older versions
	TiDBGCLifetime = "tidb_gc_life_time"
	// TiDBGCConcurrency sets the concurrency of garbage collection. -1 = AUTO value
	TiDBGCConcurrency = "tidb_gc_concurrency"
	// TiDBGCScanLockMode enables the green GC feature (default)
	TiDBGCScanLockMode = "tidb_gc_scan_lock_mode"
	// TiDBGCMaxWaitTime sets max time for gc advances the safepoint delayed by active transactions
	TiDBGCMaxWaitTime = "tidb_gc_max_wait_time"
	// TiDBEnableEnhancedSecurity restricts SUPER users from certain operations.
	TiDBEnableEnhancedSecurity = "tidb_enable_enhanced_security"
	// TiDBEnableHistoricalStats enables the historical statistics feature (default off)
	TiDBEnableHistoricalStats = "tidb_enable_historical_stats"
	// TiDBPersistAnalyzeOptions persists analyze options for later analyze and auto-analyze
	TiDBPersistAnalyzeOptions = "tidb_persist_analyze_options"
	// TiDBEnableColumnTracking enables collecting predicate columns.
	TiDBEnableColumnTracking = "tidb_enable_column_tracking"
	// TiDBDisableColumnTrackingTime records the last time TiDBEnableColumnTracking is set off.
	// It is used to invalidate the collected predicate columns after turning off TiDBEnableColumnTracking, which avoids physical deletion.
	// It doesn't have cache in memory, and we directly get/set the variable value from/to mysql.tidb.
	TiDBDisableColumnTrackingTime = "tidb_disable_column_tracking_time"
	// TiDBStatsLoadPseudoTimeout indicates whether to fallback to pseudo stats after load timeout.
	TiDBStatsLoadPseudoTimeout = "tidb_stats_load_pseudo_timeout"
	// TiDBMemQuotaBindingCache indicates the memory quota for the bind cache.
	TiDBMemQuotaBindingCache = "tidb_mem_quota_binding_cache"
	// TiDBRCReadCheckTS indicates the tso optimization for read-consistency read is enabled.
	TiDBRCReadCheckTS = "tidb_rc_read_check_ts"
	// TiDBMemQuotaAnalyze indicates the memory quota for all analyze jobs.
	TiDBMemQuotaAnalyze = "tidb_mem_quota_analyze"
)

// TiDB intentional limits
// Can be raised in the future.

const (
	// MaxConfigurableConcurrency is the maximum number of "threads" (goroutines) that can be specified
	// for any type of configuration item that has concurrent workers.
	MaxConfigurableConcurrency = 256
)

// Default TiDB system variable values.
const (
	DefHostname                                  = "localhost"
	DefIndexLookupConcurrency                    = ConcurrencyUnset
	DefIndexLookupJoinConcurrency                = ConcurrencyUnset
	DefIndexSerialScanConcurrency                = 1
	DefIndexJoinBatchSize                        = 25000
	DefIndexLookupSize                           = 20000
	DefDistSQLScanConcurrency                    = 15
	DefBuildStatsConcurrency                     = 4
	DefAutoAnalyzeRatio                          = 0.5
	DefAutoAnalyzeStartTime                      = "00:00 +0000"
	DefAutoAnalyzeEndTime                        = "23:59 +0000"
	DefAutoIncrementIncrement                    = 1
	DefAutoIncrementOffset                       = 1
	DefChecksumTableConcurrency                  = 4
	DefSkipUTF8Check                             = false
	DefSkipASCIICheck                            = false
	DefOptAggPushDown                            = false
	DefOptCartesianBCJ                           = 1
	DefOptMPPOuterJoinFixedBuildSide             = false
	DefOptWriteRowID                             = false
	DefOptEnableCorrelationAdjustment            = true
	DefOptLimitPushDownThreshold                 = 100
	DefOptCorrelationThreshold                   = 0.9
	DefOptCorrelationExpFactor                   = 1
	DefOptCPUFactor                              = 3.0
	DefOptCopCPUFactor                           = 3.0
	DefOptTiFlashConcurrencyFactor               = 24.0
	DefOptNetworkFactor                          = 1.0
	DefOptScanFactor                             = 1.5
	DefOptDescScanFactor                         = 3.0
	DefOptSeekFactor                             = 20.0
	DefOptMemoryFactor                           = 0.001
	DefOptDiskFactor                             = 1.5
	DefOptConcurrencyFactor                      = 3.0
	DefOptInSubqToJoinAndAgg                     = true
	DefOptPreferRangeScan                        = false
	DefBatchInsert                               = false
	DefBatchDelete                               = false
	DefBatchCommit                               = false
	DefCurretTS                                  = 0
	DefInitChunkSize                             = 32
	DefMaxChunkSize                              = 1024
	DefDMLBatchSize                              = 0
	DefMaxPreparedStmtCount                      = -1
	DefWaitTimeout                               = 28800
	DefTiDBMemQuotaApplyCache                    = 32 << 20 // 32MB.
	DefTiDBMemQuotaBindingCache                  = 64 << 20 // 64MB.
	DefTiDBGeneralLog                            = false
	DefTiDBPProfSQLCPU                           = 0
	DefTiDBRetryLimit                            = 10
	DefTiDBDisableTxnAutoRetry                   = true
	DefTiDBConstraintCheckInPlace                = false
	DefTiDBHashJoinConcurrency                   = ConcurrencyUnset
	DefTiDBProjectionConcurrency                 = ConcurrencyUnset
	DefBroadcastJoinThresholdSize                = 100 * 1024 * 1024
	DefBroadcastJoinThresholdCount               = 10 * 1024
	DefTiDBOptimizerSelectivityLevel             = 0
	DefTiDBOptimizerEnableNewOFGB                = false
	DefTiDBAllowBatchCop                         = 1
	DefTiDBAllowMPPExecution                     = true
	DefTiDBHashExchangeWithNewCollation          = true
	DefTiDBEnforceMPPExecution                   = false
	DefTiDBMPPStoreFailTTL                       = "60s"
	DefTiDBTxnMode                               = ""
	DefTiDBRowFormatV1                           = 1
	DefTiDBRowFormatV2                           = 2
	DefTiDBDDLReorgWorkerCount                   = 4
	DefTiDBDDLReorgBatchSize                     = 256
	DefTiDBDDLErrorCountLimit                    = 512
	DefTiDBMaxDeltaSchemaCount                   = 1024
	DefTiDBChangeMultiSchema                     = false
	DefTiDBPointGetCache                         = false
	DefTiDBPlacementMode                         = PlacementModeStrict
	DefTiDBEnableAutoIncrementInGenerated        = false
	DefTiDBHashAggPartialConcurrency             = ConcurrencyUnset
	DefTiDBHashAggFinalConcurrency               = ConcurrencyUnset
	DefTiDBWindowConcurrency                     = ConcurrencyUnset
	DefTiDBMergeJoinConcurrency                  = 1 // disable optimization by default
	DefTiDBStreamAggConcurrency                  = 1
	DefTiDBForcePriority                         = mysql.NoPriority
	DefEnableWindowFunction                      = true
	DefEnablePipelinedWindowFunction             = true
	DefEnableStrictDoubleTypeCheck               = true
	DefEnableVectorizedExpression                = true
	DefTiDBOptJoinReorderThreshold               = 0
	DefTiDBDDLSlowOprThreshold                   = 300
	DefTiDBUseFastAnalyze                        = false
	DefTiDBSkipIsolationLevelCheck               = false
	DefTiDBExpensiveQueryTimeThreshold           = 60 // 60s
	DefTiDBScatterRegion                         = false
	DefTiDBWaitSplitRegionFinish                 = true
	DefWaitSplitRegionTimeout                    = 300 // 300s
	DefTiDBEnableNoopFuncs                       = Off
	DefTiDBAllowRemoveAutoInc                    = false
	DefTiDBUsePlanBaselines                      = true
	DefTiDBEvolvePlanBaselines                   = false
	DefTiDBEvolvePlanTaskMaxTime                 = 600 // 600s
	DefTiDBEvolvePlanTaskStartTime               = "00:00 +0000"
	DefTiDBEvolvePlanTaskEndTime                 = "23:59 +0000"
	DefInnodbLockWaitTimeout                     = 50 // 50s
	DefTiDBStoreLimit                            = 0
	DefTiDBMetricSchemaStep                      = 60 // 60s
	DefTiDBMetricSchemaRangeDuration             = 60 // 60s
	DefTiDBFoundInPlanCache                      = false
	DefTiDBFoundInBinding                        = false
	DefTiDBEnableCollectExecutionInfo            = true
	DefTiDBAllowAutoRandExplicitInsert           = false
	DefTiDBEnableClusteredIndex                  = ClusteredIndexDefModeIntOnly
	DefTiDBRedactLog                             = false
	DefTiDBRestrictedReadOnly                    = false
	DefTiDBSuperReadOnly                         = false
	DefTiDBShardAllocateStep                     = math.MaxInt64
	DefTiDBEnableTelemetry                       = true
	DefTiDBEnableParallelApply                   = false
	DefTiDBEnableAmendPessimisticTxn             = false
	DefTiDBPartitionPruneMode                    = "static"
	DefTiDBEnableRateLimitAction                 = true
	DefTiDBEnableAsyncCommit                     = false
	DefTiDBEnable1PC                             = false
	DefTiDBGuaranteeLinearizability              = true
	DefTiDBAnalyzeVersion                        = 2
	DefTiDBEnableIndexMergeJoin                  = false
	DefTiDBTrackAggregateMemoryUsage             = true
	DefTiDBEnableExchangePartition               = false
	DefCTEMaxRecursionDepth                      = 1000
	DefTiDBTmpTableMaxSize                       = 64 << 20 // 64MB.
	DefTiDBEnableLocalTxn                        = false
	DefTiDBTSOClientBatchMaxWaitTime             = 0.0 // 0ms
	DefTiDBEnableTSOFollowerProxy                = false
	DefTiDBEnableOrderedResultMode               = false
	DefTiDBEnablePseudoForOutdatedStats          = true
	DefTiDBRegardNULLAsPoint                     = true
	DefEnablePlacementCheck                      = true
	DefTimestamp                                 = "0"
	DefTiDBEnableStmtSummary                     = true
	DefTiDBStmtSummaryInternalQuery              = false
	DefTiDBStmtSummaryRefreshInterval            = 1800
	DefTiDBStmtSummaryHistorySize                = 24
	DefTiDBStmtSummaryMaxStmtCount               = 3000
	DefTiDBStmtSummaryMaxSQLLength               = 4096
	DefTiDBCapturePlanBaseline                   = Off
	DefTiDBEnableIndexMerge                      = true
	DefEnableLegacyInstanceScope                 = true
	DefTiDBTableCacheLease                       = 3 // 3s
	DefTiDBPersistAnalyzeOptions                 = true
	DefTiDBEnableColumnTracking                  = false
	DefTiDBStatsLoadSyncWait                     = 0
	DefTiDBStatsLoadPseudoTimeout                = false
	DefSysdateIsNow                              = false
	DefTiDBEnableMutationChecker                 = false
	DefTiDBTxnAssertionLevel                     = AssertionOffStr
	DefTiDBIgnorePreparedCacheCloseStmt          = false
	DefTiDBBatchPendingTiFlashCount              = 4000
	DefRCReadCheckTS                             = false
	DefTiDBRemoveOrderbyInSubquery               = false
	DefTiDBReadStaleness                         = 0
	DefTiDBGCMaxWaitTime                         = 24 * 60 * 60
	DefMaxAllowedPacket                   uint64 = 67108864
	DefTiDBMemQuotaQuery                         = 1073741824 // 1GB
	DefTiDBQueryLogMaxLen                        = 4096
	DefTiDBEnableConcurrencyDDL                  = true
	DefTiDBBatchDMLIgnoreError                   = false
	DefTiDBMemQuotaAnalyze                       = -1
)

// Process global variables.
var (
	ProcessGeneralLog           = atomic.NewBool(false)
	GlobalLogMaxDays            = atomic.NewInt32(int32(config.GetGlobalConfig().Log.File.MaxDays))
	QueryLogMaxLen              = atomic.NewInt32(DefTiDBQueryLogMaxLen)
	EnablePProfSQLCPU           = atomic.NewBool(false)
	ddlReorgWorkerCounter int32 = DefTiDBDDLReorgWorkerCount
	ddlReorgBatchSize     int32 = DefTiDBDDLReorgBatchSize
	ddlErrorCountlimit    int64 = DefTiDBDDLErrorCountLimit
	ddlReorgRowFormat     int64 = DefTiDBRowFormatV2
	maxDeltaSchemaCount   int64 = DefTiDBMaxDeltaSchemaCount
	// MaxDDLReorgBatchSize is exported for testing.
	MaxDDLReorgBatchSize int32 = 10240
	MinDDLReorgBatchSize int32 = 32
	// DDLSlowOprThreshold is the threshold for ddl slow operations, uint is millisecond.
	DDLSlowOprThreshold                   = config.GetGlobalConfig().Instance.DDLSlowOprThreshold
	ForcePriority                         = int32(DefTiDBForcePriority)
	MaxOfMaxAllowedPacket          uint64 = 1073741824
	ExpensiveQueryTimeThreshold    uint64 = DefTiDBExpensiveQueryTimeThreshold
	MinExpensiveQueryTimeThreshold uint64 = 10 // 10s
	DefExecutorConcurrency                = 5
	MemoryUsageAlarmRatio                 = atomic.NewFloat64(config.GetGlobalConfig().Instance.MemoryUsageAlarmRatio)
	EnableLocalTxn                        = atomic.NewBool(DefTiDBEnableLocalTxn)
	MaxTSOBatchWaitInterval               = atomic.NewFloat64(DefTiDBTSOClientBatchMaxWaitTime)
	EnableTSOFollowerProxy                = atomic.NewBool(DefTiDBEnableTSOFollowerProxy)
	RestrictedReadOnly                    = atomic.NewBool(DefTiDBRestrictedReadOnly)
	VarTiDBSuperReadOnly                  = atomic.NewBool(DefTiDBSuperReadOnly)
	PersistAnalyzeOptions                 = atomic.NewBool(DefTiDBPersistAnalyzeOptions)
	TableCacheLease                       = atomic.NewInt64(DefTiDBTableCacheLease)
	EnableColumnTracking                  = atomic.NewBool(DefTiDBEnableColumnTracking)
	StatsLoadSyncWait                     = atomic.NewInt64(DefTiDBStatsLoadSyncWait)
	StatsLoadPseudoTimeout                = atomic.NewBool(DefTiDBStatsLoadPseudoTimeout)
	MemQuotaBindingCache                  = atomic.NewInt64(DefTiDBMemQuotaBindingCache)
	GCMaxWaitTime                         = atomic.NewInt64(DefTiDBGCMaxWaitTime)
<<<<<<< HEAD
	AllowConcurrencyDDL                   = atomic.NewBool(DefTiDBEnableConcurrencyDDL)
=======
)

var (
	// SetMemQuotaAnalyze is the func registered by global/subglobal tracker to set memory quota.
	SetMemQuotaAnalyze func(quota int64) = nil
	// GetMemQuotaAnalyze is the func registered by global/subglobal tracker to get memory quota.
	GetMemQuotaAnalyze func() int64 = nil
>>>>>>> 33236ba8
)<|MERGE_RESOLUTION|>--- conflicted
+++ resolved
@@ -889,9 +889,7 @@
 	StatsLoadPseudoTimeout                = atomic.NewBool(DefTiDBStatsLoadPseudoTimeout)
 	MemQuotaBindingCache                  = atomic.NewInt64(DefTiDBMemQuotaBindingCache)
 	GCMaxWaitTime                         = atomic.NewInt64(DefTiDBGCMaxWaitTime)
-<<<<<<< HEAD
 	AllowConcurrencyDDL                   = atomic.NewBool(DefTiDBEnableConcurrencyDDL)
-=======
 )
 
 var (
@@ -899,5 +897,4 @@
 	SetMemQuotaAnalyze func(quota int64) = nil
 	// GetMemQuotaAnalyze is the func registered by global/subglobal tracker to get memory quota.
 	GetMemQuotaAnalyze func() int64 = nil
->>>>>>> 33236ba8
 )