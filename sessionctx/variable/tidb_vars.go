--- conflicted
+++ resolved
@@ -1391,11 +1391,8 @@
 	DefRuntimeFilterMode                              = "OFF"
 	DefTiDBLockUnchangedKeys                          = true
 	DefTiDBEnableCheckConstraint                      = false
-<<<<<<< HEAD
 	DefTiDBEnableDefaultListPartition                 = false
-=======
 	DefTiDBSkipMissingPartitionStats                  = true
->>>>>>> 04f5e0e6
 )
 
 // Process global variables.
