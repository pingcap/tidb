--- conflicted
+++ resolved
@@ -860,11 +860,8 @@
 	DefTiDBStatsCacheMemQuota                    = 0
 	MaxTiDBStatsCacheMemQuota                    = 1024 * 1024 * 1024 * 1024 // 1TB
 	DefTiDBQueryLogMaxLen                        = 4096
-<<<<<<< HEAD
 	DefRequireSecureTransport                    = false
-=======
 	DefTiDBCommitterConcurrency                  = 128
->>>>>>> 43984d89
 	DefTiDBBatchDMLIgnoreError                   = false
 	DefTiDBMemQuotaAnalyze                       = -1
 )
