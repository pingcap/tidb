// Copyright 2017 PingCAP, Inc.
//
// Licensed under the Apache License, Version 2.0 (the "License");
// you may not use this file except in compliance with the License.
// You may obtain a copy of the License at
//
//     http://www.apache.org/licenses/LICENSE-2.0
//
// Unless required by applicable law or agreed to in writing, software
// distributed under the License is distributed on an "AS IS" BASIS,
// See the License for the specific language governing permissions and
// limitations under the License.

package variable

import (
	"math"

	"github.com/pingcap/parser/mysql"
	"github.com/pingcap/tidb/config"
	"github.com/uber-go/atomic"
)

/*
	Steps to add a new TiDB specific system variable:

	1. Add a new variable name with comment in this file.
	2. Add the default value of the new variable in this file.
	3. Add SysVar instance in 'defaultSysVars' slice with the default value.
	4. Add a field in `SessionVars`.
	5. Update the `NewSessionVars` function to set the field to its default value.
	6. Update the `variable.SetSessionSystemVar` function to use the new value when SET statement is executed.
	7. If it is a global variable, add it in `session.loadCommonGlobalVarsSQL`.
	8. Update ValidateSetSystemVar if the variable's value need to be validated.
	9. Use this variable to control the behavior in code.
*/

// TiDB system variable names that only in session scope.
const (
	TiDBDDLSlowOprThreshold = "ddl_slow_threshold"

	// tidb_snapshot is used for reading history data, the default value is empty string.
	// The value can be a datetime string like '2017-11-11 20:20:20' or a tso string. When this variable is set, the session reads history data of that time.
	TiDBSnapshot = "tidb_snapshot"

	// tidb_opt_agg_push_down is used to enable/disable the optimizer rule of aggregation push down.
	TiDBOptAggPushDown = "tidb_opt_agg_push_down"

	TiDBOptBCJ = "tidb_opt_broadcast_join"
	// tidb_opt_distinct_agg_push_down is used to decide whether agg with distinct should be pushed to tikv/tiflash.
	TiDBOptDistinctAggPushDown = "tidb_opt_distinct_agg_push_down"

	// tidb_broadcast_join_threshold_size is used to limit the size of small table for mpp broadcast join.
	// It's unit is bytes, if the size of small table is larger than it, we will not use bcj.
	TiDBBCJThresholdSize = "tidb_broadcast_join_threshold_size"

	// tidb_broadcast_join_threshold_count is used to limit the count of small table for mpp broadcast join.
	// If we can't estimate the size of one side of join child, we will check if its row number exceeds this limitation.
	TiDBBCJThresholdCount = "tidb_broadcast_join_threshold_count"

	// tidb_opt_write_row_id is used to enable/disable the operations of insert、replace and update to _tidb_rowid.
	TiDBOptWriteRowID = "tidb_opt_write_row_id"

	// Auto analyze will run if (table modify count)/(table row count) is greater than this value.
	TiDBAutoAnalyzeRatio = "tidb_auto_analyze_ratio"

	// Auto analyze will run if current time is within start time and end time.
	TiDBAutoAnalyzeStartTime = "tidb_auto_analyze_start_time"
	TiDBAutoAnalyzeEndTime   = "tidb_auto_analyze_end_time"

	// tidb_checksum_table_concurrency is used to speed up the ADMIN CHECKSUM TABLE
	// statement, when a table has multiple indices, those indices can be
	// scanned concurrently, with the cost of higher system performance impact.
	TiDBChecksumTableConcurrency = "tidb_checksum_table_concurrency"

	// TiDBCurrentTS is used to get the current transaction timestamp.
	// It is read-only.
	TiDBCurrentTS = "tidb_current_ts"

	// TiDBLastTxnInfo is used to get the last transaction info within the current session.
	TiDBLastTxnInfo = "tidb_last_txn_info"

	// TiDBLastTxnInfo is used to get the last query info within the current session.
	TiDBLastQueryInfo = "tidb_last_query_info"

	// tidb_config is a read-only variable that shows the config of the current server.
	TiDBConfig = "tidb_config"

	// tidb_batch_insert is used to enable/disable auto-split insert data. If set this option on, insert executor will automatically
	// insert data into multiple batches and use a single txn for each batch. This will be helpful when inserting large data.
	TiDBBatchInsert = "tidb_batch_insert"

	// tidb_batch_delete is used to enable/disable auto-split delete data. If set this option on, delete executor will automatically
	// split data into multiple batches and use a single txn for each batch. This will be helpful when deleting large data.
	TiDBBatchDelete = "tidb_batch_delete"

	// tidb_batch_commit is used to enable/disable auto-split the transaction.
	// If set this option on, the transaction will be committed when it reaches stmt-count-limit and starts a new transaction.
	TiDBBatchCommit = "tidb_batch_commit"

	// tidb_dml_batch_size is used to split the insert/delete data into small batches.
	// It only takes effort when tidb_batch_insert/tidb_batch_delete is on.
	// Its default value is 20000. When the row size is large, 20k rows could be larger than 100MB.
	// User could change it to a smaller one to avoid breaking the transaction size limitation.
	TiDBDMLBatchSize = "tidb_dml_batch_size"

	// The following session variables controls the memory quota during query execution.
	// "tidb_mem_quota_query":				control the memory quota of a query.
	TIDBMemQuotaQuery      = "tidb_mem_quota_query" // Bytes.
	TiDBMemQuotaApplyCache = "tidb_mem_quota_apply_cache"
	// TODO: remove them below sometime, it should have only one Quota(TIDBMemQuotaQuery).
	TIDBMemQuotaHashJoin          = "tidb_mem_quota_hashjoin"          // Bytes.
	TIDBMemQuotaMergeJoin         = "tidb_mem_quota_mergejoin"         // Bytes.
	TIDBMemQuotaSort              = "tidb_mem_quota_sort"              // Bytes.
	TIDBMemQuotaTopn              = "tidb_mem_quota_topn"              // Bytes.
	TIDBMemQuotaIndexLookupReader = "tidb_mem_quota_indexlookupreader" // Bytes.
	TIDBMemQuotaIndexLookupJoin   = "tidb_mem_quota_indexlookupjoin"   // Bytes.

	// tidb_general_log is used to log every query in the server in info level.
	TiDBGeneralLog = "tidb_general_log"

	// tidb_pprof_sql_cpu is used to add label sql label to pprof result.
	TiDBPProfSQLCPU = "tidb_pprof_sql_cpu"

	// tidb_retry_limit is the maximum number of retries when committing a transaction.
	TiDBRetryLimit = "tidb_retry_limit"

	// tidb_disable_txn_auto_retry disables transaction auto retry.
	TiDBDisableTxnAutoRetry = "tidb_disable_txn_auto_retry"

	// tidb_enable_streaming enables TiDB to use streaming API for coprocessor requests.
	TiDBEnableStreaming = "tidb_enable_streaming"

	// tidb_enable_chunk_rpc enables TiDB to use Chunk format for coprocessor requests.
	TiDBEnableChunkRPC = "tidb_enable_chunk_rpc"

	// tidb_optimizer_selectivity_level is used to control the selectivity estimation level.
	TiDBOptimizerSelectivityLevel = "tidb_optimizer_selectivity_level"

	// tidb_txn_mode is used to control the transaction behavior.
	TiDBTxnMode = "tidb_txn_mode"

	// tidb_row_format_version is used to control tidb row format version current.
	TiDBRowFormatVersion = "tidb_row_format_version"

	// tidb_enable_table_partition is used to control table partition feature.
	// The valid value include auto/on/off:
	// on or auto: enable table partition if the partition type is implemented.
	// off: always disable table partition.
	TiDBEnableTablePartition = "tidb_enable_table_partition"

	// tidb_enable_list_partition is used to control list table partition feature.
	TiDBEnableListTablePartition = "tidb_enable_list_partition"

	// tidb_skip_isolation_level_check is used to control whether to return error when set unsupported transaction
	// isolation level.
	TiDBSkipIsolationLevelCheck = "tidb_skip_isolation_level_check"

	// TiDBLowResolutionTSO is used for reading data with low resolution TSO which is updated once every two seconds
	TiDBLowResolutionTSO = "tidb_low_resolution_tso"

	// TiDBReplicaRead is used for reading data from replicas, followers for example.
	TiDBReplicaRead = "tidb_replica_read"

	// TiDBAllowRemoveAutoInc indicates whether a user can drop the auto_increment column attribute or not.
	TiDBAllowRemoveAutoInc = "tidb_allow_remove_auto_inc"

	// TiDBMultiStatementMode enables multi statement at the risk of SQL injection
	// provides backwards compatibility
	TiDBMultiStatementMode = "tidb_multi_statement_mode"

	// TiDBEvolvePlanTaskMaxTime controls the max time of a single evolution task.
	TiDBEvolvePlanTaskMaxTime = "tidb_evolve_plan_task_max_time"

	// TiDBEvolvePlanTaskStartTime is the start time of evolution task.
	TiDBEvolvePlanTaskStartTime = "tidb_evolve_plan_task_start_time"
	// TiDBEvolvePlanTaskEndTime is the end time of evolution task.
	TiDBEvolvePlanTaskEndTime = "tidb_evolve_plan_task_end_time"

	// tidb_slow_log_threshold is used to set the slow log threshold in the server.
	TiDBSlowLogThreshold = "tidb_slow_log_threshold"

	// tidb_record_plan_in_slow_log is used to log the plan of the slow query.
	TiDBRecordPlanInSlowLog = "tidb_record_plan_in_slow_log"

	// tidb_enable_slow_log enables TiDB to log slow queries.
	TiDBEnableSlowLog = "tidb_enable_slow_log"

	// tidb_query_log_max_len is used to set the max length of the query in the log.
	TiDBQueryLogMaxLen = "tidb_query_log_max_len"

	// TiDBCheckMb4ValueInUTF8 is used to control whether to enable the check wrong utf8 value.
	TiDBCheckMb4ValueInUTF8 = "tidb_check_mb4_value_in_utf8"

	// TiDBFoundInPlanCache indicates whether the last statement was found in plan cache
	TiDBFoundInPlanCache = "last_plan_from_cache"

	// TiDBFoundInBinding indicates whether the last statement was matched with the hints in the binding.
	TiDBFoundInBinding = "last_plan_from_binding"

	// TiDBAllowAutoRandExplicitInsert indicates whether explicit insertion on auto_random column is allowed.
	TiDBAllowAutoRandExplicitInsert = "allow_auto_random_explicit_insert"

	// TiDBTxnScope indicates whether using global transactions or local transactions.
	TiDBTxnScope = "txn_scope"
)

// TiDB system variable names that both in session and global scope.
const (
	// tidb_build_stats_concurrency is used to speed up the ANALYZE statement, when a table has multiple indices,
	// those indices can be scanned concurrently, with the cost of higher system performance impact.
	TiDBBuildStatsConcurrency = "tidb_build_stats_concurrency"

	// tidb_distsql_scan_concurrency is used to set the concurrency of a distsql scan task.
	// A distsql scan task can be a table scan or a index scan, which may be distributed to many TiKV nodes.
	// Higher concurrency may reduce latency, but with the cost of higher memory usage and system performance impact.
	// If the query has a LIMIT clause, high concurrency makes the system do much more work than needed.
	// tidb_distsql_scan_concurrency is deprecated, use tidb_executor_concurrency instead.
	TiDBDistSQLScanConcurrency = "tidb_distsql_scan_concurrency"

	// tidb_opt_insubquery_to_join_and_agg is used to enable/disable the optimizer rule of rewriting IN subquery.
	TiDBOptInSubqToJoinAndAgg = "tidb_opt_insubq_to_join_and_agg"

	// tidb_opt_prefer_range_scan is used to enable/disable the optimizer to always prefer range scan over table scan, ignoring their costs.
	TiDBOptPreferRangeScan = "tidb_opt_prefer_range_scan"

	// tidb_opt_correlation_threshold is a guard to enable row count estimation using column order correlation.
	TiDBOptCorrelationThreshold = "tidb_opt_correlation_threshold"

	// tidb_opt_correlation_exp_factor is an exponential factor to control heuristic approach when tidb_opt_correlation_threshold is not satisfied.
	TiDBOptCorrelationExpFactor = "tidb_opt_correlation_exp_factor"

	// tidb_opt_cpu_factor is the CPU cost of processing one expression for one row.
	TiDBOptCPUFactor = "tidb_opt_cpu_factor"
	// tidb_opt_copcpu_factor is the CPU cost of processing one expression for one row in coprocessor.
	TiDBOptCopCPUFactor = "tidb_opt_copcpu_factor"
	// tidb_opt_tiflash_concurrency_factor is concurrency number of tiflash computation.
	TiDBOptTiFlashConcurrencyFactor = "tidb_opt_tiflash_concurrency_factor"
	// tidb_opt_network_factor is the network cost of transferring 1 byte data.
	TiDBOptNetworkFactor = "tidb_opt_network_factor"
	// tidb_opt_scan_factor is the IO cost of scanning 1 byte data on TiKV.
	TiDBOptScanFactor = "tidb_opt_scan_factor"
	// tidb_opt_desc_factor is the IO cost of scanning 1 byte data on TiKV in desc order.
	TiDBOptDescScanFactor = "tidb_opt_desc_factor"
	// tidb_opt_seek_factor is the IO cost of seeking the start value in a range on TiKV or TiFlash.
	TiDBOptSeekFactor = "tidb_opt_seek_factor"
	// tidb_opt_memory_factor is the memory cost of storing one tuple.
	TiDBOptMemoryFactor = "tidb_opt_memory_factor"
	// tidb_opt_disk_factor is the IO cost of reading/writing one byte to temporary disk.
	TiDBOptDiskFactor = "tidb_opt_disk_factor"
	// tidb_opt_concurrency_factor is the CPU cost of additional one goroutine.
	TiDBOptConcurrencyFactor = "tidb_opt_concurrency_factor"

	// tidb_index_join_batch_size is used to set the batch size of a index lookup join.
	// The index lookup join fetches batches of data from outer executor and constructs ranges for inner executor.
	// This value controls how much of data in a batch to do the index join.
	// Large value may reduce the latency but consumes more system resource.
	TiDBIndexJoinBatchSize = "tidb_index_join_batch_size"

	// tidb_index_lookup_size is used for index lookup executor.
	// The index lookup executor first scan a batch of handles from a index, then use those handles to lookup the table
	// rows, this value controls how much of handles in a batch to do a lookup task.
	// Small value sends more RPCs to TiKV, consume more system resource.
	// Large value may do more work than needed if the query has a limit.
	TiDBIndexLookupSize = "tidb_index_lookup_size"

	// tidb_index_lookup_concurrency is used for index lookup executor.
	// A lookup task may have 'tidb_index_lookup_size' of handles at maximun, the handles may be distributed
	// in many TiKV nodes, we executes multiple concurrent index lookup tasks concurrently to reduce the time
	// waiting for a task to finish.
	// Set this value higher may reduce the latency but consumes more system resource.
	// tidb_index_lookup_concurrency is deprecated, use tidb_executor_concurrency instead.
	TiDBIndexLookupConcurrency = "tidb_index_lookup_concurrency"

	// tidb_index_lookup_join_concurrency is used for index lookup join executor.
	// IndexLookUpJoin starts "tidb_index_lookup_join_concurrency" inner workers
	// to fetch inner rows and join the matched (outer, inner) row pairs.
	// tidb_index_lookup_join_concurrency is deprecated, use tidb_executor_concurrency instead.
	TiDBIndexLookupJoinConcurrency = "tidb_index_lookup_join_concurrency"

	// tidb_index_serial_scan_concurrency is used for controlling the concurrency of index scan operation
	// when we need to keep the data output order the same as the order of index data.
	TiDBIndexSerialScanConcurrency = "tidb_index_serial_scan_concurrency"

	// TiDBMaxChunkSize is used to control the max chunk size during query execution.
	TiDBMaxChunkSize = "tidb_max_chunk_size"

	// TiDBAllowBatchCop means if we should send batch coprocessor to TiFlash. It can be set to 0, 1 and 2.
	// 0 means never use batch cop, 1 means use batch cop in case of aggregation and join, 2, means to force to send batch cop for any query.
	// The default value is 0
	TiDBAllowBatchCop = "tidb_allow_batch_cop"

	TiDBAllowMPPExecution = "tidb_allow_mpp"

	// TiDBInitChunkSize is used to control the init chunk size during query execution.
	TiDBInitChunkSize = "tidb_init_chunk_size"

	// tidb_enable_cascades_planner is used to control whether to enable the cascades planner.
	TiDBEnableCascadesPlanner = "tidb_enable_cascades_planner"

	// tidb_skip_utf8_check skips the UTF8 validate process, validate UTF8 has performance cost, if we can make sure
	// the input string values are valid, we can skip the check.
	TiDBSkipUTF8Check = "tidb_skip_utf8_check"

	// tidb_skip_ascii_check skips the ASCII validate process
	// old tidb may already have fields with invalid ASCII bytes
	// disable ASCII validate can guarantee a safe replication
	TiDBSkipASCIICheck = "tidb_skip_ascii_check"

	// tidb_hash_join_concurrency is used for hash join executor.
	// The hash join outer executor starts multiple concurrent join workers to probe the hash table.
	// tidb_hash_join_concurrency is deprecated, use tidb_executor_concurrency instead.
	TiDBHashJoinConcurrency = "tidb_hash_join_concurrency"

	// tidb_projection_concurrency is used for projection operator.
	// This variable controls the worker number of projection operator.
	// tidb_projection_concurrency is deprecated, use tidb_executor_concurrency instead.
	TiDBProjectionConcurrency = "tidb_projection_concurrency"

	// tidb_hashagg_partial_concurrency is used for hash agg executor.
	// The hash agg executor starts multiple concurrent partial workers to do partial aggregate works.
	// tidb_hashagg_partial_concurrency is deprecated, use tidb_executor_concurrency instead.
	TiDBHashAggPartialConcurrency = "tidb_hashagg_partial_concurrency"

	// tidb_hashagg_final_concurrency is used for hash agg executor.
	// The hash agg executor starts multiple concurrent final workers to do final aggregate works.
	// tidb_hashagg_final_concurrency is deprecated, use tidb_executor_concurrency instead.
	TiDBHashAggFinalConcurrency = "tidb_hashagg_final_concurrency"

	// tidb_window_concurrency is used for window parallel executor.
	// tidb_window_concurrency is deprecated, use tidb_executor_concurrency instead.
	TiDBWindowConcurrency = "tidb_window_concurrency"

	// tidb_merge_join_concurrency is used for merge join parallel executor
	TiDBMergeJoinConcurrency = "tidb_merge_join_concurrency"

	// tidb_stream_agg_concurrency is used for stream aggregation parallel executor.
	// tidb_stream_agg_concurrency is deprecated, use tidb_executor_concurrency instead.
	TiDBStreamAggConcurrency = "tidb_streamagg_concurrency"

	// tidb_enable_parallel_apply is used for parallel apply.
	TiDBEnableParallelApply = "tidb_enable_parallel_apply"

	// tidb_backoff_lock_fast is used for tikv backoff base time in milliseconds.
	TiDBBackoffLockFast = "tidb_backoff_lock_fast"

	// tidb_backoff_weight is used to control the max back off time in TiDB.
	// The default maximum back off time is a small value.
	// BackOffWeight could multiply it to let the user adjust the maximum time for retrying.
	// Only positive integers can be accepted, which means that the maximum back off time can only grow.
	TiDBBackOffWeight = "tidb_backoff_weight"

	// tidb_ddl_reorg_worker_cnt defines the count of ddl reorg workers.
	TiDBDDLReorgWorkerCount = "tidb_ddl_reorg_worker_cnt"

	// tidb_ddl_reorg_batch_size defines the transaction batch size of ddl reorg workers.
	TiDBDDLReorgBatchSize = "tidb_ddl_reorg_batch_size"

	// tidb_ddl_error_count_limit defines the count of ddl error limit.
	TiDBDDLErrorCountLimit = "tidb_ddl_error_count_limit"

	// tidb_ddl_reorg_priority defines the operations priority of adding indices.
	// It can be: PRIORITY_LOW, PRIORITY_NORMAL, PRIORITY_HIGH
	TiDBDDLReorgPriority = "tidb_ddl_reorg_priority"

	// TiDBEnableChangeColumnType is used to control whether to enable the change column type.
	TiDBEnableChangeColumnType = "tidb_enable_change_column_type"

	// TiDBEnableChangeMultiSchema is used to control whether to enable the change multi schema.
	TiDBEnableChangeMultiSchema = "tidb_enable_change_multi_schema"

	// TiDBEnablePointGetCache is used to control whether to enable the point get cache for special scenario.
	TiDBEnablePointGetCache = "tidb_enable_point_get_cache"

	// TiDBEnableAlterPlacement is used to control whether to enable alter table partition.
	TiDBEnableAlterPlacement = "tidb_enable_alter_placement"

	// tidb_max_delta_schema_count defines the max length of deltaSchemaInfos.
	// deltaSchemaInfos is a queue that maintains the history of schema changes.
	TiDBMaxDeltaSchemaCount = "tidb_max_delta_schema_count"

	// tidb_scatter_region will scatter the regions for DDLs when it is ON.
	TiDBScatterRegion = "tidb_scatter_region"

	// TiDBWaitSplitRegionFinish defines the split region behaviour is sync or async.
	TiDBWaitSplitRegionFinish = "tidb_wait_split_region_finish"

	// TiDBWaitSplitRegionTimeout uses to set the split and scatter region back off time.
	TiDBWaitSplitRegionTimeout = "tidb_wait_split_region_timeout"

	// tidb_force_priority defines the operations priority of all statements.
	// It can be "NO_PRIORITY", "LOW_PRIORITY", "HIGH_PRIORITY", "DELAYED"
	TiDBForcePriority = "tidb_force_priority"

	// tidb_enable_radix_join indicates to use radix hash join algorithm to execute
	// HashJoin.
	TiDBEnableRadixJoin = "tidb_enable_radix_join"

	// tidb_constraint_check_in_place indicates to check the constraint when the SQL executing.
	// It could hurt the performance of bulking insert when it is ON.
	TiDBConstraintCheckInPlace = "tidb_constraint_check_in_place"

	// tidb_enable_window_function is used to control whether to enable the window function.
	TiDBEnableWindowFunction = "tidb_enable_window_function"

	// tidb_enable_strict_double_type_check is used to control table field double type syntax check.
	TiDBEnableStrictDoubleTypeCheck = "tidb_enable_strict_double_type_check"

	// tidb_enable_vectorized_expression is used to control whether to enable the vectorized expression evaluation.
	TiDBEnableVectorizedExpression = "tidb_enable_vectorized_expression"

	// TIDBOptJoinReorderThreshold defines the threshold less than which
	// we'll choose a rather time consuming algorithm to calculate the join order.
	TiDBOptJoinReorderThreshold = "tidb_opt_join_reorder_threshold"

	// SlowQueryFile indicates which slow query log file for SLOW_QUERY table to parse.
	TiDBSlowQueryFile = "tidb_slow_query_file"

	// TiDBEnableFastAnalyze indicates to use fast analyze.
	TiDBEnableFastAnalyze = "tidb_enable_fast_analyze"

	// TiDBExpensiveQueryTimeThreshold indicates the time threshold of expensive query.
	TiDBExpensiveQueryTimeThreshold = "tidb_expensive_query_time_threshold"

	// TiDBEnableIndexMerge indicates to generate IndexMergePath.
	TiDBEnableIndexMerge = "tidb_enable_index_merge"

	// TiDBEnableNoopFuncs set true will enable using fake funcs(like get_lock release_lock)
	TiDBEnableNoopFuncs = "tidb_enable_noop_functions"

	// TiDBEnableStmtSummary indicates whether the statement summary is enabled.
	TiDBEnableStmtSummary = "tidb_enable_stmt_summary"

	// TiDBStmtSummaryInternalQuery indicates whether the statement summary contain internal query.
	TiDBStmtSummaryInternalQuery = "tidb_stmt_summary_internal_query"

	// TiDBStmtSummaryRefreshInterval indicates the refresh interval in seconds for each statement summary.
	TiDBStmtSummaryRefreshInterval = "tidb_stmt_summary_refresh_interval"

	// TiDBStmtSummaryHistorySize indicates the history size of each statement summary.
	TiDBStmtSummaryHistorySize = "tidb_stmt_summary_history_size"

	// TiDBStmtSummaryMaxStmtCount indicates the max number of statements kept in memory.
	TiDBStmtSummaryMaxStmtCount = "tidb_stmt_summary_max_stmt_count"

	// TiDBStmtSummaryMaxSQLLength indicates the max length of displayed normalized sql and sample sql.
	TiDBStmtSummaryMaxSQLLength = "tidb_stmt_summary_max_sql_length"

	// TiDBCapturePlanBaseline indicates whether the capture of plan baselines is enabled.
	TiDBCapturePlanBaseline = "tidb_capture_plan_baselines"

	// TiDBUsePlanBaselines indicates whether the use of plan baselines is enabled.
	TiDBUsePlanBaselines = "tidb_use_plan_baselines"

	// TiDBEvolvePlanBaselines indicates whether the evolution of plan baselines is enabled.
	TiDBEvolvePlanBaselines = "tidb_evolve_plan_baselines"

	// TiDBEnableExtendedStats indicates whether the extended statistics feature is enabled.
	TiDBEnableExtendedStats = "tidb_enable_extended_stats"

	// TiDBIsolationReadEngines indicates the tidb only read from the stores whose engine type is involved in IsolationReadEngines.
	// Now, only support TiKV and TiFlash.
	TiDBIsolationReadEngines = "tidb_isolation_read_engines"

	// TiDBStoreLimit indicates the limit of sending request to a store, 0 means without limit.
	TiDBStoreLimit = "tidb_store_limit"

	// TiDBMetricSchemaStep indicates the step when query metric schema.
	TiDBMetricSchemaStep = "tidb_metric_query_step"

	// TiDBMetricSchemaRangeDuration indicates the range duration when query metric schema.
	TiDBMetricSchemaRangeDuration = "tidb_metric_query_range_duration"

	// TiDBEnableCollectExecutionInfo indicates that whether execution info is collected.
	TiDBEnableCollectExecutionInfo = "tidb_enable_collect_execution_info"

	// DefExecutorConcurrency is used for controlling the concurrency of all types of executors.
	TiDBExecutorConcurrency = "tidb_executor_concurrency"

	// TiDBEnableClusteredIndex indicates if clustered index feature is enabled.
	TiDBEnableClusteredIndex = "tidb_enable_clustered_index"

	// TiDBPartitionPruneMode indicates the partition prune mode used.
	TiDBPartitionPruneMode = "tidb_partition_prune_mode"

	// TiDBSlowLogMasking is deprecated and a alias of TiDBRedactLog.
	// Deprecated: use TiDBRedactLog instead.
	TiDBSlowLogMasking = "tidb_slow_log_masking"

	// TiDBRedactLog indicates that whether redact log.
	TiDBRedactLog = "tidb_redact_log"

	// TiDBShardAllocateStep indicates the max size of continuous rowid shard in one transaction.
	TiDBShardAllocateStep = "tidb_shard_allocate_step"
	// TiDBEnableTelemetry indicates that whether usage data report to PingCAP is enabled.
	TiDBEnableTelemetry = "tidb_enable_telemetry"

	// TiDBEnableAmendPessimisticTxn indicates if amend pessimistic transactions is enabled.
	TiDBEnableAmendPessimisticTxn = "tidb_enable_amend_pessimistic_txn"

	// TiDBMemoryUsageAlarmRatio indicates the alarm threshold when memory usage of the tidb-server exceeds.
	TiDBMemoryUsageAlarmRatio = "tidb_memory_usage_alarm_ratio"

	// TiDBEnableRateLimitAction indicates whether enabled ratelimit action
	TiDBEnableRateLimitAction = "tidb_enable_rate_limit_action"

	// TiDBEnableAsyncCommit indicates whether to enable the async commit feature.
	TiDBEnableAsyncCommit = "tidb_enable_async_commit"

	// TiDBEnable1PC indicates whether to enable the one-phase commit feature.
	TiDBEnable1PC = "tidb_enable_1pc"

	// TiDBGuaranteeLinearizability indicates whether to guarantee linearizability.
	TiDBGuaranteeLinearizability = "tidb_guarantee_linearizability"

	// TiDBAnalyzeVersion indicates the how tidb collects the analyzed statistics and how use to it.
	TiDBAnalyzeVersion = "tidb_analyze_version"

	// TiDBEnableIndexMergeJoin indicates whether to enable index merge join.
	TiDBEnableIndexMergeJoin = "tidb_enable_index_merge_join"

	// TiDBTrackAggregateMemoryUsage indicates whether track the memory usage of aggregate function.
	TiDBTrackAggregateMemoryUsage = "tidb_track_aggregate_memory_usage"

<<<<<<< HEAD
	// TiDBEnableEnancedSecurity restricts SUPER users from certain operations.
	TiDBEnableEnhancedSecurity = "tidb_enable_enhanced_security"
=======
	// TiDBEnableExchangePartition indicates whether to enable exchange partition.
	TiDBEnableExchangePartition = "tidb_enable_exchange_partition"

	// TiDBEnableTiFlashFallbackTiKV indicates whether to fallback to TiKV when TiFlash is unavailable.
	TiDBEnableTiFlashFallbackTiKV = "tidb_enable_tiflash_fallback_tikv"
>>>>>>> d1297376
)

// TiDB vars that have only global scope

const (
	// TiDBGCEnable turns garbage collection on or OFF
	TiDBGCEnable = "tidb_gc_enable"
	// TiDBGCRunInterval sets the interval that GC runs
	TiDBGCRunInterval = "tidb_gc_run_interval"
	// TiDBGCLifetime sets the retention window of older versions
	TiDBGCLifetime = "tidb_gc_life_time"
	// TiDBGCConcurrency sets the concurrency of garbage collection. -1 = AUTO value
	TiDBGCConcurrency = "tidb_gc_concurrency"
	// TiDBGCScanLockMode enables the green GC feature (default)
	TiDBGCScanLockMode = "tidb_gc_scan_lock_mode"
)

// Default TiDB system variable values.
const (
	DefHostname                        = "localhost"
	DefIndexLookupConcurrency          = ConcurrencyUnset
	DefIndexLookupJoinConcurrency      = ConcurrencyUnset
	DefIndexSerialScanConcurrency      = 1
	DefIndexJoinBatchSize              = 25000
	DefIndexLookupSize                 = 20000
	DefDistSQLScanConcurrency          = 15
	DefBuildStatsConcurrency           = 4
	DefAutoAnalyzeRatio                = 0.5
	DefAutoAnalyzeStartTime            = "00:00 +0000"
	DefAutoAnalyzeEndTime              = "23:59 +0000"
	DefAutoIncrementIncrement          = 1
	DefAutoIncrementOffset             = 1
	DefChecksumTableConcurrency        = 4
	DefSkipUTF8Check                   = false
	DefSkipASCIICheck                  = false
	DefOptAggPushDown                  = false
	DefOptBCJ                          = false
	DefOptWriteRowID                   = false
	DefOptCorrelationThreshold         = 0.9
	DefOptCorrelationExpFactor         = 1
	DefOptCPUFactor                    = 3.0
	DefOptCopCPUFactor                 = 3.0
	DefOptTiFlashConcurrencyFactor     = 24.0
	DefOptNetworkFactor                = 1.0
	DefOptScanFactor                   = 1.5
	DefOptDescScanFactor               = 3.0
	DefOptSeekFactor                   = 20.0
	DefOptMemoryFactor                 = 0.001
	DefOptDiskFactor                   = 1.5
	DefOptConcurrencyFactor            = 3.0
	DefOptInSubqToJoinAndAgg           = true
	DefOptPreferRangeScan              = false
	DefBatchInsert                     = false
	DefBatchDelete                     = false
	DefBatchCommit                     = false
	DefCurretTS                        = 0
	DefInitChunkSize                   = 32
	DefMaxChunkSize                    = 1024
	DefDMLBatchSize                    = 0
	DefMaxPreparedStmtCount            = -1
	DefWaitTimeout                     = 0
	DefTiDBMemQuotaApplyCache          = 32 << 20 // 32MB.
	DefTiDBMemQuotaHashJoin            = 32 << 30 // 32GB.
	DefTiDBMemQuotaMergeJoin           = 32 << 30 // 32GB.
	DefTiDBMemQuotaSort                = 32 << 30 // 32GB.
	DefTiDBMemQuotaTopn                = 32 << 30 // 32GB.
	DefTiDBMemQuotaIndexLookupReader   = 32 << 30 // 32GB.
	DefTiDBMemQuotaIndexLookupJoin     = 32 << 30 // 32GB.
	DefTiDBMemQuotaDistSQL             = 32 << 30 // 32GB.
	DefTiDBGeneralLog                  = false
	DefTiDBPProfSQLCPU                 = 0
	DefTiDBRetryLimit                  = 10
	DefTiDBDisableTxnAutoRetry         = true
	DefTiDBConstraintCheckInPlace      = false
	DefTiDBHashJoinConcurrency         = ConcurrencyUnset
	DefTiDBProjectionConcurrency       = ConcurrencyUnset
	DefBroadcastJoinThresholdSize      = 100 * 1024 * 1024
	DefBroadcastJoinThresholdCount     = 10 * 1024
	DefTiDBOptimizerSelectivityLevel   = 0
	DefTiDBAllowBatchCop               = 1
	DefTiDBAllowMPPExecution           = false
	DefTiDBTxnMode                     = ""
	DefTiDBRowFormatV1                 = 1
	DefTiDBRowFormatV2                 = 2
	DefTiDBDDLReorgWorkerCount         = 4
	DefTiDBDDLReorgBatchSize           = 256
	DefTiDBDDLErrorCountLimit          = 512
	DefTiDBMaxDeltaSchemaCount         = 1024
	DefTiDBChangeColumnType            = false
	DefTiDBChangeMultiSchema           = false
	DefTiDBPointGetCache               = false
	DefTiDBEnableAlterPlacement        = false
	DefTiDBHashAggPartialConcurrency   = ConcurrencyUnset
	DefTiDBHashAggFinalConcurrency     = ConcurrencyUnset
	DefTiDBWindowConcurrency           = ConcurrencyUnset
	DefTiDBMergeJoinConcurrency        = 1 // disable optimization by default
	DefTiDBStreamAggConcurrency        = 1
	DefTiDBForcePriority               = mysql.NoPriority
	DefTiDBUseRadixJoin                = false
	DefEnableWindowFunction            = true
	DefEnableStrictDoubleTypeCheck     = true
	DefEnableVectorizedExpression      = true
	DefTiDBOptJoinReorderThreshold     = 0
	DefTiDBDDLSlowOprThreshold         = 300
	DefTiDBUseFastAnalyze              = false
	DefTiDBSkipIsolationLevelCheck     = false
	DefTiDBExpensiveQueryTimeThreshold = 60 // 60s
	DefTiDBScatterRegion               = false
	DefTiDBWaitSplitRegionFinish       = true
	DefWaitSplitRegionTimeout          = 300 // 300s
	DefTiDBEnableNoopFuncs             = false
	DefTiDBAllowRemoveAutoInc          = false
	DefTiDBUsePlanBaselines            = true
	DefTiDBEvolvePlanBaselines         = false
	DefTiDBEvolvePlanTaskMaxTime       = 600 // 600s
	DefTiDBEvolvePlanTaskStartTime     = "00:00 +0000"
	DefTiDBEvolvePlanTaskEndTime       = "23:59 +0000"
	DefInnodbLockWaitTimeout           = 50 // 50s
	DefTiDBStoreLimit                  = 0
	DefTiDBMetricSchemaStep            = 60 // 60s
	DefTiDBMetricSchemaRangeDuration   = 60 // 60s
	DefTiDBFoundInPlanCache            = false
	DefTiDBFoundInBinding              = false
	DefTiDBEnableCollectExecutionInfo  = true
	DefTiDBAllowAutoRandExplicitInsert = false
	DefTiDBEnableClusteredIndex        = false
	DefTiDBRedactLog                   = false
	DefTiDBShardAllocateStep           = math.MaxInt64
	DefTiDBEnableTelemetry             = true
	DefTiDBEnableParallelApply         = false
	DefTiDBEnableAmendPessimisticTxn   = false
	DefTiDBPartitionPruneMode          = "static"
	DefTiDBEnableRateLimitAction       = true
	DefTiDBEnableAsyncCommit           = false
	DefTiDBEnable1PC                   = false
	DefTiDBGuaranteeLinearizability    = true
	DefTiDBAnalyzeVersion              = 1
	DefTiDBEnableIndexMergeJoin        = false
	DefTiDBTrackAggregateMemoryUsage   = false
	DefTiDBEnableExchangePartition     = false
	DefTiDBEnableTiFlashFallbackTiKV   = false
)

// Process global variables.
var (
	ProcessGeneralLog            = atomic.NewBool(false)
	EnablePProfSQLCPU            = atomic.NewBool(false)
	ddlReorgWorkerCounter  int32 = DefTiDBDDLReorgWorkerCount
	maxDDLReorgWorkerCount int32 = 128
	ddlReorgBatchSize      int32 = DefTiDBDDLReorgBatchSize
	ddlErrorCountlimit     int64 = DefTiDBDDLErrorCountLimit
	ddlReorgRowFormat      int64 = DefTiDBRowFormatV2
	maxDeltaSchemaCount    int64 = DefTiDBMaxDeltaSchemaCount
	// Export for testing.
	MaxDDLReorgBatchSize int32 = 10240
	MinDDLReorgBatchSize int32 = 32
	// DDLSlowOprThreshold is the threshold for ddl slow operations, uint is millisecond.
	DDLSlowOprThreshold            uint32 = DefTiDBDDLSlowOprThreshold
	ForcePriority                         = int32(DefTiDBForcePriority)
	MaxOfMaxAllowedPacket          uint64 = 1073741824
	ExpensiveQueryTimeThreshold    uint64 = DefTiDBExpensiveQueryTimeThreshold
	MinExpensiveQueryTimeThreshold uint64 = 10 // 10s
	CapturePlanBaseline                   = serverGlobalVariable{globalVal: BoolOff}
	DefExecutorConcurrency                = 5
	MemoryUsageAlarmRatio                 = atomic.NewFloat64(config.GetGlobalConfig().Performance.MemoryUsageAlarmRatio)
)

// FeatureSwitchVariables is used to filter result of show variables, these switches should be turn blind to users.
var FeatureSwitchVariables = []string{
	TiDBEnableChangeColumnType,
	TiDBEnablePointGetCache,
	TiDBEnableAlterPlacement,
	TiDBEnableChangeMultiSchema,
	TiDBEnableAsyncCommit,
	TiDBEnable1PC,
	TiDBGuaranteeLinearizability,
	TiDBEnableClusteredIndex,
}

// FilterImplicitFeatureSwitch is used to filter result of show variables, these switches should be turn blind to users.
func FilterImplicitFeatureSwitch(sysVar *SysVar) bool {
	for _, one := range FeatureSwitchVariables {
		if one == sysVar.Name {
			return true
		}
	}
	return false
}<|MERGE_RESOLUTION|>--- conflicted
+++ resolved
@@ -522,16 +522,14 @@
 	// TiDBTrackAggregateMemoryUsage indicates whether track the memory usage of aggregate function.
 	TiDBTrackAggregateMemoryUsage = "tidb_track_aggregate_memory_usage"
 
-<<<<<<< HEAD
+	// TiDBEnableExchangePartition indicates whether to enable exchange partition.
+	TiDBEnableExchangePartition = "tidb_enable_exchange_partition"
+
+	// TiDBEnableTiFlashFallbackTiKV indicates whether to fallback to TiKV when TiFlash is unavailable.
+	TiDBEnableTiFlashFallbackTiKV = "tidb_enable_tiflash_fallback_tikv"
+
 	// TiDBEnableEnancedSecurity restricts SUPER users from certain operations.
 	TiDBEnableEnhancedSecurity = "tidb_enable_enhanced_security"
-=======
-	// TiDBEnableExchangePartition indicates whether to enable exchange partition.
-	TiDBEnableExchangePartition = "tidb_enable_exchange_partition"
-
-	// TiDBEnableTiFlashFallbackTiKV indicates whether to fallback to TiKV when TiFlash is unavailable.
-	TiDBEnableTiFlashFallbackTiKV = "tidb_enable_tiflash_fallback_tikv"
->>>>>>> d1297376
 )
 
 // TiDB vars that have only global scope
