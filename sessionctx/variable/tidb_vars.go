--- conflicted
+++ resolved
@@ -844,12 +844,9 @@
 	DefTiDBGCMaxWaitTime                         = 24 * 60 * 60
 	DefMaxAllowedPacket                   uint64 = 67108864
 	DefTiDBMemQuotaQuery                         = 1073741824 // 1GB
-<<<<<<< HEAD
+	DefTiDBQueryLogMaxLen                        = 4096
 	DefTiDBMemQuotaAnalyze                       = -1
 	DefTiDBAnalyzeGCTrigger                      = 524288000 // 500MB
-=======
-	DefTiDBQueryLogMaxLen                        = 4096
->>>>>>> 4e216804
 )
 
 // Process global variables.
