// Copyright 2017 PingCAP, Inc.
//
// Licensed under the Apache License, Version 2.0 (the "License");
// you may not use this file except in compliance with the License.
// You may obtain a copy of the License at
//
//     http://www.apache.org/licenses/LICENSE-2.0
//
// Unless required by applicable law or agreed to in writing, software
// distributed under the License is distributed on an "AS IS" BASIS,
// WITHOUT WARRANTIES OR CONDITIONS OF ANY KIND, either express or implied.
// See the License for the specific language governing permissions and
// limitations under the License.

package variable

import (
	"math"

	"github.com/pingcap/tidb/config"
	"github.com/pingcap/tidb/parser/mysql"
	"github.com/pingcap/tidb/sessionctx/variable/featuretag/concurrencyddl"
	"github.com/pingcap/tidb/util/paging"
	"go.uber.org/atomic"
)

/*
	Steps to add a new TiDB specific system variable:

	1. Add a new variable name with comment in this file.
	2. Add the default value of the new variable in this file.
	3. Add SysVar instance in 'defaultSysVars' slice.
*/

// TiDB system variable names that only in session scope.
const (
	TiDBDDLSlowOprThreshold = "ddl_slow_threshold"

	// TiDBSnapshot is used for reading history data, the default value is empty string.
	// The value can be a datetime string like '2017-11-11 20:20:20' or a tso string. When this variable is set, the session reads history data of that time.
	TiDBSnapshot = "tidb_snapshot"

	// TiDBOptAggPushDown is used to enable/disable the optimizer rule of aggregation push down.
	TiDBOptAggPushDown = "tidb_opt_agg_push_down"

	// TiDBOptCartesianBCJ is used to disable/enable broadcast cartesian join in MPP mode
	TiDBOptCartesianBCJ = "tidb_opt_broadcast_cartesian_join"

	TiDBOptMPPOuterJoinFixedBuildSide = "tidb_opt_mpp_outer_join_fixed_build_side"

	// TiDBOptDistinctAggPushDown is used to decide whether agg with distinct should be pushed to tikv/tiflash.
	TiDBOptDistinctAggPushDown = "tidb_opt_distinct_agg_push_down"

	// TiDBOptSkewDistinctAgg is used to indicate the distinct agg has data skew
	TiDBOptSkewDistinctAgg = "tidb_opt_skew_distinct_agg"

	// TiDBBCJThresholdSize is used to limit the size of small table for mpp broadcast join.
	// Its unit is bytes, if the size of small table is larger than it, we will not use bcj.
	TiDBBCJThresholdSize = "tidb_broadcast_join_threshold_size"

	// TiDBBCJThresholdCount is used to limit the count of small table for mpp broadcast join.
	// If we can't estimate the size of one side of join child, we will check if its row number exceeds this limitation.
	TiDBBCJThresholdCount = "tidb_broadcast_join_threshold_count"

	// TiDBOptWriteRowID is used to enable/disable the operations of insert、replace and update to _tidb_rowid.
	TiDBOptWriteRowID = "tidb_opt_write_row_id"

	// TiDBAutoAnalyzeRatio will run if (table modify count)/(table row count) is greater than this value.
	TiDBAutoAnalyzeRatio = "tidb_auto_analyze_ratio"

	// TiDBAutoAnalyzeStartTime will run if current time is within start time and end time.
	TiDBAutoAnalyzeStartTime = "tidb_auto_analyze_start_time"
	TiDBAutoAnalyzeEndTime   = "tidb_auto_analyze_end_time"

	// TiDBChecksumTableConcurrency is used to speed up the ADMIN CHECKSUM TABLE
	// statement, when a table has multiple indices, those indices can be
	// scanned concurrently, with the cost of higher system performance impact.
	TiDBChecksumTableConcurrency = "tidb_checksum_table_concurrency"

	// TiDBCurrentTS is used to get the current transaction timestamp.
	// It is read-only.
	TiDBCurrentTS = "tidb_current_ts"

	// TiDBLastTxnInfo is used to get the last transaction info within the current session.
	TiDBLastTxnInfo = "tidb_last_txn_info"

	// TiDBLastQueryInfo is used to get the last query info within the current session.
	TiDBLastQueryInfo = "tidb_last_query_info"

	// TiDBLastDDLInfo is used to get the last ddl info within the current session.
	TiDBLastDDLInfo = "tidb_last_ddl_info"

	// TiDBConfig is a read-only variable that shows the config of the current server.
	TiDBConfig = "tidb_config"

	// TiDBBatchInsert is used to enable/disable auto-split insert data. If set this option on, insert executor will automatically
	// insert data into multiple batches and use a single txn for each batch. This will be helpful when inserting large data.
	TiDBBatchInsert = "tidb_batch_insert"

	// TiDBBatchDelete is used to enable/disable auto-split delete data. If set this option on, delete executor will automatically
	// split data into multiple batches and use a single txn for each batch. This will be helpful when deleting large data.
	TiDBBatchDelete = "tidb_batch_delete"

	// TiDBBatchCommit is used to enable/disable auto-split the transaction.
	// If set this option on, the transaction will be committed when it reaches stmt-count-limit and starts a new transaction.
	TiDBBatchCommit = "tidb_batch_commit"

	// TiDBDMLBatchSize is used to split the insert/delete data into small batches.
	// It only takes effort when tidb_batch_insert/tidb_batch_delete is on.
	// Its default value is 20000. When the row size is large, 20k rows could be larger than 100MB.
	// User could change it to a smaller one to avoid breaking the transaction size limitation.
	TiDBDMLBatchSize = "tidb_dml_batch_size"

	// The following session variables controls the memory quota during query execution.

	// TiDBMemQuotaQuery controls the memory quota of a query.
	TiDBMemQuotaQuery = "tidb_mem_quota_query" // Bytes.
	// TiDBMemQuotaApplyCache controls the memory quota of a query.
	TiDBMemQuotaApplyCache = "tidb_mem_quota_apply_cache"

	// TiDBGeneralLog is used to log every query in the server in info level.
	TiDBGeneralLog = "tidb_general_log"

	// TiDBLogFileMaxDays is used to log every query in the server in info level.
	TiDBLogFileMaxDays = "tidb_log_file_max_days"

	// TiDBPProfSQLCPU is used to add label sql label to pprof result.
	TiDBPProfSQLCPU = "tidb_pprof_sql_cpu"

	// TiDBRetryLimit is the maximum number of retries when committing a transaction.
	TiDBRetryLimit = "tidb_retry_limit"

	// TiDBDisableTxnAutoRetry disables transaction auto retry.
	TiDBDisableTxnAutoRetry = "tidb_disable_txn_auto_retry"

	// TiDBEnableChunkRPC enables TiDB to use Chunk format for coprocessor requests.
	TiDBEnableChunkRPC = "tidb_enable_chunk_rpc"

	// TiDBOptimizerSelectivityLevel is used to control the selectivity estimation level.
	TiDBOptimizerSelectivityLevel = "tidb_optimizer_selectivity_level"

	// TiDBOptimizerEnableNewOnlyFullGroupByCheck is used to open the newly only_full_group_by check by maintaining functional dependency.
	TiDBOptimizerEnableNewOnlyFullGroupByCheck = "tidb_enable_new_only_full_group_by_check"

	TiDBOptimizerEnableOuterJoinReorder = "tidb_enable_outer_join_reorder"

	// TiDBTxnMode is used to control the transaction behavior.
	TiDBTxnMode = "tidb_txn_mode"

	// TiDBRowFormatVersion is used to control tidb row format version current.
	TiDBRowFormatVersion = "tidb_row_format_version"

	// TiDBEnableTablePartition is used to control table partition feature.
	// The valid value include auto/on/off:
	// on or auto: enable table partition if the partition type is implemented.
	// off: always disable table partition.
	TiDBEnableTablePartition = "tidb_enable_table_partition"

	// TiDBEnableListTablePartition is used to control list table partition feature.
	TiDBEnableListTablePartition = "tidb_enable_list_partition"

	// TiDBSkipIsolationLevelCheck is used to control whether to return error when set unsupported transaction
	// isolation level.
	TiDBSkipIsolationLevelCheck = "tidb_skip_isolation_level_check"

	// TiDBLowResolutionTSO is used for reading data with low resolution TSO which is updated once every two seconds
	TiDBLowResolutionTSO = "tidb_low_resolution_tso"

	// TiDBReplicaRead is used for reading data from replicas, followers for example.
	TiDBReplicaRead = "tidb_replica_read"

	// TiDBAdaptiveClosestReadThreshold is for reading data from closest replicas(with same 'zone' label).
	// TiKV client should send read request to the closest replica(leader/follower) if the estimated response
	// size exceeds this threshold; otherwise, this request should be sent to leader.
	// This variable only take effect when `tidb_replica_read` is 'closest-adaptive'.
	TiDBAdaptiveClosestReadThreshold = "tidb_adaptive_closest_read_threshold"

	// TiDBAllowRemoveAutoInc indicates whether a user can drop the auto_increment column attribute or not.
	TiDBAllowRemoveAutoInc = "tidb_allow_remove_auto_inc"

	// TiDBMultiStatementMode enables multi statement at the risk of SQL injection
	// provides backwards compatibility
	TiDBMultiStatementMode = "tidb_multi_statement_mode"

	// TiDBEvolvePlanTaskMaxTime controls the max time of a single evolution task.
	TiDBEvolvePlanTaskMaxTime = "tidb_evolve_plan_task_max_time"

	// TiDBEvolvePlanTaskStartTime is the start time of evolution task.
	TiDBEvolvePlanTaskStartTime = "tidb_evolve_plan_task_start_time"
	// TiDBEvolvePlanTaskEndTime is the end time of evolution task.
	TiDBEvolvePlanTaskEndTime = "tidb_evolve_plan_task_end_time"

	// TiDBSlowLogThreshold is used to set the slow log threshold in the server.
	TiDBSlowLogThreshold = "tidb_slow_log_threshold"

	// TiDBRecordPlanInSlowLog is used to log the plan of the slow query.
	TiDBRecordPlanInSlowLog = "tidb_record_plan_in_slow_log"

	// TiDBEnableSlowLog enables TiDB to log slow queries.
	TiDBEnableSlowLog = "tidb_enable_slow_log"

	// TiDBCheckMb4ValueInUTF8 is used to control whether to enable the check wrong utf8 value.
	TiDBCheckMb4ValueInUTF8 = "tidb_check_mb4_value_in_utf8"

	// TiDBFoundInPlanCache indicates whether the last statement was found in plan cache
	TiDBFoundInPlanCache = "last_plan_from_cache"

	// TiDBFoundInBinding indicates whether the last statement was matched with the hints in the binding.
	TiDBFoundInBinding = "last_plan_from_binding"

	// TiDBAllowAutoRandExplicitInsert indicates whether explicit insertion on auto_random column is allowed.
	TiDBAllowAutoRandExplicitInsert = "allow_auto_random_explicit_insert"

	// TiDBTxnScope indicates whether using global transactions or local transactions.
	TiDBTxnScope = "txn_scope"

	// TiDBTxnReadTS indicates the next transaction should be staleness transaction and provide the startTS
	TiDBTxnReadTS = "tx_read_ts"

	// TiDBReadStaleness indicates the staleness duration for following statement
	TiDBReadStaleness = "tidb_read_staleness"

	// TiDBEnablePaging indicates whether paging is enabled in coprocessor requests.
	TiDBEnablePaging = "tidb_enable_paging"

	// TiDBReadConsistency indicates whether the autocommit read statement goes through TiKV RC.
	TiDBReadConsistency = "tidb_read_consistency"

	// TiDBSysdateIsNow is the name of the `tidb_sysdate_is_now` system variable
	TiDBSysdateIsNow = "tidb_sysdate_is_now"

	// RequireSecureTransport indicates the secure mode for data transport
	RequireSecureTransport = "require_secure_transport"

	// TiFlashFastScan indicates whether use fast scan in tiflash .
	TiFlashFastScan = "tiflash_fastscan"
)

// TiDB system variable names that both in session and global scope.
const (
	// TiDBBuildStatsConcurrency is used to speed up the ANALYZE statement, when a table has multiple indices,
	// those indices can be scanned concurrently, with the cost of higher system performance impact.
	TiDBBuildStatsConcurrency = "tidb_build_stats_concurrency"

	// TiDBDistSQLScanConcurrency is used to set the concurrency of a distsql scan task.
	// A distsql scan task can be a table scan or a index scan, which may be distributed to many TiKV nodes.
	// Higher concurrency may reduce latency, but with the cost of higher memory usage and system performance impact.
	// If the query has a LIMIT clause, high concurrency makes the system do much more work than needed.
	TiDBDistSQLScanConcurrency = "tidb_distsql_scan_concurrency"

	// TiDBOptInSubqToJoinAndAgg is used to enable/disable the optimizer rule of rewriting IN subquery.
	TiDBOptInSubqToJoinAndAgg = "tidb_opt_insubq_to_join_and_agg"

	// TiDBOptPreferRangeScan is used to enable/disable the optimizer to always prefer range scan over table scan, ignoring their costs.
	TiDBOptPreferRangeScan = "tidb_opt_prefer_range_scan"

	// TiDBOptEnableCorrelationAdjustment is used to indicates if enable correlation adjustment.
	TiDBOptEnableCorrelationAdjustment = "tidb_opt_enable_correlation_adjustment"

	// TiDBOptLimitPushDownThreshold determines if push Limit or TopN down to TiKV forcibly.
	TiDBOptLimitPushDownThreshold = "tidb_opt_limit_push_down_threshold"

	// TiDBOptCorrelationThreshold is a guard to enable row count estimation using column order correlation.
	TiDBOptCorrelationThreshold = "tidb_opt_correlation_threshold"

	// TiDBOptCorrelationExpFactor is an exponential factor to control heuristic approach when tidb_opt_correlation_threshold is not satisfied.
	TiDBOptCorrelationExpFactor = "tidb_opt_correlation_exp_factor"

	// TiDBOptCPUFactor is the CPU cost of processing one expression for one row.
	TiDBOptCPUFactor = "tidb_opt_cpu_factor"
	// TiDBOptCopCPUFactor is the CPU cost of processing one expression for one row in coprocessor.
	TiDBOptCopCPUFactor = "tidb_opt_copcpu_factor"
	// TiDBOptTiFlashConcurrencyFactor is concurrency number of tiflash computation.
	TiDBOptTiFlashConcurrencyFactor = "tidb_opt_tiflash_concurrency_factor"
	// TiDBOptNetworkFactor is the network cost of transferring 1 byte data.
	TiDBOptNetworkFactor = "tidb_opt_network_factor"
	// TiDBOptScanFactor is the IO cost of scanning 1 byte data on TiKV.
	TiDBOptScanFactor = "tidb_opt_scan_factor"
	// TiDBOptDescScanFactor is the IO cost of scanning 1 byte data on TiKV in desc order.
	TiDBOptDescScanFactor = "tidb_opt_desc_factor"
	// TiDBOptSeekFactor is the IO cost of seeking the start value in a range on TiKV or TiFlash.
	TiDBOptSeekFactor = "tidb_opt_seek_factor"
	// TiDBOptMemoryFactor is the memory cost of storing one tuple.
	TiDBOptMemoryFactor = "tidb_opt_memory_factor"
	// TiDBOptDiskFactor is the IO cost of reading/writing one byte to temporary disk.
	TiDBOptDiskFactor = "tidb_opt_disk_factor"
	// TiDBOptConcurrencyFactor is the CPU cost of additional one goroutine.
	TiDBOptConcurrencyFactor = "tidb_opt_concurrency_factor"

	// Variables for the Cost Model Ver2
	// TiDBOptCPUFactorV2 is the CPU factor for the Cost Model Ver2
	TiDBOptCPUFactorV2 = "tidb_opt_cpu_factor_v2"
	// TiDBOptCopCPUFactorV2 is the CopCPU factor for the Cost Model Ver2
	TiDBOptCopCPUFactorV2 = "tidb_opt_copcpu_factor_v2"
	// TiDBOptTiFlashCPUFactorV2 is the TiFlashCPU factor for the Cost Model Ver2
	TiDBOptTiFlashCPUFactorV2 = "tidb_opt_tiflash_cpu_factor_v2"
	// TiDBOptNetworkFactorV2 is the network factor for the Cost Model Ver2
	TiDBOptNetworkFactorV2 = "tidb_opt_network_factor_v2"
	// TiDBOptScanFactorV2 is the scan factor for the Cost Model Ver2
	TiDBOptScanFactorV2 = "tidb_opt_scan_factor_v2"
	// TiDBOptDescScanFactorV2 is the desc scan factor for the Cost Model Ver2
	TiDBOptDescScanFactorV2 = "tidb_opt_desc_factor_v2"
	// TiDBOptTiFlashScanFactorV2 is the TiFlashScan factor for the Cost Model Ver2
	TiDBOptTiFlashScanFactorV2 = "tidb_opt_tiflash_scan_factor_v2"
	// TiDBOptSeekFactorV2 is the seek factor for the Cost Model Ver2
	TiDBOptSeekFactorV2 = "tidb_opt_seek_factor_v2"
	// TiDBOptMemoryFactorV2 is the memory factor for the Cost Model Ver2
	TiDBOptMemoryFactorV2 = "tidb_opt_memory_factor_v2"
	// TiDBOptDiskFactorV2 is the disk factor for the Cost Model Ver2
	TiDBOptDiskFactorV2 = "tidb_opt_disk_factor_v2"
	// TiDBOptConcurrencyFactorV2 is the concurrency factor for the Cost Model Ver2
	TiDBOptConcurrencyFactorV2 = "tidb_opt_concurrency_factor_v2"

	// TiDBIndexJoinBatchSize is used to set the batch size of an index lookup join.
	// The index lookup join fetches batches of data from outer executor and constructs ranges for inner executor.
	// This value controls how much of data in a batch to do the index join.
	// Large value may reduce the latency but consumes more system resource.
	TiDBIndexJoinBatchSize = "tidb_index_join_batch_size"

	// TiDBIndexLookupSize is used for index lookup executor.
	// The index lookup executor first scan a batch of handles from a index, then use those handles to lookup the table
	// rows, this value controls how much of handles in a batch to do a lookup task.
	// Small value sends more RPCs to TiKV, consume more system resource.
	// Large value may do more work than needed if the query has a limit.
	TiDBIndexLookupSize = "tidb_index_lookup_size"

	// TiDBIndexLookupConcurrency is used for index lookup executor.
	// A lookup task may have 'tidb_index_lookup_size' of handles at maximum, the handles may be distributed
	// in many TiKV nodes, we execute multiple concurrent index lookup tasks concurrently to reduce the time
	// waiting for a task to finish.
	// Set this value higher may reduce the latency but consumes more system resource.
	// tidb_index_lookup_concurrency is deprecated, use tidb_executor_concurrency instead.
	TiDBIndexLookupConcurrency = "tidb_index_lookup_concurrency"

	// TiDBIndexLookupJoinConcurrency is used for index lookup join executor.
	// IndexLookUpJoin starts "tidb_index_lookup_join_concurrency" inner workers
	// to fetch inner rows and join the matched (outer, inner) row pairs.
	// tidb_index_lookup_join_concurrency is deprecated, use tidb_executor_concurrency instead.
	TiDBIndexLookupJoinConcurrency = "tidb_index_lookup_join_concurrency"

	// TiDBIndexSerialScanConcurrency is used for controlling the concurrency of index scan operation
	// when we need to keep the data output order the same as the order of index data.
	TiDBIndexSerialScanConcurrency = "tidb_index_serial_scan_concurrency"

	// TiDBMaxChunkSize is used to control the max chunk size during query execution.
	TiDBMaxChunkSize = "tidb_max_chunk_size"

	// TiDBAllowBatchCop means if we should send batch coprocessor to TiFlash. It can be set to 0, 1 and 2.
	// 0 means never use batch cop, 1 means use batch cop in case of aggregation and join, 2, means to force sending batch cop for any query.
	// The default value is 0
	TiDBAllowBatchCop = "tidb_allow_batch_cop"

	// TiDBAllowMPPExecution means if we should use mpp way to execute query or not.
	// Default value is `true`, means to be determined by the optimizer.
	// Value set to `false` means never use mpp.
	TiDBAllowMPPExecution = "tidb_allow_mpp"

	// TiDBHashExchangeWithNewCollation means if hash exchange is supported when new collation is on.
	// Default value is `true`, means support hash exchange when new collation is on.
	// Value set to `false` means not support hash exchange when new collation is on.
	TiDBHashExchangeWithNewCollation = "tidb_hash_exchange_with_new_collation"

	// TiDBEnforceMPPExecution means if we should enforce mpp way to execute query or not.
	// Default value is `false`, means to be determined by variable `tidb_allow_mpp`.
	// Value set to `true` means enforce use mpp.
	// Note if you want to set `tidb_enforce_mpp` to `true`, you must set `tidb_allow_mpp` to `true` first.
	TiDBEnforceMPPExecution = "tidb_enforce_mpp"

	// TiDBMaxTiFlashThreads is the maximum number of threads to execute the request which is pushed down to tiflash.
	// Default value is -1, means it will not be pushed down to tiflash.
	// If the value is bigger than -1, it will be pushed down to tiflash and used to create db context in tiflash.
	TiDBMaxTiFlashThreads = "tidb_max_tiflash_threads"
	// TiDBMPPStoreFailTTL is the unavailable time when a store is detected failed. During that time, tidb will not send any task to
	// TiFlash even though the failed TiFlash node has been recovered.
	TiDBMPPStoreFailTTL = "tidb_mpp_store_fail_ttl"

	// TiDBInitChunkSize is used to control the init chunk size during query execution.
	TiDBInitChunkSize = "tidb_init_chunk_size"

	// TiDBMinPagingSize is used to control the min paging size in the coprocessor paging protocol.
	TiDBMinPagingSize = "tidb_min_paging_size"

	// TiDBMaxPagingSize is used to control the max paging size in the coprocessor paging protocol.
	TiDBMaxPagingSize = "tidb_max_paging_size"

	// TiDBEnableCascadesPlanner is used to control whether to enable the cascades planner.
	TiDBEnableCascadesPlanner = "tidb_enable_cascades_planner"

	// TiDBSkipUTF8Check skips the UTF8 validate process, validate UTF8 has performance cost, if we can make sure
	// the input string values are valid, we can skip the check.
	TiDBSkipUTF8Check = "tidb_skip_utf8_check"

	// TiDBSkipASCIICheck skips the ASCII validate process
	// old tidb may already have fields with invalid ASCII bytes
	// disable ASCII validate can guarantee a safe replication
	TiDBSkipASCIICheck = "tidb_skip_ascii_check"

	// TiDBHashJoinConcurrency is used for hash join executor.
	// The hash join outer executor starts multiple concurrent join workers to probe the hash table.
	// tidb_hash_join_concurrency is deprecated, use tidb_executor_concurrency instead.
	TiDBHashJoinConcurrency = "tidb_hash_join_concurrency"

	// TiDBProjectionConcurrency is used for projection operator.
	// This variable controls the worker number of projection operator.
	// tidb_projection_concurrency is deprecated, use tidb_executor_concurrency instead.
	TiDBProjectionConcurrency = "tidb_projection_concurrency"

	// TiDBHashAggPartialConcurrency is used for hash agg executor.
	// The hash agg executor starts multiple concurrent partial workers to do partial aggregate works.
	// tidb_hashagg_partial_concurrency is deprecated, use tidb_executor_concurrency instead.
	TiDBHashAggPartialConcurrency = "tidb_hashagg_partial_concurrency"

	// TiDBHashAggFinalConcurrency is used for hash agg executor.
	// The hash agg executor starts multiple concurrent final workers to do final aggregate works.
	// tidb_hashagg_final_concurrency is deprecated, use tidb_executor_concurrency instead.
	TiDBHashAggFinalConcurrency = "tidb_hashagg_final_concurrency"

	// TiDBWindowConcurrency is used for window parallel executor.
	// tidb_window_concurrency is deprecated, use tidb_executor_concurrency instead.
	TiDBWindowConcurrency = "tidb_window_concurrency"

	// TiDBMergeJoinConcurrency is used for merge join parallel executor
	TiDBMergeJoinConcurrency = "tidb_merge_join_concurrency"

	// TiDBStreamAggConcurrency is used for stream aggregation parallel executor.
	// tidb_stream_agg_concurrency is deprecated, use tidb_executor_concurrency instead.
	TiDBStreamAggConcurrency = "tidb_streamagg_concurrency"

	// TiDBEnableParallelApply is used for parallel apply.
	TiDBEnableParallelApply = "tidb_enable_parallel_apply"

	// TiDBBackoffLockFast is used for tikv backoff base time in milliseconds.
	TiDBBackoffLockFast = "tidb_backoff_lock_fast"

	// TiDBBackOffWeight is used to control the max back off time in TiDB.
	// The default maximum back off time is a small value.
	// BackOffWeight could multiply it to let the user adjust the maximum time for retrying.
	// Only positive integers can be accepted, which means that the maximum back off time can only grow.
	TiDBBackOffWeight = "tidb_backoff_weight"

	// TiDBDDLReorgWorkerCount defines the count of ddl reorg workers.
	TiDBDDLReorgWorkerCount = "tidb_ddl_reorg_worker_cnt"

	// TiDBDDLReorgBatchSize defines the transaction batch size of ddl reorg workers.
	TiDBDDLReorgBatchSize = "tidb_ddl_reorg_batch_size"

	// TiDBDDLErrorCountLimit defines the count of ddl error limit.
	TiDBDDLErrorCountLimit = "tidb_ddl_error_count_limit"

	// TiDBDDLReorgPriority defines the operations' priority of adding indices.
	// It can be: PRIORITY_LOW, PRIORITY_NORMAL, PRIORITY_HIGH
	TiDBDDLReorgPriority = "tidb_ddl_reorg_priority"

	// TiDBEnableAutoIncrementInGenerated disables the mysql compatibility check on using auto-incremented columns in
	// expression indexes and generated columns described here https://dev.mysql.com/doc/refman/5.7/en/create-table-generated-columns.html for details.
	TiDBEnableAutoIncrementInGenerated = "tidb_enable_auto_increment_in_generated"

	// TiDBPlacementMode is used to control the mode for placement
	TiDBPlacementMode = "tidb_placement_mode"

	// TiDBMaxDeltaSchemaCount defines the max length of deltaSchemaInfos.
	// deltaSchemaInfos is a queue that maintains the history of schema changes.
	TiDBMaxDeltaSchemaCount = "tidb_max_delta_schema_count"

	// TiDBScatterRegion will scatter the regions for DDLs when it is ON.
	TiDBScatterRegion = "tidb_scatter_region"

	// TiDBWaitSplitRegionFinish defines the split region behaviour is sync or async.
	TiDBWaitSplitRegionFinish = "tidb_wait_split_region_finish"

	// TiDBWaitSplitRegionTimeout uses to set the split and scatter region back off time.
	TiDBWaitSplitRegionTimeout = "tidb_wait_split_region_timeout"

	// TiDBForcePriority defines the operations' priority of all statements.
	// It can be "NO_PRIORITY", "LOW_PRIORITY", "HIGH_PRIORITY", "DELAYED"
	TiDBForcePriority = "tidb_force_priority"

	// TiDBConstraintCheckInPlace indicates to check the constraint when the SQL executing.
	// It could hurt the performance of bulking insert when it is ON.
	TiDBConstraintCheckInPlace = "tidb_constraint_check_in_place"

	// TiDBEnableWindowFunction is used to control whether to enable the window function.
	TiDBEnableWindowFunction = "tidb_enable_window_function"

	// TiDBEnablePipelinedWindowFunction is used to control whether to use pipelined window function, it only works when tidb_enable_window_function = true.
	TiDBEnablePipelinedWindowFunction = "tidb_enable_pipelined_window_function"

	// TiDBEnableStrictDoubleTypeCheck is used to control table field double type syntax check.
	TiDBEnableStrictDoubleTypeCheck = "tidb_enable_strict_double_type_check"

	// TiDBOptProjectionPushDown is used to control whether to pushdown projection to coprocessor.
	TiDBOptProjectionPushDown = "tidb_opt_projection_push_down"

	// TiDBEnableVectorizedExpression is used to control whether to enable the vectorized expression evaluation.
	TiDBEnableVectorizedExpression = "tidb_enable_vectorized_expression"

	// TiDBOptJoinReorderThreshold defines the threshold less than which
	// we'll choose a rather time-consuming algorithm to calculate the join order.
	TiDBOptJoinReorderThreshold = "tidb_opt_join_reorder_threshold"

	// TiDBSlowQueryFile indicates which slow query log file for SLOW_QUERY table to parse.
	TiDBSlowQueryFile = "tidb_slow_query_file"

	// TiDBEnableFastAnalyze indicates to use fast analyze.
	TiDBEnableFastAnalyze = "tidb_enable_fast_analyze"

	// TiDBExpensiveQueryTimeThreshold indicates the time threshold of expensive query.
	TiDBExpensiveQueryTimeThreshold = "tidb_expensive_query_time_threshold"

	// TiDBEnableIndexMerge indicates to generate IndexMergePath.
	TiDBEnableIndexMerge = "tidb_enable_index_merge"

	// TiDBEnableNoopFuncs set true will enable using fake funcs(like get_lock release_lock)
	TiDBEnableNoopFuncs = "tidb_enable_noop_functions"

	// TiDBEnableStmtSummary indicates whether the statement summary is enabled.
	TiDBEnableStmtSummary = "tidb_enable_stmt_summary"

	// TiDBStmtSummaryInternalQuery indicates whether the statement summary contain internal query.
	TiDBStmtSummaryInternalQuery = "tidb_stmt_summary_internal_query"

	// TiDBStmtSummaryRefreshInterval indicates the refresh interval in seconds for each statement summary.
	TiDBStmtSummaryRefreshInterval = "tidb_stmt_summary_refresh_interval"

	// TiDBStmtSummaryHistorySize indicates the history size of each statement summary.
	TiDBStmtSummaryHistorySize = "tidb_stmt_summary_history_size"

	// TiDBStmtSummaryMaxStmtCount indicates the max number of statements kept in memory.
	TiDBStmtSummaryMaxStmtCount = "tidb_stmt_summary_max_stmt_count"

	// TiDBStmtSummaryMaxSQLLength indicates the max length of displayed normalized sql and sample sql.
	TiDBStmtSummaryMaxSQLLength = "tidb_stmt_summary_max_sql_length"

	// TiDBCapturePlanBaseline indicates whether the capture of plan baselines is enabled.
	TiDBCapturePlanBaseline = "tidb_capture_plan_baselines"

	// TiDBUsePlanBaselines indicates whether the use of plan baselines is enabled.
	TiDBUsePlanBaselines = "tidb_use_plan_baselines"

	// TiDBEvolvePlanBaselines indicates whether the evolution of plan baselines is enabled.
	TiDBEvolvePlanBaselines = "tidb_evolve_plan_baselines"

	// TiDBEnableExtendedStats indicates whether the extended statistics feature is enabled.
	TiDBEnableExtendedStats = "tidb_enable_extended_stats"

	// TiDBIsolationReadEngines indicates the tidb only read from the stores whose engine type is involved in IsolationReadEngines.
	// Now, only support TiKV and TiFlash.
	TiDBIsolationReadEngines = "tidb_isolation_read_engines"

	// TiDBStoreLimit indicates the limit of sending request to a store, 0 means without limit.
	TiDBStoreLimit = "tidb_store_limit"

	// TiDBMetricSchemaStep indicates the step when query metric schema.
	TiDBMetricSchemaStep = "tidb_metric_query_step"

	// TiDBMetricSchemaRangeDuration indicates the range duration when query metric schema.
	TiDBMetricSchemaRangeDuration = "tidb_metric_query_range_duration"

	// TiDBEnableCollectExecutionInfo indicates that whether execution info is collected.
	TiDBEnableCollectExecutionInfo = "tidb_enable_collect_execution_info"

	// TiDBExecutorConcurrency is used for controlling the concurrency of all types of executors.
	TiDBExecutorConcurrency = "tidb_executor_concurrency"

	// TiDBEnableClusteredIndex indicates if clustered index feature is enabled.
	TiDBEnableClusteredIndex = "tidb_enable_clustered_index"

	// TiDBPartitionPruneMode indicates the partition prune mode used.
	TiDBPartitionPruneMode = "tidb_partition_prune_mode"

	// TiDBRedactLog indicates that whether redact log.
	TiDBRedactLog = "tidb_redact_log"

	// TiDBRestrictedReadOnly is meant for the cloud admin to toggle the cluster read only
	TiDBRestrictedReadOnly = "tidb_restricted_read_only"

	// TiDBSuperReadOnly is tidb's variant of mysql's super_read_only, which has some differences from mysql's super_read_only.
	TiDBSuperReadOnly = "tidb_super_read_only"

	// TiDBShardAllocateStep indicates the max size of continuous rowid shard in one transaction.
	TiDBShardAllocateStep = "tidb_shard_allocate_step"
	// TiDBEnableTelemetry indicates that whether usage data report to PingCAP is enabled.
	TiDBEnableTelemetry = "tidb_enable_telemetry"

	// TiDBEnableAmendPessimisticTxn indicates if amend pessimistic transactions is enabled.
	TiDBEnableAmendPessimisticTxn = "tidb_enable_amend_pessimistic_txn"

	// TiDBMemoryUsageAlarmRatio indicates the alarm threshold when memory usage of the tidb-server exceeds.
	TiDBMemoryUsageAlarmRatio = "tidb_memory_usage_alarm_ratio"

	// TiDBEnableRateLimitAction indicates whether enabled ratelimit action
	TiDBEnableRateLimitAction = "tidb_enable_rate_limit_action"

	// TiDBEnableAsyncCommit indicates whether to enable the async commit feature.
	TiDBEnableAsyncCommit = "tidb_enable_async_commit"

	// TiDBEnable1PC indicates whether to enable the one-phase commit feature.
	TiDBEnable1PC = "tidb_enable_1pc"

	// TiDBGuaranteeLinearizability indicates whether to guarantee linearizability.
	TiDBGuaranteeLinearizability = "tidb_guarantee_linearizability"

	// TiDBAnalyzeVersion indicates how tidb collects the analyzed statistics and how use to it.
	TiDBAnalyzeVersion = "tidb_analyze_version"

	// TiDBEnableIndexMergeJoin indicates whether to enable index merge join.
	TiDBEnableIndexMergeJoin = "tidb_enable_index_merge_join"

	// TiDBTrackAggregateMemoryUsage indicates whether track the memory usage of aggregate function.
	TiDBTrackAggregateMemoryUsage = "tidb_track_aggregate_memory_usage"

	// TiDBEnableExchangePartition indicates whether to enable exchange partition.
	TiDBEnableExchangePartition = "tidb_enable_exchange_partition"

	// TiDBAllowFallbackToTiKV indicates the engine types whose unavailability triggers fallback to TiKV.
	// Now we only support TiFlash.
	TiDBAllowFallbackToTiKV = "tidb_allow_fallback_to_tikv"

	// TiDBEnableTopSQL indicates whether the top SQL is enabled.
	TiDBEnableTopSQL = "tidb_enable_top_sql"

	// TiDBTopSQLMaxTimeSeriesCount indicates the max number of statements been collected in each time series.
	TiDBTopSQLMaxTimeSeriesCount = "tidb_top_sql_max_time_series_count"

	// TiDBTopSQLMaxMetaCount indicates the max capacity of the collect meta per second.
	TiDBTopSQLMaxMetaCount = "tidb_top_sql_max_meta_count"

	// TiDBEnableLocalTxn indicates whether to enable Local Txn.
	TiDBEnableLocalTxn = "tidb_enable_local_txn"

	// TiDBTSOClientBatchMaxWaitTime indicates the max value of the TSO Batch Wait interval time of PD client.
	TiDBTSOClientBatchMaxWaitTime = "tidb_tso_client_batch_max_wait_time"

	// TiDBTxnCommitBatchSize is used to control the batch size of transaction commit related requests sent by TiDB to TiKV.
	// If a single transaction has a large amount of writes, you can increase the batch size to improve the batch effect,
	// setting too large will exceed TiKV's raft-entry-max-size limit and cause commit failure.
	TiDBTxnCommitBatchSize = "tidb_txn_commit_batch_size"

	// TiDBEnableTSOFollowerProxy indicates whether to enable the TSO Follower Proxy feature of PD client.
	TiDBEnableTSOFollowerProxy = "tidb_enable_tso_follower_proxy"

	// TiDBEnableOrderedResultMode indicates if stabilize query results.
	TiDBEnableOrderedResultMode = "tidb_enable_ordered_result_mode"

	// TiDBRemoveOrderbyInSubquery indicates whether to remove ORDER BY in subquery.
	TiDBRemoveOrderbyInSubquery = "tidb_remove_orderby_in_subquery"

	// TiDBEnablePseudoForOutdatedStats indicates whether use pseudo for outdated stats
	TiDBEnablePseudoForOutdatedStats = "tidb_enable_pseudo_for_outdated_stats"

	// TiDBRegardNULLAsPoint indicates whether regard NULL as point when optimizing
	TiDBRegardNULLAsPoint = "tidb_regard_null_as_point"

	// TiDBTmpTableMaxSize indicates the max memory size of temporary tables.
	TiDBTmpTableMaxSize = "tidb_tmp_table_max_size"

	// TiDBEnableLegacyInstanceScope indicates if instance scope can be set with SET SESSION.
	TiDBEnableLegacyInstanceScope = "tidb_enable_legacy_instance_scope"

	// TiDBTableCacheLease indicates the read lock lease of a cached table.
	TiDBTableCacheLease = "tidb_table_cache_lease"

	// TiDBStatsLoadSyncWait indicates the time sql execution will sync-wait for stats load.
	TiDBStatsLoadSyncWait = "tidb_stats_load_sync_wait"

	// TiDBEnableMutationChecker indicates whether to check data consistency for mutations
	TiDBEnableMutationChecker = "tidb_enable_mutation_checker"
	// TiDBTxnAssertionLevel indicates how strict the assertion will be, which helps to detect and preventing data &
	// index inconsistency problems.
	TiDBTxnAssertionLevel = "tidb_txn_assertion_level"

	// TiDBIgnorePreparedCacheCloseStmt indicates whether to ignore close-stmt commands for prepared statements.
	TiDBIgnorePreparedCacheCloseStmt = "tidb_ignore_prepared_cache_close_stmt"

	// TiDBEnableNewCostInterface is a internal switch to indicates whether to use the new cost calculation interface.
	TiDBEnableNewCostInterface = "tidb_enable_new_cost_interface"

	// TiDBCostModelVersion is a internal switch to indicates the cost model version.
	TiDBCostModelVersion = "tidb_cost_model_version"

	// TiDBBatchPendingTiFlashCount indicates the maximum count of non-available TiFlash tables.
	TiDBBatchPendingTiFlashCount = "tidb_batch_pending_tiflash_count"

	// TiDBQueryLogMaxLen is used to set the max length of the query in the log.
	TiDBQueryLogMaxLen = "tidb_query_log_max_len"

	// TiDBEnableNoopVariables is used to indicate if noops appear in SHOW [GLOBAL] VARIABLES
	TiDBEnableNoopVariables = "tidb_enable_noop_variables"

	// TiDBNonTransactionalIgnoreError is used to ignore error in non-transactional DMLs.
	// When set to false, a non-transactional DML returns when it meets the first error.
	// When set to true, a non-transactional DML finishes all batches even if errors are met in some batches.
	TiDBNonTransactionalIgnoreError = "tidb_nontransactional_ignore_error"

	// Fine grained shuffle is disabled when TiFlashFineGrainedShuffleStreamCount is zero.
	TiFlashFineGrainedShuffleStreamCount = "tiflash_fine_grained_shuffle_stream_count"
	TiFlashFineGrainedShuffleBatchSize   = "tiflash_fine_grained_shuffle_batch_size"

	// TiDBSimplifiedMetrics controls whether to unregister some unused metrics.
	TiDBSimplifiedMetrics = "tidb_simplified_metrics"

	// TiDBMemoryDebugModeMinHeapInUse is used to set tidb memory debug mode trigger threshold.
	// When set to 0, the function is disabled.
	// When set to a negative integer, use memory debug mode to detect the issue of frequent allocation and release of memory.
	// We do not actively trigger gc, and check whether the `tracker memory * (1+bias ratio) > heap in use` each 5s.
	// When set to a positive integer, use memory debug mode to detect the issue of memory tracking inaccurate.
	// We trigger runtime.GC() each 5s, and check whether the `tracker memory * (1+bias ratio) > heap in use`.
	TiDBMemoryDebugModeMinHeapInUse = "tidb_memory_debug_mode_min_heap_inuse"
	// TiDBMemoryDebugModeAlarmRatio is used set tidb memory debug mode bias ratio. Treat memory bias less than this ratio as noise.
	TiDBMemoryDebugModeAlarmRatio = "tidb_memory_debug_mode_alarm_ratio"

	// TiDBEnableAnalyzeSnapshot indicates whether to read data on snapshot when collecting statistics.
	// When set to false, ANALYZE reads the latest data.
	// When set to true, ANALYZE reads data on the snapshot at the beginning of ANALYZE.
	TiDBEnableAnalyzeSnapshot = "tidb_enable_analyze_snapshot"

	// TiDBDefaultStrMatchSelectivity controls some special cardinality estimation strategy for string match functions (like and regexp).
	// When set to 0, Selectivity() will try to evaluate those functions with TopN and NULL in the stats to estimate,
	// and the default selectivity and the selectivity for the histogram part will be 0.1.
	// When set to (0, 1], Selectivity() will use the value of this variable as the default selectivity of those
	// functions instead of the selectionFactor (0.8).
	TiDBDefaultStrMatchSelectivity = "tidb_default_string_match_selectivity"

	// TiDBEnablePrepPlanCache indicates whether to enable prepared plan cache
	TiDBEnablePrepPlanCache = "tidb_enable_prepared_plan_cache"
	// TiDBPrepPlanCacheSize indicates the number of cached statements.
	TiDBPrepPlanCacheSize = "tidb_prepared_plan_cache_size"

	// TiDBEnableGeneralPlanCache indicates whether to enable general plan cache.
	TiDBEnableGeneralPlanCache = "tidb_enable_general_plan_cache"
	// TiDBGeneralPlanCacheSize controls the size of general plan cache.
	TiDBGeneralPlanCacheSize = "tidb_general_plan_cache_size"
)

// TiDB vars that have only global scope

const (
	// TiDBGCEnable turns garbage collection on or OFF
	TiDBGCEnable = "tidb_gc_enable"
	// TiDBGCRunInterval sets the interval that GC runs
	TiDBGCRunInterval = "tidb_gc_run_interval"
	// TiDBGCLifetime sets the retention window of older versions
	TiDBGCLifetime = "tidb_gc_life_time"
	// TiDBGCConcurrency sets the concurrency of garbage collection. -1 = AUTO value
	TiDBGCConcurrency = "tidb_gc_concurrency"
	// TiDBGCScanLockMode enables the green GC feature (default)
	TiDBGCScanLockMode = "tidb_gc_scan_lock_mode"
	// TiDBGCMaxWaitTime sets max time for gc advances the safepoint delayed by active transactions
	TiDBGCMaxWaitTime = "tidb_gc_max_wait_time"
	// TiDBEnableEnhancedSecurity restricts SUPER users from certain operations.
	TiDBEnableEnhancedSecurity = "tidb_enable_enhanced_security"
	// TiDBEnableHistoricalStats enables the historical statistics feature (default off)
	TiDBEnableHistoricalStats = "tidb_enable_historical_stats"
	// TiDBPersistAnalyzeOptions persists analyze options for later analyze and auto-analyze
	TiDBPersistAnalyzeOptions = "tidb_persist_analyze_options"
	// TiDBEnableColumnTracking enables collecting predicate columns.
	TiDBEnableColumnTracking = "tidb_enable_column_tracking"
	// TiDBDisableColumnTrackingTime records the last time TiDBEnableColumnTracking is set off.
	// It is used to invalidate the collected predicate columns after turning off TiDBEnableColumnTracking, which avoids physical deletion.
	// It doesn't have cache in memory, and we directly get/set the variable value from/to mysql.tidb.
	TiDBDisableColumnTrackingTime = "tidb_disable_column_tracking_time"
	// TiDBStatsLoadPseudoTimeout indicates whether to fallback to pseudo stats after load timeout.
	TiDBStatsLoadPseudoTimeout = "tidb_stats_load_pseudo_timeout"
	// TiDBMemQuotaBindingCache indicates the memory quota for the bind cache.
	TiDBMemQuotaBindingCache = "tidb_mem_quota_binding_cache"
	// TiDBRCReadCheckTS indicates the tso optimization for read-consistency read is enabled.
	TiDBRCReadCheckTS = "tidb_rc_read_check_ts"
	// TiDBCommitterConcurrency controls the number of running concurrent requests in the commit phase.
	TiDBCommitterConcurrency = "tidb_committer_concurrency"
	// TiDBEnableBatchDML enables batch dml.
	TiDBEnableBatchDML = "tidb_enable_batch_dml"
	// TiDBStatsCacheMemQuota records stats cache quota
	TiDBStatsCacheMemQuota = "tidb_stats_cache_mem_quota"
	// TiDBMemQuotaAnalyze indicates the memory quota for all analyze jobs.
	TiDBMemQuotaAnalyze = "tidb_mem_quota_analyze"
	// TiDBEnableAutoAnalyze determines whether TiDB executes automatic analysis.
	TiDBEnableAutoAnalyze = "tidb_enable_auto_analyze"
	// TiDBMemOOMAction indicates what operation TiDB perform when a single SQL statement exceeds
	// the memory quota specified by tidb_mem_quota_query and cannot be spilled to disk.
	TiDBMemOOMAction = "tidb_mem_oom_action"
	// TiDBPrepPlanCacheMemoryGuardRatio is used to prevent [performance.max-memory] from being exceeded
	TiDBPrepPlanCacheMemoryGuardRatio = "tidb_prepared_plan_cache_memory_guard_ratio"
	// TiDBMaxAutoAnalyzeTime is the max time that auto analyze can run. If auto analyze runs longer than the value, it
	// will be killed. 0 indicates that there is no time limit.
	TiDBMaxAutoAnalyzeTime = "tidb_max_auto_analyze_time"
	// TiDBEnableConcurrentDDL indicates whether to enable the new DDL framework.
	TiDBEnableConcurrentDDL = "tidb_enable_concurrent_ddl"
	// TiDBAuthSigningCert indicates the path of the signing certificate to do token-based authentication.
	TiDBAuthSigningCert = "tidb_auth_signing_cert"
	// TiDBAuthSigningKey indicates the path of the signing key to do token-based authentication.
	TiDBAuthSigningKey = "tidb_auth_signing_key"
	// TiDBGenerateBinaryPlan indicates whether binary plan should be generated in slow log and statements summary.
	TiDBGenerateBinaryPlan = "tidb_generate_binary_plan"
	// TiDBEnableGCAwareMemoryTrack indicates whether to turn-on GC-aware memory track.
	TiDBEnableGCAwareMemoryTrack = "tidb_enable_gc_aware_memory_track"
	// TiDBEnableTmpStorageOnOOM controls whether to enable the temporary storage for some operators
	// when a single SQL statement exceeds the memory quota specified by the memory quota.
	TiDBEnableTmpStorageOnOOM = "tidb_enable_tmp_storage_on_oom"
	// TiDBDDLEnableFastReorg indicates whether to use lighting backfill process for adding index.
	TiDBDDLEnableFastReorg = "tidb_ddl_enable_fast_reorg"
	// TiDBDDLDiskQuota used to set disk quota for lightning add index.
	TiDBDDLDiskQuota = "tidb_ddl_disk_quota"
)

// TiDB intentional limits
// Can be raised in the future.

const (
	// MaxConfigurableConcurrency is the maximum number of "threads" (goroutines) that can be specified
	// for any type of configuration item that has concurrent workers.
	MaxConfigurableConcurrency = 256
)

// Default TiDB system variable values.
const (
	DefHostname                                    = "localhost"
	DefIndexLookupConcurrency                      = ConcurrencyUnset
	DefIndexLookupJoinConcurrency                  = ConcurrencyUnset
	DefIndexSerialScanConcurrency                  = 1
	DefIndexJoinBatchSize                          = 25000
	DefIndexLookupSize                             = 20000
	DefDistSQLScanConcurrency                      = 15
	DefBuildStatsConcurrency                       = 4
	DefAutoAnalyzeRatio                            = 0.5
	DefAutoAnalyzeStartTime                        = "00:00 +0000"
	DefAutoAnalyzeEndTime                          = "23:59 +0000"
	DefAutoIncrementIncrement                      = 1
	DefAutoIncrementOffset                         = 1
	DefChecksumTableConcurrency                    = 4
	DefSkipUTF8Check                               = false
	DefSkipASCIICheck                              = false
	DefOptAggPushDown                              = false
	DefOptCartesianBCJ                             = 1
	DefOptMPPOuterJoinFixedBuildSide               = false
	DefOptWriteRowID                               = false
	DefOptEnableCorrelationAdjustment              = true
	DefOptLimitPushDownThreshold                   = 100
	DefOptCorrelationThreshold                     = 0.9
	DefOptCorrelationExpFactor                     = 1
	DefOptCPUFactor                                = 3.0
	DefOptCopCPUFactor                             = 3.0
	DefOptTiFlashConcurrencyFactor                 = 24.0
	DefOptNetworkFactor                            = 1.0
	DefOptScanFactor                               = 1.5
	DefOptDescScanFactor                           = 3.0
	DefOptSeekFactor                               = 20.0
	DefOptMemoryFactor                             = 0.001
	DefOptDiskFactor                               = 1.5
	DefOptConcurrencyFactor                        = 3.0
	DefOptCPUFactorV2                              = 30.0
	DefOptCopCPUFactorV2                           = 30.0
	DefOptTiFlashCPUFactorV2                       = 2.0
	DefOptNetworkFactorV2                          = 4.0
	DefOptScanFactorV2                             = 100.0
	DefOptDescScanFactorV2                         = 150.0
	DefOptTiFlashScanFactorV2                      = 15.0
	DefOptSeekFactorV2                             = 9500000.0
	DefOptMemoryFactorV2                           = 0.001
	DefOptDiskFactorV2                             = 1.5
	DefOptConcurrencyFactorV2                      = 3.0
	DefOptInSubqToJoinAndAgg                       = true
	DefOptPreferRangeScan                          = false
	DefBatchInsert                                 = false
	DefBatchDelete                                 = false
	DefBatchCommit                                 = false
	DefCurretTS                                    = 0
	DefInitChunkSize                               = 32
	DefMinPagingSize                               = int(paging.MinPagingSize)
	DefMaxPagingSize                               = int(paging.MaxPagingSize)
	DefMaxChunkSize                                = 1024
	DefDMLBatchSize                                = 0
	DefMaxPreparedStmtCount                        = -1
	DefWaitTimeout                                 = 28800
	DefTiDBMemQuotaApplyCache                      = 32 << 20 // 32MB.
	DefTiDBMemQuotaBindingCache                    = 64 << 20 // 64MB.
	DefTiDBGeneralLog                              = false
	DefTiDBPProfSQLCPU                             = 0
	DefTiDBRetryLimit                              = 10
	DefTiDBDisableTxnAutoRetry                     = true
	DefTiDBConstraintCheckInPlace                  = false
	DefTiDBHashJoinConcurrency                     = ConcurrencyUnset
	DefTiDBProjectionConcurrency                   = ConcurrencyUnset
	DefBroadcastJoinThresholdSize                  = 100 * 1024 * 1024
	DefBroadcastJoinThresholdCount                 = 10 * 1024
	DefTiDBOptimizerSelectivityLevel               = 0
	DefTiDBOptimizerEnableNewOFGB                  = false
	DefTiDBEnableOuterJoinReorder                  = false
	DefTiDBAllowBatchCop                           = 1
	DefTiDBAllowMPPExecution                       = true
	DefTiDBHashExchangeWithNewCollation            = true
	DefTiDBEnforceMPPExecution                     = false
	DefTiFlashMaxThreads                           = -1
	DefTiDBMPPStoreFailTTL                         = "60s"
	DefTiDBTxnMode                                 = ""
	DefTiDBRowFormatV1                             = 1
	DefTiDBRowFormatV2                             = 2
	DefTiDBDDLReorgWorkerCount                     = 4
	DefTiDBDDLReorgBatchSize                       = 256
	DefTiDBDDLErrorCountLimit                      = 512
	DefTiDBMaxDeltaSchemaCount                     = 1024
	DefTiDBPlacementMode                           = PlacementModeStrict
	DefTiDBEnableAutoIncrementInGenerated          = false
	DefTiDBHashAggPartialConcurrency               = ConcurrencyUnset
	DefTiDBHashAggFinalConcurrency                 = ConcurrencyUnset
	DefTiDBWindowConcurrency                       = ConcurrencyUnset
	DefTiDBMergeJoinConcurrency                    = 1 // disable optimization by default
	DefTiDBStreamAggConcurrency                    = 1
	DefTiDBForcePriority                           = mysql.NoPriority
	DefEnableWindowFunction                        = true
	DefEnablePipelinedWindowFunction               = true
	DefEnableStrictDoubleTypeCheck                 = true
	DefEnableVectorizedExpression                  = true
	DefTiDBOptJoinReorderThreshold                 = 0
	DefTiDBDDLSlowOprThreshold                     = 300
	DefTiDBUseFastAnalyze                          = false
	DefTiDBSkipIsolationLevelCheck                 = false
	DefTiDBExpensiveQueryTimeThreshold             = 60 // 60s
	DefTiDBScatterRegion                           = false
	DefTiDBWaitSplitRegionFinish                   = true
	DefWaitSplitRegionTimeout                      = 300 // 300s
	DefTiDBEnableNoopFuncs                         = Off
	DefTiDBEnableNoopVariables                     = true
	DefTiDBAllowRemoveAutoInc                      = false
	DefTiDBUsePlanBaselines                        = true
	DefTiDBEvolvePlanBaselines                     = false
	DefTiDBEvolvePlanTaskMaxTime                   = 600 // 600s
	DefTiDBEvolvePlanTaskStartTime                 = "00:00 +0000"
	DefTiDBEvolvePlanTaskEndTime                   = "23:59 +0000"
	DefInnodbLockWaitTimeout                       = 50 // 50s
	DefTiDBStoreLimit                              = 0
	DefTiDBMetricSchemaStep                        = 60 // 60s
	DefTiDBMetricSchemaRangeDuration               = 60 // 60s
	DefTiDBFoundInPlanCache                        = false
	DefTiDBFoundInBinding                          = false
	DefTiDBEnableCollectExecutionInfo              = true
	DefTiDBAllowAutoRandExplicitInsert             = false
	DefTiDBEnableClusteredIndex                    = ClusteredIndexDefModeIntOnly
	DefTiDBRedactLog                               = false
	DefTiDBRestrictedReadOnly                      = false
	DefTiDBSuperReadOnly                           = false
	DefTiDBShardAllocateStep                       = math.MaxInt64
	DefTiDBEnableTelemetry                         = true
	DefTiDBEnableParallelApply                     = false
	DefTiDBEnableAmendPessimisticTxn               = false
	DefTiDBPartitionPruneMode                      = "static"
	DefTiDBEnableRateLimitAction                   = true
	DefTiDBEnableAsyncCommit                       = false
	DefTiDBEnable1PC                               = false
	DefTiDBGuaranteeLinearizability                = true
	DefTiDBAnalyzeVersion                          = 2
	DefTiDBEnableIndexMergeJoin                    = false
	DefTiDBTrackAggregateMemoryUsage               = true
	DefTiDBEnableExchangePartition                 = false
	DefCTEMaxRecursionDepth                        = 1000
	DefTiDBTmpTableMaxSize                         = 64 << 20 // 64MB.
	DefTiDBEnableLocalTxn                          = false
	DefTiDBTSOClientBatchMaxWaitTime               = 0.0 // 0ms
	DefTiDBEnableTSOFollowerProxy                  = false
	DefTiDBEnableOrderedResultMode                 = false
	DefTiDBEnablePseudoForOutdatedStats            = true
	DefTiDBRegardNULLAsPoint                       = true
	DefEnablePlacementCheck                        = true
	DefTimestamp                                   = "0"
	DefTimestampFloat                              = 0.0
	DefTiDBEnableStmtSummary                       = true
	DefTiDBStmtSummaryInternalQuery                = false
	DefTiDBStmtSummaryRefreshInterval              = 1800
	DefTiDBStmtSummaryHistorySize                  = 24
	DefTiDBStmtSummaryMaxStmtCount                 = 3000
	DefTiDBStmtSummaryMaxSQLLength                 = 4096
	DefTiDBCapturePlanBaseline                     = Off
	DefTiDBEnableIndexMerge                        = true
	DefEnableLegacyInstanceScope                   = true
	DefTiDBTableCacheLease                         = 3 // 3s
	DefTiDBPersistAnalyzeOptions                   = true
	DefTiDBEnableColumnTracking                    = false
	DefTiDBStatsLoadSyncWait                       = 0
	DefTiDBStatsLoadPseudoTimeout                  = true
	DefSysdateIsNow                                = false
	DefTiDBEnableMutationChecker                   = false
	DefTiDBTxnAssertionLevel                       = AssertionOffStr
	DefTiDBIgnorePreparedCacheCloseStmt            = false
	DefTiDBBatchPendingTiFlashCount                = 4000
	DefRCReadCheckTS                               = false
	DefTiDBRemoveOrderbyInSubquery                 = false
	DefTiDBSkewDistinctAgg                         = false
	DefTiDBReadStaleness                           = 0
	DefTiDBGCMaxWaitTime                           = 24 * 60 * 60
	DefMaxAllowedPacket                     uint64 = 67108864
	DefTiDBEnableBatchDML                          = false
	DefTiDBMemQuotaQuery                           = 1073741824 // 1GB
	DefTiDBStatsCacheMemQuota                      = 0
	MaxTiDBStatsCacheMemQuota                      = 1024 * 1024 * 1024 * 1024 // 1TB
	DefTiDBQueryLogMaxLen                          = 4096
	DefRequireSecureTransport                      = false
	DefTiDBCommitterConcurrency                    = 128
	DefTiDBBatchDMLIgnoreError                     = false
	DefTiDBMemQuotaAnalyze                         = -1
	DefTiDBEnableAutoAnalyze                       = true
	DefTiDBMemOOMAction                            = "CANCEL"
	DefTiDBMaxAutoAnalyzeTime                      = 12 * 60 * 60
	DefTiDBEnablePrepPlanCache                     = true
	DefTiDBPrepPlanCacheSize                       = 100
	DefTiDBPrepPlanCacheMemoryGuardRatio           = 0.1
	DefTiDBEnableConcurrentDDL                     = concurrencyddl.TiDBEnableConcurrentDDL
	DefTiDBSimplifiedMetrics                       = false
	DefTiDBEnablePaging                            = true
	DefTiFlashFineGrainedShuffleStreamCount        = 0
	DefStreamCountWhenMaxThreadsNotSet             = 8
	DefTiFlashFineGrainedShuffleBatchSize          = 8192
	DefAdaptiveClosestReadThreshold                = 4096
	DefTiDBEnableAnalyzeSnapshot                   = false
	DefTiDBGenerateBinaryPlan                      = true
	DefEnableTiDBGCAwareMemoryTrack                = true
	DefTiDBDefaultStrMatchSelectivity              = 0.8
	DefTiDBEnableTmpStorageOnOOM                   = true
<<<<<<< HEAD
	DefTiFlashFastScan                             = false
=======
	DefTiDBEnableFastReorg                         = false
	DefTiDBDDLDiskQuota                            = 100 * 1024 * 1024 * 1024 // 100GB
	DefExecutorConcurrency                         = 5
	DefTiDBEnableGeneralPlanCache                  = false
	DefTiDBGeneralPlanCacheSize                    = 100
	// MaxDDLReorgBatchSize is exported for testing.
	MaxDDLReorgBatchSize           int32  = 10240
	MinDDLReorgBatchSize           int32  = 32
	MinExpensiveQueryTimeThreshold uint64 = 10 // 10s
>>>>>>> 7d9c6844
)

// Process global variables.
var (
	ProcessGeneralLog           = atomic.NewBool(false)
	RunAutoAnalyze              = atomic.NewBool(DefTiDBEnableAutoAnalyze)
	GlobalLogMaxDays            = atomic.NewInt32(int32(config.GetGlobalConfig().Log.File.MaxDays))
	QueryLogMaxLen              = atomic.NewInt32(DefTiDBQueryLogMaxLen)
	EnablePProfSQLCPU           = atomic.NewBool(false)
	EnableBatchDML              = atomic.NewBool(false)
	EnableTmpStorageOnOOM       = atomic.NewBool(DefTiDBEnableTmpStorageOnOOM)
	ddlReorgWorkerCounter int32 = DefTiDBDDLReorgWorkerCount
	ddlReorgBatchSize     int32 = DefTiDBDDLReorgBatchSize
	ddlErrorCountLimit    int64 = DefTiDBDDLErrorCountLimit
	ddlReorgRowFormat     int64 = DefTiDBRowFormatV2
	maxDeltaSchemaCount   int64 = DefTiDBMaxDeltaSchemaCount
	// DDLSlowOprThreshold is the threshold for ddl slow operations, uint is millisecond.
	DDLSlowOprThreshold                = config.GetGlobalConfig().Instance.DDLSlowOprThreshold
	ForcePriority                      = int32(DefTiDBForcePriority)
	MaxOfMaxAllowedPacket       uint64 = 1073741824
	ExpensiveQueryTimeThreshold uint64 = DefTiDBExpensiveQueryTimeThreshold
	MemoryUsageAlarmRatio              = atomic.NewFloat64(config.GetGlobalConfig().Instance.MemoryUsageAlarmRatio)
	EnableLocalTxn                     = atomic.NewBool(DefTiDBEnableLocalTxn)
	MaxTSOBatchWaitInterval            = atomic.NewFloat64(DefTiDBTSOClientBatchMaxWaitTime)
	EnableTSOFollowerProxy             = atomic.NewBool(DefTiDBEnableTSOFollowerProxy)
	RestrictedReadOnly                 = atomic.NewBool(DefTiDBRestrictedReadOnly)
	VarTiDBSuperReadOnly               = atomic.NewBool(DefTiDBSuperReadOnly)
	PersistAnalyzeOptions              = atomic.NewBool(DefTiDBPersistAnalyzeOptions)
	TableCacheLease                    = atomic.NewInt64(DefTiDBTableCacheLease)
	EnableColumnTracking               = atomic.NewBool(DefTiDBEnableColumnTracking)
	StatsLoadSyncWait                  = atomic.NewInt64(DefTiDBStatsLoadSyncWait)
	StatsLoadPseudoTimeout             = atomic.NewBool(DefTiDBStatsLoadPseudoTimeout)
	MemQuotaBindingCache               = atomic.NewInt64(DefTiDBMemQuotaBindingCache)
	GCMaxWaitTime                      = atomic.NewInt64(DefTiDBGCMaxWaitTime)
	StatsCacheMemQuota                 = atomic.NewInt64(DefTiDBStatsCacheMemQuota)
	OOMAction                          = atomic.NewString(DefTiDBMemOOMAction)
	MaxAutoAnalyzeTime                 = atomic.NewInt64(DefTiDBMaxAutoAnalyzeTime)
	// variables for plan cache
	PreparedPlanCacheMemoryGuardRatio = atomic.NewFloat64(DefTiDBPrepPlanCacheMemoryGuardRatio)
	EnableConcurrentDDL               = atomic.NewBool(DefTiDBEnableConcurrentDDL)
	DDLForce2Queue                    = atomic.NewBool(false)
	EnableNoopVariables               = atomic.NewBool(DefTiDBEnableNoopVariables)
	// EnableFastReorg indicates whether to use lightning to enhance DDL reorg performance.
	EnableFastReorg = atomic.NewBool(DefTiDBEnableFastReorg)
	// DDLDiskQuota is the temporary variable for set disk quota for lightning
	DDLDiskQuota = atomic.NewInt64(DefTiDBDDLDiskQuota)
)

var (
	// SetMemQuotaAnalyze is the func registered by global/subglobal tracker to set memory quota.
	SetMemQuotaAnalyze func(quota int64) = nil
	// GetMemQuotaAnalyze is the func registered by global/subglobal tracker to get memory quota.
	GetMemQuotaAnalyze func() int64 = nil
	// SetStatsCacheCapacity is the func registered by domain to set statsCache memory quota.
	SetStatsCacheCapacity atomic.Value
	// SwitchConcurrentDDL is the func registered by DDL to switch concurrent DDL.
	SwitchConcurrentDDL func(bool) error = nil
	// EnableDDL is the func registered by ddl to enable running ddl in this instance.
	EnableDDL func() error = nil
	// DisableDDL is the func registered by ddl to disable running ddl in this instance.
	DisableDDL func() error = nil
)

// switchDDL turns on/off DDL in an instance.
func switchDDL(on bool) error {
	if on && EnableDDL != nil {
		return EnableDDL()
	} else if !on && DisableDDL != nil {
		return DisableDDL()
	}
	return nil
}<|MERGE_RESOLUTION|>--- conflicted
+++ resolved
@@ -1014,9 +1014,7 @@
 	DefEnableTiDBGCAwareMemoryTrack                = true
 	DefTiDBDefaultStrMatchSelectivity              = 0.8
 	DefTiDBEnableTmpStorageOnOOM                   = true
-<<<<<<< HEAD
 	DefTiFlashFastScan                             = false
-=======
 	DefTiDBEnableFastReorg                         = false
 	DefTiDBDDLDiskQuota                            = 100 * 1024 * 1024 * 1024 // 100GB
 	DefExecutorConcurrency                         = 5
@@ -1026,7 +1024,6 @@
 	MaxDDLReorgBatchSize           int32  = 10240
 	MinDDLReorgBatchSize           int32  = 32
 	MinExpensiveQueryTimeThreshold uint64 = 10 // 10s
->>>>>>> 7d9c6844
 )
 
 // Process global variables.
