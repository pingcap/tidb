// Copyright 2017 PingCAP, Inc.
//
// Licensed under the Apache License, Version 2.0 (the "License");
// you may not use this file except in compliance with the License.
// You may obtain a copy of the License at
//
//     http://www.apache.org/licenses/LICENSE-2.0
//
// Unless required by applicable law or agreed to in writing, software
// distributed under the License is distributed on an "AS IS" BASIS,
// WITHOUT WARRANTIES OR CONDITIONS OF ANY KIND, either express or implied.
// See the License for the specific language governing permissions and
// limitations under the License.

package variable

import (
	"math"

	"github.com/pingcap/tidb/config"
	"github.com/pingcap/tidb/parser/mysql"
	"go.uber.org/atomic"
)

/*
	Steps to add a new TiDB specific system variable:

	1. Add a new variable name with comment in this file.
	2. Add the default value of the new variable in this file.
	3. Add SysVar instance in 'defaultSysVars' slice.
*/

// TiDB system variable names that only in session scope.
const (
	TiDBDDLSlowOprThreshold = "ddl_slow_threshold"

	// tidb_snapshot is used for reading history data, the default value is empty string.
	// The value can be a datetime string like '2017-11-11 20:20:20' or a tso string. When this variable is set, the session reads history data of that time.
	TiDBSnapshot = "tidb_snapshot"

	// tidb_opt_agg_push_down is used to enable/disable the optimizer rule of aggregation push down.
	TiDBOptAggPushDown = "tidb_opt_agg_push_down"

	// TiDBOptBCJ is used to enable/disable broadcast join in MPP mode
	TiDBOptBCJ = "tidb_opt_broadcast_join"

	// TiDBOptCartesianBCJ is used to disable/enable broadcast cartesian join in MPP mode
	TiDBOptCartesianBCJ = "tidb_opt_broadcast_cartesian_join"

	TiDBOptMPPOuterJoinFixedBuildSide = "tidb_opt_mpp_outer_join_fixed_build_side"

	// tidb_opt_distinct_agg_push_down is used to decide whether agg with distinct should be pushed to tikv/tiflash.
	TiDBOptDistinctAggPushDown = "tidb_opt_distinct_agg_push_down"

	// tidb_broadcast_join_threshold_size is used to limit the size of small table for mpp broadcast join.
	// It's unit is bytes, if the size of small table is larger than it, we will not use bcj.
	TiDBBCJThresholdSize = "tidb_broadcast_join_threshold_size"

	// tidb_broadcast_join_threshold_count is used to limit the count of small table for mpp broadcast join.
	// If we can't estimate the size of one side of join child, we will check if its row number exceeds this limitation.
	TiDBBCJThresholdCount = "tidb_broadcast_join_threshold_count"

	// tidb_opt_write_row_id is used to enable/disable the operations of insert、replace and update to _tidb_rowid.
	TiDBOptWriteRowID = "tidb_opt_write_row_id"

	// Auto analyze will run if (table modify count)/(table row count) is greater than this value.
	TiDBAutoAnalyzeRatio = "tidb_auto_analyze_ratio"

	// Auto analyze will run if current time is within start time and end time.
	TiDBAutoAnalyzeStartTime = "tidb_auto_analyze_start_time"
	TiDBAutoAnalyzeEndTime   = "tidb_auto_analyze_end_time"

	// tidb_checksum_table_concurrency is used to speed up the ADMIN CHECKSUM TABLE
	// statement, when a table has multiple indices, those indices can be
	// scanned concurrently, with the cost of higher system performance impact.
	TiDBChecksumTableConcurrency = "tidb_checksum_table_concurrency"

	// TiDBCurrentTS is used to get the current transaction timestamp.
	// It is read-only.
	TiDBCurrentTS = "tidb_current_ts"

	// TiDBLastTxnInfo is used to get the last transaction info within the current session.
	TiDBLastTxnInfo = "tidb_last_txn_info"

	// TiDBLastTxnInfo is used to get the last query info within the current session.
	TiDBLastQueryInfo = "tidb_last_query_info"

	// tidb_config is a read-only variable that shows the config of the current server.
	TiDBConfig = "tidb_config"

	// tidb_batch_insert is used to enable/disable auto-split insert data. If set this option on, insert executor will automatically
	// insert data into multiple batches and use a single txn for each batch. This will be helpful when inserting large data.
	TiDBBatchInsert = "tidb_batch_insert"

	// tidb_batch_delete is used to enable/disable auto-split delete data. If set this option on, delete executor will automatically
	// split data into multiple batches and use a single txn for each batch. This will be helpful when deleting large data.
	TiDBBatchDelete = "tidb_batch_delete"

	// tidb_batch_commit is used to enable/disable auto-split the transaction.
	// If set this option on, the transaction will be committed when it reaches stmt-count-limit and starts a new transaction.
	TiDBBatchCommit = "tidb_batch_commit"

	// tidb_dml_batch_size is used to split the insert/delete data into small batches.
	// It only takes effort when tidb_batch_insert/tidb_batch_delete is on.
	// Its default value is 20000. When the row size is large, 20k rows could be larger than 100MB.
	// User could change it to a smaller one to avoid breaking the transaction size limitation.
	TiDBDMLBatchSize = "tidb_dml_batch_size"

	// The following session variables controls the memory quota during query execution.
	// "tidb_mem_quota_query":				control the memory quota of a query.
	TiDBMemQuotaQuery      = "tidb_mem_quota_query" // Bytes.
	TiDBMemQuotaApplyCache = "tidb_mem_quota_apply_cache"
	// TODO: remove them below sometime, it should have only one Quota(TiDBMemQuotaQuery).
	TiDBMemQuotaHashJoin          = "tidb_mem_quota_hashjoin"          // Bytes.
	TiDBMemQuotaMergeJoin         = "tidb_mem_quota_mergejoin"         // Bytes.
	TiDBMemQuotaSort              = "tidb_mem_quota_sort"              // Bytes.
	TiDBMemQuotaTopn              = "tidb_mem_quota_topn"              // Bytes.
	TiDBMemQuotaIndexLookupReader = "tidb_mem_quota_indexlookupreader" // Bytes.
	TiDBMemQuotaIndexLookupJoin   = "tidb_mem_quota_indexlookupjoin"   // Bytes.

	// tidb_general_log is used to log every query in the server in info level.
	TiDBGeneralLog = "tidb_general_log"

	// tidb_general_log is used to log every query in the server in info level.
	TiDBLogFileMaxDays = "tidb_log_file_max_days"

	// tidb_pprof_sql_cpu is used to add label sql label to pprof result.
	TiDBPProfSQLCPU = "tidb_pprof_sql_cpu"

	// tidb_retry_limit is the maximum number of retries when committing a transaction.
	TiDBRetryLimit = "tidb_retry_limit"

	// tidb_disable_txn_auto_retry disables transaction auto retry.
	TiDBDisableTxnAutoRetry = "tidb_disable_txn_auto_retry"

	// Deprecated: tidb_enable_streaming enables TiDB to use streaming API for coprocessor requests.
	TiDBEnableStreaming = "tidb_enable_streaming"

	// tidb_enable_chunk_rpc enables TiDB to use Chunk format for coprocessor requests.
	TiDBEnableChunkRPC = "tidb_enable_chunk_rpc"

	// tidb_optimizer_selectivity_level is used to control the selectivity estimation level.
	TiDBOptimizerSelectivityLevel = "tidb_optimizer_selectivity_level"

	// tidb_txn_mode is used to control the transaction behavior.
	TiDBTxnMode = "tidb_txn_mode"

	// tidb_row_format_version is used to control tidb row format version current.
	TiDBRowFormatVersion = "tidb_row_format_version"

	// tidb_enable_table_partition is used to control table partition feature.
	// The valid value include auto/on/off:
	// on or auto: enable table partition if the partition type is implemented.
	// off: always disable table partition.
	TiDBEnableTablePartition = "tidb_enable_table_partition"

	// tidb_enable_list_partition is used to control list table partition feature.
	TiDBEnableListTablePartition = "tidb_enable_list_partition"

	// tidb_skip_isolation_level_check is used to control whether to return error when set unsupported transaction
	// isolation level.
	TiDBSkipIsolationLevelCheck = "tidb_skip_isolation_level_check"

	// TiDBLowResolutionTSO is used for reading data with low resolution TSO which is updated once every two seconds
	TiDBLowResolutionTSO = "tidb_low_resolution_tso"

	// TiDBReplicaRead is used for reading data from replicas, followers for example.
	TiDBReplicaRead = "tidb_replica_read"

	// TiDBAllowRemoveAutoInc indicates whether a user can drop the auto_increment column attribute or not.
	TiDBAllowRemoveAutoInc = "tidb_allow_remove_auto_inc"

	// TiDBMultiStatementMode enables multi statement at the risk of SQL injection
	// provides backwards compatibility
	TiDBMultiStatementMode = "tidb_multi_statement_mode"

	// TiDBEvolvePlanTaskMaxTime controls the max time of a single evolution task.
	TiDBEvolvePlanTaskMaxTime = "tidb_evolve_plan_task_max_time"

	// TiDBEvolvePlanTaskStartTime is the start time of evolution task.
	TiDBEvolvePlanTaskStartTime = "tidb_evolve_plan_task_start_time"
	// TiDBEvolvePlanTaskEndTime is the end time of evolution task.
	TiDBEvolvePlanTaskEndTime = "tidb_evolve_plan_task_end_time"

	// tidb_slow_log_threshold is used to set the slow log threshold in the server.
	TiDBSlowLogThreshold = "tidb_slow_log_threshold"

	// tidb_record_plan_in_slow_log is used to log the plan of the slow query.
	TiDBRecordPlanInSlowLog = "tidb_record_plan_in_slow_log"

	// tidb_enable_slow_log enables TiDB to log slow queries.
	TiDBEnableSlowLog = "tidb_enable_slow_log"

	// tidb_query_log_max_len is used to set the max length of the query in the log.
	TiDBQueryLogMaxLen = "tidb_query_log_max_len"

	// TiDBCheckMb4ValueInUTF8 is used to control whether to enable the check wrong utf8 value.
	TiDBCheckMb4ValueInUTF8 = "tidb_check_mb4_value_in_utf8"

	// TiDBFoundInPlanCache indicates whether the last statement was found in plan cache
	TiDBFoundInPlanCache = "last_plan_from_cache"

	// TiDBFoundInBinding indicates whether the last statement was matched with the hints in the binding.
	TiDBFoundInBinding = "last_plan_from_binding"

	// TiDBAllowAutoRandExplicitInsert indicates whether explicit insertion on auto_random column is allowed.
	TiDBAllowAutoRandExplicitInsert = "allow_auto_random_explicit_insert"

	// TiDBTxnScope indicates whether using global transactions or local transactions.
	TiDBTxnScope = "txn_scope"

	// TiDBTxnReadTS indicates the next transaction should be staleness transaction and provide the startTS
	TiDBTxnReadTS = "tx_read_ts"

	// TiDBReadStaleness indicates the staleness duration for following statement
	TiDBReadStaleness = "tidb_read_staleness"

	// TiDBEnablePaging indicates whether paging is enabled in coprocessor requests.
	TiDBEnablePaging = "tidb_enable_paging"

	// TiDBReadConsistency indicates whether the autocommit read statement goes through TiKV RC.
	TiDBReadConsistency = "tidb_read_consistency"
)

// TiDB system variable names that both in session and global scope.
const (
	// tidb_build_stats_concurrency is used to speed up the ANALYZE statement, when a table has multiple indices,
	// those indices can be scanned concurrently, with the cost of higher system performance impact.
	TiDBBuildStatsConcurrency = "tidb_build_stats_concurrency"

	// tidb_distsql_scan_concurrency is used to set the concurrency of a distsql scan task.
	// A distsql scan task can be a table scan or a index scan, which may be distributed to many TiKV nodes.
	// Higher concurrency may reduce latency, but with the cost of higher memory usage and system performance impact.
	// If the query has a LIMIT clause, high concurrency makes the system do much more work than needed.
	TiDBDistSQLScanConcurrency = "tidb_distsql_scan_concurrency"

	// tidb_opt_insubquery_to_join_and_agg is used to enable/disable the optimizer rule of rewriting IN subquery.
	TiDBOptInSubqToJoinAndAgg = "tidb_opt_insubq_to_join_and_agg"

	// tidb_opt_prefer_range_scan is used to enable/disable the optimizer to always prefer range scan over table scan, ignoring their costs.
	TiDBOptPreferRangeScan = "tidb_opt_prefer_range_scan"

	// tidb_opt_enable_correlation_adjustment is used to indicates if enable correlation adjustment.
	TiDBOptEnableCorrelationAdjustment = "tidb_opt_enable_correlation_adjustment"

	// tidb_opt_limit_push_down_threshold determines if push Limit or TopN down to TiKV forcibly.
	TiDBOptLimitPushDownThreshold = "tidb_opt_limit_push_down_threshold"

	// tidb_opt_correlation_threshold is a guard to enable row count estimation using column order correlation.
	TiDBOptCorrelationThreshold = "tidb_opt_correlation_threshold"

	// tidb_opt_correlation_exp_factor is an exponential factor to control heuristic approach when tidb_opt_correlation_threshold is not satisfied.
	TiDBOptCorrelationExpFactor = "tidb_opt_correlation_exp_factor"

	// tidb_opt_cpu_factor is the CPU cost of processing one expression for one row.
	TiDBOptCPUFactor = "tidb_opt_cpu_factor"
	// tidb_opt_copcpu_factor is the CPU cost of processing one expression for one row in coprocessor.
	TiDBOptCopCPUFactor = "tidb_opt_copcpu_factor"
	// tidb_opt_tiflash_concurrency_factor is concurrency number of tiflash computation.
	TiDBOptTiFlashConcurrencyFactor = "tidb_opt_tiflash_concurrency_factor"
	// tidb_opt_network_factor is the network cost of transferring 1 byte data.
	TiDBOptNetworkFactor = "tidb_opt_network_factor"
	// tidb_opt_scan_factor is the IO cost of scanning 1 byte data on TiKV.
	TiDBOptScanFactor = "tidb_opt_scan_factor"
	// tidb_opt_desc_factor is the IO cost of scanning 1 byte data on TiKV in desc order.
	TiDBOptDescScanFactor = "tidb_opt_desc_factor"
	// tidb_opt_seek_factor is the IO cost of seeking the start value in a range on TiKV or TiFlash.
	TiDBOptSeekFactor = "tidb_opt_seek_factor"
	// tidb_opt_memory_factor is the memory cost of storing one tuple.
	TiDBOptMemoryFactor = "tidb_opt_memory_factor"
	// tidb_opt_disk_factor is the IO cost of reading/writing one byte to temporary disk.
	TiDBOptDiskFactor = "tidb_opt_disk_factor"
	// tidb_opt_concurrency_factor is the CPU cost of additional one goroutine.
	TiDBOptConcurrencyFactor = "tidb_opt_concurrency_factor"

	// tidb_index_join_batch_size is used to set the batch size of a index lookup join.
	// The index lookup join fetches batches of data from outer executor and constructs ranges for inner executor.
	// This value controls how much of data in a batch to do the index join.
	// Large value may reduce the latency but consumes more system resource.
	TiDBIndexJoinBatchSize = "tidb_index_join_batch_size"

	// tidb_index_lookup_size is used for index lookup executor.
	// The index lookup executor first scan a batch of handles from a index, then use those handles to lookup the table
	// rows, this value controls how much of handles in a batch to do a lookup task.
	// Small value sends more RPCs to TiKV, consume more system resource.
	// Large value may do more work than needed if the query has a limit.
	TiDBIndexLookupSize = "tidb_index_lookup_size"

	// tidb_index_lookup_concurrency is used for index lookup executor.
	// A lookup task may have 'tidb_index_lookup_size' of handles at maximun, the handles may be distributed
	// in many TiKV nodes, we executes multiple concurrent index lookup tasks concurrently to reduce the time
	// waiting for a task to finish.
	// Set this value higher may reduce the latency but consumes more system resource.
	// tidb_index_lookup_concurrency is deprecated, use tidb_executor_concurrency instead.
	TiDBIndexLookupConcurrency = "tidb_index_lookup_concurrency"

	// tidb_index_lookup_join_concurrency is used for index lookup join executor.
	// IndexLookUpJoin starts "tidb_index_lookup_join_concurrency" inner workers
	// to fetch inner rows and join the matched (outer, inner) row pairs.
	// tidb_index_lookup_join_concurrency is deprecated, use tidb_executor_concurrency instead.
	TiDBIndexLookupJoinConcurrency = "tidb_index_lookup_join_concurrency"

	// tidb_index_serial_scan_concurrency is used for controlling the concurrency of index scan operation
	// when we need to keep the data output order the same as the order of index data.
	TiDBIndexSerialScanConcurrency = "tidb_index_serial_scan_concurrency"

	// TiDBMaxChunkSize is used to control the max chunk size during query execution.
	TiDBMaxChunkSize = "tidb_max_chunk_size"

	// TiDBAllowBatchCop means if we should send batch coprocessor to TiFlash. It can be set to 0, 1 and 2.
	// 0 means never use batch cop, 1 means use batch cop in case of aggregation and join, 2, means to force to send batch cop for any query.
	// The default value is 0
	TiDBAllowBatchCop = "tidb_allow_batch_cop"

	// TiDBAllowMPPExecution means if we should use mpp way to execute query or not.
	// Default value is `true`, means to be determined by the optimizer.
	// Value set to `false` means never use mpp.
	TiDBAllowMPPExecution = "tidb_allow_mpp"

	// TiDBHashExchangeWithNewCollation means if hash exchange is supported when new collation is on.
	// Default value is `true`, means support hash exchange when new collation is on.
	// Value set to `false` means not support hash exchange when new collation is on.
	TiDBHashExchangeWithNewCollation = "tidb_hash_exchange_with_new_collation"

	// TiDBEnforceMPPExecution means if we should enforce mpp way to execute query or not.
	// Default value is `false`, means to be determined by variable `tidb_allow_mpp`.
	// Value set to `true` means enforce use mpp.
	// Note if you want to set `tidb_enforce_mpp` to `true`, you must set `tidb_allow_mpp` to `true` first.
	TiDBEnforceMPPExecution = "tidb_enforce_mpp"

	// TiDBMPPStoreFailTTL is the unavailable time when a store is detected failed. During that time, tidb will not send any task to
	// TiFlash even though the failed TiFlash node has been recovered.
	TiDBMPPStoreFailTTL = "tidb_mpp_store_fail_ttl"

	// TiDBInitChunkSize is used to control the init chunk size during query execution.
	TiDBInitChunkSize = "tidb_init_chunk_size"

	// tidb_enable_cascades_planner is used to control whether to enable the cascades planner.
	TiDBEnableCascadesPlanner = "tidb_enable_cascades_planner"

	// tidb_skip_utf8_check skips the UTF8 validate process, validate UTF8 has performance cost, if we can make sure
	// the input string values are valid, we can skip the check.
	TiDBSkipUTF8Check = "tidb_skip_utf8_check"

	// tidb_skip_ascii_check skips the ASCII validate process
	// old tidb may already have fields with invalid ASCII bytes
	// disable ASCII validate can guarantee a safe replication
	TiDBSkipASCIICheck = "tidb_skip_ascii_check"

	// tidb_hash_join_concurrency is used for hash join executor.
	// The hash join outer executor starts multiple concurrent join workers to probe the hash table.
	// tidb_hash_join_concurrency is deprecated, use tidb_executor_concurrency instead.
	TiDBHashJoinConcurrency = "tidb_hash_join_concurrency"

	// tidb_projection_concurrency is used for projection operator.
	// This variable controls the worker number of projection operator.
	// tidb_projection_concurrency is deprecated, use tidb_executor_concurrency instead.
	TiDBProjectionConcurrency = "tidb_projection_concurrency"

	// tidb_hashagg_partial_concurrency is used for hash agg executor.
	// The hash agg executor starts multiple concurrent partial workers to do partial aggregate works.
	// tidb_hashagg_partial_concurrency is deprecated, use tidb_executor_concurrency instead.
	TiDBHashAggPartialConcurrency = "tidb_hashagg_partial_concurrency"

	// tidb_hashagg_final_concurrency is used for hash agg executor.
	// The hash agg executor starts multiple concurrent final workers to do final aggregate works.
	// tidb_hashagg_final_concurrency is deprecated, use tidb_executor_concurrency instead.
	TiDBHashAggFinalConcurrency = "tidb_hashagg_final_concurrency"

	// tidb_window_concurrency is used for window parallel executor.
	// tidb_window_concurrency is deprecated, use tidb_executor_concurrency instead.
	TiDBWindowConcurrency = "tidb_window_concurrency"

	// tidb_merge_join_concurrency is used for merge join parallel executor
	TiDBMergeJoinConcurrency = "tidb_merge_join_concurrency"

	// tidb_stream_agg_concurrency is used for stream aggregation parallel executor.
	// tidb_stream_agg_concurrency is deprecated, use tidb_executor_concurrency instead.
	TiDBStreamAggConcurrency = "tidb_streamagg_concurrency"

	// tidb_enable_parallel_apply is used for parallel apply.
	TiDBEnableParallelApply = "tidb_enable_parallel_apply"

	// tidb_backoff_lock_fast is used for tikv backoff base time in milliseconds.
	TiDBBackoffLockFast = "tidb_backoff_lock_fast"

	// tidb_backoff_weight is used to control the max back off time in TiDB.
	// The default maximum back off time is a small value.
	// BackOffWeight could multiply it to let the user adjust the maximum time for retrying.
	// Only positive integers can be accepted, which means that the maximum back off time can only grow.
	TiDBBackOffWeight = "tidb_backoff_weight"

	// tidb_ddl_reorg_worker_cnt defines the count of ddl reorg workers.
	TiDBDDLReorgWorkerCount = "tidb_ddl_reorg_worker_cnt"

	// tidb_ddl_reorg_batch_size defines the transaction batch size of ddl reorg workers.
	TiDBDDLReorgBatchSize = "tidb_ddl_reorg_batch_size"

	// tidb_ddl_error_count_limit defines the count of ddl error limit.
	TiDBDDLErrorCountLimit = "tidb_ddl_error_count_limit"

	// tidb_ddl_reorg_priority defines the operations priority of adding indices.
	// It can be: PRIORITY_LOW, PRIORITY_NORMAL, PRIORITY_HIGH
	TiDBDDLReorgPriority = "tidb_ddl_reorg_priority"

	// TiDBEnableChangeMultiSchema is used to control whether to enable the change multi schema.
	TiDBEnableChangeMultiSchema = "tidb_enable_change_multi_schema"

	// TiDBEnableAutoIncrementInGenerated disables the mysql compatibility check on using auto-incremented columns in
	// expression indexes and generated columns described here https://dev.mysql.com/doc/refman/5.7/en/create-table-generated-columns.html for details.
	TiDBEnableAutoIncrementInGenerated = "tidb_enable_auto_increment_in_generated"

	// TiDBEnablePointGetCache is used to control whether to enable the point get cache for special scenario.
	TiDBEnablePointGetCache = "tidb_enable_point_get_cache"

	// TiDBEnableAlterPlacement is used to control whether to enable alter table partition.
	// Deprecated: It is removed and do not use it again
	TiDBEnableAlterPlacement = "tidb_enable_alter_placement"

	// TiDBPlacementMode is used to control the mode for placement
	TiDBPlacementMode = "tidb_placement_mode"

	// tidb_max_delta_schema_count defines the max length of deltaSchemaInfos.
	// deltaSchemaInfos is a queue that maintains the history of schema changes.
	TiDBMaxDeltaSchemaCount = "tidb_max_delta_schema_count"

	// tidb_scatter_region will scatter the regions for DDLs when it is ON.
	TiDBScatterRegion = "tidb_scatter_region"

	// TiDBWaitSplitRegionFinish defines the split region behaviour is sync or async.
	TiDBWaitSplitRegionFinish = "tidb_wait_split_region_finish"

	// TiDBWaitSplitRegionTimeout uses to set the split and scatter region back off time.
	TiDBWaitSplitRegionTimeout = "tidb_wait_split_region_timeout"

	// tidb_force_priority defines the operations priority of all statements.
	// It can be "NO_PRIORITY", "LOW_PRIORITY", "HIGH_PRIORITY", "DELAYED"
	TiDBForcePriority = "tidb_force_priority"

	// tidb_constraint_check_in_place indicates to check the constraint when the SQL executing.
	// It could hurt the performance of bulking insert when it is ON.
	TiDBConstraintCheckInPlace = "tidb_constraint_check_in_place"

	// tidb_enable_window_function is used to control whether to enable the window function.
	TiDBEnableWindowFunction = "tidb_enable_window_function"

	// tidb_enable_pipelined_window_function is used to control whether to use pipelined window function, it only works when tidb_enable_window_function = true.
	TiDBEnablePipelinedWindowFunction = "tidb_enable_pipelined_window_function"

	// tidb_enable_strict_double_type_check is used to control table field double type syntax check.
	TiDBEnableStrictDoubleTypeCheck = "tidb_enable_strict_double_type_check"

	// tidb_enable_vectorized_expression is used to control whether to enable the vectorized expression evaluation.
	TiDBEnableVectorizedExpression = "tidb_enable_vectorized_expression"

	// TiDBOptJoinReorderThreshold defines the threshold less than which
	// we'll choose a rather time consuming algorithm to calculate the join order.
	TiDBOptJoinReorderThreshold = "tidb_opt_join_reorder_threshold"

	// SlowQueryFile indicates which slow query log file for SLOW_QUERY table to parse.
	TiDBSlowQueryFile = "tidb_slow_query_file"

	// TiDBEnableFastAnalyze indicates to use fast analyze.
	TiDBEnableFastAnalyze = "tidb_enable_fast_analyze"

	// TiDBExpensiveQueryTimeThreshold indicates the time threshold of expensive query.
	TiDBExpensiveQueryTimeThreshold = "tidb_expensive_query_time_threshold"

	// TiDBEnableIndexMerge indicates to generate IndexMergePath.
	TiDBEnableIndexMerge = "tidb_enable_index_merge"

	// TiDBEnableNoopFuncs set true will enable using fake funcs(like get_lock release_lock)
	TiDBEnableNoopFuncs = "tidb_enable_noop_functions"

	// TiDBEnableStmtSummary indicates whether the statement summary is enabled.
	TiDBEnableStmtSummary = "tidb_enable_stmt_summary"

	// TiDBStmtSummaryInternalQuery indicates whether the statement summary contain internal query.
	TiDBStmtSummaryInternalQuery = "tidb_stmt_summary_internal_query"

	// TiDBStmtSummaryRefreshInterval indicates the refresh interval in seconds for each statement summary.
	TiDBStmtSummaryRefreshInterval = "tidb_stmt_summary_refresh_interval"

	// TiDBStmtSummaryHistorySize indicates the history size of each statement summary.
	TiDBStmtSummaryHistorySize = "tidb_stmt_summary_history_size"

	// TiDBStmtSummaryMaxStmtCount indicates the max number of statements kept in memory.
	TiDBStmtSummaryMaxStmtCount = "tidb_stmt_summary_max_stmt_count"

	// TiDBStmtSummaryMaxSQLLength indicates the max length of displayed normalized sql and sample sql.
	TiDBStmtSummaryMaxSQLLength = "tidb_stmt_summary_max_sql_length"

	// TiDBCapturePlanBaseline indicates whether the capture of plan baselines is enabled.
	TiDBCapturePlanBaseline = "tidb_capture_plan_baselines"

	// TiDBUsePlanBaselines indicates whether the use of plan baselines is enabled.
	TiDBUsePlanBaselines = "tidb_use_plan_baselines"

	// TiDBEvolvePlanBaselines indicates whether the evolution of plan baselines is enabled.
	TiDBEvolvePlanBaselines = "tidb_evolve_plan_baselines"

	// TiDBEnableExtendedStats indicates whether the extended statistics feature is enabled.
	TiDBEnableExtendedStats = "tidb_enable_extended_stats"

	// TiDBIsolationReadEngines indicates the tidb only read from the stores whose engine type is involved in IsolationReadEngines.
	// Now, only support TiKV and TiFlash.
	TiDBIsolationReadEngines = "tidb_isolation_read_engines"

	// TiDBStoreLimit indicates the limit of sending request to a store, 0 means without limit.
	TiDBStoreLimit = "tidb_store_limit"

	// TiDBMetricSchemaStep indicates the step when query metric schema.
	TiDBMetricSchemaStep = "tidb_metric_query_step"

	// TiDBMetricSchemaRangeDuration indicates the range duration when query metric schema.
	TiDBMetricSchemaRangeDuration = "tidb_metric_query_range_duration"

	// TiDBEnableCollectExecutionInfo indicates that whether execution info is collected.
	TiDBEnableCollectExecutionInfo = "tidb_enable_collect_execution_info"

	// DefExecutorConcurrency is used for controlling the concurrency of all types of executors.
	TiDBExecutorConcurrency = "tidb_executor_concurrency"

	// TiDBEnableClusteredIndex indicates if clustered index feature is enabled.
	TiDBEnableClusteredIndex = "tidb_enable_clustered_index"

	// TiDBPartitionPruneMode indicates the partition prune mode used.
	TiDBPartitionPruneMode = "tidb_partition_prune_mode"

	// TiDBSlowLogMasking is deprecated and a alias of TiDBRedactLog.
	// Deprecated: use TiDBRedactLog instead.
	TiDBSlowLogMasking = "tidb_slow_log_masking"

	// TiDBRedactLog indicates that whether redact log.
	TiDBRedactLog = "tidb_redact_log"

	// TiDBRestrictedReadOnly is meant for the cloud admin to toggle the cluster read only
	TiDBRestrictedReadOnly = "tidb_restricted_read_only"

	// TiDBSuperReadOnly is tidb's variant of mysql's super_read_only, which has some differences from mysql's super_read_only.
	TiDBSuperReadOnly = "tidb_super_read_only"

	// TiDBShardAllocateStep indicates the max size of continuous rowid shard in one transaction.
	TiDBShardAllocateStep = "tidb_shard_allocate_step"
	// TiDBEnableTelemetry indicates that whether usage data report to PingCAP is enabled.
	TiDBEnableTelemetry = "tidb_enable_telemetry"

	// TiDBEnableAmendPessimisticTxn indicates if amend pessimistic transactions is enabled.
	TiDBEnableAmendPessimisticTxn = "tidb_enable_amend_pessimistic_txn"

	// TiDBMemoryUsageAlarmRatio indicates the alarm threshold when memory usage of the tidb-server exceeds.
	TiDBMemoryUsageAlarmRatio = "tidb_memory_usage_alarm_ratio"

	// TiDBEnableRateLimitAction indicates whether enabled ratelimit action
	TiDBEnableRateLimitAction = "tidb_enable_rate_limit_action"

	// TiDBEnableAsyncCommit indicates whether to enable the async commit feature.
	TiDBEnableAsyncCommit = "tidb_enable_async_commit"

	// TiDBEnable1PC indicates whether to enable the one-phase commit feature.
	TiDBEnable1PC = "tidb_enable_1pc"

	// TiDBGuaranteeLinearizability indicates whether to guarantee linearizability.
	TiDBGuaranteeLinearizability = "tidb_guarantee_linearizability"

	// TiDBAnalyzeVersion indicates the how tidb collects the analyzed statistics and how use to it.
	TiDBAnalyzeVersion = "tidb_analyze_version"

	// TiDBEnableIndexMergeJoin indicates whether to enable index merge join.
	TiDBEnableIndexMergeJoin = "tidb_enable_index_merge_join"

	// TiDBTrackAggregateMemoryUsage indicates whether track the memory usage of aggregate function.
	TiDBTrackAggregateMemoryUsage = "tidb_track_aggregate_memory_usage"

	// TiDBEnableExchangePartition indicates whether to enable exchange partition.
	TiDBEnableExchangePartition = "tidb_enable_exchange_partition"

	// TiDBAllowFallbackToTiKV indicates the engine types whose unavailability triggers fallback to TiKV.
	// Now we only support TiFlash.
	TiDBAllowFallbackToTiKV = "tidb_allow_fallback_to_tikv"

	// TiDBEnableTopSQL indicates whether the top SQL is enabled.
	TiDBEnableTopSQL = "tidb_enable_top_sql"

	// TiDBTopSQLMaxTimeSeriesCount indicates the max number of statements been collected in each time series.
	TiDBTopSQLMaxTimeSeriesCount = "tidb_top_sql_max_time_series_count"

	// TiDBTopSQLMaxMetaCount indicates the max capacity of the collect meta per second.
	TiDBTopSQLMaxMetaCount = "tidb_top_sql_max_meta_count"

	// TiDBEnableGlobalTemporaryTable indicates whether to enable global temporary table
	TiDBEnableGlobalTemporaryTable = "tidb_enable_global_temporary_table"
	// TiDBEnableLocalTxn indicates whether to enable Local Txn.
	TiDBEnableLocalTxn = "tidb_enable_local_txn"
	// TiDBTSOClientBatchMaxWaitTime indicates the max value of the TSO Batch Wait interval time of PD client.
	TiDBTSOClientBatchMaxWaitTime = "tidb_tso_client_batch_max_wait_time"
	// TiDBEnableTSOFollowerProxy indicates whether to enable the TSO Follower Proxy feature of PD client.
	TiDBEnableTSOFollowerProxy = "tidb_enable_tso_follower_proxy"

	// TiDBEnableOrderedResultMode indicates if stabilize query results.
	TiDBEnableOrderedResultMode = "tidb_enable_ordered_result_mode"

	// TiDBEnablePseudoForOutdatedStats indicates whether use pseudo for outdated stats
	TiDBEnablePseudoForOutdatedStats = "tidb_enable_pseudo_for_outdated_stats"

	// TiDBRegardNULLAsPoint indicates whether regard NULL as point when optimizing
	TiDBRegardNULLAsPoint = "tidb_regard_null_as_point"

	// TiDBTmpTableMaxSize indicates the max memory size of temporary tables.
	TiDBTmpTableMaxSize = "tidb_tmp_table_max_size"

	// TiDBTableCacheLease indicates the read lock lease of a cached table.
	TiDBTableCacheLease = "tidb_table_cache_lease"

	// TiDBStatsLoadSyncWait indicates the time sql execution will sync-wait for stats load.
	TiDBStatsLoadSyncWait = "tidb_stats_load_sync_wait"

	// TiDBEnableMutationChecker indicates whether to check data consistency for mutations
	TiDBEnableMutationChecker = "tidb_enable_mutation_checker"
	// TiDBTxnAssertionLevel indicates how strict the assertion will be, which helps detecting and preventing data &
	// index inconsistency problems.
	TiDBTxnAssertionLevel = "tidb_txn_assertion_level"
)

// TiDB vars that have only global scope

const (
	// TiDBGCEnable turns garbage collection on or OFF
	TiDBGCEnable = "tidb_gc_enable"
	// TiDBGCRunInterval sets the interval that GC runs
	TiDBGCRunInterval = "tidb_gc_run_interval"
	// TiDBGCLifetime sets the retention window of older versions
	TiDBGCLifetime = "tidb_gc_life_time"
	// TiDBGCConcurrency sets the concurrency of garbage collection. -1 = AUTO value
	TiDBGCConcurrency = "tidb_gc_concurrency"
	// TiDBGCScanLockMode enables the green GC feature (default)
	TiDBGCScanLockMode = "tidb_gc_scan_lock_mode"
	// TiDBEnableEnhancedSecurity restricts SUPER users from certain operations.
	TiDBEnableEnhancedSecurity = "tidb_enable_enhanced_security"
	// TiDBEnableHistoricalStats enables the historical statistics feature (default off)
	TiDBEnableHistoricalStats = "tidb_enable_historical_stats"
	// TiDBPersistAnalyzeOptions persists analyze options for later analyze and auto-analyze
	TiDBPersistAnalyzeOptions = "tidb_persist_analyze_options"
	// TiDBEnableColumnTracking enables collecting predicate columns.
	TiDBEnableColumnTracking = "tidb_enable_column_tracking"
	// TiDBDisableColumnTrackingTime records the last time TiDBEnableColumnTracking is set off.
	// It is used to invalidate the collected predicate columns after turning off TiDBEnableColumnTracking, which avoids physical deletion.
	// It doesn't have cache in memory and we directly get/set the variable value from/to mysql.tidb.
	TiDBDisableColumnTrackingTime = "tidb_disable_column_tracking_time"
	// TiDBStatsLoadPseudoTimeout indicates whether to fallback to pseudo stats after load timeout.
	TiDBStatsLoadPseudoTimeout = "tidb_stats_load_pseudo_timeout"
)

// TiDB intentional limits
// Can be raised in future.

const (
	// MaxConfigurableConcurrency is the maximum number of "threads" (goroutines) that can be specified
	// for any type of configuration item that has concurrent workers.
	MaxConfigurableConcurrency = 256
)

// Default TiDB system variable values.
const (
	DefHostname                           = "localhost"
	DefIndexLookupConcurrency             = ConcurrencyUnset
	DefIndexLookupJoinConcurrency         = ConcurrencyUnset
	DefIndexSerialScanConcurrency         = 1
	DefIndexJoinBatchSize                 = 25000
	DefIndexLookupSize                    = 20000
	DefDistSQLScanConcurrency             = 15
	DefBuildStatsConcurrency              = 4
	DefAutoAnalyzeRatio                   = 0.5
	DefAutoAnalyzeStartTime               = "00:00 +0000"
	DefAutoAnalyzeEndTime                 = "23:59 +0000"
	DefAutoIncrementIncrement             = 1
	DefAutoIncrementOffset                = 1
	DefChecksumTableConcurrency           = 4
	DefSkipUTF8Check                      = false
	DefSkipASCIICheck                     = false
	DefOptAggPushDown                     = false
	DefOptBCJ                             = false
	DefOptCartesianBCJ                    = 1
	DefOptMPPOuterJoinFixedBuildSide      = false
	DefOptWriteRowID                      = false
	DefOptEnableCorrelationAdjustment     = true
	DefOptLimitPushDownThreshold          = 100
	DefOptCorrelationThreshold            = 0.9
	DefOptCorrelationExpFactor            = 1
	DefOptCPUFactor                       = 3.0
	DefOptCopCPUFactor                    = 3.0
	DefOptTiFlashConcurrencyFactor        = 24.0
	DefOptNetworkFactor                   = 1.0
	DefOptScanFactor                      = 1.5
	DefOptDescScanFactor                  = 3.0
	DefOptSeekFactor                      = 20.0
	DefOptMemoryFactor                    = 0.001
	DefOptDiskFactor                      = 1.5
	DefOptConcurrencyFactor               = 3.0
	DefOptInSubqToJoinAndAgg              = true
	DefOptPreferRangeScan                 = false
	DefBatchInsert                        = false
	DefBatchDelete                        = false
	DefBatchCommit                        = false
	DefCurretTS                           = 0
	DefInitChunkSize                      = 32
	DefMaxChunkSize                       = 1024
	DefDMLBatchSize                       = 0
	DefMaxPreparedStmtCount               = -1
	DefWaitTimeout                        = 28800
	DefTiDBMemQuotaApplyCache             = 32 << 20 // 32MB.
	DefTiDBMemQuotaHashJoin               = 32 << 30 // 32GB.
	DefTiDBMemQuotaMergeJoin              = 32 << 30 // 32GB.
	DefTiDBMemQuotaSort                   = 32 << 30 // 32GB.
	DefTiDBMemQuotaTopn                   = 32 << 30 // 32GB.
	DefTiDBMemQuotaIndexLookupReader      = 32 << 30 // 32GB.
	DefTiDBMemQuotaIndexLookupJoin        = 32 << 30 // 32GB.
	DefTiDBMemQuotaDistSQL                = 32 << 30 // 32GB.
	DefTiDBGeneralLog                     = false
	DefTiDBPProfSQLCPU                    = 0
	DefTiDBRetryLimit                     = 10
	DefTiDBDisableTxnAutoRetry            = true
	DefTiDBConstraintCheckInPlace         = false
	DefTiDBHashJoinConcurrency            = ConcurrencyUnset
	DefTiDBProjectionConcurrency          = ConcurrencyUnset
	DefBroadcastJoinThresholdSize         = 100 * 1024 * 1024
	DefBroadcastJoinThresholdCount        = 10 * 1024
	DefTiDBOptimizerSelectivityLevel      = 0
	DefTiDBAllowBatchCop                  = 1
	DefTiDBAllowMPPExecution              = true
	DefTiDBHashExchangeWithNewCollation   = true
	DefTiDBEnforceMPPExecution            = false
	DefTiDBMPPStoreFailTTL                = "60s"
	DefTiDBTxnMode                        = ""
	DefTiDBRowFormatV1                    = 1
	DefTiDBRowFormatV2                    = 2
	DefTiDBDDLReorgWorkerCount            = 4
	DefTiDBDDLReorgBatchSize              = 256
	DefTiDBDDLErrorCountLimit             = 512
	DefTiDBMaxDeltaSchemaCount            = 1024
	DefTiDBChangeMultiSchema              = false
	DefTiDBPointGetCache                  = false
	DefTiDBPlacementMode                  = PlacementModeStrict
	DefTiDBEnableAutoIncrementInGenerated = false
	DefTiDBHashAggPartialConcurrency      = ConcurrencyUnset
	DefTiDBHashAggFinalConcurrency        = ConcurrencyUnset
	DefTiDBWindowConcurrency              = ConcurrencyUnset
	DefTiDBMergeJoinConcurrency           = 1 // disable optimization by default
	DefTiDBStreamAggConcurrency           = 1
	DefTiDBForcePriority                  = mysql.NoPriority
	DefEnableWindowFunction               = true
	DefEnablePipelinedWindowFunction      = true
	DefEnableStrictDoubleTypeCheck        = true
	DefEnableVectorizedExpression         = true
	DefTiDBOptJoinReorderThreshold        = 0
	DefTiDBDDLSlowOprThreshold            = 300
	DefTiDBUseFastAnalyze                 = false
	DefTiDBSkipIsolationLevelCheck        = false
	DefTiDBExpensiveQueryTimeThreshold    = 60 // 60s
	DefTiDBScatterRegion                  = false
	DefTiDBWaitSplitRegionFinish          = true
	DefWaitSplitRegionTimeout             = 300 // 300s
	DefTiDBEnableNoopFuncs                = Off
	DefTiDBAllowRemoveAutoInc             = false
	DefTiDBUsePlanBaselines               = true
	DefTiDBEvolvePlanBaselines            = false
	DefTiDBEvolvePlanTaskMaxTime          = 600 // 600s
	DefTiDBEvolvePlanTaskStartTime        = "00:00 +0000"
	DefTiDBEvolvePlanTaskEndTime          = "23:59 +0000"
	DefInnodbLockWaitTimeout              = 50 // 50s
	DefTiDBStoreLimit                     = 0
	DefTiDBMetricSchemaStep               = 60 // 60s
	DefTiDBMetricSchemaRangeDuration      = 60 // 60s
	DefTiDBFoundInPlanCache               = false
	DefTiDBFoundInBinding                 = false
	DefTiDBEnableCollectExecutionInfo     = true
	DefTiDBAllowAutoRandExplicitInsert    = false
	DefTiDBEnableClusteredIndex           = ClusteredIndexDefModeIntOnly
	DefTiDBRedactLog                      = false
	DefTiDBRestrictedReadOnly             = false
	DefTiDBSuperReadOnly                  = false
	DefTiDBShardAllocateStep              = math.MaxInt64
	DefTiDBEnableTelemetry                = true
	DefTiDBEnableParallelApply            = false
	DefTiDBEnableAmendPessimisticTxn      = false
	DefTiDBPartitionPruneMode             = "static"
	DefTiDBEnableRateLimitAction          = true
	DefTiDBEnableAsyncCommit              = false
	DefTiDBEnable1PC                      = false
	DefTiDBGuaranteeLinearizability       = true
	DefTiDBAnalyzeVersion                 = 2
	DefTiDBEnableIndexMergeJoin           = false
	DefTiDBTrackAggregateMemoryUsage      = true
	DefTiDBEnableExchangePartition        = false
	DefCTEMaxRecursionDepth               = 1000
	DefTiDBTmpTableMaxSize                = 64 << 20 // 64MB.
	DefTiDBEnableLocalTxn                 = false
	DefTiDBTSOClientBatchMaxWaitTime      = 0.0 // 0ms
	DefTiDBEnableTSOFollowerProxy         = false
	DefTiDBEnableOrderedResultMode        = false
	DefTiDBEnablePseudoForOutdatedStats   = true
	DefTiDBRegardNULLAsPoint              = true
	DefEnablePlacementCheck               = true
	DefTimestamp                          = "0"
	DefTiDBEnableStmtSummary              = true
	DefTiDBStmtSummaryInternalQuery       = false
	DefTiDBStmtSummaryRefreshInterval     = 1800
	DefTiDBStmtSummaryHistorySize         = 24
	DefTiDBStmtSummaryMaxStmtCount        = 3000
	DefTiDBStmtSummaryMaxSQLLength        = 4096
	DefTiDBCapturePlanBaseline            = Off
	DefTiDBEnableIndexMerge               = true
	DefTiDBTableCacheLease                = 3 // 3s
	DefTiDBPersistAnalyzeOptions          = true
	DefTiDBEnableColumnTracking           = false
	DefTiDBStatsLoadSyncWait              = 0
	DefTiDBStatsLoadPseudoTimeout         = false
<<<<<<< HEAD
	DefSysdateIsNow                       = false
=======
	DefTiDBEnableMutationChecker          = false
	DefTiDBTxnAssertionLevel              = AssertionOffStr
>>>>>>> a4b5190e
)

// Process global variables.
var (
	ProcessGeneralLog           = atomic.NewBool(false)
	GlobalLogMaxDays            = atomic.NewInt32(int32(config.GetGlobalConfig().Log.File.MaxDays))
	EnablePProfSQLCPU           = atomic.NewBool(false)
	ddlReorgWorkerCounter int32 = DefTiDBDDLReorgWorkerCount
	ddlReorgBatchSize     int32 = DefTiDBDDLReorgBatchSize
	ddlErrorCountlimit    int64 = DefTiDBDDLErrorCountLimit
	ddlReorgRowFormat     int64 = DefTiDBRowFormatV2
	maxDeltaSchemaCount   int64 = DefTiDBMaxDeltaSchemaCount
	// Export for testing.
	MaxDDLReorgBatchSize int32 = 10240
	MinDDLReorgBatchSize int32 = 32
	// DDLSlowOprThreshold is the threshold for ddl slow operations, uint is millisecond.
	DDLSlowOprThreshold            uint32 = DefTiDBDDLSlowOprThreshold
	ForcePriority                         = int32(DefTiDBForcePriority)
	MaxOfMaxAllowedPacket          uint64 = 1073741824
	ExpensiveQueryTimeThreshold    uint64 = DefTiDBExpensiveQueryTimeThreshold
	MinExpensiveQueryTimeThreshold uint64 = 10 // 10s
	DefExecutorConcurrency                = 5
	MemoryUsageAlarmRatio                 = atomic.NewFloat64(config.GetGlobalConfig().Performance.MemoryUsageAlarmRatio)
	EnableLocalTxn                        = atomic.NewBool(DefTiDBEnableLocalTxn)
	MaxTSOBatchWaitInterval               = atomic.NewFloat64(DefTiDBTSOClientBatchMaxWaitTime)
	EnableTSOFollowerProxy                = atomic.NewBool(DefTiDBEnableTSOFollowerProxy)
	RestrictedReadOnly                    = atomic.NewBool(DefTiDBRestrictedReadOnly)
	VarTiDBSuperReadOnly                  = atomic.NewBool(DefTiDBSuperReadOnly)
	PersistAnalyzeOptions                 = atomic.NewBool(DefTiDBPersistAnalyzeOptions)
	TableCacheLease                       = atomic.NewInt64(DefTiDBTableCacheLease)
	EnableColumnTracking                  = atomic.NewBool(DefTiDBEnableColumnTracking)
	StatsLoadSyncWait                     = atomic.NewInt64(DefTiDBStatsLoadSyncWait)
	StatsLoadPseudoTimeout                = atomic.NewBool(DefTiDBStatsLoadPseudoTimeout)
	SysdateIsNow                          = atomic.NewBool(DefSysdateIsNow)
)<|MERGE_RESOLUTION|>--- conflicted
+++ resolved
@@ -815,12 +815,9 @@
 	DefTiDBEnableColumnTracking           = false
 	DefTiDBStatsLoadSyncWait              = 0
 	DefTiDBStatsLoadPseudoTimeout         = false
-<<<<<<< HEAD
 	DefSysdateIsNow                       = false
-=======
 	DefTiDBEnableMutationChecker          = false
 	DefTiDBTxnAssertionLevel              = AssertionOffStr
->>>>>>> a4b5190e
 )
 
 // Process global variables.
