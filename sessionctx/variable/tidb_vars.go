// Copyright 2017 PingCAP, Inc.
//
// Licensed under the Apache License, Version 2.0 (the "License");
// you may not use this file except in compliance with the License.
// You may obtain a copy of the License at
//
//     http://www.apache.org/licenses/LICENSE-2.0
//
// Unless required by applicable law or agreed to in writing, software
// distributed under the License is distributed on an "AS IS" BASIS,
// WITHOUT WARRANTIES OR CONDITIONS OF ANY KIND, either express or implied.
// See the License for the specific language governing permissions and
// limitations under the License.

package variable

import (
	"context"
	"math"

	"github.com/pingcap/tidb/config"
	"github.com/pingcap/tidb/parser/mysql"
	"github.com/pingcap/tidb/sessionctx/variable/featuretag/concurrencyddl"
	"github.com/pingcap/tidb/sessionctx/variable/featuretag/distributereorg"
	"github.com/pingcap/tidb/util/memory"
	"github.com/pingcap/tidb/util/paging"
	"github.com/pingcap/tidb/util/size"
	"go.uber.org/atomic"
)

/*
	Steps to add a new TiDB specific system variable:

	1. Add a new variable name with comment in this file.
	2. Add the default value of the new variable in this file.
	3. Add SysVar instance in 'defaultSysVars' slice.
*/

// TiDB system variable names that only in session scope.
const (
	TiDBDDLSlowOprThreshold = "ddl_slow_threshold"

	// TiDBSnapshot is used for reading history data, the default value is empty string.
	// The value can be a datetime string like '2017-11-11 20:20:20' or a tso string. When this variable is set, the session reads history data of that time.
	TiDBSnapshot = "tidb_snapshot"

	// TiDBOptAggPushDown is used to enable/disable the optimizer rule of aggregation push down.
	TiDBOptAggPushDown = "tidb_opt_agg_push_down"

	// TiDBOptCartesianBCJ is used to disable/enable broadcast cartesian join in MPP mode
	TiDBOptCartesianBCJ = "tidb_opt_broadcast_cartesian_join"

	TiDBOptMPPOuterJoinFixedBuildSide = "tidb_opt_mpp_outer_join_fixed_build_side"

	// TiDBOptDistinctAggPushDown is used to decide whether agg with distinct should be pushed to tikv/tiflash.
	TiDBOptDistinctAggPushDown = "tidb_opt_distinct_agg_push_down"

	// TiDBOptSkewDistinctAgg is used to indicate the distinct agg has data skew
	TiDBOptSkewDistinctAgg = "tidb_opt_skew_distinct_agg"

	// TiDBOpt3StageDistinctAgg is used to indicate whether to plan and execute the distinct agg in 3 stages
	TiDBOpt3StageDistinctAgg = "tidb_opt_three_stage_distinct_agg"

	// TiDBBCJThresholdSize is used to limit the size of small table for mpp broadcast join.
	// Its unit is bytes, if the size of small table is larger than it, we will not use bcj.
	TiDBBCJThresholdSize = "tidb_broadcast_join_threshold_size"

	// TiDBBCJThresholdCount is used to limit the count of small table for mpp broadcast join.
	// If we can't estimate the size of one side of join child, we will check if its row number exceeds this limitation.
	TiDBBCJThresholdCount = "tidb_broadcast_join_threshold_count"

	// TiDBOptWriteRowID is used to enable/disable the operations of insert、replace and update to _tidb_rowid.
	TiDBOptWriteRowID = "tidb_opt_write_row_id"

	// TiDBAutoAnalyzeRatio will run if (table modify count)/(table row count) is greater than this value.
	TiDBAutoAnalyzeRatio = "tidb_auto_analyze_ratio"

	// TiDBAutoAnalyzeStartTime will run if current time is within start time and end time.
	TiDBAutoAnalyzeStartTime = "tidb_auto_analyze_start_time"
	TiDBAutoAnalyzeEndTime   = "tidb_auto_analyze_end_time"

	// TiDBChecksumTableConcurrency is used to speed up the ADMIN CHECKSUM TABLE
	// statement, when a table has multiple indices, those indices can be
	// scanned concurrently, with the cost of higher system performance impact.
	TiDBChecksumTableConcurrency = "tidb_checksum_table_concurrency"

	// TiDBCurrentTS is used to get the current transaction timestamp.
	// It is read-only.
	TiDBCurrentTS = "tidb_current_ts"

	// TiDBLastTxnInfo is used to get the last transaction info within the current session.
	TiDBLastTxnInfo = "tidb_last_txn_info"

	// TiDBLastQueryInfo is used to get the last query info within the current session.
	TiDBLastQueryInfo = "tidb_last_query_info"

	// TiDBLastDDLInfo is used to get the last ddl info within the current session.
	TiDBLastDDLInfo = "tidb_last_ddl_info"

	// TiDBLastPlanReplayerToken is used to get the last plan replayer token within the current session
	TiDBLastPlanReplayerToken = "tidb_last_plan_replayer_token"

	// TiDBConfig is a read-only variable that shows the config of the current server.
	TiDBConfig = "tidb_config"

	// TiDBBatchInsert is used to enable/disable auto-split insert data. If set this option on, insert executor will automatically
	// insert data into multiple batches and use a single txn for each batch. This will be helpful when inserting large data.
	TiDBBatchInsert = "tidb_batch_insert"

	// TiDBBatchDelete is used to enable/disable auto-split delete data. If set this option on, delete executor will automatically
	// split data into multiple batches and use a single txn for each batch. This will be helpful when deleting large data.
	TiDBBatchDelete = "tidb_batch_delete"

	// TiDBBatchCommit is used to enable/disable auto-split the transaction.
	// If set this option on, the transaction will be committed when it reaches stmt-count-limit and starts a new transaction.
	TiDBBatchCommit = "tidb_batch_commit"

	// TiDBDMLBatchSize is used to split the insert/delete data into small batches.
	// It only takes effort when tidb_batch_insert/tidb_batch_delete is on.
	// Its default value is 20000. When the row size is large, 20k rows could be larger than 100MB.
	// User could change it to a smaller one to avoid breaking the transaction size limitation.
	TiDBDMLBatchSize = "tidb_dml_batch_size"

	// The following session variables controls the memory quota during query execution.

	// TiDBMemQuotaQuery controls the memory quota of a query.
	TiDBMemQuotaQuery = "tidb_mem_quota_query" // Bytes.
	// TiDBMemQuotaApplyCache controls the memory quota of a query.
	TiDBMemQuotaApplyCache = "tidb_mem_quota_apply_cache"

	// TiDBGeneralLog is used to log every query in the server in info level.
	TiDBGeneralLog = "tidb_general_log"

	// TiDBLogFileMaxDays is used to log every query in the server in info level.
	TiDBLogFileMaxDays = "tidb_log_file_max_days"

	// TiDBPProfSQLCPU is used to add label sql label to pprof result.
	TiDBPProfSQLCPU = "tidb_pprof_sql_cpu"

	// TiDBRetryLimit is the maximum number of retries when committing a transaction.
	TiDBRetryLimit = "tidb_retry_limit"

	// TiDBDisableTxnAutoRetry disables transaction auto retry.
	TiDBDisableTxnAutoRetry = "tidb_disable_txn_auto_retry"

	// TiDBEnableChunkRPC enables TiDB to use Chunk format for coprocessor requests.
	TiDBEnableChunkRPC = "tidb_enable_chunk_rpc"

	// TiDBOptimizerSelectivityLevel is used to control the selectivity estimation level.
	TiDBOptimizerSelectivityLevel = "tidb_optimizer_selectivity_level"

	// TiDBOptimizerEnableNewOnlyFullGroupByCheck is used to open the newly only_full_group_by check by maintaining functional dependency.
	TiDBOptimizerEnableNewOnlyFullGroupByCheck = "tidb_enable_new_only_full_group_by_check"

	TiDBOptimizerEnableOuterJoinReorder = "tidb_enable_outer_join_reorder"

	// TiDBOptimizerEnableNAAJ is used to open the newly null-aware anti join
	TiDBOptimizerEnableNAAJ = "tidb_enable_null_aware_anti_join"

	// TiDBTxnMode is used to control the transaction behavior.
	TiDBTxnMode = "tidb_txn_mode"

	// TiDBRowFormatVersion is used to control tidb row format version current.
	TiDBRowFormatVersion = "tidb_row_format_version"

	// TiDBEnableTablePartition is used to control table partition feature.
	// The valid value include auto/on/off:
	// on or auto: enable table partition if the partition type is implemented.
	// off: always disable table partition.
	TiDBEnableTablePartition = "tidb_enable_table_partition"

	// TiDBEnableListTablePartition is used to control list table partition feature.
	TiDBEnableListTablePartition = "tidb_enable_list_partition"

	// TiDBSkipIsolationLevelCheck is used to control whether to return error when set unsupported transaction
	// isolation level.
	TiDBSkipIsolationLevelCheck = "tidb_skip_isolation_level_check"

	// TiDBLowResolutionTSO is used for reading data with low resolution TSO which is updated once every two seconds
	TiDBLowResolutionTSO = "tidb_low_resolution_tso"

	// TiDBReplicaRead is used for reading data from replicas, followers for example.
	TiDBReplicaRead = "tidb_replica_read"

	// TiDBAdaptiveClosestReadThreshold is for reading data from closest replicas(with same 'zone' label).
	// TiKV client should send read request to the closest replica(leader/follower) if the estimated response
	// size exceeds this threshold; otherwise, this request should be sent to leader.
	// This variable only take effect when `tidb_replica_read` is 'closest-adaptive'.
	TiDBAdaptiveClosestReadThreshold = "tidb_adaptive_closest_read_threshold"

	// TiDBAllowRemoveAutoInc indicates whether a user can drop the auto_increment column attribute or not.
	TiDBAllowRemoveAutoInc = "tidb_allow_remove_auto_inc"

	// TiDBMultiStatementMode enables multi statement at the risk of SQL injection
	// provides backwards compatibility
	TiDBMultiStatementMode = "tidb_multi_statement_mode"

	// TiDBEvolvePlanTaskMaxTime controls the max time of a single evolution task.
	TiDBEvolvePlanTaskMaxTime = "tidb_evolve_plan_task_max_time"

	// TiDBEvolvePlanTaskStartTime is the start time of evolution task.
	TiDBEvolvePlanTaskStartTime = "tidb_evolve_plan_task_start_time"
	// TiDBEvolvePlanTaskEndTime is the end time of evolution task.
	TiDBEvolvePlanTaskEndTime = "tidb_evolve_plan_task_end_time"

	// TiDBSlowLogThreshold is used to set the slow log threshold in the server.
	TiDBSlowLogThreshold = "tidb_slow_log_threshold"

	// TiDBRecordPlanInSlowLog is used to log the plan of the slow query.
	TiDBRecordPlanInSlowLog = "tidb_record_plan_in_slow_log"

	// TiDBEnableSlowLog enables TiDB to log slow queries.
	TiDBEnableSlowLog = "tidb_enable_slow_log"

	// TiDBCheckMb4ValueInUTF8 is used to control whether to enable the check wrong utf8 value.
	TiDBCheckMb4ValueInUTF8 = "tidb_check_mb4_value_in_utf8"

	// TiDBFoundInPlanCache indicates whether the last statement was found in plan cache
	TiDBFoundInPlanCache = "last_plan_from_cache"

	// TiDBFoundInBinding indicates whether the last statement was matched with the hints in the binding.
	TiDBFoundInBinding = "last_plan_from_binding"

	// TiDBAllowAutoRandExplicitInsert indicates whether explicit insertion on auto_random column is allowed.
	TiDBAllowAutoRandExplicitInsert = "allow_auto_random_explicit_insert"

	// TiDBTxnScope indicates whether using global transactions or local transactions.
	TiDBTxnScope = "txn_scope"

	// TiDBTxnReadTS indicates the next transaction should be staleness transaction and provide the startTS
	TiDBTxnReadTS = "tx_read_ts"

	// TiDBReadStaleness indicates the staleness duration for following statement
	TiDBReadStaleness = "tidb_read_staleness"

	// TiDBEnablePaging indicates whether paging is enabled in coprocessor requests.
	TiDBEnablePaging = "tidb_enable_paging"

	// TiDBReadConsistency indicates whether the autocommit read statement goes through TiKV RC.
	TiDBReadConsistency = "tidb_read_consistency"

	// TiDBSysdateIsNow is the name of the `tidb_sysdate_is_now` system variable
	TiDBSysdateIsNow = "tidb_sysdate_is_now"

	// RequireSecureTransport indicates the secure mode for data transport
	RequireSecureTransport = "require_secure_transport"

	// TiFlashFastScan indicates whether use fast scan in tiflash.
	TiFlashFastScan = "tiflash_fastscan"

	// TiDBEnableUnsafeSubstitute indicates whether to enable generate column takes unsafe substitute.
	TiDBEnableUnsafeSubstitute = "tidb_enable_unsafe_substitute"

	// TiDBEnableTiFlashReadForWriteStmt indicates whether to enable TiFlash to read for write statements.
	TiDBEnableTiFlashReadForWriteStmt = "tidb_enable_tiflash_read_for_write_stmt"

	// TiDBUseAlloc indicates whether the last statement used chunk alloc
	TiDBUseAlloc = "last_sql_use_alloc"
)

// TiDB system variable names that both in session and global scope.
const (
	// TiDBBuildStatsConcurrency is used to speed up the ANALYZE statement, when a table has multiple indices,
	// those indices can be scanned concurrently, with the cost of higher system performance impact.
	TiDBBuildStatsConcurrency = "tidb_build_stats_concurrency"

	// TiDBDistSQLScanConcurrency is used to set the concurrency of a distsql scan task.
	// A distsql scan task can be a table scan or a index scan, which may be distributed to many TiKV nodes.
	// Higher concurrency may reduce latency, but with the cost of higher memory usage and system performance impact.
	// If the query has a LIMIT clause, high concurrency makes the system do much more work than needed.
	TiDBDistSQLScanConcurrency = "tidb_distsql_scan_concurrency"

	// TiDBOptInSubqToJoinAndAgg is used to enable/disable the optimizer rule of rewriting IN subquery.
	TiDBOptInSubqToJoinAndAgg = "tidb_opt_insubq_to_join_and_agg"

	// TiDBOptPreferRangeScan is used to enable/disable the optimizer to always prefer range scan over table scan, ignoring their costs.
	TiDBOptPreferRangeScan = "tidb_opt_prefer_range_scan"

	// TiDBOptEnableCorrelationAdjustment is used to indicates if enable correlation adjustment.
	TiDBOptEnableCorrelationAdjustment = "tidb_opt_enable_correlation_adjustment"

	// TiDBOptLimitPushDownThreshold determines if push Limit or TopN down to TiKV forcibly.
	TiDBOptLimitPushDownThreshold = "tidb_opt_limit_push_down_threshold"

	// TiDBOptCorrelationThreshold is a guard to enable row count estimation using column order correlation.
	TiDBOptCorrelationThreshold = "tidb_opt_correlation_threshold"

	// TiDBOptCorrelationExpFactor is an exponential factor to control heuristic approach when tidb_opt_correlation_threshold is not satisfied.
	TiDBOptCorrelationExpFactor = "tidb_opt_correlation_exp_factor"

	// TiDBOptCPUFactor is the CPU cost of processing one expression for one row.
	TiDBOptCPUFactor = "tidb_opt_cpu_factor"
	// TiDBOptCopCPUFactor is the CPU cost of processing one expression for one row in coprocessor.
	TiDBOptCopCPUFactor = "tidb_opt_copcpu_factor"
	// TiDBOptTiFlashConcurrencyFactor is concurrency number of tiflash computation.
	TiDBOptTiFlashConcurrencyFactor = "tidb_opt_tiflash_concurrency_factor"
	// TiDBOptNetworkFactor is the network cost of transferring 1 byte data.
	TiDBOptNetworkFactor = "tidb_opt_network_factor"
	// TiDBOptScanFactor is the IO cost of scanning 1 byte data on TiKV.
	TiDBOptScanFactor = "tidb_opt_scan_factor"
	// TiDBOptDescScanFactor is the IO cost of scanning 1 byte data on TiKV in desc order.
	TiDBOptDescScanFactor = "tidb_opt_desc_factor"
	// TiDBOptSeekFactor is the IO cost of seeking the start value in a range on TiKV or TiFlash.
	TiDBOptSeekFactor = "tidb_opt_seek_factor"
	// TiDBOptMemoryFactor is the memory cost of storing one tuple.
	TiDBOptMemoryFactor = "tidb_opt_memory_factor"
	// TiDBOptDiskFactor is the IO cost of reading/writing one byte to temporary disk.
	TiDBOptDiskFactor = "tidb_opt_disk_factor"
	// TiDBOptConcurrencyFactor is the CPU cost of additional one goroutine.
	TiDBOptConcurrencyFactor = "tidb_opt_concurrency_factor"
	// TiDBOptForceInlineCTE is used to enable/disable inline CTE
	TiDBOptForceInlineCTE = "tidb_opt_force_inline_cte"

	// TiDBIndexJoinBatchSize is used to set the batch size of an index lookup join.
	// The index lookup join fetches batches of data from outer executor and constructs ranges for inner executor.
	// This value controls how much of data in a batch to do the index join.
	// Large value may reduce the latency but consumes more system resource.
	TiDBIndexJoinBatchSize = "tidb_index_join_batch_size"

	// TiDBIndexLookupSize is used for index lookup executor.
	// The index lookup executor first scan a batch of handles from a index, then use those handles to lookup the table
	// rows, this value controls how much of handles in a batch to do a lookup task.
	// Small value sends more RPCs to TiKV, consume more system resource.
	// Large value may do more work than needed if the query has a limit.
	TiDBIndexLookupSize = "tidb_index_lookup_size"

	// TiDBIndexLookupConcurrency is used for index lookup executor.
	// A lookup task may have 'tidb_index_lookup_size' of handles at maximum, the handles may be distributed
	// in many TiKV nodes, we execute multiple concurrent index lookup tasks concurrently to reduce the time
	// waiting for a task to finish.
	// Set this value higher may reduce the latency but consumes more system resource.
	// tidb_index_lookup_concurrency is deprecated, use tidb_executor_concurrency instead.
	TiDBIndexLookupConcurrency = "tidb_index_lookup_concurrency"

	// TiDBIndexLookupJoinConcurrency is used for index lookup join executor.
	// IndexLookUpJoin starts "tidb_index_lookup_join_concurrency" inner workers
	// to fetch inner rows and join the matched (outer, inner) row pairs.
	// tidb_index_lookup_join_concurrency is deprecated, use tidb_executor_concurrency instead.
	TiDBIndexLookupJoinConcurrency = "tidb_index_lookup_join_concurrency"

	// TiDBIndexSerialScanConcurrency is used for controlling the concurrency of index scan operation
	// when we need to keep the data output order the same as the order of index data.
	TiDBIndexSerialScanConcurrency = "tidb_index_serial_scan_concurrency"

	// TiDBMaxChunkSize is used to control the max chunk size during query execution.
	TiDBMaxChunkSize = "tidb_max_chunk_size"

	// TiDBAllowBatchCop means if we should send batch coprocessor to TiFlash. It can be set to 0, 1 and 2.
	// 0 means never use batch cop, 1 means use batch cop in case of aggregation and join, 2, means to force sending batch cop for any query.
	// The default value is 0
	TiDBAllowBatchCop = "tidb_allow_batch_cop"

	// TiDBAllowMPPExecution means if we should use mpp way to execute query or not.
	// Default value is `true`, means to be determined by the optimizer.
	// Value set to `false` means never use mpp.
	TiDBAllowMPPExecution = "tidb_allow_mpp"

	// TiDBHashExchangeWithNewCollation means if hash exchange is supported when new collation is on.
	// Default value is `true`, means support hash exchange when new collation is on.
	// Value set to `false` means not support hash exchange when new collation is on.
	TiDBHashExchangeWithNewCollation = "tidb_hash_exchange_with_new_collation"

	// TiDBEnforceMPPExecution means if we should enforce mpp way to execute query or not.
	// Default value is `false`, means to be determined by variable `tidb_allow_mpp`.
	// Value set to `true` means enforce use mpp.
	// Note if you want to set `tidb_enforce_mpp` to `true`, you must set `tidb_allow_mpp` to `true` first.
	TiDBEnforceMPPExecution = "tidb_enforce_mpp"

	// TiDBMaxTiFlashThreads is the maximum number of threads to execute the request which is pushed down to tiflash.
	// Default value is -1, means it will not be pushed down to tiflash.
	// If the value is bigger than -1, it will be pushed down to tiflash and used to create db context in tiflash.
	TiDBMaxTiFlashThreads = "tidb_max_tiflash_threads"
	// TiDBMPPStoreFailTTL is the unavailable time when a store is detected failed. During that time, tidb will not send any task to
	// TiFlash even though the failed TiFlash node has been recovered.
	TiDBMPPStoreFailTTL = "tidb_mpp_store_fail_ttl"

	// TiDBInitChunkSize is used to control the init chunk size during query execution.
	TiDBInitChunkSize = "tidb_init_chunk_size"

	// TiDBMinPagingSize is used to control the min paging size in the coprocessor paging protocol.
	TiDBMinPagingSize = "tidb_min_paging_size"

	// TiDBMaxPagingSize is used to control the max paging size in the coprocessor paging protocol.
	TiDBMaxPagingSize = "tidb_max_paging_size"

	// TiDBEnableCascadesPlanner is used to control whether to enable the cascades planner.
	TiDBEnableCascadesPlanner = "tidb_enable_cascades_planner"

	// TiDBSkipUTF8Check skips the UTF8 validate process, validate UTF8 has performance cost, if we can make sure
	// the input string values are valid, we can skip the check.
	TiDBSkipUTF8Check = "tidb_skip_utf8_check"

	// TiDBSkipASCIICheck skips the ASCII validate process
	// old tidb may already have fields with invalid ASCII bytes
	// disable ASCII validate can guarantee a safe replication
	TiDBSkipASCIICheck = "tidb_skip_ascii_check"

	// TiDBHashJoinConcurrency is used for hash join executor.
	// The hash join outer executor starts multiple concurrent join workers to probe the hash table.
	// tidb_hash_join_concurrency is deprecated, use tidb_executor_concurrency instead.
	TiDBHashJoinConcurrency = "tidb_hash_join_concurrency"

	// TiDBProjectionConcurrency is used for projection operator.
	// This variable controls the worker number of projection operator.
	// tidb_projection_concurrency is deprecated, use tidb_executor_concurrency instead.
	TiDBProjectionConcurrency = "tidb_projection_concurrency"

	// TiDBHashAggPartialConcurrency is used for hash agg executor.
	// The hash agg executor starts multiple concurrent partial workers to do partial aggregate works.
	// tidb_hashagg_partial_concurrency is deprecated, use tidb_executor_concurrency instead.
	TiDBHashAggPartialConcurrency = "tidb_hashagg_partial_concurrency"

	// TiDBHashAggFinalConcurrency is used for hash agg executor.
	// The hash agg executor starts multiple concurrent final workers to do final aggregate works.
	// tidb_hashagg_final_concurrency is deprecated, use tidb_executor_concurrency instead.
	TiDBHashAggFinalConcurrency = "tidb_hashagg_final_concurrency"

	// TiDBWindowConcurrency is used for window parallel executor.
	// tidb_window_concurrency is deprecated, use tidb_executor_concurrency instead.
	TiDBWindowConcurrency = "tidb_window_concurrency"

	// TiDBMergeJoinConcurrency is used for merge join parallel executor
	TiDBMergeJoinConcurrency = "tidb_merge_join_concurrency"

	// TiDBStreamAggConcurrency is used for stream aggregation parallel executor.
	// tidb_stream_agg_concurrency is deprecated, use tidb_executor_concurrency instead.
	TiDBStreamAggConcurrency = "tidb_streamagg_concurrency"

	// TiDBIndexMergeIntersectionConcurrency is used for parallel worker of index merge intersection.
	TiDBIndexMergeIntersectionConcurrency = "tidb_index_merge_intersection_concurrency"

	// TiDBEnableParallelApply is used for parallel apply.
	TiDBEnableParallelApply = "tidb_enable_parallel_apply"

	// TiDBBackoffLockFast is used for tikv backoff base time in milliseconds.
	TiDBBackoffLockFast = "tidb_backoff_lock_fast"

	// TiDBBackOffWeight is used to control the max back off time in TiDB.
	// The default maximum back off time is a small value.
	// BackOffWeight could multiply it to let the user adjust the maximum time for retrying.
	// Only positive integers can be accepted, which means that the maximum back off time can only grow.
	TiDBBackOffWeight = "tidb_backoff_weight"

	// TiDBDDLReorgWorkerCount defines the count of ddl reorg workers.
	TiDBDDLReorgWorkerCount = "tidb_ddl_reorg_worker_cnt"

	// TiDBDDLFlashbackConcurrency defines the count of ddl flashback workers.
	TiDBDDLFlashbackConcurrency = "tidb_ddl_flashback_concurrency"

	// TiDBDDLReorgBatchSize defines the transaction batch size of ddl reorg workers.
	TiDBDDLReorgBatchSize = "tidb_ddl_reorg_batch_size"

	// TiDBDDLErrorCountLimit defines the count of ddl error limit.
	TiDBDDLErrorCountLimit = "tidb_ddl_error_count_limit"

	// TiDBDDLReorgPriority defines the operations' priority of adding indices.
	// It can be: PRIORITY_LOW, PRIORITY_NORMAL, PRIORITY_HIGH
	TiDBDDLReorgPriority = "tidb_ddl_reorg_priority"

	// TiDBEnableAutoIncrementInGenerated disables the mysql compatibility check on using auto-incremented columns in
	// expression indexes and generated columns described here https://dev.mysql.com/doc/refman/5.7/en/create-table-generated-columns.html for details.
	TiDBEnableAutoIncrementInGenerated = "tidb_enable_auto_increment_in_generated"

	// TiDBPlacementMode is used to control the mode for placement
	TiDBPlacementMode = "tidb_placement_mode"

	// TiDBMaxDeltaSchemaCount defines the max length of deltaSchemaInfos.
	// deltaSchemaInfos is a queue that maintains the history of schema changes.
	TiDBMaxDeltaSchemaCount = "tidb_max_delta_schema_count"

	// TiDBScatterRegion will scatter the regions for DDLs when it is ON.
	TiDBScatterRegion = "tidb_scatter_region"

	// TiDBWaitSplitRegionFinish defines the split region behaviour is sync or async.
	TiDBWaitSplitRegionFinish = "tidb_wait_split_region_finish"

	// TiDBWaitSplitRegionTimeout uses to set the split and scatter region back off time.
	TiDBWaitSplitRegionTimeout = "tidb_wait_split_region_timeout"

	// TiDBForcePriority defines the operations' priority of all statements.
	// It can be "NO_PRIORITY", "LOW_PRIORITY", "HIGH_PRIORITY", "DELAYED"
	TiDBForcePriority = "tidb_force_priority"

	// TiDBConstraintCheckInPlace indicates to check the constraint when the SQL executing.
	// It could hurt the performance of bulking insert when it is ON.
	TiDBConstraintCheckInPlace = "tidb_constraint_check_in_place"

	// TiDBEnableWindowFunction is used to control whether to enable the window function.
	TiDBEnableWindowFunction = "tidb_enable_window_function"

	// TiDBEnablePipelinedWindowFunction is used to control whether to use pipelined window function, it only works when tidb_enable_window_function = true.
	TiDBEnablePipelinedWindowFunction = "tidb_enable_pipelined_window_function"

	// TiDBEnableStrictDoubleTypeCheck is used to control table field double type syntax check.
	TiDBEnableStrictDoubleTypeCheck = "tidb_enable_strict_double_type_check"

	// TiDBOptProjectionPushDown is used to control whether to pushdown projection to coprocessor.
	TiDBOptProjectionPushDown = "tidb_opt_projection_push_down"

	// TiDBEnableVectorizedExpression is used to control whether to enable the vectorized expression evaluation.
	TiDBEnableVectorizedExpression = "tidb_enable_vectorized_expression"

	// TiDBOptJoinReorderThreshold defines the threshold less than which
	// we'll choose a rather time-consuming algorithm to calculate the join order.
	TiDBOptJoinReorderThreshold = "tidb_opt_join_reorder_threshold"

	// TiDBSlowQueryFile indicates which slow query log file for SLOW_QUERY table to parse.
	TiDBSlowQueryFile = "tidb_slow_query_file"

	// TiDBEnableFastAnalyze indicates to use fast analyze.
	TiDBEnableFastAnalyze = "tidb_enable_fast_analyze"

	// TiDBExpensiveQueryTimeThreshold indicates the time threshold of expensive query.
	TiDBExpensiveQueryTimeThreshold = "tidb_expensive_query_time_threshold"

	// TiDBEnableIndexMerge indicates to generate IndexMergePath.
	TiDBEnableIndexMerge = "tidb_enable_index_merge"

	// TiDBEnableNoopFuncs set true will enable using fake funcs(like get_lock release_lock)
	TiDBEnableNoopFuncs = "tidb_enable_noop_functions"

	// TiDBEnableStmtSummary indicates whether the statement summary is enabled.
	TiDBEnableStmtSummary = "tidb_enable_stmt_summary"

	// TiDBStmtSummaryInternalQuery indicates whether the statement summary contain internal query.
	TiDBStmtSummaryInternalQuery = "tidb_stmt_summary_internal_query"

	// TiDBStmtSummaryRefreshInterval indicates the refresh interval in seconds for each statement summary.
	TiDBStmtSummaryRefreshInterval = "tidb_stmt_summary_refresh_interval"

	// TiDBStmtSummaryHistorySize indicates the history size of each statement summary.
	TiDBStmtSummaryHistorySize = "tidb_stmt_summary_history_size"

	// TiDBStmtSummaryMaxStmtCount indicates the max number of statements kept in memory.
	TiDBStmtSummaryMaxStmtCount = "tidb_stmt_summary_max_stmt_count"

	// TiDBStmtSummaryMaxSQLLength indicates the max length of displayed normalized sql and sample sql.
	TiDBStmtSummaryMaxSQLLength = "tidb_stmt_summary_max_sql_length"

	// TiDBCapturePlanBaseline indicates whether the capture of plan baselines is enabled.
	TiDBCapturePlanBaseline = "tidb_capture_plan_baselines"

	// TiDBUsePlanBaselines indicates whether the use of plan baselines is enabled.
	TiDBUsePlanBaselines = "tidb_use_plan_baselines"

	// TiDBEvolvePlanBaselines indicates whether the evolution of plan baselines is enabled.
	TiDBEvolvePlanBaselines = "tidb_evolve_plan_baselines"

	// TiDBEnableExtendedStats indicates whether the extended statistics feature is enabled.
	TiDBEnableExtendedStats = "tidb_enable_extended_stats"

	// TiDBIsolationReadEngines indicates the tidb only read from the stores whose engine type is involved in IsolationReadEngines.
	// Now, only support TiKV and TiFlash.
	TiDBIsolationReadEngines = "tidb_isolation_read_engines"

	// TiDBStoreLimit indicates the limit of sending request to a store, 0 means without limit.
	TiDBStoreLimit = "tidb_store_limit"

	// TiDBMetricSchemaStep indicates the step when query metric schema.
	TiDBMetricSchemaStep = "tidb_metric_query_step"

	// TiDBCDCWriteSource indicates the following data is written by TiCDC if it is not 0.
	TiDBCDCWriteSource = "tidb_cdc_write_source"

	// TiDBMetricSchemaRangeDuration indicates the range duration when query metric schema.
	TiDBMetricSchemaRangeDuration = "tidb_metric_query_range_duration"

	// TiDBEnableCollectExecutionInfo indicates that whether execution info is collected.
	TiDBEnableCollectExecutionInfo = "tidb_enable_collect_execution_info"

	// TiDBExecutorConcurrency is used for controlling the concurrency of all types of executors.
	TiDBExecutorConcurrency = "tidb_executor_concurrency"

	// TiDBEnableClusteredIndex indicates if clustered index feature is enabled.
	TiDBEnableClusteredIndex = "tidb_enable_clustered_index"

	// TiDBPartitionPruneMode indicates the partition prune mode used.
	TiDBPartitionPruneMode = "tidb_partition_prune_mode"

	// TiDBRedactLog indicates that whether redact log.
	TiDBRedactLog = "tidb_redact_log"

	// TiDBRestrictedReadOnly is meant for the cloud admin to toggle the cluster read only
	TiDBRestrictedReadOnly = "tidb_restricted_read_only"

	// TiDBSuperReadOnly is tidb's variant of mysql's super_read_only, which has some differences from mysql's super_read_only.
	TiDBSuperReadOnly = "tidb_super_read_only"

	// TiDBShardAllocateStep indicates the max size of continuous rowid shard in one transaction.
	TiDBShardAllocateStep = "tidb_shard_allocate_step"
	// TiDBEnableTelemetry indicates that whether usage data report to PingCAP is enabled.
	TiDBEnableTelemetry = "tidb_enable_telemetry"

	// TiDBEnableAmendPessimisticTxn indicates if amend pessimistic transactions is enabled.
	TiDBEnableAmendPessimisticTxn = "tidb_enable_amend_pessimistic_txn"

	// TiDBMemoryUsageAlarmRatio indicates the alarm threshold when memory usage of the tidb-server exceeds.
	TiDBMemoryUsageAlarmRatio = "tidb_memory_usage_alarm_ratio"

	// TiDBMemoryUsageAlarmKeepRecordNum indicates the number of saved alarm files.
	TiDBMemoryUsageAlarmKeepRecordNum = "tidb_memory_usage_alarm_keep_record_num"

	// TiDBEnableRateLimitAction indicates whether enabled ratelimit action
	TiDBEnableRateLimitAction = "tidb_enable_rate_limit_action"

	// TiDBEnableAsyncCommit indicates whether to enable the async commit feature.
	TiDBEnableAsyncCommit = "tidb_enable_async_commit"

	// TiDBEnable1PC indicates whether to enable the one-phase commit feature.
	TiDBEnable1PC = "tidb_enable_1pc"

	// TiDBGuaranteeLinearizability indicates whether to guarantee linearizability.
	TiDBGuaranteeLinearizability = "tidb_guarantee_linearizability"

	// TiDBAnalyzeVersion indicates how tidb collects the analyzed statistics and how use to it.
	TiDBAnalyzeVersion = "tidb_analyze_version"

	// TiDBAutoAnalyzePartitionBatchSize indicates the batch size for partition tables for auto analyze in dynamic mode
	TiDBAutoAnalyzePartitionBatchSize = "tidb_auto_analyze_partition_batch_size"

	// TiDBEnableIndexMergeJoin indicates whether to enable index merge join.
	TiDBEnableIndexMergeJoin = "tidb_enable_index_merge_join"

	// TiDBTrackAggregateMemoryUsage indicates whether track the memory usage of aggregate function.
	TiDBTrackAggregateMemoryUsage = "tidb_track_aggregate_memory_usage"

	// TiDBEnableExchangePartition indicates whether to enable exchange partition.
	TiDBEnableExchangePartition = "tidb_enable_exchange_partition"

	// TiDBAllowFallbackToTiKV indicates the engine types whose unavailability triggers fallback to TiKV.
	// Now we only support TiFlash.
	TiDBAllowFallbackToTiKV = "tidb_allow_fallback_to_tikv"

	// TiDBEnableTopSQL indicates whether the top SQL is enabled.
	TiDBEnableTopSQL = "tidb_enable_top_sql"

	// TiDBSourceID indicates the source ID of the TiDB server.
	TiDBSourceID = "tidb_source_id"

	// TiDBTopSQLMaxTimeSeriesCount indicates the max number of statements been collected in each time series.
	TiDBTopSQLMaxTimeSeriesCount = "tidb_top_sql_max_time_series_count"

	// TiDBTopSQLMaxMetaCount indicates the max capacity of the collect meta per second.
	TiDBTopSQLMaxMetaCount = "tidb_top_sql_max_meta_count"

	// TiDBEnableLocalTxn indicates whether to enable Local Txn.
	TiDBEnableLocalTxn = "tidb_enable_local_txn"

	// TiDBEnableMDL indicates whether to enable MDL.
	TiDBEnableMDL = "tidb_enable_metadata_lock"

	// TiDBTSOClientBatchMaxWaitTime indicates the max value of the TSO Batch Wait interval time of PD client.
	TiDBTSOClientBatchMaxWaitTime = "tidb_tso_client_batch_max_wait_time"

	// TiDBTxnCommitBatchSize is used to control the batch size of transaction commit related requests sent by TiDB to TiKV.
	// If a single transaction has a large amount of writes, you can increase the batch size to improve the batch effect,
	// setting too large will exceed TiKV's raft-entry-max-size limit and cause commit failure.
	TiDBTxnCommitBatchSize = "tidb_txn_commit_batch_size"

	// TiDBEnableTSOFollowerProxy indicates whether to enable the TSO Follower Proxy feature of PD client.
	TiDBEnableTSOFollowerProxy = "tidb_enable_tso_follower_proxy"

	// TiDBEnableOrderedResultMode indicates if stabilize query results.
	TiDBEnableOrderedResultMode = "tidb_enable_ordered_result_mode"

	// TiDBRemoveOrderbyInSubquery indicates whether to remove ORDER BY in subquery.
	TiDBRemoveOrderbyInSubquery = "tidb_remove_orderby_in_subquery"

	// TiDBEnablePseudoForOutdatedStats indicates whether use pseudo for outdated stats
	TiDBEnablePseudoForOutdatedStats = "tidb_enable_pseudo_for_outdated_stats"

	// TiDBRegardNULLAsPoint indicates whether regard NULL as point when optimizing
	TiDBRegardNULLAsPoint = "tidb_regard_null_as_point"

	// TiDBTmpTableMaxSize indicates the max memory size of temporary tables.
	TiDBTmpTableMaxSize = "tidb_tmp_table_max_size"

	// TiDBEnableLegacyInstanceScope indicates if instance scope can be set with SET SESSION.
	TiDBEnableLegacyInstanceScope = "tidb_enable_legacy_instance_scope"

	// TiDBTableCacheLease indicates the read lock lease of a cached table.
	TiDBTableCacheLease = "tidb_table_cache_lease"

	// TiDBStatsLoadSyncWait indicates the time sql execution will sync-wait for stats load.
	TiDBStatsLoadSyncWait = "tidb_stats_load_sync_wait"

	// TiDBEnableMutationChecker indicates whether to check data consistency for mutations
	TiDBEnableMutationChecker = "tidb_enable_mutation_checker"
	// TiDBTxnAssertionLevel indicates how strict the assertion will be, which helps to detect and preventing data &
	// index inconsistency problems.
	TiDBTxnAssertionLevel = "tidb_txn_assertion_level"

	// TiDBIgnorePreparedCacheCloseStmt indicates whether to ignore close-stmt commands for prepared statements.
	TiDBIgnorePreparedCacheCloseStmt = "tidb_ignore_prepared_cache_close_stmt"

	// TiDBEnableNewCostInterface is a internal switch to indicates whether to use the new cost calculation interface.
	TiDBEnableNewCostInterface = "tidb_enable_new_cost_interface"

	// TiDBCostModelVersion is a internal switch to indicates the cost model version.
	TiDBCostModelVersion = "tidb_cost_model_version"

	// TiDBBatchPendingTiFlashCount indicates the maximum count of non-available TiFlash tables.
	TiDBBatchPendingTiFlashCount = "tidb_batch_pending_tiflash_count"

	// TiDBQueryLogMaxLen is used to set the max length of the query in the log.
	TiDBQueryLogMaxLen = "tidb_query_log_max_len"

	// TiDBEnableNoopVariables is used to indicate if noops appear in SHOW [GLOBAL] VARIABLES
	TiDBEnableNoopVariables = "tidb_enable_noop_variables"

	// TiDBNonTransactionalIgnoreError is used to ignore error in non-transactional DMLs.
	// When set to false, a non-transactional DML returns when it meets the first error.
	// When set to true, a non-transactional DML finishes all batches even if errors are met in some batches.
	TiDBNonTransactionalIgnoreError = "tidb_nontransactional_ignore_error"

	// Fine grained shuffle is disabled when TiFlashFineGrainedShuffleStreamCount is zero.
	TiFlashFineGrainedShuffleStreamCount = "tiflash_fine_grained_shuffle_stream_count"
	TiFlashFineGrainedShuffleBatchSize   = "tiflash_fine_grained_shuffle_batch_size"

	// TiDBSimplifiedMetrics controls whether to unregister some unused metrics.
	TiDBSimplifiedMetrics = "tidb_simplified_metrics"

	// TiDBMemoryDebugModeMinHeapInUse is used to set tidb memory debug mode trigger threshold.
	// When set to 0, the function is disabled.
	// When set to a negative integer, use memory debug mode to detect the issue of frequent allocation and release of memory.
	// We do not actively trigger gc, and check whether the `tracker memory * (1+bias ratio) > heap in use` each 5s.
	// When set to a positive integer, use memory debug mode to detect the issue of memory tracking inaccurate.
	// We trigger runtime.GC() each 5s, and check whether the `tracker memory * (1+bias ratio) > heap in use`.
	TiDBMemoryDebugModeMinHeapInUse = "tidb_memory_debug_mode_min_heap_inuse"
	// TiDBMemoryDebugModeAlarmRatio is used set tidb memory debug mode bias ratio. Treat memory bias less than this ratio as noise.
	TiDBMemoryDebugModeAlarmRatio = "tidb_memory_debug_mode_alarm_ratio"

	// TiDBEnableAnalyzeSnapshot indicates whether to read data on snapshot when collecting statistics.
	// When set to false, ANALYZE reads the latest data.
	// When set to true, ANALYZE reads data on the snapshot at the beginning of ANALYZE.
	TiDBEnableAnalyzeSnapshot = "tidb_enable_analyze_snapshot"

	// TiDBDefaultStrMatchSelectivity controls some special cardinality estimation strategy for string match functions (like and regexp).
	// When set to 0, Selectivity() will try to evaluate those functions with TopN and NULL in the stats to estimate,
	// and the default selectivity and the selectivity for the histogram part will be 0.1.
	// When set to (0, 1], Selectivity() will use the value of this variable as the default selectivity of those
	// functions instead of the selectionFactor (0.8).
	TiDBDefaultStrMatchSelectivity = "tidb_default_string_match_selectivity"

	// TiDBEnablePrepPlanCache indicates whether to enable prepared plan cache
	TiDBEnablePrepPlanCache = "tidb_enable_prepared_plan_cache"
	// TiDBPrepPlanCacheSize indicates the number of cached statements.
	TiDBPrepPlanCacheSize = "tidb_prepared_plan_cache_size"
	// TiDBEnablePrepPlanCacheMemoryMonitor indicates whether to enable prepared plan cache monitor
	TiDBEnablePrepPlanCacheMemoryMonitor = "tidb_enable_prepared_plan_cache_memory_monitor"

	// TiDBEnableGeneralPlanCache indicates whether to enable general plan cache.
	TiDBEnableGeneralPlanCache = "tidb_enable_general_plan_cache"
	// TiDBGeneralPlanCacheSize controls the size of general plan cache.
	TiDBGeneralPlanCacheSize = "tidb_general_plan_cache_size"

	// TiDBConstraintCheckInPlacePessimistic controls whether to skip certain kinds of pessimistic locks.
	TiDBConstraintCheckInPlacePessimistic = "tidb_constraint_check_in_place_pessimistic"

	// TiDBOptRangeMaxSize is the max memory limit for ranges. When the optimizer estimates that the memory usage of complete
	// ranges would exceed the limit, it chooses less accurate ranges such as full range. 0 indicates that there is no memory
	// limit for ranges.
	TiDBOptRangeMaxSize = "tidb_opt_range_max_size"

	// TiDBAnalyzePartitionConcurrency indicates concurrency for save/read partitions stats in Analyze
	TiDBAnalyzePartitionConcurrency = "tidb_analyze_partition_concurrency"
	// TiDBMergePartitionStatsConcurrency indicates the concurrency when merge partition stats into global stats
	TiDBMergePartitionStatsConcurrency = "tidb_merge_partition_stats_concurrency"

	// TiDBOptPrefixIndexSingleScan indicates whether to do some optimizations to avoid double scan for prefix index.
	// When set to true, `col is (not) null`(`col` is index prefix column) is regarded as index filter rather than table filter.
	TiDBOptPrefixIndexSingleScan = "tidb_opt_prefix_index_single_scan"

	// TiDBEnableExternalTSRead indicates whether to enable read through an external ts
	TiDBEnableExternalTSRead = "tidb_enable_external_ts_read"

	// TiDBEnablePlanReplayerCapture indicates whether to enable plan replayer capture
	TiDBEnablePlanReplayerCapture = "tidb_enable_plan_replayer_capture"
	// TiDBEnableReusechunk indicates whether to enable chunk alloc
	TiDBEnableReusechunk = "tidb_enable_reuse_chunk"

	// TiDBStoreBatchSize indicates the batch size of coprocessor in the same store.
	TiDBStoreBatchSize = "tidb_store_batch_size"
)

// TiDB vars that have only global scope

const (
	// TiDBGCEnable turns garbage collection on or OFF
	TiDBGCEnable = "tidb_gc_enable"
	// TiDBGCRunInterval sets the interval that GC runs
	TiDBGCRunInterval = "tidb_gc_run_interval"
	// TiDBGCLifetime sets the retention window of older versions
	TiDBGCLifetime = "tidb_gc_life_time"
	// TiDBGCConcurrency sets the concurrency of garbage collection. -1 = AUTO value
	TiDBGCConcurrency = "tidb_gc_concurrency"
	// TiDBGCScanLockMode enables the green GC feature (default)
	TiDBGCScanLockMode = "tidb_gc_scan_lock_mode"
	// TiDBGCMaxWaitTime sets max time for gc advances the safepoint delayed by active transactions
	TiDBGCMaxWaitTime = "tidb_gc_max_wait_time"
	// TiDBEnableEnhancedSecurity restricts SUPER users from certain operations.
	TiDBEnableEnhancedSecurity = "tidb_enable_enhanced_security"
	// TiDBEnableHistoricalStats enables the historical statistics feature (default off)
	TiDBEnableHistoricalStats = "tidb_enable_historical_stats"
	// TiDBPersistAnalyzeOptions persists analyze options for later analyze and auto-analyze
	TiDBPersistAnalyzeOptions = "tidb_persist_analyze_options"
	// TiDBEnableColumnTracking enables collecting predicate columns.
	TiDBEnableColumnTracking = "tidb_enable_column_tracking"
	// TiDBDisableColumnTrackingTime records the last time TiDBEnableColumnTracking is set off.
	// It is used to invalidate the collected predicate columns after turning off TiDBEnableColumnTracking, which avoids physical deletion.
	// It doesn't have cache in memory, and we directly get/set the variable value from/to mysql.tidb.
	TiDBDisableColumnTrackingTime = "tidb_disable_column_tracking_time"
	// TiDBStatsLoadPseudoTimeout indicates whether to fallback to pseudo stats after load timeout.
	TiDBStatsLoadPseudoTimeout = "tidb_stats_load_pseudo_timeout"
	// TiDBMemQuotaBindingCache indicates the memory quota for the bind cache.
	TiDBMemQuotaBindingCache = "tidb_mem_quota_binding_cache"
	// TiDBRCReadCheckTS indicates the tso optimization for read-consistency read is enabled.
	TiDBRCReadCheckTS = "tidb_rc_read_check_ts"
	// TiDBRCWriteCheckTs indicates whether some special write statements don't get latest tso from PD at RC
	TiDBRCWriteCheckTs = "tidb_rc_write_check_ts"
	// TiDBCommitterConcurrency controls the number of running concurrent requests in the commit phase.
	TiDBCommitterConcurrency = "tidb_committer_concurrency"
	// TiDBEnableBatchDML enables batch dml.
	TiDBEnableBatchDML = "tidb_enable_batch_dml"
	// TiDBStatsCacheMemQuota records stats cache quota
	TiDBStatsCacheMemQuota = "tidb_stats_cache_mem_quota"
	// TiDBMemQuotaAnalyze indicates the memory quota for all analyze jobs.
	TiDBMemQuotaAnalyze = "tidb_mem_quota_analyze"
	// TiDBEnableAutoAnalyze determines whether TiDB executes automatic analysis.
	TiDBEnableAutoAnalyze = "tidb_enable_auto_analyze"
	// TiDBMemOOMAction indicates what operation TiDB perform when a single SQL statement exceeds
	// the memory quota specified by tidb_mem_quota_query and cannot be spilled to disk.
	TiDBMemOOMAction = "tidb_mem_oom_action"
	// TiDBPrepPlanCacheMemoryGuardRatio is used to prevent [performance.max-memory] from being exceeded
	TiDBPrepPlanCacheMemoryGuardRatio = "tidb_prepared_plan_cache_memory_guard_ratio"
	// TiDBMaxAutoAnalyzeTime is the max time that auto analyze can run. If auto analyze runs longer than the value, it
	// will be killed. 0 indicates that there is no time limit.
	TiDBMaxAutoAnalyzeTime = "tidb_max_auto_analyze_time"
	// TiDBEnableConcurrentDDL indicates whether to enable the new DDL framework.
	TiDBEnableConcurrentDDL = "tidb_enable_concurrent_ddl"
	// TiDBDDLEnableDistributeReorg indicates whether to enable the new Reorg framework.
	TiDBDDLEnableDistributeReorg = "tidb_ddl_distribute_reorg"
	// TiDBGenerateBinaryPlan indicates whether binary plan should be generated in slow log and statements summary.
	TiDBGenerateBinaryPlan = "tidb_generate_binary_plan"
	// TiDBEnableGCAwareMemoryTrack indicates whether to turn-on GC-aware memory track.
	TiDBEnableGCAwareMemoryTrack = "tidb_enable_gc_aware_memory_track"
	// TiDBEnableTmpStorageOnOOM controls whether to enable the temporary storage for some operators
	// when a single SQL statement exceeds the memory quota specified by the memory quota.
	TiDBEnableTmpStorageOnOOM = "tidb_enable_tmp_storage_on_oom"
	// TiDBDDLEnableFastReorg indicates whether to use lighting backfill process for adding index.
	TiDBDDLEnableFastReorg = "tidb_ddl_enable_fast_reorg"
	// TiDBDDLDiskQuota used to set disk quota for lightning add index.
	TiDBDDLDiskQuota = "tidb_ddl_disk_quota"
	// TiDBAutoBuildStatsConcurrency is used to set the build concurrency of auto-analyze.
	TiDBAutoBuildStatsConcurrency = "tidb_auto_build_stats_concurrency"
	// TiDBSysProcScanConcurrency is used to set the scan concurrency of for backend system processes, like auto-analyze.
	TiDBSysProcScanConcurrency = "tidb_sysproc_scan_concurrency"
	// TiDBServerMemoryLimit indicates the memory limit of the tidb-server instance.
	TiDBServerMemoryLimit = "tidb_server_memory_limit"
	// TiDBServerMemoryLimitSessMinSize indicates the minimal memory used of a session, that becomes a candidate for session kill.
	TiDBServerMemoryLimitSessMinSize = "tidb_server_memory_limit_sess_min_size"
	// TiDBServerMemoryLimitGCTrigger indicates the gc percentage of the TiDBServerMemoryLimit.
	TiDBServerMemoryLimitGCTrigger = "tidb_server_memory_limit_gc_trigger"
	// TiDBEnableGOGCTuner is to enable GOGC tuner. it can tuner GOGC
	TiDBEnableGOGCTuner = "tidb_enable_gogc_tuner"
	// TiDBGOGCTunerThreshold is to control the threshold of GOGC tuner.
	TiDBGOGCTunerThreshold = "tidb_gogc_tuner_threshold"
	// TiDBExternalTS is the ts to read through when the `TiDBEnableExternalTsRead` is on
	TiDBExternalTS = "tidb_external_ts"
	// TiDBTTLJobEnable is used to enable/disable scheduling ttl job
	TiDBTTLJobEnable = "tidb_ttl_job_enable"
	// TiDBTTLScanBatchSize is used to control the batch size in the SELECT statement for TTL jobs
	TiDBTTLScanBatchSize = "tidb_ttl_scan_batch_size"
	// TiDBTTLDeleteBatchSize is used to control the batch size in the DELETE statement for TTL jobs
	TiDBTTLDeleteBatchSize = "tidb_ttl_delete_batch_size"
	// TiDBTTLDeleteRateLimit is used to control the delete rate limit for TTL jobs in each node
	TiDBTTLDeleteRateLimit = "tidb_ttl_delete_rate_limit"
	// PasswordReuseHistory limit a few passwords to reuse.
	PasswordReuseHistory = "password_history"
	// PasswordReuseTime limit how long passwords can be reused.
	PasswordReuseTime = "password_reuse_interval"
)

// TiDB intentional limits
// Can be raised in the future.

const (
	// MaxConfigurableConcurrency is the maximum number of "threads" (goroutines) that can be specified
	// for any type of configuration item that has concurrent workers.
	MaxConfigurableConcurrency = 256
)

// Default TiDB system variable values.
const (
	DefHostname                                    = "localhost"
	DefIndexLookupConcurrency                      = ConcurrencyUnset
	DefIndexLookupJoinConcurrency                  = ConcurrencyUnset
	DefIndexSerialScanConcurrency                  = 1
	DefIndexJoinBatchSize                          = 25000
	DefIndexLookupSize                             = 20000
	DefDistSQLScanConcurrency                      = 15
	DefBuildStatsConcurrency                       = 4
	DefAutoAnalyzeRatio                            = 0.5
	DefAutoAnalyzeStartTime                        = "00:00 +0000"
	DefAutoAnalyzeEndTime                          = "23:59 +0000"
	DefAutoIncrementIncrement                      = 1
	DefAutoIncrementOffset                         = 1
	DefChecksumTableConcurrency                    = 4
	DefSkipUTF8Check                               = false
	DefSkipASCIICheck                              = false
	DefOptAggPushDown                              = false
	DefOptCartesianBCJ                             = 1
	DefOptMPPOuterJoinFixedBuildSide               = false
	DefOptWriteRowID                               = false
	DefOptEnableCorrelationAdjustment              = true
	DefOptLimitPushDownThreshold                   = 100
	DefOptCorrelationThreshold                     = 0.9
	DefOptCorrelationExpFactor                     = 1
	DefOptCPUFactor                                = 3.0
	DefOptCopCPUFactor                             = 3.0
	DefOptTiFlashConcurrencyFactor                 = 24.0
	DefOptNetworkFactor                            = 1.0
	DefOptScanFactor                               = 1.5
	DefOptDescScanFactor                           = 3.0
	DefOptSeekFactor                               = 20.0
	DefOptMemoryFactor                             = 0.001
	DefOptDiskFactor                               = 1.5
	DefOptConcurrencyFactor                        = 3.0
	DefOptForceInlineCTE                           = false
	DefOptInSubqToJoinAndAgg                       = true
	DefOptPreferRangeScan                          = false
	DefBatchInsert                                 = false
	DefBatchDelete                                 = false
	DefBatchCommit                                 = false
	DefCurretTS                                    = 0
	DefInitChunkSize                               = 32
	DefMinPagingSize                               = int(paging.MinPagingSize)
	DefMaxPagingSize                               = int(paging.MaxPagingSize)
	DefMaxChunkSize                                = 1024
	DefDMLBatchSize                                = 0
	DefMaxPreparedStmtCount                        = -1
	DefWaitTimeout                                 = 28800
	DefTiDBMemQuotaApplyCache                      = 32 << 20 // 32MB.
	DefTiDBMemQuotaBindingCache                    = 64 << 20 // 64MB.
	DefTiDBGeneralLog                              = false
	DefTiDBPProfSQLCPU                             = 0
	DefTiDBRetryLimit                              = 10
	DefTiDBDisableTxnAutoRetry                     = true
	DefTiDBConstraintCheckInPlace                  = false
	DefTiDBHashJoinConcurrency                     = ConcurrencyUnset
	DefTiDBProjectionConcurrency                   = ConcurrencyUnset
	DefBroadcastJoinThresholdSize                  = 100 * 1024 * 1024
	DefBroadcastJoinThresholdCount                 = 10 * 1024
	DefTiDBOptimizerSelectivityLevel               = 0
	DefTiDBOptimizerEnableNewOFGB                  = false
	DefTiDBEnableOuterJoinReorder                  = true
	DefTiDBEnableNAAJ                              = false
	DefTiDBAllowBatchCop                           = 1
	DefTiDBAllowMPPExecution                       = true
	DefTiDBHashExchangeWithNewCollation            = true
	DefTiDBEnforceMPPExecution                     = false
	DefTiFlashMaxThreads                           = -1
	DefTiDBMPPStoreFailTTL                         = "60s"
	DefTiDBTxnMode                                 = ""
	DefTiDBRowFormatV1                             = 1
	DefTiDBRowFormatV2                             = 2
	DefTiDBDDLReorgWorkerCount                     = 4
	DefTiDBDDLReorgBatchSize                       = 256
	DefTiDBDDLFlashbackConcurrency                 = 64
	DefTiDBDDLErrorCountLimit                      = 512
	DefTiDBMaxDeltaSchemaCount                     = 1024
	DefTiDBPlacementMode                           = PlacementModeStrict
	DefTiDBEnableAutoIncrementInGenerated          = false
	DefTiDBHashAggPartialConcurrency               = ConcurrencyUnset
	DefTiDBHashAggFinalConcurrency                 = ConcurrencyUnset
	DefTiDBWindowConcurrency                       = ConcurrencyUnset
	DefTiDBMergeJoinConcurrency                    = 1 // disable optimization by default
	DefTiDBStreamAggConcurrency                    = 1
	DefTiDBForcePriority                           = mysql.NoPriority
	DefEnableWindowFunction                        = true
	DefEnablePipelinedWindowFunction               = true
	DefEnableStrictDoubleTypeCheck                 = true
	DefEnableVectorizedExpression                  = true
	DefTiDBOptJoinReorderThreshold                 = 0
	DefTiDBDDLSlowOprThreshold                     = 300
	DefTiDBUseFastAnalyze                          = false
	DefTiDBSkipIsolationLevelCheck                 = false
	DefTiDBExpensiveQueryTimeThreshold             = 60 // 60s
	DefTiDBScatterRegion                           = false
	DefTiDBWaitSplitRegionFinish                   = true
	DefWaitSplitRegionTimeout                      = 300 // 300s
	DefTiDBEnableNoopFuncs                         = Off
	DefTiDBEnableNoopVariables                     = true
	DefTiDBAllowRemoveAutoInc                      = false
	DefTiDBUsePlanBaselines                        = true
	DefTiDBEvolvePlanBaselines                     = false
	DefTiDBEvolvePlanTaskMaxTime                   = 600 // 600s
	DefTiDBEvolvePlanTaskStartTime                 = "00:00 +0000"
	DefTiDBEvolvePlanTaskEndTime                   = "23:59 +0000"
	DefInnodbLockWaitTimeout                       = 50 // 50s
	DefTiDBStoreLimit                              = 0
	DefTiDBMetricSchemaStep                        = 60 // 60s
	DefTiDBMetricSchemaRangeDuration               = 60 // 60s
	DefTiDBFoundInPlanCache                        = false
	DefTiDBFoundInBinding                          = false
	DefTiDBEnableCollectExecutionInfo              = true
	DefTiDBAllowAutoRandExplicitInsert             = false
	DefTiDBEnableClusteredIndex                    = ClusteredIndexDefModeOn
	DefTiDBRedactLog                               = false
	DefTiDBRestrictedReadOnly                      = false
	DefTiDBSuperReadOnly                           = false
	DefTiDBShardAllocateStep                       = math.MaxInt64
	DefTiDBEnableTelemetry                         = true
	DefTiDBEnableParallelApply                     = false
	DefTiDBEnableAmendPessimisticTxn               = false
	DefTiDBPartitionPruneMode                      = "dynamic"
	DefTiDBEnableRateLimitAction                   = false
	DefTiDBEnableAsyncCommit                       = false
	DefTiDBEnable1PC                               = false
	DefTiDBGuaranteeLinearizability                = true
	DefTiDBAnalyzeVersion                          = 2
	DefTiDBAutoAnalyzePartitionBatchSize           = 1
	DefTiDBEnableIndexMergeJoin                    = false
	DefTiDBTrackAggregateMemoryUsage               = true
	DefTiDBEnableExchangePartition                 = true
	DefCTEMaxRecursionDepth                        = 1000
	DefTiDBTmpTableMaxSize                         = 64 << 20 // 64MB.
	DefTiDBEnableLocalTxn                          = false
	DefTiDBTSOClientBatchMaxWaitTime               = 0.0 // 0ms
	DefTiDBEnableTSOFollowerProxy                  = false
	DefTiDBEnableOrderedResultMode                 = false
	DefTiDBEnablePseudoForOutdatedStats            = false
	DefTiDBRegardNULLAsPoint                       = true
	DefEnablePlacementCheck                        = true
	DefTimestamp                                   = "0"
	DefTimestampFloat                              = 0.0
	DefTiDBEnableStmtSummary                       = true
	DefTiDBStmtSummaryInternalQuery                = false
	DefTiDBStmtSummaryRefreshInterval              = 1800
	DefTiDBStmtSummaryHistorySize                  = 24
	DefTiDBStmtSummaryMaxStmtCount                 = 3000
	DefTiDBStmtSummaryMaxSQLLength                 = 4096
	DefTiDBCapturePlanBaseline                     = Off
	DefTiDBEnableIndexMerge                        = true
	DefEnableLegacyInstanceScope                   = true
	DefTiDBTableCacheLease                         = 3 // 3s
	DefTiDBPersistAnalyzeOptions                   = true
	DefTiDBEnableColumnTracking                    = false
	DefTiDBStatsLoadSyncWait                       = 100
	DefTiDBStatsLoadPseudoTimeout                  = true
	DefSysdateIsNow                                = false
	DefTiDBEnableMutationChecker                   = false
	DefTiDBTxnAssertionLevel                       = AssertionOffStr
	DefTiDBIgnorePreparedCacheCloseStmt            = false
	DefTiDBBatchPendingTiFlashCount                = 4000
	DefRCReadCheckTS                               = false
	DefTiDBRemoveOrderbyInSubquery                 = false
	DefTiDBSkewDistinctAgg                         = false
	DefTiDB3StageDistinctAgg                       = true
	DefTiDBReadStaleness                           = 0
	DefTiDBGCMaxWaitTime                           = 24 * 60 * 60
	DefMaxAllowedPacket                     uint64 = 67108864
	DefTiDBEnableBatchDML                          = false
	DefTiDBMemQuotaQuery                           = 1073741824 // 1GB
	DefTiDBStatsCacheMemQuota                      = 0
	MaxTiDBStatsCacheMemQuota                      = 1024 * 1024 * 1024 * 1024 // 1TB
	DefTiDBQueryLogMaxLen                          = 4096
	DefRequireSecureTransport                      = false
	DefTiDBCommitterConcurrency                    = 128
	DefTiDBBatchDMLIgnoreError                     = false
	DefTiDBMemQuotaAnalyze                         = -1
	DefTiDBEnableAutoAnalyze                       = true
	DefTiDBMemOOMAction                            = "CANCEL"
	DefTiDBMaxAutoAnalyzeTime                      = 12 * 60 * 60
	DefTiDBEnablePrepPlanCache                     = true
	DefTiDBPrepPlanCacheSize                       = 100
	DefTiDBEnablePrepPlanCacheMemoryMonitor        = true
	DefTiDBPrepPlanCacheMemoryGuardRatio           = 0.1
	DefTiDBEnableConcurrentDDL                     = concurrencyddl.TiDBEnableConcurrentDDL
	DefTiDBDDLEnableDistributeReorg                = distributereorg.TiDBEnableDistributeReorg
	DefTiDBSimplifiedMetrics                       = false
	DefTiDBEnablePaging                            = true
	DefTiFlashFineGrainedShuffleStreamCount        = 0
	DefStreamCountWhenMaxThreadsNotSet             = 8
	DefTiFlashFineGrainedShuffleBatchSize          = 8192
	DefAdaptiveClosestReadThreshold                = 4096
	DefTiDBEnableAnalyzeSnapshot                   = false
	DefTiDBGenerateBinaryPlan                      = true
	DefEnableTiDBGCAwareMemoryTrack                = true
	DefTiDBDefaultStrMatchSelectivity              = 0.8
	DefTiDBEnableTmpStorageOnOOM                   = true
	DefTiDBEnableMDL                               = true
	DefTiFlashFastScan                             = false
	DefMemoryUsageAlarmRatio                       = 0.7
	DefMemoryUsageAlarmKeepRecordNum               = 5
	DefTiDBEnableFastReorg                         = true
	DefTiDBDDLDiskQuota                            = 100 * 1024 * 1024 * 1024 // 100GB
	DefExecutorConcurrency                         = 5
	DefTiDBEnableGeneralPlanCache                  = false
	DefTiDBGeneralPlanCacheSize                    = 100
	DefTiDBEnableTiFlashReadForWriteStmt           = false
	// MaxDDLReorgBatchSize is exported for testing.
	MaxDDLReorgBatchSize                  int32  = 10240
	MinDDLReorgBatchSize                  int32  = 32
	MinExpensiveQueryTimeThreshold        uint64 = 10 // 10s
	DefTiDBAutoBuildStatsConcurrency             = 1
	DefTiDBSysProcScanConcurrency                = 1
	DefTiDBRcWriteCheckTs                        = false
	DefTiDBForeignKeyChecks                      = true
	DefTiDBAnalyzePartitionConcurrency           = 1
	DefTiDBOptRangeMaxSize                       = 64 * int64(size.MB) // 64 MB
	DefTiDBCostModelVer                          = 2
	DefTiDBServerMemoryLimitSessMinSize          = 128 << 20
	DefTiDBMergePartitionStatsConcurrency        = 1
	DefTiDBServerMemoryLimitGCTrigger            = 0.7
	DefTiDBEnableGOGCTuner                       = true
	// DefTiDBGOGCTunerThreshold is to limit TiDBGOGCTunerThreshold.
	DefTiDBGOGCTunerThreshold                float64 = 0.6
	DefTiDBOptPrefixIndexSingleScan                  = true
	DefTiDBExternalTS                                = 0
	DefTiDBEnableExternalTSRead                      = false
	DefTiDBEnableReusechunk                          = true
	DefTiDBUseAlloc                                  = false
	DefTiDBEnablePlanReplayerCapture                 = false
	DefTiDBIndexMergeIntersectionConcurrency         = ConcurrencyUnset
	DefTiDBTTLJobEnable                              = true
	DefTiDBTTLScanBatchSize                          = 500
	DefTiDBTTLScanBatchMaxSize                       = 10240
	DefTiDBTTLScanBatchMinSize                       = 1
	DefTiDBTTLDeleteBatchSize                        = 500
	DefTiDBTTLDeleteBatchMaxSize                     = 10240
	DefTiDBTTLDeleteBatchMinSize                     = 1
	DefTiDBTTLDeleteRateLimit                        = 0
	DefPasswordReuseHistory                          = 0
	DefPasswordReuseTime                             = 0
	DefTiDBStoreBatchSize                            = 0
)

// Process global variables.
var (
	ProcessGeneralLog             = atomic.NewBool(false)
	RunAutoAnalyze                = atomic.NewBool(DefTiDBEnableAutoAnalyze)
	GlobalLogMaxDays              = atomic.NewInt32(int32(config.GetGlobalConfig().Log.File.MaxDays))
	QueryLogMaxLen                = atomic.NewInt32(DefTiDBQueryLogMaxLen)
	EnablePProfSQLCPU             = atomic.NewBool(false)
	EnableBatchDML                = atomic.NewBool(false)
	EnableTmpStorageOnOOM         = atomic.NewBool(DefTiDBEnableTmpStorageOnOOM)
	ddlReorgWorkerCounter   int32 = DefTiDBDDLReorgWorkerCount
	ddlReorgBatchSize       int32 = DefTiDBDDLReorgBatchSize
	ddlFlashbackConcurrency int32 = DefTiDBDDLFlashbackConcurrency
	ddlErrorCountLimit      int64 = DefTiDBDDLErrorCountLimit
	ddlReorgRowFormat       int64 = DefTiDBRowFormatV2
	maxDeltaSchemaCount     int64 = DefTiDBMaxDeltaSchemaCount
	// DDLSlowOprThreshold is the threshold for ddl slow operations, uint is millisecond.
	DDLSlowOprThreshold                  = config.GetGlobalConfig().Instance.DDLSlowOprThreshold
	ForcePriority                        = int32(DefTiDBForcePriority)
	MaxOfMaxAllowedPacket         uint64 = 1073741824
	ExpensiveQueryTimeThreshold   uint64 = DefTiDBExpensiveQueryTimeThreshold
	MemoryUsageAlarmRatio                = atomic.NewFloat64(DefMemoryUsageAlarmRatio)
	MemoryUsageAlarmKeepRecordNum        = atomic.NewInt64(DefMemoryUsageAlarmKeepRecordNum)
	EnableLocalTxn                       = atomic.NewBool(DefTiDBEnableLocalTxn)
	MaxTSOBatchWaitInterval              = atomic.NewFloat64(DefTiDBTSOClientBatchMaxWaitTime)
	EnableTSOFollowerProxy               = atomic.NewBool(DefTiDBEnableTSOFollowerProxy)
	RestrictedReadOnly                   = atomic.NewBool(DefTiDBRestrictedReadOnly)
	VarTiDBSuperReadOnly                 = atomic.NewBool(DefTiDBSuperReadOnly)
	PersistAnalyzeOptions                = atomic.NewBool(DefTiDBPersistAnalyzeOptions)
	TableCacheLease                      = atomic.NewInt64(DefTiDBTableCacheLease)
	EnableColumnTracking                 = atomic.NewBool(DefTiDBEnableColumnTracking)
	StatsLoadSyncWait                    = atomic.NewInt64(DefTiDBStatsLoadSyncWait)
	StatsLoadPseudoTimeout               = atomic.NewBool(DefTiDBStatsLoadPseudoTimeout)
	MemQuotaBindingCache                 = atomic.NewInt64(DefTiDBMemQuotaBindingCache)
	GCMaxWaitTime                        = atomic.NewInt64(DefTiDBGCMaxWaitTime)
	StatsCacheMemQuota                   = atomic.NewInt64(DefTiDBStatsCacheMemQuota)
	OOMAction                            = atomic.NewString(DefTiDBMemOOMAction)
	MaxAutoAnalyzeTime                   = atomic.NewInt64(DefTiDBMaxAutoAnalyzeTime)
	// variables for plan cache
	PreparedPlanCacheMemoryGuardRatio = atomic.NewFloat64(DefTiDBPrepPlanCacheMemoryGuardRatio)
	EnableConcurrentDDL               = atomic.NewBool(DefTiDBEnableConcurrentDDL)
	DDLEnableDistributeReorg          = atomic.NewBool(DefTiDBDDLEnableDistributeReorg)
	DDLForce2Queue                    = atomic.NewBool(false)
	EnableNoopVariables               = atomic.NewBool(DefTiDBEnableNoopVariables)
	EnableMDL                         = atomic.NewBool(false)
	AutoAnalyzePartitionBatchSize     = atomic.NewInt64(DefTiDBAutoAnalyzePartitionBatchSize)
	// EnableFastReorg indicates whether to use lightning to enhance DDL reorg performance.
	EnableFastReorg = atomic.NewBool(DefTiDBEnableFastReorg)
	// DDLDiskQuota is the temporary variable for set disk quota for lightning
	DDLDiskQuota = atomic.NewUint64(DefTiDBDDLDiskQuota)
<<<<<<< HEAD
=======
	// EnableForeignKey indicates whether to enable foreign key feature.
	EnableForeignKey    = atomic.NewBool(true)
>>>>>>> a743640e
	EnableRCReadCheckTS = atomic.NewBool(false)

	// DefTiDBServerMemoryLimit indicates the default value of TiDBServerMemoryLimit(TotalMem * 80%).
	// It should be a const and shouldn't be modified after tidb is started.
	DefTiDBServerMemoryLimit           = serverMemoryLimitDefaultValue()
	GOGCTunerThreshold                 = atomic.NewFloat64(DefTiDBGOGCTunerThreshold)
	PasswordValidationLength           = atomic.NewInt32(8)
	PasswordValidationMixedCaseCount   = atomic.NewInt32(1)
	PasswordValidtaionNumberCount      = atomic.NewInt32(1)
	PasswordValidationSpecialCharCount = atomic.NewInt32(1)
	EnableTTLJob                       = atomic.NewBool(DefTiDBTTLJobEnable)
	TTLScanBatchSize                   = atomic.NewInt64(DefTiDBTTLScanBatchSize)
	TTLDeleteBatchSize                 = atomic.NewInt64(DefTiDBTTLDeleteBatchSize)
	TTLDeleteRateLimit                 = atomic.NewInt64(DefTiDBTTLDeleteRateLimit)
	PasswordHistory                    = atomic.NewInt64(DefPasswordReuseHistory)
	PasswordReuseInterval              = atomic.NewInt64(DefPasswordReuseTime)
	IsSandBoxModeEnabled               = atomic.NewBool(false)
)

var (
	// SetMemQuotaAnalyze is the func registered by global/subglobal tracker to set memory quota.
	SetMemQuotaAnalyze func(quota int64) = nil
	// GetMemQuotaAnalyze is the func registered by global/subglobal tracker to get memory quota.
	GetMemQuotaAnalyze func() int64 = nil
	// SetStatsCacheCapacity is the func registered by domain to set statsCache memory quota.
	SetStatsCacheCapacity atomic.Value
	// SetPDClientDynamicOption is the func registered by domain
	SetPDClientDynamicOption atomic.Pointer[func(string, string)]
	// SwitchConcurrentDDL is the func registered by DDL to switch concurrent DDL.
	SwitchConcurrentDDL func(bool) error = nil
	// SwitchMDL is the func registered by DDL to switch MDL.
	SwitchMDL func(bool2 bool) error = nil
	// EnableDDL is the func registered by ddl to enable running ddl in this instance.
	EnableDDL func() error = nil
	// DisableDDL is the func registered by ddl to disable running ddl in this instance.
	DisableDDL func() error = nil
	// SetExternalTimestamp is the func registered by staleread to set externaltimestamp in pd
	SetExternalTimestamp func(ctx context.Context, ts uint64) error
	// GetExternalTimestamp is the func registered by staleread to get externaltimestamp from pd
	GetExternalTimestamp func(ctx context.Context) (uint64, error)
)

func serverMemoryLimitDefaultValue() string {
	total, err := memory.MemTotal()
	if err == nil && total != 0 {
		return "80%"
	}
	return "0"
}<|MERGE_RESOLUTION|>--- conflicted
+++ resolved
@@ -1184,12 +1184,7 @@
 	// EnableFastReorg indicates whether to use lightning to enhance DDL reorg performance.
 	EnableFastReorg = atomic.NewBool(DefTiDBEnableFastReorg)
 	// DDLDiskQuota is the temporary variable for set disk quota for lightning
-	DDLDiskQuota = atomic.NewUint64(DefTiDBDDLDiskQuota)
-<<<<<<< HEAD
-=======
-	// EnableForeignKey indicates whether to enable foreign key feature.
-	EnableForeignKey    = atomic.NewBool(true)
->>>>>>> a743640e
+	DDLDiskQuota        = atomic.NewUint64(DefTiDBDDLDiskQuota)
 	EnableRCReadCheckTS = atomic.NewBool(false)
 
 	// DefTiDBServerMemoryLimit indicates the default value of TiDBServerMemoryLimit(TotalMem * 80%).
