// Copyright 2017 PingCAP, Inc.
//
// Licensed under the Apache License, Version 2.0 (the "License");
// you may not use this file except in compliance with the License.
// You may obtain a copy of the License at
//
//     http://www.apache.org/licenses/LICENSE-2.0
//
// Unless required by applicable law or agreed to in writing, software
// distributed under the License is distributed on an "AS IS" BASIS,
// WITHOUT WARRANTIES OR CONDITIONS OF ANY KIND, either express or implied.
// See the License for the specific language governing permissions and
// limitations under the License.

package variable

import (
	"context"
	"fmt"
	"math"
	"time"

	"github.com/pingcap/tidb/config"
	"github.com/pingcap/tidb/kv"
	"github.com/pingcap/tidb/parser/mysql"
	"github.com/pingcap/tidb/sessionctx/variable/featuretag/disttask"
	"github.com/pingcap/tidb/util/memory"
	"github.com/pingcap/tidb/util/paging"
	"github.com/pingcap/tidb/util/size"
	"github.com/pingcap/tidb/util/tiflash"
	"github.com/pingcap/tidb/util/tiflashcompute"
	"go.uber.org/atomic"
)

/*
	Steps to add a new TiDB specific system variable:

	1. Add a new variable name with comment in this file.
	2. Add the default value of the new variable in this file.
	3. Add SysVar instance in 'defaultSysVars' slice.
*/

// TiDB system variable names that only in session scope.
const (
	TiDBDDLSlowOprThreshold = "ddl_slow_threshold"

	// TiDBSnapshot is used for reading history data, the default value is empty string.
	// The value can be a datetime string like '2017-11-11 20:20:20' or a tso string. When this variable is set, the session reads history data of that time.
	TiDBSnapshot = "tidb_snapshot"

	// TiDBOptAggPushDown is used to enable/disable the optimizer rule of aggregation push down.
	TiDBOptAggPushDown = "tidb_opt_agg_push_down"

	// TiDBOptDeriveTopN is used to enable/disable the optimizer rule of deriving topN.
	TiDBOptDeriveTopN = "tidb_opt_derive_topn"

	// TiDBOptCartesianBCJ is used to disable/enable broadcast cartesian join in MPP mode
	TiDBOptCartesianBCJ = "tidb_opt_broadcast_cartesian_join"

	TiDBOptMPPOuterJoinFixedBuildSide = "tidb_opt_mpp_outer_join_fixed_build_side"

	// TiDBOptDistinctAggPushDown is used to decide whether agg with distinct should be pushed to tikv/tiflash.
	TiDBOptDistinctAggPushDown = "tidb_opt_distinct_agg_push_down"

	// TiDBOptSkewDistinctAgg is used to indicate the distinct agg has data skew
	TiDBOptSkewDistinctAgg = "tidb_opt_skew_distinct_agg"

	// TiDBOpt3StageDistinctAgg is used to indicate whether to plan and execute the distinct agg in 3 stages
	TiDBOpt3StageDistinctAgg = "tidb_opt_three_stage_distinct_agg"

	// TiDBOptEnable3StageMultiDistinctAgg is used to indicate whether to plan and execute the multi distinct agg in 3 stages
	TiDBOptEnable3StageMultiDistinctAgg = "tidb_opt_enable_three_stage_multi_distinct_agg"

	TiDBOptExplainNoEvaledSubQuery = "tidb_opt_enable_non_eval_scalar_subquery"

	// TiDBBCJThresholdSize is used to limit the size of small table for mpp broadcast join.
	// Its unit is bytes, if the size of small table is larger than it, we will not use bcj.
	TiDBBCJThresholdSize = "tidb_broadcast_join_threshold_size"

	// TiDBBCJThresholdCount is used to limit the count of small table for mpp broadcast join.
	// If we can't estimate the size of one side of join child, we will check if its row number exceeds this limitation.
	TiDBBCJThresholdCount = "tidb_broadcast_join_threshold_count"

	// TiDBPreferBCJByExchangeDataSize indicates the method used to choose mpp broadcast join
	TiDBPreferBCJByExchangeDataSize = "tidb_prefer_broadcast_join_by_exchange_data_size"

	// TiDBOptWriteRowID is used to enable/disable the operations of insert、replace and update to _tidb_rowid.
	TiDBOptWriteRowID = "tidb_opt_write_row_id"

	// TiDBAutoAnalyzeRatio will run if (table modify count)/(table row count) is greater than this value.
	TiDBAutoAnalyzeRatio = "tidb_auto_analyze_ratio"

	// TiDBAutoAnalyzeStartTime will run if current time is within start time and end time.
	TiDBAutoAnalyzeStartTime = "tidb_auto_analyze_start_time"
	TiDBAutoAnalyzeEndTime   = "tidb_auto_analyze_end_time"

	// TiDBChecksumTableConcurrency is used to speed up the ADMIN CHECKSUM TABLE
	// statement, when a table has multiple indices, those indices can be
	// scanned concurrently, with the cost of higher system performance impact.
	TiDBChecksumTableConcurrency = "tidb_checksum_table_concurrency"

	// TiDBCurrentTS is used to get the current transaction timestamp.
	// It is read-only.
	TiDBCurrentTS = "tidb_current_ts"

	// TiDBLastTxnInfo is used to get the last transaction info within the current session.
	TiDBLastTxnInfo = "tidb_last_txn_info"

	// TiDBLastQueryInfo is used to get the last query info within the current session.
	TiDBLastQueryInfo = "tidb_last_query_info"

	// TiDBLastDDLInfo is used to get the last ddl info within the current session.
	TiDBLastDDLInfo = "tidb_last_ddl_info"

	// TiDBLastPlanReplayerToken is used to get the last plan replayer token within the current session
	TiDBLastPlanReplayerToken = "tidb_last_plan_replayer_token"

	// TiDBConfig is a read-only variable that shows the config of the current server.
	TiDBConfig = "tidb_config"

	// TiDBBatchInsert is used to enable/disable auto-split insert data. If set this option on, insert executor will automatically
	// insert data into multiple batches and use a single txn for each batch. This will be helpful when inserting large data.
	TiDBBatchInsert = "tidb_batch_insert"

	// TiDBBatchDelete is used to enable/disable auto-split delete data. If set this option on, delete executor will automatically
	// split data into multiple batches and use a single txn for each batch. This will be helpful when deleting large data.
	TiDBBatchDelete = "tidb_batch_delete"

	// TiDBBatchCommit is used to enable/disable auto-split the transaction.
	// If set this option on, the transaction will be committed when it reaches stmt-count-limit and starts a new transaction.
	TiDBBatchCommit = "tidb_batch_commit"

	// TiDBDMLBatchSize is used to split the insert/delete data into small batches.
	// It only takes effort when tidb_batch_insert/tidb_batch_delete is on.
	// Its default value is 20000. When the row size is large, 20k rows could be larger than 100MB.
	// User could change it to a smaller one to avoid breaking the transaction size limitation.
	TiDBDMLBatchSize = "tidb_dml_batch_size"

	// The following session variables controls the memory quota during query execution.

	// TiDBMemQuotaQuery controls the memory quota of a query.
	TiDBMemQuotaQuery = "tidb_mem_quota_query" // Bytes.
	// TiDBMemQuotaApplyCache controls the memory quota of a query.
	TiDBMemQuotaApplyCache = "tidb_mem_quota_apply_cache"

	// TiDBGeneralLog is used to log every query in the server in info level.
	TiDBGeneralLog = "tidb_general_log"

	// TiDBLogFileMaxDays is used to log every query in the server in info level.
	TiDBLogFileMaxDays = "tidb_log_file_max_days"

	// TiDBPProfSQLCPU is used to add label sql label to pprof result.
	TiDBPProfSQLCPU = "tidb_pprof_sql_cpu"

	// TiDBRetryLimit is the maximum number of retries when committing a transaction.
	TiDBRetryLimit = "tidb_retry_limit"

	// TiDBDisableTxnAutoRetry disables transaction auto retry.
	TiDBDisableTxnAutoRetry = "tidb_disable_txn_auto_retry"

	// TiDBEnableChunkRPC enables TiDB to use Chunk format for coprocessor requests.
	TiDBEnableChunkRPC = "tidb_enable_chunk_rpc"

	// TiDBOptimizerSelectivityLevel is used to control the selectivity estimation level.
	TiDBOptimizerSelectivityLevel = "tidb_optimizer_selectivity_level"

	// TiDBOptimizerEnableNewOnlyFullGroupByCheck is used to open the newly only_full_group_by check by maintaining functional dependency.
	TiDBOptimizerEnableNewOnlyFullGroupByCheck = "tidb_enable_new_only_full_group_by_check"

	TiDBOptimizerEnableOuterJoinReorder = "tidb_enable_outer_join_reorder"

	// TiDBOptimizerEnableNAAJ is used to open the newly null-aware anti join
	TiDBOptimizerEnableNAAJ = "tidb_enable_null_aware_anti_join"

	// TiDBTxnMode is used to control the transaction behavior.
	TiDBTxnMode = "tidb_txn_mode"

	// TiDBRowFormatVersion is used to control tidb row format version current.
	TiDBRowFormatVersion = "tidb_row_format_version"

	// TiDBEnableRowLevelChecksum is used to control whether to append checksum to row values.
	TiDBEnableRowLevelChecksum = "tidb_enable_row_level_checksum"

	// TiDBEnableTablePartition is used to control table partition feature.
	// The valid value include auto/on/off:
	// on or auto: enable table partition if the partition type is implemented.
	// off: always disable table partition.
	TiDBEnableTablePartition = "tidb_enable_table_partition"

	// TiDBEnableListTablePartition is used to control list table partition feature.
	TiDBEnableListTablePartition = "tidb_enable_list_partition"

	// TiDBSkipIsolationLevelCheck is used to control whether to return error when set unsupported transaction
	// isolation level.
	TiDBSkipIsolationLevelCheck = "tidb_skip_isolation_level_check"

	// TiDBLowResolutionTSO is used for reading data with low resolution TSO which is updated once every two seconds
	TiDBLowResolutionTSO = "tidb_low_resolution_tso"

	// TiDBReplicaRead is used for reading data from replicas, followers for example.
	TiDBReplicaRead = "tidb_replica_read"

	// TiDBAdaptiveClosestReadThreshold is for reading data from closest replicas(with same 'zone' label).
	// TiKV client should send read request to the closest replica(leader/follower) if the estimated response
	// size exceeds this threshold; otherwise, this request should be sent to leader.
	// This variable only take effect when `tidb_replica_read` is 'closest-adaptive'.
	TiDBAdaptiveClosestReadThreshold = "tidb_adaptive_closest_read_threshold"

	// TiDBAllowRemoveAutoInc indicates whether a user can drop the auto_increment column attribute or not.
	TiDBAllowRemoveAutoInc = "tidb_allow_remove_auto_inc"

	// TiDBMultiStatementMode enables multi statement at the risk of SQL injection
	// provides backwards compatibility
	TiDBMultiStatementMode = "tidb_multi_statement_mode"

	// TiDBEvolvePlanTaskMaxTime controls the max time of a single evolution task.
	TiDBEvolvePlanTaskMaxTime = "tidb_evolve_plan_task_max_time"

	// TiDBEvolvePlanTaskStartTime is the start time of evolution task.
	TiDBEvolvePlanTaskStartTime = "tidb_evolve_plan_task_start_time"
	// TiDBEvolvePlanTaskEndTime is the end time of evolution task.
	TiDBEvolvePlanTaskEndTime = "tidb_evolve_plan_task_end_time"

	// TiDBSlowLogThreshold is used to set the slow log threshold in the server.
	TiDBSlowLogThreshold = "tidb_slow_log_threshold"

	// TiDBSlowTxnLogThreshold is used to set the slow transaction log threshold in the server.
	TiDBSlowTxnLogThreshold = "tidb_slow_txn_log_threshold"

	// TiDBRecordPlanInSlowLog is used to log the plan of the slow query.
	TiDBRecordPlanInSlowLog = "tidb_record_plan_in_slow_log"

	// TiDBEnableSlowLog enables TiDB to log slow queries.
	TiDBEnableSlowLog = "tidb_enable_slow_log"

	// TiDBCheckMb4ValueInUTF8 is used to control whether to enable the check wrong utf8 value.
	TiDBCheckMb4ValueInUTF8 = "tidb_check_mb4_value_in_utf8"

	// TiDBFoundInPlanCache indicates whether the last statement was found in plan cache
	TiDBFoundInPlanCache = "last_plan_from_cache"

	// TiDBFoundInBinding indicates whether the last statement was matched with the hints in the binding.
	TiDBFoundInBinding = "last_plan_from_binding"

	// TiDBAllowAutoRandExplicitInsert indicates whether explicit insertion on auto_random column is allowed.
	TiDBAllowAutoRandExplicitInsert = "allow_auto_random_explicit_insert"

	// TiDBTxnScope indicates whether using global transactions or local transactions.
	TiDBTxnScope = "txn_scope"

	// TiDBTxnReadTS indicates the next transaction should be staleness transaction and provide the startTS
	TiDBTxnReadTS = "tx_read_ts"

	// TiDBReadStaleness indicates the staleness duration for following statement
	TiDBReadStaleness = "tidb_read_staleness"

	// TiDBEnablePaging indicates whether paging is enabled in coprocessor requests.
	TiDBEnablePaging = "tidb_enable_paging"

	// TiDBReadConsistency indicates whether the autocommit read statement goes through TiKV RC.
	TiDBReadConsistency = "tidb_read_consistency"

	// TiDBSysdateIsNow is the name of the `tidb_sysdate_is_now` system variable
	TiDBSysdateIsNow = "tidb_sysdate_is_now"

	// RequireSecureTransport indicates the secure mode for data transport
	RequireSecureTransport = "require_secure_transport"

	// TiFlashFastScan indicates whether use fast scan in tiflash.
	TiFlashFastScan = "tiflash_fastscan"

	// TiDBEnableUnsafeSubstitute indicates whether to enable generate column takes unsafe substitute.
	TiDBEnableUnsafeSubstitute = "tidb_enable_unsafe_substitute"

	// TiDBEnableTiFlashReadForWriteStmt indicates whether to enable TiFlash to read for write statements.
	TiDBEnableTiFlashReadForWriteStmt = "tidb_enable_tiflash_read_for_write_stmt"

	// TiDBUseAlloc indicates whether the last statement used chunk alloc
	TiDBUseAlloc = "last_sql_use_alloc"

	// TiDBExplicitRequestSourceType indicates the source of the request, it's a complement of RequestSourceType.
	// The value maybe "lightning", "br", "dumpling" etc.
	TiDBExplicitRequestSourceType = "tidb_request_source_type"
)

// TiDB system variable names that both in session and global scope.
const (
	// TiDBBuildStatsConcurrency is used to speed up the ANALYZE statement, when a table has multiple indices,
	// those indices can be scanned concurrently, with the cost of higher system performance impact.
	TiDBBuildStatsConcurrency = "tidb_build_stats_concurrency"

	// TiDBDistSQLScanConcurrency is used to set the concurrency of a distsql scan task.
	// A distsql scan task can be a table scan or a index scan, which may be distributed to many TiKV nodes.
	// Higher concurrency may reduce latency, but with the cost of higher memory usage and system performance impact.
	// If the query has a LIMIT clause, high concurrency makes the system do much more work than needed.
	TiDBDistSQLScanConcurrency = "tidb_distsql_scan_concurrency"

	// TiDBOptInSubqToJoinAndAgg is used to enable/disable the optimizer rule of rewriting IN subquery.
	TiDBOptInSubqToJoinAndAgg = "tidb_opt_insubq_to_join_and_agg"

	// TiDBOptPreferRangeScan is used to enable/disable the optimizer to always prefer range scan over table scan, ignoring their costs.
	TiDBOptPreferRangeScan = "tidb_opt_prefer_range_scan"

	// TiDBOptEnableCorrelationAdjustment is used to indicates if enable correlation adjustment.
	TiDBOptEnableCorrelationAdjustment = "tidb_opt_enable_correlation_adjustment"

	// TiDBOptLimitPushDownThreshold determines if push Limit or TopN down to TiKV forcibly.
	TiDBOptLimitPushDownThreshold = "tidb_opt_limit_push_down_threshold"

	// TiDBOptCorrelationThreshold is a guard to enable row count estimation using column order correlation.
	TiDBOptCorrelationThreshold = "tidb_opt_correlation_threshold"

	// TiDBOptCorrelationExpFactor is an exponential factor to control heuristic approach when tidb_opt_correlation_threshold is not satisfied.
	TiDBOptCorrelationExpFactor = "tidb_opt_correlation_exp_factor"

	// TiDBOptCPUFactor is the CPU cost of processing one expression for one row.
	TiDBOptCPUFactor = "tidb_opt_cpu_factor"
	// TiDBOptCopCPUFactor is the CPU cost of processing one expression for one row in coprocessor.
	TiDBOptCopCPUFactor = "tidb_opt_copcpu_factor"
	// TiDBOptTiFlashConcurrencyFactor is concurrency number of tiflash computation.
	TiDBOptTiFlashConcurrencyFactor = "tidb_opt_tiflash_concurrency_factor"
	// TiDBOptNetworkFactor is the network cost of transferring 1 byte data.
	TiDBOptNetworkFactor = "tidb_opt_network_factor"
	// TiDBOptScanFactor is the IO cost of scanning 1 byte data on TiKV.
	TiDBOptScanFactor = "tidb_opt_scan_factor"
	// TiDBOptDescScanFactor is the IO cost of scanning 1 byte data on TiKV in desc order.
	TiDBOptDescScanFactor = "tidb_opt_desc_factor"
	// TiDBOptSeekFactor is the IO cost of seeking the start value in a range on TiKV or TiFlash.
	TiDBOptSeekFactor = "tidb_opt_seek_factor"
	// TiDBOptMemoryFactor is the memory cost of storing one tuple.
	TiDBOptMemoryFactor = "tidb_opt_memory_factor"
	// TiDBOptDiskFactor is the IO cost of reading/writing one byte to temporary disk.
	TiDBOptDiskFactor = "tidb_opt_disk_factor"
	// TiDBOptConcurrencyFactor is the CPU cost of additional one goroutine.
	TiDBOptConcurrencyFactor = "tidb_opt_concurrency_factor"
	// TiDBOptForceInlineCTE is used to enable/disable inline CTE
	TiDBOptForceInlineCTE = "tidb_opt_force_inline_cte"

	// TiDBIndexJoinBatchSize is used to set the batch size of an index lookup join.
	// The index lookup join fetches batches of data from outer executor and constructs ranges for inner executor.
	// This value controls how much of data in a batch to do the index join.
	// Large value may reduce the latency but consumes more system resource.
	TiDBIndexJoinBatchSize = "tidb_index_join_batch_size"

	// TiDBIndexLookupSize is used for index lookup executor.
	// The index lookup executor first scan a batch of handles from a index, then use those handles to lookup the table
	// rows, this value controls how much of handles in a batch to do a lookup task.
	// Small value sends more RPCs to TiKV, consume more system resource.
	// Large value may do more work than needed if the query has a limit.
	TiDBIndexLookupSize = "tidb_index_lookup_size"

	// TiDBIndexLookupConcurrency is used for index lookup executor.
	// A lookup task may have 'tidb_index_lookup_size' of handles at maximum, the handles may be distributed
	// in many TiKV nodes, we execute multiple concurrent index lookup tasks concurrently to reduce the time
	// waiting for a task to finish.
	// Set this value higher may reduce the latency but consumes more system resource.
	// tidb_index_lookup_concurrency is deprecated, use tidb_executor_concurrency instead.
	TiDBIndexLookupConcurrency = "tidb_index_lookup_concurrency"

	// TiDBIndexLookupJoinConcurrency is used for index lookup join executor.
	// IndexLookUpJoin starts "tidb_index_lookup_join_concurrency" inner workers
	// to fetch inner rows and join the matched (outer, inner) row pairs.
	// tidb_index_lookup_join_concurrency is deprecated, use tidb_executor_concurrency instead.
	TiDBIndexLookupJoinConcurrency = "tidb_index_lookup_join_concurrency"

	// TiDBIndexSerialScanConcurrency is used for controlling the concurrency of index scan operation
	// when we need to keep the data output order the same as the order of index data.
	TiDBIndexSerialScanConcurrency = "tidb_index_serial_scan_concurrency"

	// TiDBMaxChunkSize is used to control the max chunk size during query execution.
	TiDBMaxChunkSize = "tidb_max_chunk_size"

	// TiDBAllowBatchCop means if we should send batch coprocessor to TiFlash. It can be set to 0, 1 and 2.
	// 0 means never use batch cop, 1 means use batch cop in case of aggregation and join, 2, means to force sending batch cop for any query.
	// The default value is 0
	TiDBAllowBatchCop = "tidb_allow_batch_cop"

	// TiDBAllowMPPExecution means if we should use mpp way to execute query or not.
	// Default value is `true`, means to be determined by the optimizer.
	// Value set to `false` means never use mpp.
	TiDBAllowMPPExecution = "tidb_allow_mpp"

	// TiDBAllowTiFlashCop means we only use MPP mode to query data.
	// Default value is `true`, means to be determined by the optimizer.
	// Value set to `false` means we may fall back to TiFlash cop plan if possible.
	TiDBAllowTiFlashCop = "tidb_allow_tiflash_cop"

	// TiDBHashExchangeWithNewCollation means if hash exchange is supported when new collation is on.
	// Default value is `true`, means support hash exchange when new collation is on.
	// Value set to `false` means not support hash exchange when new collation is on.
	TiDBHashExchangeWithNewCollation = "tidb_hash_exchange_with_new_collation"

	// TiDBEnforceMPPExecution means if we should enforce mpp way to execute query or not.
	// Default value is `false`, means to be determined by variable `tidb_allow_mpp`.
	// Value set to `true` means enforce use mpp.
	// Note if you want to set `tidb_enforce_mpp` to `true`, you must set `tidb_allow_mpp` to `true` first.
	TiDBEnforceMPPExecution = "tidb_enforce_mpp"

	// TiDBMaxTiFlashThreads is the maximum number of threads to execute the request which is pushed down to tiflash.
	// Default value is -1, means it will not be pushed down to tiflash.
	// If the value is bigger than -1, it will be pushed down to tiflash and used to create db context in tiflash.
	TiDBMaxTiFlashThreads = "tidb_max_tiflash_threads"

	// TiDBMaxBytesBeforeTiFlashExternalJoin is the maximum bytes used by a TiFlash join before spill to disk
	TiDBMaxBytesBeforeTiFlashExternalJoin = "tidb_max_bytes_before_tiflash_external_join"

	// TiDBMaxBytesBeforeTiFlashExternalGroupBy is the maximum bytes used by a TiFlash hash aggregation before spill to disk
	TiDBMaxBytesBeforeTiFlashExternalGroupBy = "tidb_max_bytes_before_tiflash_external_group_by"

	// TiDBMaxBytesBeforeTiFlashExternalSort is the maximum bytes used by a TiFlash sort/TopN before spill to disk
	TiDBMaxBytesBeforeTiFlashExternalSort = "tidb_max_bytes_before_tiflash_external_sort"

	// TiFlashMemQuotaQueryPerNode is the maximum bytes used by a TiFlash Query on each TiFlash node
	TiFlashMemQuotaQueryPerNode = "tiflash_mem_quota_query_per_node"

	// TiFlashQuerySpillRatio is the threshold that TiFlash will trigger auto spill when the memory usage is above this percentage
	TiFlashQuerySpillRatio = "tiflash_query_spill_ratio"

	// TiDBEnableTiFlashPipelineMode means if we should use pipeline model to execute query or not in tiflash.
	// Default value is `true`, means never use pipeline model in tiflash.
	// Value set to `true` means try to execute query with pipeline model in tiflash.
	TiDBEnableTiFlashPipelineMode = "tidb_enable_tiflash_pipeline_model"

	// TiDBMPPStoreFailTTL is the unavailable time when a store is detected failed. During that time, tidb will not send any task to
	// TiFlash even though the failed TiFlash node has been recovered.
	TiDBMPPStoreFailTTL = "tidb_mpp_store_fail_ttl"

	// TiDBInitChunkSize is used to control the init chunk size during query execution.
	TiDBInitChunkSize = "tidb_init_chunk_size"

	// TiDBMinPagingSize is used to control the min paging size in the coprocessor paging protocol.
	TiDBMinPagingSize = "tidb_min_paging_size"

	// TiDBMaxPagingSize is used to control the max paging size in the coprocessor paging protocol.
	TiDBMaxPagingSize = "tidb_max_paging_size"

	// TiDBEnableCascadesPlanner is used to control whether to enable the cascades planner.
	TiDBEnableCascadesPlanner = "tidb_enable_cascades_planner"

	// TiDBSkipUTF8Check skips the UTF8 validate process, validate UTF8 has performance cost, if we can make sure
	// the input string values are valid, we can skip the check.
	TiDBSkipUTF8Check = "tidb_skip_utf8_check"

	// TiDBSkipASCIICheck skips the ASCII validate process
	// old tidb may already have fields with invalid ASCII bytes
	// disable ASCII validate can guarantee a safe replication
	TiDBSkipASCIICheck = "tidb_skip_ascii_check"

	// TiDBHashJoinConcurrency is used for hash join executor.
	// The hash join outer executor starts multiple concurrent join workers to probe the hash table.
	// tidb_hash_join_concurrency is deprecated, use tidb_executor_concurrency instead.
	TiDBHashJoinConcurrency = "tidb_hash_join_concurrency"

	// TiDBProjectionConcurrency is used for projection operator.
	// This variable controls the worker number of projection operator.
	// tidb_projection_concurrency is deprecated, use tidb_executor_concurrency instead.
	TiDBProjectionConcurrency = "tidb_projection_concurrency"

	// TiDBHashAggPartialConcurrency is used for hash agg executor.
	// The hash agg executor starts multiple concurrent partial workers to do partial aggregate works.
	// tidb_hashagg_partial_concurrency is deprecated, use tidb_executor_concurrency instead.
	TiDBHashAggPartialConcurrency = "tidb_hashagg_partial_concurrency"

	// TiDBHashAggFinalConcurrency is used for hash agg executor.
	// The hash agg executor starts multiple concurrent final workers to do final aggregate works.
	// tidb_hashagg_final_concurrency is deprecated, use tidb_executor_concurrency instead.
	TiDBHashAggFinalConcurrency = "tidb_hashagg_final_concurrency"

	// TiDBWindowConcurrency is used for window parallel executor.
	// tidb_window_concurrency is deprecated, use tidb_executor_concurrency instead.
	TiDBWindowConcurrency = "tidb_window_concurrency"

	// TiDBMergeJoinConcurrency is used for merge join parallel executor
	TiDBMergeJoinConcurrency = "tidb_merge_join_concurrency"

	// TiDBStreamAggConcurrency is used for stream aggregation parallel executor.
	// tidb_stream_agg_concurrency is deprecated, use tidb_executor_concurrency instead.
	TiDBStreamAggConcurrency = "tidb_streamagg_concurrency"

	// TiDBIndexMergeIntersectionConcurrency is used for parallel worker of index merge intersection.
	TiDBIndexMergeIntersectionConcurrency = "tidb_index_merge_intersection_concurrency"

	// TiDBEnableParallelApply is used for parallel apply.
	TiDBEnableParallelApply = "tidb_enable_parallel_apply"

	// TiDBBackoffLockFast is used for tikv backoff base time in milliseconds.
	TiDBBackoffLockFast = "tidb_backoff_lock_fast"

	// TiDBBackOffWeight is used to control the max back off time in TiDB.
	// The default maximum back off time is a small value.
	// BackOffWeight could multiply it to let the user adjust the maximum time for retrying.
	// Only positive integers can be accepted, which means that the maximum back off time can only grow.
	TiDBBackOffWeight = "tidb_backoff_weight"

	// TiDBDDLReorgWorkerCount defines the count of ddl reorg workers.
	TiDBDDLReorgWorkerCount = "tidb_ddl_reorg_worker_cnt"

	// TiDBDDLFlashbackConcurrency defines the count of ddl flashback workers.
	TiDBDDLFlashbackConcurrency = "tidb_ddl_flashback_concurrency"

	// TiDBDDLReorgBatchSize defines the transaction batch size of ddl reorg workers.
	TiDBDDLReorgBatchSize = "tidb_ddl_reorg_batch_size"

	// TiDBDDLErrorCountLimit defines the count of ddl error limit.
	TiDBDDLErrorCountLimit = "tidb_ddl_error_count_limit"

	// TiDBDDLReorgPriority defines the operations' priority of adding indices.
	// It can be: PRIORITY_LOW, PRIORITY_NORMAL, PRIORITY_HIGH
	TiDBDDLReorgPriority = "tidb_ddl_reorg_priority"

	// TiDBEnableAutoIncrementInGenerated disables the mysql compatibility check on using auto-incremented columns in
	// expression indexes and generated columns described here https://dev.mysql.com/doc/refman/5.7/en/create-table-generated-columns.html for details.
	TiDBEnableAutoIncrementInGenerated = "tidb_enable_auto_increment_in_generated"

	// TiDBPlacementMode is used to control the mode for placement
	TiDBPlacementMode = "tidb_placement_mode"

	// TiDBMaxDeltaSchemaCount defines the max length of deltaSchemaInfos.
	// deltaSchemaInfos is a queue that maintains the history of schema changes.
	TiDBMaxDeltaSchemaCount = "tidb_max_delta_schema_count"

	// TiDBScatterRegion will scatter the regions for DDLs when it is ON.
	TiDBScatterRegion = "tidb_scatter_region"

	// TiDBWaitSplitRegionFinish defines the split region behaviour is sync or async.
	TiDBWaitSplitRegionFinish = "tidb_wait_split_region_finish"

	// TiDBWaitSplitRegionTimeout uses to set the split and scatter region back off time.
	TiDBWaitSplitRegionTimeout = "tidb_wait_split_region_timeout"

	// TiDBForcePriority defines the operations' priority of all statements.
	// It can be "NO_PRIORITY", "LOW_PRIORITY", "HIGH_PRIORITY", "DELAYED"
	TiDBForcePriority = "tidb_force_priority"

	// TiDBConstraintCheckInPlace indicates to check the constraint when the SQL executing.
	// It could hurt the performance of bulking insert when it is ON.
	TiDBConstraintCheckInPlace = "tidb_constraint_check_in_place"

	// TiDBEnableWindowFunction is used to control whether to enable the window function.
	TiDBEnableWindowFunction = "tidb_enable_window_function"

	// TiDBEnablePipelinedWindowFunction is used to control whether to use pipelined window function, it only works when tidb_enable_window_function = true.
	TiDBEnablePipelinedWindowFunction = "tidb_enable_pipelined_window_function"

	// TiDBEnableStrictDoubleTypeCheck is used to control table field double type syntax check.
	TiDBEnableStrictDoubleTypeCheck = "tidb_enable_strict_double_type_check"

	// TiDBOptProjectionPushDown is used to control whether to pushdown projection to coprocessor.
	TiDBOptProjectionPushDown = "tidb_opt_projection_push_down"

	// TiDBEnableVectorizedExpression is used to control whether to enable the vectorized expression evaluation.
	TiDBEnableVectorizedExpression = "tidb_enable_vectorized_expression"

	// TiDBOptJoinReorderThreshold defines the threshold less than which
	// we'll choose a rather time-consuming algorithm to calculate the join order.
	TiDBOptJoinReorderThreshold = "tidb_opt_join_reorder_threshold"

	// TiDBSlowQueryFile indicates which slow query log file for SLOW_QUERY table to parse.
	TiDBSlowQueryFile = "tidb_slow_query_file"

	// TiDBEnableFastAnalyze indicates to use fast analyze.
	TiDBEnableFastAnalyze = "tidb_enable_fast_analyze"

	// TiDBExpensiveQueryTimeThreshold indicates the time threshold of expensive query.
	TiDBExpensiveQueryTimeThreshold = "tidb_expensive_query_time_threshold"

	// TiDBExpensiveTxnTimeThreshold indicates the time threshold of expensive transaction.
	TiDBExpensiveTxnTimeThreshold = "tidb_expensive_txn_time_threshold"

	// TiDBEnableIndexMerge indicates to generate IndexMergePath.
	TiDBEnableIndexMerge = "tidb_enable_index_merge"

	// TiDBEnableNoopFuncs set true will enable using fake funcs(like get_lock release_lock)
	TiDBEnableNoopFuncs = "tidb_enable_noop_functions"

	// TiDBEnableStmtSummary indicates whether the statement summary is enabled.
	TiDBEnableStmtSummary = "tidb_enable_stmt_summary"

	// TiDBStmtSummaryInternalQuery indicates whether the statement summary contain internal query.
	TiDBStmtSummaryInternalQuery = "tidb_stmt_summary_internal_query"

	// TiDBStmtSummaryRefreshInterval indicates the refresh interval in seconds for each statement summary.
	TiDBStmtSummaryRefreshInterval = "tidb_stmt_summary_refresh_interval"

	// TiDBStmtSummaryHistorySize indicates the history size of each statement summary.
	TiDBStmtSummaryHistorySize = "tidb_stmt_summary_history_size"

	// TiDBStmtSummaryMaxStmtCount indicates the max number of statements kept in memory.
	TiDBStmtSummaryMaxStmtCount = "tidb_stmt_summary_max_stmt_count"

	// TiDBStmtSummaryMaxSQLLength indicates the max length of displayed normalized sql and sample sql.
	TiDBStmtSummaryMaxSQLLength = "tidb_stmt_summary_max_sql_length"

	// TiDBCapturePlanBaseline indicates whether the capture of plan baselines is enabled.
	TiDBCapturePlanBaseline = "tidb_capture_plan_baselines"

	// TiDBUsePlanBaselines indicates whether the use of plan baselines is enabled.
	TiDBUsePlanBaselines = "tidb_use_plan_baselines"

	// TiDBEvolvePlanBaselines indicates whether the evolution of plan baselines is enabled.
	TiDBEvolvePlanBaselines = "tidb_evolve_plan_baselines"

	// TiDBEnableExtendedStats indicates whether the extended statistics feature is enabled.
	TiDBEnableExtendedStats = "tidb_enable_extended_stats"

	// TiDBIsolationReadEngines indicates the tidb only read from the stores whose engine type is involved in IsolationReadEngines.
	// Now, only support TiKV and TiFlash.
	TiDBIsolationReadEngines = "tidb_isolation_read_engines"

	// TiDBStoreLimit indicates the limit of sending request to a store, 0 means without limit.
	TiDBStoreLimit = "tidb_store_limit"

	// TiDBMetricSchemaStep indicates the step when query metric schema.
	TiDBMetricSchemaStep = "tidb_metric_query_step"

	// TiDBCDCWriteSource indicates the following data is written by TiCDC if it is not 0.
	TiDBCDCWriteSource = "tidb_cdc_write_source"

	// TiDBMetricSchemaRangeDuration indicates the range duration when query metric schema.
	TiDBMetricSchemaRangeDuration = "tidb_metric_query_range_duration"

	// TiDBEnableCollectExecutionInfo indicates that whether execution info is collected.
	TiDBEnableCollectExecutionInfo = "tidb_enable_collect_execution_info"

	// TiDBExecutorConcurrency is used for controlling the concurrency of all types of executors.
	TiDBExecutorConcurrency = "tidb_executor_concurrency"

	// TiDBEnableClusteredIndex indicates if clustered index feature is enabled.
	TiDBEnableClusteredIndex = "tidb_enable_clustered_index"

	// TiDBPartitionPruneMode indicates the partition prune mode used.
	TiDBPartitionPruneMode = "tidb_partition_prune_mode"

	// TiDBRedactLog indicates that whether redact log.
	TiDBRedactLog = "tidb_redact_log"

	// TiDBRestrictedReadOnly is meant for the cloud admin to toggle the cluster read only
	TiDBRestrictedReadOnly = "tidb_restricted_read_only"

	// TiDBSuperReadOnly is tidb's variant of mysql's super_read_only, which has some differences from mysql's super_read_only.
	TiDBSuperReadOnly = "tidb_super_read_only"

	// TiDBShardAllocateStep indicates the max size of continuous rowid shard in one transaction.
	TiDBShardAllocateStep = "tidb_shard_allocate_step"
	// TiDBEnableTelemetry indicates that whether usage data report to PingCAP is enabled.
	TiDBEnableTelemetry = "tidb_enable_telemetry"

	// TiDBMemoryUsageAlarmRatio indicates the alarm threshold when memory usage of the tidb-server exceeds.
	TiDBMemoryUsageAlarmRatio = "tidb_memory_usage_alarm_ratio"

	// TiDBMemoryUsageAlarmKeepRecordNum indicates the number of saved alarm files.
	TiDBMemoryUsageAlarmKeepRecordNum = "tidb_memory_usage_alarm_keep_record_num"

	// TiDBEnableRateLimitAction indicates whether enabled ratelimit action
	TiDBEnableRateLimitAction = "tidb_enable_rate_limit_action"

	// TiDBEnableAsyncCommit indicates whether to enable the async commit feature.
	TiDBEnableAsyncCommit = "tidb_enable_async_commit"

	// TiDBEnable1PC indicates whether to enable the one-phase commit feature.
	TiDBEnable1PC = "tidb_enable_1pc"

	// TiDBGuaranteeLinearizability indicates whether to guarantee linearizability.
	TiDBGuaranteeLinearizability = "tidb_guarantee_linearizability"

	// TiDBAnalyzeVersion indicates how tidb collects the analyzed statistics and how use to it.
	TiDBAnalyzeVersion = "tidb_analyze_version"

	// TiDBAutoAnalyzePartitionBatchSize indicates the batch size for partition tables for auto analyze in dynamic mode
	TiDBAutoAnalyzePartitionBatchSize = "tidb_auto_analyze_partition_batch_size"

	// TiDBEnableIndexMergeJoin indicates whether to enable index merge join.
	TiDBEnableIndexMergeJoin = "tidb_enable_index_merge_join"

	// TiDBTrackAggregateMemoryUsage indicates whether track the memory usage of aggregate function.
	TiDBTrackAggregateMemoryUsage = "tidb_track_aggregate_memory_usage"

	// TiDBEnableExchangePartition indicates whether to enable exchange partition.
	TiDBEnableExchangePartition = "tidb_enable_exchange_partition"

	// TiDBAllowFallbackToTiKV indicates the engine types whose unavailability triggers fallback to TiKV.
	// Now we only support TiFlash.
	TiDBAllowFallbackToTiKV = "tidb_allow_fallback_to_tikv"

	// TiDBEnableTopSQL indicates whether the top SQL is enabled.
	TiDBEnableTopSQL = "tidb_enable_top_sql"

	// TiDBSourceID indicates the source ID of the TiDB server.
	TiDBSourceID = "tidb_source_id"

	// TiDBTopSQLMaxTimeSeriesCount indicates the max number of statements been collected in each time series.
	TiDBTopSQLMaxTimeSeriesCount = "tidb_top_sql_max_time_series_count"

	// TiDBTopSQLMaxMetaCount indicates the max capacity of the collect meta per second.
	TiDBTopSQLMaxMetaCount = "tidb_top_sql_max_meta_count"

	// TiDBEnableLocalTxn indicates whether to enable Local Txn.
	TiDBEnableLocalTxn = "tidb_enable_local_txn"

	// TiDBEnableMDL indicates whether to enable MDL.
	TiDBEnableMDL = "tidb_enable_metadata_lock"

	// TiDBTSOClientBatchMaxWaitTime indicates the max value of the TSO Batch Wait interval time of PD client.
	TiDBTSOClientBatchMaxWaitTime = "tidb_tso_client_batch_max_wait_time"

	// TiDBTxnCommitBatchSize is used to control the batch size of transaction commit related requests sent by TiDB to TiKV.
	// If a single transaction has a large amount of writes, you can increase the batch size to improve the batch effect,
	// setting too large will exceed TiKV's raft-entry-max-size limit and cause commit failure.
	TiDBTxnCommitBatchSize = "tidb_txn_commit_batch_size"

	// TiDBEnableTSOFollowerProxy indicates whether to enable the TSO Follower Proxy feature of PD client.
	TiDBEnableTSOFollowerProxy = "tidb_enable_tso_follower_proxy"

	// TiDBEnableOrderedResultMode indicates if stabilize query results.
	TiDBEnableOrderedResultMode = "tidb_enable_ordered_result_mode"

	// TiDBRemoveOrderbyInSubquery indicates whether to remove ORDER BY in subquery.
	TiDBRemoveOrderbyInSubquery = "tidb_remove_orderby_in_subquery"

	// TiDBEnablePseudoForOutdatedStats indicates whether use pseudo for outdated stats
	TiDBEnablePseudoForOutdatedStats = "tidb_enable_pseudo_for_outdated_stats"

	// TiDBRegardNULLAsPoint indicates whether regard NULL as point when optimizing
	TiDBRegardNULLAsPoint = "tidb_regard_null_as_point"

	// TiDBTmpTableMaxSize indicates the max memory size of temporary tables.
	TiDBTmpTableMaxSize = "tidb_tmp_table_max_size"

	// TiDBEnableLegacyInstanceScope indicates if instance scope can be set with SET SESSION.
	TiDBEnableLegacyInstanceScope = "tidb_enable_legacy_instance_scope"

	// TiDBTableCacheLease indicates the read lock lease of a cached table.
	TiDBTableCacheLease = "tidb_table_cache_lease"

	// TiDBStatsLoadSyncWait indicates the time sql execution will sync-wait for stats load.
	TiDBStatsLoadSyncWait = "tidb_stats_load_sync_wait"

	// TiDBEnableMutationChecker indicates whether to check data consistency for mutations
	TiDBEnableMutationChecker = "tidb_enable_mutation_checker"
	// TiDBTxnAssertionLevel indicates how strict the assertion will be, which helps to detect and preventing data &
	// index inconsistency problems.
	TiDBTxnAssertionLevel = "tidb_txn_assertion_level"

	// TiDBIgnorePreparedCacheCloseStmt indicates whether to ignore close-stmt commands for prepared statements.
	TiDBIgnorePreparedCacheCloseStmt = "tidb_ignore_prepared_cache_close_stmt"

	// TiDBEnableNewCostInterface is a internal switch to indicates whether to use the new cost calculation interface.
	TiDBEnableNewCostInterface = "tidb_enable_new_cost_interface"

	// TiDBCostModelVersion is a internal switch to indicates the cost model version.
	TiDBCostModelVersion = "tidb_cost_model_version"

	// TiDBIndexJoinDoubleReadPenaltyCostRate indicates whether to add some penalty cost to IndexJoin and how much of it.
	// IndexJoin can cause plenty of extra double read tasks, which consume lots of resources and take a long time.
	// Since the number of double read tasks is hard to estimated accurately, we leave this variable to let us can adjust this
	// part of cost manually.
	TiDBIndexJoinDoubleReadPenaltyCostRate = "tidb_index_join_double_read_penalty_cost_rate"

	// TiDBBatchPendingTiFlashCount indicates the maximum count of non-available TiFlash tables.
	TiDBBatchPendingTiFlashCount = "tidb_batch_pending_tiflash_count"

	// TiDBQueryLogMaxLen is used to set the max length of the query in the log.
	TiDBQueryLogMaxLen = "tidb_query_log_max_len"

	// TiDBEnableNoopVariables is used to indicate if noops appear in SHOW [GLOBAL] VARIABLES
	TiDBEnableNoopVariables = "tidb_enable_noop_variables"

	// TiDBNonTransactionalIgnoreError is used to ignore error in non-transactional DMLs.
	// When set to false, a non-transactional DML returns when it meets the first error.
	// When set to true, a non-transactional DML finishes all batches even if errors are met in some batches.
	TiDBNonTransactionalIgnoreError = "tidb_nontransactional_ignore_error"

	// Fine grained shuffle is disabled when TiFlashFineGrainedShuffleStreamCount is zero.
	TiFlashFineGrainedShuffleStreamCount = "tiflash_fine_grained_shuffle_stream_count"
	TiFlashFineGrainedShuffleBatchSize   = "tiflash_fine_grained_shuffle_batch_size"

	// TiDBSimplifiedMetrics controls whether to unregister some unused metrics.
	TiDBSimplifiedMetrics = "tidb_simplified_metrics"

	// TiDBMemoryDebugModeMinHeapInUse is used to set tidb memory debug mode trigger threshold.
	// When set to 0, the function is disabled.
	// When set to a negative integer, use memory debug mode to detect the issue of frequent allocation and release of memory.
	// We do not actively trigger gc, and check whether the `tracker memory * (1+bias ratio) > heap in use` each 5s.
	// When set to a positive integer, use memory debug mode to detect the issue of memory tracking inaccurate.
	// We trigger runtime.GC() each 5s, and check whether the `tracker memory * (1+bias ratio) > heap in use`.
	TiDBMemoryDebugModeMinHeapInUse = "tidb_memory_debug_mode_min_heap_inuse"
	// TiDBMemoryDebugModeAlarmRatio is used set tidb memory debug mode bias ratio. Treat memory bias less than this ratio as noise.
	TiDBMemoryDebugModeAlarmRatio = "tidb_memory_debug_mode_alarm_ratio"

	// TiDBEnableAnalyzeSnapshot indicates whether to read data on snapshot when collecting statistics.
	// When set to false, ANALYZE reads the latest data.
	// When set to true, ANALYZE reads data on the snapshot at the beginning of ANALYZE.
	TiDBEnableAnalyzeSnapshot = "tidb_enable_analyze_snapshot"

	// TiDBDefaultStrMatchSelectivity controls some special cardinality estimation strategy for string match functions (like and regexp).
	// When set to 0, Selectivity() will try to evaluate those functions with TopN and NULL in the stats to estimate,
	// and the default selectivity and the selectivity for the histogram part will be 0.1.
	// When set to (0, 1], Selectivity() will use the value of this variable as the default selectivity of those
	// functions instead of the selectionFactor (0.8).
	TiDBDefaultStrMatchSelectivity = "tidb_default_string_match_selectivity"

	// TiDBEnablePrepPlanCache indicates whether to enable prepared plan cache
	TiDBEnablePrepPlanCache = "tidb_enable_prepared_plan_cache"
	// TiDBPrepPlanCacheSize indicates the number of cached statements.
	// This variable is deprecated, use tidb_session_plan_cache_size instead.
	TiDBPrepPlanCacheSize = "tidb_prepared_plan_cache_size"
	// TiDBEnablePrepPlanCacheMemoryMonitor indicates whether to enable prepared plan cache monitor
	TiDBEnablePrepPlanCacheMemoryMonitor = "tidb_enable_prepared_plan_cache_memory_monitor"

	// TiDBEnableNonPreparedPlanCache indicates whether to enable non-prepared plan cache.
	TiDBEnableNonPreparedPlanCache = "tidb_enable_non_prepared_plan_cache"
	// TiDBEnableNonPreparedPlanCacheForDML indicates whether to enable non-prepared plan cache for DML statements.
	TiDBEnableNonPreparedPlanCacheForDML = "tidb_enable_non_prepared_plan_cache_for_dml"
	// TiDBNonPreparedPlanCacheSize controls the size of non-prepared plan cache.
	// This variable is deprecated, use tidb_session_plan_cache_size instead.
	TiDBNonPreparedPlanCacheSize = "tidb_non_prepared_plan_cache_size"
	// TiDBPlanCacheMaxPlanSize controls the maximum size of a plan that can be cached.
	TiDBPlanCacheMaxPlanSize = "tidb_plan_cache_max_plan_size"
	// TiDBPlanCacheInvalidationOnFreshStats controls if plan cache will be invalidated automatically when
	// related stats are analyzed after the plan cache is generated.
	TiDBPlanCacheInvalidationOnFreshStats = "tidb_plan_cache_invalidation_on_fresh_stats"
	// TiDBSessionPlanCacheSize controls the size of session plan cache.
	TiDBSessionPlanCacheSize = "tidb_session_plan_cache_size"

	// TiDBConstraintCheckInPlacePessimistic controls whether to skip certain kinds of pessimistic locks.
	TiDBConstraintCheckInPlacePessimistic = "tidb_constraint_check_in_place_pessimistic"

	// TiDBEnableForeignKey indicates whether to enable foreign key feature.
	// TODO(crazycs520): remove this after foreign key GA.
	TiDBEnableForeignKey = "tidb_enable_foreign_key"

	// TiDBOptRangeMaxSize is the max memory limit for ranges. When the optimizer estimates that the memory usage of complete
	// ranges would exceed the limit, it chooses less accurate ranges such as full range. 0 indicates that there is no memory
	// limit for ranges.
	TiDBOptRangeMaxSize = "tidb_opt_range_max_size"

	// TiDBOptAdvancedJoinHint indicates whether the join method hint is compatible with join order hint.
	TiDBOptAdvancedJoinHint = "tidb_opt_advanced_join_hint"

	// TiDBAnalyzePartitionConcurrency indicates concurrency for save/read partitions stats in Analyze
	TiDBAnalyzePartitionConcurrency = "tidb_analyze_partition_concurrency"
	// TiDBMergePartitionStatsConcurrency indicates the concurrency when merge partition stats into global stats
	TiDBMergePartitionStatsConcurrency = "tidb_merge_partition_stats_concurrency"

	// TiDBOptPrefixIndexSingleScan indicates whether to do some optimizations to avoid double scan for prefix index.
	// When set to true, `col is (not) null`(`col` is index prefix column) is regarded as index filter rather than table filter.
	TiDBOptPrefixIndexSingleScan = "tidb_opt_prefix_index_single_scan"

	// TiDBEnableExternalTSRead indicates whether to enable read through an external ts
	TiDBEnableExternalTSRead = "tidb_enable_external_ts_read"

	// TiDBEnablePlanReplayerCapture indicates whether to enable plan replayer capture
	TiDBEnablePlanReplayerCapture = "tidb_enable_plan_replayer_capture"

	// TiDBEnablePlanReplayerContinuousCapture indicates whether to enable continuous capture
	TiDBEnablePlanReplayerContinuousCapture = "tidb_enable_plan_replayer_continuous_capture"
	// TiDBEnableReusechunk indicates whether to enable chunk alloc
	TiDBEnableReusechunk = "tidb_enable_reuse_chunk"

	// TiDBStoreBatchSize indicates the batch size of coprocessor in the same store.
	TiDBStoreBatchSize = "tidb_store_batch_size"

	// MppExchangeCompressionMode indicates the data compression method in mpp exchange operator
	MppExchangeCompressionMode = "mpp_exchange_compression_mode"

	// MppVersion indicates the mpp-version used to build mpp plan
	MppVersion = "mpp_version"

	// TiDBPessimisticTransactionFairLocking controls whether fair locking for pessimistic transaction
	// is enabled.
	TiDBPessimisticTransactionFairLocking = "tidb_pessimistic_txn_fair_locking"

	// TiDBEnablePlanCacheForParamLimit controls whether prepare statement with parameterized limit can be cached
	TiDBEnablePlanCacheForParamLimit = "tidb_enable_plan_cache_for_param_limit"

	// TiDBEnableINLJoinInnerMultiPattern indicates whether enable multi pattern for inner side of inl join
	TiDBEnableINLJoinInnerMultiPattern = "tidb_enable_inl_join_inner_multi_pattern"

	// TiFlashComputeDispatchPolicy indicates how to dispatch task to tiflash_compute nodes.
	TiFlashComputeDispatchPolicy = "tiflash_compute_dispatch_policy"

	// TiDBEnablePlanCacheForSubquery controls whether prepare statement with subquery can be cached
	TiDBEnablePlanCacheForSubquery = "tidb_enable_plan_cache_for_subquery"

	// TiDBOptEnableLateMaterialization indicates whether to enable late materialization
	TiDBOptEnableLateMaterialization = "tidb_opt_enable_late_materialization"
	// TiDBLoadBasedReplicaReadThreshold is the wait duration threshold to enable replica read automatically.
	TiDBLoadBasedReplicaReadThreshold = "tidb_load_based_replica_read_threshold"

	// TiDBOptOrderingIdxSelThresh is the threshold for optimizer to consider the ordering index.
	TiDBOptOrderingIdxSelThresh = "tidb_opt_ordering_index_selectivity_threshold"

	// TiDBOptEnableMPPSharedCTEExecution indicates whehter the optimizer try to build shared CTE scan during MPP execution.
	TiDBOptEnableMPPSharedCTEExecution = "tidb_opt_enable_mpp_shared_cte_execution"
	// TiDBOptFixControl makes the user able to control some details of the optimizer behavior.
	TiDBOptFixControl = "tidb_opt_fix_control"

	// TiFlashReplicaRead is used to set the policy of TiFlash replica read when the query needs the TiFlash engine.
	TiFlashReplicaRead = "tiflash_replica_read"

	// TiDBLockUnchangedKeys indicates whether to lock duplicate keys in INSERT IGNORE and REPLACE statements,
	// or unchanged unique keys in UPDATE statements, see PR #42210 and #42713
	TiDBLockUnchangedKeys = "tidb_lock_unchanged_keys"

	// TiDBFastCheckTable enables fast check table.
	TiDBFastCheckTable = "tidb_enable_fast_table_check"

	// TiDBAnalyzeSkipColumnTypes indicates the column types whose statistics would not be collected when executing the ANALYZE command.
	TiDBAnalyzeSkipColumnTypes = "tidb_analyze_skip_column_types"

	// TiDBEnableCheckConstraint indicates whether to enable check constraint feature.
	TiDBEnableCheckConstraint = "tidb_enable_check_constraint"

	// TiDBOptObjective indicates whether the optimizer should be more stable, predictable or more aggressive.
	// Please see comments of SessionVars.OptObjective for details.
	TiDBOptObjective = "tidb_opt_objective"
)

// TiDB vars that have only global scope

const (
	// TiDBGCEnable turns garbage collection on or OFF
	TiDBGCEnable = "tidb_gc_enable"
	// TiDBGCRunInterval sets the interval that GC runs
	TiDBGCRunInterval = "tidb_gc_run_interval"
	// TiDBGCLifetime sets the retention window of older versions
	TiDBGCLifetime = "tidb_gc_life_time"
	// TiDBGCConcurrency sets the concurrency of garbage collection. -1 = AUTO value
	TiDBGCConcurrency = "tidb_gc_concurrency"
	// TiDBGCScanLockMode enables the green GC feature (default)
	TiDBGCScanLockMode = "tidb_gc_scan_lock_mode"
	// TiDBGCMaxWaitTime sets max time for gc advances the safepoint delayed by active transactions
	TiDBGCMaxWaitTime = "tidb_gc_max_wait_time"
	// TiDBEnableEnhancedSecurity restricts SUPER users from certain operations.
	TiDBEnableEnhancedSecurity = "tidb_enable_enhanced_security"
	// TiDBEnableHistoricalStats enables the historical statistics feature (default off)
	TiDBEnableHistoricalStats = "tidb_enable_historical_stats"
	// TiDBPersistAnalyzeOptions persists analyze options for later analyze and auto-analyze
	TiDBPersistAnalyzeOptions = "tidb_persist_analyze_options"
	// TiDBEnableColumnTracking enables collecting predicate columns.
	TiDBEnableColumnTracking = "tidb_enable_column_tracking"
	// TiDBDisableColumnTrackingTime records the last time TiDBEnableColumnTracking is set off.
	// It is used to invalidate the collected predicate columns after turning off TiDBEnableColumnTracking, which avoids physical deletion.
	// It doesn't have cache in memory, and we directly get/set the variable value from/to mysql.tidb.
	TiDBDisableColumnTrackingTime = "tidb_disable_column_tracking_time"
	// TiDBStatsLoadPseudoTimeout indicates whether to fallback to pseudo stats after load timeout.
	TiDBStatsLoadPseudoTimeout = "tidb_stats_load_pseudo_timeout"
	// TiDBMemQuotaBindingCache indicates the memory quota for the bind cache.
	TiDBMemQuotaBindingCache = "tidb_mem_quota_binding_cache"
	// TiDBRCReadCheckTS indicates the tso optimization for read-consistency read is enabled.
	TiDBRCReadCheckTS = "tidb_rc_read_check_ts"
	// TiDBRCWriteCheckTs indicates whether some special write statements don't get latest tso from PD at RC
	TiDBRCWriteCheckTs = "tidb_rc_write_check_ts"
	// TiDBCommitterConcurrency controls the number of running concurrent requests in the commit phase.
	TiDBCommitterConcurrency = "tidb_committer_concurrency"
	// TiDBEnableBatchDML enables batch dml.
	TiDBEnableBatchDML = "tidb_enable_batch_dml"
	// TiDBStatsCacheMemQuota records stats cache quota
	TiDBStatsCacheMemQuota = "tidb_stats_cache_mem_quota"
	// TiDBMemQuotaAnalyze indicates the memory quota for all analyze jobs.
	TiDBMemQuotaAnalyze = "tidb_mem_quota_analyze"
	// TiDBEnableAutoAnalyze determines whether TiDB executes automatic analysis.
	TiDBEnableAutoAnalyze = "tidb_enable_auto_analyze"
	// TiDBMemOOMAction indicates what operation TiDB perform when a single SQL statement exceeds
	// the memory quota specified by tidb_mem_quota_query and cannot be spilled to disk.
	TiDBMemOOMAction = "tidb_mem_oom_action"
	// TiDBPrepPlanCacheMemoryGuardRatio is used to prevent [performance.max-memory] from being exceeded
	TiDBPrepPlanCacheMemoryGuardRatio = "tidb_prepared_plan_cache_memory_guard_ratio"
	// TiDBMaxAutoAnalyzeTime is the max time that auto analyze can run. If auto analyze runs longer than the value, it
	// will be killed. 0 indicates that there is no time limit.
	TiDBMaxAutoAnalyzeTime = "tidb_max_auto_analyze_time"
	// TiDBEnableDistTask indicates whether to enable the distributed execute background tasks(For example DDL, Import etc).
	TiDBEnableDistTask = "tidb_enable_dist_task"
	// TiDBGenerateBinaryPlan indicates whether binary plan should be generated in slow log and statements summary.
	TiDBGenerateBinaryPlan = "tidb_generate_binary_plan"
	// TiDBEnableGCAwareMemoryTrack indicates whether to turn-on GC-aware memory track.
	TiDBEnableGCAwareMemoryTrack = "tidb_enable_gc_aware_memory_track"
	// TiDBEnableTmpStorageOnOOM controls whether to enable the temporary storage for some operators
	// when a single SQL statement exceeds the memory quota specified by the memory quota.
	TiDBEnableTmpStorageOnOOM = "tidb_enable_tmp_storage_on_oom"
	// TiDBDDLEnableFastReorg indicates whether to use lighting backfill process for adding index.
	TiDBDDLEnableFastReorg = "tidb_ddl_enable_fast_reorg"
	// TiDBDDLDiskQuota used to set disk quota for lightning add index.
	TiDBDDLDiskQuota = "tidb_ddl_disk_quota"
	// TiDBAutoBuildStatsConcurrency is used to set the build concurrency of auto-analyze.
	TiDBAutoBuildStatsConcurrency = "tidb_auto_build_stats_concurrency"
	// TiDBSysProcScanConcurrency is used to set the scan concurrency of for backend system processes, like auto-analyze.
	TiDBSysProcScanConcurrency = "tidb_sysproc_scan_concurrency"
	// TiDBServerMemoryLimit indicates the memory limit of the tidb-server instance.
	TiDBServerMemoryLimit = "tidb_server_memory_limit"
	// TiDBServerMemoryLimitSessMinSize indicates the minimal memory used of a session, that becomes a candidate for session kill.
	TiDBServerMemoryLimitSessMinSize = "tidb_server_memory_limit_sess_min_size"
	// TiDBServerMemoryLimitGCTrigger indicates the gc percentage of the TiDBServerMemoryLimit.
	TiDBServerMemoryLimitGCTrigger = "tidb_server_memory_limit_gc_trigger"
	// TiDBEnableGOGCTuner is to enable GOGC tuner. it can tuner GOGC
	TiDBEnableGOGCTuner = "tidb_enable_gogc_tuner"
	// TiDBGOGCTunerThreshold is to control the threshold of GOGC tuner.
	TiDBGOGCTunerThreshold = "tidb_gogc_tuner_threshold"
	// TiDBExternalTS is the ts to read through when the `TiDBEnableExternalTsRead` is on
	TiDBExternalTS = "tidb_external_ts"
	// TiDBTTLJobEnable is used to enable/disable scheduling ttl job
	TiDBTTLJobEnable = "tidb_ttl_job_enable"
	// TiDBTTLScanBatchSize is used to control the batch size in the SELECT statement for TTL jobs
	TiDBTTLScanBatchSize = "tidb_ttl_scan_batch_size"
	// TiDBTTLDeleteBatchSize is used to control the batch size in the DELETE statement for TTL jobs
	TiDBTTLDeleteBatchSize = "tidb_ttl_delete_batch_size"
	// TiDBTTLDeleteRateLimit is used to control the delete rate limit for TTL jobs in each node
	TiDBTTLDeleteRateLimit = "tidb_ttl_delete_rate_limit"
	// TiDBTTLJobScheduleWindowStartTime is used to restrict the start time of the time window of scheduling the ttl jobs.
	TiDBTTLJobScheduleWindowStartTime = "tidb_ttl_job_schedule_window_start_time"
	// TiDBTTLJobScheduleWindowEndTime is used to restrict the end time of the time window of scheduling the ttl jobs.
	TiDBTTLJobScheduleWindowEndTime = "tidb_ttl_job_schedule_window_end_time"
	// TiDBTTLScanWorkerCount indicates the count of the scan workers in each TiDB node
	TiDBTTLScanWorkerCount = "tidb_ttl_scan_worker_count"
	// TiDBTTLDeleteWorkerCount indicates the count of the delete workers in each TiDB node
	TiDBTTLDeleteWorkerCount = "tidb_ttl_delete_worker_count"
	// PasswordReuseHistory limit a few passwords to reuse.
	PasswordReuseHistory = "password_history"
	// PasswordReuseTime limit how long passwords can be reused.
	PasswordReuseTime = "password_reuse_interval"
	// TiDBHistoricalStatsDuration indicates the duration to remain tidb historical stats
	TiDBHistoricalStatsDuration = "tidb_historical_stats_duration"
	// TiDBEnableHistoricalStatsForCapture indicates whether use historical stats in plan replayer capture
	TiDBEnableHistoricalStatsForCapture = "tidb_enable_historical_stats_for_capture"
	// TiDBEnableResourceControl indicates whether resource control feature is enabled
	TiDBEnableResourceControl = "tidb_enable_resource_control"
	// TiDBStmtSummaryEnablePersistent indicates whether to enable file persistence for stmtsummary.
	TiDBStmtSummaryEnablePersistent = "tidb_stmt_summary_enable_persistent"
	// TiDBStmtSummaryFilename indicates the file name written by stmtsummary.
	TiDBStmtSummaryFilename = "tidb_stmt_summary_filename"
	// TiDBStmtSummaryFileMaxDays indicates how many days the files written by stmtsummary will be kept.
	TiDBStmtSummaryFileMaxDays = "tidb_stmt_summary_file_max_days"
	// TiDBStmtSummaryFileMaxSize indicates the maximum size (in mb) of a single file written by stmtsummary.
	TiDBStmtSummaryFileMaxSize = "tidb_stmt_summary_file_max_size"
	// TiDBStmtSummaryFileMaxBackups indicates the maximum number of files written by stmtsummary.
	TiDBStmtSummaryFileMaxBackups = "tidb_stmt_summary_file_max_backups"
	// TiDBTTLRunningTasks limits the count of running ttl tasks. Default to 0, means 3 times the count of TiKV (or no
	// limitation, if the storage is not TiKV).
	TiDBTTLRunningTasks = "tidb_ttl_running_tasks"
	// AuthenticationLDAPSASLAuthMethodName defines the authentication method used by LDAP SASL authentication plugin
	AuthenticationLDAPSASLAuthMethodName = "authentication_ldap_sasl_auth_method_name"
	// AuthenticationLDAPSASLCAPath defines the ca certificate to verify LDAP connection in LDAP SASL authentication plugin
	AuthenticationLDAPSASLCAPath = "authentication_ldap_sasl_ca_path"
	// AuthenticationLDAPSASLTLS defines whether to use TLS connection in LDAP SASL authentication plugin
	AuthenticationLDAPSASLTLS = "authentication_ldap_sasl_tls"
	// AuthenticationLDAPSASLServerHost defines the server host of LDAP server for LDAP SASL authentication plugin
	AuthenticationLDAPSASLServerHost = "authentication_ldap_sasl_server_host"
	// AuthenticationLDAPSASLServerPort defines the port of LDAP server for LDAP SASL authentication plugin
	AuthenticationLDAPSASLServerPort = "authentication_ldap_sasl_server_port"
	// AuthenticationLDAPSASLReferral defines whether to enable LDAP referral for LDAP SASL authentication plugin
	AuthenticationLDAPSASLReferral = "authentication_ldap_sasl_referral"
	// AuthenticationLDAPSASLUserSearchAttr defines the attribute of username in LDAP server
	AuthenticationLDAPSASLUserSearchAttr = "authentication_ldap_sasl_user_search_attr"
	// AuthenticationLDAPSASLBindBaseDN defines the `dn` to search the users in. It's used to limit the search scope of TiDB.
	AuthenticationLDAPSASLBindBaseDN = "authentication_ldap_sasl_bind_base_dn"
	// AuthenticationLDAPSASLBindRootDN defines the `dn` of the user to login the LDAP server and perform search.
	AuthenticationLDAPSASLBindRootDN = "authentication_ldap_sasl_bind_root_dn"
	// AuthenticationLDAPSASLBindRootPWD defines the password of the user to login the LDAP server and perform search.
	AuthenticationLDAPSASLBindRootPWD = "authentication_ldap_sasl_bind_root_pwd"
	// AuthenticationLDAPSASLInitPoolSize defines the init size of connection pool to LDAP server for SASL plugin.
	AuthenticationLDAPSASLInitPoolSize = "authentication_ldap_sasl_init_pool_size"
	// AuthenticationLDAPSASLMaxPoolSize defines the max size of connection pool to LDAP server for SASL plugin.
	AuthenticationLDAPSASLMaxPoolSize = "authentication_ldap_sasl_max_pool_size"
	// AuthenticationLDAPSimpleAuthMethodName defines the authentication method used by LDAP Simple authentication plugin
	AuthenticationLDAPSimpleAuthMethodName = "authentication_ldap_simple_auth_method_name"
	// AuthenticationLDAPSimpleCAPath defines the ca certificate to verify LDAP connection in LDAP Simple authentication plugin
	AuthenticationLDAPSimpleCAPath = "authentication_ldap_simple_ca_path"
	// AuthenticationLDAPSimpleTLS defines whether to use TLS connection in LDAP Simple authentication plugin
	AuthenticationLDAPSimpleTLS = "authentication_ldap_simple_tls"
	// AuthenticationLDAPSimpleServerHost defines the server host of LDAP server for LDAP Simple authentication plugin
	AuthenticationLDAPSimpleServerHost = "authentication_ldap_simple_server_host"
	// AuthenticationLDAPSimpleServerPort defines the port of LDAP server for LDAP Simple authentication plugin
	AuthenticationLDAPSimpleServerPort = "authentication_ldap_simple_server_port"
	// AuthenticationLDAPSimpleReferral defines whether to enable LDAP referral for LDAP Simple authentication plugin
	AuthenticationLDAPSimpleReferral = "authentication_ldap_simple_referral"
	// AuthenticationLDAPSimpleUserSearchAttr defines the attribute of username in LDAP server
	AuthenticationLDAPSimpleUserSearchAttr = "authentication_ldap_simple_user_search_attr"
	// AuthenticationLDAPSimpleBindBaseDN defines the `dn` to search the users in. It's used to limit the search scope of TiDB.
	AuthenticationLDAPSimpleBindBaseDN = "authentication_ldap_simple_bind_base_dn"
	// AuthenticationLDAPSimpleBindRootDN defines the `dn` of the user to login the LDAP server and perform search.
	AuthenticationLDAPSimpleBindRootDN = "authentication_ldap_simple_bind_root_dn"
	// AuthenticationLDAPSimpleBindRootPWD defines the password of the user to login the LDAP server and perform search.
	AuthenticationLDAPSimpleBindRootPWD = "authentication_ldap_simple_bind_root_pwd"
	// AuthenticationLDAPSimpleInitPoolSize defines the init size of connection pool to LDAP server for SASL plugin.
	AuthenticationLDAPSimpleInitPoolSize = "authentication_ldap_simple_init_pool_size"
	// AuthenticationLDAPSimpleMaxPoolSize defines the max size of connection pool to LDAP server for SASL plugin.
	AuthenticationLDAPSimpleMaxPoolSize = "authentication_ldap_simple_max_pool_size"
	// TiDBRuntimeFilterTypeName the value of is string, a runtime filter type list split by ",", such as: "IN,MIN_MAX"
	TiDBRuntimeFilterTypeName = "tidb_runtime_filter_type"
	// TiDBRuntimeFilterModeName the mode of runtime filter, such as "OFF", "LOCAL"
	TiDBRuntimeFilterModeName = "tidb_runtime_filter_mode"
	// TiDBSkipMissingPartitionStats controls how to handle missing partition stats when merging partition stats to global stats.
	// When set to true, skip missing partition stats and continue to merge other partition stats to global stats.
	// When set to false, give up merging partition stats to global stats.
	TiDBSkipMissingPartitionStats = "tidb_skip_missing_partition_stats"
	// TiDBSessionAlias indicates the alias of a session which is used for tracing.
	TiDBSessionAlias = "tidb_session_alias"
<<<<<<< HEAD
	// TiDBSchemaVersionCacheLimit defines the capacity size of domain infoSchema cache.
	TiDBSchemaVersionCacheLimit = "tidb_schema_version_cache_limit"
=======
	// TiDBServiceScope indicates the role for tidb for distributed task framework.
	TiDBServiceScope = "tidb_service_scope"
>>>>>>> fa0c5ced
)

// TiDB intentional limits
// Can be raised in the future.

const (
	// MaxConfigurableConcurrency is the maximum number of "threads" (goroutines) that can be specified
	// for any type of configuration item that has concurrent workers.
	MaxConfigurableConcurrency = 256
)

// Default TiDB system variable values.
const (
	DefHostname                                    = "localhost"
	DefIndexLookupConcurrency                      = ConcurrencyUnset
	DefIndexLookupJoinConcurrency                  = ConcurrencyUnset
	DefIndexSerialScanConcurrency                  = 1
	DefIndexJoinBatchSize                          = 25000
	DefIndexLookupSize                             = 20000
	DefDistSQLScanConcurrency                      = 15
	DefBuildStatsConcurrency                       = 4
	DefAutoAnalyzeRatio                            = 0.5
	DefAutoAnalyzeStartTime                        = "00:00 +0000"
	DefAutoAnalyzeEndTime                          = "23:59 +0000"
	DefAutoIncrementIncrement                      = 1
	DefAutoIncrementOffset                         = 1
	DefChecksumTableConcurrency                    = 4
	DefSkipUTF8Check                               = false
	DefSkipASCIICheck                              = false
	DefOptAggPushDown                              = false
	DefOptDeriveTopN                               = false
	DefOptCartesianBCJ                             = 1
	DefOptMPPOuterJoinFixedBuildSide               = false
	DefOptWriteRowID                               = false
	DefOptEnableCorrelationAdjustment              = true
	DefOptLimitPushDownThreshold                   = 100
	DefOptCorrelationThreshold                     = 0.9
	DefOptCorrelationExpFactor                     = 1
	DefOptCPUFactor                                = 3.0
	DefOptCopCPUFactor                             = 3.0
	DefOptTiFlashConcurrencyFactor                 = 24.0
	DefOptNetworkFactor                            = 1.0
	DefOptScanFactor                               = 1.5
	DefOptDescScanFactor                           = 3.0
	DefOptSeekFactor                               = 20.0
	DefOptMemoryFactor                             = 0.001
	DefOptDiskFactor                               = 1.5
	DefOptConcurrencyFactor                        = 3.0
	DefOptForceInlineCTE                           = false
	DefOptInSubqToJoinAndAgg                       = true
	DefOptPreferRangeScan                          = false
	DefBatchInsert                                 = false
	DefBatchDelete                                 = false
	DefBatchCommit                                 = false
	DefCurretTS                                    = 0
	DefInitChunkSize                               = 32
	DefMinPagingSize                               = int(paging.MinPagingSize)
	DefMaxPagingSize                               = int(paging.MaxPagingSize)
	DefMaxChunkSize                                = 1024
	DefDMLBatchSize                                = 0
	DefMaxPreparedStmtCount                        = -1
	DefWaitTimeout                                 = 28800
	DefTiDBMemQuotaApplyCache                      = 32 << 20 // 32MB.
	DefTiDBMemQuotaBindingCache                    = 64 << 20 // 64MB.
	DefTiDBGeneralLog                              = false
	DefTiDBPProfSQLCPU                             = 0
	DefTiDBRetryLimit                              = 10
	DefTiDBDisableTxnAutoRetry                     = true
	DefTiDBConstraintCheckInPlace                  = false
	DefTiDBHashJoinConcurrency                     = ConcurrencyUnset
	DefTiDBProjectionConcurrency                   = ConcurrencyUnset
	DefBroadcastJoinThresholdSize                  = 100 * 1024 * 1024
	DefBroadcastJoinThresholdCount                 = 10 * 1024
	DefPreferBCJByExchangeDataSize                 = false
	DefTiDBOptimizerSelectivityLevel               = 0
	DefTiDBOptimizerEnableNewOFGB                  = false
	DefTiDBEnableOuterJoinReorder                  = true
	DefTiDBEnableNAAJ                              = true
	DefTiDBAllowBatchCop                           = 1
	DefTiDBAllowMPPExecution                       = true
	DefTiDBAllowTiFlashCop                         = false
	DefTiDBHashExchangeWithNewCollation            = true
	DefTiDBEnforceMPPExecution                     = false
	DefTiFlashMaxThreads                           = -1
	DefTiFlashMaxBytesBeforeExternalJoin           = -1
	DefTiFlashMaxBytesBeforeExternalGroupBy        = -1
	DefTiFlashMaxBytesBeforeExternalSort           = -1
	DefTiFlashMemQuotaQueryPerNode                 = 0
	DefTiFlashQuerySpillRatio                      = 0.7
	DefTiDBEnableTiFlashPipelineMode               = true
	DefTiDBMPPStoreFailTTL                         = "60s"
	DefTiDBTxnMode                                 = ""
	DefTiDBRowFormatV1                             = 1
	DefTiDBRowFormatV2                             = 2
	DefTiDBDDLReorgWorkerCount                     = 4
	DefTiDBDDLReorgBatchSize                       = 256
	DefTiDBDDLFlashbackConcurrency                 = 64
	DefTiDBDDLErrorCountLimit                      = 512
	DefTiDBMaxDeltaSchemaCount                     = 1024
	DefTiDBPlacementMode                           = PlacementModeStrict
	DefTiDBEnableAutoIncrementInGenerated          = false
	DefTiDBHashAggPartialConcurrency               = ConcurrencyUnset
	DefTiDBHashAggFinalConcurrency                 = ConcurrencyUnset
	DefTiDBWindowConcurrency                       = ConcurrencyUnset
	DefTiDBMergeJoinConcurrency                    = 1 // disable optimization by default
	DefTiDBStreamAggConcurrency                    = 1
	DefTiDBForcePriority                           = mysql.NoPriority
	DefEnableWindowFunction                        = true
	DefEnablePipelinedWindowFunction               = true
	DefEnableStrictDoubleTypeCheck                 = true
	DefEnableVectorizedExpression                  = true
	DefTiDBOptJoinReorderThreshold                 = 0
	DefTiDBDDLSlowOprThreshold                     = 300
	DefTiDBUseFastAnalyze                          = false
	DefTiDBSkipIsolationLevelCheck                 = false
	DefTiDBExpensiveQueryTimeThreshold             = 60      // 60s
	DefTiDBExpensiveTxnTimeThreshold               = 60 * 10 // 10 minutes
	DefTiDBScatterRegion                           = false
	DefTiDBWaitSplitRegionFinish                   = true
	DefWaitSplitRegionTimeout                      = 300 // 300s
	DefTiDBEnableNoopFuncs                         = Off
	DefTiDBEnableNoopVariables                     = true
	DefTiDBAllowRemoveAutoInc                      = false
	DefTiDBUsePlanBaselines                        = true
	DefTiDBEvolvePlanBaselines                     = false
	DefTiDBEvolvePlanTaskMaxTime                   = 600 // 600s
	DefTiDBEvolvePlanTaskStartTime                 = "00:00 +0000"
	DefTiDBEvolvePlanTaskEndTime                   = "23:59 +0000"
	DefInnodbLockWaitTimeout                       = 50 // 50s
	DefTiDBStoreLimit                              = 0
	DefTiDBMetricSchemaStep                        = 60 // 60s
	DefTiDBMetricSchemaRangeDuration               = 60 // 60s
	DefTiDBFoundInPlanCache                        = false
	DefTiDBFoundInBinding                          = false
	DefTiDBEnableCollectExecutionInfo              = true
	DefTiDBAllowAutoRandExplicitInsert             = false
	DefTiDBEnableClusteredIndex                    = ClusteredIndexDefModeOn
	DefTiDBRedactLog                               = false
	DefTiDBRestrictedReadOnly                      = false
	DefTiDBSuperReadOnly                           = false
	DefTiDBShardAllocateStep                       = math.MaxInt64
	DefTiDBEnableTelemetry                         = false
	DefTiDBEnableParallelApply                     = false
	DefTiDBPartitionPruneMode                      = "dynamic"
	DefTiDBEnableRateLimitAction                   = false
	DefTiDBEnableAsyncCommit                       = false
	DefTiDBEnable1PC                               = false
	DefTiDBGuaranteeLinearizability                = true
	DefTiDBAnalyzeVersion                          = 2
	DefTiDBAutoAnalyzePartitionBatchSize           = 1
	DefTiDBEnableIndexMergeJoin                    = false
	DefTiDBTrackAggregateMemoryUsage               = true
	DefCTEMaxRecursionDepth                        = 1000
	DefTiDBTmpTableMaxSize                         = 64 << 20 // 64MB.
	DefTiDBEnableLocalTxn                          = false
	DefTiDBTSOClientBatchMaxWaitTime               = 0.0 // 0ms
	DefTiDBEnableTSOFollowerProxy                  = false
	DefTiDBEnableOrderedResultMode                 = false
	DefTiDBEnablePseudoForOutdatedStats            = false
	DefTiDBRegardNULLAsPoint                       = true
	DefEnablePlacementCheck                        = true
	DefTimestamp                                   = "0"
	DefTimestampFloat                              = 0.0
	DefTiDBEnableStmtSummary                       = true
	DefTiDBStmtSummaryInternalQuery                = false
	DefTiDBStmtSummaryRefreshInterval              = 1800
	DefTiDBStmtSummaryHistorySize                  = 24
	DefTiDBStmtSummaryMaxStmtCount                 = 3000
	DefTiDBStmtSummaryMaxSQLLength                 = 4096
	DefTiDBCapturePlanBaseline                     = Off
	DefTiDBEnableIndexMerge                        = true
	DefEnableLegacyInstanceScope                   = true
	DefTiDBTableCacheLease                         = 3 // 3s
	DefTiDBPersistAnalyzeOptions                   = true
	DefTiDBEnableColumnTracking                    = false
	DefTiDBStatsLoadSyncWait                       = 100
	DefTiDBStatsLoadPseudoTimeout                  = true
	DefSysdateIsNow                                = false
	DefTiDBEnableMutationChecker                   = false
	DefTiDBTxnAssertionLevel                       = AssertionOffStr
	DefTiDBIgnorePreparedCacheCloseStmt            = false
	DefTiDBBatchPendingTiFlashCount                = 4000
	DefRCReadCheckTS                               = false
	DefTiDBRemoveOrderbyInSubquery                 = true
	DefTiDBSkewDistinctAgg                         = false
	DefTiDB3StageDistinctAgg                       = true
	DefTiDB3StageMultiDistinctAgg                  = false
	DefTiDBOptExplainEvaledSubquery                = false
	DefTiDBReadStaleness                           = 0
	DefTiDBGCMaxWaitTime                           = 24 * 60 * 60
	DefMaxAllowedPacket                     uint64 = 67108864
	DefTiDBEnableBatchDML                          = false
	DefTiDBMemQuotaQuery                           = 1073741824 // 1GB
	DefTiDBStatsCacheMemQuota                      = 0
	MaxTiDBStatsCacheMemQuota                      = 1024 * 1024 * 1024 * 1024 // 1TB
	DefTiDBQueryLogMaxLen                          = 4096
	DefRequireSecureTransport                      = false
	DefTiDBCommitterConcurrency                    = 128
	DefTiDBBatchDMLIgnoreError                     = false
	DefTiDBMemQuotaAnalyze                         = -1
	DefTiDBEnableAutoAnalyze                       = true
	DefTiDBMemOOMAction                            = "CANCEL"
	DefTiDBMaxAutoAnalyzeTime                      = 12 * 60 * 60
	DefTiDBEnablePrepPlanCache                     = true
	DefTiDBPrepPlanCacheSize                       = 100
	DefTiDBSessionPlanCacheSize                    = 100
	DefTiDBEnablePrepPlanCacheMemoryMonitor        = true
	DefTiDBPrepPlanCacheMemoryGuardRatio           = 0.1
	DefTiDBEnableDistTask                          = disttask.TiDBEnableDistTask
	DefTiDBSimplifiedMetrics                       = false
	DefTiDBEnablePaging                            = true
	DefTiFlashFineGrainedShuffleStreamCount        = 0
	DefStreamCountWhenMaxThreadsNotSet             = 8
	DefTiFlashFineGrainedShuffleBatchSize          = 8192
	DefAdaptiveClosestReadThreshold                = 4096
	DefTiDBEnableAnalyzeSnapshot                   = false
	DefTiDBGenerateBinaryPlan                      = true
	DefEnableTiDBGCAwareMemoryTrack                = false
	DefTiDBDefaultStrMatchSelectivity              = 0.8
	DefTiDBEnableTmpStorageOnOOM                   = true
	DefTiDBEnableMDL                               = true
	DefTiFlashFastScan                             = false
	DefMemoryUsageAlarmRatio                       = 0.7
	DefMemoryUsageAlarmKeepRecordNum               = 5
	DefTiDBEnableFastReorg                         = true
	DefTiDBDDLDiskQuota                            = 100 * 1024 * 1024 * 1024 // 100GB
	DefExecutorConcurrency                         = 5
	DefTiDBEnableNonPreparedPlanCache              = false
	DefTiDBEnableNonPreparedPlanCacheForDML        = false
	DefTiDBNonPreparedPlanCacheSize                = 100
	DefTiDBPlanCacheMaxPlanSize                    = 2 * size.MB
	// MaxDDLReorgBatchSize is exported for testing.
	MaxDDLReorgBatchSize                  int32  = 10240
	MinDDLReorgBatchSize                  int32  = 32
	MinExpensiveQueryTimeThreshold        uint64 = 10 // 10s
	MinExpensiveTxnTimeThreshold          uint64 = 60 // 60s
	DefTiDBAutoBuildStatsConcurrency             = 1
	DefTiDBSysProcScanConcurrency                = 1
	DefTiDBRcWriteCheckTs                        = false
	DefTiDBForeignKeyChecks                      = true
	DefTiDBOptAdvancedJoinHint                   = true
	DefTiDBAnalyzePartitionConcurrency           = 1
	DefTiDBOptRangeMaxSize                       = 64 * int64(size.MB) // 64 MB
	DefTiDBCostModelVer                          = 2
	DefTiDBServerMemoryLimitSessMinSize          = 128 << 20
	DefTiDBMergePartitionStatsConcurrency        = 1
	DefTiDBServerMemoryLimitGCTrigger            = 0.7
	DefTiDBEnableGOGCTuner                       = true
	// DefTiDBGOGCTunerThreshold is to limit TiDBGOGCTunerThreshold.
	DefTiDBGOGCTunerThreshold                 float64 = 0.6
	DefTiDBOptPrefixIndexSingleScan                   = true
	DefTiDBExternalTS                                 = 0
	DefTiDBEnableExternalTSRead                       = false
	DefTiDBEnableReusechunk                           = true
	DefTiDBUseAlloc                                   = false
	DefTiDBEnablePlanReplayerCapture                  = true
	DefTiDBIndexMergeIntersectionConcurrency          = ConcurrencyUnset
	DefTiDBTTLJobEnable                               = true
	DefTiDBTTLScanBatchSize                           = 500
	DefTiDBTTLScanBatchMaxSize                        = 10240
	DefTiDBTTLScanBatchMinSize                        = 1
	DefTiDBTTLDeleteBatchSize                         = 100
	DefTiDBTTLDeleteBatchMaxSize                      = 10240
	DefTiDBTTLDeleteBatchMinSize                      = 1
	DefTiDBTTLDeleteRateLimit                         = 0
	DefTiDBTTLRunningTasks                            = -1
	DefPasswordReuseHistory                           = 0
	DefPasswordReuseTime                              = 0
	DefTiDBStoreBatchSize                             = 4
	DefTiDBHistoricalStatsDuration                    = 7 * 24 * time.Hour
	DefTiDBEnableHistoricalStatsForCapture            = false
	DefTiDBTTLJobScheduleWindowStartTime              = "00:00 +0000"
	DefTiDBTTLJobScheduleWindowEndTime                = "23:59 +0000"
	DefTiDBTTLScanWorkerCount                         = 4
	DefTiDBTTLDeleteWorkerCount                       = 4
	DefaultExchangeCompressionMode                    = kv.ExchangeCompressionModeUnspecified
	DefTiDBEnableResourceControl                      = true
	DefTiDBPessimisticTransactionFairLocking          = false
	DefTiDBEnablePlanCacheForParamLimit               = true
	DefTiFlashComputeDispatchPolicy                   = tiflashcompute.DispatchPolicyConsistentHashStr
	DefTiDBEnablePlanCacheForSubquery                 = true
	DefTiDBLoadBasedReplicaReadThreshold              = time.Second
	DefTiDBOptEnableLateMaterialization               = true
	DefTiDBOptOrderingIdxSelThresh                    = 0.0
	DefTiDBOptEnableMPPSharedCTEExecution             = false
	DefTiDBPlanCacheInvalidationOnFreshStats          = true
	DefTiDBEnableRowLevelChecksum                     = false
	DefAuthenticationLDAPSASLAuthMethodName           = "SCRAM-SHA-1"
	DefAuthenticationLDAPSASLServerPort               = 389
	DefAuthenticationLDAPSASLTLS                      = false
	DefAuthenticationLDAPSASLUserSearchAttr           = "uid"
	DefAuthenticationLDAPSASLInitPoolSize             = 10
	DefAuthenticationLDAPSASLMaxPoolSize              = 1000
	DefAuthenticationLDAPSimpleAuthMethodName         = "SIMPLE"
	DefAuthenticationLDAPSimpleServerPort             = 389
	DefAuthenticationLDAPSimpleTLS                    = false
	DefAuthenticationLDAPSimpleUserSearchAttr         = "uid"
	DefAuthenticationLDAPSimpleInitPoolSize           = 10
	DefAuthenticationLDAPSimpleMaxPoolSize            = 1000
	DefTiFlashReplicaRead                             = tiflash.AllReplicaStr
	DefTiDBEnableFastCheckTable                       = true
	DefRuntimeFilterType                              = "IN"
	DefRuntimeFilterMode                              = "OFF"
	DefTiDBLockUnchangedKeys                          = true
	DefTiDBEnableCheckConstraint                      = false
	DefTiDBSkipMissingPartitionStats                  = true
	DefTiDBOptObjective                               = OptObjectiveModerate
	DefTiDBSchemaVersionCacheLimit                    = 16
)

// Process global variables.
var (
	ProcessGeneralLog             = atomic.NewBool(false)
	RunAutoAnalyze                = atomic.NewBool(DefTiDBEnableAutoAnalyze)
	GlobalLogMaxDays              = atomic.NewInt32(int32(config.GetGlobalConfig().Log.File.MaxDays))
	QueryLogMaxLen                = atomic.NewInt32(DefTiDBQueryLogMaxLen)
	EnablePProfSQLCPU             = atomic.NewBool(false)
	EnableBatchDML                = atomic.NewBool(false)
	EnableTmpStorageOnOOM         = atomic.NewBool(DefTiDBEnableTmpStorageOnOOM)
	ddlReorgWorkerCounter   int32 = DefTiDBDDLReorgWorkerCount
	ddlReorgBatchSize       int32 = DefTiDBDDLReorgBatchSize
	ddlFlashbackConcurrency int32 = DefTiDBDDLFlashbackConcurrency
	ddlErrorCountLimit      int64 = DefTiDBDDLErrorCountLimit
	ddlReorgRowFormat       int64 = DefTiDBRowFormatV2
	maxDeltaSchemaCount     int64 = DefTiDBMaxDeltaSchemaCount
	// DDLSlowOprThreshold is the threshold for ddl slow operations, uint is millisecond.
	DDLSlowOprThreshold                  = config.GetGlobalConfig().Instance.DDLSlowOprThreshold
	ForcePriority                        = int32(DefTiDBForcePriority)
	MaxOfMaxAllowedPacket         uint64 = 1073741824
	ExpensiveQueryTimeThreshold   uint64 = DefTiDBExpensiveQueryTimeThreshold
	ExpensiveTxnTimeThreshold     uint64 = DefTiDBExpensiveTxnTimeThreshold
	MemoryUsageAlarmRatio                = atomic.NewFloat64(DefMemoryUsageAlarmRatio)
	MemoryUsageAlarmKeepRecordNum        = atomic.NewInt64(DefMemoryUsageAlarmKeepRecordNum)
	EnableLocalTxn                       = atomic.NewBool(DefTiDBEnableLocalTxn)
	MaxTSOBatchWaitInterval              = atomic.NewFloat64(DefTiDBTSOClientBatchMaxWaitTime)
	EnableTSOFollowerProxy               = atomic.NewBool(DefTiDBEnableTSOFollowerProxy)
	RestrictedReadOnly                   = atomic.NewBool(DefTiDBRestrictedReadOnly)
	VarTiDBSuperReadOnly                 = atomic.NewBool(DefTiDBSuperReadOnly)
	PersistAnalyzeOptions                = atomic.NewBool(DefTiDBPersistAnalyzeOptions)
	TableCacheLease                      = atomic.NewInt64(DefTiDBTableCacheLease)
	EnableColumnTracking                 = atomic.NewBool(DefTiDBEnableColumnTracking)
	StatsLoadSyncWait                    = atomic.NewInt64(DefTiDBStatsLoadSyncWait)
	StatsLoadPseudoTimeout               = atomic.NewBool(DefTiDBStatsLoadPseudoTimeout)
	MemQuotaBindingCache                 = atomic.NewInt64(DefTiDBMemQuotaBindingCache)
	GCMaxWaitTime                        = atomic.NewInt64(DefTiDBGCMaxWaitTime)
	StatsCacheMemQuota                   = atomic.NewInt64(DefTiDBStatsCacheMemQuota)
	OOMAction                            = atomic.NewString(DefTiDBMemOOMAction)
	MaxAutoAnalyzeTime                   = atomic.NewInt64(DefTiDBMaxAutoAnalyzeTime)
	// variables for plan cache
	PreparedPlanCacheMemoryGuardRatio = atomic.NewFloat64(DefTiDBPrepPlanCacheMemoryGuardRatio)
	EnableDistTask                    = atomic.NewBool(DefTiDBEnableDistTask)
	DDLForce2Queue                    = atomic.NewBool(false)
	EnableNoopVariables               = atomic.NewBool(DefTiDBEnableNoopVariables)
	EnableMDL                         = atomic.NewBool(false)
	AutoAnalyzePartitionBatchSize     = atomic.NewInt64(DefTiDBAutoAnalyzePartitionBatchSize)
	// EnableFastReorg indicates whether to use lightning to enhance DDL reorg performance.
	EnableFastReorg = atomic.NewBool(DefTiDBEnableFastReorg)
	// DDLDiskQuota is the temporary variable for set disk quota for lightning
	DDLDiskQuota = atomic.NewUint64(DefTiDBDDLDiskQuota)
	// EnableForeignKey indicates whether to enable foreign key feature.
	EnableForeignKey    = atomic.NewBool(true)
	EnableRCReadCheckTS = atomic.NewBool(false)
	// EnableRowLevelChecksum indicates whether to append checksum to row values.
	EnableRowLevelChecksum = atomic.NewBool(DefTiDBEnableRowLevelChecksum)

	// DefTiDBServerMemoryLimit indicates the default value of TiDBServerMemoryLimit(TotalMem * 80%).
	// It should be a const and shouldn't be modified after tidb is started.
	DefTiDBServerMemoryLimit           = serverMemoryLimitDefaultValue()
	GOGCTunerThreshold                 = atomic.NewFloat64(DefTiDBGOGCTunerThreshold)
	PasswordValidationLength           = atomic.NewInt32(8)
	PasswordValidationMixedCaseCount   = atomic.NewInt32(1)
	PasswordValidtaionNumberCount      = atomic.NewInt32(1)
	PasswordValidationSpecialCharCount = atomic.NewInt32(1)
	EnableTTLJob                       = atomic.NewBool(DefTiDBTTLJobEnable)
	TTLScanBatchSize                   = atomic.NewInt64(DefTiDBTTLScanBatchSize)
	TTLDeleteBatchSize                 = atomic.NewInt64(DefTiDBTTLDeleteBatchSize)
	TTLDeleteRateLimit                 = atomic.NewInt64(DefTiDBTTLDeleteRateLimit)
	TTLJobScheduleWindowStartTime      = atomic.NewTime(
		mustParseTime(
			FullDayTimeFormat,
			DefTiDBTTLJobScheduleWindowStartTime,
		),
	)
	TTLJobScheduleWindowEndTime = atomic.NewTime(
		mustParseTime(
			FullDayTimeFormat,
			DefTiDBTTLJobScheduleWindowEndTime,
		),
	)
	TTLScanWorkerCount              = atomic.NewInt32(DefTiDBTTLScanWorkerCount)
	TTLDeleteWorkerCount            = atomic.NewInt32(DefTiDBTTLDeleteWorkerCount)
	PasswordHistory                 = atomic.NewInt64(DefPasswordReuseHistory)
	PasswordReuseInterval           = atomic.NewInt64(DefPasswordReuseTime)
	IsSandBoxModeEnabled            = atomic.NewBool(false)
	MaxPreparedStmtCountValue       = atomic.NewInt64(DefMaxPreparedStmtCount)
	HistoricalStatsDuration         = atomic.NewDuration(DefTiDBHistoricalStatsDuration)
	EnableHistoricalStatsForCapture = atomic.NewBool(DefTiDBEnableHistoricalStatsForCapture)
	TTLRunningTasks                 = atomic.NewInt32(DefTiDBTTLRunningTasks)
	// always set the default value to false because the resource control in kv-client is not inited
	// It will be initialized to the right value after the first call of `rebuildSysVarCache`
	EnableResourceControl     = atomic.NewBool(false)
	EnableCheckConstraint     = atomic.NewBool(DefTiDBEnableCheckConstraint)
	SkipMissingPartitionStats = atomic.NewBool(DefTiDBSkipMissingPartitionStats)
<<<<<<< HEAD
	SchemaVersionCacheLimit   = atomic.NewInt64(DefTiDBSchemaVersionCacheLimit)
=======
	ServiceScope              = atomic.NewString("")
>>>>>>> fa0c5ced
)

var (
	// SetMemQuotaAnalyze is the func registered by global/subglobal tracker to set memory quota.
	SetMemQuotaAnalyze func(quota int64) = nil
	// GetMemQuotaAnalyze is the func registered by global/subglobal tracker to get memory quota.
	GetMemQuotaAnalyze func() int64 = nil
	// SetStatsCacheCapacity is the func registered by domain to set statsCache memory quota.
	SetStatsCacheCapacity atomic.Pointer[func(int64)]
	// SetPDClientDynamicOption is the func registered by domain
	SetPDClientDynamicOption atomic.Pointer[func(string, string)]
	// SwitchMDL is the func registered by DDL to switch MDL.
	SwitchMDL func(bool2 bool) error = nil
	// EnableDDL is the func registered by ddl to enable running ddl in this instance.
	EnableDDL func() error = nil
	// DisableDDL is the func registered by ddl to disable running ddl in this instance.
	DisableDDL func() error = nil
	// SetExternalTimestamp is the func registered by staleread to set externaltimestamp in pd
	SetExternalTimestamp func(ctx context.Context, ts uint64) error
	// GetExternalTimestamp is the func registered by staleread to get externaltimestamp from pd
	GetExternalTimestamp func(ctx context.Context) (uint64, error)
	// SetGlobalResourceControl is the func registered by domain to set cluster resource control.
	SetGlobalResourceControl atomic.Pointer[func(bool)]
)

// Hooks functions for Cluster Resource Control.
var (
	// EnableGlobalResourceControlFunc is the function registered by tikv_driver to set cluster resource control.
	EnableGlobalResourceControlFunc = func() {}
	// DisableGlobalResourceControlFunc is the function registered by tikv_driver to unset cluster resource control.
	DisableGlobalResourceControlFunc = func() {}
)

func serverMemoryLimitDefaultValue() string {
	total, err := memory.MemTotal()
	if err == nil && total != 0 {
		return "80%"
	}
	return "0"
}

func mustParseDuration(str string) time.Duration {
	duration, err := time.ParseDuration(str)
	if err != nil {
		panic(fmt.Sprintf("%s is not a duration", str))
	}

	return duration
}

func mustParseTime(layout string, str string) time.Time {
	time, err := time.ParseInLocation(layout, str, time.UTC)
	if err != nil {
		panic(fmt.Sprintf("%s is not in %s duration format", str, layout))
	}

	return time
}<|MERGE_RESOLUTION|>--- conflicted
+++ resolved
@@ -1095,13 +1095,10 @@
 	TiDBSkipMissingPartitionStats = "tidb_skip_missing_partition_stats"
 	// TiDBSessionAlias indicates the alias of a session which is used for tracing.
 	TiDBSessionAlias = "tidb_session_alias"
-<<<<<<< HEAD
+	// TiDBServiceScope indicates the role for tidb for distributed task framework.
+	TiDBServiceScope = "tidb_service_scope"
 	// TiDBSchemaVersionCacheLimit defines the capacity size of domain infoSchema cache.
 	TiDBSchemaVersionCacheLimit = "tidb_schema_version_cache_limit"
-=======
-	// TiDBServiceScope indicates the role for tidb for distributed task framework.
-	TiDBServiceScope = "tidb_service_scope"
->>>>>>> fa0c5ced
 )
 
 // TiDB intentional limits
@@ -1505,11 +1502,8 @@
 	EnableResourceControl     = atomic.NewBool(false)
 	EnableCheckConstraint     = atomic.NewBool(DefTiDBEnableCheckConstraint)
 	SkipMissingPartitionStats = atomic.NewBool(DefTiDBSkipMissingPartitionStats)
-<<<<<<< HEAD
+	ServiceScope              = atomic.NewString("")
 	SchemaVersionCacheLimit   = atomic.NewInt64(DefTiDBSchemaVersionCacheLimit)
-=======
-	ServiceScope              = atomic.NewString("")
->>>>>>> fa0c5ced
 )
 
 var (
