// Copyright 2017 PingCAP, Inc.
//
// Licensed under the Apache License, Version 2.0 (the "License");
// you may not use this file except in compliance with the License.
// You may obtain a copy of the License at
//
//     http://www.apache.org/licenses/LICENSE-2.0
//
// Unless required by applicable law or agreed to in writing, software
// distributed under the License is distributed on an "AS IS" BASIS,
// WITHOUT WARRANTIES OR CONDITIONS OF ANY KIND, either express or implied.
// See the License for the specific language governing permissions and
// limitations under the License.

package variable

import (
	"math"

	"github.com/pingcap/tidb/config"
	"github.com/pingcap/tidb/parser/mysql"
	"go.uber.org/atomic"
)

/*
	Steps to add a new TiDB specific system variable:

	1. Add a new variable name with comment in this file.
	2. Add the default value of the new variable in this file.
	3. Add SysVar instance in 'defaultSysVars' slice.
*/

// TiDB system variable names that only in session scope.
const (
	TiDBDDLSlowOprThreshold = "ddl_slow_threshold"

	// TiDBSnapshot is used for reading history data, the default value is empty string.
	// The value can be a datetime string like '2017-11-11 20:20:20' or a tso string. When this variable is set, the session reads history data of that time.
	TiDBSnapshot = "tidb_snapshot"

	// TiDBOptAggPushDown is used to enable/disable the optimizer rule of aggregation push down.
	TiDBOptAggPushDown = "tidb_opt_agg_push_down"

	// TiDBOptCartesianBCJ is used to disable/enable broadcast cartesian join in MPP mode
	TiDBOptCartesianBCJ = "tidb_opt_broadcast_cartesian_join"

	TiDBOptMPPOuterJoinFixedBuildSide = "tidb_opt_mpp_outer_join_fixed_build_side"

	// TiDBOptDistinctAggPushDown is used to decide whether agg with distinct should be pushed to tikv/tiflash.
	TiDBOptDistinctAggPushDown = "tidb_opt_distinct_agg_push_down"

	// TiDBBCJThresholdSize is used to limit the size of small table for mpp broadcast join.
	// Its unit is bytes, if the size of small table is larger than it, we will not use bcj.
	TiDBBCJThresholdSize = "tidb_broadcast_join_threshold_size"

	// TiDBBCJThresholdCount is used to limit the count of small table for mpp broadcast join.
	// If we can't estimate the size of one side of join child, we will check if its row number exceeds this limitation.
	TiDBBCJThresholdCount = "tidb_broadcast_join_threshold_count"

	// TiDBOptWriteRowID is used to enable/disable the operations of insert、replace and update to _tidb_rowid.
	TiDBOptWriteRowID = "tidb_opt_write_row_id"

	// TiDBAutoAnalyzeRatio will run if (table modify count)/(table row count) is greater than this value.
	TiDBAutoAnalyzeRatio = "tidb_auto_analyze_ratio"

	// TiDBAutoAnalyzeStartTime will run if current time is within start time and end time.
	TiDBAutoAnalyzeStartTime = "tidb_auto_analyze_start_time"
	TiDBAutoAnalyzeEndTime   = "tidb_auto_analyze_end_time"

	// TiDBChecksumTableConcurrency is used to speed up the ADMIN CHECKSUM TABLE
	// statement, when a table has multiple indices, those indices can be
	// scanned concurrently, with the cost of higher system performance impact.
	TiDBChecksumTableConcurrency = "tidb_checksum_table_concurrency"

	// TiDBCurrentTS is used to get the current transaction timestamp.
	// It is read-only.
	TiDBCurrentTS = "tidb_current_ts"

	// TiDBLastTxnInfo is used to get the last transaction info within the current session.
	TiDBLastTxnInfo = "tidb_last_txn_info"

	// TiDBLastQueryInfo is used to get the last query info within the current session.
	TiDBLastQueryInfo = "tidb_last_query_info"

	// TiDBLastDDLInfo is used to get the last ddl info within the current session.
	TiDBLastDDLInfo = "tidb_last_ddl_info"

	// TiDBConfig is a read-only variable that shows the config of the current server.
	TiDBConfig = "tidb_config"

	// TiDBBatchInsert is used to enable/disable auto-split insert data. If set this option on, insert executor will automatically
	// insert data into multiple batches and use a single txn for each batch. This will be helpful when inserting large data.
	TiDBBatchInsert = "tidb_batch_insert"

	// TiDBBatchDelete is used to enable/disable auto-split delete data. If set this option on, delete executor will automatically
	// split data into multiple batches and use a single txn for each batch. This will be helpful when deleting large data.
	TiDBBatchDelete = "tidb_batch_delete"

	// TiDBBatchCommit is used to enable/disable auto-split the transaction.
	// If set this option on, the transaction will be committed when it reaches stmt-count-limit and starts a new transaction.
	TiDBBatchCommit = "tidb_batch_commit"

	// TiDBDMLBatchSize is used to split the insert/delete data into small batches.
	// It only takes effort when tidb_batch_insert/tidb_batch_delete is on.
	// Its default value is 20000. When the row size is large, 20k rows could be larger than 100MB.
	// User could change it to a smaller one to avoid breaking the transaction size limitation.
	TiDBDMLBatchSize = "tidb_dml_batch_size"

	// The following session variables controls the memory quota during query execution.

	// TiDBMemQuotaQuery controls the memory quota of a query.
	TiDBMemQuotaQuery = "tidb_mem_quota_query" // Bytes.
	// TiDBMemQuotaApplyCache controls the memory quota of a query.
	TiDBMemQuotaApplyCache = "tidb_mem_quota_apply_cache"

	// TiDBGeneralLog is used to log every query in the server in info level.
	TiDBGeneralLog = "tidb_general_log"

	// TiDBLogFileMaxDays is used to log every query in the server in info level.
	TiDBLogFileMaxDays = "tidb_log_file_max_days"

	// TiDBPProfSQLCPU is used to add label sql label to pprof result.
	TiDBPProfSQLCPU = "tidb_pprof_sql_cpu"

	// TiDBRetryLimit is the maximum number of retries when committing a transaction.
	TiDBRetryLimit = "tidb_retry_limit"

	// TiDBDisableTxnAutoRetry disables transaction auto retry.
	TiDBDisableTxnAutoRetry = "tidb_disable_txn_auto_retry"

	// TiDBEnableChunkRPC enables TiDB to use Chunk format for coprocessor requests.
	TiDBEnableChunkRPC = "tidb_enable_chunk_rpc"

	// TiDBOptimizerSelectivityLevel is used to control the selectivity estimation level.
	TiDBOptimizerSelectivityLevel = "tidb_optimizer_selectivity_level"

	// TiDBOptimizerEnableNewOnlyFullGroupByCheck is used to open the newly only_full_group_by check by maintaining functional dependency.
	TiDBOptimizerEnableNewOnlyFullGroupByCheck = "tidb_enable_new_only_full_group_by_check"

	// TiDBTxnMode is used to control the transaction behavior.
	TiDBTxnMode = "tidb_txn_mode"

	// TiDBRowFormatVersion is used to control tidb row format version current.
	TiDBRowFormatVersion = "tidb_row_format_version"

	// TiDBEnableTablePartition is used to control table partition feature.
	// The valid value include auto/on/off:
	// on or auto: enable table partition if the partition type is implemented.
	// off: always disable table partition.
	TiDBEnableTablePartition = "tidb_enable_table_partition"

	// TiDBEnableListTablePartition is used to control list table partition feature.
	TiDBEnableListTablePartition = "tidb_enable_list_partition"

	// TiDBSkipIsolationLevelCheck is used to control whether to return error when set unsupported transaction
	// isolation level.
	TiDBSkipIsolationLevelCheck = "tidb_skip_isolation_level_check"

	// TiDBLowResolutionTSO is used for reading data with low resolution TSO which is updated once every two seconds
	TiDBLowResolutionTSO = "tidb_low_resolution_tso"

	// TiDBReplicaRead is used for reading data from replicas, followers for example.
	TiDBReplicaRead = "tidb_replica_read"

	// TiDBAllowRemoveAutoInc indicates whether a user can drop the auto_increment column attribute or not.
	TiDBAllowRemoveAutoInc = "tidb_allow_remove_auto_inc"

	// TiDBMultiStatementMode enables multi statement at the risk of SQL injection
	// provides backwards compatibility
	TiDBMultiStatementMode = "tidb_multi_statement_mode"

	// TiDBEvolvePlanTaskMaxTime controls the max time of a single evolution task.
	TiDBEvolvePlanTaskMaxTime = "tidb_evolve_plan_task_max_time"

	// TiDBEvolvePlanTaskStartTime is the start time of evolution task.
	TiDBEvolvePlanTaskStartTime = "tidb_evolve_plan_task_start_time"
	// TiDBEvolvePlanTaskEndTime is the end time of evolution task.
	TiDBEvolvePlanTaskEndTime = "tidb_evolve_plan_task_end_time"

	// TiDBSlowLogThreshold is used to set the slow log threshold in the server.
	TiDBSlowLogThreshold = "tidb_slow_log_threshold"

	// TiDBRecordPlanInSlowLog is used to log the plan of the slow query.
	TiDBRecordPlanInSlowLog = "tidb_record_plan_in_slow_log"

	// TiDBEnableSlowLog enables TiDB to log slow queries.
	TiDBEnableSlowLog = "tidb_enable_slow_log"

	// TiDBQueryLogMaxLen is used to set the max length of the query in the log.
	TiDBQueryLogMaxLen = "tidb_query_log_max_len"

	// TiDBCheckMb4ValueInUTF8 is used to control whether to enable the check wrong utf8 value.
	TiDBCheckMb4ValueInUTF8 = "tidb_check_mb4_value_in_utf8"

	// TiDBFoundInPlanCache indicates whether the last statement was found in plan cache
	TiDBFoundInPlanCache = "last_plan_from_cache"

	// TiDBFoundInBinding indicates whether the last statement was matched with the hints in the binding.
	TiDBFoundInBinding = "last_plan_from_binding"

	// TiDBAllowAutoRandExplicitInsert indicates whether explicit insertion on auto_random column is allowed.
	TiDBAllowAutoRandExplicitInsert = "allow_auto_random_explicit_insert"

	// TiDBTxnScope indicates whether using global transactions or local transactions.
	TiDBTxnScope = "txn_scope"

	// TiDBTxnReadTS indicates the next transaction should be staleness transaction and provide the startTS
	TiDBTxnReadTS = "tx_read_ts"

	// TiDBReadStaleness indicates the staleness duration for following statement
	TiDBReadStaleness = "tidb_read_staleness"

	// TiDBEnablePaging indicates whether paging is enabled in coprocessor requests.
	TiDBEnablePaging = "tidb_enable_paging"

	// TiDBReadConsistency indicates whether the autocommit read statement goes through TiKV RC.
	TiDBReadConsistency = "tidb_read_consistency"

	// TiDBSysdateIsNow is the name of the `tidb_sysdate_is_now` system variable
	TiDBSysdateIsNow = "tidb_sysdate_is_now"
)

// TiDB system variable names that both in session and global scope.
const (
	// TiDBBuildStatsConcurrency is used to speed up the ANALYZE statement, when a table has multiple indices,
	// those indices can be scanned concurrently, with the cost of higher system performance impact.
	TiDBBuildStatsConcurrency = "tidb_build_stats_concurrency"

	// TiDBDistSQLScanConcurrency is used to set the concurrency of a distsql scan task.
	// A distsql scan task can be a table scan or a index scan, which may be distributed to many TiKV nodes.
	// Higher concurrency may reduce latency, but with the cost of higher memory usage and system performance impact.
	// If the query has a LIMIT clause, high concurrency makes the system do much more work than needed.
	TiDBDistSQLScanConcurrency = "tidb_distsql_scan_concurrency"

	// TiDBOptInSubqToJoinAndAgg is used to enable/disable the optimizer rule of rewriting IN subquery.
	TiDBOptInSubqToJoinAndAgg = "tidb_opt_insubq_to_join_and_agg"

	// TiDBOptPreferRangeScan is used to enable/disable the optimizer to always prefer range scan over table scan, ignoring their costs.
	TiDBOptPreferRangeScan = "tidb_opt_prefer_range_scan"

	// TiDBOptEnableCorrelationAdjustment is used to indicates if enable correlation adjustment.
	TiDBOptEnableCorrelationAdjustment = "tidb_opt_enable_correlation_adjustment"

	// TiDBOptLimitPushDownThreshold determines if push Limit or TopN down to TiKV forcibly.
	TiDBOptLimitPushDownThreshold = "tidb_opt_limit_push_down_threshold"

	// TiDBOptCorrelationThreshold is a guard to enable row count estimation using column order correlation.
	TiDBOptCorrelationThreshold = "tidb_opt_correlation_threshold"

	// TiDBOptCorrelationExpFactor is an exponential factor to control heuristic approach when tidb_opt_correlation_threshold is not satisfied.
	TiDBOptCorrelationExpFactor = "tidb_opt_correlation_exp_factor"

	// TiDBOptCPUFactor is the CPU cost of processing one expression for one row.
	TiDBOptCPUFactor = "tidb_opt_cpu_factor"
	// TiDBOptCopCPUFactor is the CPU cost of processing one expression for one row in coprocessor.
	TiDBOptCopCPUFactor = "tidb_opt_copcpu_factor"
	// TiDBOptTiFlashConcurrencyFactor is concurrency number of tiflash computation.
	TiDBOptTiFlashConcurrencyFactor = "tidb_opt_tiflash_concurrency_factor"
	// TiDBOptNetworkFactor is the network cost of transferring 1 byte data.
	TiDBOptNetworkFactor = "tidb_opt_network_factor"
	// TiDBOptScanFactor is the IO cost of scanning 1 byte data on TiKV.
	TiDBOptScanFactor = "tidb_opt_scan_factor"
	// TiDBOptDescScanFactor is the IO cost of scanning 1 byte data on TiKV in desc order.
	TiDBOptDescScanFactor = "tidb_opt_desc_factor"
	// TiDBOptSeekFactor is the IO cost of seeking the start value in a range on TiKV or TiFlash.
	TiDBOptSeekFactor = "tidb_opt_seek_factor"
	// TiDBOptMemoryFactor is the memory cost of storing one tuple.
	TiDBOptMemoryFactor = "tidb_opt_memory_factor"
	// TiDBOptDiskFactor is the IO cost of reading/writing one byte to temporary disk.
	TiDBOptDiskFactor = "tidb_opt_disk_factor"
	// TiDBOptConcurrencyFactor is the CPU cost of additional one goroutine.
	TiDBOptConcurrencyFactor = "tidb_opt_concurrency_factor"

	// TiDBIndexJoinBatchSize is used to set the batch size of an index lookup join.
	// The index lookup join fetches batches of data from outer executor and constructs ranges for inner executor.
	// This value controls how much of data in a batch to do the index join.
	// Large value may reduce the latency but consumes more system resource.
	TiDBIndexJoinBatchSize = "tidb_index_join_batch_size"

	// TiDBIndexLookupSize is used for index lookup executor.
	// The index lookup executor first scan a batch of handles from a index, then use those handles to lookup the table
	// rows, this value controls how much of handles in a batch to do a lookup task.
	// Small value sends more RPCs to TiKV, consume more system resource.
	// Large value may do more work than needed if the query has a limit.
	TiDBIndexLookupSize = "tidb_index_lookup_size"

	// TiDBIndexLookupConcurrency is used for index lookup executor.
	// A lookup task may have 'tidb_index_lookup_size' of handles at maximum, the handles may be distributed
	// in many TiKV nodes, we execute multiple concurrent index lookup tasks concurrently to reduce the time
	// waiting for a task to finish.
	// Set this value higher may reduce the latency but consumes more system resource.
	// tidb_index_lookup_concurrency is deprecated, use tidb_executor_concurrency instead.
	TiDBIndexLookupConcurrency = "tidb_index_lookup_concurrency"

	// TiDBIndexLookupJoinConcurrency is used for index lookup join executor.
	// IndexLookUpJoin starts "tidb_index_lookup_join_concurrency" inner workers
	// to fetch inner rows and join the matched (outer, inner) row pairs.
	// tidb_index_lookup_join_concurrency is deprecated, use tidb_executor_concurrency instead.
	TiDBIndexLookupJoinConcurrency = "tidb_index_lookup_join_concurrency"

	// TiDBIndexSerialScanConcurrency is used for controlling the concurrency of index scan operation
	// when we need to keep the data output order the same as the order of index data.
	TiDBIndexSerialScanConcurrency = "tidb_index_serial_scan_concurrency"

	// TiDBMaxChunkSize is used to control the max chunk size during query execution.
	TiDBMaxChunkSize = "tidb_max_chunk_size"

	// TiDBAllowBatchCop means if we should send batch coprocessor to TiFlash. It can be set to 0, 1 and 2.
	// 0 means never use batch cop, 1 means use batch cop in case of aggregation and join, 2, means to force sending batch cop for any query.
	// The default value is 0
	TiDBAllowBatchCop = "tidb_allow_batch_cop"

	// TiDBAllowMPPExecution means if we should use mpp way to execute query or not.
	// Default value is `true`, means to be determined by the optimizer.
	// Value set to `false` means never use mpp.
	TiDBAllowMPPExecution = "tidb_allow_mpp"

	// TiDBHashExchangeWithNewCollation means if hash exchange is supported when new collation is on.
	// Default value is `true`, means support hash exchange when new collation is on.
	// Value set to `false` means not support hash exchange when new collation is on.
	TiDBHashExchangeWithNewCollation = "tidb_hash_exchange_with_new_collation"

	// TiDBEnforceMPPExecution means if we should enforce mpp way to execute query or not.
	// Default value is `false`, means to be determined by variable `tidb_allow_mpp`.
	// Value set to `true` means enforce use mpp.
	// Note if you want to set `tidb_enforce_mpp` to `true`, you must set `tidb_allow_mpp` to `true` first.
	TiDBEnforceMPPExecution = "tidb_enforce_mpp"

	// TiDBMPPStoreFailTTL is the unavailable time when a store is detected failed. During that time, tidb will not send any task to
	// TiFlash even though the failed TiFlash node has been recovered.
	TiDBMPPStoreFailTTL = "tidb_mpp_store_fail_ttl"

	// TiDBInitChunkSize is used to control the init chunk size during query execution.
	TiDBInitChunkSize = "tidb_init_chunk_size"

	// TiDBEnableCascadesPlanner is used to control whether to enable the cascades planner.
	TiDBEnableCascadesPlanner = "tidb_enable_cascades_planner"

	// TiDBSkipUTF8Check skips the UTF8 validate process, validate UTF8 has performance cost, if we can make sure
	// the input string values are valid, we can skip the check.
	TiDBSkipUTF8Check = "tidb_skip_utf8_check"

	// TiDBSkipASCIICheck skips the ASCII validate process
	// old tidb may already have fields with invalid ASCII bytes
	// disable ASCII validate can guarantee a safe replication
	TiDBSkipASCIICheck = "tidb_skip_ascii_check"

	// TiDBHashJoinConcurrency is used for hash join executor.
	// The hash join outer executor starts multiple concurrent join workers to probe the hash table.
	// tidb_hash_join_concurrency is deprecated, use tidb_executor_concurrency instead.
	TiDBHashJoinConcurrency = "tidb_hash_join_concurrency"

	// TiDBProjectionConcurrency is used for projection operator.
	// This variable controls the worker number of projection operator.
	// tidb_projection_concurrency is deprecated, use tidb_executor_concurrency instead.
	TiDBProjectionConcurrency = "tidb_projection_concurrency"

	// TiDBHashAggPartialConcurrency is used for hash agg executor.
	// The hash agg executor starts multiple concurrent partial workers to do partial aggregate works.
	// tidb_hashagg_partial_concurrency is deprecated, use tidb_executor_concurrency instead.
	TiDBHashAggPartialConcurrency = "tidb_hashagg_partial_concurrency"

	// TiDBHashAggFinalConcurrency is used for hash agg executor.
	// The hash agg executor starts multiple concurrent final workers to do final aggregate works.
	// tidb_hashagg_final_concurrency is deprecated, use tidb_executor_concurrency instead.
	TiDBHashAggFinalConcurrency = "tidb_hashagg_final_concurrency"

	// TiDBWindowConcurrency is used for window parallel executor.
	// tidb_window_concurrency is deprecated, use tidb_executor_concurrency instead.
	TiDBWindowConcurrency = "tidb_window_concurrency"

	// TiDBMergeJoinConcurrency is used for merge join parallel executor
	TiDBMergeJoinConcurrency = "tidb_merge_join_concurrency"

	// TiDBStreamAggConcurrency is used for stream aggregation parallel executor.
	// tidb_stream_agg_concurrency is deprecated, use tidb_executor_concurrency instead.
	TiDBStreamAggConcurrency = "tidb_streamagg_concurrency"

	// TiDBEnableParallelApply is used for parallel apply.
	TiDBEnableParallelApply = "tidb_enable_parallel_apply"

	// TiDBBackoffLockFast is used for tikv backoff base time in milliseconds.
	TiDBBackoffLockFast = "tidb_backoff_lock_fast"

	// TiDBBackOffWeight is used to control the max back off time in TiDB.
	// The default maximum back off time is a small value.
	// BackOffWeight could multiply it to let the user adjust the maximum time for retrying.
	// Only positive integers can be accepted, which means that the maximum back off time can only grow.
	TiDBBackOffWeight = "tidb_backoff_weight"

	// TiDBDDLReorgWorkerCount defines the count of ddl reorg workers.
	TiDBDDLReorgWorkerCount = "tidb_ddl_reorg_worker_cnt"

	// TiDBDDLReorgBatchSize defines the transaction batch size of ddl reorg workers.
	TiDBDDLReorgBatchSize = "tidb_ddl_reorg_batch_size"

	// TiDBDDLErrorCountLimit defines the count of ddl error limit.
	TiDBDDLErrorCountLimit = "tidb_ddl_error_count_limit"

	// TiDBDDLReorgPriority defines the operations' priority of adding indices.
	// It can be: PRIORITY_LOW, PRIORITY_NORMAL, PRIORITY_HIGH
	TiDBDDLReorgPriority = "tidb_ddl_reorg_priority"

	// TiDBEnableChangeMultiSchema is used to control whether to enable the change multi schema.
	TiDBEnableChangeMultiSchema = "tidb_enable_change_multi_schema"

	// TiDBEnableAutoIncrementInGenerated disables the mysql compatibility check on using auto-incremented columns in
	// expression indexes and generated columns described here https://dev.mysql.com/doc/refman/5.7/en/create-table-generated-columns.html for details.
	TiDBEnableAutoIncrementInGenerated = "tidb_enable_auto_increment_in_generated"

	// TiDBEnablePointGetCache is used to control whether to enable the point get cache for special scenario.
	TiDBEnablePointGetCache = "tidb_enable_point_get_cache"

	// TiDBPlacementMode is used to control the mode for placement
	TiDBPlacementMode = "tidb_placement_mode"

	// TiDBMaxDeltaSchemaCount defines the max length of deltaSchemaInfos.
	// deltaSchemaInfos is a queue that maintains the history of schema changes.
	TiDBMaxDeltaSchemaCount = "tidb_max_delta_schema_count"

	// TiDBScatterRegion will scatter the regions for DDLs when it is ON.
	TiDBScatterRegion = "tidb_scatter_region"

	// TiDBWaitSplitRegionFinish defines the split region behaviour is sync or async.
	TiDBWaitSplitRegionFinish = "tidb_wait_split_region_finish"

	// TiDBWaitSplitRegionTimeout uses to set the split and scatter region back off time.
	TiDBWaitSplitRegionTimeout = "tidb_wait_split_region_timeout"

	// TiDBForcePriority defines the operations' priority of all statements.
	// It can be "NO_PRIORITY", "LOW_PRIORITY", "HIGH_PRIORITY", "DELAYED"
	TiDBForcePriority = "tidb_force_priority"

	// TiDBConstraintCheckInPlace indicates to check the constraint when the SQL executing.
	// It could hurt the performance of bulking insert when it is ON.
	TiDBConstraintCheckInPlace = "tidb_constraint_check_in_place"

	// TiDBEnableWindowFunction is used to control whether to enable the window function.
	TiDBEnableWindowFunction = "tidb_enable_window_function"

	// TiDBEnablePipelinedWindowFunction is used to control whether to use pipelined window function, it only works when tidb_enable_window_function = true.
	TiDBEnablePipelinedWindowFunction = "tidb_enable_pipelined_window_function"

	// TiDBEnableStrictDoubleTypeCheck is used to control table field double type syntax check.
	TiDBEnableStrictDoubleTypeCheck = "tidb_enable_strict_double_type_check"

	// TiDBOptProjectionPushDown is used to control whether to pushdown projection to coprocessor.
	TiDBOptProjectionPushDown = "tidb_opt_projection_push_down"

	// TiDBEnableVectorizedExpression is used to control whether to enable the vectorized expression evaluation.
	TiDBEnableVectorizedExpression = "tidb_enable_vectorized_expression"

	// TiDBOptJoinReorderThreshold defines the threshold less than which
	// we'll choose a rather time-consuming algorithm to calculate the join order.
	TiDBOptJoinReorderThreshold = "tidb_opt_join_reorder_threshold"

	// TiDBSlowQueryFile indicates which slow query log file for SLOW_QUERY table to parse.
	TiDBSlowQueryFile = "tidb_slow_query_file"

	// TiDBEnableFastAnalyze indicates to use fast analyze.
	TiDBEnableFastAnalyze = "tidb_enable_fast_analyze"

	// TiDBExpensiveQueryTimeThreshold indicates the time threshold of expensive query.
	TiDBExpensiveQueryTimeThreshold = "tidb_expensive_query_time_threshold"

	// TiDBEnableIndexMerge indicates to generate IndexMergePath.
	TiDBEnableIndexMerge = "tidb_enable_index_merge"

	// TiDBEnableNoopFuncs set true will enable using fake funcs(like get_lock release_lock)
	TiDBEnableNoopFuncs = "tidb_enable_noop_functions"

	// TiDBEnableStmtSummary indicates whether the statement summary is enabled.
	TiDBEnableStmtSummary = "tidb_enable_stmt_summary"

	// TiDBStmtSummaryInternalQuery indicates whether the statement summary contain internal query.
	TiDBStmtSummaryInternalQuery = "tidb_stmt_summary_internal_query"

	// TiDBStmtSummaryRefreshInterval indicates the refresh interval in seconds for each statement summary.
	TiDBStmtSummaryRefreshInterval = "tidb_stmt_summary_refresh_interval"

	// TiDBStmtSummaryHistorySize indicates the history size of each statement summary.
	TiDBStmtSummaryHistorySize = "tidb_stmt_summary_history_size"

	// TiDBStmtSummaryMaxStmtCount indicates the max number of statements kept in memory.
	TiDBStmtSummaryMaxStmtCount = "tidb_stmt_summary_max_stmt_count"

	// TiDBStmtSummaryMaxSQLLength indicates the max length of displayed normalized sql and sample sql.
	TiDBStmtSummaryMaxSQLLength = "tidb_stmt_summary_max_sql_length"

	// TiDBCapturePlanBaseline indicates whether the capture of plan baselines is enabled.
	TiDBCapturePlanBaseline = "tidb_capture_plan_baselines"

	// TiDBUsePlanBaselines indicates whether the use of plan baselines is enabled.
	TiDBUsePlanBaselines = "tidb_use_plan_baselines"

	// TiDBEvolvePlanBaselines indicates whether the evolution of plan baselines is enabled.
	TiDBEvolvePlanBaselines = "tidb_evolve_plan_baselines"

	// TiDBEnableExtendedStats indicates whether the extended statistics feature is enabled.
	TiDBEnableExtendedStats = "tidb_enable_extended_stats"

	// TiDBIsolationReadEngines indicates the tidb only read from the stores whose engine type is involved in IsolationReadEngines.
	// Now, only support TiKV and TiFlash.
	TiDBIsolationReadEngines = "tidb_isolation_read_engines"

	// TiDBStoreLimit indicates the limit of sending request to a store, 0 means without limit.
	TiDBStoreLimit = "tidb_store_limit"

	// TiDBMetricSchemaStep indicates the step when query metric schema.
	TiDBMetricSchemaStep = "tidb_metric_query_step"

	// TiDBMetricSchemaRangeDuration indicates the range duration when query metric schema.
	TiDBMetricSchemaRangeDuration = "tidb_metric_query_range_duration"

	// TiDBEnableCollectExecutionInfo indicates that whether execution info is collected.
	TiDBEnableCollectExecutionInfo = "tidb_enable_collect_execution_info"

	// TiDBExecutorConcurrency is used for controlling the concurrency of all types of executors.
	TiDBExecutorConcurrency = "tidb_executor_concurrency"

	// TiDBEnableClusteredIndex indicates if clustered index feature is enabled.
	TiDBEnableClusteredIndex = "tidb_enable_clustered_index"

	// TiDBPartitionPruneMode indicates the partition prune mode used.
	TiDBPartitionPruneMode = "tidb_partition_prune_mode"

	// TiDBRedactLog indicates that whether redact log.
	TiDBRedactLog = "tidb_redact_log"

	// TiDBRestrictedReadOnly is meant for the cloud admin to toggle the cluster read only
	TiDBRestrictedReadOnly = "tidb_restricted_read_only"

	// TiDBSuperReadOnly is tidb's variant of mysql's super_read_only, which has some differences from mysql's super_read_only.
	TiDBSuperReadOnly = "tidb_super_read_only"

	// TiDBShardAllocateStep indicates the max size of continuous rowid shard in one transaction.
	TiDBShardAllocateStep = "tidb_shard_allocate_step"
	// TiDBEnableTelemetry indicates that whether usage data report to PingCAP is enabled.
	TiDBEnableTelemetry = "tidb_enable_telemetry"

	// TiDBEnableAmendPessimisticTxn indicates if amend pessimistic transactions is enabled.
	TiDBEnableAmendPessimisticTxn = "tidb_enable_amend_pessimistic_txn"

	// TiDBMemoryUsageAlarmRatio indicates the alarm threshold when memory usage of the tidb-server exceeds.
	TiDBMemoryUsageAlarmRatio = "tidb_memory_usage_alarm_ratio"

	// TiDBEnableRateLimitAction indicates whether enabled ratelimit action
	TiDBEnableRateLimitAction = "tidb_enable_rate_limit_action"

	// TiDBEnableAsyncCommit indicates whether to enable the async commit feature.
	TiDBEnableAsyncCommit = "tidb_enable_async_commit"

	// TiDBEnable1PC indicates whether to enable the one-phase commit feature.
	TiDBEnable1PC = "tidb_enable_1pc"

	// TiDBGuaranteeLinearizability indicates whether to guarantee linearizability.
	TiDBGuaranteeLinearizability = "tidb_guarantee_linearizability"

	// TiDBAnalyzeVersion indicates how tidb collects the analyzed statistics and how use to it.
	TiDBAnalyzeVersion = "tidb_analyze_version"

	// TiDBEnableIndexMergeJoin indicates whether to enable index merge join.
	TiDBEnableIndexMergeJoin = "tidb_enable_index_merge_join"

	// TiDBTrackAggregateMemoryUsage indicates whether track the memory usage of aggregate function.
	TiDBTrackAggregateMemoryUsage = "tidb_track_aggregate_memory_usage"

	// TiDBEnableExchangePartition indicates whether to enable exchange partition.
	TiDBEnableExchangePartition = "tidb_enable_exchange_partition"

	// TiDBAllowFallbackToTiKV indicates the engine types whose unavailability triggers fallback to TiKV.
	// Now we only support TiFlash.
	TiDBAllowFallbackToTiKV = "tidb_allow_fallback_to_tikv"

	// TiDBEnableTopSQL indicates whether the top SQL is enabled.
	TiDBEnableTopSQL = "tidb_enable_top_sql"

	// TiDBTopSQLMaxTimeSeriesCount indicates the max number of statements been collected in each time series.
	TiDBTopSQLMaxTimeSeriesCount = "tidb_top_sql_max_time_series_count"

	// TiDBTopSQLMaxMetaCount indicates the max capacity of the collect meta per second.
	TiDBTopSQLMaxMetaCount = "tidb_top_sql_max_meta_count"

	// TiDBEnableLocalTxn indicates whether to enable Local Txn.
	TiDBEnableLocalTxn = "tidb_enable_local_txn"

	// TiDBTSOClientBatchMaxWaitTime indicates the max value of the TSO Batch Wait interval time of PD client.
	TiDBTSOClientBatchMaxWaitTime = "tidb_tso_client_batch_max_wait_time"

	// TiDBTxnCommitBatchSize is used to control the batch size of transaction commit related requests sent by TiDB to TiKV.
	// If a single transaction has a large amount of writes, you can increase the batch size to improve the batch effect,
	// setting too large will exceed TiKV's raft-entry-max-size limit and cause commit failure.
	TiDBTxnCommitBatchSize = "tidb_txn_commit_batch_size"

	// TiDBEnableTSOFollowerProxy indicates whether to enable the TSO Follower Proxy feature of PD client.
	TiDBEnableTSOFollowerProxy = "tidb_enable_tso_follower_proxy"

	// TiDBEnableOrderedResultMode indicates if stabilize query results.
	TiDBEnableOrderedResultMode = "tidb_enable_ordered_result_mode"

	// TiDBRemoveOrderbyInSubquery indicates whether to remove ORDER BY in subquery.
	TiDBRemoveOrderbyInSubquery = "tidb_remove_orderby_in_subquery"

	// TiDBEnablePseudoForOutdatedStats indicates whether use pseudo for outdated stats
	TiDBEnablePseudoForOutdatedStats = "tidb_enable_pseudo_for_outdated_stats"

	// TiDBRegardNULLAsPoint indicates whether regard NULL as point when optimizing
	TiDBRegardNULLAsPoint = "tidb_regard_null_as_point"

	// TiDBTmpTableMaxSize indicates the max memory size of temporary tables.
	TiDBTmpTableMaxSize = "tidb_tmp_table_max_size"

	// TiDBEnableLegacyInstanceScope indicates if instance scope can be set with SET SESSION.
	TiDBEnableLegacyInstanceScope = "tidb_enable_legacy_instance_scope"

	// TiDBTableCacheLease indicates the read lock lease of a cached table.
	TiDBTableCacheLease = "tidb_table_cache_lease"

	// TiDBStatsLoadSyncWait indicates the time sql execution will sync-wait for stats load.
	TiDBStatsLoadSyncWait = "tidb_stats_load_sync_wait"

	// TiDBEnableMutationChecker indicates whether to check data consistency for mutations
	TiDBEnableMutationChecker = "tidb_enable_mutation_checker"
	// TiDBTxnAssertionLevel indicates how strict the assertion will be, which helps to detect and preventing data &
	// index inconsistency problems.
	TiDBTxnAssertionLevel = "tidb_txn_assertion_level"

	// TiDBIgnorePreparedCacheCloseStmt indicates whether to ignore close-stmt commands for prepared statements.
	TiDBIgnorePreparedCacheCloseStmt = "tidb_ignore_prepared_cache_close_stmt"

	// TiDBEnableNewCostInterface is a internal switch to indicates whether to use the new cost calculation interface.
	TiDBEnableNewCostInterface = "tidb_enable_new_cost_interface"

	// TiDBBatchPendingTiFlashCount indicates the maximum count of non-available TiFlash tables.
	TiDBBatchPendingTiFlashCount = "tidb_batch_pending_tiflash_count"

	// TiDBEnableConcurrencyDDL indicates whether to enable the new DDL framework.
	TiDBEnableConcurrencyDDL = "tidb_enable_concurrency_ddl"
)

// TiDB vars that have only global scope

const (
	// TiDBGCEnable turns garbage collection on or OFF
	TiDBGCEnable = "tidb_gc_enable"
	// TiDBGCRunInterval sets the interval that GC runs
	TiDBGCRunInterval = "tidb_gc_run_interval"
	// TiDBGCLifetime sets the retention window of older versions
	TiDBGCLifetime = "tidb_gc_life_time"
	// TiDBGCConcurrency sets the concurrency of garbage collection. -1 = AUTO value
	TiDBGCConcurrency = "tidb_gc_concurrency"
	// TiDBGCScanLockMode enables the green GC feature (default)
	TiDBGCScanLockMode = "tidb_gc_scan_lock_mode"
	// TiDBGCMaxWaitTime sets max time for gc advances the safepoint delayed by active transactions
	TiDBGCMaxWaitTime = "tidb_gc_max_wait_time"
	// TiDBEnableEnhancedSecurity restricts SUPER users from certain operations.
	TiDBEnableEnhancedSecurity = "tidb_enable_enhanced_security"
	// TiDBEnableHistoricalStats enables the historical statistics feature (default off)
	TiDBEnableHistoricalStats = "tidb_enable_historical_stats"
	// TiDBPersistAnalyzeOptions persists analyze options for later analyze and auto-analyze
	TiDBPersistAnalyzeOptions = "tidb_persist_analyze_options"
	// TiDBEnableColumnTracking enables collecting predicate columns.
	TiDBEnableColumnTracking = "tidb_enable_column_tracking"
	// TiDBDisableColumnTrackingTime records the last time TiDBEnableColumnTracking is set off.
	// It is used to invalidate the collected predicate columns after turning off TiDBEnableColumnTracking, which avoids physical deletion.
	// It doesn't have cache in memory, and we directly get/set the variable value from/to mysql.tidb.
	TiDBDisableColumnTrackingTime = "tidb_disable_column_tracking_time"
	// TiDBStatsLoadPseudoTimeout indicates whether to fallback to pseudo stats after load timeout.
	TiDBStatsLoadPseudoTimeout = "tidb_stats_load_pseudo_timeout"
	// TiDBMemQuotaBindingCache indicates the memory quota for the bind cache.
	TiDBMemQuotaBindingCache = "tidb_mem_quota_binding_cache"
	// TiDBRCReadCheckTS indicates the tso optimization for read-consistency read is enabled.
	TiDBRCReadCheckTS = "tidb_rc_read_check_ts"
)

// TiDB intentional limits
// Can be raised in the future.

const (
	// MaxConfigurableConcurrency is the maximum number of "threads" (goroutines) that can be specified
	// for any type of configuration item that has concurrent workers.
	MaxConfigurableConcurrency = 256
)

// Default TiDB system variable values.
const (
	DefHostname                                  = "localhost"
	DefIndexLookupConcurrency                    = ConcurrencyUnset
	DefIndexLookupJoinConcurrency                = ConcurrencyUnset
	DefIndexSerialScanConcurrency                = 1
	DefIndexJoinBatchSize                        = 25000
	DefIndexLookupSize                           = 20000
	DefDistSQLScanConcurrency                    = 15
	DefBuildStatsConcurrency                     = 4
	DefAutoAnalyzeRatio                          = 0.5
	DefAutoAnalyzeStartTime                      = "00:00 +0000"
	DefAutoAnalyzeEndTime                        = "23:59 +0000"
	DefAutoIncrementIncrement                    = 1
	DefAutoIncrementOffset                       = 1
	DefChecksumTableConcurrency                  = 4
	DefSkipUTF8Check                             = false
	DefSkipASCIICheck                            = false
	DefOptAggPushDown                            = false
	DefOptCartesianBCJ                           = 1
	DefOptMPPOuterJoinFixedBuildSide             = false
	DefOptWriteRowID                             = false
	DefOptEnableCorrelationAdjustment            = true
	DefOptLimitPushDownThreshold                 = 100
	DefOptCorrelationThreshold                   = 0.9
	DefOptCorrelationExpFactor                   = 1
	DefOptCPUFactor                              = 3.0
	DefOptCopCPUFactor                           = 3.0
	DefOptTiFlashConcurrencyFactor               = 24.0
	DefOptNetworkFactor                          = 1.0
	DefOptScanFactor                             = 1.5
	DefOptDescScanFactor                         = 3.0
	DefOptSeekFactor                             = 20.0
	DefOptMemoryFactor                           = 0.001
	DefOptDiskFactor                             = 1.5
	DefOptConcurrencyFactor                      = 3.0
	DefOptInSubqToJoinAndAgg                     = true
	DefOptPreferRangeScan                        = false
	DefBatchInsert                               = false
	DefBatchDelete                               = false
	DefBatchCommit                               = false
	DefCurretTS                                  = 0
	DefInitChunkSize                             = 32
	DefMaxChunkSize                              = 1024
	DefDMLBatchSize                              = 0
	DefMaxPreparedStmtCount                      = -1
	DefWaitTimeout                               = 28800
	DefTiDBMemQuotaApplyCache                    = 32 << 20 // 32MB.
	DefTiDBMemQuotaBindingCache                  = 64 << 20 // 64MB.
	DefTiDBGeneralLog                            = false
	DefTiDBPProfSQLCPU                           = 0
	DefTiDBRetryLimit                            = 10
	DefTiDBDisableTxnAutoRetry                   = true
	DefTiDBConstraintCheckInPlace                = false
	DefTiDBHashJoinConcurrency                   = ConcurrencyUnset
	DefTiDBProjectionConcurrency                 = ConcurrencyUnset
	DefBroadcastJoinThresholdSize                = 100 * 1024 * 1024
	DefBroadcastJoinThresholdCount               = 10 * 1024
	DefTiDBOptimizerSelectivityLevel             = 0
	DefTiDBOptimizerEnableNewOFGB                = false
	DefTiDBAllowBatchCop                         = 1
	DefTiDBAllowMPPExecution                     = true
	DefTiDBHashExchangeWithNewCollation          = true
	DefTiDBEnforceMPPExecution                   = false
	DefTiDBMPPStoreFailTTL                       = "60s"
	DefTiDBTxnMode                               = ""
	DefTiDBRowFormatV1                           = 1
	DefTiDBRowFormatV2                           = 2
	DefTiDBDDLReorgWorkerCount                   = 4
	DefTiDBDDLReorgBatchSize                     = 256
	DefTiDBDDLErrorCountLimit                    = 512
	DefTiDBMaxDeltaSchemaCount                   = 1024
	DefTiDBChangeMultiSchema                     = false
	DefTiDBPointGetCache                         = false
	DefTiDBPlacementMode                         = PlacementModeStrict
	DefTiDBEnableAutoIncrementInGenerated        = false
	DefTiDBHashAggPartialConcurrency             = ConcurrencyUnset
	DefTiDBHashAggFinalConcurrency               = ConcurrencyUnset
	DefTiDBWindowConcurrency                     = ConcurrencyUnset
	DefTiDBMergeJoinConcurrency                  = 1 // disable optimization by default
	DefTiDBStreamAggConcurrency                  = 1
	DefTiDBForcePriority                         = mysql.NoPriority
	DefEnableWindowFunction                      = true
	DefEnablePipelinedWindowFunction             = true
	DefEnableStrictDoubleTypeCheck               = true
	DefEnableVectorizedExpression                = true
	DefTiDBOptJoinReorderThreshold               = 0
	DefTiDBDDLSlowOprThreshold                   = 300
	DefTiDBUseFastAnalyze                        = false
	DefTiDBSkipIsolationLevelCheck               = false
	DefTiDBExpensiveQueryTimeThreshold           = 60 // 60s
	DefTiDBScatterRegion                         = false
	DefTiDBWaitSplitRegionFinish                 = true
	DefWaitSplitRegionTimeout                    = 300 // 300s
	DefTiDBEnableNoopFuncs                       = Off
	DefTiDBAllowRemoveAutoInc                    = false
	DefTiDBUsePlanBaselines                      = true
	DefTiDBEvolvePlanBaselines                   = false
	DefTiDBEvolvePlanTaskMaxTime                 = 600 // 600s
	DefTiDBEvolvePlanTaskStartTime               = "00:00 +0000"
	DefTiDBEvolvePlanTaskEndTime                 = "23:59 +0000"
	DefInnodbLockWaitTimeout                     = 50 // 50s
	DefTiDBStoreLimit                            = 0
	DefTiDBMetricSchemaStep                      = 60 // 60s
	DefTiDBMetricSchemaRangeDuration             = 60 // 60s
	DefTiDBFoundInPlanCache                      = false
	DefTiDBFoundInBinding                        = false
	DefTiDBEnableCollectExecutionInfo            = true
	DefTiDBAllowAutoRandExplicitInsert           = false
	DefTiDBEnableClusteredIndex                  = ClusteredIndexDefModeIntOnly
	DefTiDBRedactLog                             = false
	DefTiDBRestrictedReadOnly                    = false
	DefTiDBSuperReadOnly                         = false
	DefTiDBShardAllocateStep                     = math.MaxInt64
	DefTiDBEnableTelemetry                       = true
	DefTiDBEnableParallelApply                   = false
	DefTiDBEnableAmendPessimisticTxn             = false
	DefTiDBPartitionPruneMode                    = "static"
	DefTiDBEnableRateLimitAction                 = true
	DefTiDBEnableAsyncCommit                     = false
	DefTiDBEnable1PC                             = false
	DefTiDBGuaranteeLinearizability              = true
	DefTiDBAnalyzeVersion                        = 2
	DefTiDBEnableIndexMergeJoin                  = false
	DefTiDBTrackAggregateMemoryUsage             = true
	DefTiDBEnableExchangePartition               = false
	DefCTEMaxRecursionDepth                      = 1000
	DefTiDBTmpTableMaxSize                       = 64 << 20 // 64MB.
	DefTiDBEnableLocalTxn                        = false
	DefTiDBTSOClientBatchMaxWaitTime             = 0.0 // 0ms
	DefTiDBEnableTSOFollowerProxy                = false
	DefTiDBEnableOrderedResultMode               = false
	DefTiDBEnablePseudoForOutdatedStats          = true
	DefTiDBRegardNULLAsPoint                     = true
	DefEnablePlacementCheck                      = true
	DefTimestamp                                 = "0"
	DefTiDBEnableStmtSummary                     = true
	DefTiDBStmtSummaryInternalQuery              = false
	DefTiDBStmtSummaryRefreshInterval            = 1800
	DefTiDBStmtSummaryHistorySize                = 24
	DefTiDBStmtSummaryMaxStmtCount               = 3000
	DefTiDBStmtSummaryMaxSQLLength               = 4096
	DefTiDBCapturePlanBaseline                   = Off
	DefTiDBEnableIndexMerge                      = true
	DefEnableLegacyInstanceScope                 = true
	DefTiDBTableCacheLease                       = 3 // 3s
	DefTiDBPersistAnalyzeOptions                 = true
	DefTiDBEnableColumnTracking                  = false
	DefTiDBStatsLoadSyncWait                     = 0
	DefTiDBStatsLoadPseudoTimeout                = false
	DefSysdateIsNow                              = false
	DefTiDBEnableMutationChecker                 = false
	DefTiDBTxnAssertionLevel                     = AssertionOffStr
	DefTiDBIgnorePreparedCacheCloseStmt          = false
	DefTiDBBatchPendingTiFlashCount              = 4000
	DefRCReadCheckTS                             = false
	DefTiDBRemoveOrderbyInSubquery               = false
	DefTiDBReadStaleness                         = 0
	DefTiDBGCMaxWaitTime                         = 24 * 60 * 60
	DefMaxAllowedPacket                   uint64 = 67108864
<<<<<<< HEAD
	DefTiDBEnableConcurrencyDDL                  = true
=======
	DefTiDBMemQuotaQuery                         = 1073741824 // 1GB
>>>>>>> c917cd3d
)

// Process global variables.
var (
	ProcessGeneralLog           = atomic.NewBool(false)
	GlobalLogMaxDays            = atomic.NewInt32(int32(config.GetGlobalConfig().Log.File.MaxDays))
	EnablePProfSQLCPU           = atomic.NewBool(false)
	ddlReorgWorkerCounter int32 = DefTiDBDDLReorgWorkerCount
	ddlReorgBatchSize     int32 = DefTiDBDDLReorgBatchSize
	ddlErrorCountlimit    int64 = DefTiDBDDLErrorCountLimit
	ddlReorgRowFormat     int64 = DefTiDBRowFormatV2
	maxDeltaSchemaCount   int64 = DefTiDBMaxDeltaSchemaCount
	// MaxDDLReorgBatchSize is exported for testing.
	MaxDDLReorgBatchSize int32 = 10240
	MinDDLReorgBatchSize int32 = 32
	// DDLSlowOprThreshold is the threshold for ddl slow operations, uint is millisecond.
	DDLSlowOprThreshold            uint32 = DefTiDBDDLSlowOprThreshold
	ForcePriority                         = int32(DefTiDBForcePriority)
	MaxOfMaxAllowedPacket          uint64 = 1073741824
	ExpensiveQueryTimeThreshold    uint64 = DefTiDBExpensiveQueryTimeThreshold
	MinExpensiveQueryTimeThreshold uint64 = 10 // 10s
	DefExecutorConcurrency                = 5
	MemoryUsageAlarmRatio                 = atomic.NewFloat64(config.GetGlobalConfig().Performance.MemoryUsageAlarmRatio)
	EnableLocalTxn                        = atomic.NewBool(DefTiDBEnableLocalTxn)
	MaxTSOBatchWaitInterval               = atomic.NewFloat64(DefTiDBTSOClientBatchMaxWaitTime)
	EnableTSOFollowerProxy                = atomic.NewBool(DefTiDBEnableTSOFollowerProxy)
	RestrictedReadOnly                    = atomic.NewBool(DefTiDBRestrictedReadOnly)
	VarTiDBSuperReadOnly                  = atomic.NewBool(DefTiDBSuperReadOnly)
	PersistAnalyzeOptions                 = atomic.NewBool(DefTiDBPersistAnalyzeOptions)
	TableCacheLease                       = atomic.NewInt64(DefTiDBTableCacheLease)
	EnableColumnTracking                  = atomic.NewBool(DefTiDBEnableColumnTracking)
	StatsLoadSyncWait                     = atomic.NewInt64(DefTiDBStatsLoadSyncWait)
	StatsLoadPseudoTimeout                = atomic.NewBool(DefTiDBStatsLoadPseudoTimeout)
	MemQuotaBindingCache                  = atomic.NewInt64(DefTiDBMemQuotaBindingCache)
	GCMaxWaitTime                         = atomic.NewInt64(DefTiDBGCMaxWaitTime)
	AllowConcurrencyDDL                   = atomic.NewBool(DefTiDBEnableConcurrencyDDL)
)<|MERGE_RESOLUTION|>--- conflicted
+++ resolved
@@ -842,11 +842,8 @@
 	DefTiDBReadStaleness                         = 0
 	DefTiDBGCMaxWaitTime                         = 24 * 60 * 60
 	DefMaxAllowedPacket                   uint64 = 67108864
-<<<<<<< HEAD
+	DefTiDBMemQuotaQuery                         = 1073741824 // 1GB
 	DefTiDBEnableConcurrencyDDL                  = true
-=======
-	DefTiDBMemQuotaQuery                         = 1073741824 // 1GB
->>>>>>> c917cd3d
 )
 
 // Process global variables.
