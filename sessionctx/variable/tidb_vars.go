--- conflicted
+++ resolved
@@ -869,12 +869,9 @@
 	DefTiDBStatsCacheMemQuota                    = 0
 	MaxTiDBStatsCacheMemQuota                    = 1024 * 1024 * 1024 * 1024 // 1TB
 	DefTiDBQueryLogMaxLen                        = 4096
-<<<<<<< HEAD
 	DefTiDBTxnTotalSizeLimit                     = 100 * 1024 * 1024
 	DefTiDBTxnEntrySizeLimit                     = 6 * 1024 * 1024
-=======
 	DefRequireSecureTransport                    = false
->>>>>>> 01fb9355
 	DefTiDBCommitterConcurrency                  = 128
 	DefTiDBBatchDMLIgnoreError                   = false
 	DefTiDBMemQuotaAnalyze                       = -1
