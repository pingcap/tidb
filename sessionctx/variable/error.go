--- conflicted
+++ resolved
@@ -20,23 +20,6 @@
 
 // Error instances.
 var (
-<<<<<<< HEAD
-	errCantGetValidID              = terror.ClassVariable.New(mysql.ErrCantGetValidID, mysql.MySQLErrName[mysql.ErrCantGetValidID])
-	errWarnDeprecatedSyntax        = terror.ClassVariable.New(mysql.ErrWarnDeprecatedSyntax, mysql.MySQLErrName[mysql.ErrWarnDeprecatedSyntax])
-	ErrCantSetToNull               = terror.ClassVariable.New(mysql.ErrCantSetToNull, mysql.MySQLErrName[mysql.ErrCantSetToNull])
-	ErrSnapshotTooOld              = terror.ClassVariable.New(mysql.ErrSnapshotTooOld, mysql.MySQLErrName[mysql.ErrSnapshotTooOld])
-	ErrUnsupportedValueForVar      = terror.ClassVariable.New(mysql.ErrUnsupportedValueForVar, mysql.MySQLErrName[mysql.ErrUnsupportedValueForVar])
-	ErrUnknownSystemVar            = terror.ClassVariable.New(mysql.ErrUnknownSystemVariable, mysql.MySQLErrName[mysql.ErrUnknownSystemVariable])
-	ErrIncorrectScope              = terror.ClassVariable.New(mysql.ErrIncorrectGlobalLocalVar, mysql.MySQLErrName[mysql.ErrIncorrectGlobalLocalVar])
-	ErrUnknownTimeZone             = terror.ClassVariable.New(mysql.ErrUnknownTimeZone, mysql.MySQLErrName[mysql.ErrUnknownTimeZone])
-	ErrReadOnly                    = terror.ClassVariable.New(mysql.ErrVariableIsReadonly, mysql.MySQLErrName[mysql.ErrVariableIsReadonly])
-	ErrWrongValueForVar            = terror.ClassVariable.New(mysql.ErrWrongValueForVar, mysql.MySQLErrName[mysql.ErrWrongValueForVar])
-	ErrWrongTypeForVar             = terror.ClassVariable.New(mysql.ErrWrongTypeForVar, mysql.MySQLErrName[mysql.ErrWrongTypeForVar])
-	ErrTruncatedWrongValue         = terror.ClassVariable.New(mysql.ErrTruncatedWrongValue, mysql.MySQLErrName[mysql.ErrTruncatedWrongValue])
-	ErrMaxPreparedStmtCountReached = terror.ClassVariable.New(mysql.ErrMaxPreparedStmtCountReached, mysql.MySQLErrName[mysql.ErrMaxPreparedStmtCountReached])
-	ErrUnsupportedIsolationLevel   = terror.ClassVariable.New(mysql.ErrUnsupportedIsolationLevel, mysql.MySQLErrName[mysql.ErrUnsupportedIsolationLevel])
-	ErrUnknownStorageEngine        = terror.ClassVariable.New(mysql.ErrUnknownStorageEngine, mysql.MySQLErrName[mysql.ErrUnknownStorageEngine])
-=======
 	errCantGetValidID              = dbterror.ClassVariable.NewStd(mysql.ErrCantGetValidID)
 	errWarnDeprecatedSyntax        = dbterror.ClassVariable.NewStd(mysql.ErrWarnDeprecatedSyntax)
 	ErrCantSetToNull               = dbterror.ClassVariable.NewStd(mysql.ErrCantSetToNull)
@@ -51,5 +34,4 @@
 	ErrTruncatedWrongValue         = dbterror.ClassVariable.NewStd(mysql.ErrTruncatedWrongValue)
 	ErrMaxPreparedStmtCountReached = dbterror.ClassVariable.NewStd(mysql.ErrMaxPreparedStmtCountReached)
 	ErrUnsupportedIsolationLevel   = dbterror.ClassVariable.NewStd(mysql.ErrUnsupportedIsolationLevel)
->>>>>>> c2d94ad5
 )