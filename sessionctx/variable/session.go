--- conflicted
+++ resolved
@@ -1492,7 +1492,6 @@
 	// OptimizerFixControl control some details of the optimizer behavior through the tidb_opt_fix_control variable.
 	OptimizerFixControl map[uint64]string
 
-<<<<<<< HEAD
 	// EnableRemovePartitioning for ALTER TABLE t REMOVE PARTITIONING
 	EnableRemovePartitioning bool
 
@@ -1500,10 +1499,9 @@
 	// both for partition a non-partitioned table as well as
 	// change the partitioning type/schema
 	EnableAlterPartitionBy bool
-=======
+
 	// FastCheckTable is used to control whether fast check table is enabled.
 	FastCheckTable bool
->>>>>>> b6bc752c
 
 	// HypoIndexes are for the Index Advisor.
 	HypoIndexes map[string]map[string]map[string]*model.IndexInfo // dbName -> tblName -> idxName -> idxInfo
