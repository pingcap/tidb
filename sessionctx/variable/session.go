--- conflicted
+++ resolved
@@ -1374,14 +1374,12 @@
 	// For now it is not public to user
 	EnableINLJoinInnerMultiPattern bool
 
-<<<<<<< HEAD
-	// RevokedGlobalPrivileges records the revoked global privileges from the current user in the session.
-	RevokedGlobalPrivileges map[string]struct{}
-=======
 	// LoadBasedReplicaReadThreshold is the threshold for the estimated wait duration of a store.
 	// If exceeding the threshold, try other stores using replica read.
 	LoadBasedReplicaReadThreshold time.Duration
->>>>>>> 00ccee23
+
+	// RevokedGlobalPrivileges records the revoked global privileges from the current user in the session.
+	RevokedGlobalPrivileges map[string]struct{}
 }
 
 // planReplayerSessionFinishedTaskKeyLen is used to control the max size for the finished plan replayer task key in session
