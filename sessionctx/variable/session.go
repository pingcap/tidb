--- conflicted
+++ resolved
@@ -1042,7 +1042,7 @@
 	TimeTotal   time.Duration
 	TimeParse   time.Duration
 	TimeCompile time.Duration
-	IndexIDs    string
+	IndexNames    string
 	StatsInfos  map[string]uint64
 	CopTasks    *stmtctx.CopTasksDetails
 	ExecDetail  execdetails.ExecDetails
@@ -1069,12 +1069,7 @@
 // # Memory_max: 4096
 // # Succ: true
 // select * from t_slim;
-<<<<<<< HEAD
-func (s *SessionVars) SlowLogFormat(txnTS uint64, costTime time.Duration, execDetail execdetails.ExecDetails, indexNames string, digest string,
-	statsInfos map[string]uint64, copTasks *stmtctx.CopTasksDetails, memMax int64, succ bool, sql string) string {
-=======
 func (s *SessionVars) SlowLogFormat(logItems *SlowQueryLogItems) string {
->>>>>>> 5ee0847c
 	var buf bytes.Buffer
 
 	writeSlowLogItem(&buf, SlowLogTxnStartTSStr, strconv.FormatUint(logItems.TxnTS, 10))
@@ -1093,13 +1088,8 @@
 	if len(s.CurrentDB) > 0 {
 		writeSlowLogItem(&buf, SlowLogDBStr, s.CurrentDB)
 	}
-<<<<<<< HEAD
-	if len(indexNames) > 0 {
-		buf.WriteString(SlowLogRowPrefixStr + SlowLogIndexNamesStr + SlowLogSpaceMarkStr + indexNames + "\n")
-=======
-	if len(logItems.IndexIDs) > 0 {
-		writeSlowLogItem(&buf, SlowLogIndexIDsStr, logItems.IndexIDs)
->>>>>>> 5ee0847c
+	if len(logItems.IndexNames) > 0 {
+		writeSlowLogItem(&buf, SlowLogIndexNamesStr, logItems.IndexNames)
 	}
 
 	writeSlowLogItem(&buf, SlowLogIsInternalStr, strconv.FormatBool(s.InRestrictedSQL))
