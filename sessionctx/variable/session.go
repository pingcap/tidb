// Copyright 2015 PingCAP, Inc.
//
// Licensed under the Apache License, Version 2.0 (the "License");
// you may not use this file except in compliance with the License.
// You may obtain a copy of the License at
//
//     http://www.apache.org/licenses/LICENSE-2.0
//
// Unless required by applicable law or agreed to in writing, software
// distributed under the License is distributed on an "AS IS" BASIS,
// WITHOUT WARRANTIES OR CONDITIONS OF ANY KIND, either express or implied.
// See the License for the specific language governing permissions and
// limitations under the License.

package variable

import (
	"bytes"
	"context"
	"crypto/tls"
	"encoding/binary"
	"fmt"
	"math"
	"math/rand"
	"net"
	"strconv"
	"strings"
	"sync"
	"sync/atomic"
	"time"

	"github.com/pingcap/errors"
	"github.com/pingcap/tidb/config"
	"github.com/pingcap/tidb/kv"
	"github.com/pingcap/tidb/meta/autoid"
	"github.com/pingcap/tidb/metrics"
	"github.com/pingcap/tidb/parser"
	"github.com/pingcap/tidb/parser/ast"
	"github.com/pingcap/tidb/parser/auth"
	"github.com/pingcap/tidb/parser/charset"
	"github.com/pingcap/tidb/parser/model"
	"github.com/pingcap/tidb/parser/mysql"
	ptypes "github.com/pingcap/tidb/parser/types"
	"github.com/pingcap/tidb/sessionctx/sessionstates"
	"github.com/pingcap/tidb/sessionctx/stmtctx"
	pumpcli "github.com/pingcap/tidb/tidb-binlog/pump_client"
	"github.com/pingcap/tidb/types"
	"github.com/pingcap/tidb/util/chunk"
	"github.com/pingcap/tidb/util/disk"
	"github.com/pingcap/tidb/util/execdetails"
	"github.com/pingcap/tidb/util/kvcache"
	"github.com/pingcap/tidb/util/mathutil"
	"github.com/pingcap/tidb/util/memory"
	"github.com/pingcap/tidb/util/rowcodec"
	"github.com/pingcap/tidb/util/stringutil"
	"github.com/pingcap/tidb/util/tableutil"
	"github.com/pingcap/tidb/util/timeutil"
	tikvstore "github.com/tikv/client-go/v2/kv"
	"github.com/tikv/client-go/v2/tikv"
	"github.com/twmb/murmur3"
	atomic2 "go.uber.org/atomic"
	"golang.org/x/exp/maps"
	"golang.org/x/exp/slices"
)

var (
	// PreparedStmtCount is exported for test.
	PreparedStmtCount int64
	// enableAdaptiveReplicaRead indicates whether closest adaptive replica read
	// can be enabled. We forces disable replica read when tidb server in missing
	// in regions that contains tikv server to avoid read traffic skew.
	enableAdaptiveReplicaRead uint32 = 1
)

// SetEnableAdaptiveReplicaRead set `enableAdaptiveReplicaRead` with given value.
// return true if the value is changed.
func SetEnableAdaptiveReplicaRead(enabled bool) bool {
	value := uint32(0)
	if enabled {
		value = 1
	}
	return atomic.SwapUint32(&enableAdaptiveReplicaRead, value) != value
}

// IsAdaptiveReplicaReadEnabled returns whether adaptive closest replica read can be enabled.
func IsAdaptiveReplicaReadEnabled() bool {
	return atomic.LoadUint32(&enableAdaptiveReplicaRead) > 0
}

// RetryInfo saves retry information.
type RetryInfo struct {
	Retrying               bool
	DroppedPreparedStmtIDs []uint32
	autoIncrementIDs       retryInfoAutoIDs
	autoRandomIDs          retryInfoAutoIDs
	LastRcReadTS           uint64
}

// ReuseChunkPool save Alloc object
type ReuseChunkPool struct {
	mu    sync.Mutex
	Alloc chunk.Allocator
}

// Clean does some clean work.
func (r *RetryInfo) Clean() {
	r.autoIncrementIDs.clean()
	r.autoRandomIDs.clean()

	if len(r.DroppedPreparedStmtIDs) > 0 {
		r.DroppedPreparedStmtIDs = r.DroppedPreparedStmtIDs[:0]
	}
}

// ResetOffset resets the current retry offset.
func (r *RetryInfo) ResetOffset() {
	r.autoIncrementIDs.resetOffset()
	r.autoRandomIDs.resetOffset()
}

// AddAutoIncrementID adds id to autoIncrementIDs.
func (r *RetryInfo) AddAutoIncrementID(id int64) {
	r.autoIncrementIDs.autoIDs = append(r.autoIncrementIDs.autoIDs, id)
}

// GetCurrAutoIncrementID gets current autoIncrementID.
func (r *RetryInfo) GetCurrAutoIncrementID() (int64, bool) {
	return r.autoIncrementIDs.getCurrent()
}

// AddAutoRandomID adds id to autoRandomIDs.
func (r *RetryInfo) AddAutoRandomID(id int64) {
	r.autoRandomIDs.autoIDs = append(r.autoRandomIDs.autoIDs, id)
}

// GetCurrAutoRandomID gets current AutoRandomID.
func (r *RetryInfo) GetCurrAutoRandomID() (int64, bool) {
	return r.autoRandomIDs.getCurrent()
}

type retryInfoAutoIDs struct {
	currentOffset int
	autoIDs       []int64
}

func (r *retryInfoAutoIDs) resetOffset() {
	r.currentOffset = 0
}

func (r *retryInfoAutoIDs) clean() {
	r.currentOffset = 0
	if len(r.autoIDs) > 0 {
		r.autoIDs = r.autoIDs[:0]
	}
}

func (r *retryInfoAutoIDs) getCurrent() (int64, bool) {
	if r.currentOffset >= len(r.autoIDs) {
		return 0, false
	}
	id := r.autoIDs[r.currentOffset]
	r.currentOffset++
	return id, true
}

// TransactionContext is used to store variables that has transaction scope.
type TransactionContext struct {
	TxnCtxNoNeedToRestore
	TxnCtxNeedToRestore
}

// TxnCtxNeedToRestore stores transaction variables which need to be restored when rolling back to a savepoint.
type TxnCtxNeedToRestore struct {
	// TableDeltaMap is used in the schema validator for DDL changes in one table not to block others.
	// It's also used in the statistics updating.
	// Note: for the partitioned table, it stores all the partition IDs.
	TableDeltaMap map[int64]TableDelta

	// pessimisticLockCache is the cache for pessimistic locked keys,
	// The value never changes during the transaction.
	pessimisticLockCache map[string][]byte

	// CachedTables is not nil if the transaction write on cached table.
	CachedTables map[int64]interface{}
}

// TxnCtxNoNeedToRestore stores transaction variables which do not need to restored when rolling back to a savepoint.
type TxnCtxNoNeedToRestore struct {
	forUpdateTS uint64
	Binlog      interface{}
	InfoSchema  interface{}
	History     interface{}
	StartTS     uint64

	// ShardStep indicates the max size of continuous rowid shard in one transaction.
	ShardStep    int
	shardRemain  int
	currentShard int64

	// unchangedRowKeys is used to store the unchanged rows that needs to lock for pessimistic transaction.
	unchangedRowKeys map[string]struct{}

	PessimisticCacheHit int

	// CreateTime For metrics.
	CreateTime     time.Time
	StatementCount int
	CouldRetry     bool
	IsPessimistic  bool
	// IsStaleness indicates whether the txn is read only staleness txn.
	IsStaleness bool
	// IsExplicit indicates whether the txn is an interactive txn, which is typically started with a BEGIN
	// or START TRANSACTION statement, or by setting autocommit to 0.
	IsExplicit bool
	Isolation  string
	LockExpire uint32
	ForUpdate  uint32
	// TxnScope indicates the value of txn_scope
	TxnScope string

	// Savepoints contains all definitions of the savepoint of a transaction at runtime, the order of the SavepointRecord is the same with the SAVEPOINT statements.
	// It is used for a lookup when running `ROLLBACK TO` statement.
	Savepoints []SavepointRecord

	// TableDeltaMap lock to prevent potential data race
	tdmLock sync.Mutex

	// TemporaryTables is used to store transaction-specific information for global temporary tables.
	// It can also be stored in sessionCtx with local temporary tables, but it's easier to clean this data after transaction ends.
	TemporaryTables map[int64]tableutil.TempTable
	// EnableMDL indicates whether to enable the MDL lock for the transaction.
	EnableMDL bool
	// relatedTableForMDL records the `lock` table for metadata lock. It maps from int64 to int64(version).
	relatedTableForMDL *sync.Map
}

// SavepointRecord indicates a transaction's savepoint record.
type SavepointRecord struct {
	// name is the name of the savepoint
	Name string
	// MemDBCheckpoint is the transaction's memdb checkpoint.
	MemDBCheckpoint *tikv.MemDBCheckpoint
	// TxnCtxSavepoint is the savepoint of TransactionContext
	TxnCtxSavepoint TxnCtxNeedToRestore
}

// GetCurrentShard returns the shard for the next `count` IDs.
func (s *SessionVars) GetCurrentShard(count int) int64 {
	tc := s.TxnCtx
	if s.shardRand == nil {
		s.shardRand = rand.New(rand.NewSource(int64(tc.StartTS))) // #nosec G404
	}
	if tc.shardRemain <= 0 {
		tc.updateShard(s.shardRand)
		tc.shardRemain = tc.ShardStep
	}
	tc.shardRemain -= count
	return tc.currentShard
}

func (tc *TransactionContext) updateShard(shardRand *rand.Rand) {
	var buf [8]byte
	binary.LittleEndian.PutUint64(buf[:], shardRand.Uint64())
	tc.currentShard = int64(murmur3.Sum32(buf[:]))
}

// AddUnchangedRowKey adds an unchanged row key in update statement for pessimistic lock.
func (tc *TransactionContext) AddUnchangedRowKey(key []byte) {
	if tc.unchangedRowKeys == nil {
		tc.unchangedRowKeys = map[string]struct{}{}
	}
	tc.unchangedRowKeys[string(key)] = struct{}{}
}

// CollectUnchangedRowKeys collects unchanged row keys for pessimistic lock.
func (tc *TransactionContext) CollectUnchangedRowKeys(buf []kv.Key) []kv.Key {
	for key := range tc.unchangedRowKeys {
		buf = append(buf, kv.Key(key))
	}
	tc.unchangedRowKeys = nil
	return buf
}

// UpdateDeltaForTable updates the delta info for some table.
func (tc *TransactionContext) UpdateDeltaForTable(physicalTableID int64, delta int64, count int64, colSize map[int64]int64) {
	tc.tdmLock.Lock()
	defer tc.tdmLock.Unlock()
	if tc.TableDeltaMap == nil {
		tc.TableDeltaMap = make(map[int64]TableDelta)
	}
	item := tc.TableDeltaMap[physicalTableID]
	if item.ColSize == nil && colSize != nil {
		item.ColSize = make(map[int64]int64, len(colSize))
	}
	item.Delta += delta
	item.Count += count
	item.TableID = physicalTableID
	for key, val := range colSize {
		item.ColSize[key] += val
	}
	tc.TableDeltaMap[physicalTableID] = item
}

// GetKeyInPessimisticLockCache gets a key in pessimistic lock cache.
func (tc *TransactionContext) GetKeyInPessimisticLockCache(key kv.Key) (val []byte, ok bool) {
	if tc.pessimisticLockCache == nil {
		return nil, false
	}
	val, ok = tc.pessimisticLockCache[string(key)]
	if ok {
		tc.PessimisticCacheHit++
	}
	return
}

// SetPessimisticLockCache sets a key value pair into pessimistic lock cache.
func (tc *TransactionContext) SetPessimisticLockCache(key kv.Key, val []byte) {
	if tc.pessimisticLockCache == nil {
		tc.pessimisticLockCache = map[string][]byte{}
	}
	tc.pessimisticLockCache[string(key)] = val
}

// Cleanup clears up transaction info that no longer use.
func (tc *TransactionContext) Cleanup() {
	// tc.InfoSchema = nil; we cannot do it now, because some operation like handleFieldList depend on this.
	tc.Binlog = nil
	tc.History = nil
	tc.tdmLock.Lock()
	tc.TableDeltaMap = nil
	tc.relatedTableForMDL = nil
	tc.tdmLock.Unlock()
	tc.pessimisticLockCache = nil
	tc.IsStaleness = false
	tc.Savepoints = nil
	tc.EnableMDL = false
}

// ClearDelta clears the delta map.
func (tc *TransactionContext) ClearDelta() {
	tc.tdmLock.Lock()
	tc.TableDeltaMap = nil
	tc.tdmLock.Unlock()
}

// GetForUpdateTS returns the ts for update.
func (tc *TransactionContext) GetForUpdateTS() uint64 {
	if tc.forUpdateTS > tc.StartTS {
		return tc.forUpdateTS
	}
	return tc.StartTS
}

// SetForUpdateTS sets the ts for update.
func (tc *TransactionContext) SetForUpdateTS(forUpdateTS uint64) {
	if forUpdateTS > tc.forUpdateTS {
		tc.forUpdateTS = forUpdateTS
	}
}

// GetCurrentSavepoint gets TransactionContext's savepoint.
func (tc *TransactionContext) GetCurrentSavepoint() TxnCtxNeedToRestore {
	tableDeltaMap := make(map[int64]TableDelta, len(tc.TableDeltaMap))
	for k, v := range tc.TableDeltaMap {
		tableDeltaMap[k] = v.Clone()
	}
	pessimisticLockCache := make(map[string][]byte, len(tc.pessimisticLockCache))
	maps.Copy(pessimisticLockCache, tc.pessimisticLockCache)
	cachedTables := make(map[int64]interface{}, len(tc.CachedTables))
	maps.Copy(cachedTables, tc.CachedTables)
	return TxnCtxNeedToRestore{
		TableDeltaMap:        tableDeltaMap,
		pessimisticLockCache: pessimisticLockCache,
		CachedTables:         cachedTables,
	}
}

// RestoreBySavepoint restores TransactionContext to the specify savepoint.
func (tc *TransactionContext) RestoreBySavepoint(savepoint TxnCtxNeedToRestore) {
	tc.TableDeltaMap = savepoint.TableDeltaMap
	tc.pessimisticLockCache = savepoint.pessimisticLockCache
	tc.CachedTables = savepoint.CachedTables
}

// AddSavepoint adds a new savepoint.
func (tc *TransactionContext) AddSavepoint(name string, memdbCheckpoint *tikv.MemDBCheckpoint) {
	name = strings.ToLower(name)
	tc.DeleteSavepoint(name)

	record := SavepointRecord{
		Name:            name,
		MemDBCheckpoint: memdbCheckpoint,
		TxnCtxSavepoint: tc.GetCurrentSavepoint(),
	}
	tc.Savepoints = append(tc.Savepoints, record)
}

// DeleteSavepoint deletes the savepoint, return false indicate the savepoint name doesn't exists.
func (tc *TransactionContext) DeleteSavepoint(name string) bool {
	name = strings.ToLower(name)
	for i, sp := range tc.Savepoints {
		if sp.Name == name {
			tc.Savepoints = append(tc.Savepoints[:i], tc.Savepoints[i+1:]...)
			return true
		}
	}
	return false
}

// ReleaseSavepoint deletes the named savepoint and the later savepoints, return false indicate the named savepoint doesn't exists.
func (tc *TransactionContext) ReleaseSavepoint(name string) bool {
	name = strings.ToLower(name)
	for i, sp := range tc.Savepoints {
		if sp.Name == name {
			tc.Savepoints = append(tc.Savepoints[:i])
			return true
		}
	}
	return false
}

// RollbackToSavepoint rollbacks to the specified savepoint by name.
func (tc *TransactionContext) RollbackToSavepoint(name string) *SavepointRecord {
	name = strings.ToLower(name)
	for idx, sp := range tc.Savepoints {
		if name == sp.Name {
			tc.RestoreBySavepoint(sp.TxnCtxSavepoint)
			tc.Savepoints = tc.Savepoints[:idx+1]
			return &tc.Savepoints[idx]
		}
	}
	return nil
}

// WriteStmtBufs can be used by insert/replace/delete/update statement.
// TODO: use a common memory pool to replace this.
type WriteStmtBufs struct {
	// RowValBuf is used by tablecodec.EncodeRow, to reduce runtime.growslice.
	RowValBuf []byte
	// AddRowValues use to store temp insert rows value, to reduce memory allocations when importing data.
	AddRowValues []types.Datum

	// IndexValsBuf is used by index.FetchValues
	IndexValsBuf []types.Datum
	// IndexKeyBuf is used by index.GenIndexKey
	IndexKeyBuf []byte
}

func (ib *WriteStmtBufs) clean() {
	ib.RowValBuf = nil
	ib.AddRowValues = nil
	ib.IndexValsBuf = nil
	ib.IndexKeyBuf = nil
}

// TableSnapshot represents a data snapshot of the table contained in `information_schema`.
type TableSnapshot struct {
	Rows [][]types.Datum
	Err  error
}

type txnIsolationLevelOneShotState uint

// RewritePhaseInfo records some information about the rewrite phase
type RewritePhaseInfo struct {
	// DurationRewrite is the duration of rewriting the SQL.
	DurationRewrite time.Duration

	// DurationPreprocessSubQuery is the duration of pre-processing sub-queries.
	DurationPreprocessSubQuery time.Duration

	// PreprocessSubQueries is the number of pre-processed sub-queries.
	PreprocessSubQueries int
}

// Reset resets all fields in RewritePhaseInfo.
func (r *RewritePhaseInfo) Reset() {
	r.DurationRewrite = 0
	r.DurationPreprocessSubQuery = 0
	r.PreprocessSubQueries = 0
}

// TemporaryTableData is a interface to maintain temporary data in session
type TemporaryTableData interface {
	kv.Retriever
	// Staging create a new staging buffer inside the MemBuffer.
	// Subsequent writes will be temporarily stored in this new staging buffer.
	// When you think all modifications looks good, you can call `Release` to public all of them to the upper level buffer.
	Staging() kv.StagingHandle
	// Release publish all modifications in the latest staging buffer to upper level.
	Release(kv.StagingHandle)
	// Cleanup cleanups the resources referenced by the StagingHandle.
	// If the changes are not published by `Release`, they will be discarded.
	Cleanup(kv.StagingHandle)
	// GetTableSize get the size of a table
	GetTableSize(tblID int64) int64
	// DeleteTableKey removes the entry for key k from table
	DeleteTableKey(tblID int64, k kv.Key) error
	// SetTableKey sets the entry for k from table
	SetTableKey(tblID int64, k kv.Key, val []byte) error
}

// temporaryTableData is used for store temporary table data in session
type temporaryTableData struct {
	kv.MemBuffer
	tblSize map[int64]int64
}

// NewTemporaryTableData creates a new TemporaryTableData
func NewTemporaryTableData(memBuffer kv.MemBuffer) TemporaryTableData {
	return &temporaryTableData{
		MemBuffer: memBuffer,
		tblSize:   make(map[int64]int64),
	}
}

// GetTableSize get the size of a table
func (d *temporaryTableData) GetTableSize(tblID int64) int64 {
	if tblSize, ok := d.tblSize[tblID]; ok {
		return tblSize
	}
	return 0
}

// DeleteTableKey removes the entry for key k from table
func (d *temporaryTableData) DeleteTableKey(tblID int64, k kv.Key) error {
	bufferSize := d.MemBuffer.Size()
	defer d.updateTblSize(tblID, bufferSize)

	return d.MemBuffer.Delete(k)
}

// SetTableKey sets the entry for k from table
func (d *temporaryTableData) SetTableKey(tblID int64, k kv.Key, val []byte) error {
	bufferSize := d.MemBuffer.Size()
	defer d.updateTblSize(tblID, bufferSize)

	return d.MemBuffer.Set(k, val)
}

func (d *temporaryTableData) updateTblSize(tblID int64, beforeSize int) {
	delta := int64(d.MemBuffer.Size() - beforeSize)
	d.tblSize[tblID] = d.GetTableSize(tblID) + delta
}

const (
	// oneShotDef means default, that is tx_isolation_one_shot not set.
	oneShotDef txnIsolationLevelOneShotState = iota
	// oneShotSet means it's set in current transaction.
	oneShotSet
	// onsShotUse means it should be used in current transaction.
	oneShotUse
)

// ReadConsistencyLevel is the level of read consistency.
type ReadConsistencyLevel string

const (
	// ReadConsistencyStrict means read by strict consistency, default value.
	ReadConsistencyStrict ReadConsistencyLevel = "strict"
	// ReadConsistencyWeak means read can be weak consistency.
	ReadConsistencyWeak ReadConsistencyLevel = "weak"
)

// IsWeak returns true only if it's a weak-consistency read.
func (r ReadConsistencyLevel) IsWeak() bool {
	return r == ReadConsistencyWeak
}

func validateReadConsistencyLevel(val string) error {
	switch v := ReadConsistencyLevel(strings.ToLower(val)); v {
	case ReadConsistencyStrict, ReadConsistencyWeak:
		return nil
	default:
		return ErrWrongTypeForVar.GenWithStackByArgs(TiDBReadConsistency)
	}
}

// SetUserVarVal set user defined variables' value
func (s *SessionVars) SetUserVarVal(name string, dt types.Datum) {
	s.userVars.lock.Lock()
	defer s.userVars.lock.Unlock()
	s.userVars.values[name] = dt
}

// GetUserVarVal get user defined variables' value
func (s *SessionVars) GetUserVarVal(name string) (types.Datum, bool) {
	s.userVars.lock.RLock()
	defer s.userVars.lock.RUnlock()
	dt, ok := s.userVars.values[name]
	return dt, ok
}

// SetUserVarType set user defined variables' type
func (s *SessionVars) SetUserVarType(name string, ft *types.FieldType) {
	s.userVars.lock.Lock()
	defer s.userVars.lock.Unlock()
	s.userVars.types[name] = ft
}

// GetUserVarType get user defined variables' type
func (s *SessionVars) GetUserVarType(name string) (*types.FieldType, bool) {
	s.userVars.lock.RLock()
	defer s.userVars.lock.RUnlock()
	ft, ok := s.userVars.types[name]
	return ft, ok
}

// HookContext contains the necessary variables for executing set/get hook
type HookContext interface {
	GetStore() kv.Storage
}

// SessionVars is to handle user-defined or global variables in the current session.
type SessionVars struct {
	Concurrency
	MemQuota
	BatchSize
	// DMLBatchSize indicates the number of rows batch-committed for a statement.
	// It will be used when using LOAD DATA or BatchInsert or BatchDelete is on.
	DMLBatchSize        int
	RetryLimit          int64
	DisableTxnAutoRetry bool
	userVars            struct {
		// lock is for user defined variables. values and types is read/write protected.
		lock sync.RWMutex
		// values stores the Datum for user variables
		values map[string]types.Datum
		// types stores the FieldType for user variables, it cannot be inferred from values when values have not been set yet.
		types map[string]*types.FieldType
	}
	// systems variables, don't modify it directly, use GetSystemVar/SetSystemVar method.
	systems map[string]string
	// stmtVars variables are temporarily set by SET_VAR hint
	// It only take effect for the duration of a single statement
	stmtVars map[string]string
	// SysWarningCount is the system variable "warning_count", because it is on the hot path, so we extract it from the systems
	SysWarningCount int
	// SysErrorCount is the system variable "error_count", because it is on the hot path, so we extract it from the systems
	SysErrorCount uint16
	// generalPlanCacheStmts stores PlanCacheStmts for general plan cache.
	generalPlanCacheStmts *kvcache.SimpleLRUCache
	// PreparedStmts stores prepared statement.
	PreparedStmts        map[uint32]interface{}
	PreparedStmtNameToID map[string]uint32
	// preparedStmtID is id of prepared statement.
	preparedStmtID uint32
	// PreparedParams params for prepared statements
	PreparedParams    PreparedParams
	LastUpdateTime4PC types.Time

	// ActiveRoles stores active roles for current user
	ActiveRoles []*auth.RoleIdentity

	RetryInfo *RetryInfo
	//  TxnCtx Should be reset on transaction finished.
	TxnCtx *TransactionContext
	// TxnCtxMu is used to protect TxnCtx.
	TxnCtxMu sync.Mutex

	// TxnManager is used to manage txn context in session
	TxnManager interface{}

	// KVVars is the variables for KV storage.
	KVVars *tikvstore.Variables

	// txnIsolationLevelOneShot is used to implements "set transaction isolation level ..."
	txnIsolationLevelOneShot struct {
		state txnIsolationLevelOneShotState
		value string
	}

	// mppTaskIDAllocator is used to allocate mpp task id for a session.
	mppTaskIDAllocator struct {
		mu     sync.Mutex
		lastTS uint64
		taskID int64
	}

	// Status stands for the session status. e.g. in transaction or not, auto commit is on or off, and so on.
	Status uint16

	// ClientCapability is client's capability.
	ClientCapability uint32

	// TLSConnectionState is the TLS connection state (nil if not using TLS).
	TLSConnectionState *tls.ConnectionState

	// ConnectionID is the connection id of the current session.
	ConnectionID uint64

	// PlanID is the unique id of logical and physical plan.
	PlanID int

	// PlanColumnID is the unique id for column when building plan.
	PlanColumnID int64

	// MapHashCode2UniqueID4ExtendedCol map the expr's hash code to specified unique ID.
	MapHashCode2UniqueID4ExtendedCol map[string]int

	// User is the user identity with which the session login.
	User *auth.UserIdentity

	// Port is the port of the connected socket
	Port string

	// CurrentDB is the default database of this session.
	CurrentDB string

	// CurrentDBChanged indicates if the CurrentDB has been updated, and if it is we should print it into
	// the slow log to make it be compatible with MySQL, https://github.com/pingcap/tidb/issues/17846.
	CurrentDBChanged bool

	// StrictSQLMode indicates if the session is in strict mode.
	StrictSQLMode bool

	// CommonGlobalLoaded indicates if common global variable has been loaded for this session.
	CommonGlobalLoaded bool

	// InRestrictedSQL indicates if the session is handling restricted SQL execution.
	InRestrictedSQL bool

	// SnapshotTS is used for reading history data. For simplicity, SnapshotTS only supports distsql request.
	SnapshotTS uint64

	// TxnReadTS is used for staleness transaction, it provides next staleness transaction startTS.
	TxnReadTS *TxnReadTS

	// SnapshotInfoschema is used with SnapshotTS, when the schema version at snapshotTS less than current schema
	// version, we load an old version schema for query.
	SnapshotInfoschema interface{}

	// BinlogClient is used to write binlog.
	BinlogClient *pumpcli.PumpsClient

	// GlobalVarsAccessor is used to set and get global variables.
	GlobalVarsAccessor GlobalVarAccessor

	// LastFoundRows is the number of found rows of last query statement
	LastFoundRows uint64

	// StmtCtx holds variables for current executing statement.
	StmtCtx *stmtctx.StatementContext

	// RefCountOfStmtCtx indicates the reference count of StmtCtx. When the
	// StmtCtx is accessed by other sessions, e.g. oom-alarm-handler/expensive-query-handler, add one first.
	// Note: this variable should be accessed and updated by atomic operations.
	RefCountOfStmtCtx stmtctx.ReferenceCount

	// AllowAggPushDown can be set to false to forbid aggregation push down.
	AllowAggPushDown bool

	// AllowCartesianBCJ means allow broadcast CARTESIAN join, 0 means not allow, 1 means allow broadcast CARTESIAN join
	// but the table size should under the broadcast threshold, 2 means allow broadcast CARTESIAN join even if the table
	// size exceeds the broadcast threshold
	AllowCartesianBCJ int

	// MPPOuterJoinFixedBuildSide means in MPP plan, always use right(left) table as build side for left(right) out join
	MPPOuterJoinFixedBuildSide bool

	// AllowDistinctAggPushDown can be set true to allow agg with distinct push down to tikv/tiflash.
	AllowDistinctAggPushDown bool

	// EnableSkewDistinctAgg can be set true to allow skew distinct aggregate rewrite
	EnableSkewDistinctAgg bool

	// Enable3StageDistinctAgg indicates whether to allow 3 stage distinct aggregate
	Enable3StageDistinctAgg bool

	// MultiStatementMode permits incorrect client library usage. Not recommended to be turned on.
	MultiStatementMode int

	// AllowWriteRowID variable is currently not recommended to be turned on.
	AllowWriteRowID bool

	// AllowBatchCop means if we should send batch coprocessor to TiFlash. Default value is 1, means to use batch cop in case of aggregation and join.
	// Value set to 2 means to force to send batch cop for any query. Value set to 0 means never use batch cop.
	AllowBatchCop int

	// allowMPPExecution means if we should use mpp way to execute query.
	// Default value is `true`, means to be determined by the optimizer.
	// Value set to `false` means never use mpp.
	allowMPPExecution bool

	// HashExchangeWithNewCollation means if we support hash exchange when new collation is enabled.
	// Default value is `true`, means support hash exchange when new collation is enabled.
	// Value set to `false` means not use hash exchange when new collation is enabled.
	HashExchangeWithNewCollation bool

	// enforceMPPExecution means if we should enforce mpp way to execute query.
	// Default value is `false`, means to be determined by variable `allowMPPExecution`.
	// Value set to `true` means enforce use mpp.
	// Note if you want to set `enforceMPPExecution` to `true`, you must set `allowMPPExecution` to `true` first.
	enforceMPPExecution bool

	// TiFlashMaxThreads is the maximum number of threads to execute the request which is pushed down to tiflash.
	// Default value is -1, means it will not be pushed down to tiflash.
	// If the value is bigger than -1, it will be pushed down to tiflash and used to create db context in tiflash.
	TiFlashMaxThreads int64

	// TiDBAllowAutoRandExplicitInsert indicates whether explicit insertion on auto_random column is allowed.
	AllowAutoRandExplicitInsert bool

	// BroadcastJoinThresholdSize is used to limit the size of smaller table.
	// It's unit is bytes, if the size of small table is larger than it, we will not use bcj.
	BroadcastJoinThresholdSize int64

	// BroadcastJoinThresholdCount is used to limit the total count of smaller table.
	// If we can't estimate the size of one side of join child, we will check if its row number exceeds this limitation.
	BroadcastJoinThresholdCount int64

	// LimitPushDownThreshold determines if push Limit or TopN down to TiKV forcibly.
	LimitPushDownThreshold int64

	// CorrelationThreshold is the guard to enable row count estimation using column order correlation.
	CorrelationThreshold float64

	// EnableCorrelationAdjustment is used to indicate if correlation adjustment is enabled.
	EnableCorrelationAdjustment bool

	// CorrelationExpFactor is used to control the heuristic approach of row count estimation when CorrelationThreshold is not met.
	CorrelationExpFactor int

	// cpuFactor is the CPU cost of processing one expression for one row.
	cpuFactor float64
	// copCPUFactor is the CPU cost of processing one expression for one row in coprocessor.
	copCPUFactor float64
	// networkFactor is the network cost of transferring 1 byte data.
	networkFactor float64
	// ScanFactor is the IO cost of scanning 1 byte data on TiKV and TiFlash.
	scanFactor float64
	// descScanFactor is the IO cost of scanning 1 byte data on TiKV and TiFlash in desc order.
	descScanFactor float64
	// seekFactor is the IO cost of seeking the start value of a range in TiKV or TiFlash.
	seekFactor float64
	// memoryFactor is the memory cost of storing one tuple.
	memoryFactor float64
	// diskFactor is the IO cost of reading/writing one byte to temporary disk.
	diskFactor float64
	// concurrencyFactor is the CPU cost of additional one goroutine.
	concurrencyFactor float64

	// enableForceInlineCTE is used to enable/disable force inline CTE.
	enableForceInlineCTE bool

	// CopTiFlashConcurrencyFactor is the concurrency number of computation in tiflash coprocessor.
	CopTiFlashConcurrencyFactor float64

	// CurrInsertValues is used to record current ValuesExpr's values.
	// See http://dev.mysql.com/doc/refman/5.7/en/miscellaneous-functions.html#function_values
	CurrInsertValues chunk.Row

	// In https://github.com/pingcap/tidb/issues/14164, we can see that MySQL can enter the column that is not in the insert's SELECT's output.
	// We store the extra columns in this variable.
	CurrInsertBatchExtraCols [][]types.Datum

	// Per-connection time zones. Each client that connects has its own time zone setting, given by the session time_zone variable.
	// See https://dev.mysql.com/doc/refman/5.7/en/time-zone-support.html
	TimeZone *time.Location

	SQLMode mysql.SQLMode

	// AutoIncrementIncrement and AutoIncrementOffset indicates the autoID's start value and increment.
	AutoIncrementIncrement int

	AutoIncrementOffset int

	/* TiDB system variables */

	// SkipASCIICheck check on input value.
	SkipASCIICheck bool

	// SkipUTF8Check check on input value.
	SkipUTF8Check bool

	// BatchInsert indicates if we should split insert data into multiple batches.
	BatchInsert bool

	// BatchDelete indicates if we should split delete data into multiple batches.
	BatchDelete bool

	// BatchCommit indicates if we should split the transaction into multiple batches.
	BatchCommit bool

	// IDAllocator is provided by kvEncoder, if it is provided, we will use it to alloc auto id instead of using
	// Table.alloc.
	IDAllocator autoid.Allocator

	// OptimizerSelectivityLevel defines the level of the selectivity estimation in plan.
	OptimizerSelectivityLevel int

	// OptimizerEnableNewOnlyFullGroupByCheck enables the new only_full_group_by check which is implemented by maintaining functional dependency.
	OptimizerEnableNewOnlyFullGroupByCheck bool

	// EnableOuterJoinWithJoinReorder enables TiDB to involve the outer join into the join reorder.
	EnableOuterJoinReorder bool

	// OptimizerEnableNAAJ enables TiDB to use null-aware anti join.
	OptimizerEnableNAAJ bool

	// EnableTablePartition enables table partition feature.
	EnableTablePartition string

	// EnableListTablePartition enables list table partition feature.
	EnableListTablePartition bool

	// EnableCascadesPlanner enables the cascades planner.
	EnableCascadesPlanner bool

	// EnableWindowFunction enables the window function.
	EnableWindowFunction bool

	// EnablePipelinedWindowExec enables executing window functions in a pipelined manner.
	EnablePipelinedWindowExec bool

	// AllowProjectionPushDown enables pushdown projection on TiKV.
	AllowProjectionPushDown bool

	// EnableStrictDoubleTypeCheck enables table field double type check.
	EnableStrictDoubleTypeCheck bool

	// EnableVectorizedExpression  enables the vectorized expression evaluation.
	EnableVectorizedExpression bool

	// DDLReorgPriority is the operation priority of adding indices.
	DDLReorgPriority int

	// EnableAutoIncrementInGenerated is used to control whether to allow auto incremented columns in generated columns.
	EnableAutoIncrementInGenerated bool

	// EnablePointGetCache is used to cache value for point get for read only scenario.
	EnablePointGetCache bool

	// PlacementMode the placement mode we use
	//   strict: Check placement settings strictly in ddl operations
	//   ignore: Ignore all placement settings in ddl operations
	PlacementMode string

	// WaitSplitRegionFinish defines the split region behaviour is sync or async.
	WaitSplitRegionFinish bool

	// WaitSplitRegionTimeout defines the split region timeout.
	WaitSplitRegionTimeout uint64

	// EnableChunkRPC indicates whether the coprocessor request can use chunk API.
	EnableChunkRPC bool

	writeStmtBufs WriteStmtBufs

	// ConstraintCheckInPlace indicates whether to check the constraint when the SQL executing.
	ConstraintCheckInPlace bool

	// CommandValue indicates which command current session is doing.
	CommandValue uint32

	// TiDBOptJoinReorderThreshold defines the minimal number of join nodes
	// to use the greedy join reorder algorithm.
	TiDBOptJoinReorderThreshold int

	// SlowQueryFile indicates which slow query log file for SLOW_QUERY table to parse.
	SlowQueryFile string

	// EnableFastAnalyze indicates whether to take fast analyze.
	EnableFastAnalyze bool

	// TxnMode indicates should be pessimistic or optimistic.
	TxnMode string

	// LowResolutionTSO is used for reading data with low resolution TSO which is updated once every two seconds.
	LowResolutionTSO bool

	// MaxExecutionTime is the timeout for select statement, in milliseconds.
	// If the value is 0, timeouts are not enabled.
	// See https://dev.mysql.com/doc/refman/5.7/en/server-system-variables.html#sysvar_max_execution_time
	MaxExecutionTime uint64

	// Killed is a flag to indicate that this query is killed.
	Killed uint32

	// ConnectionInfo indicates current connection info used by current session.
	ConnectionInfo *ConnectionInfo

	// NoopFuncsMode allows OFF/ON/WARN values as 0/1/2.
	NoopFuncsMode int

	// StartTime is the start time of the last query.
	StartTime time.Time

	// DurationParse is the duration of parsing SQL string to AST of the last query.
	DurationParse time.Duration

	// DurationCompile is the duration of compiling AST to execution plan of the last query.
	DurationCompile time.Duration

	// RewritePhaseInfo records all information about the rewriting phase.
	RewritePhaseInfo

	// DurationOptimization is the duration of optimizing a query.
	DurationOptimization time.Duration

	// DurationWaitTS is the duration of waiting for a snapshot TS
	DurationWaitTS time.Duration

	// PrevStmt is used to store the previous executed statement in the current session.
	PrevStmt fmt.Stringer

	// prevStmtDigest is used to store the digest of the previous statement in the current session.
	prevStmtDigest string

	// AllowRemoveAutoInc indicates whether a user can drop the auto_increment column attribute or not.
	AllowRemoveAutoInc bool

	// UsePlanBaselines indicates whether we will use plan baselines to adjust plan.
	UsePlanBaselines bool

	// EvolvePlanBaselines indicates whether we will evolve the plan baselines.
	EvolvePlanBaselines bool

	// EnableExtendedStats indicates whether we enable the extended statistics feature.
	EnableExtendedStats bool

	// Unexported fields should be accessed and set through interfaces like GetReplicaRead() and SetReplicaRead().

	// allowInSubqToJoinAndAgg can be set to false to forbid rewriting the semi join to inner join with agg.
	allowInSubqToJoinAndAgg bool

	// preferRangeScan allows optimizer to always prefer range scan over table scan.
	preferRangeScan bool

	// EnableIndexMerge enables the generation of IndexMergePath.
	enableIndexMerge bool

	// replicaRead is used for reading data from replicas, only follower is supported at this time.
	replicaRead kv.ReplicaReadType
	// ReplicaClosestReadThreshold is the minimum response body size that a cop request should be sent to the closest replica.
	// this variable only take effect when `tidb_follower_read` = 'closest-adaptive'
	ReplicaClosestReadThreshold int64

	// IsolationReadEngines is used to isolation read, tidb only read from the stores whose engine type is in the engines.
	IsolationReadEngines map[kv.StoreType]struct{}

	PlannerSelectBlockAsName []ast.HintTable

	// LockWaitTimeout is the duration waiting for pessimistic lock in milliseconds
	LockWaitTimeout int64

	// MetricSchemaStep indicates the step when query metric schema.
	MetricSchemaStep int64

	// CDCWriteSource indicates the following data is written by TiCDC if it is not 0.
	CDCWriteSource uint64

	// MetricSchemaRangeDuration indicates the step when query metric schema.
	MetricSchemaRangeDuration int64

	// Some data of cluster-level memory tables will be retrieved many times in different inspection rules,
	// and the cost of retrieving some data is expensive. We use the `TableSnapshot` to cache those data
	// and obtain them lazily, and provide a consistent view of inspection tables for each inspection rules.
	// All cached snapshots will be released at the end of retrieving
	InspectionTableCache map[string]TableSnapshot

	// RowEncoder is reused in session for encode row data.
	RowEncoder rowcodec.Encoder

	// SequenceState cache all sequence's latest value accessed by lastval() builtins. It's a session scoped
	// variable, and all public methods of SequenceState are currently-safe.
	SequenceState *SequenceState

	// WindowingUseHighPrecision determines whether to compute window operations without loss of precision.
	// see https://dev.mysql.com/doc/refman/8.0/en/window-function-optimization.html for more details.
	WindowingUseHighPrecision bool

	// FoundInPlanCache indicates whether this statement was found in plan cache.
	FoundInPlanCache bool
	// PrevFoundInPlanCache indicates whether the last statement was found in plan cache.
	PrevFoundInPlanCache bool

	// FoundInBinding indicates whether the execution plan is matched with the hints in the binding.
	FoundInBinding bool
	// PrevFoundInBinding indicates whether the last execution plan is matched with the hints in the binding.
	PrevFoundInBinding bool

	// OptimizerUseInvisibleIndexes indicates whether optimizer can use invisible index
	OptimizerUseInvisibleIndexes bool

	// SelectLimit limits the max counts of select statement's output
	SelectLimit uint64

	// EnableClusteredIndex indicates whether to enable clustered index when creating a new table.
	EnableClusteredIndex ClusteredIndexDefMode

	// PresumeKeyNotExists indicates lazy existence checking is enabled.
	PresumeKeyNotExists bool

	// EnableParallelApply indicates that thether to use parallel apply.
	EnableParallelApply bool

	// EnableRedactLog indicates that whether redact log.
	EnableRedactLog bool

	// ShardAllocateStep indicates the max size of continuous rowid shard in one transaction.
	ShardAllocateStep int64

	// EnableAmendPessimisticTxn indicates if schema change amend is enabled for pessimistic transactions.
	EnableAmendPessimisticTxn bool

	// LastTxnInfo keeps track the info of last committed transaction.
	LastTxnInfo string

	// LastQueryInfo keeps track the info of last query.
	LastQueryInfo sessionstates.QueryInfo

	// LastDDLInfo keeps track the info of last DDL.
	LastDDLInfo sessionstates.LastDDLInfo

	// PartitionPruneMode indicates how and when to prune partitions.
	PartitionPruneMode atomic2.String

	// TxnScope indicates the scope of the transactions. It should be `global` or equal to the value of key `zone` in config.Labels.
	TxnScope kv.TxnScopeVar

	// EnabledRateLimitAction indicates whether enabled ratelimit action during coprocessor
	EnabledRateLimitAction bool

	// EnableAsyncCommit indicates whether to enable the async commit feature.
	EnableAsyncCommit bool

	// Enable1PC indicates whether to enable the one-phase commit feature.
	Enable1PC bool

	// GuaranteeLinearizability indicates whether to guarantee linearizability
	GuaranteeLinearizability bool

	// AnalyzeVersion indicates how TiDB collect and use analyzed statistics.
	AnalyzeVersion int

	// EnableIndexMergeJoin indicates whether to enable index merge join.
	EnableIndexMergeJoin bool

	// TrackAggregateMemoryUsage indicates whether to track the memory usage of aggregate function.
	TrackAggregateMemoryUsage bool

	// TiDBEnableExchangePartition indicates whether to enable exchange partition
	TiDBEnableExchangePartition bool

	// AllowFallbackToTiKV indicates the engine types whose unavailability triggers fallback to TiKV.
	// Now we only support TiFlash.
	AllowFallbackToTiKV map[kv.StoreType]struct{}

	// CTEMaxRecursionDepth indicates The common table expression (CTE) maximum recursion depth.
	// see https://dev.mysql.com/doc/refman/8.0/en/server-system-variables.html#sysvar_cte_max_recursion_depth
	CTEMaxRecursionDepth int

	// The temporary table size threshold, which is different from MySQL. See https://github.com/pingcap/tidb/issues/28691.
	TMPTableSize int64

	// EnableStableResultMode if stabilize query results.
	EnableStableResultMode bool

	// EnablePseudoForOutdatedStats if using pseudo for outdated stats
	EnablePseudoForOutdatedStats bool

	// RegardNULLAsPoint if regard NULL as Point
	RegardNULLAsPoint bool

	// LocalTemporaryTables is *infoschema.LocalTemporaryTables, use interface to avoid circle dependency.
	// It's nil if there is no local temporary table.
	LocalTemporaryTables interface{}

	// TemporaryTableData stores committed kv values for temporary table for current session.
	TemporaryTableData TemporaryTableData

	// MPPStoreLastFailTime records the lastest fail time that a TiFlash store failed. It maps store address(string) to fail time(time.Time).
	MPPStoreLastFailTime *sync.Map

	// MPPStoreFailTTL indicates the duration that protect TiDB from sending task to a new recovered TiFlash.
	MPPStoreFailTTL string

	// ReadStaleness indicates the staleness duration for the following query
	ReadStaleness time.Duration

	// cachedStmtCtx is used to optimze the object allocation.
	cachedStmtCtx [2]stmtctx.StatementContext

	// Rng stores the rand_seed1 and rand_seed2 for Rand() function
	Rng *mathutil.MysqlRng

	// EnablePaging indicates whether enable paging in coprocessor requests.
	EnablePaging bool

	// EnableLegacyInstanceScope says if SET SESSION can be used to set an instance
	// scope variable. The default is TRUE.
	EnableLegacyInstanceScope bool

	// ReadConsistency indicates the read consistency requirement.
	ReadConsistency ReadConsistencyLevel

	// StatsLoadSyncWait indicates how long to wait for stats load before timeout.
	StatsLoadSyncWait int64

	// SysdateIsNow indicates whether Sysdate is an alias of Now function
	SysdateIsNow bool
	// EnableMutationChecker indicates whether to check data consistency for mutations
	EnableMutationChecker bool
	// AssertionLevel controls how strict the assertions on data mutations should be.
	AssertionLevel AssertionLevel
	// IgnorePreparedCacheCloseStmt controls if ignore the close-stmt command for prepared statement.
	IgnorePreparedCacheCloseStmt bool
	// EnableNewCostInterface is a internal switch to indicates whether to use the new cost calculation interface.
	EnableNewCostInterface bool
	// CostModelVersion is a internal switch to indicates the Cost Model Version.
	CostModelVersion int
	// BatchPendingTiFlashCount shows the threshold of pending TiFlash tables when batch adding.
	BatchPendingTiFlashCount int
	// RcWriteCheckTS indicates whether some special write statements don't get latest tso from PD at RC
	RcWriteCheckTS bool
	// RemoveOrderbyInSubquery indicates whether to remove ORDER BY in subquery.
	RemoveOrderbyInSubquery bool
	// NonTransactionalIgnoreError indicates whether to ignore error in non-transactional statements.
	// When set to false, returns immediately when it meets the first error.
	NonTransactionalIgnoreError bool

	// MaxAllowedPacket indicates the maximum size of a packet for the MySQL protocol.
	MaxAllowedPacket uint64

	// TiFlash related optimization, only for MPP.
	TiFlashFineGrainedShuffleStreamCount int64
	TiFlashFineGrainedShuffleBatchSize   uint64

	// RequestSourceType is the type of inner request.
	RequestSourceType string

	// MemoryDebugModeMinHeapInUse indicated the minimum heapInUse threshold that triggers the memoryDebugMode.
	MemoryDebugModeMinHeapInUse int64
	// MemoryDebugModeAlarmRatio indicated the allowable bias ratio of memory tracking accuracy check.
	// When `(memory trakced by tidb) * (1+MemoryDebugModeAlarmRatio) < actual heapInUse`, an alarm log will be recorded.
	MemoryDebugModeAlarmRatio int64

	// EnableAnalyzeSnapshot indicates whether to read data on snapshot when collecting statistics.
	// When it is false, ANALYZE reads the latest data.
	// When it is true, ANALYZE reads data on the snapshot at the beginning of ANALYZE.
	EnableAnalyzeSnapshot bool

	// DefaultStrMatchSelectivity adjust the estimation strategy for string matching expressions that can't be estimated by building into range.
	// when > 0: it's the selectivity for the expression.
	// when = 0: try to use TopN to evaluate the like expression to estimate the selectivity.
	DefaultStrMatchSelectivity float64

	// TiFlashFastScan indicates whether use fast scan in TiFlash
	TiFlashFastScan bool

	// PrimaryKeyRequired indicates if sql_require_primary_key sysvar is set
	PrimaryKeyRequired bool

	// EnablePreparedPlanCache indicates whether to enable prepared plan cache.
	EnablePreparedPlanCache bool

	// GeneralPlanCacheSize controls the size of general plan cache.
	PreparedPlanCacheSize uint64

	// PreparedPlanCacheMonitor indicates whether to enable prepared plan cache monitor.
	EnablePreparedPlanCacheMemoryMonitor bool

	// EnableGeneralPlanCache indicates whether to enable general plan cache.
	EnableGeneralPlanCache bool

	// GeneralPlanCacheSize controls the size of general plan cache.
	GeneralPlanCacheSize uint64

	// ConstraintCheckInPlacePessimistic controls whether to skip the locking of some keys in pessimistic transactions.
	// Postpone the conflict check and constraint check to prewrite or later pessimistic locking requests.
	ConstraintCheckInPlacePessimistic bool

	// EnableTiFlashReadForWriteStmt indicates whether to enable TiFlash to read for write statements.
	EnableTiFlashReadForWriteStmt bool

	// EnableUnsafeSubstitute indicates whether to enable generate column takes unsafe substitute.
	EnableUnsafeSubstitute bool

	// ForeignKeyChecks indicates whether to enable foreign key constraint check.
	ForeignKeyChecks bool

	// RangeMaxSize is the max memory limit for ranges. When the optimizer estimates that the memory usage of complete
	// ranges would exceed the limit, it chooses less accurate ranges such as full range. 0 indicates that there is no
	// memory limit for ranges.
	RangeMaxSize int64

	// LastPlanReplayerToken indicates the last plan replayer token
	LastPlanReplayerToken string

	// AnalyzePartitionConcurrency indicates concurrency for partitions in Analyze
	AnalyzePartitionConcurrency int
	// AnalyzePartitionMergeConcurrency indicates concurrency for merging partition stats
	AnalyzePartitionMergeConcurrency int

	// EnableExternalTSRead indicates whether to enable read through external ts
	EnableExternalTSRead bool

	HookContext

	// MemTracker indicates the memory tracker of current session.
	MemTracker *memory.Tracker
	// MemDBDBFootprint tracks the memory footprint of memdb, and is attached to `MemTracker`
	MemDBFootprint *memory.Tracker
	DiskTracker    *memory.Tracker

	// OptPrefixIndexSingleScan indicates whether to do some optimizations to avoid double scan for prefix index.
	// When set to true, `col is (not) null`(`col` is index prefix column) is regarded as index filter rather than table filter.
	OptPrefixIndexSingleScan bool

	// ChunkPool Several chunks and columns are cached
	ChunkPool ReuseChunkPool
	// EnableReuseCheck indicates  request chunk whether use chunk alloc
	EnableReuseCheck bool

	// preuseChunkAlloc indicates whether pre statement use chunk alloc
	// like select @@last_sql_use_alloc
	preUseChunkAlloc bool

	// EnablePlanReplayerCapture indicates whether enabled plan replayer capture
	EnablePlanReplayerCapture bool

	// StoreBatchSize indicates the batch size limit of store batch, set this field to 0 to disable store batch.
	StoreBatchSize int

<<<<<<< HEAD
	// shardRand is used by TxnCtx, for the GetCurrentShard() method.
	shardRand *rand.Rand
=======
	// Resource group name
	ResourceGroupName string
>>>>>>> 4b98439f
}

// GetNewChunkWithCapacity Attempt to request memory from the chunk pool
// thread safety
func (s *SessionVars) GetNewChunkWithCapacity(fields []*types.FieldType, capacity int, maxCachesize int, pool chunk.Allocator) *chunk.Chunk {
	if pool == nil {
		return chunk.New(fields, capacity, maxCachesize)
	}
	s.ChunkPool.mu.Lock()
	defer s.ChunkPool.mu.Unlock()
	if pool.CheckReuseAllocSize() && (!s.GetUseChunkAlloc()) {
		s.StmtCtx.SetUseChunkAlloc()
	}
	chk := pool.Alloc(fields, capacity, maxCachesize)
	return chk
}

// ExchangeChunkStatus give the status to preUseChunkAlloc
func (s *SessionVars) ExchangeChunkStatus() {
	s.preUseChunkAlloc = s.GetUseChunkAlloc()
}

// GetUseChunkAlloc return useChunkAlloc status
func (s *SessionVars) GetUseChunkAlloc() bool {
	return s.StmtCtx.GetUseChunkAllocStatus()
}

// SetAlloc Attempt to set the buffer pool address
func (s *SessionVars) SetAlloc(alloc chunk.Allocator) {
	if !s.EnableReuseCheck {
		return
	}
	s.ChunkPool.Alloc = alloc
}

// ClearAlloc indicates stop reuse chunk
func (s *SessionVars) ClearAlloc(alloc *chunk.Allocator, b bool) {
	if !b {
		s.ChunkPool.Alloc = nil
		return
	}

	// If an error is reported, re-apply for alloc
	// Prevent the goroutine left before, affecting the execution of the next sql
	// issuse 38918
	s.ChunkPool.mu.Lock()
	s.ChunkPool.Alloc = nil
	s.ChunkPool.mu.Unlock()
	*alloc = chunk.NewAllocator()
}

// GetPreparedStmtByName returns the prepared statement specified by stmtName.
func (s *SessionVars) GetPreparedStmtByName(stmtName string) (interface{}, error) {
	stmtID, ok := s.PreparedStmtNameToID[stmtName]
	if !ok {
		return nil, ErrStmtNotFound
	}
	return s.GetPreparedStmtByID(stmtID)
}

// GetPreparedStmtByID returns the prepared statement specified by stmtID.
func (s *SessionVars) GetPreparedStmtByID(stmtID uint32) (interface{}, error) {
	stmt, ok := s.PreparedStmts[stmtID]
	if !ok {
		return nil, ErrStmtNotFound
	}
	return stmt, nil
}

// InitStatementContext initializes a StatementContext, the object is reused to reduce allocation.
func (s *SessionVars) InitStatementContext() *stmtctx.StatementContext {
	sc := &s.cachedStmtCtx[0]
	if sc == s.StmtCtx {
		sc = &s.cachedStmtCtx[1]
	}
	if s.RefCountOfStmtCtx.TryFreeze() {
		*sc = stmtctx.StatementContext{}
		s.RefCountOfStmtCtx.UnFreeze()
	} else {
		sc = &stmtctx.StatementContext{}
	}
	return sc
}

// AllocMPPTaskID allocates task id for mpp tasks. It will reset the task id if the query's
// startTs is different.
func (s *SessionVars) AllocMPPTaskID(startTS uint64) int64 {
	s.mppTaskIDAllocator.mu.Lock()
	defer s.mppTaskIDAllocator.mu.Unlock()
	if s.mppTaskIDAllocator.lastTS == startTS {
		s.mppTaskIDAllocator.taskID++
		return s.mppTaskIDAllocator.taskID
	}
	s.mppTaskIDAllocator.lastTS = startTS
	s.mppTaskIDAllocator.taskID = 1
	return 1
}

// IsMPPAllowed returns whether mpp execution is allowed.
func (s *SessionVars) IsMPPAllowed() bool {
	return s.allowMPPExecution
}

// IsMPPEnforced returns whether mpp execution is enforced.
func (s *SessionVars) IsMPPEnforced() bool {
	return s.allowMPPExecution && s.enforceMPPExecution
}

// RaiseWarningWhenMPPEnforced will raise a warning when mpp mode is enforced and executing explain statement.
// TODO: Confirm whether this function will be inlined and
// omit the overhead of string construction when calling with false condition.
func (s *SessionVars) RaiseWarningWhenMPPEnforced(warning string) {
	if s.IsMPPEnforced() && s.StmtCtx.InExplainStmt {
		s.StmtCtx.AppendWarning(errors.New(warning))
	}
}

// CheckAndGetTxnScope will return the transaction scope we should use in the current session.
func (s *SessionVars) CheckAndGetTxnScope() string {
	if s.InRestrictedSQL || !EnableLocalTxn.Load() {
		return kv.GlobalTxnScope
	}
	if s.TxnScope.GetVarValue() == kv.LocalTxnScope {
		return s.TxnScope.GetTxnScope()
	}
	return kv.GlobalTxnScope
}

// IsDynamicPartitionPruneEnabled indicates whether dynamic partition prune enabled
// Note that: IsDynamicPartitionPruneEnabled only indicates whether dynamic partition prune mode is enabled according to
// session variable, it isn't guaranteed to be used during query due to other conditions checking.
func (s *SessionVars) IsDynamicPartitionPruneEnabled() bool {
	return PartitionPruneMode(s.PartitionPruneMode.Load()) == Dynamic
}

// BuildParserConfig generate parser.ParserConfig for initial parser
func (s *SessionVars) BuildParserConfig() parser.ParserConfig {
	return parser.ParserConfig{
		EnableWindowFunction:        s.EnableWindowFunction,
		EnableStrictDoubleTypeCheck: s.EnableStrictDoubleTypeCheck,
		SkipPositionRecording:       true,
	}
}

// AllocNewPlanID alloc new ID
func (s *SessionVars) AllocNewPlanID() int {
	s.PlanID++
	return s.PlanID
}

const (
	// PlacementModeStrict indicates all placement operations should be checked strictly in ddl
	PlacementModeStrict string = "STRICT"
	// PlacementModeIgnore indicates ignore all placement operations in ddl
	PlacementModeIgnore string = "IGNORE"
)

// PartitionPruneMode presents the prune mode used.
type PartitionPruneMode string

const (
	// Static indicates only prune at plan phase.
	Static PartitionPruneMode = "static"
	// Dynamic indicates only prune at execute phase.
	Dynamic PartitionPruneMode = "dynamic"

	// Don't use out-of-date mode.

	// StaticOnly is out-of-date.
	StaticOnly PartitionPruneMode = "static-only"
	// DynamicOnly is out-of-date.
	DynamicOnly PartitionPruneMode = "dynamic-only"
	// StaticButPrepareDynamic is out-of-date.
	StaticButPrepareDynamic PartitionPruneMode = "static-collect-dynamic"
)

// Valid indicate PruneMode is validated.
func (p PartitionPruneMode) Valid() bool {
	switch p {
	case Static, Dynamic, StaticOnly, DynamicOnly:
		return true
	default:
		return false
	}
}

// Update updates out-of-date PruneMode.
func (p PartitionPruneMode) Update() PartitionPruneMode {
	switch p {
	case StaticOnly, StaticButPrepareDynamic:
		return Static
	case DynamicOnly:
		return Dynamic
	default:
		return p
	}
}

// PreparedParams contains the parameters of the current prepared statement when executing it.
type PreparedParams []types.Datum

func (pps PreparedParams) String() string {
	if len(pps) == 0 {
		return ""
	}
	return " [arguments: " + types.DatumsToStrNoErr(pps) + "]"
}

// ConnectionInfo presents the connection information, which is mainly used by audit logs.
type ConnectionInfo struct {
	ConnectionID      uint64
	ConnectionType    string
	Host              string
	ClientIP          string
	ClientPort        string
	ServerID          int
	ServerIP          string
	ServerPort        int
	Duration          float64
	User              string
	ServerOSLoginUser string
	OSVersion         string
	ClientVersion     string
	ServerVersion     string
	SSLVersion        string
	PID               int
	DB                string
}

const (
	// ConnTypeSocket indicates socket without TLS.
	ConnTypeSocket string = "Socket"
	// ConnTypeUnixSocket indicates Unix Socket.
	ConnTypeUnixSocket string = "UnixSocket"
	// ConnTypeTLS indicates socket with TLS.
	ConnTypeTLS string = "SSL/TLS"
)

// IsSecureTransport checks whether the connection is secure.
func (connInfo *ConnectionInfo) IsSecureTransport() bool {
	switch connInfo.ConnectionType {
	case ConnTypeUnixSocket, ConnTypeTLS:
		return true
	}
	return false
}

// NewSessionVars creates a session vars object.
func NewSessionVars(hctx HookContext) *SessionVars {
	vars := &SessionVars{
		userVars: struct {
			lock   sync.RWMutex
			values map[string]types.Datum
			types  map[string]*types.FieldType
		}{
			values: make(map[string]types.Datum),
			types:  make(map[string]*types.FieldType),
		},
		systems:                       make(map[string]string),
		stmtVars:                      make(map[string]string),
		PreparedStmts:                 make(map[uint32]interface{}),
		PreparedStmtNameToID:          make(map[string]uint32),
		PreparedParams:                make([]types.Datum, 0, 10),
		TxnCtx:                        &TransactionContext{},
		RetryInfo:                     &RetryInfo{},
		ActiveRoles:                   make([]*auth.RoleIdentity, 0, 10),
		StrictSQLMode:                 true,
		AutoIncrementIncrement:        DefAutoIncrementIncrement,
		AutoIncrementOffset:           DefAutoIncrementOffset,
		Status:                        mysql.ServerStatusAutocommit,
		StmtCtx:                       new(stmtctx.StatementContext),
		AllowAggPushDown:              false,
		AllowCartesianBCJ:             DefOptCartesianBCJ,
		MPPOuterJoinFixedBuildSide:    DefOptMPPOuterJoinFixedBuildSide,
		BroadcastJoinThresholdSize:    DefBroadcastJoinThresholdSize,
		BroadcastJoinThresholdCount:   DefBroadcastJoinThresholdSize,
		OptimizerSelectivityLevel:     DefTiDBOptimizerSelectivityLevel,
		EnableOuterJoinReorder:        DefTiDBEnableOuterJoinReorder,
		RetryLimit:                    DefTiDBRetryLimit,
		DisableTxnAutoRetry:           DefTiDBDisableTxnAutoRetry,
		DDLReorgPriority:              kv.PriorityLow,
		allowInSubqToJoinAndAgg:       DefOptInSubqToJoinAndAgg,
		preferRangeScan:               DefOptPreferRangeScan,
		EnableCorrelationAdjustment:   DefOptEnableCorrelationAdjustment,
		LimitPushDownThreshold:        DefOptLimitPushDownThreshold,
		CorrelationThreshold:          DefOptCorrelationThreshold,
		CorrelationExpFactor:          DefOptCorrelationExpFactor,
		cpuFactor:                     DefOptCPUFactor,
		copCPUFactor:                  DefOptCopCPUFactor,
		CopTiFlashConcurrencyFactor:   DefOptTiFlashConcurrencyFactor,
		networkFactor:                 DefOptNetworkFactor,
		scanFactor:                    DefOptScanFactor,
		descScanFactor:                DefOptDescScanFactor,
		seekFactor:                    DefOptSeekFactor,
		memoryFactor:                  DefOptMemoryFactor,
		diskFactor:                    DefOptDiskFactor,
		concurrencyFactor:             DefOptConcurrencyFactor,
		enableForceInlineCTE:          DefOptForceInlineCTE,
		EnableVectorizedExpression:    DefEnableVectorizedExpression,
		CommandValue:                  uint32(mysql.ComSleep),
		TiDBOptJoinReorderThreshold:   DefTiDBOptJoinReorderThreshold,
		SlowQueryFile:                 config.GetGlobalConfig().Log.SlowQueryFile,
		WaitSplitRegionFinish:         DefTiDBWaitSplitRegionFinish,
		WaitSplitRegionTimeout:        DefWaitSplitRegionTimeout,
		enableIndexMerge:              DefTiDBEnableIndexMerge,
		NoopFuncsMode:                 TiDBOptOnOffWarn(DefTiDBEnableNoopFuncs),
		replicaRead:                   kv.ReplicaReadLeader,
		AllowRemoveAutoInc:            DefTiDBAllowRemoveAutoInc,
		UsePlanBaselines:              DefTiDBUsePlanBaselines,
		EvolvePlanBaselines:           DefTiDBEvolvePlanBaselines,
		EnableExtendedStats:           false,
		IsolationReadEngines:          make(map[kv.StoreType]struct{}),
		LockWaitTimeout:               DefInnodbLockWaitTimeout * 1000,
		MetricSchemaStep:              DefTiDBMetricSchemaStep,
		MetricSchemaRangeDuration:     DefTiDBMetricSchemaRangeDuration,
		SequenceState:                 NewSequenceState(),
		WindowingUseHighPrecision:     true,
		PrevFoundInPlanCache:          DefTiDBFoundInPlanCache,
		FoundInPlanCache:              DefTiDBFoundInPlanCache,
		PrevFoundInBinding:            DefTiDBFoundInBinding,
		FoundInBinding:                DefTiDBFoundInBinding,
		SelectLimit:                   math.MaxUint64,
		AllowAutoRandExplicitInsert:   DefTiDBAllowAutoRandExplicitInsert,
		EnableClusteredIndex:          DefTiDBEnableClusteredIndex,
		EnableParallelApply:           DefTiDBEnableParallelApply,
		ShardAllocateStep:             DefTiDBShardAllocateStep,
		EnableAmendPessimisticTxn:     DefTiDBEnableAmendPessimisticTxn,
		PartitionPruneMode:            *atomic2.NewString(DefTiDBPartitionPruneMode),
		TxnScope:                      kv.NewDefaultTxnScopeVar(),
		EnabledRateLimitAction:        DefTiDBEnableRateLimitAction,
		EnableAsyncCommit:             DefTiDBEnableAsyncCommit,
		Enable1PC:                     DefTiDBEnable1PC,
		GuaranteeLinearizability:      DefTiDBGuaranteeLinearizability,
		AnalyzeVersion:                DefTiDBAnalyzeVersion,
		EnableIndexMergeJoin:          DefTiDBEnableIndexMergeJoin,
		AllowFallbackToTiKV:           make(map[kv.StoreType]struct{}),
		CTEMaxRecursionDepth:          DefCTEMaxRecursionDepth,
		TMPTableSize:                  DefTiDBTmpTableMaxSize,
		MPPStoreLastFailTime:          new(sync.Map),
		MPPStoreFailTTL:               DefTiDBMPPStoreFailTTL,
		Rng:                           mathutil.NewWithTime(),
		StatsLoadSyncWait:             StatsLoadSyncWait.Load(),
		EnableLegacyInstanceScope:     DefEnableLegacyInstanceScope,
		RemoveOrderbyInSubquery:       DefTiDBRemoveOrderbyInSubquery,
		EnableSkewDistinctAgg:         DefTiDBSkewDistinctAgg,
		Enable3StageDistinctAgg:       DefTiDB3StageDistinctAgg,
		MaxAllowedPacket:              DefMaxAllowedPacket,
		TiFlashFastScan:               DefTiFlashFastScan,
		EnableTiFlashReadForWriteStmt: DefTiDBEnableTiFlashReadForWriteStmt,
		ForeignKeyChecks:              DefTiDBForeignKeyChecks,
		HookContext:                   hctx,
		EnableReuseCheck:              DefTiDBEnableReusechunk,
		preUseChunkAlloc:              DefTiDBUseAlloc,
		ChunkPool:                     ReuseChunkPool{Alloc: nil},
	}
	vars.KVVars = tikvstore.NewVariables(&vars.Killed)
	vars.Concurrency = Concurrency{
		indexLookupConcurrency:            DefIndexLookupConcurrency,
		indexSerialScanConcurrency:        DefIndexSerialScanConcurrency,
		indexLookupJoinConcurrency:        DefIndexLookupJoinConcurrency,
		hashJoinConcurrency:               DefTiDBHashJoinConcurrency,
		projectionConcurrency:             DefTiDBProjectionConcurrency,
		distSQLScanConcurrency:            DefDistSQLScanConcurrency,
		hashAggPartialConcurrency:         DefTiDBHashAggPartialConcurrency,
		hashAggFinalConcurrency:           DefTiDBHashAggFinalConcurrency,
		windowConcurrency:                 DefTiDBWindowConcurrency,
		mergeJoinConcurrency:              DefTiDBMergeJoinConcurrency,
		streamAggConcurrency:              DefTiDBStreamAggConcurrency,
		indexMergeIntersectionConcurrency: DefTiDBIndexMergeIntersectionConcurrency,
		ExecutorConcurrency:               DefExecutorConcurrency,
	}
	vars.MemQuota = MemQuota{
		MemQuotaQuery:      DefTiDBMemQuotaQuery,
		MemQuotaApplyCache: DefTiDBMemQuotaApplyCache,
	}
	vars.BatchSize = BatchSize{
		IndexJoinBatchSize: DefIndexJoinBatchSize,
		IndexLookupSize:    DefIndexLookupSize,
		InitChunkSize:      DefInitChunkSize,
		MaxChunkSize:       DefMaxChunkSize,
		MinPagingSize:      DefMinPagingSize,
		MaxPagingSize:      DefMaxPagingSize,
	}
	vars.DMLBatchSize = DefDMLBatchSize
	vars.AllowBatchCop = DefTiDBAllowBatchCop
	vars.allowMPPExecution = DefTiDBAllowMPPExecution
	vars.HashExchangeWithNewCollation = DefTiDBHashExchangeWithNewCollation
	vars.enforceMPPExecution = DefTiDBEnforceMPPExecution
	vars.TiFlashMaxThreads = DefTiFlashMaxThreads
	vars.MPPStoreFailTTL = DefTiDBMPPStoreFailTTL
	vars.DiskTracker = disk.NewTracker(memory.LabelForSession, -1)
	vars.MemTracker = memory.NewTracker(memory.LabelForSession, vars.MemQuotaQuery)
	vars.MemTracker.IsRootTrackerOfSess = true

	for _, engine := range config.GetGlobalConfig().IsolationRead.Engines {
		switch engine {
		case kv.TiFlash.Name():
			vars.IsolationReadEngines[kv.TiFlash] = struct{}{}
		case kv.TiKV.Name():
			vars.IsolationReadEngines[kv.TiKV] = struct{}{}
		case kv.TiDB.Name():
			vars.IsolationReadEngines[kv.TiDB] = struct{}{}
		}
	}
	if !EnableLocalTxn.Load() {
		vars.TxnScope = kv.NewGlobalTxnScopeVar()
	}
	vars.systems[CharacterSetConnection], vars.systems[CollationConnection] = charset.GetDefaultCharsetAndCollate()
	return vars
}

// GetAllowInSubqToJoinAndAgg get AllowInSubqToJoinAndAgg from sql hints and SessionVars.allowInSubqToJoinAndAgg.
func (s *SessionVars) GetAllowInSubqToJoinAndAgg() bool {
	if s.StmtCtx.HasAllowInSubqToJoinAndAggHint {
		return s.StmtCtx.AllowInSubqToJoinAndAgg
	}
	return s.allowInSubqToJoinAndAgg
}

// SetAllowInSubqToJoinAndAgg set SessionVars.allowInSubqToJoinAndAgg.
func (s *SessionVars) SetAllowInSubqToJoinAndAgg(val bool) {
	s.allowInSubqToJoinAndAgg = val
}

// GetAllowPreferRangeScan get preferRangeScan from SessionVars.preferRangeScan.
func (s *SessionVars) GetAllowPreferRangeScan() bool {
	return s.preferRangeScan
}

// SetAllowPreferRangeScan set SessionVars.preferRangeScan.
func (s *SessionVars) SetAllowPreferRangeScan(val bool) {
	s.preferRangeScan = val
}

// GetEnableCascadesPlanner get EnableCascadesPlanner from sql hints and SessionVars.EnableCascadesPlanner.
func (s *SessionVars) GetEnableCascadesPlanner() bool {
	if s.StmtCtx.HasEnableCascadesPlannerHint {
		return s.StmtCtx.EnableCascadesPlanner
	}
	return s.EnableCascadesPlanner
}

// SetEnableCascadesPlanner set SessionVars.EnableCascadesPlanner.
func (s *SessionVars) SetEnableCascadesPlanner(val bool) {
	s.EnableCascadesPlanner = val
}

// GetEnableIndexMerge get EnableIndexMerge from SessionVars.enableIndexMerge.
func (s *SessionVars) GetEnableIndexMerge() bool {
	return s.enableIndexMerge
}

// SetEnableIndexMerge set SessionVars.enableIndexMerge.
func (s *SessionVars) SetEnableIndexMerge(val bool) {
	s.enableIndexMerge = val
}

// GetEnablePseudoForOutdatedStats get EnablePseudoForOutdatedStats from SessionVars.EnablePseudoForOutdatedStats.
func (s *SessionVars) GetEnablePseudoForOutdatedStats() bool {
	return s.EnablePseudoForOutdatedStats
}

// SetEnablePseudoForOutdatedStats set SessionVars.EnablePseudoForOutdatedStats.
func (s *SessionVars) SetEnablePseudoForOutdatedStats(val bool) {
	s.EnablePseudoForOutdatedStats = val
}

// GetReplicaRead get ReplicaRead from sql hints and SessionVars.replicaRead.
func (s *SessionVars) GetReplicaRead() kv.ReplicaReadType {
	if s.StmtCtx.HasReplicaReadHint {
		return kv.ReplicaReadType(s.StmtCtx.ReplicaRead)
	}
	// if closest-adaptive is unavailable, fallback to leader read
	if s.replicaRead == kv.ReplicaReadClosestAdaptive && !IsAdaptiveReplicaReadEnabled() {
		return kv.ReplicaReadLeader
	}
	return s.replicaRead
}

// SetReplicaRead set SessionVars.replicaRead.
func (s *SessionVars) SetReplicaRead(val kv.ReplicaReadType) {
	s.replicaRead = val
}

// IsReplicaReadClosestAdaptive returns whether adaptive closest replica can be enabled.
func (s *SessionVars) IsReplicaReadClosestAdaptive() bool {
	return s.replicaRead == kv.ReplicaReadClosestAdaptive && IsAdaptiveReplicaReadEnabled()
}

// GetWriteStmtBufs get pointer of SessionVars.writeStmtBufs.
func (s *SessionVars) GetWriteStmtBufs() *WriteStmtBufs {
	return &s.writeStmtBufs
}

// GetSplitRegionTimeout gets split region timeout.
func (s *SessionVars) GetSplitRegionTimeout() time.Duration {
	return time.Duration(s.WaitSplitRegionTimeout) * time.Second
}

// GetIsolationReadEngines gets isolation read engines.
func (s *SessionVars) GetIsolationReadEngines() map[kv.StoreType]struct{} {
	return s.IsolationReadEngines
}

// CleanBuffers cleans the temporary bufs
func (s *SessionVars) CleanBuffers() {
	s.GetWriteStmtBufs().clean()
}

// AllocPlanColumnID allocates column id for plan.
func (s *SessionVars) AllocPlanColumnID() int64 {
	s.PlanColumnID++
	return s.PlanColumnID
}

// GetCharsetInfo gets charset and collation for current context.
// What character set should the server translate a statement to after receiving it?
// For this, the server uses the character_set_connection and collation_connection system variables.
// It converts statements sent by the client from character_set_client to character_set_connection
// (except for string literals that have an introducer such as _latin1 or _utf8).
// collation_connection is important for comparisons of literal strings.
// For comparisons of strings with column values, collation_connection does not matter because columns
// have their own collation, which has a higher collation precedence.
// See https://dev.mysql.com/doc/refman/5.7/en/charset-connection.html
func (s *SessionVars) GetCharsetInfo() (charset, collation string) {
	charset = s.systems[CharacterSetConnection]
	collation = s.systems[CollationConnection]
	return
}

// GetParseParams gets the parse parameters from session variables.
func (s *SessionVars) GetParseParams() []parser.ParseParam {
	chs, coll := s.GetCharsetInfo()
	cli, err := s.GetSessionOrGlobalSystemVar(context.Background(), CharacterSetClient)
	if err != nil {
		cli = ""
	}
	return []parser.ParseParam{
		parser.CharsetConnection(chs),
		parser.CollationConnection(coll),
		parser.CharsetClient(cli),
	}
}

// SetStringUserVar set the value and collation for user defined variable.
func (s *SessionVars) SetStringUserVar(name string, strVal string, collation string) {
	name = strings.ToLower(name)
	if len(collation) > 0 {
		s.SetUserVarVal(name, types.NewCollationStringDatum(stringutil.Copy(strVal), collation))
	} else {
		_, collation = s.GetCharsetInfo()
		s.SetUserVarVal(name, types.NewCollationStringDatum(stringutil.Copy(strVal), collation))
	}
}

// UnsetUserVar unset an user defined variable by name.
func (s *SessionVars) UnsetUserVar(varName string) {
	varName = strings.ToLower(varName)
	s.userVars.lock.Lock()
	defer s.userVars.lock.Unlock()
	delete(s.userVars.values, varName)
	delete(s.userVars.types, varName)
}

// SetLastInsertID saves the last insert id to the session context.
// TODO: we may store the result for last_insert_id sys var later.
func (s *SessionVars) SetLastInsertID(insertID uint64) {
	s.StmtCtx.LastInsertID = insertID
}

// SetStatusFlag sets the session server status variable.
// If on is true sets the flag in session status,
// otherwise removes the flag.
func (s *SessionVars) SetStatusFlag(flag uint16, on bool) {
	if on {
		s.Status |= flag
		return
	}
	s.Status &= ^flag
}

// GetStatusFlag gets the session server status variable, returns true if it is on.
func (s *SessionVars) GetStatusFlag(flag uint16) bool {
	return s.Status&flag > 0
}

// SetInTxn sets whether the session is in transaction.
// It also updates the IsExplicit flag in TxnCtx if val is true.
func (s *SessionVars) SetInTxn(val bool) {
	s.SetStatusFlag(mysql.ServerStatusInTrans, val)
	if val {
		s.TxnCtx.IsExplicit = val
	}
}

// InTxn returns if the session is in transaction.
func (s *SessionVars) InTxn() bool {
	return s.GetStatusFlag(mysql.ServerStatusInTrans)
}

// IsAutocommit returns if the session is set to autocommit.
func (s *SessionVars) IsAutocommit() bool {
	return s.GetStatusFlag(mysql.ServerStatusAutocommit)
}

// IsIsolation if true it means the transaction is at that isolation level.
func (s *SessionVars) IsIsolation(isolation string) bool {
	if s.TxnCtx.Isolation != "" {
		return s.TxnCtx.Isolation == isolation
	}
	if s.txnIsolationLevelOneShot.state == oneShotUse {
		s.TxnCtx.Isolation = s.txnIsolationLevelOneShot.value
	}
	if s.TxnCtx.Isolation == "" {
		s.TxnCtx.Isolation, _ = s.GetSystemVar(TxnIsolation)
	}
	return s.TxnCtx.Isolation == isolation
}

// IsolationLevelForNewTxn returns the isolation level if we want to enter a new transaction
func (s *SessionVars) IsolationLevelForNewTxn() (isolation string) {
	if s.InTxn() {
		if s.txnIsolationLevelOneShot.state == oneShotSet {
			isolation = s.txnIsolationLevelOneShot.value
		}
	} else {
		if s.txnIsolationLevelOneShot.state == oneShotUse {
			isolation = s.txnIsolationLevelOneShot.value
		}
	}

	if isolation == "" {
		isolation, _ = s.GetSystemVar(TxnIsolation)
	}

	return
}

// SetTxnIsolationLevelOneShotStateForNextTxn sets the txnIsolationLevelOneShot.state for next transaction.
func (s *SessionVars) SetTxnIsolationLevelOneShotStateForNextTxn() {
	if isoLevelOneShot := &s.txnIsolationLevelOneShot; isoLevelOneShot.state != oneShotDef {
		switch isoLevelOneShot.state {
		case oneShotSet:
			isoLevelOneShot.state = oneShotUse
		case oneShotUse:
			isoLevelOneShot.state = oneShotDef
			isoLevelOneShot.value = ""
		}
	}
}

// IsPessimisticReadConsistency if true it means the statement is in an read consistency pessimistic transaction.
func (s *SessionVars) IsPessimisticReadConsistency() bool {
	return s.TxnCtx.IsPessimistic && s.IsIsolation(ast.ReadCommitted)
}

// GetNextPreparedStmtID generates and returns the next session scope prepared statement id.
func (s *SessionVars) GetNextPreparedStmtID() uint32 {
	s.preparedStmtID++
	return s.preparedStmtID
}

// SetNextPreparedStmtID sets the next prepared statement id. It's only used in restoring session states.
func (s *SessionVars) SetNextPreparedStmtID(preparedStmtID uint32) {
	s.preparedStmtID = preparedStmtID
}

// Location returns the value of time_zone session variable. If it is nil, then return time.Local.
func (s *SessionVars) Location() *time.Location {
	loc := s.TimeZone
	if loc == nil {
		loc = timeutil.SystemLocation()
	}
	return loc
}

// GetSystemVar gets the string value of a system variable.
func (s *SessionVars) GetSystemVar(name string) (string, bool) {
	if name == WarningCount {
		return strconv.Itoa(s.SysWarningCount), true
	} else if name == ErrorCount {
		return strconv.Itoa(int(s.SysErrorCount)), true
	}
	if val, ok := s.stmtVars[name]; ok {
		return val, ok
	}
	val, ok := s.systems[name]
	return val, ok
}

func (s *SessionVars) setDDLReorgPriority(val string) {
	val = strings.ToLower(val)
	switch val {
	case "priority_low":
		s.DDLReorgPriority = kv.PriorityLow
	case "priority_normal":
		s.DDLReorgPriority = kv.PriorityNormal
	case "priority_high":
		s.DDLReorgPriority = kv.PriorityHigh
	default:
		s.DDLReorgPriority = kv.PriorityLow
	}
}

type planCacheStmtKey string

func (k planCacheStmtKey) Hash() []byte {
	return []byte(k)
}

// AddGeneralPlanCacheStmt adds this PlanCacheStmt into general-plan-cache-stmt cache
func (s *SessionVars) AddGeneralPlanCacheStmt(sql string, stmt interface{}) {
	if s.generalPlanCacheStmts == nil {
		s.generalPlanCacheStmts = kvcache.NewSimpleLRUCache(uint(s.GeneralPlanCacheSize), 0, 0)
	}
	s.generalPlanCacheStmts.Put(planCacheStmtKey(sql), stmt)
}

// GetGeneralPlanCacheStmt gets the PlanCacheStmt.
func (s *SessionVars) GetGeneralPlanCacheStmt(sql string) interface{} {
	if s.generalPlanCacheStmts == nil {
		return nil
	}
	stmt, _ := s.generalPlanCacheStmts.Get(planCacheStmtKey(sql))
	return stmt
}

// AddPreparedStmt adds prepareStmt to current session and count in global.
func (s *SessionVars) AddPreparedStmt(stmtID uint32, stmt interface{}) error {
	if _, exists := s.PreparedStmts[stmtID]; !exists {
		valStr, _ := s.GetSystemVar(MaxPreparedStmtCount)
		maxPreparedStmtCount, err := strconv.ParseInt(valStr, 10, 64)
		if err != nil {
			maxPreparedStmtCount = DefMaxPreparedStmtCount
		}
		newPreparedStmtCount := atomic.AddInt64(&PreparedStmtCount, 1)
		if maxPreparedStmtCount >= 0 && newPreparedStmtCount > maxPreparedStmtCount {
			atomic.AddInt64(&PreparedStmtCount, -1)
			return ErrMaxPreparedStmtCountReached.GenWithStackByArgs(maxPreparedStmtCount)
		}
		metrics.PreparedStmtGauge.Set(float64(newPreparedStmtCount))
	}
	s.PreparedStmts[stmtID] = stmt
	return nil
}

// RemovePreparedStmt removes preparedStmt from current session and decrease count in global.
func (s *SessionVars) RemovePreparedStmt(stmtID uint32) {
	_, exists := s.PreparedStmts[stmtID]
	if !exists {
		return
	}
	delete(s.PreparedStmts, stmtID)
	afterMinus := atomic.AddInt64(&PreparedStmtCount, -1)
	metrics.PreparedStmtGauge.Set(float64(afterMinus))
}

// WithdrawAllPreparedStmt remove all preparedStmt in current session and decrease count in global.
func (s *SessionVars) WithdrawAllPreparedStmt() {
	psCount := len(s.PreparedStmts)
	if psCount == 0 {
		return
	}
	afterMinus := atomic.AddInt64(&PreparedStmtCount, -int64(psCount))
	metrics.PreparedStmtGauge.Set(float64(afterMinus))
}

// SetStmtVar sets the value of a system variable temporarily
func (s *SessionVars) setStmtVar(name string, val string) error {
	s.stmtVars[name] = val
	return nil
}

// ClearStmtVars clear temporarily system variables.
func (s *SessionVars) ClearStmtVars() {
	s.stmtVars = make(map[string]string)
}

// GetSessionOrGlobalSystemVar gets a system variable.
// If it is a session only variable, use the default value defined in code.
// Returns error if there is no such variable.
func (s *SessionVars) GetSessionOrGlobalSystemVar(ctx context.Context, name string) (string, error) {
	sv := GetSysVar(name)
	if sv == nil {
		return "", ErrUnknownSystemVar.GenWithStackByArgs(name)
	}
	if sv.HasNoneScope() {
		return sv.Value, nil
	}
	if sv.HasSessionScope() {
		// Populate the value to s.systems if it is not there already.
		// in future should be already loaded on session init
		if sv.GetSession != nil {
			// shortcut to the getter, we won't use the value
			return sv.GetSessionFromHook(s)
		}
		if _, ok := s.systems[sv.Name]; !ok {
			if sv.HasGlobalScope() {
				if val, err := s.GlobalVarsAccessor.GetGlobalSysVar(sv.Name); err == nil {
					s.systems[sv.Name] = val
				}
			} else {
				s.systems[sv.Name] = sv.Value // no global scope, use default
			}
		}
		return sv.GetSessionFromHook(s)
	}
	return sv.GetGlobalFromHook(ctx, s)
}

// GetSessionStatesSystemVar gets the session variable value for session states.
// It's only used for encoding session states when migrating a session.
// The returned boolean indicates whether to keep this value in the session states.
func (s *SessionVars) GetSessionStatesSystemVar(name string) (string, bool, error) {
	sv := GetSysVar(name)
	if sv == nil {
		return "", false, ErrUnknownSystemVar.GenWithStackByArgs(name)
	}
	// Call GetStateValue first if it exists. Otherwise, call GetSession.
	if sv.GetStateValue != nil {
		return sv.GetStateValue(s)
	}
	if sv.GetSession != nil {
		val, err := sv.GetSessionFromHook(s)
		return val, err == nil, err
	}
	// Only get the cached value. No need to check the global or default value.
	if val, ok := s.systems[sv.Name]; ok {
		return val, true, nil
	}
	return "", false, nil
}

// GetGlobalSystemVar gets a global system variable.
func (s *SessionVars) GetGlobalSystemVar(ctx context.Context, name string) (string, error) {
	sv := GetSysVar(name)
	if sv == nil {
		return "", ErrUnknownSystemVar.GenWithStackByArgs(name)
	}
	return sv.GetGlobalFromHook(ctx, s)
}

// SetStmtVar sets system variable and updates SessionVars states.
func (s *SessionVars) SetStmtVar(name string, value string) error {
	name = strings.ToLower(name)
	sysVar := GetSysVar(name)
	if sysVar == nil {
		return ErrUnknownSystemVar.GenWithStackByArgs(name)
	}
	sVal, err := sysVar.Validate(s, value, ScopeSession)
	if err != nil {
		return err
	}
	return s.setStmtVar(name, sVal)
}

// SetSystemVar sets the value of a system variable for session scope.
// Values are automatically normalized (i.e. oN / on / 1 => ON)
// and the validation function is run. To set with less validation, see
// SetSystemVarWithRelaxedValidation.
func (s *SessionVars) SetSystemVar(name string, val string) error {
	sv := GetSysVar(name)
	if sv == nil {
		return ErrUnknownSystemVar.GenWithStackByArgs(name)
	}
	val, err := sv.Validate(s, val, ScopeSession)
	if err != nil {
		return err
	}
	return sv.SetSessionFromHook(s, val)
}

// SetSystemVarWithoutValidation sets the value of a system variable for session scope.
// Deprecated: Values are NOT normalized or Validated.
func (s *SessionVars) SetSystemVarWithoutValidation(name string, val string) error {
	sv := GetSysVar(name)
	if sv == nil {
		return ErrUnknownSystemVar.GenWithStackByArgs(name)
	}
	return sv.SetSessionFromHook(s, val)
}

// SetSystemVarWithRelaxedValidation sets the value of a system variable for session scope.
// Validation functions are called, but scope validation is skipped.
// Errors are not expected to be returned because this could cause upgrade issues.
func (s *SessionVars) SetSystemVarWithRelaxedValidation(name string, val string) error {
	sv := GetSysVar(name)
	if sv == nil {
		return ErrUnknownSystemVar.GenWithStackByArgs(name)
	}
	val = sv.ValidateWithRelaxedValidation(s, val, ScopeSession)
	return sv.SetSessionFromHook(s, val)
}

// GetReadableTxnMode returns the session variable TxnMode but rewrites it to "OPTIMISTIC" when it's empty.
func (s *SessionVars) GetReadableTxnMode() string {
	txnMode := s.TxnMode
	if txnMode == "" {
		txnMode = ast.Optimistic
	}
	return txnMode
}

// SetPrevStmtDigest sets the digest of the previous statement.
func (s *SessionVars) SetPrevStmtDigest(prevStmtDigest string) {
	s.prevStmtDigest = prevStmtDigest
}

// GetPrevStmtDigest returns the digest of the previous statement.
func (s *SessionVars) GetPrevStmtDigest() string {
	// Because `prevStmt` may be truncated, so it's senseless to normalize it.
	// Even if `prevStmtDigest` is empty but `prevStmt` is not, just return it anyway.
	return s.prevStmtDigest
}

// LazyCheckKeyNotExists returns if we can lazy check key not exists.
func (s *SessionVars) LazyCheckKeyNotExists() bool {
	return s.PresumeKeyNotExists || (s.TxnCtx != nil && s.TxnCtx.IsPessimistic && !s.StmtCtx.DupKeyAsWarning)
}

// GetTemporaryTable returns a TempTable by tableInfo.
func (s *SessionVars) GetTemporaryTable(tblInfo *model.TableInfo) tableutil.TempTable {
	if tblInfo.TempTableType != model.TempTableNone {
		if s.TxnCtx.TemporaryTables == nil {
			s.TxnCtx.TemporaryTables = make(map[int64]tableutil.TempTable)
		}
		tempTables := s.TxnCtx.TemporaryTables
		tempTable, ok := tempTables[tblInfo.ID]
		if !ok {
			tempTable = tableutil.TempTableFromMeta(tblInfo)
			tempTables[tblInfo.ID] = tempTable
		}
		return tempTable
	}

	return nil
}

// EncodeSessionStates saves session states into SessionStates.
func (s *SessionVars) EncodeSessionStates(ctx context.Context, sessionStates *sessionstates.SessionStates) (err error) {
	// Encode user-defined variables.
	sessionStates.UserVars = make(map[string]*types.Datum, len(s.userVars.values))
	sessionStates.UserVarTypes = make(map[string]*ptypes.FieldType, len(s.userVars.types))
	s.userVars.lock.RLock()
	defer s.userVars.lock.RUnlock()
	for name, userVar := range s.userVars.values {
		sessionStates.UserVars[name] = userVar.Clone()
	}
	for name, userVarType := range s.userVars.types {
		sessionStates.UserVarTypes[name] = userVarType.Clone()
	}

	// Encode other session contexts.
	sessionStates.PreparedStmtID = s.preparedStmtID
	sessionStates.Status = s.Status
	sessionStates.CurrentDB = s.CurrentDB
	sessionStates.LastTxnInfo = s.LastTxnInfo
	if s.LastQueryInfo.StartTS != 0 {
		sessionStates.LastQueryInfo = &s.LastQueryInfo
	}
	if s.LastDDLInfo.SeqNum != 0 {
		sessionStates.LastDDLInfo = &s.LastDDLInfo
	}
	sessionStates.LastFoundRows = s.LastFoundRows
	sessionStates.SequenceLatestValues = s.SequenceState.GetAllStates()
	sessionStates.MPPStoreLastFailTime = make(map[string]time.Time, 0)
	s.MPPStoreLastFailTime.Range(
		func(key, value interface{}) bool {
			sessionStates.MPPStoreLastFailTime[key.(string)] = value.(time.Time)
			return true
		})
	sessionStates.FoundInPlanCache = s.PrevFoundInPlanCache
	sessionStates.FoundInBinding = s.PrevFoundInBinding

	// Encode StatementContext. We encode it here to avoid circle dependency.
	sessionStates.LastAffectedRows = s.StmtCtx.PrevAffectedRows
	sessionStates.LastInsertID = s.StmtCtx.PrevLastInsertID
	sessionStates.Warnings = s.StmtCtx.GetWarnings()
	return
}

// DecodeSessionStates restores session states from SessionStates.
func (s *SessionVars) DecodeSessionStates(ctx context.Context, sessionStates *sessionstates.SessionStates) (err error) {
	// Decode user-defined variables.
	s.userVars.values = make(map[string]types.Datum, len(sessionStates.UserVars))
	for name, userVar := range sessionStates.UserVars {
		s.SetUserVarVal(name, *userVar.Clone())
	}
	s.userVars.types = make(map[string]*ptypes.FieldType, len(sessionStates.UserVarTypes))
	for name, userVarType := range sessionStates.UserVarTypes {
		s.SetUserVarType(name, userVarType.Clone())
	}

	// Decode other session contexts.
	s.preparedStmtID = sessionStates.PreparedStmtID
	s.Status = sessionStates.Status
	s.CurrentDB = sessionStates.CurrentDB
	s.LastTxnInfo = sessionStates.LastTxnInfo
	if sessionStates.LastQueryInfo != nil {
		s.LastQueryInfo = *sessionStates.LastQueryInfo
	}
	if sessionStates.LastDDLInfo != nil {
		s.LastDDLInfo = *sessionStates.LastDDLInfo
	}
	s.LastFoundRows = sessionStates.LastFoundRows
	s.SequenceState.SetAllStates(sessionStates.SequenceLatestValues)
	for k, v := range sessionStates.MPPStoreLastFailTime {
		s.MPPStoreLastFailTime.Store(k, v)
	}
	s.FoundInPlanCache = sessionStates.FoundInPlanCache
	s.FoundInBinding = sessionStates.FoundInBinding

	// Decode StatementContext.
	s.StmtCtx.SetAffectedRows(uint64(sessionStates.LastAffectedRows))
	s.StmtCtx.PrevLastInsertID = sessionStates.LastInsertID
	s.StmtCtx.SetWarnings(sessionStates.Warnings)
	return
}

// TableDelta stands for the changed count for one table or partition.
type TableDelta struct {
	Delta    int64
	Count    int64
	ColSize  map[int64]int64
	InitTime time.Time // InitTime is the time that this delta is generated.
	TableID  int64
}

// Clone returns a cloned TableDelta.
func (td TableDelta) Clone() TableDelta {
	colSize := make(map[int64]int64, len(td.ColSize))
	maps.Copy(colSize, td.ColSize)
	return TableDelta{
		Delta:    td.Delta,
		Count:    td.Count,
		ColSize:  colSize,
		InitTime: td.InitTime,
		TableID:  td.TableID,
	}
}

// ConcurrencyUnset means the value the of the concurrency related variable is unset.
const ConcurrencyUnset = -1

// Concurrency defines concurrency values.
type Concurrency struct {
	// indexLookupConcurrency is the number of concurrent index lookup worker.
	// indexLookupConcurrency is deprecated, use ExecutorConcurrency instead.
	indexLookupConcurrency int

	// indexLookupJoinConcurrency is the number of concurrent index lookup join inner worker.
	// indexLookupJoinConcurrency is deprecated, use ExecutorConcurrency instead.
	indexLookupJoinConcurrency int

	// distSQLScanConcurrency is the number of concurrent dist SQL scan worker.
	distSQLScanConcurrency int

	// hashJoinConcurrency is the number of concurrent hash join outer worker.
	// hashJoinConcurrency is deprecated, use ExecutorConcurrency instead.
	hashJoinConcurrency int

	// projectionConcurrency is the number of concurrent projection worker.
	// projectionConcurrency is deprecated, use ExecutorConcurrency instead.
	projectionConcurrency int

	// hashAggPartialConcurrency is the number of concurrent hash aggregation partial worker.
	// hashAggPartialConcurrency is deprecated, use ExecutorConcurrency instead.
	hashAggPartialConcurrency int

	// hashAggFinalConcurrency is the number of concurrent hash aggregation final worker.
	// hashAggFinalConcurrency is deprecated, use ExecutorConcurrency instead.
	hashAggFinalConcurrency int

	// windowConcurrency is the number of concurrent window worker.
	// windowConcurrency is deprecated, use ExecutorConcurrency instead.
	windowConcurrency int

	// mergeJoinConcurrency is the number of concurrent merge join worker
	mergeJoinConcurrency int

	// streamAggConcurrency is the number of concurrent stream aggregation worker.
	// streamAggConcurrency is deprecated, use ExecutorConcurrency instead.
	streamAggConcurrency int

	// indexMergeIntersectionConcurrency is the number of indexMergeProcessWorker
	// Only meaningful for dynamic pruned partition table.
	indexMergeIntersectionConcurrency int

	// indexSerialScanConcurrency is the number of concurrent index serial scan worker.
	indexSerialScanConcurrency int

	// ExecutorConcurrency is the number of concurrent worker for all executors.
	ExecutorConcurrency int

	// SourceAddr is the source address of request. Available in coprocessor ONLY.
	SourceAddr net.TCPAddr
}

// SetIndexLookupConcurrency set the number of concurrent index lookup worker.
func (c *Concurrency) SetIndexLookupConcurrency(n int) {
	c.indexLookupConcurrency = n
}

// SetIndexLookupJoinConcurrency set the number of concurrent index lookup join inner worker.
func (c *Concurrency) SetIndexLookupJoinConcurrency(n int) {
	c.indexLookupJoinConcurrency = n
}

// SetDistSQLScanConcurrency set the number of concurrent dist SQL scan worker.
func (c *Concurrency) SetDistSQLScanConcurrency(n int) {
	c.distSQLScanConcurrency = n
}

// SetHashJoinConcurrency set the number of concurrent hash join outer worker.
func (c *Concurrency) SetHashJoinConcurrency(n int) {
	c.hashJoinConcurrency = n
}

// SetProjectionConcurrency set the number of concurrent projection worker.
func (c *Concurrency) SetProjectionConcurrency(n int) {
	c.projectionConcurrency = n
}

// SetHashAggPartialConcurrency set the number of concurrent hash aggregation partial worker.
func (c *Concurrency) SetHashAggPartialConcurrency(n int) {
	c.hashAggPartialConcurrency = n
}

// SetHashAggFinalConcurrency set the number of concurrent hash aggregation final worker.
func (c *Concurrency) SetHashAggFinalConcurrency(n int) {
	c.hashAggFinalConcurrency = n
}

// SetWindowConcurrency set the number of concurrent window worker.
func (c *Concurrency) SetWindowConcurrency(n int) {
	c.windowConcurrency = n
}

// SetMergeJoinConcurrency set the number of concurrent merge join worker.
func (c *Concurrency) SetMergeJoinConcurrency(n int) {
	c.mergeJoinConcurrency = n
}

// SetStreamAggConcurrency set the number of concurrent stream aggregation worker.
func (c *Concurrency) SetStreamAggConcurrency(n int) {
	c.streamAggConcurrency = n
}

// SetIndexMergeIntersectionConcurrency set the number of concurrent intersection process worker.
func (c *Concurrency) SetIndexMergeIntersectionConcurrency(n int) {
	c.indexMergeIntersectionConcurrency = n
}

// SetIndexSerialScanConcurrency set the number of concurrent index serial scan worker.
func (c *Concurrency) SetIndexSerialScanConcurrency(n int) {
	c.indexSerialScanConcurrency = n
}

// IndexLookupConcurrency return the number of concurrent index lookup worker.
func (c *Concurrency) IndexLookupConcurrency() int {
	if c.indexLookupConcurrency != ConcurrencyUnset {
		return c.indexLookupConcurrency
	}
	return c.ExecutorConcurrency
}

// IndexLookupJoinConcurrency return the number of concurrent index lookup join inner worker.
func (c *Concurrency) IndexLookupJoinConcurrency() int {
	if c.indexLookupJoinConcurrency != ConcurrencyUnset {
		return c.indexLookupJoinConcurrency
	}
	return c.ExecutorConcurrency
}

// DistSQLScanConcurrency return the number of concurrent dist SQL scan worker.
func (c *Concurrency) DistSQLScanConcurrency() int {
	return c.distSQLScanConcurrency
}

// HashJoinConcurrency return the number of concurrent hash join outer worker.
func (c *Concurrency) HashJoinConcurrency() int {
	if c.hashJoinConcurrency != ConcurrencyUnset {
		return c.hashJoinConcurrency
	}
	return c.ExecutorConcurrency
}

// ProjectionConcurrency return the number of concurrent projection worker.
func (c *Concurrency) ProjectionConcurrency() int {
	if c.projectionConcurrency != ConcurrencyUnset {
		return c.projectionConcurrency
	}
	return c.ExecutorConcurrency
}

// HashAggPartialConcurrency return the number of concurrent hash aggregation partial worker.
func (c *Concurrency) HashAggPartialConcurrency() int {
	if c.hashAggPartialConcurrency != ConcurrencyUnset {
		return c.hashAggPartialConcurrency
	}
	return c.ExecutorConcurrency
}

// HashAggFinalConcurrency return the number of concurrent hash aggregation final worker.
func (c *Concurrency) HashAggFinalConcurrency() int {
	if c.hashAggFinalConcurrency != ConcurrencyUnset {
		return c.hashAggFinalConcurrency
	}
	return c.ExecutorConcurrency
}

// WindowConcurrency return the number of concurrent window worker.
func (c *Concurrency) WindowConcurrency() int {
	if c.windowConcurrency != ConcurrencyUnset {
		return c.windowConcurrency
	}
	return c.ExecutorConcurrency
}

// MergeJoinConcurrency return the number of concurrent merge join worker.
func (c *Concurrency) MergeJoinConcurrency() int {
	if c.mergeJoinConcurrency != ConcurrencyUnset {
		return c.mergeJoinConcurrency
	}
	return c.ExecutorConcurrency
}

// StreamAggConcurrency return the number of concurrent stream aggregation worker.
func (c *Concurrency) StreamAggConcurrency() int {
	if c.streamAggConcurrency != ConcurrencyUnset {
		return c.streamAggConcurrency
	}
	return c.ExecutorConcurrency
}

// IndexMergeIntersectionConcurrency return the number of concurrent process worker.
func (c *Concurrency) IndexMergeIntersectionConcurrency() int {
	if c.indexMergeIntersectionConcurrency != ConcurrencyUnset {
		return c.indexMergeIntersectionConcurrency
	}
	return c.ExecutorConcurrency
}

// IndexSerialScanConcurrency return the number of concurrent index serial scan worker.
// This option is not sync with ExecutorConcurrency since it's used by Analyze table.
func (c *Concurrency) IndexSerialScanConcurrency() int {
	return c.indexSerialScanConcurrency
}

// UnionConcurrency return the num of concurrent union worker.
func (c *Concurrency) UnionConcurrency() int {
	return c.ExecutorConcurrency
}

// MemQuota defines memory quota values.
type MemQuota struct {
	// MemQuotaQuery defines the memory quota for a query.
	MemQuotaQuery int64
	// MemQuotaApplyCache defines the memory capacity for apply cache.
	MemQuotaApplyCache int64
}

// BatchSize defines batch size values.
type BatchSize struct {
	// IndexJoinBatchSize is the batch size of a index lookup join.
	IndexJoinBatchSize int

	// IndexLookupSize is the number of handles for an index lookup task in index double read executor.
	IndexLookupSize int

	// InitChunkSize defines init row count of a Chunk during query execution.
	InitChunkSize int

	// MaxChunkSize defines max row count of a Chunk during query execution.
	MaxChunkSize int

	// MinPagingSize defines the min size used by the coprocessor paging protocol.
	MinPagingSize int

	// MinPagingSize defines the max size used by the coprocessor paging protocol.
	MaxPagingSize int
}

const (
	// SlowLogRowPrefixStr is slow log row prefix.
	SlowLogRowPrefixStr = "# "
	// SlowLogSpaceMarkStr is slow log space mark.
	SlowLogSpaceMarkStr = ": "
	// SlowLogSQLSuffixStr is slow log suffix.
	SlowLogSQLSuffixStr = ";"
	// SlowLogTimeStr is slow log field name.
	SlowLogTimeStr = "Time"
	// SlowLogStartPrefixStr is slow log start row prefix.
	SlowLogStartPrefixStr = SlowLogRowPrefixStr + SlowLogTimeStr + SlowLogSpaceMarkStr
	// SlowLogTxnStartTSStr is slow log field name.
	SlowLogTxnStartTSStr = "Txn_start_ts"
	// SlowLogUserAndHostStr is the user and host field name, which is compatible with MySQL.
	SlowLogUserAndHostStr = "User@Host"
	// SlowLogUserStr is slow log field name.
	SlowLogUserStr = "User"
	// SlowLogHostStr only for slow_query table usage.
	SlowLogHostStr = "Host"
	// SlowLogConnIDStr is slow log field name.
	SlowLogConnIDStr = "Conn_ID"
	// SlowLogQueryTimeStr is slow log field name.
	SlowLogQueryTimeStr = "Query_time"
	// SlowLogParseTimeStr is the parse sql time.
	SlowLogParseTimeStr = "Parse_time"
	// SlowLogCompileTimeStr is the compile plan time.
	SlowLogCompileTimeStr = "Compile_time"
	// SlowLogRewriteTimeStr is the rewrite time.
	SlowLogRewriteTimeStr = "Rewrite_time"
	// SlowLogOptimizeTimeStr is the optimization time.
	SlowLogOptimizeTimeStr = "Optimize_time"
	// SlowLogWaitTSTimeStr is the time of waiting TS.
	SlowLogWaitTSTimeStr = "Wait_TS"
	// SlowLogPreprocSubQueriesStr is the number of pre-processed sub-queries.
	SlowLogPreprocSubQueriesStr = "Preproc_subqueries"
	// SlowLogPreProcSubQueryTimeStr is the total time of pre-processing sub-queries.
	SlowLogPreProcSubQueryTimeStr = "Preproc_subqueries_time"
	// SlowLogDBStr is slow log field name.
	SlowLogDBStr = "DB"
	// SlowLogIsInternalStr is slow log field name.
	SlowLogIsInternalStr = "Is_internal"
	// SlowLogIndexNamesStr is slow log field name.
	SlowLogIndexNamesStr = "Index_names"
	// SlowLogDigestStr is slow log field name.
	SlowLogDigestStr = "Digest"
	// SlowLogQuerySQLStr is slow log field name.
	SlowLogQuerySQLStr = "Query" // use for slow log table, slow log will not print this field name but print sql directly.
	// SlowLogStatsInfoStr is plan stats info.
	SlowLogStatsInfoStr = "Stats"
	// SlowLogNumCopTasksStr is the number of cop-tasks.
	SlowLogNumCopTasksStr = "Num_cop_tasks"
	// SlowLogCopProcAvg is the average process time of all cop-tasks.
	SlowLogCopProcAvg = "Cop_proc_avg"
	// SlowLogCopProcP90 is the p90 process time of all cop-tasks.
	SlowLogCopProcP90 = "Cop_proc_p90"
	// SlowLogCopProcMax is the max process time of all cop-tasks.
	SlowLogCopProcMax = "Cop_proc_max"
	// SlowLogCopProcAddr is the address of TiKV where the cop-task which cost max process time run.
	SlowLogCopProcAddr = "Cop_proc_addr"
	// SlowLogCopWaitAvg is the average wait time of all cop-tasks.
	SlowLogCopWaitAvg = "Cop_wait_avg" // #nosec G101
	// SlowLogCopWaitP90 is the p90 wait time of all cop-tasks.
	SlowLogCopWaitP90 = "Cop_wait_p90" // #nosec G101
	// SlowLogCopWaitMax is the max wait time of all cop-tasks.
	SlowLogCopWaitMax = "Cop_wait_max"
	// SlowLogCopWaitAddr is the address of TiKV where the cop-task which cost wait process time run.
	SlowLogCopWaitAddr = "Cop_wait_addr" // #nosec G101
	// SlowLogCopBackoffPrefix contains backoff information.
	SlowLogCopBackoffPrefix = "Cop_backoff_"
	// SlowLogMemMax is the max number bytes of memory used in this statement.
	SlowLogMemMax = "Mem_max"
	// SlowLogDiskMax is the nax number bytes of disk used in this statement.
	SlowLogDiskMax = "Disk_max"
	// SlowLogPrepared is used to indicate whether this sql execute in prepare.
	SlowLogPrepared = "Prepared"
	// SlowLogPlanFromCache is used to indicate whether this plan is from plan cache.
	SlowLogPlanFromCache = "Plan_from_cache"
	// SlowLogPlanFromBinding is used to indicate whether this plan is matched with the hints in the binding.
	SlowLogPlanFromBinding = "Plan_from_binding"
	// SlowLogHasMoreResults is used to indicate whether this sql has more following results.
	SlowLogHasMoreResults = "Has_more_results"
	// SlowLogSucc is used to indicate whether this sql execute successfully.
	SlowLogSucc = "Succ"
	// SlowLogPrevStmt is used to show the previous executed statement.
	SlowLogPrevStmt = "Prev_stmt"
	// SlowLogPlan is used to record the query plan.
	SlowLogPlan = "Plan"
	// SlowLogPlanDigest is used to record the query plan digest.
	SlowLogPlanDigest = "Plan_digest"
	// SlowLogBinaryPlan is used to record the binary plan.
	SlowLogBinaryPlan = "Binary_plan"
	// SlowLogPlanPrefix is the prefix of the plan value.
	SlowLogPlanPrefix = ast.TiDBDecodePlan + "('"
	// SlowLogBinaryPlanPrefix is the prefix of the binary plan value.
	SlowLogBinaryPlanPrefix = ast.TiDBDecodeBinaryPlan + "('"
	// SlowLogPlanSuffix is the suffix of the plan value.
	SlowLogPlanSuffix = "')"
	// SlowLogPrevStmtPrefix is the prefix of Prev_stmt in slow log file.
	SlowLogPrevStmtPrefix = SlowLogPrevStmt + SlowLogSpaceMarkStr
	// SlowLogKVTotal is the total time waiting for kv.
	SlowLogKVTotal = "KV_total"
	// SlowLogPDTotal is the total time waiting for pd.
	SlowLogPDTotal = "PD_total"
	// SlowLogBackoffTotal is the total time doing backoff.
	SlowLogBackoffTotal = "Backoff_total"
	// SlowLogWriteSQLRespTotal is the total time used to write response to client.
	SlowLogWriteSQLRespTotal = "Write_sql_response_total"
	// SlowLogExecRetryCount is the execution retry count.
	SlowLogExecRetryCount = "Exec_retry_count"
	// SlowLogExecRetryTime is the execution retry time.
	SlowLogExecRetryTime = "Exec_retry_time"
	// SlowLogBackoffDetail is the detail of backoff.
	SlowLogBackoffDetail = "Backoff_Detail"
	// SlowLogResultRows is the row count of the SQL result.
	SlowLogResultRows = "Result_rows"
	// SlowLogIsExplicitTxn is used to indicate whether this sql execute in explicit transaction or not.
	SlowLogIsExplicitTxn = "IsExplicitTxn"
	// SlowLogIsWriteCacheTable is used to indicate whether writing to the cache table need to wait for the read lock to expire.
	SlowLogIsWriteCacheTable = "IsWriteCacheTable"
	// SlowLogIsSyncStatsFailed is used to indicate whether any failure happen during sync stats
	SlowLogIsSyncStatsFailed = "IsSyncStatsFailed"
)

// GenerateBinaryPlan decides whether we should record binary plan in slow log and stmt summary.
// It's controlled by the global variable `tidb_generate_binary_plan`.
var GenerateBinaryPlan atomic2.Bool

// SlowQueryLogItems is a collection of items that should be included in the
// slow query log.
type SlowQueryLogItems struct {
	TxnTS             uint64
	SQL               string
	Digest            string
	TimeTotal         time.Duration
	TimeParse         time.Duration
	TimeCompile       time.Duration
	TimeOptimize      time.Duration
	TimeWaitTS        time.Duration
	IndexNames        string
	StatsInfos        map[string]uint64
	CopTasks          *stmtctx.CopTasksDetails
	ExecDetail        execdetails.ExecDetails
	MemMax            int64
	DiskMax           int64
	Succ              bool
	Prepared          bool
	PlanFromCache     bool
	PlanFromBinding   bool
	HasMoreResults    bool
	PrevStmt          string
	Plan              string
	PlanDigest        string
	BinaryPlan        string
	RewriteInfo       RewritePhaseInfo
	KVTotal           time.Duration
	PDTotal           time.Duration
	BackoffTotal      time.Duration
	WriteSQLRespTotal time.Duration
	ExecRetryCount    uint
	ExecRetryTime     time.Duration
	ResultRows        int64
	IsExplicitTxn     bool
	IsWriteCacheTable bool
	// table -> name -> status
	StatsLoadStatus   map[string]map[string]string
	IsSyncStatsFailed bool
}

// SlowLogFormat uses for formatting slow log.
// The slow log output is like below:
// # Time: 2019-04-28T15:24:04.309074+08:00
// # Txn_start_ts: 406315658548871171
// # User@Host: root[root] @ localhost [127.0.0.1]
// # Conn_ID: 6
// # Query_time: 4.895492
// # Process_time: 0.161 Request_count: 1 Total_keys: 100001 Processed_keys: 100000
// # DB: test
// # Index_names: [t1.idx1,t2.idx2]
// # Is_internal: false
// # Digest: 42a1c8aae6f133e934d4bf0147491709a8812ea05ff8819ec522780fe657b772
// # Stats: t1:1,t2:2
// # Num_cop_tasks: 10
// # Cop_process: Avg_time: 1s P90_time: 2s Max_time: 3s Max_addr: 10.6.131.78
// # Cop_wait: Avg_time: 10ms P90_time: 20ms Max_time: 30ms Max_Addr: 10.6.131.79
// # Memory_max: 4096
// # Disk_max: 65535
// # Succ: true
// # Prev_stmt: begin;
// select * from t_slim;
func (s *SessionVars) SlowLogFormat(logItems *SlowQueryLogItems) string {
	var buf bytes.Buffer

	writeSlowLogItem(&buf, SlowLogTxnStartTSStr, strconv.FormatUint(logItems.TxnTS, 10))
	if s.User != nil {
		hostAddress := s.User.Hostname
		if s.ConnectionInfo != nil {
			hostAddress = s.ConnectionInfo.ClientIP
		}
		writeSlowLogItem(&buf, SlowLogUserAndHostStr, fmt.Sprintf("%s[%s] @ %s [%s]", s.User.Username, s.User.Username, s.User.Hostname, hostAddress))
	}
	if s.ConnectionID != 0 {
		writeSlowLogItem(&buf, SlowLogConnIDStr, strconv.FormatUint(s.ConnectionID, 10))
	}
	if logItems.ExecRetryCount > 0 {
		buf.WriteString(SlowLogRowPrefixStr)
		buf.WriteString(SlowLogExecRetryTime)
		buf.WriteString(SlowLogSpaceMarkStr)
		buf.WriteString(strconv.FormatFloat(logItems.ExecRetryTime.Seconds(), 'f', -1, 64))
		buf.WriteString(" ")
		buf.WriteString(SlowLogExecRetryCount)
		buf.WriteString(SlowLogSpaceMarkStr)
		buf.WriteString(strconv.Itoa(int(logItems.ExecRetryCount)))
		buf.WriteString("\n")
	}
	writeSlowLogItem(&buf, SlowLogQueryTimeStr, strconv.FormatFloat(logItems.TimeTotal.Seconds(), 'f', -1, 64))
	writeSlowLogItem(&buf, SlowLogParseTimeStr, strconv.FormatFloat(logItems.TimeParse.Seconds(), 'f', -1, 64))
	writeSlowLogItem(&buf, SlowLogCompileTimeStr, strconv.FormatFloat(logItems.TimeCompile.Seconds(), 'f', -1, 64))

	buf.WriteString(SlowLogRowPrefixStr + fmt.Sprintf("%v%v%v", SlowLogRewriteTimeStr,
		SlowLogSpaceMarkStr, strconv.FormatFloat(logItems.RewriteInfo.DurationRewrite.Seconds(), 'f', -1, 64)))
	if logItems.RewriteInfo.PreprocessSubQueries > 0 {
		buf.WriteString(fmt.Sprintf(" %v%v%v %v%v%v", SlowLogPreprocSubQueriesStr, SlowLogSpaceMarkStr, logItems.RewriteInfo.PreprocessSubQueries,
			SlowLogPreProcSubQueryTimeStr, SlowLogSpaceMarkStr, strconv.FormatFloat(logItems.RewriteInfo.DurationPreprocessSubQuery.Seconds(), 'f', -1, 64)))
	}
	buf.WriteString("\n")

	writeSlowLogItem(&buf, SlowLogOptimizeTimeStr, strconv.FormatFloat(logItems.TimeOptimize.Seconds(), 'f', -1, 64))
	writeSlowLogItem(&buf, SlowLogWaitTSTimeStr, strconv.FormatFloat(logItems.TimeWaitTS.Seconds(), 'f', -1, 64))

	if execDetailStr := logItems.ExecDetail.String(); len(execDetailStr) > 0 {
		buf.WriteString(SlowLogRowPrefixStr + execDetailStr + "\n")
	}

	if len(s.CurrentDB) > 0 {
		writeSlowLogItem(&buf, SlowLogDBStr, strings.ToLower(s.CurrentDB))
	}
	if len(logItems.IndexNames) > 0 {
		writeSlowLogItem(&buf, SlowLogIndexNamesStr, logItems.IndexNames)
	}

	writeSlowLogItem(&buf, SlowLogIsInternalStr, strconv.FormatBool(s.InRestrictedSQL))
	if len(logItems.Digest) > 0 {
		writeSlowLogItem(&buf, SlowLogDigestStr, logItems.Digest)
	}
	if len(logItems.StatsInfos) > 0 {
		buf.WriteString(SlowLogRowPrefixStr + SlowLogStatsInfoStr + SlowLogSpaceMarkStr)
		firstComma := false
		vStr := ""
		for k, v := range logItems.StatsInfos {
			if v == 0 {
				vStr = "pseudo"
			} else {
				vStr = strconv.FormatUint(v, 10)
			}
			if firstComma {
				buf.WriteString("," + k + ":" + vStr)
			} else {
				buf.WriteString(k + ":" + vStr)
				firstComma = true
			}
			if v != 0 && len(logItems.StatsLoadStatus[k]) > 0 {
				writeStatsLoadStatusItems(&buf, logItems.StatsLoadStatus[k])
			}
		}
		buf.WriteString("\n")
	}
	if logItems.CopTasks != nil {
		writeSlowLogItem(&buf, SlowLogNumCopTasksStr, strconv.FormatInt(int64(logItems.CopTasks.NumCopTasks), 10))
		if logItems.CopTasks.NumCopTasks > 0 {
			// make the result stable
			backoffs := make([]string, 0, 3)
			for backoff := range logItems.CopTasks.TotBackoffTimes {
				backoffs = append(backoffs, backoff)
			}
			slices.Sort(backoffs)

			if logItems.CopTasks.NumCopTasks == 1 {
				buf.WriteString(SlowLogRowPrefixStr + fmt.Sprintf("%v%v%v %v%v%v",
					SlowLogCopProcAvg, SlowLogSpaceMarkStr, logItems.CopTasks.AvgProcessTime.Seconds(),
					SlowLogCopProcAddr, SlowLogSpaceMarkStr, logItems.CopTasks.MaxProcessAddress) + "\n")
				buf.WriteString(SlowLogRowPrefixStr + fmt.Sprintf("%v%v%v %v%v%v",
					SlowLogCopWaitAvg, SlowLogSpaceMarkStr, logItems.CopTasks.AvgWaitTime.Seconds(),
					SlowLogCopWaitAddr, SlowLogSpaceMarkStr, logItems.CopTasks.MaxWaitAddress) + "\n")
				for _, backoff := range backoffs {
					backoffPrefix := SlowLogCopBackoffPrefix + backoff + "_"
					buf.WriteString(SlowLogRowPrefixStr + fmt.Sprintf("%v%v%v %v%v%v\n",
						backoffPrefix+"total_times", SlowLogSpaceMarkStr, logItems.CopTasks.TotBackoffTimes[backoff],
						backoffPrefix+"total_time", SlowLogSpaceMarkStr, logItems.CopTasks.TotBackoffTime[backoff].Seconds(),
					))
				}
			} else {
				buf.WriteString(SlowLogRowPrefixStr + fmt.Sprintf("%v%v%v %v%v%v %v%v%v %v%v%v",
					SlowLogCopProcAvg, SlowLogSpaceMarkStr, logItems.CopTasks.AvgProcessTime.Seconds(),
					SlowLogCopProcP90, SlowLogSpaceMarkStr, logItems.CopTasks.P90ProcessTime.Seconds(),
					SlowLogCopProcMax, SlowLogSpaceMarkStr, logItems.CopTasks.MaxProcessTime.Seconds(),
					SlowLogCopProcAddr, SlowLogSpaceMarkStr, logItems.CopTasks.MaxProcessAddress) + "\n")
				buf.WriteString(SlowLogRowPrefixStr + fmt.Sprintf("%v%v%v %v%v%v %v%v%v %v%v%v",
					SlowLogCopWaitAvg, SlowLogSpaceMarkStr, logItems.CopTasks.AvgWaitTime.Seconds(),
					SlowLogCopWaitP90, SlowLogSpaceMarkStr, logItems.CopTasks.P90WaitTime.Seconds(),
					SlowLogCopWaitMax, SlowLogSpaceMarkStr, logItems.CopTasks.MaxWaitTime.Seconds(),
					SlowLogCopWaitAddr, SlowLogSpaceMarkStr, logItems.CopTasks.MaxWaitAddress) + "\n")
				for _, backoff := range backoffs {
					backoffPrefix := SlowLogCopBackoffPrefix + backoff + "_"
					buf.WriteString(SlowLogRowPrefixStr + fmt.Sprintf("%v%v%v %v%v%v %v%v%v %v%v%v %v%v%v %v%v%v\n",
						backoffPrefix+"total_times", SlowLogSpaceMarkStr, logItems.CopTasks.TotBackoffTimes[backoff],
						backoffPrefix+"total_time", SlowLogSpaceMarkStr, logItems.CopTasks.TotBackoffTime[backoff].Seconds(),
						backoffPrefix+"max_time", SlowLogSpaceMarkStr, logItems.CopTasks.MaxBackoffTime[backoff].Seconds(),
						backoffPrefix+"max_addr", SlowLogSpaceMarkStr, logItems.CopTasks.MaxBackoffAddress[backoff],
						backoffPrefix+"avg_time", SlowLogSpaceMarkStr, logItems.CopTasks.AvgBackoffTime[backoff].Seconds(),
						backoffPrefix+"p90_time", SlowLogSpaceMarkStr, logItems.CopTasks.P90BackoffTime[backoff].Seconds(),
					))
				}
			}
		}
	}
	if logItems.MemMax > 0 {
		writeSlowLogItem(&buf, SlowLogMemMax, strconv.FormatInt(logItems.MemMax, 10))
	}
	if logItems.DiskMax > 0 {
		writeSlowLogItem(&buf, SlowLogDiskMax, strconv.FormatInt(logItems.DiskMax, 10))
	}

	writeSlowLogItem(&buf, SlowLogPrepared, strconv.FormatBool(logItems.Prepared))
	writeSlowLogItem(&buf, SlowLogPlanFromCache, strconv.FormatBool(logItems.PlanFromCache))
	writeSlowLogItem(&buf, SlowLogPlanFromBinding, strconv.FormatBool(logItems.PlanFromBinding))
	writeSlowLogItem(&buf, SlowLogHasMoreResults, strconv.FormatBool(logItems.HasMoreResults))
	writeSlowLogItem(&buf, SlowLogKVTotal, strconv.FormatFloat(logItems.KVTotal.Seconds(), 'f', -1, 64))
	writeSlowLogItem(&buf, SlowLogPDTotal, strconv.FormatFloat(logItems.PDTotal.Seconds(), 'f', -1, 64))
	writeSlowLogItem(&buf, SlowLogBackoffTotal, strconv.FormatFloat(logItems.BackoffTotal.Seconds(), 'f', -1, 64))
	writeSlowLogItem(&buf, SlowLogWriteSQLRespTotal, strconv.FormatFloat(logItems.WriteSQLRespTotal.Seconds(), 'f', -1, 64))
	writeSlowLogItem(&buf, SlowLogResultRows, strconv.FormatInt(logItems.ResultRows, 10))
	writeSlowLogItem(&buf, SlowLogSucc, strconv.FormatBool(logItems.Succ))
	writeSlowLogItem(&buf, SlowLogIsExplicitTxn, strconv.FormatBool(logItems.IsExplicitTxn))
	writeSlowLogItem(&buf, SlowLogIsSyncStatsFailed, strconv.FormatBool(logItems.IsSyncStatsFailed))
	if s.StmtCtx.WaitLockLeaseTime > 0 {
		writeSlowLogItem(&buf, SlowLogIsWriteCacheTable, strconv.FormatBool(logItems.IsWriteCacheTable))
	}
	if len(logItems.Plan) != 0 {
		writeSlowLogItem(&buf, SlowLogPlan, logItems.Plan)
	}
	if len(logItems.PlanDigest) != 0 {
		writeSlowLogItem(&buf, SlowLogPlanDigest, logItems.PlanDigest)
	}
	if len(logItems.BinaryPlan) != 0 {
		writeSlowLogItem(&buf, SlowLogBinaryPlan, logItems.BinaryPlan)
	}
	if logItems.PrevStmt != "" {
		writeSlowLogItem(&buf, SlowLogPrevStmt, logItems.PrevStmt)
	}

	if s.CurrentDBChanged {
		buf.WriteString(fmt.Sprintf("use %s;\n", strings.ToLower(s.CurrentDB)))
		s.CurrentDBChanged = false
	}

	buf.WriteString(logItems.SQL)
	if len(logItems.SQL) == 0 || logItems.SQL[len(logItems.SQL)-1] != ';' {
		buf.WriteString(";")
	}

	return buf.String()
}

func writeStatsLoadStatusItems(buf *bytes.Buffer, loadStatus map[string]string) {
	if len(loadStatus) > 0 {
		buf.WriteString("[")
		firstComma := false
		for name, status := range loadStatus {
			if firstComma {
				buf.WriteString("," + name + ":" + status)
			} else {
				buf.WriteString(name + ":" + status)
				firstComma = true
			}
		}
		buf.WriteString("]")
	}
}

// writeSlowLogItem writes a slow log item in the form of: "# ${key}:${value}"
func writeSlowLogItem(buf *bytes.Buffer, key, value string) {
	buf.WriteString(SlowLogRowPrefixStr + key + SlowLogSpaceMarkStr + value + "\n")
}

// TxnReadTS indicates the value and used situation for tx_read_ts
type TxnReadTS struct {
	readTS uint64
	used   bool
}

// NewTxnReadTS creates TxnReadTS
func NewTxnReadTS(ts uint64) *TxnReadTS {
	return &TxnReadTS{
		readTS: ts,
		used:   false,
	}
}

// UseTxnReadTS returns readTS, and mark used as true
func (t *TxnReadTS) UseTxnReadTS() uint64 {
	if t == nil {
		return 0
	}
	t.used = true
	return t.readTS
}

// SetTxnReadTS update readTS, and refresh used
func (t *TxnReadTS) SetTxnReadTS(ts uint64) {
	if t == nil {
		return
	}
	t.used = false
	t.readTS = ts
}

// PeakTxnReadTS returns readTS
func (t *TxnReadTS) PeakTxnReadTS() uint64 {
	if t == nil {
		return 0
	}
	return t.readTS
}

// CleanupTxnReadTSIfUsed cleans txnReadTS if used
func (s *SessionVars) CleanupTxnReadTSIfUsed() {
	if s.TxnReadTS == nil {
		return
	}
	if s.TxnReadTS.used && s.TxnReadTS.readTS > 0 {
		s.TxnReadTS = NewTxnReadTS(0)
		s.SnapshotInfoschema = nil
	}
}

// GetCPUFactor returns the session variable cpuFactor
func (s *SessionVars) GetCPUFactor() float64 {
	return s.cpuFactor
}

// GetCopCPUFactor returns the session variable copCPUFactor
func (s *SessionVars) GetCopCPUFactor() float64 {
	return s.copCPUFactor
}

// GetMemoryFactor returns the session variable memoryFactor
func (s *SessionVars) GetMemoryFactor() float64 {
	return s.memoryFactor
}

// GetDiskFactor returns the session variable diskFactor
func (s *SessionVars) GetDiskFactor() float64 {
	return s.diskFactor
}

// GetConcurrencyFactor returns the session variable concurrencyFactor
func (s *SessionVars) GetConcurrencyFactor() float64 {
	return s.concurrencyFactor
}

// GetNetworkFactor returns the session variable networkFactor
// returns 0 when tbl is a temporary table.
func (s *SessionVars) GetNetworkFactor(tbl *model.TableInfo) float64 {
	if tbl != nil {
		if tbl.TempTableType != model.TempTableNone {
			return 0
		}
	}
	return s.networkFactor
}

// GetScanFactor returns the session variable scanFactor
// returns 0 when tbl is a temporary table.
func (s *SessionVars) GetScanFactor(tbl *model.TableInfo) float64 {
	if tbl != nil {
		if tbl.TempTableType != model.TempTableNone {
			return 0
		}
	}
	return s.scanFactor
}

// GetDescScanFactor returns the session variable descScanFactor
// returns 0 when tbl is a temporary table.
func (s *SessionVars) GetDescScanFactor(tbl *model.TableInfo) float64 {
	if tbl != nil {
		if tbl.TempTableType != model.TempTableNone {
			return 0
		}
	}
	return s.descScanFactor
}

// GetSeekFactor returns the session variable seekFactor
// returns 0 when tbl is a temporary table.
func (s *SessionVars) GetSeekFactor(tbl *model.TableInfo) float64 {
	if tbl != nil {
		if tbl.TempTableType != model.TempTableNone {
			return 0
		}
	}
	return s.seekFactor
}

// EnableEvalTopNEstimationForStrMatch means if we need to evaluate expression with TopN to improve estimation.
// Currently, it's only for string matching functions (like and regexp).
func (s *SessionVars) EnableEvalTopNEstimationForStrMatch() bool {
	return s.DefaultStrMatchSelectivity == 0
}

// GetStrMatchDefaultSelectivity means the default selectivity for like and regexp.
// Note: 0 is a special value, which means the default selectivity is 0.1 and TopN assisted estimation is enabled.
func (s *SessionVars) GetStrMatchDefaultSelectivity() float64 {
	if s.DefaultStrMatchSelectivity == 0 {
		return 0.1
	}
	return s.DefaultStrMatchSelectivity
}

// GetNegateStrMatchDefaultSelectivity means the default selectivity for not like and not regexp.
// Note:
//
//	  0 is a special value, which means the default selectivity is 0.9 and TopN assisted estimation is enabled.
//	  0.8 (the default value) is also a special value. For backward compatibility, when the variable is set to 0.8, we
//	keep the default selectivity of like/regexp and not like/regexp all 0.8.
func (s *SessionVars) GetNegateStrMatchDefaultSelectivity() float64 {
	if s.DefaultStrMatchSelectivity == DefTiDBDefaultStrMatchSelectivity {
		return DefTiDBDefaultStrMatchSelectivity
	}
	return 1 - s.GetStrMatchDefaultSelectivity()
}

// GetRelatedTableForMDL gets the related table for metadata lock.
func (s *SessionVars) GetRelatedTableForMDL() *sync.Map {
	s.TxnCtx.tdmLock.Lock()
	defer s.TxnCtx.tdmLock.Unlock()
	if s.TxnCtx.relatedTableForMDL == nil {
		s.TxnCtx.relatedTableForMDL = new(sync.Map)
	}
	return s.TxnCtx.relatedTableForMDL
}

// EnableForceInlineCTE returns the session variable enableForceInlineCTE
func (s *SessionVars) EnableForceInlineCTE() bool {
	return s.enableForceInlineCTE
}<|MERGE_RESOLUTION|>--- conflicted
+++ resolved
@@ -1323,13 +1323,11 @@
 	// StoreBatchSize indicates the batch size limit of store batch, set this field to 0 to disable store batch.
 	StoreBatchSize int
 
-<<<<<<< HEAD
 	// shardRand is used by TxnCtx, for the GetCurrentShard() method.
 	shardRand *rand.Rand
-=======
+
 	// Resource group name
 	ResourceGroupName string
->>>>>>> 4b98439f
 }
 
 // GetNewChunkWithCapacity Attempt to request memory from the chunk pool
