--- conflicted
+++ resolved
@@ -409,7 +409,9 @@
 	// PrevStmt is used to store the previous executed statement in the current session.
 	PrevStmt string
 
-<<<<<<< HEAD
+	// AllowRemoveAutoInc indicates whether a user can drop the auto_increment column attribute or not.
+	AllowRemoveAutoInc bool
+
 	// Unexported fields should be accessed and set through interfaces like GetReplicaRead() and SetReplicaRead().
 
 	// allowInSubqToJoinAndAgg can be set to false to forbid rewriting the semi join to inner join with agg.
@@ -420,10 +422,6 @@
 
 	// replicaRead is used for reading data from replicas, only follower is supported at this time.
 	replicaRead kv.ReplicaReadType
-=======
-	// AllowRemoveAutoInc indicates whether a user can drop the auto_increment column attribute or not.
-	AllowRemoveAutoInc bool
->>>>>>> f01cb87a
 }
 
 // ConnectionInfo present connection used by audit.
@@ -479,12 +477,8 @@
 		WaitSplitRegionTimeout:      DefWaitSplitRegionTimeout,
 		enableIndexMerge:            false,
 		EnableNoopFuncs:             DefTiDBEnableNoopFuncs,
-<<<<<<< HEAD
 		replicaRead:                 kv.ReplicaReadLeader,
-=======
-		ReplicaRead:                 kv.ReplicaReadLeader,
 		AllowRemoveAutoInc:          DefTiDBAllowRemoveAutoInc,
->>>>>>> f01cb87a
 	}
 	vars.Concurrency = Concurrency{
 		IndexLookupConcurrency:     DefIndexLookupConcurrency,
