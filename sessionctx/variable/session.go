--- conflicted
+++ resolved
@@ -334,13 +334,10 @@
 		RetryLimit:                DefTiDBRetryLimit,
 		DisableTxnAutoRetry:       DefTiDBDisableTxnAutoRetry,
 		DDLReorgPriority:          kv.PriorityLow,
-<<<<<<< HEAD
 		AllowInSubqToJoinAndAgg:   DefOptInSubqToJoinAndAgg,
-=======
 		EnableRadixJoin:           false,
 		L2CacheSize:               cpuid.CPU.Cache.L2,
 		CommandValue:              uint32(mysql.ComSleep),
->>>>>>> edaec7bd
 	}
 	vars.Concurrency = Concurrency{
 		IndexLookupConcurrency:     DefIndexLookupConcurrency,
