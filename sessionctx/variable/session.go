--- conflicted
+++ resolved
@@ -760,29 +760,6 @@
 	concurrencyFactor float64
 
 	// factors for cost model v2
-<<<<<<< HEAD
-	// cpuFactor is the CPU cost of processing one expression for one row.
-	cpuFactorV2 float64
-	// copCPUFactor is the CPU cost of processing one expression for one row in coprocessor.
-	copCPUFactorV2 float64
-	// tiflashCPUFactor ...
-	tiflashCPUFactorV2 float64
-	// networkFactor is the network cost of transferring 1 byte data.
-	networkFactorV2 float64
-	// ScanFactor is the IO cost of scanning 1 byte data on TiKV and TiFlash.
-	scanFactorV2 float64
-	// descScanFactor is the IO cost of scanning 1 byte data on TiKV and TiFlash in desc order.
-	descScanFactorV2 float64
-	// tiflashScanFactor ...
-	tiflashScanFactorV2 float64
-	// seekFactor is the IO cost of seeking the start value of a range in TiKV or TiFlash.
-	seekFactorV2 float64
-	// memoryFactor is the memory cost of storing one tuple.
-	memoryFactorV2 float64
-	// diskFactor is the IO cost of reading/writing one byte to temporary disk.
-	diskFactorV2 float64
-	// concurrencyFactor is the CPU cost of additional one goroutine.
-=======
 	// cpuFactorV2 is the CPU factor for the Cost Model Ver2.
 	cpuFactorV2 float64
 	// copCPUFactorV2 is the cop-cpu factor for the Cost Model Ver2.
@@ -804,7 +781,6 @@
 	// diskFactorV2 is the disk factor for the Cost Model Ver2.
 	diskFactorV2 float64
 	// concurrencyFactorV2 is the concurrency factor for the Cost Model Ver2.
->>>>>>> fa4cda53
 	concurrencyFactorV2 float64
 
 	// CopTiFlashConcurrencyFactor is the concurrency number of computation in tiflash coprocessor.
@@ -1165,11 +1141,7 @@
 	IgnorePreparedCacheCloseStmt bool
 	// EnableNewCostInterface is a internal switch to indicates whether to use the new cost calculation interface.
 	EnableNewCostInterface bool
-<<<<<<< HEAD
-	// CostModelVersion ...
-=======
 	// CostModelVersion is a internal switch to indicates the Cost Model Version.
->>>>>>> fa4cda53
 	CostModelVersion int
 	// BatchPendingTiFlashCount shows the threshold of pending TiFlash tables when batch adding.
 	BatchPendingTiFlashCount int
@@ -2532,11 +2504,7 @@
 	return s.copCPUFactor
 }
 
-<<<<<<< HEAD
-// GetTiFlashCPUFactor ...
-=======
 // GetTiFlashCPUFactor returns the session
->>>>>>> fa4cda53
 func (s *SessionVars) GetTiFlashCPUFactor() float64 {
 	return s.tiflashCPUFactorV2
 }
@@ -2598,11 +2566,7 @@
 	return s.descScanFactor
 }
 
-<<<<<<< HEAD
-// GetTiFlashScanFactor ...
-=======
 // GetTiFlashScanFactor returns the session variable tiflashScanFactorV2
->>>>>>> fa4cda53
 func (s *SessionVars) GetTiFlashScanFactor() float64 {
 	return s.tiflashScanFactorV2
 }
