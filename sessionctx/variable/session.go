--- conflicted
+++ resolved
@@ -548,12 +548,9 @@
 		s.OptimizerSelectivityLevel = tidbOptPositiveInt32(val, DefTiDBOptimizerSelectivityLevel)
 	case TiDBEnableTablePartition:
 		s.EnableTablePartition = TiDBOptOn(val)
-<<<<<<< HEAD
-=======
 	case TiDBDDLReorgWorkerCount:
 		workerCnt := tidbOptPositiveInt32(val, DefTiDBDDLReorgWorkerCount)
 		SetDDLReorgWorkerCounter(int32(workerCnt))
->>>>>>> ab332eba
 	}
 	s.systems[name] = val
 	return nil
