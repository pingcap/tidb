// Copyright 2015 PingCAP, Inc.
//
// Licensed under the Apache License, Version 2.0 (the "License");
// you may not use this file except in compliance with the License.
// You may obtain a copy of the License at
//
//     http://www.apache.org/licenses/LICENSE-2.0
//
// Unless required by applicable law or agreed to in writing, software
// distributed under the License is distributed on an "AS IS" BASIS,
// WITHOUT WARRANTIES OR CONDITIONS OF ANY KIND, either express or implied.
// See the License for the specific language governing permissions and
// limitations under the License.

package variable

import (
	"bytes"
	"context"
	"crypto/md5"
	"crypto/tls"
	"encoding/binary"
	"fmt"
	"math"
	"math/rand"
	"net"
	"strconv"
	"strings"
	"sync"
	"sync/atomic"
	"time"

	"github.com/pingcap/errors"
	"github.com/pingcap/tidb/config"
	"github.com/pingcap/tidb/kv"
	"github.com/pingcap/tidb/meta/autoid"
	"github.com/pingcap/tidb/metrics"
	"github.com/pingcap/tidb/parser"
	"github.com/pingcap/tidb/parser/ast"
	"github.com/pingcap/tidb/parser/auth"
	"github.com/pingcap/tidb/parser/charset"
	"github.com/pingcap/tidb/parser/format"
	"github.com/pingcap/tidb/parser/model"
	"github.com/pingcap/tidb/parser/mysql"
	ptypes "github.com/pingcap/tidb/parser/types"
	"github.com/pingcap/tidb/sessionctx/sessionstates"
	"github.com/pingcap/tidb/sessionctx/stmtctx"
	pumpcli "github.com/pingcap/tidb/tidb-binlog/pump_client"
	"github.com/pingcap/tidb/types"
	"github.com/pingcap/tidb/util/chunk"
	"github.com/pingcap/tidb/util/disk"
	"github.com/pingcap/tidb/util/execdetails"
	"github.com/pingcap/tidb/util/kvcache"
	"github.com/pingcap/tidb/util/mathutil"
	"github.com/pingcap/tidb/util/memory"
	"github.com/pingcap/tidb/util/rowcodec"
	"github.com/pingcap/tidb/util/stringutil"
	"github.com/pingcap/tidb/util/tableutil"
	"github.com/pingcap/tidb/util/timeutil"
	tikvstore "github.com/tikv/client-go/v2/kv"
	"github.com/tikv/client-go/v2/tikv"
	"github.com/twmb/murmur3"
	atomic2 "go.uber.org/atomic"
	"golang.org/x/exp/maps"
	"golang.org/x/exp/slices"
)

var (
	// PreparedStmtCount is exported for test.
	PreparedStmtCount int64
	// enableAdaptiveReplicaRead indicates whether closest adaptive replica read
	// can be enabled. We forces disable replica read when tidb server in missing
	// in regions that contains tikv server to avoid read traffic skew.
	enableAdaptiveReplicaRead uint32 = 1
)

// SetEnableAdaptiveReplicaRead set `enableAdaptiveReplicaRead` with given value.
// return true if the value is changed.
func SetEnableAdaptiveReplicaRead(enabled bool) bool {
	value := uint32(0)
	if enabled {
		value = 1
	}
	return atomic.SwapUint32(&enableAdaptiveReplicaRead, value) != value
}

// IsAdaptiveReplicaReadEnabled returns whether adaptive closest replica read can be enabled.
func IsAdaptiveReplicaReadEnabled() bool {
	return atomic.LoadUint32(&enableAdaptiveReplicaRead) > 0
}

// RetryInfo saves retry information.
type RetryInfo struct {
	Retrying               bool
	DroppedPreparedStmtIDs []uint32
	autoIncrementIDs       retryInfoAutoIDs
	autoRandomIDs          retryInfoAutoIDs
	LastRcReadTS           uint64
}

// ReuseChunkPool save Alloc object
type ReuseChunkPool struct {
	mu    sync.Mutex
	Alloc chunk.Allocator
}

// Clean does some clean work.
func (r *RetryInfo) Clean() {
	r.autoIncrementIDs.clean()
	r.autoRandomIDs.clean()

	if len(r.DroppedPreparedStmtIDs) > 0 {
		r.DroppedPreparedStmtIDs = r.DroppedPreparedStmtIDs[:0]
	}
}

// ResetOffset resets the current retry offset.
func (r *RetryInfo) ResetOffset() {
	r.autoIncrementIDs.resetOffset()
	r.autoRandomIDs.resetOffset()
}

// AddAutoIncrementID adds id to autoIncrementIDs.
func (r *RetryInfo) AddAutoIncrementID(id int64) {
	r.autoIncrementIDs.autoIDs = append(r.autoIncrementIDs.autoIDs, id)
}

// GetCurrAutoIncrementID gets current autoIncrementID.
func (r *RetryInfo) GetCurrAutoIncrementID() (int64, bool) {
	return r.autoIncrementIDs.getCurrent()
}

// AddAutoRandomID adds id to autoRandomIDs.
func (r *RetryInfo) AddAutoRandomID(id int64) {
	r.autoRandomIDs.autoIDs = append(r.autoRandomIDs.autoIDs, id)
}

// GetCurrAutoRandomID gets current AutoRandomID.
func (r *RetryInfo) GetCurrAutoRandomID() (int64, bool) {
	return r.autoRandomIDs.getCurrent()
}

type retryInfoAutoIDs struct {
	currentOffset int
	autoIDs       []int64
}

func (r *retryInfoAutoIDs) resetOffset() {
	r.currentOffset = 0
}

func (r *retryInfoAutoIDs) clean() {
	r.currentOffset = 0
	if len(r.autoIDs) > 0 {
		r.autoIDs = r.autoIDs[:0]
	}
}

func (r *retryInfoAutoIDs) getCurrent() (int64, bool) {
	if r.currentOffset >= len(r.autoIDs) {
		return 0, false
	}
	id := r.autoIDs[r.currentOffset]
	r.currentOffset++
	return id, true
}

// TransactionContext is used to store variables that has transaction scope.
type TransactionContext struct {
	TxnCtxNoNeedToRestore
	TxnCtxNeedToRestore
}

// TxnCtxNeedToRestore stores transaction variables which need to be restored when rolling back to a savepoint.
type TxnCtxNeedToRestore struct {
	// TableDeltaMap is used in the schema validator for DDL changes in one table not to block others.
	// It's also used in the statistics updating.
	// Note: for the partitioned table, it stores all the partition IDs.
	TableDeltaMap map[int64]TableDelta

	// pessimisticLockCache is the cache for pessimistic locked keys,
	// The value never changes during the transaction.
	pessimisticLockCache map[string][]byte

	// CachedTables is not nil if the transaction write on cached table.
	CachedTables map[int64]interface{}
}

// TxnCtxNoNeedToRestore stores transaction variables which do not need to restored when rolling back to a savepoint.
type TxnCtxNoNeedToRestore struct {
	forUpdateTS uint64
	Binlog      interface{}
	InfoSchema  interface{}
	History     interface{}
	StartTS     uint64

	// ShardStep indicates the max size of continuous rowid shard in one transaction.
	ShardStep    int
	shardRemain  int
	currentShard int64
	shardRand    *rand.Rand

	// unchangedRowKeys is used to store the unchanged rows that needs to lock for pessimistic transaction.
	unchangedRowKeys map[string]struct{}

	PessimisticCacheHit int

	// CreateTime For metrics.
	CreateTime     time.Time
	StatementCount int
	CouldRetry     bool
	IsPessimistic  bool
	// IsStaleness indicates whether the txn is read only staleness txn.
	IsStaleness bool
	// IsExplicit indicates whether the txn is an interactive txn, which is typically started with a BEGIN
	// or START TRANSACTION statement, or by setting autocommit to 0.
	IsExplicit bool
	Isolation  string
	LockExpire uint32
	ForUpdate  uint32
	// TxnScope indicates the value of txn_scope
	TxnScope string

	// Savepoints contains all definitions of the savepoint of a transaction at runtime, the order of the SavepointRecord is the same with the SAVEPOINT statements.
	// It is used for a lookup when running `ROLLBACK TO` statement.
	Savepoints []SavepointRecord

	// TableDeltaMap lock to prevent potential data race
	tdmLock sync.Mutex

	// TemporaryTables is used to store transaction-specific information for global temporary tables.
	// It can also be stored in sessionCtx with local temporary tables, but it's easier to clean this data after transaction ends.
	TemporaryTables map[int64]tableutil.TempTable
	// EnableMDL indicates whether to enable the MDL lock for the transaction.
	EnableMDL bool
	// relatedTableForMDL records the `lock` table for metadata lock. It maps from int64 to int64(version).
	relatedTableForMDL *sync.Map
}

// SavepointRecord indicates a transaction's savepoint record.
type SavepointRecord struct {
	// name is the name of the savepoint
	Name string
	// MemDBCheckpoint is the transaction's memdb checkpoint.
	MemDBCheckpoint *tikv.MemDBCheckpoint
	// TxnCtxSavepoint is the savepoint of TransactionContext
	TxnCtxSavepoint TxnCtxNeedToRestore
}

// GetCurrentShard returns the shard for the next `count` IDs.
func (tc *TransactionContext) GetCurrentShard(count int) int64 {
	if tc.shardRand == nil {
		tc.shardRand = rand.New(rand.NewSource(int64(tc.StartTS))) // #nosec G404
	}
	if tc.shardRemain <= 0 {
		tc.updateShard()
		tc.shardRemain = tc.ShardStep
	}
	tc.shardRemain -= count
	return tc.currentShard
}

func (tc *TransactionContext) updateShard() {
	var buf [8]byte
	binary.LittleEndian.PutUint64(buf[:], tc.shardRand.Uint64())
	tc.currentShard = int64(murmur3.Sum32(buf[:]))
}

// AddUnchangedRowKey adds an unchanged row key in update statement for pessimistic lock.
func (tc *TransactionContext) AddUnchangedRowKey(key []byte) {
	if tc.unchangedRowKeys == nil {
		tc.unchangedRowKeys = map[string]struct{}{}
	}
	tc.unchangedRowKeys[string(key)] = struct{}{}
}

// CollectUnchangedRowKeys collects unchanged row keys for pessimistic lock.
func (tc *TransactionContext) CollectUnchangedRowKeys(buf []kv.Key) []kv.Key {
	for key := range tc.unchangedRowKeys {
		buf = append(buf, kv.Key(key))
	}
	tc.unchangedRowKeys = nil
	return buf
}

// UpdateDeltaForTable updates the delta info for some table.
func (tc *TransactionContext) UpdateDeltaForTable(physicalTableID int64, delta int64, count int64, colSize map[int64]int64) {
	tc.tdmLock.Lock()
	defer tc.tdmLock.Unlock()
	if tc.TableDeltaMap == nil {
		tc.TableDeltaMap = make(map[int64]TableDelta)
	}
	item := tc.TableDeltaMap[physicalTableID]
	if item.ColSize == nil && colSize != nil {
		item.ColSize = make(map[int64]int64, len(colSize))
	}
	item.Delta += delta
	item.Count += count
	item.TableID = physicalTableID
	for key, val := range colSize {
		item.ColSize[key] += val
	}
	tc.TableDeltaMap[physicalTableID] = item
}

// GetKeyInPessimisticLockCache gets a key in pessimistic lock cache.
func (tc *TransactionContext) GetKeyInPessimisticLockCache(key kv.Key) (val []byte, ok bool) {
	if tc.pessimisticLockCache == nil {
		return nil, false
	}
	val, ok = tc.pessimisticLockCache[string(key)]
	if ok {
		tc.PessimisticCacheHit++
	}
	return
}

// SetPessimisticLockCache sets a key value pair into pessimistic lock cache.
func (tc *TransactionContext) SetPessimisticLockCache(key kv.Key, val []byte) {
	if tc.pessimisticLockCache == nil {
		tc.pessimisticLockCache = map[string][]byte{}
	}
	tc.pessimisticLockCache[string(key)] = val
}

// Cleanup clears up transaction info that no longer use.
func (tc *TransactionContext) Cleanup() {
	// tc.InfoSchema = nil; we cannot do it now, because some operation like handleFieldList depend on this.
	tc.Binlog = nil
	tc.History = nil
	tc.tdmLock.Lock()
	tc.TableDeltaMap = nil
	tc.relatedTableForMDL = nil
	tc.tdmLock.Unlock()
	tc.pessimisticLockCache = nil
	tc.IsStaleness = false
	tc.Savepoints = nil
	tc.EnableMDL = false
}

// ClearDelta clears the delta map.
func (tc *TransactionContext) ClearDelta() {
	tc.tdmLock.Lock()
	tc.TableDeltaMap = nil
	tc.tdmLock.Unlock()
}

// GetForUpdateTS returns the ts for update.
func (tc *TransactionContext) GetForUpdateTS() uint64 {
	if tc.forUpdateTS > tc.StartTS {
		return tc.forUpdateTS
	}
	return tc.StartTS
}

// SetForUpdateTS sets the ts for update.
func (tc *TransactionContext) SetForUpdateTS(forUpdateTS uint64) {
	if forUpdateTS > tc.forUpdateTS {
		tc.forUpdateTS = forUpdateTS
	}
}

// GetCurrentSavepoint gets TransactionContext's savepoint.
func (tc *TransactionContext) GetCurrentSavepoint() TxnCtxNeedToRestore {
	tableDeltaMap := make(map[int64]TableDelta, len(tc.TableDeltaMap))
	for k, v := range tc.TableDeltaMap {
		tableDeltaMap[k] = v.Clone()
	}
	pessimisticLockCache := make(map[string][]byte, len(tc.pessimisticLockCache))
	maps.Copy(pessimisticLockCache, tc.pessimisticLockCache)
	cachedTables := make(map[int64]interface{}, len(tc.CachedTables))
	maps.Copy(cachedTables, tc.CachedTables)
	return TxnCtxNeedToRestore{
		TableDeltaMap:        tableDeltaMap,
		pessimisticLockCache: pessimisticLockCache,
		CachedTables:         cachedTables,
	}
}

// RestoreBySavepoint restores TransactionContext to the specify savepoint.
func (tc *TransactionContext) RestoreBySavepoint(savepoint TxnCtxNeedToRestore) {
	tc.TableDeltaMap = savepoint.TableDeltaMap
	tc.pessimisticLockCache = savepoint.pessimisticLockCache
	tc.CachedTables = savepoint.CachedTables
}

// AddSavepoint adds a new savepoint.
func (tc *TransactionContext) AddSavepoint(name string, memdbCheckpoint *tikv.MemDBCheckpoint) {
	name = strings.ToLower(name)
	tc.DeleteSavepoint(name)

	record := SavepointRecord{
		Name:            name,
		MemDBCheckpoint: memdbCheckpoint,
		TxnCtxSavepoint: tc.GetCurrentSavepoint(),
	}
	tc.Savepoints = append(tc.Savepoints, record)
}

// DeleteSavepoint deletes the savepoint, return false indicate the savepoint name doesn't exists.
func (tc *TransactionContext) DeleteSavepoint(name string) bool {
	name = strings.ToLower(name)
	for i, sp := range tc.Savepoints {
		if sp.Name == name {
			tc.Savepoints = append(tc.Savepoints[:i], tc.Savepoints[i+1:]...)
			return true
		}
	}
	return false
}

// ReleaseSavepoint deletes the named savepoint and the later savepoints, return false indicate the named savepoint doesn't exists.
func (tc *TransactionContext) ReleaseSavepoint(name string) bool {
	name = strings.ToLower(name)
	for i, sp := range tc.Savepoints {
		if sp.Name == name {
			tc.Savepoints = append(tc.Savepoints[:i])
			return true
		}
	}
	return false
}

// RollbackToSavepoint rollbacks to the specified savepoint by name.
func (tc *TransactionContext) RollbackToSavepoint(name string) *SavepointRecord {
	name = strings.ToLower(name)
	for idx, sp := range tc.Savepoints {
		if name == sp.Name {
			tc.RestoreBySavepoint(sp.TxnCtxSavepoint)
			tc.Savepoints = tc.Savepoints[:idx+1]
			return &tc.Savepoints[idx]
		}
	}
	return nil
}

// WriteStmtBufs can be used by insert/replace/delete/update statement.
// TODO: use a common memory pool to replace this.
type WriteStmtBufs struct {
	// RowValBuf is used by tablecodec.EncodeRow, to reduce runtime.growslice.
	RowValBuf []byte
	// AddRowValues use to store temp insert rows value, to reduce memory allocations when importing data.
	AddRowValues []types.Datum

	// IndexValsBuf is used by index.FetchValues
	IndexValsBuf []types.Datum
	// IndexKeyBuf is used by index.GenIndexKey
	IndexKeyBuf []byte
}

func (ib *WriteStmtBufs) clean() {
	ib.RowValBuf = nil
	ib.AddRowValues = nil
	ib.IndexValsBuf = nil
	ib.IndexKeyBuf = nil
}

// TableSnapshot represents a data snapshot of the table contained in `information_schema`.
type TableSnapshot struct {
	Rows [][]types.Datum
	Err  error
}

type txnIsolationLevelOneShotState uint

// RewritePhaseInfo records some information about the rewrite phase
type RewritePhaseInfo struct {
	// DurationRewrite is the duration of rewriting the SQL.
	DurationRewrite time.Duration

	// DurationPreprocessSubQuery is the duration of pre-processing sub-queries.
	DurationPreprocessSubQuery time.Duration

	// PreprocessSubQueries is the number of pre-processed sub-queries.
	PreprocessSubQueries int
}

// Reset resets all fields in RewritePhaseInfo.
func (r *RewritePhaseInfo) Reset() {
	r.DurationRewrite = 0
	r.DurationPreprocessSubQuery = 0
	r.PreprocessSubQueries = 0
}

// TemporaryTableData is a interface to maintain temporary data in session
type TemporaryTableData interface {
	kv.Retriever
	// Staging create a new staging buffer inside the MemBuffer.
	// Subsequent writes will be temporarily stored in this new staging buffer.
	// When you think all modifications looks good, you can call `Release` to public all of them to the upper level buffer.
	Staging() kv.StagingHandle
	// Release publish all modifications in the latest staging buffer to upper level.
	Release(kv.StagingHandle)
	// Cleanup cleanups the resources referenced by the StagingHandle.
	// If the changes are not published by `Release`, they will be discarded.
	Cleanup(kv.StagingHandle)
	// GetTableSize get the size of a table
	GetTableSize(tblID int64) int64
	// DeleteTableKey removes the entry for key k from table
	DeleteTableKey(tblID int64, k kv.Key) error
	// SetTableKey sets the entry for k from table
	SetTableKey(tblID int64, k kv.Key, val []byte) error
}

// temporaryTableData is used for store temporary table data in session
type temporaryTableData struct {
	kv.MemBuffer
	tblSize map[int64]int64
}

// NewTemporaryTableData creates a new TemporaryTableData
func NewTemporaryTableData(memBuffer kv.MemBuffer) TemporaryTableData {
	return &temporaryTableData{
		MemBuffer: memBuffer,
		tblSize:   make(map[int64]int64),
	}
}

// GetTableSize get the size of a table
func (d *temporaryTableData) GetTableSize(tblID int64) int64 {
	if tblSize, ok := d.tblSize[tblID]; ok {
		return tblSize
	}
	return 0
}

// DeleteTableKey removes the entry for key k from table
func (d *temporaryTableData) DeleteTableKey(tblID int64, k kv.Key) error {
	bufferSize := d.MemBuffer.Size()
	defer d.updateTblSize(tblID, bufferSize)

	return d.MemBuffer.Delete(k)
}

// SetTableKey sets the entry for k from table
func (d *temporaryTableData) SetTableKey(tblID int64, k kv.Key, val []byte) error {
	bufferSize := d.MemBuffer.Size()
	defer d.updateTblSize(tblID, bufferSize)

	return d.MemBuffer.Set(k, val)
}

func (d *temporaryTableData) updateTblSize(tblID int64, beforeSize int) {
	delta := int64(d.MemBuffer.Size() - beforeSize)
	d.tblSize[tblID] = d.GetTableSize(tblID) + delta
}

const (
	// oneShotDef means default, that is tx_isolation_one_shot not set.
	oneShotDef txnIsolationLevelOneShotState = iota
	// oneShotSet means it's set in current transaction.
	oneShotSet
	// onsShotUse means it should be used in current transaction.
	oneShotUse
)

// ReadConsistencyLevel is the level of read consistency.
type ReadConsistencyLevel string

const (
	// ReadConsistencyStrict means read by strict consistency, default value.
	ReadConsistencyStrict ReadConsistencyLevel = "strict"
	// ReadConsistencyWeak means read can be weak consistency.
	ReadConsistencyWeak ReadConsistencyLevel = "weak"
)

// IsWeak returns true only if it's a weak-consistency read.
func (r ReadConsistencyLevel) IsWeak() bool {
	return r == ReadConsistencyWeak
}

func validateReadConsistencyLevel(val string) error {
	switch v := ReadConsistencyLevel(strings.ToLower(val)); v {
	case ReadConsistencyStrict, ReadConsistencyWeak:
		return nil
	default:
		return ErrWrongTypeForVar.GenWithStackByArgs(TiDBReadConsistency)
	}
}

// SetUserVarVal set user defined variables' value
func (s *SessionVars) SetUserVarVal(name string, dt types.Datum) {
	s.userVars.lock.Lock()
	defer s.userVars.lock.Unlock()
	s.userVars.values[name] = dt
}

// GetUserVarVal get user defined variables' value
func (s *SessionVars) GetUserVarVal(name string) (types.Datum, bool) {
	s.userVars.lock.RLock()
	defer s.userVars.lock.RUnlock()
	dt, ok := s.userVars.values[name]
	return dt, ok
}

// SetUserVarType set user defined variables' type
func (s *SessionVars) SetUserVarType(name string, ft *types.FieldType) {
	s.userVars.lock.Lock()
	defer s.userVars.lock.Unlock()
	s.userVars.types[name] = ft
}

// GetUserVarType get user defined variables' type
func (s *SessionVars) GetUserVarType(name string) (*types.FieldType, bool) {
	s.userVars.lock.RLock()
	defer s.userVars.lock.RUnlock()
	ft, ok := s.userVars.types[name]
	return ft, ok
}

// HookContext contains the necessary variables for executing set/get hook
type HookContext interface {
	GetStore() kv.Storage
}

// SessionVars is to handle user-defined or global variables in the current session.
type SessionVars struct {
	Concurrency
	MemQuota
	BatchSize
	// DMLBatchSize indicates the number of rows batch-committed for a statement.
	// It will be used when using LOAD DATA or BatchInsert or BatchDelete is on.
	DMLBatchSize        int
	RetryLimit          int64
	DisableTxnAutoRetry bool
	userVars            struct {
		// lock is for user defined variables. values and types is read/write protected.
		lock sync.RWMutex
		// values stores the Datum for user variables
		values map[string]types.Datum
		// types stores the FieldType for user variables, it cannot be inferred from values when values have not been set yet.
		types map[string]*types.FieldType
	}
	// systems variables, don't modify it directly, use GetSystemVar/SetSystemVar method.
	systems map[string]string
	// stmtVars variables are temporarily set by SET_VAR hint
	// It only take effect for the duration of a single statement
	stmtVars map[string]string
	// SysWarningCount is the system variable "warning_count", because it is on the hot path, so we extract it from the systems
	SysWarningCount int
	// SysErrorCount is the system variable "error_count", because it is on the hot path, so we extract it from the systems
	SysErrorCount uint16
	// generalPlanCacheStmts stores PlanCacheStmts for general plan cache.
	generalPlanCacheStmts *kvcache.SimpleLRUCache
	// PreparedStmts stores prepared statement.
	PreparedStmts        map[uint32]interface{}
	PreparedStmtNameToID map[string]uint32
	// preparedStmtID is id of prepared statement.
	preparedStmtID uint32
	// PreparedParams params for prepared statements
	PreparedParams    PreparedParams
	LastUpdateTime4PC types.Time

	// ActiveRoles stores active roles for current user
	ActiveRoles []*auth.RoleIdentity

	RetryInfo *RetryInfo
	//  TxnCtx Should be reset on transaction finished.
	TxnCtx *TransactionContext
	// TxnCtxMu is used to protect TxnCtx.
	TxnCtxMu sync.Mutex

	// TxnManager is used to manage txn context in session
	TxnManager interface{}

	// KVVars is the variables for KV storage.
	KVVars *tikvstore.Variables

	// txnIsolationLevelOneShot is used to implements "set transaction isolation level ..."
	txnIsolationLevelOneShot struct {
		state txnIsolationLevelOneShotState
		value string
	}

	// mppTaskIDAllocator is used to allocate mpp task id for a session.
	mppTaskIDAllocator struct {
		mu     sync.Mutex
		lastTS uint64
		taskID int64
	}

	// Status stands for the session status. e.g. in transaction or not, auto commit is on or off, and so on.
	Status uint16

	// ClientCapability is client's capability.
	ClientCapability uint32

	// TLSConnectionState is the TLS connection state (nil if not using TLS).
	TLSConnectionState *tls.ConnectionState

	// ConnectionID is the connection id of the current session.
	ConnectionID uint64

	// PlanID is the unique id of logical and physical plan.
	PlanID int

	// PlanColumnID is the unique id for column when building plan.
	PlanColumnID int64

	// MapHashCode2UniqueID4ExtendedCol map the expr's hash code to specified unique ID.
	MapHashCode2UniqueID4ExtendedCol map[string]int

	// User is the user identity with which the session login.
	User *auth.UserIdentity

	// Port is the port of the connected socket
	Port string

	// CurrentDB is the default database of this session.
	CurrentDB string

	// CurrentDBChanged indicates if the CurrentDB has been updated, and if it is we should print it into
	// the slow log to make it be compatible with MySQL, https://github.com/pingcap/tidb/issues/17846.
	CurrentDBChanged bool

	// StrictSQLMode indicates if the session is in strict mode.
	StrictSQLMode bool

	// CommonGlobalLoaded indicates if common global variable has been loaded for this session.
	CommonGlobalLoaded bool

	// InRestrictedSQL indicates if the session is handling restricted SQL execution.
	InRestrictedSQL bool

	// SnapshotTS is used for reading history data. For simplicity, SnapshotTS only supports distsql request.
	SnapshotTS uint64

	// TxnReadTS is used for staleness transaction, it provides next staleness transaction startTS.
	TxnReadTS *TxnReadTS

	// SnapshotInfoschema is used with SnapshotTS, when the schema version at snapshotTS less than current schema
	// version, we load an old version schema for query.
	SnapshotInfoschema interface{}

	// BinlogClient is used to write binlog.
	BinlogClient *pumpcli.PumpsClient

	// GlobalVarsAccessor is used to set and get global variables.
	GlobalVarsAccessor GlobalVarAccessor

	// LastFoundRows is the number of found rows of last query statement
	LastFoundRows uint64

	// StmtCtx holds variables for current executing statement.
	StmtCtx *stmtctx.StatementContext

	// RefCountOfStmtCtx indicates the reference count of StmtCtx. When the
	// StmtCtx is accessed by other sessions, e.g. oom-alarm-handler/expensive-query-handler, add one first.
	// Note: this variable should be accessed and updated by atomic operations.
	RefCountOfStmtCtx stmtctx.ReferenceCount

	// AllowAggPushDown can be set to false to forbid aggregation push down.
	AllowAggPushDown bool

	// AllowCartesianBCJ means allow broadcast CARTESIAN join, 0 means not allow, 1 means allow broadcast CARTESIAN join
	// but the table size should under the broadcast threshold, 2 means allow broadcast CARTESIAN join even if the table
	// size exceeds the broadcast threshold
	AllowCartesianBCJ int

	// MPPOuterJoinFixedBuildSide means in MPP plan, always use right(left) table as build side for left(right) out join
	MPPOuterJoinFixedBuildSide bool

	// AllowDistinctAggPushDown can be set true to allow agg with distinct push down to tikv/tiflash.
	AllowDistinctAggPushDown bool

	// EnableSkewDistinctAgg can be set true to allow skew distinct aggregate rewrite
	EnableSkewDistinctAgg bool

	// Enable3StageDistinctAgg indicates whether to allow 3 stage distinct aggregate
	Enable3StageDistinctAgg bool

	// MultiStatementMode permits incorrect client library usage. Not recommended to be turned on.
	MultiStatementMode int

	// AllowWriteRowID variable is currently not recommended to be turned on.
	AllowWriteRowID bool

	// AllowBatchCop means if we should send batch coprocessor to TiFlash. Default value is 1, means to use batch cop in case of aggregation and join.
	// Value set to 2 means to force to send batch cop for any query. Value set to 0 means never use batch cop.
	AllowBatchCop int

	// allowMPPExecution means if we should use mpp way to execute query.
	// Default value is `true`, means to be determined by the optimizer.
	// Value set to `false` means never use mpp.
	allowMPPExecution bool

	// HashExchangeWithNewCollation means if we support hash exchange when new collation is enabled.
	// Default value is `true`, means support hash exchange when new collation is enabled.
	// Value set to `false` means not use hash exchange when new collation is enabled.
	HashExchangeWithNewCollation bool

	// enforceMPPExecution means if we should enforce mpp way to execute query.
	// Default value is `false`, means to be determined by variable `allowMPPExecution`.
	// Value set to `true` means enforce use mpp.
	// Note if you want to set `enforceMPPExecution` to `true`, you must set `allowMPPExecution` to `true` first.
	enforceMPPExecution bool

	// TiFlashMaxThreads is the maximum number of threads to execute the request which is pushed down to tiflash.
	// Default value is -1, means it will not be pushed down to tiflash.
	// If the value is bigger than -1, it will be pushed down to tiflash and used to create db context in tiflash.
	TiFlashMaxThreads int64

	// TiDBAllowAutoRandExplicitInsert indicates whether explicit insertion on auto_random column is allowed.
	AllowAutoRandExplicitInsert bool

	// BroadcastJoinThresholdSize is used to limit the size of smaller table.
	// It's unit is bytes, if the size of small table is larger than it, we will not use bcj.
	BroadcastJoinThresholdSize int64

	// BroadcastJoinThresholdCount is used to limit the total count of smaller table.
	// If we can't estimate the size of one side of join child, we will check if its row number exceeds this limitation.
	BroadcastJoinThresholdCount int64

	// LimitPushDownThreshold determines if push Limit or TopN down to TiKV forcibly.
	LimitPushDownThreshold int64

	// CorrelationThreshold is the guard to enable row count estimation using column order correlation.
	CorrelationThreshold float64

	// EnableCorrelationAdjustment is used to indicate if correlation adjustment is enabled.
	EnableCorrelationAdjustment bool

	// CorrelationExpFactor is used to control the heuristic approach of row count estimation when CorrelationThreshold is not met.
	CorrelationExpFactor int

	// cpuFactor is the CPU cost of processing one expression for one row.
	cpuFactor float64
	// copCPUFactor is the CPU cost of processing one expression for one row in coprocessor.
	copCPUFactor float64
	// networkFactor is the network cost of transferring 1 byte data.
	networkFactor float64
	// ScanFactor is the IO cost of scanning 1 byte data on TiKV and TiFlash.
	scanFactor float64
	// descScanFactor is the IO cost of scanning 1 byte data on TiKV and TiFlash in desc order.
	descScanFactor float64
	// seekFactor is the IO cost of seeking the start value of a range in TiKV or TiFlash.
	seekFactor float64
	// memoryFactor is the memory cost of storing one tuple.
	memoryFactor float64
	// diskFactor is the IO cost of reading/writing one byte to temporary disk.
	diskFactor float64
	// concurrencyFactor is the CPU cost of additional one goroutine.
	concurrencyFactor float64

	// enableForceInlineCTE is used to enable/disable force inline CTE.
	enableForceInlineCTE bool

	// CopTiFlashConcurrencyFactor is the concurrency number of computation in tiflash coprocessor.
	CopTiFlashConcurrencyFactor float64

	// CurrInsertValues is used to record current ValuesExpr's values.
	// See http://dev.mysql.com/doc/refman/5.7/en/miscellaneous-functions.html#function_values
	CurrInsertValues chunk.Row

	// In https://github.com/pingcap/tidb/issues/14164, we can see that MySQL can enter the column that is not in the insert's SELECT's output.
	// We store the extra columns in this variable.
	CurrInsertBatchExtraCols [][]types.Datum

	// Per-connection time zones. Each client that connects has its own time zone setting, given by the session time_zone variable.
	// See https://dev.mysql.com/doc/refman/5.7/en/time-zone-support.html
	TimeZone *time.Location

	SQLMode mysql.SQLMode

	// AutoIncrementIncrement and AutoIncrementOffset indicates the autoID's start value and increment.
	AutoIncrementIncrement int

	AutoIncrementOffset int

	/* TiDB system variables */

	// SkipASCIICheck check on input value.
	SkipASCIICheck bool

	// SkipUTF8Check check on input value.
	SkipUTF8Check bool

	// BatchInsert indicates if we should split insert data into multiple batches.
	BatchInsert bool

	// BatchDelete indicates if we should split delete data into multiple batches.
	BatchDelete bool

	// BatchCommit indicates if we should split the transaction into multiple batches.
	BatchCommit bool

	// IDAllocator is provided by kvEncoder, if it is provided, we will use it to alloc auto id instead of using
	// Table.alloc.
	IDAllocator autoid.Allocator

	// OptimizerSelectivityLevel defines the level of the selectivity estimation in plan.
	OptimizerSelectivityLevel int

	// OptimizerEnableNewOnlyFullGroupByCheck enables the new only_full_group_by check which is implemented by maintaining functional dependency.
	OptimizerEnableNewOnlyFullGroupByCheck bool

	// EnableOuterJoinWithJoinReorder enables TiDB to involve the outer join into the join reorder.
	EnableOuterJoinReorder bool

	// OptimizerEnableNAAJ enables TiDB to use null-aware anti join.
	OptimizerEnableNAAJ bool

	// EnableTablePartition enables table partition feature.
	EnableTablePartition string

	// EnableListTablePartition enables list table partition feature.
	EnableListTablePartition bool

	// EnableCascadesPlanner enables the cascades planner.
	EnableCascadesPlanner bool

	// EnableWindowFunction enables the window function.
	EnableWindowFunction bool

	// EnablePipelinedWindowExec enables executing window functions in a pipelined manner.
	EnablePipelinedWindowExec bool

	// AllowProjectionPushDown enables pushdown projection on TiKV.
	AllowProjectionPushDown bool

	// EnableStrictDoubleTypeCheck enables table field double type check.
	EnableStrictDoubleTypeCheck bool

	// EnableVectorizedExpression  enables the vectorized expression evaluation.
	EnableVectorizedExpression bool

	// DDLReorgPriority is the operation priority of adding indices.
	DDLReorgPriority int

	// EnableAutoIncrementInGenerated is used to control whether to allow auto incremented columns in generated columns.
	EnableAutoIncrementInGenerated bool

	// EnablePointGetCache is used to cache value for point get for read only scenario.
	EnablePointGetCache bool

	// PlacementMode the placement mode we use
	//   strict: Check placement settings strictly in ddl operations
	//   ignore: Ignore all placement settings in ddl operations
	PlacementMode string

	// WaitSplitRegionFinish defines the split region behaviour is sync or async.
	WaitSplitRegionFinish bool

	// WaitSplitRegionTimeout defines the split region timeout.
	WaitSplitRegionTimeout uint64

	// EnableChunkRPC indicates whether the coprocessor request can use chunk API.
	EnableChunkRPC bool

	writeStmtBufs WriteStmtBufs

	// ConstraintCheckInPlace indicates whether to check the constraint when the SQL executing.
	ConstraintCheckInPlace bool

	// CommandValue indicates which command current session is doing.
	CommandValue uint32

	// TiDBOptJoinReorderThreshold defines the minimal number of join nodes
	// to use the greedy join reorder algorithm.
	TiDBOptJoinReorderThreshold int

	// SlowQueryFile indicates which slow query log file for SLOW_QUERY table to parse.
	SlowQueryFile string

	// EnableFastAnalyze indicates whether to take fast analyze.
	EnableFastAnalyze bool

	// TxnMode indicates should be pessimistic or optimistic.
	TxnMode string

	// LowResolutionTSO is used for reading data with low resolution TSO which is updated once every two seconds.
	LowResolutionTSO bool

	// MaxExecutionTime is the timeout for select statement, in milliseconds.
	// If the value is 0, timeouts are not enabled.
	// See https://dev.mysql.com/doc/refman/5.7/en/server-system-variables.html#sysvar_max_execution_time
	MaxExecutionTime uint64

	// Killed is a flag to indicate that this query is killed.
	Killed uint32

	// ConnectionInfo indicates current connection info used by current session.
	ConnectionInfo *ConnectionInfo

	// NoopFuncsMode allows OFF/ON/WARN values as 0/1/2.
	NoopFuncsMode int

	// StartTime is the start time of the last query.
	StartTime time.Time

	// DurationParse is the duration of parsing SQL string to AST of the last query.
	DurationParse time.Duration

	// DurationCompile is the duration of compiling AST to execution plan of the last query.
	DurationCompile time.Duration

	// RewritePhaseInfo records all information about the rewriting phase.
	RewritePhaseInfo

	// DurationOptimization is the duration of optimizing a query.
	DurationOptimization time.Duration

	// DurationWaitTS is the duration of waiting for a snapshot TS
	DurationWaitTS time.Duration

	// PrevStmt is used to store the previous executed statement in the current session.
	PrevStmt fmt.Stringer

	// prevStmtDigest is used to store the digest of the previous statement in the current session.
	prevStmtDigest string

	// AllowRemoveAutoInc indicates whether a user can drop the auto_increment column attribute or not.
	AllowRemoveAutoInc bool

	// UsePlanBaselines indicates whether we will use plan baselines to adjust plan.
	UsePlanBaselines bool

	// EvolvePlanBaselines indicates whether we will evolve the plan baselines.
	EvolvePlanBaselines bool

	// EnableExtendedStats indicates whether we enable the extended statistics feature.
	EnableExtendedStats bool

	// Unexported fields should be accessed and set through interfaces like GetReplicaRead() and SetReplicaRead().

	// allowInSubqToJoinAndAgg can be set to false to forbid rewriting the semi join to inner join with agg.
	allowInSubqToJoinAndAgg bool

	// preferRangeScan allows optimizer to always prefer range scan over table scan.
	preferRangeScan bool

	// EnableIndexMerge enables the generation of IndexMergePath.
	enableIndexMerge bool

	// replicaRead is used for reading data from replicas, only follower is supported at this time.
	replicaRead kv.ReplicaReadType
	// ReplicaClosestReadThreshold is the minimum response body size that a cop request should be sent to the closest replica.
	// this variable only take effect when `tidb_follower_read` = 'closest-adaptive'
	ReplicaClosestReadThreshold int64

	// IsolationReadEngines is used to isolation read, tidb only read from the stores whose engine type is in the engines.
	IsolationReadEngines map[kv.StoreType]struct{}

	PlannerSelectBlockAsName []ast.HintTable

	// LockWaitTimeout is the duration waiting for pessimistic lock in milliseconds
	LockWaitTimeout int64

	// MetricSchemaStep indicates the step when query metric schema.
	MetricSchemaStep int64

	// CDCWriteSource indicates the following data is written by TiCDC if it is not 0.
	CDCWriteSource uint64

	// MetricSchemaRangeDuration indicates the step when query metric schema.
	MetricSchemaRangeDuration int64

	// Some data of cluster-level memory tables will be retrieved many times in different inspection rules,
	// and the cost of retrieving some data is expensive. We use the `TableSnapshot` to cache those data
	// and obtain them lazily, and provide a consistent view of inspection tables for each inspection rules.
	// All cached snapshots will be released at the end of retrieving
	InspectionTableCache map[string]TableSnapshot

	// RowEncoder is reused in session for encode row data.
	RowEncoder rowcodec.Encoder

	// SequenceState cache all sequence's latest value accessed by lastval() builtins. It's a session scoped
	// variable, and all public methods of SequenceState are currently-safe.
	SequenceState *SequenceState

	// WindowingUseHighPrecision determines whether to compute window operations without loss of precision.
	// see https://dev.mysql.com/doc/refman/8.0/en/window-function-optimization.html for more details.
	WindowingUseHighPrecision bool

	// FoundInPlanCache indicates whether this statement was found in plan cache.
	FoundInPlanCache bool
	// PrevFoundInPlanCache indicates whether the last statement was found in plan cache.
	PrevFoundInPlanCache bool

	// FoundInBinding indicates whether the execution plan is matched with the hints in the binding.
	FoundInBinding bool
	// PrevFoundInBinding indicates whether the last execution plan is matched with the hints in the binding.
	PrevFoundInBinding bool

	// OptimizerUseInvisibleIndexes indicates whether optimizer can use invisible index
	OptimizerUseInvisibleIndexes bool

	// SelectLimit limits the max counts of select statement's output
	SelectLimit uint64

	// EnableClusteredIndex indicates whether to enable clustered index when creating a new table.
	EnableClusteredIndex ClusteredIndexDefMode

	// PresumeKeyNotExists indicates lazy existence checking is enabled.
	PresumeKeyNotExists bool

	// EnableParallelApply indicates that thether to use parallel apply.
	EnableParallelApply bool

	// EnableRedactLog indicates that whether redact log.
	EnableRedactLog bool

	// ShardAllocateStep indicates the max size of continuous rowid shard in one transaction.
	ShardAllocateStep int64

	// EnableAmendPessimisticTxn indicates if schema change amend is enabled for pessimistic transactions.
	EnableAmendPessimisticTxn bool

	// LastTxnInfo keeps track the info of last committed transaction.
	LastTxnInfo string

	// LastQueryInfo keeps track the info of last query.
	LastQueryInfo sessionstates.QueryInfo

	// LastDDLInfo keeps track the info of last DDL.
	LastDDLInfo sessionstates.LastDDLInfo

	// PartitionPruneMode indicates how and when to prune partitions.
	PartitionPruneMode atomic2.String

	// PlanCacheWithDynamicPruneMode indicates how and when to prune partitions.
	PlanCacheWithDynamicPruneMode bool

	// TxnScope indicates the scope of the transactions. It should be `global` or equal to the value of key `zone` in config.Labels.
	TxnScope kv.TxnScopeVar

	// EnabledRateLimitAction indicates whether enabled ratelimit action during coprocessor
	EnabledRateLimitAction bool

	// EnableAsyncCommit indicates whether to enable the async commit feature.
	EnableAsyncCommit bool

	// Enable1PC indicates whether to enable the one-phase commit feature.
	Enable1PC bool

	// GuaranteeLinearizability indicates whether to guarantee linearizability
	GuaranteeLinearizability bool

	// AnalyzeVersion indicates how TiDB collect and use analyzed statistics.
	AnalyzeVersion int

	// EnableIndexMergeJoin indicates whether to enable index merge join.
	EnableIndexMergeJoin bool

	// TrackAggregateMemoryUsage indicates whether to track the memory usage of aggregate function.
	TrackAggregateMemoryUsage bool

	// TiDBEnableExchangePartition indicates whether to enable exchange partition
	TiDBEnableExchangePartition bool

	// AllowFallbackToTiKV indicates the engine types whose unavailability triggers fallback to TiKV.
	// Now we only support TiFlash.
	AllowFallbackToTiKV map[kv.StoreType]struct{}

	// CTEMaxRecursionDepth indicates The common table expression (CTE) maximum recursion depth.
	// see https://dev.mysql.com/doc/refman/8.0/en/server-system-variables.html#sysvar_cte_max_recursion_depth
	CTEMaxRecursionDepth int

	// The temporary table size threshold, which is different from MySQL. See https://github.com/pingcap/tidb/issues/28691.
	TMPTableSize int64

	// EnableStableResultMode if stabilize query results.
	EnableStableResultMode bool

	// EnablePseudoForOutdatedStats if using pseudo for outdated stats
	EnablePseudoForOutdatedStats bool

	// RegardNULLAsPoint if regard NULL as Point
	RegardNULLAsPoint bool

	// LocalTemporaryTables is *infoschema.LocalTemporaryTables, use interface to avoid circle dependency.
	// It's nil if there is no local temporary table.
	LocalTemporaryTables interface{}

	// TemporaryTableData stores committed kv values for temporary table for current session.
	TemporaryTableData TemporaryTableData

	// MPPStoreFailTTL indicates the duration that protect TiDB from sending task to a new recovered TiFlash.
	MPPStoreFailTTL string

	// ReadStaleness indicates the staleness duration for the following query
	ReadStaleness time.Duration

	// cachedStmtCtx is used to optimze the object allocation.
	cachedStmtCtx [2]stmtctx.StatementContext

	// Rng stores the rand_seed1 and rand_seed2 for Rand() function
	Rng *mathutil.MysqlRng

	// EnablePaging indicates whether enable paging in coprocessor requests.
	EnablePaging bool

	// EnableLegacyInstanceScope says if SET SESSION can be used to set an instance
	// scope variable. The default is TRUE.
	EnableLegacyInstanceScope bool

	// ReadConsistency indicates the read consistency requirement.
	ReadConsistency ReadConsistencyLevel

	// StatsLoadSyncWait indicates how long to wait for stats load before timeout.
	StatsLoadSyncWait int64

	// SysdateIsNow indicates whether Sysdate is an alias of Now function
	SysdateIsNow bool
	// EnableMutationChecker indicates whether to check data consistency for mutations
	EnableMutationChecker bool
	// AssertionLevel controls how strict the assertions on data mutations should be.
	AssertionLevel AssertionLevel
	// IgnorePreparedCacheCloseStmt controls if ignore the close-stmt command for prepared statement.
	IgnorePreparedCacheCloseStmt bool
	// EnableNewCostInterface is a internal switch to indicates whether to use the new cost calculation interface.
	EnableNewCostInterface bool
	// CostModelVersion is a internal switch to indicates the Cost Model Version.
	CostModelVersion int
	// BatchPendingTiFlashCount shows the threshold of pending TiFlash tables when batch adding.
	BatchPendingTiFlashCount int
	// RcWriteCheckTS indicates whether some special write statements don't get latest tso from PD at RC
	RcWriteCheckTS bool
	// RemoveOrderbyInSubquery indicates whether to remove ORDER BY in subquery.
	RemoveOrderbyInSubquery bool
	// NonTransactionalIgnoreError indicates whether to ignore error in non-transactional statements.
	// When set to false, returns immediately when it meets the first error.
	NonTransactionalIgnoreError bool

	// MaxAllowedPacket indicates the maximum size of a packet for the MySQL protocol.
	MaxAllowedPacket uint64

	// TiFlash related optimization, only for MPP.
	TiFlashFineGrainedShuffleStreamCount int64
	TiFlashFineGrainedShuffleBatchSize   uint64

	// RequestSourceType is the type of inner request.
	RequestSourceType string

	// MemoryDebugModeMinHeapInUse indicated the minimum heapInUse threshold that triggers the memoryDebugMode.
	MemoryDebugModeMinHeapInUse int64
	// MemoryDebugModeAlarmRatio indicated the allowable bias ratio of memory tracking accuracy check.
	// When `(memory trakced by tidb) * (1+MemoryDebugModeAlarmRatio) < actual heapInUse`, an alarm log will be recorded.
	MemoryDebugModeAlarmRatio int64

	// EnableAnalyzeSnapshot indicates whether to read data on snapshot when collecting statistics.
	// When it is false, ANALYZE reads the latest data.
	// When it is true, ANALYZE reads data on the snapshot at the beginning of ANALYZE.
	EnableAnalyzeSnapshot bool

	// DefaultStrMatchSelectivity adjust the estimation strategy for string matching expressions that can't be estimated by building into range.
	// when > 0: it's the selectivity for the expression.
	// when = 0: try to use TopN to evaluate the like expression to estimate the selectivity.
	DefaultStrMatchSelectivity float64

	// TiFlashFastScan indicates whether use fast scan in TiFlash
	TiFlashFastScan bool

	// PrimaryKeyRequired indicates if sql_require_primary_key sysvar is set
	PrimaryKeyRequired bool

	// EnablePreparedPlanCache indicates whether to enable prepared plan cache.
	EnablePreparedPlanCache bool

	// GeneralPlanCacheSize controls the size of general plan cache.
	PreparedPlanCacheSize uint64

	// PreparedPlanCacheMonitor indicates whether to enable prepared plan cache monitor.
	EnablePreparedPlanCacheMemoryMonitor bool

	// EnableGeneralPlanCache indicates whether to enable general plan cache.
	EnableGeneralPlanCache bool

	// GeneralPlanCacheSize controls the size of general plan cache.
	GeneralPlanCacheSize uint64

	// ConstraintCheckInPlacePessimistic controls whether to skip the locking of some keys in pessimistic transactions.
	// Postpone the conflict check and constraint check to prewrite or later pessimistic locking requests.
	ConstraintCheckInPlacePessimistic bool

	// EnableTiFlashReadForWriteStmt indicates whether to enable TiFlash to read for write statements.
	EnableTiFlashReadForWriteStmt bool

	// EnableUnsafeSubstitute indicates whether to enable generate column takes unsafe substitute.
	EnableUnsafeSubstitute bool

	// ForeignKeyChecks indicates whether to enable foreign key constraint check.
	ForeignKeyChecks bool

	// RangeMaxSize is the max memory limit for ranges. When the optimizer estimates that the memory usage of complete
	// ranges would exceed the limit, it chooses less accurate ranges such as full range. 0 indicates that there is no
	// memory limit for ranges.
	RangeMaxSize int64

	// LastPlanReplayerToken indicates the last plan replayer token
	LastPlanReplayerToken string

	// AnalyzePartitionConcurrency indicates concurrency for partitions in Analyze
	AnalyzePartitionConcurrency int
	// AnalyzePartitionMergeConcurrency indicates concurrency for merging partition stats
	AnalyzePartitionMergeConcurrency int

	// EnableExternalTSRead indicates whether to enable read through external ts
	EnableExternalTSRead bool

	HookContext

	// MemTracker indicates the memory tracker of current session.
	MemTracker *memory.Tracker
	// MemDBDBFootprint tracks the memory footprint of memdb, and is attached to `MemTracker`
	MemDBFootprint *memory.Tracker
	DiskTracker    *memory.Tracker

	// OptPrefixIndexSingleScan indicates whether to do some optimizations to avoid double scan for prefix index.
	// When set to true, `col is (not) null`(`col` is index prefix column) is regarded as index filter rather than table filter.
	OptPrefixIndexSingleScan bool

	// ChunkPool Several chunks and columns are cached
	ChunkPool ReuseChunkPool
	// EnableReuseCheck indicates  request chunk whether use chunk alloc
	EnableReuseCheck bool

	// preuseChunkAlloc indicates whether pre statement use chunk alloc
	// like select @@last_sql_use_alloc
	preUseChunkAlloc bool

	// EnablePlanReplayerCapture indicates whether enabled plan replayer capture
	EnablePlanReplayerCapture bool

	// StoreBatchSize indicates the batch size limit of store batch, set this field to 0 to disable store batch.
	StoreBatchSize int

	// tmp for liantong, this is a fake dynamic partition pruning
	EnableDynamicPartitionPruning bool

	// ETLConcurrency increases the speed of ETL operations.
	ETLConcurrency int

	// ETLBatchSize is the non-transactional batch size of ETL operations.
	ETLBatchSize int
	Stmt         ast.StmtNode
	cacheRes     map[[16]byte]*CacheResult
}

// GetNewChunkWithCapacity Attempt to request memory from the chunk pool
// thread safety
func (s *SessionVars) GetNewChunkWithCapacity(fields []*types.FieldType, capacity int, maxCachesize int, pool chunk.Allocator) *chunk.Chunk {
	if pool == nil {
		return chunk.New(fields, capacity, maxCachesize)
	}
	s.ChunkPool.mu.Lock()
	defer s.ChunkPool.mu.Unlock()
	if pool.CheckReuseAllocSize() && (!s.GetUseChunkAlloc()) {
		s.StmtCtx.SetUseChunkAlloc()
	}
	chk := pool.Alloc(fields, capacity, maxCachesize)
	return chk
}

// ExchangeChunkStatus give the status to preUseChunkAlloc
func (s *SessionVars) ExchangeChunkStatus() {
	s.preUseChunkAlloc = s.GetUseChunkAlloc()
}

// GetUseChunkAlloc return useChunkAlloc status
func (s *SessionVars) GetUseChunkAlloc() bool {
	return s.StmtCtx.GetUseChunkAllocStatus()
}

// SetAlloc Attempt to set the buffer pool address
func (s *SessionVars) SetAlloc(alloc chunk.Allocator) {
	if !s.EnableReuseCheck {
		return
	}
	s.ChunkPool.Alloc = alloc
}

// ClearAlloc indicates stop reuse chunk
func (s *SessionVars) ClearAlloc(alloc *chunk.Allocator, b bool) {
	if !b {
		s.ChunkPool.Alloc = nil
		return
	}

	// If an error is reported, re-apply for alloc
	// Prevent the goroutine left before, affecting the execution of the next sql
	// issuse 38918
	s.ChunkPool.mu.Lock()
	s.ChunkPool.Alloc = nil
	s.ChunkPool.mu.Unlock()
	*alloc = chunk.NewAllocator()
}

// GetPreparedStmtByName returns the prepared statement specified by stmtName.
func (s *SessionVars) GetPreparedStmtByName(stmtName string) (interface{}, error) {
	stmtID, ok := s.PreparedStmtNameToID[stmtName]
	if !ok {
		return nil, ErrStmtNotFound
	}
	return s.GetPreparedStmtByID(stmtID)
}

// GetPreparedStmtByID returns the prepared statement specified by stmtID.
func (s *SessionVars) GetPreparedStmtByID(stmtID uint32) (interface{}, error) {
	stmt, ok := s.PreparedStmts[stmtID]
	if !ok {
		return nil, ErrStmtNotFound
	}
	return stmt, nil
}

// InitStatementContext initializes a StatementContext, the object is reused to reduce allocation.
func (s *SessionVars) InitStatementContext() *stmtctx.StatementContext {
	sc := &s.cachedStmtCtx[0]
	if sc == s.StmtCtx {
		sc = &s.cachedStmtCtx[1]
	}
	if s.RefCountOfStmtCtx.TryFreeze() {
		*sc = stmtctx.StatementContext{}
		s.RefCountOfStmtCtx.UnFreeze()
	} else {
		sc = &stmtctx.StatementContext{}
	}
	return sc
}

// AllocMPPTaskID allocates task id for mpp tasks. It will reset the task id if the query's
// startTs is different.
func (s *SessionVars) AllocMPPTaskID(startTS uint64) int64 {
	s.mppTaskIDAllocator.mu.Lock()
	defer s.mppTaskIDAllocator.mu.Unlock()
	if s.mppTaskIDAllocator.lastTS == startTS {
		s.mppTaskIDAllocator.taskID++
		return s.mppTaskIDAllocator.taskID
	}
	s.mppTaskIDAllocator.lastTS = startTS
	s.mppTaskIDAllocator.taskID = 1
	return 1
}

// IsMPPAllowed returns whether mpp execution is allowed.
func (s *SessionVars) IsMPPAllowed() bool {
	return s.allowMPPExecution
}

// IsMPPEnforced returns whether mpp execution is enforced.
func (s *SessionVars) IsMPPEnforced() bool {
	return s.allowMPPExecution && s.enforceMPPExecution
}

// RaiseWarningWhenMPPEnforced will raise a warning when mpp mode is enforced and executing explain statement.
// TODO: Confirm whether this function will be inlined and
// omit the overhead of string construction when calling with false condition.
func (s *SessionVars) RaiseWarningWhenMPPEnforced(warning string) {
	if s.IsMPPEnforced() && s.StmtCtx.InExplainStmt {
		s.StmtCtx.AppendWarning(errors.New(warning))
	}
}

// CheckAndGetTxnScope will return the transaction scope we should use in the current session.
func (s *SessionVars) CheckAndGetTxnScope() string {
	if s.InRestrictedSQL || !EnableLocalTxn.Load() {
		return kv.GlobalTxnScope
	}
	if s.TxnScope.GetVarValue() == kv.LocalTxnScope {
		return s.TxnScope.GetTxnScope()
	}
	return kv.GlobalTxnScope
}

// IsDynamicPartitionPruneEnabled indicates whether dynamic partition prune enabled
// Note that: IsDynamicPartitionPruneEnabled only indicates whether dynamic partition prune mode is enabled according to
// session variable, it isn't guaranteed to be used during query due to other conditions checking.
func (s *SessionVars) IsDynamicPartitionPruneEnabled() bool {
	return PartitionPruneMode(s.PartitionPruneMode.Load()) == Dynamic
}

// IsPlanCacheWithDynamicPruneMode indicates whether dynamic partition prune mode will allow
// plan cache to be used for partitioned table (PoC only code, not to be merged into Master)
// Note that: IsPlanCacheWithDynamicPruneMode will allow potentially bad results,
// see https://github.com/pingcap/tidb/issues/33031 since it has not yet been fixed.
func (s *SessionVars) IsPlanCacheWithDynamicPruneMode() bool {
	if s.IsDynamicPartitionPruneEnabled() {
		return s.PlanCacheWithDynamicPruneMode
	}
	return false
}

// BuildParserConfig generate parser.ParserConfig for initial parser
func (s *SessionVars) BuildParserConfig() parser.ParserConfig {
	return parser.ParserConfig{
		EnableWindowFunction:        s.EnableWindowFunction,
		EnableStrictDoubleTypeCheck: s.EnableStrictDoubleTypeCheck,
		SkipPositionRecording:       true,
	}
}

// AllocNewPlanID alloc new ID
func (s *SessionVars) AllocNewPlanID() int {
	s.PlanID++
	return s.PlanID
}

// Clear earliest CacheResult.
func (s *SessionVars) clearEarliestCacheResult() {
	var key [16]byte
	minTime := time.Now()
	for k, v := range s.cacheRes {
		if v.LastUpdateTime.Before(minTime) {
			minTime = v.LastUpdateTime
			key = k
		}
	}
	delete(s.cacheRes, key)
}

// SaveCache save result cache.
func (s *SessionVars) SaveCache(cr *CacheResult) error {
	cacheSize := int64(len(s.cacheRes))
	maxAllowCacheSize := ResultCacheSize.Load()
	var i int64 = 0
	if cacheSize >= maxAllowCacheSize {
		for ; i <= cacheSize-maxAllowCacheSize+1; i++ {
			s.clearEarliestCacheResult()
		}
	}
	var buf bytes.Buffer
	restoreCtx := format.NewRestoreCtx(format.DefaultRestoreFlags, &buf)
	err := s.Stmt.Restore(restoreCtx)
	if err != nil {
		return err
	}
	key := md5.Sum([]byte(buf.String()))
	cr.LastUpdateTime = time.Now()
	s.cacheRes[key] = cr
	return nil
}

// GetCache get result from cache.
func (s *SessionVars) GetCache(stmt ast.StmtNode) (*CacheResult, bool, error) {
	if ResultCacheSize.Load() == 0 {
		return nil, false, nil
	}
	var buf bytes.Buffer
	if stmt == nil {
		return nil, false, nil
	}
	restoreCtx := format.NewRestoreCtx(format.DefaultRestoreFlags, &buf)
	err := stmt.Restore(restoreCtx)
	if err != nil {
		return nil, false, err
	}
	key := md5.Sum([]byte(buf.String()))
	cs, ok := s.cacheRes[key]
	if ok && time.Since(cs.LastUpdateTime).Milliseconds() >=
		ResultCacheTimeout.Load() {
		delete(s.cacheRes, key)
		return nil, false, nil
	}
	return cs, ok, nil
}

const (
	// PlacementModeStrict indicates all placement operations should be checked strictly in ddl
	PlacementModeStrict string = "STRICT"
	// PlacementModeIgnore indicates ignore all placement operations in ddl
	PlacementModeIgnore string = "IGNORE"
)

// PartitionPruneMode presents the prune mode used.
type PartitionPruneMode string

const (
	// Static indicates only prune at plan phase.
	Static PartitionPruneMode = "static"
	// Dynamic indicates only prune at execute phase.
	Dynamic PartitionPruneMode = "dynamic"

	// Don't use out-of-date mode.

	// StaticOnly is out-of-date.
	StaticOnly PartitionPruneMode = "static-only"
	// DynamicOnly is out-of-date.
	DynamicOnly PartitionPruneMode = "dynamic-only"
	// StaticButPrepareDynamic is out-of-date.
	StaticButPrepareDynamic PartitionPruneMode = "static-collect-dynamic"
)

// Valid indicate PruneMode is validated.
func (p PartitionPruneMode) Valid() bool {
	switch p {
	case Static, Dynamic, StaticOnly, DynamicOnly:
		return true
	default:
		return false
	}
}

// Update updates out-of-date PruneMode.
func (p PartitionPruneMode) Update() PartitionPruneMode {
	switch p {
	case StaticOnly, StaticButPrepareDynamic:
		return Static
	case DynamicOnly:
		return Dynamic
	default:
		return p
	}
}

// PreparedParams contains the parameters of the current prepared statement when executing it.
type PreparedParams []types.Datum

func (pps PreparedParams) String() string {
	if len(pps) == 0 {
		return ""
	}
	return " [arguments: " + types.DatumsToStrNoErr(pps) + "]"
}

// ConnectionInfo presents the connection information, which is mainly used by audit logs.
type ConnectionInfo struct {
	ConnectionID      uint64
	ConnectionType    string
	Host              string
	ClientIP          string
	ClientPort        string
	ServerID          int
	ServerIP          string
	ServerPort        int
	Duration          float64
	User              string
	ServerOSLoginUser string
	OSVersion         string
	ClientVersion     string
	ServerVersion     string
	SSLVersion        string
	PID               int
	DB                string
}

const (
	// ConnTypeSocket indicates socket without TLS.
	ConnTypeSocket string = "Socket"
	// ConnTypeUnixSocket indicates Unix Socket.
	ConnTypeUnixSocket string = "UnixSocket"
	// ConnTypeTLS indicates socket with TLS.
	ConnTypeTLS string = "SSL/TLS"
)

// IsSecureTransport checks whether the connection is secure.
func (connInfo *ConnectionInfo) IsSecureTransport() bool {
	switch connInfo.ConnectionType {
	case ConnTypeUnixSocket, ConnTypeTLS:
		return true
	}
	return false
}

// NewSessionVars creates a session vars object.
func NewSessionVars(hctx HookContext) *SessionVars {
	vars := &SessionVars{
		userVars: struct {
			lock   sync.RWMutex
			values map[string]types.Datum
			types  map[string]*types.FieldType
		}{
			values: make(map[string]types.Datum),
			types:  make(map[string]*types.FieldType),
		},
		systems:                       make(map[string]string),
		stmtVars:                      make(map[string]string),
		PreparedStmts:                 make(map[uint32]interface{}),
		PreparedStmtNameToID:          make(map[string]uint32),
		PreparedParams:                make([]types.Datum, 0, 10),
		TxnCtx:                        &TransactionContext{},
		RetryInfo:                     &RetryInfo{},
		ActiveRoles:                   make([]*auth.RoleIdentity, 0, 10),
		StrictSQLMode:                 true,
		AutoIncrementIncrement:        DefAutoIncrementIncrement,
		AutoIncrementOffset:           DefAutoIncrementOffset,
		Status:                        mysql.ServerStatusAutocommit,
		StmtCtx:                       new(stmtctx.StatementContext),
		AllowAggPushDown:              false,
		AllowCartesianBCJ:             DefOptCartesianBCJ,
		MPPOuterJoinFixedBuildSide:    DefOptMPPOuterJoinFixedBuildSide,
		BroadcastJoinThresholdSize:    DefBroadcastJoinThresholdSize,
		BroadcastJoinThresholdCount:   DefBroadcastJoinThresholdSize,
		OptimizerSelectivityLevel:     DefTiDBOptimizerSelectivityLevel,
		EnableOuterJoinReorder:        DefTiDBEnableOuterJoinReorder,
		RetryLimit:                    DefTiDBRetryLimit,
		DisableTxnAutoRetry:           DefTiDBDisableTxnAutoRetry,
		DDLReorgPriority:              kv.PriorityLow,
		allowInSubqToJoinAndAgg:       DefOptInSubqToJoinAndAgg,
		preferRangeScan:               DefOptPreferRangeScan,
		EnableCorrelationAdjustment:   DefOptEnableCorrelationAdjustment,
		LimitPushDownThreshold:        DefOptLimitPushDownThreshold,
		CorrelationThreshold:          DefOptCorrelationThreshold,
		CorrelationExpFactor:          DefOptCorrelationExpFactor,
		cpuFactor:                     DefOptCPUFactor,
		copCPUFactor:                  DefOptCopCPUFactor,
		CopTiFlashConcurrencyFactor:   DefOptTiFlashConcurrencyFactor,
		networkFactor:                 DefOptNetworkFactor,
		scanFactor:                    DefOptScanFactor,
		descScanFactor:                DefOptDescScanFactor,
		seekFactor:                    DefOptSeekFactor,
		memoryFactor:                  DefOptMemoryFactor,
		diskFactor:                    DefOptDiskFactor,
		concurrencyFactor:             DefOptConcurrencyFactor,
		enableForceInlineCTE:          DefOptForceInlineCTE,
		EnableVectorizedExpression:    DefEnableVectorizedExpression,
		CommandValue:                  uint32(mysql.ComSleep),
		TiDBOptJoinReorderThreshold:   DefTiDBOptJoinReorderThreshold,
		SlowQueryFile:                 config.GetGlobalConfig().Log.SlowQueryFile,
		WaitSplitRegionFinish:         DefTiDBWaitSplitRegionFinish,
		WaitSplitRegionTimeout:        DefWaitSplitRegionTimeout,
		enableIndexMerge:              DefTiDBEnableIndexMerge,
		NoopFuncsMode:                 TiDBOptOnOffWarn(DefTiDBEnableNoopFuncs),
		replicaRead:                   kv.ReplicaReadLeader,
		AllowRemoveAutoInc:            DefTiDBAllowRemoveAutoInc,
		UsePlanBaselines:              DefTiDBUsePlanBaselines,
		EvolvePlanBaselines:           DefTiDBEvolvePlanBaselines,
		EnableExtendedStats:           false,
		IsolationReadEngines:          make(map[kv.StoreType]struct{}),
		LockWaitTimeout:               DefInnodbLockWaitTimeout * 1000,
		MetricSchemaStep:              DefTiDBMetricSchemaStep,
		MetricSchemaRangeDuration:     DefTiDBMetricSchemaRangeDuration,
		SequenceState:                 NewSequenceState(),
		WindowingUseHighPrecision:     true,
		PrevFoundInPlanCache:          DefTiDBFoundInPlanCache,
		FoundInPlanCache:              DefTiDBFoundInPlanCache,
		PrevFoundInBinding:            DefTiDBFoundInBinding,
		FoundInBinding:                DefTiDBFoundInBinding,
		SelectLimit:                   math.MaxUint64,
		AllowAutoRandExplicitInsert:   DefTiDBAllowAutoRandExplicitInsert,
		EnableClusteredIndex:          DefTiDBEnableClusteredIndex,
		EnableParallelApply:           DefTiDBEnableParallelApply,
		ShardAllocateStep:             DefTiDBShardAllocateStep,
		EnableAmendPessimisticTxn:     DefTiDBEnableAmendPessimisticTxn,
		PartitionPruneMode:            *atomic2.NewString(DefTiDBPartitionPruneMode),
		PlanCacheWithDynamicPruneMode: DefTiDBPlanCacheWithDynamicPruneMode,
		TxnScope:                      kv.NewDefaultTxnScopeVar(),
		EnabledRateLimitAction:        DefTiDBEnableRateLimitAction,
		EnableAsyncCommit:             DefTiDBEnableAsyncCommit,
		Enable1PC:                     DefTiDBEnable1PC,
		GuaranteeLinearizability:      DefTiDBGuaranteeLinearizability,
		AnalyzeVersion:                DefTiDBAnalyzeVersion,
		EnableIndexMergeJoin:          DefTiDBEnableIndexMergeJoin,
		AllowFallbackToTiKV:           make(map[kv.StoreType]struct{}),
		CTEMaxRecursionDepth:          DefCTEMaxRecursionDepth,
		TMPTableSize:                  DefTiDBTmpTableMaxSize,
		MPPStoreFailTTL:               DefTiDBMPPStoreFailTTL,
		Rng:                           mathutil.NewWithTime(),
		StatsLoadSyncWait:             StatsLoadSyncWait.Load(),
		EnableLegacyInstanceScope:     DefEnableLegacyInstanceScope,
		RemoveOrderbyInSubquery:       DefTiDBRemoveOrderbyInSubquery,
		EnableSkewDistinctAgg:         DefTiDBSkewDistinctAgg,
		Enable3StageDistinctAgg:       DefTiDB3StageDistinctAgg,
		MaxAllowedPacket:              DefMaxAllowedPacket,
		TiFlashFastScan:               DefTiFlashFastScan,
		EnableTiFlashReadForWriteStmt: DefTiDBEnableTiFlashReadForWriteStmt,
		ForeignKeyChecks:              DefTiDBForeignKeyChecks,
		HookContext:                   hctx,
		EnableReuseCheck:              DefTiDBEnableReusechunk,
		preUseChunkAlloc:              DefTiDBUseAlloc,
		ChunkPool:                     ReuseChunkPool{Alloc: nil},
		cacheRes:                      make(map[[16]byte]*CacheResult),
	}
	vars.KVVars = tikvstore.NewVariables(&vars.Killed)
	vars.Concurrency = Concurrency{
		indexLookupConcurrency:            DefIndexLookupConcurrency,
		indexSerialScanConcurrency:        DefIndexSerialScanConcurrency,
		indexLookupJoinConcurrency:        DefIndexLookupJoinConcurrency,
		hashJoinConcurrency:               DefTiDBHashJoinConcurrency,
		projectionConcurrency:             DefTiDBProjectionConcurrency,
		distSQLScanConcurrency:            DefDistSQLScanConcurrency,
		hashAggPartialConcurrency:         DefTiDBHashAggPartialConcurrency,
		hashAggFinalConcurrency:           DefTiDBHashAggFinalConcurrency,
		windowConcurrency:                 DefTiDBWindowConcurrency,
		mergeJoinConcurrency:              DefTiDBMergeJoinConcurrency,
		streamAggConcurrency:              DefTiDBStreamAggConcurrency,
		indexMergeIntersectionConcurrency: DefTiDBIndexMergeIntersectionConcurrency,
		ExecutorConcurrency:               DefExecutorConcurrency,
	}
	vars.MemQuota = MemQuota{
		MemQuotaQuery:      DefTiDBMemQuotaQuery,
		MemQuotaApplyCache: DefTiDBMemQuotaApplyCache,
	}
	vars.BatchSize = BatchSize{
		IndexJoinBatchSize: DefIndexJoinBatchSize,
		IndexLookupSize:    DefIndexLookupSize,
		InitChunkSize:      DefInitChunkSize,
		MaxChunkSize:       DefMaxChunkSize,
		MinPagingSize:      DefMinPagingSize,
		MaxPagingSize:      DefMaxPagingSize,
	}
	vars.DMLBatchSize = DefDMLBatchSize
	vars.AllowBatchCop = DefTiDBAllowBatchCop
	vars.allowMPPExecution = DefTiDBAllowMPPExecution
	vars.HashExchangeWithNewCollation = DefTiDBHashExchangeWithNewCollation
	vars.enforceMPPExecution = DefTiDBEnforceMPPExecution
	vars.TiFlashMaxThreads = DefTiFlashMaxThreads
	vars.MPPStoreFailTTL = DefTiDBMPPStoreFailTTL
	vars.DiskTracker = disk.NewTracker(memory.LabelForSession, -1)
	vars.MemTracker = memory.NewTracker(memory.LabelForSession, vars.MemQuotaQuery)
	vars.MemTracker.IsRootTrackerOfSess = true

	for _, engine := range config.GetGlobalConfig().IsolationRead.Engines {
		switch engine {
		case kv.TiFlash.Name():
			vars.IsolationReadEngines[kv.TiFlash] = struct{}{}
		case kv.TiKV.Name():
			vars.IsolationReadEngines[kv.TiKV] = struct{}{}
		case kv.TiDB.Name():
			vars.IsolationReadEngines[kv.TiDB] = struct{}{}
		}
	}
	if !EnableLocalTxn.Load() {
		vars.TxnScope = kv.NewGlobalTxnScopeVar()
	}
	vars.systems[CharacterSetConnection], vars.systems[CollationConnection] = charset.GetDefaultCharsetAndCollate()
	return vars
}

// GetAllowInSubqToJoinAndAgg get AllowInSubqToJoinAndAgg from sql hints and SessionVars.allowInSubqToJoinAndAgg.
func (s *SessionVars) GetAllowInSubqToJoinAndAgg() bool {
	if s.StmtCtx.HasAllowInSubqToJoinAndAggHint {
		return s.StmtCtx.AllowInSubqToJoinAndAgg
	}
	return s.allowInSubqToJoinAndAgg
}

// SetAllowInSubqToJoinAndAgg set SessionVars.allowInSubqToJoinAndAgg.
func (s *SessionVars) SetAllowInSubqToJoinAndAgg(val bool) {
	s.allowInSubqToJoinAndAgg = val
}

// GetAllowPreferRangeScan get preferRangeScan from SessionVars.preferRangeScan.
func (s *SessionVars) GetAllowPreferRangeScan() bool {
	return s.preferRangeScan
}

// SetAllowPreferRangeScan set SessionVars.preferRangeScan.
func (s *SessionVars) SetAllowPreferRangeScan(val bool) {
	s.preferRangeScan = val
}

// GetEnableCascadesPlanner get EnableCascadesPlanner from sql hints and SessionVars.EnableCascadesPlanner.
func (s *SessionVars) GetEnableCascadesPlanner() bool {
	if s.StmtCtx.HasEnableCascadesPlannerHint {
		return s.StmtCtx.EnableCascadesPlanner
	}
	return s.EnableCascadesPlanner
}

// SetEnableCascadesPlanner set SessionVars.EnableCascadesPlanner.
func (s *SessionVars) SetEnableCascadesPlanner(val bool) {
	s.EnableCascadesPlanner = val
}

// GetEnableIndexMerge get EnableIndexMerge from SessionVars.enableIndexMerge.
func (s *SessionVars) GetEnableIndexMerge() bool {
	return s.enableIndexMerge
}

// SetEnableIndexMerge set SessionVars.enableIndexMerge.
func (s *SessionVars) SetEnableIndexMerge(val bool) {
	s.enableIndexMerge = val
}

// GetEnablePseudoForOutdatedStats get EnablePseudoForOutdatedStats from SessionVars.EnablePseudoForOutdatedStats.
func (s *SessionVars) GetEnablePseudoForOutdatedStats() bool {
	return s.EnablePseudoForOutdatedStats
}

// SetEnablePseudoForOutdatedStats set SessionVars.EnablePseudoForOutdatedStats.
func (s *SessionVars) SetEnablePseudoForOutdatedStats(val bool) {
	s.EnablePseudoForOutdatedStats = val
}

// GetReplicaRead get ReplicaRead from sql hints and SessionVars.replicaRead.
func (s *SessionVars) GetReplicaRead() kv.ReplicaReadType {
	if s.StmtCtx.HasReplicaReadHint {
		return kv.ReplicaReadType(s.StmtCtx.ReplicaRead)
	}
	// if closest-adaptive is unavailable, fallback to leader read
	if s.replicaRead == kv.ReplicaReadClosestAdaptive && !IsAdaptiveReplicaReadEnabled() {
		return kv.ReplicaReadLeader
	}
	return s.replicaRead
}

// SetReplicaRead set SessionVars.replicaRead.
func (s *SessionVars) SetReplicaRead(val kv.ReplicaReadType) {
	s.replicaRead = val
}

// IsReplicaReadClosestAdaptive returns whether adaptive closest replica can be enabled.
func (s *SessionVars) IsReplicaReadClosestAdaptive() bool {
	return s.replicaRead == kv.ReplicaReadClosestAdaptive && IsAdaptiveReplicaReadEnabled()
}

// GetWriteStmtBufs get pointer of SessionVars.writeStmtBufs.
func (s *SessionVars) GetWriteStmtBufs() *WriteStmtBufs {
	return &s.writeStmtBufs
}

// GetSplitRegionTimeout gets split region timeout.
func (s *SessionVars) GetSplitRegionTimeout() time.Duration {
	return time.Duration(s.WaitSplitRegionTimeout) * time.Second
}

// GetIsolationReadEngines gets isolation read engines.
func (s *SessionVars) GetIsolationReadEngines() map[kv.StoreType]struct{} {
	return s.IsolationReadEngines
}

// CleanBuffers cleans the temporary bufs
func (s *SessionVars) CleanBuffers() {
	s.GetWriteStmtBufs().clean()
}

// AllocPlanColumnID allocates column id for plan.
func (s *SessionVars) AllocPlanColumnID() int64 {
	s.PlanColumnID++
	return s.PlanColumnID
}

// GetCharsetInfo gets charset and collation for current context.
// What character set should the server translate a statement to after receiving it?
// For this, the server uses the character_set_connection and collation_connection system variables.
// It converts statements sent by the client from character_set_client to character_set_connection
// (except for string literals that have an introducer such as _latin1 or _utf8).
// collation_connection is important for comparisons of literal strings.
// For comparisons of strings with column values, collation_connection does not matter because columns
// have their own collation, which has a higher collation precedence.
// See https://dev.mysql.com/doc/refman/5.7/en/charset-connection.html
func (s *SessionVars) GetCharsetInfo() (charset, collation string) {
	charset = s.systems[CharacterSetConnection]
	collation = s.systems[CollationConnection]
	return
}

// GetParseParams gets the parse parameters from session variables.
func (s *SessionVars) GetParseParams() []parser.ParseParam {
	chs, coll := s.GetCharsetInfo()
	cli, err := s.GetSessionOrGlobalSystemVar(context.Background(), CharacterSetClient)
	if err != nil {
		cli = ""
	}
	return []parser.ParseParam{
		parser.CharsetConnection(chs),
		parser.CollationConnection(coll),
		parser.CharsetClient(cli),
	}
}

// SetStringUserVar set the value and collation for user defined variable.
func (s *SessionVars) SetStringUserVar(name string, strVal string, collation string) {
	name = strings.ToLower(name)
	if len(collation) > 0 {
		s.SetUserVarVal(name, types.NewCollationStringDatum(stringutil.Copy(strVal), collation))
	} else {
		_, collation = s.GetCharsetInfo()
		s.SetUserVarVal(name, types.NewCollationStringDatum(stringutil.Copy(strVal), collation))
	}
}

// UnsetUserVar unset an user defined variable by name.
func (s *SessionVars) UnsetUserVar(varName string) {
	varName = strings.ToLower(varName)
	s.userVars.lock.Lock()
	defer s.userVars.lock.Unlock()
	delete(s.userVars.values, varName)
	delete(s.userVars.types, varName)
}

// SetLastInsertID saves the last insert id to the session context.
// TODO: we may store the result for last_insert_id sys var later.
func (s *SessionVars) SetLastInsertID(insertID uint64) {
	s.StmtCtx.LastInsertID = insertID
}

// SetStatusFlag sets the session server status variable.
// If on is true sets the flag in session status,
// otherwise removes the flag.
func (s *SessionVars) SetStatusFlag(flag uint16, on bool) {
	if on {
		s.Status |= flag
		return
	}
	s.Status &= ^flag
}

// GetStatusFlag gets the session server status variable, returns true if it is on.
func (s *SessionVars) GetStatusFlag(flag uint16) bool {
	return s.Status&flag > 0
}

// SetInTxn sets whether the session is in transaction.
// It also updates the IsExplicit flag in TxnCtx if val is true.
func (s *SessionVars) SetInTxn(val bool) {
	s.SetStatusFlag(mysql.ServerStatusInTrans, val)
	if val {
		s.TxnCtx.IsExplicit = val
	}
}

// InTxn returns if the session is in transaction.
func (s *SessionVars) InTxn() bool {
	return s.GetStatusFlag(mysql.ServerStatusInTrans)
}

// IsAutocommit returns if the session is set to autocommit.
func (s *SessionVars) IsAutocommit() bool {
	return s.GetStatusFlag(mysql.ServerStatusAutocommit)
}

// IsIsolation if true it means the transaction is at that isolation level.
func (s *SessionVars) IsIsolation(isolation string) bool {
	if s.TxnCtx.Isolation != "" {
		return s.TxnCtx.Isolation == isolation
	}
	if s.txnIsolationLevelOneShot.state == oneShotUse {
		s.TxnCtx.Isolation = s.txnIsolationLevelOneShot.value
	}
	if s.TxnCtx.Isolation == "" {
		s.TxnCtx.Isolation, _ = s.GetSystemVar(TxnIsolation)
	}
	return s.TxnCtx.Isolation == isolation
}

// IsolationLevelForNewTxn returns the isolation level if we want to enter a new transaction
func (s *SessionVars) IsolationLevelForNewTxn() (isolation string) {
	if s.InTxn() {
		if s.txnIsolationLevelOneShot.state == oneShotSet {
			isolation = s.txnIsolationLevelOneShot.value
		}
	} else {
		if s.txnIsolationLevelOneShot.state == oneShotUse {
			isolation = s.txnIsolationLevelOneShot.value
		}
	}

	if isolation == "" {
		isolation, _ = s.GetSystemVar(TxnIsolation)
	}

	return
}

// SetTxnIsolationLevelOneShotStateForNextTxn sets the txnIsolationLevelOneShot.state for next transaction.
func (s *SessionVars) SetTxnIsolationLevelOneShotStateForNextTxn() {
	if isoLevelOneShot := &s.txnIsolationLevelOneShot; isoLevelOneShot.state != oneShotDef {
		switch isoLevelOneShot.state {
		case oneShotSet:
			isoLevelOneShot.state = oneShotUse
		case oneShotUse:
			isoLevelOneShot.state = oneShotDef
			isoLevelOneShot.value = ""
		}
	}
}

// IsPessimisticReadConsistency if true it means the statement is in an read consistency pessimistic transaction.
func (s *SessionVars) IsPessimisticReadConsistency() bool {
	return s.TxnCtx.IsPessimistic && s.IsIsolation(ast.ReadCommitted)
}

// GetNextPreparedStmtID generates and returns the next session scope prepared statement id.
func (s *SessionVars) GetNextPreparedStmtID() uint32 {
	s.preparedStmtID++
	return s.preparedStmtID
}

// SetNextPreparedStmtID sets the next prepared statement id. It's only used in restoring session states.
func (s *SessionVars) SetNextPreparedStmtID(preparedStmtID uint32) {
	s.preparedStmtID = preparedStmtID
}

// Location returns the value of time_zone session variable. If it is nil, then return time.Local.
func (s *SessionVars) Location() *time.Location {
	loc := s.TimeZone
	if loc == nil {
		loc = timeutil.SystemLocation()
	}
	return loc
}

// GetSystemVar gets the string value of a system variable.
func (s *SessionVars) GetSystemVar(name string) (string, bool) {
	if name == WarningCount {
		return strconv.Itoa(s.SysWarningCount), true
	} else if name == ErrorCount {
		return strconv.Itoa(int(s.SysErrorCount)), true
	}
	if val, ok := s.stmtVars[name]; ok {
		return val, ok
	}
	val, ok := s.systems[name]
	return val, ok
}

func (s *SessionVars) setDDLReorgPriority(val string) {
	val = strings.ToLower(val)
	switch val {
	case "priority_low":
		s.DDLReorgPriority = kv.PriorityLow
	case "priority_normal":
		s.DDLReorgPriority = kv.PriorityNormal
	case "priority_high":
		s.DDLReorgPriority = kv.PriorityHigh
	default:
		s.DDLReorgPriority = kv.PriorityLow
	}
}

type planCacheStmtKey string

func (k planCacheStmtKey) Hash() []byte {
	return []byte(k)
}

// AddGeneralPlanCacheStmt adds this PlanCacheStmt into general-plan-cache-stmt cache
func (s *SessionVars) AddGeneralPlanCacheStmt(sql string, stmt interface{}) {
	if s.generalPlanCacheStmts == nil {
		s.generalPlanCacheStmts = kvcache.NewSimpleLRUCache(uint(s.GeneralPlanCacheSize), 0, 0)
	}
	s.generalPlanCacheStmts.Put(planCacheStmtKey(sql), stmt)
}

// GetGeneralPlanCacheStmt gets the PlanCacheStmt.
func (s *SessionVars) GetGeneralPlanCacheStmt(sql string) interface{} {
	if s.generalPlanCacheStmts == nil {
		return nil
	}
	stmt, _ := s.generalPlanCacheStmts.Get(planCacheStmtKey(sql))
	return stmt
}

// AddPreparedStmt adds prepareStmt to current session and count in global.
func (s *SessionVars) AddPreparedStmt(stmtID uint32, stmt interface{}) error {
	if _, exists := s.PreparedStmts[stmtID]; !exists {
		valStr, _ := s.GetSystemVar(MaxPreparedStmtCount)
		maxPreparedStmtCount, err := strconv.ParseInt(valStr, 10, 64)
		if err != nil {
			maxPreparedStmtCount = DefMaxPreparedStmtCount
		}
		newPreparedStmtCount := atomic.AddInt64(&PreparedStmtCount, 1)
		if maxPreparedStmtCount >= 0 && newPreparedStmtCount > maxPreparedStmtCount {
			atomic.AddInt64(&PreparedStmtCount, -1)
			return ErrMaxPreparedStmtCountReached.GenWithStackByArgs(maxPreparedStmtCount)
		}
		metrics.PreparedStmtGauge.Set(float64(newPreparedStmtCount))
	}
	s.PreparedStmts[stmtID] = stmt
	return nil
}

// RemovePreparedStmt removes preparedStmt from current session and decrease count in global.
func (s *SessionVars) RemovePreparedStmt(stmtID uint32) {
	_, exists := s.PreparedStmts[stmtID]
	if !exists {
		return
	}
	delete(s.PreparedStmts, stmtID)
	afterMinus := atomic.AddInt64(&PreparedStmtCount, -1)
	metrics.PreparedStmtGauge.Set(float64(afterMinus))
}

// WithdrawAllPreparedStmt remove all preparedStmt in current session and decrease count in global.
func (s *SessionVars) WithdrawAllPreparedStmt() {
	psCount := len(s.PreparedStmts)
	if psCount == 0 {
		return
	}
	afterMinus := atomic.AddInt64(&PreparedStmtCount, -int64(psCount))
	metrics.PreparedStmtGauge.Set(float64(afterMinus))
}

// SetStmtVar sets the value of a system variable temporarily
func (s *SessionVars) setStmtVar(name string, val string) error {
	s.stmtVars[name] = val
	return nil
}

// ClearStmtVars clear temporarily system variables.
func (s *SessionVars) ClearStmtVars() {
	s.stmtVars = make(map[string]string)
}

// GetSessionOrGlobalSystemVar gets a system variable.
// If it is a session only variable, use the default value defined in code.
// Returns error if there is no such variable.
func (s *SessionVars) GetSessionOrGlobalSystemVar(ctx context.Context, name string) (string, error) {
	sv := GetSysVar(name)
	if sv == nil {
		return "", ErrUnknownSystemVar.GenWithStackByArgs(name)
	}
	if sv.HasNoneScope() {
		return sv.Value, nil
	}
	if sv.HasSessionScope() {
		// Populate the value to s.systems if it is not there already.
		// in future should be already loaded on session init
		if sv.GetSession != nil {
			// shortcut to the getter, we won't use the value
			return sv.GetSessionFromHook(s)
		}
		if _, ok := s.systems[sv.Name]; !ok {
			if sv.HasGlobalScope() {
				if val, err := s.GlobalVarsAccessor.GetGlobalSysVar(sv.Name); err == nil {
					s.systems[sv.Name] = val
				}
			} else {
				s.systems[sv.Name] = sv.Value // no global scope, use default
			}
		}
		return sv.GetSessionFromHook(s)
	}
	return sv.GetGlobalFromHook(ctx, s)
}

// GetSessionStatesSystemVar gets the session variable value for session states.
// It's only used for encoding session states when migrating a session.
// The returned boolean indicates whether to keep this value in the session states.
func (s *SessionVars) GetSessionStatesSystemVar(name string) (string, bool, error) {
	sv := GetSysVar(name)
	if sv == nil {
		return "", false, ErrUnknownSystemVar.GenWithStackByArgs(name)
	}
	// Call GetStateValue first if it exists. Otherwise, call GetSession.
	if sv.GetStateValue != nil {
		return sv.GetStateValue(s)
	}
	if sv.GetSession != nil {
		val, err := sv.GetSessionFromHook(s)
		return val, err == nil, err
	}
	// Only get the cached value. No need to check the global or default value.
	if val, ok := s.systems[sv.Name]; ok {
		return val, true, nil
	}
	return "", false, nil
}

// GetGlobalSystemVar gets a global system variable.
func (s *SessionVars) GetGlobalSystemVar(ctx context.Context, name string) (string, error) {
	sv := GetSysVar(name)
	if sv == nil {
		return "", ErrUnknownSystemVar.GenWithStackByArgs(name)
	}
	return sv.GetGlobalFromHook(ctx, s)
}

// SetStmtVar sets system variable and updates SessionVars states.
func (s *SessionVars) SetStmtVar(name string, value string) error {
	name = strings.ToLower(name)
	sysVar := GetSysVar(name)
	if sysVar == nil {
		return ErrUnknownSystemVar.GenWithStackByArgs(name)
	}
	sVal, err := sysVar.Validate(s, value, ScopeSession)
	if err != nil {
		return err
	}
	return s.setStmtVar(name, sVal)
}

// SetSystemVar sets the value of a system variable for session scope.
// Values are automatically normalized (i.e. oN / on / 1 => ON)
// and the validation function is run. To set with less validation, see
// SetSystemVarWithRelaxedValidation.
func (s *SessionVars) SetSystemVar(name string, val string) error {
	sv := GetSysVar(name)
	if sv == nil {
		return ErrUnknownSystemVar.GenWithStackByArgs(name)
	}
	val, err := sv.Validate(s, val, ScopeSession)
	if err != nil {
		return err
	}
	return sv.SetSessionFromHook(s, val)
}

// SetSystemVarWithoutValidation sets the value of a system variable for session scope.
// Deprecated: Values are NOT normalized or Validated.
func (s *SessionVars) SetSystemVarWithoutValidation(name string, val string) error {
	sv := GetSysVar(name)
	if sv == nil {
		return ErrUnknownSystemVar.GenWithStackByArgs(name)
	}
	return sv.SetSessionFromHook(s, val)
}

// SetSystemVarWithRelaxedValidation sets the value of a system variable for session scope.
// Validation functions are called, but scope validation is skipped.
// Errors are not expected to be returned because this could cause upgrade issues.
func (s *SessionVars) SetSystemVarWithRelaxedValidation(name string, val string) error {
	sv := GetSysVar(name)
	if sv == nil {
		return ErrUnknownSystemVar.GenWithStackByArgs(name)
	}
	val = sv.ValidateWithRelaxedValidation(s, val, ScopeSession)
	return sv.SetSessionFromHook(s, val)
}

// GetReadableTxnMode returns the session variable TxnMode but rewrites it to "OPTIMISTIC" when it's empty.
func (s *SessionVars) GetReadableTxnMode() string {
	txnMode := s.TxnMode
	if txnMode == "" {
		txnMode = ast.Optimistic
	}
	return txnMode
}

// SetPrevStmtDigest sets the digest of the previous statement.
func (s *SessionVars) SetPrevStmtDigest(prevStmtDigest string) {
	s.prevStmtDigest = prevStmtDigest
}

// GetPrevStmtDigest returns the digest of the previous statement.
func (s *SessionVars) GetPrevStmtDigest() string {
	// Because `prevStmt` may be truncated, so it's senseless to normalize it.
	// Even if `prevStmtDigest` is empty but `prevStmt` is not, just return it anyway.
	return s.prevStmtDigest
}

// LazyCheckKeyNotExists returns if we can lazy check key not exists.
func (s *SessionVars) LazyCheckKeyNotExists() bool {
	return s.PresumeKeyNotExists || (s.TxnCtx != nil && s.TxnCtx.IsPessimistic && !s.StmtCtx.DupKeyAsWarning)
}

// GetTemporaryTable returns a TempTable by tableInfo.
func (s *SessionVars) GetTemporaryTable(tblInfo *model.TableInfo) tableutil.TempTable {
	if tblInfo.TempTableType != model.TempTableNone {
		if s.TxnCtx.TemporaryTables == nil {
			s.TxnCtx.TemporaryTables = make(map[int64]tableutil.TempTable)
		}
		tempTables := s.TxnCtx.TemporaryTables
		tempTable, ok := tempTables[tblInfo.ID]
		if !ok {
			tempTable = tableutil.TempTableFromMeta(tblInfo)
			tempTables[tblInfo.ID] = tempTable
		}
		return tempTable
	}

	return nil
}

// EncodeSessionStates saves session states into SessionStates.
func (s *SessionVars) EncodeSessionStates(ctx context.Context, sessionStates *sessionstates.SessionStates) (err error) {
	// Encode user-defined variables.
	sessionStates.UserVars = make(map[string]*types.Datum, len(s.userVars.values))
	sessionStates.UserVarTypes = make(map[string]*ptypes.FieldType, len(s.userVars.types))
	s.userVars.lock.RLock()
	defer s.userVars.lock.RUnlock()
	for name, userVar := range s.userVars.values {
		sessionStates.UserVars[name] = userVar.Clone()
	}
	for name, userVarType := range s.userVars.types {
		sessionStates.UserVarTypes[name] = userVarType.Clone()
	}

	// Encode other session contexts.
	sessionStates.PreparedStmtID = s.preparedStmtID
	sessionStates.Status = s.Status
	sessionStates.CurrentDB = s.CurrentDB
	sessionStates.LastTxnInfo = s.LastTxnInfo
	if s.LastQueryInfo.StartTS != 0 {
		sessionStates.LastQueryInfo = &s.LastQueryInfo
	}
	if s.LastDDLInfo.SeqNum != 0 {
		sessionStates.LastDDLInfo = &s.LastDDLInfo
	}
	sessionStates.LastFoundRows = s.LastFoundRows
	sessionStates.SequenceLatestValues = s.SequenceState.GetAllStates()
	sessionStates.FoundInPlanCache = s.PrevFoundInPlanCache
	sessionStates.FoundInBinding = s.PrevFoundInBinding

	// Encode StatementContext. We encode it here to avoid circle dependency.
	sessionStates.LastAffectedRows = s.StmtCtx.PrevAffectedRows
	sessionStates.LastInsertID = s.StmtCtx.PrevLastInsertID
	sessionStates.Warnings = s.StmtCtx.GetWarnings()
	return
}

// DecodeSessionStates restores session states from SessionStates.
func (s *SessionVars) DecodeSessionStates(ctx context.Context, sessionStates *sessionstates.SessionStates) (err error) {
	// Decode user-defined variables.
	s.userVars.values = make(map[string]types.Datum, len(sessionStates.UserVars))
	for name, userVar := range sessionStates.UserVars {
		s.SetUserVarVal(name, *userVar.Clone())
	}
	s.userVars.types = make(map[string]*ptypes.FieldType, len(sessionStates.UserVarTypes))
	for name, userVarType := range sessionStates.UserVarTypes {
		s.SetUserVarType(name, userVarType.Clone())
	}

	// Decode other session contexts.
	s.preparedStmtID = sessionStates.PreparedStmtID
	s.Status = sessionStates.Status
	s.CurrentDB = sessionStates.CurrentDB
	s.LastTxnInfo = sessionStates.LastTxnInfo
	if sessionStates.LastQueryInfo != nil {
		s.LastQueryInfo = *sessionStates.LastQueryInfo
	}
	if sessionStates.LastDDLInfo != nil {
		s.LastDDLInfo = *sessionStates.LastDDLInfo
	}
	s.LastFoundRows = sessionStates.LastFoundRows
	s.SequenceState.SetAllStates(sessionStates.SequenceLatestValues)
	s.FoundInPlanCache = sessionStates.FoundInPlanCache
	s.FoundInBinding = sessionStates.FoundInBinding

	// Decode StatementContext.
	s.StmtCtx.SetAffectedRows(uint64(sessionStates.LastAffectedRows))
	s.StmtCtx.PrevLastInsertID = sessionStates.LastInsertID
	s.StmtCtx.SetWarnings(sessionStates.Warnings)
	return
}

// TableDelta stands for the changed count for one table or partition.
type TableDelta struct {
	Delta    int64
	Count    int64
	ColSize  map[int64]int64
	InitTime time.Time // InitTime is the time that this delta is generated.
	TableID  int64
}

// Clone returns a cloned TableDelta.
func (td TableDelta) Clone() TableDelta {
	colSize := make(map[int64]int64, len(td.ColSize))
	maps.Copy(colSize, td.ColSize)
	return TableDelta{
		Delta:    td.Delta,
		Count:    td.Count,
		ColSize:  colSize,
		InitTime: td.InitTime,
		TableID:  td.TableID,
	}
}

// ConcurrencyUnset means the value the of the concurrency related variable is unset.
const ConcurrencyUnset = -1

// Concurrency defines concurrency values.
type Concurrency struct {
	// indexLookupConcurrency is the number of concurrent index lookup worker.
	// indexLookupConcurrency is deprecated, use ExecutorConcurrency instead.
	indexLookupConcurrency int

	// indexLookupJoinConcurrency is the number of concurrent index lookup join inner worker.
	// indexLookupJoinConcurrency is deprecated, use ExecutorConcurrency instead.
	indexLookupJoinConcurrency int

	// distSQLScanConcurrency is the number of concurrent dist SQL scan worker.
	distSQLScanConcurrency int

	// hashJoinConcurrency is the number of concurrent hash join outer worker.
	// hashJoinConcurrency is deprecated, use ExecutorConcurrency instead.
	hashJoinConcurrency int

	// projectionConcurrency is the number of concurrent projection worker.
	// projectionConcurrency is deprecated, use ExecutorConcurrency instead.
	projectionConcurrency int

	// hashAggPartialConcurrency is the number of concurrent hash aggregation partial worker.
	// hashAggPartialConcurrency is deprecated, use ExecutorConcurrency instead.
	hashAggPartialConcurrency int

	// hashAggFinalConcurrency is the number of concurrent hash aggregation final worker.
	// hashAggFinalConcurrency is deprecated, use ExecutorConcurrency instead.
	hashAggFinalConcurrency int

	// windowConcurrency is the number of concurrent window worker.
	// windowConcurrency is deprecated, use ExecutorConcurrency instead.
	windowConcurrency int

	// mergeJoinConcurrency is the number of concurrent merge join worker
	mergeJoinConcurrency int

	// streamAggConcurrency is the number of concurrent stream aggregation worker.
	// streamAggConcurrency is deprecated, use ExecutorConcurrency instead.
	streamAggConcurrency int

	// indexMergeIntersectionConcurrency is the number of indexMergeProcessWorker
	// Only meaningful for dynamic pruned partition table.
	indexMergeIntersectionConcurrency int

	// indexSerialScanConcurrency is the number of concurrent index serial scan worker.
	indexSerialScanConcurrency int

	// ExecutorConcurrency is the number of concurrent worker for all executors.
	ExecutorConcurrency int

	// SourceAddr is the source address of request. Available in coprocessor ONLY.
	SourceAddr net.TCPAddr
}

// SetIndexLookupConcurrency set the number of concurrent index lookup worker.
func (c *Concurrency) SetIndexLookupConcurrency(n int) {
	c.indexLookupConcurrency = n
}

// SetIndexLookupJoinConcurrency set the number of concurrent index lookup join inner worker.
func (c *Concurrency) SetIndexLookupJoinConcurrency(n int) {
	c.indexLookupJoinConcurrency = n
}

// SetDistSQLScanConcurrency set the number of concurrent dist SQL scan worker.
func (c *Concurrency) SetDistSQLScanConcurrency(n int) {
	c.distSQLScanConcurrency = n
}

// SetHashJoinConcurrency set the number of concurrent hash join outer worker.
func (c *Concurrency) SetHashJoinConcurrency(n int) {
	c.hashJoinConcurrency = n
}

// SetProjectionConcurrency set the number of concurrent projection worker.
func (c *Concurrency) SetProjectionConcurrency(n int) {
	c.projectionConcurrency = n
}

// SetHashAggPartialConcurrency set the number of concurrent hash aggregation partial worker.
func (c *Concurrency) SetHashAggPartialConcurrency(n int) {
	c.hashAggPartialConcurrency = n
}

// SetHashAggFinalConcurrency set the number of concurrent hash aggregation final worker.
func (c *Concurrency) SetHashAggFinalConcurrency(n int) {
	c.hashAggFinalConcurrency = n
}

// SetWindowConcurrency set the number of concurrent window worker.
func (c *Concurrency) SetWindowConcurrency(n int) {
	c.windowConcurrency = n
}

// SetMergeJoinConcurrency set the number of concurrent merge join worker.
func (c *Concurrency) SetMergeJoinConcurrency(n int) {
	c.mergeJoinConcurrency = n
}

// SetStreamAggConcurrency set the number of concurrent stream aggregation worker.
func (c *Concurrency) SetStreamAggConcurrency(n int) {
	c.streamAggConcurrency = n
}

// SetIndexMergeIntersectionConcurrency set the number of concurrent intersection process worker.
func (c *Concurrency) SetIndexMergeIntersectionConcurrency(n int) {
	c.indexMergeIntersectionConcurrency = n
}

// SetIndexSerialScanConcurrency set the number of concurrent index serial scan worker.
func (c *Concurrency) SetIndexSerialScanConcurrency(n int) {
	c.indexSerialScanConcurrency = n
}

// IndexLookupConcurrency return the number of concurrent index lookup worker.
func (c *Concurrency) IndexLookupConcurrency() int {
	if c.indexLookupConcurrency != ConcurrencyUnset {
		return c.indexLookupConcurrency
	}
	return c.ExecutorConcurrency
}

// IndexLookupJoinConcurrency return the number of concurrent index lookup join inner worker.
func (c *Concurrency) IndexLookupJoinConcurrency() int {
	if c.indexLookupJoinConcurrency != ConcurrencyUnset {
		return c.indexLookupJoinConcurrency
	}
	return c.ExecutorConcurrency
}

// DistSQLScanConcurrency return the number of concurrent dist SQL scan worker.
func (c *Concurrency) DistSQLScanConcurrency() int {
	return c.distSQLScanConcurrency
}

// HashJoinConcurrency return the number of concurrent hash join outer worker.
func (c *Concurrency) HashJoinConcurrency() int {
	if c.hashJoinConcurrency != ConcurrencyUnset {
		return c.hashJoinConcurrency
	}
	return c.ExecutorConcurrency
}

// ProjectionConcurrency return the number of concurrent projection worker.
func (c *Concurrency) ProjectionConcurrency() int {
	if c.projectionConcurrency != ConcurrencyUnset {
		return c.projectionConcurrency
	}
	return c.ExecutorConcurrency
}

// HashAggPartialConcurrency return the number of concurrent hash aggregation partial worker.
func (c *Concurrency) HashAggPartialConcurrency() int {
	if c.hashAggPartialConcurrency != ConcurrencyUnset {
		return c.hashAggPartialConcurrency
	}
	return c.ExecutorConcurrency
}

// HashAggFinalConcurrency return the number of concurrent hash aggregation final worker.
func (c *Concurrency) HashAggFinalConcurrency() int {
	if c.hashAggFinalConcurrency != ConcurrencyUnset {
		return c.hashAggFinalConcurrency
	}
	return c.ExecutorConcurrency
}

// WindowConcurrency return the number of concurrent window worker.
func (c *Concurrency) WindowConcurrency() int {
	if c.windowConcurrency != ConcurrencyUnset {
		return c.windowConcurrency
	}
	return c.ExecutorConcurrency
}

// MergeJoinConcurrency return the number of concurrent merge join worker.
func (c *Concurrency) MergeJoinConcurrency() int {
	if c.mergeJoinConcurrency != ConcurrencyUnset {
		return c.mergeJoinConcurrency
	}
	return c.ExecutorConcurrency
}

// StreamAggConcurrency return the number of concurrent stream aggregation worker.
func (c *Concurrency) StreamAggConcurrency() int {
	if c.streamAggConcurrency != ConcurrencyUnset {
		return c.streamAggConcurrency
	}
	return c.ExecutorConcurrency
}

// IndexMergeIntersectionConcurrency return the number of concurrent process worker.
func (c *Concurrency) IndexMergeIntersectionConcurrency() int {
	if c.indexMergeIntersectionConcurrency != ConcurrencyUnset {
		return c.indexMergeIntersectionConcurrency
	}
	return c.ExecutorConcurrency
}

// IndexSerialScanConcurrency return the number of concurrent index serial scan worker.
// This option is not sync with ExecutorConcurrency since it's used by Analyze table.
func (c *Concurrency) IndexSerialScanConcurrency() int {
	return c.indexSerialScanConcurrency
}

// UnionConcurrency return the num of concurrent union worker.
func (c *Concurrency) UnionConcurrency() int {
	return c.ExecutorConcurrency
}

// MemQuota defines memory quota values.
type MemQuota struct {
	// MemQuotaQuery defines the memory quota for a query.
	MemQuotaQuery int64
	// MemQuotaApplyCache defines the memory capacity for apply cache.
	MemQuotaApplyCache int64
}

// BatchSize defines batch size values.
type BatchSize struct {
	// IndexJoinBatchSize is the batch size of a index lookup join.
	IndexJoinBatchSize int

	// IndexLookupSize is the number of handles for an index lookup task in index double read executor.
	IndexLookupSize int

	// InitChunkSize defines init row count of a Chunk during query execution.
	InitChunkSize int

	// MaxChunkSize defines max row count of a Chunk during query execution.
	MaxChunkSize int

	// MinPagingSize defines the min size used by the coprocessor paging protocol.
	MinPagingSize int

	// MinPagingSize defines the max size used by the coprocessor paging protocol.
	MaxPagingSize int
}

const (
	// SlowLogRowPrefixStr is slow log row prefix.
	SlowLogRowPrefixStr = "# "
	// SlowLogSpaceMarkStr is slow log space mark.
	SlowLogSpaceMarkStr = ": "
	// SlowLogSQLSuffixStr is slow log suffix.
	SlowLogSQLSuffixStr = ";"
	// SlowLogTimeStr is slow log field name.
	SlowLogTimeStr = "Time"
	// SlowLogStartPrefixStr is slow log start row prefix.
	SlowLogStartPrefixStr = SlowLogRowPrefixStr + SlowLogTimeStr + SlowLogSpaceMarkStr
	// SlowLogTxnStartTSStr is slow log field name.
	SlowLogTxnStartTSStr = "Txn_start_ts"
	// SlowLogUserAndHostStr is the user and host field name, which is compatible with MySQL.
	SlowLogUserAndHostStr = "User@Host"
	// SlowLogUserStr is slow log field name.
	SlowLogUserStr = "User"
	// SlowLogHostStr only for slow_query table usage.
	SlowLogHostStr = "Host"
	// SlowLogConnIDStr is slow log field name.
	SlowLogConnIDStr = "Conn_ID"
	// SlowLogQueryTimeStr is slow log field name.
	SlowLogQueryTimeStr = "Query_time"
	// SlowLogParseTimeStr is the parse sql time.
	SlowLogParseTimeStr = "Parse_time"
	// SlowLogCompileTimeStr is the compile plan time.
	SlowLogCompileTimeStr = "Compile_time"
	// SlowLogRewriteTimeStr is the rewrite time.
	SlowLogRewriteTimeStr = "Rewrite_time"
	// SlowLogOptimizeTimeStr is the optimization time.
	SlowLogOptimizeTimeStr = "Optimize_time"
	// SlowLogWaitTSTimeStr is the time of waiting TS.
	SlowLogWaitTSTimeStr = "Wait_TS"
	// SlowLogPreprocSubQueriesStr is the number of pre-processed sub-queries.
	SlowLogPreprocSubQueriesStr = "Preproc_subqueries"
	// SlowLogPreProcSubQueryTimeStr is the total time of pre-processing sub-queries.
	SlowLogPreProcSubQueryTimeStr = "Preproc_subqueries_time"
	// SlowLogDBStr is slow log field name.
	SlowLogDBStr = "DB"
	// SlowLogIsInternalStr is slow log field name.
	SlowLogIsInternalStr = "Is_internal"
	// SlowLogIndexNamesStr is slow log field name.
	SlowLogIndexNamesStr = "Index_names"
	// SlowLogDigestStr is slow log field name.
	SlowLogDigestStr = "Digest"
	// SlowLogQuerySQLStr is slow log field name.
	SlowLogQuerySQLStr = "Query" // use for slow log table, slow log will not print this field name but print sql directly.
	// SlowLogStatsInfoStr is plan stats info.
	SlowLogStatsInfoStr = "Stats"
	// SlowLogNumCopTasksStr is the number of cop-tasks.
	SlowLogNumCopTasksStr = "Num_cop_tasks"
	// SlowLogCopProcAvg is the average process time of all cop-tasks.
	SlowLogCopProcAvg = "Cop_proc_avg"
	// SlowLogCopProcP90 is the p90 process time of all cop-tasks.
	SlowLogCopProcP90 = "Cop_proc_p90"
	// SlowLogCopProcMax is the max process time of all cop-tasks.
	SlowLogCopProcMax = "Cop_proc_max"
	// SlowLogCopProcAddr is the address of TiKV where the cop-task which cost max process time run.
	SlowLogCopProcAddr = "Cop_proc_addr"
	// SlowLogCopWaitAvg is the average wait time of all cop-tasks.
	SlowLogCopWaitAvg = "Cop_wait_avg" // #nosec G101
	// SlowLogCopWaitP90 is the p90 wait time of all cop-tasks.
	SlowLogCopWaitP90 = "Cop_wait_p90" // #nosec G101
	// SlowLogCopWaitMax is the max wait time of all cop-tasks.
	SlowLogCopWaitMax = "Cop_wait_max"
	// SlowLogCopWaitAddr is the address of TiKV where the cop-task which cost wait process time run.
	SlowLogCopWaitAddr = "Cop_wait_addr" // #nosec G101
	// SlowLogCopBackoffPrefix contains backoff information.
	SlowLogCopBackoffPrefix = "Cop_backoff_"
	// SlowLogMemMax is the max number bytes of memory used in this statement.
	SlowLogMemMax = "Mem_max"
	// SlowLogDiskMax is the nax number bytes of disk used in this statement.
	SlowLogDiskMax = "Disk_max"
	// SlowLogPrepared is used to indicate whether this sql execute in prepare.
	SlowLogPrepared = "Prepared"
	// SlowLogPlanFromCache is used to indicate whether this plan is from plan cache.
	SlowLogPlanFromCache = "Plan_from_cache"
	// SlowLogPlanFromBinding is used to indicate whether this plan is matched with the hints in the binding.
	SlowLogPlanFromBinding = "Plan_from_binding"
	// SlowLogHasMoreResults is used to indicate whether this sql has more following results.
	SlowLogHasMoreResults = "Has_more_results"
	// SlowLogSucc is used to indicate whether this sql execute successfully.
	SlowLogSucc = "Succ"
	// SlowLogPrevStmt is used to show the previous executed statement.
	SlowLogPrevStmt = "Prev_stmt"
	// SlowLogPlan is used to record the query plan.
	SlowLogPlan = "Plan"
	// SlowLogPlanDigest is used to record the query plan digest.
	SlowLogPlanDigest = "Plan_digest"
	// SlowLogBinaryPlan is used to record the binary plan.
	SlowLogBinaryPlan = "Binary_plan"
	// SlowLogPlanPrefix is the prefix of the plan value.
	SlowLogPlanPrefix = ast.TiDBDecodePlan + "('"
	// SlowLogBinaryPlanPrefix is the prefix of the binary plan value.
	SlowLogBinaryPlanPrefix = ast.TiDBDecodeBinaryPlan + "('"
	// SlowLogPlanSuffix is the suffix of the plan value.
	SlowLogPlanSuffix = "')"
	// SlowLogPrevStmtPrefix is the prefix of Prev_stmt in slow log file.
	SlowLogPrevStmtPrefix = SlowLogPrevStmt + SlowLogSpaceMarkStr
	// SlowLogKVTotal is the total time waiting for kv.
	SlowLogKVTotal = "KV_total"
	// SlowLogPDTotal is the total time waiting for pd.
	SlowLogPDTotal = "PD_total"
	// SlowLogBackoffTotal is the total time doing backoff.
	SlowLogBackoffTotal = "Backoff_total"
	// SlowLogWriteSQLRespTotal is the total time used to write response to client.
	SlowLogWriteSQLRespTotal = "Write_sql_response_total"
	// SlowLogExecRetryCount is the execution retry count.
	SlowLogExecRetryCount = "Exec_retry_count"
	// SlowLogExecRetryTime is the execution retry time.
	SlowLogExecRetryTime = "Exec_retry_time"
	// SlowLogBackoffDetail is the detail of backoff.
	SlowLogBackoffDetail = "Backoff_Detail"
	// SlowLogResultRows is the row count of the SQL result.
	SlowLogResultRows = "Result_rows"
	// SlowLogIsExplicitTxn is used to indicate whether this sql execute in explicit transaction or not.
	SlowLogIsExplicitTxn = "IsExplicitTxn"
	// SlowLogIsWriteCacheTable is used to indicate whether writing to the cache table need to wait for the read lock to expire.
	SlowLogIsWriteCacheTable = "IsWriteCacheTable"
	// SlowLogIsSyncStatsFailed is used to indicate whether any failure happen during sync stats
	SlowLogIsSyncStatsFailed = "IsSyncStatsFailed"
)

// GenerateBinaryPlan decides whether we should record binary plan in slow log and stmt summary.
// It's controlled by the global variable `tidb_generate_binary_plan`.
var GenerateBinaryPlan atomic2.Bool

// SlowQueryLogItems is a collection of items that should be included in the
// slow query log.
type SlowQueryLogItems struct {
	TxnTS             uint64
	SQL               string
	Digest            string
	TimeTotal         time.Duration
	TimeParse         time.Duration
	TimeCompile       time.Duration
	TimeOptimize      time.Duration
	TimeWaitTS        time.Duration
	IndexNames        string
	StatsInfos        map[string]uint64
	CopTasks          *stmtctx.CopTasksDetails
	ExecDetail        execdetails.ExecDetails
	MemMax            int64
	DiskMax           int64
	Succ              bool
	Prepared          bool
	PlanFromCache     bool
	PlanFromBinding   bool
	HasMoreResults    bool
	PrevStmt          string
	Plan              string
	PlanDigest        string
	BinaryPlan        string
	RewriteInfo       RewritePhaseInfo
	KVTotal           time.Duration
	PDTotal           time.Duration
	BackoffTotal      time.Duration
	WriteSQLRespTotal time.Duration
	ExecRetryCount    uint
	ExecRetryTime     time.Duration
	ResultRows        int64
	IsExplicitTxn     bool
	IsWriteCacheTable bool
	// table -> name -> status
	StatsLoadStatus   map[string]map[string]string
	IsSyncStatsFailed bool
}

// SlowLogFormat uses for formatting slow log.
// The slow log output is like below:
// # Time: 2019-04-28T15:24:04.309074+08:00
// # Txn_start_ts: 406315658548871171
// # User@Host: root[root] @ localhost [127.0.0.1]
// # Conn_ID: 6
// # Query_time: 4.895492
// # Process_time: 0.161 Request_count: 1 Total_keys: 100001 Processed_keys: 100000
// # DB: test
// # Index_names: [t1.idx1,t2.idx2]
// # Is_internal: false
// # Digest: 42a1c8aae6f133e934d4bf0147491709a8812ea05ff8819ec522780fe657b772
// # Stats: t1:1,t2:2
// # Num_cop_tasks: 10
// # Cop_process: Avg_time: 1s P90_time: 2s Max_time: 3s Max_addr: 10.6.131.78
// # Cop_wait: Avg_time: 10ms P90_time: 20ms Max_time: 30ms Max_Addr: 10.6.131.79
// # Memory_max: 4096
// # Disk_max: 65535
// # Succ: true
// # Prev_stmt: begin;
// select * from t_slim;
func (s *SessionVars) SlowLogFormat(logItems *SlowQueryLogItems) string {
	var buf bytes.Buffer

	writeSlowLogItem(&buf, SlowLogTxnStartTSStr, strconv.FormatUint(logItems.TxnTS, 10))
	if s.User != nil {
		hostAddress := s.User.Hostname
		if s.ConnectionInfo != nil {
			hostAddress = s.ConnectionInfo.ClientIP
		}
		writeSlowLogItem(&buf, SlowLogUserAndHostStr, fmt.Sprintf("%s[%s] @ %s [%s]", s.User.Username, s.User.Username, s.User.Hostname, hostAddress))
	}
	if s.ConnectionID != 0 {
		writeSlowLogItem(&buf, SlowLogConnIDStr, strconv.FormatUint(s.ConnectionID, 10))
	}
	if logItems.ExecRetryCount > 0 {
		buf.WriteString(SlowLogRowPrefixStr)
		buf.WriteString(SlowLogExecRetryTime)
		buf.WriteString(SlowLogSpaceMarkStr)
		buf.WriteString(strconv.FormatFloat(logItems.ExecRetryTime.Seconds(), 'f', -1, 64))
		buf.WriteString(" ")
		buf.WriteString(SlowLogExecRetryCount)
		buf.WriteString(SlowLogSpaceMarkStr)
		buf.WriteString(strconv.Itoa(int(logItems.ExecRetryCount)))
		buf.WriteString("\n")
	}
	writeSlowLogItem(&buf, SlowLogQueryTimeStr, strconv.FormatFloat(logItems.TimeTotal.Seconds(), 'f', -1, 64))
	writeSlowLogItem(&buf, SlowLogParseTimeStr, strconv.FormatFloat(logItems.TimeParse.Seconds(), 'f', -1, 64))
	writeSlowLogItem(&buf, SlowLogCompileTimeStr, strconv.FormatFloat(logItems.TimeCompile.Seconds(), 'f', -1, 64))

	buf.WriteString(SlowLogRowPrefixStr + fmt.Sprintf("%v%v%v", SlowLogRewriteTimeStr,
		SlowLogSpaceMarkStr, strconv.FormatFloat(logItems.RewriteInfo.DurationRewrite.Seconds(), 'f', -1, 64)))
	if logItems.RewriteInfo.PreprocessSubQueries > 0 {
		buf.WriteString(fmt.Sprintf(" %v%v%v %v%v%v", SlowLogPreprocSubQueriesStr, SlowLogSpaceMarkStr, logItems.RewriteInfo.PreprocessSubQueries,
			SlowLogPreProcSubQueryTimeStr, SlowLogSpaceMarkStr, strconv.FormatFloat(logItems.RewriteInfo.DurationPreprocessSubQuery.Seconds(), 'f', -1, 64)))
	}
	buf.WriteString("\n")

	writeSlowLogItem(&buf, SlowLogOptimizeTimeStr, strconv.FormatFloat(logItems.TimeOptimize.Seconds(), 'f', -1, 64))
	writeSlowLogItem(&buf, SlowLogWaitTSTimeStr, strconv.FormatFloat(logItems.TimeWaitTS.Seconds(), 'f', -1, 64))

	if execDetailStr := logItems.ExecDetail.String(); len(execDetailStr) > 0 {
		buf.WriteString(SlowLogRowPrefixStr + execDetailStr + "\n")
	}

	if len(s.CurrentDB) > 0 {
		writeSlowLogItem(&buf, SlowLogDBStr, strings.ToLower(s.CurrentDB))
	}
	if len(logItems.IndexNames) > 0 {
		writeSlowLogItem(&buf, SlowLogIndexNamesStr, logItems.IndexNames)
	}

	writeSlowLogItem(&buf, SlowLogIsInternalStr, strconv.FormatBool(s.InRestrictedSQL))
	if len(logItems.Digest) > 0 {
		writeSlowLogItem(&buf, SlowLogDigestStr, logItems.Digest)
	}
	if len(logItems.StatsInfos) > 0 {
		buf.WriteString(SlowLogRowPrefixStr + SlowLogStatsInfoStr + SlowLogSpaceMarkStr)
		firstComma := false
		vStr := ""
		for k, v := range logItems.StatsInfos {
			if v == 0 {
				vStr = "pseudo"
			} else {
				vStr = strconv.FormatUint(v, 10)
			}
			if firstComma {
				buf.WriteString("," + k + ":" + vStr)
			} else {
				buf.WriteString(k + ":" + vStr)
				firstComma = true
			}
			if v != 0 && len(logItems.StatsLoadStatus[k]) > 0 {
				writeStatsLoadStatusItems(&buf, logItems.StatsLoadStatus[k])
			}
		}
		buf.WriteString("\n")
	}
	if logItems.CopTasks != nil {
		writeSlowLogItem(&buf, SlowLogNumCopTasksStr, strconv.FormatInt(int64(logItems.CopTasks.NumCopTasks), 10))
		if logItems.CopTasks.NumCopTasks > 0 {
			// make the result stable
			backoffs := make([]string, 0, 3)
			for backoff := range logItems.CopTasks.TotBackoffTimes {
				backoffs = append(backoffs, backoff)
			}
			slices.Sort(backoffs)

			if logItems.CopTasks.NumCopTasks == 1 {
				buf.WriteString(SlowLogRowPrefixStr + fmt.Sprintf("%v%v%v %v%v%v",
					SlowLogCopProcAvg, SlowLogSpaceMarkStr, logItems.CopTasks.AvgProcessTime.Seconds(),
					SlowLogCopProcAddr, SlowLogSpaceMarkStr, logItems.CopTasks.MaxProcessAddress) + "\n")
				buf.WriteString(SlowLogRowPrefixStr + fmt.Sprintf("%v%v%v %v%v%v",
					SlowLogCopWaitAvg, SlowLogSpaceMarkStr, logItems.CopTasks.AvgWaitTime.Seconds(),
					SlowLogCopWaitAddr, SlowLogSpaceMarkStr, logItems.CopTasks.MaxWaitAddress) + "\n")
				for _, backoff := range backoffs {
					backoffPrefix := SlowLogCopBackoffPrefix + backoff + "_"
					buf.WriteString(SlowLogRowPrefixStr + fmt.Sprintf("%v%v%v %v%v%v\n",
						backoffPrefix+"total_times", SlowLogSpaceMarkStr, logItems.CopTasks.TotBackoffTimes[backoff],
						backoffPrefix+"total_time", SlowLogSpaceMarkStr, logItems.CopTasks.TotBackoffTime[backoff].Seconds(),
					))
				}
			} else {
				buf.WriteString(SlowLogRowPrefixStr + fmt.Sprintf("%v%v%v %v%v%v %v%v%v %v%v%v",
					SlowLogCopProcAvg, SlowLogSpaceMarkStr, logItems.CopTasks.AvgProcessTime.Seconds(),
					SlowLogCopProcP90, SlowLogSpaceMarkStr, logItems.CopTasks.P90ProcessTime.Seconds(),
					SlowLogCopProcMax, SlowLogSpaceMarkStr, logItems.CopTasks.MaxProcessTime.Seconds(),
					SlowLogCopProcAddr, SlowLogSpaceMarkStr, logItems.CopTasks.MaxProcessAddress) + "\n")
				buf.WriteString(SlowLogRowPrefixStr + fmt.Sprintf("%v%v%v %v%v%v %v%v%v %v%v%v",
					SlowLogCopWaitAvg, SlowLogSpaceMarkStr, logItems.CopTasks.AvgWaitTime.Seconds(),
					SlowLogCopWaitP90, SlowLogSpaceMarkStr, logItems.CopTasks.P90WaitTime.Seconds(),
					SlowLogCopWaitMax, SlowLogSpaceMarkStr, logItems.CopTasks.MaxWaitTime.Seconds(),
					SlowLogCopWaitAddr, SlowLogSpaceMarkStr, logItems.CopTasks.MaxWaitAddress) + "\n")
				for _, backoff := range backoffs {
					backoffPrefix := SlowLogCopBackoffPrefix + backoff + "_"
					buf.WriteString(SlowLogRowPrefixStr + fmt.Sprintf("%v%v%v %v%v%v %v%v%v %v%v%v %v%v%v %v%v%v\n",
						backoffPrefix+"total_times", SlowLogSpaceMarkStr, logItems.CopTasks.TotBackoffTimes[backoff],
						backoffPrefix+"total_time", SlowLogSpaceMarkStr, logItems.CopTasks.TotBackoffTime[backoff].Seconds(),
						backoffPrefix+"max_time", SlowLogSpaceMarkStr, logItems.CopTasks.MaxBackoffTime[backoff].Seconds(),
						backoffPrefix+"max_addr", SlowLogSpaceMarkStr, logItems.CopTasks.MaxBackoffAddress[backoff],
						backoffPrefix+"avg_time", SlowLogSpaceMarkStr, logItems.CopTasks.AvgBackoffTime[backoff].Seconds(),
						backoffPrefix+"p90_time", SlowLogSpaceMarkStr, logItems.CopTasks.P90BackoffTime[backoff].Seconds(),
					))
				}
			}
		}
	}
	if logItems.MemMax > 0 {
		writeSlowLogItem(&buf, SlowLogMemMax, strconv.FormatInt(logItems.MemMax, 10))
	}
	if logItems.DiskMax > 0 {
		writeSlowLogItem(&buf, SlowLogDiskMax, strconv.FormatInt(logItems.DiskMax, 10))
	}

	writeSlowLogItem(&buf, SlowLogPrepared, strconv.FormatBool(logItems.Prepared))
	writeSlowLogItem(&buf, SlowLogPlanFromCache, strconv.FormatBool(logItems.PlanFromCache))
	writeSlowLogItem(&buf, SlowLogPlanFromBinding, strconv.FormatBool(logItems.PlanFromBinding))
	writeSlowLogItem(&buf, SlowLogHasMoreResults, strconv.FormatBool(logItems.HasMoreResults))
	writeSlowLogItem(&buf, SlowLogKVTotal, strconv.FormatFloat(logItems.KVTotal.Seconds(), 'f', -1, 64))
	writeSlowLogItem(&buf, SlowLogPDTotal, strconv.FormatFloat(logItems.PDTotal.Seconds(), 'f', -1, 64))
	writeSlowLogItem(&buf, SlowLogBackoffTotal, strconv.FormatFloat(logItems.BackoffTotal.Seconds(), 'f', -1, 64))
	writeSlowLogItem(&buf, SlowLogWriteSQLRespTotal, strconv.FormatFloat(logItems.WriteSQLRespTotal.Seconds(), 'f', -1, 64))
	writeSlowLogItem(&buf, SlowLogResultRows, strconv.FormatInt(logItems.ResultRows, 10))
	writeSlowLogItem(&buf, SlowLogSucc, strconv.FormatBool(logItems.Succ))
	writeSlowLogItem(&buf, SlowLogIsExplicitTxn, strconv.FormatBool(logItems.IsExplicitTxn))
	writeSlowLogItem(&buf, SlowLogIsSyncStatsFailed, strconv.FormatBool(logItems.IsSyncStatsFailed))
	if s.StmtCtx.WaitLockLeaseTime > 0 {
		writeSlowLogItem(&buf, SlowLogIsWriteCacheTable, strconv.FormatBool(logItems.IsWriteCacheTable))
	}
	if len(logItems.Plan) != 0 {
		writeSlowLogItem(&buf, SlowLogPlan, logItems.Plan)
	}
	if len(logItems.PlanDigest) != 0 {
		writeSlowLogItem(&buf, SlowLogPlanDigest, logItems.PlanDigest)
	}
	if len(logItems.BinaryPlan) != 0 {
		writeSlowLogItem(&buf, SlowLogBinaryPlan, logItems.BinaryPlan)
	}
	if logItems.PrevStmt != "" {
		writeSlowLogItem(&buf, SlowLogPrevStmt, logItems.PrevStmt)
	}

	if s.CurrentDBChanged {
		buf.WriteString(fmt.Sprintf("use %s;\n", strings.ToLower(s.CurrentDB)))
		s.CurrentDBChanged = false
	}

	buf.WriteString(logItems.SQL)
	if len(logItems.SQL) == 0 || logItems.SQL[len(logItems.SQL)-1] != ';' {
		buf.WriteString(";")
	}

	return buf.String()
}

func writeStatsLoadStatusItems(buf *bytes.Buffer, loadStatus map[string]string) {
	if len(loadStatus) > 0 {
		buf.WriteString("[")
		firstComma := false
		for name, status := range loadStatus {
			if firstComma {
				buf.WriteString("," + name + ":" + status)
			} else {
				buf.WriteString(name + ":" + status)
				firstComma = true
			}
		}
		buf.WriteString("]")
	}
}

// writeSlowLogItem writes a slow log item in the form of: "# ${key}:${value}"
func writeSlowLogItem(buf *bytes.Buffer, key, value string) {
	buf.WriteString(SlowLogRowPrefixStr + key + SlowLogSpaceMarkStr + value + "\n")
}

// TxnReadTS indicates the value and used situation for tx_read_ts
type TxnReadTS struct {
	readTS uint64
	used   bool
}

// NewTxnReadTS creates TxnReadTS
func NewTxnReadTS(ts uint64) *TxnReadTS {
	return &TxnReadTS{
		readTS: ts,
		used:   false,
	}
}

// UseTxnReadTS returns readTS, and mark used as true
func (t *TxnReadTS) UseTxnReadTS() uint64 {
	if t == nil {
		return 0
	}
	t.used = true
	return t.readTS
}

// SetTxnReadTS update readTS, and refresh used
func (t *TxnReadTS) SetTxnReadTS(ts uint64) {
	if t == nil {
		return
	}
	t.used = false
	t.readTS = ts
}

// PeakTxnReadTS returns readTS
func (t *TxnReadTS) PeakTxnReadTS() uint64 {
	if t == nil {
		return 0
	}
	return t.readTS
}

// CleanupTxnReadTSIfUsed cleans txnReadTS if used
func (s *SessionVars) CleanupTxnReadTSIfUsed() {
	if s.TxnReadTS == nil {
		return
	}
	if s.TxnReadTS.used && s.TxnReadTS.readTS > 0 {
		s.TxnReadTS = NewTxnReadTS(0)
		s.SnapshotInfoschema = nil
	}
}

// GetCPUFactor returns the session variable cpuFactor
func (s *SessionVars) GetCPUFactor() float64 {
	return s.cpuFactor
}

// GetCopCPUFactor returns the session variable copCPUFactor
func (s *SessionVars) GetCopCPUFactor() float64 {
	return s.copCPUFactor
}

// GetMemoryFactor returns the session variable memoryFactor
func (s *SessionVars) GetMemoryFactor() float64 {
	return s.memoryFactor
}

// GetDiskFactor returns the session variable diskFactor
func (s *SessionVars) GetDiskFactor() float64 {
	return s.diskFactor
}

// GetConcurrencyFactor returns the session variable concurrencyFactor
func (s *SessionVars) GetConcurrencyFactor() float64 {
	return s.concurrencyFactor
}

// GetNetworkFactor returns the session variable networkFactor
// returns 0 when tbl is a temporary table.
func (s *SessionVars) GetNetworkFactor(tbl *model.TableInfo) float64 {
	if tbl != nil {
		if tbl.TempTableType != model.TempTableNone {
			return 0
		}
	}
	return s.networkFactor
}

// GetScanFactor returns the session variable scanFactor
// returns 0 when tbl is a temporary table.
func (s *SessionVars) GetScanFactor(tbl *model.TableInfo) float64 {
	if tbl != nil {
		if tbl.TempTableType != model.TempTableNone {
			return 0
		}
	}
	return s.scanFactor
}

// GetDescScanFactor returns the session variable descScanFactor
// returns 0 when tbl is a temporary table.
func (s *SessionVars) GetDescScanFactor(tbl *model.TableInfo) float64 {
	if tbl != nil {
		if tbl.TempTableType != model.TempTableNone {
			return 0
		}
	}
	return s.descScanFactor
}

// GetSeekFactor returns the session variable seekFactor
// returns 0 when tbl is a temporary table.
func (s *SessionVars) GetSeekFactor(tbl *model.TableInfo) float64 {
	if tbl != nil {
		if tbl.TempTableType != model.TempTableNone {
			return 0
		}
	}
	return s.seekFactor
}

// EnableEvalTopNEstimationForStrMatch means if we need to evaluate expression with TopN to improve estimation.
// Currently, it's only for string matching functions (like and regexp).
func (s *SessionVars) EnableEvalTopNEstimationForStrMatch() bool {
	return s.DefaultStrMatchSelectivity == 0
}

// GetStrMatchDefaultSelectivity means the default selectivity for like and regexp.
// Note: 0 is a special value, which means the default selectivity is 0.1 and TopN assisted estimation is enabled.
func (s *SessionVars) GetStrMatchDefaultSelectivity() float64 {
	if s.DefaultStrMatchSelectivity == 0 {
		return 0.1
	}
	return s.DefaultStrMatchSelectivity
}

// GetNegateStrMatchDefaultSelectivity means the default selectivity for not like and not regexp.
// Note:
//
//	  0 is a special value, which means the default selectivity is 0.9 and TopN assisted estimation is enabled.
//	  0.8 (the default value) is also a special value. For backward compatibility, when the variable is set to 0.8, we
//	keep the default selectivity of like/regexp and not like/regexp all 0.8.
func (s *SessionVars) GetNegateStrMatchDefaultSelectivity() float64 {
	if s.DefaultStrMatchSelectivity == DefTiDBDefaultStrMatchSelectivity {
		return DefTiDBDefaultStrMatchSelectivity
	}
	return 1 - s.GetStrMatchDefaultSelectivity()
}

// GetRelatedTableForMDL gets the related table for metadata lock.
func (s *SessionVars) GetRelatedTableForMDL() *sync.Map {
	s.TxnCtx.tdmLock.Lock()
	defer s.TxnCtx.tdmLock.Unlock()
	if s.TxnCtx.relatedTableForMDL == nil {
		s.TxnCtx.relatedTableForMDL = new(sync.Map)
	}
	return s.TxnCtx.relatedTableForMDL
}

// EnableForceInlineCTE returns the session variable enableForceInlineCTE
func (s *SessionVars) EnableForceInlineCTE() bool {
	return s.enableForceInlineCTE
}

// VarColumnInfo same as columninfo
type VarColumnInfo struct {
	Schema             string
	Table              string
	OrgTable           string
	Name               string
	OrgName            string
	ColumnLength       uint32
	Charset            uint16
	Flag               uint16
	Decimal            uint8
	Type               uint8
	DefaultValueLength uint64
	DefaultValue       []byte
}

// CacheResult save select result.
type CacheResult struct {
<<<<<<< HEAD
	Columns        []*TmpcolumnInfo
	ID             int
=======
	Columns        []*VarColumnInfo
	Id             int
>>>>>>> 2ceaadf8
	Chunks         []*chunk.Chunk
	Rows           []chunk.Row
	CloseBool      bool
	LastUpdateTime time.Time
}

// AppendChunk add Chunks info.
func (cr *CacheResult) AppendChunk(chunk *chunk.Chunk) {
	newchun := chunk.CopyConstruct()
	cr.Chunks = append(cr.Chunks, newchun)
}<|MERGE_RESOLUTION|>--- conflicted
+++ resolved
@@ -3245,13 +3245,8 @@
 
 // CacheResult save select result.
 type CacheResult struct {
-<<<<<<< HEAD
-	Columns        []*TmpcolumnInfo
+	Columns        []*VarColumnInfo
 	ID             int
-=======
-	Columns        []*VarColumnInfo
-	Id             int
->>>>>>> 2ceaadf8
 	Chunks         []*chunk.Chunk
 	Rows           []chunk.Row
 	CloseBool      bool
