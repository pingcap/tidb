// Copyright 2015 PingCAP, Inc.
//
// Licensed under the Apache License, Version 2.0 (the "License");
// you may not use this file except in compliance with the License.
// You may obtain a copy of the License at
//
//     http://www.apache.org/licenses/LICENSE-2.0
//
// Unless required by applicable law or agreed to in writing, software
// distributed under the License is distributed on an "AS IS" BASIS,
// WITHOUT WARRANTIES OR CONDITIONS OF ANY KIND, either express or implied.
// See the License for the specific language governing permissions and
// limitations under the License.

package variable

import (
	"bytes"
	"context"
	"crypto/tls"
	"encoding/binary"
	"fmt"
	"math"
	"math/rand"
	"net"
	"strconv"
	"strings"
	"sync"
	"sync/atomic"
	"time"

	"github.com/pingcap/errors"
	"github.com/pingcap/tidb/config"
	"github.com/pingcap/tidb/kv"
	"github.com/pingcap/tidb/meta/autoid"
	"github.com/pingcap/tidb/metrics"
	"github.com/pingcap/tidb/parser"
	"github.com/pingcap/tidb/parser/ast"
	"github.com/pingcap/tidb/parser/auth"
	"github.com/pingcap/tidb/parser/charset"
	"github.com/pingcap/tidb/parser/model"
	"github.com/pingcap/tidb/parser/mysql"
	ptypes "github.com/pingcap/tidb/parser/types"
	"github.com/pingcap/tidb/sessionctx/sessionstates"
	"github.com/pingcap/tidb/sessionctx/stmtctx"
	pumpcli "github.com/pingcap/tidb/tidb-binlog/pump_client"
	"github.com/pingcap/tidb/types"
	"github.com/pingcap/tidb/util/chunk"
	"github.com/pingcap/tidb/util/execdetails"
	"github.com/pingcap/tidb/util/kvcache"
	"github.com/pingcap/tidb/util/mathutil"
	"github.com/pingcap/tidb/util/rowcodec"
	"github.com/pingcap/tidb/util/stringutil"
	"github.com/pingcap/tidb/util/tableutil"
	"github.com/pingcap/tidb/util/timeutil"
	tikvstore "github.com/tikv/client-go/v2/kv"
	"github.com/tikv/client-go/v2/tikv"
	"github.com/twmb/murmur3"
	atomic2 "go.uber.org/atomic"
	"golang.org/x/exp/maps"
	"golang.org/x/exp/slices"
)

var (
	// PreparedStmtCount is exported for test.
	PreparedStmtCount int64
	// enableAdaptiveReplicaRead indicates whether closest adaptive replica read
	// can be enabled. We forces disable replica read when tidb server in missing
	// in regions that contains tikv server to avoid read traffic skew.
	enableAdaptiveReplicaRead uint32 = 1
)

// SetEnableAdaptiveReplicaRead set `enableAdaptiveReplicaRead` with given value.
// return true if the value is changed.
func SetEnableAdaptiveReplicaRead(enabled bool) bool {
	value := uint32(0)
	if enabled {
		value = 1
	}
	return atomic.SwapUint32(&enableAdaptiveReplicaRead, value) != value
}

// IsAdaptiveReplicaReadEnabled returns whether adaptive closest replica read can be enabled.
func IsAdaptiveReplicaReadEnabled() bool {
	return atomic.LoadUint32(&enableAdaptiveReplicaRead) > 0
}

// RetryInfo saves retry information.
type RetryInfo struct {
	Retrying               bool
	DroppedPreparedStmtIDs []uint32
	autoIncrementIDs       retryInfoAutoIDs
	autoRandomIDs          retryInfoAutoIDs
	LastRcReadTS           uint64
}

// Clean does some clean work.
func (r *RetryInfo) Clean() {
	r.autoIncrementIDs.clean()
	r.autoRandomIDs.clean()

	if len(r.DroppedPreparedStmtIDs) > 0 {
		r.DroppedPreparedStmtIDs = r.DroppedPreparedStmtIDs[:0]
	}
}

// ResetOffset resets the current retry offset.
func (r *RetryInfo) ResetOffset() {
	r.autoIncrementIDs.resetOffset()
	r.autoRandomIDs.resetOffset()
}

// AddAutoIncrementID adds id to autoIncrementIDs.
func (r *RetryInfo) AddAutoIncrementID(id int64) {
	r.autoIncrementIDs.autoIDs = append(r.autoIncrementIDs.autoIDs, id)
}

// GetCurrAutoIncrementID gets current autoIncrementID.
func (r *RetryInfo) GetCurrAutoIncrementID() (int64, bool) {
	return r.autoIncrementIDs.getCurrent()
}

// AddAutoRandomID adds id to autoRandomIDs.
func (r *RetryInfo) AddAutoRandomID(id int64) {
	r.autoRandomIDs.autoIDs = append(r.autoRandomIDs.autoIDs, id)
}

// GetCurrAutoRandomID gets current AutoRandomID.
func (r *RetryInfo) GetCurrAutoRandomID() (int64, bool) {
	return r.autoRandomIDs.getCurrent()
}

type retryInfoAutoIDs struct {
	currentOffset int
	autoIDs       []int64
}

func (r *retryInfoAutoIDs) resetOffset() {
	r.currentOffset = 0
}

func (r *retryInfoAutoIDs) clean() {
	r.currentOffset = 0
	if len(r.autoIDs) > 0 {
		r.autoIDs = r.autoIDs[:0]
	}
}

func (r *retryInfoAutoIDs) getCurrent() (int64, bool) {
	if r.currentOffset >= len(r.autoIDs) {
		return 0, false
	}
	id := r.autoIDs[r.currentOffset]
	r.currentOffset++
	return id, true
}

// TransactionContext is used to store variables that has transaction scope.
type TransactionContext struct {
	TxnCtxNoNeedToRestore
	TxnCtxNeedToRestore
}

// TxnCtxNeedToRestore stores transaction variables which need to be restored when rolling back to a savepoint.
type TxnCtxNeedToRestore struct {
	// TableDeltaMap is used in the schema validator for DDL changes in one table not to block others.
	// It's also used in the statistics updating.
	// Note: for the partitioned table, it stores all the partition IDs.
	TableDeltaMap map[int64]TableDelta

	// pessimisticLockCache is the cache for pessimistic locked keys,
	// The value never changes during the transaction.
	pessimisticLockCache map[string][]byte

	// CachedTables is not nil if the transaction write on cached table.
	CachedTables map[int64]interface{}
}

// TxnCtxNoNeedToRestore stores transaction variables which do not need to restored when rolling back to a savepoint.
type TxnCtxNoNeedToRestore struct {
	forUpdateTS uint64
	Binlog      interface{}
	InfoSchema  interface{}
	History     interface{}
	StartTS     uint64

	// ShardStep indicates the max size of continuous rowid shard in one transaction.
	ShardStep    int
	shardRemain  int
	currentShard int64
	shardRand    *rand.Rand

	// unchangedRowKeys is used to store the unchanged rows that needs to lock for pessimistic transaction.
	unchangedRowKeys map[string]struct{}

	PessimisticCacheHit int

	// CreateTime For metrics.
	CreateTime     time.Time
	StatementCount int
	CouldRetry     bool
	IsPessimistic  bool
	// IsStaleness indicates whether the txn is read only staleness txn.
	IsStaleness bool
	// IsExplicit indicates whether the txn is an interactive txn, which is typically started with a BEGIN
	// or START TRANSACTION statement, or by setting autocommit to 0.
	IsExplicit bool
	Isolation  string
	LockExpire uint32
	ForUpdate  uint32
	// TxnScope indicates the value of txn_scope
	TxnScope string

	// Savepoints contains all definitions of the savepoint of a transaction at runtime, the order of the SavepointRecord is the same with the SAVEPOINT statements.
	// It is used for a lookup when running `ROLLBACK TO` statement.
	Savepoints []SavepointRecord

	// TableDeltaMap lock to prevent potential data race
	tdmLock sync.Mutex

	// TemporaryTables is used to store transaction-specific information for global temporary tables.
	// It can also be stored in sessionCtx with local temporary tables, but it's easier to clean this data after transaction ends.
	TemporaryTables map[int64]tableutil.TempTable
	// EnableMDL indicates whether to enable the MDL lock for the transaction.
	EnableMDL bool
	// relatedTableForMDL records the `lock` table for metadata lock. It maps from int64 to int64(version).
	relatedTableForMDL *sync.Map
}

// SavepointRecord indicates a transaction's savepoint record.
type SavepointRecord struct {
	// name is the name of the savepoint
	Name string
	// MemDBCheckpoint is the transaction's memdb checkpoint.
	MemDBCheckpoint *tikv.MemDBCheckpoint
	// TxnCtxSavepoint is the savepoint of TransactionContext
	TxnCtxSavepoint TxnCtxNeedToRestore
}

// GetCurrentShard returns the shard for the next `count` IDs.
func (tc *TransactionContext) GetCurrentShard(count int) int64 {
	if tc.shardRand == nil {
		tc.shardRand = rand.New(rand.NewSource(int64(tc.StartTS))) // #nosec G404
	}
	if tc.shardRemain <= 0 {
		tc.updateShard()
		tc.shardRemain = tc.ShardStep
	}
	tc.shardRemain -= count
	return tc.currentShard
}

func (tc *TransactionContext) updateShard() {
	var buf [8]byte
	binary.LittleEndian.PutUint64(buf[:], tc.shardRand.Uint64())
	tc.currentShard = int64(murmur3.Sum32(buf[:]))
}

// AddUnchangedRowKey adds an unchanged row key in update statement for pessimistic lock.
func (tc *TransactionContext) AddUnchangedRowKey(key []byte) {
	if tc.unchangedRowKeys == nil {
		tc.unchangedRowKeys = map[string]struct{}{}
	}
	tc.unchangedRowKeys[string(key)] = struct{}{}
}

// CollectUnchangedRowKeys collects unchanged row keys for pessimistic lock.
func (tc *TransactionContext) CollectUnchangedRowKeys(buf []kv.Key) []kv.Key {
	for key := range tc.unchangedRowKeys {
		buf = append(buf, kv.Key(key))
	}
	tc.unchangedRowKeys = nil
	return buf
}

// UpdateDeltaForTable updates the delta info for some table.
func (tc *TransactionContext) UpdateDeltaForTable(physicalTableID int64, delta int64, count int64, colSize map[int64]int64) {
	tc.tdmLock.Lock()
	defer tc.tdmLock.Unlock()
	if tc.TableDeltaMap == nil {
		tc.TableDeltaMap = make(map[int64]TableDelta)
	}
	item := tc.TableDeltaMap[physicalTableID]
	if item.ColSize == nil && colSize != nil {
		item.ColSize = make(map[int64]int64, len(colSize))
	}
	item.Delta += delta
	item.Count += count
	item.TableID = physicalTableID
	for key, val := range colSize {
		item.ColSize[key] += val
	}
	tc.TableDeltaMap[physicalTableID] = item
}

// GetKeyInPessimisticLockCache gets a key in pessimistic lock cache.
func (tc *TransactionContext) GetKeyInPessimisticLockCache(key kv.Key) (val []byte, ok bool) {
	if tc.pessimisticLockCache == nil {
		return nil, false
	}
	val, ok = tc.pessimisticLockCache[string(key)]
	if ok {
		tc.PessimisticCacheHit++
	}
	return
}

// SetPessimisticLockCache sets a key value pair into pessimistic lock cache.
func (tc *TransactionContext) SetPessimisticLockCache(key kv.Key, val []byte) {
	if tc.pessimisticLockCache == nil {
		tc.pessimisticLockCache = map[string][]byte{}
	}
	tc.pessimisticLockCache[string(key)] = val
}

// Cleanup clears up transaction info that no longer use.
func (tc *TransactionContext) Cleanup() {
	// tc.InfoSchema = nil; we cannot do it now, because some operation like handleFieldList depend on this.
	tc.Binlog = nil
	tc.History = nil
	tc.tdmLock.Lock()
	tc.TableDeltaMap = nil
	tc.relatedTableForMDL = nil
	tc.tdmLock.Unlock()
	tc.pessimisticLockCache = nil
	tc.IsStaleness = false
	tc.Savepoints = nil
	tc.EnableMDL = false
}

// ClearDelta clears the delta map.
func (tc *TransactionContext) ClearDelta() {
	tc.tdmLock.Lock()
	tc.TableDeltaMap = nil
	tc.tdmLock.Unlock()
}

// GetForUpdateTS returns the ts for update.
func (tc *TransactionContext) GetForUpdateTS() uint64 {
	if tc.forUpdateTS > tc.StartTS {
		return tc.forUpdateTS
	}
	return tc.StartTS
}

// SetForUpdateTS sets the ts for update.
func (tc *TransactionContext) SetForUpdateTS(forUpdateTS uint64) {
	if forUpdateTS > tc.forUpdateTS {
		tc.forUpdateTS = forUpdateTS
	}
}

// GetCurrentSavepoint gets TransactionContext's savepoint.
func (tc *TransactionContext) GetCurrentSavepoint() TxnCtxNeedToRestore {
	tableDeltaMap := make(map[int64]TableDelta, len(tc.TableDeltaMap))
	for k, v := range tc.TableDeltaMap {
		tableDeltaMap[k] = v.Clone()
	}
	pessimisticLockCache := make(map[string][]byte, len(tc.pessimisticLockCache))
	maps.Copy(pessimisticLockCache, tc.pessimisticLockCache)
	cachedTables := make(map[int64]interface{}, len(tc.CachedTables))
	maps.Copy(cachedTables, tc.CachedTables)
	return TxnCtxNeedToRestore{
		TableDeltaMap:        tableDeltaMap,
		pessimisticLockCache: pessimisticLockCache,
		CachedTables:         cachedTables,
	}
}

// RestoreBySavepoint restores TransactionContext to the specify savepoint.
func (tc *TransactionContext) RestoreBySavepoint(savepoint TxnCtxNeedToRestore) {
	tc.TableDeltaMap = savepoint.TableDeltaMap
	tc.pessimisticLockCache = savepoint.pessimisticLockCache
	tc.CachedTables = savepoint.CachedTables
}

// AddSavepoint adds a new savepoint.
func (tc *TransactionContext) AddSavepoint(name string, memdbCheckpoint *tikv.MemDBCheckpoint) {
	name = strings.ToLower(name)
	tc.DeleteSavepoint(name)

	record := SavepointRecord{
		Name:            name,
		MemDBCheckpoint: memdbCheckpoint,
		TxnCtxSavepoint: tc.GetCurrentSavepoint(),
	}
	tc.Savepoints = append(tc.Savepoints, record)
}

// DeleteSavepoint deletes the savepoint, return false indicate the savepoint name doesn't exists.
func (tc *TransactionContext) DeleteSavepoint(name string) bool {
	name = strings.ToLower(name)
	for i, sp := range tc.Savepoints {
		if sp.Name == name {
			tc.Savepoints = append(tc.Savepoints[:i], tc.Savepoints[i+1:]...)
			return true
		}
	}
	return false
}

// ReleaseSavepoint deletes the named savepoint and the later savepoints, return false indicate the named savepoint doesn't exists.
func (tc *TransactionContext) ReleaseSavepoint(name string) bool {
	name = strings.ToLower(name)
	for i, sp := range tc.Savepoints {
		if sp.Name == name {
			tc.Savepoints = append(tc.Savepoints[:i])
			return true
		}
	}
	return false
}

// RollbackToSavepoint rollbacks to the specified savepoint by name.
func (tc *TransactionContext) RollbackToSavepoint(name string) *SavepointRecord {
	name = strings.ToLower(name)
	for idx, sp := range tc.Savepoints {
		if name == sp.Name {
			tc.RestoreBySavepoint(sp.TxnCtxSavepoint)
			tc.Savepoints = tc.Savepoints[:idx+1]
			return &tc.Savepoints[idx]
		}
	}
	return nil
}

// WriteStmtBufs can be used by insert/replace/delete/update statement.
// TODO: use a common memory pool to replace this.
type WriteStmtBufs struct {
	// RowValBuf is used by tablecodec.EncodeRow, to reduce runtime.growslice.
	RowValBuf []byte
	// AddRowValues use to store temp insert rows value, to reduce memory allocations when importing data.
	AddRowValues []types.Datum

	// IndexValsBuf is used by index.FetchValues
	IndexValsBuf []types.Datum
	// IndexKeyBuf is used by index.GenIndexKey
	IndexKeyBuf []byte
}

func (ib *WriteStmtBufs) clean() {
	ib.RowValBuf = nil
	ib.AddRowValues = nil
	ib.IndexValsBuf = nil
	ib.IndexKeyBuf = nil
}

// TableSnapshot represents a data snapshot of the table contained in `information_schema`.
type TableSnapshot struct {
	Rows [][]types.Datum
	Err  error
}

type txnIsolationLevelOneShotState uint

// RewritePhaseInfo records some information about the rewrite phase
type RewritePhaseInfo struct {
	// DurationRewrite is the duration of rewriting the SQL.
	DurationRewrite time.Duration

	// DurationPreprocessSubQuery is the duration of pre-processing sub-queries.
	DurationPreprocessSubQuery time.Duration

	// PreprocessSubQueries is the number of pre-processed sub-queries.
	PreprocessSubQueries int
}

// Reset resets all fields in RewritePhaseInfo.
func (r *RewritePhaseInfo) Reset() {
	r.DurationRewrite = 0
	r.DurationPreprocessSubQuery = 0
	r.PreprocessSubQueries = 0
}

// TemporaryTableData is a interface to maintain temporary data in session
type TemporaryTableData interface {
	kv.Retriever
	// Staging create a new staging buffer inside the MemBuffer.
	// Subsequent writes will be temporarily stored in this new staging buffer.
	// When you think all modifications looks good, you can call `Release` to public all of them to the upper level buffer.
	Staging() kv.StagingHandle
	// Release publish all modifications in the latest staging buffer to upper level.
	Release(kv.StagingHandle)
	// Cleanup cleanups the resources referenced by the StagingHandle.
	// If the changes are not published by `Release`, they will be discarded.
	Cleanup(kv.StagingHandle)
	// GetTableSize get the size of a table
	GetTableSize(tblID int64) int64
	// DeleteTableKey removes the entry for key k from table
	DeleteTableKey(tblID int64, k kv.Key) error
	// SetTableKey sets the entry for k from table
	SetTableKey(tblID int64, k kv.Key, val []byte) error
}

// temporaryTableData is used for store temporary table data in session
type temporaryTableData struct {
	kv.MemBuffer
	tblSize map[int64]int64
}

// NewTemporaryTableData creates a new TemporaryTableData
func NewTemporaryTableData(memBuffer kv.MemBuffer) TemporaryTableData {
	return &temporaryTableData{
		MemBuffer: memBuffer,
		tblSize:   make(map[int64]int64),
	}
}

// GetTableSize get the size of a table
func (d *temporaryTableData) GetTableSize(tblID int64) int64 {
	if tblSize, ok := d.tblSize[tblID]; ok {
		return tblSize
	}
	return 0
}

// DeleteTableKey removes the entry for key k from table
func (d *temporaryTableData) DeleteTableKey(tblID int64, k kv.Key) error {
	bufferSize := d.MemBuffer.Size()
	defer d.updateTblSize(tblID, bufferSize)

	return d.MemBuffer.Delete(k)
}

// SetTableKey sets the entry for k from table
func (d *temporaryTableData) SetTableKey(tblID int64, k kv.Key, val []byte) error {
	bufferSize := d.MemBuffer.Size()
	defer d.updateTblSize(tblID, bufferSize)

	return d.MemBuffer.Set(k, val)
}

func (d *temporaryTableData) updateTblSize(tblID int64, beforeSize int) {
	delta := int64(d.MemBuffer.Size() - beforeSize)
	d.tblSize[tblID] = d.GetTableSize(tblID) + delta
}

const (
	// oneShotDef means default, that is tx_isolation_one_shot not set.
	oneShotDef txnIsolationLevelOneShotState = iota
	// oneShotSet means it's set in current transaction.
	oneShotSet
	// onsShotUse means it should be used in current transaction.
	oneShotUse
)

// ReadConsistencyLevel is the level of read consistency.
type ReadConsistencyLevel string

const (
	// ReadConsistencyStrict means read by strict consistency, default value.
	ReadConsistencyStrict ReadConsistencyLevel = "strict"
	// ReadConsistencyWeak means read can be weak consistency.
	ReadConsistencyWeak ReadConsistencyLevel = "weak"
)

// IsWeak returns true only if it's a weak-consistency read.
func (r ReadConsistencyLevel) IsWeak() bool {
	return r == ReadConsistencyWeak
}

func validateReadConsistencyLevel(val string) error {
	switch v := ReadConsistencyLevel(strings.ToLower(val)); v {
	case ReadConsistencyStrict, ReadConsistencyWeak:
		return nil
	default:
		return ErrWrongTypeForVar.GenWithStackByArgs(TiDBReadConsistency)
	}
}

// SetUserVarVal set user defined variables' value
func (s *SessionVars) SetUserVarVal(name string, dt types.Datum) {
	s.userVars.lock.Lock()
	defer s.userVars.lock.Unlock()
	s.userVars.values[name] = dt
}

// GetUserVarVal get user defined variables' value
func (s *SessionVars) GetUserVarVal(name string) (types.Datum, bool) {
	s.userVars.lock.RLock()
	defer s.userVars.lock.RUnlock()
	dt, ok := s.userVars.values[name]
	return dt, ok
}

// SetUserVarType set user defined variables' type
func (s *SessionVars) SetUserVarType(name string, ft *types.FieldType) {
	s.userVars.lock.Lock()
	defer s.userVars.lock.Unlock()
	s.userVars.types[name] = ft
}

// GetUserVarType get user defined variables' type
func (s *SessionVars) GetUserVarType(name string) (*types.FieldType, bool) {
	s.userVars.lock.RLock()
	defer s.userVars.lock.RUnlock()
	ft, ok := s.userVars.types[name]
	return ft, ok
}

// HookContext contains the necessary variables for executing set/get hook
type HookContext interface {
	GetStore() kv.Storage
}

// SessionVars is to handle user-defined or global variables in the current session.
type SessionVars struct {
	Concurrency
	MemQuota
	BatchSize
	// DMLBatchSize indicates the number of rows batch-committed for a statement.
	// It will be used when using LOAD DATA or BatchInsert or BatchDelete is on.
	DMLBatchSize        int
	RetryLimit          int64
	DisableTxnAutoRetry bool
	userVars            struct {
		// lock is for user defined variables. values and types is read/write protected.
		lock sync.RWMutex
		// values stores the Datum for user variables
		values map[string]types.Datum
		// types stores the FieldType for user variables, it cannot be inferred from values when values have not been set yet.
		types map[string]*types.FieldType
	}
	// systems variables, don't modify it directly, use GetSystemVar/SetSystemVar method.
	systems map[string]string
	// stmtVars variables are temporarily set by SET_VAR hint
	// It only take effect for the duration of a single statement
	stmtVars map[string]string
	// SysWarningCount is the system variable "warning_count", because it is on the hot path, so we extract it from the systems
	SysWarningCount int
	// SysErrorCount is the system variable "error_count", because it is on the hot path, so we extract it from the systems
	SysErrorCount uint16
	// generalPlanCacheStmts stores PlanCacheStmts for general plan cache.
	generalPlanCacheStmts *kvcache.SimpleLRUCache
	// PreparedStmts stores prepared statement.
	PreparedStmts        map[uint32]interface{}
	PreparedStmtNameToID map[string]uint32
	// preparedStmtID is id of prepared statement.
	preparedStmtID uint32
	// PreparedParams params for prepared statements
	PreparedParams    PreparedParams
	LastUpdateTime4PC types.Time

	// ActiveRoles stores active roles for current user
	ActiveRoles []*auth.RoleIdentity

	RetryInfo *RetryInfo
	//  TxnCtx Should be reset on transaction finished.
	TxnCtx *TransactionContext
	// TxnCtxMu is used to protect TxnCtx.
	TxnCtxMu sync.Mutex

	// TxnManager is used to manage txn context in session
	TxnManager interface{}

	// KVVars is the variables for KV storage.
	KVVars *tikvstore.Variables

	// txnIsolationLevelOneShot is used to implements "set transaction isolation level ..."
	txnIsolationLevelOneShot struct {
		state txnIsolationLevelOneShotState
		value string
	}

	// mppTaskIDAllocator is used to allocate mpp task id for a session.
	mppTaskIDAllocator struct {
		mu     sync.Mutex
		lastTS uint64
		taskID int64
	}

	// Status stands for the session status. e.g. in transaction or not, auto commit is on or off, and so on.
	Status uint16

	// ClientCapability is client's capability.
	ClientCapability uint32

	// TLSConnectionState is the TLS connection state (nil if not using TLS).
	TLSConnectionState *tls.ConnectionState

	// ConnectionID is the connection id of the current session.
	ConnectionID uint64

	// PlanID is the unique id of logical and physical plan.
	PlanID int

	// PlanColumnID is the unique id for column when building plan.
	PlanColumnID int64

	// MapHashCode2UniqueID4ExtendedCol map the expr's hash code to specified unique ID.
	MapHashCode2UniqueID4ExtendedCol map[string]int

	// User is the user identity with which the session login.
	User *auth.UserIdentity

	// Port is the port of the connected socket
	Port string

	// CurrentDB is the default database of this session.
	CurrentDB string

	// CurrentDBChanged indicates if the CurrentDB has been updated, and if it is we should print it into
	// the slow log to make it be compatible with MySQL, https://github.com/pingcap/tidb/issues/17846.
	CurrentDBChanged bool

	// StrictSQLMode indicates if the session is in strict mode.
	StrictSQLMode bool

	// CommonGlobalLoaded indicates if common global variable has been loaded for this session.
	CommonGlobalLoaded bool

	// InRestrictedSQL indicates if the session is handling restricted SQL execution.
	InRestrictedSQL bool

	// SnapshotTS is used for reading history data. For simplicity, SnapshotTS only supports distsql request.
	SnapshotTS uint64

	// TxnReadTS is used for staleness transaction, it provides next staleness transaction startTS.
	TxnReadTS *TxnReadTS

	// SnapshotInfoschema is used with SnapshotTS, when the schema version at snapshotTS less than current schema
	// version, we load an old version schema for query.
	SnapshotInfoschema interface{}

	// BinlogClient is used to write binlog.
	BinlogClient *pumpcli.PumpsClient

	// GlobalVarsAccessor is used to set and get global variables.
	GlobalVarsAccessor GlobalVarAccessor

	// LastFoundRows is the number of found rows of last query statement
	LastFoundRows uint64

	// StmtCtx holds variables for current executing statement.
	StmtCtx *stmtctx.StatementContext

	// AllowAggPushDown can be set to false to forbid aggregation push down.
	AllowAggPushDown bool

	// AllowCartesianBCJ means allow broadcast CARTESIAN join, 0 means not allow, 1 means allow broadcast CARTESIAN join
	// but the table size should under the broadcast threshold, 2 means allow broadcast CARTESIAN join even if the table
	// size exceeds the broadcast threshold
	AllowCartesianBCJ int

	// MPPOuterJoinFixedBuildSide means in MPP plan, always use right(left) table as build side for left(right) out join
	MPPOuterJoinFixedBuildSide bool

	// AllowDistinctAggPushDown can be set true to allow agg with distinct push down to tikv/tiflash.
	AllowDistinctAggPushDown bool

	// EnableSkewDistinctAgg can be set true to allow skew distinct aggregate rewrite
	EnableSkewDistinctAgg bool

	// Enable3StageDistinctAgg indicates whether to allow 3 stage distinct aggregate
	Enable3StageDistinctAgg bool

	// MultiStatementMode permits incorrect client library usage. Not recommended to be turned on.
	MultiStatementMode int

	// AllowWriteRowID variable is currently not recommended to be turned on.
	AllowWriteRowID bool

	// AllowBatchCop means if we should send batch coprocessor to TiFlash. Default value is 1, means to use batch cop in case of aggregation and join.
	// Value set to 2 means to force to send batch cop for any query. Value set to 0 means never use batch cop.
	AllowBatchCop int

	// allowMPPExecution means if we should use mpp way to execute query.
	// Default value is `true`, means to be determined by the optimizer.
	// Value set to `false` means never use mpp.
	allowMPPExecution bool

	// HashExchangeWithNewCollation means if we support hash exchange when new collation is enabled.
	// Default value is `true`, means support hash exchange when new collation is enabled.
	// Value set to `false` means not use hash exchange when new collation is enabled.
	HashExchangeWithNewCollation bool

	// enforceMPPExecution means if we should enforce mpp way to execute query.
	// Default value is `false`, means to be determined by variable `allowMPPExecution`.
	// Value set to `true` means enforce use mpp.
	// Note if you want to set `enforceMPPExecution` to `true`, you must set `allowMPPExecution` to `true` first.
	enforceMPPExecution bool

	// TiFlashMaxThreads is the maximum number of threads to execute the request which is pushed down to tiflash.
	// Default value is -1, means it will not be pushed down to tiflash.
	// If the value is bigger than -1, it will be pushed down to tiflash and used to create db context in tiflash.
	TiFlashMaxThreads int64

	// TiDBAllowAutoRandExplicitInsert indicates whether explicit insertion on auto_random column is allowed.
	AllowAutoRandExplicitInsert bool

	// BroadcastJoinThresholdSize is used to limit the size of smaller table.
	// It's unit is bytes, if the size of small table is larger than it, we will not use bcj.
	BroadcastJoinThresholdSize int64

	// BroadcastJoinThresholdCount is used to limit the total count of smaller table.
	// If we can't estimate the size of one side of join child, we will check if its row number exceeds this limitation.
	BroadcastJoinThresholdCount int64

	// LimitPushDownThreshold determines if push Limit or TopN down to TiKV forcibly.
	LimitPushDownThreshold int64

	// CorrelationThreshold is the guard to enable row count estimation using column order correlation.
	CorrelationThreshold float64

	// EnableCorrelationAdjustment is used to indicate if correlation adjustment is enabled.
	EnableCorrelationAdjustment bool

	// CorrelationExpFactor is used to control the heuristic approach of row count estimation when CorrelationThreshold is not met.
	CorrelationExpFactor int

	// cpuFactor is the CPU cost of processing one expression for one row.
	cpuFactor float64
	// copCPUFactor is the CPU cost of processing one expression for one row in coprocessor.
	copCPUFactor float64
	// networkFactor is the network cost of transferring 1 byte data.
	networkFactor float64
	// ScanFactor is the IO cost of scanning 1 byte data on TiKV and TiFlash.
	scanFactor float64
	// descScanFactor is the IO cost of scanning 1 byte data on TiKV and TiFlash in desc order.
	descScanFactor float64
	// seekFactor is the IO cost of seeking the start value of a range in TiKV or TiFlash.
	seekFactor float64
	// memoryFactor is the memory cost of storing one tuple.
	memoryFactor float64
	// diskFactor is the IO cost of reading/writing one byte to temporary disk.
	diskFactor float64
	// concurrencyFactor is the CPU cost of additional one goroutine.
	concurrencyFactor float64

	// enableForceInlineCTE is used to enable/disable force inline CTE.
	enableForceInlineCTE bool

	// CopTiFlashConcurrencyFactor is the concurrency number of computation in tiflash coprocessor.
	CopTiFlashConcurrencyFactor float64

	// CurrInsertValues is used to record current ValuesExpr's values.
	// See http://dev.mysql.com/doc/refman/5.7/en/miscellaneous-functions.html#function_values
	CurrInsertValues chunk.Row

	// In https://github.com/pingcap/tidb/issues/14164, we can see that MySQL can enter the column that is not in the insert's SELECT's output.
	// We store the extra columns in this variable.
	CurrInsertBatchExtraCols [][]types.Datum

	// Per-connection time zones. Each client that connects has its own time zone setting, given by the session time_zone variable.
	// See https://dev.mysql.com/doc/refman/5.7/en/time-zone-support.html
	TimeZone *time.Location

	SQLMode mysql.SQLMode

	// AutoIncrementIncrement and AutoIncrementOffset indicates the autoID's start value and increment.
	AutoIncrementIncrement int

	AutoIncrementOffset int

	/* TiDB system variables */

	// SkipASCIICheck check on input value.
	SkipASCIICheck bool

	// SkipUTF8Check check on input value.
	SkipUTF8Check bool

	// BatchInsert indicates if we should split insert data into multiple batches.
	BatchInsert bool

	// BatchDelete indicates if we should split delete data into multiple batches.
	BatchDelete bool

	// BatchCommit indicates if we should split the transaction into multiple batches.
	BatchCommit bool

	// IDAllocator is provided by kvEncoder, if it is provided, we will use it to alloc auto id instead of using
	// Table.alloc.
	IDAllocator autoid.Allocator

	// OptimizerSelectivityLevel defines the level of the selectivity estimation in plan.
	OptimizerSelectivityLevel int

	// OptimizerEnableNewOnlyFullGroupByCheck enables the new only_full_group_by check which is implemented by maintaining functional dependency.
	OptimizerEnableNewOnlyFullGroupByCheck bool

	// EnableOuterJoinWithJoinReorder enables TiDB to involve the outer join into the join reorder.
	EnableOuterJoinReorder bool

	// OptimizerEnableNAAJ enables TiDB to use null-aware anti join.
	OptimizerEnableNAAJ bool

	// EnableTablePartition enables table partition feature.
	EnableTablePartition string

	// EnableListTablePartition enables list table partition feature.
	EnableListTablePartition bool

	// EnableCascadesPlanner enables the cascades planner.
	EnableCascadesPlanner bool

	// EnableWindowFunction enables the window function.
	EnableWindowFunction bool

	// EnablePipelinedWindowExec enables executing window functions in a pipelined manner.
	EnablePipelinedWindowExec bool

	// AllowProjectionPushDown enables pushdown projection on TiKV.
	AllowProjectionPushDown bool

	// EnableStrictDoubleTypeCheck enables table field double type check.
	EnableStrictDoubleTypeCheck bool

	// EnableVectorizedExpression  enables the vectorized expression evaluation.
	EnableVectorizedExpression bool

	// DDLReorgPriority is the operation priority of adding indices.
	DDLReorgPriority int

	// EnableAutoIncrementInGenerated is used to control whether to allow auto incremented columns in generated columns.
	EnableAutoIncrementInGenerated bool

	// EnablePointGetCache is used to cache value for point get for read only scenario.
	EnablePointGetCache bool

	// PlacementMode the placement mode we use
	//   strict: Check placement settings strictly in ddl operations
	//   ignore: Ignore all placement settings in ddl operations
	PlacementMode string

	// WaitSplitRegionFinish defines the split region behaviour is sync or async.
	WaitSplitRegionFinish bool

	// WaitSplitRegionTimeout defines the split region timeout.
	WaitSplitRegionTimeout uint64

	// EnableChunkRPC indicates whether the coprocessor request can use chunk API.
	EnableChunkRPC bool

	writeStmtBufs WriteStmtBufs

	// ConstraintCheckInPlace indicates whether to check the constraint when the SQL executing.
	ConstraintCheckInPlace bool

	// CommandValue indicates which command current session is doing.
	CommandValue uint32

	// TiDBOptJoinReorderThreshold defines the minimal number of join nodes
	// to use the greedy join reorder algorithm.
	TiDBOptJoinReorderThreshold int

	// SlowQueryFile indicates which slow query log file for SLOW_QUERY table to parse.
	SlowQueryFile string

	// EnableFastAnalyze indicates whether to take fast analyze.
	EnableFastAnalyze bool

	// TxnMode indicates should be pessimistic or optimistic.
	TxnMode string

	// LowResolutionTSO is used for reading data with low resolution TSO which is updated once every two seconds.
	LowResolutionTSO bool

	// MaxExecutionTime is the timeout for select statement, in milliseconds.
	// If the value is 0, timeouts are not enabled.
	// See https://dev.mysql.com/doc/refman/5.7/en/server-system-variables.html#sysvar_max_execution_time
	MaxExecutionTime uint64

	// Killed is a flag to indicate that this query is killed.
	Killed uint32

	// ConnectionInfo indicates current connection info used by current session.
	ConnectionInfo *ConnectionInfo

	// NoopFuncsMode allows OFF/ON/WARN values as 0/1/2.
	NoopFuncsMode int

	// StartTime is the start time of the last query.
	StartTime time.Time

	// DurationParse is the duration of parsing SQL string to AST of the last query.
	DurationParse time.Duration

	// DurationCompile is the duration of compiling AST to execution plan of the last query.
	DurationCompile time.Duration

	// RewritePhaseInfo records all information about the rewriting phase.
	RewritePhaseInfo

	// DurationOptimization is the duration of optimizing a query.
	DurationOptimization time.Duration

	// DurationWaitTS is the duration of waiting for a snapshot TS
	DurationWaitTS time.Duration

	// PrevStmt is used to store the previous executed statement in the current session.
	PrevStmt fmt.Stringer

	// prevStmtDigest is used to store the digest of the previous statement in the current session.
	prevStmtDigest string

	// AllowRemoveAutoInc indicates whether a user can drop the auto_increment column attribute or not.
	AllowRemoveAutoInc bool

	// UsePlanBaselines indicates whether we will use plan baselines to adjust plan.
	UsePlanBaselines bool

	// EvolvePlanBaselines indicates whether we will evolve the plan baselines.
	EvolvePlanBaselines bool

	// EnableExtendedStats indicates whether we enable the extended statistics feature.
	EnableExtendedStats bool

	// Unexported fields should be accessed and set through interfaces like GetReplicaRead() and SetReplicaRead().

	// allowInSubqToJoinAndAgg can be set to false to forbid rewriting the semi join to inner join with agg.
	allowInSubqToJoinAndAgg bool

	// preferRangeScan allows optimizer to always prefer range scan over table scan.
	preferRangeScan bool

	// EnableIndexMerge enables the generation of IndexMergePath.
	enableIndexMerge bool

	// replicaRead is used for reading data from replicas, only follower is supported at this time.
	replicaRead kv.ReplicaReadType
	// ReplicaClosestReadThreshold is the minimum response body size that a cop request should be sent to the closest replica.
	// this variable only take effect when `tidb_follower_read` = 'closest-adaptive'
	ReplicaClosestReadThreshold int64

	// IsolationReadEngines is used to isolation read, tidb only read from the stores whose engine type is in the engines.
	IsolationReadEngines map[kv.StoreType]struct{}

	PlannerSelectBlockAsName []ast.HintTable

	// LockWaitTimeout is the duration waiting for pessimistic lock in milliseconds
	LockWaitTimeout int64

	// MetricSchemaStep indicates the step when query metric schema.
	MetricSchemaStep int64
	// MetricSchemaRangeDuration indicates the step when query metric schema.
	MetricSchemaRangeDuration int64

	// Some data of cluster-level memory tables will be retrieved many times in different inspection rules,
	// and the cost of retrieving some data is expensive. We use the `TableSnapshot` to cache those data
	// and obtain them lazily, and provide a consistent view of inspection tables for each inspection rules.
	// All cached snapshots will be released at the end of retrieving
	InspectionTableCache map[string]TableSnapshot

	// RowEncoder is reused in session for encode row data.
	RowEncoder rowcodec.Encoder

	// SequenceState cache all sequence's latest value accessed by lastval() builtins. It's a session scoped
	// variable, and all public methods of SequenceState are currently-safe.
	SequenceState *SequenceState

	// WindowingUseHighPrecision determines whether to compute window operations without loss of precision.
	// see https://dev.mysql.com/doc/refman/8.0/en/window-function-optimization.html for more details.
	WindowingUseHighPrecision bool

	// FoundInPlanCache indicates whether this statement was found in plan cache.
	FoundInPlanCache bool
	// PrevFoundInPlanCache indicates whether the last statement was found in plan cache.
	PrevFoundInPlanCache bool

	// FoundInBinding indicates whether the execution plan is matched with the hints in the binding.
	FoundInBinding bool
	// PrevFoundInBinding indicates whether the last execution plan is matched with the hints in the binding.
	PrevFoundInBinding bool

	// OptimizerUseInvisibleIndexes indicates whether optimizer can use invisible index
	OptimizerUseInvisibleIndexes bool

	// SelectLimit limits the max counts of select statement's output
	SelectLimit uint64

	// EnableClusteredIndex indicates whether to enable clustered index when creating a new table.
	EnableClusteredIndex ClusteredIndexDefMode

	// PresumeKeyNotExists indicates lazy existence checking is enabled.
	PresumeKeyNotExists bool

	// EnableParallelApply indicates that thether to use parallel apply.
	EnableParallelApply bool

	// EnableRedactLog indicates that whether redact log.
	EnableRedactLog bool

	// ShardAllocateStep indicates the max size of continuous rowid shard in one transaction.
	ShardAllocateStep int64

	// EnableAmendPessimisticTxn indicates if schema change amend is enabled for pessimistic transactions.
	EnableAmendPessimisticTxn bool

	// LastTxnInfo keeps track the info of last committed transaction.
	LastTxnInfo string

	// LastQueryInfo keeps track the info of last query.
	LastQueryInfo sessionstates.QueryInfo

	// LastDDLInfo keeps track the info of last DDL.
	LastDDLInfo sessionstates.LastDDLInfo

	// PartitionPruneMode indicates how and when to prune partitions.
	PartitionPruneMode atomic2.String

	// TxnScope indicates the scope of the transactions. It should be `global` or equal to the value of key `zone` in config.Labels.
	TxnScope kv.TxnScopeVar

	// EnabledRateLimitAction indicates whether enabled ratelimit action during coprocessor
	EnabledRateLimitAction bool

	// EnableAsyncCommit indicates whether to enable the async commit feature.
	EnableAsyncCommit bool

	// Enable1PC indicates whether to enable the one-phase commit feature.
	Enable1PC bool

	// GuaranteeLinearizability indicates whether to guarantee linearizability
	GuaranteeLinearizability bool

	// AnalyzeVersion indicates how TiDB collect and use analyzed statistics.
	AnalyzeVersion int

	// EnableIndexMergeJoin indicates whether to enable index merge join.
	EnableIndexMergeJoin bool

	// TrackAggregateMemoryUsage indicates whether to track the memory usage of aggregate function.
	TrackAggregateMemoryUsage bool

	// TiDBEnableExchangePartition indicates whether to enable exchange partition
	TiDBEnableExchangePartition bool

	// AllowFallbackToTiKV indicates the engine types whose unavailability triggers fallback to TiKV.
	// Now we only support TiFlash.
	AllowFallbackToTiKV map[kv.StoreType]struct{}

	// CTEMaxRecursionDepth indicates The common table expression (CTE) maximum recursion depth.
	// see https://dev.mysql.com/doc/refman/8.0/en/server-system-variables.html#sysvar_cte_max_recursion_depth
	CTEMaxRecursionDepth int

	// The temporary table size threshold, which is different from MySQL. See https://github.com/pingcap/tidb/issues/28691.
	TMPTableSize int64

	// EnableStableResultMode if stabilize query results.
	EnableStableResultMode bool

	// EnablePseudoForOutdatedStats if using pseudo for outdated stats
	EnablePseudoForOutdatedStats bool

	// RegardNULLAsPoint if regard NULL as Point
	RegardNULLAsPoint bool

	// LocalTemporaryTables is *infoschema.LocalTemporaryTables, use interface to avoid circle dependency.
	// It's nil if there is no local temporary table.
	LocalTemporaryTables interface{}

	// TemporaryTableData stores committed kv values for temporary table for current session.
	TemporaryTableData TemporaryTableData

	// MPPStoreLastFailTime records the lastest fail time that a TiFlash store failed. It maps store address(string) to fail time(time.Time).
	MPPStoreLastFailTime *sync.Map

	// MPPStoreFailTTL indicates the duration that protect TiDB from sending task to a new recovered TiFlash.
	MPPStoreFailTTL string

	// ReadStaleness indicates the staleness duration for the following query
	ReadStaleness time.Duration

	// cached is used to optimze the object allocation.
	cached struct {
		curr int8
		data [2]stmtctx.StatementContext
	}

	// Rng stores the rand_seed1 and rand_seed2 for Rand() function
	Rng *mathutil.MysqlRng

	// EnablePaging indicates whether enable paging in coprocessor requests.
	EnablePaging bool

	// EnableLegacyInstanceScope says if SET SESSION can be used to set an instance
	// scope variable. The default is TRUE.
	EnableLegacyInstanceScope bool

	// ReadConsistency indicates the read consistency requirement.
	ReadConsistency ReadConsistencyLevel

	// StatsLoadSyncWait indicates how long to wait for stats load before timeout.
	StatsLoadSyncWait int64

	// SysdateIsNow indicates whether Sysdate is an alias of Now function
	SysdateIsNow bool
	// EnableMutationChecker indicates whether to check data consistency for mutations
	EnableMutationChecker bool
	// AssertionLevel controls how strict the assertions on data mutations should be.
	AssertionLevel AssertionLevel
	// IgnorePreparedCacheCloseStmt controls if ignore the close-stmt command for prepared statement.
	IgnorePreparedCacheCloseStmt bool
	// EnableNewCostInterface is a internal switch to indicates whether to use the new cost calculation interface.
	EnableNewCostInterface bool
	// CostModelVersion is a internal switch to indicates the Cost Model Version.
	CostModelVersion int
	// BatchPendingTiFlashCount shows the threshold of pending TiFlash tables when batch adding.
	BatchPendingTiFlashCount int
	// RcWriteCheckTS indicates whether some special write statements don't get latest tso from PD at RC
	RcWriteCheckTS bool
	// RemoveOrderbyInSubquery indicates whether to remove ORDER BY in subquery.
	RemoveOrderbyInSubquery bool
	// NonTransactionalIgnoreError indicates whether to ignore error in non-transactional statements.
	// When set to false, returns immediately when it meets the first error.
	NonTransactionalIgnoreError bool

	// MaxAllowedPacket indicates the maximum size of a packet for the MySQL protocol.
	MaxAllowedPacket uint64

	// TiFlash related optimization, only for MPP.
	TiFlashFineGrainedShuffleStreamCount int64
	TiFlashFineGrainedShuffleBatchSize   uint64

	// RequestSourceType is the type of inner request.
	RequestSourceType string

	// MemoryDebugModeMinHeapInUse indicated the minimum heapInUse threshold that triggers the memoryDebugMode.
	MemoryDebugModeMinHeapInUse int64
	// MemoryDebugModeAlarmRatio indicated the allowable bias ratio of memory tracking accuracy check.
	// When `(memory trakced by tidb) * (1+MemoryDebugModeAlarmRatio) < actual heapInUse`, an alarm log will be recorded.
	MemoryDebugModeAlarmRatio int64

	// EnableAnalyzeSnapshot indicates whether to read data on snapshot when collecting statistics.
	// When it is false, ANALYZE reads the latest data.
	// When it is true, ANALYZE reads data on the snapshot at the beginning of ANALYZE.
	EnableAnalyzeSnapshot bool

	// DefaultStrMatchSelectivity adjust the estimation strategy for string matching expressions that can't be estimated by building into range.
	// when > 0: it's the selectivity for the expression.
	// when = 0: try to use TopN to evaluate the like expression to estimate the selectivity.
	DefaultStrMatchSelectivity float64

	// TiFlashFastScan indicates whether use fast scan in TiFlash
	TiFlashFastScan bool

	// PrimaryKeyRequired indicates if sql_require_primary_key sysvar is set
	PrimaryKeyRequired bool

	// EnablePreparedPlanCache indicates whether to enable prepared plan cache.
	EnablePreparedPlanCache bool

	// GeneralPlanCacheSize controls the size of general plan cache.
	PreparedPlanCacheSize uint64

	// EnableGeneralPlanCache indicates whether to enable general plan cache.
	EnableGeneralPlanCache bool

	// GeneralPlanCacheSize controls the size of general plan cache.
	GeneralPlanCacheSize uint64

	// ConstraintCheckInPlacePessimistic controls whether to skip the locking of some keys in pessimistic transactions.
	// Postpone the conflict check and constraint check to prewrite or later pessimistic locking requests.
	ConstraintCheckInPlacePessimistic bool

	// EnableTiFlashReadForWriteStmt indicates whether to enable TiFlash to read for write statements.
	EnableTiFlashReadForWriteStmt bool

	// EnableUnsafeSubstitute indicates whether to enable generate column takes unsafe substitute.
	EnableUnsafeSubstitute bool

	// ForeignKeyChecks indicates whether to enable foreign key constraint check.
	ForeignKeyChecks bool

	// RangeMaxSize is the max memory limit for ranges. When the optimizer estimates that the memory usage of complete
	// ranges would exceed the limit, it chooses less accurate ranges such as full range. 0 indicates that there is no
	// memory limit for ranges.
	RangeMaxSize int64

	// LastPlanReplayerToken indicates the last plan replayer token
	LastPlanReplayerToken string

	HookContext
<<<<<<< HEAD

	EnableReuseCheck bool
	// ChunkPool Several chunks and columns are cached
	ChunkPool struct {
		Lock  sync.Mutex
		Alloc chunk.Allocator
=======
	// chunkPool Several chunks and columns are cached
	chunkPool struct {
		lock  sync.Mutex
		alloc chunk.Allocator
>>>>>>> 5fbc0c6d
	}
}

// GetNewChunk Attempt to request memory from the chunk pool
// thread safety
func (s *SessionVars) GetNewChunk(fields []*types.FieldType, capacity int) *chunk.Chunk {
	//Chunk memory pool is not set
<<<<<<< HEAD
	if s.ChunkPool.Alloc == nil {
		return chunk.NewChunkWithCapacity(fields, capacity)
	}

	s.ChunkPool.Lock.Lock()
	defer s.ChunkPool.Lock.Unlock()
	chk := chunk.NewChunkWithAllocCapacity(fields, capacity, s.ChunkPool.Alloc)
=======
	if s.chunkPool.alloc == nil {
		return chunk.NewChunkWithCapacity(fields, capacity)
	}

	s.chunkPool.lock.Lock()
	defer s.chunkPool.lock.Unlock()
	chk := chunk.NewChunkWithAllocCapacity(fields, capacity, s.chunkPool.alloc)
>>>>>>> 5fbc0c6d
	return chk
}

// GetNewChunkWithCapacity Attempt to request memory from the chunk pool
// thread safety
func (s *SessionVars) GetNewChunkWithCapacity(fields []*types.FieldType, capacity int, maxCachesize int) *chunk.Chunk {
<<<<<<< HEAD
	if s.ChunkPool.Alloc == nil {
		return chunk.New(fields, capacity, maxCachesize)
	}
	s.ChunkPool.Lock.Lock()
	defer s.ChunkPool.Lock.Unlock()
	chk := s.ChunkPool.Alloc.Alloc(fields, capacity, maxCachesize)
=======
	if s.chunkPool.alloc == nil {
		return chunk.New(fields, capacity, maxCachesize)
	}
	s.chunkPool.lock.Lock()
	defer s.chunkPool.lock.Unlock()
	chk := s.chunkPool.alloc.Alloc(fields, capacity, maxCachesize)
>>>>>>> 5fbc0c6d
	return chk
}

func (s *SessionVars) SetAlloc(alloc chunk.Allocator) {
<<<<<<< HEAD
	if mysql.HasCursorExistsFlag(s.Status) || !s.EnableReuseCheck {
		alloc = nil
	}
	s.ChunkPool = struct {
		Lock  sync.Mutex
		Alloc chunk.Allocator
	}{Alloc: alloc}
}

func (s *SessionVars) GetAlloc() chunk.Allocator {
	return s.ChunkPool.Alloc
=======
	if mysql.HasCursorExistsFlag(s.Status) {
		alloc = nil
	}
	s.chunkPool = struct {
		lock  sync.Mutex
		alloc chunk.Allocator
	}{alloc: alloc}
>>>>>>> 5fbc0c6d
}

// GetPreparedStmtByName returns the prepared statement specified by stmtName.
func (s *SessionVars) GetPreparedStmtByName(stmtName string) (interface{}, error) {
	stmtID, ok := s.PreparedStmtNameToID[stmtName]
	if !ok {
		return nil, ErrStmtNotFound
	}
	return s.GetPreparedStmtByID(stmtID)
}

// GetPreparedStmtByID returns the prepared statement specified by stmtID.
func (s *SessionVars) GetPreparedStmtByID(stmtID uint32) (interface{}, error) {
	stmt, ok := s.PreparedStmts[stmtID]
	if !ok {
		return nil, ErrStmtNotFound
	}
	return stmt, nil
}

// InitStatementContext initializes a StatementContext, the object is reused to reduce allocation.
func (s *SessionVars) InitStatementContext() *stmtctx.StatementContext {
	s.cached.curr = (s.cached.curr + 1) % 2
	s.cached.data[s.cached.curr] = stmtctx.StatementContext{}
	return &s.cached.data[s.cached.curr]
}

// AllocMPPTaskID allocates task id for mpp tasks. It will reset the task id if the query's
// startTs is different.
func (s *SessionVars) AllocMPPTaskID(startTS uint64) int64 {
	s.mppTaskIDAllocator.mu.Lock()
	defer s.mppTaskIDAllocator.mu.Unlock()
	if s.mppTaskIDAllocator.lastTS == startTS {
		s.mppTaskIDAllocator.taskID++
		return s.mppTaskIDAllocator.taskID
	}
	s.mppTaskIDAllocator.lastTS = startTS
	s.mppTaskIDAllocator.taskID = 1
	return 1
}

// IsMPPAllowed returns whether mpp execution is allowed.
func (s *SessionVars) IsMPPAllowed() bool {
	return s.allowMPPExecution
}

// IsMPPEnforced returns whether mpp execution is enforced.
func (s *SessionVars) IsMPPEnforced() bool {
	return s.allowMPPExecution && s.enforceMPPExecution
}

// RaiseWarningWhenMPPEnforced will raise a warning when mpp mode is enforced and executing explain statement.
// TODO: Confirm whether this function will be inlined and
// omit the overhead of string construction when calling with false condition.
func (s *SessionVars) RaiseWarningWhenMPPEnforced(warning string) {
	if s.IsMPPEnforced() && s.StmtCtx.InExplainStmt {
		s.StmtCtx.AppendWarning(errors.New(warning))
	}
}

// CheckAndGetTxnScope will return the transaction scope we should use in the current session.
func (s *SessionVars) CheckAndGetTxnScope() string {
	if s.InRestrictedSQL || !EnableLocalTxn.Load() {
		return kv.GlobalTxnScope
	}
	if s.TxnScope.GetVarValue() == kv.LocalTxnScope {
		return s.TxnScope.GetTxnScope()
	}
	return kv.GlobalTxnScope
}

// IsDynamicPartitionPruneEnabled indicates whether dynamic partition prune enabled
// Note that: IsDynamicPartitionPruneEnabled only indicates whether dynamic partition prune mode is enabled according to
// session variable, it isn't guaranteed to be used during query due to other conditions checking.
func (s *SessionVars) IsDynamicPartitionPruneEnabled() bool {
	return PartitionPruneMode(s.PartitionPruneMode.Load()) == Dynamic
}

// BuildParserConfig generate parser.ParserConfig for initial parser
func (s *SessionVars) BuildParserConfig() parser.ParserConfig {
	return parser.ParserConfig{
		EnableWindowFunction:        s.EnableWindowFunction,
		EnableStrictDoubleTypeCheck: s.EnableStrictDoubleTypeCheck,
		SkipPositionRecording:       true,
	}
}

// AllocNewPlanID alloc new ID
func (s *SessionVars) AllocNewPlanID() int {
	s.PlanID++
	return s.PlanID
}

const (
	// PlacementModeStrict indicates all placement operations should be checked strictly in ddl
	PlacementModeStrict string = "STRICT"
	// PlacementModeIgnore indicates ignore all placement operations in ddl
	PlacementModeIgnore string = "IGNORE"
)

// PartitionPruneMode presents the prune mode used.
type PartitionPruneMode string

const (
	// Static indicates only prune at plan phase.
	Static PartitionPruneMode = "static"
	// Dynamic indicates only prune at execute phase.
	Dynamic PartitionPruneMode = "dynamic"

	// Don't use out-of-date mode.

	// StaticOnly is out-of-date.
	StaticOnly PartitionPruneMode = "static-only"
	// DynamicOnly is out-of-date.
	DynamicOnly PartitionPruneMode = "dynamic-only"
	// StaticButPrepareDynamic is out-of-date.
	StaticButPrepareDynamic PartitionPruneMode = "static-collect-dynamic"
)

// Valid indicate PruneMode is validated.
func (p PartitionPruneMode) Valid() bool {
	switch p {
	case Static, Dynamic, StaticOnly, DynamicOnly:
		return true
	default:
		return false
	}
}

// Update updates out-of-date PruneMode.
func (p PartitionPruneMode) Update() PartitionPruneMode {
	switch p {
	case StaticOnly, StaticButPrepareDynamic:
		return Static
	case DynamicOnly:
		return Dynamic
	default:
		return p
	}
}

// PreparedParams contains the parameters of the current prepared statement when executing it.
type PreparedParams []types.Datum

func (pps PreparedParams) String() string {
	if len(pps) == 0 {
		return ""
	}
	return " [arguments: " + types.DatumsToStrNoErr(pps) + "]"
}

// ConnectionInfo presents the connection information, which is mainly used by audit logs.
type ConnectionInfo struct {
	ConnectionID      uint64
	ConnectionType    string
	Host              string
	ClientIP          string
	ClientPort        string
	ServerID          int
	ServerPort        int
	Duration          float64
	User              string
	ServerOSLoginUser string
	OSVersion         string
	ClientVersion     string
	ServerVersion     string
	SSLVersion        string
	PID               int
	DB                string
}

const (
	// ConnTypeSocket indicates socket without TLS.
	ConnTypeSocket string = "Socket"
	// ConnTypeUnixSocket indicates Unix Socket.
	ConnTypeUnixSocket string = "UnixSocket"
	// ConnTypeTLS indicates socket with TLS.
	ConnTypeTLS string = "SSL/TLS"
)

// IsSecureTransport checks whether the connection is secure.
func (connInfo *ConnectionInfo) IsSecureTransport() bool {
	switch connInfo.ConnectionType {
	case ConnTypeUnixSocket, ConnTypeTLS:
		return true
	}
	return false
}

// NewSessionVars creates a session vars object.
func NewSessionVars(hctx HookContext) *SessionVars {
	vars := &SessionVars{
		userVars: struct {
			lock   sync.RWMutex
			values map[string]types.Datum
			types  map[string]*types.FieldType
		}{
			values: make(map[string]types.Datum),
			types:  make(map[string]*types.FieldType),
		},
		systems:                       make(map[string]string),
		stmtVars:                      make(map[string]string),
		PreparedStmts:                 make(map[uint32]interface{}),
		PreparedStmtNameToID:          make(map[string]uint32),
		PreparedParams:                make([]types.Datum, 0, 10),
		TxnCtx:                        &TransactionContext{},
		RetryInfo:                     &RetryInfo{},
		ActiveRoles:                   make([]*auth.RoleIdentity, 0, 10),
		StrictSQLMode:                 true,
		AutoIncrementIncrement:        DefAutoIncrementIncrement,
		AutoIncrementOffset:           DefAutoIncrementOffset,
		Status:                        mysql.ServerStatusAutocommit,
		StmtCtx:                       new(stmtctx.StatementContext),
		AllowAggPushDown:              false,
		AllowCartesianBCJ:             DefOptCartesianBCJ,
		MPPOuterJoinFixedBuildSide:    DefOptMPPOuterJoinFixedBuildSide,
		BroadcastJoinThresholdSize:    DefBroadcastJoinThresholdSize,
		BroadcastJoinThresholdCount:   DefBroadcastJoinThresholdSize,
		OptimizerSelectivityLevel:     DefTiDBOptimizerSelectivityLevel,
		EnableOuterJoinReorder:        DefTiDBEnableOuterJoinReorder,
		RetryLimit:                    DefTiDBRetryLimit,
		DisableTxnAutoRetry:           DefTiDBDisableTxnAutoRetry,
		DDLReorgPriority:              kv.PriorityLow,
		allowInSubqToJoinAndAgg:       DefOptInSubqToJoinAndAgg,
		preferRangeScan:               DefOptPreferRangeScan,
		EnableCorrelationAdjustment:   DefOptEnableCorrelationAdjustment,
		LimitPushDownThreshold:        DefOptLimitPushDownThreshold,
		CorrelationThreshold:          DefOptCorrelationThreshold,
		CorrelationExpFactor:          DefOptCorrelationExpFactor,
		cpuFactor:                     DefOptCPUFactor,
		copCPUFactor:                  DefOptCopCPUFactor,
		CopTiFlashConcurrencyFactor:   DefOptTiFlashConcurrencyFactor,
		networkFactor:                 DefOptNetworkFactor,
		scanFactor:                    DefOptScanFactor,
		descScanFactor:                DefOptDescScanFactor,
		seekFactor:                    DefOptSeekFactor,
		memoryFactor:                  DefOptMemoryFactor,
		diskFactor:                    DefOptDiskFactor,
		concurrencyFactor:             DefOptConcurrencyFactor,
		enableForceInlineCTE:          DefOptForceInlineCTE,
		EnableVectorizedExpression:    DefEnableVectorizedExpression,
		CommandValue:                  uint32(mysql.ComSleep),
		TiDBOptJoinReorderThreshold:   DefTiDBOptJoinReorderThreshold,
		SlowQueryFile:                 config.GetGlobalConfig().Log.SlowQueryFile,
		WaitSplitRegionFinish:         DefTiDBWaitSplitRegionFinish,
		WaitSplitRegionTimeout:        DefWaitSplitRegionTimeout,
		enableIndexMerge:              DefTiDBEnableIndexMerge,
		NoopFuncsMode:                 TiDBOptOnOffWarn(DefTiDBEnableNoopFuncs),
		replicaRead:                   kv.ReplicaReadLeader,
		AllowRemoveAutoInc:            DefTiDBAllowRemoveAutoInc,
		UsePlanBaselines:              DefTiDBUsePlanBaselines,
		EvolvePlanBaselines:           DefTiDBEvolvePlanBaselines,
		EnableExtendedStats:           false,
		IsolationReadEngines:          make(map[kv.StoreType]struct{}),
		LockWaitTimeout:               DefInnodbLockWaitTimeout * 1000,
		MetricSchemaStep:              DefTiDBMetricSchemaStep,
		MetricSchemaRangeDuration:     DefTiDBMetricSchemaRangeDuration,
		SequenceState:                 NewSequenceState(),
		WindowingUseHighPrecision:     true,
		PrevFoundInPlanCache:          DefTiDBFoundInPlanCache,
		FoundInPlanCache:              DefTiDBFoundInPlanCache,
		PrevFoundInBinding:            DefTiDBFoundInBinding,
		FoundInBinding:                DefTiDBFoundInBinding,
		SelectLimit:                   math.MaxUint64,
		AllowAutoRandExplicitInsert:   DefTiDBAllowAutoRandExplicitInsert,
		EnableClusteredIndex:          DefTiDBEnableClusteredIndex,
		EnableParallelApply:           DefTiDBEnableParallelApply,
		ShardAllocateStep:             DefTiDBShardAllocateStep,
		EnableAmendPessimisticTxn:     DefTiDBEnableAmendPessimisticTxn,
		PartitionPruneMode:            *atomic2.NewString(DefTiDBPartitionPruneMode),
		TxnScope:                      kv.NewDefaultTxnScopeVar(),
		EnabledRateLimitAction:        DefTiDBEnableRateLimitAction,
		EnableAsyncCommit:             DefTiDBEnableAsyncCommit,
		Enable1PC:                     DefTiDBEnable1PC,
		GuaranteeLinearizability:      DefTiDBGuaranteeLinearizability,
		AnalyzeVersion:                DefTiDBAnalyzeVersion,
		EnableIndexMergeJoin:          DefTiDBEnableIndexMergeJoin,
		AllowFallbackToTiKV:           make(map[kv.StoreType]struct{}),
		CTEMaxRecursionDepth:          DefCTEMaxRecursionDepth,
		TMPTableSize:                  DefTiDBTmpTableMaxSize,
		MPPStoreLastFailTime:          new(sync.Map),
		MPPStoreFailTTL:               DefTiDBMPPStoreFailTTL,
		Rng:                           mathutil.NewWithTime(),
		StatsLoadSyncWait:             StatsLoadSyncWait.Load(),
		EnableLegacyInstanceScope:     DefEnableLegacyInstanceScope,
		RemoveOrderbyInSubquery:       DefTiDBRemoveOrderbyInSubquery,
		EnableSkewDistinctAgg:         DefTiDBSkewDistinctAgg,
		Enable3StageDistinctAgg:       DefTiDB3StageDistinctAgg,
		MaxAllowedPacket:              DefMaxAllowedPacket,
		TiFlashFastScan:               DefTiFlashFastScan,
		EnableTiFlashReadForWriteStmt: DefTiDBEnableTiFlashReadForWriteStmt,
		ForeignKeyChecks:              DefTiDBForeignKeyChecks,
		HookContext:                   hctx,
	}
	vars.KVVars = tikvstore.NewVariables(&vars.Killed)
	vars.Concurrency = Concurrency{
		indexLookupConcurrency:     DefIndexLookupConcurrency,
		indexSerialScanConcurrency: DefIndexSerialScanConcurrency,
		indexLookupJoinConcurrency: DefIndexLookupJoinConcurrency,
		hashJoinConcurrency:        DefTiDBHashJoinConcurrency,
		projectionConcurrency:      DefTiDBProjectionConcurrency,
		distSQLScanConcurrency:     DefDistSQLScanConcurrency,
		hashAggPartialConcurrency:  DefTiDBHashAggPartialConcurrency,
		hashAggFinalConcurrency:    DefTiDBHashAggFinalConcurrency,
		windowConcurrency:          DefTiDBWindowConcurrency,
		mergeJoinConcurrency:       DefTiDBMergeJoinConcurrency,
		streamAggConcurrency:       DefTiDBStreamAggConcurrency,
		ExecutorConcurrency:        DefExecutorConcurrency,
	}
	vars.MemQuota = MemQuota{
		MemQuotaQuery:      DefTiDBMemQuotaQuery,
		MemQuotaApplyCache: DefTiDBMemQuotaApplyCache,
	}
	vars.BatchSize = BatchSize{
		IndexJoinBatchSize: DefIndexJoinBatchSize,
		IndexLookupSize:    DefIndexLookupSize,
		InitChunkSize:      DefInitChunkSize,
		MaxChunkSize:       DefMaxChunkSize,
		MinPagingSize:      DefMinPagingSize,
		MaxPagingSize:      DefMaxPagingSize,
	}
	vars.DMLBatchSize = DefDMLBatchSize
	vars.AllowBatchCop = DefTiDBAllowBatchCop
	vars.allowMPPExecution = DefTiDBAllowMPPExecution
	vars.HashExchangeWithNewCollation = DefTiDBHashExchangeWithNewCollation
	vars.enforceMPPExecution = DefTiDBEnforceMPPExecution
	vars.TiFlashMaxThreads = DefTiFlashMaxThreads
	vars.MPPStoreFailTTL = DefTiDBMPPStoreFailTTL

	for _, engine := range config.GetGlobalConfig().IsolationRead.Engines {
		switch engine {
		case kv.TiFlash.Name():
			vars.IsolationReadEngines[kv.TiFlash] = struct{}{}
		case kv.TiKV.Name():
			vars.IsolationReadEngines[kv.TiKV] = struct{}{}
		case kv.TiDB.Name():
			vars.IsolationReadEngines[kv.TiDB] = struct{}{}
		}
	}
	if !EnableLocalTxn.Load() {
		vars.TxnScope = kv.NewGlobalTxnScopeVar()
	}
	vars.systems[CharacterSetConnection], vars.systems[CollationConnection] = charset.GetDefaultCharsetAndCollate()
	return vars
}

// GetAllowInSubqToJoinAndAgg get AllowInSubqToJoinAndAgg from sql hints and SessionVars.allowInSubqToJoinAndAgg.
func (s *SessionVars) GetAllowInSubqToJoinAndAgg() bool {
	if s.StmtCtx.HasAllowInSubqToJoinAndAggHint {
		return s.StmtCtx.AllowInSubqToJoinAndAgg
	}
	return s.allowInSubqToJoinAndAgg
}

// SetAllowInSubqToJoinAndAgg set SessionVars.allowInSubqToJoinAndAgg.
func (s *SessionVars) SetAllowInSubqToJoinAndAgg(val bool) {
	s.allowInSubqToJoinAndAgg = val
}

// GetAllowPreferRangeScan get preferRangeScan from SessionVars.preferRangeScan.
func (s *SessionVars) GetAllowPreferRangeScan() bool {
	return s.preferRangeScan
}

// SetAllowPreferRangeScan set SessionVars.preferRangeScan.
func (s *SessionVars) SetAllowPreferRangeScan(val bool) {
	s.preferRangeScan = val
}

// GetEnableCascadesPlanner get EnableCascadesPlanner from sql hints and SessionVars.EnableCascadesPlanner.
func (s *SessionVars) GetEnableCascadesPlanner() bool {
	if s.StmtCtx.HasEnableCascadesPlannerHint {
		return s.StmtCtx.EnableCascadesPlanner
	}
	return s.EnableCascadesPlanner
}

// SetEnableCascadesPlanner set SessionVars.EnableCascadesPlanner.
func (s *SessionVars) SetEnableCascadesPlanner(val bool) {
	s.EnableCascadesPlanner = val
}

// GetEnableIndexMerge get EnableIndexMerge from SessionVars.enableIndexMerge.
func (s *SessionVars) GetEnableIndexMerge() bool {
	return s.enableIndexMerge
}

// SetEnableIndexMerge set SessionVars.enableIndexMerge.
func (s *SessionVars) SetEnableIndexMerge(val bool) {
	s.enableIndexMerge = val
}

// GetEnablePseudoForOutdatedStats get EnablePseudoForOutdatedStats from SessionVars.EnablePseudoForOutdatedStats.
func (s *SessionVars) GetEnablePseudoForOutdatedStats() bool {
	return s.EnablePseudoForOutdatedStats
}

// SetEnablePseudoForOutdatedStats set SessionVars.EnablePseudoForOutdatedStats.
func (s *SessionVars) SetEnablePseudoForOutdatedStats(val bool) {
	s.EnablePseudoForOutdatedStats = val
}

// GetReplicaRead get ReplicaRead from sql hints and SessionVars.replicaRead.
func (s *SessionVars) GetReplicaRead() kv.ReplicaReadType {
	if s.StmtCtx.HasReplicaReadHint {
		return kv.ReplicaReadType(s.StmtCtx.ReplicaRead)
	}
	// if closest-adaptive is unavailable, fallback to leader read
	if s.replicaRead == kv.ReplicaReadClosestAdaptive && !IsAdaptiveReplicaReadEnabled() {
		return kv.ReplicaReadLeader
	}
	return s.replicaRead
}

// SetReplicaRead set SessionVars.replicaRead.
func (s *SessionVars) SetReplicaRead(val kv.ReplicaReadType) {
	s.replicaRead = val
}

// IsReplicaReadClosestAdaptive returns whether adaptive closest replica can be enabled.
func (s *SessionVars) IsReplicaReadClosestAdaptive() bool {
	return s.replicaRead == kv.ReplicaReadClosestAdaptive && IsAdaptiveReplicaReadEnabled()
}

// GetWriteStmtBufs get pointer of SessionVars.writeStmtBufs.
func (s *SessionVars) GetWriteStmtBufs() *WriteStmtBufs {
	return &s.writeStmtBufs
}

// GetSplitRegionTimeout gets split region timeout.
func (s *SessionVars) GetSplitRegionTimeout() time.Duration {
	return time.Duration(s.WaitSplitRegionTimeout) * time.Second
}

// GetIsolationReadEngines gets isolation read engines.
func (s *SessionVars) GetIsolationReadEngines() map[kv.StoreType]struct{} {
	return s.IsolationReadEngines
}

// CleanBuffers cleans the temporary bufs
func (s *SessionVars) CleanBuffers() {
	s.GetWriteStmtBufs().clean()
}

// AllocPlanColumnID allocates column id for plan.
func (s *SessionVars) AllocPlanColumnID() int64 {
	s.PlanColumnID++
	return s.PlanColumnID
}

// GetCharsetInfo gets charset and collation for current context.
// What character set should the server translate a statement to after receiving it?
// For this, the server uses the character_set_connection and collation_connection system variables.
// It converts statements sent by the client from character_set_client to character_set_connection
// (except for string literals that have an introducer such as _latin1 or _utf8).
// collation_connection is important for comparisons of literal strings.
// For comparisons of strings with column values, collation_connection does not matter because columns
// have their own collation, which has a higher collation precedence.
// See https://dev.mysql.com/doc/refman/5.7/en/charset-connection.html
func (s *SessionVars) GetCharsetInfo() (charset, collation string) {
	charset = s.systems[CharacterSetConnection]
	collation = s.systems[CollationConnection]
	return
}

// GetParseParams gets the parse parameters from session variables.
func (s *SessionVars) GetParseParams() []parser.ParseParam {
	chs, coll := s.GetCharsetInfo()
	cli, err := s.GetSessionOrGlobalSystemVar(CharacterSetClient)
	if err != nil {
		cli = ""
	}
	return []parser.ParseParam{
		parser.CharsetConnection(chs),
		parser.CollationConnection(coll),
		parser.CharsetClient(cli),
	}
}

// SetStringUserVar set the value and collation for user defined variable.
func (s *SessionVars) SetStringUserVar(name string, strVal string, collation string) {
	name = strings.ToLower(name)
	if len(collation) > 0 {
		s.SetUserVarVal(name, types.NewCollationStringDatum(stringutil.Copy(strVal), collation))
	} else {
		_, collation = s.GetCharsetInfo()
		s.SetUserVarVal(name, types.NewCollationStringDatum(stringutil.Copy(strVal), collation))
	}
}

// UnsetUserVar unset an user defined variable by name.
func (s *SessionVars) UnsetUserVar(varName string) {
	varName = strings.ToLower(varName)
	s.userVars.lock.Lock()
	defer s.userVars.lock.Unlock()
	delete(s.userVars.values, varName)
	delete(s.userVars.types, varName)
}

// SetLastInsertID saves the last insert id to the session context.
// TODO: we may store the result for last_insert_id sys var later.
func (s *SessionVars) SetLastInsertID(insertID uint64) {
	s.StmtCtx.LastInsertID = insertID
}

// SetStatusFlag sets the session server status variable.
// If on is true sets the flag in session status,
// otherwise removes the flag.
func (s *SessionVars) SetStatusFlag(flag uint16, on bool) {
	if on {
		s.Status |= flag
		return
	}
	s.Status &= ^flag
}

// GetStatusFlag gets the session server status variable, returns true if it is on.
func (s *SessionVars) GetStatusFlag(flag uint16) bool {
	return s.Status&flag > 0
}

// SetInTxn sets whether the session is in transaction.
// It also updates the IsExplicit flag in TxnCtx if val is true.
func (s *SessionVars) SetInTxn(val bool) {
	s.SetStatusFlag(mysql.ServerStatusInTrans, val)
	if val {
		s.TxnCtx.IsExplicit = val
	}
}

// InTxn returns if the session is in transaction.
func (s *SessionVars) InTxn() bool {
	return s.GetStatusFlag(mysql.ServerStatusInTrans)
}

// IsAutocommit returns if the session is set to autocommit.
func (s *SessionVars) IsAutocommit() bool {
	return s.GetStatusFlag(mysql.ServerStatusAutocommit)
}

// IsIsolation if true it means the transaction is at that isolation level.
func (s *SessionVars) IsIsolation(isolation string) bool {
	if s.TxnCtx.Isolation != "" {
		return s.TxnCtx.Isolation == isolation
	}
	if s.txnIsolationLevelOneShot.state == oneShotUse {
		s.TxnCtx.Isolation = s.txnIsolationLevelOneShot.value
	}
	if s.TxnCtx.Isolation == "" {
		s.TxnCtx.Isolation, _ = s.GetSystemVar(TxnIsolation)
	}
	return s.TxnCtx.Isolation == isolation
}

// IsolationLevelForNewTxn returns the isolation level if we want to enter a new transaction
func (s *SessionVars) IsolationLevelForNewTxn() (isolation string) {
	if s.InTxn() {
		if s.txnIsolationLevelOneShot.state == oneShotSet {
			isolation = s.txnIsolationLevelOneShot.value
		}
	} else {
		if s.txnIsolationLevelOneShot.state == oneShotUse {
			isolation = s.txnIsolationLevelOneShot.value
		}
	}

	if isolation == "" {
		isolation, _ = s.GetSystemVar(TxnIsolation)
	}

	return
}

// SetTxnIsolationLevelOneShotStateForNextTxn sets the txnIsolationLevelOneShot.state for next transaction.
func (s *SessionVars) SetTxnIsolationLevelOneShotStateForNextTxn() {
	if isoLevelOneShot := &s.txnIsolationLevelOneShot; isoLevelOneShot.state != oneShotDef {
		switch isoLevelOneShot.state {
		case oneShotSet:
			isoLevelOneShot.state = oneShotUse
		case oneShotUse:
			isoLevelOneShot.state = oneShotDef
			isoLevelOneShot.value = ""
		}
	}
}

// IsPessimisticReadConsistency if true it means the statement is in an read consistency pessimistic transaction.
func (s *SessionVars) IsPessimisticReadConsistency() bool {
	return s.TxnCtx.IsPessimistic && s.IsIsolation(ast.ReadCommitted)
}

// GetNextPreparedStmtID generates and returns the next session scope prepared statement id.
func (s *SessionVars) GetNextPreparedStmtID() uint32 {
	s.preparedStmtID++
	return s.preparedStmtID
}

// SetNextPreparedStmtID sets the next prepared statement id. It's only used in restoring session states.
func (s *SessionVars) SetNextPreparedStmtID(preparedStmtID uint32) {
	s.preparedStmtID = preparedStmtID
}

// Location returns the value of time_zone session variable. If it is nil, then return time.Local.
func (s *SessionVars) Location() *time.Location {
	loc := s.TimeZone
	if loc == nil {
		loc = timeutil.SystemLocation()
	}
	return loc
}

// GetSystemVar gets the string value of a system variable.
func (s *SessionVars) GetSystemVar(name string) (string, bool) {
	if name == WarningCount {
		return strconv.Itoa(s.SysWarningCount), true
	} else if name == ErrorCount {
		return strconv.Itoa(int(s.SysErrorCount)), true
	}
	if val, ok := s.stmtVars[name]; ok {
		return val, ok
	}
	val, ok := s.systems[name]
	return val, ok
}

func (s *SessionVars) setDDLReorgPriority(val string) {
	val = strings.ToLower(val)
	switch val {
	case "priority_low":
		s.DDLReorgPriority = kv.PriorityLow
	case "priority_normal":
		s.DDLReorgPriority = kv.PriorityNormal
	case "priority_high":
		s.DDLReorgPriority = kv.PriorityHigh
	default:
		s.DDLReorgPriority = kv.PriorityLow
	}
}

type planCacheStmtKey string

func (k planCacheStmtKey) Hash() []byte {
	return []byte(k)
}

// AddGeneralPlanCacheStmt adds this PlanCacheStmt into general-plan-cache-stmt cache
func (s *SessionVars) AddGeneralPlanCacheStmt(sql string, stmt interface{}) {
	if s.generalPlanCacheStmts == nil {
		s.generalPlanCacheStmts = kvcache.NewSimpleLRUCache(uint(s.GeneralPlanCacheSize), 0, 0)
	}
	s.generalPlanCacheStmts.Put(planCacheStmtKey(sql), stmt)
}

// GetGeneralPlanCacheStmt gets the PlanCacheStmt.
func (s *SessionVars) GetGeneralPlanCacheStmt(sql string) interface{} {
	if s.generalPlanCacheStmts == nil {
		return nil
	}
	stmt, _ := s.generalPlanCacheStmts.Get(planCacheStmtKey(sql))
	return stmt
}

// AddPreparedStmt adds prepareStmt to current session and count in global.
func (s *SessionVars) AddPreparedStmt(stmtID uint32, stmt interface{}) error {
	if _, exists := s.PreparedStmts[stmtID]; !exists {
		valStr, _ := s.GetSystemVar(MaxPreparedStmtCount)
		maxPreparedStmtCount, err := strconv.ParseInt(valStr, 10, 64)
		if err != nil {
			maxPreparedStmtCount = DefMaxPreparedStmtCount
		}
		newPreparedStmtCount := atomic.AddInt64(&PreparedStmtCount, 1)
		if maxPreparedStmtCount >= 0 && newPreparedStmtCount > maxPreparedStmtCount {
			atomic.AddInt64(&PreparedStmtCount, -1)
			return ErrMaxPreparedStmtCountReached.GenWithStackByArgs(maxPreparedStmtCount)
		}
		metrics.PreparedStmtGauge.Set(float64(newPreparedStmtCount))
	}
	s.PreparedStmts[stmtID] = stmt
	return nil
}

// RemovePreparedStmt removes preparedStmt from current session and decrease count in global.
func (s *SessionVars) RemovePreparedStmt(stmtID uint32) {
	_, exists := s.PreparedStmts[stmtID]
	if !exists {
		return
	}
	delete(s.PreparedStmts, stmtID)
	afterMinus := atomic.AddInt64(&PreparedStmtCount, -1)
	metrics.PreparedStmtGauge.Set(float64(afterMinus))
}

// WithdrawAllPreparedStmt remove all preparedStmt in current session and decrease count in global.
func (s *SessionVars) WithdrawAllPreparedStmt() {
	psCount := len(s.PreparedStmts)
	if psCount == 0 {
		return
	}
	afterMinus := atomic.AddInt64(&PreparedStmtCount, -int64(psCount))
	metrics.PreparedStmtGauge.Set(float64(afterMinus))
}

// SetStmtVar sets the value of a system variable temporarily
func (s *SessionVars) setStmtVar(name string, val string) error {
	s.stmtVars[name] = val
	return nil
}

// ClearStmtVars clear temporarily system variables.
func (s *SessionVars) ClearStmtVars() {
	s.stmtVars = make(map[string]string)
}

// GetSessionOrGlobalSystemVar gets a system variable.
// If it is a session only variable, use the default value defined in code.
// Returns error if there is no such variable.
func (s *SessionVars) GetSessionOrGlobalSystemVar(name string) (string, error) {
	sv := GetSysVar(name)
	if sv == nil {
		return "", ErrUnknownSystemVar.GenWithStackByArgs(name)
	}
	if sv.HasNoneScope() {
		return sv.Value, nil
	}
	if sv.HasSessionScope() {
		// Populate the value to s.systems if it is not there already.
		// in future should be already loaded on session init
		if sv.GetSession != nil {
			// shortcut to the getter, we won't use the value
			return sv.GetSessionFromHook(s)
		}
		if _, ok := s.systems[sv.Name]; !ok {
			if sv.HasGlobalScope() {
				if val, err := s.GlobalVarsAccessor.GetGlobalSysVar(sv.Name); err == nil {
					s.systems[sv.Name] = val
				}
			} else {
				s.systems[sv.Name] = sv.Value // no global scope, use default
			}
		}
		return sv.GetSessionFromHook(s)
	}
	return sv.GetGlobalFromHook(s)
}

// GetSessionStatesSystemVar gets the session variable value for session states.
// It's only used for encoding session states when migrating a session.
// The returned boolean indicates whether to keep this value in the session states.
func (s *SessionVars) GetSessionStatesSystemVar(name string) (string, bool, error) {
	sv := GetSysVar(name)
	if sv == nil {
		return "", false, ErrUnknownSystemVar.GenWithStackByArgs(name)
	}
	// Call GetStateValue first if it exists. Otherwise, call GetSession.
	if sv.GetStateValue != nil {
		return sv.GetStateValue(s)
	}
	if sv.GetSession != nil {
		val, err := sv.GetSessionFromHook(s)
		return val, err == nil, err
	}
	// Only get the cached value. No need to check the global or default value.
	if val, ok := s.systems[sv.Name]; ok {
		return val, true, nil
	}
	return "", false, nil
}

// GetGlobalSystemVar gets a global system variable.
func (s *SessionVars) GetGlobalSystemVar(name string) (string, error) {
	sv := GetSysVar(name)
	if sv == nil {
		return "", ErrUnknownSystemVar.GenWithStackByArgs(name)
	}
	return sv.GetGlobalFromHook(s)
}

// SetStmtVar sets system variable and updates SessionVars states.
func (s *SessionVars) SetStmtVar(name string, value string) error {
	name = strings.ToLower(name)
	sysVar := GetSysVar(name)
	if sysVar == nil {
		return ErrUnknownSystemVar.GenWithStackByArgs(name)
	}
	sVal, err := sysVar.Validate(s, value, ScopeSession)
	if err != nil {
		return err
	}
	return s.setStmtVar(name, sVal)
}

// SetSystemVar sets the value of a system variable for session scope.
// Values are automatically normalized (i.e. oN / on / 1 => ON)
// and the validation function is run. To set with less validation, see
// SetSystemVarWithRelaxedValidation.
func (s *SessionVars) SetSystemVar(name string, val string) error {
	sv := GetSysVar(name)
	if sv == nil {
		return ErrUnknownSystemVar.GenWithStackByArgs(name)
	}
	val, err := sv.Validate(s, val, ScopeSession)
	if err != nil {
		return err
	}
	return sv.SetSessionFromHook(s, val)
}

// SetSystemVarWithoutValidation sets the value of a system variable for session scope.
// Deprecated: Values are NOT normalized or Validated.
func (s *SessionVars) SetSystemVarWithoutValidation(name string, val string) error {
	sv := GetSysVar(name)
	if sv == nil {
		return ErrUnknownSystemVar.GenWithStackByArgs(name)
	}
	return sv.SetSessionFromHook(s, val)
}

// SetSystemVarWithRelaxedValidation sets the value of a system variable for session scope.
// Validation functions are called, but scope validation is skipped.
// Errors are not expected to be returned because this could cause upgrade issues.
func (s *SessionVars) SetSystemVarWithRelaxedValidation(name string, val string) error {
	sv := GetSysVar(name)
	if sv == nil {
		return ErrUnknownSystemVar.GenWithStackByArgs(name)
	}
	val = sv.ValidateWithRelaxedValidation(s, val, ScopeSession)
	return sv.SetSessionFromHook(s, val)
}

// GetReadableTxnMode returns the session variable TxnMode but rewrites it to "OPTIMISTIC" when it's empty.
func (s *SessionVars) GetReadableTxnMode() string {
	txnMode := s.TxnMode
	if txnMode == "" {
		txnMode = ast.Optimistic
	}
	return txnMode
}

// SetPrevStmtDigest sets the digest of the previous statement.
func (s *SessionVars) SetPrevStmtDigest(prevStmtDigest string) {
	s.prevStmtDigest = prevStmtDigest
}

// GetPrevStmtDigest returns the digest of the previous statement.
func (s *SessionVars) GetPrevStmtDigest() string {
	// Because `prevStmt` may be truncated, so it's senseless to normalize it.
	// Even if `prevStmtDigest` is empty but `prevStmt` is not, just return it anyway.
	return s.prevStmtDigest
}

// LazyCheckKeyNotExists returns if we can lazy check key not exists.
func (s *SessionVars) LazyCheckKeyNotExists() bool {
	return s.PresumeKeyNotExists || (s.TxnCtx != nil && s.TxnCtx.IsPessimistic && !s.StmtCtx.DupKeyAsWarning)
}

// GetTemporaryTable returns a TempTable by tableInfo.
func (s *SessionVars) GetTemporaryTable(tblInfo *model.TableInfo) tableutil.TempTable {
	if tblInfo.TempTableType != model.TempTableNone {
		if s.TxnCtx.TemporaryTables == nil {
			s.TxnCtx.TemporaryTables = make(map[int64]tableutil.TempTable)
		}
		tempTables := s.TxnCtx.TemporaryTables
		tempTable, ok := tempTables[tblInfo.ID]
		if !ok {
			tempTable = tableutil.TempTableFromMeta(tblInfo)
			tempTables[tblInfo.ID] = tempTable
		}
		return tempTable
	}

	return nil
}

// EncodeSessionStates saves session states into SessionStates.
func (s *SessionVars) EncodeSessionStates(ctx context.Context, sessionStates *sessionstates.SessionStates) (err error) {
	// Encode user-defined variables.
	sessionStates.UserVars = make(map[string]*types.Datum, len(s.userVars.values))
	sessionStates.UserVarTypes = make(map[string]*ptypes.FieldType, len(s.userVars.types))
	s.userVars.lock.RLock()
	defer s.userVars.lock.RUnlock()
	for name, userVar := range s.userVars.values {
		sessionStates.UserVars[name] = userVar.Clone()
	}
	for name, userVarType := range s.userVars.types {
		sessionStates.UserVarTypes[name] = userVarType.Clone()
	}

	// Encode other session contexts.
	sessionStates.PreparedStmtID = s.preparedStmtID
	sessionStates.Status = s.Status
	sessionStates.CurrentDB = s.CurrentDB
	sessionStates.LastTxnInfo = s.LastTxnInfo
	if s.LastQueryInfo.StartTS != 0 {
		sessionStates.LastQueryInfo = &s.LastQueryInfo
	}
	if s.LastDDLInfo.SeqNum != 0 {
		sessionStates.LastDDLInfo = &s.LastDDLInfo
	}
	sessionStates.LastFoundRows = s.LastFoundRows
	sessionStates.SequenceLatestValues = s.SequenceState.GetAllStates()
	sessionStates.MPPStoreLastFailTime = make(map[string]time.Time, 0)
	s.MPPStoreLastFailTime.Range(
		func(key, value interface{}) bool {
			sessionStates.MPPStoreLastFailTime[key.(string)] = value.(time.Time)
			return true
		})
	sessionStates.FoundInPlanCache = s.PrevFoundInPlanCache
	sessionStates.FoundInBinding = s.PrevFoundInBinding

	// Encode StatementContext. We encode it here to avoid circle dependency.
	sessionStates.LastAffectedRows = s.StmtCtx.PrevAffectedRows
	sessionStates.LastInsertID = s.StmtCtx.PrevLastInsertID
	sessionStates.Warnings = s.StmtCtx.GetWarnings()
	return
}

// DecodeSessionStates restores session states from SessionStates.
func (s *SessionVars) DecodeSessionStates(ctx context.Context, sessionStates *sessionstates.SessionStates) (err error) {
	// Decode user-defined variables.
	s.userVars.values = make(map[string]types.Datum, len(sessionStates.UserVars))
	for name, userVar := range sessionStates.UserVars {
		s.SetUserVarVal(name, *userVar.Clone())
	}
	s.userVars.types = make(map[string]*ptypes.FieldType, len(sessionStates.UserVarTypes))
	for name, userVarType := range sessionStates.UserVarTypes {
		s.SetUserVarType(name, userVarType.Clone())
	}

	// Decode other session contexts.
	s.preparedStmtID = sessionStates.PreparedStmtID
	s.Status = sessionStates.Status
	s.CurrentDB = sessionStates.CurrentDB
	s.LastTxnInfo = sessionStates.LastTxnInfo
	if sessionStates.LastQueryInfo != nil {
		s.LastQueryInfo = *sessionStates.LastQueryInfo
	}
	if sessionStates.LastDDLInfo != nil {
		s.LastDDLInfo = *sessionStates.LastDDLInfo
	}
	s.LastFoundRows = sessionStates.LastFoundRows
	s.SequenceState.SetAllStates(sessionStates.SequenceLatestValues)
	for k, v := range sessionStates.MPPStoreLastFailTime {
		s.MPPStoreLastFailTime.Store(k, v)
	}
	s.FoundInPlanCache = sessionStates.FoundInPlanCache
	s.FoundInBinding = sessionStates.FoundInBinding

	// Decode StatementContext.
	s.StmtCtx.SetAffectedRows(uint64(sessionStates.LastAffectedRows))
	s.StmtCtx.PrevLastInsertID = sessionStates.LastInsertID
	s.StmtCtx.SetWarnings(sessionStates.Warnings)
	return
}

// TableDelta stands for the changed count for one table or partition.
type TableDelta struct {
	Delta    int64
	Count    int64
	ColSize  map[int64]int64
	InitTime time.Time // InitTime is the time that this delta is generated.
	TableID  int64
}

// Clone returns a cloned TableDelta.
func (td TableDelta) Clone() TableDelta {
	colSize := make(map[int64]int64, len(td.ColSize))
	maps.Copy(colSize, td.ColSize)
	return TableDelta{
		Delta:    td.Delta,
		Count:    td.Count,
		ColSize:  colSize,
		InitTime: td.InitTime,
		TableID:  td.TableID,
	}
}

// ConcurrencyUnset means the value the of the concurrency related variable is unset.
const ConcurrencyUnset = -1

// Concurrency defines concurrency values.
type Concurrency struct {
	// indexLookupConcurrency is the number of concurrent index lookup worker.
	// indexLookupConcurrency is deprecated, use ExecutorConcurrency instead.
	indexLookupConcurrency int

	// indexLookupJoinConcurrency is the number of concurrent index lookup join inner worker.
	// indexLookupJoinConcurrency is deprecated, use ExecutorConcurrency instead.
	indexLookupJoinConcurrency int

	// distSQLScanConcurrency is the number of concurrent dist SQL scan worker.
	distSQLScanConcurrency int

	// hashJoinConcurrency is the number of concurrent hash join outer worker.
	// hashJoinConcurrency is deprecated, use ExecutorConcurrency instead.
	hashJoinConcurrency int

	// projectionConcurrency is the number of concurrent projection worker.
	// projectionConcurrency is deprecated, use ExecutorConcurrency instead.
	projectionConcurrency int

	// hashAggPartialConcurrency is the number of concurrent hash aggregation partial worker.
	// hashAggPartialConcurrency is deprecated, use ExecutorConcurrency instead.
	hashAggPartialConcurrency int

	// hashAggFinalConcurrency is the number of concurrent hash aggregation final worker.
	// hashAggFinalConcurrency is deprecated, use ExecutorConcurrency instead.
	hashAggFinalConcurrency int

	// windowConcurrency is the number of concurrent window worker.
	// windowConcurrency is deprecated, use ExecutorConcurrency instead.
	windowConcurrency int

	// mergeJoinConcurrency is the number of concurrent merge join worker
	mergeJoinConcurrency int

	// streamAggConcurrency is the number of concurrent stream aggregation worker.
	// streamAggConcurrency is deprecated, use ExecutorConcurrency instead.
	streamAggConcurrency int

	// indexSerialScanConcurrency is the number of concurrent index serial scan worker.
	indexSerialScanConcurrency int

	// ExecutorConcurrency is the number of concurrent worker for all executors.
	ExecutorConcurrency int

	// SourceAddr is the source address of request. Available in coprocessor ONLY.
	SourceAddr net.TCPAddr
}

// SetIndexLookupConcurrency set the number of concurrent index lookup worker.
func (c *Concurrency) SetIndexLookupConcurrency(n int) {
	c.indexLookupConcurrency = n
}

// SetIndexLookupJoinConcurrency set the number of concurrent index lookup join inner worker.
func (c *Concurrency) SetIndexLookupJoinConcurrency(n int) {
	c.indexLookupJoinConcurrency = n
}

// SetDistSQLScanConcurrency set the number of concurrent dist SQL scan worker.
func (c *Concurrency) SetDistSQLScanConcurrency(n int) {
	c.distSQLScanConcurrency = n
}

// SetHashJoinConcurrency set the number of concurrent hash join outer worker.
func (c *Concurrency) SetHashJoinConcurrency(n int) {
	c.hashJoinConcurrency = n
}

// SetProjectionConcurrency set the number of concurrent projection worker.
func (c *Concurrency) SetProjectionConcurrency(n int) {
	c.projectionConcurrency = n
}

// SetHashAggPartialConcurrency set the number of concurrent hash aggregation partial worker.
func (c *Concurrency) SetHashAggPartialConcurrency(n int) {
	c.hashAggPartialConcurrency = n
}

// SetHashAggFinalConcurrency set the number of concurrent hash aggregation final worker.
func (c *Concurrency) SetHashAggFinalConcurrency(n int) {
	c.hashAggFinalConcurrency = n
}

// SetWindowConcurrency set the number of concurrent window worker.
func (c *Concurrency) SetWindowConcurrency(n int) {
	c.windowConcurrency = n
}

// SetMergeJoinConcurrency set the number of concurrent merge join worker.
func (c *Concurrency) SetMergeJoinConcurrency(n int) {
	c.mergeJoinConcurrency = n
}

// SetStreamAggConcurrency set the number of concurrent stream aggregation worker.
func (c *Concurrency) SetStreamAggConcurrency(n int) {
	c.streamAggConcurrency = n
}

// SetIndexSerialScanConcurrency set the number of concurrent index serial scan worker.
func (c *Concurrency) SetIndexSerialScanConcurrency(n int) {
	c.indexSerialScanConcurrency = n
}

// IndexLookupConcurrency return the number of concurrent index lookup worker.
func (c *Concurrency) IndexLookupConcurrency() int {
	if c.indexLookupConcurrency != ConcurrencyUnset {
		return c.indexLookupConcurrency
	}
	return c.ExecutorConcurrency
}

// IndexLookupJoinConcurrency return the number of concurrent index lookup join inner worker.
func (c *Concurrency) IndexLookupJoinConcurrency() int {
	if c.indexLookupJoinConcurrency != ConcurrencyUnset {
		return c.indexLookupJoinConcurrency
	}
	return c.ExecutorConcurrency
}

// DistSQLScanConcurrency return the number of concurrent dist SQL scan worker.
func (c *Concurrency) DistSQLScanConcurrency() int {
	return c.distSQLScanConcurrency
}

// HashJoinConcurrency return the number of concurrent hash join outer worker.
func (c *Concurrency) HashJoinConcurrency() int {
	if c.hashJoinConcurrency != ConcurrencyUnset {
		return c.hashJoinConcurrency
	}
	return c.ExecutorConcurrency
}

// ProjectionConcurrency return the number of concurrent projection worker.
func (c *Concurrency) ProjectionConcurrency() int {
	if c.projectionConcurrency != ConcurrencyUnset {
		return c.projectionConcurrency
	}
	return c.ExecutorConcurrency
}

// HashAggPartialConcurrency return the number of concurrent hash aggregation partial worker.
func (c *Concurrency) HashAggPartialConcurrency() int {
	if c.hashAggPartialConcurrency != ConcurrencyUnset {
		return c.hashAggPartialConcurrency
	}
	return c.ExecutorConcurrency
}

// HashAggFinalConcurrency return the number of concurrent hash aggregation final worker.
func (c *Concurrency) HashAggFinalConcurrency() int {
	if c.hashAggFinalConcurrency != ConcurrencyUnset {
		return c.hashAggFinalConcurrency
	}
	return c.ExecutorConcurrency
}

// WindowConcurrency return the number of concurrent window worker.
func (c *Concurrency) WindowConcurrency() int {
	if c.windowConcurrency != ConcurrencyUnset {
		return c.windowConcurrency
	}
	return c.ExecutorConcurrency
}

// MergeJoinConcurrency return the number of concurrent merge join worker.
func (c *Concurrency) MergeJoinConcurrency() int {
	if c.mergeJoinConcurrency != ConcurrencyUnset {
		return c.mergeJoinConcurrency
	}
	return c.ExecutorConcurrency
}

// StreamAggConcurrency return the number of concurrent stream aggregation worker.
func (c *Concurrency) StreamAggConcurrency() int {
	if c.streamAggConcurrency != ConcurrencyUnset {
		return c.streamAggConcurrency
	}
	return c.ExecutorConcurrency
}

// IndexSerialScanConcurrency return the number of concurrent index serial scan worker.
// This option is not sync with ExecutorConcurrency since it's used by Analyze table.
func (c *Concurrency) IndexSerialScanConcurrency() int {
	return c.indexSerialScanConcurrency
}

// UnionConcurrency return the num of concurrent union worker.
func (c *Concurrency) UnionConcurrency() int {
	return c.ExecutorConcurrency
}

// MemQuota defines memory quota values.
type MemQuota struct {
	// MemQuotaQuery defines the memory quota for a query.
	MemQuotaQuery int64
	// MemQuotaApplyCache defines the memory capacity for apply cache.
	MemQuotaApplyCache int64
}

// BatchSize defines batch size values.
type BatchSize struct {
	// IndexJoinBatchSize is the batch size of a index lookup join.
	IndexJoinBatchSize int

	// IndexLookupSize is the number of handles for an index lookup task in index double read executor.
	IndexLookupSize int

	// InitChunkSize defines init row count of a Chunk during query execution.
	InitChunkSize int

	// MaxChunkSize defines max row count of a Chunk during query execution.
	MaxChunkSize int

	// MinPagingSize defines the min size used by the coprocessor paging protocol.
	MinPagingSize int

	// MinPagingSize defines the max size used by the coprocessor paging protocol.
	MaxPagingSize int
}

const (
	// SlowLogRowPrefixStr is slow log row prefix.
	SlowLogRowPrefixStr = "# "
	// SlowLogSpaceMarkStr is slow log space mark.
	SlowLogSpaceMarkStr = ": "
	// SlowLogSQLSuffixStr is slow log suffix.
	SlowLogSQLSuffixStr = ";"
	// SlowLogTimeStr is slow log field name.
	SlowLogTimeStr = "Time"
	// SlowLogStartPrefixStr is slow log start row prefix.
	SlowLogStartPrefixStr = SlowLogRowPrefixStr + SlowLogTimeStr + SlowLogSpaceMarkStr
	// SlowLogTxnStartTSStr is slow log field name.
	SlowLogTxnStartTSStr = "Txn_start_ts"
	// SlowLogUserAndHostStr is the user and host field name, which is compatible with MySQL.
	SlowLogUserAndHostStr = "User@Host"
	// SlowLogUserStr is slow log field name.
	SlowLogUserStr = "User"
	// SlowLogHostStr only for slow_query table usage.
	SlowLogHostStr = "Host"
	// SlowLogConnIDStr is slow log field name.
	SlowLogConnIDStr = "Conn_ID"
	// SlowLogQueryTimeStr is slow log field name.
	SlowLogQueryTimeStr = "Query_time"
	// SlowLogParseTimeStr is the parse sql time.
	SlowLogParseTimeStr = "Parse_time"
	// SlowLogCompileTimeStr is the compile plan time.
	SlowLogCompileTimeStr = "Compile_time"
	// SlowLogRewriteTimeStr is the rewrite time.
	SlowLogRewriteTimeStr = "Rewrite_time"
	// SlowLogOptimizeTimeStr is the optimization time.
	SlowLogOptimizeTimeStr = "Optimize_time"
	// SlowLogWaitTSTimeStr is the time of waiting TS.
	SlowLogWaitTSTimeStr = "Wait_TS"
	// SlowLogPreprocSubQueriesStr is the number of pre-processed sub-queries.
	SlowLogPreprocSubQueriesStr = "Preproc_subqueries"
	// SlowLogPreProcSubQueryTimeStr is the total time of pre-processing sub-queries.
	SlowLogPreProcSubQueryTimeStr = "Preproc_subqueries_time"
	// SlowLogDBStr is slow log field name.
	SlowLogDBStr = "DB"
	// SlowLogIsInternalStr is slow log field name.
	SlowLogIsInternalStr = "Is_internal"
	// SlowLogIndexNamesStr is slow log field name.
	SlowLogIndexNamesStr = "Index_names"
	// SlowLogDigestStr is slow log field name.
	SlowLogDigestStr = "Digest"
	// SlowLogQuerySQLStr is slow log field name.
	SlowLogQuerySQLStr = "Query" // use for slow log table, slow log will not print this field name but print sql directly.
	// SlowLogStatsInfoStr is plan stats info.
	SlowLogStatsInfoStr = "Stats"
	// SlowLogNumCopTasksStr is the number of cop-tasks.
	SlowLogNumCopTasksStr = "Num_cop_tasks"
	// SlowLogCopProcAvg is the average process time of all cop-tasks.
	SlowLogCopProcAvg = "Cop_proc_avg"
	// SlowLogCopProcP90 is the p90 process time of all cop-tasks.
	SlowLogCopProcP90 = "Cop_proc_p90"
	// SlowLogCopProcMax is the max process time of all cop-tasks.
	SlowLogCopProcMax = "Cop_proc_max"
	// SlowLogCopProcAddr is the address of TiKV where the cop-task which cost max process time run.
	SlowLogCopProcAddr = "Cop_proc_addr"
	// SlowLogCopWaitAvg is the average wait time of all cop-tasks.
	SlowLogCopWaitAvg = "Cop_wait_avg" // #nosec G101
	// SlowLogCopWaitP90 is the p90 wait time of all cop-tasks.
	SlowLogCopWaitP90 = "Cop_wait_p90" // #nosec G101
	// SlowLogCopWaitMax is the max wait time of all cop-tasks.
	SlowLogCopWaitMax = "Cop_wait_max"
	// SlowLogCopWaitAddr is the address of TiKV where the cop-task which cost wait process time run.
	SlowLogCopWaitAddr = "Cop_wait_addr" // #nosec G101
	// SlowLogCopBackoffPrefix contains backoff information.
	SlowLogCopBackoffPrefix = "Cop_backoff_"
	// SlowLogMemMax is the max number bytes of memory used in this statement.
	SlowLogMemMax = "Mem_max"
	// SlowLogDiskMax is the nax number bytes of disk used in this statement.
	SlowLogDiskMax = "Disk_max"
	// SlowLogPrepared is used to indicate whether this sql execute in prepare.
	SlowLogPrepared = "Prepared"
	// SlowLogPlanFromCache is used to indicate whether this plan is from plan cache.
	SlowLogPlanFromCache = "Plan_from_cache"
	// SlowLogPlanFromBinding is used to indicate whether this plan is matched with the hints in the binding.
	SlowLogPlanFromBinding = "Plan_from_binding"
	// SlowLogHasMoreResults is used to indicate whether this sql has more following results.
	SlowLogHasMoreResults = "Has_more_results"
	// SlowLogSucc is used to indicate whether this sql execute successfully.
	SlowLogSucc = "Succ"
	// SlowLogPrevStmt is used to show the previous executed statement.
	SlowLogPrevStmt = "Prev_stmt"
	// SlowLogPlan is used to record the query plan.
	SlowLogPlan = "Plan"
	// SlowLogPlanDigest is used to record the query plan digest.
	SlowLogPlanDigest = "Plan_digest"
	// SlowLogBinaryPlan is used to record the binary plan.
	SlowLogBinaryPlan = "Binary_plan"
	// SlowLogPlanPrefix is the prefix of the plan value.
	SlowLogPlanPrefix = ast.TiDBDecodePlan + "('"
	// SlowLogBinaryPlanPrefix is the prefix of the binary plan value.
	SlowLogBinaryPlanPrefix = ast.TiDBDecodeBinaryPlan + "('"
	// SlowLogPlanSuffix is the suffix of the plan value.
	SlowLogPlanSuffix = "')"
	// SlowLogPrevStmtPrefix is the prefix of Prev_stmt in slow log file.
	SlowLogPrevStmtPrefix = SlowLogPrevStmt + SlowLogSpaceMarkStr
	// SlowLogKVTotal is the total time waiting for kv.
	SlowLogKVTotal = "KV_total"
	// SlowLogPDTotal is the total time waiting for pd.
	SlowLogPDTotal = "PD_total"
	// SlowLogBackoffTotal is the total time doing backoff.
	SlowLogBackoffTotal = "Backoff_total"
	// SlowLogWriteSQLRespTotal is the total time used to write response to client.
	SlowLogWriteSQLRespTotal = "Write_sql_response_total"
	// SlowLogExecRetryCount is the execution retry count.
	SlowLogExecRetryCount = "Exec_retry_count"
	// SlowLogExecRetryTime is the execution retry time.
	SlowLogExecRetryTime = "Exec_retry_time"
	// SlowLogBackoffDetail is the detail of backoff.
	SlowLogBackoffDetail = "Backoff_Detail"
	// SlowLogResultRows is the row count of the SQL result.
	SlowLogResultRows = "Result_rows"
	// SlowLogIsExplicitTxn is used to indicate whether this sql execute in explicit transaction or not.
	SlowLogIsExplicitTxn = "IsExplicitTxn"
	// SlowLogIsWriteCacheTable is used to indicate whether writing to the cache table need to wait for the read lock to expire.
	SlowLogIsWriteCacheTable = "IsWriteCacheTable"
	// SlowLogIsSyncStatsFailed is used to indicate whether any failure happen during sync stats
	SlowLogIsSyncStatsFailed = "IsSyncStatsFailed"
)

// GenerateBinaryPlan decides whether we should record binary plan in slow log and stmt summary.
// It's controlled by the global variable `tidb_generate_binary_plan`.
var GenerateBinaryPlan atomic2.Bool

// SlowQueryLogItems is a collection of items that should be included in the
// slow query log.
type SlowQueryLogItems struct {
	TxnTS             uint64
	SQL               string
	Digest            string
	TimeTotal         time.Duration
	TimeParse         time.Duration
	TimeCompile       time.Duration
	TimeOptimize      time.Duration
	TimeWaitTS        time.Duration
	IndexNames        string
	StatsInfos        map[string]uint64
	CopTasks          *stmtctx.CopTasksDetails
	ExecDetail        execdetails.ExecDetails
	MemMax            int64
	DiskMax           int64
	Succ              bool
	Prepared          bool
	PlanFromCache     bool
	PlanFromBinding   bool
	HasMoreResults    bool
	PrevStmt          string
	Plan              string
	PlanDigest        string
	BinaryPlan        string
	RewriteInfo       RewritePhaseInfo
	KVTotal           time.Duration
	PDTotal           time.Duration
	BackoffTotal      time.Duration
	WriteSQLRespTotal time.Duration
	ExecRetryCount    uint
	ExecRetryTime     time.Duration
	ResultRows        int64
	IsExplicitTxn     bool
	IsWriteCacheTable bool
	// table -> name -> status
	StatsLoadStatus   map[string]map[string]string
	IsSyncStatsFailed bool
}

// SlowLogFormat uses for formatting slow log.
// The slow log output is like below:
// # Time: 2019-04-28T15:24:04.309074+08:00
// # Txn_start_ts: 406315658548871171
// # User@Host: root[root] @ localhost [127.0.0.1]
// # Conn_ID: 6
// # Query_time: 4.895492
// # Process_time: 0.161 Request_count: 1 Total_keys: 100001 Processed_keys: 100000
// # DB: test
// # Index_names: [t1.idx1,t2.idx2]
// # Is_internal: false
// # Digest: 42a1c8aae6f133e934d4bf0147491709a8812ea05ff8819ec522780fe657b772
// # Stats: t1:1,t2:2
// # Num_cop_tasks: 10
// # Cop_process: Avg_time: 1s P90_time: 2s Max_time: 3s Max_addr: 10.6.131.78
// # Cop_wait: Avg_time: 10ms P90_time: 20ms Max_time: 30ms Max_Addr: 10.6.131.79
// # Memory_max: 4096
// # Disk_max: 65535
// # Succ: true
// # Prev_stmt: begin;
// select * from t_slim;
func (s *SessionVars) SlowLogFormat(logItems *SlowQueryLogItems) string {
	var buf bytes.Buffer

	writeSlowLogItem(&buf, SlowLogTxnStartTSStr, strconv.FormatUint(logItems.TxnTS, 10))
	if s.User != nil {
		hostAddress := s.User.Hostname
		if s.ConnectionInfo != nil {
			hostAddress = s.ConnectionInfo.ClientIP
		}
		writeSlowLogItem(&buf, SlowLogUserAndHostStr, fmt.Sprintf("%s[%s] @ %s [%s]", s.User.Username, s.User.Username, s.User.Hostname, hostAddress))
	}
	if s.ConnectionID != 0 {
		writeSlowLogItem(&buf, SlowLogConnIDStr, strconv.FormatUint(s.ConnectionID, 10))
	}
	if logItems.ExecRetryCount > 0 {
		buf.WriteString(SlowLogRowPrefixStr)
		buf.WriteString(SlowLogExecRetryTime)
		buf.WriteString(SlowLogSpaceMarkStr)
		buf.WriteString(strconv.FormatFloat(logItems.ExecRetryTime.Seconds(), 'f', -1, 64))
		buf.WriteString(" ")
		buf.WriteString(SlowLogExecRetryCount)
		buf.WriteString(SlowLogSpaceMarkStr)
		buf.WriteString(strconv.Itoa(int(logItems.ExecRetryCount)))
		buf.WriteString("\n")
	}
	writeSlowLogItem(&buf, SlowLogQueryTimeStr, strconv.FormatFloat(logItems.TimeTotal.Seconds(), 'f', -1, 64))
	writeSlowLogItem(&buf, SlowLogParseTimeStr, strconv.FormatFloat(logItems.TimeParse.Seconds(), 'f', -1, 64))
	writeSlowLogItem(&buf, SlowLogCompileTimeStr, strconv.FormatFloat(logItems.TimeCompile.Seconds(), 'f', -1, 64))

	buf.WriteString(SlowLogRowPrefixStr + fmt.Sprintf("%v%v%v", SlowLogRewriteTimeStr,
		SlowLogSpaceMarkStr, strconv.FormatFloat(logItems.RewriteInfo.DurationRewrite.Seconds(), 'f', -1, 64)))
	if logItems.RewriteInfo.PreprocessSubQueries > 0 {
		buf.WriteString(fmt.Sprintf(" %v%v%v %v%v%v", SlowLogPreprocSubQueriesStr, SlowLogSpaceMarkStr, logItems.RewriteInfo.PreprocessSubQueries,
			SlowLogPreProcSubQueryTimeStr, SlowLogSpaceMarkStr, strconv.FormatFloat(logItems.RewriteInfo.DurationPreprocessSubQuery.Seconds(), 'f', -1, 64)))
	}
	buf.WriteString("\n")

	writeSlowLogItem(&buf, SlowLogOptimizeTimeStr, strconv.FormatFloat(logItems.TimeOptimize.Seconds(), 'f', -1, 64))
	writeSlowLogItem(&buf, SlowLogWaitTSTimeStr, strconv.FormatFloat(logItems.TimeWaitTS.Seconds(), 'f', -1, 64))

	if execDetailStr := logItems.ExecDetail.String(); len(execDetailStr) > 0 {
		buf.WriteString(SlowLogRowPrefixStr + execDetailStr + "\n")
	}

	if len(s.CurrentDB) > 0 {
		writeSlowLogItem(&buf, SlowLogDBStr, strings.ToLower(s.CurrentDB))
	}
	if len(logItems.IndexNames) > 0 {
		writeSlowLogItem(&buf, SlowLogIndexNamesStr, logItems.IndexNames)
	}

	writeSlowLogItem(&buf, SlowLogIsInternalStr, strconv.FormatBool(s.InRestrictedSQL))
	if len(logItems.Digest) > 0 {
		writeSlowLogItem(&buf, SlowLogDigestStr, logItems.Digest)
	}
	if len(logItems.StatsInfos) > 0 {
		buf.WriteString(SlowLogRowPrefixStr + SlowLogStatsInfoStr + SlowLogSpaceMarkStr)
		firstComma := false
		vStr := ""
		for k, v := range logItems.StatsInfos {
			if v == 0 {
				vStr = "pseudo"
			} else {
				vStr = strconv.FormatUint(v, 10)
			}
			if firstComma {
				buf.WriteString("," + k + ":" + vStr)
			} else {
				buf.WriteString(k + ":" + vStr)
				firstComma = true
			}
			if v != 0 && len(logItems.StatsLoadStatus[k]) > 0 {
				writeStatsLoadStatusItems(&buf, logItems.StatsLoadStatus[k])
			}
		}
		buf.WriteString("\n")
	}
	if logItems.CopTasks != nil {
		writeSlowLogItem(&buf, SlowLogNumCopTasksStr, strconv.FormatInt(int64(logItems.CopTasks.NumCopTasks), 10))
		if logItems.CopTasks.NumCopTasks > 0 {
			// make the result stable
			backoffs := make([]string, 0, 3)
			for backoff := range logItems.CopTasks.TotBackoffTimes {
				backoffs = append(backoffs, backoff)
			}
			slices.Sort(backoffs)

			if logItems.CopTasks.NumCopTasks == 1 {
				buf.WriteString(SlowLogRowPrefixStr + fmt.Sprintf("%v%v%v %v%v%v",
					SlowLogCopProcAvg, SlowLogSpaceMarkStr, logItems.CopTasks.AvgProcessTime.Seconds(),
					SlowLogCopProcAddr, SlowLogSpaceMarkStr, logItems.CopTasks.MaxProcessAddress) + "\n")
				buf.WriteString(SlowLogRowPrefixStr + fmt.Sprintf("%v%v%v %v%v%v",
					SlowLogCopWaitAvg, SlowLogSpaceMarkStr, logItems.CopTasks.AvgWaitTime.Seconds(),
					SlowLogCopWaitAddr, SlowLogSpaceMarkStr, logItems.CopTasks.MaxWaitAddress) + "\n")
				for _, backoff := range backoffs {
					backoffPrefix := SlowLogCopBackoffPrefix + backoff + "_"
					buf.WriteString(SlowLogRowPrefixStr + fmt.Sprintf("%v%v%v %v%v%v\n",
						backoffPrefix+"total_times", SlowLogSpaceMarkStr, logItems.CopTasks.TotBackoffTimes[backoff],
						backoffPrefix+"total_time", SlowLogSpaceMarkStr, logItems.CopTasks.TotBackoffTime[backoff].Seconds(),
					))
				}
			} else {
				buf.WriteString(SlowLogRowPrefixStr + fmt.Sprintf("%v%v%v %v%v%v %v%v%v %v%v%v",
					SlowLogCopProcAvg, SlowLogSpaceMarkStr, logItems.CopTasks.AvgProcessTime.Seconds(),
					SlowLogCopProcP90, SlowLogSpaceMarkStr, logItems.CopTasks.P90ProcessTime.Seconds(),
					SlowLogCopProcMax, SlowLogSpaceMarkStr, logItems.CopTasks.MaxProcessTime.Seconds(),
					SlowLogCopProcAddr, SlowLogSpaceMarkStr, logItems.CopTasks.MaxProcessAddress) + "\n")
				buf.WriteString(SlowLogRowPrefixStr + fmt.Sprintf("%v%v%v %v%v%v %v%v%v %v%v%v",
					SlowLogCopWaitAvg, SlowLogSpaceMarkStr, logItems.CopTasks.AvgWaitTime.Seconds(),
					SlowLogCopWaitP90, SlowLogSpaceMarkStr, logItems.CopTasks.P90WaitTime.Seconds(),
					SlowLogCopWaitMax, SlowLogSpaceMarkStr, logItems.CopTasks.MaxWaitTime.Seconds(),
					SlowLogCopWaitAddr, SlowLogSpaceMarkStr, logItems.CopTasks.MaxWaitAddress) + "\n")
				for _, backoff := range backoffs {
					backoffPrefix := SlowLogCopBackoffPrefix + backoff + "_"
					buf.WriteString(SlowLogRowPrefixStr + fmt.Sprintf("%v%v%v %v%v%v %v%v%v %v%v%v %v%v%v %v%v%v\n",
						backoffPrefix+"total_times", SlowLogSpaceMarkStr, logItems.CopTasks.TotBackoffTimes[backoff],
						backoffPrefix+"total_time", SlowLogSpaceMarkStr, logItems.CopTasks.TotBackoffTime[backoff].Seconds(),
						backoffPrefix+"max_time", SlowLogSpaceMarkStr, logItems.CopTasks.MaxBackoffTime[backoff].Seconds(),
						backoffPrefix+"max_addr", SlowLogSpaceMarkStr, logItems.CopTasks.MaxBackoffAddress[backoff],
						backoffPrefix+"avg_time", SlowLogSpaceMarkStr, logItems.CopTasks.AvgBackoffTime[backoff].Seconds(),
						backoffPrefix+"p90_time", SlowLogSpaceMarkStr, logItems.CopTasks.P90BackoffTime[backoff].Seconds(),
					))
				}
			}
		}
	}
	if logItems.MemMax > 0 {
		writeSlowLogItem(&buf, SlowLogMemMax, strconv.FormatInt(logItems.MemMax, 10))
	}
	if logItems.DiskMax > 0 {
		writeSlowLogItem(&buf, SlowLogDiskMax, strconv.FormatInt(logItems.DiskMax, 10))
	}

	writeSlowLogItem(&buf, SlowLogPrepared, strconv.FormatBool(logItems.Prepared))
	writeSlowLogItem(&buf, SlowLogPlanFromCache, strconv.FormatBool(logItems.PlanFromCache))
	writeSlowLogItem(&buf, SlowLogPlanFromBinding, strconv.FormatBool(logItems.PlanFromBinding))
	writeSlowLogItem(&buf, SlowLogHasMoreResults, strconv.FormatBool(logItems.HasMoreResults))
	writeSlowLogItem(&buf, SlowLogKVTotal, strconv.FormatFloat(logItems.KVTotal.Seconds(), 'f', -1, 64))
	writeSlowLogItem(&buf, SlowLogPDTotal, strconv.FormatFloat(logItems.PDTotal.Seconds(), 'f', -1, 64))
	writeSlowLogItem(&buf, SlowLogBackoffTotal, strconv.FormatFloat(logItems.BackoffTotal.Seconds(), 'f', -1, 64))
	writeSlowLogItem(&buf, SlowLogWriteSQLRespTotal, strconv.FormatFloat(logItems.WriteSQLRespTotal.Seconds(), 'f', -1, 64))
	writeSlowLogItem(&buf, SlowLogResultRows, strconv.FormatInt(logItems.ResultRows, 10))
	writeSlowLogItem(&buf, SlowLogSucc, strconv.FormatBool(logItems.Succ))
	writeSlowLogItem(&buf, SlowLogIsExplicitTxn, strconv.FormatBool(logItems.IsExplicitTxn))
	writeSlowLogItem(&buf, SlowLogIsSyncStatsFailed, strconv.FormatBool(logItems.IsSyncStatsFailed))
	if s.StmtCtx.WaitLockLeaseTime > 0 {
		writeSlowLogItem(&buf, SlowLogIsWriteCacheTable, strconv.FormatBool(logItems.IsWriteCacheTable))
	}
	if len(logItems.Plan) != 0 {
		writeSlowLogItem(&buf, SlowLogPlan, logItems.Plan)
	}
	if len(logItems.PlanDigest) != 0 {
		writeSlowLogItem(&buf, SlowLogPlanDigest, logItems.PlanDigest)
	}
	if len(logItems.BinaryPlan) != 0 {
		writeSlowLogItem(&buf, SlowLogBinaryPlan, logItems.BinaryPlan)
	}
	if logItems.PrevStmt != "" {
		writeSlowLogItem(&buf, SlowLogPrevStmt, logItems.PrevStmt)
	}

	if s.CurrentDBChanged {
		buf.WriteString(fmt.Sprintf("use %s;\n", strings.ToLower(s.CurrentDB)))
		s.CurrentDBChanged = false
	}

	buf.WriteString(logItems.SQL)
	if len(logItems.SQL) == 0 || logItems.SQL[len(logItems.SQL)-1] != ';' {
		buf.WriteString(";")
	}

	return buf.String()
}

func writeStatsLoadStatusItems(buf *bytes.Buffer, loadStatus map[string]string) {
	if len(loadStatus) > 0 {
		buf.WriteString("[")
		firstComma := false
		for name, status := range loadStatus {
			if firstComma {
				buf.WriteString("," + name + ":" + status)
			} else {
				buf.WriteString(name + ":" + status)
				firstComma = true
			}
		}
		buf.WriteString("]")
	}
}

// writeSlowLogItem writes a slow log item in the form of: "# ${key}:${value}"
func writeSlowLogItem(buf *bytes.Buffer, key, value string) {
	buf.WriteString(SlowLogRowPrefixStr + key + SlowLogSpaceMarkStr + value + "\n")
}

// TxnReadTS indicates the value and used situation for tx_read_ts
type TxnReadTS struct {
	readTS uint64
	used   bool
}

// NewTxnReadTS creates TxnReadTS
func NewTxnReadTS(ts uint64) *TxnReadTS {
	return &TxnReadTS{
		readTS: ts,
		used:   false,
	}
}

// UseTxnReadTS returns readTS, and mark used as true
func (t *TxnReadTS) UseTxnReadTS() uint64 {
	if t == nil {
		return 0
	}
	t.used = true
	return t.readTS
}

// SetTxnReadTS update readTS, and refresh used
func (t *TxnReadTS) SetTxnReadTS(ts uint64) {
	if t == nil {
		return
	}
	t.used = false
	t.readTS = ts
}

// PeakTxnReadTS returns readTS
func (t *TxnReadTS) PeakTxnReadTS() uint64 {
	if t == nil {
		return 0
	}
	return t.readTS
}

// CleanupTxnReadTSIfUsed cleans txnReadTS if used
func (s *SessionVars) CleanupTxnReadTSIfUsed() {
	if s.TxnReadTS == nil {
		return
	}
	if s.TxnReadTS.used && s.TxnReadTS.readTS > 0 {
		s.TxnReadTS = NewTxnReadTS(0)
		s.SnapshotInfoschema = nil
	}
}

// GetCPUFactor returns the session variable cpuFactor
func (s *SessionVars) GetCPUFactor() float64 {
	return s.cpuFactor
}

// GetCopCPUFactor returns the session variable copCPUFactor
func (s *SessionVars) GetCopCPUFactor() float64 {
	return s.copCPUFactor
}

// GetMemoryFactor returns the session variable memoryFactor
func (s *SessionVars) GetMemoryFactor() float64 {
	return s.memoryFactor
}

// GetDiskFactor returns the session variable diskFactor
func (s *SessionVars) GetDiskFactor() float64 {
	return s.diskFactor
}

// GetConcurrencyFactor returns the session variable concurrencyFactor
func (s *SessionVars) GetConcurrencyFactor() float64 {
	return s.concurrencyFactor
}

// GetNetworkFactor returns the session variable networkFactor
// returns 0 when tbl is a temporary table.
func (s *SessionVars) GetNetworkFactor(tbl *model.TableInfo) float64 {
	if tbl != nil {
		if tbl.TempTableType != model.TempTableNone {
			return 0
		}
	}
	return s.networkFactor
}

// GetScanFactor returns the session variable scanFactor
// returns 0 when tbl is a temporary table.
func (s *SessionVars) GetScanFactor(tbl *model.TableInfo) float64 {
	if tbl != nil {
		if tbl.TempTableType != model.TempTableNone {
			return 0
		}
	}
	return s.scanFactor
}

// GetDescScanFactor returns the session variable descScanFactor
// returns 0 when tbl is a temporary table.
func (s *SessionVars) GetDescScanFactor(tbl *model.TableInfo) float64 {
	if tbl != nil {
		if tbl.TempTableType != model.TempTableNone {
			return 0
		}
	}
	return s.descScanFactor
}

// GetSeekFactor returns the session variable seekFactor
// returns 0 when tbl is a temporary table.
func (s *SessionVars) GetSeekFactor(tbl *model.TableInfo) float64 {
	if tbl != nil {
		if tbl.TempTableType != model.TempTableNone {
			return 0
		}
	}
	return s.seekFactor
}

// EnableEvalTopNEstimationForStrMatch means if we need to evaluate expression with TopN to improve estimation.
// Currently, it's only for string matching functions (like and regexp).
func (s *SessionVars) EnableEvalTopNEstimationForStrMatch() bool {
	return s.DefaultStrMatchSelectivity == 0
}

// GetStrMatchDefaultSelectivity means the default selectivity for like and regexp.
// Note: 0 is a special value, which means the default selectivity is 0.1 and TopN assisted estimation is enabled.
func (s *SessionVars) GetStrMatchDefaultSelectivity() float64 {
	if s.DefaultStrMatchSelectivity == 0 {
		return 0.1
	}
	return s.DefaultStrMatchSelectivity
}

// GetNegateStrMatchDefaultSelectivity means the default selectivity for not like and not regexp.
// Note:
//
//	  0 is a special value, which means the default selectivity is 0.9 and TopN assisted estimation is enabled.
//	  0.8 (the default value) is also a special value. For backward compatibility, when the variable is set to 0.8, we
//	keep the default selectivity of like/regexp and not like/regexp all 0.8.
func (s *SessionVars) GetNegateStrMatchDefaultSelectivity() float64 {
	if s.DefaultStrMatchSelectivity == DefTiDBDefaultStrMatchSelectivity {
		return DefTiDBDefaultStrMatchSelectivity
	}
	return 1 - s.GetStrMatchDefaultSelectivity()
}

// GetRelatedTableForMDL gets the related table for metadata lock.
func (s *SessionVars) GetRelatedTableForMDL() *sync.Map {
	s.TxnCtx.tdmLock.Lock()
	defer s.TxnCtx.tdmLock.Unlock()
	if s.TxnCtx.relatedTableForMDL == nil {
		s.TxnCtx.relatedTableForMDL = new(sync.Map)
	}
	return s.TxnCtx.relatedTableForMDL
}

// EnableForceInlineCTE returns the session variable enableForceInlineCTE
func (s *SessionVars) EnableForceInlineCTE() bool {
	return s.enableForceInlineCTE
}<|MERGE_RESOLUTION|>--- conflicted
+++ resolved
@@ -1272,19 +1272,10 @@
 	LastPlanReplayerToken string
 
 	HookContext
-<<<<<<< HEAD
-
-	EnableReuseCheck bool
 	// ChunkPool Several chunks and columns are cached
 	ChunkPool struct {
 		Lock  sync.Mutex
 		Alloc chunk.Allocator
-=======
-	// chunkPool Several chunks and columns are cached
-	chunkPool struct {
-		lock  sync.Mutex
-		alloc chunk.Allocator
->>>>>>> 5fbc0c6d
 	}
 }
 
@@ -1292,7 +1283,6 @@
 // thread safety
 func (s *SessionVars) GetNewChunk(fields []*types.FieldType, capacity int) *chunk.Chunk {
 	//Chunk memory pool is not set
-<<<<<<< HEAD
 	if s.ChunkPool.Alloc == nil {
 		return chunk.NewChunkWithCapacity(fields, capacity)
 	}
@@ -1300,41 +1290,22 @@
 	s.ChunkPool.Lock.Lock()
 	defer s.ChunkPool.Lock.Unlock()
 	chk := chunk.NewChunkWithAllocCapacity(fields, capacity, s.ChunkPool.Alloc)
-=======
-	if s.chunkPool.alloc == nil {
-		return chunk.NewChunkWithCapacity(fields, capacity)
-	}
-
-	s.chunkPool.lock.Lock()
-	defer s.chunkPool.lock.Unlock()
-	chk := chunk.NewChunkWithAllocCapacity(fields, capacity, s.chunkPool.alloc)
->>>>>>> 5fbc0c6d
 	return chk
 }
 
 // GetNewChunkWithCapacity Attempt to request memory from the chunk pool
 // thread safety
 func (s *SessionVars) GetNewChunkWithCapacity(fields []*types.FieldType, capacity int, maxCachesize int) *chunk.Chunk {
-<<<<<<< HEAD
 	if s.ChunkPool.Alloc == nil {
 		return chunk.New(fields, capacity, maxCachesize)
 	}
 	s.ChunkPool.Lock.Lock()
 	defer s.ChunkPool.Lock.Unlock()
 	chk := s.ChunkPool.Alloc.Alloc(fields, capacity, maxCachesize)
-=======
-	if s.chunkPool.alloc == nil {
-		return chunk.New(fields, capacity, maxCachesize)
-	}
-	s.chunkPool.lock.Lock()
-	defer s.chunkPool.lock.Unlock()
-	chk := s.chunkPool.alloc.Alloc(fields, capacity, maxCachesize)
->>>>>>> 5fbc0c6d
 	return chk
 }
 
 func (s *SessionVars) SetAlloc(alloc chunk.Allocator) {
-<<<<<<< HEAD
 	if mysql.HasCursorExistsFlag(s.Status) || !s.EnableReuseCheck {
 		alloc = nil
 	}
@@ -1346,15 +1317,6 @@
 
 func (s *SessionVars) GetAlloc() chunk.Allocator {
 	return s.ChunkPool.Alloc
-=======
-	if mysql.HasCursorExistsFlag(s.Status) {
-		alloc = nil
-	}
-	s.chunkPool = struct {
-		lock  sync.Mutex
-		alloc chunk.Allocator
-	}{alloc: alloc}
->>>>>>> 5fbc0c6d
 }
 
 // GetPreparedStmtByName returns the prepared statement specified by stmtName.
