--- conflicted
+++ resolved
@@ -171,13 +171,11 @@
 	LockExpire     uint32
 	ForUpdate      uint32
 
-<<<<<<< HEAD
 	// TableDeltaMap lock to prevent potential data race
 	tdmLock sync.Mutex
-=======
+
 	// TxnScope stores the value of 'txn_scope'.
 	TxnScope string
->>>>>>> f1a0a28a
 }
 
 // GetShard returns the shard prefix for the next `count` rowids.
