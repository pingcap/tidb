--- conflicted
+++ resolved
@@ -1545,17 +1545,11 @@
 
 	// SessionAlias is the identifier of the session
 	SessionAlias string
-
-<<<<<<< HEAD
-	// GlobalSortURI is the uri of global sort
-	GlobalSortURI string
-=======
 	// OptObjective indicates whether the optimizer should be more stable, predictable or more aggressive.
 	// For now, the possible values and corresponding behaviors are:
 	// OptObjectiveModerate: The default value. The optimizer considers the real-time stats (real-time row count, modify count).
 	// OptObjectiveDeterminate: The optimizer doesn't consider the real-time stats.
 	OptObjective string
->>>>>>> 41d1ec02
 }
 
 // GetOptimizerFixControlMap returns the specified value of the optimizer fix control.
