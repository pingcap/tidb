// Copyright 2015 PingCAP, Inc.
//
// Licensed under the Apache License, Version 2.0 (the "License");
// you may not use this file except in compliance with the License.
// You may obtain a copy of the License at
//
//     http://www.apache.org/licenses/LICENSE-2.0
//
// Unless required by applicable law or agreed to in writing, software
// distributed under the License is distributed on an "AS IS" BASIS,
// WITHOUT WARRANTIES OR CONDITIONS OF ANY KIND, either express or implied.
// See the License for the specific language governing permissions and
// limitations under the License.

package variable

import (
	"bytes"
	"crypto/tls"
	"encoding/binary"
	"fmt"
	"math"
	"math/rand"
	"net"
	"sort"
	"strconv"
	"strings"
	"sync"
	"sync/atomic"
	"time"

	"github.com/pingcap/errors"
	pumpcli "github.com/pingcap/tidb-tools/tidb-binlog/pump_client"
	"github.com/pingcap/tidb/config"
	"github.com/pingcap/tidb/kv"
	"github.com/pingcap/tidb/meta/autoid"
	"github.com/pingcap/tidb/metrics"
	"github.com/pingcap/tidb/parser"
	"github.com/pingcap/tidb/parser/ast"
	"github.com/pingcap/tidb/parser/auth"
	"github.com/pingcap/tidb/parser/charset"
	"github.com/pingcap/tidb/parser/model"
	"github.com/pingcap/tidb/parser/mysql"
	"github.com/pingcap/tidb/parser/terror"
	"github.com/pingcap/tidb/sessionctx/stmtctx"
	"github.com/pingcap/tidb/types"
	"github.com/pingcap/tidb/util/chunk"
	"github.com/pingcap/tidb/util/execdetails"
	utilMath "github.com/pingcap/tidb/util/math"
	"github.com/pingcap/tidb/util/rowcodec"
	"github.com/pingcap/tidb/util/stringutil"
	"github.com/pingcap/tidb/util/tableutil"
	"github.com/pingcap/tidb/util/timeutil"
	tikvstore "github.com/tikv/client-go/v2/kv"
	"github.com/tikv/client-go/v2/oracle"
	"github.com/twmb/murmur3"
	atomic2 "go.uber.org/atomic"
)

// PreparedStmtCount is exported for test.
var PreparedStmtCount int64

// RetryInfo saves retry information.
type RetryInfo struct {
	Retrying               bool
	DroppedPreparedStmtIDs []uint32
	autoIncrementIDs       retryInfoAutoIDs
	autoRandomIDs          retryInfoAutoIDs
}

// Clean does some clean work.
func (r *RetryInfo) Clean() {
	r.autoIncrementIDs.clean()
	r.autoRandomIDs.clean()

	if len(r.DroppedPreparedStmtIDs) > 0 {
		r.DroppedPreparedStmtIDs = r.DroppedPreparedStmtIDs[:0]
	}
}

// ResetOffset resets the current retry offset.
func (r *RetryInfo) ResetOffset() {
	r.autoIncrementIDs.resetOffset()
	r.autoRandomIDs.resetOffset()
}

// AddAutoIncrementID adds id to autoIncrementIDs.
func (r *RetryInfo) AddAutoIncrementID(id int64) {
	r.autoIncrementIDs.autoIDs = append(r.autoIncrementIDs.autoIDs, id)
}

// GetCurrAutoIncrementID gets current autoIncrementID.
func (r *RetryInfo) GetCurrAutoIncrementID() (int64, bool) {
	return r.autoIncrementIDs.getCurrent()
}

// AddAutoRandomID adds id to autoRandomIDs.
func (r *RetryInfo) AddAutoRandomID(id int64) {
	r.autoRandomIDs.autoIDs = append(r.autoRandomIDs.autoIDs, id)
}

// GetCurrAutoRandomID gets current AutoRandomID.
func (r *RetryInfo) GetCurrAutoRandomID() (int64, bool) {
	return r.autoRandomIDs.getCurrent()
}

type retryInfoAutoIDs struct {
	currentOffset int
	autoIDs       []int64
}

func (r *retryInfoAutoIDs) resetOffset() {
	r.currentOffset = 0
}

func (r *retryInfoAutoIDs) clean() {
	r.currentOffset = 0
	if len(r.autoIDs) > 0 {
		r.autoIDs = r.autoIDs[:0]
	}
}

func (r *retryInfoAutoIDs) getCurrent() (int64, bool) {
	if r.currentOffset >= len(r.autoIDs) {
		return 0, false
	}
	id := r.autoIDs[r.currentOffset]
	r.currentOffset++
	return id, true
}

// TransactionContext is used to store variables that has transaction scope.
type TransactionContext struct {
	forUpdateTS uint64
	stmtFuture  oracle.Future
	Binlog      interface{}
	InfoSchema  interface{}
	History     interface{}
	StartTS     uint64

	// ShardStep indicates the max size of continuous rowid shard in one transaction.
	ShardStep    int
	shardRemain  int
	currentShard int64
	shardRand    *rand.Rand

	// TableDeltaMap is used in the schema validator for DDL changes in one table not to block others.
	// It's also used in the statistics updating.
	// Note: for the partitioned table, it stores all the partition IDs.
	TableDeltaMap map[int64]TableDelta

	// unchangedRowKeys is used to store the unchanged rows that needs to lock for pessimistic transaction.
	unchangedRowKeys map[string]struct{}

	// pessimisticLockCache is the cache for pessimistic locked keys,
	// The value never changes during the transaction.
	pessimisticLockCache map[string][]byte
	PessimisticCacheHit  int

	// CreateTime For metrics.
	CreateTime     time.Time
	StatementCount int
	CouldRetry     bool
	IsPessimistic  bool
	// IsStaleness indicates whether the txn is read only staleness txn.
	IsStaleness bool
	// IsExplicit indicates whether the txn is an interactive txn, which is typically started with a BEGIN
	// or START TRANSACTION statement, or by setting autocommit to 0.
	IsExplicit bool
	Isolation  string
	LockExpire uint32
	ForUpdate  uint32
	// TxnScope indicates the value of txn_scope
	TxnScope string

	// TableDeltaMap lock to prevent potential data race
	tdmLock sync.Mutex

	// TemporaryTables is used to store transaction-specific information for global temporary tables.
	// It can also be stored in sessionCtx with local temporary tables, but it's easier to clean this data after transaction ends.
	TemporaryTables map[int64]tableutil.TempTable

	// CachedTables is not nil if the transaction write on cached table.
	CachedTables map[int64]interface{}
}

// GetShard returns the shard prefix for the next `count` rowids.
func (tc *TransactionContext) GetShard(shardRowIDBits uint64, typeBitsLength uint64, reserveSignBit bool, count int) int64 {
	if shardRowIDBits == 0 {
		return 0
	}
	if tc.shardRand == nil {
		tc.shardRand = rand.New(rand.NewSource(int64(tc.StartTS))) // #nosec G404
	}
	if tc.shardRemain <= 0 {
		tc.updateShard()
		tc.shardRemain = tc.ShardStep
	}
	tc.shardRemain -= count

	var signBitLength uint64
	if reserveSignBit {
		signBitLength = 1
	}
	return (tc.currentShard & (1<<shardRowIDBits - 1)) << (typeBitsLength - shardRowIDBits - signBitLength)
}

func (tc *TransactionContext) updateShard() {
	var buf [8]byte
	binary.LittleEndian.PutUint64(buf[:], tc.shardRand.Uint64())
	tc.currentShard = int64(murmur3.Sum32(buf[:]))
}

// AddUnchangedRowKey adds an unchanged row key in update statement for pessimistic lock.
func (tc *TransactionContext) AddUnchangedRowKey(key []byte) {
	if tc.unchangedRowKeys == nil {
		tc.unchangedRowKeys = map[string]struct{}{}
	}
	tc.unchangedRowKeys[string(key)] = struct{}{}
}

// CollectUnchangedRowKeys collects unchanged row keys for pessimistic lock.
func (tc *TransactionContext) CollectUnchangedRowKeys(buf []kv.Key) []kv.Key {
	for key := range tc.unchangedRowKeys {
		buf = append(buf, kv.Key(key))
	}
	tc.unchangedRowKeys = nil
	return buf
}

// UpdateDeltaForTable updates the delta info for some table.
func (tc *TransactionContext) UpdateDeltaForTable(physicalTableID int64, delta int64, count int64, colSize map[int64]int64) {
	tc.tdmLock.Lock()
	defer tc.tdmLock.Unlock()
	if tc.TableDeltaMap == nil {
		tc.TableDeltaMap = make(map[int64]TableDelta)
	}
	item := tc.TableDeltaMap[physicalTableID]
	if item.ColSize == nil && colSize != nil {
		item.ColSize = make(map[int64]int64, len(colSize))
	}
	item.Delta += delta
	item.Count += count
	item.TableID = physicalTableID
	for key, val := range colSize {
		item.ColSize[key] += val
	}
	tc.TableDeltaMap[physicalTableID] = item
}

// GetKeyInPessimisticLockCache gets a key in pessimistic lock cache.
func (tc *TransactionContext) GetKeyInPessimisticLockCache(key kv.Key) (val []byte, ok bool) {
	if tc.pessimisticLockCache == nil {
		return nil, false
	}
	val, ok = tc.pessimisticLockCache[string(key)]
	if ok {
		tc.PessimisticCacheHit++
	}
	return
}

// SetPessimisticLockCache sets a key value pair into pessimistic lock cache.
func (tc *TransactionContext) SetPessimisticLockCache(key kv.Key, val []byte) {
	if tc.pessimisticLockCache == nil {
		tc.pessimisticLockCache = map[string][]byte{}
	}
	tc.pessimisticLockCache[string(key)] = val
}

// Cleanup clears up transaction info that no longer use.
func (tc *TransactionContext) Cleanup() {
	// tc.InfoSchema = nil; we cannot do it now, because some operation like handleFieldList depend on this.
	tc.Binlog = nil
	tc.History = nil
	tc.tdmLock.Lock()
	tc.TableDeltaMap = nil
	tc.tdmLock.Unlock()
	tc.pessimisticLockCache = nil
	tc.IsStaleness = false
}

// ClearDelta clears the delta map.
func (tc *TransactionContext) ClearDelta() {
	tc.tdmLock.Lock()
	tc.TableDeltaMap = nil
	tc.tdmLock.Unlock()
}

// GetForUpdateTS returns the ts for update.
func (tc *TransactionContext) GetForUpdateTS() uint64 {
	if tc.forUpdateTS > tc.StartTS {
		return tc.forUpdateTS
	}
	return tc.StartTS
}

// SetForUpdateTS sets the ts for update.
func (tc *TransactionContext) SetForUpdateTS(forUpdateTS uint64) {
	if forUpdateTS > tc.forUpdateTS {
		tc.forUpdateTS = forUpdateTS
	}
}

// SetStmtFutureForRC sets the stmtFuture .
func (tc *TransactionContext) SetStmtFutureForRC(future oracle.Future) {
	tc.stmtFuture = future
}

// GetStmtFutureForRC gets the stmtFuture.
func (tc *TransactionContext) GetStmtFutureForRC() oracle.Future {
	return tc.stmtFuture
}

// WriteStmtBufs can be used by insert/replace/delete/update statement.
// TODO: use a common memory pool to replace this.
type WriteStmtBufs struct {
	// RowValBuf is used by tablecodec.EncodeRow, to reduce runtime.growslice.
	RowValBuf []byte
	// AddRowValues use to store temp insert rows value, to reduce memory allocations when importing data.
	AddRowValues []types.Datum

	// IndexValsBuf is used by index.FetchValues
	IndexValsBuf []types.Datum
	// IndexKeyBuf is used by index.GenIndexKey
	IndexKeyBuf []byte
}

func (ib *WriteStmtBufs) clean() {
	ib.RowValBuf = nil
	ib.AddRowValues = nil
	ib.IndexValsBuf = nil
	ib.IndexKeyBuf = nil
}

// TableSnapshot represents a data snapshot of the table contained in `information_schema`.
type TableSnapshot struct {
	Rows [][]types.Datum
	Err  error
}

type txnIsolationLevelOneShotState uint

// RewritePhaseInfo records some information about the rewrite phase
type RewritePhaseInfo struct {
	// DurationRewrite is the duration of rewriting the SQL.
	DurationRewrite time.Duration

	// DurationPreprocessSubQuery is the duration of pre-processing sub-queries.
	DurationPreprocessSubQuery time.Duration

	// PreprocessSubQueries is the number of pre-processed sub-queries.
	PreprocessSubQueries int
}

// Reset resets all fields in RewritePhaseInfo.
func (r *RewritePhaseInfo) Reset() {
	r.DurationRewrite = 0
	r.DurationPreprocessSubQuery = 0
	r.PreprocessSubQueries = 0
}

// TemporaryTableData is a interface to maintain temporary data in session
type TemporaryTableData interface {
	kv.Retriever
	// Staging create a new staging buffer inside the MemBuffer.
	// Subsequent writes will be temporarily stored in this new staging buffer.
	// When you think all modifications looks good, you can call `Release` to public all of them to the upper level buffer.
	Staging() kv.StagingHandle
	// Release publish all modifications in the latest staging buffer to upper level.
	Release(kv.StagingHandle)
	// Cleanup cleanups the resources referenced by the StagingHandle.
	// If the changes are not published by `Release`, they will be discarded.
	Cleanup(kv.StagingHandle)
	// GetTableSize get the size of a table
	GetTableSize(tblID int64) int64
	// DeleteTableKey removes the entry for key k from table
	DeleteTableKey(tblID int64, k kv.Key) error
	// SetTableKey sets the entry for k from table
	SetTableKey(tblID int64, k kv.Key, val []byte) error
}

// temporaryTableData is used for store temporary table data in session
type temporaryTableData struct {
	kv.MemBuffer
	tblSize map[int64]int64
}

// NewTemporaryTableData creates a new TemporaryTableData
func NewTemporaryTableData(memBuffer kv.MemBuffer) TemporaryTableData {
	return &temporaryTableData{
		MemBuffer: memBuffer,
		tblSize:   make(map[int64]int64),
	}
}

// GetTableSize get the size of a table
func (d *temporaryTableData) GetTableSize(tblID int64) int64 {
	if tblSize, ok := d.tblSize[tblID]; ok {
		return tblSize
	}
	return 0
}

// DeleteTableKey removes the entry for key k from table
func (d *temporaryTableData) DeleteTableKey(tblID int64, k kv.Key) error {
	bufferSize := d.MemBuffer.Size()
	defer d.updateTblSize(tblID, bufferSize)

	return d.MemBuffer.Delete(k)
}

// SetTableKey sets the entry for k from table
func (d *temporaryTableData) SetTableKey(tblID int64, k kv.Key, val []byte) error {
	bufferSize := d.MemBuffer.Size()
	defer d.updateTblSize(tblID, bufferSize)

	return d.MemBuffer.Set(k, val)
}

func (d *temporaryTableData) updateTblSize(tblID int64, beforeSize int) {
	delta := int64(d.MemBuffer.Size() - beforeSize)
	d.tblSize[tblID] = d.GetTableSize(tblID) + delta
}

const (
	// oneShotDef means default, that is tx_isolation_one_shot not set.
	oneShotDef txnIsolationLevelOneShotState = iota
	// oneShotSet means it's set in current transaction.
	oneShotSet
	// onsShotUse means it should be used in current transaction.
	oneShotUse
)

// ReadConsistencyLevel is the level of read consistency.
type ReadConsistencyLevel string

const (
	// ReadConsistencyStrict means read by strict consistency, default value.
	ReadConsistencyStrict ReadConsistencyLevel = "strict"
	// ReadConsistencyWeak means read can be weak consistency.
	ReadConsistencyWeak ReadConsistencyLevel = "weak"
)

// IsWeak returns true only if it's a weak-consistency read.
func (r ReadConsistencyLevel) IsWeak() bool {
	return r == ReadConsistencyWeak
}

func validateReadConsistencyLevel(val string) error {
	switch v := ReadConsistencyLevel(strings.ToLower(val)); v {
	case ReadConsistencyStrict, ReadConsistencyWeak:
		return nil
	default:
		return ErrWrongTypeForVar.GenWithStackByArgs(TiDBReadConsistency)
	}
}

// SessionVars is to handle user-defined or global variables in the current session.
type SessionVars struct {
	Concurrency
	MemQuota
	BatchSize
	// DMLBatchSize indicates the number of rows batch-committed for a statement.
	// It will be used when using LOAD DATA or BatchInsert or BatchDelete is on.
	DMLBatchSize        int
	RetryLimit          int64
	DisableTxnAutoRetry bool
	// UsersLock is a lock for user defined variables.
	UsersLock sync.RWMutex
	// Users are user defined variables.
	Users map[string]types.Datum
	// UserVarTypes stores the FieldType for user variables, it cannot be inferred from Users when Users have not been set yet.
	// It is read/write protected by UsersLock.
	UserVarTypes map[string]*types.FieldType
	// systems variables, don't modify it directly, use GetSystemVar/SetSystemVar method.
	systems map[string]string
	// stmtVars variables are temporarily set by SET_VAR hint
	// It only take effect for the duration of a single statement
	stmtVars map[string]string
	// SysWarningCount is the system variable "warning_count", because it is on the hot path, so we extract it from the systems
	SysWarningCount int
	// SysErrorCount is the system variable "error_count", because it is on the hot path, so we extract it from the systems
	SysErrorCount uint16
	// PreparedStmts stores prepared statement.
	PreparedStmts        map[uint32]interface{}
	PreparedStmtNameToID map[string]uint32
	// preparedStmtID is id of prepared statement.
	preparedStmtID uint32
	// PreparedParams params for prepared statements
	PreparedParams    PreparedParams
	LastUpdateTime4PC types.Time

	// ActiveRoles stores active roles for current user
	ActiveRoles []*auth.RoleIdentity

	RetryInfo *RetryInfo
	//  TxnCtx Should be reset on transaction finished.
	TxnCtx *TransactionContext

	// TxnManager is used to manage txn context in session
	TxnManager interface{}

	// KVVars is the variables for KV storage.
	KVVars *tikvstore.Variables

	// txnIsolationLevelOneShot is used to implements "set transaction isolation level ..."
	txnIsolationLevelOneShot struct {
		state txnIsolationLevelOneShotState
		value string
	}

	// mppTaskIDAllocator is used to allocate mpp task id for a session.
	mppTaskIDAllocator struct {
		mu     sync.Mutex
		lastTS uint64
		taskID int64
	}

	// Status stands for the session status. e.g. in transaction or not, auto commit is on or off, and so on.
	Status uint16

	// ClientCapability is client's capability.
	ClientCapability uint32

	// TLSConnectionState is the TLS connection state (nil if not using TLS).
	TLSConnectionState *tls.ConnectionState

	// ConnectionID is the connection id of the current session.
	ConnectionID uint64

	// PlanID is the unique id of logical and physical plan.
	PlanID int

	// PlanColumnID is the unique id for column when building plan.
	PlanColumnID int64

	// User is the user identity with which the session login.
	User *auth.UserIdentity

	// Port is the port of the connected socket
	Port string

	// CurrentDB is the default database of this session.
	CurrentDB string

	// CurrentDBChanged indicates if the CurrentDB has been updated, and if it is we should print it into
	// the slow log to make it be compatible with MySQL, https://github.com/pingcap/tidb/issues/17846.
	CurrentDBChanged bool

	// StrictSQLMode indicates if the session is in strict mode.
	StrictSQLMode bool

	// CommonGlobalLoaded indicates if common global variable has been loaded for this session.
	CommonGlobalLoaded bool

	// InRestrictedSQL indicates if the session is handling restricted SQL execution.
	InRestrictedSQL bool

	// SnapshotTS is used for reading history data. For simplicity, SnapshotTS only supports distsql request.
	SnapshotTS uint64

	// TxnReadTS is used for staleness transaction, it provides next staleness transaction startTS.
	TxnReadTS *TxnReadTS

	// SnapshotInfoschema is used with SnapshotTS, when the schema version at snapshotTS less than current schema
	// version, we load an old version schema for query.
	SnapshotInfoschema interface{}

	// BinlogClient is used to write binlog.
	BinlogClient *pumpcli.PumpsClient

	// GlobalVarsAccessor is used to set and get global variables.
	GlobalVarsAccessor GlobalVarAccessor

	// LastFoundRows is the number of found rows of last query statement
	LastFoundRows uint64

	// StmtCtx holds variables for current executing statement.
	StmtCtx *stmtctx.StatementContext

	// AllowAggPushDown can be set to false to forbid aggregation push down.
	AllowAggPushDown bool

	// AllowBCJ means allow broadcast join.
	AllowBCJ bool

	// AllowCartesianBCJ means allow broadcast CARTESIAN join, 0 means not allow, 1 means allow broadcast CARTESIAN join
	// but the table size should under the broadcast threshold, 2 means allow broadcast CARTESIAN join even if the table
	// size exceeds the broadcast threshold
	AllowCartesianBCJ int

	// MPPOuterJoinFixedBuildSide means in MPP plan, always use right(left) table as build side for left(right) out join
	MPPOuterJoinFixedBuildSide bool

	// AllowDistinctAggPushDown can be set true to allow agg with distinct push down to tikv/tiflash.
	AllowDistinctAggPushDown bool

	// MultiStatementMode permits incorrect client library usage. Not recommended to be turned on.
	MultiStatementMode int

	// AllowWriteRowID variable is currently not recommended to be turned on.
	AllowWriteRowID bool

	// AllowBatchCop means if we should send batch coprocessor to TiFlash. Default value is 1, means to use batch cop in case of aggregation and join.
	// Value set to 2 means to force to send batch cop for any query. Value set to 0 means never use batch cop.
	AllowBatchCop int

	// allowMPPExecution means if we should use mpp way to execute query.
	// Default value is `true`, means to be determined by the optimizer.
	// Value set to `false` means never use mpp.
	allowMPPExecution bool

	// HashExchangeWithNewCollation means if we support hash exchange when new collation is enabled.
	// Default value is `true`, means support hash exchange when new collation is enabled.
	// Value set to `false` means not use hash exchange when new collation is enabled.
	HashExchangeWithNewCollation bool

	// enforceMPPExecution means if we should enforce mpp way to execute query.
	// Default value is `false`, means to be determined by variable `allowMPPExecution`.
	// Value set to `true` means enforce use mpp.
	// Note if you want to set `enforceMPPExecution` to `true`, you must set `allowMPPExecution` to `true` first.
	enforceMPPExecution bool

	// TiDBAllowAutoRandExplicitInsert indicates whether explicit insertion on auto_random column is allowed.
	AllowAutoRandExplicitInsert bool

	// BroadcastJoinThresholdSize is used to limit the size of smaller table.
	// It's unit is bytes, if the size of small table is larger than it, we will not use bcj.
	BroadcastJoinThresholdSize int64

	// BroadcastJoinThresholdCount is used to limit the total count of smaller table.
	// If we can't estimate the size of one side of join child, we will check if its row number exceeds this limitation.
	BroadcastJoinThresholdCount int64

	// LimitPushDownThreshold determines if push Limit or TopN down to TiKV forcibly.
	LimitPushDownThreshold int64

	// CorrelationThreshold is the guard to enable row count estimation using column order correlation.
	CorrelationThreshold float64

	// EnableCorrelationAdjustment is used to indicate if correlation adjustment is enabled.
	EnableCorrelationAdjustment bool

	// CorrelationExpFactor is used to control the heuristic approach of row count estimation when CorrelationThreshold is not met.
	CorrelationExpFactor int

	// CPUFactor is the CPU cost of processing one expression for one row.
	CPUFactor float64
	// CopCPUFactor is the CPU cost of processing one expression for one row in coprocessor.
	CopCPUFactor float64
	// CopTiFlashConcurrencyFactor is the concurrency number of computation in tiflash coprocessor.
	CopTiFlashConcurrencyFactor float64
	// networkFactor is the network cost of transferring 1 byte data.
	networkFactor float64
	// ScanFactor is the IO cost of scanning 1 byte data on TiKV and TiFlash.
	scanFactor float64
	// descScanFactor is the IO cost of scanning 1 byte data on TiKV and TiFlash in desc order.
	descScanFactor float64
	// seekFactor is the IO cost of seeking the start value of a range in TiKV or TiFlash.
	seekFactor float64
	// MemoryFactor is the memory cost of storing one tuple.
	MemoryFactor float64
	// DiskFactor is the IO cost of reading/writing one byte to temporary disk.
	DiskFactor float64
	// ConcurrencyFactor is the CPU cost of additional one goroutine.
	ConcurrencyFactor float64

	// CurrInsertValues is used to record current ValuesExpr's values.
	// See http://dev.mysql.com/doc/refman/5.7/en/miscellaneous-functions.html#function_values
	CurrInsertValues chunk.Row

	// In https://github.com/pingcap/tidb/issues/14164, we can see that MySQL can enter the column that is not in the insert's SELECT's output.
	// We store the extra columns in this variable.
	CurrInsertBatchExtraCols [][]types.Datum

	// Per-connection time zones. Each client that connects has its own time zone setting, given by the session time_zone variable.
	// See https://dev.mysql.com/doc/refman/5.7/en/time-zone-support.html
	TimeZone *time.Location

	SQLMode mysql.SQLMode

	// AutoIncrementIncrement and AutoIncrementOffset indicates the autoID's start value and increment.
	AutoIncrementIncrement int

	AutoIncrementOffset int

	/* TiDB system variables */

	// SkipASCIICheck check on input value.
	SkipASCIICheck bool

	// SkipUTF8Check check on input value.
	SkipUTF8Check bool

	// BatchInsert indicates if we should split insert data into multiple batches.
	BatchInsert bool

	// BatchDelete indicates if we should split delete data into multiple batches.
	BatchDelete bool

	// BatchCommit indicates if we should split the transaction into multiple batches.
	BatchCommit bool

	// IDAllocator is provided by kvEncoder, if it is provided, we will use it to alloc auto id instead of using
	// Table.alloc.
	IDAllocator autoid.Allocator

	// OptimizerSelectivityLevel defines the level of the selectivity estimation in plan.
	OptimizerSelectivityLevel int

	// EnableTablePartition enables table partition feature.
	EnableTablePartition string

	// EnableListTablePartition enables list table partition feature.
	EnableListTablePartition bool

	// EnableCascadesPlanner enables the cascades planner.
	EnableCascadesPlanner bool

	// EnableWindowFunction enables the window function.
	EnableWindowFunction bool

	// EnablePipelinedWindowExec enables executing window functions in a pipelined manner.
	EnablePipelinedWindowExec bool

	// EnableStrictDoubleTypeCheck enables table field double type check.
	EnableStrictDoubleTypeCheck bool

	// EnableVectorizedExpression  enables the vectorized expression evaluation.
	EnableVectorizedExpression bool

	// DDLReorgPriority is the operation priority of adding indices.
	DDLReorgPriority int

	// EnableChangeMultiSchema is used to control whether to enable the multi schema change.
	EnableChangeMultiSchema bool

	// EnableAutoIncrementInGenerated is used to control whether to allow auto incremented columns in generated columns.
	EnableAutoIncrementInGenerated bool

	// EnablePointGetCache is used to cache value for point get for read only scenario.
	EnablePointGetCache bool

	// PlacementMode the placement mode we use
	//   strict: Check placement settings strictly in ddl operations
	//   ignore: Ignore all placement settings in ddl operations
	PlacementMode string

	// WaitSplitRegionFinish defines the split region behaviour is sync or async.
	WaitSplitRegionFinish bool

	// WaitSplitRegionTimeout defines the split region timeout.
	WaitSplitRegionTimeout uint64

	// EnableStreaming indicates whether the coprocessor request can use streaming API.
	// TODO: remove this after tidb-server configuration "enable-streaming' removed.
	EnableStreaming bool

	// EnableChunkRPC indicates whether the coprocessor request can use chunk API.
	EnableChunkRPC bool

	writeStmtBufs WriteStmtBufs

	// ConstraintCheckInPlace indicates whether to check the constraint when the SQL executing.
	ConstraintCheckInPlace bool

	// CommandValue indicates which command current session is doing.
	CommandValue uint32

	// TiDBOptJoinReorderThreshold defines the minimal number of join nodes
	// to use the greedy join reorder algorithm.
	TiDBOptJoinReorderThreshold int

	// SlowQueryFile indicates which slow query log file for SLOW_QUERY table to parse.
	SlowQueryFile string

	// EnableFastAnalyze indicates whether to take fast analyze.
	EnableFastAnalyze bool

	// TxnMode indicates should be pessimistic or optimistic.
	TxnMode string

	// LowResolutionTSO is used for reading data with low resolution TSO which is updated once every two seconds.
	LowResolutionTSO bool

	// MaxExecutionTime is the timeout for select statement, in milliseconds.
	// If the value is 0, timeouts are not enabled.
	// See https://dev.mysql.com/doc/refman/5.7/en/server-system-variables.html#sysvar_max_execution_time
	MaxExecutionTime uint64

	// Killed is a flag to indicate that this query is killed.
	Killed uint32

	// ConnectionInfo indicates current connection info used by current session, only be lazy assigned by plugin.
	ConnectionInfo *ConnectionInfo

	// NoopFuncsMode allows OFF/ON/WARN values as 0/1/2.
	NoopFuncsMode int

	// StartTime is the start time of the last query.
	StartTime time.Time

	// DurationParse is the duration of parsing SQL string to AST of the last query.
	DurationParse time.Duration

	// DurationCompile is the duration of compiling AST to execution plan of the last query.
	DurationCompile time.Duration

	// RewritePhaseInfo records all information about the rewriting phase.
	RewritePhaseInfo

	// DurationOptimization is the duration of optimizing a query.
	DurationOptimization time.Duration

	// DurationWaitTS is the duration of waiting for a snapshot TS
	DurationWaitTS time.Duration

	// PrevStmt is used to store the previous executed statement in the current session.
	PrevStmt fmt.Stringer

	// prevStmtDigest is used to store the digest of the previous statement in the current session.
	prevStmtDigest string

	// AllowRemoveAutoInc indicates whether a user can drop the auto_increment column attribute or not.
	AllowRemoveAutoInc bool

	// UsePlanBaselines indicates whether we will use plan baselines to adjust plan.
	UsePlanBaselines bool

	// EvolvePlanBaselines indicates whether we will evolve the plan baselines.
	EvolvePlanBaselines bool

	// EnableExtendedStats indicates whether we enable the extended statistics feature.
	EnableExtendedStats bool

	// Unexported fields should be accessed and set through interfaces like GetReplicaRead() and SetReplicaRead().

	// allowInSubqToJoinAndAgg can be set to false to forbid rewriting the semi join to inner join with agg.
	allowInSubqToJoinAndAgg bool

	// preferRangeScan allows optimizer to always prefer range scan over table scan.
	preferRangeScan bool

	// EnableIndexMerge enables the generation of IndexMergePath.
	enableIndexMerge bool

	// replicaRead is used for reading data from replicas, only follower is supported at this time.
	replicaRead kv.ReplicaReadType

	// IsolationReadEngines is used to isolation read, tidb only read from the stores whose engine type is in the engines.
	IsolationReadEngines map[kv.StoreType]struct{}

	PlannerSelectBlockAsName []ast.HintTable

	// LockWaitTimeout is the duration waiting for pessimistic lock in milliseconds
	LockWaitTimeout int64

	// MetricSchemaStep indicates the step when query metric schema.
	MetricSchemaStep int64
	// MetricSchemaRangeDuration indicates the step when query metric schema.
	MetricSchemaRangeDuration int64

	// Some data of cluster-level memory tables will be retrieved many times in different inspection rules,
	// and the cost of retrieving some data is expensive. We use the `TableSnapshot` to cache those data
	// and obtain them lazily, and provide a consistent view of inspection tables for each inspection rules.
	// All cached snapshots will be released at the end of retrieving
	InspectionTableCache map[string]TableSnapshot

	// RowEncoder is reused in session for encode row data.
	RowEncoder rowcodec.Encoder

	// SequenceState cache all sequence's latest value accessed by lastval() builtins. It's a session scoped
	// variable, and all public methods of SequenceState are currently-safe.
	SequenceState *SequenceState

	// WindowingUseHighPrecision determines whether to compute window operations without loss of precision.
	// see https://dev.mysql.com/doc/refman/8.0/en/window-function-optimization.html for more details.
	WindowingUseHighPrecision bool

	// FoundInPlanCache indicates whether this statement was found in plan cache.
	FoundInPlanCache bool
	// PrevFoundInPlanCache indicates whether the last statement was found in plan cache.
	PrevFoundInPlanCache bool

	// FoundInBinding indicates whether the execution plan is matched with the hints in the binding.
	FoundInBinding bool
	// PrevFoundInBinding indicates whether the last execution plan is matched with the hints in the binding.
	PrevFoundInBinding bool

	// OptimizerUseInvisibleIndexes indicates whether optimizer can use invisible index
	OptimizerUseInvisibleIndexes bool

	// SelectLimit limits the max counts of select statement's output
	SelectLimit uint64

	// EnableClusteredIndex indicates whether to enable clustered index when creating a new table.
	EnableClusteredIndex ClusteredIndexDefMode

	// PresumeKeyNotExists indicates lazy existence checking is enabled.
	PresumeKeyNotExists bool

	// EnableParallelApply indicates that thether to use parallel apply.
	EnableParallelApply bool

	// EnableRedactLog indicates that whether redact log.
	EnableRedactLog bool

	// ShardAllocateStep indicates the max size of continuous rowid shard in one transaction.
	ShardAllocateStep int64

	// EnableAmendPessimisticTxn indicates if schema change amend is enabled for pessimistic transactions.
	EnableAmendPessimisticTxn bool

	// LastTxnInfo keeps track the info of last committed transaction.
	LastTxnInfo string

	// LastQueryInfo keeps track the info of last query.
	LastQueryInfo QueryInfo

	// PartitionPruneMode indicates how and when to prune partitions.
	PartitionPruneMode atomic2.String

	// TxnScope indicates the scope of the transactions. It should be `global` or equal to the value of key `zone` in config.Labels.
	TxnScope kv.TxnScopeVar

	// EnabledRateLimitAction indicates whether enabled ratelimit action during coprocessor
	EnabledRateLimitAction bool

	// EnableAsyncCommit indicates whether to enable the async commit feature.
	EnableAsyncCommit bool

	// Enable1PC indicates whether to enable the one-phase commit feature.
	Enable1PC bool

	// GuaranteeLinearizability indicates whether to guarantee linearizability
	GuaranteeLinearizability bool

	// AnalyzeVersion indicates how TiDB collect and use analyzed statistics.
	AnalyzeVersion int

	// EnableIndexMergeJoin indicates whether to enable index merge join.
	EnableIndexMergeJoin bool

	// TrackAggregateMemoryUsage indicates whether to track the memory usage of aggregate function.
	TrackAggregateMemoryUsage bool

	// TiDBEnableExchangePartition indicates whether to enable exchange partition
	TiDBEnableExchangePartition bool

	// AllowFallbackToTiKV indicates the engine types whose unavailability triggers fallback to TiKV.
	// Now we only support TiFlash.
	AllowFallbackToTiKV map[kv.StoreType]struct{}

	// CTEMaxRecursionDepth indicates The common table expression (CTE) maximum recursion depth.
	// see https://dev.mysql.com/doc/refman/8.0/en/server-system-variables.html#sysvar_cte_max_recursion_depth
	CTEMaxRecursionDepth int

	// The temporary table size threshold, which is different from MySQL. See https://github.com/pingcap/tidb/issues/28691.
	TMPTableSize int64

	// EnableStableResultMode if stabilize query results.
	EnableStableResultMode bool

	// EnablePseudoForOutdatedStats if using pseudo for outdated stats
	EnablePseudoForOutdatedStats bool

	// RegardNULLAsPoint if regard NULL as Point
	RegardNULLAsPoint bool

	// LocalTemporaryTables is *infoschema.LocalTemporaryTables, use interface to avoid circle dependency.
	// It's nil if there is no local temporary table.
	LocalTemporaryTables interface{}

	// TemporaryTableData stores committed kv values for temporary table for current session.
	TemporaryTableData TemporaryTableData

	// MPPStoreLastFailTime records the lastest fail time that a TiFlash store failed.
	MPPStoreLastFailTime map[string]time.Time

	// MPPStoreFailTTL indicates the duration that protect TiDB from sending task to a new recovered TiFlash.
	MPPStoreFailTTL string

	// ReadStaleness indicates the staleness duration for the following query
	ReadStaleness time.Duration

	// cached is used to optimze the object allocation.
	cached struct {
		curr int8
		data [2]stmtctx.StatementContext
	}

	// Rng stores the rand_seed1 and rand_seed2 for Rand() function
	Rng *utilMath.MysqlRng

	// EnablePaging indicates whether enable paging in coprocessor requests.
	EnablePaging bool

	// ReadConsistency indicates the read consistency requirement.
	ReadConsistency ReadConsistencyLevel

	// StatsLoadSyncWait indicates how long to wait for stats load before timeout.
	StatsLoadSyncWait int64

<<<<<<< HEAD
	// SysdateIsNow indicates whether Sysdate is an alias of Now function
	SysdateIsNow bool
=======
	// EnableMutationChecker indicates whether to check data consistency for mutations
	EnableMutationChecker bool
	// AssertionLevel controls how strict the assertions on data mutations should be.
	AssertionLevel AssertionLevel
>>>>>>> a4b5190e
}

// InitStatementContext initializes a StatementContext, the object is reused to reduce allocation.
func (s *SessionVars) InitStatementContext() *stmtctx.StatementContext {
	s.cached.curr = (s.cached.curr + 1) % 2
	s.cached.data[s.cached.curr] = stmtctx.StatementContext{}
	return &s.cached.data[s.cached.curr]
}

// AllocMPPTaskID allocates task id for mpp tasks. It will reset the task id if the query's
// startTs is different.
func (s *SessionVars) AllocMPPTaskID(startTS uint64) int64 {
	s.mppTaskIDAllocator.mu.Lock()
	defer s.mppTaskIDAllocator.mu.Unlock()
	if s.mppTaskIDAllocator.lastTS == startTS {
		s.mppTaskIDAllocator.taskID++
		return s.mppTaskIDAllocator.taskID
	}
	s.mppTaskIDAllocator.lastTS = startTS
	s.mppTaskIDAllocator.taskID = 1
	return 1
}

// IsMPPAllowed returns whether mpp execution is allowed.
func (s *SessionVars) IsMPPAllowed() bool {
	return s.allowMPPExecution
}

// IsMPPEnforced returns whether mpp execution is enforced.
func (s *SessionVars) IsMPPEnforced() bool {
	return s.allowMPPExecution && s.enforceMPPExecution
}

// RaiseWarningWhenMPPEnforced will raise a warning when mpp mode is enforced and executing explain statement.
// TODO: Confirm whether this function will be inlined and
// omit the overhead of string construction when calling with false condition.
func (s *SessionVars) RaiseWarningWhenMPPEnforced(warning string) {
	if s.IsMPPEnforced() && s.StmtCtx.InExplainStmt {
		s.StmtCtx.AppendWarning(errors.New(warning))
	}
}

// CheckAndGetTxnScope will return the transaction scope we should use in the current session.
func (s *SessionVars) CheckAndGetTxnScope() string {
	if s.InRestrictedSQL || !EnableLocalTxn.Load() {
		return kv.GlobalTxnScope
	}
	if s.TxnScope.GetVarValue() == kv.LocalTxnScope {
		return s.TxnScope.GetTxnScope()
	}
	return kv.GlobalTxnScope
}

// UseDynamicPartitionPrune indicates whether use new dynamic partition prune.
func (s *SessionVars) UseDynamicPartitionPrune() bool {
	if s.InTxn() || !s.GetStatusFlag(mysql.ServerStatusAutocommit) {
		// UnionScan cannot get partition table IDs in dynamic-mode, this is a quick-fix for issues/26719,
		// please see it for more details.
		return false
	}
	return PartitionPruneMode(s.PartitionPruneMode.Load()) == Dynamic
}

// BuildParserConfig generate parser.ParserConfig for initial parser
func (s *SessionVars) BuildParserConfig() parser.ParserConfig {
	return parser.ParserConfig{
		EnableWindowFunction:        s.EnableWindowFunction,
		EnableStrictDoubleTypeCheck: s.EnableStrictDoubleTypeCheck,
		SkipPositionRecording:       true,
	}
}

const (
	// PlacementModeStrict indicates all placement operations should be checked strictly in ddl
	PlacementModeStrict string = "STRICT"
	// PlacementModeIgnore indicates ignore all placement operations in ddl
	PlacementModeIgnore string = "IGNORE"
)

// PartitionPruneMode presents the prune mode used.
type PartitionPruneMode string

const (
	// Static indicates only prune at plan phase.
	Static PartitionPruneMode = "static"
	// Dynamic indicates only prune at execute phase.
	Dynamic PartitionPruneMode = "dynamic"

	// Don't use out-of-date mode.

	// StaticOnly is out-of-date.
	StaticOnly PartitionPruneMode = "static-only"
	// DynamicOnly is out-of-date.
	DynamicOnly PartitionPruneMode = "dynamic-only"
	// StaticButPrepareDynamic is out-of-date.
	StaticButPrepareDynamic PartitionPruneMode = "static-collect-dynamic"
)

// Valid indicate PruneMode is validated.
func (p PartitionPruneMode) Valid() bool {
	switch p {
	case Static, Dynamic, StaticOnly, DynamicOnly:
		return true
	default:
		return false
	}
}

// Update updates out-of-date PruneMode.
func (p PartitionPruneMode) Update() PartitionPruneMode {
	switch p {
	case StaticOnly, StaticButPrepareDynamic:
		return Static
	case DynamicOnly:
		return Dynamic
	default:
		return p
	}
}

// PreparedParams contains the parameters of the current prepared statement when executing it.
type PreparedParams []types.Datum

func (pps PreparedParams) String() string {
	if len(pps) == 0 {
		return ""
	}
	return " [arguments: " + types.DatumsToStrNoErr(pps) + "]"
}

// ConnectionInfo present connection used by audit.
type ConnectionInfo struct {
	ConnectionID      uint64
	ConnectionType    string
	Host              string
	ClientIP          string
	ClientPort        string
	ServerID          int
	ServerPort        int
	Duration          float64
	User              string
	ServerOSLoginUser string
	OSVersion         string
	ClientVersion     string
	ServerVersion     string
	SSLVersion        string
	PID               int
	DB                string
}

// NewSessionVars creates a session vars object.
func NewSessionVars() *SessionVars {
	vars := &SessionVars{
		Users:                       make(map[string]types.Datum),
		UserVarTypes:                make(map[string]*types.FieldType),
		systems:                     make(map[string]string),
		stmtVars:                    make(map[string]string),
		PreparedStmts:               make(map[uint32]interface{}),
		PreparedStmtNameToID:        make(map[string]uint32),
		PreparedParams:              make([]types.Datum, 0, 10),
		TxnCtx:                      &TransactionContext{},
		RetryInfo:                   &RetryInfo{},
		ActiveRoles:                 make([]*auth.RoleIdentity, 0, 10),
		StrictSQLMode:               true,
		AutoIncrementIncrement:      DefAutoIncrementIncrement,
		AutoIncrementOffset:         DefAutoIncrementOffset,
		Status:                      mysql.ServerStatusAutocommit,
		StmtCtx:                     new(stmtctx.StatementContext),
		AllowAggPushDown:            false,
		AllowBCJ:                    false,
		AllowCartesianBCJ:           DefOptCartesianBCJ,
		MPPOuterJoinFixedBuildSide:  DefOptMPPOuterJoinFixedBuildSide,
		BroadcastJoinThresholdSize:  DefBroadcastJoinThresholdSize,
		BroadcastJoinThresholdCount: DefBroadcastJoinThresholdSize,
		OptimizerSelectivityLevel:   DefTiDBOptimizerSelectivityLevel,
		RetryLimit:                  DefTiDBRetryLimit,
		DisableTxnAutoRetry:         DefTiDBDisableTxnAutoRetry,
		DDLReorgPriority:            kv.PriorityLow,
		allowInSubqToJoinAndAgg:     DefOptInSubqToJoinAndAgg,
		preferRangeScan:             DefOptPreferRangeScan,
		EnableCorrelationAdjustment: DefOptEnableCorrelationAdjustment,
		LimitPushDownThreshold:      DefOptLimitPushDownThreshold,
		CorrelationThreshold:        DefOptCorrelationThreshold,
		CorrelationExpFactor:        DefOptCorrelationExpFactor,
		CPUFactor:                   DefOptCPUFactor,
		CopCPUFactor:                DefOptCopCPUFactor,
		CopTiFlashConcurrencyFactor: DefOptTiFlashConcurrencyFactor,
		networkFactor:               DefOptNetworkFactor,
		scanFactor:                  DefOptScanFactor,
		descScanFactor:              DefOptDescScanFactor,
		seekFactor:                  DefOptSeekFactor,
		MemoryFactor:                DefOptMemoryFactor,
		DiskFactor:                  DefOptDiskFactor,
		ConcurrencyFactor:           DefOptConcurrencyFactor,
		EnableVectorizedExpression:  DefEnableVectorizedExpression,
		CommandValue:                uint32(mysql.ComSleep),
		TiDBOptJoinReorderThreshold: DefTiDBOptJoinReorderThreshold,
		SlowQueryFile:               config.GetGlobalConfig().Log.SlowQueryFile,
		WaitSplitRegionFinish:       DefTiDBWaitSplitRegionFinish,
		WaitSplitRegionTimeout:      DefWaitSplitRegionTimeout,
		enableIndexMerge:            DefTiDBEnableIndexMerge,
		NoopFuncsMode:               TiDBOptOnOffWarn(DefTiDBEnableNoopFuncs),
		replicaRead:                 kv.ReplicaReadLeader,
		AllowRemoveAutoInc:          DefTiDBAllowRemoveAutoInc,
		UsePlanBaselines:            DefTiDBUsePlanBaselines,
		EvolvePlanBaselines:         DefTiDBEvolvePlanBaselines,
		EnableExtendedStats:         false,
		IsolationReadEngines:        make(map[kv.StoreType]struct{}),
		LockWaitTimeout:             DefInnodbLockWaitTimeout * 1000,
		MetricSchemaStep:            DefTiDBMetricSchemaStep,
		MetricSchemaRangeDuration:   DefTiDBMetricSchemaRangeDuration,
		SequenceState:               NewSequenceState(),
		WindowingUseHighPrecision:   true,
		PrevFoundInPlanCache:        DefTiDBFoundInPlanCache,
		FoundInPlanCache:            DefTiDBFoundInPlanCache,
		PrevFoundInBinding:          DefTiDBFoundInBinding,
		FoundInBinding:              DefTiDBFoundInBinding,
		SelectLimit:                 math.MaxUint64,
		AllowAutoRandExplicitInsert: DefTiDBAllowAutoRandExplicitInsert,
		EnableClusteredIndex:        DefTiDBEnableClusteredIndex,
		EnableParallelApply:         DefTiDBEnableParallelApply,
		ShardAllocateStep:           DefTiDBShardAllocateStep,
		EnableChangeMultiSchema:     DefTiDBChangeMultiSchema,
		EnablePointGetCache:         DefTiDBPointGetCache,
		EnableAmendPessimisticTxn:   DefTiDBEnableAmendPessimisticTxn,
		PartitionPruneMode:          *atomic2.NewString(DefTiDBPartitionPruneMode),
		TxnScope:                    kv.NewDefaultTxnScopeVar(),
		EnabledRateLimitAction:      DefTiDBEnableRateLimitAction,
		EnableAsyncCommit:           DefTiDBEnableAsyncCommit,
		Enable1PC:                   DefTiDBEnable1PC,
		GuaranteeLinearizability:    DefTiDBGuaranteeLinearizability,
		AnalyzeVersion:              DefTiDBAnalyzeVersion,
		EnableIndexMergeJoin:        DefTiDBEnableIndexMergeJoin,
		AllowFallbackToTiKV:         make(map[kv.StoreType]struct{}),
		CTEMaxRecursionDepth:        DefCTEMaxRecursionDepth,
		TMPTableSize:                DefTiDBTmpTableMaxSize,
		MPPStoreLastFailTime:        make(map[string]time.Time),
		MPPStoreFailTTL:             DefTiDBMPPStoreFailTTL,
		Rng:                         utilMath.NewWithTime(),
		StatsLoadSyncWait:           StatsLoadSyncWait.Load(),
	}
	vars.KVVars = tikvstore.NewVariables(&vars.Killed)
	vars.Concurrency = Concurrency{
		indexLookupConcurrency:     DefIndexLookupConcurrency,
		indexSerialScanConcurrency: DefIndexSerialScanConcurrency,
		indexLookupJoinConcurrency: DefIndexLookupJoinConcurrency,
		hashJoinConcurrency:        DefTiDBHashJoinConcurrency,
		projectionConcurrency:      DefTiDBProjectionConcurrency,
		distSQLScanConcurrency:     DefDistSQLScanConcurrency,
		hashAggPartialConcurrency:  DefTiDBHashAggPartialConcurrency,
		hashAggFinalConcurrency:    DefTiDBHashAggFinalConcurrency,
		windowConcurrency:          DefTiDBWindowConcurrency,
		mergeJoinConcurrency:       DefTiDBMergeJoinConcurrency,
		streamAggConcurrency:       DefTiDBStreamAggConcurrency,
		ExecutorConcurrency:        DefExecutorConcurrency,
	}
	vars.MemQuota = MemQuota{
		MemQuotaQuery:      config.GetGlobalConfig().MemQuotaQuery,
		MemQuotaApplyCache: DefTiDBMemQuotaApplyCache,

		// The variables below do not take any effect anymore, it's remaining for compatibility.
		// TODO: remove them in v4.1
		MemQuotaHashJoin:          DefTiDBMemQuotaHashJoin,
		MemQuotaMergeJoin:         DefTiDBMemQuotaMergeJoin,
		MemQuotaSort:              DefTiDBMemQuotaSort,
		MemQuotaTopn:              DefTiDBMemQuotaTopn,
		MemQuotaIndexLookupReader: DefTiDBMemQuotaIndexLookupReader,
		MemQuotaIndexLookupJoin:   DefTiDBMemQuotaIndexLookupJoin,
		MemQuotaDistSQL:           DefTiDBMemQuotaDistSQL,
	}
	vars.BatchSize = BatchSize{
		IndexJoinBatchSize: DefIndexJoinBatchSize,
		IndexLookupSize:    DefIndexLookupSize,
		InitChunkSize:      DefInitChunkSize,
		MaxChunkSize:       DefMaxChunkSize,
	}
	vars.DMLBatchSize = DefDMLBatchSize
	var enableStreaming string
	if config.GetGlobalConfig().EnableStreaming {
		enableStreaming = "1"
	} else {
		enableStreaming = "0"
	}
	terror.Log(vars.SetSystemVar(TiDBEnableStreaming, enableStreaming))

	vars.AllowBatchCop = DefTiDBAllowBatchCop
	vars.allowMPPExecution = DefTiDBAllowMPPExecution
	vars.HashExchangeWithNewCollation = DefTiDBHashExchangeWithNewCollation
	vars.enforceMPPExecution = DefTiDBEnforceMPPExecution
	vars.MPPStoreFailTTL = DefTiDBMPPStoreFailTTL

	enableChunkRPC := "0"
	if config.GetGlobalConfig().TiKVClient.EnableChunkRPC {
		enableChunkRPC = "1"
	}
	terror.Log(vars.SetSystemVar(TiDBEnableChunkRPC, enableChunkRPC))
	for _, engine := range config.GetGlobalConfig().IsolationRead.Engines {
		switch engine {
		case kv.TiFlash.Name():
			vars.IsolationReadEngines[kv.TiFlash] = struct{}{}
		case kv.TiKV.Name():
			vars.IsolationReadEngines[kv.TiKV] = struct{}{}
		case kv.TiDB.Name():
			vars.IsolationReadEngines[kv.TiDB] = struct{}{}
		}
	}
	if !EnableLocalTxn.Load() {
		vars.TxnScope = kv.NewGlobalTxnScopeVar()
	}
	vars.systems[CharacterSetConnection], vars.systems[CollationConnection] = charset.GetDefaultCharsetAndCollate()
	return vars
}

// GetAllowInSubqToJoinAndAgg get AllowInSubqToJoinAndAgg from sql hints and SessionVars.allowInSubqToJoinAndAgg.
func (s *SessionVars) GetAllowInSubqToJoinAndAgg() bool {
	if s.StmtCtx.HasAllowInSubqToJoinAndAggHint {
		return s.StmtCtx.AllowInSubqToJoinAndAgg
	}
	return s.allowInSubqToJoinAndAgg
}

// SetAllowInSubqToJoinAndAgg set SessionVars.allowInSubqToJoinAndAgg.
func (s *SessionVars) SetAllowInSubqToJoinAndAgg(val bool) {
	s.allowInSubqToJoinAndAgg = val
}

// GetAllowPreferRangeScan get preferRangeScan from SessionVars.preferRangeScan.
func (s *SessionVars) GetAllowPreferRangeScan() bool {
	return s.preferRangeScan
}

// SetAllowPreferRangeScan set SessionVars.preferRangeScan.
func (s *SessionVars) SetAllowPreferRangeScan(val bool) {
	s.preferRangeScan = val
}

// GetEnableCascadesPlanner get EnableCascadesPlanner from sql hints and SessionVars.EnableCascadesPlanner.
func (s *SessionVars) GetEnableCascadesPlanner() bool {
	if s.StmtCtx.HasEnableCascadesPlannerHint {
		return s.StmtCtx.EnableCascadesPlanner
	}
	return s.EnableCascadesPlanner
}

// SetEnableCascadesPlanner set SessionVars.EnableCascadesPlanner.
func (s *SessionVars) SetEnableCascadesPlanner(val bool) {
	s.EnableCascadesPlanner = val
}

// GetEnableIndexMerge get EnableIndexMerge from SessionVars.enableIndexMerge.
func (s *SessionVars) GetEnableIndexMerge() bool {
	return s.enableIndexMerge
}

// SetEnableIndexMerge set SessionVars.enableIndexMerge.
func (s *SessionVars) SetEnableIndexMerge(val bool) {
	s.enableIndexMerge = val
}

// GetEnablePseudoForOutdatedStats get EnablePseudoForOutdatedStats from SessionVars.EnablePseudoForOutdatedStats.
func (s *SessionVars) GetEnablePseudoForOutdatedStats() bool {
	return s.EnablePseudoForOutdatedStats
}

// SetEnablePseudoForOutdatedStats set SessionVars.EnablePseudoForOutdatedStats.
func (s *SessionVars) SetEnablePseudoForOutdatedStats(val bool) {
	s.EnablePseudoForOutdatedStats = val
}

// GetReplicaRead get ReplicaRead from sql hints and SessionVars.replicaRead.
func (s *SessionVars) GetReplicaRead() kv.ReplicaReadType {
	if s.StmtCtx.HasReplicaReadHint {
		return kv.ReplicaReadType(s.StmtCtx.ReplicaRead)
	}
	return s.replicaRead
}

// SetReplicaRead set SessionVars.replicaRead.
func (s *SessionVars) SetReplicaRead(val kv.ReplicaReadType) {
	s.replicaRead = val
}

// GetWriteStmtBufs get pointer of SessionVars.writeStmtBufs.
func (s *SessionVars) GetWriteStmtBufs() *WriteStmtBufs {
	return &s.writeStmtBufs
}

// GetSplitRegionTimeout gets split region timeout.
func (s *SessionVars) GetSplitRegionTimeout() time.Duration {
	return time.Duration(s.WaitSplitRegionTimeout) * time.Second
}

// GetIsolationReadEngines gets isolation read engines.
func (s *SessionVars) GetIsolationReadEngines() map[kv.StoreType]struct{} {
	return s.IsolationReadEngines
}

// CleanBuffers cleans the temporary bufs
func (s *SessionVars) CleanBuffers() {
	s.GetWriteStmtBufs().clean()
}

// AllocPlanColumnID allocates column id for plan.
func (s *SessionVars) AllocPlanColumnID() int64 {
	s.PlanColumnID++
	return s.PlanColumnID
}

// GetCharsetInfo gets charset and collation for current context.
// What character set should the server translate a statement to after receiving it?
// For this, the server uses the character_set_connection and collation_connection system variables.
// It converts statements sent by the client from character_set_client to character_set_connection
// (except for string literals that have an introducer such as _latin1 or _utf8).
// collation_connection is important for comparisons of literal strings.
// For comparisons of strings with column values, collation_connection does not matter because columns
// have their own collation, which has a higher collation precedence.
// See https://dev.mysql.com/doc/refman/5.7/en/charset-connection.html
func (s *SessionVars) GetCharsetInfo() (charset, collation string) {
	charset = s.systems[CharacterSetConnection]
	collation = s.systems[CollationConnection]
	return
}

// GetParseParams gets the parse parameters from session variables.
func (s *SessionVars) GetParseParams() []parser.ParseParam {
	chs, coll := s.GetCharsetInfo()
	cli, err := GetSessionOrGlobalSystemVar(s, CharacterSetClient)
	if err != nil {
		cli = ""
	}
	return []parser.ParseParam{
		parser.CharsetConnection(chs),
		parser.CollationConnection(coll),
		parser.CharsetClient(cli),
	}
}

// SetUserVar set the value and collation for user defined variable.
func (s *SessionVars) SetUserVar(varName string, svalue string, collation string) {
	if len(collation) > 0 {
		s.Users[varName] = types.NewCollationStringDatum(stringutil.Copy(svalue), collation)
	} else {
		_, collation = s.GetCharsetInfo()
		s.Users[varName] = types.NewCollationStringDatum(stringutil.Copy(svalue), collation)
	}
}

// SetLastInsertID saves the last insert id to the session context.
// TODO: we may store the result for last_insert_id sys var later.
func (s *SessionVars) SetLastInsertID(insertID uint64) {
	s.StmtCtx.LastInsertID = insertID
}

// SetStatusFlag sets the session server status variable.
// If on is ture sets the flag in session status,
// otherwise removes the flag.
func (s *SessionVars) SetStatusFlag(flag uint16, on bool) {
	if on {
		s.Status |= flag
		return
	}
	s.Status &= ^flag
}

// GetStatusFlag gets the session server status variable, returns true if it is on.
func (s *SessionVars) GetStatusFlag(flag uint16) bool {
	return s.Status&flag > 0
}

// SetInTxn sets whether the session is in transaction.
// It also updates the IsExplicit flag in TxnCtx if val is true.
func (s *SessionVars) SetInTxn(val bool) {
	s.SetStatusFlag(mysql.ServerStatusInTrans, val)
	if val {
		s.TxnCtx.IsExplicit = val
	}
}

// InTxn returns if the session is in transaction.
func (s *SessionVars) InTxn() bool {
	return s.GetStatusFlag(mysql.ServerStatusInTrans)
}

// IsAutocommit returns if the session is set to autocommit.
func (s *SessionVars) IsAutocommit() bool {
	return s.GetStatusFlag(mysql.ServerStatusAutocommit)
}

// IsIsolation if true it means the transaction is at that isolation level.
func (s *SessionVars) IsIsolation(isolation string) bool {
	if s.TxnCtx.Isolation != "" {
		return s.TxnCtx.Isolation == isolation
	}
	if s.txnIsolationLevelOneShot.state == oneShotUse {
		s.TxnCtx.Isolation = s.txnIsolationLevelOneShot.value
	}
	if s.TxnCtx.Isolation == "" {
		s.TxnCtx.Isolation, _ = s.GetSystemVar(TxnIsolation)
	}
	return s.TxnCtx.Isolation == isolation
}

// SetTxnIsolationLevelOneShotStateForNextTxn sets the txnIsolationLevelOneShot.state for next transaction.
func (s *SessionVars) SetTxnIsolationLevelOneShotStateForNextTxn() {
	if isoLevelOneShot := &s.txnIsolationLevelOneShot; isoLevelOneShot.state != oneShotDef {
		switch isoLevelOneShot.state {
		case oneShotSet:
			isoLevelOneShot.state = oneShotUse
		case oneShotUse:
			isoLevelOneShot.state = oneShotDef
			isoLevelOneShot.value = ""
		}
	}
}

// IsPessimisticReadConsistency if true it means the statement is in an read consistency pessimistic transaction.
func (s *SessionVars) IsPessimisticReadConsistency() bool {
	return s.TxnCtx.IsPessimistic && s.IsIsolation(ast.ReadCommitted)
}

// GetNextPreparedStmtID generates and returns the next session scope prepared statement id.
func (s *SessionVars) GetNextPreparedStmtID() uint32 {
	s.preparedStmtID++
	return s.preparedStmtID
}

// Location returns the value of time_zone session variable. If it is nil, then return time.Local.
func (s *SessionVars) Location() *time.Location {
	loc := s.TimeZone
	if loc == nil {
		loc = timeutil.SystemLocation()
	}
	return loc
}

// GetSystemVar gets the string value of a system variable.
func (s *SessionVars) GetSystemVar(name string) (string, bool) {
	if name == WarningCount {
		return strconv.Itoa(s.SysWarningCount), true
	} else if name == ErrorCount {
		return strconv.Itoa(int(s.SysErrorCount)), true
	}
	if name == TiDBSlowLogMasking {
		name = TiDBRedactLog
	}
	if val, ok := s.stmtVars[name]; ok {
		return val, ok
	}
	val, ok := s.systems[name]
	return val, ok
}

func (s *SessionVars) setDDLReorgPriority(val string) {
	val = strings.ToLower(val)
	switch val {
	case "priority_low":
		s.DDLReorgPriority = kv.PriorityLow
	case "priority_normal":
		s.DDLReorgPriority = kv.PriorityNormal
	case "priority_high":
		s.DDLReorgPriority = kv.PriorityHigh
	default:
		s.DDLReorgPriority = kv.PriorityLow
	}
}

// AddPreparedStmt adds prepareStmt to current session and count in global.
func (s *SessionVars) AddPreparedStmt(stmtID uint32, stmt interface{}) error {
	if _, exists := s.PreparedStmts[stmtID]; !exists {
		valStr, _ := s.GetSystemVar(MaxPreparedStmtCount)
		maxPreparedStmtCount, err := strconv.ParseInt(valStr, 10, 64)
		if err != nil {
			maxPreparedStmtCount = DefMaxPreparedStmtCount
		}
		newPreparedStmtCount := atomic.AddInt64(&PreparedStmtCount, 1)
		if maxPreparedStmtCount >= 0 && newPreparedStmtCount > maxPreparedStmtCount {
			atomic.AddInt64(&PreparedStmtCount, -1)
			return ErrMaxPreparedStmtCountReached.GenWithStackByArgs(maxPreparedStmtCount)
		}
		metrics.PreparedStmtGauge.Set(float64(newPreparedStmtCount))
	}
	s.PreparedStmts[stmtID] = stmt
	return nil
}

// RemovePreparedStmt removes preparedStmt from current session and decrease count in global.
func (s *SessionVars) RemovePreparedStmt(stmtID uint32) {
	_, exists := s.PreparedStmts[stmtID]
	if !exists {
		return
	}
	delete(s.PreparedStmts, stmtID)
	afterMinus := atomic.AddInt64(&PreparedStmtCount, -1)
	metrics.PreparedStmtGauge.Set(float64(afterMinus))
}

// WithdrawAllPreparedStmt remove all preparedStmt in current session and decrease count in global.
func (s *SessionVars) WithdrawAllPreparedStmt() {
	psCount := len(s.PreparedStmts)
	if psCount == 0 {
		return
	}
	afterMinus := atomic.AddInt64(&PreparedStmtCount, -int64(psCount))
	metrics.PreparedStmtGauge.Set(float64(afterMinus))
}

// SetStmtVar sets the value of a system variable temporarily
func (s *SessionVars) SetStmtVar(name string, val string) error {
	s.stmtVars[name] = val
	return nil
}

// ClearStmtVars clear temporarily system variables.
func (s *SessionVars) ClearStmtVars() {
	s.stmtVars = make(map[string]string)
}

// SetSystemVar sets the value of a system variable for session scope.
// Validation is expected to be performed before calling this function,
// and the values should been normalized.
// i.e. oN / on / 1 => ON
func (s *SessionVars) SetSystemVar(name string, val string) error {
	sv := GetSysVar(name)
	return sv.SetSessionFromHook(s, val)
}

// SetSystemVarWithRelaxedValidation sets the value of a system variable for session scope.
// Validation functions are called, but scope validation is skipped.
// Errors are not expected to be returned because this could cause upgrade issues.
func (s *SessionVars) SetSystemVarWithRelaxedValidation(name string, val string) error {
	sv := GetSysVar(name)
	if sv == nil {
		return ErrUnknownSystemVar.GenWithStackByArgs(name)
	}
	val = sv.ValidateWithRelaxedValidation(s, val, ScopeSession)
	return sv.SetSessionFromHook(s, val)
}

// GetReadableTxnMode returns the session variable TxnMode but rewrites it to "OPTIMISTIC" when it's empty.
func (s *SessionVars) GetReadableTxnMode() string {
	txnMode := s.TxnMode
	if txnMode == "" {
		txnMode = ast.Optimistic
	}
	return txnMode
}

// SetPrevStmtDigest sets the digest of the previous statement.
func (s *SessionVars) SetPrevStmtDigest(prevStmtDigest string) {
	s.prevStmtDigest = prevStmtDigest
}

// GetPrevStmtDigest returns the digest of the previous statement.
func (s *SessionVars) GetPrevStmtDigest() string {
	// Because `prevStmt` may be truncated, so it's senseless to normalize it.
	// Even if `prevStmtDigest` is empty but `prevStmt` is not, just return it anyway.
	return s.prevStmtDigest
}

// LazyCheckKeyNotExists returns if we can lazy check key not exists.
func (s *SessionVars) LazyCheckKeyNotExists() bool {
	return s.PresumeKeyNotExists || (s.TxnCtx != nil && s.TxnCtx.IsPessimistic && !s.StmtCtx.DupKeyAsWarning)
}

// GetTemporaryTable returns a TempTable by tableInfo.
func (s *SessionVars) GetTemporaryTable(tblInfo *model.TableInfo) tableutil.TempTable {
	if tblInfo.TempTableType != model.TempTableNone {
		if s.TxnCtx.TemporaryTables == nil {
			s.TxnCtx.TemporaryTables = make(map[int64]tableutil.TempTable)
		}
		tempTables := s.TxnCtx.TemporaryTables
		tempTable, ok := tempTables[tblInfo.ID]
		if !ok {
			tempTable = tableutil.TempTableFromMeta(tblInfo)
			tempTables[tblInfo.ID] = tempTable
		}
		return tempTable
	}

	return nil
}

// TableDelta stands for the changed count for one table or partition.
type TableDelta struct {
	Delta    int64
	Count    int64
	ColSize  map[int64]int64
	InitTime time.Time // InitTime is the time that this delta is generated.
	TableID  int64
}

// ConcurrencyUnset means the value the of the concurrency related variable is unset.
const ConcurrencyUnset = -1

// Concurrency defines concurrency values.
type Concurrency struct {
	// indexLookupConcurrency is the number of concurrent index lookup worker.
	// indexLookupConcurrency is deprecated, use ExecutorConcurrency instead.
	indexLookupConcurrency int

	// indexLookupJoinConcurrency is the number of concurrent index lookup join inner worker.
	// indexLookupJoinConcurrency is deprecated, use ExecutorConcurrency instead.
	indexLookupJoinConcurrency int

	// distSQLScanConcurrency is the number of concurrent dist SQL scan worker.
	// distSQLScanConcurrency is deprecated, use ExecutorConcurrency instead.
	distSQLScanConcurrency int

	// hashJoinConcurrency is the number of concurrent hash join outer worker.
	// hashJoinConcurrency is deprecated, use ExecutorConcurrency instead.
	hashJoinConcurrency int

	// projectionConcurrency is the number of concurrent projection worker.
	// projectionConcurrency is deprecated, use ExecutorConcurrency instead.
	projectionConcurrency int

	// hashAggPartialConcurrency is the number of concurrent hash aggregation partial worker.
	// hashAggPartialConcurrency is deprecated, use ExecutorConcurrency instead.
	hashAggPartialConcurrency int

	// hashAggFinalConcurrency is the number of concurrent hash aggregation final worker.
	// hashAggFinalConcurrency is deprecated, use ExecutorConcurrency instead.
	hashAggFinalConcurrency int

	// windowConcurrency is the number of concurrent window worker.
	// windowConcurrency is deprecated, use ExecutorConcurrency instead.
	windowConcurrency int

	// mergeJoinConcurrency is the number of concurrent merge join worker
	mergeJoinConcurrency int

	// streamAggConcurrency is the number of concurrent stream aggregation worker.
	// streamAggConcurrency is deprecated, use ExecutorConcurrency instead.
	streamAggConcurrency int

	// indexSerialScanConcurrency is the number of concurrent index serial scan worker.
	indexSerialScanConcurrency int

	// ExecutorConcurrency is the number of concurrent worker for all executors.
	ExecutorConcurrency int

	// SourceAddr is the source address of request. Available in coprocessor ONLY.
	SourceAddr net.TCPAddr
}

// SetIndexLookupConcurrency set the number of concurrent index lookup worker.
func (c *Concurrency) SetIndexLookupConcurrency(n int) {
	c.indexLookupConcurrency = n
}

// SetIndexLookupJoinConcurrency set the number of concurrent index lookup join inner worker.
func (c *Concurrency) SetIndexLookupJoinConcurrency(n int) {
	c.indexLookupJoinConcurrency = n
}

// SetDistSQLScanConcurrency set the number of concurrent dist SQL scan worker.
func (c *Concurrency) SetDistSQLScanConcurrency(n int) {
	c.distSQLScanConcurrency = n
}

// SetHashJoinConcurrency set the number of concurrent hash join outer worker.
func (c *Concurrency) SetHashJoinConcurrency(n int) {
	c.hashJoinConcurrency = n
}

// SetProjectionConcurrency set the number of concurrent projection worker.
func (c *Concurrency) SetProjectionConcurrency(n int) {
	c.projectionConcurrency = n
}

// SetHashAggPartialConcurrency set the number of concurrent hash aggregation partial worker.
func (c *Concurrency) SetHashAggPartialConcurrency(n int) {
	c.hashAggPartialConcurrency = n
}

// SetHashAggFinalConcurrency set the number of concurrent hash aggregation final worker.
func (c *Concurrency) SetHashAggFinalConcurrency(n int) {
	c.hashAggFinalConcurrency = n
}

// SetWindowConcurrency set the number of concurrent window worker.
func (c *Concurrency) SetWindowConcurrency(n int) {
	c.windowConcurrency = n
}

// SetMergeJoinConcurrency set the number of concurrent merge join worker.
func (c *Concurrency) SetMergeJoinConcurrency(n int) {
	c.mergeJoinConcurrency = n
}

// SetStreamAggConcurrency set the number of concurrent stream aggregation worker.
func (c *Concurrency) SetStreamAggConcurrency(n int) {
	c.streamAggConcurrency = n
}

// SetIndexSerialScanConcurrency set the number of concurrent index serial scan worker.
func (c *Concurrency) SetIndexSerialScanConcurrency(n int) {
	c.indexSerialScanConcurrency = n
}

// IndexLookupConcurrency return the number of concurrent index lookup worker.
func (c *Concurrency) IndexLookupConcurrency() int {
	if c.indexLookupConcurrency != ConcurrencyUnset {
		return c.indexLookupConcurrency
	}
	return c.ExecutorConcurrency
}

// IndexLookupJoinConcurrency return the number of concurrent index lookup join inner worker.
func (c *Concurrency) IndexLookupJoinConcurrency() int {
	if c.indexLookupJoinConcurrency != ConcurrencyUnset {
		return c.indexLookupJoinConcurrency
	}
	return c.ExecutorConcurrency
}

// DistSQLScanConcurrency return the number of concurrent dist SQL scan worker.
func (c *Concurrency) DistSQLScanConcurrency() int {
	return c.distSQLScanConcurrency
}

// HashJoinConcurrency return the number of concurrent hash join outer worker.
func (c *Concurrency) HashJoinConcurrency() int {
	if c.hashJoinConcurrency != ConcurrencyUnset {
		return c.hashJoinConcurrency
	}
	return c.ExecutorConcurrency
}

// ProjectionConcurrency return the number of concurrent projection worker.
func (c *Concurrency) ProjectionConcurrency() int {
	if c.projectionConcurrency != ConcurrencyUnset {
		return c.projectionConcurrency
	}
	return c.ExecutorConcurrency
}

// HashAggPartialConcurrency return the number of concurrent hash aggregation partial worker.
func (c *Concurrency) HashAggPartialConcurrency() int {
	if c.hashAggPartialConcurrency != ConcurrencyUnset {
		return c.hashAggPartialConcurrency
	}
	return c.ExecutorConcurrency
}

// HashAggFinalConcurrency return the number of concurrent hash aggregation final worker.
func (c *Concurrency) HashAggFinalConcurrency() int {
	if c.hashAggFinalConcurrency != ConcurrencyUnset {
		return c.hashAggFinalConcurrency
	}
	return c.ExecutorConcurrency
}

// WindowConcurrency return the number of concurrent window worker.
func (c *Concurrency) WindowConcurrency() int {
	if c.windowConcurrency != ConcurrencyUnset {
		return c.windowConcurrency
	}
	return c.ExecutorConcurrency
}

// MergeJoinConcurrency return the number of concurrent merge join worker.
func (c *Concurrency) MergeJoinConcurrency() int {
	if c.mergeJoinConcurrency != ConcurrencyUnset {
		return c.mergeJoinConcurrency
	}
	return c.ExecutorConcurrency
}

// StreamAggConcurrency return the number of concurrent stream aggregation worker.
func (c *Concurrency) StreamAggConcurrency() int {
	if c.streamAggConcurrency != ConcurrencyUnset {
		return c.streamAggConcurrency
	}
	return c.ExecutorConcurrency
}

// IndexSerialScanConcurrency return the number of concurrent index serial scan worker.
// This option is not sync with ExecutorConcurrency since it's used by Analyze table.
func (c *Concurrency) IndexSerialScanConcurrency() int {
	return c.indexSerialScanConcurrency
}

// UnionConcurrency return the num of concurrent union worker.
func (c *Concurrency) UnionConcurrency() int {
	return c.ExecutorConcurrency
}

// MemQuota defines memory quota values.
type MemQuota struct {
	// MemQuotaQuery defines the memory quota for a query.
	MemQuotaQuery int64
	// MemQuotaApplyCache defines the memory capacity for apply cache.
	MemQuotaApplyCache int64

	// The variables below do not take any effect anymore, it's remaining for compatibility.
	// TODO: remove them in v4.1
	// MemQuotaHashJoin defines the memory quota for a hash join executor.
	MemQuotaHashJoin int64
	// MemQuotaMergeJoin defines the memory quota for a merge join executor.
	MemQuotaMergeJoin int64
	// MemQuotaSort defines the memory quota for a sort executor.
	MemQuotaSort int64
	// MemQuotaTopn defines the memory quota for a top n executor.
	MemQuotaTopn int64
	// MemQuotaIndexLookupReader defines the memory quota for a index lookup reader executor.
	MemQuotaIndexLookupReader int64
	// MemQuotaIndexLookupJoin defines the memory quota for a index lookup join executor.
	MemQuotaIndexLookupJoin int64
	// MemQuotaDistSQL defines the memory quota for all operators in DistSQL layer like co-processor and selectResult.
	MemQuotaDistSQL int64
}

// BatchSize defines batch size values.
type BatchSize struct {
	// IndexJoinBatchSize is the batch size of a index lookup join.
	IndexJoinBatchSize int

	// IndexLookupSize is the number of handles for an index lookup task in index double read executor.
	IndexLookupSize int

	// InitChunkSize defines init row count of a Chunk during query execution.
	InitChunkSize int

	// MaxChunkSize defines max row count of a Chunk during query execution.
	MaxChunkSize int
}

const (
	// SlowLogRowPrefixStr is slow log row prefix.
	SlowLogRowPrefixStr = "# "
	// SlowLogSpaceMarkStr is slow log space mark.
	SlowLogSpaceMarkStr = ": "
	// SlowLogSQLSuffixStr is slow log suffix.
	SlowLogSQLSuffixStr = ";"
	// SlowLogTimeStr is slow log field name.
	SlowLogTimeStr = "Time"
	// SlowLogStartPrefixStr is slow log start row prefix.
	SlowLogStartPrefixStr = SlowLogRowPrefixStr + SlowLogTimeStr + SlowLogSpaceMarkStr
	// SlowLogTxnStartTSStr is slow log field name.
	SlowLogTxnStartTSStr = "Txn_start_ts"
	// SlowLogUserAndHostStr is the user and host field name, which is compatible with MySQL.
	SlowLogUserAndHostStr = "User@Host"
	// SlowLogUserStr is slow log field name.
	SlowLogUserStr = "User"
	// SlowLogHostStr only for slow_query table usage.
	SlowLogHostStr = "Host"
	// SlowLogConnIDStr is slow log field name.
	SlowLogConnIDStr = "Conn_ID"
	// SlowLogQueryTimeStr is slow log field name.
	SlowLogQueryTimeStr = "Query_time"
	// SlowLogParseTimeStr is the parse sql time.
	SlowLogParseTimeStr = "Parse_time"
	// SlowLogCompileTimeStr is the compile plan time.
	SlowLogCompileTimeStr = "Compile_time"
	// SlowLogRewriteTimeStr is the rewrite time.
	SlowLogRewriteTimeStr = "Rewrite_time"
	// SlowLogOptimizeTimeStr is the optimization time.
	SlowLogOptimizeTimeStr = "Optimize_time"
	// SlowLogWaitTSTimeStr is the time of waiting TS.
	SlowLogWaitTSTimeStr = "Wait_TS"
	// SlowLogPreprocSubQueriesStr is the number of pre-processed sub-queries.
	SlowLogPreprocSubQueriesStr = "Preproc_subqueries"
	// SlowLogPreProcSubQueryTimeStr is the total time of pre-processing sub-queries.
	SlowLogPreProcSubQueryTimeStr = "Preproc_subqueries_time"
	// SlowLogDBStr is slow log field name.
	SlowLogDBStr = "DB"
	// SlowLogIsInternalStr is slow log field name.
	SlowLogIsInternalStr = "Is_internal"
	// SlowLogIndexNamesStr is slow log field name.
	SlowLogIndexNamesStr = "Index_names"
	// SlowLogDigestStr is slow log field name.
	SlowLogDigestStr = "Digest"
	// SlowLogQuerySQLStr is slow log field name.
	SlowLogQuerySQLStr = "Query" // use for slow log table, slow log will not print this field name but print sql directly.
	// SlowLogStatsInfoStr is plan stats info.
	SlowLogStatsInfoStr = "Stats"
	// SlowLogNumCopTasksStr is the number of cop-tasks.
	SlowLogNumCopTasksStr = "Num_cop_tasks"
	// SlowLogCopProcAvg is the average process time of all cop-tasks.
	SlowLogCopProcAvg = "Cop_proc_avg"
	// SlowLogCopProcP90 is the p90 process time of all cop-tasks.
	SlowLogCopProcP90 = "Cop_proc_p90"
	// SlowLogCopProcMax is the max process time of all cop-tasks.
	SlowLogCopProcMax = "Cop_proc_max"
	// SlowLogCopProcAddr is the address of TiKV where the cop-task which cost max process time run.
	SlowLogCopProcAddr = "Cop_proc_addr"
	// SlowLogCopWaitAvg is the average wait time of all cop-tasks.
	SlowLogCopWaitAvg = "Cop_wait_avg" // #nosec G101
	// SlowLogCopWaitP90 is the p90 wait time of all cop-tasks.
	SlowLogCopWaitP90 = "Cop_wait_p90" // #nosec G101
	// SlowLogCopWaitMax is the max wait time of all cop-tasks.
	SlowLogCopWaitMax = "Cop_wait_max"
	// SlowLogCopWaitAddr is the address of TiKV where the cop-task which cost wait process time run.
	SlowLogCopWaitAddr = "Cop_wait_addr" // #nosec G101
	// SlowLogCopBackoffPrefix contains backoff information.
	SlowLogCopBackoffPrefix = "Cop_backoff_"
	// SlowLogMemMax is the max number bytes of memory used in this statement.
	SlowLogMemMax = "Mem_max"
	// SlowLogDiskMax is the nax number bytes of disk used in this statement.
	SlowLogDiskMax = "Disk_max"
	// SlowLogPrepared is used to indicate whether this sql execute in prepare.
	SlowLogPrepared = "Prepared"
	// SlowLogPlanFromCache is used to indicate whether this plan is from plan cache.
	SlowLogPlanFromCache = "Plan_from_cache"
	// SlowLogPlanFromBinding is used to indicate whether this plan is matched with the hints in the binding.
	SlowLogPlanFromBinding = "Plan_from_binding"
	// SlowLogHasMoreResults is used to indicate whether this sql has more following results.
	SlowLogHasMoreResults = "Has_more_results"
	// SlowLogSucc is used to indicate whether this sql execute successfully.
	SlowLogSucc = "Succ"
	// SlowLogPrevStmt is used to show the previous executed statement.
	SlowLogPrevStmt = "Prev_stmt"
	// SlowLogPlan is used to record the query plan.
	SlowLogPlan = "Plan"
	// SlowLogPlanDigest is used to record the query plan digest.
	SlowLogPlanDigest = "Plan_digest"
	// SlowLogPlanPrefix is the prefix of the plan value.
	SlowLogPlanPrefix = ast.TiDBDecodePlan + "('"
	// SlowLogPlanSuffix is the suffix of the plan value.
	SlowLogPlanSuffix = "')"
	// SlowLogPrevStmtPrefix is the prefix of Prev_stmt in slow log file.
	SlowLogPrevStmtPrefix = SlowLogPrevStmt + SlowLogSpaceMarkStr
	// SlowLogKVTotal is the total time waiting for kv.
	SlowLogKVTotal = "KV_total"
	// SlowLogPDTotal is the total time waiting for pd.
	SlowLogPDTotal = "PD_total"
	// SlowLogBackoffTotal is the total time doing backoff.
	SlowLogBackoffTotal = "Backoff_total"
	// SlowLogWriteSQLRespTotal is the total time used to write response to client.
	SlowLogWriteSQLRespTotal = "Write_sql_response_total"
	// SlowLogExecRetryCount is the execution retry count.
	SlowLogExecRetryCount = "Exec_retry_count"
	// SlowLogExecRetryTime is the execution retry time.
	SlowLogExecRetryTime = "Exec_retry_time"
	// SlowLogBackoffDetail is the detail of backoff.
	SlowLogBackoffDetail = "Backoff_Detail"
	// SlowLogResultRows is the row count of the SQL result.
	SlowLogResultRows = "Result_rows"
	// SlowLogIsExplicitTxn is used to indicate whether this sql execute in explicit transaction or not.
	SlowLogIsExplicitTxn = "IsExplicitTxn"
	// SlowLogIsWriteCacheTable is used to indicate whether writing to the cache table need to wait for the read lock to expire.
	SlowLogIsWriteCacheTable = "IsWriteCacheTable"
)

// SlowQueryLogItems is a collection of items that should be included in the
// slow query log.
type SlowQueryLogItems struct {
	TxnTS             uint64
	SQL               string
	Digest            string
	TimeTotal         time.Duration
	TimeParse         time.Duration
	TimeCompile       time.Duration
	TimeOptimize      time.Duration
	TimeWaitTS        time.Duration
	IndexNames        string
	StatsInfos        map[string]uint64
	CopTasks          *stmtctx.CopTasksDetails
	ExecDetail        execdetails.ExecDetails
	MemMax            int64
	DiskMax           int64
	Succ              bool
	Prepared          bool
	PlanFromCache     bool
	PlanFromBinding   bool
	HasMoreResults    bool
	PrevStmt          string
	Plan              string
	PlanDigest        string
	RewriteInfo       RewritePhaseInfo
	KVTotal           time.Duration
	PDTotal           time.Duration
	BackoffTotal      time.Duration
	WriteSQLRespTotal time.Duration
	ExecRetryCount    uint
	ExecRetryTime     time.Duration
	ResultRows        int64
	IsExplicitTxn     bool
	IsWriteCacheTable bool
}

// SlowLogFormat uses for formatting slow log.
// The slow log output is like below:
// # Time: 2019-04-28T15:24:04.309074+08:00
// # Txn_start_ts: 406315658548871171
// # User@Host: root[root] @ localhost [127.0.0.1]
// # Conn_ID: 6
// # Query_time: 4.895492
// # Process_time: 0.161 Request_count: 1 Total_keys: 100001 Processed_keys: 100000
// # DB: test
// # Index_names: [t1.idx1,t2.idx2]
// # Is_internal: false
// # Digest: 42a1c8aae6f133e934d4bf0147491709a8812ea05ff8819ec522780fe657b772
// # Stats: t1:1,t2:2
// # Num_cop_tasks: 10
// # Cop_process: Avg_time: 1s P90_time: 2s Max_time: 3s Max_addr: 10.6.131.78
// # Cop_wait: Avg_time: 10ms P90_time: 20ms Max_time: 30ms Max_Addr: 10.6.131.79
// # Memory_max: 4096
// # Disk_max: 65535
// # Succ: true
// # Prev_stmt: begin;
// select * from t_slim;
func (s *SessionVars) SlowLogFormat(logItems *SlowQueryLogItems) string {
	var buf bytes.Buffer

	writeSlowLogItem(&buf, SlowLogTxnStartTSStr, strconv.FormatUint(logItems.TxnTS, 10))
	if s.User != nil {
		hostAddress := s.User.Hostname
		if s.ConnectionInfo != nil {
			hostAddress = s.ConnectionInfo.ClientIP
		}
		writeSlowLogItem(&buf, SlowLogUserAndHostStr, fmt.Sprintf("%s[%s] @ %s [%s]", s.User.Username, s.User.Username, s.User.Hostname, hostAddress))
	}
	if s.ConnectionID != 0 {
		writeSlowLogItem(&buf, SlowLogConnIDStr, strconv.FormatUint(s.ConnectionID, 10))
	}
	if logItems.ExecRetryCount > 0 {
		buf.WriteString(SlowLogRowPrefixStr)
		buf.WriteString(SlowLogExecRetryTime)
		buf.WriteString(SlowLogSpaceMarkStr)
		buf.WriteString(strconv.FormatFloat(logItems.ExecRetryTime.Seconds(), 'f', -1, 64))
		buf.WriteString(" ")
		buf.WriteString(SlowLogExecRetryCount)
		buf.WriteString(SlowLogSpaceMarkStr)
		buf.WriteString(strconv.Itoa(int(logItems.ExecRetryCount)))
		buf.WriteString("\n")
	}
	writeSlowLogItem(&buf, SlowLogQueryTimeStr, strconv.FormatFloat(logItems.TimeTotal.Seconds(), 'f', -1, 64))
	writeSlowLogItem(&buf, SlowLogParseTimeStr, strconv.FormatFloat(logItems.TimeParse.Seconds(), 'f', -1, 64))
	writeSlowLogItem(&buf, SlowLogCompileTimeStr, strconv.FormatFloat(logItems.TimeCompile.Seconds(), 'f', -1, 64))

	buf.WriteString(SlowLogRowPrefixStr + fmt.Sprintf("%v%v%v", SlowLogRewriteTimeStr,
		SlowLogSpaceMarkStr, strconv.FormatFloat(logItems.RewriteInfo.DurationRewrite.Seconds(), 'f', -1, 64)))
	if logItems.RewriteInfo.PreprocessSubQueries > 0 {
		buf.WriteString(fmt.Sprintf(" %v%v%v %v%v%v", SlowLogPreprocSubQueriesStr, SlowLogSpaceMarkStr, logItems.RewriteInfo.PreprocessSubQueries,
			SlowLogPreProcSubQueryTimeStr, SlowLogSpaceMarkStr, strconv.FormatFloat(logItems.RewriteInfo.DurationPreprocessSubQuery.Seconds(), 'f', -1, 64)))
	}
	buf.WriteString("\n")

	writeSlowLogItem(&buf, SlowLogOptimizeTimeStr, strconv.FormatFloat(logItems.TimeOptimize.Seconds(), 'f', -1, 64))
	writeSlowLogItem(&buf, SlowLogWaitTSTimeStr, strconv.FormatFloat(logItems.TimeWaitTS.Seconds(), 'f', -1, 64))

	if execDetailStr := logItems.ExecDetail.String(); len(execDetailStr) > 0 {
		buf.WriteString(SlowLogRowPrefixStr + execDetailStr + "\n")
	}

	if len(s.CurrentDB) > 0 {
		writeSlowLogItem(&buf, SlowLogDBStr, strings.ToLower(s.CurrentDB))
	}
	if len(logItems.IndexNames) > 0 {
		writeSlowLogItem(&buf, SlowLogIndexNamesStr, logItems.IndexNames)
	}

	writeSlowLogItem(&buf, SlowLogIsInternalStr, strconv.FormatBool(s.InRestrictedSQL))
	if len(logItems.Digest) > 0 {
		writeSlowLogItem(&buf, SlowLogDigestStr, logItems.Digest)
	}
	if len(logItems.StatsInfos) > 0 {
		buf.WriteString(SlowLogRowPrefixStr + SlowLogStatsInfoStr + SlowLogSpaceMarkStr)
		firstComma := false
		vStr := ""
		for k, v := range logItems.StatsInfos {
			if v == 0 {
				vStr = "pseudo"
			} else {
				vStr = strconv.FormatUint(v, 10)
			}
			if firstComma {
				buf.WriteString("," + k + ":" + vStr)
			} else {
				buf.WriteString(k + ":" + vStr)
				firstComma = true
			}
		}
		buf.WriteString("\n")
	}
	if logItems.CopTasks != nil {
		writeSlowLogItem(&buf, SlowLogNumCopTasksStr, strconv.FormatInt(int64(logItems.CopTasks.NumCopTasks), 10))
		if logItems.CopTasks.NumCopTasks > 0 {
			// make the result stable
			backoffs := make([]string, 0, 3)
			for backoff := range logItems.CopTasks.TotBackoffTimes {
				backoffs = append(backoffs, backoff)
			}
			sort.Strings(backoffs)

			if logItems.CopTasks.NumCopTasks == 1 {
				buf.WriteString(SlowLogRowPrefixStr + fmt.Sprintf("%v%v%v %v%v%v",
					SlowLogCopProcAvg, SlowLogSpaceMarkStr, logItems.CopTasks.AvgProcessTime.Seconds(),
					SlowLogCopProcAddr, SlowLogSpaceMarkStr, logItems.CopTasks.MaxProcessAddress) + "\n")
				buf.WriteString(SlowLogRowPrefixStr + fmt.Sprintf("%v%v%v %v%v%v",
					SlowLogCopWaitAvg, SlowLogSpaceMarkStr, logItems.CopTasks.AvgWaitTime.Seconds(),
					SlowLogCopWaitAddr, SlowLogSpaceMarkStr, logItems.CopTasks.MaxWaitAddress) + "\n")
				for _, backoff := range backoffs {
					backoffPrefix := SlowLogCopBackoffPrefix + backoff + "_"
					buf.WriteString(SlowLogRowPrefixStr + fmt.Sprintf("%v%v%v %v%v%v\n",
						backoffPrefix+"total_times", SlowLogSpaceMarkStr, logItems.CopTasks.TotBackoffTimes[backoff],
						backoffPrefix+"total_time", SlowLogSpaceMarkStr, logItems.CopTasks.TotBackoffTime[backoff].Seconds(),
					))
				}
			} else {
				buf.WriteString(SlowLogRowPrefixStr + fmt.Sprintf("%v%v%v %v%v%v %v%v%v %v%v%v",
					SlowLogCopProcAvg, SlowLogSpaceMarkStr, logItems.CopTasks.AvgProcessTime.Seconds(),
					SlowLogCopProcP90, SlowLogSpaceMarkStr, logItems.CopTasks.P90ProcessTime.Seconds(),
					SlowLogCopProcMax, SlowLogSpaceMarkStr, logItems.CopTasks.MaxProcessTime.Seconds(),
					SlowLogCopProcAddr, SlowLogSpaceMarkStr, logItems.CopTasks.MaxProcessAddress) + "\n")
				buf.WriteString(SlowLogRowPrefixStr + fmt.Sprintf("%v%v%v %v%v%v %v%v%v %v%v%v",
					SlowLogCopWaitAvg, SlowLogSpaceMarkStr, logItems.CopTasks.AvgWaitTime.Seconds(),
					SlowLogCopWaitP90, SlowLogSpaceMarkStr, logItems.CopTasks.P90WaitTime.Seconds(),
					SlowLogCopWaitMax, SlowLogSpaceMarkStr, logItems.CopTasks.MaxWaitTime.Seconds(),
					SlowLogCopWaitAddr, SlowLogSpaceMarkStr, logItems.CopTasks.MaxWaitAddress) + "\n")
				for _, backoff := range backoffs {
					backoffPrefix := SlowLogCopBackoffPrefix + backoff + "_"
					buf.WriteString(SlowLogRowPrefixStr + fmt.Sprintf("%v%v%v %v%v%v %v%v%v %v%v%v %v%v%v %v%v%v\n",
						backoffPrefix+"total_times", SlowLogSpaceMarkStr, logItems.CopTasks.TotBackoffTimes[backoff],
						backoffPrefix+"total_time", SlowLogSpaceMarkStr, logItems.CopTasks.TotBackoffTime[backoff].Seconds(),
						backoffPrefix+"max_time", SlowLogSpaceMarkStr, logItems.CopTasks.MaxBackoffTime[backoff].Seconds(),
						backoffPrefix+"max_addr", SlowLogSpaceMarkStr, logItems.CopTasks.MaxBackoffAddress[backoff],
						backoffPrefix+"avg_time", SlowLogSpaceMarkStr, logItems.CopTasks.AvgBackoffTime[backoff].Seconds(),
						backoffPrefix+"p90_time", SlowLogSpaceMarkStr, logItems.CopTasks.P90BackoffTime[backoff].Seconds(),
					))
				}
			}
		}
	}
	if logItems.MemMax > 0 {
		writeSlowLogItem(&buf, SlowLogMemMax, strconv.FormatInt(logItems.MemMax, 10))
	}
	if logItems.DiskMax > 0 {
		writeSlowLogItem(&buf, SlowLogDiskMax, strconv.FormatInt(logItems.DiskMax, 10))
	}

	writeSlowLogItem(&buf, SlowLogPrepared, strconv.FormatBool(logItems.Prepared))
	writeSlowLogItem(&buf, SlowLogPlanFromCache, strconv.FormatBool(logItems.PlanFromCache))
	writeSlowLogItem(&buf, SlowLogPlanFromBinding, strconv.FormatBool(logItems.PlanFromBinding))
	writeSlowLogItem(&buf, SlowLogHasMoreResults, strconv.FormatBool(logItems.HasMoreResults))
	writeSlowLogItem(&buf, SlowLogKVTotal, strconv.FormatFloat(logItems.KVTotal.Seconds(), 'f', -1, 64))
	writeSlowLogItem(&buf, SlowLogPDTotal, strconv.FormatFloat(logItems.PDTotal.Seconds(), 'f', -1, 64))
	writeSlowLogItem(&buf, SlowLogBackoffTotal, strconv.FormatFloat(logItems.BackoffTotal.Seconds(), 'f', -1, 64))
	writeSlowLogItem(&buf, SlowLogWriteSQLRespTotal, strconv.FormatFloat(logItems.WriteSQLRespTotal.Seconds(), 'f', -1, 64))
	writeSlowLogItem(&buf, SlowLogResultRows, strconv.FormatInt(logItems.ResultRows, 10))
	writeSlowLogItem(&buf, SlowLogSucc, strconv.FormatBool(logItems.Succ))
	writeSlowLogItem(&buf, SlowLogIsExplicitTxn, strconv.FormatBool(logItems.IsExplicitTxn))
	if s.StmtCtx.WaitLockLeaseTime > 0 {
		writeSlowLogItem(&buf, SlowLogIsWriteCacheTable, strconv.FormatBool(logItems.IsWriteCacheTable))
	}
	if len(logItems.Plan) != 0 {
		writeSlowLogItem(&buf, SlowLogPlan, logItems.Plan)
	}
	if len(logItems.PlanDigest) != 0 {
		writeSlowLogItem(&buf, SlowLogPlanDigest, logItems.PlanDigest)
	}

	if logItems.PrevStmt != "" {
		writeSlowLogItem(&buf, SlowLogPrevStmt, logItems.PrevStmt)
	}

	if s.CurrentDBChanged {
		buf.WriteString(fmt.Sprintf("use %s;\n", strings.ToLower(s.CurrentDB)))
		s.CurrentDBChanged = false
	}

	buf.WriteString(logItems.SQL)
	if len(logItems.SQL) == 0 || logItems.SQL[len(logItems.SQL)-1] != ';' {
		buf.WriteString(";")
	}
	return buf.String()
}

// writeSlowLogItem writes a slow log item in the form of: "# ${key}:${value}"
func writeSlowLogItem(buf *bytes.Buffer, key, value string) {
	buf.WriteString(SlowLogRowPrefixStr + key + SlowLogSpaceMarkStr + value + "\n")
}

// QueryInfo represents the information of last executed query. It's used to expose information for test purpose.
type QueryInfo struct {
	TxnScope    string `json:"txn_scope"`
	StartTS     uint64 `json:"start_ts"`
	ForUpdateTS uint64 `json:"for_update_ts"`
	ErrMsg      string `json:"error,omitempty"`
}

// TxnReadTS indicates the value and used situation for tx_read_ts
type TxnReadTS struct {
	readTS uint64
	used   bool
}

// NewTxnReadTS creates TxnReadTS
func NewTxnReadTS(ts uint64) *TxnReadTS {
	return &TxnReadTS{
		readTS: ts,
		used:   false,
	}
}

// UseTxnReadTS returns readTS, and mark used as true
func (t *TxnReadTS) UseTxnReadTS() uint64 {
	if t == nil {
		return 0
	}
	t.used = true
	return t.readTS
}

// SetTxnReadTS update readTS, and refresh used
func (t *TxnReadTS) SetTxnReadTS(ts uint64) {
	if t == nil {
		return
	}
	t.used = false
	t.readTS = ts
}

// PeakTxnReadTS returns readTS
func (t *TxnReadTS) PeakTxnReadTS() uint64 {
	if t == nil {
		return 0
	}
	return t.readTS
}

// CleanupTxnReadTSIfUsed cleans txnReadTS if used
func (s *SessionVars) CleanupTxnReadTSIfUsed() {
	if s.TxnReadTS == nil {
		return
	}
	if s.TxnReadTS.used && s.TxnReadTS.readTS > 0 {
		s.TxnReadTS = NewTxnReadTS(0)
		s.SnapshotInfoschema = nil
	}
}

// GetNetworkFactor returns the session variable networkFactor
// returns 0 when tbl is a temporary table.
func (s *SessionVars) GetNetworkFactor(tbl *model.TableInfo) float64 {
	if tbl != nil {
		if tbl.TempTableType != model.TempTableNone {
			return 0
		}
	}
	return s.networkFactor
}

// GetScanFactor returns the session variable scanFactor
// returns 0 when tbl is a temporary table.
func (s *SessionVars) GetScanFactor(tbl *model.TableInfo) float64 {
	if tbl != nil {
		if tbl.TempTableType != model.TempTableNone {
			return 0
		}
	}
	return s.scanFactor
}

// GetDescScanFactor returns the session variable descScanFactor
// returns 0 when tbl is a temporary table.
func (s *SessionVars) GetDescScanFactor(tbl *model.TableInfo) float64 {
	if tbl != nil {
		if tbl.TempTableType != model.TempTableNone {
			return 0
		}
	}
	return s.descScanFactor
}

// GetSeekFactor returns the session variable seekFactor
// returns 0 when tbl is a temporary table.
func (s *SessionVars) GetSeekFactor(tbl *model.TableInfo) float64 {
	if tbl != nil {
		if tbl.TempTableType != model.TempTableNone {
			return 0
		}
	}
	return s.seekFactor
}<|MERGE_RESOLUTION|>--- conflicted
+++ resolved
@@ -1002,15 +1002,12 @@
 	// StatsLoadSyncWait indicates how long to wait for stats load before timeout.
 	StatsLoadSyncWait int64
 
-<<<<<<< HEAD
 	// SysdateIsNow indicates whether Sysdate is an alias of Now function
 	SysdateIsNow bool
-=======
 	// EnableMutationChecker indicates whether to check data consistency for mutations
 	EnableMutationChecker bool
 	// AssertionLevel controls how strict the assertions on data mutations should be.
 	AssertionLevel AssertionLevel
->>>>>>> a4b5190e
 }
 
 // InitStatementContext initializes a StatementContext, the object is reused to reduce allocation.
