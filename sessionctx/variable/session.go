// Copyright 2015 PingCAP, Inc.
//
// Licensed under the Apache License, Version 2.0 (the "License");
// you may not use this file except in compliance with the License.
// You may obtain a copy of the License at
//
//     http://www.apache.org/licenses/LICENSE-2.0
//
// Unless required by applicable law or agreed to in writing, software
// distributed under the License is distributed on an "AS IS" BASIS,
// See the License for the specific language governing permissions and
// limitations under the License.

package variable

import (
	"crypto/tls"
	"fmt"
	"strconv"
	"strings"
	"sync"
	"sync/atomic"
	"time"

	"github.com/klauspost/cpuid"
	"github.com/pingcap/errors"
	"github.com/pingcap/parser/ast"
	"github.com/pingcap/parser/auth"
	"github.com/pingcap/parser/mysql"
	"github.com/pingcap/parser/terror"
	pumpcli "github.com/pingcap/tidb-tools/tidb-binlog/pump_client"
	"github.com/pingcap/tidb/config"
	"github.com/pingcap/tidb/kv"
	"github.com/pingcap/tidb/meta/autoid"
	"github.com/pingcap/tidb/metrics"
	"github.com/pingcap/tidb/sessionctx/stmtctx"
	"github.com/pingcap/tidb/types"
	"github.com/pingcap/tidb/util/chunk"
	"github.com/pingcap/tidb/util/logutil"
	"github.com/pingcap/tidb/util/timeutil"
)

const (
	codeCantGetValidID terror.ErrCode = 1
	codeCantSetToNull  terror.ErrCode = 2
	codeSnapshotTooOld terror.ErrCode = 3
)

var preparedStmtCount int64

// Error instances.
var (
	errCantGetValidID = terror.ClassVariable.New(codeCantGetValidID, "cannot get valid auto-increment id in retry")
	ErrCantSetToNull  = terror.ClassVariable.New(codeCantSetToNull, "cannot set variable to null")
	ErrSnapshotTooOld = terror.ClassVariable.New(codeSnapshotTooOld, "snapshot is older than GC safe point %s")
)

// RetryInfo saves retry information.
type RetryInfo struct {
	Retrying               bool
	DroppedPreparedStmtIDs []uint32
	currRetryOff           int
	autoIncrementIDs       []int64
}

// Clean does some clean work.
func (r *RetryInfo) Clean() {
	r.currRetryOff = 0
	if len(r.autoIncrementIDs) > 0 {
		r.autoIncrementIDs = r.autoIncrementIDs[:0]
	}
	if len(r.DroppedPreparedStmtIDs) > 0 {
		r.DroppedPreparedStmtIDs = r.DroppedPreparedStmtIDs[:0]
	}
}

// AddAutoIncrementID adds id to AutoIncrementIDs.
func (r *RetryInfo) AddAutoIncrementID(id int64) {
	r.autoIncrementIDs = append(r.autoIncrementIDs, id)
}

// ResetOffset resets the current retry offset.
func (r *RetryInfo) ResetOffset() {
	r.currRetryOff = 0
}

// GetCurrAutoIncrementID gets current AutoIncrementID.
func (r *RetryInfo) GetCurrAutoIncrementID() (int64, error) {
	if r.currRetryOff >= len(r.autoIncrementIDs) {
		return 0, errCantGetValidID
	}
	id := r.autoIncrementIDs[r.currRetryOff]
	r.currRetryOff++

	return id, nil
}

// TransactionContext is used to store variables that has transaction scope.
type TransactionContext struct {
	ForUpdate     bool
	DirtyDB       interface{}
	Binlog        interface{}
	InfoSchema    interface{}
	History       interface{}
	SchemaVersion int64
	StartTS       uint64
	Shard         *int64
	TableDeltaMap map[int64]TableDelta

	// For metrics.
	CreateTime     time.Time
	StatementCount int
}

// UpdateDeltaForTable updates the delta info for some table.
func (tc *TransactionContext) UpdateDeltaForTable(tableID int64, delta int64, count int64, colSize map[int64]int64) {
	if tc.TableDeltaMap == nil {
		tc.TableDeltaMap = make(map[int64]TableDelta)
	}
	item := tc.TableDeltaMap[tableID]
	if item.ColSize == nil && colSize != nil {
		item.ColSize = make(map[int64]int64)
	}
	item.Delta += delta
	item.Count += count
	for key, val := range colSize {
		item.ColSize[key] += val
	}
	tc.TableDeltaMap[tableID] = item
}

// Cleanup clears up transaction info that no longer use.
func (tc *TransactionContext) Cleanup() {
	//tc.InfoSchema = nil; we cannot do it now, because some operation like handleFieldList depend on this.
	tc.DirtyDB = nil
	tc.Binlog = nil
	tc.History = nil
	tc.TableDeltaMap = nil
}

// ClearDelta clears the delta map.
func (tc *TransactionContext) ClearDelta() {
	tc.TableDeltaMap = nil
}

// WriteStmtBufs can be used by insert/replace/delete/update statement.
// TODO: use a common memory pool to replace this.
type WriteStmtBufs struct {
	// RowValBuf is used by tablecodec.EncodeRow, to reduce runtime.growslice.
	RowValBuf []byte
	// BufStore stores temp KVs for a row when executing insert statement.
	// We could reuse a BufStore for multiple rows of a session to reduce memory allocations.
	BufStore *kv.BufferStore
	// AddRowValues use to store temp insert rows value, to reduce memory allocations when importing data.
	AddRowValues []types.Datum

	// IndexValsBuf is used by index.FetchValues
	IndexValsBuf []types.Datum
	// IndexKeyBuf is used by index.GenIndexKey
	IndexKeyBuf []byte
}

func (ib *WriteStmtBufs) clean() {
	ib.BufStore = nil
	ib.RowValBuf = nil
	ib.AddRowValues = nil
	ib.IndexValsBuf = nil
	ib.IndexKeyBuf = nil
}

// SessionVars is to handle user-defined or global variables in the current session.
type SessionVars struct {
	Concurrency
	MemQuota
	BatchSize
	RetryLimit          int64
	DisableTxnAutoRetry bool
	// UsersLock is a lock for user defined variables.
	UsersLock sync.RWMutex
	// Users are user defined variables.
	Users map[string]string
	// systems variables, don't modify it directly, use GetSystemVar/SetSystemVar method.
	systems map[string]string
	// PreparedStmts stores prepared statement.
	PreparedStmts        map[uint32]*ast.Prepared
	PreparedStmtNameToID map[string]uint32
	// preparedStmtID is id of prepared statement.
	preparedStmtID uint32
	// params for prepared statements
	PreparedParams []types.Datum

	// retry information
	RetryInfo *RetryInfo
	// Should be reset on transaction finished.
	TxnCtx *TransactionContext

	// KVVars is the variables for KV storage.
	KVVars *kv.Variables

	// TxnIsolationLevelOneShot is used to implements "set transaction isolation level ..."
	TxnIsolationLevelOneShot struct {
		// state 0 means default
		// state 1 means it's set in current transaction.
		// state 2 means it should be used in current transaction.
		State int
		Value string
	}

	// Status stands for the session status. e.g. in transaction or not, auto commit is on or off, and so on.
	Status uint16

	// ClientCapability is client's capability.
	ClientCapability uint32

	// TLSConnectionState is the TLS connection state (nil if not using TLS).
	TLSConnectionState *tls.ConnectionState

	// ConnectionID is the connection id of the current session.
	ConnectionID uint64

	// PlanID is the unique id of logical and physical plan.
	PlanID int

	// PlanColumnID is the unique id for column when building plan.
	PlanColumnID int64

	// User is the user identity with which the session login.
	User *auth.UserIdentity

	// CurrentDB is the default database of this session.
	CurrentDB string

	// StrictSQLMode indicates if the session is in strict mode.
	StrictSQLMode bool

	// CommonGlobalLoaded indicates if common global variable has been loaded for this session.
	CommonGlobalLoaded bool

	// InRestrictedSQL indicates if the session is handling restricted SQL execution.
	InRestrictedSQL bool

	// SnapshotTS is used for reading history data. For simplicity, SnapshotTS only supports distsql request.
	SnapshotTS uint64

	// SnapshotInfoschema is used with SnapshotTS, when the schema version at snapshotTS less than current schema
	// version, we load an old version schema for query.
	SnapshotInfoschema interface{}

	// BinlogClient is used to write binlog.
	BinlogClient *pumpcli.PumpsClient

	// GlobalVarsAccessor is used to set and get global variables.
	GlobalVarsAccessor GlobalVarAccessor

	// LastFoundRows is the number of found rows of last query statement
	LastFoundRows uint64

	// StmtCtx holds variables for current executing statement.
	StmtCtx *stmtctx.StatementContext

	// AllowAggPushDown can be set to false to forbid aggregation push down.
	AllowAggPushDown bool

	// AllowWriteRowID can be set to false to forbid write data to _tidb_rowid.
	// This variable is currently not recommended to be turned on.
	AllowWriteRowID bool

	// AllowInSubqToJoinAndAgg can be set to false to forbid rewriting the semi join to inner join with agg.
	AllowInSubqToJoinAndAgg bool

	// CurrInsertValues is used to record current ValuesExpr's values.
	// See http://dev.mysql.com/doc/refman/5.7/en/miscellaneous-functions.html#function_values
	CurrInsertValues chunk.Row

	// Per-connection time zones. Each client that connects has its own time zone setting, given by the session time_zone variable.
	// See https://dev.mysql.com/doc/refman/5.7/en/time-zone-support.html
	TimeZone *time.Location

	SQLMode mysql.SQLMode

	/* TiDB system variables */

	// LightningMode is true when the lightning use the kvencoder to transfer sql to raw kv.
	LightningMode bool

	// SkipUTF8Check check on input value.
	SkipUTF8Check bool

	// BatchInsert indicates if we should split insert data into multiple batches.
	BatchInsert bool

	// BatchDelete indicates if we should split delete data into multiple batches.
	BatchDelete bool

	// BatchCommit indicates if we should split the transaction into multiple batches.
	BatchCommit bool

	// IDAllocator is provided by kvEncoder, if it is provided, we will use it to alloc auto id instead of using
	// Table.alloc.
	IDAllocator autoid.Allocator

	// OptimizerSelectivityLevel defines the level of the selectivity estimation in plan.
	OptimizerSelectivityLevel int

	// EnableTablePartition enables table partition feature.
	EnableTablePartition string

	// EnableCascadesPlanner enables the cascades planner.
	EnableCascadesPlanner bool

	// EnableWindowFunction enables the window function.
	EnableWindowFunction bool

	// DDLReorgPriority is the operation priority of adding indices.
	DDLReorgPriority int

	// EnableStreaming indicates whether the coprocessor request can use streaming API.
	// TODO: remove this after tidb-server configuration "enable-streaming' removed.
	EnableStreaming bool

	writeStmtBufs WriteStmtBufs

	// L2CacheSize indicates the size of CPU L2 cache, using byte as unit.
	L2CacheSize int

	// EnableRadixJoin indicates whether to use radix hash join to execute
	// HashJoin.
	EnableRadixJoin bool

	// ConstraintCheckInPlace indicates whether to check the constraint when the SQL executing.
	ConstraintCheckInPlace bool

	// CommandValue indicates which command current session is doing.
	CommandValue uint32

	// TIDBOptJoinOrderAlgoThreshold defines the threshold less than which
	// we'll choose a rather time consuming algorithm to calculate the join order.
	TiDBOptJoinOrderAlgoThreshold int
}

// NewSessionVars creates a session vars object.
func NewSessionVars() *SessionVars {
	vars := &SessionVars{
		Users:                         make(map[string]string),
		systems:                       make(map[string]string),
		PreparedStmts:                 make(map[uint32]*ast.Prepared),
		PreparedStmtNameToID:          make(map[string]uint32),
		PreparedParams:                make([]types.Datum, 0, 10),
		TxnCtx:                        &TransactionContext{},
		KVVars:                        kv.NewVariables(),
		RetryInfo:                     &RetryInfo{},
		StrictSQLMode:                 true,
		Status:                        mysql.ServerStatusAutocommit,
		StmtCtx:                       new(stmtctx.StatementContext),
		AllowAggPushDown:              false,
		OptimizerSelectivityLevel:     DefTiDBOptimizerSelectivityLevel,
		RetryLimit:                    DefTiDBRetryLimit,
		DisableTxnAutoRetry:           DefTiDBDisableTxnAutoRetry,
		DDLReorgPriority:              kv.PriorityLow,
		AllowInSubqToJoinAndAgg:       DefOptInSubqToJoinAndAgg,
		EnableRadixJoin:               false,
		L2CacheSize:                   cpuid.CPU.Cache.L2,
		CommandValue:                  uint32(mysql.ComSleep),
		TiDBOptJoinOrderAlgoThreshold: DefTiDBOptJoinOrderAlgoThreshold,
	}
	vars.Concurrency = Concurrency{
		IndexLookupConcurrency:     DefIndexLookupConcurrency,
		IndexSerialScanConcurrency: DefIndexSerialScanConcurrency,
		IndexLookupJoinConcurrency: DefIndexLookupJoinConcurrency,
		HashJoinConcurrency:        DefTiDBHashJoinConcurrency,
		ProjectionConcurrency:      DefTiDBProjectionConcurrency,
		DistSQLScanConcurrency:     DefDistSQLScanConcurrency,
		HashAggPartialConcurrency:  DefTiDBHashAggPartialConcurrency,
		HashAggFinalConcurrency:    DefTiDBHashAggFinalConcurrency,
	}
	vars.MemQuota = MemQuota{
		MemQuotaQuery:             config.GetGlobalConfig().MemQuotaQuery,
		MemQuotaHashJoin:          DefTiDBMemQuotaHashJoin,
		MemQuotaMergeJoin:         DefTiDBMemQuotaMergeJoin,
		MemQuotaSort:              DefTiDBMemQuotaSort,
		MemQuotaTopn:              DefTiDBMemQuotaTopn,
		MemQuotaIndexLookupReader: DefTiDBMemQuotaIndexLookupReader,
		MemQuotaIndexLookupJoin:   DefTiDBMemQuotaIndexLookupJoin,
		MemQuotaNestedLoopApply:   DefTiDBMemQuotaNestedLoopApply,
	}
	vars.BatchSize = BatchSize{
		IndexJoinBatchSize: DefIndexJoinBatchSize,
		IndexLookupSize:    DefIndexLookupSize,
		InitChunkSize:      DefInitChunkSize,
		MaxChunkSize:       DefMaxChunkSize,
		DMLBatchSize:       DefDMLBatchSize,
	}
	var enableStreaming string
	if config.GetGlobalConfig().EnableStreaming {
		enableStreaming = "1"
	} else {
		enableStreaming = "0"
	}
	terror.Log(vars.SetSystemVar(TiDBEnableStreaming, enableStreaming))
	return vars
}

// GetWriteStmtBufs get pointer of SessionVars.writeStmtBufs.
func (s *SessionVars) GetWriteStmtBufs() *WriteStmtBufs {
	return &s.writeStmtBufs
}

// CleanBuffers cleans the temporary bufs
func (s *SessionVars) CleanBuffers() {
	if !s.LightningMode {
		s.GetWriteStmtBufs().clean()
	}
}

// AllocPlanColumnID allocates column id for plan.
func (s *SessionVars) AllocPlanColumnID() int64 {
	s.PlanColumnID++
	return s.PlanColumnID
}

// GetCharsetInfo gets charset and collation for current context.
// What character set should the server translate a statement to after receiving it?
// For this, the server uses the character_set_connection and collation_connection system variables.
// It converts statements sent by the client from character_set_client to character_set_connection
// (except for string literals that have an introducer such as _latin1 or _utf8).
// collation_connection is important for comparisons of literal strings.
// For comparisons of strings with column values, collation_connection does not matter because columns
// have their own collation, which has a higher collation precedence.
// See https://dev.mysql.com/doc/refman/5.7/en/charset-connection.html
func (s *SessionVars) GetCharsetInfo() (charset, collation string) {
	charset = s.systems[CharacterSetConnection]
	collation = s.systems[CollationConnection]
	return
}

// SetLastInsertID saves the last insert id to the session context.
// TODO: we may store the result for last_insert_id sys var later.
func (s *SessionVars) SetLastInsertID(insertID uint64) {
	s.StmtCtx.LastInsertID = insertID
}

// SetStatusFlag sets the session server status variable.
// If on is ture sets the flag in session status,
// otherwise removes the flag.
func (s *SessionVars) SetStatusFlag(flag uint16, on bool) {
	if on {
		s.Status |= flag
		return
	}
	s.Status &= ^flag
}

// GetStatusFlag gets the session server status variable, returns true if it is on.
func (s *SessionVars) GetStatusFlag(flag uint16) bool {
	return s.Status&flag > 0
}

// InTxn returns if the session is in transaction.
func (s *SessionVars) InTxn() bool {
	return s.GetStatusFlag(mysql.ServerStatusInTrans)
}

// IsAutocommit returns if the session is set to autocommit.
func (s *SessionVars) IsAutocommit() bool {
	return s.GetStatusFlag(mysql.ServerStatusAutocommit)
}

// GetNextPreparedStmtID generates and returns the next session scope prepared statement id.
func (s *SessionVars) GetNextPreparedStmtID() uint32 {
	s.preparedStmtID++
	return s.preparedStmtID
}

// Location returns the value of time_zone session variable. If it is nil, then return time.Local.
func (s *SessionVars) Location() *time.Location {
	loc := s.TimeZone
	if loc == nil {
		loc = timeutil.SystemLocation()
	}
	return loc
}

// GetExecuteArgumentsInfo gets the argument list as a string of execute statement.
func (s *SessionVars) GetExecuteArgumentsInfo() string {
	if len(s.PreparedParams) == 0 {
		return ""
	}
	args := make([]string, 0, len(s.PreparedParams))
	for _, v := range s.PreparedParams {
		if v.IsNull() {
			args = append(args, "<nil>")
		} else {
			str, err := v.ToString()
			if err != nil {
				terror.Log(err)
			}
			args = append(args, str)
		}
	}
	return fmt.Sprintf(" [arguments: %s]", strings.Join(args, ", "))
}

// GetSystemVar gets the string value of a system variable.
func (s *SessionVars) GetSystemVar(name string) (string, bool) {
	val, ok := s.systems[name]
	return val, ok
}

// deleteSystemVar deletes a system variable.
func (s *SessionVars) deleteSystemVar(name string) error {
	if name != CharacterSetResults {
		return ErrCantSetToNull
	}
	delete(s.systems, name)
	return nil
}

func (s *SessionVars) setDDLReorgPriority(val string) {
	val = strings.ToLower(val)
	switch val {
	case "priority_low":
		s.DDLReorgPriority = kv.PriorityLow
	case "priority_normal":
		s.DDLReorgPriority = kv.PriorityNormal
	case "priority_high":
		s.DDLReorgPriority = kv.PriorityHigh
	default:
		s.DDLReorgPriority = kv.PriorityLow
	}
}

// AddPreparedStmt adds prepareStmt to current session and count in global.
func (s *SessionVars) AddPreparedStmt(stmtID uint32, stmt *ast.Prepared) error {
	if _, exists := s.PreparedStmts[stmtID]; !exists {
		valStr, _ := s.GetSystemVar(MaxPreparedStmtCount)
		maxPreparedStmtCount, err := strconv.ParseInt(valStr, 10, 64)
		if err != nil {
			maxPreparedStmtCount = DefMaxPreparedStmtCount
		}
		newPreparedStmtCount := atomic.AddInt64(&preparedStmtCount, 1)
		if maxPreparedStmtCount >= 0 && newPreparedStmtCount > maxPreparedStmtCount {
			atomic.AddInt64(&preparedStmtCount, -1)
			return ErrMaxPreparedStmtCountReached.GenWithStackByArgs(maxPreparedStmtCount)
		}
		metrics.PreparedStmtGauge.Set(float64(newPreparedStmtCount))
	}
	s.PreparedStmts[stmtID] = stmt
	return nil
}

// RemovePreparedStmt removes preparedStmt from current session and decrease count in global.
func (s *SessionVars) RemovePreparedStmt(stmtID uint32) {
	_, exists := s.PreparedStmts[stmtID]
	if !exists {
		return
	}
	delete(s.PreparedStmts, stmtID)
	afterMinus := atomic.AddInt64(&preparedStmtCount, -1)
	metrics.PreparedStmtGauge.Set(float64(afterMinus))
}

// WithdrawAllPreparedStmt remove all preparedStmt in current session and decrease count in global.
func (s *SessionVars) WithdrawAllPreparedStmt() {
	psCount := len(s.PreparedStmts)
	if psCount == 0 {
		return
	}
	afterMinus := atomic.AddInt64(&preparedStmtCount, -int64(psCount))
	metrics.PreparedStmtGauge.Set(float64(afterMinus))
}

// SetSystemVar sets the value of a system variable.
func (s *SessionVars) SetSystemVar(name string, val string) error {
	switch name {
	case TxnIsolationOneShot:
		switch val {
		case "SERIALIZABLE", "READ-UNCOMMITTED":
			return ErrUnsupportedValueForVar.GenWithStackByArgs(name, val)
		}
		s.TxnIsolationLevelOneShot.State = 1
		s.TxnIsolationLevelOneShot.Value = val
	case TimeZone:
		tz, err := parseTimeZone(val)
		if err != nil {
			return errors.Trace(err)
		}
		s.TimeZone = tz
	case SQLModeVar:
		val = mysql.FormatSQLModeStr(val)
		// Modes is a list of different modes separated by commas.
		sqlMode, err2 := mysql.GetSQLMode(val)
		if err2 != nil {
			return errors.Trace(err2)
		}
		s.StrictSQLMode = sqlMode.HasStrictMode()
		s.SQLMode = sqlMode
		s.SetStatusFlag(mysql.ServerStatusNoBackslashEscaped, sqlMode.HasNoBackslashEscapesMode())
	case TiDBSnapshot:
		err := setSnapshotTS(s, val)
		if err != nil {
			return errors.Trace(err)
		}
	case AutocommitVar:
		isAutocommit := TiDBOptOn(val)
		s.SetStatusFlag(mysql.ServerStatusAutocommit, isAutocommit)
		if isAutocommit {
			s.SetStatusFlag(mysql.ServerStatusInTrans, false)
		}
	case TiDBSkipUTF8Check:
		s.SkipUTF8Check = TiDBOptOn(val)
	case TiDBOptAggPushDown:
		s.AllowAggPushDown = TiDBOptOn(val)
	case TiDBOptWriteRowID:
		s.AllowWriteRowID = TiDBOptOn(val)
	case TiDBOptInSubqToJoinAndAgg:
		s.AllowInSubqToJoinAndAgg = TiDBOptOn(val)
	case TiDBIndexLookupConcurrency:
		s.IndexLookupConcurrency = tidbOptPositiveInt32(val, DefIndexLookupConcurrency)
	case TiDBIndexLookupJoinConcurrency:
		s.IndexLookupJoinConcurrency = tidbOptPositiveInt32(val, DefIndexLookupJoinConcurrency)
	case TiDBIndexJoinBatchSize:
		s.IndexJoinBatchSize = tidbOptPositiveInt32(val, DefIndexJoinBatchSize)
	case TiDBIndexLookupSize:
		s.IndexLookupSize = tidbOptPositiveInt32(val, DefIndexLookupSize)
	case TiDBHashJoinConcurrency:
		s.HashJoinConcurrency = tidbOptPositiveInt32(val, DefTiDBHashJoinConcurrency)
	case TiDBProjectionConcurrency:
		s.ProjectionConcurrency = tidbOptInt64(val, DefTiDBProjectionConcurrency)
	case TiDBHashAggPartialConcurrency:
		s.HashAggPartialConcurrency = tidbOptPositiveInt32(val, DefTiDBHashAggPartialConcurrency)
	case TiDBHashAggFinalConcurrency:
		s.HashAggFinalConcurrency = tidbOptPositiveInt32(val, DefTiDBHashAggFinalConcurrency)
	case TiDBDistSQLScanConcurrency:
		s.DistSQLScanConcurrency = tidbOptPositiveInt32(val, DefDistSQLScanConcurrency)
	case TiDBIndexSerialScanConcurrency:
		s.IndexSerialScanConcurrency = tidbOptPositiveInt32(val, DefIndexSerialScanConcurrency)
	case TiDBBackoffLockFast:
		s.KVVars.BackoffLockFast = tidbOptPositiveInt32(val, kv.DefBackoffLockFast)
	case TiDBConstraintCheckInPlace:
		s.ConstraintCheckInPlace = TiDBOptOn(val)
	case TiDBBatchInsert:
		s.BatchInsert = TiDBOptOn(val)
	case TiDBBatchDelete:
		s.BatchDelete = TiDBOptOn(val)
	case TiDBBatchCommit:
		s.BatchCommit = TiDBOptOn(val)
	case TiDBDMLBatchSize:
		s.DMLBatchSize = tidbOptPositiveInt32(val, DefDMLBatchSize)
	case TiDBCurrentTS, TiDBConfig:
		return ErrReadOnly
	case TiDBMaxChunkSize:
		s.MaxChunkSize = tidbOptPositiveInt32(val, DefMaxChunkSize)
	case TiDBInitChunkSize:
		s.InitChunkSize = tidbOptPositiveInt32(val, DefInitChunkSize)
	case TIDBMemQuotaQuery:
		s.MemQuotaQuery = tidbOptInt64(val, config.GetGlobalConfig().MemQuotaQuery)
	case TIDBMemQuotaHashJoin:
		s.MemQuotaHashJoin = tidbOptInt64(val, DefTiDBMemQuotaHashJoin)
	case TIDBMemQuotaMergeJoin:
		s.MemQuotaMergeJoin = tidbOptInt64(val, DefTiDBMemQuotaMergeJoin)
	case TIDBMemQuotaSort:
		s.MemQuotaSort = tidbOptInt64(val, DefTiDBMemQuotaSort)
	case TIDBMemQuotaTopn:
		s.MemQuotaTopn = tidbOptInt64(val, DefTiDBMemQuotaTopn)
	case TIDBMemQuotaIndexLookupReader:
		s.MemQuotaIndexLookupReader = tidbOptInt64(val, DefTiDBMemQuotaIndexLookupReader)
	case TIDBMemQuotaIndexLookupJoin:
		s.MemQuotaIndexLookupJoin = tidbOptInt64(val, DefTiDBMemQuotaIndexLookupJoin)
	case TIDBMemQuotaNestedLoopApply:
		s.MemQuotaNestedLoopApply = tidbOptInt64(val, DefTiDBMemQuotaNestedLoopApply)
	case TiDBGeneralLog:
		atomic.StoreUint32(&ProcessGeneralLog, uint32(tidbOptPositiveInt32(val, DefTiDBGeneralLog)))
	case TiDBSlowLogThreshold:
		atomic.StoreUint64(&config.GetGlobalConfig().Log.SlowThreshold, uint64(tidbOptInt64(val, logutil.DefaultSlowThreshold)))
	case TiDBQueryLogMaxLen:
		atomic.StoreUint64(&config.GetGlobalConfig().Log.QueryLogMaxLen, uint64(tidbOptInt64(val, logutil.DefaultQueryLogMaxLen)))
	case TiDBRetryLimit:
		s.RetryLimit = tidbOptInt64(val, DefTiDBRetryLimit)
	case TiDBDisableTxnAutoRetry:
		s.DisableTxnAutoRetry = TiDBOptOn(val)
	case TiDBEnableStreaming:
		s.EnableStreaming = TiDBOptOn(val)
	case TiDBEnableCascadesPlanner:
		s.EnableCascadesPlanner = TiDBOptOn(val)
	case TiDBOptimizerSelectivityLevel:
		s.OptimizerSelectivityLevel = tidbOptPositiveInt32(val, DefTiDBOptimizerSelectivityLevel)
	case TiDBEnableTablePartition:
		s.EnableTablePartition = val
	case TiDBDDLReorgPriority:
		s.setDDLReorgPriority(val)
	case TiDBForcePriority:
		atomic.StoreInt32(&ForcePriority, int32(mysql.Str2Priority(val)))
	case TiDBEnableRadixJoin:
		s.EnableRadixJoin = TiDBOptOn(val)
	case TiDBEnableWindowFunction:
		s.EnableWindowFunction = TiDBOptOn(val)
<<<<<<< HEAD
	case TiDBOptJoinOrderAlgoThreshold:
		s.TiDBOptJoinOrderAlgoThreshold = tidbOptPositiveInt32(val, DefTiDBOptJoinOrderAlgoThreshold)
=======
	case TiDBCheckMb4ValueInUtf8:
		config.GetGlobalConfig().CheckMb4ValueInUtf8 = TiDBOptOn(val)
>>>>>>> 266ff4b6
	}
	s.systems[name] = val
	return nil
}

// SetLocalSystemVar sets values of the local variables which in "server" scope.
func SetLocalSystemVar(name string, val string) {
	switch name {
	case TiDBDDLReorgWorkerCount:
		SetDDLReorgWorkerCounter(int32(tidbOptPositiveInt32(val, DefTiDBDDLReorgWorkerCount)))
	case TiDBDDLReorgBatchSize:
		SetDDLReorgBatchSize(int32(tidbOptPositiveInt32(val, DefTiDBDDLReorgBatchSize)))
	}
}

// special session variables.
const (
	SQLModeVar           = "sql_mode"
	AutocommitVar        = "autocommit"
	CharacterSetResults  = "character_set_results"
	MaxAllowedPacket     = "max_allowed_packet"
	TimeZone             = "time_zone"
	TxnIsolation         = "tx_isolation"
	TransactionIsolation = "transaction_isolation"
	TxnIsolationOneShot  = "tx_isolation_one_shot"
)

var (
	// TxIsolationNames are the valid values of the variable "tx_isolation" or "transaction_isolation".
	TxIsolationNames = map[string]struct{}{
		"READ-UNCOMMITTED": {},
		"READ-COMMITTED":   {},
		"REPEATABLE-READ":  {},
		"SERIALIZABLE":     {},
	}
)

// TableDelta stands for the changed count for one table.
type TableDelta struct {
	Delta    int64
	Count    int64
	ColSize  map[int64]int64
	InitTime time.Time // InitTime is the time that this delta is generated.
}

// Concurrency defines concurrency values.
type Concurrency struct {
	// IndexLookupConcurrency is the number of concurrent index lookup worker.
	IndexLookupConcurrency int

	// IndexLookupJoinConcurrency is the number of concurrent index lookup join inner worker.
	IndexLookupJoinConcurrency int

	// DistSQLScanConcurrency is the number of concurrent dist SQL scan worker.
	DistSQLScanConcurrency int

	// HashJoinConcurrency is the number of concurrent hash join outer worker.
	HashJoinConcurrency int

	// ProjectionConcurrency is the number of concurrent projection worker.
	ProjectionConcurrency int64

	// HashAggPartialConcurrency is the number of concurrent hash aggregation partial worker.
	HashAggPartialConcurrency int

	// HashAggPartialConcurrency is the number of concurrent hash aggregation final worker.
	HashAggFinalConcurrency int

	// IndexSerialScanConcurrency is the number of concurrent index serial scan worker.
	IndexSerialScanConcurrency int
}

// MemQuota defines memory quota values.
type MemQuota struct {
	// MemQuotaQuery defines the memory quota for a query.
	MemQuotaQuery int64
	// MemQuotaHashJoin defines the memory quota for a hash join executor.
	MemQuotaHashJoin int64
	// MemQuotaMergeJoin defines the memory quota for a merge join executor.
	MemQuotaMergeJoin int64
	// MemQuotaSort defines the memory quota for a sort executor.
	MemQuotaSort int64
	// MemQuotaTopn defines the memory quota for a top n executor.
	MemQuotaTopn int64
	// MemQuotaIndexLookupReader defines the memory quota for a index lookup reader executor.
	MemQuotaIndexLookupReader int64
	// MemQuotaIndexLookupJoin defines the memory quota for a index lookup join executor.
	MemQuotaIndexLookupJoin int64
	// MemQuotaNestedLoopApply defines the memory quota for a nested loop apply executor.
	MemQuotaNestedLoopApply int64
}

// BatchSize defines batch size values.
type BatchSize struct {
	// DMLBatchSize indicates the size of batches for DML.
	// It will be used when BatchInsert or BatchDelete is on.
	DMLBatchSize int

	// IndexJoinBatchSize is the batch size of a index lookup join.
	IndexJoinBatchSize int

	// IndexLookupSize is the number of handles for an index lookup task in index double read executor.
	IndexLookupSize int

	// InitChunkSize defines init row count of a Chunk during query execution.
	InitChunkSize int

	// MaxChunkSize defines max row count of a Chunk during query execution.
	MaxChunkSize int
}<|MERGE_RESOLUTION|>--- conflicted
+++ resolved
@@ -694,13 +694,10 @@
 		s.EnableRadixJoin = TiDBOptOn(val)
 	case TiDBEnableWindowFunction:
 		s.EnableWindowFunction = TiDBOptOn(val)
-<<<<<<< HEAD
 	case TiDBOptJoinOrderAlgoThreshold:
 		s.TiDBOptJoinOrderAlgoThreshold = tidbOptPositiveInt32(val, DefTiDBOptJoinOrderAlgoThreshold)
-=======
 	case TiDBCheckMb4ValueInUtf8:
 		config.GetGlobalConfig().CheckMb4ValueInUtf8 = TiDBOptOn(val)
->>>>>>> 266ff4b6
 	}
 	s.systems[name] = val
 	return nil
