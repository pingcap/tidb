--- conflicted
+++ resolved
@@ -1159,13 +1159,12 @@
 	// MaxAllowedPacket indicates the maximum size of a packet for the MySQL protocol.
 	MaxAllowedPacket uint64
 
-<<<<<<< HEAD
+	// TiFlash related optimization, only for MPP.
 	TiFlashFineGrainedShuffleStreamCount int64
 	TiFlashFineGrainedShuffleBatchSize   uint64
-=======
+
 	// RequestSourceType is the type of inner request.
 	RequestSourceType string
->>>>>>> aa7a0fbd
 }
 
 // InitStatementContext initializes a StatementContext, the object is reused to reduce allocation.
