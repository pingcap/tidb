--- conflicted
+++ resolved
@@ -308,13 +308,11 @@
 	// HashJoin.
 	EnableRadixJoin bool
 
-<<<<<<< HEAD
 	// DeferConstraintCheck indicates whether to defer the constraint check.
 	DeferConstraintCheck bool
-=======
+
 	// CommandValue indicates which command current session is doing.
 	CommandValue uint32
->>>>>>> 17307980
 }
 
 // NewSessionVars creates a session vars object.
