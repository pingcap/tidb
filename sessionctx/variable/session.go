--- conflicted
+++ resolved
@@ -1159,16 +1159,14 @@
 	// MaxAllowedPacket indicates the maximum size of a packet for the MySQL protocol.
 	MaxAllowedPacket uint64
 
-<<<<<<< HEAD
 	ForeignKeyChecks bool
-=======
+
 	// TiFlash related optimization, only for MPP.
 	TiFlashFineGrainedShuffleStreamCount int64
 	TiFlashFineGrainedShuffleBatchSize   uint64
 
 	// RequestSourceType is the type of inner request.
 	RequestSourceType string
->>>>>>> 6e22e47f
 }
 
 // InitStatementContext initializes a StatementContext, the object is reused to reduce allocation.
