--- conflicted
+++ resolved
@@ -1107,7 +1107,6 @@
 // SlowQueryLogItems is a collection of items that should be included in the
 // slow query log.
 type SlowQueryLogItems struct {
-<<<<<<< HEAD
 	TxnTS          uint64
 	SQL            string
 	Digest         string
@@ -1123,22 +1122,7 @@
 	Prepared       bool
 	HasMoreResults bool
 	PrevStmt       string
-=======
-	TxnTS       uint64
-	SQL         string
-	Digest      string
-	TimeTotal   time.Duration
-	TimeParse   time.Duration
-	TimeCompile time.Duration
-	IndexNames  string
-	StatsInfos  map[string]uint64
-	CopTasks    *stmtctx.CopTasksDetails
-	ExecDetail  execdetails.ExecDetails
-	MemMax      int64
-	Succ        bool
-	PrevStmt    string
-	Plan        string
->>>>>>> 887a03a1
+	Plan           string
 }
 
 // SlowLogFormat uses for formatting slow log.
