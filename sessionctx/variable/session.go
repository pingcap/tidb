--- conflicted
+++ resolved
@@ -836,16 +836,14 @@
 	// see https://dev.mysql.com/doc/refman/8.0/en/server-system-variables.html#sysvar_cte_max_recursion_depth
 	CTEMaxRecursionDepth int
 
-<<<<<<< HEAD
 	// The temporary table size threshold
 	// In MySQL, when a temporary table exceed this size, it spills to disk.
 	// In TiDB, as we do not support spill to disk for now, an error is reported.
 	// See https://dev.mysql.com/doc/refman/8.0/en/server-system-variables.html#sysvar_tmp_table_size
 	TMPTableSize int64
-=======
+
 	// EnableGlobalTemporaryTable indicates whether to enable global temporary table
 	EnableGlobalTemporaryTable bool
->>>>>>> fce4dde1
 }
 
 // AllocMPPTaskID allocates task id for mpp tasks. It will reset the task id if the query's
@@ -1049,11 +1047,8 @@
 		EnableIndexMergeJoin:        DefTiDBEnableIndexMergeJoin,
 		AllowFallbackToTiKV:         make(map[kv.StoreType]struct{}),
 		CTEMaxRecursionDepth:        DefCTEMaxRecursionDepth,
-<<<<<<< HEAD
 		TMPTableSize:                DefTMPTableSize,
-=======
 		EnableGlobalTemporaryTable:  DefTiDBEnableGlobalTemporaryTable,
->>>>>>> fce4dde1
 	}
 	vars.KVVars = tikvstore.NewVariables(&vars.Killed)
 	vars.Concurrency = Concurrency{
