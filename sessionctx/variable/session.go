// Copyright 2015 PingCAP, Inc.
//
// Licensed under the Apache License, Version 2.0 (the "License");
// you may not use this file except in compliance with the License.
// You may obtain a copy of the License at
//
//     http://www.apache.org/licenses/LICENSE-2.0
//
// Unless required by applicable law or agreed to in writing, software
// distributed under the License is distributed on an "AS IS" BASIS,
// See the License for the specific language governing permissions and
// limitations under the License.

package variable

import (
	"bytes"
	"crypto/tls"
	"fmt"
	"math"
	"sort"
	"strconv"
	"strings"
	"sync"
	"sync/atomic"
	"time"

	"github.com/klauspost/cpuid"
	"github.com/pingcap/errors"
	"github.com/pingcap/parser/ast"
	"github.com/pingcap/parser/auth"
	"github.com/pingcap/parser/charset"
	"github.com/pingcap/parser/mysql"
	"github.com/pingcap/parser/terror"
	pumpcli "github.com/pingcap/tidb-tools/tidb-binlog/pump_client"
	"github.com/pingcap/tidb/config"
	"github.com/pingcap/tidb/kv"
	"github.com/pingcap/tidb/meta/autoid"
	"github.com/pingcap/tidb/metrics"
	"github.com/pingcap/tidb/sessionctx/stmtctx"
	"github.com/pingcap/tidb/store/tikv/oracle"
	"github.com/pingcap/tidb/types"
	"github.com/pingcap/tidb/util/chunk"
	"github.com/pingcap/tidb/util/collate"
	"github.com/pingcap/tidb/util/execdetails"
	"github.com/pingcap/tidb/util/logutil"
	"github.com/pingcap/tidb/util/rowcodec"
	"github.com/pingcap/tidb/util/storeutil"
	"github.com/pingcap/tidb/util/stringutil"
	"github.com/pingcap/tidb/util/timeutil"
)

var preparedStmtCount int64

// RetryInfo saves retry information.
type RetryInfo struct {
	Retrying               bool
	DroppedPreparedStmtIDs []uint32
	autoIncrementIDs       retryInfoAutoIDs
	autoRandomIDs          retryInfoAutoIDs
}

// Clean does some clean work.
func (r *RetryInfo) Clean() {
	r.autoIncrementIDs.clean()
	r.autoRandomIDs.clean()

	if len(r.DroppedPreparedStmtIDs) > 0 {
		r.DroppedPreparedStmtIDs = r.DroppedPreparedStmtIDs[:0]
	}
}

// ResetOffset resets the current retry offset.
func (r *RetryInfo) ResetOffset() {
	r.autoIncrementIDs.resetOffset()
	r.autoRandomIDs.resetOffset()
}

// AddAutoIncrementID adds id to autoIncrementIDs.
func (r *RetryInfo) AddAutoIncrementID(id int64) {
	r.autoIncrementIDs.autoIDs = append(r.autoIncrementIDs.autoIDs, id)
}

// GetCurrAutoIncrementID gets current autoIncrementID.
func (r *RetryInfo) GetCurrAutoIncrementID() (int64, error) {
	return r.autoIncrementIDs.getCurrent()
}

// AddAutoRandomID adds id to autoRandomIDs.
func (r *RetryInfo) AddAutoRandomID(id int64) {
	r.autoRandomIDs.autoIDs = append(r.autoRandomIDs.autoIDs, id)
}

// GetCurrAutoRandomID gets current AutoRandomID.
func (r *RetryInfo) GetCurrAutoRandomID() (int64, error) {
	return r.autoRandomIDs.getCurrent()
}

type retryInfoAutoIDs struct {
	currentOffset int
	autoIDs       []int64
}

func (r *retryInfoAutoIDs) resetOffset() {
	r.currentOffset = 0
}

func (r *retryInfoAutoIDs) clean() {
	r.currentOffset = 0
	if len(r.autoIDs) > 0 {
		r.autoIDs = r.autoIDs[:0]
	}
}

func (r *retryInfoAutoIDs) getCurrent() (int64, error) {
	if r.currentOffset >= len(r.autoIDs) {
		return 0, errCantGetValidID
	}
	id := r.autoIDs[r.currentOffset]
	r.currentOffset++
	return id, nil
}

// stmtFuture is used to async get timestamp for statement.
type stmtFuture struct {
	future   oracle.Future
	cachedTS uint64
}

// TransactionContext is used to store variables that has transaction scope.
type TransactionContext struct {
	forUpdateTS   uint64
	stmtFuture    oracle.Future
	DirtyDB       interface{}
	Binlog        interface{}
	InfoSchema    interface{}
	History       interface{}
	SchemaVersion int64
	StartTS       uint64
	Shard         *int64
	// TableDeltaMap is used in the schema validator for DDL changes in one table not to block others.
	// It's also used in the statistias updating.
	// Note: for the partitionted table, it stores all the partition IDs.
	TableDeltaMap map[int64]TableDelta

	// unchangedRowKeys is used to store the unchanged rows that needs to lock for pessimistic transaction.
	unchangedRowKeys map[string]struct{}

	// pessimisticLockCache is the cache for pessimistic locked keys,
	// The value never changes during the transaction.
	pessimisticLockCache map[string][]byte

	// CreateTime For metrics.
	CreateTime     time.Time
	StatementCount int
	ForUpdate      bool
	CouldRetry     bool
	IsPessimistic  bool
	Isolation      string
	LockExpire     uint32
}

// AddUnchangedRowKey adds an unchanged row key in update statement for pessimistic lock.
func (tc *TransactionContext) AddUnchangedRowKey(key []byte) {
	if tc.unchangedRowKeys == nil {
		tc.unchangedRowKeys = map[string]struct{}{}
	}
	tc.unchangedRowKeys[string(key)] = struct{}{}
}

// CollectUnchangedRowKeys collects unchanged row keys for pessimistic lock.
func (tc *TransactionContext) CollectUnchangedRowKeys(buf []kv.Key) []kv.Key {
	for key := range tc.unchangedRowKeys {
		buf = append(buf, kv.Key(key))
	}
	tc.unchangedRowKeys = nil
	return buf
}

// UpdateDeltaForTable updates the delta info for some table.
func (tc *TransactionContext) UpdateDeltaForTable(physicalTableID int64, delta int64, count int64, colSize map[int64]int64) {
	if tc.TableDeltaMap == nil {
		tc.TableDeltaMap = make(map[int64]TableDelta)
	}
	item := tc.TableDeltaMap[physicalTableID]
	if item.ColSize == nil && colSize != nil {
		item.ColSize = make(map[int64]int64, len(colSize))
	}
	item.Delta += delta
	item.Count += count
	for key, val := range colSize {
		item.ColSize[key] += val
	}
	tc.TableDeltaMap[physicalTableID] = item
}

// GetKeyInPessimisticLockCache gets a key in pessimistic lock cache.
func (tc *TransactionContext) GetKeyInPessimisticLockCache(key kv.Key) (val []byte, ok bool) {
	if tc.pessimisticLockCache == nil {
		return nil, false
	}
	val, ok = tc.pessimisticLockCache[string(key)]
	return
}

// SetPessimisticLockCache sets a key value pair into pessimistic lock cache.
func (tc *TransactionContext) SetPessimisticLockCache(key kv.Key, val []byte) {
	if tc.pessimisticLockCache == nil {
		tc.pessimisticLockCache = map[string][]byte{}
	}
	tc.pessimisticLockCache[string(key)] = val
}

// Cleanup clears up transaction info that no longer use.
func (tc *TransactionContext) Cleanup() {
	// tc.InfoSchema = nil; we cannot do it now, because some operation like handleFieldList depend on this.
	tc.DirtyDB = nil
	tc.Binlog = nil
	tc.History = nil
	tc.TableDeltaMap = nil
	tc.pessimisticLockCache = nil
}

// ClearDelta clears the delta map.
func (tc *TransactionContext) ClearDelta() {
	tc.TableDeltaMap = nil
}

// GetForUpdateTS returns the ts for update.
func (tc *TransactionContext) GetForUpdateTS() uint64 {
	if tc.forUpdateTS > tc.StartTS {
		return tc.forUpdateTS
	}
	return tc.StartTS
}

// SetForUpdateTS sets the ts for update.
func (tc *TransactionContext) SetForUpdateTS(forUpdateTS uint64) {
	if forUpdateTS > tc.forUpdateTS {
		tc.forUpdateTS = forUpdateTS
	}
}

// SetStmtFutureForRC sets the stmtFuture .
func (tc *TransactionContext) SetStmtFutureForRC(future oracle.Future) {
	tc.stmtFuture = future
}

// GetStmtFutureForRC gets the stmtFuture.
func (tc *TransactionContext) GetStmtFutureForRC() oracle.Future {
	return tc.stmtFuture
}

// WriteStmtBufs can be used by insert/replace/delete/update statement.
// TODO: use a common memory pool to replace this.
type WriteStmtBufs struct {
	// RowValBuf is used by tablecodec.EncodeRow, to reduce runtime.growslice.
	RowValBuf []byte
	// AddRowValues use to store temp insert rows value, to reduce memory allocations when importing data.
	AddRowValues []types.Datum

	// IndexValsBuf is used by index.FetchValues
	IndexValsBuf []types.Datum
	// IndexKeyBuf is used by index.GenIndexKey
	IndexKeyBuf []byte
}

func (ib *WriteStmtBufs) clean() {
	ib.RowValBuf = nil
	ib.AddRowValues = nil
	ib.IndexValsBuf = nil
	ib.IndexKeyBuf = nil
}

// TableSnapshot represents a data snapshot of the table contained in `information_schema`.
type TableSnapshot struct {
	Rows [][]types.Datum
	Err  error
}

type txnIsolationLevelOneShotState uint

const (
	// oneShotDef means default, that is tx_isolation_one_shot not set.
	oneShotDef txnIsolationLevelOneShotState = iota
	// oneShotSet means it's set in current transaction.
	oneShotSet
	// onsShotUse means it should be used in current transaction.
	oneShotUse
)

// SessionVars is to handle user-defined or global variables in the current session.
type SessionVars struct {
	Concurrency
	MemQuota
	BatchSize
	RetryLimit          int64
	DisableTxnAutoRetry bool
	// UsersLock is a lock for user defined variables.
	UsersLock sync.RWMutex
	// Users are user defined variables.
	Users map[string]types.Datum
	// systems variables, don't modify it directly, use GetSystemVar/SetSystemVar method.
	systems map[string]string
	// SysWarningCount is the system variable "warning_count", because it is on the hot path, so we extract it from the systems
	SysWarningCount int
	// SysErrorCount is the system variable "error_count", because it is on the hot path, so we extract it from the systems
	SysErrorCount uint16
	// PreparedStmts stores prepared statement.
	PreparedStmts        map[uint32]interface{}
	PreparedStmtNameToID map[string]uint32
	// preparedStmtID is id of prepared statement.
	preparedStmtID uint32
	// PreparedParams params for prepared statements
	PreparedParams PreparedParams

	// ActiveRoles stores active roles for current user
	ActiveRoles []*auth.RoleIdentity

	RetryInfo *RetryInfo
	//  TxnCtx Should be reset on transaction finished.
	TxnCtx *TransactionContext

	// KVVars is the variables for KV storage.
	KVVars *kv.Variables

	// txnIsolationLevelOneShot is used to implements "set transaction isolation level ..."
	txnIsolationLevelOneShot struct {
		state txnIsolationLevelOneShotState
		value string
	}

	// Status stands for the session status. e.g. in transaction or not, auto commit is on or off, and so on.
	Status uint16

	// ClientCapability is client's capability.
	ClientCapability uint32

	// TLSConnectionState is the TLS connection state (nil if not using TLS).
	TLSConnectionState *tls.ConnectionState

	// ConnectionID is the connection id of the current session.
	ConnectionID uint64

	// PlanID is the unique id of logical and physical plan.
	PlanID int

	// PlanColumnID is the unique id for column when building plan.
	PlanColumnID int64

	// User is the user identity with which the session login.
	User *auth.UserIdentity

	// CurrentDB is the default database of this session.
	CurrentDB string

	// StrictSQLMode indicates if the session is in strict mode.
	StrictSQLMode bool

	// CommonGlobalLoaded indicates if common global variable has been loaded for this session.
	CommonGlobalLoaded bool

	// InRestrictedSQL indicates if the session is handling restricted SQL execution.
	InRestrictedSQL bool

	// SnapshotTS is used for reading history data. For simplicity, SnapshotTS only supports distsql request.
	SnapshotTS uint64

	// SnapshotInfoschema is used with SnapshotTS, when the schema version at snapshotTS less than current schema
	// version, we load an old version schema for query.
	SnapshotInfoschema interface{}

	// BinlogClient is used to write binlog.
	BinlogClient *pumpcli.PumpsClient

	// GlobalVarsAccessor is used to set and get global variables.
	GlobalVarsAccessor GlobalVarAccessor

	// LastFoundRows is the number of found rows of last query statement
	LastFoundRows uint64

	// StmtCtx holds variables for current executing statement.
	StmtCtx *stmtctx.StatementContext

	// AllowAggPushDown can be set to false to forbid aggregation push down.
	AllowAggPushDown bool

	// AllowDistinctAggPushDown can be set true to allow agg with distinct push down to tikv/tiflash.
	AllowDistinctAggPushDown bool

	// AllowWriteRowID can be set to false to forbid write data to _tidb_rowid.
	// This variable is currently not recommended to be turned on.
	AllowWriteRowID bool

	// AllowBatchCop means if we should send batch coprocessor to TiFlash. Default value is 1, means to use batch cop in case of aggregation and join.
	// If value is set to 2 , which means to force to send batch cop for any query. Value is set to 0 means never use batch cop.
	AllowBatchCop int

	// TiDBAllowAutoRandExplicitInsert indicates whether explicit insertion on auto_random column is allowed.
	AllowAutoRandExplicitInsert bool

	// CorrelationThreshold is the guard to enable row count estimation using column order correlation.
	CorrelationThreshold float64

	// CorrelationExpFactor is used to control the heuristic approach of row count estimation when CorrelationThreshold is not met.
	CorrelationExpFactor int

	// CPUFactor is the CPU cost of processing one expression for one row.
	CPUFactor float64
	// CopCPUFactor is the CPU cost of processing one expression for one row in coprocessor.
	CopCPUFactor float64
	// NetworkFactor is the network cost of transferring 1 byte data.
	NetworkFactor float64
	// ScanFactor is the IO cost of scanning 1 byte data on TiKV and TiFlash.
	ScanFactor float64
	// DescScanFactor is the IO cost of scanning 1 byte data on TiKV and TiFlash in desc order.
	DescScanFactor float64
	// SeekFactor is the IO cost of seeking the start value of a range in TiKV or TiFlash.
	SeekFactor float64
	// MemoryFactor is the memory cost of storing one tuple.
	MemoryFactor float64
	// DiskFactor is the IO cost of reading/writing one byte to temporary disk.
	DiskFactor float64
	// ConcurrencyFactor is the CPU cost of additional one goroutine.
	ConcurrencyFactor float64

	// CurrInsertValues is used to record current ValuesExpr's values.
	// See http://dev.mysql.com/doc/refman/5.7/en/miscellaneous-functions.html#function_values
	CurrInsertValues chunk.Row

	// Per-connection time zones. Each client that connects has its own time zone setting, given by the session time_zone variable.
	// See https://dev.mysql.com/doc/refman/5.7/en/time-zone-support.html
	TimeZone *time.Location

	SQLMode mysql.SQLMode

	// AutoIncrementIncrement and AutoIncrementOffset indicates the autoID's start value and increment.
	AutoIncrementIncrement int

	AutoIncrementOffset int

	/* TiDB system variables */

	// SkipUTF8Check check on input value.
	SkipUTF8Check bool

	// BatchInsert indicates if we should split insert data into multiple batches.
	BatchInsert bool

	// BatchDelete indicates if we should split delete data into multiple batches.
	BatchDelete bool

	// BatchCommit indicates if we should split the transaction into multiple batches.
	BatchCommit bool

	// IDAllocator is provided by kvEncoder, if it is provided, we will use it to alloc auto id instead of using
	// Table.alloc.
	IDAllocator autoid.Allocator

	// OptimizerSelectivityLevel defines the level of the selectivity estimation in plan.
	OptimizerSelectivityLevel int

	// EnableTablePartition enables table partition feature.
	EnableTablePartition string

	// EnableCascadesPlanner enables the cascades planner.
	EnableCascadesPlanner bool

	// EnableWindowFunction enables the window function.
	EnableWindowFunction bool

	// EnableVectorizedExpression  enables the vectorized expression evaluation.
	EnableVectorizedExpression bool

	// DDLReorgPriority is the operation priority of adding indices.
	DDLReorgPriority int

	// WaitSplitRegionFinish defines the split region behaviour is sync or async.
	WaitSplitRegionFinish bool

	// WaitSplitRegionTimeout defines the split region timeout.
	WaitSplitRegionTimeout uint64

	// EnableStreaming indicates whether the coprocessor request can use streaming API.
	// TODO: remove this after tidb-server configuration "enable-streaming' removed.
	EnableStreaming bool

	// EnableChunkRPC indicates whether the coprocessor request can use chunk API.
	EnableChunkRPC bool

	writeStmtBufs WriteStmtBufs

	// L2CacheSize indicates the size of CPU L2 cache, using byte as unit.
	L2CacheSize int

	// EnableRadixJoin indicates whether to use radix hash join to execute
	// HashJoin.
	EnableRadixJoin bool

	// ConstraintCheckInPlace indicates whether to check the constraint when the SQL executing.
	ConstraintCheckInPlace bool

	// CommandValue indicates which command current session is doing.
	CommandValue uint32

	// TiDBOptJoinReorderThreshold defines the minimal number of join nodes
	// to use the greedy join reorder algorithm.
	TiDBOptJoinReorderThreshold int

	// SlowQueryFile indicates which slow query log file for SLOW_QUERY table to parse.
	SlowQueryFile string

	// EnableFastAnalyze indicates whether to take fast analyze.
	EnableFastAnalyze bool

	// TxnMode indicates should be pessimistic or optimistic.
	TxnMode string

	// LowResolutionTSO is used for reading data with low resolution TSO which is updated once every two seconds.
	LowResolutionTSO bool

	// MaxExecutionTime is the timeout for select statement, in milliseconds.
	// If the value is 0, timeouts are not enabled.
	// See https://dev.mysql.com/doc/refman/5.7/en/server-system-variables.html#sysvar_max_execution_time
	MaxExecutionTime uint64

	// Killed is a flag to indicate that this query is killed.
	Killed uint32

	// ConnectionInfo indicates current connection info used by current session, only be lazy assigned by plugin.
	ConnectionInfo *ConnectionInfo

	// use noop funcs or not
	EnableNoopFuncs bool

	// StartTime is the start time of the last query.
	StartTime time.Time

	// DurationParse is the duration of parsing SQL string to AST of the last query.
	DurationParse time.Duration

	// DurationCompile is the duration of compiling AST to execution plan of the last query.
	DurationCompile time.Duration

	// PrevStmt is used to store the previous executed statement in the current session.
	PrevStmt fmt.Stringer

	// prevStmtDigest is used to store the digest of the previous statement in the current session.
	prevStmtDigest string

	// AllowRemoveAutoInc indicates whether a user can drop the auto_increment column attribute or not.
	AllowRemoveAutoInc bool

	// UsePlanBaselines indicates whether we will use plan baselines to adjust plan.
	UsePlanBaselines bool

	// EvolvePlanBaselines indicates whether we will evolve the plan baselines.
	EvolvePlanBaselines bool

	// Unexported fields should be accessed and set through interfaces like GetReplicaRead() and SetReplicaRead().

	// allowInSubqToJoinAndAgg can be set to false to forbid rewriting the semi join to inner join with agg.
	allowInSubqToJoinAndAgg bool

	// EnableIndexMerge enables the generation of IndexMergePath.
	enableIndexMerge bool

	// replicaRead is used for reading data from replicas, only follower is supported at this time.
	replicaRead kv.ReplicaReadType

	// IsolationReadEngines is used to isolation read, tidb only read from the stores whose engine type is in the engines.
	IsolationReadEngines map[kv.StoreType]struct{}

	PlannerSelectBlockAsName []ast.HintTable

	// LockWaitTimeout is the duration waiting for pessimistic lock in milliseconds
	// negative value means nowait, 0 means default behavior, others means actual wait time
	LockWaitTimeout int64

	// MetricSchemaStep indicates the step when query metric schema.
	MetricSchemaStep int64
	// MetricSchemaRangeDuration indicates the step when query metric schema.
	MetricSchemaRangeDuration int64

	// Some data of cluster-level memory tables will be retrieved many times in different inspection rules,
	// and the cost of retrieving some data is expensive. We use the `TableSnapshot` to cache those data
	// and obtain them lazily, and provide a consistent view of inspection tables for each inspection rules.
	// All cached snapshots will be released at the end of retrieving
	InspectionTableCache map[string]TableSnapshot

	// RowEncoder is reused in session for encode row data.
	RowEncoder rowcodec.Encoder

	// SequenceState cache all sequence's latest value accessed by lastval() builtins. It's a session scoped
	// variable, and all public methods of SequenceState are currently-safe.
	SequenceState *SequenceState

	// WindowingUseHighPrecision determines whether to compute window operations without loss of precision.
	// see https://dev.mysql.com/doc/refman/8.0/en/window-function-optimization.html for more details.
	WindowingUseHighPrecision bool

	// FoundInPlanCache indicates whether this statement was found in plan cache.
	FoundInPlanCache bool
	// PrevFoundInPlanCache indicates whether the last statement was found in plan cache.
	PrevFoundInPlanCache bool

	// OptimizerUseInvisibleIndexes indicates whether optimizer can use invisible index
	OptimizerUseInvisibleIndexes bool

<<<<<<< HEAD
	// SelectLimit limits the max counts of select statement's output
	SelectLimit uint64
=======
	// EnableClusteredIndex indicates whether to enable clustered index when creating a new table.
	EnableClusteredIndex bool
>>>>>>> 3d98ddbe
}

// PreparedParams contains the parameters of the current prepared statement when executing it.
type PreparedParams []types.Datum

func (pps PreparedParams) String() string {
	if len(pps) == 0 {
		return ""
	}
	return " [arguments: " + types.DatumsToStrNoErr(pps) + "]"
}

// ConnectionInfo present connection used by audit.
type ConnectionInfo struct {
	ConnectionID      uint32
	ConnectionType    string
	Host              string
	ClientIP          string
	ClientPort        string
	ServerID          int
	ServerPort        int
	Duration          float64
	User              string
	ServerOSLoginUser string
	OSVersion         string
	ClientVersion     string
	ServerVersion     string
	SSLVersion        string
	PID               int
	DB                string
}

// NewSessionVars creates a session vars object.
func NewSessionVars() *SessionVars {
	vars := &SessionVars{
		Users:                       make(map[string]types.Datum),
		systems:                     make(map[string]string),
		PreparedStmts:               make(map[uint32]interface{}),
		PreparedStmtNameToID:        make(map[string]uint32),
		PreparedParams:              make([]types.Datum, 0, 10),
		TxnCtx:                      &TransactionContext{},
		RetryInfo:                   &RetryInfo{},
		ActiveRoles:                 make([]*auth.RoleIdentity, 0, 10),
		StrictSQLMode:               true,
		AutoIncrementIncrement:      DefAutoIncrementIncrement,
		AutoIncrementOffset:         DefAutoIncrementOffset,
		Status:                      mysql.ServerStatusAutocommit,
		StmtCtx:                     new(stmtctx.StatementContext),
		AllowAggPushDown:            false,
		OptimizerSelectivityLevel:   DefTiDBOptimizerSelectivityLevel,
		RetryLimit:                  DefTiDBRetryLimit,
		DisableTxnAutoRetry:         DefTiDBDisableTxnAutoRetry,
		DDLReorgPriority:            kv.PriorityLow,
		allowInSubqToJoinAndAgg:     DefOptInSubqToJoinAndAgg,
		CorrelationThreshold:        DefOptCorrelationThreshold,
		CorrelationExpFactor:        DefOptCorrelationExpFactor,
		CPUFactor:                   DefOptCPUFactor,
		CopCPUFactor:                DefOptCopCPUFactor,
		NetworkFactor:               DefOptNetworkFactor,
		ScanFactor:                  DefOptScanFactor,
		DescScanFactor:              DefOptDescScanFactor,
		SeekFactor:                  DefOptSeekFactor,
		MemoryFactor:                DefOptMemoryFactor,
		DiskFactor:                  DefOptDiskFactor,
		ConcurrencyFactor:           DefOptConcurrencyFactor,
		EnableRadixJoin:             false,
		EnableVectorizedExpression:  DefEnableVectorizedExpression,
		L2CacheSize:                 cpuid.CPU.Cache.L2,
		CommandValue:                uint32(mysql.ComSleep),
		TiDBOptJoinReorderThreshold: DefTiDBOptJoinReorderThreshold,
		SlowQueryFile:               config.GetGlobalConfig().Log.SlowQueryFile,
		WaitSplitRegionFinish:       DefTiDBWaitSplitRegionFinish,
		WaitSplitRegionTimeout:      DefWaitSplitRegionTimeout,
		enableIndexMerge:            false,
		EnableNoopFuncs:             DefTiDBEnableNoopFuncs,
		replicaRead:                 kv.ReplicaReadLeader,
		AllowRemoveAutoInc:          DefTiDBAllowRemoveAutoInc,
		UsePlanBaselines:            DefTiDBUsePlanBaselines,
		EvolvePlanBaselines:         DefTiDBEvolvePlanBaselines,
		IsolationReadEngines:        make(map[kv.StoreType]struct{}),
		LockWaitTimeout:             DefInnodbLockWaitTimeout * 1000,
		MetricSchemaStep:            DefTiDBMetricSchemaStep,
		MetricSchemaRangeDuration:   DefTiDBMetricSchemaRangeDuration,
		SequenceState:               NewSequenceState(),
		WindowingUseHighPrecision:   true,
		PrevFoundInPlanCache:        DefTiDBFoundInPlanCache,
		FoundInPlanCache:            DefTiDBFoundInPlanCache,
		SelectLimit:                 math.MaxUint64,
		AllowAutoRandExplicitInsert: DefTiDBAllowAutoRandExplicitInsert,
		EnableClusteredIndex:        DefTiDBEnableClusteredIndex,
	}
	vars.KVVars = kv.NewVariables(&vars.Killed)
	vars.Concurrency = Concurrency{
		IndexLookupConcurrency:     DefIndexLookupConcurrency,
		IndexSerialScanConcurrency: DefIndexSerialScanConcurrency,
		IndexLookupJoinConcurrency: DefIndexLookupJoinConcurrency,
		HashJoinConcurrency:        DefTiDBHashJoinConcurrency,
		ProjectionConcurrency:      DefTiDBProjectionConcurrency,
		DistSQLScanConcurrency:     DefDistSQLScanConcurrency,
		HashAggPartialConcurrency:  DefTiDBHashAggPartialConcurrency,
		HashAggFinalConcurrency:    DefTiDBHashAggFinalConcurrency,
		WindowConcurrency:          DefTiDBWindowConcurrency,
	}
	vars.MemQuota = MemQuota{
		MemQuotaQuery: config.GetGlobalConfig().MemQuotaQuery,

		// The variables below do not take any effect anymore, it's remaining for compatibility.
		// TODO: remove them in v4.1
		MemQuotaHashJoin:          DefTiDBMemQuotaHashJoin,
		MemQuotaMergeJoin:         DefTiDBMemQuotaMergeJoin,
		MemQuotaSort:              DefTiDBMemQuotaSort,
		MemQuotaTopn:              DefTiDBMemQuotaTopn,
		MemQuotaIndexLookupReader: DefTiDBMemQuotaIndexLookupReader,
		MemQuotaIndexLookupJoin:   DefTiDBMemQuotaIndexLookupJoin,
		MemQuotaNestedLoopApply:   DefTiDBMemQuotaNestedLoopApply,
		MemQuotaDistSQL:           DefTiDBMemQuotaDistSQL,
	}
	vars.BatchSize = BatchSize{
		IndexJoinBatchSize: DefIndexJoinBatchSize,
		IndexLookupSize:    DefIndexLookupSize,
		InitChunkSize:      DefInitChunkSize,
		MaxChunkSize:       DefMaxChunkSize,
		DMLBatchSize:       DefDMLBatchSize,
	}
	var enableStreaming string
	if config.GetGlobalConfig().EnableStreaming {
		enableStreaming = "1"
	} else {
		enableStreaming = "0"
	}
	terror.Log(vars.SetSystemVar(TiDBEnableStreaming, enableStreaming))

	vars.AllowBatchCop = DefTiDBAllowBatchCop

	var enableChunkRPC string
	if config.GetGlobalConfig().TiKVClient.EnableChunkRPC {
		enableChunkRPC = "1"
	} else {
		enableChunkRPC = "0"
	}
	terror.Log(vars.SetSystemVar(TiDBEnableChunkRPC, enableChunkRPC))
	for _, engine := range config.GetGlobalConfig().IsolationRead.Engines {
		switch engine {
		case kv.TiFlash.Name():
			vars.IsolationReadEngines[kv.TiFlash] = struct{}{}
		case kv.TiKV.Name():
			vars.IsolationReadEngines[kv.TiKV] = struct{}{}
		case kv.TiDB.Name():
			vars.IsolationReadEngines[kv.TiDB] = struct{}{}
		}
	}
	return vars
}

// GetAllowInSubqToJoinAndAgg get AllowInSubqToJoinAndAgg from sql hints and SessionVars.allowInSubqToJoinAndAgg.
func (s *SessionVars) GetAllowInSubqToJoinAndAgg() bool {
	if s.StmtCtx.HasAllowInSubqToJoinAndAggHint {
		return s.StmtCtx.AllowInSubqToJoinAndAgg
	}
	return s.allowInSubqToJoinAndAgg
}

// SetAllowInSubqToJoinAndAgg set SessionVars.allowInSubqToJoinAndAgg.
func (s *SessionVars) SetAllowInSubqToJoinAndAgg(val bool) {
	s.allowInSubqToJoinAndAgg = val
}

// GetEnableCascadesPlanner get EnableCascadesPlanner from sql hints and SessionVars.EnableCascadesPlanner.
func (s *SessionVars) GetEnableCascadesPlanner() bool {
	if s.StmtCtx.HasEnableCascadesPlannerHint {
		return s.StmtCtx.EnableCascadesPlanner
	}
	return s.EnableCascadesPlanner
}

// SetEnableCascadesPlanner set SessionVars.EnableCascadesPlanner.
func (s *SessionVars) SetEnableCascadesPlanner(val bool) {
	s.EnableCascadesPlanner = val
}

// GetEnableIndexMerge get EnableIndexMerge from SessionVars.enableIndexMerge.
func (s *SessionVars) GetEnableIndexMerge() bool {
	return s.enableIndexMerge
}

// SetEnableIndexMerge set SessionVars.enableIndexMerge.
func (s *SessionVars) SetEnableIndexMerge(val bool) {
	s.enableIndexMerge = val
}

// GetReplicaRead get ReplicaRead from sql hints and SessionVars.replicaRead.
func (s *SessionVars) GetReplicaRead() kv.ReplicaReadType {
	if s.StmtCtx.HasReplicaReadHint {
		return kv.ReplicaReadType(s.StmtCtx.ReplicaRead)
	}
	return s.replicaRead
}

// SetReplicaRead set SessionVars.replicaRead.
func (s *SessionVars) SetReplicaRead(val kv.ReplicaReadType) {
	s.replicaRead = val
}

// GetWriteStmtBufs get pointer of SessionVars.writeStmtBufs.
func (s *SessionVars) GetWriteStmtBufs() *WriteStmtBufs {
	return &s.writeStmtBufs
}

// GetSplitRegionTimeout gets split region timeout.
func (s *SessionVars) GetSplitRegionTimeout() time.Duration {
	return time.Duration(s.WaitSplitRegionTimeout) * time.Second
}

// GetIsolationReadEngines gets isolation read engines.
func (s *SessionVars) GetIsolationReadEngines() map[kv.StoreType]struct{} {
	return s.IsolationReadEngines
}

// CleanBuffers cleans the temporary bufs
func (s *SessionVars) CleanBuffers() {
	s.GetWriteStmtBufs().clean()
}

// AllocPlanColumnID allocates column id for plan.
func (s *SessionVars) AllocPlanColumnID() int64 {
	s.PlanColumnID++
	return s.PlanColumnID
}

// GetCharsetInfo gets charset and collation for current context.
// What character set should the server translate a statement to after receiving it?
// For this, the server uses the character_set_connection and collation_connection system variables.
// It converts statements sent by the client from character_set_client to character_set_connection
// (except for string literals that have an introducer such as _latin1 or _utf8).
// collation_connection is important for comparisons of literal strings.
// For comparisons of strings with column values, collation_connection does not matter because columns
// have their own collation, which has a higher collation precedence.
// See https://dev.mysql.com/doc/refman/5.7/en/charset-connection.html
func (s *SessionVars) GetCharsetInfo() (charset, collation string) {
	charset = s.systems[CharacterSetConnection]
	collation = s.systems[CollationConnection]
	return
}

// SetUserVar set the value and collation for user defined variable.
func (s *SessionVars) SetUserVar(varName string, svalue string, collation string) {
	if len(collation) > 0 {
		s.Users[varName] = types.NewCollationStringDatum(stringutil.Copy(svalue), collation, collate.DefaultLen)
	} else {
		_, collation = s.GetCharsetInfo()
		s.Users[varName] = types.NewCollationStringDatum(stringutil.Copy(svalue), collation, collate.DefaultLen)
	}
}

// SetLastInsertID saves the last insert id to the session context.
// TODO: we may store the result for last_insert_id sys var later.
func (s *SessionVars) SetLastInsertID(insertID uint64) {
	s.StmtCtx.LastInsertID = insertID
}

// SetStatusFlag sets the session server status variable.
// If on is ture sets the flag in session status,
// otherwise removes the flag.
func (s *SessionVars) SetStatusFlag(flag uint16, on bool) {
	if on {
		s.Status |= flag
		return
	}
	s.Status &= ^flag
}

// GetStatusFlag gets the session server status variable, returns true if it is on.
func (s *SessionVars) GetStatusFlag(flag uint16) bool {
	return s.Status&flag > 0
}

// InTxn returns if the session is in transaction.
func (s *SessionVars) InTxn() bool {
	return s.GetStatusFlag(mysql.ServerStatusInTrans)
}

// IsAutocommit returns if the session is set to autocommit.
func (s *SessionVars) IsAutocommit() bool {
	return s.GetStatusFlag(mysql.ServerStatusAutocommit)
}

// IsReadConsistencyTxn if true it means the transaction is an read consistency (read committed) transaction.
func (s *SessionVars) IsReadConsistencyTxn() bool {
	if s.TxnCtx.Isolation != "" {
		return s.TxnCtx.Isolation == ast.ReadCommitted
	}
	if s.txnIsolationLevelOneShot.state == oneShotUse {
		s.TxnCtx.Isolation = s.txnIsolationLevelOneShot.value
	}
	if s.TxnCtx.Isolation == "" {
		s.TxnCtx.Isolation, _ = s.GetSystemVar(TxnIsolation)
	}
	return s.TxnCtx.Isolation == ast.ReadCommitted
}

// SetTxnIsolationLevelOneShotStateForNextTxn sets the txnIsolationLevelOneShot.state for next transaction.
func (s *SessionVars) SetTxnIsolationLevelOneShotStateForNextTxn() {
	if isoLevelOneShot := &s.txnIsolationLevelOneShot; isoLevelOneShot.state != oneShotDef {
		switch isoLevelOneShot.state {
		case oneShotSet:
			isoLevelOneShot.state = oneShotUse
		case oneShotUse:
			isoLevelOneShot.state = oneShotDef
			isoLevelOneShot.value = ""
		}
	}
}

// IsPessimisticReadConsistency if true it means the statement is in an read consistency pessimistic transaction.
func (s *SessionVars) IsPessimisticReadConsistency() bool {
	return s.TxnCtx.IsPessimistic && s.IsReadConsistencyTxn()
}

// GetNextPreparedStmtID generates and returns the next session scope prepared statement id.
func (s *SessionVars) GetNextPreparedStmtID() uint32 {
	s.preparedStmtID++
	return s.preparedStmtID
}

// Location returns the value of time_zone session variable. If it is nil, then return time.Local.
func (s *SessionVars) Location() *time.Location {
	loc := s.TimeZone
	if loc == nil {
		loc = timeutil.SystemLocation()
	}
	return loc
}

// GetSystemVar gets the string value of a system variable.
func (s *SessionVars) GetSystemVar(name string) (string, bool) {
	if name == WarningCount {
		return strconv.Itoa(s.SysWarningCount), true
	} else if name == ErrorCount {
		return strconv.Itoa(int(s.SysErrorCount)), true
	}
	val, ok := s.systems[name]
	return val, ok
}

func (s *SessionVars) setDDLReorgPriority(val string) {
	val = strings.ToLower(val)
	switch val {
	case "priority_low":
		s.DDLReorgPriority = kv.PriorityLow
	case "priority_normal":
		s.DDLReorgPriority = kv.PriorityNormal
	case "priority_high":
		s.DDLReorgPriority = kv.PriorityHigh
	default:
		s.DDLReorgPriority = kv.PriorityLow
	}
}

// AddPreparedStmt adds prepareStmt to current session and count in global.
func (s *SessionVars) AddPreparedStmt(stmtID uint32, stmt interface{}) error {
	if _, exists := s.PreparedStmts[stmtID]; !exists {
		valStr, _ := s.GetSystemVar(MaxPreparedStmtCount)
		maxPreparedStmtCount, err := strconv.ParseInt(valStr, 10, 64)
		if err != nil {
			maxPreparedStmtCount = DefMaxPreparedStmtCount
		}
		newPreparedStmtCount := atomic.AddInt64(&preparedStmtCount, 1)
		if maxPreparedStmtCount >= 0 && newPreparedStmtCount > maxPreparedStmtCount {
			atomic.AddInt64(&preparedStmtCount, -1)
			return ErrMaxPreparedStmtCountReached.GenWithStackByArgs(maxPreparedStmtCount)
		}
		metrics.PreparedStmtGauge.Set(float64(newPreparedStmtCount))
	}
	s.PreparedStmts[stmtID] = stmt
	return nil
}

// RemovePreparedStmt removes preparedStmt from current session and decrease count in global.
func (s *SessionVars) RemovePreparedStmt(stmtID uint32) {
	_, exists := s.PreparedStmts[stmtID]
	if !exists {
		return
	}
	delete(s.PreparedStmts, stmtID)
	afterMinus := atomic.AddInt64(&preparedStmtCount, -1)
	metrics.PreparedStmtGauge.Set(float64(afterMinus))
}

// WithdrawAllPreparedStmt remove all preparedStmt in current session and decrease count in global.
func (s *SessionVars) WithdrawAllPreparedStmt() {
	psCount := len(s.PreparedStmts)
	if psCount == 0 {
		return
	}
	afterMinus := atomic.AddInt64(&preparedStmtCount, -int64(psCount))
	metrics.PreparedStmtGauge.Set(float64(afterMinus))
}

// SetSystemVar sets the value of a system variable.
func (s *SessionVars) SetSystemVar(name string, val string) error {
	switch name {
	case TxnIsolationOneShot:
		switch val {
		case "SERIALIZABLE", "READ-UNCOMMITTED":
			skipIsolationLevelCheck, err := GetSessionSystemVar(s, TiDBSkipIsolationLevelCheck)
			returnErr := ErrUnsupportedIsolationLevel.GenWithStackByArgs(val)
			if err != nil {
				returnErr = err
			}
			if !TiDBOptOn(skipIsolationLevelCheck) || err != nil {
				return returnErr
			}
			//SET TRANSACTION ISOLATION LEVEL will affect two internal variables:
			// 1. tx_isolation
			// 2. transaction_isolation
			// The following if condition is used to deduplicate two same warnings.
			if name == "transaction_isolation" {
				s.StmtCtx.AppendWarning(returnErr)
			}
		}
		s.txnIsolationLevelOneShot.state = oneShotSet
		s.txnIsolationLevelOneShot.value = val
	case TimeZone:
		tz, err := parseTimeZone(val)
		if err != nil {
			return err
		}
		s.TimeZone = tz
	case SQLModeVar:
		val = mysql.FormatSQLModeStr(val)
		// Modes is a list of different modes separated by commas.
		sqlMode, err2 := mysql.GetSQLMode(val)
		if err2 != nil {
			return errors.Trace(err2)
		}
		s.StrictSQLMode = sqlMode.HasStrictMode()
		s.SQLMode = sqlMode
		s.SetStatusFlag(mysql.ServerStatusNoBackslashEscaped, sqlMode.HasNoBackslashEscapesMode())
	case TiDBSnapshot:
		err := setSnapshotTS(s, val)
		if err != nil {
			return err
		}
	case AutoCommit:
		isAutocommit := TiDBOptOn(val)
		s.SetStatusFlag(mysql.ServerStatusAutocommit, isAutocommit)
		if isAutocommit {
			s.SetStatusFlag(mysql.ServerStatusInTrans, false)
		}
	case AutoIncrementIncrement:
		// AutoIncrementIncrement is valid in [1, 65535].
		temp := tidbOptPositiveInt32(val, DefAutoIncrementIncrement)
		s.AutoIncrementIncrement = adjustAutoIncrementParameter(temp)
	case AutoIncrementOffset:
		// AutoIncrementOffset is valid in [1, 65535].
		temp := tidbOptPositiveInt32(val, DefAutoIncrementOffset)
		s.AutoIncrementOffset = adjustAutoIncrementParameter(temp)
	case MaxExecutionTime:
		timeoutMS := tidbOptPositiveInt32(val, 0)
		s.MaxExecutionTime = uint64(timeoutMS)
	case InnodbLockWaitTimeout:
		lockWaitSec := tidbOptInt64(val, DefInnodbLockWaitTimeout)
		s.LockWaitTimeout = lockWaitSec * 1000
	case WindowingUseHighPrecision:
		s.WindowingUseHighPrecision = TiDBOptOn(val)
	case TiDBSkipUTF8Check:
		s.SkipUTF8Check = TiDBOptOn(val)
	case TiDBOptAggPushDown:
		s.AllowAggPushDown = TiDBOptOn(val)
	case TiDBOptDistinctAggPushDown:
		s.AllowDistinctAggPushDown = TiDBOptOn(val)
	case TiDBOptWriteRowID:
		s.AllowWriteRowID = TiDBOptOn(val)
	case TiDBOptInSubqToJoinAndAgg:
		s.SetAllowInSubqToJoinAndAgg(TiDBOptOn(val))
	case TiDBOptCorrelationThreshold:
		s.CorrelationThreshold = tidbOptFloat64(val, DefOptCorrelationThreshold)
	case TiDBOptCorrelationExpFactor:
		s.CorrelationExpFactor = int(tidbOptInt64(val, DefOptCorrelationExpFactor))
	case TiDBOptCPUFactor:
		s.CPUFactor = tidbOptFloat64(val, DefOptCPUFactor)
	case TiDBOptCopCPUFactor:
		s.CopCPUFactor = tidbOptFloat64(val, DefOptCopCPUFactor)
	case TiDBOptNetworkFactor:
		s.NetworkFactor = tidbOptFloat64(val, DefOptNetworkFactor)
	case TiDBOptScanFactor:
		s.ScanFactor = tidbOptFloat64(val, DefOptScanFactor)
	case TiDBOptDescScanFactor:
		s.DescScanFactor = tidbOptFloat64(val, DefOptDescScanFactor)
	case TiDBOptSeekFactor:
		s.SeekFactor = tidbOptFloat64(val, DefOptSeekFactor)
	case TiDBOptMemoryFactor:
		s.MemoryFactor = tidbOptFloat64(val, DefOptMemoryFactor)
	case TiDBOptDiskFactor:
		s.DiskFactor = tidbOptFloat64(val, DefOptDiskFactor)
	case TiDBOptConcurrencyFactor:
		s.ConcurrencyFactor = tidbOptFloat64(val, DefOptConcurrencyFactor)
	case TiDBIndexLookupConcurrency:
		s.IndexLookupConcurrency = tidbOptPositiveInt32(val, DefIndexLookupConcurrency)
	case TiDBIndexLookupJoinConcurrency:
		s.IndexLookupJoinConcurrency = tidbOptPositiveInt32(val, DefIndexLookupJoinConcurrency)
	case TiDBIndexJoinBatchSize:
		s.IndexJoinBatchSize = tidbOptPositiveInt32(val, DefIndexJoinBatchSize)
	case TiDBAllowBatchCop:
		s.AllowBatchCop = int(tidbOptInt64(val, DefTiDBAllowBatchCop))
	case TiDBIndexLookupSize:
		s.IndexLookupSize = tidbOptPositiveInt32(val, DefIndexLookupSize)
	case TiDBHashJoinConcurrency:
		s.HashJoinConcurrency = tidbOptPositiveInt32(val, DefTiDBHashJoinConcurrency)
	case TiDBProjectionConcurrency:
		s.ProjectionConcurrency = tidbOptInt64(val, DefTiDBProjectionConcurrency)
	case TiDBHashAggPartialConcurrency:
		s.HashAggPartialConcurrency = tidbOptPositiveInt32(val, DefTiDBHashAggPartialConcurrency)
	case TiDBHashAggFinalConcurrency:
		s.HashAggFinalConcurrency = tidbOptPositiveInt32(val, DefTiDBHashAggFinalConcurrency)
	case TiDBWindowConcurrency:
		s.WindowConcurrency = tidbOptPositiveInt32(val, DefTiDBWindowConcurrency)
	case TiDBDistSQLScanConcurrency:
		s.DistSQLScanConcurrency = tidbOptPositiveInt32(val, DefDistSQLScanConcurrency)
	case TiDBIndexSerialScanConcurrency:
		s.IndexSerialScanConcurrency = tidbOptPositiveInt32(val, DefIndexSerialScanConcurrency)
	case TiDBBackoffLockFast:
		s.KVVars.BackoffLockFast = tidbOptPositiveInt32(val, kv.DefBackoffLockFast)
	case TiDBBackOffWeight:
		s.KVVars.BackOffWeight = tidbOptPositiveInt32(val, kv.DefBackOffWeight)
	case TiDBConstraintCheckInPlace:
		s.ConstraintCheckInPlace = TiDBOptOn(val)
	case TiDBBatchInsert:
		s.BatchInsert = TiDBOptOn(val)
	case TiDBBatchDelete:
		s.BatchDelete = TiDBOptOn(val)
	case TiDBBatchCommit:
		s.BatchCommit = TiDBOptOn(val)
	case TiDBDMLBatchSize:
		s.DMLBatchSize = tidbOptPositiveInt32(val, DefDMLBatchSize)
	case TiDBCurrentTS, TiDBConfig:
		return ErrReadOnly
	case TiDBMaxChunkSize:
		s.MaxChunkSize = tidbOptPositiveInt32(val, DefMaxChunkSize)
	case TiDBInitChunkSize:
		s.InitChunkSize = tidbOptPositiveInt32(val, DefInitChunkSize)
	case TIDBMemQuotaQuery:
		s.MemQuotaQuery = tidbOptInt64(val, config.GetGlobalConfig().MemQuotaQuery)
	case TIDBMemQuotaHashJoin:
		s.MemQuotaHashJoin = tidbOptInt64(val, DefTiDBMemQuotaHashJoin)
		s.StmtCtx.AppendWarning(errWarnDeprecatedSyntax.FastGenByArgs(name, TIDBMemQuotaQuery))
	case TIDBMemQuotaMergeJoin:
		s.MemQuotaMergeJoin = tidbOptInt64(val, DefTiDBMemQuotaMergeJoin)
		s.StmtCtx.AppendWarning(errWarnDeprecatedSyntax.FastGenByArgs(name, TIDBMemQuotaQuery))
	case TIDBMemQuotaSort:
		s.MemQuotaSort = tidbOptInt64(val, DefTiDBMemQuotaSort)
		s.StmtCtx.AppendWarning(errWarnDeprecatedSyntax.FastGenByArgs(name, TIDBMemQuotaQuery))
	case TIDBMemQuotaTopn:
		s.MemQuotaTopn = tidbOptInt64(val, DefTiDBMemQuotaTopn)
		s.StmtCtx.AppendWarning(errWarnDeprecatedSyntax.FastGenByArgs(name, TIDBMemQuotaQuery))
	case TIDBMemQuotaIndexLookupReader:
		s.MemQuotaIndexLookupReader = tidbOptInt64(val, DefTiDBMemQuotaIndexLookupReader)
		s.StmtCtx.AppendWarning(errWarnDeprecatedSyntax.FastGenByArgs(name, TIDBMemQuotaQuery))
	case TIDBMemQuotaIndexLookupJoin:
		s.MemQuotaIndexLookupJoin = tidbOptInt64(val, DefTiDBMemQuotaIndexLookupJoin)
		s.StmtCtx.AppendWarning(errWarnDeprecatedSyntax.FastGenByArgs(name, TIDBMemQuotaQuery))
	case TIDBMemQuotaNestedLoopApply:
		s.MemQuotaNestedLoopApply = tidbOptInt64(val, DefTiDBMemQuotaNestedLoopApply)
		s.StmtCtx.AppendWarning(errWarnDeprecatedSyntax.FastGenByArgs(name, TIDBMemQuotaQuery))
	case TiDBGeneralLog:
		atomic.StoreUint32(&ProcessGeneralLog, uint32(tidbOptPositiveInt32(val, DefTiDBGeneralLog)))
	case TiDBPProfSQLCPU:
		EnablePProfSQLCPU.Store(uint32(tidbOptPositiveInt32(val, DefTiDBPProfSQLCPU)) > 0)
	case TiDBDDLSlowOprThreshold:
		atomic.StoreUint32(&DDLSlowOprThreshold, uint32(tidbOptPositiveInt32(val, DefTiDBDDLSlowOprThreshold)))
	case TiDBRetryLimit:
		s.RetryLimit = tidbOptInt64(val, DefTiDBRetryLimit)
	case TiDBDisableTxnAutoRetry:
		s.DisableTxnAutoRetry = TiDBOptOn(val)
	case TiDBEnableStreaming:
		s.EnableStreaming = TiDBOptOn(val)
	case TiDBEnableChunkRPC:
		s.EnableChunkRPC = TiDBOptOn(val)
	case TiDBEnableCascadesPlanner:
		s.SetEnableCascadesPlanner(TiDBOptOn(val))
	case TiDBOptimizerSelectivityLevel:
		s.OptimizerSelectivityLevel = tidbOptPositiveInt32(val, DefTiDBOptimizerSelectivityLevel)
	case TiDBEnableTablePartition:
		s.EnableTablePartition = val
	case TiDBDDLReorgPriority:
		s.setDDLReorgPriority(val)
	case TiDBForcePriority:
		atomic.StoreInt32(&ForcePriority, int32(mysql.Str2Priority(val)))
	case TiDBEnableRadixJoin:
		s.EnableRadixJoin = TiDBOptOn(val)
	case TiDBEnableWindowFunction:
		s.EnableWindowFunction = TiDBOptOn(val)
	case TiDBEnableVectorizedExpression:
		s.EnableVectorizedExpression = TiDBOptOn(val)
	case TiDBOptJoinReorderThreshold:
		s.TiDBOptJoinReorderThreshold = tidbOptPositiveInt32(val, DefTiDBOptJoinReorderThreshold)
	case TiDBSlowQueryFile:
		s.SlowQueryFile = val
	case TiDBEnableFastAnalyze:
		s.EnableFastAnalyze = TiDBOptOn(val)
	case TiDBWaitSplitRegionFinish:
		s.WaitSplitRegionFinish = TiDBOptOn(val)
	case TiDBWaitSplitRegionTimeout:
		s.WaitSplitRegionTimeout = uint64(tidbOptPositiveInt32(val, DefWaitSplitRegionTimeout))
	case TiDBExpensiveQueryTimeThreshold:
		atomic.StoreUint64(&ExpensiveQueryTimeThreshold, uint64(tidbOptPositiveInt32(val, DefTiDBExpensiveQueryTimeThreshold)))
	case TiDBTxnMode:
		s.TxnMode = strings.ToUpper(val)
	case TiDBRowFormatVersion:
		formatVersion := int(tidbOptInt64(val, DefTiDBRowFormatV1))
		if formatVersion == DefTiDBRowFormatV2 {
			s.RowEncoder.Enable = true
		}
	case TiDBLowResolutionTSO:
		s.LowResolutionTSO = TiDBOptOn(val)
	case TiDBEnableIndexMerge:
		s.SetEnableIndexMerge(TiDBOptOn(val))
	case TiDBEnableNoopFuncs:
		s.EnableNoopFuncs = TiDBOptOn(val)
	case TiDBReplicaRead:
		if strings.EqualFold(val, "follower") {
			s.SetReplicaRead(kv.ReplicaReadFollower)
		} else if strings.EqualFold(val, "leader-and-follower") {
			s.SetReplicaRead(kv.ReplicaReadMixed)
		} else if strings.EqualFold(val, "leader") || len(val) == 0 {
			s.SetReplicaRead(kv.ReplicaReadLeader)
		}
	case TiDBAllowRemoveAutoInc:
		s.AllowRemoveAutoInc = TiDBOptOn(val)
	// It's a global variable, but it also wants to be cached in server.
	case TiDBMaxDeltaSchemaCount:
		SetMaxDeltaSchemaCount(tidbOptInt64(val, DefTiDBMaxDeltaSchemaCount))
	case TiDBUsePlanBaselines:
		s.UsePlanBaselines = TiDBOptOn(val)
	case TiDBEvolvePlanBaselines:
		s.EvolvePlanBaselines = TiDBOptOn(val)
	case TiDBIsolationReadEngines:
		s.IsolationReadEngines = make(map[kv.StoreType]struct{})
		for _, engine := range strings.Split(val, ",") {
			switch engine {
			case kv.TiKV.Name():
				s.IsolationReadEngines[kv.TiKV] = struct{}{}
			case kv.TiFlash.Name():
				s.IsolationReadEngines[kv.TiFlash] = struct{}{}
			case kv.TiDB.Name():
				s.IsolationReadEngines[kv.TiDB] = struct{}{}
			}
		}
	case TiDBStoreLimit:
		storeutil.StoreLimit.Store(tidbOptInt64(val, DefTiDBStoreLimit))
	case TiDBMetricSchemaStep:
		s.MetricSchemaStep = tidbOptInt64(val, DefTiDBMetricSchemaStep)
	case TiDBMetricSchemaRangeDuration:
		s.MetricSchemaRangeDuration = tidbOptInt64(val, DefTiDBMetricSchemaRangeDuration)
	case CollationConnection, CollationDatabase, CollationServer:
		if _, err := collate.GetCollationByName(val); err != nil {
			var ok bool
			var charsetVal string
			var err2 error
			if name == CollationConnection {
				charsetVal, ok = s.systems[CharacterSetConnection]
			} else if name == CollationDatabase {
				charsetVal, ok = s.systems[CharsetDatabase]
			} else {
				// CollationServer
				charsetVal, ok = s.systems[CharacterSetServer]
			}
			if !ok {
				return err
			}
			val, err2 = charset.GetDefaultCollation(charsetVal)
			if err2 != nil {
				return err2
			}
			logutil.BgLogger().Warn(err.Error())
		}
	case TiDBSlowLogThreshold:
		atomic.StoreUint64(&config.GetGlobalConfig().Log.SlowThreshold, uint64(tidbOptInt64(val, logutil.DefaultSlowThreshold)))
	case TiDBRecordPlanInSlowLog:
		atomic.StoreUint32(&config.GetGlobalConfig().Log.RecordPlanInSlowLog, uint32(tidbOptInt64(val, logutil.DefaultRecordPlanInSlowLog)))
	case TiDBEnableSlowLog:
		config.GetGlobalConfig().Log.EnableSlowLog = TiDBOptOn(val)
	case TiDBQueryLogMaxLen:
		atomic.StoreUint64(&config.GetGlobalConfig().Log.QueryLogMaxLen, uint64(tidbOptInt64(val, logutil.DefaultQueryLogMaxLen)))
	case TiDBCheckMb4ValueInUTF8:
		config.GetGlobalConfig().CheckMb4ValueInUTF8 = TiDBOptOn(val)
	case TiDBFoundInPlanCache:
		s.FoundInPlanCache = TiDBOptOn(val)
	case TiDBEnableCollectExecutionInfo:
		config.GetGlobalConfig().EnableCollectExecutionInfo = TiDBOptOn(val)
	case SQLSelectLimit:
		result, err := strconv.ParseUint(val, 10, 64)
		if err != nil {
			return errors.Trace(err)
		}
		s.SelectLimit = result
	case TiDBAllowAutoRandExplicitInsert:
		s.AllowAutoRandExplicitInsert = TiDBOptOn(val)
	case TiDBEnableClusteredIndex:
		s.EnableClusteredIndex = TiDBOptOn(val)
	}
	s.systems[name] = val
	return nil
}

// GetReadableTxnMode returns the session variable TxnMode but rewrites it to "OPTIMISTIC" when it's empty.
func (s *SessionVars) GetReadableTxnMode() string {
	txnMode := s.TxnMode
	if txnMode == "" {
		txnMode = ast.Optimistic
	}
	return txnMode
}

func (s *SessionVars) setTxnMode(val string) error {
	switch strings.ToUpper(val) {
	case ast.Pessimistic:
		s.TxnMode = ast.Pessimistic
	case ast.Optimistic:
		s.TxnMode = ast.Optimistic
	case "":
		s.TxnMode = ""
	default:
		return ErrWrongValueForVar.FastGenByArgs(TiDBTxnMode, val)
	}
	return nil
}

// SetPrevStmtDigest sets the digest of the previous statement.
func (s *SessionVars) SetPrevStmtDigest(prevStmtDigest string) {
	s.prevStmtDigest = prevStmtDigest
}

// GetPrevStmtDigest returns the digest of the previous statement.
func (s *SessionVars) GetPrevStmtDigest() string {
	// Because `prevStmt` may be truncated, so it's senseless to normalize it.
	// Even if `prevStmtDigest` is empty but `prevStmt` is not, just return it anyway.
	return s.prevStmtDigest
}

// SetLocalSystemVar sets values of the local variables which in "server" scope.
func SetLocalSystemVar(name string, val string) {
	switch name {
	case TiDBDDLReorgWorkerCount:
		SetDDLReorgWorkerCounter(int32(tidbOptPositiveInt32(val, DefTiDBDDLReorgWorkerCount)))
	case TiDBDDLReorgBatchSize:
		SetDDLReorgBatchSize(int32(tidbOptPositiveInt32(val, DefTiDBDDLReorgBatchSize)))
	case TiDBDDLErrorCountLimit:
		SetDDLErrorCountLimit(tidbOptInt64(val, DefTiDBDDLErrorCountLimit))
	}
}

// special session variables.
const (
	SQLModeVar           = "sql_mode"
	CharacterSetResults  = "character_set_results"
	MaxAllowedPacket     = "max_allowed_packet"
	TimeZone             = "time_zone"
	TxnIsolation         = "tx_isolation"
	TransactionIsolation = "transaction_isolation"
	TxnIsolationOneShot  = "tx_isolation_one_shot"
	MaxExecutionTime     = "max_execution_time"
)

// these variables are useless for TiDB, but still need to validate their values for some compatible issues.
// TODO: some more variables need to be added here.
const (
	serverReadOnly = "read_only"
)

var (
	// TxIsolationNames are the valid values of the variable "tx_isolation" or "transaction_isolation".
	TxIsolationNames = map[string]struct{}{
		"READ-UNCOMMITTED": {},
		"READ-COMMITTED":   {},
		"REPEATABLE-READ":  {},
		"SERIALIZABLE":     {},
	}
)

// TableDelta stands for the changed count for one table or partition.
type TableDelta struct {
	Delta    int64
	Count    int64
	ColSize  map[int64]int64
	InitTime time.Time // InitTime is the time that this delta is generated.
}

// Concurrency defines concurrency values.
type Concurrency struct {
	// IndexLookupConcurrency is the number of concurrent index lookup worker.
	IndexLookupConcurrency int

	// IndexLookupJoinConcurrency is the number of concurrent index lookup join inner worker.
	IndexLookupJoinConcurrency int

	// DistSQLScanConcurrency is the number of concurrent dist SQL scan worker.
	DistSQLScanConcurrency int

	// HashJoinConcurrency is the number of concurrent hash join outer worker.
	HashJoinConcurrency int

	// ProjectionConcurrency is the number of concurrent projection worker.
	ProjectionConcurrency int64

	// HashAggPartialConcurrency is the number of concurrent hash aggregation partial worker.
	HashAggPartialConcurrency int

	// HashAggFinalConcurrency is the number of concurrent hash aggregation final worker.
	HashAggFinalConcurrency int

	// WindowConcurrency is the number of concurrent window worker.
	WindowConcurrency int

	// IndexSerialScanConcurrency is the number of concurrent index serial scan worker.
	IndexSerialScanConcurrency int
}

// MemQuota defines memory quota values.
type MemQuota struct {
	// MemQuotaQuery defines the memory quota for a query.
	MemQuotaQuery int64

	// The variables below do not take any effect anymore, it's remaining for compatibility.
	// TODO: remove them in v4.1
	// MemQuotaHashJoin defines the memory quota for a hash join executor.
	MemQuotaHashJoin int64
	// MemQuotaMergeJoin defines the memory quota for a merge join executor.
	MemQuotaMergeJoin int64
	// MemQuotaSort defines the memory quota for a sort executor.
	MemQuotaSort int64
	// MemQuotaTopn defines the memory quota for a top n executor.
	MemQuotaTopn int64
	// MemQuotaIndexLookupReader defines the memory quota for a index lookup reader executor.
	MemQuotaIndexLookupReader int64
	// MemQuotaIndexLookupJoin defines the memory quota for a index lookup join executor.
	MemQuotaIndexLookupJoin int64
	// MemQuotaNestedLoopApply defines the memory quota for a nested loop apply executor.
	MemQuotaNestedLoopApply int64
	// MemQuotaDistSQL defines the memory quota for all operators in DistSQL layer like co-processor and selectResult.
	MemQuotaDistSQL int64
}

// BatchSize defines batch size values.
type BatchSize struct {
	// DMLBatchSize indicates the size of batches for DML.
	// It will be used when BatchInsert or BatchDelete is on.
	DMLBatchSize int

	// IndexJoinBatchSize is the batch size of a index lookup join.
	IndexJoinBatchSize int

	// IndexLookupSize is the number of handles for an index lookup task in index double read executor.
	IndexLookupSize int

	// InitChunkSize defines init row count of a Chunk during query execution.
	InitChunkSize int

	// MaxChunkSize defines max row count of a Chunk during query execution.
	MaxChunkSize int
}

const (
	// SlowLogRowPrefixStr is slow log row prefix.
	SlowLogRowPrefixStr = "# "
	// SlowLogSpaceMarkStr is slow log space mark.
	SlowLogSpaceMarkStr = ": "
	// SlowLogSQLSuffixStr is slow log suffix.
	SlowLogSQLSuffixStr = ";"
	// SlowLogTimeStr is slow log field name.
	SlowLogTimeStr = "Time"
	// SlowLogStartPrefixStr is slow log start row prefix.
	SlowLogStartPrefixStr = SlowLogRowPrefixStr + SlowLogTimeStr + SlowLogSpaceMarkStr
	// SlowLogTxnStartTSStr is slow log field name.
	SlowLogTxnStartTSStr = "Txn_start_ts"
	// SlowLogUserStr is slow log field name.
	SlowLogUserStr = "User"
	// SlowLogHostStr only for slow_query table usage.
	SlowLogHostStr = "Host"
	// SlowLogConnIDStr is slow log field name.
	SlowLogConnIDStr = "Conn_ID"
	// SlowLogQueryTimeStr is slow log field name.
	SlowLogQueryTimeStr = "Query_time"
	// SlowLogParseTimeStr is the parse sql time.
	SlowLogParseTimeStr = "Parse_time"
	// SlowLogCompileTimeStr is the compile plan time.
	SlowLogCompileTimeStr = "Compile_time"
	// SlowLogDBStr is slow log field name.
	SlowLogDBStr = "DB"
	// SlowLogIsInternalStr is slow log field name.
	SlowLogIsInternalStr = "Is_internal"
	// SlowLogIndexNamesStr is slow log field name.
	SlowLogIndexNamesStr = "Index_names"
	// SlowLogDigestStr is slow log field name.
	SlowLogDigestStr = "Digest"
	// SlowLogQuerySQLStr is slow log field name.
	SlowLogQuerySQLStr = "Query" // use for slow log table, slow log will not print this field name but print sql directly.
	// SlowLogStatsInfoStr is plan stats info.
	SlowLogStatsInfoStr = "Stats"
	// SlowLogNumCopTasksStr is the number of cop-tasks.
	SlowLogNumCopTasksStr = "Num_cop_tasks"
	// SlowLogCopProcAvg is the average process time of all cop-tasks.
	SlowLogCopProcAvg = "Cop_proc_avg"
	// SlowLogCopProcP90 is the p90 process time of all cop-tasks.
	SlowLogCopProcP90 = "Cop_proc_p90"
	// SlowLogCopProcMax is the max process time of all cop-tasks.
	SlowLogCopProcMax = "Cop_proc_max"
	// SlowLogCopProcAddr is the address of TiKV where the cop-task which cost max process time run.
	SlowLogCopProcAddr = "Cop_proc_addr"
	// SlowLogCopWaitAvg is the average wait time of all cop-tasks.
	SlowLogCopWaitAvg = "Cop_wait_avg"
	// SlowLogCopWaitP90 is the p90 wait time of all cop-tasks.
	SlowLogCopWaitP90 = "Cop_wait_p90"
	// SlowLogCopWaitMax is the max wait time of all cop-tasks.
	SlowLogCopWaitMax = "Cop_wait_max"
	// SlowLogCopWaitAddr is the address of TiKV where the cop-task which cost wait process time run.
	SlowLogCopWaitAddr = "Cop_wait_addr"
	// SlowLogCopBackoffPrefix contains backoff information.
	SlowLogCopBackoffPrefix = "Cop_backoff_"
	// SlowLogMemMax is the max number bytes of memory used in this statement.
	SlowLogMemMax = "Mem_max"
	// SlowLogDiskMax is the nax number bytes of disk used in this statement.
	SlowLogDiskMax = "Disk_max"
	// SlowLogPrepared is used to indicate whether this sql execute in prepare.
	SlowLogPrepared = "Prepared"
	// SlowLogPlanFromCache is used to indicate whether this plan is from plan cache.
	SlowLogPlanFromCache = "Plan_from_cache"
	// SlowLogHasMoreResults is used to indicate whether this sql has more following results.
	SlowLogHasMoreResults = "Has_more_results"
	// SlowLogSucc is used to indicate whether this sql execute successfully.
	SlowLogSucc = "Succ"
	// SlowLogPrevStmt is used to show the previous executed statement.
	SlowLogPrevStmt = "Prev_stmt"
	// SlowLogPlan is used to record the query plan.
	SlowLogPlan = "Plan"
	// SlowLogPlanDigest is used to record the query plan digest.
	SlowLogPlanDigest = "Plan_digest"
	// SlowLogPlanPrefix is the prefix of the plan value.
	SlowLogPlanPrefix = ast.TiDBDecodePlan + "('"
	// SlowLogPlanSuffix is the suffix of the plan value.
	SlowLogPlanSuffix = "')"
	// SlowLogPrevStmtPrefix is the prefix of Prev_stmt in slow log file.
	SlowLogPrevStmtPrefix = SlowLogPrevStmt + SlowLogSpaceMarkStr
)

// SlowQueryLogItems is a collection of items that should be included in the
// slow query log.
type SlowQueryLogItems struct {
	TxnTS          uint64
	SQL            string
	Digest         string
	TimeTotal      time.Duration
	TimeParse      time.Duration
	TimeCompile    time.Duration
	IndexNames     string
	StatsInfos     map[string]uint64
	CopTasks       *stmtctx.CopTasksDetails
	ExecDetail     execdetails.ExecDetails
	MemMax         int64
	DiskMax        int64
	Succ           bool
	Prepared       bool
	PlanFromCache  bool
	HasMoreResults bool
	PrevStmt       string
	Plan           string
	PlanDigest     string
}

// SlowLogFormat uses for formatting slow log.
// The slow log output is like below:
// # Time: 2019-04-28T15:24:04.309074+08:00
// # Txn_start_ts: 406315658548871171
// # User: root@127.0.0.1
// # Conn_ID: 6
// # Query_time: 4.895492
// # Process_time: 0.161 Request_count: 1 Total_keys: 100001 Processed_keys: 100000
// # DB: test
// # Index_names: [t1.idx1,t2.idx2]
// # Is_internal: false
// # Digest: 42a1c8aae6f133e934d4bf0147491709a8812ea05ff8819ec522780fe657b772
// # Stats: t1:1,t2:2
// # Num_cop_tasks: 10
// # Cop_process: Avg_time: 1s P90_time: 2s Max_time: 3s Max_addr: 10.6.131.78
// # Cop_wait: Avg_time: 10ms P90_time: 20ms Max_time: 30ms Max_Addr: 10.6.131.79
// # Memory_max: 4096
// # Disk_max: 65535
// # Succ: true
// # Prev_stmt: begin;
// select * from t_slim;
func (s *SessionVars) SlowLogFormat(logItems *SlowQueryLogItems) string {
	var buf bytes.Buffer

	writeSlowLogItem(&buf, SlowLogTxnStartTSStr, strconv.FormatUint(logItems.TxnTS, 10))
	if s.User != nil {
		writeSlowLogItem(&buf, SlowLogUserStr, s.User.String())
	}
	if s.ConnectionID != 0 {
		writeSlowLogItem(&buf, SlowLogConnIDStr, strconv.FormatUint(s.ConnectionID, 10))
	}
	writeSlowLogItem(&buf, SlowLogQueryTimeStr, strconv.FormatFloat(logItems.TimeTotal.Seconds(), 'f', -1, 64))
	writeSlowLogItem(&buf, SlowLogParseTimeStr, strconv.FormatFloat(logItems.TimeParse.Seconds(), 'f', -1, 64))
	writeSlowLogItem(&buf, SlowLogCompileTimeStr, strconv.FormatFloat(logItems.TimeCompile.Seconds(), 'f', -1, 64))

	if execDetailStr := logItems.ExecDetail.String(); len(execDetailStr) > 0 {
		buf.WriteString(SlowLogRowPrefixStr + execDetailStr + "\n")
	}

	if len(s.CurrentDB) > 0 {
		writeSlowLogItem(&buf, SlowLogDBStr, s.CurrentDB)
	}
	if len(logItems.IndexNames) > 0 {
		writeSlowLogItem(&buf, SlowLogIndexNamesStr, logItems.IndexNames)
	}

	writeSlowLogItem(&buf, SlowLogIsInternalStr, strconv.FormatBool(s.InRestrictedSQL))
	if len(logItems.Digest) > 0 {
		writeSlowLogItem(&buf, SlowLogDigestStr, logItems.Digest)
	}
	if len(logItems.StatsInfos) > 0 {
		buf.WriteString(SlowLogRowPrefixStr + SlowLogStatsInfoStr + SlowLogSpaceMarkStr)
		firstComma := false
		vStr := ""
		for k, v := range logItems.StatsInfos {
			if v == 0 {
				vStr = "pseudo"
			} else {
				vStr = strconv.FormatUint(v, 10)

			}
			if firstComma {
				buf.WriteString("," + k + ":" + vStr)
			} else {
				buf.WriteString(k + ":" + vStr)
				firstComma = true
			}
		}
		buf.WriteString("\n")
	}
	if logItems.CopTasks != nil {
		writeSlowLogItem(&buf, SlowLogNumCopTasksStr, strconv.FormatInt(int64(logItems.CopTasks.NumCopTasks), 10))
		if logItems.CopTasks.NumCopTasks > 0 {
			// make the result stable
			backoffs := make([]string, 0, 3)
			for backoff := range logItems.CopTasks.TotBackoffTimes {
				backoffs = append(backoffs, backoff)
			}
			sort.Strings(backoffs)

			if logItems.CopTasks.NumCopTasks == 1 {
				buf.WriteString(SlowLogRowPrefixStr + fmt.Sprintf("%v%v%v %v%v%v",
					SlowLogCopProcAvg, SlowLogSpaceMarkStr, logItems.CopTasks.AvgProcessTime.Seconds(),
					SlowLogCopProcAddr, SlowLogSpaceMarkStr, logItems.CopTasks.MaxProcessAddress) + "\n")
				buf.WriteString(SlowLogRowPrefixStr + fmt.Sprintf("%v%v%v %v%v%v",
					SlowLogCopWaitAvg, SlowLogSpaceMarkStr, logItems.CopTasks.AvgWaitTime.Seconds(),
					SlowLogCopWaitAddr, SlowLogSpaceMarkStr, logItems.CopTasks.MaxWaitAddress) + "\n")
				for _, backoff := range backoffs {
					backoffPrefix := SlowLogCopBackoffPrefix + backoff + "_"
					buf.WriteString(SlowLogRowPrefixStr + fmt.Sprintf("%v%v%v %v%v%v\n",
						backoffPrefix+"total_times", SlowLogSpaceMarkStr, logItems.CopTasks.TotBackoffTimes[backoff],
						backoffPrefix+"total_time", SlowLogSpaceMarkStr, logItems.CopTasks.TotBackoffTime[backoff].Seconds(),
					))
				}
			} else {
				buf.WriteString(SlowLogRowPrefixStr + fmt.Sprintf("%v%v%v %v%v%v %v%v%v %v%v%v",
					SlowLogCopProcAvg, SlowLogSpaceMarkStr, logItems.CopTasks.AvgProcessTime.Seconds(),
					SlowLogCopProcP90, SlowLogSpaceMarkStr, logItems.CopTasks.P90ProcessTime.Seconds(),
					SlowLogCopProcMax, SlowLogSpaceMarkStr, logItems.CopTasks.MaxProcessTime.Seconds(),
					SlowLogCopProcAddr, SlowLogSpaceMarkStr, logItems.CopTasks.MaxProcessAddress) + "\n")
				buf.WriteString(SlowLogRowPrefixStr + fmt.Sprintf("%v%v%v %v%v%v %v%v%v %v%v%v",
					SlowLogCopWaitAvg, SlowLogSpaceMarkStr, logItems.CopTasks.AvgWaitTime.Seconds(),
					SlowLogCopWaitP90, SlowLogSpaceMarkStr, logItems.CopTasks.P90WaitTime.Seconds(),
					SlowLogCopWaitMax, SlowLogSpaceMarkStr, logItems.CopTasks.MaxWaitTime.Seconds(),
					SlowLogCopWaitAddr, SlowLogSpaceMarkStr, logItems.CopTasks.MaxWaitAddress) + "\n")
				for _, backoff := range backoffs {
					backoffPrefix := SlowLogCopBackoffPrefix + backoff + "_"
					buf.WriteString(SlowLogRowPrefixStr + fmt.Sprintf("%v%v%v %v%v%v %v%v%v %v%v%v %v%v%v %v%v%v\n",
						backoffPrefix+"total_times", SlowLogSpaceMarkStr, logItems.CopTasks.TotBackoffTimes[backoff],
						backoffPrefix+"total_time", SlowLogSpaceMarkStr, logItems.CopTasks.TotBackoffTime[backoff].Seconds(),
						backoffPrefix+"max_time", SlowLogSpaceMarkStr, logItems.CopTasks.MaxBackoffTime[backoff].Seconds(),
						backoffPrefix+"max_addr", SlowLogSpaceMarkStr, logItems.CopTasks.MaxBackoffAddress[backoff],
						backoffPrefix+"avg_time", SlowLogSpaceMarkStr, logItems.CopTasks.AvgBackoffTime[backoff].Seconds(),
						backoffPrefix+"p90_time", SlowLogSpaceMarkStr, logItems.CopTasks.P90BackoffTime[backoff].Seconds(),
					))
				}
			}
		}
	}
	if logItems.MemMax > 0 {
		writeSlowLogItem(&buf, SlowLogMemMax, strconv.FormatInt(logItems.MemMax, 10))
	}
	if logItems.DiskMax > 0 {
		writeSlowLogItem(&buf, SlowLogDiskMax, strconv.FormatInt(logItems.DiskMax, 10))
	}

	writeSlowLogItem(&buf, SlowLogPrepared, strconv.FormatBool(logItems.Prepared))
	writeSlowLogItem(&buf, SlowLogPlanFromCache, strconv.FormatBool(logItems.PlanFromCache))
	writeSlowLogItem(&buf, SlowLogHasMoreResults, strconv.FormatBool(logItems.HasMoreResults))
	writeSlowLogItem(&buf, SlowLogSucc, strconv.FormatBool(logItems.Succ))
	if len(logItems.Plan) != 0 {
		writeSlowLogItem(&buf, SlowLogPlan, logItems.Plan)
	}
	if len(logItems.PlanDigest) != 0 {
		writeSlowLogItem(&buf, SlowLogPlanDigest, logItems.PlanDigest)
	}

	if logItems.PrevStmt != "" {
		writeSlowLogItem(&buf, SlowLogPrevStmt, logItems.PrevStmt)
	}

	buf.WriteString(logItems.SQL)
	if len(logItems.SQL) == 0 || logItems.SQL[len(logItems.SQL)-1] != ';' {
		buf.WriteString(";")
	}
	return buf.String()
}

// writeSlowLogItem writes a slow log item in the form of: "# ${key}:${value}"
func writeSlowLogItem(buf *bytes.Buffer, key, value string) {
	buf.WriteString(SlowLogRowPrefixStr + key + SlowLogSpaceMarkStr + value + "\n")
}

// adjustAutoIncrementParameter adjust the increment and offset of AutoIncrement.
// AutoIncrementIncrement / AutoIncrementOffset is valid in [1, 65535].
func adjustAutoIncrementParameter(temp int) int {
	if temp <= 0 {
		return 1
	} else if temp > math.MaxUint16 {
		return math.MaxUint16
	} else {
		return temp
	}
}<|MERGE_RESOLUTION|>--- conflicted
+++ resolved
@@ -607,13 +607,11 @@
 	// OptimizerUseInvisibleIndexes indicates whether optimizer can use invisible index
 	OptimizerUseInvisibleIndexes bool
 
-<<<<<<< HEAD
 	// SelectLimit limits the max counts of select statement's output
 	SelectLimit uint64
-=======
+
 	// EnableClusteredIndex indicates whether to enable clustered index when creating a new table.
 	EnableClusteredIndex bool
->>>>>>> 3d98ddbe
 }
 
 // PreparedParams contains the parameters of the current prepared statement when executing it.
