// Copyright 2015 PingCAP, Inc.
//
// Licensed under the Apache License, Version 2.0 (the "License");
// you may not use this file except in compliance with the License.
// You may obtain a copy of the License at
//
//     http://www.apache.org/licenses/LICENSE-2.0
//
// Unless required by applicable law or agreed to in writing, software
// distributed under the License is distributed on an "AS IS" BASIS,
// See the License for the specific language governing permissions and
// limitations under the License.

package variable

import (
	"bytes"
	"crypto/tls"
	"encoding/binary"
	"fmt"
	"math"
	"math/rand"
	"sort"
	"strconv"
	"strings"
	"sync"
	"sync/atomic"
	"time"

	"github.com/klauspost/cpuid"
	"github.com/pingcap/errors"
	"github.com/pingcap/parser/ast"
	"github.com/pingcap/parser/auth"
	"github.com/pingcap/parser/charset"
	"github.com/pingcap/parser/mysql"
	"github.com/pingcap/parser/terror"
	pumpcli "github.com/pingcap/tidb-tools/tidb-binlog/pump_client"
	"github.com/pingcap/tidb/config"
	"github.com/pingcap/tidb/kv"
	"github.com/pingcap/tidb/meta/autoid"
	"github.com/pingcap/tidb/metrics"
	"github.com/pingcap/tidb/sessionctx/stmtctx"
	"github.com/pingcap/tidb/store/tikv/oracle"
	"github.com/pingcap/tidb/types"
	"github.com/pingcap/tidb/util/chunk"
	"github.com/pingcap/tidb/util/collate"
	"github.com/pingcap/tidb/util/execdetails"
	"github.com/pingcap/tidb/util/logutil"
	"github.com/pingcap/tidb/util/rowcodec"
	"github.com/pingcap/tidb/util/storeutil"
	"github.com/pingcap/tidb/util/stringutil"
	"github.com/pingcap/tidb/util/timeutil"
	"github.com/twmb/murmur3"
)

var preparedStmtCount int64

// RetryInfo saves retry information.
type RetryInfo struct {
	Retrying               bool
	DroppedPreparedStmtIDs []uint32
	autoIncrementIDs       retryInfoAutoIDs
	autoRandomIDs          retryInfoAutoIDs
}

// Clean does some clean work.
func (r *RetryInfo) Clean() {
	r.autoIncrementIDs.clean()
	r.autoRandomIDs.clean()

	if len(r.DroppedPreparedStmtIDs) > 0 {
		r.DroppedPreparedStmtIDs = r.DroppedPreparedStmtIDs[:0]
	}
}

// ResetOffset resets the current retry offset.
func (r *RetryInfo) ResetOffset() {
	r.autoIncrementIDs.resetOffset()
	r.autoRandomIDs.resetOffset()
}

// AddAutoIncrementID adds id to autoIncrementIDs.
func (r *RetryInfo) AddAutoIncrementID(id int64) {
	r.autoIncrementIDs.autoIDs = append(r.autoIncrementIDs.autoIDs, id)
}

// GetCurrAutoIncrementID gets current autoIncrementID.
func (r *RetryInfo) GetCurrAutoIncrementID() (int64, error) {
	return r.autoIncrementIDs.getCurrent()
}

// AddAutoRandomID adds id to autoRandomIDs.
func (r *RetryInfo) AddAutoRandomID(id int64) {
	r.autoRandomIDs.autoIDs = append(r.autoRandomIDs.autoIDs, id)
}

// GetCurrAutoRandomID gets current AutoRandomID.
func (r *RetryInfo) GetCurrAutoRandomID() (int64, error) {
	return r.autoRandomIDs.getCurrent()
}

type retryInfoAutoIDs struct {
	currentOffset int
	autoIDs       []int64
}

func (r *retryInfoAutoIDs) resetOffset() {
	r.currentOffset = 0
}

func (r *retryInfoAutoIDs) clean() {
	r.currentOffset = 0
	if len(r.autoIDs) > 0 {
		r.autoIDs = r.autoIDs[:0]
	}
}

func (r *retryInfoAutoIDs) getCurrent() (int64, error) {
	if r.currentOffset >= len(r.autoIDs) {
		return 0, errCantGetValidID
	}
	id := r.autoIDs[r.currentOffset]
	r.currentOffset++
	return id, nil
}

// stmtFuture is used to async get timestamp for statement.
type stmtFuture struct {
	future   oracle.Future
	cachedTS uint64
}

// TransactionContext is used to store variables that has transaction scope.
type TransactionContext struct {
	forUpdateTS   uint64
	stmtFuture    oracle.Future
	DirtyDB       interface{}
	Binlog        interface{}
	InfoSchema    interface{}
	History       interface{}
	SchemaVersion int64
	StartTS       uint64

	// ShardStep indicates the max size of continuous rowid shard in one transaction.
	ShardStep    int
	shardRemain  int
	currentShard int64
	shardRand    *rand.Rand

	// TableDeltaMap is used in the schema validator for DDL changes in one table not to block others.
	// It's also used in the statistias updating.
	// Note: for the partitionted table, it stores all the partition IDs.
	TableDeltaMap map[int64]TableDelta

	// unchangedRowKeys is used to store the unchanged rows that needs to lock for pessimistic transaction.
	unchangedRowKeys map[string]struct{}

	// pessimisticLockCache is the cache for pessimistic locked keys,
	// The value never changes during the transaction.
	pessimisticLockCache map[string][]byte
	PessimisticCacheHit  int

	// CreateTime For metrics.
	CreateTime     time.Time
	StatementCount int
	CouldRetry     bool
	IsPessimistic  bool
	Isolation      string
	LockExpire     uint32
	ForUpdate      uint32
}

// GetShard returns the shard prefix for the next `count` rowids.
func (tc *TransactionContext) GetShard(shardRowIDBits uint64, typeBitsLength uint64, reserveSignBit bool, count int) int64 {
	if shardRowIDBits == 0 {
		return 0
	}
	if tc.shardRand == nil {
		tc.shardRand = rand.New(rand.NewSource(int64(tc.StartTS)))
	}
	if tc.shardRemain <= 0 {
		tc.updateShard()
		tc.shardRemain = tc.ShardStep
	}
	tc.shardRemain -= count

	var signBitLength uint64
	if reserveSignBit {
		signBitLength = 1
	}
	return (tc.currentShard & (1<<shardRowIDBits - 1)) << (typeBitsLength - shardRowIDBits - signBitLength)
}

func (tc *TransactionContext) updateShard() {
	var buf [8]byte
	binary.LittleEndian.PutUint64(buf[:], tc.shardRand.Uint64())
	tc.currentShard = int64(murmur3.Sum32(buf[:]))
}

// AddUnchangedRowKey adds an unchanged row key in update statement for pessimistic lock.
func (tc *TransactionContext) AddUnchangedRowKey(key []byte) {
	if tc.unchangedRowKeys == nil {
		tc.unchangedRowKeys = map[string]struct{}{}
	}
	tc.unchangedRowKeys[string(key)] = struct{}{}
}

// CollectUnchangedRowKeys collects unchanged row keys for pessimistic lock.
func (tc *TransactionContext) CollectUnchangedRowKeys(buf []kv.Key) []kv.Key {
	for key := range tc.unchangedRowKeys {
		buf = append(buf, kv.Key(key))
	}
	tc.unchangedRowKeys = nil
	return buf
}

// UpdateDeltaForTable updates the delta info for some table.
func (tc *TransactionContext) UpdateDeltaForTable(physicalTableID int64, delta int64, count int64, colSize map[int64]int64) {
	if tc.TableDeltaMap == nil {
		tc.TableDeltaMap = make(map[int64]TableDelta)
	}
	item := tc.TableDeltaMap[physicalTableID]
	if item.ColSize == nil && colSize != nil {
		item.ColSize = make(map[int64]int64, len(colSize))
	}
	item.Delta += delta
	item.Count += count
	for key, val := range colSize {
		item.ColSize[key] += val
	}
	tc.TableDeltaMap[physicalTableID] = item
}

// GetKeyInPessimisticLockCache gets a key in pessimistic lock cache.
func (tc *TransactionContext) GetKeyInPessimisticLockCache(key kv.Key) (val []byte, ok bool) {
	if tc.pessimisticLockCache == nil {
		return nil, false
	}
	val, ok = tc.pessimisticLockCache[string(key)]
	if ok {
		tc.PessimisticCacheHit++
	}
	return
}

// SetPessimisticLockCache sets a key value pair into pessimistic lock cache.
func (tc *TransactionContext) SetPessimisticLockCache(key kv.Key, val []byte) {
	if tc.pessimisticLockCache == nil {
		tc.pessimisticLockCache = map[string][]byte{}
	}
	tc.pessimisticLockCache[string(key)] = val
}

// Cleanup clears up transaction info that no longer use.
func (tc *TransactionContext) Cleanup() {
	// tc.InfoSchema = nil; we cannot do it now, because some operation like handleFieldList depend on this.
	tc.DirtyDB = nil
	tc.Binlog = nil
	tc.History = nil
	tc.TableDeltaMap = nil
	tc.pessimisticLockCache = nil
}

// ClearDelta clears the delta map.
func (tc *TransactionContext) ClearDelta() {
	tc.TableDeltaMap = nil
}

// GetForUpdateTS returns the ts for update.
func (tc *TransactionContext) GetForUpdateTS() uint64 {
	if tc.forUpdateTS > tc.StartTS {
		return tc.forUpdateTS
	}
	return tc.StartTS
}

// SetForUpdateTS sets the ts for update.
func (tc *TransactionContext) SetForUpdateTS(forUpdateTS uint64) {
	if forUpdateTS > tc.forUpdateTS {
		tc.forUpdateTS = forUpdateTS
	}
}

// SetStmtFutureForRC sets the stmtFuture .
func (tc *TransactionContext) SetStmtFutureForRC(future oracle.Future) {
	tc.stmtFuture = future
}

// GetStmtFutureForRC gets the stmtFuture.
func (tc *TransactionContext) GetStmtFutureForRC() oracle.Future {
	return tc.stmtFuture
}

// WriteStmtBufs can be used by insert/replace/delete/update statement.
// TODO: use a common memory pool to replace this.
type WriteStmtBufs struct {
	// RowValBuf is used by tablecodec.EncodeRow, to reduce runtime.growslice.
	RowValBuf []byte
	// AddRowValues use to store temp insert rows value, to reduce memory allocations when importing data.
	AddRowValues []types.Datum

	// IndexValsBuf is used by index.FetchValues
	IndexValsBuf []types.Datum
	// IndexKeyBuf is used by index.GenIndexKey
	IndexKeyBuf []byte
}

func (ib *WriteStmtBufs) clean() {
	ib.RowValBuf = nil
	ib.AddRowValues = nil
	ib.IndexValsBuf = nil
	ib.IndexKeyBuf = nil
}

// TableSnapshot represents a data snapshot of the table contained in `information_schema`.
type TableSnapshot struct {
	Rows [][]types.Datum
	Err  error
}

type txnIsolationLevelOneShotState uint

// RewritePhaseInfo records some information about the rewrite phase
type RewritePhaseInfo struct {
	// DurationRewrite is the duration of rewriting the SQL.
	DurationRewrite time.Duration

	// DurationPreprocessSubQuery is the duration of pre-processing sub-queries.
	DurationPreprocessSubQuery time.Duration

	// PreprocessSubQueries is the number of pre-processed sub-queries.
	PreprocessSubQueries int
}

// Reset resets all fields in RewritePhaseInfo.
func (r *RewritePhaseInfo) Reset() {
	r.DurationRewrite = 0
	r.DurationPreprocessSubQuery = 0
	r.PreprocessSubQueries = 0
}

const (
	// oneShotDef means default, that is tx_isolation_one_shot not set.
	oneShotDef txnIsolationLevelOneShotState = iota
	// oneShotSet means it's set in current transaction.
	oneShotSet
	// onsShotUse means it should be used in current transaction.
	oneShotUse
)

// SessionVars is to handle user-defined or global variables in the current session.
type SessionVars struct {
	Concurrency
	MemQuota
	BatchSize
	// DMLBatchSize indicates the number of rows batch-committed for a statement.
	// It will be used when using LOAD DATA or BatchInsert or BatchDelete is on.
	DMLBatchSize        int
	RetryLimit          int64
	DisableTxnAutoRetry bool
	// UsersLock is a lock for user defined variables.
	UsersLock sync.RWMutex
	// Users are user defined variables.
	Users map[string]types.Datum
	// systems variables, don't modify it directly, use GetSystemVar/SetSystemVar method.
	systems map[string]string
	// SysWarningCount is the system variable "warning_count", because it is on the hot path, so we extract it from the systems
	SysWarningCount int
	// SysErrorCount is the system variable "error_count", because it is on the hot path, so we extract it from the systems
	SysErrorCount uint16
	// PreparedStmts stores prepared statement.
	PreparedStmts        map[uint32]interface{}
	PreparedStmtNameToID map[string]uint32
	// preparedStmtID is id of prepared statement.
	preparedStmtID uint32
	// PreparedParams params for prepared statements
	PreparedParams PreparedParams

	// ActiveRoles stores active roles for current user
	ActiveRoles []*auth.RoleIdentity

	RetryInfo *RetryInfo
	//  TxnCtx Should be reset on transaction finished.
	TxnCtx *TransactionContext

	// KVVars is the variables for KV storage.
	KVVars *kv.Variables

	// txnIsolationLevelOneShot is used to implements "set transaction isolation level ..."
	txnIsolationLevelOneShot struct {
		state txnIsolationLevelOneShotState
		value string
	}

	// Status stands for the session status. e.g. in transaction or not, auto commit is on or off, and so on.
	Status uint16

	// ClientCapability is client's capability.
	ClientCapability uint32

	// TLSConnectionState is the TLS connection state (nil if not using TLS).
	TLSConnectionState *tls.ConnectionState

	// ConnectionID is the connection id of the current session.
	ConnectionID uint64

	// PlanID is the unique id of logical and physical plan.
	PlanID int

	// PlanColumnID is the unique id for column when building plan.
	PlanColumnID int64

	// User is the user identity with which the session login.
	User *auth.UserIdentity

	// CurrentDB is the default database of this session.
	CurrentDB string

	// CurrentDBChanged indicates if the CurrentDB has been updated, and if it is we should print it into
	// the slow log to make it be compatible with MySQL, https://github.com/pingcap/tidb/issues/17846.
	CurrentDBChanged bool

	// StrictSQLMode indicates if the session is in strict mode.
	StrictSQLMode bool

	// CommonGlobalLoaded indicates if common global variable has been loaded for this session.
	CommonGlobalLoaded bool

	// InRestrictedSQL indicates if the session is handling restricted SQL execution.
	InRestrictedSQL bool

	// SnapshotTS is used for reading history data. For simplicity, SnapshotTS only supports distsql request.
	SnapshotTS uint64

	// SnapshotInfoschema is used with SnapshotTS, when the schema version at snapshotTS less than current schema
	// version, we load an old version schema for query.
	SnapshotInfoschema interface{}

	// BinlogClient is used to write binlog.
	BinlogClient *pumpcli.PumpsClient

	// GlobalVarsAccessor is used to set and get global variables.
	GlobalVarsAccessor GlobalVarAccessor

	// LastFoundRows is the number of found rows of last query statement
	LastFoundRows uint64

	// StmtCtx holds variables for current executing statement.
	StmtCtx *stmtctx.StatementContext

	// AllowAggPushDown can be set to false to forbid aggregation push down.
	AllowAggPushDown bool

	// AllowBCJ means allow broadcast join.
	AllowBCJ bool
	// AllowDistinctAggPushDown can be set true to allow agg with distinct push down to tikv/tiflash.
	AllowDistinctAggPushDown bool

	// AllowWriteRowID can be set to false to forbid write data to _tidb_rowid.
	// This variable is currently not recommended to be turned on.
	AllowWriteRowID bool

	// AllowBatchCop means if we should send batch coprocessor to TiFlash. Default value is 1, means to use batch cop in case of aggregation and join.
	// If value is set to 2 , which means to force to send batch cop for any query. Value is set to 0 means never use batch cop.
	AllowBatchCop int

	// TiDBAllowAutoRandExplicitInsert indicates whether explicit insertion on auto_random column is allowed.
	AllowAutoRandExplicitInsert bool

	// CorrelationThreshold is the guard to enable row count estimation using column order correlation.
	CorrelationThreshold float64

	// CorrelationExpFactor is used to control the heuristic approach of row count estimation when CorrelationThreshold is not met.
	CorrelationExpFactor int

	// CPUFactor is the CPU cost of processing one expression for one row.
	CPUFactor float64
	// CopCPUFactor is the CPU cost of processing one expression for one row in coprocessor.
	CopCPUFactor float64
	// CopTiFlashConcurrencyFactor is the concurrency number of computation in tiflash coprocessor.
	CopTiFlashConcurrencyFactor float64
	// NetworkFactor is the network cost of transferring 1 byte data.
	NetworkFactor float64
	// ScanFactor is the IO cost of scanning 1 byte data on TiKV and TiFlash.
	ScanFactor float64
	// DescScanFactor is the IO cost of scanning 1 byte data on TiKV and TiFlash in desc order.
	DescScanFactor float64
	// SeekFactor is the IO cost of seeking the start value of a range in TiKV or TiFlash.
	SeekFactor float64
	// MemoryFactor is the memory cost of storing one tuple.
	MemoryFactor float64
	// DiskFactor is the IO cost of reading/writing one byte to temporary disk.
	DiskFactor float64
	// ConcurrencyFactor is the CPU cost of additional one goroutine.
	ConcurrencyFactor float64

	// CurrInsertValues is used to record current ValuesExpr's values.
	// See http://dev.mysql.com/doc/refman/5.7/en/miscellaneous-functions.html#function_values
	CurrInsertValues chunk.Row

	// Per-connection time zones. Each client that connects has its own time zone setting, given by the session time_zone variable.
	// See https://dev.mysql.com/doc/refman/5.7/en/time-zone-support.html
	TimeZone *time.Location

	SQLMode mysql.SQLMode

	// AutoIncrementIncrement and AutoIncrementOffset indicates the autoID's start value and increment.
	AutoIncrementIncrement int

	AutoIncrementOffset int

	/* TiDB system variables */

	// SkipASCIICheck check on input value.
	SkipASCIICheck bool

	// SkipUTF8Check check on input value.
	SkipUTF8Check bool

	// BatchInsert indicates if we should split insert data into multiple batches.
	BatchInsert bool

	// BatchDelete indicates if we should split delete data into multiple batches.
	BatchDelete bool

	// BatchCommit indicates if we should split the transaction into multiple batches.
	BatchCommit bool

	// IDAllocator is provided by kvEncoder, if it is provided, we will use it to alloc auto id instead of using
	// Table.alloc.
	IDAllocator autoid.Allocator

	// OptimizerSelectivityLevel defines the level of the selectivity estimation in plan.
	OptimizerSelectivityLevel int

	// EnableTablePartition enables table partition feature.
	EnableTablePartition string

	// EnableCascadesPlanner enables the cascades planner.
	EnableCascadesPlanner bool

	// EnableWindowFunction enables the window function.
	EnableWindowFunction bool

	// EnableVectorizedExpression  enables the vectorized expression evaluation.
	EnableVectorizedExpression bool

	// DDLReorgPriority is the operation priority of adding indices.
	DDLReorgPriority int

	// EnableChangeColumnType is used to control whether to enable the change column type.
	EnableChangeColumnType bool

	// WaitSplitRegionFinish defines the split region behaviour is sync or async.
	WaitSplitRegionFinish bool

	// WaitSplitRegionTimeout defines the split region timeout.
	WaitSplitRegionTimeout uint64

	// EnableStreaming indicates whether the coprocessor request can use streaming API.
	// TODO: remove this after tidb-server configuration "enable-streaming' removed.
	EnableStreaming bool

	// EnableChunkRPC indicates whether the coprocessor request can use chunk API.
	EnableChunkRPC bool

	writeStmtBufs WriteStmtBufs

	// L2CacheSize indicates the size of CPU L2 cache, using byte as unit.
	L2CacheSize int

	// EnableRadixJoin indicates whether to use radix hash join to execute
	// HashJoin.
	EnableRadixJoin bool

	// ConstraintCheckInPlace indicates whether to check the constraint when the SQL executing.
	ConstraintCheckInPlace bool

	// CommandValue indicates which command current session is doing.
	CommandValue uint32

	// TiDBOptJoinReorderThreshold defines the minimal number of join nodes
	// to use the greedy join reorder algorithm.
	TiDBOptJoinReorderThreshold int

	// SlowQueryFile indicates which slow query log file for SLOW_QUERY table to parse.
	SlowQueryFile string

	// EnableFastAnalyze indicates whether to take fast analyze.
	EnableFastAnalyze bool

	// TxnMode indicates should be pessimistic or optimistic.
	TxnMode string

	// LowResolutionTSO is used for reading data with low resolution TSO which is updated once every two seconds.
	LowResolutionTSO bool

	// MaxExecutionTime is the timeout for select statement, in milliseconds.
	// If the value is 0, timeouts are not enabled.
	// See https://dev.mysql.com/doc/refman/5.7/en/server-system-variables.html#sysvar_max_execution_time
	MaxExecutionTime uint64

	// Killed is a flag to indicate that this query is killed.
	Killed uint32

	// ConnectionInfo indicates current connection info used by current session, only be lazy assigned by plugin.
	ConnectionInfo *ConnectionInfo

	// use noop funcs or not
	EnableNoopFuncs bool

	// StartTime is the start time of the last query.
	StartTime time.Time

	// DurationParse is the duration of parsing SQL string to AST of the last query.
	DurationParse time.Duration

	// DurationCompile is the duration of compiling AST to execution plan of the last query.
	DurationCompile time.Duration

	// RewritePhaseInfo records all information about the rewriting phase.
	RewritePhaseInfo

	// DurationOptimization is the duration of optimizing a query.
	DurationOptimization time.Duration

	// DurationWaitTS is the duration of waiting for a snapshot TS
	DurationWaitTS time.Duration

	// PrevStmt is used to store the previous executed statement in the current session.
	PrevStmt fmt.Stringer

	// prevStmtDigest is used to store the digest of the previous statement in the current session.
	prevStmtDigest string

	// AllowRemoveAutoInc indicates whether a user can drop the auto_increment column attribute or not.
	AllowRemoveAutoInc bool

	// UsePlanBaselines indicates whether we will use plan baselines to adjust plan.
	UsePlanBaselines bool

	// EvolvePlanBaselines indicates whether we will evolve the plan baselines.
	EvolvePlanBaselines bool

	// Unexported fields should be accessed and set through interfaces like GetReplicaRead() and SetReplicaRead().

	// allowInSubqToJoinAndAgg can be set to false to forbid rewriting the semi join to inner join with agg.
	allowInSubqToJoinAndAgg bool

	// EnableIndexMerge enables the generation of IndexMergePath.
	enableIndexMerge bool

	// replicaRead is used for reading data from replicas, only follower is supported at this time.
	replicaRead kv.ReplicaReadType

	// IsolationReadEngines is used to isolation read, tidb only read from the stores whose engine type is in the engines.
	IsolationReadEngines map[kv.StoreType]struct{}

	PlannerSelectBlockAsName []ast.HintTable

	// LockWaitTimeout is the duration waiting for pessimistic lock in milliseconds
	// negative value means nowait, 0 means default behavior, others means actual wait time
	LockWaitTimeout int64

	// MetricSchemaStep indicates the step when query metric schema.
	MetricSchemaStep int64
	// MetricSchemaRangeDuration indicates the step when query metric schema.
	MetricSchemaRangeDuration int64

	// Some data of cluster-level memory tables will be retrieved many times in different inspection rules,
	// and the cost of retrieving some data is expensive. We use the `TableSnapshot` to cache those data
	// and obtain them lazily, and provide a consistent view of inspection tables for each inspection rules.
	// All cached snapshots will be released at the end of retrieving
	InspectionTableCache map[string]TableSnapshot

	// RowEncoder is reused in session for encode row data.
	RowEncoder rowcodec.Encoder

	// SequenceState cache all sequence's latest value accessed by lastval() builtins. It's a session scoped
	// variable, and all public methods of SequenceState are currently-safe.
	SequenceState *SequenceState

	// WindowingUseHighPrecision determines whether to compute window operations without loss of precision.
	// see https://dev.mysql.com/doc/refman/8.0/en/window-function-optimization.html for more details.
	WindowingUseHighPrecision bool

	// FoundInPlanCache indicates whether this statement was found in plan cache.
	FoundInPlanCache bool
	// PrevFoundInPlanCache indicates whether the last statement was found in plan cache.
	PrevFoundInPlanCache bool

	// OptimizerUseInvisibleIndexes indicates whether optimizer can use invisible index
	OptimizerUseInvisibleIndexes bool

	// SelectLimit limits the max counts of select statement's output
	SelectLimit uint64

	// EnableClusteredIndex indicates whether to enable clustered index when creating a new table.
	EnableClusteredIndex bool

	// EnableLogDesensitization indicates that whether desensitization when log query.
	EnableLogDesensitization bool

	// PresumeKeyNotExists indicates lazy existence checking is enabled.
	PresumeKeyNotExists bool

	// EnableParallelApply indicates that thether to use parallel apply.
	EnableParallelApply bool

	// ShardAllocateStep indicates the max size of continuous rowid shard in one transaction.
	ShardAllocateStep int64

	// EnableAmendPessimisticTxn indicates if schema change amend is enabled for pessimistic transactions.
	EnableAmendPessimisticTxn bool
}

// PreparedParams contains the parameters of the current prepared statement when executing it.
type PreparedParams []types.Datum

func (pps PreparedParams) String() string {
	if len(pps) == 0 {
		return ""
	}
	return " [arguments: " + types.DatumsToStrNoErr(pps) + "]"
}

// ConnectionInfo present connection used by audit.
type ConnectionInfo struct {
	ConnectionID      uint32
	ConnectionType    string
	Host              string
	ClientIP          string
	ClientPort        string
	ServerID          int
	ServerPort        int
	Duration          float64
	User              string
	ServerOSLoginUser string
	OSVersion         string
	ClientVersion     string
	ServerVersion     string
	SSLVersion        string
	PID               int
	DB                string
}

// NewSessionVars creates a session vars object.
func NewSessionVars() *SessionVars {
	vars := &SessionVars{
		Users:                       make(map[string]types.Datum),
		systems:                     make(map[string]string),
		PreparedStmts:               make(map[uint32]interface{}),
		PreparedStmtNameToID:        make(map[string]uint32),
		PreparedParams:              make([]types.Datum, 0, 10),
		TxnCtx:                      &TransactionContext{},
		RetryInfo:                   &RetryInfo{},
		ActiveRoles:                 make([]*auth.RoleIdentity, 0, 10),
		StrictSQLMode:               true,
		AutoIncrementIncrement:      DefAutoIncrementIncrement,
		AutoIncrementOffset:         DefAutoIncrementOffset,
		Status:                      mysql.ServerStatusAutocommit,
		StmtCtx:                     new(stmtctx.StatementContext),
		AllowAggPushDown:            false,
		AllowBCJ:                    false,
		OptimizerSelectivityLevel:   DefTiDBOptimizerSelectivityLevel,
		RetryLimit:                  DefTiDBRetryLimit,
		DisableTxnAutoRetry:         DefTiDBDisableTxnAutoRetry,
		DDLReorgPriority:            kv.PriorityLow,
		allowInSubqToJoinAndAgg:     DefOptInSubqToJoinAndAgg,
		CorrelationThreshold:        DefOptCorrelationThreshold,
		CorrelationExpFactor:        DefOptCorrelationExpFactor,
		CPUFactor:                   DefOptCPUFactor,
		CopCPUFactor:                DefOptCopCPUFactor,
		CopTiFlashConcurrencyFactor: DefOptTiFlashConcurrencyFactor,
		NetworkFactor:               DefOptNetworkFactor,
		ScanFactor:                  DefOptScanFactor,
		DescScanFactor:              DefOptDescScanFactor,
		SeekFactor:                  DefOptSeekFactor,
		MemoryFactor:                DefOptMemoryFactor,
		DiskFactor:                  DefOptDiskFactor,
		ConcurrencyFactor:           DefOptConcurrencyFactor,
		EnableRadixJoin:             false,
		EnableVectorizedExpression:  DefEnableVectorizedExpression,
		L2CacheSize:                 cpuid.CPU.Cache.L2,
		CommandValue:                uint32(mysql.ComSleep),
		TiDBOptJoinReorderThreshold: DefTiDBOptJoinReorderThreshold,
		SlowQueryFile:               config.GetGlobalConfig().Log.SlowQueryFile,
		WaitSplitRegionFinish:       DefTiDBWaitSplitRegionFinish,
		WaitSplitRegionTimeout:      DefWaitSplitRegionTimeout,
		enableIndexMerge:            false,
		EnableNoopFuncs:             DefTiDBEnableNoopFuncs,
		replicaRead:                 kv.ReplicaReadLeader,
		AllowRemoveAutoInc:          DefTiDBAllowRemoveAutoInc,
		UsePlanBaselines:            DefTiDBUsePlanBaselines,
		EvolvePlanBaselines:         DefTiDBEvolvePlanBaselines,
		IsolationReadEngines:        make(map[kv.StoreType]struct{}),
		LockWaitTimeout:             DefInnodbLockWaitTimeout * 1000,
		MetricSchemaStep:            DefTiDBMetricSchemaStep,
		MetricSchemaRangeDuration:   DefTiDBMetricSchemaRangeDuration,
		SequenceState:               NewSequenceState(),
		WindowingUseHighPrecision:   true,
		PrevFoundInPlanCache:        DefTiDBFoundInPlanCache,
		FoundInPlanCache:            DefTiDBFoundInPlanCache,
		SelectLimit:                 math.MaxUint64,
		AllowAutoRandExplicitInsert: DefTiDBAllowAutoRandExplicitInsert,
		EnableClusteredIndex:        DefTiDBEnableClusteredIndex,
		EnableParallelApply:         DefTiDBEnableParallelApply,
		EnableLogDesensitization:    DefTiDBLogDesensitization,
		ShardAllocateStep:           DefTiDBShardAllocateStep,
<<<<<<< HEAD
		EnableChangeColumnType:      DefTiDBChangeColumnType,
=======
		EnableAmendPessimisticTxn:   DefTiDBEnableAmendPessimisticTxn,
>>>>>>> 6b3964c7
	}
	vars.KVVars = kv.NewVariables(&vars.Killed)
	vars.Concurrency = Concurrency{
		indexLookupConcurrency:     DefIndexLookupConcurrency,
		indexSerialScanConcurrency: DefIndexSerialScanConcurrency,
		indexLookupJoinConcurrency: DefIndexLookupJoinConcurrency,
		hashJoinConcurrency:        DefTiDBHashJoinConcurrency,
		projectionConcurrency:      DefTiDBProjectionConcurrency,
		distSQLScanConcurrency:     DefDistSQLScanConcurrency,
		hashAggPartialConcurrency:  DefTiDBHashAggPartialConcurrency,
		hashAggFinalConcurrency:    DefTiDBHashAggFinalConcurrency,
		windowConcurrency:          DefTiDBWindowConcurrency,
		ExecutorConcurrency:        DefExecutorConcurrency,
	}
	vars.MemQuota = MemQuota{
		MemQuotaQuery:               config.GetGlobalConfig().MemQuotaQuery,
		NestedLoopJoinCacheCapacity: config.GetGlobalConfig().NestedLoopJoinCacheCapacity,

		// The variables below do not take any effect anymore, it's remaining for compatibility.
		// TODO: remove them in v4.1
		MemQuotaHashJoin:          DefTiDBMemQuotaHashJoin,
		MemQuotaMergeJoin:         DefTiDBMemQuotaMergeJoin,
		MemQuotaSort:              DefTiDBMemQuotaSort,
		MemQuotaTopn:              DefTiDBMemQuotaTopn,
		MemQuotaIndexLookupReader: DefTiDBMemQuotaIndexLookupReader,
		MemQuotaIndexLookupJoin:   DefTiDBMemQuotaIndexLookupJoin,
		MemQuotaNestedLoopApply:   DefTiDBMemQuotaNestedLoopApply,
		MemQuotaDistSQL:           DefTiDBMemQuotaDistSQL,
	}
	vars.BatchSize = BatchSize{
		IndexJoinBatchSize: DefIndexJoinBatchSize,
		IndexLookupSize:    DefIndexLookupSize,
		InitChunkSize:      DefInitChunkSize,
		MaxChunkSize:       DefMaxChunkSize,
	}
	vars.DMLBatchSize = DefDMLBatchSize
	var enableStreaming string
	if config.GetGlobalConfig().EnableStreaming {
		enableStreaming = "1"
	} else {
		enableStreaming = "0"
	}
	terror.Log(vars.SetSystemVar(TiDBEnableStreaming, enableStreaming))

	vars.AllowBatchCop = DefTiDBAllowBatchCop

	var enableChunkRPC string
	if config.GetGlobalConfig().TiKVClient.EnableChunkRPC {
		enableChunkRPC = "1"
	} else {
		enableChunkRPC = "0"
	}
	terror.Log(vars.SetSystemVar(TiDBEnableChunkRPC, enableChunkRPC))
	for _, engine := range config.GetGlobalConfig().IsolationRead.Engines {
		switch engine {
		case kv.TiFlash.Name():
			vars.IsolationReadEngines[kv.TiFlash] = struct{}{}
		case kv.TiKV.Name():
			vars.IsolationReadEngines[kv.TiKV] = struct{}{}
		case kv.TiDB.Name():
			vars.IsolationReadEngines[kv.TiDB] = struct{}{}
		}
	}
	return vars
}

// GetAllowInSubqToJoinAndAgg get AllowInSubqToJoinAndAgg from sql hints and SessionVars.allowInSubqToJoinAndAgg.
func (s *SessionVars) GetAllowInSubqToJoinAndAgg() bool {
	if s.StmtCtx.HasAllowInSubqToJoinAndAggHint {
		return s.StmtCtx.AllowInSubqToJoinAndAgg
	}
	return s.allowInSubqToJoinAndAgg
}

// SetAllowInSubqToJoinAndAgg set SessionVars.allowInSubqToJoinAndAgg.
func (s *SessionVars) SetAllowInSubqToJoinAndAgg(val bool) {
	s.allowInSubqToJoinAndAgg = val
}

// GetEnableCascadesPlanner get EnableCascadesPlanner from sql hints and SessionVars.EnableCascadesPlanner.
func (s *SessionVars) GetEnableCascadesPlanner() bool {
	if s.StmtCtx.HasEnableCascadesPlannerHint {
		return s.StmtCtx.EnableCascadesPlanner
	}
	return s.EnableCascadesPlanner
}

// SetEnableCascadesPlanner set SessionVars.EnableCascadesPlanner.
func (s *SessionVars) SetEnableCascadesPlanner(val bool) {
	s.EnableCascadesPlanner = val
}

// GetEnableIndexMerge get EnableIndexMerge from SessionVars.enableIndexMerge.
func (s *SessionVars) GetEnableIndexMerge() bool {
	return s.enableIndexMerge
}

// SetEnableIndexMerge set SessionVars.enableIndexMerge.
func (s *SessionVars) SetEnableIndexMerge(val bool) {
	s.enableIndexMerge = val
}

// GetReplicaRead get ReplicaRead from sql hints and SessionVars.replicaRead.
func (s *SessionVars) GetReplicaRead() kv.ReplicaReadType {
	if s.StmtCtx.HasReplicaReadHint {
		return kv.ReplicaReadType(s.StmtCtx.ReplicaRead)
	}
	return s.replicaRead
}

// SetReplicaRead set SessionVars.replicaRead.
func (s *SessionVars) SetReplicaRead(val kv.ReplicaReadType) {
	s.replicaRead = val
}

// GetWriteStmtBufs get pointer of SessionVars.writeStmtBufs.
func (s *SessionVars) GetWriteStmtBufs() *WriteStmtBufs {
	return &s.writeStmtBufs
}

// GetSplitRegionTimeout gets split region timeout.
func (s *SessionVars) GetSplitRegionTimeout() time.Duration {
	return time.Duration(s.WaitSplitRegionTimeout) * time.Second
}

// GetIsolationReadEngines gets isolation read engines.
func (s *SessionVars) GetIsolationReadEngines() map[kv.StoreType]struct{} {
	return s.IsolationReadEngines
}

// CleanBuffers cleans the temporary bufs
func (s *SessionVars) CleanBuffers() {
	s.GetWriteStmtBufs().clean()
}

// AllocPlanColumnID allocates column id for plan.
func (s *SessionVars) AllocPlanColumnID() int64 {
	s.PlanColumnID++
	return s.PlanColumnID
}

// GetCharsetInfo gets charset and collation for current context.
// What character set should the server translate a statement to after receiving it?
// For this, the server uses the character_set_connection and collation_connection system variables.
// It converts statements sent by the client from character_set_client to character_set_connection
// (except for string literals that have an introducer such as _latin1 or _utf8).
// collation_connection is important for comparisons of literal strings.
// For comparisons of strings with column values, collation_connection does not matter because columns
// have their own collation, which has a higher collation precedence.
// See https://dev.mysql.com/doc/refman/5.7/en/charset-connection.html
func (s *SessionVars) GetCharsetInfo() (charset, collation string) {
	charset = s.systems[CharacterSetConnection]
	collation = s.systems[CollationConnection]
	return
}

// SetUserVar set the value and collation for user defined variable.
func (s *SessionVars) SetUserVar(varName string, svalue string, collation string) {
	if len(collation) > 0 {
		s.Users[varName] = types.NewCollationStringDatum(stringutil.Copy(svalue), collation, collate.DefaultLen)
	} else {
		_, collation = s.GetCharsetInfo()
		s.Users[varName] = types.NewCollationStringDatum(stringutil.Copy(svalue), collation, collate.DefaultLen)
	}
}

// SetLastInsertID saves the last insert id to the session context.
// TODO: we may store the result for last_insert_id sys var later.
func (s *SessionVars) SetLastInsertID(insertID uint64) {
	s.StmtCtx.LastInsertID = insertID
}

// SetStatusFlag sets the session server status variable.
// If on is ture sets the flag in session status,
// otherwise removes the flag.
func (s *SessionVars) SetStatusFlag(flag uint16, on bool) {
	if on {
		s.Status |= flag
		return
	}
	s.Status &= ^flag
}

// GetStatusFlag gets the session server status variable, returns true if it is on.
func (s *SessionVars) GetStatusFlag(flag uint16) bool {
	return s.Status&flag > 0
}

// InTxn returns if the session is in transaction.
func (s *SessionVars) InTxn() bool {
	return s.GetStatusFlag(mysql.ServerStatusInTrans)
}

// IsAutocommit returns if the session is set to autocommit.
func (s *SessionVars) IsAutocommit() bool {
	return s.GetStatusFlag(mysql.ServerStatusAutocommit)
}

// IsReadConsistencyTxn if true it means the transaction is an read consistency (read committed) transaction.
func (s *SessionVars) IsReadConsistencyTxn() bool {
	if s.TxnCtx.Isolation != "" {
		return s.TxnCtx.Isolation == ast.ReadCommitted
	}
	if s.txnIsolationLevelOneShot.state == oneShotUse {
		s.TxnCtx.Isolation = s.txnIsolationLevelOneShot.value
	}
	if s.TxnCtx.Isolation == "" {
		s.TxnCtx.Isolation, _ = s.GetSystemVar(TxnIsolation)
	}
	return s.TxnCtx.Isolation == ast.ReadCommitted
}

// SetTxnIsolationLevelOneShotStateForNextTxn sets the txnIsolationLevelOneShot.state for next transaction.
func (s *SessionVars) SetTxnIsolationLevelOneShotStateForNextTxn() {
	if isoLevelOneShot := &s.txnIsolationLevelOneShot; isoLevelOneShot.state != oneShotDef {
		switch isoLevelOneShot.state {
		case oneShotSet:
			isoLevelOneShot.state = oneShotUse
		case oneShotUse:
			isoLevelOneShot.state = oneShotDef
			isoLevelOneShot.value = ""
		}
	}
}

// IsPessimisticReadConsistency if true it means the statement is in an read consistency pessimistic transaction.
func (s *SessionVars) IsPessimisticReadConsistency() bool {
	return s.TxnCtx.IsPessimistic && s.IsReadConsistencyTxn()
}

// GetNextPreparedStmtID generates and returns the next session scope prepared statement id.
func (s *SessionVars) GetNextPreparedStmtID() uint32 {
	s.preparedStmtID++
	return s.preparedStmtID
}

// Location returns the value of time_zone session variable. If it is nil, then return time.Local.
func (s *SessionVars) Location() *time.Location {
	loc := s.TimeZone
	if loc == nil {
		loc = timeutil.SystemLocation()
	}
	return loc
}

// GetSystemVar gets the string value of a system variable.
func (s *SessionVars) GetSystemVar(name string) (string, bool) {
	if name == WarningCount {
		return strconv.Itoa(s.SysWarningCount), true
	} else if name == ErrorCount {
		return strconv.Itoa(int(s.SysErrorCount)), true
	}
	val, ok := s.systems[name]
	return val, ok
}

func (s *SessionVars) setDDLReorgPriority(val string) {
	val = strings.ToLower(val)
	switch val {
	case "priority_low":
		s.DDLReorgPriority = kv.PriorityLow
	case "priority_normal":
		s.DDLReorgPriority = kv.PriorityNormal
	case "priority_high":
		s.DDLReorgPriority = kv.PriorityHigh
	default:
		s.DDLReorgPriority = kv.PriorityLow
	}
}

// AddPreparedStmt adds prepareStmt to current session and count in global.
func (s *SessionVars) AddPreparedStmt(stmtID uint32, stmt interface{}) error {
	if _, exists := s.PreparedStmts[stmtID]; !exists {
		valStr, _ := s.GetSystemVar(MaxPreparedStmtCount)
		maxPreparedStmtCount, err := strconv.ParseInt(valStr, 10, 64)
		if err != nil {
			maxPreparedStmtCount = DefMaxPreparedStmtCount
		}
		newPreparedStmtCount := atomic.AddInt64(&preparedStmtCount, 1)
		if maxPreparedStmtCount >= 0 && newPreparedStmtCount > maxPreparedStmtCount {
			atomic.AddInt64(&preparedStmtCount, -1)
			return ErrMaxPreparedStmtCountReached.GenWithStackByArgs(maxPreparedStmtCount)
		}
		metrics.PreparedStmtGauge.Set(float64(newPreparedStmtCount))
	}
	s.PreparedStmts[stmtID] = stmt
	return nil
}

// RemovePreparedStmt removes preparedStmt from current session and decrease count in global.
func (s *SessionVars) RemovePreparedStmt(stmtID uint32) {
	_, exists := s.PreparedStmts[stmtID]
	if !exists {
		return
	}
	delete(s.PreparedStmts, stmtID)
	afterMinus := atomic.AddInt64(&preparedStmtCount, -1)
	metrics.PreparedStmtGauge.Set(float64(afterMinus))
}

// WithdrawAllPreparedStmt remove all preparedStmt in current session and decrease count in global.
func (s *SessionVars) WithdrawAllPreparedStmt() {
	psCount := len(s.PreparedStmts)
	if psCount == 0 {
		return
	}
	afterMinus := atomic.AddInt64(&preparedStmtCount, -int64(psCount))
	metrics.PreparedStmtGauge.Set(float64(afterMinus))
}

// SetSystemVar sets the value of a system variable.
func (s *SessionVars) SetSystemVar(name string, val string) error {
	switch name {
	case TxnIsolationOneShot:
		switch val {
		case "SERIALIZABLE", "READ-UNCOMMITTED":
			skipIsolationLevelCheck, err := GetSessionSystemVar(s, TiDBSkipIsolationLevelCheck)
			returnErr := ErrUnsupportedIsolationLevel.GenWithStackByArgs(val)
			if err != nil {
				returnErr = err
			}
			if !TiDBOptOn(skipIsolationLevelCheck) || err != nil {
				return returnErr
			}
			//SET TRANSACTION ISOLATION LEVEL will affect two internal variables:
			// 1. tx_isolation
			// 2. transaction_isolation
			// The following if condition is used to deduplicate two same warnings.
			if name == "transaction_isolation" {
				s.StmtCtx.AppendWarning(returnErr)
			}
		}
		s.txnIsolationLevelOneShot.state = oneShotSet
		s.txnIsolationLevelOneShot.value = val
	case TimeZone:
		tz, err := parseTimeZone(val)
		if err != nil {
			return err
		}
		s.TimeZone = tz
	case SQLModeVar:
		val = mysql.FormatSQLModeStr(val)
		// Modes is a list of different modes separated by commas.
		sqlMode, err2 := mysql.GetSQLMode(val)
		if err2 != nil {
			return errors.Trace(err2)
		}
		s.StrictSQLMode = sqlMode.HasStrictMode()
		s.SQLMode = sqlMode
		s.SetStatusFlag(mysql.ServerStatusNoBackslashEscaped, sqlMode.HasNoBackslashEscapesMode())
	case TiDBSnapshot:
		err := setSnapshotTS(s, val)
		if err != nil {
			return err
		}
	case AutoCommit:
		isAutocommit := TiDBOptOn(val)
		s.SetStatusFlag(mysql.ServerStatusAutocommit, isAutocommit)
		if isAutocommit {
			s.SetStatusFlag(mysql.ServerStatusInTrans, false)
		}
	case AutoIncrementIncrement:
		// AutoIncrementIncrement is valid in [1, 65535].
		s.AutoIncrementIncrement = tidbOptPositiveInt32(val, DefAutoIncrementIncrement)
	case AutoIncrementOffset:
		// AutoIncrementOffset is valid in [1, 65535].
		s.AutoIncrementOffset = tidbOptPositiveInt32(val, DefAutoIncrementOffset)
	case MaxExecutionTime:
		timeoutMS := tidbOptPositiveInt32(val, 0)
		s.MaxExecutionTime = uint64(timeoutMS)
	case InnodbLockWaitTimeout:
		lockWaitSec := tidbOptInt64(val, DefInnodbLockWaitTimeout)
		s.LockWaitTimeout = lockWaitSec * 1000
	case WindowingUseHighPrecision:
		s.WindowingUseHighPrecision = TiDBOptOn(val)
	case TiDBSkipUTF8Check:
		s.SkipUTF8Check = TiDBOptOn(val)
	case TiDBSkipASCIICheck:
		s.SkipASCIICheck = TiDBOptOn(val)
	case TiDBOptAggPushDown:
		s.AllowAggPushDown = TiDBOptOn(val)
	case TiDBOptBCJ:
		s.AllowBCJ = TiDBOptOn(val)
	case TiDBOptDistinctAggPushDown:
		s.AllowDistinctAggPushDown = TiDBOptOn(val)
	case TiDBOptWriteRowID:
		s.AllowWriteRowID = TiDBOptOn(val)
	case TiDBOptInSubqToJoinAndAgg:
		s.SetAllowInSubqToJoinAndAgg(TiDBOptOn(val))
	case TiDBOptCorrelationThreshold:
		s.CorrelationThreshold = tidbOptFloat64(val, DefOptCorrelationThreshold)
	case TiDBOptCorrelationExpFactor:
		s.CorrelationExpFactor = int(tidbOptInt64(val, DefOptCorrelationExpFactor))
	case TiDBOptCPUFactor:
		s.CPUFactor = tidbOptFloat64(val, DefOptCPUFactor)
	case TiDBOptCopCPUFactor:
		s.CopCPUFactor = tidbOptFloat64(val, DefOptCopCPUFactor)
	case TiDBOptTiFlashConcurrencyFactor:
		s.CopTiFlashConcurrencyFactor = tidbOptFloat64(val, DefOptTiFlashConcurrencyFactor)
	case TiDBOptNetworkFactor:
		s.NetworkFactor = tidbOptFloat64(val, DefOptNetworkFactor)
	case TiDBOptScanFactor:
		s.ScanFactor = tidbOptFloat64(val, DefOptScanFactor)
	case TiDBOptDescScanFactor:
		s.DescScanFactor = tidbOptFloat64(val, DefOptDescScanFactor)
	case TiDBOptSeekFactor:
		s.SeekFactor = tidbOptFloat64(val, DefOptSeekFactor)
	case TiDBOptMemoryFactor:
		s.MemoryFactor = tidbOptFloat64(val, DefOptMemoryFactor)
	case TiDBOptDiskFactor:
		s.DiskFactor = tidbOptFloat64(val, DefOptDiskFactor)
	case TiDBOptConcurrencyFactor:
		s.ConcurrencyFactor = tidbOptFloat64(val, DefOptConcurrencyFactor)
	case TiDBIndexLookupConcurrency:
		s.indexLookupConcurrency = tidbOptPositiveInt32(val, ConcurrencyUnset)
	case TiDBIndexLookupJoinConcurrency:
		s.indexLookupJoinConcurrency = tidbOptPositiveInt32(val, ConcurrencyUnset)
	case TiDBIndexJoinBatchSize:
		s.IndexJoinBatchSize = tidbOptPositiveInt32(val, DefIndexJoinBatchSize)
	case TiDBAllowBatchCop:
		s.AllowBatchCop = int(tidbOptInt64(val, DefTiDBAllowBatchCop))
	case TiDBIndexLookupSize:
		s.IndexLookupSize = tidbOptPositiveInt32(val, DefIndexLookupSize)
	case TiDBHashJoinConcurrency:
		s.hashJoinConcurrency = tidbOptPositiveInt32(val, ConcurrencyUnset)
	case TiDBProjectionConcurrency:
		s.projectionConcurrency = tidbOptPositiveInt32(val, ConcurrencyUnset)
	case TiDBHashAggPartialConcurrency:
		s.hashAggPartialConcurrency = tidbOptPositiveInt32(val, ConcurrencyUnset)
	case TiDBHashAggFinalConcurrency:
		s.hashAggFinalConcurrency = tidbOptPositiveInt32(val, ConcurrencyUnset)
	case TiDBWindowConcurrency:
		s.windowConcurrency = tidbOptPositiveInt32(val, ConcurrencyUnset)
	case TiDBDistSQLScanConcurrency:
		s.distSQLScanConcurrency = tidbOptPositiveInt32(val, DefDistSQLScanConcurrency)
	case TiDBIndexSerialScanConcurrency:
		s.indexSerialScanConcurrency = tidbOptPositiveInt32(val, DefIndexSerialScanConcurrency)
	case TiDBExecutorConcurrency:
		s.ExecutorConcurrency = tidbOptPositiveInt32(val, DefExecutorConcurrency)
	case TiDBBackoffLockFast:
		s.KVVars.BackoffLockFast = tidbOptPositiveInt32(val, kv.DefBackoffLockFast)
	case TiDBBackOffWeight:
		s.KVVars.BackOffWeight = tidbOptPositiveInt32(val, kv.DefBackOffWeight)
	case TiDBConstraintCheckInPlace:
		s.ConstraintCheckInPlace = TiDBOptOn(val)
	case TiDBBatchInsert:
		s.BatchInsert = TiDBOptOn(val)
	case TiDBBatchDelete:
		s.BatchDelete = TiDBOptOn(val)
	case TiDBBatchCommit:
		s.BatchCommit = TiDBOptOn(val)
	case TiDBDMLBatchSize:
		s.DMLBatchSize = int(tidbOptInt64(val, DefOptCorrelationExpFactor))
	case TiDBCurrentTS, TiDBConfig:
		return ErrReadOnly
	case TiDBMaxChunkSize:
		s.MaxChunkSize = tidbOptPositiveInt32(val, DefMaxChunkSize)
	case TiDBInitChunkSize:
		s.InitChunkSize = tidbOptPositiveInt32(val, DefInitChunkSize)
	case TIDBMemQuotaQuery:
		s.MemQuotaQuery = tidbOptInt64(val, config.GetGlobalConfig().MemQuotaQuery)
	case TIDBNestedLoopJoinCacheCapacity:
		s.NestedLoopJoinCacheCapacity = tidbOptInt64(val, config.GetGlobalConfig().NestedLoopJoinCacheCapacity)
	case TIDBMemQuotaHashJoin:
		s.MemQuotaHashJoin = tidbOptInt64(val, DefTiDBMemQuotaHashJoin)
	case TIDBMemQuotaMergeJoin:
		s.MemQuotaMergeJoin = tidbOptInt64(val, DefTiDBMemQuotaMergeJoin)
	case TIDBMemQuotaSort:
		s.MemQuotaSort = tidbOptInt64(val, DefTiDBMemQuotaSort)
	case TIDBMemQuotaTopn:
		s.MemQuotaTopn = tidbOptInt64(val, DefTiDBMemQuotaTopn)
	case TIDBMemQuotaIndexLookupReader:
		s.MemQuotaIndexLookupReader = tidbOptInt64(val, DefTiDBMemQuotaIndexLookupReader)
	case TIDBMemQuotaIndexLookupJoin:
		s.MemQuotaIndexLookupJoin = tidbOptInt64(val, DefTiDBMemQuotaIndexLookupJoin)
	case TIDBMemQuotaNestedLoopApply:
		s.MemQuotaNestedLoopApply = tidbOptInt64(val, DefTiDBMemQuotaNestedLoopApply)
	case TiDBGeneralLog:
		atomic.StoreUint32(&ProcessGeneralLog, uint32(tidbOptPositiveInt32(val, DefTiDBGeneralLog)))
	case TiDBPProfSQLCPU:
		EnablePProfSQLCPU.Store(uint32(tidbOptPositiveInt32(val, DefTiDBPProfSQLCPU)) > 0)
	case TiDBDDLSlowOprThreshold:
		atomic.StoreUint32(&DDLSlowOprThreshold, uint32(tidbOptPositiveInt32(val, DefTiDBDDLSlowOprThreshold)))
	case TiDBRetryLimit:
		s.RetryLimit = tidbOptInt64(val, DefTiDBRetryLimit)
	case TiDBDisableTxnAutoRetry:
		s.DisableTxnAutoRetry = TiDBOptOn(val)
	case TiDBEnableStreaming:
		s.EnableStreaming = TiDBOptOn(val)
	case TiDBEnableChunkRPC:
		s.EnableChunkRPC = TiDBOptOn(val)
	case TiDBEnableCascadesPlanner:
		s.SetEnableCascadesPlanner(TiDBOptOn(val))
	case TiDBOptimizerSelectivityLevel:
		s.OptimizerSelectivityLevel = tidbOptPositiveInt32(val, DefTiDBOptimizerSelectivityLevel)
	case TiDBEnableTablePartition:
		s.EnableTablePartition = val
	case TiDBDDLReorgPriority:
		s.setDDLReorgPriority(val)
	case TiDBForcePriority:
		atomic.StoreInt32(&ForcePriority, int32(mysql.Str2Priority(val)))
	case TiDBEnableRadixJoin:
		s.EnableRadixJoin = TiDBOptOn(val)
	case TiDBEnableWindowFunction:
		s.EnableWindowFunction = TiDBOptOn(val)
	case TiDBEnableVectorizedExpression:
		s.EnableVectorizedExpression = TiDBOptOn(val)
	case TiDBOptJoinReorderThreshold:
		s.TiDBOptJoinReorderThreshold = tidbOptPositiveInt32(val, DefTiDBOptJoinReorderThreshold)
	case TiDBSlowQueryFile:
		s.SlowQueryFile = val
	case TiDBEnableFastAnalyze:
		s.EnableFastAnalyze = TiDBOptOn(val)
	case TiDBWaitSplitRegionFinish:
		s.WaitSplitRegionFinish = TiDBOptOn(val)
	case TiDBWaitSplitRegionTimeout:
		s.WaitSplitRegionTimeout = uint64(tidbOptPositiveInt32(val, DefWaitSplitRegionTimeout))
	case TiDBExpensiveQueryTimeThreshold:
		atomic.StoreUint64(&ExpensiveQueryTimeThreshold, uint64(tidbOptPositiveInt32(val, DefTiDBExpensiveQueryTimeThreshold)))
	case TiDBTxnMode:
		s.TxnMode = strings.ToUpper(val)
	case TiDBRowFormatVersion:
		formatVersion := int(tidbOptInt64(val, DefTiDBRowFormatV1))
		if formatVersion == DefTiDBRowFormatV1 {
			s.RowEncoder.Enable = false
		} else if formatVersion == DefTiDBRowFormatV2 {
			s.RowEncoder.Enable = true
		}
	case TiDBLowResolutionTSO:
		s.LowResolutionTSO = TiDBOptOn(val)
	case TiDBEnableIndexMerge:
		s.SetEnableIndexMerge(TiDBOptOn(val))
	case TiDBEnableNoopFuncs:
		s.EnableNoopFuncs = TiDBOptOn(val)
	case TiDBReplicaRead:
		if strings.EqualFold(val, "follower") {
			s.SetReplicaRead(kv.ReplicaReadFollower)
		} else if strings.EqualFold(val, "leader-and-follower") {
			s.SetReplicaRead(kv.ReplicaReadMixed)
		} else if strings.EqualFold(val, "leader") || len(val) == 0 {
			s.SetReplicaRead(kv.ReplicaReadLeader)
		}
	case TiDBAllowRemoveAutoInc:
		s.AllowRemoveAutoInc = TiDBOptOn(val)
	// It's a global variable, but it also wants to be cached in server.
	case TiDBMaxDeltaSchemaCount:
		SetMaxDeltaSchemaCount(tidbOptInt64(val, DefTiDBMaxDeltaSchemaCount))
	case TiDBUsePlanBaselines:
		s.UsePlanBaselines = TiDBOptOn(val)
	case TiDBEvolvePlanBaselines:
		s.EvolvePlanBaselines = TiDBOptOn(val)
	case TiDBIsolationReadEngines:
		s.IsolationReadEngines = make(map[kv.StoreType]struct{})
		for _, engine := range strings.Split(val, ",") {
			switch engine {
			case kv.TiKV.Name():
				s.IsolationReadEngines[kv.TiKV] = struct{}{}
			case kv.TiFlash.Name():
				s.IsolationReadEngines[kv.TiFlash] = struct{}{}
			case kv.TiDB.Name():
				s.IsolationReadEngines[kv.TiDB] = struct{}{}
			}
		}
	case TiDBStoreLimit:
		storeutil.StoreLimit.Store(tidbOptInt64(val, DefTiDBStoreLimit))
	case TiDBMetricSchemaStep:
		s.MetricSchemaStep = tidbOptInt64(val, DefTiDBMetricSchemaStep)
	case TiDBMetricSchemaRangeDuration:
		s.MetricSchemaRangeDuration = tidbOptInt64(val, DefTiDBMetricSchemaRangeDuration)
	case CollationConnection, CollationDatabase, CollationServer:
		if _, err := collate.GetCollationByName(val); err != nil {
			var ok bool
			var charsetVal string
			var err2 error
			if name == CollationConnection {
				charsetVal, ok = s.systems[CharacterSetConnection]
			} else if name == CollationDatabase {
				charsetVal, ok = s.systems[CharsetDatabase]
			} else {
				// CollationServer
				charsetVal, ok = s.systems[CharacterSetServer]
			}
			if !ok {
				return err
			}
			val, err2 = charset.GetDefaultCollation(charsetVal)
			if err2 != nil {
				return err2
			}
			logutil.BgLogger().Warn(err.Error())
		}
	case TiDBSlowLogThreshold:
		atomic.StoreUint64(&config.GetGlobalConfig().Log.SlowThreshold, uint64(tidbOptInt64(val, logutil.DefaultSlowThreshold)))
	case TiDBRecordPlanInSlowLog:
		atomic.StoreUint32(&config.GetGlobalConfig().Log.RecordPlanInSlowLog, uint32(tidbOptInt64(val, logutil.DefaultRecordPlanInSlowLog)))
	case TiDBEnableSlowLog:
		config.GetGlobalConfig().Log.EnableSlowLog = TiDBOptOn(val)
	case TiDBQueryLogMaxLen:
		atomic.StoreUint64(&config.GetGlobalConfig().Log.QueryLogMaxLen, uint64(tidbOptInt64(val, logutil.DefaultQueryLogMaxLen)))
	case TiDBCheckMb4ValueInUTF8:
		config.GetGlobalConfig().CheckMb4ValueInUTF8 = TiDBOptOn(val)
	case TiDBFoundInPlanCache:
		s.FoundInPlanCache = TiDBOptOn(val)
	case TiDBEnableCollectExecutionInfo:
		config.GetGlobalConfig().EnableCollectExecutionInfo = TiDBOptOn(val)
	case SQLSelectLimit:
		result, err := strconv.ParseUint(val, 10, 64)
		if err != nil {
			return errors.Trace(err)
		}
		s.SelectLimit = result
	case TiDBAllowAutoRandExplicitInsert:
		s.AllowAutoRandExplicitInsert = TiDBOptOn(val)
	case TiDBEnableClusteredIndex:
		s.EnableClusteredIndex = TiDBOptOn(val)
	case TiDBEnableParallelApply:
		s.EnableParallelApply = TiDBOptOn(val)
	case TiDBSlowLogMasking, TiDBLogDesensitization:
		s.EnableLogDesensitization = TiDBOptOn(val)
	case TiDBShardAllocateStep:
		s.ShardAllocateStep = tidbOptInt64(val, DefTiDBShardAllocateStep)
<<<<<<< HEAD
	case TiDBEnableChangeColumnType:
		s.EnableChangeColumnType = TiDBOptOn(val)
=======
	case TiDBEnableAmendPessimisticTxn:
		s.EnableAmendPessimisticTxn = TiDBOptOn(val)
>>>>>>> 6b3964c7
	}
	s.systems[name] = val
	return nil
}

// GetReadableTxnMode returns the session variable TxnMode but rewrites it to "OPTIMISTIC" when it's empty.
func (s *SessionVars) GetReadableTxnMode() string {
	txnMode := s.TxnMode
	if txnMode == "" {
		txnMode = ast.Optimistic
	}
	return txnMode
}

func (s *SessionVars) setTxnMode(val string) error {
	switch strings.ToUpper(val) {
	case ast.Pessimistic:
		s.TxnMode = ast.Pessimistic
	case ast.Optimistic:
		s.TxnMode = ast.Optimistic
	case "":
		s.TxnMode = ""
	default:
		return ErrWrongValueForVar.FastGenByArgs(TiDBTxnMode, val)
	}
	return nil
}

// SetPrevStmtDigest sets the digest of the previous statement.
func (s *SessionVars) SetPrevStmtDigest(prevStmtDigest string) {
	s.prevStmtDigest = prevStmtDigest
}

// GetPrevStmtDigest returns the digest of the previous statement.
func (s *SessionVars) GetPrevStmtDigest() string {
	// Because `prevStmt` may be truncated, so it's senseless to normalize it.
	// Even if `prevStmtDigest` is empty but `prevStmt` is not, just return it anyway.
	return s.prevStmtDigest
}

// LazyCheckKeyNotExists returns if we can lazy check key not exists.
func (s *SessionVars) LazyCheckKeyNotExists() bool {
	return s.PresumeKeyNotExists || (s.TxnCtx.IsPessimistic && !s.StmtCtx.DupKeyAsWarning)
}

// SetLocalSystemVar sets values of the local variables which in "server" scope.
func SetLocalSystemVar(name string, val string) {
	switch name {
	case TiDBDDLReorgWorkerCount:
		SetDDLReorgWorkerCounter(int32(tidbOptPositiveInt32(val, DefTiDBDDLReorgWorkerCount)))
	case TiDBDDLReorgBatchSize:
		SetDDLReorgBatchSize(int32(tidbOptPositiveInt32(val, DefTiDBDDLReorgBatchSize)))
	case TiDBDDLErrorCountLimit:
		SetDDLErrorCountLimit(tidbOptInt64(val, DefTiDBDDLErrorCountLimit))
	}
}

// special session variables.
const (
	SQLModeVar           = "sql_mode"
	CharacterSetResults  = "character_set_results"
	MaxAllowedPacket     = "max_allowed_packet"
	TimeZone             = "time_zone"
	TxnIsolation         = "tx_isolation"
	TransactionIsolation = "transaction_isolation"
	TxnIsolationOneShot  = "tx_isolation_one_shot"
	MaxExecutionTime     = "max_execution_time"
)

// these variables are useless for TiDB, but still need to validate their values for some compatible issues.
// TODO: some more variables need to be added here.
const (
	serverReadOnly = "read_only"
)

var (
	// TxIsolationNames are the valid values of the variable "tx_isolation" or "transaction_isolation".
	TxIsolationNames = map[string]struct{}{
		"READ-UNCOMMITTED": {},
		"READ-COMMITTED":   {},
		"REPEATABLE-READ":  {},
		"SERIALIZABLE":     {},
	}
)

// TableDelta stands for the changed count for one table or partition.
type TableDelta struct {
	Delta    int64
	Count    int64
	ColSize  map[int64]int64
	InitTime time.Time // InitTime is the time that this delta is generated.
}

// ConcurrencyUnset means the value the of the concurrency related variable is unset.
const ConcurrencyUnset = -1

// Concurrency defines concurrency values.
type Concurrency struct {
	// indexLookupConcurrency is the number of concurrent index lookup worker.
	// indexLookupConcurrency is deprecated, use ExecutorConcurrency instead.
	indexLookupConcurrency int

	// indexLookupJoinConcurrency is the number of concurrent index lookup join inner worker.
	// indexLookupJoinConcurrency is deprecated, use ExecutorConcurrency instead.
	indexLookupJoinConcurrency int

	// distSQLScanConcurrency is the number of concurrent dist SQL scan worker.
	// distSQLScanConcurrency is deprecated, use ExecutorConcurrency instead.
	distSQLScanConcurrency int

	// hashJoinConcurrency is the number of concurrent hash join outer worker.
	// hashJoinConcurrency is deprecated, use ExecutorConcurrency instead.
	hashJoinConcurrency int

	// projectionConcurrency is the number of concurrent projection worker.
	// projectionConcurrency is deprecated, use ExecutorConcurrency instead.
	projectionConcurrency int

	// hashAggPartialConcurrency is the number of concurrent hash aggregation partial worker.
	// hashAggPartialConcurrency is deprecated, use ExecutorConcurrency instead.
	hashAggPartialConcurrency int

	// hashAggFinalConcurrency is the number of concurrent hash aggregation final worker.
	// hashAggFinalConcurrency is deprecated, use ExecutorConcurrency instead.
	hashAggFinalConcurrency int

	// windowConcurrency is the number of concurrent window worker.
	// windowConcurrency is deprecated, use ExecutorConcurrency instead.
	windowConcurrency int

	// indexSerialScanConcurrency is the number of concurrent index serial scan worker.
	indexSerialScanConcurrency int

	// ExecutorConcurrency is the number of concurrent worker for all executors.
	ExecutorConcurrency int
}

// SetIndexLookupConcurrency set the number of concurrent index lookup worker.
func (c *Concurrency) SetIndexLookupConcurrency(n int) {
	c.indexLookupConcurrency = n
}

// SetIndexLookupJoinConcurrency set the number of concurrent index lookup join inner worker.
func (c *Concurrency) SetIndexLookupJoinConcurrency(n int) {
	c.indexLookupJoinConcurrency = n
}

// SetDistSQLScanConcurrency set the number of concurrent dist SQL scan worker.
func (c *Concurrency) SetDistSQLScanConcurrency(n int) {
	c.distSQLScanConcurrency = n
}

// SetHashJoinConcurrency set the number of concurrent hash join outer worker.
func (c *Concurrency) SetHashJoinConcurrency(n int) {
	c.hashJoinConcurrency = n
}

// SetProjectionConcurrency set the number of concurrent projection worker.
func (c *Concurrency) SetProjectionConcurrency(n int) {
	c.projectionConcurrency = n
}

// SetHashAggPartialConcurrency set the number of concurrent hash aggregation partial worker.
func (c *Concurrency) SetHashAggPartialConcurrency(n int) {
	c.hashAggPartialConcurrency = n
}

// SetHashAggFinalConcurrency set the number of concurrent hash aggregation final worker.
func (c *Concurrency) SetHashAggFinalConcurrency(n int) {
	c.hashAggFinalConcurrency = n
}

// SetWindowConcurrency set the number of concurrent window worker.
func (c *Concurrency) SetWindowConcurrency(n int) {
	c.windowConcurrency = n
}

// SetIndexSerialScanConcurrency set the number of concurrent index serial scan worker.
func (c *Concurrency) SetIndexSerialScanConcurrency(n int) {
	c.indexSerialScanConcurrency = n
}

// IndexLookupConcurrency return the number of concurrent index lookup worker.
func (c *Concurrency) IndexLookupConcurrency() int {
	if c.indexLookupConcurrency != ConcurrencyUnset {
		return c.indexLookupConcurrency
	}
	return c.ExecutorConcurrency
}

// IndexLookupJoinConcurrency return the number of concurrent index lookup join inner worker.
func (c *Concurrency) IndexLookupJoinConcurrency() int {
	if c.indexLookupJoinConcurrency != ConcurrencyUnset {
		return c.indexLookupJoinConcurrency
	}
	return c.ExecutorConcurrency
}

// DistSQLScanConcurrency return the number of concurrent dist SQL scan worker.
func (c *Concurrency) DistSQLScanConcurrency() int {
	return c.distSQLScanConcurrency
}

// HashJoinConcurrency return the number of concurrent hash join outer worker.
func (c *Concurrency) HashJoinConcurrency() int {
	if c.hashJoinConcurrency != ConcurrencyUnset {
		return c.hashJoinConcurrency
	}
	return c.ExecutorConcurrency
}

// ProjectionConcurrency return the number of concurrent projection worker.
func (c *Concurrency) ProjectionConcurrency() int {
	if c.projectionConcurrency != ConcurrencyUnset {
		return c.projectionConcurrency
	}
	return c.ExecutorConcurrency
}

// HashAggPartialConcurrency return the number of concurrent hash aggregation partial worker.
func (c *Concurrency) HashAggPartialConcurrency() int {
	if c.hashAggPartialConcurrency != ConcurrencyUnset {
		return c.hashAggPartialConcurrency
	}
	return c.ExecutorConcurrency
}

// HashAggFinalConcurrency return the number of concurrent hash aggregation final worker.
func (c *Concurrency) HashAggFinalConcurrency() int {
	if c.hashAggFinalConcurrency != ConcurrencyUnset {
		return c.hashAggFinalConcurrency
	}
	return c.ExecutorConcurrency
}

// WindowConcurrency return the number of concurrent window worker.
func (c *Concurrency) WindowConcurrency() int {
	if c.windowConcurrency != ConcurrencyUnset {
		return c.windowConcurrency
	}
	return c.ExecutorConcurrency
}

// IndexSerialScanConcurrency return the number of concurrent index serial scan worker.
// This option is not sync with ExecutorConcurrency since it's used by Analyze table.
func (c *Concurrency) IndexSerialScanConcurrency() int {
	return c.indexSerialScanConcurrency
}

// MemQuota defines memory quota values.
type MemQuota struct {
	// MemQuotaQuery defines the memory quota for a query.
	MemQuotaQuery int64

	// NestedLoopJoinCacheCapacity defines the memory capacity for apply cache.
	NestedLoopJoinCacheCapacity int64

	// The variables below do not take any effect anymore, it's remaining for compatibility.
	// TODO: remove them in v4.1
	// MemQuotaHashJoin defines the memory quota for a hash join executor.
	MemQuotaHashJoin int64
	// MemQuotaMergeJoin defines the memory quota for a merge join executor.
	MemQuotaMergeJoin int64
	// MemQuotaSort defines the memory quota for a sort executor.
	MemQuotaSort int64
	// MemQuotaTopn defines the memory quota for a top n executor.
	MemQuotaTopn int64
	// MemQuotaIndexLookupReader defines the memory quota for a index lookup reader executor.
	MemQuotaIndexLookupReader int64
	// MemQuotaIndexLookupJoin defines the memory quota for a index lookup join executor.
	MemQuotaIndexLookupJoin int64
	// MemQuotaNestedLoopApply defines the memory quota for a nested loop apply executor.
	MemQuotaNestedLoopApply int64
	// MemQuotaDistSQL defines the memory quota for all operators in DistSQL layer like co-processor and selectResult.
	MemQuotaDistSQL int64
}

// BatchSize defines batch size values.
type BatchSize struct {
	// IndexJoinBatchSize is the batch size of a index lookup join.
	IndexJoinBatchSize int

	// IndexLookupSize is the number of handles for an index lookup task in index double read executor.
	IndexLookupSize int

	// InitChunkSize defines init row count of a Chunk during query execution.
	InitChunkSize int

	// MaxChunkSize defines max row count of a Chunk during query execution.
	MaxChunkSize int
}

const (
	// SlowLogRowPrefixStr is slow log row prefix.
	SlowLogRowPrefixStr = "# "
	// SlowLogSpaceMarkStr is slow log space mark.
	SlowLogSpaceMarkStr = ": "
	// SlowLogSQLSuffixStr is slow log suffix.
	SlowLogSQLSuffixStr = ";"
	// SlowLogTimeStr is slow log field name.
	SlowLogTimeStr = "Time"
	// SlowLogStartPrefixStr is slow log start row prefix.
	SlowLogStartPrefixStr = SlowLogRowPrefixStr + SlowLogTimeStr + SlowLogSpaceMarkStr
	// SlowLogTxnStartTSStr is slow log field name.
	SlowLogTxnStartTSStr = "Txn_start_ts"
	// SlowLogUserAndHostStr is the user and host field name, which is compatible with MySQL.
	SlowLogUserAndHostStr = "User@Host"
	// SlowLogUserStr is slow log field name.
	SlowLogUserStr = "User"
	// SlowLogHostStr only for slow_query table usage.
	SlowLogHostStr = "Host"
	// SlowLogConnIDStr is slow log field name.
	SlowLogConnIDStr = "Conn_ID"
	// SlowLogQueryTimeStr is slow log field name.
	SlowLogQueryTimeStr = "Query_time"
	// SlowLogParseTimeStr is the parse sql time.
	SlowLogParseTimeStr = "Parse_time"
	// SlowLogCompileTimeStr is the compile plan time.
	SlowLogCompileTimeStr = "Compile_time"
	// SlowLogRewriteTimeStr is the rewrite time.
	SlowLogRewriteTimeStr = "Rewrite_time"
	// SlowLogOptimizeTimeStr is the optimization time.
	SlowLogOptimizeTimeStr = "Optimize_time"
	// SlowLogWaitTSTimeStr is the time of waiting TS.
	SlowLogWaitTSTimeStr = "Wait_TS"
	// SlowLogPreprocSubQueriesStr is the number of pre-processed sub-queries.
	SlowLogPreprocSubQueriesStr = "Preproc_subqueries"
	// SlowLogPreProcSubQueryTimeStr is the total time of pre-processing sub-queries.
	SlowLogPreProcSubQueryTimeStr = "Preproc_subqueries_time"
	// SlowLogDBStr is slow log field name.
	SlowLogDBStr = "DB"
	// SlowLogIsInternalStr is slow log field name.
	SlowLogIsInternalStr = "Is_internal"
	// SlowLogIndexNamesStr is slow log field name.
	SlowLogIndexNamesStr = "Index_names"
	// SlowLogDigestStr is slow log field name.
	SlowLogDigestStr = "Digest"
	// SlowLogQuerySQLStr is slow log field name.
	SlowLogQuerySQLStr = "Query" // use for slow log table, slow log will not print this field name but print sql directly.
	// SlowLogStatsInfoStr is plan stats info.
	SlowLogStatsInfoStr = "Stats"
	// SlowLogNumCopTasksStr is the number of cop-tasks.
	SlowLogNumCopTasksStr = "Num_cop_tasks"
	// SlowLogCopProcAvg is the average process time of all cop-tasks.
	SlowLogCopProcAvg = "Cop_proc_avg"
	// SlowLogCopProcP90 is the p90 process time of all cop-tasks.
	SlowLogCopProcP90 = "Cop_proc_p90"
	// SlowLogCopProcMax is the max process time of all cop-tasks.
	SlowLogCopProcMax = "Cop_proc_max"
	// SlowLogCopProcAddr is the address of TiKV where the cop-task which cost max process time run.
	SlowLogCopProcAddr = "Cop_proc_addr"
	// SlowLogCopWaitAvg is the average wait time of all cop-tasks.
	SlowLogCopWaitAvg = "Cop_wait_avg"
	// SlowLogCopWaitP90 is the p90 wait time of all cop-tasks.
	SlowLogCopWaitP90 = "Cop_wait_p90"
	// SlowLogCopWaitMax is the max wait time of all cop-tasks.
	SlowLogCopWaitMax = "Cop_wait_max"
	// SlowLogCopWaitAddr is the address of TiKV where the cop-task which cost wait process time run.
	SlowLogCopWaitAddr = "Cop_wait_addr"
	// SlowLogCopBackoffPrefix contains backoff information.
	SlowLogCopBackoffPrefix = "Cop_backoff_"
	// SlowLogMemMax is the max number bytes of memory used in this statement.
	SlowLogMemMax = "Mem_max"
	// SlowLogDiskMax is the nax number bytes of disk used in this statement.
	SlowLogDiskMax = "Disk_max"
	// SlowLogPrepared is used to indicate whether this sql execute in prepare.
	SlowLogPrepared = "Prepared"
	// SlowLogPlanFromCache is used to indicate whether this plan is from plan cache.
	SlowLogPlanFromCache = "Plan_from_cache"
	// SlowLogHasMoreResults is used to indicate whether this sql has more following results.
	SlowLogHasMoreResults = "Has_more_results"
	// SlowLogSucc is used to indicate whether this sql execute successfully.
	SlowLogSucc = "Succ"
	// SlowLogPrevStmt is used to show the previous executed statement.
	SlowLogPrevStmt = "Prev_stmt"
	// SlowLogPlan is used to record the query plan.
	SlowLogPlan = "Plan"
	// SlowLogPlanDigest is used to record the query plan digest.
	SlowLogPlanDigest = "Plan_digest"
	// SlowLogPlanPrefix is the prefix of the plan value.
	SlowLogPlanPrefix = ast.TiDBDecodePlan + "('"
	// SlowLogPlanSuffix is the suffix of the plan value.
	SlowLogPlanSuffix = "')"
	// SlowLogPrevStmtPrefix is the prefix of Prev_stmt in slow log file.
	SlowLogPrevStmtPrefix = SlowLogPrevStmt + SlowLogSpaceMarkStr
	// SlowLogKVTotal is the total time waiting for kv.
	SlowLogKVTotal = "KV_total"
	// SlowLogPDTotal is the total time waiting for pd.
	SlowLogPDTotal = "PD_total"
	// SlowLogBackoffTotal is the total time doing backoff.
	SlowLogBackoffTotal = "Backoff_total"
	// SlowLogWriteSQLRespTotal is the total time used to write response to client.
	SlowLogWriteSQLRespTotal = "Write_sql_response_total"
)

// SlowQueryLogItems is a collection of items that should be included in the
// slow query log.
type SlowQueryLogItems struct {
	TxnTS             uint64
	SQL               string
	Digest            string
	TimeTotal         time.Duration
	TimeParse         time.Duration
	TimeCompile       time.Duration
	TimeOptimize      time.Duration
	TimeWaitTS        time.Duration
	IndexNames        string
	StatsInfos        map[string]uint64
	CopTasks          *stmtctx.CopTasksDetails
	ExecDetail        execdetails.ExecDetails
	MemMax            int64
	DiskMax           int64
	Succ              bool
	Prepared          bool
	PlanFromCache     bool
	HasMoreResults    bool
	PrevStmt          string
	Plan              string
	PlanDigest        string
	RewriteInfo       RewritePhaseInfo
	KVTotal           time.Duration
	PDTotal           time.Duration
	BackoffTotal      time.Duration
	WriteSQLRespTotal time.Duration
}

// SlowLogFormat uses for formatting slow log.
// The slow log output is like below:
// # Time: 2019-04-28T15:24:04.309074+08:00
// # Txn_start_ts: 406315658548871171
// # User@Host: root[root] @ localhost [127.0.0.1]
// # Conn_ID: 6
// # Query_time: 4.895492
// # Process_time: 0.161 Request_count: 1 Total_keys: 100001 Processed_keys: 100000
// # DB: test
// # Index_names: [t1.idx1,t2.idx2]
// # Is_internal: false
// # Digest: 42a1c8aae6f133e934d4bf0147491709a8812ea05ff8819ec522780fe657b772
// # Stats: t1:1,t2:2
// # Num_cop_tasks: 10
// # Cop_process: Avg_time: 1s P90_time: 2s Max_time: 3s Max_addr: 10.6.131.78
// # Cop_wait: Avg_time: 10ms P90_time: 20ms Max_time: 30ms Max_Addr: 10.6.131.79
// # Memory_max: 4096
// # Disk_max: 65535
// # Succ: true
// # Prev_stmt: begin;
// select * from t_slim;
func (s *SessionVars) SlowLogFormat(logItems *SlowQueryLogItems) string {
	var buf bytes.Buffer

	writeSlowLogItem(&buf, SlowLogTxnStartTSStr, strconv.FormatUint(logItems.TxnTS, 10))
	if s.User != nil {
		hostAddress := s.User.Hostname
		if s.ConnectionInfo != nil {
			hostAddress = s.ConnectionInfo.ClientIP
		}
		writeSlowLogItem(&buf, SlowLogUserAndHostStr, fmt.Sprintf("%s[%s] @ %s [%s]", s.User.Username, s.User.Username, s.User.Hostname, hostAddress))
	}
	if s.ConnectionID != 0 {
		writeSlowLogItem(&buf, SlowLogConnIDStr, strconv.FormatUint(s.ConnectionID, 10))
	}
	writeSlowLogItem(&buf, SlowLogQueryTimeStr, strconv.FormatFloat(logItems.TimeTotal.Seconds(), 'f', -1, 64))
	writeSlowLogItem(&buf, SlowLogParseTimeStr, strconv.FormatFloat(logItems.TimeParse.Seconds(), 'f', -1, 64))
	writeSlowLogItem(&buf, SlowLogCompileTimeStr, strconv.FormatFloat(logItems.TimeCompile.Seconds(), 'f', -1, 64))

	buf.WriteString(SlowLogRowPrefixStr + fmt.Sprintf("%v%v%v", SlowLogRewriteTimeStr,
		SlowLogSpaceMarkStr, strconv.FormatFloat(logItems.RewriteInfo.DurationRewrite.Seconds(), 'f', -1, 64)))
	if logItems.RewriteInfo.PreprocessSubQueries > 0 {
		buf.WriteString(fmt.Sprintf(" %v%v%v %v%v%v", SlowLogPreprocSubQueriesStr, SlowLogSpaceMarkStr, logItems.RewriteInfo.PreprocessSubQueries,
			SlowLogPreProcSubQueryTimeStr, SlowLogSpaceMarkStr, strconv.FormatFloat(logItems.RewriteInfo.DurationPreprocessSubQuery.Seconds(), 'f', -1, 64)))
	}
	buf.WriteString("\n")

	writeSlowLogItem(&buf, SlowLogOptimizeTimeStr, strconv.FormatFloat(logItems.TimeOptimize.Seconds(), 'f', -1, 64))
	writeSlowLogItem(&buf, SlowLogWaitTSTimeStr, strconv.FormatFloat(logItems.TimeWaitTS.Seconds(), 'f', -1, 64))

	if execDetailStr := logItems.ExecDetail.String(); len(execDetailStr) > 0 {
		buf.WriteString(SlowLogRowPrefixStr + execDetailStr + "\n")
	}

	if len(s.CurrentDB) > 0 {
		writeSlowLogItem(&buf, SlowLogDBStr, s.CurrentDB)
	}
	if len(logItems.IndexNames) > 0 {
		writeSlowLogItem(&buf, SlowLogIndexNamesStr, logItems.IndexNames)
	}

	writeSlowLogItem(&buf, SlowLogIsInternalStr, strconv.FormatBool(s.InRestrictedSQL))
	if len(logItems.Digest) > 0 {
		writeSlowLogItem(&buf, SlowLogDigestStr, logItems.Digest)
	}
	if len(logItems.StatsInfos) > 0 {
		buf.WriteString(SlowLogRowPrefixStr + SlowLogStatsInfoStr + SlowLogSpaceMarkStr)
		firstComma := false
		vStr := ""
		for k, v := range logItems.StatsInfos {
			if v == 0 {
				vStr = "pseudo"
			} else {
				vStr = strconv.FormatUint(v, 10)

			}
			if firstComma {
				buf.WriteString("," + k + ":" + vStr)
			} else {
				buf.WriteString(k + ":" + vStr)
				firstComma = true
			}
		}
		buf.WriteString("\n")
	}
	if logItems.CopTasks != nil {
		writeSlowLogItem(&buf, SlowLogNumCopTasksStr, strconv.FormatInt(int64(logItems.CopTasks.NumCopTasks), 10))
		if logItems.CopTasks.NumCopTasks > 0 {
			// make the result stable
			backoffs := make([]string, 0, 3)
			for backoff := range logItems.CopTasks.TotBackoffTimes {
				backoffs = append(backoffs, backoff)
			}
			sort.Strings(backoffs)

			if logItems.CopTasks.NumCopTasks == 1 {
				buf.WriteString(SlowLogRowPrefixStr + fmt.Sprintf("%v%v%v %v%v%v",
					SlowLogCopProcAvg, SlowLogSpaceMarkStr, logItems.CopTasks.AvgProcessTime.Seconds(),
					SlowLogCopProcAddr, SlowLogSpaceMarkStr, logItems.CopTasks.MaxProcessAddress) + "\n")
				buf.WriteString(SlowLogRowPrefixStr + fmt.Sprintf("%v%v%v %v%v%v",
					SlowLogCopWaitAvg, SlowLogSpaceMarkStr, logItems.CopTasks.AvgWaitTime.Seconds(),
					SlowLogCopWaitAddr, SlowLogSpaceMarkStr, logItems.CopTasks.MaxWaitAddress) + "\n")
				for _, backoff := range backoffs {
					backoffPrefix := SlowLogCopBackoffPrefix + backoff + "_"
					buf.WriteString(SlowLogRowPrefixStr + fmt.Sprintf("%v%v%v %v%v%v\n",
						backoffPrefix+"total_times", SlowLogSpaceMarkStr, logItems.CopTasks.TotBackoffTimes[backoff],
						backoffPrefix+"total_time", SlowLogSpaceMarkStr, logItems.CopTasks.TotBackoffTime[backoff].Seconds(),
					))
				}
			} else {
				buf.WriteString(SlowLogRowPrefixStr + fmt.Sprintf("%v%v%v %v%v%v %v%v%v %v%v%v",
					SlowLogCopProcAvg, SlowLogSpaceMarkStr, logItems.CopTasks.AvgProcessTime.Seconds(),
					SlowLogCopProcP90, SlowLogSpaceMarkStr, logItems.CopTasks.P90ProcessTime.Seconds(),
					SlowLogCopProcMax, SlowLogSpaceMarkStr, logItems.CopTasks.MaxProcessTime.Seconds(),
					SlowLogCopProcAddr, SlowLogSpaceMarkStr, logItems.CopTasks.MaxProcessAddress) + "\n")
				buf.WriteString(SlowLogRowPrefixStr + fmt.Sprintf("%v%v%v %v%v%v %v%v%v %v%v%v",
					SlowLogCopWaitAvg, SlowLogSpaceMarkStr, logItems.CopTasks.AvgWaitTime.Seconds(),
					SlowLogCopWaitP90, SlowLogSpaceMarkStr, logItems.CopTasks.P90WaitTime.Seconds(),
					SlowLogCopWaitMax, SlowLogSpaceMarkStr, logItems.CopTasks.MaxWaitTime.Seconds(),
					SlowLogCopWaitAddr, SlowLogSpaceMarkStr, logItems.CopTasks.MaxWaitAddress) + "\n")
				for _, backoff := range backoffs {
					backoffPrefix := SlowLogCopBackoffPrefix + backoff + "_"
					buf.WriteString(SlowLogRowPrefixStr + fmt.Sprintf("%v%v%v %v%v%v %v%v%v %v%v%v %v%v%v %v%v%v\n",
						backoffPrefix+"total_times", SlowLogSpaceMarkStr, logItems.CopTasks.TotBackoffTimes[backoff],
						backoffPrefix+"total_time", SlowLogSpaceMarkStr, logItems.CopTasks.TotBackoffTime[backoff].Seconds(),
						backoffPrefix+"max_time", SlowLogSpaceMarkStr, logItems.CopTasks.MaxBackoffTime[backoff].Seconds(),
						backoffPrefix+"max_addr", SlowLogSpaceMarkStr, logItems.CopTasks.MaxBackoffAddress[backoff],
						backoffPrefix+"avg_time", SlowLogSpaceMarkStr, logItems.CopTasks.AvgBackoffTime[backoff].Seconds(),
						backoffPrefix+"p90_time", SlowLogSpaceMarkStr, logItems.CopTasks.P90BackoffTime[backoff].Seconds(),
					))
				}
			}
		}
	}
	if logItems.MemMax > 0 {
		writeSlowLogItem(&buf, SlowLogMemMax, strconv.FormatInt(logItems.MemMax, 10))
	}
	if logItems.DiskMax > 0 {
		writeSlowLogItem(&buf, SlowLogDiskMax, strconv.FormatInt(logItems.DiskMax, 10))
	}

	writeSlowLogItem(&buf, SlowLogPrepared, strconv.FormatBool(logItems.Prepared))
	writeSlowLogItem(&buf, SlowLogPlanFromCache, strconv.FormatBool(logItems.PlanFromCache))
	writeSlowLogItem(&buf, SlowLogHasMoreResults, strconv.FormatBool(logItems.HasMoreResults))
	writeSlowLogItem(&buf, SlowLogKVTotal, strconv.FormatFloat(logItems.KVTotal.Seconds(), 'f', -1, 64))
	writeSlowLogItem(&buf, SlowLogPDTotal, strconv.FormatFloat(logItems.PDTotal.Seconds(), 'f', -1, 64))
	writeSlowLogItem(&buf, SlowLogBackoffTotal, strconv.FormatFloat(logItems.BackoffTotal.Seconds(), 'f', -1, 64))
	writeSlowLogItem(&buf, SlowLogWriteSQLRespTotal, strconv.FormatFloat(logItems.WriteSQLRespTotal.Seconds(), 'f', -1, 64))
	writeSlowLogItem(&buf, SlowLogSucc, strconv.FormatBool(logItems.Succ))
	if len(logItems.Plan) != 0 {
		writeSlowLogItem(&buf, SlowLogPlan, logItems.Plan)
	}
	if len(logItems.PlanDigest) != 0 {
		writeSlowLogItem(&buf, SlowLogPlanDigest, logItems.PlanDigest)
	}

	if logItems.PrevStmt != "" {
		writeSlowLogItem(&buf, SlowLogPrevStmt, logItems.PrevStmt)
	}

	if s.CurrentDBChanged {
		buf.WriteString(fmt.Sprintf("use %s;\n", s.CurrentDB))
		s.CurrentDBChanged = false
	}

	buf.WriteString(logItems.SQL)
	if len(logItems.SQL) == 0 || logItems.SQL[len(logItems.SQL)-1] != ';' {
		buf.WriteString(";")
	}
	return buf.String()
}

// writeSlowLogItem writes a slow log item in the form of: "# ${key}:${value}"
func writeSlowLogItem(buf *bytes.Buffer, key, value string) {
	buf.WriteString(SlowLogRowPrefixStr + key + SlowLogSpaceMarkStr + value + "\n")
}<|MERGE_RESOLUTION|>--- conflicted
+++ resolved
@@ -807,11 +807,8 @@
 		EnableParallelApply:         DefTiDBEnableParallelApply,
 		EnableLogDesensitization:    DefTiDBLogDesensitization,
 		ShardAllocateStep:           DefTiDBShardAllocateStep,
-<<<<<<< HEAD
 		EnableChangeColumnType:      DefTiDBChangeColumnType,
-=======
 		EnableAmendPessimisticTxn:   DefTiDBEnableAmendPessimisticTxn,
->>>>>>> 6b3964c7
 	}
 	vars.KVVars = kv.NewVariables(&vars.Killed)
 	vars.Concurrency = Concurrency{
@@ -1433,13 +1430,10 @@
 		s.EnableLogDesensitization = TiDBOptOn(val)
 	case TiDBShardAllocateStep:
 		s.ShardAllocateStep = tidbOptInt64(val, DefTiDBShardAllocateStep)
-<<<<<<< HEAD
 	case TiDBEnableChangeColumnType:
 		s.EnableChangeColumnType = TiDBOptOn(val)
-=======
 	case TiDBEnableAmendPessimisticTxn:
 		s.EnableAmendPessimisticTxn = TiDBOptOn(val)
->>>>>>> 6b3964c7
 	}
 	s.systems[name] = val
 	return nil
