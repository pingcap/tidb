--- conflicted
+++ resolved
@@ -423,11 +423,7 @@
 	return err
 }
 
-<<<<<<< HEAD
-// HandleOverflow treats ErrOverflow as warnings or returns the error bases on the StmtCtx.OverflowAsWarning state.
-=======
 // HandleOverflow treats ErrOverflow as warnings or returns the error based on the StmtCtx.OverflowAsWarning state.
->>>>>>> d0dcb5b0
 func (sc *StatementContext) HandleOverflow(err error, warnErr error) error {
 	if err == nil {
 		return nil
