--- conflicted
+++ resolved
@@ -486,18 +486,16 @@
 	// negative value means nowait, 0 means default behavior, others means actual wait time
 	LockWaitTimeout int64
 
-<<<<<<< HEAD
+	// MetricSchemaStep indicates the step when query metric schema.
+	MetricSchemaStep int64
+	// MetricSchemaRangeDuration indicates the step when query metric schema.
+	MetricSchemaRangeDuration int64
+
 	// Some data of cluster-level memory tables will be retrieved many times in different inspection rules,
 	// and the cost of retrieving some data is expensive. We use the `TableSnapshot` to cache those data
 	// and obtain them lazily, and provide a consistent view of inspection tables for each inspection rules.
 	// All cached snapshots will be released at the `InspectionExec` executor closing.
 	InspectionTableCache map[string]TableSnapshot
-=======
-	// MetricSchemaStep indicates the step when query metric schema.
-	MetricSchemaStep int64
-	// MetricSchemaRangeDuration indicates the step when query metric schema.
-	MetricSchemaRangeDuration int64
->>>>>>> 933715f4
 }
 
 // PreparedParams contains the parameters of the current prepared statement when executing it.
