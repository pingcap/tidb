--- conflicted
+++ resolved
@@ -1477,33 +1477,10 @@
 
 	// OptimizerFixControl control some details of the optimizer behavior through the tidb_opt_fix_control variable.
 	OptimizerFixControl map[uint64]string
-<<<<<<< HEAD
-<<<<<<< HEAD
-=======
-
-	// FastCheckTable is used to control whether fast check table is enabled.
-	FastCheckTable bool
-
-	// HypoIndexes are for the Index Advisor.
-	HypoIndexes map[string]map[string]map[string]*model.IndexInfo // dbName -> tblName -> idxName -> idxInfo
-	// HypoTiFlashReplicas are for the Index Advisor.
-	HypoTiFlashReplicas map[string]map[string]struct{} // dbName -> tblName -> whether to have replicas
-
-	// Runtime Filter Group
-	// Runtime filter type: only support IN or MIN_MAX now.
-	// Runtime filter type can take multiple values at the same time.
-	runtimeFilterTypes []RuntimeFilterType
-	// Runtime filter mode: only support OFF, LOCAL now
-	runtimeFilterMode RuntimeFilterMode
-
-	// AnalyzeSkipColumnTypes indicates the column types whose statistics would not be collected when executing the ANALYZE command.
-	AnalyzeSkipColumnTypes map[string]struct{}
-=======
 
 	// Whether to lock duplicate keys in INSERT IGNORE and REPLACE statements,
 	// or unchanged unique keys in UPDATE statements, see PR #42210 and #42713
 	LockUnchangedKeys bool
->>>>>>> 73feb2a2
 }
 
 var (
@@ -1511,13 +1488,8 @@
 
 	// TiDBOptFixControl44262 controls whether to allow to use dynamic-mode to access partitioning tables without global-stats (#44262).
 	TiDBOptFixControl44262 uint64 = 44262
-<<<<<<< HEAD
-	// TiDBOptFixControl44389 controls whether to consider non-point ranges of some CNF item when building ranges.
-	TiDBOptFixControl44389 uint64 = 44389
 	// TiDBOptFixControl44823 controls the maximum number of parameters for a query that can be cached in the Plan Cache.
 	TiDBOptFixControl44823 uint64 = 44823
-=======
->>>>>>> 73feb2a2
 )
 
 // GetOptimizerFixControlValue returns the specified value of the optimizer fix control.
@@ -1527,10 +1499,6 @@
 	}
 	value, exist = s.OptimizerFixControl[key]
 	return
-<<<<<<< HEAD
->>>>>>> c16b3f65b3a (planner: plan cache supports queries with more than 200 parameters (#44829))
-=======
->>>>>>> 73feb2a2
 }
 
 // planReplayerSessionFinishedTaskKeyLen is used to control the max size for the finished plan replayer task key in session
