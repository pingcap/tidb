--- conflicted
+++ resolved
@@ -1489,10 +1489,9 @@
 	// use the ExpectedCnt to adjust the estimated row count for index scan.
 	OptOrderingIdxSelThresh float64
 
-<<<<<<< HEAD
 	// EnableDefaultListPartition enables DEFAULT list partition
 	EnableDefaultListPartition bool
-=======
+
 	// EnableMPPSharedCTEExecution indicates whether we enable the shared CTE execution strategy on MPP side.
 	EnableMPPSharedCTEExecution bool
 
@@ -1529,7 +1528,6 @@
 // GetOptimizerFixControlMap returns the specified value of the optimizer fix control.
 func (s *SessionVars) GetOptimizerFixControlMap() map[uint64]string {
 	return s.OptimizerFixControl
->>>>>>> 752f6d1b
 }
 
 // planReplayerSessionFinishedTaskKeyLen is used to control the max size for the finished plan replayer task key in session
