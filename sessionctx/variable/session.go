// Copyright 2015 PingCAP, Inc.
//
// Licensed under the Apache License, Version 2.0 (the "License");
// you may not use this file except in compliance with the License.
// You may obtain a copy of the License at
//
//     http://www.apache.org/licenses/LICENSE-2.0
//
// Unless required by applicable law or agreed to in writing, software
// distributed under the License is distributed on an "AS IS" BASIS,
// See the License for the specific language governing permissions and
// limitations under the License.

package variable

import (
	"bytes"
	"crypto/tls"
	"fmt"
	"strconv"
	"strings"
	"sync"
	"sync/atomic"
	"time"

	"github.com/klauspost/cpuid"
	"github.com/pingcap/errors"
	"github.com/pingcap/parser/ast"
	"github.com/pingcap/parser/auth"
	"github.com/pingcap/parser/mysql"
	"github.com/pingcap/parser/terror"
	pumpcli "github.com/pingcap/tidb-tools/tidb-binlog/pump_client"
	"github.com/pingcap/tidb/config"
	"github.com/pingcap/tidb/kv"
	"github.com/pingcap/tidb/meta/autoid"
	"github.com/pingcap/tidb/metrics"
	"github.com/pingcap/tidb/sessionctx/stmtctx"
	"github.com/pingcap/tidb/types"
	"github.com/pingcap/tidb/util/chunk"
	"github.com/pingcap/tidb/util/execdetails"
	"github.com/pingcap/tidb/util/logutil"
	"github.com/pingcap/tidb/util/timeutil"
)

const (
	codeCantGetValidID terror.ErrCode = 1
	codeCantSetToNull  terror.ErrCode = 2
	codeSnapshotTooOld terror.ErrCode = 3
)

var preparedStmtCount int64

// Error instances.
var (
	errCantGetValidID = terror.ClassVariable.New(codeCantGetValidID, "cannot get valid auto-increment id in retry")
	ErrCantSetToNull  = terror.ClassVariable.New(codeCantSetToNull, "cannot set variable to null")
	ErrSnapshotTooOld = terror.ClassVariable.New(codeSnapshotTooOld, "snapshot is older than GC safe point %s")
)

// RetryInfo saves retry information.
type RetryInfo struct {
	Retrying               bool
	DroppedPreparedStmtIDs []uint32
	currRetryOff           int
	autoIncrementIDs       []int64
}

// Clean does some clean work.
func (r *RetryInfo) Clean() {
	r.currRetryOff = 0
	if len(r.autoIncrementIDs) > 0 {
		r.autoIncrementIDs = r.autoIncrementIDs[:0]
	}
	if len(r.DroppedPreparedStmtIDs) > 0 {
		r.DroppedPreparedStmtIDs = r.DroppedPreparedStmtIDs[:0]
	}
}

// AddAutoIncrementID adds id to AutoIncrementIDs.
func (r *RetryInfo) AddAutoIncrementID(id int64) {
	r.autoIncrementIDs = append(r.autoIncrementIDs, id)
}

// ResetOffset resets the current retry offset.
func (r *RetryInfo) ResetOffset() {
	r.currRetryOff = 0
}

// GetCurrAutoIncrementID gets current AutoIncrementID.
func (r *RetryInfo) GetCurrAutoIncrementID() (int64, error) {
	if r.currRetryOff >= len(r.autoIncrementIDs) {
		return 0, errCantGetValidID
	}
	id := r.autoIncrementIDs[r.currRetryOff]
	r.currRetryOff++

	return id, nil
}

// TransactionContext is used to store variables that has transaction scope.
type TransactionContext struct {
	ForUpdate     bool
	forUpdateTS   uint64
	DirtyDB       interface{}
	Binlog        interface{}
	InfoSchema    interface{}
	History       interface{}
	SchemaVersion int64
	StartTS       uint64
	Shard         *int64
	TableDeltaMap map[int64]TableDelta
	IsPessimistic bool

	// For metrics.
	CreateTime     time.Time
	StatementCount int
}

// UpdateDeltaForTable updates the delta info for some table.
func (tc *TransactionContext) UpdateDeltaForTable(tableID int64, delta int64, count int64, colSize map[int64]int64) {
	if tc.TableDeltaMap == nil {
		tc.TableDeltaMap = make(map[int64]TableDelta)
	}
	item := tc.TableDeltaMap[tableID]
	if item.ColSize == nil && colSize != nil {
		item.ColSize = make(map[int64]int64)
	}
	item.Delta += delta
	item.Count += count
	for key, val := range colSize {
		item.ColSize[key] += val
	}
	tc.TableDeltaMap[tableID] = item
}

// Cleanup clears up transaction info that no longer use.
func (tc *TransactionContext) Cleanup() {
	//tc.InfoSchema = nil; we cannot do it now, because some operation like handleFieldList depend on this.
	tc.DirtyDB = nil
	tc.Binlog = nil
	tc.History = nil
	tc.TableDeltaMap = nil
}

// ClearDelta clears the delta map.
func (tc *TransactionContext) ClearDelta() {
	tc.TableDeltaMap = nil
}

// GetForUpdateTS returns the ts for update.
func (tc *TransactionContext) GetForUpdateTS() uint64 {
	if tc.forUpdateTS > tc.StartTS {
		return tc.forUpdateTS
	}
	return tc.StartTS
}

// SetForUpdateTS sets the ts for update.
func (tc *TransactionContext) SetForUpdateTS(forUpdateTS uint64) {
	if forUpdateTS > tc.forUpdateTS {
		tc.forUpdateTS = forUpdateTS
	}
}

// WriteStmtBufs can be used by insert/replace/delete/update statement.
// TODO: use a common memory pool to replace this.
type WriteStmtBufs struct {
	// RowValBuf is used by tablecodec.EncodeRow, to reduce runtime.growslice.
	RowValBuf []byte
	// BufStore stores temp KVs for a row when executing insert statement.
	// We could reuse a BufStore for multiple rows of a session to reduce memory allocations.
	BufStore *kv.BufferStore
	// AddRowValues use to store temp insert rows value, to reduce memory allocations when importing data.
	AddRowValues []types.Datum

	// IndexValsBuf is used by index.FetchValues
	IndexValsBuf []types.Datum
	// IndexKeyBuf is used by index.GenIndexKey
	IndexKeyBuf []byte
}

func (ib *WriteStmtBufs) clean() {
	ib.BufStore = nil
	ib.RowValBuf = nil
	ib.AddRowValues = nil
	ib.IndexValsBuf = nil
	ib.IndexKeyBuf = nil
}

// SessionVars is to handle user-defined or global variables in the current session.
type SessionVars struct {
	Concurrency
	MemQuota
	BatchSize
	RetryLimit          int64
	DisableTxnAutoRetry bool
	// UsersLock is a lock for user defined variables.
	UsersLock sync.RWMutex
	// Users are user defined variables.
	Users map[string]string
	// systems variables, don't modify it directly, use GetSystemVar/SetSystemVar method.
	systems map[string]string
	// PreparedStmts stores prepared statement.
	PreparedStmts        map[uint32]*ast.Prepared
	PreparedStmtNameToID map[string]uint32
	// preparedStmtID is id of prepared statement.
	preparedStmtID uint32
	// params for prepared statements
	PreparedParams []types.Datum

	// ActiveRoles stores active roles for current user
	ActiveRoles []*auth.RoleIdentity

	// retry information
	RetryInfo *RetryInfo
	// Should be reset on transaction finished.
	TxnCtx *TransactionContext

	// KVVars is the variables for KV storage.
	KVVars *kv.Variables

	// TxnIsolationLevelOneShot is used to implements "set transaction isolation level ..."
	TxnIsolationLevelOneShot struct {
		// state 0 means default
		// state 1 means it's set in current transaction.
		// state 2 means it should be used in current transaction.
		State int
		Value string
	}

	// Status stands for the session status. e.g. in transaction or not, auto commit is on or off, and so on.
	Status uint16

	// ClientCapability is client's capability.
	ClientCapability uint32

	// TLSConnectionState is the TLS connection state (nil if not using TLS).
	TLSConnectionState *tls.ConnectionState

	// ConnectionID is the connection id of the current session.
	ConnectionID uint64

	// PlanID is the unique id of logical and physical plan.
	PlanID int

	// PlanColumnID is the unique id for column when building plan.
	PlanColumnID int64

	// User is the user identity with which the session login.
	User *auth.UserIdentity

	// CurrentDB is the default database of this session.
	CurrentDB string

	// StrictSQLMode indicates if the session is in strict mode.
	StrictSQLMode bool

	// CommonGlobalLoaded indicates if common global variable has been loaded for this session.
	CommonGlobalLoaded bool

	// InRestrictedSQL indicates if the session is handling restricted SQL execution.
	InRestrictedSQL bool

	// SnapshotTS is used for reading history data. For simplicity, SnapshotTS only supports distsql request.
	SnapshotTS uint64

	// SnapshotInfoschema is used with SnapshotTS, when the schema version at snapshotTS less than current schema
	// version, we load an old version schema for query.
	SnapshotInfoschema interface{}

	// BinlogClient is used to write binlog.
	BinlogClient *pumpcli.PumpsClient

	// GlobalVarsAccessor is used to set and get global variables.
	GlobalVarsAccessor GlobalVarAccessor

	// LastFoundRows is the number of found rows of last query statement
	LastFoundRows uint64

	// StmtCtx holds variables for current executing statement.
	StmtCtx *stmtctx.StatementContext

	// AllowAggPushDown can be set to false to forbid aggregation push down.
	AllowAggPushDown bool

	// AllowWriteRowID can be set to false to forbid write data to _tidb_rowid.
	// This variable is currently not recommended to be turned on.
	AllowWriteRowID bool

	// AllowInSubqToJoinAndAgg can be set to false to forbid rewriting the semi join to inner join with agg.
	AllowInSubqToJoinAndAgg bool

	// CorrelationThreshold is the guard to enable row count estimation using column order correlation.
	CorrelationThreshold float64

	// CorrelationExpFactor is used to control the heuristic approach of row count estimation when CorrelationThreshold is not met.
	CorrelationExpFactor int

	// CurrInsertValues is used to record current ValuesExpr's values.
	// See http://dev.mysql.com/doc/refman/5.7/en/miscellaneous-functions.html#function_values
	CurrInsertValues chunk.Row

	// Per-connection time zones. Each client that connects has its own time zone setting, given by the session time_zone variable.
	// See https://dev.mysql.com/doc/refman/5.7/en/time-zone-support.html
	TimeZone *time.Location

	SQLMode mysql.SQLMode

	/* TiDB system variables */

	// LightningMode is true when the lightning use the kvencoder to transfer sql to raw kv.
	LightningMode bool

	// SkipUTF8Check check on input value.
	SkipUTF8Check bool

	// BatchInsert indicates if we should split insert data into multiple batches.
	BatchInsert bool

	// BatchDelete indicates if we should split delete data into multiple batches.
	BatchDelete bool

	// BatchCommit indicates if we should split the transaction into multiple batches.
	BatchCommit bool

	// IDAllocator is provided by kvEncoder, if it is provided, we will use it to alloc auto id instead of using
	// Table.alloc.
	IDAllocator autoid.Allocator

	// OptimizerSelectivityLevel defines the level of the selectivity estimation in plan.
	OptimizerSelectivityLevel int

	// EnableTablePartition enables table partition feature.
	EnableTablePartition string

	// EnableCascadesPlanner enables the cascades planner.
	EnableCascadesPlanner bool

	// EnableWindowFunction enables the window function.
	EnableWindowFunction bool

	// DDLReorgPriority is the operation priority of adding indices.
	DDLReorgPriority int

	// WaitTableSplitFinish defines the create table pre-split behaviour is sync or async.
	WaitTableSplitFinish bool

	// EnableStreaming indicates whether the coprocessor request can use streaming API.
	// TODO: remove this after tidb-server configuration "enable-streaming' removed.
	EnableStreaming bool

	writeStmtBufs WriteStmtBufs

	// L2CacheSize indicates the size of CPU L2 cache, using byte as unit.
	L2CacheSize int

	// EnableRadixJoin indicates whether to use radix hash join to execute
	// HashJoin.
	EnableRadixJoin bool

	// ConstraintCheckInPlace indicates whether to check the constraint when the SQL executing.
	ConstraintCheckInPlace bool

	// CommandValue indicates which command current session is doing.
	CommandValue uint32

	// TIDBOptJoinOrderAlgoThreshold defines the minimal number of join nodes
	// to use the greedy join reorder algorithm.
	TiDBOptJoinReorderThreshold int

	// SlowQueryFile indicates which slow query log file for SLOW_QUERY table to parse.
	SlowQueryFile string

	// EnableFastAnalyze indicates whether to take fast analyze.
	EnableFastAnalyze bool

	// TxnMode indicates should be pessimistic or optimistic.
	TxnMode string

	// LowResolutionTSO is used for reading data with low resolution TSO which is updated once every two seconds.
	LowResolutionTSO bool
}

// ConnectionInfo present connection used by audit.
type ConnectionInfo struct {
	ConnectionID      uint32
	ConnectionType    string
	Host              string
	ClientIP          string
	ClientPort        string
	ServerID          int
	ServerPort        int
	Duration          float64
	User              string
	ServerOSLoginUser string
	OSVersion         string
	ClientVersion     string
	ServerVersion     string
	SSLVersion        string
	PID               int
	DB                string
}

// NewSessionVars creates a session vars object.
func NewSessionVars() *SessionVars {
	vars := &SessionVars{
		Users:                       make(map[string]string),
		systems:                     make(map[string]string),
		PreparedStmts:               make(map[uint32]*ast.Prepared),
		PreparedStmtNameToID:        make(map[string]uint32),
		PreparedParams:              make([]types.Datum, 0, 10),
		TxnCtx:                      &TransactionContext{},
		KVVars:                      kv.NewVariables(),
		RetryInfo:                   &RetryInfo{},
		ActiveRoles:                 make([]*auth.RoleIdentity, 0, 10),
		StrictSQLMode:               true,
		Status:                      mysql.ServerStatusAutocommit,
		StmtCtx:                     new(stmtctx.StatementContext),
		AllowAggPushDown:            false,
		OptimizerSelectivityLevel:   DefTiDBOptimizerSelectivityLevel,
		RetryLimit:                  DefTiDBRetryLimit,
		DisableTxnAutoRetry:         DefTiDBDisableTxnAutoRetry,
		DDLReorgPriority:            kv.PriorityLow,
		AllowInSubqToJoinAndAgg:     DefOptInSubqToJoinAndAgg,
		CorrelationThreshold:        DefOptCorrelationThreshold,
		CorrelationExpFactor:        DefOptCorrelationExpFactor,
		EnableRadixJoin:             false,
		L2CacheSize:                 cpuid.CPU.Cache.L2,
		CommandValue:                uint32(mysql.ComSleep),
		TiDBOptJoinReorderThreshold: DefTiDBOptJoinReorderThreshold,
		SlowQueryFile:               config.GetGlobalConfig().Log.SlowQueryFile,
	}
	vars.Concurrency = Concurrency{
		IndexLookupConcurrency:     DefIndexLookupConcurrency,
		IndexSerialScanConcurrency: DefIndexSerialScanConcurrency,
		IndexLookupJoinConcurrency: DefIndexLookupJoinConcurrency,
		HashJoinConcurrency:        DefTiDBHashJoinConcurrency,
		ProjectionConcurrency:      DefTiDBProjectionConcurrency,
		DistSQLScanConcurrency:     DefDistSQLScanConcurrency,
		HashAggPartialConcurrency:  DefTiDBHashAggPartialConcurrency,
		HashAggFinalConcurrency:    DefTiDBHashAggFinalConcurrency,
	}
	vars.MemQuota = MemQuota{
		MemQuotaQuery:             config.GetGlobalConfig().MemQuotaQuery,
		MemQuotaHashJoin:          DefTiDBMemQuotaHashJoin,
		MemQuotaMergeJoin:         DefTiDBMemQuotaMergeJoin,
		MemQuotaSort:              DefTiDBMemQuotaSort,
		MemQuotaTopn:              DefTiDBMemQuotaTopn,
		MemQuotaIndexLookupReader: DefTiDBMemQuotaIndexLookupReader,
		MemQuotaIndexLookupJoin:   DefTiDBMemQuotaIndexLookupJoin,
		MemQuotaNestedLoopApply:   DefTiDBMemQuotaNestedLoopApply,
		MemQuotaDistSQL:           DefTiDBMemQuotaDistSQL,
	}
	vars.BatchSize = BatchSize{
		IndexJoinBatchSize: DefIndexJoinBatchSize,
		IndexLookupSize:    DefIndexLookupSize,
		InitChunkSize:      DefInitChunkSize,
		MaxChunkSize:       DefMaxChunkSize,
		DMLBatchSize:       DefDMLBatchSize,
	}
	var enableStreaming string
	if config.GetGlobalConfig().EnableStreaming {
		enableStreaming = "1"
	} else {
		enableStreaming = "0"
	}
	terror.Log(vars.SetSystemVar(TiDBEnableStreaming, enableStreaming))
	return vars
}

// GetWriteStmtBufs get pointer of SessionVars.writeStmtBufs.
func (s *SessionVars) GetWriteStmtBufs() *WriteStmtBufs {
	return &s.writeStmtBufs
}

// CleanBuffers cleans the temporary bufs
func (s *SessionVars) CleanBuffers() {
	if !s.LightningMode {
		s.GetWriteStmtBufs().clean()
	}
}

// AllocPlanColumnID allocates column id for plan.
func (s *SessionVars) AllocPlanColumnID() int64 {
	s.PlanColumnID++
	return s.PlanColumnID
}

// GetCharsetInfo gets charset and collation for current context.
// What character set should the server translate a statement to after receiving it?
// For this, the server uses the character_set_connection and collation_connection system variables.
// It converts statements sent by the client from character_set_client to character_set_connection
// (except for string literals that have an introducer such as _latin1 or _utf8).
// collation_connection is important for comparisons of literal strings.
// For comparisons of strings with column values, collation_connection does not matter because columns
// have their own collation, which has a higher collation precedence.
// See https://dev.mysql.com/doc/refman/5.7/en/charset-connection.html
func (s *SessionVars) GetCharsetInfo() (charset, collation string) {
	charset = s.systems[CharacterSetConnection]
	collation = s.systems[CollationConnection]
	return
}

// SetLastInsertID saves the last insert id to the session context.
// TODO: we may store the result for last_insert_id sys var later.
func (s *SessionVars) SetLastInsertID(insertID uint64) {
	s.StmtCtx.LastInsertID = insertID
}

// SetStatusFlag sets the session server status variable.
// If on is ture sets the flag in session status,
// otherwise removes the flag.
func (s *SessionVars) SetStatusFlag(flag uint16, on bool) {
	if on {
		s.Status |= flag
		return
	}
	s.Status &= ^flag
}

// GetStatusFlag gets the session server status variable, returns true if it is on.
func (s *SessionVars) GetStatusFlag(flag uint16) bool {
	return s.Status&flag > 0
}

// InTxn returns if the session is in transaction.
func (s *SessionVars) InTxn() bool {
	return s.GetStatusFlag(mysql.ServerStatusInTrans)
}

// IsAutocommit returns if the session is set to autocommit.
func (s *SessionVars) IsAutocommit() bool {
	return s.GetStatusFlag(mysql.ServerStatusAutocommit)
}

// GetNextPreparedStmtID generates and returns the next session scope prepared statement id.
func (s *SessionVars) GetNextPreparedStmtID() uint32 {
	s.preparedStmtID++
	return s.preparedStmtID
}

// Location returns the value of time_zone session variable. If it is nil, then return time.Local.
func (s *SessionVars) Location() *time.Location {
	loc := s.TimeZone
	if loc == nil {
		loc = timeutil.SystemLocation()
	}
	return loc
}

// GetExecuteArgumentsInfo gets the argument list as a string of execute statement.
func (s *SessionVars) GetExecuteArgumentsInfo() string {
	if len(s.PreparedParams) == 0 {
		return ""
	}
	args := make([]string, 0, len(s.PreparedParams))
	for _, v := range s.PreparedParams {
		if v.IsNull() {
			args = append(args, "<nil>")
		} else {
			str, err := v.ToString()
			if err != nil {
				terror.Log(err)
			}
			args = append(args, str)
		}
	}
	return fmt.Sprintf(" [arguments: %s]", strings.Join(args, ", "))
}

// GetSystemVar gets the string value of a system variable.
func (s *SessionVars) GetSystemVar(name string) (string, bool) {
	val, ok := s.systems[name]
	return val, ok
}

// deleteSystemVar deletes a system variable.
func (s *SessionVars) deleteSystemVar(name string) error {
	if name != CharacterSetResults {
		return ErrCantSetToNull
	}
	delete(s.systems, name)
	return nil
}

func (s *SessionVars) setDDLReorgPriority(val string) {
	val = strings.ToLower(val)
	switch val {
	case "priority_low":
		s.DDLReorgPriority = kv.PriorityLow
	case "priority_normal":
		s.DDLReorgPriority = kv.PriorityNormal
	case "priority_high":
		s.DDLReorgPriority = kv.PriorityHigh
	default:
		s.DDLReorgPriority = kv.PriorityLow
	}
}

// AddPreparedStmt adds prepareStmt to current session and count in global.
func (s *SessionVars) AddPreparedStmt(stmtID uint32, stmt *ast.Prepared) error {
	if _, exists := s.PreparedStmts[stmtID]; !exists {
		valStr, _ := s.GetSystemVar(MaxPreparedStmtCount)
		maxPreparedStmtCount, err := strconv.ParseInt(valStr, 10, 64)
		if err != nil {
			maxPreparedStmtCount = DefMaxPreparedStmtCount
		}
		newPreparedStmtCount := atomic.AddInt64(&preparedStmtCount, 1)
		if maxPreparedStmtCount >= 0 && newPreparedStmtCount > maxPreparedStmtCount {
			atomic.AddInt64(&preparedStmtCount, -1)
			return ErrMaxPreparedStmtCountReached.GenWithStackByArgs(maxPreparedStmtCount)
		}
		metrics.PreparedStmtGauge.Set(float64(newPreparedStmtCount))
	}
	s.PreparedStmts[stmtID] = stmt
	return nil
}

// RemovePreparedStmt removes preparedStmt from current session and decrease count in global.
func (s *SessionVars) RemovePreparedStmt(stmtID uint32) {
	_, exists := s.PreparedStmts[stmtID]
	if !exists {
		return
	}
	delete(s.PreparedStmts, stmtID)
	afterMinus := atomic.AddInt64(&preparedStmtCount, -1)
	metrics.PreparedStmtGauge.Set(float64(afterMinus))
}

// WithdrawAllPreparedStmt remove all preparedStmt in current session and decrease count in global.
func (s *SessionVars) WithdrawAllPreparedStmt() {
	psCount := len(s.PreparedStmts)
	if psCount == 0 {
		return
	}
	afterMinus := atomic.AddInt64(&preparedStmtCount, -int64(psCount))
	metrics.PreparedStmtGauge.Set(float64(afterMinus))
}

// SetSystemVar sets the value of a system variable.
func (s *SessionVars) SetSystemVar(name string, val string) error {
	switch name {
	case TxnIsolationOneShot:
		switch val {
		case "SERIALIZABLE", "READ-UNCOMMITTED":
			skipIsolationLevelCheck, err := GetSessionSystemVar(s, TiDBSkipIsolationLevelCheck)
			returnErr := ErrUnsupportedIsolationLevel.GenWithStackByArgs(val)
			if err != nil {
				returnErr = err
			}
			if !TiDBOptOn(skipIsolationLevelCheck) || err != nil {
				return returnErr
			}
			//SET TRANSACTION ISOLATION LEVEL will affect two internal variables:
			// 1. tx_isolation
			// 2. transaction_isolation
			// The following if condition is used to deduplicate two same warnings.
			if name == "transaction_isolation" {
				s.StmtCtx.AppendWarning(returnErr)
			}
		}
		s.TxnIsolationLevelOneShot.State = 1
		s.TxnIsolationLevelOneShot.Value = val
	case TimeZone:
		tz, err := parseTimeZone(val)
		if err != nil {
			return err
		}
		s.TimeZone = tz
	case SQLModeVar:
		val = mysql.FormatSQLModeStr(val)
		// Modes is a list of different modes separated by commas.
		sqlMode, err2 := mysql.GetSQLMode(val)
		if err2 != nil {
			return errors.Trace(err2)
		}
		s.StrictSQLMode = sqlMode.HasStrictMode()
		s.SQLMode = sqlMode
		s.SetStatusFlag(mysql.ServerStatusNoBackslashEscaped, sqlMode.HasNoBackslashEscapesMode())
	case TiDBSnapshot:
		err := setSnapshotTS(s, val)
		if err != nil {
			return err
		}
	case AutoCommit:
		isAutocommit := TiDBOptOn(val)
		s.SetStatusFlag(mysql.ServerStatusAutocommit, isAutocommit)
		if isAutocommit {
			s.SetStatusFlag(mysql.ServerStatusInTrans, false)
		}
	case TiDBSkipUTF8Check:
		s.SkipUTF8Check = TiDBOptOn(val)
	case TiDBOptAggPushDown:
		s.AllowAggPushDown = TiDBOptOn(val)
	case TiDBOptWriteRowID:
		s.AllowWriteRowID = TiDBOptOn(val)
	case TiDBOptInSubqToJoinAndAgg:
		s.AllowInSubqToJoinAndAgg = TiDBOptOn(val)
	case TiDBOptCorrelationThreshold:
		s.CorrelationThreshold = tidbOptFloat64(val, DefOptCorrelationThreshold)
	case TiDBOptCorrelationExpFactor:
		s.CorrelationExpFactor = int(tidbOptInt64(val, DefOptCorrelationExpFactor))
	case TiDBIndexLookupConcurrency:
		s.IndexLookupConcurrency = tidbOptPositiveInt32(val, DefIndexLookupConcurrency)
	case TiDBIndexLookupJoinConcurrency:
		s.IndexLookupJoinConcurrency = tidbOptPositiveInt32(val, DefIndexLookupJoinConcurrency)
	case TiDBIndexJoinBatchSize:
		s.IndexJoinBatchSize = tidbOptPositiveInt32(val, DefIndexJoinBatchSize)
	case TiDBIndexLookupSize:
		s.IndexLookupSize = tidbOptPositiveInt32(val, DefIndexLookupSize)
	case TiDBHashJoinConcurrency:
		s.HashJoinConcurrency = tidbOptPositiveInt32(val, DefTiDBHashJoinConcurrency)
	case TiDBProjectionConcurrency:
		s.ProjectionConcurrency = tidbOptInt64(val, DefTiDBProjectionConcurrency)
	case TiDBHashAggPartialConcurrency:
		s.HashAggPartialConcurrency = tidbOptPositiveInt32(val, DefTiDBHashAggPartialConcurrency)
	case TiDBHashAggFinalConcurrency:
		s.HashAggFinalConcurrency = tidbOptPositiveInt32(val, DefTiDBHashAggFinalConcurrency)
	case TiDBDistSQLScanConcurrency:
		s.DistSQLScanConcurrency = tidbOptPositiveInt32(val, DefDistSQLScanConcurrency)
	case TiDBIndexSerialScanConcurrency:
		s.IndexSerialScanConcurrency = tidbOptPositiveInt32(val, DefIndexSerialScanConcurrency)
	case TiDBBackoffLockFast:
		s.KVVars.BackoffLockFast = tidbOptPositiveInt32(val, kv.DefBackoffLockFast)
	case TiDBBackOffWeight:
		s.KVVars.BackOffWeight = tidbOptPositiveInt32(val, kv.DefBackOffWeight)
	case TiDBConstraintCheckInPlace:
		s.ConstraintCheckInPlace = TiDBOptOn(val)
	case TiDBBatchInsert:
		s.BatchInsert = TiDBOptOn(val)
	case TiDBBatchDelete:
		s.BatchDelete = TiDBOptOn(val)
	case TiDBBatchCommit:
		s.BatchCommit = TiDBOptOn(val)
	case TiDBDMLBatchSize:
		s.DMLBatchSize = tidbOptPositiveInt32(val, DefDMLBatchSize)
	case TiDBCurrentTS, TiDBConfig:
		return ErrReadOnly
	case TiDBMaxChunkSize:
		s.MaxChunkSize = tidbOptPositiveInt32(val, DefMaxChunkSize)
	case TiDBInitChunkSize:
		s.InitChunkSize = tidbOptPositiveInt32(val, DefInitChunkSize)
	case TIDBMemQuotaQuery:
		s.MemQuotaQuery = tidbOptInt64(val, config.GetGlobalConfig().MemQuotaQuery)
	case TIDBMemQuotaHashJoin:
		s.MemQuotaHashJoin = tidbOptInt64(val, DefTiDBMemQuotaHashJoin)
	case TIDBMemQuotaMergeJoin:
		s.MemQuotaMergeJoin = tidbOptInt64(val, DefTiDBMemQuotaMergeJoin)
	case TIDBMemQuotaSort:
		s.MemQuotaSort = tidbOptInt64(val, DefTiDBMemQuotaSort)
	case TIDBMemQuotaTopn:
		s.MemQuotaTopn = tidbOptInt64(val, DefTiDBMemQuotaTopn)
	case TIDBMemQuotaIndexLookupReader:
		s.MemQuotaIndexLookupReader = tidbOptInt64(val, DefTiDBMemQuotaIndexLookupReader)
	case TIDBMemQuotaIndexLookupJoin:
		s.MemQuotaIndexLookupJoin = tidbOptInt64(val, DefTiDBMemQuotaIndexLookupJoin)
	case TIDBMemQuotaNestedLoopApply:
		s.MemQuotaNestedLoopApply = tidbOptInt64(val, DefTiDBMemQuotaNestedLoopApply)
	case TiDBGeneralLog:
		atomic.StoreUint32(&ProcessGeneralLog, uint32(tidbOptPositiveInt32(val, DefTiDBGeneralLog)))
	case TiDBSlowLogThreshold:
		atomic.StoreUint64(&config.GetGlobalConfig().Log.SlowThreshold, uint64(tidbOptInt64(val, logutil.DefaultSlowThreshold)))
	case TiDBDDLSlowOprThreshold:
		atomic.StoreUint32(&DDLSlowOprThreshold, uint32(tidbOptPositiveInt32(val, DefTiDBDDLSlowOprThreshold)))
	case TiDBQueryLogMaxLen:
		atomic.StoreUint64(&config.GetGlobalConfig().Log.QueryLogMaxLen, uint64(tidbOptInt64(val, logutil.DefaultQueryLogMaxLen)))
	case TiDBRetryLimit:
		s.RetryLimit = tidbOptInt64(val, DefTiDBRetryLimit)
	case TiDBDisableTxnAutoRetry:
		s.DisableTxnAutoRetry = TiDBOptOn(val)
	case TiDBEnableStreaming:
		s.EnableStreaming = TiDBOptOn(val)
	case TiDBEnableCascadesPlanner:
		s.EnableCascadesPlanner = TiDBOptOn(val)
	case TiDBOptimizerSelectivityLevel:
		s.OptimizerSelectivityLevel = tidbOptPositiveInt32(val, DefTiDBOptimizerSelectivityLevel)
	case TiDBEnableTablePartition:
		s.EnableTablePartition = val
	case TiDBDDLReorgPriority:
		s.setDDLReorgPriority(val)
	case TiDBForcePriority:
		atomic.StoreInt32(&ForcePriority, int32(mysql.Str2Priority(val)))
	case TiDBEnableRadixJoin:
		s.EnableRadixJoin = TiDBOptOn(val)
	case TiDBEnableWindowFunction:
		s.EnableWindowFunction = TiDBOptOn(val)
	case TiDBOptJoinReorderThreshold:
		s.TiDBOptJoinReorderThreshold = tidbOptPositiveInt32(val, DefTiDBOptJoinReorderThreshold)
	case TiDBCheckMb4ValueInUTF8:
		config.GetGlobalConfig().CheckMb4ValueInUTF8 = TiDBOptOn(val)
	case TiDBSlowQueryFile:
		s.SlowQueryFile = val
	case TiDBEnableFastAnalyze:
		s.EnableFastAnalyze = TiDBOptOn(val)
	case TiDBWaitTableSplitFinish:
		s.WaitTableSplitFinish = TiDBOptOn(val)
<<<<<<< HEAD
	case TiDBExpensiveQueryTimeThreshold:
		atomic.StoreUint64(&ExpensiveQueryTimeThreshold, uint64(tidbOptPositiveInt32(val, DefTiDBExpensiveQueryTimeThreshold)))
	case TiDBPessimisticLock:
		s.PessimisticLock = TiDBOptOn(val)
=======
	case TiDBTxnMode:
		if err := s.setTxnMode(val); err != nil {
			return err
		}
>>>>>>> e9ab859d
	case TiDBLowResolutionTSO:
		s.LowResolutionTSO = TiDBOptOn(val)
	}
	s.systems[name] = val
	return nil
}

func (s *SessionVars) setTxnMode(val string) error {
	switch strings.ToUpper(val) {
	case ast.Pessimistic:
		s.TxnMode = ast.Pessimistic
	case ast.Optimistic:
		s.TxnMode = ast.Optimistic
	case "":
		s.TxnMode = ""
	default:
		return ErrWrongValueForVar.FastGenByArgs(TiDBTxnMode, val)
	}
	return nil
}

// SetLocalSystemVar sets values of the local variables which in "server" scope.
func SetLocalSystemVar(name string, val string) {
	switch name {
	case TiDBDDLReorgWorkerCount:
		SetDDLReorgWorkerCounter(int32(tidbOptPositiveInt32(val, DefTiDBDDLReorgWorkerCount)))
	case TiDBDDLReorgBatchSize:
		SetDDLReorgBatchSize(int32(tidbOptPositiveInt32(val, DefTiDBDDLReorgBatchSize)))
	case TiDBDDLErrorCountLimit:
		SetDDLErrorCountLimit(tidbOptInt64(val, DefTiDBDDLErrorCountLimit))
	}
}

// special session variables.
const (
	SQLModeVar           = "sql_mode"
	CharacterSetResults  = "character_set_results"
	MaxAllowedPacket     = "max_allowed_packet"
	TimeZone             = "time_zone"
	TxnIsolation         = "tx_isolation"
	TransactionIsolation = "transaction_isolation"
	TxnIsolationOneShot  = "tx_isolation_one_shot"
)

// these variables are useless for TiDB, but still need to validate their values for some compatible issues.
// TODO: some more variables need to be added here.
const (
	serverReadOnly = "read_only"
)

var (
	// TxIsolationNames are the valid values of the variable "tx_isolation" or "transaction_isolation".
	TxIsolationNames = map[string]struct{}{
		"READ-UNCOMMITTED": {},
		"READ-COMMITTED":   {},
		"REPEATABLE-READ":  {},
		"SERIALIZABLE":     {},
	}
)

// TableDelta stands for the changed count for one table.
type TableDelta struct {
	Delta    int64
	Count    int64
	ColSize  map[int64]int64
	InitTime time.Time // InitTime is the time that this delta is generated.
}

// Concurrency defines concurrency values.
type Concurrency struct {
	// IndexLookupConcurrency is the number of concurrent index lookup worker.
	IndexLookupConcurrency int

	// IndexLookupJoinConcurrency is the number of concurrent index lookup join inner worker.
	IndexLookupJoinConcurrency int

	// DistSQLScanConcurrency is the number of concurrent dist SQL scan worker.
	DistSQLScanConcurrency int

	// HashJoinConcurrency is the number of concurrent hash join outer worker.
	HashJoinConcurrency int

	// ProjectionConcurrency is the number of concurrent projection worker.
	ProjectionConcurrency int64

	// HashAggPartialConcurrency is the number of concurrent hash aggregation partial worker.
	HashAggPartialConcurrency int

	// HashAggPartialConcurrency is the number of concurrent hash aggregation final worker.
	HashAggFinalConcurrency int

	// IndexSerialScanConcurrency is the number of concurrent index serial scan worker.
	IndexSerialScanConcurrency int
}

// MemQuota defines memory quota values.
type MemQuota struct {
	// MemQuotaQuery defines the memory quota for a query.
	MemQuotaQuery int64
	// MemQuotaHashJoin defines the memory quota for a hash join executor.
	MemQuotaHashJoin int64
	// MemQuotaMergeJoin defines the memory quota for a merge join executor.
	MemQuotaMergeJoin int64
	// MemQuotaSort defines the memory quota for a sort executor.
	MemQuotaSort int64
	// MemQuotaTopn defines the memory quota for a top n executor.
	MemQuotaTopn int64
	// MemQuotaIndexLookupReader defines the memory quota for a index lookup reader executor.
	MemQuotaIndexLookupReader int64
	// MemQuotaIndexLookupJoin defines the memory quota for a index lookup join executor.
	MemQuotaIndexLookupJoin int64
	// MemQuotaNestedLoopApply defines the memory quota for a nested loop apply executor.
	MemQuotaNestedLoopApply int64
	// MemQuotaDistSQL defines the memory quota for all operators in DistSQL layer like co-processor and selectResult.
	MemQuotaDistSQL int64
}

// BatchSize defines batch size values.
type BatchSize struct {
	// DMLBatchSize indicates the size of batches for DML.
	// It will be used when BatchInsert or BatchDelete is on.
	DMLBatchSize int

	// IndexJoinBatchSize is the batch size of a index lookup join.
	IndexJoinBatchSize int

	// IndexLookupSize is the number of handles for an index lookup task in index double read executor.
	IndexLookupSize int

	// InitChunkSize defines init row count of a Chunk during query execution.
	InitChunkSize int

	// MaxChunkSize defines max row count of a Chunk during query execution.
	MaxChunkSize int
}

const (
	// SlowLogRowPrefixStr is slow log row prefix.
	SlowLogRowPrefixStr = "# "
	// SlowLogSpaceMarkStr is slow log space mark.
	SlowLogSpaceMarkStr = ": "
	// SlowLogSQLSuffixStr is slow log suffix.
	SlowLogSQLSuffixStr = ";"
	// SlowLogTimeStr is slow log field name.
	SlowLogTimeStr = "Time"
	// SlowLogStartPrefixStr is slow log start row prefix.
	SlowLogStartPrefixStr = SlowLogRowPrefixStr + SlowLogTimeStr + SlowLogSpaceMarkStr
	// SlowLogTxnStartTSStr is slow log field name.
	SlowLogTxnStartTSStr = "Txn_start_ts"
	// SlowLogUserStr is slow log field name.
	SlowLogUserStr = "User"
	// SlowLogHostStr only for slow_query table usage.
	SlowLogHostStr = "Host"
	// SlowLogConnIDStr is slow log field name.
	SlowLogConnIDStr = "Conn_ID"
	// SlowLogQueryTimeStr is slow log field name.
	SlowLogQueryTimeStr = "Query_time"
	// SlowLogDBStr is slow log field name.
	SlowLogDBStr = "DB"
	// SlowLogIsInternalStr is slow log field name.
	SlowLogIsInternalStr = "Is_internal"
	// SlowLogIndexIDsStr is slow log field name.
	SlowLogIndexIDsStr = "Index_ids"
	// SlowLogDigestStr is slow log field name.
	SlowLogDigestStr = "Digest"
	// SlowLogQuerySQLStr is slow log field name.
	SlowLogQuerySQLStr = "Query" // use for slow log table, slow log will not print this field name but print sql directly.
	// SlowLogStatsInfoStr is plan stats info.
	SlowLogStatsInfoStr = "Stats"
	// SlowLogNumCopTasksStr is the number of cop-tasks.
	SlowLogNumCopTasksStr = "Num_cop_tasks"
	// SlowLogCopProcAvg is the average process time of all cop-tasks.
	SlowLogCopProcAvg = "Cop_proc_avg"
	// SlowLogCopProcP90 is the p90 process time of all cop-tasks.
	SlowLogCopProcP90 = "Cop_proc_p90"
	// SlowLogCopProcMax is the max process time of all cop-tasks.
	SlowLogCopProcMax = "Cop_proc_max"
	// SlowLogCopProcAddr is the address of TiKV where the cop-task which cost max process time run.
	SlowLogCopProcAddr = "Cop_proc_addr"
	// SlowLogCopWaitAvg is the average wait time of all cop-tasks.
	SlowLogCopWaitAvg = "Cop_wait_avg"
	// SlowLogCopWaitP90 is the p90 wait time of all cop-tasks.
	SlowLogCopWaitP90 = "Cop_wait_p90"
	// SlowLogCopWaitMax is the max wait time of all cop-tasks.
	SlowLogCopWaitMax = "Cop_wait_max"
	// SlowLogCopWaitAddr is the address of TiKV where the cop-task which cost wait process time run.
	SlowLogCopWaitAddr = "Cop_wait_addr"
	// SlowLogMemMax is the max number bytes of memory used in this statement.
	SlowLogMemMax = "Mem_max"
)

// SlowLogFormat uses for formatting slow log.
// The slow log output is like below:
// # Time: 2019-04-28T15:24:04.309074+08:00
// # Txn_start_ts: 406315658548871171
// # User: root@127.0.0.1
// # Conn_ID: 6
// # Query_time: 4.895492
// # Process_time: 0.161 Request_count: 1 Total_keys: 100001 Processed_keys: 100000
// # DB: test
// # Index_ids: [1,2]
// # Is_internal: false
// # Digest: 42a1c8aae6f133e934d4bf0147491709a8812ea05ff8819ec522780fe657b772
// # Stats: t1:1,t2:2
// # Num_cop_tasks: 10
// # Cop_process: Avg_time: 1s P90_time: 2s Max_time: 3s Max_addr: 10.6.131.78
// # Cop_wait: Avg_time: 10ms P90_time: 20ms Max_time: 30ms Max_Addr: 10.6.131.79
// # Memory_max: 4096
// select * from t_slim;
func (s *SessionVars) SlowLogFormat(txnTS uint64, costTime time.Duration, execDetail execdetails.ExecDetails, indexIDs string, digest string,
	statsInfos map[string]uint64, copTasks *stmtctx.CopTasksDetails, memMax int64, sql string) string {
	var buf bytes.Buffer
	execDetailStr := execDetail.String()
	buf.WriteString(SlowLogRowPrefixStr + SlowLogTxnStartTSStr + SlowLogSpaceMarkStr + strconv.FormatUint(txnTS, 10) + "\n")
	if s.User != nil {
		buf.WriteString(SlowLogRowPrefixStr + SlowLogUserStr + SlowLogSpaceMarkStr + s.User.String() + "\n")
	}
	if s.ConnectionID != 0 {
		buf.WriteString(SlowLogRowPrefixStr + SlowLogConnIDStr + SlowLogSpaceMarkStr + strconv.FormatUint(s.ConnectionID, 10) + "\n")
	}
	buf.WriteString(SlowLogRowPrefixStr + SlowLogQueryTimeStr + SlowLogSpaceMarkStr + strconv.FormatFloat(costTime.Seconds(), 'f', -1, 64) + "\n")
	if len(execDetailStr) > 0 {
		buf.WriteString(SlowLogRowPrefixStr + execDetailStr + "\n")
	}
	if len(s.CurrentDB) > 0 {
		buf.WriteString(SlowLogRowPrefixStr + SlowLogDBStr + SlowLogSpaceMarkStr + s.CurrentDB + "\n")
	}
	if len(indexIDs) > 0 {
		buf.WriteString(SlowLogRowPrefixStr + SlowLogIndexIDsStr + SlowLogSpaceMarkStr + indexIDs + "\n")
	}
	buf.WriteString(SlowLogRowPrefixStr + SlowLogIsInternalStr + SlowLogSpaceMarkStr + strconv.FormatBool(s.InRestrictedSQL) + "\n")
	if len(digest) > 0 {
		buf.WriteString(SlowLogRowPrefixStr + SlowLogDigestStr + SlowLogSpaceMarkStr + digest + "\n")
	}
	if len(statsInfos) > 0 {
		buf.WriteString(SlowLogRowPrefixStr + SlowLogStatsInfoStr + SlowLogSpaceMarkStr)
		firstComma := false
		vStr := ""
		for k, v := range statsInfos {
			if v == 0 {
				vStr = "pseudo"
			} else {
				vStr = strconv.FormatUint(v, 10)

			}
			if firstComma {
				buf.WriteString("," + k + ":" + vStr)
			} else {
				buf.WriteString(k + ":" + vStr)
				firstComma = true
			}
		}
		buf.WriteString("\n")
	}
	if copTasks != nil {
		buf.WriteString(SlowLogRowPrefixStr + SlowLogNumCopTasksStr + SlowLogSpaceMarkStr + strconv.FormatInt(int64(copTasks.NumCopTasks), 10) + "\n")
		buf.WriteString(SlowLogRowPrefixStr + fmt.Sprintf("%v%v%v %v%v%v %v%v%v %v%v%v",
			SlowLogCopProcAvg, SlowLogSpaceMarkStr, copTasks.AvgProcessTime.Seconds(),
			SlowLogCopProcP90, SlowLogSpaceMarkStr, copTasks.P90ProcessTime.Seconds(),
			SlowLogCopProcMax, SlowLogSpaceMarkStr, copTasks.MaxProcessTime.Seconds(),
			SlowLogCopProcAddr, SlowLogSpaceMarkStr, copTasks.MaxProcessAddress) + "\n")
		buf.WriteString(SlowLogRowPrefixStr + fmt.Sprintf("%v%v%v %v%v%v %v%v%v %v%v%v",
			SlowLogCopWaitAvg, SlowLogSpaceMarkStr, copTasks.AvgWaitTime.Seconds(),
			SlowLogCopWaitP90, SlowLogSpaceMarkStr, copTasks.P90WaitTime.Seconds(),
			SlowLogCopWaitMax, SlowLogSpaceMarkStr, copTasks.MaxWaitTime.Seconds(),
			SlowLogCopWaitAddr, SlowLogSpaceMarkStr, copTasks.MaxWaitAddress) + "\n")
	}
	if memMax > 0 {
		buf.WriteString(SlowLogRowPrefixStr + SlowLogMemMax + SlowLogSpaceMarkStr + strconv.FormatInt(memMax, 10) + "\n")
	}
	if len(sql) == 0 {
		sql = ";"
	}
	buf.WriteString(sql)
	if sql[len(sql)-1] != ';' {
		buf.WriteString(";")
	}
	return buf.String()
}<|MERGE_RESOLUTION|>--- conflicted
+++ resolved
@@ -794,17 +794,14 @@
 		s.EnableFastAnalyze = TiDBOptOn(val)
 	case TiDBWaitTableSplitFinish:
 		s.WaitTableSplitFinish = TiDBOptOn(val)
-<<<<<<< HEAD
 	case TiDBExpensiveQueryTimeThreshold:
 		atomic.StoreUint64(&ExpensiveQueryTimeThreshold, uint64(tidbOptPositiveInt32(val, DefTiDBExpensiveQueryTimeThreshold)))
 	case TiDBPessimisticLock:
 		s.PessimisticLock = TiDBOptOn(val)
-=======
 	case TiDBTxnMode:
 		if err := s.setTxnMode(val); err != nil {
 			return err
 		}
->>>>>>> e9ab859d
 	case TiDBLowResolutionTSO:
 		s.LowResolutionTSO = TiDBOptOn(val)
 	}
