--- conflicted
+++ resolved
@@ -1321,19 +1321,18 @@
 	// StoreBatchSize indicates the batch size limit of store batch, set this field to 0 to disable store batch.
 	StoreBatchSize int
 
-<<<<<<< HEAD
+	// shardRand is used by TxnCtx, for the GetCurrentShard() method.
+	shardRand *rand.Rand
+
+	// Resource group name
+	ResourceGroupName string
+
+	// ProtectedTSList holds a list of timestamps that should delay GC.
+	ProtectedTSList protectedTSList
+
 	// PessimisticTransactionAggressiveLocking controls whether aggressive locking for pessimistic transaction
 	// is enabled.
 	PessimisticTransactionAggressiveLocking bool
-=======
-	// shardRand is used by TxnCtx, for the GetCurrentShard() method.
-	shardRand *rand.Rand
-
-	// Resource group name
-	ResourceGroupName string
-
-	// ProtectedTSList holds a list of timestamps that should delay GC.
-	ProtectedTSList protectedTSList
 }
 
 // planReplayerSessionFinishedTaskKeyLen is used to control the max size for the finished plan replayer task key in session
@@ -1365,7 +1364,6 @@
 // IsPlanReplayerCaptureEnabled indicates whether capture or continues capture enabled
 func (s *SessionVars) IsPlanReplayerCaptureEnabled() bool {
 	return s.EnablePlanReplayerCapture || s.EnablePlanReplayedContinuesCapture
->>>>>>> 95f0dc54
 }
 
 // GetNewChunkWithCapacity Attempt to request memory from the chunk pool
