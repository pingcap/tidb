// Copyright 2015 PingCAP, Inc.
//
// Licensed under the Apache License, Version 2.0 (the "License");
// you may not use this file except in compliance with the License.
// You may obtain a copy of the License at
//
//     http://www.apache.org/licenses/LICENSE-2.0
//
// Unless required by applicable law or agreed to in writing, software
// distributed under the License is distributed on an "AS IS" BASIS,
// See the License for the specific language governing permissions and
// limitations under the License.

package variable

import (
	"bytes"
	"crypto/tls"
	"fmt"
	"strconv"
	"strings"
	"sync"
	"sync/atomic"
	"time"

	"github.com/klauspost/cpuid"
	"github.com/pingcap/errors"
	"github.com/pingcap/parser/ast"
	"github.com/pingcap/parser/auth"
	"github.com/pingcap/parser/mysql"
	"github.com/pingcap/parser/terror"
	pumpcli "github.com/pingcap/tidb-tools/tidb-binlog/pump_client"
	"github.com/pingcap/tidb/config"
	"github.com/pingcap/tidb/kv"
	"github.com/pingcap/tidb/meta/autoid"
	"github.com/pingcap/tidb/metrics"
	"github.com/pingcap/tidb/sessionctx/stmtctx"
	"github.com/pingcap/tidb/types"
	"github.com/pingcap/tidb/util/chunk"
	"github.com/pingcap/tidb/util/execdetails"
	"github.com/pingcap/tidb/util/logutil"
	"github.com/pingcap/tidb/util/timeutil"
)

const (
	codeCantGetValidID terror.ErrCode = 1
	codeCantSetToNull  terror.ErrCode = 2
	codeSnapshotTooOld terror.ErrCode = 3
)

var preparedStmtCount int64

// Error instances.
var (
	errCantGetValidID = terror.ClassVariable.New(codeCantGetValidID, "cannot get valid auto-increment id in retry")
	ErrCantSetToNull  = terror.ClassVariable.New(codeCantSetToNull, "cannot set variable to null")
	ErrSnapshotTooOld = terror.ClassVariable.New(codeSnapshotTooOld, "snapshot is older than GC safe point %s")
)

// RetryInfo saves retry information.
type RetryInfo struct {
	Retrying               bool
	DroppedPreparedStmtIDs []uint32
	currRetryOff           int
	autoIncrementIDs       []int64
}

// Clean does some clean work.
func (r *RetryInfo) Clean() {
	r.currRetryOff = 0
	if len(r.autoIncrementIDs) > 0 {
		r.autoIncrementIDs = r.autoIncrementIDs[:0]
	}
	if len(r.DroppedPreparedStmtIDs) > 0 {
		r.DroppedPreparedStmtIDs = r.DroppedPreparedStmtIDs[:0]
	}
}

// AddAutoIncrementID adds id to AutoIncrementIDs.
func (r *RetryInfo) AddAutoIncrementID(id int64) {
	r.autoIncrementIDs = append(r.autoIncrementIDs, id)
}

// ResetOffset resets the current retry offset.
func (r *RetryInfo) ResetOffset() {
	r.currRetryOff = 0
}

// GetCurrAutoIncrementID gets current AutoIncrementID.
func (r *RetryInfo) GetCurrAutoIncrementID() (int64, error) {
	if r.currRetryOff >= len(r.autoIncrementIDs) {
		return 0, errCantGetValidID
	}
	id := r.autoIncrementIDs[r.currRetryOff]
	r.currRetryOff++

	return id, nil
}

// TransactionContext is used to store variables that has transaction scope.
type TransactionContext struct {
	ForUpdate     bool
	forUpdateTS   uint64
	DirtyDB       interface{}
	Binlog        interface{}
	InfoSchema    interface{}
	History       interface{}
	SchemaVersion int64
	StartTS       uint64
	Shard         *int64
	TableDeltaMap map[int64]TableDelta
	IsPessimistic bool

	// CreateTime For metrics.
	CreateTime     time.Time
	StatementCount int
}

// UpdateDeltaForTable updates the delta info for some table.
func (tc *TransactionContext) UpdateDeltaForTable(tableID int64, delta int64, count int64, colSize map[int64]int64) {
	if tc.TableDeltaMap == nil {
		tc.TableDeltaMap = make(map[int64]TableDelta)
	}
	item := tc.TableDeltaMap[tableID]
	if item.ColSize == nil && colSize != nil {
		item.ColSize = make(map[int64]int64)
	}
	item.Delta += delta
	item.Count += count
	for key, val := range colSize {
		item.ColSize[key] += val
	}
	tc.TableDeltaMap[tableID] = item
}

// Cleanup clears up transaction info that no longer use.
func (tc *TransactionContext) Cleanup() {
	//tc.InfoSchema = nil; we cannot do it now, because some operation like handleFieldList depend on this.
	tc.DirtyDB = nil
	tc.Binlog = nil
	tc.History = nil
	tc.TableDeltaMap = nil
}

// ClearDelta clears the delta map.
func (tc *TransactionContext) ClearDelta() {
	tc.TableDeltaMap = nil
}

// GetForUpdateTS returns the ts for update.
func (tc *TransactionContext) GetForUpdateTS() uint64 {
	if tc.forUpdateTS > tc.StartTS {
		return tc.forUpdateTS
	}
	return tc.StartTS
}

// SetForUpdateTS sets the ts for update.
func (tc *TransactionContext) SetForUpdateTS(forUpdateTS uint64) {
	if forUpdateTS > tc.forUpdateTS {
		tc.forUpdateTS = forUpdateTS
	}
}

// WriteStmtBufs can be used by insert/replace/delete/update statement.
// TODO: use a common memory pool to replace this.
type WriteStmtBufs struct {
	// RowValBuf is used by tablecodec.EncodeRow, to reduce runtime.growslice.
	RowValBuf []byte
	// BufStore stores temp KVs for a row when executing insert statement.
	// We could reuse a BufStore for multiple rows of a session to reduce memory allocations.
	BufStore *kv.BufferStore
	// AddRowValues use to store temp insert rows value, to reduce memory allocations when importing data.
	AddRowValues []types.Datum

	// IndexValsBuf is used by index.FetchValues
	IndexValsBuf []types.Datum
	// IndexKeyBuf is used by index.GenIndexKey
	IndexKeyBuf []byte
}

func (ib *WriteStmtBufs) clean() {
	ib.BufStore = nil
	ib.RowValBuf = nil
	ib.AddRowValues = nil
	ib.IndexValsBuf = nil
	ib.IndexKeyBuf = nil
}

// SessionVars is to handle user-defined or global variables in the current session.
type SessionVars struct {
	Concurrency
	MemQuota
	BatchSize
	RetryLimit          int64
	DisableTxnAutoRetry bool
	// UsersLock is a lock for user defined variables.
	UsersLock sync.RWMutex
	// Users are user defined variables.
	Users map[string]string
	// systems variables, don't modify it directly, use GetSystemVar/SetSystemVar method.
	systems map[string]string
	// PreparedStmts stores prepared statement.
	PreparedStmts        map[uint32]*ast.Prepared
	PreparedStmtNameToID map[string]uint32
	// preparedStmtID is id of prepared statement.
	preparedStmtID uint32
	// PreparedParams params for prepared statements
	PreparedParams []types.Datum

	// ActiveRoles stores active roles for current user
	ActiveRoles []*auth.RoleIdentity

	RetryInfo *RetryInfo
	//  TxnCtx Should be reset on transaction finished.
	TxnCtx *TransactionContext

	// KVVars is the variables for KV storage.
	KVVars *kv.Variables

	// TxnIsolationLevelOneShot is used to implements "set transaction isolation level ..."
	TxnIsolationLevelOneShot struct {
		// State 0 means default
		// State 1 means it's set in current transaction.
		// State 2 means it should be used in current transaction.
		State int
		Value string
	}

	// Status stands for the session status. e.g. in transaction or not, auto commit is on or off, and so on.
	Status uint16

	// ClientCapability is client's capability.
	ClientCapability uint32

	// TLSConnectionState is the TLS connection state (nil if not using TLS).
	TLSConnectionState *tls.ConnectionState

	// ConnectionID is the connection id of the current session.
	ConnectionID uint64

	// PlanID is the unique id of logical and physical plan.
	PlanID int

	// PlanColumnID is the unique id for column when building plan.
	PlanColumnID int64

	// User is the user identity with which the session login.
	User *auth.UserIdentity

	// CurrentDB is the default database of this session.
	CurrentDB string

	// StrictSQLMode indicates if the session is in strict mode.
	StrictSQLMode bool

	// CommonGlobalLoaded indicates if common global variable has been loaded for this session.
	CommonGlobalLoaded bool

	// InRestrictedSQL indicates if the session is handling restricted SQL execution.
	InRestrictedSQL bool

	// SnapshotTS is used for reading history data. For simplicity, SnapshotTS only supports distsql request.
	SnapshotTS uint64

	// SnapshotInfoschema is used with SnapshotTS, when the schema version at snapshotTS less than current schema
	// version, we load an old version schema for query.
	SnapshotInfoschema interface{}

	// BinlogClient is used to write binlog.
	BinlogClient *pumpcli.PumpsClient

	// GlobalVarsAccessor is used to set and get global variables.
	GlobalVarsAccessor GlobalVarAccessor

	// LastFoundRows is the number of found rows of last query statement
	LastFoundRows uint64

	// StmtCtx holds variables for current executing statement.
	StmtCtx *stmtctx.StatementContext

	// AllowAggPushDown can be set to false to forbid aggregation push down.
	AllowAggPushDown bool

	// AllowWriteRowID can be set to false to forbid write data to _tidb_rowid.
	// This variable is currently not recommended to be turned on.
	AllowWriteRowID bool

	// AllowInSubqToJoinAndAgg can be set to false to forbid rewriting the semi join to inner join with agg.
	AllowInSubqToJoinAndAgg bool

	// CorrelationThreshold is the guard to enable row count estimation using column order correlation.
	CorrelationThreshold float64

	// CorrelationExpFactor is used to control the heuristic approach of row count estimation when CorrelationThreshold is not met.
	CorrelationExpFactor int

	// CurrInsertValues is used to record current ValuesExpr's values.
	// See http://dev.mysql.com/doc/refman/5.7/en/miscellaneous-functions.html#function_values
	CurrInsertValues chunk.Row

	// Per-connection time zones. Each client that connects has its own time zone setting, given by the session time_zone variable.
	// See https://dev.mysql.com/doc/refman/5.7/en/time-zone-support.html
	TimeZone *time.Location

	SQLMode mysql.SQLMode

	/* TiDB system variables */

	// LightningMode is true when the lightning use the kvencoder to transfer sql to raw kv.
	LightningMode bool

	// SkipUTF8Check check on input value.
	SkipUTF8Check bool

	// BatchInsert indicates if we should split insert data into multiple batches.
	BatchInsert bool

	// BatchDelete indicates if we should split delete data into multiple batches.
	BatchDelete bool

	// BatchCommit indicates if we should split the transaction into multiple batches.
	BatchCommit bool

	// IDAllocator is provided by kvEncoder, if it is provided, we will use it to alloc auto id instead of using
	// Table.alloc.
	IDAllocator autoid.Allocator

	// OptimizerSelectivityLevel defines the level of the selectivity estimation in plan.
	OptimizerSelectivityLevel int

	// EnableTablePartition enables table partition feature.
	EnableTablePartition string

	// EnableCascadesPlanner enables the cascades planner.
	EnableCascadesPlanner bool

	// EnableWindowFunction enables the window function.
	EnableWindowFunction bool

	// EnableIndexMerge enables the generation of IndexMergePath.
	EnableIndexMerge bool

	// DDLReorgPriority is the operation priority of adding indices.
	DDLReorgPriority int

	// WaitSplitRegionFinish defines the split region behaviour is sync or async.
	WaitSplitRegionFinish bool

	// WaitSplitRegionTimeout defines the split region timeout.
	WaitSplitRegionTimeout uint64

	// EnableStreaming indicates whether the coprocessor request can use streaming API.
	// TODO: remove this after tidb-server configuration "enable-streaming' removed.
	EnableStreaming bool

	writeStmtBufs WriteStmtBufs

	// L2CacheSize indicates the size of CPU L2 cache, using byte as unit.
	L2CacheSize int

	// EnableRadixJoin indicates whether to use radix hash join to execute
	// HashJoin.
	EnableRadixJoin bool

	// ConstraintCheckInPlace indicates whether to check the constraint when the SQL executing.
	ConstraintCheckInPlace bool

	// CommandValue indicates which command current session is doing.
	CommandValue uint32

	// TiDBOptJoinReorderThreshold defines the minimal number of join nodes
	// to use the greedy join reorder algorithm.
	TiDBOptJoinReorderThreshold int

	// SlowQueryFile indicates which slow query log file for SLOW_QUERY table to parse.
	SlowQueryFile string

	// EnableFastAnalyze indicates whether to take fast analyze.
	EnableFastAnalyze bool

	// TxnMode indicates should be pessimistic or optimistic.
	TxnMode string

	// LowResolutionTSO is used for reading data with low resolution TSO which is updated once every two seconds.
	LowResolutionTSO bool

	// MaxExecutionTime is the timeout for select statement, in milliseconds.
	// If the value is 0, timeouts are not enabled.
	// See https://dev.mysql.com/doc/refman/5.7/en/server-system-variables.html#sysvar_max_execution_time
	MaxExecutionTime uint64

	// Killed is a flag to indicate that this query is killed.
	Killed uint32

	// ConnectionInfo indicates current connection info used by current session, only be lazy assigned by plugin.
	ConnectionInfo *ConnectionInfo

	// use noop funcs or not
	EnableNoopFuncs bool
}

// ConnectionInfo present connection used by audit.
type ConnectionInfo struct {
	ConnectionID      uint32
	ConnectionType    string
	Host              string
	ClientIP          string
	ClientPort        string
	ServerID          int
	ServerPort        int
	Duration          float64
	User              string
	ServerOSLoginUser string
	OSVersion         string
	ClientVersion     string
	ServerVersion     string
	SSLVersion        string
	PID               int
	DB                string
}

// NewSessionVars creates a session vars object.
func NewSessionVars() *SessionVars {
	vars := &SessionVars{
		Users:                       make(map[string]string),
		systems:                     make(map[string]string),
		PreparedStmts:               make(map[uint32]*ast.Prepared),
		PreparedStmtNameToID:        make(map[string]uint32),
		PreparedParams:              make([]types.Datum, 0, 10),
		TxnCtx:                      &TransactionContext{},
		KVVars:                      kv.NewVariables(),
		RetryInfo:                   &RetryInfo{},
		ActiveRoles:                 make([]*auth.RoleIdentity, 0, 10),
		StrictSQLMode:               true,
		Status:                      mysql.ServerStatusAutocommit,
		StmtCtx:                     new(stmtctx.StatementContext),
		AllowAggPushDown:            false,
		OptimizerSelectivityLevel:   DefTiDBOptimizerSelectivityLevel,
		RetryLimit:                  DefTiDBRetryLimit,
		DisableTxnAutoRetry:         DefTiDBDisableTxnAutoRetry,
		DDLReorgPriority:            kv.PriorityLow,
		AllowInSubqToJoinAndAgg:     DefOptInSubqToJoinAndAgg,
		CorrelationThreshold:        DefOptCorrelationThreshold,
		CorrelationExpFactor:        DefOptCorrelationExpFactor,
		EnableRadixJoin:             false,
		L2CacheSize:                 cpuid.CPU.Cache.L2,
		CommandValue:                uint32(mysql.ComSleep),
		TiDBOptJoinReorderThreshold: DefTiDBOptJoinReorderThreshold,
		SlowQueryFile:               config.GetGlobalConfig().Log.SlowQueryFile,
		WaitSplitRegionFinish:       DefTiDBWaitSplitRegionFinish,
		WaitSplitRegionTimeout:      DefWaitSplitRegionTimeout,
<<<<<<< HEAD
		EnableNoopFuncs:             DefTiDBEnableNoopFuncs,
=======
		EnableIndexMerge:            false,
>>>>>>> 21d2590a
	}
	vars.Concurrency = Concurrency{
		IndexLookupConcurrency:     DefIndexLookupConcurrency,
		IndexSerialScanConcurrency: DefIndexSerialScanConcurrency,
		IndexLookupJoinConcurrency: DefIndexLookupJoinConcurrency,
		HashJoinConcurrency:        DefTiDBHashJoinConcurrency,
		ProjectionConcurrency:      DefTiDBProjectionConcurrency,
		DistSQLScanConcurrency:     DefDistSQLScanConcurrency,
		HashAggPartialConcurrency:  DefTiDBHashAggPartialConcurrency,
		HashAggFinalConcurrency:    DefTiDBHashAggFinalConcurrency,
	}
	vars.MemQuota = MemQuota{
		MemQuotaQuery:             config.GetGlobalConfig().MemQuotaQuery,
		MemQuotaHashJoin:          DefTiDBMemQuotaHashJoin,
		MemQuotaMergeJoin:         DefTiDBMemQuotaMergeJoin,
		MemQuotaSort:              DefTiDBMemQuotaSort,
		MemQuotaTopn:              DefTiDBMemQuotaTopn,
		MemQuotaIndexLookupReader: DefTiDBMemQuotaIndexLookupReader,
		MemQuotaIndexLookupJoin:   DefTiDBMemQuotaIndexLookupJoin,
		MemQuotaNestedLoopApply:   DefTiDBMemQuotaNestedLoopApply,
		MemQuotaDistSQL:           DefTiDBMemQuotaDistSQL,
	}
	vars.BatchSize = BatchSize{
		IndexJoinBatchSize: DefIndexJoinBatchSize,
		IndexLookupSize:    DefIndexLookupSize,
		InitChunkSize:      DefInitChunkSize,
		MaxChunkSize:       DefMaxChunkSize,
		DMLBatchSize:       DefDMLBatchSize,
	}
	var enableStreaming string
	if config.GetGlobalConfig().EnableStreaming {
		enableStreaming = "1"
	} else {
		enableStreaming = "0"
	}
	terror.Log(vars.SetSystemVar(TiDBEnableStreaming, enableStreaming))
	return vars
}

// GetWriteStmtBufs get pointer of SessionVars.writeStmtBufs.
func (s *SessionVars) GetWriteStmtBufs() *WriteStmtBufs {
	return &s.writeStmtBufs
}

// GetSplitRegionTimeout gets split region timeout.
func (s *SessionVars) GetSplitRegionTimeout() time.Duration {
	return time.Duration(s.WaitSplitRegionTimeout) * time.Second
}

// CleanBuffers cleans the temporary bufs
func (s *SessionVars) CleanBuffers() {
	if !s.LightningMode {
		s.GetWriteStmtBufs().clean()
	}
}

// AllocPlanColumnID allocates column id for plan.
func (s *SessionVars) AllocPlanColumnID() int64 {
	s.PlanColumnID++
	return s.PlanColumnID
}

// GetCharsetInfo gets charset and collation for current context.
// What character set should the server translate a statement to after receiving it?
// For this, the server uses the character_set_connection and collation_connection system variables.
// It converts statements sent by the client from character_set_client to character_set_connection
// (except for string literals that have an introducer such as _latin1 or _utf8).
// collation_connection is important for comparisons of literal strings.
// For comparisons of strings with column values, collation_connection does not matter because columns
// have their own collation, which has a higher collation precedence.
// See https://dev.mysql.com/doc/refman/5.7/en/charset-connection.html
func (s *SessionVars) GetCharsetInfo() (charset, collation string) {
	charset = s.systems[CharacterSetConnection]
	collation = s.systems[CollationConnection]
	return
}

// SetLastInsertID saves the last insert id to the session context.
// TODO: we may store the result for last_insert_id sys var later.
func (s *SessionVars) SetLastInsertID(insertID uint64) {
	s.StmtCtx.LastInsertID = insertID
}

// SetStatusFlag sets the session server status variable.
// If on is ture sets the flag in session status,
// otherwise removes the flag.
func (s *SessionVars) SetStatusFlag(flag uint16, on bool) {
	if on {
		s.Status |= flag
		return
	}
	s.Status &= ^flag
}

// GetStatusFlag gets the session server status variable, returns true if it is on.
func (s *SessionVars) GetStatusFlag(flag uint16) bool {
	return s.Status&flag > 0
}

// InTxn returns if the session is in transaction.
func (s *SessionVars) InTxn() bool {
	return s.GetStatusFlag(mysql.ServerStatusInTrans)
}

// IsAutocommit returns if the session is set to autocommit.
func (s *SessionVars) IsAutocommit() bool {
	return s.GetStatusFlag(mysql.ServerStatusAutocommit)
}

// GetNextPreparedStmtID generates and returns the next session scope prepared statement id.
func (s *SessionVars) GetNextPreparedStmtID() uint32 {
	s.preparedStmtID++
	return s.preparedStmtID
}

// Location returns the value of time_zone session variable. If it is nil, then return time.Local.
func (s *SessionVars) Location() *time.Location {
	loc := s.TimeZone
	if loc == nil {
		loc = timeutil.SystemLocation()
	}
	return loc
}

// GetExecuteArgumentsInfo gets the argument list as a string of execute statement.
func (s *SessionVars) GetExecuteArgumentsInfo() string {
	if len(s.PreparedParams) == 0 {
		return ""
	}
	args := make([]string, 0, len(s.PreparedParams))
	for _, v := range s.PreparedParams {
		if v.IsNull() {
			args = append(args, "<nil>")
		} else {
			str, err := v.ToString()
			if err != nil {
				terror.Log(err)
			}
			args = append(args, str)
		}
	}
	return fmt.Sprintf(" [arguments: %s]", strings.Join(args, ", "))
}

// GetSystemVar gets the string value of a system variable.
func (s *SessionVars) GetSystemVar(name string) (string, bool) {
	val, ok := s.systems[name]
	return val, ok
}

func (s *SessionVars) setDDLReorgPriority(val string) {
	val = strings.ToLower(val)
	switch val {
	case "priority_low":
		s.DDLReorgPriority = kv.PriorityLow
	case "priority_normal":
		s.DDLReorgPriority = kv.PriorityNormal
	case "priority_high":
		s.DDLReorgPriority = kv.PriorityHigh
	default:
		s.DDLReorgPriority = kv.PriorityLow
	}
}

// AddPreparedStmt adds prepareStmt to current session and count in global.
func (s *SessionVars) AddPreparedStmt(stmtID uint32, stmt *ast.Prepared) error {
	if _, exists := s.PreparedStmts[stmtID]; !exists {
		valStr, _ := s.GetSystemVar(MaxPreparedStmtCount)
		maxPreparedStmtCount, err := strconv.ParseInt(valStr, 10, 64)
		if err != nil {
			maxPreparedStmtCount = DefMaxPreparedStmtCount
		}
		newPreparedStmtCount := atomic.AddInt64(&preparedStmtCount, 1)
		if maxPreparedStmtCount >= 0 && newPreparedStmtCount > maxPreparedStmtCount {
			atomic.AddInt64(&preparedStmtCount, -1)
			return ErrMaxPreparedStmtCountReached.GenWithStackByArgs(maxPreparedStmtCount)
		}
		metrics.PreparedStmtGauge.Set(float64(newPreparedStmtCount))
	}
	s.PreparedStmts[stmtID] = stmt
	return nil
}

// RemovePreparedStmt removes preparedStmt from current session and decrease count in global.
func (s *SessionVars) RemovePreparedStmt(stmtID uint32) {
	_, exists := s.PreparedStmts[stmtID]
	if !exists {
		return
	}
	delete(s.PreparedStmts, stmtID)
	afterMinus := atomic.AddInt64(&preparedStmtCount, -1)
	metrics.PreparedStmtGauge.Set(float64(afterMinus))
}

// WithdrawAllPreparedStmt remove all preparedStmt in current session and decrease count in global.
func (s *SessionVars) WithdrawAllPreparedStmt() {
	psCount := len(s.PreparedStmts)
	if psCount == 0 {
		return
	}
	afterMinus := atomic.AddInt64(&preparedStmtCount, -int64(psCount))
	metrics.PreparedStmtGauge.Set(float64(afterMinus))
}

// SetSystemVar sets the value of a system variable.
func (s *SessionVars) SetSystemVar(name string, val string) error {
	switch name {
	case TxnIsolationOneShot:
		switch val {
		case "SERIALIZABLE", "READ-UNCOMMITTED":
			skipIsolationLevelCheck, err := GetSessionSystemVar(s, TiDBSkipIsolationLevelCheck)
			returnErr := ErrUnsupportedIsolationLevel.GenWithStackByArgs(val)
			if err != nil {
				returnErr = err
			}
			if !TiDBOptOn(skipIsolationLevelCheck) || err != nil {
				return returnErr
			}
			//SET TRANSACTION ISOLATION LEVEL will affect two internal variables:
			// 1. tx_isolation
			// 2. transaction_isolation
			// The following if condition is used to deduplicate two same warnings.
			if name == "transaction_isolation" {
				s.StmtCtx.AppendWarning(returnErr)
			}
		}
		s.TxnIsolationLevelOneShot.State = 1
		s.TxnIsolationLevelOneShot.Value = val
	case TimeZone:
		tz, err := parseTimeZone(val)
		if err != nil {
			return err
		}
		s.TimeZone = tz
	case SQLModeVar:
		val = mysql.FormatSQLModeStr(val)
		// Modes is a list of different modes separated by commas.
		sqlMode, err2 := mysql.GetSQLMode(val)
		if err2 != nil {
			return errors.Trace(err2)
		}
		s.StrictSQLMode = sqlMode.HasStrictMode()
		s.SQLMode = sqlMode
		s.SetStatusFlag(mysql.ServerStatusNoBackslashEscaped, sqlMode.HasNoBackslashEscapesMode())
	case TiDBSnapshot:
		err := setSnapshotTS(s, val)
		if err != nil {
			return err
		}
	case AutoCommit:
		isAutocommit := TiDBOptOn(val)
		s.SetStatusFlag(mysql.ServerStatusAutocommit, isAutocommit)
		if isAutocommit {
			s.SetStatusFlag(mysql.ServerStatusInTrans, false)
		}
	case MaxExecutionTime:
		timeoutMS := tidbOptPositiveInt32(val, 0)
		s.MaxExecutionTime = uint64(timeoutMS)
	case TiDBSkipUTF8Check:
		s.SkipUTF8Check = TiDBOptOn(val)
	case TiDBOptAggPushDown:
		s.AllowAggPushDown = TiDBOptOn(val)
	case TiDBOptWriteRowID:
		s.AllowWriteRowID = TiDBOptOn(val)
	case TiDBOptInSubqToJoinAndAgg:
		s.AllowInSubqToJoinAndAgg = TiDBOptOn(val)
	case TiDBOptCorrelationThreshold:
		s.CorrelationThreshold = tidbOptFloat64(val, DefOptCorrelationThreshold)
	case TiDBOptCorrelationExpFactor:
		s.CorrelationExpFactor = int(tidbOptInt64(val, DefOptCorrelationExpFactor))
	case TiDBIndexLookupConcurrency:
		s.IndexLookupConcurrency = tidbOptPositiveInt32(val, DefIndexLookupConcurrency)
	case TiDBIndexLookupJoinConcurrency:
		s.IndexLookupJoinConcurrency = tidbOptPositiveInt32(val, DefIndexLookupJoinConcurrency)
	case TiDBIndexJoinBatchSize:
		s.IndexJoinBatchSize = tidbOptPositiveInt32(val, DefIndexJoinBatchSize)
	case TiDBIndexLookupSize:
		s.IndexLookupSize = tidbOptPositiveInt32(val, DefIndexLookupSize)
	case TiDBHashJoinConcurrency:
		s.HashJoinConcurrency = tidbOptPositiveInt32(val, DefTiDBHashJoinConcurrency)
	case TiDBProjectionConcurrency:
		s.ProjectionConcurrency = tidbOptInt64(val, DefTiDBProjectionConcurrency)
	case TiDBHashAggPartialConcurrency:
		s.HashAggPartialConcurrency = tidbOptPositiveInt32(val, DefTiDBHashAggPartialConcurrency)
	case TiDBHashAggFinalConcurrency:
		s.HashAggFinalConcurrency = tidbOptPositiveInt32(val, DefTiDBHashAggFinalConcurrency)
	case TiDBDistSQLScanConcurrency:
		s.DistSQLScanConcurrency = tidbOptPositiveInt32(val, DefDistSQLScanConcurrency)
	case TiDBIndexSerialScanConcurrency:
		s.IndexSerialScanConcurrency = tidbOptPositiveInt32(val, DefIndexSerialScanConcurrency)
	case TiDBBackoffLockFast:
		s.KVVars.BackoffLockFast = tidbOptPositiveInt32(val, kv.DefBackoffLockFast)
	case TiDBBackOffWeight:
		s.KVVars.BackOffWeight = tidbOptPositiveInt32(val, kv.DefBackOffWeight)
	case TiDBConstraintCheckInPlace:
		s.ConstraintCheckInPlace = TiDBOptOn(val)
	case TiDBBatchInsert:
		s.BatchInsert = TiDBOptOn(val)
	case TiDBBatchDelete:
		s.BatchDelete = TiDBOptOn(val)
	case TiDBBatchCommit:
		s.BatchCommit = TiDBOptOn(val)
	case TiDBDMLBatchSize:
		s.DMLBatchSize = tidbOptPositiveInt32(val, DefDMLBatchSize)
	case TiDBCurrentTS, TiDBConfig:
		return ErrReadOnly
	case TiDBMaxChunkSize:
		s.MaxChunkSize = tidbOptPositiveInt32(val, DefMaxChunkSize)
	case TiDBInitChunkSize:
		s.InitChunkSize = tidbOptPositiveInt32(val, DefInitChunkSize)
	case TIDBMemQuotaQuery:
		s.MemQuotaQuery = tidbOptInt64(val, config.GetGlobalConfig().MemQuotaQuery)
	case TIDBMemQuotaHashJoin:
		s.MemQuotaHashJoin = tidbOptInt64(val, DefTiDBMemQuotaHashJoin)
	case TIDBMemQuotaMergeJoin:
		s.MemQuotaMergeJoin = tidbOptInt64(val, DefTiDBMemQuotaMergeJoin)
	case TIDBMemQuotaSort:
		s.MemQuotaSort = tidbOptInt64(val, DefTiDBMemQuotaSort)
	case TIDBMemQuotaTopn:
		s.MemQuotaTopn = tidbOptInt64(val, DefTiDBMemQuotaTopn)
	case TIDBMemQuotaIndexLookupReader:
		s.MemQuotaIndexLookupReader = tidbOptInt64(val, DefTiDBMemQuotaIndexLookupReader)
	case TIDBMemQuotaIndexLookupJoin:
		s.MemQuotaIndexLookupJoin = tidbOptInt64(val, DefTiDBMemQuotaIndexLookupJoin)
	case TIDBMemQuotaNestedLoopApply:
		s.MemQuotaNestedLoopApply = tidbOptInt64(val, DefTiDBMemQuotaNestedLoopApply)
	case TiDBGeneralLog:
		atomic.StoreUint32(&ProcessGeneralLog, uint32(tidbOptPositiveInt32(val, DefTiDBGeneralLog)))
	case TiDBSlowLogThreshold:
		atomic.StoreUint64(&config.GetGlobalConfig().Log.SlowThreshold, uint64(tidbOptInt64(val, logutil.DefaultSlowThreshold)))
	case TiDBDDLSlowOprThreshold:
		atomic.StoreUint32(&DDLSlowOprThreshold, uint32(tidbOptPositiveInt32(val, DefTiDBDDLSlowOprThreshold)))
	case TiDBQueryLogMaxLen:
		atomic.StoreUint64(&config.GetGlobalConfig().Log.QueryLogMaxLen, uint64(tidbOptInt64(val, logutil.DefaultQueryLogMaxLen)))
	case TiDBRetryLimit:
		s.RetryLimit = tidbOptInt64(val, DefTiDBRetryLimit)
	case TiDBDisableTxnAutoRetry:
		s.DisableTxnAutoRetry = TiDBOptOn(val)
	case TiDBEnableStreaming:
		s.EnableStreaming = TiDBOptOn(val)
	case TiDBEnableCascadesPlanner:
		s.EnableCascadesPlanner = TiDBOptOn(val)
	case TiDBOptimizerSelectivityLevel:
		s.OptimizerSelectivityLevel = tidbOptPositiveInt32(val, DefTiDBOptimizerSelectivityLevel)
	case TiDBEnableTablePartition:
		s.EnableTablePartition = val
	case TiDBDDLReorgPriority:
		s.setDDLReorgPriority(val)
	case TiDBForcePriority:
		atomic.StoreInt32(&ForcePriority, int32(mysql.Str2Priority(val)))
	case TiDBEnableRadixJoin:
		s.EnableRadixJoin = TiDBOptOn(val)
	case TiDBEnableWindowFunction:
		s.EnableWindowFunction = TiDBOptOn(val)
	case TiDBOptJoinReorderThreshold:
		s.TiDBOptJoinReorderThreshold = tidbOptPositiveInt32(val, DefTiDBOptJoinReorderThreshold)
	case TiDBCheckMb4ValueInUTF8:
		config.GetGlobalConfig().CheckMb4ValueInUTF8 = TiDBOptOn(val)
	case TiDBSlowQueryFile:
		s.SlowQueryFile = val
	case TiDBEnableFastAnalyze:
		s.EnableFastAnalyze = TiDBOptOn(val)
	case TiDBWaitSplitRegionFinish:
		s.WaitSplitRegionFinish = TiDBOptOn(val)
	case TiDBWaitSplitRegionTimeout:
		s.WaitSplitRegionTimeout = uint64(tidbOptPositiveInt32(val, DefWaitSplitRegionTimeout))
	case TiDBExpensiveQueryTimeThreshold:
		atomic.StoreUint64(&ExpensiveQueryTimeThreshold, uint64(tidbOptPositiveInt32(val, DefTiDBExpensiveQueryTimeThreshold)))
	case TiDBTxnMode:
		if err := s.setTxnMode(val); err != nil {
			return err
		}
	case TiDBLowResolutionTSO:
		s.LowResolutionTSO = TiDBOptOn(val)
<<<<<<< HEAD
	case TiDBEnableNoopFuncs:
		s.EnableNoopFuncs = TiDBOptOn(val)
=======
	case TiDBEnableIndexMerge:
		s.EnableIndexMerge = TiDBOptOn(val)
>>>>>>> 21d2590a
	}
	s.systems[name] = val
	return nil
}

func (s *SessionVars) setTxnMode(val string) error {
	switch strings.ToUpper(val) {
	case ast.Pessimistic:
		s.TxnMode = ast.Pessimistic
	case ast.Optimistic:
		s.TxnMode = ast.Optimistic
	case "":
		s.TxnMode = ""
	default:
		return ErrWrongValueForVar.FastGenByArgs(TiDBTxnMode, val)
	}
	return nil
}

// SetLocalSystemVar sets values of the local variables which in "server" scope.
func SetLocalSystemVar(name string, val string) {
	switch name {
	case TiDBDDLReorgWorkerCount:
		SetDDLReorgWorkerCounter(int32(tidbOptPositiveInt32(val, DefTiDBDDLReorgWorkerCount)))
	case TiDBDDLReorgBatchSize:
		SetDDLReorgBatchSize(int32(tidbOptPositiveInt32(val, DefTiDBDDLReorgBatchSize)))
	case TiDBDDLErrorCountLimit:
		SetDDLErrorCountLimit(tidbOptInt64(val, DefTiDBDDLErrorCountLimit))
	}
}

// special session variables.
const (
	SQLModeVar           = "sql_mode"
	CharacterSetResults  = "character_set_results"
	MaxAllowedPacket     = "max_allowed_packet"
	TimeZone             = "time_zone"
	TxnIsolation         = "tx_isolation"
	TransactionIsolation = "transaction_isolation"
	TxnIsolationOneShot  = "tx_isolation_one_shot"
	MaxExecutionTime     = "max_execution_time"
)

// these variables are useless for TiDB, but still need to validate their values for some compatible issues.
// TODO: some more variables need to be added here.
const (
	serverReadOnly = "read_only"
)

var (
	// TxIsolationNames are the valid values of the variable "tx_isolation" or "transaction_isolation".
	TxIsolationNames = map[string]struct{}{
		"READ-UNCOMMITTED": {},
		"READ-COMMITTED":   {},
		"REPEATABLE-READ":  {},
		"SERIALIZABLE":     {},
	}
)

// TableDelta stands for the changed count for one table.
type TableDelta struct {
	Delta    int64
	Count    int64
	ColSize  map[int64]int64
	InitTime time.Time // InitTime is the time that this delta is generated.
}

// Concurrency defines concurrency values.
type Concurrency struct {
	// IndexLookupConcurrency is the number of concurrent index lookup worker.
	IndexLookupConcurrency int

	// IndexLookupJoinConcurrency is the number of concurrent index lookup join inner worker.
	IndexLookupJoinConcurrency int

	// DistSQLScanConcurrency is the number of concurrent dist SQL scan worker.
	DistSQLScanConcurrency int

	// HashJoinConcurrency is the number of concurrent hash join outer worker.
	HashJoinConcurrency int

	// ProjectionConcurrency is the number of concurrent projection worker.
	ProjectionConcurrency int64

	// HashAggPartialConcurrency is the number of concurrent hash aggregation partial worker.
	HashAggPartialConcurrency int

	// HashAggFinalConcurrency is the number of concurrent hash aggregation final worker.
	HashAggFinalConcurrency int

	// IndexSerialScanConcurrency is the number of concurrent index serial scan worker.
	IndexSerialScanConcurrency int
}

// MemQuota defines memory quota values.
type MemQuota struct {
	// MemQuotaQuery defines the memory quota for a query.
	MemQuotaQuery int64
	// MemQuotaHashJoin defines the memory quota for a hash join executor.
	MemQuotaHashJoin int64
	// MemQuotaMergeJoin defines the memory quota for a merge join executor.
	MemQuotaMergeJoin int64
	// MemQuotaSort defines the memory quota for a sort executor.
	MemQuotaSort int64
	// MemQuotaTopn defines the memory quota for a top n executor.
	MemQuotaTopn int64
	// MemQuotaIndexLookupReader defines the memory quota for a index lookup reader executor.
	MemQuotaIndexLookupReader int64
	// MemQuotaIndexLookupJoin defines the memory quota for a index lookup join executor.
	MemQuotaIndexLookupJoin int64
	// MemQuotaNestedLoopApply defines the memory quota for a nested loop apply executor.
	MemQuotaNestedLoopApply int64
	// MemQuotaDistSQL defines the memory quota for all operators in DistSQL layer like co-processor and selectResult.
	MemQuotaDistSQL int64
}

// BatchSize defines batch size values.
type BatchSize struct {
	// DMLBatchSize indicates the size of batches for DML.
	// It will be used when BatchInsert or BatchDelete is on.
	DMLBatchSize int

	// IndexJoinBatchSize is the batch size of a index lookup join.
	IndexJoinBatchSize int

	// IndexLookupSize is the number of handles for an index lookup task in index double read executor.
	IndexLookupSize int

	// InitChunkSize defines init row count of a Chunk during query execution.
	InitChunkSize int

	// MaxChunkSize defines max row count of a Chunk during query execution.
	MaxChunkSize int
}

const (
	// SlowLogRowPrefixStr is slow log row prefix.
	SlowLogRowPrefixStr = "# "
	// SlowLogSpaceMarkStr is slow log space mark.
	SlowLogSpaceMarkStr = ": "
	// SlowLogSQLSuffixStr is slow log suffix.
	SlowLogSQLSuffixStr = ";"
	// SlowLogTimeStr is slow log field name.
	SlowLogTimeStr = "Time"
	// SlowLogStartPrefixStr is slow log start row prefix.
	SlowLogStartPrefixStr = SlowLogRowPrefixStr + SlowLogTimeStr + SlowLogSpaceMarkStr
	// SlowLogTxnStartTSStr is slow log field name.
	SlowLogTxnStartTSStr = "Txn_start_ts"
	// SlowLogUserStr is slow log field name.
	SlowLogUserStr = "User"
	// SlowLogHostStr only for slow_query table usage.
	SlowLogHostStr = "Host"
	// SlowLogConnIDStr is slow log field name.
	SlowLogConnIDStr = "Conn_ID"
	// SlowLogQueryTimeStr is slow log field name.
	SlowLogQueryTimeStr = "Query_time"
	// SlowLogDBStr is slow log field name.
	SlowLogDBStr = "DB"
	// SlowLogIsInternalStr is slow log field name.
	SlowLogIsInternalStr = "Is_internal"
	// SlowLogIndexIDsStr is slow log field name.
	SlowLogIndexIDsStr = "Index_ids"
	// SlowLogDigestStr is slow log field name.
	SlowLogDigestStr = "Digest"
	// SlowLogQuerySQLStr is slow log field name.
	SlowLogQuerySQLStr = "Query" // use for slow log table, slow log will not print this field name but print sql directly.
	// SlowLogStatsInfoStr is plan stats info.
	SlowLogStatsInfoStr = "Stats"
	// SlowLogNumCopTasksStr is the number of cop-tasks.
	SlowLogNumCopTasksStr = "Num_cop_tasks"
	// SlowLogCopProcAvg is the average process time of all cop-tasks.
	SlowLogCopProcAvg = "Cop_proc_avg"
	// SlowLogCopProcP90 is the p90 process time of all cop-tasks.
	SlowLogCopProcP90 = "Cop_proc_p90"
	// SlowLogCopProcMax is the max process time of all cop-tasks.
	SlowLogCopProcMax = "Cop_proc_max"
	// SlowLogCopProcAddr is the address of TiKV where the cop-task which cost max process time run.
	SlowLogCopProcAddr = "Cop_proc_addr"
	// SlowLogCopWaitAvg is the average wait time of all cop-tasks.
	SlowLogCopWaitAvg = "Cop_wait_avg"
	// SlowLogCopWaitP90 is the p90 wait time of all cop-tasks.
	SlowLogCopWaitP90 = "Cop_wait_p90"
	// SlowLogCopWaitMax is the max wait time of all cop-tasks.
	SlowLogCopWaitMax = "Cop_wait_max"
	// SlowLogCopWaitAddr is the address of TiKV where the cop-task which cost wait process time run.
	SlowLogCopWaitAddr = "Cop_wait_addr"
	// SlowLogMemMax is the max number bytes of memory used in this statement.
	SlowLogMemMax = "Mem_max"
)

// SlowLogFormat uses for formatting slow log.
// The slow log output is like below:
// # Time: 2019-04-28T15:24:04.309074+08:00
// # Txn_start_ts: 406315658548871171
// # User: root@127.0.0.1
// # Conn_ID: 6
// # Query_time: 4.895492
// # Process_time: 0.161 Request_count: 1 Total_keys: 100001 Processed_keys: 100000
// # DB: test
// # Index_ids: [1,2]
// # Is_internal: false
// # Digest: 42a1c8aae6f133e934d4bf0147491709a8812ea05ff8819ec522780fe657b772
// # Stats: t1:1,t2:2
// # Num_cop_tasks: 10
// # Cop_process: Avg_time: 1s P90_time: 2s Max_time: 3s Max_addr: 10.6.131.78
// # Cop_wait: Avg_time: 10ms P90_time: 20ms Max_time: 30ms Max_Addr: 10.6.131.79
// # Memory_max: 4096
// select * from t_slim;
func (s *SessionVars) SlowLogFormat(txnTS uint64, costTime time.Duration, execDetail execdetails.ExecDetails, indexIDs string, digest string,
	statsInfos map[string]uint64, copTasks *stmtctx.CopTasksDetails, memMax int64, sql string) string {
	var buf bytes.Buffer
	execDetailStr := execDetail.String()
	buf.WriteString(SlowLogRowPrefixStr + SlowLogTxnStartTSStr + SlowLogSpaceMarkStr + strconv.FormatUint(txnTS, 10) + "\n")
	if s.User != nil {
		buf.WriteString(SlowLogRowPrefixStr + SlowLogUserStr + SlowLogSpaceMarkStr + s.User.String() + "\n")
	}
	if s.ConnectionID != 0 {
		buf.WriteString(SlowLogRowPrefixStr + SlowLogConnIDStr + SlowLogSpaceMarkStr + strconv.FormatUint(s.ConnectionID, 10) + "\n")
	}
	buf.WriteString(SlowLogRowPrefixStr + SlowLogQueryTimeStr + SlowLogSpaceMarkStr + strconv.FormatFloat(costTime.Seconds(), 'f', -1, 64) + "\n")
	if len(execDetailStr) > 0 {
		buf.WriteString(SlowLogRowPrefixStr + execDetailStr + "\n")
	}
	if len(s.CurrentDB) > 0 {
		buf.WriteString(SlowLogRowPrefixStr + SlowLogDBStr + SlowLogSpaceMarkStr + s.CurrentDB + "\n")
	}
	if len(indexIDs) > 0 {
		buf.WriteString(SlowLogRowPrefixStr + SlowLogIndexIDsStr + SlowLogSpaceMarkStr + indexIDs + "\n")
	}
	buf.WriteString(SlowLogRowPrefixStr + SlowLogIsInternalStr + SlowLogSpaceMarkStr + strconv.FormatBool(s.InRestrictedSQL) + "\n")
	if len(digest) > 0 {
		buf.WriteString(SlowLogRowPrefixStr + SlowLogDigestStr + SlowLogSpaceMarkStr + digest + "\n")
	}
	if len(statsInfos) > 0 {
		buf.WriteString(SlowLogRowPrefixStr + SlowLogStatsInfoStr + SlowLogSpaceMarkStr)
		firstComma := false
		vStr := ""
		for k, v := range statsInfos {
			if v == 0 {
				vStr = "pseudo"
			} else {
				vStr = strconv.FormatUint(v, 10)

			}
			if firstComma {
				buf.WriteString("," + k + ":" + vStr)
			} else {
				buf.WriteString(k + ":" + vStr)
				firstComma = true
			}
		}
		buf.WriteString("\n")
	}
	if copTasks != nil {
		buf.WriteString(SlowLogRowPrefixStr + SlowLogNumCopTasksStr + SlowLogSpaceMarkStr + strconv.FormatInt(int64(copTasks.NumCopTasks), 10) + "\n")
		buf.WriteString(SlowLogRowPrefixStr + fmt.Sprintf("%v%v%v %v%v%v %v%v%v %v%v%v",
			SlowLogCopProcAvg, SlowLogSpaceMarkStr, copTasks.AvgProcessTime.Seconds(),
			SlowLogCopProcP90, SlowLogSpaceMarkStr, copTasks.P90ProcessTime.Seconds(),
			SlowLogCopProcMax, SlowLogSpaceMarkStr, copTasks.MaxProcessTime.Seconds(),
			SlowLogCopProcAddr, SlowLogSpaceMarkStr, copTasks.MaxProcessAddress) + "\n")
		buf.WriteString(SlowLogRowPrefixStr + fmt.Sprintf("%v%v%v %v%v%v %v%v%v %v%v%v",
			SlowLogCopWaitAvg, SlowLogSpaceMarkStr, copTasks.AvgWaitTime.Seconds(),
			SlowLogCopWaitP90, SlowLogSpaceMarkStr, copTasks.P90WaitTime.Seconds(),
			SlowLogCopWaitMax, SlowLogSpaceMarkStr, copTasks.MaxWaitTime.Seconds(),
			SlowLogCopWaitAddr, SlowLogSpaceMarkStr, copTasks.MaxWaitAddress) + "\n")
	}
	if memMax > 0 {
		buf.WriteString(SlowLogRowPrefixStr + SlowLogMemMax + SlowLogSpaceMarkStr + strconv.FormatInt(memMax, 10) + "\n")
	}
	if len(sql) == 0 {
		sql = ";"
	}
	buf.WriteString(sql)
	if sql[len(sql)-1] != ';' {
		buf.WriteString(";")
	}
	return buf.String()
}<|MERGE_RESOLUTION|>--- conflicted
+++ resolved
@@ -450,11 +450,8 @@
 		SlowQueryFile:               config.GetGlobalConfig().Log.SlowQueryFile,
 		WaitSplitRegionFinish:       DefTiDBWaitSplitRegionFinish,
 		WaitSplitRegionTimeout:      DefWaitSplitRegionTimeout,
-<<<<<<< HEAD
-		EnableNoopFuncs:             DefTiDBEnableNoopFuncs,
-=======
 		EnableIndexMerge:            false,
->>>>>>> 21d2590a
+    EnableNoopFuncs:             DefTiDBEnableNoopFuncs,
 	}
 	vars.Concurrency = Concurrency{
 		IndexLookupConcurrency:     DefIndexLookupConcurrency,
@@ -829,13 +826,10 @@
 		}
 	case TiDBLowResolutionTSO:
 		s.LowResolutionTSO = TiDBOptOn(val)
-<<<<<<< HEAD
+  case TiDBEnableIndexMerge:
+		s.EnableIndexMerge = TiDBOptOn(val)
 	case TiDBEnableNoopFuncs:
 		s.EnableNoopFuncs = TiDBOptOn(val)
-=======
-	case TiDBEnableIndexMerge:
-		s.EnableIndexMerge = TiDBOptOn(val)
->>>>>>> 21d2590a
 	}
 	s.systems[name] = val
 	return nil
