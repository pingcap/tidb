// Copyright 2015 PingCAP, Inc.
//
// Licensed under the Apache License, Version 2.0 (the "License");
// you may not use this file except in compliance with the License.
// You may obtain a copy of the License at
//
//     http://www.apache.org/licenses/LICENSE-2.0
//
// Unless required by applicable law or agreed to in writing, software
// distributed under the License is distributed on an "AS IS" BASIS,
// See the License for the specific language governing permissions and
// limitations under the License.

package variable

import (
	"bytes"
	"crypto/tls"
	"encoding/binary"
	"fmt"
	"math"
	"math/rand"
	"net"
	"sort"
	"strconv"
	"strings"
	"sync"
	"sync/atomic"
	"time"

	"github.com/klauspost/cpuid"
	"github.com/pingcap/errors"
	"github.com/pingcap/parser"
	"github.com/pingcap/parser/ast"
	"github.com/pingcap/parser/auth"
	"github.com/pingcap/parser/charset"
	"github.com/pingcap/parser/mysql"
	"github.com/pingcap/parser/terror"
	pumpcli "github.com/pingcap/tidb-tools/tidb-binlog/pump_client"
	"github.com/pingcap/tidb/config"
	"github.com/pingcap/tidb/kv"
	"github.com/pingcap/tidb/meta/autoid"
	"github.com/pingcap/tidb/metrics"
	"github.com/pingcap/tidb/sessionctx/stmtctx"
	"github.com/pingcap/tidb/store/tikv/oracle"
	"github.com/pingcap/tidb/store/tikv/storeutil"
	"github.com/pingcap/tidb/types"
	"github.com/pingcap/tidb/util/chunk"
	"github.com/pingcap/tidb/util/collate"
	"github.com/pingcap/tidb/util/execdetails"
	"github.com/pingcap/tidb/util/logutil"
	"github.com/pingcap/tidb/util/rowcodec"
	"github.com/pingcap/tidb/util/stringutil"
	"github.com/pingcap/tidb/util/timeutil"
	"github.com/twmb/murmur3"
	atomic2 "go.uber.org/atomic"
)

// PreparedStmtCount is exported for test.
var PreparedStmtCount int64

// RetryInfo saves retry information.
type RetryInfo struct {
	Retrying               bool
	DroppedPreparedStmtIDs []uint32
	autoIncrementIDs       retryInfoAutoIDs
	autoRandomIDs          retryInfoAutoIDs
}

// Clean does some clean work.
func (r *RetryInfo) Clean() {
	r.autoIncrementIDs.clean()
	r.autoRandomIDs.clean()

	if len(r.DroppedPreparedStmtIDs) > 0 {
		r.DroppedPreparedStmtIDs = r.DroppedPreparedStmtIDs[:0]
	}
}

// ResetOffset resets the current retry offset.
func (r *RetryInfo) ResetOffset() {
	r.autoIncrementIDs.resetOffset()
	r.autoRandomIDs.resetOffset()
}

// AddAutoIncrementID adds id to autoIncrementIDs.
func (r *RetryInfo) AddAutoIncrementID(id int64) {
	r.autoIncrementIDs.autoIDs = append(r.autoIncrementIDs.autoIDs, id)
}

// GetCurrAutoIncrementID gets current autoIncrementID.
func (r *RetryInfo) GetCurrAutoIncrementID() (int64, bool) {
	return r.autoIncrementIDs.getCurrent()
}

// AddAutoRandomID adds id to autoRandomIDs.
func (r *RetryInfo) AddAutoRandomID(id int64) {
	r.autoRandomIDs.autoIDs = append(r.autoRandomIDs.autoIDs, id)
}

// GetCurrAutoRandomID gets current AutoRandomID.
func (r *RetryInfo) GetCurrAutoRandomID() (int64, bool) {
	return r.autoRandomIDs.getCurrent()
}

type retryInfoAutoIDs struct {
	currentOffset int
	autoIDs       []int64
}

func (r *retryInfoAutoIDs) resetOffset() {
	r.currentOffset = 0
}

func (r *retryInfoAutoIDs) clean() {
	r.currentOffset = 0
	if len(r.autoIDs) > 0 {
		r.autoIDs = r.autoIDs[:0]
	}
}

func (r *retryInfoAutoIDs) getCurrent() (int64, bool) {
	if r.currentOffset >= len(r.autoIDs) {
		return 0, false
	}
	id := r.autoIDs[r.currentOffset]
	r.currentOffset++
	return id, true
}

// TransactionContext is used to store variables that has transaction scope.
type TransactionContext struct {
	forUpdateTS   uint64
	stmtFuture    oracle.Future
	Binlog        interface{}
	InfoSchema    interface{}
	History       interface{}
	SchemaVersion int64
	StartTS       uint64

	// ShardStep indicates the max size of continuous rowid shard in one transaction.
	ShardStep    int
	shardRemain  int
	currentShard int64
	shardRand    *rand.Rand

	// TableDeltaMap is used in the schema validator for DDL changes in one table not to block others.
	// It's also used in the statistics updating.
	// Note: for the partitioned table, it stores all the partition IDs.
	TableDeltaMap map[int64]TableDelta

	// unchangedRowKeys is used to store the unchanged rows that needs to lock for pessimistic transaction.
	unchangedRowKeys map[string]struct{}

	// pessimisticLockCache is the cache for pessimistic locked keys,
	// The value never changes during the transaction.
	pessimisticLockCache map[string][]byte
	PessimisticCacheHit  int

	// CreateTime For metrics.
	CreateTime     time.Time
	StatementCount int
	CouldRetry     bool
	IsPessimistic  bool
	// IsStaleness indicates whether the txn is read only staleness txn.
	IsStaleness bool
	Isolation   string
	LockExpire  uint32
	ForUpdate   uint32
	// TxnScope indicates the value of txn_scope
	TxnScope string

	// TableDeltaMap lock to prevent potential data race
	tdmLock sync.Mutex
}

// GetShard returns the shard prefix for the next `count` rowids.
func (tc *TransactionContext) GetShard(shardRowIDBits uint64, typeBitsLength uint64, reserveSignBit bool, count int) int64 {
	if shardRowIDBits == 0 {
		return 0
	}
	if tc.shardRand == nil {
		tc.shardRand = rand.New(rand.NewSource(int64(tc.StartTS)))
	}
	if tc.shardRemain <= 0 {
		tc.updateShard()
		tc.shardRemain = tc.ShardStep
	}
	tc.shardRemain -= count

	var signBitLength uint64
	if reserveSignBit {
		signBitLength = 1
	}
	return (tc.currentShard & (1<<shardRowIDBits - 1)) << (typeBitsLength - shardRowIDBits - signBitLength)
}

func (tc *TransactionContext) updateShard() {
	var buf [8]byte
	binary.LittleEndian.PutUint64(buf[:], tc.shardRand.Uint64())
	tc.currentShard = int64(murmur3.Sum32(buf[:]))
}

// AddUnchangedRowKey adds an unchanged row key in update statement for pessimistic lock.
func (tc *TransactionContext) AddUnchangedRowKey(key []byte) {
	if tc.unchangedRowKeys == nil {
		tc.unchangedRowKeys = map[string]struct{}{}
	}
	tc.unchangedRowKeys[string(key)] = struct{}{}
}

// CollectUnchangedRowKeys collects unchanged row keys for pessimistic lock.
func (tc *TransactionContext) CollectUnchangedRowKeys(buf []kv.Key) []kv.Key {
	for key := range tc.unchangedRowKeys {
		buf = append(buf, kv.Key(key))
	}
	tc.unchangedRowKeys = nil
	return buf
}

// UpdateDeltaForTable updates the delta info for some table.
func (tc *TransactionContext) UpdateDeltaForTable(logicalTableID, physicalTableID int64, delta int64, count int64, colSize map[int64]int64, saveAsLogicalTblID bool) {
	tc.tdmLock.Lock()
	defer tc.tdmLock.Unlock()
	if tc.TableDeltaMap == nil {
		tc.TableDeltaMap = make(map[int64]TableDelta)
	}
	item := tc.TableDeltaMap[physicalTableID]
	if item.ColSize == nil && colSize != nil {
		item.ColSize = make(map[int64]int64, len(colSize))
	}
	item.Delta += delta
	item.Count += count
	item.TableID = physicalTableID
	if saveAsLogicalTblID {
		item.TableID = logicalTableID
	}
	for key, val := range colSize {
		item.ColSize[key] += val
	}
	tc.TableDeltaMap[physicalTableID] = item
}

// GetKeyInPessimisticLockCache gets a key in pessimistic lock cache.
func (tc *TransactionContext) GetKeyInPessimisticLockCache(key kv.Key) (val []byte, ok bool) {
	if tc.pessimisticLockCache == nil {
		return nil, false
	}
	val, ok = tc.pessimisticLockCache[string(key)]
	if ok {
		tc.PessimisticCacheHit++
	}
	return
}

// SetPessimisticLockCache sets a key value pair into pessimistic lock cache.
func (tc *TransactionContext) SetPessimisticLockCache(key kv.Key, val []byte) {
	if tc.pessimisticLockCache == nil {
		tc.pessimisticLockCache = map[string][]byte{}
	}
	tc.pessimisticLockCache[string(key)] = val
}

// Cleanup clears up transaction info that no longer use.
func (tc *TransactionContext) Cleanup() {
	// tc.InfoSchema = nil; we cannot do it now, because some operation like handleFieldList depend on this.
	tc.Binlog = nil
	tc.History = nil
	tc.tdmLock.Lock()
	tc.TableDeltaMap = nil
	tc.tdmLock.Unlock()
	tc.pessimisticLockCache = nil
	tc.IsStaleness = false
}

// ClearDelta clears the delta map.
func (tc *TransactionContext) ClearDelta() {
	tc.tdmLock.Lock()
	tc.TableDeltaMap = nil
	tc.tdmLock.Unlock()
}

// GetForUpdateTS returns the ts for update.
func (tc *TransactionContext) GetForUpdateTS() uint64 {
	if tc.forUpdateTS > tc.StartTS {
		return tc.forUpdateTS
	}
	return tc.StartTS
}

// SetForUpdateTS sets the ts for update.
func (tc *TransactionContext) SetForUpdateTS(forUpdateTS uint64) {
	if forUpdateTS > tc.forUpdateTS {
		tc.forUpdateTS = forUpdateTS
	}
}

// SetStmtFutureForRC sets the stmtFuture .
func (tc *TransactionContext) SetStmtFutureForRC(future oracle.Future) {
	tc.stmtFuture = future
}

// GetStmtFutureForRC gets the stmtFuture.
func (tc *TransactionContext) GetStmtFutureForRC() oracle.Future {
	return tc.stmtFuture
}

// WriteStmtBufs can be used by insert/replace/delete/update statement.
// TODO: use a common memory pool to replace this.
type WriteStmtBufs struct {
	// RowValBuf is used by tablecodec.EncodeRow, to reduce runtime.growslice.
	RowValBuf []byte
	// AddRowValues use to store temp insert rows value, to reduce memory allocations when importing data.
	AddRowValues []types.Datum

	// IndexValsBuf is used by index.FetchValues
	IndexValsBuf []types.Datum
	// IndexKeyBuf is used by index.GenIndexKey
	IndexKeyBuf []byte
}

func (ib *WriteStmtBufs) clean() {
	ib.RowValBuf = nil
	ib.AddRowValues = nil
	ib.IndexValsBuf = nil
	ib.IndexKeyBuf = nil
}

// TableSnapshot represents a data snapshot of the table contained in `information_schema`.
type TableSnapshot struct {
	Rows [][]types.Datum
	Err  error
}

type txnIsolationLevelOneShotState uint

// RewritePhaseInfo records some information about the rewrite phase
type RewritePhaseInfo struct {
	// DurationRewrite is the duration of rewriting the SQL.
	DurationRewrite time.Duration

	// DurationPreprocessSubQuery is the duration of pre-processing sub-queries.
	DurationPreprocessSubQuery time.Duration

	// PreprocessSubQueries is the number of pre-processed sub-queries.
	PreprocessSubQueries int
}

// Reset resets all fields in RewritePhaseInfo.
func (r *RewritePhaseInfo) Reset() {
	r.DurationRewrite = 0
	r.DurationPreprocessSubQuery = 0
	r.PreprocessSubQueries = 0
}

const (
	// oneShotDef means default, that is tx_isolation_one_shot not set.
	oneShotDef txnIsolationLevelOneShotState = iota
	// oneShotSet means it's set in current transaction.
	oneShotSet
	// onsShotUse means it should be used in current transaction.
	oneShotUse
)

// SessionVars is to handle user-defined or global variables in the current session.
type SessionVars struct {
	Concurrency
	MemQuota
	BatchSize
	// DMLBatchSize indicates the number of rows batch-committed for a statement.
	// It will be used when using LOAD DATA or BatchInsert or BatchDelete is on.
	DMLBatchSize        int
	RetryLimit          int64
	DisableTxnAutoRetry bool
	// UsersLock is a lock for user defined variables.
	UsersLock sync.RWMutex
	// Users are user defined variables.
	Users map[string]types.Datum
	// UserVarTypes stores the FieldType for user variables, it cannot be inferred from Users when Users have not been set yet.
	// It is read/write protected by UsersLock.
	UserVarTypes map[string]*types.FieldType
	// systems variables, don't modify it directly, use GetSystemVar/SetSystemVar method.
	systems map[string]string
	// stmtVars variables are temporarily set by SET_VAR hint
	// It only take effect for the duration of a single statement
	stmtVars map[string]string
	// SysWarningCount is the system variable "warning_count", because it is on the hot path, so we extract it from the systems
	SysWarningCount int
	// SysErrorCount is the system variable "error_count", because it is on the hot path, so we extract it from the systems
	SysErrorCount uint16
	// PreparedStmts stores prepared statement.
	PreparedStmts        map[uint32]interface{}
	PreparedStmtNameToID map[string]uint32
	// preparedStmtID is id of prepared statement.
	preparedStmtID uint32
	// PreparedParams params for prepared statements
	PreparedParams PreparedParams

	// ActiveRoles stores active roles for current user
	ActiveRoles []*auth.RoleIdentity

	RetryInfo *RetryInfo
	//  TxnCtx Should be reset on transaction finished.
	TxnCtx *TransactionContext

	// KVVars is the variables for KV storage.
	KVVars *kv.Variables

	// txnIsolationLevelOneShot is used to implements "set transaction isolation level ..."
	txnIsolationLevelOneShot struct {
		state txnIsolationLevelOneShotState
		value string
	}

	// Status stands for the session status. e.g. in transaction or not, auto commit is on or off, and so on.
	Status uint16

	// ClientCapability is client's capability.
	ClientCapability uint32

	// TLSConnectionState is the TLS connection state (nil if not using TLS).
	TLSConnectionState *tls.ConnectionState

	// ConnectionID is the connection id of the current session.
	ConnectionID uint64

	// PlanID is the unique id of logical and physical plan.
	PlanID int

	// PlanColumnID is the unique id for column when building plan.
	PlanColumnID int64

	// User is the user identity with which the session login.
	User *auth.UserIdentity

	// CurrentDB is the default database of this session.
	CurrentDB string

	// CurrentDBChanged indicates if the CurrentDB has been updated, and if it is we should print it into
	// the slow log to make it be compatible with MySQL, https://github.com/pingcap/tidb/issues/17846.
	CurrentDBChanged bool

	// StrictSQLMode indicates if the session is in strict mode.
	StrictSQLMode bool

	// CommonGlobalLoaded indicates if common global variable has been loaded for this session.
	CommonGlobalLoaded bool

	// InRestrictedSQL indicates if the session is handling restricted SQL execution.
	InRestrictedSQL bool

	// SnapshotTS is used for reading history data. For simplicity, SnapshotTS only supports distsql request.
	SnapshotTS uint64

	// SnapshotInfoschema is used with SnapshotTS, when the schema version at snapshotTS less than current schema
	// version, we load an old version schema for query.
	SnapshotInfoschema interface{}

	// BinlogClient is used to write binlog.
	BinlogClient *pumpcli.PumpsClient

	// GlobalVarsAccessor is used to set and get global variables.
	GlobalVarsAccessor GlobalVarAccessor

	// LastFoundRows is the number of found rows of last query statement
	LastFoundRows uint64

	// StmtCtx holds variables for current executing statement.
	StmtCtx *stmtctx.StatementContext

	// AllowAggPushDown can be set to false to forbid aggregation push down.
	AllowAggPushDown bool

	// AllowBCJ means allow broadcast join.
	AllowBCJ bool
	// AllowDistinctAggPushDown can be set true to allow agg with distinct push down to tikv/tiflash.
	AllowDistinctAggPushDown bool

	// MultiStatementMode permits incorrect client library usage. Not recommended to be turned on.
	MultiStatementMode int

	// AllowWriteRowID variable is currently not recommended to be turned on.
	AllowWriteRowID bool

	// AllowBatchCop means if we should send batch coprocessor to TiFlash. Default value is 1, means to use batch cop in case of aggregation and join.
	// If value is set to 2 , which means to force to send batch cop for any query. Value is set to 0 means never use batch cop.
	AllowBatchCop int

	// AllowMPPExecution will prefer using mpp way to execute a query.
	AllowMPPExecution bool

	// TiDBAllowAutoRandExplicitInsert indicates whether explicit insertion on auto_random column is allowed.
	AllowAutoRandExplicitInsert bool

	// BroadcastJoinThresholdSize is used to limit the size of smaller table.
	// It's unit is bytes, if the size of small table is larger than it, we will not use bcj.
	BroadcastJoinThresholdSize int64

	// BroadcastJoinThresholdCount is used to limit the total count of smaller table.
	// If we can't estimate the size of one side of join child, we will check if its row number exceeds this limitation.
	BroadcastJoinThresholdCount int64

	// AllowWriteRowID can be set to false to forbid write data to _tidb_rowid.
	// CorrelationThreshold is the guard to enable row count estimation using column order correlation.
	CorrelationThreshold float64

	// CorrelationExpFactor is used to control the heuristic approach of row count estimation when CorrelationThreshold is not met.
	CorrelationExpFactor int

	// CPUFactor is the CPU cost of processing one expression for one row.
	CPUFactor float64
	// CopCPUFactor is the CPU cost of processing one expression for one row in coprocessor.
	CopCPUFactor float64
	// CopTiFlashConcurrencyFactor is the concurrency number of computation in tiflash coprocessor.
	CopTiFlashConcurrencyFactor float64
	// NetworkFactor is the network cost of transferring 1 byte data.
	NetworkFactor float64
	// ScanFactor is the IO cost of scanning 1 byte data on TiKV and TiFlash.
	ScanFactor float64
	// DescScanFactor is the IO cost of scanning 1 byte data on TiKV and TiFlash in desc order.
	DescScanFactor float64
	// SeekFactor is the IO cost of seeking the start value of a range in TiKV or TiFlash.
	SeekFactor float64
	// MemoryFactor is the memory cost of storing one tuple.
	MemoryFactor float64
	// DiskFactor is the IO cost of reading/writing one byte to temporary disk.
	DiskFactor float64
	// ConcurrencyFactor is the CPU cost of additional one goroutine.
	ConcurrencyFactor float64

	// CurrInsertValues is used to record current ValuesExpr's values.
	// See http://dev.mysql.com/doc/refman/5.7/en/miscellaneous-functions.html#function_values
	CurrInsertValues chunk.Row

	// In https://github.com/pingcap/tidb/issues/14164, we can see that MySQL can enter the column that is not in the insert's SELECT's output.
	// We store the extra columns in this variable.
	CurrInsertBatchExtraCols [][]types.Datum

	// Per-connection time zones. Each client that connects has its own time zone setting, given by the session time_zone variable.
	// See https://dev.mysql.com/doc/refman/5.7/en/time-zone-support.html
	TimeZone *time.Location

	SQLMode mysql.SQLMode

	// AutoIncrementIncrement and AutoIncrementOffset indicates the autoID's start value and increment.
	AutoIncrementIncrement int

	AutoIncrementOffset int

	/* TiDB system variables */

	// SkipASCIICheck check on input value.
	SkipASCIICheck bool

	// SkipUTF8Check check on input value.
	SkipUTF8Check bool

	// BatchInsert indicates if we should split insert data into multiple batches.
	BatchInsert bool

	// BatchDelete indicates if we should split delete data into multiple batches.
	BatchDelete bool

	// BatchCommit indicates if we should split the transaction into multiple batches.
	BatchCommit bool

	// IDAllocator is provided by kvEncoder, if it is provided, we will use it to alloc auto id instead of using
	// Table.alloc.
	IDAllocator autoid.Allocator

	// OptimizerSelectivityLevel defines the level of the selectivity estimation in plan.
	OptimizerSelectivityLevel int

	// EnableTablePartition enables table partition feature.
	EnableTablePartition string

	// EnableCascadesPlanner enables the cascades planner.
	EnableCascadesPlanner bool

	// EnableWindowFunction enables the window function.
	EnableWindowFunction bool

	// EnableStrictDoubleTypeCheck enables table field double type check.
	EnableStrictDoubleTypeCheck bool

	// EnableVectorizedExpression  enables the vectorized expression evaluation.
	EnableVectorizedExpression bool

	// DDLReorgPriority is the operation priority of adding indices.
	DDLReorgPriority int

	// EnableChangeColumnType is used to control whether to enable the change column type.
	EnableChangeColumnType bool

	// EnableChangeMultiSchema is used to control whether to enable the multi schema change.
	EnableChangeMultiSchema bool

	// EnablePointGetCache is used to cache value for point get for read only scenario.
	EnablePointGetCache bool

	// EnableAlterPlacement indicates whether a user can alter table partition placement rules.
	EnableAlterPlacement bool

	// WaitSplitRegionFinish defines the split region behaviour is sync or async.
	WaitSplitRegionFinish bool

	// WaitSplitRegionTimeout defines the split region timeout.
	WaitSplitRegionTimeout uint64

	// EnableStreaming indicates whether the coprocessor request can use streaming API.
	// TODO: remove this after tidb-server configuration "enable-streaming' removed.
	EnableStreaming bool

	// EnableChunkRPC indicates whether the coprocessor request can use chunk API.
	EnableChunkRPC bool

	writeStmtBufs WriteStmtBufs

	// L2CacheSize indicates the size of CPU L2 cache, using byte as unit.
	L2CacheSize int

	// EnableRadixJoin indicates whether to use radix hash join to execute
	// HashJoin.
	EnableRadixJoin bool

	// ConstraintCheckInPlace indicates whether to check the constraint when the SQL executing.
	ConstraintCheckInPlace bool

	// CommandValue indicates which command current session is doing.
	CommandValue uint32

	// TiDBOptJoinReorderThreshold defines the minimal number of join nodes
	// to use the greedy join reorder algorithm.
	TiDBOptJoinReorderThreshold int

	// SlowQueryFile indicates which slow query log file for SLOW_QUERY table to parse.
	SlowQueryFile string

	// EnableFastAnalyze indicates whether to take fast analyze.
	EnableFastAnalyze bool

	// TxnMode indicates should be pessimistic or optimistic.
	TxnMode string

	// LowResolutionTSO is used for reading data with low resolution TSO which is updated once every two seconds.
	LowResolutionTSO bool

	// MaxExecutionTime is the timeout for select statement, in milliseconds.
	// If the value is 0, timeouts are not enabled.
	// See https://dev.mysql.com/doc/refman/5.7/en/server-system-variables.html#sysvar_max_execution_time
	MaxExecutionTime uint64

	// Killed is a flag to indicate that this query is killed.
	Killed uint32

	// ConnectionInfo indicates current connection info used by current session, only be lazy assigned by plugin.
	ConnectionInfo *ConnectionInfo

	// use noop funcs or not
	EnableNoopFuncs bool

	// StartTime is the start time of the last query.
	StartTime time.Time

	// DurationParse is the duration of parsing SQL string to AST of the last query.
	DurationParse time.Duration

	// DurationCompile is the duration of compiling AST to execution plan of the last query.
	DurationCompile time.Duration

	// RewritePhaseInfo records all information about the rewriting phase.
	RewritePhaseInfo

	// DurationOptimization is the duration of optimizing a query.
	DurationOptimization time.Duration

	// DurationWaitTS is the duration of waiting for a snapshot TS
	DurationWaitTS time.Duration

	// PrevStmt is used to store the previous executed statement in the current session.
	PrevStmt fmt.Stringer

	// prevStmtDigest is used to store the digest of the previous statement in the current session.
	prevStmtDigest string

	// AllowRemoveAutoInc indicates whether a user can drop the auto_increment column attribute or not.
	AllowRemoveAutoInc bool

	// UsePlanBaselines indicates whether we will use plan baselines to adjust plan.
	UsePlanBaselines bool

	// EvolvePlanBaselines indicates whether we will evolve the plan baselines.
	EvolvePlanBaselines bool

	// EnableExtendedStats indicates whether we enable the extended statistics feature.
	EnableExtendedStats bool

	// Unexported fields should be accessed and set through interfaces like GetReplicaRead() and SetReplicaRead().

	// allowInSubqToJoinAndAgg can be set to false to forbid rewriting the semi join to inner join with agg.
	allowInSubqToJoinAndAgg bool

	// preferRangeScan allows optimizer to always prefer range scan over table scan.
	preferRangeScan bool

	// EnableIndexMerge enables the generation of IndexMergePath.
	enableIndexMerge bool

	// replicaRead is used for reading data from replicas, only follower is supported at this time.
	replicaRead kv.ReplicaReadType

	// IsolationReadEngines is used to isolation read, tidb only read from the stores whose engine type is in the engines.
	IsolationReadEngines map[kv.StoreType]struct{}

	PlannerSelectBlockAsName []ast.HintTable

	// LockWaitTimeout is the duration waiting for pessimistic lock in milliseconds
	// negative value means nowait, 0 means default behavior, others means actual wait time
	LockWaitTimeout int64

	// MetricSchemaStep indicates the step when query metric schema.
	MetricSchemaStep int64
	// MetricSchemaRangeDuration indicates the step when query metric schema.
	MetricSchemaRangeDuration int64

	// Some data of cluster-level memory tables will be retrieved many times in different inspection rules,
	// and the cost of retrieving some data is expensive. We use the `TableSnapshot` to cache those data
	// and obtain them lazily, and provide a consistent view of inspection tables for each inspection rules.
	// All cached snapshots will be released at the end of retrieving
	InspectionTableCache map[string]TableSnapshot

	// RowEncoder is reused in session for encode row data.
	RowEncoder rowcodec.Encoder

	// SequenceState cache all sequence's latest value accessed by lastval() builtins. It's a session scoped
	// variable, and all public methods of SequenceState are currently-safe.
	SequenceState *SequenceState

	// WindowingUseHighPrecision determines whether to compute window operations without loss of precision.
	// see https://dev.mysql.com/doc/refman/8.0/en/window-function-optimization.html for more details.
	WindowingUseHighPrecision bool

	// FoundInPlanCache indicates whether this statement was found in plan cache.
	FoundInPlanCache bool
	// PrevFoundInPlanCache indicates whether the last statement was found in plan cache.
	PrevFoundInPlanCache bool

	// FoundInBinding indicates whether the execution plan is matched with the hints in the binding.
	FoundInBinding bool
	// PrevFoundInBinding indicates whether the last execution plan is matched with the hints in the binding.
	PrevFoundInBinding bool

	// OptimizerUseInvisibleIndexes indicates whether optimizer can use invisible index
	OptimizerUseInvisibleIndexes bool

	// SelectLimit limits the max counts of select statement's output
	SelectLimit uint64

	// EnableClusteredIndex indicates whether to enable clustered index when creating a new table.
	EnableClusteredIndex bool

	// PresumeKeyNotExists indicates lazy existence checking is enabled.
	PresumeKeyNotExists bool

	// EnableParallelApply indicates that thether to use parallel apply.
	EnableParallelApply bool

	// EnableRedactLog indicates that whether redact log.
	EnableRedactLog bool

	// ShardAllocateStep indicates the max size of continuous rowid shard in one transaction.
	ShardAllocateStep int64

	// EnableAmendPessimisticTxn indicates if schema change amend is enabled for pessimistic transactions.
	EnableAmendPessimisticTxn bool

	// LastTxnInfo keeps track the info of last committed transaction.
	LastTxnInfo kv.TxnInfo

	// LastQueryInfo keeps track the info of last query.
	LastQueryInfo QueryInfo

	// PartitionPruneMode indicates how and when to prune partitions.
	PartitionPruneMode atomic2.String

	// TxnScope indicates the scope of the transactions. It should be `global` or equal to `dc-location` in configuration.
	TxnScope string

	// EnabledRateLimitAction indicates whether enabled ratelimit action during coprocessor
	EnabledRateLimitAction bool

	// EnableAsyncCommit indicates whether to enable the async commit feature.
	EnableAsyncCommit bool

	// Enable1PC indicates whether to enable the one-phase commit feature.
	Enable1PC bool

	GuaranteeExternalConsistency bool

	// AnalyzeVersion indicates how TiDB collect and use analyzed statistics.
	AnalyzeVersion int

	// EnableIndexMergeJoin indicates whether to enable index merge join.
	EnableIndexMergeJoin bool

	// TrackAggregateMemoryUsage indicates whether to track the memory usage of aggregate function.
	TrackAggregateMemoryUsage bool

<<<<<<< HEAD
	// EnableTiFlashFallbackTiKV indicates whether to fallback to TiKV when TiFlash is unavailable.
	EnableTiFlashFallbackTiKV bool
=======
	// TiDBEnableExchangePartition indicates whether to enable exchange partition
	TiDBEnableExchangePartition bool
>>>>>>> 50fc4ba3
}

// CheckAndGetTxnScope will return the transaction scope we should use in the current session.
func (s *SessionVars) CheckAndGetTxnScope() string {
	if s.InRestrictedSQL {
		return oracle.GlobalTxnScope
	}
	return s.TxnScope
}

// UseDynamicPartitionPrune indicates whether use new dynamic partition prune.
func (s *SessionVars) UseDynamicPartitionPrune() bool {
	return PartitionPruneMode(s.PartitionPruneMode.Load()) == DynamicOnly
}

// BuildParserConfig generate parser.ParserConfig for initial parser
func (s *SessionVars) BuildParserConfig() parser.ParserConfig {
	return parser.ParserConfig{
		EnableWindowFunction:        s.EnableWindowFunction,
		EnableStrictDoubleTypeCheck: s.EnableStrictDoubleTypeCheck,
	}
}

// PartitionPruneMode presents the prune mode used.
type PartitionPruneMode string

const (
	// StaticOnly indicates only prune at plan phase.
	StaticOnly PartitionPruneMode = "static-only"
	// DynamicOnly indicates only prune at execute phase.
	DynamicOnly PartitionPruneMode = "dynamic-only"
	// StaticButPrepareDynamic indicates prune at plan phase but collect stats need for dynamic prune.
	StaticButPrepareDynamic PartitionPruneMode = "static-collect-dynamic"
)

// Valid indicate PruneMode is validated.
func (p PartitionPruneMode) Valid() bool {
	switch p {
	case StaticOnly, StaticButPrepareDynamic, DynamicOnly:
		return true
	default:
		return false
	}
}

// PreparedParams contains the parameters of the current prepared statement when executing it.
type PreparedParams []types.Datum

func (pps PreparedParams) String() string {
	if len(pps) == 0 {
		return ""
	}
	return " [arguments: " + types.DatumsToStrNoErr(pps) + "]"
}

// ConnectionInfo present connection used by audit.
type ConnectionInfo struct {
	ConnectionID      uint64
	ConnectionType    string
	Host              string
	ClientIP          string
	ClientPort        string
	ServerID          int
	ServerPort        int
	Duration          float64
	User              string
	ServerOSLoginUser string
	OSVersion         string
	ClientVersion     string
	ServerVersion     string
	SSLVersion        string
	PID               int
	DB                string
}

// NewSessionVars creates a session vars object.
func NewSessionVars() *SessionVars {
	vars := &SessionVars{
		Users:                        make(map[string]types.Datum),
		UserVarTypes:                 make(map[string]*types.FieldType),
		systems:                      make(map[string]string),
		stmtVars:                     make(map[string]string),
		PreparedStmts:                make(map[uint32]interface{}),
		PreparedStmtNameToID:         make(map[string]uint32),
		PreparedParams:               make([]types.Datum, 0, 10),
		TxnCtx:                       &TransactionContext{},
		RetryInfo:                    &RetryInfo{},
		ActiveRoles:                  make([]*auth.RoleIdentity, 0, 10),
		StrictSQLMode:                true,
		AutoIncrementIncrement:       DefAutoIncrementIncrement,
		AutoIncrementOffset:          DefAutoIncrementOffset,
		Status:                       mysql.ServerStatusAutocommit,
		StmtCtx:                      new(stmtctx.StatementContext),
		AllowAggPushDown:             false,
		AllowBCJ:                     false,
		BroadcastJoinThresholdSize:   DefBroadcastJoinThresholdSize,
		BroadcastJoinThresholdCount:  DefBroadcastJoinThresholdSize,
		OptimizerSelectivityLevel:    DefTiDBOptimizerSelectivityLevel,
		RetryLimit:                   DefTiDBRetryLimit,
		DisableTxnAutoRetry:          DefTiDBDisableTxnAutoRetry,
		DDLReorgPriority:             kv.PriorityLow,
		allowInSubqToJoinAndAgg:      DefOptInSubqToJoinAndAgg,
		preferRangeScan:              DefOptPreferRangeScan,
		CorrelationThreshold:         DefOptCorrelationThreshold,
		CorrelationExpFactor:         DefOptCorrelationExpFactor,
		CPUFactor:                    DefOptCPUFactor,
		CopCPUFactor:                 DefOptCopCPUFactor,
		CopTiFlashConcurrencyFactor:  DefOptTiFlashConcurrencyFactor,
		NetworkFactor:                DefOptNetworkFactor,
		ScanFactor:                   DefOptScanFactor,
		DescScanFactor:               DefOptDescScanFactor,
		SeekFactor:                   DefOptSeekFactor,
		MemoryFactor:                 DefOptMemoryFactor,
		DiskFactor:                   DefOptDiskFactor,
		ConcurrencyFactor:            DefOptConcurrencyFactor,
		EnableRadixJoin:              false,
		EnableVectorizedExpression:   DefEnableVectorizedExpression,
		L2CacheSize:                  cpuid.CPU.Cache.L2,
		CommandValue:                 uint32(mysql.ComSleep),
		TiDBOptJoinReorderThreshold:  DefTiDBOptJoinReorderThreshold,
		SlowQueryFile:                config.GetGlobalConfig().Log.SlowQueryFile,
		WaitSplitRegionFinish:        DefTiDBWaitSplitRegionFinish,
		WaitSplitRegionTimeout:       DefWaitSplitRegionTimeout,
		enableIndexMerge:             false,
		EnableNoopFuncs:              DefTiDBEnableNoopFuncs,
		replicaRead:                  kv.ReplicaReadLeader,
		AllowRemoveAutoInc:           DefTiDBAllowRemoveAutoInc,
		UsePlanBaselines:             DefTiDBUsePlanBaselines,
		EvolvePlanBaselines:          DefTiDBEvolvePlanBaselines,
		EnableExtendedStats:          false,
		IsolationReadEngines:         make(map[kv.StoreType]struct{}),
		LockWaitTimeout:              DefInnodbLockWaitTimeout * 1000,
		MetricSchemaStep:             DefTiDBMetricSchemaStep,
		MetricSchemaRangeDuration:    DefTiDBMetricSchemaRangeDuration,
		SequenceState:                NewSequenceState(),
		WindowingUseHighPrecision:    true,
		PrevFoundInPlanCache:         DefTiDBFoundInPlanCache,
		FoundInPlanCache:             DefTiDBFoundInPlanCache,
		PrevFoundInBinding:           DefTiDBFoundInBinding,
		FoundInBinding:               DefTiDBFoundInBinding,
		SelectLimit:                  math.MaxUint64,
		AllowAutoRandExplicitInsert:  DefTiDBAllowAutoRandExplicitInsert,
		EnableClusteredIndex:         DefTiDBEnableClusteredIndex,
		EnableParallelApply:          DefTiDBEnableParallelApply,
		ShardAllocateStep:            DefTiDBShardAllocateStep,
		EnableChangeColumnType:       DefTiDBChangeColumnType,
		EnableChangeMultiSchema:      DefTiDBChangeMultiSchema,
		EnablePointGetCache:          DefTiDBPointGetCache,
		EnableAlterPlacement:         DefTiDBEnableAlterPlacement,
		EnableAmendPessimisticTxn:    DefTiDBEnableAmendPessimisticTxn,
		PartitionPruneMode:           *atomic2.NewString(DefTiDBPartitionPruneMode),
		TxnScope:                     config.GetTxnScopeFromConfig(),
		EnabledRateLimitAction:       DefTiDBEnableRateLimitAction,
		EnableAsyncCommit:            DefTiDBEnableAsyncCommit,
		Enable1PC:                    DefTiDBEnable1PC,
		GuaranteeExternalConsistency: DefTiDBGuaranteeExternalConsistency,
		AnalyzeVersion:               DefTiDBAnalyzeVersion,
		EnableIndexMergeJoin:         DefTiDBEnableIndexMergeJoin,
		EnableTiFlashFallbackTiKV:    DefTiDBEnableTiFlashFallbackTiKV,
	}
	vars.KVVars = kv.NewVariables(&vars.Killed)
	vars.Concurrency = Concurrency{
		indexLookupConcurrency:     DefIndexLookupConcurrency,
		indexSerialScanConcurrency: DefIndexSerialScanConcurrency,
		indexLookupJoinConcurrency: DefIndexLookupJoinConcurrency,
		hashJoinConcurrency:        DefTiDBHashJoinConcurrency,
		projectionConcurrency:      DefTiDBProjectionConcurrency,
		distSQLScanConcurrency:     DefDistSQLScanConcurrency,
		hashAggPartialConcurrency:  DefTiDBHashAggPartialConcurrency,
		hashAggFinalConcurrency:    DefTiDBHashAggFinalConcurrency,
		windowConcurrency:          DefTiDBWindowConcurrency,
		mergeJoinConcurrency:       DefTiDBMergeJoinConcurrency,
		streamAggConcurrency:       DefTiDBStreamAggConcurrency,
		ExecutorConcurrency:        DefExecutorConcurrency,
	}
	vars.MemQuota = MemQuota{
		MemQuotaQuery:      config.GetGlobalConfig().MemQuotaQuery,
		MemQuotaApplyCache: DefTiDBMemQuotaApplyCache,

		// The variables below do not take any effect anymore, it's remaining for compatibility.
		// TODO: remove them in v4.1
		MemQuotaHashJoin:          DefTiDBMemQuotaHashJoin,
		MemQuotaMergeJoin:         DefTiDBMemQuotaMergeJoin,
		MemQuotaSort:              DefTiDBMemQuotaSort,
		MemQuotaTopn:              DefTiDBMemQuotaTopn,
		MemQuotaIndexLookupReader: DefTiDBMemQuotaIndexLookupReader,
		MemQuotaIndexLookupJoin:   DefTiDBMemQuotaIndexLookupJoin,
		MemQuotaDistSQL:           DefTiDBMemQuotaDistSQL,
	}
	vars.BatchSize = BatchSize{
		IndexJoinBatchSize: DefIndexJoinBatchSize,
		IndexLookupSize:    DefIndexLookupSize,
		InitChunkSize:      DefInitChunkSize,
		MaxChunkSize:       DefMaxChunkSize,
	}
	vars.DMLBatchSize = DefDMLBatchSize
	var enableStreaming string
	if config.GetGlobalConfig().EnableStreaming {
		enableStreaming = "1"
	} else {
		enableStreaming = "0"
	}
	terror.Log(vars.SetSystemVar(TiDBEnableStreaming, enableStreaming))

	vars.AllowBatchCop = DefTiDBAllowBatchCop
	vars.AllowMPPExecution = DefTiDBAllowMPPExecution

	var enableChunkRPC string
	if config.GetGlobalConfig().TiKVClient.EnableChunkRPC {
		enableChunkRPC = "1"
	} else {
		enableChunkRPC = "0"
	}
	terror.Log(vars.SetSystemVar(TiDBEnableChunkRPC, enableChunkRPC))
	for _, engine := range config.GetGlobalConfig().IsolationRead.Engines {
		switch engine {
		case kv.TiFlash.Name():
			vars.IsolationReadEngines[kv.TiFlash] = struct{}{}
		case kv.TiKV.Name():
			vars.IsolationReadEngines[kv.TiKV] = struct{}{}
		case kv.TiDB.Name():
			vars.IsolationReadEngines[kv.TiDB] = struct{}{}
		}
	}
	return vars
}

// GetAllowInSubqToJoinAndAgg get AllowInSubqToJoinAndAgg from sql hints and SessionVars.allowInSubqToJoinAndAgg.
func (s *SessionVars) GetAllowInSubqToJoinAndAgg() bool {
	if s.StmtCtx.HasAllowInSubqToJoinAndAggHint {
		return s.StmtCtx.AllowInSubqToJoinAndAgg
	}
	return s.allowInSubqToJoinAndAgg
}

// SetAllowInSubqToJoinAndAgg set SessionVars.allowInSubqToJoinAndAgg.
func (s *SessionVars) SetAllowInSubqToJoinAndAgg(val bool) {
	s.allowInSubqToJoinAndAgg = val
}

// GetAllowPreferRangeScan get preferRangeScan from SessionVars.preferRangeScan.
func (s *SessionVars) GetAllowPreferRangeScan() bool {
	return s.preferRangeScan
}

// SetAllowPreferRangeScan set SessionVars.preferRangeScan.
func (s *SessionVars) SetAllowPreferRangeScan(val bool) {
	s.preferRangeScan = val
}

// GetEnableCascadesPlanner get EnableCascadesPlanner from sql hints and SessionVars.EnableCascadesPlanner.
func (s *SessionVars) GetEnableCascadesPlanner() bool {
	if s.StmtCtx.HasEnableCascadesPlannerHint {
		return s.StmtCtx.EnableCascadesPlanner
	}
	return s.EnableCascadesPlanner
}

// SetEnableCascadesPlanner set SessionVars.EnableCascadesPlanner.
func (s *SessionVars) SetEnableCascadesPlanner(val bool) {
	s.EnableCascadesPlanner = val
}

// GetEnableIndexMerge get EnableIndexMerge from SessionVars.enableIndexMerge.
func (s *SessionVars) GetEnableIndexMerge() bool {
	return s.enableIndexMerge
}

// SetEnableIndexMerge set SessionVars.enableIndexMerge.
func (s *SessionVars) SetEnableIndexMerge(val bool) {
	s.enableIndexMerge = val
}

// GetReplicaRead get ReplicaRead from sql hints and SessionVars.replicaRead.
func (s *SessionVars) GetReplicaRead() kv.ReplicaReadType {
	if s.StmtCtx.HasReplicaReadHint {
		return kv.ReplicaReadType(s.StmtCtx.ReplicaRead)
	}
	return s.replicaRead
}

// SetReplicaRead set SessionVars.replicaRead.
func (s *SessionVars) SetReplicaRead(val kv.ReplicaReadType) {
	s.replicaRead = val
}

// GetWriteStmtBufs get pointer of SessionVars.writeStmtBufs.
func (s *SessionVars) GetWriteStmtBufs() *WriteStmtBufs {
	return &s.writeStmtBufs
}

// GetSplitRegionTimeout gets split region timeout.
func (s *SessionVars) GetSplitRegionTimeout() time.Duration {
	return time.Duration(s.WaitSplitRegionTimeout) * time.Second
}

// GetIsolationReadEngines gets isolation read engines.
func (s *SessionVars) GetIsolationReadEngines() map[kv.StoreType]struct{} {
	return s.IsolationReadEngines
}

// CleanBuffers cleans the temporary bufs
func (s *SessionVars) CleanBuffers() {
	s.GetWriteStmtBufs().clean()
}

// AllocPlanColumnID allocates column id for plan.
func (s *SessionVars) AllocPlanColumnID() int64 {
	s.PlanColumnID++
	return s.PlanColumnID
}

// GetCharsetInfo gets charset and collation for current context.
// What character set should the server translate a statement to after receiving it?
// For this, the server uses the character_set_connection and collation_connection system variables.
// It converts statements sent by the client from character_set_client to character_set_connection
// (except for string literals that have an introducer such as _latin1 or _utf8).
// collation_connection is important for comparisons of literal strings.
// For comparisons of strings with column values, collation_connection does not matter because columns
// have their own collation, which has a higher collation precedence.
// See https://dev.mysql.com/doc/refman/5.7/en/charset-connection.html
func (s *SessionVars) GetCharsetInfo() (charset, collation string) {
	charset = s.systems[CharacterSetConnection]
	collation = s.systems[CollationConnection]
	return
}

// SetUserVar set the value and collation for user defined variable.
func (s *SessionVars) SetUserVar(varName string, svalue string, collation string) {
	if len(collation) > 0 {
		s.Users[varName] = types.NewCollationStringDatum(stringutil.Copy(svalue), collation, collate.DefaultLen)
	} else {
		_, collation = s.GetCharsetInfo()
		s.Users[varName] = types.NewCollationStringDatum(stringutil.Copy(svalue), collation, collate.DefaultLen)
	}
}

// SetLastInsertID saves the last insert id to the session context.
// TODO: we may store the result for last_insert_id sys var later.
func (s *SessionVars) SetLastInsertID(insertID uint64) {
	s.StmtCtx.LastInsertID = insertID
}

// SetStatusFlag sets the session server status variable.
// If on is ture sets the flag in session status,
// otherwise removes the flag.
func (s *SessionVars) SetStatusFlag(flag uint16, on bool) {
	if on {
		s.Status |= flag
		return
	}
	s.Status &= ^flag
}

// GetStatusFlag gets the session server status variable, returns true if it is on.
func (s *SessionVars) GetStatusFlag(flag uint16) bool {
	return s.Status&flag > 0
}

// InTxn returns if the session is in transaction.
func (s *SessionVars) InTxn() bool {
	return s.GetStatusFlag(mysql.ServerStatusInTrans)
}

// IsAutocommit returns if the session is set to autocommit.
func (s *SessionVars) IsAutocommit() bool {
	return s.GetStatusFlag(mysql.ServerStatusAutocommit)
}

// IsIsolation if true it means the transaction is at that isolation level.
func (s *SessionVars) IsIsolation(isolation string) bool {
	if s.TxnCtx.Isolation != "" {
		return s.TxnCtx.Isolation == isolation
	}
	if s.txnIsolationLevelOneShot.state == oneShotUse {
		s.TxnCtx.Isolation = s.txnIsolationLevelOneShot.value
	}
	if s.TxnCtx.Isolation == "" {
		s.TxnCtx.Isolation, _ = s.GetSystemVar(TxnIsolation)
	}
	return s.TxnCtx.Isolation == isolation
}

// SetTxnIsolationLevelOneShotStateForNextTxn sets the txnIsolationLevelOneShot.state for next transaction.
func (s *SessionVars) SetTxnIsolationLevelOneShotStateForNextTxn() {
	if isoLevelOneShot := &s.txnIsolationLevelOneShot; isoLevelOneShot.state != oneShotDef {
		switch isoLevelOneShot.state {
		case oneShotSet:
			isoLevelOneShot.state = oneShotUse
		case oneShotUse:
			isoLevelOneShot.state = oneShotDef
			isoLevelOneShot.value = ""
		}
	}
}

// IsPessimisticReadConsistency if true it means the statement is in an read consistency pessimistic transaction.
func (s *SessionVars) IsPessimisticReadConsistency() bool {
	return s.TxnCtx.IsPessimistic && s.IsIsolation(ast.ReadCommitted)
}

// GetNextPreparedStmtID generates and returns the next session scope prepared statement id.
func (s *SessionVars) GetNextPreparedStmtID() uint32 {
	s.preparedStmtID++
	return s.preparedStmtID
}

// Location returns the value of time_zone session variable. If it is nil, then return time.Local.
func (s *SessionVars) Location() *time.Location {
	loc := s.TimeZone
	if loc == nil {
		loc = timeutil.SystemLocation()
	}
	return loc
}

// GetSystemVar gets the string value of a system variable.
func (s *SessionVars) GetSystemVar(name string) (string, bool) {
	if name == WarningCount {
		return strconv.Itoa(s.SysWarningCount), true
	} else if name == ErrorCount {
		return strconv.Itoa(int(s.SysErrorCount)), true
	}
	if name == TiDBSlowLogMasking {
		name = TiDBRedactLog
	}
	if val, ok := s.stmtVars[name]; ok {
		return val, ok
	}
	val, ok := s.systems[name]
	return val, ok
}

func (s *SessionVars) setDDLReorgPriority(val string) {
	val = strings.ToLower(val)
	switch val {
	case "priority_low":
		s.DDLReorgPriority = kv.PriorityLow
	case "priority_normal":
		s.DDLReorgPriority = kv.PriorityNormal
	case "priority_high":
		s.DDLReorgPriority = kv.PriorityHigh
	default:
		s.DDLReorgPriority = kv.PriorityLow
	}
}

// AddPreparedStmt adds prepareStmt to current session and count in global.
func (s *SessionVars) AddPreparedStmt(stmtID uint32, stmt interface{}) error {
	if _, exists := s.PreparedStmts[stmtID]; !exists {
		valStr, _ := s.GetSystemVar(MaxPreparedStmtCount)
		maxPreparedStmtCount, err := strconv.ParseInt(valStr, 10, 64)
		if err != nil {
			maxPreparedStmtCount = DefMaxPreparedStmtCount
		}
		newPreparedStmtCount := atomic.AddInt64(&PreparedStmtCount, 1)
		if maxPreparedStmtCount >= 0 && newPreparedStmtCount > maxPreparedStmtCount {
			atomic.AddInt64(&PreparedStmtCount, -1)
			return ErrMaxPreparedStmtCountReached.GenWithStackByArgs(maxPreparedStmtCount)
		}
		metrics.PreparedStmtGauge.Set(float64(newPreparedStmtCount))
	}
	s.PreparedStmts[stmtID] = stmt
	return nil
}

// RemovePreparedStmt removes preparedStmt from current session and decrease count in global.
func (s *SessionVars) RemovePreparedStmt(stmtID uint32) {
	_, exists := s.PreparedStmts[stmtID]
	if !exists {
		return
	}
	delete(s.PreparedStmts, stmtID)
	afterMinus := atomic.AddInt64(&PreparedStmtCount, -1)
	metrics.PreparedStmtGauge.Set(float64(afterMinus))
}

// WithdrawAllPreparedStmt remove all preparedStmt in current session and decrease count in global.
func (s *SessionVars) WithdrawAllPreparedStmt() {
	psCount := len(s.PreparedStmts)
	if psCount == 0 {
		return
	}
	afterMinus := atomic.AddInt64(&PreparedStmtCount, -int64(psCount))
	metrics.PreparedStmtGauge.Set(float64(afterMinus))
}

// SetStmtVar sets the value of a system variable temporarily
func (s *SessionVars) SetStmtVar(name string, val string) error {
	s.stmtVars[name] = val
	return nil
}

// ClearStmtVars clear temporarily system variables.
func (s *SessionVars) ClearStmtVars() {
	s.stmtVars = make(map[string]string)
}

// SetSystemVar sets the value of a system variable.
func (s *SessionVars) SetSystemVar(name string, val string) error {
	switch name {
	case TxnIsolationOneShot:
		switch val {
		case "SERIALIZABLE", "READ-UNCOMMITTED":
			skipIsolationLevelCheck, err := GetSessionSystemVar(s, TiDBSkipIsolationLevelCheck)
			returnErr := ErrUnsupportedIsolationLevel.GenWithStackByArgs(val)
			if err != nil {
				returnErr = err
			}
			if !TiDBOptOn(skipIsolationLevelCheck) || err != nil {
				return returnErr
			}
			// SET TRANSACTION ISOLATION LEVEL will affect two internal variables:
			// 1. tx_isolation
			// 2. transaction_isolation
			// The following if condition is used to deduplicate two same warnings.
			if name == "transaction_isolation" {
				s.StmtCtx.AppendWarning(returnErr)
			}
		}
		s.txnIsolationLevelOneShot.state = oneShotSet
		s.txnIsolationLevelOneShot.value = val
	case TimeZone:
		tz, err := parseTimeZone(val)
		if err != nil {
			return err
		}
		s.TimeZone = tz
	case SQLModeVar:
		val = mysql.FormatSQLModeStr(val)
		// Modes is a list of different modes separated by commas.
		sqlMode, err2 := mysql.GetSQLMode(val)
		if err2 != nil {
			return errors.Trace(err2)
		}
		s.StrictSQLMode = sqlMode.HasStrictMode()
		s.SQLMode = sqlMode
		s.SetStatusFlag(mysql.ServerStatusNoBackslashEscaped, sqlMode.HasNoBackslashEscapesMode())
	case TiDBSnapshot:
		err := setSnapshotTS(s, val)
		if err != nil {
			return err
		}
	case AutoCommit:
		isAutocommit := TiDBOptOn(val)
		s.SetStatusFlag(mysql.ServerStatusAutocommit, isAutocommit)
		if isAutocommit {
			s.SetStatusFlag(mysql.ServerStatusInTrans, false)
		}
	case AutoIncrementIncrement:
		// AutoIncrementIncrement is valid in [1, 65535].
		s.AutoIncrementIncrement = tidbOptPositiveInt32(val, DefAutoIncrementIncrement)
	case AutoIncrementOffset:
		// AutoIncrementOffset is valid in [1, 65535].
		s.AutoIncrementOffset = tidbOptPositiveInt32(val, DefAutoIncrementOffset)
	case MaxExecutionTime:
		timeoutMS := tidbOptPositiveInt32(val, 0)
		s.MaxExecutionTime = uint64(timeoutMS)
	case InnodbLockWaitTimeout:
		lockWaitSec := tidbOptInt64(val, DefInnodbLockWaitTimeout)
		s.LockWaitTimeout = lockWaitSec * 1000
	case WindowingUseHighPrecision:
		s.WindowingUseHighPrecision = TiDBOptOn(val)
	case TiDBSkipUTF8Check:
		s.SkipUTF8Check = TiDBOptOn(val)
	case TiDBSkipASCIICheck:
		s.SkipASCIICheck = TiDBOptOn(val)
	case TiDBOptAggPushDown:
		s.AllowAggPushDown = TiDBOptOn(val)
	case TiDBOptBCJ:
		s.AllowBCJ = TiDBOptOn(val)
	case TiDBBCJThresholdSize:
		s.BroadcastJoinThresholdSize = tidbOptInt64(val, DefBroadcastJoinThresholdSize)
	case TiDBBCJThresholdCount:
		s.BroadcastJoinThresholdCount = tidbOptInt64(val, DefBroadcastJoinThresholdCount)
	case TiDBOptDistinctAggPushDown:
		s.AllowDistinctAggPushDown = TiDBOptOn(val)
	case TiDBOptWriteRowID:
		s.AllowWriteRowID = TiDBOptOn(val)
	case TiDBOptInSubqToJoinAndAgg:
		s.SetAllowInSubqToJoinAndAgg(TiDBOptOn(val))
	case TiDBOptPreferRangeScan:
		s.SetAllowPreferRangeScan(TiDBOptOn(val))
	case TiDBOptCorrelationThreshold:
		s.CorrelationThreshold = tidbOptFloat64(val, DefOptCorrelationThreshold)
	case TiDBOptCorrelationExpFactor:
		s.CorrelationExpFactor = int(tidbOptInt64(val, DefOptCorrelationExpFactor))
	case TiDBOptCPUFactor:
		s.CPUFactor = tidbOptFloat64(val, DefOptCPUFactor)
	case TiDBOptCopCPUFactor:
		s.CopCPUFactor = tidbOptFloat64(val, DefOptCopCPUFactor)
	case TiDBOptTiFlashConcurrencyFactor:
		s.CopTiFlashConcurrencyFactor = tidbOptFloat64(val, DefOptTiFlashConcurrencyFactor)
	case TiDBOptNetworkFactor:
		s.NetworkFactor = tidbOptFloat64(val, DefOptNetworkFactor)
	case TiDBOptScanFactor:
		s.ScanFactor = tidbOptFloat64(val, DefOptScanFactor)
	case TiDBOptDescScanFactor:
		s.DescScanFactor = tidbOptFloat64(val, DefOptDescScanFactor)
	case TiDBOptSeekFactor:
		s.SeekFactor = tidbOptFloat64(val, DefOptSeekFactor)
	case TiDBOptMemoryFactor:
		s.MemoryFactor = tidbOptFloat64(val, DefOptMemoryFactor)
	case TiDBOptDiskFactor:
		s.DiskFactor = tidbOptFloat64(val, DefOptDiskFactor)
	case TiDBOptConcurrencyFactor:
		s.ConcurrencyFactor = tidbOptFloat64(val, DefOptConcurrencyFactor)
	case TiDBIndexLookupConcurrency:
		s.indexLookupConcurrency = tidbOptPositiveInt32(val, ConcurrencyUnset)
	case TiDBIndexLookupJoinConcurrency:
		s.indexLookupJoinConcurrency = tidbOptPositiveInt32(val, ConcurrencyUnset)
	case TiDBIndexJoinBatchSize:
		s.IndexJoinBatchSize = tidbOptPositiveInt32(val, DefIndexJoinBatchSize)
	case TiDBAllowBatchCop:
		s.AllowBatchCop = int(tidbOptInt64(val, DefTiDBAllowBatchCop))
	case TiDBAllowMPPExecution:
		s.AllowMPPExecution = TiDBOptOn(val)
	case TiDBIndexLookupSize:
		s.IndexLookupSize = tidbOptPositiveInt32(val, DefIndexLookupSize)
	case TiDBHashJoinConcurrency:
		s.hashJoinConcurrency = tidbOptPositiveInt32(val, ConcurrencyUnset)
	case TiDBProjectionConcurrency:
		s.projectionConcurrency = tidbOptPositiveInt32(val, ConcurrencyUnset)
	case TiDBHashAggPartialConcurrency:
		s.hashAggPartialConcurrency = tidbOptPositiveInt32(val, ConcurrencyUnset)
	case TiDBHashAggFinalConcurrency:
		s.hashAggFinalConcurrency = tidbOptPositiveInt32(val, ConcurrencyUnset)
	case TiDBWindowConcurrency:
		s.windowConcurrency = tidbOptPositiveInt32(val, ConcurrencyUnset)
	case TiDBMergeJoinConcurrency:
		s.mergeJoinConcurrency = tidbOptPositiveInt32(val, ConcurrencyUnset)
	case TiDBStreamAggConcurrency:
		s.streamAggConcurrency = tidbOptPositiveInt32(val, ConcurrencyUnset)
	case TiDBDistSQLScanConcurrency:
		s.distSQLScanConcurrency = tidbOptPositiveInt32(val, DefDistSQLScanConcurrency)
	case TiDBIndexSerialScanConcurrency:
		s.indexSerialScanConcurrency = tidbOptPositiveInt32(val, DefIndexSerialScanConcurrency)
	case TiDBExecutorConcurrency:
		s.ExecutorConcurrency = tidbOptPositiveInt32(val, DefExecutorConcurrency)
	case TiDBBackoffLockFast:
		s.KVVars.BackoffLockFast = tidbOptPositiveInt32(val, kv.DefBackoffLockFast)
	case TiDBBackOffWeight:
		s.KVVars.BackOffWeight = tidbOptPositiveInt32(val, kv.DefBackOffWeight)
	case TiDBConstraintCheckInPlace:
		s.ConstraintCheckInPlace = TiDBOptOn(val)
	case TiDBBatchInsert:
		s.BatchInsert = TiDBOptOn(val)
	case TiDBBatchDelete:
		s.BatchDelete = TiDBOptOn(val)
	case TiDBBatchCommit:
		s.BatchCommit = TiDBOptOn(val)
	case TiDBDMLBatchSize:
		s.DMLBatchSize = int(tidbOptInt64(val, DefOptCorrelationExpFactor))
	case TiDBMaxChunkSize:
		s.MaxChunkSize = tidbOptPositiveInt32(val, DefMaxChunkSize)
	case TiDBInitChunkSize:
		s.InitChunkSize = tidbOptPositiveInt32(val, DefInitChunkSize)
	case TIDBMemQuotaQuery:
		s.MemQuotaQuery = tidbOptInt64(val, config.GetGlobalConfig().MemQuotaQuery)
	case TiDBMemQuotaApplyCache:
		s.MemQuotaApplyCache = tidbOptInt64(val, DefTiDBMemQuotaApplyCache)
	case TIDBMemQuotaHashJoin:
		s.MemQuotaHashJoin = tidbOptInt64(val, DefTiDBMemQuotaHashJoin)
	case TIDBMemQuotaMergeJoin:
		s.MemQuotaMergeJoin = tidbOptInt64(val, DefTiDBMemQuotaMergeJoin)
	case TIDBMemQuotaSort:
		s.MemQuotaSort = tidbOptInt64(val, DefTiDBMemQuotaSort)
	case TIDBMemQuotaTopn:
		s.MemQuotaTopn = tidbOptInt64(val, DefTiDBMemQuotaTopn)
	case TIDBMemQuotaIndexLookupReader:
		s.MemQuotaIndexLookupReader = tidbOptInt64(val, DefTiDBMemQuotaIndexLookupReader)
	case TIDBMemQuotaIndexLookupJoin:
		s.MemQuotaIndexLookupJoin = tidbOptInt64(val, DefTiDBMemQuotaIndexLookupJoin)
	case TiDBGeneralLog:
		ProcessGeneralLog.Store(TiDBOptOn(val))
	case TiDBPProfSQLCPU:
		EnablePProfSQLCPU.Store(uint32(tidbOptPositiveInt32(val, DefTiDBPProfSQLCPU)) > 0)
	case TiDBDDLSlowOprThreshold:
		atomic.StoreUint32(&DDLSlowOprThreshold, uint32(tidbOptPositiveInt32(val, DefTiDBDDLSlowOprThreshold)))
	case TiDBRetryLimit:
		s.RetryLimit = tidbOptInt64(val, DefTiDBRetryLimit)
	case TiDBDisableTxnAutoRetry:
		s.DisableTxnAutoRetry = TiDBOptOn(val)
	case TiDBEnableStreaming:
		s.EnableStreaming = TiDBOptOn(val)
	case TiDBEnableChunkRPC:
		s.EnableChunkRPC = TiDBOptOn(val)
	case TiDBEnableCascadesPlanner:
		s.SetEnableCascadesPlanner(TiDBOptOn(val))
	case TiDBOptimizerSelectivityLevel:
		s.OptimizerSelectivityLevel = tidbOptPositiveInt32(val, DefTiDBOptimizerSelectivityLevel)
	case TiDBEnableTablePartition:
		s.EnableTablePartition = val
	case TiDBDDLReorgPriority:
		s.setDDLReorgPriority(val)
	case TiDBForcePriority:
		atomic.StoreInt32(&ForcePriority, int32(mysql.Str2Priority(val)))
	case TiDBEnableRadixJoin:
		s.EnableRadixJoin = TiDBOptOn(val)
	case TiDBEnableWindowFunction:
		s.EnableWindowFunction = TiDBOptOn(val)
	case TiDBEnableStrictDoubleTypeCheck:
		s.EnableStrictDoubleTypeCheck = TiDBOptOn(val)
	case TiDBEnableVectorizedExpression:
		s.EnableVectorizedExpression = TiDBOptOn(val)
	case TiDBOptJoinReorderThreshold:
		s.TiDBOptJoinReorderThreshold = tidbOptPositiveInt32(val, DefTiDBOptJoinReorderThreshold)
	case TiDBSlowQueryFile:
		s.SlowQueryFile = val
	case TiDBEnableFastAnalyze:
		s.EnableFastAnalyze = TiDBOptOn(val)
	case TiDBWaitSplitRegionFinish:
		s.WaitSplitRegionFinish = TiDBOptOn(val)
	case TiDBWaitSplitRegionTimeout:
		s.WaitSplitRegionTimeout = uint64(tidbOptPositiveInt32(val, DefWaitSplitRegionTimeout))
	case TiDBExpensiveQueryTimeThreshold:
		atomic.StoreUint64(&ExpensiveQueryTimeThreshold, uint64(tidbOptPositiveInt32(val, DefTiDBExpensiveQueryTimeThreshold)))
	case TiDBTxnMode:
		s.TxnMode = strings.ToUpper(val)
	case TiDBRowFormatVersion:
		formatVersion := int(tidbOptInt64(val, DefTiDBRowFormatV1))
		if formatVersion == DefTiDBRowFormatV1 {
			s.RowEncoder.Enable = false
		} else if formatVersion == DefTiDBRowFormatV2 {
			s.RowEncoder.Enable = true
		}
	case TiDBLowResolutionTSO:
		s.LowResolutionTSO = TiDBOptOn(val)
	case TiDBEnableIndexMerge:
		s.SetEnableIndexMerge(TiDBOptOn(val))
	case TiDBEnableNoopFuncs:
		s.EnableNoopFuncs = TiDBOptOn(val)
	case TiDBReplicaRead:
		if strings.EqualFold(val, "follower") {
			s.SetReplicaRead(kv.ReplicaReadFollower)
		} else if strings.EqualFold(val, "leader-and-follower") {
			s.SetReplicaRead(kv.ReplicaReadMixed)
		} else if strings.EqualFold(val, "leader") || len(val) == 0 {
			s.SetReplicaRead(kv.ReplicaReadLeader)
		}
	case TiDBAllowRemoveAutoInc:
		s.AllowRemoveAutoInc = TiDBOptOn(val)
	// It's a global variable, but it also wants to be cached in server.
	case TiDBMaxDeltaSchemaCount:
		SetMaxDeltaSchemaCount(tidbOptInt64(val, DefTiDBMaxDeltaSchemaCount))
	case TiDBUsePlanBaselines:
		s.UsePlanBaselines = TiDBOptOn(val)
	case TiDBEvolvePlanBaselines:
		s.EvolvePlanBaselines = TiDBOptOn(val)
	case TiDBEnableExtendedStats:
		s.EnableExtendedStats = TiDBOptOn(val)
	case TiDBIsolationReadEngines:
		s.IsolationReadEngines = make(map[kv.StoreType]struct{})
		for _, engine := range strings.Split(val, ",") {
			switch engine {
			case kv.TiKV.Name():
				s.IsolationReadEngines[kv.TiKV] = struct{}{}
			case kv.TiFlash.Name():
				s.IsolationReadEngines[kv.TiFlash] = struct{}{}
			case kv.TiDB.Name():
				s.IsolationReadEngines[kv.TiDB] = struct{}{}
			}
		}
	case TiDBStoreLimit:
		storeutil.StoreLimit.Store(tidbOptInt64(val, DefTiDBStoreLimit))
	case TiDBMetricSchemaStep:
		s.MetricSchemaStep = tidbOptInt64(val, DefTiDBMetricSchemaStep)
	case TiDBMetricSchemaRangeDuration:
		s.MetricSchemaRangeDuration = tidbOptInt64(val, DefTiDBMetricSchemaRangeDuration)
	case CollationConnection, CollationDatabase, CollationServer:
		coll, err := collate.GetCollationByName(val)
		if err != nil {
			logutil.BgLogger().Warn(err.Error())
			coll, err = collate.GetCollationByName(charset.CollationUTF8MB4)
		}
		switch name {
		case CollationConnection:
			s.systems[CollationConnection] = coll.Name
			s.systems[CharacterSetConnection] = coll.CharsetName
		case CollationDatabase:
			s.systems[CollationDatabase] = coll.Name
			s.systems[CharsetDatabase] = coll.CharsetName
		case CollationServer:
			s.systems[CollationServer] = coll.Name
			s.systems[CharacterSetServer] = coll.CharsetName
		}
		val = coll.Name
	case CharacterSetConnection, CharacterSetClient, CharacterSetResults,
		CharacterSetServer, CharsetDatabase, CharacterSetFilesystem:
		if val == "" {
			if name == CharacterSetResults {
				s.systems[CharacterSetResults] = ""
				return nil
			}
			return ErrWrongValueForVar.GenWithStackByArgs(name, "NULL")
		}
		cht, coll, err := charset.GetCharsetInfo(val)
		if err != nil {
			logutil.BgLogger().Warn(err.Error())
			cht, coll = charset.GetDefaultCharsetAndCollate()
		}
		switch name {
		case CharacterSetConnection:
			s.systems[CollationConnection] = coll
			s.systems[CharacterSetConnection] = cht
		case CharsetDatabase:
			s.systems[CollationDatabase] = coll
			s.systems[CharsetDatabase] = cht
		case CharacterSetServer:
			s.systems[CollationServer] = coll
			s.systems[CharacterSetServer] = cht
		}
		val = cht
	case TiDBSlowLogThreshold:
		atomic.StoreUint64(&config.GetGlobalConfig().Log.SlowThreshold, uint64(tidbOptInt64(val, logutil.DefaultSlowThreshold)))
	case TiDBRecordPlanInSlowLog:
		atomic.StoreUint32(&config.GetGlobalConfig().Log.RecordPlanInSlowLog, uint32(tidbOptInt64(val, logutil.DefaultRecordPlanInSlowLog)))
	case TiDBEnableSlowLog:
		config.GetGlobalConfig().Log.EnableSlowLog = TiDBOptOn(val)
	case TiDBQueryLogMaxLen:
		atomic.StoreUint64(&config.GetGlobalConfig().Log.QueryLogMaxLen, uint64(tidbOptInt64(val, logutil.DefaultQueryLogMaxLen)))
	case TiDBCheckMb4ValueInUTF8:
		config.GetGlobalConfig().CheckMb4ValueInUTF8 = TiDBOptOn(val)
	case TiDBFoundInPlanCache:
		s.FoundInPlanCache = TiDBOptOn(val)
	case TiDBFoundInBinding:
		s.FoundInBinding = TiDBOptOn(val)
	case TiDBEnableCollectExecutionInfo:
		oldConfig := config.GetGlobalConfig()
		newValue := TiDBOptOn(val)
		if oldConfig.EnableCollectExecutionInfo != newValue {
			newConfig := *oldConfig
			newConfig.EnableCollectExecutionInfo = newValue
			config.StoreGlobalConfig(&newConfig)
		}
	case SQLSelectLimit:
		result, err := strconv.ParseUint(val, 10, 64)
		if err != nil {
			return errors.Trace(err)
		}
		s.SelectLimit = result
	case TiDBAllowAutoRandExplicitInsert:
		s.AllowAutoRandExplicitInsert = TiDBOptOn(val)
	case TiDBEnableClusteredIndex:
		s.EnableClusteredIndex = TiDBOptOn(val)
	case TiDBPartitionPruneMode:
		s.PartitionPruneMode.Store(strings.ToLower(strings.TrimSpace(val)))
	case TiDBEnableParallelApply:
		s.EnableParallelApply = TiDBOptOn(val)
	case TiDBSlowLogMasking:
		// TiDBSlowLogMasking is deprecated and a alias of TiDBRedactLog.
		return s.SetSystemVar(TiDBRedactLog, val)
	case TiDBRedactLog:
		s.EnableRedactLog = TiDBOptOn(val)
		errors.RedactLogEnabled.Store(s.EnableRedactLog)
	case TiDBShardAllocateStep:
		s.ShardAllocateStep = tidbOptInt64(val, DefTiDBShardAllocateStep)
	case TiDBEnableChangeColumnType:
		s.EnableChangeColumnType = TiDBOptOn(val)
	case TiDBEnableChangeMultiSchema:
		s.EnableChangeMultiSchema = TiDBOptOn(val)
	case TiDBEnablePointGetCache:
		s.EnablePointGetCache = TiDBOptOn(val)
	case TiDBEnableAlterPlacement:
		s.EnableAlterPlacement = TiDBOptOn(val)
	case TiDBEnableAmendPessimisticTxn:
		s.EnableAmendPessimisticTxn = TiDBOptOn(val)
	case TiDBTxnScope:
		s.TxnScope = val
	case TiDBMemoryUsageAlarmRatio:
		MemoryUsageAlarmRatio.Store(tidbOptFloat64(val, 0.8))
	case TiDBEnableRateLimitAction:
		s.EnabledRateLimitAction = TiDBOptOn(val)
	case TiDBEnableAsyncCommit:
		s.EnableAsyncCommit = TiDBOptOn(val)
	case TiDBEnable1PC:
		s.Enable1PC = TiDBOptOn(val)
	case TiDBGuaranteeExternalConsistency:
		s.GuaranteeExternalConsistency = TiDBOptOn(val)
	case TiDBAnalyzeVersion:
		s.AnalyzeVersion = tidbOptPositiveInt32(val, DefTiDBAnalyzeVersion)
	case TiDBEnableIndexMergeJoin:
		s.EnableIndexMergeJoin = TiDBOptOn(val)
	case TiDBTrackAggregateMemoryUsage:
		s.TrackAggregateMemoryUsage = TiDBOptOn(val)
	case TiDBMultiStatementMode:
		s.MultiStatementMode = TiDBOptMultiStmt(val)
<<<<<<< HEAD
	case TiDBEnableTiFlashFallbackTiKV:
		s.EnableTiFlashFallbackTiKV = TiDBOptOn(val)
=======
	case TiDBEnableExchangePartition:
		s.TiDBEnableExchangePartition = TiDBOptOn(val)
>>>>>>> 50fc4ba3
	}
	s.systems[name] = val
	return nil
}

// GetReadableTxnMode returns the session variable TxnMode but rewrites it to "OPTIMISTIC" when it's empty.
func (s *SessionVars) GetReadableTxnMode() string {
	txnMode := s.TxnMode
	if txnMode == "" {
		txnMode = ast.Optimistic
	}
	return txnMode
}

func (s *SessionVars) setTxnMode(val string) error {
	switch strings.ToUpper(val) {
	case ast.Pessimistic:
		s.TxnMode = ast.Pessimistic
	case ast.Optimistic:
		s.TxnMode = ast.Optimistic
	case "":
		s.TxnMode = ""
	default:
		return ErrWrongValueForVar.FastGenByArgs(TiDBTxnMode, val)
	}
	return nil
}

// SetPrevStmtDigest sets the digest of the previous statement.
func (s *SessionVars) SetPrevStmtDigest(prevStmtDigest string) {
	s.prevStmtDigest = prevStmtDigest
}

// GetPrevStmtDigest returns the digest of the previous statement.
func (s *SessionVars) GetPrevStmtDigest() string {
	// Because `prevStmt` may be truncated, so it's senseless to normalize it.
	// Even if `prevStmtDigest` is empty but `prevStmt` is not, just return it anyway.
	return s.prevStmtDigest
}

// LazyCheckKeyNotExists returns if we can lazy check key not exists.
func (s *SessionVars) LazyCheckKeyNotExists() bool {
	return s.PresumeKeyNotExists || (s.TxnCtx.IsPessimistic && !s.StmtCtx.DupKeyAsWarning)
}

// SetLocalSystemVar sets values of the local variables which in "server" scope.
func SetLocalSystemVar(name string, val string) {
	switch name {
	case TiDBDDLReorgWorkerCount:
		SetDDLReorgWorkerCounter(int32(tidbOptPositiveInt32(val, DefTiDBDDLReorgWorkerCount)))
	case TiDBDDLReorgBatchSize:
		SetDDLReorgBatchSize(int32(tidbOptPositiveInt32(val, DefTiDBDDLReorgBatchSize)))
	case TiDBDDLErrorCountLimit:
		SetDDLErrorCountLimit(tidbOptInt64(val, DefTiDBDDLErrorCountLimit))
	case TiDBRowFormatVersion:
		SetDDLReorgRowFormat(tidbOptInt64(val, DefTiDBRowFormatV2))
	}
}

// special session variables.
const (
	SQLModeVar           = "sql_mode"
	CharacterSetResults  = "character_set_results"
	MaxAllowedPacket     = "max_allowed_packet"
	TimeZone             = "time_zone"
	TxnIsolation         = "tx_isolation"
	TransactionIsolation = "transaction_isolation"
	TxnIsolationOneShot  = "tx_isolation_one_shot"
	MaxExecutionTime     = "max_execution_time"
)

// these variables are useless for TiDB, but still need to validate their values for some compatible issues.
// TODO: some more variables need to be added here.
const (
	serverReadOnly = "read_only"
)

var (
	// TxIsolationNames are the valid values of the variable "tx_isolation" or "transaction_isolation".
	TxIsolationNames = map[string]struct{}{
		"READ-UNCOMMITTED": {},
		"READ-COMMITTED":   {},
		"REPEATABLE-READ":  {},
		"SERIALIZABLE":     {},
	}
)

// TableDelta stands for the changed count for one table or partition.
type TableDelta struct {
	Delta    int64
	Count    int64
	ColSize  map[int64]int64
	InitTime time.Time // InitTime is the time that this delta is generated.
	TableID  int64
}

// ConcurrencyUnset means the value the of the concurrency related variable is unset.
const ConcurrencyUnset = -1

// Concurrency defines concurrency values.
type Concurrency struct {
	// indexLookupConcurrency is the number of concurrent index lookup worker.
	// indexLookupConcurrency is deprecated, use ExecutorConcurrency instead.
	indexLookupConcurrency int

	// indexLookupJoinConcurrency is the number of concurrent index lookup join inner worker.
	// indexLookupJoinConcurrency is deprecated, use ExecutorConcurrency instead.
	indexLookupJoinConcurrency int

	// distSQLScanConcurrency is the number of concurrent dist SQL scan worker.
	// distSQLScanConcurrency is deprecated, use ExecutorConcurrency instead.
	distSQLScanConcurrency int

	// hashJoinConcurrency is the number of concurrent hash join outer worker.
	// hashJoinConcurrency is deprecated, use ExecutorConcurrency instead.
	hashJoinConcurrency int

	// projectionConcurrency is the number of concurrent projection worker.
	// projectionConcurrency is deprecated, use ExecutorConcurrency instead.
	projectionConcurrency int

	// hashAggPartialConcurrency is the number of concurrent hash aggregation partial worker.
	// hashAggPartialConcurrency is deprecated, use ExecutorConcurrency instead.
	hashAggPartialConcurrency int

	// hashAggFinalConcurrency is the number of concurrent hash aggregation final worker.
	// hashAggFinalConcurrency is deprecated, use ExecutorConcurrency instead.
	hashAggFinalConcurrency int

	// windowConcurrency is the number of concurrent window worker.
	// windowConcurrency is deprecated, use ExecutorConcurrency instead.
	windowConcurrency int

	// mergeJoinConcurrency is the number of concurrent merge join worker
	mergeJoinConcurrency int

	// streamAggConcurrency is the number of concurrent stream aggregation worker.
	// streamAggConcurrency is deprecated, use ExecutorConcurrency instead.
	streamAggConcurrency int

	// indexSerialScanConcurrency is the number of concurrent index serial scan worker.
	indexSerialScanConcurrency int

	// ExecutorConcurrency is the number of concurrent worker for all executors.
	ExecutorConcurrency int

	// SourceAddr is the source address of request. Available in coprocessor ONLY.
	SourceAddr net.TCPAddr
}

// SetIndexLookupConcurrency set the number of concurrent index lookup worker.
func (c *Concurrency) SetIndexLookupConcurrency(n int) {
	c.indexLookupConcurrency = n
}

// SetIndexLookupJoinConcurrency set the number of concurrent index lookup join inner worker.
func (c *Concurrency) SetIndexLookupJoinConcurrency(n int) {
	c.indexLookupJoinConcurrency = n
}

// SetDistSQLScanConcurrency set the number of concurrent dist SQL scan worker.
func (c *Concurrency) SetDistSQLScanConcurrency(n int) {
	c.distSQLScanConcurrency = n
}

// SetHashJoinConcurrency set the number of concurrent hash join outer worker.
func (c *Concurrency) SetHashJoinConcurrency(n int) {
	c.hashJoinConcurrency = n
}

// SetProjectionConcurrency set the number of concurrent projection worker.
func (c *Concurrency) SetProjectionConcurrency(n int) {
	c.projectionConcurrency = n
}

// SetHashAggPartialConcurrency set the number of concurrent hash aggregation partial worker.
func (c *Concurrency) SetHashAggPartialConcurrency(n int) {
	c.hashAggPartialConcurrency = n
}

// SetHashAggFinalConcurrency set the number of concurrent hash aggregation final worker.
func (c *Concurrency) SetHashAggFinalConcurrency(n int) {
	c.hashAggFinalConcurrency = n
}

// SetWindowConcurrency set the number of concurrent window worker.
func (c *Concurrency) SetWindowConcurrency(n int) {
	c.windowConcurrency = n
}

// SetMergeJoinConcurrency set the number of concurrent merge join worker.
func (c *Concurrency) SetMergeJoinConcurrency(n int) {
	c.mergeJoinConcurrency = n
}

// SetStreamAggConcurrency set the number of concurrent stream aggregation worker.
func (c *Concurrency) SetStreamAggConcurrency(n int) {
	c.streamAggConcurrency = n
}

// SetIndexSerialScanConcurrency set the number of concurrent index serial scan worker.
func (c *Concurrency) SetIndexSerialScanConcurrency(n int) {
	c.indexSerialScanConcurrency = n
}

// IndexLookupConcurrency return the number of concurrent index lookup worker.
func (c *Concurrency) IndexLookupConcurrency() int {
	if c.indexLookupConcurrency != ConcurrencyUnset {
		return c.indexLookupConcurrency
	}
	return c.ExecutorConcurrency
}

// IndexLookupJoinConcurrency return the number of concurrent index lookup join inner worker.
func (c *Concurrency) IndexLookupJoinConcurrency() int {
	if c.indexLookupJoinConcurrency != ConcurrencyUnset {
		return c.indexLookupJoinConcurrency
	}
	return c.ExecutorConcurrency
}

// DistSQLScanConcurrency return the number of concurrent dist SQL scan worker.
func (c *Concurrency) DistSQLScanConcurrency() int {
	return c.distSQLScanConcurrency
}

// HashJoinConcurrency return the number of concurrent hash join outer worker.
func (c *Concurrency) HashJoinConcurrency() int {
	if c.hashJoinConcurrency != ConcurrencyUnset {
		return c.hashJoinConcurrency
	}
	return c.ExecutorConcurrency
}

// ProjectionConcurrency return the number of concurrent projection worker.
func (c *Concurrency) ProjectionConcurrency() int {
	if c.projectionConcurrency != ConcurrencyUnset {
		return c.projectionConcurrency
	}
	return c.ExecutorConcurrency
}

// HashAggPartialConcurrency return the number of concurrent hash aggregation partial worker.
func (c *Concurrency) HashAggPartialConcurrency() int {
	if c.hashAggPartialConcurrency != ConcurrencyUnset {
		return c.hashAggPartialConcurrency
	}
	return c.ExecutorConcurrency
}

// HashAggFinalConcurrency return the number of concurrent hash aggregation final worker.
func (c *Concurrency) HashAggFinalConcurrency() int {
	if c.hashAggFinalConcurrency != ConcurrencyUnset {
		return c.hashAggFinalConcurrency
	}
	return c.ExecutorConcurrency
}

// WindowConcurrency return the number of concurrent window worker.
func (c *Concurrency) WindowConcurrency() int {
	if c.windowConcurrency != ConcurrencyUnset {
		return c.windowConcurrency
	}
	return c.ExecutorConcurrency
}

// MergeJoinConcurrency return the number of concurrent merge join worker.
func (c *Concurrency) MergeJoinConcurrency() int {
	if c.mergeJoinConcurrency != ConcurrencyUnset {
		return c.mergeJoinConcurrency
	}
	return c.ExecutorConcurrency
}

// StreamAggConcurrency return the number of concurrent stream aggregation worker.
func (c *Concurrency) StreamAggConcurrency() int {
	if c.streamAggConcurrency != ConcurrencyUnset {
		return c.streamAggConcurrency
	}
	return c.ExecutorConcurrency
}

// IndexSerialScanConcurrency return the number of concurrent index serial scan worker.
// This option is not sync with ExecutorConcurrency since it's used by Analyze table.
func (c *Concurrency) IndexSerialScanConcurrency() int {
	return c.indexSerialScanConcurrency
}

// UnionConcurrency return the num of concurrent union worker.
func (c *Concurrency) UnionConcurrency() int {
	return c.ExecutorConcurrency
}

// MemQuota defines memory quota values.
type MemQuota struct {
	// MemQuotaQuery defines the memory quota for a query.
	MemQuotaQuery int64
	// MemQuotaApplyCache defines the memory capacity for apply cache.
	MemQuotaApplyCache int64

	// The variables below do not take any effect anymore, it's remaining for compatibility.
	// TODO: remove them in v4.1
	// MemQuotaHashJoin defines the memory quota for a hash join executor.
	MemQuotaHashJoin int64
	// MemQuotaMergeJoin defines the memory quota for a merge join executor.
	MemQuotaMergeJoin int64
	// MemQuotaSort defines the memory quota for a sort executor.
	MemQuotaSort int64
	// MemQuotaTopn defines the memory quota for a top n executor.
	MemQuotaTopn int64
	// MemQuotaIndexLookupReader defines the memory quota for a index lookup reader executor.
	MemQuotaIndexLookupReader int64
	// MemQuotaIndexLookupJoin defines the memory quota for a index lookup join executor.
	MemQuotaIndexLookupJoin int64
	// MemQuotaDistSQL defines the memory quota for all operators in DistSQL layer like co-processor and selectResult.
	MemQuotaDistSQL int64
}

// BatchSize defines batch size values.
type BatchSize struct {
	// IndexJoinBatchSize is the batch size of a index lookup join.
	IndexJoinBatchSize int

	// IndexLookupSize is the number of handles for an index lookup task in index double read executor.
	IndexLookupSize int

	// InitChunkSize defines init row count of a Chunk during query execution.
	InitChunkSize int

	// MaxChunkSize defines max row count of a Chunk during query execution.
	MaxChunkSize int
}

const (
	// SlowLogRowPrefixStr is slow log row prefix.
	SlowLogRowPrefixStr = "# "
	// SlowLogSpaceMarkStr is slow log space mark.
	SlowLogSpaceMarkStr = ": "
	// SlowLogSQLSuffixStr is slow log suffix.
	SlowLogSQLSuffixStr = ";"
	// SlowLogTimeStr is slow log field name.
	SlowLogTimeStr = "Time"
	// SlowLogStartPrefixStr is slow log start row prefix.
	SlowLogStartPrefixStr = SlowLogRowPrefixStr + SlowLogTimeStr + SlowLogSpaceMarkStr
	// SlowLogTxnStartTSStr is slow log field name.
	SlowLogTxnStartTSStr = "Txn_start_ts"
	// SlowLogUserAndHostStr is the user and host field name, which is compatible with MySQL.
	SlowLogUserAndHostStr = "User@Host"
	// SlowLogUserStr is slow log field name.
	SlowLogUserStr = "User"
	// SlowLogHostStr only for slow_query table usage.
	SlowLogHostStr = "Host"
	// SlowLogConnIDStr is slow log field name.
	SlowLogConnIDStr = "Conn_ID"
	// SlowLogQueryTimeStr is slow log field name.
	SlowLogQueryTimeStr = "Query_time"
	// SlowLogParseTimeStr is the parse sql time.
	SlowLogParseTimeStr = "Parse_time"
	// SlowLogCompileTimeStr is the compile plan time.
	SlowLogCompileTimeStr = "Compile_time"
	// SlowLogRewriteTimeStr is the rewrite time.
	SlowLogRewriteTimeStr = "Rewrite_time"
	// SlowLogOptimizeTimeStr is the optimization time.
	SlowLogOptimizeTimeStr = "Optimize_time"
	// SlowLogWaitTSTimeStr is the time of waiting TS.
	SlowLogWaitTSTimeStr = "Wait_TS"
	// SlowLogPreprocSubQueriesStr is the number of pre-processed sub-queries.
	SlowLogPreprocSubQueriesStr = "Preproc_subqueries"
	// SlowLogPreProcSubQueryTimeStr is the total time of pre-processing sub-queries.
	SlowLogPreProcSubQueryTimeStr = "Preproc_subqueries_time"
	// SlowLogDBStr is slow log field name.
	SlowLogDBStr = "DB"
	// SlowLogIsInternalStr is slow log field name.
	SlowLogIsInternalStr = "Is_internal"
	// SlowLogIndexNamesStr is slow log field name.
	SlowLogIndexNamesStr = "Index_names"
	// SlowLogDigestStr is slow log field name.
	SlowLogDigestStr = "Digest"
	// SlowLogQuerySQLStr is slow log field name.
	SlowLogQuerySQLStr = "Query" // use for slow log table, slow log will not print this field name but print sql directly.
	// SlowLogStatsInfoStr is plan stats info.
	SlowLogStatsInfoStr = "Stats"
	// SlowLogNumCopTasksStr is the number of cop-tasks.
	SlowLogNumCopTasksStr = "Num_cop_tasks"
	// SlowLogCopProcAvg is the average process time of all cop-tasks.
	SlowLogCopProcAvg = "Cop_proc_avg"
	// SlowLogCopProcP90 is the p90 process time of all cop-tasks.
	SlowLogCopProcP90 = "Cop_proc_p90"
	// SlowLogCopProcMax is the max process time of all cop-tasks.
	SlowLogCopProcMax = "Cop_proc_max"
	// SlowLogCopProcAddr is the address of TiKV where the cop-task which cost max process time run.
	SlowLogCopProcAddr = "Cop_proc_addr"
	// SlowLogCopWaitAvg is the average wait time of all cop-tasks.
	SlowLogCopWaitAvg = "Cop_wait_avg"
	// SlowLogCopWaitP90 is the p90 wait time of all cop-tasks.
	SlowLogCopWaitP90 = "Cop_wait_p90"
	// SlowLogCopWaitMax is the max wait time of all cop-tasks.
	SlowLogCopWaitMax = "Cop_wait_max"
	// SlowLogCopWaitAddr is the address of TiKV where the cop-task which cost wait process time run.
	SlowLogCopWaitAddr = "Cop_wait_addr"
	// SlowLogCopBackoffPrefix contains backoff information.
	SlowLogCopBackoffPrefix = "Cop_backoff_"
	// SlowLogMemMax is the max number bytes of memory used in this statement.
	SlowLogMemMax = "Mem_max"
	// SlowLogDiskMax is the nax number bytes of disk used in this statement.
	SlowLogDiskMax = "Disk_max"
	// SlowLogPrepared is used to indicate whether this sql execute in prepare.
	SlowLogPrepared = "Prepared"
	// SlowLogPlanFromCache is used to indicate whether this plan is from plan cache.
	SlowLogPlanFromCache = "Plan_from_cache"
	// SlowLogPlanFromBinding is used to indicate whether this plan is matched with the hints in the binding.
	SlowLogPlanFromBinding = "Plan_from_binding"
	// SlowLogHasMoreResults is used to indicate whether this sql has more following results.
	SlowLogHasMoreResults = "Has_more_results"
	// SlowLogSucc is used to indicate whether this sql execute successfully.
	SlowLogSucc = "Succ"
	// SlowLogPrevStmt is used to show the previous executed statement.
	SlowLogPrevStmt = "Prev_stmt"
	// SlowLogPlan is used to record the query plan.
	SlowLogPlan = "Plan"
	// SlowLogPlanDigest is used to record the query plan digest.
	SlowLogPlanDigest = "Plan_digest"
	// SlowLogPlanPrefix is the prefix of the plan value.
	SlowLogPlanPrefix = ast.TiDBDecodePlan + "('"
	// SlowLogPlanSuffix is the suffix of the plan value.
	SlowLogPlanSuffix = "')"
	// SlowLogPrevStmtPrefix is the prefix of Prev_stmt in slow log file.
	SlowLogPrevStmtPrefix = SlowLogPrevStmt + SlowLogSpaceMarkStr
	// SlowLogKVTotal is the total time waiting for kv.
	SlowLogKVTotal = "KV_total"
	// SlowLogPDTotal is the total time waiting for pd.
	SlowLogPDTotal = "PD_total"
	// SlowLogBackoffTotal is the total time doing backoff.
	SlowLogBackoffTotal = "Backoff_total"
	// SlowLogWriteSQLRespTotal is the total time used to write response to client.
	SlowLogWriteSQLRespTotal = "Write_sql_response_total"
	// SlowLogExecRetryCount is the execution retry count.
	SlowLogExecRetryCount = "Exec_retry_count"
	// SlowLogExecRetryTime is the execution retry time.
	SlowLogExecRetryTime = "Exec_retry_time"
	// SlowLogBackoffDetail is the detail of backoff.
	SlowLogBackoffDetail = "Backoff_Detail"
)

// SlowQueryLogItems is a collection of items that should be included in the
// slow query log.
type SlowQueryLogItems struct {
	TxnTS             uint64
	SQL               string
	Digest            string
	TimeTotal         time.Duration
	TimeParse         time.Duration
	TimeCompile       time.Duration
	TimeOptimize      time.Duration
	TimeWaitTS        time.Duration
	IndexNames        string
	StatsInfos        map[string]uint64
	CopTasks          *stmtctx.CopTasksDetails
	ExecDetail        execdetails.ExecDetails
	MemMax            int64
	DiskMax           int64
	Succ              bool
	Prepared          bool
	PlanFromCache     bool
	PlanFromBinding   bool
	HasMoreResults    bool
	PrevStmt          string
	Plan              string
	PlanDigest        string
	RewriteInfo       RewritePhaseInfo
	KVTotal           time.Duration
	PDTotal           time.Duration
	BackoffTotal      time.Duration
	WriteSQLRespTotal time.Duration
	ExecRetryCount    uint
	ExecRetryTime     time.Duration
}

// SlowLogFormat uses for formatting slow log.
// The slow log output is like below:
// # Time: 2019-04-28T15:24:04.309074+08:00
// # Txn_start_ts: 406315658548871171
// # User@Host: root[root] @ localhost [127.0.0.1]
// # Conn_ID: 6
// # Query_time: 4.895492
// # Process_time: 0.161 Request_count: 1 Total_keys: 100001 Processed_keys: 100000
// # DB: test
// # Index_names: [t1.idx1,t2.idx2]
// # Is_internal: false
// # Digest: 42a1c8aae6f133e934d4bf0147491709a8812ea05ff8819ec522780fe657b772
// # Stats: t1:1,t2:2
// # Num_cop_tasks: 10
// # Cop_process: Avg_time: 1s P90_time: 2s Max_time: 3s Max_addr: 10.6.131.78
// # Cop_wait: Avg_time: 10ms P90_time: 20ms Max_time: 30ms Max_Addr: 10.6.131.79
// # Memory_max: 4096
// # Disk_max: 65535
// # Succ: true
// # Prev_stmt: begin;
// select * from t_slim;
func (s *SessionVars) SlowLogFormat(logItems *SlowQueryLogItems) string {
	var buf bytes.Buffer

	writeSlowLogItem(&buf, SlowLogTxnStartTSStr, strconv.FormatUint(logItems.TxnTS, 10))
	if s.User != nil {
		hostAddress := s.User.Hostname
		if s.ConnectionInfo != nil {
			hostAddress = s.ConnectionInfo.ClientIP
		}
		writeSlowLogItem(&buf, SlowLogUserAndHostStr, fmt.Sprintf("%s[%s] @ %s [%s]", s.User.Username, s.User.Username, s.User.Hostname, hostAddress))
	}
	if s.ConnectionID != 0 {
		writeSlowLogItem(&buf, SlowLogConnIDStr, strconv.FormatUint(s.ConnectionID, 10))
	}
	if logItems.ExecRetryCount > 0 {
		buf.WriteString(SlowLogRowPrefixStr)
		buf.WriteString(SlowLogExecRetryTime)
		buf.WriteString(SlowLogSpaceMarkStr)
		buf.WriteString(strconv.FormatFloat(logItems.ExecRetryTime.Seconds(), 'f', -1, 64))
		buf.WriteString(" ")
		buf.WriteString(SlowLogExecRetryCount)
		buf.WriteString(SlowLogSpaceMarkStr)
		buf.WriteString(strconv.Itoa(int(logItems.ExecRetryCount)))
		buf.WriteString("\n")
	}
	writeSlowLogItem(&buf, SlowLogQueryTimeStr, strconv.FormatFloat(logItems.TimeTotal.Seconds(), 'f', -1, 64))
	writeSlowLogItem(&buf, SlowLogParseTimeStr, strconv.FormatFloat(logItems.TimeParse.Seconds(), 'f', -1, 64))
	writeSlowLogItem(&buf, SlowLogCompileTimeStr, strconv.FormatFloat(logItems.TimeCompile.Seconds(), 'f', -1, 64))

	buf.WriteString(SlowLogRowPrefixStr + fmt.Sprintf("%v%v%v", SlowLogRewriteTimeStr,
		SlowLogSpaceMarkStr, strconv.FormatFloat(logItems.RewriteInfo.DurationRewrite.Seconds(), 'f', -1, 64)))
	if logItems.RewriteInfo.PreprocessSubQueries > 0 {
		buf.WriteString(fmt.Sprintf(" %v%v%v %v%v%v", SlowLogPreprocSubQueriesStr, SlowLogSpaceMarkStr, logItems.RewriteInfo.PreprocessSubQueries,
			SlowLogPreProcSubQueryTimeStr, SlowLogSpaceMarkStr, strconv.FormatFloat(logItems.RewriteInfo.DurationPreprocessSubQuery.Seconds(), 'f', -1, 64)))
	}
	buf.WriteString("\n")

	writeSlowLogItem(&buf, SlowLogOptimizeTimeStr, strconv.FormatFloat(logItems.TimeOptimize.Seconds(), 'f', -1, 64))
	writeSlowLogItem(&buf, SlowLogWaitTSTimeStr, strconv.FormatFloat(logItems.TimeWaitTS.Seconds(), 'f', -1, 64))

	if execDetailStr := logItems.ExecDetail.String(); len(execDetailStr) > 0 {
		buf.WriteString(SlowLogRowPrefixStr + execDetailStr + "\n")
	}

	if len(s.CurrentDB) > 0 {
		writeSlowLogItem(&buf, SlowLogDBStr, s.CurrentDB)
	}
	if len(logItems.IndexNames) > 0 {
		writeSlowLogItem(&buf, SlowLogIndexNamesStr, logItems.IndexNames)
	}

	writeSlowLogItem(&buf, SlowLogIsInternalStr, strconv.FormatBool(s.InRestrictedSQL))
	if len(logItems.Digest) > 0 {
		writeSlowLogItem(&buf, SlowLogDigestStr, logItems.Digest)
	}
	if len(logItems.StatsInfos) > 0 {
		buf.WriteString(SlowLogRowPrefixStr + SlowLogStatsInfoStr + SlowLogSpaceMarkStr)
		firstComma := false
		vStr := ""
		for k, v := range logItems.StatsInfos {
			if v == 0 {
				vStr = "pseudo"
			} else {
				vStr = strconv.FormatUint(v, 10)

			}
			if firstComma {
				buf.WriteString("," + k + ":" + vStr)
			} else {
				buf.WriteString(k + ":" + vStr)
				firstComma = true
			}
		}
		buf.WriteString("\n")
	}
	if logItems.CopTasks != nil {
		writeSlowLogItem(&buf, SlowLogNumCopTasksStr, strconv.FormatInt(int64(logItems.CopTasks.NumCopTasks), 10))
		if logItems.CopTasks.NumCopTasks > 0 {
			// make the result stable
			backoffs := make([]string, 0, 3)
			for backoff := range logItems.CopTasks.TotBackoffTimes {
				backoffs = append(backoffs, backoff)
			}
			sort.Strings(backoffs)

			if logItems.CopTasks.NumCopTasks == 1 {
				buf.WriteString(SlowLogRowPrefixStr + fmt.Sprintf("%v%v%v %v%v%v",
					SlowLogCopProcAvg, SlowLogSpaceMarkStr, logItems.CopTasks.AvgProcessTime.Seconds(),
					SlowLogCopProcAddr, SlowLogSpaceMarkStr, logItems.CopTasks.MaxProcessAddress) + "\n")
				buf.WriteString(SlowLogRowPrefixStr + fmt.Sprintf("%v%v%v %v%v%v",
					SlowLogCopWaitAvg, SlowLogSpaceMarkStr, logItems.CopTasks.AvgWaitTime.Seconds(),
					SlowLogCopWaitAddr, SlowLogSpaceMarkStr, logItems.CopTasks.MaxWaitAddress) + "\n")
				for _, backoff := range backoffs {
					backoffPrefix := SlowLogCopBackoffPrefix + backoff + "_"
					buf.WriteString(SlowLogRowPrefixStr + fmt.Sprintf("%v%v%v %v%v%v\n",
						backoffPrefix+"total_times", SlowLogSpaceMarkStr, logItems.CopTasks.TotBackoffTimes[backoff],
						backoffPrefix+"total_time", SlowLogSpaceMarkStr, logItems.CopTasks.TotBackoffTime[backoff].Seconds(),
					))
				}
			} else {
				buf.WriteString(SlowLogRowPrefixStr + fmt.Sprintf("%v%v%v %v%v%v %v%v%v %v%v%v",
					SlowLogCopProcAvg, SlowLogSpaceMarkStr, logItems.CopTasks.AvgProcessTime.Seconds(),
					SlowLogCopProcP90, SlowLogSpaceMarkStr, logItems.CopTasks.P90ProcessTime.Seconds(),
					SlowLogCopProcMax, SlowLogSpaceMarkStr, logItems.CopTasks.MaxProcessTime.Seconds(),
					SlowLogCopProcAddr, SlowLogSpaceMarkStr, logItems.CopTasks.MaxProcessAddress) + "\n")
				buf.WriteString(SlowLogRowPrefixStr + fmt.Sprintf("%v%v%v %v%v%v %v%v%v %v%v%v",
					SlowLogCopWaitAvg, SlowLogSpaceMarkStr, logItems.CopTasks.AvgWaitTime.Seconds(),
					SlowLogCopWaitP90, SlowLogSpaceMarkStr, logItems.CopTasks.P90WaitTime.Seconds(),
					SlowLogCopWaitMax, SlowLogSpaceMarkStr, logItems.CopTasks.MaxWaitTime.Seconds(),
					SlowLogCopWaitAddr, SlowLogSpaceMarkStr, logItems.CopTasks.MaxWaitAddress) + "\n")
				for _, backoff := range backoffs {
					backoffPrefix := SlowLogCopBackoffPrefix + backoff + "_"
					buf.WriteString(SlowLogRowPrefixStr + fmt.Sprintf("%v%v%v %v%v%v %v%v%v %v%v%v %v%v%v %v%v%v\n",
						backoffPrefix+"total_times", SlowLogSpaceMarkStr, logItems.CopTasks.TotBackoffTimes[backoff],
						backoffPrefix+"total_time", SlowLogSpaceMarkStr, logItems.CopTasks.TotBackoffTime[backoff].Seconds(),
						backoffPrefix+"max_time", SlowLogSpaceMarkStr, logItems.CopTasks.MaxBackoffTime[backoff].Seconds(),
						backoffPrefix+"max_addr", SlowLogSpaceMarkStr, logItems.CopTasks.MaxBackoffAddress[backoff],
						backoffPrefix+"avg_time", SlowLogSpaceMarkStr, logItems.CopTasks.AvgBackoffTime[backoff].Seconds(),
						backoffPrefix+"p90_time", SlowLogSpaceMarkStr, logItems.CopTasks.P90BackoffTime[backoff].Seconds(),
					))
				}
			}
		}
	}
	if logItems.MemMax > 0 {
		writeSlowLogItem(&buf, SlowLogMemMax, strconv.FormatInt(logItems.MemMax, 10))
	}
	if logItems.DiskMax > 0 {
		writeSlowLogItem(&buf, SlowLogDiskMax, strconv.FormatInt(logItems.DiskMax, 10))
	}

	writeSlowLogItem(&buf, SlowLogPrepared, strconv.FormatBool(logItems.Prepared))
	writeSlowLogItem(&buf, SlowLogPlanFromCache, strconv.FormatBool(logItems.PlanFromCache))
	writeSlowLogItem(&buf, SlowLogPlanFromBinding, strconv.FormatBool(logItems.PlanFromBinding))
	writeSlowLogItem(&buf, SlowLogHasMoreResults, strconv.FormatBool(logItems.HasMoreResults))
	writeSlowLogItem(&buf, SlowLogKVTotal, strconv.FormatFloat(logItems.KVTotal.Seconds(), 'f', -1, 64))
	writeSlowLogItem(&buf, SlowLogPDTotal, strconv.FormatFloat(logItems.PDTotal.Seconds(), 'f', -1, 64))
	writeSlowLogItem(&buf, SlowLogBackoffTotal, strconv.FormatFloat(logItems.BackoffTotal.Seconds(), 'f', -1, 64))
	writeSlowLogItem(&buf, SlowLogWriteSQLRespTotal, strconv.FormatFloat(logItems.WriteSQLRespTotal.Seconds(), 'f', -1, 64))
	writeSlowLogItem(&buf, SlowLogSucc, strconv.FormatBool(logItems.Succ))
	if len(logItems.Plan) != 0 {
		writeSlowLogItem(&buf, SlowLogPlan, logItems.Plan)
	}
	if len(logItems.PlanDigest) != 0 {
		writeSlowLogItem(&buf, SlowLogPlanDigest, logItems.PlanDigest)
	}

	if logItems.PrevStmt != "" {
		writeSlowLogItem(&buf, SlowLogPrevStmt, logItems.PrevStmt)
	}

	if s.CurrentDBChanged {
		buf.WriteString(fmt.Sprintf("use %s;\n", s.CurrentDB))
		s.CurrentDBChanged = false
	}

	buf.WriteString(logItems.SQL)
	if len(logItems.SQL) == 0 || logItems.SQL[len(logItems.SQL)-1] != ';' {
		buf.WriteString(";")
	}
	return buf.String()
}

// writeSlowLogItem writes a slow log item in the form of: "# ${key}:${value}"
func writeSlowLogItem(buf *bytes.Buffer, key, value string) {
	buf.WriteString(SlowLogRowPrefixStr + key + SlowLogSpaceMarkStr + value + "\n")
}

// QueryInfo represents the information of last executed query. It's used to expose information for test purpose.
type QueryInfo struct {
	TxnScope    string `json:"txn_scope"`
	StartTS     uint64 `json:"start_ts"`
	ForUpdateTS uint64 `json:"for_update_ts"`
	ErrMsg      string `json:"error,omitempty"`
}<|MERGE_RESOLUTION|>--- conflicted
+++ resolved
@@ -806,13 +806,11 @@
 	// TrackAggregateMemoryUsage indicates whether to track the memory usage of aggregate function.
 	TrackAggregateMemoryUsage bool
 
-<<<<<<< HEAD
+  // TiDBEnableExchangePartition indicates whether to enable exchange partition
+	TiDBEnableExchangePartition bool
+  
 	// EnableTiFlashFallbackTiKV indicates whether to fallback to TiKV when TiFlash is unavailable.
 	EnableTiFlashFallbackTiKV bool
-=======
-	// TiDBEnableExchangePartition indicates whether to enable exchange partition
-	TiDBEnableExchangePartition bool
->>>>>>> 50fc4ba3
 }
 
 // CheckAndGetTxnScope will return the transaction scope we should use in the current session.
@@ -1700,13 +1698,10 @@
 		s.TrackAggregateMemoryUsage = TiDBOptOn(val)
 	case TiDBMultiStatementMode:
 		s.MultiStatementMode = TiDBOptMultiStmt(val)
-<<<<<<< HEAD
+	case TiDBEnableExchangePartition:
+		s.TiDBEnableExchangePartition = TiDBOptOn(val)
 	case TiDBEnableTiFlashFallbackTiKV:
 		s.EnableTiFlashFallbackTiKV = TiDBOptOn(val)
-=======
-	case TiDBEnableExchangePartition:
-		s.TiDBEnableExchangePartition = TiDBOptOn(val)
->>>>>>> 50fc4ba3
 	}
 	s.systems[name] = val
 	return nil
