--- conflicted
+++ resolved
@@ -374,16 +374,11 @@
 	// EnableFastAnalyze indicates whether to take fast analyze.
 	EnableFastAnalyze bool
 
-<<<<<<< HEAD
 	// TxnMode indicates should be pessimistic or optimistic.
 	TxnMode string
-=======
-	// PessimisticLock indicates whether new transaction should be pessimistic.
-	PessimisticLock bool
 
 	// LowResolutionTSO is used for reading data with low resolution TSO which is updated once every two seconds.
 	LowResolutionTSO bool
->>>>>>> abd013c8
 }
 
 // ConnectionInfo present connection used by audit.
@@ -799,17 +794,12 @@
 		s.EnableFastAnalyze = TiDBOptOn(val)
 	case TiDBWaitTableSplitFinish:
 		s.WaitTableSplitFinish = TiDBOptOn(val)
-<<<<<<< HEAD
 	case TiDBTxnMode:
 		if err := s.setTxnMode(val); err != nil {
 			return err
 		}
-=======
-	case TiDBPessimisticLock:
-		s.PessimisticLock = TiDBOptOn(val)
 	case TiDBLowResolutionTSO:
 		s.LowResolutionTSO = TiDBOptOn(val)
->>>>>>> abd013c8
 	}
 	s.systems[name] = val
 	return nil
