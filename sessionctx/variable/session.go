// Copyright 2015 PingCAP, Inc.
//
// Licensed under the Apache License, Version 2.0 (the "License");
// you may not use this file except in compliance with the License.
// You may obtain a copy of the License at
//
//     http://www.apache.org/licenses/LICENSE-2.0
//
// Unless required by applicable law or agreed to in writing, software
// distributed under the License is distributed on an "AS IS" BASIS,
// WITHOUT WARRANTIES OR CONDITIONS OF ANY KIND, either express or implied.
// See the License for the specific language governing permissions and
// limitations under the License.

package variable

import (
	"bytes"
	"context"
	"crypto/tls"
	"encoding/binary"
	"fmt"
	"math"
	"math/rand"
	"net"
	"strconv"
	"strings"
	"sync"
	"sync/atomic"
	"time"

	"github.com/pingcap/errors"
	"github.com/pingcap/tidb/config"
	"github.com/pingcap/tidb/kv"
	"github.com/pingcap/tidb/meta/autoid"
	"github.com/pingcap/tidb/metrics"
	"github.com/pingcap/tidb/parser"
	"github.com/pingcap/tidb/parser/ast"
	"github.com/pingcap/tidb/parser/auth"
	"github.com/pingcap/tidb/parser/charset"
	"github.com/pingcap/tidb/parser/model"
	"github.com/pingcap/tidb/parser/mysql"
	ptypes "github.com/pingcap/tidb/parser/types"
	"github.com/pingcap/tidb/sessionctx/sessionstates"
	"github.com/pingcap/tidb/sessionctx/stmtctx"
	pumpcli "github.com/pingcap/tidb/tidb-binlog/pump_client"
	"github.com/pingcap/tidb/types"
	"github.com/pingcap/tidb/util/chunk"
	"github.com/pingcap/tidb/util/execdetails"
	"github.com/pingcap/tidb/util/kvcache"
	"github.com/pingcap/tidb/util/mathutil"
	"github.com/pingcap/tidb/util/rowcodec"
	"github.com/pingcap/tidb/util/stringutil"
	"github.com/pingcap/tidb/util/tableutil"
	"github.com/pingcap/tidb/util/timeutil"
	tikvstore "github.com/tikv/client-go/v2/kv"
	"github.com/tikv/client-go/v2/tikv"
	"github.com/twmb/murmur3"
	atomic2 "go.uber.org/atomic"
	"golang.org/x/exp/maps"
	"golang.org/x/exp/slices"
)

// PreparedStmtCount is exported for test.
var PreparedStmtCount int64

// RetryInfo saves retry information.
type RetryInfo struct {
	Retrying               bool
	DroppedPreparedStmtIDs []uint32
	autoIncrementIDs       retryInfoAutoIDs
	autoRandomIDs          retryInfoAutoIDs
	LastRcReadTS           uint64
}

// Clean does some clean work.
func (r *RetryInfo) Clean() {
	r.autoIncrementIDs.clean()
	r.autoRandomIDs.clean()

	if len(r.DroppedPreparedStmtIDs) > 0 {
		r.DroppedPreparedStmtIDs = r.DroppedPreparedStmtIDs[:0]
	}
}

// ResetOffset resets the current retry offset.
func (r *RetryInfo) ResetOffset() {
	r.autoIncrementIDs.resetOffset()
	r.autoRandomIDs.resetOffset()
}

// AddAutoIncrementID adds id to autoIncrementIDs.
func (r *RetryInfo) AddAutoIncrementID(id int64) {
	r.autoIncrementIDs.autoIDs = append(r.autoIncrementIDs.autoIDs, id)
}

// GetCurrAutoIncrementID gets current autoIncrementID.
func (r *RetryInfo) GetCurrAutoIncrementID() (int64, bool) {
	return r.autoIncrementIDs.getCurrent()
}

// AddAutoRandomID adds id to autoRandomIDs.
func (r *RetryInfo) AddAutoRandomID(id int64) {
	r.autoRandomIDs.autoIDs = append(r.autoRandomIDs.autoIDs, id)
}

// GetCurrAutoRandomID gets current AutoRandomID.
func (r *RetryInfo) GetCurrAutoRandomID() (int64, bool) {
	return r.autoRandomIDs.getCurrent()
}

type retryInfoAutoIDs struct {
	currentOffset int
	autoIDs       []int64
}

func (r *retryInfoAutoIDs) resetOffset() {
	r.currentOffset = 0
}

func (r *retryInfoAutoIDs) clean() {
	r.currentOffset = 0
	if len(r.autoIDs) > 0 {
		r.autoIDs = r.autoIDs[:0]
	}
}

func (r *retryInfoAutoIDs) getCurrent() (int64, bool) {
	if r.currentOffset >= len(r.autoIDs) {
		return 0, false
	}
	id := r.autoIDs[r.currentOffset]
	r.currentOffset++
	return id, true
}

// TransactionContext is used to store variables that has transaction scope.
type TransactionContext struct {
	TxnCtxNoNeedToRestore
	TxnCtxNeedToRestore
}

// TxnCtxNeedToRestore stores transaction variables which need to be restored when rolling back to a savepoint.
type TxnCtxNeedToRestore struct {
	// TableDeltaMap is used in the schema validator for DDL changes in one table not to block others.
	// It's also used in the statistics updating.
	// Note: for the partitioned table, it stores all the partition IDs.
	TableDeltaMap map[int64]TableDelta

	// pessimisticLockCache is the cache for pessimistic locked keys,
	// The value never changes during the transaction.
	pessimisticLockCache map[string][]byte

	// CachedTables is not nil if the transaction write on cached table.
	CachedTables map[int64]interface{}
}

// TxnCtxNoNeedToRestore stores transaction variables which do not need to restored when rolling back to a savepoint.
type TxnCtxNoNeedToRestore struct {
	forUpdateTS uint64
	Binlog      interface{}
	InfoSchema  interface{}
	History     interface{}
	StartTS     uint64

	// ShardStep indicates the max size of continuous rowid shard in one transaction.
	ShardStep    int
	shardRemain  int
	currentShard int64
	shardRand    *rand.Rand

	// unchangedRowKeys is used to store the unchanged rows that needs to lock for pessimistic transaction.
	unchangedRowKeys map[string]struct{}

	PessimisticCacheHit int

	// CreateTime For metrics.
	CreateTime     time.Time
	StatementCount int
	CouldRetry     bool
	IsPessimistic  bool
	// IsStaleness indicates whether the txn is read only staleness txn.
	IsStaleness bool
	// IsExplicit indicates whether the txn is an interactive txn, which is typically started with a BEGIN
	// or START TRANSACTION statement, or by setting autocommit to 0.
	IsExplicit bool
	Isolation  string
	LockExpire uint32
	ForUpdate  uint32
	// TxnScope indicates the value of txn_scope
	TxnScope string

	// Savepoints contains all definitions of the savepoint of a transaction at runtime, the order of the SavepointRecord is the same with the SAVEPOINT statements.
	// It is used for a lookup when running `ROLLBACK TO` statement.
	Savepoints []SavepointRecord

	// TableDeltaMap lock to prevent potential data race
	tdmLock sync.Mutex

	// TemporaryTables is used to store transaction-specific information for global temporary tables.
	// It can also be stored in sessionCtx with local temporary tables, but it's easier to clean this data after transaction ends.
	TemporaryTables map[int64]tableutil.TempTable
}

// SavepointRecord indicates a transaction's savepoint record.
type SavepointRecord struct {
	// name is the name of the savepoint
	Name string
	// MemDBCheckpoint is the transaction's memdb checkpoint.
	MemDBCheckpoint *tikv.MemDBCheckpoint
	// TxnCtxSavepoint is the savepoint of TransactionContext
	TxnCtxSavepoint TxnCtxNeedToRestore
}

// GetCurrentShard returns the shard for the next `count` IDs.
func (tc *TransactionContext) GetCurrentShard(count int) int64 {
	if tc.shardRand == nil {
		tc.shardRand = rand.New(rand.NewSource(int64(tc.StartTS))) // #nosec G404
	}
	if tc.shardRemain <= 0 {
		tc.updateShard()
		tc.shardRemain = tc.ShardStep
	}
	tc.shardRemain -= count
	return tc.currentShard
}

func (tc *TransactionContext) updateShard() {
	var buf [8]byte
	binary.LittleEndian.PutUint64(buf[:], tc.shardRand.Uint64())
	tc.currentShard = int64(murmur3.Sum32(buf[:]))
}

// AddUnchangedRowKey adds an unchanged row key in update statement for pessimistic lock.
func (tc *TransactionContext) AddUnchangedRowKey(key []byte) {
	if tc.unchangedRowKeys == nil {
		tc.unchangedRowKeys = map[string]struct{}{}
	}
	tc.unchangedRowKeys[string(key)] = struct{}{}
}

// CollectUnchangedRowKeys collects unchanged row keys for pessimistic lock.
func (tc *TransactionContext) CollectUnchangedRowKeys(buf []kv.Key) []kv.Key {
	for key := range tc.unchangedRowKeys {
		buf = append(buf, kv.Key(key))
	}
	tc.unchangedRowKeys = nil
	return buf
}

// UpdateDeltaForTable updates the delta info for some table.
func (tc *TransactionContext) UpdateDeltaForTable(physicalTableID int64, delta int64, count int64, colSize map[int64]int64) {
	tc.tdmLock.Lock()
	defer tc.tdmLock.Unlock()
	if tc.TableDeltaMap == nil {
		tc.TableDeltaMap = make(map[int64]TableDelta)
	}
	item := tc.TableDeltaMap[physicalTableID]
	if item.ColSize == nil && colSize != nil {
		item.ColSize = make(map[int64]int64, len(colSize))
	}
	item.Delta += delta
	item.Count += count
	item.TableID = physicalTableID
	for key, val := range colSize {
		item.ColSize[key] += val
	}
	tc.TableDeltaMap[physicalTableID] = item
}

// GetKeyInPessimisticLockCache gets a key in pessimistic lock cache.
func (tc *TransactionContext) GetKeyInPessimisticLockCache(key kv.Key) (val []byte, ok bool) {
	if tc.pessimisticLockCache == nil {
		return nil, false
	}
	val, ok = tc.pessimisticLockCache[string(key)]
	if ok {
		tc.PessimisticCacheHit++
	}
	return
}

// SetPessimisticLockCache sets a key value pair into pessimistic lock cache.
func (tc *TransactionContext) SetPessimisticLockCache(key kv.Key, val []byte) {
	if tc.pessimisticLockCache == nil {
		tc.pessimisticLockCache = map[string][]byte{}
	}
	tc.pessimisticLockCache[string(key)] = val
}

// Cleanup clears up transaction info that no longer use.
func (tc *TransactionContext) Cleanup() {
	// tc.InfoSchema = nil; we cannot do it now, because some operation like handleFieldList depend on this.
	tc.Binlog = nil
	tc.History = nil
	tc.tdmLock.Lock()
	tc.TableDeltaMap = nil
	tc.tdmLock.Unlock()
	tc.pessimisticLockCache = nil
	tc.IsStaleness = false
	tc.Savepoints = nil
}

// ClearDelta clears the delta map.
func (tc *TransactionContext) ClearDelta() {
	tc.tdmLock.Lock()
	tc.TableDeltaMap = nil
	tc.tdmLock.Unlock()
}

// GetForUpdateTS returns the ts for update.
func (tc *TransactionContext) GetForUpdateTS() uint64 {
	if tc.forUpdateTS > tc.StartTS {
		return tc.forUpdateTS
	}
	return tc.StartTS
}

// SetForUpdateTS sets the ts for update.
func (tc *TransactionContext) SetForUpdateTS(forUpdateTS uint64) {
	if forUpdateTS > tc.forUpdateTS {
		tc.forUpdateTS = forUpdateTS
	}
}

// GetCurrentSavepoint gets TransactionContext's savepoint.
func (tc *TransactionContext) GetCurrentSavepoint() TxnCtxNeedToRestore {
	tableDeltaMap := make(map[int64]TableDelta, len(tc.TableDeltaMap))
	for k, v := range tc.TableDeltaMap {
		tableDeltaMap[k] = v.Clone()
	}
	pessimisticLockCache := make(map[string][]byte, len(tc.pessimisticLockCache))
	maps.Copy(pessimisticLockCache, tc.pessimisticLockCache)
	cachedTables := make(map[int64]interface{}, len(tc.CachedTables))
	maps.Copy(cachedTables, tc.CachedTables)
	return TxnCtxNeedToRestore{
		TableDeltaMap:        tableDeltaMap,
		pessimisticLockCache: pessimisticLockCache,
		CachedTables:         cachedTables,
	}
}

// RestoreBySavepoint restores TransactionContext to the specify savepoint.
func (tc *TransactionContext) RestoreBySavepoint(savepoint TxnCtxNeedToRestore) {
	tc.TableDeltaMap = savepoint.TableDeltaMap
	tc.pessimisticLockCache = savepoint.pessimisticLockCache
	tc.CachedTables = savepoint.CachedTables
}

// AddSavepoint adds a new savepoint.
func (tc *TransactionContext) AddSavepoint(name string, memdbCheckpoint *tikv.MemDBCheckpoint) {
	name = strings.ToLower(name)
	tc.DeleteSavepoint(name)

	record := SavepointRecord{
		Name:            name,
		MemDBCheckpoint: memdbCheckpoint,
		TxnCtxSavepoint: tc.GetCurrentSavepoint(),
	}
	tc.Savepoints = append(tc.Savepoints, record)
}

// DeleteSavepoint deletes the savepoint, return false indicate the savepoint name doesn't exists.
func (tc *TransactionContext) DeleteSavepoint(name string) bool {
	name = strings.ToLower(name)
	for i, sp := range tc.Savepoints {
		if sp.Name == name {
			tc.Savepoints = append(tc.Savepoints[:i], tc.Savepoints[i+1:]...)
			return true
		}
	}
	return false
}

// ReleaseSavepoint deletes the named savepoint and the later savepoints, return false indicate the named savepoint doesn't exists.
func (tc *TransactionContext) ReleaseSavepoint(name string) bool {
	name = strings.ToLower(name)
	for i, sp := range tc.Savepoints {
		if sp.Name == name {
			tc.Savepoints = append(tc.Savepoints[:i])
			return true
		}
	}
	return false
}

// RollbackToSavepoint rollbacks to the specified savepoint by name.
func (tc *TransactionContext) RollbackToSavepoint(name string) *SavepointRecord {
	name = strings.ToLower(name)
	for idx, sp := range tc.Savepoints {
		if name == sp.Name {
			tc.RestoreBySavepoint(sp.TxnCtxSavepoint)
			tc.Savepoints = tc.Savepoints[:idx+1]
			return &tc.Savepoints[idx]
		}
	}
	return nil
}

// WriteStmtBufs can be used by insert/replace/delete/update statement.
// TODO: use a common memory pool to replace this.
type WriteStmtBufs struct {
	// RowValBuf is used by tablecodec.EncodeRow, to reduce runtime.growslice.
	RowValBuf []byte
	// AddRowValues use to store temp insert rows value, to reduce memory allocations when importing data.
	AddRowValues []types.Datum

	// IndexValsBuf is used by index.FetchValues
	IndexValsBuf []types.Datum
	// IndexKeyBuf is used by index.GenIndexKey
	IndexKeyBuf []byte
}

func (ib *WriteStmtBufs) clean() {
	ib.RowValBuf = nil
	ib.AddRowValues = nil
	ib.IndexValsBuf = nil
	ib.IndexKeyBuf = nil
}

// TableSnapshot represents a data snapshot of the table contained in `information_schema`.
type TableSnapshot struct {
	Rows [][]types.Datum
	Err  error
}

type txnIsolationLevelOneShotState uint

// RewritePhaseInfo records some information about the rewrite phase
type RewritePhaseInfo struct {
	// DurationRewrite is the duration of rewriting the SQL.
	DurationRewrite time.Duration

	// DurationPreprocessSubQuery is the duration of pre-processing sub-queries.
	DurationPreprocessSubQuery time.Duration

	// PreprocessSubQueries is the number of pre-processed sub-queries.
	PreprocessSubQueries int
}

// Reset resets all fields in RewritePhaseInfo.
func (r *RewritePhaseInfo) Reset() {
	r.DurationRewrite = 0
	r.DurationPreprocessSubQuery = 0
	r.PreprocessSubQueries = 0
}

// TemporaryTableData is a interface to maintain temporary data in session
type TemporaryTableData interface {
	kv.Retriever
	// Staging create a new staging buffer inside the MemBuffer.
	// Subsequent writes will be temporarily stored in this new staging buffer.
	// When you think all modifications looks good, you can call `Release` to public all of them to the upper level buffer.
	Staging() kv.StagingHandle
	// Release publish all modifications in the latest staging buffer to upper level.
	Release(kv.StagingHandle)
	// Cleanup cleanups the resources referenced by the StagingHandle.
	// If the changes are not published by `Release`, they will be discarded.
	Cleanup(kv.StagingHandle)
	// GetTableSize get the size of a table
	GetTableSize(tblID int64) int64
	// DeleteTableKey removes the entry for key k from table
	DeleteTableKey(tblID int64, k kv.Key) error
	// SetTableKey sets the entry for k from table
	SetTableKey(tblID int64, k kv.Key, val []byte) error
}

// temporaryTableData is used for store temporary table data in session
type temporaryTableData struct {
	kv.MemBuffer
	tblSize map[int64]int64
}

// NewTemporaryTableData creates a new TemporaryTableData
func NewTemporaryTableData(memBuffer kv.MemBuffer) TemporaryTableData {
	return &temporaryTableData{
		MemBuffer: memBuffer,
		tblSize:   make(map[int64]int64),
	}
}

// GetTableSize get the size of a table
func (d *temporaryTableData) GetTableSize(tblID int64) int64 {
	if tblSize, ok := d.tblSize[tblID]; ok {
		return tblSize
	}
	return 0
}

// DeleteTableKey removes the entry for key k from table
func (d *temporaryTableData) DeleteTableKey(tblID int64, k kv.Key) error {
	bufferSize := d.MemBuffer.Size()
	defer d.updateTblSize(tblID, bufferSize)

	return d.MemBuffer.Delete(k)
}

// SetTableKey sets the entry for k from table
func (d *temporaryTableData) SetTableKey(tblID int64, k kv.Key, val []byte) error {
	bufferSize := d.MemBuffer.Size()
	defer d.updateTblSize(tblID, bufferSize)

	return d.MemBuffer.Set(k, val)
}

func (d *temporaryTableData) updateTblSize(tblID int64, beforeSize int) {
	delta := int64(d.MemBuffer.Size() - beforeSize)
	d.tblSize[tblID] = d.GetTableSize(tblID) + delta
}

const (
	// oneShotDef means default, that is tx_isolation_one_shot not set.
	oneShotDef txnIsolationLevelOneShotState = iota
	// oneShotSet means it's set in current transaction.
	oneShotSet
	// onsShotUse means it should be used in current transaction.
	oneShotUse
)

// ReadConsistencyLevel is the level of read consistency.
type ReadConsistencyLevel string

const (
	// ReadConsistencyStrict means read by strict consistency, default value.
	ReadConsistencyStrict ReadConsistencyLevel = "strict"
	// ReadConsistencyWeak means read can be weak consistency.
	ReadConsistencyWeak ReadConsistencyLevel = "weak"
)

// IsWeak returns true only if it's a weak-consistency read.
func (r ReadConsistencyLevel) IsWeak() bool {
	return r == ReadConsistencyWeak
}

func validateReadConsistencyLevel(val string) error {
	switch v := ReadConsistencyLevel(strings.ToLower(val)); v {
	case ReadConsistencyStrict, ReadConsistencyWeak:
		return nil
	default:
		return ErrWrongTypeForVar.GenWithStackByArgs(TiDBReadConsistency)
	}
}

// SetUserVarVal set user defined variables' value
func (s *SessionVars) SetUserVarVal(name string, dt types.Datum) {
	s.userVars.lock.Lock()
	defer s.userVars.lock.Unlock()
	s.userVars.values[name] = dt
}

// GetUserVarVal get user defined variables' value
func (s *SessionVars) GetUserVarVal(name string) (types.Datum, bool) {
	s.userVars.lock.RLock()
	defer s.userVars.lock.RUnlock()
	dt, ok := s.userVars.values[name]
	return dt, ok
}

// SetUserVarType set user defined variables' type
func (s *SessionVars) SetUserVarType(name string, ft *types.FieldType) {
	s.userVars.lock.Lock()
	defer s.userVars.lock.Unlock()
	s.userVars.types[name] = ft
}

// GetUserVarType get user defined variables' type
func (s *SessionVars) GetUserVarType(name string) (*types.FieldType, bool) {
	s.userVars.lock.RLock()
	defer s.userVars.lock.RUnlock()
	ft, ok := s.userVars.types[name]
	return ft, ok
}

// SessionVars is to handle user-defined or global variables in the current session.
type SessionVars struct {
	Concurrency
	MemQuota
	BatchSize
	// DMLBatchSize indicates the number of rows batch-committed for a statement.
	// It will be used when using LOAD DATA or BatchInsert or BatchDelete is on.
	DMLBatchSize        int
	RetryLimit          int64
	DisableTxnAutoRetry bool
	userVars            struct {
		// lock is for user defined variables. values and types is read/write protected.
		lock sync.RWMutex
		// values stores the Datum for user variables
		values map[string]types.Datum
		// types stores the FieldType for user variables, it cannot be inferred from values when values have not been set yet.
		types map[string]*types.FieldType
	}
	// systems variables, don't modify it directly, use GetSystemVar/SetSystemVar method.
	systems map[string]string
	// stmtVars variables are temporarily set by SET_VAR hint
	// It only take effect for the duration of a single statement
	stmtVars map[string]string
	// SysWarningCount is the system variable "warning_count", because it is on the hot path, so we extract it from the systems
	SysWarningCount int
	// SysErrorCount is the system variable "error_count", because it is on the hot path, so we extract it from the systems
	SysErrorCount uint16
	// generalPlanCacheStmts stores PlanCacheStmts for general plan cache.
	generalPlanCacheStmts *kvcache.SimpleLRUCache
	// PreparedStmts stores prepared statement.
	PreparedStmts        map[uint32]interface{}
	PreparedStmtNameToID map[string]uint32
	// preparedStmtID is id of prepared statement.
	preparedStmtID uint32
	// PreparedParams params for prepared statements
	PreparedParams    PreparedParams
	LastUpdateTime4PC types.Time

	// ActiveRoles stores active roles for current user
	ActiveRoles []*auth.RoleIdentity

	RetryInfo *RetryInfo
	//  TxnCtx Should be reset on transaction finished.
	TxnCtx *TransactionContext

	// TxnManager is used to manage txn context in session
	TxnManager interface{}

	// KVVars is the variables for KV storage.
	KVVars *tikvstore.Variables

	// txnIsolationLevelOneShot is used to implements "set transaction isolation level ..."
	txnIsolationLevelOneShot struct {
		state txnIsolationLevelOneShotState
		value string
	}

	// mppTaskIDAllocator is used to allocate mpp task id for a session.
	mppTaskIDAllocator struct {
		mu     sync.Mutex
		lastTS uint64
		taskID int64
	}

	// Status stands for the session status. e.g. in transaction or not, auto commit is on or off, and so on.
	Status uint16

	// ClientCapability is client's capability.
	ClientCapability uint32

	// TLSConnectionState is the TLS connection state (nil if not using TLS).
	TLSConnectionState *tls.ConnectionState

	// ConnectionID is the connection id of the current session.
	ConnectionID uint64

	// PlanID is the unique id of logical and physical plan.
	PlanID int

	// PlanColumnID is the unique id for column when building plan.
	PlanColumnID int64

	// MapHashCode2UniqueID4ExtendedCol map the expr's hash code to specified unique ID.
	MapHashCode2UniqueID4ExtendedCol map[string]int

	// User is the user identity with which the session login.
	User *auth.UserIdentity

	// Port is the port of the connected socket
	Port string

	// CurrentDB is the default database of this session.
	CurrentDB string

	// CurrentDBChanged indicates if the CurrentDB has been updated, and if it is we should print it into
	// the slow log to make it be compatible with MySQL, https://github.com/pingcap/tidb/issues/17846.
	CurrentDBChanged bool

	// StrictSQLMode indicates if the session is in strict mode.
	StrictSQLMode bool

	// CommonGlobalLoaded indicates if common global variable has been loaded for this session.
	CommonGlobalLoaded bool

	// InRestrictedSQL indicates if the session is handling restricted SQL execution.
	InRestrictedSQL bool

	// SnapshotTS is used for reading history data. For simplicity, SnapshotTS only supports distsql request.
	SnapshotTS uint64

	// TxnReadTS is used for staleness transaction, it provides next staleness transaction startTS.
	TxnReadTS *TxnReadTS

	// SnapshotInfoschema is used with SnapshotTS, when the schema version at snapshotTS less than current schema
	// version, we load an old version schema for query.
	SnapshotInfoschema interface{}

	// BinlogClient is used to write binlog.
	BinlogClient *pumpcli.PumpsClient

	// GlobalVarsAccessor is used to set and get global variables.
	GlobalVarsAccessor GlobalVarAccessor

	// LastFoundRows is the number of found rows of last query statement
	LastFoundRows uint64

	// StmtCtx holds variables for current executing statement.
	StmtCtx *stmtctx.StatementContext

	// AllowAggPushDown can be set to false to forbid aggregation push down.
	AllowAggPushDown bool

	// AllowCartesianBCJ means allow broadcast CARTESIAN join, 0 means not allow, 1 means allow broadcast CARTESIAN join
	// but the table size should under the broadcast threshold, 2 means allow broadcast CARTESIAN join even if the table
	// size exceeds the broadcast threshold
	AllowCartesianBCJ int

	// MPPOuterJoinFixedBuildSide means in MPP plan, always use right(left) table as build side for left(right) out join
	MPPOuterJoinFixedBuildSide bool

	// AllowDistinctAggPushDown can be set true to allow agg with distinct push down to tikv/tiflash.
	AllowDistinctAggPushDown bool

	// EnableSkewDistinctAgg can be set true to allow skew distinct aggregate rewrite
	EnableSkewDistinctAgg bool

	// MultiStatementMode permits incorrect client library usage. Not recommended to be turned on.
	MultiStatementMode int

	// AllowWriteRowID variable is currently not recommended to be turned on.
	AllowWriteRowID bool

	// AllowBatchCop means if we should send batch coprocessor to TiFlash. Default value is 1, means to use batch cop in case of aggregation and join.
	// Value set to 2 means to force to send batch cop for any query. Value set to 0 means never use batch cop.
	AllowBatchCop int

	// allowMPPExecution means if we should use mpp way to execute query.
	// Default value is `true`, means to be determined by the optimizer.
	// Value set to `false` means never use mpp.
	allowMPPExecution bool

	// HashExchangeWithNewCollation means if we support hash exchange when new collation is enabled.
	// Default value is `true`, means support hash exchange when new collation is enabled.
	// Value set to `false` means not use hash exchange when new collation is enabled.
	HashExchangeWithNewCollation bool

	// enforceMPPExecution means if we should enforce mpp way to execute query.
	// Default value is `false`, means to be determined by variable `allowMPPExecution`.
	// Value set to `true` means enforce use mpp.
	// Note if you want to set `enforceMPPExecution` to `true`, you must set `allowMPPExecution` to `true` first.
	enforceMPPExecution bool

	// TiFlashMaxThreads is the maximum number of threads to execute the request which is pushed down to tiflash.
	// Default value is -1, means it will not be pushed down to tiflash.
	// If the value is bigger than -1, it will be pushed down to tiflash and used to create db context in tiflash.
	TiFlashMaxThreads int64

	// TiDBAllowAutoRandExplicitInsert indicates whether explicit insertion on auto_random column is allowed.
	AllowAutoRandExplicitInsert bool

	// BroadcastJoinThresholdSize is used to limit the size of smaller table.
	// It's unit is bytes, if the size of small table is larger than it, we will not use bcj.
	BroadcastJoinThresholdSize int64

	// BroadcastJoinThresholdCount is used to limit the total count of smaller table.
	// If we can't estimate the size of one side of join child, we will check if its row number exceeds this limitation.
	BroadcastJoinThresholdCount int64

	// LimitPushDownThreshold determines if push Limit or TopN down to TiKV forcibly.
	LimitPushDownThreshold int64

	// CorrelationThreshold is the guard to enable row count estimation using column order correlation.
	CorrelationThreshold float64

	// EnableCorrelationAdjustment is used to indicate if correlation adjustment is enabled.
	EnableCorrelationAdjustment bool

	// CorrelationExpFactor is used to control the heuristic approach of row count estimation when CorrelationThreshold is not met.
	CorrelationExpFactor int

	// cpuFactor is the CPU cost of processing one expression for one row.
	cpuFactor float64
	// copCPUFactor is the CPU cost of processing one expression for one row in coprocessor.
	copCPUFactor float64
	// networkFactor is the network cost of transferring 1 byte data.
	networkFactor float64
	// ScanFactor is the IO cost of scanning 1 byte data on TiKV and TiFlash.
	scanFactor float64
	// descScanFactor is the IO cost of scanning 1 byte data on TiKV and TiFlash in desc order.
	descScanFactor float64
	// seekFactor is the IO cost of seeking the start value of a range in TiKV or TiFlash.
	seekFactor float64
	// memoryFactor is the memory cost of storing one tuple.
	memoryFactor float64
	// diskFactor is the IO cost of reading/writing one byte to temporary disk.
	diskFactor float64
	// concurrencyFactor is the CPU cost of additional one goroutine.
	concurrencyFactor float64

	// factors for cost model v2
	// cpuFactorV2 is the CPU factor for the Cost Model Ver2.
	cpuFactorV2 float64
	// copCPUFactorV2 is the cop-cpu factor for the Cost Model Ver2.
	copCPUFactorV2 float64
	// tiflashCPUFactorV2 is the cop-cpu factor for the Cost Model Ver2.
	tiflashCPUFactorV2 float64
	// networkFactorV2 is the network factor for the Cost Model Ver2.
	networkFactorV2 float64
	// scanFactorV2 is the scan factor for the Cost Model Ver2.
	scanFactorV2 float64
	// descScanFactorV2 is the desc-scan factor for the Cost Model Ver2.
	descScanFactorV2 float64
	// tiflashScanFactorV2 is the tiflash-scan factor for the Cost Model Ver2.
	tiflashScanFactorV2 float64
	// seekFactorV2 is the seek factor for the Cost Model Ver2.
	seekFactorV2 float64
	// memoryFactorV2 is the memory factor for the Cost Model Ver2.
	memoryFactorV2 float64
	// diskFactorV2 is the disk factor for the Cost Model Ver2.
	diskFactorV2 float64
	// concurrencyFactorV2 is the concurrency factor for the Cost Model Ver2.
	concurrencyFactorV2 float64

	// CopTiFlashConcurrencyFactor is the concurrency number of computation in tiflash coprocessor.
	CopTiFlashConcurrencyFactor float64

	// CurrInsertValues is used to record current ValuesExpr's values.
	// See http://dev.mysql.com/doc/refman/5.7/en/miscellaneous-functions.html#function_values
	CurrInsertValues chunk.Row

	// In https://github.com/pingcap/tidb/issues/14164, we can see that MySQL can enter the column that is not in the insert's SELECT's output.
	// We store the extra columns in this variable.
	CurrInsertBatchExtraCols [][]types.Datum

	// Per-connection time zones. Each client that connects has its own time zone setting, given by the session time_zone variable.
	// See https://dev.mysql.com/doc/refman/5.7/en/time-zone-support.html
	TimeZone *time.Location

	SQLMode mysql.SQLMode

	// AutoIncrementIncrement and AutoIncrementOffset indicates the autoID's start value and increment.
	AutoIncrementIncrement int

	AutoIncrementOffset int

	/* TiDB system variables */

	// SkipASCIICheck check on input value.
	SkipASCIICheck bool

	// SkipUTF8Check check on input value.
	SkipUTF8Check bool

	// BatchInsert indicates if we should split insert data into multiple batches.
	BatchInsert bool

	// BatchDelete indicates if we should split delete data into multiple batches.
	BatchDelete bool

	// BatchCommit indicates if we should split the transaction into multiple batches.
	BatchCommit bool

	// IDAllocator is provided by kvEncoder, if it is provided, we will use it to alloc auto id instead of using
	// Table.alloc.
	IDAllocator autoid.Allocator

	// OptimizerSelectivityLevel defines the level of the selectivity estimation in plan.
	OptimizerSelectivityLevel int

	// OptimizerEnableNewOnlyFullGroupByCheck enables the new only_full_group_by check which is implemented by maintaining functional dependency.
	OptimizerEnableNewOnlyFullGroupByCheck bool

	// EnableOuterJoinWithJoinReorder enables TiDB to involve the outer join into the join reorder.
	EnableOuterJoinReorder bool

	// EnableTablePartition enables table partition feature.
	EnableTablePartition string

	// EnableListTablePartition enables list table partition feature.
	EnableListTablePartition bool

	// EnableCascadesPlanner enables the cascades planner.
	EnableCascadesPlanner bool

	// EnableWindowFunction enables the window function.
	EnableWindowFunction bool

	// EnablePipelinedWindowExec enables executing window functions in a pipelined manner.
	EnablePipelinedWindowExec bool

	// AllowProjectionPushDown enables pushdown projection on TiKV.
	AllowProjectionPushDown bool

	// EnableStrictDoubleTypeCheck enables table field double type check.
	EnableStrictDoubleTypeCheck bool

	// EnableVectorizedExpression  enables the vectorized expression evaluation.
	EnableVectorizedExpression bool

	// DDLReorgPriority is the operation priority of adding indices.
	DDLReorgPriority int

	// EnableAutoIncrementInGenerated is used to control whether to allow auto incremented columns in generated columns.
	EnableAutoIncrementInGenerated bool

	// EnablePointGetCache is used to cache value for point get for read only scenario.
	EnablePointGetCache bool

	// PlacementMode the placement mode we use
	//   strict: Check placement settings strictly in ddl operations
	//   ignore: Ignore all placement settings in ddl operations
	PlacementMode string

	// WaitSplitRegionFinish defines the split region behaviour is sync or async.
	WaitSplitRegionFinish bool

	// WaitSplitRegionTimeout defines the split region timeout.
	WaitSplitRegionTimeout uint64

	// EnableChunkRPC indicates whether the coprocessor request can use chunk API.
	EnableChunkRPC bool

	writeStmtBufs WriteStmtBufs

	// ConstraintCheckInPlace indicates whether to check the constraint when the SQL executing.
	ConstraintCheckInPlace bool

	// CommandValue indicates which command current session is doing.
	CommandValue uint32

	// TiDBOptJoinReorderThreshold defines the minimal number of join nodes
	// to use the greedy join reorder algorithm.
	TiDBOptJoinReorderThreshold int

	// SlowQueryFile indicates which slow query log file for SLOW_QUERY table to parse.
	SlowQueryFile string

	// EnableFastAnalyze indicates whether to take fast analyze.
	EnableFastAnalyze bool

	// TxnMode indicates should be pessimistic or optimistic.
	TxnMode string

	// LowResolutionTSO is used for reading data with low resolution TSO which is updated once every two seconds.
	LowResolutionTSO bool

	// MaxExecutionTime is the timeout for select statement, in milliseconds.
	// If the value is 0, timeouts are not enabled.
	// See https://dev.mysql.com/doc/refman/5.7/en/server-system-variables.html#sysvar_max_execution_time
	MaxExecutionTime uint64

	// Killed is a flag to indicate that this query is killed.
	Killed uint32

	// ConnectionInfo indicates current connection info used by current session.
	ConnectionInfo *ConnectionInfo

	// NoopFuncsMode allows OFF/ON/WARN values as 0/1/2.
	NoopFuncsMode int

	// StartTime is the start time of the last query.
	StartTime time.Time

	// DurationParse is the duration of parsing SQL string to AST of the last query.
	DurationParse time.Duration

	// DurationCompile is the duration of compiling AST to execution plan of the last query.
	DurationCompile time.Duration

	// RewritePhaseInfo records all information about the rewriting phase.
	RewritePhaseInfo

	// DurationOptimization is the duration of optimizing a query.
	DurationOptimization time.Duration

	// DurationWaitTS is the duration of waiting for a snapshot TS
	DurationWaitTS time.Duration

	// PrevStmt is used to store the previous executed statement in the current session.
	PrevStmt fmt.Stringer

	// prevStmtDigest is used to store the digest of the previous statement in the current session.
	prevStmtDigest string

	// AllowRemoveAutoInc indicates whether a user can drop the auto_increment column attribute or not.
	AllowRemoveAutoInc bool

	// UsePlanBaselines indicates whether we will use plan baselines to adjust plan.
	UsePlanBaselines bool

	// EvolvePlanBaselines indicates whether we will evolve the plan baselines.
	EvolvePlanBaselines bool

	// EnableExtendedStats indicates whether we enable the extended statistics feature.
	EnableExtendedStats bool

	// Unexported fields should be accessed and set through interfaces like GetReplicaRead() and SetReplicaRead().

	// allowInSubqToJoinAndAgg can be set to false to forbid rewriting the semi join to inner join with agg.
	allowInSubqToJoinAndAgg bool

	// preferRangeScan allows optimizer to always prefer range scan over table scan.
	preferRangeScan bool

	// EnableIndexMerge enables the generation of IndexMergePath.
	enableIndexMerge bool

	// replicaRead is used for reading data from replicas, only follower is supported at this time.
	replicaRead kv.ReplicaReadType
	// ReplicaClosestReadThreshold is the minimum response body size that a cop request should be sent to the closest replica.
	// this variable only take effect when `tidb_follower_read` = 'closest-adaptive'
	ReplicaClosestReadThreshold int64

	// IsolationReadEngines is used to isolation read, tidb only read from the stores whose engine type is in the engines.
	IsolationReadEngines map[kv.StoreType]struct{}

	PlannerSelectBlockAsName []ast.HintTable

	// LockWaitTimeout is the duration waiting for pessimistic lock in milliseconds
	LockWaitTimeout int64

	// MetricSchemaStep indicates the step when query metric schema.
	MetricSchemaStep int64
	// MetricSchemaRangeDuration indicates the step when query metric schema.
	MetricSchemaRangeDuration int64

	// Some data of cluster-level memory tables will be retrieved many times in different inspection rules,
	// and the cost of retrieving some data is expensive. We use the `TableSnapshot` to cache those data
	// and obtain them lazily, and provide a consistent view of inspection tables for each inspection rules.
	// All cached snapshots will be released at the end of retrieving
	InspectionTableCache map[string]TableSnapshot

	// RowEncoder is reused in session for encode row data.
	RowEncoder rowcodec.Encoder

	// SequenceState cache all sequence's latest value accessed by lastval() builtins. It's a session scoped
	// variable, and all public methods of SequenceState are currently-safe.
	SequenceState *SequenceState

	// WindowingUseHighPrecision determines whether to compute window operations without loss of precision.
	// see https://dev.mysql.com/doc/refman/8.0/en/window-function-optimization.html for more details.
	WindowingUseHighPrecision bool

	// FoundInPlanCache indicates whether this statement was found in plan cache.
	FoundInPlanCache bool
	// PrevFoundInPlanCache indicates whether the last statement was found in plan cache.
	PrevFoundInPlanCache bool

	// FoundInBinding indicates whether the execution plan is matched with the hints in the binding.
	FoundInBinding bool
	// PrevFoundInBinding indicates whether the last execution plan is matched with the hints in the binding.
	PrevFoundInBinding bool

	// OptimizerUseInvisibleIndexes indicates whether optimizer can use invisible index
	OptimizerUseInvisibleIndexes bool

	// SelectLimit limits the max counts of select statement's output
	SelectLimit uint64

	// EnableClusteredIndex indicates whether to enable clustered index when creating a new table.
	EnableClusteredIndex ClusteredIndexDefMode

	// PresumeKeyNotExists indicates lazy existence checking is enabled.
	PresumeKeyNotExists bool

	// EnableParallelApply indicates that thether to use parallel apply.
	EnableParallelApply bool

	// EnableRedactLog indicates that whether redact log.
	EnableRedactLog bool

	// ShardAllocateStep indicates the max size of continuous rowid shard in one transaction.
	ShardAllocateStep int64

	// EnableAmendPessimisticTxn indicates if schema change amend is enabled for pessimistic transactions.
	EnableAmendPessimisticTxn bool

	// LastTxnInfo keeps track the info of last committed transaction.
	LastTxnInfo string

	// LastQueryInfo keeps track the info of last query.
	LastQueryInfo sessionstates.QueryInfo

	// LastDDLInfo keeps track the info of last DDL.
	LastDDLInfo sessionstates.LastDDLInfo

	// PartitionPruneMode indicates how and when to prune partitions.
	PartitionPruneMode atomic2.String

	// TxnScope indicates the scope of the transactions. It should be `global` or equal to the value of key `zone` in config.Labels.
	TxnScope kv.TxnScopeVar

	// EnabledRateLimitAction indicates whether enabled ratelimit action during coprocessor
	EnabledRateLimitAction bool

	// EnableAsyncCommit indicates whether to enable the async commit feature.
	EnableAsyncCommit bool

	// Enable1PC indicates whether to enable the one-phase commit feature.
	Enable1PC bool

	// GuaranteeLinearizability indicates whether to guarantee linearizability
	GuaranteeLinearizability bool

	// AnalyzeVersion indicates how TiDB collect and use analyzed statistics.
	AnalyzeVersion int

	// EnableIndexMergeJoin indicates whether to enable index merge join.
	EnableIndexMergeJoin bool

	// TrackAggregateMemoryUsage indicates whether to track the memory usage of aggregate function.
	TrackAggregateMemoryUsage bool

	// TiDBEnableExchangePartition indicates whether to enable exchange partition
	TiDBEnableExchangePartition bool

	// AllowFallbackToTiKV indicates the engine types whose unavailability triggers fallback to TiKV.
	// Now we only support TiFlash.
	AllowFallbackToTiKV map[kv.StoreType]struct{}

	// CTEMaxRecursionDepth indicates The common table expression (CTE) maximum recursion depth.
	// see https://dev.mysql.com/doc/refman/8.0/en/server-system-variables.html#sysvar_cte_max_recursion_depth
	CTEMaxRecursionDepth int

	// The temporary table size threshold, which is different from MySQL. See https://github.com/pingcap/tidb/issues/28691.
	TMPTableSize int64

	// EnableStableResultMode if stabilize query results.
	EnableStableResultMode bool

	// EnablePseudoForOutdatedStats if using pseudo for outdated stats
	EnablePseudoForOutdatedStats bool

	// RegardNULLAsPoint if regard NULL as Point
	RegardNULLAsPoint bool

	// LocalTemporaryTables is *infoschema.LocalTemporaryTables, use interface to avoid circle dependency.
	// It's nil if there is no local temporary table.
	LocalTemporaryTables interface{}

	// TemporaryTableData stores committed kv values for temporary table for current session.
	TemporaryTableData TemporaryTableData

	// MPPStoreLastFailTime records the lastest fail time that a TiFlash store failed.
	MPPStoreLastFailTime map[string]time.Time

	// MPPStoreFailTTL indicates the duration that protect TiDB from sending task to a new recovered TiFlash.
	MPPStoreFailTTL string

	// ReadStaleness indicates the staleness duration for the following query
	ReadStaleness time.Duration

	// cached is used to optimze the object allocation.
	cached struct {
		curr int8
		data [2]stmtctx.StatementContext
	}

	// Rng stores the rand_seed1 and rand_seed2 for Rand() function
	Rng *mathutil.MysqlRng

	// EnablePaging indicates whether enable paging in coprocessor requests.
	EnablePaging bool

	// EnableLegacyInstanceScope says if SET SESSION can be used to set an instance
	// scope variable. The default is TRUE.
	EnableLegacyInstanceScope bool

	// ReadConsistency indicates the read consistency requirement.
	ReadConsistency ReadConsistencyLevel

	// StatsLoadSyncWait indicates how long to wait for stats load before timeout.
	StatsLoadSyncWait int64

	// SysdateIsNow indicates whether Sysdate is an alias of Now function
	SysdateIsNow bool
	// EnableMutationChecker indicates whether to check data consistency for mutations
	EnableMutationChecker bool
	// AssertionLevel controls how strict the assertions on data mutations should be.
	AssertionLevel AssertionLevel
	// IgnorePreparedCacheCloseStmt controls if ignore the close-stmt command for prepared statement.
	IgnorePreparedCacheCloseStmt bool
	// EnableNewCostInterface is a internal switch to indicates whether to use the new cost calculation interface.
	EnableNewCostInterface bool
	// CostModelVersion is a internal switch to indicates the Cost Model Version.
	CostModelVersion int
	// BatchPendingTiFlashCount shows the threshold of pending TiFlash tables when batch adding.
	BatchPendingTiFlashCount int
	// RcReadCheckTS indicates if ts check optimization is enabled for current session.
	RcReadCheckTS bool
	// RemoveOrderbyInSubquery indicates whether to remove ORDER BY in subquery.
	RemoveOrderbyInSubquery bool
	// NonTransactionalIgnoreError indicates whether to ignore error in non-transactional statements.
	// When set to false, returns immediately when it meets the first error.
	NonTransactionalIgnoreError bool

	// MaxAllowedPacket indicates the maximum size of a packet for the MySQL protocol.
	MaxAllowedPacket uint64

	// TiFlash related optimization, only for MPP.
	TiFlashFineGrainedShuffleStreamCount int64
	TiFlashFineGrainedShuffleBatchSize   uint64

	// RequestSourceType is the type of inner request.
	RequestSourceType string

	// MemoryDebugModeMinHeapInUse indicated the minimum heapInUse threshold that triggers the memoryDebugMode.
	MemoryDebugModeMinHeapInUse int64
	// MemoryDebugModeAlarmRatio indicated the allowable bias ratio of memory tracking accuracy check.
	// When `(memory trakced by tidb) * (1+MemoryDebugModeAlarmRatio) < actual heapInUse`, an alarm log will be recorded.
	MemoryDebugModeAlarmRatio int64

	// EnableAnalyzeSnapshot indicates whether to read data on snapshot when collecting statistics.
	// When it is false, ANALYZE reads the latest data.
	// When it is true, ANALYZE reads data on the snapshot at the beginning of ANALYZE.
	EnableAnalyzeSnapshot bool

	// DefaultStrMatchSelectivity adjust the estimation strategy for string matching expressions that can't be estimated by building into range.
	// when > 0: it's the selectivity for the expression.
	// when = 0: try to use TopN to evaluate the like expression to estimate the selectivity.
	DefaultStrMatchSelectivity float64

<<<<<<< HEAD
	// skip the locking of some keys in pessimistic transactions. Postpone the conflict check and constraint check to prewrite.
	SkipInsertLock bool
=======
	// PrimaryKeyRequired indicates if sql_require_primary_key sysvar is set
	PrimaryKeyRequired bool

	// EnablePreparedPlanCache indicates whether to enable prepared plan cache.
	EnablePreparedPlanCache bool

	// GeneralPlanCacheSize controls the size of general plan cache.
	PreparedPlanCacheSize uint64

	// EnableGeneralPlanCache indicates whether to enable general plan cache.
	EnableGeneralPlanCache bool

	// GeneralPlanCacheSize controls the size of general plan cache.
	GeneralPlanCacheSize uint64
}

// GetPreparedStmtByName returns the prepared statement specified by stmtName.
func (s *SessionVars) GetPreparedStmtByName(stmtName string) (interface{}, error) {
	stmtID, ok := s.PreparedStmtNameToID[stmtName]
	if !ok {
		return nil, ErrStmtNotFound
	}
	return s.GetPreparedStmtByID(stmtID)
}

// GetPreparedStmtByID returns the prepared statement specified by stmtID.
func (s *SessionVars) GetPreparedStmtByID(stmtID uint32) (interface{}, error) {
	stmt, ok := s.PreparedStmts[stmtID]
	if !ok {
		return nil, ErrStmtNotFound
	}
	return stmt, nil
>>>>>>> b99aebee
}

// InitStatementContext initializes a StatementContext, the object is reused to reduce allocation.
func (s *SessionVars) InitStatementContext() *stmtctx.StatementContext {
	s.cached.curr = (s.cached.curr + 1) % 2
	s.cached.data[s.cached.curr] = stmtctx.StatementContext{}
	return &s.cached.data[s.cached.curr]
}

// AllocMPPTaskID allocates task id for mpp tasks. It will reset the task id if the query's
// startTs is different.
func (s *SessionVars) AllocMPPTaskID(startTS uint64) int64 {
	s.mppTaskIDAllocator.mu.Lock()
	defer s.mppTaskIDAllocator.mu.Unlock()
	if s.mppTaskIDAllocator.lastTS == startTS {
		s.mppTaskIDAllocator.taskID++
		return s.mppTaskIDAllocator.taskID
	}
	s.mppTaskIDAllocator.lastTS = startTS
	s.mppTaskIDAllocator.taskID = 1
	return 1
}

// IsMPPAllowed returns whether mpp execution is allowed.
func (s *SessionVars) IsMPPAllowed() bool {
	return s.allowMPPExecution
}

// IsMPPEnforced returns whether mpp execution is enforced.
func (s *SessionVars) IsMPPEnforced() bool {
	return s.allowMPPExecution && s.enforceMPPExecution
}

// RaiseWarningWhenMPPEnforced will raise a warning when mpp mode is enforced and executing explain statement.
// TODO: Confirm whether this function will be inlined and
// omit the overhead of string construction when calling with false condition.
func (s *SessionVars) RaiseWarningWhenMPPEnforced(warning string) {
	if s.IsMPPEnforced() && s.StmtCtx.InExplainStmt {
		s.StmtCtx.AppendWarning(errors.New(warning))
	}
}

// CheckAndGetTxnScope will return the transaction scope we should use in the current session.
func (s *SessionVars) CheckAndGetTxnScope() string {
	if s.InRestrictedSQL || !EnableLocalTxn.Load() {
		return kv.GlobalTxnScope
	}
	if s.TxnScope.GetVarValue() == kv.LocalTxnScope {
		return s.TxnScope.GetTxnScope()
	}
	return kv.GlobalTxnScope
}

// UseDynamicPartitionPrune indicates whether use new dynamic partition prune.
func (s *SessionVars) UseDynamicPartitionPrune() bool {
	return PartitionPruneMode(s.PartitionPruneMode.Load()) == Dynamic
}

// BuildParserConfig generate parser.ParserConfig for initial parser
func (s *SessionVars) BuildParserConfig() parser.ParserConfig {
	return parser.ParserConfig{
		EnableWindowFunction:        s.EnableWindowFunction,
		EnableStrictDoubleTypeCheck: s.EnableStrictDoubleTypeCheck,
		SkipPositionRecording:       true,
	}
}

// AllocNewPlanID alloc new ID
func (s *SessionVars) AllocNewPlanID() int {
	s.PlanID++
	return s.PlanID
}

const (
	// PlacementModeStrict indicates all placement operations should be checked strictly in ddl
	PlacementModeStrict string = "STRICT"
	// PlacementModeIgnore indicates ignore all placement operations in ddl
	PlacementModeIgnore string = "IGNORE"
)

// PartitionPruneMode presents the prune mode used.
type PartitionPruneMode string

const (
	// Static indicates only prune at plan phase.
	Static PartitionPruneMode = "static"
	// Dynamic indicates only prune at execute phase.
	Dynamic PartitionPruneMode = "dynamic"

	// Don't use out-of-date mode.

	// StaticOnly is out-of-date.
	StaticOnly PartitionPruneMode = "static-only"
	// DynamicOnly is out-of-date.
	DynamicOnly PartitionPruneMode = "dynamic-only"
	// StaticButPrepareDynamic is out-of-date.
	StaticButPrepareDynamic PartitionPruneMode = "static-collect-dynamic"
)

// Valid indicate PruneMode is validated.
func (p PartitionPruneMode) Valid() bool {
	switch p {
	case Static, Dynamic, StaticOnly, DynamicOnly:
		return true
	default:
		return false
	}
}

// Update updates out-of-date PruneMode.
func (p PartitionPruneMode) Update() PartitionPruneMode {
	switch p {
	case StaticOnly, StaticButPrepareDynamic:
		return Static
	case DynamicOnly:
		return Dynamic
	default:
		return p
	}
}

// PreparedParams contains the parameters of the current prepared statement when executing it.
type PreparedParams []types.Datum

func (pps PreparedParams) String() string {
	if len(pps) == 0 {
		return ""
	}
	return " [arguments: " + types.DatumsToStrNoErr(pps) + "]"
}

// ConnectionInfo presents the connection information, which is mainly used by audit logs.
type ConnectionInfo struct {
	ConnectionID      uint64
	ConnectionType    string
	Host              string
	ClientIP          string
	ClientPort        string
	ServerID          int
	ServerPort        int
	Duration          float64
	User              string
	ServerOSLoginUser string
	OSVersion         string
	ClientVersion     string
	ServerVersion     string
	SSLVersion        string
	PID               int
	DB                string
}

const (
	// ConnTypeSocket indicates socket without TLS.
	ConnTypeSocket string = "Socket"
	// ConnTypeUnixSocket indicates Unix Socket.
	ConnTypeUnixSocket string = "UnixSocket"
	// ConnTypeTLS indicates socket with TLS.
	ConnTypeTLS string = "SSL/TLS"
)

// IsSecureTransport checks whether the connection is secure.
func (connInfo *ConnectionInfo) IsSecureTransport() bool {
	switch connInfo.ConnectionType {
	case ConnTypeUnixSocket, ConnTypeTLS:
		return true
	}
	return false
}

// NewSessionVars creates a session vars object.
func NewSessionVars() *SessionVars {
	vars := &SessionVars{
		userVars: struct {
			lock   sync.RWMutex
			values map[string]types.Datum
			types  map[string]*types.FieldType
		}{
			values: make(map[string]types.Datum),
			types:  make(map[string]*types.FieldType),
		},
		systems:                     make(map[string]string),
		stmtVars:                    make(map[string]string),
		PreparedStmts:               make(map[uint32]interface{}),
		PreparedStmtNameToID:        make(map[string]uint32),
		PreparedParams:              make([]types.Datum, 0, 10),
		TxnCtx:                      &TransactionContext{},
		RetryInfo:                   &RetryInfo{},
		ActiveRoles:                 make([]*auth.RoleIdentity, 0, 10),
		StrictSQLMode:               true,
		AutoIncrementIncrement:      DefAutoIncrementIncrement,
		AutoIncrementOffset:         DefAutoIncrementOffset,
		Status:                      mysql.ServerStatusAutocommit,
		StmtCtx:                     new(stmtctx.StatementContext),
		AllowAggPushDown:            false,
		AllowCartesianBCJ:           DefOptCartesianBCJ,
		MPPOuterJoinFixedBuildSide:  DefOptMPPOuterJoinFixedBuildSide,
		BroadcastJoinThresholdSize:  DefBroadcastJoinThresholdSize,
		BroadcastJoinThresholdCount: DefBroadcastJoinThresholdSize,
		OptimizerSelectivityLevel:   DefTiDBOptimizerSelectivityLevel,
		EnableOuterJoinReorder:      DefTiDBEnableOuterJoinReorder,
		RetryLimit:                  DefTiDBRetryLimit,
		DisableTxnAutoRetry:         DefTiDBDisableTxnAutoRetry,
		DDLReorgPriority:            kv.PriorityLow,
		allowInSubqToJoinAndAgg:     DefOptInSubqToJoinAndAgg,
		preferRangeScan:             DefOptPreferRangeScan,
		EnableCorrelationAdjustment: DefOptEnableCorrelationAdjustment,
		LimitPushDownThreshold:      DefOptLimitPushDownThreshold,
		CorrelationThreshold:        DefOptCorrelationThreshold,
		CorrelationExpFactor:        DefOptCorrelationExpFactor,
		cpuFactor:                   DefOptCPUFactor,
		copCPUFactor:                DefOptCopCPUFactor,
		CopTiFlashConcurrencyFactor: DefOptTiFlashConcurrencyFactor,
		networkFactor:               DefOptNetworkFactor,
		scanFactor:                  DefOptScanFactor,
		descScanFactor:              DefOptDescScanFactor,
		seekFactor:                  DefOptSeekFactor,
		memoryFactor:                DefOptMemoryFactor,
		diskFactor:                  DefOptDiskFactor,
		concurrencyFactor:           DefOptConcurrencyFactor,
		EnableVectorizedExpression:  DefEnableVectorizedExpression,
		CommandValue:                uint32(mysql.ComSleep),
		TiDBOptJoinReorderThreshold: DefTiDBOptJoinReorderThreshold,
		SlowQueryFile:               config.GetGlobalConfig().Log.SlowQueryFile,
		WaitSplitRegionFinish:       DefTiDBWaitSplitRegionFinish,
		WaitSplitRegionTimeout:      DefWaitSplitRegionTimeout,
		enableIndexMerge:            DefTiDBEnableIndexMerge,
		NoopFuncsMode:               TiDBOptOnOffWarn(DefTiDBEnableNoopFuncs),
		replicaRead:                 kv.ReplicaReadLeader,
		AllowRemoveAutoInc:          DefTiDBAllowRemoveAutoInc,
		UsePlanBaselines:            DefTiDBUsePlanBaselines,
		EvolvePlanBaselines:         DefTiDBEvolvePlanBaselines,
		EnableExtendedStats:         false,
		IsolationReadEngines:        make(map[kv.StoreType]struct{}),
		LockWaitTimeout:             DefInnodbLockWaitTimeout * 1000,
		MetricSchemaStep:            DefTiDBMetricSchemaStep,
		MetricSchemaRangeDuration:   DefTiDBMetricSchemaRangeDuration,
		SequenceState:               NewSequenceState(),
		WindowingUseHighPrecision:   true,
		PrevFoundInPlanCache:        DefTiDBFoundInPlanCache,
		FoundInPlanCache:            DefTiDBFoundInPlanCache,
		PrevFoundInBinding:          DefTiDBFoundInBinding,
		FoundInBinding:              DefTiDBFoundInBinding,
		SelectLimit:                 math.MaxUint64,
		AllowAutoRandExplicitInsert: DefTiDBAllowAutoRandExplicitInsert,
		EnableClusteredIndex:        DefTiDBEnableClusteredIndex,
		EnableParallelApply:         DefTiDBEnableParallelApply,
		ShardAllocateStep:           DefTiDBShardAllocateStep,
		EnableAmendPessimisticTxn:   DefTiDBEnableAmendPessimisticTxn,
		PartitionPruneMode:          *atomic2.NewString(DefTiDBPartitionPruneMode),
		TxnScope:                    kv.NewDefaultTxnScopeVar(),
		EnabledRateLimitAction:      DefTiDBEnableRateLimitAction,
		EnableAsyncCommit:           DefTiDBEnableAsyncCommit,
		Enable1PC:                   DefTiDBEnable1PC,
		GuaranteeLinearizability:    DefTiDBGuaranteeLinearizability,
		AnalyzeVersion:              DefTiDBAnalyzeVersion,
		EnableIndexMergeJoin:        DefTiDBEnableIndexMergeJoin,
		AllowFallbackToTiKV:         make(map[kv.StoreType]struct{}),
		CTEMaxRecursionDepth:        DefCTEMaxRecursionDepth,
		TMPTableSize:                DefTiDBTmpTableMaxSize,
		MPPStoreLastFailTime:        make(map[string]time.Time),
		MPPStoreFailTTL:             DefTiDBMPPStoreFailTTL,
		Rng:                         mathutil.NewWithTime(),
		StatsLoadSyncWait:           StatsLoadSyncWait.Load(),
		EnableLegacyInstanceScope:   DefEnableLegacyInstanceScope,
		RemoveOrderbyInSubquery:     DefTiDBRemoveOrderbyInSubquery,
		EnableSkewDistinctAgg:       DefTiDBSkewDistinctAgg,
		MaxAllowedPacket:            DefMaxAllowedPacket,
	}
	vars.KVVars = tikvstore.NewVariables(&vars.Killed)
	vars.Concurrency = Concurrency{
		indexLookupConcurrency:     DefIndexLookupConcurrency,
		indexSerialScanConcurrency: DefIndexSerialScanConcurrency,
		indexLookupJoinConcurrency: DefIndexLookupJoinConcurrency,
		hashJoinConcurrency:        DefTiDBHashJoinConcurrency,
		projectionConcurrency:      DefTiDBProjectionConcurrency,
		distSQLScanConcurrency:     DefDistSQLScanConcurrency,
		hashAggPartialConcurrency:  DefTiDBHashAggPartialConcurrency,
		hashAggFinalConcurrency:    DefTiDBHashAggFinalConcurrency,
		windowConcurrency:          DefTiDBWindowConcurrency,
		mergeJoinConcurrency:       DefTiDBMergeJoinConcurrency,
		streamAggConcurrency:       DefTiDBStreamAggConcurrency,
		ExecutorConcurrency:        DefExecutorConcurrency,
	}
	vars.MemQuota = MemQuota{
		MemQuotaQuery:      DefTiDBMemQuotaQuery,
		MemQuotaApplyCache: DefTiDBMemQuotaApplyCache,
	}
	vars.BatchSize = BatchSize{
		IndexJoinBatchSize: DefIndexJoinBatchSize,
		IndexLookupSize:    DefIndexLookupSize,
		InitChunkSize:      DefInitChunkSize,
		MaxChunkSize:       DefMaxChunkSize,
		MinPagingSize:      DefMinPagingSize,
		MaxPagingSize:      DefMaxPagingSize,
	}
	vars.DMLBatchSize = DefDMLBatchSize
	vars.AllowBatchCop = DefTiDBAllowBatchCop
	vars.allowMPPExecution = DefTiDBAllowMPPExecution
	vars.HashExchangeWithNewCollation = DefTiDBHashExchangeWithNewCollation
	vars.enforceMPPExecution = DefTiDBEnforceMPPExecution
	vars.TiFlashMaxThreads = DefTiFlashMaxThreads
	vars.MPPStoreFailTTL = DefTiDBMPPStoreFailTTL

	for _, engine := range config.GetGlobalConfig().IsolationRead.Engines {
		switch engine {
		case kv.TiFlash.Name():
			vars.IsolationReadEngines[kv.TiFlash] = struct{}{}
		case kv.TiKV.Name():
			vars.IsolationReadEngines[kv.TiKV] = struct{}{}
		case kv.TiDB.Name():
			vars.IsolationReadEngines[kv.TiDB] = struct{}{}
		}
	}
	if !EnableLocalTxn.Load() {
		vars.TxnScope = kv.NewGlobalTxnScopeVar()
	}
	vars.systems[CharacterSetConnection], vars.systems[CollationConnection] = charset.GetDefaultCharsetAndCollate()
	return vars
}

// GetAllowInSubqToJoinAndAgg get AllowInSubqToJoinAndAgg from sql hints and SessionVars.allowInSubqToJoinAndAgg.
func (s *SessionVars) GetAllowInSubqToJoinAndAgg() bool {
	if s.StmtCtx.HasAllowInSubqToJoinAndAggHint {
		return s.StmtCtx.AllowInSubqToJoinAndAgg
	}
	return s.allowInSubqToJoinAndAgg
}

// SetAllowInSubqToJoinAndAgg set SessionVars.allowInSubqToJoinAndAgg.
func (s *SessionVars) SetAllowInSubqToJoinAndAgg(val bool) {
	s.allowInSubqToJoinAndAgg = val
}

// GetAllowPreferRangeScan get preferRangeScan from SessionVars.preferRangeScan.
func (s *SessionVars) GetAllowPreferRangeScan() bool {
	return s.preferRangeScan
}

// SetAllowPreferRangeScan set SessionVars.preferRangeScan.
func (s *SessionVars) SetAllowPreferRangeScan(val bool) {
	s.preferRangeScan = val
}

// GetEnableCascadesPlanner get EnableCascadesPlanner from sql hints and SessionVars.EnableCascadesPlanner.
func (s *SessionVars) GetEnableCascadesPlanner() bool {
	if s.StmtCtx.HasEnableCascadesPlannerHint {
		return s.StmtCtx.EnableCascadesPlanner
	}
	return s.EnableCascadesPlanner
}

// SetEnableCascadesPlanner set SessionVars.EnableCascadesPlanner.
func (s *SessionVars) SetEnableCascadesPlanner(val bool) {
	s.EnableCascadesPlanner = val
}

// GetEnableIndexMerge get EnableIndexMerge from SessionVars.enableIndexMerge.
func (s *SessionVars) GetEnableIndexMerge() bool {
	return s.enableIndexMerge
}

// SetEnableIndexMerge set SessionVars.enableIndexMerge.
func (s *SessionVars) SetEnableIndexMerge(val bool) {
	s.enableIndexMerge = val
}

// GetEnablePseudoForOutdatedStats get EnablePseudoForOutdatedStats from SessionVars.EnablePseudoForOutdatedStats.
func (s *SessionVars) GetEnablePseudoForOutdatedStats() bool {
	return s.EnablePseudoForOutdatedStats
}

// SetEnablePseudoForOutdatedStats set SessionVars.EnablePseudoForOutdatedStats.
func (s *SessionVars) SetEnablePseudoForOutdatedStats(val bool) {
	s.EnablePseudoForOutdatedStats = val
}

// GetReplicaRead get ReplicaRead from sql hints and SessionVars.replicaRead.
func (s *SessionVars) GetReplicaRead() kv.ReplicaReadType {
	if s.StmtCtx.HasReplicaReadHint {
		return kv.ReplicaReadType(s.StmtCtx.ReplicaRead)
	}
	return s.replicaRead
}

// SetReplicaRead set SessionVars.replicaRead.
func (s *SessionVars) SetReplicaRead(val kv.ReplicaReadType) {
	s.replicaRead = val
}

// GetWriteStmtBufs get pointer of SessionVars.writeStmtBufs.
func (s *SessionVars) GetWriteStmtBufs() *WriteStmtBufs {
	return &s.writeStmtBufs
}

// GetSplitRegionTimeout gets split region timeout.
func (s *SessionVars) GetSplitRegionTimeout() time.Duration {
	return time.Duration(s.WaitSplitRegionTimeout) * time.Second
}

// GetIsolationReadEngines gets isolation read engines.
func (s *SessionVars) GetIsolationReadEngines() map[kv.StoreType]struct{} {
	return s.IsolationReadEngines
}

// CleanBuffers cleans the temporary bufs
func (s *SessionVars) CleanBuffers() {
	s.GetWriteStmtBufs().clean()
}

// AllocPlanColumnID allocates column id for plan.
func (s *SessionVars) AllocPlanColumnID() int64 {
	s.PlanColumnID++
	return s.PlanColumnID
}

// GetCharsetInfo gets charset and collation for current context.
// What character set should the server translate a statement to after receiving it?
// For this, the server uses the character_set_connection and collation_connection system variables.
// It converts statements sent by the client from character_set_client to character_set_connection
// (except for string literals that have an introducer such as _latin1 or _utf8).
// collation_connection is important for comparisons of literal strings.
// For comparisons of strings with column values, collation_connection does not matter because columns
// have their own collation, which has a higher collation precedence.
// See https://dev.mysql.com/doc/refman/5.7/en/charset-connection.html
func (s *SessionVars) GetCharsetInfo() (charset, collation string) {
	charset = s.systems[CharacterSetConnection]
	collation = s.systems[CollationConnection]
	return
}

// GetParseParams gets the parse parameters from session variables.
func (s *SessionVars) GetParseParams() []parser.ParseParam {
	chs, coll := s.GetCharsetInfo()
	cli, err := s.GetSessionOrGlobalSystemVar(CharacterSetClient)
	if err != nil {
		cli = ""
	}
	return []parser.ParseParam{
		parser.CharsetConnection(chs),
		parser.CollationConnection(coll),
		parser.CharsetClient(cli),
	}
}

// SetStringUserVar set the value and collation for user defined variable.
func (s *SessionVars) SetStringUserVar(name string, strVal string, collation string) {
	name = strings.ToLower(name)
	if len(collation) > 0 {
		s.SetUserVarVal(name, types.NewCollationStringDatum(stringutil.Copy(strVal), collation))
	} else {
		_, collation = s.GetCharsetInfo()
		s.SetUserVarVal(name, types.NewCollationStringDatum(stringutil.Copy(strVal), collation))
	}
}

// UnsetUserVar unset an user defined variable by name.
func (s *SessionVars) UnsetUserVar(varName string) {
	varName = strings.ToLower(varName)
	s.userVars.lock.Lock()
	defer s.userVars.lock.Unlock()
	delete(s.userVars.values, varName)
	delete(s.userVars.types, varName)
}

// SetLastInsertID saves the last insert id to the session context.
// TODO: we may store the result for last_insert_id sys var later.
func (s *SessionVars) SetLastInsertID(insertID uint64) {
	s.StmtCtx.LastInsertID = insertID
}

// SetStatusFlag sets the session server status variable.
// If on is true sets the flag in session status,
// otherwise removes the flag.
func (s *SessionVars) SetStatusFlag(flag uint16, on bool) {
	if on {
		s.Status |= flag
		return
	}
	s.Status &= ^flag
}

// GetStatusFlag gets the session server status variable, returns true if it is on.
func (s *SessionVars) GetStatusFlag(flag uint16) bool {
	return s.Status&flag > 0
}

// SetInTxn sets whether the session is in transaction.
// It also updates the IsExplicit flag in TxnCtx if val is true.
func (s *SessionVars) SetInTxn(val bool) {
	s.SetStatusFlag(mysql.ServerStatusInTrans, val)
	if val {
		s.TxnCtx.IsExplicit = val
	}
}

// InTxn returns if the session is in transaction.
func (s *SessionVars) InTxn() bool {
	return s.GetStatusFlag(mysql.ServerStatusInTrans)
}

// IsAutocommit returns if the session is set to autocommit.
func (s *SessionVars) IsAutocommit() bool {
	return s.GetStatusFlag(mysql.ServerStatusAutocommit)
}

// IsIsolation if true it means the transaction is at that isolation level.
func (s *SessionVars) IsIsolation(isolation string) bool {
	if s.TxnCtx.Isolation != "" {
		return s.TxnCtx.Isolation == isolation
	}
	if s.txnIsolationLevelOneShot.state == oneShotUse {
		s.TxnCtx.Isolation = s.txnIsolationLevelOneShot.value
	}
	if s.TxnCtx.Isolation == "" {
		s.TxnCtx.Isolation, _ = s.GetSystemVar(TxnIsolation)
	}
	return s.TxnCtx.Isolation == isolation
}

// IsolationLevelForNewTxn returns the isolation level if we want to enter a new transaction
func (s *SessionVars) IsolationLevelForNewTxn() (isolation string) {
	if s.InTxn() {
		if s.txnIsolationLevelOneShot.state == oneShotSet {
			isolation = s.txnIsolationLevelOneShot.value
		}
	} else {
		if s.txnIsolationLevelOneShot.state == oneShotUse {
			isolation = s.txnIsolationLevelOneShot.value
		}
	}

	if isolation == "" {
		isolation, _ = s.GetSystemVar(TxnIsolation)
	}

	return
}

// SetTxnIsolationLevelOneShotStateForNextTxn sets the txnIsolationLevelOneShot.state for next transaction.
func (s *SessionVars) SetTxnIsolationLevelOneShotStateForNextTxn() {
	if isoLevelOneShot := &s.txnIsolationLevelOneShot; isoLevelOneShot.state != oneShotDef {
		switch isoLevelOneShot.state {
		case oneShotSet:
			isoLevelOneShot.state = oneShotUse
		case oneShotUse:
			isoLevelOneShot.state = oneShotDef
			isoLevelOneShot.value = ""
		}
	}
}

// IsPessimisticReadConsistency if true it means the statement is in an read consistency pessimistic transaction.
func (s *SessionVars) IsPessimisticReadConsistency() bool {
	return s.TxnCtx.IsPessimistic && s.IsIsolation(ast.ReadCommitted)
}

// GetNextPreparedStmtID generates and returns the next session scope prepared statement id.
func (s *SessionVars) GetNextPreparedStmtID() uint32 {
	s.preparedStmtID++
	return s.preparedStmtID
}

// SetNextPreparedStmtID sets the next prepared statement id. It's only used in restoring session states.
func (s *SessionVars) SetNextPreparedStmtID(preparedStmtID uint32) {
	s.preparedStmtID = preparedStmtID
}

// Location returns the value of time_zone session variable. If it is nil, then return time.Local.
func (s *SessionVars) Location() *time.Location {
	loc := s.TimeZone
	if loc == nil {
		loc = timeutil.SystemLocation()
	}
	return loc
}

// GetSystemVar gets the string value of a system variable.
func (s *SessionVars) GetSystemVar(name string) (string, bool) {
	if name == WarningCount {
		return strconv.Itoa(s.SysWarningCount), true
	} else if name == ErrorCount {
		return strconv.Itoa(int(s.SysErrorCount)), true
	}
	if val, ok := s.stmtVars[name]; ok {
		return val, ok
	}
	val, ok := s.systems[name]
	return val, ok
}

func (s *SessionVars) setDDLReorgPriority(val string) {
	val = strings.ToLower(val)
	switch val {
	case "priority_low":
		s.DDLReorgPriority = kv.PriorityLow
	case "priority_normal":
		s.DDLReorgPriority = kv.PriorityNormal
	case "priority_high":
		s.DDLReorgPriority = kv.PriorityHigh
	default:
		s.DDLReorgPriority = kv.PriorityLow
	}
}

type planCacheStmtKey string

func (k planCacheStmtKey) Hash() []byte {
	return []byte(k)
}

// AddGeneralPlanCacheStmt adds this PlanCacheStmt into general-plan-cache-stmt cache
func (s *SessionVars) AddGeneralPlanCacheStmt(sql string, stmt interface{}) {
	if s.generalPlanCacheStmts == nil {
		s.generalPlanCacheStmts = kvcache.NewSimpleLRUCache(uint(s.GeneralPlanCacheSize), 0, 0)
	}
	s.generalPlanCacheStmts.Put(planCacheStmtKey(sql), stmt)
}

// GetGeneralPlanCacheStmt gets the PlanCacheStmt.
func (s *SessionVars) GetGeneralPlanCacheStmt(sql string) interface{} {
	if s.generalPlanCacheStmts == nil {
		return nil
	}
	stmt, _ := s.generalPlanCacheStmts.Get(planCacheStmtKey(sql))
	return stmt
}

// AddPreparedStmt adds prepareStmt to current session and count in global.
func (s *SessionVars) AddPreparedStmt(stmtID uint32, stmt interface{}) error {
	if _, exists := s.PreparedStmts[stmtID]; !exists {
		valStr, _ := s.GetSystemVar(MaxPreparedStmtCount)
		maxPreparedStmtCount, err := strconv.ParseInt(valStr, 10, 64)
		if err != nil {
			maxPreparedStmtCount = DefMaxPreparedStmtCount
		}
		newPreparedStmtCount := atomic.AddInt64(&PreparedStmtCount, 1)
		if maxPreparedStmtCount >= 0 && newPreparedStmtCount > maxPreparedStmtCount {
			atomic.AddInt64(&PreparedStmtCount, -1)
			return ErrMaxPreparedStmtCountReached.GenWithStackByArgs(maxPreparedStmtCount)
		}
		metrics.PreparedStmtGauge.Set(float64(newPreparedStmtCount))
	}
	s.PreparedStmts[stmtID] = stmt
	return nil
}

// RemovePreparedStmt removes preparedStmt from current session and decrease count in global.
func (s *SessionVars) RemovePreparedStmt(stmtID uint32) {
	_, exists := s.PreparedStmts[stmtID]
	if !exists {
		return
	}
	delete(s.PreparedStmts, stmtID)
	afterMinus := atomic.AddInt64(&PreparedStmtCount, -1)
	metrics.PreparedStmtGauge.Set(float64(afterMinus))
}

// WithdrawAllPreparedStmt remove all preparedStmt in current session and decrease count in global.
func (s *SessionVars) WithdrawAllPreparedStmt() {
	psCount := len(s.PreparedStmts)
	if psCount == 0 {
		return
	}
	afterMinus := atomic.AddInt64(&PreparedStmtCount, -int64(psCount))
	metrics.PreparedStmtGauge.Set(float64(afterMinus))
}

// SetStmtVar sets the value of a system variable temporarily
func (s *SessionVars) setStmtVar(name string, val string) error {
	s.stmtVars[name] = val
	return nil
}

// ClearStmtVars clear temporarily system variables.
func (s *SessionVars) ClearStmtVars() {
	s.stmtVars = make(map[string]string)
}

// GetSessionOrGlobalSystemVar gets a system variable.
// If it is a session only variable, use the default value defined in code.
// Returns error if there is no such variable.
func (s *SessionVars) GetSessionOrGlobalSystemVar(name string) (string, error) {
	sv := GetSysVar(name)
	if sv == nil {
		return "", ErrUnknownSystemVar.GenWithStackByArgs(name)
	}
	if sv.HasNoneScope() {
		return sv.Value, nil
	}
	if sv.HasSessionScope() {
		// Populate the value to s.systems if it is not there already.
		// in future should be already loaded on session init
		if sv.GetSession != nil {
			// shortcut to the getter, we won't use the value
			return sv.GetSessionFromHook(s)
		}
		if _, ok := s.systems[sv.Name]; !ok {
			if sv.HasGlobalScope() {
				if val, err := s.GlobalVarsAccessor.GetGlobalSysVar(sv.Name); err == nil {
					s.systems[sv.Name] = val
				}
			} else {
				s.systems[sv.Name] = sv.Value // no global scope, use default
			}
		}
		return sv.GetSessionFromHook(s)
	}
	return sv.GetGlobalFromHook(s)
}

// GetSessionStatesSystemVar gets the session variable value for session states.
// It's only used for encoding session states when migrating a session.
// The returned boolean indicates whether to keep this value in the session states.
func (s *SessionVars) GetSessionStatesSystemVar(name string) (string, bool, error) {
	sv := GetSysVar(name)
	if sv == nil {
		return "", false, ErrUnknownSystemVar.GenWithStackByArgs(name)
	}
	// Call GetStateValue first if it exists. Otherwise, call GetSession.
	if sv.GetStateValue != nil {
		return sv.GetStateValue(s)
	}
	if sv.GetSession != nil {
		val, err := sv.GetSessionFromHook(s)
		return val, err == nil, err
	}
	// Only get the cached value. No need to check the global or default value.
	if val, ok := s.systems[sv.Name]; ok {
		return val, true, nil
	}
	return "", false, nil
}

// GetGlobalSystemVar gets a global system variable.
func (s *SessionVars) GetGlobalSystemVar(name string) (string, error) {
	sv := GetSysVar(name)
	if sv == nil {
		return "", ErrUnknownSystemVar.GenWithStackByArgs(name)
	}
	return sv.GetGlobalFromHook(s)
}

// SetStmtVar sets system variable and updates SessionVars states.
func (s *SessionVars) SetStmtVar(name string, value string) error {
	name = strings.ToLower(name)
	sysVar := GetSysVar(name)
	if sysVar == nil {
		return ErrUnknownSystemVar.GenWithStackByArgs(name)
	}
	sVal, err := sysVar.Validate(s, value, ScopeSession)
	if err != nil {
		return err
	}
	return s.setStmtVar(name, sVal)
}

// SetSystemVar sets the value of a system variable for session scope.
// Values are automatically normalized (i.e. oN / on / 1 => ON)
// and the validation function is run. To set with less validation, see
// SetSystemVarWithRelaxedValidation.
func (s *SessionVars) SetSystemVar(name string, val string) error {
	sv := GetSysVar(name)
	if sv == nil {
		return ErrUnknownSystemVar.GenWithStackByArgs(name)
	}
	val, err := sv.Validate(s, val, ScopeSession)
	if err != nil {
		return err
	}
	return sv.SetSessionFromHook(s, val)
}

// SetSystemVarWithoutValidation sets the value of a system variable for session scope.
// Deprecated: Values are NOT normalized or Validated.
func (s *SessionVars) SetSystemVarWithoutValidation(name string, val string) error {
	sv := GetSysVar(name)
	if sv == nil {
		return ErrUnknownSystemVar.GenWithStackByArgs(name)
	}
	return sv.SetSessionFromHook(s, val)
}

// SetSystemVarWithRelaxedValidation sets the value of a system variable for session scope.
// Validation functions are called, but scope validation is skipped.
// Errors are not expected to be returned because this could cause upgrade issues.
func (s *SessionVars) SetSystemVarWithRelaxedValidation(name string, val string) error {
	sv := GetSysVar(name)
	if sv == nil {
		return ErrUnknownSystemVar.GenWithStackByArgs(name)
	}
	val = sv.ValidateWithRelaxedValidation(s, val, ScopeSession)
	return sv.SetSessionFromHook(s, val)
}

// GetReadableTxnMode returns the session variable TxnMode but rewrites it to "OPTIMISTIC" when it's empty.
func (s *SessionVars) GetReadableTxnMode() string {
	txnMode := s.TxnMode
	if txnMode == "" {
		txnMode = ast.Optimistic
	}
	return txnMode
}

// SetPrevStmtDigest sets the digest of the previous statement.
func (s *SessionVars) SetPrevStmtDigest(prevStmtDigest string) {
	s.prevStmtDigest = prevStmtDigest
}

// GetPrevStmtDigest returns the digest of the previous statement.
func (s *SessionVars) GetPrevStmtDigest() string {
	// Because `prevStmt` may be truncated, so it's senseless to normalize it.
	// Even if `prevStmtDigest` is empty but `prevStmt` is not, just return it anyway.
	return s.prevStmtDigest
}

// LazyCheckKeyNotExists returns if we can lazy check key not exists.
func (s *SessionVars) LazyCheckKeyNotExists() bool {
	return s.PresumeKeyNotExists || (s.TxnCtx != nil && s.TxnCtx.IsPessimistic && !s.StmtCtx.DupKeyAsWarning)
}

// GetTemporaryTable returns a TempTable by tableInfo.
func (s *SessionVars) GetTemporaryTable(tblInfo *model.TableInfo) tableutil.TempTable {
	if tblInfo.TempTableType != model.TempTableNone {
		if s.TxnCtx.TemporaryTables == nil {
			s.TxnCtx.TemporaryTables = make(map[int64]tableutil.TempTable)
		}
		tempTables := s.TxnCtx.TemporaryTables
		tempTable, ok := tempTables[tblInfo.ID]
		if !ok {
			tempTable = tableutil.TempTableFromMeta(tblInfo)
			tempTables[tblInfo.ID] = tempTable
		}
		return tempTable
	}

	return nil
}

// EncodeSessionStates saves session states into SessionStates.
func (s *SessionVars) EncodeSessionStates(ctx context.Context, sessionStates *sessionstates.SessionStates) (err error) {
	// Encode user-defined variables.
	sessionStates.UserVars = make(map[string]*types.Datum, len(s.userVars.values))
	sessionStates.UserVarTypes = make(map[string]*ptypes.FieldType, len(s.userVars.types))
	s.userVars.lock.RLock()
	defer s.userVars.lock.RUnlock()
	for name, userVar := range s.userVars.values {
		sessionStates.UserVars[name] = userVar.Clone()
	}
	for name, userVarType := range s.userVars.types {
		sessionStates.UserVarTypes[name] = userVarType.Clone()
	}

	// Encode other session contexts.
	sessionStates.PreparedStmtID = s.preparedStmtID
	sessionStates.Status = s.Status
	sessionStates.CurrentDB = s.CurrentDB
	sessionStates.LastTxnInfo = s.LastTxnInfo
	if s.LastQueryInfo.StartTS != 0 {
		sessionStates.LastQueryInfo = &s.LastQueryInfo
	}
	if s.LastDDLInfo.SeqNum != 0 {
		sessionStates.LastDDLInfo = &s.LastDDLInfo
	}
	sessionStates.LastFoundRows = s.LastFoundRows
	sessionStates.SequenceLatestValues = s.SequenceState.GetAllStates()
	sessionStates.MPPStoreLastFailTime = s.MPPStoreLastFailTime
	sessionStates.FoundInPlanCache = s.PrevFoundInPlanCache
	sessionStates.FoundInBinding = s.PrevFoundInBinding

	// Encode StatementContext. We encode it here to avoid circle dependency.
	sessionStates.LastAffectedRows = s.StmtCtx.PrevAffectedRows
	sessionStates.LastInsertID = s.StmtCtx.PrevLastInsertID
	sessionStates.Warnings = s.StmtCtx.GetWarnings()
	return
}

// DecodeSessionStates restores session states from SessionStates.
func (s *SessionVars) DecodeSessionStates(ctx context.Context, sessionStates *sessionstates.SessionStates) (err error) {
	// Decode user-defined variables.
	s.userVars.values = make(map[string]types.Datum, len(sessionStates.UserVars))
	for name, userVar := range sessionStates.UserVars {
		s.SetUserVarVal(name, *userVar.Clone())
	}
	s.userVars.types = make(map[string]*ptypes.FieldType, len(sessionStates.UserVarTypes))
	for name, userVarType := range sessionStates.UserVarTypes {
		s.SetUserVarType(name, userVarType.Clone())
	}

	// Decode other session contexts.
	s.preparedStmtID = sessionStates.PreparedStmtID
	s.Status = sessionStates.Status
	s.CurrentDB = sessionStates.CurrentDB
	s.LastTxnInfo = sessionStates.LastTxnInfo
	if sessionStates.LastQueryInfo != nil {
		s.LastQueryInfo = *sessionStates.LastQueryInfo
	}
	if sessionStates.LastDDLInfo != nil {
		s.LastDDLInfo = *sessionStates.LastDDLInfo
	}
	s.LastFoundRows = sessionStates.LastFoundRows
	s.SequenceState.SetAllStates(sessionStates.SequenceLatestValues)
	if sessionStates.MPPStoreLastFailTime != nil {
		s.MPPStoreLastFailTime = sessionStates.MPPStoreLastFailTime
	}
	s.FoundInPlanCache = sessionStates.FoundInPlanCache
	s.FoundInBinding = sessionStates.FoundInBinding

	// Decode StatementContext.
	s.StmtCtx.SetAffectedRows(uint64(sessionStates.LastAffectedRows))
	s.StmtCtx.PrevLastInsertID = sessionStates.LastInsertID
	s.StmtCtx.SetWarnings(sessionStates.Warnings)
	return
}

// TableDelta stands for the changed count for one table or partition.
type TableDelta struct {
	Delta    int64
	Count    int64
	ColSize  map[int64]int64
	InitTime time.Time // InitTime is the time that this delta is generated.
	TableID  int64
}

// Clone returns a cloned TableDelta.
func (td TableDelta) Clone() TableDelta {
	colSize := make(map[int64]int64, len(td.ColSize))
	maps.Copy(colSize, td.ColSize)
	return TableDelta{
		Delta:    td.Delta,
		Count:    td.Count,
		ColSize:  colSize,
		InitTime: td.InitTime,
		TableID:  td.TableID,
	}
}

// ConcurrencyUnset means the value the of the concurrency related variable is unset.
const ConcurrencyUnset = -1

// Concurrency defines concurrency values.
type Concurrency struct {
	// indexLookupConcurrency is the number of concurrent index lookup worker.
	// indexLookupConcurrency is deprecated, use ExecutorConcurrency instead.
	indexLookupConcurrency int

	// indexLookupJoinConcurrency is the number of concurrent index lookup join inner worker.
	// indexLookupJoinConcurrency is deprecated, use ExecutorConcurrency instead.
	indexLookupJoinConcurrency int

	// distSQLScanConcurrency is the number of concurrent dist SQL scan worker.
	// distSQLScanConcurrency is deprecated, use ExecutorConcurrency instead.
	distSQLScanConcurrency int

	// hashJoinConcurrency is the number of concurrent hash join outer worker.
	// hashJoinConcurrency is deprecated, use ExecutorConcurrency instead.
	hashJoinConcurrency int

	// projectionConcurrency is the number of concurrent projection worker.
	// projectionConcurrency is deprecated, use ExecutorConcurrency instead.
	projectionConcurrency int

	// hashAggPartialConcurrency is the number of concurrent hash aggregation partial worker.
	// hashAggPartialConcurrency is deprecated, use ExecutorConcurrency instead.
	hashAggPartialConcurrency int

	// hashAggFinalConcurrency is the number of concurrent hash aggregation final worker.
	// hashAggFinalConcurrency is deprecated, use ExecutorConcurrency instead.
	hashAggFinalConcurrency int

	// windowConcurrency is the number of concurrent window worker.
	// windowConcurrency is deprecated, use ExecutorConcurrency instead.
	windowConcurrency int

	// mergeJoinConcurrency is the number of concurrent merge join worker
	mergeJoinConcurrency int

	// streamAggConcurrency is the number of concurrent stream aggregation worker.
	// streamAggConcurrency is deprecated, use ExecutorConcurrency instead.
	streamAggConcurrency int

	// indexSerialScanConcurrency is the number of concurrent index serial scan worker.
	indexSerialScanConcurrency int

	// ExecutorConcurrency is the number of concurrent worker for all executors.
	ExecutorConcurrency int

	// SourceAddr is the source address of request. Available in coprocessor ONLY.
	SourceAddr net.TCPAddr
}

// SetIndexLookupConcurrency set the number of concurrent index lookup worker.
func (c *Concurrency) SetIndexLookupConcurrency(n int) {
	c.indexLookupConcurrency = n
}

// SetIndexLookupJoinConcurrency set the number of concurrent index lookup join inner worker.
func (c *Concurrency) SetIndexLookupJoinConcurrency(n int) {
	c.indexLookupJoinConcurrency = n
}

// SetDistSQLScanConcurrency set the number of concurrent dist SQL scan worker.
func (c *Concurrency) SetDistSQLScanConcurrency(n int) {
	c.distSQLScanConcurrency = n
}

// SetHashJoinConcurrency set the number of concurrent hash join outer worker.
func (c *Concurrency) SetHashJoinConcurrency(n int) {
	c.hashJoinConcurrency = n
}

// SetProjectionConcurrency set the number of concurrent projection worker.
func (c *Concurrency) SetProjectionConcurrency(n int) {
	c.projectionConcurrency = n
}

// SetHashAggPartialConcurrency set the number of concurrent hash aggregation partial worker.
func (c *Concurrency) SetHashAggPartialConcurrency(n int) {
	c.hashAggPartialConcurrency = n
}

// SetHashAggFinalConcurrency set the number of concurrent hash aggregation final worker.
func (c *Concurrency) SetHashAggFinalConcurrency(n int) {
	c.hashAggFinalConcurrency = n
}

// SetWindowConcurrency set the number of concurrent window worker.
func (c *Concurrency) SetWindowConcurrency(n int) {
	c.windowConcurrency = n
}

// SetMergeJoinConcurrency set the number of concurrent merge join worker.
func (c *Concurrency) SetMergeJoinConcurrency(n int) {
	c.mergeJoinConcurrency = n
}

// SetStreamAggConcurrency set the number of concurrent stream aggregation worker.
func (c *Concurrency) SetStreamAggConcurrency(n int) {
	c.streamAggConcurrency = n
}

// SetIndexSerialScanConcurrency set the number of concurrent index serial scan worker.
func (c *Concurrency) SetIndexSerialScanConcurrency(n int) {
	c.indexSerialScanConcurrency = n
}

// IndexLookupConcurrency return the number of concurrent index lookup worker.
func (c *Concurrency) IndexLookupConcurrency() int {
	if c.indexLookupConcurrency != ConcurrencyUnset {
		return c.indexLookupConcurrency
	}
	return c.ExecutorConcurrency
}

// IndexLookupJoinConcurrency return the number of concurrent index lookup join inner worker.
func (c *Concurrency) IndexLookupJoinConcurrency() int {
	if c.indexLookupJoinConcurrency != ConcurrencyUnset {
		return c.indexLookupJoinConcurrency
	}
	return c.ExecutorConcurrency
}

// DistSQLScanConcurrency return the number of concurrent dist SQL scan worker.
func (c *Concurrency) DistSQLScanConcurrency() int {
	return c.distSQLScanConcurrency
}

// HashJoinConcurrency return the number of concurrent hash join outer worker.
func (c *Concurrency) HashJoinConcurrency() int {
	if c.hashJoinConcurrency != ConcurrencyUnset {
		return c.hashJoinConcurrency
	}
	return c.ExecutorConcurrency
}

// ProjectionConcurrency return the number of concurrent projection worker.
func (c *Concurrency) ProjectionConcurrency() int {
	if c.projectionConcurrency != ConcurrencyUnset {
		return c.projectionConcurrency
	}
	return c.ExecutorConcurrency
}

// HashAggPartialConcurrency return the number of concurrent hash aggregation partial worker.
func (c *Concurrency) HashAggPartialConcurrency() int {
	if c.hashAggPartialConcurrency != ConcurrencyUnset {
		return c.hashAggPartialConcurrency
	}
	return c.ExecutorConcurrency
}

// HashAggFinalConcurrency return the number of concurrent hash aggregation final worker.
func (c *Concurrency) HashAggFinalConcurrency() int {
	if c.hashAggFinalConcurrency != ConcurrencyUnset {
		return c.hashAggFinalConcurrency
	}
	return c.ExecutorConcurrency
}

// WindowConcurrency return the number of concurrent window worker.
func (c *Concurrency) WindowConcurrency() int {
	if c.windowConcurrency != ConcurrencyUnset {
		return c.windowConcurrency
	}
	return c.ExecutorConcurrency
}

// MergeJoinConcurrency return the number of concurrent merge join worker.
func (c *Concurrency) MergeJoinConcurrency() int {
	if c.mergeJoinConcurrency != ConcurrencyUnset {
		return c.mergeJoinConcurrency
	}
	return c.ExecutorConcurrency
}

// StreamAggConcurrency return the number of concurrent stream aggregation worker.
func (c *Concurrency) StreamAggConcurrency() int {
	if c.streamAggConcurrency != ConcurrencyUnset {
		return c.streamAggConcurrency
	}
	return c.ExecutorConcurrency
}

// IndexSerialScanConcurrency return the number of concurrent index serial scan worker.
// This option is not sync with ExecutorConcurrency since it's used by Analyze table.
func (c *Concurrency) IndexSerialScanConcurrency() int {
	return c.indexSerialScanConcurrency
}

// UnionConcurrency return the num of concurrent union worker.
func (c *Concurrency) UnionConcurrency() int {
	return c.ExecutorConcurrency
}

// MemQuota defines memory quota values.
type MemQuota struct {
	// MemQuotaQuery defines the memory quota for a query.
	MemQuotaQuery int64
	// MemQuotaApplyCache defines the memory capacity for apply cache.
	MemQuotaApplyCache int64
}

// BatchSize defines batch size values.
type BatchSize struct {
	// IndexJoinBatchSize is the batch size of a index lookup join.
	IndexJoinBatchSize int

	// IndexLookupSize is the number of handles for an index lookup task in index double read executor.
	IndexLookupSize int

	// InitChunkSize defines init row count of a Chunk during query execution.
	InitChunkSize int

	// MaxChunkSize defines max row count of a Chunk during query execution.
	MaxChunkSize int

	// MinPagingSize defines the min size used by the coprocessor paging protocol.
	MinPagingSize int

	// MinPagingSize defines the max size used by the coprocessor paging protocol.
	MaxPagingSize int
}

const (
	// SlowLogRowPrefixStr is slow log row prefix.
	SlowLogRowPrefixStr = "# "
	// SlowLogSpaceMarkStr is slow log space mark.
	SlowLogSpaceMarkStr = ": "
	// SlowLogSQLSuffixStr is slow log suffix.
	SlowLogSQLSuffixStr = ";"
	// SlowLogTimeStr is slow log field name.
	SlowLogTimeStr = "Time"
	// SlowLogStartPrefixStr is slow log start row prefix.
	SlowLogStartPrefixStr = SlowLogRowPrefixStr + SlowLogTimeStr + SlowLogSpaceMarkStr
	// SlowLogTxnStartTSStr is slow log field name.
	SlowLogTxnStartTSStr = "Txn_start_ts"
	// SlowLogUserAndHostStr is the user and host field name, which is compatible with MySQL.
	SlowLogUserAndHostStr = "User@Host"
	// SlowLogUserStr is slow log field name.
	SlowLogUserStr = "User"
	// SlowLogHostStr only for slow_query table usage.
	SlowLogHostStr = "Host"
	// SlowLogConnIDStr is slow log field name.
	SlowLogConnIDStr = "Conn_ID"
	// SlowLogQueryTimeStr is slow log field name.
	SlowLogQueryTimeStr = "Query_time"
	// SlowLogParseTimeStr is the parse sql time.
	SlowLogParseTimeStr = "Parse_time"
	// SlowLogCompileTimeStr is the compile plan time.
	SlowLogCompileTimeStr = "Compile_time"
	// SlowLogRewriteTimeStr is the rewrite time.
	SlowLogRewriteTimeStr = "Rewrite_time"
	// SlowLogOptimizeTimeStr is the optimization time.
	SlowLogOptimizeTimeStr = "Optimize_time"
	// SlowLogWaitTSTimeStr is the time of waiting TS.
	SlowLogWaitTSTimeStr = "Wait_TS"
	// SlowLogPreprocSubQueriesStr is the number of pre-processed sub-queries.
	SlowLogPreprocSubQueriesStr = "Preproc_subqueries"
	// SlowLogPreProcSubQueryTimeStr is the total time of pre-processing sub-queries.
	SlowLogPreProcSubQueryTimeStr = "Preproc_subqueries_time"
	// SlowLogDBStr is slow log field name.
	SlowLogDBStr = "DB"
	// SlowLogIsInternalStr is slow log field name.
	SlowLogIsInternalStr = "Is_internal"
	// SlowLogIndexNamesStr is slow log field name.
	SlowLogIndexNamesStr = "Index_names"
	// SlowLogDigestStr is slow log field name.
	SlowLogDigestStr = "Digest"
	// SlowLogQuerySQLStr is slow log field name.
	SlowLogQuerySQLStr = "Query" // use for slow log table, slow log will not print this field name but print sql directly.
	// SlowLogStatsInfoStr is plan stats info.
	SlowLogStatsInfoStr = "Stats"
	// SlowLogNumCopTasksStr is the number of cop-tasks.
	SlowLogNumCopTasksStr = "Num_cop_tasks"
	// SlowLogCopProcAvg is the average process time of all cop-tasks.
	SlowLogCopProcAvg = "Cop_proc_avg"
	// SlowLogCopProcP90 is the p90 process time of all cop-tasks.
	SlowLogCopProcP90 = "Cop_proc_p90"
	// SlowLogCopProcMax is the max process time of all cop-tasks.
	SlowLogCopProcMax = "Cop_proc_max"
	// SlowLogCopProcAddr is the address of TiKV where the cop-task which cost max process time run.
	SlowLogCopProcAddr = "Cop_proc_addr"
	// SlowLogCopWaitAvg is the average wait time of all cop-tasks.
	SlowLogCopWaitAvg = "Cop_wait_avg" // #nosec G101
	// SlowLogCopWaitP90 is the p90 wait time of all cop-tasks.
	SlowLogCopWaitP90 = "Cop_wait_p90" // #nosec G101
	// SlowLogCopWaitMax is the max wait time of all cop-tasks.
	SlowLogCopWaitMax = "Cop_wait_max"
	// SlowLogCopWaitAddr is the address of TiKV where the cop-task which cost wait process time run.
	SlowLogCopWaitAddr = "Cop_wait_addr" // #nosec G101
	// SlowLogCopBackoffPrefix contains backoff information.
	SlowLogCopBackoffPrefix = "Cop_backoff_"
	// SlowLogMemMax is the max number bytes of memory used in this statement.
	SlowLogMemMax = "Mem_max"
	// SlowLogDiskMax is the nax number bytes of disk used in this statement.
	SlowLogDiskMax = "Disk_max"
	// SlowLogPrepared is used to indicate whether this sql execute in prepare.
	SlowLogPrepared = "Prepared"
	// SlowLogPlanFromCache is used to indicate whether this plan is from plan cache.
	SlowLogPlanFromCache = "Plan_from_cache"
	// SlowLogPlanFromBinding is used to indicate whether this plan is matched with the hints in the binding.
	SlowLogPlanFromBinding = "Plan_from_binding"
	// SlowLogHasMoreResults is used to indicate whether this sql has more following results.
	SlowLogHasMoreResults = "Has_more_results"
	// SlowLogSucc is used to indicate whether this sql execute successfully.
	SlowLogSucc = "Succ"
	// SlowLogPrevStmt is used to show the previous executed statement.
	SlowLogPrevStmt = "Prev_stmt"
	// SlowLogPlan is used to record the query plan.
	SlowLogPlan = "Plan"
	// SlowLogPlanDigest is used to record the query plan digest.
	SlowLogPlanDigest = "Plan_digest"
	// SlowLogBinaryPlan is used to record the binary plan.
	SlowLogBinaryPlan = "Binary_plan"
	// SlowLogPlanPrefix is the prefix of the plan value.
	SlowLogPlanPrefix = ast.TiDBDecodePlan + "('"
	// SlowLogBinaryPlanPrefix is the prefix of the binary plan value.
	SlowLogBinaryPlanPrefix = ast.TiDBDecodeBinaryPlan + "('"
	// SlowLogPlanSuffix is the suffix of the plan value.
	SlowLogPlanSuffix = "')"
	// SlowLogPrevStmtPrefix is the prefix of Prev_stmt in slow log file.
	SlowLogPrevStmtPrefix = SlowLogPrevStmt + SlowLogSpaceMarkStr
	// SlowLogKVTotal is the total time waiting for kv.
	SlowLogKVTotal = "KV_total"
	// SlowLogPDTotal is the total time waiting for pd.
	SlowLogPDTotal = "PD_total"
	// SlowLogBackoffTotal is the total time doing backoff.
	SlowLogBackoffTotal = "Backoff_total"
	// SlowLogWriteSQLRespTotal is the total time used to write response to client.
	SlowLogWriteSQLRespTotal = "Write_sql_response_total"
	// SlowLogExecRetryCount is the execution retry count.
	SlowLogExecRetryCount = "Exec_retry_count"
	// SlowLogExecRetryTime is the execution retry time.
	SlowLogExecRetryTime = "Exec_retry_time"
	// SlowLogBackoffDetail is the detail of backoff.
	SlowLogBackoffDetail = "Backoff_Detail"
	// SlowLogResultRows is the row count of the SQL result.
	SlowLogResultRows = "Result_rows"
	// SlowLogIsExplicitTxn is used to indicate whether this sql execute in explicit transaction or not.
	SlowLogIsExplicitTxn = "IsExplicitTxn"
	// SlowLogIsWriteCacheTable is used to indicate whether writing to the cache table need to wait for the read lock to expire.
	SlowLogIsWriteCacheTable = "IsWriteCacheTable"
	// SlowLogIsSyncStatsFailed is used to indicate whether any failure happen during sync stats
	SlowLogIsSyncStatsFailed = "IsSyncStatsFailed"
)

// GenerateBinaryPlan decides whether we should record binary plan in slow log and stmt summary.
// It's controlled by the global variable `tidb_generate_binary_plan`.
var GenerateBinaryPlan atomic2.Bool

// SlowQueryLogItems is a collection of items that should be included in the
// slow query log.
type SlowQueryLogItems struct {
	TxnTS             uint64
	SQL               string
	Digest            string
	TimeTotal         time.Duration
	TimeParse         time.Duration
	TimeCompile       time.Duration
	TimeOptimize      time.Duration
	TimeWaitTS        time.Duration
	IndexNames        string
	StatsInfos        map[string]uint64
	CopTasks          *stmtctx.CopTasksDetails
	ExecDetail        execdetails.ExecDetails
	MemMax            int64
	DiskMax           int64
	Succ              bool
	Prepared          bool
	PlanFromCache     bool
	PlanFromBinding   bool
	HasMoreResults    bool
	PrevStmt          string
	Plan              string
	PlanDigest        string
	BinaryPlan        string
	RewriteInfo       RewritePhaseInfo
	KVTotal           time.Duration
	PDTotal           time.Duration
	BackoffTotal      time.Duration
	WriteSQLRespTotal time.Duration
	ExecRetryCount    uint
	ExecRetryTime     time.Duration
	ResultRows        int64
	IsExplicitTxn     bool
	IsWriteCacheTable bool
	// table -> name -> status
	StatsLoadStatus   map[string]map[string]string
	IsSyncStatsFailed bool
}

// SlowLogFormat uses for formatting slow log.
// The slow log output is like below:
// # Time: 2019-04-28T15:24:04.309074+08:00
// # Txn_start_ts: 406315658548871171
// # User@Host: root[root] @ localhost [127.0.0.1]
// # Conn_ID: 6
// # Query_time: 4.895492
// # Process_time: 0.161 Request_count: 1 Total_keys: 100001 Processed_keys: 100000
// # DB: test
// # Index_names: [t1.idx1,t2.idx2]
// # Is_internal: false
// # Digest: 42a1c8aae6f133e934d4bf0147491709a8812ea05ff8819ec522780fe657b772
// # Stats: t1:1,t2:2
// # Num_cop_tasks: 10
// # Cop_process: Avg_time: 1s P90_time: 2s Max_time: 3s Max_addr: 10.6.131.78
// # Cop_wait: Avg_time: 10ms P90_time: 20ms Max_time: 30ms Max_Addr: 10.6.131.79
// # Memory_max: 4096
// # Disk_max: 65535
// # Succ: true
// # Prev_stmt: begin;
// select * from t_slim;
func (s *SessionVars) SlowLogFormat(logItems *SlowQueryLogItems) string {
	var buf bytes.Buffer

	writeSlowLogItem(&buf, SlowLogTxnStartTSStr, strconv.FormatUint(logItems.TxnTS, 10))
	if s.User != nil {
		hostAddress := s.User.Hostname
		if s.ConnectionInfo != nil {
			hostAddress = s.ConnectionInfo.ClientIP
		}
		writeSlowLogItem(&buf, SlowLogUserAndHostStr, fmt.Sprintf("%s[%s] @ %s [%s]", s.User.Username, s.User.Username, s.User.Hostname, hostAddress))
	}
	if s.ConnectionID != 0 {
		writeSlowLogItem(&buf, SlowLogConnIDStr, strconv.FormatUint(s.ConnectionID, 10))
	}
	if logItems.ExecRetryCount > 0 {
		buf.WriteString(SlowLogRowPrefixStr)
		buf.WriteString(SlowLogExecRetryTime)
		buf.WriteString(SlowLogSpaceMarkStr)
		buf.WriteString(strconv.FormatFloat(logItems.ExecRetryTime.Seconds(), 'f', -1, 64))
		buf.WriteString(" ")
		buf.WriteString(SlowLogExecRetryCount)
		buf.WriteString(SlowLogSpaceMarkStr)
		buf.WriteString(strconv.Itoa(int(logItems.ExecRetryCount)))
		buf.WriteString("\n")
	}
	writeSlowLogItem(&buf, SlowLogQueryTimeStr, strconv.FormatFloat(logItems.TimeTotal.Seconds(), 'f', -1, 64))
	writeSlowLogItem(&buf, SlowLogParseTimeStr, strconv.FormatFloat(logItems.TimeParse.Seconds(), 'f', -1, 64))
	writeSlowLogItem(&buf, SlowLogCompileTimeStr, strconv.FormatFloat(logItems.TimeCompile.Seconds(), 'f', -1, 64))

	buf.WriteString(SlowLogRowPrefixStr + fmt.Sprintf("%v%v%v", SlowLogRewriteTimeStr,
		SlowLogSpaceMarkStr, strconv.FormatFloat(logItems.RewriteInfo.DurationRewrite.Seconds(), 'f', -1, 64)))
	if logItems.RewriteInfo.PreprocessSubQueries > 0 {
		buf.WriteString(fmt.Sprintf(" %v%v%v %v%v%v", SlowLogPreprocSubQueriesStr, SlowLogSpaceMarkStr, logItems.RewriteInfo.PreprocessSubQueries,
			SlowLogPreProcSubQueryTimeStr, SlowLogSpaceMarkStr, strconv.FormatFloat(logItems.RewriteInfo.DurationPreprocessSubQuery.Seconds(), 'f', -1, 64)))
	}
	buf.WriteString("\n")

	writeSlowLogItem(&buf, SlowLogOptimizeTimeStr, strconv.FormatFloat(logItems.TimeOptimize.Seconds(), 'f', -1, 64))
	writeSlowLogItem(&buf, SlowLogWaitTSTimeStr, strconv.FormatFloat(logItems.TimeWaitTS.Seconds(), 'f', -1, 64))

	if execDetailStr := logItems.ExecDetail.String(); len(execDetailStr) > 0 {
		buf.WriteString(SlowLogRowPrefixStr + execDetailStr + "\n")
	}

	if len(s.CurrentDB) > 0 {
		writeSlowLogItem(&buf, SlowLogDBStr, strings.ToLower(s.CurrentDB))
	}
	if len(logItems.IndexNames) > 0 {
		writeSlowLogItem(&buf, SlowLogIndexNamesStr, logItems.IndexNames)
	}

	writeSlowLogItem(&buf, SlowLogIsInternalStr, strconv.FormatBool(s.InRestrictedSQL))
	if len(logItems.Digest) > 0 {
		writeSlowLogItem(&buf, SlowLogDigestStr, logItems.Digest)
	}
	if len(logItems.StatsInfos) > 0 {
		buf.WriteString(SlowLogRowPrefixStr + SlowLogStatsInfoStr + SlowLogSpaceMarkStr)
		firstComma := false
		vStr := ""
		for k, v := range logItems.StatsInfos {
			if v == 0 {
				vStr = "pseudo"
			} else {
				vStr = strconv.FormatUint(v, 10)
			}
			if firstComma {
				buf.WriteString("," + k + ":" + vStr)
			} else {
				buf.WriteString(k + ":" + vStr)
				firstComma = true
			}
			if v != 0 && len(logItems.StatsLoadStatus[k]) > 0 {
				writeStatsLoadStatusItems(&buf, logItems.StatsLoadStatus[k])
			}
		}
		buf.WriteString("\n")
	}
	if logItems.CopTasks != nil {
		writeSlowLogItem(&buf, SlowLogNumCopTasksStr, strconv.FormatInt(int64(logItems.CopTasks.NumCopTasks), 10))
		if logItems.CopTasks.NumCopTasks > 0 {
			// make the result stable
			backoffs := make([]string, 0, 3)
			for backoff := range logItems.CopTasks.TotBackoffTimes {
				backoffs = append(backoffs, backoff)
			}
			slices.Sort(backoffs)

			if logItems.CopTasks.NumCopTasks == 1 {
				buf.WriteString(SlowLogRowPrefixStr + fmt.Sprintf("%v%v%v %v%v%v",
					SlowLogCopProcAvg, SlowLogSpaceMarkStr, logItems.CopTasks.AvgProcessTime.Seconds(),
					SlowLogCopProcAddr, SlowLogSpaceMarkStr, logItems.CopTasks.MaxProcessAddress) + "\n")
				buf.WriteString(SlowLogRowPrefixStr + fmt.Sprintf("%v%v%v %v%v%v",
					SlowLogCopWaitAvg, SlowLogSpaceMarkStr, logItems.CopTasks.AvgWaitTime.Seconds(),
					SlowLogCopWaitAddr, SlowLogSpaceMarkStr, logItems.CopTasks.MaxWaitAddress) + "\n")
				for _, backoff := range backoffs {
					backoffPrefix := SlowLogCopBackoffPrefix + backoff + "_"
					buf.WriteString(SlowLogRowPrefixStr + fmt.Sprintf("%v%v%v %v%v%v\n",
						backoffPrefix+"total_times", SlowLogSpaceMarkStr, logItems.CopTasks.TotBackoffTimes[backoff],
						backoffPrefix+"total_time", SlowLogSpaceMarkStr, logItems.CopTasks.TotBackoffTime[backoff].Seconds(),
					))
				}
			} else {
				buf.WriteString(SlowLogRowPrefixStr + fmt.Sprintf("%v%v%v %v%v%v %v%v%v %v%v%v",
					SlowLogCopProcAvg, SlowLogSpaceMarkStr, logItems.CopTasks.AvgProcessTime.Seconds(),
					SlowLogCopProcP90, SlowLogSpaceMarkStr, logItems.CopTasks.P90ProcessTime.Seconds(),
					SlowLogCopProcMax, SlowLogSpaceMarkStr, logItems.CopTasks.MaxProcessTime.Seconds(),
					SlowLogCopProcAddr, SlowLogSpaceMarkStr, logItems.CopTasks.MaxProcessAddress) + "\n")
				buf.WriteString(SlowLogRowPrefixStr + fmt.Sprintf("%v%v%v %v%v%v %v%v%v %v%v%v",
					SlowLogCopWaitAvg, SlowLogSpaceMarkStr, logItems.CopTasks.AvgWaitTime.Seconds(),
					SlowLogCopWaitP90, SlowLogSpaceMarkStr, logItems.CopTasks.P90WaitTime.Seconds(),
					SlowLogCopWaitMax, SlowLogSpaceMarkStr, logItems.CopTasks.MaxWaitTime.Seconds(),
					SlowLogCopWaitAddr, SlowLogSpaceMarkStr, logItems.CopTasks.MaxWaitAddress) + "\n")
				for _, backoff := range backoffs {
					backoffPrefix := SlowLogCopBackoffPrefix + backoff + "_"
					buf.WriteString(SlowLogRowPrefixStr + fmt.Sprintf("%v%v%v %v%v%v %v%v%v %v%v%v %v%v%v %v%v%v\n",
						backoffPrefix+"total_times", SlowLogSpaceMarkStr, logItems.CopTasks.TotBackoffTimes[backoff],
						backoffPrefix+"total_time", SlowLogSpaceMarkStr, logItems.CopTasks.TotBackoffTime[backoff].Seconds(),
						backoffPrefix+"max_time", SlowLogSpaceMarkStr, logItems.CopTasks.MaxBackoffTime[backoff].Seconds(),
						backoffPrefix+"max_addr", SlowLogSpaceMarkStr, logItems.CopTasks.MaxBackoffAddress[backoff],
						backoffPrefix+"avg_time", SlowLogSpaceMarkStr, logItems.CopTasks.AvgBackoffTime[backoff].Seconds(),
						backoffPrefix+"p90_time", SlowLogSpaceMarkStr, logItems.CopTasks.P90BackoffTime[backoff].Seconds(),
					))
				}
			}
		}
	}
	if logItems.MemMax > 0 {
		writeSlowLogItem(&buf, SlowLogMemMax, strconv.FormatInt(logItems.MemMax, 10))
	}
	if logItems.DiskMax > 0 {
		writeSlowLogItem(&buf, SlowLogDiskMax, strconv.FormatInt(logItems.DiskMax, 10))
	}

	writeSlowLogItem(&buf, SlowLogPrepared, strconv.FormatBool(logItems.Prepared))
	writeSlowLogItem(&buf, SlowLogPlanFromCache, strconv.FormatBool(logItems.PlanFromCache))
	writeSlowLogItem(&buf, SlowLogPlanFromBinding, strconv.FormatBool(logItems.PlanFromBinding))
	writeSlowLogItem(&buf, SlowLogHasMoreResults, strconv.FormatBool(logItems.HasMoreResults))
	writeSlowLogItem(&buf, SlowLogKVTotal, strconv.FormatFloat(logItems.KVTotal.Seconds(), 'f', -1, 64))
	writeSlowLogItem(&buf, SlowLogPDTotal, strconv.FormatFloat(logItems.PDTotal.Seconds(), 'f', -1, 64))
	writeSlowLogItem(&buf, SlowLogBackoffTotal, strconv.FormatFloat(logItems.BackoffTotal.Seconds(), 'f', -1, 64))
	writeSlowLogItem(&buf, SlowLogWriteSQLRespTotal, strconv.FormatFloat(logItems.WriteSQLRespTotal.Seconds(), 'f', -1, 64))
	writeSlowLogItem(&buf, SlowLogResultRows, strconv.FormatInt(logItems.ResultRows, 10))
	writeSlowLogItem(&buf, SlowLogSucc, strconv.FormatBool(logItems.Succ))
	writeSlowLogItem(&buf, SlowLogIsExplicitTxn, strconv.FormatBool(logItems.IsExplicitTxn))
	writeSlowLogItem(&buf, SlowLogIsSyncStatsFailed, strconv.FormatBool(logItems.IsSyncStatsFailed))
	if s.StmtCtx.WaitLockLeaseTime > 0 {
		writeSlowLogItem(&buf, SlowLogIsWriteCacheTable, strconv.FormatBool(logItems.IsWriteCacheTable))
	}
	if len(logItems.Plan) != 0 {
		writeSlowLogItem(&buf, SlowLogPlan, logItems.Plan)
	}
	if len(logItems.PlanDigest) != 0 {
		writeSlowLogItem(&buf, SlowLogPlanDigest, logItems.PlanDigest)
	}
	if len(logItems.BinaryPlan) != 0 {
		writeSlowLogItem(&buf, SlowLogBinaryPlan, logItems.BinaryPlan)
	}
	if logItems.PrevStmt != "" {
		writeSlowLogItem(&buf, SlowLogPrevStmt, logItems.PrevStmt)
	}

	if s.CurrentDBChanged {
		buf.WriteString(fmt.Sprintf("use %s;\n", strings.ToLower(s.CurrentDB)))
		s.CurrentDBChanged = false
	}

	buf.WriteString(logItems.SQL)
	if len(logItems.SQL) == 0 || logItems.SQL[len(logItems.SQL)-1] != ';' {
		buf.WriteString(";")
	}

	return buf.String()
}

func writeStatsLoadStatusItems(buf *bytes.Buffer, loadStatus map[string]string) {
	if len(loadStatus) > 0 {
		buf.WriteString("[")
		firstComma := false
		for name, status := range loadStatus {
			if firstComma {
				buf.WriteString("," + name + ":" + status)
			} else {
				buf.WriteString(name + ":" + status)
				firstComma = true
			}
		}
		buf.WriteString("]")
	}
}

// writeSlowLogItem writes a slow log item in the form of: "# ${key}:${value}"
func writeSlowLogItem(buf *bytes.Buffer, key, value string) {
	buf.WriteString(SlowLogRowPrefixStr + key + SlowLogSpaceMarkStr + value + "\n")
}

// TxnReadTS indicates the value and used situation for tx_read_ts
type TxnReadTS struct {
	readTS uint64
	used   bool
}

// NewTxnReadTS creates TxnReadTS
func NewTxnReadTS(ts uint64) *TxnReadTS {
	return &TxnReadTS{
		readTS: ts,
		used:   false,
	}
}

// UseTxnReadTS returns readTS, and mark used as true
func (t *TxnReadTS) UseTxnReadTS() uint64 {
	if t == nil {
		return 0
	}
	t.used = true
	return t.readTS
}

// SetTxnReadTS update readTS, and refresh used
func (t *TxnReadTS) SetTxnReadTS(ts uint64) {
	if t == nil {
		return
	}
	t.used = false
	t.readTS = ts
}

// PeakTxnReadTS returns readTS
func (t *TxnReadTS) PeakTxnReadTS() uint64 {
	if t == nil {
		return 0
	}
	return t.readTS
}

// CleanupTxnReadTSIfUsed cleans txnReadTS if used
func (s *SessionVars) CleanupTxnReadTSIfUsed() {
	if s.TxnReadTS == nil {
		return
	}
	if s.TxnReadTS.used && s.TxnReadTS.readTS > 0 {
		s.TxnReadTS = NewTxnReadTS(0)
		s.SnapshotInfoschema = nil
	}
}

// GetCPUFactor returns the session variable cpuFactor
func (s *SessionVars) GetCPUFactor() float64 {
	if s.CostModelVersion == 2 {
		return s.cpuFactorV2
	}
	return s.cpuFactor
}

// GetCopCPUFactor returns the session variable copCPUFactor
func (s *SessionVars) GetCopCPUFactor() float64 {
	if s.CostModelVersion == 2 {
		return s.copCPUFactorV2
	}
	return s.copCPUFactor
}

// GetTiFlashCPUFactor returns the session
func (s *SessionVars) GetTiFlashCPUFactor() float64 {
	return s.tiflashCPUFactorV2
}

// GetMemoryFactor returns the session variable memoryFactor
func (s *SessionVars) GetMemoryFactor() float64 {
	if s.CostModelVersion == 2 {
		return s.memoryFactorV2
	}
	return s.memoryFactor
}

// GetDiskFactor returns the session variable diskFactor
func (s *SessionVars) GetDiskFactor() float64 {
	if s.CostModelVersion == 2 {
		return s.diskFactorV2
	}
	return s.diskFactor
}

// GetConcurrencyFactor returns the session variable concurrencyFactor
func (s *SessionVars) GetConcurrencyFactor() float64 {
	if s.CostModelVersion == 2 {
		return s.concurrencyFactorV2
	}
	return s.concurrencyFactor
}

// GetNetworkFactor returns the session variable networkFactor
// returns 0 when tbl is a temporary table.
func (s *SessionVars) GetNetworkFactor(tbl *model.TableInfo) float64 {
	if tbl != nil {
		if tbl.TempTableType != model.TempTableNone {
			return 0
		}
	}
	if s.CostModelVersion == 2 {
		return s.networkFactorV2
	}
	return s.networkFactor
}

// GetScanFactor returns the session variable scanFactor
// returns 0 when tbl is a temporary table.
func (s *SessionVars) GetScanFactor(tbl *model.TableInfo) float64 {
	if tbl != nil {
		if tbl.TempTableType != model.TempTableNone {
			return 0
		}
	}
	if s.CostModelVersion == 2 {
		return s.scanFactorV2
	}
	return s.scanFactor
}

// GetDescScanFactor returns the session variable descScanFactor
// returns 0 when tbl is a temporary table.
func (s *SessionVars) GetDescScanFactor(tbl *model.TableInfo) float64 {
	if tbl != nil {
		if tbl.TempTableType != model.TempTableNone {
			return 0
		}
	}
	if s.CostModelVersion == 2 {
		return s.descScanFactorV2
	}
	return s.descScanFactor
}

// GetTiFlashScanFactor returns the session variable tiflashScanFactorV2
func (s *SessionVars) GetTiFlashScanFactor() float64 {
	return s.tiflashScanFactorV2
}

// GetSeekFactor returns the session variable seekFactor
// returns 0 when tbl is a temporary table.
func (s *SessionVars) GetSeekFactor(tbl *model.TableInfo) float64 {
	if tbl != nil {
		if tbl.TempTableType != model.TempTableNone {
			return 0
		}
	}
	if s.CostModelVersion == 2 {
		return s.seekFactorV2
	}
	return s.seekFactor
}

// EnableEvalTopNEstimationForStrMatch means if we need to evaluate expression with TopN to improve estimation.
// Currently, it's only for string matching functions (like and regexp).
func (s *SessionVars) EnableEvalTopNEstimationForStrMatch() bool {
	return s.DefaultStrMatchSelectivity == 0
}

// GetStrMatchDefaultSelectivity means the default selectivity for like and regexp.
// Note: 0 is a special value, which means the default selectivity is 0.1 and TopN assisted estimation is enabled.
func (s *SessionVars) GetStrMatchDefaultSelectivity() float64 {
	if s.DefaultStrMatchSelectivity == 0 {
		return 0.1
	}
	return s.DefaultStrMatchSelectivity
}

// GetNegateStrMatchDefaultSelectivity means the default selectivity for not like and not regexp.
// Note:
//
//	  0 is a special value, which means the default selectivity is 0.9 and TopN assisted estimation is enabled.
//	  0.8 (the default value) is also a special value. For backward compatibility, when the variable is set to 0.8, we
//	keep the default selectivity of like/regexp and not like/regexp all 0.8.
func (s *SessionVars) GetNegateStrMatchDefaultSelectivity() float64 {
	if s.DefaultStrMatchSelectivity == DefTiDBDefaultStrMatchSelectivity {
		return DefTiDBDefaultStrMatchSelectivity
	}
	return 1 - s.GetStrMatchDefaultSelectivity()
}<|MERGE_RESOLUTION|>--- conflicted
+++ resolved
@@ -1213,24 +1213,23 @@
 	// when = 0: try to use TopN to evaluate the like expression to estimate the selectivity.
 	DefaultStrMatchSelectivity float64
 
-<<<<<<< HEAD
+	// PrimaryKeyRequired indicates if sql_require_primary_key sysvar is set
+	PrimaryKeyRequired bool
+
+	// EnablePreparedPlanCache indicates whether to enable prepared plan cache.
+	EnablePreparedPlanCache bool
+
+	// GeneralPlanCacheSize controls the size of general plan cache.
+	PreparedPlanCacheSize uint64
+
+	// EnableGeneralPlanCache indicates whether to enable general plan cache.
+	EnableGeneralPlanCache bool
+
+	// GeneralPlanCacheSize controls the size of general plan cache.
+	GeneralPlanCacheSize uint64
+
 	// skip the locking of some keys in pessimistic transactions. Postpone the conflict check and constraint check to prewrite.
 	SkipInsertLock bool
-=======
-	// PrimaryKeyRequired indicates if sql_require_primary_key sysvar is set
-	PrimaryKeyRequired bool
-
-	// EnablePreparedPlanCache indicates whether to enable prepared plan cache.
-	EnablePreparedPlanCache bool
-
-	// GeneralPlanCacheSize controls the size of general plan cache.
-	PreparedPlanCacheSize uint64
-
-	// EnableGeneralPlanCache indicates whether to enable general plan cache.
-	EnableGeneralPlanCache bool
-
-	// GeneralPlanCacheSize controls the size of general plan cache.
-	GeneralPlanCacheSize uint64
 }
 
 // GetPreparedStmtByName returns the prepared statement specified by stmtName.
@@ -1249,7 +1248,6 @@
 		return nil, ErrStmtNotFound
 	}
 	return stmt, nil
->>>>>>> b99aebee
 }
 
 // InitStatementContext initializes a StatementContext, the object is reused to reduce allocation.
