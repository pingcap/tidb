--- conflicted
+++ resolved
@@ -576,11 +576,7 @@
 		AllowRemoveAutoInc:          DefTiDBAllowRemoveAutoInc,
 		isolationReadEngines:        make(map[kv.StoreType]struct{}),
 		LockWaitTimeout:             DefInnodbLockWaitTimeout * 1000,
-<<<<<<< HEAD
-=======
 		isolationReadEngines:        map[kv.StoreType]struct{}{kv.TiKV: {}, kv.TiFlash: {}},
-		AllowAutoRandExplicitInsert: DefTiDBAllowAutoRandExplicitInsert,
->>>>>>> 34367b66
 	}
 	vars.KVVars = kv.NewVariables(&vars.Killed)
 	vars.Concurrency = Concurrency{
