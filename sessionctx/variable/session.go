// Copyright 2015 PingCAP, Inc.
//
// Licensed under the Apache License, Version 2.0 (the "License");
// you may not use this file except in compliance with the License.
// You may obtain a copy of the License at
//
//     http://www.apache.org/licenses/LICENSE-2.0
//
// Unless required by applicable law or agreed to in writing, software
// distributed under the License is distributed on an "AS IS" BASIS,
// See the License for the specific language governing permissions and
// limitations under the License.

package variable

import (
	"bytes"
	"crypto/tls"
	"fmt"
	"math"
	"sort"
	"strconv"
	"strings"
	"sync"
	"sync/atomic"
	"time"

	"github.com/klauspost/cpuid"
	"github.com/pingcap/errors"
	"github.com/pingcap/parser/ast"
	"github.com/pingcap/parser/auth"
	"github.com/pingcap/parser/charset"
	"github.com/pingcap/parser/mysql"
	"github.com/pingcap/parser/terror"
	pumpcli "github.com/pingcap/tidb-tools/tidb-binlog/pump_client"
	"github.com/pingcap/tidb/config"
	"github.com/pingcap/tidb/kv"
	"github.com/pingcap/tidb/meta/autoid"
	"github.com/pingcap/tidb/metrics"
	"github.com/pingcap/tidb/sessionctx/stmtctx"
	"github.com/pingcap/tidb/store/tikv/oracle"
	"github.com/pingcap/tidb/types"
	"github.com/pingcap/tidb/util/chunk"
	"github.com/pingcap/tidb/util/collate"
	"github.com/pingcap/tidb/util/execdetails"
	"github.com/pingcap/tidb/util/logutil"
	"github.com/pingcap/tidb/util/rowcodec"
	"github.com/pingcap/tidb/util/storeutil"
	"github.com/pingcap/tidb/util/stringutil"
	"github.com/pingcap/tidb/util/timeutil"
)

var preparedStmtCount int64

// RetryInfo saves retry information.
type RetryInfo struct {
	Retrying               bool
	DroppedPreparedStmtIDs []uint32
	autoIncrementIDs       retryInfoAutoIDs
	autoRandomIDs          retryInfoAutoIDs
}

// Clean does some clean work.
func (r *RetryInfo) Clean() {
	r.autoIncrementIDs.clean()
	r.autoRandomIDs.clean()

	if len(r.DroppedPreparedStmtIDs) > 0 {
		r.DroppedPreparedStmtIDs = r.DroppedPreparedStmtIDs[:0]
	}
}

// ResetOffset resets the current retry offset.
func (r *RetryInfo) ResetOffset() {
	r.autoIncrementIDs.resetOffset()
	r.autoRandomIDs.resetOffset()
}

// AddAutoIncrementID adds id to autoIncrementIDs.
func (r *RetryInfo) AddAutoIncrementID(id int64) {
	r.autoIncrementIDs.autoIDs = append(r.autoIncrementIDs.autoIDs, id)
}

// GetCurrAutoIncrementID gets current autoIncrementID.
func (r *RetryInfo) GetCurrAutoIncrementID() (int64, error) {
	return r.autoIncrementIDs.getCurrent()
}

// AddAutoRandomID adds id to autoRandomIDs.
func (r *RetryInfo) AddAutoRandomID(id int64) {
	r.autoRandomIDs.autoIDs = append(r.autoRandomIDs.autoIDs, id)
}

// GetCurrAutoRandomID gets current AutoRandomID.
func (r *RetryInfo) GetCurrAutoRandomID() (int64, error) {
	return r.autoRandomIDs.getCurrent()
}

type retryInfoAutoIDs struct {
	currentOffset int
	autoIDs       []int64
}

func (r *retryInfoAutoIDs) resetOffset() {
	r.currentOffset = 0
}

func (r *retryInfoAutoIDs) clean() {
	r.currentOffset = 0
	if len(r.autoIDs) > 0 {
		r.autoIDs = r.autoIDs[:0]
	}
}

func (r *retryInfoAutoIDs) getCurrent() (int64, error) {
	if r.currentOffset >= len(r.autoIDs) {
		return 0, errCantGetValidID
	}
	id := r.autoIDs[r.currentOffset]
	r.currentOffset++
	return id, nil
}

// stmtFuture is used to async get timestamp for statement.
type stmtFuture struct {
	future   oracle.Future
	cachedTS uint64
}

// TransactionContext is used to store variables that has transaction scope.
type TransactionContext struct {
	forUpdateTS   uint64
	stmtFuture    oracle.Future
	DirtyDB       interface{}
	Binlog        interface{}
	InfoSchema    interface{}
	History       interface{}
	SchemaVersion int64
	StartTS       uint64
	Shard         *int64
	// TableDeltaMap is used in the schema validator for DDL changes in one table not to block others.
	// It's also used in the statistias updating.
	// Note: for the partitionted table, it stores all the partition IDs.
	TableDeltaMap map[int64]TableDelta

	// unchangedRowKeys is used to store the unchanged rows that needs to lock for pessimistic transaction.
	unchangedRowKeys map[string]struct{}

	// pessimisticLockCache is the cache for pessimistic locked keys,
	// The value never changes during the transaction.
	pessimisticLockCache map[string][]byte

	// CreateTime For metrics.
	CreateTime     time.Time
	StatementCount int
	ForUpdate      bool
	CouldRetry     bool
	IsPessimistic  bool
	Isolation      string
	LockExpire     uint32
}

// AddUnchangedRowKey adds an unchanged row key in update statement for pessimistic lock.
func (tc *TransactionContext) AddUnchangedRowKey(key []byte) {
	if tc.unchangedRowKeys == nil {
		tc.unchangedRowKeys = map[string]struct{}{}
	}
	tc.unchangedRowKeys[string(key)] = struct{}{}
}

// CollectUnchangedRowKeys collects unchanged row keys for pessimistic lock.
func (tc *TransactionContext) CollectUnchangedRowKeys(buf []kv.Key) []kv.Key {
	for key := range tc.unchangedRowKeys {
		buf = append(buf, kv.Key(key))
	}
	tc.unchangedRowKeys = nil
	return buf
}

// UpdateDeltaForTable updates the delta info for some table.
func (tc *TransactionContext) UpdateDeltaForTable(physicalTableID int64, delta int64, count int64, colSize map[int64]int64) {
	if tc.TableDeltaMap == nil {
		tc.TableDeltaMap = make(map[int64]TableDelta)
	}
	item := tc.TableDeltaMap[physicalTableID]
	if item.ColSize == nil && colSize != nil {
		item.ColSize = make(map[int64]int64, len(colSize))
	}
	item.Delta += delta
	item.Count += count
	for key, val := range colSize {
		item.ColSize[key] += val
	}
	tc.TableDeltaMap[physicalTableID] = item
}

// GetKeyInPessimisticLockCache gets a key in pessimistic lock cache.
func (tc *TransactionContext) GetKeyInPessimisticLockCache(key kv.Key) (val []byte, ok bool) {
	if tc.pessimisticLockCache == nil {
		return nil, false
	}
	val, ok = tc.pessimisticLockCache[string(key)]
	return
}

// SetPessimisticLockCache sets a key value pair into pessimistic lock cache.
func (tc *TransactionContext) SetPessimisticLockCache(key kv.Key, val []byte) {
	if tc.pessimisticLockCache == nil {
		tc.pessimisticLockCache = map[string][]byte{}
	}
	tc.pessimisticLockCache[string(key)] = val
}

// Cleanup clears up transaction info that no longer use.
func (tc *TransactionContext) Cleanup() {
	// tc.InfoSchema = nil; we cannot do it now, because some operation like handleFieldList depend on this.
	tc.DirtyDB = nil
	tc.Binlog = nil
	tc.History = nil
	tc.TableDeltaMap = nil
	tc.pessimisticLockCache = nil
}

// ClearDelta clears the delta map.
func (tc *TransactionContext) ClearDelta() {
	tc.TableDeltaMap = nil
}

// GetForUpdateTS returns the ts for update.
func (tc *TransactionContext) GetForUpdateTS() uint64 {
	if tc.forUpdateTS > tc.StartTS {
		return tc.forUpdateTS
	}
	return tc.StartTS
}

// SetForUpdateTS sets the ts for update.
func (tc *TransactionContext) SetForUpdateTS(forUpdateTS uint64) {
	if forUpdateTS > tc.forUpdateTS {
		tc.forUpdateTS = forUpdateTS
	}
}

// SetStmtFutureForRC sets the stmtFuture .
func (tc *TransactionContext) SetStmtFutureForRC(future oracle.Future) {
	tc.stmtFuture = future
}

// GetStmtFutureForRC gets the stmtFuture.
func (tc *TransactionContext) GetStmtFutureForRC() oracle.Future {
	return tc.stmtFuture
}

// WriteStmtBufs can be used by insert/replace/delete/update statement.
// TODO: use a common memory pool to replace this.
type WriteStmtBufs struct {
	// RowValBuf is used by tablecodec.EncodeRow, to reduce runtime.growslice.
	RowValBuf []byte
	// AddRowValues use to store temp insert rows value, to reduce memory allocations when importing data.
	AddRowValues []types.Datum

	// IndexValsBuf is used by index.FetchValues
	IndexValsBuf []types.Datum
	// IndexKeyBuf is used by index.GenIndexKey
	IndexKeyBuf []byte
}

func (ib *WriteStmtBufs) clean() {
	ib.RowValBuf = nil
	ib.AddRowValues = nil
	ib.IndexValsBuf = nil
	ib.IndexKeyBuf = nil
}

// TableSnapshot represents a data snapshot of the table contained in `information_schema`.
type TableSnapshot struct {
	Rows [][]types.Datum
	Err  error
}

type txnIsolationLevelOneShotState uint

const (
	// oneShotDef means default, that is tx_isolation_one_shot not set.
	oneShotDef txnIsolationLevelOneShotState = iota
	// oneShotSet means it's set in current transaction.
	oneShotSet
	// onsShotUse means it should be used in current transaction.
	oneShotUse
)

// SessionVars is to handle user-defined or global variables in the current session.
type SessionVars struct {
	Concurrency
	MemQuota
	BatchSize
	RetryLimit          int64
	DisableTxnAutoRetry bool
	// UsersLock is a lock for user defined variables.
	UsersLock sync.RWMutex
	// Users are user defined variables.
	Users map[string]types.Datum
	// systems variables, don't modify it directly, use GetSystemVar/SetSystemVar method.
	systems map[string]string
	// SysWarningCount is the system variable "warning_count", because it is on the hot path, so we extract it from the systems
	SysWarningCount int
	// SysErrorCount is the system variable "error_count", because it is on the hot path, so we extract it from the systems
	SysErrorCount uint16
	// PreparedStmts stores prepared statement.
	PreparedStmts        map[uint32]interface{}
	PreparedStmtNameToID map[string]uint32
	// preparedStmtID is id of prepared statement.
	preparedStmtID uint32
	// PreparedParams params for prepared statements
	PreparedParams PreparedParams

	// ActiveRoles stores active roles for current user
	ActiveRoles []*auth.RoleIdentity

	RetryInfo *RetryInfo
	//  TxnCtx Should be reset on transaction finished.
	TxnCtx *TransactionContext

	// KVVars is the variables for KV storage.
	KVVars *kv.Variables

	// txnIsolationLevelOneShot is used to implements "set transaction isolation level ..."
	txnIsolationLevelOneShot struct {
		state txnIsolationLevelOneShotState
		value string
	}

	// Status stands for the session status. e.g. in transaction or not, auto commit is on or off, and so on.
	Status uint16

	// ClientCapability is client's capability.
	ClientCapability uint32

	// TLSConnectionState is the TLS connection state (nil if not using TLS).
	TLSConnectionState *tls.ConnectionState

	// ConnectionID is the connection id of the current session.
	ConnectionID uint64

	// PlanID is the unique id of logical and physical plan.
	PlanID int

	// PlanColumnID is the unique id for column when building plan.
	PlanColumnID int64

	// User is the user identity with which the session login.
	User *auth.UserIdentity

	// CurrentDB is the default database of this session.
	CurrentDB string

	// StrictSQLMode indicates if the session is in strict mode.
	StrictSQLMode bool

	// CommonGlobalLoaded indicates if common global variable has been loaded for this session.
	CommonGlobalLoaded bool

	// InRestrictedSQL indicates if the session is handling restricted SQL execution.
	InRestrictedSQL bool

	// SnapshotTS is used for reading history data. For simplicity, SnapshotTS only supports distsql request.
	SnapshotTS uint64

	// SnapshotInfoschema is used with SnapshotTS, when the schema version at snapshotTS less than current schema
	// version, we load an old version schema for query.
	SnapshotInfoschema interface{}

	// BinlogClient is used to write binlog.
	BinlogClient *pumpcli.PumpsClient

	// GlobalVarsAccessor is used to set and get global variables.
	GlobalVarsAccessor GlobalVarAccessor

	// LastFoundRows is the number of found rows of last query statement
	LastFoundRows uint64

	// StmtCtx holds variables for current executing statement.
	StmtCtx *stmtctx.StatementContext

	// AllowAggPushDown can be set to false to forbid aggregation push down.
	AllowAggPushDown bool

	// AllowDistinctAggPushDown can be set true to allow agg with distinct push down to tikv/tiflash.
	AllowDistinctAggPushDown bool

	// AllowWriteRowID can be set to false to forbid write data to _tidb_rowid.
	// This variable is currently not recommended to be turned on.
	AllowWriteRowID bool

	// AllowBatchCop means if we should send batch coprocessor to TiFlash. Default value is 1, means to use batch cop in case of aggregation and join.
	// If value is set to 2 , which means to force to send batch cop for any query. Value is set to 0 means never use batch cop.
	AllowBatchCop int

	// TiDBAllowAutoRandExplicitInsert indicates whether explicit insertion on auto_random column is allowed.
	AllowAutoRandExplicitInsert bool

	// CorrelationThreshold is the guard to enable row count estimation using column order correlation.
	CorrelationThreshold float64

	// CorrelationExpFactor is used to control the heuristic approach of row count estimation when CorrelationThreshold is not met.
	CorrelationExpFactor int

	// CPUFactor is the CPU cost of processing one expression for one row.
	CPUFactor float64
	// CopCPUFactor is the CPU cost of processing one expression for one row in coprocessor.
	CopCPUFactor float64
	// NetworkFactor is the network cost of transferring 1 byte data.
	NetworkFactor float64
	// ScanFactor is the IO cost of scanning 1 byte data on TiKV and TiFlash.
	ScanFactor float64
	// DescScanFactor is the IO cost of scanning 1 byte data on TiKV and TiFlash in desc order.
	DescScanFactor float64
	// SeekFactor is the IO cost of seeking the start value of a range in TiKV or TiFlash.
	SeekFactor float64
	// MemoryFactor is the memory cost of storing one tuple.
	MemoryFactor float64
	// DiskFactor is the IO cost of reading/writing one byte to temporary disk.
	DiskFactor float64
	// ConcurrencyFactor is the CPU cost of additional one goroutine.
	ConcurrencyFactor float64

	// CurrInsertValues is used to record current ValuesExpr's values.
	// See http://dev.mysql.com/doc/refman/5.7/en/miscellaneous-functions.html#function_values
	CurrInsertValues chunk.Row

	// Per-connection time zones. Each client that connects has its own time zone setting, given by the session time_zone variable.
	// See https://dev.mysql.com/doc/refman/5.7/en/time-zone-support.html
	TimeZone *time.Location

	SQLMode mysql.SQLMode

	// AutoIncrementIncrement and AutoIncrementOffset indicates the autoID's start value and increment.
	AutoIncrementIncrement int

	AutoIncrementOffset int

	/* TiDB system variables */

	// SkipUTF8Check check on input value.
	SkipUTF8Check bool

	// BatchInsert indicates if we should split insert data into multiple batches.
	BatchInsert bool

	// BatchDelete indicates if we should split delete data into multiple batches.
	BatchDelete bool

	// BatchCommit indicates if we should split the transaction into multiple batches.
	BatchCommit bool

	// IDAllocator is provided by kvEncoder, if it is provided, we will use it to alloc auto id instead of using
	// Table.alloc.
	IDAllocator autoid.Allocator

	// OptimizerSelectivityLevel defines the level of the selectivity estimation in plan.
	OptimizerSelectivityLevel int

	// EnableTablePartition enables table partition feature.
	EnableTablePartition string

	// EnableCascadesPlanner enables the cascades planner.
	EnableCascadesPlanner bool

	// EnableWindowFunction enables the window function.
	EnableWindowFunction bool

	// EnableVectorizedExpression  enables the vectorized expression evaluation.
	EnableVectorizedExpression bool

	// DDLReorgPriority is the operation priority of adding indices.
	DDLReorgPriority int

	// WaitSplitRegionFinish defines the split region behaviour is sync or async.
	WaitSplitRegionFinish bool

	// WaitSplitRegionTimeout defines the split region timeout.
	WaitSplitRegionTimeout uint64

	// EnableStreaming indicates whether the coprocessor request can use streaming API.
	// TODO: remove this after tidb-server configuration "enable-streaming' removed.
	EnableStreaming bool

	// EnableChunkRPC indicates whether the coprocessor request can use chunk API.
	EnableChunkRPC bool

	writeStmtBufs WriteStmtBufs

	// L2CacheSize indicates the size of CPU L2 cache, using byte as unit.
	L2CacheSize int

	// EnableRadixJoin indicates whether to use radix hash join to execute
	// HashJoin.
	EnableRadixJoin bool

	// ConstraintCheckInPlace indicates whether to check the constraint when the SQL executing.
	ConstraintCheckInPlace bool

	// CommandValue indicates which command current session is doing.
	CommandValue uint32

	// TiDBOptJoinReorderThreshold defines the minimal number of join nodes
	// to use the greedy join reorder algorithm.
	TiDBOptJoinReorderThreshold int

	// SlowQueryFile indicates which slow query log file for SLOW_QUERY table to parse.
	SlowQueryFile string

	// EnableFastAnalyze indicates whether to take fast analyze.
	EnableFastAnalyze bool

	// TxnMode indicates should be pessimistic or optimistic.
	TxnMode string

	// LowResolutionTSO is used for reading data with low resolution TSO which is updated once every two seconds.
	LowResolutionTSO bool

	// MaxExecutionTime is the timeout for select statement, in milliseconds.
	// If the value is 0, timeouts are not enabled.
	// See https://dev.mysql.com/doc/refman/5.7/en/server-system-variables.html#sysvar_max_execution_time
	MaxExecutionTime uint64

	// Killed is a flag to indicate that this query is killed.
	Killed uint32

	// ConnectionInfo indicates current connection info used by current session, only be lazy assigned by plugin.
	ConnectionInfo *ConnectionInfo

	// use noop funcs or not
	EnableNoopFuncs bool

	// StartTime is the start time of the last query.
	StartTime time.Time

	// DurationParse is the duration of parsing SQL string to AST of the last query.
	DurationParse time.Duration

	// DurationCompile is the duration of compiling AST to execution plan of the last query.
	DurationCompile time.Duration

	// PrevStmt is used to store the previous executed statement in the current session.
	PrevStmt fmt.Stringer

	// prevStmtDigest is used to store the digest of the previous statement in the current session.
	prevStmtDigest string

	// AllowRemoveAutoInc indicates whether a user can drop the auto_increment column attribute or not.
	AllowRemoveAutoInc bool

	// UsePlanBaselines indicates whether we will use plan baselines to adjust plan.
	UsePlanBaselines bool

	// EvolvePlanBaselines indicates whether we will evolve the plan baselines.
	EvolvePlanBaselines bool

	// Unexported fields should be accessed and set through interfaces like GetReplicaRead() and SetReplicaRead().

	// allowInSubqToJoinAndAgg can be set to false to forbid rewriting the semi join to inner join with agg.
	allowInSubqToJoinAndAgg bool

	// EnableIndexMerge enables the generation of IndexMergePath.
	enableIndexMerge bool

	// replicaRead is used for reading data from replicas, only follower is supported at this time.
	replicaRead kv.ReplicaReadType

	// IsolationReadEngines is used to isolation read, tidb only read from the stores whose engine type is in the engines.
	IsolationReadEngines map[kv.StoreType]struct{}

	PlannerSelectBlockAsName []ast.HintTable

	// LockWaitTimeout is the duration waiting for pessimistic lock in milliseconds
	// negative value means nowait, 0 means default behavior, others means actual wait time
	LockWaitTimeout int64

	// MetricSchemaStep indicates the step when query metric schema.
	MetricSchemaStep int64
	// MetricSchemaRangeDuration indicates the step when query metric schema.
	MetricSchemaRangeDuration int64

	// Some data of cluster-level memory tables will be retrieved many times in different inspection rules,
	// and the cost of retrieving some data is expensive. We use the `TableSnapshot` to cache those data
	// and obtain them lazily, and provide a consistent view of inspection tables for each inspection rules.
	// All cached snapshots will be released at the end of retrieving
	InspectionTableCache map[string]TableSnapshot

	// RowEncoder is reused in session for encode row data.
	RowEncoder rowcodec.Encoder

	// SequenceState cache all sequence's latest value accessed by lastval() builtins. It's a session scoped
	// variable, and all public methods of SequenceState are currently-safe.
	SequenceState *SequenceState

	// WindowingUseHighPrecision determines whether to compute window operations without loss of precision.
	// see https://dev.mysql.com/doc/refman/8.0/en/window-function-optimization.html for more details.
	WindowingUseHighPrecision bool

	// FoundInPlanCache indicates whether this statement was found in plan cache.
	FoundInPlanCache bool
	// PrevFoundInPlanCache indicates whether the last statement was found in plan cache.
	PrevFoundInPlanCache bool

	// OptimizerUseInvisibleIndexes indicates whether optimizer can use invisible index
	OptimizerUseInvisibleIndexes bool

	// SelectLimit limits the max counts of select statement's output
	SelectLimit uint64
}

// PreparedParams contains the parameters of the current prepared statement when executing it.
type PreparedParams []types.Datum

func (pps PreparedParams) String() string {
	if len(pps) == 0 {
		return ""
	}
	return " [arguments: " + types.DatumsToStrNoErr(pps) + "]"
}

// ConnectionInfo present connection used by audit.
type ConnectionInfo struct {
	ConnectionID      uint32
	ConnectionType    string
	Host              string
	ClientIP          string
	ClientPort        string
	ServerID          int
	ServerPort        int
	Duration          float64
	User              string
	ServerOSLoginUser string
	OSVersion         string
	ClientVersion     string
	ServerVersion     string
	SSLVersion        string
	PID               int
	DB                string
}

// NewSessionVars creates a session vars object.
func NewSessionVars() *SessionVars {
	vars := &SessionVars{
		Users:                       make(map[string]types.Datum),
		systems:                     make(map[string]string),
		PreparedStmts:               make(map[uint32]interface{}),
		PreparedStmtNameToID:        make(map[string]uint32),
		PreparedParams:              make([]types.Datum, 0, 10),
		TxnCtx:                      &TransactionContext{},
		RetryInfo:                   &RetryInfo{},
		ActiveRoles:                 make([]*auth.RoleIdentity, 0, 10),
		StrictSQLMode:               true,
		AutoIncrementIncrement:      DefAutoIncrementIncrement,
		AutoIncrementOffset:         DefAutoIncrementOffset,
		Status:                      mysql.ServerStatusAutocommit,
		StmtCtx:                     new(stmtctx.StatementContext),
		AllowAggPushDown:            false,
		OptimizerSelectivityLevel:   DefTiDBOptimizerSelectivityLevel,
		RetryLimit:                  DefTiDBRetryLimit,
		DisableTxnAutoRetry:         DefTiDBDisableTxnAutoRetry,
		DDLReorgPriority:            kv.PriorityLow,
		allowInSubqToJoinAndAgg:     DefOptInSubqToJoinAndAgg,
		CorrelationThreshold:        DefOptCorrelationThreshold,
		CorrelationExpFactor:        DefOptCorrelationExpFactor,
		CPUFactor:                   DefOptCPUFactor,
		CopCPUFactor:                DefOptCopCPUFactor,
		NetworkFactor:               DefOptNetworkFactor,
		ScanFactor:                  DefOptScanFactor,
		DescScanFactor:              DefOptDescScanFactor,
		SeekFactor:                  DefOptSeekFactor,
		MemoryFactor:                DefOptMemoryFactor,
		DiskFactor:                  DefOptDiskFactor,
		ConcurrencyFactor:           DefOptConcurrencyFactor,
		EnableRadixJoin:             false,
		EnableVectorizedExpression:  DefEnableVectorizedExpression,
		L2CacheSize:                 cpuid.CPU.Cache.L2,
		CommandValue:                uint32(mysql.ComSleep),
		TiDBOptJoinReorderThreshold: DefTiDBOptJoinReorderThreshold,
		SlowQueryFile:               config.GetGlobalConfig().Log.SlowQueryFile,
		WaitSplitRegionFinish:       DefTiDBWaitSplitRegionFinish,
		WaitSplitRegionTimeout:      DefWaitSplitRegionTimeout,
		enableIndexMerge:            false,
		EnableNoopFuncs:             DefTiDBEnableNoopFuncs,
		replicaRead:                 kv.ReplicaReadLeader,
		AllowRemoveAutoInc:          DefTiDBAllowRemoveAutoInc,
		UsePlanBaselines:            DefTiDBUsePlanBaselines,
		EvolvePlanBaselines:         DefTiDBEvolvePlanBaselines,
		IsolationReadEngines:        make(map[kv.StoreType]struct{}),
		LockWaitTimeout:             DefInnodbLockWaitTimeout * 1000,
		MetricSchemaStep:            DefTiDBMetricSchemaStep,
		MetricSchemaRangeDuration:   DefTiDBMetricSchemaRangeDuration,
		SequenceState:               NewSequenceState(),
		WindowingUseHighPrecision:   true,
		PrevFoundInPlanCache:        DefTiDBFoundInPlanCache,
		FoundInPlanCache:            DefTiDBFoundInPlanCache,
<<<<<<< HEAD
		SelectLimit:                 math.MaxUint64,
=======
		AllowAutoRandExplicitInsert: DefTiDBAllowAutoRandExplicitInsert,
>>>>>>> 322c55a8
	}
	vars.KVVars = kv.NewVariables(&vars.Killed)
	vars.Concurrency = Concurrency{
		IndexLookupConcurrency:     DefIndexLookupConcurrency,
		IndexSerialScanConcurrency: DefIndexSerialScanConcurrency,
		IndexLookupJoinConcurrency: DefIndexLookupJoinConcurrency,
		HashJoinConcurrency:        DefTiDBHashJoinConcurrency,
		ProjectionConcurrency:      DefTiDBProjectionConcurrency,
		DistSQLScanConcurrency:     DefDistSQLScanConcurrency,
		HashAggPartialConcurrency:  DefTiDBHashAggPartialConcurrency,
		HashAggFinalConcurrency:    DefTiDBHashAggFinalConcurrency,
		WindowConcurrency:          DefTiDBWindowConcurrency,
	}
	vars.MemQuota = MemQuota{
		MemQuotaQuery: config.GetGlobalConfig().MemQuotaQuery,

		// The variables below do not take any effect anymore, it's remaining for compatibility.
		// TODO: remove them in v4.1
		MemQuotaHashJoin:          DefTiDBMemQuotaHashJoin,
		MemQuotaMergeJoin:         DefTiDBMemQuotaMergeJoin,
		MemQuotaSort:              DefTiDBMemQuotaSort,
		MemQuotaTopn:              DefTiDBMemQuotaTopn,
		MemQuotaIndexLookupReader: DefTiDBMemQuotaIndexLookupReader,
		MemQuotaIndexLookupJoin:   DefTiDBMemQuotaIndexLookupJoin,
		MemQuotaNestedLoopApply:   DefTiDBMemQuotaNestedLoopApply,
		MemQuotaDistSQL:           DefTiDBMemQuotaDistSQL,
	}
	vars.BatchSize = BatchSize{
		IndexJoinBatchSize: DefIndexJoinBatchSize,
		IndexLookupSize:    DefIndexLookupSize,
		InitChunkSize:      DefInitChunkSize,
		MaxChunkSize:       DefMaxChunkSize,
		DMLBatchSize:       DefDMLBatchSize,
	}
	var enableStreaming string
	if config.GetGlobalConfig().EnableStreaming {
		enableStreaming = "1"
	} else {
		enableStreaming = "0"
	}
	terror.Log(vars.SetSystemVar(TiDBEnableStreaming, enableStreaming))

	vars.AllowBatchCop = DefTiDBAllowBatchCop

	var enableChunkRPC string
	if config.GetGlobalConfig().TiKVClient.EnableChunkRPC {
		enableChunkRPC = "1"
	} else {
		enableChunkRPC = "0"
	}
	terror.Log(vars.SetSystemVar(TiDBEnableChunkRPC, enableChunkRPC))
	for _, engine := range config.GetGlobalConfig().IsolationRead.Engines {
		switch engine {
		case kv.TiFlash.Name():
			vars.IsolationReadEngines[kv.TiFlash] = struct{}{}
		case kv.TiKV.Name():
			vars.IsolationReadEngines[kv.TiKV] = struct{}{}
		case kv.TiDB.Name():
			vars.IsolationReadEngines[kv.TiDB] = struct{}{}
		}
	}
	return vars
}

// GetAllowInSubqToJoinAndAgg get AllowInSubqToJoinAndAgg from sql hints and SessionVars.allowInSubqToJoinAndAgg.
func (s *SessionVars) GetAllowInSubqToJoinAndAgg() bool {
	if s.StmtCtx.HasAllowInSubqToJoinAndAggHint {
		return s.StmtCtx.AllowInSubqToJoinAndAgg
	}
	return s.allowInSubqToJoinAndAgg
}

// SetAllowInSubqToJoinAndAgg set SessionVars.allowInSubqToJoinAndAgg.
func (s *SessionVars) SetAllowInSubqToJoinAndAgg(val bool) {
	s.allowInSubqToJoinAndAgg = val
}

// GetEnableCascadesPlanner get EnableCascadesPlanner from sql hints and SessionVars.EnableCascadesPlanner.
func (s *SessionVars) GetEnableCascadesPlanner() bool {
	if s.StmtCtx.HasEnableCascadesPlannerHint {
		return s.StmtCtx.EnableCascadesPlanner
	}
	return s.EnableCascadesPlanner
}

// SetEnableCascadesPlanner set SessionVars.EnableCascadesPlanner.
func (s *SessionVars) SetEnableCascadesPlanner(val bool) {
	s.EnableCascadesPlanner = val
}

// GetEnableIndexMerge get EnableIndexMerge from SessionVars.enableIndexMerge.
func (s *SessionVars) GetEnableIndexMerge() bool {
	return s.enableIndexMerge
}

// SetEnableIndexMerge set SessionVars.enableIndexMerge.
func (s *SessionVars) SetEnableIndexMerge(val bool) {
	s.enableIndexMerge = val
}

// GetReplicaRead get ReplicaRead from sql hints and SessionVars.replicaRead.
func (s *SessionVars) GetReplicaRead() kv.ReplicaReadType {
	if s.StmtCtx.HasReplicaReadHint {
		return kv.ReplicaReadType(s.StmtCtx.ReplicaRead)
	}
	return s.replicaRead
}

// SetReplicaRead set SessionVars.replicaRead.
func (s *SessionVars) SetReplicaRead(val kv.ReplicaReadType) {
	s.replicaRead = val
}

// GetWriteStmtBufs get pointer of SessionVars.writeStmtBufs.
func (s *SessionVars) GetWriteStmtBufs() *WriteStmtBufs {
	return &s.writeStmtBufs
}

// GetSplitRegionTimeout gets split region timeout.
func (s *SessionVars) GetSplitRegionTimeout() time.Duration {
	return time.Duration(s.WaitSplitRegionTimeout) * time.Second
}

// GetIsolationReadEngines gets isolation read engines.
func (s *SessionVars) GetIsolationReadEngines() map[kv.StoreType]struct{} {
	return s.IsolationReadEngines
}

// CleanBuffers cleans the temporary bufs
func (s *SessionVars) CleanBuffers() {
	s.GetWriteStmtBufs().clean()
}

// AllocPlanColumnID allocates column id for plan.
func (s *SessionVars) AllocPlanColumnID() int64 {
	s.PlanColumnID++
	return s.PlanColumnID
}

// GetCharsetInfo gets charset and collation for current context.
// What character set should the server translate a statement to after receiving it?
// For this, the server uses the character_set_connection and collation_connection system variables.
// It converts statements sent by the client from character_set_client to character_set_connection
// (except for string literals that have an introducer such as _latin1 or _utf8).
// collation_connection is important for comparisons of literal strings.
// For comparisons of strings with column values, collation_connection does not matter because columns
// have their own collation, which has a higher collation precedence.
// See https://dev.mysql.com/doc/refman/5.7/en/charset-connection.html
func (s *SessionVars) GetCharsetInfo() (charset, collation string) {
	charset = s.systems[CharacterSetConnection]
	collation = s.systems[CollationConnection]
	return
}

// SetUserVar set the value and collation for user defined variable.
func (s *SessionVars) SetUserVar(varName string, svalue string, collation string) {
	if len(collation) > 0 {
		s.Users[varName] = types.NewCollationStringDatum(stringutil.Copy(svalue), collation, collate.DefaultLen)
	} else {
		_, collation = s.GetCharsetInfo()
		s.Users[varName] = types.NewCollationStringDatum(stringutil.Copy(svalue), collation, collate.DefaultLen)
	}
}

// SetLastInsertID saves the last insert id to the session context.
// TODO: we may store the result for last_insert_id sys var later.
func (s *SessionVars) SetLastInsertID(insertID uint64) {
	s.StmtCtx.LastInsertID = insertID
}

// SetStatusFlag sets the session server status variable.
// If on is ture sets the flag in session status,
// otherwise removes the flag.
func (s *SessionVars) SetStatusFlag(flag uint16, on bool) {
	if on {
		s.Status |= flag
		return
	}
	s.Status &= ^flag
}

// GetStatusFlag gets the session server status variable, returns true if it is on.
func (s *SessionVars) GetStatusFlag(flag uint16) bool {
	return s.Status&flag > 0
}

// InTxn returns if the session is in transaction.
func (s *SessionVars) InTxn() bool {
	return s.GetStatusFlag(mysql.ServerStatusInTrans)
}

// IsAutocommit returns if the session is set to autocommit.
func (s *SessionVars) IsAutocommit() bool {
	return s.GetStatusFlag(mysql.ServerStatusAutocommit)
}

// IsReadConsistencyTxn if true it means the transaction is an read consistency (read committed) transaction.
func (s *SessionVars) IsReadConsistencyTxn() bool {
	if s.TxnCtx.Isolation != "" {
		return s.TxnCtx.Isolation == ast.ReadCommitted
	}
	if s.txnIsolationLevelOneShot.state == oneShotUse {
		s.TxnCtx.Isolation = s.txnIsolationLevelOneShot.value
	}
	if s.TxnCtx.Isolation == "" {
		s.TxnCtx.Isolation, _ = s.GetSystemVar(TxnIsolation)
	}
	return s.TxnCtx.Isolation == ast.ReadCommitted
}

// SetTxnIsolationLevelOneShotStateForNextTxn sets the txnIsolationLevelOneShot.state for next transaction.
func (s *SessionVars) SetTxnIsolationLevelOneShotStateForNextTxn() {
	if isoLevelOneShot := &s.txnIsolationLevelOneShot; isoLevelOneShot.state != oneShotDef {
		switch isoLevelOneShot.state {
		case oneShotSet:
			isoLevelOneShot.state = oneShotUse
		case oneShotUse:
			isoLevelOneShot.state = oneShotDef
			isoLevelOneShot.value = ""
		}
	}
}

// IsPessimisticReadConsistency if true it means the statement is in an read consistency pessimistic transaction.
func (s *SessionVars) IsPessimisticReadConsistency() bool {
	return s.TxnCtx.IsPessimistic && s.IsReadConsistencyTxn()
}

// GetNextPreparedStmtID generates and returns the next session scope prepared statement id.
func (s *SessionVars) GetNextPreparedStmtID() uint32 {
	s.preparedStmtID++
	return s.preparedStmtID
}

// Location returns the value of time_zone session variable. If it is nil, then return time.Local.
func (s *SessionVars) Location() *time.Location {
	loc := s.TimeZone
	if loc == nil {
		loc = timeutil.SystemLocation()
	}
	return loc
}

// GetSystemVar gets the string value of a system variable.
func (s *SessionVars) GetSystemVar(name string) (string, bool) {
	if name == WarningCount {
		return strconv.Itoa(s.SysWarningCount), true
	} else if name == ErrorCount {
		return strconv.Itoa(int(s.SysErrorCount)), true
	}
	val, ok := s.systems[name]
	return val, ok
}

func (s *SessionVars) setDDLReorgPriority(val string) {
	val = strings.ToLower(val)
	switch val {
	case "priority_low":
		s.DDLReorgPriority = kv.PriorityLow
	case "priority_normal":
		s.DDLReorgPriority = kv.PriorityNormal
	case "priority_high":
		s.DDLReorgPriority = kv.PriorityHigh
	default:
		s.DDLReorgPriority = kv.PriorityLow
	}
}

// AddPreparedStmt adds prepareStmt to current session and count in global.
func (s *SessionVars) AddPreparedStmt(stmtID uint32, stmt interface{}) error {
	if _, exists := s.PreparedStmts[stmtID]; !exists {
		valStr, _ := s.GetSystemVar(MaxPreparedStmtCount)
		maxPreparedStmtCount, err := strconv.ParseInt(valStr, 10, 64)
		if err != nil {
			maxPreparedStmtCount = DefMaxPreparedStmtCount
		}
		newPreparedStmtCount := atomic.AddInt64(&preparedStmtCount, 1)
		if maxPreparedStmtCount >= 0 && newPreparedStmtCount > maxPreparedStmtCount {
			atomic.AddInt64(&preparedStmtCount, -1)
			return ErrMaxPreparedStmtCountReached.GenWithStackByArgs(maxPreparedStmtCount)
		}
		metrics.PreparedStmtGauge.Set(float64(newPreparedStmtCount))
	}
	s.PreparedStmts[stmtID] = stmt
	return nil
}

// RemovePreparedStmt removes preparedStmt from current session and decrease count in global.
func (s *SessionVars) RemovePreparedStmt(stmtID uint32) {
	_, exists := s.PreparedStmts[stmtID]
	if !exists {
		return
	}
	delete(s.PreparedStmts, stmtID)
	afterMinus := atomic.AddInt64(&preparedStmtCount, -1)
	metrics.PreparedStmtGauge.Set(float64(afterMinus))
}

// WithdrawAllPreparedStmt remove all preparedStmt in current session and decrease count in global.
func (s *SessionVars) WithdrawAllPreparedStmt() {
	psCount := len(s.PreparedStmts)
	if psCount == 0 {
		return
	}
	afterMinus := atomic.AddInt64(&preparedStmtCount, -int64(psCount))
	metrics.PreparedStmtGauge.Set(float64(afterMinus))
}

// SetSystemVar sets the value of a system variable.
func (s *SessionVars) SetSystemVar(name string, val string) error {
	switch name {
	case TxnIsolationOneShot:
		switch val {
		case "SERIALIZABLE", "READ-UNCOMMITTED":
			skipIsolationLevelCheck, err := GetSessionSystemVar(s, TiDBSkipIsolationLevelCheck)
			returnErr := ErrUnsupportedIsolationLevel.GenWithStackByArgs(val)
			if err != nil {
				returnErr = err
			}
			if !TiDBOptOn(skipIsolationLevelCheck) || err != nil {
				return returnErr
			}
			//SET TRANSACTION ISOLATION LEVEL will affect two internal variables:
			// 1. tx_isolation
			// 2. transaction_isolation
			// The following if condition is used to deduplicate two same warnings.
			if name == "transaction_isolation" {
				s.StmtCtx.AppendWarning(returnErr)
			}
		}
		s.txnIsolationLevelOneShot.state = oneShotSet
		s.txnIsolationLevelOneShot.value = val
	case TimeZone:
		tz, err := parseTimeZone(val)
		if err != nil {
			return err
		}
		s.TimeZone = tz
	case SQLModeVar:
		val = mysql.FormatSQLModeStr(val)
		// Modes is a list of different modes separated by commas.
		sqlMode, err2 := mysql.GetSQLMode(val)
		if err2 != nil {
			return errors.Trace(err2)
		}
		s.StrictSQLMode = sqlMode.HasStrictMode()
		s.SQLMode = sqlMode
		s.SetStatusFlag(mysql.ServerStatusNoBackslashEscaped, sqlMode.HasNoBackslashEscapesMode())
	case TiDBSnapshot:
		err := setSnapshotTS(s, val)
		if err != nil {
			return err
		}
	case AutoCommit:
		isAutocommit := TiDBOptOn(val)
		s.SetStatusFlag(mysql.ServerStatusAutocommit, isAutocommit)
		if isAutocommit {
			s.SetStatusFlag(mysql.ServerStatusInTrans, false)
		}
	case AutoIncrementIncrement:
		// AutoIncrementIncrement is valid in [1, 65535].
		temp := tidbOptPositiveInt32(val, DefAutoIncrementIncrement)
		s.AutoIncrementIncrement = adjustAutoIncrementParameter(temp)
	case AutoIncrementOffset:
		// AutoIncrementOffset is valid in [1, 65535].
		temp := tidbOptPositiveInt32(val, DefAutoIncrementOffset)
		s.AutoIncrementOffset = adjustAutoIncrementParameter(temp)
	case MaxExecutionTime:
		timeoutMS := tidbOptPositiveInt32(val, 0)
		s.MaxExecutionTime = uint64(timeoutMS)
	case InnodbLockWaitTimeout:
		lockWaitSec := tidbOptInt64(val, DefInnodbLockWaitTimeout)
		s.LockWaitTimeout = lockWaitSec * 1000
	case WindowingUseHighPrecision:
		s.WindowingUseHighPrecision = TiDBOptOn(val)
	case TiDBSkipUTF8Check:
		s.SkipUTF8Check = TiDBOptOn(val)
	case TiDBOptAggPushDown:
		s.AllowAggPushDown = TiDBOptOn(val)
	case TiDBOptDistinctAggPushDown:
		s.AllowDistinctAggPushDown = TiDBOptOn(val)
	case TiDBOptWriteRowID:
		s.AllowWriteRowID = TiDBOptOn(val)
	case TiDBOptInSubqToJoinAndAgg:
		s.SetAllowInSubqToJoinAndAgg(TiDBOptOn(val))
	case TiDBOptCorrelationThreshold:
		s.CorrelationThreshold = tidbOptFloat64(val, DefOptCorrelationThreshold)
	case TiDBOptCorrelationExpFactor:
		s.CorrelationExpFactor = int(tidbOptInt64(val, DefOptCorrelationExpFactor))
	case TiDBOptCPUFactor:
		s.CPUFactor = tidbOptFloat64(val, DefOptCPUFactor)
	case TiDBOptCopCPUFactor:
		s.CopCPUFactor = tidbOptFloat64(val, DefOptCopCPUFactor)
	case TiDBOptNetworkFactor:
		s.NetworkFactor = tidbOptFloat64(val, DefOptNetworkFactor)
	case TiDBOptScanFactor:
		s.ScanFactor = tidbOptFloat64(val, DefOptScanFactor)
	case TiDBOptDescScanFactor:
		s.DescScanFactor = tidbOptFloat64(val, DefOptDescScanFactor)
	case TiDBOptSeekFactor:
		s.SeekFactor = tidbOptFloat64(val, DefOptSeekFactor)
	case TiDBOptMemoryFactor:
		s.MemoryFactor = tidbOptFloat64(val, DefOptMemoryFactor)
	case TiDBOptDiskFactor:
		s.DiskFactor = tidbOptFloat64(val, DefOptDiskFactor)
	case TiDBOptConcurrencyFactor:
		s.ConcurrencyFactor = tidbOptFloat64(val, DefOptConcurrencyFactor)
	case TiDBIndexLookupConcurrency:
		s.IndexLookupConcurrency = tidbOptPositiveInt32(val, DefIndexLookupConcurrency)
	case TiDBIndexLookupJoinConcurrency:
		s.IndexLookupJoinConcurrency = tidbOptPositiveInt32(val, DefIndexLookupJoinConcurrency)
	case TiDBIndexJoinBatchSize:
		s.IndexJoinBatchSize = tidbOptPositiveInt32(val, DefIndexJoinBatchSize)
	case TiDBAllowBatchCop:
		s.AllowBatchCop = int(tidbOptInt64(val, DefTiDBAllowBatchCop))
	case TiDBIndexLookupSize:
		s.IndexLookupSize = tidbOptPositiveInt32(val, DefIndexLookupSize)
	case TiDBHashJoinConcurrency:
		s.HashJoinConcurrency = tidbOptPositiveInt32(val, DefTiDBHashJoinConcurrency)
	case TiDBProjectionConcurrency:
		s.ProjectionConcurrency = tidbOptInt64(val, DefTiDBProjectionConcurrency)
	case TiDBHashAggPartialConcurrency:
		s.HashAggPartialConcurrency = tidbOptPositiveInt32(val, DefTiDBHashAggPartialConcurrency)
	case TiDBHashAggFinalConcurrency:
		s.HashAggFinalConcurrency = tidbOptPositiveInt32(val, DefTiDBHashAggFinalConcurrency)
	case TiDBWindowConcurrency:
		s.WindowConcurrency = tidbOptPositiveInt32(val, DefTiDBWindowConcurrency)
	case TiDBDistSQLScanConcurrency:
		s.DistSQLScanConcurrency = tidbOptPositiveInt32(val, DefDistSQLScanConcurrency)
	case TiDBIndexSerialScanConcurrency:
		s.IndexSerialScanConcurrency = tidbOptPositiveInt32(val, DefIndexSerialScanConcurrency)
	case TiDBBackoffLockFast:
		s.KVVars.BackoffLockFast = tidbOptPositiveInt32(val, kv.DefBackoffLockFast)
	case TiDBBackOffWeight:
		s.KVVars.BackOffWeight = tidbOptPositiveInt32(val, kv.DefBackOffWeight)
	case TiDBConstraintCheckInPlace:
		s.ConstraintCheckInPlace = TiDBOptOn(val)
	case TiDBBatchInsert:
		s.BatchInsert = TiDBOptOn(val)
	case TiDBBatchDelete:
		s.BatchDelete = TiDBOptOn(val)
	case TiDBBatchCommit:
		s.BatchCommit = TiDBOptOn(val)
	case TiDBDMLBatchSize:
		s.DMLBatchSize = tidbOptPositiveInt32(val, DefDMLBatchSize)
	case TiDBCurrentTS, TiDBConfig:
		return ErrReadOnly
	case TiDBMaxChunkSize:
		s.MaxChunkSize = tidbOptPositiveInt32(val, DefMaxChunkSize)
	case TiDBInitChunkSize:
		s.InitChunkSize = tidbOptPositiveInt32(val, DefInitChunkSize)
	case TIDBMemQuotaQuery:
		s.MemQuotaQuery = tidbOptInt64(val, config.GetGlobalConfig().MemQuotaQuery)
	case TIDBMemQuotaHashJoin:
		s.MemQuotaHashJoin = tidbOptInt64(val, DefTiDBMemQuotaHashJoin)
		s.StmtCtx.AppendWarning(errWarnDeprecatedSyntax.FastGenByArgs(name, TIDBMemQuotaQuery))
	case TIDBMemQuotaMergeJoin:
		s.MemQuotaMergeJoin = tidbOptInt64(val, DefTiDBMemQuotaMergeJoin)
		s.StmtCtx.AppendWarning(errWarnDeprecatedSyntax.FastGenByArgs(name, TIDBMemQuotaQuery))
	case TIDBMemQuotaSort:
		s.MemQuotaSort = tidbOptInt64(val, DefTiDBMemQuotaSort)
		s.StmtCtx.AppendWarning(errWarnDeprecatedSyntax.FastGenByArgs(name, TIDBMemQuotaQuery))
	case TIDBMemQuotaTopn:
		s.MemQuotaTopn = tidbOptInt64(val, DefTiDBMemQuotaTopn)
		s.StmtCtx.AppendWarning(errWarnDeprecatedSyntax.FastGenByArgs(name, TIDBMemQuotaQuery))
	case TIDBMemQuotaIndexLookupReader:
		s.MemQuotaIndexLookupReader = tidbOptInt64(val, DefTiDBMemQuotaIndexLookupReader)
		s.StmtCtx.AppendWarning(errWarnDeprecatedSyntax.FastGenByArgs(name, TIDBMemQuotaQuery))
	case TIDBMemQuotaIndexLookupJoin:
		s.MemQuotaIndexLookupJoin = tidbOptInt64(val, DefTiDBMemQuotaIndexLookupJoin)
		s.StmtCtx.AppendWarning(errWarnDeprecatedSyntax.FastGenByArgs(name, TIDBMemQuotaQuery))
	case TIDBMemQuotaNestedLoopApply:
		s.MemQuotaNestedLoopApply = tidbOptInt64(val, DefTiDBMemQuotaNestedLoopApply)
		s.StmtCtx.AppendWarning(errWarnDeprecatedSyntax.FastGenByArgs(name, TIDBMemQuotaQuery))
	case TiDBGeneralLog:
		atomic.StoreUint32(&ProcessGeneralLog, uint32(tidbOptPositiveInt32(val, DefTiDBGeneralLog)))
	case TiDBPProfSQLCPU:
		EnablePProfSQLCPU.Store(uint32(tidbOptPositiveInt32(val, DefTiDBPProfSQLCPU)) > 0)
	case TiDBDDLSlowOprThreshold:
		atomic.StoreUint32(&DDLSlowOprThreshold, uint32(tidbOptPositiveInt32(val, DefTiDBDDLSlowOprThreshold)))
	case TiDBRetryLimit:
		s.RetryLimit = tidbOptInt64(val, DefTiDBRetryLimit)
	case TiDBDisableTxnAutoRetry:
		s.DisableTxnAutoRetry = TiDBOptOn(val)
	case TiDBEnableStreaming:
		s.EnableStreaming = TiDBOptOn(val)
	case TiDBEnableChunkRPC:
		s.EnableChunkRPC = TiDBOptOn(val)
	case TiDBEnableCascadesPlanner:
		s.SetEnableCascadesPlanner(TiDBOptOn(val))
	case TiDBOptimizerSelectivityLevel:
		s.OptimizerSelectivityLevel = tidbOptPositiveInt32(val, DefTiDBOptimizerSelectivityLevel)
	case TiDBEnableTablePartition:
		s.EnableTablePartition = val
	case TiDBDDLReorgPriority:
		s.setDDLReorgPriority(val)
	case TiDBForcePriority:
		atomic.StoreInt32(&ForcePriority, int32(mysql.Str2Priority(val)))
	case TiDBEnableRadixJoin:
		s.EnableRadixJoin = TiDBOptOn(val)
	case TiDBEnableWindowFunction:
		s.EnableWindowFunction = TiDBOptOn(val)
	case TiDBEnableVectorizedExpression:
		s.EnableVectorizedExpression = TiDBOptOn(val)
	case TiDBOptJoinReorderThreshold:
		s.TiDBOptJoinReorderThreshold = tidbOptPositiveInt32(val, DefTiDBOptJoinReorderThreshold)
	case TiDBSlowQueryFile:
		s.SlowQueryFile = val
	case TiDBEnableFastAnalyze:
		s.EnableFastAnalyze = TiDBOptOn(val)
	case TiDBWaitSplitRegionFinish:
		s.WaitSplitRegionFinish = TiDBOptOn(val)
	case TiDBWaitSplitRegionTimeout:
		s.WaitSplitRegionTimeout = uint64(tidbOptPositiveInt32(val, DefWaitSplitRegionTimeout))
	case TiDBExpensiveQueryTimeThreshold:
		atomic.StoreUint64(&ExpensiveQueryTimeThreshold, uint64(tidbOptPositiveInt32(val, DefTiDBExpensiveQueryTimeThreshold)))
	case TiDBTxnMode:
		s.TxnMode = strings.ToUpper(val)
	case TiDBRowFormatVersion:
		formatVersion := int(tidbOptInt64(val, DefTiDBRowFormatV1))
		if formatVersion == DefTiDBRowFormatV2 {
			s.RowEncoder.Enable = true
		}
	case TiDBLowResolutionTSO:
		s.LowResolutionTSO = TiDBOptOn(val)
	case TiDBEnableIndexMerge:
		s.SetEnableIndexMerge(TiDBOptOn(val))
	case TiDBEnableNoopFuncs:
		s.EnableNoopFuncs = TiDBOptOn(val)
	case TiDBReplicaRead:
		if strings.EqualFold(val, "follower") {
			s.SetReplicaRead(kv.ReplicaReadFollower)
		} else if strings.EqualFold(val, "leader-and-follower") {
			s.SetReplicaRead(kv.ReplicaReadMixed)
		} else if strings.EqualFold(val, "leader") || len(val) == 0 {
			s.SetReplicaRead(kv.ReplicaReadLeader)
		}
	case TiDBAllowRemoveAutoInc:
		s.AllowRemoveAutoInc = TiDBOptOn(val)
	// It's a global variable, but it also wants to be cached in server.
	case TiDBMaxDeltaSchemaCount:
		SetMaxDeltaSchemaCount(tidbOptInt64(val, DefTiDBMaxDeltaSchemaCount))
	case TiDBUsePlanBaselines:
		s.UsePlanBaselines = TiDBOptOn(val)
	case TiDBEvolvePlanBaselines:
		s.EvolvePlanBaselines = TiDBOptOn(val)
	case TiDBIsolationReadEngines:
		s.IsolationReadEngines = make(map[kv.StoreType]struct{})
		for _, engine := range strings.Split(val, ",") {
			switch engine {
			case kv.TiKV.Name():
				s.IsolationReadEngines[kv.TiKV] = struct{}{}
			case kv.TiFlash.Name():
				s.IsolationReadEngines[kv.TiFlash] = struct{}{}
			case kv.TiDB.Name():
				s.IsolationReadEngines[kv.TiDB] = struct{}{}
			}
		}
	case TiDBStoreLimit:
		storeutil.StoreLimit.Store(tidbOptInt64(val, DefTiDBStoreLimit))
	case TiDBMetricSchemaStep:
		s.MetricSchemaStep = tidbOptInt64(val, DefTiDBMetricSchemaStep)
	case TiDBMetricSchemaRangeDuration:
		s.MetricSchemaRangeDuration = tidbOptInt64(val, DefTiDBMetricSchemaRangeDuration)
	case CollationConnection, CollationDatabase, CollationServer:
		if _, err := collate.GetCollationByName(val); err != nil {
			var ok bool
			var charsetVal string
			var err2 error
			if name == CollationConnection {
				charsetVal, ok = s.systems[CharacterSetConnection]
			} else if name == CollationDatabase {
				charsetVal, ok = s.systems[CharsetDatabase]
			} else {
				// CollationServer
				charsetVal, ok = s.systems[CharacterSetServer]
			}
			if !ok {
				return err
			}
			val, err2 = charset.GetDefaultCollation(charsetVal)
			if err2 != nil {
				return err2
			}
			logutil.BgLogger().Warn(err.Error())
		}
	case TiDBSlowLogThreshold:
		atomic.StoreUint64(&config.GetGlobalConfig().Log.SlowThreshold, uint64(tidbOptInt64(val, logutil.DefaultSlowThreshold)))
	case TiDBRecordPlanInSlowLog:
		atomic.StoreUint32(&config.GetGlobalConfig().Log.RecordPlanInSlowLog, uint32(tidbOptInt64(val, logutil.DefaultRecordPlanInSlowLog)))
	case TiDBEnableSlowLog:
		config.GetGlobalConfig().Log.EnableSlowLog = TiDBOptOn(val)
	case TiDBQueryLogMaxLen:
		atomic.StoreUint64(&config.GetGlobalConfig().Log.QueryLogMaxLen, uint64(tidbOptInt64(val, logutil.DefaultQueryLogMaxLen)))
	case TiDBCheckMb4ValueInUTF8:
		config.GetGlobalConfig().CheckMb4ValueInUTF8 = TiDBOptOn(val)
	case TiDBFoundInPlanCache:
		s.FoundInPlanCache = TiDBOptOn(val)
	case TiDBEnableCollectExecutionInfo:
		config.GetGlobalConfig().EnableCollectExecutionInfo = TiDBOptOn(val)
<<<<<<< HEAD
	case SQLSelectLimit:
		if strings.EqualFold(val, "default") {
			s.SelectLimit = math.MaxUint64
		} else {
			result, err := strconv.ParseUint(val, 10, 64)
			if err != nil {
				return errors.Trace(err)
			}
			s.SelectLimit = result
		}
=======
	case TiDBAllowAutoRandExplicitInsert:
		s.AllowAutoRandExplicitInsert = TiDBOptOn(val)
>>>>>>> 322c55a8
	}
	s.systems[name] = val
	return nil
}

// GetReadableTxnMode returns the session variable TxnMode but rewrites it to "OPTIMISTIC" when it's empty.
func (s *SessionVars) GetReadableTxnMode() string {
	txnMode := s.TxnMode
	if txnMode == "" {
		txnMode = ast.Optimistic
	}
	return txnMode
}

func (s *SessionVars) setTxnMode(val string) error {
	switch strings.ToUpper(val) {
	case ast.Pessimistic:
		s.TxnMode = ast.Pessimistic
	case ast.Optimistic:
		s.TxnMode = ast.Optimistic
	case "":
		s.TxnMode = ""
	default:
		return ErrWrongValueForVar.FastGenByArgs(TiDBTxnMode, val)
	}
	return nil
}

// SetPrevStmtDigest sets the digest of the previous statement.
func (s *SessionVars) SetPrevStmtDigest(prevStmtDigest string) {
	s.prevStmtDigest = prevStmtDigest
}

// GetPrevStmtDigest returns the digest of the previous statement.
func (s *SessionVars) GetPrevStmtDigest() string {
	// Because `prevStmt` may be truncated, so it's senseless to normalize it.
	// Even if `prevStmtDigest` is empty but `prevStmt` is not, just return it anyway.
	return s.prevStmtDigest
}

// SetLocalSystemVar sets values of the local variables which in "server" scope.
func SetLocalSystemVar(name string, val string) {
	switch name {
	case TiDBDDLReorgWorkerCount:
		SetDDLReorgWorkerCounter(int32(tidbOptPositiveInt32(val, DefTiDBDDLReorgWorkerCount)))
	case TiDBDDLReorgBatchSize:
		SetDDLReorgBatchSize(int32(tidbOptPositiveInt32(val, DefTiDBDDLReorgBatchSize)))
	case TiDBDDLErrorCountLimit:
		SetDDLErrorCountLimit(tidbOptInt64(val, DefTiDBDDLErrorCountLimit))
	}
}

// special session variables.
const (
	SQLModeVar           = "sql_mode"
	CharacterSetResults  = "character_set_results"
	MaxAllowedPacket     = "max_allowed_packet"
	TimeZone             = "time_zone"
	TxnIsolation         = "tx_isolation"
	TransactionIsolation = "transaction_isolation"
	TxnIsolationOneShot  = "tx_isolation_one_shot"
	MaxExecutionTime     = "max_execution_time"
)

// these variables are useless for TiDB, but still need to validate their values for some compatible issues.
// TODO: some more variables need to be added here.
const (
	serverReadOnly = "read_only"
)

var (
	// TxIsolationNames are the valid values of the variable "tx_isolation" or "transaction_isolation".
	TxIsolationNames = map[string]struct{}{
		"READ-UNCOMMITTED": {},
		"READ-COMMITTED":   {},
		"REPEATABLE-READ":  {},
		"SERIALIZABLE":     {},
	}
)

// TableDelta stands for the changed count for one table or partition.
type TableDelta struct {
	Delta    int64
	Count    int64
	ColSize  map[int64]int64
	InitTime time.Time // InitTime is the time that this delta is generated.
}

// Concurrency defines concurrency values.
type Concurrency struct {
	// IndexLookupConcurrency is the number of concurrent index lookup worker.
	IndexLookupConcurrency int

	// IndexLookupJoinConcurrency is the number of concurrent index lookup join inner worker.
	IndexLookupJoinConcurrency int

	// DistSQLScanConcurrency is the number of concurrent dist SQL scan worker.
	DistSQLScanConcurrency int

	// HashJoinConcurrency is the number of concurrent hash join outer worker.
	HashJoinConcurrency int

	// ProjectionConcurrency is the number of concurrent projection worker.
	ProjectionConcurrency int64

	// HashAggPartialConcurrency is the number of concurrent hash aggregation partial worker.
	HashAggPartialConcurrency int

	// HashAggFinalConcurrency is the number of concurrent hash aggregation final worker.
	HashAggFinalConcurrency int

	// WindowConcurrency is the number of concurrent window worker.
	WindowConcurrency int

	// IndexSerialScanConcurrency is the number of concurrent index serial scan worker.
	IndexSerialScanConcurrency int
}

// MemQuota defines memory quota values.
type MemQuota struct {
	// MemQuotaQuery defines the memory quota for a query.
	MemQuotaQuery int64

	// The variables below do not take any effect anymore, it's remaining for compatibility.
	// TODO: remove them in v4.1
	// MemQuotaHashJoin defines the memory quota for a hash join executor.
	MemQuotaHashJoin int64
	// MemQuotaMergeJoin defines the memory quota for a merge join executor.
	MemQuotaMergeJoin int64
	// MemQuotaSort defines the memory quota for a sort executor.
	MemQuotaSort int64
	// MemQuotaTopn defines the memory quota for a top n executor.
	MemQuotaTopn int64
	// MemQuotaIndexLookupReader defines the memory quota for a index lookup reader executor.
	MemQuotaIndexLookupReader int64
	// MemQuotaIndexLookupJoin defines the memory quota for a index lookup join executor.
	MemQuotaIndexLookupJoin int64
	// MemQuotaNestedLoopApply defines the memory quota for a nested loop apply executor.
	MemQuotaNestedLoopApply int64
	// MemQuotaDistSQL defines the memory quota for all operators in DistSQL layer like co-processor and selectResult.
	MemQuotaDistSQL int64
}

// BatchSize defines batch size values.
type BatchSize struct {
	// DMLBatchSize indicates the size of batches for DML.
	// It will be used when BatchInsert or BatchDelete is on.
	DMLBatchSize int

	// IndexJoinBatchSize is the batch size of a index lookup join.
	IndexJoinBatchSize int

	// IndexLookupSize is the number of handles for an index lookup task in index double read executor.
	IndexLookupSize int

	// InitChunkSize defines init row count of a Chunk during query execution.
	InitChunkSize int

	// MaxChunkSize defines max row count of a Chunk during query execution.
	MaxChunkSize int
}

const (
	// SlowLogRowPrefixStr is slow log row prefix.
	SlowLogRowPrefixStr = "# "
	// SlowLogSpaceMarkStr is slow log space mark.
	SlowLogSpaceMarkStr = ": "
	// SlowLogSQLSuffixStr is slow log suffix.
	SlowLogSQLSuffixStr = ";"
	// SlowLogTimeStr is slow log field name.
	SlowLogTimeStr = "Time"
	// SlowLogStartPrefixStr is slow log start row prefix.
	SlowLogStartPrefixStr = SlowLogRowPrefixStr + SlowLogTimeStr + SlowLogSpaceMarkStr
	// SlowLogTxnStartTSStr is slow log field name.
	SlowLogTxnStartTSStr = "Txn_start_ts"
	// SlowLogUserStr is slow log field name.
	SlowLogUserStr = "User"
	// SlowLogHostStr only for slow_query table usage.
	SlowLogHostStr = "Host"
	// SlowLogConnIDStr is slow log field name.
	SlowLogConnIDStr = "Conn_ID"
	// SlowLogQueryTimeStr is slow log field name.
	SlowLogQueryTimeStr = "Query_time"
	// SlowLogParseTimeStr is the parse sql time.
	SlowLogParseTimeStr = "Parse_time"
	// SlowLogCompileTimeStr is the compile plan time.
	SlowLogCompileTimeStr = "Compile_time"
	// SlowLogDBStr is slow log field name.
	SlowLogDBStr = "DB"
	// SlowLogIsInternalStr is slow log field name.
	SlowLogIsInternalStr = "Is_internal"
	// SlowLogIndexNamesStr is slow log field name.
	SlowLogIndexNamesStr = "Index_names"
	// SlowLogDigestStr is slow log field name.
	SlowLogDigestStr = "Digest"
	// SlowLogQuerySQLStr is slow log field name.
	SlowLogQuerySQLStr = "Query" // use for slow log table, slow log will not print this field name but print sql directly.
	// SlowLogStatsInfoStr is plan stats info.
	SlowLogStatsInfoStr = "Stats"
	// SlowLogNumCopTasksStr is the number of cop-tasks.
	SlowLogNumCopTasksStr = "Num_cop_tasks"
	// SlowLogCopProcAvg is the average process time of all cop-tasks.
	SlowLogCopProcAvg = "Cop_proc_avg"
	// SlowLogCopProcP90 is the p90 process time of all cop-tasks.
	SlowLogCopProcP90 = "Cop_proc_p90"
	// SlowLogCopProcMax is the max process time of all cop-tasks.
	SlowLogCopProcMax = "Cop_proc_max"
	// SlowLogCopProcAddr is the address of TiKV where the cop-task which cost max process time run.
	SlowLogCopProcAddr = "Cop_proc_addr"
	// SlowLogCopWaitAvg is the average wait time of all cop-tasks.
	SlowLogCopWaitAvg = "Cop_wait_avg"
	// SlowLogCopWaitP90 is the p90 wait time of all cop-tasks.
	SlowLogCopWaitP90 = "Cop_wait_p90"
	// SlowLogCopWaitMax is the max wait time of all cop-tasks.
	SlowLogCopWaitMax = "Cop_wait_max"
	// SlowLogCopWaitAddr is the address of TiKV where the cop-task which cost wait process time run.
	SlowLogCopWaitAddr = "Cop_wait_addr"
	// SlowLogCopBackoffPrefix contains backoff information.
	SlowLogCopBackoffPrefix = "Cop_backoff_"
	// SlowLogMemMax is the max number bytes of memory used in this statement.
	SlowLogMemMax = "Mem_max"
	// SlowLogDiskMax is the nax number bytes of disk used in this statement.
	SlowLogDiskMax = "Disk_max"
	// SlowLogPrepared is used to indicate whether this sql execute in prepare.
	SlowLogPrepared = "Prepared"
	// SlowLogPlanFromCache is used to indicate whether this plan is from plan cache.
	SlowLogPlanFromCache = "Plan_from_cache"
	// SlowLogHasMoreResults is used to indicate whether this sql has more following results.
	SlowLogHasMoreResults = "Has_more_results"
	// SlowLogSucc is used to indicate whether this sql execute successfully.
	SlowLogSucc = "Succ"
	// SlowLogPrevStmt is used to show the previous executed statement.
	SlowLogPrevStmt = "Prev_stmt"
	// SlowLogPlan is used to record the query plan.
	SlowLogPlan = "Plan"
	// SlowLogPlanDigest is used to record the query plan digest.
	SlowLogPlanDigest = "Plan_digest"
	// SlowLogPlanPrefix is the prefix of the plan value.
	SlowLogPlanPrefix = ast.TiDBDecodePlan + "('"
	// SlowLogPlanSuffix is the suffix of the plan value.
	SlowLogPlanSuffix = "')"
	// SlowLogPrevStmtPrefix is the prefix of Prev_stmt in slow log file.
	SlowLogPrevStmtPrefix = SlowLogPrevStmt + SlowLogSpaceMarkStr
)

// SlowQueryLogItems is a collection of items that should be included in the
// slow query log.
type SlowQueryLogItems struct {
	TxnTS          uint64
	SQL            string
	Digest         string
	TimeTotal      time.Duration
	TimeParse      time.Duration
	TimeCompile    time.Duration
	IndexNames     string
	StatsInfos     map[string]uint64
	CopTasks       *stmtctx.CopTasksDetails
	ExecDetail     execdetails.ExecDetails
	MemMax         int64
	DiskMax        int64
	Succ           bool
	Prepared       bool
	PlanFromCache  bool
	HasMoreResults bool
	PrevStmt       string
	Plan           string
	PlanDigest     string
}

// SlowLogFormat uses for formatting slow log.
// The slow log output is like below:
// # Time: 2019-04-28T15:24:04.309074+08:00
// # Txn_start_ts: 406315658548871171
// # User: root@127.0.0.1
// # Conn_ID: 6
// # Query_time: 4.895492
// # Process_time: 0.161 Request_count: 1 Total_keys: 100001 Processed_keys: 100000
// # DB: test
// # Index_names: [t1.idx1,t2.idx2]
// # Is_internal: false
// # Digest: 42a1c8aae6f133e934d4bf0147491709a8812ea05ff8819ec522780fe657b772
// # Stats: t1:1,t2:2
// # Num_cop_tasks: 10
// # Cop_process: Avg_time: 1s P90_time: 2s Max_time: 3s Max_addr: 10.6.131.78
// # Cop_wait: Avg_time: 10ms P90_time: 20ms Max_time: 30ms Max_Addr: 10.6.131.79
// # Memory_max: 4096
// # Disk_max: 65535
// # Succ: true
// # Prev_stmt: begin;
// select * from t_slim;
func (s *SessionVars) SlowLogFormat(logItems *SlowQueryLogItems) string {
	var buf bytes.Buffer

	writeSlowLogItem(&buf, SlowLogTxnStartTSStr, strconv.FormatUint(logItems.TxnTS, 10))
	if s.User != nil {
		writeSlowLogItem(&buf, SlowLogUserStr, s.User.String())
	}
	if s.ConnectionID != 0 {
		writeSlowLogItem(&buf, SlowLogConnIDStr, strconv.FormatUint(s.ConnectionID, 10))
	}
	writeSlowLogItem(&buf, SlowLogQueryTimeStr, strconv.FormatFloat(logItems.TimeTotal.Seconds(), 'f', -1, 64))
	writeSlowLogItem(&buf, SlowLogParseTimeStr, strconv.FormatFloat(logItems.TimeParse.Seconds(), 'f', -1, 64))
	writeSlowLogItem(&buf, SlowLogCompileTimeStr, strconv.FormatFloat(logItems.TimeCompile.Seconds(), 'f', -1, 64))

	if execDetailStr := logItems.ExecDetail.String(); len(execDetailStr) > 0 {
		buf.WriteString(SlowLogRowPrefixStr + execDetailStr + "\n")
	}

	if len(s.CurrentDB) > 0 {
		writeSlowLogItem(&buf, SlowLogDBStr, s.CurrentDB)
	}
	if len(logItems.IndexNames) > 0 {
		writeSlowLogItem(&buf, SlowLogIndexNamesStr, logItems.IndexNames)
	}

	writeSlowLogItem(&buf, SlowLogIsInternalStr, strconv.FormatBool(s.InRestrictedSQL))
	if len(logItems.Digest) > 0 {
		writeSlowLogItem(&buf, SlowLogDigestStr, logItems.Digest)
	}
	if len(logItems.StatsInfos) > 0 {
		buf.WriteString(SlowLogRowPrefixStr + SlowLogStatsInfoStr + SlowLogSpaceMarkStr)
		firstComma := false
		vStr := ""
		for k, v := range logItems.StatsInfos {
			if v == 0 {
				vStr = "pseudo"
			} else {
				vStr = strconv.FormatUint(v, 10)

			}
			if firstComma {
				buf.WriteString("," + k + ":" + vStr)
			} else {
				buf.WriteString(k + ":" + vStr)
				firstComma = true
			}
		}
		buf.WriteString("\n")
	}
	if logItems.CopTasks != nil {
		writeSlowLogItem(&buf, SlowLogNumCopTasksStr, strconv.FormatInt(int64(logItems.CopTasks.NumCopTasks), 10))
		if logItems.CopTasks.NumCopTasks > 0 {
			// make the result stable
			backoffs := make([]string, 0, 3)
			for backoff := range logItems.CopTasks.TotBackoffTimes {
				backoffs = append(backoffs, backoff)
			}
			sort.Strings(backoffs)

			if logItems.CopTasks.NumCopTasks == 1 {
				buf.WriteString(SlowLogRowPrefixStr + fmt.Sprintf("%v%v%v %v%v%v",
					SlowLogCopProcAvg, SlowLogSpaceMarkStr, logItems.CopTasks.AvgProcessTime.Seconds(),
					SlowLogCopProcAddr, SlowLogSpaceMarkStr, logItems.CopTasks.MaxProcessAddress) + "\n")
				buf.WriteString(SlowLogRowPrefixStr + fmt.Sprintf("%v%v%v %v%v%v",
					SlowLogCopWaitAvg, SlowLogSpaceMarkStr, logItems.CopTasks.AvgWaitTime.Seconds(),
					SlowLogCopWaitAddr, SlowLogSpaceMarkStr, logItems.CopTasks.MaxWaitAddress) + "\n")
				for _, backoff := range backoffs {
					backoffPrefix := SlowLogCopBackoffPrefix + backoff + "_"
					buf.WriteString(SlowLogRowPrefixStr + fmt.Sprintf("%v%v%v %v%v%v\n",
						backoffPrefix+"total_times", SlowLogSpaceMarkStr, logItems.CopTasks.TotBackoffTimes[backoff],
						backoffPrefix+"total_time", SlowLogSpaceMarkStr, logItems.CopTasks.TotBackoffTime[backoff].Seconds(),
					))
				}
			} else {
				buf.WriteString(SlowLogRowPrefixStr + fmt.Sprintf("%v%v%v %v%v%v %v%v%v %v%v%v",
					SlowLogCopProcAvg, SlowLogSpaceMarkStr, logItems.CopTasks.AvgProcessTime.Seconds(),
					SlowLogCopProcP90, SlowLogSpaceMarkStr, logItems.CopTasks.P90ProcessTime.Seconds(),
					SlowLogCopProcMax, SlowLogSpaceMarkStr, logItems.CopTasks.MaxProcessTime.Seconds(),
					SlowLogCopProcAddr, SlowLogSpaceMarkStr, logItems.CopTasks.MaxProcessAddress) + "\n")
				buf.WriteString(SlowLogRowPrefixStr + fmt.Sprintf("%v%v%v %v%v%v %v%v%v %v%v%v",
					SlowLogCopWaitAvg, SlowLogSpaceMarkStr, logItems.CopTasks.AvgWaitTime.Seconds(),
					SlowLogCopWaitP90, SlowLogSpaceMarkStr, logItems.CopTasks.P90WaitTime.Seconds(),
					SlowLogCopWaitMax, SlowLogSpaceMarkStr, logItems.CopTasks.MaxWaitTime.Seconds(),
					SlowLogCopWaitAddr, SlowLogSpaceMarkStr, logItems.CopTasks.MaxWaitAddress) + "\n")
				for _, backoff := range backoffs {
					backoffPrefix := SlowLogCopBackoffPrefix + backoff + "_"
					buf.WriteString(SlowLogRowPrefixStr + fmt.Sprintf("%v%v%v %v%v%v %v%v%v %v%v%v %v%v%v %v%v%v\n",
						backoffPrefix+"total_times", SlowLogSpaceMarkStr, logItems.CopTasks.TotBackoffTimes[backoff],
						backoffPrefix+"total_time", SlowLogSpaceMarkStr, logItems.CopTasks.TotBackoffTime[backoff].Seconds(),
						backoffPrefix+"max_time", SlowLogSpaceMarkStr, logItems.CopTasks.MaxBackoffTime[backoff].Seconds(),
						backoffPrefix+"max_addr", SlowLogSpaceMarkStr, logItems.CopTasks.MaxBackoffAddress[backoff],
						backoffPrefix+"avg_time", SlowLogSpaceMarkStr, logItems.CopTasks.AvgBackoffTime[backoff].Seconds(),
						backoffPrefix+"p90_time", SlowLogSpaceMarkStr, logItems.CopTasks.P90BackoffTime[backoff].Seconds(),
					))
				}
			}
		}
	}
	if logItems.MemMax > 0 {
		writeSlowLogItem(&buf, SlowLogMemMax, strconv.FormatInt(logItems.MemMax, 10))
	}
	if logItems.DiskMax > 0 {
		writeSlowLogItem(&buf, SlowLogDiskMax, strconv.FormatInt(logItems.DiskMax, 10))
	}

	writeSlowLogItem(&buf, SlowLogPrepared, strconv.FormatBool(logItems.Prepared))
	writeSlowLogItem(&buf, SlowLogPlanFromCache, strconv.FormatBool(logItems.PlanFromCache))
	writeSlowLogItem(&buf, SlowLogHasMoreResults, strconv.FormatBool(logItems.HasMoreResults))
	writeSlowLogItem(&buf, SlowLogSucc, strconv.FormatBool(logItems.Succ))
	if len(logItems.Plan) != 0 {
		writeSlowLogItem(&buf, SlowLogPlan, logItems.Plan)
	}
	if len(logItems.PlanDigest) != 0 {
		writeSlowLogItem(&buf, SlowLogPlanDigest, logItems.PlanDigest)
	}

	if logItems.PrevStmt != "" {
		writeSlowLogItem(&buf, SlowLogPrevStmt, logItems.PrevStmt)
	}

	buf.WriteString(logItems.SQL)
	if len(logItems.SQL) == 0 || logItems.SQL[len(logItems.SQL)-1] != ';' {
		buf.WriteString(";")
	}
	return buf.String()
}

// writeSlowLogItem writes a slow log item in the form of: "# ${key}:${value}"
func writeSlowLogItem(buf *bytes.Buffer, key, value string) {
	buf.WriteString(SlowLogRowPrefixStr + key + SlowLogSpaceMarkStr + value + "\n")
}

// adjustAutoIncrementParameter adjust the increment and offset of AutoIncrement.
// AutoIncrementIncrement / AutoIncrementOffset is valid in [1, 65535].
func adjustAutoIncrementParameter(temp int) int {
	if temp <= 0 {
		return 1
	} else if temp > math.MaxUint16 {
		return math.MaxUint16
	} else {
		return temp
	}
}<|MERGE_RESOLUTION|>--- conflicted
+++ resolved
@@ -696,11 +696,8 @@
 		WindowingUseHighPrecision:   true,
 		PrevFoundInPlanCache:        DefTiDBFoundInPlanCache,
 		FoundInPlanCache:            DefTiDBFoundInPlanCache,
-<<<<<<< HEAD
 		SelectLimit:                 math.MaxUint64,
-=======
 		AllowAutoRandExplicitInsert: DefTiDBAllowAutoRandExplicitInsert,
->>>>>>> 322c55a8
 	}
 	vars.KVVars = kv.NewVariables(&vars.Killed)
 	vars.Concurrency = Concurrency{
@@ -1301,7 +1298,6 @@
 		s.FoundInPlanCache = TiDBOptOn(val)
 	case TiDBEnableCollectExecutionInfo:
 		config.GetGlobalConfig().EnableCollectExecutionInfo = TiDBOptOn(val)
-<<<<<<< HEAD
 	case SQLSelectLimit:
 		if strings.EqualFold(val, "default") {
 			s.SelectLimit = math.MaxUint64
@@ -1312,10 +1308,8 @@
 			}
 			s.SelectLimit = result
 		}
-=======
 	case TiDBAllowAutoRandExplicitInsert:
 		s.AllowAutoRandExplicitInsert = TiDBOptOn(val)
->>>>>>> 322c55a8
 	}
 	s.systems[name] = val
 	return nil
