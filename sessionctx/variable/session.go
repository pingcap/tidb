// Copyright 2015 PingCAP, Inc.
//
// Licensed under the Apache License, Version 2.0 (the "License");
// you may not use this file except in compliance with the License.
// You may obtain a copy of the License at
//
//     http://www.apache.org/licenses/LICENSE-2.0
//
// Unless required by applicable law or agreed to in writing, software
// distributed under the License is distributed on an "AS IS" BASIS,
// See the License for the specific language governing permissions and
// limitations under the License.

package variable

import (
	"crypto/tls"
	"sync"
	"time"

	"github.com/pingcap/tidb/meta/autoid"
	"github.com/pingcap/tidb/mysql"
	"github.com/pingcap/tidb/sessionctx/stmtctx"
	"github.com/pingcap/tidb/terror"
	"github.com/pingcap/tidb/util/auth"
)

const (
	codeCantGetValidID terror.ErrCode = 1
	codeCantSetToNull  terror.ErrCode = 2
	codeSnapshotTooOld terror.ErrCode = 3
)

// Error instances.
var (
	errCantGetValidID = terror.ClassVariable.New(codeCantGetValidID, "cannot get valid auto-increment id in retry")
	ErrCantSetToNull  = terror.ClassVariable.New(codeCantSetToNull, "cannot set variable to null")
	ErrSnapshotTooOld = terror.ClassVariable.New(codeSnapshotTooOld, "snapshot is older than GC safe point %s")
)

// RetryInfo saves retry information.
type RetryInfo struct {
	Retrying               bool
	DroppedPreparedStmtIDs []uint32
	currRetryOff           int
	autoIncrementIDs       []int64
}

// Clean does some clean work.
func (r *RetryInfo) Clean() {
	r.currRetryOff = 0
	if len(r.autoIncrementIDs) > 0 {
		r.autoIncrementIDs = r.autoIncrementIDs[:0]
	}
	if len(r.DroppedPreparedStmtIDs) > 0 {
		r.DroppedPreparedStmtIDs = r.DroppedPreparedStmtIDs[:0]
	}
}

// AddAutoIncrementID adds id to AutoIncrementIDs.
func (r *RetryInfo) AddAutoIncrementID(id int64) {
	r.autoIncrementIDs = append(r.autoIncrementIDs, id)
}

// ResetOffset resets the current retry offset.
func (r *RetryInfo) ResetOffset() {
	r.currRetryOff = 0
}

// GetCurrAutoIncrementID gets current AutoIncrementID.
func (r *RetryInfo) GetCurrAutoIncrementID() (int64, error) {
	if r.currRetryOff >= len(r.autoIncrementIDs) {
		return 0, errCantGetValidID
	}
	id := r.autoIncrementIDs[r.currRetryOff]
	r.currRetryOff++

	return id, nil
}

// TransactionContext is used to store variables that has transaction scope.
type TransactionContext struct {
	ForUpdate     bool
	DirtyDB       interface{}
	Binlog        interface{}
	InfoSchema    interface{}
	Histroy       interface{}
	SchemaVersion int64
	StartTS       uint64
	TableDeltaMap map[int64]TableDelta
}

// UpdateDeltaForTable updates the delta info for some table.
func (tc *TransactionContext) UpdateDeltaForTable(tableID int64, delta int64, count int64) {
	if tc.TableDeltaMap == nil {
		tc.TableDeltaMap = make(map[int64]TableDelta)
	}
	item := tc.TableDeltaMap[tableID]
	item.Delta += delta
	item.Count += count
	tc.TableDeltaMap[tableID] = item
}

// SessionVars is to handle user-defined or global variables in the current session.
type SessionVars struct {
	// UsersLock is a lock for user defined variables.
	UsersLock sync.RWMutex
	// Users are user defined variables.
	Users map[string]string
	// Systems are system variables.
	Systems map[string]string
	// PreparedStmts stores prepared statement.
	PreparedStmts        map[uint32]interface{}
	PreparedStmtNameToID map[string]uint32
	// preparedStmtID is id of prepared statement.
	preparedStmtID uint32
	// params for prepared statements
	PreparedParams []interface{}

	// retry information
	RetryInfo *RetryInfo
	// Should be reset on transaction finished.
	TxnCtx *TransactionContext

	// Following variables are special for current session.

	Status           uint16
	PrevLastInsertID uint64 // PrevLastInsertID is the last insert ID of previous statement.
	LastInsertID     uint64 // LastInsertID is the auto-generated ID in the current statement.
	InsertID         uint64 // InsertID is the given insert ID of an auto_increment column.
	// PrevAffectedRows is the affected-rows value(DDL is 0, DML is the number of affected rows).
	PrevAffectedRows int64

	// ClientCapability is client's capability.
	ClientCapability uint32

	// TLSConnectionState is the TLS connection state (nil if not using TLS).
	TLSConnectionState *tls.ConnectionState

	// ConnectionID is the connection id of the current session.
	ConnectionID uint64

	// PlanID is the unique id of logical and physical plan.
	PlanID int

	// User is the user identity with which the session login.
	User *auth.UserIdentity

	// CurrentDB is the default database of this session.
	CurrentDB string

	// StrictSQLMode indicates if the session is in strict mode.
	StrictSQLMode bool

	// CommonGlobalLoaded indicates if common global variable has been loaded for this session.
	CommonGlobalLoaded bool

	// InRestrictedSQL indicates if the session is handling restricted SQL execution.
	InRestrictedSQL bool

	// SnapshotTS is used for reading history data. For simplicity, SnapshotTS only supports distsql request.
	SnapshotTS uint64

	// SnapshotInfoschema is used with SnapshotTS, when the schema version at snapshotTS less than current schema
	// version, we load an old version schema for query.
	SnapshotInfoschema interface{}

	// BinlogClient is used to write binlog.
	BinlogClient interface{}

	// GlobalVarsAccessor is used to set and get global variables.
	GlobalVarsAccessor GlobalVarAccessor

	// LastFoundRows is the number of found rows of last query statement
	LastFoundRows uint64

	// StmtCtx holds variables for current executing statement.
	StmtCtx *stmtctx.StatementContext

	// AllowAggPushDown can be set to false to forbid aggregation push down.
	AllowAggPushDown bool

	// AllowInSubqueryUnFolding can be set to true to fold in subquery
	AllowInSubqueryUnFolding bool

	// CurrInsertValues is used to record current ValuesExpr's values.
	// See http://dev.mysql.com/doc/refman/5.7/en/miscellaneous-functions.html#function_values
	CurrInsertValues interface{}

	// Per-connection time zones. Each client that connects has its own time zone setting, given by the session time_zone variable.
	// See https://dev.mysql.com/doc/refman/5.7/en/time-zone-support.html
	TimeZone *time.Location

	SQLMode mysql.SQLMode

	/* TiDB system variables */

	// SkipConstraintCheck is true when importing data.
	SkipConstraintCheck bool

	// SkipUTF8Check check on input value.
	SkipUTF8Check bool

	// BuildStatsConcurrencyVar is used to control statistics building concurrency.
	BuildStatsConcurrencyVar int

	// IndexJoinBatchSize is the batch size of a index lookup join.
	IndexJoinBatchSize int

	// IndexLookupSize is the number of handles for an index lookup task in index double read executor.
	IndexLookupSize int

	// IndexLookupConcurrency is the number of concurrent index lookup worker.
	IndexLookupConcurrency int

	// DistSQLScanConcurrency is the number of concurrent dist SQL scan worker.
	DistSQLScanConcurrency int

	// IndexSerialScanConcurrency is the number of concurrent index serial scan worker.
	IndexSerialScanConcurrency int

	// BatchInsert indicates if we should split insert data into multiple batches.
	BatchInsert bool

	// BatchDelete indicates if we should split delete data into multiple batches.
	BatchDelete bool

	// MaxRowCountForINLJ defines max row count that the outer table of index nested loop join could be without force hint.
	MaxRowCountForINLJ int

<<<<<<< HEAD
	// IDAllocator is provided by kvEncoder, if it is provided, we will use it to alloc auto id instead of using
	// Table.alloc.
	IDAllocator autoid.Allocator
=======
	// MaxChunkSize defines max row count of a Chunk during query execution.
	MaxChunkSize int
>>>>>>> 69c9e4ef
}

// NewSessionVars creates a session vars object.
func NewSessionVars() *SessionVars {
	return &SessionVars{
		Users:                      make(map[string]string),
		Systems:                    make(map[string]string),
		PreparedStmts:              make(map[uint32]interface{}),
		PreparedStmtNameToID:       make(map[string]uint32),
		PreparedParams:             make([]interface{}, 10),
		TxnCtx:                     &TransactionContext{},
		RetryInfo:                  &RetryInfo{},
		StrictSQLMode:              true,
		Status:                     mysql.ServerStatusAutocommit,
		StmtCtx:                    new(stmtctx.StatementContext),
		AllowAggPushDown:           false,
		BuildStatsConcurrencyVar:   DefBuildStatsConcurrency,
		IndexJoinBatchSize:         DefIndexJoinBatchSize,
		IndexLookupSize:            DefIndexLookupSize,
		IndexLookupConcurrency:     DefIndexLookupConcurrency,
		IndexSerialScanConcurrency: DefIndexSerialScanConcurrency,
		DistSQLScanConcurrency:     DefDistSQLScanConcurrency,
		MaxRowCountForINLJ:         DefMaxRowCountForINLJ,
		MaxChunkSize:               DefMaxChunkSize,
	}
}

// GetCharsetInfo gets charset and collation for current context.
// What character set should the server translate a statement to after receiving it?
// For this, the server uses the character_set_connection and collation_connection system variables.
// It converts statements sent by the client from character_set_client to character_set_connection
// (except for string literals that have an introducer such as _latin1 or _utf8).
// collation_connection is important for comparisons of literal strings.
// For comparisons of strings with column values, collation_connection does not matter because columns
// have their own collation, which has a higher collation precedence.
// See https://dev.mysql.com/doc/refman/5.7/en/charset-connection.html
func (s *SessionVars) GetCharsetInfo() (charset, collation string) {
	charset = s.Systems[CharacterSetConnection]
	collation = s.Systems[CollationConnection]
	return
}

// SetLastInsertID saves the last insert id to the session context.
// TODO: we may store the result for last_insert_id sys var later.
func (s *SessionVars) SetLastInsertID(insertID uint64) {
	s.LastInsertID = insertID
}

// SetStatusFlag sets the session server status variable.
// If on is ture sets the flag in session status,
// otherwise removes the flag.
func (s *SessionVars) SetStatusFlag(flag uint16, on bool) {
	if on {
		s.Status |= flag
		return
	}
	s.Status &= (^flag)
}

// GetStatusFlag gets the session server status variable, returns true if it is on.
func (s *SessionVars) GetStatusFlag(flag uint16) bool {
	return s.Status&flag > 0
}

// InTxn returns if the session is in transaction.
func (s *SessionVars) InTxn() bool {
	return s.GetStatusFlag(mysql.ServerStatusInTrans)
}

// IsAutocommit returns if the session is set to autocommit.
func (s *SessionVars) IsAutocommit() bool {
	return s.GetStatusFlag(mysql.ServerStatusAutocommit)
}

// GetNextPreparedStmtID generates and returns the next session scope prepared statement id.
func (s *SessionVars) GetNextPreparedStmtID() uint32 {
	s.preparedStmtID++
	return s.preparedStmtID
}

// GetTimeZone returns the value of time_zone session variable.
func (s *SessionVars) GetTimeZone() *time.Location {
	loc := s.TimeZone
	if loc == nil {
		loc = time.Local
	}
	return loc
}

// ResetPrevAffectedRows reset the prev-affected-rows variable.
func (s *SessionVars) ResetPrevAffectedRows() {
	s.PrevAffectedRows = 0
	if s.StmtCtx != nil {
		if s.StmtCtx.InUpdateOrDeleteStmt || s.StmtCtx.InInsertStmt {
			s.PrevAffectedRows = int64(s.StmtCtx.AffectedRows())
		} else if s.StmtCtx.InSelectStmt {
			s.PrevAffectedRows = -1
		}
	}
}

// special session variables.
const (
	SQLModeVar          = "sql_mode"
	AutocommitVar       = "autocommit"
	CharacterSetResults = "character_set_results"
	MaxAllowedPacket    = "max_allowed_packet"
	TimeZone            = "time_zone"
	TxnIsolation        = "tx_isolation"
)

// TableDelta stands for the changed count for one table.
type TableDelta struct {
	Delta int64
	Count int64
}<|MERGE_RESOLUTION|>--- conflicted
+++ resolved
@@ -228,14 +228,12 @@
 	// MaxRowCountForINLJ defines max row count that the outer table of index nested loop join could be without force hint.
 	MaxRowCountForINLJ int
 
-<<<<<<< HEAD
 	// IDAllocator is provided by kvEncoder, if it is provided, we will use it to alloc auto id instead of using
 	// Table.alloc.
 	IDAllocator autoid.Allocator
-=======
+
 	// MaxChunkSize defines max row count of a Chunk during query execution.
 	MaxChunkSize int
->>>>>>> 69c9e4ef
 }
 
 // NewSessionVars creates a session vars object.
