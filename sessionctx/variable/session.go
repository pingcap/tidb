--- conflicted
+++ resolved
@@ -823,15 +823,13 @@
 	// If it's true, the behavior is the same as the TiDB 4.0 and the below versions.
 	IntPrimaryKeyDefaultAsClustered bool
 
-<<<<<<< HEAD
 	// EnableDynamicPrivileges indicates whether to permit experimental support for MySQL 8.0 compatible dynamic privileges.
 	EnableDynamicPrivileges bool
-=======
+
 	// CoprCacheHitNum is to record coprocessor cache hit times for one statement.
 	CoprCacheHitNum atomic2.Uint64
 	// CoprRespTimes is to record coprocessor response times for one statement.
 	CoprRespTimes atomic2.Uint64
->>>>>>> 1cebae21
 }
 
 // CheckAndGetTxnScope will return the transaction scope we should use in the current session.
