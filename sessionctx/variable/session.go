--- conflicted
+++ resolved
@@ -1489,11 +1489,9 @@
 
 	// HypoIndexes are for the Index Advisor.
 	HypoIndexes map[string]map[string]map[string]*model.IndexInfo // dbName -> tblName -> idxName -> idxInfo
-<<<<<<< HEAD
 
 	// ConsiderRealtimeStats xxx
 	ConsiderRealtimeStats bool
-=======
 	// HypoTiFlashReplicas are for the Index Advisor.
 	HypoTiFlashReplicas map[string]map[string]struct{} // dbName -> tblName -> whether to have replicas
 
@@ -1521,7 +1519,6 @@
 	}
 	value, exist = s.OptimizerFixControl[key]
 	return
->>>>>>> 052c17f4
 }
 
 // planReplayerSessionFinishedTaskKeyLen is used to control the max size for the finished plan replayer task key in session
