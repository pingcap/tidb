--- conflicted
+++ resolved
@@ -379,15 +379,13 @@
 	// LowResolutionTSO is used for reading data with low resolution TSO which is updated once every two seconds.
 	LowResolutionTSO bool
 
-<<<<<<< HEAD
 	// MaxExecutionTime is the timeout for select statement, in milliseconds.
 	// If the value is 0, timeouts are not enabled.
 	// See https://dev.mysql.com/doc/refman/5.7/en/server-system-variables.html#sysvar_max_execution_time
 	MaxExecutionTime uint64
-=======
+
 	// Killed is a flag to indicate that this query is killed.
 	Killed uint32
->>>>>>> 5d70a5bd
 }
 
 // ConnectionInfo present connection used by audit.
