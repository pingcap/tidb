--- conflicted
+++ resolved
@@ -1507,12 +1507,9 @@
 	// HypoIndexes are for the Index Advisor.
 	HypoIndexes map[string]map[string]map[string]*model.IndexInfo // dbName -> tblName -> idxName -> idxInfo
 
-<<<<<<< HEAD
-=======
 	// TiFlashReplicaRead indicates the policy of TiFlash node selection when the query needs the TiFlash engine.
 	TiFlashReplicaRead tiflash.ReplicaRead
 
->>>>>>> 958d9d37
 	// HypoTiFlashReplicas are for the Index Advisor.
 	HypoTiFlashReplicas map[string]map[string]struct{} // dbName -> tblName -> whether to have replicas
 
