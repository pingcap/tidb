// Copyright 2015 PingCAP, Inc.
//
// Licensed under the Apache License, Version 2.0 (the "License");
// you may not use this file except in compliance with the License.
// You may obtain a copy of the License at
//
//     http://www.apache.org/licenses/LICENSE-2.0
//
// Unless required by applicable law or agreed to in writing, software
// distributed under the License is distributed on an "AS IS" BASIS,
// WITHOUT WARRANTIES OR CONDITIONS OF ANY KIND, either express or implied.
// See the License for the specific language governing permissions and
// limitations under the License.

package variable

import (
	"bytes"
	"context"
	"crypto/tls"
	"encoding/binary"
	"fmt"
	"math"
	"math/rand"
	"net"
	"strconv"
	"strings"
	"sync"
	"sync/atomic"
	"time"

	"github.com/pingcap/errors"
	"github.com/pingcap/tidb/config"
	"github.com/pingcap/tidb/kv"
	"github.com/pingcap/tidb/meta/autoid"
	"github.com/pingcap/tidb/metrics"
	"github.com/pingcap/tidb/parser"
	"github.com/pingcap/tidb/parser/ast"
	"github.com/pingcap/tidb/parser/auth"
	"github.com/pingcap/tidb/parser/charset"
	"github.com/pingcap/tidb/parser/model"
	"github.com/pingcap/tidb/parser/mysql"
	"github.com/pingcap/tidb/parser/terror"
	ptypes "github.com/pingcap/tidb/parser/types"
	"github.com/pingcap/tidb/sessionctx/sessionstates"
	"github.com/pingcap/tidb/sessionctx/stmtctx"
	pumpcli "github.com/pingcap/tidb/tidb-binlog/pump_client"
	"github.com/pingcap/tidb/types"
	"github.com/pingcap/tidb/util/chunk"
	"github.com/pingcap/tidb/util/execdetails"
	"github.com/pingcap/tidb/util/mathutil"
	"github.com/pingcap/tidb/util/rowcodec"
	"github.com/pingcap/tidb/util/stringutil"
	"github.com/pingcap/tidb/util/tableutil"
	"github.com/pingcap/tidb/util/timeutil"
	tikvstore "github.com/tikv/client-go/v2/kv"
	"github.com/tikv/client-go/v2/tikv"
	"github.com/twmb/murmur3"
	atomic2 "go.uber.org/atomic"
	"golang.org/x/exp/maps"
	"golang.org/x/exp/slices"
)

// PreparedStmtCount is exported for test.
var PreparedStmtCount int64

// RetryInfo saves retry information.
type RetryInfo struct {
	Retrying               bool
	DroppedPreparedStmtIDs []uint32
	autoIncrementIDs       retryInfoAutoIDs
	autoRandomIDs          retryInfoAutoIDs
	LastRcReadTS           uint64
}

// Clean does some clean work.
func (r *RetryInfo) Clean() {
	r.autoIncrementIDs.clean()
	r.autoRandomIDs.clean()

	if len(r.DroppedPreparedStmtIDs) > 0 {
		r.DroppedPreparedStmtIDs = r.DroppedPreparedStmtIDs[:0]
	}
}

// ResetOffset resets the current retry offset.
func (r *RetryInfo) ResetOffset() {
	r.autoIncrementIDs.resetOffset()
	r.autoRandomIDs.resetOffset()
}

// AddAutoIncrementID adds id to autoIncrementIDs.
func (r *RetryInfo) AddAutoIncrementID(id int64) {
	r.autoIncrementIDs.autoIDs = append(r.autoIncrementIDs.autoIDs, id)
}

// GetCurrAutoIncrementID gets current autoIncrementID.
func (r *RetryInfo) GetCurrAutoIncrementID() (int64, bool) {
	return r.autoIncrementIDs.getCurrent()
}

// AddAutoRandomID adds id to autoRandomIDs.
func (r *RetryInfo) AddAutoRandomID(id int64) {
	r.autoRandomIDs.autoIDs = append(r.autoRandomIDs.autoIDs, id)
}

// GetCurrAutoRandomID gets current AutoRandomID.
func (r *RetryInfo) GetCurrAutoRandomID() (int64, bool) {
	return r.autoRandomIDs.getCurrent()
}

type retryInfoAutoIDs struct {
	currentOffset int
	autoIDs       []int64
}

func (r *retryInfoAutoIDs) resetOffset() {
	r.currentOffset = 0
}

func (r *retryInfoAutoIDs) clean() {
	r.currentOffset = 0
	if len(r.autoIDs) > 0 {
		r.autoIDs = r.autoIDs[:0]
	}
}

func (r *retryInfoAutoIDs) getCurrent() (int64, bool) {
	if r.currentOffset >= len(r.autoIDs) {
		return 0, false
	}
	id := r.autoIDs[r.currentOffset]
	r.currentOffset++
	return id, true
}

// TransactionContext is used to store variables that has transaction scope.
type TransactionContext struct {
	TxnCtxNoNeedToRestore
	TxnCtxNeedToRestore
}

// TxnCtxNeedToRestore stores transaction variables which need to be restored when rolling back to a savepoint.
type TxnCtxNeedToRestore struct {
	// TableDeltaMap is used in the schema validator for DDL changes in one table not to block others.
	// It's also used in the statistics updating.
	// Note: for the partitioned table, it stores all the partition IDs.
	TableDeltaMap map[int64]TableDelta

	// pessimisticLockCache is the cache for pessimistic locked keys,
	// The value never changes during the transaction.
	pessimisticLockCache map[string][]byte

	// CachedTables is not nil if the transaction write on cached table.
	CachedTables map[int64]interface{}
}

// TxnCtxNoNeedToRestore stores transaction variables which do not need to restored when rolling back to a savepoint.
type TxnCtxNoNeedToRestore struct {
	forUpdateTS uint64
	Binlog      interface{}
	InfoSchema  interface{}
	History     interface{}
	StartTS     uint64

	// ShardStep indicates the max size of continuous rowid shard in one transaction.
	ShardStep    int
	shardRemain  int
	currentShard int64
	shardRand    *rand.Rand

	// unchangedRowKeys is used to store the unchanged rows that needs to lock for pessimistic transaction.
	unchangedRowKeys map[string]struct{}

	PessimisticCacheHit int

	// CreateTime For metrics.
	CreateTime     time.Time
	StatementCount int
	CouldRetry     bool
	IsPessimistic  bool
	// IsStaleness indicates whether the txn is read only staleness txn.
	IsStaleness bool
	// IsExplicit indicates whether the txn is an interactive txn, which is typically started with a BEGIN
	// or START TRANSACTION statement, or by setting autocommit to 0.
	IsExplicit bool
	Isolation  string
	LockExpire uint32
	ForUpdate  uint32
	// TxnScope indicates the value of txn_scope
	TxnScope string

	// Savepoints contains all definitions of the savepoint of a transaction at runtime, the order of the SavepointRecord is the same with the SAVEPOINT statements.
	// It is used for a lookup when running `ROLLBACK TO` statement.
	Savepoints []SavepointRecord

	// TableDeltaMap lock to prevent potential data race
	tdmLock sync.Mutex

	// TemporaryTables is used to store transaction-specific information for global temporary tables.
	// It can also be stored in sessionCtx with local temporary tables, but it's easier to clean this data after transaction ends.
	TemporaryTables map[int64]tableutil.TempTable
}

// SavepointRecord indicates a transaction's savepoint record.
type SavepointRecord struct {
	// name is the name of the savepoint
	Name string
	// MemDBCheckpoint is the transaction's memdb checkpoint.
	MemDBCheckpoint *tikv.MemDBCheckpoint
	// TxnCtxSavepoint is the savepoint of TransactionContext
	TxnCtxSavepoint TxnCtxNeedToRestore
}

// GetShard returns the shard prefix for the next `count` rowids.
func (tc *TransactionContext) GetShard(shardRowIDBits uint64, typeBitsLength uint64, reserveSignBit bool, count int) int64 {
	if shardRowIDBits == 0 {
		return 0
	}
	if tc.shardRand == nil {
		tc.shardRand = rand.New(rand.NewSource(int64(tc.StartTS))) // #nosec G404
	}
	if tc.shardRemain <= 0 {
		tc.updateShard()
		tc.shardRemain = tc.ShardStep
	}
	tc.shardRemain -= count

	var signBitLength uint64
	if reserveSignBit {
		signBitLength = 1
	}
	return (tc.currentShard & (1<<shardRowIDBits - 1)) << (typeBitsLength - shardRowIDBits - signBitLength)
}

func (tc *TransactionContext) updateShard() {
	var buf [8]byte
	binary.LittleEndian.PutUint64(buf[:], tc.shardRand.Uint64())
	tc.currentShard = int64(murmur3.Sum32(buf[:]))
}

// AddUnchangedRowKey adds an unchanged row key in update statement for pessimistic lock.
func (tc *TransactionContext) AddUnchangedRowKey(key []byte) {
	if tc.unchangedRowKeys == nil {
		tc.unchangedRowKeys = map[string]struct{}{}
	}
	tc.unchangedRowKeys[string(key)] = struct{}{}
}

// CollectUnchangedRowKeys collects unchanged row keys for pessimistic lock.
func (tc *TransactionContext) CollectUnchangedRowKeys(buf []kv.Key) []kv.Key {
	for key := range tc.unchangedRowKeys {
		buf = append(buf, kv.Key(key))
	}
	tc.unchangedRowKeys = nil
	return buf
}

// UpdateDeltaForTable updates the delta info for some table.
func (tc *TransactionContext) UpdateDeltaForTable(physicalTableID int64, delta int64, count int64, colSize map[int64]int64) {
	tc.tdmLock.Lock()
	defer tc.tdmLock.Unlock()
	if tc.TableDeltaMap == nil {
		tc.TableDeltaMap = make(map[int64]TableDelta)
	}
	item := tc.TableDeltaMap[physicalTableID]
	if item.ColSize == nil && colSize != nil {
		item.ColSize = make(map[int64]int64, len(colSize))
	}
	item.Delta += delta
	item.Count += count
	item.TableID = physicalTableID
	for key, val := range colSize {
		item.ColSize[key] += val
	}
	tc.TableDeltaMap[physicalTableID] = item
}

// GetKeyInPessimisticLockCache gets a key in pessimistic lock cache.
func (tc *TransactionContext) GetKeyInPessimisticLockCache(key kv.Key) (val []byte, ok bool) {
	if tc.pessimisticLockCache == nil {
		return nil, false
	}
	val, ok = tc.pessimisticLockCache[string(key)]
	if ok {
		tc.PessimisticCacheHit++
	}
	return
}

// SetPessimisticLockCache sets a key value pair into pessimistic lock cache.
func (tc *TransactionContext) SetPessimisticLockCache(key kv.Key, val []byte) {
	if tc.pessimisticLockCache == nil {
		tc.pessimisticLockCache = map[string][]byte{}
	}
	tc.pessimisticLockCache[string(key)] = val
}

// Cleanup clears up transaction info that no longer use.
func (tc *TransactionContext) Cleanup() {
	// tc.InfoSchema = nil; we cannot do it now, because some operation like handleFieldList depend on this.
	tc.Binlog = nil
	tc.History = nil
	tc.tdmLock.Lock()
	tc.TableDeltaMap = nil
	tc.tdmLock.Unlock()
	tc.pessimisticLockCache = nil
	tc.IsStaleness = false
	tc.Savepoints = nil
}

// ClearDelta clears the delta map.
func (tc *TransactionContext) ClearDelta() {
	tc.tdmLock.Lock()
	tc.TableDeltaMap = nil
	tc.tdmLock.Unlock()
}

// GetForUpdateTS returns the ts for update.
func (tc *TransactionContext) GetForUpdateTS() uint64 {
	if tc.forUpdateTS > tc.StartTS {
		return tc.forUpdateTS
	}
	return tc.StartTS
}

// SetForUpdateTS sets the ts for update.
func (tc *TransactionContext) SetForUpdateTS(forUpdateTS uint64) {
	if forUpdateTS > tc.forUpdateTS {
		tc.forUpdateTS = forUpdateTS
	}
}

// GetCurrentSavepoint gets TransactionContext's savepoint.
func (tc *TransactionContext) GetCurrentSavepoint() TxnCtxNeedToRestore {
	tableDeltaMap := make(map[int64]TableDelta, len(tc.TableDeltaMap))
	for k, v := range tc.TableDeltaMap {
		tableDeltaMap[k] = v.Clone()
	}
	pessimisticLockCache := make(map[string][]byte, len(tc.pessimisticLockCache))
	maps.Copy(pessimisticLockCache, tc.pessimisticLockCache)
	cachedTables := make(map[int64]interface{}, len(tc.CachedTables))
	maps.Copy(cachedTables, tc.CachedTables)
	return TxnCtxNeedToRestore{
		TableDeltaMap:        tableDeltaMap,
		pessimisticLockCache: pessimisticLockCache,
		CachedTables:         cachedTables,
	}
}

// RestoreBySavepoint restores TransactionContext to the specify savepoint.
func (tc *TransactionContext) RestoreBySavepoint(savepoint TxnCtxNeedToRestore) {
	tc.TableDeltaMap = savepoint.TableDeltaMap
	tc.pessimisticLockCache = savepoint.pessimisticLockCache
	tc.CachedTables = savepoint.CachedTables
}

// AddSavepoint adds a new savepoint.
func (tc *TransactionContext) AddSavepoint(name string, memdbCheckpoint *tikv.MemDBCheckpoint) {
	name = strings.ToLower(name)
	tc.DeleteSavepoint(name)

	record := SavepointRecord{
		Name:            name,
		MemDBCheckpoint: memdbCheckpoint,
		TxnCtxSavepoint: tc.GetCurrentSavepoint(),
	}
	tc.Savepoints = append(tc.Savepoints, record)
}

// DeleteSavepoint deletes the savepoint, return false indicate the savepoint name doesn't exists.
func (tc *TransactionContext) DeleteSavepoint(name string) bool {
	name = strings.ToLower(name)
	for i, sp := range tc.Savepoints {
		if sp.Name == name {
			tc.Savepoints = append(tc.Savepoints[:i], tc.Savepoints[i+1:]...)
			return true
		}
	}
	return false
}

// ReleaseSavepoint deletes the named savepoint and the later savepoints, return false indicate the named savepoint doesn't exists.
func (tc *TransactionContext) ReleaseSavepoint(name string) bool {
	name = strings.ToLower(name)
	for i, sp := range tc.Savepoints {
		if sp.Name == name {
			tc.Savepoints = append(tc.Savepoints[:i])
			return true
		}
	}
	return false
}

// RollbackToSavepoint rollbacks to the specified savepoint by name.
func (tc *TransactionContext) RollbackToSavepoint(name string) *SavepointRecord {
	name = strings.ToLower(name)
	for idx, sp := range tc.Savepoints {
		if name == sp.Name {
			tc.RestoreBySavepoint(sp.TxnCtxSavepoint)
			tc.Savepoints = tc.Savepoints[:idx+1]
			return &tc.Savepoints[idx]
		}
	}
	return nil
}

// WriteStmtBufs can be used by insert/replace/delete/update statement.
// TODO: use a common memory pool to replace this.
type WriteStmtBufs struct {
	// RowValBuf is used by tablecodec.EncodeRow, to reduce runtime.growslice.
	RowValBuf []byte
	// AddRowValues use to store temp insert rows value, to reduce memory allocations when importing data.
	AddRowValues []types.Datum

	// IndexValsBuf is used by index.FetchValues
	IndexValsBuf []types.Datum
	// IndexKeyBuf is used by index.GenIndexKey
	IndexKeyBuf []byte
}

func (ib *WriteStmtBufs) clean() {
	ib.RowValBuf = nil
	ib.AddRowValues = nil
	ib.IndexValsBuf = nil
	ib.IndexKeyBuf = nil
}

// TableSnapshot represents a data snapshot of the table contained in `information_schema`.
type TableSnapshot struct {
	Rows [][]types.Datum
	Err  error
}

type txnIsolationLevelOneShotState uint

// RewritePhaseInfo records some information about the rewrite phase
type RewritePhaseInfo struct {
	// DurationRewrite is the duration of rewriting the SQL.
	DurationRewrite time.Duration

	// DurationPreprocessSubQuery is the duration of pre-processing sub-queries.
	DurationPreprocessSubQuery time.Duration

	// PreprocessSubQueries is the number of pre-processed sub-queries.
	PreprocessSubQueries int
}

// Reset resets all fields in RewritePhaseInfo.
func (r *RewritePhaseInfo) Reset() {
	r.DurationRewrite = 0
	r.DurationPreprocessSubQuery = 0
	r.PreprocessSubQueries = 0
}

// TemporaryTableData is a interface to maintain temporary data in session
type TemporaryTableData interface {
	kv.Retriever
	// Staging create a new staging buffer inside the MemBuffer.
	// Subsequent writes will be temporarily stored in this new staging buffer.
	// When you think all modifications looks good, you can call `Release` to public all of them to the upper level buffer.
	Staging() kv.StagingHandle
	// Release publish all modifications in the latest staging buffer to upper level.
	Release(kv.StagingHandle)
	// Cleanup cleanups the resources referenced by the StagingHandle.
	// If the changes are not published by `Release`, they will be discarded.
	Cleanup(kv.StagingHandle)
	// GetTableSize get the size of a table
	GetTableSize(tblID int64) int64
	// DeleteTableKey removes the entry for key k from table
	DeleteTableKey(tblID int64, k kv.Key) error
	// SetTableKey sets the entry for k from table
	SetTableKey(tblID int64, k kv.Key, val []byte) error
}

// temporaryTableData is used for store temporary table data in session
type temporaryTableData struct {
	kv.MemBuffer
	tblSize map[int64]int64
}

// NewTemporaryTableData creates a new TemporaryTableData
func NewTemporaryTableData(memBuffer kv.MemBuffer) TemporaryTableData {
	return &temporaryTableData{
		MemBuffer: memBuffer,
		tblSize:   make(map[int64]int64),
	}
}

// GetTableSize get the size of a table
func (d *temporaryTableData) GetTableSize(tblID int64) int64 {
	if tblSize, ok := d.tblSize[tblID]; ok {
		return tblSize
	}
	return 0
}

// DeleteTableKey removes the entry for key k from table
func (d *temporaryTableData) DeleteTableKey(tblID int64, k kv.Key) error {
	bufferSize := d.MemBuffer.Size()
	defer d.updateTblSize(tblID, bufferSize)

	return d.MemBuffer.Delete(k)
}

// SetTableKey sets the entry for k from table
func (d *temporaryTableData) SetTableKey(tblID int64, k kv.Key, val []byte) error {
	bufferSize := d.MemBuffer.Size()
	defer d.updateTblSize(tblID, bufferSize)

	return d.MemBuffer.Set(k, val)
}

func (d *temporaryTableData) updateTblSize(tblID int64, beforeSize int) {
	delta := int64(d.MemBuffer.Size() - beforeSize)
	d.tblSize[tblID] = d.GetTableSize(tblID) + delta
}

const (
	// oneShotDef means default, that is tx_isolation_one_shot not set.
	oneShotDef txnIsolationLevelOneShotState = iota
	// oneShotSet means it's set in current transaction.
	oneShotSet
	// onsShotUse means it should be used in current transaction.
	oneShotUse
)

// ReadConsistencyLevel is the level of read consistency.
type ReadConsistencyLevel string

const (
	// ReadConsistencyStrict means read by strict consistency, default value.
	ReadConsistencyStrict ReadConsistencyLevel = "strict"
	// ReadConsistencyWeak means read can be weak consistency.
	ReadConsistencyWeak ReadConsistencyLevel = "weak"
)

// IsWeak returns true only if it's a weak-consistency read.
func (r ReadConsistencyLevel) IsWeak() bool {
	return r == ReadConsistencyWeak
}

func validateReadConsistencyLevel(val string) error {
	switch v := ReadConsistencyLevel(strings.ToLower(val)); v {
	case ReadConsistencyStrict, ReadConsistencyWeak:
		return nil
	default:
		return ErrWrongTypeForVar.GenWithStackByArgs(TiDBReadConsistency)
	}
}

// SessionVars is to handle user-defined or global variables in the current session.
type SessionVars struct {
	Concurrency
	MemQuota
	BatchSize
	// DMLBatchSize indicates the number of rows batch-committed for a statement.
	// It will be used when using LOAD DATA or BatchInsert or BatchDelete is on.
	DMLBatchSize        int
	RetryLimit          int64
	DisableTxnAutoRetry bool
	// UsersLock is a lock for user defined variables.
	UsersLock sync.RWMutex
	// Users are user defined variables.
	Users map[string]types.Datum
	// UserVarTypes stores the FieldType for user variables, it cannot be inferred from Users when Users have not been set yet.
	// It is read/write protected by UsersLock.
	UserVarTypes map[string]*types.FieldType
	// systems variables, don't modify it directly, use GetSystemVar/SetSystemVar method.
	systems map[string]string
	// stmtVars variables are temporarily set by SET_VAR hint
	// It only take effect for the duration of a single statement
	stmtVars map[string]string
	// SysWarningCount is the system variable "warning_count", because it is on the hot path, so we extract it from the systems
	SysWarningCount int
	// SysErrorCount is the system variable "error_count", because it is on the hot path, so we extract it from the systems
	SysErrorCount uint16
	// PreparedStmts stores prepared statement.
	PreparedStmts        map[uint32]interface{}
	PreparedStmtNameToID map[string]uint32
	// preparedStmtID is id of prepared statement.
	preparedStmtID uint32
	// PreparedParams params for prepared statements
	PreparedParams    PreparedParams
	LastUpdateTime4PC types.Time

	// ActiveRoles stores active roles for current user
	ActiveRoles []*auth.RoleIdentity

	RetryInfo *RetryInfo
	//  TxnCtx Should be reset on transaction finished.
	TxnCtx *TransactionContext

	// TxnManager is used to manage txn context in session
	TxnManager interface{}

	// KVVars is the variables for KV storage.
	KVVars *tikvstore.Variables

	// txnIsolationLevelOneShot is used to implements "set transaction isolation level ..."
	txnIsolationLevelOneShot struct {
		state txnIsolationLevelOneShotState
		value string
	}

	// mppTaskIDAllocator is used to allocate mpp task id for a session.
	mppTaskIDAllocator struct {
		mu     sync.Mutex
		lastTS uint64
		taskID int64
	}

	// Status stands for the session status. e.g. in transaction or not, auto commit is on or off, and so on.
	Status uint16

	// ClientCapability is client's capability.
	ClientCapability uint32

	// TLSConnectionState is the TLS connection state (nil if not using TLS).
	TLSConnectionState *tls.ConnectionState

	// ConnectionID is the connection id of the current session.
	ConnectionID uint64

	// PlanID is the unique id of logical and physical plan.
	PlanID int

	// PlanColumnID is the unique id for column when building plan.
	PlanColumnID int64

	// MapHashCode2UniqueID4ExtendedCol map the expr's hash code to specified unique ID.
	MapHashCode2UniqueID4ExtendedCol map[string]int

	// User is the user identity with which the session login.
	User *auth.UserIdentity

	// Port is the port of the connected socket
	Port string

	// CurrentDB is the default database of this session.
	CurrentDB string

	// CurrentDBChanged indicates if the CurrentDB has been updated, and if it is we should print it into
	// the slow log to make it be compatible with MySQL, https://github.com/pingcap/tidb/issues/17846.
	CurrentDBChanged bool

	// StrictSQLMode indicates if the session is in strict mode.
	StrictSQLMode bool

	// CommonGlobalLoaded indicates if common global variable has been loaded for this session.
	CommonGlobalLoaded bool

	// InRestrictedSQL indicates if the session is handling restricted SQL execution.
	InRestrictedSQL bool

	// SnapshotTS is used for reading history data. For simplicity, SnapshotTS only supports distsql request.
	SnapshotTS uint64

	// TxnReadTS is used for staleness transaction, it provides next staleness transaction startTS.
	TxnReadTS *TxnReadTS

	// SnapshotInfoschema is used with SnapshotTS, when the schema version at snapshotTS less than current schema
	// version, we load an old version schema for query.
	SnapshotInfoschema interface{}

	// BinlogClient is used to write binlog.
	BinlogClient *pumpcli.PumpsClient

	// GlobalVarsAccessor is used to set and get global variables.
	GlobalVarsAccessor GlobalVarAccessor

	// LastFoundRows is the number of found rows of last query statement
	LastFoundRows uint64

	// StmtCtx holds variables for current executing statement.
	StmtCtx *stmtctx.StatementContext

	// AllowAggPushDown can be set to false to forbid aggregation push down.
	AllowAggPushDown bool

	// AllowCartesianBCJ means allow broadcast CARTESIAN join, 0 means not allow, 1 means allow broadcast CARTESIAN join
	// but the table size should under the broadcast threshold, 2 means allow broadcast CARTESIAN join even if the table
	// size exceeds the broadcast threshold
	AllowCartesianBCJ int

	// MPPOuterJoinFixedBuildSide means in MPP plan, always use right(left) table as build side for left(right) out join
	MPPOuterJoinFixedBuildSide bool

	// AllowDistinctAggPushDown can be set true to allow agg with distinct push down to tikv/tiflash.
	AllowDistinctAggPushDown bool

	// EnableSkewDistinctAgg can be set true to allow skew distinct aggregate rewrite
	EnableSkewDistinctAgg bool

	// MultiStatementMode permits incorrect client library usage. Not recommended to be turned on.
	MultiStatementMode int

	// AllowWriteRowID variable is currently not recommended to be turned on.
	AllowWriteRowID bool

	// AllowBatchCop means if we should send batch coprocessor to TiFlash. Default value is 1, means to use batch cop in case of aggregation and join.
	// Value set to 2 means to force to send batch cop for any query. Value set to 0 means never use batch cop.
	AllowBatchCop int

	// allowMPPExecution means if we should use mpp way to execute query.
	// Default value is `true`, means to be determined by the optimizer.
	// Value set to `false` means never use mpp.
	allowMPPExecution bool

	// HashExchangeWithNewCollation means if we support hash exchange when new collation is enabled.
	// Default value is `true`, means support hash exchange when new collation is enabled.
	// Value set to `false` means not use hash exchange when new collation is enabled.
	HashExchangeWithNewCollation bool

	// enforceMPPExecution means if we should enforce mpp way to execute query.
	// Default value is `false`, means to be determined by variable `allowMPPExecution`.
	// Value set to `true` means enforce use mpp.
	// Note if you want to set `enforceMPPExecution` to `true`, you must set `allowMPPExecution` to `true` first.
	enforceMPPExecution bool

	// TiFlashMaxThreads is the maximum number of threads to execute the request which is pushed down to tiflash.
	// Default value is -1, means it will not be pushed down to tiflash.
	// If the value is bigger than -1, it will be pushed down to tiflash and used to create db context in tiflash.
	TiFlashMaxThreads int64

	// TiDBAllowAutoRandExplicitInsert indicates whether explicit insertion on auto_random column is allowed.
	AllowAutoRandExplicitInsert bool

	// BroadcastJoinThresholdSize is used to limit the size of smaller table.
	// It's unit is bytes, if the size of small table is larger than it, we will not use bcj.
	BroadcastJoinThresholdSize int64

	// BroadcastJoinThresholdCount is used to limit the total count of smaller table.
	// If we can't estimate the size of one side of join child, we will check if its row number exceeds this limitation.
	BroadcastJoinThresholdCount int64

	// LimitPushDownThreshold determines if push Limit or TopN down to TiKV forcibly.
	LimitPushDownThreshold int64

	// CorrelationThreshold is the guard to enable row count estimation using column order correlation.
	CorrelationThreshold float64

	// EnableCorrelationAdjustment is used to indicate if correlation adjustment is enabled.
	EnableCorrelationAdjustment bool

	// CorrelationExpFactor is used to control the heuristic approach of row count estimation when CorrelationThreshold is not met.
	CorrelationExpFactor int

	// cpuFactor is the CPU cost of processing one expression for one row.
	cpuFactor float64
	// copCPUFactor is the CPU cost of processing one expression for one row in coprocessor.
	copCPUFactor float64
	// networkFactor is the network cost of transferring 1 byte data.
	networkFactor float64
	// ScanFactor is the IO cost of scanning 1 byte data on TiKV and TiFlash.
	scanFactor float64
	// descScanFactor is the IO cost of scanning 1 byte data on TiKV and TiFlash in desc order.
	descScanFactor float64
	// seekFactor is the IO cost of seeking the start value of a range in TiKV or TiFlash.
	seekFactor float64
	// memoryFactor is the memory cost of storing one tuple.
	memoryFactor float64
	// diskFactor is the IO cost of reading/writing one byte to temporary disk.
	diskFactor float64
	// concurrencyFactor is the CPU cost of additional one goroutine.
	concurrencyFactor float64

	// factors for cost model v2
	// cpuFactorV2 is the CPU factor for the Cost Model Ver2.
	cpuFactorV2 float64
	// copCPUFactorV2 is the cop-cpu factor for the Cost Model Ver2.
	copCPUFactorV2 float64
	// tiflashCPUFactorV2 is the cop-cpu factor for the Cost Model Ver2.
	tiflashCPUFactorV2 float64
	// networkFactorV2 is the network factor for the Cost Model Ver2.
	networkFactorV2 float64
	// scanFactorV2 is the scan factor for the Cost Model Ver2.
	scanFactorV2 float64
	// descScanFactorV2 is the desc-scan factor for the Cost Model Ver2.
	descScanFactorV2 float64
	// tiflashScanFactorV2 is the tiflash-scan factor for the Cost Model Ver2.
	tiflashScanFactorV2 float64
	// seekFactorV2 is the seek factor for the Cost Model Ver2.
	seekFactorV2 float64
	// memoryFactorV2 is the memory factor for the Cost Model Ver2.
	memoryFactorV2 float64
	// diskFactorV2 is the disk factor for the Cost Model Ver2.
	diskFactorV2 float64
	// concurrencyFactorV2 is the concurrency factor for the Cost Model Ver2.
	concurrencyFactorV2 float64

	// CopTiFlashConcurrencyFactor is the concurrency number of computation in tiflash coprocessor.
	CopTiFlashConcurrencyFactor float64

	// CurrInsertValues is used to record current ValuesExpr's values.
	// See http://dev.mysql.com/doc/refman/5.7/en/miscellaneous-functions.html#function_values
	CurrInsertValues chunk.Row

	// In https://github.com/pingcap/tidb/issues/14164, we can see that MySQL can enter the column that is not in the insert's SELECT's output.
	// We store the extra columns in this variable.
	CurrInsertBatchExtraCols [][]types.Datum

	// Per-connection time zones. Each client that connects has its own time zone setting, given by the session time_zone variable.
	// See https://dev.mysql.com/doc/refman/5.7/en/time-zone-support.html
	TimeZone *time.Location

	SQLMode mysql.SQLMode

	// AutoIncrementIncrement and AutoIncrementOffset indicates the autoID's start value and increment.
	AutoIncrementIncrement int

	AutoIncrementOffset int

	/* TiDB system variables */

	// SkipASCIICheck check on input value.
	SkipASCIICheck bool

	// SkipUTF8Check check on input value.
	SkipUTF8Check bool

	// BatchInsert indicates if we should split insert data into multiple batches.
	BatchInsert bool

	// BatchDelete indicates if we should split delete data into multiple batches.
	BatchDelete bool

	// BatchCommit indicates if we should split the transaction into multiple batches.
	BatchCommit bool

	// IDAllocator is provided by kvEncoder, if it is provided, we will use it to alloc auto id instead of using
	// Table.alloc.
	IDAllocator autoid.Allocator

	// OptimizerSelectivityLevel defines the level of the selectivity estimation in plan.
	OptimizerSelectivityLevel int

	// OptimizerEnableNewOnlyFullGroupByCheck enables the new only_full_group_by check which is implemented by maintaining functional dependency.
	OptimizerEnableNewOnlyFullGroupByCheck bool

	// EnableOuterJoinWithJoinReorder enables TiDB to involve the outer join into the join reorder.
	EnableOuterJoinReorder bool

	// EnableTablePartition enables table partition feature.
	EnableTablePartition string

	// EnableListTablePartition enables list table partition feature.
	EnableListTablePartition bool

	// EnableCascadesPlanner enables the cascades planner.
	EnableCascadesPlanner bool

	// EnableWindowFunction enables the window function.
	EnableWindowFunction bool

	// EnablePipelinedWindowExec enables executing window functions in a pipelined manner.
	EnablePipelinedWindowExec bool

	// AllowProjectionPushDown enables pushdown projection on TiKV.
	AllowProjectionPushDown bool

	// EnableStrictDoubleTypeCheck enables table field double type check.
	EnableStrictDoubleTypeCheck bool

	// EnableVectorizedExpression  enables the vectorized expression evaluation.
	EnableVectorizedExpression bool

	// DDLReorgPriority is the operation priority of adding indices.
	DDLReorgPriority int

	// EnableAutoIncrementInGenerated is used to control whether to allow auto incremented columns in generated columns.
	EnableAutoIncrementInGenerated bool

	// EnablePointGetCache is used to cache value for point get for read only scenario.
	EnablePointGetCache bool

	// PlacementMode the placement mode we use
	//   strict: Check placement settings strictly in ddl operations
	//   ignore: Ignore all placement settings in ddl operations
	PlacementMode string

	// WaitSplitRegionFinish defines the split region behaviour is sync or async.
	WaitSplitRegionFinish bool

	// WaitSplitRegionTimeout defines the split region timeout.
	WaitSplitRegionTimeout uint64

	// EnableChunkRPC indicates whether the coprocessor request can use chunk API.
	EnableChunkRPC bool

	writeStmtBufs WriteStmtBufs

	// ConstraintCheckInPlace indicates whether to check the constraint when the SQL executing.
	ConstraintCheckInPlace bool

	// CommandValue indicates which command current session is doing.
	CommandValue uint32

	// TiDBOptJoinReorderThreshold defines the minimal number of join nodes
	// to use the greedy join reorder algorithm.
	TiDBOptJoinReorderThreshold int

	// SlowQueryFile indicates which slow query log file for SLOW_QUERY table to parse.
	SlowQueryFile string

	// EnableFastAnalyze indicates whether to take fast analyze.
	EnableFastAnalyze bool

	// TxnMode indicates should be pessimistic or optimistic.
	TxnMode string

	// LowResolutionTSO is used for reading data with low resolution TSO which is updated once every two seconds.
	LowResolutionTSO bool

	// MaxExecutionTime is the timeout for select statement, in milliseconds.
	// If the value is 0, timeouts are not enabled.
	// See https://dev.mysql.com/doc/refman/5.7/en/server-system-variables.html#sysvar_max_execution_time
	MaxExecutionTime uint64

	// Killed is a flag to indicate that this query is killed.
	Killed uint32

	// ConnectionInfo indicates current connection info used by current session.
	ConnectionInfo *ConnectionInfo

	// NoopFuncsMode allows OFF/ON/WARN values as 0/1/2.
	NoopFuncsMode int

	// StartTime is the start time of the last query.
	StartTime time.Time

	// DurationParse is the duration of parsing SQL string to AST of the last query.
	DurationParse time.Duration

	// DurationCompile is the duration of compiling AST to execution plan of the last query.
	DurationCompile time.Duration

	// RewritePhaseInfo records all information about the rewriting phase.
	RewritePhaseInfo

	// DurationOptimization is the duration of optimizing a query.
	DurationOptimization time.Duration

	// DurationWaitTS is the duration of waiting for a snapshot TS
	DurationWaitTS time.Duration

	// PrevStmt is used to store the previous executed statement in the current session.
	PrevStmt fmt.Stringer

	// prevStmtDigest is used to store the digest of the previous statement in the current session.
	prevStmtDigest string

	// AllowRemoveAutoInc indicates whether a user can drop the auto_increment column attribute or not.
	AllowRemoveAutoInc bool

	// UsePlanBaselines indicates whether we will use plan baselines to adjust plan.
	UsePlanBaselines bool

	// EvolvePlanBaselines indicates whether we will evolve the plan baselines.
	EvolvePlanBaselines bool

	// EnableExtendedStats indicates whether we enable the extended statistics feature.
	EnableExtendedStats bool

	// Unexported fields should be accessed and set through interfaces like GetReplicaRead() and SetReplicaRead().

	// allowInSubqToJoinAndAgg can be set to false to forbid rewriting the semi join to inner join with agg.
	allowInSubqToJoinAndAgg bool

	// preferRangeScan allows optimizer to always prefer range scan over table scan.
	preferRangeScan bool

	// EnableIndexMerge enables the generation of IndexMergePath.
	enableIndexMerge bool

	// replicaRead is used for reading data from replicas, only follower is supported at this time.
	replicaRead kv.ReplicaReadType
	// ReplicaClosestReadThreshold is the minimum response body size that a cop request should be sent to the closest replica.
	// this variable only take effect when `tidb_follower_read` = 'closest-adaptive'
	ReplicaClosestReadThreshold int64

	// IsolationReadEngines is used to isolation read, tidb only read from the stores whose engine type is in the engines.
	IsolationReadEngines map[kv.StoreType]struct{}

	PlannerSelectBlockAsName []ast.HintTable

	// LockWaitTimeout is the duration waiting for pessimistic lock in milliseconds
	LockWaitTimeout int64

	// MetricSchemaStep indicates the step when query metric schema.
	MetricSchemaStep int64
	// MetricSchemaRangeDuration indicates the step when query metric schema.
	MetricSchemaRangeDuration int64

	// Some data of cluster-level memory tables will be retrieved many times in different inspection rules,
	// and the cost of retrieving some data is expensive. We use the `TableSnapshot` to cache those data
	// and obtain them lazily, and provide a consistent view of inspection tables for each inspection rules.
	// All cached snapshots will be released at the end of retrieving
	InspectionTableCache map[string]TableSnapshot

	// RowEncoder is reused in session for encode row data.
	RowEncoder rowcodec.Encoder

	// SequenceState cache all sequence's latest value accessed by lastval() builtins. It's a session scoped
	// variable, and all public methods of SequenceState are currently-safe.
	SequenceState *SequenceState

	// WindowingUseHighPrecision determines whether to compute window operations without loss of precision.
	// see https://dev.mysql.com/doc/refman/8.0/en/window-function-optimization.html for more details.
	WindowingUseHighPrecision bool

	// FoundInPlanCache indicates whether this statement was found in plan cache.
	FoundInPlanCache bool
	// PrevFoundInPlanCache indicates whether the last statement was found in plan cache.
	PrevFoundInPlanCache bool

	// FoundInBinding indicates whether the execution plan is matched with the hints in the binding.
	FoundInBinding bool
	// PrevFoundInBinding indicates whether the last execution plan is matched with the hints in the binding.
	PrevFoundInBinding bool

	// OptimizerUseInvisibleIndexes indicates whether optimizer can use invisible index
	OptimizerUseInvisibleIndexes bool

	// SelectLimit limits the max counts of select statement's output
	SelectLimit uint64

	// EnableClusteredIndex indicates whether to enable clustered index when creating a new table.
	EnableClusteredIndex ClusteredIndexDefMode

	// PresumeKeyNotExists indicates lazy existence checking is enabled.
	PresumeKeyNotExists bool

	// EnableParallelApply indicates that thether to use parallel apply.
	EnableParallelApply bool

	// EnableRedactLog indicates that whether redact log.
	EnableRedactLog bool

	// ShardAllocateStep indicates the max size of continuous rowid shard in one transaction.
	ShardAllocateStep int64

	// EnableAmendPessimisticTxn indicates if schema change amend is enabled for pessimistic transactions.
	EnableAmendPessimisticTxn bool

	// LastTxnInfo keeps track the info of last committed transaction.
	LastTxnInfo string

	// LastQueryInfo keeps track the info of last query.
	LastQueryInfo sessionstates.QueryInfo

	// LastDDLInfo keeps track the info of last DDL.
	LastDDLInfo sessionstates.LastDDLInfo

	// PartitionPruneMode indicates how and when to prune partitions.
	PartitionPruneMode atomic2.String

	// TxnScope indicates the scope of the transactions. It should be `global` or equal to the value of key `zone` in config.Labels.
	TxnScope kv.TxnScopeVar

	// EnabledRateLimitAction indicates whether enabled ratelimit action during coprocessor
	EnabledRateLimitAction bool

	// EnableAsyncCommit indicates whether to enable the async commit feature.
	EnableAsyncCommit bool

	// Enable1PC indicates whether to enable the one-phase commit feature.
	Enable1PC bool

	// GuaranteeLinearizability indicates whether to guarantee linearizability
	GuaranteeLinearizability bool

	// AnalyzeVersion indicates how TiDB collect and use analyzed statistics.
	AnalyzeVersion int

	// EnableIndexMergeJoin indicates whether to enable index merge join.
	EnableIndexMergeJoin bool

	// TrackAggregateMemoryUsage indicates whether to track the memory usage of aggregate function.
	TrackAggregateMemoryUsage bool

	// TiDBEnableExchangePartition indicates whether to enable exchange partition
	TiDBEnableExchangePartition bool

	// AllowFallbackToTiKV indicates the engine types whose unavailability triggers fallback to TiKV.
	// Now we only support TiFlash.
	AllowFallbackToTiKV map[kv.StoreType]struct{}

	// CTEMaxRecursionDepth indicates The common table expression (CTE) maximum recursion depth.
	// see https://dev.mysql.com/doc/refman/8.0/en/server-system-variables.html#sysvar_cte_max_recursion_depth
	CTEMaxRecursionDepth int

	// The temporary table size threshold, which is different from MySQL. See https://github.com/pingcap/tidb/issues/28691.
	TMPTableSize int64

	// EnableStableResultMode if stabilize query results.
	EnableStableResultMode bool

	// EnablePseudoForOutdatedStats if using pseudo for outdated stats
	EnablePseudoForOutdatedStats bool

	// RegardNULLAsPoint if regard NULL as Point
	RegardNULLAsPoint bool

	// LocalTemporaryTables is *infoschema.LocalTemporaryTables, use interface to avoid circle dependency.
	// It's nil if there is no local temporary table.
	LocalTemporaryTables interface{}

	// TemporaryTableData stores committed kv values for temporary table for current session.
	TemporaryTableData TemporaryTableData

	// MPPStoreLastFailTime records the lastest fail time that a TiFlash store failed.
	MPPStoreLastFailTime map[string]time.Time

	// MPPStoreFailTTL indicates the duration that protect TiDB from sending task to a new recovered TiFlash.
	MPPStoreFailTTL string

	// ReadStaleness indicates the staleness duration for the following query
	ReadStaleness time.Duration

	// cached is used to optimze the object allocation.
	cached struct {
		curr int8
		data [2]stmtctx.StatementContext
	}

	// Rng stores the rand_seed1 and rand_seed2 for Rand() function
	Rng *mathutil.MysqlRng

	// EnablePaging indicates whether enable paging in coprocessor requests.
	EnablePaging bool

	// EnableLegacyInstanceScope says if SET SESSION can be used to set an instance
	// scope variable. The default is TRUE.
	EnableLegacyInstanceScope bool

	// ReadConsistency indicates the read consistency requirement.
	ReadConsistency ReadConsistencyLevel

	// StatsLoadSyncWait indicates how long to wait for stats load before timeout.
	StatsLoadSyncWait int64

	// SysdateIsNow indicates whether Sysdate is an alias of Now function
	SysdateIsNow bool
	// EnableMutationChecker indicates whether to check data consistency for mutations
	EnableMutationChecker bool
	// AssertionLevel controls how strict the assertions on data mutations should be.
	AssertionLevel AssertionLevel
	// IgnorePreparedCacheCloseStmt controls if ignore the close-stmt command for prepared statement.
	IgnorePreparedCacheCloseStmt bool
	// EnableNewCostInterface is a internal switch to indicates whether to use the new cost calculation interface.
	EnableNewCostInterface bool
	// CostModelVersion is a internal switch to indicates the Cost Model Version.
	CostModelVersion int
	// BatchPendingTiFlashCount shows the threshold of pending TiFlash tables when batch adding.
	BatchPendingTiFlashCount int
	// RcReadCheckTS indicates if ts check optimization is enabled for current session.
	RcReadCheckTS bool
	// RemoveOrderbyInSubquery indicates whether to remove ORDER BY in subquery.
	RemoveOrderbyInSubquery bool
	// NonTransactionalIgnoreError indicates whether to ignore error in non-transactional statements.
	// When set to false, returns immediately when it meets the first error.
	NonTransactionalIgnoreError bool

	// MaxAllowedPacket indicates the maximum size of a packet for the MySQL protocol.
	MaxAllowedPacket uint64

	// TiFlash related optimization, only for MPP.
	TiFlashFineGrainedShuffleStreamCount int64
	TiFlashFineGrainedShuffleBatchSize   uint64

	// RequestSourceType is the type of inner request.
	RequestSourceType string

	// MemoryDebugModeMinHeapInUse indicated the minimum heapInUse threshold that triggers the memoryDebugMode.
	MemoryDebugModeMinHeapInUse int64
	// MemoryDebugModeAlarmRatio indicated the allowable bias ratio of memory tracking accuracy check.
	// When `(memory trakced by tidb) * (1+MemoryDebugModeAlarmRatio) < actual heapInUse`, an alarm log will be recorded.
	MemoryDebugModeAlarmRatio int64

<<<<<<< HEAD
	// DefaultStrMatchSelectivity adjust the estimation strategy for string matching expressions that can't be estimated by building into range.
	// when > 0: it's the selectivity for the expression.
	// when = 0: try to use TopN to evaluate the like expression to estimate the selectivity.
	DefaultStrMatchSelectivity float64
=======
	// EnableAnalyzeSnapshot indicates whether to read data on snapshot when collecting statistics.
	// When it is false, ANALYZE reads the latest data.
	// When it is true, ANALYZE reads data on the snapshot at the beginning of ANALYZE.
	EnableAnalyzeSnapshot bool
>>>>>>> a52656fd
}

// InitStatementContext initializes a StatementContext, the object is reused to reduce allocation.
func (s *SessionVars) InitStatementContext() *stmtctx.StatementContext {
	s.cached.curr = (s.cached.curr + 1) % 2
	s.cached.data[s.cached.curr] = stmtctx.StatementContext{}
	return &s.cached.data[s.cached.curr]
}

// AllocMPPTaskID allocates task id for mpp tasks. It will reset the task id if the query's
// startTs is different.
func (s *SessionVars) AllocMPPTaskID(startTS uint64) int64 {
	s.mppTaskIDAllocator.mu.Lock()
	defer s.mppTaskIDAllocator.mu.Unlock()
	if s.mppTaskIDAllocator.lastTS == startTS {
		s.mppTaskIDAllocator.taskID++
		return s.mppTaskIDAllocator.taskID
	}
	s.mppTaskIDAllocator.lastTS = startTS
	s.mppTaskIDAllocator.taskID = 1
	return 1
}

// IsMPPAllowed returns whether mpp execution is allowed.
func (s *SessionVars) IsMPPAllowed() bool {
	return s.allowMPPExecution
}

// IsMPPEnforced returns whether mpp execution is enforced.
func (s *SessionVars) IsMPPEnforced() bool {
	return s.allowMPPExecution && s.enforceMPPExecution
}

// RaiseWarningWhenMPPEnforced will raise a warning when mpp mode is enforced and executing explain statement.
// TODO: Confirm whether this function will be inlined and
// omit the overhead of string construction when calling with false condition.
func (s *SessionVars) RaiseWarningWhenMPPEnforced(warning string) {
	if s.IsMPPEnforced() && s.StmtCtx.InExplainStmt {
		s.StmtCtx.AppendWarning(errors.New(warning))
	}
}

// CheckAndGetTxnScope will return the transaction scope we should use in the current session.
func (s *SessionVars) CheckAndGetTxnScope() string {
	if s.InRestrictedSQL || !EnableLocalTxn.Load() {
		return kv.GlobalTxnScope
	}
	if s.TxnScope.GetVarValue() == kv.LocalTxnScope {
		return s.TxnScope.GetTxnScope()
	}
	return kv.GlobalTxnScope
}

// UseDynamicPartitionPrune indicates whether use new dynamic partition prune.
func (s *SessionVars) UseDynamicPartitionPrune() bool {
	return PartitionPruneMode(s.PartitionPruneMode.Load()) == Dynamic
}

// BuildParserConfig generate parser.ParserConfig for initial parser
func (s *SessionVars) BuildParserConfig() parser.ParserConfig {
	return parser.ParserConfig{
		EnableWindowFunction:        s.EnableWindowFunction,
		EnableStrictDoubleTypeCheck: s.EnableStrictDoubleTypeCheck,
		SkipPositionRecording:       true,
	}
}

const (
	// PlacementModeStrict indicates all placement operations should be checked strictly in ddl
	PlacementModeStrict string = "STRICT"
	// PlacementModeIgnore indicates ignore all placement operations in ddl
	PlacementModeIgnore string = "IGNORE"
)

// PartitionPruneMode presents the prune mode used.
type PartitionPruneMode string

const (
	// Static indicates only prune at plan phase.
	Static PartitionPruneMode = "static"
	// Dynamic indicates only prune at execute phase.
	Dynamic PartitionPruneMode = "dynamic"

	// Don't use out-of-date mode.

	// StaticOnly is out-of-date.
	StaticOnly PartitionPruneMode = "static-only"
	// DynamicOnly is out-of-date.
	DynamicOnly PartitionPruneMode = "dynamic-only"
	// StaticButPrepareDynamic is out-of-date.
	StaticButPrepareDynamic PartitionPruneMode = "static-collect-dynamic"
)

// Valid indicate PruneMode is validated.
func (p PartitionPruneMode) Valid() bool {
	switch p {
	case Static, Dynamic, StaticOnly, DynamicOnly:
		return true
	default:
		return false
	}
}

// Update updates out-of-date PruneMode.
func (p PartitionPruneMode) Update() PartitionPruneMode {
	switch p {
	case StaticOnly, StaticButPrepareDynamic:
		return Static
	case DynamicOnly:
		return Dynamic
	default:
		return p
	}
}

// PreparedParams contains the parameters of the current prepared statement when executing it.
type PreparedParams []types.Datum

func (pps PreparedParams) String() string {
	if len(pps) == 0 {
		return ""
	}
	return " [arguments: " + types.DatumsToStrNoErr(pps) + "]"
}

// ConnectionInfo presents the connection information, which is mainly used by audit logs.
type ConnectionInfo struct {
	ConnectionID      uint64
	ConnectionType    string
	Host              string
	ClientIP          string
	ClientPort        string
	ServerID          int
	ServerPort        int
	Duration          float64
	User              string
	ServerOSLoginUser string
	OSVersion         string
	ClientVersion     string
	ServerVersion     string
	SSLVersion        string
	PID               int
	DB                string
}

const (
	// ConnTypeSocket indicates socket without TLS.
	ConnTypeSocket string = "Socket"
	// ConnTypeUnixSocket indicates Unix Socket.
	ConnTypeUnixSocket string = "UnixSocket"
	// ConnTypeTLS indicates socket with TLS.
	ConnTypeTLS string = "SSL/TLS"
)

// IsSecureTransport checks whether the connection is secure.
func (connInfo *ConnectionInfo) IsSecureTransport() bool {
	switch connInfo.ConnectionType {
	case ConnTypeUnixSocket, ConnTypeTLS:
		return true
	}
	return false
}

// NewSessionVars creates a session vars object.
func NewSessionVars() *SessionVars {
	vars := &SessionVars{
		Users:                       make(map[string]types.Datum),
		UserVarTypes:                make(map[string]*types.FieldType),
		systems:                     make(map[string]string),
		stmtVars:                    make(map[string]string),
		PreparedStmts:               make(map[uint32]interface{}),
		PreparedStmtNameToID:        make(map[string]uint32),
		PreparedParams:              make([]types.Datum, 0, 10),
		TxnCtx:                      &TransactionContext{},
		RetryInfo:                   &RetryInfo{},
		ActiveRoles:                 make([]*auth.RoleIdentity, 0, 10),
		StrictSQLMode:               true,
		AutoIncrementIncrement:      DefAutoIncrementIncrement,
		AutoIncrementOffset:         DefAutoIncrementOffset,
		Status:                      mysql.ServerStatusAutocommit,
		StmtCtx:                     new(stmtctx.StatementContext),
		AllowAggPushDown:            false,
		AllowCartesianBCJ:           DefOptCartesianBCJ,
		MPPOuterJoinFixedBuildSide:  DefOptMPPOuterJoinFixedBuildSide,
		BroadcastJoinThresholdSize:  DefBroadcastJoinThresholdSize,
		BroadcastJoinThresholdCount: DefBroadcastJoinThresholdSize,
		OptimizerSelectivityLevel:   DefTiDBOptimizerSelectivityLevel,
		EnableOuterJoinReorder:      DefTiDBEnableOuterJoinReorder,
		RetryLimit:                  DefTiDBRetryLimit,
		DisableTxnAutoRetry:         DefTiDBDisableTxnAutoRetry,
		DDLReorgPriority:            kv.PriorityLow,
		allowInSubqToJoinAndAgg:     DefOptInSubqToJoinAndAgg,
		preferRangeScan:             DefOptPreferRangeScan,
		EnableCorrelationAdjustment: DefOptEnableCorrelationAdjustment,
		LimitPushDownThreshold:      DefOptLimitPushDownThreshold,
		CorrelationThreshold:        DefOptCorrelationThreshold,
		CorrelationExpFactor:        DefOptCorrelationExpFactor,
		cpuFactor:                   DefOptCPUFactor,
		copCPUFactor:                DefOptCopCPUFactor,
		CopTiFlashConcurrencyFactor: DefOptTiFlashConcurrencyFactor,
		networkFactor:               DefOptNetworkFactor,
		scanFactor:                  DefOptScanFactor,
		descScanFactor:              DefOptDescScanFactor,
		seekFactor:                  DefOptSeekFactor,
		memoryFactor:                DefOptMemoryFactor,
		diskFactor:                  DefOptDiskFactor,
		concurrencyFactor:           DefOptConcurrencyFactor,
		EnableVectorizedExpression:  DefEnableVectorizedExpression,
		CommandValue:                uint32(mysql.ComSleep),
		TiDBOptJoinReorderThreshold: DefTiDBOptJoinReorderThreshold,
		SlowQueryFile:               config.GetGlobalConfig().Log.SlowQueryFile,
		WaitSplitRegionFinish:       DefTiDBWaitSplitRegionFinish,
		WaitSplitRegionTimeout:      DefWaitSplitRegionTimeout,
		enableIndexMerge:            DefTiDBEnableIndexMerge,
		NoopFuncsMode:               TiDBOptOnOffWarn(DefTiDBEnableNoopFuncs),
		replicaRead:                 kv.ReplicaReadLeader,
		AllowRemoveAutoInc:          DefTiDBAllowRemoveAutoInc,
		UsePlanBaselines:            DefTiDBUsePlanBaselines,
		EvolvePlanBaselines:         DefTiDBEvolvePlanBaselines,
		EnableExtendedStats:         false,
		IsolationReadEngines:        make(map[kv.StoreType]struct{}),
		LockWaitTimeout:             DefInnodbLockWaitTimeout * 1000,
		MetricSchemaStep:            DefTiDBMetricSchemaStep,
		MetricSchemaRangeDuration:   DefTiDBMetricSchemaRangeDuration,
		SequenceState:               NewSequenceState(),
		WindowingUseHighPrecision:   true,
		PrevFoundInPlanCache:        DefTiDBFoundInPlanCache,
		FoundInPlanCache:            DefTiDBFoundInPlanCache,
		PrevFoundInBinding:          DefTiDBFoundInBinding,
		FoundInBinding:              DefTiDBFoundInBinding,
		SelectLimit:                 math.MaxUint64,
		AllowAutoRandExplicitInsert: DefTiDBAllowAutoRandExplicitInsert,
		EnableClusteredIndex:        DefTiDBEnableClusteredIndex,
		EnableParallelApply:         DefTiDBEnableParallelApply,
		ShardAllocateStep:           DefTiDBShardAllocateStep,
		EnablePointGetCache:         DefTiDBPointGetCache,
		EnableAmendPessimisticTxn:   DefTiDBEnableAmendPessimisticTxn,
		PartitionPruneMode:          *atomic2.NewString(DefTiDBPartitionPruneMode),
		TxnScope:                    kv.NewDefaultTxnScopeVar(),
		EnabledRateLimitAction:      DefTiDBEnableRateLimitAction,
		EnableAsyncCommit:           DefTiDBEnableAsyncCommit,
		Enable1PC:                   DefTiDBEnable1PC,
		GuaranteeLinearizability:    DefTiDBGuaranteeLinearizability,
		AnalyzeVersion:              DefTiDBAnalyzeVersion,
		EnableIndexMergeJoin:        DefTiDBEnableIndexMergeJoin,
		AllowFallbackToTiKV:         make(map[kv.StoreType]struct{}),
		CTEMaxRecursionDepth:        DefCTEMaxRecursionDepth,
		TMPTableSize:                DefTiDBTmpTableMaxSize,
		MPPStoreLastFailTime:        make(map[string]time.Time),
		MPPStoreFailTTL:             DefTiDBMPPStoreFailTTL,
		Rng:                         mathutil.NewWithTime(),
		StatsLoadSyncWait:           StatsLoadSyncWait.Load(),
		EnableLegacyInstanceScope:   DefEnableLegacyInstanceScope,
		RemoveOrderbyInSubquery:     DefTiDBRemoveOrderbyInSubquery,
		EnableSkewDistinctAgg:       DefTiDBSkewDistinctAgg,
		MaxAllowedPacket:            DefMaxAllowedPacket,
	}
	vars.KVVars = tikvstore.NewVariables(&vars.Killed)
	vars.Concurrency = Concurrency{
		indexLookupConcurrency:     DefIndexLookupConcurrency,
		indexSerialScanConcurrency: DefIndexSerialScanConcurrency,
		indexLookupJoinConcurrency: DefIndexLookupJoinConcurrency,
		hashJoinConcurrency:        DefTiDBHashJoinConcurrency,
		projectionConcurrency:      DefTiDBProjectionConcurrency,
		distSQLScanConcurrency:     DefDistSQLScanConcurrency,
		hashAggPartialConcurrency:  DefTiDBHashAggPartialConcurrency,
		hashAggFinalConcurrency:    DefTiDBHashAggFinalConcurrency,
		windowConcurrency:          DefTiDBWindowConcurrency,
		mergeJoinConcurrency:       DefTiDBMergeJoinConcurrency,
		streamAggConcurrency:       DefTiDBStreamAggConcurrency,
		ExecutorConcurrency:        DefExecutorConcurrency,
	}
	vars.MemQuota = MemQuota{
		MemQuotaQuery:      DefTiDBMemQuotaQuery,
		MemQuotaApplyCache: DefTiDBMemQuotaApplyCache,
	}
	vars.BatchSize = BatchSize{
		IndexJoinBatchSize: DefIndexJoinBatchSize,
		IndexLookupSize:    DefIndexLookupSize,
		InitChunkSize:      DefInitChunkSize,
		MaxChunkSize:       DefMaxChunkSize,
		MinPagingSize:      DefMinPagingSize,
	}
	vars.DMLBatchSize = DefDMLBatchSize
	vars.AllowBatchCop = DefTiDBAllowBatchCop
	vars.allowMPPExecution = DefTiDBAllowMPPExecution
	vars.HashExchangeWithNewCollation = DefTiDBHashExchangeWithNewCollation
	vars.enforceMPPExecution = DefTiDBEnforceMPPExecution
	vars.TiFlashMaxThreads = DefTiFlashMaxThreads
	vars.MPPStoreFailTTL = DefTiDBMPPStoreFailTTL

	enableChunkRPC := "0"
	if config.GetGlobalConfig().TiKVClient.EnableChunkRPC {
		enableChunkRPC = "1"
	}
	terror.Log(vars.SetSystemVar(TiDBEnableChunkRPC, enableChunkRPC))
	for _, engine := range config.GetGlobalConfig().IsolationRead.Engines {
		switch engine {
		case kv.TiFlash.Name():
			vars.IsolationReadEngines[kv.TiFlash] = struct{}{}
		case kv.TiKV.Name():
			vars.IsolationReadEngines[kv.TiKV] = struct{}{}
		case kv.TiDB.Name():
			vars.IsolationReadEngines[kv.TiDB] = struct{}{}
		}
	}
	if !EnableLocalTxn.Load() {
		vars.TxnScope = kv.NewGlobalTxnScopeVar()
	}
	vars.systems[CharacterSetConnection], vars.systems[CollationConnection] = charset.GetDefaultCharsetAndCollate()
	return vars
}

// GetAllowInSubqToJoinAndAgg get AllowInSubqToJoinAndAgg from sql hints and SessionVars.allowInSubqToJoinAndAgg.
func (s *SessionVars) GetAllowInSubqToJoinAndAgg() bool {
	if s.StmtCtx.HasAllowInSubqToJoinAndAggHint {
		return s.StmtCtx.AllowInSubqToJoinAndAgg
	}
	return s.allowInSubqToJoinAndAgg
}

// SetAllowInSubqToJoinAndAgg set SessionVars.allowInSubqToJoinAndAgg.
func (s *SessionVars) SetAllowInSubqToJoinAndAgg(val bool) {
	s.allowInSubqToJoinAndAgg = val
}

// GetAllowPreferRangeScan get preferRangeScan from SessionVars.preferRangeScan.
func (s *SessionVars) GetAllowPreferRangeScan() bool {
	return s.preferRangeScan
}

// SetAllowPreferRangeScan set SessionVars.preferRangeScan.
func (s *SessionVars) SetAllowPreferRangeScan(val bool) {
	s.preferRangeScan = val
}

// GetEnableCascadesPlanner get EnableCascadesPlanner from sql hints and SessionVars.EnableCascadesPlanner.
func (s *SessionVars) GetEnableCascadesPlanner() bool {
	if s.StmtCtx.HasEnableCascadesPlannerHint {
		return s.StmtCtx.EnableCascadesPlanner
	}
	return s.EnableCascadesPlanner
}

// SetEnableCascadesPlanner set SessionVars.EnableCascadesPlanner.
func (s *SessionVars) SetEnableCascadesPlanner(val bool) {
	s.EnableCascadesPlanner = val
}

// GetEnableIndexMerge get EnableIndexMerge from SessionVars.enableIndexMerge.
func (s *SessionVars) GetEnableIndexMerge() bool {
	return s.enableIndexMerge
}

// SetEnableIndexMerge set SessionVars.enableIndexMerge.
func (s *SessionVars) SetEnableIndexMerge(val bool) {
	s.enableIndexMerge = val
}

// GetEnablePseudoForOutdatedStats get EnablePseudoForOutdatedStats from SessionVars.EnablePseudoForOutdatedStats.
func (s *SessionVars) GetEnablePseudoForOutdatedStats() bool {
	return s.EnablePseudoForOutdatedStats
}

// SetEnablePseudoForOutdatedStats set SessionVars.EnablePseudoForOutdatedStats.
func (s *SessionVars) SetEnablePseudoForOutdatedStats(val bool) {
	s.EnablePseudoForOutdatedStats = val
}

// GetReplicaRead get ReplicaRead from sql hints and SessionVars.replicaRead.
func (s *SessionVars) GetReplicaRead() kv.ReplicaReadType {
	if s.StmtCtx.HasReplicaReadHint {
		return kv.ReplicaReadType(s.StmtCtx.ReplicaRead)
	}
	return s.replicaRead
}

// SetReplicaRead set SessionVars.replicaRead.
func (s *SessionVars) SetReplicaRead(val kv.ReplicaReadType) {
	s.replicaRead = val
}

// GetWriteStmtBufs get pointer of SessionVars.writeStmtBufs.
func (s *SessionVars) GetWriteStmtBufs() *WriteStmtBufs {
	return &s.writeStmtBufs
}

// GetSplitRegionTimeout gets split region timeout.
func (s *SessionVars) GetSplitRegionTimeout() time.Duration {
	return time.Duration(s.WaitSplitRegionTimeout) * time.Second
}

// GetIsolationReadEngines gets isolation read engines.
func (s *SessionVars) GetIsolationReadEngines() map[kv.StoreType]struct{} {
	return s.IsolationReadEngines
}

// CleanBuffers cleans the temporary bufs
func (s *SessionVars) CleanBuffers() {
	s.GetWriteStmtBufs().clean()
}

// AllocPlanColumnID allocates column id for plan.
func (s *SessionVars) AllocPlanColumnID() int64 {
	s.PlanColumnID++
	return s.PlanColumnID
}

// GetCharsetInfo gets charset and collation for current context.
// What character set should the server translate a statement to after receiving it?
// For this, the server uses the character_set_connection and collation_connection system variables.
// It converts statements sent by the client from character_set_client to character_set_connection
// (except for string literals that have an introducer such as _latin1 or _utf8).
// collation_connection is important for comparisons of literal strings.
// For comparisons of strings with column values, collation_connection does not matter because columns
// have their own collation, which has a higher collation precedence.
// See https://dev.mysql.com/doc/refman/5.7/en/charset-connection.html
func (s *SessionVars) GetCharsetInfo() (charset, collation string) {
	charset = s.systems[CharacterSetConnection]
	collation = s.systems[CollationConnection]
	return
}

// GetParseParams gets the parse parameters from session variables.
func (s *SessionVars) GetParseParams() []parser.ParseParam {
	chs, coll := s.GetCharsetInfo()
	cli, err := GetSessionOrGlobalSystemVar(s, CharacterSetClient)
	if err != nil {
		cli = ""
	}
	return []parser.ParseParam{
		parser.CharsetConnection(chs),
		parser.CollationConnection(coll),
		parser.CharsetClient(cli),
	}
}

// SetUserVar set the value and collation for user defined variable.
func (s *SessionVars) SetUserVar(varName string, svalue string, collation string) {
	varName = strings.ToLower(varName)
	if len(collation) > 0 {
		s.Users[varName] = types.NewCollationStringDatum(stringutil.Copy(svalue), collation)
	} else {
		_, collation = s.GetCharsetInfo()
		s.Users[varName] = types.NewCollationStringDatum(stringutil.Copy(svalue), collation)
	}
}

// SetLastInsertID saves the last insert id to the session context.
// TODO: we may store the result for last_insert_id sys var later.
func (s *SessionVars) SetLastInsertID(insertID uint64) {
	s.StmtCtx.LastInsertID = insertID
}

// SetStatusFlag sets the session server status variable.
// If on is ture sets the flag in session status,
// otherwise removes the flag.
func (s *SessionVars) SetStatusFlag(flag uint16, on bool) {
	if on {
		s.Status |= flag
		return
	}
	s.Status &= ^flag
}

// GetStatusFlag gets the session server status variable, returns true if it is on.
func (s *SessionVars) GetStatusFlag(flag uint16) bool {
	return s.Status&flag > 0
}

// SetInTxn sets whether the session is in transaction.
// It also updates the IsExplicit flag in TxnCtx if val is true.
func (s *SessionVars) SetInTxn(val bool) {
	s.SetStatusFlag(mysql.ServerStatusInTrans, val)
	if val {
		s.TxnCtx.IsExplicit = val
	}
}

// InTxn returns if the session is in transaction.
func (s *SessionVars) InTxn() bool {
	return s.GetStatusFlag(mysql.ServerStatusInTrans)
}

// IsAutocommit returns if the session is set to autocommit.
func (s *SessionVars) IsAutocommit() bool {
	return s.GetStatusFlag(mysql.ServerStatusAutocommit)
}

// IsIsolation if true it means the transaction is at that isolation level.
func (s *SessionVars) IsIsolation(isolation string) bool {
	if s.TxnCtx.Isolation != "" {
		return s.TxnCtx.Isolation == isolation
	}
	if s.txnIsolationLevelOneShot.state == oneShotUse {
		s.TxnCtx.Isolation = s.txnIsolationLevelOneShot.value
	}
	if s.TxnCtx.Isolation == "" {
		s.TxnCtx.Isolation, _ = s.GetSystemVar(TxnIsolation)
	}
	return s.TxnCtx.Isolation == isolation
}

// IsolationLevelForNewTxn returns the isolation level if we want to enter a new transaction
func (s *SessionVars) IsolationLevelForNewTxn() (isolation string) {
	if s.InTxn() {
		if s.txnIsolationLevelOneShot.state == oneShotSet {
			isolation = s.txnIsolationLevelOneShot.value
		}
	} else {
		if s.txnIsolationLevelOneShot.state == oneShotUse {
			isolation = s.txnIsolationLevelOneShot.value
		}
	}

	if isolation == "" {
		isolation, _ = s.GetSystemVar(TxnIsolation)
	}

	return
}

// SetTxnIsolationLevelOneShotStateForNextTxn sets the txnIsolationLevelOneShot.state for next transaction.
func (s *SessionVars) SetTxnIsolationLevelOneShotStateForNextTxn() {
	if isoLevelOneShot := &s.txnIsolationLevelOneShot; isoLevelOneShot.state != oneShotDef {
		switch isoLevelOneShot.state {
		case oneShotSet:
			isoLevelOneShot.state = oneShotUse
		case oneShotUse:
			isoLevelOneShot.state = oneShotDef
			isoLevelOneShot.value = ""
		}
	}
}

// IsPessimisticReadConsistency if true it means the statement is in an read consistency pessimistic transaction.
func (s *SessionVars) IsPessimisticReadConsistency() bool {
	return s.TxnCtx.IsPessimistic && s.IsIsolation(ast.ReadCommitted)
}

// GetNextPreparedStmtID generates and returns the next session scope prepared statement id.
func (s *SessionVars) GetNextPreparedStmtID() uint32 {
	s.preparedStmtID++
	return s.preparedStmtID
}

// SetNextPreparedStmtID sets the next prepared statement id. It's only used in restoring session states.
func (s *SessionVars) SetNextPreparedStmtID(preparedStmtID uint32) {
	s.preparedStmtID = preparedStmtID
}

// Location returns the value of time_zone session variable. If it is nil, then return time.Local.
func (s *SessionVars) Location() *time.Location {
	loc := s.TimeZone
	if loc == nil {
		loc = timeutil.SystemLocation()
	}
	return loc
}

// GetSystemVar gets the string value of a system variable.
func (s *SessionVars) GetSystemVar(name string) (string, bool) {
	if name == WarningCount {
		return strconv.Itoa(s.SysWarningCount), true
	} else if name == ErrorCount {
		return strconv.Itoa(int(s.SysErrorCount)), true
	}
	if val, ok := s.stmtVars[name]; ok {
		return val, ok
	}
	val, ok := s.systems[name]
	return val, ok
}

func (s *SessionVars) setDDLReorgPriority(val string) {
	val = strings.ToLower(val)
	switch val {
	case "priority_low":
		s.DDLReorgPriority = kv.PriorityLow
	case "priority_normal":
		s.DDLReorgPriority = kv.PriorityNormal
	case "priority_high":
		s.DDLReorgPriority = kv.PriorityHigh
	default:
		s.DDLReorgPriority = kv.PriorityLow
	}
}

// AddPreparedStmt adds prepareStmt to current session and count in global.
func (s *SessionVars) AddPreparedStmt(stmtID uint32, stmt interface{}) error {
	if _, exists := s.PreparedStmts[stmtID]; !exists {
		valStr, _ := s.GetSystemVar(MaxPreparedStmtCount)
		maxPreparedStmtCount, err := strconv.ParseInt(valStr, 10, 64)
		if err != nil {
			maxPreparedStmtCount = DefMaxPreparedStmtCount
		}
		newPreparedStmtCount := atomic.AddInt64(&PreparedStmtCount, 1)
		if maxPreparedStmtCount >= 0 && newPreparedStmtCount > maxPreparedStmtCount {
			atomic.AddInt64(&PreparedStmtCount, -1)
			return ErrMaxPreparedStmtCountReached.GenWithStackByArgs(maxPreparedStmtCount)
		}
		metrics.PreparedStmtGauge.Set(float64(newPreparedStmtCount))
	}
	s.PreparedStmts[stmtID] = stmt
	return nil
}

// RemovePreparedStmt removes preparedStmt from current session and decrease count in global.
func (s *SessionVars) RemovePreparedStmt(stmtID uint32) {
	_, exists := s.PreparedStmts[stmtID]
	if !exists {
		return
	}
	delete(s.PreparedStmts, stmtID)
	afterMinus := atomic.AddInt64(&PreparedStmtCount, -1)
	metrics.PreparedStmtGauge.Set(float64(afterMinus))
}

// WithdrawAllPreparedStmt remove all preparedStmt in current session and decrease count in global.
func (s *SessionVars) WithdrawAllPreparedStmt() {
	psCount := len(s.PreparedStmts)
	if psCount == 0 {
		return
	}
	afterMinus := atomic.AddInt64(&PreparedStmtCount, -int64(psCount))
	metrics.PreparedStmtGauge.Set(float64(afterMinus))
}

// SetStmtVar sets the value of a system variable temporarily
func (s *SessionVars) SetStmtVar(name string, val string) error {
	s.stmtVars[name] = val
	return nil
}

// ClearStmtVars clear temporarily system variables.
func (s *SessionVars) ClearStmtVars() {
	s.stmtVars = make(map[string]string)
}

// SetSystemVar sets the value of a system variable for session scope.
// Validation is expected to be performed before calling this function,
// and the values should been normalized.
// i.e. oN / on / 1 => ON
func (s *SessionVars) SetSystemVar(name string, val string) error {
	sv := GetSysVar(name)
	return sv.SetSessionFromHook(s, val)
}

// SetSystemVarWithRelaxedValidation sets the value of a system variable for session scope.
// Validation functions are called, but scope validation is skipped.
// Errors are not expected to be returned because this could cause upgrade issues.
func (s *SessionVars) SetSystemVarWithRelaxedValidation(name string, val string) error {
	sv := GetSysVar(name)
	if sv == nil {
		return ErrUnknownSystemVar.GenWithStackByArgs(name)
	}
	val = sv.ValidateWithRelaxedValidation(s, val, ScopeSession)
	return sv.SetSessionFromHook(s, val)
}

// GetReadableTxnMode returns the session variable TxnMode but rewrites it to "OPTIMISTIC" when it's empty.
func (s *SessionVars) GetReadableTxnMode() string {
	txnMode := s.TxnMode
	if txnMode == "" {
		txnMode = ast.Optimistic
	}
	return txnMode
}

// SetPrevStmtDigest sets the digest of the previous statement.
func (s *SessionVars) SetPrevStmtDigest(prevStmtDigest string) {
	s.prevStmtDigest = prevStmtDigest
}

// GetPrevStmtDigest returns the digest of the previous statement.
func (s *SessionVars) GetPrevStmtDigest() string {
	// Because `prevStmt` may be truncated, so it's senseless to normalize it.
	// Even if `prevStmtDigest` is empty but `prevStmt` is not, just return it anyway.
	return s.prevStmtDigest
}

// LazyCheckKeyNotExists returns if we can lazy check key not exists.
func (s *SessionVars) LazyCheckKeyNotExists() bool {
	return s.PresumeKeyNotExists || (s.TxnCtx != nil && s.TxnCtx.IsPessimistic && !s.StmtCtx.DupKeyAsWarning)
}

// GetTemporaryTable returns a TempTable by tableInfo.
func (s *SessionVars) GetTemporaryTable(tblInfo *model.TableInfo) tableutil.TempTable {
	if tblInfo.TempTableType != model.TempTableNone {
		if s.TxnCtx.TemporaryTables == nil {
			s.TxnCtx.TemporaryTables = make(map[int64]tableutil.TempTable)
		}
		tempTables := s.TxnCtx.TemporaryTables
		tempTable, ok := tempTables[tblInfo.ID]
		if !ok {
			tempTable = tableutil.TempTableFromMeta(tblInfo)
			tempTables[tblInfo.ID] = tempTable
		}
		return tempTable
	}

	return nil
}

// EncodeSessionStates saves session states into SessionStates.
func (s *SessionVars) EncodeSessionStates(ctx context.Context, sessionStates *sessionstates.SessionStates) (err error) {
	// Encode user-defined variables.
	s.UsersLock.RLock()
	sessionStates.UserVars = make(map[string]*types.Datum, len(s.Users))
	for name, userVar := range s.Users {
		sessionStates.UserVars[name] = userVar.Clone()
	}
	sessionStates.UserVarTypes = make(map[string]*ptypes.FieldType, len(s.UserVarTypes))
	for name, userVarType := range s.UserVarTypes {
		sessionStates.UserVarTypes[name] = userVarType.Clone()
	}
	s.UsersLock.RUnlock()

	// Encode other session contexts.
	sessionStates.PreparedStmtID = s.preparedStmtID
	sessionStates.Status = s.Status
	sessionStates.CurrentDB = s.CurrentDB
	sessionStates.LastTxnInfo = s.LastTxnInfo
	if s.LastQueryInfo.StartTS != 0 {
		sessionStates.LastQueryInfo = &s.LastQueryInfo
	}
	if s.LastDDLInfo.SeqNum != 0 {
		sessionStates.LastDDLInfo = &s.LastDDLInfo
	}
	sessionStates.LastFoundRows = s.LastFoundRows
	sessionStates.SequenceLatestValues = s.SequenceState.GetAllStates()
	sessionStates.MPPStoreLastFailTime = s.MPPStoreLastFailTime
	sessionStates.FoundInPlanCache = s.PrevFoundInPlanCache
	sessionStates.FoundInBinding = s.PrevFoundInBinding

	// Encode StatementContext. We encode it here to avoid circle dependency.
	sessionStates.LastAffectedRows = s.StmtCtx.PrevAffectedRows
	sessionStates.LastInsertID = s.StmtCtx.PrevLastInsertID
	sessionStates.Warnings = s.StmtCtx.GetWarnings()
	return
}

// DecodeSessionStates restores session states from SessionStates.
func (s *SessionVars) DecodeSessionStates(ctx context.Context, sessionStates *sessionstates.SessionStates) (err error) {
	// Decode user-defined variables.
	s.UsersLock.Lock()
	s.Users = make(map[string]types.Datum, len(sessionStates.UserVars))
	for name, userVar := range sessionStates.UserVars {
		s.Users[name] = *userVar.Clone()
	}
	s.UserVarTypes = make(map[string]*ptypes.FieldType, len(sessionStates.UserVarTypes))
	for name, userVarType := range sessionStates.UserVarTypes {
		s.UserVarTypes[name] = userVarType.Clone()
	}
	s.UsersLock.Unlock()

	// Decode other session contexts.
	s.preparedStmtID = sessionStates.PreparedStmtID
	s.Status = sessionStates.Status
	s.CurrentDB = sessionStates.CurrentDB
	s.LastTxnInfo = sessionStates.LastTxnInfo
	if sessionStates.LastQueryInfo != nil {
		s.LastQueryInfo = *sessionStates.LastQueryInfo
	}
	if sessionStates.LastDDLInfo != nil {
		s.LastDDLInfo = *sessionStates.LastDDLInfo
	}
	s.LastFoundRows = sessionStates.LastFoundRows
	s.SequenceState.SetAllStates(sessionStates.SequenceLatestValues)
	if sessionStates.MPPStoreLastFailTime != nil {
		s.MPPStoreLastFailTime = sessionStates.MPPStoreLastFailTime
	}
	s.FoundInPlanCache = sessionStates.FoundInPlanCache
	s.FoundInBinding = sessionStates.FoundInBinding

	// Decode StatementContext.
	s.StmtCtx.SetAffectedRows(uint64(sessionStates.LastAffectedRows))
	s.StmtCtx.PrevLastInsertID = sessionStates.LastInsertID
	s.StmtCtx.SetWarnings(sessionStates.Warnings)
	return
}

// TableDelta stands for the changed count for one table or partition.
type TableDelta struct {
	Delta    int64
	Count    int64
	ColSize  map[int64]int64
	InitTime time.Time // InitTime is the time that this delta is generated.
	TableID  int64
}

// Clone returns a cloned TableDelta.
func (td TableDelta) Clone() TableDelta {
	colSize := make(map[int64]int64, len(td.ColSize))
	maps.Copy(colSize, td.ColSize)
	return TableDelta{
		Delta:    td.Delta,
		Count:    td.Count,
		ColSize:  colSize,
		InitTime: td.InitTime,
		TableID:  td.TableID,
	}
}

// ConcurrencyUnset means the value the of the concurrency related variable is unset.
const ConcurrencyUnset = -1

// Concurrency defines concurrency values.
type Concurrency struct {
	// indexLookupConcurrency is the number of concurrent index lookup worker.
	// indexLookupConcurrency is deprecated, use ExecutorConcurrency instead.
	indexLookupConcurrency int

	// indexLookupJoinConcurrency is the number of concurrent index lookup join inner worker.
	// indexLookupJoinConcurrency is deprecated, use ExecutorConcurrency instead.
	indexLookupJoinConcurrency int

	// distSQLScanConcurrency is the number of concurrent dist SQL scan worker.
	// distSQLScanConcurrency is deprecated, use ExecutorConcurrency instead.
	distSQLScanConcurrency int

	// hashJoinConcurrency is the number of concurrent hash join outer worker.
	// hashJoinConcurrency is deprecated, use ExecutorConcurrency instead.
	hashJoinConcurrency int

	// projectionConcurrency is the number of concurrent projection worker.
	// projectionConcurrency is deprecated, use ExecutorConcurrency instead.
	projectionConcurrency int

	// hashAggPartialConcurrency is the number of concurrent hash aggregation partial worker.
	// hashAggPartialConcurrency is deprecated, use ExecutorConcurrency instead.
	hashAggPartialConcurrency int

	// hashAggFinalConcurrency is the number of concurrent hash aggregation final worker.
	// hashAggFinalConcurrency is deprecated, use ExecutorConcurrency instead.
	hashAggFinalConcurrency int

	// windowConcurrency is the number of concurrent window worker.
	// windowConcurrency is deprecated, use ExecutorConcurrency instead.
	windowConcurrency int

	// mergeJoinConcurrency is the number of concurrent merge join worker
	mergeJoinConcurrency int

	// streamAggConcurrency is the number of concurrent stream aggregation worker.
	// streamAggConcurrency is deprecated, use ExecutorConcurrency instead.
	streamAggConcurrency int

	// indexSerialScanConcurrency is the number of concurrent index serial scan worker.
	indexSerialScanConcurrency int

	// ExecutorConcurrency is the number of concurrent worker for all executors.
	ExecutorConcurrency int

	// SourceAddr is the source address of request. Available in coprocessor ONLY.
	SourceAddr net.TCPAddr
}

// SetIndexLookupConcurrency set the number of concurrent index lookup worker.
func (c *Concurrency) SetIndexLookupConcurrency(n int) {
	c.indexLookupConcurrency = n
}

// SetIndexLookupJoinConcurrency set the number of concurrent index lookup join inner worker.
func (c *Concurrency) SetIndexLookupJoinConcurrency(n int) {
	c.indexLookupJoinConcurrency = n
}

// SetDistSQLScanConcurrency set the number of concurrent dist SQL scan worker.
func (c *Concurrency) SetDistSQLScanConcurrency(n int) {
	c.distSQLScanConcurrency = n
}

// SetHashJoinConcurrency set the number of concurrent hash join outer worker.
func (c *Concurrency) SetHashJoinConcurrency(n int) {
	c.hashJoinConcurrency = n
}

// SetProjectionConcurrency set the number of concurrent projection worker.
func (c *Concurrency) SetProjectionConcurrency(n int) {
	c.projectionConcurrency = n
}

// SetHashAggPartialConcurrency set the number of concurrent hash aggregation partial worker.
func (c *Concurrency) SetHashAggPartialConcurrency(n int) {
	c.hashAggPartialConcurrency = n
}

// SetHashAggFinalConcurrency set the number of concurrent hash aggregation final worker.
func (c *Concurrency) SetHashAggFinalConcurrency(n int) {
	c.hashAggFinalConcurrency = n
}

// SetWindowConcurrency set the number of concurrent window worker.
func (c *Concurrency) SetWindowConcurrency(n int) {
	c.windowConcurrency = n
}

// SetMergeJoinConcurrency set the number of concurrent merge join worker.
func (c *Concurrency) SetMergeJoinConcurrency(n int) {
	c.mergeJoinConcurrency = n
}

// SetStreamAggConcurrency set the number of concurrent stream aggregation worker.
func (c *Concurrency) SetStreamAggConcurrency(n int) {
	c.streamAggConcurrency = n
}

// SetIndexSerialScanConcurrency set the number of concurrent index serial scan worker.
func (c *Concurrency) SetIndexSerialScanConcurrency(n int) {
	c.indexSerialScanConcurrency = n
}

// IndexLookupConcurrency return the number of concurrent index lookup worker.
func (c *Concurrency) IndexLookupConcurrency() int {
	if c.indexLookupConcurrency != ConcurrencyUnset {
		return c.indexLookupConcurrency
	}
	return c.ExecutorConcurrency
}

// IndexLookupJoinConcurrency return the number of concurrent index lookup join inner worker.
func (c *Concurrency) IndexLookupJoinConcurrency() int {
	if c.indexLookupJoinConcurrency != ConcurrencyUnset {
		return c.indexLookupJoinConcurrency
	}
	return c.ExecutorConcurrency
}

// DistSQLScanConcurrency return the number of concurrent dist SQL scan worker.
func (c *Concurrency) DistSQLScanConcurrency() int {
	return c.distSQLScanConcurrency
}

// HashJoinConcurrency return the number of concurrent hash join outer worker.
func (c *Concurrency) HashJoinConcurrency() int {
	if c.hashJoinConcurrency != ConcurrencyUnset {
		return c.hashJoinConcurrency
	}
	return c.ExecutorConcurrency
}

// ProjectionConcurrency return the number of concurrent projection worker.
func (c *Concurrency) ProjectionConcurrency() int {
	if c.projectionConcurrency != ConcurrencyUnset {
		return c.projectionConcurrency
	}
	return c.ExecutorConcurrency
}

// HashAggPartialConcurrency return the number of concurrent hash aggregation partial worker.
func (c *Concurrency) HashAggPartialConcurrency() int {
	if c.hashAggPartialConcurrency != ConcurrencyUnset {
		return c.hashAggPartialConcurrency
	}
	return c.ExecutorConcurrency
}

// HashAggFinalConcurrency return the number of concurrent hash aggregation final worker.
func (c *Concurrency) HashAggFinalConcurrency() int {
	if c.hashAggFinalConcurrency != ConcurrencyUnset {
		return c.hashAggFinalConcurrency
	}
	return c.ExecutorConcurrency
}

// WindowConcurrency return the number of concurrent window worker.
func (c *Concurrency) WindowConcurrency() int {
	if c.windowConcurrency != ConcurrencyUnset {
		return c.windowConcurrency
	}
	return c.ExecutorConcurrency
}

// MergeJoinConcurrency return the number of concurrent merge join worker.
func (c *Concurrency) MergeJoinConcurrency() int {
	if c.mergeJoinConcurrency != ConcurrencyUnset {
		return c.mergeJoinConcurrency
	}
	return c.ExecutorConcurrency
}

// StreamAggConcurrency return the number of concurrent stream aggregation worker.
func (c *Concurrency) StreamAggConcurrency() int {
	if c.streamAggConcurrency != ConcurrencyUnset {
		return c.streamAggConcurrency
	}
	return c.ExecutorConcurrency
}

// IndexSerialScanConcurrency return the number of concurrent index serial scan worker.
// This option is not sync with ExecutorConcurrency since it's used by Analyze table.
func (c *Concurrency) IndexSerialScanConcurrency() int {
	return c.indexSerialScanConcurrency
}

// UnionConcurrency return the num of concurrent union worker.
func (c *Concurrency) UnionConcurrency() int {
	return c.ExecutorConcurrency
}

// MemQuota defines memory quota values.
type MemQuota struct {
	// MemQuotaQuery defines the memory quota for a query.
	MemQuotaQuery int64
	// MemQuotaApplyCache defines the memory capacity for apply cache.
	MemQuotaApplyCache int64
}

// BatchSize defines batch size values.
type BatchSize struct {
	// IndexJoinBatchSize is the batch size of a index lookup join.
	IndexJoinBatchSize int

	// IndexLookupSize is the number of handles for an index lookup task in index double read executor.
	IndexLookupSize int

	// InitChunkSize defines init row count of a Chunk during query execution.
	InitChunkSize int

	// MaxChunkSize defines max row count of a Chunk during query execution.
	MaxChunkSize int

	// MinPagingSize defines the min size used by the coprocessor paging protocol.
	MinPagingSize int
}

const (
	// SlowLogRowPrefixStr is slow log row prefix.
	SlowLogRowPrefixStr = "# "
	// SlowLogSpaceMarkStr is slow log space mark.
	SlowLogSpaceMarkStr = ": "
	// SlowLogSQLSuffixStr is slow log suffix.
	SlowLogSQLSuffixStr = ";"
	// SlowLogTimeStr is slow log field name.
	SlowLogTimeStr = "Time"
	// SlowLogStartPrefixStr is slow log start row prefix.
	SlowLogStartPrefixStr = SlowLogRowPrefixStr + SlowLogTimeStr + SlowLogSpaceMarkStr
	// SlowLogTxnStartTSStr is slow log field name.
	SlowLogTxnStartTSStr = "Txn_start_ts"
	// SlowLogUserAndHostStr is the user and host field name, which is compatible with MySQL.
	SlowLogUserAndHostStr = "User@Host"
	// SlowLogUserStr is slow log field name.
	SlowLogUserStr = "User"
	// SlowLogHostStr only for slow_query table usage.
	SlowLogHostStr = "Host"
	// SlowLogConnIDStr is slow log field name.
	SlowLogConnIDStr = "Conn_ID"
	// SlowLogQueryTimeStr is slow log field name.
	SlowLogQueryTimeStr = "Query_time"
	// SlowLogParseTimeStr is the parse sql time.
	SlowLogParseTimeStr = "Parse_time"
	// SlowLogCompileTimeStr is the compile plan time.
	SlowLogCompileTimeStr = "Compile_time"
	// SlowLogRewriteTimeStr is the rewrite time.
	SlowLogRewriteTimeStr = "Rewrite_time"
	// SlowLogOptimizeTimeStr is the optimization time.
	SlowLogOptimizeTimeStr = "Optimize_time"
	// SlowLogWaitTSTimeStr is the time of waiting TS.
	SlowLogWaitTSTimeStr = "Wait_TS"
	// SlowLogPreprocSubQueriesStr is the number of pre-processed sub-queries.
	SlowLogPreprocSubQueriesStr = "Preproc_subqueries"
	// SlowLogPreProcSubQueryTimeStr is the total time of pre-processing sub-queries.
	SlowLogPreProcSubQueryTimeStr = "Preproc_subqueries_time"
	// SlowLogDBStr is slow log field name.
	SlowLogDBStr = "DB"
	// SlowLogIsInternalStr is slow log field name.
	SlowLogIsInternalStr = "Is_internal"
	// SlowLogIndexNamesStr is slow log field name.
	SlowLogIndexNamesStr = "Index_names"
	// SlowLogDigestStr is slow log field name.
	SlowLogDigestStr = "Digest"
	// SlowLogQuerySQLStr is slow log field name.
	SlowLogQuerySQLStr = "Query" // use for slow log table, slow log will not print this field name but print sql directly.
	// SlowLogStatsInfoStr is plan stats info.
	SlowLogStatsInfoStr = "Stats"
	// SlowLogNumCopTasksStr is the number of cop-tasks.
	SlowLogNumCopTasksStr = "Num_cop_tasks"
	// SlowLogCopProcAvg is the average process time of all cop-tasks.
	SlowLogCopProcAvg = "Cop_proc_avg"
	// SlowLogCopProcP90 is the p90 process time of all cop-tasks.
	SlowLogCopProcP90 = "Cop_proc_p90"
	// SlowLogCopProcMax is the max process time of all cop-tasks.
	SlowLogCopProcMax = "Cop_proc_max"
	// SlowLogCopProcAddr is the address of TiKV where the cop-task which cost max process time run.
	SlowLogCopProcAddr = "Cop_proc_addr"
	// SlowLogCopWaitAvg is the average wait time of all cop-tasks.
	SlowLogCopWaitAvg = "Cop_wait_avg" // #nosec G101
	// SlowLogCopWaitP90 is the p90 wait time of all cop-tasks.
	SlowLogCopWaitP90 = "Cop_wait_p90" // #nosec G101
	// SlowLogCopWaitMax is the max wait time of all cop-tasks.
	SlowLogCopWaitMax = "Cop_wait_max"
	// SlowLogCopWaitAddr is the address of TiKV where the cop-task which cost wait process time run.
	SlowLogCopWaitAddr = "Cop_wait_addr" // #nosec G101
	// SlowLogCopBackoffPrefix contains backoff information.
	SlowLogCopBackoffPrefix = "Cop_backoff_"
	// SlowLogMemMax is the max number bytes of memory used in this statement.
	SlowLogMemMax = "Mem_max"
	// SlowLogDiskMax is the nax number bytes of disk used in this statement.
	SlowLogDiskMax = "Disk_max"
	// SlowLogPrepared is used to indicate whether this sql execute in prepare.
	SlowLogPrepared = "Prepared"
	// SlowLogPlanFromCache is used to indicate whether this plan is from plan cache.
	SlowLogPlanFromCache = "Plan_from_cache"
	// SlowLogPlanFromBinding is used to indicate whether this plan is matched with the hints in the binding.
	SlowLogPlanFromBinding = "Plan_from_binding"
	// SlowLogHasMoreResults is used to indicate whether this sql has more following results.
	SlowLogHasMoreResults = "Has_more_results"
	// SlowLogSucc is used to indicate whether this sql execute successfully.
	SlowLogSucc = "Succ"
	// SlowLogPrevStmt is used to show the previous executed statement.
	SlowLogPrevStmt = "Prev_stmt"
	// SlowLogPlan is used to record the query plan.
	SlowLogPlan = "Plan"
	// SlowLogPlanDigest is used to record the query plan digest.
	SlowLogPlanDigest = "Plan_digest"
	// SlowLogBinaryPlan is used to record the binary plan.
	SlowLogBinaryPlan = "Binary_plan"
	// SlowLogPlanPrefix is the prefix of the plan value.
	SlowLogPlanPrefix = ast.TiDBDecodePlan + "('"
	// SlowLogBinaryPlanPrefix is the prefix of the binary plan value.
	SlowLogBinaryPlanPrefix = ast.TiDBDecodeBinaryPlan + "('"
	// SlowLogPlanSuffix is the suffix of the plan value.
	SlowLogPlanSuffix = "')"
	// SlowLogPrevStmtPrefix is the prefix of Prev_stmt in slow log file.
	SlowLogPrevStmtPrefix = SlowLogPrevStmt + SlowLogSpaceMarkStr
	// SlowLogKVTotal is the total time waiting for kv.
	SlowLogKVTotal = "KV_total"
	// SlowLogPDTotal is the total time waiting for pd.
	SlowLogPDTotal = "PD_total"
	// SlowLogBackoffTotal is the total time doing backoff.
	SlowLogBackoffTotal = "Backoff_total"
	// SlowLogWriteSQLRespTotal is the total time used to write response to client.
	SlowLogWriteSQLRespTotal = "Write_sql_response_total"
	// SlowLogExecRetryCount is the execution retry count.
	SlowLogExecRetryCount = "Exec_retry_count"
	// SlowLogExecRetryTime is the execution retry time.
	SlowLogExecRetryTime = "Exec_retry_time"
	// SlowLogBackoffDetail is the detail of backoff.
	SlowLogBackoffDetail = "Backoff_Detail"
	// SlowLogResultRows is the row count of the SQL result.
	SlowLogResultRows = "Result_rows"
	// SlowLogIsExplicitTxn is used to indicate whether this sql execute in explicit transaction or not.
	SlowLogIsExplicitTxn = "IsExplicitTxn"
	// SlowLogIsWriteCacheTable is used to indicate whether writing to the cache table need to wait for the read lock to expire.
	SlowLogIsWriteCacheTable = "IsWriteCacheTable"
)

// GenerateBinaryPlan decides whether we should record binary plan in slow log and stmt summary.
// It's controlled by the global variable `tidb_generate_binary_plan`.
var GenerateBinaryPlan atomic2.Bool

// SlowQueryLogItems is a collection of items that should be included in the
// slow query log.
type SlowQueryLogItems struct {
	TxnTS             uint64
	SQL               string
	Digest            string
	TimeTotal         time.Duration
	TimeParse         time.Duration
	TimeCompile       time.Duration
	TimeOptimize      time.Duration
	TimeWaitTS        time.Duration
	IndexNames        string
	StatsInfos        map[string]uint64
	CopTasks          *stmtctx.CopTasksDetails
	ExecDetail        execdetails.ExecDetails
	MemMax            int64
	DiskMax           int64
	Succ              bool
	Prepared          bool
	PlanFromCache     bool
	PlanFromBinding   bool
	HasMoreResults    bool
	PrevStmt          string
	Plan              string
	PlanDigest        string
	BinaryPlan        string
	RewriteInfo       RewritePhaseInfo
	KVTotal           time.Duration
	PDTotal           time.Duration
	BackoffTotal      time.Duration
	WriteSQLRespTotal time.Duration
	ExecRetryCount    uint
	ExecRetryTime     time.Duration
	ResultRows        int64
	IsExplicitTxn     bool
	IsWriteCacheTable bool
}

// SlowLogFormat uses for formatting slow log.
// The slow log output is like below:
// # Time: 2019-04-28T15:24:04.309074+08:00
// # Txn_start_ts: 406315658548871171
// # User@Host: root[root] @ localhost [127.0.0.1]
// # Conn_ID: 6
// # Query_time: 4.895492
// # Process_time: 0.161 Request_count: 1 Total_keys: 100001 Processed_keys: 100000
// # DB: test
// # Index_names: [t1.idx1,t2.idx2]
// # Is_internal: false
// # Digest: 42a1c8aae6f133e934d4bf0147491709a8812ea05ff8819ec522780fe657b772
// # Stats: t1:1,t2:2
// # Num_cop_tasks: 10
// # Cop_process: Avg_time: 1s P90_time: 2s Max_time: 3s Max_addr: 10.6.131.78
// # Cop_wait: Avg_time: 10ms P90_time: 20ms Max_time: 30ms Max_Addr: 10.6.131.79
// # Memory_max: 4096
// # Disk_max: 65535
// # Succ: true
// # Prev_stmt: begin;
// select * from t_slim;
func (s *SessionVars) SlowLogFormat(logItems *SlowQueryLogItems) string {
	var buf bytes.Buffer

	writeSlowLogItem(&buf, SlowLogTxnStartTSStr, strconv.FormatUint(logItems.TxnTS, 10))
	if s.User != nil {
		hostAddress := s.User.Hostname
		if s.ConnectionInfo != nil {
			hostAddress = s.ConnectionInfo.ClientIP
		}
		writeSlowLogItem(&buf, SlowLogUserAndHostStr, fmt.Sprintf("%s[%s] @ %s [%s]", s.User.Username, s.User.Username, s.User.Hostname, hostAddress))
	}
	if s.ConnectionID != 0 {
		writeSlowLogItem(&buf, SlowLogConnIDStr, strconv.FormatUint(s.ConnectionID, 10))
	}
	if logItems.ExecRetryCount > 0 {
		buf.WriteString(SlowLogRowPrefixStr)
		buf.WriteString(SlowLogExecRetryTime)
		buf.WriteString(SlowLogSpaceMarkStr)
		buf.WriteString(strconv.FormatFloat(logItems.ExecRetryTime.Seconds(), 'f', -1, 64))
		buf.WriteString(" ")
		buf.WriteString(SlowLogExecRetryCount)
		buf.WriteString(SlowLogSpaceMarkStr)
		buf.WriteString(strconv.Itoa(int(logItems.ExecRetryCount)))
		buf.WriteString("\n")
	}
	writeSlowLogItem(&buf, SlowLogQueryTimeStr, strconv.FormatFloat(logItems.TimeTotal.Seconds(), 'f', -1, 64))
	writeSlowLogItem(&buf, SlowLogParseTimeStr, strconv.FormatFloat(logItems.TimeParse.Seconds(), 'f', -1, 64))
	writeSlowLogItem(&buf, SlowLogCompileTimeStr, strconv.FormatFloat(logItems.TimeCompile.Seconds(), 'f', -1, 64))

	buf.WriteString(SlowLogRowPrefixStr + fmt.Sprintf("%v%v%v", SlowLogRewriteTimeStr,
		SlowLogSpaceMarkStr, strconv.FormatFloat(logItems.RewriteInfo.DurationRewrite.Seconds(), 'f', -1, 64)))
	if logItems.RewriteInfo.PreprocessSubQueries > 0 {
		buf.WriteString(fmt.Sprintf(" %v%v%v %v%v%v", SlowLogPreprocSubQueriesStr, SlowLogSpaceMarkStr, logItems.RewriteInfo.PreprocessSubQueries,
			SlowLogPreProcSubQueryTimeStr, SlowLogSpaceMarkStr, strconv.FormatFloat(logItems.RewriteInfo.DurationPreprocessSubQuery.Seconds(), 'f', -1, 64)))
	}
	buf.WriteString("\n")

	writeSlowLogItem(&buf, SlowLogOptimizeTimeStr, strconv.FormatFloat(logItems.TimeOptimize.Seconds(), 'f', -1, 64))
	writeSlowLogItem(&buf, SlowLogWaitTSTimeStr, strconv.FormatFloat(logItems.TimeWaitTS.Seconds(), 'f', -1, 64))

	if execDetailStr := logItems.ExecDetail.String(); len(execDetailStr) > 0 {
		buf.WriteString(SlowLogRowPrefixStr + execDetailStr + "\n")
	}

	if len(s.CurrentDB) > 0 {
		writeSlowLogItem(&buf, SlowLogDBStr, strings.ToLower(s.CurrentDB))
	}
	if len(logItems.IndexNames) > 0 {
		writeSlowLogItem(&buf, SlowLogIndexNamesStr, logItems.IndexNames)
	}

	writeSlowLogItem(&buf, SlowLogIsInternalStr, strconv.FormatBool(s.InRestrictedSQL))
	if len(logItems.Digest) > 0 {
		writeSlowLogItem(&buf, SlowLogDigestStr, logItems.Digest)
	}
	if len(logItems.StatsInfos) > 0 {
		buf.WriteString(SlowLogRowPrefixStr + SlowLogStatsInfoStr + SlowLogSpaceMarkStr)
		firstComma := false
		vStr := ""
		for k, v := range logItems.StatsInfos {
			if v == 0 {
				vStr = "pseudo"
			} else {
				vStr = strconv.FormatUint(v, 10)
			}
			if firstComma {
				buf.WriteString("," + k + ":" + vStr)
			} else {
				buf.WriteString(k + ":" + vStr)
				firstComma = true
			}
		}
		buf.WriteString("\n")
	}
	if logItems.CopTasks != nil {
		writeSlowLogItem(&buf, SlowLogNumCopTasksStr, strconv.FormatInt(int64(logItems.CopTasks.NumCopTasks), 10))
		if logItems.CopTasks.NumCopTasks > 0 {
			// make the result stable
			backoffs := make([]string, 0, 3)
			for backoff := range logItems.CopTasks.TotBackoffTimes {
				backoffs = append(backoffs, backoff)
			}
			slices.Sort(backoffs)

			if logItems.CopTasks.NumCopTasks == 1 {
				buf.WriteString(SlowLogRowPrefixStr + fmt.Sprintf("%v%v%v %v%v%v",
					SlowLogCopProcAvg, SlowLogSpaceMarkStr, logItems.CopTasks.AvgProcessTime.Seconds(),
					SlowLogCopProcAddr, SlowLogSpaceMarkStr, logItems.CopTasks.MaxProcessAddress) + "\n")
				buf.WriteString(SlowLogRowPrefixStr + fmt.Sprintf("%v%v%v %v%v%v",
					SlowLogCopWaitAvg, SlowLogSpaceMarkStr, logItems.CopTasks.AvgWaitTime.Seconds(),
					SlowLogCopWaitAddr, SlowLogSpaceMarkStr, logItems.CopTasks.MaxWaitAddress) + "\n")
				for _, backoff := range backoffs {
					backoffPrefix := SlowLogCopBackoffPrefix + backoff + "_"
					buf.WriteString(SlowLogRowPrefixStr + fmt.Sprintf("%v%v%v %v%v%v\n",
						backoffPrefix+"total_times", SlowLogSpaceMarkStr, logItems.CopTasks.TotBackoffTimes[backoff],
						backoffPrefix+"total_time", SlowLogSpaceMarkStr, logItems.CopTasks.TotBackoffTime[backoff].Seconds(),
					))
				}
			} else {
				buf.WriteString(SlowLogRowPrefixStr + fmt.Sprintf("%v%v%v %v%v%v %v%v%v %v%v%v",
					SlowLogCopProcAvg, SlowLogSpaceMarkStr, logItems.CopTasks.AvgProcessTime.Seconds(),
					SlowLogCopProcP90, SlowLogSpaceMarkStr, logItems.CopTasks.P90ProcessTime.Seconds(),
					SlowLogCopProcMax, SlowLogSpaceMarkStr, logItems.CopTasks.MaxProcessTime.Seconds(),
					SlowLogCopProcAddr, SlowLogSpaceMarkStr, logItems.CopTasks.MaxProcessAddress) + "\n")
				buf.WriteString(SlowLogRowPrefixStr + fmt.Sprintf("%v%v%v %v%v%v %v%v%v %v%v%v",
					SlowLogCopWaitAvg, SlowLogSpaceMarkStr, logItems.CopTasks.AvgWaitTime.Seconds(),
					SlowLogCopWaitP90, SlowLogSpaceMarkStr, logItems.CopTasks.P90WaitTime.Seconds(),
					SlowLogCopWaitMax, SlowLogSpaceMarkStr, logItems.CopTasks.MaxWaitTime.Seconds(),
					SlowLogCopWaitAddr, SlowLogSpaceMarkStr, logItems.CopTasks.MaxWaitAddress) + "\n")
				for _, backoff := range backoffs {
					backoffPrefix := SlowLogCopBackoffPrefix + backoff + "_"
					buf.WriteString(SlowLogRowPrefixStr + fmt.Sprintf("%v%v%v %v%v%v %v%v%v %v%v%v %v%v%v %v%v%v\n",
						backoffPrefix+"total_times", SlowLogSpaceMarkStr, logItems.CopTasks.TotBackoffTimes[backoff],
						backoffPrefix+"total_time", SlowLogSpaceMarkStr, logItems.CopTasks.TotBackoffTime[backoff].Seconds(),
						backoffPrefix+"max_time", SlowLogSpaceMarkStr, logItems.CopTasks.MaxBackoffTime[backoff].Seconds(),
						backoffPrefix+"max_addr", SlowLogSpaceMarkStr, logItems.CopTasks.MaxBackoffAddress[backoff],
						backoffPrefix+"avg_time", SlowLogSpaceMarkStr, logItems.CopTasks.AvgBackoffTime[backoff].Seconds(),
						backoffPrefix+"p90_time", SlowLogSpaceMarkStr, logItems.CopTasks.P90BackoffTime[backoff].Seconds(),
					))
				}
			}
		}
	}
	if logItems.MemMax > 0 {
		writeSlowLogItem(&buf, SlowLogMemMax, strconv.FormatInt(logItems.MemMax, 10))
	}
	if logItems.DiskMax > 0 {
		writeSlowLogItem(&buf, SlowLogDiskMax, strconv.FormatInt(logItems.DiskMax, 10))
	}

	writeSlowLogItem(&buf, SlowLogPrepared, strconv.FormatBool(logItems.Prepared))
	writeSlowLogItem(&buf, SlowLogPlanFromCache, strconv.FormatBool(logItems.PlanFromCache))
	writeSlowLogItem(&buf, SlowLogPlanFromBinding, strconv.FormatBool(logItems.PlanFromBinding))
	writeSlowLogItem(&buf, SlowLogHasMoreResults, strconv.FormatBool(logItems.HasMoreResults))
	writeSlowLogItem(&buf, SlowLogKVTotal, strconv.FormatFloat(logItems.KVTotal.Seconds(), 'f', -1, 64))
	writeSlowLogItem(&buf, SlowLogPDTotal, strconv.FormatFloat(logItems.PDTotal.Seconds(), 'f', -1, 64))
	writeSlowLogItem(&buf, SlowLogBackoffTotal, strconv.FormatFloat(logItems.BackoffTotal.Seconds(), 'f', -1, 64))
	writeSlowLogItem(&buf, SlowLogWriteSQLRespTotal, strconv.FormatFloat(logItems.WriteSQLRespTotal.Seconds(), 'f', -1, 64))
	writeSlowLogItem(&buf, SlowLogResultRows, strconv.FormatInt(logItems.ResultRows, 10))
	writeSlowLogItem(&buf, SlowLogSucc, strconv.FormatBool(logItems.Succ))
	writeSlowLogItem(&buf, SlowLogIsExplicitTxn, strconv.FormatBool(logItems.IsExplicitTxn))
	if s.StmtCtx.WaitLockLeaseTime > 0 {
		writeSlowLogItem(&buf, SlowLogIsWriteCacheTable, strconv.FormatBool(logItems.IsWriteCacheTable))
	}
	if len(logItems.Plan) != 0 {
		writeSlowLogItem(&buf, SlowLogPlan, logItems.Plan)
	}
	if len(logItems.PlanDigest) != 0 {
		writeSlowLogItem(&buf, SlowLogPlanDigest, logItems.PlanDigest)
	}
	if len(logItems.BinaryPlan) != 0 {
		writeSlowLogItem(&buf, SlowLogBinaryPlan, logItems.BinaryPlan)
	}

	if logItems.PrevStmt != "" {
		writeSlowLogItem(&buf, SlowLogPrevStmt, logItems.PrevStmt)
	}

	if s.CurrentDBChanged {
		buf.WriteString(fmt.Sprintf("use %s;\n", strings.ToLower(s.CurrentDB)))
		s.CurrentDBChanged = false
	}

	buf.WriteString(logItems.SQL)
	if len(logItems.SQL) == 0 || logItems.SQL[len(logItems.SQL)-1] != ';' {
		buf.WriteString(";")
	}
	return buf.String()
}

// writeSlowLogItem writes a slow log item in the form of: "# ${key}:${value}"
func writeSlowLogItem(buf *bytes.Buffer, key, value string) {
	buf.WriteString(SlowLogRowPrefixStr + key + SlowLogSpaceMarkStr + value + "\n")
}

// TxnReadTS indicates the value and used situation for tx_read_ts
type TxnReadTS struct {
	readTS uint64
	used   bool
}

// NewTxnReadTS creates TxnReadTS
func NewTxnReadTS(ts uint64) *TxnReadTS {
	return &TxnReadTS{
		readTS: ts,
		used:   false,
	}
}

// UseTxnReadTS returns readTS, and mark used as true
func (t *TxnReadTS) UseTxnReadTS() uint64 {
	if t == nil {
		return 0
	}
	t.used = true
	return t.readTS
}

// SetTxnReadTS update readTS, and refresh used
func (t *TxnReadTS) SetTxnReadTS(ts uint64) {
	if t == nil {
		return
	}
	t.used = false
	t.readTS = ts
}

// PeakTxnReadTS returns readTS
func (t *TxnReadTS) PeakTxnReadTS() uint64 {
	if t == nil {
		return 0
	}
	return t.readTS
}

// CleanupTxnReadTSIfUsed cleans txnReadTS if used
func (s *SessionVars) CleanupTxnReadTSIfUsed() {
	if s.TxnReadTS == nil {
		return
	}
	if s.TxnReadTS.used && s.TxnReadTS.readTS > 0 {
		s.TxnReadTS = NewTxnReadTS(0)
		s.SnapshotInfoschema = nil
	}
}

// GetCPUFactor returns the session variable cpuFactor
func (s *SessionVars) GetCPUFactor() float64 {
	if s.CostModelVersion == 2 {
		return s.cpuFactorV2
	}
	return s.cpuFactor
}

// GetCopCPUFactor returns the session variable copCPUFactor
func (s *SessionVars) GetCopCPUFactor() float64 {
	if s.CostModelVersion == 2 {
		return s.copCPUFactorV2
	}
	return s.copCPUFactor
}

// GetTiFlashCPUFactor returns the session
func (s *SessionVars) GetTiFlashCPUFactor() float64 {
	return s.tiflashCPUFactorV2
}

// GetMemoryFactor returns the session variable memoryFactor
func (s *SessionVars) GetMemoryFactor() float64 {
	if s.CostModelVersion == 2 {
		return s.memoryFactorV2
	}
	return s.memoryFactor
}

// GetDiskFactor returns the session variable diskFactor
func (s *SessionVars) GetDiskFactor() float64 {
	if s.CostModelVersion == 2 {
		return s.diskFactorV2
	}
	return s.diskFactor
}

// GetConcurrencyFactor returns the session variable concurrencyFactor
func (s *SessionVars) GetConcurrencyFactor() float64 {
	if s.CostModelVersion == 2 {
		return s.concurrencyFactorV2
	}
	return s.concurrencyFactor
}

// GetNetworkFactor returns the session variable networkFactor
// returns 0 when tbl is a temporary table.
func (s *SessionVars) GetNetworkFactor(tbl *model.TableInfo) float64 {
	if tbl != nil {
		if tbl.TempTableType != model.TempTableNone {
			return 0
		}
	}
	if s.CostModelVersion == 2 {
		return s.networkFactorV2
	}
	return s.networkFactor
}

// GetScanFactor returns the session variable scanFactor
// returns 0 when tbl is a temporary table.
func (s *SessionVars) GetScanFactor(tbl *model.TableInfo) float64 {
	if tbl != nil {
		if tbl.TempTableType != model.TempTableNone {
			return 0
		}
	}
	if s.CostModelVersion == 2 {
		return s.scanFactorV2
	}
	return s.scanFactor
}

// GetDescScanFactor returns the session variable descScanFactor
// returns 0 when tbl is a temporary table.
func (s *SessionVars) GetDescScanFactor(tbl *model.TableInfo) float64 {
	if tbl != nil {
		if tbl.TempTableType != model.TempTableNone {
			return 0
		}
	}
	if s.CostModelVersion == 2 {
		return s.descScanFactorV2
	}
	return s.descScanFactor
}

// GetTiFlashScanFactor returns the session variable tiflashScanFactorV2
func (s *SessionVars) GetTiFlashScanFactor() float64 {
	return s.tiflashScanFactorV2
}

// GetSeekFactor returns the session variable seekFactor
// returns 0 when tbl is a temporary table.
func (s *SessionVars) GetSeekFactor(tbl *model.TableInfo) float64 {
	if tbl != nil {
		if tbl.TempTableType != model.TempTableNone {
			return 0
		}
	}
	if s.CostModelVersion == 2 {
		return s.seekFactorV2
	}
	return s.seekFactor
}

// EnableEvalTopNEstimationForStrMatch means if we need to evaluate expression with TopN to improve estimation.
// Currently, it's only for string matching functions (like and regexp).
func (s *SessionVars) EnableEvalTopNEstimationForStrMatch() bool {
	return s.DefaultStrMatchSelectivity == 0
}

// GetStrMatchDefaultSelectivity means the default selectivity for like and regexp.
// Note: 0 is a special value, which means the default selectivity is 0.1 and TopN assisted estimation is enabled.
func (s *SessionVars) GetStrMatchDefaultSelectivity() float64 {
	if s.DefaultStrMatchSelectivity == 0 {
		return 0.1
	}
	return s.DefaultStrMatchSelectivity
}

// GetNegateStrMatchDefaultSelectivity means the default selectivity for not like and not regexp.
// Note:
//     0 is a special value, which means the default selectivity is 0.9 and TopN assisted estimation is enabled.
//     0.8 (the default value) is also a special value. For backward compatibility, when the variable is set to 0.8, we
//   keep the default selectivity of like/regexp and not like/regexp all 0.8.
func (s *SessionVars) GetNegateStrMatchDefaultSelectivity() float64 {
	if s.DefaultStrMatchSelectivity == DefTiDBDefaultStrMatchSelectivity {
		return DefTiDBDefaultStrMatchSelectivity
	}
	return 1 - s.GetStrMatchDefaultSelectivity()
}<|MERGE_RESOLUTION|>--- conflicted
+++ resolved
@@ -1178,17 +1178,15 @@
 	// When `(memory trakced by tidb) * (1+MemoryDebugModeAlarmRatio) < actual heapInUse`, an alarm log will be recorded.
 	MemoryDebugModeAlarmRatio int64
 
-<<<<<<< HEAD
+	// EnableAnalyzeSnapshot indicates whether to read data on snapshot when collecting statistics.
+	// When it is false, ANALYZE reads the latest data.
+	// When it is true, ANALYZE reads data on the snapshot at the beginning of ANALYZE.
+	EnableAnalyzeSnapshot bool
+
 	// DefaultStrMatchSelectivity adjust the estimation strategy for string matching expressions that can't be estimated by building into range.
 	// when > 0: it's the selectivity for the expression.
 	// when = 0: try to use TopN to evaluate the like expression to estimate the selectivity.
 	DefaultStrMatchSelectivity float64
-=======
-	// EnableAnalyzeSnapshot indicates whether to read data on snapshot when collecting statistics.
-	// When it is false, ANALYZE reads the latest data.
-	// When it is true, ANALYZE reads data on the snapshot at the beginning of ANALYZE.
-	EnableAnalyzeSnapshot bool
->>>>>>> a52656fd
 }
 
 // InitStatementContext initializes a StatementContext, the object is reused to reduce allocation.
