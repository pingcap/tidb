// Copyright 2015 PingCAP, Inc.
//
// Licensed under the Apache License, Version 2.0 (the "License");
// you may not use this file except in compliance with the License.
// You may obtain a copy of the License at
//
//     http://www.apache.org/licenses/LICENSE-2.0
//
// Unless required by applicable law or agreed to in writing, software
// distributed under the License is distributed on an "AS IS" BASIS,
// See the License for the specific language governing permissions and
// limitations under the License.

package variable

import (
	"crypto/tls"
	"sync"
	"sync/atomic"
	"time"

	"github.com/juju/errors"
	"github.com/pingcap/tidb/config"
	"github.com/pingcap/tidb/kv"
	"github.com/pingcap/tidb/meta/autoid"
	"github.com/pingcap/tidb/mysql"
	"github.com/pingcap/tidb/sessionctx/stmtctx"
	"github.com/pingcap/tidb/terror"
	"github.com/pingcap/tidb/types"
	"github.com/pingcap/tidb/util/auth"
)

const (
	codeCantGetValidID terror.ErrCode = 1
	codeCantSetToNull  terror.ErrCode = 2
	codeSnapshotTooOld terror.ErrCode = 3
)

// Error instances.
var (
	errCantGetValidID = terror.ClassVariable.New(codeCantGetValidID, "cannot get valid auto-increment id in retry")
	ErrCantSetToNull  = terror.ClassVariable.New(codeCantSetToNull, "cannot set variable to null")
	ErrSnapshotTooOld = terror.ClassVariable.New(codeSnapshotTooOld, "snapshot is older than GC safe point %s")
)

// RetryInfo saves retry information.
type RetryInfo struct {
	Retrying               bool
	DroppedPreparedStmtIDs []uint32
	currRetryOff           int
	autoIncrementIDs       []int64
}

// Clean does some clean work.
func (r *RetryInfo) Clean() {
	r.currRetryOff = 0
	if len(r.autoIncrementIDs) > 0 {
		r.autoIncrementIDs = r.autoIncrementIDs[:0]
	}
	if len(r.DroppedPreparedStmtIDs) > 0 {
		r.DroppedPreparedStmtIDs = r.DroppedPreparedStmtIDs[:0]
	}
}

// AddAutoIncrementID adds id to AutoIncrementIDs.
func (r *RetryInfo) AddAutoIncrementID(id int64) {
	r.autoIncrementIDs = append(r.autoIncrementIDs, id)
}

// ResetOffset resets the current retry offset.
func (r *RetryInfo) ResetOffset() {
	r.currRetryOff = 0
}

// GetCurrAutoIncrementID gets current AutoIncrementID.
func (r *RetryInfo) GetCurrAutoIncrementID() (int64, error) {
	if r.currRetryOff >= len(r.autoIncrementIDs) {
		return 0, errCantGetValidID
	}
	id := r.autoIncrementIDs[r.currRetryOff]
	r.currRetryOff++

	return id, nil
}

// TransactionContext is used to store variables that has transaction scope.
type TransactionContext struct {
	ForUpdate     bool
	DirtyDB       interface{}
	Binlog        interface{}
	InfoSchema    interface{}
	Histroy       interface{}
	SchemaVersion int64
	StartTS       uint64
	Shard         *int64
	TableDeltaMap map[int64]TableDelta

	// For metrics.
	CreateTime     time.Time
	StatementCount int
}

// UpdateDeltaForTable updates the delta info for some table.
func (tc *TransactionContext) UpdateDeltaForTable(tableID int64, delta int64, count int64, colSize map[int64]int64) {
	if tc.TableDeltaMap == nil {
		tc.TableDeltaMap = make(map[int64]TableDelta)
	}
	item := tc.TableDeltaMap[tableID]
	if item.ColSize == nil && colSize != nil {
		item.ColSize = make(map[int64]int64)
	}
	item.Delta += delta
	item.Count += count
	for key, val := range colSize {
		item.ColSize[key] += val
	}
	tc.TableDeltaMap[tableID] = item
}

// ClearDelta clears the delta map.
func (tc *TransactionContext) ClearDelta() {
	tc.TableDeltaMap = nil
}

// WriteStmtBufs can be used by insert/replace/delete/update statement.
// TODO: use a common memory pool to replace this.
type WriteStmtBufs struct {
	// RowValBuf is used by tablecodec.EncodeRow, to reduce runtime.growslice.
	RowValBuf []byte
	// BufStore stores temp KVs for a row when executing insert statement.
	// We could reuse a BufStore for multiple rows of a session to reduce memory allocations.
	BufStore *kv.BufferStore
	// AddRowValues use to store temp insert rows value, to reduce memory allocations when importing data.
	AddRowValues []types.Datum

	// IndexValsBuf is used by index.FetchValues
	IndexValsBuf []types.Datum
	// IndexKeyBuf is used by index.GenIndexKey
	IndexKeyBuf []byte
}

func (ib *WriteStmtBufs) clean() {
	ib.BufStore = nil
	ib.RowValBuf = nil
	ib.AddRowValues = nil
	ib.IndexValsBuf = nil
	ib.IndexKeyBuf = nil
}

// SessionVars is to handle user-defined or global variables in the current session.
type SessionVars struct {
	Concurrency
	MemQuota
	BatchSize
	RetryLimit          int64
	DisableTxnAutoRetry bool
	// UsersLock is a lock for user defined variables.
	UsersLock sync.RWMutex
	// Users are user defined variables.
	Users map[string]string
	// systems variables, don't modify it directly, use GetSystemVar/SetSystemVar method.
	systems map[string]string
	// PreparedStmts stores prepared statement.
	PreparedStmts        map[uint32]interface{}
	PreparedStmtNameToID map[string]uint32
	// preparedStmtID is id of prepared statement.
	preparedStmtID uint32
	// params for prepared statements
	PreparedParams []interface{}

	// retry information
	RetryInfo *RetryInfo
	// Should be reset on transaction finished.
	TxnCtx *TransactionContext

	// KVVars is the variables for KV storage.
	KVVars *kv.Variables

	// TxnIsolationLevelOneShot is used to implements "set transaction isolation level ..."
	TxnIsolationLevelOneShot struct {
		// state 0 means default
		// state 1 means it's set in current transaction.
		// state 2 means it should be used in current transaction.
		State int
		Value string
	}

	// Following variables are special for current session.

	Status           uint16
	PrevLastInsertID uint64 // PrevLastInsertID is the last insert ID of previous statement.
	LastInsertID     uint64 // LastInsertID is the auto-generated ID in the current statement.
	InsertID         uint64 // InsertID is the given insert ID of an auto_increment column.
	// PrevAffectedRows is the affected-rows value(DDL is 0, DML is the number of affected rows).
	PrevAffectedRows int64

	// ClientCapability is client's capability.
	ClientCapability uint32

	// TLSConnectionState is the TLS connection state (nil if not using TLS).
	TLSConnectionState *tls.ConnectionState

	// ConnectionID is the connection id of the current session.
	ConnectionID uint64

	// PlanID is the unique id of logical and physical plan.
	PlanID int

	// PlanCacheEnabled stores the global config "plan-cache-enabled", and it will be only updated in tests.
	PlanCacheEnabled bool

	// User is the user identity with which the session login.
	User *auth.UserIdentity

	// CurrentDB is the default database of this session.
	CurrentDB string

	// StrictSQLMode indicates if the session is in strict mode.
	StrictSQLMode bool

	// CommonGlobalLoaded indicates if common global variable has been loaded for this session.
	CommonGlobalLoaded bool

	// InRestrictedSQL indicates if the session is handling restricted SQL execution.
	InRestrictedSQL bool

	// SnapshotTS is used for reading history data. For simplicity, SnapshotTS only supports distsql request.
	SnapshotTS uint64

	// SnapshotInfoschema is used with SnapshotTS, when the schema version at snapshotTS less than current schema
	// version, we load an old version schema for query.
	SnapshotInfoschema interface{}

	// BinlogClient is used to write binlog.
	BinlogClient interface{}

	// GlobalVarsAccessor is used to set and get global variables.
	GlobalVarsAccessor GlobalVarAccessor

	// LastFoundRows is the number of found rows of last query statement
	LastFoundRows uint64

	// StmtCtx holds variables for current executing statement.
	StmtCtx *stmtctx.StatementContext

	// AllowAggPushDown can be set to false to forbid aggregation push down.
	AllowAggPushDown bool

	// AllowInSubqueryUnFolding can be set to true to fold in subquery
	AllowInSubqueryUnFolding bool

	// CurrInsertValues is used to record current ValuesExpr's values.
	// See http://dev.mysql.com/doc/refman/5.7/en/miscellaneous-functions.html#function_values
	CurrInsertValues interface{}

	// Per-connection time zones. Each client that connects has its own time zone setting, given by the session time_zone variable.
	// See https://dev.mysql.com/doc/refman/5.7/en/time-zone-support.html
	TimeZone *time.Location

	SQLMode mysql.SQLMode

	/* TiDB system variables */

	// ImportingData is true when importing data.
	ImportingData bool

	// SkipUTF8Check check on input value.
	SkipUTF8Check bool

	// BatchInsert indicates if we should split insert data into multiple batches.
	BatchInsert bool

	// BatchDelete indicates if we should split delete data into multiple batches.
	BatchDelete bool

	// IDAllocator is provided by kvEncoder, if it is provided, we will use it to alloc auto id instead of using
	// Table.alloc.
	IDAllocator autoid.Allocator

	// OptimizerSelectivityLevel defines the level of the selectivity estimation in planner.
	OptimizerSelectivityLevel int

	// EnableTablePartition enables table partition feature.
	EnableTablePartition bool

	// EnableStreaming indicates whether the coprocessor request can use streaming API.
	// TODO: remove this after tidb-server configuration "enable-streaming' removed.
	EnableStreaming bool

	writeStmtBufs WriteStmtBufs
}

// NewSessionVars creates a session vars object.
func NewSessionVars() *SessionVars {
	vars := &SessionVars{
		Users:                     make(map[string]string),
		systems:                   make(map[string]string),
		PreparedStmts:             make(map[uint32]interface{}),
		PreparedStmtNameToID:      make(map[string]uint32),
		PreparedParams:            make([]interface{}, 10),
		TxnCtx:                    &TransactionContext{},
		KVVars:                    kv.NewVariables(),
		RetryInfo:                 &RetryInfo{},
		StrictSQLMode:             true,
		Status:                    mysql.ServerStatusAutocommit,
		StmtCtx:                   new(stmtctx.StatementContext),
		AllowAggPushDown:          false,
		OptimizerSelectivityLevel: DefTiDBOptimizerSelectivityLevel,
		RetryLimit:                DefTiDBRetryLimit,
		DisableTxnAutoRetry:       DefTiDBDisableTxnAutoRetry,
	}
	vars.Concurrency = Concurrency{
		IndexLookupConcurrency:     DefIndexLookupConcurrency,
		IndexSerialScanConcurrency: DefIndexSerialScanConcurrency,
		IndexLookupJoinConcurrency: DefIndexLookupJoinConcurrency,
		HashJoinConcurrency:        DefTiDBHashJoinConcurrency,
		ProjectionConcurrency:      DefTiDBProjectionConcurrency,
		DistSQLScanConcurrency:     DefDistSQLScanConcurrency,
		HashAggPartialConcurrency:  DefTiDBHashAggPartialConcurrency,
		HashAggFinalConcurrency:    DefTiDBHashAggFinalConcurrency,
	}
	vars.MemQuota = MemQuota{
		MemQuotaQuery:             config.GetGlobalConfig().MemQuotaQuery,
		MemQuotaHashJoin:          DefTiDBMemQuotaHashJoin,
		MemQuotaMergeJoin:         DefTiDBMemQuotaMergeJoin,
		MemQuotaSort:              DefTiDBMemQuotaSort,
		MemQuotaTopn:              DefTiDBMemQuotaTopn,
		MemQuotaIndexLookupReader: DefTiDBMemQuotaIndexLookupReader,
		MemQuotaIndexLookupJoin:   DefTiDBMemQuotaIndexLookupJoin,
		MemQuotaNestedLoopApply:   DefTiDBMemQuotaNestedLoopApply,
	}
	vars.BatchSize = BatchSize{
		IndexJoinBatchSize: DefIndexJoinBatchSize,
		IndexLookupSize:    DefIndexLookupSize,
		MaxChunkSize:       DefMaxChunkSize,
		DMLBatchSize:       DefDMLBatchSize,
	}
	var enableStreaming string
	if config.GetGlobalConfig().EnableStreaming {
		enableStreaming = "1"
	} else {
		enableStreaming = "0"
	}
	vars.PlanCacheEnabled = config.GetGlobalConfig().PlanCache.Enabled
	terror.Log(vars.SetSystemVar(TiDBEnableStreaming, enableStreaming))
	return vars
}

// GetWriteStmtBufs get pointer of SessionVars.writeStmtBufs.
func (s *SessionVars) GetWriteStmtBufs() *WriteStmtBufs {
	return &s.writeStmtBufs
}

// CleanBuffers cleans the temporary bufs
func (s *SessionVars) CleanBuffers() {
	if !s.ImportingData {
		s.GetWriteStmtBufs().clean()
	}
}

// GetCharsetInfo gets charset and collation for current context.
// What character set should the server translate a statement to after receiving it?
// For this, the server uses the character_set_connection and collation_connection system variables.
// It converts statements sent by the client from character_set_client to character_set_connection
// (except for string literals that have an introducer such as _latin1 or _utf8).
// collation_connection is important for comparisons of literal strings.
// For comparisons of strings with column values, collation_connection does not matter because columns
// have their own collation, which has a higher collation precedence.
// See https://dev.mysql.com/doc/refman/5.7/en/charset-connection.html
func (s *SessionVars) GetCharsetInfo() (charset, collation string) {
	charset = s.systems[CharacterSetConnection]
	collation = s.systems[CollationConnection]
	return
}

// SetLastInsertID saves the last insert id to the session context.
// TODO: we may store the result for last_insert_id sys var later.
func (s *SessionVars) SetLastInsertID(insertID uint64) {
	s.LastInsertID = insertID
}

// SetStatusFlag sets the session server status variable.
// If on is ture sets the flag in session status,
// otherwise removes the flag.
func (s *SessionVars) SetStatusFlag(flag uint16, on bool) {
	if on {
		s.Status |= flag
		return
	}
	s.Status &= ^flag
}

// GetStatusFlag gets the session server status variable, returns true if it is on.
func (s *SessionVars) GetStatusFlag(flag uint16) bool {
	return s.Status&flag > 0
}

// InTxn returns if the session is in transaction.
func (s *SessionVars) InTxn() bool {
	return s.GetStatusFlag(mysql.ServerStatusInTrans)
}

// IsAutocommit returns if the session is set to autocommit.
func (s *SessionVars) IsAutocommit() bool {
	return s.GetStatusFlag(mysql.ServerStatusAutocommit)
}

// GetNextPreparedStmtID generates and returns the next session scope prepared statement id.
func (s *SessionVars) GetNextPreparedStmtID() uint32 {
	s.preparedStmtID++
	return s.preparedStmtID
}

// GetTimeZone returns the value of time_zone session variable.
func (s *SessionVars) GetTimeZone() *time.Location {
	loc := s.TimeZone
	if loc == nil {
		loc = time.Local
	}
	return loc
}

// ResetPrevAffectedRows reset the prev-affected-rows variable.
func (s *SessionVars) ResetPrevAffectedRows() {
	s.PrevAffectedRows = 0
	if s.StmtCtx != nil {
		if s.StmtCtx.InUpdateOrDeleteStmt || s.StmtCtx.InInsertStmt {
			s.PrevAffectedRows = int64(s.StmtCtx.AffectedRows())
		} else if s.StmtCtx.InSelectStmt {
			s.PrevAffectedRows = -1
		}
	}
}

// GetSystemVar gets the string value of a system variable.
func (s *SessionVars) GetSystemVar(name string) (string, bool) {
	val, ok := s.systems[name]
	return val, ok
}

// deleteSystemVar deletes a system variable.
func (s *SessionVars) deleteSystemVar(name string) error {
	if name != CharacterSetResults {
		return ErrCantSetToNull
	}
	delete(s.systems, name)
	return nil
}

// SetSystemVar sets the value of a system variable.
func (s *SessionVars) SetSystemVar(name string, val string) error {
	switch name {
	case TxnIsolationOneShot:
		s.TxnIsolationLevelOneShot.State = 1
		s.TxnIsolationLevelOneShot.Value = val
	case TimeZone:
		tz, err := parseTimeZone(val)
		if err != nil {
			return errors.Trace(err)
		}
		s.TimeZone = tz
	case SQLModeVar:
		val = mysql.FormatSQLModeStr(val)
		// Modes is a list of different modes separated by commas.
		sqlMode, err2 := mysql.GetSQLMode(val)
		if err2 != nil {
			return errors.Trace(err2)
		}
		s.StrictSQLMode = sqlMode.HasStrictMode()
		s.SQLMode = sqlMode
		s.SetStatusFlag(mysql.ServerStatusNoBackslashEscaped, sqlMode.HasNoBackslashEscapesMode())
	case TiDBSnapshot:
		err := setSnapshotTS(s, val)
		if err != nil {
			return errors.Trace(err)
		}
	case AutocommitVar:
		isAutocommit := TiDBOptOn(val)
		s.SetStatusFlag(mysql.ServerStatusAutocommit, isAutocommit)
		if isAutocommit {
			s.SetStatusFlag(mysql.ServerStatusInTrans, false)
		}
	case TiDBImportingData:
		s.ImportingData = TiDBOptOn(val)
	case TiDBSkipUTF8Check:
		s.SkipUTF8Check = TiDBOptOn(val)
	case TiDBOptAggPushDown:
		s.AllowAggPushDown = TiDBOptOn(val)
	case TiDBOptInSubqUnFolding:
		s.AllowInSubqueryUnFolding = TiDBOptOn(val)
	case TiDBIndexLookupConcurrency:
		s.IndexLookupConcurrency = tidbOptPositiveInt32(val, DefIndexLookupConcurrency)
	case TiDBIndexLookupJoinConcurrency:
		s.IndexLookupJoinConcurrency = tidbOptPositiveInt32(val, DefIndexLookupJoinConcurrency)
	case TiDBIndexJoinBatchSize:
		s.IndexJoinBatchSize = tidbOptPositiveInt32(val, DefIndexJoinBatchSize)
	case TiDBIndexLookupSize:
		s.IndexLookupSize = tidbOptPositiveInt32(val, DefIndexLookupSize)
	case TiDBHashJoinConcurrency:
		s.HashJoinConcurrency = tidbOptPositiveInt32(val, DefTiDBHashJoinConcurrency)
	case TiDBProjectionConcurrency:
		s.ProjectionConcurrency = tidbOptInt64(val, DefTiDBProjectionConcurrency)
	case TiDBHashAggPartialConcurrency:
		s.HashAggPartialConcurrency = tidbOptPositiveInt32(val, DefTiDBHashAggPartialConcurrency)
	case TiDBHashAggFinalConcurrency:
		s.HashAggFinalConcurrency = tidbOptPositiveInt32(val, DefTiDBHashAggFinalConcurrency)
	case TiDBDistSQLScanConcurrency:
		s.DistSQLScanConcurrency = tidbOptPositiveInt32(val, DefDistSQLScanConcurrency)
	case TiDBIndexSerialScanConcurrency:
		s.IndexSerialScanConcurrency = tidbOptPositiveInt32(val, DefIndexSerialScanConcurrency)
	case TiDBBackoffLockFast:
		s.KVVars.BackoffLockFast = tidbOptPositiveInt32(val, kv.DefBackoffLockFast)
	case TiDBBatchInsert:
		s.BatchInsert = TiDBOptOn(val)
	case TiDBBatchDelete:
		s.BatchDelete = TiDBOptOn(val)
	case TiDBDMLBatchSize:
		s.DMLBatchSize = tidbOptPositiveInt32(val, DefDMLBatchSize)
	case TiDBCurrentTS, TiDBConfig:
		return ErrReadOnly
	case TiDBMaxChunkSize:
		s.MaxChunkSize = tidbOptPositiveInt32(val, DefMaxChunkSize)
	case TIDBMemQuotaQuery:
		s.MemQuotaQuery = tidbOptInt64(val, config.GetGlobalConfig().MemQuotaQuery)
	case TIDBMemQuotaHashJoin:
		s.MemQuotaHashJoin = tidbOptInt64(val, DefTiDBMemQuotaHashJoin)
	case TIDBMemQuotaMergeJoin:
		s.MemQuotaMergeJoin = tidbOptInt64(val, DefTiDBMemQuotaMergeJoin)
	case TIDBMemQuotaSort:
		s.MemQuotaSort = tidbOptInt64(val, DefTiDBMemQuotaSort)
	case TIDBMemQuotaTopn:
		s.MemQuotaTopn = tidbOptInt64(val, DefTiDBMemQuotaTopn)
	case TIDBMemQuotaIndexLookupReader:
		s.MemQuotaIndexLookupReader = tidbOptInt64(val, DefTiDBMemQuotaIndexLookupReader)
	case TIDBMemQuotaIndexLookupJoin:
		s.MemQuotaIndexLookupJoin = tidbOptInt64(val, DefTiDBMemQuotaIndexLookupJoin)
	case TIDBMemQuotaNestedLoopApply:
		s.MemQuotaNestedLoopApply = tidbOptInt64(val, DefTiDBMemQuotaNestedLoopApply)
	case TiDBGeneralLog:
		atomic.StoreUint32(&ProcessGeneralLog, uint32(tidbOptPositiveInt32(val, DefTiDBGeneralLog)))
	case TiDBRetryLimit:
		s.RetryLimit = tidbOptInt64(val, DefTiDBRetryLimit)
	case TiDBDisableTxnAutoRetry:
		s.DisableTxnAutoRetry = TiDBOptOn(val)
	case TiDBEnableStreaming:
		s.EnableStreaming = TiDBOptOn(val)
	case TiDBOptimizerSelectivityLevel:
		s.OptimizerSelectivityLevel = tidbOptPositiveInt32(val, DefTiDBOptimizerSelectivityLevel)
<<<<<<< HEAD
	case TiDBEnableTablePartition:
		s.EnableTablePartition = TiDBOptOn(val)
=======
	case TiDBDDLReorgWorkerCount:
		workerCnt := tidbOptPositiveInt32(val, DefTiDBDDLReorgWorkerCount)
		SetDDLReorgWorkerCounter(int32(workerCnt))
>>>>>>> 6851878b
	}
	s.systems[name] = val
	return nil
}

// special session variables.
const (
	SQLModeVar          = "sql_mode"
	AutocommitVar       = "autocommit"
	CharacterSetResults = "character_set_results"
	MaxAllowedPacket    = "max_allowed_packet"
	TimeZone            = "time_zone"
	TxnIsolation        = "tx_isolation"
	TxnIsolationOneShot = "tx_isolation_one_shot"
)

// TableDelta stands for the changed count for one table.
type TableDelta struct {
	Delta    int64
	Count    int64
	ColSize  map[int64]int64
	InitTime time.Time // InitTime is the time that this delta is generated.
}

// Concurrency defines concurrency values.
type Concurrency struct {
	// IndexLookupConcurrency is the number of concurrent index lookup worker.
	IndexLookupConcurrency int

	// IndexLookupJoinConcurrency is the number of concurrent index lookup join inner worker.
	IndexLookupJoinConcurrency int

	// DistSQLScanConcurrency is the number of concurrent dist SQL scan worker.
	DistSQLScanConcurrency int

	// HashJoinConcurrency is the number of concurrent hash join outer worker.
	HashJoinConcurrency int

	// ProjectionConcurrency is the number of concurrent projection worker.
	ProjectionConcurrency int64

	// HashAggPartialConcurrency is the number of concurrent hash aggregation partial worker.
	HashAggPartialConcurrency int

	// HashAggPartialConcurrency is the number of concurrent hash aggregation final worker.
	HashAggFinalConcurrency int

	// IndexSerialScanConcurrency is the number of concurrent index serial scan worker.
	IndexSerialScanConcurrency int
}

// MemQuota defines memory quota values.
type MemQuota struct {
	// MemQuotaQuery defines the memory quota for a query.
	MemQuotaQuery int64
	// MemQuotaHashJoin defines the memory quota for a hash join executor.
	MemQuotaHashJoin int64
	// MemQuotaMergeJoin defines the memory quota for a merge join executor.
	MemQuotaMergeJoin int64
	// MemQuotaSort defines the memory quota for a sort executor.
	MemQuotaSort int64
	// MemQuotaTopn defines the memory quota for a top n executor.
	MemQuotaTopn int64
	// MemQuotaIndexLookupReader defines the memory quota for a index lookup reader executor.
	MemQuotaIndexLookupReader int64
	// MemQuotaIndexLookupJoin defines the memory quota for a index lookup join executor.
	MemQuotaIndexLookupJoin int64
	// MemQuotaNestedLoopApply defines the memory quota for a nested loop apply executor.
	MemQuotaNestedLoopApply int64
}

// BatchSize defines batch size values.
type BatchSize struct {
	// DMLBatchSize indicates the size of batches for DML.
	// It will be used when BatchInsert or BatchDelete is on.
	DMLBatchSize int

	// IndexJoinBatchSize is the batch size of a index lookup join.
	IndexJoinBatchSize int

	// IndexLookupSize is the number of handles for an index lookup task in index double read executor.
	IndexLookupSize int

	// MaxChunkSize defines max row count of a Chunk during query execution.
	MaxChunkSize int
}<|MERGE_RESOLUTION|>--- conflicted
+++ resolved
@@ -546,14 +546,11 @@
 		s.EnableStreaming = TiDBOptOn(val)
 	case TiDBOptimizerSelectivityLevel:
 		s.OptimizerSelectivityLevel = tidbOptPositiveInt32(val, DefTiDBOptimizerSelectivityLevel)
-<<<<<<< HEAD
 	case TiDBEnableTablePartition:
 		s.EnableTablePartition = TiDBOptOn(val)
-=======
 	case TiDBDDLReorgWorkerCount:
 		workerCnt := tidbOptPositiveInt32(val, DefTiDBDDLReorgWorkerCount)
 		SetDDLReorgWorkerCounter(int32(workerCnt))
->>>>>>> 6851878b
 	}
 	s.systems[name] = val
 	return nil
