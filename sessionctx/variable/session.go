--- conflicted
+++ resolved
@@ -1186,13 +1186,11 @@
 	// when > 0: it's the selectivity for the expression.
 	// when = 0: try to use TopN to evaluate the like expression to estimate the selectivity.
 	DefaultStrMatchSelectivity float64
-
-<<<<<<< HEAD
+	
 	//UseCTEInline indicated the trigger variable "tidb_opt_inline_cte", which makes the CTE query inline by default.
 	//When it is false, the CTE queries will be materialized (default).
 	//When it is true, the CTE queries will be expanded inline to outer query.
 	UseCTEInline bool
-=======
 	// PrimaryKeyRequired indicates if sql_require_primary_key sysvar is set
 	PrimaryKeyRequired bool
 
@@ -1216,7 +1214,6 @@
 		return nil, ErrStmtNotFound
 	}
 	return stmt, nil
->>>>>>> 8af73ffa
 }
 
 // InitStatementContext initializes a StatementContext, the object is reused to reduce allocation.
