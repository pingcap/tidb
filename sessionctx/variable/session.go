--- conflicted
+++ resolved
@@ -111,11 +111,7 @@
 	TableDeltaMap map[int64]TableDelta
 	IsPessimistic bool
 
-<<<<<<< HEAD
 	// CreateTime is used for metrics.
-=======
-	// CreateTime For metrics.
->>>>>>> a57b6e60
 	CreateTime     time.Time
 	StatementCount int
 }
@@ -209,24 +205,15 @@
 	PreparedStmtNameToID map[string]uint32
 	// preparedStmtID is id of prepared statement.
 	preparedStmtID uint32
-<<<<<<< HEAD
 	// PreparedParams is used for prepared statements
-=======
-	// PreparedParams params for prepared statements
->>>>>>> a57b6e60
 	PreparedParams []types.Datum
 
 	// ActiveRoles stores active roles for current user
 	ActiveRoles []*auth.RoleIdentity
 
-<<<<<<< HEAD
 	// RetryInfo is the retry information
 	RetryInfo *RetryInfo
-	// TxnCtx should be reset on transaction finished.
-=======
-	RetryInfo *RetryInfo
 	//  TxnCtx Should be reset on transaction finished.
->>>>>>> a57b6e60
 	TxnCtx *TransactionContext
 
 	// KVVars is the variables for KV storage.
