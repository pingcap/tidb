--- conflicted
+++ resolved
@@ -426,15 +426,11 @@
 	// AllowDistinctAggPushDown can be set true to allow agg with distinct push down to tikv/tiflash.
 	AllowDistinctAggPushDown bool
 
-<<<<<<< HEAD
+	// MultiStatementMode permits incorrect client library usage. Not recommended to be turned on.
+	MultiStatementMode int
+
 	// AllowWriteRowID can be set to false to forbid write data to _tidb_rowid.
 	// This variable is currently not recommended to be turned on.
-=======
-	// MultiStatementMode permits incorrect client library usage. Not recommended to be turned on.
-	MultiStatementMode int
-
-	// AllowWriteRowID variable is currently not recommended to be turned on.
->>>>>>> 57eef1333... server, sessionctx: add multi statement workaround (#22351)
 	AllowWriteRowID bool
 
 	// AllowBatchCop means if we should send batch coprocessor to TiFlash. Default value is 1, means to use batch cop in case of aggregation and join.
@@ -1388,7 +1384,6 @@
 		s.EnableAmendPessimisticTxn = TiDBOptOn(val)
 	case TiDBEnableRateLimitAction:
 		s.EnabledRateLimitAction = TiDBOptOn(val)
-<<<<<<< HEAD
 	case TiDBMemoryUsageAlarmRatio:
 		floatVal, err := strconv.ParseFloat(val, 64)
 		if err != nil {
@@ -1398,22 +1393,8 @@
 			return ErrWrongValueForVar.GenWithStackByArgs(TiDBMemoryUsageAlarmRatio, val)
 		}
 		MemoryUsageAlarmRatio.Store(floatVal)
-=======
-	case TiDBEnableAsyncCommit:
-		s.EnableAsyncCommit = TiDBOptOn(val)
-	case TiDBEnable1PC:
-		s.Enable1PC = TiDBOptOn(val)
-	case TiDBGuaranteeExternalConsistency:
-		s.GuaranteeExternalConsistency = TiDBOptOn(val)
-	case TiDBAnalyzeVersion:
-		s.AnalyzeVersion = tidbOptPositiveInt32(val, DefTiDBAnalyzeVersion)
-	case TiDBEnableIndexMergeJoin:
-		s.EnableIndexMergeJoin = TiDBOptOn(val)
-	case TiDBTrackAggregateMemoryUsage:
-		s.TrackAggregateMemoryUsage = TiDBOptOn(val)
 	case TiDBMultiStatementMode:
 		s.MultiStatementMode = TiDBOptMultiStmt(val)
->>>>>>> 57eef1333... server, sessionctx: add multi statement workaround (#22351)
 	}
 	s.systems[name] = val
 	return nil
