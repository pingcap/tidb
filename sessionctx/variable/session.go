--- conflicted
+++ resolved
@@ -1427,12 +1427,11 @@
 	// use the ExpectedCnt to adjust the estimated row count for index scan.
 	OptOrderingIdxSelThresh float64
 
-<<<<<<< HEAD
+	// EnableMPPSharedCTEExecution indicates whether we enable the shared CTE execution strategy on MPP side.
 	EnableMPPSharedCTEExecution bool
-=======
+
 	// OptimizerFixControl control some details of the optimizer behavior through the tidb_opt_fix_control variable.
 	OptimizerFixControl map[uint64]string
->>>>>>> 96fa4692
 }
 
 // planReplayerSessionFinishedTaskKeyLen is used to control the max size for the finished plan replayer task key in session
