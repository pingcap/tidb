--- conflicted
+++ resolved
@@ -384,12 +384,10 @@
 	// AllowAggPushDown can be set to false to forbid aggregation push down.
 	AllowAggPushDown bool
 
-<<<<<<< HEAD
+	// AllowBCJ means allow broadcast join.
 	AllowBCJ bool
-=======
 	// AllowDistinctAggPushDown can be set true to allow agg with distinct push down to tikv/tiflash.
 	AllowDistinctAggPushDown bool
->>>>>>> c635ac8c
 
 	// AllowWriteRowID can be set to false to forbid write data to _tidb_rowid.
 	// This variable is currently not recommended to be turned on.
@@ -647,7 +645,7 @@
 		Status:                      mysql.ServerStatusAutocommit,
 		StmtCtx:                     new(stmtctx.StatementContext),
 		AllowAggPushDown:            false,
-		AllowBCJ:            		 false,
+		AllowBCJ:                    false,
 		OptimizerSelectivityLevel:   DefTiDBOptimizerSelectivityLevel,
 		RetryLimit:                  DefTiDBRetryLimit,
 		DisableTxnAutoRetry:         DefTiDBDisableTxnAutoRetry,
@@ -1053,13 +1051,10 @@
 		s.SkipUTF8Check = TiDBOptOn(val)
 	case TiDBOptAggPushDown:
 		s.AllowAggPushDown = TiDBOptOn(val)
-<<<<<<< HEAD
 	case TiDBOptBCJ:
 		s.AllowBCJ = TiDBOptOn(val)
-=======
 	case TiDBOptDistinctAggPushDown:
 		s.AllowDistinctAggPushDown = TiDBOptOn(val)
->>>>>>> c635ac8c
 	case TiDBOptWriteRowID:
 		s.AllowWriteRowID = TiDBOptOn(val)
 	case TiDBOptInSubqToJoinAndAgg:
