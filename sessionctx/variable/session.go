--- conflicted
+++ resolved
@@ -52,11 +52,7 @@
 	"github.com/pingcap/tidb/util/tableutil"
 	"github.com/pingcap/tidb/util/timeutil"
 	tikvstore "github.com/tikv/client-go/v2/kv"
-<<<<<<< HEAD
-=======
-	"github.com/tikv/client-go/v2/oracle"
 	"github.com/tikv/client-go/v2/tikv"
->>>>>>> 2c3f717a
 	"github.com/twmb/murmur3"
 	atomic2 "go.uber.org/atomic"
 	"golang.org/x/exp/maps"
@@ -201,14 +197,6 @@
 	// TemporaryTables is used to store transaction-specific information for global temporary tables.
 	// It can also be stored in sessionCtx with local temporary tables, but it's easier to clean this data after transaction ends.
 	TemporaryTables map[int64]tableutil.TempTable
-
-<<<<<<< HEAD
-	// CachedTables is not nil if the transaction write on cached table.
-	CachedTables map[int64]interface{}
-=======
-	// Last ts used by read-consistency read.
-	LastRcReadTs uint64
->>>>>>> 2c3f717a
 }
 
 // SavepointRecord indicates a transaction's savepoint record.
@@ -340,18 +328,6 @@
 	}
 }
 
-<<<<<<< HEAD
-=======
-// SetStmtFutureForRC sets the stmtFuture .
-func (tc *TransactionContext) SetStmtFutureForRC(future oracle.Future) {
-	tc.stmtFuture = future
-}
-
-// GetStmtFutureForRC gets the stmtFuture.
-func (tc *TransactionContext) GetStmtFutureForRC() oracle.Future {
-	return tc.stmtFuture
-}
-
 // GetCurrentSavepoint gets TransactionContext's savepoint.
 func (tc *TransactionContext) GetCurrentSavepoint() TxnCtxNeedToRestore {
 	tableDeltaMap := make(map[int64]TableDelta, len(tc.TableDeltaMap))
@@ -414,7 +390,6 @@
 	return nil
 }
 
->>>>>>> 2c3f717a
 // WriteStmtBufs can be used by insert/replace/delete/update statement.
 // TODO: use a common memory pool to replace this.
 type WriteStmtBufs struct {
