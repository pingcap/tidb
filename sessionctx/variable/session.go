--- conflicted
+++ resolved
@@ -1527,13 +1527,10 @@
 		s.EnableChangeColumnType = TiDBOptOn(val)
 	case TiDBEnableAmendPessimisticTxn:
 		s.EnableAmendPessimisticTxn = TiDBOptOn(val)
-<<<<<<< HEAD
+	case TiDBTxnScope:
+		s.TxnScope = val
 	case TiDBMemoryUsageAlarmRatio:
 		MemoryUsageAlarmRatio.Store(tidbOptFloat64(val, 0.8))
-=======
-	case TiDBTxnScope:
-		s.TxnScope = val
->>>>>>> f9f44d0a
 	}
 	s.systems[name] = val
 	return nil
