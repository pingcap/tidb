// Copyright 2015 PingCAP, Inc.
//
// Licensed under the Apache License, Version 2.0 (the "License");
// you may not use this file except in compliance with the License.
// You may obtain a copy of the License at
//
//     http://www.apache.org/licenses/LICENSE-2.0
//
// Unless required by applicable law or agreed to in writing, software
// distributed under the License is distributed on an "AS IS" BASIS,
// See the License for the specific language governing permissions and
// limitations under the License.

package variable

import (
	"bytes"
	"crypto/tls"
	"encoding/binary"
	"fmt"
	"math"
	"math/rand"
	"net"
	"sort"
	"strconv"
	"strings"
	"sync"
	"sync/atomic"
	"time"

	"github.com/klauspost/cpuid"
	"github.com/pingcap/errors"
	"github.com/pingcap/parser"
	"github.com/pingcap/parser/ast"
	"github.com/pingcap/parser/auth"
	"github.com/pingcap/parser/charset"
	"github.com/pingcap/parser/mysql"
	"github.com/pingcap/parser/terror"
	pumpcli "github.com/pingcap/tidb-tools/tidb-binlog/pump_client"
	"github.com/pingcap/tidb/config"
	"github.com/pingcap/tidb/kv"
	"github.com/pingcap/tidb/meta/autoid"
	"github.com/pingcap/tidb/metrics"
	"github.com/pingcap/tidb/sessionctx/stmtctx"
	tikvstore "github.com/pingcap/tidb/store/tikv/kv"
	"github.com/pingcap/tidb/store/tikv/oracle"
	"github.com/pingcap/tidb/types"
	"github.com/pingcap/tidb/util/chunk"
	"github.com/pingcap/tidb/util/collate"
	"github.com/pingcap/tidb/util/execdetails"
	"github.com/pingcap/tidb/util/logutil"
	"github.com/pingcap/tidb/util/rowcodec"
	"github.com/pingcap/tidb/util/stringutil"
	"github.com/pingcap/tidb/util/timeutil"
	"github.com/twmb/murmur3"
	atomic2 "go.uber.org/atomic"
)

// PreparedStmtCount is exported for test.
var PreparedStmtCount int64

// RetryInfo saves retry information.
type RetryInfo struct {
	Retrying               bool
	DroppedPreparedStmtIDs []uint32
	autoIncrementIDs       retryInfoAutoIDs
	autoRandomIDs          retryInfoAutoIDs
}

// Clean does some clean work.
func (r *RetryInfo) Clean() {
	r.autoIncrementIDs.clean()
	r.autoRandomIDs.clean()

	if len(r.DroppedPreparedStmtIDs) > 0 {
		r.DroppedPreparedStmtIDs = r.DroppedPreparedStmtIDs[:0]
	}
}

// ResetOffset resets the current retry offset.
func (r *RetryInfo) ResetOffset() {
	r.autoIncrementIDs.resetOffset()
	r.autoRandomIDs.resetOffset()
}

// AddAutoIncrementID adds id to autoIncrementIDs.
func (r *RetryInfo) AddAutoIncrementID(id int64) {
	r.autoIncrementIDs.autoIDs = append(r.autoIncrementIDs.autoIDs, id)
}

// GetCurrAutoIncrementID gets current autoIncrementID.
func (r *RetryInfo) GetCurrAutoIncrementID() (int64, bool) {
	return r.autoIncrementIDs.getCurrent()
}

// AddAutoRandomID adds id to autoRandomIDs.
func (r *RetryInfo) AddAutoRandomID(id int64) {
	r.autoRandomIDs.autoIDs = append(r.autoRandomIDs.autoIDs, id)
}

// GetCurrAutoRandomID gets current AutoRandomID.
func (r *RetryInfo) GetCurrAutoRandomID() (int64, bool) {
	return r.autoRandomIDs.getCurrent()
}

type retryInfoAutoIDs struct {
	currentOffset int
	autoIDs       []int64
}

func (r *retryInfoAutoIDs) resetOffset() {
	r.currentOffset = 0
}

func (r *retryInfoAutoIDs) clean() {
	r.currentOffset = 0
	if len(r.autoIDs) > 0 {
		r.autoIDs = r.autoIDs[:0]
	}
}

func (r *retryInfoAutoIDs) getCurrent() (int64, bool) {
	if r.currentOffset >= len(r.autoIDs) {
		return 0, false
	}
	id := r.autoIDs[r.currentOffset]
	r.currentOffset++
	return id, true
}

// TransactionContext is used to store variables that has transaction scope.
type TransactionContext struct {
	forUpdateTS   uint64
	stmtFuture    oracle.Future
	Binlog        interface{}
	InfoSchema    interface{}
	History       interface{}
	SchemaVersion int64
	StartTS       uint64

	// ShardStep indicates the max size of continuous rowid shard in one transaction.
	ShardStep    int
	shardRemain  int
	currentShard int64
	shardRand    *rand.Rand

	// TableDeltaMap is used in the schema validator for DDL changes in one table not to block others.
	// It's also used in the statistics updating.
	// Note: for the partitioned table, it stores all the partition IDs.
	TableDeltaMap map[int64]TableDelta

	// unchangedRowKeys is used to store the unchanged rows that needs to lock for pessimistic transaction.
	unchangedRowKeys map[string]struct{}

	// pessimisticLockCache is the cache for pessimistic locked keys,
	// The value never changes during the transaction.
	pessimisticLockCache map[string][]byte
	PessimisticCacheHit  int

	// CreateTime For metrics.
	CreateTime     time.Time
	StatementCount int
	CouldRetry     bool
	IsPessimistic  bool
	// IsStaleness indicates whether the txn is read only staleness txn.
	IsStaleness bool
	// IsExplicit indicates whether the txn is an interactive txn, which is typically started with a BEGIN
	// or START TRANSACTION statement, or by setting autocommit to 0.
	IsExplicit bool
	Isolation  string
	LockExpire uint32
	ForUpdate  uint32
	// TxnScope indicates the value of txn_scope
	TxnScope string

	// TableDeltaMap lock to prevent potential data race
	tdmLock sync.Mutex
}

// GetShard returns the shard prefix for the next `count` rowids.
func (tc *TransactionContext) GetShard(shardRowIDBits uint64, typeBitsLength uint64, reserveSignBit bool, count int) int64 {
	if shardRowIDBits == 0 {
		return 0
	}
	if tc.shardRand == nil {
		tc.shardRand = rand.New(rand.NewSource(int64(tc.StartTS)))
	}
	if tc.shardRemain <= 0 {
		tc.updateShard()
		tc.shardRemain = tc.ShardStep
	}
	tc.shardRemain -= count

	var signBitLength uint64
	if reserveSignBit {
		signBitLength = 1
	}
	return (tc.currentShard & (1<<shardRowIDBits - 1)) << (typeBitsLength - shardRowIDBits - signBitLength)
}

func (tc *TransactionContext) updateShard() {
	var buf [8]byte
	binary.LittleEndian.PutUint64(buf[:], tc.shardRand.Uint64())
	tc.currentShard = int64(murmur3.Sum32(buf[:]))
}

// AddUnchangedRowKey adds an unchanged row key in update statement for pessimistic lock.
func (tc *TransactionContext) AddUnchangedRowKey(key []byte) {
	if tc.unchangedRowKeys == nil {
		tc.unchangedRowKeys = map[string]struct{}{}
	}
	tc.unchangedRowKeys[string(key)] = struct{}{}
}

// CollectUnchangedRowKeys collects unchanged row keys for pessimistic lock.
func (tc *TransactionContext) CollectUnchangedRowKeys(buf []kv.Key) []kv.Key {
	for key := range tc.unchangedRowKeys {
		buf = append(buf, kv.Key(key))
	}
	tc.unchangedRowKeys = nil
	return buf
}

// UpdateDeltaForTable updates the delta info for some table.
func (tc *TransactionContext) UpdateDeltaForTable(physicalTableID int64, delta int64, count int64, colSize map[int64]int64) {
	tc.tdmLock.Lock()
	defer tc.tdmLock.Unlock()
	if tc.TableDeltaMap == nil {
		tc.TableDeltaMap = make(map[int64]TableDelta)
	}
	item := tc.TableDeltaMap[physicalTableID]
	if item.ColSize == nil && colSize != nil {
		item.ColSize = make(map[int64]int64, len(colSize))
	}
	item.Delta += delta
	item.Count += count
	item.TableID = physicalTableID
	for key, val := range colSize {
		item.ColSize[key] += val
	}
	tc.TableDeltaMap[physicalTableID] = item
}

// GetKeyInPessimisticLockCache gets a key in pessimistic lock cache.
func (tc *TransactionContext) GetKeyInPessimisticLockCache(key kv.Key) (val []byte, ok bool) {
	if tc.pessimisticLockCache == nil {
		return nil, false
	}
	val, ok = tc.pessimisticLockCache[string(key)]
	if ok {
		tc.PessimisticCacheHit++
	}
	return
}

// SetPessimisticLockCache sets a key value pair into pessimistic lock cache.
func (tc *TransactionContext) SetPessimisticLockCache(key kv.Key, val []byte) {
	if tc.pessimisticLockCache == nil {
		tc.pessimisticLockCache = map[string][]byte{}
	}
	tc.pessimisticLockCache[string(key)] = val
}

// Cleanup clears up transaction info that no longer use.
func (tc *TransactionContext) Cleanup() {
	// tc.InfoSchema = nil; we cannot do it now, because some operation like handleFieldList depend on this.
	tc.Binlog = nil
	tc.History = nil
	tc.tdmLock.Lock()
	tc.TableDeltaMap = nil
	tc.tdmLock.Unlock()
	tc.pessimisticLockCache = nil
	tc.IsStaleness = false
}

// ClearDelta clears the delta map.
func (tc *TransactionContext) ClearDelta() {
	tc.tdmLock.Lock()
	tc.TableDeltaMap = nil
	tc.tdmLock.Unlock()
}

// GetForUpdateTS returns the ts for update.
func (tc *TransactionContext) GetForUpdateTS() uint64 {
	if tc.forUpdateTS > tc.StartTS {
		return tc.forUpdateTS
	}
	return tc.StartTS
}

// SetForUpdateTS sets the ts for update.
func (tc *TransactionContext) SetForUpdateTS(forUpdateTS uint64) {
	if forUpdateTS > tc.forUpdateTS {
		tc.forUpdateTS = forUpdateTS
	}
}

// SetStmtFutureForRC sets the stmtFuture .
func (tc *TransactionContext) SetStmtFutureForRC(future oracle.Future) {
	tc.stmtFuture = future
}

// GetStmtFutureForRC gets the stmtFuture.
func (tc *TransactionContext) GetStmtFutureForRC() oracle.Future {
	return tc.stmtFuture
}

// WriteStmtBufs can be used by insert/replace/delete/update statement.
// TODO: use a common memory pool to replace this.
type WriteStmtBufs struct {
	// RowValBuf is used by tablecodec.EncodeRow, to reduce runtime.growslice.
	RowValBuf []byte
	// AddRowValues use to store temp insert rows value, to reduce memory allocations when importing data.
	AddRowValues []types.Datum

	// IndexValsBuf is used by index.FetchValues
	IndexValsBuf []types.Datum
	// IndexKeyBuf is used by index.GenIndexKey
	IndexKeyBuf []byte
}

func (ib *WriteStmtBufs) clean() {
	ib.RowValBuf = nil
	ib.AddRowValues = nil
	ib.IndexValsBuf = nil
	ib.IndexKeyBuf = nil
}

// TableSnapshot represents a data snapshot of the table contained in `information_schema`.
type TableSnapshot struct {
	Rows [][]types.Datum
	Err  error
}

type txnIsolationLevelOneShotState uint

// RewritePhaseInfo records some information about the rewrite phase
type RewritePhaseInfo struct {
	// DurationRewrite is the duration of rewriting the SQL.
	DurationRewrite time.Duration

	// DurationPreprocessSubQuery is the duration of pre-processing sub-queries.
	DurationPreprocessSubQuery time.Duration

	// PreprocessSubQueries is the number of pre-processed sub-queries.
	PreprocessSubQueries int
}

// Reset resets all fields in RewritePhaseInfo.
func (r *RewritePhaseInfo) Reset() {
	r.DurationRewrite = 0
	r.DurationPreprocessSubQuery = 0
	r.PreprocessSubQueries = 0
}

const (
	// oneShotDef means default, that is tx_isolation_one_shot not set.
	oneShotDef txnIsolationLevelOneShotState = iota
	// oneShotSet means it's set in current transaction.
	oneShotSet
	// onsShotUse means it should be used in current transaction.
	oneShotUse
)

// SessionVars is to handle user-defined or global variables in the current session.
type SessionVars struct {
	Concurrency
	MemQuota
	BatchSize
	// DMLBatchSize indicates the number of rows batch-committed for a statement.
	// It will be used when using LOAD DATA or BatchInsert or BatchDelete is on.
	DMLBatchSize        int
	RetryLimit          int64
	DisableTxnAutoRetry bool
	// UsersLock is a lock for user defined variables.
	UsersLock sync.RWMutex
	// Users are user defined variables.
	Users map[string]types.Datum
	// UserVarTypes stores the FieldType for user variables, it cannot be inferred from Users when Users have not been set yet.
	// It is read/write protected by UsersLock.
	UserVarTypes map[string]*types.FieldType
	// systems variables, don't modify it directly, use GetSystemVar/SetSystemVar method.
	systems map[string]string
	// stmtVars variables are temporarily set by SET_VAR hint
	// It only take effect for the duration of a single statement
	stmtVars map[string]string
	// SysWarningCount is the system variable "warning_count", because it is on the hot path, so we extract it from the systems
	SysWarningCount int
	// SysErrorCount is the system variable "error_count", because it is on the hot path, so we extract it from the systems
	SysErrorCount uint16
	// PreparedStmts stores prepared statement.
	PreparedStmts        map[uint32]interface{}
	PreparedStmtNameToID map[string]uint32
	// preparedStmtID is id of prepared statement.
	preparedStmtID uint32
	// PreparedParams params for prepared statements
	PreparedParams PreparedParams

	// ActiveRoles stores active roles for current user
	ActiveRoles []*auth.RoleIdentity

	RetryInfo *RetryInfo
	//  TxnCtx Should be reset on transaction finished.
	TxnCtx *TransactionContext

	// KVVars is the variables for KV storage.
	KVVars *kv.Variables

	// txnIsolationLevelOneShot is used to implements "set transaction isolation level ..."
	txnIsolationLevelOneShot struct {
		state txnIsolationLevelOneShotState
		value string
	}

	// Status stands for the session status. e.g. in transaction or not, auto commit is on or off, and so on.
	Status uint16

	// ClientCapability is client's capability.
	ClientCapability uint32

	// TLSConnectionState is the TLS connection state (nil if not using TLS).
	TLSConnectionState *tls.ConnectionState

	// ConnectionID is the connection id of the current session.
	ConnectionID uint64

	// PlanID is the unique id of logical and physical plan.
	PlanID int

	// PlanColumnID is the unique id for column when building plan.
	PlanColumnID int64

	// User is the user identity with which the session login.
	User *auth.UserIdentity

	// Port is the port of the connected socket
	Port string

	// CurrentDB is the default database of this session.
	CurrentDB string

	// CurrentDBChanged indicates if the CurrentDB has been updated, and if it is we should print it into
	// the slow log to make it be compatible with MySQL, https://github.com/pingcap/tidb/issues/17846.
	CurrentDBChanged bool

	// StrictSQLMode indicates if the session is in strict mode.
	StrictSQLMode bool

	// CommonGlobalLoaded indicates if common global variable has been loaded for this session.
	CommonGlobalLoaded bool

	// InRestrictedSQL indicates if the session is handling restricted SQL execution.
	InRestrictedSQL bool

	// SnapshotTS is used for reading history data. For simplicity, SnapshotTS only supports distsql request.
	SnapshotTS uint64

	// SnapshotInfoschema is used with SnapshotTS, when the schema version at snapshotTS less than current schema
	// version, we load an old version schema for query.
	SnapshotInfoschema interface{}

	// BinlogClient is used to write binlog.
	BinlogClient *pumpcli.PumpsClient

	// GlobalVarsAccessor is used to set and get global variables.
	GlobalVarsAccessor GlobalVarAccessor

	// LastFoundRows is the number of found rows of last query statement
	LastFoundRows uint64

	// StmtCtx holds variables for current executing statement.
	StmtCtx *stmtctx.StatementContext

	// AllowAggPushDown can be set to false to forbid aggregation push down.
	AllowAggPushDown bool

	// AllowBCJ means allow broadcast join.
	AllowBCJ bool
	// AllowDistinctAggPushDown can be set true to allow agg with distinct push down to tikv/tiflash.
	AllowDistinctAggPushDown bool

	// MultiStatementMode permits incorrect client library usage. Not recommended to be turned on.
	MultiStatementMode int

	// AllowWriteRowID variable is currently not recommended to be turned on.
	AllowWriteRowID bool

	// AllowBatchCop means if we should send batch coprocessor to TiFlash. Default value is 1, means to use batch cop in case of aggregation and join.
	// If value is set to 2 , which means to force to send batch cop for any query. Value is set to 0 means never use batch cop.
	AllowBatchCop int

	// AllowMPPExecution will prefer using mpp way to execute a query.
	AllowMPPExecution bool

	// TiDBAllowAutoRandExplicitInsert indicates whether explicit insertion on auto_random column is allowed.
	AllowAutoRandExplicitInsert bool

	// BroadcastJoinThresholdSize is used to limit the size of smaller table.
	// It's unit is bytes, if the size of small table is larger than it, we will not use bcj.
	BroadcastJoinThresholdSize int64

	// BroadcastJoinThresholdCount is used to limit the total count of smaller table.
	// If we can't estimate the size of one side of join child, we will check if its row number exceeds this limitation.
	BroadcastJoinThresholdCount int64

	// CorrelationThreshold is the guard to enable row count estimation using column order correlation.
	CorrelationThreshold float64

	// CorrelationExpFactor is used to control the heuristic approach of row count estimation when CorrelationThreshold is not met.
	CorrelationExpFactor int

	// CPUFactor is the CPU cost of processing one expression for one row.
	CPUFactor float64
	// CopCPUFactor is the CPU cost of processing one expression for one row in coprocessor.
	CopCPUFactor float64
	// CopTiFlashConcurrencyFactor is the concurrency number of computation in tiflash coprocessor.
	CopTiFlashConcurrencyFactor float64
	// NetworkFactor is the network cost of transferring 1 byte data.
	NetworkFactor float64
	// ScanFactor is the IO cost of scanning 1 byte data on TiKV and TiFlash.
	ScanFactor float64
	// DescScanFactor is the IO cost of scanning 1 byte data on TiKV and TiFlash in desc order.
	DescScanFactor float64
	// SeekFactor is the IO cost of seeking the start value of a range in TiKV or TiFlash.
	SeekFactor float64
	// MemoryFactor is the memory cost of storing one tuple.
	MemoryFactor float64
	// DiskFactor is the IO cost of reading/writing one byte to temporary disk.
	DiskFactor float64
	// ConcurrencyFactor is the CPU cost of additional one goroutine.
	ConcurrencyFactor float64

	// CurrInsertValues is used to record current ValuesExpr's values.
	// See http://dev.mysql.com/doc/refman/5.7/en/miscellaneous-functions.html#function_values
	CurrInsertValues chunk.Row

	// In https://github.com/pingcap/tidb/issues/14164, we can see that MySQL can enter the column that is not in the insert's SELECT's output.
	// We store the extra columns in this variable.
	CurrInsertBatchExtraCols [][]types.Datum

	// Per-connection time zones. Each client that connects has its own time zone setting, given by the session time_zone variable.
	// See https://dev.mysql.com/doc/refman/5.7/en/time-zone-support.html
	TimeZone *time.Location

	SQLMode mysql.SQLMode

	// AutoIncrementIncrement and AutoIncrementOffset indicates the autoID's start value and increment.
	AutoIncrementIncrement int

	AutoIncrementOffset int

	/* TiDB system variables */

	// SkipASCIICheck check on input value.
	SkipASCIICheck bool

	// SkipUTF8Check check on input value.
	SkipUTF8Check bool

	// BatchInsert indicates if we should split insert data into multiple batches.
	BatchInsert bool

	// BatchDelete indicates if we should split delete data into multiple batches.
	BatchDelete bool

	// BatchCommit indicates if we should split the transaction into multiple batches.
	BatchCommit bool

	// IDAllocator is provided by kvEncoder, if it is provided, we will use it to alloc auto id instead of using
	// Table.alloc.
	IDAllocator autoid.Allocator

	// OptimizerSelectivityLevel defines the level of the selectivity estimation in plan.
	OptimizerSelectivityLevel int

	// EnableTablePartition enables table partition feature.
	EnableTablePartition string

	// EnableListTablePartition enables list table partition feature.
	EnableListTablePartition bool

	// EnableCascadesPlanner enables the cascades planner.
	EnableCascadesPlanner bool

	// EnableWindowFunction enables the window function.
	EnableWindowFunction bool

	// EnableStrictDoubleTypeCheck enables table field double type check.
	EnableStrictDoubleTypeCheck bool

	// EnableVectorizedExpression  enables the vectorized expression evaluation.
	EnableVectorizedExpression bool

	// DDLReorgPriority is the operation priority of adding indices.
	DDLReorgPriority int

	// EnableChangeColumnType is used to control whether to enable the change column type.
	EnableChangeColumnType bool

	// EnableChangeMultiSchema is used to control whether to enable the multi schema change.
	EnableChangeMultiSchema bool

	// EnablePointGetCache is used to cache value for point get for read only scenario.
	EnablePointGetCache bool

	// EnableAlterPlacement indicates whether a user can alter table partition placement rules.
	EnableAlterPlacement bool

	// WaitSplitRegionFinish defines the split region behaviour is sync or async.
	WaitSplitRegionFinish bool

	// WaitSplitRegionTimeout defines the split region timeout.
	WaitSplitRegionTimeout uint64

	// EnableStreaming indicates whether the coprocessor request can use streaming API.
	// TODO: remove this after tidb-server configuration "enable-streaming' removed.
	EnableStreaming bool

	// EnableChunkRPC indicates whether the coprocessor request can use chunk API.
	EnableChunkRPC bool

	writeStmtBufs WriteStmtBufs

	// L2CacheSize indicates the size of CPU L2 cache, using byte as unit.
	L2CacheSize int

	// EnableRadixJoin indicates whether to use radix hash join to execute
	// HashJoin.
	EnableRadixJoin bool

	// ConstraintCheckInPlace indicates whether to check the constraint when the SQL executing.
	ConstraintCheckInPlace bool

	// CommandValue indicates which command current session is doing.
	CommandValue uint32

	// TiDBOptJoinReorderThreshold defines the minimal number of join nodes
	// to use the greedy join reorder algorithm.
	TiDBOptJoinReorderThreshold int

	// SlowQueryFile indicates which slow query log file for SLOW_QUERY table to parse.
	SlowQueryFile string

	// EnableFastAnalyze indicates whether to take fast analyze.
	EnableFastAnalyze bool

	// TxnMode indicates should be pessimistic or optimistic.
	TxnMode string

	// LowResolutionTSO is used for reading data with low resolution TSO which is updated once every two seconds.
	LowResolutionTSO bool

	// MaxExecutionTime is the timeout for select statement, in milliseconds.
	// If the value is 0, timeouts are not enabled.
	// See https://dev.mysql.com/doc/refman/5.7/en/server-system-variables.html#sysvar_max_execution_time
	MaxExecutionTime uint64

	// Killed is a flag to indicate that this query is killed.
	Killed uint32

	// ConnectionInfo indicates current connection info used by current session, only be lazy assigned by plugin.
	ConnectionInfo *ConnectionInfo

	// use noop funcs or not
	EnableNoopFuncs bool

	// StartTime is the start time of the last query.
	StartTime time.Time

	// DurationParse is the duration of parsing SQL string to AST of the last query.
	DurationParse time.Duration

	// DurationCompile is the duration of compiling AST to execution plan of the last query.
	DurationCompile time.Duration

	// RewritePhaseInfo records all information about the rewriting phase.
	RewritePhaseInfo

	// DurationOptimization is the duration of optimizing a query.
	DurationOptimization time.Duration

	// DurationWaitTS is the duration of waiting for a snapshot TS
	DurationWaitTS time.Duration

	// PrevStmt is used to store the previous executed statement in the current session.
	PrevStmt fmt.Stringer

	// prevStmtDigest is used to store the digest of the previous statement in the current session.
	prevStmtDigest string

	// AllowRemoveAutoInc indicates whether a user can drop the auto_increment column attribute or not.
	AllowRemoveAutoInc bool

	// UsePlanBaselines indicates whether we will use plan baselines to adjust plan.
	UsePlanBaselines bool

	// EvolvePlanBaselines indicates whether we will evolve the plan baselines.
	EvolvePlanBaselines bool

	// EnableExtendedStats indicates whether we enable the extended statistics feature.
	EnableExtendedStats bool

	// Unexported fields should be accessed and set through interfaces like GetReplicaRead() and SetReplicaRead().

	// allowInSubqToJoinAndAgg can be set to false to forbid rewriting the semi join to inner join with agg.
	allowInSubqToJoinAndAgg bool

	// preferRangeScan allows optimizer to always prefer range scan over table scan.
	preferRangeScan bool

	// EnableIndexMerge enables the generation of IndexMergePath.
	enableIndexMerge bool

	// replicaRead is used for reading data from replicas, only follower is supported at this time.
	replicaRead tikvstore.ReplicaReadType

	// IsolationReadEngines is used to isolation read, tidb only read from the stores whose engine type is in the engines.
	IsolationReadEngines map[kv.StoreType]struct{}

	PlannerSelectBlockAsName []ast.HintTable

	// LockWaitTimeout is the duration waiting for pessimistic lock in milliseconds
	// negative value means nowait, 0 means default behavior, others means actual wait time
	LockWaitTimeout int64

	// MetricSchemaStep indicates the step when query metric schema.
	MetricSchemaStep int64
	// MetricSchemaRangeDuration indicates the step when query metric schema.
	MetricSchemaRangeDuration int64

	// Some data of cluster-level memory tables will be retrieved many times in different inspection rules,
	// and the cost of retrieving some data is expensive. We use the `TableSnapshot` to cache those data
	// and obtain them lazily, and provide a consistent view of inspection tables for each inspection rules.
	// All cached snapshots will be released at the end of retrieving
	InspectionTableCache map[string]TableSnapshot

	// RowEncoder is reused in session for encode row data.
	RowEncoder rowcodec.Encoder

	// SequenceState cache all sequence's latest value accessed by lastval() builtins. It's a session scoped
	// variable, and all public methods of SequenceState are currently-safe.
	SequenceState *SequenceState

	// WindowingUseHighPrecision determines whether to compute window operations without loss of precision.
	// see https://dev.mysql.com/doc/refman/8.0/en/window-function-optimization.html for more details.
	WindowingUseHighPrecision bool

	// FoundInPlanCache indicates whether this statement was found in plan cache.
	FoundInPlanCache bool
	// PrevFoundInPlanCache indicates whether the last statement was found in plan cache.
	PrevFoundInPlanCache bool

	// FoundInBinding indicates whether the execution plan is matched with the hints in the binding.
	FoundInBinding bool
	// PrevFoundInBinding indicates whether the last execution plan is matched with the hints in the binding.
	PrevFoundInBinding bool

	// OptimizerUseInvisibleIndexes indicates whether optimizer can use invisible index
	OptimizerUseInvisibleIndexes bool

	// SelectLimit limits the max counts of select statement's output
	SelectLimit uint64

	// EnableClusteredIndex indicates whether to enable clustered index when creating a new table.
	EnableClusteredIndex bool

	// PresumeKeyNotExists indicates lazy existence checking is enabled.
	PresumeKeyNotExists bool

	// EnableParallelApply indicates that thether to use parallel apply.
	EnableParallelApply bool

	// EnableRedactLog indicates that whether redact log.
	EnableRedactLog bool

	// ShardAllocateStep indicates the max size of continuous rowid shard in one transaction.
	ShardAllocateStep int64

	// EnableAmendPessimisticTxn indicates if schema change amend is enabled for pessimistic transactions.
	EnableAmendPessimisticTxn bool

	// LastTxnInfo keeps track the info of last committed transaction.
	LastTxnInfo kv.TxnInfo

	// LastQueryInfo keeps track the info of last query.
	LastQueryInfo QueryInfo

	// PartitionPruneMode indicates how and when to prune partitions.
	PartitionPruneMode atomic2.String

	// TxnScope indicates the scope of the transactions. It should be `global` or equal to `dc-location` in configuration.
	TxnScope oracle.TxnScope

	// EnabledRateLimitAction indicates whether enabled ratelimit action during coprocessor
	EnabledRateLimitAction bool

	// EnableAsyncCommit indicates whether to enable the async commit feature.
	EnableAsyncCommit bool

	// Enable1PC indicates whether to enable the one-phase commit feature.
	Enable1PC bool

	// GuaranteeLinearizability indicates whether to guarantee linearizability
	GuaranteeLinearizability bool

	// AnalyzeVersion indicates how TiDB collect and use analyzed statistics.
	AnalyzeVersion int

	// EnableIndexMergeJoin indicates whether to enable index merge join.
	EnableIndexMergeJoin bool

	// TrackAggregateMemoryUsage indicates whether to track the memory usage of aggregate function.
	TrackAggregateMemoryUsage bool

	// TiDBEnableExchangePartition indicates whether to enable exchange partition
	TiDBEnableExchangePartition bool

	// AllowFallbackToTiKV indicates the engine types whose unavailability triggers fallback to TiKV.
	// Now we only support TiFlash.
	AllowFallbackToTiKV map[kv.StoreType]struct{}

	// IntPrimaryKeyDefaultAsClustered indicates whether create integer primary table as clustered
	// If it's true, the behavior is the same as the TiDB 4.0 and the below versions.
	IntPrimaryKeyDefaultAsClustered bool
<<<<<<< HEAD

	// EnableDynamicPrivileges indicates whether to permit experimental support for MySQL 8.0 compatible dynamic privileges.
	EnableDynamicPrivileges bool

	// CoprCacheHitNum is to record coprocessor cache hit times for one statement.
	CoprCacheHitNum atomic2.Uint64
	// CoprRespTimes is to record coprocessor response times for one statement.
	CoprRespTimes atomic2.Uint64
=======
>>>>>>> 40b92181
}

// CheckAndGetTxnScope will return the transaction scope we should use in the current session.
func (s *SessionVars) CheckAndGetTxnScope() string {
	if s.InRestrictedSQL {
		return oracle.GlobalTxnScope
	}
	if s.TxnScope.GetVarValue() == oracle.LocalTxnScope {
		return s.TxnScope.GetTxnScope()
	}
	return oracle.GlobalTxnScope
}

// UseDynamicPartitionPrune indicates whether use new dynamic partition prune.
func (s *SessionVars) UseDynamicPartitionPrune() bool {
	return PartitionPruneMode(s.PartitionPruneMode.Load()) == Dynamic
}

// BuildParserConfig generate parser.ParserConfig for initial parser
func (s *SessionVars) BuildParserConfig() parser.ParserConfig {
	return parser.ParserConfig{
		EnableWindowFunction:        s.EnableWindowFunction,
		EnableStrictDoubleTypeCheck: s.EnableStrictDoubleTypeCheck,
	}
}

// PartitionPruneMode presents the prune mode used.
type PartitionPruneMode string

const (
	// Static indicates only prune at plan phase.
	Static PartitionPruneMode = "static"
	// Dynamic indicates only prune at execute phase.
	Dynamic PartitionPruneMode = "dynamic"

	// Don't use out-of-date mode.

	// StaticOnly is out-of-date.
	StaticOnly PartitionPruneMode = "static-only"
	// DynamicOnly is out-of-date.
	DynamicOnly PartitionPruneMode = "dynamic-only"
	// StaticButPrepareDynamic is out-of-date.
	StaticButPrepareDynamic PartitionPruneMode = "static-collect-dynamic"
)

// Valid indicate PruneMode is validated.
func (p PartitionPruneMode) Valid() bool {
	switch p {
	case Static, Dynamic, StaticOnly, DynamicOnly:
		return true
	default:
		return false
	}
}

// Update updates out-of-date PruneMode.
func (p PartitionPruneMode) Update() PartitionPruneMode {
	switch p {
	case StaticOnly, StaticButPrepareDynamic:
		return Static
	case DynamicOnly:
		return Dynamic
	default:
		return p
	}
}

// PreparedParams contains the parameters of the current prepared statement when executing it.
type PreparedParams []types.Datum

func (pps PreparedParams) String() string {
	if len(pps) == 0 {
		return ""
	}
	return " [arguments: " + types.DatumsToStrNoErr(pps) + "]"
}

// ConnectionInfo present connection used by audit.
type ConnectionInfo struct {
	ConnectionID      uint64
	ConnectionType    string
	Host              string
	ClientIP          string
	ClientPort        string
	ServerID          int
	ServerPort        int
	Duration          float64
	User              string
	ServerOSLoginUser string
	OSVersion         string
	ClientVersion     string
	ServerVersion     string
	SSLVersion        string
	PID               int
	DB                string
}

// NewSessionVars creates a session vars object.
func NewSessionVars() *SessionVars {
	vars := &SessionVars{
		Users:                       make(map[string]types.Datum),
		UserVarTypes:                make(map[string]*types.FieldType),
		systems:                     make(map[string]string),
		stmtVars:                    make(map[string]string),
		PreparedStmts:               make(map[uint32]interface{}),
		PreparedStmtNameToID:        make(map[string]uint32),
		PreparedParams:              make([]types.Datum, 0, 10),
		TxnCtx:                      &TransactionContext{},
		RetryInfo:                   &RetryInfo{},
		ActiveRoles:                 make([]*auth.RoleIdentity, 0, 10),
		StrictSQLMode:               true,
		AutoIncrementIncrement:      DefAutoIncrementIncrement,
		AutoIncrementOffset:         DefAutoIncrementOffset,
		Status:                      mysql.ServerStatusAutocommit,
		StmtCtx:                     new(stmtctx.StatementContext),
		AllowAggPushDown:            false,
		AllowBCJ:                    false,
		BroadcastJoinThresholdSize:  DefBroadcastJoinThresholdSize,
		BroadcastJoinThresholdCount: DefBroadcastJoinThresholdSize,
		OptimizerSelectivityLevel:   DefTiDBOptimizerSelectivityLevel,
		RetryLimit:                  DefTiDBRetryLimit,
		DisableTxnAutoRetry:         DefTiDBDisableTxnAutoRetry,
		DDLReorgPriority:            tikvstore.PriorityLow,
		allowInSubqToJoinAndAgg:     DefOptInSubqToJoinAndAgg,
		preferRangeScan:             DefOptPreferRangeScan,
		CorrelationThreshold:        DefOptCorrelationThreshold,
		CorrelationExpFactor:        DefOptCorrelationExpFactor,
		CPUFactor:                   DefOptCPUFactor,
		CopCPUFactor:                DefOptCopCPUFactor,
		CopTiFlashConcurrencyFactor: DefOptTiFlashConcurrencyFactor,
		NetworkFactor:               DefOptNetworkFactor,
		ScanFactor:                  DefOptScanFactor,
		DescScanFactor:              DefOptDescScanFactor,
		SeekFactor:                  DefOptSeekFactor,
		MemoryFactor:                DefOptMemoryFactor,
		DiskFactor:                  DefOptDiskFactor,
		ConcurrencyFactor:           DefOptConcurrencyFactor,
		EnableRadixJoin:             false,
		EnableVectorizedExpression:  DefEnableVectorizedExpression,
		L2CacheSize:                 cpuid.CPU.Cache.L2,
		CommandValue:                uint32(mysql.ComSleep),
		TiDBOptJoinReorderThreshold: DefTiDBOptJoinReorderThreshold,
		SlowQueryFile:               config.GetGlobalConfig().Log.SlowQueryFile,
		WaitSplitRegionFinish:       DefTiDBWaitSplitRegionFinish,
		WaitSplitRegionTimeout:      DefWaitSplitRegionTimeout,
		enableIndexMerge:            false,
		EnableNoopFuncs:             DefTiDBEnableNoopFuncs,
		replicaRead:                 tikvstore.ReplicaReadLeader,
		AllowRemoveAutoInc:          DefTiDBAllowRemoveAutoInc,
		UsePlanBaselines:            DefTiDBUsePlanBaselines,
		EvolvePlanBaselines:         DefTiDBEvolvePlanBaselines,
		EnableExtendedStats:         false,
		IsolationReadEngines:        make(map[kv.StoreType]struct{}),
		LockWaitTimeout:             DefInnodbLockWaitTimeout * 1000,
		MetricSchemaStep:            DefTiDBMetricSchemaStep,
		MetricSchemaRangeDuration:   DefTiDBMetricSchemaRangeDuration,
		SequenceState:               NewSequenceState(),
		WindowingUseHighPrecision:   true,
		PrevFoundInPlanCache:        DefTiDBFoundInPlanCache,
		FoundInPlanCache:            DefTiDBFoundInPlanCache,
		PrevFoundInBinding:          DefTiDBFoundInBinding,
		FoundInBinding:              DefTiDBFoundInBinding,
		SelectLimit:                 math.MaxUint64,
		AllowAutoRandExplicitInsert: DefTiDBAllowAutoRandExplicitInsert,
		EnableClusteredIndex:        DefTiDBEnableClusteredIndex,
		EnableParallelApply:         DefTiDBEnableParallelApply,
		ShardAllocateStep:           DefTiDBShardAllocateStep,
		EnableChangeColumnType:      DefTiDBChangeColumnType,
		EnableChangeMultiSchema:     DefTiDBChangeMultiSchema,
		EnablePointGetCache:         DefTiDBPointGetCache,
		EnableAlterPlacement:        DefTiDBEnableAlterPlacement,
		EnableAmendPessimisticTxn:   DefTiDBEnableAmendPessimisticTxn,
		PartitionPruneMode:          *atomic2.NewString(DefTiDBPartitionPruneMode),
		TxnScope:                    oracle.GetTxnScope(),
		EnabledRateLimitAction:      DefTiDBEnableRateLimitAction,
		EnableAsyncCommit:           DefTiDBEnableAsyncCommit,
		Enable1PC:                   DefTiDBEnable1PC,
		GuaranteeLinearizability:    DefTiDBGuaranteeLinearizability,
		AnalyzeVersion:              DefTiDBAnalyzeVersion,
		EnableIndexMergeJoin:        DefTiDBEnableIndexMergeJoin,
		AllowFallbackToTiKV:         make(map[kv.StoreType]struct{}),
	}
	vars.KVVars = kv.NewVariables(&vars.Killed)
	vars.Concurrency = Concurrency{
		indexLookupConcurrency:     DefIndexLookupConcurrency,
		indexSerialScanConcurrency: DefIndexSerialScanConcurrency,
		indexLookupJoinConcurrency: DefIndexLookupJoinConcurrency,
		hashJoinConcurrency:        DefTiDBHashJoinConcurrency,
		projectionConcurrency:      DefTiDBProjectionConcurrency,
		distSQLScanConcurrency:     DefDistSQLScanConcurrency,
		hashAggPartialConcurrency:  DefTiDBHashAggPartialConcurrency,
		hashAggFinalConcurrency:    DefTiDBHashAggFinalConcurrency,
		windowConcurrency:          DefTiDBWindowConcurrency,
		mergeJoinConcurrency:       DefTiDBMergeJoinConcurrency,
		streamAggConcurrency:       DefTiDBStreamAggConcurrency,
		ExecutorConcurrency:        DefExecutorConcurrency,
	}
	vars.MemQuota = MemQuota{
		MemQuotaQuery:      config.GetGlobalConfig().MemQuotaQuery,
		MemQuotaApplyCache: DefTiDBMemQuotaApplyCache,

		// The variables below do not take any effect anymore, it's remaining for compatibility.
		// TODO: remove them in v4.1
		MemQuotaHashJoin:          DefTiDBMemQuotaHashJoin,
		MemQuotaMergeJoin:         DefTiDBMemQuotaMergeJoin,
		MemQuotaSort:              DefTiDBMemQuotaSort,
		MemQuotaTopn:              DefTiDBMemQuotaTopn,
		MemQuotaIndexLookupReader: DefTiDBMemQuotaIndexLookupReader,
		MemQuotaIndexLookupJoin:   DefTiDBMemQuotaIndexLookupJoin,
		MemQuotaDistSQL:           DefTiDBMemQuotaDistSQL,
	}
	vars.BatchSize = BatchSize{
		IndexJoinBatchSize: DefIndexJoinBatchSize,
		IndexLookupSize:    DefIndexLookupSize,
		InitChunkSize:      DefInitChunkSize,
		MaxChunkSize:       DefMaxChunkSize,
	}
	vars.DMLBatchSize = DefDMLBatchSize
	var enableStreaming string
	if config.GetGlobalConfig().EnableStreaming {
		enableStreaming = "1"
	} else {
		enableStreaming = "0"
	}
	terror.Log(vars.SetSystemVar(TiDBEnableStreaming, enableStreaming))

	vars.AllowBatchCop = DefTiDBAllowBatchCop
	vars.AllowMPPExecution = DefTiDBAllowMPPExecution

	var enableChunkRPC string
	if config.GetGlobalConfig().TiKVClient.EnableChunkRPC {
		enableChunkRPC = "1"
	} else {
		enableChunkRPC = "0"
	}
	terror.Log(vars.SetSystemVar(TiDBEnableChunkRPC, enableChunkRPC))
	for _, engine := range config.GetGlobalConfig().IsolationRead.Engines {
		switch engine {
		case kv.TiFlash.Name():
			vars.IsolationReadEngines[kv.TiFlash] = struct{}{}
		case kv.TiKV.Name():
			vars.IsolationReadEngines[kv.TiKV] = struct{}{}
		case kv.TiDB.Name():
			vars.IsolationReadEngines[kv.TiDB] = struct{}{}
		}
	}
	return vars
}

// GetAllowInSubqToJoinAndAgg get AllowInSubqToJoinAndAgg from sql hints and SessionVars.allowInSubqToJoinAndAgg.
func (s *SessionVars) GetAllowInSubqToJoinAndAgg() bool {
	if s.StmtCtx.HasAllowInSubqToJoinAndAggHint {
		return s.StmtCtx.AllowInSubqToJoinAndAgg
	}
	return s.allowInSubqToJoinAndAgg
}

// SetAllowInSubqToJoinAndAgg set SessionVars.allowInSubqToJoinAndAgg.
func (s *SessionVars) SetAllowInSubqToJoinAndAgg(val bool) {
	s.allowInSubqToJoinAndAgg = val
}

// GetAllowPreferRangeScan get preferRangeScan from SessionVars.preferRangeScan.
func (s *SessionVars) GetAllowPreferRangeScan() bool {
	return s.preferRangeScan
}

// SetAllowPreferRangeScan set SessionVars.preferRangeScan.
func (s *SessionVars) SetAllowPreferRangeScan(val bool) {
	s.preferRangeScan = val
}

// GetEnableCascadesPlanner get EnableCascadesPlanner from sql hints and SessionVars.EnableCascadesPlanner.
func (s *SessionVars) GetEnableCascadesPlanner() bool {
	if s.StmtCtx.HasEnableCascadesPlannerHint {
		return s.StmtCtx.EnableCascadesPlanner
	}
	return s.EnableCascadesPlanner
}

// SetEnableCascadesPlanner set SessionVars.EnableCascadesPlanner.
func (s *SessionVars) SetEnableCascadesPlanner(val bool) {
	s.EnableCascadesPlanner = val
}

// GetEnableIndexMerge get EnableIndexMerge from SessionVars.enableIndexMerge.
func (s *SessionVars) GetEnableIndexMerge() bool {
	return s.enableIndexMerge
}

// SetEnableIndexMerge set SessionVars.enableIndexMerge.
func (s *SessionVars) SetEnableIndexMerge(val bool) {
	s.enableIndexMerge = val
}

// GetReplicaRead get ReplicaRead from sql hints and SessionVars.replicaRead.
func (s *SessionVars) GetReplicaRead() tikvstore.ReplicaReadType {
	if s.StmtCtx.HasReplicaReadHint {
		return tikvstore.ReplicaReadType(s.StmtCtx.ReplicaRead)
	}
	return s.replicaRead
}

// SetReplicaRead set SessionVars.replicaRead.
func (s *SessionVars) SetReplicaRead(val tikvstore.ReplicaReadType) {
	s.replicaRead = val
}

// GetWriteStmtBufs get pointer of SessionVars.writeStmtBufs.
func (s *SessionVars) GetWriteStmtBufs() *WriteStmtBufs {
	return &s.writeStmtBufs
}

// GetSplitRegionTimeout gets split region timeout.
func (s *SessionVars) GetSplitRegionTimeout() time.Duration {
	return time.Duration(s.WaitSplitRegionTimeout) * time.Second
}

// GetIsolationReadEngines gets isolation read engines.
func (s *SessionVars) GetIsolationReadEngines() map[kv.StoreType]struct{} {
	return s.IsolationReadEngines
}

// CleanBuffers cleans the temporary bufs
func (s *SessionVars) CleanBuffers() {
	s.GetWriteStmtBufs().clean()
}

// AllocPlanColumnID allocates column id for plan.
func (s *SessionVars) AllocPlanColumnID() int64 {
	s.PlanColumnID++
	return s.PlanColumnID
}

// GetCharsetInfo gets charset and collation for current context.
// What character set should the server translate a statement to after receiving it?
// For this, the server uses the character_set_connection and collation_connection system variables.
// It converts statements sent by the client from character_set_client to character_set_connection
// (except for string literals that have an introducer such as _latin1 or _utf8).
// collation_connection is important for comparisons of literal strings.
// For comparisons of strings with column values, collation_connection does not matter because columns
// have their own collation, which has a higher collation precedence.
// See https://dev.mysql.com/doc/refman/5.7/en/charset-connection.html
func (s *SessionVars) GetCharsetInfo() (charset, collation string) {
	charset = s.systems[CharacterSetConnection]
	collation = s.systems[CollationConnection]
	return
}

// SetUserVar set the value and collation for user defined variable.
func (s *SessionVars) SetUserVar(varName string, svalue string, collation string) {
	if len(collation) > 0 {
		s.Users[varName] = types.NewCollationStringDatum(stringutil.Copy(svalue), collation, collate.DefaultLen)
	} else {
		_, collation = s.GetCharsetInfo()
		s.Users[varName] = types.NewCollationStringDatum(stringutil.Copy(svalue), collation, collate.DefaultLen)
	}
}

// SetLastInsertID saves the last insert id to the session context.
// TODO: we may store the result for last_insert_id sys var later.
func (s *SessionVars) SetLastInsertID(insertID uint64) {
	s.StmtCtx.LastInsertID = insertID
}

// SetStatusFlag sets the session server status variable.
// If on is ture sets the flag in session status,
// otherwise removes the flag.
func (s *SessionVars) SetStatusFlag(flag uint16, on bool) {
	if on {
		s.Status |= flag
		return
	}
	s.Status &= ^flag
}

// GetStatusFlag gets the session server status variable, returns true if it is on.
func (s *SessionVars) GetStatusFlag(flag uint16) bool {
	return s.Status&flag > 0
}

// SetInTxn sets whether the session is in transaction.
// It also updates the IsExplicit flag in TxnCtx if val is true.
func (s *SessionVars) SetInTxn(val bool) {
	s.SetStatusFlag(mysql.ServerStatusInTrans, val)
	if val {
		s.TxnCtx.IsExplicit = true
	}
}

// InTxn returns if the session is in transaction.
func (s *SessionVars) InTxn() bool {
	return s.GetStatusFlag(mysql.ServerStatusInTrans)
}

// IsAutocommit returns if the session is set to autocommit.
func (s *SessionVars) IsAutocommit() bool {
	return s.GetStatusFlag(mysql.ServerStatusAutocommit)
}

// IsIsolation if true it means the transaction is at that isolation level.
func (s *SessionVars) IsIsolation(isolation string) bool {
	if s.TxnCtx.Isolation != "" {
		return s.TxnCtx.Isolation == isolation
	}
	if s.txnIsolationLevelOneShot.state == oneShotUse {
		s.TxnCtx.Isolation = s.txnIsolationLevelOneShot.value
	}
	if s.TxnCtx.Isolation == "" {
		s.TxnCtx.Isolation, _ = s.GetSystemVar(TxnIsolation)
	}
	return s.TxnCtx.Isolation == isolation
}

// SetTxnIsolationLevelOneShotStateForNextTxn sets the txnIsolationLevelOneShot.state for next transaction.
func (s *SessionVars) SetTxnIsolationLevelOneShotStateForNextTxn() {
	if isoLevelOneShot := &s.txnIsolationLevelOneShot; isoLevelOneShot.state != oneShotDef {
		switch isoLevelOneShot.state {
		case oneShotSet:
			isoLevelOneShot.state = oneShotUse
		case oneShotUse:
			isoLevelOneShot.state = oneShotDef
			isoLevelOneShot.value = ""
		}
	}
}

// IsPessimisticReadConsistency if true it means the statement is in an read consistency pessimistic transaction.
func (s *SessionVars) IsPessimisticReadConsistency() bool {
	return s.TxnCtx.IsPessimistic && s.IsIsolation(ast.ReadCommitted)
}

// GetNextPreparedStmtID generates and returns the next session scope prepared statement id.
func (s *SessionVars) GetNextPreparedStmtID() uint32 {
	s.preparedStmtID++
	return s.preparedStmtID
}

// Location returns the value of time_zone session variable. If it is nil, then return time.Local.
func (s *SessionVars) Location() *time.Location {
	loc := s.TimeZone
	if loc == nil {
		loc = timeutil.SystemLocation()
	}
	return loc
}

// GetSystemVar gets the string value of a system variable.
func (s *SessionVars) GetSystemVar(name string) (string, bool) {
	if name == WarningCount {
		return strconv.Itoa(s.SysWarningCount), true
	} else if name == ErrorCount {
		return strconv.Itoa(int(s.SysErrorCount)), true
	}
	if name == TiDBSlowLogMasking {
		name = TiDBRedactLog
	}
	if val, ok := s.stmtVars[name]; ok {
		return val, ok
	}
	val, ok := s.systems[name]
	return val, ok
}

func (s *SessionVars) setDDLReorgPriority(val string) {
	val = strings.ToLower(val)
	switch val {
	case "priority_low":
		s.DDLReorgPriority = tikvstore.PriorityLow
	case "priority_normal":
		s.DDLReorgPriority = tikvstore.PriorityNormal
	case "priority_high":
		s.DDLReorgPriority = tikvstore.PriorityHigh
	default:
		s.DDLReorgPriority = tikvstore.PriorityLow
	}
}

// AddPreparedStmt adds prepareStmt to current session and count in global.
func (s *SessionVars) AddPreparedStmt(stmtID uint32, stmt interface{}) error {
	if _, exists := s.PreparedStmts[stmtID]; !exists {
		valStr, _ := s.GetSystemVar(MaxPreparedStmtCount)
		maxPreparedStmtCount, err := strconv.ParseInt(valStr, 10, 64)
		if err != nil {
			maxPreparedStmtCount = DefMaxPreparedStmtCount
		}
		newPreparedStmtCount := atomic.AddInt64(&PreparedStmtCount, 1)
		if maxPreparedStmtCount >= 0 && newPreparedStmtCount > maxPreparedStmtCount {
			atomic.AddInt64(&PreparedStmtCount, -1)
			return ErrMaxPreparedStmtCountReached.GenWithStackByArgs(maxPreparedStmtCount)
		}
		metrics.PreparedStmtGauge.Set(float64(newPreparedStmtCount))
	}
	s.PreparedStmts[stmtID] = stmt
	return nil
}

// RemovePreparedStmt removes preparedStmt from current session and decrease count in global.
func (s *SessionVars) RemovePreparedStmt(stmtID uint32) {
	_, exists := s.PreparedStmts[stmtID]
	if !exists {
		return
	}
	delete(s.PreparedStmts, stmtID)
	afterMinus := atomic.AddInt64(&PreparedStmtCount, -1)
	metrics.PreparedStmtGauge.Set(float64(afterMinus))
}

// WithdrawAllPreparedStmt remove all preparedStmt in current session and decrease count in global.
func (s *SessionVars) WithdrawAllPreparedStmt() {
	psCount := len(s.PreparedStmts)
	if psCount == 0 {
		return
	}
	afterMinus := atomic.AddInt64(&PreparedStmtCount, -int64(psCount))
	metrics.PreparedStmtGauge.Set(float64(afterMinus))
}

// SetStmtVar sets the value of a system variable temporarily
func (s *SessionVars) SetStmtVar(name string, val string) error {
	s.stmtVars[name] = val
	return nil
}

// ClearStmtVars clear temporarily system variables.
func (s *SessionVars) ClearStmtVars() {
	s.stmtVars = make(map[string]string)
}

// SetSystemVar sets the value of a system variable for session scope.
// Validation has already been performed, and the values have been normalized.
// i.e. oN / on / 1 => ON
func (s *SessionVars) SetSystemVar(name string, val string) error {
	switch name {
	case TxnIsolationOneShot:
		switch val {
		case "SERIALIZABLE", "READ-UNCOMMITTED":
			skipIsolationLevelCheck, err := GetSessionSystemVar(s, TiDBSkipIsolationLevelCheck)
			returnErr := ErrUnsupportedIsolationLevel.GenWithStackByArgs(val)
			if err != nil {
				returnErr = err
			}
			if !TiDBOptOn(skipIsolationLevelCheck) || err != nil {
				return returnErr
			}
			// SET TRANSACTION ISOLATION LEVEL will affect two internal variables:
			// 1. tx_isolation
			// 2. transaction_isolation
			// The following if condition is used to deduplicate two same warnings.
			if name == "transaction_isolation" {
				s.StmtCtx.AppendWarning(returnErr)
			}
		}
		s.txnIsolationLevelOneShot.state = oneShotSet
		s.txnIsolationLevelOneShot.value = val
	case TimeZone:
		tz, err := parseTimeZone(val)
		if err != nil {
			return err
		}
		s.TimeZone = tz
	case SQLModeVar:
		val = mysql.FormatSQLModeStr(val)
		// Modes is a list of different modes separated by commas.
		sqlMode, err2 := mysql.GetSQLMode(val)
		if err2 != nil {
			return errors.Trace(err2)
		}
		s.StrictSQLMode = sqlMode.HasStrictMode()
		s.SQLMode = sqlMode
		s.SetStatusFlag(mysql.ServerStatusNoBackslashEscaped, sqlMode.HasNoBackslashEscapesMode())
	case TiDBSnapshot:
		err := setSnapshotTS(s, val)
		if err != nil {
			return err
		}
	case AutoCommit:
		isAutocommit := TiDBOptOn(val)
		s.SetStatusFlag(mysql.ServerStatusAutocommit, isAutocommit)
		if isAutocommit {
			s.SetInTxn(false)
		}
	case AutoIncrementIncrement:
		// AutoIncrementIncrement is valid in [1, 65535].
		s.AutoIncrementIncrement = tidbOptPositiveInt32(val, DefAutoIncrementIncrement)
	case AutoIncrementOffset:
		// AutoIncrementOffset is valid in [1, 65535].
		s.AutoIncrementOffset = tidbOptPositiveInt32(val, DefAutoIncrementOffset)
	case MaxExecutionTime:
		timeoutMS := tidbOptPositiveInt32(val, 0)
		s.MaxExecutionTime = uint64(timeoutMS)
	case InnodbLockWaitTimeout:
		lockWaitSec := tidbOptInt64(val, DefInnodbLockWaitTimeout)
		s.LockWaitTimeout = lockWaitSec * 1000
	case WindowingUseHighPrecision:
		s.WindowingUseHighPrecision = TiDBOptOn(val)
	case TiDBSkipUTF8Check:
		s.SkipUTF8Check = TiDBOptOn(val)
	case TiDBSkipASCIICheck:
		s.SkipASCIICheck = TiDBOptOn(val)
	case TiDBOptAggPushDown:
		s.AllowAggPushDown = TiDBOptOn(val)
	case TiDBOptBCJ:
		s.AllowBCJ = TiDBOptOn(val)
	case TiDBBCJThresholdSize:
		s.BroadcastJoinThresholdSize = tidbOptInt64(val, DefBroadcastJoinThresholdSize)
	case TiDBBCJThresholdCount:
		s.BroadcastJoinThresholdCount = tidbOptInt64(val, DefBroadcastJoinThresholdCount)
	case TiDBOptDistinctAggPushDown:
		s.AllowDistinctAggPushDown = TiDBOptOn(val)
	case TiDBOptWriteRowID:
		s.AllowWriteRowID = TiDBOptOn(val)
	case TiDBOptInSubqToJoinAndAgg:
		s.SetAllowInSubqToJoinAndAgg(TiDBOptOn(val))
	case TiDBOptPreferRangeScan:
		s.SetAllowPreferRangeScan(TiDBOptOn(val))
	case TiDBOptCorrelationThreshold:
		s.CorrelationThreshold = tidbOptFloat64(val, DefOptCorrelationThreshold)
	case TiDBOptCorrelationExpFactor:
		s.CorrelationExpFactor = int(tidbOptInt64(val, DefOptCorrelationExpFactor))
	case TiDBOptCPUFactor:
		s.CPUFactor = tidbOptFloat64(val, DefOptCPUFactor)
	case TiDBOptCopCPUFactor:
		s.CopCPUFactor = tidbOptFloat64(val, DefOptCopCPUFactor)
	case TiDBOptTiFlashConcurrencyFactor:
		s.CopTiFlashConcurrencyFactor = tidbOptFloat64(val, DefOptTiFlashConcurrencyFactor)
	case TiDBOptNetworkFactor:
		s.NetworkFactor = tidbOptFloat64(val, DefOptNetworkFactor)
	case TiDBOptScanFactor:
		s.ScanFactor = tidbOptFloat64(val, DefOptScanFactor)
	case TiDBOptDescScanFactor:
		s.DescScanFactor = tidbOptFloat64(val, DefOptDescScanFactor)
	case TiDBOptSeekFactor:
		s.SeekFactor = tidbOptFloat64(val, DefOptSeekFactor)
	case TiDBOptMemoryFactor:
		s.MemoryFactor = tidbOptFloat64(val, DefOptMemoryFactor)
	case TiDBOptDiskFactor:
		s.DiskFactor = tidbOptFloat64(val, DefOptDiskFactor)
	case TiDBOptConcurrencyFactor:
		s.ConcurrencyFactor = tidbOptFloat64(val, DefOptConcurrencyFactor)
	case TiDBIndexLookupConcurrency:
		s.indexLookupConcurrency = tidbOptPositiveInt32(val, ConcurrencyUnset)
	case TiDBIndexLookupJoinConcurrency:
		s.indexLookupJoinConcurrency = tidbOptPositiveInt32(val, ConcurrencyUnset)
	case TiDBIndexJoinBatchSize:
		s.IndexJoinBatchSize = tidbOptPositiveInt32(val, DefIndexJoinBatchSize)
	case TiDBAllowBatchCop:
		s.AllowBatchCop = int(tidbOptInt64(val, DefTiDBAllowBatchCop))
	case TiDBAllowMPPExecution:
		s.AllowMPPExecution = TiDBOptOn(val)
	case TiDBIndexLookupSize:
		s.IndexLookupSize = tidbOptPositiveInt32(val, DefIndexLookupSize)
	case TiDBHashJoinConcurrency:
		s.hashJoinConcurrency = tidbOptPositiveInt32(val, ConcurrencyUnset)
	case TiDBProjectionConcurrency:
		s.projectionConcurrency = tidbOptPositiveInt32(val, ConcurrencyUnset)
	case TiDBHashAggPartialConcurrency:
		s.hashAggPartialConcurrency = tidbOptPositiveInt32(val, ConcurrencyUnset)
	case TiDBHashAggFinalConcurrency:
		s.hashAggFinalConcurrency = tidbOptPositiveInt32(val, ConcurrencyUnset)
	case TiDBWindowConcurrency:
		s.windowConcurrency = tidbOptPositiveInt32(val, ConcurrencyUnset)
	case TiDBMergeJoinConcurrency:
		s.mergeJoinConcurrency = tidbOptPositiveInt32(val, ConcurrencyUnset)
	case TiDBStreamAggConcurrency:
		s.streamAggConcurrency = tidbOptPositiveInt32(val, ConcurrencyUnset)
	case TiDBDistSQLScanConcurrency:
		s.distSQLScanConcurrency = tidbOptPositiveInt32(val, DefDistSQLScanConcurrency)
	case TiDBIndexSerialScanConcurrency:
		s.indexSerialScanConcurrency = tidbOptPositiveInt32(val, DefIndexSerialScanConcurrency)
	case TiDBExecutorConcurrency:
		s.ExecutorConcurrency = tidbOptPositiveInt32(val, DefExecutorConcurrency)
	case TiDBBackoffLockFast:
		s.KVVars.BackoffLockFast = tidbOptPositiveInt32(val, kv.DefBackoffLockFast)
	case TiDBBackOffWeight:
		s.KVVars.BackOffWeight = tidbOptPositiveInt32(val, kv.DefBackOffWeight)
	case TiDBConstraintCheckInPlace:
		s.ConstraintCheckInPlace = TiDBOptOn(val)
	case TiDBBatchInsert:
		s.BatchInsert = TiDBOptOn(val)
	case TiDBBatchDelete:
		s.BatchDelete = TiDBOptOn(val)
	case TiDBBatchCommit:
		s.BatchCommit = TiDBOptOn(val)
	case TiDBDMLBatchSize:
		s.DMLBatchSize = int(tidbOptInt64(val, DefOptCorrelationExpFactor))
	case TiDBMaxChunkSize:
		s.MaxChunkSize = tidbOptPositiveInt32(val, DefMaxChunkSize)
	case TiDBInitChunkSize:
		s.InitChunkSize = tidbOptPositiveInt32(val, DefInitChunkSize)
	case TIDBMemQuotaQuery:
		s.MemQuotaQuery = tidbOptInt64(val, config.GetGlobalConfig().MemQuotaQuery)
	case TiDBMemQuotaApplyCache:
		s.MemQuotaApplyCache = tidbOptInt64(val, DefTiDBMemQuotaApplyCache)
	case TIDBMemQuotaHashJoin:
		s.MemQuotaHashJoin = tidbOptInt64(val, DefTiDBMemQuotaHashJoin)
	case TIDBMemQuotaMergeJoin:
		s.MemQuotaMergeJoin = tidbOptInt64(val, DefTiDBMemQuotaMergeJoin)
	case TIDBMemQuotaSort:
		s.MemQuotaSort = tidbOptInt64(val, DefTiDBMemQuotaSort)
	case TIDBMemQuotaTopn:
		s.MemQuotaTopn = tidbOptInt64(val, DefTiDBMemQuotaTopn)
	case TIDBMemQuotaIndexLookupReader:
		s.MemQuotaIndexLookupReader = tidbOptInt64(val, DefTiDBMemQuotaIndexLookupReader)
	case TIDBMemQuotaIndexLookupJoin:
		s.MemQuotaIndexLookupJoin = tidbOptInt64(val, DefTiDBMemQuotaIndexLookupJoin)
	case TiDBGeneralLog:
		ProcessGeneralLog.Store(TiDBOptOn(val))
	case TiDBPProfSQLCPU:
		EnablePProfSQLCPU.Store(uint32(tidbOptPositiveInt32(val, DefTiDBPProfSQLCPU)) > 0)
	case TiDBDDLSlowOprThreshold:
		atomic.StoreUint32(&DDLSlowOprThreshold, uint32(tidbOptPositiveInt32(val, DefTiDBDDLSlowOprThreshold)))
	case TiDBRetryLimit:
		s.RetryLimit = tidbOptInt64(val, DefTiDBRetryLimit)
	case TiDBDisableTxnAutoRetry:
		s.DisableTxnAutoRetry = TiDBOptOn(val)
	case TiDBEnableStreaming:
		s.EnableStreaming = TiDBOptOn(val)
	case TiDBEnableChunkRPC:
		s.EnableChunkRPC = TiDBOptOn(val)
	case TiDBEnableCascadesPlanner:
		s.SetEnableCascadesPlanner(TiDBOptOn(val))
	case TiDBOptimizerSelectivityLevel:
		s.OptimizerSelectivityLevel = tidbOptPositiveInt32(val, DefTiDBOptimizerSelectivityLevel)
	case TiDBEnableTablePartition:
		s.EnableTablePartition = val
	case TiDBEnableListTablePartition:
		s.EnableListTablePartition = TiDBOptOn(val)
	case TiDBDDLReorgPriority:
		s.setDDLReorgPriority(val)
	case TiDBForcePriority:
		atomic.StoreInt32(&ForcePriority, int32(mysql.Str2Priority(val)))
	case TiDBEnableRadixJoin:
		s.EnableRadixJoin = TiDBOptOn(val)
	case TiDBEnableWindowFunction:
		s.EnableWindowFunction = TiDBOptOn(val)
	case TiDBEnableStrictDoubleTypeCheck:
		s.EnableStrictDoubleTypeCheck = TiDBOptOn(val)
	case TiDBEnableVectorizedExpression:
		s.EnableVectorizedExpression = TiDBOptOn(val)
	case TiDBOptJoinReorderThreshold:
		s.TiDBOptJoinReorderThreshold = tidbOptPositiveInt32(val, DefTiDBOptJoinReorderThreshold)
	case TiDBSlowQueryFile:
		s.SlowQueryFile = val
	case TiDBEnableFastAnalyze:
		s.EnableFastAnalyze = TiDBOptOn(val)
	case TiDBWaitSplitRegionFinish:
		s.WaitSplitRegionFinish = TiDBOptOn(val)
	case TiDBWaitSplitRegionTimeout:
		s.WaitSplitRegionTimeout = uint64(tidbOptPositiveInt32(val, DefWaitSplitRegionTimeout))
	case TiDBExpensiveQueryTimeThreshold:
		atomic.StoreUint64(&ExpensiveQueryTimeThreshold, uint64(tidbOptPositiveInt32(val, DefTiDBExpensiveQueryTimeThreshold)))
	case TiDBTxnMode:
		s.TxnMode = strings.ToUpper(val)
	case TiDBRowFormatVersion:
		formatVersion := int(tidbOptInt64(val, DefTiDBRowFormatV1))
		if formatVersion == DefTiDBRowFormatV1 {
			s.RowEncoder.Enable = false
		} else if formatVersion == DefTiDBRowFormatV2 {
			s.RowEncoder.Enable = true
		}
	case TiDBLowResolutionTSO:
		s.LowResolutionTSO = TiDBOptOn(val)
	case TiDBEnableIndexMerge:
		s.SetEnableIndexMerge(TiDBOptOn(val))
	case TiDBEnableNoopFuncs:
		s.EnableNoopFuncs = TiDBOptOn(val)
	case TiDBReplicaRead:
		if strings.EqualFold(val, "follower") {
			s.SetReplicaRead(tikvstore.ReplicaReadFollower)
		} else if strings.EqualFold(val, "leader-and-follower") {
			s.SetReplicaRead(tikvstore.ReplicaReadMixed)
		} else if strings.EqualFold(val, "leader") || len(val) == 0 {
			s.SetReplicaRead(tikvstore.ReplicaReadLeader)
		}
	case TiDBAllowRemoveAutoInc:
		s.AllowRemoveAutoInc = TiDBOptOn(val)
	// It's a global variable, but it also wants to be cached in server.
	case TiDBMaxDeltaSchemaCount:
		SetMaxDeltaSchemaCount(tidbOptInt64(val, DefTiDBMaxDeltaSchemaCount))
	case TiDBUsePlanBaselines:
		s.UsePlanBaselines = TiDBOptOn(val)
	case TiDBEvolvePlanBaselines:
		s.EvolvePlanBaselines = TiDBOptOn(val)
	case TiDBEnableExtendedStats:
		s.EnableExtendedStats = TiDBOptOn(val)
	case TiDBIsolationReadEngines:
		s.IsolationReadEngines = make(map[kv.StoreType]struct{})
		for _, engine := range strings.Split(val, ",") {
			switch engine {
			case kv.TiKV.Name():
				s.IsolationReadEngines[kv.TiKV] = struct{}{}
			case kv.TiFlash.Name():
				s.IsolationReadEngines[kv.TiFlash] = struct{}{}
			case kv.TiDB.Name():
				s.IsolationReadEngines[kv.TiDB] = struct{}{}
			}
		}
	case TiDBStoreLimit:
		tikvstore.StoreLimit.Store(tidbOptInt64(val, DefTiDBStoreLimit))
	case TiDBMetricSchemaStep:
		s.MetricSchemaStep = tidbOptInt64(val, DefTiDBMetricSchemaStep)
	case TiDBMetricSchemaRangeDuration:
		s.MetricSchemaRangeDuration = tidbOptInt64(val, DefTiDBMetricSchemaRangeDuration)
	case CollationConnection, CollationDatabase, CollationServer:
		coll, err := collate.GetCollationByName(val)
		if err != nil {
			logutil.BgLogger().Warn(err.Error())
			coll, err = collate.GetCollationByName(charset.CollationUTF8MB4)
			if err != nil {
				return err
			}
		}
		switch name {
		case CollationConnection:
			s.systems[CollationConnection] = coll.Name
			s.systems[CharacterSetConnection] = coll.CharsetName
		case CollationDatabase:
			s.systems[CollationDatabase] = coll.Name
			s.systems[CharsetDatabase] = coll.CharsetName
		case CollationServer:
			s.systems[CollationServer] = coll.Name
			s.systems[CharacterSetServer] = coll.CharsetName
		}
		val = coll.Name
	case CharacterSetConnection, CharacterSetClient, CharacterSetResults,
		CharacterSetServer, CharsetDatabase, CharacterSetFilesystem:
		if val == "" {
			if name == CharacterSetResults {
				s.systems[CharacterSetResults] = ""
				return nil
			}
			return ErrWrongValueForVar.GenWithStackByArgs(name, "NULL")
		}
		cht, coll, err := charset.GetCharsetInfo(val)
		if err != nil {
			logutil.BgLogger().Warn(err.Error())
			cht, coll = charset.GetDefaultCharsetAndCollate()
		}
		switch name {
		case CharacterSetConnection:
			s.systems[CollationConnection] = coll
			s.systems[CharacterSetConnection] = cht
		case CharsetDatabase:
			s.systems[CollationDatabase] = coll
			s.systems[CharsetDatabase] = cht
		case CharacterSetServer:
			s.systems[CollationServer] = coll
			s.systems[CharacterSetServer] = cht
		}
		val = cht
	case TiDBSlowLogThreshold:
		atomic.StoreUint64(&config.GetGlobalConfig().Log.SlowThreshold, uint64(tidbOptInt64(val, logutil.DefaultSlowThreshold)))
	case TiDBRecordPlanInSlowLog:
		atomic.StoreUint32(&config.GetGlobalConfig().Log.RecordPlanInSlowLog, uint32(tidbOptInt64(val, logutil.DefaultRecordPlanInSlowLog)))
	case TiDBEnableSlowLog:
		config.GetGlobalConfig().Log.EnableSlowLog = TiDBOptOn(val)
	case TiDBQueryLogMaxLen:
		atomic.StoreUint64(&config.GetGlobalConfig().Log.QueryLogMaxLen, uint64(tidbOptInt64(val, logutil.DefaultQueryLogMaxLen)))
	case TiDBCheckMb4ValueInUTF8:
		config.GetGlobalConfig().CheckMb4ValueInUTF8 = TiDBOptOn(val)
	case TiDBFoundInPlanCache:
		s.FoundInPlanCache = TiDBOptOn(val)
	case TiDBFoundInBinding:
		s.FoundInBinding = TiDBOptOn(val)
	case TiDBEnableCollectExecutionInfo:
		oldConfig := config.GetGlobalConfig()
		newValue := TiDBOptOn(val)
		if oldConfig.EnableCollectExecutionInfo != newValue {
			newConfig := *oldConfig
			newConfig.EnableCollectExecutionInfo = newValue
			config.StoreGlobalConfig(&newConfig)
		}
	case SQLSelectLimit:
		result, err := strconv.ParseUint(val, 10, 64)
		if err != nil {
			return errors.Trace(err)
		}
		s.SelectLimit = result
	case TiDBAllowAutoRandExplicitInsert:
		s.AllowAutoRandExplicitInsert = TiDBOptOn(val)
	case TiDBEnableClusteredIndex:
		s.EnableClusteredIndex = TiDBOptOn(val)
	case TiDBPartitionPruneMode:
		s.PartitionPruneMode.Store(strings.ToLower(strings.TrimSpace(val)))
	case TiDBEnableParallelApply:
		s.EnableParallelApply = TiDBOptOn(val)
	case TiDBSlowLogMasking:
		// TiDBSlowLogMasking is deprecated and a alias of TiDBRedactLog.
		return s.SetSystemVar(TiDBRedactLog, val)
	case TiDBRedactLog:
		s.EnableRedactLog = TiDBOptOn(val)
		errors.RedactLogEnabled.Store(s.EnableRedactLog)
	case TiDBShardAllocateStep:
		s.ShardAllocateStep = tidbOptInt64(val, DefTiDBShardAllocateStep)
	case TiDBEnableChangeColumnType:
		s.EnableChangeColumnType = TiDBOptOn(val)
	case TiDBEnableChangeMultiSchema:
		s.EnableChangeMultiSchema = TiDBOptOn(val)
	case TiDBEnablePointGetCache:
		s.EnablePointGetCache = TiDBOptOn(val)
	case TiDBEnableAlterPlacement:
		s.EnableAlterPlacement = TiDBOptOn(val)
	case TiDBEnableAmendPessimisticTxn:
		s.EnableAmendPessimisticTxn = TiDBOptOn(val)
	case TiDBTxnScope:
		switch val {
		case oracle.GlobalTxnScope:
			s.TxnScope = oracle.NewGlobalTxnScope()
		case oracle.LocalTxnScope:
			s.TxnScope = oracle.GetTxnScope()
		default:
			return ErrWrongValueForVar.GenWithStack("@@txn_scope value should be global or local")
		}
	case TiDBMemoryUsageAlarmRatio:
		MemoryUsageAlarmRatio.Store(tidbOptFloat64(val, 0.8))
	case TiDBEnableRateLimitAction:
		s.EnabledRateLimitAction = TiDBOptOn(val)
	case TiDBEnableAsyncCommit:
		s.EnableAsyncCommit = TiDBOptOn(val)
	case TiDBEnable1PC:
		s.Enable1PC = TiDBOptOn(val)
	case TiDBGuaranteeLinearizability:
		s.GuaranteeLinearizability = TiDBOptOn(val)
	case TiDBAnalyzeVersion:
		s.AnalyzeVersion = tidbOptPositiveInt32(val, DefTiDBAnalyzeVersion)
	case TiDBEnableIndexMergeJoin:
		s.EnableIndexMergeJoin = TiDBOptOn(val)
	case TiDBTrackAggregateMemoryUsage:
		s.TrackAggregateMemoryUsage = TiDBOptOn(val)
	case TiDBEnableExchangePartition:
		s.TiDBEnableExchangePartition = TiDBOptOn(val)
	case TiDBAllowFallbackToTiKV:
		s.AllowFallbackToTiKV = make(map[kv.StoreType]struct{})
		for _, engine := range strings.Split(val, ",") {
			switch engine {
			case kv.TiFlash.Name():
				s.AllowFallbackToTiKV[kv.TiFlash] = struct{}{}
			}
		}
	case TiDBIntPrimaryKeyDefaultAsClustered:
		s.IntPrimaryKeyDefaultAsClustered = TiDBOptOn(val)
<<<<<<< HEAD
	case TiDBEnableDynamicPrivileges:
		s.EnableDynamicPrivileges = TiDBOptOn(val)
=======
	default:
		sv := GetSysVar(name)
		if err := sv.SetSessionFromHook(s, val); err != nil {
			return err
		}
>>>>>>> 40b92181
	}
	s.systems[name] = val
	return nil
}

// GetReadableTxnMode returns the session variable TxnMode but rewrites it to "OPTIMISTIC" when it's empty.
func (s *SessionVars) GetReadableTxnMode() string {
	txnMode := s.TxnMode
	if txnMode == "" {
		txnMode = ast.Optimistic
	}
	return txnMode
}

func (s *SessionVars) setTxnMode(val string) error {
	switch strings.ToUpper(val) {
	case ast.Pessimistic:
		s.TxnMode = ast.Pessimistic
	case ast.Optimistic:
		s.TxnMode = ast.Optimistic
	case "":
		s.TxnMode = ""
	default:
		return ErrWrongValueForVar.FastGenByArgs(TiDBTxnMode, val)
	}
	return nil
}

// SetPrevStmtDigest sets the digest of the previous statement.
func (s *SessionVars) SetPrevStmtDigest(prevStmtDigest string) {
	s.prevStmtDigest = prevStmtDigest
}

// GetPrevStmtDigest returns the digest of the previous statement.
func (s *SessionVars) GetPrevStmtDigest() string {
	// Because `prevStmt` may be truncated, so it's senseless to normalize it.
	// Even if `prevStmtDigest` is empty but `prevStmt` is not, just return it anyway.
	return s.prevStmtDigest
}

// LazyCheckKeyNotExists returns if we can lazy check key not exists.
func (s *SessionVars) LazyCheckKeyNotExists() bool {
	return s.PresumeKeyNotExists || (s.TxnCtx.IsPessimistic && !s.StmtCtx.DupKeyAsWarning)
}

// SetLocalSystemVar sets values of the local variables which in "server" scope.
func SetLocalSystemVar(name string, val string) {
	switch name {
	case TiDBDDLReorgWorkerCount:
		SetDDLReorgWorkerCounter(int32(tidbOptPositiveInt32(val, DefTiDBDDLReorgWorkerCount)))
	case TiDBDDLReorgBatchSize:
		SetDDLReorgBatchSize(int32(tidbOptPositiveInt32(val, DefTiDBDDLReorgBatchSize)))
	case TiDBDDLErrorCountLimit:
		SetDDLErrorCountLimit(tidbOptInt64(val, DefTiDBDDLErrorCountLimit))
	case TiDBRowFormatVersion:
		SetDDLReorgRowFormat(tidbOptInt64(val, DefTiDBRowFormatV2))
	}
}

// special session variables.
const (
	SQLModeVar           = "sql_mode"
	CharacterSetResults  = "character_set_results"
	MaxAllowedPacket     = "max_allowed_packet"
	TimeZone             = "time_zone"
	TxnIsolation         = "tx_isolation"
	TransactionIsolation = "transaction_isolation"
	TxnIsolationOneShot  = "tx_isolation_one_shot"
	MaxExecutionTime     = "max_execution_time"
)

// these variables are useless for TiDB, but still need to validate their values for some compatible issues.
// TODO: some more variables need to be added here.
const (
	serverReadOnly = "read_only"
)

var (
	// TxIsolationNames are the valid values of the variable "tx_isolation" or "transaction_isolation".
	TxIsolationNames = map[string]struct{}{
		"READ-UNCOMMITTED": {},
		"READ-COMMITTED":   {},
		"REPEATABLE-READ":  {},
		"SERIALIZABLE":     {},
	}
)

// TableDelta stands for the changed count for one table or partition.
type TableDelta struct {
	Delta    int64
	Count    int64
	ColSize  map[int64]int64
	InitTime time.Time // InitTime is the time that this delta is generated.
	TableID  int64
}

// ConcurrencyUnset means the value the of the concurrency related variable is unset.
const ConcurrencyUnset = -1

// Concurrency defines concurrency values.
type Concurrency struct {
	// indexLookupConcurrency is the number of concurrent index lookup worker.
	// indexLookupConcurrency is deprecated, use ExecutorConcurrency instead.
	indexLookupConcurrency int

	// indexLookupJoinConcurrency is the number of concurrent index lookup join inner worker.
	// indexLookupJoinConcurrency is deprecated, use ExecutorConcurrency instead.
	indexLookupJoinConcurrency int

	// distSQLScanConcurrency is the number of concurrent dist SQL scan worker.
	// distSQLScanConcurrency is deprecated, use ExecutorConcurrency instead.
	distSQLScanConcurrency int

	// hashJoinConcurrency is the number of concurrent hash join outer worker.
	// hashJoinConcurrency is deprecated, use ExecutorConcurrency instead.
	hashJoinConcurrency int

	// projectionConcurrency is the number of concurrent projection worker.
	// projectionConcurrency is deprecated, use ExecutorConcurrency instead.
	projectionConcurrency int

	// hashAggPartialConcurrency is the number of concurrent hash aggregation partial worker.
	// hashAggPartialConcurrency is deprecated, use ExecutorConcurrency instead.
	hashAggPartialConcurrency int

	// hashAggFinalConcurrency is the number of concurrent hash aggregation final worker.
	// hashAggFinalConcurrency is deprecated, use ExecutorConcurrency instead.
	hashAggFinalConcurrency int

	// windowConcurrency is the number of concurrent window worker.
	// windowConcurrency is deprecated, use ExecutorConcurrency instead.
	windowConcurrency int

	// mergeJoinConcurrency is the number of concurrent merge join worker
	mergeJoinConcurrency int

	// streamAggConcurrency is the number of concurrent stream aggregation worker.
	// streamAggConcurrency is deprecated, use ExecutorConcurrency instead.
	streamAggConcurrency int

	// indexSerialScanConcurrency is the number of concurrent index serial scan worker.
	indexSerialScanConcurrency int

	// ExecutorConcurrency is the number of concurrent worker for all executors.
	ExecutorConcurrency int

	// SourceAddr is the source address of request. Available in coprocessor ONLY.
	SourceAddr net.TCPAddr
}

// SetIndexLookupConcurrency set the number of concurrent index lookup worker.
func (c *Concurrency) SetIndexLookupConcurrency(n int) {
	c.indexLookupConcurrency = n
}

// SetIndexLookupJoinConcurrency set the number of concurrent index lookup join inner worker.
func (c *Concurrency) SetIndexLookupJoinConcurrency(n int) {
	c.indexLookupJoinConcurrency = n
}

// SetDistSQLScanConcurrency set the number of concurrent dist SQL scan worker.
func (c *Concurrency) SetDistSQLScanConcurrency(n int) {
	c.distSQLScanConcurrency = n
}

// SetHashJoinConcurrency set the number of concurrent hash join outer worker.
func (c *Concurrency) SetHashJoinConcurrency(n int) {
	c.hashJoinConcurrency = n
}

// SetProjectionConcurrency set the number of concurrent projection worker.
func (c *Concurrency) SetProjectionConcurrency(n int) {
	c.projectionConcurrency = n
}

// SetHashAggPartialConcurrency set the number of concurrent hash aggregation partial worker.
func (c *Concurrency) SetHashAggPartialConcurrency(n int) {
	c.hashAggPartialConcurrency = n
}

// SetHashAggFinalConcurrency set the number of concurrent hash aggregation final worker.
func (c *Concurrency) SetHashAggFinalConcurrency(n int) {
	c.hashAggFinalConcurrency = n
}

// SetWindowConcurrency set the number of concurrent window worker.
func (c *Concurrency) SetWindowConcurrency(n int) {
	c.windowConcurrency = n
}

// SetMergeJoinConcurrency set the number of concurrent merge join worker.
func (c *Concurrency) SetMergeJoinConcurrency(n int) {
	c.mergeJoinConcurrency = n
}

// SetStreamAggConcurrency set the number of concurrent stream aggregation worker.
func (c *Concurrency) SetStreamAggConcurrency(n int) {
	c.streamAggConcurrency = n
}

// SetIndexSerialScanConcurrency set the number of concurrent index serial scan worker.
func (c *Concurrency) SetIndexSerialScanConcurrency(n int) {
	c.indexSerialScanConcurrency = n
}

// IndexLookupConcurrency return the number of concurrent index lookup worker.
func (c *Concurrency) IndexLookupConcurrency() int {
	if c.indexLookupConcurrency != ConcurrencyUnset {
		return c.indexLookupConcurrency
	}
	return c.ExecutorConcurrency
}

// IndexLookupJoinConcurrency return the number of concurrent index lookup join inner worker.
func (c *Concurrency) IndexLookupJoinConcurrency() int {
	if c.indexLookupJoinConcurrency != ConcurrencyUnset {
		return c.indexLookupJoinConcurrency
	}
	return c.ExecutorConcurrency
}

// DistSQLScanConcurrency return the number of concurrent dist SQL scan worker.
func (c *Concurrency) DistSQLScanConcurrency() int {
	return c.distSQLScanConcurrency
}

// HashJoinConcurrency return the number of concurrent hash join outer worker.
func (c *Concurrency) HashJoinConcurrency() int {
	if c.hashJoinConcurrency != ConcurrencyUnset {
		return c.hashJoinConcurrency
	}
	return c.ExecutorConcurrency
}

// ProjectionConcurrency return the number of concurrent projection worker.
func (c *Concurrency) ProjectionConcurrency() int {
	if c.projectionConcurrency != ConcurrencyUnset {
		return c.projectionConcurrency
	}
	return c.ExecutorConcurrency
}

// HashAggPartialConcurrency return the number of concurrent hash aggregation partial worker.
func (c *Concurrency) HashAggPartialConcurrency() int {
	if c.hashAggPartialConcurrency != ConcurrencyUnset {
		return c.hashAggPartialConcurrency
	}
	return c.ExecutorConcurrency
}

// HashAggFinalConcurrency return the number of concurrent hash aggregation final worker.
func (c *Concurrency) HashAggFinalConcurrency() int {
	if c.hashAggFinalConcurrency != ConcurrencyUnset {
		return c.hashAggFinalConcurrency
	}
	return c.ExecutorConcurrency
}

// WindowConcurrency return the number of concurrent window worker.
func (c *Concurrency) WindowConcurrency() int {
	if c.windowConcurrency != ConcurrencyUnset {
		return c.windowConcurrency
	}
	return c.ExecutorConcurrency
}

// MergeJoinConcurrency return the number of concurrent merge join worker.
func (c *Concurrency) MergeJoinConcurrency() int {
	if c.mergeJoinConcurrency != ConcurrencyUnset {
		return c.mergeJoinConcurrency
	}
	return c.ExecutorConcurrency
}

// StreamAggConcurrency return the number of concurrent stream aggregation worker.
func (c *Concurrency) StreamAggConcurrency() int {
	if c.streamAggConcurrency != ConcurrencyUnset {
		return c.streamAggConcurrency
	}
	return c.ExecutorConcurrency
}

// IndexSerialScanConcurrency return the number of concurrent index serial scan worker.
// This option is not sync with ExecutorConcurrency since it's used by Analyze table.
func (c *Concurrency) IndexSerialScanConcurrency() int {
	return c.indexSerialScanConcurrency
}

// UnionConcurrency return the num of concurrent union worker.
func (c *Concurrency) UnionConcurrency() int {
	return c.ExecutorConcurrency
}

// MemQuota defines memory quota values.
type MemQuota struct {
	// MemQuotaQuery defines the memory quota for a query.
	MemQuotaQuery int64
	// MemQuotaApplyCache defines the memory capacity for apply cache.
	MemQuotaApplyCache int64

	// The variables below do not take any effect anymore, it's remaining for compatibility.
	// TODO: remove them in v4.1
	// MemQuotaHashJoin defines the memory quota for a hash join executor.
	MemQuotaHashJoin int64
	// MemQuotaMergeJoin defines the memory quota for a merge join executor.
	MemQuotaMergeJoin int64
	// MemQuotaSort defines the memory quota for a sort executor.
	MemQuotaSort int64
	// MemQuotaTopn defines the memory quota for a top n executor.
	MemQuotaTopn int64
	// MemQuotaIndexLookupReader defines the memory quota for a index lookup reader executor.
	MemQuotaIndexLookupReader int64
	// MemQuotaIndexLookupJoin defines the memory quota for a index lookup join executor.
	MemQuotaIndexLookupJoin int64
	// MemQuotaDistSQL defines the memory quota for all operators in DistSQL layer like co-processor and selectResult.
	MemQuotaDistSQL int64
}

// BatchSize defines batch size values.
type BatchSize struct {
	// IndexJoinBatchSize is the batch size of a index lookup join.
	IndexJoinBatchSize int

	// IndexLookupSize is the number of handles for an index lookup task in index double read executor.
	IndexLookupSize int

	// InitChunkSize defines init row count of a Chunk during query execution.
	InitChunkSize int

	// MaxChunkSize defines max row count of a Chunk during query execution.
	MaxChunkSize int
}

const (
	// SlowLogRowPrefixStr is slow log row prefix.
	SlowLogRowPrefixStr = "# "
	// SlowLogSpaceMarkStr is slow log space mark.
	SlowLogSpaceMarkStr = ": "
	// SlowLogSQLSuffixStr is slow log suffix.
	SlowLogSQLSuffixStr = ";"
	// SlowLogTimeStr is slow log field name.
	SlowLogTimeStr = "Time"
	// SlowLogStartPrefixStr is slow log start row prefix.
	SlowLogStartPrefixStr = SlowLogRowPrefixStr + SlowLogTimeStr + SlowLogSpaceMarkStr
	// SlowLogTxnStartTSStr is slow log field name.
	SlowLogTxnStartTSStr = "Txn_start_ts"
	// SlowLogUserAndHostStr is the user and host field name, which is compatible with MySQL.
	SlowLogUserAndHostStr = "User@Host"
	// SlowLogUserStr is slow log field name.
	SlowLogUserStr = "User"
	// SlowLogHostStr only for slow_query table usage.
	SlowLogHostStr = "Host"
	// SlowLogConnIDStr is slow log field name.
	SlowLogConnIDStr = "Conn_ID"
	// SlowLogQueryTimeStr is slow log field name.
	SlowLogQueryTimeStr = "Query_time"
	// SlowLogParseTimeStr is the parse sql time.
	SlowLogParseTimeStr = "Parse_time"
	// SlowLogCompileTimeStr is the compile plan time.
	SlowLogCompileTimeStr = "Compile_time"
	// SlowLogRewriteTimeStr is the rewrite time.
	SlowLogRewriteTimeStr = "Rewrite_time"
	// SlowLogOptimizeTimeStr is the optimization time.
	SlowLogOptimizeTimeStr = "Optimize_time"
	// SlowLogWaitTSTimeStr is the time of waiting TS.
	SlowLogWaitTSTimeStr = "Wait_TS"
	// SlowLogPreprocSubQueriesStr is the number of pre-processed sub-queries.
	SlowLogPreprocSubQueriesStr = "Preproc_subqueries"
	// SlowLogPreProcSubQueryTimeStr is the total time of pre-processing sub-queries.
	SlowLogPreProcSubQueryTimeStr = "Preproc_subqueries_time"
	// SlowLogDBStr is slow log field name.
	SlowLogDBStr = "DB"
	// SlowLogIsInternalStr is slow log field name.
	SlowLogIsInternalStr = "Is_internal"
	// SlowLogIndexNamesStr is slow log field name.
	SlowLogIndexNamesStr = "Index_names"
	// SlowLogDigestStr is slow log field name.
	SlowLogDigestStr = "Digest"
	// SlowLogQuerySQLStr is slow log field name.
	SlowLogQuerySQLStr = "Query" // use for slow log table, slow log will not print this field name but print sql directly.
	// SlowLogStatsInfoStr is plan stats info.
	SlowLogStatsInfoStr = "Stats"
	// SlowLogNumCopTasksStr is the number of cop-tasks.
	SlowLogNumCopTasksStr = "Num_cop_tasks"
	// SlowLogCopProcAvg is the average process time of all cop-tasks.
	SlowLogCopProcAvg = "Cop_proc_avg"
	// SlowLogCopProcP90 is the p90 process time of all cop-tasks.
	SlowLogCopProcP90 = "Cop_proc_p90"
	// SlowLogCopProcMax is the max process time of all cop-tasks.
	SlowLogCopProcMax = "Cop_proc_max"
	// SlowLogCopProcAddr is the address of TiKV where the cop-task which cost max process time run.
	SlowLogCopProcAddr = "Cop_proc_addr"
	// SlowLogCopWaitAvg is the average wait time of all cop-tasks.
	SlowLogCopWaitAvg = "Cop_wait_avg"
	// SlowLogCopWaitP90 is the p90 wait time of all cop-tasks.
	SlowLogCopWaitP90 = "Cop_wait_p90"
	// SlowLogCopWaitMax is the max wait time of all cop-tasks.
	SlowLogCopWaitMax = "Cop_wait_max"
	// SlowLogCopWaitAddr is the address of TiKV where the cop-task which cost wait process time run.
	SlowLogCopWaitAddr = "Cop_wait_addr"
	// SlowLogCopBackoffPrefix contains backoff information.
	SlowLogCopBackoffPrefix = "Cop_backoff_"
	// SlowLogMemMax is the max number bytes of memory used in this statement.
	SlowLogMemMax = "Mem_max"
	// SlowLogDiskMax is the nax number bytes of disk used in this statement.
	SlowLogDiskMax = "Disk_max"
	// SlowLogPrepared is used to indicate whether this sql execute in prepare.
	SlowLogPrepared = "Prepared"
	// SlowLogPlanFromCache is used to indicate whether this plan is from plan cache.
	SlowLogPlanFromCache = "Plan_from_cache"
	// SlowLogPlanFromBinding is used to indicate whether this plan is matched with the hints in the binding.
	SlowLogPlanFromBinding = "Plan_from_binding"
	// SlowLogHasMoreResults is used to indicate whether this sql has more following results.
	SlowLogHasMoreResults = "Has_more_results"
	// SlowLogSucc is used to indicate whether this sql execute successfully.
	SlowLogSucc = "Succ"
	// SlowLogPrevStmt is used to show the previous executed statement.
	SlowLogPrevStmt = "Prev_stmt"
	// SlowLogPlan is used to record the query plan.
	SlowLogPlan = "Plan"
	// SlowLogPlanDigest is used to record the query plan digest.
	SlowLogPlanDigest = "Plan_digest"
	// SlowLogPlanPrefix is the prefix of the plan value.
	SlowLogPlanPrefix = ast.TiDBDecodePlan + "('"
	// SlowLogPlanSuffix is the suffix of the plan value.
	SlowLogPlanSuffix = "')"
	// SlowLogPrevStmtPrefix is the prefix of Prev_stmt in slow log file.
	SlowLogPrevStmtPrefix = SlowLogPrevStmt + SlowLogSpaceMarkStr
	// SlowLogKVTotal is the total time waiting for kv.
	SlowLogKVTotal = "KV_total"
	// SlowLogPDTotal is the total time waiting for pd.
	SlowLogPDTotal = "PD_total"
	// SlowLogBackoffTotal is the total time doing backoff.
	SlowLogBackoffTotal = "Backoff_total"
	// SlowLogWriteSQLRespTotal is the total time used to write response to client.
	SlowLogWriteSQLRespTotal = "Write_sql_response_total"
	// SlowLogExecRetryCount is the execution retry count.
	SlowLogExecRetryCount = "Exec_retry_count"
	// SlowLogExecRetryTime is the execution retry time.
	SlowLogExecRetryTime = "Exec_retry_time"
	// SlowLogBackoffDetail is the detail of backoff.
	SlowLogBackoffDetail = "Backoff_Detail"
)

// SlowQueryLogItems is a collection of items that should be included in the
// slow query log.
type SlowQueryLogItems struct {
	TxnTS             uint64
	SQL               string
	Digest            string
	TimeTotal         time.Duration
	TimeParse         time.Duration
	TimeCompile       time.Duration
	TimeOptimize      time.Duration
	TimeWaitTS        time.Duration
	IndexNames        string
	StatsInfos        map[string]uint64
	CopTasks          *stmtctx.CopTasksDetails
	ExecDetail        execdetails.ExecDetails
	MemMax            int64
	DiskMax           int64
	Succ              bool
	Prepared          bool
	PlanFromCache     bool
	PlanFromBinding   bool
	HasMoreResults    bool
	PrevStmt          string
	Plan              string
	PlanDigest        string
	RewriteInfo       RewritePhaseInfo
	KVTotal           time.Duration
	PDTotal           time.Duration
	BackoffTotal      time.Duration
	WriteSQLRespTotal time.Duration
	ExecRetryCount    uint
	ExecRetryTime     time.Duration
}

// SlowLogFormat uses for formatting slow log.
// The slow log output is like below:
// # Time: 2019-04-28T15:24:04.309074+08:00
// # Txn_start_ts: 406315658548871171
// # User@Host: root[root] @ localhost [127.0.0.1]
// # Conn_ID: 6
// # Query_time: 4.895492
// # Process_time: 0.161 Request_count: 1 Total_keys: 100001 Processed_keys: 100000
// # DB: test
// # Index_names: [t1.idx1,t2.idx2]
// # Is_internal: false
// # Digest: 42a1c8aae6f133e934d4bf0147491709a8812ea05ff8819ec522780fe657b772
// # Stats: t1:1,t2:2
// # Num_cop_tasks: 10
// # Cop_process: Avg_time: 1s P90_time: 2s Max_time: 3s Max_addr: 10.6.131.78
// # Cop_wait: Avg_time: 10ms P90_time: 20ms Max_time: 30ms Max_Addr: 10.6.131.79
// # Memory_max: 4096
// # Disk_max: 65535
// # Succ: true
// # Prev_stmt: begin;
// select * from t_slim;
func (s *SessionVars) SlowLogFormat(logItems *SlowQueryLogItems) string {
	var buf bytes.Buffer

	writeSlowLogItem(&buf, SlowLogTxnStartTSStr, strconv.FormatUint(logItems.TxnTS, 10))
	if s.User != nil {
		hostAddress := s.User.Hostname
		if s.ConnectionInfo != nil {
			hostAddress = s.ConnectionInfo.ClientIP
		}
		writeSlowLogItem(&buf, SlowLogUserAndHostStr, fmt.Sprintf("%s[%s] @ %s [%s]", s.User.Username, s.User.Username, s.User.Hostname, hostAddress))
	}
	if s.ConnectionID != 0 {
		writeSlowLogItem(&buf, SlowLogConnIDStr, strconv.FormatUint(s.ConnectionID, 10))
	}
	if logItems.ExecRetryCount > 0 {
		buf.WriteString(SlowLogRowPrefixStr)
		buf.WriteString(SlowLogExecRetryTime)
		buf.WriteString(SlowLogSpaceMarkStr)
		buf.WriteString(strconv.FormatFloat(logItems.ExecRetryTime.Seconds(), 'f', -1, 64))
		buf.WriteString(" ")
		buf.WriteString(SlowLogExecRetryCount)
		buf.WriteString(SlowLogSpaceMarkStr)
		buf.WriteString(strconv.Itoa(int(logItems.ExecRetryCount)))
		buf.WriteString("\n")
	}
	writeSlowLogItem(&buf, SlowLogQueryTimeStr, strconv.FormatFloat(logItems.TimeTotal.Seconds(), 'f', -1, 64))
	writeSlowLogItem(&buf, SlowLogParseTimeStr, strconv.FormatFloat(logItems.TimeParse.Seconds(), 'f', -1, 64))
	writeSlowLogItem(&buf, SlowLogCompileTimeStr, strconv.FormatFloat(logItems.TimeCompile.Seconds(), 'f', -1, 64))

	buf.WriteString(SlowLogRowPrefixStr + fmt.Sprintf("%v%v%v", SlowLogRewriteTimeStr,
		SlowLogSpaceMarkStr, strconv.FormatFloat(logItems.RewriteInfo.DurationRewrite.Seconds(), 'f', -1, 64)))
	if logItems.RewriteInfo.PreprocessSubQueries > 0 {
		buf.WriteString(fmt.Sprintf(" %v%v%v %v%v%v", SlowLogPreprocSubQueriesStr, SlowLogSpaceMarkStr, logItems.RewriteInfo.PreprocessSubQueries,
			SlowLogPreProcSubQueryTimeStr, SlowLogSpaceMarkStr, strconv.FormatFloat(logItems.RewriteInfo.DurationPreprocessSubQuery.Seconds(), 'f', -1, 64)))
	}
	buf.WriteString("\n")

	writeSlowLogItem(&buf, SlowLogOptimizeTimeStr, strconv.FormatFloat(logItems.TimeOptimize.Seconds(), 'f', -1, 64))
	writeSlowLogItem(&buf, SlowLogWaitTSTimeStr, strconv.FormatFloat(logItems.TimeWaitTS.Seconds(), 'f', -1, 64))

	if execDetailStr := logItems.ExecDetail.String(); len(execDetailStr) > 0 {
		buf.WriteString(SlowLogRowPrefixStr + execDetailStr + "\n")
	}

	if len(s.CurrentDB) > 0 {
		writeSlowLogItem(&buf, SlowLogDBStr, s.CurrentDB)
	}
	if len(logItems.IndexNames) > 0 {
		writeSlowLogItem(&buf, SlowLogIndexNamesStr, logItems.IndexNames)
	}

	writeSlowLogItem(&buf, SlowLogIsInternalStr, strconv.FormatBool(s.InRestrictedSQL))
	if len(logItems.Digest) > 0 {
		writeSlowLogItem(&buf, SlowLogDigestStr, logItems.Digest)
	}
	if len(logItems.StatsInfos) > 0 {
		buf.WriteString(SlowLogRowPrefixStr + SlowLogStatsInfoStr + SlowLogSpaceMarkStr)
		firstComma := false
		vStr := ""
		for k, v := range logItems.StatsInfos {
			if v == 0 {
				vStr = "pseudo"
			} else {
				vStr = strconv.FormatUint(v, 10)

			}
			if firstComma {
				buf.WriteString("," + k + ":" + vStr)
			} else {
				buf.WriteString(k + ":" + vStr)
				firstComma = true
			}
		}
		buf.WriteString("\n")
	}
	if logItems.CopTasks != nil {
		writeSlowLogItem(&buf, SlowLogNumCopTasksStr, strconv.FormatInt(int64(logItems.CopTasks.NumCopTasks), 10))
		if logItems.CopTasks.NumCopTasks > 0 {
			// make the result stable
			backoffs := make([]string, 0, 3)
			for backoff := range logItems.CopTasks.TotBackoffTimes {
				backoffs = append(backoffs, backoff)
			}
			sort.Strings(backoffs)

			if logItems.CopTasks.NumCopTasks == 1 {
				buf.WriteString(SlowLogRowPrefixStr + fmt.Sprintf("%v%v%v %v%v%v",
					SlowLogCopProcAvg, SlowLogSpaceMarkStr, logItems.CopTasks.AvgProcessTime.Seconds(),
					SlowLogCopProcAddr, SlowLogSpaceMarkStr, logItems.CopTasks.MaxProcessAddress) + "\n")
				buf.WriteString(SlowLogRowPrefixStr + fmt.Sprintf("%v%v%v %v%v%v",
					SlowLogCopWaitAvg, SlowLogSpaceMarkStr, logItems.CopTasks.AvgWaitTime.Seconds(),
					SlowLogCopWaitAddr, SlowLogSpaceMarkStr, logItems.CopTasks.MaxWaitAddress) + "\n")
				for _, backoff := range backoffs {
					backoffPrefix := SlowLogCopBackoffPrefix + backoff + "_"
					buf.WriteString(SlowLogRowPrefixStr + fmt.Sprintf("%v%v%v %v%v%v\n",
						backoffPrefix+"total_times", SlowLogSpaceMarkStr, logItems.CopTasks.TotBackoffTimes[backoff],
						backoffPrefix+"total_time", SlowLogSpaceMarkStr, logItems.CopTasks.TotBackoffTime[backoff].Seconds(),
					))
				}
			} else {
				buf.WriteString(SlowLogRowPrefixStr + fmt.Sprintf("%v%v%v %v%v%v %v%v%v %v%v%v",
					SlowLogCopProcAvg, SlowLogSpaceMarkStr, logItems.CopTasks.AvgProcessTime.Seconds(),
					SlowLogCopProcP90, SlowLogSpaceMarkStr, logItems.CopTasks.P90ProcessTime.Seconds(),
					SlowLogCopProcMax, SlowLogSpaceMarkStr, logItems.CopTasks.MaxProcessTime.Seconds(),
					SlowLogCopProcAddr, SlowLogSpaceMarkStr, logItems.CopTasks.MaxProcessAddress) + "\n")
				buf.WriteString(SlowLogRowPrefixStr + fmt.Sprintf("%v%v%v %v%v%v %v%v%v %v%v%v",
					SlowLogCopWaitAvg, SlowLogSpaceMarkStr, logItems.CopTasks.AvgWaitTime.Seconds(),
					SlowLogCopWaitP90, SlowLogSpaceMarkStr, logItems.CopTasks.P90WaitTime.Seconds(),
					SlowLogCopWaitMax, SlowLogSpaceMarkStr, logItems.CopTasks.MaxWaitTime.Seconds(),
					SlowLogCopWaitAddr, SlowLogSpaceMarkStr, logItems.CopTasks.MaxWaitAddress) + "\n")
				for _, backoff := range backoffs {
					backoffPrefix := SlowLogCopBackoffPrefix + backoff + "_"
					buf.WriteString(SlowLogRowPrefixStr + fmt.Sprintf("%v%v%v %v%v%v %v%v%v %v%v%v %v%v%v %v%v%v\n",
						backoffPrefix+"total_times", SlowLogSpaceMarkStr, logItems.CopTasks.TotBackoffTimes[backoff],
						backoffPrefix+"total_time", SlowLogSpaceMarkStr, logItems.CopTasks.TotBackoffTime[backoff].Seconds(),
						backoffPrefix+"max_time", SlowLogSpaceMarkStr, logItems.CopTasks.MaxBackoffTime[backoff].Seconds(),
						backoffPrefix+"max_addr", SlowLogSpaceMarkStr, logItems.CopTasks.MaxBackoffAddress[backoff],
						backoffPrefix+"avg_time", SlowLogSpaceMarkStr, logItems.CopTasks.AvgBackoffTime[backoff].Seconds(),
						backoffPrefix+"p90_time", SlowLogSpaceMarkStr, logItems.CopTasks.P90BackoffTime[backoff].Seconds(),
					))
				}
			}
		}
	}
	if logItems.MemMax > 0 {
		writeSlowLogItem(&buf, SlowLogMemMax, strconv.FormatInt(logItems.MemMax, 10))
	}
	if logItems.DiskMax > 0 {
		writeSlowLogItem(&buf, SlowLogDiskMax, strconv.FormatInt(logItems.DiskMax, 10))
	}

	writeSlowLogItem(&buf, SlowLogPrepared, strconv.FormatBool(logItems.Prepared))
	writeSlowLogItem(&buf, SlowLogPlanFromCache, strconv.FormatBool(logItems.PlanFromCache))
	writeSlowLogItem(&buf, SlowLogPlanFromBinding, strconv.FormatBool(logItems.PlanFromBinding))
	writeSlowLogItem(&buf, SlowLogHasMoreResults, strconv.FormatBool(logItems.HasMoreResults))
	writeSlowLogItem(&buf, SlowLogKVTotal, strconv.FormatFloat(logItems.KVTotal.Seconds(), 'f', -1, 64))
	writeSlowLogItem(&buf, SlowLogPDTotal, strconv.FormatFloat(logItems.PDTotal.Seconds(), 'f', -1, 64))
	writeSlowLogItem(&buf, SlowLogBackoffTotal, strconv.FormatFloat(logItems.BackoffTotal.Seconds(), 'f', -1, 64))
	writeSlowLogItem(&buf, SlowLogWriteSQLRespTotal, strconv.FormatFloat(logItems.WriteSQLRespTotal.Seconds(), 'f', -1, 64))
	writeSlowLogItem(&buf, SlowLogSucc, strconv.FormatBool(logItems.Succ))
	if len(logItems.Plan) != 0 {
		writeSlowLogItem(&buf, SlowLogPlan, logItems.Plan)
	}
	if len(logItems.PlanDigest) != 0 {
		writeSlowLogItem(&buf, SlowLogPlanDigest, logItems.PlanDigest)
	}

	if logItems.PrevStmt != "" {
		writeSlowLogItem(&buf, SlowLogPrevStmt, logItems.PrevStmt)
	}

	if s.CurrentDBChanged {
		buf.WriteString(fmt.Sprintf("use %s;\n", s.CurrentDB))
		s.CurrentDBChanged = false
	}

	buf.WriteString(logItems.SQL)
	if len(logItems.SQL) == 0 || logItems.SQL[len(logItems.SQL)-1] != ';' {
		buf.WriteString(";")
	}
	return buf.String()
}

// writeSlowLogItem writes a slow log item in the form of: "# ${key}:${value}"
func writeSlowLogItem(buf *bytes.Buffer, key, value string) {
	buf.WriteString(SlowLogRowPrefixStr + key + SlowLogSpaceMarkStr + value + "\n")
}

// QueryInfo represents the information of last executed query. It's used to expose information for test purpose.
type QueryInfo struct {
	TxnScope    string `json:"txn_scope"`
	StartTS     uint64 `json:"start_ts"`
	ForUpdateTS uint64 `json:"for_update_ts"`
	ErrMsg      string `json:"error,omitempty"`
}<|MERGE_RESOLUTION|>--- conflicted
+++ resolved
@@ -822,17 +822,9 @@
 	// IntPrimaryKeyDefaultAsClustered indicates whether create integer primary table as clustered
 	// If it's true, the behavior is the same as the TiDB 4.0 and the below versions.
 	IntPrimaryKeyDefaultAsClustered bool
-<<<<<<< HEAD
 
 	// EnableDynamicPrivileges indicates whether to permit experimental support for MySQL 8.0 compatible dynamic privileges.
 	EnableDynamicPrivileges bool
-
-	// CoprCacheHitNum is to record coprocessor cache hit times for one statement.
-	CoprCacheHitNum atomic2.Uint64
-	// CoprRespTimes is to record coprocessor response times for one statement.
-	CoprRespTimes atomic2.Uint64
-=======
->>>>>>> 40b92181
 }
 
 // CheckAndGetTxnScope will return the transaction scope we should use in the current session.
@@ -1775,16 +1767,11 @@
 		}
 	case TiDBIntPrimaryKeyDefaultAsClustered:
 		s.IntPrimaryKeyDefaultAsClustered = TiDBOptOn(val)
-<<<<<<< HEAD
-	case TiDBEnableDynamicPrivileges:
-		s.EnableDynamicPrivileges = TiDBOptOn(val)
-=======
 	default:
 		sv := GetSysVar(name)
 		if err := sv.SetSessionFromHook(s, val); err != nil {
 			return err
 		}
->>>>>>> 40b92181
 	}
 	s.systems[name] = val
 	return nil
