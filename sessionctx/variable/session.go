// Copyright 2015 PingCAP, Inc.
//
// Licensed under the Apache License, Version 2.0 (the "License");
// you may not use this file except in compliance with the License.
// You may obtain a copy of the License at
//
//     http://www.apache.org/licenses/LICENSE-2.0
//
// Unless required by applicable law or agreed to in writing, software
// distributed under the License is distributed on an "AS IS" BASIS,
// See the License for the specific language governing permissions and
// limitations under the License.

package variable

import (
	"bytes"
	"crypto/tls"
	"fmt"
	"strconv"
	"strings"
	"sync"
	"sync/atomic"
	"time"

	"github.com/klauspost/cpuid"
	"github.com/pingcap/errors"
	"github.com/pingcap/parser/ast"
	"github.com/pingcap/parser/auth"
	"github.com/pingcap/parser/mysql"
	"github.com/pingcap/parser/terror"
	pumpcli "github.com/pingcap/tidb-tools/tidb-binlog/pump_client"
	"github.com/pingcap/tidb/config"
	"github.com/pingcap/tidb/kv"
	"github.com/pingcap/tidb/meta/autoid"
	"github.com/pingcap/tidb/metrics"
	"github.com/pingcap/tidb/sessionctx/stmtctx"
	"github.com/pingcap/tidb/types"
	"github.com/pingcap/tidb/util/chunk"
	"github.com/pingcap/tidb/util/execdetails"
	"github.com/pingcap/tidb/util/logutil"
	"github.com/pingcap/tidb/util/timeutil"
)

const (
	codeCantGetValidID terror.ErrCode = 1
	codeCantSetToNull  terror.ErrCode = 2
	codeSnapshotTooOld terror.ErrCode = 3
)

var preparedStmtCount int64

// Error instances.
var (
	errCantGetValidID = terror.ClassVariable.New(codeCantGetValidID, "cannot get valid auto-increment id in retry")
	ErrCantSetToNull  = terror.ClassVariable.New(codeCantSetToNull, "cannot set variable to null")
	ErrSnapshotTooOld = terror.ClassVariable.New(codeSnapshotTooOld, "snapshot is older than GC safe point %s")
)

// RetryInfo saves retry information.
type RetryInfo struct {
	Retrying               bool
	DroppedPreparedStmtIDs []uint32
	currRetryOff           int
	autoIncrementIDs       []int64
}

// Clean does some clean work.
func (r *RetryInfo) Clean() {
	r.currRetryOff = 0
	if len(r.autoIncrementIDs) > 0 {
		r.autoIncrementIDs = r.autoIncrementIDs[:0]
	}
	if len(r.DroppedPreparedStmtIDs) > 0 {
		r.DroppedPreparedStmtIDs = r.DroppedPreparedStmtIDs[:0]
	}
}

// AddAutoIncrementID adds id to AutoIncrementIDs.
func (r *RetryInfo) AddAutoIncrementID(id int64) {
	r.autoIncrementIDs = append(r.autoIncrementIDs, id)
}

// ResetOffset resets the current retry offset.
func (r *RetryInfo) ResetOffset() {
	r.currRetryOff = 0
}

// GetCurrAutoIncrementID gets current AutoIncrementID.
func (r *RetryInfo) GetCurrAutoIncrementID() (int64, error) {
	if r.currRetryOff >= len(r.autoIncrementIDs) {
		return 0, errCantGetValidID
	}
	id := r.autoIncrementIDs[r.currRetryOff]
	r.currRetryOff++

	return id, nil
}

// TransactionContext is used to store variables that has transaction scope.
type TransactionContext struct {
	ForUpdate     bool
	DirtyDB       interface{}
	Binlog        interface{}
	InfoSchema    interface{}
	History       interface{}
	SchemaVersion int64
	StartTS       uint64
	Shard         *int64
	TableDeltaMap map[int64]TableDelta

	// For metrics.
	CreateTime     time.Time
	StatementCount int
}

// UpdateDeltaForTable updates the delta info for some table.
func (tc *TransactionContext) UpdateDeltaForTable(tableID int64, delta int64, count int64, colSize map[int64]int64) {
	if tc.TableDeltaMap == nil {
		tc.TableDeltaMap = make(map[int64]TableDelta)
	}
	item := tc.TableDeltaMap[tableID]
	if item.ColSize == nil && colSize != nil {
		item.ColSize = make(map[int64]int64)
	}
	item.Delta += delta
	item.Count += count
	for key, val := range colSize {
		item.ColSize[key] += val
	}
	tc.TableDeltaMap[tableID] = item
}

// Cleanup clears up transaction info that no longer use.
func (tc *TransactionContext) Cleanup() {
	//tc.InfoSchema = nil; we cannot do it now, because some operation like handleFieldList depend on this.
	tc.DirtyDB = nil
	tc.Binlog = nil
	tc.History = nil
	tc.TableDeltaMap = nil
}

// ClearDelta clears the delta map.
func (tc *TransactionContext) ClearDelta() {
	tc.TableDeltaMap = nil
}

// WriteStmtBufs can be used by insert/replace/delete/update statement.
// TODO: use a common memory pool to replace this.
type WriteStmtBufs struct {
	// RowValBuf is used by tablecodec.EncodeRow, to reduce runtime.growslice.
	RowValBuf []byte
	// BufStore stores temp KVs for a row when executing insert statement.
	// We could reuse a BufStore for multiple rows of a session to reduce memory allocations.
	BufStore *kv.BufferStore
	// AddRowValues use to store temp insert rows value, to reduce memory allocations when importing data.
	AddRowValues []types.Datum

	// IndexValsBuf is used by index.FetchValues
	IndexValsBuf []types.Datum
	// IndexKeyBuf is used by index.GenIndexKey
	IndexKeyBuf []byte
}

func (ib *WriteStmtBufs) clean() {
	ib.BufStore = nil
	ib.RowValBuf = nil
	ib.AddRowValues = nil
	ib.IndexValsBuf = nil
	ib.IndexKeyBuf = nil
}

// SessionVars is to handle user-defined or global variables in the current session.
type SessionVars struct {
	Concurrency
	MemQuota
	BatchSize
	RetryLimit          int64
	DisableTxnAutoRetry bool
	// UsersLock is a lock for user defined variables.
	UsersLock sync.RWMutex
	// Users are user defined variables.
	Users map[string]string
	// systems variables, don't modify it directly, use GetSystemVar/SetSystemVar method.
	systems map[string]string
	// PreparedStmts stores prepared statement.
	PreparedStmts        map[uint32]*ast.Prepared
	PreparedStmtNameToID map[string]uint32
	// preparedStmtID is id of prepared statement.
	preparedStmtID uint32
	// params for prepared statements
	PreparedParams []types.Datum

	// retry information
	RetryInfo *RetryInfo
	// Should be reset on transaction finished.
	TxnCtx *TransactionContext

	// KVVars is the variables for KV storage.
	KVVars *kv.Variables

	// TxnIsolationLevelOneShot is used to implements "set transaction isolation level ..."
	TxnIsolationLevelOneShot struct {
		// state 0 means default
		// state 1 means it's set in current transaction.
		// state 2 means it should be used in current transaction.
		State int
		Value string
	}

	// Status stands for the session status. e.g. in transaction or not, auto commit is on or off, and so on.
	Status uint16

	// ClientCapability is client's capability.
	ClientCapability uint32

	// TLSConnectionState is the TLS connection state (nil if not using TLS).
	TLSConnectionState *tls.ConnectionState

	// ConnectionID is the connection id of the current session.
	ConnectionID uint64

	// PlanID is the unique id of logical and physical plan.
	PlanID int

	// PlanColumnID is the unique id for column when building plan.
	PlanColumnID int64

	// User is the user identity with which the session login.
	User *auth.UserIdentity

	// CurrentDB is the default database of this session.
	CurrentDB string

	// StrictSQLMode indicates if the session is in strict mode.
	StrictSQLMode bool

	// CommonGlobalLoaded indicates if common global variable has been loaded for this session.
	CommonGlobalLoaded bool

	// InRestrictedSQL indicates if the session is handling restricted SQL execution.
	InRestrictedSQL bool

	// SnapshotTS is used for reading history data. For simplicity, SnapshotTS only supports distsql request.
	SnapshotTS uint64

	// SnapshotInfoschema is used with SnapshotTS, when the schema version at snapshotTS less than current schema
	// version, we load an old version schema for query.
	SnapshotInfoschema interface{}

	// BinlogClient is used to write binlog.
	BinlogClient *pumpcli.PumpsClient

	// GlobalVarsAccessor is used to set and get global variables.
	GlobalVarsAccessor GlobalVarAccessor

	// LastFoundRows is the number of found rows of last query statement
	LastFoundRows uint64

	// StmtCtx holds variables for current executing statement.
	StmtCtx *stmtctx.StatementContext

	// AllowAggPushDown can be set to false to forbid aggregation push down.
	AllowAggPushDown bool

	// AllowWriteRowID can be set to false to forbid write data to _tidb_rowid.
	// This variable is currently not recommended to be turned on.
	AllowWriteRowID bool

	// AllowInSubqToJoinAndAgg can be set to false to forbid rewriting the semi join to inner join with agg.
	AllowInSubqToJoinAndAgg bool

	// CurrInsertValues is used to record current ValuesExpr's values.
	// See http://dev.mysql.com/doc/refman/5.7/en/miscellaneous-functions.html#function_values
	CurrInsertValues chunk.Row

	// Per-connection time zones. Each client that connects has its own time zone setting, given by the session time_zone variable.
	// See https://dev.mysql.com/doc/refman/5.7/en/time-zone-support.html
	TimeZone *time.Location

	SQLMode mysql.SQLMode

	/* TiDB system variables */

	// LightningMode is true when the lightning use the kvencoder to transfer sql to raw kv.
	LightningMode bool

	// SkipUTF8Check check on input value.
	SkipUTF8Check bool

	// BatchInsert indicates if we should split insert data into multiple batches.
	BatchInsert bool

	// BatchDelete indicates if we should split delete data into multiple batches.
	BatchDelete bool

	// BatchCommit indicates if we should split the transaction into multiple batches.
	BatchCommit bool

	// IDAllocator is provided by kvEncoder, if it is provided, we will use it to alloc auto id instead of using
	// Table.alloc.
	IDAllocator autoid.Allocator

	// OptimizerSelectivityLevel defines the level of the selectivity estimation in plan.
	OptimizerSelectivityLevel int

	// EnableTablePartition enables table partition feature.
	EnableTablePartition string

	// EnableCascadesPlanner enables the cascades planner.
	EnableCascadesPlanner bool

	// EnableWindowFunction enables the window function.
	EnableWindowFunction bool

	// DDLReorgPriority is the operation priority of adding indices.
	DDLReorgPriority int

	// EnableStreaming indicates whether the coprocessor request can use streaming API.
	// TODO: remove this after tidb-server configuration "enable-streaming' removed.
	EnableStreaming bool

	writeStmtBufs WriteStmtBufs

	// L2CacheSize indicates the size of CPU L2 cache, using byte as unit.
	L2CacheSize int

	// EnableRadixJoin indicates whether to use radix hash join to execute
	// HashJoin.
	EnableRadixJoin bool

	// ConstraintCheckInPlace indicates whether to check the constraint when the SQL executing.
	ConstraintCheckInPlace bool

	// CommandValue indicates which command current session is doing.
	CommandValue uint32

<<<<<<< HEAD
	// TIDBOptJoinOrderAlgoThreshold defines the minimal number of join nodes
	// to use the greedy join reorder algorithm.
	TiDBOptJoinReorderThreshold int
=======
	// SlowQueryFile indicates which slow query log file for SLOW_QUERY table to parse.
	SlowQueryFile string
>>>>>>> f0aca29f
}

// NewSessionVars creates a session vars object.
func NewSessionVars() *SessionVars {
	vars := &SessionVars{
<<<<<<< HEAD
		Users:                       make(map[string]string),
		systems:                     make(map[string]string),
		PreparedStmts:               make(map[uint32]*ast.Prepared),
		PreparedStmtNameToID:        make(map[string]uint32),
		PreparedParams:              make([]types.Datum, 0, 10),
		TxnCtx:                      &TransactionContext{},
		KVVars:                      kv.NewVariables(),
		RetryInfo:                   &RetryInfo{},
		StrictSQLMode:               true,
		Status:                      mysql.ServerStatusAutocommit,
		StmtCtx:                     new(stmtctx.StatementContext),
		AllowAggPushDown:            false,
		OptimizerSelectivityLevel:   DefTiDBOptimizerSelectivityLevel,
		RetryLimit:                  DefTiDBRetryLimit,
		DisableTxnAutoRetry:         DefTiDBDisableTxnAutoRetry,
		DDLReorgPriority:            kv.PriorityLow,
		AllowInSubqToJoinAndAgg:     DefOptInSubqToJoinAndAgg,
		EnableRadixJoin:             false,
		L2CacheSize:                 cpuid.CPU.Cache.L2,
		CommandValue:                uint32(mysql.ComSleep),
		TiDBOptJoinReorderThreshold: DefTiDBOptJoinReorderThreshold,
=======
		Users:                     make(map[string]string),
		systems:                   make(map[string]string),
		PreparedStmts:             make(map[uint32]*ast.Prepared),
		PreparedStmtNameToID:      make(map[string]uint32),
		PreparedParams:            make([]types.Datum, 0, 10),
		TxnCtx:                    &TransactionContext{},
		KVVars:                    kv.NewVariables(),
		RetryInfo:                 &RetryInfo{},
		StrictSQLMode:             true,
		Status:                    mysql.ServerStatusAutocommit,
		StmtCtx:                   new(stmtctx.StatementContext),
		AllowAggPushDown:          false,
		OptimizerSelectivityLevel: DefTiDBOptimizerSelectivityLevel,
		RetryLimit:                DefTiDBRetryLimit,
		DisableTxnAutoRetry:       DefTiDBDisableTxnAutoRetry,
		DDLReorgPriority:          kv.PriorityLow,
		AllowInSubqToJoinAndAgg:   DefOptInSubqToJoinAndAgg,
		EnableRadixJoin:           false,
		L2CacheSize:               cpuid.CPU.Cache.L2,
		CommandValue:              uint32(mysql.ComSleep),
		SlowQueryFile:             config.GetGlobalConfig().Log.SlowQueryFile,
>>>>>>> f0aca29f
	}
	vars.Concurrency = Concurrency{
		IndexLookupConcurrency:     DefIndexLookupConcurrency,
		IndexSerialScanConcurrency: DefIndexSerialScanConcurrency,
		IndexLookupJoinConcurrency: DefIndexLookupJoinConcurrency,
		HashJoinConcurrency:        DefTiDBHashJoinConcurrency,
		ProjectionConcurrency:      DefTiDBProjectionConcurrency,
		DistSQLScanConcurrency:     DefDistSQLScanConcurrency,
		HashAggPartialConcurrency:  DefTiDBHashAggPartialConcurrency,
		HashAggFinalConcurrency:    DefTiDBHashAggFinalConcurrency,
	}
	vars.MemQuota = MemQuota{
		MemQuotaQuery:             config.GetGlobalConfig().MemQuotaQuery,
		MemQuotaHashJoin:          DefTiDBMemQuotaHashJoin,
		MemQuotaMergeJoin:         DefTiDBMemQuotaMergeJoin,
		MemQuotaSort:              DefTiDBMemQuotaSort,
		MemQuotaTopn:              DefTiDBMemQuotaTopn,
		MemQuotaIndexLookupReader: DefTiDBMemQuotaIndexLookupReader,
		MemQuotaIndexLookupJoin:   DefTiDBMemQuotaIndexLookupJoin,
		MemQuotaNestedLoopApply:   DefTiDBMemQuotaNestedLoopApply,
	}
	vars.BatchSize = BatchSize{
		IndexJoinBatchSize: DefIndexJoinBatchSize,
		IndexLookupSize:    DefIndexLookupSize,
		InitChunkSize:      DefInitChunkSize,
		MaxChunkSize:       DefMaxChunkSize,
		DMLBatchSize:       DefDMLBatchSize,
	}
	var enableStreaming string
	if config.GetGlobalConfig().EnableStreaming {
		enableStreaming = "1"
	} else {
		enableStreaming = "0"
	}
	terror.Log(vars.SetSystemVar(TiDBEnableStreaming, enableStreaming))
	return vars
}

// GetWriteStmtBufs get pointer of SessionVars.writeStmtBufs.
func (s *SessionVars) GetWriteStmtBufs() *WriteStmtBufs {
	return &s.writeStmtBufs
}

// CleanBuffers cleans the temporary bufs
func (s *SessionVars) CleanBuffers() {
	if !s.LightningMode {
		s.GetWriteStmtBufs().clean()
	}
}

// AllocPlanColumnID allocates column id for plan.
func (s *SessionVars) AllocPlanColumnID() int64 {
	s.PlanColumnID++
	return s.PlanColumnID
}

// GetCharsetInfo gets charset and collation for current context.
// What character set should the server translate a statement to after receiving it?
// For this, the server uses the character_set_connection and collation_connection system variables.
// It converts statements sent by the client from character_set_client to character_set_connection
// (except for string literals that have an introducer such as _latin1 or _utf8).
// collation_connection is important for comparisons of literal strings.
// For comparisons of strings with column values, collation_connection does not matter because columns
// have their own collation, which has a higher collation precedence.
// See https://dev.mysql.com/doc/refman/5.7/en/charset-connection.html
func (s *SessionVars) GetCharsetInfo() (charset, collation string) {
	charset = s.systems[CharacterSetConnection]
	collation = s.systems[CollationConnection]
	return
}

// SetLastInsertID saves the last insert id to the session context.
// TODO: we may store the result for last_insert_id sys var later.
func (s *SessionVars) SetLastInsertID(insertID uint64) {
	s.StmtCtx.LastInsertID = insertID
}

// SetStatusFlag sets the session server status variable.
// If on is ture sets the flag in session status,
// otherwise removes the flag.
func (s *SessionVars) SetStatusFlag(flag uint16, on bool) {
	if on {
		s.Status |= flag
		return
	}
	s.Status &= ^flag
}

// GetStatusFlag gets the session server status variable, returns true if it is on.
func (s *SessionVars) GetStatusFlag(flag uint16) bool {
	return s.Status&flag > 0
}

// InTxn returns if the session is in transaction.
func (s *SessionVars) InTxn() bool {
	return s.GetStatusFlag(mysql.ServerStatusInTrans)
}

// IsAutocommit returns if the session is set to autocommit.
func (s *SessionVars) IsAutocommit() bool {
	return s.GetStatusFlag(mysql.ServerStatusAutocommit)
}

// GetNextPreparedStmtID generates and returns the next session scope prepared statement id.
func (s *SessionVars) GetNextPreparedStmtID() uint32 {
	s.preparedStmtID++
	return s.preparedStmtID
}

// Location returns the value of time_zone session variable. If it is nil, then return time.Local.
func (s *SessionVars) Location() *time.Location {
	loc := s.TimeZone
	if loc == nil {
		loc = timeutil.SystemLocation()
	}
	return loc
}

// GetExecuteArgumentsInfo gets the argument list as a string of execute statement.
func (s *SessionVars) GetExecuteArgumentsInfo() string {
	if len(s.PreparedParams) == 0 {
		return ""
	}
	args := make([]string, 0, len(s.PreparedParams))
	for _, v := range s.PreparedParams {
		if v.IsNull() {
			args = append(args, "<nil>")
		} else {
			str, err := v.ToString()
			if err != nil {
				terror.Log(err)
			}
			args = append(args, str)
		}
	}
	return fmt.Sprintf(" [arguments: %s]", strings.Join(args, ", "))
}

// GetSystemVar gets the string value of a system variable.
func (s *SessionVars) GetSystemVar(name string) (string, bool) {
	val, ok := s.systems[name]
	return val, ok
}

// deleteSystemVar deletes a system variable.
func (s *SessionVars) deleteSystemVar(name string) error {
	if name != CharacterSetResults {
		return ErrCantSetToNull
	}
	delete(s.systems, name)
	return nil
}

func (s *SessionVars) setDDLReorgPriority(val string) {
	val = strings.ToLower(val)
	switch val {
	case "priority_low":
		s.DDLReorgPriority = kv.PriorityLow
	case "priority_normal":
		s.DDLReorgPriority = kv.PriorityNormal
	case "priority_high":
		s.DDLReorgPriority = kv.PriorityHigh
	default:
		s.DDLReorgPriority = kv.PriorityLow
	}
}

// AddPreparedStmt adds prepareStmt to current session and count in global.
func (s *SessionVars) AddPreparedStmt(stmtID uint32, stmt *ast.Prepared) error {
	if _, exists := s.PreparedStmts[stmtID]; !exists {
		valStr, _ := s.GetSystemVar(MaxPreparedStmtCount)
		maxPreparedStmtCount, err := strconv.ParseInt(valStr, 10, 64)
		if err != nil {
			maxPreparedStmtCount = DefMaxPreparedStmtCount
		}
		newPreparedStmtCount := atomic.AddInt64(&preparedStmtCount, 1)
		if maxPreparedStmtCount >= 0 && newPreparedStmtCount > maxPreparedStmtCount {
			atomic.AddInt64(&preparedStmtCount, -1)
			return ErrMaxPreparedStmtCountReached.GenWithStackByArgs(maxPreparedStmtCount)
		}
		metrics.PreparedStmtGauge.Set(float64(newPreparedStmtCount))
	}
	s.PreparedStmts[stmtID] = stmt
	return nil
}

// RemovePreparedStmt removes preparedStmt from current session and decrease count in global.
func (s *SessionVars) RemovePreparedStmt(stmtID uint32) {
	_, exists := s.PreparedStmts[stmtID]
	if !exists {
		return
	}
	delete(s.PreparedStmts, stmtID)
	afterMinus := atomic.AddInt64(&preparedStmtCount, -1)
	metrics.PreparedStmtGauge.Set(float64(afterMinus))
}

// WithdrawAllPreparedStmt remove all preparedStmt in current session and decrease count in global.
func (s *SessionVars) WithdrawAllPreparedStmt() {
	psCount := len(s.PreparedStmts)
	if psCount == 0 {
		return
	}
	afterMinus := atomic.AddInt64(&preparedStmtCount, -int64(psCount))
	metrics.PreparedStmtGauge.Set(float64(afterMinus))
}

// SetSystemVar sets the value of a system variable.
func (s *SessionVars) SetSystemVar(name string, val string) error {
	switch name {
	case TxnIsolationOneShot:
		switch val {
		case "SERIALIZABLE", "READ-UNCOMMITTED":
			return ErrUnsupportedValueForVar.GenWithStackByArgs(name, val)
		}
		s.TxnIsolationLevelOneShot.State = 1
		s.TxnIsolationLevelOneShot.Value = val
	case TimeZone:
		tz, err := parseTimeZone(val)
		if err != nil {
			return errors.Trace(err)
		}
		s.TimeZone = tz
	case SQLModeVar:
		val = mysql.FormatSQLModeStr(val)
		// Modes is a list of different modes separated by commas.
		sqlMode, err2 := mysql.GetSQLMode(val)
		if err2 != nil {
			return errors.Trace(err2)
		}
		s.StrictSQLMode = sqlMode.HasStrictMode()
		s.SQLMode = sqlMode
		s.SetStatusFlag(mysql.ServerStatusNoBackslashEscaped, sqlMode.HasNoBackslashEscapesMode())
	case TiDBSnapshot:
		err := setSnapshotTS(s, val)
		if err != nil {
			return errors.Trace(err)
		}
	case AutocommitVar:
		isAutocommit := TiDBOptOn(val)
		s.SetStatusFlag(mysql.ServerStatusAutocommit, isAutocommit)
		if isAutocommit {
			s.SetStatusFlag(mysql.ServerStatusInTrans, false)
		}
	case TiDBSkipUTF8Check:
		s.SkipUTF8Check = TiDBOptOn(val)
	case TiDBOptAggPushDown:
		s.AllowAggPushDown = TiDBOptOn(val)
	case TiDBOptWriteRowID:
		s.AllowWriteRowID = TiDBOptOn(val)
	case TiDBOptInSubqToJoinAndAgg:
		s.AllowInSubqToJoinAndAgg = TiDBOptOn(val)
	case TiDBIndexLookupConcurrency:
		s.IndexLookupConcurrency = tidbOptPositiveInt32(val, DefIndexLookupConcurrency)
	case TiDBIndexLookupJoinConcurrency:
		s.IndexLookupJoinConcurrency = tidbOptPositiveInt32(val, DefIndexLookupJoinConcurrency)
	case TiDBIndexJoinBatchSize:
		s.IndexJoinBatchSize = tidbOptPositiveInt32(val, DefIndexJoinBatchSize)
	case TiDBIndexLookupSize:
		s.IndexLookupSize = tidbOptPositiveInt32(val, DefIndexLookupSize)
	case TiDBHashJoinConcurrency:
		s.HashJoinConcurrency = tidbOptPositiveInt32(val, DefTiDBHashJoinConcurrency)
	case TiDBProjectionConcurrency:
		s.ProjectionConcurrency = tidbOptInt64(val, DefTiDBProjectionConcurrency)
	case TiDBHashAggPartialConcurrency:
		s.HashAggPartialConcurrency = tidbOptPositiveInt32(val, DefTiDBHashAggPartialConcurrency)
	case TiDBHashAggFinalConcurrency:
		s.HashAggFinalConcurrency = tidbOptPositiveInt32(val, DefTiDBHashAggFinalConcurrency)
	case TiDBDistSQLScanConcurrency:
		s.DistSQLScanConcurrency = tidbOptPositiveInt32(val, DefDistSQLScanConcurrency)
	case TiDBIndexSerialScanConcurrency:
		s.IndexSerialScanConcurrency = tidbOptPositiveInt32(val, DefIndexSerialScanConcurrency)
	case TiDBBackoffLockFast:
		s.KVVars.BackoffLockFast = tidbOptPositiveInt32(val, kv.DefBackoffLockFast)
	case TiDBConstraintCheckInPlace:
		s.ConstraintCheckInPlace = TiDBOptOn(val)
	case TiDBBatchInsert:
		s.BatchInsert = TiDBOptOn(val)
	case TiDBBatchDelete:
		s.BatchDelete = TiDBOptOn(val)
	case TiDBBatchCommit:
		s.BatchCommit = TiDBOptOn(val)
	case TiDBDMLBatchSize:
		s.DMLBatchSize = tidbOptPositiveInt32(val, DefDMLBatchSize)
	case TiDBCurrentTS, TiDBConfig:
		return ErrReadOnly
	case TiDBMaxChunkSize:
		s.MaxChunkSize = tidbOptPositiveInt32(val, DefMaxChunkSize)
	case TiDBInitChunkSize:
		s.InitChunkSize = tidbOptPositiveInt32(val, DefInitChunkSize)
	case TIDBMemQuotaQuery:
		s.MemQuotaQuery = tidbOptInt64(val, config.GetGlobalConfig().MemQuotaQuery)
	case TIDBMemQuotaHashJoin:
		s.MemQuotaHashJoin = tidbOptInt64(val, DefTiDBMemQuotaHashJoin)
	case TIDBMemQuotaMergeJoin:
		s.MemQuotaMergeJoin = tidbOptInt64(val, DefTiDBMemQuotaMergeJoin)
	case TIDBMemQuotaSort:
		s.MemQuotaSort = tidbOptInt64(val, DefTiDBMemQuotaSort)
	case TIDBMemQuotaTopn:
		s.MemQuotaTopn = tidbOptInt64(val, DefTiDBMemQuotaTopn)
	case TIDBMemQuotaIndexLookupReader:
		s.MemQuotaIndexLookupReader = tidbOptInt64(val, DefTiDBMemQuotaIndexLookupReader)
	case TIDBMemQuotaIndexLookupJoin:
		s.MemQuotaIndexLookupJoin = tidbOptInt64(val, DefTiDBMemQuotaIndexLookupJoin)
	case TIDBMemQuotaNestedLoopApply:
		s.MemQuotaNestedLoopApply = tidbOptInt64(val, DefTiDBMemQuotaNestedLoopApply)
	case TiDBGeneralLog:
		atomic.StoreUint32(&ProcessGeneralLog, uint32(tidbOptPositiveInt32(val, DefTiDBGeneralLog)))
	case TiDBSlowLogThreshold:
		atomic.StoreUint64(&config.GetGlobalConfig().Log.SlowThreshold, uint64(tidbOptInt64(val, logutil.DefaultSlowThreshold)))
	case TiDBDDLSlowOprThreshold:
		atomic.StoreUint32(&DDLSlowOprThreshold, uint32(tidbOptPositiveInt32(val, DefTiDBDDLSlowOprThreshold)))
	case TiDBQueryLogMaxLen:
		atomic.StoreUint64(&config.GetGlobalConfig().Log.QueryLogMaxLen, uint64(tidbOptInt64(val, logutil.DefaultQueryLogMaxLen)))
	case TiDBRetryLimit:
		s.RetryLimit = tidbOptInt64(val, DefTiDBRetryLimit)
	case TiDBDisableTxnAutoRetry:
		s.DisableTxnAutoRetry = TiDBOptOn(val)
	case TiDBEnableStreaming:
		s.EnableStreaming = TiDBOptOn(val)
	case TiDBEnableCascadesPlanner:
		s.EnableCascadesPlanner = TiDBOptOn(val)
	case TiDBOptimizerSelectivityLevel:
		s.OptimizerSelectivityLevel = tidbOptPositiveInt32(val, DefTiDBOptimizerSelectivityLevel)
	case TiDBEnableTablePartition:
		s.EnableTablePartition = val
	case TiDBDDLReorgPriority:
		s.setDDLReorgPriority(val)
	case TiDBForcePriority:
		atomic.StoreInt32(&ForcePriority, int32(mysql.Str2Priority(val)))
	case TiDBEnableRadixJoin:
		s.EnableRadixJoin = TiDBOptOn(val)
	case TiDBEnableWindowFunction:
		s.EnableWindowFunction = TiDBOptOn(val)
	case TiDBOptJoinReorderThreshold:
		s.TiDBOptJoinReorderThreshold = tidbOptPositiveInt32(val, DefTiDBOptJoinReorderThreshold)
	case TiDBCheckMb4ValueInUtf8:
		config.GetGlobalConfig().CheckMb4ValueInUtf8 = TiDBOptOn(val)
	case TiDBSlowQueryFile:
		s.SlowQueryFile = val
	}
	s.systems[name] = val
	return nil
}

// SetLocalSystemVar sets values of the local variables which in "server" scope.
func SetLocalSystemVar(name string, val string) {
	switch name {
	case TiDBDDLReorgWorkerCount:
		SetDDLReorgWorkerCounter(int32(tidbOptPositiveInt32(val, DefTiDBDDLReorgWorkerCount)))
	case TiDBDDLReorgBatchSize:
		SetDDLReorgBatchSize(int32(tidbOptPositiveInt32(val, DefTiDBDDLReorgBatchSize)))
	case TiDBDDLErrorCountLimit:
		SetDDLErrorCountLimit(tidbOptInt64(val, DefTiDBDDLErrorCountLimit))
	}
}

// special session variables.
const (
	SQLModeVar           = "sql_mode"
	AutocommitVar        = "autocommit"
	CharacterSetResults  = "character_set_results"
	MaxAllowedPacket     = "max_allowed_packet"
	TimeZone             = "time_zone"
	TxnIsolation         = "tx_isolation"
	TransactionIsolation = "transaction_isolation"
	TxnIsolationOneShot  = "tx_isolation_one_shot"
)

var (
	// TxIsolationNames are the valid values of the variable "tx_isolation" or "transaction_isolation".
	TxIsolationNames = map[string]struct{}{
		"READ-UNCOMMITTED": {},
		"READ-COMMITTED":   {},
		"REPEATABLE-READ":  {},
		"SERIALIZABLE":     {},
	}
)

// TableDelta stands for the changed count for one table.
type TableDelta struct {
	Delta    int64
	Count    int64
	ColSize  map[int64]int64
	InitTime time.Time // InitTime is the time that this delta is generated.
}

// Concurrency defines concurrency values.
type Concurrency struct {
	// IndexLookupConcurrency is the number of concurrent index lookup worker.
	IndexLookupConcurrency int

	// IndexLookupJoinConcurrency is the number of concurrent index lookup join inner worker.
	IndexLookupJoinConcurrency int

	// DistSQLScanConcurrency is the number of concurrent dist SQL scan worker.
	DistSQLScanConcurrency int

	// HashJoinConcurrency is the number of concurrent hash join outer worker.
	HashJoinConcurrency int

	// ProjectionConcurrency is the number of concurrent projection worker.
	ProjectionConcurrency int64

	// HashAggPartialConcurrency is the number of concurrent hash aggregation partial worker.
	HashAggPartialConcurrency int

	// HashAggPartialConcurrency is the number of concurrent hash aggregation final worker.
	HashAggFinalConcurrency int

	// IndexSerialScanConcurrency is the number of concurrent index serial scan worker.
	IndexSerialScanConcurrency int
}

// MemQuota defines memory quota values.
type MemQuota struct {
	// MemQuotaQuery defines the memory quota for a query.
	MemQuotaQuery int64
	// MemQuotaHashJoin defines the memory quota for a hash join executor.
	MemQuotaHashJoin int64
	// MemQuotaMergeJoin defines the memory quota for a merge join executor.
	MemQuotaMergeJoin int64
	// MemQuotaSort defines the memory quota for a sort executor.
	MemQuotaSort int64
	// MemQuotaTopn defines the memory quota for a top n executor.
	MemQuotaTopn int64
	// MemQuotaIndexLookupReader defines the memory quota for a index lookup reader executor.
	MemQuotaIndexLookupReader int64
	// MemQuotaIndexLookupJoin defines the memory quota for a index lookup join executor.
	MemQuotaIndexLookupJoin int64
	// MemQuotaNestedLoopApply defines the memory quota for a nested loop apply executor.
	MemQuotaNestedLoopApply int64
}

// BatchSize defines batch size values.
type BatchSize struct {
	// DMLBatchSize indicates the size of batches for DML.
	// It will be used when BatchInsert or BatchDelete is on.
	DMLBatchSize int

	// IndexJoinBatchSize is the batch size of a index lookup join.
	IndexJoinBatchSize int

	// IndexLookupSize is the number of handles for an index lookup task in index double read executor.
	IndexLookupSize int

	// InitChunkSize defines init row count of a Chunk during query execution.
	InitChunkSize int

	// MaxChunkSize defines max row count of a Chunk during query execution.
	MaxChunkSize int
}

const (
	// SlowLogPrefixStr is slow log row prefix.
	SlowLogPrefixStr = "# "
	// SlowLogSpaceMarkStr is slow log space mark.
	SlowLogSpaceMarkStr = ": "
	// SlowLogSQLSuffixStr is slow log suffix.
	SlowLogSQLSuffixStr = ";"
	// SlowLogTimeStr is slow log field name.
	SlowLogTimeStr = "Time"
	// SlowLogStartPrefixStr is slow log start row prefix.
	SlowLogStartPrefixStr = SlowLogPrefixStr + SlowLogTimeStr + SlowLogSpaceMarkStr
	// SlowLogTxnStartTSStr is slow log field name.
	SlowLogTxnStartTSStr = "Txn_start_ts"
	// SlowLogUserStr is slow log field name.
	SlowLogUserStr = "User"
	// SlowLogConnIDStr is slow log field name.
	SlowLogConnIDStr = "Conn_ID"
	// SlowLogQueryTimeStr is slow log field name.
	SlowLogQueryTimeStr = "Query_time"
	// SlowLogDBStr is slow log field name.
	SlowLogDBStr = "DB"
	// SlowLogIsInternalStr is slow log field name.
	SlowLogIsInternalStr = "Is_internal"
	// SlowLogIndexIDsStr is slow log field name.
	SlowLogIndexIDsStr = "Index_ids"
	// SlowLogQuerySQLStr is slow log field name.
	SlowLogQuerySQLStr = "Query" // use for slow log table, slow log will not print this field name but print sql directly.
)

// SlowLogFormat uses for formatting slow log.
// The slow log output is like below:
// # Time: 2019-02-12-19:33:56.571953 +0800
// # Txn_start_ts: 406315658548871171
// # User: root@127.0.0.1
// # Conn_ID: 6
// # Query_time: 4.895492
// # Process_time: 0.161 Request_count: 1 Total_keys: 100001 Processed_keys: 100000
// # DB: test
// # Index_ids: [1,2]
// # Is_internal: false
// select * from t_slim;
func (s *SessionVars) SlowLogFormat(txnTS uint64, costTime time.Duration, execDetail execdetails.ExecDetails, indexIDs string, sql string) string {
	var buf bytes.Buffer
	execDetailStr := execDetail.String()
	buf.WriteString(SlowLogPrefixStr + SlowLogTxnStartTSStr + SlowLogSpaceMarkStr + strconv.FormatUint(txnTS, 10) + "\n")
	if s.User != nil {
		buf.WriteString(SlowLogPrefixStr + SlowLogUserStr + SlowLogSpaceMarkStr + s.User.String() + "\n")
	}
	if s.ConnectionID != 0 {
		buf.WriteString(SlowLogPrefixStr + SlowLogConnIDStr + SlowLogSpaceMarkStr + strconv.FormatUint(s.ConnectionID, 10) + "\n")
	}
	buf.WriteString(SlowLogPrefixStr + SlowLogQueryTimeStr + SlowLogSpaceMarkStr + strconv.FormatFloat(costTime.Seconds(), 'f', -1, 64) + "\n")
	if len(execDetailStr) > 0 {
		buf.WriteString(SlowLogPrefixStr + execDetailStr + "\n")
	}
	if len(s.CurrentDB) > 0 {
		buf.WriteString(SlowLogPrefixStr + SlowLogDBStr + SlowLogSpaceMarkStr + s.CurrentDB + "\n")
	}
	if len(indexIDs) > 0 {
		buf.WriteString(SlowLogPrefixStr + SlowLogIndexIDsStr + SlowLogSpaceMarkStr + indexIDs + "\n")
	}
	buf.WriteString(SlowLogPrefixStr + SlowLogIsInternalStr + SlowLogSpaceMarkStr + strconv.FormatBool(s.InRestrictedSQL) + "\n")
	if len(sql) == 0 {
		sql = ";"
	}
	buf.WriteString(sql)
	if sql[len(sql)-1] != ';' {
		buf.WriteString(";")
	}
	return buf.String()
}<|MERGE_RESOLUTION|>--- conflicted
+++ resolved
@@ -335,20 +335,17 @@
 	// CommandValue indicates which command current session is doing.
 	CommandValue uint32
 
-<<<<<<< HEAD
 	// TIDBOptJoinOrderAlgoThreshold defines the minimal number of join nodes
 	// to use the greedy join reorder algorithm.
 	TiDBOptJoinReorderThreshold int
-=======
+
 	// SlowQueryFile indicates which slow query log file for SLOW_QUERY table to parse.
 	SlowQueryFile string
->>>>>>> f0aca29f
 }
 
 // NewSessionVars creates a session vars object.
 func NewSessionVars() *SessionVars {
 	vars := &SessionVars{
-<<<<<<< HEAD
 		Users:                       make(map[string]string),
 		systems:                     make(map[string]string),
 		PreparedStmts:               make(map[uint32]*ast.Prepared),
@@ -370,29 +367,7 @@
 		L2CacheSize:                 cpuid.CPU.Cache.L2,
 		CommandValue:                uint32(mysql.ComSleep),
 		TiDBOptJoinReorderThreshold: DefTiDBOptJoinReorderThreshold,
-=======
-		Users:                     make(map[string]string),
-		systems:                   make(map[string]string),
-		PreparedStmts:             make(map[uint32]*ast.Prepared),
-		PreparedStmtNameToID:      make(map[string]uint32),
-		PreparedParams:            make([]types.Datum, 0, 10),
-		TxnCtx:                    &TransactionContext{},
-		KVVars:                    kv.NewVariables(),
-		RetryInfo:                 &RetryInfo{},
-		StrictSQLMode:             true,
-		Status:                    mysql.ServerStatusAutocommit,
-		StmtCtx:                   new(stmtctx.StatementContext),
-		AllowAggPushDown:          false,
-		OptimizerSelectivityLevel: DefTiDBOptimizerSelectivityLevel,
-		RetryLimit:                DefTiDBRetryLimit,
-		DisableTxnAutoRetry:       DefTiDBDisableTxnAutoRetry,
-		DDLReorgPriority:          kv.PriorityLow,
-		AllowInSubqToJoinAndAgg:   DefOptInSubqToJoinAndAgg,
-		EnableRadixJoin:           false,
-		L2CacheSize:               cpuid.CPU.Cache.L2,
-		CommandValue:              uint32(mysql.ComSleep),
-		SlowQueryFile:             config.GetGlobalConfig().Log.SlowQueryFile,
->>>>>>> f0aca29f
+		SlowQueryFile:               config.GetGlobalConfig().Log.SlowQueryFile,
 	}
 	vars.Concurrency = Concurrency{
 		IndexLookupConcurrency:     DefIndexLookupConcurrency,
