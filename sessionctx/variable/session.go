// Copyright 2015 PingCAP, Inc.
//
// Licensed under the Apache License, Version 2.0 (the "License");
// you may not use this file except in compliance with the License.
// You may obtain a copy of the License at
//
//     http://www.apache.org/licenses/LICENSE-2.0
//
// Unless required by applicable law or agreed to in writing, software
// distributed under the License is distributed on an "AS IS" BASIS,
// WITHOUT WARRANTIES OR CONDITIONS OF ANY KIND, either express or implied.
// See the License for the specific language governing permissions and
// limitations under the License.

package variable

import (
	"bytes"
	"context"
	"crypto/tls"
	"encoding/binary"
	"fmt"
	"math"
	"math/rand"
	"net"
	"strconv"
	"strings"
	"sync"
	"sync/atomic"
	"time"

	"github.com/pingcap/errors"
	"github.com/pingcap/tidb/config"
	"github.com/pingcap/tidb/kv"
	"github.com/pingcap/tidb/meta/autoid"
	"github.com/pingcap/tidb/metrics"
	"github.com/pingcap/tidb/parser"
	"github.com/pingcap/tidb/parser/ast"
	"github.com/pingcap/tidb/parser/auth"
	"github.com/pingcap/tidb/parser/charset"
	"github.com/pingcap/tidb/parser/model"
	"github.com/pingcap/tidb/parser/mysql"
	ptypes "github.com/pingcap/tidb/parser/types"
	"github.com/pingcap/tidb/sessionctx/sessionstates"
	"github.com/pingcap/tidb/sessionctx/stmtctx"
	pumpcli "github.com/pingcap/tidb/tidb-binlog/pump_client"
	"github.com/pingcap/tidb/types"
	"github.com/pingcap/tidb/util/chunk"
	"github.com/pingcap/tidb/util/execdetails"
	"github.com/pingcap/tidb/util/mathutil"
	"github.com/pingcap/tidb/util/rowcodec"
	"github.com/pingcap/tidb/util/stringutil"
	"github.com/pingcap/tidb/util/tableutil"
	"github.com/pingcap/tidb/util/timeutil"
	tikvstore "github.com/tikv/client-go/v2/kv"
	"github.com/tikv/client-go/v2/tikv"
	"github.com/twmb/murmur3"
	atomic2 "go.uber.org/atomic"
	"golang.org/x/exp/maps"
	"golang.org/x/exp/slices"
)

// PreparedStmtCount is exported for test.
var PreparedStmtCount int64

// RetryInfo saves retry information.
type RetryInfo struct {
	Retrying               bool
	DroppedPreparedStmtIDs []uint32
	autoIncrementIDs       retryInfoAutoIDs
	autoRandomIDs          retryInfoAutoIDs
	LastRcReadTS           uint64
}

// Clean does some clean work.
func (r *RetryInfo) Clean() {
	r.autoIncrementIDs.clean()
	r.autoRandomIDs.clean()

	if len(r.DroppedPreparedStmtIDs) > 0 {
		r.DroppedPreparedStmtIDs = r.DroppedPreparedStmtIDs[:0]
	}
}

// ResetOffset resets the current retry offset.
func (r *RetryInfo) ResetOffset() {
	r.autoIncrementIDs.resetOffset()
	r.autoRandomIDs.resetOffset()
}

// AddAutoIncrementID adds id to autoIncrementIDs.
func (r *RetryInfo) AddAutoIncrementID(id int64) {
	r.autoIncrementIDs.autoIDs = append(r.autoIncrementIDs.autoIDs, id)
}

// GetCurrAutoIncrementID gets current autoIncrementID.
func (r *RetryInfo) GetCurrAutoIncrementID() (int64, bool) {
	return r.autoIncrementIDs.getCurrent()
}

// AddAutoRandomID adds id to autoRandomIDs.
func (r *RetryInfo) AddAutoRandomID(id int64) {
	r.autoRandomIDs.autoIDs = append(r.autoRandomIDs.autoIDs, id)
}

// GetCurrAutoRandomID gets current AutoRandomID.
func (r *RetryInfo) GetCurrAutoRandomID() (int64, bool) {
	return r.autoRandomIDs.getCurrent()
}

type retryInfoAutoIDs struct {
	currentOffset int
	autoIDs       []int64
}

func (r *retryInfoAutoIDs) resetOffset() {
	r.currentOffset = 0
}

func (r *retryInfoAutoIDs) clean() {
	r.currentOffset = 0
	if len(r.autoIDs) > 0 {
		r.autoIDs = r.autoIDs[:0]
	}
}

func (r *retryInfoAutoIDs) getCurrent() (int64, bool) {
	if r.currentOffset >= len(r.autoIDs) {
		return 0, false
	}
	id := r.autoIDs[r.currentOffset]
	r.currentOffset++
	return id, true
}

// TransactionContext is used to store variables that has transaction scope.
type TransactionContext struct {
	TxnCtxNoNeedToRestore
	TxnCtxNeedToRestore
}

// TxnCtxNeedToRestore stores transaction variables which need to be restored when rolling back to a savepoint.
type TxnCtxNeedToRestore struct {
	// TableDeltaMap is used in the schema validator for DDL changes in one table not to block others.
	// It's also used in the statistics updating.
	// Note: for the partitioned table, it stores all the partition IDs.
	TableDeltaMap map[int64]TableDelta

	// pessimisticLockCache is the cache for pessimistic locked keys,
	// The value never changes during the transaction.
	pessimisticLockCache map[string][]byte

	// CachedTables is not nil if the transaction write on cached table.
	CachedTables map[int64]interface{}
}

// TxnCtxNoNeedToRestore stores transaction variables which do not need to restored when rolling back to a savepoint.
type TxnCtxNoNeedToRestore struct {
	forUpdateTS uint64
	Binlog      interface{}
	InfoSchema  interface{}
	History     interface{}
	StartTS     uint64

	// ShardStep indicates the max size of continuous rowid shard in one transaction.
	ShardStep    int
	shardRemain  int
	currentShard int64
	shardRand    *rand.Rand

	// unchangedLockKeys is used to store the unchanged keys that needs to lock for pessimistic transaction, including
	// row keys and unique keys.
	unchangedLockKeys map[string]struct{}

	PessimisticCacheHit int

	// CreateTime For metrics.
	CreateTime     time.Time
	StatementCount int
	CouldRetry     bool
	IsPessimistic  bool
	// IsStaleness indicates whether the txn is read only staleness txn.
	IsStaleness bool
	// IsExplicit indicates whether the txn is an interactive txn, which is typically started with a BEGIN
	// or START TRANSACTION statement, or by setting autocommit to 0.
	IsExplicit bool
	Isolation  string
	LockExpire uint32
	ForUpdate  uint32
	// TxnScope indicates the value of txn_scope
	TxnScope string

	// Savepoints contains all definitions of the savepoint of a transaction at runtime, the order of the SavepointRecord is the same with the SAVEPOINT statements.
	// It is used for a lookup when running `ROLLBACK TO` statement.
	Savepoints []SavepointRecord

	// TableDeltaMap lock to prevent potential data race
	tdmLock sync.Mutex

	// TemporaryTables is used to store transaction-specific information for global temporary tables.
	// It can also be stored in sessionCtx with local temporary tables, but it's easier to clean this data after transaction ends.
	TemporaryTables map[int64]tableutil.TempTable
}

// SavepointRecord indicates a transaction's savepoint record.
type SavepointRecord struct {
	// name is the name of the savepoint
	Name string
	// MemDBCheckpoint is the transaction's memdb checkpoint.
	MemDBCheckpoint *tikv.MemDBCheckpoint
	// TxnCtxSavepoint is the savepoint of TransactionContext
	TxnCtxSavepoint TxnCtxNeedToRestore
}

// GetShard returns the shard prefix for the next `count` rowids.
func (tc *TransactionContext) GetShard(shardRowIDBits uint64, typeBitsLength uint64, reserveSignBit bool, count int) int64 {
	if shardRowIDBits == 0 {
		return 0
	}
	if tc.shardRand == nil {
		tc.shardRand = rand.New(rand.NewSource(int64(tc.StartTS))) // #nosec G404
	}
	if tc.shardRemain <= 0 {
		tc.updateShard()
		tc.shardRemain = tc.ShardStep
	}
	tc.shardRemain -= count

	var signBitLength uint64
	if reserveSignBit {
		signBitLength = 1
	}
	return (tc.currentShard & (1<<shardRowIDBits - 1)) << (typeBitsLength - shardRowIDBits - signBitLength)
}

func (tc *TransactionContext) updateShard() {
	var buf [8]byte
	binary.LittleEndian.PutUint64(buf[:], tc.shardRand.Uint64())
	tc.currentShard = int64(murmur3.Sum32(buf[:]))
}

// AddUnchangedLockKey adds an unchanged key in update statement for pessimistic lock.
func (tc *TransactionContext) AddUnchangedLockKey(key []byte) {
	if tc.unchangedLockKeys == nil {
		tc.unchangedLockKeys = map[string]struct{}{}
	}
	tc.unchangedLockKeys[string(key)] = struct{}{}
}

// CollectUnchangedLockKeys collects unchanged keys for pessimistic lock.
func (tc *TransactionContext) CollectUnchangedLockKeys(buf []kv.Key) []kv.Key {
	for key := range tc.unchangedLockKeys {
		buf = append(buf, kv.Key(key))
	}
	tc.unchangedLockKeys = nil
	return buf
}

// UpdateDeltaForTable updates the delta info for some table.
func (tc *TransactionContext) UpdateDeltaForTable(physicalTableID int64, delta int64, count int64, colSize map[int64]int64) {
	tc.tdmLock.Lock()
	defer tc.tdmLock.Unlock()
	if tc.TableDeltaMap == nil {
		tc.TableDeltaMap = make(map[int64]TableDelta)
	}
	item := tc.TableDeltaMap[physicalTableID]
	if item.ColSize == nil && colSize != nil {
		item.ColSize = make(map[int64]int64, len(colSize))
	}
	item.Delta += delta
	item.Count += count
	item.TableID = physicalTableID
	for key, val := range colSize {
		item.ColSize[key] += val
	}
	tc.TableDeltaMap[physicalTableID] = item
}

// GetKeyInPessimisticLockCache gets a key in pessimistic lock cache.
func (tc *TransactionContext) GetKeyInPessimisticLockCache(key kv.Key) (val []byte, ok bool) {
	if tc.pessimisticLockCache == nil {
		return nil, false
	}
	val, ok = tc.pessimisticLockCache[string(key)]
	if ok {
		tc.PessimisticCacheHit++
	}
	return
}

// SetPessimisticLockCache sets a key value pair into pessimistic lock cache.
func (tc *TransactionContext) SetPessimisticLockCache(key kv.Key, val []byte) {
	if tc.pessimisticLockCache == nil {
		tc.pessimisticLockCache = map[string][]byte{}
	}
	tc.pessimisticLockCache[string(key)] = val
}

// Cleanup clears up transaction info that no longer use.
func (tc *TransactionContext) Cleanup() {
	// tc.InfoSchema = nil; we cannot do it now, because some operation like handleFieldList depend on this.
	tc.Binlog = nil
	tc.History = nil
	tc.tdmLock.Lock()
	tc.TableDeltaMap = nil
	tc.tdmLock.Unlock()
	tc.pessimisticLockCache = nil
	tc.IsStaleness = false
	tc.Savepoints = nil
}

// ClearDelta clears the delta map.
func (tc *TransactionContext) ClearDelta() {
	tc.tdmLock.Lock()
	tc.TableDeltaMap = nil
	tc.tdmLock.Unlock()
}

// GetForUpdateTS returns the ts for update.
func (tc *TransactionContext) GetForUpdateTS() uint64 {
	if tc.forUpdateTS > tc.StartTS {
		return tc.forUpdateTS
	}
	return tc.StartTS
}

// SetForUpdateTS sets the ts for update.
func (tc *TransactionContext) SetForUpdateTS(forUpdateTS uint64) {
	if forUpdateTS > tc.forUpdateTS {
		tc.forUpdateTS = forUpdateTS
	}
}

// GetCurrentSavepoint gets TransactionContext's savepoint.
func (tc *TransactionContext) GetCurrentSavepoint() TxnCtxNeedToRestore {
	tableDeltaMap := make(map[int64]TableDelta, len(tc.TableDeltaMap))
	for k, v := range tc.TableDeltaMap {
		tableDeltaMap[k] = v.Clone()
	}
	pessimisticLockCache := make(map[string][]byte, len(tc.pessimisticLockCache))
	maps.Copy(pessimisticLockCache, tc.pessimisticLockCache)
	cachedTables := make(map[int64]interface{}, len(tc.CachedTables))
	maps.Copy(cachedTables, tc.CachedTables)
	return TxnCtxNeedToRestore{
		TableDeltaMap:        tableDeltaMap,
		pessimisticLockCache: pessimisticLockCache,
		CachedTables:         cachedTables,
	}
}

// RestoreBySavepoint restores TransactionContext to the specify savepoint.
func (tc *TransactionContext) RestoreBySavepoint(savepoint TxnCtxNeedToRestore) {
	tc.TableDeltaMap = savepoint.TableDeltaMap
	tc.pessimisticLockCache = savepoint.pessimisticLockCache
	tc.CachedTables = savepoint.CachedTables
}

// AddSavepoint adds a new savepoint.
func (tc *TransactionContext) AddSavepoint(name string, memdbCheckpoint *tikv.MemDBCheckpoint) {
	name = strings.ToLower(name)
	tc.DeleteSavepoint(name)

	record := SavepointRecord{
		Name:            name,
		MemDBCheckpoint: memdbCheckpoint,
		TxnCtxSavepoint: tc.GetCurrentSavepoint(),
	}
	tc.Savepoints = append(tc.Savepoints, record)
}

// DeleteSavepoint deletes the savepoint, return false indicate the savepoint name doesn't exists.
func (tc *TransactionContext) DeleteSavepoint(name string) bool {
	name = strings.ToLower(name)
	for i, sp := range tc.Savepoints {
		if sp.Name == name {
			tc.Savepoints = append(tc.Savepoints[:i], tc.Savepoints[i+1:]...)
			return true
		}
	}
	return false
}

// ReleaseSavepoint deletes the named savepoint and the later savepoints, return false indicate the named savepoint doesn't exists.
func (tc *TransactionContext) ReleaseSavepoint(name string) bool {
	name = strings.ToLower(name)
	for i, sp := range tc.Savepoints {
		if sp.Name == name {
			tc.Savepoints = append(tc.Savepoints[:i])
			return true
		}
	}
	return false
}

// RollbackToSavepoint rollbacks to the specified savepoint by name.
func (tc *TransactionContext) RollbackToSavepoint(name string) *SavepointRecord {
	name = strings.ToLower(name)
	for idx, sp := range tc.Savepoints {
		if name == sp.Name {
			tc.RestoreBySavepoint(sp.TxnCtxSavepoint)
			tc.Savepoints = tc.Savepoints[:idx+1]
			return &tc.Savepoints[idx]
		}
	}
	return nil
}

// WriteStmtBufs can be used by insert/replace/delete/update statement.
// TODO: use a common memory pool to replace this.
type WriteStmtBufs struct {
	// RowValBuf is used by tablecodec.EncodeRow, to reduce runtime.growslice.
	RowValBuf []byte
	// AddRowValues use to store temp insert rows value, to reduce memory allocations when importing data.
	AddRowValues []types.Datum

	// IndexValsBuf is used by index.FetchValues
	IndexValsBuf []types.Datum
	// IndexKeyBuf is used by index.GenIndexKey
	IndexKeyBuf []byte
}

func (ib *WriteStmtBufs) clean() {
	ib.RowValBuf = nil
	ib.AddRowValues = nil
	ib.IndexValsBuf = nil
	ib.IndexKeyBuf = nil
}

// TableSnapshot represents a data snapshot of the table contained in `information_schema`.
type TableSnapshot struct {
	Rows [][]types.Datum
	Err  error
}

type txnIsolationLevelOneShotState uint

// RewritePhaseInfo records some information about the rewrite phase
type RewritePhaseInfo struct {
	// DurationRewrite is the duration of rewriting the SQL.
	DurationRewrite time.Duration

	// DurationPreprocessSubQuery is the duration of pre-processing sub-queries.
	DurationPreprocessSubQuery time.Duration

	// PreprocessSubQueries is the number of pre-processed sub-queries.
	PreprocessSubQueries int
}

// Reset resets all fields in RewritePhaseInfo.
func (r *RewritePhaseInfo) Reset() {
	r.DurationRewrite = 0
	r.DurationPreprocessSubQuery = 0
	r.PreprocessSubQueries = 0
}

// TemporaryTableData is a interface to maintain temporary data in session
type TemporaryTableData interface {
	kv.Retriever
	// Staging create a new staging buffer inside the MemBuffer.
	// Subsequent writes will be temporarily stored in this new staging buffer.
	// When you think all modifications looks good, you can call `Release` to public all of them to the upper level buffer.
	Staging() kv.StagingHandle
	// Release publish all modifications in the latest staging buffer to upper level.
	Release(kv.StagingHandle)
	// Cleanup cleanups the resources referenced by the StagingHandle.
	// If the changes are not published by `Release`, they will be discarded.
	Cleanup(kv.StagingHandle)
	// GetTableSize get the size of a table
	GetTableSize(tblID int64) int64
	// DeleteTableKey removes the entry for key k from table
	DeleteTableKey(tblID int64, k kv.Key) error
	// SetTableKey sets the entry for k from table
	SetTableKey(tblID int64, k kv.Key, val []byte) error
}

// temporaryTableData is used for store temporary table data in session
type temporaryTableData struct {
	kv.MemBuffer
	tblSize map[int64]int64
}

// NewTemporaryTableData creates a new TemporaryTableData
func NewTemporaryTableData(memBuffer kv.MemBuffer) TemporaryTableData {
	return &temporaryTableData{
		MemBuffer: memBuffer,
		tblSize:   make(map[int64]int64),
	}
}

// GetTableSize get the size of a table
func (d *temporaryTableData) GetTableSize(tblID int64) int64 {
	if tblSize, ok := d.tblSize[tblID]; ok {
		return tblSize
	}
	return 0
}

// DeleteTableKey removes the entry for key k from table
func (d *temporaryTableData) DeleteTableKey(tblID int64, k kv.Key) error {
	bufferSize := d.MemBuffer.Size()
	defer d.updateTblSize(tblID, bufferSize)

	return d.MemBuffer.Delete(k)
}

// SetTableKey sets the entry for k from table
func (d *temporaryTableData) SetTableKey(tblID int64, k kv.Key, val []byte) error {
	bufferSize := d.MemBuffer.Size()
	defer d.updateTblSize(tblID, bufferSize)

	return d.MemBuffer.Set(k, val)
}

func (d *temporaryTableData) updateTblSize(tblID int64, beforeSize int) {
	delta := int64(d.MemBuffer.Size() - beforeSize)
	d.tblSize[tblID] = d.GetTableSize(tblID) + delta
}

const (
	// oneShotDef means default, that is tx_isolation_one_shot not set.
	oneShotDef txnIsolationLevelOneShotState = iota
	// oneShotSet means it's set in current transaction.
	oneShotSet
	// onsShotUse means it should be used in current transaction.
	oneShotUse
)

// ReadConsistencyLevel is the level of read consistency.
type ReadConsistencyLevel string

const (
	// ReadConsistencyStrict means read by strict consistency, default value.
	ReadConsistencyStrict ReadConsistencyLevel = "strict"
	// ReadConsistencyWeak means read can be weak consistency.
	ReadConsistencyWeak ReadConsistencyLevel = "weak"
)

// IsWeak returns true only if it's a weak-consistency read.
func (r ReadConsistencyLevel) IsWeak() bool {
	return r == ReadConsistencyWeak
}

func validateReadConsistencyLevel(val string) error {
	switch v := ReadConsistencyLevel(strings.ToLower(val)); v {
	case ReadConsistencyStrict, ReadConsistencyWeak:
		return nil
	default:
		return ErrWrongTypeForVar.GenWithStackByArgs(TiDBReadConsistency)
	}
}

// SessionVars is to handle user-defined or global variables in the current session.
type SessionVars struct {
	Concurrency
	MemQuota
	BatchSize
	// DMLBatchSize indicates the number of rows batch-committed for a statement.
	// It will be used when using LOAD DATA or BatchInsert or BatchDelete is on.
	DMLBatchSize        int
	RetryLimit          int64
	DisableTxnAutoRetry bool
	// UsersLock is a lock for user defined variables.
	UsersLock sync.RWMutex
	// Users are user defined variables.
	Users map[string]types.Datum
	// UserVarTypes stores the FieldType for user variables, it cannot be inferred from Users when Users have not been set yet.
	// It is read/write protected by UsersLock.
	UserVarTypes map[string]*types.FieldType
	// systems variables, don't modify it directly, use GetSystemVar/SetSystemVar method.
	systems map[string]string
	// stmtVars variables are temporarily set by SET_VAR hint
	// It only take effect for the duration of a single statement
	stmtVars map[string]string
	// SysWarningCount is the system variable "warning_count", because it is on the hot path, so we extract it from the systems
	SysWarningCount int
	// SysErrorCount is the system variable "error_count", because it is on the hot path, so we extract it from the systems
	SysErrorCount uint16
	// PreparedStmts stores prepared statement.
	PreparedStmts        map[uint32]interface{}
	PreparedStmtNameToID map[string]uint32
	// preparedStmtID is id of prepared statement.
	preparedStmtID uint32
	// PreparedParams params for prepared statements
	PreparedParams    PreparedParams
	LastUpdateTime4PC types.Time

	// ActiveRoles stores active roles for current user
	ActiveRoles []*auth.RoleIdentity

	RetryInfo *RetryInfo
	//  TxnCtx Should be reset on transaction finished.
	TxnCtx *TransactionContext

	// TxnManager is used to manage txn context in session
	TxnManager interface{}

	// KVVars is the variables for KV storage.
	KVVars *tikvstore.Variables

	// txnIsolationLevelOneShot is used to implements "set transaction isolation level ..."
	txnIsolationLevelOneShot struct {
		state txnIsolationLevelOneShotState
		value string
	}

	// mppTaskIDAllocator is used to allocate mpp task id for a session.
	mppTaskIDAllocator struct {
		mu     sync.Mutex
		lastTS uint64
		taskID int64
	}

	// Status stands for the session status. e.g. in transaction or not, auto commit is on or off, and so on.
	Status uint16

	// ClientCapability is client's capability.
	ClientCapability uint32

	// TLSConnectionState is the TLS connection state (nil if not using TLS).
	TLSConnectionState *tls.ConnectionState

	// ConnectionID is the connection id of the current session.
	ConnectionID uint64

	// PlanID is the unique id of logical and physical plan.
	PlanID int

	// PlanColumnID is the unique id for column when building plan.
	PlanColumnID int64

	// MapHashCode2UniqueID4ExtendedCol map the expr's hash code to specified unique ID.
	MapHashCode2UniqueID4ExtendedCol map[string]int

	// User is the user identity with which the session login.
	User *auth.UserIdentity

	// Port is the port of the connected socket
	Port string

	// CurrentDB is the default database of this session.
	CurrentDB string

	// CurrentDBChanged indicates if the CurrentDB has been updated, and if it is we should print it into
	// the slow log to make it be compatible with MySQL, https://github.com/pingcap/tidb/issues/17846.
	CurrentDBChanged bool

	// StrictSQLMode indicates if the session is in strict mode.
	StrictSQLMode bool

	// CommonGlobalLoaded indicates if common global variable has been loaded for this session.
	CommonGlobalLoaded bool

	// InRestrictedSQL indicates if the session is handling restricted SQL execution.
	InRestrictedSQL bool

	// SnapshotTS is used for reading history data. For simplicity, SnapshotTS only supports distsql request.
	SnapshotTS uint64

	// TxnReadTS is used for staleness transaction, it provides next staleness transaction startTS.
	TxnReadTS *TxnReadTS

	// SnapshotInfoschema is used with SnapshotTS, when the schema version at snapshotTS less than current schema
	// version, we load an old version schema for query.
	SnapshotInfoschema interface{}

	// BinlogClient is used to write binlog.
	BinlogClient *pumpcli.PumpsClient

	// GlobalVarsAccessor is used to set and get global variables.
	GlobalVarsAccessor GlobalVarAccessor

	// LastFoundRows is the number of found rows of last query statement
	LastFoundRows uint64

	// StmtCtx holds variables for current executing statement.
	StmtCtx *stmtctx.StatementContext

	// AllowAggPushDown can be set to false to forbid aggregation push down.
	AllowAggPushDown bool

	// AllowCartesianBCJ means allow broadcast CARTESIAN join, 0 means not allow, 1 means allow broadcast CARTESIAN join
	// but the table size should under the broadcast threshold, 2 means allow broadcast CARTESIAN join even if the table
	// size exceeds the broadcast threshold
	AllowCartesianBCJ int

	// MPPOuterJoinFixedBuildSide means in MPP plan, always use right(left) table as build side for left(right) out join
	MPPOuterJoinFixedBuildSide bool

	// AllowDistinctAggPushDown can be set true to allow agg with distinct push down to tikv/tiflash.
	AllowDistinctAggPushDown bool

	// EnableSkewDistinctAgg can be set true to allow skew distinct aggregate rewrite
	EnableSkewDistinctAgg bool

	// MultiStatementMode permits incorrect client library usage. Not recommended to be turned on.
	MultiStatementMode int

	// AllowWriteRowID variable is currently not recommended to be turned on.
	AllowWriteRowID bool

	// AllowBatchCop means if we should send batch coprocessor to TiFlash. Default value is 1, means to use batch cop in case of aggregation and join.
	// Value set to 2 means to force to send batch cop for any query. Value set to 0 means never use batch cop.
	AllowBatchCop int

	// allowMPPExecution means if we should use mpp way to execute query.
	// Default value is `true`, means to be determined by the optimizer.
	// Value set to `false` means never use mpp.
	allowMPPExecution bool

	// HashExchangeWithNewCollation means if we support hash exchange when new collation is enabled.
	// Default value is `true`, means support hash exchange when new collation is enabled.
	// Value set to `false` means not use hash exchange when new collation is enabled.
	HashExchangeWithNewCollation bool

	// enforceMPPExecution means if we should enforce mpp way to execute query.
	// Default value is `false`, means to be determined by variable `allowMPPExecution`.
	// Value set to `true` means enforce use mpp.
	// Note if you want to set `enforceMPPExecution` to `true`, you must set `allowMPPExecution` to `true` first.
	enforceMPPExecution bool

	// TiFlashMaxThreads is the maximum number of threads to execute the request which is pushed down to tiflash.
	// Default value is -1, means it will not be pushed down to tiflash.
	// If the value is bigger than -1, it will be pushed down to tiflash and used to create db context in tiflash.
	TiFlashMaxThreads int64

	// TiDBAllowAutoRandExplicitInsert indicates whether explicit insertion on auto_random column is allowed.
	AllowAutoRandExplicitInsert bool

	// BroadcastJoinThresholdSize is used to limit the size of smaller table.
	// It's unit is bytes, if the size of small table is larger than it, we will not use bcj.
	BroadcastJoinThresholdSize int64

	// BroadcastJoinThresholdCount is used to limit the total count of smaller table.
	// If we can't estimate the size of one side of join child, we will check if its row number exceeds this limitation.
	BroadcastJoinThresholdCount int64

	// LimitPushDownThreshold determines if push Limit or TopN down to TiKV forcibly.
	LimitPushDownThreshold int64

	// CorrelationThreshold is the guard to enable row count estimation using column order correlation.
	CorrelationThreshold float64

	// EnableCorrelationAdjustment is used to indicate if correlation adjustment is enabled.
	EnableCorrelationAdjustment bool

	// CorrelationExpFactor is used to control the heuristic approach of row count estimation when CorrelationThreshold is not met.
	CorrelationExpFactor int

	// cpuFactor is the CPU cost of processing one expression for one row.
	cpuFactor float64
	// copCPUFactor is the CPU cost of processing one expression for one row in coprocessor.
	copCPUFactor float64
	// networkFactor is the network cost of transferring 1 byte data.
	networkFactor float64
	// ScanFactor is the IO cost of scanning 1 byte data on TiKV and TiFlash.
	scanFactor float64
	// descScanFactor is the IO cost of scanning 1 byte data on TiKV and TiFlash in desc order.
	descScanFactor float64
	// seekFactor is the IO cost of seeking the start value of a range in TiKV or TiFlash.
	seekFactor float64
	// memoryFactor is the memory cost of storing one tuple.
	memoryFactor float64
	// diskFactor is the IO cost of reading/writing one byte to temporary disk.
	diskFactor float64
	// concurrencyFactor is the CPU cost of additional one goroutine.
	concurrencyFactor float64

	// factors for cost model v2
	// cpuFactorV2 is the CPU factor for the Cost Model Ver2.
	cpuFactorV2 float64
	// copCPUFactorV2 is the cop-cpu factor for the Cost Model Ver2.
	copCPUFactorV2 float64
	// tiflashCPUFactorV2 is the cop-cpu factor for the Cost Model Ver2.
	tiflashCPUFactorV2 float64
	// networkFactorV2 is the network factor for the Cost Model Ver2.
	networkFactorV2 float64
	// scanFactorV2 is the scan factor for the Cost Model Ver2.
	scanFactorV2 float64
	// descScanFactorV2 is the desc-scan factor for the Cost Model Ver2.
	descScanFactorV2 float64
	// tiflashScanFactorV2 is the tiflash-scan factor for the Cost Model Ver2.
	tiflashScanFactorV2 float64
	// seekFactorV2 is the seek factor for the Cost Model Ver2.
	seekFactorV2 float64
	// memoryFactorV2 is the memory factor for the Cost Model Ver2.
	memoryFactorV2 float64
	// diskFactorV2 is the disk factor for the Cost Model Ver2.
	diskFactorV2 float64
	// concurrencyFactorV2 is the concurrency factor for the Cost Model Ver2.
	concurrencyFactorV2 float64

	// CopTiFlashConcurrencyFactor is the concurrency number of computation in tiflash coprocessor.
	CopTiFlashConcurrencyFactor float64

	// CurrInsertValues is used to record current ValuesExpr's values.
	// See http://dev.mysql.com/doc/refman/5.7/en/miscellaneous-functions.html#function_values
	CurrInsertValues chunk.Row

	// In https://github.com/pingcap/tidb/issues/14164, we can see that MySQL can enter the column that is not in the insert's SELECT's output.
	// We store the extra columns in this variable.
	CurrInsertBatchExtraCols [][]types.Datum

	// Per-connection time zones. Each client that connects has its own time zone setting, given by the session time_zone variable.
	// See https://dev.mysql.com/doc/refman/5.7/en/time-zone-support.html
	TimeZone *time.Location

	SQLMode mysql.SQLMode

	// AutoIncrementIncrement and AutoIncrementOffset indicates the autoID's start value and increment.
	AutoIncrementIncrement int

	AutoIncrementOffset int

	/* TiDB system variables */

	// SkipASCIICheck check on input value.
	SkipASCIICheck bool

	// SkipUTF8Check check on input value.
	SkipUTF8Check bool

	// BatchInsert indicates if we should split insert data into multiple batches.
	BatchInsert bool

	// BatchDelete indicates if we should split delete data into multiple batches.
	BatchDelete bool

	// BatchCommit indicates if we should split the transaction into multiple batches.
	BatchCommit bool

	// IDAllocator is provided by kvEncoder, if it is provided, we will use it to alloc auto id instead of using
	// Table.alloc.
	IDAllocator autoid.Allocator

	// OptimizerSelectivityLevel defines the level of the selectivity estimation in plan.
	OptimizerSelectivityLevel int

	// OptimizerEnableNewOnlyFullGroupByCheck enables the new only_full_group_by check which is implemented by maintaining functional dependency.
	OptimizerEnableNewOnlyFullGroupByCheck bool

	// EnableOuterJoinWithJoinReorder enables TiDB to involve the outer join into the join reorder.
	EnableOuterJoinReorder bool

	// EnableTablePartition enables table partition feature.
	EnableTablePartition string

	// EnableListTablePartition enables list table partition feature.
	EnableListTablePartition bool

	// EnableCascadesPlanner enables the cascades planner.
	EnableCascadesPlanner bool

	// EnableWindowFunction enables the window function.
	EnableWindowFunction bool

	// EnablePipelinedWindowExec enables executing window functions in a pipelined manner.
	EnablePipelinedWindowExec bool

	// AllowProjectionPushDown enables pushdown projection on TiKV.
	AllowProjectionPushDown bool

	// EnableStrictDoubleTypeCheck enables table field double type check.
	EnableStrictDoubleTypeCheck bool

	// EnableVectorizedExpression  enables the vectorized expression evaluation.
	EnableVectorizedExpression bool

	// DDLReorgPriority is the operation priority of adding indices.
	DDLReorgPriority int

	// EnableAutoIncrementInGenerated is used to control whether to allow auto incremented columns in generated columns.
	EnableAutoIncrementInGenerated bool

	// EnablePointGetCache is used to cache value for point get for read only scenario.
	EnablePointGetCache bool

	// PlacementMode the placement mode we use
	//   strict: Check placement settings strictly in ddl operations
	//   ignore: Ignore all placement settings in ddl operations
	PlacementMode string

	// WaitSplitRegionFinish defines the split region behaviour is sync or async.
	WaitSplitRegionFinish bool

	// WaitSplitRegionTimeout defines the split region timeout.
	WaitSplitRegionTimeout uint64

	// EnableChunkRPC indicates whether the coprocessor request can use chunk API.
	EnableChunkRPC bool

	writeStmtBufs WriteStmtBufs

	// ConstraintCheckInPlace indicates whether to check the constraint when the SQL executing.
	ConstraintCheckInPlace bool

	// CommandValue indicates which command current session is doing.
	CommandValue uint32

	// TiDBOptJoinReorderThreshold defines the minimal number of join nodes
	// to use the greedy join reorder algorithm.
	TiDBOptJoinReorderThreshold int

	// SlowQueryFile indicates which slow query log file for SLOW_QUERY table to parse.
	SlowQueryFile string

	// EnableFastAnalyze indicates whether to take fast analyze.
	EnableFastAnalyze bool

	// TxnMode indicates should be pessimistic or optimistic.
	TxnMode string

	// LowResolutionTSO is used for reading data with low resolution TSO which is updated once every two seconds.
	LowResolutionTSO bool

	// MaxExecutionTime is the timeout for select statement, in milliseconds.
	// If the value is 0, timeouts are not enabled.
	// See https://dev.mysql.com/doc/refman/5.7/en/server-system-variables.html#sysvar_max_execution_time
	MaxExecutionTime uint64

	// Killed is a flag to indicate that this query is killed.
	Killed uint32

	// ConnectionInfo indicates current connection info used by current session.
	ConnectionInfo *ConnectionInfo

	// NoopFuncsMode allows OFF/ON/WARN values as 0/1/2.
	NoopFuncsMode int

	// StartTime is the start time of the last query.
	StartTime time.Time

	// DurationParse is the duration of parsing SQL string to AST of the last query.
	DurationParse time.Duration

	// DurationCompile is the duration of compiling AST to execution plan of the last query.
	DurationCompile time.Duration

	// RewritePhaseInfo records all information about the rewriting phase.
	RewritePhaseInfo

	// DurationOptimization is the duration of optimizing a query.
	DurationOptimization time.Duration

	// DurationWaitTS is the duration of waiting for a snapshot TS
	DurationWaitTS time.Duration

	// PrevStmt is used to store the previous executed statement in the current session.
	PrevStmt fmt.Stringer

	// prevStmtDigest is used to store the digest of the previous statement in the current session.
	prevStmtDigest string

	// AllowRemoveAutoInc indicates whether a user can drop the auto_increment column attribute or not.
	AllowRemoveAutoInc bool

	// UsePlanBaselines indicates whether we will use plan baselines to adjust plan.
	UsePlanBaselines bool

	// EvolvePlanBaselines indicates whether we will evolve the plan baselines.
	EvolvePlanBaselines bool

	// EnableExtendedStats indicates whether we enable the extended statistics feature.
	EnableExtendedStats bool

	// Unexported fields should be accessed and set through interfaces like GetReplicaRead() and SetReplicaRead().

	// allowInSubqToJoinAndAgg can be set to false to forbid rewriting the semi join to inner join with agg.
	allowInSubqToJoinAndAgg bool

	// preferRangeScan allows optimizer to always prefer range scan over table scan.
	preferRangeScan bool

	// EnableIndexMerge enables the generation of IndexMergePath.
	enableIndexMerge bool

	// replicaRead is used for reading data from replicas, only follower is supported at this time.
	replicaRead kv.ReplicaReadType
	// ReplicaClosestReadThreshold is the minimum response body size that a cop request should be sent to the closest replica.
	// this variable only take effect when `tidb_follower_read` = 'closest-adaptive'
	ReplicaClosestReadThreshold int64

	// IsolationReadEngines is used to isolation read, tidb only read from the stores whose engine type is in the engines.
	IsolationReadEngines map[kv.StoreType]struct{}

	PlannerSelectBlockAsName []ast.HintTable

	// LockWaitTimeout is the duration waiting for pessimistic lock in milliseconds
	LockWaitTimeout int64

	// MetricSchemaStep indicates the step when query metric schema.
	MetricSchemaStep int64
	// MetricSchemaRangeDuration indicates the step when query metric schema.
	MetricSchemaRangeDuration int64

	// Some data of cluster-level memory tables will be retrieved many times in different inspection rules,
	// and the cost of retrieving some data is expensive. We use the `TableSnapshot` to cache those data
	// and obtain them lazily, and provide a consistent view of inspection tables for each inspection rules.
	// All cached snapshots will be released at the end of retrieving
	InspectionTableCache map[string]TableSnapshot

	// RowEncoder is reused in session for encode row data.
	RowEncoder rowcodec.Encoder

	// SequenceState cache all sequence's latest value accessed by lastval() builtins. It's a session scoped
	// variable, and all public methods of SequenceState are currently-safe.
	SequenceState *SequenceState

	// WindowingUseHighPrecision determines whether to compute window operations without loss of precision.
	// see https://dev.mysql.com/doc/refman/8.0/en/window-function-optimization.html for more details.
	WindowingUseHighPrecision bool

	// FoundInPlanCache indicates whether this statement was found in plan cache.
	FoundInPlanCache bool
	// PrevFoundInPlanCache indicates whether the last statement was found in plan cache.
	PrevFoundInPlanCache bool

	// FoundInBinding indicates whether the execution plan is matched with the hints in the binding.
	FoundInBinding bool
	// PrevFoundInBinding indicates whether the last execution plan is matched with the hints in the binding.
	PrevFoundInBinding bool

	// OptimizerUseInvisibleIndexes indicates whether optimizer can use invisible index
	OptimizerUseInvisibleIndexes bool

	// SelectLimit limits the max counts of select statement's output
	SelectLimit uint64

	// EnableClusteredIndex indicates whether to enable clustered index when creating a new table.
	EnableClusteredIndex ClusteredIndexDefMode

	// PresumeKeyNotExists indicates lazy existence checking is enabled.
	PresumeKeyNotExists bool

	// EnableParallelApply indicates that thether to use parallel apply.
	EnableParallelApply bool

	// EnableRedactLog indicates that whether redact log.
	EnableRedactLog bool

	// ShardAllocateStep indicates the max size of continuous rowid shard in one transaction.
	ShardAllocateStep int64

	// EnableAmendPessimisticTxn indicates if schema change amend is enabled for pessimistic transactions.
	EnableAmendPessimisticTxn bool

	// LastTxnInfo keeps track the info of last committed transaction.
	LastTxnInfo string

	// LastQueryInfo keeps track the info of last query.
	LastQueryInfo sessionstates.QueryInfo

	// LastDDLInfo keeps track the info of last DDL.
	LastDDLInfo sessionstates.LastDDLInfo

	// PartitionPruneMode indicates how and when to prune partitions.
	PartitionPruneMode atomic2.String

	// TxnScope indicates the scope of the transactions. It should be `global` or equal to the value of key `zone` in config.Labels.
	TxnScope kv.TxnScopeVar

	// EnabledRateLimitAction indicates whether enabled ratelimit action during coprocessor
	EnabledRateLimitAction bool

	// EnableAsyncCommit indicates whether to enable the async commit feature.
	EnableAsyncCommit bool

	// Enable1PC indicates whether to enable the one-phase commit feature.
	Enable1PC bool

	// GuaranteeLinearizability indicates whether to guarantee linearizability
	GuaranteeLinearizability bool

	// AnalyzeVersion indicates how TiDB collect and use analyzed statistics.
	AnalyzeVersion int

	// EnableIndexMergeJoin indicates whether to enable index merge join.
	EnableIndexMergeJoin bool

	// TrackAggregateMemoryUsage indicates whether to track the memory usage of aggregate function.
	TrackAggregateMemoryUsage bool

	// TiDBEnableExchangePartition indicates whether to enable exchange partition
	TiDBEnableExchangePartition bool

	// AllowFallbackToTiKV indicates the engine types whose unavailability triggers fallback to TiKV.
	// Now we only support TiFlash.
	AllowFallbackToTiKV map[kv.StoreType]struct{}

	// CTEMaxRecursionDepth indicates The common table expression (CTE) maximum recursion depth.
	// see https://dev.mysql.com/doc/refman/8.0/en/server-system-variables.html#sysvar_cte_max_recursion_depth
	CTEMaxRecursionDepth int

	// The temporary table size threshold, which is different from MySQL. See https://github.com/pingcap/tidb/issues/28691.
	TMPTableSize int64

	// EnableStableResultMode if stabilize query results.
	EnableStableResultMode bool

	// EnablePseudoForOutdatedStats if using pseudo for outdated stats
	EnablePseudoForOutdatedStats bool

	// RegardNULLAsPoint if regard NULL as Point
	RegardNULLAsPoint bool

	// LocalTemporaryTables is *infoschema.LocalTemporaryTables, use interface to avoid circle dependency.
	// It's nil if there is no local temporary table.
	LocalTemporaryTables interface{}

	// TemporaryTableData stores committed kv values for temporary table for current session.
	TemporaryTableData TemporaryTableData

	// MPPStoreLastFailTime records the lastest fail time that a TiFlash store failed.
	MPPStoreLastFailTime map[string]time.Time

	// MPPStoreFailTTL indicates the duration that protect TiDB from sending task to a new recovered TiFlash.
	MPPStoreFailTTL string

	// ReadStaleness indicates the staleness duration for the following query
	ReadStaleness time.Duration

	// cached is used to optimze the object allocation.
	cached struct {
		curr int8
		data [2]stmtctx.StatementContext
	}

	// Rng stores the rand_seed1 and rand_seed2 for Rand() function
	Rng *mathutil.MysqlRng

	// EnablePaging indicates whether enable paging in coprocessor requests.
	EnablePaging bool

	// EnableLegacyInstanceScope says if SET SESSION can be used to set an instance
	// scope variable. The default is TRUE.
	EnableLegacyInstanceScope bool

	// ReadConsistency indicates the read consistency requirement.
	ReadConsistency ReadConsistencyLevel

	// StatsLoadSyncWait indicates how long to wait for stats load before timeout.
	StatsLoadSyncWait int64

	// SysdateIsNow indicates whether Sysdate is an alias of Now function
	SysdateIsNow bool
	// EnableMutationChecker indicates whether to check data consistency for mutations
	EnableMutationChecker bool
	// AssertionLevel controls how strict the assertions on data mutations should be.
	AssertionLevel AssertionLevel
	// IgnorePreparedCacheCloseStmt controls if ignore the close-stmt command for prepared statement.
	IgnorePreparedCacheCloseStmt bool
	// EnableNewCostInterface is a internal switch to indicates whether to use the new cost calculation interface.
	EnableNewCostInterface bool
	// CostModelVersion is a internal switch to indicates the Cost Model Version.
	CostModelVersion int
	// BatchPendingTiFlashCount shows the threshold of pending TiFlash tables when batch adding.
	BatchPendingTiFlashCount int
	// RcReadCheckTS indicates if ts check optimization is enabled for current session.
	RcReadCheckTS bool
	// RemoveOrderbyInSubquery indicates whether to remove ORDER BY in subquery.
	RemoveOrderbyInSubquery bool
	// NonTransactionalIgnoreError indicates whether to ignore error in non-transactional statements.
	// When set to false, returns immediately when it meets the first error.
	NonTransactionalIgnoreError bool

	// MaxAllowedPacket indicates the maximum size of a packet for the MySQL protocol.
	MaxAllowedPacket uint64

<<<<<<< HEAD
	// PessimisticTransactionAggressiveLocking controls whether aggressive locking for pessimistic transaction
	// is enabled.
	PessimisticTransactionAggressiveLocking bool
=======
	// TiFlash related optimization, only for MPP.
	TiFlashFineGrainedShuffleStreamCount int64
	TiFlashFineGrainedShuffleBatchSize   uint64

	// RequestSourceType is the type of inner request.
	RequestSourceType string

	// MemoryDebugModeMinHeapInUse indicated the minimum heapInUse threshold that triggers the memoryDebugMode.
	MemoryDebugModeMinHeapInUse int64
	// MemoryDebugModeAlarmRatio indicated the allowable bias ratio of memory tracking accuracy check.
	// When `(memory trakced by tidb) * (1+MemoryDebugModeAlarmRatio) < actual heapInUse`, an alarm log will be recorded.
	MemoryDebugModeAlarmRatio int64

	// EnableAnalyzeSnapshot indicates whether to read data on snapshot when collecting statistics.
	// When it is false, ANALYZE reads the latest data.
	// When it is true, ANALYZE reads data on the snapshot at the beginning of ANALYZE.
	EnableAnalyzeSnapshot bool

	// DefaultStrMatchSelectivity adjust the estimation strategy for string matching expressions that can't be estimated by building into range.
	// when > 0: it's the selectivity for the expression.
	// when = 0: try to use TopN to evaluate the like expression to estimate the selectivity.
	DefaultStrMatchSelectivity float64
>>>>>>> 97f66c3f
}

// InitStatementContext initializes a StatementContext, the object is reused to reduce allocation.
func (s *SessionVars) InitStatementContext() *stmtctx.StatementContext {
	s.cached.curr = (s.cached.curr + 1) % 2
	s.cached.data[s.cached.curr] = stmtctx.StatementContext{}
	return &s.cached.data[s.cached.curr]
}

// AllocMPPTaskID allocates task id for mpp tasks. It will reset the task id if the query's
// startTs is different.
func (s *SessionVars) AllocMPPTaskID(startTS uint64) int64 {
	s.mppTaskIDAllocator.mu.Lock()
	defer s.mppTaskIDAllocator.mu.Unlock()
	if s.mppTaskIDAllocator.lastTS == startTS {
		s.mppTaskIDAllocator.taskID++
		return s.mppTaskIDAllocator.taskID
	}
	s.mppTaskIDAllocator.lastTS = startTS
	s.mppTaskIDAllocator.taskID = 1
	return 1
}

// IsMPPAllowed returns whether mpp execution is allowed.
func (s *SessionVars) IsMPPAllowed() bool {
	return s.allowMPPExecution
}

// IsMPPEnforced returns whether mpp execution is enforced.
func (s *SessionVars) IsMPPEnforced() bool {
	return s.allowMPPExecution && s.enforceMPPExecution
}

// RaiseWarningWhenMPPEnforced will raise a warning when mpp mode is enforced and executing explain statement.
// TODO: Confirm whether this function will be inlined and
// omit the overhead of string construction when calling with false condition.
func (s *SessionVars) RaiseWarningWhenMPPEnforced(warning string) {
	if s.IsMPPEnforced() && s.StmtCtx.InExplainStmt {
		s.StmtCtx.AppendWarning(errors.New(warning))
	}
}

// CheckAndGetTxnScope will return the transaction scope we should use in the current session.
func (s *SessionVars) CheckAndGetTxnScope() string {
	if s.InRestrictedSQL || !EnableLocalTxn.Load() {
		return kv.GlobalTxnScope
	}
	if s.TxnScope.GetVarValue() == kv.LocalTxnScope {
		return s.TxnScope.GetTxnScope()
	}
	return kv.GlobalTxnScope
}

// UseDynamicPartitionPrune indicates whether use new dynamic partition prune.
func (s *SessionVars) UseDynamicPartitionPrune() bool {
	return PartitionPruneMode(s.PartitionPruneMode.Load()) == Dynamic
}

// BuildParserConfig generate parser.ParserConfig for initial parser
func (s *SessionVars) BuildParserConfig() parser.ParserConfig {
	return parser.ParserConfig{
		EnableWindowFunction:        s.EnableWindowFunction,
		EnableStrictDoubleTypeCheck: s.EnableStrictDoubleTypeCheck,
		SkipPositionRecording:       true,
	}
}

const (
	// PlacementModeStrict indicates all placement operations should be checked strictly in ddl
	PlacementModeStrict string = "STRICT"
	// PlacementModeIgnore indicates ignore all placement operations in ddl
	PlacementModeIgnore string = "IGNORE"
)

// PartitionPruneMode presents the prune mode used.
type PartitionPruneMode string

const (
	// Static indicates only prune at plan phase.
	Static PartitionPruneMode = "static"
	// Dynamic indicates only prune at execute phase.
	Dynamic PartitionPruneMode = "dynamic"

	// Don't use out-of-date mode.

	// StaticOnly is out-of-date.
	StaticOnly PartitionPruneMode = "static-only"
	// DynamicOnly is out-of-date.
	DynamicOnly PartitionPruneMode = "dynamic-only"
	// StaticButPrepareDynamic is out-of-date.
	StaticButPrepareDynamic PartitionPruneMode = "static-collect-dynamic"
)

// Valid indicate PruneMode is validated.
func (p PartitionPruneMode) Valid() bool {
	switch p {
	case Static, Dynamic, StaticOnly, DynamicOnly:
		return true
	default:
		return false
	}
}

// Update updates out-of-date PruneMode.
func (p PartitionPruneMode) Update() PartitionPruneMode {
	switch p {
	case StaticOnly, StaticButPrepareDynamic:
		return Static
	case DynamicOnly:
		return Dynamic
	default:
		return p
	}
}

// PreparedParams contains the parameters of the current prepared statement when executing it.
type PreparedParams []types.Datum

func (pps PreparedParams) String() string {
	if len(pps) == 0 {
		return ""
	}
	return " [arguments: " + types.DatumsToStrNoErr(pps) + "]"
}

// ConnectionInfo presents the connection information, which is mainly used by audit logs.
type ConnectionInfo struct {
	ConnectionID      uint64
	ConnectionType    string
	Host              string
	ClientIP          string
	ClientPort        string
	ServerID          int
	ServerPort        int
	Duration          float64
	User              string
	ServerOSLoginUser string
	OSVersion         string
	ClientVersion     string
	ServerVersion     string
	SSLVersion        string
	PID               int
	DB                string
}

const (
	// ConnTypeSocket indicates socket without TLS.
	ConnTypeSocket string = "Socket"
	// ConnTypeUnixSocket indicates Unix Socket.
	ConnTypeUnixSocket string = "UnixSocket"
	// ConnTypeTLS indicates socket with TLS.
	ConnTypeTLS string = "SSL/TLS"
)

// IsSecureTransport checks whether the connection is secure.
func (connInfo *ConnectionInfo) IsSecureTransport() bool {
	switch connInfo.ConnectionType {
	case ConnTypeUnixSocket, ConnTypeTLS:
		return true
	}
	return false
}

// NewSessionVars creates a session vars object.
func NewSessionVars() *SessionVars {
	vars := &SessionVars{
		Users:                       make(map[string]types.Datum),
		UserVarTypes:                make(map[string]*types.FieldType),
		systems:                     make(map[string]string),
		stmtVars:                    make(map[string]string),
		PreparedStmts:               make(map[uint32]interface{}),
		PreparedStmtNameToID:        make(map[string]uint32),
		PreparedParams:              make([]types.Datum, 0, 10),
		TxnCtx:                      &TransactionContext{},
		RetryInfo:                   &RetryInfo{},
		ActiveRoles:                 make([]*auth.RoleIdentity, 0, 10),
		StrictSQLMode:               true,
		AutoIncrementIncrement:      DefAutoIncrementIncrement,
		AutoIncrementOffset:         DefAutoIncrementOffset,
		Status:                      mysql.ServerStatusAutocommit,
		StmtCtx:                     new(stmtctx.StatementContext),
		AllowAggPushDown:            false,
		AllowCartesianBCJ:           DefOptCartesianBCJ,
		MPPOuterJoinFixedBuildSide:  DefOptMPPOuterJoinFixedBuildSide,
		BroadcastJoinThresholdSize:  DefBroadcastJoinThresholdSize,
		BroadcastJoinThresholdCount: DefBroadcastJoinThresholdSize,
		OptimizerSelectivityLevel:   DefTiDBOptimizerSelectivityLevel,
		EnableOuterJoinReorder:      DefTiDBEnableOuterJoinReorder,
		RetryLimit:                  DefTiDBRetryLimit,
		DisableTxnAutoRetry:         DefTiDBDisableTxnAutoRetry,
		DDLReorgPriority:            kv.PriorityLow,
		allowInSubqToJoinAndAgg:     DefOptInSubqToJoinAndAgg,
		preferRangeScan:             DefOptPreferRangeScan,
		EnableCorrelationAdjustment: DefOptEnableCorrelationAdjustment,
		LimitPushDownThreshold:      DefOptLimitPushDownThreshold,
		CorrelationThreshold:        DefOptCorrelationThreshold,
		CorrelationExpFactor:        DefOptCorrelationExpFactor,
		cpuFactor:                   DefOptCPUFactor,
		copCPUFactor:                DefOptCopCPUFactor,
		CopTiFlashConcurrencyFactor: DefOptTiFlashConcurrencyFactor,
		networkFactor:               DefOptNetworkFactor,
		scanFactor:                  DefOptScanFactor,
		descScanFactor:              DefOptDescScanFactor,
		seekFactor:                  DefOptSeekFactor,
		memoryFactor:                DefOptMemoryFactor,
		diskFactor:                  DefOptDiskFactor,
		concurrencyFactor:           DefOptConcurrencyFactor,
		EnableVectorizedExpression:  DefEnableVectorizedExpression,
		CommandValue:                uint32(mysql.ComSleep),
		TiDBOptJoinReorderThreshold: DefTiDBOptJoinReorderThreshold,
		SlowQueryFile:               config.GetGlobalConfig().Log.SlowQueryFile,
		WaitSplitRegionFinish:       DefTiDBWaitSplitRegionFinish,
		WaitSplitRegionTimeout:      DefWaitSplitRegionTimeout,
		enableIndexMerge:            DefTiDBEnableIndexMerge,
		NoopFuncsMode:               TiDBOptOnOffWarn(DefTiDBEnableNoopFuncs),
		replicaRead:                 kv.ReplicaReadLeader,
		AllowRemoveAutoInc:          DefTiDBAllowRemoveAutoInc,
		UsePlanBaselines:            DefTiDBUsePlanBaselines,
		EvolvePlanBaselines:         DefTiDBEvolvePlanBaselines,
		EnableExtendedStats:         false,
		IsolationReadEngines:        make(map[kv.StoreType]struct{}),
		LockWaitTimeout:             DefInnodbLockWaitTimeout * 1000,
		MetricSchemaStep:            DefTiDBMetricSchemaStep,
		MetricSchemaRangeDuration:   DefTiDBMetricSchemaRangeDuration,
		SequenceState:               NewSequenceState(),
		WindowingUseHighPrecision:   true,
		PrevFoundInPlanCache:        DefTiDBFoundInPlanCache,
		FoundInPlanCache:            DefTiDBFoundInPlanCache,
		PrevFoundInBinding:          DefTiDBFoundInBinding,
		FoundInBinding:              DefTiDBFoundInBinding,
		SelectLimit:                 math.MaxUint64,
		AllowAutoRandExplicitInsert: DefTiDBAllowAutoRandExplicitInsert,
		EnableClusteredIndex:        DefTiDBEnableClusteredIndex,
		EnableParallelApply:         DefTiDBEnableParallelApply,
		ShardAllocateStep:           DefTiDBShardAllocateStep,
		EnablePointGetCache:         DefTiDBPointGetCache,
		EnableAmendPessimisticTxn:   DefTiDBEnableAmendPessimisticTxn,
		PartitionPruneMode:          *atomic2.NewString(DefTiDBPartitionPruneMode),
		TxnScope:                    kv.NewDefaultTxnScopeVar(),
		EnabledRateLimitAction:      DefTiDBEnableRateLimitAction,
		EnableAsyncCommit:           DefTiDBEnableAsyncCommit,
		Enable1PC:                   DefTiDBEnable1PC,
		GuaranteeLinearizability:    DefTiDBGuaranteeLinearizability,
		AnalyzeVersion:              DefTiDBAnalyzeVersion,
		EnableIndexMergeJoin:        DefTiDBEnableIndexMergeJoin,
		AllowFallbackToTiKV:         make(map[kv.StoreType]struct{}),
		CTEMaxRecursionDepth:        DefCTEMaxRecursionDepth,
		TMPTableSize:                DefTiDBTmpTableMaxSize,
		MPPStoreLastFailTime:        make(map[string]time.Time),
		MPPStoreFailTTL:             DefTiDBMPPStoreFailTTL,
		Rng:                         mathutil.NewWithTime(),
		StatsLoadSyncWait:           StatsLoadSyncWait.Load(),
		EnableLegacyInstanceScope:   DefEnableLegacyInstanceScope,
		RemoveOrderbyInSubquery:     DefTiDBRemoveOrderbyInSubquery,
		EnableSkewDistinctAgg:       DefTiDBSkewDistinctAgg,
		MaxAllowedPacket:            DefMaxAllowedPacket,
	}
	vars.KVVars = tikvstore.NewVariables(&vars.Killed)
	vars.Concurrency = Concurrency{
		indexLookupConcurrency:     DefIndexLookupConcurrency,
		indexSerialScanConcurrency: DefIndexSerialScanConcurrency,
		indexLookupJoinConcurrency: DefIndexLookupJoinConcurrency,
		hashJoinConcurrency:        DefTiDBHashJoinConcurrency,
		projectionConcurrency:      DefTiDBProjectionConcurrency,
		distSQLScanConcurrency:     DefDistSQLScanConcurrency,
		hashAggPartialConcurrency:  DefTiDBHashAggPartialConcurrency,
		hashAggFinalConcurrency:    DefTiDBHashAggFinalConcurrency,
		windowConcurrency:          DefTiDBWindowConcurrency,
		mergeJoinConcurrency:       DefTiDBMergeJoinConcurrency,
		streamAggConcurrency:       DefTiDBStreamAggConcurrency,
		ExecutorConcurrency:        DefExecutorConcurrency,
	}
	vars.MemQuota = MemQuota{
		MemQuotaQuery:      DefTiDBMemQuotaQuery,
		MemQuotaApplyCache: DefTiDBMemQuotaApplyCache,
	}
	vars.BatchSize = BatchSize{
		IndexJoinBatchSize: DefIndexJoinBatchSize,
		IndexLookupSize:    DefIndexLookupSize,
		InitChunkSize:      DefInitChunkSize,
		MaxChunkSize:       DefMaxChunkSize,
		MinPagingSize:      DefMinPagingSize,
		MaxPagingSize:      DefMaxPagingSize,
	}
	vars.DMLBatchSize = DefDMLBatchSize
	vars.AllowBatchCop = DefTiDBAllowBatchCop
	vars.allowMPPExecution = DefTiDBAllowMPPExecution
	vars.HashExchangeWithNewCollation = DefTiDBHashExchangeWithNewCollation
	vars.enforceMPPExecution = DefTiDBEnforceMPPExecution
	vars.TiFlashMaxThreads = DefTiFlashMaxThreads
	vars.MPPStoreFailTTL = DefTiDBMPPStoreFailTTL

	for _, engine := range config.GetGlobalConfig().IsolationRead.Engines {
		switch engine {
		case kv.TiFlash.Name():
			vars.IsolationReadEngines[kv.TiFlash] = struct{}{}
		case kv.TiKV.Name():
			vars.IsolationReadEngines[kv.TiKV] = struct{}{}
		case kv.TiDB.Name():
			vars.IsolationReadEngines[kv.TiDB] = struct{}{}
		}
	}
	if !EnableLocalTxn.Load() {
		vars.TxnScope = kv.NewGlobalTxnScopeVar()
	}
	vars.systems[CharacterSetConnection], vars.systems[CollationConnection] = charset.GetDefaultCharsetAndCollate()
	return vars
}

// GetAllowInSubqToJoinAndAgg get AllowInSubqToJoinAndAgg from sql hints and SessionVars.allowInSubqToJoinAndAgg.
func (s *SessionVars) GetAllowInSubqToJoinAndAgg() bool {
	if s.StmtCtx.HasAllowInSubqToJoinAndAggHint {
		return s.StmtCtx.AllowInSubqToJoinAndAgg
	}
	return s.allowInSubqToJoinAndAgg
}

// SetAllowInSubqToJoinAndAgg set SessionVars.allowInSubqToJoinAndAgg.
func (s *SessionVars) SetAllowInSubqToJoinAndAgg(val bool) {
	s.allowInSubqToJoinAndAgg = val
}

// GetAllowPreferRangeScan get preferRangeScan from SessionVars.preferRangeScan.
func (s *SessionVars) GetAllowPreferRangeScan() bool {
	return s.preferRangeScan
}

// SetAllowPreferRangeScan set SessionVars.preferRangeScan.
func (s *SessionVars) SetAllowPreferRangeScan(val bool) {
	s.preferRangeScan = val
}

// GetEnableCascadesPlanner get EnableCascadesPlanner from sql hints and SessionVars.EnableCascadesPlanner.
func (s *SessionVars) GetEnableCascadesPlanner() bool {
	if s.StmtCtx.HasEnableCascadesPlannerHint {
		return s.StmtCtx.EnableCascadesPlanner
	}
	return s.EnableCascadesPlanner
}

// SetEnableCascadesPlanner set SessionVars.EnableCascadesPlanner.
func (s *SessionVars) SetEnableCascadesPlanner(val bool) {
	s.EnableCascadesPlanner = val
}

// GetEnableIndexMerge get EnableIndexMerge from SessionVars.enableIndexMerge.
func (s *SessionVars) GetEnableIndexMerge() bool {
	return s.enableIndexMerge
}

// SetEnableIndexMerge set SessionVars.enableIndexMerge.
func (s *SessionVars) SetEnableIndexMerge(val bool) {
	s.enableIndexMerge = val
}

// GetEnablePseudoForOutdatedStats get EnablePseudoForOutdatedStats from SessionVars.EnablePseudoForOutdatedStats.
func (s *SessionVars) GetEnablePseudoForOutdatedStats() bool {
	return s.EnablePseudoForOutdatedStats
}

// SetEnablePseudoForOutdatedStats set SessionVars.EnablePseudoForOutdatedStats.
func (s *SessionVars) SetEnablePseudoForOutdatedStats(val bool) {
	s.EnablePseudoForOutdatedStats = val
}

// GetReplicaRead get ReplicaRead from sql hints and SessionVars.replicaRead.
func (s *SessionVars) GetReplicaRead() kv.ReplicaReadType {
	if s.StmtCtx.HasReplicaReadHint {
		return kv.ReplicaReadType(s.StmtCtx.ReplicaRead)
	}
	return s.replicaRead
}

// SetReplicaRead set SessionVars.replicaRead.
func (s *SessionVars) SetReplicaRead(val kv.ReplicaReadType) {
	s.replicaRead = val
}

// GetWriteStmtBufs get pointer of SessionVars.writeStmtBufs.
func (s *SessionVars) GetWriteStmtBufs() *WriteStmtBufs {
	return &s.writeStmtBufs
}

// GetSplitRegionTimeout gets split region timeout.
func (s *SessionVars) GetSplitRegionTimeout() time.Duration {
	return time.Duration(s.WaitSplitRegionTimeout) * time.Second
}

// GetIsolationReadEngines gets isolation read engines.
func (s *SessionVars) GetIsolationReadEngines() map[kv.StoreType]struct{} {
	return s.IsolationReadEngines
}

// CleanBuffers cleans the temporary bufs
func (s *SessionVars) CleanBuffers() {
	s.GetWriteStmtBufs().clean()
}

// AllocPlanColumnID allocates column id for plan.
func (s *SessionVars) AllocPlanColumnID() int64 {
	s.PlanColumnID++
	return s.PlanColumnID
}

// GetCharsetInfo gets charset and collation for current context.
// What character set should the server translate a statement to after receiving it?
// For this, the server uses the character_set_connection and collation_connection system variables.
// It converts statements sent by the client from character_set_client to character_set_connection
// (except for string literals that have an introducer such as _latin1 or _utf8).
// collation_connection is important for comparisons of literal strings.
// For comparisons of strings with column values, collation_connection does not matter because columns
// have their own collation, which has a higher collation precedence.
// See https://dev.mysql.com/doc/refman/5.7/en/charset-connection.html
func (s *SessionVars) GetCharsetInfo() (charset, collation string) {
	charset = s.systems[CharacterSetConnection]
	collation = s.systems[CollationConnection]
	return
}

// GetParseParams gets the parse parameters from session variables.
func (s *SessionVars) GetParseParams() []parser.ParseParam {
	chs, coll := s.GetCharsetInfo()
	cli, err := s.GetSessionOrGlobalSystemVar(CharacterSetClient)
	if err != nil {
		cli = ""
	}
	return []parser.ParseParam{
		parser.CharsetConnection(chs),
		parser.CollationConnection(coll),
		parser.CharsetClient(cli),
	}
}

// SetUserVar set the value and collation for user defined variable.
func (s *SessionVars) SetUserVar(varName string, svalue string, collation string) {
	varName = strings.ToLower(varName)
	if len(collation) > 0 {
		s.Users[varName] = types.NewCollationStringDatum(stringutil.Copy(svalue), collation)
	} else {
		_, collation = s.GetCharsetInfo()
		s.Users[varName] = types.NewCollationStringDatum(stringutil.Copy(svalue), collation)
	}
}

// UnsetUserVar unset an user defined variable by name.
func (s *SessionVars) UnsetUserVar(varName string) {
	varName = strings.ToLower(varName)
	delete(s.Users, varName)
	delete(s.UserVarTypes, varName)
}

// SetLastInsertID saves the last insert id to the session context.
// TODO: we may store the result for last_insert_id sys var later.
func (s *SessionVars) SetLastInsertID(insertID uint64) {
	s.StmtCtx.LastInsertID = insertID
}

// SetStatusFlag sets the session server status variable.
// If on is true sets the flag in session status,
// otherwise removes the flag.
func (s *SessionVars) SetStatusFlag(flag uint16, on bool) {
	if on {
		s.Status |= flag
		return
	}
	s.Status &= ^flag
}

// GetStatusFlag gets the session server status variable, returns true if it is on.
func (s *SessionVars) GetStatusFlag(flag uint16) bool {
	return s.Status&flag > 0
}

// SetInTxn sets whether the session is in transaction.
// It also updates the IsExplicit flag in TxnCtx if val is true.
func (s *SessionVars) SetInTxn(val bool) {
	s.SetStatusFlag(mysql.ServerStatusInTrans, val)
	if val {
		s.TxnCtx.IsExplicit = val
	}
}

// InTxn returns if the session is in transaction.
func (s *SessionVars) InTxn() bool {
	return s.GetStatusFlag(mysql.ServerStatusInTrans)
}

// IsAutocommit returns if the session is set to autocommit.
func (s *SessionVars) IsAutocommit() bool {
	return s.GetStatusFlag(mysql.ServerStatusAutocommit)
}

// IsIsolation if true it means the transaction is at that isolation level.
func (s *SessionVars) IsIsolation(isolation string) bool {
	if s.TxnCtx.Isolation != "" {
		return s.TxnCtx.Isolation == isolation
	}
	if s.txnIsolationLevelOneShot.state == oneShotUse {
		s.TxnCtx.Isolation = s.txnIsolationLevelOneShot.value
	}
	if s.TxnCtx.Isolation == "" {
		s.TxnCtx.Isolation, _ = s.GetSystemVar(TxnIsolation)
	}
	return s.TxnCtx.Isolation == isolation
}

// IsolationLevelForNewTxn returns the isolation level if we want to enter a new transaction
func (s *SessionVars) IsolationLevelForNewTxn() (isolation string) {
	if s.InTxn() {
		if s.txnIsolationLevelOneShot.state == oneShotSet {
			isolation = s.txnIsolationLevelOneShot.value
		}
	} else {
		if s.txnIsolationLevelOneShot.state == oneShotUse {
			isolation = s.txnIsolationLevelOneShot.value
		}
	}

	if isolation == "" {
		isolation, _ = s.GetSystemVar(TxnIsolation)
	}

	return
}

// SetTxnIsolationLevelOneShotStateForNextTxn sets the txnIsolationLevelOneShot.state for next transaction.
func (s *SessionVars) SetTxnIsolationLevelOneShotStateForNextTxn() {
	if isoLevelOneShot := &s.txnIsolationLevelOneShot; isoLevelOneShot.state != oneShotDef {
		switch isoLevelOneShot.state {
		case oneShotSet:
			isoLevelOneShot.state = oneShotUse
		case oneShotUse:
			isoLevelOneShot.state = oneShotDef
			isoLevelOneShot.value = ""
		}
	}
}

// IsPessimisticReadConsistency if true it means the statement is in an read consistency pessimistic transaction.
func (s *SessionVars) IsPessimisticReadConsistency() bool {
	return s.TxnCtx.IsPessimistic && s.IsIsolation(ast.ReadCommitted)
}

// GetNextPreparedStmtID generates and returns the next session scope prepared statement id.
func (s *SessionVars) GetNextPreparedStmtID() uint32 {
	s.preparedStmtID++
	return s.preparedStmtID
}

// SetNextPreparedStmtID sets the next prepared statement id. It's only used in restoring session states.
func (s *SessionVars) SetNextPreparedStmtID(preparedStmtID uint32) {
	s.preparedStmtID = preparedStmtID
}

// Location returns the value of time_zone session variable. If it is nil, then return time.Local.
func (s *SessionVars) Location() *time.Location {
	loc := s.TimeZone
	if loc == nil {
		loc = timeutil.SystemLocation()
	}
	return loc
}

// GetSystemVar gets the string value of a system variable.
func (s *SessionVars) GetSystemVar(name string) (string, bool) {
	if name == WarningCount {
		return strconv.Itoa(s.SysWarningCount), true
	} else if name == ErrorCount {
		return strconv.Itoa(int(s.SysErrorCount)), true
	}
	if val, ok := s.stmtVars[name]; ok {
		return val, ok
	}
	val, ok := s.systems[name]
	return val, ok
}

func (s *SessionVars) setDDLReorgPriority(val string) {
	val = strings.ToLower(val)
	switch val {
	case "priority_low":
		s.DDLReorgPriority = kv.PriorityLow
	case "priority_normal":
		s.DDLReorgPriority = kv.PriorityNormal
	case "priority_high":
		s.DDLReorgPriority = kv.PriorityHigh
	default:
		s.DDLReorgPriority = kv.PriorityLow
	}
}

// AddPreparedStmt adds prepareStmt to current session and count in global.
func (s *SessionVars) AddPreparedStmt(stmtID uint32, stmt interface{}) error {
	if _, exists := s.PreparedStmts[stmtID]; !exists {
		valStr, _ := s.GetSystemVar(MaxPreparedStmtCount)
		maxPreparedStmtCount, err := strconv.ParseInt(valStr, 10, 64)
		if err != nil {
			maxPreparedStmtCount = DefMaxPreparedStmtCount
		}
		newPreparedStmtCount := atomic.AddInt64(&PreparedStmtCount, 1)
		if maxPreparedStmtCount >= 0 && newPreparedStmtCount > maxPreparedStmtCount {
			atomic.AddInt64(&PreparedStmtCount, -1)
			return ErrMaxPreparedStmtCountReached.GenWithStackByArgs(maxPreparedStmtCount)
		}
		metrics.PreparedStmtGauge.Set(float64(newPreparedStmtCount))
	}
	s.PreparedStmts[stmtID] = stmt
	return nil
}

// RemovePreparedStmt removes preparedStmt from current session and decrease count in global.
func (s *SessionVars) RemovePreparedStmt(stmtID uint32) {
	_, exists := s.PreparedStmts[stmtID]
	if !exists {
		return
	}
	delete(s.PreparedStmts, stmtID)
	afterMinus := atomic.AddInt64(&PreparedStmtCount, -1)
	metrics.PreparedStmtGauge.Set(float64(afterMinus))
}

// WithdrawAllPreparedStmt remove all preparedStmt in current session and decrease count in global.
func (s *SessionVars) WithdrawAllPreparedStmt() {
	psCount := len(s.PreparedStmts)
	if psCount == 0 {
		return
	}
	afterMinus := atomic.AddInt64(&PreparedStmtCount, -int64(psCount))
	metrics.PreparedStmtGauge.Set(float64(afterMinus))
}

// SetStmtVar sets the value of a system variable temporarily
func (s *SessionVars) setStmtVar(name string, val string) error {
	s.stmtVars[name] = val
	return nil
}

// ClearStmtVars clear temporarily system variables.
func (s *SessionVars) ClearStmtVars() {
	s.stmtVars = make(map[string]string)
}

// GetSessionOrGlobalSystemVar gets a system variable.
// If it is a session only variable, use the default value defined in code.
// Returns error if there is no such variable.
func (s *SessionVars) GetSessionOrGlobalSystemVar(name string) (string, error) {
	sv := GetSysVar(name)
	if sv == nil {
		return "", ErrUnknownSystemVar.GenWithStackByArgs(name)
	}
	if sv.HasNoneScope() {
		return sv.Value, nil
	}
	if sv.HasSessionScope() {
		// Populate the value to s.systems if it is not there already.
		// in future should be already loaded on session init
		if sv.GetSession != nil {
			// shortcut to the getter, we won't use the value
			return sv.GetSessionFromHook(s)
		}
		if _, ok := s.systems[sv.Name]; !ok {
			if sv.HasGlobalScope() {
				if val, err := s.GlobalVarsAccessor.GetGlobalSysVar(sv.Name); err == nil {
					s.systems[sv.Name] = val
				}
			} else {
				s.systems[sv.Name] = sv.Value // no global scope, use default
			}
		}
		return sv.GetSessionFromHook(s)
	}
	return sv.GetGlobalFromHook(s)
}

// GetSessionStatesSystemVar gets the session variable value for session states.
// It's only used for encoding session states when migrating a session.
// The returned boolean indicates whether to keep this value in the session states.
func (s *SessionVars) GetSessionStatesSystemVar(name string) (string, bool, error) {
	sv := GetSysVar(name)
	if sv == nil {
		return "", false, ErrUnknownSystemVar.GenWithStackByArgs(name)
	}
	// Call GetStateValue first if it exists. Otherwise, call GetSession.
	if sv.GetStateValue != nil {
		return sv.GetStateValue(s)
	}
	if sv.GetSession != nil {
		val, err := sv.GetSessionFromHook(s)
		return val, err == nil, err
	}
	// Only get the cached value. No need to check the global or default value.
	if val, ok := s.systems[sv.Name]; ok {
		return val, true, nil
	}
	return "", false, nil
}

// GetGlobalSystemVar gets a global system variable.
func (s *SessionVars) GetGlobalSystemVar(name string) (string, error) {
	sv := GetSysVar(name)
	if sv == nil {
		return "", ErrUnknownSystemVar.GenWithStackByArgs(name)
	}
	return sv.GetGlobalFromHook(s)
}

// SetStmtVar sets system variable and updates SessionVars states.
func (s *SessionVars) SetStmtVar(name string, value string) error {
	name = strings.ToLower(name)
	sysVar := GetSysVar(name)
	if sysVar == nil {
		return ErrUnknownSystemVar.GenWithStackByArgs(name)
	}
	sVal, err := sysVar.Validate(s, value, ScopeSession)
	if err != nil {
		return err
	}
	return s.setStmtVar(name, sVal)
}

// SetSystemVar sets the value of a system variable for session scope.
// Values are automatically normalized (i.e. oN / on / 1 => ON)
// and the validation function is run. To set with less validation, see
// SetSystemVarWithRelaxedValidation.
func (s *SessionVars) SetSystemVar(name string, val string) error {
	sv := GetSysVar(name)
	if sv == nil {
		return ErrUnknownSystemVar.GenWithStackByArgs(name)
	}
	val, err := sv.Validate(s, val, ScopeSession)
	if err != nil {
		return err
	}
	return sv.SetSessionFromHook(s, val)
}

// SetSystemVarWithoutValidation sets the value of a system variable for session scope.
// Deprecated: Values are NOT normalized or Validated.
func (s *SessionVars) SetSystemVarWithoutValidation(name string, val string) error {
	sv := GetSysVar(name)
	if sv == nil {
		return ErrUnknownSystemVar.GenWithStackByArgs(name)
	}
	return sv.SetSessionFromHook(s, val)
}

// SetSystemVarWithRelaxedValidation sets the value of a system variable for session scope.
// Validation functions are called, but scope validation is skipped.
// Errors are not expected to be returned because this could cause upgrade issues.
func (s *SessionVars) SetSystemVarWithRelaxedValidation(name string, val string) error {
	sv := GetSysVar(name)
	if sv == nil {
		return ErrUnknownSystemVar.GenWithStackByArgs(name)
	}
	val = sv.ValidateWithRelaxedValidation(s, val, ScopeSession)
	return sv.SetSessionFromHook(s, val)
}

// GetReadableTxnMode returns the session variable TxnMode but rewrites it to "OPTIMISTIC" when it's empty.
func (s *SessionVars) GetReadableTxnMode() string {
	txnMode := s.TxnMode
	if txnMode == "" {
		txnMode = ast.Optimistic
	}
	return txnMode
}

// SetPrevStmtDigest sets the digest of the previous statement.
func (s *SessionVars) SetPrevStmtDigest(prevStmtDigest string) {
	s.prevStmtDigest = prevStmtDigest
}

// GetPrevStmtDigest returns the digest of the previous statement.
func (s *SessionVars) GetPrevStmtDigest() string {
	// Because `prevStmt` may be truncated, so it's senseless to normalize it.
	// Even if `prevStmtDigest` is empty but `prevStmt` is not, just return it anyway.
	return s.prevStmtDigest
}

// LazyCheckKeyNotExists returns if we can lazy check key not exists.
func (s *SessionVars) LazyCheckKeyNotExists() bool {
	return s.PresumeKeyNotExists || (s.TxnCtx != nil && s.TxnCtx.IsPessimistic && !s.StmtCtx.DupKeyAsWarning)
}

// GetTemporaryTable returns a TempTable by tableInfo.
func (s *SessionVars) GetTemporaryTable(tblInfo *model.TableInfo) tableutil.TempTable {
	if tblInfo.TempTableType != model.TempTableNone {
		if s.TxnCtx.TemporaryTables == nil {
			s.TxnCtx.TemporaryTables = make(map[int64]tableutil.TempTable)
		}
		tempTables := s.TxnCtx.TemporaryTables
		tempTable, ok := tempTables[tblInfo.ID]
		if !ok {
			tempTable = tableutil.TempTableFromMeta(tblInfo)
			tempTables[tblInfo.ID] = tempTable
		}
		return tempTable
	}

	return nil
}

// EncodeSessionStates saves session states into SessionStates.
func (s *SessionVars) EncodeSessionStates(ctx context.Context, sessionStates *sessionstates.SessionStates) (err error) {
	// Encode user-defined variables.
	s.UsersLock.RLock()
	sessionStates.UserVars = make(map[string]*types.Datum, len(s.Users))
	for name, userVar := range s.Users {
		sessionStates.UserVars[name] = userVar.Clone()
	}
	sessionStates.UserVarTypes = make(map[string]*ptypes.FieldType, len(s.UserVarTypes))
	for name, userVarType := range s.UserVarTypes {
		sessionStates.UserVarTypes[name] = userVarType.Clone()
	}
	s.UsersLock.RUnlock()

	// Encode other session contexts.
	sessionStates.PreparedStmtID = s.preparedStmtID
	sessionStates.Status = s.Status
	sessionStates.CurrentDB = s.CurrentDB
	sessionStates.LastTxnInfo = s.LastTxnInfo
	if s.LastQueryInfo.StartTS != 0 {
		sessionStates.LastQueryInfo = &s.LastQueryInfo
	}
	if s.LastDDLInfo.SeqNum != 0 {
		sessionStates.LastDDLInfo = &s.LastDDLInfo
	}
	sessionStates.LastFoundRows = s.LastFoundRows
	sessionStates.SequenceLatestValues = s.SequenceState.GetAllStates()
	sessionStates.MPPStoreLastFailTime = s.MPPStoreLastFailTime
	sessionStates.FoundInPlanCache = s.PrevFoundInPlanCache
	sessionStates.FoundInBinding = s.PrevFoundInBinding

	// Encode StatementContext. We encode it here to avoid circle dependency.
	sessionStates.LastAffectedRows = s.StmtCtx.PrevAffectedRows
	sessionStates.LastInsertID = s.StmtCtx.PrevLastInsertID
	sessionStates.Warnings = s.StmtCtx.GetWarnings()
	return
}

// DecodeSessionStates restores session states from SessionStates.
func (s *SessionVars) DecodeSessionStates(ctx context.Context, sessionStates *sessionstates.SessionStates) (err error) {
	// Decode user-defined variables.
	s.UsersLock.Lock()
	s.Users = make(map[string]types.Datum, len(sessionStates.UserVars))
	for name, userVar := range sessionStates.UserVars {
		s.Users[name] = *userVar.Clone()
	}
	s.UserVarTypes = make(map[string]*ptypes.FieldType, len(sessionStates.UserVarTypes))
	for name, userVarType := range sessionStates.UserVarTypes {
		s.UserVarTypes[name] = userVarType.Clone()
	}
	s.UsersLock.Unlock()

	// Decode other session contexts.
	s.preparedStmtID = sessionStates.PreparedStmtID
	s.Status = sessionStates.Status
	s.CurrentDB = sessionStates.CurrentDB
	s.LastTxnInfo = sessionStates.LastTxnInfo
	if sessionStates.LastQueryInfo != nil {
		s.LastQueryInfo = *sessionStates.LastQueryInfo
	}
	if sessionStates.LastDDLInfo != nil {
		s.LastDDLInfo = *sessionStates.LastDDLInfo
	}
	s.LastFoundRows = sessionStates.LastFoundRows
	s.SequenceState.SetAllStates(sessionStates.SequenceLatestValues)
	if sessionStates.MPPStoreLastFailTime != nil {
		s.MPPStoreLastFailTime = sessionStates.MPPStoreLastFailTime
	}
	s.FoundInPlanCache = sessionStates.FoundInPlanCache
	s.FoundInBinding = sessionStates.FoundInBinding

	// Decode StatementContext.
	s.StmtCtx.SetAffectedRows(uint64(sessionStates.LastAffectedRows))
	s.StmtCtx.PrevLastInsertID = sessionStates.LastInsertID
	s.StmtCtx.SetWarnings(sessionStates.Warnings)
	return
}

// TableDelta stands for the changed count for one table or partition.
type TableDelta struct {
	Delta    int64
	Count    int64
	ColSize  map[int64]int64
	InitTime time.Time // InitTime is the time that this delta is generated.
	TableID  int64
}

// Clone returns a cloned TableDelta.
func (td TableDelta) Clone() TableDelta {
	colSize := make(map[int64]int64, len(td.ColSize))
	maps.Copy(colSize, td.ColSize)
	return TableDelta{
		Delta:    td.Delta,
		Count:    td.Count,
		ColSize:  colSize,
		InitTime: td.InitTime,
		TableID:  td.TableID,
	}
}

// ConcurrencyUnset means the value the of the concurrency related variable is unset.
const ConcurrencyUnset = -1

// Concurrency defines concurrency values.
type Concurrency struct {
	// indexLookupConcurrency is the number of concurrent index lookup worker.
	// indexLookupConcurrency is deprecated, use ExecutorConcurrency instead.
	indexLookupConcurrency int

	// indexLookupJoinConcurrency is the number of concurrent index lookup join inner worker.
	// indexLookupJoinConcurrency is deprecated, use ExecutorConcurrency instead.
	indexLookupJoinConcurrency int

	// distSQLScanConcurrency is the number of concurrent dist SQL scan worker.
	// distSQLScanConcurrency is deprecated, use ExecutorConcurrency instead.
	distSQLScanConcurrency int

	// hashJoinConcurrency is the number of concurrent hash join outer worker.
	// hashJoinConcurrency is deprecated, use ExecutorConcurrency instead.
	hashJoinConcurrency int

	// projectionConcurrency is the number of concurrent projection worker.
	// projectionConcurrency is deprecated, use ExecutorConcurrency instead.
	projectionConcurrency int

	// hashAggPartialConcurrency is the number of concurrent hash aggregation partial worker.
	// hashAggPartialConcurrency is deprecated, use ExecutorConcurrency instead.
	hashAggPartialConcurrency int

	// hashAggFinalConcurrency is the number of concurrent hash aggregation final worker.
	// hashAggFinalConcurrency is deprecated, use ExecutorConcurrency instead.
	hashAggFinalConcurrency int

	// windowConcurrency is the number of concurrent window worker.
	// windowConcurrency is deprecated, use ExecutorConcurrency instead.
	windowConcurrency int

	// mergeJoinConcurrency is the number of concurrent merge join worker
	mergeJoinConcurrency int

	// streamAggConcurrency is the number of concurrent stream aggregation worker.
	// streamAggConcurrency is deprecated, use ExecutorConcurrency instead.
	streamAggConcurrency int

	// indexSerialScanConcurrency is the number of concurrent index serial scan worker.
	indexSerialScanConcurrency int

	// ExecutorConcurrency is the number of concurrent worker for all executors.
	ExecutorConcurrency int

	// SourceAddr is the source address of request. Available in coprocessor ONLY.
	SourceAddr net.TCPAddr
}

// SetIndexLookupConcurrency set the number of concurrent index lookup worker.
func (c *Concurrency) SetIndexLookupConcurrency(n int) {
	c.indexLookupConcurrency = n
}

// SetIndexLookupJoinConcurrency set the number of concurrent index lookup join inner worker.
func (c *Concurrency) SetIndexLookupJoinConcurrency(n int) {
	c.indexLookupJoinConcurrency = n
}

// SetDistSQLScanConcurrency set the number of concurrent dist SQL scan worker.
func (c *Concurrency) SetDistSQLScanConcurrency(n int) {
	c.distSQLScanConcurrency = n
}

// SetHashJoinConcurrency set the number of concurrent hash join outer worker.
func (c *Concurrency) SetHashJoinConcurrency(n int) {
	c.hashJoinConcurrency = n
}

// SetProjectionConcurrency set the number of concurrent projection worker.
func (c *Concurrency) SetProjectionConcurrency(n int) {
	c.projectionConcurrency = n
}

// SetHashAggPartialConcurrency set the number of concurrent hash aggregation partial worker.
func (c *Concurrency) SetHashAggPartialConcurrency(n int) {
	c.hashAggPartialConcurrency = n
}

// SetHashAggFinalConcurrency set the number of concurrent hash aggregation final worker.
func (c *Concurrency) SetHashAggFinalConcurrency(n int) {
	c.hashAggFinalConcurrency = n
}

// SetWindowConcurrency set the number of concurrent window worker.
func (c *Concurrency) SetWindowConcurrency(n int) {
	c.windowConcurrency = n
}

// SetMergeJoinConcurrency set the number of concurrent merge join worker.
func (c *Concurrency) SetMergeJoinConcurrency(n int) {
	c.mergeJoinConcurrency = n
}

// SetStreamAggConcurrency set the number of concurrent stream aggregation worker.
func (c *Concurrency) SetStreamAggConcurrency(n int) {
	c.streamAggConcurrency = n
}

// SetIndexSerialScanConcurrency set the number of concurrent index serial scan worker.
func (c *Concurrency) SetIndexSerialScanConcurrency(n int) {
	c.indexSerialScanConcurrency = n
}

// IndexLookupConcurrency return the number of concurrent index lookup worker.
func (c *Concurrency) IndexLookupConcurrency() int {
	if c.indexLookupConcurrency != ConcurrencyUnset {
		return c.indexLookupConcurrency
	}
	return c.ExecutorConcurrency
}

// IndexLookupJoinConcurrency return the number of concurrent index lookup join inner worker.
func (c *Concurrency) IndexLookupJoinConcurrency() int {
	if c.indexLookupJoinConcurrency != ConcurrencyUnset {
		return c.indexLookupJoinConcurrency
	}
	return c.ExecutorConcurrency
}

// DistSQLScanConcurrency return the number of concurrent dist SQL scan worker.
func (c *Concurrency) DistSQLScanConcurrency() int {
	return c.distSQLScanConcurrency
}

// HashJoinConcurrency return the number of concurrent hash join outer worker.
func (c *Concurrency) HashJoinConcurrency() int {
	if c.hashJoinConcurrency != ConcurrencyUnset {
		return c.hashJoinConcurrency
	}
	return c.ExecutorConcurrency
}

// ProjectionConcurrency return the number of concurrent projection worker.
func (c *Concurrency) ProjectionConcurrency() int {
	if c.projectionConcurrency != ConcurrencyUnset {
		return c.projectionConcurrency
	}
	return c.ExecutorConcurrency
}

// HashAggPartialConcurrency return the number of concurrent hash aggregation partial worker.
func (c *Concurrency) HashAggPartialConcurrency() int {
	if c.hashAggPartialConcurrency != ConcurrencyUnset {
		return c.hashAggPartialConcurrency
	}
	return c.ExecutorConcurrency
}

// HashAggFinalConcurrency return the number of concurrent hash aggregation final worker.
func (c *Concurrency) HashAggFinalConcurrency() int {
	if c.hashAggFinalConcurrency != ConcurrencyUnset {
		return c.hashAggFinalConcurrency
	}
	return c.ExecutorConcurrency
}

// WindowConcurrency return the number of concurrent window worker.
func (c *Concurrency) WindowConcurrency() int {
	if c.windowConcurrency != ConcurrencyUnset {
		return c.windowConcurrency
	}
	return c.ExecutorConcurrency
}

// MergeJoinConcurrency return the number of concurrent merge join worker.
func (c *Concurrency) MergeJoinConcurrency() int {
	if c.mergeJoinConcurrency != ConcurrencyUnset {
		return c.mergeJoinConcurrency
	}
	return c.ExecutorConcurrency
}

// StreamAggConcurrency return the number of concurrent stream aggregation worker.
func (c *Concurrency) StreamAggConcurrency() int {
	if c.streamAggConcurrency != ConcurrencyUnset {
		return c.streamAggConcurrency
	}
	return c.ExecutorConcurrency
}

// IndexSerialScanConcurrency return the number of concurrent index serial scan worker.
// This option is not sync with ExecutorConcurrency since it's used by Analyze table.
func (c *Concurrency) IndexSerialScanConcurrency() int {
	return c.indexSerialScanConcurrency
}

// UnionConcurrency return the num of concurrent union worker.
func (c *Concurrency) UnionConcurrency() int {
	return c.ExecutorConcurrency
}

// MemQuota defines memory quota values.
type MemQuota struct {
	// MemQuotaQuery defines the memory quota for a query.
	MemQuotaQuery int64
	// MemQuotaApplyCache defines the memory capacity for apply cache.
	MemQuotaApplyCache int64
}

// BatchSize defines batch size values.
type BatchSize struct {
	// IndexJoinBatchSize is the batch size of a index lookup join.
	IndexJoinBatchSize int

	// IndexLookupSize is the number of handles for an index lookup task in index double read executor.
	IndexLookupSize int

	// InitChunkSize defines init row count of a Chunk during query execution.
	InitChunkSize int

	// MaxChunkSize defines max row count of a Chunk during query execution.
	MaxChunkSize int

	// MinPagingSize defines the min size used by the coprocessor paging protocol.
	MinPagingSize int

	// MinPagingSize defines the max size used by the coprocessor paging protocol.
	MaxPagingSize int
}

const (
	// SlowLogRowPrefixStr is slow log row prefix.
	SlowLogRowPrefixStr = "# "
	// SlowLogSpaceMarkStr is slow log space mark.
	SlowLogSpaceMarkStr = ": "
	// SlowLogSQLSuffixStr is slow log suffix.
	SlowLogSQLSuffixStr = ";"
	// SlowLogTimeStr is slow log field name.
	SlowLogTimeStr = "Time"
	// SlowLogStartPrefixStr is slow log start row prefix.
	SlowLogStartPrefixStr = SlowLogRowPrefixStr + SlowLogTimeStr + SlowLogSpaceMarkStr
	// SlowLogTxnStartTSStr is slow log field name.
	SlowLogTxnStartTSStr = "Txn_start_ts"
	// SlowLogUserAndHostStr is the user and host field name, which is compatible with MySQL.
	SlowLogUserAndHostStr = "User@Host"
	// SlowLogUserStr is slow log field name.
	SlowLogUserStr = "User"
	// SlowLogHostStr only for slow_query table usage.
	SlowLogHostStr = "Host"
	// SlowLogConnIDStr is slow log field name.
	SlowLogConnIDStr = "Conn_ID"
	// SlowLogQueryTimeStr is slow log field name.
	SlowLogQueryTimeStr = "Query_time"
	// SlowLogParseTimeStr is the parse sql time.
	SlowLogParseTimeStr = "Parse_time"
	// SlowLogCompileTimeStr is the compile plan time.
	SlowLogCompileTimeStr = "Compile_time"
	// SlowLogRewriteTimeStr is the rewrite time.
	SlowLogRewriteTimeStr = "Rewrite_time"
	// SlowLogOptimizeTimeStr is the optimization time.
	SlowLogOptimizeTimeStr = "Optimize_time"
	// SlowLogWaitTSTimeStr is the time of waiting TS.
	SlowLogWaitTSTimeStr = "Wait_TS"
	// SlowLogPreprocSubQueriesStr is the number of pre-processed sub-queries.
	SlowLogPreprocSubQueriesStr = "Preproc_subqueries"
	// SlowLogPreProcSubQueryTimeStr is the total time of pre-processing sub-queries.
	SlowLogPreProcSubQueryTimeStr = "Preproc_subqueries_time"
	// SlowLogDBStr is slow log field name.
	SlowLogDBStr = "DB"
	// SlowLogIsInternalStr is slow log field name.
	SlowLogIsInternalStr = "Is_internal"
	// SlowLogIndexNamesStr is slow log field name.
	SlowLogIndexNamesStr = "Index_names"
	// SlowLogDigestStr is slow log field name.
	SlowLogDigestStr = "Digest"
	// SlowLogQuerySQLStr is slow log field name.
	SlowLogQuerySQLStr = "Query" // use for slow log table, slow log will not print this field name but print sql directly.
	// SlowLogStatsInfoStr is plan stats info.
	SlowLogStatsInfoStr = "Stats"
	// SlowLogNumCopTasksStr is the number of cop-tasks.
	SlowLogNumCopTasksStr = "Num_cop_tasks"
	// SlowLogCopProcAvg is the average process time of all cop-tasks.
	SlowLogCopProcAvg = "Cop_proc_avg"
	// SlowLogCopProcP90 is the p90 process time of all cop-tasks.
	SlowLogCopProcP90 = "Cop_proc_p90"
	// SlowLogCopProcMax is the max process time of all cop-tasks.
	SlowLogCopProcMax = "Cop_proc_max"
	// SlowLogCopProcAddr is the address of TiKV where the cop-task which cost max process time run.
	SlowLogCopProcAddr = "Cop_proc_addr"
	// SlowLogCopWaitAvg is the average wait time of all cop-tasks.
	SlowLogCopWaitAvg = "Cop_wait_avg" // #nosec G101
	// SlowLogCopWaitP90 is the p90 wait time of all cop-tasks.
	SlowLogCopWaitP90 = "Cop_wait_p90" // #nosec G101
	// SlowLogCopWaitMax is the max wait time of all cop-tasks.
	SlowLogCopWaitMax = "Cop_wait_max"
	// SlowLogCopWaitAddr is the address of TiKV where the cop-task which cost wait process time run.
	SlowLogCopWaitAddr = "Cop_wait_addr" // #nosec G101
	// SlowLogCopBackoffPrefix contains backoff information.
	SlowLogCopBackoffPrefix = "Cop_backoff_"
	// SlowLogMemMax is the max number bytes of memory used in this statement.
	SlowLogMemMax = "Mem_max"
	// SlowLogDiskMax is the nax number bytes of disk used in this statement.
	SlowLogDiskMax = "Disk_max"
	// SlowLogPrepared is used to indicate whether this sql execute in prepare.
	SlowLogPrepared = "Prepared"
	// SlowLogPlanFromCache is used to indicate whether this plan is from plan cache.
	SlowLogPlanFromCache = "Plan_from_cache"
	// SlowLogPlanFromBinding is used to indicate whether this plan is matched with the hints in the binding.
	SlowLogPlanFromBinding = "Plan_from_binding"
	// SlowLogHasMoreResults is used to indicate whether this sql has more following results.
	SlowLogHasMoreResults = "Has_more_results"
	// SlowLogSucc is used to indicate whether this sql execute successfully.
	SlowLogSucc = "Succ"
	// SlowLogPrevStmt is used to show the previous executed statement.
	SlowLogPrevStmt = "Prev_stmt"
	// SlowLogPlan is used to record the query plan.
	SlowLogPlan = "Plan"
	// SlowLogPlanDigest is used to record the query plan digest.
	SlowLogPlanDigest = "Plan_digest"
	// SlowLogBinaryPlan is used to record the binary plan.
	SlowLogBinaryPlan = "Binary_plan"
	// SlowLogPlanPrefix is the prefix of the plan value.
	SlowLogPlanPrefix = ast.TiDBDecodePlan + "('"
	// SlowLogBinaryPlanPrefix is the prefix of the binary plan value.
	SlowLogBinaryPlanPrefix = ast.TiDBDecodeBinaryPlan + "('"
	// SlowLogPlanSuffix is the suffix of the plan value.
	SlowLogPlanSuffix = "')"
	// SlowLogPrevStmtPrefix is the prefix of Prev_stmt in slow log file.
	SlowLogPrevStmtPrefix = SlowLogPrevStmt + SlowLogSpaceMarkStr
	// SlowLogKVTotal is the total time waiting for kv.
	SlowLogKVTotal = "KV_total"
	// SlowLogPDTotal is the total time waiting for pd.
	SlowLogPDTotal = "PD_total"
	// SlowLogBackoffTotal is the total time doing backoff.
	SlowLogBackoffTotal = "Backoff_total"
	// SlowLogWriteSQLRespTotal is the total time used to write response to client.
	SlowLogWriteSQLRespTotal = "Write_sql_response_total"
	// SlowLogExecRetryCount is the execution retry count.
	SlowLogExecRetryCount = "Exec_retry_count"
	// SlowLogExecRetryTime is the execution retry time.
	SlowLogExecRetryTime = "Exec_retry_time"
	// SlowLogBackoffDetail is the detail of backoff.
	SlowLogBackoffDetail = "Backoff_Detail"
	// SlowLogResultRows is the row count of the SQL result.
	SlowLogResultRows = "Result_rows"
	// SlowLogIsExplicitTxn is used to indicate whether this sql execute in explicit transaction or not.
	SlowLogIsExplicitTxn = "IsExplicitTxn"
	// SlowLogIsWriteCacheTable is used to indicate whether writing to the cache table need to wait for the read lock to expire.
	SlowLogIsWriteCacheTable = "IsWriteCacheTable"
)

// GenerateBinaryPlan decides whether we should record binary plan in slow log and stmt summary.
// It's controlled by the global variable `tidb_generate_binary_plan`.
var GenerateBinaryPlan atomic2.Bool

// SlowQueryLogItems is a collection of items that should be included in the
// slow query log.
type SlowQueryLogItems struct {
	TxnTS             uint64
	SQL               string
	Digest            string
	TimeTotal         time.Duration
	TimeParse         time.Duration
	TimeCompile       time.Duration
	TimeOptimize      time.Duration
	TimeWaitTS        time.Duration
	IndexNames        string
	StatsInfos        map[string]uint64
	CopTasks          *stmtctx.CopTasksDetails
	ExecDetail        execdetails.ExecDetails
	MemMax            int64
	DiskMax           int64
	Succ              bool
	Prepared          bool
	PlanFromCache     bool
	PlanFromBinding   bool
	HasMoreResults    bool
	PrevStmt          string
	Plan              string
	PlanDigest        string
	BinaryPlan        string
	RewriteInfo       RewritePhaseInfo
	KVTotal           time.Duration
	PDTotal           time.Duration
	BackoffTotal      time.Duration
	WriteSQLRespTotal time.Duration
	ExecRetryCount    uint
	ExecRetryTime     time.Duration
	ResultRows        int64
	IsExplicitTxn     bool
	IsWriteCacheTable bool
}

// SlowLogFormat uses for formatting slow log.
// The slow log output is like below:
// # Time: 2019-04-28T15:24:04.309074+08:00
// # Txn_start_ts: 406315658548871171
// # User@Host: root[root] @ localhost [127.0.0.1]
// # Conn_ID: 6
// # Query_time: 4.895492
// # Process_time: 0.161 Request_count: 1 Total_keys: 100001 Processed_keys: 100000
// # DB: test
// # Index_names: [t1.idx1,t2.idx2]
// # Is_internal: false
// # Digest: 42a1c8aae6f133e934d4bf0147491709a8812ea05ff8819ec522780fe657b772
// # Stats: t1:1,t2:2
// # Num_cop_tasks: 10
// # Cop_process: Avg_time: 1s P90_time: 2s Max_time: 3s Max_addr: 10.6.131.78
// # Cop_wait: Avg_time: 10ms P90_time: 20ms Max_time: 30ms Max_Addr: 10.6.131.79
// # Memory_max: 4096
// # Disk_max: 65535
// # Succ: true
// # Prev_stmt: begin;
// select * from t_slim;
func (s *SessionVars) SlowLogFormat(logItems *SlowQueryLogItems) string {
	var buf bytes.Buffer

	writeSlowLogItem(&buf, SlowLogTxnStartTSStr, strconv.FormatUint(logItems.TxnTS, 10))
	if s.User != nil {
		hostAddress := s.User.Hostname
		if s.ConnectionInfo != nil {
			hostAddress = s.ConnectionInfo.ClientIP
		}
		writeSlowLogItem(&buf, SlowLogUserAndHostStr, fmt.Sprintf("%s[%s] @ %s [%s]", s.User.Username, s.User.Username, s.User.Hostname, hostAddress))
	}
	if s.ConnectionID != 0 {
		writeSlowLogItem(&buf, SlowLogConnIDStr, strconv.FormatUint(s.ConnectionID, 10))
	}
	if logItems.ExecRetryCount > 0 {
		buf.WriteString(SlowLogRowPrefixStr)
		buf.WriteString(SlowLogExecRetryTime)
		buf.WriteString(SlowLogSpaceMarkStr)
		buf.WriteString(strconv.FormatFloat(logItems.ExecRetryTime.Seconds(), 'f', -1, 64))
		buf.WriteString(" ")
		buf.WriteString(SlowLogExecRetryCount)
		buf.WriteString(SlowLogSpaceMarkStr)
		buf.WriteString(strconv.Itoa(int(logItems.ExecRetryCount)))
		buf.WriteString("\n")
	}
	writeSlowLogItem(&buf, SlowLogQueryTimeStr, strconv.FormatFloat(logItems.TimeTotal.Seconds(), 'f', -1, 64))
	writeSlowLogItem(&buf, SlowLogParseTimeStr, strconv.FormatFloat(logItems.TimeParse.Seconds(), 'f', -1, 64))
	writeSlowLogItem(&buf, SlowLogCompileTimeStr, strconv.FormatFloat(logItems.TimeCompile.Seconds(), 'f', -1, 64))

	buf.WriteString(SlowLogRowPrefixStr + fmt.Sprintf("%v%v%v", SlowLogRewriteTimeStr,
		SlowLogSpaceMarkStr, strconv.FormatFloat(logItems.RewriteInfo.DurationRewrite.Seconds(), 'f', -1, 64)))
	if logItems.RewriteInfo.PreprocessSubQueries > 0 {
		buf.WriteString(fmt.Sprintf(" %v%v%v %v%v%v", SlowLogPreprocSubQueriesStr, SlowLogSpaceMarkStr, logItems.RewriteInfo.PreprocessSubQueries,
			SlowLogPreProcSubQueryTimeStr, SlowLogSpaceMarkStr, strconv.FormatFloat(logItems.RewriteInfo.DurationPreprocessSubQuery.Seconds(), 'f', -1, 64)))
	}
	buf.WriteString("\n")

	writeSlowLogItem(&buf, SlowLogOptimizeTimeStr, strconv.FormatFloat(logItems.TimeOptimize.Seconds(), 'f', -1, 64))
	writeSlowLogItem(&buf, SlowLogWaitTSTimeStr, strconv.FormatFloat(logItems.TimeWaitTS.Seconds(), 'f', -1, 64))

	if execDetailStr := logItems.ExecDetail.String(); len(execDetailStr) > 0 {
		buf.WriteString(SlowLogRowPrefixStr + execDetailStr + "\n")
	}

	if len(s.CurrentDB) > 0 {
		writeSlowLogItem(&buf, SlowLogDBStr, strings.ToLower(s.CurrentDB))
	}
	if len(logItems.IndexNames) > 0 {
		writeSlowLogItem(&buf, SlowLogIndexNamesStr, logItems.IndexNames)
	}

	writeSlowLogItem(&buf, SlowLogIsInternalStr, strconv.FormatBool(s.InRestrictedSQL))
	if len(logItems.Digest) > 0 {
		writeSlowLogItem(&buf, SlowLogDigestStr, logItems.Digest)
	}
	if len(logItems.StatsInfos) > 0 {
		buf.WriteString(SlowLogRowPrefixStr + SlowLogStatsInfoStr + SlowLogSpaceMarkStr)
		firstComma := false
		vStr := ""
		for k, v := range logItems.StatsInfos {
			if v == 0 {
				vStr = "pseudo"
			} else {
				vStr = strconv.FormatUint(v, 10)
			}
			if firstComma {
				buf.WriteString("," + k + ":" + vStr)
			} else {
				buf.WriteString(k + ":" + vStr)
				firstComma = true
			}
		}
		buf.WriteString("\n")
	}
	if logItems.CopTasks != nil {
		writeSlowLogItem(&buf, SlowLogNumCopTasksStr, strconv.FormatInt(int64(logItems.CopTasks.NumCopTasks), 10))
		if logItems.CopTasks.NumCopTasks > 0 {
			// make the result stable
			backoffs := make([]string, 0, 3)
			for backoff := range logItems.CopTasks.TotBackoffTimes {
				backoffs = append(backoffs, backoff)
			}
			slices.Sort(backoffs)

			if logItems.CopTasks.NumCopTasks == 1 {
				buf.WriteString(SlowLogRowPrefixStr + fmt.Sprintf("%v%v%v %v%v%v",
					SlowLogCopProcAvg, SlowLogSpaceMarkStr, logItems.CopTasks.AvgProcessTime.Seconds(),
					SlowLogCopProcAddr, SlowLogSpaceMarkStr, logItems.CopTasks.MaxProcessAddress) + "\n")
				buf.WriteString(SlowLogRowPrefixStr + fmt.Sprintf("%v%v%v %v%v%v",
					SlowLogCopWaitAvg, SlowLogSpaceMarkStr, logItems.CopTasks.AvgWaitTime.Seconds(),
					SlowLogCopWaitAddr, SlowLogSpaceMarkStr, logItems.CopTasks.MaxWaitAddress) + "\n")
				for _, backoff := range backoffs {
					backoffPrefix := SlowLogCopBackoffPrefix + backoff + "_"
					buf.WriteString(SlowLogRowPrefixStr + fmt.Sprintf("%v%v%v %v%v%v\n",
						backoffPrefix+"total_times", SlowLogSpaceMarkStr, logItems.CopTasks.TotBackoffTimes[backoff],
						backoffPrefix+"total_time", SlowLogSpaceMarkStr, logItems.CopTasks.TotBackoffTime[backoff].Seconds(),
					))
				}
			} else {
				buf.WriteString(SlowLogRowPrefixStr + fmt.Sprintf("%v%v%v %v%v%v %v%v%v %v%v%v",
					SlowLogCopProcAvg, SlowLogSpaceMarkStr, logItems.CopTasks.AvgProcessTime.Seconds(),
					SlowLogCopProcP90, SlowLogSpaceMarkStr, logItems.CopTasks.P90ProcessTime.Seconds(),
					SlowLogCopProcMax, SlowLogSpaceMarkStr, logItems.CopTasks.MaxProcessTime.Seconds(),
					SlowLogCopProcAddr, SlowLogSpaceMarkStr, logItems.CopTasks.MaxProcessAddress) + "\n")
				buf.WriteString(SlowLogRowPrefixStr + fmt.Sprintf("%v%v%v %v%v%v %v%v%v %v%v%v",
					SlowLogCopWaitAvg, SlowLogSpaceMarkStr, logItems.CopTasks.AvgWaitTime.Seconds(),
					SlowLogCopWaitP90, SlowLogSpaceMarkStr, logItems.CopTasks.P90WaitTime.Seconds(),
					SlowLogCopWaitMax, SlowLogSpaceMarkStr, logItems.CopTasks.MaxWaitTime.Seconds(),
					SlowLogCopWaitAddr, SlowLogSpaceMarkStr, logItems.CopTasks.MaxWaitAddress) + "\n")
				for _, backoff := range backoffs {
					backoffPrefix := SlowLogCopBackoffPrefix + backoff + "_"
					buf.WriteString(SlowLogRowPrefixStr + fmt.Sprintf("%v%v%v %v%v%v %v%v%v %v%v%v %v%v%v %v%v%v\n",
						backoffPrefix+"total_times", SlowLogSpaceMarkStr, logItems.CopTasks.TotBackoffTimes[backoff],
						backoffPrefix+"total_time", SlowLogSpaceMarkStr, logItems.CopTasks.TotBackoffTime[backoff].Seconds(),
						backoffPrefix+"max_time", SlowLogSpaceMarkStr, logItems.CopTasks.MaxBackoffTime[backoff].Seconds(),
						backoffPrefix+"max_addr", SlowLogSpaceMarkStr, logItems.CopTasks.MaxBackoffAddress[backoff],
						backoffPrefix+"avg_time", SlowLogSpaceMarkStr, logItems.CopTasks.AvgBackoffTime[backoff].Seconds(),
						backoffPrefix+"p90_time", SlowLogSpaceMarkStr, logItems.CopTasks.P90BackoffTime[backoff].Seconds(),
					))
				}
			}
		}
	}
	if logItems.MemMax > 0 {
		writeSlowLogItem(&buf, SlowLogMemMax, strconv.FormatInt(logItems.MemMax, 10))
	}
	if logItems.DiskMax > 0 {
		writeSlowLogItem(&buf, SlowLogDiskMax, strconv.FormatInt(logItems.DiskMax, 10))
	}

	writeSlowLogItem(&buf, SlowLogPrepared, strconv.FormatBool(logItems.Prepared))
	writeSlowLogItem(&buf, SlowLogPlanFromCache, strconv.FormatBool(logItems.PlanFromCache))
	writeSlowLogItem(&buf, SlowLogPlanFromBinding, strconv.FormatBool(logItems.PlanFromBinding))
	writeSlowLogItem(&buf, SlowLogHasMoreResults, strconv.FormatBool(logItems.HasMoreResults))
	writeSlowLogItem(&buf, SlowLogKVTotal, strconv.FormatFloat(logItems.KVTotal.Seconds(), 'f', -1, 64))
	writeSlowLogItem(&buf, SlowLogPDTotal, strconv.FormatFloat(logItems.PDTotal.Seconds(), 'f', -1, 64))
	writeSlowLogItem(&buf, SlowLogBackoffTotal, strconv.FormatFloat(logItems.BackoffTotal.Seconds(), 'f', -1, 64))
	writeSlowLogItem(&buf, SlowLogWriteSQLRespTotal, strconv.FormatFloat(logItems.WriteSQLRespTotal.Seconds(), 'f', -1, 64))
	writeSlowLogItem(&buf, SlowLogResultRows, strconv.FormatInt(logItems.ResultRows, 10))
	writeSlowLogItem(&buf, SlowLogSucc, strconv.FormatBool(logItems.Succ))
	writeSlowLogItem(&buf, SlowLogIsExplicitTxn, strconv.FormatBool(logItems.IsExplicitTxn))
	if s.StmtCtx.WaitLockLeaseTime > 0 {
		writeSlowLogItem(&buf, SlowLogIsWriteCacheTable, strconv.FormatBool(logItems.IsWriteCacheTable))
	}
	if len(logItems.Plan) != 0 {
		writeSlowLogItem(&buf, SlowLogPlan, logItems.Plan)
	}
	if len(logItems.PlanDigest) != 0 {
		writeSlowLogItem(&buf, SlowLogPlanDigest, logItems.PlanDigest)
	}
	if len(logItems.BinaryPlan) != 0 {
		writeSlowLogItem(&buf, SlowLogBinaryPlan, logItems.BinaryPlan)
	}

	if logItems.PrevStmt != "" {
		writeSlowLogItem(&buf, SlowLogPrevStmt, logItems.PrevStmt)
	}

	if s.CurrentDBChanged {
		buf.WriteString(fmt.Sprintf("use %s;\n", strings.ToLower(s.CurrentDB)))
		s.CurrentDBChanged = false
	}

	buf.WriteString(logItems.SQL)
	if len(logItems.SQL) == 0 || logItems.SQL[len(logItems.SQL)-1] != ';' {
		buf.WriteString(";")
	}
	return buf.String()
}

// writeSlowLogItem writes a slow log item in the form of: "# ${key}:${value}"
func writeSlowLogItem(buf *bytes.Buffer, key, value string) {
	buf.WriteString(SlowLogRowPrefixStr + key + SlowLogSpaceMarkStr + value + "\n")
}

// TxnReadTS indicates the value and used situation for tx_read_ts
type TxnReadTS struct {
	readTS uint64
	used   bool
}

// NewTxnReadTS creates TxnReadTS
func NewTxnReadTS(ts uint64) *TxnReadTS {
	return &TxnReadTS{
		readTS: ts,
		used:   false,
	}
}

// UseTxnReadTS returns readTS, and mark used as true
func (t *TxnReadTS) UseTxnReadTS() uint64 {
	if t == nil {
		return 0
	}
	t.used = true
	return t.readTS
}

// SetTxnReadTS update readTS, and refresh used
func (t *TxnReadTS) SetTxnReadTS(ts uint64) {
	if t == nil {
		return
	}
	t.used = false
	t.readTS = ts
}

// PeakTxnReadTS returns readTS
func (t *TxnReadTS) PeakTxnReadTS() uint64 {
	if t == nil {
		return 0
	}
	return t.readTS
}

// CleanupTxnReadTSIfUsed cleans txnReadTS if used
func (s *SessionVars) CleanupTxnReadTSIfUsed() {
	if s.TxnReadTS == nil {
		return
	}
	if s.TxnReadTS.used && s.TxnReadTS.readTS > 0 {
		s.TxnReadTS = NewTxnReadTS(0)
		s.SnapshotInfoschema = nil
	}
}

// GetCPUFactor returns the session variable cpuFactor
func (s *SessionVars) GetCPUFactor() float64 {
	if s.CostModelVersion == 2 {
		return s.cpuFactorV2
	}
	return s.cpuFactor
}

// GetCopCPUFactor returns the session variable copCPUFactor
func (s *SessionVars) GetCopCPUFactor() float64 {
	if s.CostModelVersion == 2 {
		return s.copCPUFactorV2
	}
	return s.copCPUFactor
}

// GetTiFlashCPUFactor returns the session
func (s *SessionVars) GetTiFlashCPUFactor() float64 {
	return s.tiflashCPUFactorV2
}

// GetMemoryFactor returns the session variable memoryFactor
func (s *SessionVars) GetMemoryFactor() float64 {
	if s.CostModelVersion == 2 {
		return s.memoryFactorV2
	}
	return s.memoryFactor
}

// GetDiskFactor returns the session variable diskFactor
func (s *SessionVars) GetDiskFactor() float64 {
	if s.CostModelVersion == 2 {
		return s.diskFactorV2
	}
	return s.diskFactor
}

// GetConcurrencyFactor returns the session variable concurrencyFactor
func (s *SessionVars) GetConcurrencyFactor() float64 {
	if s.CostModelVersion == 2 {
		return s.concurrencyFactorV2
	}
	return s.concurrencyFactor
}

// GetNetworkFactor returns the session variable networkFactor
// returns 0 when tbl is a temporary table.
func (s *SessionVars) GetNetworkFactor(tbl *model.TableInfo) float64 {
	if tbl != nil {
		if tbl.TempTableType != model.TempTableNone {
			return 0
		}
	}
	if s.CostModelVersion == 2 {
		return s.networkFactorV2
	}
	return s.networkFactor
}

// GetScanFactor returns the session variable scanFactor
// returns 0 when tbl is a temporary table.
func (s *SessionVars) GetScanFactor(tbl *model.TableInfo) float64 {
	if tbl != nil {
		if tbl.TempTableType != model.TempTableNone {
			return 0
		}
	}
	if s.CostModelVersion == 2 {
		return s.scanFactorV2
	}
	return s.scanFactor
}

// GetDescScanFactor returns the session variable descScanFactor
// returns 0 when tbl is a temporary table.
func (s *SessionVars) GetDescScanFactor(tbl *model.TableInfo) float64 {
	if tbl != nil {
		if tbl.TempTableType != model.TempTableNone {
			return 0
		}
	}
	if s.CostModelVersion == 2 {
		return s.descScanFactorV2
	}
	return s.descScanFactor
}

// GetTiFlashScanFactor returns the session variable tiflashScanFactorV2
func (s *SessionVars) GetTiFlashScanFactor() float64 {
	return s.tiflashScanFactorV2
}

// GetSeekFactor returns the session variable seekFactor
// returns 0 when tbl is a temporary table.
func (s *SessionVars) GetSeekFactor(tbl *model.TableInfo) float64 {
	if tbl != nil {
		if tbl.TempTableType != model.TempTableNone {
			return 0
		}
	}
	if s.CostModelVersion == 2 {
		return s.seekFactorV2
	}
	return s.seekFactor
}

// EnableEvalTopNEstimationForStrMatch means if we need to evaluate expression with TopN to improve estimation.
// Currently, it's only for string matching functions (like and regexp).
func (s *SessionVars) EnableEvalTopNEstimationForStrMatch() bool {
	return s.DefaultStrMatchSelectivity == 0
}

// GetStrMatchDefaultSelectivity means the default selectivity for like and regexp.
// Note: 0 is a special value, which means the default selectivity is 0.1 and TopN assisted estimation is enabled.
func (s *SessionVars) GetStrMatchDefaultSelectivity() float64 {
	if s.DefaultStrMatchSelectivity == 0 {
		return 0.1
	}
	return s.DefaultStrMatchSelectivity
}

// GetNegateStrMatchDefaultSelectivity means the default selectivity for not like and not regexp.
// Note:
//     0 is a special value, which means the default selectivity is 0.9 and TopN assisted estimation is enabled.
//     0.8 (the default value) is also a special value. For backward compatibility, when the variable is set to 0.8, we
//   keep the default selectivity of like/regexp and not like/regexp all 0.8.
func (s *SessionVars) GetNegateStrMatchDefaultSelectivity() float64 {
	if s.DefaultStrMatchSelectivity == DefTiDBDefaultStrMatchSelectivity {
		return DefTiDBDefaultStrMatchSelectivity
	}
	return 1 - s.GetStrMatchDefaultSelectivity()
}<|MERGE_RESOLUTION|>--- conflicted
+++ resolved
@@ -1165,11 +1165,6 @@
 	// MaxAllowedPacket indicates the maximum size of a packet for the MySQL protocol.
 	MaxAllowedPacket uint64
 
-<<<<<<< HEAD
-	// PessimisticTransactionAggressiveLocking controls whether aggressive locking for pessimistic transaction
-	// is enabled.
-	PessimisticTransactionAggressiveLocking bool
-=======
 	// TiFlash related optimization, only for MPP.
 	TiFlashFineGrainedShuffleStreamCount int64
 	TiFlashFineGrainedShuffleBatchSize   uint64
@@ -1192,7 +1187,10 @@
 	// when > 0: it's the selectivity for the expression.
 	// when = 0: try to use TopN to evaluate the like expression to estimate the selectivity.
 	DefaultStrMatchSelectivity float64
->>>>>>> 97f66c3f
+
+	// PessimisticTransactionAggressiveLocking controls whether aggressive locking for pessimistic transaction
+	// is enabled.
+	PessimisticTransactionAggressiveLocking bool
 }
 
 // InitStatementContext initializes a StatementContext, the object is reused to reduce allocation.
