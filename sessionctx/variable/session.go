--- conflicted
+++ resolved
@@ -1276,7 +1276,10 @@
 
 	HookContext
 
-<<<<<<< HEAD
+  // OptPrefixIndexSingleScan indicates whether to do some optimizations to avoid double scan for prefix index.
+	// When set to true, `col is (not) null`(`col` is index prefix column) is regarded as index filter rather than table filter.
+	OptPrefixIndexSingleScan bool
+
 	MaxReuseChunk  int
 	MaxReuseColumn int
 	// ChunkPool Several chunks and columns are cached
@@ -1325,11 +1328,6 @@
 		Lock  sync.Mutex
 		Alloc chunk.Allocator
 	}{Alloc: alloc}
-=======
-	// OptPrefixIndexSingleScan indicates whether to do some optimizations to avoid double scan for prefix index.
-	// When set to true, `col is (not) null`(`col` is index prefix column) is regarded as index filter rather than table filter.
-	OptPrefixIndexSingleScan bool
->>>>>>> 64051f99
 }
 
 // GetPreparedStmtByName returns the prepared statement specified by stmtName.
