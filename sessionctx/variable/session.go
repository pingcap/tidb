--- conflicted
+++ resolved
@@ -1102,13 +1102,11 @@
 	} else if name == ErrorCount {
 		return strconv.Itoa(int(s.SysErrorCount)), true
 	}
-<<<<<<< HEAD
+	if name == TiDBSlowLogMasking {
+		name = TiDBRedactLog
+	}
 	if val, ok := s.sqlLevels[name]; ok {
 		return val, ok
-=======
-	if name == TiDBSlowLogMasking {
-		name = TiDBRedactLog
->>>>>>> c2d94ad5
 	}
 	val, ok := s.systems[name]
 	return val, ok
