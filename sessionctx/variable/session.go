--- conflicted
+++ resolved
@@ -713,12 +713,8 @@
 	// OptimizerSelectivityLevel defines the level of the selectivity estimation in plan.
 	OptimizerSelectivityLevel int
 
-<<<<<<< HEAD
-	EnableNewOnlyFullGroupByCheck bool
-=======
 	// OptimizerEnableNewOnlyFullGroupByCheck enables the new only_full_group_by check which is implemented by maintaining functional dependency.
 	OptimizerEnableNewOnlyFullGroupByCheck bool
->>>>>>> da95768e
 
 	// EnableTablePartition enables table partition feature.
 	EnableTablePartition string
