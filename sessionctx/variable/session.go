// Copyright 2015 PingCAP, Inc.
//
// Licensed under the Apache License, Version 2.0 (the "License");
// you may not use this file except in compliance with the License.
// You may obtain a copy of the License at
//
//     http://www.apache.org/licenses/LICENSE-2.0
//
// Unless required by applicable law or agreed to in writing, software
// distributed under the License is distributed on an "AS IS" BASIS,
// See the License for the specific language governing permissions and
// limitations under the License.

package variable

import (
	"bytes"
	"crypto/tls"
	"encoding/binary"
	"fmt"
	"math"
	"math/rand"
	"net"
	"sort"
	"strconv"
	"strings"
	"sync"
	"sync/atomic"
	"time"

	"github.com/klauspost/cpuid"
	"github.com/pingcap/errors"
	"github.com/pingcap/parser"
	"github.com/pingcap/parser/ast"
	"github.com/pingcap/parser/auth"
	"github.com/pingcap/parser/charset"
	"github.com/pingcap/parser/mysql"
	"github.com/pingcap/parser/terror"
	pumpcli "github.com/pingcap/tidb-tools/tidb-binlog/pump_client"
	"github.com/pingcap/tidb/config"
	"github.com/pingcap/tidb/kv"
	"github.com/pingcap/tidb/meta/autoid"
	"github.com/pingcap/tidb/metrics"
	"github.com/pingcap/tidb/sessionctx/stmtctx"
	"github.com/pingcap/tidb/store/tikv/oracle"
	"github.com/pingcap/tidb/types"
	"github.com/pingcap/tidb/util/chunk"
	"github.com/pingcap/tidb/util/collate"
	"github.com/pingcap/tidb/util/execdetails"
	"github.com/pingcap/tidb/util/logutil"
	"github.com/pingcap/tidb/util/rowcodec"
	"github.com/pingcap/tidb/util/storeutil"
	"github.com/pingcap/tidb/util/stringutil"
	"github.com/pingcap/tidb/util/timeutil"
	"github.com/twmb/murmur3"
	atomic2 "go.uber.org/atomic"
)

// PreparedStmtCount is exported for test.
var PreparedStmtCount int64

// RetryInfo saves retry information.
type RetryInfo struct {
	Retrying               bool
	DroppedPreparedStmtIDs []uint32
	autoIncrementIDs       retryInfoAutoIDs
	autoRandomIDs          retryInfoAutoIDs
}

// Clean does some clean work.
func (r *RetryInfo) Clean() {
	r.autoIncrementIDs.clean()
	r.autoRandomIDs.clean()

	if len(r.DroppedPreparedStmtIDs) > 0 {
		r.DroppedPreparedStmtIDs = r.DroppedPreparedStmtIDs[:0]
	}
}

// ResetOffset resets the current retry offset.
func (r *RetryInfo) ResetOffset() {
	r.autoIncrementIDs.resetOffset()
	r.autoRandomIDs.resetOffset()
}

// AddAutoIncrementID adds id to autoIncrementIDs.
func (r *RetryInfo) AddAutoIncrementID(id int64) {
	r.autoIncrementIDs.autoIDs = append(r.autoIncrementIDs.autoIDs, id)
}

// GetCurrAutoIncrementID gets current autoIncrementID.
func (r *RetryInfo) GetCurrAutoIncrementID() (int64, bool) {
	return r.autoIncrementIDs.getCurrent()
}

// AddAutoRandomID adds id to autoRandomIDs.
func (r *RetryInfo) AddAutoRandomID(id int64) {
	r.autoRandomIDs.autoIDs = append(r.autoRandomIDs.autoIDs, id)
}

// GetCurrAutoRandomID gets current AutoRandomID.
func (r *RetryInfo) GetCurrAutoRandomID() (int64, bool) {
	return r.autoRandomIDs.getCurrent()
}

type retryInfoAutoIDs struct {
	currentOffset int
	autoIDs       []int64
}

func (r *retryInfoAutoIDs) resetOffset() {
	r.currentOffset = 0
}

func (r *retryInfoAutoIDs) clean() {
	r.currentOffset = 0
	if len(r.autoIDs) > 0 {
		r.autoIDs = r.autoIDs[:0]
	}
}

func (r *retryInfoAutoIDs) getCurrent() (int64, bool) {
	if r.currentOffset >= len(r.autoIDs) {
		return 0, false
	}
	id := r.autoIDs[r.currentOffset]
	r.currentOffset++
	return id, true
}

// TransactionContext is used to store variables that has transaction scope.
type TransactionContext struct {
	forUpdateTS   uint64
	stmtFuture    oracle.Future
	Binlog        interface{}
	InfoSchema    interface{}
	History       interface{}
	SchemaVersion int64
	StartTS       uint64

	// ShardStep indicates the max size of continuous rowid shard in one transaction.
	ShardStep    int
	shardRemain  int
	currentShard int64
	shardRand    *rand.Rand

	// TableDeltaMap is used in the schema validator for DDL changes in one table not to block others.
	// It's also used in the statistias updating.
	// Note: for the partitionted table, it stores all the partition IDs.
	TableDeltaMap map[int64]TableDelta

	// unchangedRowKeys is used to store the unchanged rows that needs to lock for pessimistic transaction.
	unchangedRowKeys map[string]struct{}

	// pessimisticLockCache is the cache for pessimistic locked keys,
	// The value never changes during the transaction.
	pessimisticLockCache map[string][]byte
	PessimisticCacheHit  int

	// CreateTime For metrics.
	CreateTime     time.Time
	StatementCount int
	CouldRetry     bool
	IsPessimistic  bool
	Isolation      string
	LockExpire     uint32
	ForUpdate      uint32

	// TableDeltaMap lock to prevent potential data race
	tdmLock sync.Mutex
}

// GetShard returns the shard prefix for the next `count` rowids.
func (tc *TransactionContext) GetShard(shardRowIDBits uint64, typeBitsLength uint64, reserveSignBit bool, count int) int64 {
	if shardRowIDBits == 0 {
		return 0
	}
	if tc.shardRand == nil {
		tc.shardRand = rand.New(rand.NewSource(int64(tc.StartTS)))
	}
	if tc.shardRemain <= 0 {
		tc.updateShard()
		tc.shardRemain = tc.ShardStep
	}
	tc.shardRemain -= count

	var signBitLength uint64
	if reserveSignBit {
		signBitLength = 1
	}
	return (tc.currentShard & (1<<shardRowIDBits - 1)) << (typeBitsLength - shardRowIDBits - signBitLength)
}

func (tc *TransactionContext) updateShard() {
	var buf [8]byte
	binary.LittleEndian.PutUint64(buf[:], tc.shardRand.Uint64())
	tc.currentShard = int64(murmur3.Sum32(buf[:]))
}

// AddUnchangedRowKey adds an unchanged row key in update statement for pessimistic lock.
func (tc *TransactionContext) AddUnchangedRowKey(key []byte) {
	if tc.unchangedRowKeys == nil {
		tc.unchangedRowKeys = map[string]struct{}{}
	}
	tc.unchangedRowKeys[string(key)] = struct{}{}
}

// CollectUnchangedRowKeys collects unchanged row keys for pessimistic lock.
func (tc *TransactionContext) CollectUnchangedRowKeys(buf []kv.Key) []kv.Key {
	for key := range tc.unchangedRowKeys {
		buf = append(buf, kv.Key(key))
	}
	tc.unchangedRowKeys = nil
	return buf
}

// UpdateDeltaForTable updates the delta info for some table.
func (tc *TransactionContext) UpdateDeltaForTable(logicalTableID, physicalTableID int64, delta int64, count int64, colSize map[int64]int64, saveAsLogicalTblID bool) {
	tc.tdmLock.Lock()
	defer tc.tdmLock.Unlock()
	if tc.TableDeltaMap == nil {
		tc.TableDeltaMap = make(map[int64]TableDelta)
	}
	item := tc.TableDeltaMap[physicalTableID]
	if item.ColSize == nil && colSize != nil {
		item.ColSize = make(map[int64]int64, len(colSize))
	}
	item.Delta += delta
	item.Count += count
	item.TableID = physicalTableID
	if saveAsLogicalTblID {
		item.TableID = logicalTableID
	}
	for key, val := range colSize {
		item.ColSize[key] += val
	}
	tc.TableDeltaMap[physicalTableID] = item
}

// GetKeyInPessimisticLockCache gets a key in pessimistic lock cache.
func (tc *TransactionContext) GetKeyInPessimisticLockCache(key kv.Key) (val []byte, ok bool) {
	if tc.pessimisticLockCache == nil {
		return nil, false
	}
	val, ok = tc.pessimisticLockCache[string(key)]
	if ok {
		tc.PessimisticCacheHit++
	}
	return
}

// SetPessimisticLockCache sets a key value pair into pessimistic lock cache.
func (tc *TransactionContext) SetPessimisticLockCache(key kv.Key, val []byte) {
	if tc.pessimisticLockCache == nil {
		tc.pessimisticLockCache = map[string][]byte{}
	}
	tc.pessimisticLockCache[string(key)] = val
}

// Cleanup clears up transaction info that no longer use.
func (tc *TransactionContext) Cleanup() {
	// tc.InfoSchema = nil; we cannot do it now, because some operation like handleFieldList depend on this.
	tc.Binlog = nil
	tc.History = nil
	tc.tdmLock.Lock()
	tc.TableDeltaMap = nil
	tc.tdmLock.Unlock()
	tc.pessimisticLockCache = nil
}

// ClearDelta clears the delta map.
func (tc *TransactionContext) ClearDelta() {
	tc.tdmLock.Lock()
	tc.TableDeltaMap = nil
	tc.tdmLock.Unlock()
}

// GetForUpdateTS returns the ts for update.
func (tc *TransactionContext) GetForUpdateTS() uint64 {
	if tc.forUpdateTS > tc.StartTS {
		return tc.forUpdateTS
	}
	return tc.StartTS
}

// SetForUpdateTS sets the ts for update.
func (tc *TransactionContext) SetForUpdateTS(forUpdateTS uint64) {
	if forUpdateTS > tc.forUpdateTS {
		tc.forUpdateTS = forUpdateTS
	}
}

// SetStmtFutureForRC sets the stmtFuture .
func (tc *TransactionContext) SetStmtFutureForRC(future oracle.Future) {
	tc.stmtFuture = future
}

// GetStmtFutureForRC gets the stmtFuture.
func (tc *TransactionContext) GetStmtFutureForRC() oracle.Future {
	return tc.stmtFuture
}

// WriteStmtBufs can be used by insert/replace/delete/update statement.
// TODO: use a common memory pool to replace this.
type WriteStmtBufs struct {
	// RowValBuf is used by tablecodec.EncodeRow, to reduce runtime.growslice.
	RowValBuf []byte
	// AddRowValues use to store temp insert rows value, to reduce memory allocations when importing data.
	AddRowValues []types.Datum

	// IndexValsBuf is used by index.FetchValues
	IndexValsBuf []types.Datum
	// IndexKeyBuf is used by index.GenIndexKey
	IndexKeyBuf []byte
}

func (ib *WriteStmtBufs) clean() {
	ib.RowValBuf = nil
	ib.AddRowValues = nil
	ib.IndexValsBuf = nil
	ib.IndexKeyBuf = nil
}

// TableSnapshot represents a data snapshot of the table contained in `information_schema`.
type TableSnapshot struct {
	Rows [][]types.Datum
	Err  error
}

type txnIsolationLevelOneShotState uint

// RewritePhaseInfo records some information about the rewrite phase
type RewritePhaseInfo struct {
	// DurationRewrite is the duration of rewriting the SQL.
	DurationRewrite time.Duration

	// DurationPreprocessSubQuery is the duration of pre-processing sub-queries.
	DurationPreprocessSubQuery time.Duration

	// PreprocessSubQueries is the number of pre-processed sub-queries.
	PreprocessSubQueries int
}

// Reset resets all fields in RewritePhaseInfo.
func (r *RewritePhaseInfo) Reset() {
	r.DurationRewrite = 0
	r.DurationPreprocessSubQuery = 0
	r.PreprocessSubQueries = 0
}

const (
	// oneShotDef means default, that is tx_isolation_one_shot not set.
	oneShotDef txnIsolationLevelOneShotState = iota
	// oneShotSet means it's set in current transaction.
	oneShotSet
	// onsShotUse means it should be used in current transaction.
	oneShotUse
)

// SessionVars is to handle user-defined or global variables in the current session.
type SessionVars struct {
	Concurrency
	MemQuota
	BatchSize
	// DMLBatchSize indicates the number of rows batch-committed for a statement.
	// It will be used when using LOAD DATA or BatchInsert or BatchDelete is on.
	DMLBatchSize        int
	RetryLimit          int64
	DisableTxnAutoRetry bool
	// UsersLock is a lock for user defined variables.
	UsersLock sync.RWMutex
	// Users are user defined variables.
	Users map[string]types.Datum
	// UserVarTypes stores the FieldType for user variables, it cannot be inferred from Users when Users have not been set yet.
	// It is read/write protected by UsersLock.
	UserVarTypes map[string]*types.FieldType
	// systems variables, don't modify it directly, use GetSystemVar/SetSystemVar method.
	systems map[string]string
	// stmtVars variables are temporarily set by SET_VAR hint
	// It only take effect for the duration of a single statement
	stmtVars map[string]string
	// SysWarningCount is the system variable "warning_count", because it is on the hot path, so we extract it from the systems
	SysWarningCount int
	// SysErrorCount is the system variable "error_count", because it is on the hot path, so we extract it from the systems
	SysErrorCount uint16
	// PreparedStmts stores prepared statement.
	PreparedStmts        map[uint32]interface{}
	PreparedStmtNameToID map[string]uint32
	// preparedStmtID is id of prepared statement.
	preparedStmtID uint32
	// PreparedParams params for prepared statements
	PreparedParams PreparedParams

	// ActiveRoles stores active roles for current user
	ActiveRoles []*auth.RoleIdentity

	RetryInfo *RetryInfo
	//  TxnCtx Should be reset on transaction finished.
	TxnCtx *TransactionContext

	// KVVars is the variables for KV storage.
	KVVars *kv.Variables

	// txnIsolationLevelOneShot is used to implements "set transaction isolation level ..."
	txnIsolationLevelOneShot struct {
		state txnIsolationLevelOneShotState
		value string
	}

	// Status stands for the session status. e.g. in transaction or not, auto commit is on or off, and so on.
	Status uint16

	// ClientCapability is client's capability.
	ClientCapability uint32

	// TLSConnectionState is the TLS connection state (nil if not using TLS).
	TLSConnectionState *tls.ConnectionState

	// ConnectionID is the connection id of the current session.
	ConnectionID uint64

	// PlanID is the unique id of logical and physical plan.
	PlanID int

	// PlanColumnID is the unique id for column when building plan.
	PlanColumnID int64

	// User is the user identity with which the session login.
	User *auth.UserIdentity

	// CurrentDB is the default database of this session.
	CurrentDB string

	// CurrentDBChanged indicates if the CurrentDB has been updated, and if it is we should print it into
	// the slow log to make it be compatible with MySQL, https://github.com/pingcap/tidb/issues/17846.
	CurrentDBChanged bool

	// StrictSQLMode indicates if the session is in strict mode.
	StrictSQLMode bool

	// CommonGlobalLoaded indicates if common global variable has been loaded for this session.
	CommonGlobalLoaded bool

	// InRestrictedSQL indicates if the session is handling restricted SQL execution.
	InRestrictedSQL bool

	// SnapshotTS is used for reading history data. For simplicity, SnapshotTS only supports distsql request.
	SnapshotTS uint64

	// SnapshotInfoschema is used with SnapshotTS, when the schema version at snapshotTS less than current schema
	// version, we load an old version schema for query.
	SnapshotInfoschema interface{}

	// BinlogClient is used to write binlog.
	BinlogClient *pumpcli.PumpsClient

	// GlobalVarsAccessor is used to set and get global variables.
	GlobalVarsAccessor GlobalVarAccessor

	// LastFoundRows is the number of found rows of last query statement
	LastFoundRows uint64

	// StmtCtx holds variables for current executing statement.
	StmtCtx *stmtctx.StatementContext

	// AllowAggPushDown can be set to false to forbid aggregation push down.
	AllowAggPushDown bool

	// AllowBCJ means allow broadcast join.
	AllowBCJ bool
	// AllowDistinctAggPushDown can be set true to allow agg with distinct push down to tikv/tiflash.
	AllowDistinctAggPushDown bool

	// AllowWriteRowID can be set to false to forbid write data to _tidb_rowid.
	// This variable is currently not recommended to be turned on.
	AllowWriteRowID bool

	// AllowBatchCop means if we should send batch coprocessor to TiFlash. Default value is 1, means to use batch cop in case of aggregation and join.
	// If value is set to 2 , which means to force to send batch cop for any query. Value is set to 0 means never use batch cop.
	AllowBatchCop int

	// AllowMPPExecution will prefer using mpp way to execute a query.
	AllowMPPExecution bool

	// TiDBAllowAutoRandExplicitInsert indicates whether explicit insertion on auto_random column is allowed.
	AllowAutoRandExplicitInsert bool

	// CorrelationThreshold is the guard to enable row count estimation using column order correlation.
	CorrelationThreshold float64

	// CorrelationExpFactor is used to control the heuristic approach of row count estimation when CorrelationThreshold is not met.
	CorrelationExpFactor int

	// CPUFactor is the CPU cost of processing one expression for one row.
	CPUFactor float64
	// CopCPUFactor is the CPU cost of processing one expression for one row in coprocessor.
	CopCPUFactor float64
	// CopTiFlashConcurrencyFactor is the concurrency number of computation in tiflash coprocessor.
	CopTiFlashConcurrencyFactor float64
	// NetworkFactor is the network cost of transferring 1 byte data.
	NetworkFactor float64
	// ScanFactor is the IO cost of scanning 1 byte data on TiKV and TiFlash.
	ScanFactor float64
	// DescScanFactor is the IO cost of scanning 1 byte data on TiKV and TiFlash in desc order.
	DescScanFactor float64
	// SeekFactor is the IO cost of seeking the start value of a range in TiKV or TiFlash.
	SeekFactor float64
	// MemoryFactor is the memory cost of storing one tuple.
	MemoryFactor float64
	// DiskFactor is the IO cost of reading/writing one byte to temporary disk.
	DiskFactor float64
	// ConcurrencyFactor is the CPU cost of additional one goroutine.
	ConcurrencyFactor float64

	// CurrInsertValues is used to record current ValuesExpr's values.
	// See http://dev.mysql.com/doc/refman/5.7/en/miscellaneous-functions.html#function_values
	CurrInsertValues chunk.Row

	// Per-connection time zones. Each client that connects has its own time zone setting, given by the session time_zone variable.
	// See https://dev.mysql.com/doc/refman/5.7/en/time-zone-support.html
	TimeZone *time.Location

	SQLMode mysql.SQLMode

	// AutoIncrementIncrement and AutoIncrementOffset indicates the autoID's start value and increment.
	AutoIncrementIncrement int

	AutoIncrementOffset int

	/* TiDB system variables */

	// SkipASCIICheck check on input value.
	SkipASCIICheck bool

	// SkipUTF8Check check on input value.
	SkipUTF8Check bool

	// BatchInsert indicates if we should split insert data into multiple batches.
	BatchInsert bool

	// BatchDelete indicates if we should split delete data into multiple batches.
	BatchDelete bool

	// BatchCommit indicates if we should split the transaction into multiple batches.
	BatchCommit bool

	// IDAllocator is provided by kvEncoder, if it is provided, we will use it to alloc auto id instead of using
	// Table.alloc.
	IDAllocator autoid.Allocator

	// OptimizerSelectivityLevel defines the level of the selectivity estimation in plan.
	OptimizerSelectivityLevel int

	// EnableTablePartition enables table partition feature.
	EnableTablePartition string

	// EnableCascadesPlanner enables the cascades planner.
	EnableCascadesPlanner bool

	// EnableWindowFunction enables the window function.
	EnableWindowFunction bool

	// EnableStrictDoubleTypeCheck enables table field double type check.
	EnableStrictDoubleTypeCheck bool

	// EnableVectorizedExpression  enables the vectorized expression evaluation.
	EnableVectorizedExpression bool

	// DDLReorgPriority is the operation priority of adding indices.
	DDLReorgPriority int

	// EnableChangeColumnType is used to control whether to enable the change column type.
	EnableChangeColumnType bool

	// EnableChangeMultiSchema is used to control whether to enable the multi schema change.
	EnableChangeMultiSchema bool

	// WaitSplitRegionFinish defines the split region behaviour is sync or async.
	WaitSplitRegionFinish bool

	// WaitSplitRegionTimeout defines the split region timeout.
	WaitSplitRegionTimeout uint64

	// EnableStreaming indicates whether the coprocessor request can use streaming API.
	// TODO: remove this after tidb-server configuration "enable-streaming' removed.
	EnableStreaming bool

	// EnableChunkRPC indicates whether the coprocessor request can use chunk API.
	EnableChunkRPC bool

	writeStmtBufs WriteStmtBufs

	// L2CacheSize indicates the size of CPU L2 cache, using byte as unit.
	L2CacheSize int

	// EnableRadixJoin indicates whether to use radix hash join to execute
	// HashJoin.
	EnableRadixJoin bool

	// ConstraintCheckInPlace indicates whether to check the constraint when the SQL executing.
	ConstraintCheckInPlace bool

	// CommandValue indicates which command current session is doing.
	CommandValue uint32

	// TiDBOptJoinReorderThreshold defines the minimal number of join nodes
	// to use the greedy join reorder algorithm.
	TiDBOptJoinReorderThreshold int

	// SlowQueryFile indicates which slow query log file for SLOW_QUERY table to parse.
	SlowQueryFile string

	// EnableFastAnalyze indicates whether to take fast analyze.
	EnableFastAnalyze bool

	// TxnMode indicates should be pessimistic or optimistic.
	TxnMode string

	// LowResolutionTSO is used for reading data with low resolution TSO which is updated once every two seconds.
	LowResolutionTSO bool

	// MaxExecutionTime is the timeout for select statement, in milliseconds.
	// If the value is 0, timeouts are not enabled.
	// See https://dev.mysql.com/doc/refman/5.7/en/server-system-variables.html#sysvar_max_execution_time
	MaxExecutionTime uint64

	// Killed is a flag to indicate that this query is killed.
	Killed uint32

	// ConnectionInfo indicates current connection info used by current session, only be lazy assigned by plugin.
	ConnectionInfo *ConnectionInfo

	// use noop funcs or not
	EnableNoopFuncs bool

	// StartTime is the start time of the last query.
	StartTime time.Time

	// DurationParse is the duration of parsing SQL string to AST of the last query.
	DurationParse time.Duration

	// DurationCompile is the duration of compiling AST to execution plan of the last query.
	DurationCompile time.Duration

	// RewritePhaseInfo records all information about the rewriting phase.
	RewritePhaseInfo

	// DurationOptimization is the duration of optimizing a query.
	DurationOptimization time.Duration

	// DurationWaitTS is the duration of waiting for a snapshot TS
	DurationWaitTS time.Duration

	// PrevStmt is used to store the previous executed statement in the current session.
	PrevStmt fmt.Stringer

	// prevStmtDigest is used to store the digest of the previous statement in the current session.
	prevStmtDigest string

	// AllowRemoveAutoInc indicates whether a user can drop the auto_increment column attribute or not.
	AllowRemoveAutoInc bool

	// UsePlanBaselines indicates whether we will use plan baselines to adjust plan.
	UsePlanBaselines bool

	// EvolvePlanBaselines indicates whether we will evolve the plan baselines.
	EvolvePlanBaselines bool

	// Unexported fields should be accessed and set through interfaces like GetReplicaRead() and SetReplicaRead().

	// allowInSubqToJoinAndAgg can be set to false to forbid rewriting the semi join to inner join with agg.
	allowInSubqToJoinAndAgg bool

	// preferRangeScan allows optimizer to always prefer range scan over table scan.
	preferRangeScan bool

	// EnableIndexMerge enables the generation of IndexMergePath.
	enableIndexMerge bool

	// replicaRead is used for reading data from replicas, only follower is supported at this time.
	replicaRead kv.ReplicaReadType

	// IsolationReadEngines is used to isolation read, tidb only read from the stores whose engine type is in the engines.
	IsolationReadEngines map[kv.StoreType]struct{}

	PlannerSelectBlockAsName []ast.HintTable

	// LockWaitTimeout is the duration waiting for pessimistic lock in milliseconds
	// negative value means nowait, 0 means default behavior, others means actual wait time
	LockWaitTimeout int64

	// MetricSchemaStep indicates the step when query metric schema.
	MetricSchemaStep int64
	// MetricSchemaRangeDuration indicates the step when query metric schema.
	MetricSchemaRangeDuration int64

	// Some data of cluster-level memory tables will be retrieved many times in different inspection rules,
	// and the cost of retrieving some data is expensive. We use the `TableSnapshot` to cache those data
	// and obtain them lazily, and provide a consistent view of inspection tables for each inspection rules.
	// All cached snapshots will be released at the end of retrieving
	InspectionTableCache map[string]TableSnapshot

	// RowEncoder is reused in session for encode row data.
	RowEncoder rowcodec.Encoder

	// SequenceState cache all sequence's latest value accessed by lastval() builtins. It's a session scoped
	// variable, and all public methods of SequenceState are currently-safe.
	SequenceState *SequenceState

	// WindowingUseHighPrecision determines whether to compute window operations without loss of precision.
	// see https://dev.mysql.com/doc/refman/8.0/en/window-function-optimization.html for more details.
	WindowingUseHighPrecision bool

	// FoundInPlanCache indicates whether this statement was found in plan cache.
	FoundInPlanCache bool
	// PrevFoundInPlanCache indicates whether the last statement was found in plan cache.
	PrevFoundInPlanCache bool

	// FoundInBinding indicates whether the execution plan is matched with the hints in the binding.
	FoundInBinding bool
	// PrevFoundInBinding indicates whether the last execution plan is matched with the hints in the binding.
	PrevFoundInBinding bool

	// OptimizerUseInvisibleIndexes indicates whether optimizer can use invisible index
	OptimizerUseInvisibleIndexes bool

	// SelectLimit limits the max counts of select statement's output
	SelectLimit uint64

	// EnableClusteredIndex indicates whether to enable clustered index when creating a new table.
	EnableClusteredIndex bool

	// PresumeKeyNotExists indicates lazy existence checking is enabled.
	PresumeKeyNotExists bool

	// EnableParallelApply indicates that thether to use parallel apply.
	EnableParallelApply bool

	// EnableRedactLog indicates that whether redact log.
	EnableRedactLog bool

	// ShardAllocateStep indicates the max size of continuous rowid shard in one transaction.
	ShardAllocateStep int64

	// EnableAmendPessimisticTxn indicates if schema change amend is enabled for pessimistic transactions.
	EnableAmendPessimisticTxn bool

	// LastTxnInfo keeps track the info of last committed transaction.
	LastTxnInfo kv.TxnInfo

	// PartitionPruneMode indicates how and when to prune partitions.
	PartitionPruneMode atomic2.String

	// TxnScope indicates the scope of the transactions. It should be `global` or equal to `dc-location` in configuration.
	TxnScope string

	// EnabledRateLimitAction indicates whether enabled ratelimit action during coprocessor
	EnabledRateLimitAction bool

	// EnableAsyncCommit indicates whether to enable the async commit feature.
	EnableAsyncCommit bool

	// Enable1PC indicates whether to enable the one-phase commit feature.
	Enable1PC bool

	GuaranteeExternalConsistency bool

	// AnalyzeVersion indicates how TiDB collect and use analyzed statistics.
	AnalyzeVersion int
}

// CheckAndGetTxnScope will return the transaction scope we should use in the current session.
func (s *SessionVars) CheckAndGetTxnScope() string {
	if s.InRestrictedSQL {
		return oracle.GlobalTxnScope
	}
	return s.TxnScope
}

// UseDynamicPartitionPrune indicates whether use new dynamic partition prune.
func (s *SessionVars) UseDynamicPartitionPrune() bool {
	return PartitionPruneMode(s.PartitionPruneMode.Load()) == DynamicOnly
}

// BuildParserConfig generate parser.ParserConfig for initial parser
func (s *SessionVars) BuildParserConfig() parser.ParserConfig {
	return parser.ParserConfig{
		EnableWindowFunction:        s.EnableWindowFunction,
		EnableStrictDoubleTypeCheck: s.EnableStrictDoubleTypeCheck,
	}
}

// PartitionPruneMode presents the prune mode used.
type PartitionPruneMode string

const (
	// StaticOnly indicates only prune at plan phase.
	StaticOnly PartitionPruneMode = "static-only"
	// DynamicOnly indicates only prune at execute phase.
	DynamicOnly PartitionPruneMode = "dynamic-only"
	// StaticButPrepareDynamic indicates prune at plan phase but collect stats need for dynamic prune.
	StaticButPrepareDynamic PartitionPruneMode = "static-collect-dynamic"
)

// Valid indicate PruneMode is validated.
func (p PartitionPruneMode) Valid() bool {
	switch p {
	case StaticOnly, StaticButPrepareDynamic, DynamicOnly:
		return true
	default:
		return false
	}
}

// PreparedParams contains the parameters of the current prepared statement when executing it.
type PreparedParams []types.Datum

func (pps PreparedParams) String() string {
	if len(pps) == 0 {
		return ""
	}
	return " [arguments: " + types.DatumsToStrNoErr(pps) + "]"
}

// ConnectionInfo present connection used by audit.
type ConnectionInfo struct {
	ConnectionID      uint64
	ConnectionType    string
	Host              string
	ClientIP          string
	ClientPort        string
	ServerID          int
	ServerPort        int
	Duration          float64
	User              string
	ServerOSLoginUser string
	OSVersion         string
	ClientVersion     string
	ServerVersion     string
	SSLVersion        string
	PID               int
	DB                string
}

// NewSessionVars creates a session vars object.
func NewSessionVars() *SessionVars {
	vars := &SessionVars{
		Users:                        make(map[string]types.Datum),
		UserVarTypes:                 make(map[string]*types.FieldType),
		systems:                      make(map[string]string),
		stmtVars:                     make(map[string]string),
		PreparedStmts:                make(map[uint32]interface{}),
		PreparedStmtNameToID:         make(map[string]uint32),
		PreparedParams:               make([]types.Datum, 0, 10),
		TxnCtx:                       &TransactionContext{},
		RetryInfo:                    &RetryInfo{},
		ActiveRoles:                  make([]*auth.RoleIdentity, 0, 10),
		StrictSQLMode:                true,
		AutoIncrementIncrement:       DefAutoIncrementIncrement,
		AutoIncrementOffset:          DefAutoIncrementOffset,
		Status:                       mysql.ServerStatusAutocommit,
		StmtCtx:                      new(stmtctx.StatementContext),
		AllowAggPushDown:             false,
		AllowBCJ:                     false,
		OptimizerSelectivityLevel:    DefTiDBOptimizerSelectivityLevel,
		RetryLimit:                   DefTiDBRetryLimit,
		DisableTxnAutoRetry:          DefTiDBDisableTxnAutoRetry,
		DDLReorgPriority:             kv.PriorityLow,
		allowInSubqToJoinAndAgg:      DefOptInSubqToJoinAndAgg,
		preferRangeScan:              DefOptPreferRangeScan,
		CorrelationThreshold:         DefOptCorrelationThreshold,
		CorrelationExpFactor:         DefOptCorrelationExpFactor,
		CPUFactor:                    DefOptCPUFactor,
		CopCPUFactor:                 DefOptCopCPUFactor,
		CopTiFlashConcurrencyFactor:  DefOptTiFlashConcurrencyFactor,
		NetworkFactor:                DefOptNetworkFactor,
		ScanFactor:                   DefOptScanFactor,
		DescScanFactor:               DefOptDescScanFactor,
		SeekFactor:                   DefOptSeekFactor,
		MemoryFactor:                 DefOptMemoryFactor,
		DiskFactor:                   DefOptDiskFactor,
		ConcurrencyFactor:            DefOptConcurrencyFactor,
		EnableRadixJoin:              false,
		EnableVectorizedExpression:   DefEnableVectorizedExpression,
		L2CacheSize:                  cpuid.CPU.Cache.L2,
		CommandValue:                 uint32(mysql.ComSleep),
		TiDBOptJoinReorderThreshold:  DefTiDBOptJoinReorderThreshold,
		SlowQueryFile:                config.GetGlobalConfig().Log.SlowQueryFile,
		WaitSplitRegionFinish:        DefTiDBWaitSplitRegionFinish,
		WaitSplitRegionTimeout:       DefWaitSplitRegionTimeout,
		enableIndexMerge:             false,
		EnableNoopFuncs:              DefTiDBEnableNoopFuncs,
		replicaRead:                  kv.ReplicaReadLeader,
		AllowRemoveAutoInc:           DefTiDBAllowRemoveAutoInc,
		UsePlanBaselines:             DefTiDBUsePlanBaselines,
		EvolvePlanBaselines:          DefTiDBEvolvePlanBaselines,
		IsolationReadEngines:         make(map[kv.StoreType]struct{}),
		LockWaitTimeout:              DefInnodbLockWaitTimeout * 1000,
		MetricSchemaStep:             DefTiDBMetricSchemaStep,
		MetricSchemaRangeDuration:    DefTiDBMetricSchemaRangeDuration,
		SequenceState:                NewSequenceState(),
		WindowingUseHighPrecision:    true,
		PrevFoundInPlanCache:         DefTiDBFoundInPlanCache,
		FoundInPlanCache:             DefTiDBFoundInPlanCache,
		PrevFoundInBinding:           DefTiDBFoundInBinding,
		FoundInBinding:               DefTiDBFoundInBinding,
		SelectLimit:                  math.MaxUint64,
		AllowAutoRandExplicitInsert:  DefTiDBAllowAutoRandExplicitInsert,
		EnableClusteredIndex:         DefTiDBEnableClusteredIndex,
		EnableParallelApply:          DefTiDBEnableParallelApply,
		ShardAllocateStep:            DefTiDBShardAllocateStep,
		EnableChangeColumnType:       DefTiDBChangeColumnType,
		EnableChangeMultiSchema:      DefTiDBChangeMultiSchema,
		EnableAmendPessimisticTxn:    DefTiDBEnableAmendPessimisticTxn,
		PartitionPruneMode:           *atomic2.NewString(DefTiDBPartitionPruneMode),
		TxnScope:                     config.GetGlobalConfig().TxnScope,
		EnabledRateLimitAction:       DefTiDBEnableRateLimitAction,
		EnableAsyncCommit:            DefTiDBEnableAsyncCommit,
		Enable1PC:                    DefTiDBEnable1PC,
		GuaranteeExternalConsistency: DefTiDBGuaranteeExternalConsistency,
		AnalyzeVersion:               DefTiDBAnalyzeVersion,
	}
	vars.KVVars = kv.NewVariables(&vars.Killed)
	vars.Concurrency = Concurrency{
		indexLookupConcurrency:     DefIndexLookupConcurrency,
		indexSerialScanConcurrency: DefIndexSerialScanConcurrency,
		indexLookupJoinConcurrency: DefIndexLookupJoinConcurrency,
		hashJoinConcurrency:        DefTiDBHashJoinConcurrency,
		projectionConcurrency:      DefTiDBProjectionConcurrency,
		distSQLScanConcurrency:     DefDistSQLScanConcurrency,
		hashAggPartialConcurrency:  DefTiDBHashAggPartialConcurrency,
		hashAggFinalConcurrency:    DefTiDBHashAggFinalConcurrency,
		windowConcurrency:          DefTiDBWindowConcurrency,
		mergeJoinConcurrency:       DefTiDBMergeJoinConcurrency,
		streamAggConcurrency:       DefTiDBStreamAggConcurrency,
		ExecutorConcurrency:        DefExecutorConcurrency,
	}
	vars.MemQuota = MemQuota{
<<<<<<< HEAD
		MemQuotaQuery:      config.GetGlobalConfig().MemQuotaQuery,
		MemQuotaStatistics: config.GetGlobalConfig().MemQuotaStatistics,
		MemQuotaApplyCache: DefTiDBMemQuotaApplyCache,
=======
		MemQuotaQuery:               config.GetGlobalConfig().MemQuotaQuery,
		NestedLoopJoinCacheCapacity: config.GetGlobalConfig().NestedLoopJoinCacheCapacity,
>>>>>>> 8935ad1d

		// The variables below do not take any effect anymore, it's remaining for compatibility.
		// TODO: remove them in v4.1
		MemQuotaHashJoin:          DefTiDBMemQuotaHashJoin,
		MemQuotaMergeJoin:         DefTiDBMemQuotaMergeJoin,
		MemQuotaSort:              DefTiDBMemQuotaSort,
		MemQuotaTopn:              DefTiDBMemQuotaTopn,
		MemQuotaIndexLookupReader: DefTiDBMemQuotaIndexLookupReader,
		MemQuotaIndexLookupJoin:   DefTiDBMemQuotaIndexLookupJoin,
		MemQuotaNestedLoopApply:   DefTiDBMemQuotaNestedLoopApply,
		MemQuotaDistSQL:           DefTiDBMemQuotaDistSQL,
	}
	vars.BatchSize = BatchSize{
		IndexJoinBatchSize: DefIndexJoinBatchSize,
		IndexLookupSize:    DefIndexLookupSize,
		InitChunkSize:      DefInitChunkSize,
		MaxChunkSize:       DefMaxChunkSize,
	}
	vars.DMLBatchSize = DefDMLBatchSize
	var enableStreaming string
	if config.GetGlobalConfig().EnableStreaming {
		enableStreaming = "1"
	} else {
		enableStreaming = "0"
	}
	terror.Log(vars.SetSystemVar(TiDBEnableStreaming, enableStreaming))

	vars.AllowBatchCop = DefTiDBAllowBatchCop
	vars.AllowMPPExecution = DefTiDBAllowMPPExecution

	var enableChunkRPC string
	if config.GetGlobalConfig().TiKVClient.EnableChunkRPC {
		enableChunkRPC = "1"
	} else {
		enableChunkRPC = "0"
	}
	terror.Log(vars.SetSystemVar(TiDBEnableChunkRPC, enableChunkRPC))
	for _, engine := range config.GetGlobalConfig().IsolationRead.Engines {
		switch engine {
		case kv.TiFlash.Name():
			vars.IsolationReadEngines[kv.TiFlash] = struct{}{}
		case kv.TiKV.Name():
			vars.IsolationReadEngines[kv.TiKV] = struct{}{}
		case kv.TiDB.Name():
			vars.IsolationReadEngines[kv.TiDB] = struct{}{}
		}
	}
	return vars
}

// GetAllowInSubqToJoinAndAgg get AllowInSubqToJoinAndAgg from sql hints and SessionVars.allowInSubqToJoinAndAgg.
func (s *SessionVars) GetAllowInSubqToJoinAndAgg() bool {
	if s.StmtCtx.HasAllowInSubqToJoinAndAggHint {
		return s.StmtCtx.AllowInSubqToJoinAndAgg
	}
	return s.allowInSubqToJoinAndAgg
}

// SetAllowInSubqToJoinAndAgg set SessionVars.allowInSubqToJoinAndAgg.
func (s *SessionVars) SetAllowInSubqToJoinAndAgg(val bool) {
	s.allowInSubqToJoinAndAgg = val
}

// GetAllowPreferRangeScan get preferRangeScan from SessionVars.preferRangeScan.
func (s *SessionVars) GetAllowPreferRangeScan() bool {
	return s.preferRangeScan
}

// SetAllowPreferRangeScan set SessionVars.preferRangeScan.
func (s *SessionVars) SetAllowPreferRangeScan(val bool) {
	s.preferRangeScan = val
}

// GetEnableCascadesPlanner get EnableCascadesPlanner from sql hints and SessionVars.EnableCascadesPlanner.
func (s *SessionVars) GetEnableCascadesPlanner() bool {
	if s.StmtCtx.HasEnableCascadesPlannerHint {
		return s.StmtCtx.EnableCascadesPlanner
	}
	return s.EnableCascadesPlanner
}

// SetEnableCascadesPlanner set SessionVars.EnableCascadesPlanner.
func (s *SessionVars) SetEnableCascadesPlanner(val bool) {
	s.EnableCascadesPlanner = val
}

// GetEnableIndexMerge get EnableIndexMerge from SessionVars.enableIndexMerge.
func (s *SessionVars) GetEnableIndexMerge() bool {
	return s.enableIndexMerge
}

// SetEnableIndexMerge set SessionVars.enableIndexMerge.
func (s *SessionVars) SetEnableIndexMerge(val bool) {
	s.enableIndexMerge = val
}

// GetReplicaRead get ReplicaRead from sql hints and SessionVars.replicaRead.
func (s *SessionVars) GetReplicaRead() kv.ReplicaReadType {
	if s.StmtCtx.HasReplicaReadHint {
		return kv.ReplicaReadType(s.StmtCtx.ReplicaRead)
	}
	return s.replicaRead
}

// SetReplicaRead set SessionVars.replicaRead.
func (s *SessionVars) SetReplicaRead(val kv.ReplicaReadType) {
	s.replicaRead = val
}

// GetWriteStmtBufs get pointer of SessionVars.writeStmtBufs.
func (s *SessionVars) GetWriteStmtBufs() *WriteStmtBufs {
	return &s.writeStmtBufs
}

// GetSplitRegionTimeout gets split region timeout.
func (s *SessionVars) GetSplitRegionTimeout() time.Duration {
	return time.Duration(s.WaitSplitRegionTimeout) * time.Second
}

// GetIsolationReadEngines gets isolation read engines.
func (s *SessionVars) GetIsolationReadEngines() map[kv.StoreType]struct{} {
	return s.IsolationReadEngines
}

// CleanBuffers cleans the temporary bufs
func (s *SessionVars) CleanBuffers() {
	s.GetWriteStmtBufs().clean()
}

// AllocPlanColumnID allocates column id for plan.
func (s *SessionVars) AllocPlanColumnID() int64 {
	s.PlanColumnID++
	return s.PlanColumnID
}

// GetCharsetInfo gets charset and collation for current context.
// What character set should the server translate a statement to after receiving it?
// For this, the server uses the character_set_connection and collation_connection system variables.
// It converts statements sent by the client from character_set_client to character_set_connection
// (except for string literals that have an introducer such as _latin1 or _utf8).
// collation_connection is important for comparisons of literal strings.
// For comparisons of strings with column values, collation_connection does not matter because columns
// have their own collation, which has a higher collation precedence.
// See https://dev.mysql.com/doc/refman/5.7/en/charset-connection.html
func (s *SessionVars) GetCharsetInfo() (charset, collation string) {
	charset = s.systems[CharacterSetConnection]
	collation = s.systems[CollationConnection]
	return
}

// SetUserVar set the value and collation for user defined variable.
func (s *SessionVars) SetUserVar(varName string, svalue string, collation string) {
	if len(collation) > 0 {
		s.Users[varName] = types.NewCollationStringDatum(stringutil.Copy(svalue), collation, collate.DefaultLen)
	} else {
		_, collation = s.GetCharsetInfo()
		s.Users[varName] = types.NewCollationStringDatum(stringutil.Copy(svalue), collation, collate.DefaultLen)
	}
}

// SetLastInsertID saves the last insert id to the session context.
// TODO: we may store the result for last_insert_id sys var later.
func (s *SessionVars) SetLastInsertID(insertID uint64) {
	s.StmtCtx.LastInsertID = insertID
}

// SetStatusFlag sets the session server status variable.
// If on is ture sets the flag in session status,
// otherwise removes the flag.
func (s *SessionVars) SetStatusFlag(flag uint16, on bool) {
	if on {
		s.Status |= flag
		return
	}
	s.Status &= ^flag
}

// GetStatusFlag gets the session server status variable, returns true if it is on.
func (s *SessionVars) GetStatusFlag(flag uint16) bool {
	return s.Status&flag > 0
}

// InTxn returns if the session is in transaction.
func (s *SessionVars) InTxn() bool {
	return s.GetStatusFlag(mysql.ServerStatusInTrans)
}

// IsAutocommit returns if the session is set to autocommit.
func (s *SessionVars) IsAutocommit() bool {
	return s.GetStatusFlag(mysql.ServerStatusAutocommit)
}

// IsIsolation if true it means the transaction is at that isolation level.
func (s *SessionVars) IsIsolation(isolation string) bool {
	if s.TxnCtx.Isolation != "" {
		return s.TxnCtx.Isolation == isolation
	}
	if s.txnIsolationLevelOneShot.state == oneShotUse {
		s.TxnCtx.Isolation = s.txnIsolationLevelOneShot.value
	}
	if s.TxnCtx.Isolation == "" {
		s.TxnCtx.Isolation, _ = s.GetSystemVar(TxnIsolation)
	}
	return s.TxnCtx.Isolation == isolation
}

// SetTxnIsolationLevelOneShotStateForNextTxn sets the txnIsolationLevelOneShot.state for next transaction.
func (s *SessionVars) SetTxnIsolationLevelOneShotStateForNextTxn() {
	if isoLevelOneShot := &s.txnIsolationLevelOneShot; isoLevelOneShot.state != oneShotDef {
		switch isoLevelOneShot.state {
		case oneShotSet:
			isoLevelOneShot.state = oneShotUse
		case oneShotUse:
			isoLevelOneShot.state = oneShotDef
			isoLevelOneShot.value = ""
		}
	}
}

// IsPessimisticReadConsistency if true it means the statement is in an read consistency pessimistic transaction.
func (s *SessionVars) IsPessimisticReadConsistency() bool {
	return s.TxnCtx.IsPessimistic && s.IsIsolation(ast.ReadCommitted)
}

// GetNextPreparedStmtID generates and returns the next session scope prepared statement id.
func (s *SessionVars) GetNextPreparedStmtID() uint32 {
	s.preparedStmtID++
	return s.preparedStmtID
}

// Location returns the value of time_zone session variable. If it is nil, then return time.Local.
func (s *SessionVars) Location() *time.Location {
	loc := s.TimeZone
	if loc == nil {
		loc = timeutil.SystemLocation()
	}
	return loc
}

// GetSystemVar gets the string value of a system variable.
func (s *SessionVars) GetSystemVar(name string) (string, bool) {
	if name == WarningCount {
		return strconv.Itoa(s.SysWarningCount), true
	} else if name == ErrorCount {
		return strconv.Itoa(int(s.SysErrorCount)), true
	}
	if name == TiDBSlowLogMasking {
		name = TiDBRedactLog
	}
	if val, ok := s.stmtVars[name]; ok {
		return val, ok
	}
	val, ok := s.systems[name]
	return val, ok
}

func (s *SessionVars) setDDLReorgPriority(val string) {
	val = strings.ToLower(val)
	switch val {
	case "priority_low":
		s.DDLReorgPriority = kv.PriorityLow
	case "priority_normal":
		s.DDLReorgPriority = kv.PriorityNormal
	case "priority_high":
		s.DDLReorgPriority = kv.PriorityHigh
	default:
		s.DDLReorgPriority = kv.PriorityLow
	}
}

// AddPreparedStmt adds prepareStmt to current session and count in global.
func (s *SessionVars) AddPreparedStmt(stmtID uint32, stmt interface{}) error {
	if _, exists := s.PreparedStmts[stmtID]; !exists {
		valStr, _ := s.GetSystemVar(MaxPreparedStmtCount)
		maxPreparedStmtCount, err := strconv.ParseInt(valStr, 10, 64)
		if err != nil {
			maxPreparedStmtCount = DefMaxPreparedStmtCount
		}
		newPreparedStmtCount := atomic.AddInt64(&PreparedStmtCount, 1)
		if maxPreparedStmtCount >= 0 && newPreparedStmtCount > maxPreparedStmtCount {
			atomic.AddInt64(&PreparedStmtCount, -1)
			return ErrMaxPreparedStmtCountReached.GenWithStackByArgs(maxPreparedStmtCount)
		}
		metrics.PreparedStmtGauge.Set(float64(newPreparedStmtCount))
	}
	s.PreparedStmts[stmtID] = stmt
	return nil
}

// RemovePreparedStmt removes preparedStmt from current session and decrease count in global.
func (s *SessionVars) RemovePreparedStmt(stmtID uint32) {
	_, exists := s.PreparedStmts[stmtID]
	if !exists {
		return
	}
	delete(s.PreparedStmts, stmtID)
	afterMinus := atomic.AddInt64(&PreparedStmtCount, -1)
	metrics.PreparedStmtGauge.Set(float64(afterMinus))
}

// WithdrawAllPreparedStmt remove all preparedStmt in current session and decrease count in global.
func (s *SessionVars) WithdrawAllPreparedStmt() {
	psCount := len(s.PreparedStmts)
	if psCount == 0 {
		return
	}
	afterMinus := atomic.AddInt64(&PreparedStmtCount, -int64(psCount))
	metrics.PreparedStmtGauge.Set(float64(afterMinus))
}

// SetStmtVar sets the value of a system variable temporarily
func (s *SessionVars) SetStmtVar(name string, val string) error {
	s.stmtVars[name] = val
	return nil
}

// ClearStmtVars clear temporarily system variables.
func (s *SessionVars) ClearStmtVars() {
	s.stmtVars = make(map[string]string)
}

// SetSystemVar sets the value of a system variable.
func (s *SessionVars) SetSystemVar(name string, val string) error {
	switch name {
	case TxnIsolationOneShot:
		switch val {
		case "SERIALIZABLE", "READ-UNCOMMITTED":
			skipIsolationLevelCheck, err := GetSessionSystemVar(s, TiDBSkipIsolationLevelCheck)
			returnErr := ErrUnsupportedIsolationLevel.GenWithStackByArgs(val)
			if err != nil {
				returnErr = err
			}
			if !TiDBOptOn(skipIsolationLevelCheck) || err != nil {
				return returnErr
			}
			// SET TRANSACTION ISOLATION LEVEL will affect two internal variables:
			// 1. tx_isolation
			// 2. transaction_isolation
			// The following if condition is used to deduplicate two same warnings.
			if name == "transaction_isolation" {
				s.StmtCtx.AppendWarning(returnErr)
			}
		}
		s.txnIsolationLevelOneShot.state = oneShotSet
		s.txnIsolationLevelOneShot.value = val
	case TimeZone:
		tz, err := parseTimeZone(val)
		if err != nil {
			return err
		}
		s.TimeZone = tz
	case SQLModeVar:
		val = mysql.FormatSQLModeStr(val)
		// Modes is a list of different modes separated by commas.
		sqlMode, err2 := mysql.GetSQLMode(val)
		if err2 != nil {
			return errors.Trace(err2)
		}
		s.StrictSQLMode = sqlMode.HasStrictMode()
		s.SQLMode = sqlMode
		s.SetStatusFlag(mysql.ServerStatusNoBackslashEscaped, sqlMode.HasNoBackslashEscapesMode())
	case TiDBSnapshot:
		err := setSnapshotTS(s, val)
		if err != nil {
			return err
		}
	case AutoCommit:
		isAutocommit := TiDBOptOn(val)
		s.SetStatusFlag(mysql.ServerStatusAutocommit, isAutocommit)
		if isAutocommit {
			s.SetStatusFlag(mysql.ServerStatusInTrans, false)
		}
	case AutoIncrementIncrement:
		// AutoIncrementIncrement is valid in [1, 65535].
		s.AutoIncrementIncrement = tidbOptPositiveInt32(val, DefAutoIncrementIncrement)
	case AutoIncrementOffset:
		// AutoIncrementOffset is valid in [1, 65535].
		s.AutoIncrementOffset = tidbOptPositiveInt32(val, DefAutoIncrementOffset)
	case MaxExecutionTime:
		timeoutMS := tidbOptPositiveInt32(val, 0)
		s.MaxExecutionTime = uint64(timeoutMS)
	case InnodbLockWaitTimeout:
		lockWaitSec := tidbOptInt64(val, DefInnodbLockWaitTimeout)
		s.LockWaitTimeout = lockWaitSec * 1000
	case WindowingUseHighPrecision:
		s.WindowingUseHighPrecision = TiDBOptOn(val)
	case TiDBSkipUTF8Check:
		s.SkipUTF8Check = TiDBOptOn(val)
	case TiDBSkipASCIICheck:
		s.SkipASCIICheck = TiDBOptOn(val)
	case TiDBOptAggPushDown:
		s.AllowAggPushDown = TiDBOptOn(val)
	case TiDBOptBCJ:
		s.AllowBCJ = TiDBOptOn(val)
	case TiDBOptDistinctAggPushDown:
		s.AllowDistinctAggPushDown = TiDBOptOn(val)
	case TiDBOptWriteRowID:
		s.AllowWriteRowID = TiDBOptOn(val)
	case TiDBOptInSubqToJoinAndAgg:
		s.SetAllowInSubqToJoinAndAgg(TiDBOptOn(val))
	case TiDBOptPreferRangeScan:
		s.SetAllowPreferRangeScan(TiDBOptOn(val))
	case TiDBOptCorrelationThreshold:
		s.CorrelationThreshold = tidbOptFloat64(val, DefOptCorrelationThreshold)
	case TiDBOptCorrelationExpFactor:
		s.CorrelationExpFactor = int(tidbOptInt64(val, DefOptCorrelationExpFactor))
	case TiDBOptCPUFactor:
		s.CPUFactor = tidbOptFloat64(val, DefOptCPUFactor)
	case TiDBOptCopCPUFactor:
		s.CopCPUFactor = tidbOptFloat64(val, DefOptCopCPUFactor)
	case TiDBOptTiFlashConcurrencyFactor:
		s.CopTiFlashConcurrencyFactor = tidbOptFloat64(val, DefOptTiFlashConcurrencyFactor)
	case TiDBOptNetworkFactor:
		s.NetworkFactor = tidbOptFloat64(val, DefOptNetworkFactor)
	case TiDBOptScanFactor:
		s.ScanFactor = tidbOptFloat64(val, DefOptScanFactor)
	case TiDBOptDescScanFactor:
		s.DescScanFactor = tidbOptFloat64(val, DefOptDescScanFactor)
	case TiDBOptSeekFactor:
		s.SeekFactor = tidbOptFloat64(val, DefOptSeekFactor)
	case TiDBOptMemoryFactor:
		s.MemoryFactor = tidbOptFloat64(val, DefOptMemoryFactor)
	case TiDBOptDiskFactor:
		s.DiskFactor = tidbOptFloat64(val, DefOptDiskFactor)
	case TiDBOptConcurrencyFactor:
		s.ConcurrencyFactor = tidbOptFloat64(val, DefOptConcurrencyFactor)
	case TiDBIndexLookupConcurrency:
		s.indexLookupConcurrency = tidbOptPositiveInt32(val, ConcurrencyUnset)
	case TiDBIndexLookupJoinConcurrency:
		s.indexLookupJoinConcurrency = tidbOptPositiveInt32(val, ConcurrencyUnset)
	case TiDBIndexJoinBatchSize:
		s.IndexJoinBatchSize = tidbOptPositiveInt32(val, DefIndexJoinBatchSize)
	case TiDBAllowBatchCop:
		s.AllowBatchCop = int(tidbOptInt64(val, DefTiDBAllowBatchCop))
	case TiDBAllowMPPExecution:
		s.AllowMPPExecution = TiDBOptOn(val)
	case TiDBIndexLookupSize:
		s.IndexLookupSize = tidbOptPositiveInt32(val, DefIndexLookupSize)
	case TiDBHashJoinConcurrency:
		s.hashJoinConcurrency = tidbOptPositiveInt32(val, ConcurrencyUnset)
	case TiDBProjectionConcurrency:
		s.projectionConcurrency = tidbOptPositiveInt32(val, ConcurrencyUnset)
	case TiDBHashAggPartialConcurrency:
		s.hashAggPartialConcurrency = tidbOptPositiveInt32(val, ConcurrencyUnset)
	case TiDBHashAggFinalConcurrency:
		s.hashAggFinalConcurrency = tidbOptPositiveInt32(val, ConcurrencyUnset)
	case TiDBWindowConcurrency:
		s.windowConcurrency = tidbOptPositiveInt32(val, ConcurrencyUnset)
	case TiDBMergeJoinConcurrency:
		s.mergeJoinConcurrency = tidbOptPositiveInt32(val, ConcurrencyUnset)
	case TiDBStreamAggConcurrency:
		s.streamAggConcurrency = tidbOptPositiveInt32(val, ConcurrencyUnset)
	case TiDBDistSQLScanConcurrency:
		s.distSQLScanConcurrency = tidbOptPositiveInt32(val, DefDistSQLScanConcurrency)
	case TiDBIndexSerialScanConcurrency:
		s.indexSerialScanConcurrency = tidbOptPositiveInt32(val, DefIndexSerialScanConcurrency)
	case TiDBExecutorConcurrency:
		s.ExecutorConcurrency = tidbOptPositiveInt32(val, DefExecutorConcurrency)
	case TiDBBackoffLockFast:
		s.KVVars.BackoffLockFast = tidbOptPositiveInt32(val, kv.DefBackoffLockFast)
	case TiDBBackOffWeight:
		s.KVVars.BackOffWeight = tidbOptPositiveInt32(val, kv.DefBackOffWeight)
	case TiDBConstraintCheckInPlace:
		s.ConstraintCheckInPlace = TiDBOptOn(val)
	case TiDBBatchInsert:
		s.BatchInsert = TiDBOptOn(val)
	case TiDBBatchDelete:
		s.BatchDelete = TiDBOptOn(val)
	case TiDBBatchCommit:
		s.BatchCommit = TiDBOptOn(val)
	case TiDBDMLBatchSize:
		s.DMLBatchSize = int(tidbOptInt64(val, DefOptCorrelationExpFactor))
	case TiDBCurrentTS, TiDBLastTxnInfo, TiDBConfig:
		return ErrReadOnly
	case TiDBMaxChunkSize:
		s.MaxChunkSize = tidbOptPositiveInt32(val, DefMaxChunkSize)
	case TiDBInitChunkSize:
		s.InitChunkSize = tidbOptPositiveInt32(val, DefInitChunkSize)
	case TIDBMemQuotaQuery:
		s.MemQuotaQuery = tidbOptInt64(val, config.GetGlobalConfig().MemQuotaQuery)
<<<<<<< HEAD
	case TIDBMemQuotaStatistics:
		s.MemQuotaStatistics = tidbOptInt64(val, config.GetGlobalConfig().MemQuotaStatistics)
	case TiDBMemQuotaApplyCache:
		s.MemQuotaApplyCache = tidbOptInt64(val, DefTiDBMemQuotaApplyCache)
=======
	case TIDBNestedLoopJoinCacheCapacity:
		s.NestedLoopJoinCacheCapacity = tidbOptInt64(val, config.GetGlobalConfig().NestedLoopJoinCacheCapacity)
>>>>>>> 8935ad1d
	case TIDBMemQuotaHashJoin:
		s.MemQuotaHashJoin = tidbOptInt64(val, DefTiDBMemQuotaHashJoin)
	case TIDBMemQuotaMergeJoin:
		s.MemQuotaMergeJoin = tidbOptInt64(val, DefTiDBMemQuotaMergeJoin)
	case TIDBMemQuotaSort:
		s.MemQuotaSort = tidbOptInt64(val, DefTiDBMemQuotaSort)
	case TIDBMemQuotaTopn:
		s.MemQuotaTopn = tidbOptInt64(val, DefTiDBMemQuotaTopn)
	case TIDBMemQuotaIndexLookupReader:
		s.MemQuotaIndexLookupReader = tidbOptInt64(val, DefTiDBMemQuotaIndexLookupReader)
	case TIDBMemQuotaIndexLookupJoin:
		s.MemQuotaIndexLookupJoin = tidbOptInt64(val, DefTiDBMemQuotaIndexLookupJoin)
	case TIDBMemQuotaNestedLoopApply:
		s.MemQuotaNestedLoopApply = tidbOptInt64(val, DefTiDBMemQuotaNestedLoopApply)
	case TiDBGeneralLog:
		ProcessGeneralLog.Store(TiDBOptOn(val))
	case TiDBPProfSQLCPU:
		EnablePProfSQLCPU.Store(uint32(tidbOptPositiveInt32(val, DefTiDBPProfSQLCPU)) > 0)
	case TiDBDDLSlowOprThreshold:
		atomic.StoreUint32(&DDLSlowOprThreshold, uint32(tidbOptPositiveInt32(val, DefTiDBDDLSlowOprThreshold)))
	case TiDBRetryLimit:
		s.RetryLimit = tidbOptInt64(val, DefTiDBRetryLimit)
	case TiDBDisableTxnAutoRetry:
		s.DisableTxnAutoRetry = TiDBOptOn(val)
	case TiDBEnableStreaming:
		s.EnableStreaming = TiDBOptOn(val)
	case TiDBEnableChunkRPC:
		s.EnableChunkRPC = TiDBOptOn(val)
	case TiDBEnableCascadesPlanner:
		s.SetEnableCascadesPlanner(TiDBOptOn(val))
	case TiDBOptimizerSelectivityLevel:
		s.OptimizerSelectivityLevel = tidbOptPositiveInt32(val, DefTiDBOptimizerSelectivityLevel)
	case TiDBEnableTablePartition:
		s.EnableTablePartition = val
	case TiDBDDLReorgPriority:
		s.setDDLReorgPriority(val)
	case TiDBForcePriority:
		atomic.StoreInt32(&ForcePriority, int32(mysql.Str2Priority(val)))
	case TiDBEnableRadixJoin:
		s.EnableRadixJoin = TiDBOptOn(val)
	case TiDBEnableWindowFunction:
		s.EnableWindowFunction = TiDBOptOn(val)
	case TiDBEnableStrictDoubleTypeCheck:
		s.EnableStrictDoubleTypeCheck = TiDBOptOn(val)
	case TiDBEnableVectorizedExpression:
		s.EnableVectorizedExpression = TiDBOptOn(val)
	case TiDBOptJoinReorderThreshold:
		s.TiDBOptJoinReorderThreshold = tidbOptPositiveInt32(val, DefTiDBOptJoinReorderThreshold)
	case TiDBSlowQueryFile:
		s.SlowQueryFile = val
	case TiDBEnableFastAnalyze:
		s.EnableFastAnalyze = TiDBOptOn(val)
	case TiDBWaitSplitRegionFinish:
		s.WaitSplitRegionFinish = TiDBOptOn(val)
	case TiDBWaitSplitRegionTimeout:
		s.WaitSplitRegionTimeout = uint64(tidbOptPositiveInt32(val, DefWaitSplitRegionTimeout))
	case TiDBExpensiveQueryTimeThreshold:
		atomic.StoreUint64(&ExpensiveQueryTimeThreshold, uint64(tidbOptPositiveInt32(val, DefTiDBExpensiveQueryTimeThreshold)))
	case TiDBTxnMode:
		s.TxnMode = strings.ToUpper(val)
	case TiDBRowFormatVersion:
		formatVersion := int(tidbOptInt64(val, DefTiDBRowFormatV1))
		if formatVersion == DefTiDBRowFormatV1 {
			s.RowEncoder.Enable = false
		} else if formatVersion == DefTiDBRowFormatV2 {
			s.RowEncoder.Enable = true
		}
	case TiDBLowResolutionTSO:
		s.LowResolutionTSO = TiDBOptOn(val)
	case TiDBEnableIndexMerge:
		s.SetEnableIndexMerge(TiDBOptOn(val))
	case TiDBEnableNoopFuncs:
		s.EnableNoopFuncs = TiDBOptOn(val)
	case TiDBReplicaRead:
		if strings.EqualFold(val, "follower") {
			s.SetReplicaRead(kv.ReplicaReadFollower)
		} else if strings.EqualFold(val, "leader-and-follower") {
			s.SetReplicaRead(kv.ReplicaReadMixed)
		} else if strings.EqualFold(val, "leader") || len(val) == 0 {
			s.SetReplicaRead(kv.ReplicaReadLeader)
		}
	case TiDBAllowRemoveAutoInc:
		s.AllowRemoveAutoInc = TiDBOptOn(val)
	// It's a global variable, but it also wants to be cached in server.
	case TiDBMaxDeltaSchemaCount:
		SetMaxDeltaSchemaCount(tidbOptInt64(val, DefTiDBMaxDeltaSchemaCount))
	case TiDBUsePlanBaselines:
		s.UsePlanBaselines = TiDBOptOn(val)
	case TiDBEvolvePlanBaselines:
		s.EvolvePlanBaselines = TiDBOptOn(val)
	case TiDBIsolationReadEngines:
		s.IsolationReadEngines = make(map[kv.StoreType]struct{})
		for _, engine := range strings.Split(val, ",") {
			switch engine {
			case kv.TiKV.Name():
				s.IsolationReadEngines[kv.TiKV] = struct{}{}
			case kv.TiFlash.Name():
				s.IsolationReadEngines[kv.TiFlash] = struct{}{}
			case kv.TiDB.Name():
				s.IsolationReadEngines[kv.TiDB] = struct{}{}
			}
		}
	case TiDBStoreLimit:
		storeutil.StoreLimit.Store(tidbOptInt64(val, DefTiDBStoreLimit))
	case TiDBMetricSchemaStep:
		s.MetricSchemaStep = tidbOptInt64(val, DefTiDBMetricSchemaStep)
	case TiDBMetricSchemaRangeDuration:
		s.MetricSchemaRangeDuration = tidbOptInt64(val, DefTiDBMetricSchemaRangeDuration)
	case CollationConnection, CollationDatabase, CollationServer:
		coll, err := collate.GetCollationByName(val)
		if err != nil {
			logutil.BgLogger().Warn(err.Error())
			coll, err = collate.GetCollationByName(charset.CollationUTF8MB4)
		}
		switch name {
		case CollationConnection:
			s.systems[CollationConnection] = coll.Name
			s.systems[CharacterSetConnection] = coll.CharsetName
		case CollationDatabase:
			s.systems[CollationDatabase] = coll.Name
			s.systems[CharsetDatabase] = coll.CharsetName
		case CollationServer:
			s.systems[CollationServer] = coll.Name
			s.systems[CharacterSetServer] = coll.CharsetName
		}
		val = coll.Name
	case CharacterSetConnection, CharacterSetClient, CharacterSetResults,
		CharacterSetServer, CharsetDatabase, CharacterSetFilesystem:
		if val == "" {
			if name == CharacterSetResults {
				s.systems[CharacterSetResults] = ""
				return nil
			}
			return ErrWrongValueForVar.GenWithStackByArgs(name, "NULL")
		}
		cht, coll, err := charset.GetCharsetInfo(val)
		if err != nil {
			logutil.BgLogger().Warn(err.Error())
			cht, coll = charset.GetDefaultCharsetAndCollate()
		}
		switch name {
		case CharacterSetConnection:
			s.systems[CollationConnection] = coll
			s.systems[CharacterSetConnection] = cht
		case CharsetDatabase:
			s.systems[CollationDatabase] = coll
			s.systems[CharsetDatabase] = cht
		case CharacterSetServer:
			s.systems[CollationServer] = coll
			s.systems[CharacterSetServer] = cht
		}
		val = cht
	case TiDBSlowLogThreshold:
		atomic.StoreUint64(&config.GetGlobalConfig().Log.SlowThreshold, uint64(tidbOptInt64(val, logutil.DefaultSlowThreshold)))
	case TiDBRecordPlanInSlowLog:
		atomic.StoreUint32(&config.GetGlobalConfig().Log.RecordPlanInSlowLog, uint32(tidbOptInt64(val, logutil.DefaultRecordPlanInSlowLog)))
	case TiDBEnableSlowLog:
		config.GetGlobalConfig().Log.EnableSlowLog = TiDBOptOn(val)
	case TiDBQueryLogMaxLen:
		atomic.StoreUint64(&config.GetGlobalConfig().Log.QueryLogMaxLen, uint64(tidbOptInt64(val, logutil.DefaultQueryLogMaxLen)))
	case TiDBCheckMb4ValueInUTF8:
		config.GetGlobalConfig().CheckMb4ValueInUTF8 = TiDBOptOn(val)
	case TiDBFoundInPlanCache:
		s.FoundInPlanCache = TiDBOptOn(val)
	case TiDBFoundInBinding:
		s.FoundInBinding = TiDBOptOn(val)
	case TiDBEnableCollectExecutionInfo:
		oldConfig := config.GetGlobalConfig()
		newValue := TiDBOptOn(val)
		if oldConfig.EnableCollectExecutionInfo != newValue {
			newConfig := *oldConfig
			newConfig.EnableCollectExecutionInfo = newValue
			config.StoreGlobalConfig(&newConfig)
		}
	case SQLSelectLimit:
		result, err := strconv.ParseUint(val, 10, 64)
		if err != nil {
			return errors.Trace(err)
		}
		s.SelectLimit = result
	case TiDBAllowAutoRandExplicitInsert:
		s.AllowAutoRandExplicitInsert = TiDBOptOn(val)
	case TiDBEnableClusteredIndex:
		s.EnableClusteredIndex = TiDBOptOn(val)
	case TiDBPartitionPruneMode:
		s.PartitionPruneMode.Store(strings.ToLower(strings.TrimSpace(val)))
	case TiDBEnableParallelApply:
		s.EnableParallelApply = TiDBOptOn(val)
	case TiDBSlowLogMasking:
		// TiDBSlowLogMasking is deprecated and a alias of TiDBRedactLog.
		return s.SetSystemVar(TiDBRedactLog, val)
	case TiDBRedactLog:
		s.EnableRedactLog = TiDBOptOn(val)
		errors.RedactLogEnabled.Store(s.EnableRedactLog)
	case TiDBShardAllocateStep:
		s.ShardAllocateStep = tidbOptInt64(val, DefTiDBShardAllocateStep)
	case TiDBEnableChangeColumnType:
		s.EnableChangeColumnType = TiDBOptOn(val)
	case TiDBEnableChangeMultiSchema:
		s.EnableChangeMultiSchema = TiDBOptOn(val)
	case TiDBEnableAmendPessimisticTxn:
		s.EnableAmendPessimisticTxn = TiDBOptOn(val)
	case TiDBTxnScope:
		s.TxnScope = val
	case TiDBMemoryUsageAlarmRatio:
		MemoryUsageAlarmRatio.Store(tidbOptFloat64(val, 0.8))
	case TiDBEnableRateLimitAction:
		s.EnabledRateLimitAction = TiDBOptOn(val)
	case TiDBEnableAsyncCommit:
		s.EnableAsyncCommit = TiDBOptOn(val)
	case TiDBEnable1PC:
		s.Enable1PC = TiDBOptOn(val)
	case TiDBGuaranteeExternalConsistency:
		s.GuaranteeExternalConsistency = TiDBOptOn(val)
	case TiDBAnalyzeVersion:
		s.AnalyzeVersion = tidbOptPositiveInt32(val, DefTiDBAnalyzeVersion)
	}
	s.systems[name] = val
	return nil
}

// GetReadableTxnMode returns the session variable TxnMode but rewrites it to "OPTIMISTIC" when it's empty.
func (s *SessionVars) GetReadableTxnMode() string {
	txnMode := s.TxnMode
	if txnMode == "" {
		txnMode = ast.Optimistic
	}
	return txnMode
}

func (s *SessionVars) setTxnMode(val string) error {
	switch strings.ToUpper(val) {
	case ast.Pessimistic:
		s.TxnMode = ast.Pessimistic
	case ast.Optimistic:
		s.TxnMode = ast.Optimistic
	case "":
		s.TxnMode = ""
	default:
		return ErrWrongValueForVar.FastGenByArgs(TiDBTxnMode, val)
	}
	return nil
}

// SetPrevStmtDigest sets the digest of the previous statement.
func (s *SessionVars) SetPrevStmtDigest(prevStmtDigest string) {
	s.prevStmtDigest = prevStmtDigest
}

// GetPrevStmtDigest returns the digest of the previous statement.
func (s *SessionVars) GetPrevStmtDigest() string {
	// Because `prevStmt` may be truncated, so it's senseless to normalize it.
	// Even if `prevStmtDigest` is empty but `prevStmt` is not, just return it anyway.
	return s.prevStmtDigest
}

// LazyCheckKeyNotExists returns if we can lazy check key not exists.
func (s *SessionVars) LazyCheckKeyNotExists() bool {
	return s.PresumeKeyNotExists || (s.TxnCtx.IsPessimistic && !s.StmtCtx.DupKeyAsWarning)
}

// SetLocalSystemVar sets values of the local variables which in "server" scope.
func SetLocalSystemVar(name string, val string) {
	switch name {
	case TiDBDDLReorgWorkerCount:
		SetDDLReorgWorkerCounter(int32(tidbOptPositiveInt32(val, DefTiDBDDLReorgWorkerCount)))
	case TiDBDDLReorgBatchSize:
		SetDDLReorgBatchSize(int32(tidbOptPositiveInt32(val, DefTiDBDDLReorgBatchSize)))
	case TiDBDDLErrorCountLimit:
		SetDDLErrorCountLimit(tidbOptInt64(val, DefTiDBDDLErrorCountLimit))
	case TiDBRowFormatVersion:
		SetDDLReorgRowFormat(tidbOptInt64(val, DefTiDBRowFormatV2))
	}
}

// special session variables.
const (
	SQLModeVar           = "sql_mode"
	CharacterSetResults  = "character_set_results"
	MaxAllowedPacket     = "max_allowed_packet"
	TimeZone             = "time_zone"
	TxnIsolation         = "tx_isolation"
	TransactionIsolation = "transaction_isolation"
	TxnIsolationOneShot  = "tx_isolation_one_shot"
	MaxExecutionTime     = "max_execution_time"
)

// these variables are useless for TiDB, but still need to validate their values for some compatible issues.
// TODO: some more variables need to be added here.
const (
	serverReadOnly = "read_only"
)

var (
	// TxIsolationNames are the valid values of the variable "tx_isolation" or "transaction_isolation".
	TxIsolationNames = map[string]struct{}{
		"READ-UNCOMMITTED": {},
		"READ-COMMITTED":   {},
		"REPEATABLE-READ":  {},
		"SERIALIZABLE":     {},
	}
)

// TableDelta stands for the changed count for one table or partition.
type TableDelta struct {
	Delta    int64
	Count    int64
	ColSize  map[int64]int64
	InitTime time.Time // InitTime is the time that this delta is generated.
	TableID  int64
}

// ConcurrencyUnset means the value the of the concurrency related variable is unset.
const ConcurrencyUnset = -1

// Concurrency defines concurrency values.
type Concurrency struct {
	// indexLookupConcurrency is the number of concurrent index lookup worker.
	// indexLookupConcurrency is deprecated, use ExecutorConcurrency instead.
	indexLookupConcurrency int

	// indexLookupJoinConcurrency is the number of concurrent index lookup join inner worker.
	// indexLookupJoinConcurrency is deprecated, use ExecutorConcurrency instead.
	indexLookupJoinConcurrency int

	// distSQLScanConcurrency is the number of concurrent dist SQL scan worker.
	// distSQLScanConcurrency is deprecated, use ExecutorConcurrency instead.
	distSQLScanConcurrency int

	// hashJoinConcurrency is the number of concurrent hash join outer worker.
	// hashJoinConcurrency is deprecated, use ExecutorConcurrency instead.
	hashJoinConcurrency int

	// projectionConcurrency is the number of concurrent projection worker.
	// projectionConcurrency is deprecated, use ExecutorConcurrency instead.
	projectionConcurrency int

	// hashAggPartialConcurrency is the number of concurrent hash aggregation partial worker.
	// hashAggPartialConcurrency is deprecated, use ExecutorConcurrency instead.
	hashAggPartialConcurrency int

	// hashAggFinalConcurrency is the number of concurrent hash aggregation final worker.
	// hashAggFinalConcurrency is deprecated, use ExecutorConcurrency instead.
	hashAggFinalConcurrency int

	// windowConcurrency is the number of concurrent window worker.
	// windowConcurrency is deprecated, use ExecutorConcurrency instead.
	windowConcurrency int

	// mergeJoinConcurrency is the number of concurrent merge join worker
	mergeJoinConcurrency int

	// streamAggConcurrency is the number of concurrent stream aggregation worker.
	// streamAggConcurrency is deprecated, use ExecutorConcurrency instead.
	streamAggConcurrency int

	// indexSerialScanConcurrency is the number of concurrent index serial scan worker.
	indexSerialScanConcurrency int

	// ExecutorConcurrency is the number of concurrent worker for all executors.
	ExecutorConcurrency int

	// SourceAddr is the source address of request. Available in coprocessor ONLY.
	SourceAddr net.TCPAddr
}

// SetIndexLookupConcurrency set the number of concurrent index lookup worker.
func (c *Concurrency) SetIndexLookupConcurrency(n int) {
	c.indexLookupConcurrency = n
}

// SetIndexLookupJoinConcurrency set the number of concurrent index lookup join inner worker.
func (c *Concurrency) SetIndexLookupJoinConcurrency(n int) {
	c.indexLookupJoinConcurrency = n
}

// SetDistSQLScanConcurrency set the number of concurrent dist SQL scan worker.
func (c *Concurrency) SetDistSQLScanConcurrency(n int) {
	c.distSQLScanConcurrency = n
}

// SetHashJoinConcurrency set the number of concurrent hash join outer worker.
func (c *Concurrency) SetHashJoinConcurrency(n int) {
	c.hashJoinConcurrency = n
}

// SetProjectionConcurrency set the number of concurrent projection worker.
func (c *Concurrency) SetProjectionConcurrency(n int) {
	c.projectionConcurrency = n
}

// SetHashAggPartialConcurrency set the number of concurrent hash aggregation partial worker.
func (c *Concurrency) SetHashAggPartialConcurrency(n int) {
	c.hashAggPartialConcurrency = n
}

// SetHashAggFinalConcurrency set the number of concurrent hash aggregation final worker.
func (c *Concurrency) SetHashAggFinalConcurrency(n int) {
	c.hashAggFinalConcurrency = n
}

// SetWindowConcurrency set the number of concurrent window worker.
func (c *Concurrency) SetWindowConcurrency(n int) {
	c.windowConcurrency = n
}

// SetMergeJoinConcurrency set the number of concurrent merge join worker.
func (c *Concurrency) SetMergeJoinConcurrency(n int) {
	c.mergeJoinConcurrency = n
}

// SetStreamAggConcurrency set the number of concurrent stream aggregation worker.
func (c *Concurrency) SetStreamAggConcurrency(n int) {
	c.streamAggConcurrency = n
}

// SetIndexSerialScanConcurrency set the number of concurrent index serial scan worker.
func (c *Concurrency) SetIndexSerialScanConcurrency(n int) {
	c.indexSerialScanConcurrency = n
}

// IndexLookupConcurrency return the number of concurrent index lookup worker.
func (c *Concurrency) IndexLookupConcurrency() int {
	if c.indexLookupConcurrency != ConcurrencyUnset {
		return c.indexLookupConcurrency
	}
	return c.ExecutorConcurrency
}

// IndexLookupJoinConcurrency return the number of concurrent index lookup join inner worker.
func (c *Concurrency) IndexLookupJoinConcurrency() int {
	if c.indexLookupJoinConcurrency != ConcurrencyUnset {
		return c.indexLookupJoinConcurrency
	}
	return c.ExecutorConcurrency
}

// DistSQLScanConcurrency return the number of concurrent dist SQL scan worker.
func (c *Concurrency) DistSQLScanConcurrency() int {
	return c.distSQLScanConcurrency
}

// HashJoinConcurrency return the number of concurrent hash join outer worker.
func (c *Concurrency) HashJoinConcurrency() int {
	if c.hashJoinConcurrency != ConcurrencyUnset {
		return c.hashJoinConcurrency
	}
	return c.ExecutorConcurrency
}

// ProjectionConcurrency return the number of concurrent projection worker.
func (c *Concurrency) ProjectionConcurrency() int {
	if c.projectionConcurrency != ConcurrencyUnset {
		return c.projectionConcurrency
	}
	return c.ExecutorConcurrency
}

// HashAggPartialConcurrency return the number of concurrent hash aggregation partial worker.
func (c *Concurrency) HashAggPartialConcurrency() int {
	if c.hashAggPartialConcurrency != ConcurrencyUnset {
		return c.hashAggPartialConcurrency
	}
	return c.ExecutorConcurrency
}

// HashAggFinalConcurrency return the number of concurrent hash aggregation final worker.
func (c *Concurrency) HashAggFinalConcurrency() int {
	if c.hashAggFinalConcurrency != ConcurrencyUnset {
		return c.hashAggFinalConcurrency
	}
	return c.ExecutorConcurrency
}

// WindowConcurrency return the number of concurrent window worker.
func (c *Concurrency) WindowConcurrency() int {
	if c.windowConcurrency != ConcurrencyUnset {
		return c.windowConcurrency
	}
	return c.ExecutorConcurrency
}

// MergeJoinConcurrency return the number of concurrent merge join worker.
func (c *Concurrency) MergeJoinConcurrency() int {
	if c.mergeJoinConcurrency != ConcurrencyUnset {
		return c.mergeJoinConcurrency
	}
	return c.ExecutorConcurrency
}

// StreamAggConcurrency return the number of concurrent stream aggregation worker.
func (c *Concurrency) StreamAggConcurrency() int {
	if c.streamAggConcurrency != ConcurrencyUnset {
		return c.streamAggConcurrency
	}
	return c.ExecutorConcurrency
}

// IndexSerialScanConcurrency return the number of concurrent index serial scan worker.
// This option is not sync with ExecutorConcurrency since it's used by Analyze table.
func (c *Concurrency) IndexSerialScanConcurrency() int {
	return c.indexSerialScanConcurrency
}

// UnionConcurrency return the num of concurrent union worker.
func (c *Concurrency) UnionConcurrency() int {
	return c.ExecutorConcurrency
}

// MemQuota defines memory quota values.
type MemQuota struct {
	// MemQuotaQuery defines the memory quota for a query.
	MemQuotaQuery int64
<<<<<<< HEAD
	// MemQuotaStatistics defines the memory quota for the statistic Cache.
	MemQuotaStatistics int64
	// MemQuotaApplyCache defines the memory capacity for apply cache.
	MemQuotaApplyCache int64
=======

	// NestedLoopJoinCacheCapacity defines the memory capacity for apply cache.
	NestedLoopJoinCacheCapacity int64
>>>>>>> 8935ad1d

	// The variables below do not take any effect anymore, it's remaining for compatibility.
	// TODO: remove them in v4.1
	// MemQuotaHashJoin defines the memory quota for a hash join executor.
	MemQuotaHashJoin int64
	// MemQuotaMergeJoin defines the memory quota for a merge join executor.
	MemQuotaMergeJoin int64
	// MemQuotaSort defines the memory quota for a sort executor.
	MemQuotaSort int64
	// MemQuotaTopn defines the memory quota for a top n executor.
	MemQuotaTopn int64
	// MemQuotaIndexLookupReader defines the memory quota for a index lookup reader executor.
	MemQuotaIndexLookupReader int64
	// MemQuotaIndexLookupJoin defines the memory quota for a index lookup join executor.
	MemQuotaIndexLookupJoin int64
	// MemQuotaNestedLoopApply defines the memory quota for a nested loop apply executor.
	MemQuotaNestedLoopApply int64
	// MemQuotaDistSQL defines the memory quota for all operators in DistSQL layer like co-processor and selectResult.
	MemQuotaDistSQL int64
}

// BatchSize defines batch size values.
type BatchSize struct {
	// IndexJoinBatchSize is the batch size of a index lookup join.
	IndexJoinBatchSize int

	// IndexLookupSize is the number of handles for an index lookup task in index double read executor.
	IndexLookupSize int

	// InitChunkSize defines init row count of a Chunk during query execution.
	InitChunkSize int

	// MaxChunkSize defines max row count of a Chunk during query execution.
	MaxChunkSize int
}

const (
	// SlowLogRowPrefixStr is slow log row prefix.
	SlowLogRowPrefixStr = "# "
	// SlowLogSpaceMarkStr is slow log space mark.
	SlowLogSpaceMarkStr = ": "
	// SlowLogSQLSuffixStr is slow log suffix.
	SlowLogSQLSuffixStr = ";"
	// SlowLogTimeStr is slow log field name.
	SlowLogTimeStr = "Time"
	// SlowLogStartPrefixStr is slow log start row prefix.
	SlowLogStartPrefixStr = SlowLogRowPrefixStr + SlowLogTimeStr + SlowLogSpaceMarkStr
	// SlowLogTxnStartTSStr is slow log field name.
	SlowLogTxnStartTSStr = "Txn_start_ts"
	// SlowLogUserAndHostStr is the user and host field name, which is compatible with MySQL.
	SlowLogUserAndHostStr = "User@Host"
	// SlowLogUserStr is slow log field name.
	SlowLogUserStr = "User"
	// SlowLogHostStr only for slow_query table usage.
	SlowLogHostStr = "Host"
	// SlowLogConnIDStr is slow log field name.
	SlowLogConnIDStr = "Conn_ID"
	// SlowLogQueryTimeStr is slow log field name.
	SlowLogQueryTimeStr = "Query_time"
	// SlowLogParseTimeStr is the parse sql time.
	SlowLogParseTimeStr = "Parse_time"
	// SlowLogCompileTimeStr is the compile plan time.
	SlowLogCompileTimeStr = "Compile_time"
	// SlowLogRewriteTimeStr is the rewrite time.
	SlowLogRewriteTimeStr = "Rewrite_time"
	// SlowLogOptimizeTimeStr is the optimization time.
	SlowLogOptimizeTimeStr = "Optimize_time"
	// SlowLogWaitTSTimeStr is the time of waiting TS.
	SlowLogWaitTSTimeStr = "Wait_TS"
	// SlowLogPreprocSubQueriesStr is the number of pre-processed sub-queries.
	SlowLogPreprocSubQueriesStr = "Preproc_subqueries"
	// SlowLogPreProcSubQueryTimeStr is the total time of pre-processing sub-queries.
	SlowLogPreProcSubQueryTimeStr = "Preproc_subqueries_time"
	// SlowLogDBStr is slow log field name.
	SlowLogDBStr = "DB"
	// SlowLogIsInternalStr is slow log field name.
	SlowLogIsInternalStr = "Is_internal"
	// SlowLogIndexNamesStr is slow log field name.
	SlowLogIndexNamesStr = "Index_names"
	// SlowLogDigestStr is slow log field name.
	SlowLogDigestStr = "Digest"
	// SlowLogQuerySQLStr is slow log field name.
	SlowLogQuerySQLStr = "Query" // use for slow log table, slow log will not print this field name but print sql directly.
	// SlowLogStatsInfoStr is plan stats info.
	SlowLogStatsInfoStr = "Stats"
	// SlowLogNumCopTasksStr is the number of cop-tasks.
	SlowLogNumCopTasksStr = "Num_cop_tasks"
	// SlowLogCopProcAvg is the average process time of all cop-tasks.
	SlowLogCopProcAvg = "Cop_proc_avg"
	// SlowLogCopProcP90 is the p90 process time of all cop-tasks.
	SlowLogCopProcP90 = "Cop_proc_p90"
	// SlowLogCopProcMax is the max process time of all cop-tasks.
	SlowLogCopProcMax = "Cop_proc_max"
	// SlowLogCopProcAddr is the address of TiKV where the cop-task which cost max process time run.
	SlowLogCopProcAddr = "Cop_proc_addr"
	// SlowLogCopWaitAvg is the average wait time of all cop-tasks.
	SlowLogCopWaitAvg = "Cop_wait_avg"
	// SlowLogCopWaitP90 is the p90 wait time of all cop-tasks.
	SlowLogCopWaitP90 = "Cop_wait_p90"
	// SlowLogCopWaitMax is the max wait time of all cop-tasks.
	SlowLogCopWaitMax = "Cop_wait_max"
	// SlowLogCopWaitAddr is the address of TiKV where the cop-task which cost wait process time run.
	SlowLogCopWaitAddr = "Cop_wait_addr"
	// SlowLogCopBackoffPrefix contains backoff information.
	SlowLogCopBackoffPrefix = "Cop_backoff_"
	// SlowLogMemMax is the max number bytes of memory used in this statement.
	SlowLogMemMax = "Mem_max"
	// SlowLogDiskMax is the nax number bytes of disk used in this statement.
	SlowLogDiskMax = "Disk_max"
	// SlowLogPrepared is used to indicate whether this sql execute in prepare.
	SlowLogPrepared = "Prepared"
	// SlowLogPlanFromCache is used to indicate whether this plan is from plan cache.
	SlowLogPlanFromCache = "Plan_from_cache"
	// SlowLogPlanFromBinding is used to indicate whether this plan is matched with the hints in the binding.
	SlowLogPlanFromBinding = "Plan_from_binding"
	// SlowLogHasMoreResults is used to indicate whether this sql has more following results.
	SlowLogHasMoreResults = "Has_more_results"
	// SlowLogSucc is used to indicate whether this sql execute successfully.
	SlowLogSucc = "Succ"
	// SlowLogPrevStmt is used to show the previous executed statement.
	SlowLogPrevStmt = "Prev_stmt"
	// SlowLogPlan is used to record the query plan.
	SlowLogPlan = "Plan"
	// SlowLogPlanDigest is used to record the query plan digest.
	SlowLogPlanDigest = "Plan_digest"
	// SlowLogPlanPrefix is the prefix of the plan value.
	SlowLogPlanPrefix = ast.TiDBDecodePlan + "('"
	// SlowLogPlanSuffix is the suffix of the plan value.
	SlowLogPlanSuffix = "')"
	// SlowLogPrevStmtPrefix is the prefix of Prev_stmt in slow log file.
	SlowLogPrevStmtPrefix = SlowLogPrevStmt + SlowLogSpaceMarkStr
	// SlowLogKVTotal is the total time waiting for kv.
	SlowLogKVTotal = "KV_total"
	// SlowLogPDTotal is the total time waiting for pd.
	SlowLogPDTotal = "PD_total"
	// SlowLogBackoffTotal is the total time doing backoff.
	SlowLogBackoffTotal = "Backoff_total"
	// SlowLogWriteSQLRespTotal is the total time used to write response to client.
	SlowLogWriteSQLRespTotal = "Write_sql_response_total"
	// SlowLogExecRetryCount is the execution retry count.
	SlowLogExecRetryCount = "Exec_retry_count"
	// SlowLogExecRetryTime is the execution retry time.
	SlowLogExecRetryTime = "Exec_retry_time"
	// SlowLogBackoffDetail is the detail of backoff.
	SlowLogBackoffDetail = "Backoff_Detail"
)

// SlowQueryLogItems is a collection of items that should be included in the
// slow query log.
type SlowQueryLogItems struct {
	TxnTS             uint64
	SQL               string
	Digest            string
	TimeTotal         time.Duration
	TimeParse         time.Duration
	TimeCompile       time.Duration
	TimeOptimize      time.Duration
	TimeWaitTS        time.Duration
	IndexNames        string
	StatsInfos        map[string]uint64
	CopTasks          *stmtctx.CopTasksDetails
	ExecDetail        execdetails.ExecDetails
	MemMax            int64
	DiskMax           int64
	Succ              bool
	Prepared          bool
	PlanFromCache     bool
	PlanFromBinding   bool
	HasMoreResults    bool
	PrevStmt          string
	Plan              string
	PlanDigest        string
	RewriteInfo       RewritePhaseInfo
	KVTotal           time.Duration
	PDTotal           time.Duration
	BackoffTotal      time.Duration
	WriteSQLRespTotal time.Duration
	ExecRetryCount    uint
	ExecRetryTime     time.Duration
}

// SlowLogFormat uses for formatting slow log.
// The slow log output is like below:
// # Time: 2019-04-28T15:24:04.309074+08:00
// # Txn_start_ts: 406315658548871171
// # User@Host: root[root] @ localhost [127.0.0.1]
// # Conn_ID: 6
// # Query_time: 4.895492
// # Process_time: 0.161 Request_count: 1 Total_keys: 100001 Processed_keys: 100000
// # DB: test
// # Index_names: [t1.idx1,t2.idx2]
// # Is_internal: false
// # Digest: 42a1c8aae6f133e934d4bf0147491709a8812ea05ff8819ec522780fe657b772
// # Stats: t1:1,t2:2
// # Num_cop_tasks: 10
// # Cop_process: Avg_time: 1s P90_time: 2s Max_time: 3s Max_addr: 10.6.131.78
// # Cop_wait: Avg_time: 10ms P90_time: 20ms Max_time: 30ms Max_Addr: 10.6.131.79
// # Memory_max: 4096
// # Disk_max: 65535
// # Succ: true
// # Prev_stmt: begin;
// select * from t_slim;
func (s *SessionVars) SlowLogFormat(logItems *SlowQueryLogItems) string {
	var buf bytes.Buffer

	writeSlowLogItem(&buf, SlowLogTxnStartTSStr, strconv.FormatUint(logItems.TxnTS, 10))
	if s.User != nil {
		hostAddress := s.User.Hostname
		if s.ConnectionInfo != nil {
			hostAddress = s.ConnectionInfo.ClientIP
		}
		writeSlowLogItem(&buf, SlowLogUserAndHostStr, fmt.Sprintf("%s[%s] @ %s [%s]", s.User.Username, s.User.Username, s.User.Hostname, hostAddress))
	}
	if s.ConnectionID != 0 {
		writeSlowLogItem(&buf, SlowLogConnIDStr, strconv.FormatUint(s.ConnectionID, 10))
	}
	if logItems.ExecRetryCount > 0 {
		buf.WriteString(SlowLogRowPrefixStr)
		buf.WriteString(SlowLogExecRetryTime)
		buf.WriteString(SlowLogSpaceMarkStr)
		buf.WriteString(strconv.FormatFloat(logItems.ExecRetryTime.Seconds(), 'f', -1, 64))
		buf.WriteString(" ")
		buf.WriteString(SlowLogExecRetryCount)
		buf.WriteString(SlowLogSpaceMarkStr)
		buf.WriteString(strconv.Itoa(int(logItems.ExecRetryCount)))
		buf.WriteString("\n")
	}
	writeSlowLogItem(&buf, SlowLogQueryTimeStr, strconv.FormatFloat(logItems.TimeTotal.Seconds(), 'f', -1, 64))
	writeSlowLogItem(&buf, SlowLogParseTimeStr, strconv.FormatFloat(logItems.TimeParse.Seconds(), 'f', -1, 64))
	writeSlowLogItem(&buf, SlowLogCompileTimeStr, strconv.FormatFloat(logItems.TimeCompile.Seconds(), 'f', -1, 64))

	buf.WriteString(SlowLogRowPrefixStr + fmt.Sprintf("%v%v%v", SlowLogRewriteTimeStr,
		SlowLogSpaceMarkStr, strconv.FormatFloat(logItems.RewriteInfo.DurationRewrite.Seconds(), 'f', -1, 64)))
	if logItems.RewriteInfo.PreprocessSubQueries > 0 {
		buf.WriteString(fmt.Sprintf(" %v%v%v %v%v%v", SlowLogPreprocSubQueriesStr, SlowLogSpaceMarkStr, logItems.RewriteInfo.PreprocessSubQueries,
			SlowLogPreProcSubQueryTimeStr, SlowLogSpaceMarkStr, strconv.FormatFloat(logItems.RewriteInfo.DurationPreprocessSubQuery.Seconds(), 'f', -1, 64)))
	}
	buf.WriteString("\n")

	writeSlowLogItem(&buf, SlowLogOptimizeTimeStr, strconv.FormatFloat(logItems.TimeOptimize.Seconds(), 'f', -1, 64))
	writeSlowLogItem(&buf, SlowLogWaitTSTimeStr, strconv.FormatFloat(logItems.TimeWaitTS.Seconds(), 'f', -1, 64))

	if execDetailStr := logItems.ExecDetail.String(); len(execDetailStr) > 0 {
		buf.WriteString(SlowLogRowPrefixStr + execDetailStr + "\n")
	}

	if len(s.CurrentDB) > 0 {
		writeSlowLogItem(&buf, SlowLogDBStr, s.CurrentDB)
	}
	if len(logItems.IndexNames) > 0 {
		writeSlowLogItem(&buf, SlowLogIndexNamesStr, logItems.IndexNames)
	}

	writeSlowLogItem(&buf, SlowLogIsInternalStr, strconv.FormatBool(s.InRestrictedSQL))
	if len(logItems.Digest) > 0 {
		writeSlowLogItem(&buf, SlowLogDigestStr, logItems.Digest)
	}
	if len(logItems.StatsInfos) > 0 {
		buf.WriteString(SlowLogRowPrefixStr + SlowLogStatsInfoStr + SlowLogSpaceMarkStr)
		firstComma := false
		vStr := ""
		for k, v := range logItems.StatsInfos {
			if v == 0 {
				vStr = "pseudo"
			} else {
				vStr = strconv.FormatUint(v, 10)

			}
			if firstComma {
				buf.WriteString("," + k + ":" + vStr)
			} else {
				buf.WriteString(k + ":" + vStr)
				firstComma = true
			}
		}
		buf.WriteString("\n")
	}
	if logItems.CopTasks != nil {
		writeSlowLogItem(&buf, SlowLogNumCopTasksStr, strconv.FormatInt(int64(logItems.CopTasks.NumCopTasks), 10))
		if logItems.CopTasks.NumCopTasks > 0 {
			// make the result stable
			backoffs := make([]string, 0, 3)
			for backoff := range logItems.CopTasks.TotBackoffTimes {
				backoffs = append(backoffs, backoff)
			}
			sort.Strings(backoffs)

			if logItems.CopTasks.NumCopTasks == 1 {
				buf.WriteString(SlowLogRowPrefixStr + fmt.Sprintf("%v%v%v %v%v%v",
					SlowLogCopProcAvg, SlowLogSpaceMarkStr, logItems.CopTasks.AvgProcessTime.Seconds(),
					SlowLogCopProcAddr, SlowLogSpaceMarkStr, logItems.CopTasks.MaxProcessAddress) + "\n")
				buf.WriteString(SlowLogRowPrefixStr + fmt.Sprintf("%v%v%v %v%v%v",
					SlowLogCopWaitAvg, SlowLogSpaceMarkStr, logItems.CopTasks.AvgWaitTime.Seconds(),
					SlowLogCopWaitAddr, SlowLogSpaceMarkStr, logItems.CopTasks.MaxWaitAddress) + "\n")
				for _, backoff := range backoffs {
					backoffPrefix := SlowLogCopBackoffPrefix + backoff + "_"
					buf.WriteString(SlowLogRowPrefixStr + fmt.Sprintf("%v%v%v %v%v%v\n",
						backoffPrefix+"total_times", SlowLogSpaceMarkStr, logItems.CopTasks.TotBackoffTimes[backoff],
						backoffPrefix+"total_time", SlowLogSpaceMarkStr, logItems.CopTasks.TotBackoffTime[backoff].Seconds(),
					))
				}
			} else {
				buf.WriteString(SlowLogRowPrefixStr + fmt.Sprintf("%v%v%v %v%v%v %v%v%v %v%v%v",
					SlowLogCopProcAvg, SlowLogSpaceMarkStr, logItems.CopTasks.AvgProcessTime.Seconds(),
					SlowLogCopProcP90, SlowLogSpaceMarkStr, logItems.CopTasks.P90ProcessTime.Seconds(),
					SlowLogCopProcMax, SlowLogSpaceMarkStr, logItems.CopTasks.MaxProcessTime.Seconds(),
					SlowLogCopProcAddr, SlowLogSpaceMarkStr, logItems.CopTasks.MaxProcessAddress) + "\n")
				buf.WriteString(SlowLogRowPrefixStr + fmt.Sprintf("%v%v%v %v%v%v %v%v%v %v%v%v",
					SlowLogCopWaitAvg, SlowLogSpaceMarkStr, logItems.CopTasks.AvgWaitTime.Seconds(),
					SlowLogCopWaitP90, SlowLogSpaceMarkStr, logItems.CopTasks.P90WaitTime.Seconds(),
					SlowLogCopWaitMax, SlowLogSpaceMarkStr, logItems.CopTasks.MaxWaitTime.Seconds(),
					SlowLogCopWaitAddr, SlowLogSpaceMarkStr, logItems.CopTasks.MaxWaitAddress) + "\n")
				for _, backoff := range backoffs {
					backoffPrefix := SlowLogCopBackoffPrefix + backoff + "_"
					buf.WriteString(SlowLogRowPrefixStr + fmt.Sprintf("%v%v%v %v%v%v %v%v%v %v%v%v %v%v%v %v%v%v\n",
						backoffPrefix+"total_times", SlowLogSpaceMarkStr, logItems.CopTasks.TotBackoffTimes[backoff],
						backoffPrefix+"total_time", SlowLogSpaceMarkStr, logItems.CopTasks.TotBackoffTime[backoff].Seconds(),
						backoffPrefix+"max_time", SlowLogSpaceMarkStr, logItems.CopTasks.MaxBackoffTime[backoff].Seconds(),
						backoffPrefix+"max_addr", SlowLogSpaceMarkStr, logItems.CopTasks.MaxBackoffAddress[backoff],
						backoffPrefix+"avg_time", SlowLogSpaceMarkStr, logItems.CopTasks.AvgBackoffTime[backoff].Seconds(),
						backoffPrefix+"p90_time", SlowLogSpaceMarkStr, logItems.CopTasks.P90BackoffTime[backoff].Seconds(),
					))
				}
			}
		}
	}
	if logItems.MemMax > 0 {
		writeSlowLogItem(&buf, SlowLogMemMax, strconv.FormatInt(logItems.MemMax, 10))
	}
	if logItems.DiskMax > 0 {
		writeSlowLogItem(&buf, SlowLogDiskMax, strconv.FormatInt(logItems.DiskMax, 10))
	}

	writeSlowLogItem(&buf, SlowLogPrepared, strconv.FormatBool(logItems.Prepared))
	writeSlowLogItem(&buf, SlowLogPlanFromCache, strconv.FormatBool(logItems.PlanFromCache))
	writeSlowLogItem(&buf, SlowLogPlanFromBinding, strconv.FormatBool(logItems.PlanFromBinding))
	writeSlowLogItem(&buf, SlowLogHasMoreResults, strconv.FormatBool(logItems.HasMoreResults))
	writeSlowLogItem(&buf, SlowLogKVTotal, strconv.FormatFloat(logItems.KVTotal.Seconds(), 'f', -1, 64))
	writeSlowLogItem(&buf, SlowLogPDTotal, strconv.FormatFloat(logItems.PDTotal.Seconds(), 'f', -1, 64))
	writeSlowLogItem(&buf, SlowLogBackoffTotal, strconv.FormatFloat(logItems.BackoffTotal.Seconds(), 'f', -1, 64))
	writeSlowLogItem(&buf, SlowLogWriteSQLRespTotal, strconv.FormatFloat(logItems.WriteSQLRespTotal.Seconds(), 'f', -1, 64))
	writeSlowLogItem(&buf, SlowLogSucc, strconv.FormatBool(logItems.Succ))
	if len(logItems.Plan) != 0 {
		writeSlowLogItem(&buf, SlowLogPlan, logItems.Plan)
	}
	if len(logItems.PlanDigest) != 0 {
		writeSlowLogItem(&buf, SlowLogPlanDigest, logItems.PlanDigest)
	}

	if logItems.PrevStmt != "" {
		writeSlowLogItem(&buf, SlowLogPrevStmt, logItems.PrevStmt)
	}

	if s.CurrentDBChanged {
		buf.WriteString(fmt.Sprintf("use %s;\n", s.CurrentDB))
		s.CurrentDBChanged = false
	}

	buf.WriteString(logItems.SQL)
	if len(logItems.SQL) == 0 || logItems.SQL[len(logItems.SQL)-1] != ';' {
		buf.WriteString(";")
	}
	return buf.String()
}

// writeSlowLogItem writes a slow log item in the form of: "# ${key}:${value}"
func writeSlowLogItem(buf *bytes.Buffer, key, value string) {
	buf.WriteString(SlowLogRowPrefixStr + key + SlowLogSpaceMarkStr + value + "\n")
}<|MERGE_RESOLUTION|>--- conflicted
+++ resolved
@@ -936,14 +936,9 @@
 		ExecutorConcurrency:        DefExecutorConcurrency,
 	}
 	vars.MemQuota = MemQuota{
-<<<<<<< HEAD
 		MemQuotaQuery:      config.GetGlobalConfig().MemQuotaQuery,
 		MemQuotaStatistics: config.GetGlobalConfig().MemQuotaStatistics,
 		MemQuotaApplyCache: DefTiDBMemQuotaApplyCache,
-=======
-		MemQuotaQuery:               config.GetGlobalConfig().MemQuotaQuery,
-		NestedLoopJoinCacheCapacity: config.GetGlobalConfig().NestedLoopJoinCacheCapacity,
->>>>>>> 8935ad1d
 
 		// The variables below do not take any effect anymore, it's remaining for compatibility.
 		// TODO: remove them in v4.1
@@ -1424,15 +1419,10 @@
 		s.InitChunkSize = tidbOptPositiveInt32(val, DefInitChunkSize)
 	case TIDBMemQuotaQuery:
 		s.MemQuotaQuery = tidbOptInt64(val, config.GetGlobalConfig().MemQuotaQuery)
-<<<<<<< HEAD
 	case TIDBMemQuotaStatistics:
 		s.MemQuotaStatistics = tidbOptInt64(val, config.GetGlobalConfig().MemQuotaStatistics)
 	case TiDBMemQuotaApplyCache:
 		s.MemQuotaApplyCache = tidbOptInt64(val, DefTiDBMemQuotaApplyCache)
-=======
-	case TIDBNestedLoopJoinCacheCapacity:
-		s.NestedLoopJoinCacheCapacity = tidbOptInt64(val, config.GetGlobalConfig().NestedLoopJoinCacheCapacity)
->>>>>>> 8935ad1d
 	case TIDBMemQuotaHashJoin:
 		s.MemQuotaHashJoin = tidbOptInt64(val, DefTiDBMemQuotaHashJoin)
 	case TIDBMemQuotaMergeJoin:
@@ -1946,16 +1936,10 @@
 type MemQuota struct {
 	// MemQuotaQuery defines the memory quota for a query.
 	MemQuotaQuery int64
-<<<<<<< HEAD
 	// MemQuotaStatistics defines the memory quota for the statistic Cache.
 	MemQuotaStatistics int64
 	// MemQuotaApplyCache defines the memory capacity for apply cache.
 	MemQuotaApplyCache int64
-=======
-
-	// NestedLoopJoinCacheCapacity defines the memory capacity for apply cache.
-	NestedLoopJoinCacheCapacity int64
->>>>>>> 8935ad1d
 
 	// The variables below do not take any effect anymore, it's remaining for compatibility.
 	// TODO: remove them in v4.1
