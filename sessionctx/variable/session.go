// Copyright 2015 PingCAP, Inc.
//
// Licensed under the Apache License, Version 2.0 (the "License");
// you may not use this file except in compliance with the License.
// You may obtain a copy of the License at
//
//     http://www.apache.org/licenses/LICENSE-2.0
//
// Unless required by applicable law or agreed to in writing, software
// distributed under the License is distributed on an "AS IS" BASIS,
// WITHOUT WARRANTIES OR CONDITIONS OF ANY KIND, either express or implied.
// See the License for the specific language governing permissions and
// limitations under the License.

package variable

import (
	"bytes"
	"context"
	"crypto/tls"
	"encoding/binary"
	"encoding/json"
	"fmt"
	"math"
	"math/rand"
	"net"
	"strconv"
	"strings"
	"sync"
	"sync/atomic"
	"time"

	"github.com/pingcap/errors"
	"github.com/pingcap/tidb/config"
	"github.com/pingcap/tidb/kv"
	"github.com/pingcap/tidb/meta/autoid"
	"github.com/pingcap/tidb/metrics"
	"github.com/pingcap/tidb/parser"
	"github.com/pingcap/tidb/parser/ast"
	"github.com/pingcap/tidb/parser/auth"
	"github.com/pingcap/tidb/parser/charset"
	"github.com/pingcap/tidb/parser/model"
	"github.com/pingcap/tidb/parser/mysql"
	ptypes "github.com/pingcap/tidb/parser/types"
	"github.com/pingcap/tidb/sessionctx/sessionstates"
	"github.com/pingcap/tidb/sessionctx/stmtctx"
	pumpcli "github.com/pingcap/tidb/tidb-binlog/pump_client"
	"github.com/pingcap/tidb/types"
	"github.com/pingcap/tidb/util/chunk"
	"github.com/pingcap/tidb/util/disk"
	"github.com/pingcap/tidb/util/execdetails"
	"github.com/pingcap/tidb/util/kvcache"
	"github.com/pingcap/tidb/util/mathutil"
	"github.com/pingcap/tidb/util/memory"
	"github.com/pingcap/tidb/util/replayer"
	"github.com/pingcap/tidb/util/rowcodec"
	"github.com/pingcap/tidb/util/stringutil"
	"github.com/pingcap/tidb/util/tableutil"
	"github.com/pingcap/tidb/util/tiflashcompute"
	"github.com/pingcap/tidb/util/timeutil"
	tikvstore "github.com/tikv/client-go/v2/kv"
	"github.com/tikv/client-go/v2/tikv"
	"github.com/twmb/murmur3"
	atomic2 "go.uber.org/atomic"
	"golang.org/x/exp/maps"
	"golang.org/x/exp/slices"
)

// DefaultResourceGroupName is the default resource group name.
const DefaultResourceGroupName = "default"

var (
	// PreparedStmtCount is exported for test.
	PreparedStmtCount int64
	// enableAdaptiveReplicaRead indicates whether closest adaptive replica read
	// can be enabled. We forces disable replica read when tidb server in missing
	// in regions that contains tikv server to avoid read traffic skew.
	enableAdaptiveReplicaRead uint32 = 1
)

// SetEnableAdaptiveReplicaRead set `enableAdaptiveReplicaRead` with given value.
// return true if the value is changed.
func SetEnableAdaptiveReplicaRead(enabled bool) bool {
	value := uint32(0)
	if enabled {
		value = 1
	}
	return atomic.SwapUint32(&enableAdaptiveReplicaRead, value) != value
}

// IsAdaptiveReplicaReadEnabled returns whether adaptive closest replica read can be enabled.
func IsAdaptiveReplicaReadEnabled() bool {
	return atomic.LoadUint32(&enableAdaptiveReplicaRead) > 0
}

// RetryInfo saves retry information.
type RetryInfo struct {
	Retrying               bool
	DroppedPreparedStmtIDs []uint32
	autoIncrementIDs       retryInfoAutoIDs
	autoRandomIDs          retryInfoAutoIDs
	LastRcReadTS           uint64
}

// ReuseChunkPool save Alloc object
type ReuseChunkPool struct {
	mu    sync.Mutex
	Alloc chunk.Allocator
}

// Clean does some clean work.
func (r *RetryInfo) Clean() {
	r.autoIncrementIDs.clean()
	r.autoRandomIDs.clean()

	if len(r.DroppedPreparedStmtIDs) > 0 {
		r.DroppedPreparedStmtIDs = r.DroppedPreparedStmtIDs[:0]
	}
}

// ResetOffset resets the current retry offset.
func (r *RetryInfo) ResetOffset() {
	r.autoIncrementIDs.resetOffset()
	r.autoRandomIDs.resetOffset()
}

// AddAutoIncrementID adds id to autoIncrementIDs.
func (r *RetryInfo) AddAutoIncrementID(id int64) {
	r.autoIncrementIDs.autoIDs = append(r.autoIncrementIDs.autoIDs, id)
}

// GetCurrAutoIncrementID gets current autoIncrementID.
func (r *RetryInfo) GetCurrAutoIncrementID() (int64, bool) {
	return r.autoIncrementIDs.getCurrent()
}

// AddAutoRandomID adds id to autoRandomIDs.
func (r *RetryInfo) AddAutoRandomID(id int64) {
	r.autoRandomIDs.autoIDs = append(r.autoRandomIDs.autoIDs, id)
}

// GetCurrAutoRandomID gets current AutoRandomID.
func (r *RetryInfo) GetCurrAutoRandomID() (int64, bool) {
	return r.autoRandomIDs.getCurrent()
}

type retryInfoAutoIDs struct {
	currentOffset int
	autoIDs       []int64
}

func (r *retryInfoAutoIDs) resetOffset() {
	r.currentOffset = 0
}

func (r *retryInfoAutoIDs) clean() {
	r.currentOffset = 0
	if len(r.autoIDs) > 0 {
		r.autoIDs = r.autoIDs[:0]
	}
}

func (r *retryInfoAutoIDs) getCurrent() (int64, bool) {
	if r.currentOffset >= len(r.autoIDs) {
		return 0, false
	}
	id := r.autoIDs[r.currentOffset]
	r.currentOffset++
	return id, true
}

// TransactionContext is used to store variables that has transaction scope.
type TransactionContext struct {
	TxnCtxNoNeedToRestore
	TxnCtxNeedToRestore
}

// TxnCtxNeedToRestore stores transaction variables which need to be restored when rolling back to a savepoint.
type TxnCtxNeedToRestore struct {
	// TableDeltaMap is used in the schema validator for DDL changes in one table not to block others.
	// It's also used in the statistics updating.
	// Note: for the partitioned table, it stores all the partition IDs.
	TableDeltaMap map[int64]TableDelta

	// pessimisticLockCache is the cache for pessimistic locked keys,
	// The value never changes during the transaction.
	pessimisticLockCache map[string][]byte

	// CachedTables is not nil if the transaction write on cached table.
	CachedTables map[int64]interface{}

	// InsertTTLRowsCount counts how many rows are inserted in this statement
	InsertTTLRowsCount int
}

// TxnCtxNoNeedToRestore stores transaction variables which do not need to restored when rolling back to a savepoint.
type TxnCtxNoNeedToRestore struct {
	forUpdateTS uint64
	Binlog      interface{}
	InfoSchema  interface{}
	History     interface{}
	StartTS     uint64

	// ShardStep indicates the max size of continuous rowid shard in one transaction.
	ShardStep    int
	shardRemain  int
	currentShard int64

	// unchangedRowKeys is used to store the unchanged rows that needs to lock for pessimistic transaction.
	unchangedRowKeys map[string]struct{}

	PessimisticCacheHit int

	// CreateTime For metrics.
	CreateTime     time.Time
	StatementCount int
	CouldRetry     bool
	IsPessimistic  bool
	// IsStaleness indicates whether the txn is read only staleness txn.
	IsStaleness bool
	// IsExplicit indicates whether the txn is an interactive txn, which is typically started with a BEGIN
	// or START TRANSACTION statement, or by setting autocommit to 0.
	IsExplicit bool
	Isolation  string
	LockExpire uint32
	ForUpdate  uint32
	// TxnScope indicates the value of txn_scope
	TxnScope string

	// Savepoints contains all definitions of the savepoint of a transaction at runtime, the order of the SavepointRecord is the same with the SAVEPOINT statements.
	// It is used for a lookup when running `ROLLBACK TO` statement.
	Savepoints []SavepointRecord

	// TableDeltaMap lock to prevent potential data race
	tdmLock sync.Mutex

	// TemporaryTables is used to store transaction-specific information for global temporary tables.
	// It can also be stored in sessionCtx with local temporary tables, but it's easier to clean this data after transaction ends.
	TemporaryTables map[int64]tableutil.TempTable
	// EnableMDL indicates whether to enable the MDL lock for the transaction.
	EnableMDL bool
	// relatedTableForMDL records the `lock` table for metadata lock. It maps from int64 to int64(version).
	relatedTableForMDL *sync.Map

	// AggressiveLockingUsed marking whether at least one of the statements in the transaction was executed in
	// aggressive locking mode.
	AggressiveLockingUsed bool
	// AggressiveLockingEffective marking whether at least one of the statements in the transaction was executed in
	// aggressive locking mode, and it takes effect (which is determined according to whether lock-with-conflict
	// has occurred during execution of any statement).
	AggressiveLockingEffective bool
}

// SavepointRecord indicates a transaction's savepoint record.
type SavepointRecord struct {
	// name is the name of the savepoint
	Name string
	// MemDBCheckpoint is the transaction's memdb checkpoint.
	MemDBCheckpoint *tikv.MemDBCheckpoint
	// TxnCtxSavepoint is the savepoint of TransactionContext
	TxnCtxSavepoint TxnCtxNeedToRestore
}

// GetCurrentShard returns the shard for the next `count` IDs.
func (s *SessionVars) GetCurrentShard(count int) int64 {
	tc := s.TxnCtx
	if s.shardRand == nil {
		s.shardRand = rand.New(rand.NewSource(int64(tc.StartTS))) // #nosec G404
	}
	if tc.shardRemain <= 0 {
		tc.updateShard(s.shardRand)
		tc.shardRemain = tc.ShardStep
	}
	tc.shardRemain -= count
	return tc.currentShard
}

func (tc *TransactionContext) updateShard(shardRand *rand.Rand) {
	var buf [8]byte
	binary.LittleEndian.PutUint64(buf[:], shardRand.Uint64())
	tc.currentShard = int64(murmur3.Sum32(buf[:]))
}

// AddUnchangedRowKey adds an unchanged row key in update statement for pessimistic lock.
func (tc *TransactionContext) AddUnchangedRowKey(key []byte) {
	if tc.unchangedRowKeys == nil {
		tc.unchangedRowKeys = map[string]struct{}{}
	}
	tc.unchangedRowKeys[string(key)] = struct{}{}
}

// CollectUnchangedRowKeys collects unchanged row keys for pessimistic lock.
func (tc *TransactionContext) CollectUnchangedRowKeys(buf []kv.Key) []kv.Key {
	for key := range tc.unchangedRowKeys {
		buf = append(buf, kv.Key(key))
	}
	tc.unchangedRowKeys = nil
	return buf
}

// UpdateDeltaForTable updates the delta info for some table.
func (tc *TransactionContext) UpdateDeltaForTable(physicalTableID int64, delta int64, count int64, colSize map[int64]int64) {
	tc.tdmLock.Lock()
	defer tc.tdmLock.Unlock()
	if tc.TableDeltaMap == nil {
		tc.TableDeltaMap = make(map[int64]TableDelta)
	}
	item := tc.TableDeltaMap[physicalTableID]
	if item.ColSize == nil && colSize != nil {
		item.ColSize = make(map[int64]int64, len(colSize))
	}
	item.Delta += delta
	item.Count += count
	item.TableID = physicalTableID
	for key, val := range colSize {
		item.ColSize[key] += val
	}
	tc.TableDeltaMap[physicalTableID] = item
}

// GetKeyInPessimisticLockCache gets a key in pessimistic lock cache.
func (tc *TransactionContext) GetKeyInPessimisticLockCache(key kv.Key) (val []byte, ok bool) {
	if tc.pessimisticLockCache == nil {
		return nil, false
	}
	val, ok = tc.pessimisticLockCache[string(key)]
	if ok {
		tc.PessimisticCacheHit++
	}
	return
}

// SetPessimisticLockCache sets a key value pair into pessimistic lock cache.
func (tc *TransactionContext) SetPessimisticLockCache(key kv.Key, val []byte) {
	if tc.pessimisticLockCache == nil {
		tc.pessimisticLockCache = map[string][]byte{}
	}
	tc.pessimisticLockCache[string(key)] = val
}

// Cleanup clears up transaction info that no longer use.
func (tc *TransactionContext) Cleanup() {
	// tc.InfoSchema = nil; we cannot do it now, because some operation like handleFieldList depend on this.
	tc.Binlog = nil
	tc.History = nil
	tc.tdmLock.Lock()
	tc.TableDeltaMap = nil
	tc.relatedTableForMDL = nil
	tc.tdmLock.Unlock()
	tc.pessimisticLockCache = nil
	tc.IsStaleness = false
	tc.Savepoints = nil
	tc.EnableMDL = false
}

// ClearDelta clears the delta map.
func (tc *TransactionContext) ClearDelta() {
	tc.tdmLock.Lock()
	tc.TableDeltaMap = nil
	tc.tdmLock.Unlock()
}

// GetForUpdateTS returns the ts for update.
func (tc *TransactionContext) GetForUpdateTS() uint64 {
	if tc.forUpdateTS > tc.StartTS {
		return tc.forUpdateTS
	}
	return tc.StartTS
}

// SetForUpdateTS sets the ts for update.
func (tc *TransactionContext) SetForUpdateTS(forUpdateTS uint64) {
	if forUpdateTS > tc.forUpdateTS {
		tc.forUpdateTS = forUpdateTS
	}
}

// GetCurrentSavepoint gets TransactionContext's savepoint.
func (tc *TransactionContext) GetCurrentSavepoint() TxnCtxNeedToRestore {
	tableDeltaMap := make(map[int64]TableDelta, len(tc.TableDeltaMap))
	for k, v := range tc.TableDeltaMap {
		tableDeltaMap[k] = v.Clone()
	}
	pessimisticLockCache := make(map[string][]byte, len(tc.pessimisticLockCache))
	maps.Copy(pessimisticLockCache, tc.pessimisticLockCache)
	cachedTables := make(map[int64]interface{}, len(tc.CachedTables))
	maps.Copy(cachedTables, tc.CachedTables)
	return TxnCtxNeedToRestore{
		TableDeltaMap:        tableDeltaMap,
		pessimisticLockCache: pessimisticLockCache,
		CachedTables:         cachedTables,
		InsertTTLRowsCount:   tc.InsertTTLRowsCount,
	}
}

// RestoreBySavepoint restores TransactionContext to the specify savepoint.
func (tc *TransactionContext) RestoreBySavepoint(savepoint TxnCtxNeedToRestore) {
	tc.TableDeltaMap = savepoint.TableDeltaMap
	tc.pessimisticLockCache = savepoint.pessimisticLockCache
	tc.CachedTables = savepoint.CachedTables
	tc.InsertTTLRowsCount = savepoint.InsertTTLRowsCount
}

// AddSavepoint adds a new savepoint.
func (tc *TransactionContext) AddSavepoint(name string, memdbCheckpoint *tikv.MemDBCheckpoint) {
	name = strings.ToLower(name)
	tc.DeleteSavepoint(name)

	record := SavepointRecord{
		Name:            name,
		MemDBCheckpoint: memdbCheckpoint,
		TxnCtxSavepoint: tc.GetCurrentSavepoint(),
	}
	tc.Savepoints = append(tc.Savepoints, record)
}

// DeleteSavepoint deletes the savepoint, return false indicate the savepoint name doesn't exists.
func (tc *TransactionContext) DeleteSavepoint(name string) bool {
	name = strings.ToLower(name)
	for i, sp := range tc.Savepoints {
		if sp.Name == name {
			tc.Savepoints = append(tc.Savepoints[:i], tc.Savepoints[i+1:]...)
			return true
		}
	}
	return false
}

// ReleaseSavepoint deletes the named savepoint and the later savepoints, return false indicate the named savepoint doesn't exists.
func (tc *TransactionContext) ReleaseSavepoint(name string) bool {
	name = strings.ToLower(name)
	for i, sp := range tc.Savepoints {
		if sp.Name == name {
			tc.Savepoints = append(tc.Savepoints[:i])
			return true
		}
	}
	return false
}

// RollbackToSavepoint rollbacks to the specified savepoint by name.
func (tc *TransactionContext) RollbackToSavepoint(name string) *SavepointRecord {
	name = strings.ToLower(name)
	for idx, sp := range tc.Savepoints {
		if name == sp.Name {
			tc.RestoreBySavepoint(sp.TxnCtxSavepoint)
			tc.Savepoints = tc.Savepoints[:idx+1]
			return &tc.Savepoints[idx]
		}
	}
	return nil
}

// WriteStmtBufs can be used by insert/replace/delete/update statement.
// TODO: use a common memory pool to replace this.
type WriteStmtBufs struct {
	// RowValBuf is used by tablecodec.EncodeRow, to reduce runtime.growslice.
	RowValBuf []byte
	// AddRowValues use to store temp insert rows value, to reduce memory allocations when importing data.
	AddRowValues []types.Datum

	// IndexValsBuf is used by index.FetchValues
	IndexValsBuf []types.Datum
	// IndexKeyBuf is used by index.GenIndexKey
	IndexKeyBuf []byte
}

func (ib *WriteStmtBufs) clean() {
	ib.RowValBuf = nil
	ib.AddRowValues = nil
	ib.IndexValsBuf = nil
	ib.IndexKeyBuf = nil
}

// TableSnapshot represents a data snapshot of the table contained in `information_schema`.
type TableSnapshot struct {
	Rows [][]types.Datum
	Err  error
}

type txnIsolationLevelOneShotState uint

// RewritePhaseInfo records some information about the rewrite phase
type RewritePhaseInfo struct {
	// DurationRewrite is the duration of rewriting the SQL.
	DurationRewrite time.Duration

	// DurationPreprocessSubQuery is the duration of pre-processing sub-queries.
	DurationPreprocessSubQuery time.Duration

	// PreprocessSubQueries is the number of pre-processed sub-queries.
	PreprocessSubQueries int
}

// Reset resets all fields in RewritePhaseInfo.
func (r *RewritePhaseInfo) Reset() {
	r.DurationRewrite = 0
	r.DurationPreprocessSubQuery = 0
	r.PreprocessSubQueries = 0
}

// TemporaryTableData is a interface to maintain temporary data in session
type TemporaryTableData interface {
	kv.Retriever
	// Staging create a new staging buffer inside the MemBuffer.
	// Subsequent writes will be temporarily stored in this new staging buffer.
	// When you think all modifications looks good, you can call `Release` to public all of them to the upper level buffer.
	Staging() kv.StagingHandle
	// Release publish all modifications in the latest staging buffer to upper level.
	Release(kv.StagingHandle)
	// Cleanup cleanups the resources referenced by the StagingHandle.
	// If the changes are not published by `Release`, they will be discarded.
	Cleanup(kv.StagingHandle)
	// GetTableSize get the size of a table
	GetTableSize(tblID int64) int64
	// DeleteTableKey removes the entry for key k from table
	DeleteTableKey(tblID int64, k kv.Key) error
	// SetTableKey sets the entry for k from table
	SetTableKey(tblID int64, k kv.Key, val []byte) error
}

// temporaryTableData is used for store temporary table data in session
type temporaryTableData struct {
	kv.MemBuffer
	tblSize map[int64]int64
}

// NewTemporaryTableData creates a new TemporaryTableData
func NewTemporaryTableData(memBuffer kv.MemBuffer) TemporaryTableData {
	return &temporaryTableData{
		MemBuffer: memBuffer,
		tblSize:   make(map[int64]int64),
	}
}

// GetTableSize get the size of a table
func (d *temporaryTableData) GetTableSize(tblID int64) int64 {
	if tblSize, ok := d.tblSize[tblID]; ok {
		return tblSize
	}
	return 0
}

// DeleteTableKey removes the entry for key k from table
func (d *temporaryTableData) DeleteTableKey(tblID int64, k kv.Key) error {
	bufferSize := d.MemBuffer.Size()
	defer d.updateTblSize(tblID, bufferSize)

	return d.MemBuffer.Delete(k)
}

// SetTableKey sets the entry for k from table
func (d *temporaryTableData) SetTableKey(tblID int64, k kv.Key, val []byte) error {
	bufferSize := d.MemBuffer.Size()
	defer d.updateTblSize(tblID, bufferSize)

	return d.MemBuffer.Set(k, val)
}

func (d *temporaryTableData) updateTblSize(tblID int64, beforeSize int) {
	delta := int64(d.MemBuffer.Size() - beforeSize)
	d.tblSize[tblID] = d.GetTableSize(tblID) + delta
}

const (
	// oneShotDef means default, that is tx_isolation_one_shot not set.
	oneShotDef txnIsolationLevelOneShotState = iota
	// oneShotSet means it's set in current transaction.
	oneShotSet
	// onsShotUse means it should be used in current transaction.
	oneShotUse
)

// ReadConsistencyLevel is the level of read consistency.
type ReadConsistencyLevel string

const (
	// ReadConsistencyStrict means read by strict consistency, default value.
	ReadConsistencyStrict ReadConsistencyLevel = "strict"
	// ReadConsistencyWeak means read can be weak consistency.
	ReadConsistencyWeak ReadConsistencyLevel = "weak"
)

// IsWeak returns true only if it's a weak-consistency read.
func (r ReadConsistencyLevel) IsWeak() bool {
	return r == ReadConsistencyWeak
}

func validateReadConsistencyLevel(val string) error {
	switch v := ReadConsistencyLevel(strings.ToLower(val)); v {
	case ReadConsistencyStrict, ReadConsistencyWeak:
		return nil
	default:
		return ErrWrongTypeForVar.GenWithStackByArgs(TiDBReadConsistency)
	}
}

// SetUserVarVal set user defined variables' value
func (s *SessionVars) SetUserVarVal(name string, dt types.Datum) {
	s.userVars.lock.Lock()
	defer s.userVars.lock.Unlock()
	s.userVars.values[name] = dt
}

// GetUserVarVal get user defined variables' value
func (s *SessionVars) GetUserVarVal(name string) (types.Datum, bool) {
	s.userVars.lock.RLock()
	defer s.userVars.lock.RUnlock()
	dt, ok := s.userVars.values[name]
	return dt, ok
}

// SetUserVarType set user defined variables' type
func (s *SessionVars) SetUserVarType(name string, ft *types.FieldType) {
	s.userVars.lock.Lock()
	defer s.userVars.lock.Unlock()
	s.userVars.types[name] = ft
}

// GetUserVarType get user defined variables' type
func (s *SessionVars) GetUserVarType(name string) (*types.FieldType, bool) {
	s.userVars.lock.RLock()
	defer s.userVars.lock.RUnlock()
	ft, ok := s.userVars.types[name]
	return ft, ok
}

// HookContext contains the necessary variables for executing set/get hook
type HookContext interface {
	GetStore() kv.Storage
}

// SessionVars is to handle user-defined or global variables in the current session.
type SessionVars struct {
	Concurrency
	MemQuota
	BatchSize
	// DMLBatchSize indicates the number of rows batch-committed for a statement.
	// It will be used when using LOAD DATA or BatchInsert or BatchDelete is on.
	DMLBatchSize        int
	RetryLimit          int64
	DisableTxnAutoRetry bool
	userVars            struct {
		// lock is for user defined variables. values and types is read/write protected.
		lock sync.RWMutex
		// values stores the Datum for user variables
		values map[string]types.Datum
		// types stores the FieldType for user variables, it cannot be inferred from values when values have not been set yet.
		types map[string]*types.FieldType
	}
	// systems variables, don't modify it directly, use GetSystemVar/SetSystemVar method.
	systems map[string]string
	// stmtVars variables are temporarily set by SET_VAR hint
	// It only take effect for the duration of a single statement
	stmtVars map[string]string
	// SysWarningCount is the system variable "warning_count", because it is on the hot path, so we extract it from the systems
	SysWarningCount int
	// SysErrorCount is the system variable "error_count", because it is on the hot path, so we extract it from the systems
	SysErrorCount uint16
	// nonPreparedPlanCacheStmts stores PlanCacheStmts for non-prepared plan cache.
	nonPreparedPlanCacheStmts *kvcache.SimpleLRUCache
	// PreparedStmts stores prepared statement.
	PreparedStmts        map[uint32]interface{}
	PreparedStmtNameToID map[string]uint32
	// preparedStmtID is id of prepared statement.
	preparedStmtID uint32
	// PreparedParams params for prepared statements
	PreparedParams    PreparedParams
	LastUpdateTime4PC types.Time

	// ActiveRoles stores active roles for current user
	ActiveRoles []*auth.RoleIdentity

	RetryInfo *RetryInfo
	//  TxnCtx Should be reset on transaction finished.
	TxnCtx *TransactionContext
	// TxnCtxMu is used to protect TxnCtx.
	TxnCtxMu sync.Mutex

	// TxnManager is used to manage txn context in session
	TxnManager interface{}

	// KVVars is the variables for KV storage.
	KVVars *tikvstore.Variables

	// txnIsolationLevelOneShot is used to implements "set transaction isolation level ..."
	txnIsolationLevelOneShot struct {
		state txnIsolationLevelOneShotState
		value string
	}

	// Status stands for the session status. e.g. in transaction or not, auto commit is on or off, and so on.
	Status uint16

	// ClientCapability is client's capability.
	ClientCapability uint32

	// TLSConnectionState is the TLS connection state (nil if not using TLS).
	TLSConnectionState *tls.ConnectionState

	// ConnectionID is the connection id of the current session.
	ConnectionID uint64

	// PlanID is the unique id of logical and physical plan.
	PlanID int

	// PlanColumnID is the unique id for column when building plan.
	PlanColumnID int64

	// MapHashCode2UniqueID4ExtendedCol map the expr's hash code to specified unique ID.
	MapHashCode2UniqueID4ExtendedCol map[string]int

	// User is the user identity with which the session login.
	User *auth.UserIdentity

	// Port is the port of the connected socket
	Port string

	// CurrentDB is the default database of this session.
	CurrentDB string

	// CurrentDBChanged indicates if the CurrentDB has been updated, and if it is we should print it into
	// the slow log to make it be compatible with MySQL, https://github.com/pingcap/tidb/issues/17846.
	CurrentDBChanged bool

	// StrictSQLMode indicates if the session is in strict mode.
	StrictSQLMode bool

	// CommonGlobalLoaded indicates if common global variable has been loaded for this session.
	CommonGlobalLoaded bool

	// InRestrictedSQL indicates if the session is handling restricted SQL execution.
	InRestrictedSQL bool

	// SnapshotTS is used for reading history data. For simplicity, SnapshotTS only supports distsql request.
	SnapshotTS uint64

	// TxnReadTS is used for staleness transaction, it provides next staleness transaction startTS.
	TxnReadTS *TxnReadTS

	// SnapshotInfoschema is used with SnapshotTS, when the schema version at snapshotTS less than current schema
	// version, we load an old version schema for query.
	SnapshotInfoschema interface{}

	// BinlogClient is used to write binlog.
	BinlogClient *pumpcli.PumpsClient

	// GlobalVarsAccessor is used to set and get global variables.
	GlobalVarsAccessor GlobalVarAccessor

	// LastFoundRows is the number of found rows of last query statement
	LastFoundRows uint64

	// StmtCtx holds variables for current executing statement.
	StmtCtx *stmtctx.StatementContext

	// RefCountOfStmtCtx indicates the reference count of StmtCtx. When the
	// StmtCtx is accessed by other sessions, e.g. oom-alarm-handler/expensive-query-handler, add one first.
	// Note: this variable should be accessed and updated by atomic operations.
	RefCountOfStmtCtx stmtctx.ReferenceCount

	// AllowAggPushDown can be set to false to forbid aggregation push down.
	AllowAggPushDown bool

	// AllowDeriveTopN is used to enable/disable derived TopN optimization.
	AllowDeriveTopN bool

	// AllowCartesianBCJ means allow broadcast CARTESIAN join, 0 means not allow, 1 means allow broadcast CARTESIAN join
	// but the table size should under the broadcast threshold, 2 means allow broadcast CARTESIAN join even if the table
	// size exceeds the broadcast threshold
	AllowCartesianBCJ int

	// MPPOuterJoinFixedBuildSide means in MPP plan, always use right(left) table as build side for left(right) out join
	MPPOuterJoinFixedBuildSide bool

	// AllowDistinctAggPushDown can be set true to allow agg with distinct push down to tikv/tiflash.
	AllowDistinctAggPushDown bool

	// EnableSkewDistinctAgg can be set true to allow skew distinct aggregate rewrite
	EnableSkewDistinctAgg bool

	// Enable3StageDistinctAgg indicates whether to allow 3 stage distinct aggregate
	Enable3StageDistinctAgg bool

	// Enable3StageMultiDistinctAgg indicates whether to allow 3 stage multi distinct aggregate
	Enable3StageMultiDistinctAgg bool

	// MultiStatementMode permits incorrect client library usage. Not recommended to be turned on.
	MultiStatementMode int

	// AllowWriteRowID variable is currently not recommended to be turned on.
	AllowWriteRowID bool

	// AllowBatchCop means if we should send batch coprocessor to TiFlash. Default value is 1, means to use batch cop in case of aggregation and join.
	// Value set to 2 means to force to send batch cop for any query. Value set to 0 means never use batch cop.
	AllowBatchCop int

	// allowMPPExecution means if we should use mpp way to execute query.
	// Default value is `true`, means to be determined by the optimizer.
	// Value set to `false` means never use mpp.
	allowMPPExecution bool

	// HashExchangeWithNewCollation means if we support hash exchange when new collation is enabled.
	// Default value is `true`, means support hash exchange when new collation is enabled.
	// Value set to `false` means not use hash exchange when new collation is enabled.
	HashExchangeWithNewCollation bool

	// enforceMPPExecution means if we should enforce mpp way to execute query.
	// Default value is `false`, means to be determined by variable `allowMPPExecution`.
	// Value set to `true` means enforce use mpp.
	// Note if you want to set `enforceMPPExecution` to `true`, you must set `allowMPPExecution` to `true` first.
	enforceMPPExecution bool

	// TiFlashMaxThreads is the maximum number of threads to execute the request which is pushed down to tiflash.
	// Default value is -1, means it will not be pushed down to tiflash.
	// If the value is bigger than -1, it will be pushed down to tiflash and used to create db context in tiflash.
	TiFlashMaxThreads int64

	// TiDBAllowAutoRandExplicitInsert indicates whether explicit insertion on auto_random column is allowed.
	AllowAutoRandExplicitInsert bool

	// BroadcastJoinThresholdSize is used to limit the size of smaller table.
	// It's unit is bytes, if the size of small table is larger than it, we will not use bcj.
	BroadcastJoinThresholdSize int64

	// BroadcastJoinThresholdCount is used to limit the total count of smaller table.
	// If we can't estimate the size of one side of join child, we will check if its row number exceeds this limitation.
	BroadcastJoinThresholdCount int64

	// LimitPushDownThreshold determines if push Limit or TopN down to TiKV forcibly.
	LimitPushDownThreshold int64

	// CorrelationThreshold is the guard to enable row count estimation using column order correlation.
	CorrelationThreshold float64

	// EnableCorrelationAdjustment is used to indicate if correlation adjustment is enabled.
	EnableCorrelationAdjustment bool

	// CorrelationExpFactor is used to control the heuristic approach of row count estimation when CorrelationThreshold is not met.
	CorrelationExpFactor int

	// cpuFactor is the CPU cost of processing one expression for one row.
	cpuFactor float64
	// copCPUFactor is the CPU cost of processing one expression for one row in coprocessor.
	copCPUFactor float64
	// networkFactor is the network cost of transferring 1 byte data.
	networkFactor float64
	// ScanFactor is the IO cost of scanning 1 byte data on TiKV and TiFlash.
	scanFactor float64
	// descScanFactor is the IO cost of scanning 1 byte data on TiKV and TiFlash in desc order.
	descScanFactor float64
	// seekFactor is the IO cost of seeking the start value of a range in TiKV or TiFlash.
	seekFactor float64
	// memoryFactor is the memory cost of storing one tuple.
	memoryFactor float64
	// diskFactor is the IO cost of reading/writing one byte to temporary disk.
	diskFactor float64
	// concurrencyFactor is the CPU cost of additional one goroutine.
	concurrencyFactor float64

	// enableForceInlineCTE is used to enable/disable force inline CTE.
	enableForceInlineCTE bool

	// CopTiFlashConcurrencyFactor is the concurrency number of computation in tiflash coprocessor.
	CopTiFlashConcurrencyFactor float64

	// CurrInsertValues is used to record current ValuesExpr's values.
	// See http://dev.mysql.com/doc/refman/5.7/en/miscellaneous-functions.html#function_values
	CurrInsertValues chunk.Row

	// In https://github.com/pingcap/tidb/issues/14164, we can see that MySQL can enter the column that is not in the insert's SELECT's output.
	// We store the extra columns in this variable.
	CurrInsertBatchExtraCols [][]types.Datum

	// Per-connection time zones. Each client that connects has its own time zone setting, given by the session time_zone variable.
	// See https://dev.mysql.com/doc/refman/5.7/en/time-zone-support.html
	TimeZone *time.Location

	SQLMode mysql.SQLMode

	// AutoIncrementIncrement and AutoIncrementOffset indicates the autoID's start value and increment.
	AutoIncrementIncrement int

	AutoIncrementOffset int

	/* TiDB system variables */

	// SkipASCIICheck check on input value.
	SkipASCIICheck bool

	// SkipUTF8Check check on input value.
	SkipUTF8Check bool

	// BatchInsert indicates if we should split insert data into multiple batches.
	BatchInsert bool

	// BatchDelete indicates if we should split delete data into multiple batches.
	BatchDelete bool

	// BatchCommit indicates if we should split the transaction into multiple batches.
	BatchCommit bool

	// IDAllocator is provided by kvEncoder, if it is provided, we will use it to alloc auto id instead of using
	// Table.alloc.
	IDAllocator autoid.Allocator

	// OptimizerSelectivityLevel defines the level of the selectivity estimation in plan.
	OptimizerSelectivityLevel int

	// OptimizerEnableNewOnlyFullGroupByCheck enables the new only_full_group_by check which is implemented by maintaining functional dependency.
	OptimizerEnableNewOnlyFullGroupByCheck bool

	// EnableOuterJoinWithJoinReorder enables TiDB to involve the outer join into the join reorder.
	EnableOuterJoinReorder bool

	// OptimizerEnableNAAJ enables TiDB to use null-aware anti join.
	OptimizerEnableNAAJ bool

	// EnableTablePartition enables table partition feature.
	EnableTablePartition string

	// EnableListTablePartition enables list table partition feature.
	EnableListTablePartition bool

	// EnableCascadesPlanner enables the cascades planner.
	EnableCascadesPlanner bool

	// EnableWindowFunction enables the window function.
	EnableWindowFunction bool

	// EnablePipelinedWindowExec enables executing window functions in a pipelined manner.
	EnablePipelinedWindowExec bool

	// AllowProjectionPushDown enables pushdown projection on TiKV.
	AllowProjectionPushDown bool

	// EnableStrictDoubleTypeCheck enables table field double type check.
	EnableStrictDoubleTypeCheck bool

	// EnableVectorizedExpression  enables the vectorized expression evaluation.
	EnableVectorizedExpression bool

	// DDLReorgPriority is the operation priority of adding indices.
	DDLReorgPriority int

	// EnableAutoIncrementInGenerated is used to control whether to allow auto incremented columns in generated columns.
	EnableAutoIncrementInGenerated bool

	// EnablePointGetCache is used to cache value for point get for read only scenario.
	EnablePointGetCache bool

	// PlacementMode the placement mode we use
	//   strict: Check placement settings strictly in ddl operations
	//   ignore: Ignore all placement settings in ddl operations
	PlacementMode string

	// WaitSplitRegionFinish defines the split region behaviour is sync or async.
	WaitSplitRegionFinish bool

	// WaitSplitRegionTimeout defines the split region timeout.
	WaitSplitRegionTimeout uint64

	// EnableChunkRPC indicates whether the coprocessor request can use chunk API.
	EnableChunkRPC bool

	writeStmtBufs WriteStmtBufs

	// ConstraintCheckInPlace indicates whether to check the constraint when the SQL executing.
	ConstraintCheckInPlace bool

	// CommandValue indicates which command current session is doing.
	CommandValue uint32

	// TiDBOptJoinReorderThreshold defines the minimal number of join nodes
	// to use the greedy join reorder algorithm.
	TiDBOptJoinReorderThreshold int

	// SlowQueryFile indicates which slow query log file for SLOW_QUERY table to parse.
	SlowQueryFile string

	// EnableFastAnalyze indicates whether to take fast analyze.
	EnableFastAnalyze bool

	// TxnMode indicates should be pessimistic or optimistic.
	TxnMode string

	// LowResolutionTSO is used for reading data with low resolution TSO which is updated once every two seconds.
	LowResolutionTSO bool

	// MaxExecutionTime is the timeout for select statement, in milliseconds.
	// If the value is 0, timeouts are not enabled.
	// See https://dev.mysql.com/doc/refman/5.7/en/server-system-variables.html#sysvar_max_execution_time
	MaxExecutionTime uint64

	// Killed is a flag to indicate that this query is killed.
	Killed uint32

	// ConnectionInfo indicates current connection info used by current session.
	ConnectionInfo *ConnectionInfo

	// NoopFuncsMode allows OFF/ON/WARN values as 0/1/2.
	NoopFuncsMode int

	// StartTime is the start time of the last query.
	StartTime time.Time

	// DurationParse is the duration of parsing SQL string to AST of the last query.
	DurationParse time.Duration

	// DurationCompile is the duration of compiling AST to execution plan of the last query.
	DurationCompile time.Duration

	// RewritePhaseInfo records all information about the rewriting phase.
	RewritePhaseInfo

	// DurationOptimization is the duration of optimizing a query.
	DurationOptimization time.Duration

	// DurationWaitTS is the duration of waiting for a snapshot TS
	DurationWaitTS time.Duration

	// PrevStmt is used to store the previous executed statement in the current session.
	PrevStmt fmt.Stringer

	// prevStmtDigest is used to store the digest of the previous statement in the current session.
	prevStmtDigest string

	// AllowRemoveAutoInc indicates whether a user can drop the auto_increment column attribute or not.
	AllowRemoveAutoInc bool

	// UsePlanBaselines indicates whether we will use plan baselines to adjust plan.
	UsePlanBaselines bool

	// EvolvePlanBaselines indicates whether we will evolve the plan baselines.
	EvolvePlanBaselines bool

	// EnableExtendedStats indicates whether we enable the extended statistics feature.
	EnableExtendedStats bool

	// Unexported fields should be accessed and set through interfaces like GetReplicaRead() and SetReplicaRead().

	// allowInSubqToJoinAndAgg can be set to false to forbid rewriting the semi join to inner join with agg.
	allowInSubqToJoinAndAgg bool

	// preferRangeScan allows optimizer to always prefer range scan over table scan.
	preferRangeScan bool

	// EnableIndexMerge enables the generation of IndexMergePath.
	enableIndexMerge bool

	// replicaRead is used for reading data from replicas, only follower is supported at this time.
	replicaRead kv.ReplicaReadType
	// ReplicaClosestReadThreshold is the minimum response body size that a cop request should be sent to the closest replica.
	// this variable only take effect when `tidb_follower_read` = 'closest-adaptive'
	ReplicaClosestReadThreshold int64

	// IsolationReadEngines is used to isolation read, tidb only read from the stores whose engine type is in the engines.
	IsolationReadEngines map[kv.StoreType]struct{}

	mppVersion kv.MppVersion

	mppExchangeCompressionMode kv.ExchangeCompressionMode

	PlannerSelectBlockAsName []ast.HintTable

	// LockWaitTimeout is the duration waiting for pessimistic lock in milliseconds
	LockWaitTimeout int64

	// MetricSchemaStep indicates the step when query metric schema.
	MetricSchemaStep int64

	// CDCWriteSource indicates the following data is written by TiCDC if it is not 0.
	CDCWriteSource uint64

	// MetricSchemaRangeDuration indicates the step when query metric schema.
	MetricSchemaRangeDuration int64

	// Some data of cluster-level memory tables will be retrieved many times in different inspection rules,
	// and the cost of retrieving some data is expensive. We use the `TableSnapshot` to cache those data
	// and obtain them lazily, and provide a consistent view of inspection tables for each inspection rules.
	// All cached snapshots will be released at the end of retrieving
	InspectionTableCache map[string]TableSnapshot

	// RowEncoder is reused in session for encode row data.
	RowEncoder rowcodec.Encoder

	// SequenceState cache all sequence's latest value accessed by lastval() builtins. It's a session scoped
	// variable, and all public methods of SequenceState are currently-safe.
	SequenceState *SequenceState

	// WindowingUseHighPrecision determines whether to compute window operations without loss of precision.
	// see https://dev.mysql.com/doc/refman/8.0/en/window-function-optimization.html for more details.
	WindowingUseHighPrecision bool

	// FoundInPlanCache indicates whether this statement was found in plan cache.
	FoundInPlanCache bool
	// PrevFoundInPlanCache indicates whether the last statement was found in plan cache.
	PrevFoundInPlanCache bool

	// FoundInBinding indicates whether the execution plan is matched with the hints in the binding.
	FoundInBinding bool
	// PrevFoundInBinding indicates whether the last execution plan is matched with the hints in the binding.
	PrevFoundInBinding bool

	// OptimizerUseInvisibleIndexes indicates whether optimizer can use invisible index
	OptimizerUseInvisibleIndexes bool

	// SelectLimit limits the max counts of select statement's output
	SelectLimit uint64

	// EnableClusteredIndex indicates whether to enable clustered index when creating a new table.
	EnableClusteredIndex ClusteredIndexDefMode

	// PresumeKeyNotExists indicates lazy existence checking is enabled.
	PresumeKeyNotExists bool

	// EnableParallelApply indicates that thether to use parallel apply.
	EnableParallelApply bool

	// EnableRedactLog indicates that whether redact log.
	EnableRedactLog bool

	// ShardAllocateStep indicates the max size of continuous rowid shard in one transaction.
	ShardAllocateStep int64

	// LastTxnInfo keeps track the info of last committed transaction.
	LastTxnInfo string

	// LastQueryInfo keeps track the info of last query.
	LastQueryInfo sessionstates.QueryInfo

	// LastDDLInfo keeps track the info of last DDL.
	LastDDLInfo sessionstates.LastDDLInfo

	// PartitionPruneMode indicates how and when to prune partitions.
	PartitionPruneMode atomic2.String

	// TxnScope indicates the scope of the transactions. It should be `global` or equal to the value of key `zone` in config.Labels.
	TxnScope kv.TxnScopeVar

	// EnabledRateLimitAction indicates whether enabled ratelimit action during coprocessor
	EnabledRateLimitAction bool

	// EnableAsyncCommit indicates whether to enable the async commit feature.
	EnableAsyncCommit bool

	// Enable1PC indicates whether to enable the one-phase commit feature.
	Enable1PC bool

	// GuaranteeLinearizability indicates whether to guarantee linearizability
	GuaranteeLinearizability bool

	// AnalyzeVersion indicates how TiDB collect and use analyzed statistics.
	AnalyzeVersion int

	// EnableIndexMergeJoin indicates whether to enable index merge join.
	EnableIndexMergeJoin bool

	// TrackAggregateMemoryUsage indicates whether to track the memory usage of aggregate function.
	TrackAggregateMemoryUsage bool

	// TiDBEnableExchangePartition indicates whether to enable exchange partition
	TiDBEnableExchangePartition bool

	// AllowFallbackToTiKV indicates the engine types whose unavailability triggers fallback to TiKV.
	// Now we only support TiFlash.
	AllowFallbackToTiKV map[kv.StoreType]struct{}

	// CTEMaxRecursionDepth indicates The common table expression (CTE) maximum recursion depth.
	// see https://dev.mysql.com/doc/refman/8.0/en/server-system-variables.html#sysvar_cte_max_recursion_depth
	CTEMaxRecursionDepth int

	// The temporary table size threshold, which is different from MySQL. See https://github.com/pingcap/tidb/issues/28691.
	TMPTableSize int64

	// EnableStableResultMode if stabilize query results.
	EnableStableResultMode bool

	// EnablePseudoForOutdatedStats if using pseudo for outdated stats
	EnablePseudoForOutdatedStats bool

	// RegardNULLAsPoint if regard NULL as Point
	RegardNULLAsPoint bool

	// LocalTemporaryTables is *infoschema.LocalTemporaryTables, use interface to avoid circle dependency.
	// It's nil if there is no local temporary table.
	LocalTemporaryTables interface{}

	// TemporaryTableData stores committed kv values for temporary table for current session.
	TemporaryTableData TemporaryTableData

	// MPPStoreFailTTL indicates the duration that protect TiDB from sending task to a new recovered TiFlash.
	MPPStoreFailTTL string

	// ReadStaleness indicates the staleness duration for the following query
	ReadStaleness time.Duration

	// cachedStmtCtx is used to optimze the object allocation.
	cachedStmtCtx [2]stmtctx.StatementContext

	// Rng stores the rand_seed1 and rand_seed2 for Rand() function
	Rng *mathutil.MysqlRng

	// EnablePaging indicates whether enable paging in coprocessor requests.
	EnablePaging bool

	// EnableLegacyInstanceScope says if SET SESSION can be used to set an instance
	// scope variable. The default is TRUE.
	EnableLegacyInstanceScope bool

	// ReadConsistency indicates the read consistency requirement.
	ReadConsistency ReadConsistencyLevel

	// StatsLoadSyncWait indicates how long to wait for stats load before timeout.
	StatsLoadSyncWait int64

	// SysdateIsNow indicates whether Sysdate is an alias of Now function
	SysdateIsNow bool
	// EnableMutationChecker indicates whether to check data consistency for mutations
	EnableMutationChecker bool
	// AssertionLevel controls how strict the assertions on data mutations should be.
	AssertionLevel AssertionLevel
	// IgnorePreparedCacheCloseStmt controls if ignore the close-stmt command for prepared statement.
	IgnorePreparedCacheCloseStmt bool
	// EnableNewCostInterface is a internal switch to indicates whether to use the new cost calculation interface.
	EnableNewCostInterface bool
	// CostModelVersion is a internal switch to indicates the Cost Model Version.
	CostModelVersion int
	// IndexJoinDoubleReadPenaltyCostRate indicates whether to add some penalty cost to IndexJoin and how much of it.
	IndexJoinDoubleReadPenaltyCostRate float64

	// BatchPendingTiFlashCount shows the threshold of pending TiFlash tables when batch adding.
	BatchPendingTiFlashCount int
	// RcWriteCheckTS indicates whether some special write statements don't get latest tso from PD at RC
	RcWriteCheckTS bool
	// RemoveOrderbyInSubquery indicates whether to remove ORDER BY in subquery.
	RemoveOrderbyInSubquery bool
	// NonTransactionalIgnoreError indicates whether to ignore error in non-transactional statements.
	// When set to false, returns immediately when it meets the first error.
	NonTransactionalIgnoreError bool

	// MaxAllowedPacket indicates the maximum size of a packet for the MySQL protocol.
	MaxAllowedPacket uint64

	// TiFlash related optimization, only for MPP.
	TiFlashFineGrainedShuffleStreamCount int64
	TiFlashFineGrainedShuffleBatchSize   uint64

	// RequestSourceType is the type of inner request.
	RequestSourceType string

	// MemoryDebugModeMinHeapInUse indicated the minimum heapInUse threshold that triggers the memoryDebugMode.
	MemoryDebugModeMinHeapInUse int64
	// MemoryDebugModeAlarmRatio indicated the allowable bias ratio of memory tracking accuracy check.
	// When `(memory trakced by tidb) * (1+MemoryDebugModeAlarmRatio) < actual heapInUse`, an alarm log will be recorded.
	MemoryDebugModeAlarmRatio int64

	// EnableAnalyzeSnapshot indicates whether to read data on snapshot when collecting statistics.
	// When it is false, ANALYZE reads the latest data.
	// When it is true, ANALYZE reads data on the snapshot at the beginning of ANALYZE.
	EnableAnalyzeSnapshot bool

	// DefaultStrMatchSelectivity adjust the estimation strategy for string matching expressions that can't be estimated by building into range.
	// when > 0: it's the selectivity for the expression.
	// when = 0: try to use TopN to evaluate the like expression to estimate the selectivity.
	DefaultStrMatchSelectivity float64

	// TiFlashFastScan indicates whether use fast scan in TiFlash
	TiFlashFastScan bool

	// PrimaryKeyRequired indicates if sql_require_primary_key sysvar is set
	PrimaryKeyRequired bool

	// EnablePreparedPlanCache indicates whether to enable prepared plan cache.
	EnablePreparedPlanCache bool

	// PreparedPlanCacheSize controls the size of prepared plan cache.
	PreparedPlanCacheSize uint64

	// PreparedPlanCacheMonitor indicates whether to enable prepared plan cache monitor.
	EnablePreparedPlanCacheMemoryMonitor bool

	// EnablePlanCacheForParamLimit controls whether the prepare statement with parameterized limit can be cached
	EnablePlanCacheForParamLimit bool

	// EnablePlanCacheForSubquery controls whether the prepare statement with sub query can be cached
	EnablePlanCacheForSubquery bool

	// EnableNonPreparedPlanCache indicates whether to enable non-prepared plan cache.
	EnableNonPreparedPlanCache bool

	// NonPreparedPlanCacheSize controls the size of non-prepared plan cache.
	NonPreparedPlanCacheSize uint64

	// ConstraintCheckInPlacePessimistic controls whether to skip the locking of some keys in pessimistic transactions.
	// Postpone the conflict check and constraint check to prewrite or later pessimistic locking requests.
	ConstraintCheckInPlacePessimistic bool

	// EnableTiFlashReadForWriteStmt indicates whether to enable TiFlash to read for write statements.
	EnableTiFlashReadForWriteStmt bool

	// EnableUnsafeSubstitute indicates whether to enable generate column takes unsafe substitute.
	EnableUnsafeSubstitute bool

	// ForeignKeyChecks indicates whether to enable foreign key constraint check.
	ForeignKeyChecks bool

	// RangeMaxSize is the max memory limit for ranges. When the optimizer estimates that the memory usage of complete
	// ranges would exceed the limit, it chooses less accurate ranges such as full range. 0 indicates that there is no
	// memory limit for ranges.
	RangeMaxSize int64

	// LastPlanReplayerToken indicates the last plan replayer token
	LastPlanReplayerToken string

	// AnalyzePartitionConcurrency indicates concurrency for partitions in Analyze
	AnalyzePartitionConcurrency int
	// AnalyzePartitionMergeConcurrency indicates concurrency for merging partition stats
	AnalyzePartitionMergeConcurrency int

	// EnableExternalTSRead indicates whether to enable read through external ts
	EnableExternalTSRead bool

	HookContext

	// MemTracker indicates the memory tracker of current session.
	MemTracker *memory.Tracker
	// MemDBDBFootprint tracks the memory footprint of memdb, and is attached to `MemTracker`
	MemDBFootprint *memory.Tracker
	DiskTracker    *memory.Tracker

	// OptPrefixIndexSingleScan indicates whether to do some optimizations to avoid double scan for prefix index.
	// When set to true, `col is (not) null`(`col` is index prefix column) is regarded as index filter rather than table filter.
	OptPrefixIndexSingleScan bool

	// ChunkPool Several chunks and columns are cached
	ChunkPool ReuseChunkPool
	// EnableReuseCheck indicates  request chunk whether use chunk alloc
	EnableReuseCheck bool

	// EnableAdvancedJoinHint indicates whether the join method hint is compatible with join order hint.
	EnableAdvancedJoinHint bool

	// preuseChunkAlloc indicates whether pre statement use chunk alloc
	// like select @@last_sql_use_alloc
	preUseChunkAlloc bool

	// EnablePlanReplayerCapture indicates whether enabled plan replayer capture
	EnablePlanReplayerCapture bool

	// EnablePlanReplayedContinuesCapture indicates whether enabled plan replayer continues capture
	EnablePlanReplayedContinuesCapture bool

	// PlanReplayerFinishedTaskKey used to record the finished plan replayer task key in order not to record the
	// duplicate task in plan replayer continues capture
	PlanReplayerFinishedTaskKey map[replayer.PlanReplayerTaskKey]struct{}

	// StoreBatchSize indicates the batch size limit of store batch, set this field to 0 to disable store batch.
	StoreBatchSize int

	// shardRand is used by TxnCtx, for the GetCurrentShard() method.
	shardRand *rand.Rand

	// Resource group name
	ResourceGroupName string

	// ProtectedTSList holds a list of timestamps that should delay GC.
	ProtectedTSList protectedTSList

	// PessimisticTransactionAggressiveLocking controls whether aggressive locking for pessimistic transaction
	// is enabled.
	PessimisticTransactionAggressiveLocking bool

	// EnableINLJoinInnerMultiPattern indicates whether enable multi pattern for index join inner side
	// For now it is not public to user
	EnableINLJoinInnerMultiPattern bool

<<<<<<< HEAD
	// Enable late materialization: push down some selection condition to tablescan.
	EnableLateMaterialization bool
=======
	// TiFlashComputeDispatchPolicy indicates how to dipatch task to tiflash_compute nodes.
	// Only for disaggregated-tiflash mode.
	TiFlashComputeDispatchPolicy tiflashcompute.DispatchPolicy
>>>>>>> 47bf3f6a

	// SlowTxnThreshold is the threshold of slow transaction logs
	SlowTxnThreshold uint64

	// LoadBasedReplicaReadThreshold is the threshold for the estimated wait duration of a store.
	// If exceeding the threshold, try other stores using replica read.
	LoadBasedReplicaReadThreshold time.Duration
}

// planReplayerSessionFinishedTaskKeyLen is used to control the max size for the finished plan replayer task key in session
// in order to control the used memory
const planReplayerSessionFinishedTaskKeyLen = 128

// AddPlanReplayerFinishedTaskKey record finished task key in session
func (s *SessionVars) AddPlanReplayerFinishedTaskKey(key replayer.PlanReplayerTaskKey) {
	if len(s.PlanReplayerFinishedTaskKey) >= planReplayerSessionFinishedTaskKeyLen {
		s.initializePlanReplayerFinishedTaskKey()
	}
	s.PlanReplayerFinishedTaskKey[key] = struct{}{}
}

func (s *SessionVars) initializePlanReplayerFinishedTaskKey() {
	s.PlanReplayerFinishedTaskKey = make(map[replayer.PlanReplayerTaskKey]struct{}, planReplayerSessionFinishedTaskKeyLen)
}

// CheckPlanReplayerFinishedTaskKey check whether the key exists
func (s *SessionVars) CheckPlanReplayerFinishedTaskKey(key replayer.PlanReplayerTaskKey) bool {
	if s.PlanReplayerFinishedTaskKey == nil {
		s.initializePlanReplayerFinishedTaskKey()
		return false
	}
	_, ok := s.PlanReplayerFinishedTaskKey[key]
	return ok
}

// IsPlanReplayerCaptureEnabled indicates whether capture or continues capture enabled
func (s *SessionVars) IsPlanReplayerCaptureEnabled() bool {
	return s.EnablePlanReplayerCapture || s.EnablePlanReplayedContinuesCapture
}

// GetNewChunkWithCapacity Attempt to request memory from the chunk pool
// thread safety
func (s *SessionVars) GetNewChunkWithCapacity(fields []*types.FieldType, capacity int, maxCachesize int, pool chunk.Allocator) *chunk.Chunk {
	if pool == nil {
		return chunk.New(fields, capacity, maxCachesize)
	}
	s.ChunkPool.mu.Lock()
	defer s.ChunkPool.mu.Unlock()
	if pool.CheckReuseAllocSize() && (!s.GetUseChunkAlloc()) {
		s.StmtCtx.SetUseChunkAlloc()
	}
	chk := pool.Alloc(fields, capacity, maxCachesize)
	return chk
}

// ExchangeChunkStatus give the status to preUseChunkAlloc
func (s *SessionVars) ExchangeChunkStatus() {
	s.preUseChunkAlloc = s.GetUseChunkAlloc()
}

// GetUseChunkAlloc return useChunkAlloc status
func (s *SessionVars) GetUseChunkAlloc() bool {
	return s.StmtCtx.GetUseChunkAllocStatus()
}

// SetAlloc Attempt to set the buffer pool address
func (s *SessionVars) SetAlloc(alloc chunk.Allocator) {
	if !s.EnableReuseCheck {
		return
	}
	s.ChunkPool.Alloc = alloc
}

// IsAllocValid check if chunk reuse is enable or ChunkPool is inused.
func (s *SessionVars) IsAllocValid() bool {
	if !s.EnableReuseCheck {
		return false
	}
	s.ChunkPool.mu.Lock()
	defer s.ChunkPool.mu.Unlock()
	return s.ChunkPool.Alloc != nil
}

// ClearAlloc indicates stop reuse chunk
func (s *SessionVars) ClearAlloc(alloc *chunk.Allocator, b bool) {
	if !b {
		s.ChunkPool.Alloc = nil
		return
	}

	// If an error is reported, re-apply for alloc
	// Prevent the goroutine left before, affecting the execution of the next sql
	// issuse 38918
	s.ChunkPool.mu.Lock()
	s.ChunkPool.Alloc = nil
	s.ChunkPool.mu.Unlock()
	*alloc = chunk.NewAllocator()
}

// GetPreparedStmtByName returns the prepared statement specified by stmtName.
func (s *SessionVars) GetPreparedStmtByName(stmtName string) (interface{}, error) {
	stmtID, ok := s.PreparedStmtNameToID[stmtName]
	if !ok {
		return nil, ErrStmtNotFound
	}
	return s.GetPreparedStmtByID(stmtID)
}

// GetPreparedStmtByID returns the prepared statement specified by stmtID.
func (s *SessionVars) GetPreparedStmtByID(stmtID uint32) (interface{}, error) {
	stmt, ok := s.PreparedStmts[stmtID]
	if !ok {
		return nil, ErrStmtNotFound
	}
	return stmt, nil
}

// InitStatementContext initializes a StatementContext, the object is reused to reduce allocation.
func (s *SessionVars) InitStatementContext() *stmtctx.StatementContext {
	sc := &s.cachedStmtCtx[0]
	if sc == s.StmtCtx {
		sc = &s.cachedStmtCtx[1]
	}
	if s.RefCountOfStmtCtx.TryFreeze() {
		*sc = stmtctx.StatementContext{}
		s.RefCountOfStmtCtx.UnFreeze()
	} else {
		sc = &stmtctx.StatementContext{}
	}
	return sc
}

// IsMPPAllowed returns whether mpp execution is allowed.
func (s *SessionVars) IsMPPAllowed() bool {
	return s.allowMPPExecution
}

// IsMPPEnforced returns whether mpp execution is enforced.
func (s *SessionVars) IsMPPEnforced() bool {
	return s.allowMPPExecution && s.enforceMPPExecution
}

// ChooseMppVersion indicates the mpp-version used to build mpp plan, if mpp-version is unspecified, use the latest version.
func (s *SessionVars) ChooseMppVersion() kv.MppVersion {
	if s.mppVersion == kv.MppVersionUnspecified {
		return kv.GetNewestMppVersion()
	}
	return s.mppVersion
}

// ChooseMppExchangeCompressionMode indicates the data compression method in mpp exchange operator
func (s *SessionVars) ChooseMppExchangeCompressionMode() kv.ExchangeCompressionMode {
	if s.mppExchangeCompressionMode == kv.ExchangeCompressionModeUnspecified {
		// If unspecified, use recommended mode
		return kv.RecommendedExchangeCompressionMode
	}
	return s.mppExchangeCompressionMode
}

// RaiseWarningWhenMPPEnforced will raise a warning when mpp mode is enforced and executing explain statement.
// TODO: Confirm whether this function will be inlined and
// omit the overhead of string construction when calling with false condition.
func (s *SessionVars) RaiseWarningWhenMPPEnforced(warning string) {
	if !s.IsMPPEnforced() {
		return
	}
	if s.StmtCtx.InExplainStmt {
		s.StmtCtx.AppendWarning(errors.New(warning))
	} else {
		s.StmtCtx.AppendExtraWarning(errors.New(warning))
	}
}

// CheckAndGetTxnScope will return the transaction scope we should use in the current session.
func (s *SessionVars) CheckAndGetTxnScope() string {
	if s.InRestrictedSQL || !EnableLocalTxn.Load() {
		return kv.GlobalTxnScope
	}
	if s.TxnScope.GetVarValue() == kv.LocalTxnScope {
		return s.TxnScope.GetTxnScope()
	}
	return kv.GlobalTxnScope
}

// IsDynamicPartitionPruneEnabled indicates whether dynamic partition prune enabled
// Note that: IsDynamicPartitionPruneEnabled only indicates whether dynamic partition prune mode is enabled according to
// session variable, it isn't guaranteed to be used during query due to other conditions checking.
func (s *SessionVars) IsDynamicPartitionPruneEnabled() bool {
	return PartitionPruneMode(s.PartitionPruneMode.Load()) == Dynamic
}

// BuildParserConfig generate parser.ParserConfig for initial parser
func (s *SessionVars) BuildParserConfig() parser.ParserConfig {
	return parser.ParserConfig{
		EnableWindowFunction:        s.EnableWindowFunction,
		EnableStrictDoubleTypeCheck: s.EnableStrictDoubleTypeCheck,
		SkipPositionRecording:       true,
	}
}

// AllocNewPlanID alloc new ID
func (s *SessionVars) AllocNewPlanID() int {
	s.PlanID++
	return s.PlanID
}

const (
	// PlacementModeStrict indicates all placement operations should be checked strictly in ddl
	PlacementModeStrict string = "STRICT"
	// PlacementModeIgnore indicates ignore all placement operations in ddl
	PlacementModeIgnore string = "IGNORE"
)

// PartitionPruneMode presents the prune mode used.
type PartitionPruneMode string

const (
	// Static indicates only prune at plan phase.
	Static PartitionPruneMode = "static"
	// Dynamic indicates only prune at execute phase.
	Dynamic PartitionPruneMode = "dynamic"

	// Don't use out-of-date mode.

	// StaticOnly is out-of-date.
	StaticOnly PartitionPruneMode = "static-only"
	// DynamicOnly is out-of-date.
	DynamicOnly PartitionPruneMode = "dynamic-only"
	// StaticButPrepareDynamic is out-of-date.
	StaticButPrepareDynamic PartitionPruneMode = "static-collect-dynamic"
)

// Valid indicate PruneMode is validated.
func (p PartitionPruneMode) Valid() bool {
	switch p {
	case Static, Dynamic, StaticOnly, DynamicOnly:
		return true
	default:
		return false
	}
}

// Update updates out-of-date PruneMode.
func (p PartitionPruneMode) Update() PartitionPruneMode {
	switch p {
	case StaticOnly, StaticButPrepareDynamic:
		return Static
	case DynamicOnly:
		return Dynamic
	default:
		return p
	}
}

// PreparedParams contains the parameters of the current prepared statement when executing it.
type PreparedParams []types.Datum

func (pps PreparedParams) String() string {
	if len(pps) == 0 {
		return ""
	}
	return " [arguments: " + types.DatumsToStrNoErr(pps) + "]"
}

// ConnectionInfo presents the connection information, which is mainly used by audit logs.
type ConnectionInfo struct {
	ConnectionID      uint64
	ConnectionType    string
	Host              string
	ClientIP          string
	ClientPort        string
	ServerID          int
	ServerIP          string
	ServerPort        int
	Duration          float64
	User              string
	ServerOSLoginUser string
	OSVersion         string
	ClientVersion     string
	ServerVersion     string
	SSLVersion        string
	PID               int
	DB                string
}

const (
	// ConnTypeSocket indicates socket without TLS.
	ConnTypeSocket string = "Socket"
	// ConnTypeUnixSocket indicates Unix Socket.
	ConnTypeUnixSocket string = "UnixSocket"
	// ConnTypeTLS indicates socket with TLS.
	ConnTypeTLS string = "SSL/TLS"
)

// IsSecureTransport checks whether the connection is secure.
func (connInfo *ConnectionInfo) IsSecureTransport() bool {
	switch connInfo.ConnectionType {
	case ConnTypeUnixSocket, ConnTypeTLS:
		return true
	}
	return false
}

// NewSessionVars creates a session vars object.
func NewSessionVars(hctx HookContext) *SessionVars {
	vars := &SessionVars{
		userVars: struct {
			lock   sync.RWMutex
			values map[string]types.Datum
			types  map[string]*types.FieldType
		}{
			values: make(map[string]types.Datum),
			types:  make(map[string]*types.FieldType),
		},
		systems:                       make(map[string]string),
		stmtVars:                      make(map[string]string),
		PreparedStmts:                 make(map[uint32]interface{}),
		PreparedStmtNameToID:          make(map[string]uint32),
		PreparedParams:                make([]types.Datum, 0, 10),
		TxnCtx:                        &TransactionContext{},
		RetryInfo:                     &RetryInfo{},
		ActiveRoles:                   make([]*auth.RoleIdentity, 0, 10),
		StrictSQLMode:                 true,
		AutoIncrementIncrement:        DefAutoIncrementIncrement,
		AutoIncrementOffset:           DefAutoIncrementOffset,
		Status:                        mysql.ServerStatusAutocommit,
		StmtCtx:                       new(stmtctx.StatementContext),
		AllowAggPushDown:              false,
		AllowCartesianBCJ:             DefOptCartesianBCJ,
		MPPOuterJoinFixedBuildSide:    DefOptMPPOuterJoinFixedBuildSide,
		BroadcastJoinThresholdSize:    DefBroadcastJoinThresholdSize,
		BroadcastJoinThresholdCount:   DefBroadcastJoinThresholdSize,
		OptimizerSelectivityLevel:     DefTiDBOptimizerSelectivityLevel,
		EnableOuterJoinReorder:        DefTiDBEnableOuterJoinReorder,
		RetryLimit:                    DefTiDBRetryLimit,
		DisableTxnAutoRetry:           DefTiDBDisableTxnAutoRetry,
		DDLReorgPriority:              kv.PriorityLow,
		allowInSubqToJoinAndAgg:       DefOptInSubqToJoinAndAgg,
		preferRangeScan:               DefOptPreferRangeScan,
		EnableCorrelationAdjustment:   DefOptEnableCorrelationAdjustment,
		LimitPushDownThreshold:        DefOptLimitPushDownThreshold,
		CorrelationThreshold:          DefOptCorrelationThreshold,
		CorrelationExpFactor:          DefOptCorrelationExpFactor,
		cpuFactor:                     DefOptCPUFactor,
		copCPUFactor:                  DefOptCopCPUFactor,
		CopTiFlashConcurrencyFactor:   DefOptTiFlashConcurrencyFactor,
		networkFactor:                 DefOptNetworkFactor,
		scanFactor:                    DefOptScanFactor,
		descScanFactor:                DefOptDescScanFactor,
		seekFactor:                    DefOptSeekFactor,
		memoryFactor:                  DefOptMemoryFactor,
		diskFactor:                    DefOptDiskFactor,
		concurrencyFactor:             DefOptConcurrencyFactor,
		enableForceInlineCTE:          DefOptForceInlineCTE,
		EnableVectorizedExpression:    DefEnableVectorizedExpression,
		CommandValue:                  uint32(mysql.ComSleep),
		TiDBOptJoinReorderThreshold:   DefTiDBOptJoinReorderThreshold,
		SlowQueryFile:                 config.GetGlobalConfig().Log.SlowQueryFile,
		WaitSplitRegionFinish:         DefTiDBWaitSplitRegionFinish,
		WaitSplitRegionTimeout:        DefWaitSplitRegionTimeout,
		enableIndexMerge:              DefTiDBEnableIndexMerge,
		NoopFuncsMode:                 TiDBOptOnOffWarn(DefTiDBEnableNoopFuncs),
		replicaRead:                   kv.ReplicaReadLeader,
		AllowRemoveAutoInc:            DefTiDBAllowRemoveAutoInc,
		UsePlanBaselines:              DefTiDBUsePlanBaselines,
		EvolvePlanBaselines:           DefTiDBEvolvePlanBaselines,
		EnableExtendedStats:           false,
		IsolationReadEngines:          make(map[kv.StoreType]struct{}),
		LockWaitTimeout:               DefInnodbLockWaitTimeout * 1000,
		MetricSchemaStep:              DefTiDBMetricSchemaStep,
		MetricSchemaRangeDuration:     DefTiDBMetricSchemaRangeDuration,
		SequenceState:                 NewSequenceState(),
		WindowingUseHighPrecision:     true,
		PrevFoundInPlanCache:          DefTiDBFoundInPlanCache,
		FoundInPlanCache:              DefTiDBFoundInPlanCache,
		PrevFoundInBinding:            DefTiDBFoundInBinding,
		FoundInBinding:                DefTiDBFoundInBinding,
		SelectLimit:                   math.MaxUint64,
		AllowAutoRandExplicitInsert:   DefTiDBAllowAutoRandExplicitInsert,
		EnableClusteredIndex:          DefTiDBEnableClusteredIndex,
		EnableParallelApply:           DefTiDBEnableParallelApply,
		ShardAllocateStep:             DefTiDBShardAllocateStep,
		PartitionPruneMode:            *atomic2.NewString(DefTiDBPartitionPruneMode),
		TxnScope:                      kv.NewDefaultTxnScopeVar(),
		EnabledRateLimitAction:        DefTiDBEnableRateLimitAction,
		EnableAsyncCommit:             DefTiDBEnableAsyncCommit,
		Enable1PC:                     DefTiDBEnable1PC,
		GuaranteeLinearizability:      DefTiDBGuaranteeLinearizability,
		AnalyzeVersion:                DefTiDBAnalyzeVersion,
		EnableIndexMergeJoin:          DefTiDBEnableIndexMergeJoin,
		AllowFallbackToTiKV:           make(map[kv.StoreType]struct{}),
		CTEMaxRecursionDepth:          DefCTEMaxRecursionDepth,
		TMPTableSize:                  DefTiDBTmpTableMaxSize,
		MPPStoreFailTTL:               DefTiDBMPPStoreFailTTL,
		Rng:                           mathutil.NewWithTime(),
		StatsLoadSyncWait:             StatsLoadSyncWait.Load(),
		EnableLegacyInstanceScope:     DefEnableLegacyInstanceScope,
		RemoveOrderbyInSubquery:       DefTiDBRemoveOrderbyInSubquery,
		EnableSkewDistinctAgg:         DefTiDBSkewDistinctAgg,
		Enable3StageDistinctAgg:       DefTiDB3StageDistinctAgg,
		MaxAllowedPacket:              DefMaxAllowedPacket,
		TiFlashFastScan:               DefTiFlashFastScan,
		EnableTiFlashReadForWriteStmt: DefTiDBEnableTiFlashReadForWriteStmt,
		ForeignKeyChecks:              DefTiDBForeignKeyChecks,
		HookContext:                   hctx,
		EnableReuseCheck:              DefTiDBEnableReusechunk,
		preUseChunkAlloc:              DefTiDBUseAlloc,
		ChunkPool:                     ReuseChunkPool{Alloc: nil},
		mppExchangeCompressionMode:    DefaultExchangeCompressionMode,
		mppVersion:                    kv.MppVersionUnspecified,
<<<<<<< HEAD
		EnableLateMaterialization:     DefTiDBEnableLateMaterialization,
=======
		TiFlashComputeDispatchPolicy:  tiflashcompute.DispatchPolicyConsistentHash,
>>>>>>> 47bf3f6a
	}
	vars.KVVars = tikvstore.NewVariables(&vars.Killed)
	vars.Concurrency = Concurrency{
		indexLookupConcurrency:            DefIndexLookupConcurrency,
		indexSerialScanConcurrency:        DefIndexSerialScanConcurrency,
		indexLookupJoinConcurrency:        DefIndexLookupJoinConcurrency,
		hashJoinConcurrency:               DefTiDBHashJoinConcurrency,
		projectionConcurrency:             DefTiDBProjectionConcurrency,
		distSQLScanConcurrency:            DefDistSQLScanConcurrency,
		hashAggPartialConcurrency:         DefTiDBHashAggPartialConcurrency,
		hashAggFinalConcurrency:           DefTiDBHashAggFinalConcurrency,
		windowConcurrency:                 DefTiDBWindowConcurrency,
		mergeJoinConcurrency:              DefTiDBMergeJoinConcurrency,
		streamAggConcurrency:              DefTiDBStreamAggConcurrency,
		indexMergeIntersectionConcurrency: DefTiDBIndexMergeIntersectionConcurrency,
		ExecutorConcurrency:               DefExecutorConcurrency,
	}
	vars.MemQuota = MemQuota{
		MemQuotaQuery:      DefTiDBMemQuotaQuery,
		MemQuotaApplyCache: DefTiDBMemQuotaApplyCache,
	}
	vars.BatchSize = BatchSize{
		IndexJoinBatchSize: DefIndexJoinBatchSize,
		IndexLookupSize:    DefIndexLookupSize,
		InitChunkSize:      DefInitChunkSize,
		MaxChunkSize:       DefMaxChunkSize,
		MinPagingSize:      DefMinPagingSize,
		MaxPagingSize:      DefMaxPagingSize,
	}
	vars.DMLBatchSize = DefDMLBatchSize
	vars.AllowBatchCop = DefTiDBAllowBatchCop
	vars.allowMPPExecution = DefTiDBAllowMPPExecution
	vars.HashExchangeWithNewCollation = DefTiDBHashExchangeWithNewCollation
	vars.enforceMPPExecution = DefTiDBEnforceMPPExecution
	vars.TiFlashMaxThreads = DefTiFlashMaxThreads
	vars.MPPStoreFailTTL = DefTiDBMPPStoreFailTTL
	vars.DiskTracker = disk.NewTracker(memory.LabelForSession, -1)
	vars.MemTracker = memory.NewTracker(memory.LabelForSession, vars.MemQuotaQuery)
	vars.MemTracker.IsRootTrackerOfSess = true

	for _, engine := range config.GetGlobalConfig().IsolationRead.Engines {
		switch engine {
		case kv.TiFlash.Name():
			vars.IsolationReadEngines[kv.TiFlash] = struct{}{}
		case kv.TiKV.Name():
			vars.IsolationReadEngines[kv.TiKV] = struct{}{}
		case kv.TiDB.Name():
			vars.IsolationReadEngines[kv.TiDB] = struct{}{}
		}
	}
	if !EnableLocalTxn.Load() {
		vars.TxnScope = kv.NewGlobalTxnScopeVar()
	}
	vars.systems[CharacterSetConnection], vars.systems[CollationConnection] = charset.GetDefaultCharsetAndCollate()
	return vars
}

// GetAllowInSubqToJoinAndAgg get AllowInSubqToJoinAndAgg from sql hints and SessionVars.allowInSubqToJoinAndAgg.
func (s *SessionVars) GetAllowInSubqToJoinAndAgg() bool {
	if s.StmtCtx.HasAllowInSubqToJoinAndAggHint {
		return s.StmtCtx.AllowInSubqToJoinAndAgg
	}
	return s.allowInSubqToJoinAndAgg
}

// SetAllowInSubqToJoinAndAgg set SessionVars.allowInSubqToJoinAndAgg.
func (s *SessionVars) SetAllowInSubqToJoinAndAgg(val bool) {
	s.allowInSubqToJoinAndAgg = val
}

// GetAllowPreferRangeScan get preferRangeScan from SessionVars.preferRangeScan.
func (s *SessionVars) GetAllowPreferRangeScan() bool {
	return s.preferRangeScan
}

// SetAllowPreferRangeScan set SessionVars.preferRangeScan.
func (s *SessionVars) SetAllowPreferRangeScan(val bool) {
	s.preferRangeScan = val
}

// GetEnableCascadesPlanner get EnableCascadesPlanner from sql hints and SessionVars.EnableCascadesPlanner.
func (s *SessionVars) GetEnableCascadesPlanner() bool {
	if s.StmtCtx.HasEnableCascadesPlannerHint {
		return s.StmtCtx.EnableCascadesPlanner
	}
	return s.EnableCascadesPlanner
}

// SetEnableCascadesPlanner set SessionVars.EnableCascadesPlanner.
func (s *SessionVars) SetEnableCascadesPlanner(val bool) {
	s.EnableCascadesPlanner = val
}

// GetEnableIndexMerge get EnableIndexMerge from SessionVars.enableIndexMerge.
func (s *SessionVars) GetEnableIndexMerge() bool {
	return s.enableIndexMerge
}

// SetEnableIndexMerge set SessionVars.enableIndexMerge.
func (s *SessionVars) SetEnableIndexMerge(val bool) {
	s.enableIndexMerge = val
}

// GetEnablePseudoForOutdatedStats get EnablePseudoForOutdatedStats from SessionVars.EnablePseudoForOutdatedStats.
func (s *SessionVars) GetEnablePseudoForOutdatedStats() bool {
	return s.EnablePseudoForOutdatedStats
}

// SetEnablePseudoForOutdatedStats set SessionVars.EnablePseudoForOutdatedStats.
func (s *SessionVars) SetEnablePseudoForOutdatedStats(val bool) {
	s.EnablePseudoForOutdatedStats = val
}

// GetReplicaRead get ReplicaRead from sql hints and SessionVars.replicaRead.
func (s *SessionVars) GetReplicaRead() kv.ReplicaReadType {
	if s.StmtCtx.HasReplicaReadHint {
		return kv.ReplicaReadType(s.StmtCtx.ReplicaRead)
	}
	// if closest-adaptive is unavailable, fallback to leader read
	if s.replicaRead == kv.ReplicaReadClosestAdaptive && !IsAdaptiveReplicaReadEnabled() {
		return kv.ReplicaReadLeader
	}
	return s.replicaRead
}

// SetReplicaRead set SessionVars.replicaRead.
func (s *SessionVars) SetReplicaRead(val kv.ReplicaReadType) {
	s.replicaRead = val
}

// IsReplicaReadClosestAdaptive returns whether adaptive closest replica can be enabled.
func (s *SessionVars) IsReplicaReadClosestAdaptive() bool {
	return s.replicaRead == kv.ReplicaReadClosestAdaptive && IsAdaptiveReplicaReadEnabled()
}

// GetWriteStmtBufs get pointer of SessionVars.writeStmtBufs.
func (s *SessionVars) GetWriteStmtBufs() *WriteStmtBufs {
	return &s.writeStmtBufs
}

// GetSplitRegionTimeout gets split region timeout.
func (s *SessionVars) GetSplitRegionTimeout() time.Duration {
	return time.Duration(s.WaitSplitRegionTimeout) * time.Second
}

// GetIsolationReadEngines gets isolation read engines.
func (s *SessionVars) GetIsolationReadEngines() map[kv.StoreType]struct{} {
	return s.IsolationReadEngines
}

// CleanBuffers cleans the temporary bufs
func (s *SessionVars) CleanBuffers() {
	s.GetWriteStmtBufs().clean()
}

// AllocPlanColumnID allocates column id for plan.
func (s *SessionVars) AllocPlanColumnID() int64 {
	s.PlanColumnID++
	return s.PlanColumnID
}

// GetCharsetInfo gets charset and collation for current context.
// What character set should the server translate a statement to after receiving it?
// For this, the server uses the character_set_connection and collation_connection system variables.
// It converts statements sent by the client from character_set_client to character_set_connection
// (except for string literals that have an introducer such as _latin1 or _utf8).
// collation_connection is important for comparisons of literal strings.
// For comparisons of strings with column values, collation_connection does not matter because columns
// have their own collation, which has a higher collation precedence.
// See https://dev.mysql.com/doc/refman/5.7/en/charset-connection.html
func (s *SessionVars) GetCharsetInfo() (charset, collation string) {
	charset = s.systems[CharacterSetConnection]
	collation = s.systems[CollationConnection]
	return
}

// GetParseParams gets the parse parameters from session variables.
func (s *SessionVars) GetParseParams() []parser.ParseParam {
	chs, coll := s.GetCharsetInfo()
	cli, err := s.GetSessionOrGlobalSystemVar(context.Background(), CharacterSetClient)
	if err != nil {
		cli = ""
	}
	return []parser.ParseParam{
		parser.CharsetConnection(chs),
		parser.CollationConnection(coll),
		parser.CharsetClient(cli),
	}
}

// SetStringUserVar set the value and collation for user defined variable.
func (s *SessionVars) SetStringUserVar(name string, strVal string, collation string) {
	name = strings.ToLower(name)
	if len(collation) > 0 {
		s.SetUserVarVal(name, types.NewCollationStringDatum(stringutil.Copy(strVal), collation))
	} else {
		_, collation = s.GetCharsetInfo()
		s.SetUserVarVal(name, types.NewCollationStringDatum(stringutil.Copy(strVal), collation))
	}
}

// UnsetUserVar unset an user defined variable by name.
func (s *SessionVars) UnsetUserVar(varName string) {
	varName = strings.ToLower(varName)
	s.userVars.lock.Lock()
	defer s.userVars.lock.Unlock()
	delete(s.userVars.values, varName)
	delete(s.userVars.types, varName)
}

// SetLastInsertID saves the last insert id to the session context.
// TODO: we may store the result for last_insert_id sys var later.
func (s *SessionVars) SetLastInsertID(insertID uint64) {
	s.StmtCtx.LastInsertID = insertID
}

// SetStatusFlag sets the session server status variable.
// If on is true sets the flag in session status,
// otherwise removes the flag.
func (s *SessionVars) SetStatusFlag(flag uint16, on bool) {
	if on {
		s.Status |= flag
		return
	}
	s.Status &= ^flag
}

// GetStatusFlag gets the session server status variable, returns true if it is on.
func (s *SessionVars) GetStatusFlag(flag uint16) bool {
	return s.Status&flag > 0
}

// SetInTxn sets whether the session is in transaction.
// It also updates the IsExplicit flag in TxnCtx if val is true.
func (s *SessionVars) SetInTxn(val bool) {
	s.SetStatusFlag(mysql.ServerStatusInTrans, val)
	if val {
		s.TxnCtx.IsExplicit = val
	}
}

// InTxn returns if the session is in transaction.
func (s *SessionVars) InTxn() bool {
	return s.GetStatusFlag(mysql.ServerStatusInTrans)
}

// IsAutocommit returns if the session is set to autocommit.
func (s *SessionVars) IsAutocommit() bool {
	return s.GetStatusFlag(mysql.ServerStatusAutocommit)
}

// IsIsolation if true it means the transaction is at that isolation level.
func (s *SessionVars) IsIsolation(isolation string) bool {
	if s.TxnCtx.Isolation != "" {
		return s.TxnCtx.Isolation == isolation
	}
	if s.txnIsolationLevelOneShot.state == oneShotUse {
		s.TxnCtx.Isolation = s.txnIsolationLevelOneShot.value
	}
	if s.TxnCtx.Isolation == "" {
		s.TxnCtx.Isolation, _ = s.GetSystemVar(TxnIsolation)
	}
	return s.TxnCtx.Isolation == isolation
}

// IsolationLevelForNewTxn returns the isolation level if we want to enter a new transaction
func (s *SessionVars) IsolationLevelForNewTxn() (isolation string) {
	if s.InTxn() {
		if s.txnIsolationLevelOneShot.state == oneShotSet {
			isolation = s.txnIsolationLevelOneShot.value
		}
	} else {
		if s.txnIsolationLevelOneShot.state == oneShotUse {
			isolation = s.txnIsolationLevelOneShot.value
		}
	}

	if isolation == "" {
		isolation, _ = s.GetSystemVar(TxnIsolation)
	}

	return
}

// SetTxnIsolationLevelOneShotStateForNextTxn sets the txnIsolationLevelOneShot.state for next transaction.
func (s *SessionVars) SetTxnIsolationLevelOneShotStateForNextTxn() {
	if isoLevelOneShot := &s.txnIsolationLevelOneShot; isoLevelOneShot.state != oneShotDef {
		switch isoLevelOneShot.state {
		case oneShotSet:
			isoLevelOneShot.state = oneShotUse
		case oneShotUse:
			isoLevelOneShot.state = oneShotDef
			isoLevelOneShot.value = ""
		}
	}
}

// IsPessimisticReadConsistency if true it means the statement is in an read consistency pessimistic transaction.
func (s *SessionVars) IsPessimisticReadConsistency() bool {
	return s.TxnCtx.IsPessimistic && s.IsIsolation(ast.ReadCommitted)
}

// GetNextPreparedStmtID generates and returns the next session scope prepared statement id.
func (s *SessionVars) GetNextPreparedStmtID() uint32 {
	s.preparedStmtID++
	return s.preparedStmtID
}

// SetNextPreparedStmtID sets the next prepared statement id. It's only used in restoring session states.
func (s *SessionVars) SetNextPreparedStmtID(preparedStmtID uint32) {
	s.preparedStmtID = preparedStmtID
}

// Location returns the value of time_zone session variable. If it is nil, then return time.Local.
func (s *SessionVars) Location() *time.Location {
	loc := s.TimeZone
	if loc == nil {
		loc = timeutil.SystemLocation()
	}
	return loc
}

// GetSystemVar gets the string value of a system variable.
func (s *SessionVars) GetSystemVar(name string) (string, bool) {
	if name == WarningCount {
		return strconv.Itoa(s.SysWarningCount), true
	} else if name == ErrorCount {
		return strconv.Itoa(int(s.SysErrorCount)), true
	}
	if val, ok := s.stmtVars[name]; ok {
		return val, ok
	}
	val, ok := s.systems[name]
	return val, ok
}

func (s *SessionVars) setDDLReorgPriority(val string) {
	val = strings.ToLower(val)
	switch val {
	case "priority_low":
		s.DDLReorgPriority = kv.PriorityLow
	case "priority_normal":
		s.DDLReorgPriority = kv.PriorityNormal
	case "priority_high":
		s.DDLReorgPriority = kv.PriorityHigh
	default:
		s.DDLReorgPriority = kv.PriorityLow
	}
}

type planCacheStmtKey string

func (k planCacheStmtKey) Hash() []byte {
	return []byte(k)
}

// AddNonPreparedPlanCacheStmt adds this PlanCacheStmt into non-preapred plan-cache stmt cache
func (s *SessionVars) AddNonPreparedPlanCacheStmt(sql string, stmt interface{}) {
	if s.nonPreparedPlanCacheStmts == nil {
		s.nonPreparedPlanCacheStmts = kvcache.NewSimpleLRUCache(uint(s.NonPreparedPlanCacheSize), 0, 0)
	}
	s.nonPreparedPlanCacheStmts.Put(planCacheStmtKey(sql), stmt)
}

// GetNonPreparedPlanCacheStmt gets the PlanCacheStmt.
func (s *SessionVars) GetNonPreparedPlanCacheStmt(sql string) interface{} {
	if s.nonPreparedPlanCacheStmts == nil {
		return nil
	}
	stmt, _ := s.nonPreparedPlanCacheStmts.Get(planCacheStmtKey(sql))
	return stmt
}

// AddPreparedStmt adds prepareStmt to current session and count in global.
func (s *SessionVars) AddPreparedStmt(stmtID uint32, stmt interface{}) error {
	if _, exists := s.PreparedStmts[stmtID]; !exists {
		maxPreparedStmtCount := MaxPreparedStmtCountValue.Load()
		newPreparedStmtCount := atomic.AddInt64(&PreparedStmtCount, 1)
		if maxPreparedStmtCount >= 0 && newPreparedStmtCount > maxPreparedStmtCount {
			atomic.AddInt64(&PreparedStmtCount, -1)
			return ErrMaxPreparedStmtCountReached.GenWithStackByArgs(maxPreparedStmtCount)
		}
		metrics.PreparedStmtGauge.Set(float64(newPreparedStmtCount))
	}
	s.PreparedStmts[stmtID] = stmt
	return nil
}

// RemovePreparedStmt removes preparedStmt from current session and decrease count in global.
func (s *SessionVars) RemovePreparedStmt(stmtID uint32) {
	_, exists := s.PreparedStmts[stmtID]
	if !exists {
		return
	}
	delete(s.PreparedStmts, stmtID)
	afterMinus := atomic.AddInt64(&PreparedStmtCount, -1)
	metrics.PreparedStmtGauge.Set(float64(afterMinus))
}

// WithdrawAllPreparedStmt remove all preparedStmt in current session and decrease count in global.
func (s *SessionVars) WithdrawAllPreparedStmt() {
	psCount := len(s.PreparedStmts)
	if psCount == 0 {
		return
	}
	afterMinus := atomic.AddInt64(&PreparedStmtCount, -int64(psCount))
	metrics.PreparedStmtGauge.Set(float64(afterMinus))
}

// SetStmtVar sets the value of a system variable temporarily
func (s *SessionVars) setStmtVar(name string, val string) error {
	s.stmtVars[name] = val
	return nil
}

// ClearStmtVars clear temporarily system variables.
func (s *SessionVars) ClearStmtVars() {
	s.stmtVars = make(map[string]string)
}

// GetSessionOrGlobalSystemVar gets a system variable.
// If it is a session only variable, use the default value defined in code.
// Returns error if there is no such variable.
func (s *SessionVars) GetSessionOrGlobalSystemVar(ctx context.Context, name string) (string, error) {
	sv := GetSysVar(name)
	if sv == nil {
		return "", ErrUnknownSystemVar.GenWithStackByArgs(name)
	}
	if sv.HasNoneScope() {
		return sv.Value, nil
	}
	if sv.HasSessionScope() {
		// Populate the value to s.systems if it is not there already.
		// in future should be already loaded on session init
		if sv.GetSession != nil {
			// shortcut to the getter, we won't use the value
			return sv.GetSessionFromHook(s)
		}
		if _, ok := s.systems[sv.Name]; !ok {
			if sv.HasGlobalScope() {
				if val, err := s.GlobalVarsAccessor.GetGlobalSysVar(sv.Name); err == nil {
					s.systems[sv.Name] = val
				}
			} else {
				s.systems[sv.Name] = sv.Value // no global scope, use default
			}
		}
		return sv.GetSessionFromHook(s)
	}
	return sv.GetGlobalFromHook(ctx, s)
}

// GetSessionStatesSystemVar gets the session variable value for session states.
// It's only used for encoding session states when migrating a session.
// The returned boolean indicates whether to keep this value in the session states.
func (s *SessionVars) GetSessionStatesSystemVar(name string) (string, bool, error) {
	sv := GetSysVar(name)
	if sv == nil {
		return "", false, ErrUnknownSystemVar.GenWithStackByArgs(name)
	}
	// Call GetStateValue first if it exists. Otherwise, call GetSession.
	if sv.GetStateValue != nil {
		return sv.GetStateValue(s)
	}
	if sv.GetSession != nil {
		val, err := sv.GetSessionFromHook(s)
		return val, err == nil, err
	}
	// Only get the cached value. No need to check the global or default value.
	if val, ok := s.systems[sv.Name]; ok {
		return val, true, nil
	}
	return "", false, nil
}

// GetGlobalSystemVar gets a global system variable.
func (s *SessionVars) GetGlobalSystemVar(ctx context.Context, name string) (string, error) {
	sv := GetSysVar(name)
	if sv == nil {
		return "", ErrUnknownSystemVar.GenWithStackByArgs(name)
	}
	return sv.GetGlobalFromHook(ctx, s)
}

// SetStmtVar sets system variable and updates SessionVars states.
func (s *SessionVars) SetStmtVar(name string, value string) error {
	name = strings.ToLower(name)
	sysVar := GetSysVar(name)
	if sysVar == nil {
		return ErrUnknownSystemVar.GenWithStackByArgs(name)
	}
	sVal, err := sysVar.Validate(s, value, ScopeSession)
	if err != nil {
		return err
	}
	return s.setStmtVar(name, sVal)
}

// SetSystemVar sets the value of a system variable for session scope.
// Values are automatically normalized (i.e. oN / on / 1 => ON)
// and the validation function is run. To set with less validation, see
// SetSystemVarWithRelaxedValidation.
func (s *SessionVars) SetSystemVar(name string, val string) error {
	sv := GetSysVar(name)
	if sv == nil {
		return ErrUnknownSystemVar.GenWithStackByArgs(name)
	}
	val, err := sv.Validate(s, val, ScopeSession)
	if err != nil {
		return err
	}
	return sv.SetSessionFromHook(s, val)
}

// SetSystemVarWithoutValidation sets the value of a system variable for session scope.
// Deprecated: Values are NOT normalized or Validated.
func (s *SessionVars) SetSystemVarWithoutValidation(name string, val string) error {
	sv := GetSysVar(name)
	if sv == nil {
		return ErrUnknownSystemVar.GenWithStackByArgs(name)
	}
	return sv.SetSessionFromHook(s, val)
}

// SetSystemVarWithRelaxedValidation sets the value of a system variable for session scope.
// Validation functions are called, but scope validation is skipped.
// Errors are not expected to be returned because this could cause upgrade issues.
func (s *SessionVars) SetSystemVarWithRelaxedValidation(name string, val string) error {
	sv := GetSysVar(name)
	if sv == nil {
		return ErrUnknownSystemVar.GenWithStackByArgs(name)
	}
	val = sv.ValidateWithRelaxedValidation(s, val, ScopeSession)
	return sv.SetSessionFromHook(s, val)
}

// GetReadableTxnMode returns the session variable TxnMode but rewrites it to "OPTIMISTIC" when it's empty.
func (s *SessionVars) GetReadableTxnMode() string {
	txnMode := s.TxnMode
	if txnMode == "" {
		txnMode = ast.Optimistic
	}
	return txnMode
}

// SetPrevStmtDigest sets the digest of the previous statement.
func (s *SessionVars) SetPrevStmtDigest(prevStmtDigest string) {
	s.prevStmtDigest = prevStmtDigest
}

// GetPrevStmtDigest returns the digest of the previous statement.
func (s *SessionVars) GetPrevStmtDigest() string {
	// Because `prevStmt` may be truncated, so it's senseless to normalize it.
	// Even if `prevStmtDigest` is empty but `prevStmt` is not, just return it anyway.
	return s.prevStmtDigest
}

// LazyCheckKeyNotExists returns if we can lazy check key not exists.
func (s *SessionVars) LazyCheckKeyNotExists() bool {
	return s.PresumeKeyNotExists || (s.TxnCtx != nil && s.TxnCtx.IsPessimistic && !s.StmtCtx.DupKeyAsWarning)
}

// GetTemporaryTable returns a TempTable by tableInfo.
func (s *SessionVars) GetTemporaryTable(tblInfo *model.TableInfo) tableutil.TempTable {
	if tblInfo.TempTableType != model.TempTableNone {
		if s.TxnCtx.TemporaryTables == nil {
			s.TxnCtx.TemporaryTables = make(map[int64]tableutil.TempTable)
		}
		tempTables := s.TxnCtx.TemporaryTables
		tempTable, ok := tempTables[tblInfo.ID]
		if !ok {
			tempTable = tableutil.TempTableFromMeta(tblInfo)
			tempTables[tblInfo.ID] = tempTable
		}
		return tempTable
	}

	return nil
}

// EncodeSessionStates saves session states into SessionStates.
func (s *SessionVars) EncodeSessionStates(ctx context.Context, sessionStates *sessionstates.SessionStates) (err error) {
	// Encode user-defined variables.
	s.userVars.lock.RLock()
	sessionStates.UserVars = make(map[string]*types.Datum, len(s.userVars.values))
	sessionStates.UserVarTypes = make(map[string]*ptypes.FieldType, len(s.userVars.types))
	for name, userVar := range s.userVars.values {
		sessionStates.UserVars[name] = userVar.Clone()
	}
	for name, userVarType := range s.userVars.types {
		sessionStates.UserVarTypes[name] = userVarType.Clone()
	}
	s.userVars.lock.RUnlock()

	// Encode other session contexts.
	sessionStates.PreparedStmtID = s.preparedStmtID
	sessionStates.Status = s.Status
	sessionStates.CurrentDB = s.CurrentDB
	sessionStates.LastTxnInfo = s.LastTxnInfo
	if s.LastQueryInfo.StartTS != 0 {
		sessionStates.LastQueryInfo = &s.LastQueryInfo
	}
	if s.LastDDLInfo.SeqNum != 0 {
		sessionStates.LastDDLInfo = &s.LastDDLInfo
	}
	sessionStates.LastFoundRows = s.LastFoundRows
	sessionStates.SequenceLatestValues = s.SequenceState.GetAllStates()
	sessionStates.FoundInPlanCache = s.PrevFoundInPlanCache
	sessionStates.FoundInBinding = s.PrevFoundInBinding

	// Encode StatementContext. We encode it here to avoid circle dependency.
	sessionStates.LastAffectedRows = s.StmtCtx.PrevAffectedRows
	sessionStates.LastInsertID = s.StmtCtx.PrevLastInsertID
	sessionStates.Warnings = s.StmtCtx.GetWarnings()
	return
}

// DecodeSessionStates restores session states from SessionStates.
func (s *SessionVars) DecodeSessionStates(ctx context.Context, sessionStates *sessionstates.SessionStates) (err error) {
	// Decode user-defined variables.
	for name, userVar := range sessionStates.UserVars {
		s.SetUserVarVal(name, *userVar.Clone())
	}
	for name, userVarType := range sessionStates.UserVarTypes {
		s.SetUserVarType(name, userVarType.Clone())
	}

	// Decode other session contexts.
	s.preparedStmtID = sessionStates.PreparedStmtID
	s.Status = sessionStates.Status
	s.CurrentDB = sessionStates.CurrentDB
	s.LastTxnInfo = sessionStates.LastTxnInfo
	if sessionStates.LastQueryInfo != nil {
		s.LastQueryInfo = *sessionStates.LastQueryInfo
	}
	if sessionStates.LastDDLInfo != nil {
		s.LastDDLInfo = *sessionStates.LastDDLInfo
	}
	s.LastFoundRows = sessionStates.LastFoundRows
	s.SequenceState.SetAllStates(sessionStates.SequenceLatestValues)
	s.FoundInPlanCache = sessionStates.FoundInPlanCache
	s.FoundInBinding = sessionStates.FoundInBinding

	// Decode StatementContext.
	s.StmtCtx.SetAffectedRows(uint64(sessionStates.LastAffectedRows))
	s.StmtCtx.PrevLastInsertID = sessionStates.LastInsertID
	s.StmtCtx.SetWarnings(sessionStates.Warnings)
	return
}

// TableDelta stands for the changed count for one table or partition.
type TableDelta struct {
	Delta    int64
	Count    int64
	ColSize  map[int64]int64
	InitTime time.Time // InitTime is the time that this delta is generated.
	TableID  int64
}

// Clone returns a cloned TableDelta.
func (td TableDelta) Clone() TableDelta {
	colSize := make(map[int64]int64, len(td.ColSize))
	maps.Copy(colSize, td.ColSize)
	return TableDelta{
		Delta:    td.Delta,
		Count:    td.Count,
		ColSize:  colSize,
		InitTime: td.InitTime,
		TableID:  td.TableID,
	}
}

// ConcurrencyUnset means the value the of the concurrency related variable is unset.
const ConcurrencyUnset = -1

// Concurrency defines concurrency values.
type Concurrency struct {
	// indexLookupConcurrency is the number of concurrent index lookup worker.
	// indexLookupConcurrency is deprecated, use ExecutorConcurrency instead.
	indexLookupConcurrency int

	// indexLookupJoinConcurrency is the number of concurrent index lookup join inner worker.
	// indexLookupJoinConcurrency is deprecated, use ExecutorConcurrency instead.
	indexLookupJoinConcurrency int

	// distSQLScanConcurrency is the number of concurrent dist SQL scan worker.
	distSQLScanConcurrency int

	// hashJoinConcurrency is the number of concurrent hash join outer worker.
	// hashJoinConcurrency is deprecated, use ExecutorConcurrency instead.
	hashJoinConcurrency int

	// projectionConcurrency is the number of concurrent projection worker.
	// projectionConcurrency is deprecated, use ExecutorConcurrency instead.
	projectionConcurrency int

	// hashAggPartialConcurrency is the number of concurrent hash aggregation partial worker.
	// hashAggPartialConcurrency is deprecated, use ExecutorConcurrency instead.
	hashAggPartialConcurrency int

	// hashAggFinalConcurrency is the number of concurrent hash aggregation final worker.
	// hashAggFinalConcurrency is deprecated, use ExecutorConcurrency instead.
	hashAggFinalConcurrency int

	// windowConcurrency is the number of concurrent window worker.
	// windowConcurrency is deprecated, use ExecutorConcurrency instead.
	windowConcurrency int

	// mergeJoinConcurrency is the number of concurrent merge join worker
	mergeJoinConcurrency int

	// streamAggConcurrency is the number of concurrent stream aggregation worker.
	// streamAggConcurrency is deprecated, use ExecutorConcurrency instead.
	streamAggConcurrency int

	// indexMergeIntersectionConcurrency is the number of indexMergeProcessWorker
	// Only meaningful for dynamic pruned partition table.
	indexMergeIntersectionConcurrency int

	// indexSerialScanConcurrency is the number of concurrent index serial scan worker.
	indexSerialScanConcurrency int

	// ExecutorConcurrency is the number of concurrent worker for all executors.
	ExecutorConcurrency int

	// SourceAddr is the source address of request. Available in coprocessor ONLY.
	SourceAddr net.TCPAddr
}

// SetIndexLookupConcurrency set the number of concurrent index lookup worker.
func (c *Concurrency) SetIndexLookupConcurrency(n int) {
	c.indexLookupConcurrency = n
}

// SetIndexLookupJoinConcurrency set the number of concurrent index lookup join inner worker.
func (c *Concurrency) SetIndexLookupJoinConcurrency(n int) {
	c.indexLookupJoinConcurrency = n
}

// SetDistSQLScanConcurrency set the number of concurrent dist SQL scan worker.
func (c *Concurrency) SetDistSQLScanConcurrency(n int) {
	c.distSQLScanConcurrency = n
}

// SetHashJoinConcurrency set the number of concurrent hash join outer worker.
func (c *Concurrency) SetHashJoinConcurrency(n int) {
	c.hashJoinConcurrency = n
}

// SetProjectionConcurrency set the number of concurrent projection worker.
func (c *Concurrency) SetProjectionConcurrency(n int) {
	c.projectionConcurrency = n
}

// SetHashAggPartialConcurrency set the number of concurrent hash aggregation partial worker.
func (c *Concurrency) SetHashAggPartialConcurrency(n int) {
	c.hashAggPartialConcurrency = n
}

// SetHashAggFinalConcurrency set the number of concurrent hash aggregation final worker.
func (c *Concurrency) SetHashAggFinalConcurrency(n int) {
	c.hashAggFinalConcurrency = n
}

// SetWindowConcurrency set the number of concurrent window worker.
func (c *Concurrency) SetWindowConcurrency(n int) {
	c.windowConcurrency = n
}

// SetMergeJoinConcurrency set the number of concurrent merge join worker.
func (c *Concurrency) SetMergeJoinConcurrency(n int) {
	c.mergeJoinConcurrency = n
}

// SetStreamAggConcurrency set the number of concurrent stream aggregation worker.
func (c *Concurrency) SetStreamAggConcurrency(n int) {
	c.streamAggConcurrency = n
}

// SetIndexMergeIntersectionConcurrency set the number of concurrent intersection process worker.
func (c *Concurrency) SetIndexMergeIntersectionConcurrency(n int) {
	c.indexMergeIntersectionConcurrency = n
}

// SetIndexSerialScanConcurrency set the number of concurrent index serial scan worker.
func (c *Concurrency) SetIndexSerialScanConcurrency(n int) {
	c.indexSerialScanConcurrency = n
}

// IndexLookupConcurrency return the number of concurrent index lookup worker.
func (c *Concurrency) IndexLookupConcurrency() int {
	if c.indexLookupConcurrency != ConcurrencyUnset {
		return c.indexLookupConcurrency
	}
	return c.ExecutorConcurrency
}

// IndexLookupJoinConcurrency return the number of concurrent index lookup join inner worker.
func (c *Concurrency) IndexLookupJoinConcurrency() int {
	if c.indexLookupJoinConcurrency != ConcurrencyUnset {
		return c.indexLookupJoinConcurrency
	}
	return c.ExecutorConcurrency
}

// DistSQLScanConcurrency return the number of concurrent dist SQL scan worker.
func (c *Concurrency) DistSQLScanConcurrency() int {
	return c.distSQLScanConcurrency
}

// HashJoinConcurrency return the number of concurrent hash join outer worker.
func (c *Concurrency) HashJoinConcurrency() int {
	if c.hashJoinConcurrency != ConcurrencyUnset {
		return c.hashJoinConcurrency
	}
	return c.ExecutorConcurrency
}

// ProjectionConcurrency return the number of concurrent projection worker.
func (c *Concurrency) ProjectionConcurrency() int {
	if c.projectionConcurrency != ConcurrencyUnset {
		return c.projectionConcurrency
	}
	return c.ExecutorConcurrency
}

// HashAggPartialConcurrency return the number of concurrent hash aggregation partial worker.
func (c *Concurrency) HashAggPartialConcurrency() int {
	if c.hashAggPartialConcurrency != ConcurrencyUnset {
		return c.hashAggPartialConcurrency
	}
	return c.ExecutorConcurrency
}

// HashAggFinalConcurrency return the number of concurrent hash aggregation final worker.
func (c *Concurrency) HashAggFinalConcurrency() int {
	if c.hashAggFinalConcurrency != ConcurrencyUnset {
		return c.hashAggFinalConcurrency
	}
	return c.ExecutorConcurrency
}

// WindowConcurrency return the number of concurrent window worker.
func (c *Concurrency) WindowConcurrency() int {
	if c.windowConcurrency != ConcurrencyUnset {
		return c.windowConcurrency
	}
	return c.ExecutorConcurrency
}

// MergeJoinConcurrency return the number of concurrent merge join worker.
func (c *Concurrency) MergeJoinConcurrency() int {
	if c.mergeJoinConcurrency != ConcurrencyUnset {
		return c.mergeJoinConcurrency
	}
	return c.ExecutorConcurrency
}

// StreamAggConcurrency return the number of concurrent stream aggregation worker.
func (c *Concurrency) StreamAggConcurrency() int {
	if c.streamAggConcurrency != ConcurrencyUnset {
		return c.streamAggConcurrency
	}
	return c.ExecutorConcurrency
}

// IndexMergeIntersectionConcurrency return the number of concurrent process worker.
func (c *Concurrency) IndexMergeIntersectionConcurrency() int {
	if c.indexMergeIntersectionConcurrency != ConcurrencyUnset {
		return c.indexMergeIntersectionConcurrency
	}
	return c.ExecutorConcurrency
}

// IndexSerialScanConcurrency return the number of concurrent index serial scan worker.
// This option is not sync with ExecutorConcurrency since it's used by Analyze table.
func (c *Concurrency) IndexSerialScanConcurrency() int {
	return c.indexSerialScanConcurrency
}

// UnionConcurrency return the num of concurrent union worker.
func (c *Concurrency) UnionConcurrency() int {
	return c.ExecutorConcurrency
}

// MemQuota defines memory quota values.
type MemQuota struct {
	// MemQuotaQuery defines the memory quota for a query.
	MemQuotaQuery int64
	// MemQuotaApplyCache defines the memory capacity for apply cache.
	MemQuotaApplyCache int64
}

// BatchSize defines batch size values.
type BatchSize struct {
	// IndexJoinBatchSize is the batch size of a index lookup join.
	IndexJoinBatchSize int

	// IndexLookupSize is the number of handles for an index lookup task in index double read executor.
	IndexLookupSize int

	// InitChunkSize defines init row count of a Chunk during query execution.
	InitChunkSize int

	// MaxChunkSize defines max row count of a Chunk during query execution.
	MaxChunkSize int

	// MinPagingSize defines the min size used by the coprocessor paging protocol.
	MinPagingSize int

	// MinPagingSize defines the max size used by the coprocessor paging protocol.
	MaxPagingSize int
}

const (
	// SlowLogRowPrefixStr is slow log row prefix.
	SlowLogRowPrefixStr = "# "
	// SlowLogSpaceMarkStr is slow log space mark.
	SlowLogSpaceMarkStr = ": "
	// SlowLogSQLSuffixStr is slow log suffix.
	SlowLogSQLSuffixStr = ";"
	// SlowLogTimeStr is slow log field name.
	SlowLogTimeStr = "Time"
	// SlowLogStartPrefixStr is slow log start row prefix.
	SlowLogStartPrefixStr = SlowLogRowPrefixStr + SlowLogTimeStr + SlowLogSpaceMarkStr
	// SlowLogTxnStartTSStr is slow log field name.
	SlowLogTxnStartTSStr = "Txn_start_ts"
	// SlowLogKeyspaceName is slow log field name.
	SlowLogKeyspaceName = "Keyspace_name"
	// SlowLogKeyspaceID is slow log field name.
	SlowLogKeyspaceID = "Keyspace_ID"
	// SlowLogUserAndHostStr is the user and host field name, which is compatible with MySQL.
	SlowLogUserAndHostStr = "User@Host"
	// SlowLogUserStr is slow log field name.
	SlowLogUserStr = "User"
	// SlowLogHostStr only for slow_query table usage.
	SlowLogHostStr = "Host"
	// SlowLogConnIDStr is slow log field name.
	SlowLogConnIDStr = "Conn_ID"
	// SlowLogQueryTimeStr is slow log field name.
	SlowLogQueryTimeStr = "Query_time"
	// SlowLogParseTimeStr is the parse sql time.
	SlowLogParseTimeStr = "Parse_time"
	// SlowLogCompileTimeStr is the compile plan time.
	SlowLogCompileTimeStr = "Compile_time"
	// SlowLogRewriteTimeStr is the rewrite time.
	SlowLogRewriteTimeStr = "Rewrite_time"
	// SlowLogOptimizeTimeStr is the optimization time.
	SlowLogOptimizeTimeStr = "Optimize_time"
	// SlowLogWaitTSTimeStr is the time of waiting TS.
	SlowLogWaitTSTimeStr = "Wait_TS"
	// SlowLogPreprocSubQueriesStr is the number of pre-processed sub-queries.
	SlowLogPreprocSubQueriesStr = "Preproc_subqueries"
	// SlowLogPreProcSubQueryTimeStr is the total time of pre-processing sub-queries.
	SlowLogPreProcSubQueryTimeStr = "Preproc_subqueries_time"
	// SlowLogDBStr is slow log field name.
	SlowLogDBStr = "DB"
	// SlowLogIsInternalStr is slow log field name.
	SlowLogIsInternalStr = "Is_internal"
	// SlowLogIndexNamesStr is slow log field name.
	SlowLogIndexNamesStr = "Index_names"
	// SlowLogDigestStr is slow log field name.
	SlowLogDigestStr = "Digest"
	// SlowLogQuerySQLStr is slow log field name.
	SlowLogQuerySQLStr = "Query" // use for slow log table, slow log will not print this field name but print sql directly.
	// SlowLogStatsInfoStr is plan stats info.
	SlowLogStatsInfoStr = "Stats"
	// SlowLogNumCopTasksStr is the number of cop-tasks.
	SlowLogNumCopTasksStr = "Num_cop_tasks"
	// SlowLogCopProcAvg is the average process time of all cop-tasks.
	SlowLogCopProcAvg = "Cop_proc_avg"
	// SlowLogCopProcP90 is the p90 process time of all cop-tasks.
	SlowLogCopProcP90 = "Cop_proc_p90"
	// SlowLogCopProcMax is the max process time of all cop-tasks.
	SlowLogCopProcMax = "Cop_proc_max"
	// SlowLogCopProcAddr is the address of TiKV where the cop-task which cost max process time run.
	SlowLogCopProcAddr = "Cop_proc_addr"
	// SlowLogCopWaitAvg is the average wait time of all cop-tasks.
	SlowLogCopWaitAvg = "Cop_wait_avg" // #nosec G101
	// SlowLogCopWaitP90 is the p90 wait time of all cop-tasks.
	SlowLogCopWaitP90 = "Cop_wait_p90" // #nosec G101
	// SlowLogCopWaitMax is the max wait time of all cop-tasks.
	SlowLogCopWaitMax = "Cop_wait_max"
	// SlowLogCopWaitAddr is the address of TiKV where the cop-task which cost wait process time run.
	SlowLogCopWaitAddr = "Cop_wait_addr" // #nosec G101
	// SlowLogCopBackoffPrefix contains backoff information.
	SlowLogCopBackoffPrefix = "Cop_backoff_"
	// SlowLogMemMax is the max number bytes of memory used in this statement.
	SlowLogMemMax = "Mem_max"
	// SlowLogDiskMax is the nax number bytes of disk used in this statement.
	SlowLogDiskMax = "Disk_max"
	// SlowLogPrepared is used to indicate whether this sql execute in prepare.
	SlowLogPrepared = "Prepared"
	// SlowLogPlanFromCache is used to indicate whether this plan is from plan cache.
	SlowLogPlanFromCache = "Plan_from_cache"
	// SlowLogPlanFromBinding is used to indicate whether this plan is matched with the hints in the binding.
	SlowLogPlanFromBinding = "Plan_from_binding"
	// SlowLogHasMoreResults is used to indicate whether this sql has more following results.
	SlowLogHasMoreResults = "Has_more_results"
	// SlowLogSucc is used to indicate whether this sql execute successfully.
	SlowLogSucc = "Succ"
	// SlowLogPrevStmt is used to show the previous executed statement.
	SlowLogPrevStmt = "Prev_stmt"
	// SlowLogPlan is used to record the query plan.
	SlowLogPlan = "Plan"
	// SlowLogPlanDigest is used to record the query plan digest.
	SlowLogPlanDigest = "Plan_digest"
	// SlowLogBinaryPlan is used to record the binary plan.
	SlowLogBinaryPlan = "Binary_plan"
	// SlowLogPlanPrefix is the prefix of the plan value.
	SlowLogPlanPrefix = ast.TiDBDecodePlan + "('"
	// SlowLogBinaryPlanPrefix is the prefix of the binary plan value.
	SlowLogBinaryPlanPrefix = ast.TiDBDecodeBinaryPlan + "('"
	// SlowLogPlanSuffix is the suffix of the plan value.
	SlowLogPlanSuffix = "')"
	// SlowLogPrevStmtPrefix is the prefix of Prev_stmt in slow log file.
	SlowLogPrevStmtPrefix = SlowLogPrevStmt + SlowLogSpaceMarkStr
	// SlowLogKVTotal is the total time waiting for kv.
	SlowLogKVTotal = "KV_total"
	// SlowLogPDTotal is the total time waiting for pd.
	SlowLogPDTotal = "PD_total"
	// SlowLogBackoffTotal is the total time doing backoff.
	SlowLogBackoffTotal = "Backoff_total"
	// SlowLogWriteSQLRespTotal is the total time used to write response to client.
	SlowLogWriteSQLRespTotal = "Write_sql_response_total"
	// SlowLogExecRetryCount is the execution retry count.
	SlowLogExecRetryCount = "Exec_retry_count"
	// SlowLogExecRetryTime is the execution retry time.
	SlowLogExecRetryTime = "Exec_retry_time"
	// SlowLogBackoffDetail is the detail of backoff.
	SlowLogBackoffDetail = "Backoff_Detail"
	// SlowLogResultRows is the row count of the SQL result.
	SlowLogResultRows = "Result_rows"
	// SlowLogWarnings is the warnings generated during executing the statement.
	// Note that some extra warnings would also be printed through slow log.
	SlowLogWarnings = "Warnings"
	// SlowLogIsExplicitTxn is used to indicate whether this sql execute in explicit transaction or not.
	SlowLogIsExplicitTxn = "IsExplicitTxn"
	// SlowLogIsWriteCacheTable is used to indicate whether writing to the cache table need to wait for the read lock to expire.
	SlowLogIsWriteCacheTable = "IsWriteCacheTable"
	// SlowLogIsSyncStatsFailed is used to indicate whether any failure happen during sync stats
	SlowLogIsSyncStatsFailed = "IsSyncStatsFailed"
)

// GenerateBinaryPlan decides whether we should record binary plan in slow log and stmt summary.
// It's controlled by the global variable `tidb_generate_binary_plan`.
var GenerateBinaryPlan atomic2.Bool

// JSONSQLWarnForSlowLog helps to print the SQLWarn through the slow log in JSON format.
type JSONSQLWarnForSlowLog struct {
	Level   string
	Message string
	// IsExtra means this SQL Warn is expected to be recorded only under some conditions (like in EXPLAIN) and should
	// haven't been recorded as a warning now, but we recorded it anyway to help diagnostics.
	IsExtra bool `json:",omitempty"`
}

// SlowQueryLogItems is a collection of items that should be included in the
// slow query log.
type SlowQueryLogItems struct {
	TxnTS             uint64
	KeyspaceName      string
	KeyspaceID        uint32
	SQL               string
	Digest            string
	TimeTotal         time.Duration
	TimeParse         time.Duration
	TimeCompile       time.Duration
	TimeOptimize      time.Duration
	TimeWaitTS        time.Duration
	IndexNames        string
	StatsInfos        map[string]uint64
	CopTasks          *stmtctx.CopTasksDetails
	ExecDetail        execdetails.ExecDetails
	MemMax            int64
	DiskMax           int64
	Succ              bool
	Prepared          bool
	PlanFromCache     bool
	PlanFromBinding   bool
	HasMoreResults    bool
	PrevStmt          string
	Plan              string
	PlanDigest        string
	BinaryPlan        string
	RewriteInfo       RewritePhaseInfo
	KVTotal           time.Duration
	PDTotal           time.Duration
	BackoffTotal      time.Duration
	WriteSQLRespTotal time.Duration
	ExecRetryCount    uint
	ExecRetryTime     time.Duration
	ResultRows        int64
	IsExplicitTxn     bool
	IsWriteCacheTable bool
	// table -> name -> status
	StatsLoadStatus   map[string]map[string]string
	IsSyncStatsFailed bool
	Warnings          []JSONSQLWarnForSlowLog
}

// SlowLogFormat uses for formatting slow log.
// The slow log output is like below:
// # Time: 2019-04-28T15:24:04.309074+08:00
// # Txn_start_ts: 406315658548871171
// # Keyspace_name: keyspace_a
// # Keyspace_ID: 1
// # User@Host: root[root] @ localhost [127.0.0.1]
// # Conn_ID: 6
// # Query_time: 4.895492
// # Process_time: 0.161 Request_count: 1 Total_keys: 100001 Processed_keys: 100000
// # DB: test
// # Index_names: [t1.idx1,t2.idx2]
// # Is_internal: false
// # Digest: 42a1c8aae6f133e934d4bf0147491709a8812ea05ff8819ec522780fe657b772
// # Stats: t1:1,t2:2
// # Num_cop_tasks: 10
// # Cop_process: Avg_time: 1s P90_time: 2s Max_time: 3s Max_addr: 10.6.131.78
// # Cop_wait: Avg_time: 10ms P90_time: 20ms Max_time: 30ms Max_Addr: 10.6.131.79
// # Memory_max: 4096
// # Disk_max: 65535
// # Succ: true
// # Prev_stmt: begin;
// select * from t_slim;
func (s *SessionVars) SlowLogFormat(logItems *SlowQueryLogItems) string {
	var buf bytes.Buffer

	writeSlowLogItem(&buf, SlowLogTxnStartTSStr, strconv.FormatUint(logItems.TxnTS, 10))
	if logItems.KeyspaceName != "" {
		writeSlowLogItem(&buf, SlowLogKeyspaceName, logItems.KeyspaceName)
		writeSlowLogItem(&buf, SlowLogKeyspaceID, fmt.Sprintf("%d", logItems.KeyspaceID))
	}

	if s.User != nil {
		hostAddress := s.User.Hostname
		if s.ConnectionInfo != nil {
			hostAddress = s.ConnectionInfo.ClientIP
		}
		writeSlowLogItem(&buf, SlowLogUserAndHostStr, fmt.Sprintf("%s[%s] @ %s [%s]", s.User.Username, s.User.Username, s.User.Hostname, hostAddress))
	}
	if s.ConnectionID != 0 {
		writeSlowLogItem(&buf, SlowLogConnIDStr, strconv.FormatUint(s.ConnectionID, 10))
	}
	if logItems.ExecRetryCount > 0 {
		buf.WriteString(SlowLogRowPrefixStr)
		buf.WriteString(SlowLogExecRetryTime)
		buf.WriteString(SlowLogSpaceMarkStr)
		buf.WriteString(strconv.FormatFloat(logItems.ExecRetryTime.Seconds(), 'f', -1, 64))
		buf.WriteString(" ")
		buf.WriteString(SlowLogExecRetryCount)
		buf.WriteString(SlowLogSpaceMarkStr)
		buf.WriteString(strconv.Itoa(int(logItems.ExecRetryCount)))
		buf.WriteString("\n")
	}
	writeSlowLogItem(&buf, SlowLogQueryTimeStr, strconv.FormatFloat(logItems.TimeTotal.Seconds(), 'f', -1, 64))
	writeSlowLogItem(&buf, SlowLogParseTimeStr, strconv.FormatFloat(logItems.TimeParse.Seconds(), 'f', -1, 64))
	writeSlowLogItem(&buf, SlowLogCompileTimeStr, strconv.FormatFloat(logItems.TimeCompile.Seconds(), 'f', -1, 64))

	buf.WriteString(SlowLogRowPrefixStr + fmt.Sprintf("%v%v%v", SlowLogRewriteTimeStr,
		SlowLogSpaceMarkStr, strconv.FormatFloat(logItems.RewriteInfo.DurationRewrite.Seconds(), 'f', -1, 64)))
	if logItems.RewriteInfo.PreprocessSubQueries > 0 {
		buf.WriteString(fmt.Sprintf(" %v%v%v %v%v%v", SlowLogPreprocSubQueriesStr, SlowLogSpaceMarkStr, logItems.RewriteInfo.PreprocessSubQueries,
			SlowLogPreProcSubQueryTimeStr, SlowLogSpaceMarkStr, strconv.FormatFloat(logItems.RewriteInfo.DurationPreprocessSubQuery.Seconds(), 'f', -1, 64)))
	}
	buf.WriteString("\n")

	writeSlowLogItem(&buf, SlowLogOptimizeTimeStr, strconv.FormatFloat(logItems.TimeOptimize.Seconds(), 'f', -1, 64))
	writeSlowLogItem(&buf, SlowLogWaitTSTimeStr, strconv.FormatFloat(logItems.TimeWaitTS.Seconds(), 'f', -1, 64))

	if execDetailStr := logItems.ExecDetail.String(); len(execDetailStr) > 0 {
		buf.WriteString(SlowLogRowPrefixStr + execDetailStr + "\n")
	}

	if len(s.CurrentDB) > 0 {
		writeSlowLogItem(&buf, SlowLogDBStr, strings.ToLower(s.CurrentDB))
	}
	if len(logItems.IndexNames) > 0 {
		writeSlowLogItem(&buf, SlowLogIndexNamesStr, logItems.IndexNames)
	}

	writeSlowLogItem(&buf, SlowLogIsInternalStr, strconv.FormatBool(s.InRestrictedSQL))
	if len(logItems.Digest) > 0 {
		writeSlowLogItem(&buf, SlowLogDigestStr, logItems.Digest)
	}
	if len(logItems.StatsInfos) > 0 {
		buf.WriteString(SlowLogRowPrefixStr + SlowLogStatsInfoStr + SlowLogSpaceMarkStr)
		firstComma := false
		vStr := ""
		for k, v := range logItems.StatsInfos {
			if v == 0 {
				vStr = "pseudo"
			} else {
				vStr = strconv.FormatUint(v, 10)
			}
			if firstComma {
				buf.WriteString("," + k + ":" + vStr)
			} else {
				buf.WriteString(k + ":" + vStr)
				firstComma = true
			}
			if v != 0 && len(logItems.StatsLoadStatus[k]) > 0 {
				writeStatsLoadStatusItems(&buf, logItems.StatsLoadStatus[k])
			}
		}
		buf.WriteString("\n")
	}
	if logItems.CopTasks != nil {
		writeSlowLogItem(&buf, SlowLogNumCopTasksStr, strconv.FormatInt(int64(logItems.CopTasks.NumCopTasks), 10))
		if logItems.CopTasks.NumCopTasks > 0 {
			// make the result stable
			backoffs := make([]string, 0, 3)
			for backoff := range logItems.CopTasks.TotBackoffTimes {
				backoffs = append(backoffs, backoff)
			}
			slices.Sort(backoffs)

			if logItems.CopTasks.NumCopTasks == 1 {
				buf.WriteString(SlowLogRowPrefixStr + fmt.Sprintf("%v%v%v %v%v%v",
					SlowLogCopProcAvg, SlowLogSpaceMarkStr, logItems.CopTasks.AvgProcessTime.Seconds(),
					SlowLogCopProcAddr, SlowLogSpaceMarkStr, logItems.CopTasks.MaxProcessAddress) + "\n")
				buf.WriteString(SlowLogRowPrefixStr + fmt.Sprintf("%v%v%v %v%v%v",
					SlowLogCopWaitAvg, SlowLogSpaceMarkStr, logItems.CopTasks.AvgWaitTime.Seconds(),
					SlowLogCopWaitAddr, SlowLogSpaceMarkStr, logItems.CopTasks.MaxWaitAddress) + "\n")
				for _, backoff := range backoffs {
					backoffPrefix := SlowLogCopBackoffPrefix + backoff + "_"
					buf.WriteString(SlowLogRowPrefixStr + fmt.Sprintf("%v%v%v %v%v%v\n",
						backoffPrefix+"total_times", SlowLogSpaceMarkStr, logItems.CopTasks.TotBackoffTimes[backoff],
						backoffPrefix+"total_time", SlowLogSpaceMarkStr, logItems.CopTasks.TotBackoffTime[backoff].Seconds(),
					))
				}
			} else {
				buf.WriteString(SlowLogRowPrefixStr + fmt.Sprintf("%v%v%v %v%v%v %v%v%v %v%v%v",
					SlowLogCopProcAvg, SlowLogSpaceMarkStr, logItems.CopTasks.AvgProcessTime.Seconds(),
					SlowLogCopProcP90, SlowLogSpaceMarkStr, logItems.CopTasks.P90ProcessTime.Seconds(),
					SlowLogCopProcMax, SlowLogSpaceMarkStr, logItems.CopTasks.MaxProcessTime.Seconds(),
					SlowLogCopProcAddr, SlowLogSpaceMarkStr, logItems.CopTasks.MaxProcessAddress) + "\n")
				buf.WriteString(SlowLogRowPrefixStr + fmt.Sprintf("%v%v%v %v%v%v %v%v%v %v%v%v",
					SlowLogCopWaitAvg, SlowLogSpaceMarkStr, logItems.CopTasks.AvgWaitTime.Seconds(),
					SlowLogCopWaitP90, SlowLogSpaceMarkStr, logItems.CopTasks.P90WaitTime.Seconds(),
					SlowLogCopWaitMax, SlowLogSpaceMarkStr, logItems.CopTasks.MaxWaitTime.Seconds(),
					SlowLogCopWaitAddr, SlowLogSpaceMarkStr, logItems.CopTasks.MaxWaitAddress) + "\n")
				for _, backoff := range backoffs {
					backoffPrefix := SlowLogCopBackoffPrefix + backoff + "_"
					buf.WriteString(SlowLogRowPrefixStr + fmt.Sprintf("%v%v%v %v%v%v %v%v%v %v%v%v %v%v%v %v%v%v\n",
						backoffPrefix+"total_times", SlowLogSpaceMarkStr, logItems.CopTasks.TotBackoffTimes[backoff],
						backoffPrefix+"total_time", SlowLogSpaceMarkStr, logItems.CopTasks.TotBackoffTime[backoff].Seconds(),
						backoffPrefix+"max_time", SlowLogSpaceMarkStr, logItems.CopTasks.MaxBackoffTime[backoff].Seconds(),
						backoffPrefix+"max_addr", SlowLogSpaceMarkStr, logItems.CopTasks.MaxBackoffAddress[backoff],
						backoffPrefix+"avg_time", SlowLogSpaceMarkStr, logItems.CopTasks.AvgBackoffTime[backoff].Seconds(),
						backoffPrefix+"p90_time", SlowLogSpaceMarkStr, logItems.CopTasks.P90BackoffTime[backoff].Seconds(),
					))
				}
			}
		}
	}
	if logItems.MemMax > 0 {
		writeSlowLogItem(&buf, SlowLogMemMax, strconv.FormatInt(logItems.MemMax, 10))
	}
	if logItems.DiskMax > 0 {
		writeSlowLogItem(&buf, SlowLogDiskMax, strconv.FormatInt(logItems.DiskMax, 10))
	}

	writeSlowLogItem(&buf, SlowLogPrepared, strconv.FormatBool(logItems.Prepared))
	writeSlowLogItem(&buf, SlowLogPlanFromCache, strconv.FormatBool(logItems.PlanFromCache))
	writeSlowLogItem(&buf, SlowLogPlanFromBinding, strconv.FormatBool(logItems.PlanFromBinding))
	writeSlowLogItem(&buf, SlowLogHasMoreResults, strconv.FormatBool(logItems.HasMoreResults))
	writeSlowLogItem(&buf, SlowLogKVTotal, strconv.FormatFloat(logItems.KVTotal.Seconds(), 'f', -1, 64))
	writeSlowLogItem(&buf, SlowLogPDTotal, strconv.FormatFloat(logItems.PDTotal.Seconds(), 'f', -1, 64))
	writeSlowLogItem(&buf, SlowLogBackoffTotal, strconv.FormatFloat(logItems.BackoffTotal.Seconds(), 'f', -1, 64))
	writeSlowLogItem(&buf, SlowLogWriteSQLRespTotal, strconv.FormatFloat(logItems.WriteSQLRespTotal.Seconds(), 'f', -1, 64))
	writeSlowLogItem(&buf, SlowLogResultRows, strconv.FormatInt(logItems.ResultRows, 10))
	if len(logItems.Warnings) > 0 {
		buf.WriteString(SlowLogRowPrefixStr + SlowLogWarnings + SlowLogSpaceMarkStr)
		jsonEncoder := json.NewEncoder(&buf)
		jsonEncoder.SetEscapeHTML(false)
		// Note that the Encode() will append a '\n' so we don't need to add another.
		err := jsonEncoder.Encode(logItems.Warnings)
		if err != nil {
			buf.WriteString(err.Error())
		}
	}
	writeSlowLogItem(&buf, SlowLogSucc, strconv.FormatBool(logItems.Succ))
	writeSlowLogItem(&buf, SlowLogIsExplicitTxn, strconv.FormatBool(logItems.IsExplicitTxn))
	writeSlowLogItem(&buf, SlowLogIsSyncStatsFailed, strconv.FormatBool(logItems.IsSyncStatsFailed))
	if s.StmtCtx.WaitLockLeaseTime > 0 {
		writeSlowLogItem(&buf, SlowLogIsWriteCacheTable, strconv.FormatBool(logItems.IsWriteCacheTable))
	}
	if len(logItems.Plan) != 0 {
		writeSlowLogItem(&buf, SlowLogPlan, logItems.Plan)
	}
	if len(logItems.PlanDigest) != 0 {
		writeSlowLogItem(&buf, SlowLogPlanDigest, logItems.PlanDigest)
	}
	if len(logItems.BinaryPlan) != 0 {
		writeSlowLogItem(&buf, SlowLogBinaryPlan, logItems.BinaryPlan)
	}
	if logItems.PrevStmt != "" {
		writeSlowLogItem(&buf, SlowLogPrevStmt, logItems.PrevStmt)
	}

	if s.CurrentDBChanged {
		buf.WriteString(fmt.Sprintf("use %s;\n", strings.ToLower(s.CurrentDB)))
		s.CurrentDBChanged = false
	}

	buf.WriteString(logItems.SQL)
	if len(logItems.SQL) == 0 || logItems.SQL[len(logItems.SQL)-1] != ';' {
		buf.WriteString(";")
	}

	return buf.String()
}

func writeStatsLoadStatusItems(buf *bytes.Buffer, loadStatus map[string]string) {
	if len(loadStatus) > 0 {
		buf.WriteString("[")
		firstComma := false
		for name, status := range loadStatus {
			if firstComma {
				buf.WriteString("," + name + ":" + status)
			} else {
				buf.WriteString(name + ":" + status)
				firstComma = true
			}
		}
		buf.WriteString("]")
	}
}

// writeSlowLogItem writes a slow log item in the form of: "# ${key}:${value}"
func writeSlowLogItem(buf *bytes.Buffer, key, value string) {
	buf.WriteString(SlowLogRowPrefixStr + key + SlowLogSpaceMarkStr + value + "\n")
}

// TxnReadTS indicates the value and used situation for tx_read_ts
type TxnReadTS struct {
	readTS uint64
	used   bool
}

// NewTxnReadTS creates TxnReadTS
func NewTxnReadTS(ts uint64) *TxnReadTS {
	return &TxnReadTS{
		readTS: ts,
		used:   false,
	}
}

// UseTxnReadTS returns readTS, and mark used as true
func (t *TxnReadTS) UseTxnReadTS() uint64 {
	if t == nil {
		return 0
	}
	t.used = true
	return t.readTS
}

// SetTxnReadTS update readTS, and refresh used
func (t *TxnReadTS) SetTxnReadTS(ts uint64) {
	if t == nil {
		return
	}
	t.used = false
	t.readTS = ts
}

// PeakTxnReadTS returns readTS
func (t *TxnReadTS) PeakTxnReadTS() uint64 {
	if t == nil {
		return 0
	}
	return t.readTS
}

// CleanupTxnReadTSIfUsed cleans txnReadTS if used
func (s *SessionVars) CleanupTxnReadTSIfUsed() {
	if s.TxnReadTS == nil {
		return
	}
	if s.TxnReadTS.used && s.TxnReadTS.readTS > 0 {
		s.TxnReadTS = NewTxnReadTS(0)
		s.SnapshotInfoschema = nil
	}
}

// GetCPUFactor returns the session variable cpuFactor
func (s *SessionVars) GetCPUFactor() float64 {
	return s.cpuFactor
}

// GetCopCPUFactor returns the session variable copCPUFactor
func (s *SessionVars) GetCopCPUFactor() float64 {
	return s.copCPUFactor
}

// GetMemoryFactor returns the session variable memoryFactor
func (s *SessionVars) GetMemoryFactor() float64 {
	return s.memoryFactor
}

// GetDiskFactor returns the session variable diskFactor
func (s *SessionVars) GetDiskFactor() float64 {
	return s.diskFactor
}

// GetConcurrencyFactor returns the session variable concurrencyFactor
func (s *SessionVars) GetConcurrencyFactor() float64 {
	return s.concurrencyFactor
}

// GetNetworkFactor returns the session variable networkFactor
// returns 0 when tbl is a temporary table.
func (s *SessionVars) GetNetworkFactor(tbl *model.TableInfo) float64 {
	if tbl != nil {
		if tbl.TempTableType != model.TempTableNone {
			return 0
		}
	}
	return s.networkFactor
}

// GetScanFactor returns the session variable scanFactor
// returns 0 when tbl is a temporary table.
func (s *SessionVars) GetScanFactor(tbl *model.TableInfo) float64 {
	if tbl != nil {
		if tbl.TempTableType != model.TempTableNone {
			return 0
		}
	}
	return s.scanFactor
}

// GetDescScanFactor returns the session variable descScanFactor
// returns 0 when tbl is a temporary table.
func (s *SessionVars) GetDescScanFactor(tbl *model.TableInfo) float64 {
	if tbl != nil {
		if tbl.TempTableType != model.TempTableNone {
			return 0
		}
	}
	return s.descScanFactor
}

// GetSeekFactor returns the session variable seekFactor
// returns 0 when tbl is a temporary table.
func (s *SessionVars) GetSeekFactor(tbl *model.TableInfo) float64 {
	if tbl != nil {
		if tbl.TempTableType != model.TempTableNone {
			return 0
		}
	}
	return s.seekFactor
}

// EnableEvalTopNEstimationForStrMatch means if we need to evaluate expression with TopN to improve estimation.
// Currently, it's only for string matching functions (like and regexp).
func (s *SessionVars) EnableEvalTopNEstimationForStrMatch() bool {
	return s.DefaultStrMatchSelectivity == 0
}

// GetStrMatchDefaultSelectivity means the default selectivity for like and regexp.
// Note: 0 is a special value, which means the default selectivity is 0.1 and TopN assisted estimation is enabled.
func (s *SessionVars) GetStrMatchDefaultSelectivity() float64 {
	if s.DefaultStrMatchSelectivity == 0 {
		return 0.1
	}
	return s.DefaultStrMatchSelectivity
}

// GetNegateStrMatchDefaultSelectivity means the default selectivity for not like and not regexp.
// Note:
//
//	  0 is a special value, which means the default selectivity is 0.9 and TopN assisted estimation is enabled.
//	  0.8 (the default value) is also a special value. For backward compatibility, when the variable is set to 0.8, we
//	keep the default selectivity of like/regexp and not like/regexp all 0.8.
func (s *SessionVars) GetNegateStrMatchDefaultSelectivity() float64 {
	if s.DefaultStrMatchSelectivity == DefTiDBDefaultStrMatchSelectivity {
		return DefTiDBDefaultStrMatchSelectivity
	}
	return 1 - s.GetStrMatchDefaultSelectivity()
}

// GetRelatedTableForMDL gets the related table for metadata lock.
func (s *SessionVars) GetRelatedTableForMDL() *sync.Map {
	s.TxnCtx.tdmLock.Lock()
	defer s.TxnCtx.tdmLock.Unlock()
	if s.TxnCtx.relatedTableForMDL == nil {
		s.TxnCtx.relatedTableForMDL = new(sync.Map)
	}
	return s.TxnCtx.relatedTableForMDL
}

// EnableForceInlineCTE returns the session variable enableForceInlineCTE
func (s *SessionVars) EnableForceInlineCTE() bool {
	return s.enableForceInlineCTE
}

// protectedTSList implements util/processinfo#ProtectedTSList
type protectedTSList struct {
	sync.Mutex
	items map[uint64]int
}

// HoldTS holds the timestamp to prevent its data from being GCed.
func (lst *protectedTSList) HoldTS(ts uint64) (unhold func()) {
	lst.Lock()
	if lst.items == nil {
		lst.items = map[uint64]int{}
	}
	lst.items[ts] += 1
	lst.Unlock()
	var once sync.Once
	return func() {
		once.Do(func() {
			lst.Lock()
			if lst.items != nil {
				if lst.items[ts] > 1 {
					lst.items[ts] -= 1
				} else {
					delete(lst.items, ts)
				}
			}
			lst.Unlock()
		})
	}
}

// GetMinProtectedTS returns the minimum protected timestamp that greater than `lowerBound` (0 if no such one).
func (lst *protectedTSList) GetMinProtectedTS(lowerBound uint64) (ts uint64) {
	lst.Lock()
	for k, v := range lst.items {
		if v > 0 && k > lowerBound && (k < ts || ts == 0) {
			ts = k
		}
	}
	lst.Unlock()
	return
}

// Size returns the number of protected timestamps (exported for test).
func (lst *protectedTSList) Size() (size int) {
	lst.Lock()
	size = len(lst.items)
	lst.Unlock()
	return
}<|MERGE_RESOLUTION|>--- conflicted
+++ resolved
@@ -1375,14 +1375,12 @@
 	// For now it is not public to user
 	EnableINLJoinInnerMultiPattern bool
 
-<<<<<<< HEAD
 	// Enable late materialization: push down some selection condition to tablescan.
 	EnableLateMaterialization bool
-=======
+
 	// TiFlashComputeDispatchPolicy indicates how to dipatch task to tiflash_compute nodes.
 	// Only for disaggregated-tiflash mode.
 	TiFlashComputeDispatchPolicy tiflashcompute.DispatchPolicy
->>>>>>> 47bf3f6a
 
 	// SlowTxnThreshold is the threshold of slow transaction logs
 	SlowTxnThreshold uint64
@@ -1793,11 +1791,8 @@
 		ChunkPool:                     ReuseChunkPool{Alloc: nil},
 		mppExchangeCompressionMode:    DefaultExchangeCompressionMode,
 		mppVersion:                    kv.MppVersionUnspecified,
-<<<<<<< HEAD
 		EnableLateMaterialization:     DefTiDBEnableLateMaterialization,
-=======
 		TiFlashComputeDispatchPolicy:  tiflashcompute.DispatchPolicyConsistentHash,
->>>>>>> 47bf3f6a
 	}
 	vars.KVVars = tikvstore.NewVariables(&vars.Killed)
 	vars.Concurrency = Concurrency{
