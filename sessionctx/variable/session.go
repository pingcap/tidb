// Copyright 2015 PingCAP, Inc.
//
// Licensed under the Apache License, Version 2.0 (the "License");
// you may not use this file except in compliance with the License.
// You may obtain a copy of the License at
//
//     http://www.apache.org/licenses/LICENSE-2.0
//
// Unless required by applicable law or agreed to in writing, software
// distributed under the License is distributed on an "AS IS" BASIS,
// WITHOUT WARRANTIES OR CONDITIONS OF ANY KIND, either express or implied.
// See the License for the specific language governing permissions and
// limitations under the License.

package variable

import (
	"bytes"
	"context"
	"crypto/tls"
	"encoding/binary"
	"fmt"
	"math"
	"math/rand"
	"net"
	"strconv"
	"strings"
	"sync"
	"sync/atomic"
	"time"

	"github.com/pingcap/errors"
	"github.com/pingcap/tidb/config"
	"github.com/pingcap/tidb/kv"
	"github.com/pingcap/tidb/meta/autoid"
	"github.com/pingcap/tidb/metrics"
	"github.com/pingcap/tidb/parser"
	"github.com/pingcap/tidb/parser/ast"
	"github.com/pingcap/tidb/parser/auth"
	"github.com/pingcap/tidb/parser/charset"
	"github.com/pingcap/tidb/parser/model"
	"github.com/pingcap/tidb/parser/mysql"
	ptypes "github.com/pingcap/tidb/parser/types"
	"github.com/pingcap/tidb/sessionctx/sessionstates"
	"github.com/pingcap/tidb/sessionctx/stmtctx"
	pumpcli "github.com/pingcap/tidb/tidb-binlog/pump_client"
	"github.com/pingcap/tidb/types"
	"github.com/pingcap/tidb/util/chunk"
	"github.com/pingcap/tidb/util/disk"
	"github.com/pingcap/tidb/util/execdetails"
	"github.com/pingcap/tidb/util/kvcache"
	"github.com/pingcap/tidb/util/mathutil"
	"github.com/pingcap/tidb/util/memory"
	"github.com/pingcap/tidb/util/replayer"
	"github.com/pingcap/tidb/util/rowcodec"
	"github.com/pingcap/tidb/util/stringutil"
	"github.com/pingcap/tidb/util/tableutil"
	"github.com/pingcap/tidb/util/timeutil"
	tikvstore "github.com/tikv/client-go/v2/kv"
	"github.com/tikv/client-go/v2/tikv"
	"github.com/twmb/murmur3"
	atomic2 "go.uber.org/atomic"
	"golang.org/x/exp/maps"
	"golang.org/x/exp/slices"
)

var (
	// PreparedStmtCount is exported for test.
	PreparedStmtCount int64
	// enableAdaptiveReplicaRead indicates whether closest adaptive replica read
	// can be enabled. We forces disable replica read when tidb server in missing
	// in regions that contains tikv server to avoid read traffic skew.
	enableAdaptiveReplicaRead uint32 = 1
)

// SetEnableAdaptiveReplicaRead set `enableAdaptiveReplicaRead` with given value.
// return true if the value is changed.
func SetEnableAdaptiveReplicaRead(enabled bool) bool {
	value := uint32(0)
	if enabled {
		value = 1
	}
	return atomic.SwapUint32(&enableAdaptiveReplicaRead, value) != value
}

// IsAdaptiveReplicaReadEnabled returns whether adaptive closest replica read can be enabled.
func IsAdaptiveReplicaReadEnabled() bool {
	return atomic.LoadUint32(&enableAdaptiveReplicaRead) > 0
}

// RetryInfo saves retry information.
type RetryInfo struct {
	Retrying               bool
	DroppedPreparedStmtIDs []uint32
	autoIncrementIDs       retryInfoAutoIDs
	autoRandomIDs          retryInfoAutoIDs
	LastRcReadTS           uint64
}

// ReuseChunkPool save Alloc object
type ReuseChunkPool struct {
	mu    sync.Mutex
	Alloc chunk.Allocator
}

// Clean does some clean work.
func (r *RetryInfo) Clean() {
	r.autoIncrementIDs.clean()
	r.autoRandomIDs.clean()

	if len(r.DroppedPreparedStmtIDs) > 0 {
		r.DroppedPreparedStmtIDs = r.DroppedPreparedStmtIDs[:0]
	}
}

// ResetOffset resets the current retry offset.
func (r *RetryInfo) ResetOffset() {
	r.autoIncrementIDs.resetOffset()
	r.autoRandomIDs.resetOffset()
}

// AddAutoIncrementID adds id to autoIncrementIDs.
func (r *RetryInfo) AddAutoIncrementID(id int64) {
	r.autoIncrementIDs.autoIDs = append(r.autoIncrementIDs.autoIDs, id)
}

// GetCurrAutoIncrementID gets current autoIncrementID.
func (r *RetryInfo) GetCurrAutoIncrementID() (int64, bool) {
	return r.autoIncrementIDs.getCurrent()
}

// AddAutoRandomID adds id to autoRandomIDs.
func (r *RetryInfo) AddAutoRandomID(id int64) {
	r.autoRandomIDs.autoIDs = append(r.autoRandomIDs.autoIDs, id)
}

// GetCurrAutoRandomID gets current AutoRandomID.
func (r *RetryInfo) GetCurrAutoRandomID() (int64, bool) {
	return r.autoRandomIDs.getCurrent()
}

type retryInfoAutoIDs struct {
	currentOffset int
	autoIDs       []int64
}

func (r *retryInfoAutoIDs) resetOffset() {
	r.currentOffset = 0
}

func (r *retryInfoAutoIDs) clean() {
	r.currentOffset = 0
	if len(r.autoIDs) > 0 {
		r.autoIDs = r.autoIDs[:0]
	}
}

func (r *retryInfoAutoIDs) getCurrent() (int64, bool) {
	if r.currentOffset >= len(r.autoIDs) {
		return 0, false
	}
	id := r.autoIDs[r.currentOffset]
	r.currentOffset++
	return id, true
}

// TransactionContext is used to store variables that has transaction scope.
type TransactionContext struct {
	TxnCtxNoNeedToRestore
	TxnCtxNeedToRestore
}

// TxnCtxNeedToRestore stores transaction variables which need to be restored when rolling back to a savepoint.
type TxnCtxNeedToRestore struct {
	// TableDeltaMap is used in the schema validator for DDL changes in one table not to block others.
	// It's also used in the statistics updating.
	// Note: for the partitioned table, it stores all the partition IDs.
	TableDeltaMap map[int64]TableDelta

	// pessimisticLockCache is the cache for pessimistic locked keys,
	// The value never changes during the transaction.
	pessimisticLockCache map[string][]byte

	// CachedTables is not nil if the transaction write on cached table.
	CachedTables map[int64]interface{}
}

// TxnCtxNoNeedToRestore stores transaction variables which do not need to restored when rolling back to a savepoint.
type TxnCtxNoNeedToRestore struct {
	forUpdateTS uint64
	Binlog      interface{}
	InfoSchema  interface{}
	History     interface{}
	StartTS     uint64

	// ShardStep indicates the max size of continuous rowid shard in one transaction.
	ShardStep    int
	shardRemain  int
	currentShard int64

	// unchangedRowKeys is used to store the unchanged rows that needs to lock for pessimistic transaction.
	unchangedRowKeys map[string]struct{}

	PessimisticCacheHit int

	// CreateTime For metrics.
	CreateTime     time.Time
	StatementCount int
	CouldRetry     bool
	IsPessimistic  bool
	// IsStaleness indicates whether the txn is read only staleness txn.
	IsStaleness bool
	// IsExplicit indicates whether the txn is an interactive txn, which is typically started with a BEGIN
	// or START TRANSACTION statement, or by setting autocommit to 0.
	IsExplicit bool
	Isolation  string
	LockExpire uint32
	ForUpdate  uint32
	// TxnScope indicates the value of txn_scope
	TxnScope string

	// Savepoints contains all definitions of the savepoint of a transaction at runtime, the order of the SavepointRecord is the same with the SAVEPOINT statements.
	// It is used for a lookup when running `ROLLBACK TO` statement.
	Savepoints []SavepointRecord

	// TableDeltaMap lock to prevent potential data race
	tdmLock sync.Mutex

	// TemporaryTables is used to store transaction-specific information for global temporary tables.
	// It can also be stored in sessionCtx with local temporary tables, but it's easier to clean this data after transaction ends.
	TemporaryTables map[int64]tableutil.TempTable
	// EnableMDL indicates whether to enable the MDL lock for the transaction.
	EnableMDL bool
	// relatedTableForMDL records the `lock` table for metadata lock. It maps from int64 to int64(version).
	relatedTableForMDL *sync.Map
}

// SavepointRecord indicates a transaction's savepoint record.
type SavepointRecord struct {
	// name is the name of the savepoint
	Name string
	// MemDBCheckpoint is the transaction's memdb checkpoint.
	MemDBCheckpoint *tikv.MemDBCheckpoint
	// TxnCtxSavepoint is the savepoint of TransactionContext
	TxnCtxSavepoint TxnCtxNeedToRestore
}

// GetCurrentShard returns the shard for the next `count` IDs.
func (s *SessionVars) GetCurrentShard(count int) int64 {
	tc := s.TxnCtx
	if s.shardRand == nil {
		s.shardRand = rand.New(rand.NewSource(int64(tc.StartTS))) // #nosec G404
	}
	if tc.shardRemain <= 0 {
		tc.updateShard(s.shardRand)
		tc.shardRemain = tc.ShardStep
	}
	tc.shardRemain -= count
	return tc.currentShard
}

func (tc *TransactionContext) updateShard(shardRand *rand.Rand) {
	var buf [8]byte
	binary.LittleEndian.PutUint64(buf[:], shardRand.Uint64())
	tc.currentShard = int64(murmur3.Sum32(buf[:]))
}

// AddUnchangedRowKey adds an unchanged row key in update statement for pessimistic lock.
func (tc *TransactionContext) AddUnchangedRowKey(key []byte) {
	if tc.unchangedRowKeys == nil {
		tc.unchangedRowKeys = map[string]struct{}{}
	}
	tc.unchangedRowKeys[string(key)] = struct{}{}
}

// CollectUnchangedRowKeys collects unchanged row keys for pessimistic lock.
func (tc *TransactionContext) CollectUnchangedRowKeys(buf []kv.Key) []kv.Key {
	for key := range tc.unchangedRowKeys {
		buf = append(buf, kv.Key(key))
	}
	tc.unchangedRowKeys = nil
	return buf
}

// UpdateDeltaForTable updates the delta info for some table.
func (tc *TransactionContext) UpdateDeltaForTable(physicalTableID int64, delta int64, count int64, colSize map[int64]int64) {
	tc.tdmLock.Lock()
	defer tc.tdmLock.Unlock()
	if tc.TableDeltaMap == nil {
		tc.TableDeltaMap = make(map[int64]TableDelta)
	}
	item := tc.TableDeltaMap[physicalTableID]
	if item.ColSize == nil && colSize != nil {
		item.ColSize = make(map[int64]int64, len(colSize))
	}
	item.Delta += delta
	item.Count += count
	item.TableID = physicalTableID
	for key, val := range colSize {
		item.ColSize[key] += val
	}
	tc.TableDeltaMap[physicalTableID] = item
}

// GetKeyInPessimisticLockCache gets a key in pessimistic lock cache.
func (tc *TransactionContext) GetKeyInPessimisticLockCache(key kv.Key) (val []byte, ok bool) {
	if tc.pessimisticLockCache == nil {
		return nil, false
	}
	val, ok = tc.pessimisticLockCache[string(key)]
	if ok {
		tc.PessimisticCacheHit++
	}
	return
}

// SetPessimisticLockCache sets a key value pair into pessimistic lock cache.
func (tc *TransactionContext) SetPessimisticLockCache(key kv.Key, val []byte) {
	if tc.pessimisticLockCache == nil {
		tc.pessimisticLockCache = map[string][]byte{}
	}
	tc.pessimisticLockCache[string(key)] = val
}

// Cleanup clears up transaction info that no longer use.
func (tc *TransactionContext) Cleanup() {
	// tc.InfoSchema = nil; we cannot do it now, because some operation like handleFieldList depend on this.
	tc.Binlog = nil
	tc.History = nil
	tc.tdmLock.Lock()
	tc.TableDeltaMap = nil
	tc.relatedTableForMDL = nil
	tc.tdmLock.Unlock()
	tc.pessimisticLockCache = nil
	tc.IsStaleness = false
	tc.Savepoints = nil
	tc.EnableMDL = false
}

// ClearDelta clears the delta map.
func (tc *TransactionContext) ClearDelta() {
	tc.tdmLock.Lock()
	tc.TableDeltaMap = nil
	tc.tdmLock.Unlock()
}

// GetForUpdateTS returns the ts for update.
func (tc *TransactionContext) GetForUpdateTS() uint64 {
	if tc.forUpdateTS > tc.StartTS {
		return tc.forUpdateTS
	}
	return tc.StartTS
}

// SetForUpdateTS sets the ts for update.
func (tc *TransactionContext) SetForUpdateTS(forUpdateTS uint64) {
	if forUpdateTS > tc.forUpdateTS {
		tc.forUpdateTS = forUpdateTS
	}
}

// GetCurrentSavepoint gets TransactionContext's savepoint.
func (tc *TransactionContext) GetCurrentSavepoint() TxnCtxNeedToRestore {
	tableDeltaMap := make(map[int64]TableDelta, len(tc.TableDeltaMap))
	for k, v := range tc.TableDeltaMap {
		tableDeltaMap[k] = v.Clone()
	}
	pessimisticLockCache := make(map[string][]byte, len(tc.pessimisticLockCache))
	maps.Copy(pessimisticLockCache, tc.pessimisticLockCache)
	cachedTables := make(map[int64]interface{}, len(tc.CachedTables))
	maps.Copy(cachedTables, tc.CachedTables)
	return TxnCtxNeedToRestore{
		TableDeltaMap:        tableDeltaMap,
		pessimisticLockCache: pessimisticLockCache,
		CachedTables:         cachedTables,
	}
}

// RestoreBySavepoint restores TransactionContext to the specify savepoint.
func (tc *TransactionContext) RestoreBySavepoint(savepoint TxnCtxNeedToRestore) {
	tc.TableDeltaMap = savepoint.TableDeltaMap
	tc.pessimisticLockCache = savepoint.pessimisticLockCache
	tc.CachedTables = savepoint.CachedTables
}

// AddSavepoint adds a new savepoint.
func (tc *TransactionContext) AddSavepoint(name string, memdbCheckpoint *tikv.MemDBCheckpoint) {
	name = strings.ToLower(name)
	tc.DeleteSavepoint(name)

	record := SavepointRecord{
		Name:            name,
		MemDBCheckpoint: memdbCheckpoint,
		TxnCtxSavepoint: tc.GetCurrentSavepoint(),
	}
	tc.Savepoints = append(tc.Savepoints, record)
}

// DeleteSavepoint deletes the savepoint, return false indicate the savepoint name doesn't exists.
func (tc *TransactionContext) DeleteSavepoint(name string) bool {
	name = strings.ToLower(name)
	for i, sp := range tc.Savepoints {
		if sp.Name == name {
			tc.Savepoints = append(tc.Savepoints[:i], tc.Savepoints[i+1:]...)
			return true
		}
	}
	return false
}

// ReleaseSavepoint deletes the named savepoint and the later savepoints, return false indicate the named savepoint doesn't exists.
func (tc *TransactionContext) ReleaseSavepoint(name string) bool {
	name = strings.ToLower(name)
	for i, sp := range tc.Savepoints {
		if sp.Name == name {
			tc.Savepoints = append(tc.Savepoints[:i])
			return true
		}
	}
	return false
}

// RollbackToSavepoint rollbacks to the specified savepoint by name.
func (tc *TransactionContext) RollbackToSavepoint(name string) *SavepointRecord {
	name = strings.ToLower(name)
	for idx, sp := range tc.Savepoints {
		if name == sp.Name {
			tc.RestoreBySavepoint(sp.TxnCtxSavepoint)
			tc.Savepoints = tc.Savepoints[:idx+1]
			return &tc.Savepoints[idx]
		}
	}
	return nil
}

// WriteStmtBufs can be used by insert/replace/delete/update statement.
// TODO: use a common memory pool to replace this.
type WriteStmtBufs struct {
	// RowValBuf is used by tablecodec.EncodeRow, to reduce runtime.growslice.
	RowValBuf []byte
	// AddRowValues use to store temp insert rows value, to reduce memory allocations when importing data.
	AddRowValues []types.Datum

	// IndexValsBuf is used by index.FetchValues
	IndexValsBuf []types.Datum
	// IndexKeyBuf is used by index.GenIndexKey
	IndexKeyBuf []byte
}

func (ib *WriteStmtBufs) clean() {
	ib.RowValBuf = nil
	ib.AddRowValues = nil
	ib.IndexValsBuf = nil
	ib.IndexKeyBuf = nil
}

// TableSnapshot represents a data snapshot of the table contained in `information_schema`.
type TableSnapshot struct {
	Rows [][]types.Datum
	Err  error
}

type txnIsolationLevelOneShotState uint

// RewritePhaseInfo records some information about the rewrite phase
type RewritePhaseInfo struct {
	// DurationRewrite is the duration of rewriting the SQL.
	DurationRewrite time.Duration

	// DurationPreprocessSubQuery is the duration of pre-processing sub-queries.
	DurationPreprocessSubQuery time.Duration

	// PreprocessSubQueries is the number of pre-processed sub-queries.
	PreprocessSubQueries int
}

// Reset resets all fields in RewritePhaseInfo.
func (r *RewritePhaseInfo) Reset() {
	r.DurationRewrite = 0
	r.DurationPreprocessSubQuery = 0
	r.PreprocessSubQueries = 0
}

// TemporaryTableData is a interface to maintain temporary data in session
type TemporaryTableData interface {
	kv.Retriever
	// Staging create a new staging buffer inside the MemBuffer.
	// Subsequent writes will be temporarily stored in this new staging buffer.
	// When you think all modifications looks good, you can call `Release` to public all of them to the upper level buffer.
	Staging() kv.StagingHandle
	// Release publish all modifications in the latest staging buffer to upper level.
	Release(kv.StagingHandle)
	// Cleanup cleanups the resources referenced by the StagingHandle.
	// If the changes are not published by `Release`, they will be discarded.
	Cleanup(kv.StagingHandle)
	// GetTableSize get the size of a table
	GetTableSize(tblID int64) int64
	// DeleteTableKey removes the entry for key k from table
	DeleteTableKey(tblID int64, k kv.Key) error
	// SetTableKey sets the entry for k from table
	SetTableKey(tblID int64, k kv.Key, val []byte) error
}

// temporaryTableData is used for store temporary table data in session
type temporaryTableData struct {
	kv.MemBuffer
	tblSize map[int64]int64
}

// NewTemporaryTableData creates a new TemporaryTableData
func NewTemporaryTableData(memBuffer kv.MemBuffer) TemporaryTableData {
	return &temporaryTableData{
		MemBuffer: memBuffer,
		tblSize:   make(map[int64]int64),
	}
}

// GetTableSize get the size of a table
func (d *temporaryTableData) GetTableSize(tblID int64) int64 {
	if tblSize, ok := d.tblSize[tblID]; ok {
		return tblSize
	}
	return 0
}

// DeleteTableKey removes the entry for key k from table
func (d *temporaryTableData) DeleteTableKey(tblID int64, k kv.Key) error {
	bufferSize := d.MemBuffer.Size()
	defer d.updateTblSize(tblID, bufferSize)

	return d.MemBuffer.Delete(k)
}

// SetTableKey sets the entry for k from table
func (d *temporaryTableData) SetTableKey(tblID int64, k kv.Key, val []byte) error {
	bufferSize := d.MemBuffer.Size()
	defer d.updateTblSize(tblID, bufferSize)

	return d.MemBuffer.Set(k, val)
}

func (d *temporaryTableData) updateTblSize(tblID int64, beforeSize int) {
	delta := int64(d.MemBuffer.Size() - beforeSize)
	d.tblSize[tblID] = d.GetTableSize(tblID) + delta
}

const (
	// oneShotDef means default, that is tx_isolation_one_shot not set.
	oneShotDef txnIsolationLevelOneShotState = iota
	// oneShotSet means it's set in current transaction.
	oneShotSet
	// onsShotUse means it should be used in current transaction.
	oneShotUse
)

// ReadConsistencyLevel is the level of read consistency.
type ReadConsistencyLevel string

const (
	// ReadConsistencyStrict means read by strict consistency, default value.
	ReadConsistencyStrict ReadConsistencyLevel = "strict"
	// ReadConsistencyWeak means read can be weak consistency.
	ReadConsistencyWeak ReadConsistencyLevel = "weak"
)

// IsWeak returns true only if it's a weak-consistency read.
func (r ReadConsistencyLevel) IsWeak() bool {
	return r == ReadConsistencyWeak
}

func validateReadConsistencyLevel(val string) error {
	switch v := ReadConsistencyLevel(strings.ToLower(val)); v {
	case ReadConsistencyStrict, ReadConsistencyWeak:
		return nil
	default:
		return ErrWrongTypeForVar.GenWithStackByArgs(TiDBReadConsistency)
	}
}

// SetUserVarVal set user defined variables' value
func (s *SessionVars) SetUserVarVal(name string, dt types.Datum) {
	s.userVars.lock.Lock()
	defer s.userVars.lock.Unlock()
	s.userVars.values[name] = dt
}

// GetUserVarVal get user defined variables' value
func (s *SessionVars) GetUserVarVal(name string) (types.Datum, bool) {
	s.userVars.lock.RLock()
	defer s.userVars.lock.RUnlock()
	dt, ok := s.userVars.values[name]
	return dt, ok
}

// SetUserVarType set user defined variables' type
func (s *SessionVars) SetUserVarType(name string, ft *types.FieldType) {
	s.userVars.lock.Lock()
	defer s.userVars.lock.Unlock()
	s.userVars.types[name] = ft
}

// GetUserVarType get user defined variables' type
func (s *SessionVars) GetUserVarType(name string) (*types.FieldType, bool) {
	s.userVars.lock.RLock()
	defer s.userVars.lock.RUnlock()
	ft, ok := s.userVars.types[name]
	return ft, ok
}

// HookContext contains the necessary variables for executing set/get hook
type HookContext interface {
	GetStore() kv.Storage
}

// SessionVars is to handle user-defined or global variables in the current session.
type SessionVars struct {
	Concurrency
	MemQuota
	BatchSize
	// DMLBatchSize indicates the number of rows batch-committed for a statement.
	// It will be used when using LOAD DATA or BatchInsert or BatchDelete is on.
	DMLBatchSize        int
	RetryLimit          int64
	DisableTxnAutoRetry bool
	userVars            struct {
		// lock is for user defined variables. values and types is read/write protected.
		lock sync.RWMutex
		// values stores the Datum for user variables
		values map[string]types.Datum
		// types stores the FieldType for user variables, it cannot be inferred from values when values have not been set yet.
		types map[string]*types.FieldType
	}
	// systems variables, don't modify it directly, use GetSystemVar/SetSystemVar method.
	systems map[string]string
	// stmtVars variables are temporarily set by SET_VAR hint
	// It only take effect for the duration of a single statement
	stmtVars map[string]string
	// SysWarningCount is the system variable "warning_count", because it is on the hot path, so we extract it from the systems
	SysWarningCount int
	// SysErrorCount is the system variable "error_count", because it is on the hot path, so we extract it from the systems
	SysErrorCount uint16
	// nonPreparedPlanCacheStmts stores PlanCacheStmts for non-prepared plan cache.
	nonPreparedPlanCacheStmts *kvcache.SimpleLRUCache
	// PreparedStmts stores prepared statement.
	PreparedStmts        map[uint32]interface{}
	PreparedStmtNameToID map[string]uint32
	// preparedStmtID is id of prepared statement.
	preparedStmtID uint32
	// PreparedParams params for prepared statements
	PreparedParams    PreparedParams
	LastUpdateTime4PC types.Time

	// ActiveRoles stores active roles for current user
	ActiveRoles []*auth.RoleIdentity

	RetryInfo *RetryInfo
	//  TxnCtx Should be reset on transaction finished.
	TxnCtx *TransactionContext
	// TxnCtxMu is used to protect TxnCtx.
	TxnCtxMu sync.Mutex

	// TxnManager is used to manage txn context in session
	TxnManager interface{}

	// KVVars is the variables for KV storage.
	KVVars *tikvstore.Variables

	// txnIsolationLevelOneShot is used to implements "set transaction isolation level ..."
	txnIsolationLevelOneShot struct {
		state txnIsolationLevelOneShotState
		value string
	}

	// Status stands for the session status. e.g. in transaction or not, auto commit is on or off, and so on.
	Status uint16

	// ClientCapability is client's capability.
	ClientCapability uint32

	// TLSConnectionState is the TLS connection state (nil if not using TLS).
	TLSConnectionState *tls.ConnectionState

	// ConnectionID is the connection id of the current session.
	ConnectionID uint64

	// PlanID is the unique id of logical and physical plan.
	PlanID int

	// PlanColumnID is the unique id for column when building plan.
	PlanColumnID int64

	// MapHashCode2UniqueID4ExtendedCol map the expr's hash code to specified unique ID.
	MapHashCode2UniqueID4ExtendedCol map[string]int

	// User is the user identity with which the session login.
	User *auth.UserIdentity

	// Port is the port of the connected socket
	Port string

	// CurrentDB is the default database of this session.
	CurrentDB string

	// CurrentDBChanged indicates if the CurrentDB has been updated, and if it is we should print it into
	// the slow log to make it be compatible with MySQL, https://github.com/pingcap/tidb/issues/17846.
	CurrentDBChanged bool

	// StrictSQLMode indicates if the session is in strict mode.
	StrictSQLMode bool

	// CommonGlobalLoaded indicates if common global variable has been loaded for this session.
	CommonGlobalLoaded bool

	// InRestrictedSQL indicates if the session is handling restricted SQL execution.
	InRestrictedSQL bool

	// SnapshotTS is used for reading history data. For simplicity, SnapshotTS only supports distsql request.
	SnapshotTS uint64

	// TxnReadTS is used for staleness transaction, it provides next staleness transaction startTS.
	TxnReadTS *TxnReadTS

	// SnapshotInfoschema is used with SnapshotTS, when the schema version at snapshotTS less than current schema
	// version, we load an old version schema for query.
	SnapshotInfoschema interface{}

	// BinlogClient is used to write binlog.
	BinlogClient *pumpcli.PumpsClient

	// GlobalVarsAccessor is used to set and get global variables.
	GlobalVarsAccessor GlobalVarAccessor

	// LastFoundRows is the number of found rows of last query statement
	LastFoundRows uint64

	// StmtCtx holds variables for current executing statement.
	StmtCtx *stmtctx.StatementContext

	// RefCountOfStmtCtx indicates the reference count of StmtCtx. When the
	// StmtCtx is accessed by other sessions, e.g. oom-alarm-handler/expensive-query-handler, add one first.
	// Note: this variable should be accessed and updated by atomic operations.
	RefCountOfStmtCtx stmtctx.ReferenceCount

	// AllowAggPushDown can be set to false to forbid aggregation push down.
	AllowAggPushDown bool

	// AllowCartesianBCJ means allow broadcast CARTESIAN join, 0 means not allow, 1 means allow broadcast CARTESIAN join
	// but the table size should under the broadcast threshold, 2 means allow broadcast CARTESIAN join even if the table
	// size exceeds the broadcast threshold
	AllowCartesianBCJ int

	// MPPOuterJoinFixedBuildSide means in MPP plan, always use right(left) table as build side for left(right) out join
	MPPOuterJoinFixedBuildSide bool

	// AllowDistinctAggPushDown can be set true to allow agg with distinct push down to tikv/tiflash.
	AllowDistinctAggPushDown bool

	// EnableSkewDistinctAgg can be set true to allow skew distinct aggregate rewrite
	EnableSkewDistinctAgg bool

	// Enable3StageDistinctAgg indicates whether to allow 3 stage distinct aggregate
	Enable3StageDistinctAgg bool

	// MultiStatementMode permits incorrect client library usage. Not recommended to be turned on.
	MultiStatementMode int

	// AllowWriteRowID variable is currently not recommended to be turned on.
	AllowWriteRowID bool

	// AllowBatchCop means if we should send batch coprocessor to TiFlash. Default value is 1, means to use batch cop in case of aggregation and join.
	// Value set to 2 means to force to send batch cop for any query. Value set to 0 means never use batch cop.
	AllowBatchCop int

	// allowMPPExecution means if we should use mpp way to execute query.
	// Default value is `true`, means to be determined by the optimizer.
	// Value set to `false` means never use mpp.
	allowMPPExecution bool

	// HashExchangeWithNewCollation means if we support hash exchange when new collation is enabled.
	// Default value is `true`, means support hash exchange when new collation is enabled.
	// Value set to `false` means not use hash exchange when new collation is enabled.
	HashExchangeWithNewCollation bool

	// enforceMPPExecution means if we should enforce mpp way to execute query.
	// Default value is `false`, means to be determined by variable `allowMPPExecution`.
	// Value set to `true` means enforce use mpp.
	// Note if you want to set `enforceMPPExecution` to `true`, you must set `allowMPPExecution` to `true` first.
	enforceMPPExecution bool

	// TiFlashMaxThreads is the maximum number of threads to execute the request which is pushed down to tiflash.
	// Default value is -1, means it will not be pushed down to tiflash.
	// If the value is bigger than -1, it will be pushed down to tiflash and used to create db context in tiflash.
	TiFlashMaxThreads int64

	// TiDBAllowAutoRandExplicitInsert indicates whether explicit insertion on auto_random column is allowed.
	AllowAutoRandExplicitInsert bool

	// BroadcastJoinThresholdSize is used to limit the size of smaller table.
	// It's unit is bytes, if the size of small table is larger than it, we will not use bcj.
	BroadcastJoinThresholdSize int64

	// BroadcastJoinThresholdCount is used to limit the total count of smaller table.
	// If we can't estimate the size of one side of join child, we will check if its row number exceeds this limitation.
	BroadcastJoinThresholdCount int64

	// LimitPushDownThreshold determines if push Limit or TopN down to TiKV forcibly.
	LimitPushDownThreshold int64

	// CorrelationThreshold is the guard to enable row count estimation using column order correlation.
	CorrelationThreshold float64

	// EnableCorrelationAdjustment is used to indicate if correlation adjustment is enabled.
	EnableCorrelationAdjustment bool

	// CorrelationExpFactor is used to control the heuristic approach of row count estimation when CorrelationThreshold is not met.
	CorrelationExpFactor int

	// cpuFactor is the CPU cost of processing one expression for one row.
	cpuFactor float64
	// copCPUFactor is the CPU cost of processing one expression for one row in coprocessor.
	copCPUFactor float64
	// networkFactor is the network cost of transferring 1 byte data.
	networkFactor float64
	// ScanFactor is the IO cost of scanning 1 byte data on TiKV and TiFlash.
	scanFactor float64
	// descScanFactor is the IO cost of scanning 1 byte data on TiKV and TiFlash in desc order.
	descScanFactor float64
	// seekFactor is the IO cost of seeking the start value of a range in TiKV or TiFlash.
	seekFactor float64
	// memoryFactor is the memory cost of storing one tuple.
	memoryFactor float64
	// diskFactor is the IO cost of reading/writing one byte to temporary disk.
	diskFactor float64
	// concurrencyFactor is the CPU cost of additional one goroutine.
	concurrencyFactor float64

	// enableForceInlineCTE is used to enable/disable force inline CTE.
	enableForceInlineCTE bool

	// CopTiFlashConcurrencyFactor is the concurrency number of computation in tiflash coprocessor.
	CopTiFlashConcurrencyFactor float64

	// CurrInsertValues is used to record current ValuesExpr's values.
	// See http://dev.mysql.com/doc/refman/5.7/en/miscellaneous-functions.html#function_values
	CurrInsertValues chunk.Row

	// In https://github.com/pingcap/tidb/issues/14164, we can see that MySQL can enter the column that is not in the insert's SELECT's output.
	// We store the extra columns in this variable.
	CurrInsertBatchExtraCols [][]types.Datum

	// Per-connection time zones. Each client that connects has its own time zone setting, given by the session time_zone variable.
	// See https://dev.mysql.com/doc/refman/5.7/en/time-zone-support.html
	TimeZone *time.Location

	SQLMode mysql.SQLMode

	// AutoIncrementIncrement and AutoIncrementOffset indicates the autoID's start value and increment.
	AutoIncrementIncrement int

	AutoIncrementOffset int

	/* TiDB system variables */

	// SkipASCIICheck check on input value.
	SkipASCIICheck bool

	// SkipUTF8Check check on input value.
	SkipUTF8Check bool

	// BatchInsert indicates if we should split insert data into multiple batches.
	BatchInsert bool

	// BatchDelete indicates if we should split delete data into multiple batches.
	BatchDelete bool

	// BatchCommit indicates if we should split the transaction into multiple batches.
	BatchCommit bool

	// IDAllocator is provided by kvEncoder, if it is provided, we will use it to alloc auto id instead of using
	// Table.alloc.
	IDAllocator autoid.Allocator

	// OptimizerSelectivityLevel defines the level of the selectivity estimation in plan.
	OptimizerSelectivityLevel int

	// OptimizerEnableNewOnlyFullGroupByCheck enables the new only_full_group_by check which is implemented by maintaining functional dependency.
	OptimizerEnableNewOnlyFullGroupByCheck bool

	// EnableOuterJoinWithJoinReorder enables TiDB to involve the outer join into the join reorder.
	EnableOuterJoinReorder bool

	// OptimizerEnableNAAJ enables TiDB to use null-aware anti join.
	OptimizerEnableNAAJ bool

	// EnableTablePartition enables table partition feature.
	EnableTablePartition string

	// EnableListTablePartition enables list table partition feature.
	EnableListTablePartition bool

	// EnableCascadesPlanner enables the cascades planner.
	EnableCascadesPlanner bool

	// EnableWindowFunction enables the window function.
	EnableWindowFunction bool

	// EnablePipelinedWindowExec enables executing window functions in a pipelined manner.
	EnablePipelinedWindowExec bool

	// AllowProjectionPushDown enables pushdown projection on TiKV.
	AllowProjectionPushDown bool

	// EnableStrictDoubleTypeCheck enables table field double type check.
	EnableStrictDoubleTypeCheck bool

	// EnableVectorizedExpression  enables the vectorized expression evaluation.
	EnableVectorizedExpression bool

	// DDLReorgPriority is the operation priority of adding indices.
	DDLReorgPriority int

	// EnableAutoIncrementInGenerated is used to control whether to allow auto incremented columns in generated columns.
	EnableAutoIncrementInGenerated bool

	// EnablePointGetCache is used to cache value for point get for read only scenario.
	EnablePointGetCache bool

	// PlacementMode the placement mode we use
	//   strict: Check placement settings strictly in ddl operations
	//   ignore: Ignore all placement settings in ddl operations
	PlacementMode string

	// WaitSplitRegionFinish defines the split region behaviour is sync or async.
	WaitSplitRegionFinish bool

	// WaitSplitRegionTimeout defines the split region timeout.
	WaitSplitRegionTimeout uint64

	// EnableChunkRPC indicates whether the coprocessor request can use chunk API.
	EnableChunkRPC bool

	writeStmtBufs WriteStmtBufs

	// ConstraintCheckInPlace indicates whether to check the constraint when the SQL executing.
	ConstraintCheckInPlace bool

	// CommandValue indicates which command current session is doing.
	CommandValue uint32

	// TiDBOptJoinReorderThreshold defines the minimal number of join nodes
	// to use the greedy join reorder algorithm.
	TiDBOptJoinReorderThreshold int

	// SlowQueryFile indicates which slow query log file for SLOW_QUERY table to parse.
	SlowQueryFile string

	// EnableFastAnalyze indicates whether to take fast analyze.
	EnableFastAnalyze bool

	// TxnMode indicates should be pessimistic or optimistic.
	TxnMode string

	// LowResolutionTSO is used for reading data with low resolution TSO which is updated once every two seconds.
	LowResolutionTSO bool

	// MaxExecutionTime is the timeout for select statement, in milliseconds.
	// If the value is 0, timeouts are not enabled.
	// See https://dev.mysql.com/doc/refman/5.7/en/server-system-variables.html#sysvar_max_execution_time
	MaxExecutionTime uint64

	// Killed is a flag to indicate that this query is killed.
	Killed uint32

	// ConnectionInfo indicates current connection info used by current session.
	ConnectionInfo *ConnectionInfo

	// NoopFuncsMode allows OFF/ON/WARN values as 0/1/2.
	NoopFuncsMode int

	// StartTime is the start time of the last query.
	StartTime time.Time

	// DurationParse is the duration of parsing SQL string to AST of the last query.
	DurationParse time.Duration

	// DurationCompile is the duration of compiling AST to execution plan of the last query.
	DurationCompile time.Duration

	// RewritePhaseInfo records all information about the rewriting phase.
	RewritePhaseInfo

	// DurationOptimization is the duration of optimizing a query.
	DurationOptimization time.Duration

	// DurationWaitTS is the duration of waiting for a snapshot TS
	DurationWaitTS time.Duration

	// PrevStmt is used to store the previous executed statement in the current session.
	PrevStmt fmt.Stringer

	// prevStmtDigest is used to store the digest of the previous statement in the current session.
	prevStmtDigest string

	// AllowRemoveAutoInc indicates whether a user can drop the auto_increment column attribute or not.
	AllowRemoveAutoInc bool

	// UsePlanBaselines indicates whether we will use plan baselines to adjust plan.
	UsePlanBaselines bool

	// EvolvePlanBaselines indicates whether we will evolve the plan baselines.
	EvolvePlanBaselines bool

	// EnableExtendedStats indicates whether we enable the extended statistics feature.
	EnableExtendedStats bool

	// Unexported fields should be accessed and set through interfaces like GetReplicaRead() and SetReplicaRead().

	// allowInSubqToJoinAndAgg can be set to false to forbid rewriting the semi join to inner join with agg.
	allowInSubqToJoinAndAgg bool

	// preferRangeScan allows optimizer to always prefer range scan over table scan.
	preferRangeScan bool

	// EnableIndexMerge enables the generation of IndexMergePath.
	enableIndexMerge bool

	// replicaRead is used for reading data from replicas, only follower is supported at this time.
	replicaRead kv.ReplicaReadType
	// ReplicaClosestReadThreshold is the minimum response body size that a cop request should be sent to the closest replica.
	// this variable only take effect when `tidb_follower_read` = 'closest-adaptive'
	ReplicaClosestReadThreshold int64

	// IsolationReadEngines is used to isolation read, tidb only read from the stores whose engine type is in the engines.
	IsolationReadEngines map[kv.StoreType]struct{}

	PlannerSelectBlockAsName []ast.HintTable

	// LockWaitTimeout is the duration waiting for pessimistic lock in milliseconds
	LockWaitTimeout int64

	// MetricSchemaStep indicates the step when query metric schema.
	MetricSchemaStep int64

	// CDCWriteSource indicates the following data is written by TiCDC if it is not 0.
	CDCWriteSource uint64

	// MetricSchemaRangeDuration indicates the step when query metric schema.
	MetricSchemaRangeDuration int64

	// Some data of cluster-level memory tables will be retrieved many times in different inspection rules,
	// and the cost of retrieving some data is expensive. We use the `TableSnapshot` to cache those data
	// and obtain them lazily, and provide a consistent view of inspection tables for each inspection rules.
	// All cached snapshots will be released at the end of retrieving
	InspectionTableCache map[string]TableSnapshot

	// RowEncoder is reused in session for encode row data.
	RowEncoder rowcodec.Encoder

	// SequenceState cache all sequence's latest value accessed by lastval() builtins. It's a session scoped
	// variable, and all public methods of SequenceState are currently-safe.
	SequenceState *SequenceState

	// WindowingUseHighPrecision determines whether to compute window operations without loss of precision.
	// see https://dev.mysql.com/doc/refman/8.0/en/window-function-optimization.html for more details.
	WindowingUseHighPrecision bool

	// FoundInPlanCache indicates whether this statement was found in plan cache.
	FoundInPlanCache bool
	// PrevFoundInPlanCache indicates whether the last statement was found in plan cache.
	PrevFoundInPlanCache bool

	// FoundInBinding indicates whether the execution plan is matched with the hints in the binding.
	FoundInBinding bool
	// PrevFoundInBinding indicates whether the last execution plan is matched with the hints in the binding.
	PrevFoundInBinding bool

	// OptimizerUseInvisibleIndexes indicates whether optimizer can use invisible index
	OptimizerUseInvisibleIndexes bool

	// SelectLimit limits the max counts of select statement's output
	SelectLimit uint64

	// EnableClusteredIndex indicates whether to enable clustered index when creating a new table.
	EnableClusteredIndex ClusteredIndexDefMode

	// PresumeKeyNotExists indicates lazy existence checking is enabled.
	PresumeKeyNotExists bool

	// EnableParallelApply indicates that thether to use parallel apply.
	EnableParallelApply bool

	// EnableRedactLog indicates that whether redact log.
	EnableRedactLog bool

	// ShardAllocateStep indicates the max size of continuous rowid shard in one transaction.
	ShardAllocateStep int64

	// EnableAmendPessimisticTxn indicates if schema change amend is enabled for pessimistic transactions.
	EnableAmendPessimisticTxn bool

	// LastTxnInfo keeps track the info of last committed transaction.
	LastTxnInfo string

	// LastQueryInfo keeps track the info of last query.
	LastQueryInfo sessionstates.QueryInfo

	// LastDDLInfo keeps track the info of last DDL.
	LastDDLInfo sessionstates.LastDDLInfo

	// PartitionPruneMode indicates how and when to prune partitions.
	PartitionPruneMode atomic2.String

	// TxnScope indicates the scope of the transactions. It should be `global` or equal to the value of key `zone` in config.Labels.
	TxnScope kv.TxnScopeVar

	// EnabledRateLimitAction indicates whether enabled ratelimit action during coprocessor
	EnabledRateLimitAction bool

	// EnableAsyncCommit indicates whether to enable the async commit feature.
	EnableAsyncCommit bool

	// Enable1PC indicates whether to enable the one-phase commit feature.
	Enable1PC bool

	// GuaranteeLinearizability indicates whether to guarantee linearizability
	GuaranteeLinearizability bool

	// AnalyzeVersion indicates how TiDB collect and use analyzed statistics.
	AnalyzeVersion int

	// EnableIndexMergeJoin indicates whether to enable index merge join.
	EnableIndexMergeJoin bool

	// TrackAggregateMemoryUsage indicates whether to track the memory usage of aggregate function.
	TrackAggregateMemoryUsage bool

	// TiDBEnableExchangePartition indicates whether to enable exchange partition
	TiDBEnableExchangePartition bool

	// AllowFallbackToTiKV indicates the engine types whose unavailability triggers fallback to TiKV.
	// Now we only support TiFlash.
	AllowFallbackToTiKV map[kv.StoreType]struct{}

	// CTEMaxRecursionDepth indicates The common table expression (CTE) maximum recursion depth.
	// see https://dev.mysql.com/doc/refman/8.0/en/server-system-variables.html#sysvar_cte_max_recursion_depth
	CTEMaxRecursionDepth int

	// The temporary table size threshold, which is different from MySQL. See https://github.com/pingcap/tidb/issues/28691.
	TMPTableSize int64

	// EnableStableResultMode if stabilize query results.
	EnableStableResultMode bool

	// EnablePseudoForOutdatedStats if using pseudo for outdated stats
	EnablePseudoForOutdatedStats bool

	// RegardNULLAsPoint if regard NULL as Point
	RegardNULLAsPoint bool

	// LocalTemporaryTables is *infoschema.LocalTemporaryTables, use interface to avoid circle dependency.
	// It's nil if there is no local temporary table.
	LocalTemporaryTables interface{}

	// TemporaryTableData stores committed kv values for temporary table for current session.
	TemporaryTableData TemporaryTableData

	// MPPStoreFailTTL indicates the duration that protect TiDB from sending task to a new recovered TiFlash.
	MPPStoreFailTTL string

	// ReadStaleness indicates the staleness duration for the following query
	ReadStaleness time.Duration

	// cachedStmtCtx is used to optimze the object allocation.
	cachedStmtCtx [2]stmtctx.StatementContext

	// Rng stores the rand_seed1 and rand_seed2 for Rand() function
	Rng *mathutil.MysqlRng

	// EnablePaging indicates whether enable paging in coprocessor requests.
	EnablePaging bool

	// EnableLegacyInstanceScope says if SET SESSION can be used to set an instance
	// scope variable. The default is TRUE.
	EnableLegacyInstanceScope bool

	// ReadConsistency indicates the read consistency requirement.
	ReadConsistency ReadConsistencyLevel

	// StatsLoadSyncWait indicates how long to wait for stats load before timeout.
	StatsLoadSyncWait int64

	// SysdateIsNow indicates whether Sysdate is an alias of Now function
	SysdateIsNow bool
	// EnableMutationChecker indicates whether to check data consistency for mutations
	EnableMutationChecker bool
	// AssertionLevel controls how strict the assertions on data mutations should be.
	AssertionLevel AssertionLevel
	// IgnorePreparedCacheCloseStmt controls if ignore the close-stmt command for prepared statement.
	IgnorePreparedCacheCloseStmt bool
	// EnableNewCostInterface is a internal switch to indicates whether to use the new cost calculation interface.
	EnableNewCostInterface bool
	// CostModelVersion is a internal switch to indicates the Cost Model Version.
	CostModelVersion int
	// BatchPendingTiFlashCount shows the threshold of pending TiFlash tables when batch adding.
	BatchPendingTiFlashCount int
	// RcWriteCheckTS indicates whether some special write statements don't get latest tso from PD at RC
	RcWriteCheckTS bool
	// RemoveOrderbyInSubquery indicates whether to remove ORDER BY in subquery.
	RemoveOrderbyInSubquery bool
	// NonTransactionalIgnoreError indicates whether to ignore error in non-transactional statements.
	// When set to false, returns immediately when it meets the first error.
	NonTransactionalIgnoreError bool

	// MaxAllowedPacket indicates the maximum size of a packet for the MySQL protocol.
	MaxAllowedPacket uint64

	// TiFlash related optimization, only for MPP.
	TiFlashFineGrainedShuffleStreamCount int64
	TiFlashFineGrainedShuffleBatchSize   uint64

	// RequestSourceType is the type of inner request.
	RequestSourceType string

	// MemoryDebugModeMinHeapInUse indicated the minimum heapInUse threshold that triggers the memoryDebugMode.
	MemoryDebugModeMinHeapInUse int64
	// MemoryDebugModeAlarmRatio indicated the allowable bias ratio of memory tracking accuracy check.
	// When `(memory trakced by tidb) * (1+MemoryDebugModeAlarmRatio) < actual heapInUse`, an alarm log will be recorded.
	MemoryDebugModeAlarmRatio int64

	// EnableAnalyzeSnapshot indicates whether to read data on snapshot when collecting statistics.
	// When it is false, ANALYZE reads the latest data.
	// When it is true, ANALYZE reads data on the snapshot at the beginning of ANALYZE.
	EnableAnalyzeSnapshot bool

	// DefaultStrMatchSelectivity adjust the estimation strategy for string matching expressions that can't be estimated by building into range.
	// when > 0: it's the selectivity for the expression.
	// when = 0: try to use TopN to evaluate the like expression to estimate the selectivity.
	DefaultStrMatchSelectivity float64

	// TiFlashFastScan indicates whether use fast scan in TiFlash
	TiFlashFastScan bool

	// PrimaryKeyRequired indicates if sql_require_primary_key sysvar is set
	PrimaryKeyRequired bool

	// EnablePreparedPlanCache indicates whether to enable prepared plan cache.
	EnablePreparedPlanCache bool

	// PreparedPlanCacheSize controls the size of prepared plan cache.
	PreparedPlanCacheSize uint64

	// PreparedPlanCacheMonitor indicates whether to enable prepared plan cache monitor.
	EnablePreparedPlanCacheMemoryMonitor bool
<<<<<<< HEAD

	// EnableNonPreparedPlanCache indicates whether to enable non-prepared plan cache.
	EnableNonPreparedPlanCache bool

=======

	// EnableNonPreparedPlanCache indicates whether to enable non-prepared plan cache.
	EnableNonPreparedPlanCache bool

>>>>>>> f7de8bee
	// NonPreparedPlanCacheSize controls the size of non-prepared plan cache.
	NonPreparedPlanCacheSize uint64

	// ConstraintCheckInPlacePessimistic controls whether to skip the locking of some keys in pessimistic transactions.
	// Postpone the conflict check and constraint check to prewrite or later pessimistic locking requests.
	ConstraintCheckInPlacePessimistic bool

	// EnableTiFlashReadForWriteStmt indicates whether to enable TiFlash to read for write statements.
	EnableTiFlashReadForWriteStmt bool

	// EnableUnsafeSubstitute indicates whether to enable generate column takes unsafe substitute.
	EnableUnsafeSubstitute bool

	// ForeignKeyChecks indicates whether to enable foreign key constraint check.
	ForeignKeyChecks bool

	// RangeMaxSize is the max memory limit for ranges. When the optimizer estimates that the memory usage of complete
	// ranges would exceed the limit, it chooses less accurate ranges such as full range. 0 indicates that there is no
	// memory limit for ranges.
	RangeMaxSize int64

	// LastPlanReplayerToken indicates the last plan replayer token
	LastPlanReplayerToken string

	// AnalyzePartitionConcurrency indicates concurrency for partitions in Analyze
	AnalyzePartitionConcurrency int
	// AnalyzePartitionMergeConcurrency indicates concurrency for merging partition stats
	AnalyzePartitionMergeConcurrency int

	// EnableExternalTSRead indicates whether to enable read through external ts
	EnableExternalTSRead bool

	HookContext

	// MemTracker indicates the memory tracker of current session.
	MemTracker *memory.Tracker
	// MemDBDBFootprint tracks the memory footprint of memdb, and is attached to `MemTracker`
	MemDBFootprint *memory.Tracker
	DiskTracker    *memory.Tracker

	// OptPrefixIndexSingleScan indicates whether to do some optimizations to avoid double scan for prefix index.
	// When set to true, `col is (not) null`(`col` is index prefix column) is regarded as index filter rather than table filter.
	OptPrefixIndexSingleScan bool

	// ChunkPool Several chunks and columns are cached
	ChunkPool ReuseChunkPool
	// EnableReuseCheck indicates  request chunk whether use chunk alloc
	EnableReuseCheck bool

	// preuseChunkAlloc indicates whether pre statement use chunk alloc
	// like select @@last_sql_use_alloc
	preUseChunkAlloc bool

	// EnablePlanReplayerCapture indicates whether enabled plan replayer capture
	EnablePlanReplayerCapture bool

	// EnablePlanReplayedContinuesCapture indicates whether enabled plan replayer continues capture
	EnablePlanReplayedContinuesCapture bool

	// PlanReplayerFinishedTaskKey used to record the finished plan replayer task key in order not to record the
	// duplicate task in plan replayer continues capture
	PlanReplayerFinishedTaskKey map[replayer.PlanReplayerTaskKey]struct{}

	// StoreBatchSize indicates the batch size limit of store batch, set this field to 0 to disable store batch.
	StoreBatchSize int

	// shardRand is used by TxnCtx, for the GetCurrentShard() method.
	shardRand *rand.Rand

	// Resource group name
	ResourceGroupName string

	// ProtectedTSList holds a list of timestamps that should delay GC.
	ProtectedTSList protectedTSList
}

// planReplayerSessionFinishedTaskKeyLen is used to control the max size for the finished plan replayer task key in session
// in order to control the used memory
const planReplayerSessionFinishedTaskKeyLen = 128

// AddPlanReplayerFinishedTaskKey record finished task key in session
func (s *SessionVars) AddPlanReplayerFinishedTaskKey(key replayer.PlanReplayerTaskKey) {
	if len(s.PlanReplayerFinishedTaskKey) >= planReplayerSessionFinishedTaskKeyLen {
		s.initializePlanReplayerFinishedTaskKey()
	}
	s.PlanReplayerFinishedTaskKey[key] = struct{}{}
}

func (s *SessionVars) initializePlanReplayerFinishedTaskKey() {
	s.PlanReplayerFinishedTaskKey = make(map[replayer.PlanReplayerTaskKey]struct{}, planReplayerSessionFinishedTaskKeyLen)
}

// CheckPlanReplayerFinishedTaskKey check whether the key exists
func (s *SessionVars) CheckPlanReplayerFinishedTaskKey(key replayer.PlanReplayerTaskKey) bool {
	if s.PlanReplayerFinishedTaskKey == nil {
		s.initializePlanReplayerFinishedTaskKey()
		return false
	}
	_, ok := s.PlanReplayerFinishedTaskKey[key]
	return ok
}

// IsPlanReplayerCaptureEnabled indicates whether capture or continues capture enabled
func (s *SessionVars) IsPlanReplayerCaptureEnabled() bool {
	return s.EnablePlanReplayerCapture || s.EnablePlanReplayedContinuesCapture
}

// GetNewChunkWithCapacity Attempt to request memory from the chunk pool
// thread safety
func (s *SessionVars) GetNewChunkWithCapacity(fields []*types.FieldType, capacity int, maxCachesize int, pool chunk.Allocator) *chunk.Chunk {
	if pool == nil {
		return chunk.New(fields, capacity, maxCachesize)
	}
	s.ChunkPool.mu.Lock()
	defer s.ChunkPool.mu.Unlock()
	if pool.CheckReuseAllocSize() && (!s.GetUseChunkAlloc()) {
		s.StmtCtx.SetUseChunkAlloc()
	}
	chk := pool.Alloc(fields, capacity, maxCachesize)
	return chk
}

// ExchangeChunkStatus give the status to preUseChunkAlloc
func (s *SessionVars) ExchangeChunkStatus() {
	s.preUseChunkAlloc = s.GetUseChunkAlloc()
}

// GetUseChunkAlloc return useChunkAlloc status
func (s *SessionVars) GetUseChunkAlloc() bool {
	return s.StmtCtx.GetUseChunkAllocStatus()
}

// SetAlloc Attempt to set the buffer pool address
func (s *SessionVars) SetAlloc(alloc chunk.Allocator) {
	if !s.EnableReuseCheck {
		return
	}
	s.ChunkPool.Alloc = alloc
}

// ClearAlloc indicates stop reuse chunk
func (s *SessionVars) ClearAlloc(alloc *chunk.Allocator, b bool) {
	if !b {
		s.ChunkPool.Alloc = nil
		return
	}

	// If an error is reported, re-apply for alloc
	// Prevent the goroutine left before, affecting the execution of the next sql
	// issuse 38918
	s.ChunkPool.mu.Lock()
	s.ChunkPool.Alloc = nil
	s.ChunkPool.mu.Unlock()
	*alloc = chunk.NewAllocator()
}

// GetPreparedStmtByName returns the prepared statement specified by stmtName.
func (s *SessionVars) GetPreparedStmtByName(stmtName string) (interface{}, error) {
	stmtID, ok := s.PreparedStmtNameToID[stmtName]
	if !ok {
		return nil, ErrStmtNotFound
	}
	return s.GetPreparedStmtByID(stmtID)
}

// GetPreparedStmtByID returns the prepared statement specified by stmtID.
func (s *SessionVars) GetPreparedStmtByID(stmtID uint32) (interface{}, error) {
	stmt, ok := s.PreparedStmts[stmtID]
	if !ok {
		return nil, ErrStmtNotFound
	}
	return stmt, nil
}

// InitStatementContext initializes a StatementContext, the object is reused to reduce allocation.
func (s *SessionVars) InitStatementContext() *stmtctx.StatementContext {
	sc := &s.cachedStmtCtx[0]
	if sc == s.StmtCtx {
		sc = &s.cachedStmtCtx[1]
	}
	if s.RefCountOfStmtCtx.TryFreeze() {
		*sc = stmtctx.StatementContext{}
		s.RefCountOfStmtCtx.UnFreeze()
	} else {
		sc = &stmtctx.StatementContext{}
<<<<<<< HEAD
	}
	return sc
}

// AllocMPPTaskID allocates task id for mpp tasks. It will reset the task id if the query's
// startTs is different.
func (s *SessionVars) AllocMPPTaskID(startTS uint64) int64 {
	s.mppTaskIDAllocator.mu.Lock()
	defer s.mppTaskIDAllocator.mu.Unlock()
	if s.mppTaskIDAllocator.lastTS == startTS {
		s.mppTaskIDAllocator.taskID++
		return s.mppTaskIDAllocator.taskID
=======
>>>>>>> f7de8bee
	}
	return sc
}

// IsMPPAllowed returns whether mpp execution is allowed.
func (s *SessionVars) IsMPPAllowed() bool {
	return s.allowMPPExecution
}

// IsMPPEnforced returns whether mpp execution is enforced.
func (s *SessionVars) IsMPPEnforced() bool {
	return s.allowMPPExecution && s.enforceMPPExecution
}

// RaiseWarningWhenMPPEnforced will raise a warning when mpp mode is enforced and executing explain statement.
// TODO: Confirm whether this function will be inlined and
// omit the overhead of string construction when calling with false condition.
func (s *SessionVars) RaiseWarningWhenMPPEnforced(warning string) {
	if !s.IsMPPEnforced() {
		return
	}
	if s.StmtCtx.InExplainStmt {
		s.StmtCtx.AppendWarning(errors.New(warning))
	} else {
		s.StmtCtx.AppendExtraWarning(errors.New(warning))
	}
}

// CheckAndGetTxnScope will return the transaction scope we should use in the current session.
func (s *SessionVars) CheckAndGetTxnScope() string {
	if s.InRestrictedSQL || !EnableLocalTxn.Load() {
		return kv.GlobalTxnScope
	}
	if s.TxnScope.GetVarValue() == kv.LocalTxnScope {
		return s.TxnScope.GetTxnScope()
	}
	return kv.GlobalTxnScope
}

// IsDynamicPartitionPruneEnabled indicates whether dynamic partition prune enabled
// Note that: IsDynamicPartitionPruneEnabled only indicates whether dynamic partition prune mode is enabled according to
// session variable, it isn't guaranteed to be used during query due to other conditions checking.
func (s *SessionVars) IsDynamicPartitionPruneEnabled() bool {
	return PartitionPruneMode(s.PartitionPruneMode.Load()) == Dynamic
}

// BuildParserConfig generate parser.ParserConfig for initial parser
func (s *SessionVars) BuildParserConfig() parser.ParserConfig {
	return parser.ParserConfig{
		EnableWindowFunction:        s.EnableWindowFunction,
		EnableStrictDoubleTypeCheck: s.EnableStrictDoubleTypeCheck,
		SkipPositionRecording:       true,
	}
}

// AllocNewPlanID alloc new ID
func (s *SessionVars) AllocNewPlanID() int {
	s.PlanID++
	return s.PlanID
}

const (
	// PlacementModeStrict indicates all placement operations should be checked strictly in ddl
	PlacementModeStrict string = "STRICT"
	// PlacementModeIgnore indicates ignore all placement operations in ddl
	PlacementModeIgnore string = "IGNORE"
)

// PartitionPruneMode presents the prune mode used.
type PartitionPruneMode string

const (
	// Static indicates only prune at plan phase.
	Static PartitionPruneMode = "static"
	// Dynamic indicates only prune at execute phase.
	Dynamic PartitionPruneMode = "dynamic"

	// Don't use out-of-date mode.

	// StaticOnly is out-of-date.
	StaticOnly PartitionPruneMode = "static-only"
	// DynamicOnly is out-of-date.
	DynamicOnly PartitionPruneMode = "dynamic-only"
	// StaticButPrepareDynamic is out-of-date.
	StaticButPrepareDynamic PartitionPruneMode = "static-collect-dynamic"
)

// Valid indicate PruneMode is validated.
func (p PartitionPruneMode) Valid() bool {
	switch p {
	case Static, Dynamic, StaticOnly, DynamicOnly:
		return true
	default:
		return false
	}
}

// Update updates out-of-date PruneMode.
func (p PartitionPruneMode) Update() PartitionPruneMode {
	switch p {
	case StaticOnly, StaticButPrepareDynamic:
		return Static
	case DynamicOnly:
		return Dynamic
	default:
		return p
	}
}

// PreparedParams contains the parameters of the current prepared statement when executing it.
type PreparedParams []types.Datum

func (pps PreparedParams) String() string {
	if len(pps) == 0 {
		return ""
	}
	return " [arguments: " + types.DatumsToStrNoErr(pps) + "]"
}

// ConnectionInfo presents the connection information, which is mainly used by audit logs.
type ConnectionInfo struct {
	ConnectionID      uint64
	ConnectionType    string
	Host              string
	ClientIP          string
	ClientPort        string
	ServerID          int
	ServerIP          string
	ServerPort        int
	Duration          float64
	User              string
	ServerOSLoginUser string
	OSVersion         string
	ClientVersion     string
	ServerVersion     string
	SSLVersion        string
	PID               int
	DB                string
}

const (
	// ConnTypeSocket indicates socket without TLS.
	ConnTypeSocket string = "Socket"
	// ConnTypeUnixSocket indicates Unix Socket.
	ConnTypeUnixSocket string = "UnixSocket"
	// ConnTypeTLS indicates socket with TLS.
	ConnTypeTLS string = "SSL/TLS"
)

// IsSecureTransport checks whether the connection is secure.
func (connInfo *ConnectionInfo) IsSecureTransport() bool {
	switch connInfo.ConnectionType {
	case ConnTypeUnixSocket, ConnTypeTLS:
		return true
	}
	return false
}

// NewSessionVars creates a session vars object.
func NewSessionVars(hctx HookContext) *SessionVars {
	vars := &SessionVars{
		userVars: struct {
			lock   sync.RWMutex
			values map[string]types.Datum
			types  map[string]*types.FieldType
		}{
			values: make(map[string]types.Datum),
			types:  make(map[string]*types.FieldType),
		},
		systems:                       make(map[string]string),
		stmtVars:                      make(map[string]string),
		PreparedStmts:                 make(map[uint32]interface{}),
		PreparedStmtNameToID:          make(map[string]uint32),
		PreparedParams:                make([]types.Datum, 0, 10),
		TxnCtx:                        &TransactionContext{},
		RetryInfo:                     &RetryInfo{},
		ActiveRoles:                   make([]*auth.RoleIdentity, 0, 10),
		StrictSQLMode:                 true,
		AutoIncrementIncrement:        DefAutoIncrementIncrement,
		AutoIncrementOffset:           DefAutoIncrementOffset,
		Status:                        mysql.ServerStatusAutocommit,
		StmtCtx:                       new(stmtctx.StatementContext),
		AllowAggPushDown:              false,
		AllowCartesianBCJ:             DefOptCartesianBCJ,
		MPPOuterJoinFixedBuildSide:    DefOptMPPOuterJoinFixedBuildSide,
		BroadcastJoinThresholdSize:    DefBroadcastJoinThresholdSize,
		BroadcastJoinThresholdCount:   DefBroadcastJoinThresholdSize,
		OptimizerSelectivityLevel:     DefTiDBOptimizerSelectivityLevel,
		EnableOuterJoinReorder:        DefTiDBEnableOuterJoinReorder,
		RetryLimit:                    DefTiDBRetryLimit,
		DisableTxnAutoRetry:           DefTiDBDisableTxnAutoRetry,
		DDLReorgPriority:              kv.PriorityLow,
		allowInSubqToJoinAndAgg:       DefOptInSubqToJoinAndAgg,
		preferRangeScan:               DefOptPreferRangeScan,
		EnableCorrelationAdjustment:   DefOptEnableCorrelationAdjustment,
		LimitPushDownThreshold:        DefOptLimitPushDownThreshold,
		CorrelationThreshold:          DefOptCorrelationThreshold,
		CorrelationExpFactor:          DefOptCorrelationExpFactor,
		cpuFactor:                     DefOptCPUFactor,
		copCPUFactor:                  DefOptCopCPUFactor,
		CopTiFlashConcurrencyFactor:   DefOptTiFlashConcurrencyFactor,
		networkFactor:                 DefOptNetworkFactor,
		scanFactor:                    DefOptScanFactor,
		descScanFactor:                DefOptDescScanFactor,
		seekFactor:                    DefOptSeekFactor,
		memoryFactor:                  DefOptMemoryFactor,
		diskFactor:                    DefOptDiskFactor,
		concurrencyFactor:             DefOptConcurrencyFactor,
		enableForceInlineCTE:          DefOptForceInlineCTE,
		EnableVectorizedExpression:    DefEnableVectorizedExpression,
		CommandValue:                  uint32(mysql.ComSleep),
		TiDBOptJoinReorderThreshold:   DefTiDBOptJoinReorderThreshold,
		SlowQueryFile:                 config.GetGlobalConfig().Log.SlowQueryFile,
		WaitSplitRegionFinish:         DefTiDBWaitSplitRegionFinish,
		WaitSplitRegionTimeout:        DefWaitSplitRegionTimeout,
		enableIndexMerge:              DefTiDBEnableIndexMerge,
		NoopFuncsMode:                 TiDBOptOnOffWarn(DefTiDBEnableNoopFuncs),
		replicaRead:                   kv.ReplicaReadLeader,
		AllowRemoveAutoInc:            DefTiDBAllowRemoveAutoInc,
		UsePlanBaselines:              DefTiDBUsePlanBaselines,
		EvolvePlanBaselines:           DefTiDBEvolvePlanBaselines,
		EnableExtendedStats:           false,
		IsolationReadEngines:          make(map[kv.StoreType]struct{}),
		LockWaitTimeout:               DefInnodbLockWaitTimeout * 1000,
		MetricSchemaStep:              DefTiDBMetricSchemaStep,
		MetricSchemaRangeDuration:     DefTiDBMetricSchemaRangeDuration,
		SequenceState:                 NewSequenceState(),
		WindowingUseHighPrecision:     true,
		PrevFoundInPlanCache:          DefTiDBFoundInPlanCache,
		FoundInPlanCache:              DefTiDBFoundInPlanCache,
		PrevFoundInBinding:            DefTiDBFoundInBinding,
		FoundInBinding:                DefTiDBFoundInBinding,
		SelectLimit:                   math.MaxUint64,
		AllowAutoRandExplicitInsert:   DefTiDBAllowAutoRandExplicitInsert,
		EnableClusteredIndex:          DefTiDBEnableClusteredIndex,
		EnableParallelApply:           DefTiDBEnableParallelApply,
		ShardAllocateStep:             DefTiDBShardAllocateStep,
		EnableAmendPessimisticTxn:     DefTiDBEnableAmendPessimisticTxn,
		PartitionPruneMode:            *atomic2.NewString(DefTiDBPartitionPruneMode),
		TxnScope:                      kv.NewDefaultTxnScopeVar(),
		EnabledRateLimitAction:        DefTiDBEnableRateLimitAction,
		EnableAsyncCommit:             DefTiDBEnableAsyncCommit,
		Enable1PC:                     DefTiDBEnable1PC,
		GuaranteeLinearizability:      DefTiDBGuaranteeLinearizability,
		AnalyzeVersion:                DefTiDBAnalyzeVersion,
		EnableIndexMergeJoin:          DefTiDBEnableIndexMergeJoin,
		AllowFallbackToTiKV:           make(map[kv.StoreType]struct{}),
		CTEMaxRecursionDepth:          DefCTEMaxRecursionDepth,
		TMPTableSize:                  DefTiDBTmpTableMaxSize,
		MPPStoreFailTTL:               DefTiDBMPPStoreFailTTL,
		Rng:                           mathutil.NewWithTime(),
		StatsLoadSyncWait:             StatsLoadSyncWait.Load(),
		EnableLegacyInstanceScope:     DefEnableLegacyInstanceScope,
		RemoveOrderbyInSubquery:       DefTiDBRemoveOrderbyInSubquery,
		EnableSkewDistinctAgg:         DefTiDBSkewDistinctAgg,
		Enable3StageDistinctAgg:       DefTiDB3StageDistinctAgg,
		MaxAllowedPacket:              DefMaxAllowedPacket,
		TiFlashFastScan:               DefTiFlashFastScan,
		EnableTiFlashReadForWriteStmt: DefTiDBEnableTiFlashReadForWriteStmt,
		ForeignKeyChecks:              DefTiDBForeignKeyChecks,
		HookContext:                   hctx,
		EnableReuseCheck:              DefTiDBEnableReusechunk,
		preUseChunkAlloc:              DefTiDBUseAlloc,
		ChunkPool:                     ReuseChunkPool{Alloc: nil},
	}
	vars.KVVars = tikvstore.NewVariables(&vars.Killed)
	vars.Concurrency = Concurrency{
		indexLookupConcurrency:            DefIndexLookupConcurrency,
		indexSerialScanConcurrency:        DefIndexSerialScanConcurrency,
		indexLookupJoinConcurrency:        DefIndexLookupJoinConcurrency,
		hashJoinConcurrency:               DefTiDBHashJoinConcurrency,
		projectionConcurrency:             DefTiDBProjectionConcurrency,
		distSQLScanConcurrency:            DefDistSQLScanConcurrency,
		hashAggPartialConcurrency:         DefTiDBHashAggPartialConcurrency,
		hashAggFinalConcurrency:           DefTiDBHashAggFinalConcurrency,
		windowConcurrency:                 DefTiDBWindowConcurrency,
		mergeJoinConcurrency:              DefTiDBMergeJoinConcurrency,
		streamAggConcurrency:              DefTiDBStreamAggConcurrency,
		indexMergeIntersectionConcurrency: DefTiDBIndexMergeIntersectionConcurrency,
		ExecutorConcurrency:               DefExecutorConcurrency,
	}
	vars.MemQuota = MemQuota{
		MemQuotaQuery:      DefTiDBMemQuotaQuery,
		MemQuotaApplyCache: DefTiDBMemQuotaApplyCache,
	}
	vars.BatchSize = BatchSize{
		IndexJoinBatchSize: DefIndexJoinBatchSize,
		IndexLookupSize:    DefIndexLookupSize,
		InitChunkSize:      DefInitChunkSize,
		MaxChunkSize:       DefMaxChunkSize,
		MinPagingSize:      DefMinPagingSize,
		MaxPagingSize:      DefMaxPagingSize,
	}
	vars.DMLBatchSize = DefDMLBatchSize
	vars.AllowBatchCop = DefTiDBAllowBatchCop
	vars.allowMPPExecution = DefTiDBAllowMPPExecution
	vars.HashExchangeWithNewCollation = DefTiDBHashExchangeWithNewCollation
	vars.enforceMPPExecution = DefTiDBEnforceMPPExecution
	vars.TiFlashMaxThreads = DefTiFlashMaxThreads
	vars.MPPStoreFailTTL = DefTiDBMPPStoreFailTTL
	vars.DiskTracker = disk.NewTracker(memory.LabelForSession, -1)
	vars.MemTracker = memory.NewTracker(memory.LabelForSession, vars.MemQuotaQuery)
	vars.MemTracker.IsRootTrackerOfSess = true

	for _, engine := range config.GetGlobalConfig().IsolationRead.Engines {
		switch engine {
		case kv.TiFlash.Name():
			vars.IsolationReadEngines[kv.TiFlash] = struct{}{}
		case kv.TiKV.Name():
			vars.IsolationReadEngines[kv.TiKV] = struct{}{}
		case kv.TiDB.Name():
			vars.IsolationReadEngines[kv.TiDB] = struct{}{}
		}
	}
	if !EnableLocalTxn.Load() {
		vars.TxnScope = kv.NewGlobalTxnScopeVar()
	}
	vars.systems[CharacterSetConnection], vars.systems[CollationConnection] = charset.GetDefaultCharsetAndCollate()
	return vars
}

// GetAllowInSubqToJoinAndAgg get AllowInSubqToJoinAndAgg from sql hints and SessionVars.allowInSubqToJoinAndAgg.
func (s *SessionVars) GetAllowInSubqToJoinAndAgg() bool {
	if s.StmtCtx.HasAllowInSubqToJoinAndAggHint {
		return s.StmtCtx.AllowInSubqToJoinAndAgg
	}
	return s.allowInSubqToJoinAndAgg
}

// SetAllowInSubqToJoinAndAgg set SessionVars.allowInSubqToJoinAndAgg.
func (s *SessionVars) SetAllowInSubqToJoinAndAgg(val bool) {
	s.allowInSubqToJoinAndAgg = val
}

// GetAllowPreferRangeScan get preferRangeScan from SessionVars.preferRangeScan.
func (s *SessionVars) GetAllowPreferRangeScan() bool {
	return s.preferRangeScan
}

// SetAllowPreferRangeScan set SessionVars.preferRangeScan.
func (s *SessionVars) SetAllowPreferRangeScan(val bool) {
	s.preferRangeScan = val
}

// GetEnableCascadesPlanner get EnableCascadesPlanner from sql hints and SessionVars.EnableCascadesPlanner.
func (s *SessionVars) GetEnableCascadesPlanner() bool {
	if s.StmtCtx.HasEnableCascadesPlannerHint {
		return s.StmtCtx.EnableCascadesPlanner
	}
	return s.EnableCascadesPlanner
}

// SetEnableCascadesPlanner set SessionVars.EnableCascadesPlanner.
func (s *SessionVars) SetEnableCascadesPlanner(val bool) {
	s.EnableCascadesPlanner = val
}

// GetEnableIndexMerge get EnableIndexMerge from SessionVars.enableIndexMerge.
func (s *SessionVars) GetEnableIndexMerge() bool {
	return s.enableIndexMerge
}

// SetEnableIndexMerge set SessionVars.enableIndexMerge.
func (s *SessionVars) SetEnableIndexMerge(val bool) {
	s.enableIndexMerge = val
}

// GetEnablePseudoForOutdatedStats get EnablePseudoForOutdatedStats from SessionVars.EnablePseudoForOutdatedStats.
func (s *SessionVars) GetEnablePseudoForOutdatedStats() bool {
	return s.EnablePseudoForOutdatedStats
}

// SetEnablePseudoForOutdatedStats set SessionVars.EnablePseudoForOutdatedStats.
func (s *SessionVars) SetEnablePseudoForOutdatedStats(val bool) {
	s.EnablePseudoForOutdatedStats = val
}

// GetReplicaRead get ReplicaRead from sql hints and SessionVars.replicaRead.
func (s *SessionVars) GetReplicaRead() kv.ReplicaReadType {
	if s.StmtCtx.HasReplicaReadHint {
		return kv.ReplicaReadType(s.StmtCtx.ReplicaRead)
	}
	// if closest-adaptive is unavailable, fallback to leader read
	if s.replicaRead == kv.ReplicaReadClosestAdaptive && !IsAdaptiveReplicaReadEnabled() {
		return kv.ReplicaReadLeader
	}
	return s.replicaRead
}

// SetReplicaRead set SessionVars.replicaRead.
func (s *SessionVars) SetReplicaRead(val kv.ReplicaReadType) {
	s.replicaRead = val
}

// IsReplicaReadClosestAdaptive returns whether adaptive closest replica can be enabled.
func (s *SessionVars) IsReplicaReadClosestAdaptive() bool {
	return s.replicaRead == kv.ReplicaReadClosestAdaptive && IsAdaptiveReplicaReadEnabled()
}

// GetWriteStmtBufs get pointer of SessionVars.writeStmtBufs.
func (s *SessionVars) GetWriteStmtBufs() *WriteStmtBufs {
	return &s.writeStmtBufs
}

// GetSplitRegionTimeout gets split region timeout.
func (s *SessionVars) GetSplitRegionTimeout() time.Duration {
	return time.Duration(s.WaitSplitRegionTimeout) * time.Second
}

// GetIsolationReadEngines gets isolation read engines.
func (s *SessionVars) GetIsolationReadEngines() map[kv.StoreType]struct{} {
	return s.IsolationReadEngines
}

// CleanBuffers cleans the temporary bufs
func (s *SessionVars) CleanBuffers() {
	s.GetWriteStmtBufs().clean()
}

// AllocPlanColumnID allocates column id for plan.
func (s *SessionVars) AllocPlanColumnID() int64 {
	s.PlanColumnID++
	return s.PlanColumnID
}

// GetCharsetInfo gets charset and collation for current context.
// What character set should the server translate a statement to after receiving it?
// For this, the server uses the character_set_connection and collation_connection system variables.
// It converts statements sent by the client from character_set_client to character_set_connection
// (except for string literals that have an introducer such as _latin1 or _utf8).
// collation_connection is important for comparisons of literal strings.
// For comparisons of strings with column values, collation_connection does not matter because columns
// have their own collation, which has a higher collation precedence.
// See https://dev.mysql.com/doc/refman/5.7/en/charset-connection.html
func (s *SessionVars) GetCharsetInfo() (charset, collation string) {
	charset = s.systems[CharacterSetConnection]
	collation = s.systems[CollationConnection]
	return
}

// GetParseParams gets the parse parameters from session variables.
func (s *SessionVars) GetParseParams() []parser.ParseParam {
	chs, coll := s.GetCharsetInfo()
	cli, err := s.GetSessionOrGlobalSystemVar(context.Background(), CharacterSetClient)
	if err != nil {
		cli = ""
	}
	return []parser.ParseParam{
		parser.CharsetConnection(chs),
		parser.CollationConnection(coll),
		parser.CharsetClient(cli),
	}
}

// SetStringUserVar set the value and collation for user defined variable.
func (s *SessionVars) SetStringUserVar(name string, strVal string, collation string) {
	name = strings.ToLower(name)
	if len(collation) > 0 {
		s.SetUserVarVal(name, types.NewCollationStringDatum(stringutil.Copy(strVal), collation))
	} else {
		_, collation = s.GetCharsetInfo()
		s.SetUserVarVal(name, types.NewCollationStringDatum(stringutil.Copy(strVal), collation))
	}
}

// UnsetUserVar unset an user defined variable by name.
func (s *SessionVars) UnsetUserVar(varName string) {
	varName = strings.ToLower(varName)
	s.userVars.lock.Lock()
	defer s.userVars.lock.Unlock()
	delete(s.userVars.values, varName)
	delete(s.userVars.types, varName)
}

// SetLastInsertID saves the last insert id to the session context.
// TODO: we may store the result for last_insert_id sys var later.
func (s *SessionVars) SetLastInsertID(insertID uint64) {
	s.StmtCtx.LastInsertID = insertID
}

// SetStatusFlag sets the session server status variable.
// If on is true sets the flag in session status,
// otherwise removes the flag.
func (s *SessionVars) SetStatusFlag(flag uint16, on bool) {
	if on {
		s.Status |= flag
		return
	}
	s.Status &= ^flag
}

// GetStatusFlag gets the session server status variable, returns true if it is on.
func (s *SessionVars) GetStatusFlag(flag uint16) bool {
	return s.Status&flag > 0
}

// SetInTxn sets whether the session is in transaction.
// It also updates the IsExplicit flag in TxnCtx if val is true.
func (s *SessionVars) SetInTxn(val bool) {
	s.SetStatusFlag(mysql.ServerStatusInTrans, val)
	if val {
		s.TxnCtx.IsExplicit = val
	}
}

// InTxn returns if the session is in transaction.
func (s *SessionVars) InTxn() bool {
	return s.GetStatusFlag(mysql.ServerStatusInTrans)
}

// IsAutocommit returns if the session is set to autocommit.
func (s *SessionVars) IsAutocommit() bool {
	return s.GetStatusFlag(mysql.ServerStatusAutocommit)
}

// IsIsolation if true it means the transaction is at that isolation level.
func (s *SessionVars) IsIsolation(isolation string) bool {
	if s.TxnCtx.Isolation != "" {
		return s.TxnCtx.Isolation == isolation
	}
	if s.txnIsolationLevelOneShot.state == oneShotUse {
		s.TxnCtx.Isolation = s.txnIsolationLevelOneShot.value
	}
	if s.TxnCtx.Isolation == "" {
		s.TxnCtx.Isolation, _ = s.GetSystemVar(TxnIsolation)
	}
	return s.TxnCtx.Isolation == isolation
}

// IsolationLevelForNewTxn returns the isolation level if we want to enter a new transaction
func (s *SessionVars) IsolationLevelForNewTxn() (isolation string) {
	if s.InTxn() {
		if s.txnIsolationLevelOneShot.state == oneShotSet {
			isolation = s.txnIsolationLevelOneShot.value
		}
	} else {
		if s.txnIsolationLevelOneShot.state == oneShotUse {
			isolation = s.txnIsolationLevelOneShot.value
		}
	}

	if isolation == "" {
		isolation, _ = s.GetSystemVar(TxnIsolation)
	}

	return
}

// SetTxnIsolationLevelOneShotStateForNextTxn sets the txnIsolationLevelOneShot.state for next transaction.
func (s *SessionVars) SetTxnIsolationLevelOneShotStateForNextTxn() {
	if isoLevelOneShot := &s.txnIsolationLevelOneShot; isoLevelOneShot.state != oneShotDef {
		switch isoLevelOneShot.state {
		case oneShotSet:
			isoLevelOneShot.state = oneShotUse
		case oneShotUse:
			isoLevelOneShot.state = oneShotDef
			isoLevelOneShot.value = ""
		}
	}
}

// IsPessimisticReadConsistency if true it means the statement is in an read consistency pessimistic transaction.
func (s *SessionVars) IsPessimisticReadConsistency() bool {
	return s.TxnCtx.IsPessimistic && s.IsIsolation(ast.ReadCommitted)
}

// GetNextPreparedStmtID generates and returns the next session scope prepared statement id.
func (s *SessionVars) GetNextPreparedStmtID() uint32 {
	s.preparedStmtID++
	return s.preparedStmtID
}

// SetNextPreparedStmtID sets the next prepared statement id. It's only used in restoring session states.
func (s *SessionVars) SetNextPreparedStmtID(preparedStmtID uint32) {
	s.preparedStmtID = preparedStmtID
}

// Location returns the value of time_zone session variable. If it is nil, then return time.Local.
func (s *SessionVars) Location() *time.Location {
	loc := s.TimeZone
	if loc == nil {
		loc = timeutil.SystemLocation()
	}
	return loc
}

// GetSystemVar gets the string value of a system variable.
func (s *SessionVars) GetSystemVar(name string) (string, bool) {
	if name == WarningCount {
		return strconv.Itoa(s.SysWarningCount), true
	} else if name == ErrorCount {
		return strconv.Itoa(int(s.SysErrorCount)), true
	}
	if val, ok := s.stmtVars[name]; ok {
		return val, ok
	}
	val, ok := s.systems[name]
	return val, ok
}

func (s *SessionVars) setDDLReorgPriority(val string) {
	val = strings.ToLower(val)
	switch val {
	case "priority_low":
		s.DDLReorgPriority = kv.PriorityLow
	case "priority_normal":
		s.DDLReorgPriority = kv.PriorityNormal
	case "priority_high":
		s.DDLReorgPriority = kv.PriorityHigh
	default:
		s.DDLReorgPriority = kv.PriorityLow
	}
}

type planCacheStmtKey string

func (k planCacheStmtKey) Hash() []byte {
	return []byte(k)
}

// AddNonPreparedPlanCacheStmt adds this PlanCacheStmt into non-preapred plan-cache stmt cache
func (s *SessionVars) AddNonPreparedPlanCacheStmt(sql string, stmt interface{}) {
	if s.nonPreparedPlanCacheStmts == nil {
		s.nonPreparedPlanCacheStmts = kvcache.NewSimpleLRUCache(uint(s.NonPreparedPlanCacheSize), 0, 0)
	}
	s.nonPreparedPlanCacheStmts.Put(planCacheStmtKey(sql), stmt)
}

// GetNonPreparedPlanCacheStmt gets the PlanCacheStmt.
func (s *SessionVars) GetNonPreparedPlanCacheStmt(sql string) interface{} {
	if s.nonPreparedPlanCacheStmts == nil {
		return nil
	}
	stmt, _ := s.nonPreparedPlanCacheStmts.Get(planCacheStmtKey(sql))
	return stmt
}

// AddPreparedStmt adds prepareStmt to current session and count in global.
func (s *SessionVars) AddPreparedStmt(stmtID uint32, stmt interface{}) error {
	if _, exists := s.PreparedStmts[stmtID]; !exists {
		maxPreparedStmtCount := MaxPreparedStmtCountValue.Load()
		newPreparedStmtCount := atomic.AddInt64(&PreparedStmtCount, 1)
		if maxPreparedStmtCount >= 0 && newPreparedStmtCount > maxPreparedStmtCount {
			atomic.AddInt64(&PreparedStmtCount, -1)
			return ErrMaxPreparedStmtCountReached.GenWithStackByArgs(maxPreparedStmtCount)
		}
		metrics.PreparedStmtGauge.Set(float64(newPreparedStmtCount))
	}
	s.PreparedStmts[stmtID] = stmt
	return nil
}

// RemovePreparedStmt removes preparedStmt from current session and decrease count in global.
func (s *SessionVars) RemovePreparedStmt(stmtID uint32) {
	_, exists := s.PreparedStmts[stmtID]
	if !exists {
		return
	}
	delete(s.PreparedStmts, stmtID)
	afterMinus := atomic.AddInt64(&PreparedStmtCount, -1)
	metrics.PreparedStmtGauge.Set(float64(afterMinus))
}

// WithdrawAllPreparedStmt remove all preparedStmt in current session and decrease count in global.
func (s *SessionVars) WithdrawAllPreparedStmt() {
	psCount := len(s.PreparedStmts)
	if psCount == 0 {
		return
	}
	afterMinus := atomic.AddInt64(&PreparedStmtCount, -int64(psCount))
	metrics.PreparedStmtGauge.Set(float64(afterMinus))
}

// SetStmtVar sets the value of a system variable temporarily
func (s *SessionVars) setStmtVar(name string, val string) error {
	s.stmtVars[name] = val
	return nil
}

// ClearStmtVars clear temporarily system variables.
func (s *SessionVars) ClearStmtVars() {
	s.stmtVars = make(map[string]string)
}

// GetSessionOrGlobalSystemVar gets a system variable.
// If it is a session only variable, use the default value defined in code.
// Returns error if there is no such variable.
func (s *SessionVars) GetSessionOrGlobalSystemVar(ctx context.Context, name string) (string, error) {
	sv := GetSysVar(name)
	if sv == nil {
		return "", ErrUnknownSystemVar.GenWithStackByArgs(name)
	}
	if sv.HasNoneScope() {
		return sv.Value, nil
	}
	if sv.HasSessionScope() {
		// Populate the value to s.systems if it is not there already.
		// in future should be already loaded on session init
		if sv.GetSession != nil {
			// shortcut to the getter, we won't use the value
			return sv.GetSessionFromHook(s)
		}
		if _, ok := s.systems[sv.Name]; !ok {
			if sv.HasGlobalScope() {
				if val, err := s.GlobalVarsAccessor.GetGlobalSysVar(sv.Name); err == nil {
					s.systems[sv.Name] = val
				}
			} else {
				s.systems[sv.Name] = sv.Value // no global scope, use default
			}
		}
		return sv.GetSessionFromHook(s)
	}
	return sv.GetGlobalFromHook(ctx, s)
}

// GetSessionStatesSystemVar gets the session variable value for session states.
// It's only used for encoding session states when migrating a session.
// The returned boolean indicates whether to keep this value in the session states.
func (s *SessionVars) GetSessionStatesSystemVar(name string) (string, bool, error) {
	sv := GetSysVar(name)
	if sv == nil {
		return "", false, ErrUnknownSystemVar.GenWithStackByArgs(name)
	}
	// Call GetStateValue first if it exists. Otherwise, call GetSession.
	if sv.GetStateValue != nil {
		return sv.GetStateValue(s)
	}
	if sv.GetSession != nil {
		val, err := sv.GetSessionFromHook(s)
		return val, err == nil, err
	}
	// Only get the cached value. No need to check the global or default value.
	if val, ok := s.systems[sv.Name]; ok {
		return val, true, nil
	}
	return "", false, nil
}

// GetGlobalSystemVar gets a global system variable.
func (s *SessionVars) GetGlobalSystemVar(ctx context.Context, name string) (string, error) {
	sv := GetSysVar(name)
	if sv == nil {
		return "", ErrUnknownSystemVar.GenWithStackByArgs(name)
	}
	return sv.GetGlobalFromHook(ctx, s)
}

// SetStmtVar sets system variable and updates SessionVars states.
func (s *SessionVars) SetStmtVar(name string, value string) error {
	name = strings.ToLower(name)
	sysVar := GetSysVar(name)
	if sysVar == nil {
		return ErrUnknownSystemVar.GenWithStackByArgs(name)
	}
	sVal, err := sysVar.Validate(s, value, ScopeSession)
	if err != nil {
		return err
	}
	return s.setStmtVar(name, sVal)
}

// SetSystemVar sets the value of a system variable for session scope.
// Values are automatically normalized (i.e. oN / on / 1 => ON)
// and the validation function is run. To set with less validation, see
// SetSystemVarWithRelaxedValidation.
func (s *SessionVars) SetSystemVar(name string, val string) error {
	sv := GetSysVar(name)
	if sv == nil {
		return ErrUnknownSystemVar.GenWithStackByArgs(name)
	}
	val, err := sv.Validate(s, val, ScopeSession)
	if err != nil {
		return err
	}
	return sv.SetSessionFromHook(s, val)
}

// SetSystemVarWithoutValidation sets the value of a system variable for session scope.
// Deprecated: Values are NOT normalized or Validated.
func (s *SessionVars) SetSystemVarWithoutValidation(name string, val string) error {
	sv := GetSysVar(name)
	if sv == nil {
		return ErrUnknownSystemVar.GenWithStackByArgs(name)
	}
	return sv.SetSessionFromHook(s, val)
}

// SetSystemVarWithRelaxedValidation sets the value of a system variable for session scope.
// Validation functions are called, but scope validation is skipped.
// Errors are not expected to be returned because this could cause upgrade issues.
func (s *SessionVars) SetSystemVarWithRelaxedValidation(name string, val string) error {
	sv := GetSysVar(name)
	if sv == nil {
		return ErrUnknownSystemVar.GenWithStackByArgs(name)
	}
	val = sv.ValidateWithRelaxedValidation(s, val, ScopeSession)
	return sv.SetSessionFromHook(s, val)
}

// GetReadableTxnMode returns the session variable TxnMode but rewrites it to "OPTIMISTIC" when it's empty.
func (s *SessionVars) GetReadableTxnMode() string {
	txnMode := s.TxnMode
	if txnMode == "" {
		txnMode = ast.Optimistic
	}
	return txnMode
}

// SetPrevStmtDigest sets the digest of the previous statement.
func (s *SessionVars) SetPrevStmtDigest(prevStmtDigest string) {
	s.prevStmtDigest = prevStmtDigest
}

// GetPrevStmtDigest returns the digest of the previous statement.
func (s *SessionVars) GetPrevStmtDigest() string {
	// Because `prevStmt` may be truncated, so it's senseless to normalize it.
	// Even if `prevStmtDigest` is empty but `prevStmt` is not, just return it anyway.
	return s.prevStmtDigest
}

// LazyCheckKeyNotExists returns if we can lazy check key not exists.
func (s *SessionVars) LazyCheckKeyNotExists() bool {
	return s.PresumeKeyNotExists || (s.TxnCtx != nil && s.TxnCtx.IsPessimistic && !s.StmtCtx.DupKeyAsWarning)
}

// GetTemporaryTable returns a TempTable by tableInfo.
func (s *SessionVars) GetTemporaryTable(tblInfo *model.TableInfo) tableutil.TempTable {
	if tblInfo.TempTableType != model.TempTableNone {
		if s.TxnCtx.TemporaryTables == nil {
			s.TxnCtx.TemporaryTables = make(map[int64]tableutil.TempTable)
		}
		tempTables := s.TxnCtx.TemporaryTables
		tempTable, ok := tempTables[tblInfo.ID]
		if !ok {
			tempTable = tableutil.TempTableFromMeta(tblInfo)
			tempTables[tblInfo.ID] = tempTable
		}
		return tempTable
	}

	return nil
}

// EncodeSessionStates saves session states into SessionStates.
func (s *SessionVars) EncodeSessionStates(ctx context.Context, sessionStates *sessionstates.SessionStates) (err error) {
	// Encode user-defined variables.
	sessionStates.UserVars = make(map[string]*types.Datum, len(s.userVars.values))
	sessionStates.UserVarTypes = make(map[string]*ptypes.FieldType, len(s.userVars.types))
	s.userVars.lock.RLock()
	defer s.userVars.lock.RUnlock()
	for name, userVar := range s.userVars.values {
		sessionStates.UserVars[name] = userVar.Clone()
	}
	for name, userVarType := range s.userVars.types {
		sessionStates.UserVarTypes[name] = userVarType.Clone()
	}

	// Encode other session contexts.
	sessionStates.PreparedStmtID = s.preparedStmtID
	sessionStates.Status = s.Status
	sessionStates.CurrentDB = s.CurrentDB
	sessionStates.LastTxnInfo = s.LastTxnInfo
	if s.LastQueryInfo.StartTS != 0 {
		sessionStates.LastQueryInfo = &s.LastQueryInfo
	}
	if s.LastDDLInfo.SeqNum != 0 {
		sessionStates.LastDDLInfo = &s.LastDDLInfo
	}
	sessionStates.LastFoundRows = s.LastFoundRows
	sessionStates.SequenceLatestValues = s.SequenceState.GetAllStates()
	sessionStates.FoundInPlanCache = s.PrevFoundInPlanCache
	sessionStates.FoundInBinding = s.PrevFoundInBinding

	// Encode StatementContext. We encode it here to avoid circle dependency.
	sessionStates.LastAffectedRows = s.StmtCtx.PrevAffectedRows
	sessionStates.LastInsertID = s.StmtCtx.PrevLastInsertID
	sessionStates.Warnings = s.StmtCtx.GetWarnings()
	return
}

// DecodeSessionStates restores session states from SessionStates.
func (s *SessionVars) DecodeSessionStates(ctx context.Context, sessionStates *sessionstates.SessionStates) (err error) {
	// Decode user-defined variables.
	s.userVars.values = make(map[string]types.Datum, len(sessionStates.UserVars))
	for name, userVar := range sessionStates.UserVars {
		s.SetUserVarVal(name, *userVar.Clone())
	}
	s.userVars.types = make(map[string]*ptypes.FieldType, len(sessionStates.UserVarTypes))
	for name, userVarType := range sessionStates.UserVarTypes {
		s.SetUserVarType(name, userVarType.Clone())
	}

	// Decode other session contexts.
	s.preparedStmtID = sessionStates.PreparedStmtID
	s.Status = sessionStates.Status
	s.CurrentDB = sessionStates.CurrentDB
	s.LastTxnInfo = sessionStates.LastTxnInfo
	if sessionStates.LastQueryInfo != nil {
		s.LastQueryInfo = *sessionStates.LastQueryInfo
	}
	if sessionStates.LastDDLInfo != nil {
		s.LastDDLInfo = *sessionStates.LastDDLInfo
	}
	s.LastFoundRows = sessionStates.LastFoundRows
	s.SequenceState.SetAllStates(sessionStates.SequenceLatestValues)
	s.FoundInPlanCache = sessionStates.FoundInPlanCache
	s.FoundInBinding = sessionStates.FoundInBinding

	// Decode StatementContext.
	s.StmtCtx.SetAffectedRows(uint64(sessionStates.LastAffectedRows))
	s.StmtCtx.PrevLastInsertID = sessionStates.LastInsertID
	s.StmtCtx.SetWarnings(sessionStates.Warnings)
	return
}

// TableDelta stands for the changed count for one table or partition.
type TableDelta struct {
	Delta    int64
	Count    int64
	ColSize  map[int64]int64
	InitTime time.Time // InitTime is the time that this delta is generated.
	TableID  int64
}

// Clone returns a cloned TableDelta.
func (td TableDelta) Clone() TableDelta {
	colSize := make(map[int64]int64, len(td.ColSize))
	maps.Copy(colSize, td.ColSize)
	return TableDelta{
		Delta:    td.Delta,
		Count:    td.Count,
		ColSize:  colSize,
		InitTime: td.InitTime,
		TableID:  td.TableID,
	}
}

// ConcurrencyUnset means the value the of the concurrency related variable is unset.
const ConcurrencyUnset = -1

// Concurrency defines concurrency values.
type Concurrency struct {
	// indexLookupConcurrency is the number of concurrent index lookup worker.
	// indexLookupConcurrency is deprecated, use ExecutorConcurrency instead.
	indexLookupConcurrency int

	// indexLookupJoinConcurrency is the number of concurrent index lookup join inner worker.
	// indexLookupJoinConcurrency is deprecated, use ExecutorConcurrency instead.
	indexLookupJoinConcurrency int

	// distSQLScanConcurrency is the number of concurrent dist SQL scan worker.
	distSQLScanConcurrency int

	// hashJoinConcurrency is the number of concurrent hash join outer worker.
	// hashJoinConcurrency is deprecated, use ExecutorConcurrency instead.
	hashJoinConcurrency int

	// projectionConcurrency is the number of concurrent projection worker.
	// projectionConcurrency is deprecated, use ExecutorConcurrency instead.
	projectionConcurrency int

	// hashAggPartialConcurrency is the number of concurrent hash aggregation partial worker.
	// hashAggPartialConcurrency is deprecated, use ExecutorConcurrency instead.
	hashAggPartialConcurrency int

	// hashAggFinalConcurrency is the number of concurrent hash aggregation final worker.
	// hashAggFinalConcurrency is deprecated, use ExecutorConcurrency instead.
	hashAggFinalConcurrency int

	// windowConcurrency is the number of concurrent window worker.
	// windowConcurrency is deprecated, use ExecutorConcurrency instead.
	windowConcurrency int

	// mergeJoinConcurrency is the number of concurrent merge join worker
	mergeJoinConcurrency int

	// streamAggConcurrency is the number of concurrent stream aggregation worker.
	// streamAggConcurrency is deprecated, use ExecutorConcurrency instead.
	streamAggConcurrency int

	// indexMergeIntersectionConcurrency is the number of indexMergeProcessWorker
	// Only meaningful for dynamic pruned partition table.
	indexMergeIntersectionConcurrency int

	// indexSerialScanConcurrency is the number of concurrent index serial scan worker.
	indexSerialScanConcurrency int

	// ExecutorConcurrency is the number of concurrent worker for all executors.
	ExecutorConcurrency int

	// SourceAddr is the source address of request. Available in coprocessor ONLY.
	SourceAddr net.TCPAddr
}

// SetIndexLookupConcurrency set the number of concurrent index lookup worker.
func (c *Concurrency) SetIndexLookupConcurrency(n int) {
	c.indexLookupConcurrency = n
}

// SetIndexLookupJoinConcurrency set the number of concurrent index lookup join inner worker.
func (c *Concurrency) SetIndexLookupJoinConcurrency(n int) {
	c.indexLookupJoinConcurrency = n
}

// SetDistSQLScanConcurrency set the number of concurrent dist SQL scan worker.
func (c *Concurrency) SetDistSQLScanConcurrency(n int) {
	c.distSQLScanConcurrency = n
}

// SetHashJoinConcurrency set the number of concurrent hash join outer worker.
func (c *Concurrency) SetHashJoinConcurrency(n int) {
	c.hashJoinConcurrency = n
}

// SetProjectionConcurrency set the number of concurrent projection worker.
func (c *Concurrency) SetProjectionConcurrency(n int) {
	c.projectionConcurrency = n
}

// SetHashAggPartialConcurrency set the number of concurrent hash aggregation partial worker.
func (c *Concurrency) SetHashAggPartialConcurrency(n int) {
	c.hashAggPartialConcurrency = n
}

// SetHashAggFinalConcurrency set the number of concurrent hash aggregation final worker.
func (c *Concurrency) SetHashAggFinalConcurrency(n int) {
	c.hashAggFinalConcurrency = n
}

// SetWindowConcurrency set the number of concurrent window worker.
func (c *Concurrency) SetWindowConcurrency(n int) {
	c.windowConcurrency = n
}

// SetMergeJoinConcurrency set the number of concurrent merge join worker.
func (c *Concurrency) SetMergeJoinConcurrency(n int) {
	c.mergeJoinConcurrency = n
}

// SetStreamAggConcurrency set the number of concurrent stream aggregation worker.
func (c *Concurrency) SetStreamAggConcurrency(n int) {
	c.streamAggConcurrency = n
}

// SetIndexMergeIntersectionConcurrency set the number of concurrent intersection process worker.
func (c *Concurrency) SetIndexMergeIntersectionConcurrency(n int) {
	c.indexMergeIntersectionConcurrency = n
}

// SetIndexSerialScanConcurrency set the number of concurrent index serial scan worker.
func (c *Concurrency) SetIndexSerialScanConcurrency(n int) {
	c.indexSerialScanConcurrency = n
}

// IndexLookupConcurrency return the number of concurrent index lookup worker.
func (c *Concurrency) IndexLookupConcurrency() int {
	if c.indexLookupConcurrency != ConcurrencyUnset {
		return c.indexLookupConcurrency
	}
	return c.ExecutorConcurrency
}

// IndexLookupJoinConcurrency return the number of concurrent index lookup join inner worker.
func (c *Concurrency) IndexLookupJoinConcurrency() int {
	if c.indexLookupJoinConcurrency != ConcurrencyUnset {
		return c.indexLookupJoinConcurrency
	}
	return c.ExecutorConcurrency
}

// DistSQLScanConcurrency return the number of concurrent dist SQL scan worker.
func (c *Concurrency) DistSQLScanConcurrency() int {
	return c.distSQLScanConcurrency
}

// HashJoinConcurrency return the number of concurrent hash join outer worker.
func (c *Concurrency) HashJoinConcurrency() int {
	if c.hashJoinConcurrency != ConcurrencyUnset {
		return c.hashJoinConcurrency
	}
	return c.ExecutorConcurrency
}

// ProjectionConcurrency return the number of concurrent projection worker.
func (c *Concurrency) ProjectionConcurrency() int {
	if c.projectionConcurrency != ConcurrencyUnset {
		return c.projectionConcurrency
	}
	return c.ExecutorConcurrency
}

// HashAggPartialConcurrency return the number of concurrent hash aggregation partial worker.
func (c *Concurrency) HashAggPartialConcurrency() int {
	if c.hashAggPartialConcurrency != ConcurrencyUnset {
		return c.hashAggPartialConcurrency
	}
	return c.ExecutorConcurrency
}

// HashAggFinalConcurrency return the number of concurrent hash aggregation final worker.
func (c *Concurrency) HashAggFinalConcurrency() int {
	if c.hashAggFinalConcurrency != ConcurrencyUnset {
		return c.hashAggFinalConcurrency
	}
	return c.ExecutorConcurrency
}

// WindowConcurrency return the number of concurrent window worker.
func (c *Concurrency) WindowConcurrency() int {
	if c.windowConcurrency != ConcurrencyUnset {
		return c.windowConcurrency
	}
	return c.ExecutorConcurrency
}

// MergeJoinConcurrency return the number of concurrent merge join worker.
func (c *Concurrency) MergeJoinConcurrency() int {
	if c.mergeJoinConcurrency != ConcurrencyUnset {
		return c.mergeJoinConcurrency
	}
	return c.ExecutorConcurrency
}

// StreamAggConcurrency return the number of concurrent stream aggregation worker.
func (c *Concurrency) StreamAggConcurrency() int {
	if c.streamAggConcurrency != ConcurrencyUnset {
		return c.streamAggConcurrency
	}
	return c.ExecutorConcurrency
}

// IndexMergeIntersectionConcurrency return the number of concurrent process worker.
func (c *Concurrency) IndexMergeIntersectionConcurrency() int {
	if c.indexMergeIntersectionConcurrency != ConcurrencyUnset {
		return c.indexMergeIntersectionConcurrency
	}
	return c.ExecutorConcurrency
}

// IndexSerialScanConcurrency return the number of concurrent index serial scan worker.
// This option is not sync with ExecutorConcurrency since it's used by Analyze table.
func (c *Concurrency) IndexSerialScanConcurrency() int {
	return c.indexSerialScanConcurrency
}

// UnionConcurrency return the num of concurrent union worker.
func (c *Concurrency) UnionConcurrency() int {
	return c.ExecutorConcurrency
}

// MemQuota defines memory quota values.
type MemQuota struct {
	// MemQuotaQuery defines the memory quota for a query.
	MemQuotaQuery int64
	// MemQuotaApplyCache defines the memory capacity for apply cache.
	MemQuotaApplyCache int64
}

// BatchSize defines batch size values.
type BatchSize struct {
	// IndexJoinBatchSize is the batch size of a index lookup join.
	IndexJoinBatchSize int

	// IndexLookupSize is the number of handles for an index lookup task in index double read executor.
	IndexLookupSize int

	// InitChunkSize defines init row count of a Chunk during query execution.
	InitChunkSize int

	// MaxChunkSize defines max row count of a Chunk during query execution.
	MaxChunkSize int

	// MinPagingSize defines the min size used by the coprocessor paging protocol.
	MinPagingSize int

	// MinPagingSize defines the max size used by the coprocessor paging protocol.
	MaxPagingSize int
}

const (
	// SlowLogRowPrefixStr is slow log row prefix.
	SlowLogRowPrefixStr = "# "
	// SlowLogSpaceMarkStr is slow log space mark.
	SlowLogSpaceMarkStr = ": "
	// SlowLogSQLSuffixStr is slow log suffix.
	SlowLogSQLSuffixStr = ";"
	// SlowLogTimeStr is slow log field name.
	SlowLogTimeStr = "Time"
	// SlowLogStartPrefixStr is slow log start row prefix.
	SlowLogStartPrefixStr = SlowLogRowPrefixStr + SlowLogTimeStr + SlowLogSpaceMarkStr
	// SlowLogTxnStartTSStr is slow log field name.
	SlowLogTxnStartTSStr = "Txn_start_ts"
	// SlowLogUserAndHostStr is the user and host field name, which is compatible with MySQL.
	SlowLogUserAndHostStr = "User@Host"
	// SlowLogUserStr is slow log field name.
	SlowLogUserStr = "User"
	// SlowLogHostStr only for slow_query table usage.
	SlowLogHostStr = "Host"
	// SlowLogConnIDStr is slow log field name.
	SlowLogConnIDStr = "Conn_ID"
	// SlowLogQueryTimeStr is slow log field name.
	SlowLogQueryTimeStr = "Query_time"
	// SlowLogParseTimeStr is the parse sql time.
	SlowLogParseTimeStr = "Parse_time"
	// SlowLogCompileTimeStr is the compile plan time.
	SlowLogCompileTimeStr = "Compile_time"
	// SlowLogRewriteTimeStr is the rewrite time.
	SlowLogRewriteTimeStr = "Rewrite_time"
	// SlowLogOptimizeTimeStr is the optimization time.
	SlowLogOptimizeTimeStr = "Optimize_time"
	// SlowLogWaitTSTimeStr is the time of waiting TS.
	SlowLogWaitTSTimeStr = "Wait_TS"
	// SlowLogPreprocSubQueriesStr is the number of pre-processed sub-queries.
	SlowLogPreprocSubQueriesStr = "Preproc_subqueries"
	// SlowLogPreProcSubQueryTimeStr is the total time of pre-processing sub-queries.
	SlowLogPreProcSubQueryTimeStr = "Preproc_subqueries_time"
	// SlowLogDBStr is slow log field name.
	SlowLogDBStr = "DB"
	// SlowLogIsInternalStr is slow log field name.
	SlowLogIsInternalStr = "Is_internal"
	// SlowLogIndexNamesStr is slow log field name.
	SlowLogIndexNamesStr = "Index_names"
	// SlowLogDigestStr is slow log field name.
	SlowLogDigestStr = "Digest"
	// SlowLogQuerySQLStr is slow log field name.
	SlowLogQuerySQLStr = "Query" // use for slow log table, slow log will not print this field name but print sql directly.
	// SlowLogStatsInfoStr is plan stats info.
	SlowLogStatsInfoStr = "Stats"
	// SlowLogNumCopTasksStr is the number of cop-tasks.
	SlowLogNumCopTasksStr = "Num_cop_tasks"
	// SlowLogCopProcAvg is the average process time of all cop-tasks.
	SlowLogCopProcAvg = "Cop_proc_avg"
	// SlowLogCopProcP90 is the p90 process time of all cop-tasks.
	SlowLogCopProcP90 = "Cop_proc_p90"
	// SlowLogCopProcMax is the max process time of all cop-tasks.
	SlowLogCopProcMax = "Cop_proc_max"
	// SlowLogCopProcAddr is the address of TiKV where the cop-task which cost max process time run.
	SlowLogCopProcAddr = "Cop_proc_addr"
	// SlowLogCopWaitAvg is the average wait time of all cop-tasks.
	SlowLogCopWaitAvg = "Cop_wait_avg" // #nosec G101
	// SlowLogCopWaitP90 is the p90 wait time of all cop-tasks.
	SlowLogCopWaitP90 = "Cop_wait_p90" // #nosec G101
	// SlowLogCopWaitMax is the max wait time of all cop-tasks.
	SlowLogCopWaitMax = "Cop_wait_max"
	// SlowLogCopWaitAddr is the address of TiKV where the cop-task which cost wait process time run.
	SlowLogCopWaitAddr = "Cop_wait_addr" // #nosec G101
	// SlowLogCopBackoffPrefix contains backoff information.
	SlowLogCopBackoffPrefix = "Cop_backoff_"
	// SlowLogMemMax is the max number bytes of memory used in this statement.
	SlowLogMemMax = "Mem_max"
	// SlowLogDiskMax is the nax number bytes of disk used in this statement.
	SlowLogDiskMax = "Disk_max"
	// SlowLogPrepared is used to indicate whether this sql execute in prepare.
	SlowLogPrepared = "Prepared"
	// SlowLogPlanFromCache is used to indicate whether this plan is from plan cache.
	SlowLogPlanFromCache = "Plan_from_cache"
	// SlowLogPlanFromBinding is used to indicate whether this plan is matched with the hints in the binding.
	SlowLogPlanFromBinding = "Plan_from_binding"
	// SlowLogHasMoreResults is used to indicate whether this sql has more following results.
	SlowLogHasMoreResults = "Has_more_results"
	// SlowLogSucc is used to indicate whether this sql execute successfully.
	SlowLogSucc = "Succ"
	// SlowLogPrevStmt is used to show the previous executed statement.
	SlowLogPrevStmt = "Prev_stmt"
	// SlowLogPlan is used to record the query plan.
	SlowLogPlan = "Plan"
	// SlowLogPlanDigest is used to record the query plan digest.
	SlowLogPlanDigest = "Plan_digest"
	// SlowLogBinaryPlan is used to record the binary plan.
	SlowLogBinaryPlan = "Binary_plan"
	// SlowLogPlanPrefix is the prefix of the plan value.
	SlowLogPlanPrefix = ast.TiDBDecodePlan + "('"
	// SlowLogBinaryPlanPrefix is the prefix of the binary plan value.
	SlowLogBinaryPlanPrefix = ast.TiDBDecodeBinaryPlan + "('"
	// SlowLogPlanSuffix is the suffix of the plan value.
	SlowLogPlanSuffix = "')"
	// SlowLogPrevStmtPrefix is the prefix of Prev_stmt in slow log file.
	SlowLogPrevStmtPrefix = SlowLogPrevStmt + SlowLogSpaceMarkStr
	// SlowLogKVTotal is the total time waiting for kv.
	SlowLogKVTotal = "KV_total"
	// SlowLogPDTotal is the total time waiting for pd.
	SlowLogPDTotal = "PD_total"
	// SlowLogBackoffTotal is the total time doing backoff.
	SlowLogBackoffTotal = "Backoff_total"
	// SlowLogWriteSQLRespTotal is the total time used to write response to client.
	SlowLogWriteSQLRespTotal = "Write_sql_response_total"
	// SlowLogExecRetryCount is the execution retry count.
	SlowLogExecRetryCount = "Exec_retry_count"
	// SlowLogExecRetryTime is the execution retry time.
	SlowLogExecRetryTime = "Exec_retry_time"
	// SlowLogBackoffDetail is the detail of backoff.
	SlowLogBackoffDetail = "Backoff_Detail"
	// SlowLogResultRows is the row count of the SQL result.
	SlowLogResultRows = "Result_rows"
	// SlowLogIsExplicitTxn is used to indicate whether this sql execute in explicit transaction or not.
	SlowLogIsExplicitTxn = "IsExplicitTxn"
	// SlowLogIsWriteCacheTable is used to indicate whether writing to the cache table need to wait for the read lock to expire.
	SlowLogIsWriteCacheTable = "IsWriteCacheTable"
	// SlowLogIsSyncStatsFailed is used to indicate whether any failure happen during sync stats
	SlowLogIsSyncStatsFailed = "IsSyncStatsFailed"
)

// GenerateBinaryPlan decides whether we should record binary plan in slow log and stmt summary.
// It's controlled by the global variable `tidb_generate_binary_plan`.
var GenerateBinaryPlan atomic2.Bool

// SlowQueryLogItems is a collection of items that should be included in the
// slow query log.
type SlowQueryLogItems struct {
	TxnTS             uint64
	SQL               string
	Digest            string
	TimeTotal         time.Duration
	TimeParse         time.Duration
	TimeCompile       time.Duration
	TimeOptimize      time.Duration
	TimeWaitTS        time.Duration
	IndexNames        string
	StatsInfos        map[string]uint64
	CopTasks          *stmtctx.CopTasksDetails
	ExecDetail        execdetails.ExecDetails
	MemMax            int64
	DiskMax           int64
	Succ              bool
	Prepared          bool
	PlanFromCache     bool
	PlanFromBinding   bool
	HasMoreResults    bool
	PrevStmt          string
	Plan              string
	PlanDigest        string
	BinaryPlan        string
	RewriteInfo       RewritePhaseInfo
	KVTotal           time.Duration
	PDTotal           time.Duration
	BackoffTotal      time.Duration
	WriteSQLRespTotal time.Duration
	ExecRetryCount    uint
	ExecRetryTime     time.Duration
	ResultRows        int64
	IsExplicitTxn     bool
	IsWriteCacheTable bool
	// table -> name -> status
	StatsLoadStatus   map[string]map[string]string
	IsSyncStatsFailed bool
}

// SlowLogFormat uses for formatting slow log.
// The slow log output is like below:
// # Time: 2019-04-28T15:24:04.309074+08:00
// # Txn_start_ts: 406315658548871171
// # User@Host: root[root] @ localhost [127.0.0.1]
// # Conn_ID: 6
// # Query_time: 4.895492
// # Process_time: 0.161 Request_count: 1 Total_keys: 100001 Processed_keys: 100000
// # DB: test
// # Index_names: [t1.idx1,t2.idx2]
// # Is_internal: false
// # Digest: 42a1c8aae6f133e934d4bf0147491709a8812ea05ff8819ec522780fe657b772
// # Stats: t1:1,t2:2
// # Num_cop_tasks: 10
// # Cop_process: Avg_time: 1s P90_time: 2s Max_time: 3s Max_addr: 10.6.131.78
// # Cop_wait: Avg_time: 10ms P90_time: 20ms Max_time: 30ms Max_Addr: 10.6.131.79
// # Memory_max: 4096
// # Disk_max: 65535
// # Succ: true
// # Prev_stmt: begin;
// select * from t_slim;
func (s *SessionVars) SlowLogFormat(logItems *SlowQueryLogItems) string {
	var buf bytes.Buffer

	writeSlowLogItem(&buf, SlowLogTxnStartTSStr, strconv.FormatUint(logItems.TxnTS, 10))
	if s.User != nil {
		hostAddress := s.User.Hostname
		if s.ConnectionInfo != nil {
			hostAddress = s.ConnectionInfo.ClientIP
		}
		writeSlowLogItem(&buf, SlowLogUserAndHostStr, fmt.Sprintf("%s[%s] @ %s [%s]", s.User.Username, s.User.Username, s.User.Hostname, hostAddress))
	}
	if s.ConnectionID != 0 {
		writeSlowLogItem(&buf, SlowLogConnIDStr, strconv.FormatUint(s.ConnectionID, 10))
	}
	if logItems.ExecRetryCount > 0 {
		buf.WriteString(SlowLogRowPrefixStr)
		buf.WriteString(SlowLogExecRetryTime)
		buf.WriteString(SlowLogSpaceMarkStr)
		buf.WriteString(strconv.FormatFloat(logItems.ExecRetryTime.Seconds(), 'f', -1, 64))
		buf.WriteString(" ")
		buf.WriteString(SlowLogExecRetryCount)
		buf.WriteString(SlowLogSpaceMarkStr)
		buf.WriteString(strconv.Itoa(int(logItems.ExecRetryCount)))
		buf.WriteString("\n")
	}
	writeSlowLogItem(&buf, SlowLogQueryTimeStr, strconv.FormatFloat(logItems.TimeTotal.Seconds(), 'f', -1, 64))
	writeSlowLogItem(&buf, SlowLogParseTimeStr, strconv.FormatFloat(logItems.TimeParse.Seconds(), 'f', -1, 64))
	writeSlowLogItem(&buf, SlowLogCompileTimeStr, strconv.FormatFloat(logItems.TimeCompile.Seconds(), 'f', -1, 64))

	buf.WriteString(SlowLogRowPrefixStr + fmt.Sprintf("%v%v%v", SlowLogRewriteTimeStr,
		SlowLogSpaceMarkStr, strconv.FormatFloat(logItems.RewriteInfo.DurationRewrite.Seconds(), 'f', -1, 64)))
	if logItems.RewriteInfo.PreprocessSubQueries > 0 {
		buf.WriteString(fmt.Sprintf(" %v%v%v %v%v%v", SlowLogPreprocSubQueriesStr, SlowLogSpaceMarkStr, logItems.RewriteInfo.PreprocessSubQueries,
			SlowLogPreProcSubQueryTimeStr, SlowLogSpaceMarkStr, strconv.FormatFloat(logItems.RewriteInfo.DurationPreprocessSubQuery.Seconds(), 'f', -1, 64)))
	}
	buf.WriteString("\n")

	writeSlowLogItem(&buf, SlowLogOptimizeTimeStr, strconv.FormatFloat(logItems.TimeOptimize.Seconds(), 'f', -1, 64))
	writeSlowLogItem(&buf, SlowLogWaitTSTimeStr, strconv.FormatFloat(logItems.TimeWaitTS.Seconds(), 'f', -1, 64))

	if execDetailStr := logItems.ExecDetail.String(); len(execDetailStr) > 0 {
		buf.WriteString(SlowLogRowPrefixStr + execDetailStr + "\n")
	}

	if len(s.CurrentDB) > 0 {
		writeSlowLogItem(&buf, SlowLogDBStr, strings.ToLower(s.CurrentDB))
	}
	if len(logItems.IndexNames) > 0 {
		writeSlowLogItem(&buf, SlowLogIndexNamesStr, logItems.IndexNames)
	}

	writeSlowLogItem(&buf, SlowLogIsInternalStr, strconv.FormatBool(s.InRestrictedSQL))
	if len(logItems.Digest) > 0 {
		writeSlowLogItem(&buf, SlowLogDigestStr, logItems.Digest)
	}
	if len(logItems.StatsInfos) > 0 {
		buf.WriteString(SlowLogRowPrefixStr + SlowLogStatsInfoStr + SlowLogSpaceMarkStr)
		firstComma := false
		vStr := ""
		for k, v := range logItems.StatsInfos {
			if v == 0 {
				vStr = "pseudo"
			} else {
				vStr = strconv.FormatUint(v, 10)
			}
			if firstComma {
				buf.WriteString("," + k + ":" + vStr)
			} else {
				buf.WriteString(k + ":" + vStr)
				firstComma = true
			}
			if v != 0 && len(logItems.StatsLoadStatus[k]) > 0 {
				writeStatsLoadStatusItems(&buf, logItems.StatsLoadStatus[k])
			}
		}
		buf.WriteString("\n")
	}
	if logItems.CopTasks != nil {
		writeSlowLogItem(&buf, SlowLogNumCopTasksStr, strconv.FormatInt(int64(logItems.CopTasks.NumCopTasks), 10))
		if logItems.CopTasks.NumCopTasks > 0 {
			// make the result stable
			backoffs := make([]string, 0, 3)
			for backoff := range logItems.CopTasks.TotBackoffTimes {
				backoffs = append(backoffs, backoff)
			}
			slices.Sort(backoffs)

			if logItems.CopTasks.NumCopTasks == 1 {
				buf.WriteString(SlowLogRowPrefixStr + fmt.Sprintf("%v%v%v %v%v%v",
					SlowLogCopProcAvg, SlowLogSpaceMarkStr, logItems.CopTasks.AvgProcessTime.Seconds(),
					SlowLogCopProcAddr, SlowLogSpaceMarkStr, logItems.CopTasks.MaxProcessAddress) + "\n")
				buf.WriteString(SlowLogRowPrefixStr + fmt.Sprintf("%v%v%v %v%v%v",
					SlowLogCopWaitAvg, SlowLogSpaceMarkStr, logItems.CopTasks.AvgWaitTime.Seconds(),
					SlowLogCopWaitAddr, SlowLogSpaceMarkStr, logItems.CopTasks.MaxWaitAddress) + "\n")
				for _, backoff := range backoffs {
					backoffPrefix := SlowLogCopBackoffPrefix + backoff + "_"
					buf.WriteString(SlowLogRowPrefixStr + fmt.Sprintf("%v%v%v %v%v%v\n",
						backoffPrefix+"total_times", SlowLogSpaceMarkStr, logItems.CopTasks.TotBackoffTimes[backoff],
						backoffPrefix+"total_time", SlowLogSpaceMarkStr, logItems.CopTasks.TotBackoffTime[backoff].Seconds(),
					))
				}
			} else {
				buf.WriteString(SlowLogRowPrefixStr + fmt.Sprintf("%v%v%v %v%v%v %v%v%v %v%v%v",
					SlowLogCopProcAvg, SlowLogSpaceMarkStr, logItems.CopTasks.AvgProcessTime.Seconds(),
					SlowLogCopProcP90, SlowLogSpaceMarkStr, logItems.CopTasks.P90ProcessTime.Seconds(),
					SlowLogCopProcMax, SlowLogSpaceMarkStr, logItems.CopTasks.MaxProcessTime.Seconds(),
					SlowLogCopProcAddr, SlowLogSpaceMarkStr, logItems.CopTasks.MaxProcessAddress) + "\n")
				buf.WriteString(SlowLogRowPrefixStr + fmt.Sprintf("%v%v%v %v%v%v %v%v%v %v%v%v",
					SlowLogCopWaitAvg, SlowLogSpaceMarkStr, logItems.CopTasks.AvgWaitTime.Seconds(),
					SlowLogCopWaitP90, SlowLogSpaceMarkStr, logItems.CopTasks.P90WaitTime.Seconds(),
					SlowLogCopWaitMax, SlowLogSpaceMarkStr, logItems.CopTasks.MaxWaitTime.Seconds(),
					SlowLogCopWaitAddr, SlowLogSpaceMarkStr, logItems.CopTasks.MaxWaitAddress) + "\n")
				for _, backoff := range backoffs {
					backoffPrefix := SlowLogCopBackoffPrefix + backoff + "_"
					buf.WriteString(SlowLogRowPrefixStr + fmt.Sprintf("%v%v%v %v%v%v %v%v%v %v%v%v %v%v%v %v%v%v\n",
						backoffPrefix+"total_times", SlowLogSpaceMarkStr, logItems.CopTasks.TotBackoffTimes[backoff],
						backoffPrefix+"total_time", SlowLogSpaceMarkStr, logItems.CopTasks.TotBackoffTime[backoff].Seconds(),
						backoffPrefix+"max_time", SlowLogSpaceMarkStr, logItems.CopTasks.MaxBackoffTime[backoff].Seconds(),
						backoffPrefix+"max_addr", SlowLogSpaceMarkStr, logItems.CopTasks.MaxBackoffAddress[backoff],
						backoffPrefix+"avg_time", SlowLogSpaceMarkStr, logItems.CopTasks.AvgBackoffTime[backoff].Seconds(),
						backoffPrefix+"p90_time", SlowLogSpaceMarkStr, logItems.CopTasks.P90BackoffTime[backoff].Seconds(),
					))
				}
			}
		}
	}
	if logItems.MemMax > 0 {
		writeSlowLogItem(&buf, SlowLogMemMax, strconv.FormatInt(logItems.MemMax, 10))
	}
	if logItems.DiskMax > 0 {
		writeSlowLogItem(&buf, SlowLogDiskMax, strconv.FormatInt(logItems.DiskMax, 10))
	}

	writeSlowLogItem(&buf, SlowLogPrepared, strconv.FormatBool(logItems.Prepared))
	writeSlowLogItem(&buf, SlowLogPlanFromCache, strconv.FormatBool(logItems.PlanFromCache))
	writeSlowLogItem(&buf, SlowLogPlanFromBinding, strconv.FormatBool(logItems.PlanFromBinding))
	writeSlowLogItem(&buf, SlowLogHasMoreResults, strconv.FormatBool(logItems.HasMoreResults))
	writeSlowLogItem(&buf, SlowLogKVTotal, strconv.FormatFloat(logItems.KVTotal.Seconds(), 'f', -1, 64))
	writeSlowLogItem(&buf, SlowLogPDTotal, strconv.FormatFloat(logItems.PDTotal.Seconds(), 'f', -1, 64))
	writeSlowLogItem(&buf, SlowLogBackoffTotal, strconv.FormatFloat(logItems.BackoffTotal.Seconds(), 'f', -1, 64))
	writeSlowLogItem(&buf, SlowLogWriteSQLRespTotal, strconv.FormatFloat(logItems.WriteSQLRespTotal.Seconds(), 'f', -1, 64))
	writeSlowLogItem(&buf, SlowLogResultRows, strconv.FormatInt(logItems.ResultRows, 10))
	writeSlowLogItem(&buf, SlowLogSucc, strconv.FormatBool(logItems.Succ))
	writeSlowLogItem(&buf, SlowLogIsExplicitTxn, strconv.FormatBool(logItems.IsExplicitTxn))
	writeSlowLogItem(&buf, SlowLogIsSyncStatsFailed, strconv.FormatBool(logItems.IsSyncStatsFailed))
	if s.StmtCtx.WaitLockLeaseTime > 0 {
		writeSlowLogItem(&buf, SlowLogIsWriteCacheTable, strconv.FormatBool(logItems.IsWriteCacheTable))
	}
	if len(logItems.Plan) != 0 {
		writeSlowLogItem(&buf, SlowLogPlan, logItems.Plan)
	}
	if len(logItems.PlanDigest) != 0 {
		writeSlowLogItem(&buf, SlowLogPlanDigest, logItems.PlanDigest)
	}
	if len(logItems.BinaryPlan) != 0 {
		writeSlowLogItem(&buf, SlowLogBinaryPlan, logItems.BinaryPlan)
	}
	if logItems.PrevStmt != "" {
		writeSlowLogItem(&buf, SlowLogPrevStmt, logItems.PrevStmt)
	}

	if s.CurrentDBChanged {
		buf.WriteString(fmt.Sprintf("use %s;\n", strings.ToLower(s.CurrentDB)))
		s.CurrentDBChanged = false
	}

	buf.WriteString(logItems.SQL)
	if len(logItems.SQL) == 0 || logItems.SQL[len(logItems.SQL)-1] != ';' {
		buf.WriteString(";")
	}

	return buf.String()
}

func writeStatsLoadStatusItems(buf *bytes.Buffer, loadStatus map[string]string) {
	if len(loadStatus) > 0 {
		buf.WriteString("[")
		firstComma := false
		for name, status := range loadStatus {
			if firstComma {
				buf.WriteString("," + name + ":" + status)
			} else {
				buf.WriteString(name + ":" + status)
				firstComma = true
			}
		}
		buf.WriteString("]")
	}
}

// writeSlowLogItem writes a slow log item in the form of: "# ${key}:${value}"
func writeSlowLogItem(buf *bytes.Buffer, key, value string) {
	buf.WriteString(SlowLogRowPrefixStr + key + SlowLogSpaceMarkStr + value + "\n")
}

// TxnReadTS indicates the value and used situation for tx_read_ts
type TxnReadTS struct {
	readTS uint64
	used   bool
}

// NewTxnReadTS creates TxnReadTS
func NewTxnReadTS(ts uint64) *TxnReadTS {
	return &TxnReadTS{
		readTS: ts,
		used:   false,
	}
}

// UseTxnReadTS returns readTS, and mark used as true
func (t *TxnReadTS) UseTxnReadTS() uint64 {
	if t == nil {
		return 0
	}
	t.used = true
	return t.readTS
}

// SetTxnReadTS update readTS, and refresh used
func (t *TxnReadTS) SetTxnReadTS(ts uint64) {
	if t == nil {
		return
	}
	t.used = false
	t.readTS = ts
}

// PeakTxnReadTS returns readTS
func (t *TxnReadTS) PeakTxnReadTS() uint64 {
	if t == nil {
		return 0
	}
	return t.readTS
}

// CleanupTxnReadTSIfUsed cleans txnReadTS if used
func (s *SessionVars) CleanupTxnReadTSIfUsed() {
	if s.TxnReadTS == nil {
		return
	}
	if s.TxnReadTS.used && s.TxnReadTS.readTS > 0 {
		s.TxnReadTS = NewTxnReadTS(0)
		s.SnapshotInfoschema = nil
	}
}

// GetCPUFactor returns the session variable cpuFactor
func (s *SessionVars) GetCPUFactor() float64 {
	return s.cpuFactor
}

// GetCopCPUFactor returns the session variable copCPUFactor
func (s *SessionVars) GetCopCPUFactor() float64 {
	return s.copCPUFactor
}

// GetMemoryFactor returns the session variable memoryFactor
func (s *SessionVars) GetMemoryFactor() float64 {
	return s.memoryFactor
}

// GetDiskFactor returns the session variable diskFactor
func (s *SessionVars) GetDiskFactor() float64 {
	return s.diskFactor
}

// GetConcurrencyFactor returns the session variable concurrencyFactor
func (s *SessionVars) GetConcurrencyFactor() float64 {
	return s.concurrencyFactor
}

// GetNetworkFactor returns the session variable networkFactor
// returns 0 when tbl is a temporary table.
func (s *SessionVars) GetNetworkFactor(tbl *model.TableInfo) float64 {
	if tbl != nil {
		if tbl.TempTableType != model.TempTableNone {
			return 0
		}
	}
	return s.networkFactor
}

// GetScanFactor returns the session variable scanFactor
// returns 0 when tbl is a temporary table.
func (s *SessionVars) GetScanFactor(tbl *model.TableInfo) float64 {
	if tbl != nil {
		if tbl.TempTableType != model.TempTableNone {
			return 0
		}
	}
	return s.scanFactor
}

// GetDescScanFactor returns the session variable descScanFactor
// returns 0 when tbl is a temporary table.
func (s *SessionVars) GetDescScanFactor(tbl *model.TableInfo) float64 {
	if tbl != nil {
		if tbl.TempTableType != model.TempTableNone {
			return 0
		}
	}
	return s.descScanFactor
}

// GetSeekFactor returns the session variable seekFactor
// returns 0 when tbl is a temporary table.
func (s *SessionVars) GetSeekFactor(tbl *model.TableInfo) float64 {
	if tbl != nil {
		if tbl.TempTableType != model.TempTableNone {
			return 0
		}
	}
	return s.seekFactor
}

// EnableEvalTopNEstimationForStrMatch means if we need to evaluate expression with TopN to improve estimation.
// Currently, it's only for string matching functions (like and regexp).
func (s *SessionVars) EnableEvalTopNEstimationForStrMatch() bool {
	return s.DefaultStrMatchSelectivity == 0
}

// GetStrMatchDefaultSelectivity means the default selectivity for like and regexp.
// Note: 0 is a special value, which means the default selectivity is 0.1 and TopN assisted estimation is enabled.
func (s *SessionVars) GetStrMatchDefaultSelectivity() float64 {
	if s.DefaultStrMatchSelectivity == 0 {
		return 0.1
	}
	return s.DefaultStrMatchSelectivity
}

// GetNegateStrMatchDefaultSelectivity means the default selectivity for not like and not regexp.
// Note:
//
//	  0 is a special value, which means the default selectivity is 0.9 and TopN assisted estimation is enabled.
//	  0.8 (the default value) is also a special value. For backward compatibility, when the variable is set to 0.8, we
//	keep the default selectivity of like/regexp and not like/regexp all 0.8.
func (s *SessionVars) GetNegateStrMatchDefaultSelectivity() float64 {
	if s.DefaultStrMatchSelectivity == DefTiDBDefaultStrMatchSelectivity {
		return DefTiDBDefaultStrMatchSelectivity
	}
	return 1 - s.GetStrMatchDefaultSelectivity()
}

// GetRelatedTableForMDL gets the related table for metadata lock.
func (s *SessionVars) GetRelatedTableForMDL() *sync.Map {
	s.TxnCtx.tdmLock.Lock()
	defer s.TxnCtx.tdmLock.Unlock()
	if s.TxnCtx.relatedTableForMDL == nil {
		s.TxnCtx.relatedTableForMDL = new(sync.Map)
	}
	return s.TxnCtx.relatedTableForMDL
}

// EnableForceInlineCTE returns the session variable enableForceInlineCTE
func (s *SessionVars) EnableForceInlineCTE() bool {
	return s.enableForceInlineCTE
}

// protectedTSList implements util/processinfo#ProtectedTSList
type protectedTSList struct {
	sync.Mutex
	items map[uint64]int
}

// HoldTS holds the timestamp to prevent its data from being GCed.
func (lst *protectedTSList) HoldTS(ts uint64) (unhold func()) {
	lst.Lock()
	if lst.items == nil {
		lst.items = map[uint64]int{}
	}
	lst.items[ts] += 1
	lst.Unlock()
	var once sync.Once
	return func() {
		once.Do(func() {
			lst.Lock()
			if lst.items != nil {
				if lst.items[ts] > 1 {
					lst.items[ts] -= 1
				} else {
					delete(lst.items, ts)
				}
			}
			lst.Unlock()
		})
	}
}

// GetMinProtectedTS returns the minimum protected timestamp that greater than `lowerBound` (0 if no such one).
func (lst *protectedTSList) GetMinProtectedTS(lowerBound uint64) (ts uint64) {
	lst.Lock()
	for k, v := range lst.items {
		if v > 0 && k > lowerBound && (k < ts || ts == 0) {
			ts = k
		}
	}
	lst.Unlock()
	return
}

// Size returns the number of protected timestamps (exported for test).
func (lst *protectedTSList) Size() (size int) {
	lst.Lock()
	size = len(lst.items)
	lst.Unlock()
	return
}<|MERGE_RESOLUTION|>--- conflicted
+++ resolved
@@ -1251,17 +1251,10 @@
 
 	// PreparedPlanCacheMonitor indicates whether to enable prepared plan cache monitor.
 	EnablePreparedPlanCacheMemoryMonitor bool
-<<<<<<< HEAD
 
 	// EnableNonPreparedPlanCache indicates whether to enable non-prepared plan cache.
 	EnableNonPreparedPlanCache bool
 
-=======
-
-	// EnableNonPreparedPlanCache indicates whether to enable non-prepared plan cache.
-	EnableNonPreparedPlanCache bool
-
->>>>>>> f7de8bee
 	// NonPreparedPlanCacheSize controls the size of non-prepared plan cache.
 	NonPreparedPlanCacheSize uint64
 
@@ -1447,21 +1440,6 @@
 		s.RefCountOfStmtCtx.UnFreeze()
 	} else {
 		sc = &stmtctx.StatementContext{}
-<<<<<<< HEAD
-	}
-	return sc
-}
-
-// AllocMPPTaskID allocates task id for mpp tasks. It will reset the task id if the query's
-// startTs is different.
-func (s *SessionVars) AllocMPPTaskID(startTS uint64) int64 {
-	s.mppTaskIDAllocator.mu.Lock()
-	defer s.mppTaskIDAllocator.mu.Unlock()
-	if s.mppTaskIDAllocator.lastTS == startTS {
-		s.mppTaskIDAllocator.taskID++
-		return s.mppTaskIDAllocator.taskID
-=======
->>>>>>> f7de8bee
 	}
 	return sc
 }
