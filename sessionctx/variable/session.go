--- conflicted
+++ resolved
@@ -1271,13 +1271,11 @@
 	// memory limit for ranges.
 	RangeMaxSize int64
 
-<<<<<<< HEAD
 	// EnableAdvancedJoinHInt indicates whether the join method hint is compatible with join order hint.
 	EnableAdvancedJoinHInt bool
-=======
+
 	// LastPlanReplayerToken indicates the last plan replayer token
 	LastPlanReplayerToken string
->>>>>>> c5c5ceea
 }
 
 // GetPreparedStmtByName returns the prepared statement specified by stmtName.
