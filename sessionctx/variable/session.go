// Copyright 2015 PingCAP, Inc.
//
// Licensed under the Apache License, Version 2.0 (the "License");
// you may not use this file except in compliance with the License.
// You may obtain a copy of the License at
//
//     http://www.apache.org/licenses/LICENSE-2.0
//
// Unless required by applicable law or agreed to in writing, software
// distributed under the License is distributed on an "AS IS" BASIS,
// See the License for the specific language governing permissions and
// limitations under the License.

package variable

import (
	"strings"

	"github.com/juju/errors"
	"github.com/pingcap/tidb/mysql"
	"github.com/pingcap/tidb/terror"
)

const (
	codeCantGetValidID terror.ErrCode = 1
	codeCantSetToNull  terror.ErrCode = 2
)

// Error instances.
var (
	errCantGetValidID = terror.ClassVariable.New(codeCantGetValidID, "cannot get valid auto-increment id in retry")
	ErrCantSetToNull  = terror.ClassVariable.New(codeCantSetToNull, "cannot set variable to null")
)

// RetryInfo saves retry information.
type RetryInfo struct {
	Retrying         bool
	currRetryOff     int
	autoIncrementIDs []int64
	// Attempts is the current number of retry attempts.
	Attempts int
}

// Clean does some clean work.
func (r *RetryInfo) Clean() {
	r.currRetryOff = 0
	if len(r.autoIncrementIDs) > 0 {
		r.autoIncrementIDs = r.autoIncrementIDs[:0]
	}
	r.Attempts = 0
}

// AddAutoIncrementID adds id to AutoIncrementIDs.
func (r *RetryInfo) AddAutoIncrementID(id int64) {
	r.autoIncrementIDs = append(r.autoIncrementIDs, id)
}

// ResetOffset resets the current retry offset.
func (r *RetryInfo) ResetOffset() {
	r.currRetryOff = 0
}

// GetCurrAutoIncrementID gets current AutoIncrementID.
func (r *RetryInfo) GetCurrAutoIncrementID() (int64, error) {
	if r.currRetryOff >= len(r.autoIncrementIDs) {
		return 0, errCantGetValidID
	}
	id := r.autoIncrementIDs[r.currRetryOff]
	r.currRetryOff++

	return id, nil
}

// SessionVars is to handle user-defined or global variables in current session.
type SessionVars struct {
	// user-defined variables
	Users map[string]string
	// system variables
	Systems map[string]string
	// prepared statement
	PreparedStmts        map[uint32]interface{}
	PreparedStmtNameToID map[string]uint32
	// prepared statement auto increment id
	preparedStmtID uint32

	// retry information
	RetryInfo *RetryInfo

	// following variables are special for current session
	Status       uint16
	LastInsertID uint64
	AffectedRows uint64

	// Client capability
	ClientCapability uint32

	// Connection ID
	ConnectionID uint64

	// Found rows
	FoundRows uint64

	// Current user
	User string

	// Current DB
	CurrentDB string

	// Strict SQL mode
	StrictSQLMode bool

	// CommonGlobalLoaded indicates if common global variable has been loaded for this session.
	CommonGlobalLoaded bool

	// InUpdateStmt indicates if the session is handling update stmt.
	InUpdateStmt bool

	// InRestrictedSQL indicates if the session is handling restricted SQL execution.
	InRestrictedSQL bool

	// SnapshotTS is used for reading history data. For simplicity, SnapshotTS only supports distsql request.
	SnapshotTS uint64

	// SnapshotInfoschema is used with SnapshotTS, when the schema version at snapshotTS less than current schema
	// version, we load an old version schema for query.
	SnapshotInfoschema interface{}

	// SkipConstraintCheck is true when importing data.
	SkipConstraintCheck bool

	// GlobalAccessor is used to set and get global variables.
	GlobalVarsAccessor GlobalVarAccessor
}

// NewSessionVars creates a session vars object.
func NewSessionVars() *SessionVars {
	return &SessionVars{
		Users:                make(map[string]string),
		Systems:              make(map[string]string),
		PreparedStmts:        make(map[uint32]interface{}),
		PreparedStmtNameToID: make(map[string]uint32),
		RetryInfo:            &RetryInfo{},
		StrictSQLMode:        true,
		Status:               mysql.ServerStatusAutocommit,
	}
}

const (
	characterSetConnection = "character_set_connection"
	collationConnection    = "collation_connection"
)

// GetCharsetInfo gets charset and collation for current context.
// What character set should the server translate a statement to after receiving it?
// For this, the server uses the character_set_connection and collation_connection system variables.
// It converts statements sent by the client from character_set_client to character_set_connection
// (except for string literals that have an introducer such as _latin1 or _utf8).
// collation_connection is important for comparisons of literal strings.
// For comparisons of strings with column values, collation_connection does not matter because columns
// have their own collation, which has a higher collation precedence.
// See https://dev.mysql.com/doc/refman/5.7/en/charset-connection.html
func (s *SessionVars) GetCharsetInfo() (charset, collation string) {
	charset = s.Systems[characterSetConnection]
	collation = s.Systems[collationConnection]
	return
}

// SetLastInsertID saves the last insert id to the session context.
// TODO: we may store the result for last_insert_id sys var later.
func (s *SessionVars) SetLastInsertID(insertID uint64) {
	s.LastInsertID = insertID
}

// SetAffectedRows saves the affected rows to the session context.
func (s *SessionVars) SetAffectedRows(affectedRows uint64) {
	s.AffectedRows = affectedRows
}

// AddAffectedRows adds affected rows with the argument rows.
func (s *SessionVars) AddAffectedRows(rows uint64) {
	s.AffectedRows += rows
}

// AddFoundRows adds found rows with the argument rows.
func (s *SessionVars) AddFoundRows(rows uint64) {
	s.FoundRows += rows
}

// SetStatusFlag sets the session server status variable.
// If on is ture sets the flag in session status,
// otherwise removes the flag.
func (s *SessionVars) SetStatusFlag(flag uint16, on bool) {
	if on {
		s.Status |= flag
		return
	}
	s.Status &= (^flag)
}

// GetStatusFlag gets the session server status variable, returns true if it is on.
func (s *SessionVars) GetStatusFlag(flag uint16) bool {
	return s.Status&flag > 0
}

// ShouldAutocommit checks if current session should autocommit.
// With START TRANSACTION, autocommit remains disabled until you end
// the transaction with COMMIT or ROLLBACK.
func (s *SessionVars) ShouldAutocommit() bool {
	isAutomcommit := s.GetStatusFlag(mysql.ServerStatusAutocommit)
	inTransaction := s.GetStatusFlag(mysql.ServerStatusInTrans)
	return isAutomcommit && !inTransaction
}

// GetNextPreparedStmtID generates and returns the next session scope prepared statement id.
func (s *SessionVars) GetNextPreparedStmtID() uint32 {
	s.preparedStmtID++
	return s.preparedStmtID
}

// special session variables.
const (
	SQLModeVar          = "sql_mode"
	AutocommitVar       = "autocommit"
	CharacterSetResults = "character_set_results"
)

<<<<<<< HEAD
// SetSystemVar sets a system variable.
func (s *SessionVars) SetSystemVar(key string, value types.Datum) error {
	key = strings.ToLower(key)
	if value.IsNull() {
		if key != characterSetResults {
			return errCantSetToNull
		}
		delete(s.systems, key)
		return nil
	}
	sVal, err := value.ToString()
	if err != nil {
		return errors.Trace(err)
	}
	switch key {
	case SQLModeVar:
		sVal = strings.ToUpper(sVal)
		if strings.Contains(sVal, "STRICT_TRANS_TABLES") || strings.Contains(sVal, "STRICT_ALL_TABLES") {
			s.StrictSQLMode = true
		} else {
			s.StrictSQLMode = false
		}
	case TiDBSnapshot:
		err = s.setSnapshotTS(sVal)
		if err != nil {
			return errors.Trace(err)
		}
	case AutocommitVar:
		isAutocommit := strings.EqualFold(sVal, "ON") || sVal == "1"
		s.SetStatusFlag(mysql.ServerStatusAutocommit, isAutocommit)
	case TiDBSkipConstraintCheck:
		s.setSkipConstraintCheck(sVal)
	}
	s.systems[key] = sVal
	return nil
}

// epochShiftBits is used to reserve logical part of the timestamp.
const epochShiftBits = 18

func (s *SessionVars) setSnapshotTS(sVal string) error {
	if sVal == "" {
		s.SnapshotTS = 0
		return nil
	}
	t, err := types.ParseTime(sVal, mysql.TypeTimestamp, types.MaxFsp)
	if err != nil {
		return errors.Trace(err)
	}
	ts := (t.Time.GoTime().UnixNano() / int64(time.Millisecond)) << epochShiftBits
	s.SnapshotTS = uint64(ts)
	return nil
}

func (s *SessionVars) setSkipConstraintCheck(sVal string) {
	if sVal == "1" {
		s.SkipConstraintCheck = true
	} else {
		s.SkipConstraintCheck = false
	}
}

// GetSystemVar gets a system variable.
func (s *SessionVars) GetSystemVar(key string) types.Datum {
	var d types.Datum
	key = strings.ToLower(key)
	sVal, ok := s.systems[key]
	if ok {
		d.SetString(sVal)
	} else {
		// TiDBSkipConstraintCheck is a session scope vars. We do not store it in the global table.
		if key == TiDBSkipConstraintCheck {
			d.SetString(SysVars[TiDBSkipConstraintCheck].Value)
		}
	}
	return d
}

=======
>>>>>>> 5c9f0730
// GetTiDBSystemVar gets variable value for name.
// The variable should be a TiDB specific system variable (The vars in tidbSysVars map).
// We load the variable from session first, if not found, use local defined default variable.
func (s *SessionVars) GetTiDBSystemVar(name string) (string, error) {
	key := strings.ToLower(name)
	_, ok := tidbSysVars[key]
	if !ok {
		return "", errors.Errorf("%s is not a TiDB specific system variable.", name)
	}

	sVal, ok := s.Systems[key]
	if ok {
		return sVal, nil
	}
	return SysVars[key].Value, nil
}<|MERGE_RESOLUTION|>--- conflicted
+++ resolved
@@ -224,87 +224,6 @@
 	CharacterSetResults = "character_set_results"
 )
 
-<<<<<<< HEAD
-// SetSystemVar sets a system variable.
-func (s *SessionVars) SetSystemVar(key string, value types.Datum) error {
-	key = strings.ToLower(key)
-	if value.IsNull() {
-		if key != characterSetResults {
-			return errCantSetToNull
-		}
-		delete(s.systems, key)
-		return nil
-	}
-	sVal, err := value.ToString()
-	if err != nil {
-		return errors.Trace(err)
-	}
-	switch key {
-	case SQLModeVar:
-		sVal = strings.ToUpper(sVal)
-		if strings.Contains(sVal, "STRICT_TRANS_TABLES") || strings.Contains(sVal, "STRICT_ALL_TABLES") {
-			s.StrictSQLMode = true
-		} else {
-			s.StrictSQLMode = false
-		}
-	case TiDBSnapshot:
-		err = s.setSnapshotTS(sVal)
-		if err != nil {
-			return errors.Trace(err)
-		}
-	case AutocommitVar:
-		isAutocommit := strings.EqualFold(sVal, "ON") || sVal == "1"
-		s.SetStatusFlag(mysql.ServerStatusAutocommit, isAutocommit)
-	case TiDBSkipConstraintCheck:
-		s.setSkipConstraintCheck(sVal)
-	}
-	s.systems[key] = sVal
-	return nil
-}
-
-// epochShiftBits is used to reserve logical part of the timestamp.
-const epochShiftBits = 18
-
-func (s *SessionVars) setSnapshotTS(sVal string) error {
-	if sVal == "" {
-		s.SnapshotTS = 0
-		return nil
-	}
-	t, err := types.ParseTime(sVal, mysql.TypeTimestamp, types.MaxFsp)
-	if err != nil {
-		return errors.Trace(err)
-	}
-	ts := (t.Time.GoTime().UnixNano() / int64(time.Millisecond)) << epochShiftBits
-	s.SnapshotTS = uint64(ts)
-	return nil
-}
-
-func (s *SessionVars) setSkipConstraintCheck(sVal string) {
-	if sVal == "1" {
-		s.SkipConstraintCheck = true
-	} else {
-		s.SkipConstraintCheck = false
-	}
-}
-
-// GetSystemVar gets a system variable.
-func (s *SessionVars) GetSystemVar(key string) types.Datum {
-	var d types.Datum
-	key = strings.ToLower(key)
-	sVal, ok := s.systems[key]
-	if ok {
-		d.SetString(sVal)
-	} else {
-		// TiDBSkipConstraintCheck is a session scope vars. We do not store it in the global table.
-		if key == TiDBSkipConstraintCheck {
-			d.SetString(SysVars[TiDBSkipConstraintCheck].Value)
-		}
-	}
-	return d
-}
-
-=======
->>>>>>> 5c9f0730
 // GetTiDBSystemVar gets variable value for name.
 // The variable should be a TiDB specific system variable (The vars in tidbSysVars map).
 // We load the variable from session first, if not found, use local defined default variable.
