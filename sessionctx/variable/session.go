--- conflicted
+++ resolved
@@ -1261,11 +1261,8 @@
 		MPPStoreFailTTL:             DefTiDBMPPStoreFailTTL,
 		Rng:                         utilMath.NewWithTime(),
 		StatsLoadSyncWait:           StatsLoadSyncWait.Load(),
-<<<<<<< HEAD
+		EnableLegacyInstanceScope:   DefEnableLegacyInstanceScope,
 		TiDBEnableConcurrencyDDL:    DefTiDBEnableConcurrencyDDL,
-=======
-		EnableLegacyInstanceScope:   DefEnableLegacyInstanceScope,
->>>>>>> e130e522
 	}
 	vars.KVVars = tikvstore.NewVariables(&vars.Killed)
 	vars.Concurrency = Concurrency{
