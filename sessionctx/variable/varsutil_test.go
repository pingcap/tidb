--- conflicted
+++ resolved
@@ -239,15 +239,9 @@
 	require.Equal(t, 32, v.InitChunkSize)
 	require.Equal(t, 1024, v.MaxChunkSize)
 	err = SetSessionSystemVar(v, TiDBMaxChunkSize, "2")
-<<<<<<< HEAD
-	c.Assert(err, IsNil)
+	require.NoError(t, err) // converts to min value
 	err = SetSessionSystemVar(v, TiDBInitChunkSize, "1024")
-	c.Assert(err, IsNil)
-=======
-	require.Error(t, err)
-	err = SetSessionSystemVar(v, TiDBInitChunkSize, "1024")
-	require.Error(t, err)
->>>>>>> 7fd60012
+	require.NoError(t, err) // converts to max value
 
 	// Test case for TiDBConfig session variable.
 	err = SetSessionSystemVar(v, TiDBConfig, "abc")
@@ -492,13 +486,14 @@
 	err = SetSessionSystemVar(v, "UnknownVariable", "on")
 	require.Regexp(t, ".*]Unknown system variable 'UnknownVariable'", err.Error())
 
+	// reset warnings
+	v.StmtCtx.TruncateWarnings(0)
+	require.Len(t, v.StmtCtx.GetWarnings(), 0)
+
 	err = SetSessionSystemVar(v, TiDBAnalyzeVersion, "4")
-<<<<<<< HEAD
-	c.Assert(err, IsNil)
-	// , ".*Variable 'tidb_analyze_version' can't be set to the value of '4'")
-=======
-	require.Regexp(t, ".*Variable 'tidb_analyze_version' can't be set to the value of '4'", err.Error())
->>>>>>> 7fd60012
+	require.NoError(t, err) // converts to max value
+	warn := v.StmtCtx.GetWarnings()[0]
+	require.Regexp(t, ".*Truncated incorrect tidb_analyze_version value", warn.Err.Error())
 }
 
 func TestSetOverflowBehave(t *testing.T) {
