--- conflicted
+++ resolved
@@ -628,12 +628,7 @@
 		// copy iterator variable into a new variable, see issue #27779
 		tc := tc
 		t.Run(tc.key, func(t *testing.T) {
-<<<<<<< HEAD
-			t.Parallel()
 			_, err := GetSysVar(tc.key).Validate(v, tc.value, ScopeGlobal)
-=======
-			_, err := GetSysVar(tc.key).Validate(v, tc.value, tc.scope)
->>>>>>> d660e483
 			if tc.error {
 				require.Errorf(t, err, "%v got err=%v", tc, err)
 			} else {
