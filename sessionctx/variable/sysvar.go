--- conflicted
+++ resolved
@@ -962,12 +962,7 @@
 		GetGlobal: func(_ context.Context, s *SessionVars) (string, error) {
 			return OOMAction.Load(), nil
 		},
-<<<<<<< HEAD
-		SetGlobal: func(s *SessionVars, val string) error {
-			fmt.Println("!!!!!!!!!!! set global oom action !!!!!!!!!!!!!!!")
-=======
 		SetGlobal: func(_ context.Context, s *SessionVars, val string) error {
->>>>>>> 18698d15
 			OOMAction.Store(val)
 			return nil
 		}},
