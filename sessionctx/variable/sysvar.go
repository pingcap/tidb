// Copyright 2015 PingCAP, Inc.
//
// Licensed under the Apache License, Version 2.0 (the "License");
// you may not use this file except in compliance with the License.
// You may obtain a copy of the License at
//
//     http://www.apache.org/licenses/LICENSE-2.0
//
// Unless required by applicable law or agreed to in writing, software
// distributed under the License is distributed on an "AS IS" BASIS,
// WITHOUT WARRANTIES OR CONDITIONS OF ANY KIND, either express or implied.
// See the License for the specific language governing permissions and
// limitations under the License.

package variable

import (
	"context"
	"encoding/json"
	"fmt"
	"math"
	"runtime"
	"strconv"
	"strings"
	"sync/atomic"
	"time"

	"github.com/pingcap/errors"
	"github.com/pingcap/tidb/config"
	"github.com/pingcap/tidb/kv"
	"github.com/pingcap/tidb/metrics"
	"github.com/pingcap/tidb/parser"
	"github.com/pingcap/tidb/parser/charset"
	"github.com/pingcap/tidb/parser/mysql"
	"github.com/pingcap/tidb/sessionctx/stmtctx"
	"github.com/pingcap/tidb/types"
	_ "github.com/pingcap/tidb/types/parser_driver" // for parser driver
	"github.com/pingcap/tidb/util/collate"
	"github.com/pingcap/tidb/util/gctuner"
	"github.com/pingcap/tidb/util/logutil"
	"github.com/pingcap/tidb/util/mathutil"
	"github.com/pingcap/tidb/util/memory"
	"github.com/pingcap/tidb/util/stmtsummary"
	"github.com/pingcap/tidb/util/tikvutil"
	"github.com/pingcap/tidb/util/tls"
	topsqlstate "github.com/pingcap/tidb/util/topsql/state"
	"github.com/pingcap/tidb/util/versioninfo"
	tikvcfg "github.com/tikv/client-go/v2/config"
	tikvstore "github.com/tikv/client-go/v2/kv"
	atomic2 "go.uber.org/atomic"
)

// All system variables declared here are ordered by their scopes, which follow the order of scopes below:
//
//	[NONE, SESSION, INSTANCE, GLOBAL, GLOBAL & SESSION]
//
// If you are adding a new system variable, please put it in the corresponding area.
var defaultSysVars = []*SysVar{
	/* The system variables below have NONE scope  */
	{Scope: ScopeNone, Name: SystemTimeZone, Value: "CST"},
	{Scope: ScopeNone, Name: Hostname, Value: DefHostname},
	{Scope: ScopeNone, Name: Port, Value: "4000", Type: TypeUnsigned, MinValue: 0, MaxValue: math.MaxUint16},
	{Scope: ScopeNone, Name: LogBin, Value: Off, Type: TypeBool},
	{Scope: ScopeNone, Name: VersionComment, Value: "TiDB Server (Apache License 2.0) " + versioninfo.TiDBEdition + " Edition, MySQL 5.7 compatible"},
	{Scope: ScopeNone, Name: Version, Value: mysql.ServerVersion},
	{Scope: ScopeNone, Name: DataDir, Value: "/usr/local/mysql/data/"},
	{Scope: ScopeNone, Name: Socket, Value: ""},
	{Scope: ScopeNone, Name: "license", Value: "Apache License 2.0"},
	{Scope: ScopeNone, Name: "have_ssl", Value: "DISABLED", Type: TypeBool},
	{Scope: ScopeNone, Name: "have_openssl", Value: "DISABLED", Type: TypeBool},
	{Scope: ScopeNone, Name: "ssl_ca", Value: ""},
	{Scope: ScopeNone, Name: "ssl_cert", Value: ""},
	{Scope: ScopeNone, Name: "ssl_key", Value: ""},
	{Scope: ScopeNone, Name: "version_compile_os", Value: runtime.GOOS},
	{Scope: ScopeNone, Name: "version_compile_machine", Value: runtime.GOARCH},
	/* TiDB specific variables */
	{Scope: ScopeNone, Name: TiDBEnableEnhancedSecurity, Value: Off, Type: TypeBool},
	{Scope: ScopeNone, Name: TiDBAllowFunctionForExpressionIndex, ReadOnly: true, Value: collectAllowFuncName4ExpressionIndex()},

	/* The system variables below have SESSION scope  */
	{Scope: ScopeSession, Name: Timestamp, Value: DefTimestamp, MinValue: 0, MaxValue: math.MaxInt32, Type: TypeFloat, GetSession: func(s *SessionVars) (string, error) {
		if timestamp, ok := s.systems[Timestamp]; ok && timestamp != DefTimestamp {
			return timestamp, nil
		}
		timestamp := s.StmtCtx.GetOrStoreStmtCache(stmtctx.StmtNowTsCacheKey, time.Now()).(time.Time)
		return types.ToString(float64(timestamp.UnixNano()) / float64(time.Second))
	}, GetStateValue: func(s *SessionVars) (string, bool, error) {
		timestamp, ok := s.systems[Timestamp]
		return timestamp, ok && timestamp != DefTimestamp, nil
	}, Validation: func(vars *SessionVars, normalizedValue string, originalValue string, scope ScopeFlag) (string, error) {
		val := tidbOptFloat64(originalValue, DefTimestampFloat)
		if val > math.MaxInt32 {
			return originalValue, ErrWrongValueForVar.GenWithStackByArgs(Timestamp, originalValue)
		}
		return normalizedValue, nil
	}},
	{Scope: ScopeSession, Name: WarningCount, Value: "0", ReadOnly: true, GetSession: func(s *SessionVars) (string, error) {
		return strconv.Itoa(s.SysWarningCount), nil
	}},
	{Scope: ScopeSession, Name: ErrorCount, Value: "0", ReadOnly: true, GetSession: func(s *SessionVars) (string, error) {
		return strconv.Itoa(int(s.SysErrorCount)), nil
	}},
	{Scope: ScopeSession, Name: LastInsertID, Value: "0", Type: TypeInt, AllowEmpty: true, MinValue: 0, MaxValue: math.MaxInt64, GetSession: func(s *SessionVars) (string, error) {
		return strconv.FormatUint(s.StmtCtx.PrevLastInsertID, 10), nil
	}, GetStateValue: func(s *SessionVars) (string, bool, error) {
		return "", false, nil
	}},
	{Scope: ScopeSession, Name: Identity, Value: "0", Type: TypeInt, AllowEmpty: true, MinValue: 0, MaxValue: math.MaxInt64, GetSession: func(s *SessionVars) (string, error) {
		return strconv.FormatUint(s.StmtCtx.PrevLastInsertID, 10), nil
	}, GetStateValue: func(s *SessionVars) (string, bool, error) {
		return "", false, nil
	}},
	/* TiDB specific variables */
	// TODO: TiDBTxnScope is hidden because local txn feature is not done.
	{Scope: ScopeSession, Name: TiDBTxnScope, skipInit: true, Hidden: true, Value: kv.GlobalTxnScope, SetSession: func(s *SessionVars, val string) error {
		switch val {
		case kv.GlobalTxnScope:
			s.TxnScope = kv.NewGlobalTxnScopeVar()
		case kv.LocalTxnScope:
			if !EnableLocalTxn.Load() {
				return ErrWrongValueForVar.GenWithStack("@@txn_scope can not be set to local when tidb_enable_local_txn is off")
			}
			txnScope := config.GetTxnScopeFromConfig()
			if txnScope == kv.GlobalTxnScope {
				return ErrWrongValueForVar.GenWithStack("@@txn_scope can not be set to local when zone label is empty or \"global\"")
			}
			s.TxnScope = kv.NewLocalTxnScopeVar(txnScope)
		default:
			return ErrWrongValueForVar.GenWithStack("@@txn_scope value should be global or local")
		}
		return nil
	}, GetSession: func(s *SessionVars) (string, error) {
		return s.TxnScope.GetVarValue(), nil
	}},
	{Scope: ScopeSession, Name: TiDBTxnReadTS, Value: "", Hidden: true, SetSession: func(s *SessionVars, val string) error {
		return setTxnReadTS(s, val)
	}, Validation: func(vars *SessionVars, normalizedValue string, originalValue string, scope ScopeFlag) (string, error) {
		return normalizedValue, nil
	}},
	{Scope: ScopeSession, Name: TiDBReadStaleness, Value: strconv.Itoa(DefTiDBReadStaleness), Type: TypeInt, MinValue: math.MinInt32, MaxValue: 0, AllowEmpty: true, Hidden: false, SetSession: func(s *SessionVars, val string) error {
		return setReadStaleness(s, val)
	}},
	{Scope: ScopeSession, Name: TiDBEnforceMPPExecution, Type: TypeBool, Value: BoolToOnOff(config.GetGlobalConfig().Performance.EnforceMPP), Validation: func(vars *SessionVars, normalizedValue string, originalValue string, scope ScopeFlag) (string, error) {
		if TiDBOptOn(normalizedValue) && !vars.allowMPPExecution {
			return normalizedValue, ErrWrongValueForVar.GenWithStackByArgs("tidb_enforce_mpp", "1' but tidb_allow_mpp is 0, please activate tidb_allow_mpp at first.")
		}
		return normalizedValue, nil
	}, SetSession: func(s *SessionVars, val string) error {
		s.enforceMPPExecution = TiDBOptOn(val)
		return nil
	}},
	{Scope: ScopeGlobal | ScopeSession, Name: TiDBMaxTiFlashThreads, Type: TypeInt, Value: strconv.Itoa(DefTiFlashMaxThreads), MinValue: -1, MaxValue: MaxConfigurableConcurrency, SetSession: func(s *SessionVars, val string) error {
		s.TiFlashMaxThreads = TidbOptInt64(val, DefTiFlashMaxThreads)
		return nil
	}},
	{Scope: ScopeSession, Name: TiDBSnapshot, Value: "", skipInit: true, SetSession: func(s *SessionVars, val string) error {
		err := setSnapshotTS(s, val)
		if err != nil {
			return err
		}
		return nil
	}},
	{Scope: ScopeSession, Name: TiDBOptProjectionPushDown, Value: BoolToOnOff(config.GetGlobalConfig().Performance.ProjectionPushDown), Type: TypeBool, SetSession: func(s *SessionVars, val string) error {
		s.AllowProjectionPushDown = TiDBOptOn(val)
		return nil
	}},
	{Scope: ScopeGlobal | ScopeSession, Name: TiDBOptAggPushDown, Value: BoolToOnOff(DefOptAggPushDown), Type: TypeBool, SetSession: func(s *SessionVars, val string) error {
		s.AllowAggPushDown = TiDBOptOn(val)
		return nil
	}},
	{Scope: ScopeSession, Name: TiDBOptDistinctAggPushDown, Value: BoolToOnOff(config.GetGlobalConfig().Performance.DistinctAggPushDown), Type: TypeBool, SetSession: func(s *SessionVars, val string) error {
		s.AllowDistinctAggPushDown = TiDBOptOn(val)
		return nil
	}},
	{Scope: ScopeGlobal | ScopeSession, Name: TiDBOptSkewDistinctAgg, Value: BoolToOnOff(DefTiDBSkewDistinctAgg), Type: TypeBool, SetSession: func(s *SessionVars, val string) error {
		s.EnableSkewDistinctAgg = TiDBOptOn(val)
		return nil
	}},
	{Scope: ScopeGlobal | ScopeSession, Name: TiDBOpt3StageDistinctAgg, Value: BoolToOnOff(DefTiDB3StageDistinctAgg), Type: TypeBool, SetSession: func(s *SessionVars, val string) error {
		s.Enable3StageDistinctAgg = TiDBOptOn(val)
		return nil
	}},
	{Scope: ScopeSession, Name: TiDBOptWriteRowID, Value: BoolToOnOff(DefOptWriteRowID), Type: TypeBool, SetSession: func(s *SessionVars, val string) error {
		s.AllowWriteRowID = TiDBOptOn(val)
		return nil
	}},
	{Scope: ScopeSession, Name: TiDBChecksumTableConcurrency, Value: strconv.Itoa(DefChecksumTableConcurrency), Type: TypeInt, MinValue: 1, MaxValue: MaxConfigurableConcurrency},
	{Scope: ScopeSession, Name: TiDBBatchInsert, Value: BoolToOnOff(DefBatchInsert), Type: TypeBool, SetSession: func(s *SessionVars, val string) error {
		s.BatchInsert = TiDBOptOn(val)
		return nil
	}},
	{Scope: ScopeSession, Name: TiDBBatchDelete, Value: BoolToOnOff(DefBatchDelete), Type: TypeBool, SetSession: func(s *SessionVars, val string) error {
		s.BatchDelete = TiDBOptOn(val)
		return nil
	}},
	{Scope: ScopeSession, Name: TiDBBatchCommit, Value: BoolToOnOff(DefBatchCommit), Type: TypeBool, SetSession: func(s *SessionVars, val string) error {
		s.BatchCommit = TiDBOptOn(val)
		return nil
	}},
	{Scope: ScopeSession, Name: TiDBCurrentTS, Value: strconv.Itoa(DefCurretTS), Type: TypeInt, AllowEmpty: true, MinValue: 0, MaxValue: math.MaxInt64, ReadOnly: true, GetSession: func(s *SessionVars) (string, error) {
		return strconv.FormatUint(s.TxnCtx.StartTS, 10), nil
	}},
	{Scope: ScopeSession, Name: TiDBLastTxnInfo, Value: "", ReadOnly: true, GetSession: func(s *SessionVars) (string, error) {
		return s.LastTxnInfo, nil
	}},
	{Scope: ScopeSession, Name: TiDBLastQueryInfo, Value: "", ReadOnly: true, GetSession: func(s *SessionVars) (string, error) {
		info, err := json.Marshal(s.LastQueryInfo)
		if err != nil {
			return "", err
		}
		return string(info), nil
	}},
	{Scope: ScopeSession, Name: TiDBEnableChunkRPC, Value: BoolToOnOff(config.GetGlobalConfig().TiKVClient.EnableChunkRPC), Type: TypeBool, SetSession: func(s *SessionVars, val string) error {
		s.EnableChunkRPC = TiDBOptOn(val)
		return nil
	}},
	{Scope: ScopeSession, Name: TxnIsolationOneShot, Value: "", skipInit: true, Validation: func(vars *SessionVars, normalizedValue string, originalValue string, scope ScopeFlag) (string, error) {
		return checkIsolationLevel(vars, normalizedValue, originalValue, scope)
	}, SetSession: func(s *SessionVars, val string) error {
		s.txnIsolationLevelOneShot.state = oneShotSet
		s.txnIsolationLevelOneShot.value = val
		return nil
	}, GetStateValue: func(s *SessionVars) (string, bool, error) {
		if s.txnIsolationLevelOneShot.state != oneShotDef {
			return s.txnIsolationLevelOneShot.value, true, nil
		}
		return "", false, nil
	}},
	{Scope: ScopeSession, Name: TiDBOptimizerSelectivityLevel, Value: strconv.Itoa(DefTiDBOptimizerSelectivityLevel), Type: TypeUnsigned, MinValue: 0, MaxValue: math.MaxInt32, SetSession: func(s *SessionVars, val string) error {
		s.OptimizerSelectivityLevel = tidbOptPositiveInt32(val, DefTiDBOptimizerSelectivityLevel)
		return nil
	}},
	{Scope: ScopeGlobal | ScopeSession, Name: TiDBOptimizerEnableOuterJoinReorder, Value: BoolToOnOff(DefTiDBEnableOuterJoinReorder), Type: TypeBool, SetSession: func(s *SessionVars, val string) error {
		s.EnableOuterJoinReorder = TiDBOptOn(val)
		return nil
	}},
	{Scope: ScopeGlobal | ScopeSession, Name: TiDBOptimizerEnableNAAJ, Value: BoolToOnOff(DefTiDBEnableNAAJ), Type: TypeBool, SetSession: func(s *SessionVars, val string) error {
		s.OptimizerEnableNAAJ = TiDBOptOn(val)
		return nil
	}},
	{Scope: ScopeSession, Name: TiDBDDLReorgPriority, Value: "PRIORITY_LOW", Type: TypeEnum, skipInit: true, PossibleValues: []string{"PRIORITY_LOW", "PRIORITY_NORMAL", "PRIORITY_HIGH"}, SetSession: func(s *SessionVars, val string) error {
		s.setDDLReorgPriority(val)
		return nil
	}},
	{Scope: ScopeSession, Name: TiDBSlowQueryFile, Value: "", skipInit: true, SetSession: func(s *SessionVars, val string) error {
		s.SlowQueryFile = val
		return nil
	}},
	{Scope: ScopeSession, Name: TiDBWaitSplitRegionFinish, Value: BoolToOnOff(DefTiDBWaitSplitRegionFinish), skipInit: true, Type: TypeBool, SetSession: func(s *SessionVars, val string) error {
		s.WaitSplitRegionFinish = TiDBOptOn(val)
		return nil
	}},
	{Scope: ScopeSession, Name: TiDBWaitSplitRegionTimeout, Value: strconv.Itoa(DefWaitSplitRegionTimeout), skipInit: true, Type: TypeUnsigned, MinValue: 1, MaxValue: math.MaxInt32, SetSession: func(s *SessionVars, val string) error {
		s.WaitSplitRegionTimeout = uint64(tidbOptPositiveInt32(val, DefWaitSplitRegionTimeout))
		return nil
	}},
	{Scope: ScopeSession, Name: TiDBLowResolutionTSO, Value: Off, Type: TypeBool, SetSession: func(s *SessionVars, val string) error {
		s.LowResolutionTSO = TiDBOptOn(val)
		return nil
	}},
	{Scope: ScopeSession, Name: TiDBAllowRemoveAutoInc, Value: BoolToOnOff(DefTiDBAllowRemoveAutoInc), Type: TypeBool, SetSession: func(s *SessionVars, val string) error {
		s.AllowRemoveAutoInc = TiDBOptOn(val)
		return nil
	}},
	{Scope: ScopeSession, Name: TiDBIsolationReadEngines, Value: strings.Join(config.GetGlobalConfig().IsolationRead.Engines, ","), Validation: func(vars *SessionVars, normalizedValue string, originalValue string, scope ScopeFlag) (string, error) {
		engines := strings.Split(normalizedValue, ",")
		var formatVal string
		for i, engine := range engines {
			engine = strings.TrimSpace(engine)
			if i != 0 {
				formatVal += ","
			}
			switch {
			case strings.EqualFold(engine, kv.TiKV.Name()):
				formatVal += kv.TiKV.Name()
			case strings.EqualFold(engine, kv.TiFlash.Name()):
				formatVal += kv.TiFlash.Name()
			case strings.EqualFold(engine, kv.TiDB.Name()):
				formatVal += kv.TiDB.Name()
			default:
				return normalizedValue, ErrWrongValueForVar.GenWithStackByArgs(TiDBIsolationReadEngines, normalizedValue)
			}
		}
		return formatVal, nil
	}, SetSession: func(s *SessionVars, val string) error {
		s.IsolationReadEngines = make(map[kv.StoreType]struct{})
		for _, engine := range strings.Split(val, ",") {
			switch engine {
			case kv.TiKV.Name():
				s.IsolationReadEngines[kv.TiKV] = struct{}{}
			case kv.TiFlash.Name():
				s.IsolationReadEngines[kv.TiFlash] = struct{}{}
			case kv.TiDB.Name():
				s.IsolationReadEngines[kv.TiDB] = struct{}{}
			}
		}
		return nil
	}},
	{Scope: ScopeSession, Name: TiDBMetricSchemaStep, Value: strconv.Itoa(DefTiDBMetricSchemaStep), Type: TypeUnsigned, skipInit: true, MinValue: 10, MaxValue: 60 * 60 * 60, SetSession: func(s *SessionVars, val string) error {
		s.MetricSchemaStep = TidbOptInt64(val, DefTiDBMetricSchemaStep)
		return nil
	}},
	{Scope: ScopeSession, Name: TiDBCDCWriteSource, Value: "0", Type: TypeInt, MinValue: 0, MaxValue: 15, SetSession: func(s *SessionVars, val string) error {
		s.CDCWriteSource = uint64(TidbOptInt(val, 0))
		return nil
	}},
	{Scope: ScopeSession, Name: TiDBMetricSchemaRangeDuration, Value: strconv.Itoa(DefTiDBMetricSchemaRangeDuration), skipInit: true, Type: TypeUnsigned, MinValue: 10, MaxValue: 60 * 60 * 60, SetSession: func(s *SessionVars, val string) error {
		s.MetricSchemaRangeDuration = TidbOptInt64(val, DefTiDBMetricSchemaRangeDuration)
		return nil
	}},
	{Scope: ScopeSession, Name: TiDBFoundInPlanCache, Value: BoolToOnOff(DefTiDBFoundInPlanCache), Type: TypeBool, ReadOnly: true, GetSession: func(s *SessionVars) (string, error) {
		return BoolToOnOff(s.PrevFoundInPlanCache), nil
	}},
	{Scope: ScopeSession, Name: TiDBFoundInBinding, Value: BoolToOnOff(DefTiDBFoundInBinding), Type: TypeBool, ReadOnly: true, GetSession: func(s *SessionVars) (string, error) {
		return BoolToOnOff(s.PrevFoundInBinding), nil
	}},
	{Scope: ScopeSession, Name: RandSeed1, Type: TypeInt, Value: "0", skipInit: true, MaxValue: math.MaxInt32, SetSession: func(s *SessionVars, val string) error {
		s.Rng.SetSeed1(uint32(tidbOptPositiveInt32(val, 0)))
		return nil
	}, GetSession: func(s *SessionVars) (string, error) {
		return "0", nil
	}, GetStateValue: func(s *SessionVars) (string, bool, error) {
		return strconv.FormatUint(uint64(s.Rng.GetSeed1()), 10), true, nil
	}},
	{Scope: ScopeSession, Name: RandSeed2, Type: TypeInt, Value: "0", skipInit: true, MaxValue: math.MaxInt32, SetSession: func(s *SessionVars, val string) error {
		s.Rng.SetSeed2(uint32(tidbOptPositiveInt32(val, 0)))
		return nil
	}, GetSession: func(s *SessionVars) (string, error) {
		return "0", nil
	}, GetStateValue: func(s *SessionVars) (string, bool, error) {
		return strconv.FormatUint(uint64(s.Rng.GetSeed2()), 10), true, nil
	}},
	{Scope: ScopeSession, Name: TiDBReadConsistency, Value: string(ReadConsistencyStrict), Type: TypeStr, Hidden: true,
		Validation: func(_ *SessionVars, normalized string, _ string, _ ScopeFlag) (string, error) {
			return normalized, validateReadConsistencyLevel(normalized)
		},
		SetSession: func(s *SessionVars, val string) error {
			s.ReadConsistency = ReadConsistencyLevel(val)
			return nil
		},
	},
	{Scope: ScopeSession, Name: TiDBLastDDLInfo, Value: "", ReadOnly: true, GetSession: func(s *SessionVars) (string, error) {
		info, err := json.Marshal(s.LastDDLInfo)
		if err != nil {
			return "", err
		}
		return string(info), nil
	}},
	{Scope: ScopeSession, Name: TiDBLastPlanReplayerToken, Value: "", ReadOnly: true,
		GetSession: func(s *SessionVars) (string, error) {
			return s.LastPlanReplayerToken, nil
		},
	},
	{Scope: ScopeSession, Name: TiDBUseAlloc, Value: BoolToOnOff(DefTiDBUseAlloc), Type: TypeBool, ReadOnly: true, GetSession: func(s *SessionVars) (string, error) {
		return BoolToOnOff(s.preUseChunkAlloc), nil
	}},
	/* The system variables below have INSTANCE scope  */
	{Scope: ScopeInstance, Name: TiDBLogFileMaxDays, Value: strconv.Itoa(config.GetGlobalConfig().Log.File.MaxDays), Type: TypeInt, MinValue: 0, MaxValue: math.MaxInt32, SetGlobal: func(_ context.Context, s *SessionVars, val string) error {
		maxAge, err := strconv.ParseInt(val, 10, 32)
		if err != nil {
			return err
		}
		GlobalLogMaxDays.Store(int32(maxAge))
		cfg := config.GetGlobalConfig().Log.ToLogConfig()
		cfg.Config.File.MaxDays = int(maxAge)
		err = logutil.ReplaceLogger(cfg)
		if err != nil {
			return err
		}
		return nil
	}, GetGlobal: func(_ context.Context, s *SessionVars) (string, error) {
		return strconv.FormatInt(int64(GlobalLogMaxDays.Load()), 10), nil
	}},
	{Scope: ScopeInstance, Name: TiDBConfig, Value: "", ReadOnly: true, GetGlobal: func(_ context.Context, s *SessionVars) (string, error) {
		return config.GetJSONConfig()
	}},
	{Scope: ScopeInstance, Name: TiDBGeneralLog, Value: BoolToOnOff(DefTiDBGeneralLog), Type: TypeBool, SetGlobal: func(_ context.Context, s *SessionVars, val string) error {
		ProcessGeneralLog.Store(TiDBOptOn(val))
		return nil
	}, GetGlobal: func(_ context.Context, s *SessionVars) (string, error) {
		return BoolToOnOff(ProcessGeneralLog.Load()), nil
	}},
	{Scope: ScopeInstance, Name: TiDBSlowLogThreshold, Value: strconv.Itoa(logutil.DefaultSlowThreshold), Type: TypeInt, MinValue: -1, MaxValue: math.MaxInt64, SetGlobal: func(_ context.Context, s *SessionVars, val string) error {
		atomic.StoreUint64(&config.GetGlobalConfig().Instance.SlowThreshold, uint64(TidbOptInt64(val, logutil.DefaultSlowThreshold)))
		return nil
	}, GetGlobal: func(_ context.Context, s *SessionVars) (string, error) {
		return strconv.FormatUint(atomic.LoadUint64(&config.GetGlobalConfig().Instance.SlowThreshold), 10), nil
	}},
	{Scope: ScopeInstance, Name: TiDBRecordPlanInSlowLog, Value: int32ToBoolStr(logutil.DefaultRecordPlanInSlowLog), Type: TypeBool, SetGlobal: func(_ context.Context, s *SessionVars, val string) error {
		atomic.StoreUint32(&config.GetGlobalConfig().Instance.RecordPlanInSlowLog, uint32(TidbOptInt64(val, logutil.DefaultRecordPlanInSlowLog)))
		return nil
	}, GetGlobal: func(_ context.Context, s *SessionVars) (string, error) {
		enabled := atomic.LoadUint32(&config.GetGlobalConfig().Instance.RecordPlanInSlowLog) == 1
		return BoolToOnOff(enabled), nil
	}},
	{Scope: ScopeInstance, Name: TiDBEnableSlowLog, Value: BoolToOnOff(logutil.DefaultTiDBEnableSlowLog), Type: TypeBool, SetGlobal: func(_ context.Context, s *SessionVars, val string) error {
		config.GetGlobalConfig().Instance.EnableSlowLog.Store(TiDBOptOn(val))
		return nil
	}, GetGlobal: func(_ context.Context, s *SessionVars) (string, error) {
		return BoolToOnOff(config.GetGlobalConfig().Instance.EnableSlowLog.Load()), nil
	}},
	{Scope: ScopeInstance, Name: TiDBCheckMb4ValueInUTF8, Value: BoolToOnOff(config.GetGlobalConfig().Instance.CheckMb4ValueInUTF8.Load()), Type: TypeBool, SetGlobal: func(_ context.Context, s *SessionVars, val string) error {
		config.GetGlobalConfig().Instance.CheckMb4ValueInUTF8.Store(TiDBOptOn(val))
		return nil
	}, GetGlobal: func(_ context.Context, s *SessionVars) (string, error) {
		return BoolToOnOff(config.GetGlobalConfig().Instance.CheckMb4ValueInUTF8.Load()), nil
	}},
	{Scope: ScopeInstance, Name: TiDBPProfSQLCPU, Value: strconv.Itoa(DefTiDBPProfSQLCPU), Type: TypeInt, MinValue: 0, MaxValue: 1, SetGlobal: func(_ context.Context, s *SessionVars, val string) error {
		EnablePProfSQLCPU.Store(uint32(tidbOptPositiveInt32(val, DefTiDBPProfSQLCPU)) > 0)
		return nil
	}, GetGlobal: func(_ context.Context, s *SessionVars) (string, error) {
		val := "0"
		if EnablePProfSQLCPU.Load() {
			val = "1"
		}
		return val, nil
	}},
	{Scope: ScopeInstance, Name: TiDBDDLSlowOprThreshold, Value: strconv.Itoa(DefTiDBDDLSlowOprThreshold), Type: TypeInt, MinValue: 0, MaxValue: math.MaxInt32, SetGlobal: func(_ context.Context, s *SessionVars, val string) error {
		atomic.StoreUint32(&DDLSlowOprThreshold, uint32(tidbOptPositiveInt32(val, DefTiDBDDLSlowOprThreshold)))
		return nil
	}, GetGlobal: func(_ context.Context, s *SessionVars) (string, error) {
		return strconv.FormatUint(uint64(atomic.LoadUint32(&DDLSlowOprThreshold)), 10), nil
	}},
	{Scope: ScopeInstance, Name: TiDBForcePriority, Value: mysql.Priority2Str[DefTiDBForcePriority], Type: TypeEnum, PossibleValues: []string{"NO_PRIORITY", "LOW_PRIORITY", "HIGH_PRIORITY", "DELAYED"}, SetGlobal: func(_ context.Context, s *SessionVars, val string) error {
		atomic.StoreInt32(&ForcePriority, int32(mysql.Str2Priority(val)))
		return nil
	}, GetGlobal: func(_ context.Context, s *SessionVars) (string, error) {
		return mysql.Priority2Str[mysql.PriorityEnum(atomic.LoadInt32(&ForcePriority))], nil
	}},
	{Scope: ScopeInstance, Name: TiDBExpensiveQueryTimeThreshold, Value: strconv.Itoa(DefTiDBExpensiveQueryTimeThreshold), Type: TypeUnsigned, MinValue: int64(MinExpensiveQueryTimeThreshold), MaxValue: math.MaxInt32, SetGlobal: func(_ context.Context, s *SessionVars, val string) error {
		atomic.StoreUint64(&ExpensiveQueryTimeThreshold, uint64(tidbOptPositiveInt32(val, DefTiDBExpensiveQueryTimeThreshold)))
		return nil
	}, GetGlobal: func(_ context.Context, s *SessionVars) (string, error) {
		return strconv.FormatUint(atomic.LoadUint64(&ExpensiveQueryTimeThreshold), 10), nil
	}},
	{Scope: ScopeInstance, Name: TiDBEnableCollectExecutionInfo, Value: BoolToOnOff(DefTiDBEnableCollectExecutionInfo), Type: TypeBool, SetGlobal: func(_ context.Context, s *SessionVars, val string) error {
		oldConfig := config.GetGlobalConfig()
		newValue := TiDBOptOn(val)
		if oldConfig.Instance.EnableCollectExecutionInfo.Load() != newValue {
			newConfig := *oldConfig
			newConfig.Instance.EnableCollectExecutionInfo.Store(newValue)
			config.StoreGlobalConfig(&newConfig)
		}
		return nil
	}, GetGlobal: func(_ context.Context, s *SessionVars) (string, error) {
		return BoolToOnOff(config.GetGlobalConfig().Instance.EnableCollectExecutionInfo.Load()), nil
	}},
	{Scope: ScopeInstance, Name: PluginLoad, Value: "", ReadOnly: true, GetGlobal: func(_ context.Context, s *SessionVars) (string, error) {
		return config.GetGlobalConfig().Instance.PluginLoad, nil
	}},
	{Scope: ScopeInstance, Name: PluginDir, Value: "/data/deploy/plugin", ReadOnly: true, GetGlobal: func(_ context.Context, s *SessionVars) (string, error) {
		return config.GetGlobalConfig().Instance.PluginDir, nil
	}},
	{Scope: ScopeInstance, Name: MaxConnections, Value: strconv.FormatUint(uint64(config.GetGlobalConfig().Instance.MaxConnections), 10), Type: TypeUnsigned, MinValue: 0, MaxValue: 100000, SetGlobal: func(_ context.Context, s *SessionVars, val string) error {
		config.GetGlobalConfig().Instance.MaxConnections = uint32(TidbOptInt64(val, 0))
		return nil
	}, GetGlobal: func(_ context.Context, s *SessionVars) (string, error) {
		return strconv.FormatUint(uint64(config.GetGlobalConfig().Instance.MaxConnections), 10), nil
	}},
	{Scope: ScopeInstance, Name: TiDBEnableDDL, Value: BoolToOnOff(config.GetGlobalConfig().Instance.TiDBEnableDDL.Load()), Type: TypeBool,
		SetGlobal: func(_ context.Context, s *SessionVars, val string) error {
			oldVal, newVal := config.GetGlobalConfig().Instance.TiDBEnableDDL.Load(), TiDBOptOn(val)
			if oldVal != newVal {
				err := switchDDL(newVal)
				config.GetGlobalConfig().Instance.TiDBEnableDDL.Store(newVal)
				return err
			}
			return nil
		},
		GetGlobal: func(_ context.Context, s *SessionVars) (string, error) {
			return BoolToOnOff(config.GetGlobalConfig().Instance.TiDBEnableDDL.Load()), nil
		},
	},
	{Scope: ScopeInstance, Name: TiDBRCReadCheckTS, Value: BoolToOnOff(DefRCReadCheckTS), Type: TypeBool, SetGlobal: func(_ context.Context, s *SessionVars, val string) error {
		EnableRCReadCheckTS.Store(TiDBOptOn(val))
		return nil
	}, GetGlobal: func(_ context.Context, s *SessionVars) (string, error) {
		return BoolToOnOff(EnableRCReadCheckTS.Load()), nil
	}},

	/* The system variables below have GLOBAL scope  */
	{Scope: ScopeGlobal, Name: MaxPreparedStmtCount, Value: strconv.FormatInt(DefMaxPreparedStmtCount, 10), Type: TypeInt, MinValue: -1, MaxValue: 1048576,
		SetGlobal: func(_ context.Context, s *SessionVars, val string) error {
			num, err := strconv.ParseInt(val, 10, 64)
			if err != nil {
				return errors.Trace(err)
			}
			MaxPreparedStmtCountValue.Store(num)
			return nil
		}},
	{Scope: ScopeGlobal, Name: InitConnect, Value: "", Validation: func(vars *SessionVars, normalizedValue string, originalValue string, scope ScopeFlag) (string, error) {
		p := parser.New()
		p.SetSQLMode(vars.SQLMode)
		p.SetParserConfig(vars.BuildParserConfig())
		_, _, err := p.ParseSQL(normalizedValue)
		if err != nil {
			return normalizedValue, ErrWrongTypeForVar.GenWithStackByArgs(InitConnect)
		}
		return normalizedValue, nil
	}},
	{Scope: ScopeGlobal, Name: ValidatePasswordEnable, Value: Off, Type: TypeBool},
	{Scope: ScopeGlobal, Name: ValidatePasswordPolicy, Value: "MEDIUM", Type: TypeEnum, PossibleValues: []string{"LOW", "MEDIUM", "STRONG"}},
	{Scope: ScopeGlobal, Name: ValidatePasswordCheckUserName, Value: On, Type: TypeBool},
	{Scope: ScopeGlobal, Name: ValidatePasswordLength, Value: "8", Type: TypeInt, MinValue: 0, MaxValue: math.MaxInt32,
		Validation: func(vars *SessionVars, normalizedValue string, originalValue string, scope ScopeFlag) (string, error) {
			numberCount, specialCharCount, mixedCaseCount := PasswordValidtaionNumberCount.Load(), PasswordValidationSpecialCharCount.Load(), PasswordValidationMixedCaseCount.Load()
			length, err := strconv.ParseInt(normalizedValue, 10, 32)
			if err != nil {
				return "", err
			}
			if minLength := numberCount + specialCharCount + 2*mixedCaseCount; int32(length) < minLength {
				return strconv.FormatInt(int64(minLength), 10), nil
			}
			return normalizedValue, nil
		},
		SetGlobal: func(_ context.Context, s *SessionVars, val string) error {
			PasswordValidationLength.Store(int32(TidbOptInt64(val, 8)))
			return nil
		}, GetGlobal: func(_ context.Context, s *SessionVars) (string, error) {
			return strconv.FormatInt(int64(PasswordValidationLength.Load()), 10), nil
		},
	},
	{Scope: ScopeGlobal, Name: ValidatePasswordMixedCaseCount, Value: "1", Type: TypeInt, MinValue: 0, MaxValue: math.MaxInt32,
		Validation: func(vars *SessionVars, normalizedValue string, originalValue string, scope ScopeFlag) (string, error) {
			length, numberCount, specialCharCount := PasswordValidationLength.Load(), PasswordValidtaionNumberCount.Load(), PasswordValidationSpecialCharCount.Load()
			mixedCaseCount, err := strconv.ParseInt(normalizedValue, 10, 32)
			if err != nil {
				return "", err
			}
			if minLength := numberCount + specialCharCount + 2*int32(mixedCaseCount); length < minLength {
				err = updatePasswordValidationLength(vars, minLength)
				if err != nil {
					return "", err
				}
			}
			return normalizedValue, nil
		},
		SetGlobal: func(_ context.Context, s *SessionVars, val string) error {
			PasswordValidationMixedCaseCount.Store(int32(TidbOptInt64(val, 1)))
			return nil
		}, GetGlobal: func(_ context.Context, s *SessionVars) (string, error) {
			return strconv.FormatInt(int64(PasswordValidationMixedCaseCount.Load()), 10), nil
		},
	},
	{Scope: ScopeGlobal, Name: ValidatePasswordNumberCount, Value: "1", Type: TypeInt, MinValue: 0, MaxValue: math.MaxInt32,
		Validation: func(vars *SessionVars, normalizedValue string, originalValue string, scope ScopeFlag) (string, error) {
			length, specialCharCount, mixedCaseCount := PasswordValidationLength.Load(), PasswordValidationSpecialCharCount.Load(), PasswordValidationMixedCaseCount.Load()
			numberCount, err := strconv.ParseInt(normalizedValue, 10, 32)
			if err != nil {
				return "", err
			}
			if minLength := int32(numberCount) + specialCharCount + 2*mixedCaseCount; length < minLength {
				err = updatePasswordValidationLength(vars, minLength)
				if err != nil {
					return "", err
				}
			}
			return normalizedValue, nil
		},
		SetGlobal: func(_ context.Context, s *SessionVars, val string) error {
			PasswordValidtaionNumberCount.Store(int32(TidbOptInt64(val, 1)))
			return nil
		}, GetGlobal: func(_ context.Context, s *SessionVars) (string, error) {
			return strconv.FormatInt(int64(PasswordValidtaionNumberCount.Load()), 10), nil
		},
	},
	{Scope: ScopeGlobal, Name: ValidatePasswordSpecialCharCount, Value: "1", Type: TypeInt, MinValue: 0, MaxValue: math.MaxInt32,
		Validation: func(vars *SessionVars, normalizedValue string, originalValue string, scope ScopeFlag) (string, error) {
			length, numberCount, mixedCaseCount := PasswordValidationLength.Load(), PasswordValidtaionNumberCount.Load(), PasswordValidationMixedCaseCount.Load()
			specialCharCount, err := strconv.ParseInt(normalizedValue, 10, 32)
			if err != nil {
				return "", err
			}
			if minLength := numberCount + int32(specialCharCount) + 2*mixedCaseCount; length < minLength {
				err = updatePasswordValidationLength(vars, minLength)
				if err != nil {
					return "", err
				}
			}
			return normalizedValue, nil
		},
		SetGlobal: func(_ context.Context, s *SessionVars, val string) error {
			PasswordValidationSpecialCharCount.Store(int32(TidbOptInt64(val, 1)))
			return nil
		}, GetGlobal: func(_ context.Context, s *SessionVars) (string, error) {
			return strconv.FormatInt(int64(PasswordValidationSpecialCharCount.Load()), 10), nil
		},
	},
	{Scope: ScopeGlobal, Name: ValidatePasswordDictionary, Value: "", Type: TypeStr},
	{Scope: ScopeGlobal, Name: DisconnectOnExpiredPassword, Value: On, Type: TypeBool, ReadOnly: true, GetGlobal: func(_ context.Context, s *SessionVars) (string, error) {
		return BoolToOnOff(!IsSandBoxModeEnabled.Load()), nil
	}},

	/* TiDB specific variables */
	{Scope: ScopeGlobal, Name: TiDBTSOClientBatchMaxWaitTime, Value: strconv.FormatFloat(DefTiDBTSOClientBatchMaxWaitTime, 'f', -1, 64), Type: TypeFloat, MinValue: 0, MaxValue: 10,
		GetGlobal: func(_ context.Context, sv *SessionVars) (string, error) {
			return strconv.FormatFloat(MaxTSOBatchWaitInterval.Load(), 'f', -1, 64), nil
		},
		SetGlobal: func(_ context.Context, s *SessionVars, val string) error {
			(*SetPDClientDynamicOption.Load())(TiDBTSOClientBatchMaxWaitTime, val)
			return nil
		}},
	{Scope: ScopeGlobal, Name: TiDBEnableTSOFollowerProxy, Value: BoolToOnOff(DefTiDBEnableTSOFollowerProxy), Type: TypeBool, GetGlobal: func(_ context.Context, sv *SessionVars) (string, error) {
		return BoolToOnOff(EnableTSOFollowerProxy.Load()), nil
	}, SetGlobal: func(_ context.Context, s *SessionVars, val string) error {
		(*SetPDClientDynamicOption.Load())(TiDBEnableTSOFollowerProxy, val)
		return nil
	}},
	{Scope: ScopeGlobal, Name: TiDBEnableLocalTxn, Value: BoolToOnOff(DefTiDBEnableLocalTxn), Hidden: true, Type: TypeBool, GetGlobal: func(_ context.Context, sv *SessionVars) (string, error) {
		return BoolToOnOff(EnableLocalTxn.Load()), nil
	}, SetGlobal: func(_ context.Context, s *SessionVars, val string) error {
		oldVal := EnableLocalTxn.Load()
		newVal := TiDBOptOn(val)
		// Make sure the TxnScope is always Global when disable the Local Txn.
		// ON -> OFF
		if oldVal && !newVal {
			s.TxnScope = kv.NewGlobalTxnScopeVar()
		}
		EnableLocalTxn.Store(newVal)
		return nil
	}},
	{Scope: ScopeGlobal, Name: TiDBAutoAnalyzeRatio, Value: strconv.FormatFloat(DefAutoAnalyzeRatio, 'f', -1, 64), Type: TypeFloat, MinValue: 0, MaxValue: math.MaxUint64},
	{Scope: ScopeGlobal, Name: TiDBAutoAnalyzeStartTime, Value: DefAutoAnalyzeStartTime, Type: TypeTime},
	{Scope: ScopeGlobal, Name: TiDBAutoAnalyzeEndTime, Value: DefAutoAnalyzeEndTime, Type: TypeTime},
	{Scope: ScopeGlobal, Name: TiDBMemQuotaBindingCache, Value: strconv.FormatInt(DefTiDBMemQuotaBindingCache, 10), Type: TypeUnsigned, MaxValue: math.MaxInt32, GetGlobal: func(_ context.Context, sv *SessionVars) (string, error) {
		return strconv.FormatInt(MemQuotaBindingCache.Load(), 10), nil
	}, SetGlobal: func(_ context.Context, s *SessionVars, val string) error {
		MemQuotaBindingCache.Store(TidbOptInt64(val, DefTiDBMemQuotaBindingCache))
		return nil
	}},
	{Scope: ScopeGlobal, Name: TiDBDDLFlashbackConcurrency, Value: strconv.Itoa(DefTiDBDDLFlashbackConcurrency), Type: TypeUnsigned, MinValue: 1, MaxValue: MaxConfigurableConcurrency, SetGlobal: func(_ context.Context, s *SessionVars, val string) error {
		SetDDLFlashbackConcurrency(int32(tidbOptPositiveInt32(val, DefTiDBDDLFlashbackConcurrency)))
		return nil
	}},
	{Scope: ScopeGlobal, Name: TiDBDDLReorgWorkerCount, Value: strconv.Itoa(DefTiDBDDLReorgWorkerCount), Type: TypeUnsigned, MinValue: 1, MaxValue: MaxConfigurableConcurrency, SetGlobal: func(_ context.Context, s *SessionVars, val string) error {
		SetDDLReorgWorkerCounter(int32(tidbOptPositiveInt32(val, DefTiDBDDLReorgWorkerCount)))
		return nil
	}},
	{Scope: ScopeGlobal, Name: TiDBDDLReorgBatchSize, Value: strconv.Itoa(DefTiDBDDLReorgBatchSize), Type: TypeUnsigned, MinValue: int64(MinDDLReorgBatchSize), MaxValue: uint64(MaxDDLReorgBatchSize), SetGlobal: func(_ context.Context, s *SessionVars, val string) error {
		SetDDLReorgBatchSize(int32(tidbOptPositiveInt32(val, DefTiDBDDLReorgBatchSize)))
		return nil
	}},
	{Scope: ScopeGlobal, Name: TiDBDDLErrorCountLimit, Value: strconv.Itoa(DefTiDBDDLErrorCountLimit), Type: TypeUnsigned, MinValue: 0, MaxValue: math.MaxInt64, SetGlobal: func(_ context.Context, s *SessionVars, val string) error {
		SetDDLErrorCountLimit(TidbOptInt64(val, DefTiDBDDLErrorCountLimit))
		return nil
	}},
	{Scope: ScopeGlobal, Name: TiDBMaxDeltaSchemaCount, Value: strconv.Itoa(DefTiDBMaxDeltaSchemaCount), Type: TypeUnsigned, MinValue: 100, MaxValue: 16384, SetGlobal: func(_ context.Context, s *SessionVars, val string) error {
		// It's a global variable, but it also wants to be cached in server.
		SetMaxDeltaSchemaCount(TidbOptInt64(val, DefTiDBMaxDeltaSchemaCount))
		return nil
	}},
	{Scope: ScopeGlobal, Name: TiDBScatterRegion, Value: BoolToOnOff(DefTiDBScatterRegion), Type: TypeBool},
	{Scope: ScopeGlobal, Name: TiDBEnableStmtSummary, Value: BoolToOnOff(DefTiDBEnableStmtSummary), Type: TypeBool, AllowEmpty: true,
		SetGlobal: func(_ context.Context, s *SessionVars, val string) error {
			return stmtsummary.StmtSummaryByDigestMap.SetEnabled(TiDBOptOn(val))
		}},
	{Scope: ScopeGlobal, Name: TiDBStmtSummaryInternalQuery, Value: BoolToOnOff(DefTiDBStmtSummaryInternalQuery), Type: TypeBool, AllowEmpty: true,
		SetGlobal: func(_ context.Context, s *SessionVars, val string) error {
			return stmtsummary.StmtSummaryByDigestMap.SetEnabledInternalQuery(TiDBOptOn(val))
		}},
	{Scope: ScopeGlobal, Name: TiDBStmtSummaryRefreshInterval, Value: strconv.Itoa(DefTiDBStmtSummaryRefreshInterval), Type: TypeInt, MinValue: 1, MaxValue: math.MaxInt32, AllowEmpty: true,
		SetGlobal: func(_ context.Context, s *SessionVars, val string) error {
			// convert val to int64
			return stmtsummary.StmtSummaryByDigestMap.SetRefreshInterval(TidbOptInt64(val, DefTiDBStmtSummaryRefreshInterval))
		}},
	{Scope: ScopeGlobal, Name: TiDBStmtSummaryHistorySize, Value: strconv.Itoa(DefTiDBStmtSummaryHistorySize), Type: TypeInt, MinValue: 0, MaxValue: math.MaxUint8, AllowEmpty: true,
		SetGlobal: func(_ context.Context, s *SessionVars, val string) error {
			return stmtsummary.StmtSummaryByDigestMap.SetHistorySize(TidbOptInt(val, DefTiDBStmtSummaryHistorySize))
		}},
	{Scope: ScopeGlobal, Name: TiDBStmtSummaryMaxStmtCount, Value: strconv.Itoa(DefTiDBStmtSummaryMaxStmtCount), Type: TypeInt, MinValue: 1, MaxValue: math.MaxInt16, AllowEmpty: true,
		SetGlobal: func(_ context.Context, s *SessionVars, val string) error {
			return stmtsummary.StmtSummaryByDigestMap.SetMaxStmtCount(uint(TidbOptInt(val, DefTiDBStmtSummaryMaxStmtCount)))
		}},
	{Scope: ScopeGlobal, Name: TiDBStmtSummaryMaxSQLLength, Value: strconv.Itoa(DefTiDBStmtSummaryMaxSQLLength), Type: TypeInt, MinValue: 0, MaxValue: math.MaxInt32, AllowEmpty: true,
		SetGlobal: func(_ context.Context, s *SessionVars, val string) error {
			return stmtsummary.StmtSummaryByDigestMap.SetMaxSQLLength(TidbOptInt(val, DefTiDBStmtSummaryMaxSQLLength))
		}},
	{Scope: ScopeGlobal, Name: TiDBCapturePlanBaseline, Value: DefTiDBCapturePlanBaseline, Type: TypeBool, AllowEmptyAll: true},
	{Scope: ScopeGlobal, Name: TiDBEvolvePlanTaskMaxTime, Value: strconv.Itoa(DefTiDBEvolvePlanTaskMaxTime), Type: TypeInt, MinValue: -1, MaxValue: math.MaxInt64},
	{Scope: ScopeGlobal, Name: TiDBEvolvePlanTaskStartTime, Value: DefTiDBEvolvePlanTaskStartTime, Type: TypeTime},
	{Scope: ScopeGlobal, Name: TiDBEvolvePlanTaskEndTime, Value: DefTiDBEvolvePlanTaskEndTime, Type: TypeTime},
	{Scope: ScopeGlobal, Name: TiDBStoreLimit, Value: strconv.FormatInt(atomic.LoadInt64(&config.GetGlobalConfig().TiKVClient.StoreLimit), 10), Type: TypeInt, MinValue: 0, MaxValue: math.MaxInt64, GetGlobal: func(_ context.Context, s *SessionVars) (string, error) {
		return strconv.FormatInt(tikvstore.StoreLimit.Load(), 10), nil
	}, SetGlobal: func(_ context.Context, s *SessionVars, val string) error {
		tikvstore.StoreLimit.Store(TidbOptInt64(val, DefTiDBStoreLimit))
		return nil
	}},
	{Scope: ScopeGlobal, Name: TiDBTxnCommitBatchSize, Value: strconv.FormatUint(tikvstore.DefTxnCommitBatchSize, 10), Type: TypeUnsigned, MinValue: 1, MaxValue: 1 << 30,
		GetGlobal: func(_ context.Context, sv *SessionVars) (string, error) {
			return strconv.FormatUint(tikvstore.TxnCommitBatchSize.Load(), 10), nil
		},
		SetGlobal: func(_ context.Context, s *SessionVars, val string) error {
			tikvstore.TxnCommitBatchSize.Store(uint64(TidbOptInt64(val, int64(tikvstore.DefTxnCommitBatchSize))))
			return nil
		}},
	{Scope: ScopeGlobal, Name: TiDBRestrictedReadOnly, Value: BoolToOnOff(DefTiDBRestrictedReadOnly), Type: TypeBool, SetGlobal: func(_ context.Context, s *SessionVars, val string) error {
		on := TiDBOptOn(val)
		// For user initiated SET GLOBAL, also change the value of TiDBSuperReadOnly
		if on && s.StmtCtx.StmtType == "Set" {
			err := s.GlobalVarsAccessor.SetGlobalSysVar(context.Background(), TiDBSuperReadOnly, "ON")
			if err != nil {
				return err
			}
		}
		RestrictedReadOnly.Store(on)
		return nil
	}},
	{Scope: ScopeGlobal, Name: TiDBSuperReadOnly, Value: BoolToOnOff(DefTiDBSuperReadOnly), Type: TypeBool, Validation: func(s *SessionVars, normalizedValue string, _ string, _ ScopeFlag) (string, error) {
		on := TiDBOptOn(normalizedValue)
		if !on && s.StmtCtx.StmtType == "Set" {
			result, err := s.GlobalVarsAccessor.GetGlobalSysVar(TiDBRestrictedReadOnly)
			if err != nil {
				return normalizedValue, err
			}
			if TiDBOptOn(result) {
				return normalizedValue, fmt.Errorf("can't turn off %s when %s is on", TiDBSuperReadOnly, TiDBRestrictedReadOnly)
			}
		}
		return normalizedValue, nil
	}, SetGlobal: func(_ context.Context, s *SessionVars, val string) error {
		VarTiDBSuperReadOnly.Store(TiDBOptOn(val))
		return nil
	}},
	{Scope: ScopeGlobal, Name: TiDBEnableGOGCTuner, Value: BoolToOnOff(DefTiDBEnableGOGCTuner), Type: TypeBool, SetGlobal: func(_ context.Context, s *SessionVars, val string) error {
		on := TiDBOptOn(val)
		gctuner.EnableGOGCTuner.Store(on)
		if !on {
			gctuner.SetDefaultGOGC()
		}
		gctuner.GlobalMemoryLimitTuner.UpdateMemoryLimit()
		return nil
	}},
	{Scope: ScopeGlobal, Name: TiDBEnableTelemetry, Value: BoolToOnOff(DefTiDBEnableTelemetry), Type: TypeBool},
	{Scope: ScopeGlobal, Name: TiDBEnableHistoricalStats, Value: Off, Type: TypeBool},
	/* tikv gc metrics */
	{Scope: ScopeGlobal, Name: TiDBGCEnable, Value: On, Type: TypeBool, GetGlobal: func(_ context.Context, s *SessionVars) (string, error) {
		return getTiDBTableValue(s, "tikv_gc_enable", On)
	}, SetGlobal: func(_ context.Context, s *SessionVars, val string) error {
		return setTiDBTableValue(s, "tikv_gc_enable", val, "Current GC enable status")
	}},
	{Scope: ScopeGlobal, Name: TiDBGCRunInterval, Value: "10m0s", Type: TypeDuration, MinValue: int64(time.Minute * 10), MaxValue: uint64(time.Hour * 24 * 365), GetGlobal: func(_ context.Context, s *SessionVars) (string, error) {
		return getTiDBTableValue(s, "tikv_gc_run_interval", "10m0s")
	}, SetGlobal: func(_ context.Context, s *SessionVars, val string) error {
		return setTiDBTableValue(s, "tikv_gc_run_interval", val, "GC run interval, at least 10m, in Go format.")
	}},
	{Scope: ScopeGlobal, Name: TiDBGCLifetime, Value: "10m0s", Type: TypeDuration, MinValue: int64(time.Minute * 10), MaxValue: uint64(time.Hour * 24 * 365), GetGlobal: func(_ context.Context, s *SessionVars) (string, error) {
		return getTiDBTableValue(s, "tikv_gc_life_time", "10m0s")
	}, SetGlobal: func(_ context.Context, s *SessionVars, val string) error {
		return setTiDBTableValue(s, "tikv_gc_life_time", val, "All versions within life time will not be collected by GC, at least 10m, in Go format.")
	}},
	{Scope: ScopeGlobal, Name: TiDBGCConcurrency, Value: "-1", Type: TypeInt, MinValue: 1, MaxValue: MaxConfigurableConcurrency, AllowAutoValue: true, GetGlobal: func(_ context.Context, s *SessionVars) (string, error) {
		autoConcurrencyVal, err := getTiDBTableValue(s, "tikv_gc_auto_concurrency", On)
		if err == nil && autoConcurrencyVal == On {
			return "-1", nil // convention for "AUTO"
		}
		return getTiDBTableValue(s, "tikv_gc_concurrency", "-1")
	}, SetGlobal: func(_ context.Context, s *SessionVars, val string) error {
		autoConcurrency := Off
		if val == "-1" {
			autoConcurrency = On
		}
		// Update both autoconcurrency and concurrency.
		if err := setTiDBTableValue(s, "tikv_gc_auto_concurrency", autoConcurrency, "Let TiDB pick the concurrency automatically. If set false, tikv_gc_concurrency will be used"); err != nil {
			return err
		}
		return setTiDBTableValue(s, "tikv_gc_concurrency", val, "How many goroutines used to do GC parallel, [1, 256], default 2")
	}},
	{Scope: ScopeGlobal, Name: TiDBGCScanLockMode, Value: "LEGACY", Type: TypeEnum, PossibleValues: []string{"PHYSICAL", "LEGACY"}, GetGlobal: func(_ context.Context, s *SessionVars) (string, error) {
		return getTiDBTableValue(s, "tikv_gc_scan_lock_mode", "LEGACY")
	}, SetGlobal: func(_ context.Context, s *SessionVars, val string) error {
		return setTiDBTableValue(s, "tikv_gc_scan_lock_mode", val, "Mode of scanning locks, \"physical\" or \"legacy\"")
	}},
	{Scope: ScopeGlobal, Name: TiDBGCMaxWaitTime, Value: strconv.Itoa(DefTiDBGCMaxWaitTime), Type: TypeInt, MinValue: 600, MaxValue: 31536000, SetGlobal: func(_ context.Context, s *SessionVars, val string) error {
		GCMaxWaitTime.Store(TidbOptInt64(val, DefTiDBGCMaxWaitTime))
		return nil
	}},
	{Scope: ScopeGlobal, Name: TiDBTableCacheLease, Value: strconv.Itoa(DefTiDBTableCacheLease), Type: TypeUnsigned, MinValue: 1, MaxValue: 10, SetGlobal: func(_ context.Context, s *SessionVars, sVal string) error {
		var val int64
		val, err := strconv.ParseInt(sVal, 10, 64)
		if err != nil {
			return errors.Trace(err)
		}
		TableCacheLease.Store(val)
		return nil
	}},
	{Scope: ScopeGlobal, Name: TiDBAutoAnalyzePartitionBatchSize,
		Value: strconv.Itoa(DefTiDBAutoAnalyzePartitionBatchSize),
		Type:  TypeUnsigned, MinValue: 1, MaxValue: 1024,
		SetGlobal: func(_ context.Context, vars *SessionVars, s string) error {
			var val int64
			val, err := strconv.ParseInt(s, 10, 64)
			if err != nil {
				return errors.Trace(err)
			}
			AutoAnalyzePartitionBatchSize.Store(val)
			return nil
		}},

	// variable for top SQL feature.
	// TopSQL enable only be controlled by TopSQL pub/sub sinker.
	// This global variable only uses to update the global config which store in PD(ETCD).
	{Scope: ScopeGlobal, Name: TiDBEnableTopSQL, Value: BoolToOnOff(topsqlstate.DefTiDBTopSQLEnable), Type: TypeBool, AllowEmpty: true, GlobalConfigName: GlobalConfigEnableTopSQL},
	{Scope: ScopeGlobal, Name: TiDBSourceID, Value: "1", Type: TypeInt, MinValue: 1, MaxValue: 15, GlobalConfigName: GlobalConfigSourceID},
	{Scope: ScopeGlobal, Name: TiDBTopSQLMaxTimeSeriesCount, Value: strconv.Itoa(topsqlstate.DefTiDBTopSQLMaxTimeSeriesCount), Type: TypeInt, MinValue: 1, MaxValue: 5000, GetGlobal: func(_ context.Context, s *SessionVars) (string, error) {
		return strconv.FormatInt(topsqlstate.GlobalState.MaxStatementCount.Load(), 10), nil
	}, SetGlobal: func(_ context.Context, vars *SessionVars, s string) error {
		val, err := strconv.ParseInt(s, 10, 64)
		if err != nil {
			return err
		}
		topsqlstate.GlobalState.MaxStatementCount.Store(val)
		return nil
	}},
	{Scope: ScopeGlobal, Name: TiDBTopSQLMaxMetaCount, Value: strconv.Itoa(topsqlstate.DefTiDBTopSQLMaxMetaCount), Type: TypeInt, MinValue: 1, MaxValue: 10000, GetGlobal: func(_ context.Context, s *SessionVars) (string, error) {
		return strconv.FormatInt(topsqlstate.GlobalState.MaxCollect.Load(), 10), nil
	}, SetGlobal: func(_ context.Context, vars *SessionVars, s string) error {
		val, err := strconv.ParseInt(s, 10, 64)
		if err != nil {
			return err
		}
		topsqlstate.GlobalState.MaxCollect.Store(val)
		return nil
	}},
	{Scope: ScopeGlobal, Name: SkipNameResolve, Value: Off, Type: TypeBool},
	{Scope: ScopeGlobal, Name: DefaultAuthPlugin, Value: mysql.AuthNativePassword, Type: TypeEnum, PossibleValues: []string{mysql.AuthNativePassword, mysql.AuthCachingSha2Password, mysql.AuthTiDBSM3Password}},
	{Scope: ScopeGlobal, Name: TiDBPersistAnalyzeOptions, Value: BoolToOnOff(DefTiDBPersistAnalyzeOptions), Type: TypeBool,
		GetGlobal: func(_ context.Context, s *SessionVars) (string, error) {
			return BoolToOnOff(PersistAnalyzeOptions.Load()), nil
		},
		SetGlobal: func(_ context.Context, s *SessionVars, val string) error {
			PersistAnalyzeOptions.Store(TiDBOptOn(val))
			return nil
		},
	},
	{Scope: ScopeGlobal, Name: TiDBEnableAutoAnalyze, Value: BoolToOnOff(DefTiDBEnableAutoAnalyze), Type: TypeBool,
		GetGlobal: func(_ context.Context, s *SessionVars) (string, error) {
			return BoolToOnOff(RunAutoAnalyze.Load()), nil
		},
		SetGlobal: func(_ context.Context, s *SessionVars, val string) error {
			RunAutoAnalyze.Store(TiDBOptOn(val))
			return nil
		},
	},
	{Scope: ScopeGlobal, Name: TiDBGOGCTunerThreshold, Value: strconv.FormatFloat(DefTiDBGOGCTunerThreshold, 'f', -1, 64), Type: TypeFloat, MinValue: 0, MaxValue: math.MaxUint64,
		GetGlobal: func(_ context.Context, s *SessionVars) (string, error) {
			return strconv.FormatFloat(GOGCTunerThreshold.Load(), 'f', -1, 64), nil
		},
		Validation: func(s *SessionVars, normalizedValue string, originalValue string, scope ScopeFlag) (string, error) {
			floatValue := tidbOptFloat64(normalizedValue, DefTiDBGOGCTunerThreshold)
			globalMemoryLimitTuner := gctuner.GlobalMemoryLimitTuner.GetPercentage()
			if floatValue < 0 && floatValue > 0.9 {
				return "", ErrWrongValueForVar.GenWithStackByArgs(TiDBGOGCTunerThreshold, normalizedValue)
			}
			// globalMemoryLimitTuner must not be 0. it will be 0 when tidb_server_memory_limit_gc_trigger is not set during startup.
			if globalMemoryLimitTuner != 0 && globalMemoryLimitTuner < floatValue+0.05 {
				return "", errors.New("tidb_gogc_tuner_threshold should be less than tidb_server_memory_limit_gc_trigger - 0.05")
			}
			return strconv.FormatFloat(floatValue, 'f', -1, 64), nil
		},
		SetGlobal: func(_ context.Context, s *SessionVars, val string) (err error) {
			factor := tidbOptFloat64(val, DefTiDBGOGCTunerThreshold)
			GOGCTunerThreshold.Store(factor)
			memTotal := memory.ServerMemoryLimit.Load()
			if memTotal == 0 {
				memTotal, err = memory.MemTotal()
				if err != nil {
					return err
				}
			}
			if factor > 0 {
				threshold := float64(memTotal) * factor
				gctuner.Tuning(uint64(threshold))
			}
			return nil
		},
	},
	{Scope: ScopeGlobal, Name: TiDBServerMemoryLimit, Value: DefTiDBServerMemoryLimit, Type: TypeStr,
		GetGlobal: func(_ context.Context, s *SessionVars) (string, error) {
			return memory.ServerMemoryLimitOriginText.Load(), nil
		},
		Validation: func(s *SessionVars, normalizedValue string, originalValue string, scope ScopeFlag) (string, error) {
			_, str, err := parseMemoryLimit(s, normalizedValue, originalValue)
			if err != nil {
				return "", err
			}
			return str, nil
		},
		SetGlobal: func(_ context.Context, s *SessionVars, val string) error {
			bt, str, err := parseMemoryLimit(s, val, val)
			if err != nil {
				return err
			}
			memory.ServerMemoryLimitOriginText.Store(str)
			memory.ServerMemoryLimit.Store(bt)
			gctuner.GlobalMemoryLimitTuner.UpdateMemoryLimit()
			return nil
		},
	},
	{Scope: ScopeGlobal, Name: TiDBServerMemoryLimitSessMinSize, Value: strconv.FormatUint(DefTiDBServerMemoryLimitSessMinSize, 10), Type: TypeStr,
		GetGlobal: func(_ context.Context, s *SessionVars) (string, error) {
			return memory.ServerMemoryLimitSessMinSize.String(), nil
		},
		Validation: func(s *SessionVars, normalizedValue string, originalValue string, scope ScopeFlag) (string, error) {
			intVal, err := strconv.ParseUint(normalizedValue, 10, 64)
			if err != nil {
				bt, str := parseByteSize(normalizedValue)
				if str != "" {
					intVal = bt
				} else {
					return "", err
				}
			}
			if intVal > 0 && intVal < 128 { // 128 Bytes
				s.StmtCtx.AppendWarning(ErrTruncatedWrongValue.GenWithStackByArgs(TiDBServerMemoryLimitSessMinSize, originalValue))
				intVal = 128
			}
			return strconv.FormatUint(intVal, 10), nil
		},
		SetGlobal: func(_ context.Context, s *SessionVars, val string) error {
			intVal, err := strconv.ParseUint(val, 10, 64)
			if err != nil {
				return err
			}
			memory.ServerMemoryLimitSessMinSize.Store(intVal)
			return nil
		},
	},
	{Scope: ScopeGlobal, Name: TiDBServerMemoryLimitGCTrigger, Value: strconv.FormatFloat(DefTiDBServerMemoryLimitGCTrigger, 'f', -1, 64), Type: TypeStr,
		GetGlobal: func(_ context.Context, s *SessionVars) (string, error) {
			return strconv.FormatFloat(gctuner.GlobalMemoryLimitTuner.GetPercentage(), 'f', -1, 64), nil
		},
		Validation: func(s *SessionVars, normalizedValue string, originalValue string, scope ScopeFlag) (string, error) {
			floatValue, err := strconv.ParseFloat(normalizedValue, 64)
			if err != nil {
				perc, str := parsePercentage(normalizedValue)
				if len(str) != 0 {
					floatValue = float64(perc) / 100
				} else {
					return "", err
				}
			}
			gogcTunerThreshold := GOGCTunerThreshold.Load()
			if floatValue < 0.51 || floatValue > 1 { // 51% ~ 100%
				return "", ErrWrongValueForVar.GenWithStackByArgs(TiDBServerMemoryLimitGCTrigger, normalizedValue)
			}
			// gogcTunerThreshold must not be 0. it will be 0 when tidb_gogc_tuner_threshold is not set during startup.
			if gogcTunerThreshold != 0 && floatValue < gogcTunerThreshold+0.05 {
				return "", errors.New("tidb_server_memory_limit_gc_trigger should be greater than tidb_gogc_tuner_threshold + 0.05")
			}

			return strconv.FormatFloat(floatValue, 'f', -1, 64), nil
		},
		SetGlobal: func(_ context.Context, s *SessionVars, val string) error {
			floatValue, err := strconv.ParseFloat(val, 64)
			if err != nil {
				return err
			}
			gctuner.GlobalMemoryLimitTuner.SetPercentage(floatValue)
			gctuner.GlobalMemoryLimitTuner.UpdateMemoryLimit()
			return nil
		},
	},
	{Scope: ScopeGlobal, Name: TiDBEnableColumnTracking, Value: BoolToOnOff(DefTiDBEnableColumnTracking), Type: TypeBool, GetGlobal: func(_ context.Context, s *SessionVars) (string, error) {
		return BoolToOnOff(EnableColumnTracking.Load()), nil
	}, SetGlobal: func(_ context.Context, s *SessionVars, val string) error {
		v := TiDBOptOn(val)
		// If this is a user initiated statement,
		// we log that column tracking is disabled.
		if s.StmtCtx.StmtType == "Set" && !v {
			// Set the location to UTC to avoid time zone interference.
			disableTime := time.Now().UTC().Format(types.UTCTimeFormat)
			if err := setTiDBTableValue(s, TiDBDisableColumnTrackingTime, disableTime, "Record the last time tidb_enable_column_tracking is set off"); err != nil {
				return err
			}
		}
		EnableColumnTracking.Store(v)
		return nil
	}},
	{Scope: ScopeGlobal, Name: RequireSecureTransport, Value: BoolToOnOff(DefRequireSecureTransport), Type: TypeBool,
		GetGlobal: func(_ context.Context, s *SessionVars) (string, error) {
			return BoolToOnOff(tls.RequireSecureTransport.Load()), nil
		},
		SetGlobal: func(_ context.Context, s *SessionVars, val string) error {
			tls.RequireSecureTransport.Store(TiDBOptOn(val))
			return nil
		}, Validation: func(vars *SessionVars, normalizedValue string, originalValue string, scope ScopeFlag) (string, error) {
			if vars.StmtCtx.StmtType == "Set" && TiDBOptOn(normalizedValue) {
				// Refuse to set RequireSecureTransport to ON if the connection
				// issuing the change is not secure. This helps reduce the chance of users being locked out.
				if vars.TLSConnectionState == nil {
					return "", errors.New("require_secure_transport can only be set to ON if the connection issuing the change is secure")
				}
			}
			return normalizedValue, nil
		},
	},
	{Scope: ScopeGlobal, Name: TiDBStatsLoadPseudoTimeout, Value: BoolToOnOff(DefTiDBStatsLoadPseudoTimeout), Type: TypeBool,
		GetGlobal: func(_ context.Context, s *SessionVars) (string, error) {
			return BoolToOnOff(StatsLoadPseudoTimeout.Load()), nil
		},
		SetGlobal: func(_ context.Context, s *SessionVars, val string) error {
			StatsLoadPseudoTimeout.Store(TiDBOptOn(val))
			return nil
		},
	},
	{Scope: ScopeGlobal, Name: TiDBEnableBatchDML, Value: BoolToOnOff(DefTiDBEnableBatchDML), Type: TypeBool, SetGlobal: func(_ context.Context, s *SessionVars, val string) error {
		EnableBatchDML.Store(TiDBOptOn(val))
		return nil
	}, GetGlobal: func(_ context.Context, s *SessionVars) (string, error) {
		return BoolToOnOff(EnableBatchDML.Load()), nil
	}},
	{Scope: ScopeGlobal, Name: TiDBStatsCacheMemQuota, Value: strconv.Itoa(DefTiDBStatsCacheMemQuota),
		MinValue: 0, MaxValue: MaxTiDBStatsCacheMemQuota, Type: TypeInt,
		GetGlobal: func(_ context.Context, vars *SessionVars) (string, error) {
			return strconv.FormatInt(StatsCacheMemQuota.Load(), 10), nil
		}, SetGlobal: func(_ context.Context, vars *SessionVars, s string) error {
			v := TidbOptInt64(s, DefTiDBStatsCacheMemQuota)
			oldv := StatsCacheMemQuota.Load()
			if v != oldv {
				StatsCacheMemQuota.Store(v)
				SetStatsCacheCapacity.Load().(func(int64))(v)
			}
			return nil
		},
	},
	{Scope: ScopeGlobal, Name: TiDBQueryLogMaxLen, Value: strconv.Itoa(DefTiDBQueryLogMaxLen), Type: TypeInt, MinValue: 0, MaxValue: 1073741824, SetGlobal: func(_ context.Context, s *SessionVars, val string) error {
		QueryLogMaxLen.Store(int32(TidbOptInt64(val, DefTiDBQueryLogMaxLen)))
		return nil
	}, GetGlobal: func(_ context.Context, s *SessionVars) (string, error) {
		return fmt.Sprint(QueryLogMaxLen.Load()), nil
	}},
	{Scope: ScopeGlobal, Name: TiDBCommitterConcurrency, Value: strconv.Itoa(DefTiDBCommitterConcurrency), Type: TypeInt, MinValue: 1, MaxValue: 10000, SetGlobal: func(_ context.Context, s *SessionVars, val string) error {
		tikvutil.CommitterConcurrency.Store(int32(TidbOptInt64(val, DefTiDBCommitterConcurrency)))
		cfg := config.GetGlobalConfig().GetTiKVConfig()
		tikvcfg.StoreGlobalConfig(cfg)
		return nil
	}, GetGlobal: func(_ context.Context, s *SessionVars) (string, error) {
		return fmt.Sprint(tikvutil.CommitterConcurrency.Load()), nil
	}},
	{Scope: ScopeGlobal, Name: TiDBMemQuotaAnalyze, Value: strconv.Itoa(DefTiDBMemQuotaAnalyze), Type: TypeInt, MinValue: -1, MaxValue: math.MaxInt64,
		GetGlobal: func(_ context.Context, s *SessionVars) (string, error) {
			return strconv.FormatInt(GetMemQuotaAnalyze(), 10), nil
		},
		SetGlobal: func(_ context.Context, s *SessionVars, val string) error {
			SetMemQuotaAnalyze(TidbOptInt64(val, DefTiDBMemQuotaAnalyze))
			return nil
		},
	},
	{Scope: ScopeGlobal | ScopeSession, Name: TiDBEnablePrepPlanCache, Value: BoolToOnOff(DefTiDBEnablePrepPlanCache), Type: TypeBool, SetSession: func(s *SessionVars, val string) error {
		s.EnablePreparedPlanCache = TiDBOptOn(val)
		return nil
	}},
	{Scope: ScopeGlobal | ScopeSession, Name: TiDBPrepPlanCacheSize, Value: strconv.FormatUint(uint64(DefTiDBPrepPlanCacheSize), 10), Type: TypeUnsigned, MinValue: 1, MaxValue: 100000, SetSession: func(s *SessionVars, val string) error {
		uVal, err := strconv.ParseUint(val, 10, 64)
		if err == nil {
			s.PreparedPlanCacheSize = uVal
		}
		return err
	}},
	{Scope: ScopeGlobal | ScopeSession, Name: TiDBEnablePrepPlanCacheMemoryMonitor, Value: BoolToOnOff(DefTiDBEnablePrepPlanCacheMemoryMonitor), Type: TypeBool, SetSession: func(s *SessionVars, val string) error {
		s.EnablePreparedPlanCacheMemoryMonitor = TiDBOptOn(val)
		return nil
	}},
	{Scope: ScopeGlobal, Name: TiDBPrepPlanCacheMemoryGuardRatio, Value: strconv.FormatFloat(DefTiDBPrepPlanCacheMemoryGuardRatio, 'f', -1, 64), Type: TypeFloat, MinValue: 0.0, MaxValue: 1.0, SetGlobal: func(_ context.Context, s *SessionVars, val string) error {
		f, err := strconv.ParseFloat(val, 64)
		if err == nil {
			PreparedPlanCacheMemoryGuardRatio.Store(f)
		}
		return err
	}, GetGlobal: func(_ context.Context, s *SessionVars) (string, error) {
		return strconv.FormatFloat(PreparedPlanCacheMemoryGuardRatio.Load(), 'f', -1, 64), nil
	}},
	{Scope: ScopeGlobal | ScopeSession, Name: TiDBEnableNonPreparedPlanCache, Value: BoolToOnOff(DefTiDBEnableNonPreparedPlanCache), Type: TypeBool, SetSession: func(s *SessionVars, val string) error {
		s.EnableNonPreparedPlanCache = TiDBOptOn(val)
		return nil
	}},
	{Scope: ScopeGlobal | ScopeSession, Name: TiDBNonPreparedPlanCacheSize, Value: strconv.FormatUint(uint64(DefTiDBNonPreparedPlanCacheSize), 10), Type: TypeUnsigned, MinValue: 1, MaxValue: 100000, SetSession: func(s *SessionVars, val string) error {
		uVal, err := strconv.ParseUint(val, 10, 64)
		if err == nil {
			s.NonPreparedPlanCacheSize = uVal
		}
		return err
	}},
	{Scope: ScopeGlobal, Name: TiDBMemOOMAction, Value: DefTiDBMemOOMAction, PossibleValues: []string{"CANCEL", "LOG"}, Type: TypeEnum,
		GetGlobal: func(_ context.Context, s *SessionVars) (string, error) {
			return OOMAction.Load(), nil
		},
		SetGlobal: func(_ context.Context, s *SessionVars, val string) error {
			OOMAction.Store(val)
			return nil
		}},
	{Scope: ScopeGlobal, Name: TiDBMaxAutoAnalyzeTime, Value: strconv.Itoa(DefTiDBMaxAutoAnalyzeTime), Type: TypeInt, MinValue: 0, MaxValue: math.MaxInt32,
		GetGlobal: func(_ context.Context, s *SessionVars) (string, error) {
			return strconv.FormatInt(MaxAutoAnalyzeTime.Load(), 10), nil
		},
		SetGlobal: func(_ context.Context, s *SessionVars, val string) error {
			num, err := strconv.ParseInt(val, 10, 64)
			if err == nil {
				MaxAutoAnalyzeTime.Store(num)
			}
			return err
		},
	},
	{Scope: ScopeGlobal, Name: TiDBEnableMDL, Value: BoolToOnOff(DefTiDBEnableMDL), Type: TypeBool, SetGlobal: func(_ context.Context, vars *SessionVars, val string) error {
		if EnableMDL.Load() != TiDBOptOn(val) {
			err := SwitchMDL(TiDBOptOn(val))
			if err != nil {
				return err
			}
		}
		return nil
	}, GetGlobal: func(_ context.Context, vars *SessionVars) (string, error) {
		return BoolToOnOff(EnableMDL.Load()), nil
	}},
	{Scope: ScopeGlobal, Name: TiDBDDLEnableDistributeReorg, Value: BoolToOnOff(DefTiDBDDLEnableDistributeReorg), Type: TypeBool, SetGlobal: func(_ context.Context, s *SessionVars, val string) error {
		if DDLEnableDistributeReorg.Load() != TiDBOptOn(val) {
			DDLEnableDistributeReorg.Store(TiDBOptOn(val))
		}
		return nil
	}, GetGlobal: func(_ context.Context, s *SessionVars) (string, error) {
		return BoolToOnOff(DDLEnableDistributeReorg.Load()), nil
	}},
	{Scope: ScopeGlobal, Name: TiDBEnableNoopVariables, Value: BoolToOnOff(DefTiDBEnableNoopVariables), Type: TypeEnum, PossibleValues: []string{Off, On}, SetGlobal: func(_ context.Context, s *SessionVars, val string) error {
		EnableNoopVariables.Store(TiDBOptOn(val))
		return nil
	}, GetGlobal: func(_ context.Context, s *SessionVars) (string, error) {
		return BoolToOnOff(EnableNoopVariables.Load()), nil
	}},
	{Scope: ScopeGlobal, Name: TiDBEnableGCAwareMemoryTrack, Value: BoolToOnOff(DefEnableTiDBGCAwareMemoryTrack), Type: TypeBool, SetGlobal: func(_ context.Context, s *SessionVars, val string) error {
		memory.EnableGCAwareMemoryTrack.Store(TiDBOptOn(val))
		return nil
	}, GetGlobal: func(_ context.Context, s *SessionVars) (string, error) {
		return BoolToOnOff(memory.EnableGCAwareMemoryTrack.Load()), nil
	}},
	{Scope: ScopeGlobal, Name: TiDBEnableTmpStorageOnOOM, Value: BoolToOnOff(DefTiDBEnableTmpStorageOnOOM), Type: TypeBool, SetGlobal: func(_ context.Context, s *SessionVars, val string) error {
		EnableTmpStorageOnOOM.Store(TiDBOptOn(val))
		return nil
	}, GetGlobal: func(_ context.Context, s *SessionVars) (string, error) {
		return BoolToOnOff(EnableTmpStorageOnOOM.Load()), nil
	}},
	{Scope: ScopeGlobal, Name: TiDBAutoBuildStatsConcurrency, Value: strconv.Itoa(DefTiDBAutoBuildStatsConcurrency), Type: TypeInt, MinValue: 1, MaxValue: MaxConfigurableConcurrency},
	{Scope: ScopeGlobal, Name: TiDBSysProcScanConcurrency, Value: strconv.Itoa(DefTiDBSysProcScanConcurrency), Type: TypeInt, MinValue: 1, MaxValue: MaxConfigurableConcurrency},
	{Scope: ScopeGlobal, Name: TiDBMemoryUsageAlarmRatio, Value: strconv.FormatFloat(DefMemoryUsageAlarmRatio, 'f', -1, 64), Type: TypeFloat, MinValue: 0.0, MaxValue: 1.0, SetGlobal: func(_ context.Context, s *SessionVars, val string) error {
		MemoryUsageAlarmRatio.Store(tidbOptFloat64(val, DefMemoryUsageAlarmRatio))
		return nil
	}, GetGlobal: func(_ context.Context, s *SessionVars) (string, error) {
		return fmt.Sprintf("%g", MemoryUsageAlarmRatio.Load()), nil
	}},
	{Scope: ScopeGlobal, Name: TiDBMemoryUsageAlarmKeepRecordNum, Value: strconv.Itoa(DefMemoryUsageAlarmKeepRecordNum), Type: TypeInt, MinValue: 1, MaxValue: 10000, SetGlobal: func(_ context.Context, s *SessionVars, val string) error {
		MemoryUsageAlarmKeepRecordNum.Store(TidbOptInt64(val, DefMemoryUsageAlarmKeepRecordNum))
		return nil
	}, GetGlobal: func(_ context.Context, s *SessionVars) (string, error) {
		return strconv.FormatInt(MemoryUsageAlarmKeepRecordNum.Load(), 10), nil
	}},
	{Scope: ScopeGlobal, Name: PasswordReuseHistory, Value: strconv.Itoa(DefPasswordReuseHistory), Type: TypeUnsigned, MinValue: 0, MaxValue: math.MaxUint32, GetGlobal: func(_ context.Context, s *SessionVars) (string, error) {
		return strconv.FormatInt(PasswordHistory.Load(), 10), nil
	}, SetGlobal: func(_ context.Context, s *SessionVars, val string) error {
		PasswordHistory.Store(TidbOptInt64(val, DefPasswordReuseHistory))
		return nil
	}},
	{Scope: ScopeGlobal, Name: PasswordReuseTime, Value: strconv.Itoa(DefPasswordReuseTime), Type: TypeUnsigned, MinValue: 0, MaxValue: math.MaxUint32, GetGlobal: func(_ context.Context, s *SessionVars) (string, error) {
		return strconv.FormatInt(PasswordReuseInterval.Load(), 10), nil
	}, SetGlobal: func(_ context.Context, s *SessionVars, val string) error {
		PasswordReuseInterval.Store(TidbOptInt64(val, DefPasswordReuseTime))
		return nil
	}},

	{Scope: ScopeGlobal, Name: TiDBHistoricalStatsDuration, Value: DefTiDBHistoricalStatsDuration.String(), Type: TypeDuration, MinValue: int64(time.Minute * 10), MaxValue: uint64(time.Hour * 24 * 365),
		GetGlobal: func(ctx context.Context, vars *SessionVars) (string, error) {
			return HistoricalStatsDuration.Load().String(), nil
		}, SetGlobal: func(ctx context.Context, vars *SessionVars, s string) error {
			d, err := time.ParseDuration(s)
			if err != nil {
				return err
			}
			HistoricalStatsDuration.Store(d)
			return nil
		}},

	/* The system variables below have GLOBAL and SESSION scope  */
	{Scope: ScopeGlobal | ScopeSession, Name: TiDBEnablePlanReplayerContinuesCapture, Value: BoolToOnOff(false), Type: TypeBool,
		SetSession: func(s *SessionVars, val string) error {
			s.EnablePlanReplayedContinuesCapture = TiDBOptOn(val)
			return nil
		},
		GetSession: func(vars *SessionVars) (string, error) {
			return BoolToOnOff(vars.EnablePlanReplayedContinuesCapture), nil
		},
	},
	{Scope: ScopeGlobal | ScopeSession, Name: TiDBEnablePlanReplayerCapture, Value: BoolToOnOff(false), Type: TypeBool,
		SetSession: func(s *SessionVars, val string) error {
			s.EnablePlanReplayerCapture = TiDBOptOn(val)
			return nil
		},
		GetSession: func(vars *SessionVars) (string, error) {
			return BoolToOnOff(vars.EnablePlanReplayerCapture), nil
		},
	},
	{Scope: ScopeGlobal | ScopeSession, Name: TiDBRowFormatVersion, Value: strconv.Itoa(DefTiDBRowFormatV1), Type: TypeUnsigned, MinValue: 1, MaxValue: 2, SetGlobal: func(_ context.Context, s *SessionVars, val string) error {
		SetDDLReorgRowFormat(TidbOptInt64(val, DefTiDBRowFormatV2))
		return nil
	}, SetSession: func(s *SessionVars, val string) error {
		formatVersion := TidbOptInt64(val, DefTiDBRowFormatV1)
		if formatVersion == DefTiDBRowFormatV1 {
			s.RowEncoder.Enable = false
		} else if formatVersion == DefTiDBRowFormatV2 {
			s.RowEncoder.Enable = true
		}
		return nil
	}},
	{Scope: ScopeGlobal | ScopeSession, Name: SQLSelectLimit, Value: "18446744073709551615", Type: TypeUnsigned, MinValue: 0, MaxValue: math.MaxUint64, SetSession: func(s *SessionVars, val string) error {
		result, err := strconv.ParseUint(val, 10, 64)
		if err != nil {
			return errors.Trace(err)
		}
		s.SelectLimit = result
		return nil
	}},
	{Scope: ScopeGlobal | ScopeSession, Name: DefaultWeekFormat, Value: "0", Type: TypeUnsigned, MinValue: 0, MaxValue: 7},
	{Scope: ScopeGlobal | ScopeSession, Name: SQLModeVar, Value: mysql.DefaultSQLMode, IsHintUpdatable: true, Validation: func(vars *SessionVars, normalizedValue string, originalValue string, scope ScopeFlag) (string, error) {
		// Ensure the SQL mode parses
		normalizedValue = mysql.FormatSQLModeStr(normalizedValue)
		if _, err := mysql.GetSQLMode(normalizedValue); err != nil {
			return originalValue, err
		}
		return normalizedValue, nil
	}, SetSession: func(s *SessionVars, val string) error {
		val = mysql.FormatSQLModeStr(val)
		// Modes is a list of different modes separated by commas.
		sqlMode, err := mysql.GetSQLMode(val)
		if err != nil {
			return errors.Trace(err)
		}
		s.StrictSQLMode = sqlMode.HasStrictMode()
		s.SQLMode = sqlMode
		s.SetStatusFlag(mysql.ServerStatusNoBackslashEscaped, sqlMode.HasNoBackslashEscapesMode())
		return nil
	}},
	{Scope: ScopeGlobal | ScopeSession, Name: MaxExecutionTime, Value: "0", Type: TypeUnsigned, MinValue: 0, MaxValue: math.MaxInt32, IsHintUpdatable: true, SetSession: func(s *SessionVars, val string) error {
		timeoutMS := tidbOptPositiveInt32(val, 0)
		s.MaxExecutionTime = uint64(timeoutMS)
		return nil
	}},
	{Scope: ScopeGlobal | ScopeSession, Name: CollationServer, Value: mysql.DefaultCollationName, Validation: func(vars *SessionVars, normalizedValue string, originalValue string, scope ScopeFlag) (string, error) {
		return checkCollation(vars, normalizedValue, originalValue, scope)
	}, SetSession: func(s *SessionVars, val string) error {
		if coll, err := collate.GetCollationByName(val); err == nil {
			s.systems[CharacterSetServer] = coll.CharsetName
		}
		return nil
	}},
	{Scope: ScopeGlobal | ScopeSession, Name: SQLLogBin, Value: On, Type: TypeBool},
	{Scope: ScopeGlobal | ScopeSession, Name: TimeZone, Value: "SYSTEM", IsHintUpdatable: true, Validation: func(vars *SessionVars, normalizedValue string, originalValue string, scope ScopeFlag) (string, error) {
		if strings.EqualFold(normalizedValue, "SYSTEM") {
			return "SYSTEM", nil
		}
		_, err := parseTimeZone(normalizedValue)
		return normalizedValue, err
	}, SetSession: func(s *SessionVars, val string) error {
		tz, err := parseTimeZone(val)
		if err != nil {
			return err
		}
		s.TimeZone = tz
		return nil
	}},
	{Scope: ScopeGlobal | ScopeSession, Name: ForeignKeyChecks, Value: BoolToOnOff(DefTiDBForeignKeyChecks), Type: TypeBool, Validation: func(vars *SessionVars, normalizedValue string, originalValue string, scope ScopeFlag) (string, error) {
		if TiDBOptOn(normalizedValue) {
			vars.ForeignKeyChecks = true
			return On, nil
		} else if !TiDBOptOn(normalizedValue) {
			vars.ForeignKeyChecks = false
			return Off, nil
		}
		return normalizedValue, ErrWrongValueForVar.GenWithStackByArgs(ForeignKeyChecks, originalValue)
	}},
	{Scope: ScopeGlobal, Name: TiDBEnableForeignKey, Value: BoolToOnOff(true), Type: TypeBool, SetGlobal: func(_ context.Context, s *SessionVars, val string) error {
		EnableForeignKey.Store(TiDBOptOn(val))
		return nil
	}, GetGlobal: func(_ context.Context, s *SessionVars) (string, error) {
		return BoolToOnOff(EnableForeignKey.Load()), nil
	}},
	{Scope: ScopeGlobal | ScopeSession, Name: CollationDatabase, Value: mysql.DefaultCollationName, skipInit: true, Validation: func(vars *SessionVars, normalizedValue string, originalValue string, scope ScopeFlag) (string, error) {
		return checkCollation(vars, normalizedValue, originalValue, scope)
	}, SetSession: func(s *SessionVars, val string) error {
		if coll, err := collate.GetCollationByName(val); err == nil {
			s.systems[CharsetDatabase] = coll.CharsetName
		}
		return nil
	}},
	{Scope: ScopeGlobal | ScopeSession, Name: AutoIncrementIncrement, Value: strconv.FormatInt(DefAutoIncrementIncrement, 10), Type: TypeUnsigned, MinValue: 1, MaxValue: math.MaxUint16, SetSession: func(s *SessionVars, val string) error {
		// AutoIncrementIncrement is valid in [1, 65535].
		s.AutoIncrementIncrement = tidbOptPositiveInt32(val, DefAutoIncrementIncrement)
		return nil
	}},
	{Scope: ScopeGlobal | ScopeSession, Name: AutoIncrementOffset, Value: strconv.FormatInt(DefAutoIncrementOffset, 10), Type: TypeUnsigned, MinValue: 1, MaxValue: math.MaxUint16, SetSession: func(s *SessionVars, val string) error {
		// AutoIncrementOffset is valid in [1, 65535].
		s.AutoIncrementOffset = tidbOptPositiveInt32(val, DefAutoIncrementOffset)
		return nil
	}},
	{Scope: ScopeGlobal | ScopeSession, Name: CharacterSetClient, Value: mysql.DefaultCharset, Validation: func(vars *SessionVars, normalizedValue string, originalValue string, scope ScopeFlag) (string, error) {
		return checkCharacterSet(normalizedValue, CharacterSetClient)
	}},
	{Scope: ScopeGlobal | ScopeSession, Name: CharacterSetResults, Value: mysql.DefaultCharset, Validation: func(vars *SessionVars, normalizedValue string, originalValue string, scope ScopeFlag) (string, error) {
		if normalizedValue == "" {
			return normalizedValue, nil
		}
		return checkCharacterSet(normalizedValue, "")
	}},
	{Scope: ScopeGlobal | ScopeSession, Name: TxnIsolation, Value: "REPEATABLE-READ", Type: TypeEnum, Aliases: []string{TransactionIsolation}, PossibleValues: []string{"READ-UNCOMMITTED", "READ-COMMITTED", "REPEATABLE-READ", "SERIALIZABLE"}, Validation: func(vars *SessionVars, normalizedValue string, originalValue string, scope ScopeFlag) (string, error) {
		// MySQL appends a warning here for tx_isolation is deprecated
		// TiDB doesn't currently, but may in future. It is still commonly used by applications
		// So it might be noisy to do so.
		return checkIsolationLevel(vars, normalizedValue, originalValue, scope)
	}},
	{Scope: ScopeGlobal | ScopeSession, Name: TransactionIsolation, Value: "REPEATABLE-READ", Type: TypeEnum, Aliases: []string{TxnIsolation}, PossibleValues: []string{"READ-UNCOMMITTED", "READ-COMMITTED", "REPEATABLE-READ", "SERIALIZABLE"}, Validation: func(vars *SessionVars, normalizedValue string, originalValue string, scope ScopeFlag) (string, error) {
		return checkIsolationLevel(vars, normalizedValue, originalValue, scope)
	}},
	{Scope: ScopeGlobal | ScopeSession, Name: CollationConnection, Value: mysql.DefaultCollationName, skipInit: true, Validation: func(vars *SessionVars, normalizedValue string, originalValue string, scope ScopeFlag) (string, error) {
		return checkCollation(vars, normalizedValue, originalValue, scope)
	}, SetSession: func(s *SessionVars, val string) error {
		if coll, err := collate.GetCollationByName(val); err == nil {
			s.systems[CharacterSetConnection] = coll.CharsetName
		}
		return nil
	}},
	{Scope: ScopeGlobal | ScopeSession, Name: AutoCommit, Value: On, Type: TypeBool, SetSession: func(s *SessionVars, val string) error {
		isAutocommit := TiDBOptOn(val)
		// Implicitly commit the possible ongoing transaction if mode is changed from off to on.
		if !s.IsAutocommit() && isAutocommit {
			s.SetInTxn(false)
		}
		s.SetStatusFlag(mysql.ServerStatusAutocommit, isAutocommit)
		return nil
	}},
	{Scope: ScopeGlobal | ScopeSession, Name: CharsetDatabase, Value: mysql.DefaultCharset, skipInit: true, Validation: func(vars *SessionVars, normalizedValue string, originalValue string, scope ScopeFlag) (string, error) {
		return checkCharacterSet(normalizedValue, CharsetDatabase)
	}, SetSession: func(s *SessionVars, val string) error {
		if cs, err := charset.GetCharsetInfo(val); err == nil {
			s.systems[CollationDatabase] = cs.DefaultCollation
		}
		return nil
	}},
	{Scope: ScopeGlobal | ScopeSession, Name: WaitTimeout, Value: strconv.FormatInt(DefWaitTimeout, 10), Type: TypeUnsigned, MinValue: 0, MaxValue: secondsPerYear},
	{Scope: ScopeGlobal | ScopeSession, Name: InteractiveTimeout, Value: "28800", Type: TypeUnsigned, MinValue: 1, MaxValue: secondsPerYear},
	{Scope: ScopeGlobal | ScopeSession, Name: InnodbLockWaitTimeout, Value: strconv.FormatInt(DefInnodbLockWaitTimeout, 10), Type: TypeUnsigned, MinValue: 1, MaxValue: 3600, SetSession: func(s *SessionVars, val string) error {
		lockWaitSec := TidbOptInt64(val, DefInnodbLockWaitTimeout)
		s.LockWaitTimeout = lockWaitSec * 1000
		return nil
	}},
	{Scope: ScopeGlobal | ScopeSession, Name: GroupConcatMaxLen, Value: "1024", IsHintUpdatable: true, Type: TypeUnsigned, MinValue: 4, MaxValue: math.MaxUint64, Validation: func(vars *SessionVars, normalizedValue string, originalValue string, scope ScopeFlag) (string, error) {
		// https://dev.mysql.com/doc/refman/8.0/en/server-system-variables.html#sysvar_group_concat_max_len
		// Minimum Value 4
		// Maximum Value (64-bit platforms) 18446744073709551615
		// Maximum Value (32-bit platforms) 4294967295
		if mathutil.IntBits == 32 {
			if val, err := strconv.ParseUint(normalizedValue, 10, 64); err == nil {
				if val > uint64(math.MaxUint32) {
					vars.StmtCtx.AppendWarning(ErrTruncatedWrongValue.GenWithStackByArgs(GroupConcatMaxLen, originalValue))
					return strconv.FormatInt(int64(math.MaxUint32), 10), nil
				}
			}
		}
		return normalizedValue, nil
	}},
	{Scope: ScopeGlobal | ScopeSession, Name: CharacterSetConnection, Value: mysql.DefaultCharset, skipInit: true, Validation: func(vars *SessionVars, normalizedValue string, originalValue string, scope ScopeFlag) (string, error) {
		return checkCharacterSet(normalizedValue, CharacterSetConnection)
	}, SetSession: func(s *SessionVars, val string) error {
		if cs, err := charset.GetCharsetInfo(val); err == nil {
			s.systems[CollationConnection] = cs.DefaultCollation
		}
		return nil
	}},
	{Scope: ScopeGlobal | ScopeSession, Name: CharacterSetServer, Value: mysql.DefaultCharset, skipInit: true, Validation: func(vars *SessionVars, normalizedValue string, originalValue string, scope ScopeFlag) (string, error) {
		return checkCharacterSet(normalizedValue, CharacterSetServer)
	}, SetSession: func(s *SessionVars, val string) error {
		if cs, err := charset.GetCharsetInfo(val); err == nil {
			s.systems[CollationServer] = cs.DefaultCollation
		}
		return nil
	}},
	{Scope: ScopeGlobal | ScopeSession, Name: MaxAllowedPacket, Value: strconv.FormatUint(DefMaxAllowedPacket, 10), Type: TypeUnsigned, MinValue: 1024, MaxValue: MaxOfMaxAllowedPacket,
		Validation: func(vars *SessionVars, normalizedValue string, originalValue string, scope ScopeFlag) (string, error) {
			if vars.StmtCtx.StmtType == "Set" && scope == ScopeSession {
				err := ErrReadOnly.GenWithStackByArgs("SESSION", MaxAllowedPacket, "GLOBAL")
				return normalizedValue, err
			}
			// Truncate the value of max_allowed_packet to be a multiple of 1024,
			// nonmultiples are rounded down to the nearest multiple.
			u, err := strconv.ParseUint(normalizedValue, 10, 64)
			if err != nil {
				return normalizedValue, err
			}
			remainder := u % 1024
			if remainder != 0 {
				vars.StmtCtx.AppendWarning(ErrTruncatedWrongValue.GenWithStackByArgs(MaxAllowedPacket, normalizedValue))
				u -= remainder
			}
			return strconv.FormatUint(u, 10), nil
		},
		GetSession: func(s *SessionVars) (string, error) {
			return strconv.FormatUint(s.MaxAllowedPacket, 10), nil
		},
		SetSession: func(s *SessionVars, val string) error {
			var err error
			if s.MaxAllowedPacket, err = strconv.ParseUint(val, 10, 64); err != nil {
				return err
			}
			return nil
		},
	},
	{Scope: ScopeGlobal | ScopeSession, Name: WindowingUseHighPrecision, Value: On, Type: TypeBool, IsHintUpdatable: true, SetSession: func(s *SessionVars, val string) error {
		s.WindowingUseHighPrecision = TiDBOptOn(val)
		return nil
	}},
	{Scope: ScopeGlobal | ScopeSession, Name: BlockEncryptionMode, Value: "aes-128-ecb", Type: TypeEnum, PossibleValues: []string{"aes-128-ecb", "aes-192-ecb", "aes-256-ecb", "aes-128-cbc", "aes-192-cbc", "aes-256-cbc", "aes-128-ofb", "aes-192-ofb", "aes-256-ofb", "aes-128-cfb", "aes-192-cfb", "aes-256-cfb"}},
	/* TiDB specific variables */
	{Scope: ScopeGlobal | ScopeSession, Name: TiDBAllowMPPExecution, Type: TypeBool, Value: BoolToOnOff(DefTiDBAllowMPPExecution), SetSession: func(s *SessionVars, val string) error {
		s.allowMPPExecution = TiDBOptOn(val)
		return nil
	}},
	{Scope: ScopeGlobal | ScopeSession, Name: TiFlashFastScan, Type: TypeBool, Value: BoolToOnOff(DefTiFlashFastScan), SetSession: func(s *SessionVars, val string) error {
		s.TiFlashFastScan = TiDBOptOn(val)
		return nil
	}},
	{Scope: ScopeGlobal | ScopeSession, Name: TiDBMPPStoreFailTTL, Type: TypeStr, Value: DefTiDBMPPStoreFailTTL, SetSession: func(s *SessionVars, val string) error {
		s.MPPStoreFailTTL = val
		return nil
	}},
	{Scope: ScopeGlobal | ScopeSession, Name: TiDBHashExchangeWithNewCollation, Type: TypeBool, Value: BoolToOnOff(DefTiDBHashExchangeWithNewCollation), SetSession: func(s *SessionVars, val string) error {
		s.HashExchangeWithNewCollation = TiDBOptOn(val)
		return nil
	}},
	{Scope: ScopeGlobal | ScopeSession, Name: TiDBBCJThresholdCount, Value: strconv.Itoa(DefBroadcastJoinThresholdCount), Type: TypeInt, MinValue: 0, MaxValue: math.MaxInt64, SetSession: func(s *SessionVars, val string) error {
		s.BroadcastJoinThresholdCount = TidbOptInt64(val, DefBroadcastJoinThresholdCount)
		return nil
	}},
	{Scope: ScopeGlobal | ScopeSession, Name: TiDBBCJThresholdSize, Value: strconv.Itoa(DefBroadcastJoinThresholdSize), Type: TypeInt, MinValue: 0, MaxValue: math.MaxInt64, SetSession: func(s *SessionVars, val string) error {
		s.BroadcastJoinThresholdSize = TidbOptInt64(val, DefBroadcastJoinThresholdSize)
		return nil
	}},
	{Scope: ScopeGlobal | ScopeSession, Name: TiDBBuildStatsConcurrency, Value: strconv.Itoa(DefBuildStatsConcurrency), Type: TypeInt, MinValue: 1, MaxValue: MaxConfigurableConcurrency},
	{Scope: ScopeGlobal | ScopeSession, Name: TiDBOptCartesianBCJ, Value: strconv.Itoa(DefOptCartesianBCJ), Type: TypeInt, MinValue: 0, MaxValue: 2, SetSession: func(s *SessionVars, val string) error {
		s.AllowCartesianBCJ = TidbOptInt(val, DefOptCartesianBCJ)
		return nil
	}},
	{Scope: ScopeGlobal | ScopeSession, Name: TiDBOptMPPOuterJoinFixedBuildSide, Value: BoolToOnOff(DefOptMPPOuterJoinFixedBuildSide), Type: TypeBool, SetSession: func(s *SessionVars, val string) error {
		s.MPPOuterJoinFixedBuildSide = TiDBOptOn(val)
		return nil
	}},
	{Scope: ScopeGlobal | ScopeSession, Name: TiDBExecutorConcurrency, Value: strconv.Itoa(DefExecutorConcurrency), Type: TypeUnsigned, MinValue: 1, MaxValue: MaxConfigurableConcurrency, SetSession: func(s *SessionVars, val string) error {
		s.ExecutorConcurrency = tidbOptPositiveInt32(val, DefExecutorConcurrency)
		return nil
	}},
	{Scope: ScopeGlobal | ScopeSession, Name: TiDBDistSQLScanConcurrency, Value: strconv.Itoa(DefDistSQLScanConcurrency), Type: TypeUnsigned, MinValue: 1, MaxValue: MaxConfigurableConcurrency, SetSession: func(s *SessionVars, val string) error {
		s.distSQLScanConcurrency = tidbOptPositiveInt32(val, DefDistSQLScanConcurrency)
		return nil
	}},
	{Scope: ScopeGlobal | ScopeSession, Name: TiDBOptInSubqToJoinAndAgg, Value: BoolToOnOff(DefOptInSubqToJoinAndAgg), Type: TypeBool, SetSession: func(s *SessionVars, val string) error {
		s.SetAllowInSubqToJoinAndAgg(TiDBOptOn(val))
		return nil
	}},
	{Scope: ScopeGlobal | ScopeSession, Name: TiDBOptPreferRangeScan, Value: BoolToOnOff(DefOptPreferRangeScan), Type: TypeBool, IsHintUpdatable: true, SetSession: func(s *SessionVars, val string) error {
		s.SetAllowPreferRangeScan(TiDBOptOn(val))
		return nil
	}},
	{Scope: ScopeGlobal | ScopeSession, Name: TiDBOptLimitPushDownThreshold, Value: strconv.Itoa(DefOptLimitPushDownThreshold), Type: TypeUnsigned, MinValue: 0, MaxValue: math.MaxInt32, SetSession: func(s *SessionVars, val string) error {
		s.LimitPushDownThreshold = TidbOptInt64(val, DefOptLimitPushDownThreshold)
		return nil
	}},
	{Scope: ScopeGlobal | ScopeSession, Name: TiDBOptCorrelationThreshold, Value: strconv.FormatFloat(DefOptCorrelationThreshold, 'f', -1, 64), Type: TypeFloat, MinValue: 0, MaxValue: 1, SetSession: func(s *SessionVars, val string) error {
		s.CorrelationThreshold = tidbOptFloat64(val, DefOptCorrelationThreshold)
		return nil
	}},
	{Scope: ScopeGlobal | ScopeSession, Name: TiDBOptEnableCorrelationAdjustment, Value: BoolToOnOff(DefOptEnableCorrelationAdjustment), Type: TypeBool, SetSession: func(s *SessionVars, val string) error {
		s.EnableCorrelationAdjustment = TiDBOptOn(val)
		return nil
	}},
	{Scope: ScopeGlobal | ScopeSession, Name: TiDBOptCorrelationExpFactor, Value: strconv.Itoa(DefOptCorrelationExpFactor), Type: TypeUnsigned, MinValue: 0, MaxValue: math.MaxInt32, SetSession: func(s *SessionVars, val string) error {
		s.CorrelationExpFactor = int(TidbOptInt64(val, DefOptCorrelationExpFactor))
		return nil
	}},
	{Scope: ScopeGlobal | ScopeSession, Name: TiDBOptCPUFactor, Value: strconv.FormatFloat(DefOptCPUFactor, 'f', -1, 64), Type: TypeFloat, MinValue: 0, MaxValue: math.MaxUint64, SetSession: func(s *SessionVars, val string) error {
		s.cpuFactor = tidbOptFloat64(val, DefOptCPUFactor)
		return nil
	}},
	{Scope: ScopeGlobal | ScopeSession, Name: TiDBOptTiFlashConcurrencyFactor, Value: strconv.FormatFloat(DefOptTiFlashConcurrencyFactor, 'f', -1, 64), skipInit: true, Type: TypeFloat, MinValue: 1, MaxValue: math.MaxUint64, SetSession: func(s *SessionVars, val string) error {
		s.CopTiFlashConcurrencyFactor = tidbOptFloat64(val, DefOptTiFlashConcurrencyFactor)
		return nil
	}},
	{Scope: ScopeGlobal | ScopeSession, Name: TiDBOptCopCPUFactor, Value: strconv.FormatFloat(DefOptCopCPUFactor, 'f', -1, 64), Type: TypeFloat, MinValue: 0, MaxValue: math.MaxUint64, SetSession: func(s *SessionVars, val string) error {
		s.copCPUFactor = tidbOptFloat64(val, DefOptCopCPUFactor)
		return nil
	}},
	{Scope: ScopeGlobal | ScopeSession, Name: TiDBOptNetworkFactor, Value: strconv.FormatFloat(DefOptNetworkFactor, 'f', -1, 64), Type: TypeFloat, MinValue: 0, MaxValue: math.MaxUint64, SetSession: func(s *SessionVars, val string) error {
		s.networkFactor = tidbOptFloat64(val, DefOptNetworkFactor)
		return nil
	}},
	{Scope: ScopeGlobal | ScopeSession, Name: TiDBOptScanFactor, Value: strconv.FormatFloat(DefOptScanFactor, 'f', -1, 64), Type: TypeFloat, MinValue: 0, MaxValue: math.MaxUint64, SetSession: func(s *SessionVars, val string) error {
		s.scanFactor = tidbOptFloat64(val, DefOptScanFactor)
		return nil
	}},
	{Scope: ScopeGlobal | ScopeSession, Name: TiDBOptDescScanFactor, Value: strconv.FormatFloat(DefOptDescScanFactor, 'f', -1, 64), Type: TypeFloat, MinValue: 0, MaxValue: math.MaxUint64, SetSession: func(s *SessionVars, val string) error {
		s.descScanFactor = tidbOptFloat64(val, DefOptDescScanFactor)
		return nil
	}},
	{Scope: ScopeGlobal | ScopeSession, Name: TiDBOptSeekFactor, Value: strconv.FormatFloat(DefOptSeekFactor, 'f', -1, 64), skipInit: true, Type: TypeFloat, MinValue: 0, MaxValue: math.MaxUint64, SetSession: func(s *SessionVars, val string) error {
		s.seekFactor = tidbOptFloat64(val, DefOptSeekFactor)
		return nil
	}},
	{Scope: ScopeGlobal | ScopeSession, Name: TiDBOptMemoryFactor, Value: strconv.FormatFloat(DefOptMemoryFactor, 'f', -1, 64), Type: TypeFloat, MinValue: 0, MaxValue: math.MaxUint64, SetSession: func(s *SessionVars, val string) error {
		s.memoryFactor = tidbOptFloat64(val, DefOptMemoryFactor)
		return nil
	}},
	{Scope: ScopeGlobal | ScopeSession, Name: TiDBOptDiskFactor, Value: strconv.FormatFloat(DefOptDiskFactor, 'f', -1, 64), Type: TypeFloat, MinValue: 0, MaxValue: math.MaxUint64, SetSession: func(s *SessionVars, val string) error {
		s.diskFactor = tidbOptFloat64(val, DefOptDiskFactor)
		return nil
	}},
	{Scope: ScopeGlobal | ScopeSession, Name: TiDBOptimizerEnableNewOnlyFullGroupByCheck, Value: BoolToOnOff(DefTiDBOptimizerEnableNewOFGB), Type: TypeBool, SetSession: func(s *SessionVars, val string) error {
		s.OptimizerEnableNewOnlyFullGroupByCheck = TiDBOptOn(val)
		return nil
	}},
	{Scope: ScopeGlobal | ScopeSession, Name: TiDBOptConcurrencyFactor, Value: strconv.FormatFloat(DefOptConcurrencyFactor, 'f', -1, 64), Type: TypeFloat, MinValue: 0, MaxValue: math.MaxUint64, SetSession: func(s *SessionVars, val string) error {
		s.concurrencyFactor = tidbOptFloat64(val, DefOptConcurrencyFactor)
		return nil
	}},
	{Scope: ScopeGlobal | ScopeSession, Name: TiDBOptForceInlineCTE, Value: BoolToOnOff(DefOptForceInlineCTE), Type: TypeBool, SetSession: func(s *SessionVars, val string) error {
		s.enableForceInlineCTE = TiDBOptOn(val)
		return nil
	}},
	{Scope: ScopeGlobal | ScopeSession, Name: TiDBIndexJoinBatchSize, Value: strconv.Itoa(DefIndexJoinBatchSize), Type: TypeUnsigned, MinValue: 1, MaxValue: math.MaxInt32, SetSession: func(s *SessionVars, val string) error {
		s.IndexJoinBatchSize = tidbOptPositiveInt32(val, DefIndexJoinBatchSize)
		return nil
	}},
	{Scope: ScopeGlobal | ScopeSession, Name: TiDBIndexLookupSize, Value: strconv.Itoa(DefIndexLookupSize), Type: TypeUnsigned, MinValue: 1, MaxValue: math.MaxInt32, SetSession: func(s *SessionVars, val string) error {
		s.IndexLookupSize = tidbOptPositiveInt32(val, DefIndexLookupSize)
		return nil
	}},
	{Scope: ScopeGlobal | ScopeSession, Name: TiDBIndexLookupConcurrency, Value: strconv.Itoa(DefIndexLookupConcurrency), Type: TypeInt, MinValue: 1, MaxValue: MaxConfigurableConcurrency, AllowAutoValue: true, SetSession: func(s *SessionVars, val string) error {
		s.indexLookupConcurrency = tidbOptPositiveInt32(val, ConcurrencyUnset)
		return nil
	}, Validation: func(vars *SessionVars, normalizedValue string, originalValue string, scope ScopeFlag) (string, error) {
		appendDeprecationWarning(vars, TiDBIndexLookupConcurrency, TiDBExecutorConcurrency)
		return normalizedValue, nil
	}},
	{Scope: ScopeGlobal | ScopeSession, Name: TiDBIndexLookupJoinConcurrency, Value: strconv.Itoa(DefIndexLookupJoinConcurrency), Type: TypeInt, MinValue: 1, MaxValue: MaxConfigurableConcurrency, AllowAutoValue: true, SetSession: func(s *SessionVars, val string) error {
		s.indexLookupJoinConcurrency = tidbOptPositiveInt32(val, ConcurrencyUnset)
		return nil
	}, Validation: func(vars *SessionVars, normalizedValue string, originalValue string, scope ScopeFlag) (string, error) {
		appendDeprecationWarning(vars, TiDBIndexLookupJoinConcurrency, TiDBExecutorConcurrency)
		return normalizedValue, nil
	}},
	{Scope: ScopeGlobal | ScopeSession, Name: TiDBIndexSerialScanConcurrency, Value: strconv.Itoa(DefIndexSerialScanConcurrency), Type: TypeUnsigned, MinValue: 1, MaxValue: MaxConfigurableConcurrency, SetSession: func(s *SessionVars, val string) error {
		s.indexSerialScanConcurrency = tidbOptPositiveInt32(val, DefIndexSerialScanConcurrency)
		return nil
	}},
	{Scope: ScopeGlobal | ScopeSession, Name: TiDBSkipUTF8Check, Value: BoolToOnOff(DefSkipUTF8Check), Type: TypeBool, SetSession: func(s *SessionVars, val string) error {
		s.SkipUTF8Check = TiDBOptOn(val)
		return nil
	}},
	{Scope: ScopeGlobal | ScopeSession, Name: TiDBSkipASCIICheck, Value: BoolToOnOff(DefSkipASCIICheck), Type: TypeBool, SetSession: func(s *SessionVars, val string) error {
		s.SkipASCIICheck = TiDBOptOn(val)
		return nil
	}},
	{Scope: ScopeGlobal | ScopeSession, Name: TiDBDMLBatchSize, Value: strconv.Itoa(DefDMLBatchSize), Type: TypeUnsigned, MinValue: 0, MaxValue: math.MaxInt32, SetSession: func(s *SessionVars, val string) error {
		s.DMLBatchSize = int(TidbOptInt64(val, DefDMLBatchSize))
		return nil
	}},
	{Scope: ScopeGlobal | ScopeSession, Name: TiDBMaxChunkSize, Value: strconv.Itoa(DefMaxChunkSize), Type: TypeUnsigned, MinValue: maxChunkSizeLowerBound, MaxValue: math.MaxInt32, SetSession: func(s *SessionVars, val string) error {
		s.MaxChunkSize = tidbOptPositiveInt32(val, DefMaxChunkSize)
		return nil
	}},
	{Scope: ScopeGlobal | ScopeSession, Name: TiDBAllowBatchCop, Value: strconv.Itoa(DefTiDBAllowBatchCop), Type: TypeInt, MinValue: 0, MaxValue: 2, SetSession: func(s *SessionVars, val string) error {
		s.AllowBatchCop = int(TidbOptInt64(val, DefTiDBAllowBatchCop))
		return nil
	}},
	{Scope: ScopeGlobal | ScopeSession, Name: TiDBInitChunkSize, Value: strconv.Itoa(DefInitChunkSize), Type: TypeUnsigned, MinValue: 1, MaxValue: initChunkSizeUpperBound, SetSession: func(s *SessionVars, val string) error {
		s.InitChunkSize = tidbOptPositiveInt32(val, DefInitChunkSize)
		return nil
	}},
	{Scope: ScopeGlobal | ScopeSession, Name: TiDBEnableCascadesPlanner, Value: Off, Type: TypeBool, SetSession: func(s *SessionVars, val string) error {
		s.SetEnableCascadesPlanner(TiDBOptOn(val))
		return nil
	}},
	{Scope: ScopeGlobal | ScopeSession, Name: TiDBEnableIndexMerge, Value: BoolToOnOff(DefTiDBEnableIndexMerge), Type: TypeBool, SetSession: func(s *SessionVars, val string) error {
		s.SetEnableIndexMerge(TiDBOptOn(val))
		return nil
	}},
	{Scope: ScopeGlobal | ScopeSession, Name: TiDBEnableTablePartition, Value: On, Type: TypeEnum, PossibleValues: []string{Off, On, "AUTO"}, SetSession: func(s *SessionVars, val string) error {
		s.EnableTablePartition = val
		return nil
	}},
	{Scope: ScopeGlobal | ScopeSession, Name: TiDBEnableListTablePartition, Value: On, Type: TypeBool, SetSession: func(s *SessionVars, val string) error {
		s.EnableListTablePartition = TiDBOptOn(val)
		return nil
	}},
	{Scope: ScopeGlobal | ScopeSession, Name: TiDBHashJoinConcurrency, Value: strconv.Itoa(DefTiDBHashJoinConcurrency), Type: TypeInt, MinValue: 1, MaxValue: MaxConfigurableConcurrency, AllowAutoValue: true, SetSession: func(s *SessionVars, val string) error {
		s.hashJoinConcurrency = tidbOptPositiveInt32(val, ConcurrencyUnset)
		return nil
	}, Validation: func(vars *SessionVars, normalizedValue string, originalValue string, scope ScopeFlag) (string, error) {
		appendDeprecationWarning(vars, TiDBHashJoinConcurrency, TiDBExecutorConcurrency)
		return normalizedValue, nil
	}},
	{Scope: ScopeGlobal | ScopeSession, Name: TiDBProjectionConcurrency, Value: strconv.Itoa(DefTiDBProjectionConcurrency), Type: TypeInt, MinValue: -1, MaxValue: MaxConfigurableConcurrency, SetSession: func(s *SessionVars, val string) error {
		s.projectionConcurrency = tidbOptPositiveInt32(val, ConcurrencyUnset)
		return nil
	}, Validation: func(vars *SessionVars, normalizedValue string, originalValue string, scope ScopeFlag) (string, error) {
		appendDeprecationWarning(vars, TiDBProjectionConcurrency, TiDBExecutorConcurrency)
		return normalizedValue, nil
	}},
	{Scope: ScopeGlobal | ScopeSession, Name: TiDBHashAggPartialConcurrency, Value: strconv.Itoa(DefTiDBHashAggPartialConcurrency), Type: TypeInt, MinValue: 1, MaxValue: MaxConfigurableConcurrency, AllowAutoValue: true, SetSession: func(s *SessionVars, val string) error {
		s.hashAggPartialConcurrency = tidbOptPositiveInt32(val, ConcurrencyUnset)
		return nil
	}, Validation: func(vars *SessionVars, normalizedValue string, originalValue string, scope ScopeFlag) (string, error) {
		appendDeprecationWarning(vars, TiDBHashAggPartialConcurrency, TiDBExecutorConcurrency)
		return normalizedValue, nil
	}},
	{Scope: ScopeGlobal | ScopeSession, Name: TiDBHashAggFinalConcurrency, Value: strconv.Itoa(DefTiDBHashAggFinalConcurrency), Type: TypeInt, MinValue: 1, MaxValue: MaxConfigurableConcurrency, AllowAutoValue: true, SetSession: func(s *SessionVars, val string) error {
		s.hashAggFinalConcurrency = tidbOptPositiveInt32(val, ConcurrencyUnset)
		return nil
	}, Validation: func(vars *SessionVars, normalizedValue string, originalValue string, scope ScopeFlag) (string, error) {
		appendDeprecationWarning(vars, TiDBHashAggFinalConcurrency, TiDBExecutorConcurrency)
		return normalizedValue, nil
	}},
	{Scope: ScopeGlobal | ScopeSession, Name: TiDBWindowConcurrency, Value: strconv.Itoa(DefTiDBWindowConcurrency), Type: TypeInt, MinValue: 1, MaxValue: MaxConfigurableConcurrency, AllowAutoValue: true, SetSession: func(s *SessionVars, val string) error {
		s.windowConcurrency = tidbOptPositiveInt32(val, ConcurrencyUnset)
		return nil
	}, Validation: func(vars *SessionVars, normalizedValue string, originalValue string, scope ScopeFlag) (string, error) {
		appendDeprecationWarning(vars, TiDBWindowConcurrency, TiDBExecutorConcurrency)
		return normalizedValue, nil
	}},
	{Scope: ScopeGlobal | ScopeSession, Name: TiDBMergeJoinConcurrency, Value: strconv.Itoa(DefTiDBMergeJoinConcurrency), Type: TypeInt, MinValue: 1, MaxValue: MaxConfigurableConcurrency, AllowAutoValue: true, SetSession: func(s *SessionVars, val string) error {
		s.mergeJoinConcurrency = tidbOptPositiveInt32(val, ConcurrencyUnset)
		return nil
	}, Validation: func(vars *SessionVars, normalizedValue string, originalValue string, scope ScopeFlag) (string, error) {
		appendDeprecationWarning(vars, TiDBMergeJoinConcurrency, TiDBExecutorConcurrency)
		return normalizedValue, nil
	}},
	{Scope: ScopeGlobal | ScopeSession, Name: TiDBStreamAggConcurrency, Value: strconv.Itoa(DefTiDBStreamAggConcurrency), Type: TypeInt, MinValue: 1, MaxValue: MaxConfigurableConcurrency, AllowAutoValue: true, SetSession: func(s *SessionVars, val string) error {
		s.streamAggConcurrency = tidbOptPositiveInt32(val, ConcurrencyUnset)
		return nil
	}, Validation: func(vars *SessionVars, normalizedValue string, originalValue string, scope ScopeFlag) (string, error) {
		appendDeprecationWarning(vars, TiDBStreamAggConcurrency, TiDBExecutorConcurrency)
		return normalizedValue, nil
	}},
	{Scope: ScopeGlobal | ScopeSession, Name: TiDBIndexMergeIntersectionConcurrency, Value: strconv.Itoa(DefTiDBIndexMergeIntersectionConcurrency), Type: TypeInt, MinValue: 1, MaxValue: MaxConfigurableConcurrency, AllowAutoValue: true, SetSession: func(s *SessionVars, val string) error {
		s.indexMergeIntersectionConcurrency = tidbOptPositiveInt32(val, ConcurrencyUnset)
		return nil
	}, Validation: func(vars *SessionVars, normalizedValue string, originalValue string, scope ScopeFlag) (string, error) {
		appendDeprecationWarning(vars, TiDBIndexMergeIntersectionConcurrency, TiDBExecutorConcurrency)
		return normalizedValue, nil
	}},
	{Scope: ScopeGlobal | ScopeSession, Name: TiDBEnableParallelApply, Value: BoolToOnOff(DefTiDBEnableParallelApply), Type: TypeBool, SetSession: func(s *SessionVars, val string) error {
		s.EnableParallelApply = TiDBOptOn(val)
		return nil
	}},
	{Scope: ScopeGlobal | ScopeSession, Name: TiDBMemQuotaApplyCache, Value: strconv.Itoa(DefTiDBMemQuotaApplyCache), Type: TypeUnsigned, MaxValue: math.MaxInt64, SetSession: func(s *SessionVars, val string) error {
		s.MemQuotaApplyCache = TidbOptInt64(val, DefTiDBMemQuotaApplyCache)
		return nil
	}},
	{Scope: ScopeGlobal | ScopeSession, Name: TiDBBackoffLockFast, Value: strconv.Itoa(tikvstore.DefBackoffLockFast), Type: TypeUnsigned, MinValue: 1, MaxValue: math.MaxInt32, SetSession: func(s *SessionVars, val string) error {
		s.KVVars.BackoffLockFast = tidbOptPositiveInt32(val, tikvstore.DefBackoffLockFast)
		return nil
	}},
	{Scope: ScopeGlobal | ScopeSession, Name: TiDBBackOffWeight, Value: strconv.Itoa(tikvstore.DefBackOffWeight), Type: TypeUnsigned, MinValue: 0, MaxValue: math.MaxInt32, SetSession: func(s *SessionVars, val string) error {
		s.KVVars.BackOffWeight = tidbOptPositiveInt32(val, tikvstore.DefBackOffWeight)
		return nil
	}},
	{Scope: ScopeGlobal | ScopeSession, Name: TiDBRetryLimit, Value: strconv.Itoa(DefTiDBRetryLimit), Type: TypeInt, MinValue: -1, MaxValue: math.MaxInt64, SetSession: func(s *SessionVars, val string) error {
		s.RetryLimit = TidbOptInt64(val, DefTiDBRetryLimit)
		return nil
	}},
	{Scope: ScopeGlobal | ScopeSession, Name: TiDBDisableTxnAutoRetry, Value: BoolToOnOff(DefTiDBDisableTxnAutoRetry), Type: TypeBool, SetSession: func(s *SessionVars, val string) error {
		s.DisableTxnAutoRetry = TiDBOptOn(val)
		return nil
	}},
	{Scope: ScopeGlobal | ScopeSession, Name: TiDBConstraintCheckInPlace, Value: BoolToOnOff(DefTiDBConstraintCheckInPlace), Type: TypeBool, SetSession: func(s *SessionVars, val string) error {
		s.ConstraintCheckInPlace = TiDBOptOn(val)
		return nil
	}},
	{Scope: ScopeGlobal | ScopeSession, Name: TiDBTxnMode, Value: DefTiDBTxnMode, AllowEmptyAll: true, Type: TypeEnum, PossibleValues: []string{"pessimistic", "optimistic"}, SetSession: func(s *SessionVars, val string) error {
		s.TxnMode = strings.ToUpper(val)
		return nil
	}},
	{Scope: ScopeGlobal | ScopeSession, Name: TiDBEnableWindowFunction, Value: BoolToOnOff(DefEnableWindowFunction), Type: TypeBool, SetSession: func(s *SessionVars, val string) error {
		s.EnableWindowFunction = TiDBOptOn(val)
		return nil
	}},
	{Scope: ScopeGlobal | ScopeSession, Name: TiDBEnablePipelinedWindowFunction, Value: BoolToOnOff(DefEnablePipelinedWindowFunction), Type: TypeBool, SetSession: func(s *SessionVars, val string) error {
		s.EnablePipelinedWindowExec = TiDBOptOn(val)
		return nil
	}},
	{Scope: ScopeGlobal | ScopeSession, Name: TiDBEnableStrictDoubleTypeCheck, Value: BoolToOnOff(DefEnableStrictDoubleTypeCheck), Type: TypeBool, SetSession: func(s *SessionVars, val string) error {
		s.EnableStrictDoubleTypeCheck = TiDBOptOn(val)
		return nil
	}},
	{Scope: ScopeGlobal | ScopeSession, Name: TiDBEnableVectorizedExpression, Value: BoolToOnOff(DefEnableVectorizedExpression), Type: TypeBool, SetSession: func(s *SessionVars, val string) error {
		s.EnableVectorizedExpression = TiDBOptOn(val)
		return nil
	}},
	{Scope: ScopeGlobal | ScopeSession, Name: TiDBEnableFastAnalyze, Value: BoolToOnOff(DefTiDBUseFastAnalyze), Type: TypeBool, SetSession: func(s *SessionVars, val string) error {
		s.EnableFastAnalyze = TiDBOptOn(val)
		return nil
	}},
	{Scope: ScopeGlobal | ScopeSession, Name: TiDBSkipIsolationLevelCheck, Value: BoolToOnOff(DefTiDBSkipIsolationLevelCheck), Type: TypeBool},
	{Scope: ScopeGlobal | ScopeSession, Name: TiDBEnableRateLimitAction, Value: BoolToOnOff(DefTiDBEnableRateLimitAction), Type: TypeBool, SetSession: func(s *SessionVars, val string) error {
		s.EnabledRateLimitAction = TiDBOptOn(val)
		return nil
	}},
	{Scope: ScopeGlobal | ScopeSession, Name: TiDBAllowFallbackToTiKV, Value: "", Validation: func(vars *SessionVars, normalizedValue string, originalValue string, scope ScopeFlag) (string, error) {
		if normalizedValue == "" {
			return "", nil
		}
		engines := strings.Split(normalizedValue, ",")
		var formatVal string
		storeTypes := make(map[kv.StoreType]struct{})
		for i, engine := range engines {
			engine = strings.TrimSpace(engine)
			switch {
			case strings.EqualFold(engine, kv.TiFlash.Name()):
				if _, ok := storeTypes[kv.TiFlash]; !ok {
					if i != 0 {
						formatVal += ","
					}
					formatVal += kv.TiFlash.Name()
					storeTypes[kv.TiFlash] = struct{}{}
				}
			default:
				return normalizedValue, ErrWrongValueForVar.GenWithStackByArgs(TiDBAllowFallbackToTiKV, normalizedValue)
			}
		}
		return formatVal, nil
	}, SetSession: func(s *SessionVars, val string) error {
		s.AllowFallbackToTiKV = make(map[kv.StoreType]struct{})
		for _, engine := range strings.Split(val, ",") {
			if engine == kv.TiFlash.Name() {
				s.AllowFallbackToTiKV[kv.TiFlash] = struct{}{}
			}
		}
		return nil
	}},
	{Scope: ScopeGlobal | ScopeSession, Name: TiDBEnableAutoIncrementInGenerated, Value: BoolToOnOff(DefTiDBEnableAutoIncrementInGenerated), Type: TypeBool, SetSession: func(s *SessionVars, val string) error {
		s.EnableAutoIncrementInGenerated = TiDBOptOn(val)
		return nil
	}},
	{Scope: ScopeGlobal | ScopeSession, Name: TiDBPlacementMode, Value: DefTiDBPlacementMode, Type: TypeEnum, PossibleValues: []string{PlacementModeStrict, PlacementModeIgnore}, SetSession: func(s *SessionVars, val string) error {
		s.PlacementMode = val
		return nil
	}},
	{Scope: ScopeGlobal | ScopeSession, Name: TiDBOptJoinReorderThreshold, Value: strconv.Itoa(DefTiDBOptJoinReorderThreshold), Type: TypeUnsigned, MinValue: 0, MaxValue: 63, SetSession: func(s *SessionVars, val string) error {
		s.TiDBOptJoinReorderThreshold = tidbOptPositiveInt32(val, DefTiDBOptJoinReorderThreshold)
		return nil
	}},
	{Scope: ScopeGlobal | ScopeSession, Name: TiDBEnableNoopFuncs, Value: DefTiDBEnableNoopFuncs, Type: TypeEnum, PossibleValues: []string{Off, On, Warn}, Validation: func(vars *SessionVars, normalizedValue string, originalValue string, scope ScopeFlag) (string, error) {
		// The behavior is very weird if someone can turn TiDBEnableNoopFuncs OFF, but keep any of the following on:
		// TxReadOnly, TransactionReadOnly, OfflineMode, SuperReadOnly, serverReadOnly, SQLAutoIsNull
		// To prevent this strange position, prevent setting to OFF when any of these sysVars are ON of the same scope.
		if normalizedValue == Off {
			for _, potentialIncompatibleSysVar := range []string{TxReadOnly, TransactionReadOnly, OfflineMode, SuperReadOnly, ReadOnly, SQLAutoIsNull} {
				val, _ := vars.GetSystemVar(potentialIncompatibleSysVar) // session scope
				if scope == ScopeGlobal {                                // global scope
					var err error
					val, err = vars.GlobalVarsAccessor.GetGlobalSysVar(potentialIncompatibleSysVar)
					if err != nil {
						return originalValue, errUnknownSystemVariable.GenWithStackByArgs(potentialIncompatibleSysVar)
					}
				}
				if TiDBOptOn(val) {
					return originalValue, errValueNotSupportedWhen.GenWithStackByArgs(TiDBEnableNoopFuncs, potentialIncompatibleSysVar)
				}
			}
		}
		return normalizedValue, nil
	}, SetSession: func(s *SessionVars, val string) error {
		s.NoopFuncsMode = TiDBOptOnOffWarn(val)
		return nil
	}},
	{Scope: ScopeGlobal | ScopeSession, Name: TiDBReplicaRead, Value: "leader", Type: TypeEnum, PossibleValues: []string{"leader", "follower", "leader-and-follower", "closest-replicas", "closest-adaptive"}, SetSession: func(s *SessionVars, val string) error {
		if strings.EqualFold(val, "follower") {
			s.SetReplicaRead(kv.ReplicaReadFollower)
		} else if strings.EqualFold(val, "leader-and-follower") {
			s.SetReplicaRead(kv.ReplicaReadMixed)
		} else if strings.EqualFold(val, "leader") || len(val) == 0 {
			s.SetReplicaRead(kv.ReplicaReadLeader)
		} else if strings.EqualFold(val, "closest-replicas") {
			s.SetReplicaRead(kv.ReplicaReadClosest)
		} else if strings.EqualFold(val, "closest-adaptive") {
			s.SetReplicaRead(kv.ReplicaReadClosestAdaptive)
		}
		return nil
	}},
	{Scope: ScopeGlobal | ScopeSession, Name: TiDBAdaptiveClosestReadThreshold, Value: strconv.Itoa(DefAdaptiveClosestReadThreshold), Type: TypeUnsigned, MinValue: 0, MaxValue: math.MaxInt64, SetSession: func(s *SessionVars, val string) error {
		s.ReplicaClosestReadThreshold = TidbOptInt64(val, DefAdaptiveClosestReadThreshold)
		return nil
	}},
	{Scope: ScopeGlobal | ScopeSession, Name: TiDBUsePlanBaselines, Value: BoolToOnOff(DefTiDBUsePlanBaselines), Type: TypeBool, SetSession: func(s *SessionVars, val string) error {
		s.UsePlanBaselines = TiDBOptOn(val)
		return nil
	}},
	{Scope: ScopeGlobal | ScopeSession, Name: TiDBEvolvePlanBaselines, Value: BoolToOnOff(DefTiDBEvolvePlanBaselines), Type: TypeBool, Validation: func(vars *SessionVars, normalizedValue string, originalValue string, scope ScopeFlag) (string, error) {
		if normalizedValue == "ON" && !config.CheckTableBeforeDrop {
			return normalizedValue, errors.Errorf("Cannot enable baseline evolution feature, it is not generally available now")
		}
		return normalizedValue, nil
	}, SetSession: func(s *SessionVars, val string) error {
		s.EvolvePlanBaselines = TiDBOptOn(val)
		return nil
	}},
	{Scope: ScopeGlobal | ScopeSession, Name: TiDBEnableExtendedStats, Value: BoolToOnOff(false), Hidden: true, Type: TypeBool, SetSession: func(s *SessionVars, val string) error {
		s.EnableExtendedStats = TiDBOptOn(val)
		return nil
	}},
	{Scope: ScopeGlobal | ScopeSession, Name: CTEMaxRecursionDepth, Value: strconv.Itoa(DefCTEMaxRecursionDepth), Type: TypeInt, MinValue: 0, MaxValue: 4294967295, SetSession: func(s *SessionVars, val string) error {
		s.CTEMaxRecursionDepth = TidbOptInt(val, DefCTEMaxRecursionDepth)
		return nil
	}},
	{Scope: ScopeGlobal | ScopeSession, Name: TiDBAllowAutoRandExplicitInsert, Value: BoolToOnOff(DefTiDBAllowAutoRandExplicitInsert), Type: TypeBool, SetSession: func(s *SessionVars, val string) error {
		s.AllowAutoRandExplicitInsert = TiDBOptOn(val)
		return nil
	}},
	{Scope: ScopeGlobal | ScopeSession, Name: TiDBEnableClusteredIndex, Value: On, Type: TypeEnum, PossibleValues: []string{Off, On, IntOnly}, Validation: func(vars *SessionVars, normalizedValue string, originalValue string, scope ScopeFlag) (string, error) {
		if normalizedValue == IntOnly {
			vars.StmtCtx.AppendWarning(errWarnDeprecatedSyntax.FastGenByArgs(normalizedValue, fmt.Sprintf("'%s' or '%s'", On, Off)))
		}
		return normalizedValue, nil
	}, SetSession: func(s *SessionVars, val string) error {
		s.EnableClusteredIndex = TiDBOptEnableClustered(val)
		return nil
	}},
	{Scope: ScopeGlobal | ScopeSession, Name: TiDBPartitionPruneMode, Value: DefTiDBPartitionPruneMode, Type: TypeEnum, PossibleValues: []string{"static", "dynamic", "static-only", "dynamic-only"}, Validation: func(vars *SessionVars, normalizedValue string, originalValue string, scope ScopeFlag) (string, error) {
		mode := PartitionPruneMode(normalizedValue).Update()
		if !mode.Valid() {
			return normalizedValue, ErrWrongTypeForVar.GenWithStackByArgs(TiDBPartitionPruneMode)
		}
		return string(mode), nil
	}, GetSession: func(s *SessionVars) (string, error) {
		return s.PartitionPruneMode.Load(), nil
	}, SetSession: func(s *SessionVars, val string) error {
		newMode := strings.ToLower(strings.TrimSpace(val))
		if PartitionPruneMode(s.PartitionPruneMode.Load()) == Static && PartitionPruneMode(newMode) == Dynamic {
			s.StmtCtx.AppendWarning(errors.New("Please analyze all partition tables again for consistency between partition and global stats"))
			s.StmtCtx.AppendWarning(errors.New("Please avoid setting partition prune mode to dynamic at session level and set partition prune mode to dynamic at global level"))
		}
		s.PartitionPruneMode.Store(newMode)
		return nil
	}, SetGlobal: func(_ context.Context, s *SessionVars, val string) error {
		newMode := strings.ToLower(strings.TrimSpace(val))
		if PartitionPruneMode(newMode) == Dynamic {
			s.StmtCtx.AppendWarning(errors.New("Please analyze all partition tables again for consistency between partition and global stats"))
		}
		return nil
	}},
	{Scope: ScopeGlobal | ScopeSession, Name: TiDBRedactLog, Value: BoolToOnOff(DefTiDBRedactLog), Type: TypeBool, SetSession: func(s *SessionVars, val string) error {
		s.EnableRedactLog = TiDBOptOn(val)
		errors.RedactLogEnabled.Store(s.EnableRedactLog)
		return nil
	}},
	{Scope: ScopeGlobal | ScopeSession, Name: TiDBShardAllocateStep, Value: strconv.Itoa(DefTiDBShardAllocateStep), Type: TypeInt, MinValue: 1, MaxValue: uint64(math.MaxInt64), SetSession: func(s *SessionVars, val string) error {
		s.ShardAllocateStep = TidbOptInt64(val, DefTiDBShardAllocateStep)
		return nil
	}},
	{Scope: ScopeGlobal | ScopeSession, Name: TiDBEnableAmendPessimisticTxn, Value: BoolToOnOff(DefTiDBEnableAmendPessimisticTxn), Type: TypeBool, SetSession: func(s *SessionVars, val string) error {
		enableAmend := TiDBOptOn(val)
		if enableAmend && EnableFastReorg.Load() {
			return errors.Errorf("amend pessimistic transactions is not compatible with tidb_ddl_enable_fast_reorg")
		}
		s.EnableAmendPessimisticTxn = enableAmend
		return nil
	}},
	{Scope: ScopeGlobal | ScopeSession, Name: TiDBEnableAsyncCommit, Value: BoolToOnOff(DefTiDBEnableAsyncCommit), Type: TypeBool, SetSession: func(s *SessionVars, val string) error {
		s.EnableAsyncCommit = TiDBOptOn(val)
		return nil
	}},
	{Scope: ScopeGlobal | ScopeSession, Name: TiDBEnable1PC, Value: BoolToOnOff(DefTiDBEnable1PC), Type: TypeBool, SetSession: func(s *SessionVars, val string) error {
		s.Enable1PC = TiDBOptOn(val)
		return nil
	}},
	{Scope: ScopeGlobal | ScopeSession, Name: TiDBGuaranteeLinearizability, Value: BoolToOnOff(DefTiDBGuaranteeLinearizability), Type: TypeBool, SetSession: func(s *SessionVars, val string) error {
		s.GuaranteeLinearizability = TiDBOptOn(val)
		return nil
	}},
	{Scope: ScopeGlobal | ScopeSession, Name: TiDBAnalyzeVersion, Value: strconv.Itoa(DefTiDBAnalyzeVersion), Type: TypeInt, MinValue: 1, MaxValue: 2, Validation: func(vars *SessionVars, normalizedValue string, originalValue string, scope ScopeFlag) (string, error) {
		if normalizedValue == "2" && FeedbackProbability != nil && FeedbackProbability.Load() > 0 {
			var original string
			var err error
			if scope == ScopeGlobal {
				original, err = vars.GlobalVarsAccessor.GetGlobalSysVar(TiDBAnalyzeVersion)
				if err != nil {
					return normalizedValue, nil
				}
			} else {
				original = strconv.Itoa(vars.AnalyzeVersion)
			}
			vars.StmtCtx.AppendError(errors.New("variable tidb_analyze_version not updated because analyze version 2 is incompatible with query feedback. Please consider setting feedback-probability to 0.0 in config file to disable query feedback"))
			return original, nil
		}
		return normalizedValue, nil
	}, SetSession: func(s *SessionVars, val string) error {
		s.AnalyzeVersion = tidbOptPositiveInt32(val, DefTiDBAnalyzeVersion)
		return nil
	}},
	{Scope: ScopeGlobal | ScopeSession, Name: TiDBEnableIndexMergeJoin, Value: BoolToOnOff(DefTiDBEnableIndexMergeJoin), Hidden: true, Type: TypeBool, SetSession: func(s *SessionVars, val string) error {
		s.EnableIndexMergeJoin = TiDBOptOn(val)
		return nil
	}},
	{Scope: ScopeGlobal | ScopeSession, Name: TiDBTrackAggregateMemoryUsage, Value: BoolToOnOff(DefTiDBTrackAggregateMemoryUsage), Type: TypeBool, SetSession: func(s *SessionVars, val string) error {
		s.TrackAggregateMemoryUsage = TiDBOptOn(val)
		return nil
	}},
	{Scope: ScopeGlobal | ScopeSession, Name: TiDBMultiStatementMode, Value: Off, Type: TypeEnum, PossibleValues: []string{Off, On, Warn}, SetSession: func(s *SessionVars, val string) error {
		s.MultiStatementMode = TiDBOptOnOffWarn(val)
		return nil
	}},
	{Scope: ScopeGlobal | ScopeSession, Name: TiDBEnableExchangePartition, Value: BoolToOnOff(DefTiDBEnableExchangePartition), Type: TypeBool, SetSession: func(s *SessionVars, val string) error {
		s.StmtCtx.AppendWarning(errors.New("tidb_enable_exchange_partition is always turned on, this variable has been deprecated and will be removed in the future releases"))
		s.TiDBEnableExchangePartition = DefTiDBEnableExchangePartition
		return nil
	}},
	// It's different from tmp_table_size or max_heap_table_size. See https://github.com/pingcap/tidb/issues/28691.
	{Scope: ScopeGlobal | ScopeSession, Name: TiDBTmpTableMaxSize, Value: strconv.Itoa(DefTiDBTmpTableMaxSize), Type: TypeUnsigned, MinValue: 1 << 20, MaxValue: 1 << 37, SetSession: func(s *SessionVars, val string) error {
		s.TMPTableSize = TidbOptInt64(val, DefTiDBTmpTableMaxSize)
		return nil
	}},
	{Scope: ScopeGlobal | ScopeSession, Name: TiDBEnableOrderedResultMode, Value: BoolToOnOff(DefTiDBEnableOrderedResultMode), Type: TypeBool, SetSession: func(s *SessionVars, val string) error {
		s.EnableStableResultMode = TiDBOptOn(val)
		return nil
	}},
	{Scope: ScopeGlobal | ScopeSession, Name: TiDBEnablePseudoForOutdatedStats, Value: BoolToOnOff(DefTiDBEnablePseudoForOutdatedStats), Type: TypeBool, SetSession: func(s *SessionVars, val string) error {
		s.EnablePseudoForOutdatedStats = TiDBOptOn(val)
		return nil
	}},
	{Scope: ScopeGlobal | ScopeSession, Name: TiDBRegardNULLAsPoint, Value: BoolToOnOff(DefTiDBRegardNULLAsPoint), Type: TypeBool, SetSession: func(s *SessionVars, val string) error {
		s.RegardNULLAsPoint = TiDBOptOn(val)
		return nil
	}},
	{Scope: ScopeGlobal | ScopeSession, Name: TiDBEnablePaging, Value: BoolToOnOff(DefTiDBEnablePaging), Type: TypeBool, Hidden: true, SetSession: func(s *SessionVars, val string) error {
		s.EnablePaging = TiDBOptOn(val)
		return nil
	}, SetGlobal: func(_ context.Context, s *SessionVars, val string) error {
		s.EnablePaging = TiDBOptOn(val)
		return nil
	}},
	{Scope: ScopeGlobal | ScopeSession, Name: TiDBEnableLegacyInstanceScope, Value: BoolToOnOff(DefEnableLegacyInstanceScope), Type: TypeBool, SetSession: func(s *SessionVars, val string) error {
		s.EnableLegacyInstanceScope = TiDBOptOn(val)
		return nil
	}},
	{Scope: ScopeGlobal | ScopeSession, Name: TiDBStatsLoadSyncWait, Value: strconv.Itoa(DefTiDBStatsLoadSyncWait), Type: TypeInt, MinValue: 0, MaxValue: math.MaxInt32,
		SetSession: func(s *SessionVars, val string) error {
			s.StatsLoadSyncWait = TidbOptInt64(val, DefTiDBStatsLoadSyncWait)
			return nil
		},
		GetGlobal: func(_ context.Context, s *SessionVars) (string, error) {
			return strconv.FormatInt(StatsLoadSyncWait.Load(), 10), nil
		},
		SetGlobal: func(_ context.Context, s *SessionVars, val string) error {
			StatsLoadSyncWait.Store(TidbOptInt64(val, DefTiDBStatsLoadSyncWait))
			return nil
		},
	},
	{Scope: ScopeGlobal | ScopeSession, Name: TiDBSysdateIsNow, Value: BoolToOnOff(DefSysdateIsNow), Type: TypeBool,
		SetSession: func(vars *SessionVars, s string) error {
			vars.SysdateIsNow = TiDBOptOn(s)
			return nil
		},
	},
	{Scope: ScopeGlobal | ScopeSession, Name: TiDBEnableMutationChecker, Hidden: true,
		Value: BoolToOnOff(DefTiDBEnableMutationChecker), Type: TypeBool,
		SetSession: func(s *SessionVars, val string) error {
			s.EnableMutationChecker = TiDBOptOn(val)
			return nil
		},
	},
	{Scope: ScopeGlobal | ScopeSession, Name: TiDBTxnAssertionLevel, Value: DefTiDBTxnAssertionLevel, PossibleValues: []string{AssertionOffStr, AssertionFastStr, AssertionStrictStr}, Hidden: true, Type: TypeEnum, SetSession: func(s *SessionVars, val string) error {
		s.AssertionLevel = tidbOptAssertionLevel(val)
		return nil
	}},
	{Scope: ScopeGlobal | ScopeSession, Name: TiDBBatchPendingTiFlashCount, Value: strconv.Itoa(DefTiDBBatchPendingTiFlashCount), MinValue: 0, MaxValue: math.MaxUint32, Hidden: false, Type: TypeUnsigned, SetSession: func(s *SessionVars, val string) error {
		b, e := strconv.Atoi(val)
		if e != nil {
			b = DefTiDBBatchPendingTiFlashCount
		}
		s.BatchPendingTiFlashCount = b
		return nil
	}},
	{Scope: ScopeGlobal | ScopeSession, Name: TiDBIgnorePreparedCacheCloseStmt, Value: BoolToOnOff(DefTiDBIgnorePreparedCacheCloseStmt), Type: TypeBool,
		SetSession: func(vars *SessionVars, s string) error {
			vars.IgnorePreparedCacheCloseStmt = TiDBOptOn(s)
			return nil
		},
	},
	{Scope: ScopeGlobal | ScopeSession, Name: TiDBEnableNewCostInterface, Value: BoolToOnOff(true), Hidden: false, Type: TypeBool,
		Validation: func(vars *SessionVars, s string, s2 string, flag ScopeFlag) (string, error) {
			if s == Off {
				vars.StmtCtx.AppendWarning(errWarnDeprecatedSyntax.FastGenByArgs(Off, On))
			}
			return On, nil
		},
		SetSession: func(vars *SessionVars, s string) error {
			vars.EnableNewCostInterface = TiDBOptOn(s)
			return nil
		},
	},
	{Scope: ScopeGlobal | ScopeSession, Name: TiDBCostModelVersion, Value: strconv.Itoa(DefTiDBCostModelVer), Hidden: false, Type: TypeInt, MinValue: 1, MaxValue: 2,
		SetSession: func(vars *SessionVars, s string) error {
			vars.CostModelVersion = int(TidbOptInt64(s, 1))
			return nil
		},
	},
	{Scope: ScopeGlobal | ScopeSession, Name: TiDBRCWriteCheckTs, Type: TypeBool, Value: BoolToOnOff(DefTiDBRcWriteCheckTs), SetSession: func(s *SessionVars, val string) error {
		s.RcWriteCheckTS = TiDBOptOn(val)
		return nil
	}},
	{Scope: ScopeGlobal | ScopeSession, Name: TiDBRemoveOrderbyInSubquery, Value: BoolToOnOff(DefTiDBRemoveOrderbyInSubquery), Type: TypeBool, SetSession: func(s *SessionVars, val string) error {
		s.RemoveOrderbyInSubquery = TiDBOptOn(val)
		return nil
	}},
	{Scope: ScopeGlobal | ScopeSession, Name: TiDBMemQuotaQuery, Value: strconv.Itoa(DefTiDBMemQuotaQuery), Type: TypeInt, MinValue: -1, MaxValue: math.MaxInt64, SetSession: func(s *SessionVars, val string) error {
		s.MemQuotaQuery = TidbOptInt64(val, DefTiDBMemQuotaQuery)
		s.MemTracker.SetBytesLimit(s.MemQuotaQuery)
		return nil
	}, Validation: func(vars *SessionVars, normalizedValue string, originalValue string, scope ScopeFlag) (string, error) {
		intVal := TidbOptInt64(normalizedValue, DefTiDBMemQuotaQuery)
		if intVal > 0 && intVal < 128 {
			vars.StmtCtx.AppendWarning(ErrTruncatedWrongValue.GenWithStackByArgs(TiDBMemQuotaQuery, originalValue))
			normalizedValue = "128"
		}
		return normalizedValue, nil
	}},
	{Scope: ScopeGlobal | ScopeSession, Name: TiDBNonTransactionalIgnoreError, Value: BoolToOnOff(DefTiDBBatchDMLIgnoreError), Type: TypeBool,
		SetSession: func(s *SessionVars, val string) error {
			s.NonTransactionalIgnoreError = TiDBOptOn(val)
			return nil
		},
	},
	{Scope: ScopeGlobal | ScopeSession, Name: TiFlashFineGrainedShuffleStreamCount, Value: strconv.Itoa(DefTiFlashFineGrainedShuffleStreamCount), Type: TypeInt, MinValue: -1, MaxValue: 1024,
		SetSession: func(s *SessionVars, val string) error {
			s.TiFlashFineGrainedShuffleStreamCount = TidbOptInt64(val, DefTiFlashFineGrainedShuffleStreamCount)
			return nil
		}},
	{Scope: ScopeGlobal | ScopeSession, Name: TiFlashFineGrainedShuffleBatchSize, Value: strconv.Itoa(DefTiFlashFineGrainedShuffleBatchSize), Type: TypeUnsigned, MinValue: 1, MaxValue: math.MaxUint64,
		SetSession: func(s *SessionVars, val string) error {
			s.TiFlashFineGrainedShuffleBatchSize = uint64(TidbOptInt64(val, DefTiFlashFineGrainedShuffleBatchSize))
			return nil
		}},
	{Scope: ScopeGlobal, Name: TiDBSimplifiedMetrics, Value: BoolToOnOff(DefTiDBSimplifiedMetrics), Type: TypeBool,
		SetGlobal: func(_ context.Context, vars *SessionVars, s string) error {
			metrics.ToggleSimplifiedMode(TiDBOptOn(s))
			return nil
		}},
	{Scope: ScopeGlobal | ScopeSession, Name: TiDBMinPagingSize, Value: strconv.Itoa(DefMinPagingSize), Type: TypeUnsigned, MinValue: 1, MaxValue: math.MaxInt64, SetSession: func(s *SessionVars, val string) error {
		s.MinPagingSize = tidbOptPositiveInt32(val, DefMinPagingSize)
		return nil
	}},
	{Scope: ScopeGlobal | ScopeSession, Name: TiDBMaxPagingSize, Value: strconv.Itoa(DefMaxPagingSize), Type: TypeUnsigned, MinValue: 1, MaxValue: math.MaxInt64, SetSession: func(s *SessionVars, val string) error {
		s.MaxPagingSize = tidbOptPositiveInt32(val, DefMaxPagingSize)
		return nil
	}},
	{Scope: ScopeSession, Name: TiDBMemoryDebugModeMinHeapInUse, Value: strconv.Itoa(0), Type: TypeInt, MinValue: math.MinInt64, MaxValue: math.MaxInt64, SetSession: func(s *SessionVars, val string) error {
		s.MemoryDebugModeMinHeapInUse = TidbOptInt64(val, 0)
		return nil
	}},
	{Scope: ScopeSession, Name: TiDBMemoryDebugModeAlarmRatio, Value: strconv.Itoa(0), Type: TypeInt, MinValue: 0, MaxValue: math.MaxInt64, SetSession: func(s *SessionVars, val string) error {
		s.MemoryDebugModeAlarmRatio = TidbOptInt64(val, 0)
		return nil
	}},
	{Scope: ScopeGlobal | ScopeSession, Name: SQLRequirePrimaryKey, Value: Off, Type: TypeBool, SetSession: func(s *SessionVars, val string) error {
		s.PrimaryKeyRequired = TiDBOptOn(val)
		return nil
	}},
	{Scope: ScopeGlobal | ScopeSession, Name: TiDBEnableAnalyzeSnapshot, Value: BoolToOnOff(DefTiDBEnableAnalyzeSnapshot), Type: TypeBool, SetSession: func(s *SessionVars, val string) error {
		s.EnableAnalyzeSnapshot = TiDBOptOn(val)
		return nil
	}},
	{Scope: ScopeGlobal, Name: TiDBGenerateBinaryPlan, Value: BoolToOnOff(DefTiDBGenerateBinaryPlan), Type: TypeBool, SetGlobal: func(_ context.Context, s *SessionVars, val string) error {
		GenerateBinaryPlan.Store(TiDBOptOn(val))
		return nil
	}},
	{Scope: ScopeGlobal | ScopeSession, Name: TiDBDefaultStrMatchSelectivity, Value: strconv.FormatFloat(DefTiDBDefaultStrMatchSelectivity, 'f', -1, 64), Type: TypeFloat, MinValue: 0, MaxValue: 1,
		SetSession: func(s *SessionVars, val string) error {
			s.DefaultStrMatchSelectivity = tidbOptFloat64(val, DefTiDBDefaultStrMatchSelectivity)
			return nil
		}},
	{Scope: ScopeGlobal, Name: TiDBDDLEnableFastReorg, Value: BoolToOnOff(DefTiDBEnableFastReorg), Type: TypeBool, GetGlobal: func(_ context.Context, sv *SessionVars) (string, error) {
		return BoolToOnOff(EnableFastReorg.Load()), nil
	}, SetGlobal: func(_ context.Context, s *SessionVars, val string) error {
		EnableFastReorg.Store(TiDBOptOn(val))
		return nil
	}},
	// This system var is set disk quota for lightning sort dir, from 100 GB to 1PB.
	{Scope: ScopeGlobal, Name: TiDBDDLDiskQuota, Value: strconv.Itoa(DefTiDBDDLDiskQuota), Type: TypeInt, MinValue: DefTiDBDDLDiskQuota, MaxValue: 1024 * 1024 * DefTiDBDDLDiskQuota / 100, GetGlobal: func(_ context.Context, sv *SessionVars) (string, error) {
		return strconv.FormatUint(DDLDiskQuota.Load(), 10), nil
	}, SetGlobal: func(_ context.Context, s *SessionVars, val string) error {
		DDLDiskQuota.Store(TidbOptUint64(val, DefTiDBDDLDiskQuota))
		return nil
	}},
	{Scope: ScopeSession, Name: TiDBConstraintCheckInPlacePessimistic, Value: BoolToOnOff(config.GetGlobalConfig().PessimisticTxn.ConstraintCheckInPlacePessimistic), Type: TypeBool,
		SetSession: func(s *SessionVars, val string) error {
			s.ConstraintCheckInPlacePessimistic = TiDBOptOn(val)
			if !s.ConstraintCheckInPlacePessimistic {
				metrics.LazyPessimisticUniqueCheckSetCount.Inc()
			}
			return nil
		}},
	{Scope: ScopeGlobal | ScopeSession, Name: TiDBEnableTiFlashReadForWriteStmt, Value: BoolToOnOff(DefTiDBEnableTiFlashReadForWriteStmt), Type: TypeBool, SetSession: func(s *SessionVars, val string) error {
		s.EnableTiFlashReadForWriteStmt = TiDBOptOn(val)
		return nil
	}},
	{Scope: ScopeGlobal | ScopeSession, Name: TiDBEnableUnsafeSubstitute, Value: BoolToOnOff(false), Type: TypeBool, SetSession: func(s *SessionVars, val string) error {
		s.EnableUnsafeSubstitute = TiDBOptOn(val)
		return nil
	}},
	{Scope: ScopeGlobal | ScopeSession, Name: TiDBOptRangeMaxSize, Value: strconv.FormatInt(DefTiDBOptRangeMaxSize, 10), Type: TypeInt, MinValue: 0, MaxValue: math.MaxInt64, SetSession: func(s *SessionVars, val string) error {
		s.RangeMaxSize = TidbOptInt64(val, DefTiDBOptRangeMaxSize)
		return nil
	}},
	{Scope: ScopeGlobal | ScopeSession, Name: TiDBAnalyzePartitionConcurrency, Value: strconv.FormatInt(DefTiDBAnalyzePartitionConcurrency, 10),
		MinValue: 1, MaxValue: uint64(config.GetGlobalConfig().Performance.AnalyzePartitionConcurrencyQuota), SetSession: func(s *SessionVars, val string) error {
			s.AnalyzePartitionConcurrency = int(TidbOptInt64(val, DefTiDBAnalyzePartitionConcurrency))
			return nil
		}},
	{
		Scope: ScopeGlobal | ScopeSession, Name: TiDBMergePartitionStatsConcurrency, Value: strconv.FormatInt(DefTiDBMergePartitionStatsConcurrency, 10), Type: TypeInt, MinValue: 1, MaxValue: MaxConfigurableConcurrency,
		SetSession: func(s *SessionVars, val string) error {
			s.AnalyzePartitionMergeConcurrency = TidbOptInt(val, DefTiDBMergePartitionStatsConcurrency)
			return nil
		},
	},

	{Scope: ScopeGlobal | ScopeSession, Name: TiDBOptPrefixIndexSingleScan, Value: BoolToOnOff(DefTiDBOptPrefixIndexSingleScan), Type: TypeBool, SetSession: func(s *SessionVars, val string) error {
		s.OptPrefixIndexSingleScan = TiDBOptOn(val)
		return nil
	}},
	{Scope: ScopeGlobal, Name: TiDBExternalTS, Value: strconv.FormatInt(DefTiDBExternalTS, 10), SetGlobal: func(ctx context.Context, s *SessionVars, val string) error {
		ts, err := parseTSFromNumberOrTime(s, val)
		if err != nil {
			return err
		}
		return SetExternalTimestamp(ctx, ts)
	}, GetGlobal: func(ctx context.Context, s *SessionVars) (string, error) {
		ts, err := GetExternalTimestamp(ctx)
		if err != nil {
			return "", err
		}
		return strconv.Itoa(int(ts)), err
	}},
	{Scope: ScopeGlobal | ScopeSession, Name: TiDBEnableExternalTSRead, Value: BoolToOnOff(false), Type: TypeBool, SetSession: func(s *SessionVars, val string) error {
		s.EnableExternalTSRead = TiDBOptOn(val)
		return nil
	}},
	{Scope: ScopeGlobal | ScopeSession, Name: TiDBEnableReusechunk, Value: BoolToOnOff(DefTiDBEnableReusechunk), Type: TypeBool,
		SetSession: func(s *SessionVars, val string) error {
			s.EnableReuseCheck = TiDBOptOn(val)
			return nil
		}},
	{Scope: ScopeGlobal, Name: TiDBTTLJobEnable, Value: BoolToOnOff(DefTiDBTTLJobEnable), Type: TypeBool, SetGlobal: func(ctx context.Context, vars *SessionVars, s string) error {
		EnableTTLJob.Store(TiDBOptOn(s))
		return nil
	}, GetGlobal: func(ctx context.Context, vars *SessionVars) (string, error) {
		return BoolToOnOff(EnableTTLJob.Load()), nil
	}},
	{Scope: ScopeGlobal, Name: TiDBTTLScanBatchSize, Value: strconv.Itoa(DefTiDBTTLScanBatchSize), Type: TypeInt, MinValue: DefTiDBTTLScanBatchMinSize, MaxValue: DefTiDBTTLScanBatchMaxSize, SetGlobal: func(ctx context.Context, vars *SessionVars, s string) error {
		val, err := strconv.ParseInt(s, 10, 64)
		if err != nil {
			return err
		}
		TTLScanBatchSize.Store(val)
		return nil
	}, GetGlobal: func(ctx context.Context, vars *SessionVars) (string, error) {
		val := TTLScanBatchSize.Load()
		return strconv.FormatInt(val, 10), nil
	}},
	{Scope: ScopeGlobal, Name: TiDBTTLDeleteBatchSize, Value: strconv.Itoa(DefTiDBTTLDeleteBatchSize), Type: TypeInt, MinValue: DefTiDBTTLDeleteBatchMinSize, MaxValue: DefTiDBTTLDeleteBatchMaxSize, SetGlobal: func(ctx context.Context, vars *SessionVars, s string) error {
		val, err := strconv.ParseInt(s, 10, 64)
		if err != nil {
			return err
		}
		TTLDeleteBatchSize.Store(val)
		return nil
	}, GetGlobal: func(ctx context.Context, vars *SessionVars) (string, error) {
		val := TTLDeleteBatchSize.Load()
		return strconv.FormatInt(val, 10), nil
	}},
	{Scope: ScopeGlobal, Name: TiDBTTLDeleteRateLimit, Value: strconv.Itoa(DefTiDBTTLDeleteRateLimit), Type: TypeInt, MinValue: 0, MaxValue: math.MaxInt64, SetGlobal: func(ctx context.Context, vars *SessionVars, s string) error {
		val, err := strconv.ParseInt(s, 10, 64)
		if err != nil {
			return err
		}
		TTLDeleteRateLimit.Store(val)
		return nil
	}, GetGlobal: func(ctx context.Context, vars *SessionVars) (string, error) {
		val := TTLDeleteRateLimit.Load()
		return strconv.FormatInt(val, 10), nil
	}},
	{
		Scope: ScopeGlobal | ScopeSession, Name: TiDBStoreBatchSize, Value: strconv.FormatInt(DefTiDBStoreBatchSize, 10),
		Type: TypeInt, MinValue: 0, MaxValue: 25000, SetSession: func(s *SessionVars, val string) error {
			s.StoreBatchSize = TidbOptInt(val, DefTiDBStoreBatchSize)
			return nil
		},
	},
<<<<<<< HEAD
	{Scope: ScopeGlobal | ScopeSession, Name: TiDBPessimisticTransactionAggressiveLocking, Value: BoolToOnOff(DefTiDBPessimisticTransactionAggressiveLocking), Type: TypeBool, SetSession: func(s *SessionVars, val string) error {
		s.PessimisticTransactionAggressiveLocking = TiDBOptOn(val)
		return nil
	}},
=======
	{
		Scope: ScopeGlobal, Name: TiDBTTLJobRunInterval, Value: DefTiDBTTLJobRunInterval, Type: TypeDuration, MinValue: int64(10 * time.Minute), MaxValue: uint64(8760 * time.Hour), SetGlobal: func(ctx context.Context, vars *SessionVars, s string) error {
			interval, err := time.ParseDuration(s)
			if err != nil {
				return err
			}
			TTLJobRunInterval.Store(interval)
			return nil
		}, GetGlobal: func(ctx context.Context, vars *SessionVars) (string, error) {
			interval := TTLJobRunInterval.Load()

			return interval.String(), nil
		},
	},
	{
		Scope: ScopeGlobal, Name: TiDBTTLJobScheduleWindowStartTime, Value: DefTiDBTTLJobScheduleWindowStartTime, Type: TypeTime, SetGlobal: func(ctx context.Context, vars *SessionVars, s string) error {
			startTime, err := time.ParseInLocation(FullDayTimeFormat, s, time.UTC)
			if err != nil {
				return err
			}
			TTLJobScheduleWindowStartTime.Store(startTime)
			return nil
		}, GetGlobal: func(ctx context.Context, vars *SessionVars) (string, error) {
			startTime := TTLJobScheduleWindowStartTime.Load()
			return startTime.Format(FullDayTimeFormat), nil
		},
	},
	{
		Scope: ScopeGlobal, Name: TiDBTTLJobScheduleWindowEndTime, Value: DefTiDBTTLJobScheduleWindowEndTime, Type: TypeTime, SetGlobal: func(ctx context.Context, vars *SessionVars, s string) error {
			endTime, err := time.ParseInLocation(FullDayTimeFormat, s, time.UTC)
			if err != nil {
				return err
			}
			TTLJobScheduleWindowEndTime.Store(endTime)
			return nil
		}, GetGlobal: func(ctx context.Context, vars *SessionVars) (string, error) {
			endTime := TTLJobScheduleWindowEndTime.Load()
			return endTime.Format(FullDayTimeFormat), nil
		},
	},
	{
		Scope: ScopeGlobal, Name: TiDBTTLScanWorkerCount, Value: strconv.Itoa(DefTiDBTTLScanWorkerCount), Type: TypeUnsigned, MinValue: 1, MaxValue: 256, SetGlobal: func(ctx context.Context, vars *SessionVars, s string) error {
			val, err := strconv.ParseInt(s, 10, 64)
			if err != nil {
				return err
			}
			TTLScanWorkerCount.Store(int32(val))
			return nil
		}, GetGlobal: func(ctx context.Context, vars *SessionVars) (string, error) {
			return strconv.Itoa(int(TTLScanWorkerCount.Load())), nil
		},
	},
	{
		Scope: ScopeGlobal, Name: TiDBTTLDeleteWorkerCount, Value: strconv.Itoa(DefTiDBTTLDeleteWorkerCount), Type: TypeUnsigned, MinValue: 1, MaxValue: 256, SetGlobal: func(ctx context.Context, vars *SessionVars, s string) error {
			val, err := strconv.ParseInt(s, 10, 64)
			if err != nil {
				return err
			}
			TTLDeleteWorkerCount.Store(int32(val))
			return nil
		}, GetGlobal: func(ctx context.Context, vars *SessionVars) (string, error) {
			return strconv.Itoa(int(TTLDeleteWorkerCount.Load())), nil
		},
	},
>>>>>>> 95f0dc54
}

// FeedbackProbability points to the FeedbackProbability in statistics package.
// It's initialized in init() in feedback.go to solve import cycle.
var FeedbackProbability *atomic2.Float64

// SetNamesVariables is the system variable names related to set names statements.
var SetNamesVariables = []string{
	CharacterSetClient,
	CharacterSetConnection,
	CharacterSetResults,
}

// SetCharsetVariables is the system variable names related to set charset statements.
var SetCharsetVariables = []string{
	CharacterSetClient,
	CharacterSetResults,
}

const (
	// CharacterSetConnection is the name for character_set_connection system variable.
	CharacterSetConnection = "character_set_connection"
	// CollationConnection is the name for collation_connection system variable.
	CollationConnection = "collation_connection"
	// CharsetDatabase is the name for character_set_database system variable.
	CharsetDatabase = "character_set_database"
	// CollationDatabase is the name for collation_database system variable.
	CollationDatabase = "collation_database"
	// CharacterSetFilesystem is the name for character_set_filesystem system variable.
	CharacterSetFilesystem = "character_set_filesystem"
	// CharacterSetClient is the name for character_set_client system variable.
	CharacterSetClient = "character_set_client"
	// CharacterSetSystem is the name for character_set_system system variable.
	CharacterSetSystem = "character_set_system"
	// GeneralLog is the name for 'general_log' system variable.
	GeneralLog = "general_log"
	// AvoidTemporalUpgrade is the name for 'avoid_temporal_upgrade' system variable.
	AvoidTemporalUpgrade = "avoid_temporal_upgrade"
	// MaxPreparedStmtCount is the name for 'max_prepared_stmt_count' system variable.
	MaxPreparedStmtCount = "max_prepared_stmt_count"
	// BigTables is the name for 'big_tables' system variable.
	BigTables = "big_tables"
	// CheckProxyUsers is the name for 'check_proxy_users' system variable.
	CheckProxyUsers = "check_proxy_users"
	// CoreFile is the name for 'core_file' system variable.
	CoreFile = "core_file"
	// DefaultWeekFormat is the name for 'default_week_format' system variable.
	DefaultWeekFormat = "default_week_format"
	// GroupConcatMaxLen is the name for 'group_concat_max_len' system variable.
	GroupConcatMaxLen = "group_concat_max_len"
	// DelayKeyWrite is the name for 'delay_key_write' system variable.
	DelayKeyWrite = "delay_key_write"
	// EndMarkersInJSON is the name for 'end_markers_in_json' system variable.
	EndMarkersInJSON = "end_markers_in_json"
	// Hostname is the name for 'hostname' system variable.
	Hostname = "hostname"
	// InnodbCommitConcurrency is the name for 'innodb_commit_concurrency' system variable.
	InnodbCommitConcurrency = "innodb_commit_concurrency"
	// InnodbFastShutdown is the name for 'innodb_fast_shutdown' system variable.
	InnodbFastShutdown = "innodb_fast_shutdown"
	// InnodbLockWaitTimeout is the name for 'innodb_lock_wait_timeout' system variable.
	InnodbLockWaitTimeout = "innodb_lock_wait_timeout"
	// SQLLogBin is the name for 'sql_log_bin' system variable.
	SQLLogBin = "sql_log_bin"
	// LogBin is the name for 'log_bin' system variable.
	LogBin = "log_bin"
	// MaxSortLength is the name for 'max_sort_length' system variable.
	MaxSortLength = "max_sort_length"
	// MaxSpRecursionDepth is the name for 'max_sp_recursion_depth' system variable.
	MaxSpRecursionDepth = "max_sp_recursion_depth"
	// MaxUserConnections is the name for 'max_user_connections' system variable.
	MaxUserConnections = "max_user_connections"
	// OfflineMode is the name for 'offline_mode' system variable.
	OfflineMode = "offline_mode"
	// InteractiveTimeout is the name for 'interactive_timeout' system variable.
	InteractiveTimeout = "interactive_timeout"
	// FlushTime is the name for 'flush_time' system variable.
	FlushTime = "flush_time"
	// PseudoSlaveMode is the name for 'pseudo_slave_mode' system variable.
	PseudoSlaveMode = "pseudo_slave_mode"
	// LowPriorityUpdates is the name for 'low_priority_updates' system variable.
	LowPriorityUpdates = "low_priority_updates"
	// LowerCaseTableNames is the name for 'lower_case_table_names' system variable.
	LowerCaseTableNames = "lower_case_table_names"
	// SessionTrackGtids is the name for 'session_track_gtids' system variable.
	SessionTrackGtids = "session_track_gtids"
	// OldPasswords is the name for 'old_passwords' system variable.
	OldPasswords = "old_passwords"
	// MaxConnections is the name for 'max_connections' system variable.
	MaxConnections = "max_connections"
	// SkipNameResolve is the name for 'skip_name_resolve' system variable.
	SkipNameResolve = "skip_name_resolve"
	// ForeignKeyChecks is the name for 'foreign_key_checks' system variable.
	ForeignKeyChecks = "foreign_key_checks"
	// SQLSafeUpdates is the name for 'sql_safe_updates' system variable.
	SQLSafeUpdates = "sql_safe_updates"
	// WarningCount is the name for 'warning_count' system variable.
	WarningCount = "warning_count"
	// ErrorCount is the name for 'error_count' system variable.
	ErrorCount = "error_count"
	// DefaultPasswordLifetime is the name for 'default_password_lifetime' system variable.
	DefaultPasswordLifetime = "default_password_lifetime"
	// DisconnectOnExpiredPassword is the name for 'disconnect_on_expired_password' system variable.
	DisconnectOnExpiredPassword = "disconnect_on_expired_password"
	// SQLSelectLimit is the name for 'sql_select_limit' system variable.
	SQLSelectLimit = "sql_select_limit"
	// MaxConnectErrors is the name for 'max_connect_errors' system variable.
	MaxConnectErrors = "max_connect_errors"
	// TableDefinitionCache is the name for 'table_definition_cache' system variable.
	TableDefinitionCache = "table_definition_cache"
	// Timestamp is the name for 'timestamp' system variable.
	Timestamp = "timestamp"
	// ConnectTimeout is the name for 'connect_timeout' system variable.
	ConnectTimeout = "connect_timeout"
	// SyncBinlog is the name for 'sync_binlog' system variable.
	SyncBinlog = "sync_binlog"
	// BlockEncryptionMode is the name for 'block_encryption_mode' system variable.
	BlockEncryptionMode = "block_encryption_mode"
	// WaitTimeout is the name for 'wait_timeout' system variable.
	WaitTimeout = "wait_timeout"
	// Version is the name of 'version' system variable.
	Version = "version"
	// VersionComment is the name of 'version_comment' system variable.
	VersionComment = "version_comment"
	// PluginDir is the name of 'plugin_dir' system variable.
	PluginDir = "plugin_dir"
	// PluginLoad is the name of 'plugin_load' system variable.
	PluginLoad = "plugin_load"
	// TiDBEnableDDL indicates whether the tidb-server runs DDL statements,
	TiDBEnableDDL = "tidb_enable_ddl"
	// Port is the name for 'port' system variable.
	Port = "port"
	// DataDir is the name for 'datadir' system variable.
	DataDir = "datadir"
	// Profiling is the name for 'Profiling' system variable.
	Profiling = "profiling"
	// Socket is the name for 'socket' system variable.
	Socket = "socket"
	// BinlogOrderCommits is the name for 'binlog_order_commits' system variable.
	BinlogOrderCommits = "binlog_order_commits"
	// MasterVerifyChecksum is the name for 'master_verify_checksum' system variable.
	MasterVerifyChecksum = "master_verify_checksum"
	// SuperReadOnly is the name for 'super_read_only' system variable.
	SuperReadOnly = "super_read_only"
	// SQLNotes is the name for 'sql_notes' system variable.
	SQLNotes = "sql_notes"
	// QueryCacheType is the name for 'query_cache_type' system variable.
	QueryCacheType = "query_cache_type"
	// SlaveCompressedProtocol is the name for 'slave_compressed_protocol' system variable.
	SlaveCompressedProtocol = "slave_compressed_protocol"
	// BinlogRowQueryLogEvents is the name for 'binlog_rows_query_log_events' system variable.
	BinlogRowQueryLogEvents = "binlog_rows_query_log_events"
	// LogSlowSlaveStatements is the name for 'log_slow_slave_statements' system variable.
	LogSlowSlaveStatements = "log_slow_slave_statements"
	// LogSlowAdminStatements is the name for 'log_slow_admin_statements' system variable.
	LogSlowAdminStatements = "log_slow_admin_statements"
	// LogQueriesNotUsingIndexes is the name for 'log_queries_not_using_indexes' system variable.
	LogQueriesNotUsingIndexes = "log_queries_not_using_indexes"
	// QueryCacheWlockInvalidate is the name for 'query_cache_wlock_invalidate' system variable.
	QueryCacheWlockInvalidate = "query_cache_wlock_invalidate"
	// SQLAutoIsNull is the name for 'sql_auto_is_null' system variable.
	SQLAutoIsNull = "sql_auto_is_null"
	// RelayLogPurge is the name for 'relay_log_purge' system variable.
	RelayLogPurge = "relay_log_purge"
	// AutomaticSpPrivileges is the name for 'automatic_sp_privileges' system variable.
	AutomaticSpPrivileges = "automatic_sp_privileges"
	// SQLQuoteShowCreate is the name for 'sql_quote_show_create' system variable.
	SQLQuoteShowCreate = "sql_quote_show_create"
	// SlowQueryLog is the name for 'slow_query_log' system variable.
	SlowQueryLog = "slow_query_log"
	// BinlogDirectNonTransactionalUpdates is the name for 'binlog_direct_non_transactional_updates' system variable.
	BinlogDirectNonTransactionalUpdates = "binlog_direct_non_transactional_updates"
	// SQLBigSelects is the name for 'sql_big_selects' system variable.
	SQLBigSelects = "sql_big_selects"
	// LogBinTrustFunctionCreators is the name for 'log_bin_trust_function_creators' system variable.
	LogBinTrustFunctionCreators = "log_bin_trust_function_creators"
	// OldAlterTable is the name for 'old_alter_table' system variable.
	OldAlterTable = "old_alter_table"
	// EnforceGtidConsistency is the name for 'enforce_gtid_consistency' system variable.
	EnforceGtidConsistency = "enforce_gtid_consistency"
	// SecureAuth is the name for 'secure_auth' system variable.
	SecureAuth = "secure_auth"
	// UniqueChecks is the name for 'unique_checks' system variable.
	UniqueChecks = "unique_checks"
	// SQLWarnings is the name for 'sql_warnings' system variable.
	SQLWarnings = "sql_warnings"
	// AutoCommit is the name for 'autocommit' system variable.
	AutoCommit = "autocommit"
	// KeepFilesOnCreate is the name for 'keep_files_on_create' system variable.
	KeepFilesOnCreate = "keep_files_on_create"
	// ShowOldTemporals is the name for 'show_old_temporals' system variable.
	ShowOldTemporals = "show_old_temporals"
	// LocalInFile is the name for 'local_infile' system variable.
	LocalInFile = "local_infile"
	// PerformanceSchema is the name for 'performance_schema' system variable.
	PerformanceSchema = "performance_schema"
	// Flush is the name for 'flush' system variable.
	Flush = "flush"
	// SlaveAllowBatching is the name for 'slave_allow_batching' system variable.
	SlaveAllowBatching = "slave_allow_batching"
	// MyISAMUseMmap is the name for 'myisam_use_mmap' system variable.
	MyISAMUseMmap = "myisam_use_mmap"
	// InnodbFilePerTable is the name for 'innodb_file_per_table' system variable.
	InnodbFilePerTable = "innodb_file_per_table"
	// InnodbLogCompressedPages is the name for 'innodb_log_compressed_pages' system variable.
	InnodbLogCompressedPages = "innodb_log_compressed_pages"
	// InnodbPrintAllDeadlocks is the name for 'innodb_print_all_deadlocks' system variable.
	InnodbPrintAllDeadlocks = "innodb_print_all_deadlocks"
	// InnodbStrictMode is the name for 'innodb_strict_mode' system variable.
	InnodbStrictMode = "innodb_strict_mode"
	// InnodbCmpPerIndexEnabled is the name for 'innodb_cmp_per_index_enabled' system variable.
	InnodbCmpPerIndexEnabled = "innodb_cmp_per_index_enabled"
	// InnodbBufferPoolDumpAtShutdown is the name for 'innodb_buffer_pool_dump_at_shutdown' system variable.
	InnodbBufferPoolDumpAtShutdown = "innodb_buffer_pool_dump_at_shutdown"
	// InnodbAdaptiveHashIndex is the name for 'innodb_adaptive_hash_index' system variable.
	InnodbAdaptiveHashIndex = "innodb_adaptive_hash_index"
	// InnodbFtEnableStopword is the name for 'innodb_ft_enable_stopword' system variable.
	InnodbFtEnableStopword = "innodb_ft_enable_stopword" // #nosec G101
	// InnodbSupportXA is the name for 'innodb_support_xa' system variable.
	InnodbSupportXA = "innodb_support_xa"
	// InnodbOptimizeFullTextOnly is the name for 'innodb_optimize_fulltext_only' system variable.
	InnodbOptimizeFullTextOnly = "innodb_optimize_fulltext_only"
	// InnodbStatusOutputLocks is the name for 'innodb_status_output_locks' system variable.
	InnodbStatusOutputLocks = "innodb_status_output_locks"
	// InnodbBufferPoolDumpNow is the name for 'innodb_buffer_pool_dump_now' system variable.
	InnodbBufferPoolDumpNow = "innodb_buffer_pool_dump_now"
	// InnodbBufferPoolLoadNow is the name for 'innodb_buffer_pool_load_now' system variable.
	InnodbBufferPoolLoadNow = "innodb_buffer_pool_load_now"
	// InnodbStatsOnMetadata is the name for 'innodb_stats_on_metadata' system variable.
	InnodbStatsOnMetadata = "innodb_stats_on_metadata"
	// InnodbDisableSortFileCache is the name for 'innodb_disable_sort_file_cache' system variable.
	InnodbDisableSortFileCache = "innodb_disable_sort_file_cache"
	// InnodbStatsAutoRecalc is the name for 'innodb_stats_auto_recalc' system variable.
	InnodbStatsAutoRecalc = "innodb_stats_auto_recalc"
	// InnodbBufferPoolLoadAbort is the name for 'innodb_buffer_pool_load_abort' system variable.
	InnodbBufferPoolLoadAbort = "innodb_buffer_pool_load_abort"
	// InnodbStatsPersistent is the name for 'innodb_stats_persistent' system variable.
	InnodbStatsPersistent = "innodb_stats_persistent"
	// InnodbRandomReadAhead is the name for 'innodb_random_read_ahead' system variable.
	InnodbRandomReadAhead = "innodb_random_read_ahead"
	// InnodbAdaptiveFlushing is the name for 'innodb_adaptive_flushing' system variable.
	InnodbAdaptiveFlushing = "innodb_adaptive_flushing"
	// InnodbTableLocks is the name for 'innodb_table_locks' system variable.
	InnodbTableLocks = "innodb_table_locks"
	// InnodbStatusOutput is the name for 'innodb_status_output' system variable.
	InnodbStatusOutput = "innodb_status_output"
	// NetBufferLength is the name for 'net_buffer_length' system variable.
	NetBufferLength = "net_buffer_length"
	// QueryCacheSize is the name of 'query_cache_size' system variable.
	QueryCacheSize = "query_cache_size"
	// TxReadOnly is the name of 'tx_read_only' system variable.
	TxReadOnly = "tx_read_only"
	// TransactionReadOnly is the name of 'transaction_read_only' system variable.
	TransactionReadOnly = "transaction_read_only"
	// CharacterSetServer is the name of 'character_set_server' system variable.
	CharacterSetServer = "character_set_server"
	// AutoIncrementIncrement is the name of 'auto_increment_increment' system variable.
	AutoIncrementIncrement = "auto_increment_increment"
	// AutoIncrementOffset is the name of 'auto_increment_offset' system variable.
	AutoIncrementOffset = "auto_increment_offset"
	// InitConnect is the name of 'init_connect' system variable.
	InitConnect = "init_connect"
	// CollationServer is the name of 'collation_server' variable.
	CollationServer = "collation_server"
	// NetWriteTimeout is the name of 'net_write_timeout' variable.
	NetWriteTimeout = "net_write_timeout"
	// ThreadPoolSize is the name of 'thread_pool_size' variable.
	ThreadPoolSize = "thread_pool_size"
	// WindowingUseHighPrecision is the name of 'windowing_use_high_precision' system variable.
	WindowingUseHighPrecision = "windowing_use_high_precision"
	// OptimizerSwitch is the name of 'optimizer_switch' system variable.
	OptimizerSwitch = "optimizer_switch"
	// SystemTimeZone is the name of 'system_time_zone' system variable.
	SystemTimeZone = "system_time_zone"
	// CTEMaxRecursionDepth is the name of 'cte_max_recursion_depth' system variable.
	CTEMaxRecursionDepth = "cte_max_recursion_depth"
	// SQLModeVar is the name of the 'sql_mode' system variable.
	SQLModeVar = "sql_mode"
	// CharacterSetResults is the name of the 'character_set_results' system variable.
	CharacterSetResults = "character_set_results"
	// MaxAllowedPacket is the name of the 'max_allowed_packet' system variable.
	MaxAllowedPacket = "max_allowed_packet"
	// TimeZone is the name of the 'time_zone' system variable.
	TimeZone = "time_zone"
	// TxnIsolation is the name of the 'tx_isolation' system variable.
	TxnIsolation = "tx_isolation"
	// TransactionIsolation is the name of the 'transaction_isolation' system variable.
	TransactionIsolation = "transaction_isolation"
	// TxnIsolationOneShot is the name of the 'tx_isolation_one_shot' system variable.
	TxnIsolationOneShot = "tx_isolation_one_shot"
	// MaxExecutionTime is the name of the 'max_execution_time' system variable.
	MaxExecutionTime = "max_execution_time"
	// ReadOnly is the name of the 'read_only' system variable.
	ReadOnly = "read_only"
	// DefaultAuthPlugin is the name of 'default_authentication_plugin' system variable.
	DefaultAuthPlugin = "default_authentication_plugin"
	// LastInsertID is the name of 'last_insert_id' system variable.
	LastInsertID = "last_insert_id"
	// Identity is the name of 'identity' system variable.
	Identity = "identity"
	// TiDBAllowFunctionForExpressionIndex is the name of `TiDBAllowFunctionForExpressionIndex` system variable.
	TiDBAllowFunctionForExpressionIndex = "tidb_allow_function_for_expression_index"
	// RandSeed1 is the name of 'rand_seed1' system variable.
	RandSeed1 = "rand_seed1"
	// RandSeed2 is the name of 'rand_seed2' system variable.
	RandSeed2 = "rand_seed2"
	// SQLRequirePrimaryKey is the name of `sql_require_primary_key` system variable.
	SQLRequirePrimaryKey = "sql_require_primary_key"
	// ValidatePasswordEnable turns on/off the validation of password.
	ValidatePasswordEnable = "validate_password.enable"
	// ValidatePasswordPolicy specifies the password policy enforced by validate_password.
	ValidatePasswordPolicy = "validate_password.policy"
	// ValidatePasswordCheckUserName controls whether validate_password compares passwords to the user name part of
	// the effective user account for the current session
	ValidatePasswordCheckUserName = "validate_password.check_user_name"
	// ValidatePasswordLength specified the minimum number of characters that validate_password requires passwords to have
	ValidatePasswordLength = "validate_password.length"
	// ValidatePasswordMixedCaseCount specified the minimum number of lowercase and uppercase characters that validate_password requires
	ValidatePasswordMixedCaseCount = "validate_password.mixed_case_count"
	// ValidatePasswordNumberCount specified the minimum number of numeric (digit) characters that validate_password requires
	ValidatePasswordNumberCount = "validate_password.number_count"
	// ValidatePasswordSpecialCharCount specified the minimum number of nonalphanumeric characters that validate_password requires
	ValidatePasswordSpecialCharCount = "validate_password.special_char_count"
	// ValidatePasswordDictionary specified the dictionary that validate_password uses for checking passwords. Each word is separated by semicolon (;).
	ValidatePasswordDictionary = "validate_password.dictionary"
)<|MERGE_RESOLUTION|>--- conflicted
+++ resolved
@@ -2198,12 +2198,6 @@
 			return nil
 		},
 	},
-<<<<<<< HEAD
-	{Scope: ScopeGlobal | ScopeSession, Name: TiDBPessimisticTransactionAggressiveLocking, Value: BoolToOnOff(DefTiDBPessimisticTransactionAggressiveLocking), Type: TypeBool, SetSession: func(s *SessionVars, val string) error {
-		s.PessimisticTransactionAggressiveLocking = TiDBOptOn(val)
-		return nil
-	}},
-=======
 	{
 		Scope: ScopeGlobal, Name: TiDBTTLJobRunInterval, Value: DefTiDBTTLJobRunInterval, Type: TypeDuration, MinValue: int64(10 * time.Minute), MaxValue: uint64(8760 * time.Hour), SetGlobal: func(ctx context.Context, vars *SessionVars, s string) error {
 			interval, err := time.ParseDuration(s)
@@ -2268,7 +2262,10 @@
 			return strconv.Itoa(int(TTLDeleteWorkerCount.Load())), nil
 		},
 	},
->>>>>>> 95f0dc54
+	{Scope: ScopeGlobal | ScopeSession, Name: TiDBPessimisticTransactionAggressiveLocking, Value: BoolToOnOff(DefTiDBPessimisticTransactionAggressiveLocking), Type: TypeBool, SetSession: func(s *SessionVars, val string) error {
+		s.PessimisticTransactionAggressiveLocking = TiDBOptOn(val)
+		return nil
+	}},
 }
 
 // FeedbackProbability points to the FeedbackProbability in statistics package.
