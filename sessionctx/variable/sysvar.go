--- conflicted
+++ resolved
@@ -1951,7 +1951,13 @@
 		s.RangeMaxSize = TidbOptInt64(val, DefTiDBOptRangeMaxSize)
 		return nil
 	}},
-<<<<<<< HEAD
+  {
+		Scope: ScopeGlobal | ScopeSession, Name: TiDBMergePartitionStatsConcurrency, Value: strconv.FormatInt(DefTiDBMergePartitionStatsConcurrency, 10), Type: TypeInt, MinValue: 1, MaxValue: MaxConfigurableConcurrency,
+		SetSession: func(s *SessionVars, val string) error {
+			s.AnalyzePartitionMergeConcurrency = TidbOptInt(val, DefTiDBMergePartitionStatsConcurrency)
+			return nil
+		},
+	},
 	{Scope: ScopeGlobal | ScopeSession, Name: TiDBEnableReusechunk, Value: BoolToOnOff(DefTiDBEnableReusechunk), Type: TypeBool,
 		SetSession: func(s *SessionVars, val string) error {
 			s.EnableReuseCheck = TiDBOptOn(val)
@@ -1965,15 +1971,6 @@
 		s.MaxReuseColumn = tidbOptPositiveInt32(val, DefTiDBMaxReuseColumn)
 		return nil
 	}},
-=======
-	{
-		Scope: ScopeGlobal | ScopeSession, Name: TiDBMergePartitionStatsConcurrency, Value: strconv.FormatInt(DefTiDBMergePartitionStatsConcurrency, 10), Type: TypeInt, MinValue: 1, MaxValue: MaxConfigurableConcurrency,
-		SetSession: func(s *SessionVars, val string) error {
-			s.AnalyzePartitionMergeConcurrency = TidbOptInt(val, DefTiDBMergePartitionStatsConcurrency)
-			return nil
-		},
-	},
->>>>>>> 85b53e18
 }
 
 // FeedbackProbability points to the FeedbackProbability in statistics package.
