// Copyright 2015 PingCAP, Inc.
//
// Licensed under the Apache License, Version 2.0 (the "License");
// you may not use this file except in compliance with the License.
// You may obtain a copy of the License at
//
//     http://www.apache.org/licenses/LICENSE-2.0
//
// Unless required by applicable law or agreed to in writing, software
// distributed under the License is distributed on an "AS IS" BASIS,
// See the License for the specific language governing permissions and
// limitations under the License.

package variable

import (
	"fmt"
	"math"
	"strconv"
	"strings"
	"sync"
	"sync/atomic"
	"time"

	"github.com/cznic/mathutil"
	"github.com/pingcap/errors"
	"github.com/pingcap/parser/charset"
	"github.com/pingcap/parser/mysql"
	"github.com/pingcap/tidb/config"
	"github.com/pingcap/tidb/kv"
	"github.com/pingcap/tidb/store/tikv/oracle"
	"github.com/pingcap/tidb/types"
	"github.com/pingcap/tidb/util/collate"
	"github.com/pingcap/tidb/util/logutil"
	"github.com/pingcap/tidb/util/versioninfo"
	atomic2 "go.uber.org/atomic"
)

// ScopeFlag is for system variable whether can be changed in global/session dynamically or not.
type ScopeFlag uint8

// TypeFlag is the SysVar type, which doesn't exactly match MySQL types.
type TypeFlag byte

const (
	// ScopeNone means the system variable can not be changed dynamically.
	ScopeNone ScopeFlag = 0
	// ScopeGlobal means the system variable can be changed globally.
	ScopeGlobal ScopeFlag = 1 << 0
	// ScopeSession means the system variable can only be changed in current session.
	ScopeSession ScopeFlag = 1 << 1

	// TypeStr is the default
	TypeStr TypeFlag = 0
	// TypeBool for boolean
	TypeBool TypeFlag = 1
	// TypeInt for integer
	TypeInt TypeFlag = 2
	// TypeEnum for Enum
	TypeEnum TypeFlag = 3
	// TypeFloat for Double
	TypeFloat TypeFlag = 4
	// TypeUnsigned for Unsigned integer
	TypeUnsigned TypeFlag = 5
	// TypeTime for time of day (a TiDB extension)
	TypeTime TypeFlag = 6
	// TypeDuration for a golang duration (a TiDB extension)
	TypeDuration TypeFlag = 7

	// BoolOff is the canonical string representation of a boolean false.
	BoolOff = "OFF"
	// BoolOn is the canonical string representation of a boolean true.
	BoolOn = "ON"
	// On is the canonical string for ON
	On = "ON"

	// Off is the canonical string for OFF
	Off = "OFF"

	// Warn means return warnings
	Warn = "WARN"
)

// SysVar is for system variable.
type SysVar struct {
	// Scope is for whether can be changed or not
	Scope ScopeFlag
	// Name is the variable name.
	Name string
	// Value is the variable value.
	Value string
	// Type is the MySQL type (optional)
	Type TypeFlag
	// MinValue will automatically be validated when specified (optional)
	MinValue int64
	// MaxValue will automatically be validated when specified (optional)
	MaxValue uint64
	// AutoConvertNegativeBool applies to boolean types (optional)
	AutoConvertNegativeBool bool
	// AutoConvertOutOfRange applies to int and unsigned types.
	AutoConvertOutOfRange bool
	// ReadOnly applies to all types
	ReadOnly bool
	// PossibleValues applies to ENUM type
	PossibleValues []string
	// AllowEmpty is a special TiDB behavior which means "read value from config" (do not use)
	AllowEmpty bool
	// AllowEmptyAll is a special behavior that only applies to TiDBCapturePlanBaseline, TiDBTxnMode (do not use)
	AllowEmptyAll bool
	// AllowAutoValue means that the special value "-1" is permitted, even when outside of range.
	AllowAutoValue bool
	// Validation is a callback after the type validation has been performed
	Validation func(*SessionVars, string, string, ScopeFlag) (string, error)
	// IsHintUpdatable indicate whether it's updatable via SET_VAR() hint (optional)
	IsHintUpdatable bool
}

// ValidateFromType provides automatic validation based on the SysVar's type
func (sv *SysVar) ValidateFromType(vars *SessionVars, value string, scope ScopeFlag) (string, error) {
	// Some sysvars are read-only. Attempting to set should always fail.
	if sv.ReadOnly || sv.Scope == ScopeNone {
		return value, ErrIncorrectScope.GenWithStackByArgs(sv.Name, "read only")
	}
	// The string "DEFAULT" is a special keyword in MySQL, which restores
	// the compiled sysvar value. In which case we can skip further validation.
	if strings.EqualFold(value, "DEFAULT") {
		return sv.Value, nil
	}
	// Some sysvars in TiDB have a special behavior where the empty string means
	// "use the config file value". This needs to be cleaned up once the behavior
	// for instance variables is determined.
	if value == "" && ((sv.AllowEmpty && scope == ScopeSession) || sv.AllowEmptyAll) {
		return value, nil
	}
	// Provide validation using the SysVar struct
	switch sv.Type {
	case TypeUnsigned:
		return sv.checkUInt64SystemVar(value, vars)
	case TypeInt:
		return sv.checkInt64SystemVar(value, vars)
	case TypeBool:
		return sv.checkBoolSystemVar(value, vars)
	case TypeFloat:
		return sv.checkFloatSystemVar(value, vars)
	case TypeEnum:
		return sv.checkEnumSystemVar(value, vars)
	case TypeTime:
		return sv.checkTimeSystemVar(value, vars)
	case TypeDuration:
		return sv.checkDurationSystemVar(value, vars)
	}
	return value, nil // typeString
}

const (
	localDayTimeFormat = "15:04"
	// FullDayTimeFormat is the full format of analyze start time and end time.
	FullDayTimeFormat = "15:04 -0700"
)

func (sv *SysVar) checkTimeSystemVar(value string, vars *SessionVars) (string, error) {
	var t time.Time
	var err error
	if len(value) <= len(localDayTimeFormat) {
		t, err = time.ParseInLocation(localDayTimeFormat, value, vars.TimeZone)
	} else {
		t, err = time.ParseInLocation(FullDayTimeFormat, value, vars.TimeZone)
	}
	if err != nil {
		return "", err
	}
	return t.Format(FullDayTimeFormat), nil
}

func (sv *SysVar) checkDurationSystemVar(value string, vars *SessionVars) (string, error) {
	d, err := time.ParseDuration(value)
	if err != nil {
		return value, ErrWrongTypeForVar.GenWithStackByArgs(sv.Name)
	}
	// Check for min/max violations
	if int64(d) < sv.MinValue {
		return value, ErrWrongTypeForVar.GenWithStackByArgs(sv.Name)
	}
	if uint64(d) > sv.MaxValue {
		return value, ErrWrongTypeForVar.GenWithStackByArgs(sv.Name)
	}
	// return a string representation of the duration
	return d.String(), nil
}

func (sv *SysVar) checkUInt64SystemVar(value string, vars *SessionVars) (string, error) {
	if sv.AllowAutoValue && value == "-1" {
		return value, nil
	}
	// There are two types of validation behaviors for integer values. The default
	// is to return an error saying the value is out of range. For MySQL compatibility, some
	// values prefer convert the value to the min/max and return a warning.
	if !sv.AutoConvertOutOfRange {
		return sv.checkUint64SystemVarWithError(value)
	}
	if len(value) == 0 {
		return value, ErrWrongTypeForVar.GenWithStackByArgs(sv.Name)
	}
	if value[0] == '-' {
		_, err := strconv.ParseInt(value, 10, 64)
		if err != nil {
			return value, ErrWrongTypeForVar.GenWithStackByArgs(sv.Name)
		}
		vars.StmtCtx.AppendWarning(ErrTruncatedWrongValue.GenWithStackByArgs(sv.Name, value))
		return fmt.Sprintf("%d", sv.MinValue), nil
	}
	val, err := strconv.ParseUint(value, 10, 64)
	if err != nil {
		return value, ErrWrongTypeForVar.GenWithStackByArgs(sv.Name)
	}
	if val < uint64(sv.MinValue) {
		vars.StmtCtx.AppendWarning(ErrTruncatedWrongValue.GenWithStackByArgs(sv.Name, value))
		return fmt.Sprintf("%d", sv.MinValue), nil
	}
	if val > sv.MaxValue {
		vars.StmtCtx.AppendWarning(ErrTruncatedWrongValue.GenWithStackByArgs(sv.Name, value))
		return fmt.Sprintf("%d", sv.MaxValue), nil
	}
	return value, nil
}

func (sv *SysVar) checkInt64SystemVar(value string, vars *SessionVars) (string, error) {
	if sv.AllowAutoValue && value == "-1" {
		return value, nil
	}
	// There are two types of validation behaviors for integer values. The default
	// is to return an error saying the value is out of range. For MySQL compatibility, some
	// values prefer convert the value to the min/max and return a warning.
	if !sv.AutoConvertOutOfRange {
		return sv.checkInt64SystemVarWithError(value)
	}
	val, err := strconv.ParseInt(value, 10, 64)
	if err != nil {
		return value, ErrWrongTypeForVar.GenWithStackByArgs(sv.Name)
	}
	if val < sv.MinValue {
		vars.StmtCtx.AppendWarning(ErrTruncatedWrongValue.GenWithStackByArgs(sv.Name, value))
		return fmt.Sprintf("%d", sv.MinValue), nil
	}
	if val > int64(sv.MaxValue) {
		vars.StmtCtx.AppendWarning(ErrTruncatedWrongValue.GenWithStackByArgs(sv.Name, value))
		return fmt.Sprintf("%d", sv.MaxValue), nil
	}
	return value, nil
}

func (sv *SysVar) checkEnumSystemVar(value string, vars *SessionVars) (string, error) {
	// The value could be either a string or the ordinal position in the PossibleValues.
	// This allows for the behavior 0 = OFF, 1 = ON, 2 = DEMAND etc.
	var iStr string
	for i, v := range sv.PossibleValues {
		iStr = fmt.Sprintf("%d", i)
		if strings.EqualFold(value, v) || strings.EqualFold(value, iStr) {
			return v, nil
		}
	}
	return value, ErrWrongValueForVar.GenWithStackByArgs(sv.Name, value)
}

func (sv *SysVar) checkFloatSystemVar(value string, vars *SessionVars) (string, error) {
	if len(value) == 0 {
		return value, ErrWrongTypeForVar.GenWithStackByArgs(sv.Name)
	}
	val, err := strconv.ParseFloat(value, 64)
	if err != nil {
		return value, ErrWrongTypeForVar.GenWithStackByArgs(sv.Name)
	}
	if val < float64(sv.MinValue) || val > float64(sv.MaxValue) {
		return value, ErrWrongValueForVar.GenWithStackByArgs(sv.Name, value)
	}
	return value, nil
}

func (sv *SysVar) checkBoolSystemVar(value string, vars *SessionVars) (string, error) {
	if strings.EqualFold(value, "ON") {
		return BoolOn, nil
	} else if strings.EqualFold(value, "OFF") {
		return BoolOff, nil
	}
	val, err := strconv.ParseInt(value, 10, 64)
	if err == nil {
		// There are two types of conversion rules for integer values.
		// The default only allows 0 || 1, but a subset of values convert any
		// negative integer to 1.
		if !sv.AutoConvertNegativeBool {
			if val == 0 {
				return BoolOff, nil
			} else if val == 1 {
				return BoolOn, nil
			}
		} else {
			if val == 1 || val < 0 {
				return BoolOn, nil
			} else if val == 0 {
				return BoolOff, nil
			}
		}
	}
	return value, ErrWrongValueForVar.GenWithStackByArgs(sv.Name, value)
}

func (sv *SysVar) checkUint64SystemVarWithError(value string) (string, error) {
	if len(value) == 0 {
		return value, ErrWrongTypeForVar.GenWithStackByArgs(sv.Name)
	}
	if value[0] == '-' {
		// // in strict it expects the error WrongValue, but in non-strict it returns WrongType
		return value, ErrWrongValueForVar.GenWithStackByArgs(sv.Name, value)
	}
	val, err := strconv.ParseUint(value, 10, 64)
	if err != nil {
		return value, ErrWrongTypeForVar.GenWithStackByArgs(sv.Name)
	}
	if val < uint64(sv.MinValue) || val > sv.MaxValue {
		return value, ErrWrongValueForVar.GenWithStackByArgs(sv.Name, value)
	}
	return value, nil
}

func (sv *SysVar) checkInt64SystemVarWithError(value string) (string, error) {
	if len(value) == 0 {
		return value, ErrWrongTypeForVar.GenWithStackByArgs(sv.Name)
	}
	val, err := strconv.ParseInt(value, 10, 64)
	if err != nil {
		return value, ErrWrongTypeForVar.GenWithStackByArgs(sv.Name)
	}
	if val < sv.MinValue || val > int64(sv.MaxValue) {
		return value, ErrWrongValueForVar.GenWithStackByArgs(sv.Name, value)
	}
	return value, nil
}

// ValidateFromHook calls the anonymous function on the sysvar if it exists.
func (sv *SysVar) ValidateFromHook(vars *SessionVars, normalizedValue string, originalValue string, scope ScopeFlag) (string, error) {
	if sv.Validation != nil {
		return sv.Validation(vars, normalizedValue, originalValue, scope)
	}
	return normalizedValue, nil
}

// GetNativeValType attempts to convert the val to the approx MySQL non-string type
func (sv *SysVar) GetNativeValType(val string) (types.Datum, byte, uint) {
	switch sv.Type {
	case TypeUnsigned:
		u, err := strconv.ParseUint(val, 10, 64)
		if err != nil {
			u = 0
		}
		return types.NewUintDatum(u), mysql.TypeLonglong, mysql.UnsignedFlag
	case TypeBool:
		optVal := int64(0) // OFF
		if TiDBOptOn(val) {
			optVal = 1
		}
		return types.NewIntDatum(optVal), mysql.TypeLong, 0
	}
	return types.NewStringDatum(val), mysql.TypeVarString, 0
}

var sysVars map[string]*SysVar
var sysVarsLock sync.RWMutex

// RegisterSysVar adds a sysvar to the SysVars list
func RegisterSysVar(sv *SysVar) {
	name := strings.ToLower(sv.Name)
	sysVarsLock.Lock()
	sysVars[name] = sv
	sysVarsLock.Unlock()
}

// UnregisterSysVar removes a sysvar from the SysVars list
// currently only used in tests.
func UnregisterSysVar(name string) {
	name = strings.ToLower(name)
	sysVarsLock.Lock()
	delete(sysVars, name)
	sysVarsLock.Unlock()
}

// GetSysVar returns sys var info for name as key.
func GetSysVar(name string) *SysVar {
	name = strings.ToLower(name)
	sysVarsLock.RLock()
	defer sysVarsLock.RUnlock()
	return sysVars[name]
}

// SetSysVar sets a sysvar. This will not propagate to the cluster, so it should only be
// used for instance scoped AUTO variables such as system_time_zone.
func SetSysVar(name string, value string) {
	name = strings.ToLower(name)
	sysVarsLock.Lock()
	defer sysVarsLock.Unlock()
	sysVars[name].Value = value
}

// GetSysVars returns the sysVars list under a RWLock
func GetSysVars() map[string]*SysVar {
	sysVarsLock.RLock()
	defer sysVarsLock.RUnlock()
	return sysVars
}

// PluginVarNames is global plugin var names set.
var PluginVarNames []string

func init() {
	sysVars = make(map[string]*SysVar)
	for _, v := range defaultSysVars {
		RegisterSysVar(v)
	}
	for _, v := range noopSysVars {
		RegisterSysVar(v)
	}
	initSynonymsSysVariables()
}

// BoolToOnOff returns the string representation of a bool, i.e. "ON/OFF"
func BoolToOnOff(b bool) string {
	if b {
		return BoolOn
	}
	return BoolOff
}

func int32ToBoolStr(i int32) string {
	if i == 1 {
		return BoolOn
	}
	return BoolOff
}

func checkCharacterValid(normalizedValue string, argName string) (string, error) {
	if normalizedValue == "" {
		return normalizedValue, errors.Trace(ErrWrongValueForVar.GenWithStackByArgs(argName, "NULL"))
	}
	cht, _, err := charset.GetCharsetInfo(normalizedValue)
	if err != nil {
		return normalizedValue, errors.Trace(err)
	}
	return cht, nil
}

var defaultSysVars = []*SysVar{
	{Scope: ScopeGlobal, Name: MaxConnections, Value: "151", Type: TypeUnsigned, MinValue: 1, MaxValue: 100000, AutoConvertOutOfRange: true},
	{Scope: ScopeGlobal | ScopeSession, Name: SQLSelectLimit, Value: "18446744073709551615", Type: TypeUnsigned, MinValue: 0, MaxValue: math.MaxUint64, AutoConvertOutOfRange: true},
	{Scope: ScopeGlobal | ScopeSession, Name: DefaultWeekFormat, Value: "0", Type: TypeUnsigned, MinValue: 0, MaxValue: 7, AutoConvertOutOfRange: true},
	{Scope: ScopeGlobal | ScopeSession, Name: SQLModeVar, Value: mysql.DefaultSQLMode, IsHintUpdatable: true},
	{Scope: ScopeGlobal | ScopeSession, Name: MaxExecutionTime, Value: "0", Type: TypeUnsigned, MinValue: 0, MaxValue: math.MaxUint64, AutoConvertOutOfRange: true, IsHintUpdatable: true},
	{Scope: ScopeGlobal | ScopeSession, Name: CollationServer, Value: mysql.DefaultCollationName, Validation: func(vars *SessionVars, normalizedValue string, originalValue string, scope ScopeFlag) (string, error) {
		if _, err := collate.GetCollationByName(normalizedValue); err != nil {
			return normalizedValue, errors.Trace(err)
		}
		return normalizedValue, nil
	}},
	{Scope: ScopeGlobal | ScopeSession, Name: SQLLogBin, Value: BoolOn, Type: TypeBool},
	{Scope: ScopeGlobal | ScopeSession, Name: TimeZone, Value: "SYSTEM", IsHintUpdatable: true, Validation: func(vars *SessionVars, normalizedValue string, originalValue string, scope ScopeFlag) (string, error) {
		if strings.EqualFold(normalizedValue, "SYSTEM") {
			return "SYSTEM", nil
		}
		_, err := parseTimeZone(normalizedValue)
		return normalizedValue, err
	}},
	{Scope: ScopeNone, Name: SystemTimeZone, Value: "CST"},
	{Scope: ScopeGlobal | ScopeSession, Name: ForeignKeyChecks, Value: BoolOff, Type: TypeBool, Validation: func(vars *SessionVars, normalizedValue string, originalValue string, scope ScopeFlag) (string, error) {
		if TiDBOptOn(normalizedValue) {
			// TiDB does not yet support foreign keys.
			// Return the original value in the warning, so that users are not confused.
			vars.StmtCtx.AppendWarning(ErrUnsupportedValueForVar.GenWithStackByArgs(ForeignKeyChecks, originalValue))
			return BoolOff, nil
		} else if !TiDBOptOn(normalizedValue) {
			return BoolOff, nil
		}
		return normalizedValue, ErrWrongValueForVar.GenWithStackByArgs(ForeignKeyChecks, originalValue)
	}},
	{Scope: ScopeNone, Name: Hostname, Value: ServerHostname},
	{Scope: ScopeSession, Name: Timestamp, Value: ""},
	{Scope: ScopeGlobal | ScopeSession, Name: CharacterSetFilesystem, Value: "binary", Validation: func(vars *SessionVars, normalizedValue string, originalValue string, scope ScopeFlag) (string, error) {
		return checkCharacterValid(normalizedValue, CharacterSetFilesystem)
	}},
	{Scope: ScopeGlobal | ScopeSession, Name: CollationDatabase, Value: mysql.DefaultCollationName, Validation: func(vars *SessionVars, normalizedValue string, originalValue string, scope ScopeFlag) (string, error) {
		if _, err := collate.GetCollationByName(normalizedValue); err != nil {
			return normalizedValue, errors.Trace(err)
		}
		return normalizedValue, nil
	}},
	{Scope: ScopeGlobal | ScopeSession, Name: AutoIncrementIncrement, Value: strconv.FormatInt(DefAutoIncrementIncrement, 10), Type: TypeUnsigned, MinValue: 1, MaxValue: math.MaxUint16, AutoConvertOutOfRange: true},
	{Scope: ScopeGlobal | ScopeSession, Name: AutoIncrementOffset, Value: strconv.FormatInt(DefAutoIncrementOffset, 10), Type: TypeUnsigned, MinValue: 1, MaxValue: math.MaxUint16, AutoConvertOutOfRange: true},
	{Scope: ScopeGlobal | ScopeSession, Name: CharacterSetClient, Value: mysql.DefaultCharset, Validation: func(vars *SessionVars, normalizedValue string, originalValue string, scope ScopeFlag) (string, error) {
		return checkCharacterValid(normalizedValue, CharacterSetClient)
	}},
	{Scope: ScopeNone, Name: Port, Value: "4000", Type: TypeUnsigned, MinValue: 0, MaxValue: math.MaxUint16},
	{Scope: ScopeNone, Name: LowerCaseTableNames, Value: "2"},
	{Scope: ScopeNone, Name: LogBin, Value: BoolOff, Type: TypeBool},
	{Scope: ScopeGlobal | ScopeSession, Name: CharacterSetResults, Value: mysql.DefaultCharset, Validation: func(vars *SessionVars, normalizedValue string, originalValue string, scope ScopeFlag) (string, error) {
		if normalizedValue == "" {
			return normalizedValue, nil
		}
		return checkCharacterValid(normalizedValue, "")
	}},
	{Scope: ScopeNone, Name: VersionComment, Value: "TiDB Server (Apache License 2.0) " + versioninfo.TiDBEdition + " Edition, MySQL 5.7 compatible"},
	{Scope: ScopeGlobal | ScopeSession, Name: TxnIsolation, Value: "REPEATABLE-READ", Type: TypeEnum, PossibleValues: []string{"READ-UNCOMMITTED", "READ-COMMITTED", "REPEATABLE-READ", "SERIALIZABLE"}, Validation: func(vars *SessionVars, normalizedValue string, originalValue string, scope ScopeFlag) (string, error) {
		if normalizedValue == "SERIALIZABLE" || normalizedValue == "READ-UNCOMMITTED" {
			if skipIsolationLevelCheck, err := GetSessionSystemVar(vars, TiDBSkipIsolationLevelCheck); err != nil {
				return normalizedValue, err
			} else if !TiDBOptOn(skipIsolationLevelCheck) {
				return normalizedValue, ErrUnsupportedIsolationLevel.GenWithStackByArgs(normalizedValue)
			}
		}
		return normalizedValue, nil
	}},
	{Scope: ScopeGlobal | ScopeSession, Name: TransactionIsolation, Value: "REPEATABLE-READ", Type: TypeEnum, PossibleValues: []string{"READ-UNCOMMITTED", "READ-COMMITTED", "REPEATABLE-READ", "SERIALIZABLE"}, Validation: func(vars *SessionVars, normalizedValue string, originalValue string, scope ScopeFlag) (string, error) {
		if normalizedValue == "SERIALIZABLE" || normalizedValue == "READ-UNCOMMITTED" {
			returnErr := ErrUnsupportedIsolationLevel.GenWithStackByArgs(normalizedValue)
			if skipIsolationLevelCheck, err := GetSessionSystemVar(vars, TiDBSkipIsolationLevelCheck); err != nil {
				return normalizedValue, err
			} else if !TiDBOptOn(skipIsolationLevelCheck) {
				return normalizedValue, returnErr
			}
			vars.StmtCtx.AppendWarning(returnErr)
		}
		return normalizedValue, nil
	}},
	{Scope: ScopeGlobal | ScopeSession, Name: CollationConnection, Value: mysql.DefaultCollationName, Validation: func(vars *SessionVars, normalizedValue string, originalValue string, scope ScopeFlag) (string, error) {
		if _, err := collate.GetCollationByName(normalizedValue); err != nil {
			return normalizedValue, errors.Trace(err)
		}
		return normalizedValue, nil
	}},
	{Scope: ScopeNone, Name: Version, Value: mysql.ServerVersion},
	{Scope: ScopeGlobal | ScopeSession, Name: AutoCommit, Value: BoolOn, Type: TypeBool},
	{Scope: ScopeGlobal | ScopeSession, Name: CharsetDatabase, Value: mysql.DefaultCharset, Validation: func(vars *SessionVars, normalizedValue string, originalValue string, scope ScopeFlag) (string, error) {
		return checkCharacterValid(normalizedValue, CharsetDatabase)
	}},
	{Scope: ScopeGlobal | ScopeSession, Name: TxReadOnly, Value: "0"},
	{Scope: ScopeGlobal | ScopeSession, Name: TransactionReadOnly, Value: "0"},
	{Scope: ScopeGlobal, Name: MaxPreparedStmtCount, Value: strconv.FormatInt(DefMaxPreparedStmtCount, 10), Type: TypeInt, MinValue: -1, MaxValue: 1048576, AutoConvertOutOfRange: true},
	{Scope: ScopeNone, Name: DataDir, Value: "/usr/local/mysql/data/"},
	{Scope: ScopeGlobal | ScopeSession, Name: WaitTimeout, Value: strconv.FormatInt(DefWaitTimeout, 10), Type: TypeUnsigned, MinValue: 0, MaxValue: 31536000, AutoConvertOutOfRange: true},
	{Scope: ScopeGlobal | ScopeSession, Name: InnodbLockWaitTimeout, Value: strconv.FormatInt(DefInnodbLockWaitTimeout, 10), Type: TypeUnsigned, MinValue: 1, MaxValue: 1073741824, AutoConvertOutOfRange: true},
	{Scope: ScopeGlobal | ScopeSession, Name: GroupConcatMaxLen, Value: "1024", AutoConvertOutOfRange: true, IsHintUpdatable: true, Type: TypeUnsigned, MinValue: 4, MaxValue: math.MaxUint64, Validation: func(vars *SessionVars, normalizedValue string, originalValue string, scope ScopeFlag) (string, error) {
		// https://dev.mysql.com/doc/refman/8.0/en/server-system-variables.html#sysvar_group_concat_max_len
		// Minimum Value 4
		// Maximum Value (64-bit platforms) 18446744073709551615
		// Maximum Value (32-bit platforms) 4294967295
		if mathutil.IntBits == 32 {
			if val, err := strconv.ParseUint(normalizedValue, 10, 64); err == nil {
				if val > uint64(math.MaxUint32) {
					vars.StmtCtx.AppendWarning(ErrTruncatedWrongValue.GenWithStackByArgs(GroupConcatMaxLen, originalValue))
					return fmt.Sprintf("%d", math.MaxUint32), nil
				}
			}
		}
		return normalizedValue, nil
	}},
	{Scope: ScopeNone, Name: Socket, Value: "/tmp/myssock"},
	{Scope: ScopeGlobal | ScopeSession, Name: CharacterSetConnection, Value: mysql.DefaultCharset, Validation: func(vars *SessionVars, normalizedValue string, originalValue string, scope ScopeFlag) (string, error) {
		return checkCharacterValid(normalizedValue, CharacterSetConnection)
	}},
	{Scope: ScopeGlobal | ScopeSession, Name: CharacterSetServer, Value: mysql.DefaultCharset, Validation: func(vars *SessionVars, normalizedValue string, originalValue string, scope ScopeFlag) (string, error) {
		return checkCharacterValid(normalizedValue, CharacterSetServer)
	}},
	{Scope: ScopeGlobal | ScopeSession, Name: MaxAllowedPacket, Value: "67108864", Type: TypeUnsigned, MinValue: 1024, MaxValue: MaxOfMaxAllowedPacket, AutoConvertOutOfRange: true},
	{Scope: ScopeSession, Name: WarningCount, Value: "0", ReadOnly: true},
	{Scope: ScopeSession, Name: ErrorCount, Value: "0", ReadOnly: true},
	{Scope: ScopeGlobal | ScopeSession, Name: WindowingUseHighPrecision, Value: BoolOn, Type: TypeBool, IsHintUpdatable: true},
	{Scope: ScopeSession, Name: TiDBTxnScope, Value: func() string {
		if isGlobal, _ := config.GetTxnScopeFromConfig(); isGlobal {
			return oracle.GlobalTxnScope
		}
		return oracle.LocalTxnScope
	}()},
	/* TiDB specific variables */
	{Scope: ScopeGlobal | ScopeSession, Name: TiDBAllowMPPExecution, Type: TypeBool, Value: BoolToOnOff(DefTiDBAllowMPPExecution)},
	{Scope: ScopeGlobal | ScopeSession, Name: TiDBBCJThresholdCount, Value: strconv.Itoa(DefBroadcastJoinThresholdCount), Type: TypeInt, MinValue: 0, MaxValue: math.MaxInt64},
	{Scope: ScopeGlobal | ScopeSession, Name: TiDBBCJThresholdSize, Value: strconv.Itoa(DefBroadcastJoinThresholdSize), Type: TypeInt, MinValue: 0, MaxValue: math.MaxInt64},
	{Scope: ScopeSession, Name: TiDBSnapshot, Value: ""},
	{Scope: ScopeSession, Name: TiDBOptAggPushDown, Value: BoolToOnOff(DefOptAggPushDown), Type: TypeBool},
	{Scope: ScopeGlobal | ScopeSession, Name: TiDBOptBCJ, Value: BoolToOnOff(DefOptBCJ), Type: TypeBool, Validation: func(vars *SessionVars, normalizedValue string, originalValue string, scope ScopeFlag) (string, error) {
		if TiDBOptOn(normalizedValue) && vars.AllowBatchCop == 0 {
			return normalizedValue, ErrWrongValueForVar.GenWithStackByArgs("Can't set Broadcast Join to 1 but tidb_allow_batch_cop is 0, please active batch cop at first.")
		}
		return normalizedValue, nil
	}},
	{Scope: ScopeSession, Name: TiDBOptDistinctAggPushDown, Value: BoolToOnOff(config.GetGlobalConfig().Performance.DistinctAggPushDown), Type: TypeBool},
	{Scope: ScopeSession, Name: TiDBOptWriteRowID, Value: BoolToOnOff(DefOptWriteRowID)},
	{Scope: ScopeGlobal | ScopeSession, Name: TiDBBuildStatsConcurrency, Value: strconv.Itoa(DefBuildStatsConcurrency)},
	{Scope: ScopeGlobal, Name: TiDBAutoAnalyzeRatio, Value: strconv.FormatFloat(DefAutoAnalyzeRatio, 'f', -1, 64), Type: TypeFloat, MinValue: 0, MaxValue: math.MaxUint64},
	{Scope: ScopeGlobal, Name: TiDBAutoAnalyzeStartTime, Value: DefAutoAnalyzeStartTime, Type: TypeTime},
	{Scope: ScopeGlobal, Name: TiDBAutoAnalyzeEndTime, Value: DefAutoAnalyzeEndTime, Type: TypeTime},
	{Scope: ScopeSession, Name: TiDBChecksumTableConcurrency, Value: strconv.Itoa(DefChecksumTableConcurrency)},
	{Scope: ScopeGlobal | ScopeSession, Name: TiDBExecutorConcurrency, Value: strconv.Itoa(DefExecutorConcurrency), Type: TypeUnsigned, MinValue: 1, MaxValue: math.MaxUint64},
	{Scope: ScopeGlobal | ScopeSession, Name: TiDBDistSQLScanConcurrency, Value: strconv.Itoa(DefDistSQLScanConcurrency), Type: TypeUnsigned, MinValue: 1, MaxValue: math.MaxUint64},
	{Scope: ScopeGlobal | ScopeSession, Name: TiDBOptInSubqToJoinAndAgg, Value: BoolToOnOff(DefOptInSubqToJoinAndAgg), Type: TypeBool},
	{Scope: ScopeSession, Name: TiDBOptPreferRangeScan, Value: BoolToOnOff(DefOptPreferRangeScan), Type: TypeBool, IsHintUpdatable: true},
	{Scope: ScopeGlobal | ScopeSession, Name: TiDBOptCorrelationThreshold, Value: strconv.FormatFloat(DefOptCorrelationThreshold, 'f', -1, 64), Type: TypeFloat, MinValue: 0, MaxValue: 1},
	{Scope: ScopeGlobal | ScopeSession, Name: TiDBOptCorrelationExpFactor, Value: strconv.Itoa(DefOptCorrelationExpFactor), Type: TypeUnsigned, MinValue: 0, MaxValue: math.MaxUint64},
	{Scope: ScopeGlobal | ScopeSession, Name: TiDBOptCPUFactor, Value: strconv.FormatFloat(DefOptCPUFactor, 'f', -1, 64), Type: TypeFloat, MinValue: 0, MaxValue: math.MaxUint64},
	{Scope: ScopeGlobal | ScopeSession, Name: TiDBOptTiFlashConcurrencyFactor, Value: strconv.FormatFloat(DefOptTiFlashConcurrencyFactor, 'f', -1, 64), Type: TypeFloat, MinValue: 0, MaxValue: math.MaxUint64},
	{Scope: ScopeGlobal | ScopeSession, Name: TiDBOptCopCPUFactor, Value: strconv.FormatFloat(DefOptCopCPUFactor, 'f', -1, 64), Type: TypeFloat, MinValue: 0, MaxValue: math.MaxUint64},
	{Scope: ScopeGlobal | ScopeSession, Name: TiDBOptNetworkFactor, Value: strconv.FormatFloat(DefOptNetworkFactor, 'f', -1, 64), Type: TypeFloat, MinValue: 0, MaxValue: math.MaxUint64},
	{Scope: ScopeGlobal | ScopeSession, Name: TiDBOptScanFactor, Value: strconv.FormatFloat(DefOptScanFactor, 'f', -1, 64), Type: TypeFloat, MinValue: 0, MaxValue: math.MaxUint64},
	{Scope: ScopeGlobal | ScopeSession, Name: TiDBOptDescScanFactor, Value: strconv.FormatFloat(DefOptDescScanFactor, 'f', -1, 64), Type: TypeFloat, MinValue: 0, MaxValue: math.MaxUint64},
	{Scope: ScopeGlobal | ScopeSession, Name: TiDBOptSeekFactor, Value: strconv.FormatFloat(DefOptSeekFactor, 'f', -1, 64), Type: TypeFloat, MinValue: 0, MaxValue: math.MaxUint64},
	{Scope: ScopeGlobal | ScopeSession, Name: TiDBOptMemoryFactor, Value: strconv.FormatFloat(DefOptMemoryFactor, 'f', -1, 64), Type: TypeFloat, MinValue: 0, MaxValue: math.MaxUint64},
	{Scope: ScopeGlobal | ScopeSession, Name: TiDBOptDiskFactor, Value: strconv.FormatFloat(DefOptDiskFactor, 'f', -1, 64), Type: TypeFloat, MinValue: 0, MaxValue: math.MaxUint64},
	{Scope: ScopeGlobal | ScopeSession, Name: TiDBOptConcurrencyFactor, Value: strconv.FormatFloat(DefOptConcurrencyFactor, 'f', -1, 64), Type: TypeFloat, MinValue: 0, MaxValue: math.MaxUint64},
	{Scope: ScopeGlobal | ScopeSession, Name: TiDBIndexJoinBatchSize, Value: strconv.Itoa(DefIndexJoinBatchSize), Type: TypeUnsigned, MinValue: 1, MaxValue: math.MaxUint64},
	{Scope: ScopeGlobal | ScopeSession, Name: TiDBIndexLookupSize, Value: strconv.Itoa(DefIndexLookupSize), Type: TypeUnsigned, MinValue: 1, MaxValue: math.MaxUint64},
	{Scope: ScopeGlobal | ScopeSession, Name: TiDBIndexLookupConcurrency, Value: strconv.Itoa(DefIndexLookupConcurrency), Type: TypeInt, MinValue: 1, MaxValue: math.MaxInt64, AllowAutoValue: true},
	{Scope: ScopeGlobal | ScopeSession, Name: TiDBIndexLookupJoinConcurrency, Value: strconv.Itoa(DefIndexLookupJoinConcurrency), Type: TypeInt, MinValue: 1, MaxValue: math.MaxInt64, AllowAutoValue: true},
	{Scope: ScopeGlobal | ScopeSession, Name: TiDBIndexSerialScanConcurrency, Value: strconv.Itoa(DefIndexSerialScanConcurrency), Type: TypeUnsigned, MinValue: 1, MaxValue: math.MaxUint64},
	{Scope: ScopeGlobal | ScopeSession, Name: TiDBSkipUTF8Check, Value: BoolToOnOff(DefSkipUTF8Check), Type: TypeBool},
	{Scope: ScopeGlobal | ScopeSession, Name: TiDBSkipASCIICheck, Value: BoolToOnOff(DefSkipASCIICheck), Type: TypeBool},
	{Scope: ScopeSession, Name: TiDBBatchInsert, Value: BoolToOnOff(DefBatchInsert), Type: TypeBool},
	{Scope: ScopeSession, Name: TiDBBatchDelete, Value: BoolToOnOff(DefBatchDelete), Type: TypeBool},
	{Scope: ScopeSession, Name: TiDBBatchCommit, Value: BoolToOnOff(DefBatchCommit), Type: TypeBool},
	{Scope: ScopeGlobal | ScopeSession, Name: TiDBDMLBatchSize, Value: strconv.Itoa(DefDMLBatchSize), Type: TypeUnsigned, MinValue: 0, MaxValue: math.MaxUint64},
	{Scope: ScopeSession, Name: TiDBCurrentTS, Value: strconv.Itoa(DefCurretTS), ReadOnly: true},
	{Scope: ScopeSession, Name: TiDBLastTxnInfo, Value: strconv.Itoa(DefCurretTS), ReadOnly: true},
	{Scope: ScopeSession, Name: TiDBLastQueryInfo, Value: strconv.Itoa(DefCurretTS), ReadOnly: true},
	{Scope: ScopeGlobal | ScopeSession, Name: TiDBMaxChunkSize, Value: strconv.Itoa(DefMaxChunkSize), Type: TypeUnsigned, MinValue: maxChunkSizeLowerBound, MaxValue: math.MaxUint64},
	{Scope: ScopeGlobal | ScopeSession, Name: TiDBAllowBatchCop, Value: strconv.Itoa(DefTiDBAllowBatchCop), Type: TypeInt, MinValue: 0, MaxValue: 2, Validation: func(vars *SessionVars, normalizedValue string, originalValue string, scope ScopeFlag) (string, error) {
		if normalizedValue == "0" && vars.AllowBCJ {
			return normalizedValue, ErrWrongValueForVar.GenWithStackByArgs("Can't set batch cop 0 but tidb_opt_broadcast_join is 1, please set tidb_opt_broadcast_join 0 at first")
		}
		return normalizedValue, nil
	}},
	{Scope: ScopeGlobal | ScopeSession, Name: TiDBInitChunkSize, Value: strconv.Itoa(DefInitChunkSize), Type: TypeUnsigned, MinValue: 1, MaxValue: initChunkSizeUpperBound},
	{Scope: ScopeGlobal | ScopeSession, Name: TiDBEnableCascadesPlanner, Value: BoolOff, Type: TypeBool},
	{Scope: ScopeGlobal | ScopeSession, Name: TiDBEnableIndexMerge, Value: BoolOff, Type: TypeBool},
	{Scope: ScopeSession, Name: TIDBMemQuotaQuery, Value: strconv.FormatInt(config.GetGlobalConfig().MemQuotaQuery, 10), Type: TypeInt, MinValue: -1, MaxValue: math.MaxInt64},
	{Scope: ScopeSession, Name: TIDBMemQuotaHashJoin, Value: strconv.FormatInt(DefTiDBMemQuotaHashJoin, 10), Type: TypeInt, MinValue: -1, MaxValue: math.MaxInt64},
	{Scope: ScopeSession, Name: TIDBMemQuotaMergeJoin, Value: strconv.FormatInt(DefTiDBMemQuotaMergeJoin, 10), Type: TypeInt, MinValue: -1, MaxValue: math.MaxInt64},
	{Scope: ScopeSession, Name: TIDBMemQuotaSort, Value: strconv.FormatInt(DefTiDBMemQuotaSort, 10), Type: TypeInt, MinValue: -1, MaxValue: math.MaxInt64},
	{Scope: ScopeSession, Name: TIDBMemQuotaTopn, Value: strconv.FormatInt(DefTiDBMemQuotaTopn, 10), Type: TypeInt, MinValue: -1, MaxValue: math.MaxInt64},
	{Scope: ScopeSession, Name: TIDBMemQuotaIndexLookupReader, Value: strconv.FormatInt(DefTiDBMemQuotaIndexLookupReader, 10), Type: TypeInt, MinValue: -1, MaxValue: math.MaxInt64},
	{Scope: ScopeSession, Name: TIDBMemQuotaIndexLookupJoin, Value: strconv.FormatInt(DefTiDBMemQuotaIndexLookupJoin, 10), Type: TypeInt, MinValue: -1, MaxValue: math.MaxInt64},
	{Scope: ScopeSession, Name: TiDBEnableStreaming, Value: BoolOff, Type: TypeBool},
	{Scope: ScopeSession, Name: TiDBEnableChunkRPC, Value: BoolOn, Type: TypeBool},
	{Scope: ScopeSession, Name: TxnIsolationOneShot, Value: ""},
	{Scope: ScopeGlobal | ScopeSession, Name: TiDBEnableTablePartition, Value: BoolOn, Type: TypeEnum, PossibleValues: []string{BoolOff, BoolOn, "AUTO"}},
	{Scope: ScopeSession, Name: TiDBEnableListTablePartition, Value: BoolOff, Type: TypeBool},
	{Scope: ScopeGlobal | ScopeSession, Name: TiDBHashJoinConcurrency, Value: strconv.Itoa(DefTiDBHashJoinConcurrency), Type: TypeInt, MinValue: 1, MaxValue: math.MaxInt64, AllowAutoValue: true},
	{Scope: ScopeGlobal | ScopeSession, Name: TiDBProjectionConcurrency, Value: strconv.Itoa(DefTiDBProjectionConcurrency), Type: TypeInt, MinValue: -1, MaxValue: math.MaxInt64},
	{Scope: ScopeGlobal | ScopeSession, Name: TiDBHashAggPartialConcurrency, Value: strconv.Itoa(DefTiDBHashAggPartialConcurrency), Type: TypeInt, MinValue: 1, MaxValue: math.MaxInt64, AllowAutoValue: true},
	{Scope: ScopeGlobal | ScopeSession, Name: TiDBHashAggFinalConcurrency, Value: strconv.Itoa(DefTiDBHashAggFinalConcurrency), Type: TypeInt, MinValue: 1, MaxValue: math.MaxInt64, AllowAutoValue: true},
	{Scope: ScopeGlobal | ScopeSession, Name: TiDBWindowConcurrency, Value: strconv.Itoa(DefTiDBWindowConcurrency), Type: TypeInt, MinValue: 1, MaxValue: math.MaxInt64, AllowAutoValue: true},
	{Scope: ScopeGlobal | ScopeSession, Name: TiDBMergeJoinConcurrency, Value: strconv.Itoa(DefTiDBMergeJoinConcurrency), Type: TypeInt, MinValue: 1, MaxValue: math.MaxInt64, AllowAutoValue: true},
	{Scope: ScopeGlobal | ScopeSession, Name: TiDBStreamAggConcurrency, Value: strconv.Itoa(DefTiDBStreamAggConcurrency), Type: TypeInt, MinValue: 1, MaxValue: math.MaxInt64, AllowAutoValue: true},
	{Scope: ScopeGlobal | ScopeSession, Name: TiDBEnableParallelApply, Value: BoolToOnOff(DefTiDBEnableParallelApply), Type: TypeBool},
	{Scope: ScopeGlobal | ScopeSession, Name: TiDBMemQuotaApplyCache, Value: strconv.Itoa(DefTiDBMemQuotaApplyCache)},
	{Scope: ScopeGlobal | ScopeSession, Name: TiDBBackoffLockFast, Value: strconv.Itoa(kv.DefBackoffLockFast), Type: TypeUnsigned, MinValue: 1, MaxValue: math.MaxUint64},
	{Scope: ScopeGlobal | ScopeSession, Name: TiDBBackOffWeight, Value: strconv.Itoa(kv.DefBackOffWeight), Type: TypeUnsigned, MinValue: 1, MaxValue: math.MaxUint64},
	{Scope: ScopeGlobal | ScopeSession, Name: TiDBRetryLimit, Value: strconv.Itoa(DefTiDBRetryLimit), Type: TypeInt, MinValue: -1, MaxValue: math.MaxInt64},
	{Scope: ScopeGlobal | ScopeSession, Name: TiDBDisableTxnAutoRetry, Value: BoolToOnOff(DefTiDBDisableTxnAutoRetry), Type: TypeBool},
	{Scope: ScopeGlobal | ScopeSession, Name: TiDBConstraintCheckInPlace, Value: BoolToOnOff(DefTiDBConstraintCheckInPlace), Type: TypeBool},
	{Scope: ScopeGlobal | ScopeSession, Name: TiDBTxnMode, Value: DefTiDBTxnMode, AllowEmptyAll: true, Type: TypeEnum, PossibleValues: []string{"pessimistic", "optimistic"}},
	{Scope: ScopeGlobal, Name: TiDBRowFormatVersion, Value: strconv.Itoa(DefTiDBRowFormatV1), Type: TypeUnsigned, MinValue: 1, MaxValue: 2},
	{Scope: ScopeSession, Name: TiDBOptimizerSelectivityLevel, Value: strconv.Itoa(DefTiDBOptimizerSelectivityLevel), Type: TypeUnsigned, MinValue: 1, MaxValue: math.MaxUint64},
	{Scope: ScopeGlobal | ScopeSession, Name: TiDBEnableWindowFunction, Value: BoolToOnOff(DefEnableWindowFunction), Type: TypeBool},
	{Scope: ScopeGlobal | ScopeSession, Name: TiDBEnableStrictDoubleTypeCheck, Value: BoolToOnOff(DefEnableStrictDoubleTypeCheck), Type: TypeBool},
	{Scope: ScopeGlobal | ScopeSession, Name: TiDBEnableVectorizedExpression, Value: BoolToOnOff(DefEnableVectorizedExpression), Type: TypeBool},
	{Scope: ScopeGlobal | ScopeSession, Name: TiDBEnableFastAnalyze, Value: BoolToOnOff(DefTiDBUseFastAnalyze), Type: TypeBool},
	{Scope: ScopeGlobal | ScopeSession, Name: TiDBSkipIsolationLevelCheck, Value: BoolToOnOff(DefTiDBSkipIsolationLevelCheck), Type: TypeBool},
	{Scope: ScopeGlobal | ScopeSession, Name: TiDBEnableRateLimitAction, Value: BoolToOnOff(DefTiDBEnableRateLimitAction), Type: TypeBool},
<<<<<<< HEAD
	{Scope: ScopeGlobal | ScopeSession, Name: TiDBEnableTiFlashFallbackTiKV, Value: BoolToOnOff(DefTiDBEnableTiFlashFallbackTiKV), Type: TypeBool},
	{Scope: ScopeGlobal | ScopeSession, Name: TiDBEnableDynamicPrivileges, Value: BoolOff, Type: TypeBool},

=======
	{Scope: ScopeGlobal | ScopeSession, Name: TiDBAllowFallbackToTiKV, Value: "", Validation: func(vars *SessionVars, normalizedValue string, originalValue string, scope ScopeFlag) (string, error) {
		if normalizedValue == "" {
			return "", nil
		}
		engines := strings.Split(normalizedValue, ",")
		var formatVal string
		storeTypes := make(map[kv.StoreType]struct{})
		for i, engine := range engines {
			engine = strings.TrimSpace(engine)
			switch {
			case strings.EqualFold(engine, kv.TiFlash.Name()):
				if _, ok := storeTypes[kv.TiFlash]; !ok {
					if i != 0 {
						formatVal += ","
					}
					formatVal += kv.TiFlash.Name()
					storeTypes[kv.TiFlash] = struct{}{}
				}
			default:
				return normalizedValue, ErrWrongValueForVar.GenWithStackByArgs(TiDBAllowFallbackToTiKV, normalizedValue)
			}
		}
		return formatVal, nil
	}},
	{Scope: ScopeGlobal | ScopeSession, Name: TiDBIntPrimaryKeyDefaultAsClustered, Value: BoolToOnOff(false), Type: TypeBool},
>>>>>>> 9c48b24c
	/* The following variable is defined as session scope but is actually server scope. */
	{Scope: ScopeSession, Name: TiDBGeneralLog, Value: BoolToOnOff(DefTiDBGeneralLog), Type: TypeBool},
	{Scope: ScopeSession, Name: TiDBPProfSQLCPU, Value: strconv.Itoa(DefTiDBPProfSQLCPU), Type: TypeInt, MinValue: 0, MaxValue: 1},
	{Scope: ScopeSession, Name: TiDBDDLSlowOprThreshold, Value: strconv.Itoa(DefTiDBDDLSlowOprThreshold)},
	{Scope: ScopeSession, Name: TiDBConfig, Value: "", ReadOnly: true},
	{Scope: ScopeGlobal, Name: TiDBDDLReorgWorkerCount, Value: strconv.Itoa(DefTiDBDDLReorgWorkerCount), Type: TypeUnsigned, MinValue: 1, MaxValue: uint64(maxDDLReorgWorkerCount)},
	{Scope: ScopeGlobal, Name: TiDBDDLReorgBatchSize, Value: strconv.Itoa(DefTiDBDDLReorgBatchSize), Type: TypeUnsigned, MinValue: int64(MinDDLReorgBatchSize), MaxValue: uint64(MaxDDLReorgBatchSize), AutoConvertOutOfRange: true},
	{Scope: ScopeGlobal, Name: TiDBDDLErrorCountLimit, Value: strconv.Itoa(DefTiDBDDLErrorCountLimit), Type: TypeUnsigned, MinValue: 0, MaxValue: uint64(math.MaxInt64), AutoConvertOutOfRange: true},
	{Scope: ScopeSession, Name: TiDBDDLReorgPriority, Value: "PRIORITY_LOW"},
	{Scope: ScopeGlobal, Name: TiDBMaxDeltaSchemaCount, Value: strconv.Itoa(DefTiDBMaxDeltaSchemaCount), Type: TypeUnsigned, MinValue: 100, MaxValue: 16384, AutoConvertOutOfRange: true},
	{Scope: ScopeGlobal | ScopeSession, Name: TiDBEnableChangeColumnType, Value: BoolToOnOff(DefTiDBChangeColumnType), Type: TypeBool},
	{Scope: ScopeGlobal, Name: TiDBEnableChangeMultiSchema, Value: BoolToOnOff(DefTiDBChangeMultiSchema), Type: TypeBool},
	{Scope: ScopeGlobal, Name: TiDBEnablePointGetCache, Value: BoolToOnOff(DefTiDBPointGetCache), Type: TypeBool},
	{Scope: ScopeGlobal, Name: TiDBEnableAlterPlacement, Value: BoolToOnOff(DefTiDBEnableAlterPlacement), Type: TypeBool},
	{Scope: ScopeSession, Name: TiDBForcePriority, Value: mysql.Priority2Str[DefTiDBForcePriority]},
	{Scope: ScopeSession, Name: TiDBEnableRadixJoin, Value: BoolToOnOff(DefTiDBUseRadixJoin), Type: TypeBool},
	{Scope: ScopeGlobal | ScopeSession, Name: TiDBOptJoinReorderThreshold, Value: strconv.Itoa(DefTiDBOptJoinReorderThreshold), Type: TypeUnsigned, MinValue: 0, MaxValue: 63},
	{Scope: ScopeSession, Name: TiDBSlowQueryFile, Value: ""},
	{Scope: ScopeGlobal, Name: TiDBScatterRegion, Value: BoolToOnOff(DefTiDBScatterRegion), Type: TypeBool},
	{Scope: ScopeSession, Name: TiDBWaitSplitRegionFinish, Value: BoolToOnOff(DefTiDBWaitSplitRegionFinish), Type: TypeBool},
	{Scope: ScopeSession, Name: TiDBWaitSplitRegionTimeout, Value: strconv.Itoa(DefWaitSplitRegionTimeout), Type: TypeUnsigned, MinValue: 1, MaxValue: math.MaxInt64},
	{Scope: ScopeSession, Name: TiDBLowResolutionTSO, Value: BoolOff, Type: TypeBool},
	{Scope: ScopeSession, Name: TiDBExpensiveQueryTimeThreshold, Value: strconv.Itoa(DefTiDBExpensiveQueryTimeThreshold), Type: TypeUnsigned, MinValue: int64(MinExpensiveQueryTimeThreshold), MaxValue: uint64(math.MaxInt64), AutoConvertOutOfRange: true},
	{Scope: ScopeSession, Name: TiDBMemoryUsageAlarmRatio, Value: strconv.FormatFloat(config.GetGlobalConfig().Performance.MemoryUsageAlarmRatio, 'f', -1, 64), Type: TypeFloat, MinValue: 0.0, MaxValue: 1.0},
	{Scope: ScopeGlobal | ScopeSession, Name: TiDBEnableNoopFuncs, Value: BoolToOnOff(DefTiDBEnableNoopFuncs), Type: TypeBool},
	{Scope: ScopeSession, Name: TiDBReplicaRead, Value: "leader", Type: TypeEnum, PossibleValues: []string{"leader", "follower", "leader-and-follower"}},
	{Scope: ScopeSession, Name: TiDBAllowRemoveAutoInc, Value: BoolToOnOff(DefTiDBAllowRemoveAutoInc), Type: TypeBool},
	{Scope: ScopeGlobal | ScopeSession, Name: TiDBEnableStmtSummary, Value: BoolToOnOff(config.GetGlobalConfig().StmtSummary.Enable), Type: TypeBool, AllowEmpty: true},
	{Scope: ScopeGlobal | ScopeSession, Name: TiDBStmtSummaryInternalQuery, Value: BoolToOnOff(config.GetGlobalConfig().StmtSummary.EnableInternalQuery), Type: TypeBool, AllowEmpty: true},
	{Scope: ScopeGlobal | ScopeSession, Name: TiDBStmtSummaryRefreshInterval, Value: strconv.Itoa(config.GetGlobalConfig().StmtSummary.RefreshInterval), Type: TypeInt, MinValue: 1, MaxValue: uint64(math.MaxInt32), AllowEmpty: true},
	{Scope: ScopeGlobal | ScopeSession, Name: TiDBStmtSummaryHistorySize, Value: strconv.Itoa(config.GetGlobalConfig().StmtSummary.HistorySize), Type: TypeInt, MinValue: 0, MaxValue: uint64(math.MaxUint8), AllowEmpty: true},
	{Scope: ScopeGlobal | ScopeSession, Name: TiDBStmtSummaryMaxStmtCount, Value: strconv.FormatUint(uint64(config.GetGlobalConfig().StmtSummary.MaxStmtCount), 10), Type: TypeInt, MinValue: 1, MaxValue: uint64(math.MaxInt16), AllowEmpty: true},
	{Scope: ScopeGlobal | ScopeSession, Name: TiDBStmtSummaryMaxSQLLength, Value: strconv.FormatUint(uint64(config.GetGlobalConfig().StmtSummary.MaxSQLLength), 10), Type: TypeInt, MinValue: 0, MaxValue: uint64(math.MaxInt32), AllowEmpty: true},
	{Scope: ScopeGlobal | ScopeSession, Name: TiDBCapturePlanBaseline, Value: BoolOff, Type: TypeBool, AllowEmptyAll: true},
	{Scope: ScopeGlobal | ScopeSession, Name: TiDBUsePlanBaselines, Value: BoolToOnOff(DefTiDBUsePlanBaselines), Type: TypeBool},
	{Scope: ScopeGlobal | ScopeSession, Name: TiDBEvolvePlanBaselines, Value: BoolToOnOff(DefTiDBEvolvePlanBaselines), Type: TypeBool},
	{Scope: ScopeGlobal | ScopeSession, Name: TiDBEnableExtendedStats, Value: BoolToOnOff(false), Type: TypeBool},
	{Scope: ScopeGlobal, Name: TiDBEvolvePlanTaskMaxTime, Value: strconv.Itoa(DefTiDBEvolvePlanTaskMaxTime), Type: TypeInt, MinValue: -1, MaxValue: math.MaxInt64},
	{Scope: ScopeGlobal, Name: TiDBEvolvePlanTaskStartTime, Value: DefTiDBEvolvePlanTaskStartTime, Type: TypeTime},
	{Scope: ScopeGlobal, Name: TiDBEvolvePlanTaskEndTime, Value: DefTiDBEvolvePlanTaskEndTime, Type: TypeTime},
	{Scope: ScopeSession, Name: TiDBIsolationReadEngines, Value: strings.Join(config.GetGlobalConfig().IsolationRead.Engines, ", "), Validation: func(vars *SessionVars, normalizedValue string, originalValue string, scope ScopeFlag) (string, error) {
		engines := strings.Split(normalizedValue, ",")
		var formatVal string
		for i, engine := range engines {
			engine = strings.TrimSpace(engine)
			if i != 0 {
				formatVal += ","
			}
			switch {
			case strings.EqualFold(engine, kv.TiKV.Name()):
				formatVal += kv.TiKV.Name()
			case strings.EqualFold(engine, kv.TiFlash.Name()):
				formatVal += kv.TiFlash.Name()
			case strings.EqualFold(engine, kv.TiDB.Name()):
				formatVal += kv.TiDB.Name()
			default:
				return normalizedValue, ErrWrongValueForVar.GenWithStackByArgs(TiDBIsolationReadEngines, normalizedValue)
			}
		}
		return formatVal, nil
	}},
	{Scope: ScopeGlobal | ScopeSession, Name: TiDBStoreLimit, Value: strconv.FormatInt(atomic.LoadInt64(&config.GetGlobalConfig().TiKVClient.StoreLimit), 10), Type: TypeInt, MinValue: 0, MaxValue: uint64(math.MaxInt64), AutoConvertOutOfRange: true},
	{Scope: ScopeSession, Name: TiDBMetricSchemaStep, Value: strconv.Itoa(DefTiDBMetricSchemaStep), Type: TypeUnsigned, MinValue: 10, MaxValue: 60 * 60 * 60},
	{Scope: ScopeSession, Name: TiDBMetricSchemaRangeDuration, Value: strconv.Itoa(DefTiDBMetricSchemaRangeDuration), Type: TypeUnsigned, MinValue: 10, MaxValue: 60 * 60 * 60},
	{Scope: ScopeSession, Name: TiDBSlowLogThreshold, Value: strconv.Itoa(logutil.DefaultSlowThreshold), Type: TypeInt, MinValue: -1, MaxValue: math.MaxInt64},
	{Scope: ScopeSession, Name: TiDBRecordPlanInSlowLog, Value: int32ToBoolStr(logutil.DefaultRecordPlanInSlowLog), Type: TypeBool},
	{Scope: ScopeSession, Name: TiDBEnableSlowLog, Value: BoolToOnOff(logutil.DefaultTiDBEnableSlowLog), Type: TypeBool},
	{Scope: ScopeSession, Name: TiDBQueryLogMaxLen, Value: strconv.Itoa(logutil.DefaultQueryLogMaxLen), Type: TypeInt, MinValue: -1, MaxValue: math.MaxInt64},
	{Scope: ScopeSession, Name: TiDBCheckMb4ValueInUTF8, Value: BoolToOnOff(config.GetGlobalConfig().CheckMb4ValueInUTF8), Type: TypeBool},
	{Scope: ScopeSession, Name: TiDBFoundInPlanCache, Value: BoolToOnOff(DefTiDBFoundInPlanCache), Type: TypeBool, ReadOnly: true},
	{Scope: ScopeSession, Name: TiDBFoundInBinding, Value: BoolToOnOff(DefTiDBFoundInBinding), Type: TypeBool, ReadOnly: true},
	{Scope: ScopeSession, Name: TiDBEnableCollectExecutionInfo, Value: BoolToOnOff(DefTiDBEnableCollectExecutionInfo), Type: TypeBool},
	{Scope: ScopeGlobal | ScopeSession, Name: TiDBAllowAutoRandExplicitInsert, Value: BoolToOnOff(DefTiDBAllowAutoRandExplicitInsert), Type: TypeBool},
	{Scope: ScopeGlobal | ScopeSession, Name: TiDBEnableClusteredIndex, Value: BoolToOnOff(DefTiDBEnableClusteredIndex), Type: TypeBool},
	{Scope: ScopeGlobal | ScopeSession, Name: TiDBPartitionPruneMode, Value: string(Static), Type: TypeStr, Validation: func(vars *SessionVars, normalizedValue string, originalValue string, scope ScopeFlag) (string, error) {
		mode := PartitionPruneMode(normalizedValue).Update()
		if !mode.Valid() {
			return normalizedValue, ErrWrongTypeForVar.GenWithStackByArgs(TiDBPartitionPruneMode)
		}
		return string(mode), nil
	}},
	{Scope: ScopeGlobal | ScopeSession, Name: TiDBSlowLogMasking, Value: BoolToOnOff(DefTiDBRedactLog), Type: TypeBool},
	{Scope: ScopeGlobal | ScopeSession, Name: TiDBRedactLog, Value: BoolToOnOff(DefTiDBRedactLog), Type: TypeBool},
	{Scope: ScopeGlobal | ScopeSession, Name: TiDBShardAllocateStep, Value: strconv.Itoa(DefTiDBShardAllocateStep), Type: TypeInt, MinValue: 1, MaxValue: uint64(math.MaxInt64), AutoConvertOutOfRange: true},
	{Scope: ScopeGlobal, Name: TiDBEnableTelemetry, Value: BoolToOnOff(DefTiDBEnableTelemetry), Type: TypeBool},
	{Scope: ScopeGlobal | ScopeSession, Name: TiDBEnableAmendPessimisticTxn, Value: BoolToOnOff(DefTiDBEnableAmendPessimisticTxn), Type: TypeBool},
	{Scope: ScopeGlobal | ScopeSession, Name: TiDBEnableAsyncCommit, Value: BoolToOnOff(DefTiDBEnableAsyncCommit), Type: TypeBool},
	{Scope: ScopeGlobal | ScopeSession, Name: TiDBEnable1PC, Value: BoolToOnOff(DefTiDBEnable1PC), Type: TypeBool},
	{Scope: ScopeGlobal | ScopeSession, Name: TiDBGuaranteeLinearizability, Value: BoolToOnOff(DefTiDBGuaranteeLinearizability), Type: TypeBool},
	{Scope: ScopeGlobal | ScopeSession, Name: TiDBAnalyzeVersion, Value: strconv.Itoa(DefTiDBAnalyzeVersion), Type: TypeInt, MinValue: 1, MaxValue: 2, Validation: func(vars *SessionVars, normalizedValue string, originalValue string, scope ScopeFlag) (string, error) {
		if normalizedValue == "2" && FeedbackProbability.Load() > 0 {
			var original string
			var err error
			if scope == ScopeGlobal {
				original, err = vars.GlobalVarsAccessor.GetGlobalSysVar(TiDBAnalyzeVersion)
				if err != nil {
					return normalizedValue, nil
				}
			} else {
				original = strconv.Itoa(vars.AnalyzeVersion)
			}
			vars.StmtCtx.AppendError(errors.New("variable tidb_analyze_version not updated because analyze version 2 is incompatible with query feedback. Please consider setting feedback-probability to 0.0 in config file to disable query feedback"))
			return original, nil
		}
		return normalizedValue, nil
	}},
	{Scope: ScopeGlobal | ScopeSession, Name: TiDBEnableIndexMergeJoin, Value: BoolToOnOff(DefTiDBEnableIndexMergeJoin), Type: TypeBool},
	{Scope: ScopeGlobal | ScopeSession, Name: TiDBTrackAggregateMemoryUsage, Value: BoolToOnOff(DefTiDBTrackAggregateMemoryUsage), Type: TypeBool},
	{Scope: ScopeGlobal | ScopeSession, Name: TiDBMultiStatementMode, Value: Off, Type: TypeEnum, PossibleValues: []string{Off, On, Warn}},
	{Scope: ScopeGlobal | ScopeSession, Name: TiDBEnableExchangePartition, Value: BoolToOnOff(DefTiDBEnableExchangePartition), Type: TypeBool},

	/* tikv gc metrics */
	{Scope: ScopeGlobal, Name: TiDBGCEnable, Value: BoolOn, Type: TypeBool},
	{Scope: ScopeGlobal, Name: TiDBGCRunInterval, Value: "10m0s", Type: TypeDuration, MinValue: int64(time.Minute * 10), MaxValue: math.MaxInt64},
	{Scope: ScopeGlobal, Name: TiDBGCLifetime, Value: "10m0s", Type: TypeDuration, MinValue: int64(time.Minute * 10), MaxValue: math.MaxInt64},
	{Scope: ScopeGlobal, Name: TiDBGCConcurrency, Value: "-1", Type: TypeInt, MinValue: 1, MaxValue: 128, AllowAutoValue: true},
	{Scope: ScopeGlobal, Name: TiDBGCScanLockMode, Value: "PHYSICAL", Type: TypeEnum, PossibleValues: []string{"PHYSICAL", "LEGACY"}},
}

// FeedbackProbability points to the FeedbackProbability in statistics package.
// It's initialized in init() in feedback.go to solve import cycle.
var FeedbackProbability *atomic2.Float64

// SynonymsSysVariables is synonyms of system variables.
var SynonymsSysVariables = map[string][]string{}

func addSynonymsSysVariables(synonyms ...string) {
	for _, s := range synonyms {
		SynonymsSysVariables[s] = synonyms
	}
}

func initSynonymsSysVariables() {
	addSynonymsSysVariables(TxnIsolation, TransactionIsolation)
	addSynonymsSysVariables(TxReadOnly, TransactionReadOnly)
}

// SetNamesVariables is the system variable names related to set names statements.
var SetNamesVariables = []string{
	CharacterSetClient,
	CharacterSetConnection,
	CharacterSetResults,
}

// SetCharsetVariables is the system variable names related to set charset statements.
var SetCharsetVariables = []string{
	CharacterSetClient,
	CharacterSetResults,
}

const (
	// CharacterSetConnection is the name for character_set_connection system variable.
	CharacterSetConnection = "character_set_connection"
	// CollationConnection is the name for collation_connection system variable.
	CollationConnection = "collation_connection"
	// CharsetDatabase is the name for character_set_database system variable.
	CharsetDatabase = "character_set_database"
	// CollationDatabase is the name for collation_database system variable.
	CollationDatabase = "collation_database"
	// CharacterSetFilesystem is the name for character_set_filesystem system variable.
	CharacterSetFilesystem = "character_set_filesystem"
	// CharacterSetClient is the name for character_set_client system variable.
	CharacterSetClient = "character_set_client"
	// CharacterSetSystem is the name for character_set_system system variable.
	CharacterSetSystem = "character_set_system"
	// GeneralLog is the name for 'general_log' system variable.
	GeneralLog = "general_log"
	// AvoidTemporalUpgrade is the name for 'avoid_temporal_upgrade' system variable.
	AvoidTemporalUpgrade = "avoid_temporal_upgrade"
	// MaxPreparedStmtCount is the name for 'max_prepared_stmt_count' system variable.
	MaxPreparedStmtCount = "max_prepared_stmt_count"
	// BigTables is the name for 'big_tables' system variable.
	BigTables = "big_tables"
	// CheckProxyUsers is the name for 'check_proxy_users' system variable.
	CheckProxyUsers = "check_proxy_users"
	// CoreFile is the name for 'core_file' system variable.
	CoreFile = "core_file"
	// DefaultWeekFormat is the name for 'default_week_format' system variable.
	DefaultWeekFormat = "default_week_format"
	// GroupConcatMaxLen is the name for 'group_concat_max_len' system variable.
	GroupConcatMaxLen = "group_concat_max_len"
	// DelayKeyWrite is the name for 'delay_key_write' system variable.
	DelayKeyWrite = "delay_key_write"
	// EndMarkersInJSON is the name for 'end_markers_in_json' system variable.
	EndMarkersInJSON = "end_markers_in_json"
	// Hostname is the name for 'hostname' system variable.
	Hostname = "hostname"
	// InnodbCommitConcurrency is the name for 'innodb_commit_concurrency' system variable.
	InnodbCommitConcurrency = "innodb_commit_concurrency"
	// InnodbFastShutdown is the name for 'innodb_fast_shutdown' system variable.
	InnodbFastShutdown = "innodb_fast_shutdown"
	// InnodbLockWaitTimeout is the name for 'innodb_lock_wait_timeout' system variable.
	InnodbLockWaitTimeout = "innodb_lock_wait_timeout"
	// SQLLogBin is the name for 'sql_log_bin' system variable.
	SQLLogBin = "sql_log_bin"
	// LogBin is the name for 'log_bin' system variable.
	LogBin = "log_bin"
	// MaxSortLength is the name for 'max_sort_length' system variable.
	MaxSortLength = "max_sort_length"
	// MaxSpRecursionDepth is the name for 'max_sp_recursion_depth' system variable.
	MaxSpRecursionDepth = "max_sp_recursion_depth"
	// MaxUserConnections is the name for 'max_user_connections' system variable.
	MaxUserConnections = "max_user_connections"
	// OfflineMode is the name for 'offline_mode' system variable.
	OfflineMode = "offline_mode"
	// InteractiveTimeout is the name for 'interactive_timeout' system variable.
	InteractiveTimeout = "interactive_timeout"
	// FlushTime is the name for 'flush_time' system variable.
	FlushTime = "flush_time"
	// PseudoSlaveMode is the name for 'pseudo_slave_mode' system variable.
	PseudoSlaveMode = "pseudo_slave_mode"
	// LowPriorityUpdates is the name for 'low_priority_updates' system variable.
	LowPriorityUpdates = "low_priority_updates"
	// LowerCaseTableNames is the name for 'lower_case_table_names' system variable.
	LowerCaseTableNames = "lower_case_table_names"
	// SessionTrackGtids is the name for 'session_track_gtids' system variable.
	SessionTrackGtids = "session_track_gtids"
	// OldPasswords is the name for 'old_passwords' system variable.
	OldPasswords = "old_passwords"
	// MaxConnections is the name for 'max_connections' system variable.
	MaxConnections = "max_connections"
	// SkipNameResolve is the name for 'skip_name_resolve' system variable.
	SkipNameResolve = "skip_name_resolve"
	// ForeignKeyChecks is the name for 'foreign_key_checks' system variable.
	ForeignKeyChecks = "foreign_key_checks"
	// SQLSafeUpdates is the name for 'sql_safe_updates' system variable.
	SQLSafeUpdates = "sql_safe_updates"
	// WarningCount is the name for 'warning_count' system variable.
	WarningCount = "warning_count"
	// ErrorCount is the name for 'error_count' system variable.
	ErrorCount = "error_count"
	// SQLSelectLimit is the name for 'sql_select_limit' system variable.
	SQLSelectLimit = "sql_select_limit"
	// MaxConnectErrors is the name for 'max_connect_errors' system variable.
	MaxConnectErrors = "max_connect_errors"
	// TableDefinitionCache is the name for 'table_definition_cache' system variable.
	TableDefinitionCache = "table_definition_cache"
	// TmpTableSize is the name for 'tmp_table_size' system variable.
	TmpTableSize = "tmp_table_size"
	// Timestamp is the name for 'timestamp' system variable.
	Timestamp = "timestamp"
	// ConnectTimeout is the name for 'connect_timeout' system variable.
	ConnectTimeout = "connect_timeout"
	// SyncBinlog is the name for 'sync_binlog' system variable.
	SyncBinlog = "sync_binlog"
	// BlockEncryptionMode is the name for 'block_encryption_mode' system variable.
	BlockEncryptionMode = "block_encryption_mode"
	// WaitTimeout is the name for 'wait_timeout' system variable.
	WaitTimeout = "wait_timeout"
	// ValidatePasswordNumberCount is the name of 'validate_password_number_count' system variable.
	ValidatePasswordNumberCount = "validate_password_number_count"
	// ValidatePasswordLength is the name of 'validate_password_length' system variable.
	ValidatePasswordLength = "validate_password_length"
	// Version is the name of 'version' system variable.
	Version = "version"
	// VersionComment is the name of 'version_comment' system variable.
	VersionComment = "version_comment"
	// PluginDir is the name of 'plugin_dir' system variable.
	PluginDir = "plugin_dir"
	// PluginLoad is the name of 'plugin_load' system variable.
	PluginLoad = "plugin_load"
	// Port is the name for 'port' system variable.
	Port = "port"
	// DataDir is the name for 'datadir' system variable.
	DataDir = "datadir"
	// Profiling is the name for 'Profiling' system variable.
	Profiling = "profiling"
	// Socket is the name for 'socket' system variable.
	Socket = "socket"
	// BinlogOrderCommits is the name for 'binlog_order_commits' system variable.
	BinlogOrderCommits = "binlog_order_commits"
	// MasterVerifyChecksum is the name for 'master_verify_checksum' system variable.
	MasterVerifyChecksum = "master_verify_checksum"
	// ValidatePasswordCheckUserName is the name for 'validate_password_check_user_name' system variable.
	ValidatePasswordCheckUserName = "validate_password_check_user_name"
	// SuperReadOnly is the name for 'super_read_only' system variable.
	SuperReadOnly = "super_read_only"
	// SQLNotes is the name for 'sql_notes' system variable.
	SQLNotes = "sql_notes"
	// QueryCacheType is the name for 'query_cache_type' system variable.
	QueryCacheType = "query_cache_type"
	// SlaveCompressedProtocol is the name for 'slave_compressed_protocol' system variable.
	SlaveCompressedProtocol = "slave_compressed_protocol"
	// BinlogRowQueryLogEvents is the name for 'binlog_rows_query_log_events' system variable.
	BinlogRowQueryLogEvents = "binlog_rows_query_log_events"
	// LogSlowSlaveStatements is the name for 'log_slow_slave_statements' system variable.
	LogSlowSlaveStatements = "log_slow_slave_statements"
	// LogSlowAdminStatements is the name for 'log_slow_admin_statements' system variable.
	LogSlowAdminStatements = "log_slow_admin_statements"
	// LogQueriesNotUsingIndexes is the name for 'log_queries_not_using_indexes' system variable.
	LogQueriesNotUsingIndexes = "log_queries_not_using_indexes"
	// QueryCacheWlockInvalidate is the name for 'query_cache_wlock_invalidate' system variable.
	QueryCacheWlockInvalidate = "query_cache_wlock_invalidate"
	// SQLAutoIsNull is the name for 'sql_auto_is_null' system variable.
	SQLAutoIsNull = "sql_auto_is_null"
	// RelayLogPurge is the name for 'relay_log_purge' system variable.
	RelayLogPurge = "relay_log_purge"
	// AutomaticSpPrivileges is the name for 'automatic_sp_privileges' system variable.
	AutomaticSpPrivileges = "automatic_sp_privileges"
	// SQLQuoteShowCreate is the name for 'sql_quote_show_create' system variable.
	SQLQuoteShowCreate = "sql_quote_show_create"
	// SlowQueryLog is the name for 'slow_query_log' system variable.
	SlowQueryLog = "slow_query_log"
	// BinlogDirectNonTransactionalUpdates is the name for 'binlog_direct_non_transactional_updates' system variable.
	BinlogDirectNonTransactionalUpdates = "binlog_direct_non_transactional_updates"
	// SQLBigSelects is the name for 'sql_big_selects' system variable.
	SQLBigSelects = "sql_big_selects"
	// LogBinTrustFunctionCreators is the name for 'log_bin_trust_function_creators' system variable.
	LogBinTrustFunctionCreators = "log_bin_trust_function_creators"
	// OldAlterTable is the name for 'old_alter_table' system variable.
	OldAlterTable = "old_alter_table"
	// EnforceGtidConsistency is the name for 'enforce_gtid_consistency' system variable.
	EnforceGtidConsistency = "enforce_gtid_consistency"
	// SecureAuth is the name for 'secure_auth' system variable.
	SecureAuth = "secure_auth"
	// UniqueChecks is the name for 'unique_checks' system variable.
	UniqueChecks = "unique_checks"
	// SQLWarnings is the name for 'sql_warnings' system variable.
	SQLWarnings = "sql_warnings"
	// AutoCommit is the name for 'autocommit' system variable.
	AutoCommit = "autocommit"
	// KeepFilesOnCreate is the name for 'keep_files_on_create' system variable.
	KeepFilesOnCreate = "keep_files_on_create"
	// ShowOldTemporals is the name for 'show_old_temporals' system variable.
	ShowOldTemporals = "show_old_temporals"
	// LocalInFile is the name for 'local_infile' system variable.
	LocalInFile = "local_infile"
	// PerformanceSchema is the name for 'performance_schema' system variable.
	PerformanceSchema = "performance_schema"
	// Flush is the name for 'flush' system variable.
	Flush = "flush"
	// SlaveAllowBatching is the name for 'slave_allow_batching' system variable.
	SlaveAllowBatching = "slave_allow_batching"
	// MyISAMUseMmap is the name for 'myisam_use_mmap' system variable.
	MyISAMUseMmap = "myisam_use_mmap"
	// InnodbFilePerTable is the name for 'innodb_file_per_table' system variable.
	InnodbFilePerTable = "innodb_file_per_table"
	// InnodbLogCompressedPages is the name for 'innodb_log_compressed_pages' system variable.
	InnodbLogCompressedPages = "innodb_log_compressed_pages"
	// InnodbPrintAllDeadlocks is the name for 'innodb_print_all_deadlocks' system variable.
	InnodbPrintAllDeadlocks = "innodb_print_all_deadlocks"
	// InnodbStrictMode is the name for 'innodb_strict_mode' system variable.
	InnodbStrictMode = "innodb_strict_mode"
	// InnodbCmpPerIndexEnabled is the name for 'innodb_cmp_per_index_enabled' system variable.
	InnodbCmpPerIndexEnabled = "innodb_cmp_per_index_enabled"
	// InnodbBufferPoolDumpAtShutdown is the name for 'innodb_buffer_pool_dump_at_shutdown' system variable.
	InnodbBufferPoolDumpAtShutdown = "innodb_buffer_pool_dump_at_shutdown"
	// InnodbAdaptiveHashIndex is the name for 'innodb_adaptive_hash_index' system variable.
	InnodbAdaptiveHashIndex = "innodb_adaptive_hash_index"
	// InnodbFtEnableStopword is the name for 'innodb_ft_enable_stopword' system variable.
	InnodbFtEnableStopword = "innodb_ft_enable_stopword"
	// InnodbSupportXA is the name for 'innodb_support_xa' system variable.
	InnodbSupportXA = "innodb_support_xa"
	// InnodbOptimizeFullTextOnly is the name for 'innodb_optimize_fulltext_only' system variable.
	InnodbOptimizeFullTextOnly = "innodb_optimize_fulltext_only"
	// InnodbStatusOutputLocks is the name for 'innodb_status_output_locks' system variable.
	InnodbStatusOutputLocks = "innodb_status_output_locks"
	// InnodbBufferPoolDumpNow is the name for 'innodb_buffer_pool_dump_now' system variable.
	InnodbBufferPoolDumpNow = "innodb_buffer_pool_dump_now"
	// InnodbBufferPoolLoadNow is the name for 'innodb_buffer_pool_load_now' system variable.
	InnodbBufferPoolLoadNow = "innodb_buffer_pool_load_now"
	// InnodbStatsOnMetadata is the name for 'innodb_stats_on_metadata' system variable.
	InnodbStatsOnMetadata = "innodb_stats_on_metadata"
	// InnodbDisableSortFileCache is the name for 'innodb_disable_sort_file_cache' system variable.
	InnodbDisableSortFileCache = "innodb_disable_sort_file_cache"
	// InnodbStatsAutoRecalc is the name for 'innodb_stats_auto_recalc' system variable.
	InnodbStatsAutoRecalc = "innodb_stats_auto_recalc"
	// InnodbBufferPoolLoadAbort is the name for 'innodb_buffer_pool_load_abort' system variable.
	InnodbBufferPoolLoadAbort = "innodb_buffer_pool_load_abort"
	// InnodbStatsPersistent is the name for 'innodb_stats_persistent' system variable.
	InnodbStatsPersistent = "innodb_stats_persistent"
	// InnodbRandomReadAhead is the name for 'innodb_random_read_ahead' system variable.
	InnodbRandomReadAhead = "innodb_random_read_ahead"
	// InnodbAdaptiveFlushing is the name for 'innodb_adaptive_flushing' system variable.
	InnodbAdaptiveFlushing = "innodb_adaptive_flushing"
	// InnodbTableLocks is the name for 'innodb_table_locks' system variable.
	InnodbTableLocks = "innodb_table_locks"
	// InnodbStatusOutput is the name for 'innodb_status_output' system variable.
	InnodbStatusOutput = "innodb_status_output"
	// NetBufferLength is the name for 'net_buffer_length' system variable.
	NetBufferLength = "net_buffer_length"
	// QueryCacheSize is the name of 'query_cache_size' system variable.
	QueryCacheSize = "query_cache_size"
	// TxReadOnly is the name of 'tx_read_only' system variable.
	TxReadOnly = "tx_read_only"
	// TransactionReadOnly is the name of 'transaction_read_only' system variable.
	TransactionReadOnly = "transaction_read_only"
	// CharacterSetServer is the name of 'character_set_server' system variable.
	CharacterSetServer = "character_set_server"
	// AutoIncrementIncrement is the name of 'auto_increment_increment' system variable.
	AutoIncrementIncrement = "auto_increment_increment"
	// AutoIncrementOffset is the name of 'auto_increment_offset' system variable.
	AutoIncrementOffset = "auto_increment_offset"
	// InitConnect is the name of 'init_connect' system variable.
	InitConnect = "init_connect"
	// CollationServer is the name of 'collation_server' variable.
	CollationServer = "collation_server"
	// NetWriteTimeout is the name of 'net_write_timeout' variable.
	NetWriteTimeout = "net_write_timeout"
	// ThreadPoolSize is the name of 'thread_pool_size' variable.
	ThreadPoolSize = "thread_pool_size"
	// WindowingUseHighPrecision is the name of 'windowing_use_high_precision' system variable.
	WindowingUseHighPrecision = "windowing_use_high_precision"
	// OptimizerSwitch is the name of 'optimizer_switch' system variable.
	OptimizerSwitch = "optimizer_switch"
	// SystemTimeZone is the name of 'system_time_zone' system variable.
	SystemTimeZone = "system_time_zone"
)

// GlobalVarAccessor is the interface for accessing global scope system and status variables.
type GlobalVarAccessor interface {
	// GetGlobalSysVar gets the global system variable value for name.
	GetGlobalSysVar(name string) (string, error)
	// SetGlobalSysVar sets the global system variable name to value.
	SetGlobalSysVar(name string, value string) error
}<|MERGE_RESOLUTION|>--- conflicted
+++ resolved
@@ -670,11 +670,6 @@
 	{Scope: ScopeGlobal | ScopeSession, Name: TiDBEnableFastAnalyze, Value: BoolToOnOff(DefTiDBUseFastAnalyze), Type: TypeBool},
 	{Scope: ScopeGlobal | ScopeSession, Name: TiDBSkipIsolationLevelCheck, Value: BoolToOnOff(DefTiDBSkipIsolationLevelCheck), Type: TypeBool},
 	{Scope: ScopeGlobal | ScopeSession, Name: TiDBEnableRateLimitAction, Value: BoolToOnOff(DefTiDBEnableRateLimitAction), Type: TypeBool},
-<<<<<<< HEAD
-	{Scope: ScopeGlobal | ScopeSession, Name: TiDBEnableTiFlashFallbackTiKV, Value: BoolToOnOff(DefTiDBEnableTiFlashFallbackTiKV), Type: TypeBool},
-	{Scope: ScopeGlobal | ScopeSession, Name: TiDBEnableDynamicPrivileges, Value: BoolOff, Type: TypeBool},
-
-=======
 	{Scope: ScopeGlobal | ScopeSession, Name: TiDBAllowFallbackToTiKV, Value: "", Validation: func(vars *SessionVars, normalizedValue string, originalValue string, scope ScopeFlag) (string, error) {
 		if normalizedValue == "" {
 			return "", nil
@@ -699,8 +694,8 @@
 		}
 		return formatVal, nil
 	}},
+	{Scope: ScopeGlobal | ScopeSession, Name: TiDBEnableDynamicPrivileges, Value: BoolOff, Type: TypeBool},
 	{Scope: ScopeGlobal | ScopeSession, Name: TiDBIntPrimaryKeyDefaultAsClustered, Value: BoolToOnOff(false), Type: TypeBool},
->>>>>>> 9c48b24c
 	/* The following variable is defined as session scope but is actually server scope. */
 	{Scope: ScopeSession, Name: TiDBGeneralLog, Value: BoolToOnOff(DefTiDBGeneralLog), Type: TypeBool},
 	{Scope: ScopeSession, Name: TiDBPProfSQLCPU, Value: strconv.Itoa(DefTiDBPProfSQLCPU), Type: TypeInt, MinValue: 0, MaxValue: 1},
