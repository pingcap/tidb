--- conflicted
+++ resolved
@@ -764,13 +764,10 @@
 	TmpTableSize = "tmp_table_size"
 	// ConnectTimeout is the name for 'connect_timeout' system variable.
 	ConnectTimeout = "connect_timeout"
-<<<<<<< HEAD
+	// SyncBinlog is the name for 'sync_binlog' system variable.
+	SyncBinlog = "sync_binlog"
 	// BlockEncryptionMode is the name for 'block_encryption_mode' system variable.
 	BlockEncryptionMode = "block_encryption_mode"
-=======
-	// SyncBinlog is the name for 'sync_binlog' system variable.
-	SyncBinlog = "sync_binlog"
->>>>>>> 83a923e7
 )
 
 // GlobalVarAccessor is the interface for accessing global scope system and status variables.
