// Copyright 2015 PingCAP, Inc.
//
// Licensed under the Apache License, Version 2.0 (the "License");
// you may not use this file except in compliance with the License.
// You may obtain a copy of the License at
//
//     http://www.apache.org/licenses/LICENSE-2.0
//
// Unless required by applicable law or agreed to in writing, software
// distributed under the License is distributed on an "AS IS" BASIS,
// WITHOUT WARRANTIES OR CONDITIONS OF ANY KIND, either express or implied.
// See the License for the specific language governing permissions and
// limitations under the License.

package variable

import (
	"context"
	"encoding/json"
	"fmt"
	"math"
	"runtime"
	"strconv"
	"strings"
	"sync/atomic"
	"time"

	"github.com/pingcap/errors"
	"github.com/pingcap/tidb/config"
	"github.com/pingcap/tidb/kv"
	"github.com/pingcap/tidb/metrics"
	"github.com/pingcap/tidb/parser"
	"github.com/pingcap/tidb/parser/charset"
	"github.com/pingcap/tidb/parser/mysql"
	"github.com/pingcap/tidb/sessionctx/stmtctx"
	"github.com/pingcap/tidb/types"
	_ "github.com/pingcap/tidb/types/parser_driver" // for parser driver
	"github.com/pingcap/tidb/util/collate"
	"github.com/pingcap/tidb/util/gctuner"
	"github.com/pingcap/tidb/util/logutil"
	"github.com/pingcap/tidb/util/mathutil"
	"github.com/pingcap/tidb/util/memory"
	stmtsummaryv2 "github.com/pingcap/tidb/util/stmtsummary/v2"
	"github.com/pingcap/tidb/util/tiflashcompute"
	"github.com/pingcap/tidb/util/tikvutil"
	"github.com/pingcap/tidb/util/tls"
	topsqlstate "github.com/pingcap/tidb/util/topsql/state"
	"github.com/pingcap/tidb/util/versioninfo"
	tikvcfg "github.com/tikv/client-go/v2/config"
	tikvstore "github.com/tikv/client-go/v2/kv"
	atomic2 "go.uber.org/atomic"
	"go.uber.org/zap"
)

// All system variables declared here are ordered by their scopes, which follow the order of scopes below:
//
//	[NONE, SESSION, INSTANCE, GLOBAL, GLOBAL & SESSION]
//
// If you are adding a new system variable, please put it in the corresponding area.
var defaultSysVars = []*SysVar{
	/* The system variables below have NONE scope  */
	{Scope: ScopeNone, Name: SystemTimeZone, Value: "CST"},
	{Scope: ScopeNone, Name: Hostname, Value: DefHostname},
	{Scope: ScopeNone, Name: Port, Value: "4000", Type: TypeUnsigned, MinValue: 0, MaxValue: math.MaxUint16},
	{Scope: ScopeNone, Name: LogBin, Value: Off, Type: TypeBool},
	{Scope: ScopeNone, Name: VersionComment, Value: "TiDB Server (Apache License 2.0) " + versioninfo.TiDBEdition + " Edition, MySQL 5.7 compatible"},
	{Scope: ScopeNone, Name: Version, Value: mysql.ServerVersion},
	{Scope: ScopeNone, Name: DataDir, Value: "/usr/local/mysql/data/"},
	{Scope: ScopeNone, Name: Socket, Value: ""},
	{Scope: ScopeNone, Name: "license", Value: "Apache License 2.0"},
	{Scope: ScopeNone, Name: "have_ssl", Value: "DISABLED", Type: TypeBool},
	{Scope: ScopeNone, Name: "have_openssl", Value: "DISABLED", Type: TypeBool},
	{Scope: ScopeNone, Name: "ssl_ca", Value: ""},
	{Scope: ScopeNone, Name: "ssl_cert", Value: ""},
	{Scope: ScopeNone, Name: "ssl_key", Value: ""},
	{Scope: ScopeNone, Name: "version_compile_os", Value: runtime.GOOS},
	{Scope: ScopeNone, Name: "version_compile_machine", Value: runtime.GOARCH},
	/* TiDB specific variables */
	{Scope: ScopeNone, Name: TiDBEnableEnhancedSecurity, Value: Off, Type: TypeBool},
	{Scope: ScopeNone, Name: TiDBAllowFunctionForExpressionIndex, ReadOnly: true, Value: collectAllowFuncName4ExpressionIndex()},

	/* The system variables below have SESSION scope  */
	{Scope: ScopeSession, Name: Timestamp, Value: DefTimestamp, MinValue: 0, MaxValue: math.MaxInt32, Type: TypeFloat, GetSession: func(s *SessionVars) (string, error) {
		if timestamp, ok := s.systems[Timestamp]; ok && timestamp != DefTimestamp {
			return timestamp, nil
		}
		timestamp := s.StmtCtx.GetOrStoreStmtCache(stmtctx.StmtNowTsCacheKey, time.Now()).(time.Time)
		return types.ToString(float64(timestamp.UnixNano()) / float64(time.Second))
	}, GetStateValue: func(s *SessionVars) (string, bool, error) {
		timestamp, ok := s.systems[Timestamp]
		return timestamp, ok && timestamp != DefTimestamp, nil
	}, Validation: func(vars *SessionVars, normalizedValue string, originalValue string, scope ScopeFlag) (string, error) {
		val := tidbOptFloat64(originalValue, DefTimestampFloat)
		if val > math.MaxInt32 {
			return originalValue, ErrWrongValueForVar.GenWithStackByArgs(Timestamp, originalValue)
		}
		return normalizedValue, nil
	}},
	{Scope: ScopeSession, Name: WarningCount, Value: "0", ReadOnly: true, GetSession: func(s *SessionVars) (string, error) {
		return strconv.Itoa(s.SysWarningCount), nil
	}},
	{Scope: ScopeSession, Name: ErrorCount, Value: "0", ReadOnly: true, GetSession: func(s *SessionVars) (string, error) {
		return strconv.Itoa(int(s.SysErrorCount)), nil
	}},
	{Scope: ScopeSession, Name: LastInsertID, Value: "0", Type: TypeInt, AllowEmpty: true, MinValue: 0, MaxValue: math.MaxInt64, GetSession: func(s *SessionVars) (string, error) {
		return strconv.FormatUint(s.StmtCtx.PrevLastInsertID, 10), nil
	}, GetStateValue: func(s *SessionVars) (string, bool, error) {
		return "", false, nil
	}},
	{Scope: ScopeSession, Name: Identity, Value: "0", Type: TypeInt, AllowEmpty: true, MinValue: 0, MaxValue: math.MaxInt64, GetSession: func(s *SessionVars) (string, error) {
		return strconv.FormatUint(s.StmtCtx.PrevLastInsertID, 10), nil
	}, GetStateValue: func(s *SessionVars) (string, bool, error) {
		return "", false, nil
	}},
	/* TiDB specific variables */
	// TODO: TiDBTxnScope is hidden because local txn feature is not done.
	{Scope: ScopeSession, Name: TiDBTxnScope, skipInit: true, Hidden: true, Value: kv.GlobalTxnScope, SetSession: func(s *SessionVars, val string) error {
		switch val {
		case kv.GlobalTxnScope:
			s.TxnScope = kv.NewGlobalTxnScopeVar()
		case kv.LocalTxnScope:
			if !EnableLocalTxn.Load() {
				return ErrWrongValueForVar.GenWithStack("@@txn_scope can not be set to local when tidb_enable_local_txn is off")
			}
			txnScope := config.GetTxnScopeFromConfig()
			if txnScope == kv.GlobalTxnScope {
				return ErrWrongValueForVar.GenWithStack("@@txn_scope can not be set to local when zone label is empty or \"global\"")
			}
			s.TxnScope = kv.NewLocalTxnScopeVar(txnScope)
		default:
			return ErrWrongValueForVar.GenWithStack("@@txn_scope value should be global or local")
		}
		return nil
	}, GetSession: func(s *SessionVars) (string, error) {
		return s.TxnScope.GetVarValue(), nil
	}},
	{Scope: ScopeSession, Name: TiDBTxnReadTS, Value: "", Hidden: true, SetSession: func(s *SessionVars, val string) error {
		return setTxnReadTS(s, val)
	}, Validation: func(vars *SessionVars, normalizedValue string, originalValue string, scope ScopeFlag) (string, error) {
		return normalizedValue, nil
	}},
	{Scope: ScopeSession, Name: TiDBReadStaleness, Value: strconv.Itoa(DefTiDBReadStaleness), Type: TypeInt, MinValue: math.MinInt32, MaxValue: 0, AllowEmpty: true, Hidden: false, SetSession: func(s *SessionVars, val string) error {
		return setReadStaleness(s, val)
	}},
	{Scope: ScopeSession, Name: TiDBEnforceMPPExecution, Type: TypeBool, Value: BoolToOnOff(config.GetGlobalConfig().Performance.EnforceMPP), Validation: func(vars *SessionVars, normalizedValue string, originalValue string, scope ScopeFlag) (string, error) {
		if TiDBOptOn(normalizedValue) && !vars.allowMPPExecution {
			return normalizedValue, ErrWrongValueForVar.GenWithStackByArgs("tidb_enforce_mpp", "1' but tidb_allow_mpp is 0, please activate tidb_allow_mpp at first.")
		}
		return normalizedValue, nil
	}, SetSession: func(s *SessionVars, val string) error {
		s.enforceMPPExecution = TiDBOptOn(val)
		return nil
	}},
	{Scope: ScopeGlobal | ScopeSession, Name: TiDBMaxTiFlashThreads, Type: TypeInt, Value: strconv.Itoa(DefTiFlashMaxThreads), MinValue: -1, MaxValue: MaxConfigurableConcurrency, SetSession: func(s *SessionVars, val string) error {
		s.TiFlashMaxThreads = TidbOptInt64(val, DefTiFlashMaxThreads)
		return nil
	}},
	{Scope: ScopeSession, Name: TiDBSnapshot, Value: "", skipInit: true, SetSession: func(s *SessionVars, val string) error {
		err := setSnapshotTS(s, val)
		if err != nil {
			return err
		}
		return nil
	}},
	{Scope: ScopeSession, Name: TiDBOptProjectionPushDown, Value: BoolToOnOff(config.GetGlobalConfig().Performance.ProjectionPushDown), Type: TypeBool, SetSession: func(s *SessionVars, val string) error {
		s.AllowProjectionPushDown = TiDBOptOn(val)
		return nil
	}},
	{Scope: ScopeGlobal | ScopeSession, Name: TiDBOptDeriveTopN, Value: BoolToOnOff(DefOptDeriveTopN), Type: TypeBool, SetSession: func(s *SessionVars, val string) error {
		s.AllowDeriveTopN = TiDBOptOn(val)
		return nil
	}},
	{Scope: ScopeGlobal | ScopeSession, Name: TiDBOptAggPushDown, Value: BoolToOnOff(DefOptAggPushDown), Type: TypeBool, SetSession: func(s *SessionVars, val string) error {
		s.AllowAggPushDown = TiDBOptOn(val)
		return nil
	}},
	{Scope: ScopeSession, Name: TiDBOptDistinctAggPushDown, Value: BoolToOnOff(config.GetGlobalConfig().Performance.DistinctAggPushDown), Type: TypeBool, SetSession: func(s *SessionVars, val string) error {
		s.AllowDistinctAggPushDown = TiDBOptOn(val)
		return nil
	}},
	{Scope: ScopeGlobal | ScopeSession, Name: TiDBOptSkewDistinctAgg, Value: BoolToOnOff(DefTiDBSkewDistinctAgg), Type: TypeBool, SetSession: func(s *SessionVars, val string) error {
		s.EnableSkewDistinctAgg = TiDBOptOn(val)
		return nil
	}},
	{Scope: ScopeGlobal | ScopeSession, Name: TiDBOpt3StageDistinctAgg, Value: BoolToOnOff(DefTiDB3StageDistinctAgg), Type: TypeBool, SetSession: func(s *SessionVars, val string) error {
		s.Enable3StageDistinctAgg = TiDBOptOn(val)
		return nil
	}},
	{Scope: ScopeGlobal | ScopeSession, Name: TiDBOptEnable3StageMultiDistinctAgg, Value: BoolToOnOff(DefTiDB3StageMultiDistinctAgg), Type: TypeBool, SetSession: func(s *SessionVars, val string) error {
		s.Enable3StageMultiDistinctAgg = TiDBOptOn(val)
		return nil
	}},
	{Scope: ScopeSession, Name: TiDBOptWriteRowID, Value: BoolToOnOff(DefOptWriteRowID), Type: TypeBool, SetSession: func(s *SessionVars, val string) error {
		s.AllowWriteRowID = TiDBOptOn(val)
		return nil
	}},
	{Scope: ScopeSession, Name: TiDBChecksumTableConcurrency, Value: strconv.Itoa(DefChecksumTableConcurrency), Type: TypeInt, MinValue: 1, MaxValue: MaxConfigurableConcurrency},
	{Scope: ScopeSession, Name: TiDBBatchInsert, Value: BoolToOnOff(DefBatchInsert), Type: TypeBool, SetSession: func(s *SessionVars, val string) error {
		s.BatchInsert = TiDBOptOn(val)
		return nil
	}},
	{Scope: ScopeSession, Name: TiDBBatchDelete, Value: BoolToOnOff(DefBatchDelete), Type: TypeBool, SetSession: func(s *SessionVars, val string) error {
		s.BatchDelete = TiDBOptOn(val)
		return nil
	}},
	{Scope: ScopeSession, Name: TiDBBatchCommit, Value: BoolToOnOff(DefBatchCommit), Type: TypeBool, SetSession: func(s *SessionVars, val string) error {
		s.BatchCommit = TiDBOptOn(val)
		return nil
	}},
	{Scope: ScopeSession, Name: TiDBCurrentTS, Value: strconv.Itoa(DefCurretTS), Type: TypeInt, AllowEmpty: true, MinValue: 0, MaxValue: math.MaxInt64, ReadOnly: true, GetSession: func(s *SessionVars) (string, error) {
		return strconv.FormatUint(s.TxnCtx.StartTS, 10), nil
	}},
	{Scope: ScopeSession, Name: TiDBLastTxnInfo, Value: "", ReadOnly: true, GetSession: func(s *SessionVars) (string, error) {
		return s.LastTxnInfo, nil
	}},
	{Scope: ScopeSession, Name: TiDBLastQueryInfo, Value: "", ReadOnly: true, GetSession: func(s *SessionVars) (string, error) {
		info, err := json.Marshal(s.LastQueryInfo)
		if err != nil {
			return "", err
		}
		return string(info), nil
	}},
	{Scope: ScopeSession, Name: TiDBEnableChunkRPC, Value: BoolToOnOff(config.GetGlobalConfig().TiKVClient.EnableChunkRPC), Type: TypeBool, SetSession: func(s *SessionVars, val string) error {
		s.EnableChunkRPC = TiDBOptOn(val)
		return nil
	}},
	{Scope: ScopeSession, Name: TxnIsolationOneShot, Value: "", skipInit: true, Validation: func(vars *SessionVars, normalizedValue string, originalValue string, scope ScopeFlag) (string, error) {
		return checkIsolationLevel(vars, normalizedValue, originalValue, scope)
	}, SetSession: func(s *SessionVars, val string) error {
		s.txnIsolationLevelOneShot.state = oneShotSet
		s.txnIsolationLevelOneShot.value = val
		return nil
	}, GetStateValue: func(s *SessionVars) (string, bool, error) {
		if s.txnIsolationLevelOneShot.state != oneShotDef {
			return s.txnIsolationLevelOneShot.value, true, nil
		}
		return "", false, nil
	}},
	{Scope: ScopeSession, Name: TiDBOptimizerSelectivityLevel, Value: strconv.Itoa(DefTiDBOptimizerSelectivityLevel), Type: TypeUnsigned, MinValue: 0, MaxValue: math.MaxInt32, SetSession: func(s *SessionVars, val string) error {
		s.OptimizerSelectivityLevel = tidbOptPositiveInt32(val, DefTiDBOptimizerSelectivityLevel)
		return nil
	}},
	{Scope: ScopeGlobal | ScopeSession, Name: TiDBOptimizerEnableOuterJoinReorder, Value: BoolToOnOff(DefTiDBEnableOuterJoinReorder), Type: TypeBool, SetSession: func(s *SessionVars, val string) error {
		s.EnableOuterJoinReorder = TiDBOptOn(val)
		return nil
	}},
	{Scope: ScopeGlobal | ScopeSession, Name: TiDBOptimizerEnableNAAJ, Value: BoolToOnOff(DefTiDBEnableNAAJ), Type: TypeBool, SetSession: func(s *SessionVars, val string) error {
		s.OptimizerEnableNAAJ = TiDBOptOn(val)
		return nil
	}},
	{Scope: ScopeSession, Name: TiDBDDLReorgPriority, Value: "PRIORITY_LOW", Type: TypeEnum, skipInit: true, PossibleValues: []string{"PRIORITY_LOW", "PRIORITY_NORMAL", "PRIORITY_HIGH"}, SetSession: func(s *SessionVars, val string) error {
		s.setDDLReorgPriority(val)
		return nil
	}},
	{Scope: ScopeSession, Name: TiDBSlowQueryFile, Value: "", skipInit: true, SetSession: func(s *SessionVars, val string) error {
		s.SlowQueryFile = val
		return nil
	}},
	{Scope: ScopeSession, Name: TiDBWaitSplitRegionFinish, Value: BoolToOnOff(DefTiDBWaitSplitRegionFinish), skipInit: true, Type: TypeBool, SetSession: func(s *SessionVars, val string) error {
		s.WaitSplitRegionFinish = TiDBOptOn(val)
		return nil
	}},
	{Scope: ScopeSession, Name: TiDBWaitSplitRegionTimeout, Value: strconv.Itoa(DefWaitSplitRegionTimeout), skipInit: true, Type: TypeUnsigned, MinValue: 1, MaxValue: math.MaxInt32, SetSession: func(s *SessionVars, val string) error {
		s.WaitSplitRegionTimeout = uint64(tidbOptPositiveInt32(val, DefWaitSplitRegionTimeout))
		return nil
	}},
	{Scope: ScopeSession, Name: TiDBLowResolutionTSO, Value: Off, Type: TypeBool, SetSession: func(s *SessionVars, val string) error {
		s.LowResolutionTSO = TiDBOptOn(val)
		return nil
	}},
	{Scope: ScopeSession, Name: TiDBAllowRemoveAutoInc, Value: BoolToOnOff(DefTiDBAllowRemoveAutoInc), Type: TypeBool, SetSession: func(s *SessionVars, val string) error {
		s.AllowRemoveAutoInc = TiDBOptOn(val)
		return nil
	}},
	{Scope: ScopeSession, Name: TiDBIsolationReadEngines, Value: strings.Join(config.GetGlobalConfig().IsolationRead.Engines, ","), Validation: func(vars *SessionVars, normalizedValue string, originalValue string, scope ScopeFlag) (string, error) {
		engines := strings.Split(normalizedValue, ",")
		var formatVal string
		for i, engine := range engines {
			engine = strings.TrimSpace(engine)
			if i != 0 {
				formatVal += ","
			}
			switch {
			case strings.EqualFold(engine, kv.TiKV.Name()):
				formatVal += kv.TiKV.Name()
			case strings.EqualFold(engine, kv.TiFlash.Name()):
				formatVal += kv.TiFlash.Name()
			case strings.EqualFold(engine, kv.TiDB.Name()):
				formatVal += kv.TiDB.Name()
			default:
				return normalizedValue, ErrWrongValueForVar.GenWithStackByArgs(TiDBIsolationReadEngines, normalizedValue)
			}
		}
		return formatVal, nil
	}, SetSession: func(s *SessionVars, val string) error {
		s.IsolationReadEngines = make(map[kv.StoreType]struct{})
		for _, engine := range strings.Split(val, ",") {
			switch engine {
			case kv.TiKV.Name():
				s.IsolationReadEngines[kv.TiKV] = struct{}{}
			case kv.TiFlash.Name():
				s.IsolationReadEngines[kv.TiFlash] = struct{}{}
			case kv.TiDB.Name():
				s.IsolationReadEngines[kv.TiDB] = struct{}{}
			}
		}
		return nil
	}},
	{Scope: ScopeSession, Name: TiDBMetricSchemaStep, Value: strconv.Itoa(DefTiDBMetricSchemaStep), Type: TypeUnsigned, skipInit: true, MinValue: 10, MaxValue: 60 * 60 * 60, SetSession: func(s *SessionVars, val string) error {
		s.MetricSchemaStep = TidbOptInt64(val, DefTiDBMetricSchemaStep)
		return nil
	}},
	{Scope: ScopeSession, Name: TiDBCDCWriteSource, Value: "0", Type: TypeInt, MinValue: 0, MaxValue: 15, SetSession: func(s *SessionVars, val string) error {
		s.CDCWriteSource = uint64(TidbOptInt(val, 0))
		return nil
	}},
	{Scope: ScopeSession, Name: TiDBMetricSchemaRangeDuration, Value: strconv.Itoa(DefTiDBMetricSchemaRangeDuration), skipInit: true, Type: TypeUnsigned, MinValue: 10, MaxValue: 60 * 60 * 60, SetSession: func(s *SessionVars, val string) error {
		s.MetricSchemaRangeDuration = TidbOptInt64(val, DefTiDBMetricSchemaRangeDuration)
		return nil
	}},
	{Scope: ScopeSession, Name: TiDBFoundInPlanCache, Value: BoolToOnOff(DefTiDBFoundInPlanCache), Type: TypeBool, ReadOnly: true, GetSession: func(s *SessionVars) (string, error) {
		return BoolToOnOff(s.PrevFoundInPlanCache), nil
	}},
	{Scope: ScopeSession, Name: TiDBFoundInBinding, Value: BoolToOnOff(DefTiDBFoundInBinding), Type: TypeBool, ReadOnly: true, GetSession: func(s *SessionVars) (string, error) {
		return BoolToOnOff(s.PrevFoundInBinding), nil
	}},
	{Scope: ScopeSession, Name: RandSeed1, Type: TypeInt, Value: "0", skipInit: true, MaxValue: math.MaxInt32, SetSession: func(s *SessionVars, val string) error {
		s.Rng.SetSeed1(uint32(tidbOptPositiveInt32(val, 0)))
		return nil
	}, GetSession: func(s *SessionVars) (string, error) {
		return "0", nil
	}, GetStateValue: func(s *SessionVars) (string, bool, error) {
		return strconv.FormatUint(uint64(s.Rng.GetSeed1()), 10), true, nil
	}},
	{Scope: ScopeSession, Name: RandSeed2, Type: TypeInt, Value: "0", skipInit: true, MaxValue: math.MaxInt32, SetSession: func(s *SessionVars, val string) error {
		s.Rng.SetSeed2(uint32(tidbOptPositiveInt32(val, 0)))
		return nil
	}, GetSession: func(s *SessionVars) (string, error) {
		return "0", nil
	}, GetStateValue: func(s *SessionVars) (string, bool, error) {
		return strconv.FormatUint(uint64(s.Rng.GetSeed2()), 10), true, nil
	}},
	{Scope: ScopeSession, Name: TiDBReadConsistency, Value: string(ReadConsistencyStrict), Type: TypeStr, Hidden: true,
		Validation: func(_ *SessionVars, normalized string, _ string, _ ScopeFlag) (string, error) {
			return normalized, validateReadConsistencyLevel(normalized)
		},
		SetSession: func(s *SessionVars, val string) error {
			s.ReadConsistency = ReadConsistencyLevel(val)
			return nil
		},
	},
	{Scope: ScopeSession, Name: TiDBLastDDLInfo, Value: "", ReadOnly: true, GetSession: func(s *SessionVars) (string, error) {
		info, err := json.Marshal(s.LastDDLInfo)
		if err != nil {
			return "", err
		}
		return string(info), nil
	}},
	{Scope: ScopeSession, Name: TiDBLastPlanReplayerToken, Value: "", ReadOnly: true,
		GetSession: func(s *SessionVars) (string, error) {
			return s.LastPlanReplayerToken, nil
		},
	},
	{Scope: ScopeSession, Name: TiDBUseAlloc, Value: BoolToOnOff(DefTiDBUseAlloc), Type: TypeBool, ReadOnly: true, GetSession: func(s *SessionVars) (string, error) {
		return BoolToOnOff(s.preUseChunkAlloc), nil
	}},
	/* The system variables below have INSTANCE scope  */
	{Scope: ScopeInstance, Name: TiDBLogFileMaxDays, Value: strconv.Itoa(config.GetGlobalConfig().Log.File.MaxDays), Type: TypeInt, MinValue: 0, MaxValue: math.MaxInt32, SetGlobal: func(_ context.Context, s *SessionVars, val string) error {
		maxAge, err := strconv.ParseInt(val, 10, 32)
		if err != nil {
			return err
		}
		GlobalLogMaxDays.Store(int32(maxAge))
		cfg := config.GetGlobalConfig().Log.ToLogConfig()
		cfg.Config.File.MaxDays = int(maxAge)
		err = logutil.ReplaceLogger(cfg)
		if err != nil {
			return err
		}
		return nil
	}, GetGlobal: func(_ context.Context, s *SessionVars) (string, error) {
		return strconv.FormatInt(int64(GlobalLogMaxDays.Load()), 10), nil
	}},
	{Scope: ScopeInstance, Name: TiDBConfig, Value: "", ReadOnly: true, GetGlobal: func(_ context.Context, s *SessionVars) (string, error) {
		return config.GetJSONConfig()
	}},
	{Scope: ScopeInstance, Name: TiDBGeneralLog, Value: BoolToOnOff(DefTiDBGeneralLog), Type: TypeBool, SetGlobal: func(_ context.Context, s *SessionVars, val string) error {
		ProcessGeneralLog.Store(TiDBOptOn(val))
		return nil
	}, GetGlobal: func(_ context.Context, s *SessionVars) (string, error) {
		return BoolToOnOff(ProcessGeneralLog.Load()), nil
	}},
	{Scope: ScopeInstance, Name: TiDBSlowLogThreshold, Value: strconv.Itoa(logutil.DefaultSlowThreshold), Type: TypeInt, MinValue: -1, MaxValue: math.MaxInt64, SetGlobal: func(_ context.Context, s *SessionVars, val string) error {
		atomic.StoreUint64(&config.GetGlobalConfig().Instance.SlowThreshold, uint64(TidbOptInt64(val, logutil.DefaultSlowThreshold)))
		return nil
	}, GetGlobal: func(_ context.Context, s *SessionVars) (string, error) {
		return strconv.FormatUint(atomic.LoadUint64(&config.GetGlobalConfig().Instance.SlowThreshold), 10), nil
	}},
	{Scope: ScopeInstance, Name: TiDBRecordPlanInSlowLog, Value: int32ToBoolStr(logutil.DefaultRecordPlanInSlowLog), Type: TypeBool, SetGlobal: func(_ context.Context, s *SessionVars, val string) error {
		atomic.StoreUint32(&config.GetGlobalConfig().Instance.RecordPlanInSlowLog, uint32(TidbOptInt64(val, logutil.DefaultRecordPlanInSlowLog)))
		return nil
	}, GetGlobal: func(_ context.Context, s *SessionVars) (string, error) {
		enabled := atomic.LoadUint32(&config.GetGlobalConfig().Instance.RecordPlanInSlowLog) == 1
		return BoolToOnOff(enabled), nil
	}},
	{Scope: ScopeInstance, Name: TiDBEnableSlowLog, Value: BoolToOnOff(logutil.DefaultTiDBEnableSlowLog), Type: TypeBool, SetGlobal: func(_ context.Context, s *SessionVars, val string) error {
		config.GetGlobalConfig().Instance.EnableSlowLog.Store(TiDBOptOn(val))
		return nil
	}, GetGlobal: func(_ context.Context, s *SessionVars) (string, error) {
		return BoolToOnOff(config.GetGlobalConfig().Instance.EnableSlowLog.Load()), nil
	}},
	{Scope: ScopeInstance, Name: TiDBCheckMb4ValueInUTF8, Value: BoolToOnOff(config.GetGlobalConfig().Instance.CheckMb4ValueInUTF8.Load()), Type: TypeBool, SetGlobal: func(_ context.Context, s *SessionVars, val string) error {
		config.GetGlobalConfig().Instance.CheckMb4ValueInUTF8.Store(TiDBOptOn(val))
		return nil
	}, GetGlobal: func(_ context.Context, s *SessionVars) (string, error) {
		return BoolToOnOff(config.GetGlobalConfig().Instance.CheckMb4ValueInUTF8.Load()), nil
	}},
	{Scope: ScopeInstance, Name: TiDBPProfSQLCPU, Value: strconv.Itoa(DefTiDBPProfSQLCPU), Type: TypeInt, MinValue: 0, MaxValue: 1, SetGlobal: func(_ context.Context, s *SessionVars, val string) error {
		EnablePProfSQLCPU.Store(uint32(tidbOptPositiveInt32(val, DefTiDBPProfSQLCPU)) > 0)
		return nil
	}, GetGlobal: func(_ context.Context, s *SessionVars) (string, error) {
		val := "0"
		if EnablePProfSQLCPU.Load() {
			val = "1"
		}
		return val, nil
	}},
	{Scope: ScopeInstance, Name: TiDBDDLSlowOprThreshold, Value: strconv.Itoa(DefTiDBDDLSlowOprThreshold), Type: TypeInt, MinValue: 0, MaxValue: math.MaxInt32, SetGlobal: func(_ context.Context, s *SessionVars, val string) error {
		atomic.StoreUint32(&DDLSlowOprThreshold, uint32(tidbOptPositiveInt32(val, DefTiDBDDLSlowOprThreshold)))
		return nil
	}, GetGlobal: func(_ context.Context, s *SessionVars) (string, error) {
		return strconv.FormatUint(uint64(atomic.LoadUint32(&DDLSlowOprThreshold)), 10), nil
	}},
	{Scope: ScopeInstance, Name: TiDBForcePriority, Value: mysql.Priority2Str[DefTiDBForcePriority], Type: TypeEnum, PossibleValues: []string{"NO_PRIORITY", "LOW_PRIORITY", "HIGH_PRIORITY", "DELAYED"}, SetGlobal: func(_ context.Context, s *SessionVars, val string) error {
		atomic.StoreInt32(&ForcePriority, int32(mysql.Str2Priority(val)))
		return nil
	}, GetGlobal: func(_ context.Context, s *SessionVars) (string, error) {
		return mysql.Priority2Str[mysql.PriorityEnum(atomic.LoadInt32(&ForcePriority))], nil
	}},
	{Scope: ScopeInstance, Name: TiDBExpensiveQueryTimeThreshold, Value: strconv.Itoa(DefTiDBExpensiveQueryTimeThreshold), Type: TypeUnsigned, MinValue: int64(MinExpensiveQueryTimeThreshold), MaxValue: math.MaxInt32, SetGlobal: func(_ context.Context, s *SessionVars, val string) error {
		atomic.StoreUint64(&ExpensiveQueryTimeThreshold, uint64(tidbOptPositiveInt32(val, DefTiDBExpensiveQueryTimeThreshold)))
		return nil
	}, GetGlobal: func(_ context.Context, s *SessionVars) (string, error) {
		return strconv.FormatUint(atomic.LoadUint64(&ExpensiveQueryTimeThreshold), 10), nil
	}},
	{Scope: ScopeInstance, Name: TiDBEnableCollectExecutionInfo, Value: BoolToOnOff(DefTiDBEnableCollectExecutionInfo), Type: TypeBool, SetGlobal: func(_ context.Context, s *SessionVars, val string) error {
		oldConfig := config.GetGlobalConfig()
		newValue := TiDBOptOn(val)
		if oldConfig.Instance.EnableCollectExecutionInfo.Load() != newValue {
			newConfig := *oldConfig
			newConfig.Instance.EnableCollectExecutionInfo.Store(newValue)
			config.StoreGlobalConfig(&newConfig)
		}
		return nil
	}, GetGlobal: func(_ context.Context, s *SessionVars) (string, error) {
		return BoolToOnOff(config.GetGlobalConfig().Instance.EnableCollectExecutionInfo.Load()), nil
	}},
	{Scope: ScopeInstance, Name: PluginLoad, Value: "", ReadOnly: true, GetGlobal: func(_ context.Context, s *SessionVars) (string, error) {
		return config.GetGlobalConfig().Instance.PluginLoad, nil
	}},
	{Scope: ScopeInstance, Name: PluginDir, Value: "/data/deploy/plugin", ReadOnly: true, GetGlobal: func(_ context.Context, s *SessionVars) (string, error) {
		return config.GetGlobalConfig().Instance.PluginDir, nil
	}},
	{Scope: ScopeInstance, Name: MaxConnections, Value: strconv.FormatUint(uint64(config.GetGlobalConfig().Instance.MaxConnections), 10), Type: TypeUnsigned, MinValue: 0, MaxValue: 100000, SetGlobal: func(_ context.Context, s *SessionVars, val string) error {
		config.GetGlobalConfig().Instance.MaxConnections = uint32(TidbOptInt64(val, 0))
		return nil
	}, GetGlobal: func(_ context.Context, s *SessionVars) (string, error) {
		return strconv.FormatUint(uint64(config.GetGlobalConfig().Instance.MaxConnections), 10), nil
	}},
	{Scope: ScopeInstance, Name: TiDBEnableDDL, Value: BoolToOnOff(config.GetGlobalConfig().Instance.TiDBEnableDDL.Load()), Type: TypeBool,
		SetGlobal: func(_ context.Context, s *SessionVars, val string) error {
			oldVal, newVal := config.GetGlobalConfig().Instance.TiDBEnableDDL.Load(), TiDBOptOn(val)
			if oldVal != newVal {
				err := switchDDL(newVal)
				if err != nil {
					return err
				}
				config.GetGlobalConfig().Instance.TiDBEnableDDL.Store(newVal)
			}
			return nil
		},
		GetGlobal: func(_ context.Context, s *SessionVars) (string, error) {
			return BoolToOnOff(config.GetGlobalConfig().Instance.TiDBEnableDDL.Load()), nil
		},
	},
	{Scope: ScopeInstance, Name: TiDBRCReadCheckTS, Value: BoolToOnOff(DefRCReadCheckTS), Type: TypeBool, SetGlobal: func(_ context.Context, s *SessionVars, val string) error {
		EnableRCReadCheckTS.Store(TiDBOptOn(val))
		return nil
	}, GetGlobal: func(_ context.Context, s *SessionVars) (string, error) {
		return BoolToOnOff(EnableRCReadCheckTS.Load()), nil
	}},
	{Scope: ScopeInstance, Name: TiDBStmtSummaryEnablePersistent, ReadOnly: true, GetGlobal: func(_ context.Context, _ *SessionVars) (string, error) {
		return BoolToOnOff(config.GetGlobalConfig().Instance.StmtSummaryEnablePersistent), nil
	}},
	{Scope: ScopeInstance, Name: TiDBStmtSummaryFilename, ReadOnly: true, GetGlobal: func(_ context.Context, _ *SessionVars) (string, error) {
		return config.GetGlobalConfig().Instance.StmtSummaryFilename, nil
	}},
	{Scope: ScopeInstance, Name: TiDBStmtSummaryFileMaxDays, ReadOnly: true, GetGlobal: func(_ context.Context, _ *SessionVars) (string, error) {
		return strconv.Itoa(config.GetGlobalConfig().Instance.StmtSummaryFileMaxDays), nil
	}},
	{Scope: ScopeInstance, Name: TiDBStmtSummaryFileMaxSize, ReadOnly: true, GetGlobal: func(_ context.Context, _ *SessionVars) (string, error) {
		return strconv.Itoa(config.GetGlobalConfig().Instance.StmtSummaryFileMaxSize), nil
	}},
	{Scope: ScopeInstance, Name: TiDBStmtSummaryFileMaxBackups, ReadOnly: true, GetGlobal: func(_ context.Context, _ *SessionVars) (string, error) {
		return strconv.Itoa(config.GetGlobalConfig().Instance.StmtSummaryFileMaxBackups), nil
	}},

	/* The system variables below have GLOBAL scope  */
	{Scope: ScopeGlobal, Name: MaxPreparedStmtCount, Value: strconv.FormatInt(DefMaxPreparedStmtCount, 10), Type: TypeInt, MinValue: -1, MaxValue: 1048576,
		SetGlobal: func(_ context.Context, s *SessionVars, val string) error {
			num, err := strconv.ParseInt(val, 10, 64)
			if err != nil {
				return errors.Trace(err)
			}
			MaxPreparedStmtCountValue.Store(num)
			return nil
		}},
	{Scope: ScopeGlobal, Name: InitConnect, Value: "", Validation: func(vars *SessionVars, normalizedValue string, originalValue string, scope ScopeFlag) (string, error) {
		p := parser.New()
		p.SetSQLMode(vars.SQLMode)
		p.SetParserConfig(vars.BuildParserConfig())
		_, _, err := p.ParseSQL(normalizedValue)
		if err != nil {
			return normalizedValue, ErrWrongTypeForVar.GenWithStackByArgs(InitConnect)
		}
		return normalizedValue, nil
	}},
	{Scope: ScopeGlobal, Name: ValidatePasswordEnable, Value: Off, Type: TypeBool},
	{Scope: ScopeGlobal, Name: ValidatePasswordPolicy, Value: "MEDIUM", Type: TypeEnum, PossibleValues: []string{"LOW", "MEDIUM", "STRONG"}},
	{Scope: ScopeGlobal, Name: ValidatePasswordCheckUserName, Value: On, Type: TypeBool},
	{Scope: ScopeGlobal, Name: ValidatePasswordLength, Value: "8", Type: TypeInt, MinValue: 0, MaxValue: math.MaxInt32,
		Validation: func(vars *SessionVars, normalizedValue string, originalValue string, scope ScopeFlag) (string, error) {
			numberCount, specialCharCount, mixedCaseCount := PasswordValidtaionNumberCount.Load(), PasswordValidationSpecialCharCount.Load(), PasswordValidationMixedCaseCount.Load()
			length, err := strconv.ParseInt(normalizedValue, 10, 32)
			if err != nil {
				return "", err
			}
			if minLength := numberCount + specialCharCount + 2*mixedCaseCount; int32(length) < minLength {
				return strconv.FormatInt(int64(minLength), 10), nil
			}
			return normalizedValue, nil
		},
		SetGlobal: func(_ context.Context, s *SessionVars, val string) error {
			PasswordValidationLength.Store(int32(TidbOptInt64(val, 8)))
			return nil
		}, GetGlobal: func(_ context.Context, s *SessionVars) (string, error) {
			return strconv.FormatInt(int64(PasswordValidationLength.Load()), 10), nil
		},
	},
	{Scope: ScopeGlobal, Name: ValidatePasswordMixedCaseCount, Value: "1", Type: TypeInt, MinValue: 0, MaxValue: math.MaxInt32,
		Validation: func(vars *SessionVars, normalizedValue string, originalValue string, scope ScopeFlag) (string, error) {
			length, numberCount, specialCharCount := PasswordValidationLength.Load(), PasswordValidtaionNumberCount.Load(), PasswordValidationSpecialCharCount.Load()
			mixedCaseCount, err := strconv.ParseInt(normalizedValue, 10, 32)
			if err != nil {
				return "", err
			}
			if minLength := numberCount + specialCharCount + 2*int32(mixedCaseCount); length < minLength {
				err = updatePasswordValidationLength(vars, minLength)
				if err != nil {
					return "", err
				}
			}
			return normalizedValue, nil
		},
		SetGlobal: func(_ context.Context, s *SessionVars, val string) error {
			PasswordValidationMixedCaseCount.Store(int32(TidbOptInt64(val, 1)))
			return nil
		}, GetGlobal: func(_ context.Context, s *SessionVars) (string, error) {
			return strconv.FormatInt(int64(PasswordValidationMixedCaseCount.Load()), 10), nil
		},
	},
	{Scope: ScopeGlobal, Name: ValidatePasswordNumberCount, Value: "1", Type: TypeInt, MinValue: 0, MaxValue: math.MaxInt32,
		Validation: func(vars *SessionVars, normalizedValue string, originalValue string, scope ScopeFlag) (string, error) {
			length, specialCharCount, mixedCaseCount := PasswordValidationLength.Load(), PasswordValidationSpecialCharCount.Load(), PasswordValidationMixedCaseCount.Load()
			numberCount, err := strconv.ParseInt(normalizedValue, 10, 32)
			if err != nil {
				return "", err
			}
			if minLength := int32(numberCount) + specialCharCount + 2*mixedCaseCount; length < minLength {
				err = updatePasswordValidationLength(vars, minLength)
				if err != nil {
					return "", err
				}
			}
			return normalizedValue, nil
		},
		SetGlobal: func(_ context.Context, s *SessionVars, val string) error {
			PasswordValidtaionNumberCount.Store(int32(TidbOptInt64(val, 1)))
			return nil
		}, GetGlobal: func(_ context.Context, s *SessionVars) (string, error) {
			return strconv.FormatInt(int64(PasswordValidtaionNumberCount.Load()), 10), nil
		},
	},
	{Scope: ScopeGlobal, Name: ValidatePasswordSpecialCharCount, Value: "1", Type: TypeInt, MinValue: 0, MaxValue: math.MaxInt32,
		Validation: func(vars *SessionVars, normalizedValue string, originalValue string, scope ScopeFlag) (string, error) {
			length, numberCount, mixedCaseCount := PasswordValidationLength.Load(), PasswordValidtaionNumberCount.Load(), PasswordValidationMixedCaseCount.Load()
			specialCharCount, err := strconv.ParseInt(normalizedValue, 10, 32)
			if err != nil {
				return "", err
			}
			if minLength := numberCount + int32(specialCharCount) + 2*mixedCaseCount; length < minLength {
				err = updatePasswordValidationLength(vars, minLength)
				if err != nil {
					return "", err
				}
			}
			return normalizedValue, nil
		},
		SetGlobal: func(_ context.Context, s *SessionVars, val string) error {
			PasswordValidationSpecialCharCount.Store(int32(TidbOptInt64(val, 1)))
			return nil
		}, GetGlobal: func(_ context.Context, s *SessionVars) (string, error) {
			return strconv.FormatInt(int64(PasswordValidationSpecialCharCount.Load()), 10), nil
		},
	},
	{Scope: ScopeGlobal, Name: ValidatePasswordDictionary, Value: "", Type: TypeStr},
	{Scope: ScopeGlobal, Name: DisconnectOnExpiredPassword, Value: On, Type: TypeBool, ReadOnly: true, GetGlobal: func(_ context.Context, s *SessionVars) (string, error) {
		return BoolToOnOff(!IsSandBoxModeEnabled.Load()), nil
	}},

	/* TiDB specific variables */
	{Scope: ScopeGlobal, Name: TiDBTSOClientBatchMaxWaitTime, Value: strconv.FormatFloat(DefTiDBTSOClientBatchMaxWaitTime, 'f', -1, 64), Type: TypeFloat, MinValue: 0, MaxValue: 10,
		GetGlobal: func(_ context.Context, sv *SessionVars) (string, error) {
			return strconv.FormatFloat(MaxTSOBatchWaitInterval.Load(), 'f', -1, 64), nil
		},
		SetGlobal: func(_ context.Context, s *SessionVars, val string) error {
			(*SetPDClientDynamicOption.Load())(TiDBTSOClientBatchMaxWaitTime, val)
			return nil
		}},
	{Scope: ScopeGlobal, Name: TiDBEnableTSOFollowerProxy, Value: BoolToOnOff(DefTiDBEnableTSOFollowerProxy), Type: TypeBool, GetGlobal: func(_ context.Context, sv *SessionVars) (string, error) {
		return BoolToOnOff(EnableTSOFollowerProxy.Load()), nil
	}, SetGlobal: func(_ context.Context, s *SessionVars, val string) error {
		(*SetPDClientDynamicOption.Load())(TiDBEnableTSOFollowerProxy, val)
		return nil
	}},
	{Scope: ScopeGlobal, Name: TiDBEnableLocalTxn, Value: BoolToOnOff(DefTiDBEnableLocalTxn), Hidden: true, Type: TypeBool, GetGlobal: func(_ context.Context, sv *SessionVars) (string, error) {
		return BoolToOnOff(EnableLocalTxn.Load()), nil
	}, SetGlobal: func(_ context.Context, s *SessionVars, val string) error {
		oldVal := EnableLocalTxn.Load()
		newVal := TiDBOptOn(val)
		// Make sure the TxnScope is always Global when disable the Local Txn.
		// ON -> OFF
		if oldVal && !newVal {
			s.TxnScope = kv.NewGlobalTxnScopeVar()
		}
		EnableLocalTxn.Store(newVal)
		return nil
	}},
	{Scope: ScopeGlobal, Name: TiDBAutoAnalyzeRatio, Value: strconv.FormatFloat(DefAutoAnalyzeRatio, 'f', -1, 64), Type: TypeFloat, MinValue: 0, MaxValue: math.MaxUint64},
	{Scope: ScopeGlobal, Name: TiDBAutoAnalyzeStartTime, Value: DefAutoAnalyzeStartTime, Type: TypeTime},
	{Scope: ScopeGlobal, Name: TiDBAutoAnalyzeEndTime, Value: DefAutoAnalyzeEndTime, Type: TypeTime},
	{Scope: ScopeGlobal, Name: TiDBMemQuotaBindingCache, Value: strconv.FormatInt(DefTiDBMemQuotaBindingCache, 10), Type: TypeUnsigned, MaxValue: math.MaxInt32, GetGlobal: func(_ context.Context, sv *SessionVars) (string, error) {
		return strconv.FormatInt(MemQuotaBindingCache.Load(), 10), nil
	}, SetGlobal: func(_ context.Context, s *SessionVars, val string) error {
		MemQuotaBindingCache.Store(TidbOptInt64(val, DefTiDBMemQuotaBindingCache))
		return nil
	}},
	{Scope: ScopeGlobal, Name: TiDBDDLFlashbackConcurrency, Value: strconv.Itoa(DefTiDBDDLFlashbackConcurrency), Type: TypeUnsigned, MinValue: 1, MaxValue: MaxConfigurableConcurrency, SetGlobal: func(_ context.Context, s *SessionVars, val string) error {
		SetDDLFlashbackConcurrency(int32(tidbOptPositiveInt32(val, DefTiDBDDLFlashbackConcurrency)))
		return nil
	}},
	{Scope: ScopeGlobal, Name: TiDBDDLReorgWorkerCount, Value: strconv.Itoa(DefTiDBDDLReorgWorkerCount), Type: TypeUnsigned, MinValue: 1, MaxValue: MaxConfigurableConcurrency, SetGlobal: func(_ context.Context, s *SessionVars, val string) error {
		SetDDLReorgWorkerCounter(int32(tidbOptPositiveInt32(val, DefTiDBDDLReorgWorkerCount)))
		return nil
	}},
	{Scope: ScopeGlobal, Name: TiDBDDLReorgBatchSize, Value: strconv.Itoa(DefTiDBDDLReorgBatchSize), Type: TypeUnsigned, MinValue: int64(MinDDLReorgBatchSize), MaxValue: uint64(MaxDDLReorgBatchSize), SetGlobal: func(_ context.Context, s *SessionVars, val string) error {
		SetDDLReorgBatchSize(int32(tidbOptPositiveInt32(val, DefTiDBDDLReorgBatchSize)))
		return nil
	}},
	{Scope: ScopeGlobal, Name: TiDBDDLErrorCountLimit, Value: strconv.Itoa(DefTiDBDDLErrorCountLimit), Type: TypeUnsigned, MinValue: 0, MaxValue: math.MaxInt64, SetGlobal: func(_ context.Context, s *SessionVars, val string) error {
		SetDDLErrorCountLimit(TidbOptInt64(val, DefTiDBDDLErrorCountLimit))
		return nil
	}},
	{Scope: ScopeGlobal, Name: TiDBMaxDeltaSchemaCount, Value: strconv.Itoa(DefTiDBMaxDeltaSchemaCount), Type: TypeUnsigned, MinValue: 100, MaxValue: 16384, SetGlobal: func(_ context.Context, s *SessionVars, val string) error {
		// It's a global variable, but it also wants to be cached in server.
		SetMaxDeltaSchemaCount(TidbOptInt64(val, DefTiDBMaxDeltaSchemaCount))
		return nil
	}},
	{Scope: ScopeGlobal, Name: TiDBScatterRegion, Value: BoolToOnOff(DefTiDBScatterRegion), Type: TypeBool},
	{Scope: ScopeGlobal, Name: TiDBEnableStmtSummary, Value: BoolToOnOff(DefTiDBEnableStmtSummary), Type: TypeBool, AllowEmpty: true,
		SetGlobal: func(_ context.Context, s *SessionVars, val string) error {
			return stmtsummaryv2.SetEnabled(TiDBOptOn(val))
		}},
	{Scope: ScopeGlobal, Name: TiDBStmtSummaryInternalQuery, Value: BoolToOnOff(DefTiDBStmtSummaryInternalQuery), Type: TypeBool, AllowEmpty: true,
		SetGlobal: func(_ context.Context, s *SessionVars, val string) error {
			return stmtsummaryv2.SetEnableInternalQuery(TiDBOptOn(val))
		}},
	{Scope: ScopeGlobal, Name: TiDBStmtSummaryRefreshInterval, Value: strconv.Itoa(DefTiDBStmtSummaryRefreshInterval), Type: TypeInt, MinValue: 1, MaxValue: math.MaxInt32, AllowEmpty: true,
		SetGlobal: func(_ context.Context, s *SessionVars, val string) error {
			// convert val to int64
			return stmtsummaryv2.SetRefreshInterval(TidbOptInt64(val, DefTiDBStmtSummaryRefreshInterval))
		}},
	{Scope: ScopeGlobal, Name: TiDBStmtSummaryHistorySize, Value: strconv.Itoa(DefTiDBStmtSummaryHistorySize), Type: TypeInt, MinValue: 0, MaxValue: math.MaxUint8, AllowEmpty: true,
		SetGlobal: func(_ context.Context, s *SessionVars, val string) error {
			return stmtsummaryv2.SetHistorySize(TidbOptInt(val, DefTiDBStmtSummaryHistorySize))
		}},
	{Scope: ScopeGlobal, Name: TiDBStmtSummaryMaxStmtCount, Value: strconv.Itoa(DefTiDBStmtSummaryMaxStmtCount), Type: TypeInt, MinValue: 1, MaxValue: math.MaxInt16, AllowEmpty: true,
		SetGlobal: func(_ context.Context, s *SessionVars, val string) error {
			return stmtsummaryv2.SetMaxStmtCount(TidbOptInt(val, DefTiDBStmtSummaryMaxStmtCount))
		}},
	{Scope: ScopeGlobal, Name: TiDBStmtSummaryMaxSQLLength, Value: strconv.Itoa(DefTiDBStmtSummaryMaxSQLLength), Type: TypeInt, MinValue: 0, MaxValue: math.MaxInt32, AllowEmpty: true,
		SetGlobal: func(_ context.Context, s *SessionVars, val string) error {
			return stmtsummaryv2.SetMaxSQLLength(TidbOptInt(val, DefTiDBStmtSummaryMaxSQLLength))
		}},
	{Scope: ScopeGlobal, Name: TiDBCapturePlanBaseline, Value: DefTiDBCapturePlanBaseline, Type: TypeBool, AllowEmptyAll: true},
	{Scope: ScopeGlobal, Name: TiDBEvolvePlanTaskMaxTime, Value: strconv.Itoa(DefTiDBEvolvePlanTaskMaxTime), Type: TypeInt, MinValue: -1, MaxValue: math.MaxInt64},
	{Scope: ScopeGlobal, Name: TiDBEvolvePlanTaskStartTime, Value: DefTiDBEvolvePlanTaskStartTime, Type: TypeTime},
	{Scope: ScopeGlobal, Name: TiDBEvolvePlanTaskEndTime, Value: DefTiDBEvolvePlanTaskEndTime, Type: TypeTime},
	{Scope: ScopeGlobal, Name: TiDBStoreLimit, Value: strconv.FormatInt(atomic.LoadInt64(&config.GetGlobalConfig().TiKVClient.StoreLimit), 10), Type: TypeInt, MinValue: 0, MaxValue: math.MaxInt64, GetGlobal: func(_ context.Context, s *SessionVars) (string, error) {
		return strconv.FormatInt(tikvstore.StoreLimit.Load(), 10), nil
	}, SetGlobal: func(_ context.Context, s *SessionVars, val string) error {
		tikvstore.StoreLimit.Store(TidbOptInt64(val, DefTiDBStoreLimit))
		return nil
	}},
	{Scope: ScopeGlobal, Name: TiDBTxnCommitBatchSize, Value: strconv.FormatUint(tikvstore.DefTxnCommitBatchSize, 10), Type: TypeUnsigned, MinValue: 1, MaxValue: 1 << 30,
		GetGlobal: func(_ context.Context, sv *SessionVars) (string, error) {
			return strconv.FormatUint(tikvstore.TxnCommitBatchSize.Load(), 10), nil
		},
		SetGlobal: func(_ context.Context, s *SessionVars, val string) error {
			tikvstore.TxnCommitBatchSize.Store(uint64(TidbOptInt64(val, int64(tikvstore.DefTxnCommitBatchSize))))
			return nil
		}},
	{Scope: ScopeGlobal, Name: TiDBRestrictedReadOnly, Value: BoolToOnOff(DefTiDBRestrictedReadOnly), Type: TypeBool, SetGlobal: func(_ context.Context, s *SessionVars, val string) error {
		on := TiDBOptOn(val)
		// For user initiated SET GLOBAL, also change the value of TiDBSuperReadOnly
		if on && s.StmtCtx.StmtType == "Set" {
			err := s.GlobalVarsAccessor.SetGlobalSysVar(context.Background(), TiDBSuperReadOnly, "ON")
			if err != nil {
				return err
			}
		}
		RestrictedReadOnly.Store(on)
		return nil
	}},
	{Scope: ScopeGlobal, Name: TiDBSuperReadOnly, Value: BoolToOnOff(DefTiDBSuperReadOnly), Type: TypeBool, Validation: func(s *SessionVars, normalizedValue string, _ string, _ ScopeFlag) (string, error) {
		on := TiDBOptOn(normalizedValue)
		if !on && s.StmtCtx.StmtType == "Set" {
			result, err := s.GlobalVarsAccessor.GetGlobalSysVar(TiDBRestrictedReadOnly)
			if err != nil {
				return normalizedValue, err
			}
			if TiDBOptOn(result) {
				return normalizedValue, fmt.Errorf("can't turn off %s when %s is on", TiDBSuperReadOnly, TiDBRestrictedReadOnly)
			}
		}
		return normalizedValue, nil
	}, SetGlobal: func(_ context.Context, s *SessionVars, val string) error {
		VarTiDBSuperReadOnly.Store(TiDBOptOn(val))
		return nil
	}},
	{Scope: ScopeGlobal, Name: TiDBEnableGOGCTuner, Value: BoolToOnOff(DefTiDBEnableGOGCTuner), Type: TypeBool, SetGlobal: func(_ context.Context, s *SessionVars, val string) error {
		on := TiDBOptOn(val)
		gctuner.EnableGOGCTuner.Store(on)
		if !on {
			gctuner.SetDefaultGOGC()
		}
		gctuner.GlobalMemoryLimitTuner.UpdateMemoryLimit()
		return nil
	}},
	{Scope: ScopeGlobal, Name: TiDBEnableTelemetry, Value: BoolToOnOff(DefTiDBEnableTelemetry), Type: TypeBool},
	{Scope: ScopeGlobal, Name: TiDBEnableHistoricalStats, Value: On, Type: TypeBool},
	/* tikv gc metrics */
	{Scope: ScopeGlobal, Name: TiDBGCEnable, Value: On, Type: TypeBool, GetGlobal: func(_ context.Context, s *SessionVars) (string, error) {
		return getTiDBTableValue(s, "tikv_gc_enable", On)
	}, SetGlobal: func(_ context.Context, s *SessionVars, val string) error {
		return setTiDBTableValue(s, "tikv_gc_enable", val, "Current GC enable status")
	}},
	{Scope: ScopeGlobal, Name: TiDBGCRunInterval, Value: "10m0s", Type: TypeDuration, MinValue: int64(time.Minute * 10), MaxValue: uint64(time.Hour * 24 * 365), GetGlobal: func(_ context.Context, s *SessionVars) (string, error) {
		return getTiDBTableValue(s, "tikv_gc_run_interval", "10m0s")
	}, SetGlobal: func(_ context.Context, s *SessionVars, val string) error {
		return setTiDBTableValue(s, "tikv_gc_run_interval", val, "GC run interval, at least 10m, in Go format.")
	}},
	{Scope: ScopeGlobal, Name: TiDBGCLifetime, Value: "10m0s", Type: TypeDuration, MinValue: int64(time.Minute * 10), MaxValue: uint64(time.Hour * 24 * 365), GetGlobal: func(_ context.Context, s *SessionVars) (string, error) {
		return getTiDBTableValue(s, "tikv_gc_life_time", "10m0s")
	}, SetGlobal: func(_ context.Context, s *SessionVars, val string) error {
		return setTiDBTableValue(s, "tikv_gc_life_time", val, "All versions within life time will not be collected by GC, at least 10m, in Go format.")
	}},
	{Scope: ScopeGlobal, Name: TiDBGCConcurrency, Value: "-1", Type: TypeInt, MinValue: 1, MaxValue: MaxConfigurableConcurrency, AllowAutoValue: true, GetGlobal: func(_ context.Context, s *SessionVars) (string, error) {
		autoConcurrencyVal, err := getTiDBTableValue(s, "tikv_gc_auto_concurrency", On)
		if err == nil && autoConcurrencyVal == On {
			return "-1", nil // convention for "AUTO"
		}
		return getTiDBTableValue(s, "tikv_gc_concurrency", "-1")
	}, SetGlobal: func(_ context.Context, s *SessionVars, val string) error {
		autoConcurrency := Off
		if val == "-1" {
			autoConcurrency = On
		}
		// Update both autoconcurrency and concurrency.
		if err := setTiDBTableValue(s, "tikv_gc_auto_concurrency", autoConcurrency, "Let TiDB pick the concurrency automatically. If set false, tikv_gc_concurrency will be used"); err != nil {
			return err
		}
		return setTiDBTableValue(s, "tikv_gc_concurrency", val, "How many goroutines used to do GC parallel, [1, 256], default 2")
	}},
	{Scope: ScopeGlobal, Name: TiDBGCScanLockMode, Value: "LEGACY", Type: TypeEnum, PossibleValues: []string{"PHYSICAL", "LEGACY"}, GetGlobal: func(_ context.Context, s *SessionVars) (string, error) {
		return getTiDBTableValue(s, "tikv_gc_scan_lock_mode", "LEGACY")
	}, SetGlobal: func(_ context.Context, s *SessionVars, val string) error {
		return setTiDBTableValue(s, "tikv_gc_scan_lock_mode", val, "Mode of scanning locks, \"physical\" or \"legacy\"")
	}},
	{Scope: ScopeGlobal, Name: TiDBGCMaxWaitTime, Value: strconv.Itoa(DefTiDBGCMaxWaitTime), Type: TypeInt, MinValue: 600, MaxValue: 31536000, SetGlobal: func(_ context.Context, s *SessionVars, val string) error {
		GCMaxWaitTime.Store(TidbOptInt64(val, DefTiDBGCMaxWaitTime))
		return nil
	}},
	{Scope: ScopeGlobal, Name: TiDBTableCacheLease, Value: strconv.Itoa(DefTiDBTableCacheLease), Type: TypeUnsigned, MinValue: 1, MaxValue: 10, SetGlobal: func(_ context.Context, s *SessionVars, sVal string) error {
		var val int64
		val, err := strconv.ParseInt(sVal, 10, 64)
		if err != nil {
			return errors.Trace(err)
		}
		TableCacheLease.Store(val)
		return nil
	}},
	{Scope: ScopeGlobal, Name: TiDBAutoAnalyzePartitionBatchSize,
		Value: strconv.Itoa(DefTiDBAutoAnalyzePartitionBatchSize),
		Type:  TypeUnsigned, MinValue: 1, MaxValue: 1024,
		SetGlobal: func(_ context.Context, vars *SessionVars, s string) error {
			var val int64
			val, err := strconv.ParseInt(s, 10, 64)
			if err != nil {
				return errors.Trace(err)
			}
			AutoAnalyzePartitionBatchSize.Store(val)
			return nil
		}},

	// variable for top SQL feature.
	// TopSQL enable only be controlled by TopSQL pub/sub sinker.
	// This global variable only uses to update the global config which store in PD(ETCD).
	{Scope: ScopeGlobal, Name: TiDBEnableTopSQL, Value: BoolToOnOff(topsqlstate.DefTiDBTopSQLEnable), Type: TypeBool, AllowEmpty: true, GlobalConfigName: GlobalConfigEnableTopSQL},
	{Scope: ScopeGlobal, Name: TiDBSourceID, Value: "1", Type: TypeInt, MinValue: 1, MaxValue: 15, GlobalConfigName: GlobalConfigSourceID},
	{Scope: ScopeGlobal, Name: TiDBTopSQLMaxTimeSeriesCount, Value: strconv.Itoa(topsqlstate.DefTiDBTopSQLMaxTimeSeriesCount), Type: TypeInt, MinValue: 1, MaxValue: 5000, GetGlobal: func(_ context.Context, s *SessionVars) (string, error) {
		return strconv.FormatInt(topsqlstate.GlobalState.MaxStatementCount.Load(), 10), nil
	}, SetGlobal: func(_ context.Context, vars *SessionVars, s string) error {
		val, err := strconv.ParseInt(s, 10, 64)
		if err != nil {
			return err
		}
		topsqlstate.GlobalState.MaxStatementCount.Store(val)
		return nil
	}},
	{Scope: ScopeGlobal, Name: TiDBTopSQLMaxMetaCount, Value: strconv.Itoa(topsqlstate.DefTiDBTopSQLMaxMetaCount), Type: TypeInt, MinValue: 1, MaxValue: 10000, GetGlobal: func(_ context.Context, s *SessionVars) (string, error) {
		return strconv.FormatInt(topsqlstate.GlobalState.MaxCollect.Load(), 10), nil
	}, SetGlobal: func(_ context.Context, vars *SessionVars, s string) error {
		val, err := strconv.ParseInt(s, 10, 64)
		if err != nil {
			return err
		}
		topsqlstate.GlobalState.MaxCollect.Store(val)
		return nil
	}},
	{Scope: ScopeGlobal, Name: SkipNameResolve, Value: Off, Type: TypeBool},
	{Scope: ScopeGlobal, Name: DefaultAuthPlugin, Value: mysql.AuthNativePassword, Type: TypeEnum, PossibleValues: []string{mysql.AuthNativePassword, mysql.AuthCachingSha2Password, mysql.AuthTiDBSM3Password}},
	{Scope: ScopeGlobal, Name: TiDBPersistAnalyzeOptions, Value: BoolToOnOff(DefTiDBPersistAnalyzeOptions), Type: TypeBool,
		GetGlobal: func(_ context.Context, s *SessionVars) (string, error) {
			return BoolToOnOff(PersistAnalyzeOptions.Load()), nil
		},
		SetGlobal: func(_ context.Context, s *SessionVars, val string) error {
			PersistAnalyzeOptions.Store(TiDBOptOn(val))
			return nil
		},
	},
	{Scope: ScopeGlobal, Name: TiDBEnableAutoAnalyze, Value: BoolToOnOff(DefTiDBEnableAutoAnalyze), Type: TypeBool,
		GetGlobal: func(_ context.Context, s *SessionVars) (string, error) {
			return BoolToOnOff(RunAutoAnalyze.Load()), nil
		},
		SetGlobal: func(_ context.Context, s *SessionVars, val string) error {
			RunAutoAnalyze.Store(TiDBOptOn(val))
			return nil
		},
	},
	{Scope: ScopeGlobal, Name: TiDBGOGCTunerThreshold, Value: strconv.FormatFloat(DefTiDBGOGCTunerThreshold, 'f', -1, 64), Type: TypeFloat, MinValue: 0, MaxValue: math.MaxUint64,
		GetGlobal: func(_ context.Context, s *SessionVars) (string, error) {
			return strconv.FormatFloat(GOGCTunerThreshold.Load(), 'f', -1, 64), nil
		},
		Validation: func(s *SessionVars, normalizedValue string, originalValue string, scope ScopeFlag) (string, error) {
			floatValue := tidbOptFloat64(normalizedValue, DefTiDBGOGCTunerThreshold)
			globalMemoryLimitTuner := gctuner.GlobalMemoryLimitTuner.GetPercentage()
			if floatValue < 0 && floatValue > 0.9 {
				return "", ErrWrongValueForVar.GenWithStackByArgs(TiDBGOGCTunerThreshold, normalizedValue)
			}
			// globalMemoryLimitTuner must not be 0. it will be 0 when tidb_server_memory_limit_gc_trigger is not set during startup.
			if globalMemoryLimitTuner != 0 && globalMemoryLimitTuner < floatValue+0.05 {
				return "", errors.New("tidb_gogc_tuner_threshold should be less than tidb_server_memory_limit_gc_trigger - 0.05")
			}
			return strconv.FormatFloat(floatValue, 'f', -1, 64), nil
		},
		SetGlobal: func(_ context.Context, s *SessionVars, val string) (err error) {
			factor := tidbOptFloat64(val, DefTiDBGOGCTunerThreshold)
			GOGCTunerThreshold.Store(factor)
			memTotal := memory.ServerMemoryLimit.Load()
			if memTotal == 0 {
				memTotal, err = memory.MemTotal()
				if err != nil {
					return err
				}
			}
			if factor > 0 {
				threshold := float64(memTotal) * factor
				gctuner.Tuning(uint64(threshold))
			}
			return nil
		},
	},
	{Scope: ScopeGlobal, Name: TiDBServerMemoryLimit, Value: DefTiDBServerMemoryLimit, Type: TypeStr,
		GetGlobal: func(_ context.Context, s *SessionVars) (string, error) {
			return memory.ServerMemoryLimitOriginText.Load(), nil
		},
		Validation: func(s *SessionVars, normalizedValue string, originalValue string, scope ScopeFlag) (string, error) {
			_, str, err := parseMemoryLimit(s, normalizedValue, originalValue)
			if err != nil {
				return "", err
			}
			return str, nil
		},
		SetGlobal: func(_ context.Context, s *SessionVars, val string) error {
			bt, str, err := parseMemoryLimit(s, val, val)
			if err != nil {
				return err
			}
			memory.ServerMemoryLimitOriginText.Store(str)
			memory.ServerMemoryLimit.Store(bt)
			gctuner.GlobalMemoryLimitTuner.UpdateMemoryLimit()
			return nil
		},
	},
	{Scope: ScopeGlobal, Name: TiDBServerMemoryLimitSessMinSize, Value: strconv.FormatUint(DefTiDBServerMemoryLimitSessMinSize, 10), Type: TypeStr,
		GetGlobal: func(_ context.Context, s *SessionVars) (string, error) {
			return memory.ServerMemoryLimitSessMinSize.String(), nil
		},
		Validation: func(s *SessionVars, normalizedValue string, originalValue string, scope ScopeFlag) (string, error) {
			intVal, err := strconv.ParseUint(normalizedValue, 10, 64)
			if err != nil {
				bt, str := parseByteSize(normalizedValue)
				if str != "" {
					intVal = bt
				} else {
					return "", err
				}
			}
			if intVal > 0 && intVal < 128 { // 128 Bytes
				s.StmtCtx.AppendWarning(ErrTruncatedWrongValue.GenWithStackByArgs(TiDBServerMemoryLimitSessMinSize, originalValue))
				intVal = 128
			}
			return strconv.FormatUint(intVal, 10), nil
		},
		SetGlobal: func(_ context.Context, s *SessionVars, val string) error {
			intVal, err := strconv.ParseUint(val, 10, 64)
			if err != nil {
				return err
			}
			memory.ServerMemoryLimitSessMinSize.Store(intVal)
			return nil
		},
	},
	{Scope: ScopeGlobal, Name: TiDBServerMemoryLimitGCTrigger, Value: strconv.FormatFloat(DefTiDBServerMemoryLimitGCTrigger, 'f', -1, 64), Type: TypeStr,
		GetGlobal: func(_ context.Context, s *SessionVars) (string, error) {
			return strconv.FormatFloat(gctuner.GlobalMemoryLimitTuner.GetPercentage(), 'f', -1, 64), nil
		},
		Validation: func(s *SessionVars, normalizedValue string, originalValue string, scope ScopeFlag) (string, error) {
			floatValue, err := strconv.ParseFloat(normalizedValue, 64)
			if err != nil {
				perc, str := parsePercentage(normalizedValue)
				if len(str) != 0 {
					floatValue = float64(perc) / 100
				} else {
					return "", err
				}
			}
			gogcTunerThreshold := GOGCTunerThreshold.Load()
			if floatValue < 0.51 || floatValue > 1 { // 51% ~ 100%
				return "", ErrWrongValueForVar.GenWithStackByArgs(TiDBServerMemoryLimitGCTrigger, normalizedValue)
			}
			// gogcTunerThreshold must not be 0. it will be 0 when tidb_gogc_tuner_threshold is not set during startup.
			if gogcTunerThreshold != 0 && floatValue < gogcTunerThreshold+0.05 {
				return "", errors.New("tidb_server_memory_limit_gc_trigger should be greater than tidb_gogc_tuner_threshold + 0.05")
			}

			return strconv.FormatFloat(floatValue, 'f', -1, 64), nil
		},
		SetGlobal: func(_ context.Context, s *SessionVars, val string) error {
			floatValue, err := strconv.ParseFloat(val, 64)
			if err != nil {
				return err
			}
			gctuner.GlobalMemoryLimitTuner.SetPercentage(floatValue)
			gctuner.GlobalMemoryLimitTuner.UpdateMemoryLimit()
			return nil
		},
	},
	{Scope: ScopeGlobal, Name: TiDBEnableColumnTracking, Value: BoolToOnOff(DefTiDBEnableColumnTracking), Type: TypeBool, GetGlobal: func(_ context.Context, s *SessionVars) (string, error) {
		return BoolToOnOff(EnableColumnTracking.Load()), nil
	}, SetGlobal: func(_ context.Context, s *SessionVars, val string) error {
		v := TiDBOptOn(val)
		// If this is a user initiated statement,
		// we log that column tracking is disabled.
		if s.StmtCtx.StmtType == "Set" && !v {
			// Set the location to UTC to avoid time zone interference.
			disableTime := time.Now().UTC().Format(types.UTCTimeFormat)
			if err := setTiDBTableValue(s, TiDBDisableColumnTrackingTime, disableTime, "Record the last time tidb_enable_column_tracking is set off"); err != nil {
				return err
			}
		}
		EnableColumnTracking.Store(v)
		return nil
	}},
	{Scope: ScopeGlobal, Name: RequireSecureTransport, Value: BoolToOnOff(DefRequireSecureTransport), Type: TypeBool,
		GetGlobal: func(_ context.Context, s *SessionVars) (string, error) {
			return BoolToOnOff(tls.RequireSecureTransport.Load()), nil
		},
		SetGlobal: func(_ context.Context, s *SessionVars, val string) error {
			tls.RequireSecureTransport.Store(TiDBOptOn(val))
			return nil
		}, Validation: func(vars *SessionVars, normalizedValue string, originalValue string, scope ScopeFlag) (string, error) {
			if vars.StmtCtx.StmtType == "Set" && TiDBOptOn(normalizedValue) {
				// Refuse to set RequireSecureTransport to ON if the connection
				// issuing the change is not secure. This helps reduce the chance of users being locked out.
				if vars.TLSConnectionState == nil {
					return "", errors.New("require_secure_transport can only be set to ON if the connection issuing the change is secure")
				}
			}
			return normalizedValue, nil
		},
	},
	{Scope: ScopeGlobal, Name: TiDBStatsLoadPseudoTimeout, Value: BoolToOnOff(DefTiDBStatsLoadPseudoTimeout), Type: TypeBool,
		GetGlobal: func(_ context.Context, s *SessionVars) (string, error) {
			return BoolToOnOff(StatsLoadPseudoTimeout.Load()), nil
		},
		SetGlobal: func(_ context.Context, s *SessionVars, val string) error {
			StatsLoadPseudoTimeout.Store(TiDBOptOn(val))
			return nil
		},
	},
	{Scope: ScopeGlobal, Name: TiDBEnableBatchDML, Value: BoolToOnOff(DefTiDBEnableBatchDML), Type: TypeBool, SetGlobal: func(_ context.Context, s *SessionVars, val string) error {
		EnableBatchDML.Store(TiDBOptOn(val))
		return nil
	}, GetGlobal: func(_ context.Context, s *SessionVars) (string, error) {
		return BoolToOnOff(EnableBatchDML.Load()), nil
	}},
	{Scope: ScopeGlobal, Name: TiDBStatsCacheMemQuota, Value: strconv.Itoa(DefTiDBStatsCacheMemQuota),
		MinValue: 0, MaxValue: MaxTiDBStatsCacheMemQuota, Type: TypeInt,
		GetGlobal: func(_ context.Context, vars *SessionVars) (string, error) {
			return strconv.FormatInt(StatsCacheMemQuota.Load(), 10), nil
		}, SetGlobal: func(_ context.Context, vars *SessionVars, s string) error {
			v := TidbOptInt64(s, DefTiDBStatsCacheMemQuota)
			oldv := StatsCacheMemQuota.Load()
			if v != oldv {
				StatsCacheMemQuota.Store(v)
				SetStatsCacheCapacity.Load().(func(int64))(v)
			}
			return nil
		},
	},
	{Scope: ScopeGlobal, Name: TiDBQueryLogMaxLen, Value: strconv.Itoa(DefTiDBQueryLogMaxLen), Type: TypeInt, MinValue: 0, MaxValue: 1073741824, SetGlobal: func(_ context.Context, s *SessionVars, val string) error {
		QueryLogMaxLen.Store(int32(TidbOptInt64(val, DefTiDBQueryLogMaxLen)))
		return nil
	}, GetGlobal: func(_ context.Context, s *SessionVars) (string, error) {
		return fmt.Sprint(QueryLogMaxLen.Load()), nil
	}},
	{Scope: ScopeGlobal, Name: TiDBCommitterConcurrency, Value: strconv.Itoa(DefTiDBCommitterConcurrency), Type: TypeInt, MinValue: 1, MaxValue: 10000, SetGlobal: func(_ context.Context, s *SessionVars, val string) error {
		tikvutil.CommitterConcurrency.Store(int32(TidbOptInt64(val, DefTiDBCommitterConcurrency)))
		cfg := config.GetGlobalConfig().GetTiKVConfig()
		tikvcfg.StoreGlobalConfig(cfg)
		return nil
	}, GetGlobal: func(_ context.Context, s *SessionVars) (string, error) {
		return fmt.Sprint(tikvutil.CommitterConcurrency.Load()), nil
	}},
	{Scope: ScopeGlobal, Name: TiDBMemQuotaAnalyze, Value: strconv.Itoa(DefTiDBMemQuotaAnalyze), Type: TypeInt, MinValue: -1, MaxValue: math.MaxInt64,
		GetGlobal: func(_ context.Context, s *SessionVars) (string, error) {
			return strconv.FormatInt(GetMemQuotaAnalyze(), 10), nil
		},
		SetGlobal: func(_ context.Context, s *SessionVars, val string) error {
			SetMemQuotaAnalyze(TidbOptInt64(val, DefTiDBMemQuotaAnalyze))
			return nil
		},
	},
	{Scope: ScopeGlobal | ScopeSession, Name: TiDBEnablePrepPlanCache, Value: BoolToOnOff(DefTiDBEnablePrepPlanCache), Type: TypeBool, SetSession: func(s *SessionVars, val string) error {
		s.EnablePreparedPlanCache = TiDBOptOn(val)
		return nil
	}},
	{Scope: ScopeGlobal | ScopeSession, Name: TiDBPrepPlanCacheSize, Value: strconv.FormatUint(uint64(DefTiDBPrepPlanCacheSize), 10), Type: TypeUnsigned, MinValue: 1, MaxValue: 100000, SetSession: func(s *SessionVars, val string) error {
		uVal, err := strconv.ParseUint(val, 10, 64)
		if err == nil {
			s.PreparedPlanCacheSize = uVal
		}
		return err
	}},
	{Scope: ScopeGlobal | ScopeSession, Name: TiDBEnablePrepPlanCacheMemoryMonitor, Value: BoolToOnOff(DefTiDBEnablePrepPlanCacheMemoryMonitor), Type: TypeBool, SetSession: func(s *SessionVars, val string) error {
		s.EnablePreparedPlanCacheMemoryMonitor = TiDBOptOn(val)
		return nil
	}},
	{Scope: ScopeGlobal, Name: TiDBPrepPlanCacheMemoryGuardRatio, Value: strconv.FormatFloat(DefTiDBPrepPlanCacheMemoryGuardRatio, 'f', -1, 64), Type: TypeFloat, MinValue: 0.0, MaxValue: 1.0, SetGlobal: func(_ context.Context, s *SessionVars, val string) error {
		f, err := strconv.ParseFloat(val, 64)
		if err == nil {
			PreparedPlanCacheMemoryGuardRatio.Store(f)
		}
		return err
	}, GetGlobal: func(_ context.Context, s *SessionVars) (string, error) {
		return strconv.FormatFloat(PreparedPlanCacheMemoryGuardRatio.Load(), 'f', -1, 64), nil
	}},
	{Scope: ScopeGlobal | ScopeSession, Name: TiDBEnableNonPreparedPlanCache, Value: BoolToOnOff(DefTiDBEnableNonPreparedPlanCache), Type: TypeBool, SetSession: func(s *SessionVars, val string) error {
		s.EnableNonPreparedPlanCache = TiDBOptOn(val)
		return nil
	}},
	{Scope: ScopeGlobal | ScopeSession, Name: TiDBNonPreparedPlanCacheSize, Value: strconv.FormatUint(uint64(DefTiDBNonPreparedPlanCacheSize), 10), Type: TypeUnsigned, MinValue: 1, MaxValue: 100000, SetSession: func(s *SessionVars, val string) error {
		uVal, err := strconv.ParseUint(val, 10, 64)
		if err == nil {
			s.NonPreparedPlanCacheSize = uVal
		}
		return err
	}},
	{Scope: ScopeGlobal, Name: TiDBMemOOMAction, Value: DefTiDBMemOOMAction, PossibleValues: []string{"CANCEL", "LOG"}, Type: TypeEnum,
		GetGlobal: func(_ context.Context, s *SessionVars) (string, error) {
			return OOMAction.Load(), nil
		},
		SetGlobal: func(_ context.Context, s *SessionVars, val string) error {
			OOMAction.Store(val)
			return nil
		}},
	{Scope: ScopeGlobal, Name: TiDBMaxAutoAnalyzeTime, Value: strconv.Itoa(DefTiDBMaxAutoAnalyzeTime), Type: TypeInt, MinValue: 0, MaxValue: math.MaxInt32,
		GetGlobal: func(_ context.Context, s *SessionVars) (string, error) {
			return strconv.FormatInt(MaxAutoAnalyzeTime.Load(), 10), nil
		},
		SetGlobal: func(_ context.Context, s *SessionVars, val string) error {
			num, err := strconv.ParseInt(val, 10, 64)
			if err == nil {
				MaxAutoAnalyzeTime.Store(num)
			}
			return err
		},
	},
	{Scope: ScopeGlobal, Name: TiDBEnableMDL, Value: BoolToOnOff(DefTiDBEnableMDL), Type: TypeBool, SetGlobal: func(_ context.Context, vars *SessionVars, val string) error {
		if EnableMDL.Load() != TiDBOptOn(val) {
			err := SwitchMDL(TiDBOptOn(val))
			if err != nil {
				return err
			}
		}
		return nil
	}, GetGlobal: func(_ context.Context, vars *SessionVars) (string, error) {
		return BoolToOnOff(EnableMDL.Load()), nil
	}},
	{Scope: ScopeGlobal, Name: TiDBDDLEnableDistributeReorg, Value: BoolToOnOff(DefTiDBDDLEnableDistributeReorg), Type: TypeBool, SetGlobal: func(_ context.Context, s *SessionVars, val string) error {
		if DDLEnableDistributeReorg.Load() != TiDBOptOn(val) {
			DDLEnableDistributeReorg.Store(TiDBOptOn(val))
		}
		return nil
	}, GetGlobal: func(_ context.Context, s *SessionVars) (string, error) {
		return BoolToOnOff(DDLEnableDistributeReorg.Load()), nil
	}},
	{Scope: ScopeGlobal, Name: TiDBEnableNoopVariables, Value: BoolToOnOff(DefTiDBEnableNoopVariables), Type: TypeEnum, PossibleValues: []string{Off, On}, SetGlobal: func(_ context.Context, s *SessionVars, val string) error {
		EnableNoopVariables.Store(TiDBOptOn(val))
		return nil
	}, GetGlobal: func(_ context.Context, s *SessionVars) (string, error) {
		return BoolToOnOff(EnableNoopVariables.Load()), nil
	}},
	{Scope: ScopeGlobal, Name: TiDBEnableGCAwareMemoryTrack, Value: BoolToOnOff(DefEnableTiDBGCAwareMemoryTrack), Type: TypeBool, SetGlobal: func(_ context.Context, s *SessionVars, val string) error {
		memory.EnableGCAwareMemoryTrack.Store(TiDBOptOn(val))
		return nil
	}, GetGlobal: func(_ context.Context, s *SessionVars) (string, error) {
		return BoolToOnOff(memory.EnableGCAwareMemoryTrack.Load()), nil
	}},
	{Scope: ScopeGlobal, Name: TiDBEnableTmpStorageOnOOM, Value: BoolToOnOff(DefTiDBEnableTmpStorageOnOOM), Type: TypeBool, SetGlobal: func(_ context.Context, s *SessionVars, val string) error {
		EnableTmpStorageOnOOM.Store(TiDBOptOn(val))
		return nil
	}, GetGlobal: func(_ context.Context, s *SessionVars) (string, error) {
		return BoolToOnOff(EnableTmpStorageOnOOM.Load()), nil
	}},
	{Scope: ScopeGlobal, Name: TiDBAutoBuildStatsConcurrency, Value: strconv.Itoa(DefTiDBAutoBuildStatsConcurrency), Type: TypeInt, MinValue: 1, MaxValue: MaxConfigurableConcurrency},
	{Scope: ScopeGlobal, Name: TiDBSysProcScanConcurrency, Value: strconv.Itoa(DefTiDBSysProcScanConcurrency), Type: TypeInt, MinValue: 1, MaxValue: MaxConfigurableConcurrency},
	{Scope: ScopeGlobal, Name: TiDBMemoryUsageAlarmRatio, Value: strconv.FormatFloat(DefMemoryUsageAlarmRatio, 'f', -1, 64), Type: TypeFloat, MinValue: 0.0, MaxValue: 1.0, SetGlobal: func(_ context.Context, s *SessionVars, val string) error {
		MemoryUsageAlarmRatio.Store(tidbOptFloat64(val, DefMemoryUsageAlarmRatio))
		return nil
	}, GetGlobal: func(_ context.Context, s *SessionVars) (string, error) {
		return fmt.Sprintf("%g", MemoryUsageAlarmRatio.Load()), nil
	}},
	{Scope: ScopeGlobal, Name: TiDBMemoryUsageAlarmKeepRecordNum, Value: strconv.Itoa(DefMemoryUsageAlarmKeepRecordNum), Type: TypeInt, MinValue: 1, MaxValue: 10000, SetGlobal: func(_ context.Context, s *SessionVars, val string) error {
		MemoryUsageAlarmKeepRecordNum.Store(TidbOptInt64(val, DefMemoryUsageAlarmKeepRecordNum))
		return nil
	}, GetGlobal: func(_ context.Context, s *SessionVars) (string, error) {
		return strconv.FormatInt(MemoryUsageAlarmKeepRecordNum.Load(), 10), nil
	}},
	{Scope: ScopeGlobal, Name: PasswordReuseHistory, Value: strconv.Itoa(DefPasswordReuseHistory), Type: TypeUnsigned, MinValue: 0, MaxValue: math.MaxUint32, GetGlobal: func(_ context.Context, s *SessionVars) (string, error) {
		return strconv.FormatInt(PasswordHistory.Load(), 10), nil
	}, SetGlobal: func(_ context.Context, s *SessionVars, val string) error {
		PasswordHistory.Store(TidbOptInt64(val, DefPasswordReuseHistory))
		return nil
	}},
	{Scope: ScopeGlobal, Name: PasswordReuseTime, Value: strconv.Itoa(DefPasswordReuseTime), Type: TypeUnsigned, MinValue: 0, MaxValue: math.MaxUint32, GetGlobal: func(_ context.Context, s *SessionVars) (string, error) {
		return strconv.FormatInt(PasswordReuseInterval.Load(), 10), nil
	}, SetGlobal: func(_ context.Context, s *SessionVars, val string) error {
		PasswordReuseInterval.Store(TidbOptInt64(val, DefPasswordReuseTime))
		return nil
	}},
	{Scope: ScopeGlobal, Name: TiDBEnableHistoricalStatsForCapture, Value: BoolToOnOff(DefTiDBEnableHistoricalStatsForCapture), Type: TypeBool,
		SetGlobal: func(ctx context.Context, vars *SessionVars, s string) error {
			EnableHistoricalStatsForCapture.Store(TiDBOptOn(s))
			return nil
		},
		GetGlobal: func(ctx context.Context, vars *SessionVars) (string, error) {
			return BoolToOnOff(EnableHistoricalStatsForCapture.Load()), nil
		},
	},
	{Scope: ScopeGlobal, Name: TiDBHistoricalStatsDuration, Value: DefTiDBHistoricalStatsDuration.String(), Type: TypeDuration, MinValue: int64(time.Second), MaxValue: uint64(time.Hour * 24 * 365),
		GetGlobal: func(ctx context.Context, vars *SessionVars) (string, error) {
			return HistoricalStatsDuration.Load().String(), nil
		}, SetGlobal: func(ctx context.Context, vars *SessionVars, s string) error {
			d, err := time.ParseDuration(s)
			if err != nil {
				return err
			}
			HistoricalStatsDuration.Store(d)
			return nil
		}},

	/* The system variables below have GLOBAL and SESSION scope  */
	{Scope: ScopeGlobal | ScopeSession, Name: TiDBEnablePlanReplayerContinuousCapture, Value: BoolToOnOff(false), Type: TypeBool,
		SetSession: func(s *SessionVars, val string) error {
			historicalStatsEnabled, err := s.GlobalVarsAccessor.GetGlobalSysVar(TiDBEnableHistoricalStats)
			if err != nil {
				return err
			}
			if !TiDBOptOn(historicalStatsEnabled) && TiDBOptOn(val) {
				return errors.Errorf("%v should be enabled before enabling %v", TiDBEnableHistoricalStats, TiDBEnablePlanReplayerContinuousCapture)
			}
			s.EnablePlanReplayedContinuesCapture = TiDBOptOn(val)
			return nil
		},
		GetSession: func(vars *SessionVars) (string, error) {
			return BoolToOnOff(vars.EnablePlanReplayedContinuesCapture), nil
		},
		Validation: func(vars *SessionVars, s string, s2 string, flag ScopeFlag) (string, error) {
			historicalStatsEnabled, err := vars.GlobalVarsAccessor.GetGlobalSysVar(TiDBEnableHistoricalStats)
			if err != nil {
				return "", err
			}
			if !TiDBOptOn(historicalStatsEnabled) && TiDBOptOn(s) {
				return "", errors.Errorf("%v should be enabled before enabling %v", TiDBEnableHistoricalStats, TiDBEnablePlanReplayerContinuousCapture)
			}
			return s, nil
		},
	},
	{Scope: ScopeGlobal | ScopeSession, Name: TiDBEnablePlanReplayerCapture, Value: BoolToOnOff(true), Type: TypeBool,
		SetSession: func(s *SessionVars, val string) error {
			s.EnablePlanReplayerCapture = TiDBOptOn(val)
			return nil
		},
		GetSession: func(vars *SessionVars) (string, error) {
			return BoolToOnOff(vars.EnablePlanReplayerCapture), nil
		},
	},
	{Scope: ScopeGlobal | ScopeSession, Name: TiDBRowFormatVersion, Value: strconv.Itoa(DefTiDBRowFormatV1), Type: TypeUnsigned, MinValue: 1, MaxValue: 2, SetGlobal: func(_ context.Context, s *SessionVars, val string) error {
		SetDDLReorgRowFormat(TidbOptInt64(val, DefTiDBRowFormatV2))
		return nil
	}, SetSession: func(s *SessionVars, val string) error {
		formatVersion := TidbOptInt64(val, DefTiDBRowFormatV1)
		if formatVersion == DefTiDBRowFormatV1 {
			s.RowEncoder.Enable = false
		} else if formatVersion == DefTiDBRowFormatV2 {
			s.RowEncoder.Enable = true
		}
		return nil
	}},
	{Scope: ScopeGlobal | ScopeSession, Name: SQLSelectLimit, Value: "18446744073709551615", Type: TypeUnsigned, MinValue: 0, MaxValue: math.MaxUint64, SetSession: func(s *SessionVars, val string) error {
		result, err := strconv.ParseUint(val, 10, 64)
		if err != nil {
			return errors.Trace(err)
		}
		s.SelectLimit = result
		return nil
	}},
	{Scope: ScopeGlobal | ScopeSession, Name: DefaultWeekFormat, Value: "0", Type: TypeUnsigned, MinValue: 0, MaxValue: 7},
	{Scope: ScopeGlobal | ScopeSession, Name: SQLModeVar, Value: mysql.DefaultSQLMode, IsHintUpdatable: true, Validation: func(vars *SessionVars, normalizedValue string, originalValue string, scope ScopeFlag) (string, error) {
		// Ensure the SQL mode parses
		normalizedValue = mysql.FormatSQLModeStr(normalizedValue)
		if _, err := mysql.GetSQLMode(normalizedValue); err != nil {
			return originalValue, err
		}
		return normalizedValue, nil
	}, SetSession: func(s *SessionVars, val string) error {
		val = mysql.FormatSQLModeStr(val)
		// Modes is a list of different modes separated by commas.
		sqlMode, err := mysql.GetSQLMode(val)
		if err != nil {
			return errors.Trace(err)
		}
		s.StrictSQLMode = sqlMode.HasStrictMode()
		s.SQLMode = sqlMode
		s.SetStatusFlag(mysql.ServerStatusNoBackslashEscaped, sqlMode.HasNoBackslashEscapesMode())
		return nil
	}},
	{Scope: ScopeGlobal | ScopeSession, Name: MaxExecutionTime, Value: "0", Type: TypeUnsigned, MinValue: 0, MaxValue: math.MaxInt32, IsHintUpdatable: true, SetSession: func(s *SessionVars, val string) error {
		timeoutMS := tidbOptPositiveInt32(val, 0)
		s.MaxExecutionTime = uint64(timeoutMS)
		return nil
	}},
	{Scope: ScopeGlobal | ScopeSession, Name: CollationServer, Value: mysql.DefaultCollationName, Validation: func(vars *SessionVars, normalizedValue string, originalValue string, scope ScopeFlag) (string, error) {
		return checkCollation(vars, normalizedValue, originalValue, scope)
	}, SetSession: func(s *SessionVars, val string) error {
		if coll, err := collate.GetCollationByName(val); err == nil {
			s.systems[CharacterSetServer] = coll.CharsetName
		}
		return nil
	}},
	{Scope: ScopeGlobal | ScopeSession, Name: SQLLogBin, Value: On, Type: TypeBool},
	{Scope: ScopeGlobal | ScopeSession, Name: TimeZone, Value: "SYSTEM", IsHintUpdatable: true, Validation: func(vars *SessionVars, normalizedValue string, originalValue string, scope ScopeFlag) (string, error) {
		if strings.EqualFold(normalizedValue, "SYSTEM") {
			return "SYSTEM", nil
		}
		_, err := parseTimeZone(normalizedValue)
		return normalizedValue, err
	}, SetSession: func(s *SessionVars, val string) error {
		tz, err := parseTimeZone(val)
		if err != nil {
			return err
		}
		s.TimeZone = tz
		return nil
	}},
	{Scope: ScopeGlobal | ScopeSession, Name: ForeignKeyChecks, Value: BoolToOnOff(DefTiDBForeignKeyChecks), Type: TypeBool, Validation: func(vars *SessionVars, normalizedValue string, originalValue string, scope ScopeFlag) (string, error) {
		if TiDBOptOn(normalizedValue) {
			vars.ForeignKeyChecks = true
			return On, nil
		} else if !TiDBOptOn(normalizedValue) {
			vars.ForeignKeyChecks = false
			return Off, nil
		}
		return normalizedValue, ErrWrongValueForVar.GenWithStackByArgs(ForeignKeyChecks, originalValue)
	}},
	{Scope: ScopeGlobal, Name: TiDBEnableForeignKey, Value: BoolToOnOff(true), Type: TypeBool, SetGlobal: func(_ context.Context, s *SessionVars, val string) error {
		EnableForeignKey.Store(TiDBOptOn(val))
		return nil
	}, GetGlobal: func(_ context.Context, s *SessionVars) (string, error) {
		return BoolToOnOff(EnableForeignKey.Load()), nil
	}},
	{Scope: ScopeGlobal | ScopeSession, Name: CollationDatabase, Value: mysql.DefaultCollationName, skipInit: true, Validation: func(vars *SessionVars, normalizedValue string, originalValue string, scope ScopeFlag) (string, error) {
		return checkCollation(vars, normalizedValue, originalValue, scope)
	}, SetSession: func(s *SessionVars, val string) error {
		if coll, err := collate.GetCollationByName(val); err == nil {
			s.systems[CharsetDatabase] = coll.CharsetName
		}
		return nil
	}},
	{Scope: ScopeGlobal | ScopeSession, Name: AutoIncrementIncrement, Value: strconv.FormatInt(DefAutoIncrementIncrement, 10), Type: TypeUnsigned, MinValue: 1, MaxValue: math.MaxUint16, SetSession: func(s *SessionVars, val string) error {
		// AutoIncrementIncrement is valid in [1, 65535].
		s.AutoIncrementIncrement = tidbOptPositiveInt32(val, DefAutoIncrementIncrement)
		return nil
	}},
	{Scope: ScopeGlobal | ScopeSession, Name: AutoIncrementOffset, Value: strconv.FormatInt(DefAutoIncrementOffset, 10), Type: TypeUnsigned, MinValue: 1, MaxValue: math.MaxUint16, SetSession: func(s *SessionVars, val string) error {
		// AutoIncrementOffset is valid in [1, 65535].
		s.AutoIncrementOffset = tidbOptPositiveInt32(val, DefAutoIncrementOffset)
		return nil
	}},
	{Scope: ScopeGlobal | ScopeSession, Name: CharacterSetClient, Value: mysql.DefaultCharset, Validation: func(vars *SessionVars, normalizedValue string, originalValue string, scope ScopeFlag) (string, error) {
		return checkCharacterSet(normalizedValue, CharacterSetClient)
	}},
	{Scope: ScopeGlobal | ScopeSession, Name: CharacterSetResults, Value: mysql.DefaultCharset, Validation: func(vars *SessionVars, normalizedValue string, originalValue string, scope ScopeFlag) (string, error) {
		if normalizedValue == "" {
			return normalizedValue, nil
		}
		return checkCharacterSet(normalizedValue, "")
	}},
	{Scope: ScopeGlobal | ScopeSession, Name: TxnIsolation, Value: "REPEATABLE-READ", Type: TypeEnum, Aliases: []string{TransactionIsolation}, PossibleValues: []string{"READ-UNCOMMITTED", "READ-COMMITTED", "REPEATABLE-READ", "SERIALIZABLE"}, Validation: func(vars *SessionVars, normalizedValue string, originalValue string, scope ScopeFlag) (string, error) {
		// MySQL appends a warning here for tx_isolation is deprecated
		// TiDB doesn't currently, but may in future. It is still commonly used by applications
		// So it might be noisy to do so.
		return checkIsolationLevel(vars, normalizedValue, originalValue, scope)
	}},
	{Scope: ScopeGlobal | ScopeSession, Name: TransactionIsolation, Value: "REPEATABLE-READ", Type: TypeEnum, Aliases: []string{TxnIsolation}, PossibleValues: []string{"READ-UNCOMMITTED", "READ-COMMITTED", "REPEATABLE-READ", "SERIALIZABLE"}, Validation: func(vars *SessionVars, normalizedValue string, originalValue string, scope ScopeFlag) (string, error) {
		return checkIsolationLevel(vars, normalizedValue, originalValue, scope)
	}},
	{Scope: ScopeGlobal | ScopeSession, Name: CollationConnection, Value: mysql.DefaultCollationName, skipInit: true, Validation: func(vars *SessionVars, normalizedValue string, originalValue string, scope ScopeFlag) (string, error) {
		return checkCollation(vars, normalizedValue, originalValue, scope)
	}, SetSession: func(s *SessionVars, val string) error {
		if coll, err := collate.GetCollationByName(val); err == nil {
			s.systems[CharacterSetConnection] = coll.CharsetName
		}
		return nil
	}},
	{Scope: ScopeGlobal | ScopeSession, Name: AutoCommit, Value: On, Type: TypeBool, SetSession: func(s *SessionVars, val string) error {
		isAutocommit := TiDBOptOn(val)
		// Implicitly commit the possible ongoing transaction if mode is changed from off to on.
		if !s.IsAutocommit() && isAutocommit {
			s.SetInTxn(false)
		}
		s.SetStatusFlag(mysql.ServerStatusAutocommit, isAutocommit)
		return nil
	}},
	{Scope: ScopeGlobal | ScopeSession, Name: CharsetDatabase, Value: mysql.DefaultCharset, skipInit: true, Validation: func(vars *SessionVars, normalizedValue string, originalValue string, scope ScopeFlag) (string, error) {
		return checkCharacterSet(normalizedValue, CharsetDatabase)
	}, SetSession: func(s *SessionVars, val string) error {
		if cs, err := charset.GetCharsetInfo(val); err == nil {
			s.systems[CollationDatabase] = cs.DefaultCollation
		}
		return nil
	}},
	{Scope: ScopeGlobal | ScopeSession, Name: WaitTimeout, Value: strconv.FormatInt(DefWaitTimeout, 10), Type: TypeUnsigned, MinValue: 0, MaxValue: secondsPerYear},
	{Scope: ScopeGlobal | ScopeSession, Name: InteractiveTimeout, Value: "28800", Type: TypeUnsigned, MinValue: 1, MaxValue: secondsPerYear},
	{Scope: ScopeGlobal | ScopeSession, Name: InnodbLockWaitTimeout, Value: strconv.FormatInt(DefInnodbLockWaitTimeout, 10), Type: TypeUnsigned, MinValue: 1, MaxValue: 3600, SetSession: func(s *SessionVars, val string) error {
		lockWaitSec := TidbOptInt64(val, DefInnodbLockWaitTimeout)
		s.LockWaitTimeout = lockWaitSec * 1000
		return nil
	}},
	{Scope: ScopeGlobal | ScopeSession, Name: GroupConcatMaxLen, Value: "1024", IsHintUpdatable: true, Type: TypeUnsigned, MinValue: 4, MaxValue: math.MaxUint64, Validation: func(vars *SessionVars, normalizedValue string, originalValue string, scope ScopeFlag) (string, error) {
		// https://dev.mysql.com/doc/refman/8.0/en/server-system-variables.html#sysvar_group_concat_max_len
		// Minimum Value 4
		// Maximum Value (64-bit platforms) 18446744073709551615
		// Maximum Value (32-bit platforms) 4294967295
		if mathutil.IntBits == 32 {
			if val, err := strconv.ParseUint(normalizedValue, 10, 64); err == nil {
				if val > uint64(math.MaxUint32) {
					vars.StmtCtx.AppendWarning(ErrTruncatedWrongValue.GenWithStackByArgs(GroupConcatMaxLen, originalValue))
					return strconv.FormatInt(int64(math.MaxUint32), 10), nil
				}
			}
		}
		return normalizedValue, nil
	}},
	{Scope: ScopeGlobal | ScopeSession, Name: CharacterSetConnection, Value: mysql.DefaultCharset, skipInit: true, Validation: func(vars *SessionVars, normalizedValue string, originalValue string, scope ScopeFlag) (string, error) {
		return checkCharacterSet(normalizedValue, CharacterSetConnection)
	}, SetSession: func(s *SessionVars, val string) error {
		if cs, err := charset.GetCharsetInfo(val); err == nil {
			s.systems[CollationConnection] = cs.DefaultCollation
		}
		return nil
	}},
	{Scope: ScopeGlobal | ScopeSession, Name: CharacterSetServer, Value: mysql.DefaultCharset, skipInit: true, Validation: func(vars *SessionVars, normalizedValue string, originalValue string, scope ScopeFlag) (string, error) {
		return checkCharacterSet(normalizedValue, CharacterSetServer)
	}, SetSession: func(s *SessionVars, val string) error {
		if cs, err := charset.GetCharsetInfo(val); err == nil {
			s.systems[CollationServer] = cs.DefaultCollation
		}
		return nil
	}},
	{Scope: ScopeGlobal | ScopeSession, Name: MaxAllowedPacket, Value: strconv.FormatUint(DefMaxAllowedPacket, 10), Type: TypeUnsigned, MinValue: 1024, MaxValue: MaxOfMaxAllowedPacket,
		Validation: func(vars *SessionVars, normalizedValue string, originalValue string, scope ScopeFlag) (string, error) {
			if vars.StmtCtx.StmtType == "Set" && scope == ScopeSession {
				err := ErrReadOnly.GenWithStackByArgs("SESSION", MaxAllowedPacket, "GLOBAL")
				return normalizedValue, err
			}
			// Truncate the value of max_allowed_packet to be a multiple of 1024,
			// nonmultiples are rounded down to the nearest multiple.
			u, err := strconv.ParseUint(normalizedValue, 10, 64)
			if err != nil {
				return normalizedValue, err
			}
			remainder := u % 1024
			if remainder != 0 {
				vars.StmtCtx.AppendWarning(ErrTruncatedWrongValue.GenWithStackByArgs(MaxAllowedPacket, normalizedValue))
				u -= remainder
			}
			return strconv.FormatUint(u, 10), nil
		},
		GetSession: func(s *SessionVars) (string, error) {
			return strconv.FormatUint(s.MaxAllowedPacket, 10), nil
		},
		SetSession: func(s *SessionVars, val string) error {
			var err error
			if s.MaxAllowedPacket, err = strconv.ParseUint(val, 10, 64); err != nil {
				return err
			}
			return nil
		},
	},
	{Scope: ScopeGlobal | ScopeSession, Name: WindowingUseHighPrecision, Value: On, Type: TypeBool, IsHintUpdatable: true, SetSession: func(s *SessionVars, val string) error {
		s.WindowingUseHighPrecision = TiDBOptOn(val)
		return nil
	}},
	{Scope: ScopeGlobal | ScopeSession, Name: BlockEncryptionMode, Value: "aes-128-ecb", Type: TypeEnum, PossibleValues: []string{"aes-128-ecb", "aes-192-ecb", "aes-256-ecb", "aes-128-cbc", "aes-192-cbc", "aes-256-cbc", "aes-128-ofb", "aes-192-ofb", "aes-256-ofb", "aes-128-cfb", "aes-192-cfb", "aes-256-cfb"}},
	/* TiDB specific variables */
	{Scope: ScopeGlobal | ScopeSession, Name: TiDBAllowMPPExecution, Type: TypeBool, Value: BoolToOnOff(DefTiDBAllowMPPExecution), SetSession: func(s *SessionVars, val string) error {
		s.allowMPPExecution = TiDBOptOn(val)
		return nil
	}},
	{Scope: ScopeGlobal | ScopeSession, Name: TiFlashFastScan, Type: TypeBool, Value: BoolToOnOff(DefTiFlashFastScan), SetSession: func(s *SessionVars, val string) error {
		s.TiFlashFastScan = TiDBOptOn(val)
		return nil
	}},
	{Scope: ScopeGlobal | ScopeSession, Name: TiDBMPPStoreFailTTL, Type: TypeStr, Value: DefTiDBMPPStoreFailTTL, SetSession: func(s *SessionVars, val string) error {
		s.MPPStoreFailTTL = val
		return nil
	}},
	{Scope: ScopeGlobal | ScopeSession, Name: TiDBHashExchangeWithNewCollation, Type: TypeBool, Value: BoolToOnOff(DefTiDBHashExchangeWithNewCollation), SetSession: func(s *SessionVars, val string) error {
		s.HashExchangeWithNewCollation = TiDBOptOn(val)
		return nil
	}},
	{Scope: ScopeGlobal | ScopeSession, Name: TiDBBCJThresholdCount, Value: strconv.Itoa(DefBroadcastJoinThresholdCount), Type: TypeInt, MinValue: 0, MaxValue: math.MaxInt64, SetSession: func(s *SessionVars, val string) error {
		s.BroadcastJoinThresholdCount = TidbOptInt64(val, DefBroadcastJoinThresholdCount)
		return nil
	}},
	{Scope: ScopeGlobal | ScopeSession, Name: TiDBBCJThresholdSize, Value: strconv.Itoa(DefBroadcastJoinThresholdSize), Type: TypeInt, MinValue: 0, MaxValue: math.MaxInt64, SetSession: func(s *SessionVars, val string) error {
		s.BroadcastJoinThresholdSize = TidbOptInt64(val, DefBroadcastJoinThresholdSize)
		return nil
	}},
	{Scope: ScopeGlobal | ScopeSession, Name: TiDBBuildStatsConcurrency, Value: strconv.Itoa(DefBuildStatsConcurrency), Type: TypeInt, MinValue: 1, MaxValue: MaxConfigurableConcurrency},
	{Scope: ScopeGlobal | ScopeSession, Name: TiDBOptCartesianBCJ, Value: strconv.Itoa(DefOptCartesianBCJ), Type: TypeInt, MinValue: 0, MaxValue: 2, SetSession: func(s *SessionVars, val string) error {
		s.AllowCartesianBCJ = TidbOptInt(val, DefOptCartesianBCJ)
		return nil
	}},
	{Scope: ScopeGlobal | ScopeSession, Name: TiDBOptMPPOuterJoinFixedBuildSide, Value: BoolToOnOff(DefOptMPPOuterJoinFixedBuildSide), Type: TypeBool, SetSession: func(s *SessionVars, val string) error {
		s.MPPOuterJoinFixedBuildSide = TiDBOptOn(val)
		return nil
	}},
	{Scope: ScopeGlobal | ScopeSession, Name: TiDBExecutorConcurrency, Value: strconv.Itoa(DefExecutorConcurrency), Type: TypeUnsigned, MinValue: 1, MaxValue: MaxConfigurableConcurrency, SetSession: func(s *SessionVars, val string) error {
		s.ExecutorConcurrency = tidbOptPositiveInt32(val, DefExecutorConcurrency)
		return nil
	}},
	{Scope: ScopeGlobal | ScopeSession, Name: TiDBDistSQLScanConcurrency, Value: strconv.Itoa(DefDistSQLScanConcurrency), Type: TypeUnsigned, MinValue: 1, MaxValue: MaxConfigurableConcurrency, SetSession: func(s *SessionVars, val string) error {
		s.distSQLScanConcurrency = tidbOptPositiveInt32(val, DefDistSQLScanConcurrency)
		return nil
	}},
	{Scope: ScopeGlobal | ScopeSession, Name: TiDBOptInSubqToJoinAndAgg, Value: BoolToOnOff(DefOptInSubqToJoinAndAgg), Type: TypeBool, SetSession: func(s *SessionVars, val string) error {
		s.SetAllowInSubqToJoinAndAgg(TiDBOptOn(val))
		return nil
	}},
	{Scope: ScopeGlobal | ScopeSession, Name: TiDBOptPreferRangeScan, Value: BoolToOnOff(DefOptPreferRangeScan), Type: TypeBool, IsHintUpdatable: true, SetSession: func(s *SessionVars, val string) error {
		s.SetAllowPreferRangeScan(TiDBOptOn(val))
		return nil
	}},
	{Scope: ScopeGlobal | ScopeSession, Name: TiDBOptLimitPushDownThreshold, Value: strconv.Itoa(DefOptLimitPushDownThreshold), Type: TypeUnsigned, MinValue: 0, MaxValue: math.MaxInt32, SetSession: func(s *SessionVars, val string) error {
		s.LimitPushDownThreshold = TidbOptInt64(val, DefOptLimitPushDownThreshold)
		return nil
	}},
	{Scope: ScopeGlobal | ScopeSession, Name: TiDBOptCorrelationThreshold, Value: strconv.FormatFloat(DefOptCorrelationThreshold, 'f', -1, 64), Type: TypeFloat, MinValue: 0, MaxValue: 1, SetSession: func(s *SessionVars, val string) error {
		s.CorrelationThreshold = tidbOptFloat64(val, DefOptCorrelationThreshold)
		return nil
	}},
	{Scope: ScopeGlobal | ScopeSession, Name: TiDBOptEnableCorrelationAdjustment, Value: BoolToOnOff(DefOptEnableCorrelationAdjustment), Type: TypeBool, SetSession: func(s *SessionVars, val string) error {
		s.EnableCorrelationAdjustment = TiDBOptOn(val)
		return nil
	}},
	{Scope: ScopeGlobal | ScopeSession, Name: TiDBOptCorrelationExpFactor, Value: strconv.Itoa(DefOptCorrelationExpFactor), Type: TypeUnsigned, MinValue: 0, MaxValue: math.MaxInt32, SetSession: func(s *SessionVars, val string) error {
		s.CorrelationExpFactor = int(TidbOptInt64(val, DefOptCorrelationExpFactor))
		return nil
	}},
	{Scope: ScopeGlobal | ScopeSession, Name: TiDBOptCPUFactor, Value: strconv.FormatFloat(DefOptCPUFactor, 'f', -1, 64), Type: TypeFloat, MinValue: 0, MaxValue: math.MaxUint64, SetSession: func(s *SessionVars, val string) error {
		s.cpuFactor = tidbOptFloat64(val, DefOptCPUFactor)
		return nil
	}},
	{Scope: ScopeGlobal | ScopeSession, Name: TiDBOptTiFlashConcurrencyFactor, Value: strconv.FormatFloat(DefOptTiFlashConcurrencyFactor, 'f', -1, 64), skipInit: true, Type: TypeFloat, MinValue: 1, MaxValue: math.MaxUint64, SetSession: func(s *SessionVars, val string) error {
		s.CopTiFlashConcurrencyFactor = tidbOptFloat64(val, DefOptTiFlashConcurrencyFactor)
		return nil
	}},
	{Scope: ScopeGlobal | ScopeSession, Name: TiDBOptCopCPUFactor, Value: strconv.FormatFloat(DefOptCopCPUFactor, 'f', -1, 64), Type: TypeFloat, MinValue: 0, MaxValue: math.MaxUint64, SetSession: func(s *SessionVars, val string) error {
		s.copCPUFactor = tidbOptFloat64(val, DefOptCopCPUFactor)
		return nil
	}},
	{Scope: ScopeGlobal | ScopeSession, Name: TiDBOptNetworkFactor, Value: strconv.FormatFloat(DefOptNetworkFactor, 'f', -1, 64), Type: TypeFloat, MinValue: 0, MaxValue: math.MaxUint64, SetSession: func(s *SessionVars, val string) error {
		s.networkFactor = tidbOptFloat64(val, DefOptNetworkFactor)
		return nil
	}},
	{Scope: ScopeGlobal | ScopeSession, Name: TiDBOptScanFactor, Value: strconv.FormatFloat(DefOptScanFactor, 'f', -1, 64), Type: TypeFloat, MinValue: 0, MaxValue: math.MaxUint64, SetSession: func(s *SessionVars, val string) error {
		s.scanFactor = tidbOptFloat64(val, DefOptScanFactor)
		return nil
	}},
	{Scope: ScopeGlobal | ScopeSession, Name: TiDBOptDescScanFactor, Value: strconv.FormatFloat(DefOptDescScanFactor, 'f', -1, 64), Type: TypeFloat, MinValue: 0, MaxValue: math.MaxUint64, SetSession: func(s *SessionVars, val string) error {
		s.descScanFactor = tidbOptFloat64(val, DefOptDescScanFactor)
		return nil
	}},
	{Scope: ScopeGlobal | ScopeSession, Name: TiDBOptSeekFactor, Value: strconv.FormatFloat(DefOptSeekFactor, 'f', -1, 64), skipInit: true, Type: TypeFloat, MinValue: 0, MaxValue: math.MaxUint64, SetSession: func(s *SessionVars, val string) error {
		s.seekFactor = tidbOptFloat64(val, DefOptSeekFactor)
		return nil
	}},
	{Scope: ScopeGlobal | ScopeSession, Name: TiDBOptMemoryFactor, Value: strconv.FormatFloat(DefOptMemoryFactor, 'f', -1, 64), Type: TypeFloat, MinValue: 0, MaxValue: math.MaxUint64, SetSession: func(s *SessionVars, val string) error {
		s.memoryFactor = tidbOptFloat64(val, DefOptMemoryFactor)
		return nil
	}},
	{Scope: ScopeGlobal | ScopeSession, Name: TiDBOptDiskFactor, Value: strconv.FormatFloat(DefOptDiskFactor, 'f', -1, 64), Type: TypeFloat, MinValue: 0, MaxValue: math.MaxUint64, SetSession: func(s *SessionVars, val string) error {
		s.diskFactor = tidbOptFloat64(val, DefOptDiskFactor)
		return nil
	}},
	{Scope: ScopeGlobal | ScopeSession, Name: TiDBOptimizerEnableNewOnlyFullGroupByCheck, Value: BoolToOnOff(DefTiDBOptimizerEnableNewOFGB), Type: TypeBool, SetSession: func(s *SessionVars, val string) error {
		s.OptimizerEnableNewOnlyFullGroupByCheck = TiDBOptOn(val)
		return nil
	}},
	{Scope: ScopeGlobal | ScopeSession, Name: TiDBOptConcurrencyFactor, Value: strconv.FormatFloat(DefOptConcurrencyFactor, 'f', -1, 64), Type: TypeFloat, MinValue: 0, MaxValue: math.MaxUint64, SetSession: func(s *SessionVars, val string) error {
		s.concurrencyFactor = tidbOptFloat64(val, DefOptConcurrencyFactor)
		return nil
	}},
	{Scope: ScopeGlobal | ScopeSession, Name: TiDBOptForceInlineCTE, Value: BoolToOnOff(DefOptForceInlineCTE), Type: TypeBool, SetSession: func(s *SessionVars, val string) error {
		s.enableForceInlineCTE = TiDBOptOn(val)
		return nil
	}},
	{Scope: ScopeGlobal | ScopeSession, Name: TiDBIndexJoinBatchSize, Value: strconv.Itoa(DefIndexJoinBatchSize), Type: TypeUnsigned, MinValue: 1, MaxValue: math.MaxInt32, SetSession: func(s *SessionVars, val string) error {
		s.IndexJoinBatchSize = tidbOptPositiveInt32(val, DefIndexJoinBatchSize)
		return nil
	}},
	{Scope: ScopeGlobal | ScopeSession, Name: TiDBIndexLookupSize, Value: strconv.Itoa(DefIndexLookupSize), Type: TypeUnsigned, MinValue: 1, MaxValue: math.MaxInt32, SetSession: func(s *SessionVars, val string) error {
		s.IndexLookupSize = tidbOptPositiveInt32(val, DefIndexLookupSize)
		return nil
	}},
	{Scope: ScopeGlobal | ScopeSession, Name: TiDBIndexLookupConcurrency, Value: strconv.Itoa(DefIndexLookupConcurrency), Type: TypeInt, MinValue: 1, MaxValue: MaxConfigurableConcurrency, AllowAutoValue: true, SetSession: func(s *SessionVars, val string) error {
		s.indexLookupConcurrency = tidbOptPositiveInt32(val, ConcurrencyUnset)
		return nil
	}, Validation: func(vars *SessionVars, normalizedValue string, originalValue string, scope ScopeFlag) (string, error) {
		appendDeprecationWarning(vars, TiDBIndexLookupConcurrency, TiDBExecutorConcurrency)
		return normalizedValue, nil
	}},
	{Scope: ScopeGlobal | ScopeSession, Name: TiDBIndexLookupJoinConcurrency, Value: strconv.Itoa(DefIndexLookupJoinConcurrency), Type: TypeInt, MinValue: 1, MaxValue: MaxConfigurableConcurrency, AllowAutoValue: true, SetSession: func(s *SessionVars, val string) error {
		s.indexLookupJoinConcurrency = tidbOptPositiveInt32(val, ConcurrencyUnset)
		return nil
	}, Validation: func(vars *SessionVars, normalizedValue string, originalValue string, scope ScopeFlag) (string, error) {
		appendDeprecationWarning(vars, TiDBIndexLookupJoinConcurrency, TiDBExecutorConcurrency)
		return normalizedValue, nil
	}},
	{Scope: ScopeGlobal | ScopeSession, Name: TiDBIndexSerialScanConcurrency, Value: strconv.Itoa(DefIndexSerialScanConcurrency), Type: TypeUnsigned, MinValue: 1, MaxValue: MaxConfigurableConcurrency, SetSession: func(s *SessionVars, val string) error {
		s.indexSerialScanConcurrency = tidbOptPositiveInt32(val, DefIndexSerialScanConcurrency)
		return nil
	}},
	{Scope: ScopeGlobal | ScopeSession, Name: TiDBSkipUTF8Check, Value: BoolToOnOff(DefSkipUTF8Check), Type: TypeBool, SetSession: func(s *SessionVars, val string) error {
		s.SkipUTF8Check = TiDBOptOn(val)
		return nil
	}},
	{Scope: ScopeGlobal | ScopeSession, Name: TiDBSkipASCIICheck, Value: BoolToOnOff(DefSkipASCIICheck), Type: TypeBool, SetSession: func(s *SessionVars, val string) error {
		s.SkipASCIICheck = TiDBOptOn(val)
		return nil
	}},
	{Scope: ScopeGlobal | ScopeSession, Name: TiDBDMLBatchSize, Value: strconv.Itoa(DefDMLBatchSize), Type: TypeUnsigned, MinValue: 0, MaxValue: math.MaxInt32, SetSession: func(s *SessionVars, val string) error {
		s.DMLBatchSize = int(TidbOptInt64(val, DefDMLBatchSize))
		return nil
	}},
	{Scope: ScopeGlobal | ScopeSession, Name: TiDBMaxChunkSize, Value: strconv.Itoa(DefMaxChunkSize), Type: TypeUnsigned, MinValue: maxChunkSizeLowerBound, MaxValue: math.MaxInt32, SetSession: func(s *SessionVars, val string) error {
		s.MaxChunkSize = tidbOptPositiveInt32(val, DefMaxChunkSize)
		return nil
	}},
	{Scope: ScopeGlobal | ScopeSession, Name: TiDBAllowBatchCop, Value: strconv.Itoa(DefTiDBAllowBatchCop), Type: TypeInt, MinValue: 0, MaxValue: 2, SetSession: func(s *SessionVars, val string) error {
		s.AllowBatchCop = int(TidbOptInt64(val, DefTiDBAllowBatchCop))
		return nil
	}},
	{Scope: ScopeGlobal | ScopeSession, Name: TiDBInitChunkSize, Value: strconv.Itoa(DefInitChunkSize), Type: TypeUnsigned, MinValue: 1, MaxValue: initChunkSizeUpperBound, SetSession: func(s *SessionVars, val string) error {
		s.InitChunkSize = tidbOptPositiveInt32(val, DefInitChunkSize)
		return nil
	}},
	{Scope: ScopeGlobal | ScopeSession, Name: TiDBEnableCascadesPlanner, Value: Off, Type: TypeBool, SetSession: func(s *SessionVars, val string) error {
		s.SetEnableCascadesPlanner(TiDBOptOn(val))
		return nil
	}},
	{Scope: ScopeGlobal | ScopeSession, Name: TiDBEnableIndexMerge, Value: BoolToOnOff(DefTiDBEnableIndexMerge), Type: TypeBool, SetSession: func(s *SessionVars, val string) error {
		s.SetEnableIndexMerge(TiDBOptOn(val))
		return nil
	}},
	{Scope: ScopeGlobal | ScopeSession, Name: TiDBEnableTablePartition, Value: On, Type: TypeEnum, PossibleValues: []string{Off, On, "AUTO"}, SetSession: func(s *SessionVars, val string) error {
		s.EnableTablePartition = val
		return nil
	}},
	{Scope: ScopeGlobal | ScopeSession, Name: TiDBEnableListTablePartition, Value: On, Type: TypeBool, SetSession: func(s *SessionVars, val string) error {
		s.EnableListTablePartition = TiDBOptOn(val)
		return nil
	}},
	{Scope: ScopeGlobal | ScopeSession, Name: TiDBHashJoinConcurrency, Value: strconv.Itoa(DefTiDBHashJoinConcurrency), Type: TypeInt, MinValue: 1, MaxValue: MaxConfigurableConcurrency, AllowAutoValue: true, SetSession: func(s *SessionVars, val string) error {
		s.hashJoinConcurrency = tidbOptPositiveInt32(val, ConcurrencyUnset)
		return nil
	}, Validation: func(vars *SessionVars, normalizedValue string, originalValue string, scope ScopeFlag) (string, error) {
		appendDeprecationWarning(vars, TiDBHashJoinConcurrency, TiDBExecutorConcurrency)
		return normalizedValue, nil
	}},
	{Scope: ScopeGlobal | ScopeSession, Name: TiDBProjectionConcurrency, Value: strconv.Itoa(DefTiDBProjectionConcurrency), Type: TypeInt, MinValue: -1, MaxValue: MaxConfigurableConcurrency, SetSession: func(s *SessionVars, val string) error {
		s.projectionConcurrency = tidbOptPositiveInt32(val, ConcurrencyUnset)
		return nil
	}, Validation: func(vars *SessionVars, normalizedValue string, originalValue string, scope ScopeFlag) (string, error) {
		appendDeprecationWarning(vars, TiDBProjectionConcurrency, TiDBExecutorConcurrency)
		return normalizedValue, nil
	}},
	{Scope: ScopeGlobal | ScopeSession, Name: TiDBHashAggPartialConcurrency, Value: strconv.Itoa(DefTiDBHashAggPartialConcurrency), Type: TypeInt, MinValue: 1, MaxValue: MaxConfigurableConcurrency, AllowAutoValue: true, SetSession: func(s *SessionVars, val string) error {
		s.hashAggPartialConcurrency = tidbOptPositiveInt32(val, ConcurrencyUnset)
		return nil
	}, Validation: func(vars *SessionVars, normalizedValue string, originalValue string, scope ScopeFlag) (string, error) {
		appendDeprecationWarning(vars, TiDBHashAggPartialConcurrency, TiDBExecutorConcurrency)
		return normalizedValue, nil
	}},
	{Scope: ScopeGlobal | ScopeSession, Name: TiDBHashAggFinalConcurrency, Value: strconv.Itoa(DefTiDBHashAggFinalConcurrency), Type: TypeInt, MinValue: 1, MaxValue: MaxConfigurableConcurrency, AllowAutoValue: true, SetSession: func(s *SessionVars, val string) error {
		s.hashAggFinalConcurrency = tidbOptPositiveInt32(val, ConcurrencyUnset)
		return nil
	}, Validation: func(vars *SessionVars, normalizedValue string, originalValue string, scope ScopeFlag) (string, error) {
		appendDeprecationWarning(vars, TiDBHashAggFinalConcurrency, TiDBExecutorConcurrency)
		return normalizedValue, nil
	}},
	{Scope: ScopeGlobal | ScopeSession, Name: TiDBWindowConcurrency, Value: strconv.Itoa(DefTiDBWindowConcurrency), Type: TypeInt, MinValue: 1, MaxValue: MaxConfigurableConcurrency, AllowAutoValue: true, SetSession: func(s *SessionVars, val string) error {
		s.windowConcurrency = tidbOptPositiveInt32(val, ConcurrencyUnset)
		return nil
	}, Validation: func(vars *SessionVars, normalizedValue string, originalValue string, scope ScopeFlag) (string, error) {
		appendDeprecationWarning(vars, TiDBWindowConcurrency, TiDBExecutorConcurrency)
		return normalizedValue, nil
	}},
	{Scope: ScopeGlobal | ScopeSession, Name: TiDBMergeJoinConcurrency, Value: strconv.Itoa(DefTiDBMergeJoinConcurrency), Type: TypeInt, MinValue: 1, MaxValue: MaxConfigurableConcurrency, AllowAutoValue: true, SetSession: func(s *SessionVars, val string) error {
		s.mergeJoinConcurrency = tidbOptPositiveInt32(val, ConcurrencyUnset)
		return nil
	}, Validation: func(vars *SessionVars, normalizedValue string, originalValue string, scope ScopeFlag) (string, error) {
		appendDeprecationWarning(vars, TiDBMergeJoinConcurrency, TiDBExecutorConcurrency)
		return normalizedValue, nil
	}},
	{Scope: ScopeGlobal | ScopeSession, Name: TiDBStreamAggConcurrency, Value: strconv.Itoa(DefTiDBStreamAggConcurrency), Type: TypeInt, MinValue: 1, MaxValue: MaxConfigurableConcurrency, AllowAutoValue: true, SetSession: func(s *SessionVars, val string) error {
		s.streamAggConcurrency = tidbOptPositiveInt32(val, ConcurrencyUnset)
		return nil
	}, Validation: func(vars *SessionVars, normalizedValue string, originalValue string, scope ScopeFlag) (string, error) {
		appendDeprecationWarning(vars, TiDBStreamAggConcurrency, TiDBExecutorConcurrency)
		return normalizedValue, nil
	}},
	{Scope: ScopeGlobal | ScopeSession, Name: TiDBIndexMergeIntersectionConcurrency, Value: strconv.Itoa(DefTiDBIndexMergeIntersectionConcurrency), Type: TypeInt, MinValue: 1, MaxValue: MaxConfigurableConcurrency, AllowAutoValue: true, SetSession: func(s *SessionVars, val string) error {
		s.indexMergeIntersectionConcurrency = tidbOptPositiveInt32(val, ConcurrencyUnset)
		return nil
	}, Validation: func(vars *SessionVars, normalizedValue string, originalValue string, scope ScopeFlag) (string, error) {
		appendDeprecationWarning(vars, TiDBIndexMergeIntersectionConcurrency, TiDBExecutorConcurrency)
		return normalizedValue, nil
	}},
	{Scope: ScopeGlobal | ScopeSession, Name: TiDBEnableParallelApply, Value: BoolToOnOff(DefTiDBEnableParallelApply), Type: TypeBool, SetSession: func(s *SessionVars, val string) error {
		s.EnableParallelApply = TiDBOptOn(val)
		return nil
	}},
	{Scope: ScopeGlobal | ScopeSession, Name: TiDBMemQuotaApplyCache, Value: strconv.Itoa(DefTiDBMemQuotaApplyCache), Type: TypeUnsigned, MaxValue: math.MaxInt64, SetSession: func(s *SessionVars, val string) error {
		s.MemQuotaApplyCache = TidbOptInt64(val, DefTiDBMemQuotaApplyCache)
		return nil
	}},
	{Scope: ScopeGlobal | ScopeSession, Name: TiDBBackoffLockFast, Value: strconv.Itoa(tikvstore.DefBackoffLockFast), Type: TypeUnsigned, MinValue: 1, MaxValue: math.MaxInt32, SetSession: func(s *SessionVars, val string) error {
		s.KVVars.BackoffLockFast = tidbOptPositiveInt32(val, tikvstore.DefBackoffLockFast)
		return nil
	}},
	{Scope: ScopeGlobal | ScopeSession, Name: TiDBBackOffWeight, Value: strconv.Itoa(tikvstore.DefBackOffWeight), Type: TypeUnsigned, MinValue: 0, MaxValue: math.MaxInt32, SetSession: func(s *SessionVars, val string) error {
		s.KVVars.BackOffWeight = tidbOptPositiveInt32(val, tikvstore.DefBackOffWeight)
		return nil
	}},
	{Scope: ScopeGlobal | ScopeSession, Name: TiDBRetryLimit, Value: strconv.Itoa(DefTiDBRetryLimit), Type: TypeInt, MinValue: -1, MaxValue: math.MaxInt64, SetSession: func(s *SessionVars, val string) error {
		s.RetryLimit = TidbOptInt64(val, DefTiDBRetryLimit)
		return nil
	}},
	{Scope: ScopeGlobal | ScopeSession, Name: TiDBDisableTxnAutoRetry, Value: BoolToOnOff(DefTiDBDisableTxnAutoRetry), Type: TypeBool, SetSession: func(s *SessionVars, val string) error {
		s.DisableTxnAutoRetry = TiDBOptOn(val)
		return nil
	}},
	{Scope: ScopeGlobal | ScopeSession, Name: TiDBConstraintCheckInPlace, Value: BoolToOnOff(DefTiDBConstraintCheckInPlace), Type: TypeBool, SetSession: func(s *SessionVars, val string) error {
		s.ConstraintCheckInPlace = TiDBOptOn(val)
		return nil
	}},
	{Scope: ScopeGlobal | ScopeSession, Name: TiDBTxnMode, Value: DefTiDBTxnMode, AllowEmptyAll: true, Type: TypeEnum, PossibleValues: []string{"pessimistic", "optimistic"}, SetSession: func(s *SessionVars, val string) error {
		s.TxnMode = strings.ToUpper(val)
		return nil
	}},
	{Scope: ScopeGlobal | ScopeSession, Name: TiDBEnableWindowFunction, Value: BoolToOnOff(DefEnableWindowFunction), Type: TypeBool, SetSession: func(s *SessionVars, val string) error {
		s.EnableWindowFunction = TiDBOptOn(val)
		return nil
	}},
	{Scope: ScopeGlobal | ScopeSession, Name: TiDBEnablePipelinedWindowFunction, Value: BoolToOnOff(DefEnablePipelinedWindowFunction), Type: TypeBool, SetSession: func(s *SessionVars, val string) error {
		s.EnablePipelinedWindowExec = TiDBOptOn(val)
		return nil
	}},
	{Scope: ScopeGlobal | ScopeSession, Name: TiDBEnableStrictDoubleTypeCheck, Value: BoolToOnOff(DefEnableStrictDoubleTypeCheck), Type: TypeBool, SetSession: func(s *SessionVars, val string) error {
		s.EnableStrictDoubleTypeCheck = TiDBOptOn(val)
		return nil
	}},
	{Scope: ScopeGlobal | ScopeSession, Name: TiDBEnableVectorizedExpression, Value: BoolToOnOff(DefEnableVectorizedExpression), Type: TypeBool, SetSession: func(s *SessionVars, val string) error {
		s.EnableVectorizedExpression = TiDBOptOn(val)
		return nil
	}},
	{Scope: ScopeGlobal | ScopeSession, Name: TiDBEnableFastAnalyze, Value: BoolToOnOff(DefTiDBUseFastAnalyze), Type: TypeBool, SetSession: func(s *SessionVars, val string) error {
		s.EnableFastAnalyze = TiDBOptOn(val)
		return nil
	}},
	{Scope: ScopeGlobal | ScopeSession, Name: TiDBSkipIsolationLevelCheck, Value: BoolToOnOff(DefTiDBSkipIsolationLevelCheck), Type: TypeBool},
	{Scope: ScopeGlobal | ScopeSession, Name: TiDBEnableRateLimitAction, Value: BoolToOnOff(DefTiDBEnableRateLimitAction), Type: TypeBool, SetSession: func(s *SessionVars, val string) error {
		s.EnabledRateLimitAction = TiDBOptOn(val)
		return nil
	}},
	{Scope: ScopeGlobal | ScopeSession, Name: TiDBAllowFallbackToTiKV, Value: "", Validation: func(vars *SessionVars, normalizedValue string, originalValue string, scope ScopeFlag) (string, error) {
		if normalizedValue == "" {
			return "", nil
		}
		engines := strings.Split(normalizedValue, ",")
		var formatVal string
		storeTypes := make(map[kv.StoreType]struct{})
		for i, engine := range engines {
			engine = strings.TrimSpace(engine)
			switch {
			case strings.EqualFold(engine, kv.TiFlash.Name()):
				if _, ok := storeTypes[kv.TiFlash]; !ok {
					if i != 0 {
						formatVal += ","
					}
					formatVal += kv.TiFlash.Name()
					storeTypes[kv.TiFlash] = struct{}{}
				}
			default:
				return normalizedValue, ErrWrongValueForVar.GenWithStackByArgs(TiDBAllowFallbackToTiKV, normalizedValue)
			}
		}
		return formatVal, nil
	}, SetSession: func(s *SessionVars, val string) error {
		s.AllowFallbackToTiKV = make(map[kv.StoreType]struct{})
		for _, engine := range strings.Split(val, ",") {
			if engine == kv.TiFlash.Name() {
				s.AllowFallbackToTiKV[kv.TiFlash] = struct{}{}
			}
		}
		return nil
	}},
	{Scope: ScopeGlobal | ScopeSession, Name: TiDBEnableAutoIncrementInGenerated, Value: BoolToOnOff(DefTiDBEnableAutoIncrementInGenerated), Type: TypeBool, SetSession: func(s *SessionVars, val string) error {
		s.EnableAutoIncrementInGenerated = TiDBOptOn(val)
		return nil
	}},
	{Scope: ScopeGlobal | ScopeSession, Name: TiDBPlacementMode, Value: DefTiDBPlacementMode, Type: TypeEnum, PossibleValues: []string{PlacementModeStrict, PlacementModeIgnore}, SetSession: func(s *SessionVars, val string) error {
		s.PlacementMode = val
		return nil
	}},
	{Scope: ScopeGlobal | ScopeSession, Name: TiDBOptJoinReorderThreshold, Value: strconv.Itoa(DefTiDBOptJoinReorderThreshold), Type: TypeUnsigned, MinValue: 0, MaxValue: 63, SetSession: func(s *SessionVars, val string) error {
		s.TiDBOptJoinReorderThreshold = tidbOptPositiveInt32(val, DefTiDBOptJoinReorderThreshold)
		return nil
	}},
	{Scope: ScopeGlobal | ScopeSession, Name: TiDBEnableNoopFuncs, Value: DefTiDBEnableNoopFuncs, Type: TypeEnum, PossibleValues: []string{Off, On, Warn}, Validation: func(vars *SessionVars, normalizedValue string, originalValue string, scope ScopeFlag) (string, error) {
		// The behavior is very weird if someone can turn TiDBEnableNoopFuncs OFF, but keep any of the following on:
		// TxReadOnly, TransactionReadOnly, OfflineMode, SuperReadOnly, serverReadOnly, SQLAutoIsNull
		// To prevent this strange position, prevent setting to OFF when any of these sysVars are ON of the same scope.
		if normalizedValue == Off {
			for _, potentialIncompatibleSysVar := range []string{TxReadOnly, TransactionReadOnly, OfflineMode, SuperReadOnly, ReadOnly, SQLAutoIsNull} {
				val, _ := vars.GetSystemVar(potentialIncompatibleSysVar) // session scope
				if scope == ScopeGlobal {                                // global scope
					var err error
					val, err = vars.GlobalVarsAccessor.GetGlobalSysVar(potentialIncompatibleSysVar)
					if err != nil {
						return originalValue, errUnknownSystemVariable.GenWithStackByArgs(potentialIncompatibleSysVar)
					}
				}
				if TiDBOptOn(val) {
					return originalValue, errValueNotSupportedWhen.GenWithStackByArgs(TiDBEnableNoopFuncs, potentialIncompatibleSysVar)
				}
			}
		}
		return normalizedValue, nil
	}, SetSession: func(s *SessionVars, val string) error {
		s.NoopFuncsMode = TiDBOptOnOffWarn(val)
		return nil
	}},
	{Scope: ScopeGlobal | ScopeSession, Name: TiDBReplicaRead, Value: "leader", Type: TypeEnum, PossibleValues: []string{"leader", "prefer-leader", "follower", "leader-and-follower", "closest-replicas", "closest-adaptive", "learner"}, SetSession: func(s *SessionVars, val string) error {
		if strings.EqualFold(val, "follower") {
			s.SetReplicaRead(kv.ReplicaReadFollower)
		} else if strings.EqualFold(val, "leader-and-follower") {
			s.SetReplicaRead(kv.ReplicaReadMixed)
		} else if strings.EqualFold(val, "leader") || len(val) == 0 {
			s.SetReplicaRead(kv.ReplicaReadLeader)
		} else if strings.EqualFold(val, "closest-replicas") {
			s.SetReplicaRead(kv.ReplicaReadClosest)
		} else if strings.EqualFold(val, "closest-adaptive") {
			s.SetReplicaRead(kv.ReplicaReadClosestAdaptive)
		} else if strings.EqualFold(val, "learner") {
			s.SetReplicaRead(kv.ReplicaReadLearner)
		} else if strings.EqualFold(val, "prefer-leader") {
			s.SetReplicaRead(kv.ReplicaReadPreferLeader)
		}
		return nil
	}},
	{Scope: ScopeGlobal | ScopeSession, Name: TiDBAdaptiveClosestReadThreshold, Value: strconv.Itoa(DefAdaptiveClosestReadThreshold), Type: TypeUnsigned, MinValue: 0, MaxValue: math.MaxInt64, SetSession: func(s *SessionVars, val string) error {
		s.ReplicaClosestReadThreshold = TidbOptInt64(val, DefAdaptiveClosestReadThreshold)
		return nil
	}},
	{Scope: ScopeGlobal | ScopeSession, Name: TiDBUsePlanBaselines, Value: BoolToOnOff(DefTiDBUsePlanBaselines), Type: TypeBool, SetSession: func(s *SessionVars, val string) error {
		s.UsePlanBaselines = TiDBOptOn(val)
		return nil
	}},
	{Scope: ScopeGlobal | ScopeSession, Name: TiDBEvolvePlanBaselines, Value: BoolToOnOff(DefTiDBEvolvePlanBaselines), Type: TypeBool, Validation: func(vars *SessionVars, normalizedValue string, originalValue string, scope ScopeFlag) (string, error) {
		if normalizedValue == "ON" && !config.CheckTableBeforeDrop {
			return normalizedValue, errors.Errorf("Cannot enable baseline evolution feature, it is not generally available now")
		}
		return normalizedValue, nil
	}, SetSession: func(s *SessionVars, val string) error {
		s.EvolvePlanBaselines = TiDBOptOn(val)
		return nil
	}},
	{Scope: ScopeGlobal | ScopeSession, Name: TiDBEnableExtendedStats, Value: BoolToOnOff(false), Hidden: true, Type: TypeBool, SetSession: func(s *SessionVars, val string) error {
		s.EnableExtendedStats = TiDBOptOn(val)
		return nil
	}},
	{Scope: ScopeGlobal | ScopeSession, Name: CTEMaxRecursionDepth, Value: strconv.Itoa(DefCTEMaxRecursionDepth), Type: TypeInt, MinValue: 0, MaxValue: 4294967295, SetSession: func(s *SessionVars, val string) error {
		s.CTEMaxRecursionDepth = TidbOptInt(val, DefCTEMaxRecursionDepth)
		return nil
	}},
	{Scope: ScopeGlobal | ScopeSession, Name: TiDBAllowAutoRandExplicitInsert, Value: BoolToOnOff(DefTiDBAllowAutoRandExplicitInsert), Type: TypeBool, SetSession: func(s *SessionVars, val string) error {
		s.AllowAutoRandExplicitInsert = TiDBOptOn(val)
		return nil
	}},
	{Scope: ScopeGlobal | ScopeSession, Name: TiDBEnableClusteredIndex, Value: On, Type: TypeEnum, PossibleValues: []string{Off, On, IntOnly}, Validation: func(vars *SessionVars, normalizedValue string, originalValue string, scope ScopeFlag) (string, error) {
		if normalizedValue == IntOnly {
			vars.StmtCtx.AppendWarning(errWarnDeprecatedSyntax.FastGenByArgs(normalizedValue, fmt.Sprintf("'%s' or '%s'", On, Off)))
		}
		return normalizedValue, nil
	}, SetSession: func(s *SessionVars, val string) error {
		s.EnableClusteredIndex = TiDBOptEnableClustered(val)
		return nil
	}},
	{Scope: ScopeGlobal | ScopeSession, Name: TiDBPartitionPruneMode, Value: DefTiDBPartitionPruneMode, Type: TypeEnum, PossibleValues: []string{"static", "dynamic", "static-only", "dynamic-only"}, Validation: func(vars *SessionVars, normalizedValue string, originalValue string, scope ScopeFlag) (string, error) {
		mode := PartitionPruneMode(normalizedValue).Update()
		if !mode.Valid() {
			return normalizedValue, ErrWrongTypeForVar.GenWithStackByArgs(TiDBPartitionPruneMode)
		}
		return string(mode), nil
	}, GetSession: func(s *SessionVars) (string, error) {
		return s.PartitionPruneMode.Load(), nil
	}, SetSession: func(s *SessionVars, val string) error {
		newMode := strings.ToLower(strings.TrimSpace(val))
		if PartitionPruneMode(s.PartitionPruneMode.Load()) == Static && PartitionPruneMode(newMode) == Dynamic {
			s.StmtCtx.AppendWarning(errors.New("Please analyze all partition tables again for consistency between partition and global stats"))
			s.StmtCtx.AppendWarning(errors.New("Please avoid setting partition prune mode to dynamic at session level and set partition prune mode to dynamic at global level"))
		}
		s.PartitionPruneMode.Store(newMode)
		return nil
	}, SetGlobal: func(_ context.Context, s *SessionVars, val string) error {
		newMode := strings.ToLower(strings.TrimSpace(val))
		if PartitionPruneMode(newMode) == Dynamic {
			s.StmtCtx.AppendWarning(errors.New("Please analyze all partition tables again for consistency between partition and global stats"))
		}
		return nil
	}},
	{Scope: ScopeGlobal | ScopeSession, Name: TiDBRedactLog, Value: BoolToOnOff(DefTiDBRedactLog), Type: TypeBool, SetSession: func(s *SessionVars, val string) error {
		s.EnableRedactLog = TiDBOptOn(val)
		errors.RedactLogEnabled.Store(s.EnableRedactLog)
		return nil
	}},
	{Scope: ScopeGlobal | ScopeSession, Name: TiDBShardAllocateStep, Value: strconv.Itoa(DefTiDBShardAllocateStep), Type: TypeInt, MinValue: 1, MaxValue: uint64(math.MaxInt64), SetSession: func(s *SessionVars, val string) error {
		s.ShardAllocateStep = TidbOptInt64(val, DefTiDBShardAllocateStep)
		return nil
	}},
	{Scope: ScopeGlobal | ScopeSession, Name: TiDBEnableAsyncCommit, Value: BoolToOnOff(DefTiDBEnableAsyncCommit), Type: TypeBool, SetSession: func(s *SessionVars, val string) error {
		s.EnableAsyncCommit = TiDBOptOn(val)
		return nil
	}},
	{Scope: ScopeGlobal | ScopeSession, Name: TiDBEnable1PC, Value: BoolToOnOff(DefTiDBEnable1PC), Type: TypeBool, SetSession: func(s *SessionVars, val string) error {
		s.Enable1PC = TiDBOptOn(val)
		return nil
	}},
	{Scope: ScopeGlobal | ScopeSession, Name: TiDBGuaranteeLinearizability, Value: BoolToOnOff(DefTiDBGuaranteeLinearizability), Type: TypeBool, SetSession: func(s *SessionVars, val string) error {
		s.GuaranteeLinearizability = TiDBOptOn(val)
		return nil
	}},
	{Scope: ScopeGlobal | ScopeSession, Name: TiDBAnalyzeVersion, Value: strconv.Itoa(DefTiDBAnalyzeVersion), Type: TypeInt, MinValue: 1, MaxValue: 2, Validation: func(vars *SessionVars, normalizedValue string, originalValue string, scope ScopeFlag) (string, error) {
		if normalizedValue == "2" && FeedbackProbability != nil && FeedbackProbability.Load() > 0 {
			var original string
			var err error
			if scope == ScopeGlobal {
				original, err = vars.GlobalVarsAccessor.GetGlobalSysVar(TiDBAnalyzeVersion)
				if err != nil {
					return normalizedValue, nil
				}
			} else {
				original = strconv.Itoa(vars.AnalyzeVersion)
			}
			vars.StmtCtx.AppendError(errors.New("variable tidb_analyze_version not updated because analyze version 2 is incompatible with query feedback. Please consider setting feedback-probability to 0.0 in config file to disable query feedback"))
			return original, nil
		}
		return normalizedValue, nil
	}, SetSession: func(s *SessionVars, val string) error {
		s.AnalyzeVersion = tidbOptPositiveInt32(val, DefTiDBAnalyzeVersion)
		return nil
	}},
	{Scope: ScopeGlobal | ScopeSession, Name: TiDBEnableIndexMergeJoin, Value: BoolToOnOff(DefTiDBEnableIndexMergeJoin), Hidden: true, Type: TypeBool, SetSession: func(s *SessionVars, val string) error {
		s.EnableIndexMergeJoin = TiDBOptOn(val)
		return nil
	}},
	{Scope: ScopeGlobal | ScopeSession, Name: TiDBTrackAggregateMemoryUsage, Value: BoolToOnOff(DefTiDBTrackAggregateMemoryUsage), Type: TypeBool, SetSession: func(s *SessionVars, val string) error {
		s.TrackAggregateMemoryUsage = TiDBOptOn(val)
		return nil
	}},
	{Scope: ScopeGlobal | ScopeSession, Name: TiDBMultiStatementMode, Value: Off, Type: TypeEnum, PossibleValues: []string{Off, On, Warn}, SetSession: func(s *SessionVars, val string) error {
		s.MultiStatementMode = TiDBOptOnOffWarn(val)
		return nil
	}},
	{Scope: ScopeGlobal | ScopeSession, Name: TiDBEnableExchangePartition, Value: BoolToOnOff(DefTiDBEnableExchangePartition), Type: TypeBool, SetSession: func(s *SessionVars, val string) error {
		s.StmtCtx.AppendWarning(errors.New("tidb_enable_exchange_partition is always turned on, this variable has been deprecated and will be removed in the future releases"))
		s.TiDBEnableExchangePartition = DefTiDBEnableExchangePartition
		return nil
	}},
	// It's different from tmp_table_size or max_heap_table_size. See https://github.com/pingcap/tidb/issues/28691.
	{Scope: ScopeGlobal | ScopeSession, Name: TiDBTmpTableMaxSize, Value: strconv.Itoa(DefTiDBTmpTableMaxSize), Type: TypeUnsigned, MinValue: 1 << 20, MaxValue: 1 << 37, SetSession: func(s *SessionVars, val string) error {
		s.TMPTableSize = TidbOptInt64(val, DefTiDBTmpTableMaxSize)
		return nil
	}},
	{Scope: ScopeGlobal | ScopeSession, Name: TiDBEnableOrderedResultMode, Value: BoolToOnOff(DefTiDBEnableOrderedResultMode), Type: TypeBool, SetSession: func(s *SessionVars, val string) error {
		s.EnableStableResultMode = TiDBOptOn(val)
		return nil
	}},
	{Scope: ScopeGlobal | ScopeSession, Name: TiDBEnablePseudoForOutdatedStats, Value: BoolToOnOff(DefTiDBEnablePseudoForOutdatedStats), Type: TypeBool, SetSession: func(s *SessionVars, val string) error {
		s.EnablePseudoForOutdatedStats = TiDBOptOn(val)
		return nil
	}},
	{Scope: ScopeGlobal | ScopeSession, Name: TiDBRegardNULLAsPoint, Value: BoolToOnOff(DefTiDBRegardNULLAsPoint), Type: TypeBool, SetSession: func(s *SessionVars, val string) error {
		s.RegardNULLAsPoint = TiDBOptOn(val)
		return nil
	}},
	{Scope: ScopeGlobal | ScopeSession, Name: TiDBEnablePaging, Value: BoolToOnOff(DefTiDBEnablePaging), Type: TypeBool, Hidden: true, SetSession: func(s *SessionVars, val string) error {
		s.EnablePaging = TiDBOptOn(val)
		return nil
	}, SetGlobal: func(_ context.Context, s *SessionVars, val string) error {
		s.EnablePaging = TiDBOptOn(val)
		return nil
	}},
	{Scope: ScopeGlobal | ScopeSession, Name: TiDBEnableLegacyInstanceScope, Value: BoolToOnOff(DefEnableLegacyInstanceScope), Type: TypeBool, SetSession: func(s *SessionVars, val string) error {
		s.EnableLegacyInstanceScope = TiDBOptOn(val)
		return nil
	}},
	{Scope: ScopeGlobal | ScopeSession, Name: TiDBStatsLoadSyncWait, Value: strconv.Itoa(DefTiDBStatsLoadSyncWait), Type: TypeInt, MinValue: 0, MaxValue: math.MaxInt32,
		SetSession: func(s *SessionVars, val string) error {
			s.StatsLoadSyncWait = TidbOptInt64(val, DefTiDBStatsLoadSyncWait)
			return nil
		},
		GetGlobal: func(_ context.Context, s *SessionVars) (string, error) {
			return strconv.FormatInt(StatsLoadSyncWait.Load(), 10), nil
		},
		SetGlobal: func(_ context.Context, s *SessionVars, val string) error {
			StatsLoadSyncWait.Store(TidbOptInt64(val, DefTiDBStatsLoadSyncWait))
			return nil
		},
	},
	{Scope: ScopeGlobal | ScopeSession, Name: TiDBSysdateIsNow, Value: BoolToOnOff(DefSysdateIsNow), Type: TypeBool,
		SetSession: func(vars *SessionVars, s string) error {
			vars.SysdateIsNow = TiDBOptOn(s)
			return nil
		},
	},
	{Scope: ScopeGlobal | ScopeSession, Name: TiDBEnableMutationChecker, Hidden: true,
		Value: BoolToOnOff(DefTiDBEnableMutationChecker), Type: TypeBool,
		SetSession: func(s *SessionVars, val string) error {
			s.EnableMutationChecker = TiDBOptOn(val)
			return nil
		},
	},
	{Scope: ScopeGlobal | ScopeSession, Name: TiDBTxnAssertionLevel, Value: DefTiDBTxnAssertionLevel, PossibleValues: []string{AssertionOffStr, AssertionFastStr, AssertionStrictStr}, Hidden: true, Type: TypeEnum, SetSession: func(s *SessionVars, val string) error {
		s.AssertionLevel = tidbOptAssertionLevel(val)
		return nil
	}},
	{Scope: ScopeGlobal | ScopeSession, Name: TiDBBatchPendingTiFlashCount, Value: strconv.Itoa(DefTiDBBatchPendingTiFlashCount), MinValue: 0, MaxValue: math.MaxUint32, Hidden: false, Type: TypeUnsigned, SetSession: func(s *SessionVars, val string) error {
		b, e := strconv.Atoi(val)
		if e != nil {
			b = DefTiDBBatchPendingTiFlashCount
		}
		s.BatchPendingTiFlashCount = b
		return nil
	}},
	{Scope: ScopeGlobal | ScopeSession, Name: TiDBIgnorePreparedCacheCloseStmt, Value: BoolToOnOff(DefTiDBIgnorePreparedCacheCloseStmt), Type: TypeBool,
		SetSession: func(vars *SessionVars, s string) error {
			vars.IgnorePreparedCacheCloseStmt = TiDBOptOn(s)
			return nil
		},
	},
	{Scope: ScopeGlobal | ScopeSession, Name: TiDBEnableNewCostInterface, Value: BoolToOnOff(true), Hidden: false, Type: TypeBool,
		Validation: func(vars *SessionVars, s string, s2 string, flag ScopeFlag) (string, error) {
			if s == Off {
				vars.StmtCtx.AppendWarning(errWarnDeprecatedSyntax.FastGenByArgs(Off, On))
			}
			return On, nil
		},
		SetSession: func(vars *SessionVars, s string) error {
			vars.EnableNewCostInterface = TiDBOptOn(s)
			return nil
		},
	},
	{Scope: ScopeGlobal | ScopeSession, Name: TiDBCostModelVersion, Value: strconv.Itoa(DefTiDBCostModelVer), Hidden: false, Type: TypeInt, MinValue: 1, MaxValue: 2,
		SetSession: func(vars *SessionVars, s string) error {
			vars.CostModelVersion = int(TidbOptInt64(s, 1))
			return nil
		},
	},
	{Scope: ScopeGlobal | ScopeSession, Name: TiDBIndexJoinDoubleReadPenaltyCostRate, Value: strconv.Itoa(0), Hidden: false, Type: TypeFloat, MinValue: 0, MaxValue: math.MaxUint64,
		SetSession: func(vars *SessionVars, s string) error {
			vars.IndexJoinDoubleReadPenaltyCostRate = tidbOptFloat64(s, 0)
			return nil
		},
	},
	{Scope: ScopeGlobal | ScopeSession, Name: TiDBRCWriteCheckTs, Type: TypeBool, Value: BoolToOnOff(DefTiDBRcWriteCheckTs), SetSession: func(s *SessionVars, val string) error {
		s.RcWriteCheckTS = TiDBOptOn(val)
		return nil
	}},
	{Scope: ScopeGlobal | ScopeSession, Name: TiDBRemoveOrderbyInSubquery, Value: BoolToOnOff(DefTiDBRemoveOrderbyInSubquery), Type: TypeBool, SetSession: func(s *SessionVars, val string) error {
		s.RemoveOrderbyInSubquery = TiDBOptOn(val)
		return nil
	}},
	{Scope: ScopeGlobal | ScopeSession, Name: TiDBMemQuotaQuery, Value: strconv.Itoa(DefTiDBMemQuotaQuery), Type: TypeInt, MinValue: -1, MaxValue: math.MaxInt64, SetSession: func(s *SessionVars, val string) error {
		s.MemQuotaQuery = TidbOptInt64(val, DefTiDBMemQuotaQuery)
		s.MemTracker.SetBytesLimit(s.MemQuotaQuery)
		return nil
	}, Validation: func(vars *SessionVars, normalizedValue string, originalValue string, scope ScopeFlag) (string, error) {
		intVal := TidbOptInt64(normalizedValue, DefTiDBMemQuotaQuery)
		if intVal > 0 && intVal < 128 {
			vars.StmtCtx.AppendWarning(ErrTruncatedWrongValue.GenWithStackByArgs(TiDBMemQuotaQuery, originalValue))
			normalizedValue = "128"
		}
		return normalizedValue, nil
	}},
	{Scope: ScopeGlobal | ScopeSession, Name: TiDBNonTransactionalIgnoreError, Value: BoolToOnOff(DefTiDBBatchDMLIgnoreError), Type: TypeBool,
		SetSession: func(s *SessionVars, val string) error {
			s.NonTransactionalIgnoreError = TiDBOptOn(val)
			return nil
		},
	},
	{Scope: ScopeGlobal | ScopeSession, Name: TiFlashFineGrainedShuffleStreamCount, Value: strconv.Itoa(DefTiFlashFineGrainedShuffleStreamCount), Type: TypeInt, MinValue: -1, MaxValue: 1024,
		SetSession: func(s *SessionVars, val string) error {
			s.TiFlashFineGrainedShuffleStreamCount = TidbOptInt64(val, DefTiFlashFineGrainedShuffleStreamCount)
			return nil
		}},
	{Scope: ScopeGlobal | ScopeSession, Name: TiFlashFineGrainedShuffleBatchSize, Value: strconv.Itoa(DefTiFlashFineGrainedShuffleBatchSize), Type: TypeUnsigned, MinValue: 1, MaxValue: math.MaxUint64,
		SetSession: func(s *SessionVars, val string) error {
			s.TiFlashFineGrainedShuffleBatchSize = uint64(TidbOptInt64(val, DefTiFlashFineGrainedShuffleBatchSize))
			return nil
		}},
	{Scope: ScopeGlobal, Name: TiDBSimplifiedMetrics, Value: BoolToOnOff(DefTiDBSimplifiedMetrics), Type: TypeBool,
		SetGlobal: func(_ context.Context, vars *SessionVars, s string) error {
			metrics.ToggleSimplifiedMode(TiDBOptOn(s))
			return nil
		}},
	{Scope: ScopeGlobal | ScopeSession, Name: TiDBMinPagingSize, Value: strconv.Itoa(DefMinPagingSize), Type: TypeUnsigned, MinValue: 1, MaxValue: math.MaxInt64, SetSession: func(s *SessionVars, val string) error {
		s.MinPagingSize = tidbOptPositiveInt32(val, DefMinPagingSize)
		return nil
	}},
	{Scope: ScopeGlobal | ScopeSession, Name: TiDBMaxPagingSize, Value: strconv.Itoa(DefMaxPagingSize), Type: TypeUnsigned, MinValue: 1, MaxValue: math.MaxInt64, SetSession: func(s *SessionVars, val string) error {
		s.MaxPagingSize = tidbOptPositiveInt32(val, DefMaxPagingSize)
		return nil
	}},
	{Scope: ScopeSession, Name: TiDBMemoryDebugModeMinHeapInUse, Value: strconv.Itoa(0), Type: TypeInt, MinValue: math.MinInt64, MaxValue: math.MaxInt64, SetSession: func(s *SessionVars, val string) error {
		s.MemoryDebugModeMinHeapInUse = TidbOptInt64(val, 0)
		return nil
	}},
	{Scope: ScopeSession, Name: TiDBMemoryDebugModeAlarmRatio, Value: strconv.Itoa(0), Type: TypeInt, MinValue: 0, MaxValue: math.MaxInt64, SetSession: func(s *SessionVars, val string) error {
		s.MemoryDebugModeAlarmRatio = TidbOptInt64(val, 0)
		return nil
	}},
	{Scope: ScopeGlobal | ScopeSession, Name: SQLRequirePrimaryKey, Value: Off, Type: TypeBool, SetSession: func(s *SessionVars, val string) error {
		s.PrimaryKeyRequired = TiDBOptOn(val)
		return nil
	}},
	{Scope: ScopeGlobal | ScopeSession, Name: TiDBEnableAnalyzeSnapshot, Value: BoolToOnOff(DefTiDBEnableAnalyzeSnapshot), Type: TypeBool, SetSession: func(s *SessionVars, val string) error {
		s.EnableAnalyzeSnapshot = TiDBOptOn(val)
		return nil
	}},
	{Scope: ScopeGlobal, Name: TiDBGenerateBinaryPlan, Value: BoolToOnOff(DefTiDBGenerateBinaryPlan), Type: TypeBool, SetGlobal: func(_ context.Context, s *SessionVars, val string) error {
		GenerateBinaryPlan.Store(TiDBOptOn(val))
		return nil
	}},
	{Scope: ScopeGlobal | ScopeSession, Name: TiDBDefaultStrMatchSelectivity, Value: strconv.FormatFloat(DefTiDBDefaultStrMatchSelectivity, 'f', -1, 64), Type: TypeFloat, MinValue: 0, MaxValue: 1,
		SetSession: func(s *SessionVars, val string) error {
			s.DefaultStrMatchSelectivity = tidbOptFloat64(val, DefTiDBDefaultStrMatchSelectivity)
			return nil
		}},
	{Scope: ScopeGlobal, Name: TiDBDDLEnableFastReorg, Value: BoolToOnOff(DefTiDBEnableFastReorg), Type: TypeBool, GetGlobal: func(_ context.Context, sv *SessionVars) (string, error) {
		return BoolToOnOff(EnableFastReorg.Load()), nil
	}, SetGlobal: func(_ context.Context, s *SessionVars, val string) error {
		EnableFastReorg.Store(TiDBOptOn(val))
		return nil
	}},
	// This system var is set disk quota for lightning sort dir, from 100 GB to 1PB.
	{Scope: ScopeGlobal, Name: TiDBDDLDiskQuota, Value: strconv.Itoa(DefTiDBDDLDiskQuota), Type: TypeInt, MinValue: DefTiDBDDLDiskQuota, MaxValue: 1024 * 1024 * DefTiDBDDLDiskQuota / 100, GetGlobal: func(_ context.Context, sv *SessionVars) (string, error) {
		return strconv.FormatUint(DDLDiskQuota.Load(), 10), nil
	}, SetGlobal: func(_ context.Context, s *SessionVars, val string) error {
		DDLDiskQuota.Store(TidbOptUint64(val, DefTiDBDDLDiskQuota))
		return nil
	}},
	{Scope: ScopeSession, Name: TiDBConstraintCheckInPlacePessimistic, Value: BoolToOnOff(config.GetGlobalConfig().PessimisticTxn.ConstraintCheckInPlacePessimistic), Type: TypeBool,
		SetSession: func(s *SessionVars, val string) error {
			s.ConstraintCheckInPlacePessimistic = TiDBOptOn(val)
			if !s.ConstraintCheckInPlacePessimistic {
				metrics.LazyPessimisticUniqueCheckSetCount.Inc()
			}
			return nil
		}},
	{Scope: ScopeGlobal | ScopeSession, Name: TiDBEnableTiFlashReadForWriteStmt, Value: BoolToOnOff(DefTiDBEnableTiFlashReadForWriteStmt), Type: TypeBool, SetSession: func(s *SessionVars, val string) error {
		s.EnableTiFlashReadForWriteStmt = TiDBOptOn(val)
		return nil
	}},
	{Scope: ScopeGlobal | ScopeSession, Name: TiDBEnableUnsafeSubstitute, Value: BoolToOnOff(false), Type: TypeBool, SetSession: func(s *SessionVars, val string) error {
		s.EnableUnsafeSubstitute = TiDBOptOn(val)
		return nil
	}},
	{Scope: ScopeGlobal | ScopeSession, Name: TiDBOptRangeMaxSize, Value: strconv.FormatInt(DefTiDBOptRangeMaxSize, 10), Type: TypeInt, MinValue: 0, MaxValue: math.MaxInt64, SetSession: func(s *SessionVars, val string) error {
		s.RangeMaxSize = TidbOptInt64(val, DefTiDBOptRangeMaxSize)
		return nil
	}},
	{Scope: ScopeGlobal | ScopeSession, Name: TiDBOptAdvancedJoinHint, Value: BoolToOnOff(DefTiDBOptAdvancedJoinHint), Type: TypeBool, SetSession: func(s *SessionVars, val string) error {
		s.EnableAdvancedJoinHint = TiDBOptOn(val)
		return nil
	}},
	{Scope: ScopeGlobal | ScopeSession, Name: TiDBAnalyzePartitionConcurrency, Value: strconv.FormatInt(DefTiDBAnalyzePartitionConcurrency, 10),
		MinValue: 1, MaxValue: uint64(config.GetGlobalConfig().Performance.AnalyzePartitionConcurrencyQuota), SetSession: func(s *SessionVars, val string) error {
			s.AnalyzePartitionConcurrency = int(TidbOptInt64(val, DefTiDBAnalyzePartitionConcurrency))
			return nil
		}},
	{
		Scope: ScopeGlobal | ScopeSession, Name: TiDBMergePartitionStatsConcurrency, Value: strconv.FormatInt(DefTiDBMergePartitionStatsConcurrency, 10), Type: TypeInt, MinValue: 1, MaxValue: MaxConfigurableConcurrency,
		SetSession: func(s *SessionVars, val string) error {
			s.AnalyzePartitionMergeConcurrency = TidbOptInt(val, DefTiDBMergePartitionStatsConcurrency)
			return nil
		},
	},

	{Scope: ScopeGlobal | ScopeSession, Name: TiDBOptPrefixIndexSingleScan, Value: BoolToOnOff(DefTiDBOptPrefixIndexSingleScan), Type: TypeBool, SetSession: func(s *SessionVars, val string) error {
		s.OptPrefixIndexSingleScan = TiDBOptOn(val)
		return nil
	}},
	{Scope: ScopeGlobal, Name: TiDBExternalTS, Value: strconv.FormatInt(DefTiDBExternalTS, 10), SetGlobal: func(ctx context.Context, s *SessionVars, val string) error {
		ts, err := parseTSFromNumberOrTime(s, val)
		if err != nil {
			return err
		}
		return SetExternalTimestamp(ctx, ts)
	}, GetGlobal: func(ctx context.Context, s *SessionVars) (string, error) {
		ts, err := GetExternalTimestamp(ctx)
		if err != nil {
			return "", err
		}
		return strconv.Itoa(int(ts)), err
	}},
	{Scope: ScopeGlobal | ScopeSession, Name: TiDBEnableExternalTSRead, Value: BoolToOnOff(false), Type: TypeBool, SetSession: func(s *SessionVars, val string) error {
		s.EnableExternalTSRead = TiDBOptOn(val)
		return nil
	}},
	{Scope: ScopeGlobal | ScopeSession, Name: TiDBEnableReusechunk, Value: BoolToOnOff(DefTiDBEnableReusechunk), Type: TypeBool,
		SetSession: func(s *SessionVars, val string) error {
			s.EnableReuseCheck = TiDBOptOn(val)
			return nil
		}},
	{Scope: ScopeGlobal, Name: TiDBTTLJobEnable, Value: BoolToOnOff(DefTiDBTTLJobEnable), Type: TypeBool, SetGlobal: func(ctx context.Context, vars *SessionVars, s string) error {
		EnableTTLJob.Store(TiDBOptOn(s))
		return nil
	}, GetGlobal: func(ctx context.Context, vars *SessionVars) (string, error) {
		return BoolToOnOff(EnableTTLJob.Load()), nil
	}},
	{Scope: ScopeGlobal, Name: TiDBTTLScanBatchSize, Value: strconv.Itoa(DefTiDBTTLScanBatchSize), Type: TypeInt, MinValue: DefTiDBTTLScanBatchMinSize, MaxValue: DefTiDBTTLScanBatchMaxSize, SetGlobal: func(ctx context.Context, vars *SessionVars, s string) error {
		val, err := strconv.ParseInt(s, 10, 64)
		if err != nil {
			return err
		}
		TTLScanBatchSize.Store(val)
		return nil
	}, GetGlobal: func(ctx context.Context, vars *SessionVars) (string, error) {
		val := TTLScanBatchSize.Load()
		return strconv.FormatInt(val, 10), nil
	}},
	{Scope: ScopeGlobal, Name: TiDBTTLDeleteBatchSize, Value: strconv.Itoa(DefTiDBTTLDeleteBatchSize), Type: TypeInt, MinValue: DefTiDBTTLDeleteBatchMinSize, MaxValue: DefTiDBTTLDeleteBatchMaxSize, SetGlobal: func(ctx context.Context, vars *SessionVars, s string) error {
		val, err := strconv.ParseInt(s, 10, 64)
		if err != nil {
			return err
		}
		TTLDeleteBatchSize.Store(val)
		return nil
	}, GetGlobal: func(ctx context.Context, vars *SessionVars) (string, error) {
		val := TTLDeleteBatchSize.Load()
		return strconv.FormatInt(val, 10), nil
	}},
	{Scope: ScopeGlobal, Name: TiDBTTLDeleteRateLimit, Value: strconv.Itoa(DefTiDBTTLDeleteRateLimit), Type: TypeInt, MinValue: 0, MaxValue: math.MaxInt64, SetGlobal: func(ctx context.Context, vars *SessionVars, s string) error {
		val, err := strconv.ParseInt(s, 10, 64)
		if err != nil {
			return err
		}
		TTLDeleteRateLimit.Store(val)
		return nil
	}, GetGlobal: func(ctx context.Context, vars *SessionVars) (string, error) {
		val := TTLDeleteRateLimit.Load()
		return strconv.FormatInt(val, 10), nil
	}},
	{
		Scope: ScopeGlobal | ScopeSession, Name: TiDBStoreBatchSize, Value: strconv.FormatInt(DefTiDBStoreBatchSize, 10),
		Type: TypeInt, MinValue: 0, MaxValue: 25000, SetSession: func(s *SessionVars, val string) error {
			s.StoreBatchSize = TidbOptInt(val, DefTiDBStoreBatchSize)
			return nil
		},
	},
	{Scope: ScopeGlobal | ScopeSession, Name: MppExchangeCompressionMode, Type: TypeStr, Value: DefaultExchangeCompressionMode.Name(),
		Validation: func(_ *SessionVars, normalizedValue string, originalValue string, _ ScopeFlag) (string, error) {
			_, ok := kv.ToExchangeCompressionMode(normalizedValue)
			if !ok {
				var msg string
				for m := kv.ExchangeCompressionModeNONE; m <= kv.ExchangeCompressionModeUnspecified; m += 1 {
					if m == 0 {
						msg = m.Name()
					} else {
						msg = fmt.Sprintf("%s, %s", msg, m.Name())
					}
				}
				err := fmt.Errorf("incorrect value: `%s`. %s options: %s",
					originalValue,
					MppExchangeCompressionMode, msg)
				return normalizedValue, err
			}
			return normalizedValue, nil
		},
		SetSession: func(s *SessionVars, val string) error {
			s.mppExchangeCompressionMode, _ = kv.ToExchangeCompressionMode(val)
			if s.ChooseMppVersion() == kv.MppVersionV0 && s.mppExchangeCompressionMode != kv.ExchangeCompressionModeUnspecified {
				s.StmtCtx.AppendWarning(fmt.Errorf("mpp exchange compression won't work under current mpp version %d", kv.MppVersionV0))
			}

			return nil
		},
	},
	{Scope: ScopeGlobal | ScopeSession, Name: MppVersion, Type: TypeStr, Value: kv.MppVersionUnspecifiedName,
		Validation: func(_ *SessionVars, normalizedValue string, originalValue string, _ ScopeFlag) (string, error) {
			_, ok := kv.ToMppVersion(normalizedValue)
			if ok {
				return normalizedValue, nil
			}
			errMsg := fmt.Sprintf("incorrect value: %s. %s options: %d (unspecified)",
				originalValue, MppVersion, kv.MppVersionUnspecified)
			for i := kv.MppVersionV0; i <= kv.GetNewestMppVersion(); i += 1 {
				errMsg = fmt.Sprintf("%s, %d", errMsg, i)
			}

			return normalizedValue, errors.New(errMsg)
		},
		SetSession: func(s *SessionVars, val string) error {
			version, _ := kv.ToMppVersion(val)
			s.mppVersion = version
			return nil
		},
	},
	{
		Scope: ScopeGlobal, Name: TiDBTTLJobScheduleWindowStartTime, Value: DefTiDBTTLJobScheduleWindowStartTime, Type: TypeTime, SetGlobal: func(ctx context.Context, vars *SessionVars, s string) error {
			startTime, err := time.ParseInLocation(FullDayTimeFormat, s, time.UTC)
			if err != nil {
				return err
			}
			TTLJobScheduleWindowStartTime.Store(startTime)
			return nil
		}, GetGlobal: func(ctx context.Context, vars *SessionVars) (string, error) {
			startTime := TTLJobScheduleWindowStartTime.Load()
			return startTime.Format(FullDayTimeFormat), nil
		},
	},
	{
		Scope: ScopeGlobal, Name: TiDBTTLJobScheduleWindowEndTime, Value: DefTiDBTTLJobScheduleWindowEndTime, Type: TypeTime, SetGlobal: func(ctx context.Context, vars *SessionVars, s string) error {
			endTime, err := time.ParseInLocation(FullDayTimeFormat, s, time.UTC)
			if err != nil {
				return err
			}
			TTLJobScheduleWindowEndTime.Store(endTime)
			return nil
		}, GetGlobal: func(ctx context.Context, vars *SessionVars) (string, error) {
			endTime := TTLJobScheduleWindowEndTime.Load()
			return endTime.Format(FullDayTimeFormat), nil
		},
	},
	{
		Scope: ScopeGlobal, Name: TiDBTTLScanWorkerCount, Value: strconv.Itoa(DefTiDBTTLScanWorkerCount), Type: TypeUnsigned, MinValue: 1, MaxValue: 256, SetGlobal: func(ctx context.Context, vars *SessionVars, s string) error {
			val, err := strconv.ParseInt(s, 10, 64)
			if err != nil {
				return err
			}
			TTLScanWorkerCount.Store(int32(val))
			return nil
		}, GetGlobal: func(ctx context.Context, vars *SessionVars) (string, error) {
			return strconv.Itoa(int(TTLScanWorkerCount.Load())), nil
		},
	},
	{
		Scope: ScopeGlobal, Name: TiDBTTLDeleteWorkerCount, Value: strconv.Itoa(DefTiDBTTLDeleteWorkerCount), Type: TypeUnsigned, MinValue: 1, MaxValue: 256, SetGlobal: func(ctx context.Context, vars *SessionVars, s string) error {
			val, err := strconv.ParseInt(s, 10, 64)
			if err != nil {
				return err
			}
			TTLDeleteWorkerCount.Store(int32(val))
			return nil
		}, GetGlobal: func(ctx context.Context, vars *SessionVars) (string, error) {
			return strconv.Itoa(int(TTLDeleteWorkerCount.Load())), nil
		},
	},
	{Scope: ScopeGlobal, Name: TiDBEnableResourceControl, Value: BoolToOnOff(DefTiDBEnableResourceControl), Type: TypeBool, SetGlobal: func(ctx context.Context, vars *SessionVars, s string) error {
		if TiDBOptOn(s) != EnableResourceControl.Load() {
			EnableResourceControl.Store(TiDBOptOn(s))
			(*SetGlobalResourceControl.Load())(TiDBOptOn(s))
			logutil.BgLogger().Info("set resource control", zap.Bool("enable", TiDBOptOn(s)))
		}
		return nil
	}, GetGlobal: func(ctx context.Context, vars *SessionVars) (string, error) {
		return BoolToOnOff(EnableResourceControl.Load()), nil
	}},
	{Scope: ScopeGlobal | ScopeSession, Name: TiDBPessimisticTransactionAggressiveLocking, Value: BoolToOnOff(DefTiDBPessimisticTransactionAggressiveLocking), Type: TypeBool, SetSession: func(s *SessionVars, val string) error {
		s.PessimisticTransactionAggressiveLocking = TiDBOptOn(val)
		return nil
	}},
	{Scope: ScopeGlobal | ScopeSession, Name: TiDBEnablePlanCacheForParamLimit, Value: BoolToOnOff(DefTiDBEnablePlanCacheForParamLimit), Type: TypeBool, SetSession: func(s *SessionVars, val string) error {
		s.EnablePlanCacheForParamLimit = TiDBOptOn(val)
		return nil
	}},
	{Scope: ScopeGlobal | ScopeSession, Name: TiDBEnableINLJoinInnerMultiPattern, Value: BoolToOnOff(false), Type: TypeBool,
		SetSession: func(s *SessionVars, val string) error {
			s.EnableINLJoinInnerMultiPattern = TiDBOptOn(val)
			return nil
		},
		GetSession: func(s *SessionVars) (string, error) {
			return BoolToOnOff(s.EnableINLJoinInnerMultiPattern), nil
		},
	},
<<<<<<< HEAD
	{Scope: ScopeGlobal | ScopeSession, Name: TiFlashComputeDispatchPolicy, Value: string(DefTiFlashComputeDispatchPolicy), Type: TypeStr, SetSession: setTiFlashComputeDispatchPolicy,
		SetGlobal: func(ctx context.Context, vars *SessionVars, s string) error {
			return setTiFlashComputeDispatchPolicy(vars, s)
		},
	},
}

func setTiFlashComputeDispatchPolicy(s *SessionVars, val string) error {
	p, err := tiflashcompute.GetDispatchPolicyByStr(val)
	if err != nil {
		return err
	}
	s.TiFlashComputeDispatchPolicy = p
	return nil
=======
	{Scope: ScopeGlobal | ScopeSession, Name: TiDBEnablePlanCacheForSubquery, Value: BoolToOnOff(DefTiDBEnablePlanCacheForSubquery), Type: TypeBool, SetSession: func(s *SessionVars, val string) error {
		s.EnablePlanCacheForSubquery = TiDBOptOn(val)
		return nil
	}},
>>>>>>> 6c1674cb
}

// FeedbackProbability points to the FeedbackProbability in statistics package.
// It's initialized in init() in feedback.go to solve import cycle.
var FeedbackProbability *atomic2.Float64

// SetNamesVariables is the system variable names related to set names statements.
var SetNamesVariables = []string{
	CharacterSetClient,
	CharacterSetConnection,
	CharacterSetResults,
}

// SetCharsetVariables is the system variable names related to set charset statements.
var SetCharsetVariables = []string{
	CharacterSetClient,
	CharacterSetResults,
}

const (
	// CharacterSetConnection is the name for character_set_connection system variable.
	CharacterSetConnection = "character_set_connection"
	// CollationConnection is the name for collation_connection system variable.
	CollationConnection = "collation_connection"
	// CharsetDatabase is the name for character_set_database system variable.
	CharsetDatabase = "character_set_database"
	// CollationDatabase is the name for collation_database system variable.
	CollationDatabase = "collation_database"
	// CharacterSetFilesystem is the name for character_set_filesystem system variable.
	CharacterSetFilesystem = "character_set_filesystem"
	// CharacterSetClient is the name for character_set_client system variable.
	CharacterSetClient = "character_set_client"
	// CharacterSetSystem is the name for character_set_system system variable.
	CharacterSetSystem = "character_set_system"
	// GeneralLog is the name for 'general_log' system variable.
	GeneralLog = "general_log"
	// AvoidTemporalUpgrade is the name for 'avoid_temporal_upgrade' system variable.
	AvoidTemporalUpgrade = "avoid_temporal_upgrade"
	// MaxPreparedStmtCount is the name for 'max_prepared_stmt_count' system variable.
	MaxPreparedStmtCount = "max_prepared_stmt_count"
	// BigTables is the name for 'big_tables' system variable.
	BigTables = "big_tables"
	// CheckProxyUsers is the name for 'check_proxy_users' system variable.
	CheckProxyUsers = "check_proxy_users"
	// CoreFile is the name for 'core_file' system variable.
	CoreFile = "core_file"
	// DefaultWeekFormat is the name for 'default_week_format' system variable.
	DefaultWeekFormat = "default_week_format"
	// GroupConcatMaxLen is the name for 'group_concat_max_len' system variable.
	GroupConcatMaxLen = "group_concat_max_len"
	// DelayKeyWrite is the name for 'delay_key_write' system variable.
	DelayKeyWrite = "delay_key_write"
	// EndMarkersInJSON is the name for 'end_markers_in_json' system variable.
	EndMarkersInJSON = "end_markers_in_json"
	// Hostname is the name for 'hostname' system variable.
	Hostname = "hostname"
	// InnodbCommitConcurrency is the name for 'innodb_commit_concurrency' system variable.
	InnodbCommitConcurrency = "innodb_commit_concurrency"
	// InnodbFastShutdown is the name for 'innodb_fast_shutdown' system variable.
	InnodbFastShutdown = "innodb_fast_shutdown"
	// InnodbLockWaitTimeout is the name for 'innodb_lock_wait_timeout' system variable.
	InnodbLockWaitTimeout = "innodb_lock_wait_timeout"
	// SQLLogBin is the name for 'sql_log_bin' system variable.
	SQLLogBin = "sql_log_bin"
	// LogBin is the name for 'log_bin' system variable.
	LogBin = "log_bin"
	// MaxSortLength is the name for 'max_sort_length' system variable.
	MaxSortLength = "max_sort_length"
	// MaxSpRecursionDepth is the name for 'max_sp_recursion_depth' system variable.
	MaxSpRecursionDepth = "max_sp_recursion_depth"
	// MaxUserConnections is the name for 'max_user_connections' system variable.
	MaxUserConnections = "max_user_connections"
	// OfflineMode is the name for 'offline_mode' system variable.
	OfflineMode = "offline_mode"
	// InteractiveTimeout is the name for 'interactive_timeout' system variable.
	InteractiveTimeout = "interactive_timeout"
	// FlushTime is the name for 'flush_time' system variable.
	FlushTime = "flush_time"
	// PseudoSlaveMode is the name for 'pseudo_slave_mode' system variable.
	PseudoSlaveMode = "pseudo_slave_mode"
	// LowPriorityUpdates is the name for 'low_priority_updates' system variable.
	LowPriorityUpdates = "low_priority_updates"
	// LowerCaseTableNames is the name for 'lower_case_table_names' system variable.
	LowerCaseTableNames = "lower_case_table_names"
	// SessionTrackGtids is the name for 'session_track_gtids' system variable.
	SessionTrackGtids = "session_track_gtids"
	// OldPasswords is the name for 'old_passwords' system variable.
	OldPasswords = "old_passwords"
	// MaxConnections is the name for 'max_connections' system variable.
	MaxConnections = "max_connections"
	// SkipNameResolve is the name for 'skip_name_resolve' system variable.
	SkipNameResolve = "skip_name_resolve"
	// ForeignKeyChecks is the name for 'foreign_key_checks' system variable.
	ForeignKeyChecks = "foreign_key_checks"
	// SQLSafeUpdates is the name for 'sql_safe_updates' system variable.
	SQLSafeUpdates = "sql_safe_updates"
	// WarningCount is the name for 'warning_count' system variable.
	WarningCount = "warning_count"
	// ErrorCount is the name for 'error_count' system variable.
	ErrorCount = "error_count"
	// DefaultPasswordLifetime is the name for 'default_password_lifetime' system variable.
	DefaultPasswordLifetime = "default_password_lifetime"
	// DisconnectOnExpiredPassword is the name for 'disconnect_on_expired_password' system variable.
	DisconnectOnExpiredPassword = "disconnect_on_expired_password"
	// SQLSelectLimit is the name for 'sql_select_limit' system variable.
	SQLSelectLimit = "sql_select_limit"
	// MaxConnectErrors is the name for 'max_connect_errors' system variable.
	MaxConnectErrors = "max_connect_errors"
	// TableDefinitionCache is the name for 'table_definition_cache' system variable.
	TableDefinitionCache = "table_definition_cache"
	// Timestamp is the name for 'timestamp' system variable.
	Timestamp = "timestamp"
	// ConnectTimeout is the name for 'connect_timeout' system variable.
	ConnectTimeout = "connect_timeout"
	// SyncBinlog is the name for 'sync_binlog' system variable.
	SyncBinlog = "sync_binlog"
	// BlockEncryptionMode is the name for 'block_encryption_mode' system variable.
	BlockEncryptionMode = "block_encryption_mode"
	// WaitTimeout is the name for 'wait_timeout' system variable.
	WaitTimeout = "wait_timeout"
	// Version is the name of 'version' system variable.
	Version = "version"
	// VersionComment is the name of 'version_comment' system variable.
	VersionComment = "version_comment"
	// PluginDir is the name of 'plugin_dir' system variable.
	PluginDir = "plugin_dir"
	// PluginLoad is the name of 'plugin_load' system variable.
	PluginLoad = "plugin_load"
	// TiDBEnableDDL indicates whether the tidb-server campaigns the DDL owner,
	TiDBEnableDDL = "tidb_enable_ddl"
	// Port is the name for 'port' system variable.
	Port = "port"
	// DataDir is the name for 'datadir' system variable.
	DataDir = "datadir"
	// Profiling is the name for 'Profiling' system variable.
	Profiling = "profiling"
	// Socket is the name for 'socket' system variable.
	Socket = "socket"
	// BinlogOrderCommits is the name for 'binlog_order_commits' system variable.
	BinlogOrderCommits = "binlog_order_commits"
	// MasterVerifyChecksum is the name for 'master_verify_checksum' system variable.
	MasterVerifyChecksum = "master_verify_checksum"
	// SuperReadOnly is the name for 'super_read_only' system variable.
	SuperReadOnly = "super_read_only"
	// SQLNotes is the name for 'sql_notes' system variable.
	SQLNotes = "sql_notes"
	// QueryCacheType is the name for 'query_cache_type' system variable.
	QueryCacheType = "query_cache_type"
	// SlaveCompressedProtocol is the name for 'slave_compressed_protocol' system variable.
	SlaveCompressedProtocol = "slave_compressed_protocol"
	// BinlogRowQueryLogEvents is the name for 'binlog_rows_query_log_events' system variable.
	BinlogRowQueryLogEvents = "binlog_rows_query_log_events"
	// LogSlowSlaveStatements is the name for 'log_slow_slave_statements' system variable.
	LogSlowSlaveStatements = "log_slow_slave_statements"
	// LogSlowAdminStatements is the name for 'log_slow_admin_statements' system variable.
	LogSlowAdminStatements = "log_slow_admin_statements"
	// LogQueriesNotUsingIndexes is the name for 'log_queries_not_using_indexes' system variable.
	LogQueriesNotUsingIndexes = "log_queries_not_using_indexes"
	// QueryCacheWlockInvalidate is the name for 'query_cache_wlock_invalidate' system variable.
	QueryCacheWlockInvalidate = "query_cache_wlock_invalidate"
	// SQLAutoIsNull is the name for 'sql_auto_is_null' system variable.
	SQLAutoIsNull = "sql_auto_is_null"
	// RelayLogPurge is the name for 'relay_log_purge' system variable.
	RelayLogPurge = "relay_log_purge"
	// AutomaticSpPrivileges is the name for 'automatic_sp_privileges' system variable.
	AutomaticSpPrivileges = "automatic_sp_privileges"
	// SQLQuoteShowCreate is the name for 'sql_quote_show_create' system variable.
	SQLQuoteShowCreate = "sql_quote_show_create"
	// SlowQueryLog is the name for 'slow_query_log' system variable.
	SlowQueryLog = "slow_query_log"
	// BinlogDirectNonTransactionalUpdates is the name for 'binlog_direct_non_transactional_updates' system variable.
	BinlogDirectNonTransactionalUpdates = "binlog_direct_non_transactional_updates"
	// SQLBigSelects is the name for 'sql_big_selects' system variable.
	SQLBigSelects = "sql_big_selects"
	// LogBinTrustFunctionCreators is the name for 'log_bin_trust_function_creators' system variable.
	LogBinTrustFunctionCreators = "log_bin_trust_function_creators"
	// OldAlterTable is the name for 'old_alter_table' system variable.
	OldAlterTable = "old_alter_table"
	// EnforceGtidConsistency is the name for 'enforce_gtid_consistency' system variable.
	EnforceGtidConsistency = "enforce_gtid_consistency"
	// SecureAuth is the name for 'secure_auth' system variable.
	SecureAuth = "secure_auth"
	// UniqueChecks is the name for 'unique_checks' system variable.
	UniqueChecks = "unique_checks"
	// SQLWarnings is the name for 'sql_warnings' system variable.
	SQLWarnings = "sql_warnings"
	// AutoCommit is the name for 'autocommit' system variable.
	AutoCommit = "autocommit"
	// KeepFilesOnCreate is the name for 'keep_files_on_create' system variable.
	KeepFilesOnCreate = "keep_files_on_create"
	// ShowOldTemporals is the name for 'show_old_temporals' system variable.
	ShowOldTemporals = "show_old_temporals"
	// LocalInFile is the name for 'local_infile' system variable.
	LocalInFile = "local_infile"
	// PerformanceSchema is the name for 'performance_schema' system variable.
	PerformanceSchema = "performance_schema"
	// Flush is the name for 'flush' system variable.
	Flush = "flush"
	// SlaveAllowBatching is the name for 'slave_allow_batching' system variable.
	SlaveAllowBatching = "slave_allow_batching"
	// MyISAMUseMmap is the name for 'myisam_use_mmap' system variable.
	MyISAMUseMmap = "myisam_use_mmap"
	// InnodbFilePerTable is the name for 'innodb_file_per_table' system variable.
	InnodbFilePerTable = "innodb_file_per_table"
	// InnodbLogCompressedPages is the name for 'innodb_log_compressed_pages' system variable.
	InnodbLogCompressedPages = "innodb_log_compressed_pages"
	// InnodbPrintAllDeadlocks is the name for 'innodb_print_all_deadlocks' system variable.
	InnodbPrintAllDeadlocks = "innodb_print_all_deadlocks"
	// InnodbStrictMode is the name for 'innodb_strict_mode' system variable.
	InnodbStrictMode = "innodb_strict_mode"
	// InnodbCmpPerIndexEnabled is the name for 'innodb_cmp_per_index_enabled' system variable.
	InnodbCmpPerIndexEnabled = "innodb_cmp_per_index_enabled"
	// InnodbBufferPoolDumpAtShutdown is the name for 'innodb_buffer_pool_dump_at_shutdown' system variable.
	InnodbBufferPoolDumpAtShutdown = "innodb_buffer_pool_dump_at_shutdown"
	// InnodbAdaptiveHashIndex is the name for 'innodb_adaptive_hash_index' system variable.
	InnodbAdaptiveHashIndex = "innodb_adaptive_hash_index"
	// InnodbFtEnableStopword is the name for 'innodb_ft_enable_stopword' system variable.
	InnodbFtEnableStopword = "innodb_ft_enable_stopword" // #nosec G101
	// InnodbSupportXA is the name for 'innodb_support_xa' system variable.
	InnodbSupportXA = "innodb_support_xa"
	// InnodbOptimizeFullTextOnly is the name for 'innodb_optimize_fulltext_only' system variable.
	InnodbOptimizeFullTextOnly = "innodb_optimize_fulltext_only"
	// InnodbStatusOutputLocks is the name for 'innodb_status_output_locks' system variable.
	InnodbStatusOutputLocks = "innodb_status_output_locks"
	// InnodbBufferPoolDumpNow is the name for 'innodb_buffer_pool_dump_now' system variable.
	InnodbBufferPoolDumpNow = "innodb_buffer_pool_dump_now"
	// InnodbBufferPoolLoadNow is the name for 'innodb_buffer_pool_load_now' system variable.
	InnodbBufferPoolLoadNow = "innodb_buffer_pool_load_now"
	// InnodbStatsOnMetadata is the name for 'innodb_stats_on_metadata' system variable.
	InnodbStatsOnMetadata = "innodb_stats_on_metadata"
	// InnodbDisableSortFileCache is the name for 'innodb_disable_sort_file_cache' system variable.
	InnodbDisableSortFileCache = "innodb_disable_sort_file_cache"
	// InnodbStatsAutoRecalc is the name for 'innodb_stats_auto_recalc' system variable.
	InnodbStatsAutoRecalc = "innodb_stats_auto_recalc"
	// InnodbBufferPoolLoadAbort is the name for 'innodb_buffer_pool_load_abort' system variable.
	InnodbBufferPoolLoadAbort = "innodb_buffer_pool_load_abort"
	// InnodbStatsPersistent is the name for 'innodb_stats_persistent' system variable.
	InnodbStatsPersistent = "innodb_stats_persistent"
	// InnodbRandomReadAhead is the name for 'innodb_random_read_ahead' system variable.
	InnodbRandomReadAhead = "innodb_random_read_ahead"
	// InnodbAdaptiveFlushing is the name for 'innodb_adaptive_flushing' system variable.
	InnodbAdaptiveFlushing = "innodb_adaptive_flushing"
	// InnodbTableLocks is the name for 'innodb_table_locks' system variable.
	InnodbTableLocks = "innodb_table_locks"
	// InnodbStatusOutput is the name for 'innodb_status_output' system variable.
	InnodbStatusOutput = "innodb_status_output"
	// NetBufferLength is the name for 'net_buffer_length' system variable.
	NetBufferLength = "net_buffer_length"
	// QueryCacheSize is the name of 'query_cache_size' system variable.
	QueryCacheSize = "query_cache_size"
	// TxReadOnly is the name of 'tx_read_only' system variable.
	TxReadOnly = "tx_read_only"
	// TransactionReadOnly is the name of 'transaction_read_only' system variable.
	TransactionReadOnly = "transaction_read_only"
	// CharacterSetServer is the name of 'character_set_server' system variable.
	CharacterSetServer = "character_set_server"
	// AutoIncrementIncrement is the name of 'auto_increment_increment' system variable.
	AutoIncrementIncrement = "auto_increment_increment"
	// AutoIncrementOffset is the name of 'auto_increment_offset' system variable.
	AutoIncrementOffset = "auto_increment_offset"
	// InitConnect is the name of 'init_connect' system variable.
	InitConnect = "init_connect"
	// CollationServer is the name of 'collation_server' variable.
	CollationServer = "collation_server"
	// NetWriteTimeout is the name of 'net_write_timeout' variable.
	NetWriteTimeout = "net_write_timeout"
	// ThreadPoolSize is the name of 'thread_pool_size' variable.
	ThreadPoolSize = "thread_pool_size"
	// WindowingUseHighPrecision is the name of 'windowing_use_high_precision' system variable.
	WindowingUseHighPrecision = "windowing_use_high_precision"
	// OptimizerSwitch is the name of 'optimizer_switch' system variable.
	OptimizerSwitch = "optimizer_switch"
	// SystemTimeZone is the name of 'system_time_zone' system variable.
	SystemTimeZone = "system_time_zone"
	// CTEMaxRecursionDepth is the name of 'cte_max_recursion_depth' system variable.
	CTEMaxRecursionDepth = "cte_max_recursion_depth"
	// SQLModeVar is the name of the 'sql_mode' system variable.
	SQLModeVar = "sql_mode"
	// CharacterSetResults is the name of the 'character_set_results' system variable.
	CharacterSetResults = "character_set_results"
	// MaxAllowedPacket is the name of the 'max_allowed_packet' system variable.
	MaxAllowedPacket = "max_allowed_packet"
	// TimeZone is the name of the 'time_zone' system variable.
	TimeZone = "time_zone"
	// TxnIsolation is the name of the 'tx_isolation' system variable.
	TxnIsolation = "tx_isolation"
	// TransactionIsolation is the name of the 'transaction_isolation' system variable.
	TransactionIsolation = "transaction_isolation"
	// TxnIsolationOneShot is the name of the 'tx_isolation_one_shot' system variable.
	TxnIsolationOneShot = "tx_isolation_one_shot"
	// MaxExecutionTime is the name of the 'max_execution_time' system variable.
	MaxExecutionTime = "max_execution_time"
	// ReadOnly is the name of the 'read_only' system variable.
	ReadOnly = "read_only"
	// DefaultAuthPlugin is the name of 'default_authentication_plugin' system variable.
	DefaultAuthPlugin = "default_authentication_plugin"
	// LastInsertID is the name of 'last_insert_id' system variable.
	LastInsertID = "last_insert_id"
	// Identity is the name of 'identity' system variable.
	Identity = "identity"
	// TiDBAllowFunctionForExpressionIndex is the name of `TiDBAllowFunctionForExpressionIndex` system variable.
	TiDBAllowFunctionForExpressionIndex = "tidb_allow_function_for_expression_index"
	// RandSeed1 is the name of 'rand_seed1' system variable.
	RandSeed1 = "rand_seed1"
	// RandSeed2 is the name of 'rand_seed2' system variable.
	RandSeed2 = "rand_seed2"
	// SQLRequirePrimaryKey is the name of `sql_require_primary_key` system variable.
	SQLRequirePrimaryKey = "sql_require_primary_key"
	// ValidatePasswordEnable turns on/off the validation of password.
	ValidatePasswordEnable = "validate_password.enable"
	// ValidatePasswordPolicy specifies the password policy enforced by validate_password.
	ValidatePasswordPolicy = "validate_password.policy"
	// ValidatePasswordCheckUserName controls whether validate_password compares passwords to the user name part of
	// the effective user account for the current session
	ValidatePasswordCheckUserName = "validate_password.check_user_name"
	// ValidatePasswordLength specified the minimum number of characters that validate_password requires passwords to have
	ValidatePasswordLength = "validate_password.length"
	// ValidatePasswordMixedCaseCount specified the minimum number of lowercase and uppercase characters that validate_password requires
	ValidatePasswordMixedCaseCount = "validate_password.mixed_case_count"
	// ValidatePasswordNumberCount specified the minimum number of numeric (digit) characters that validate_password requires
	ValidatePasswordNumberCount = "validate_password.number_count"
	// ValidatePasswordSpecialCharCount specified the minimum number of nonalphanumeric characters that validate_password requires
	ValidatePasswordSpecialCharCount = "validate_password.special_char_count"
	// ValidatePasswordDictionary specified the dictionary that validate_password uses for checking passwords. Each word is separated by semicolon (;).
	ValidatePasswordDictionary = "validate_password.dictionary"
)<|MERGE_RESOLUTION|>--- conflicted
+++ resolved
@@ -2381,12 +2381,15 @@
 			return BoolToOnOff(s.EnableINLJoinInnerMultiPattern), nil
 		},
 	},
-<<<<<<< HEAD
 	{Scope: ScopeGlobal | ScopeSession, Name: TiFlashComputeDispatchPolicy, Value: string(DefTiFlashComputeDispatchPolicy), Type: TypeStr, SetSession: setTiFlashComputeDispatchPolicy,
 		SetGlobal: func(ctx context.Context, vars *SessionVars, s string) error {
 			return setTiFlashComputeDispatchPolicy(vars, s)
 		},
 	},
+	{Scope: ScopeGlobal | ScopeSession, Name: TiDBEnablePlanCacheForSubquery, Value: BoolToOnOff(DefTiDBEnablePlanCacheForSubquery), Type: TypeBool, SetSession: func(s *SessionVars, val string) error {
+		s.EnablePlanCacheForSubquery = TiDBOptOn(val)
+		return nil
+	}},
 }
 
 func setTiFlashComputeDispatchPolicy(s *SessionVars, val string) error {
@@ -2396,12 +2399,6 @@
 	}
 	s.TiFlashComputeDispatchPolicy = p
 	return nil
-=======
-	{Scope: ScopeGlobal | ScopeSession, Name: TiDBEnablePlanCacheForSubquery, Value: BoolToOnOff(DefTiDBEnablePlanCacheForSubquery), Type: TypeBool, SetSession: func(s *SessionVars, val string) error {
-		s.EnablePlanCacheForSubquery = TiDBOptOn(val)
-		return nil
-	}},
->>>>>>> 6c1674cb
 }
 
 // FeedbackProbability points to the FeedbackProbability in statistics package.
