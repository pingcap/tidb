--- conflicted
+++ resolved
@@ -617,11 +617,8 @@
 		}
 		return oracle.LocalTxnScope
 	}()},
-<<<<<<< HEAD
 	{Scope: ScopeGlobal, Name: InitConnect, Value: ""},
 	/* TiDB specific variables */
-=======
->>>>>>> fd7a331f
 	{Scope: ScopeGlobal | ScopeSession, Name: TiDBAllowMPPExecution, Type: TypeBool, Value: BoolToOnOff(DefTiDBAllowMPPExecution)},
 	{Scope: ScopeGlobal | ScopeSession, Name: TiDBBCJThresholdCount, Value: strconv.Itoa(DefBroadcastJoinThresholdCount), Type: TypeInt, MinValue: 0, MaxValue: math.MaxInt64, SetSession: func(s *SessionVars, val string) error {
 		s.BroadcastJoinThresholdCount = tidbOptInt64(val, DefBroadcastJoinThresholdCount)
