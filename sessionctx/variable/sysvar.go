// Copyright 2015 PingCAP, Inc.
//
// Licensed under the Apache License, Version 2.0 (the "License");
// you may not use this file except in compliance with the License.
// You may obtain a copy of the License at
//
//     http://www.apache.org/licenses/LICENSE-2.0
//
// Unless required by applicable law or agreed to in writing, software
// distributed under the License is distributed on an "AS IS" BASIS,
// WITHOUT WARRANTIES OR CONDITIONS OF ANY KIND, either express or implied.
// See the License for the specific language governing permissions and
// limitations under the License.

package variable

import (
	"encoding/json"
	"fmt"
	"math"
	"runtime"
	"strconv"
	"strings"
	"sync/atomic"
	"time"

	"github.com/pingcap/errors"
	"github.com/pingcap/tidb/config"
	"github.com/pingcap/tidb/kv"
	"github.com/pingcap/tidb/metrics"
	"github.com/pingcap/tidb/parser"
	"github.com/pingcap/tidb/parser/charset"
	"github.com/pingcap/tidb/parser/mysql"
	"github.com/pingcap/tidb/sessionctx/sessionstates"
	"github.com/pingcap/tidb/sessionctx/stmtctx"
	"github.com/pingcap/tidb/types"
	_ "github.com/pingcap/tidb/types/parser_driver" // for parser driver
	"github.com/pingcap/tidb/util/collate"
	"github.com/pingcap/tidb/util/logutil"
	"github.com/pingcap/tidb/util/mathutil"
	"github.com/pingcap/tidb/util/memory"
	"github.com/pingcap/tidb/util/stmtsummary"
	"github.com/pingcap/tidb/util/tikvutil"
	"github.com/pingcap/tidb/util/tls"
	topsqlstate "github.com/pingcap/tidb/util/topsql/state"
	"github.com/pingcap/tidb/util/versioninfo"
	tikvcfg "github.com/tikv/client-go/v2/config"
	tikvstore "github.com/tikv/client-go/v2/kv"
	atomic2 "go.uber.org/atomic"
)

// All system variables declared here are ordered by their scopes, which follow the order of scopes below:
//
//	[NONE, SESSION, INSTANCE, GLOBAL, GLOBAL & SESSION]
//
// If you are adding a new system variable, please put it in the corresponding area.
var defaultSysVars = []*SysVar{
	/* The system variables below have NONE scope  */
	{Scope: ScopeNone, Name: SystemTimeZone, Value: "CST"},
	{Scope: ScopeNone, Name: Hostname, Value: DefHostname},
	{Scope: ScopeNone, Name: Port, Value: "4000", Type: TypeUnsigned, MinValue: 0, MaxValue: math.MaxUint16},
	{Scope: ScopeNone, Name: LogBin, Value: Off, Type: TypeBool},
	{Scope: ScopeNone, Name: VersionComment, Value: "TiDB Server (Apache License 2.0) " + versioninfo.TiDBEdition + " Edition, MySQL 5.7 compatible"},
	{Scope: ScopeNone, Name: Version, Value: mysql.ServerVersion},
	{Scope: ScopeNone, Name: DataDir, Value: "/usr/local/mysql/data/"},
	{Scope: ScopeNone, Name: Socket, Value: ""},
	{Scope: ScopeNone, Name: "license", Value: "Apache License 2.0"},
	{Scope: ScopeNone, Name: "have_ssl", Value: "DISABLED", Type: TypeBool},
	{Scope: ScopeNone, Name: "have_openssl", Value: "DISABLED", Type: TypeBool},
	{Scope: ScopeNone, Name: "ssl_ca", Value: ""},
	{Scope: ScopeNone, Name: "ssl_cert", Value: ""},
	{Scope: ScopeNone, Name: "ssl_key", Value: ""},
	{Scope: ScopeNone, Name: "version_compile_os", Value: runtime.GOOS},
	{Scope: ScopeNone, Name: "version_compile_machine", Value: runtime.GOARCH},
	/* TiDB specific variables */
	{Scope: ScopeNone, Name: TiDBEnableEnhancedSecurity, Value: Off, Type: TypeBool},
	{Scope: ScopeNone, Name: TiDBAllowFunctionForExpressionIndex, ReadOnly: true, Value: collectAllowFuncName4ExpressionIndex()},

	/* The system variables below have SESSION scope  */
	{Scope: ScopeSession, Name: Timestamp, Value: DefTimestamp, MinValue: 0, MaxValue: 2147483647, Type: TypeFloat, GetSession: func(s *SessionVars) (string, error) {
		if timestamp, ok := s.systems[Timestamp]; ok && timestamp != DefTimestamp {
			return timestamp, nil
		}
		timestamp := s.StmtCtx.GetOrStoreStmtCache(stmtctx.StmtNowTsCacheKey, time.Now()).(time.Time)
		return types.ToString(float64(timestamp.UnixNano()) / float64(time.Second))
	}, GetStateValue: func(s *SessionVars) (string, bool, error) {
		timestamp, ok := s.systems[Timestamp]
		return timestamp, ok && timestamp != DefTimestamp, nil
	}},
	{Scope: ScopeSession, Name: WarningCount, Value: "0", ReadOnly: true, GetSession: func(s *SessionVars) (string, error) {
		return strconv.Itoa(s.SysWarningCount), nil
	}},
	{Scope: ScopeSession, Name: ErrorCount, Value: "0", ReadOnly: true, GetSession: func(s *SessionVars) (string, error) {
		return strconv.Itoa(int(s.SysErrorCount)), nil
	}},
	{Scope: ScopeSession, Name: LastInsertID, Value: "0", Type: TypeInt, AllowEmpty: true, MinValue: 0, MaxValue: math.MaxInt64, GetSession: func(s *SessionVars) (string, error) {
		return strconv.FormatUint(s.StmtCtx.PrevLastInsertID, 10), nil
	}, GetStateValue: func(s *SessionVars) (string, bool, error) {
		return "", false, nil
	}},
	{Scope: ScopeSession, Name: Identity, Value: "0", Type: TypeInt, AllowEmpty: true, MinValue: 0, MaxValue: math.MaxInt64, GetSession: func(s *SessionVars) (string, error) {
		return strconv.FormatUint(s.StmtCtx.PrevLastInsertID, 10), nil
	}, GetStateValue: func(s *SessionVars) (string, bool, error) {
		return "", false, nil
	}},
	/* TiDB specific variables */
	// TODO: TiDBTxnScope is hidden because local txn feature is not done.
	{Scope: ScopeSession, Name: TiDBTxnScope, skipInit: true, Hidden: true, Value: kv.GlobalTxnScope, SetSession: func(s *SessionVars, val string) error {
		switch val {
		case kv.GlobalTxnScope:
			s.TxnScope = kv.NewGlobalTxnScopeVar()
		case kv.LocalTxnScope:
			if !EnableLocalTxn.Load() {
				return ErrWrongValueForVar.GenWithStack("@@txn_scope can not be set to local when tidb_enable_local_txn is off")
			}
			txnScope := config.GetTxnScopeFromConfig()
			if txnScope == kv.GlobalTxnScope {
				return ErrWrongValueForVar.GenWithStack("@@txn_scope can not be set to local when zone label is empty or \"global\"")
			}
			s.TxnScope = kv.NewLocalTxnScopeVar(txnScope)
		default:
			return ErrWrongValueForVar.GenWithStack("@@txn_scope value should be global or local")
		}
		return nil
	}, GetSession: func(s *SessionVars) (string, error) {
		return s.TxnScope.GetVarValue(), nil
	}},
	{Scope: ScopeSession, Name: TiDBTxnReadTS, Value: "", Hidden: true, SetSession: func(s *SessionVars, val string) error {
		return setTxnReadTS(s, val)
	}, Validation: func(vars *SessionVars, normalizedValue string, originalValue string, scope ScopeFlag) (string, error) {
		return normalizedValue, nil
	}},
	{Scope: ScopeSession, Name: TiDBReadStaleness, Value: strconv.Itoa(DefTiDBReadStaleness), Type: TypeInt, MinValue: math.MinInt32, MaxValue: 0, AllowEmpty: true, Hidden: false, SetSession: func(s *SessionVars, val string) error {
		return setReadStaleness(s, val)
	}},
	{Scope: ScopeSession, Name: TiDBEnforceMPPExecution, Type: TypeBool, Value: BoolToOnOff(config.GetGlobalConfig().Performance.EnforceMPP), Validation: func(vars *SessionVars, normalizedValue string, originalValue string, scope ScopeFlag) (string, error) {
		if TiDBOptOn(normalizedValue) && !vars.allowMPPExecution {
			return normalizedValue, ErrWrongValueForVar.GenWithStackByArgs("tidb_enforce_mpp", "1' but tidb_allow_mpp is 0, please activate tidb_allow_mpp at first.")
		}
		return normalizedValue, nil
	}, SetSession: func(s *SessionVars, val string) error {
		s.enforceMPPExecution = TiDBOptOn(val)
		return nil
	}},
	{Scope: ScopeGlobal | ScopeSession, Name: TiDBMaxTiFlashThreads, Type: TypeInt, Value: strconv.Itoa(DefTiFlashMaxThreads), MinValue: -1, MaxValue: MaxConfigurableConcurrency, SetSession: func(s *SessionVars, val string) error {
		s.TiFlashMaxThreads = TidbOptInt64(val, DefTiFlashMaxThreads)
		return nil
	}},
	{Scope: ScopeSession, Name: TiDBSnapshot, Value: "", skipInit: true, SetSession: func(s *SessionVars, val string) error {
		err := setSnapshotTS(s, val)
		if err != nil {
			return err
		}
		return nil
	}},
	{Scope: ScopeSession, Name: TiDBOptProjectionPushDown, Value: BoolToOnOff(config.GetGlobalConfig().Performance.ProjectionPushDown), Type: TypeBool, SetSession: func(s *SessionVars, val string) error {
		s.AllowProjectionPushDown = TiDBOptOn(val)
		return nil
	}},
	{Scope: ScopeSession, Name: TiDBOptAggPushDown, Value: BoolToOnOff(DefOptAggPushDown), Type: TypeBool, SetSession: func(s *SessionVars, val string) error {
		s.AllowAggPushDown = TiDBOptOn(val)
		return nil
	}},
	{Scope: ScopeSession, Name: TiDBOptDistinctAggPushDown, Value: BoolToOnOff(config.GetGlobalConfig().Performance.DistinctAggPushDown), Type: TypeBool, SetSession: func(s *SessionVars, val string) error {
		s.AllowDistinctAggPushDown = TiDBOptOn(val)
		return nil
	}},
	{Scope: ScopeGlobal | ScopeSession, Name: TiDBOptSkewDistinctAgg, Value: BoolToOnOff(DefTiDBSkewDistinctAgg), Type: TypeBool, SetSession: func(s *SessionVars, val string) error {
		s.EnableSkewDistinctAgg = TiDBOptOn(val)
		return nil
	}},
	{Scope: ScopeSession, Name: TiDBOptWriteRowID, Value: BoolToOnOff(DefOptWriteRowID), Type: TypeBool, SetSession: func(s *SessionVars, val string) error {
		s.AllowWriteRowID = TiDBOptOn(val)
		return nil
	}},
	{Scope: ScopeSession, Name: TiDBChecksumTableConcurrency, Value: strconv.Itoa(DefChecksumTableConcurrency), Type: TypeInt, MinValue: 1, MaxValue: MaxConfigurableConcurrency},
	{Scope: ScopeSession, Name: TiDBBatchInsert, Value: BoolToOnOff(DefBatchInsert), Type: TypeBool, SetSession: func(s *SessionVars, val string) error {
		s.BatchInsert = TiDBOptOn(val)
		return nil
	}},
	{Scope: ScopeSession, Name: TiDBBatchDelete, Value: BoolToOnOff(DefBatchDelete), Type: TypeBool, SetSession: func(s *SessionVars, val string) error {
		s.BatchDelete = TiDBOptOn(val)
		return nil
	}},
	{Scope: ScopeSession, Name: TiDBBatchCommit, Value: BoolToOnOff(DefBatchCommit), Type: TypeBool, SetSession: func(s *SessionVars, val string) error {
		s.BatchCommit = TiDBOptOn(val)
		return nil
	}},
	{Scope: ScopeSession, Name: TiDBCurrentTS, Value: strconv.Itoa(DefCurretTS), Type: TypeInt, AllowEmpty: true, MinValue: 0, MaxValue: math.MaxInt64, ReadOnly: true, GetSession: func(s *SessionVars) (string, error) {
		return strconv.FormatUint(s.TxnCtx.StartTS, 10), nil
	}},
	{Scope: ScopeSession, Name: TiDBLastTxnInfo, Value: "", ReadOnly: true, GetSession: func(s *SessionVars) (string, error) {
		return s.LastTxnInfo, nil
	}},
	{Scope: ScopeSession, Name: TiDBLastQueryInfo, Value: "", ReadOnly: true, GetSession: func(s *SessionVars) (string, error) {
		info, err := json.Marshal(s.LastQueryInfo)
		if err != nil {
			return "", err
		}
		return string(info), nil
	}},
	{Scope: ScopeSession, Name: TiDBEnableChunkRPC, Value: BoolToOnOff(config.GetGlobalConfig().TiKVClient.EnableChunkRPC), Type: TypeBool, SetSession: func(s *SessionVars, val string) error {
		s.EnableChunkRPC = TiDBOptOn(val)
		return nil
	}},
	{Scope: ScopeSession, Name: TxnIsolationOneShot, Value: "", skipInit: true, Validation: func(vars *SessionVars, normalizedValue string, originalValue string, scope ScopeFlag) (string, error) {
		return checkIsolationLevel(vars, normalizedValue, originalValue, scope)
	}, SetSession: func(s *SessionVars, val string) error {
		s.txnIsolationLevelOneShot.state = oneShotSet
		s.txnIsolationLevelOneShot.value = val
		return nil
	}, GetStateValue: func(s *SessionVars) (string, bool, error) {
		if s.txnIsolationLevelOneShot.state != oneShotDef {
			return s.txnIsolationLevelOneShot.value, true, nil
		}
		return "", false, nil
	}},
	{Scope: ScopeSession, Name: TiDBOptimizerSelectivityLevel, Value: strconv.Itoa(DefTiDBOptimizerSelectivityLevel), Type: TypeUnsigned, MinValue: 0, MaxValue: math.MaxInt32, SetSession: func(s *SessionVars, val string) error {
		s.OptimizerSelectivityLevel = tidbOptPositiveInt32(val, DefTiDBOptimizerSelectivityLevel)
		return nil
	}},
	{Scope: ScopeGlobal | ScopeSession, Name: TiDBOptimizerEnableOuterJoinReorder, Value: BoolToOnOff(DefTiDBEnableOuterJoinReorder), skipInit: true, Type: TypeBool, SetSession: func(s *SessionVars, val string) error {
		s.EnableOuterJoinReorder = TiDBOptOn(val)
		return nil
	}},
	{Scope: ScopeSession, Name: TiDBDDLReorgPriority, Value: "PRIORITY_LOW", Type: TypeEnum, skipInit: true, PossibleValues: []string{"PRIORITY_LOW", "PRIORITY_NORMAL", "PRIORITY_HIGH"}, SetSession: func(s *SessionVars, val string) error {
		s.setDDLReorgPriority(val)
		return nil
	}},
	{Scope: ScopeSession, Name: TiDBSlowQueryFile, Value: "", skipInit: true, SetSession: func(s *SessionVars, val string) error {
		s.SlowQueryFile = val
		return nil
	}},
	{Scope: ScopeSession, Name: TiDBWaitSplitRegionFinish, Value: BoolToOnOff(DefTiDBWaitSplitRegionFinish), skipInit: true, Type: TypeBool, SetSession: func(s *SessionVars, val string) error {
		s.WaitSplitRegionFinish = TiDBOptOn(val)
		return nil
	}},
	{Scope: ScopeSession, Name: TiDBWaitSplitRegionTimeout, Value: strconv.Itoa(DefWaitSplitRegionTimeout), skipInit: true, Type: TypeUnsigned, MinValue: 1, MaxValue: math.MaxInt32, SetSession: func(s *SessionVars, val string) error {
		s.WaitSplitRegionTimeout = uint64(tidbOptPositiveInt32(val, DefWaitSplitRegionTimeout))
		return nil
	}},
	{Scope: ScopeSession, Name: TiDBLowResolutionTSO, Value: Off, Type: TypeBool, SetSession: func(s *SessionVars, val string) error {
		s.LowResolutionTSO = TiDBOptOn(val)
		return nil
	}},
	{Scope: ScopeSession, Name: TiDBAllowRemoveAutoInc, Value: BoolToOnOff(DefTiDBAllowRemoveAutoInc), Type: TypeBool, SetSession: func(s *SessionVars, val string) error {
		s.AllowRemoveAutoInc = TiDBOptOn(val)
		return nil
	}},
	{Scope: ScopeSession, Name: TiDBIsolationReadEngines, Value: strings.Join(config.GetGlobalConfig().IsolationRead.Engines, ","), Validation: func(vars *SessionVars, normalizedValue string, originalValue string, scope ScopeFlag) (string, error) {
		engines := strings.Split(normalizedValue, ",")
		var formatVal string
		for i, engine := range engines {
			engine = strings.TrimSpace(engine)
			if i != 0 {
				formatVal += ","
			}
			switch {
			case strings.EqualFold(engine, kv.TiKV.Name()):
				formatVal += kv.TiKV.Name()
			case strings.EqualFold(engine, kv.TiFlash.Name()):
				formatVal += kv.TiFlash.Name()
			case strings.EqualFold(engine, kv.TiDB.Name()):
				formatVal += kv.TiDB.Name()
			default:
				return normalizedValue, ErrWrongValueForVar.GenWithStackByArgs(TiDBIsolationReadEngines, normalizedValue)
			}
		}
		return formatVal, nil
	}, SetSession: func(s *SessionVars, val string) error {
		s.IsolationReadEngines = make(map[kv.StoreType]struct{})
		for _, engine := range strings.Split(val, ",") {
			switch engine {
			case kv.TiKV.Name():
				s.IsolationReadEngines[kv.TiKV] = struct{}{}
			case kv.TiFlash.Name():
				s.IsolationReadEngines[kv.TiFlash] = struct{}{}
			case kv.TiDB.Name():
				s.IsolationReadEngines[kv.TiDB] = struct{}{}
			}
		}
		return nil
	}},
	{Scope: ScopeSession, Name: TiDBMetricSchemaStep, Value: strconv.Itoa(DefTiDBMetricSchemaStep), Type: TypeUnsigned, skipInit: true, MinValue: 10, MaxValue: 60 * 60 * 60, SetSession: func(s *SessionVars, val string) error {
		s.MetricSchemaStep = TidbOptInt64(val, DefTiDBMetricSchemaStep)
		return nil
	}},
	{Scope: ScopeSession, Name: TiDBMetricSchemaRangeDuration, Value: strconv.Itoa(DefTiDBMetricSchemaRangeDuration), skipInit: true, Type: TypeUnsigned, MinValue: 10, MaxValue: 60 * 60 * 60, SetSession: func(s *SessionVars, val string) error {
		s.MetricSchemaRangeDuration = TidbOptInt64(val, DefTiDBMetricSchemaRangeDuration)
		return nil
	}},
	{Scope: ScopeSession, Name: TiDBFoundInPlanCache, Value: BoolToOnOff(DefTiDBFoundInPlanCache), Type: TypeBool, ReadOnly: true, GetSession: func(s *SessionVars) (string, error) {
		return BoolToOnOff(s.PrevFoundInPlanCache), nil
	}},
	{Scope: ScopeSession, Name: TiDBFoundInBinding, Value: BoolToOnOff(DefTiDBFoundInBinding), Type: TypeBool, ReadOnly: true, GetSession: func(s *SessionVars) (string, error) {
		return BoolToOnOff(s.PrevFoundInBinding), nil
	}},
	{Scope: ScopeSession, Name: RandSeed1, Type: TypeInt, Value: "0", skipInit: true, MaxValue: math.MaxInt32, SetSession: func(s *SessionVars, val string) error {
		s.Rng.SetSeed1(uint32(tidbOptPositiveInt32(val, 0)))
		return nil
	}, GetSession: func(s *SessionVars) (string, error) {
		return "0", nil
	}, GetStateValue: func(s *SessionVars) (string, bool, error) {
		return strconv.FormatUint(uint64(s.Rng.GetSeed1()), 10), true, nil
	}},
	{Scope: ScopeSession, Name: RandSeed2, Type: TypeInt, Value: "0", skipInit: true, MaxValue: math.MaxInt32, SetSession: func(s *SessionVars, val string) error {
		s.Rng.SetSeed2(uint32(tidbOptPositiveInt32(val, 0)))
		return nil
	}, GetSession: func(s *SessionVars) (string, error) {
		return "0", nil
	}, GetStateValue: func(s *SessionVars) (string, bool, error) {
		return strconv.FormatUint(uint64(s.Rng.GetSeed2()), 10), true, nil
	}},
	{Scope: ScopeSession, Name: TiDBReadConsistency, Value: string(ReadConsistencyStrict), Type: TypeStr, Hidden: true,
		Validation: func(_ *SessionVars, normalized string, _ string, _ ScopeFlag) (string, error) {
			return normalized, validateReadConsistencyLevel(normalized)
		},
		SetSession: func(s *SessionVars, val string) error {
			s.ReadConsistency = ReadConsistencyLevel(val)
			return nil
		},
	},
	{Scope: ScopeSession, Name: TiDBLastDDLInfo, Value: "", ReadOnly: true, GetSession: func(s *SessionVars) (string, error) {
		info, err := json.Marshal(s.LastDDLInfo)
		if err != nil {
			return "", err
		}
		return string(info), nil
	}},

	/* The system variables below have INSTANCE scope  */
	{Scope: ScopeInstance, Name: TiDBLogFileMaxDays, Value: strconv.Itoa(config.GetGlobalConfig().Log.File.MaxDays), Type: TypeInt, MinValue: 0, MaxValue: math.MaxInt32, SetGlobal: func(s *SessionVars, val string) error {
		maxAge, err := strconv.ParseInt(val, 10, 32)
		if err != nil {
			return err
		}
		GlobalLogMaxDays.Store(int32(maxAge))
		cfg := config.GetGlobalConfig().Log.ToLogConfig()
		cfg.Config.File.MaxDays = int(maxAge)
		err = logutil.ReplaceLogger(cfg)
		if err != nil {
			return err
		}
		return nil
	}, GetGlobal: func(s *SessionVars) (string, error) {
		return strconv.FormatInt(int64(GlobalLogMaxDays.Load()), 10), nil
	}},
	{Scope: ScopeInstance, Name: TiDBConfig, Value: "", ReadOnly: true, GetGlobal: func(s *SessionVars) (string, error) {
		return config.GetJSONConfig()
	}},
	{Scope: ScopeInstance, Name: TiDBGeneralLog, Value: BoolToOnOff(DefTiDBGeneralLog), Type: TypeBool, SetGlobal: func(s *SessionVars, val string) error {
		ProcessGeneralLog.Store(TiDBOptOn(val))
		return nil
	}, GetGlobal: func(s *SessionVars) (string, error) {
		return BoolToOnOff(ProcessGeneralLog.Load()), nil
	}},
	{Scope: ScopeInstance, Name: TiDBSlowLogThreshold, Value: strconv.Itoa(logutil.DefaultSlowThreshold), Type: TypeInt, MinValue: -1, MaxValue: math.MaxInt64, SetGlobal: func(s *SessionVars, val string) error {
		atomic.StoreUint64(&config.GetGlobalConfig().Instance.SlowThreshold, uint64(TidbOptInt64(val, logutil.DefaultSlowThreshold)))
		return nil
	}, GetGlobal: func(s *SessionVars) (string, error) {
		return strconv.FormatUint(atomic.LoadUint64(&config.GetGlobalConfig().Instance.SlowThreshold), 10), nil
	}},
	{Scope: ScopeInstance, Name: TiDBRecordPlanInSlowLog, Value: int32ToBoolStr(logutil.DefaultRecordPlanInSlowLog), Type: TypeBool, SetGlobal: func(s *SessionVars, val string) error {
		atomic.StoreUint32(&config.GetGlobalConfig().Instance.RecordPlanInSlowLog, uint32(TidbOptInt64(val, logutil.DefaultRecordPlanInSlowLog)))
		return nil
	}, GetGlobal: func(s *SessionVars) (string, error) {
		enabled := atomic.LoadUint32(&config.GetGlobalConfig().Instance.RecordPlanInSlowLog) == 1
		return BoolToOnOff(enabled), nil
	}},
	{Scope: ScopeInstance, Name: TiDBEnableSlowLog, Value: BoolToOnOff(logutil.DefaultTiDBEnableSlowLog), Type: TypeBool, SetGlobal: func(s *SessionVars, val string) error {
		config.GetGlobalConfig().Instance.EnableSlowLog.Store(TiDBOptOn(val))
		return nil
	}, GetGlobal: func(s *SessionVars) (string, error) {
		return BoolToOnOff(config.GetGlobalConfig().Instance.EnableSlowLog.Load()), nil
	}},
	{Scope: ScopeInstance, Name: TiDBCheckMb4ValueInUTF8, Value: BoolToOnOff(config.GetGlobalConfig().Instance.CheckMb4ValueInUTF8.Load()), Type: TypeBool, SetGlobal: func(s *SessionVars, val string) error {
		config.GetGlobalConfig().Instance.CheckMb4ValueInUTF8.Store(TiDBOptOn(val))
		return nil
	}, GetGlobal: func(s *SessionVars) (string, error) {
		return BoolToOnOff(config.GetGlobalConfig().Instance.CheckMb4ValueInUTF8.Load()), nil
	}},
	{Scope: ScopeInstance, Name: TiDBPProfSQLCPU, Value: strconv.Itoa(DefTiDBPProfSQLCPU), Type: TypeInt, MinValue: 0, MaxValue: 1, SetGlobal: func(s *SessionVars, val string) error {
		EnablePProfSQLCPU.Store(uint32(tidbOptPositiveInt32(val, DefTiDBPProfSQLCPU)) > 0)
		return nil
	}, GetGlobal: func(s *SessionVars) (string, error) {
		val := "0"
		if EnablePProfSQLCPU.Load() {
			val = "1"
		}
		return val, nil
	}},
	{Scope: ScopeInstance, Name: TiDBDDLSlowOprThreshold, Value: strconv.Itoa(DefTiDBDDLSlowOprThreshold), Type: TypeInt, MinValue: 0, MaxValue: math.MaxInt32, SetGlobal: func(s *SessionVars, val string) error {
		atomic.StoreUint32(&DDLSlowOprThreshold, uint32(tidbOptPositiveInt32(val, DefTiDBDDLSlowOprThreshold)))
		return nil
	}, GetGlobal: func(s *SessionVars) (string, error) {
		return strconv.FormatUint(uint64(atomic.LoadUint32(&DDLSlowOprThreshold)), 10), nil
	}},
	{Scope: ScopeInstance, Name: TiDBForcePriority, Value: mysql.Priority2Str[DefTiDBForcePriority], Type: TypeEnum, PossibleValues: []string{"NO_PRIORITY", "LOW_PRIORITY", "HIGH_PRIORITY", "DELAYED"}, SetGlobal: func(s *SessionVars, val string) error {
		atomic.StoreInt32(&ForcePriority, int32(mysql.Str2Priority(val)))
		return nil
	}, GetGlobal: func(s *SessionVars) (string, error) {
		return mysql.Priority2Str[mysql.PriorityEnum(atomic.LoadInt32(&ForcePriority))], nil
	}},
	{Scope: ScopeInstance, Name: TiDBExpensiveQueryTimeThreshold, Value: strconv.Itoa(DefTiDBExpensiveQueryTimeThreshold), Type: TypeUnsigned, MinValue: int64(MinExpensiveQueryTimeThreshold), MaxValue: math.MaxInt32, SetGlobal: func(s *SessionVars, val string) error {
		atomic.StoreUint64(&ExpensiveQueryTimeThreshold, uint64(tidbOptPositiveInt32(val, DefTiDBExpensiveQueryTimeThreshold)))
		return nil
	}, GetGlobal: func(s *SessionVars) (string, error) {
		return strconv.FormatUint(atomic.LoadUint64(&ExpensiveQueryTimeThreshold), 10), nil
	}},
	{Scope: ScopeInstance, Name: TiDBMemoryUsageAlarmRatio, Value: strconv.FormatFloat(config.GetGlobalConfig().Instance.MemoryUsageAlarmRatio, 'f', -1, 64), Type: TypeFloat, MinValue: 0.0, MaxValue: 1.0, SetGlobal: func(s *SessionVars, val string) error {
		MemoryUsageAlarmRatio.Store(tidbOptFloat64(val, 0.8))
		return nil
	}, GetGlobal: func(s *SessionVars) (string, error) {
		return fmt.Sprintf("%g", MemoryUsageAlarmRatio.Load()), nil
	}},
	{Scope: ScopeInstance, Name: TiDBEnableCollectExecutionInfo, Value: BoolToOnOff(DefTiDBEnableCollectExecutionInfo), Type: TypeBool, SetGlobal: func(s *SessionVars, val string) error {
		oldConfig := config.GetGlobalConfig()
		newValue := TiDBOptOn(val)
		if oldConfig.Instance.EnableCollectExecutionInfo != newValue {
			newConfig := *oldConfig
			newConfig.Instance.EnableCollectExecutionInfo = newValue
			config.StoreGlobalConfig(&newConfig)
		}
		return nil
	}, GetGlobal: func(s *SessionVars) (string, error) {
		return BoolToOnOff(config.GetGlobalConfig().Instance.EnableCollectExecutionInfo), nil
	}},
	{Scope: ScopeInstance, Name: PluginLoad, Value: "", ReadOnly: true, GetGlobal: func(s *SessionVars) (string, error) {
		return config.GetGlobalConfig().Instance.PluginLoad, nil
	}},
	{Scope: ScopeInstance, Name: PluginDir, Value: "/data/deploy/plugin", ReadOnly: true, GetGlobal: func(s *SessionVars) (string, error) {
		return config.GetGlobalConfig().Instance.PluginDir, nil
	}},
	{Scope: ScopeInstance, Name: MaxConnections, Value: strconv.FormatUint(uint64(config.GetGlobalConfig().Instance.MaxConnections), 10), Type: TypeUnsigned, MinValue: 0, MaxValue: 100000, SetGlobal: func(s *SessionVars, val string) error {
		config.GetGlobalConfig().Instance.MaxConnections = uint32(TidbOptInt64(val, 0))
		return nil
	}, GetGlobal: func(s *SessionVars) (string, error) {
		return strconv.FormatUint(uint64(config.GetGlobalConfig().Instance.MaxConnections), 10), nil
	}},
	{Scope: ScopeInstance, Name: TiDBEnableDDL, Value: BoolToOnOff(config.GetGlobalConfig().Instance.TiDBEnableDDL.Load()), Type: TypeBool,
		SetGlobal: func(s *SessionVars, val string) error {
			oldVal, newVal := config.GetGlobalConfig().Instance.TiDBEnableDDL.Load(), TiDBOptOn(val)
			if oldVal != newVal {
				err := switchDDL(newVal)
				config.GetGlobalConfig().Instance.TiDBEnableDDL.Store(newVal)
				return err
			}
			return nil
		},
		GetGlobal: func(s *SessionVars) (string, error) {
			return BoolToOnOff(config.GetGlobalConfig().Instance.TiDBEnableDDL.Load()), nil
		},
	},

	/* The system variables below have GLOBAL scope  */
	{Scope: ScopeGlobal, Name: MaxPreparedStmtCount, Value: strconv.FormatInt(DefMaxPreparedStmtCount, 10), Type: TypeInt, MinValue: -1, MaxValue: 1048576},
	{Scope: ScopeGlobal, Name: InitConnect, Value: "", Validation: func(vars *SessionVars, normalizedValue string, originalValue string, scope ScopeFlag) (string, error) {
		p := parser.New()
		p.SetSQLMode(vars.SQLMode)
		p.SetParserConfig(vars.BuildParserConfig())
		_, _, err := p.ParseSQL(normalizedValue)
		if err != nil {
			return normalizedValue, ErrWrongTypeForVar.GenWithStackByArgs(InitConnect)
		}
		return normalizedValue, nil
	}},

	/* TiDB specific variables */
	{Scope: ScopeGlobal, Name: TiDBTSOClientBatchMaxWaitTime, Value: strconv.FormatFloat(DefTiDBTSOClientBatchMaxWaitTime, 'f', -1, 64), Type: TypeFloat, MinValue: 0, MaxValue: 10,
		GetGlobal: func(sv *SessionVars) (string, error) {
			return strconv.FormatFloat(MaxTSOBatchWaitInterval.Load(), 'f', -1, 64), nil
		},
		SetGlobal: func(s *SessionVars, val string) error {
			MaxTSOBatchWaitInterval.Store(tidbOptFloat64(val, DefTiDBTSOClientBatchMaxWaitTime))
			return nil
		}},
	{Scope: ScopeGlobal, Name: TiDBEnableTSOFollowerProxy, Value: BoolToOnOff(DefTiDBEnableTSOFollowerProxy), Type: TypeBool, GetGlobal: func(sv *SessionVars) (string, error) {
		return BoolToOnOff(EnableTSOFollowerProxy.Load()), nil
	}, SetGlobal: func(s *SessionVars, val string) error {
		EnableTSOFollowerProxy.Store(TiDBOptOn(val))
		return nil
	}},
	{Scope: ScopeGlobal, Name: TiDBEnableLocalTxn, Value: BoolToOnOff(DefTiDBEnableLocalTxn), Hidden: true, Type: TypeBool, GetGlobal: func(sv *SessionVars) (string, error) {
		return BoolToOnOff(EnableLocalTxn.Load()), nil
	}, SetGlobal: func(s *SessionVars, val string) error {
		oldVal := EnableLocalTxn.Load()
		newVal := TiDBOptOn(val)
		// Make sure the TxnScope is always Global when disable the Local Txn.
		// ON -> OFF
		if oldVal && !newVal {
			s.TxnScope = kv.NewGlobalTxnScopeVar()
		}
		EnableLocalTxn.Store(newVal)
		return nil
	}},
	{Scope: ScopeGlobal, Name: TiDBAutoAnalyzeRatio, Value: strconv.FormatFloat(DefAutoAnalyzeRatio, 'f', -1, 64), Type: TypeFloat, MinValue: 0, MaxValue: math.MaxUint64},
	{Scope: ScopeGlobal, Name: TiDBAutoAnalyzeStartTime, Value: DefAutoAnalyzeStartTime, Type: TypeTime},
	{Scope: ScopeGlobal, Name: TiDBAutoAnalyzeEndTime, Value: DefAutoAnalyzeEndTime, Type: TypeTime},
	{Scope: ScopeGlobal, Name: TiDBMemQuotaBindingCache, Value: strconv.FormatInt(DefTiDBMemQuotaBindingCache, 10), Type: TypeUnsigned, MaxValue: math.MaxInt32, GetGlobal: func(sv *SessionVars) (string, error) {
		return strconv.FormatInt(MemQuotaBindingCache.Load(), 10), nil
	}, SetGlobal: func(s *SessionVars, val string) error {
		MemQuotaBindingCache.Store(TidbOptInt64(val, DefTiDBMemQuotaBindingCache))
		return nil
	}},
	{Scope: ScopeGlobal, Name: TiDBDDLReorgWorkerCount, Value: strconv.Itoa(DefTiDBDDLReorgWorkerCount), Type: TypeUnsigned, MinValue: 1, MaxValue: MaxConfigurableConcurrency, SetGlobal: func(s *SessionVars, val string) error {
		SetDDLReorgWorkerCounter(int32(tidbOptPositiveInt32(val, DefTiDBDDLReorgWorkerCount)))
		return nil
	}},
	{Scope: ScopeGlobal, Name: TiDBDDLReorgBatchSize, Value: strconv.Itoa(DefTiDBDDLReorgBatchSize), Type: TypeUnsigned, MinValue: int64(MinDDLReorgBatchSize), MaxValue: uint64(MaxDDLReorgBatchSize), SetGlobal: func(s *SessionVars, val string) error {
		SetDDLReorgBatchSize(int32(tidbOptPositiveInt32(val, DefTiDBDDLReorgBatchSize)))
		return nil
	}},
	{Scope: ScopeGlobal, Name: TiDBDDLErrorCountLimit, Value: strconv.Itoa(DefTiDBDDLErrorCountLimit), Type: TypeUnsigned, MinValue: 0, MaxValue: math.MaxInt64, SetGlobal: func(s *SessionVars, val string) error {
		SetDDLErrorCountLimit(TidbOptInt64(val, DefTiDBDDLErrorCountLimit))
		return nil
	}},
	{Scope: ScopeGlobal, Name: TiDBMaxDeltaSchemaCount, Value: strconv.Itoa(DefTiDBMaxDeltaSchemaCount), Type: TypeUnsigned, MinValue: 100, MaxValue: 16384, SetGlobal: func(s *SessionVars, val string) error {
		// It's a global variable, but it also wants to be cached in server.
		SetMaxDeltaSchemaCount(TidbOptInt64(val, DefTiDBMaxDeltaSchemaCount))
		return nil
	}},
	{Scope: ScopeGlobal, Name: TiDBScatterRegion, Value: BoolToOnOff(DefTiDBScatterRegion), Type: TypeBool},
	{Scope: ScopeGlobal, Name: TiDBEnableStmtSummary, Value: BoolToOnOff(DefTiDBEnableStmtSummary), Type: TypeBool, AllowEmpty: true,
		SetGlobal: func(s *SessionVars, val string) error {
			return stmtsummary.StmtSummaryByDigestMap.SetEnabled(TiDBOptOn(val))
		}},
	{Scope: ScopeGlobal, Name: TiDBStmtSummaryInternalQuery, Value: BoolToOnOff(DefTiDBStmtSummaryInternalQuery), Type: TypeBool, AllowEmpty: true,
		SetGlobal: func(s *SessionVars, val string) error {
			return stmtsummary.StmtSummaryByDigestMap.SetEnabledInternalQuery(TiDBOptOn(val))
		}},
	{Scope: ScopeGlobal, Name: TiDBStmtSummaryRefreshInterval, Value: strconv.Itoa(DefTiDBStmtSummaryRefreshInterval), Type: TypeInt, MinValue: 1, MaxValue: math.MaxInt32, AllowEmpty: true,
		SetGlobal: func(s *SessionVars, val string) error {
			// convert val to int64
			return stmtsummary.StmtSummaryByDigestMap.SetRefreshInterval(TidbOptInt64(val, DefTiDBStmtSummaryRefreshInterval))
		}},
	{Scope: ScopeGlobal, Name: TiDBStmtSummaryHistorySize, Value: strconv.Itoa(DefTiDBStmtSummaryHistorySize), Type: TypeInt, MinValue: 0, MaxValue: math.MaxUint8, AllowEmpty: true,
		SetGlobal: func(s *SessionVars, val string) error {
			return stmtsummary.StmtSummaryByDigestMap.SetHistorySize(TidbOptInt(val, DefTiDBStmtSummaryHistorySize))
		}},
	{Scope: ScopeGlobal, Name: TiDBStmtSummaryMaxStmtCount, Value: strconv.Itoa(DefTiDBStmtSummaryMaxStmtCount), Type: TypeInt, MinValue: 1, MaxValue: math.MaxInt16, AllowEmpty: true,
		SetGlobal: func(s *SessionVars, val string) error {
			return stmtsummary.StmtSummaryByDigestMap.SetMaxStmtCount(uint(TidbOptInt(val, DefTiDBStmtSummaryMaxStmtCount)))
		}},
	{Scope: ScopeGlobal, Name: TiDBStmtSummaryMaxSQLLength, Value: strconv.Itoa(DefTiDBStmtSummaryMaxSQLLength), Type: TypeInt, MinValue: 0, MaxValue: math.MaxInt32, AllowEmpty: true,
		SetGlobal: func(s *SessionVars, val string) error {
			return stmtsummary.StmtSummaryByDigestMap.SetMaxSQLLength(TidbOptInt(val, DefTiDBStmtSummaryMaxSQLLength))
		}},
	{Scope: ScopeGlobal, Name: TiDBCapturePlanBaseline, Value: DefTiDBCapturePlanBaseline, Type: TypeBool, AllowEmptyAll: true},
	{Scope: ScopeGlobal, Name: TiDBEvolvePlanTaskMaxTime, Value: strconv.Itoa(DefTiDBEvolvePlanTaskMaxTime), Type: TypeInt, MinValue: -1, MaxValue: math.MaxInt64},
	{Scope: ScopeGlobal, Name: TiDBEvolvePlanTaskStartTime, Value: DefTiDBEvolvePlanTaskStartTime, Type: TypeTime},
	{Scope: ScopeGlobal, Name: TiDBEvolvePlanTaskEndTime, Value: DefTiDBEvolvePlanTaskEndTime, Type: TypeTime},
	{Scope: ScopeGlobal, Name: TiDBStoreLimit, Value: strconv.FormatInt(atomic.LoadInt64(&config.GetGlobalConfig().TiKVClient.StoreLimit), 10), Type: TypeInt, MinValue: 0, MaxValue: math.MaxInt64, GetGlobal: func(s *SessionVars) (string, error) {
		return strconv.FormatInt(tikvstore.StoreLimit.Load(), 10), nil
	}, SetGlobal: func(s *SessionVars, val string) error {
		tikvstore.StoreLimit.Store(TidbOptInt64(val, DefTiDBStoreLimit))
		return nil
	}},
	{Scope: ScopeGlobal, Name: TiDBTxnCommitBatchSize, Value: strconv.FormatUint(tikvstore.DefTxnCommitBatchSize, 10), Type: TypeUnsigned, MinValue: 1, MaxValue: 1 << 30,
		GetGlobal: func(sv *SessionVars) (string, error) {
			return strconv.FormatUint(tikvstore.TxnCommitBatchSize.Load(), 10), nil
		},
		SetGlobal: func(s *SessionVars, val string) error {
			tikvstore.TxnCommitBatchSize.Store(uint64(TidbOptInt64(val, int64(tikvstore.DefTxnCommitBatchSize))))
			return nil
		}},
	{Scope: ScopeGlobal, Name: TiDBRestrictedReadOnly, Value: BoolToOnOff(DefTiDBRestrictedReadOnly), Type: TypeBool, SetGlobal: func(s *SessionVars, val string) error {
		on := TiDBOptOn(val)
		// For user initiated SET GLOBAL, also change the value of TiDBSuperReadOnly
		if on && s.StmtCtx.StmtType == "Set" {
			err := s.GlobalVarsAccessor.SetGlobalSysVar(TiDBSuperReadOnly, "ON")
			if err != nil {
				return err
			}
		}
		RestrictedReadOnly.Store(on)
		return nil
	}},
	{Scope: ScopeGlobal, Name: TiDBSuperReadOnly, Value: BoolToOnOff(DefTiDBSuperReadOnly), Type: TypeBool, Validation: func(s *SessionVars, normalizedValue string, _ string, _ ScopeFlag) (string, error) {
		on := TiDBOptOn(normalizedValue)
		if !on && s.StmtCtx.StmtType == "Set" {
			result, err := s.GlobalVarsAccessor.GetGlobalSysVar(TiDBRestrictedReadOnly)
			if err != nil {
				return normalizedValue, err
			}
			if TiDBOptOn(result) {
				return normalizedValue, fmt.Errorf("can't turn off %s when %s is on", TiDBSuperReadOnly, TiDBRestrictedReadOnly)
			}
		}
		return normalizedValue, nil
	}, SetGlobal: func(s *SessionVars, val string) error {
		VarTiDBSuperReadOnly.Store(TiDBOptOn(val))
		return nil
	}},
	{Scope: ScopeGlobal, Name: TiDBEnableTelemetry, Value: BoolToOnOff(DefTiDBEnableTelemetry), Type: TypeBool},
	{Scope: ScopeGlobal, Name: TiDBEnableHistoricalStats, Value: Off, Type: TypeBool},
	/* tikv gc metrics */
	{Scope: ScopeGlobal, Name: TiDBGCEnable, Value: On, Type: TypeBool, GetGlobal: func(s *SessionVars) (string, error) {
		return getTiDBTableValue(s, "tikv_gc_enable", On)
	}, SetGlobal: func(s *SessionVars, val string) error {
		return setTiDBTableValue(s, "tikv_gc_enable", val, "Current GC enable status")
	}},
	{Scope: ScopeGlobal, Name: TiDBGCRunInterval, Value: "10m0s", Type: TypeDuration, MinValue: int64(time.Minute * 10), MaxValue: uint64(time.Hour * 24 * 365), GetGlobal: func(s *SessionVars) (string, error) {
		return getTiDBTableValue(s, "tikv_gc_run_interval", "10m0s")
	}, SetGlobal: func(s *SessionVars, val string) error {
		return setTiDBTableValue(s, "tikv_gc_run_interval", val, "GC run interval, at least 10m, in Go format.")
	}},
	{Scope: ScopeGlobal, Name: TiDBGCLifetime, Value: "10m0s", Type: TypeDuration, MinValue: int64(time.Minute * 10), MaxValue: uint64(time.Hour * 24 * 365), GetGlobal: func(s *SessionVars) (string, error) {
		return getTiDBTableValue(s, "tikv_gc_life_time", "10m0s")
	}, SetGlobal: func(s *SessionVars, val string) error {
		return setTiDBTableValue(s, "tikv_gc_life_time", val, "All versions within life time will not be collected by GC, at least 10m, in Go format.")
	}},
	{Scope: ScopeGlobal, Name: TiDBGCConcurrency, Value: "-1", Type: TypeInt, MinValue: 1, MaxValue: MaxConfigurableConcurrency, AllowAutoValue: true, GetGlobal: func(s *SessionVars) (string, error) {
		autoConcurrencyVal, err := getTiDBTableValue(s, "tikv_gc_auto_concurrency", On)
		if err == nil && autoConcurrencyVal == On {
			return "-1", nil // convention for "AUTO"
		}
		return getTiDBTableValue(s, "tikv_gc_concurrency", "-1")
	}, SetGlobal: func(s *SessionVars, val string) error {
		autoConcurrency := Off
		if val == "-1" {
			autoConcurrency = On
		}
		// Update both autoconcurrency and concurrency.
		if err := setTiDBTableValue(s, "tikv_gc_auto_concurrency", autoConcurrency, "Let TiDB pick the concurrency automatically. If set false, tikv_gc_concurrency will be used"); err != nil {
			return err
		}
		return setTiDBTableValue(s, "tikv_gc_concurrency", val, "How many goroutines used to do GC parallel, [1, 256], default 2")
	}},
	{Scope: ScopeGlobal, Name: TiDBGCScanLockMode, Value: "LEGACY", Type: TypeEnum, PossibleValues: []string{"PHYSICAL", "LEGACY"}, GetGlobal: func(s *SessionVars) (string, error) {
		return getTiDBTableValue(s, "tikv_gc_scan_lock_mode", "LEGACY")
	}, SetGlobal: func(s *SessionVars, val string) error {
		return setTiDBTableValue(s, "tikv_gc_scan_lock_mode", val, "Mode of scanning locks, \"physical\" or \"legacy\"")
	}},
	{Scope: ScopeGlobal, Name: TiDBGCMaxWaitTime, Value: strconv.Itoa(DefTiDBGCMaxWaitTime), Type: TypeInt, MinValue: 600, MaxValue: 31536000, SetGlobal: func(s *SessionVars, val string) error {
		GCMaxWaitTime.Store(TidbOptInt64(val, DefTiDBGCMaxWaitTime))
		return nil
	}},
	{Scope: ScopeGlobal, Name: TiDBTableCacheLease, Value: strconv.Itoa(DefTiDBTableCacheLease), Type: TypeUnsigned, MinValue: 1, MaxValue: 10, SetGlobal: func(s *SessionVars, sVal string) error {
		var val int64
		val, err := strconv.ParseInt(sVal, 10, 64)
		if err != nil {
			return errors.Trace(err)
		}
		TableCacheLease.Store(val)
		return nil
	}},
	// variable for top SQL feature.
	// TopSQL enable only be controlled by TopSQL pub/sub sinker.
	// This global variable only uses to update the global config which store in PD(ETCD).
	{Scope: ScopeGlobal, Name: TiDBEnableTopSQL, Value: BoolToOnOff(topsqlstate.DefTiDBTopSQLEnable), Type: TypeBool, AllowEmpty: true, GlobalConfigName: GlobalConfigEnableTopSQL},
	{Scope: ScopeGlobal, Name: TiDBTopSQLMaxTimeSeriesCount, Value: strconv.Itoa(topsqlstate.DefTiDBTopSQLMaxTimeSeriesCount), Type: TypeInt, MinValue: 1, MaxValue: 5000, GetGlobal: func(s *SessionVars) (string, error) {
		return strconv.FormatInt(topsqlstate.GlobalState.MaxStatementCount.Load(), 10), nil
	}, SetGlobal: func(vars *SessionVars, s string) error {
		val, err := strconv.ParseInt(s, 10, 64)
		if err != nil {
			return err
		}
		topsqlstate.GlobalState.MaxStatementCount.Store(val)
		return nil
	}},
	{Scope: ScopeGlobal, Name: TiDBTopSQLMaxMetaCount, Value: strconv.Itoa(topsqlstate.DefTiDBTopSQLMaxMetaCount), Type: TypeInt, MinValue: 1, MaxValue: 10000, GetGlobal: func(s *SessionVars) (string, error) {
		return strconv.FormatInt(topsqlstate.GlobalState.MaxCollect.Load(), 10), nil
	}, SetGlobal: func(vars *SessionVars, s string) error {
		val, err := strconv.ParseInt(s, 10, 64)
		if err != nil {
			return err
		}
		topsqlstate.GlobalState.MaxCollect.Store(val)
		return nil
	}},
	{Scope: ScopeGlobal, Name: SkipNameResolve, Value: Off, Type: TypeBool},
	{Scope: ScopeGlobal, Name: DefaultAuthPlugin, Value: mysql.AuthNativePassword, Type: TypeEnum, PossibleValues: []string{mysql.AuthNativePassword, mysql.AuthCachingSha2Password}},
	{Scope: ScopeGlobal, Name: TiDBPersistAnalyzeOptions, Value: BoolToOnOff(DefTiDBPersistAnalyzeOptions), Type: TypeBool,
		GetGlobal: func(s *SessionVars) (string, error) {
			return BoolToOnOff(PersistAnalyzeOptions.Load()), nil
		},
		SetGlobal: func(s *SessionVars, val string) error {
			PersistAnalyzeOptions.Store(TiDBOptOn(val))
			return nil
		},
	},
	{Scope: ScopeGlobal, Name: TiDBEnableAutoAnalyze, Value: BoolToOnOff(DefTiDBEnableAutoAnalyze), Type: TypeBool,
		GetGlobal: func(s *SessionVars) (string, error) {
			return BoolToOnOff(RunAutoAnalyze.Load()), nil
		},
		SetGlobal: func(s *SessionVars, val string) error {
			RunAutoAnalyze.Store(TiDBOptOn(val))
			return nil
		},
	},
	{Scope: ScopeGlobal, Name: TiDBEnableColumnTracking, Value: BoolToOnOff(DefTiDBEnableColumnTracking), Type: TypeBool, GetGlobal: func(s *SessionVars) (string, error) {
		return BoolToOnOff(EnableColumnTracking.Load()), nil
	}, SetGlobal: func(s *SessionVars, val string) error {
		v := TiDBOptOn(val)
		// If this is a user initiated statement,
		// we log that column tracking is disabled.
		if s.StmtCtx.StmtType == "Set" && !v {
			// Set the location to UTC to avoid time zone interference.
			disableTime := time.Now().UTC().Format(types.UTCTimeFormat)
			if err := setTiDBTableValue(s, TiDBDisableColumnTrackingTime, disableTime, "Record the last time tidb_enable_column_tracking is set off"); err != nil {
				return err
			}
		}
		EnableColumnTracking.Store(v)
		return nil
	}},
	{Scope: ScopeGlobal, Name: RequireSecureTransport, Value: BoolToOnOff(DefRequireSecureTransport), Type: TypeBool,
		GetGlobal: func(s *SessionVars) (string, error) {
			return BoolToOnOff(tls.RequireSecureTransport.Load()), nil
		},
		SetGlobal: func(s *SessionVars, val string) error {
			tls.RequireSecureTransport.Store(TiDBOptOn(val))
			return nil
		}, Validation: func(vars *SessionVars, normalizedValue string, originalValue string, scope ScopeFlag) (string, error) {
			if vars.StmtCtx.StmtType == "Set" && TiDBOptOn(normalizedValue) {
				// Refuse to set RequireSecureTransport to ON if the connection
				// issuing the change is not secure. This helps reduce the chance of users being locked out.
				if vars.TLSConnectionState == nil {
					return "", errors.New("require_secure_transport can only be set to ON if the connection issuing the change is secure")
				}
			}
			return normalizedValue, nil
		},
	},
	{Scope: ScopeGlobal, Name: TiDBStatsLoadPseudoTimeout, Value: BoolToOnOff(DefTiDBStatsLoadPseudoTimeout), Type: TypeBool,
		GetGlobal: func(s *SessionVars) (string, error) {
			return BoolToOnOff(StatsLoadPseudoTimeout.Load()), nil
		},
		SetGlobal: func(s *SessionVars, val string) error {
			StatsLoadPseudoTimeout.Store(TiDBOptOn(val))
			return nil
		},
	},
	{Scope: ScopeGlobal, Name: TiDBEnableBatchDML, Value: BoolToOnOff(DefTiDBEnableBatchDML), Type: TypeBool, SetGlobal: func(s *SessionVars, val string) error {
		EnableBatchDML.Store(TiDBOptOn(val))
		return nil
	}, GetGlobal: func(s *SessionVars) (string, error) {
		return BoolToOnOff(EnableBatchDML.Load()), nil
	}},
	{Scope: ScopeGlobal, Name: TiDBStatsCacheMemQuota, Value: strconv.Itoa(DefTiDBStatsCacheMemQuota),
		MinValue: 0, MaxValue: MaxTiDBStatsCacheMemQuota, Type: TypeInt,
		GetGlobal: func(vars *SessionVars) (string, error) {
			return strconv.FormatInt(StatsCacheMemQuota.Load(), 10), nil
		}, SetGlobal: func(vars *SessionVars, s string) error {
			v := TidbOptInt64(s, DefTiDBStatsCacheMemQuota)
			oldv := StatsCacheMemQuota.Load()
			if v != oldv {
				StatsCacheMemQuota.Store(v)
				SetStatsCacheCapacity.Load().(func(int64))(v)
			}
			return nil
		},
	},
	{Scope: ScopeGlobal, Name: TiDBQueryLogMaxLen, Value: strconv.Itoa(DefTiDBQueryLogMaxLen), Type: TypeInt, MinValue: 0, MaxValue: 1073741824, SetGlobal: func(s *SessionVars, val string) error {
		QueryLogMaxLen.Store(int32(TidbOptInt64(val, DefTiDBQueryLogMaxLen)))
		return nil
	}, GetGlobal: func(s *SessionVars) (string, error) {
		return fmt.Sprint(QueryLogMaxLen.Load()), nil
	}},
	{Scope: ScopeGlobal, Name: TiDBCommitterConcurrency, Value: strconv.Itoa(DefTiDBCommitterConcurrency), Type: TypeInt, MinValue: 1, MaxValue: 10000, SetGlobal: func(s *SessionVars, val string) error {
		tikvutil.CommitterConcurrency.Store(int32(TidbOptInt64(val, DefTiDBCommitterConcurrency)))
		cfg := config.GetGlobalConfig().GetTiKVConfig()
		tikvcfg.StoreGlobalConfig(cfg)
		return nil
	}, GetGlobal: func(s *SessionVars) (string, error) {
		return fmt.Sprint(tikvutil.CommitterConcurrency.Load()), nil
	}},
	{Scope: ScopeGlobal, Name: TiDBMemQuotaAnalyze, Value: strconv.Itoa(DefTiDBMemQuotaAnalyze), Type: TypeInt, MinValue: -1, MaxValue: math.MaxInt64,
		GetGlobal: func(s *SessionVars) (string, error) {
			return strconv.FormatInt(GetMemQuotaAnalyze(), 10), nil
		},
		SetGlobal: func(s *SessionVars, val string) error {
			SetMemQuotaAnalyze(TidbOptInt64(val, DefTiDBMemQuotaAnalyze))
			return nil
		},
	},
	{Scope: ScopeGlobal | ScopeSession, Name: TiDBEnablePrepPlanCache, Value: BoolToOnOff(DefTiDBEnablePrepPlanCache), Type: TypeBool, SetSession: func(s *SessionVars, val string) error {
		s.EnablePreparedPlanCache = TiDBOptOn(val)
		return nil
	}},
	{Scope: ScopeGlobal, Name: TiDBPrepPlanCacheSize, Value: strconv.FormatUint(uint64(DefTiDBPrepPlanCacheSize), 10), Type: TypeUnsigned, MinValue: 1, MaxValue: 100000, SetGlobal: func(s *SessionVars, val string) error {
		uVal, err := strconv.ParseUint(val, 10, 64)
		if err == nil {
			PreparedPlanCacheSize.Store(uVal)
		}
		return err
	}, GetGlobal: func(s *SessionVars) (string, error) {
		return strconv.FormatUint(PreparedPlanCacheSize.Load(), 10), nil
	}},
	{Scope: ScopeGlobal, Name: TiDBPrepPlanCacheMemoryGuardRatio, Value: strconv.FormatFloat(DefTiDBPrepPlanCacheMemoryGuardRatio, 'f', -1, 64), Type: TypeFloat, MinValue: 0.0, MaxValue: 1.0, SetGlobal: func(s *SessionVars, val string) error {
		f, err := strconv.ParseFloat(val, 64)
		if err == nil {
			PreparedPlanCacheMemoryGuardRatio.Store(f)
		}
		return err
	}, GetGlobal: func(s *SessionVars) (string, error) {
		return strconv.FormatFloat(PreparedPlanCacheMemoryGuardRatio.Load(), 'f', -1, 64), nil
	}},
	{Scope: ScopeGlobal, Name: TiDBMemOOMAction, Value: DefTiDBMemOOMAction, PossibleValues: []string{"CANCEL", "LOG"}, Type: TypeEnum,
		GetGlobal: func(s *SessionVars) (string, error) {
			return OOMAction.Load(), nil
		},
		SetGlobal: func(s *SessionVars, val string) error {
			OOMAction.Store(val)
			return nil
		}},
	{Scope: ScopeGlobal, Name: TiDBMaxAutoAnalyzeTime, Value: strconv.Itoa(DefTiDBMaxAutoAnalyzeTime), Type: TypeInt, MinValue: 0, MaxValue: math.MaxInt32,
		GetGlobal: func(s *SessionVars) (string, error) {
			return strconv.FormatInt(MaxAutoAnalyzeTime.Load(), 10), nil
		},
		SetGlobal: func(s *SessionVars, val string) error {
			num, err := strconv.ParseInt(val, 10, 64)
			if err == nil {
				MaxAutoAnalyzeTime.Store(num)
			}
			return err
		},
	},
	{Scope: ScopeGlobal, Name: TiDBEnableConcurrentDDL, Value: BoolToOnOff(DefTiDBEnableConcurrentDDL), Type: TypeBool, SetGlobal: func(s *SessionVars, val string) error {
		if EnableConcurrentDDL.Load() != TiDBOptOn(val) {
			err := SwitchConcurrentDDL(TiDBOptOn(val))
			if err != nil {
				return err
			}
			EnableConcurrentDDL.Store(TiDBOptOn(val))
		}
		return nil
	}, GetGlobal: func(s *SessionVars) (string, error) {
		return BoolToOnOff(EnableConcurrentDDL.Load()), nil
	}},
	{Scope: ScopeGlobal, Name: TiDBEnableNoopVariables, Value: BoolToOnOff(DefTiDBEnableNoopVariables), Type: TypeEnum, PossibleValues: []string{Off, On}, SetGlobal: func(s *SessionVars, val string) error {
		EnableNoopVariables.Store(TiDBOptOn(val))
		return nil
	}, GetGlobal: func(s *SessionVars) (string, error) {
		return BoolToOnOff(EnableNoopVariables.Load()), nil
	}},
	{Scope: ScopeGlobal, Name: TiDBAuthSigningCert, Value: "", Type: TypeStr, SetGlobal: func(s *SessionVars, val string) error {
		sessionstates.SetCertPath(val)
		return nil
	}},
	{Scope: ScopeGlobal, Name: TiDBAuthSigningKey, Value: "", Type: TypeStr, SetGlobal: func(s *SessionVars, val string) error {
		sessionstates.SetKeyPath(val)
		return nil
	}},
	{Scope: ScopeGlobal, Name: TiDBEnableGCAwareMemoryTrack, Value: BoolToOnOff(DefEnableTiDBGCAwareMemoryTrack), Type: TypeBool, SetGlobal: func(s *SessionVars, val string) error {
		memory.EnableGCAwareMemoryTrack.Store(TiDBOptOn(val))
		return nil
	}, GetGlobal: func(s *SessionVars) (string, error) {
		return BoolToOnOff(memory.EnableGCAwareMemoryTrack.Load()), nil
	}},
	{Scope: ScopeGlobal, Name: TiDBEnableTmpStorageOnOOM, Value: BoolToOnOff(DefTiDBEnableTmpStorageOnOOM), Type: TypeBool, SetGlobal: func(s *SessionVars, val string) error {
		EnableTmpStorageOnOOM.Store(TiDBOptOn(val))
		return nil
	}, GetGlobal: func(s *SessionVars) (string, error) {
		return BoolToOnOff(EnableTmpStorageOnOOM.Load()), nil
	}},

	/* The system variables below have GLOBAL and SESSION scope  */
	{Scope: ScopeGlobal | ScopeSession, Name: TiDBRowFormatVersion, Value: strconv.Itoa(DefTiDBRowFormatV1), Type: TypeUnsigned, MinValue: 1, MaxValue: 2, SetGlobal: func(s *SessionVars, val string) error {
		SetDDLReorgRowFormat(TidbOptInt64(val, DefTiDBRowFormatV2))
		return nil
	}, SetSession: func(s *SessionVars, val string) error {
		formatVersion := TidbOptInt64(val, DefTiDBRowFormatV1)
		if formatVersion == DefTiDBRowFormatV1 {
			s.RowEncoder.Enable = false
		} else if formatVersion == DefTiDBRowFormatV2 {
			s.RowEncoder.Enable = true
		}
		return nil
	}},
	{Scope: ScopeGlobal | ScopeSession, Name: SQLSelectLimit, Value: "18446744073709551615", Type: TypeUnsigned, MinValue: 0, MaxValue: math.MaxUint64, SetSession: func(s *SessionVars, val string) error {
		result, err := strconv.ParseUint(val, 10, 64)
		if err != nil {
			return errors.Trace(err)
		}
		s.SelectLimit = result
		return nil
	}},
	{Scope: ScopeGlobal | ScopeSession, Name: DefaultWeekFormat, Value: "0", Type: TypeUnsigned, MinValue: 0, MaxValue: 7},
	{Scope: ScopeGlobal | ScopeSession, Name: SQLModeVar, Value: mysql.DefaultSQLMode, IsHintUpdatable: true, Validation: func(vars *SessionVars, normalizedValue string, originalValue string, scope ScopeFlag) (string, error) {
		// Ensure the SQL mode parses
		normalizedValue = mysql.FormatSQLModeStr(normalizedValue)
		if _, err := mysql.GetSQLMode(normalizedValue); err != nil {
			return originalValue, err
		}
		return normalizedValue, nil
	}, SetSession: func(s *SessionVars, val string) error {
		val = mysql.FormatSQLModeStr(val)
		// Modes is a list of different modes separated by commas.
		sqlMode, err := mysql.GetSQLMode(val)
		if err != nil {
			return errors.Trace(err)
		}
		s.StrictSQLMode = sqlMode.HasStrictMode()
		s.SQLMode = sqlMode
		s.SetStatusFlag(mysql.ServerStatusNoBackslashEscaped, sqlMode.HasNoBackslashEscapesMode())
		return nil
	}},
	{Scope: ScopeGlobal | ScopeSession, Name: MaxExecutionTime, Value: "0", Type: TypeUnsigned, MinValue: 0, MaxValue: math.MaxInt32, IsHintUpdatable: true, SetSession: func(s *SessionVars, val string) error {
		timeoutMS := tidbOptPositiveInt32(val, 0)
		s.MaxExecutionTime = uint64(timeoutMS)
		return nil
	}},
	{Scope: ScopeGlobal | ScopeSession, Name: CollationServer, Value: mysql.DefaultCollationName, Validation: func(vars *SessionVars, normalizedValue string, originalValue string, scope ScopeFlag) (string, error) {
		return checkCollation(vars, normalizedValue, originalValue, scope)
	}, SetSession: func(s *SessionVars, val string) error {
		if coll, err := collate.GetCollationByName(val); err == nil {
			s.systems[CharacterSetServer] = coll.CharsetName
		}
		return nil
	}},
	{Scope: ScopeGlobal | ScopeSession, Name: SQLLogBin, Value: On, Type: TypeBool},
	{Scope: ScopeGlobal | ScopeSession, Name: TimeZone, Value: "SYSTEM", IsHintUpdatable: true, Validation: func(vars *SessionVars, normalizedValue string, originalValue string, scope ScopeFlag) (string, error) {
		if strings.EqualFold(normalizedValue, "SYSTEM") {
			return "SYSTEM", nil
		}
		_, err := parseTimeZone(normalizedValue)
		return normalizedValue, err
	}, SetSession: func(s *SessionVars, val string) error {
		tz, err := parseTimeZone(val)
		if err != nil {
			return err
		}
		s.TimeZone = tz
		return nil
	}},
	{Scope: ScopeGlobal | ScopeSession, Name: ForeignKeyChecks, Value: Off, Type: TypeBool, Validation: func(vars *SessionVars, normalizedValue string, originalValue string, scope ScopeFlag) (string, error) {
		if TiDBOptOn(normalizedValue) {
			// TiDB does not yet support foreign keys.
			// Return the original value in the warning, so that users are not confused.
			vars.StmtCtx.AppendWarning(ErrUnsupportedValueForVar.GenWithStackByArgs(ForeignKeyChecks, originalValue))
			return Off, nil
		} else if !TiDBOptOn(normalizedValue) {
			return Off, nil
		}
		return normalizedValue, ErrWrongValueForVar.GenWithStackByArgs(ForeignKeyChecks, originalValue)
	}},
	{Scope: ScopeGlobal | ScopeSession, Name: CollationDatabase, Value: mysql.DefaultCollationName, skipInit: true, Validation: func(vars *SessionVars, normalizedValue string, originalValue string, scope ScopeFlag) (string, error) {
		return checkCollation(vars, normalizedValue, originalValue, scope)
	}, SetSession: func(s *SessionVars, val string) error {
		if coll, err := collate.GetCollationByName(val); err == nil {
			s.systems[CharsetDatabase] = coll.CharsetName
		}
		return nil
	}},
	{Scope: ScopeGlobal | ScopeSession, Name: AutoIncrementIncrement, Value: strconv.FormatInt(DefAutoIncrementIncrement, 10), Type: TypeUnsigned, MinValue: 1, MaxValue: math.MaxUint16, SetSession: func(s *SessionVars, val string) error {
		// AutoIncrementIncrement is valid in [1, 65535].
		s.AutoIncrementIncrement = tidbOptPositiveInt32(val, DefAutoIncrementIncrement)
		return nil
	}},
	{Scope: ScopeGlobal | ScopeSession, Name: AutoIncrementOffset, Value: strconv.FormatInt(DefAutoIncrementOffset, 10), Type: TypeUnsigned, MinValue: 1, MaxValue: math.MaxUint16, SetSession: func(s *SessionVars, val string) error {
		// AutoIncrementOffset is valid in [1, 65535].
		s.AutoIncrementOffset = tidbOptPositiveInt32(val, DefAutoIncrementOffset)
		return nil
	}},
	{Scope: ScopeGlobal | ScopeSession, Name: CharacterSetClient, Value: mysql.DefaultCharset, Validation: func(vars *SessionVars, normalizedValue string, originalValue string, scope ScopeFlag) (string, error) {
		return checkCharacterSet(normalizedValue, CharacterSetClient)
	}},
	{Scope: ScopeGlobal | ScopeSession, Name: CharacterSetResults, Value: mysql.DefaultCharset, Validation: func(vars *SessionVars, normalizedValue string, originalValue string, scope ScopeFlag) (string, error) {
		if normalizedValue == "" {
			return normalizedValue, nil
		}
		return checkCharacterSet(normalizedValue, "")
	}},
	{Scope: ScopeGlobal | ScopeSession, Name: TxnIsolation, Value: "REPEATABLE-READ", Type: TypeEnum, Aliases: []string{TransactionIsolation}, PossibleValues: []string{"READ-UNCOMMITTED", "READ-COMMITTED", "REPEATABLE-READ", "SERIALIZABLE"}, Validation: func(vars *SessionVars, normalizedValue string, originalValue string, scope ScopeFlag) (string, error) {
		// MySQL appends a warning here for tx_isolation is deprecated
		// TiDB doesn't currently, but may in future. It is still commonly used by applications
		// So it might be noisy to do so.
		return checkIsolationLevel(vars, normalizedValue, originalValue, scope)
	}},
	{Scope: ScopeGlobal | ScopeSession, Name: TransactionIsolation, Value: "REPEATABLE-READ", Type: TypeEnum, Aliases: []string{TxnIsolation}, PossibleValues: []string{"READ-UNCOMMITTED", "READ-COMMITTED", "REPEATABLE-READ", "SERIALIZABLE"}, Validation: func(vars *SessionVars, normalizedValue string, originalValue string, scope ScopeFlag) (string, error) {
		return checkIsolationLevel(vars, normalizedValue, originalValue, scope)
	}},
	{Scope: ScopeGlobal | ScopeSession, Name: CollationConnection, Value: mysql.DefaultCollationName, skipInit: true, Validation: func(vars *SessionVars, normalizedValue string, originalValue string, scope ScopeFlag) (string, error) {
		return checkCollation(vars, normalizedValue, originalValue, scope)
	}, SetSession: func(s *SessionVars, val string) error {
		if coll, err := collate.GetCollationByName(val); err == nil {
			s.systems[CharacterSetConnection] = coll.CharsetName
		}
		return nil
	}},
	{Scope: ScopeGlobal | ScopeSession, Name: AutoCommit, Value: On, Type: TypeBool, SetSession: func(s *SessionVars, val string) error {
		isAutocommit := TiDBOptOn(val)
		// Implicitly commit the possible ongoing transaction if mode is changed from off to on.
		if !s.IsAutocommit() && isAutocommit {
			s.SetInTxn(false)
		}
		s.SetStatusFlag(mysql.ServerStatusAutocommit, isAutocommit)
		return nil
	}},
	{Scope: ScopeGlobal | ScopeSession, Name: CharsetDatabase, Value: mysql.DefaultCharset, skipInit: true, Validation: func(vars *SessionVars, normalizedValue string, originalValue string, scope ScopeFlag) (string, error) {
		return checkCharacterSet(normalizedValue, CharsetDatabase)
	}, SetSession: func(s *SessionVars, val string) error {
		if cs, err := charset.GetCharsetInfo(val); err == nil {
			s.systems[CollationDatabase] = cs.DefaultCollation
		}
		return nil
	}},
	{Scope: ScopeGlobal | ScopeSession, Name: WaitTimeout, Value: strconv.FormatInt(DefWaitTimeout, 10), Type: TypeUnsigned, MinValue: 0, MaxValue: secondsPerYear},
	{Scope: ScopeGlobal | ScopeSession, Name: InteractiveTimeout, Value: "28800", Type: TypeUnsigned, MinValue: 1, MaxValue: secondsPerYear},
	{Scope: ScopeGlobal | ScopeSession, Name: InnodbLockWaitTimeout, Value: strconv.FormatInt(DefInnodbLockWaitTimeout, 10), Type: TypeUnsigned, MinValue: 1, MaxValue: 3600, SetSession: func(s *SessionVars, val string) error {
		lockWaitSec := TidbOptInt64(val, DefInnodbLockWaitTimeout)
		s.LockWaitTimeout = lockWaitSec * 1000
		return nil
	}},
	{Scope: ScopeGlobal | ScopeSession, Name: GroupConcatMaxLen, Value: "1024", IsHintUpdatable: true, Type: TypeUnsigned, MinValue: 4, MaxValue: math.MaxUint64, Validation: func(vars *SessionVars, normalizedValue string, originalValue string, scope ScopeFlag) (string, error) {
		// https://dev.mysql.com/doc/refman/8.0/en/server-system-variables.html#sysvar_group_concat_max_len
		// Minimum Value 4
		// Maximum Value (64-bit platforms) 18446744073709551615
		// Maximum Value (32-bit platforms) 4294967295
		if mathutil.IntBits == 32 {
			if val, err := strconv.ParseUint(normalizedValue, 10, 64); err == nil {
				if val > uint64(math.MaxUint32) {
					vars.StmtCtx.AppendWarning(ErrTruncatedWrongValue.GenWithStackByArgs(GroupConcatMaxLen, originalValue))
					return strconv.FormatInt(int64(math.MaxUint32), 10), nil
				}
			}
		}
		return normalizedValue, nil
	}},
	{Scope: ScopeGlobal | ScopeSession, Name: CharacterSetConnection, Value: mysql.DefaultCharset, skipInit: true, Validation: func(vars *SessionVars, normalizedValue string, originalValue string, scope ScopeFlag) (string, error) {
		return checkCharacterSet(normalizedValue, CharacterSetConnection)
	}, SetSession: func(s *SessionVars, val string) error {
		if cs, err := charset.GetCharsetInfo(val); err == nil {
			s.systems[CollationConnection] = cs.DefaultCollation
		}
		return nil
	}},
	{Scope: ScopeGlobal | ScopeSession, Name: CharacterSetServer, Value: mysql.DefaultCharset, skipInit: true, Validation: func(vars *SessionVars, normalizedValue string, originalValue string, scope ScopeFlag) (string, error) {
		return checkCharacterSet(normalizedValue, CharacterSetServer)
	}, SetSession: func(s *SessionVars, val string) error {
		if cs, err := charset.GetCharsetInfo(val); err == nil {
			s.systems[CollationServer] = cs.DefaultCollation
		}
		return nil
	}},
	{Scope: ScopeGlobal | ScopeSession, Name: MaxAllowedPacket, Value: strconv.FormatUint(DefMaxAllowedPacket, 10), Type: TypeUnsigned, MinValue: 1024, MaxValue: MaxOfMaxAllowedPacket,
		Validation: func(vars *SessionVars, normalizedValue string, originalValue string, scope ScopeFlag) (string, error) {
			if vars.StmtCtx.StmtType == "Set" && scope == ScopeSession {
				err := ErrReadOnly.GenWithStackByArgs("SESSION", MaxAllowedPacket, "GLOBAL")
				return normalizedValue, err
			}
			// Truncate the value of max_allowed_packet to be a multiple of 1024,
			// nonmultiples are rounded down to the nearest multiple.
			u, err := strconv.ParseUint(normalizedValue, 10, 64)
			if err != nil {
				return normalizedValue, err
			}
			remainder := u % 1024
			if remainder != 0 {
				vars.StmtCtx.AppendWarning(ErrTruncatedWrongValue.GenWithStackByArgs(MaxAllowedPacket, normalizedValue))
				u -= remainder
			}
			return strconv.FormatUint(u, 10), nil
		},
		GetSession: func(s *SessionVars) (string, error) {
			return strconv.FormatUint(s.MaxAllowedPacket, 10), nil
		},
		SetSession: func(s *SessionVars, val string) error {
			var err error
			if s.MaxAllowedPacket, err = strconv.ParseUint(val, 10, 64); err != nil {
				return err
			}
			return nil
		},
	},
	{Scope: ScopeGlobal | ScopeSession, Name: WindowingUseHighPrecision, Value: On, Type: TypeBool, IsHintUpdatable: true, SetSession: func(s *SessionVars, val string) error {
		s.WindowingUseHighPrecision = TiDBOptOn(val)
		return nil
	}},
	{Scope: ScopeGlobal | ScopeSession, Name: BlockEncryptionMode, Value: "aes-128-ecb", Type: TypeEnum, PossibleValues: []string{"aes-128-ecb", "aes-192-ecb", "aes-256-ecb", "aes-128-cbc", "aes-192-cbc", "aes-256-cbc", "aes-128-ofb", "aes-192-ofb", "aes-256-ofb", "aes-128-cfb", "aes-192-cfb", "aes-256-cfb"}},
	/* TiDB specific variables */
	{Scope: ScopeGlobal | ScopeSession, Name: TiDBAllowMPPExecution, Type: TypeBool, Value: BoolToOnOff(DefTiDBAllowMPPExecution), SetSession: func(s *SessionVars, val string) error {
		s.allowMPPExecution = TiDBOptOn(val)
		return nil
	}},
	{Scope: ScopeGlobal | ScopeSession, Name: TiDBMPPStoreFailTTL, Type: TypeStr, Value: DefTiDBMPPStoreFailTTL, SetSession: func(s *SessionVars, val string) error {
		s.MPPStoreFailTTL = val
		return nil
	}},
	{Scope: ScopeGlobal | ScopeSession, Name: TiDBHashExchangeWithNewCollation, Type: TypeBool, Value: BoolToOnOff(DefTiDBHashExchangeWithNewCollation), SetSession: func(s *SessionVars, val string) error {
		s.HashExchangeWithNewCollation = TiDBOptOn(val)
		return nil
	}},
	{Scope: ScopeGlobal | ScopeSession, Name: TiDBBCJThresholdCount, Value: strconv.Itoa(DefBroadcastJoinThresholdCount), Type: TypeInt, MinValue: 0, MaxValue: math.MaxInt64, SetSession: func(s *SessionVars, val string) error {
		s.BroadcastJoinThresholdCount = TidbOptInt64(val, DefBroadcastJoinThresholdCount)
		return nil
	}},
	{Scope: ScopeGlobal | ScopeSession, Name: TiDBBCJThresholdSize, Value: strconv.Itoa(DefBroadcastJoinThresholdSize), Type: TypeInt, MinValue: 0, MaxValue: math.MaxInt64, SetSession: func(s *SessionVars, val string) error {
		s.BroadcastJoinThresholdSize = TidbOptInt64(val, DefBroadcastJoinThresholdSize)
		return nil
	}},
	{Scope: ScopeGlobal | ScopeSession, Name: TiDBBuildStatsConcurrency, Value: strconv.Itoa(DefBuildStatsConcurrency), Type: TypeInt, MinValue: 1, MaxValue: MaxConfigurableConcurrency},
	{Scope: ScopeGlobal | ScopeSession, Name: TiDBOptCartesianBCJ, Value: strconv.Itoa(DefOptCartesianBCJ), Type: TypeInt, MinValue: 0, MaxValue: 2, SetSession: func(s *SessionVars, val string) error {
		s.AllowCartesianBCJ = TidbOptInt(val, DefOptCartesianBCJ)
		return nil
	}},
	{Scope: ScopeGlobal | ScopeSession, Name: TiDBOptMPPOuterJoinFixedBuildSide, Value: BoolToOnOff(DefOptMPPOuterJoinFixedBuildSide), Type: TypeBool, SetSession: func(s *SessionVars, val string) error {
		s.MPPOuterJoinFixedBuildSide = TiDBOptOn(val)
		return nil
	}},
	{Scope: ScopeGlobal | ScopeSession, Name: TiDBExecutorConcurrency, Value: strconv.Itoa(DefExecutorConcurrency), Type: TypeUnsigned, MinValue: 1, MaxValue: MaxConfigurableConcurrency, SetSession: func(s *SessionVars, val string) error {
		s.ExecutorConcurrency = tidbOptPositiveInt32(val, DefExecutorConcurrency)
		return nil
	}},
	{Scope: ScopeGlobal | ScopeSession, Name: TiDBDistSQLScanConcurrency, Value: strconv.Itoa(DefDistSQLScanConcurrency), Type: TypeUnsigned, MinValue: 1, MaxValue: MaxConfigurableConcurrency, SetSession: func(s *SessionVars, val string) error {
		s.distSQLScanConcurrency = tidbOptPositiveInt32(val, DefDistSQLScanConcurrency)
		return nil
	}},
	{Scope: ScopeGlobal | ScopeSession, Name: TiDBOptInSubqToJoinAndAgg, Value: BoolToOnOff(DefOptInSubqToJoinAndAgg), Type: TypeBool, SetSession: func(s *SessionVars, val string) error {
		s.SetAllowInSubqToJoinAndAgg(TiDBOptOn(val))
		return nil
	}},
	{Scope: ScopeGlobal | ScopeSession, Name: TiDBOptPreferRangeScan, Value: BoolToOnOff(DefOptPreferRangeScan), Type: TypeBool, IsHintUpdatable: true, SetSession: func(s *SessionVars, val string) error {
		s.SetAllowPreferRangeScan(TiDBOptOn(val))
		return nil
	}},
	{Scope: ScopeGlobal | ScopeSession, Name: TiDBOptLimitPushDownThreshold, Value: strconv.Itoa(DefOptLimitPushDownThreshold), Type: TypeUnsigned, MinValue: 0, MaxValue: math.MaxInt32, SetSession: func(s *SessionVars, val string) error {
		s.LimitPushDownThreshold = TidbOptInt64(val, DefOptLimitPushDownThreshold)
		return nil
	}},
	{Scope: ScopeGlobal | ScopeSession, Name: TiDBOptCorrelationThreshold, Value: strconv.FormatFloat(DefOptCorrelationThreshold, 'f', -1, 64), Type: TypeFloat, MinValue: 0, MaxValue: 1, SetSession: func(s *SessionVars, val string) error {
		s.CorrelationThreshold = tidbOptFloat64(val, DefOptCorrelationThreshold)
		return nil
	}},
	{Scope: ScopeGlobal | ScopeSession, Name: TiDBOptEnableCorrelationAdjustment, Value: BoolToOnOff(DefOptEnableCorrelationAdjustment), Type: TypeBool, SetSession: func(s *SessionVars, val string) error {
		s.EnableCorrelationAdjustment = TiDBOptOn(val)
		return nil
	}},
	{Scope: ScopeGlobal | ScopeSession, Name: TiDBOptCorrelationExpFactor, Value: strconv.Itoa(DefOptCorrelationExpFactor), Type: TypeUnsigned, MinValue: 0, MaxValue: math.MaxInt32, SetSession: func(s *SessionVars, val string) error {
		s.CorrelationExpFactor = int(TidbOptInt64(val, DefOptCorrelationExpFactor))
		return nil
	}},
	{Scope: ScopeGlobal | ScopeSession, Name: TiDBOptCPUFactor, Value: strconv.FormatFloat(DefOptCPUFactor, 'f', -1, 64), Type: TypeFloat, MinValue: 0, MaxValue: math.MaxUint64, SetSession: func(s *SessionVars, val string) error {
		s.cpuFactor = tidbOptFloat64(val, DefOptCPUFactor)
		return nil
	}},
	{Scope: ScopeGlobal | ScopeSession, Name: TiDBOptTiFlashConcurrencyFactor, Value: strconv.FormatFloat(DefOptTiFlashConcurrencyFactor, 'f', -1, 64), skipInit: true, Type: TypeFloat, MinValue: 1, MaxValue: math.MaxUint64, SetSession: func(s *SessionVars, val string) error {
		s.CopTiFlashConcurrencyFactor = tidbOptFloat64(val, DefOptTiFlashConcurrencyFactor)
		return nil
	}},
	{Scope: ScopeGlobal | ScopeSession, Name: TiDBOptCopCPUFactor, Value: strconv.FormatFloat(DefOptCopCPUFactor, 'f', -1, 64), Type: TypeFloat, MinValue: 0, MaxValue: math.MaxUint64, SetSession: func(s *SessionVars, val string) error {
		s.copCPUFactor = tidbOptFloat64(val, DefOptCopCPUFactor)
		return nil
	}},
	{Scope: ScopeGlobal | ScopeSession, Name: TiDBOptNetworkFactor, Value: strconv.FormatFloat(DefOptNetworkFactor, 'f', -1, 64), Type: TypeFloat, MinValue: 0, MaxValue: math.MaxUint64, SetSession: func(s *SessionVars, val string) error {
		s.networkFactor = tidbOptFloat64(val, DefOptNetworkFactor)
		return nil
	}},
	{Scope: ScopeGlobal | ScopeSession, Name: TiDBOptScanFactor, Value: strconv.FormatFloat(DefOptScanFactor, 'f', -1, 64), Type: TypeFloat, MinValue: 0, MaxValue: math.MaxUint64, SetSession: func(s *SessionVars, val string) error {
		s.scanFactor = tidbOptFloat64(val, DefOptScanFactor)
		return nil
	}},
	{Scope: ScopeGlobal | ScopeSession, Name: TiDBOptDescScanFactor, Value: strconv.FormatFloat(DefOptDescScanFactor, 'f', -1, 64), Type: TypeFloat, MinValue: 0, MaxValue: math.MaxUint64, SetSession: func(s *SessionVars, val string) error {
		s.descScanFactor = tidbOptFloat64(val, DefOptDescScanFactor)
		return nil
	}},
	{Scope: ScopeGlobal | ScopeSession, Name: TiDBOptSeekFactor, Value: strconv.FormatFloat(DefOptSeekFactor, 'f', -1, 64), skipInit: true, Type: TypeFloat, MinValue: 0, MaxValue: math.MaxUint64, SetSession: func(s *SessionVars, val string) error {
		s.seekFactor = tidbOptFloat64(val, DefOptSeekFactor)
		return nil
	}},
	{Scope: ScopeGlobal | ScopeSession, Name: TiDBOptMemoryFactor, Value: strconv.FormatFloat(DefOptMemoryFactor, 'f', -1, 64), Type: TypeFloat, MinValue: 0, MaxValue: math.MaxUint64, SetSession: func(s *SessionVars, val string) error {
		s.memoryFactor = tidbOptFloat64(val, DefOptMemoryFactor)
		return nil
	}},
	{Scope: ScopeGlobal | ScopeSession, Name: TiDBOptDiskFactor, Value: strconv.FormatFloat(DefOptDiskFactor, 'f', -1, 64), Type: TypeFloat, MinValue: 0, MaxValue: math.MaxUint64, SetSession: func(s *SessionVars, val string) error {
		s.diskFactor = tidbOptFloat64(val, DefOptDiskFactor)
		return nil
	}},
	{Scope: ScopeGlobal | ScopeSession, Name: TiDBOptimizerEnableNewOnlyFullGroupByCheck, Value: BoolToOnOff(DefTiDBOptimizerEnableNewOFGB), Type: TypeBool, SetSession: func(s *SessionVars, val string) error {
		s.OptimizerEnableNewOnlyFullGroupByCheck = TiDBOptOn(val)
		return nil
	}},
	{Scope: ScopeGlobal | ScopeSession, Name: TiDBOptConcurrencyFactor, Value: strconv.FormatFloat(DefOptConcurrencyFactor, 'f', -1, 64), Type: TypeFloat, MinValue: 0, MaxValue: math.MaxUint64, SetSession: func(s *SessionVars, val string) error {
		s.concurrencyFactor = tidbOptFloat64(val, DefOptConcurrencyFactor)
		return nil
	}},
	{Scope: ScopeGlobal | ScopeSession, Name: TiDBOptCPUFactorV2, Value: strconv.FormatFloat(DefOptCPUFactorV2, 'f', -1, 64), Hidden: true, Type: TypeFloat, MinValue: 0, MaxValue: math.MaxUint64, SetSession: func(s *SessionVars, val string) error {
		s.cpuFactorV2 = tidbOptFloat64(val, DefOptCPUFactorV2)
		return nil
	}},
	{Scope: ScopeGlobal | ScopeSession, Name: TiDBOptCopCPUFactorV2, Value: strconv.FormatFloat(DefOptCopCPUFactorV2, 'f', -1, 64), Hidden: true, Type: TypeFloat, MinValue: 0, MaxValue: math.MaxUint64, SetSession: func(s *SessionVars, val string) error {
		s.copCPUFactorV2 = tidbOptFloat64(val, DefOptCopCPUFactorV2)
		return nil
	}},
	{Scope: ScopeGlobal | ScopeSession, Name: TiDBOptTiFlashCPUFactorV2, Value: strconv.FormatFloat(DefOptTiFlashCPUFactorV2, 'f', -1, 64), Hidden: true, Type: TypeFloat, MinValue: 0, MaxValue: math.MaxUint64, SetSession: func(s *SessionVars, val string) error {
		s.tiflashCPUFactorV2 = tidbOptFloat64(val, DefOptTiFlashCPUFactorV2)
		return nil
	}},
	{Scope: ScopeGlobal | ScopeSession, Name: TiDBOptNetworkFactorV2, Value: strconv.FormatFloat(DefOptNetworkFactorV2, 'f', -1, 64), Hidden: true, Type: TypeFloat, MinValue: 0, MaxValue: math.MaxUint64, SetSession: func(s *SessionVars, val string) error {
		s.networkFactorV2 = tidbOptFloat64(val, DefOptNetworkFactorV2)
		return nil
	}},
	{Scope: ScopeGlobal | ScopeSession, Name: TiDBOptScanFactorV2, Value: strconv.FormatFloat(DefOptScanFactorV2, 'f', -1, 64), Hidden: true, Type: TypeFloat, MinValue: 0, MaxValue: math.MaxUint64, SetSession: func(s *SessionVars, val string) error {
		s.scanFactorV2 = tidbOptFloat64(val, DefOptScanFactorV2)
		return nil
	}},
	{Scope: ScopeGlobal | ScopeSession, Name: TiDBOptDescScanFactorV2, Value: strconv.FormatFloat(DefOptDescScanFactorV2, 'f', -1, 64), Hidden: true, Type: TypeFloat, MinValue: 0, MaxValue: math.MaxUint64, SetSession: func(s *SessionVars, val string) error {
		s.descScanFactorV2 = tidbOptFloat64(val, DefOptDescScanFactorV2)
		return nil
	}},
	{Scope: ScopeGlobal | ScopeSession, Name: TiDBOptTiFlashScanFactorV2, Value: strconv.FormatFloat(DefOptTiFlashScanFactorV2, 'f', -1, 64), Hidden: true, Type: TypeFloat, MinValue: 0, MaxValue: math.MaxUint64, SetSession: func(s *SessionVars, val string) error {
		s.tiflashScanFactorV2 = tidbOptFloat64(val, DefOptTiFlashScanFactorV2)
		return nil
	}},
	{Scope: ScopeGlobal | ScopeSession, Name: TiDBOptSeekFactorV2, Value: strconv.FormatFloat(DefOptSeekFactorV2, 'f', -1, 64), Hidden: true, Type: TypeFloat, MinValue: 0, MaxValue: math.MaxUint64, SetSession: func(s *SessionVars, val string) error {
		s.seekFactorV2 = tidbOptFloat64(val, DefOptSeekFactorV2)
		return nil
	}},
	{Scope: ScopeGlobal | ScopeSession, Name: TiDBOptMemoryFactorV2, Value: strconv.FormatFloat(DefOptMemoryFactorV2, 'f', -1, 64), Hidden: true, Type: TypeFloat, MinValue: 0, MaxValue: math.MaxUint64, SetSession: func(s *SessionVars, val string) error {
		s.memoryFactorV2 = tidbOptFloat64(val, DefOptMemoryFactorV2)
		return nil
	}},
	{Scope: ScopeGlobal | ScopeSession, Name: TiDBOptDiskFactorV2, Value: strconv.FormatFloat(DefOptDiskFactorV2, 'f', -1, 64), Hidden: true, Type: TypeFloat, MinValue: 0, MaxValue: math.MaxUint64, SetSession: func(s *SessionVars, val string) error {
		s.diskFactorV2 = tidbOptFloat64(val, DefOptDiskFactorV2)
		return nil
	}},
	{Scope: ScopeGlobal | ScopeSession, Name: TiDBOptConcurrencyFactorV2, Value: strconv.FormatFloat(DefOptConcurrencyFactorV2, 'f', -1, 64), Hidden: true, Type: TypeFloat, MinValue: 0, MaxValue: math.MaxUint64, SetSession: func(s *SessionVars, val string) error {
		s.concurrencyFactorV2 = tidbOptFloat64(val, DefOptConcurrencyFactorV2)
		return nil
	}},
	{Scope: ScopeGlobal | ScopeSession, Name: TiDBIndexJoinBatchSize, Value: strconv.Itoa(DefIndexJoinBatchSize), Type: TypeUnsigned, MinValue: 1, MaxValue: math.MaxInt32, SetSession: func(s *SessionVars, val string) error {
		s.IndexJoinBatchSize = tidbOptPositiveInt32(val, DefIndexJoinBatchSize)
		return nil
	}},
	{Scope: ScopeGlobal | ScopeSession, Name: TiDBIndexLookupSize, Value: strconv.Itoa(DefIndexLookupSize), Type: TypeUnsigned, MinValue: 1, MaxValue: math.MaxInt32, SetSession: func(s *SessionVars, val string) error {
		s.IndexLookupSize = tidbOptPositiveInt32(val, DefIndexLookupSize)
		return nil
	}},
	{Scope: ScopeGlobal | ScopeSession, Name: TiDBIndexLookupConcurrency, Value: strconv.Itoa(DefIndexLookupConcurrency), Type: TypeInt, MinValue: 1, MaxValue: MaxConfigurableConcurrency, AllowAutoValue: true, SetSession: func(s *SessionVars, val string) error {
		s.indexLookupConcurrency = tidbOptPositiveInt32(val, ConcurrencyUnset)
		return nil
	}, Validation: func(vars *SessionVars, normalizedValue string, originalValue string, scope ScopeFlag) (string, error) {
		appendDeprecationWarning(vars, TiDBIndexLookupConcurrency, TiDBExecutorConcurrency)
		return normalizedValue, nil
	}},
	{Scope: ScopeGlobal | ScopeSession, Name: TiDBIndexLookupJoinConcurrency, Value: strconv.Itoa(DefIndexLookupJoinConcurrency), Type: TypeInt, MinValue: 1, MaxValue: MaxConfigurableConcurrency, AllowAutoValue: true, SetSession: func(s *SessionVars, val string) error {
		s.indexLookupJoinConcurrency = tidbOptPositiveInt32(val, ConcurrencyUnset)
		return nil
	}, Validation: func(vars *SessionVars, normalizedValue string, originalValue string, scope ScopeFlag) (string, error) {
		appendDeprecationWarning(vars, TiDBIndexLookupJoinConcurrency, TiDBExecutorConcurrency)
		return normalizedValue, nil
	}},
	{Scope: ScopeGlobal | ScopeSession, Name: TiDBIndexSerialScanConcurrency, Value: strconv.Itoa(DefIndexSerialScanConcurrency), Type: TypeUnsigned, MinValue: 1, MaxValue: MaxConfigurableConcurrency, SetSession: func(s *SessionVars, val string) error {
		s.indexSerialScanConcurrency = tidbOptPositiveInt32(val, DefIndexSerialScanConcurrency)
		return nil
	}},
	{Scope: ScopeGlobal | ScopeSession, Name: TiDBSkipUTF8Check, Value: BoolToOnOff(DefSkipUTF8Check), Type: TypeBool, SetSession: func(s *SessionVars, val string) error {
		s.SkipUTF8Check = TiDBOptOn(val)
		return nil
	}},
	{Scope: ScopeGlobal | ScopeSession, Name: TiDBSkipASCIICheck, Value: BoolToOnOff(DefSkipASCIICheck), Type: TypeBool, SetSession: func(s *SessionVars, val string) error {
		s.SkipASCIICheck = TiDBOptOn(val)
		return nil
	}},
	{Scope: ScopeGlobal | ScopeSession, Name: TiDBDMLBatchSize, Value: strconv.Itoa(DefDMLBatchSize), Type: TypeUnsigned, MinValue: 0, MaxValue: math.MaxInt32, SetSession: func(s *SessionVars, val string) error {
		s.DMLBatchSize = int(TidbOptInt64(val, DefDMLBatchSize))
		return nil
	}},
	{Scope: ScopeGlobal | ScopeSession, Name: TiDBMaxChunkSize, Value: strconv.Itoa(DefMaxChunkSize), Type: TypeUnsigned, MinValue: maxChunkSizeLowerBound, MaxValue: math.MaxInt32, SetSession: func(s *SessionVars, val string) error {
		s.MaxChunkSize = tidbOptPositiveInt32(val, DefMaxChunkSize)
		return nil
	}},
	{Scope: ScopeGlobal | ScopeSession, Name: TiDBAllowBatchCop, Value: strconv.Itoa(DefTiDBAllowBatchCop), Type: TypeInt, MinValue: 0, MaxValue: 2, SetSession: func(s *SessionVars, val string) error {
		s.AllowBatchCop = int(TidbOptInt64(val, DefTiDBAllowBatchCop))
		return nil
	}},
	{Scope: ScopeGlobal | ScopeSession, Name: TiDBInitChunkSize, Value: strconv.Itoa(DefInitChunkSize), Type: TypeUnsigned, MinValue: 1, MaxValue: initChunkSizeUpperBound, SetSession: func(s *SessionVars, val string) error {
		s.InitChunkSize = tidbOptPositiveInt32(val, DefInitChunkSize)
		return nil
	}},
	{Scope: ScopeGlobal | ScopeSession, Name: TiDBEnableCascadesPlanner, Value: Off, Type: TypeBool, SetSession: func(s *SessionVars, val string) error {
		s.SetEnableCascadesPlanner(TiDBOptOn(val))
		return nil
	}},
	{Scope: ScopeGlobal | ScopeSession, Name: TiDBEnableIndexMerge, Value: BoolToOnOff(DefTiDBEnableIndexMerge), Type: TypeBool, SetSession: func(s *SessionVars, val string) error {
		s.SetEnableIndexMerge(TiDBOptOn(val))
		return nil
	}},
	{Scope: ScopeGlobal | ScopeSession, Name: TiDBEnableTablePartition, Value: On, Type: TypeEnum, PossibleValues: []string{Off, On, "AUTO"}, SetSession: func(s *SessionVars, val string) error {
		s.EnableTablePartition = val
		return nil
	}},
	{Scope: ScopeGlobal | ScopeSession, Name: TiDBEnableListTablePartition, Value: On, Type: TypeBool, SetSession: func(s *SessionVars, val string) error {
		s.EnableListTablePartition = TiDBOptOn(val)
		return nil
	}},
	{Scope: ScopeGlobal | ScopeSession, Name: TiDBHashJoinConcurrency, Value: strconv.Itoa(DefTiDBHashJoinConcurrency), Type: TypeInt, MinValue: 1, MaxValue: MaxConfigurableConcurrency, AllowAutoValue: true, SetSession: func(s *SessionVars, val string) error {
		s.hashJoinConcurrency = tidbOptPositiveInt32(val, ConcurrencyUnset)
		return nil
	}, Validation: func(vars *SessionVars, normalizedValue string, originalValue string, scope ScopeFlag) (string, error) {
		appendDeprecationWarning(vars, TiDBHashJoinConcurrency, TiDBExecutorConcurrency)
		return normalizedValue, nil
	}},
	{Scope: ScopeGlobal | ScopeSession, Name: TiDBProjectionConcurrency, Value: strconv.Itoa(DefTiDBProjectionConcurrency), Type: TypeInt, MinValue: -1, MaxValue: MaxConfigurableConcurrency, SetSession: func(s *SessionVars, val string) error {
		s.projectionConcurrency = tidbOptPositiveInt32(val, ConcurrencyUnset)
		return nil
	}, Validation: func(vars *SessionVars, normalizedValue string, originalValue string, scope ScopeFlag) (string, error) {
		appendDeprecationWarning(vars, TiDBProjectionConcurrency, TiDBExecutorConcurrency)
		return normalizedValue, nil
	}},
	{Scope: ScopeGlobal | ScopeSession, Name: TiDBHashAggPartialConcurrency, Value: strconv.Itoa(DefTiDBHashAggPartialConcurrency), Type: TypeInt, MinValue: 1, MaxValue: MaxConfigurableConcurrency, AllowAutoValue: true, SetSession: func(s *SessionVars, val string) error {
		s.hashAggPartialConcurrency = tidbOptPositiveInt32(val, ConcurrencyUnset)
		return nil
	}, Validation: func(vars *SessionVars, normalizedValue string, originalValue string, scope ScopeFlag) (string, error) {
		appendDeprecationWarning(vars, TiDBHashAggPartialConcurrency, TiDBExecutorConcurrency)
		return normalizedValue, nil
	}},
	{Scope: ScopeGlobal | ScopeSession, Name: TiDBHashAggFinalConcurrency, Value: strconv.Itoa(DefTiDBHashAggFinalConcurrency), Type: TypeInt, MinValue: 1, MaxValue: MaxConfigurableConcurrency, AllowAutoValue: true, SetSession: func(s *SessionVars, val string) error {
		s.hashAggFinalConcurrency = tidbOptPositiveInt32(val, ConcurrencyUnset)
		return nil
	}, Validation: func(vars *SessionVars, normalizedValue string, originalValue string, scope ScopeFlag) (string, error) {
		appendDeprecationWarning(vars, TiDBHashAggFinalConcurrency, TiDBExecutorConcurrency)
		return normalizedValue, nil
	}},
	{Scope: ScopeGlobal | ScopeSession, Name: TiDBWindowConcurrency, Value: strconv.Itoa(DefTiDBWindowConcurrency), Type: TypeInt, MinValue: 1, MaxValue: MaxConfigurableConcurrency, AllowAutoValue: true, SetSession: func(s *SessionVars, val string) error {
		s.windowConcurrency = tidbOptPositiveInt32(val, ConcurrencyUnset)
		return nil
	}, Validation: func(vars *SessionVars, normalizedValue string, originalValue string, scope ScopeFlag) (string, error) {
		appendDeprecationWarning(vars, TiDBWindowConcurrency, TiDBExecutorConcurrency)
		return normalizedValue, nil
	}},
	{Scope: ScopeGlobal | ScopeSession, Name: TiDBMergeJoinConcurrency, Value: strconv.Itoa(DefTiDBMergeJoinConcurrency), Type: TypeInt, MinValue: 1, MaxValue: MaxConfigurableConcurrency, AllowAutoValue: true, SetSession: func(s *SessionVars, val string) error {
		s.mergeJoinConcurrency = tidbOptPositiveInt32(val, ConcurrencyUnset)
		return nil
	}, Validation: func(vars *SessionVars, normalizedValue string, originalValue string, scope ScopeFlag) (string, error) {
		appendDeprecationWarning(vars, TiDBMergeJoinConcurrency, TiDBExecutorConcurrency)
		return normalizedValue, nil
	}},
	{Scope: ScopeGlobal | ScopeSession, Name: TiDBStreamAggConcurrency, Value: strconv.Itoa(DefTiDBStreamAggConcurrency), Type: TypeInt, MinValue: 1, MaxValue: MaxConfigurableConcurrency, AllowAutoValue: true, SetSession: func(s *SessionVars, val string) error {
		s.streamAggConcurrency = tidbOptPositiveInt32(val, ConcurrencyUnset)
		return nil
	}, Validation: func(vars *SessionVars, normalizedValue string, originalValue string, scope ScopeFlag) (string, error) {
		appendDeprecationWarning(vars, TiDBStreamAggConcurrency, TiDBExecutorConcurrency)
		return normalizedValue, nil
	}},
	{Scope: ScopeGlobal | ScopeSession, Name: TiDBEnableParallelApply, Value: BoolToOnOff(DefTiDBEnableParallelApply), Type: TypeBool, SetSession: func(s *SessionVars, val string) error {
		s.EnableParallelApply = TiDBOptOn(val)
		return nil
	}},
	{Scope: ScopeGlobal | ScopeSession, Name: TiDBMemQuotaApplyCache, Value: strconv.Itoa(DefTiDBMemQuotaApplyCache), Type: TypeUnsigned, MaxValue: math.MaxInt64, SetSession: func(s *SessionVars, val string) error {
		s.MemQuotaApplyCache = TidbOptInt64(val, DefTiDBMemQuotaApplyCache)
		return nil
	}},
	{Scope: ScopeGlobal | ScopeSession, Name: TiDBBackoffLockFast, Value: strconv.Itoa(tikvstore.DefBackoffLockFast), Type: TypeUnsigned, MinValue: 1, MaxValue: math.MaxInt32, SetSession: func(s *SessionVars, val string) error {
		s.KVVars.BackoffLockFast = tidbOptPositiveInt32(val, tikvstore.DefBackoffLockFast)
		return nil
	}},
	{Scope: ScopeGlobal | ScopeSession, Name: TiDBBackOffWeight, Value: strconv.Itoa(tikvstore.DefBackOffWeight), Type: TypeUnsigned, MinValue: 0, MaxValue: math.MaxInt32, SetSession: func(s *SessionVars, val string) error {
		s.KVVars.BackOffWeight = tidbOptPositiveInt32(val, tikvstore.DefBackOffWeight)
		return nil
	}},
	{Scope: ScopeGlobal | ScopeSession, Name: TiDBRetryLimit, Value: strconv.Itoa(DefTiDBRetryLimit), Type: TypeInt, MinValue: -1, MaxValue: math.MaxInt64, SetSession: func(s *SessionVars, val string) error {
		s.RetryLimit = TidbOptInt64(val, DefTiDBRetryLimit)
		return nil
	}},
	{Scope: ScopeGlobal | ScopeSession, Name: TiDBDisableTxnAutoRetry, Value: BoolToOnOff(DefTiDBDisableTxnAutoRetry), Type: TypeBool, SetSession: func(s *SessionVars, val string) error {
		s.DisableTxnAutoRetry = TiDBOptOn(val)
		return nil
	}},
	{Scope: ScopeGlobal | ScopeSession, Name: TiDBConstraintCheckInPlace, Value: BoolToOnOff(DefTiDBConstraintCheckInPlace), Type: TypeBool, SetSession: func(s *SessionVars, val string) error {
		s.ConstraintCheckInPlace = TiDBOptOn(val)
		return nil
	}},
	{Scope: ScopeGlobal | ScopeSession, Name: TiDBTxnMode, Value: DefTiDBTxnMode, AllowEmptyAll: true, Type: TypeEnum, PossibleValues: []string{"pessimistic", "optimistic"}, SetSession: func(s *SessionVars, val string) error {
		s.TxnMode = strings.ToUpper(val)
		return nil
	}},
	{Scope: ScopeGlobal | ScopeSession, Name: TiDBEnableWindowFunction, Value: BoolToOnOff(DefEnableWindowFunction), Type: TypeBool, SetSession: func(s *SessionVars, val string) error {
		s.EnableWindowFunction = TiDBOptOn(val)
		return nil
	}},
	{Scope: ScopeGlobal | ScopeSession, Name: TiDBEnablePipelinedWindowFunction, Value: BoolToOnOff(DefEnablePipelinedWindowFunction), Type: TypeBool, SetSession: func(s *SessionVars, val string) error {
		s.EnablePipelinedWindowExec = TiDBOptOn(val)
		return nil
	}},
	{Scope: ScopeGlobal | ScopeSession, Name: TiDBEnableStrictDoubleTypeCheck, Value: BoolToOnOff(DefEnableStrictDoubleTypeCheck), Type: TypeBool, SetSession: func(s *SessionVars, val string) error {
		s.EnableStrictDoubleTypeCheck = TiDBOptOn(val)
		return nil
	}},
	{Scope: ScopeGlobal | ScopeSession, Name: TiDBEnableVectorizedExpression, Value: BoolToOnOff(DefEnableVectorizedExpression), Type: TypeBool, SetSession: func(s *SessionVars, val string) error {
		s.EnableVectorizedExpression = TiDBOptOn(val)
		return nil
	}},
	{Scope: ScopeGlobal | ScopeSession, Name: TiDBEnableFastAnalyze, Value: BoolToOnOff(DefTiDBUseFastAnalyze), Type: TypeBool, SetSession: func(s *SessionVars, val string) error {
		s.EnableFastAnalyze = TiDBOptOn(val)
		return nil
	}},
	{Scope: ScopeGlobal | ScopeSession, Name: TiDBSkipIsolationLevelCheck, Value: BoolToOnOff(DefTiDBSkipIsolationLevelCheck), Type: TypeBool},
	{Scope: ScopeGlobal | ScopeSession, Name: TiDBEnableRateLimitAction, Value: BoolToOnOff(DefTiDBEnableRateLimitAction), Type: TypeBool, SetSession: func(s *SessionVars, val string) error {
		s.EnabledRateLimitAction = TiDBOptOn(val)
		return nil
	}},
	{Scope: ScopeGlobal | ScopeSession, Name: TiDBAllowFallbackToTiKV, Value: "", Validation: func(vars *SessionVars, normalizedValue string, originalValue string, scope ScopeFlag) (string, error) {
		if normalizedValue == "" {
			return "", nil
		}
		engines := strings.Split(normalizedValue, ",")
		var formatVal string
		storeTypes := make(map[kv.StoreType]struct{})
		for i, engine := range engines {
			engine = strings.TrimSpace(engine)
			switch {
			case strings.EqualFold(engine, kv.TiFlash.Name()):
				if _, ok := storeTypes[kv.TiFlash]; !ok {
					if i != 0 {
						formatVal += ","
					}
					formatVal += kv.TiFlash.Name()
					storeTypes[kv.TiFlash] = struct{}{}
				}
			default:
				return normalizedValue, ErrWrongValueForVar.GenWithStackByArgs(TiDBAllowFallbackToTiKV, normalizedValue)
			}
		}
		return formatVal, nil
	}, SetSession: func(s *SessionVars, val string) error {
		s.AllowFallbackToTiKV = make(map[kv.StoreType]struct{})
		for _, engine := range strings.Split(val, ",") {
			if engine == kv.TiFlash.Name() {
				s.AllowFallbackToTiKV[kv.TiFlash] = struct{}{}
			}
		}
		return nil
	}},
	{Scope: ScopeGlobal | ScopeSession, Name: TiDBEnableAutoIncrementInGenerated, Value: BoolToOnOff(DefTiDBEnableAutoIncrementInGenerated), Type: TypeBool, SetSession: func(s *SessionVars, val string) error {
		s.EnableAutoIncrementInGenerated = TiDBOptOn(val)
		return nil
	}},
	{Scope: ScopeGlobal | ScopeSession, Name: TiDBPlacementMode, Value: DefTiDBPlacementMode, Type: TypeEnum, PossibleValues: []string{PlacementModeStrict, PlacementModeIgnore}, SetSession: func(s *SessionVars, val string) error {
		s.PlacementMode = val
		return nil
	}},
	{Scope: ScopeGlobal | ScopeSession, Name: TiDBOptJoinReorderThreshold, Value: strconv.Itoa(DefTiDBOptJoinReorderThreshold), Type: TypeUnsigned, MinValue: 0, MaxValue: 63, SetSession: func(s *SessionVars, val string) error {
		s.TiDBOptJoinReorderThreshold = tidbOptPositiveInt32(val, DefTiDBOptJoinReorderThreshold)
		return nil
	}},
	{Scope: ScopeGlobal | ScopeSession, Name: TiDBEnableNoopFuncs, Value: DefTiDBEnableNoopFuncs, Type: TypeEnum, PossibleValues: []string{Off, On, Warn}, Validation: func(vars *SessionVars, normalizedValue string, originalValue string, scope ScopeFlag) (string, error) {
		// The behavior is very weird if someone can turn TiDBEnableNoopFuncs OFF, but keep any of the following on:
		// TxReadOnly, TransactionReadOnly, OfflineMode, SuperReadOnly, serverReadOnly, SQLAutoIsNull
		// To prevent this strange position, prevent setting to OFF when any of these sysVars are ON of the same scope.
		if normalizedValue == Off {
			for _, potentialIncompatibleSysVar := range []string{TxReadOnly, TransactionReadOnly, OfflineMode, SuperReadOnly, ReadOnly, SQLAutoIsNull} {
				val, _ := vars.GetSystemVar(potentialIncompatibleSysVar) // session scope
				if scope == ScopeGlobal {                                // global scope
					var err error
					val, err = vars.GlobalVarsAccessor.GetGlobalSysVar(potentialIncompatibleSysVar)
					if err != nil {
						return originalValue, errUnknownSystemVariable.GenWithStackByArgs(potentialIncompatibleSysVar)
					}
				}
				if TiDBOptOn(val) {
					return originalValue, errValueNotSupportedWhen.GenWithStackByArgs(TiDBEnableNoopFuncs, potentialIncompatibleSysVar)
				}
			}
		}
		return normalizedValue, nil
	}, SetSession: func(s *SessionVars, val string) error {
		s.NoopFuncsMode = TiDBOptOnOffWarn(val)
		return nil
	}},
	{Scope: ScopeGlobal | ScopeSession, Name: TiDBReplicaRead, Value: "leader", Type: TypeEnum, PossibleValues: []string{"leader", "follower", "leader-and-follower", "closest-replicas", "closest-adaptive"}, SetSession: func(s *SessionVars, val string) error {
		if strings.EqualFold(val, "follower") {
			s.SetReplicaRead(kv.ReplicaReadFollower)
		} else if strings.EqualFold(val, "leader-and-follower") {
			s.SetReplicaRead(kv.ReplicaReadMixed)
		} else if strings.EqualFold(val, "leader") || len(val) == 0 {
			s.SetReplicaRead(kv.ReplicaReadLeader)
		} else if strings.EqualFold(val, "closest-replicas") {
			s.SetReplicaRead(kv.ReplicaReadClosest)
		} else if strings.EqualFold(val, "closest-adaptive") {
			s.SetReplicaRead(kv.ReplicaReadClosestAdaptive)
		}
		return nil
	}},
	{Scope: ScopeGlobal | ScopeSession, Name: TiDBAdaptiveClosestReadThreshold, Value: strconv.Itoa(DefAdaptiveClosestReadThreshold), Type: TypeUnsigned, MinValue: 0, MaxValue: math.MaxInt64, SetSession: func(s *SessionVars, val string) error {
		s.ReplicaClosestReadThreshold = TidbOptInt64(val, DefAdaptiveClosestReadThreshold)
		return nil
	}},
	{Scope: ScopeGlobal | ScopeSession, Name: TiDBUsePlanBaselines, Value: BoolToOnOff(DefTiDBUsePlanBaselines), Type: TypeBool, SetSession: func(s *SessionVars, val string) error {
		s.UsePlanBaselines = TiDBOptOn(val)
		return nil
	}},
	{Scope: ScopeGlobal | ScopeSession, Name: TiDBEvolvePlanBaselines, Value: BoolToOnOff(DefTiDBEvolvePlanBaselines), Type: TypeBool, Validation: func(vars *SessionVars, normalizedValue string, originalValue string, scope ScopeFlag) (string, error) {
		if normalizedValue == "ON" && !config.CheckTableBeforeDrop {
			return normalizedValue, errors.Errorf("Cannot enable baseline evolution feature, it is not generally available now")
		}
		return normalizedValue, nil
	}, SetSession: func(s *SessionVars, val string) error {
		s.EvolvePlanBaselines = TiDBOptOn(val)
		return nil
	}},
	{Scope: ScopeGlobal | ScopeSession, Name: TiDBEnableExtendedStats, Value: BoolToOnOff(false), Hidden: true, Type: TypeBool, SetSession: func(s *SessionVars, val string) error {
		s.EnableExtendedStats = TiDBOptOn(val)
		return nil
	}},
	{Scope: ScopeGlobal | ScopeSession, Name: CTEMaxRecursionDepth, Value: strconv.Itoa(DefCTEMaxRecursionDepth), Type: TypeInt, MinValue: 0, MaxValue: 4294967295, SetSession: func(s *SessionVars, val string) error {
		s.CTEMaxRecursionDepth = TidbOptInt(val, DefCTEMaxRecursionDepth)
		return nil
	}},
	{Scope: ScopeGlobal | ScopeSession, Name: TiDBAllowAutoRandExplicitInsert, Value: BoolToOnOff(DefTiDBAllowAutoRandExplicitInsert), Type: TypeBool, SetSession: func(s *SessionVars, val string) error {
		s.AllowAutoRandExplicitInsert = TiDBOptOn(val)
		return nil
	}},
	{Scope: ScopeGlobal | ScopeSession, Name: TiDBEnableClusteredIndex, Value: IntOnly, Type: TypeEnum, PossibleValues: []string{Off, On, IntOnly}, Validation: func(vars *SessionVars, normalizedValue string, originalValue string, scope ScopeFlag) (string, error) {
		if normalizedValue == IntOnly {
			vars.StmtCtx.AppendWarning(errWarnDeprecatedSyntax.FastGenByArgs(normalizedValue, fmt.Sprintf("'%s' or '%s'", On, Off)))
		}
		return normalizedValue, nil
	}, SetSession: func(s *SessionVars, val string) error {
		s.EnableClusteredIndex = TiDBOptEnableClustered(val)
		return nil
	}},
	{Scope: ScopeGlobal | ScopeSession, Name: TiDBPartitionPruneMode, Value: DefTiDBPartitionPruneMode, Type: TypeEnum, PossibleValues: []string{"static", "dynamic", "static-only", "dynamic-only"}, Validation: func(vars *SessionVars, normalizedValue string, originalValue string, scope ScopeFlag) (string, error) {
		mode := PartitionPruneMode(normalizedValue).Update()
		if !mode.Valid() {
			return normalizedValue, ErrWrongTypeForVar.GenWithStackByArgs(TiDBPartitionPruneMode)
		}
		return string(mode), nil
	}, GetSession: func(s *SessionVars) (string, error) {
		return s.PartitionPruneMode.Load(), nil
	}, SetSession: func(s *SessionVars, val string) error {
		newMode := strings.ToLower(strings.TrimSpace(val))
		if PartitionPruneMode(s.PartitionPruneMode.Load()) == Static && PartitionPruneMode(newMode) == Dynamic {
			s.StmtCtx.AppendWarning(errors.New("Please analyze all partition tables again for consistency between partition and global stats"))
			s.StmtCtx.AppendWarning(errors.New("Please avoid setting partition prune mode to dynamic at session level and set partition prune mode to dynamic at global level"))
		}
		s.PartitionPruneMode.Store(newMode)
		return nil
	}, SetGlobal: func(s *SessionVars, val string) error {
		newMode := strings.ToLower(strings.TrimSpace(val))
		if PartitionPruneMode(newMode) == Dynamic {
			s.StmtCtx.AppendWarning(errors.New("Please analyze all partition tables again for consistency between partition and global stats"))
		}
		return nil
	}},
	{Scope: ScopeGlobal | ScopeSession, Name: TiDBRedactLog, Value: BoolToOnOff(DefTiDBRedactLog), Type: TypeBool, SetSession: func(s *SessionVars, val string) error {
		s.EnableRedactLog = TiDBOptOn(val)
		errors.RedactLogEnabled.Store(s.EnableRedactLog)
		return nil
	}},
	{Scope: ScopeGlobal | ScopeSession, Name: TiDBShardAllocateStep, Value: strconv.Itoa(DefTiDBShardAllocateStep), Type: TypeInt, MinValue: 1, MaxValue: uint64(math.MaxInt64), SetSession: func(s *SessionVars, val string) error {
		s.ShardAllocateStep = TidbOptInt64(val, DefTiDBShardAllocateStep)
		return nil
	}},
	{Scope: ScopeGlobal | ScopeSession, Name: TiDBEnableAmendPessimisticTxn, Value: BoolToOnOff(DefTiDBEnableAmendPessimisticTxn), Type: TypeBool, SetSession: func(s *SessionVars, val string) error {
		s.EnableAmendPessimisticTxn = TiDBOptOn(val)
		return nil
	}},
	{Scope: ScopeGlobal | ScopeSession, Name: TiDBEnableAsyncCommit, Value: BoolToOnOff(DefTiDBEnableAsyncCommit), Type: TypeBool, SetSession: func(s *SessionVars, val string) error {
		s.EnableAsyncCommit = TiDBOptOn(val)
		return nil
	}},
	{Scope: ScopeGlobal | ScopeSession, Name: TiDBEnable1PC, Value: BoolToOnOff(DefTiDBEnable1PC), Type: TypeBool, SetSession: func(s *SessionVars, val string) error {
		s.Enable1PC = TiDBOptOn(val)
		return nil
	}},
	{Scope: ScopeGlobal | ScopeSession, Name: TiDBGuaranteeLinearizability, Value: BoolToOnOff(DefTiDBGuaranteeLinearizability), Type: TypeBool, SetSession: func(s *SessionVars, val string) error {
		s.GuaranteeLinearizability = TiDBOptOn(val)
		return nil
	}},
	{Scope: ScopeGlobal | ScopeSession, Name: TiDBAnalyzeVersion, Value: strconv.Itoa(DefTiDBAnalyzeVersion), Type: TypeInt, MinValue: 1, MaxValue: 2, Validation: func(vars *SessionVars, normalizedValue string, originalValue string, scope ScopeFlag) (string, error) {
		if normalizedValue == "2" && FeedbackProbability != nil && FeedbackProbability.Load() > 0 {
			var original string
			var err error
			if scope == ScopeGlobal {
				original, err = vars.GlobalVarsAccessor.GetGlobalSysVar(TiDBAnalyzeVersion)
				if err != nil {
					return normalizedValue, nil
				}
			} else {
				original = strconv.Itoa(vars.AnalyzeVersion)
			}
			vars.StmtCtx.AppendError(errors.New("variable tidb_analyze_version not updated because analyze version 2 is incompatible with query feedback. Please consider setting feedback-probability to 0.0 in config file to disable query feedback"))
			return original, nil
		}
		return normalizedValue, nil
	}, SetSession: func(s *SessionVars, val string) error {
		s.AnalyzeVersion = tidbOptPositiveInt32(val, DefTiDBAnalyzeVersion)
		return nil
	}},
	{Scope: ScopeGlobal | ScopeSession, Name: TiDBEnableIndexMergeJoin, Value: BoolToOnOff(DefTiDBEnableIndexMergeJoin), Hidden: true, Type: TypeBool, SetSession: func(s *SessionVars, val string) error {
		s.EnableIndexMergeJoin = TiDBOptOn(val)
		return nil
	}},
	{Scope: ScopeGlobal | ScopeSession, Name: TiDBTrackAggregateMemoryUsage, Value: BoolToOnOff(DefTiDBTrackAggregateMemoryUsage), Type: TypeBool, SetSession: func(s *SessionVars, val string) error {
		s.TrackAggregateMemoryUsage = TiDBOptOn(val)
		return nil
	}},
	{Scope: ScopeGlobal | ScopeSession, Name: TiDBMultiStatementMode, Value: Off, Type: TypeEnum, PossibleValues: []string{Off, On, Warn}, SetSession: func(s *SessionVars, val string) error {
		s.MultiStatementMode = TiDBOptOnOffWarn(val)
		return nil
	}},
	{Scope: ScopeGlobal | ScopeSession, Name: TiDBEnableExchangePartition, Value: BoolToOnOff(DefTiDBEnableExchangePartition), Type: TypeBool, SetSession: func(s *SessionVars, val string) error {
		s.TiDBEnableExchangePartition = TiDBOptOn(val)
		return nil
	}},
	// It's different from tmp_table_size or max_heap_table_size. See https://github.com/pingcap/tidb/issues/28691.
	{Scope: ScopeGlobal | ScopeSession, Name: TiDBTmpTableMaxSize, Value: strconv.Itoa(DefTiDBTmpTableMaxSize), Type: TypeUnsigned, MinValue: 1 << 20, MaxValue: 1 << 37, SetSession: func(s *SessionVars, val string) error {
		s.TMPTableSize = TidbOptInt64(val, DefTiDBTmpTableMaxSize)
		return nil
	}},
	{Scope: ScopeGlobal | ScopeSession, Name: TiDBEnableOrderedResultMode, Value: BoolToOnOff(DefTiDBEnableOrderedResultMode), Type: TypeBool, SetSession: func(s *SessionVars, val string) error {
		s.EnableStableResultMode = TiDBOptOn(val)
		return nil
	}},
	{Scope: ScopeGlobal | ScopeSession, Name: TiDBEnablePseudoForOutdatedStats, Value: BoolToOnOff(DefTiDBEnablePseudoForOutdatedStats), Type: TypeBool, SetSession: func(s *SessionVars, val string) error {
		s.EnablePseudoForOutdatedStats = TiDBOptOn(val)
		return nil
	}},
	{Scope: ScopeGlobal | ScopeSession, Name: TiDBRegardNULLAsPoint, Value: BoolToOnOff(DefTiDBRegardNULLAsPoint), Type: TypeBool, SetSession: func(s *SessionVars, val string) error {
		s.RegardNULLAsPoint = TiDBOptOn(val)
		return nil
	}},
	{Scope: ScopeGlobal | ScopeSession, Name: TiDBEnablePaging, Value: BoolToOnOff(DefTiDBEnablePaging), Type: TypeBool, Hidden: true, SetSession: func(s *SessionVars, val string) error {
		s.EnablePaging = TiDBOptOn(val)
		return nil
	}, SetGlobal: func(s *SessionVars, val string) error {
		s.EnablePaging = TiDBOptOn(val)
		return nil
	}},
	{Scope: ScopeGlobal | ScopeSession, Name: TiDBEnableLegacyInstanceScope, Value: BoolToOnOff(DefEnableLegacyInstanceScope), Type: TypeBool, SetSession: func(s *SessionVars, val string) error {
		s.EnableLegacyInstanceScope = TiDBOptOn(val)
		return nil
	}},
	{Scope: ScopeGlobal | ScopeSession, Name: TiDBStatsLoadSyncWait, Value: strconv.Itoa(DefTiDBStatsLoadSyncWait), Type: TypeInt, MinValue: 0, MaxValue: math.MaxInt32,
		SetSession: func(s *SessionVars, val string) error {
			s.StatsLoadSyncWait = TidbOptInt64(val, DefTiDBStatsLoadSyncWait)
			return nil
		},
		GetGlobal: func(s *SessionVars) (string, error) {
			return strconv.FormatInt(StatsLoadSyncWait.Load(), 10), nil
		},
		SetGlobal: func(s *SessionVars, val string) error {
			StatsLoadSyncWait.Store(TidbOptInt64(val, DefTiDBStatsLoadSyncWait))
			return nil
		},
	},
	{Scope: ScopeGlobal | ScopeSession, Name: TiDBSysdateIsNow, Value: BoolToOnOff(DefSysdateIsNow), Type: TypeBool,
		SetSession: func(vars *SessionVars, s string) error {
			vars.SysdateIsNow = TiDBOptOn(s)
			return nil
		},
	},
	{Scope: ScopeGlobal | ScopeSession, Name: TiDBEnableMutationChecker, Hidden: true,
		Value: BoolToOnOff(DefTiDBEnableMutationChecker), Type: TypeBool,
		SetSession: func(s *SessionVars, val string) error {
			s.EnableMutationChecker = TiDBOptOn(val)
			return nil
		},
	},
	{Scope: ScopeGlobal | ScopeSession, Name: TiDBTxnAssertionLevel, Value: DefTiDBTxnAssertionLevel, PossibleValues: []string{AssertionOffStr, AssertionFastStr, AssertionStrictStr}, Hidden: true, Type: TypeEnum, SetSession: func(s *SessionVars, val string) error {
		s.AssertionLevel = tidbOptAssertionLevel(val)
		return nil
	}},
	{Scope: ScopeGlobal | ScopeSession, Name: TiDBBatchPendingTiFlashCount, Value: strconv.Itoa(DefTiDBBatchPendingTiFlashCount), MinValue: 0, MaxValue: math.MaxUint32, Hidden: false, Type: TypeUnsigned, SetSession: func(s *SessionVars, val string) error {
		b, e := strconv.Atoi(val)
		if e != nil {
			b = DefTiDBBatchPendingTiFlashCount
		}
		s.BatchPendingTiFlashCount = b
		return nil
	}},
	{Scope: ScopeGlobal | ScopeSession, Name: TiDBIgnorePreparedCacheCloseStmt, Value: BoolToOnOff(DefTiDBIgnorePreparedCacheCloseStmt), Type: TypeBool,
		SetSession: func(vars *SessionVars, s string) error {
			vars.IgnorePreparedCacheCloseStmt = TiDBOptOn(s)
			return nil
		},
	},
	{Scope: ScopeGlobal | ScopeSession, Name: TiDBEnableNewCostInterface, Value: BoolToOnOff(true), Hidden: false, Type: TypeBool,
		SetSession: func(vars *SessionVars, s string) error {
			vars.EnableNewCostInterface = TiDBOptOn(s)
			return nil
		},
	},
	{Scope: ScopeGlobal | ScopeSession, Name: TiDBCostModelVersion, Value: strconv.Itoa(1), Hidden: false, Type: TypeInt, MinValue: 1, MaxValue: 2,
		SetSession: func(vars *SessionVars, s string) error {
			vars.CostModelVersion = int(TidbOptInt64(s, 1))
			return nil
		},
	},
	{Scope: ScopeGlobal | ScopeSession, Name: TiDBRCReadCheckTS, Type: TypeBool, Value: BoolToOnOff(DefRCReadCheckTS), SetSession: func(s *SessionVars, val string) error {
		s.RcReadCheckTS = TiDBOptOn(val)
		return nil
	}},
	{Scope: ScopeGlobal | ScopeSession, Name: TiDBRemoveOrderbyInSubquery, Value: BoolToOnOff(DefTiDBRemoveOrderbyInSubquery), Type: TypeBool, SetSession: func(s *SessionVars, val string) error {
		s.RemoveOrderbyInSubquery = TiDBOptOn(val)
		return nil
	}},
	{Scope: ScopeGlobal | ScopeSession, Name: TiDBMemQuotaQuery, Value: strconv.Itoa(DefTiDBMemQuotaQuery), Type: TypeInt, MinValue: -1, MaxValue: math.MaxInt64, SetSession: func(s *SessionVars, val string) error {
		s.MemQuotaQuery = TidbOptInt64(val, DefTiDBMemQuotaQuery)
		return nil
	}, Validation: func(vars *SessionVars, normalizedValue string, originalValue string, scope ScopeFlag) (string, error) {
		intVal := TidbOptInt64(normalizedValue, DefTiDBMemQuotaQuery)
		if intVal > 0 && intVal < 128 {
			vars.StmtCtx.AppendWarning(ErrTruncatedWrongValue.GenWithStackByArgs(TiDBMemQuotaQuery, originalValue))
			normalizedValue = "128"
		}
		return normalizedValue, nil
	}},
	{Scope: ScopeGlobal | ScopeSession, Name: TiDBNonTransactionalIgnoreError, Value: BoolToOnOff(DefTiDBBatchDMLIgnoreError), Type: TypeBool,
		SetSession: func(s *SessionVars, val string) error {
			s.NonTransactionalIgnoreError = TiDBOptOn(val)
			return nil
		},
	},
	{Scope: ScopeGlobal | ScopeSession, Name: TiFlashFineGrainedShuffleStreamCount, Value: strconv.Itoa(DefTiFlashFineGrainedShuffleStreamCount), Type: TypeInt, MinValue: -1, MaxValue: 1024,
		SetSession: func(s *SessionVars, val string) error {
			s.TiFlashFineGrainedShuffleStreamCount = TidbOptInt64(val, DefTiFlashFineGrainedShuffleStreamCount)
			return nil
		}},
	{Scope: ScopeGlobal | ScopeSession, Name: TiFlashFineGrainedShuffleBatchSize, Value: strconv.Itoa(DefTiFlashFineGrainedShuffleBatchSize), Type: TypeUnsigned, MinValue: 1, MaxValue: math.MaxUint64,
		SetSession: func(s *SessionVars, val string) error {
			s.TiFlashFineGrainedShuffleBatchSize = uint64(TidbOptInt64(val, DefTiFlashFineGrainedShuffleBatchSize))
			return nil
		}},
	{Scope: ScopeGlobal, Name: TiDBSimplifiedMetrics, Value: BoolToOnOff(DefTiDBSimplifiedMetrics), Type: TypeBool,
		SetGlobal: func(vars *SessionVars, s string) error {
			metrics.ToggleSimplifiedMode(TiDBOptOn(s))
			return nil
		}},
	{Scope: ScopeGlobal | ScopeSession, Name: TiDBMinPagingSize, Value: strconv.Itoa(DefMinPagingSize), Type: TypeUnsigned, MinValue: 1, MaxValue: math.MaxInt64, SetSession: func(s *SessionVars, val string) error {
		s.MinPagingSize = tidbOptPositiveInt32(val, DefMinPagingSize)
		return nil
	}},
	{Scope: ScopeGlobal | ScopeSession, Name: TiDBMaxPagingSize, Value: strconv.Itoa(DefMaxPagingSize), Type: TypeUnsigned, MinValue: 1, MaxValue: math.MaxInt64, SetSession: func(s *SessionVars, val string) error {
		s.MaxPagingSize = tidbOptPositiveInt32(val, DefMaxPagingSize)
		return nil
	}},
	{Scope: ScopeSession, Name: TiDBMemoryDebugModeMinHeapInUse, Value: strconv.Itoa(0), Type: TypeInt, MinValue: math.MinInt64, MaxValue: math.MaxInt64, SetSession: func(s *SessionVars, val string) error {
		s.MemoryDebugModeMinHeapInUse = TidbOptInt64(val, 0)
		return nil
	}},
	{Scope: ScopeSession, Name: TiDBMemoryDebugModeAlarmRatio, Value: strconv.Itoa(0), Type: TypeInt, MinValue: 0, MaxValue: math.MaxInt64, SetSession: func(s *SessionVars, val string) error {
		s.MemoryDebugModeAlarmRatio = TidbOptInt64(val, 0)
		return nil
	}},
	{Scope: ScopeGlobal | ScopeSession, Name: SQLRequirePrimaryKey, Value: Off, Type: TypeBool, SetSession: func(s *SessionVars, val string) error {
		s.PrimaryKeyRequired = TiDBOptOn(val)
		return nil
	}},
	{Scope: ScopeGlobal | ScopeSession, Name: TiDBEnableAnalyzeSnapshot, Value: BoolToOnOff(DefTiDBEnableAnalyzeSnapshot), Type: TypeBool, SetSession: func(s *SessionVars, val string) error {
		s.EnableAnalyzeSnapshot = TiDBOptOn(val)
		return nil
	}},
	{Scope: ScopeGlobal, Name: TiDBGenerateBinaryPlan, Value: BoolToOnOff(DefTiDBGenerateBinaryPlan), Type: TypeBool, SetGlobal: func(s *SessionVars, val string) error {
		GenerateBinaryPlan.Store(TiDBOptOn(val))
		return nil
	}},
	{Scope: ScopeGlobal | ScopeSession, Name: TiDBDefaultStrMatchSelectivity, Value: strconv.FormatFloat(DefTiDBDefaultStrMatchSelectivity, 'f', -1, 64), Type: TypeFloat, MinValue: 0, MaxValue: 1,
		SetSession: func(s *SessionVars, val string) error {
			s.DefaultStrMatchSelectivity = tidbOptFloat64(val, DefTiDBDefaultStrMatchSelectivity)
			return nil
		}},
<<<<<<< HEAD
	{Scope: ScopeGlobal, Name: TiDBDDLEnableFastReorg, Value: BoolToOnOff(DefTiDBDDLEnableFastReorg), Type: TypeBool, GetGlobal: func(sv *SessionVars) (string, error) {
		return BoolToOnOff(EnableFastDDL.Load()), nil
	}, SetGlobal: func(s *SessionVars, val string) error {
		EnableFastDDL.Store(TiDBOptOn(val))
=======
	{Scope: ScopeGlobal, Name: TiDBDDLEnableFastReorg, Value: BoolToOnOff(DefTiDBEnableFastReorg), Type: TypeBool, GetGlobal: func(sv *SessionVars) (string, error) {
		return BoolToOnOff(EnableFastReorg.Load()), nil
	}, SetGlobal: func(s *SessionVars, val string) error {
		EnableFastReorg.Store(TiDBOptOn(val))
>>>>>>> 323fdb22
		return nil
	}},
	// This system var is set disk quota for lightning sort dir, from 100 GB to 1PB.
	{Scope: ScopeGlobal, Name: TiDBDDLDiskQuota, Value: strconv.Itoa(DefTiDBDDLDiskQuota), Type: TypeInt, MinValue: DefTiDBDDLDiskQuota, MaxValue: 1024 * 1024 * DefTiDBDDLDiskQuota / 100, GetGlobal: func(sv *SessionVars) (string, error) {
		return strconv.FormatInt(DDLDiskQuota.Load(), 10), nil
	}, SetGlobal: func(s *SessionVars, val string) error {
		DDLDiskQuota.Store(TidbOptInt64(val, DefTiDBDDLDiskQuota))
		return nil
	}},
}

// FeedbackProbability points to the FeedbackProbability in statistics package.
// It's initialized in init() in feedback.go to solve import cycle.
var FeedbackProbability *atomic2.Float64

// SetNamesVariables is the system variable names related to set names statements.
var SetNamesVariables = []string{
	CharacterSetClient,
	CharacterSetConnection,
	CharacterSetResults,
}

// SetCharsetVariables is the system variable names related to set charset statements.
var SetCharsetVariables = []string{
	CharacterSetClient,
	CharacterSetResults,
}

const (
	// CharacterSetConnection is the name for character_set_connection system variable.
	CharacterSetConnection = "character_set_connection"
	// CollationConnection is the name for collation_connection system variable.
	CollationConnection = "collation_connection"
	// CharsetDatabase is the name for character_set_database system variable.
	CharsetDatabase = "character_set_database"
	// CollationDatabase is the name for collation_database system variable.
	CollationDatabase = "collation_database"
	// CharacterSetFilesystem is the name for character_set_filesystem system variable.
	CharacterSetFilesystem = "character_set_filesystem"
	// CharacterSetClient is the name for character_set_client system variable.
	CharacterSetClient = "character_set_client"
	// CharacterSetSystem is the name for character_set_system system variable.
	CharacterSetSystem = "character_set_system"
	// GeneralLog is the name for 'general_log' system variable.
	GeneralLog = "general_log"
	// AvoidTemporalUpgrade is the name for 'avoid_temporal_upgrade' system variable.
	AvoidTemporalUpgrade = "avoid_temporal_upgrade"
	// MaxPreparedStmtCount is the name for 'max_prepared_stmt_count' system variable.
	MaxPreparedStmtCount = "max_prepared_stmt_count"
	// BigTables is the name for 'big_tables' system variable.
	BigTables = "big_tables"
	// CheckProxyUsers is the name for 'check_proxy_users' system variable.
	CheckProxyUsers = "check_proxy_users"
	// CoreFile is the name for 'core_file' system variable.
	CoreFile = "core_file"
	// DefaultWeekFormat is the name for 'default_week_format' system variable.
	DefaultWeekFormat = "default_week_format"
	// GroupConcatMaxLen is the name for 'group_concat_max_len' system variable.
	GroupConcatMaxLen = "group_concat_max_len"
	// DelayKeyWrite is the name for 'delay_key_write' system variable.
	DelayKeyWrite = "delay_key_write"
	// EndMarkersInJSON is the name for 'end_markers_in_json' system variable.
	EndMarkersInJSON = "end_markers_in_json"
	// Hostname is the name for 'hostname' system variable.
	Hostname = "hostname"
	// InnodbCommitConcurrency is the name for 'innodb_commit_concurrency' system variable.
	InnodbCommitConcurrency = "innodb_commit_concurrency"
	// InnodbFastShutdown is the name for 'innodb_fast_shutdown' system variable.
	InnodbFastShutdown = "innodb_fast_shutdown"
	// InnodbLockWaitTimeout is the name for 'innodb_lock_wait_timeout' system variable.
	InnodbLockWaitTimeout = "innodb_lock_wait_timeout"
	// SQLLogBin is the name for 'sql_log_bin' system variable.
	SQLLogBin = "sql_log_bin"
	// LogBin is the name for 'log_bin' system variable.
	LogBin = "log_bin"
	// MaxSortLength is the name for 'max_sort_length' system variable.
	MaxSortLength = "max_sort_length"
	// MaxSpRecursionDepth is the name for 'max_sp_recursion_depth' system variable.
	MaxSpRecursionDepth = "max_sp_recursion_depth"
	// MaxUserConnections is the name for 'max_user_connections' system variable.
	MaxUserConnections = "max_user_connections"
	// OfflineMode is the name for 'offline_mode' system variable.
	OfflineMode = "offline_mode"
	// InteractiveTimeout is the name for 'interactive_timeout' system variable.
	InteractiveTimeout = "interactive_timeout"
	// FlushTime is the name for 'flush_time' system variable.
	FlushTime = "flush_time"
	// PseudoSlaveMode is the name for 'pseudo_slave_mode' system variable.
	PseudoSlaveMode = "pseudo_slave_mode"
	// LowPriorityUpdates is the name for 'low_priority_updates' system variable.
	LowPriorityUpdates = "low_priority_updates"
	// LowerCaseTableNames is the name for 'lower_case_table_names' system variable.
	LowerCaseTableNames = "lower_case_table_names"
	// SessionTrackGtids is the name for 'session_track_gtids' system variable.
	SessionTrackGtids = "session_track_gtids"
	// OldPasswords is the name for 'old_passwords' system variable.
	OldPasswords = "old_passwords"
	// MaxConnections is the name for 'max_connections' system variable.
	MaxConnections = "max_connections"
	// SkipNameResolve is the name for 'skip_name_resolve' system variable.
	SkipNameResolve = "skip_name_resolve"
	// ForeignKeyChecks is the name for 'foreign_key_checks' system variable.
	ForeignKeyChecks = "foreign_key_checks"
	// SQLSafeUpdates is the name for 'sql_safe_updates' system variable.
	SQLSafeUpdates = "sql_safe_updates"
	// WarningCount is the name for 'warning_count' system variable.
	WarningCount = "warning_count"
	// ErrorCount is the name for 'error_count' system variable.
	ErrorCount = "error_count"
	// SQLSelectLimit is the name for 'sql_select_limit' system variable.
	SQLSelectLimit = "sql_select_limit"
	// MaxConnectErrors is the name for 'max_connect_errors' system variable.
	MaxConnectErrors = "max_connect_errors"
	// TableDefinitionCache is the name for 'table_definition_cache' system variable.
	TableDefinitionCache = "table_definition_cache"
	// Timestamp is the name for 'timestamp' system variable.
	Timestamp = "timestamp"
	// ConnectTimeout is the name for 'connect_timeout' system variable.
	ConnectTimeout = "connect_timeout"
	// SyncBinlog is the name for 'sync_binlog' system variable.
	SyncBinlog = "sync_binlog"
	// BlockEncryptionMode is the name for 'block_encryption_mode' system variable.
	BlockEncryptionMode = "block_encryption_mode"
	// WaitTimeout is the name for 'wait_timeout' system variable.
	WaitTimeout = "wait_timeout"
	// ValidatePasswordNumberCount is the name of 'validate_password_number_count' system variable.
	ValidatePasswordNumberCount = "validate_password_number_count"
	// ValidatePasswordLength is the name of 'validate_password_length' system variable.
	ValidatePasswordLength = "validate_password_length"
	// Version is the name of 'version' system variable.
	Version = "version"
	// VersionComment is the name of 'version_comment' system variable.
	VersionComment = "version_comment"
	// PluginDir is the name of 'plugin_dir' system variable.
	PluginDir = "plugin_dir"
	// PluginLoad is the name of 'plugin_load' system variable.
	PluginLoad = "plugin_load"
	// TiDBEnableDDL indicates whether the tidb-server runs DDL statements,
	TiDBEnableDDL = "tidb_enable_ddl"
	// Port is the name for 'port' system variable.
	Port = "port"
	// DataDir is the name for 'datadir' system variable.
	DataDir = "datadir"
	// Profiling is the name for 'Profiling' system variable.
	Profiling = "profiling"
	// Socket is the name for 'socket' system variable.
	Socket = "socket"
	// BinlogOrderCommits is the name for 'binlog_order_commits' system variable.
	BinlogOrderCommits = "binlog_order_commits"
	// MasterVerifyChecksum is the name for 'master_verify_checksum' system variable.
	MasterVerifyChecksum = "master_verify_checksum"
	// ValidatePasswordCheckUserName is the name for 'validate_password_check_user_name' system variable.
	ValidatePasswordCheckUserName = "validate_password_check_user_name"
	// SuperReadOnly is the name for 'super_read_only' system variable.
	SuperReadOnly = "super_read_only"
	// SQLNotes is the name for 'sql_notes' system variable.
	SQLNotes = "sql_notes"
	// QueryCacheType is the name for 'query_cache_type' system variable.
	QueryCacheType = "query_cache_type"
	// SlaveCompressedProtocol is the name for 'slave_compressed_protocol' system variable.
	SlaveCompressedProtocol = "slave_compressed_protocol"
	// BinlogRowQueryLogEvents is the name for 'binlog_rows_query_log_events' system variable.
	BinlogRowQueryLogEvents = "binlog_rows_query_log_events"
	// LogSlowSlaveStatements is the name for 'log_slow_slave_statements' system variable.
	LogSlowSlaveStatements = "log_slow_slave_statements"
	// LogSlowAdminStatements is the name for 'log_slow_admin_statements' system variable.
	LogSlowAdminStatements = "log_slow_admin_statements"
	// LogQueriesNotUsingIndexes is the name for 'log_queries_not_using_indexes' system variable.
	LogQueriesNotUsingIndexes = "log_queries_not_using_indexes"
	// QueryCacheWlockInvalidate is the name for 'query_cache_wlock_invalidate' system variable.
	QueryCacheWlockInvalidate = "query_cache_wlock_invalidate"
	// SQLAutoIsNull is the name for 'sql_auto_is_null' system variable.
	SQLAutoIsNull = "sql_auto_is_null"
	// RelayLogPurge is the name for 'relay_log_purge' system variable.
	RelayLogPurge = "relay_log_purge"
	// AutomaticSpPrivileges is the name for 'automatic_sp_privileges' system variable.
	AutomaticSpPrivileges = "automatic_sp_privileges"
	// SQLQuoteShowCreate is the name for 'sql_quote_show_create' system variable.
	SQLQuoteShowCreate = "sql_quote_show_create"
	// SlowQueryLog is the name for 'slow_query_log' system variable.
	SlowQueryLog = "slow_query_log"
	// BinlogDirectNonTransactionalUpdates is the name for 'binlog_direct_non_transactional_updates' system variable.
	BinlogDirectNonTransactionalUpdates = "binlog_direct_non_transactional_updates"
	// SQLBigSelects is the name for 'sql_big_selects' system variable.
	SQLBigSelects = "sql_big_selects"
	// LogBinTrustFunctionCreators is the name for 'log_bin_trust_function_creators' system variable.
	LogBinTrustFunctionCreators = "log_bin_trust_function_creators"
	// OldAlterTable is the name for 'old_alter_table' system variable.
	OldAlterTable = "old_alter_table"
	// EnforceGtidConsistency is the name for 'enforce_gtid_consistency' system variable.
	EnforceGtidConsistency = "enforce_gtid_consistency"
	// SecureAuth is the name for 'secure_auth' system variable.
	SecureAuth = "secure_auth"
	// UniqueChecks is the name for 'unique_checks' system variable.
	UniqueChecks = "unique_checks"
	// SQLWarnings is the name for 'sql_warnings' system variable.
	SQLWarnings = "sql_warnings"
	// AutoCommit is the name for 'autocommit' system variable.
	AutoCommit = "autocommit"
	// KeepFilesOnCreate is the name for 'keep_files_on_create' system variable.
	KeepFilesOnCreate = "keep_files_on_create"
	// ShowOldTemporals is the name for 'show_old_temporals' system variable.
	ShowOldTemporals = "show_old_temporals"
	// LocalInFile is the name for 'local_infile' system variable.
	LocalInFile = "local_infile"
	// PerformanceSchema is the name for 'performance_schema' system variable.
	PerformanceSchema = "performance_schema"
	// Flush is the name for 'flush' system variable.
	Flush = "flush"
	// SlaveAllowBatching is the name for 'slave_allow_batching' system variable.
	SlaveAllowBatching = "slave_allow_batching"
	// MyISAMUseMmap is the name for 'myisam_use_mmap' system variable.
	MyISAMUseMmap = "myisam_use_mmap"
	// InnodbFilePerTable is the name for 'innodb_file_per_table' system variable.
	InnodbFilePerTable = "innodb_file_per_table"
	// InnodbLogCompressedPages is the name for 'innodb_log_compressed_pages' system variable.
	InnodbLogCompressedPages = "innodb_log_compressed_pages"
	// InnodbPrintAllDeadlocks is the name for 'innodb_print_all_deadlocks' system variable.
	InnodbPrintAllDeadlocks = "innodb_print_all_deadlocks"
	// InnodbStrictMode is the name for 'innodb_strict_mode' system variable.
	InnodbStrictMode = "innodb_strict_mode"
	// InnodbCmpPerIndexEnabled is the name for 'innodb_cmp_per_index_enabled' system variable.
	InnodbCmpPerIndexEnabled = "innodb_cmp_per_index_enabled"
	// InnodbBufferPoolDumpAtShutdown is the name for 'innodb_buffer_pool_dump_at_shutdown' system variable.
	InnodbBufferPoolDumpAtShutdown = "innodb_buffer_pool_dump_at_shutdown"
	// InnodbAdaptiveHashIndex is the name for 'innodb_adaptive_hash_index' system variable.
	InnodbAdaptiveHashIndex = "innodb_adaptive_hash_index"
	// InnodbFtEnableStopword is the name for 'innodb_ft_enable_stopword' system variable.
	InnodbFtEnableStopword = "innodb_ft_enable_stopword" // #nosec G101
	// InnodbSupportXA is the name for 'innodb_support_xa' system variable.
	InnodbSupportXA = "innodb_support_xa"
	// InnodbOptimizeFullTextOnly is the name for 'innodb_optimize_fulltext_only' system variable.
	InnodbOptimizeFullTextOnly = "innodb_optimize_fulltext_only"
	// InnodbStatusOutputLocks is the name for 'innodb_status_output_locks' system variable.
	InnodbStatusOutputLocks = "innodb_status_output_locks"
	// InnodbBufferPoolDumpNow is the name for 'innodb_buffer_pool_dump_now' system variable.
	InnodbBufferPoolDumpNow = "innodb_buffer_pool_dump_now"
	// InnodbBufferPoolLoadNow is the name for 'innodb_buffer_pool_load_now' system variable.
	InnodbBufferPoolLoadNow = "innodb_buffer_pool_load_now"
	// InnodbStatsOnMetadata is the name for 'innodb_stats_on_metadata' system variable.
	InnodbStatsOnMetadata = "innodb_stats_on_metadata"
	// InnodbDisableSortFileCache is the name for 'innodb_disable_sort_file_cache' system variable.
	InnodbDisableSortFileCache = "innodb_disable_sort_file_cache"
	// InnodbStatsAutoRecalc is the name for 'innodb_stats_auto_recalc' system variable.
	InnodbStatsAutoRecalc = "innodb_stats_auto_recalc"
	// InnodbBufferPoolLoadAbort is the name for 'innodb_buffer_pool_load_abort' system variable.
	InnodbBufferPoolLoadAbort = "innodb_buffer_pool_load_abort"
	// InnodbStatsPersistent is the name for 'innodb_stats_persistent' system variable.
	InnodbStatsPersistent = "innodb_stats_persistent"
	// InnodbRandomReadAhead is the name for 'innodb_random_read_ahead' system variable.
	InnodbRandomReadAhead = "innodb_random_read_ahead"
	// InnodbAdaptiveFlushing is the name for 'innodb_adaptive_flushing' system variable.
	InnodbAdaptiveFlushing = "innodb_adaptive_flushing"
	// InnodbTableLocks is the name for 'innodb_table_locks' system variable.
	InnodbTableLocks = "innodb_table_locks"
	// InnodbStatusOutput is the name for 'innodb_status_output' system variable.
	InnodbStatusOutput = "innodb_status_output"
	// NetBufferLength is the name for 'net_buffer_length' system variable.
	NetBufferLength = "net_buffer_length"
	// QueryCacheSize is the name of 'query_cache_size' system variable.
	QueryCacheSize = "query_cache_size"
	// TxReadOnly is the name of 'tx_read_only' system variable.
	TxReadOnly = "tx_read_only"
	// TransactionReadOnly is the name of 'transaction_read_only' system variable.
	TransactionReadOnly = "transaction_read_only"
	// CharacterSetServer is the name of 'character_set_server' system variable.
	CharacterSetServer = "character_set_server"
	// AutoIncrementIncrement is the name of 'auto_increment_increment' system variable.
	AutoIncrementIncrement = "auto_increment_increment"
	// AutoIncrementOffset is the name of 'auto_increment_offset' system variable.
	AutoIncrementOffset = "auto_increment_offset"
	// InitConnect is the name of 'init_connect' system variable.
	InitConnect = "init_connect"
	// CollationServer is the name of 'collation_server' variable.
	CollationServer = "collation_server"
	// NetWriteTimeout is the name of 'net_write_timeout' variable.
	NetWriteTimeout = "net_write_timeout"
	// ThreadPoolSize is the name of 'thread_pool_size' variable.
	ThreadPoolSize = "thread_pool_size"
	// WindowingUseHighPrecision is the name of 'windowing_use_high_precision' system variable.
	WindowingUseHighPrecision = "windowing_use_high_precision"
	// OptimizerSwitch is the name of 'optimizer_switch' system variable.
	OptimizerSwitch = "optimizer_switch"
	// SystemTimeZone is the name of 'system_time_zone' system variable.
	SystemTimeZone = "system_time_zone"
	// CTEMaxRecursionDepth is the name of 'cte_max_recursion_depth' system variable.
	CTEMaxRecursionDepth = "cte_max_recursion_depth"
	// SQLModeVar is the name of the 'sql_mode' system variable.
	SQLModeVar = "sql_mode"
	// CharacterSetResults is the name of the 'character_set_results' system variable.
	CharacterSetResults = "character_set_results"
	// MaxAllowedPacket is the name of the 'max_allowed_packet' system variable.
	MaxAllowedPacket = "max_allowed_packet"
	// TimeZone is the name of the 'time_zone' system variable.
	TimeZone = "time_zone"
	// TxnIsolation is the name of the 'tx_isolation' system variable.
	TxnIsolation = "tx_isolation"
	// TransactionIsolation is the name of the 'transaction_isolation' system variable.
	TransactionIsolation = "transaction_isolation"
	// TxnIsolationOneShot is the name of the 'tx_isolation_one_shot' system variable.
	TxnIsolationOneShot = "tx_isolation_one_shot"
	// MaxExecutionTime is the name of the 'max_execution_time' system variable.
	MaxExecutionTime = "max_execution_time"
	// ReadOnly is the name of the 'read_only' system variable.
	ReadOnly = "read_only"
	// DefaultAuthPlugin is the name of 'default_authentication_plugin' system variable.
	DefaultAuthPlugin = "default_authentication_plugin"
	// LastInsertID is the name of 'last_insert_id' system variable.
	LastInsertID = "last_insert_id"
	// Identity is the name of 'identity' system variable.
	Identity = "identity"
	// TiDBAllowFunctionForExpressionIndex is the name of `TiDBAllowFunctionForExpressionIndex` system variable.
	TiDBAllowFunctionForExpressionIndex = "tidb_allow_function_for_expression_index"
	// RandSeed1 is the name of 'rand_seed1' system variable.
	RandSeed1 = "rand_seed1"
	// RandSeed2 is the name of 'rand_seed2' system variable.
	RandSeed2 = "rand_seed2"
	//SQLRequirePrimaryKey is the name of `sql_require_primary_key` system variable.
	SQLRequirePrimaryKey = "sql_require_primary_key"
)<|MERGE_RESOLUTION|>--- conflicted
+++ resolved
@@ -1752,17 +1752,10 @@
 			s.DefaultStrMatchSelectivity = tidbOptFloat64(val, DefTiDBDefaultStrMatchSelectivity)
 			return nil
 		}},
-<<<<<<< HEAD
 	{Scope: ScopeGlobal, Name: TiDBDDLEnableFastReorg, Value: BoolToOnOff(DefTiDBDDLEnableFastReorg), Type: TypeBool, GetGlobal: func(sv *SessionVars) (string, error) {
-		return BoolToOnOff(EnableFastDDL.Load()), nil
-	}, SetGlobal: func(s *SessionVars, val string) error {
-		EnableFastDDL.Store(TiDBOptOn(val))
-=======
-	{Scope: ScopeGlobal, Name: TiDBDDLEnableFastReorg, Value: BoolToOnOff(DefTiDBEnableFastReorg), Type: TypeBool, GetGlobal: func(sv *SessionVars) (string, error) {
 		return BoolToOnOff(EnableFastReorg.Load()), nil
 	}, SetGlobal: func(s *SessionVars, val string) error {
 		EnableFastReorg.Store(TiDBOptOn(val))
->>>>>>> 323fdb22
 		return nil
 	}},
 	// This system var is set disk quota for lightning sort dir, from 100 GB to 1PB.
