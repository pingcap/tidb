--- conflicted
+++ resolved
@@ -1674,18 +1674,13 @@
 	{Scope: ScopeGlobal, Name: TiDBGCRunInterval, Value: "10m0s", Type: TypeDuration, MinValue: int64(time.Minute * 10), MaxValue: math.MaxInt64},
 	{Scope: ScopeGlobal, Name: TiDBGCLifetime, Value: "10m0s", Type: TypeDuration, MinValue: int64(time.Minute * 10), MaxValue: math.MaxInt64},
 	{Scope: ScopeGlobal, Name: TiDBGCConcurrency, Value: "-1", Type: TypeInt, MinValue: 1, MaxValue: 128, AllowAutoValue: true},
-<<<<<<< HEAD
 	{Scope: ScopeGlobal, Name: TiDBGCScanLockMode, Value: "PHYSICAL", Type: TypeEnum, PossibleValues: []string{"PHYSICAL", "LEGACY"}},
 	// See https://dev.mysql.com/doc/refman/8.0/en/server-system-variables.html#sysvar_tmp_table_size
-=======
 	{Scope: ScopeGlobal, Name: TiDBGCScanLockMode, Value: "LEGACY", Type: TypeEnum, PossibleValues: []string{"PHYSICAL", "LEGACY"}},
->>>>>>> b0794283
-
-	{Scope: ScopeGlobal | ScopeSession, Name: TMPTableSize, Value: strconv.Itoa(DefTMPTableSize), Type: TypeUnsigned, MinValue: 1024, MaxValue: math.MaxInt64, AutoConvertOutOfRange: true, IsHintUpdatable: true, AllowEmpty: true, ```
-		SetSession: func(s *SessionVars, val string) error {
-			s.TMPTableSize = tidbOptInt64(val, DefTMPTableSize)
-			return nil
-		}},
+	{Scope: ScopeGlobal | ScopeSession, Name: TMPTableSize, Value: strconv.Itoa(DefTMPTableSize), Type: TypeUnsigned, MinValue: 1024, MaxValue: math.MaxInt64, AutoConvertOutOfRange: true, IsHintUpdatable: true, AllowEmpty: true, SetSession: func(s *SessionVars, val string) error {
+		s.TMPTableSize = tidbOptInt64(val, DefTMPTableSize)
+		return nil
+	}},
 	// variable for top SQL feature.
 	{Scope: ScopeGlobal | ScopeSession, Name: TiDBEnableTopSQL, Value: BoolToOnOff(DefTiDBTopSQLEnable), Type: TypeBool, AllowEmpty: true, GetSession: func(s *SessionVars) (string, error) {
 		return BoolToOnOff(TopSQLVariable.Enable.Load()), nil
