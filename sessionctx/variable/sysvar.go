// Copyright 2015 PingCAP, Inc.
//
// Licensed under the Apache License, Version 2.0 (the "License");
// you may not use this file except in compliance with the License.
// You may obtain a copy of the License at
//
//     http://www.apache.org/licenses/LICENSE-2.0
//
// Unless required by applicable law or agreed to in writing, software
// distributed under the License is distributed on an "AS IS" BASIS,
// WITHOUT WARRANTIES OR CONDITIONS OF ANY KIND, either express or implied.
// See the License for the specific language governing permissions and
// limitations under the License.

package variable

import (
	"encoding/json"
	"fmt"
	"math"
	"runtime"
	"strconv"
	"strings"
	"sync/atomic"
	"time"

	"github.com/pingcap/errors"
	"github.com/pingcap/tidb/config"
	"github.com/pingcap/tidb/kv"
	"github.com/pingcap/tidb/parser/charset"
	"github.com/pingcap/tidb/parser/mysql"
	"github.com/pingcap/tidb/sessionctx/stmtctx"
	"github.com/pingcap/tidb/types"
	"github.com/pingcap/tidb/util/collate"
	"github.com/pingcap/tidb/util/logutil"
	"github.com/pingcap/tidb/util/mathutil"
	"github.com/pingcap/tidb/util/stmtsummary"
	topsqlstate "github.com/pingcap/tidb/util/topsql/state"
	"github.com/pingcap/tidb/util/versioninfo"
	tikvstore "github.com/tikv/client-go/v2/kv"
	atomic2 "go.uber.org/atomic"
)

// All system variables declared here are ordered by their scopes, which follow the order of scopes below:
// 		[NONE, SESSION, INSTANCE, GLOBAL, GLOBAL & SESSION]
// If you are adding a new system variable, please put it in the corresponding area.
var defaultSysVars = []*SysVar{
	/* The system variables below have NONE scope  */
	{Scope: ScopeNone, Name: SystemTimeZone, Value: "CST"},
	{Scope: ScopeNone, Name: Hostname, Value: DefHostname},
	{Scope: ScopeNone, Name: Port, Value: "4000", Type: TypeUnsigned, MinValue: 0, MaxValue: math.MaxUint16},
	{Scope: ScopeNone, Name: LogBin, Value: Off, Type: TypeBool},
	{Scope: ScopeNone, Name: VersionComment, Value: "TiDB Server (Apache License 2.0) " + versioninfo.TiDBEdition + " Edition, MySQL 5.7 compatible"},
	{Scope: ScopeNone, Name: Version, Value: mysql.ServerVersion},
	{Scope: ScopeNone, Name: DataDir, Value: "/usr/local/mysql/data/"},
	{Scope: ScopeNone, Name: Socket, Value: ""},
	{Scope: ScopeNone, Name: "license", Value: "Apache License 2.0"},
	{Scope: ScopeNone, Name: "have_ssl", Value: "DISABLED"},
	{Scope: ScopeNone, Name: "have_openssl", Value: "DISABLED"},
	{Scope: ScopeNone, Name: "ssl_ca", Value: ""},
	{Scope: ScopeNone, Name: "ssl_cert", Value: ""},
	{Scope: ScopeNone, Name: "ssl_key", Value: ""},
	{Scope: ScopeNone, Name: "version_compile_os", Value: runtime.GOOS},
	{Scope: ScopeNone, Name: "version_compile_machine", Value: runtime.GOARCH},
	/* TiDB specific variables */
	{Scope: ScopeNone, Name: TiDBEnableEnhancedSecurity, Value: Off, Type: TypeBool},
	{Scope: ScopeNone, Name: TiDBAllowFunctionForExpressionIndex, ReadOnly: true, Value: collectAllowFuncName4ExpressionIndex()},

	/* The system variables below have SESSION scope  */
	{Scope: ScopeSession, Name: Timestamp, Value: DefTimestamp, skipInit: true, MinValue: 0, MaxValue: 2147483647, Type: TypeFloat, GetSession: func(s *SessionVars) (string, error) {
		if timestamp, ok := s.systems[Timestamp]; ok && timestamp != DefTimestamp {
			return timestamp, nil
		}
		timestamp := s.StmtCtx.GetOrStoreStmtCache(stmtctx.StmtNowTsCacheKey, time.Now()).(time.Time)
		return types.ToString(float64(timestamp.UnixNano()) / float64(time.Second))
	}},
	{Scope: ScopeSession, Name: WarningCount, Value: "0", ReadOnly: true, skipInit: true, GetSession: func(s *SessionVars) (string, error) {
		return strconv.Itoa(s.SysWarningCount), nil
	}},
	{Scope: ScopeSession, Name: ErrorCount, Value: "0", ReadOnly: true, skipInit: true, GetSession: func(s *SessionVars) (string, error) {
		return strconv.Itoa(int(s.SysErrorCount)), nil
	}},
	{Scope: ScopeSession, Name: LastInsertID, Value: "", skipInit: true, GetSession: func(s *SessionVars) (string, error) {
		return strconv.FormatUint(s.StmtCtx.PrevLastInsertID, 10), nil
	}},
	{Scope: ScopeSession, Name: Identity, Value: "", skipInit: true, GetSession: func(s *SessionVars) (string, error) {
		return strconv.FormatUint(s.StmtCtx.PrevLastInsertID, 10), nil
	}},
	/* TiDB specific variables */
	// TODO: TiDBTxnScope is hidden because local txn feature is not done.
	{Scope: ScopeSession, Name: TiDBTxnScope, skipInit: true, Hidden: true, Value: kv.GlobalTxnScope, SetSession: func(s *SessionVars, val string) error {
		switch val {
		case kv.GlobalTxnScope:
			s.TxnScope = kv.NewGlobalTxnScopeVar()
		case kv.LocalTxnScope:
			if !EnableLocalTxn.Load() {
				return ErrWrongValueForVar.GenWithStack("@@txn_scope can not be set to local when tidb_enable_local_txn is off")
			}
			txnScope := config.GetTxnScopeFromConfig()
			if txnScope == kv.GlobalTxnScope {
				return ErrWrongValueForVar.GenWithStack("@@txn_scope can not be set to local when zone label is empty or \"global\"")
			}
			s.TxnScope = kv.NewLocalTxnScopeVar(txnScope)
		default:
			return ErrWrongValueForVar.GenWithStack("@@txn_scope value should be global or local")
		}
		return nil
	}, GetSession: func(s *SessionVars) (string, error) {
		return s.TxnScope.GetVarValue(), nil
	}},
	{Scope: ScopeSession, Name: TiDBTxnReadTS, Value: "", Hidden: true, SetSession: func(s *SessionVars, val string) error {
		return setTxnReadTS(s, val)
	}, Validation: func(vars *SessionVars, normalizedValue string, originalValue string, scope ScopeFlag) (string, error) {
		return normalizedValue, nil
	}},
	{Scope: ScopeSession, Name: TiDBReadStaleness, Value: strconv.Itoa(DefTiDBReadStaleness), Type: TypeInt, MinValue: math.MinInt32, MaxValue: 0, AllowEmpty: true, Hidden: false, SetSession: func(s *SessionVars, val string) error {
		return setReadStaleness(s, val)
	}},
	{Scope: ScopeSession, Name: TiDBEnforceMPPExecution, Type: TypeBool, Value: BoolToOnOff(config.GetGlobalConfig().Performance.EnforceMPP), Validation: func(vars *SessionVars, normalizedValue string, originalValue string, scope ScopeFlag) (string, error) {
		if TiDBOptOn(normalizedValue) && !vars.allowMPPExecution {
			return normalizedValue, ErrWrongValueForVar.GenWithStackByArgs("tidb_enforce_mpp", "1' but tidb_allow_mpp is 0, please activate tidb_allow_mpp at first.")
		}
		return normalizedValue, nil
	}, SetSession: func(s *SessionVars, val string) error {
		s.enforceMPPExecution = TiDBOptOn(val)
		return nil
	}},
	{Scope: ScopeSession, Name: TiDBSnapshot, Value: "", skipInit: true, SetSession: func(s *SessionVars, val string) error {
		err := setSnapshotTS(s, val)
		if err != nil {
			return err
		}
		return nil
	}},
	{Scope: ScopeSession, Name: TiDBOptProjectionPushDown, Value: BoolToOnOff(config.GetGlobalConfig().Performance.ProjectionPushDown), skipInit: true, Type: TypeBool, SetSession: func(s *SessionVars, val string) error {
		s.AllowProjectionPushDown = TiDBOptOn(val)
		return nil
	}},
	{Scope: ScopeSession, Name: TiDBOptAggPushDown, Value: BoolToOnOff(DefOptAggPushDown), Type: TypeBool, skipInit: true, SetSession: func(s *SessionVars, val string) error {
		s.AllowAggPushDown = TiDBOptOn(val)
		return nil
	}},
	{Scope: ScopeSession, Name: TiDBOptDistinctAggPushDown, Value: BoolToOnOff(config.GetGlobalConfig().Performance.DistinctAggPushDown), skipInit: true, Type: TypeBool, SetSession: func(s *SessionVars, val string) error {
		s.AllowDistinctAggPushDown = TiDBOptOn(val)
		return nil
	}},
	{Scope: ScopeSession, Name: TiDBOptWriteRowID, Value: BoolToOnOff(DefOptWriteRowID), skipInit: true, SetSession: func(s *SessionVars, val string) error {
		s.AllowWriteRowID = TiDBOptOn(val)
		return nil
	}},
	{Scope: ScopeSession, Name: TiDBChecksumTableConcurrency, skipInit: true, Value: strconv.Itoa(DefChecksumTableConcurrency)},
	{Scope: ScopeSession, Name: TiDBBatchInsert, Value: BoolToOnOff(DefBatchInsert), Type: TypeBool, skipInit: true, SetSession: func(s *SessionVars, val string) error {
		s.BatchInsert = TiDBOptOn(val)
		return nil
	}},
	{Scope: ScopeSession, Name: TiDBBatchDelete, Value: BoolToOnOff(DefBatchDelete), Type: TypeBool, skipInit: true, SetSession: func(s *SessionVars, val string) error {
		s.BatchDelete = TiDBOptOn(val)
		return nil
	}},
	{Scope: ScopeSession, Name: TiDBBatchCommit, Value: BoolToOnOff(DefBatchCommit), Type: TypeBool, skipInit: true, SetSession: func(s *SessionVars, val string) error {
		s.BatchCommit = TiDBOptOn(val)
		return nil
	}},
	{Scope: ScopeSession, Name: TiDBCurrentTS, Value: strconv.Itoa(DefCurretTS), ReadOnly: true, skipInit: true, GetSession: func(s *SessionVars) (string, error) {
		return strconv.FormatUint(s.TxnCtx.StartTS, 10), nil
	}},
	{Scope: ScopeSession, Name: TiDBLastTxnInfo, Value: strconv.Itoa(DefCurretTS), ReadOnly: true, skipInit: true, GetSession: func(s *SessionVars) (string, error) {
		return s.LastTxnInfo, nil
	}},
	{Scope: ScopeSession, Name: TiDBLastQueryInfo, Value: strconv.Itoa(DefCurretTS), ReadOnly: true, skipInit: true, GetSession: func(s *SessionVars) (string, error) {
		info, err := json.Marshal(s.LastQueryInfo)
		if err != nil {
			return "", err
		}
		return string(info), nil
	}},
	{Scope: ScopeSession, Name: TiDBEnableChunkRPC, Value: On, Type: TypeBool, skipInit: true, SetSession: func(s *SessionVars, val string) error {
		s.EnableChunkRPC = TiDBOptOn(val)
		return nil
	}},
	{Scope: ScopeSession, Name: TxnIsolationOneShot, Value: "", skipInit: true, Validation: func(vars *SessionVars, normalizedValue string, originalValue string, scope ScopeFlag) (string, error) {
		return checkIsolationLevel(vars, normalizedValue, originalValue, scope)
	}, SetSession: func(s *SessionVars, val string) error {
		s.txnIsolationLevelOneShot.state = oneShotSet
		s.txnIsolationLevelOneShot.value = val
		return nil
	}},
	{Scope: ScopeSession, Name: TiDBOptimizerSelectivityLevel, Value: strconv.Itoa(DefTiDBOptimizerSelectivityLevel), skipInit: true, Type: TypeUnsigned, MinValue: 0, MaxValue: math.MaxInt32, SetSession: func(s *SessionVars, val string) error {
		s.OptimizerSelectivityLevel = tidbOptPositiveInt32(val, DefTiDBOptimizerSelectivityLevel)
		return nil
	}},
	{Scope: ScopeSession, Name: TiDBLogFileMaxDays, Value: strconv.Itoa(config.GetGlobalConfig().Log.File.MaxDays), Type: TypeInt, MinValue: 0, MaxValue: math.MaxInt32, skipInit: true, SetSession: func(s *SessionVars, val string) error {
		maxAge, err := strconv.ParseInt(val, 10, 32)
		if err != nil {
			return err
		}

		GlobalLogMaxDays.Store(int32(maxAge))

		cfg := config.GetGlobalConfig().Log.ToLogConfig()
		cfg.Config.File.MaxDays = int(maxAge)

		err = logutil.ReplaceLogger(cfg)
		if err != nil {
			return err
		}

		return nil
	}, GetSession: func(s *SessionVars) (string, error) {
		return strconv.FormatInt(int64(GlobalLogMaxDays.Load()), 10), nil
	}},
	{Scope: ScopeSession, Name: TiDBConfig, Value: "", ReadOnly: true, skipInit: true, GetSession: func(s *SessionVars) (string, error) {
		conf := config.GetGlobalConfig()
		j, err := json.MarshalIndent(conf, "", "\t")
		if err != nil {
			return "", err
		}
		return config.HideConfig(string(j)), nil
	}},
	{Scope: ScopeSession, Name: TiDBDDLReorgPriority, Value: "PRIORITY_LOW", skipInit: true, SetSession: func(s *SessionVars, val string) error {
		s.setDDLReorgPriority(val)
		return nil
	}},
	{Scope: ScopeSession, Name: TiDBSlowQueryFile, Value: "", skipInit: true, SetSession: func(s *SessionVars, val string) error {
		s.SlowQueryFile = val
		return nil
	}},
	{Scope: ScopeSession, Name: TiDBWaitSplitRegionFinish, Value: BoolToOnOff(DefTiDBWaitSplitRegionFinish), skipInit: true, Type: TypeBool, SetSession: func(s *SessionVars, val string) error {
		s.WaitSplitRegionFinish = TiDBOptOn(val)
		return nil
	}},
	{Scope: ScopeSession, Name: TiDBWaitSplitRegionTimeout, Value: strconv.Itoa(DefWaitSplitRegionTimeout), skipInit: true, Type: TypeUnsigned, MinValue: 1, MaxValue: math.MaxInt32, SetSession: func(s *SessionVars, val string) error {
		s.WaitSplitRegionTimeout = uint64(tidbOptPositiveInt32(val, DefWaitSplitRegionTimeout))
		return nil
	}},
	{Scope: ScopeSession, Name: TiDBLowResolutionTSO, Value: Off, Type: TypeBool, skipInit: true, SetSession: func(s *SessionVars, val string) error {
		s.LowResolutionTSO = TiDBOptOn(val)
		return nil
	}},
	{Scope: ScopeSession, Name: TiDBAllowRemoveAutoInc, Value: BoolToOnOff(DefTiDBAllowRemoveAutoInc), skipInit: true, Type: TypeBool, SetSession: func(s *SessionVars, val string) error {
		s.AllowRemoveAutoInc = TiDBOptOn(val)
		return nil
	}},
	{Scope: ScopeSession, Name: TiDBIsolationReadEngines, Value: strings.Join(config.GetGlobalConfig().IsolationRead.Engines, ","), Validation: func(vars *SessionVars, normalizedValue string, originalValue string, scope ScopeFlag) (string, error) {
		engines := strings.Split(normalizedValue, ",")
		var formatVal string
		for i, engine := range engines {
			engine = strings.TrimSpace(engine)
			if i != 0 {
				formatVal += ","
			}
			switch {
			case strings.EqualFold(engine, kv.TiKV.Name()):
				formatVal += kv.TiKV.Name()
			case strings.EqualFold(engine, kv.TiFlash.Name()):
				formatVal += kv.TiFlash.Name()
			case strings.EqualFold(engine, kv.TiDB.Name()):
				formatVal += kv.TiDB.Name()
			default:
				return normalizedValue, ErrWrongValueForVar.GenWithStackByArgs(TiDBIsolationReadEngines, normalizedValue)
			}
		}
		return formatVal, nil
	}, SetSession: func(s *SessionVars, val string) error {
		s.IsolationReadEngines = make(map[kv.StoreType]struct{})
		for _, engine := range strings.Split(val, ",") {
			switch engine {
			case kv.TiKV.Name():
				s.IsolationReadEngines[kv.TiKV] = struct{}{}
			case kv.TiFlash.Name():
				s.IsolationReadEngines[kv.TiFlash] = struct{}{}
			case kv.TiDB.Name():
				s.IsolationReadEngines[kv.TiDB] = struct{}{}
			}
		}
		return nil
	}},
	{Scope: ScopeSession, Name: TiDBMetricSchemaStep, Value: strconv.Itoa(DefTiDBMetricSchemaStep), Type: TypeUnsigned, skipInit: true, MinValue: 10, MaxValue: 60 * 60 * 60, SetSession: func(s *SessionVars, val string) error {
		s.MetricSchemaStep = TidbOptInt64(val, DefTiDBMetricSchemaStep)
		return nil
	}},
	{Scope: ScopeSession, Name: TiDBMetricSchemaRangeDuration, Value: strconv.Itoa(DefTiDBMetricSchemaRangeDuration), skipInit: true, Type: TypeUnsigned, MinValue: 10, MaxValue: 60 * 60 * 60, SetSession: func(s *SessionVars, val string) error {
		s.MetricSchemaRangeDuration = TidbOptInt64(val, DefTiDBMetricSchemaRangeDuration)
		return nil
	}},
	{Scope: ScopeSession, Name: TiDBFoundInPlanCache, Value: BoolToOnOff(DefTiDBFoundInPlanCache), Type: TypeBool, ReadOnly: true, skipInit: true, SetSession: func(s *SessionVars, val string) error {
		s.FoundInPlanCache = TiDBOptOn(val)
		return nil
	}, GetSession: func(s *SessionVars) (string, error) {
		return BoolToOnOff(s.PrevFoundInPlanCache), nil
	}},
	{Scope: ScopeSession, Name: TiDBFoundInBinding, Value: BoolToOnOff(DefTiDBFoundInBinding), Type: TypeBool, ReadOnly: true, skipInit: true, SetSession: func(s *SessionVars, val string) error {
		s.FoundInBinding = TiDBOptOn(val)
		return nil
	}, GetSession: func(s *SessionVars) (string, error) {
		return BoolToOnOff(s.PrevFoundInBinding), nil
	}},
	{Scope: ScopeSession, Name: RandSeed1, Type: TypeInt, Value: "0", skipInit: true, MaxValue: math.MaxInt32, SetSession: func(s *SessionVars, val string) error {
		s.Rng.SetSeed1(uint32(tidbOptPositiveInt32(val, 0)))
		return nil
	}, GetSession: func(s *SessionVars) (string, error) {
		return "0", nil
	}},
	{Scope: ScopeSession, Name: RandSeed2, Type: TypeInt, Value: "0", skipInit: true, MaxValue: math.MaxInt32, SetSession: func(s *SessionVars, val string) error {
		s.Rng.SetSeed2(uint32(tidbOptPositiveInt32(val, 0)))
		return nil
	}, GetSession: func(s *SessionVars) (string, error) {
		return "0", nil
	}},
	{Scope: ScopeSession, Name: TiDBReadConsistency, Value: string(ReadConsistencyStrict), Type: TypeStr, Hidden: true,
		Validation: func(_ *SessionVars, normalized string, _ string, _ ScopeFlag) (string, error) {
			return normalized, validateReadConsistencyLevel(normalized)
		},
		SetSession: func(s *SessionVars, val string) error {
			s.ReadConsistency = ReadConsistencyLevel(val)
			return nil
		},
	},
	{Scope: ScopeSession, Name: TiDBLastDDLInfo, Value: strconv.Itoa(DefCurretTS), ReadOnly: true, skipInit: true, GetSession: func(s *SessionVars) (string, error) {
		info, err := json.Marshal(s.LastDDLInfo)
		if err != nil {
			return "", err
		}
		return string(info), nil
	}},

	/* The system variables below have INSTANCE scope  */
	{Scope: ScopeInstance, Name: TiDBGeneralLog, Value: BoolToOnOff(DefTiDBGeneralLog), Type: TypeBool, skipInit: true, SetGlobal: func(s *SessionVars, val string) error {
		ProcessGeneralLog.Store(TiDBOptOn(val))
		return nil
	}, GetGlobal: func(s *SessionVars) (string, error) {
		return BoolToOnOff(ProcessGeneralLog.Load()), nil
	}},
	{Scope: ScopeInstance, Name: TiDBSlowLogThreshold, Value: strconv.Itoa(logutil.DefaultSlowThreshold), skipInit: true, Type: TypeInt, MinValue: -1, MaxValue: math.MaxInt64, SetGlobal: func(s *SessionVars, val string) error {
		atomic.StoreUint64(&config.GetGlobalConfig().Instance.SlowThreshold, uint64(TidbOptInt64(val, logutil.DefaultSlowThreshold)))
		return nil
	}, GetGlobal: func(s *SessionVars) (string, error) {
		return strconv.FormatUint(atomic.LoadUint64(&config.GetGlobalConfig().Instance.SlowThreshold), 10), nil
	}},
	{Scope: ScopeInstance, Name: TiDBRecordPlanInSlowLog, Value: int32ToBoolStr(logutil.DefaultRecordPlanInSlowLog), skipInit: true, Type: TypeBool, SetGlobal: func(s *SessionVars, val string) error {
		atomic.StoreUint32(&config.GetGlobalConfig().Instance.RecordPlanInSlowLog, uint32(TidbOptInt64(val, logutil.DefaultRecordPlanInSlowLog)))
		return nil
	}, GetGlobal: func(s *SessionVars) (string, error) {
		enabled := atomic.LoadUint32(&config.GetGlobalConfig().Instance.RecordPlanInSlowLog) == 1
		return BoolToOnOff(enabled), nil
	}},
	{Scope: ScopeInstance, Name: TiDBEnableSlowLog, Value: BoolToOnOff(logutil.DefaultTiDBEnableSlowLog), Type: TypeBool, skipInit: true, SetGlobal: func(s *SessionVars, val string) error {
		config.GetGlobalConfig().Instance.EnableSlowLog.Store(TiDBOptOn(val))
		return nil
	}, GetGlobal: func(s *SessionVars) (string, error) {
		return BoolToOnOff(config.GetGlobalConfig().Instance.EnableSlowLog.Load()), nil
	}},
	{Scope: ScopeInstance, Name: TiDBCheckMb4ValueInUTF8, Value: BoolToOnOff(config.GetGlobalConfig().Instance.CheckMb4ValueInUTF8.Load()), skipInit: true, Type: TypeBool, SetGlobal: func(s *SessionVars, val string) error {
		config.GetGlobalConfig().Instance.CheckMb4ValueInUTF8.Store(TiDBOptOn(val))
		return nil
	}, GetGlobal: func(s *SessionVars) (string, error) {
		return BoolToOnOff(config.GetGlobalConfig().Instance.CheckMb4ValueInUTF8.Load()), nil
	}},
	{Scope: ScopeInstance, Name: TiDBPProfSQLCPU, Value: strconv.Itoa(DefTiDBPProfSQLCPU), Type: TypeInt, skipInit: true, MinValue: 0, MaxValue: 1, SetGlobal: func(s *SessionVars, val string) error {
		EnablePProfSQLCPU.Store(uint32(tidbOptPositiveInt32(val, DefTiDBPProfSQLCPU)) > 0)
		return nil
	}, GetGlobal: func(s *SessionVars) (string, error) {
		val := "0"
		if EnablePProfSQLCPU.Load() {
			val = "1"
		}
		return val, nil
	}},
	{Scope: ScopeInstance, Name: TiDBDDLSlowOprThreshold, Value: strconv.Itoa(DefTiDBDDLSlowOprThreshold), skipInit: true, SetGlobal: func(s *SessionVars, val string) error {
		atomic.StoreUint32(&DDLSlowOprThreshold, uint32(tidbOptPositiveInt32(val, DefTiDBDDLSlowOprThreshold)))
		return nil
	}, GetGlobal: func(s *SessionVars) (string, error) {
		return strconv.FormatUint(uint64(atomic.LoadUint32(&DDLSlowOprThreshold)), 10), nil
	}},
	{Scope: ScopeInstance, Name: TiDBForcePriority, skipInit: true, Value: mysql.Priority2Str[DefTiDBForcePriority], SetGlobal: func(s *SessionVars, val string) error {
		atomic.StoreInt32(&ForcePriority, int32(mysql.Str2Priority(val)))
		return nil
	}, GetGlobal: func(s *SessionVars) (string, error) {
		return mysql.Priority2Str[mysql.PriorityEnum(atomic.LoadInt32(&ForcePriority))], nil
	}},
	{Scope: ScopeInstance, Name: TiDBExpensiveQueryTimeThreshold, Value: strconv.Itoa(DefTiDBExpensiveQueryTimeThreshold), Type: TypeUnsigned, MinValue: int64(MinExpensiveQueryTimeThreshold), MaxValue: math.MaxInt32, SetGlobal: func(s *SessionVars, val string) error {
		atomic.StoreUint64(&ExpensiveQueryTimeThreshold, uint64(tidbOptPositiveInt32(val, DefTiDBExpensiveQueryTimeThreshold)))
		return nil
	}, GetGlobal: func(s *SessionVars) (string, error) {
		return strconv.FormatUint(atomic.LoadUint64(&ExpensiveQueryTimeThreshold), 10), nil
	}},
	{Scope: ScopeInstance, Name: TiDBMemoryUsageAlarmRatio, Value: strconv.FormatFloat(config.GetGlobalConfig().Instance.MemoryUsageAlarmRatio, 'f', -1, 64), Type: TypeFloat, MinValue: 0.0, MaxValue: 1.0, skipInit: true, SetGlobal: func(s *SessionVars, val string) error {
		MemoryUsageAlarmRatio.Store(tidbOptFloat64(val, 0.8))
		return nil
	}, GetGlobal: func(s *SessionVars) (string, error) {
		return fmt.Sprintf("%g", MemoryUsageAlarmRatio.Load()), nil
	}},
	{Scope: ScopeInstance, Name: TiDBEnableCollectExecutionInfo, Value: BoolToOnOff(DefTiDBEnableCollectExecutionInfo), skipInit: true, Type: TypeBool, SetGlobal: func(s *SessionVars, val string) error {
		oldConfig := config.GetGlobalConfig()
		newValue := TiDBOptOn(val)
		if oldConfig.Instance.EnableCollectExecutionInfo != newValue {
			newConfig := *oldConfig
			newConfig.Instance.EnableCollectExecutionInfo = newValue
			config.StoreGlobalConfig(&newConfig)
		}
		return nil
	}, GetGlobal: func(s *SessionVars) (string, error) {
		return BoolToOnOff(config.GetGlobalConfig().Instance.EnableCollectExecutionInfo), nil
	}},
	{Scope: ScopeInstance, Name: PluginLoad, Value: "", ReadOnly: true, GetGlobal: func(s *SessionVars) (string, error) {
		return config.GetGlobalConfig().Instance.PluginLoad, nil
	}},
	{Scope: ScopeInstance, Name: PluginDir, Value: "/data/deploy/plugin", ReadOnly: true, GetGlobal: func(s *SessionVars) (string, error) {
		return config.GetGlobalConfig().Instance.PluginDir, nil
	}},

	/* The system variables below have GLOBAL scope  */
	{Scope: ScopeGlobal, Name: MaxPreparedStmtCount, Value: strconv.FormatInt(DefMaxPreparedStmtCount, 10), Type: TypeInt, MinValue: -1, MaxValue: 1048576},
	{Scope: ScopeGlobal, Name: InitConnect, Value: ""},
	/* TiDB specific variables */
	{Scope: ScopeGlobal, Name: TiDBTSOClientBatchMaxWaitTime, Value: strconv.FormatFloat(DefTiDBTSOClientBatchMaxWaitTime, 'f', -1, 64), Type: TypeFloat, MinValue: 0, MaxValue: 10,
		GetGlobal: func(sv *SessionVars) (string, error) {
			return strconv.FormatFloat(MaxTSOBatchWaitInterval.Load(), 'f', -1, 64), nil
		},
		SetGlobal: func(s *SessionVars, val string) error {
			MaxTSOBatchWaitInterval.Store(tidbOptFloat64(val, DefTiDBTSOClientBatchMaxWaitTime))
			return nil
		}},
	{Scope: ScopeGlobal, Name: TiDBEnableTSOFollowerProxy, Value: BoolToOnOff(DefTiDBEnableTSOFollowerProxy), Type: TypeBool, GetGlobal: func(sv *SessionVars) (string, error) {
		return BoolToOnOff(EnableTSOFollowerProxy.Load()), nil
	}, SetGlobal: func(s *SessionVars, val string) error {
		EnableTSOFollowerProxy.Store(TiDBOptOn(val))
		return nil
	}},
	{Scope: ScopeGlobal, Name: TiDBEnableLocalTxn, Value: BoolToOnOff(DefTiDBEnableLocalTxn), Hidden: true, Type: TypeBool, GetGlobal: func(sv *SessionVars) (string, error) {
		return BoolToOnOff(EnableLocalTxn.Load()), nil
	}, SetGlobal: func(s *SessionVars, val string) error {
		oldVal := EnableLocalTxn.Load()
		newVal := TiDBOptOn(val)
		// Make sure the TxnScope is always Global when disable the Local Txn.
		// ON -> OFF
		if oldVal && !newVal {
			s.TxnScope = kv.NewGlobalTxnScopeVar()
		}
		EnableLocalTxn.Store(newVal)
		return nil
	}},
	{Scope: ScopeGlobal, Name: TiDBAutoAnalyzeRatio, Value: strconv.FormatFloat(DefAutoAnalyzeRatio, 'f', -1, 64), Type: TypeFloat, MinValue: 0, MaxValue: math.MaxUint64},
	{Scope: ScopeGlobal, Name: TiDBAutoAnalyzeStartTime, Value: DefAutoAnalyzeStartTime, Type: TypeTime},
	{Scope: ScopeGlobal, Name: TiDBAutoAnalyzeEndTime, Value: DefAutoAnalyzeEndTime, Type: TypeTime},
	{Scope: ScopeGlobal, Name: TiDBMemQuotaBindingCache, Value: strconv.FormatInt(DefTiDBMemQuotaBindingCache, 10), Type: TypeUnsigned, MaxValue: math.MaxInt32, GetGlobal: func(sv *SessionVars) (string, error) {
		return strconv.FormatInt(MemQuotaBindingCache.Load(), 10), nil
	}, SetGlobal: func(s *SessionVars, val string) error {
		MemQuotaBindingCache.Store(TidbOptInt64(val, DefTiDBMemQuotaBindingCache))
		return nil
	}},
	{Scope: ScopeGlobal, Name: TiDBRowFormatVersion, Value: strconv.Itoa(DefTiDBRowFormatV1), Type: TypeUnsigned, MinValue: 1, MaxValue: 2, SetSession: func(s *SessionVars, val string) error {
		formatVersion := int(TidbOptInt64(val, DefTiDBRowFormatV1))
		if formatVersion == DefTiDBRowFormatV1 {
			s.RowEncoder.Enable = false
		} else if formatVersion == DefTiDBRowFormatV2 {
			s.RowEncoder.Enable = true
		}
		SetDDLReorgRowFormat(TidbOptInt64(val, DefTiDBRowFormatV2))
		return nil
	}},
	{Scope: ScopeGlobal, Name: TiDBDDLReorgWorkerCount, Value: strconv.Itoa(DefTiDBDDLReorgWorkerCount), Type: TypeUnsigned, MinValue: 1, MaxValue: MaxConfigurableConcurrency, SetSession: func(s *SessionVars, val string) error {
		SetDDLReorgWorkerCounter(int32(tidbOptPositiveInt32(val, DefTiDBDDLReorgWorkerCount)))
		return nil
	}},
	{Scope: ScopeGlobal, Name: TiDBDDLReorgBatchSize, Value: strconv.Itoa(DefTiDBDDLReorgBatchSize), Type: TypeUnsigned, MinValue: int64(MinDDLReorgBatchSize), MaxValue: uint64(MaxDDLReorgBatchSize), SetSession: func(s *SessionVars, val string) error {
		SetDDLReorgBatchSize(int32(tidbOptPositiveInt32(val, DefTiDBDDLReorgBatchSize)))
		return nil
	}},
	{Scope: ScopeGlobal, Name: TiDBDDLErrorCountLimit, Value: strconv.Itoa(DefTiDBDDLErrorCountLimit), Type: TypeUnsigned, MinValue: 0, MaxValue: math.MaxInt64, SetSession: func(s *SessionVars, val string) error {
		SetDDLErrorCountLimit(TidbOptInt64(val, DefTiDBDDLErrorCountLimit))
		return nil
	}},
	{Scope: ScopeGlobal, Name: TiDBMaxDeltaSchemaCount, Value: strconv.Itoa(DefTiDBMaxDeltaSchemaCount), Type: TypeUnsigned, MinValue: 100, MaxValue: 16384, SetSession: func(s *SessionVars, val string) error {
		// It's a global variable, but it also wants to be cached in server.
		SetMaxDeltaSchemaCount(TidbOptInt64(val, DefTiDBMaxDeltaSchemaCount))
		return nil
	}},
	{Scope: ScopeGlobal, Name: TiDBEnableChangeMultiSchema, Value: BoolToOnOff(DefTiDBChangeMultiSchema), Hidden: true, Type: TypeBool, SetSession: func(s *SessionVars, val string) error {
		s.EnableChangeMultiSchema = TiDBOptOn(val)
		return nil
	}, SetGlobal: func(s *SessionVars, val string) error {
		s.EnableChangeMultiSchema = TiDBOptOn(val)
		return nil
	}},
	{Scope: ScopeGlobal, Name: TiDBEnablePointGetCache, Value: BoolToOnOff(DefTiDBPointGetCache), Hidden: true, Type: TypeBool, SetSession: func(s *SessionVars, val string) error {
		s.EnablePointGetCache = TiDBOptOn(val)
		return nil
	}},
	{Scope: ScopeGlobal, Name: TiDBScatterRegion, Value: BoolToOnOff(DefTiDBScatterRegion), Type: TypeBool},
	{Scope: ScopeGlobal, Name: TiDBEnableStmtSummary, Value: BoolToOnOff(DefTiDBEnableStmtSummary), Type: TypeBool, AllowEmpty: true,
		SetGlobal: func(s *SessionVars, val string) error {
			return stmtsummary.StmtSummaryByDigestMap.SetEnabled(TiDBOptOn(val))
		}},
	{Scope: ScopeGlobal, Name: TiDBStmtSummaryInternalQuery, Value: BoolToOnOff(DefTiDBStmtSummaryInternalQuery), Type: TypeBool, AllowEmpty: true,
		SetGlobal: func(s *SessionVars, val string) error {
			return stmtsummary.StmtSummaryByDigestMap.SetEnabledInternalQuery(TiDBOptOn(val))
		}},
	{Scope: ScopeGlobal, Name: TiDBStmtSummaryRefreshInterval, Value: strconv.Itoa(DefTiDBStmtSummaryRefreshInterval), Type: TypeInt, MinValue: 1, MaxValue: math.MaxInt32, AllowEmpty: true,
		SetGlobal: func(s *SessionVars, val string) error {
			// convert val to int64
			return stmtsummary.StmtSummaryByDigestMap.SetRefreshInterval(TidbOptInt64(val, DefTiDBStmtSummaryRefreshInterval))
		}},
	{Scope: ScopeGlobal, Name: TiDBStmtSummaryHistorySize, Value: strconv.Itoa(DefTiDBStmtSummaryHistorySize), Type: TypeInt, MinValue: 0, MaxValue: math.MaxUint8, AllowEmpty: true,
		SetGlobal: func(s *SessionVars, val string) error {
			return stmtsummary.StmtSummaryByDigestMap.SetHistorySize(TidbOptInt(val, DefTiDBStmtSummaryHistorySize))
		}},
	{Scope: ScopeGlobal, Name: TiDBStmtSummaryMaxStmtCount, Value: strconv.Itoa(DefTiDBStmtSummaryMaxStmtCount), Type: TypeInt, MinValue: 1, MaxValue: math.MaxInt16, AllowEmpty: true,
		SetGlobal: func(s *SessionVars, val string) error {
			return stmtsummary.StmtSummaryByDigestMap.SetMaxStmtCount(uint(TidbOptInt(val, DefTiDBStmtSummaryMaxStmtCount)))
		}},
	{Scope: ScopeGlobal, Name: TiDBStmtSummaryMaxSQLLength, Value: strconv.Itoa(DefTiDBStmtSummaryMaxSQLLength), Type: TypeInt, MinValue: 0, MaxValue: math.MaxInt32, AllowEmpty: true,
		SetGlobal: func(s *SessionVars, val string) error {
			return stmtsummary.StmtSummaryByDigestMap.SetMaxSQLLength(TidbOptInt(val, DefTiDBStmtSummaryMaxSQLLength))
		}},
	{Scope: ScopeGlobal, Name: TiDBCapturePlanBaseline, Value: DefTiDBCapturePlanBaseline, Type: TypeBool, AllowEmptyAll: true},
	{Scope: ScopeGlobal, Name: TiDBEvolvePlanTaskMaxTime, Value: strconv.Itoa(DefTiDBEvolvePlanTaskMaxTime), Type: TypeInt, MinValue: -1, MaxValue: math.MaxInt64},
	{Scope: ScopeGlobal, Name: TiDBEvolvePlanTaskStartTime, Value: DefTiDBEvolvePlanTaskStartTime, Type: TypeTime},
	{Scope: ScopeGlobal, Name: TiDBEvolvePlanTaskEndTime, Value: DefTiDBEvolvePlanTaskEndTime, Type: TypeTime},
	{Scope: ScopeGlobal, Name: TiDBStoreLimit, Value: strconv.FormatInt(atomic.LoadInt64(&config.GetGlobalConfig().TiKVClient.StoreLimit), 10), Type: TypeInt, MinValue: 0, MaxValue: math.MaxInt64, GetGlobal: func(s *SessionVars) (string, error) {
		return strconv.FormatInt(tikvstore.StoreLimit.Load(), 10), nil
	}, SetGlobal: func(s *SessionVars, val string) error {
		tikvstore.StoreLimit.Store(TidbOptInt64(val, DefTiDBStoreLimit))
		return nil
	}},
	{Scope: ScopeGlobal, Name: TiDBTxnCommitBatchSize, Value: strconv.FormatUint(tikvstore.DefTxnCommitBatchSize, 10), Type: TypeUnsigned, MinValue: 1, MaxValue: 1 << 30,
		GetGlobal: func(sv *SessionVars) (string, error) {
			return strconv.FormatUint(tikvstore.TxnCommitBatchSize.Load(), 10), nil
		},
		SetGlobal: func(s *SessionVars, val string) error {
			tikvstore.TxnCommitBatchSize.Store(uint64(TidbOptInt64(val, int64(tikvstore.DefTxnCommitBatchSize))))
			return nil
		}},
	{Scope: ScopeGlobal, Name: TiDBRestrictedReadOnly, Value: BoolToOnOff(DefTiDBRestrictedReadOnly), Type: TypeBool, SetGlobal: func(s *SessionVars, val string) error {
		on := TiDBOptOn(val)
		// For user initiated SET GLOBAL, also change the value of TiDBSuperReadOnly
		if on && s.StmtCtx.StmtType == "Set" {
			err := s.GlobalVarsAccessor.SetGlobalSysVar(TiDBSuperReadOnly, "ON")
			if err != nil {
				return err
			}
		}
		RestrictedReadOnly.Store(on)
		return nil
	}},
	{Scope: ScopeGlobal, Name: TiDBSuperReadOnly, Value: BoolToOnOff(DefTiDBSuperReadOnly), Type: TypeBool, Validation: func(s *SessionVars, normalizedValue string, _ string, _ ScopeFlag) (string, error) {
		on := TiDBOptOn(normalizedValue)
		if !on && s.StmtCtx.StmtType == "Set" {
			result, err := s.GlobalVarsAccessor.GetGlobalSysVar(TiDBRestrictedReadOnly)
			if err != nil {
				return normalizedValue, err
			}
			if TiDBOptOn(result) {
				return normalizedValue, fmt.Errorf("can't turn off %s when %s is on", TiDBSuperReadOnly, TiDBRestrictedReadOnly)
			}
		}
		return normalizedValue, nil
	}, SetGlobal: func(s *SessionVars, val string) error {
		VarTiDBSuperReadOnly.Store(TiDBOptOn(val))
		return nil
	}},
	{Scope: ScopeGlobal, Name: TiDBEnableTelemetry, Value: BoolToOnOff(DefTiDBEnableTelemetry), Type: TypeBool},
	{Scope: ScopeGlobal, Name: TiDBEnableHistoricalStats, Value: Off, Type: TypeBool},
	/* tikv gc metrics */
	{Scope: ScopeGlobal, Name: TiDBGCEnable, Value: On, Type: TypeBool, GetGlobal: func(s *SessionVars) (string, error) {
		return getTiDBTableValue(s, "tikv_gc_enable", On)
	}, SetGlobal: func(s *SessionVars, val string) error {
		return setTiDBTableValue(s, "tikv_gc_enable", val, "Current GC enable status")
	}},
	{Scope: ScopeGlobal, Name: TiDBGCRunInterval, Value: "10m0s", Type: TypeDuration, MinValue: int64(time.Minute * 10), MaxValue: uint64(time.Hour * 24 * 365), GetGlobal: func(s *SessionVars) (string, error) {
		return getTiDBTableValue(s, "tikv_gc_run_interval", "10m0s")
	}, SetGlobal: func(s *SessionVars, val string) error {
		return setTiDBTableValue(s, "tikv_gc_run_interval", val, "GC run interval, at least 10m, in Go format.")
	}},
	{Scope: ScopeGlobal, Name: TiDBGCLifetime, Value: "10m0s", Type: TypeDuration, MinValue: int64(time.Minute * 10), MaxValue: uint64(time.Hour * 24 * 365), Validation: func(vars *SessionVars, normalizedValue string, originalValue string, scope ScopeFlag) (string, error) {
		return checkTiKVGCLifeTime(vars, normalizedValue, originalValue, scope)
	}, GetGlobal: func(s *SessionVars) (string, error) {
		return getTiDBTableValue(s, "tikv_gc_life_time", "10m0s")
	}, SetGlobal: func(s *SessionVars, val string) error {
		return setTiDBTableValue(s, "tikv_gc_life_time", val, "All versions within life time will not be collected by GC, at least 10m, in Go format.")
	}},
	{Scope: ScopeGlobal, Name: TiDBGCConcurrency, Value: "-1", Type: TypeInt, MinValue: 1, MaxValue: MaxConfigurableConcurrency, AllowAutoValue: true, GetGlobal: func(s *SessionVars) (string, error) {
		autoConcurrencyVal, err := getTiDBTableValue(s, "tikv_gc_auto_concurrency", On)
		if err == nil && autoConcurrencyVal == On {
			return "-1", nil // convention for "AUTO"
		}
		return getTiDBTableValue(s, "tikv_gc_concurrency", "-1")
	}, SetGlobal: func(s *SessionVars, val string) error {
		autoConcurrency := Off
		if val == "-1" {
			autoConcurrency = On
		}
		// Update both autoconcurrency and concurrency.
		if err := setTiDBTableValue(s, "tikv_gc_auto_concurrency", autoConcurrency, "Let TiDB pick the concurrency automatically. If set false, tikv_gc_concurrency will be used"); err != nil {
			return err
		}
		return setTiDBTableValue(s, "tikv_gc_concurrency", val, "How many goroutines used to do GC parallel, [1, 256], default 2")
	}},
	{Scope: ScopeGlobal, Name: TiDBGCScanLockMode, Value: "LEGACY", Type: TypeEnum, PossibleValues: []string{"PHYSICAL", "LEGACY"}, GetGlobal: func(s *SessionVars) (string, error) {
		return getTiDBTableValue(s, "tikv_gc_scan_lock_mode", "LEGACY")
	}, SetGlobal: func(s *SessionVars, val string) error {
		return setTiDBTableValue(s, "tikv_gc_scan_lock_mode", val, "Mode of scanning locks, \"physical\" or \"legacy\"")
	}},
	{Scope: ScopeGlobal, Name: TiDBGCMaxWaitTime, Value: strconv.Itoa(DefTiDBGCMaxWaitTime), Type: TypeInt, MinValue: 600, MaxValue: 31536000,
		Validation: func(vars *SessionVars, normalizedValue string, originalValue string, scope ScopeFlag) (string, error) {
			return checkGCTxnMaxWaitTime(vars, normalizedValue, originalValue, scope)
		}, SetGlobal: func(s *SessionVars, val string) error {
			GCMaxWaitTime.Store(TidbOptInt64(val, DefTiDBGCMaxWaitTime))
			return nil
		}},
	{Scope: ScopeGlobal, Name: TiDBTableCacheLease, Value: strconv.Itoa(DefTiDBTableCacheLease), Type: TypeUnsigned, MinValue: 1, MaxValue: 10, SetGlobal: func(s *SessionVars, sVal string) error {
		var val int64
		val, err := strconv.ParseInt(sVal, 10, 64)
		if err != nil {
			return errors.Trace(err)
		}
		TableCacheLease.Store(val)
		return nil
	}},
	// variable for top SQL feature.
	// TopSQL enable only be controlled by TopSQL pub/sub sinker.
	// This global variable only uses to update the global config which store in PD(ETCD).
	{Scope: ScopeGlobal, Name: TiDBEnableTopSQL, Value: BoolToOnOff(topsqlstate.DefTiDBTopSQLEnable), Type: TypeBool, AllowEmpty: true, GlobalConfigName: GlobalConfigEnableTopSQL},
	{Scope: ScopeGlobal, Name: TiDBTopSQLMaxTimeSeriesCount, Value: strconv.Itoa(topsqlstate.DefTiDBTopSQLMaxTimeSeriesCount), Type: TypeInt, MinValue: 1, MaxValue: 5000, GetGlobal: func(s *SessionVars) (string, error) {
		return strconv.FormatInt(topsqlstate.GlobalState.MaxStatementCount.Load(), 10), nil
	}, SetGlobal: func(vars *SessionVars, s string) error {
		val, err := strconv.ParseInt(s, 10, 64)
		if err != nil {
			return err
		}
		topsqlstate.GlobalState.MaxStatementCount.Store(val)
		return nil
	}},
	{Scope: ScopeGlobal, Name: TiDBTopSQLMaxMetaCount, Value: strconv.Itoa(topsqlstate.DefTiDBTopSQLMaxMetaCount), Type: TypeInt, MinValue: 1, MaxValue: 10000, GetGlobal: func(s *SessionVars) (string, error) {
		return strconv.FormatInt(topsqlstate.GlobalState.MaxCollect.Load(), 10), nil
	}, SetGlobal: func(vars *SessionVars, s string) error {
		val, err := strconv.ParseInt(s, 10, 64)
		if err != nil {
			return err
		}
		topsqlstate.GlobalState.MaxCollect.Store(val)
		return nil
	}},
	{Scope: ScopeGlobal, Name: SkipNameResolve, Value: Off, Type: TypeBool},
	{Scope: ScopeGlobal, Name: DefaultAuthPlugin, Value: mysql.AuthNativePassword, Type: TypeEnum, PossibleValues: []string{mysql.AuthNativePassword, mysql.AuthCachingSha2Password}},
	{Scope: ScopeGlobal, Name: TiDBPersistAnalyzeOptions, Value: BoolToOnOff(DefTiDBPersistAnalyzeOptions), skipInit: true, Type: TypeBool,
		GetGlobal: func(s *SessionVars) (string, error) {
			return BoolToOnOff(PersistAnalyzeOptions.Load()), nil
		},
		SetGlobal: func(s *SessionVars, val string) error {
			PersistAnalyzeOptions.Store(TiDBOptOn(val))
			return nil
		},
	},
	{Scope: ScopeGlobal, Name: TiDBEnableColumnTracking, Value: BoolToOnOff(DefTiDBEnableColumnTracking), skipInit: true, Type: TypeBool, GetGlobal: func(s *SessionVars) (string, error) {
		return BoolToOnOff(EnableColumnTracking.Load()), nil
	}, SetGlobal: func(s *SessionVars, val string) error {
		v := TiDBOptOn(val)
		// If this is a user initiated statement,
		// we log that column tracking is disabled.
		if s.StmtCtx.StmtType == "Set" && !v {
			// Set the location to UTC to avoid time zone interference.
			disableTime := time.Now().UTC().Format(types.UTCTimeFormat)
			if err := setTiDBTableValue(s, TiDBDisableColumnTrackingTime, disableTime, "Record the last time tidb_enable_column_tracking is set off"); err != nil {
				return err
			}
		}
		EnableColumnTracking.Store(v)
		return nil
	}},
	{Scope: ScopeGlobal, Name: TiDBStatsLoadPseudoTimeout, Value: BoolToOnOff(DefTiDBStatsLoadPseudoTimeout), skipInit: true, Type: TypeBool,
		GetGlobal: func(s *SessionVars) (string, error) {
			return strconv.FormatBool(StatsLoadPseudoTimeout.Load()), nil
		},
		SetGlobal: func(s *SessionVars, val string) error {
			StatsLoadPseudoTimeout.Store(TiDBOptOn(val))
			return nil
		},
	},
<<<<<<< HEAD
	{Scope: ScopeGlobal, Name: TiDBStatsCacheMemQuota, Value: strconv.Itoa(DefTiDBStatsCacheMemQuota), skipInit: true,
		MinValue: 0, MaxValue: math.MaxInt64, Type: TypeInt,
		GetGlobal: func(vars *SessionVars) (string, error) {
			return strconv.Itoa(int(StatsCacheMemQuota.Load())), nil
		}, SetGlobal: func(vars *SessionVars, s string) error {
			v := TidbOptInt64(s, DefTiDBStatsCacheMemQuota)
			StatsCacheMemQuota.Store(v)
			return nil
		},
	},
=======
	{Scope: ScopeGlobal, Name: TiDBQueryLogMaxLen, Value: strconv.Itoa(DefTiDBQueryLogMaxLen), Type: TypeInt, MinValue: 0, MaxValue: 1073741824, SetGlobal: func(s *SessionVars, val string) error {
		QueryLogMaxLen.Store(int32(TidbOptInt64(val, DefTiDBQueryLogMaxLen)))
		return nil
	}, GetGlobal: func(s *SessionVars) (string, error) {
		return fmt.Sprint(QueryLogMaxLen.Load()), nil
	}},
>>>>>>> 1f9d34ae

	/* The system variables below have GLOBAL and SESSION scope  */
	{Scope: ScopeGlobal | ScopeSession, Name: SQLSelectLimit, Value: "18446744073709551615", Type: TypeUnsigned, MinValue: 0, MaxValue: math.MaxUint64, SetSession: func(s *SessionVars, val string) error {
		result, err := strconv.ParseUint(val, 10, 64)
		if err != nil {
			return errors.Trace(err)
		}
		s.SelectLimit = result
		return nil
	}},
	{Scope: ScopeGlobal | ScopeSession, Name: DefaultWeekFormat, Value: "0", Type: TypeUnsigned, MinValue: 0, MaxValue: 7},
	{Scope: ScopeGlobal | ScopeSession, Name: SQLModeVar, Value: mysql.DefaultSQLMode, IsHintUpdatable: true, Validation: func(vars *SessionVars, normalizedValue string, originalValue string, scope ScopeFlag) (string, error) {
		// Ensure the SQL mode parses
		normalizedValue = mysql.FormatSQLModeStr(normalizedValue)
		if _, err := mysql.GetSQLMode(normalizedValue); err != nil {
			return originalValue, err
		}
		return normalizedValue, nil
	}, SetSession: func(s *SessionVars, val string) error {
		val = mysql.FormatSQLModeStr(val)
		// Modes is a list of different modes separated by commas.
		sqlMode, err := mysql.GetSQLMode(val)
		if err != nil {
			return errors.Trace(err)
		}
		s.StrictSQLMode = sqlMode.HasStrictMode()
		s.SQLMode = sqlMode
		s.SetStatusFlag(mysql.ServerStatusNoBackslashEscaped, sqlMode.HasNoBackslashEscapesMode())
		return nil
	}},
	{Scope: ScopeGlobal | ScopeSession, Name: MaxExecutionTime, Value: "0", Type: TypeUnsigned, MinValue: 0, MaxValue: math.MaxInt32, IsHintUpdatable: true, SetSession: func(s *SessionVars, val string) error {
		timeoutMS := tidbOptPositiveInt32(val, 0)
		s.MaxExecutionTime = uint64(timeoutMS)
		return nil
	}},
	{Scope: ScopeGlobal | ScopeSession, Name: CollationServer, Value: mysql.DefaultCollationName, Validation: func(vars *SessionVars, normalizedValue string, originalValue string, scope ScopeFlag) (string, error) {
		return checkCollation(vars, normalizedValue, originalValue, scope)
	}, SetSession: func(s *SessionVars, val string) error {
		if coll, err := collate.GetCollationByName(val); err == nil {
			s.systems[CharacterSetServer] = coll.CharsetName
		}
		return nil
	}},
	{Scope: ScopeGlobal | ScopeSession, Name: SQLLogBin, Value: On, Type: TypeBool, skipInit: true},
	{Scope: ScopeGlobal | ScopeSession, Name: TimeZone, Value: "SYSTEM", IsHintUpdatable: true, Validation: func(vars *SessionVars, normalizedValue string, originalValue string, scope ScopeFlag) (string, error) {
		if strings.EqualFold(normalizedValue, "SYSTEM") {
			return "SYSTEM", nil
		}
		_, err := parseTimeZone(normalizedValue)
		return normalizedValue, err
	}, SetSession: func(s *SessionVars, val string) error {
		tz, err := parseTimeZone(val)
		if err != nil {
			return err
		}
		s.TimeZone = tz
		return nil
	}},
	{Scope: ScopeGlobal | ScopeSession, Name: ForeignKeyChecks, Value: Off, Type: TypeBool, skipInit: true, Validation: func(vars *SessionVars, normalizedValue string, originalValue string, scope ScopeFlag) (string, error) {
		if TiDBOptOn(normalizedValue) {
			// TiDB does not yet support foreign keys.
			// Return the original value in the warning, so that users are not confused.
			vars.StmtCtx.AppendWarning(ErrUnsupportedValueForVar.GenWithStackByArgs(ForeignKeyChecks, originalValue))
			return Off, nil
		} else if !TiDBOptOn(normalizedValue) {
			return Off, nil
		}
		return normalizedValue, ErrWrongValueForVar.GenWithStackByArgs(ForeignKeyChecks, originalValue)
	}},
	{Scope: ScopeGlobal | ScopeSession, Name: CollationDatabase, Value: mysql.DefaultCollationName, skipInit: true, Validation: func(vars *SessionVars, normalizedValue string, originalValue string, scope ScopeFlag) (string, error) {
		return checkCollation(vars, normalizedValue, originalValue, scope)
	}, SetSession: func(s *SessionVars, val string) error {
		if coll, err := collate.GetCollationByName(val); err == nil {
			s.systems[CharsetDatabase] = coll.CharsetName
		}
		return nil
	}},
	{Scope: ScopeGlobal | ScopeSession, Name: AutoIncrementIncrement, Value: strconv.FormatInt(DefAutoIncrementIncrement, 10), Type: TypeUnsigned, MinValue: 1, MaxValue: math.MaxUint16, SetSession: func(s *SessionVars, val string) error {
		// AutoIncrementIncrement is valid in [1, 65535].
		s.AutoIncrementIncrement = tidbOptPositiveInt32(val, DefAutoIncrementIncrement)
		return nil
	}},
	{Scope: ScopeGlobal | ScopeSession, Name: AutoIncrementOffset, Value: strconv.FormatInt(DefAutoIncrementOffset, 10), Type: TypeUnsigned, MinValue: 1, MaxValue: math.MaxUint16, SetSession: func(s *SessionVars, val string) error {
		// AutoIncrementOffset is valid in [1, 65535].
		s.AutoIncrementOffset = tidbOptPositiveInt32(val, DefAutoIncrementOffset)
		return nil
	}},
	{Scope: ScopeGlobal | ScopeSession, Name: CharacterSetClient, Value: mysql.DefaultCharset, skipInit: true, Validation: func(vars *SessionVars, normalizedValue string, originalValue string, scope ScopeFlag) (string, error) {
		return checkCharacterSet(normalizedValue, CharacterSetClient)
	}},
	{Scope: ScopeGlobal | ScopeSession, Name: CharacterSetResults, Value: mysql.DefaultCharset, skipInit: true, Validation: func(vars *SessionVars, normalizedValue string, originalValue string, scope ScopeFlag) (string, error) {
		if normalizedValue == "" {
			return normalizedValue, nil
		}
		return checkCharacterSet(normalizedValue, "")
	}},
	{Scope: ScopeGlobal | ScopeSession, Name: TxnIsolation, Value: "REPEATABLE-READ", Type: TypeEnum, Aliases: []string{TransactionIsolation}, PossibleValues: []string{"READ-UNCOMMITTED", "READ-COMMITTED", "REPEATABLE-READ", "SERIALIZABLE"}, Validation: func(vars *SessionVars, normalizedValue string, originalValue string, scope ScopeFlag) (string, error) {
		// MySQL appends a warning here for tx_isolation is deprecated
		// TiDB doesn't currently, but may in future. It is still commonly used by applications
		// So it might be noisy to do so.
		return checkIsolationLevel(vars, normalizedValue, originalValue, scope)
	}},
	{Scope: ScopeGlobal | ScopeSession, Name: TransactionIsolation, Value: "REPEATABLE-READ", Type: TypeEnum, Aliases: []string{TxnIsolation}, PossibleValues: []string{"READ-UNCOMMITTED", "READ-COMMITTED", "REPEATABLE-READ", "SERIALIZABLE"}, Validation: func(vars *SessionVars, normalizedValue string, originalValue string, scope ScopeFlag) (string, error) {
		return checkIsolationLevel(vars, normalizedValue, originalValue, scope)
	}},
	{Scope: ScopeGlobal | ScopeSession, Name: CollationConnection, Value: mysql.DefaultCollationName, skipInit: true, Validation: func(vars *SessionVars, normalizedValue string, originalValue string, scope ScopeFlag) (string, error) {
		return checkCollation(vars, normalizedValue, originalValue, scope)
	}, SetSession: func(s *SessionVars, val string) error {
		if coll, err := collate.GetCollationByName(val); err == nil {
			s.systems[CharacterSetConnection] = coll.CharsetName
		}
		return nil
	}},
	{Scope: ScopeGlobal | ScopeSession, Name: AutoCommit, Value: On, Type: TypeBool, SetSession: func(s *SessionVars, val string) error {
		isAutocommit := TiDBOptOn(val)
		s.SetStatusFlag(mysql.ServerStatusAutocommit, isAutocommit)
		if isAutocommit {
			s.SetInTxn(false)
		}
		return nil
	}},
	{Scope: ScopeGlobal | ScopeSession, Name: CharsetDatabase, Value: mysql.DefaultCharset, skipInit: true, Validation: func(vars *SessionVars, normalizedValue string, originalValue string, scope ScopeFlag) (string, error) {
		return checkCharacterSet(normalizedValue, CharsetDatabase)
	}, SetSession: func(s *SessionVars, val string) error {
		if cs, err := charset.GetCharsetInfo(val); err == nil {
			s.systems[CollationDatabase] = cs.DefaultCollation
		}
		return nil
	}},
	{Scope: ScopeGlobal | ScopeSession, Name: WaitTimeout, Value: strconv.FormatInt(DefWaitTimeout, 10), Type: TypeUnsigned, MinValue: 0, MaxValue: secondsPerYear},
	{Scope: ScopeGlobal | ScopeSession, Name: InteractiveTimeout, Value: "28800", Type: TypeUnsigned, MinValue: 1, MaxValue: secondsPerYear},
	{Scope: ScopeGlobal | ScopeSession, Name: InnodbLockWaitTimeout, Value: strconv.FormatInt(DefInnodbLockWaitTimeout, 10), Type: TypeUnsigned, MinValue: 1, MaxValue: 3600, SetSession: func(s *SessionVars, val string) error {
		lockWaitSec := TidbOptInt64(val, DefInnodbLockWaitTimeout)
		s.LockWaitTimeout = lockWaitSec * 1000
		return nil
	}},
	{Scope: ScopeGlobal | ScopeSession, Name: GroupConcatMaxLen, Value: "1024", IsHintUpdatable: true, skipInit: true, Type: TypeUnsigned, MinValue: 4, MaxValue: math.MaxUint64, Validation: func(vars *SessionVars, normalizedValue string, originalValue string, scope ScopeFlag) (string, error) {
		// https://dev.mysql.com/doc/refman/8.0/en/server-system-variables.html#sysvar_group_concat_max_len
		// Minimum Value 4
		// Maximum Value (64-bit platforms) 18446744073709551615
		// Maximum Value (32-bit platforms) 4294967295
		if mathutil.IntBits == 32 {
			if val, err := strconv.ParseUint(normalizedValue, 10, 64); err == nil {
				if val > uint64(math.MaxUint32) {
					vars.StmtCtx.AppendWarning(ErrTruncatedWrongValue.GenWithStackByArgs(GroupConcatMaxLen, originalValue))
					return strconv.FormatInt(int64(math.MaxUint32), 10), nil
				}
			}
		}
		return normalizedValue, nil
	}},
	{Scope: ScopeGlobal | ScopeSession, Name: CharacterSetConnection, Value: mysql.DefaultCharset, skipInit: true, Validation: func(vars *SessionVars, normalizedValue string, originalValue string, scope ScopeFlag) (string, error) {
		return checkCharacterSet(normalizedValue, CharacterSetConnection)
	}, SetSession: func(s *SessionVars, val string) error {
		if cs, err := charset.GetCharsetInfo(val); err == nil {
			s.systems[CollationConnection] = cs.DefaultCollation
		}
		return nil
	}},
	{Scope: ScopeGlobal | ScopeSession, Name: CharacterSetServer, Value: mysql.DefaultCharset, skipInit: true, Validation: func(vars *SessionVars, normalizedValue string, originalValue string, scope ScopeFlag) (string, error) {
		return checkCharacterSet(normalizedValue, CharacterSetServer)
	}, SetSession: func(s *SessionVars, val string) error {
		if cs, err := charset.GetCharsetInfo(val); err == nil {
			s.systems[CollationServer] = cs.DefaultCollation
		}
		return nil
	}},
	{Scope: ScopeGlobal | ScopeSession, Name: MaxAllowedPacket, Value: strconv.FormatUint(DefMaxAllowedPacket, 10), Type: TypeUnsigned, MinValue: 1024, MaxValue: MaxOfMaxAllowedPacket,
		Validation: func(vars *SessionVars, normalizedValue string, originalValue string, scope ScopeFlag) (string, error) {
			if vars.StmtCtx.StmtType == "Set" && scope == ScopeSession {
				err := ErrReadOnly.GenWithStackByArgs("SESSION", MaxAllowedPacket, "GLOBAL")
				return normalizedValue, err
			}
			// Truncate the value of max_allowed_packet to be a multiple of 1024,
			// nonmultiples are rounded down to the nearest multiple.
			u, err := strconv.ParseUint(normalizedValue, 10, 64)
			if err != nil {
				return normalizedValue, err
			}
			remainder := u % 1024
			if remainder != 0 {
				vars.StmtCtx.AppendWarning(ErrTruncatedWrongValue.GenWithStackByArgs(MaxAllowedPacket, normalizedValue))
				u -= remainder
			}
			return strconv.FormatUint(u, 10), nil
		},
		GetSession: func(s *SessionVars) (string, error) {
			return strconv.FormatUint(s.MaxAllowedPacket, 10), nil
		},
		SetSession: func(s *SessionVars, val string) error {
			var err error
			if s.MaxAllowedPacket, err = strconv.ParseUint(val, 10, 64); err != nil {
				return err
			}
			return nil
		},
	},
	{Scope: ScopeGlobal | ScopeSession, Name: WindowingUseHighPrecision, Value: On, Type: TypeBool, IsHintUpdatable: true, SetSession: func(s *SessionVars, val string) error {
		s.WindowingUseHighPrecision = TiDBOptOn(val)
		return nil
	}},
	{Scope: ScopeGlobal | ScopeSession, Name: BlockEncryptionMode, Value: "aes-128-ecb"},
	/* TiDB specific variables */
	{Scope: ScopeGlobal | ScopeSession, Name: TiDBAllowMPPExecution, Type: TypeBool, Value: BoolToOnOff(DefTiDBAllowMPPExecution), SetSession: func(s *SessionVars, val string) error {
		s.allowMPPExecution = TiDBOptOn(val)
		return nil
	}},
	{Scope: ScopeGlobal | ScopeSession, Name: TiDBMPPStoreFailTTL, Type: TypeStr, Value: DefTiDBMPPStoreFailTTL, SetSession: func(s *SessionVars, val string) error {
		s.MPPStoreFailTTL = val
		return nil
	}},
	{Scope: ScopeGlobal | ScopeSession, Name: TiDBHashExchangeWithNewCollation, Type: TypeBool, Value: BoolToOnOff(DefTiDBHashExchangeWithNewCollation), SetSession: func(s *SessionVars, val string) error {
		s.HashExchangeWithNewCollation = TiDBOptOn(val)
		return nil
	}},
	{Scope: ScopeGlobal | ScopeSession, Name: TiDBBCJThresholdCount, Value: strconv.Itoa(DefBroadcastJoinThresholdCount), Type: TypeInt, MinValue: 0, MaxValue: math.MaxInt64, SetSession: func(s *SessionVars, val string) error {
		s.BroadcastJoinThresholdCount = TidbOptInt64(val, DefBroadcastJoinThresholdCount)
		return nil
	}},
	{Scope: ScopeGlobal | ScopeSession, Name: TiDBBCJThresholdSize, Value: strconv.Itoa(DefBroadcastJoinThresholdSize), Type: TypeInt, MinValue: 0, MaxValue: math.MaxInt64, SetSession: func(s *SessionVars, val string) error {
		s.BroadcastJoinThresholdSize = TidbOptInt64(val, DefBroadcastJoinThresholdSize)
		return nil
	}},
	{Scope: ScopeGlobal | ScopeSession, Name: TiDBBuildStatsConcurrency, skipInit: true, Value: strconv.Itoa(DefBuildStatsConcurrency)},
	{Scope: ScopeGlobal | ScopeSession, Name: TiDBOptCartesianBCJ, Value: strconv.Itoa(DefOptCartesianBCJ), Type: TypeInt, MinValue: 0, MaxValue: 2, SetSession: func(s *SessionVars, val string) error {
		s.AllowCartesianBCJ = TidbOptInt(val, DefOptCartesianBCJ)
		return nil
	}},
	{Scope: ScopeGlobal | ScopeSession, Name: TiDBOptMPPOuterJoinFixedBuildSide, Value: BoolToOnOff(DefOptMPPOuterJoinFixedBuildSide), Type: TypeBool, SetSession: func(s *SessionVars, val string) error {
		s.MPPOuterJoinFixedBuildSide = TiDBOptOn(val)
		return nil
	}},
	{Scope: ScopeGlobal | ScopeSession, Name: TiDBExecutorConcurrency, Value: strconv.Itoa(DefExecutorConcurrency), Type: TypeUnsigned, MinValue: 1, MaxValue: MaxConfigurableConcurrency, SetSession: func(s *SessionVars, val string) error {
		s.ExecutorConcurrency = tidbOptPositiveInt32(val, DefExecutorConcurrency)
		return nil
	}},
	{Scope: ScopeGlobal | ScopeSession, Name: TiDBDistSQLScanConcurrency, Value: strconv.Itoa(DefDistSQLScanConcurrency), Type: TypeUnsigned, MinValue: 1, MaxValue: MaxConfigurableConcurrency, SetSession: func(s *SessionVars, val string) error {
		s.distSQLScanConcurrency = tidbOptPositiveInt32(val, DefDistSQLScanConcurrency)
		return nil
	}},
	{Scope: ScopeGlobal | ScopeSession, Name: TiDBOptInSubqToJoinAndAgg, Value: BoolToOnOff(DefOptInSubqToJoinAndAgg), Type: TypeBool, SetSession: func(s *SessionVars, val string) error {
		s.SetAllowInSubqToJoinAndAgg(TiDBOptOn(val))
		return nil
	}},
	{Scope: ScopeGlobal | ScopeSession, Name: TiDBOptPreferRangeScan, Value: BoolToOnOff(DefOptPreferRangeScan), Type: TypeBool, IsHintUpdatable: true, SetSession: func(s *SessionVars, val string) error {
		s.SetAllowPreferRangeScan(TiDBOptOn(val))
		return nil
	}},
	{Scope: ScopeGlobal | ScopeSession, Name: TiDBOptLimitPushDownThreshold, Value: strconv.Itoa(DefOptLimitPushDownThreshold), Type: TypeUnsigned, MinValue: 0, MaxValue: math.MaxInt32, SetSession: func(s *SessionVars, val string) error {
		s.LimitPushDownThreshold = TidbOptInt64(val, DefOptLimitPushDownThreshold)
		return nil
	}},
	{Scope: ScopeGlobal | ScopeSession, Name: TiDBOptCorrelationThreshold, Value: strconv.FormatFloat(DefOptCorrelationThreshold, 'f', -1, 64), Type: TypeFloat, MinValue: 0, MaxValue: 1, SetSession: func(s *SessionVars, val string) error {
		s.CorrelationThreshold = tidbOptFloat64(val, DefOptCorrelationThreshold)
		return nil
	}},
	{Scope: ScopeGlobal | ScopeSession, Name: TiDBOptEnableCorrelationAdjustment, Value: BoolToOnOff(DefOptEnableCorrelationAdjustment), Type: TypeBool, SetSession: func(s *SessionVars, val string) error {
		s.EnableCorrelationAdjustment = TiDBOptOn(val)
		return nil
	}},
	{Scope: ScopeGlobal | ScopeSession, Name: TiDBOptCorrelationExpFactor, Value: strconv.Itoa(DefOptCorrelationExpFactor), Type: TypeUnsigned, MinValue: 0, MaxValue: math.MaxInt32, SetSession: func(s *SessionVars, val string) error {
		s.CorrelationExpFactor = int(TidbOptInt64(val, DefOptCorrelationExpFactor))
		return nil
	}},
	{Scope: ScopeGlobal | ScopeSession, Name: TiDBOptCPUFactor, Value: strconv.FormatFloat(DefOptCPUFactor, 'f', -1, 64), Type: TypeFloat, MinValue: 0, MaxValue: math.MaxUint64, SetSession: func(s *SessionVars, val string) error {
		s.CPUFactor = tidbOptFloat64(val, DefOptCPUFactor)
		return nil
	}},
	{Scope: ScopeGlobal | ScopeSession, Name: TiDBOptTiFlashConcurrencyFactor, Value: strconv.FormatFloat(DefOptTiFlashConcurrencyFactor, 'f', -1, 64), skipInit: true, Type: TypeFloat, MinValue: 1, MaxValue: math.MaxUint64, SetSession: func(s *SessionVars, val string) error {
		s.CopTiFlashConcurrencyFactor = tidbOptFloat64(val, DefOptTiFlashConcurrencyFactor)
		return nil
	}},
	{Scope: ScopeGlobal | ScopeSession, Name: TiDBOptCopCPUFactor, Value: strconv.FormatFloat(DefOptCopCPUFactor, 'f', -1, 64), Type: TypeFloat, MinValue: 0, MaxValue: math.MaxUint64, SetSession: func(s *SessionVars, val string) error {
		s.CopCPUFactor = tidbOptFloat64(val, DefOptCopCPUFactor)
		return nil
	}},
	{Scope: ScopeGlobal | ScopeSession, Name: TiDBOptNetworkFactor, Value: strconv.FormatFloat(DefOptNetworkFactor, 'f', -1, 64), Type: TypeFloat, MinValue: 0, MaxValue: math.MaxUint64, SetSession: func(s *SessionVars, val string) error {
		s.networkFactor = tidbOptFloat64(val, DefOptNetworkFactor)
		return nil
	}},
	{Scope: ScopeGlobal | ScopeSession, Name: TiDBOptScanFactor, Value: strconv.FormatFloat(DefOptScanFactor, 'f', -1, 64), Type: TypeFloat, MinValue: 0, MaxValue: math.MaxUint64, SetSession: func(s *SessionVars, val string) error {
		s.scanFactor = tidbOptFloat64(val, DefOptScanFactor)
		return nil
	}},
	{Scope: ScopeGlobal | ScopeSession, Name: TiDBOptDescScanFactor, Value: strconv.FormatFloat(DefOptDescScanFactor, 'f', -1, 64), Type: TypeFloat, MinValue: 0, MaxValue: math.MaxUint64, SetSession: func(s *SessionVars, val string) error {
		s.descScanFactor = tidbOptFloat64(val, DefOptDescScanFactor)
		return nil
	}},
	{Scope: ScopeGlobal | ScopeSession, Name: TiDBOptSeekFactor, Value: strconv.FormatFloat(DefOptSeekFactor, 'f', -1, 64), skipInit: true, Type: TypeFloat, MinValue: 0, MaxValue: math.MaxUint64, SetSession: func(s *SessionVars, val string) error {
		s.seekFactor = tidbOptFloat64(val, DefOptSeekFactor)
		return nil
	}},
	{Scope: ScopeGlobal | ScopeSession, Name: TiDBOptMemoryFactor, Value: strconv.FormatFloat(DefOptMemoryFactor, 'f', -1, 64), Type: TypeFloat, MinValue: 0, MaxValue: math.MaxUint64, SetSession: func(s *SessionVars, val string) error {
		s.MemoryFactor = tidbOptFloat64(val, DefOptMemoryFactor)
		return nil
	}},
	{Scope: ScopeGlobal | ScopeSession, Name: TiDBOptDiskFactor, Value: strconv.FormatFloat(DefOptDiskFactor, 'f', -1, 64), Type: TypeFloat, MinValue: 0, MaxValue: math.MaxUint64, SetSession: func(s *SessionVars, val string) error {
		s.DiskFactor = tidbOptFloat64(val, DefOptDiskFactor)
		return nil
	}},
	{Scope: ScopeGlobal | ScopeSession, Name: TiDBOptimizerEnableNewOnlyFullGroupByCheck, Value: BoolToOnOff(DefTiDBOptimizerEnableNewOFGB), Type: TypeBool, SetSession: func(s *SessionVars, val string) error {
		s.OptimizerEnableNewOnlyFullGroupByCheck = TiDBOptOn(val)
		return nil
	}},
	{Scope: ScopeGlobal | ScopeSession, Name: TiDBOptConcurrencyFactor, Value: strconv.FormatFloat(DefOptConcurrencyFactor, 'f', -1, 64), Type: TypeFloat, MinValue: 0, MaxValue: math.MaxUint64, SetSession: func(s *SessionVars, val string) error {
		s.ConcurrencyFactor = tidbOptFloat64(val, DefOptConcurrencyFactor)
		return nil
	}},
	{Scope: ScopeGlobal | ScopeSession, Name: TiDBIndexJoinBatchSize, Value: strconv.Itoa(DefIndexJoinBatchSize), Type: TypeUnsigned, MinValue: 1, MaxValue: math.MaxInt32, SetSession: func(s *SessionVars, val string) error {
		s.IndexJoinBatchSize = tidbOptPositiveInt32(val, DefIndexJoinBatchSize)
		return nil
	}},
	{Scope: ScopeGlobal | ScopeSession, Name: TiDBIndexLookupSize, Value: strconv.Itoa(DefIndexLookupSize), Type: TypeUnsigned, MinValue: 1, MaxValue: math.MaxInt32, SetSession: func(s *SessionVars, val string) error {
		s.IndexLookupSize = tidbOptPositiveInt32(val, DefIndexLookupSize)
		return nil
	}},
	{Scope: ScopeGlobal | ScopeSession, Name: TiDBIndexLookupConcurrency, Value: strconv.Itoa(DefIndexLookupConcurrency), Type: TypeInt, MinValue: 1, MaxValue: MaxConfigurableConcurrency, AllowAutoValue: true, SetSession: func(s *SessionVars, val string) error {
		s.indexLookupConcurrency = tidbOptPositiveInt32(val, ConcurrencyUnset)
		return nil
	}, Validation: func(vars *SessionVars, normalizedValue string, originalValue string, scope ScopeFlag) (string, error) {
		appendDeprecationWarning(vars, TiDBIndexLookupConcurrency, TiDBExecutorConcurrency)
		return normalizedValue, nil
	}},
	{Scope: ScopeGlobal | ScopeSession, Name: TiDBIndexLookupJoinConcurrency, Value: strconv.Itoa(DefIndexLookupJoinConcurrency), Type: TypeInt, MinValue: 1, MaxValue: MaxConfigurableConcurrency, AllowAutoValue: true, SetSession: func(s *SessionVars, val string) error {
		s.indexLookupJoinConcurrency = tidbOptPositiveInt32(val, ConcurrencyUnset)
		return nil
	}, Validation: func(vars *SessionVars, normalizedValue string, originalValue string, scope ScopeFlag) (string, error) {
		appendDeprecationWarning(vars, TiDBIndexLookupJoinConcurrency, TiDBExecutorConcurrency)
		return normalizedValue, nil
	}},
	{Scope: ScopeGlobal | ScopeSession, Name: TiDBIndexSerialScanConcurrency, Value: strconv.Itoa(DefIndexSerialScanConcurrency), Type: TypeUnsigned, MinValue: 1, MaxValue: MaxConfigurableConcurrency, SetSession: func(s *SessionVars, val string) error {
		s.indexSerialScanConcurrency = tidbOptPositiveInt32(val, DefIndexSerialScanConcurrency)
		return nil
	}},
	{Scope: ScopeGlobal | ScopeSession, Name: TiDBSkipUTF8Check, Value: BoolToOnOff(DefSkipUTF8Check), Type: TypeBool, SetSession: func(s *SessionVars, val string) error {
		s.SkipUTF8Check = TiDBOptOn(val)
		return nil
	}},
	{Scope: ScopeGlobal | ScopeSession, Name: TiDBSkipASCIICheck, Value: BoolToOnOff(DefSkipASCIICheck), Type: TypeBool, SetSession: func(s *SessionVars, val string) error {
		s.SkipASCIICheck = TiDBOptOn(val)
		return nil
	}},
	{Scope: ScopeGlobal | ScopeSession, Name: TiDBDMLBatchSize, Value: strconv.Itoa(DefDMLBatchSize), Type: TypeUnsigned, MinValue: 0, MaxValue: math.MaxInt32, SetSession: func(s *SessionVars, val string) error {
		s.DMLBatchSize = int(TidbOptInt64(val, DefDMLBatchSize))
		return nil
	}},
	{Scope: ScopeGlobal | ScopeSession, Name: TiDBMaxChunkSize, Value: strconv.Itoa(DefMaxChunkSize), Type: TypeUnsigned, MinValue: maxChunkSizeLowerBound, MaxValue: math.MaxInt32, SetSession: func(s *SessionVars, val string) error {
		s.MaxChunkSize = tidbOptPositiveInt32(val, DefMaxChunkSize)
		return nil
	}},
	{Scope: ScopeGlobal | ScopeSession, Name: TiDBAllowBatchCop, Value: strconv.Itoa(DefTiDBAllowBatchCop), Type: TypeInt, MinValue: 0, MaxValue: 2, SetSession: func(s *SessionVars, val string) error {
		s.AllowBatchCop = int(TidbOptInt64(val, DefTiDBAllowBatchCop))
		return nil
	}},
	{Scope: ScopeGlobal | ScopeSession, Name: TiDBInitChunkSize, Value: strconv.Itoa(DefInitChunkSize), Type: TypeUnsigned, MinValue: 1, MaxValue: initChunkSizeUpperBound, SetSession: func(s *SessionVars, val string) error {
		s.InitChunkSize = tidbOptPositiveInt32(val, DefInitChunkSize)
		return nil
	}},
	{Scope: ScopeGlobal | ScopeSession, Name: TiDBEnableCascadesPlanner, Value: Off, Type: TypeBool, SetSession: func(s *SessionVars, val string) error {
		s.SetEnableCascadesPlanner(TiDBOptOn(val))
		return nil
	}},
	{Scope: ScopeGlobal | ScopeSession, Name: TiDBEnableIndexMerge, Value: BoolToOnOff(DefTiDBEnableIndexMerge), Type: TypeBool, SetSession: func(s *SessionVars, val string) error {
		s.SetEnableIndexMerge(TiDBOptOn(val))
		return nil
	}},
	{Scope: ScopeGlobal | ScopeSession, Name: TiDBEnableTablePartition, Value: On, Type: TypeEnum, PossibleValues: []string{Off, On, "AUTO"}, SetSession: func(s *SessionVars, val string) error {
		s.EnableTablePartition = val
		return nil
	}},
	{Scope: ScopeGlobal | ScopeSession, Name: TiDBEnableListTablePartition, Value: Off, Type: TypeBool, SetSession: func(s *SessionVars, val string) error {
		s.EnableListTablePartition = TiDBOptOn(val)
		return nil
	}},
	{Scope: ScopeGlobal | ScopeSession, Name: TiDBHashJoinConcurrency, Value: strconv.Itoa(DefTiDBHashJoinConcurrency), Type: TypeInt, MinValue: 1, MaxValue: MaxConfigurableConcurrency, AllowAutoValue: true, SetSession: func(s *SessionVars, val string) error {
		s.hashJoinConcurrency = tidbOptPositiveInt32(val, ConcurrencyUnset)
		return nil
	}, Validation: func(vars *SessionVars, normalizedValue string, originalValue string, scope ScopeFlag) (string, error) {
		appendDeprecationWarning(vars, TiDBHashJoinConcurrency, TiDBExecutorConcurrency)
		return normalizedValue, nil
	}},
	{Scope: ScopeGlobal | ScopeSession, Name: TiDBProjectionConcurrency, Value: strconv.Itoa(DefTiDBProjectionConcurrency), Type: TypeInt, MinValue: -1, MaxValue: MaxConfigurableConcurrency, SetSession: func(s *SessionVars, val string) error {
		s.projectionConcurrency = tidbOptPositiveInt32(val, ConcurrencyUnset)
		return nil
	}, Validation: func(vars *SessionVars, normalizedValue string, originalValue string, scope ScopeFlag) (string, error) {
		appendDeprecationWarning(vars, TiDBProjectionConcurrency, TiDBExecutorConcurrency)
		return normalizedValue, nil
	}},
	{Scope: ScopeGlobal | ScopeSession, Name: TiDBHashAggPartialConcurrency, Value: strconv.Itoa(DefTiDBHashAggPartialConcurrency), Type: TypeInt, MinValue: 1, MaxValue: MaxConfigurableConcurrency, AllowAutoValue: true, SetSession: func(s *SessionVars, val string) error {
		s.hashAggPartialConcurrency = tidbOptPositiveInt32(val, ConcurrencyUnset)
		return nil
	}, Validation: func(vars *SessionVars, normalizedValue string, originalValue string, scope ScopeFlag) (string, error) {
		appendDeprecationWarning(vars, TiDBHashAggPartialConcurrency, TiDBExecutorConcurrency)
		return normalizedValue, nil
	}},
	{Scope: ScopeGlobal | ScopeSession, Name: TiDBHashAggFinalConcurrency, Value: strconv.Itoa(DefTiDBHashAggFinalConcurrency), Type: TypeInt, MinValue: 1, MaxValue: MaxConfigurableConcurrency, AllowAutoValue: true, SetSession: func(s *SessionVars, val string) error {
		s.hashAggFinalConcurrency = tidbOptPositiveInt32(val, ConcurrencyUnset)
		return nil
	}, Validation: func(vars *SessionVars, normalizedValue string, originalValue string, scope ScopeFlag) (string, error) {
		appendDeprecationWarning(vars, TiDBHashAggFinalConcurrency, TiDBExecutorConcurrency)
		return normalizedValue, nil
	}},
	{Scope: ScopeGlobal | ScopeSession, Name: TiDBWindowConcurrency, Value: strconv.Itoa(DefTiDBWindowConcurrency), Type: TypeInt, MinValue: 1, MaxValue: MaxConfigurableConcurrency, AllowAutoValue: true, SetSession: func(s *SessionVars, val string) error {
		s.windowConcurrency = tidbOptPositiveInt32(val, ConcurrencyUnset)
		return nil
	}, Validation: func(vars *SessionVars, normalizedValue string, originalValue string, scope ScopeFlag) (string, error) {
		appendDeprecationWarning(vars, TiDBWindowConcurrency, TiDBExecutorConcurrency)
		return normalizedValue, nil
	}},
	{Scope: ScopeGlobal | ScopeSession, Name: TiDBMergeJoinConcurrency, Value: strconv.Itoa(DefTiDBMergeJoinConcurrency), Type: TypeInt, MinValue: 1, MaxValue: MaxConfigurableConcurrency, AllowAutoValue: true, SetSession: func(s *SessionVars, val string) error {
		s.mergeJoinConcurrency = tidbOptPositiveInt32(val, ConcurrencyUnset)
		return nil
	}, Validation: func(vars *SessionVars, normalizedValue string, originalValue string, scope ScopeFlag) (string, error) {
		appendDeprecationWarning(vars, TiDBMergeJoinConcurrency, TiDBExecutorConcurrency)
		return normalizedValue, nil
	}},
	{Scope: ScopeGlobal | ScopeSession, Name: TiDBStreamAggConcurrency, Value: strconv.Itoa(DefTiDBStreamAggConcurrency), Type: TypeInt, MinValue: 1, MaxValue: MaxConfigurableConcurrency, AllowAutoValue: true, SetSession: func(s *SessionVars, val string) error {
		s.streamAggConcurrency = tidbOptPositiveInt32(val, ConcurrencyUnset)
		return nil
	}, Validation: func(vars *SessionVars, normalizedValue string, originalValue string, scope ScopeFlag) (string, error) {
		appendDeprecationWarning(vars, TiDBStreamAggConcurrency, TiDBExecutorConcurrency)
		return normalizedValue, nil
	}},
	{Scope: ScopeGlobal | ScopeSession, Name: TiDBEnableParallelApply, Value: BoolToOnOff(DefTiDBEnableParallelApply), Type: TypeBool, SetSession: func(s *SessionVars, val string) error {
		s.EnableParallelApply = TiDBOptOn(val)
		return nil
	}},
	{Scope: ScopeGlobal | ScopeSession, Name: TiDBMemQuotaApplyCache, Value: strconv.Itoa(DefTiDBMemQuotaApplyCache), Type: TypeUnsigned, MaxValue: math.MaxInt64, SetSession: func(s *SessionVars, val string) error {
		s.MemQuotaApplyCache = TidbOptInt64(val, DefTiDBMemQuotaApplyCache)
		return nil
	}},
	{Scope: ScopeGlobal | ScopeSession, Name: TiDBBackoffLockFast, Value: strconv.Itoa(tikvstore.DefBackoffLockFast), Type: TypeUnsigned, MinValue: 1, MaxValue: math.MaxInt32, SetSession: func(s *SessionVars, val string) error {
		s.KVVars.BackoffLockFast = tidbOptPositiveInt32(val, tikvstore.DefBackoffLockFast)
		return nil
	}},
	{Scope: ScopeGlobal | ScopeSession, Name: TiDBBackOffWeight, Value: strconv.Itoa(tikvstore.DefBackOffWeight), Type: TypeUnsigned, MinValue: 0, MaxValue: math.MaxInt32, SetSession: func(s *SessionVars, val string) error {
		s.KVVars.BackOffWeight = tidbOptPositiveInt32(val, tikvstore.DefBackOffWeight)
		return nil
	}},
	{Scope: ScopeGlobal | ScopeSession, Name: TiDBRetryLimit, Value: strconv.Itoa(DefTiDBRetryLimit), Type: TypeInt, MinValue: -1, MaxValue: math.MaxInt64, SetSession: func(s *SessionVars, val string) error {
		s.RetryLimit = TidbOptInt64(val, DefTiDBRetryLimit)
		return nil
	}},
	{Scope: ScopeGlobal | ScopeSession, Name: TiDBDisableTxnAutoRetry, Value: BoolToOnOff(DefTiDBDisableTxnAutoRetry), Type: TypeBool, SetSession: func(s *SessionVars, val string) error {
		s.DisableTxnAutoRetry = TiDBOptOn(val)
		return nil
	}},
	{Scope: ScopeGlobal | ScopeSession, Name: TiDBConstraintCheckInPlace, Value: BoolToOnOff(DefTiDBConstraintCheckInPlace), Type: TypeBool, SetSession: func(s *SessionVars, val string) error {
		s.ConstraintCheckInPlace = TiDBOptOn(val)
		return nil
	}},
	{Scope: ScopeGlobal | ScopeSession, Name: TiDBTxnMode, Value: DefTiDBTxnMode, AllowEmptyAll: true, Type: TypeEnum, PossibleValues: []string{"pessimistic", "optimistic"}, SetSession: func(s *SessionVars, val string) error {
		s.TxnMode = strings.ToUpper(val)
		return nil
	}},
	{Scope: ScopeGlobal | ScopeSession, Name: TiDBEnableWindowFunction, Value: BoolToOnOff(DefEnableWindowFunction), Type: TypeBool, SetSession: func(s *SessionVars, val string) error {
		s.EnableWindowFunction = TiDBOptOn(val)
		return nil
	}},
	{Scope: ScopeGlobal | ScopeSession, Name: TiDBEnablePipelinedWindowFunction, Value: BoolToOnOff(DefEnablePipelinedWindowFunction), Type: TypeBool, SetSession: func(s *SessionVars, val string) error {
		s.EnablePipelinedWindowExec = TiDBOptOn(val)
		return nil
	}},
	{Scope: ScopeGlobal | ScopeSession, Name: TiDBEnableStrictDoubleTypeCheck, Value: BoolToOnOff(DefEnableStrictDoubleTypeCheck), Type: TypeBool, SetSession: func(s *SessionVars, val string) error {
		s.EnableStrictDoubleTypeCheck = TiDBOptOn(val)
		return nil
	}},
	{Scope: ScopeGlobal | ScopeSession, Name: TiDBEnableVectorizedExpression, Value: BoolToOnOff(DefEnableVectorizedExpression), Type: TypeBool, SetSession: func(s *SessionVars, val string) error {
		s.EnableVectorizedExpression = TiDBOptOn(val)
		return nil
	}},
	{Scope: ScopeGlobal | ScopeSession, Name: TiDBEnableFastAnalyze, Value: BoolToOnOff(DefTiDBUseFastAnalyze), Type: TypeBool, SetSession: func(s *SessionVars, val string) error {
		s.EnableFastAnalyze = TiDBOptOn(val)
		return nil
	}},
	{Scope: ScopeGlobal | ScopeSession, Name: TiDBSkipIsolationLevelCheck, Value: BoolToOnOff(DefTiDBSkipIsolationLevelCheck), Type: TypeBool},
	{Scope: ScopeGlobal | ScopeSession, Name: TiDBEnableRateLimitAction, Value: BoolToOnOff(DefTiDBEnableRateLimitAction), Type: TypeBool, SetSession: func(s *SessionVars, val string) error {
		s.EnabledRateLimitAction = TiDBOptOn(val)
		return nil
	}},
	{Scope: ScopeGlobal | ScopeSession, Name: TiDBAllowFallbackToTiKV, Value: "", Validation: func(vars *SessionVars, normalizedValue string, originalValue string, scope ScopeFlag) (string, error) {
		if normalizedValue == "" {
			return "", nil
		}
		engines := strings.Split(normalizedValue, ",")
		var formatVal string
		storeTypes := make(map[kv.StoreType]struct{})
		for i, engine := range engines {
			engine = strings.TrimSpace(engine)
			switch {
			case strings.EqualFold(engine, kv.TiFlash.Name()):
				if _, ok := storeTypes[kv.TiFlash]; !ok {
					if i != 0 {
						formatVal += ","
					}
					formatVal += kv.TiFlash.Name()
					storeTypes[kv.TiFlash] = struct{}{}
				}
			default:
				return normalizedValue, ErrWrongValueForVar.GenWithStackByArgs(TiDBAllowFallbackToTiKV, normalizedValue)
			}
		}
		return formatVal, nil
	}, SetSession: func(s *SessionVars, val string) error {
		s.AllowFallbackToTiKV = make(map[kv.StoreType]struct{})
		for _, engine := range strings.Split(val, ",") {
			switch engine {
			case kv.TiFlash.Name():
				s.AllowFallbackToTiKV[kv.TiFlash] = struct{}{}
			}
		}
		return nil
	}},
	{Scope: ScopeGlobal | ScopeSession, Name: TiDBEnableAutoIncrementInGenerated, Value: BoolToOnOff(DefTiDBEnableAutoIncrementInGenerated), Type: TypeBool, SetSession: func(s *SessionVars, val string) error {
		s.EnableAutoIncrementInGenerated = TiDBOptOn(val)
		return nil
	}},
	{Scope: ScopeGlobal | ScopeSession, Name: TiDBPlacementMode, Value: DefTiDBPlacementMode, Type: TypeEnum, PossibleValues: []string{PlacementModeStrict, PlacementModeIgnore}, SetSession: func(s *SessionVars, val string) error {
		s.PlacementMode = val
		return nil
	}},
	{Scope: ScopeGlobal | ScopeSession, Name: TiDBOptJoinReorderThreshold, Value: strconv.Itoa(DefTiDBOptJoinReorderThreshold), skipInit: true, Type: TypeUnsigned, MinValue: 0, MaxValue: 63, SetSession: func(s *SessionVars, val string) error {
		s.TiDBOptJoinReorderThreshold = tidbOptPositiveInt32(val, DefTiDBOptJoinReorderThreshold)
		return nil
	}},
	{Scope: ScopeGlobal | ScopeSession, Name: TiDBEnableNoopFuncs, Value: DefTiDBEnableNoopFuncs, Type: TypeEnum, PossibleValues: []string{Off, On, Warn}, Validation: func(vars *SessionVars, normalizedValue string, originalValue string, scope ScopeFlag) (string, error) {

		// The behavior is very weird if someone can turn TiDBEnableNoopFuncs OFF, but keep any of the following on:
		// TxReadOnly, TransactionReadOnly, OfflineMode, SuperReadOnly, serverReadOnly, SQLAutoIsNull
		// To prevent this strange position, prevent setting to OFF when any of these sysVars are ON of the same scope.

		if normalizedValue == Off {
			for _, potentialIncompatibleSysVar := range []string{TxReadOnly, TransactionReadOnly, OfflineMode, SuperReadOnly, ReadOnly, SQLAutoIsNull} {
				val, _ := vars.GetSystemVar(potentialIncompatibleSysVar) // session scope
				if scope == ScopeGlobal {                                // global scope
					var err error
					val, err = vars.GlobalVarsAccessor.GetGlobalSysVar(potentialIncompatibleSysVar)
					if err != nil {
						return originalValue, errUnknownSystemVariable.GenWithStackByArgs(potentialIncompatibleSysVar)
					}
				}
				if TiDBOptOn(val) {
					return originalValue, errValueNotSupportedWhen.GenWithStackByArgs(TiDBEnableNoopFuncs, potentialIncompatibleSysVar)
				}
			}
		}
		return normalizedValue, nil
	}, SetSession: func(s *SessionVars, val string) error {
		s.NoopFuncsMode = TiDBOptOnOffWarn(val)
		return nil
	}},
	{Scope: ScopeGlobal | ScopeSession, Name: TiDBReplicaRead, Value: "leader", Type: TypeEnum, PossibleValues: []string{"leader", "follower", "leader-and-follower", "closest-replicas"}, SetSession: func(s *SessionVars, val string) error {
		if strings.EqualFold(val, "follower") {
			s.SetReplicaRead(kv.ReplicaReadFollower)
		} else if strings.EqualFold(val, "leader-and-follower") {
			s.SetReplicaRead(kv.ReplicaReadMixed)
		} else if strings.EqualFold(val, "leader") || len(val) == 0 {
			s.SetReplicaRead(kv.ReplicaReadLeader)
		} else if strings.EqualFold(val, "closest-replicas") {
			s.SetReplicaRead(kv.ReplicaReadClosest)
		}
		return nil
	}},
	{Scope: ScopeGlobal | ScopeSession, Name: TiDBUsePlanBaselines, Value: BoolToOnOff(DefTiDBUsePlanBaselines), Type: TypeBool, SetSession: func(s *SessionVars, val string) error {
		s.UsePlanBaselines = TiDBOptOn(val)
		return nil
	}},
	{Scope: ScopeGlobal | ScopeSession, Name: TiDBEvolvePlanBaselines, Value: BoolToOnOff(DefTiDBEvolvePlanBaselines), Type: TypeBool, Validation: func(vars *SessionVars, normalizedValue string, originalValue string, scope ScopeFlag) (string, error) {
		if normalizedValue == "ON" && !config.CheckTableBeforeDrop {
			return normalizedValue, errors.Errorf("Cannot enable baseline evolution feature, it is not generally available now")
		}
		return normalizedValue, nil
	}, SetSession: func(s *SessionVars, val string) error {
		s.EvolvePlanBaselines = TiDBOptOn(val)
		return nil
	}},
	{Scope: ScopeGlobal | ScopeSession, Name: TiDBEnableExtendedStats, Value: BoolToOnOff(false), Hidden: true, Type: TypeBool, SetSession: func(s *SessionVars, val string) error {
		s.EnableExtendedStats = TiDBOptOn(val)
		return nil
	}},
	{Scope: ScopeGlobal | ScopeSession, Name: CTEMaxRecursionDepth, Value: strconv.Itoa(DefCTEMaxRecursionDepth), Type: TypeInt, MinValue: 0, MaxValue: 4294967295, SetSession: func(s *SessionVars, val string) error {
		s.CTEMaxRecursionDepth = TidbOptInt(val, DefCTEMaxRecursionDepth)
		return nil
	}},
	{Scope: ScopeGlobal | ScopeSession, Name: TiDBAllowAutoRandExplicitInsert, Value: BoolToOnOff(DefTiDBAllowAutoRandExplicitInsert), Type: TypeBool, SetSession: func(s *SessionVars, val string) error {
		s.AllowAutoRandExplicitInsert = TiDBOptOn(val)
		return nil
	}},
	{Scope: ScopeGlobal | ScopeSession, Name: TiDBEnableClusteredIndex, Value: IntOnly, Type: TypeEnum, PossibleValues: []string{Off, On, IntOnly}, Validation: func(vars *SessionVars, normalizedValue string, originalValue string, scope ScopeFlag) (string, error) {
		if normalizedValue == IntOnly {
			vars.StmtCtx.AppendWarning(errWarnDeprecatedSyntax.FastGenByArgs(normalizedValue, fmt.Sprintf("'%s' or '%s'", On, Off)))
		}
		return normalizedValue, nil
	}, SetSession: func(s *SessionVars, val string) error {
		s.EnableClusteredIndex = TiDBOptEnableClustered(val)
		return nil
	}},
	{Scope: ScopeGlobal | ScopeSession, Name: TiDBPartitionPruneMode, Value: DefTiDBPartitionPruneMode, Hidden: true, Type: TypeStr, Validation: func(vars *SessionVars, normalizedValue string, originalValue string, scope ScopeFlag) (string, error) {
		mode := PartitionPruneMode(normalizedValue).Update()
		if !mode.Valid() {
			return normalizedValue, ErrWrongTypeForVar.GenWithStackByArgs(TiDBPartitionPruneMode)
		}
		return string(mode), nil
	}, SetSession: func(s *SessionVars, val string) error {
		s.PartitionPruneMode.Store(strings.ToLower(strings.TrimSpace(val)))
		return nil
	}},
	{Scope: ScopeGlobal | ScopeSession, Name: TiDBRedactLog, Value: BoolToOnOff(DefTiDBRedactLog), Type: TypeBool, SetSession: func(s *SessionVars, val string) error {
		s.EnableRedactLog = TiDBOptOn(val)
		errors.RedactLogEnabled.Store(s.EnableRedactLog)
		return nil
	}},
	{Scope: ScopeGlobal | ScopeSession, Name: TiDBShardAllocateStep, Value: strconv.Itoa(DefTiDBShardAllocateStep), Type: TypeInt, MinValue: 1, MaxValue: uint64(math.MaxInt64), SetSession: func(s *SessionVars, val string) error {
		s.ShardAllocateStep = TidbOptInt64(val, DefTiDBShardAllocateStep)
		return nil
	}},
	{Scope: ScopeGlobal | ScopeSession, Name: TiDBEnableAmendPessimisticTxn, Value: BoolToOnOff(DefTiDBEnableAmendPessimisticTxn), Type: TypeBool, SetSession: func(s *SessionVars, val string) error {
		s.EnableAmendPessimisticTxn = TiDBOptOn(val)
		return nil
	}},
	{Scope: ScopeGlobal | ScopeSession, Name: TiDBEnableAsyncCommit, Value: BoolToOnOff(DefTiDBEnableAsyncCommit), Type: TypeBool, SetSession: func(s *SessionVars, val string) error {
		s.EnableAsyncCommit = TiDBOptOn(val)
		return nil
	}},
	{Scope: ScopeGlobal | ScopeSession, Name: TiDBEnable1PC, Value: BoolToOnOff(DefTiDBEnable1PC), Type: TypeBool, SetSession: func(s *SessionVars, val string) error {
		s.Enable1PC = TiDBOptOn(val)
		return nil
	}},
	{Scope: ScopeGlobal | ScopeSession, Name: TiDBGuaranteeLinearizability, Value: BoolToOnOff(DefTiDBGuaranteeLinearizability), Type: TypeBool, SetSession: func(s *SessionVars, val string) error {
		s.GuaranteeLinearizability = TiDBOptOn(val)
		return nil
	}},
	{Scope: ScopeGlobal | ScopeSession, Name: TiDBAnalyzeVersion, Value: strconv.Itoa(DefTiDBAnalyzeVersion), Type: TypeInt, MinValue: 1, MaxValue: 2, Validation: func(vars *SessionVars, normalizedValue string, originalValue string, scope ScopeFlag) (string, error) {
		if normalizedValue == "2" && FeedbackProbability != nil && FeedbackProbability.Load() > 0 {
			var original string
			var err error
			if scope == ScopeGlobal {
				original, err = vars.GlobalVarsAccessor.GetGlobalSysVar(TiDBAnalyzeVersion)
				if err != nil {
					return normalizedValue, nil
				}
			} else {
				original = strconv.Itoa(vars.AnalyzeVersion)
			}
			vars.StmtCtx.AppendError(errors.New("variable tidb_analyze_version not updated because analyze version 2 is incompatible with query feedback. Please consider setting feedback-probability to 0.0 in config file to disable query feedback"))
			return original, nil
		}
		return normalizedValue, nil
	}, SetSession: func(s *SessionVars, val string) error {
		s.AnalyzeVersion = tidbOptPositiveInt32(val, DefTiDBAnalyzeVersion)
		return nil
	}},
	{Scope: ScopeGlobal | ScopeSession, Name: TiDBEnableIndexMergeJoin, Value: BoolToOnOff(DefTiDBEnableIndexMergeJoin), Hidden: true, Type: TypeBool, SetSession: func(s *SessionVars, val string) error {
		s.EnableIndexMergeJoin = TiDBOptOn(val)
		return nil
	}},
	{Scope: ScopeGlobal | ScopeSession, Name: TiDBTrackAggregateMemoryUsage, Value: BoolToOnOff(DefTiDBTrackAggregateMemoryUsage), Type: TypeBool, SetSession: func(s *SessionVars, val string) error {
		s.TrackAggregateMemoryUsage = TiDBOptOn(val)
		return nil
	}},
	{Scope: ScopeGlobal | ScopeSession, Name: TiDBMultiStatementMode, Value: Off, Type: TypeEnum, PossibleValues: []string{Off, On, Warn}, SetSession: func(s *SessionVars, val string) error {
		s.MultiStatementMode = TiDBOptOnOffWarn(val)
		return nil
	}},
	{Scope: ScopeGlobal | ScopeSession, Name: TiDBEnableExchangePartition, Value: BoolToOnOff(DefTiDBEnableExchangePartition), Type: TypeBool, SetSession: func(s *SessionVars, val string) error {
		s.TiDBEnableExchangePartition = TiDBOptOn(val)
		return nil
	}},
	// It's different from tmp_table_size or max_heap_table_size. See https://github.com/pingcap/tidb/issues/28691.
	{Scope: ScopeGlobal | ScopeSession, Name: TiDBTmpTableMaxSize, Value: strconv.Itoa(DefTiDBTmpTableMaxSize), Type: TypeUnsigned, MinValue: 1 << 20, MaxValue: 1 << 37, SetSession: func(s *SessionVars, val string) error {
		s.TMPTableSize = TidbOptInt64(val, DefTiDBTmpTableMaxSize)
		return nil
	}},
	{Scope: ScopeGlobal | ScopeSession, Name: TiDBEnableOrderedResultMode, Value: BoolToOnOff(DefTiDBEnableOrderedResultMode), Type: TypeBool, SetSession: func(s *SessionVars, val string) error {
		s.EnableStableResultMode = TiDBOptOn(val)
		return nil
	}},
	{Scope: ScopeGlobal | ScopeSession, Name: TiDBEnablePseudoForOutdatedStats, Value: BoolToOnOff(DefTiDBEnablePseudoForOutdatedStats), Type: TypeBool, SetSession: func(s *SessionVars, val string) error {
		s.EnablePseudoForOutdatedStats = TiDBOptOn(val)
		return nil
	}},
	{Scope: ScopeGlobal | ScopeSession, Name: TiDBRegardNULLAsPoint, Value: BoolToOnOff(DefTiDBRegardNULLAsPoint), Type: TypeBool, SetSession: func(s *SessionVars, val string) error {
		s.RegardNULLAsPoint = TiDBOptOn(val)
		return nil
	}},
	{Scope: ScopeGlobal | ScopeSession, Name: TiDBEnablePaging, Value: Off, Type: TypeBool, Hidden: true, SetSession: func(s *SessionVars, val string) error {
		s.EnablePaging = TiDBOptOn(val)
		return nil
	}},
	{Scope: ScopeGlobal | ScopeSession, Name: TiDBEnableLegacyInstanceScope, Value: BoolToOnOff(DefEnableLegacyInstanceScope), Type: TypeBool, SetSession: func(s *SessionVars, val string) error {
		s.EnableLegacyInstanceScope = TiDBOptOn(val)
		return nil
	}},
	{Scope: ScopeGlobal | ScopeSession, Name: TiDBStatsLoadSyncWait, Value: strconv.Itoa(DefTiDBStatsLoadSyncWait), skipInit: true, Type: TypeInt, MinValue: 0, MaxValue: math.MaxInt32,
		SetSession: func(s *SessionVars, val string) error {
			s.StatsLoadSyncWait = TidbOptInt64(val, DefTiDBStatsLoadSyncWait)
			return nil
		},
		GetGlobal: func(s *SessionVars) (string, error) {
			return strconv.FormatInt(StatsLoadSyncWait.Load(), 10), nil
		},
		SetGlobal: func(s *SessionVars, val string) error {
			StatsLoadSyncWait.Store(TidbOptInt64(val, DefTiDBStatsLoadSyncWait))
			return nil
		},
	},
	{Scope: ScopeGlobal | ScopeSession, Name: TiDBSysdateIsNow, Value: BoolToOnOff(DefSysdateIsNow), Type: TypeBool,
		SetSession: func(vars *SessionVars, s string) error {
			vars.SysdateIsNow = TiDBOptOn(s)
			return nil
		},
	},
	{Scope: ScopeGlobal | ScopeSession, Name: TiDBEnableMutationChecker, Hidden: true,
		Value: BoolToOnOff(DefTiDBEnableMutationChecker), Type: TypeBool,
		SetSession: func(s *SessionVars, val string) error {
			s.EnableMutationChecker = TiDBOptOn(val)
			return nil
		},
	},
	{Scope: ScopeGlobal | ScopeSession, Name: TiDBTxnAssertionLevel, Value: DefTiDBTxnAssertionLevel, PossibleValues: []string{AssertionOffStr, AssertionFastStr, AssertionStrictStr}, Hidden: true, Type: TypeEnum, SetSession: func(s *SessionVars, val string) error {
		s.AssertionLevel = tidbOptAssertionLevel(val)
		return nil
	}},
	{Scope: ScopeGlobal | ScopeSession, Name: TiDBBatchPendingTiFlashCount, Value: strconv.Itoa(DefTiDBBatchPendingTiFlashCount), MinValue: 0, MaxValue: math.MaxUint32, Hidden: false, Type: TypeUnsigned, SetSession: func(s *SessionVars, val string) error {
		b, e := strconv.Atoi(val)
		if e != nil {
			b = DefTiDBBatchPendingTiFlashCount
		}
		s.BatchPendingTiFlashCount = b
		return nil
	}},
	{Scope: ScopeGlobal | ScopeSession, Name: TiDBIgnorePreparedCacheCloseStmt, Value: BoolToOnOff(DefTiDBIgnorePreparedCacheCloseStmt), Type: TypeBool,
		SetSession: func(vars *SessionVars, s string) error {
			vars.IgnorePreparedCacheCloseStmt = TiDBOptOn(s)
			return nil
		},
	},
	{Scope: ScopeGlobal | ScopeSession, Name: TiDBEnableNewCostInterface, Value: BoolToOnOff(false), Hidden: true, Type: TypeBool,
		SetSession: func(vars *SessionVars, s string) error {
			vars.EnableNewCostInterface = TiDBOptOn(s)
			return nil
		},
	},
	{Scope: ScopeGlobal | ScopeSession, Name: TiDBRCReadCheckTS, Type: TypeBool, Value: BoolToOnOff(DefRCReadCheckTS), SetSession: func(s *SessionVars, val string) error {
		s.RcReadCheckTS = TiDBOptOn(val)
		return nil
	}},
	{Scope: ScopeGlobal | ScopeSession, Name: TiDBRemoveOrderbyInSubquery, Value: BoolToOnOff(DefTiDBRemoveOrderbyInSubquery), Type: TypeBool, SetSession: func(s *SessionVars, val string) error {
		s.RemoveOrderbyInSubquery = TiDBOptOn(val)
		return nil
	}},
	{Scope: ScopeGlobal | ScopeSession, Name: TiDBMemQuotaQuery, Value: strconv.Itoa(DefTiDBMemQuotaQuery), Type: TypeInt, MinValue: 128, MaxValue: 128 << 30, SetSession: func(s *SessionVars, val string) error {
		s.MemQuotaQuery = TidbOptInt64(val, DefTiDBMemQuotaQuery)
		return nil
	}},
}

// FeedbackProbability points to the FeedbackProbability in statistics package.
// It's initialized in init() in feedback.go to solve import cycle.
var FeedbackProbability *atomic2.Float64

// SetNamesVariables is the system variable names related to set names statements.
var SetNamesVariables = []string{
	CharacterSetClient,
	CharacterSetConnection,
	CharacterSetResults,
}

// SetCharsetVariables is the system variable names related to set charset statements.
var SetCharsetVariables = []string{
	CharacterSetClient,
	CharacterSetResults,
}

const (
	// CharacterSetConnection is the name for character_set_connection system variable.
	CharacterSetConnection = "character_set_connection"
	// CollationConnection is the name for collation_connection system variable.
	CollationConnection = "collation_connection"
	// CharsetDatabase is the name for character_set_database system variable.
	CharsetDatabase = "character_set_database"
	// CollationDatabase is the name for collation_database system variable.
	CollationDatabase = "collation_database"
	// CharacterSetFilesystem is the name for character_set_filesystem system variable.
	CharacterSetFilesystem = "character_set_filesystem"
	// CharacterSetClient is the name for character_set_client system variable.
	CharacterSetClient = "character_set_client"
	// CharacterSetSystem is the name for character_set_system system variable.
	CharacterSetSystem = "character_set_system"
	// GeneralLog is the name for 'general_log' system variable.
	GeneralLog = "general_log"
	// AvoidTemporalUpgrade is the name for 'avoid_temporal_upgrade' system variable.
	AvoidTemporalUpgrade = "avoid_temporal_upgrade"
	// MaxPreparedStmtCount is the name for 'max_prepared_stmt_count' system variable.
	MaxPreparedStmtCount = "max_prepared_stmt_count"
	// BigTables is the name for 'big_tables' system variable.
	BigTables = "big_tables"
	// CheckProxyUsers is the name for 'check_proxy_users' system variable.
	CheckProxyUsers = "check_proxy_users"
	// CoreFile is the name for 'core_file' system variable.
	CoreFile = "core_file"
	// DefaultWeekFormat is the name for 'default_week_format' system variable.
	DefaultWeekFormat = "default_week_format"
	// GroupConcatMaxLen is the name for 'group_concat_max_len' system variable.
	GroupConcatMaxLen = "group_concat_max_len"
	// DelayKeyWrite is the name for 'delay_key_write' system variable.
	DelayKeyWrite = "delay_key_write"
	// EndMarkersInJSON is the name for 'end_markers_in_json' system variable.
	EndMarkersInJSON = "end_markers_in_json"
	// Hostname is the name for 'hostname' system variable.
	Hostname = "hostname"
	// InnodbCommitConcurrency is the name for 'innodb_commit_concurrency' system variable.
	InnodbCommitConcurrency = "innodb_commit_concurrency"
	// InnodbFastShutdown is the name for 'innodb_fast_shutdown' system variable.
	InnodbFastShutdown = "innodb_fast_shutdown"
	// InnodbLockWaitTimeout is the name for 'innodb_lock_wait_timeout' system variable.
	InnodbLockWaitTimeout = "innodb_lock_wait_timeout"
	// SQLLogBin is the name for 'sql_log_bin' system variable.
	SQLLogBin = "sql_log_bin"
	// LogBin is the name for 'log_bin' system variable.
	LogBin = "log_bin"
	// MaxSortLength is the name for 'max_sort_length' system variable.
	MaxSortLength = "max_sort_length"
	// MaxSpRecursionDepth is the name for 'max_sp_recursion_depth' system variable.
	MaxSpRecursionDepth = "max_sp_recursion_depth"
	// MaxUserConnections is the name for 'max_user_connections' system variable.
	MaxUserConnections = "max_user_connections"
	// OfflineMode is the name for 'offline_mode' system variable.
	OfflineMode = "offline_mode"
	// InteractiveTimeout is the name for 'interactive_timeout' system variable.
	InteractiveTimeout = "interactive_timeout"
	// FlushTime is the name for 'flush_time' system variable.
	FlushTime = "flush_time"
	// PseudoSlaveMode is the name for 'pseudo_slave_mode' system variable.
	PseudoSlaveMode = "pseudo_slave_mode"
	// LowPriorityUpdates is the name for 'low_priority_updates' system variable.
	LowPriorityUpdates = "low_priority_updates"
	// LowerCaseTableNames is the name for 'lower_case_table_names' system variable.
	LowerCaseTableNames = "lower_case_table_names"
	// SessionTrackGtids is the name for 'session_track_gtids' system variable.
	SessionTrackGtids = "session_track_gtids"
	// OldPasswords is the name for 'old_passwords' system variable.
	OldPasswords = "old_passwords"
	// MaxConnections is the name for 'max_connections' system variable.
	MaxConnections = "max_connections"
	// SkipNameResolve is the name for 'skip_name_resolve' system variable.
	SkipNameResolve = "skip_name_resolve"
	// ForeignKeyChecks is the name for 'foreign_key_checks' system variable.
	ForeignKeyChecks = "foreign_key_checks"
	// SQLSafeUpdates is the name for 'sql_safe_updates' system variable.
	SQLSafeUpdates = "sql_safe_updates"
	// WarningCount is the name for 'warning_count' system variable.
	WarningCount = "warning_count"
	// ErrorCount is the name for 'error_count' system variable.
	ErrorCount = "error_count"
	// SQLSelectLimit is the name for 'sql_select_limit' system variable.
	SQLSelectLimit = "sql_select_limit"
	// MaxConnectErrors is the name for 'max_connect_errors' system variable.
	MaxConnectErrors = "max_connect_errors"
	// TableDefinitionCache is the name for 'table_definition_cache' system variable.
	TableDefinitionCache = "table_definition_cache"
	// Timestamp is the name for 'timestamp' system variable.
	Timestamp = "timestamp"
	// ConnectTimeout is the name for 'connect_timeout' system variable.
	ConnectTimeout = "connect_timeout"
	// SyncBinlog is the name for 'sync_binlog' system variable.
	SyncBinlog = "sync_binlog"
	// BlockEncryptionMode is the name for 'block_encryption_mode' system variable.
	BlockEncryptionMode = "block_encryption_mode"
	// WaitTimeout is the name for 'wait_timeout' system variable.
	WaitTimeout = "wait_timeout"
	// ValidatePasswordNumberCount is the name of 'validate_password_number_count' system variable.
	ValidatePasswordNumberCount = "validate_password_number_count"
	// ValidatePasswordLength is the name of 'validate_password_length' system variable.
	ValidatePasswordLength = "validate_password_length"
	// Version is the name of 'version' system variable.
	Version = "version"
	// VersionComment is the name of 'version_comment' system variable.
	VersionComment = "version_comment"
	// PluginDir is the name of 'plugin_dir' system variable.
	PluginDir = "plugin_dir"
	// PluginLoad is the name of 'plugin_load' system variable.
	PluginLoad = "plugin_load"
	// Port is the name for 'port' system variable.
	Port = "port"
	// DataDir is the name for 'datadir' system variable.
	DataDir = "datadir"
	// Profiling is the name for 'Profiling' system variable.
	Profiling = "profiling"
	// Socket is the name for 'socket' system variable.
	Socket = "socket"
	// BinlogOrderCommits is the name for 'binlog_order_commits' system variable.
	BinlogOrderCommits = "binlog_order_commits"
	// MasterVerifyChecksum is the name for 'master_verify_checksum' system variable.
	MasterVerifyChecksum = "master_verify_checksum"
	// ValidatePasswordCheckUserName is the name for 'validate_password_check_user_name' system variable.
	ValidatePasswordCheckUserName = "validate_password_check_user_name"
	// SuperReadOnly is the name for 'super_read_only' system variable.
	SuperReadOnly = "super_read_only"
	// SQLNotes is the name for 'sql_notes' system variable.
	SQLNotes = "sql_notes"
	// QueryCacheType is the name for 'query_cache_type' system variable.
	QueryCacheType = "query_cache_type"
	// SlaveCompressedProtocol is the name for 'slave_compressed_protocol' system variable.
	SlaveCompressedProtocol = "slave_compressed_protocol"
	// BinlogRowQueryLogEvents is the name for 'binlog_rows_query_log_events' system variable.
	BinlogRowQueryLogEvents = "binlog_rows_query_log_events"
	// LogSlowSlaveStatements is the name for 'log_slow_slave_statements' system variable.
	LogSlowSlaveStatements = "log_slow_slave_statements"
	// LogSlowAdminStatements is the name for 'log_slow_admin_statements' system variable.
	LogSlowAdminStatements = "log_slow_admin_statements"
	// LogQueriesNotUsingIndexes is the name for 'log_queries_not_using_indexes' system variable.
	LogQueriesNotUsingIndexes = "log_queries_not_using_indexes"
	// QueryCacheWlockInvalidate is the name for 'query_cache_wlock_invalidate' system variable.
	QueryCacheWlockInvalidate = "query_cache_wlock_invalidate"
	// SQLAutoIsNull is the name for 'sql_auto_is_null' system variable.
	SQLAutoIsNull = "sql_auto_is_null"
	// RelayLogPurge is the name for 'relay_log_purge' system variable.
	RelayLogPurge = "relay_log_purge"
	// AutomaticSpPrivileges is the name for 'automatic_sp_privileges' system variable.
	AutomaticSpPrivileges = "automatic_sp_privileges"
	// SQLQuoteShowCreate is the name for 'sql_quote_show_create' system variable.
	SQLQuoteShowCreate = "sql_quote_show_create"
	// SlowQueryLog is the name for 'slow_query_log' system variable.
	SlowQueryLog = "slow_query_log"
	// BinlogDirectNonTransactionalUpdates is the name for 'binlog_direct_non_transactional_updates' system variable.
	BinlogDirectNonTransactionalUpdates = "binlog_direct_non_transactional_updates"
	// SQLBigSelects is the name for 'sql_big_selects' system variable.
	SQLBigSelects = "sql_big_selects"
	// LogBinTrustFunctionCreators is the name for 'log_bin_trust_function_creators' system variable.
	LogBinTrustFunctionCreators = "log_bin_trust_function_creators"
	// OldAlterTable is the name for 'old_alter_table' system variable.
	OldAlterTable = "old_alter_table"
	// EnforceGtidConsistency is the name for 'enforce_gtid_consistency' system variable.
	EnforceGtidConsistency = "enforce_gtid_consistency"
	// SecureAuth is the name for 'secure_auth' system variable.
	SecureAuth = "secure_auth"
	// UniqueChecks is the name for 'unique_checks' system variable.
	UniqueChecks = "unique_checks"
	// SQLWarnings is the name for 'sql_warnings' system variable.
	SQLWarnings = "sql_warnings"
	// AutoCommit is the name for 'autocommit' system variable.
	AutoCommit = "autocommit"
	// KeepFilesOnCreate is the name for 'keep_files_on_create' system variable.
	KeepFilesOnCreate = "keep_files_on_create"
	// ShowOldTemporals is the name for 'show_old_temporals' system variable.
	ShowOldTemporals = "show_old_temporals"
	// LocalInFile is the name for 'local_infile' system variable.
	LocalInFile = "local_infile"
	// PerformanceSchema is the name for 'performance_schema' system variable.
	PerformanceSchema = "performance_schema"
	// Flush is the name for 'flush' system variable.
	Flush = "flush"
	// SlaveAllowBatching is the name for 'slave_allow_batching' system variable.
	SlaveAllowBatching = "slave_allow_batching"
	// MyISAMUseMmap is the name for 'myisam_use_mmap' system variable.
	MyISAMUseMmap = "myisam_use_mmap"
	// InnodbFilePerTable is the name for 'innodb_file_per_table' system variable.
	InnodbFilePerTable = "innodb_file_per_table"
	// InnodbLogCompressedPages is the name for 'innodb_log_compressed_pages' system variable.
	InnodbLogCompressedPages = "innodb_log_compressed_pages"
	// InnodbPrintAllDeadlocks is the name for 'innodb_print_all_deadlocks' system variable.
	InnodbPrintAllDeadlocks = "innodb_print_all_deadlocks"
	// InnodbStrictMode is the name for 'innodb_strict_mode' system variable.
	InnodbStrictMode = "innodb_strict_mode"
	// InnodbCmpPerIndexEnabled is the name for 'innodb_cmp_per_index_enabled' system variable.
	InnodbCmpPerIndexEnabled = "innodb_cmp_per_index_enabled"
	// InnodbBufferPoolDumpAtShutdown is the name for 'innodb_buffer_pool_dump_at_shutdown' system variable.
	InnodbBufferPoolDumpAtShutdown = "innodb_buffer_pool_dump_at_shutdown"
	// InnodbAdaptiveHashIndex is the name for 'innodb_adaptive_hash_index' system variable.
	InnodbAdaptiveHashIndex = "innodb_adaptive_hash_index"
	// InnodbFtEnableStopword is the name for 'innodb_ft_enable_stopword' system variable.
	InnodbFtEnableStopword = "innodb_ft_enable_stopword" // #nosec G101
	// InnodbSupportXA is the name for 'innodb_support_xa' system variable.
	InnodbSupportXA = "innodb_support_xa"
	// InnodbOptimizeFullTextOnly is the name for 'innodb_optimize_fulltext_only' system variable.
	InnodbOptimizeFullTextOnly = "innodb_optimize_fulltext_only"
	// InnodbStatusOutputLocks is the name for 'innodb_status_output_locks' system variable.
	InnodbStatusOutputLocks = "innodb_status_output_locks"
	// InnodbBufferPoolDumpNow is the name for 'innodb_buffer_pool_dump_now' system variable.
	InnodbBufferPoolDumpNow = "innodb_buffer_pool_dump_now"
	// InnodbBufferPoolLoadNow is the name for 'innodb_buffer_pool_load_now' system variable.
	InnodbBufferPoolLoadNow = "innodb_buffer_pool_load_now"
	// InnodbStatsOnMetadata is the name for 'innodb_stats_on_metadata' system variable.
	InnodbStatsOnMetadata = "innodb_stats_on_metadata"
	// InnodbDisableSortFileCache is the name for 'innodb_disable_sort_file_cache' system variable.
	InnodbDisableSortFileCache = "innodb_disable_sort_file_cache"
	// InnodbStatsAutoRecalc is the name for 'innodb_stats_auto_recalc' system variable.
	InnodbStatsAutoRecalc = "innodb_stats_auto_recalc"
	// InnodbBufferPoolLoadAbort is the name for 'innodb_buffer_pool_load_abort' system variable.
	InnodbBufferPoolLoadAbort = "innodb_buffer_pool_load_abort"
	// InnodbStatsPersistent is the name for 'innodb_stats_persistent' system variable.
	InnodbStatsPersistent = "innodb_stats_persistent"
	// InnodbRandomReadAhead is the name for 'innodb_random_read_ahead' system variable.
	InnodbRandomReadAhead = "innodb_random_read_ahead"
	// InnodbAdaptiveFlushing is the name for 'innodb_adaptive_flushing' system variable.
	InnodbAdaptiveFlushing = "innodb_adaptive_flushing"
	// InnodbTableLocks is the name for 'innodb_table_locks' system variable.
	InnodbTableLocks = "innodb_table_locks"
	// InnodbStatusOutput is the name for 'innodb_status_output' system variable.
	InnodbStatusOutput = "innodb_status_output"
	// NetBufferLength is the name for 'net_buffer_length' system variable.
	NetBufferLength = "net_buffer_length"
	// QueryCacheSize is the name of 'query_cache_size' system variable.
	QueryCacheSize = "query_cache_size"
	// TxReadOnly is the name of 'tx_read_only' system variable.
	TxReadOnly = "tx_read_only"
	// TransactionReadOnly is the name of 'transaction_read_only' system variable.
	TransactionReadOnly = "transaction_read_only"
	// CharacterSetServer is the name of 'character_set_server' system variable.
	CharacterSetServer = "character_set_server"
	// AutoIncrementIncrement is the name of 'auto_increment_increment' system variable.
	AutoIncrementIncrement = "auto_increment_increment"
	// AutoIncrementOffset is the name of 'auto_increment_offset' system variable.
	AutoIncrementOffset = "auto_increment_offset"
	// InitConnect is the name of 'init_connect' system variable.
	InitConnect = "init_connect"
	// CollationServer is the name of 'collation_server' variable.
	CollationServer = "collation_server"
	// NetWriteTimeout is the name of 'net_write_timeout' variable.
	NetWriteTimeout = "net_write_timeout"
	// ThreadPoolSize is the name of 'thread_pool_size' variable.
	ThreadPoolSize = "thread_pool_size"
	// WindowingUseHighPrecision is the name of 'windowing_use_high_precision' system variable.
	WindowingUseHighPrecision = "windowing_use_high_precision"
	// OptimizerSwitch is the name of 'optimizer_switch' system variable.
	OptimizerSwitch = "optimizer_switch"
	// SystemTimeZone is the name of 'system_time_zone' system variable.
	SystemTimeZone = "system_time_zone"
	// CTEMaxRecursionDepth is the name of 'cte_max_recursion_depth' system variable.
	CTEMaxRecursionDepth = "cte_max_recursion_depth"
	// SQLModeVar is the name of the 'sql_mode' system variable.
	SQLModeVar = "sql_mode"
	// CharacterSetResults is the name of the 'character_set_results' system variable.
	CharacterSetResults = "character_set_results"
	// MaxAllowedPacket is the name of the 'max_allowed_packet' system variable.
	MaxAllowedPacket = "max_allowed_packet"
	// TimeZone is the name of the 'time_zone' system variable.
	TimeZone = "time_zone"
	// TxnIsolation is the name of the 'tx_isolation' system variable.
	TxnIsolation = "tx_isolation"
	// TransactionIsolation is the name of the 'transaction_isolation' system variable.
	TransactionIsolation = "transaction_isolation"
	// TxnIsolationOneShot is the name of the 'tx_isolation_one_shot' system variable.
	TxnIsolationOneShot = "tx_isolation_one_shot"
	// MaxExecutionTime is the name of the 'max_execution_time' system variable.
	MaxExecutionTime = "max_execution_time"
	// ReadOnly is the name of the 'read_only' system variable.
	ReadOnly = "read_only"
	// DefaultAuthPlugin is the name of 'default_authentication_plugin' system variable.
	DefaultAuthPlugin = "default_authentication_plugin"
	// LastInsertID is the name of 'last_insert_id' system variable.
	LastInsertID = "last_insert_id"
	// Identity is the name of 'identity' system variable.
	Identity = "identity"
	// TiDBAllowFunctionForExpressionIndex is the name of `TiDBAllowFunctionForExpressionIndex` system variable.
	TiDBAllowFunctionForExpressionIndex = "tidb_allow_function_for_expression_index"
	// RandSeed1 is the name of 'rand_seed1' system variable.
	RandSeed1 = "rand_seed1"
	// RandSeed2 is the name of 'rand_seed2' system variable.
	RandSeed2 = "rand_seed2"
)<|MERGE_RESOLUTION|>--- conflicted
+++ resolved
@@ -677,7 +677,6 @@
 			return nil
 		},
 	},
-<<<<<<< HEAD
 	{Scope: ScopeGlobal, Name: TiDBStatsCacheMemQuota, Value: strconv.Itoa(DefTiDBStatsCacheMemQuota), skipInit: true,
 		MinValue: 0, MaxValue: math.MaxInt64, Type: TypeInt,
 		GetGlobal: func(vars *SessionVars) (string, error) {
@@ -688,14 +687,12 @@
 			return nil
 		},
 	},
-=======
 	{Scope: ScopeGlobal, Name: TiDBQueryLogMaxLen, Value: strconv.Itoa(DefTiDBQueryLogMaxLen), Type: TypeInt, MinValue: 0, MaxValue: 1073741824, SetGlobal: func(s *SessionVars, val string) error {
 		QueryLogMaxLen.Store(int32(TidbOptInt64(val, DefTiDBQueryLogMaxLen)))
 		return nil
 	}, GetGlobal: func(s *SessionVars) (string, error) {
 		return fmt.Sprint(QueryLogMaxLen.Load()), nil
 	}},
->>>>>>> 1f9d34ae
 
 	/* The system variables below have GLOBAL and SESSION scope  */
 	{Scope: ScopeGlobal | ScopeSession, Name: SQLSelectLimit, Value: "18446744073709551615", Type: TypeUnsigned, MinValue: 0, MaxValue: math.MaxUint64, SetSession: func(s *SessionVars, val string) error {
