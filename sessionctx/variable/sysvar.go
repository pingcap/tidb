// Copyright 2015 PingCAP, Inc.
//
// Licensed under the Apache License, Version 2.0 (the "License");
// you may not use this file except in compliance with the License.
// You may obtain a copy of the License at
//
//     http://www.apache.org/licenses/LICENSE-2.0
//
// Unless required by applicable law or agreed to in writing, software
// distributed under the License is distributed on an "AS IS" BASIS,
// WITHOUT WARRANTIES OR CONDITIONS OF ANY KIND, either express or implied.
// See the License for the specific language governing permissions and
// limitations under the License.

package variable

import (
	"encoding/json"
	"fmt"
	"math"
	"runtime"
	"strconv"
	"strings"
	"sync/atomic"
	"time"

	"github.com/pingcap/errors"
	"github.com/pingcap/tidb/config"
	"github.com/pingcap/tidb/kv"
	"github.com/pingcap/tidb/metrics"
	"github.com/pingcap/tidb/parser/charset"
	"github.com/pingcap/tidb/parser/mysql"
	"github.com/pingcap/tidb/sessionctx/sessionstates"
	"github.com/pingcap/tidb/sessionctx/stmtctx"
	"github.com/pingcap/tidb/types"
	"github.com/pingcap/tidb/util/collate"
	"github.com/pingcap/tidb/util/disk"
	"github.com/pingcap/tidb/util/logutil"
	"github.com/pingcap/tidb/util/mathutil"
	"github.com/pingcap/tidb/util/memory"
	"github.com/pingcap/tidb/util/stmtsummary"
	"github.com/pingcap/tidb/util/tikvutil"
	"github.com/pingcap/tidb/util/tls"
	topsqlstate "github.com/pingcap/tidb/util/topsql/state"
	"github.com/pingcap/tidb/util/versioninfo"
	tikvcfg "github.com/tikv/client-go/v2/config"
	tikvstore "github.com/tikv/client-go/v2/kv"
	atomic2 "go.uber.org/atomic"
)

// All system variables declared here are ordered by their scopes, which follow the order of scopes below:
// 		[NONE, SESSION, INSTANCE, GLOBAL, GLOBAL & SESSION]
// If you are adding a new system variable, please put it in the corresponding area.
var defaultSysVars = []*SysVar{
	/* The system variables below have NONE scope  */
	{Scope: ScopeNone, Name: SystemTimeZone, Value: "CST"},
	{Scope: ScopeNone, Name: Hostname, Value: DefHostname},
	{Scope: ScopeNone, Name: Port, Value: "4000", Type: TypeUnsigned, MinValue: 0, MaxValue: math.MaxUint16},
	{Scope: ScopeNone, Name: LogBin, Value: Off, Type: TypeBool},
	{Scope: ScopeNone, Name: VersionComment, Value: "TiDB Server (Apache License 2.0) " + versioninfo.TiDBEdition + " Edition, MySQL 5.7 compatible"},
	{Scope: ScopeNone, Name: Version, Value: mysql.ServerVersion},
	{Scope: ScopeNone, Name: DataDir, Value: "/usr/local/mysql/data/"},
	{Scope: ScopeNone, Name: Socket, Value: ""},
	{Scope: ScopeNone, Name: "license", Value: "Apache License 2.0"},
	{Scope: ScopeNone, Name: "have_ssl", Value: "DISABLED", Type: TypeBool},
	{Scope: ScopeNone, Name: "have_openssl", Value: "DISABLED", Type: TypeBool},
	{Scope: ScopeNone, Name: "ssl_ca", Value: ""},
	{Scope: ScopeNone, Name: "ssl_cert", Value: ""},
	{Scope: ScopeNone, Name: "ssl_key", Value: ""},
	{Scope: ScopeNone, Name: "version_compile_os", Value: runtime.GOOS},
	{Scope: ScopeNone, Name: "version_compile_machine", Value: runtime.GOARCH},
	/* TiDB specific variables */
	{Scope: ScopeNone, Name: TiDBEnableEnhancedSecurity, Value: Off, Type: TypeBool},
	{Scope: ScopeNone, Name: TiDBAllowFunctionForExpressionIndex, ReadOnly: true, Value: collectAllowFuncName4ExpressionIndex()},

	/* The system variables below have SESSION scope  */
	{Scope: ScopeSession, Name: Timestamp, Value: DefTimestamp, MinValue: 0, MaxValue: 2147483647, Type: TypeFloat, GetSession: func(s *SessionVars) (string, error) {
		if timestamp, ok := s.systems[Timestamp]; ok && timestamp != DefTimestamp {
			return timestamp, nil
		}
		timestamp := s.StmtCtx.GetOrStoreStmtCache(stmtctx.StmtNowTsCacheKey, time.Now()).(time.Time)
		return types.ToString(float64(timestamp.UnixNano()) / float64(time.Second))
	}, GetStateValue: func(s *SessionVars) (string, bool, error) {
		timestamp, ok := s.systems[Timestamp]
		return timestamp, ok && timestamp != DefTimestamp, nil
	}},
	{Scope: ScopeSession, Name: WarningCount, Value: "0", ReadOnly: true, GetSession: func(s *SessionVars) (string, error) {
		return strconv.Itoa(s.SysWarningCount), nil
	}},
	{Scope: ScopeSession, Name: ErrorCount, Value: "0", ReadOnly: true, GetSession: func(s *SessionVars) (string, error) {
		return strconv.Itoa(int(s.SysErrorCount)), nil
	}},
	{Scope: ScopeSession, Name: LastInsertID, Value: "0", Type: TypeInt, AllowEmpty: true, MinValue: 0, MaxValue: math.MaxInt64, GetSession: func(s *SessionVars) (string, error) {
		return strconv.FormatUint(s.StmtCtx.PrevLastInsertID, 10), nil
	}, GetStateValue: func(s *SessionVars) (string, bool, error) {
		return "", false, nil
	}},
	{Scope: ScopeSession, Name: Identity, Value: "0", Type: TypeInt, AllowEmpty: true, MinValue: 0, MaxValue: math.MaxInt64, GetSession: func(s *SessionVars) (string, error) {
		return strconv.FormatUint(s.StmtCtx.PrevLastInsertID, 10), nil
	}, GetStateValue: func(s *SessionVars) (string, bool, error) {
		return "", false, nil
	}},
	/* TiDB specific variables */
	// TODO: TiDBTxnScope is hidden because local txn feature is not done.
	{Scope: ScopeSession, Name: TiDBTxnScope, skipInit: true, Hidden: true, Value: kv.GlobalTxnScope, SetSession: func(s *SessionVars, val string) error {
		switch val {
		case kv.GlobalTxnScope:
			s.TxnScope = kv.NewGlobalTxnScopeVar()
		case kv.LocalTxnScope:
			if !EnableLocalTxn.Load() {
				return ErrWrongValueForVar.GenWithStack("@@txn_scope can not be set to local when tidb_enable_local_txn is off")
			}
			txnScope := config.GetTxnScopeFromConfig()
			if txnScope == kv.GlobalTxnScope {
				return ErrWrongValueForVar.GenWithStack("@@txn_scope can not be set to local when zone label is empty or \"global\"")
			}
			s.TxnScope = kv.NewLocalTxnScopeVar(txnScope)
		default:
			return ErrWrongValueForVar.GenWithStack("@@txn_scope value should be global or local")
		}
		return nil
	}, GetSession: func(s *SessionVars) (string, error) {
		return s.TxnScope.GetVarValue(), nil
	}},
	{Scope: ScopeSession, Name: TiDBTxnReadTS, Value: "", Hidden: true, SetSession: func(s *SessionVars, val string) error {
		return setTxnReadTS(s, val)
	}, Validation: func(vars *SessionVars, normalizedValue string, originalValue string, scope ScopeFlag) (string, error) {
		return normalizedValue, nil
	}},
	{Scope: ScopeSession, Name: TiDBReadStaleness, Value: strconv.Itoa(DefTiDBReadStaleness), Type: TypeInt, MinValue: math.MinInt32, MaxValue: 0, AllowEmpty: true, Hidden: false, SetSession: func(s *SessionVars, val string) error {
		return setReadStaleness(s, val)
	}},
	{Scope: ScopeSession, Name: TiDBEnforceMPPExecution, Type: TypeBool, Value: BoolToOnOff(config.GetGlobalConfig().Performance.EnforceMPP), Validation: func(vars *SessionVars, normalizedValue string, originalValue string, scope ScopeFlag) (string, error) {
		if TiDBOptOn(normalizedValue) && !vars.allowMPPExecution {
			return normalizedValue, ErrWrongValueForVar.GenWithStackByArgs("tidb_enforce_mpp", "1' but tidb_allow_mpp is 0, please activate tidb_allow_mpp at first.")
		}
		return normalizedValue, nil
	}, SetSession: func(s *SessionVars, val string) error {
		s.enforceMPPExecution = TiDBOptOn(val)
		return nil
	}},
	{Scope: ScopeGlobal | ScopeSession, Name: TiDBMaxTiFlashThreads, Type: TypeInt, Value: strconv.Itoa(DefTiFlashMaxThreads), MinValue: -1, MaxValue: MaxConfigurableConcurrency, SetSession: func(s *SessionVars, val string) error {
		s.TiFlashMaxThreads = TidbOptInt64(val, DefTiFlashMaxThreads)
		return nil
	}},
	{Scope: ScopeSession, Name: TiDBSnapshot, Value: "", skipInit: true, SetSession: func(s *SessionVars, val string) error {
		err := setSnapshotTS(s, val)
		if err != nil {
			return err
		}
		return nil
	}},
	{Scope: ScopeSession, Name: TiDBOptProjectionPushDown, Value: BoolToOnOff(config.GetGlobalConfig().Performance.ProjectionPushDown), Type: TypeBool, SetSession: func(s *SessionVars, val string) error {
		s.AllowProjectionPushDown = TiDBOptOn(val)
		return nil
	}},
	{Scope: ScopeSession, Name: TiDBOptAggPushDown, Value: BoolToOnOff(DefOptAggPushDown), Type: TypeBool, SetSession: func(s *SessionVars, val string) error {
		s.AllowAggPushDown = TiDBOptOn(val)
		return nil
	}},
	{Scope: ScopeSession, Name: TiDBOptDistinctAggPushDown, Value: BoolToOnOff(config.GetGlobalConfig().Performance.DistinctAggPushDown), skipInit: true, Type: TypeBool, SetSession: func(s *SessionVars, val string) error {
		s.AllowDistinctAggPushDown = TiDBOptOn(val)
		return nil
	}},
	{Scope: ScopeGlobal | ScopeSession, Name: TiDBOptSkewDistinctAgg, Value: BoolToOnOff(DefTiDBSkewDistinctAgg), Type: TypeBool, SetSession: func(s *SessionVars, val string) error {
		s.EnableSkewDistinctAgg = TiDBOptOn(val)
		return nil
	}},
	{Scope: ScopeSession, Name: TiDBOptWriteRowID, Value: BoolToOnOff(DefOptWriteRowID), Type: TypeBool, skipInit: true, SetSession: func(s *SessionVars, val string) error {
		s.AllowWriteRowID = TiDBOptOn(val)
		return nil
	}},
	{Scope: ScopeSession, Name: TiDBChecksumTableConcurrency, Value: strconv.Itoa(DefChecksumTableConcurrency), Type: TypeInt, MinValue: 1, MaxValue: MaxConfigurableConcurrency},
	{Scope: ScopeSession, Name: TiDBBatchInsert, Value: BoolToOnOff(DefBatchInsert), Type: TypeBool, skipInit: true, SetSession: func(s *SessionVars, val string) error {
		s.BatchInsert = TiDBOptOn(val)
		return nil
	}},
	{Scope: ScopeSession, Name: TiDBBatchDelete, Value: BoolToOnOff(DefBatchDelete), Type: TypeBool, skipInit: true, SetSession: func(s *SessionVars, val string) error {
		s.BatchDelete = TiDBOptOn(val)
		return nil
	}},
	{Scope: ScopeSession, Name: TiDBBatchCommit, Value: BoolToOnOff(DefBatchCommit), Type: TypeBool, skipInit: true, SetSession: func(s *SessionVars, val string) error {
		s.BatchCommit = TiDBOptOn(val)
		return nil
	}},
	{Scope: ScopeSession, Name: TiDBCurrentTS, Value: strconv.Itoa(DefCurretTS), Type: TypeInt, AllowEmpty: true, MinValue: 0, MaxValue: math.MaxInt64, ReadOnly: true, GetSession: func(s *SessionVars) (string, error) {
		return strconv.FormatUint(s.TxnCtx.StartTS, 10), nil
	}},
	{Scope: ScopeSession, Name: TiDBLastTxnInfo, Value: "", ReadOnly: true, GetSession: func(s *SessionVars) (string, error) {
		return s.LastTxnInfo, nil
	}},
	{Scope: ScopeSession, Name: TiDBLastQueryInfo, Value: "", ReadOnly: true, GetSession: func(s *SessionVars) (string, error) {
		info, err := json.Marshal(s.LastQueryInfo)
		if err != nil {
			return "", err
		}
		return string(info), nil
	}},
	{Scope: ScopeSession, Name: TiDBEnableChunkRPC, Value: BoolToOnOff(config.GetGlobalConfig().TiKVClient.EnableChunkRPC), Type: TypeBool, SetSession: func(s *SessionVars, val string) error {
		s.EnableChunkRPC = TiDBOptOn(val)
		return nil
	}},
	{Scope: ScopeSession, Name: TxnIsolationOneShot, Value: "", skipInit: true, Validation: func(vars *SessionVars, normalizedValue string, originalValue string, scope ScopeFlag) (string, error) {
		return checkIsolationLevel(vars, normalizedValue, originalValue, scope)
	}, SetSession: func(s *SessionVars, val string) error {
		s.txnIsolationLevelOneShot.state = oneShotSet
		s.txnIsolationLevelOneShot.value = val
		return nil
	}, GetStateValue: func(s *SessionVars) (string, bool, error) {
		if s.txnIsolationLevelOneShot.state != oneShotDef {
			return s.txnIsolationLevelOneShot.value, true, nil
		}
		return "", false, nil
	}},
	{Scope: ScopeSession, Name: TiDBOptimizerSelectivityLevel, Value: strconv.Itoa(DefTiDBOptimizerSelectivityLevel), skipInit: true, Type: TypeUnsigned, MinValue: 0, MaxValue: math.MaxInt32, SetSession: func(s *SessionVars, val string) error {
		s.OptimizerSelectivityLevel = tidbOptPositiveInt32(val, DefTiDBOptimizerSelectivityLevel)
		return nil
	}},
	{Scope: ScopeGlobal | ScopeSession, Name: TiDBOptimizerEnableOuterJoinReorder, Value: BoolToOnOff(DefTiDBEnableOuterJoinReorder), skipInit: true, Type: TypeBool, SetSession: func(s *SessionVars, val string) error {
		s.EnableOuterJoinReorder = TiDBOptOn(val)
		return nil
	}},
	{Scope: ScopeSession, Name: TiDBDDLReorgPriority, Value: "PRIORITY_LOW", Type: TypeEnum, skipInit: true, PossibleValues: []string{"PRIORITY_LOW", "PRIORITY_NORMAL", "PRIORITY_HIGH"}, SetSession: func(s *SessionVars, val string) error {
		s.setDDLReorgPriority(val)
		return nil
	}},
	{Scope: ScopeSession, Name: TiDBSlowQueryFile, Value: "", skipInit: true, SetSession: func(s *SessionVars, val string) error {
		s.SlowQueryFile = val
		return nil
	}},
	{Scope: ScopeSession, Name: TiDBWaitSplitRegionFinish, Value: BoolToOnOff(DefTiDBWaitSplitRegionFinish), skipInit: true, Type: TypeBool, SetSession: func(s *SessionVars, val string) error {
		s.WaitSplitRegionFinish = TiDBOptOn(val)
		return nil
	}},
	{Scope: ScopeSession, Name: TiDBWaitSplitRegionTimeout, Value: strconv.Itoa(DefWaitSplitRegionTimeout), skipInit: true, Type: TypeUnsigned, MinValue: 1, MaxValue: math.MaxInt32, SetSession: func(s *SessionVars, val string) error {
		s.WaitSplitRegionTimeout = uint64(tidbOptPositiveInt32(val, DefWaitSplitRegionTimeout))
		return nil
	}},
	{Scope: ScopeSession, Name: TiDBLowResolutionTSO, Value: Off, Type: TypeBool, skipInit: true, SetSession: func(s *SessionVars, val string) error {
		s.LowResolutionTSO = TiDBOptOn(val)
		return nil
	}},
	{Scope: ScopeSession, Name: TiDBAllowRemoveAutoInc, Value: BoolToOnOff(DefTiDBAllowRemoveAutoInc), skipInit: true, Type: TypeBool, SetSession: func(s *SessionVars, val string) error {
		s.AllowRemoveAutoInc = TiDBOptOn(val)
		return nil
	}},
	{Scope: ScopeSession, Name: TiDBIsolationReadEngines, Value: strings.Join(config.GetGlobalConfig().IsolationRead.Engines, ","), Validation: func(vars *SessionVars, normalizedValue string, originalValue string, scope ScopeFlag) (string, error) {
		engines := strings.Split(normalizedValue, ",")
		var formatVal string
		for i, engine := range engines {
			engine = strings.TrimSpace(engine)
			if i != 0 {
				formatVal += ","
			}
			switch {
			case strings.EqualFold(engine, kv.TiKV.Name()):
				formatVal += kv.TiKV.Name()
			case strings.EqualFold(engine, kv.TiFlash.Name()):
				formatVal += kv.TiFlash.Name()
			case strings.EqualFold(engine, kv.TiDB.Name()):
				formatVal += kv.TiDB.Name()
			default:
				return normalizedValue, ErrWrongValueForVar.GenWithStackByArgs(TiDBIsolationReadEngines, normalizedValue)
			}
		}
		return formatVal, nil
	}, SetSession: func(s *SessionVars, val string) error {
		s.IsolationReadEngines = make(map[kv.StoreType]struct{})
		for _, engine := range strings.Split(val, ",") {
			switch engine {
			case kv.TiKV.Name():
				s.IsolationReadEngines[kv.TiKV] = struct{}{}
			case kv.TiFlash.Name():
				s.IsolationReadEngines[kv.TiFlash] = struct{}{}
			case kv.TiDB.Name():
				s.IsolationReadEngines[kv.TiDB] = struct{}{}
			}
		}
		return nil
	}},
	{Scope: ScopeSession, Name: TiDBMetricSchemaStep, Value: strconv.Itoa(DefTiDBMetricSchemaStep), Type: TypeUnsigned, skipInit: true, MinValue: 10, MaxValue: 60 * 60 * 60, SetSession: func(s *SessionVars, val string) error {
		s.MetricSchemaStep = TidbOptInt64(val, DefTiDBMetricSchemaStep)
		return nil
	}},
	{Scope: ScopeSession, Name: TiDBMetricSchemaRangeDuration, Value: strconv.Itoa(DefTiDBMetricSchemaRangeDuration), skipInit: true, Type: TypeUnsigned, MinValue: 10, MaxValue: 60 * 60 * 60, SetSession: func(s *SessionVars, val string) error {
		s.MetricSchemaRangeDuration = TidbOptInt64(val, DefTiDBMetricSchemaRangeDuration)
		return nil
	}},
	{Scope: ScopeSession, Name: TiDBFoundInPlanCache, Value: BoolToOnOff(DefTiDBFoundInPlanCache), Type: TypeBool, ReadOnly: true, GetSession: func(s *SessionVars) (string, error) {
		return BoolToOnOff(s.PrevFoundInPlanCache), nil
	}},
	{Scope: ScopeSession, Name: TiDBFoundInBinding, Value: BoolToOnOff(DefTiDBFoundInBinding), Type: TypeBool, ReadOnly: true, GetSession: func(s *SessionVars) (string, error) {
		return BoolToOnOff(s.PrevFoundInBinding), nil
	}},
	{Scope: ScopeSession, Name: RandSeed1, Type: TypeInt, Value: "0", skipInit: true, MaxValue: math.MaxInt32, SetSession: func(s *SessionVars, val string) error {
		s.Rng.SetSeed1(uint32(tidbOptPositiveInt32(val, 0)))
		return nil
	}, GetSession: func(s *SessionVars) (string, error) {
		return "0", nil
	}, GetStateValue: func(s *SessionVars) (string, bool, error) {
		return strconv.FormatUint(uint64(s.Rng.GetSeed1()), 10), true, nil
	}},
	{Scope: ScopeSession, Name: RandSeed2, Type: TypeInt, Value: "0", skipInit: true, MaxValue: math.MaxInt32, SetSession: func(s *SessionVars, val string) error {
		s.Rng.SetSeed2(uint32(tidbOptPositiveInt32(val, 0)))
		return nil
	}, GetSession: func(s *SessionVars) (string, error) {
		return "0", nil
	}, GetStateValue: func(s *SessionVars) (string, bool, error) {
		return strconv.FormatUint(uint64(s.Rng.GetSeed2()), 10), true, nil
	}},
	{Scope: ScopeSession, Name: TiDBReadConsistency, Value: string(ReadConsistencyStrict), Type: TypeStr, Hidden: true,
		Validation: func(_ *SessionVars, normalized string, _ string, _ ScopeFlag) (string, error) {
			return normalized, validateReadConsistencyLevel(normalized)
		},
		SetSession: func(s *SessionVars, val string) error {
			s.ReadConsistency = ReadConsistencyLevel(val)
			return nil
		},
	},
	{Scope: ScopeSession, Name: TiDBLastDDLInfo, Value: "", ReadOnly: true, GetSession: func(s *SessionVars) (string, error) {
		info, err := json.Marshal(s.LastDDLInfo)
		if err != nil {
			return "", err
		}
		return string(info), nil
	}},

	/* The system variables below have INSTANCE scope  */
	{Scope: ScopeInstance, Name: TiDBLogFileMaxDays, Value: strconv.Itoa(config.GetGlobalConfig().Log.File.MaxDays), Type: TypeInt, MinValue: 0, MaxValue: math.MaxInt32, SetGlobal: func(s *SessionVars, val string) error {
		maxAge, err := strconv.ParseInt(val, 10, 32)
		if err != nil {
			return err
		}
		GlobalLogMaxDays.Store(int32(maxAge))
		cfg := config.GetGlobalConfig().Log.ToLogConfig()
		cfg.Config.File.MaxDays = int(maxAge)
		err = logutil.ReplaceLogger(cfg)
		if err != nil {
			return err
		}
		return nil
	}, GetGlobal: func(s *SessionVars) (string, error) {
		return strconv.FormatInt(int64(GlobalLogMaxDays.Load()), 10), nil
	}},
	{Scope: ScopeInstance, Name: TiDBConfig, Value: "", ReadOnly: true, GetGlobal: func(s *SessionVars) (string, error) {
		return config.GetJSONConfig()
	}},
	{Scope: ScopeInstance, Name: TiDBGeneralLog, Value: BoolToOnOff(DefTiDBGeneralLog), Type: TypeBool, SetGlobal: func(s *SessionVars, val string) error {
		ProcessGeneralLog.Store(TiDBOptOn(val))
		return nil
	}, GetGlobal: func(s *SessionVars) (string, error) {
		return BoolToOnOff(ProcessGeneralLog.Load()), nil
	}},
	{Scope: ScopeInstance, Name: TiDBSlowLogThreshold, Value: strconv.Itoa(logutil.DefaultSlowThreshold), Type: TypeInt, MinValue: -1, MaxValue: math.MaxInt64, SetGlobal: func(s *SessionVars, val string) error {
		atomic.StoreUint64(&config.GetGlobalConfig().Instance.SlowThreshold, uint64(TidbOptInt64(val, logutil.DefaultSlowThreshold)))
		return nil
	}, GetGlobal: func(s *SessionVars) (string, error) {
		return strconv.FormatUint(atomic.LoadUint64(&config.GetGlobalConfig().Instance.SlowThreshold), 10), nil
	}},
	{Scope: ScopeInstance, Name: TiDBRecordPlanInSlowLog, Value: int32ToBoolStr(logutil.DefaultRecordPlanInSlowLog), Type: TypeBool, SetGlobal: func(s *SessionVars, val string) error {
		atomic.StoreUint32(&config.GetGlobalConfig().Instance.RecordPlanInSlowLog, uint32(TidbOptInt64(val, logutil.DefaultRecordPlanInSlowLog)))
		return nil
	}, GetGlobal: func(s *SessionVars) (string, error) {
		enabled := atomic.LoadUint32(&config.GetGlobalConfig().Instance.RecordPlanInSlowLog) == 1
		return BoolToOnOff(enabled), nil
	}},
	{Scope: ScopeInstance, Name: TiDBEnableSlowLog, Value: BoolToOnOff(logutil.DefaultTiDBEnableSlowLog), Type: TypeBool, SetGlobal: func(s *SessionVars, val string) error {
		config.GetGlobalConfig().Instance.EnableSlowLog.Store(TiDBOptOn(val))
		return nil
	}, GetGlobal: func(s *SessionVars) (string, error) {
		return BoolToOnOff(config.GetGlobalConfig().Instance.EnableSlowLog.Load()), nil
	}},
	{Scope: ScopeInstance, Name: TiDBCheckMb4ValueInUTF8, Value: BoolToOnOff(config.GetGlobalConfig().Instance.CheckMb4ValueInUTF8.Load()), Type: TypeBool, SetGlobal: func(s *SessionVars, val string) error {
		config.GetGlobalConfig().Instance.CheckMb4ValueInUTF8.Store(TiDBOptOn(val))
		return nil
	}, GetGlobal: func(s *SessionVars) (string, error) {
		return BoolToOnOff(config.GetGlobalConfig().Instance.CheckMb4ValueInUTF8.Load()), nil
	}},
	{Scope: ScopeInstance, Name: TiDBPProfSQLCPU, Value: strconv.Itoa(DefTiDBPProfSQLCPU), Type: TypeInt, MinValue: 0, MaxValue: 1, SetGlobal: func(s *SessionVars, val string) error {
		EnablePProfSQLCPU.Store(uint32(tidbOptPositiveInt32(val, DefTiDBPProfSQLCPU)) > 0)
		return nil
	}, GetGlobal: func(s *SessionVars) (string, error) {
		val := "0"
		if EnablePProfSQLCPU.Load() {
			val = "1"
		}
		return val, nil
	}},
	{Scope: ScopeInstance, Name: TiDBDDLSlowOprThreshold, Value: strconv.Itoa(DefTiDBDDLSlowOprThreshold), Type: TypeInt, MinValue: 0, MaxValue: math.MaxInt32, SetGlobal: func(s *SessionVars, val string) error {
		atomic.StoreUint32(&DDLSlowOprThreshold, uint32(tidbOptPositiveInt32(val, DefTiDBDDLSlowOprThreshold)))
		return nil
	}, GetGlobal: func(s *SessionVars) (string, error) {
		return strconv.FormatUint(uint64(atomic.LoadUint32(&DDLSlowOprThreshold)), 10), nil
	}},
	{Scope: ScopeInstance, Name: TiDBForcePriority, Value: mysql.Priority2Str[DefTiDBForcePriority], Type: TypeEnum, PossibleValues: []string{"NO_PRIORITY", "LOW_PRIORITY", "HIGH_PRIORITY", "DELAYED"}, SetGlobal: func(s *SessionVars, val string) error {
		atomic.StoreInt32(&ForcePriority, int32(mysql.Str2Priority(val)))
		return nil
	}, GetGlobal: func(s *SessionVars) (string, error) {
		return mysql.Priority2Str[mysql.PriorityEnum(atomic.LoadInt32(&ForcePriority))], nil
	}},
	{Scope: ScopeInstance, Name: TiDBExpensiveQueryTimeThreshold, Value: strconv.Itoa(DefTiDBExpensiveQueryTimeThreshold), Type: TypeUnsigned, MinValue: int64(MinExpensiveQueryTimeThreshold), MaxValue: math.MaxInt32, SetGlobal: func(s *SessionVars, val string) error {
		atomic.StoreUint64(&ExpensiveQueryTimeThreshold, uint64(tidbOptPositiveInt32(val, DefTiDBExpensiveQueryTimeThreshold)))
		return nil
	}, GetGlobal: func(s *SessionVars) (string, error) {
		return strconv.FormatUint(atomic.LoadUint64(&ExpensiveQueryTimeThreshold), 10), nil
	}},
	{Scope: ScopeInstance, Name: TiDBMemoryUsageAlarmRatio, Value: strconv.FormatFloat(config.GetGlobalConfig().Instance.MemoryUsageAlarmRatio, 'f', -1, 64), Type: TypeFloat, MinValue: 0.0, MaxValue: 1.0, SetGlobal: func(s *SessionVars, val string) error {
		MemoryUsageAlarmRatio.Store(tidbOptFloat64(val, 0.8))
		return nil
	}, GetGlobal: func(s *SessionVars) (string, error) {
		return fmt.Sprintf("%g", MemoryUsageAlarmRatio.Load()), nil
	}},
	{Scope: ScopeInstance, Name: TiDBEnableCollectExecutionInfo, Value: BoolToOnOff(DefTiDBEnableCollectExecutionInfo), Type: TypeBool, SetGlobal: func(s *SessionVars, val string) error {
		oldConfig := config.GetGlobalConfig()
		newValue := TiDBOptOn(val)
		if oldConfig.Instance.EnableCollectExecutionInfo != newValue {
			newConfig := *oldConfig
			newConfig.Instance.EnableCollectExecutionInfo = newValue
			config.StoreGlobalConfig(&newConfig)
		}
		return nil
	}, GetGlobal: func(s *SessionVars) (string, error) {
		return BoolToOnOff(config.GetGlobalConfig().Instance.EnableCollectExecutionInfo), nil
	}},
	{Scope: ScopeInstance, Name: PluginLoad, Value: "", ReadOnly: true, GetGlobal: func(s *SessionVars) (string, error) {
		return config.GetGlobalConfig().Instance.PluginLoad, nil
	}},
	{Scope: ScopeInstance, Name: PluginDir, Value: "/data/deploy/plugin", ReadOnly: true, GetGlobal: func(s *SessionVars) (string, error) {
		return config.GetGlobalConfig().Instance.PluginDir, nil
	}},
	{Scope: ScopeInstance, Name: MaxConnections, Value: strconv.FormatUint(uint64(config.GetGlobalConfig().Instance.MaxConnections), 10), Type: TypeUnsigned, MinValue: 0, MaxValue: 100000, SetGlobal: func(s *SessionVars, val string) error {
		config.GetGlobalConfig().Instance.MaxConnections = uint32(TidbOptInt64(val, 0))
		return nil
	}, GetGlobal: func(s *SessionVars) (string, error) {
		return strconv.FormatUint(uint64(config.GetGlobalConfig().Instance.MaxConnections), 10), nil
	}},
<<<<<<< HEAD
	{Scope: ScopeInstance, Name: TiDBTmpStoragePath, Value: config.GetGlobalConfig().TempStoragePath, Type: TypeStr, SetGlobal: func(s *SessionVars, val string) error {
		// TODO: check if temp dir is being used; if used, reject
		config.GetGlobalConfig().Instance.TmpStoragePath = val
		config.GetGlobalConfig().UpdateTempStoragePath()
		if err := disk.InitializeTempDir(); err != nil {
			return err
		}
		config.CheckTempStorageQuota()
		UpdateMemoryUsageAlarmRecord()
		return nil
	}, GetGlobal: func(s *SessionVars) (string, error) {
		return config.GetGlobalConfig().Instance.TmpStoragePath, nil
	}},
	{Scope: ScopeInstance, Name: TiDBTmpStorageQuota, Value: strconv.FormatInt(config.GetGlobalConfig().Instance.TmpStorageQuota, 10), Type: TypeInt, MinValue: -1, AllowAutoValue: true, SetGlobal: func(s *SessionVars, val string) error {
		newVal, err := strconv.ParseInt(val, 10, 64)
		if err != nil {
			return err
		}
		if newVal < 0 {
			newVal = -1
		}
		if oldVal := config.GetGlobalConfig().Instance.TmpStorageQuota; oldVal != newVal {
			config.GetGlobalConfig().Instance.TmpStorageQuota = newVal
			config.CheckTempStorageQuota()
			SetMemQuotaAnalyze(newVal)
		}
		return nil
	}, GetGlobal: func(s *SessionVars) (string, error) {
		return strconv.FormatInt(config.GetGlobalConfig().Instance.TmpStorageQuota, 10), nil
	}},
=======
	{Scope: ScopeInstance, Name: TiDBEnableDDL, Value: BoolToOnOff(config.GetGlobalConfig().Instance.TiDBEnableDDL.Load()), Type: TypeBool,
		SetGlobal: func(s *SessionVars, val string) error {
			oldVal, newVal := config.GetGlobalConfig().Instance.TiDBEnableDDL.Load(), TiDBOptOn(val)
			if oldVal != newVal {
				err := switchDDL(newVal)
				config.GetGlobalConfig().Instance.TiDBEnableDDL.Store(newVal)
				return err
			}
			return nil
		},
		GetGlobal: func(s *SessionVars) (string, error) {
			return BoolToOnOff(config.GetGlobalConfig().Instance.TiDBEnableDDL.Load()), nil
		},
	},
>>>>>>> 894591b8

	/* The system variables below have GLOBAL scope  */
	{Scope: ScopeGlobal, Name: MaxPreparedStmtCount, Value: strconv.FormatInt(DefMaxPreparedStmtCount, 10), Type: TypeInt, MinValue: -1, MaxValue: 1048576},
	{Scope: ScopeGlobal, Name: InitConnect, Value: ""},
	/* TiDB specific variables */
	{Scope: ScopeGlobal, Name: TiDBTSOClientBatchMaxWaitTime, Value: strconv.FormatFloat(DefTiDBTSOClientBatchMaxWaitTime, 'f', -1, 64), Type: TypeFloat, MinValue: 0, MaxValue: 10,
		GetGlobal: func(sv *SessionVars) (string, error) {
			return strconv.FormatFloat(MaxTSOBatchWaitInterval.Load(), 'f', -1, 64), nil
		},
		SetGlobal: func(s *SessionVars, val string) error {
			MaxTSOBatchWaitInterval.Store(tidbOptFloat64(val, DefTiDBTSOClientBatchMaxWaitTime))
			return nil
		}},
	{Scope: ScopeGlobal, Name: TiDBEnableTSOFollowerProxy, Value: BoolToOnOff(DefTiDBEnableTSOFollowerProxy), Type: TypeBool, GetGlobal: func(sv *SessionVars) (string, error) {
		return BoolToOnOff(EnableTSOFollowerProxy.Load()), nil
	}, SetGlobal: func(s *SessionVars, val string) error {
		EnableTSOFollowerProxy.Store(TiDBOptOn(val))
		return nil
	}},
	{Scope: ScopeGlobal, Name: TiDBEnableLocalTxn, Value: BoolToOnOff(DefTiDBEnableLocalTxn), Hidden: true, Type: TypeBool, GetGlobal: func(sv *SessionVars) (string, error) {
		return BoolToOnOff(EnableLocalTxn.Load()), nil
	}, SetGlobal: func(s *SessionVars, val string) error {
		oldVal := EnableLocalTxn.Load()
		newVal := TiDBOptOn(val)
		// Make sure the TxnScope is always Global when disable the Local Txn.
		// ON -> OFF
		if oldVal && !newVal {
			s.TxnScope = kv.NewGlobalTxnScopeVar()
		}
		EnableLocalTxn.Store(newVal)
		return nil
	}},
	{Scope: ScopeGlobal, Name: TiDBAutoAnalyzeRatio, Value: strconv.FormatFloat(DefAutoAnalyzeRatio, 'f', -1, 64), Type: TypeFloat, MinValue: 0, MaxValue: math.MaxUint64},
	{Scope: ScopeGlobal, Name: TiDBAutoAnalyzeStartTime, Value: DefAutoAnalyzeStartTime, Type: TypeTime},
	{Scope: ScopeGlobal, Name: TiDBAutoAnalyzeEndTime, Value: DefAutoAnalyzeEndTime, Type: TypeTime},
	{Scope: ScopeGlobal, Name: TiDBMemQuotaBindingCache, Value: strconv.FormatInt(DefTiDBMemQuotaBindingCache, 10), Type: TypeUnsigned, MaxValue: math.MaxInt32, GetGlobal: func(sv *SessionVars) (string, error) {
		return strconv.FormatInt(MemQuotaBindingCache.Load(), 10), nil
	}, SetGlobal: func(s *SessionVars, val string) error {
		MemQuotaBindingCache.Store(TidbOptInt64(val, DefTiDBMemQuotaBindingCache))
		return nil
	}},
	{Scope: ScopeGlobal, Name: TiDBDDLReorgWorkerCount, Value: strconv.Itoa(DefTiDBDDLReorgWorkerCount), Type: TypeUnsigned, MinValue: 1, MaxValue: MaxConfigurableConcurrency, SetGlobal: func(s *SessionVars, val string) error {
		SetDDLReorgWorkerCounter(int32(tidbOptPositiveInt32(val, DefTiDBDDLReorgWorkerCount)))
		return nil
	}},
	{Scope: ScopeGlobal, Name: TiDBDDLReorgBatchSize, Value: strconv.Itoa(DefTiDBDDLReorgBatchSize), Type: TypeUnsigned, MinValue: int64(MinDDLReorgBatchSize), MaxValue: uint64(MaxDDLReorgBatchSize), SetGlobal: func(s *SessionVars, val string) error {
		SetDDLReorgBatchSize(int32(tidbOptPositiveInt32(val, DefTiDBDDLReorgBatchSize)))
		return nil
	}},
	{Scope: ScopeGlobal, Name: TiDBDDLErrorCountLimit, Value: strconv.Itoa(DefTiDBDDLErrorCountLimit), Type: TypeUnsigned, MinValue: 0, MaxValue: math.MaxInt64, SetGlobal: func(s *SessionVars, val string) error {
		SetDDLErrorCountLimit(TidbOptInt64(val, DefTiDBDDLErrorCountLimit))
		return nil
	}},
	{Scope: ScopeGlobal, Name: TiDBMaxDeltaSchemaCount, Value: strconv.Itoa(DefTiDBMaxDeltaSchemaCount), Type: TypeUnsigned, MinValue: 100, MaxValue: 16384, SetGlobal: func(s *SessionVars, val string) error {
		// It's a global variable, but it also wants to be cached in server.
		SetMaxDeltaSchemaCount(TidbOptInt64(val, DefTiDBMaxDeltaSchemaCount))
		return nil
	}},
	{Scope: ScopeGlobal, Name: TiDBEnablePointGetCache, Value: BoolToOnOff(DefTiDBPointGetCache), Hidden: true, Type: TypeBool, SetGlobal: func(s *SessionVars, val string) error {
		EnablePointGetCache.Store(TiDBOptOn(val))
		return nil
	}, GetGlobal: func(s *SessionVars) (string, error) {
		return BoolToOnOff(EnablePointGetCache.Load()), nil
	}},
	{Scope: ScopeGlobal, Name: TiDBScatterRegion, Value: BoolToOnOff(DefTiDBScatterRegion), Type: TypeBool},
	{Scope: ScopeGlobal, Name: TiDBEnableStmtSummary, Value: BoolToOnOff(DefTiDBEnableStmtSummary), Type: TypeBool, AllowEmpty: true,
		SetGlobal: func(s *SessionVars, val string) error {
			return stmtsummary.StmtSummaryByDigestMap.SetEnabled(TiDBOptOn(val))
		}},
	{Scope: ScopeGlobal, Name: TiDBStmtSummaryInternalQuery, Value: BoolToOnOff(DefTiDBStmtSummaryInternalQuery), Type: TypeBool, AllowEmpty: true,
		SetGlobal: func(s *SessionVars, val string) error {
			return stmtsummary.StmtSummaryByDigestMap.SetEnabledInternalQuery(TiDBOptOn(val))
		}},
	{Scope: ScopeGlobal, Name: TiDBStmtSummaryRefreshInterval, Value: strconv.Itoa(DefTiDBStmtSummaryRefreshInterval), Type: TypeInt, MinValue: 1, MaxValue: math.MaxInt32, AllowEmpty: true,
		SetGlobal: func(s *SessionVars, val string) error {
			// convert val to int64
			return stmtsummary.StmtSummaryByDigestMap.SetRefreshInterval(TidbOptInt64(val, DefTiDBStmtSummaryRefreshInterval))
		}},
	{Scope: ScopeGlobal, Name: TiDBStmtSummaryHistorySize, Value: strconv.Itoa(DefTiDBStmtSummaryHistorySize), Type: TypeInt, MinValue: 0, MaxValue: math.MaxUint8, AllowEmpty: true,
		SetGlobal: func(s *SessionVars, val string) error {
			return stmtsummary.StmtSummaryByDigestMap.SetHistorySize(TidbOptInt(val, DefTiDBStmtSummaryHistorySize))
		}},
	{Scope: ScopeGlobal, Name: TiDBStmtSummaryMaxStmtCount, Value: strconv.Itoa(DefTiDBStmtSummaryMaxStmtCount), Type: TypeInt, MinValue: 1, MaxValue: math.MaxInt16, AllowEmpty: true,
		SetGlobal: func(s *SessionVars, val string) error {
			return stmtsummary.StmtSummaryByDigestMap.SetMaxStmtCount(uint(TidbOptInt(val, DefTiDBStmtSummaryMaxStmtCount)))
		}},
	{Scope: ScopeGlobal, Name: TiDBStmtSummaryMaxSQLLength, Value: strconv.Itoa(DefTiDBStmtSummaryMaxSQLLength), Type: TypeInt, MinValue: 0, MaxValue: math.MaxInt32, AllowEmpty: true,
		SetGlobal: func(s *SessionVars, val string) error {
			return stmtsummary.StmtSummaryByDigestMap.SetMaxSQLLength(TidbOptInt(val, DefTiDBStmtSummaryMaxSQLLength))
		}},
	{Scope: ScopeGlobal, Name: TiDBCapturePlanBaseline, Value: DefTiDBCapturePlanBaseline, Type: TypeBool, AllowEmptyAll: true},
	{Scope: ScopeGlobal, Name: TiDBEvolvePlanTaskMaxTime, Value: strconv.Itoa(DefTiDBEvolvePlanTaskMaxTime), Type: TypeInt, MinValue: -1, MaxValue: math.MaxInt64},
	{Scope: ScopeGlobal, Name: TiDBEvolvePlanTaskStartTime, Value: DefTiDBEvolvePlanTaskStartTime, Type: TypeTime},
	{Scope: ScopeGlobal, Name: TiDBEvolvePlanTaskEndTime, Value: DefTiDBEvolvePlanTaskEndTime, Type: TypeTime},
	{Scope: ScopeGlobal, Name: TiDBStoreLimit, Value: strconv.FormatInt(atomic.LoadInt64(&config.GetGlobalConfig().TiKVClient.StoreLimit), 10), Type: TypeInt, MinValue: 0, MaxValue: math.MaxInt64, GetGlobal: func(s *SessionVars) (string, error) {
		return strconv.FormatInt(tikvstore.StoreLimit.Load(), 10), nil
	}, SetGlobal: func(s *SessionVars, val string) error {
		tikvstore.StoreLimit.Store(TidbOptInt64(val, DefTiDBStoreLimit))
		return nil
	}},
	{Scope: ScopeGlobal, Name: TiDBTxnCommitBatchSize, Value: strconv.FormatUint(tikvstore.DefTxnCommitBatchSize, 10), Type: TypeUnsigned, MinValue: 1, MaxValue: 1 << 30,
		GetGlobal: func(sv *SessionVars) (string, error) {
			return strconv.FormatUint(tikvstore.TxnCommitBatchSize.Load(), 10), nil
		},
		SetGlobal: func(s *SessionVars, val string) error {
			tikvstore.TxnCommitBatchSize.Store(uint64(TidbOptInt64(val, int64(tikvstore.DefTxnCommitBatchSize))))
			return nil
		}},
	{Scope: ScopeGlobal, Name: TiDBRestrictedReadOnly, Value: BoolToOnOff(DefTiDBRestrictedReadOnly), Type: TypeBool, SetGlobal: func(s *SessionVars, val string) error {
		on := TiDBOptOn(val)
		// For user initiated SET GLOBAL, also change the value of TiDBSuperReadOnly
		if on && s.StmtCtx.StmtType == "Set" {
			err := s.GlobalVarsAccessor.SetGlobalSysVar(TiDBSuperReadOnly, "ON")
			if err != nil {
				return err
			}
		}
		RestrictedReadOnly.Store(on)
		return nil
	}},
	{Scope: ScopeGlobal, Name: TiDBSuperReadOnly, Value: BoolToOnOff(DefTiDBSuperReadOnly), Type: TypeBool, Validation: func(s *SessionVars, normalizedValue string, _ string, _ ScopeFlag) (string, error) {
		on := TiDBOptOn(normalizedValue)
		if !on && s.StmtCtx.StmtType == "Set" {
			result, err := s.GlobalVarsAccessor.GetGlobalSysVar(TiDBRestrictedReadOnly)
			if err != nil {
				return normalizedValue, err
			}
			if TiDBOptOn(result) {
				return normalizedValue, fmt.Errorf("can't turn off %s when %s is on", TiDBSuperReadOnly, TiDBRestrictedReadOnly)
			}
		}
		return normalizedValue, nil
	}, SetGlobal: func(s *SessionVars, val string) error {
		VarTiDBSuperReadOnly.Store(TiDBOptOn(val))
		return nil
	}},
	{Scope: ScopeGlobal, Name: TiDBEnableTelemetry, Value: BoolToOnOff(DefTiDBEnableTelemetry), Type: TypeBool},
	{Scope: ScopeGlobal, Name: TiDBEnableHistoricalStats, Value: Off, Type: TypeBool},
	/* tikv gc metrics */
	{Scope: ScopeGlobal, Name: TiDBGCEnable, Value: On, Type: TypeBool, GetGlobal: func(s *SessionVars) (string, error) {
		return getTiDBTableValue(s, "tikv_gc_enable", On)
	}, SetGlobal: func(s *SessionVars, val string) error {
		return setTiDBTableValue(s, "tikv_gc_enable", val, "Current GC enable status")
	}},
	{Scope: ScopeGlobal, Name: TiDBGCRunInterval, Value: "10m0s", Type: TypeDuration, MinValue: int64(time.Minute * 10), MaxValue: uint64(time.Hour * 24 * 365), GetGlobal: func(s *SessionVars) (string, error) {
		return getTiDBTableValue(s, "tikv_gc_run_interval", "10m0s")
	}, SetGlobal: func(s *SessionVars, val string) error {
		return setTiDBTableValue(s, "tikv_gc_run_interval", val, "GC run interval, at least 10m, in Go format.")
	}},
	{Scope: ScopeGlobal, Name: TiDBGCLifetime, Value: "10m0s", Type: TypeDuration, MinValue: int64(time.Minute * 10), MaxValue: uint64(time.Hour * 24 * 365), GetGlobal: func(s *SessionVars) (string, error) {
		return getTiDBTableValue(s, "tikv_gc_life_time", "10m0s")
	}, SetGlobal: func(s *SessionVars, val string) error {
		return setTiDBTableValue(s, "tikv_gc_life_time", val, "All versions within life time will not be collected by GC, at least 10m, in Go format.")
	}},
	{Scope: ScopeGlobal, Name: TiDBGCConcurrency, Value: "-1", Type: TypeInt, MinValue: 1, MaxValue: MaxConfigurableConcurrency, AllowAutoValue: true, GetGlobal: func(s *SessionVars) (string, error) {
		autoConcurrencyVal, err := getTiDBTableValue(s, "tikv_gc_auto_concurrency", On)
		if err == nil && autoConcurrencyVal == On {
			return "-1", nil // convention for "AUTO"
		}
		return getTiDBTableValue(s, "tikv_gc_concurrency", "-1")
	}, SetGlobal: func(s *SessionVars, val string) error {
		autoConcurrency := Off
		if val == "-1" {
			autoConcurrency = On
		}
		// Update both autoconcurrency and concurrency.
		if err := setTiDBTableValue(s, "tikv_gc_auto_concurrency", autoConcurrency, "Let TiDB pick the concurrency automatically. If set false, tikv_gc_concurrency will be used"); err != nil {
			return err
		}
		return setTiDBTableValue(s, "tikv_gc_concurrency", val, "How many goroutines used to do GC parallel, [1, 256], default 2")
	}},
	{Scope: ScopeGlobal, Name: TiDBGCScanLockMode, Value: "LEGACY", Type: TypeEnum, PossibleValues: []string{"PHYSICAL", "LEGACY"}, GetGlobal: func(s *SessionVars) (string, error) {
		return getTiDBTableValue(s, "tikv_gc_scan_lock_mode", "LEGACY")
	}, SetGlobal: func(s *SessionVars, val string) error {
		return setTiDBTableValue(s, "tikv_gc_scan_lock_mode", val, "Mode of scanning locks, \"physical\" or \"legacy\"")
	}},
	{Scope: ScopeGlobal, Name: TiDBGCMaxWaitTime, Value: strconv.Itoa(DefTiDBGCMaxWaitTime), Type: TypeInt, MinValue: 600, MaxValue: 31536000, SetGlobal: func(s *SessionVars, val string) error {
		GCMaxWaitTime.Store(TidbOptInt64(val, DefTiDBGCMaxWaitTime))
		return nil
	}},
	{Scope: ScopeGlobal, Name: TiDBTableCacheLease, Value: strconv.Itoa(DefTiDBTableCacheLease), Type: TypeUnsigned, MinValue: 1, MaxValue: 10, SetGlobal: func(s *SessionVars, sVal string) error {
		var val int64
		val, err := strconv.ParseInt(sVal, 10, 64)
		if err != nil {
			return errors.Trace(err)
		}
		TableCacheLease.Store(val)
		return nil
	}},
	// variable for top SQL feature.
	// TopSQL enable only be controlled by TopSQL pub/sub sinker.
	// This global variable only uses to update the global config which store in PD(ETCD).
	{Scope: ScopeGlobal, Name: TiDBEnableTopSQL, Value: BoolToOnOff(topsqlstate.DefTiDBTopSQLEnable), Type: TypeBool, AllowEmpty: true, GlobalConfigName: GlobalConfigEnableTopSQL},
	{Scope: ScopeGlobal, Name: TiDBTopSQLMaxTimeSeriesCount, Value: strconv.Itoa(topsqlstate.DefTiDBTopSQLMaxTimeSeriesCount), Type: TypeInt, MinValue: 1, MaxValue: 5000, GetGlobal: func(s *SessionVars) (string, error) {
		return strconv.FormatInt(topsqlstate.GlobalState.MaxStatementCount.Load(), 10), nil
	}, SetGlobal: func(vars *SessionVars, s string) error {
		val, err := strconv.ParseInt(s, 10, 64)
		if err != nil {
			return err
		}
		topsqlstate.GlobalState.MaxStatementCount.Store(val)
		return nil
	}},
	{Scope: ScopeGlobal, Name: TiDBTopSQLMaxMetaCount, Value: strconv.Itoa(topsqlstate.DefTiDBTopSQLMaxMetaCount), Type: TypeInt, MinValue: 1, MaxValue: 10000, GetGlobal: func(s *SessionVars) (string, error) {
		return strconv.FormatInt(topsqlstate.GlobalState.MaxCollect.Load(), 10), nil
	}, SetGlobal: func(vars *SessionVars, s string) error {
		val, err := strconv.ParseInt(s, 10, 64)
		if err != nil {
			return err
		}
		topsqlstate.GlobalState.MaxCollect.Store(val)
		return nil
	}},
	{Scope: ScopeGlobal, Name: SkipNameResolve, Value: Off, Type: TypeBool},
	{Scope: ScopeGlobal, Name: DefaultAuthPlugin, Value: mysql.AuthNativePassword, Type: TypeEnum, PossibleValues: []string{mysql.AuthNativePassword, mysql.AuthCachingSha2Password}},
	{Scope: ScopeGlobal, Name: TiDBPersistAnalyzeOptions, Value: BoolToOnOff(DefTiDBPersistAnalyzeOptions), Type: TypeBool,
		GetGlobal: func(s *SessionVars) (string, error) {
			return BoolToOnOff(PersistAnalyzeOptions.Load()), nil
		},
		SetGlobal: func(s *SessionVars, val string) error {
			PersistAnalyzeOptions.Store(TiDBOptOn(val))
			return nil
		},
	},
	{Scope: ScopeGlobal, Name: TiDBEnableAutoAnalyze, Value: BoolToOnOff(DefTiDBEnableAutoAnalyze), Type: TypeBool,
		GetGlobal: func(s *SessionVars) (string, error) {
			return BoolToOnOff(RunAutoAnalyze.Load()), nil
		},
		SetGlobal: func(s *SessionVars, val string) error {
			RunAutoAnalyze.Store(TiDBOptOn(val))
			return nil
		},
	},
	{Scope: ScopeGlobal, Name: TiDBEnableColumnTracking, Value: BoolToOnOff(DefTiDBEnableColumnTracking), Type: TypeBool, GetGlobal: func(s *SessionVars) (string, error) {
		return BoolToOnOff(EnableColumnTracking.Load()), nil
	}, SetGlobal: func(s *SessionVars, val string) error {
		v := TiDBOptOn(val)
		// If this is a user initiated statement,
		// we log that column tracking is disabled.
		if s.StmtCtx.StmtType == "Set" && !v {
			// Set the location to UTC to avoid time zone interference.
			disableTime := time.Now().UTC().Format(types.UTCTimeFormat)
			if err := setTiDBTableValue(s, TiDBDisableColumnTrackingTime, disableTime, "Record the last time tidb_enable_column_tracking is set off"); err != nil {
				return err
			}
		}
		EnableColumnTracking.Store(v)
		return nil
	}},
	{Scope: ScopeGlobal, Name: RequireSecureTransport, Value: BoolToOnOff(DefRequireSecureTransport), Type: TypeBool,
		GetGlobal: func(s *SessionVars) (string, error) {
			return BoolToOnOff(tls.RequireSecureTransport.Load()), nil
		},
		SetGlobal: func(s *SessionVars, val string) error {
			tls.RequireSecureTransport.Store(TiDBOptOn(val))
			return nil
		}, Validation: func(vars *SessionVars, normalizedValue string, originalValue string, scope ScopeFlag) (string, error) {
			if vars.StmtCtx.StmtType == "Set" && TiDBOptOn(normalizedValue) {
				// Refuse to set RequireSecureTransport to ON if the connection
				// issuing the change is not secure. This helps reduce the chance of users being locked out.
				if vars.TLSConnectionState == nil {
					return "", errors.New("require_secure_transport can only be set to ON if the connection issuing the change is secure")
				}
			}
			return normalizedValue, nil
		},
	},
	{Scope: ScopeGlobal, Name: TiDBStatsLoadPseudoTimeout, Value: BoolToOnOff(DefTiDBStatsLoadPseudoTimeout), Type: TypeBool,
		GetGlobal: func(s *SessionVars) (string, error) {
			return BoolToOnOff(StatsLoadPseudoTimeout.Load()), nil
		},
		SetGlobal: func(s *SessionVars, val string) error {
			StatsLoadPseudoTimeout.Store(TiDBOptOn(val))
			return nil
		},
	},
	{Scope: ScopeGlobal, Name: TiDBEnableBatchDML, Value: BoolToOnOff(DefTiDBEnableBatchDML), Type: TypeBool, SetGlobal: func(s *SessionVars, val string) error {
		EnableBatchDML.Store(TiDBOptOn(val))
		return nil
	}, GetGlobal: func(s *SessionVars) (string, error) {
		return BoolToOnOff(EnableBatchDML.Load()), nil
	}},
	{Scope: ScopeGlobal, Name: TiDBStatsCacheMemQuota, Value: strconv.Itoa(DefTiDBStatsCacheMemQuota),
		MinValue: 0, MaxValue: MaxTiDBStatsCacheMemQuota, Type: TypeInt,
		GetGlobal: func(vars *SessionVars) (string, error) {
			return strconv.FormatInt(StatsCacheMemQuota.Load(), 10), nil
		}, SetGlobal: func(vars *SessionVars, s string) error {
			v := TidbOptInt64(s, DefTiDBStatsCacheMemQuota)
			oldv := StatsCacheMemQuota.Load()
			if v != oldv {
				StatsCacheMemQuota.Store(v)
				SetStatsCacheCapacity.Load().(func(int64))(v)
			}
			return nil
		},
	},
	{Scope: ScopeGlobal, Name: TiDBQueryLogMaxLen, Value: strconv.Itoa(DefTiDBQueryLogMaxLen), Type: TypeInt, MinValue: 0, MaxValue: 1073741824, SetGlobal: func(s *SessionVars, val string) error {
		QueryLogMaxLen.Store(int32(TidbOptInt64(val, DefTiDBQueryLogMaxLen)))
		return nil
	}, GetGlobal: func(s *SessionVars) (string, error) {
		return fmt.Sprint(QueryLogMaxLen.Load()), nil
	}},
	{Scope: ScopeGlobal, Name: TiDBCommitterConcurrency, Value: strconv.Itoa(DefTiDBCommitterConcurrency), Type: TypeInt, MinValue: 1, MaxValue: 10000, SetGlobal: func(s *SessionVars, val string) error {
		tikvutil.CommitterConcurrency.Store(int32(TidbOptInt64(val, DefTiDBCommitterConcurrency)))
		cfg := config.GetGlobalConfig().GetTiKVConfig()
		tikvcfg.StoreGlobalConfig(cfg)
		return nil
	}, GetGlobal: func(s *SessionVars) (string, error) {
		return fmt.Sprint(tikvutil.CommitterConcurrency.Load()), nil
	}},
	{Scope: ScopeGlobal, Name: TiDBMemQuotaAnalyze, Value: strconv.Itoa(DefTiDBMemQuotaAnalyze), Type: TypeInt, MinValue: -1, MaxValue: math.MaxInt64,
		GetGlobal: func(s *SessionVars) (string, error) {
			return strconv.FormatInt(GetMemQuotaAnalyze(), 10), nil
		},
		SetGlobal: func(s *SessionVars, val string) error {
			SetMemQuotaAnalyze(TidbOptInt64(val, DefTiDBMemQuotaAnalyze))
			return nil
		},
	},
	{Scope: ScopeGlobal, Name: TiDBEnablePrepPlanCache, Value: BoolToOnOff(DefTiDBEnablePrepPlanCache), Type: TypeBool, SetGlobal: func(s *SessionVars, val string) error {
		EnablePreparedPlanCache.Store(TiDBOptOn(val))
		return nil
	}, GetGlobal: func(s *SessionVars) (string, error) {
		return BoolToOnOff(EnablePreparedPlanCache.Load()), nil
	}},
	{Scope: ScopeGlobal, Name: TiDBPrepPlanCacheSize, Value: strconv.FormatUint(uint64(DefTiDBPrepPlanCacheSize), 10), Type: TypeUnsigned, MinValue: 1, MaxValue: 100000, SetGlobal: func(s *SessionVars, val string) error {
		uVal, err := strconv.ParseUint(val, 10, 64)
		if err == nil {
			PreparedPlanCacheSize.Store(uVal)
		}
		return err
	}, GetGlobal: func(s *SessionVars) (string, error) {
		return strconv.FormatUint(PreparedPlanCacheSize.Load(), 10), nil
	}},
	{Scope: ScopeGlobal, Name: TiDBPrepPlanCacheMemoryGuardRatio, Value: strconv.FormatFloat(DefTiDBPrepPlanCacheMemoryGuardRatio, 'f', -1, 64), Type: TypeFloat, MinValue: 0.0, MaxValue: 1.0, SetGlobal: func(s *SessionVars, val string) error {
		f, err := strconv.ParseFloat(val, 64)
		if err == nil {
			PreparedPlanCacheMemoryGuardRatio.Store(f)
		}
		return err
	}, GetGlobal: func(s *SessionVars) (string, error) {
		return strconv.FormatFloat(PreparedPlanCacheMemoryGuardRatio.Load(), 'f', -1, 64), nil
	}},
	{Scope: ScopeGlobal, Name: TiDBMemOOMAction, Value: DefTiDBMemOOMAction, PossibleValues: []string{"CANCEL", "LOG"}, Type: TypeEnum,
		GetGlobal: func(s *SessionVars) (string, error) {
			return OOMAction.Load(), nil
		},
		SetGlobal: func(s *SessionVars, val string) error {
			OOMAction.Store(val)
			return nil
		}},
	{Scope: ScopeGlobal, Name: TiDBMaxAutoAnalyzeTime, Value: strconv.Itoa(DefTiDBMaxAutoAnalyzeTime), Type: TypeInt, MinValue: 0, MaxValue: math.MaxInt32,
		GetGlobal: func(s *SessionVars) (string, error) {
			return strconv.FormatInt(MaxAutoAnalyzeTime.Load(), 10), nil
		},
		SetGlobal: func(s *SessionVars, val string) error {
			num, err := strconv.ParseInt(val, 10, 64)
			if err == nil {
				MaxAutoAnalyzeTime.Store(num)
			}
			return err
		},
	},
	{Scope: ScopeGlobal, Name: TiDBEnableConcurrentDDL, Value: BoolToOnOff(DefTiDBEnableConcurrentDDL), Type: TypeBool, SetGlobal: func(s *SessionVars, val string) error {
		if EnableConcurrentDDL.Load() != TiDBOptOn(val) {
			err := SwitchConcurrentDDL(TiDBOptOn(val))
			if err != nil {
				return err
			}
			EnableConcurrentDDL.Store(TiDBOptOn(val))
		}
		return nil
	}, GetGlobal: func(s *SessionVars) (string, error) {
		return BoolToOnOff(EnableConcurrentDDL.Load()), nil
	}},
	{Scope: ScopeGlobal, Name: TiDBEnableNoopVariables, Value: BoolToOnOff(DefTiDBEnableNoopVariables), Type: TypeEnum, PossibleValues: []string{Off, On, Warn}, SetGlobal: func(s *SessionVars, val string) error {
		EnableNoopVariables.Store(TiDBOptOn(val))
		return nil
	}, GetGlobal: func(s *SessionVars) (string, error) {
		return BoolToOnOff(EnableNoopVariables.Load()), nil
	}},
	{Scope: ScopeGlobal, Name: TiDBAuthSigningCert, Value: "", Type: TypeStr, SetGlobal: func(s *SessionVars, val string) error {
		sessionstates.SetCertPath(val)
		return nil
	}},
	{Scope: ScopeGlobal, Name: TiDBAuthSigningKey, Value: "", Type: TypeStr, SetGlobal: func(s *SessionVars, val string) error {
		sessionstates.SetKeyPath(val)
		return nil
	}},
	{Scope: ScopeGlobal, Name: TiDBEnableGCAwareMemoryTrack, Value: BoolToOnOff(DefEnableTiDBGCAwareMemoryTrack), Type: TypeBool, SetGlobal: func(s *SessionVars, val string) error {
		memory.EnableGCAwareMemoryTrack.Store(TiDBOptOn(val))
		return nil
	}, GetGlobal: func(s *SessionVars) (string, error) {
		return BoolToOnOff(memory.EnableGCAwareMemoryTrack.Load()), nil
	}},
	{Scope: ScopeGlobal, Name: TiDBEnableTmpStorageOnOOM, Value: BoolToOnOff(DefTiDBEnableTmpStorageOnOOM), Type: TypeBool, SetGlobal: func(s *SessionVars, val string) error {
		EnableTmpStorageOnOOM.Store(TiDBOptOn(val))
		return nil
	}, GetGlobal: func(s *SessionVars) (string, error) {
		return BoolToOnOff(EnableTmpStorageOnOOM.Load()), nil
	}},

	/* The system variables below have GLOBAL and SESSION scope  */
	{Scope: ScopeGlobal | ScopeSession, Name: TiDBRowFormatVersion, Value: strconv.Itoa(DefTiDBRowFormatV1), Type: TypeUnsigned, MinValue: 1, MaxValue: 2, SetGlobal: func(s *SessionVars, val string) error {
		SetDDLReorgRowFormat(TidbOptInt64(val, DefTiDBRowFormatV2))
		return nil
	}, SetSession: func(s *SessionVars, val string) error {
		formatVersion := TidbOptInt64(val, DefTiDBRowFormatV1)
		if formatVersion == DefTiDBRowFormatV1 {
			s.RowEncoder.Enable = false
		} else if formatVersion == DefTiDBRowFormatV2 {
			s.RowEncoder.Enable = true
		}
		return nil
	}},
	{Scope: ScopeGlobal | ScopeSession, Name: SQLSelectLimit, Value: "18446744073709551615", Type: TypeUnsigned, MinValue: 0, MaxValue: math.MaxUint64, SetSession: func(s *SessionVars, val string) error {
		result, err := strconv.ParseUint(val, 10, 64)
		if err != nil {
			return errors.Trace(err)
		}
		s.SelectLimit = result
		return nil
	}},
	{Scope: ScopeGlobal | ScopeSession, Name: DefaultWeekFormat, Value: "0", Type: TypeUnsigned, MinValue: 0, MaxValue: 7},
	{Scope: ScopeGlobal | ScopeSession, Name: SQLModeVar, Value: mysql.DefaultSQLMode, IsHintUpdatable: true, Validation: func(vars *SessionVars, normalizedValue string, originalValue string, scope ScopeFlag) (string, error) {
		// Ensure the SQL mode parses
		normalizedValue = mysql.FormatSQLModeStr(normalizedValue)
		if _, err := mysql.GetSQLMode(normalizedValue); err != nil {
			return originalValue, err
		}
		return normalizedValue, nil
	}, SetSession: func(s *SessionVars, val string) error {
		val = mysql.FormatSQLModeStr(val)
		// Modes is a list of different modes separated by commas.
		sqlMode, err := mysql.GetSQLMode(val)
		if err != nil {
			return errors.Trace(err)
		}
		s.StrictSQLMode = sqlMode.HasStrictMode()
		s.SQLMode = sqlMode
		s.SetStatusFlag(mysql.ServerStatusNoBackslashEscaped, sqlMode.HasNoBackslashEscapesMode())
		return nil
	}},
	{Scope: ScopeGlobal | ScopeSession, Name: MaxExecutionTime, Value: "0", Type: TypeUnsigned, MinValue: 0, MaxValue: math.MaxInt32, IsHintUpdatable: true, SetSession: func(s *SessionVars, val string) error {
		timeoutMS := tidbOptPositiveInt32(val, 0)
		s.MaxExecutionTime = uint64(timeoutMS)
		return nil
	}},
	{Scope: ScopeGlobal | ScopeSession, Name: CollationServer, Value: mysql.DefaultCollationName, Validation: func(vars *SessionVars, normalizedValue string, originalValue string, scope ScopeFlag) (string, error) {
		return checkCollation(vars, normalizedValue, originalValue, scope)
	}, SetSession: func(s *SessionVars, val string) error {
		if coll, err := collate.GetCollationByName(val); err == nil {
			s.systems[CharacterSetServer] = coll.CharsetName
		}
		return nil
	}},
	{Scope: ScopeGlobal | ScopeSession, Name: SQLLogBin, Value: On, Type: TypeBool},
	{Scope: ScopeGlobal | ScopeSession, Name: TimeZone, Value: "SYSTEM", IsHintUpdatable: true, Validation: func(vars *SessionVars, normalizedValue string, originalValue string, scope ScopeFlag) (string, error) {
		if strings.EqualFold(normalizedValue, "SYSTEM") {
			return "SYSTEM", nil
		}
		_, err := parseTimeZone(normalizedValue)
		return normalizedValue, err
	}, SetSession: func(s *SessionVars, val string) error {
		tz, err := parseTimeZone(val)
		if err != nil {
			return err
		}
		s.TimeZone = tz
		return nil
	}},
	{Scope: ScopeGlobal | ScopeSession, Name: ForeignKeyChecks, Value: Off, Type: TypeBool, Validation: func(vars *SessionVars, normalizedValue string, originalValue string, scope ScopeFlag) (string, error) {
		if TiDBOptOn(normalizedValue) {
			// TiDB does not yet support foreign keys.
			// Return the original value in the warning, so that users are not confused.
			vars.StmtCtx.AppendWarning(ErrUnsupportedValueForVar.GenWithStackByArgs(ForeignKeyChecks, originalValue))
			return Off, nil
		} else if !TiDBOptOn(normalizedValue) {
			return Off, nil
		}
		return normalizedValue, ErrWrongValueForVar.GenWithStackByArgs(ForeignKeyChecks, originalValue)
	}},
	{Scope: ScopeGlobal | ScopeSession, Name: CollationDatabase, Value: mysql.DefaultCollationName, skipInit: true, Validation: func(vars *SessionVars, normalizedValue string, originalValue string, scope ScopeFlag) (string, error) {
		return checkCollation(vars, normalizedValue, originalValue, scope)
	}, SetSession: func(s *SessionVars, val string) error {
		if coll, err := collate.GetCollationByName(val); err == nil {
			s.systems[CharsetDatabase] = coll.CharsetName
		}
		return nil
	}},
	{Scope: ScopeGlobal | ScopeSession, Name: AutoIncrementIncrement, Value: strconv.FormatInt(DefAutoIncrementIncrement, 10), Type: TypeUnsigned, MinValue: 1, MaxValue: math.MaxUint16, SetSession: func(s *SessionVars, val string) error {
		// AutoIncrementIncrement is valid in [1, 65535].
		s.AutoIncrementIncrement = tidbOptPositiveInt32(val, DefAutoIncrementIncrement)
		return nil
	}},
	{Scope: ScopeGlobal | ScopeSession, Name: AutoIncrementOffset, Value: strconv.FormatInt(DefAutoIncrementOffset, 10), Type: TypeUnsigned, MinValue: 1, MaxValue: math.MaxUint16, SetSession: func(s *SessionVars, val string) error {
		// AutoIncrementOffset is valid in [1, 65535].
		s.AutoIncrementOffset = tidbOptPositiveInt32(val, DefAutoIncrementOffset)
		return nil
	}},
	{Scope: ScopeGlobal | ScopeSession, Name: CharacterSetClient, Value: mysql.DefaultCharset, Validation: func(vars *SessionVars, normalizedValue string, originalValue string, scope ScopeFlag) (string, error) {
		return checkCharacterSet(normalizedValue, CharacterSetClient)
	}},
	{Scope: ScopeGlobal | ScopeSession, Name: CharacterSetResults, Value: mysql.DefaultCharset, Validation: func(vars *SessionVars, normalizedValue string, originalValue string, scope ScopeFlag) (string, error) {
		if normalizedValue == "" {
			return normalizedValue, nil
		}
		return checkCharacterSet(normalizedValue, "")
	}},
	{Scope: ScopeGlobal | ScopeSession, Name: TxnIsolation, Value: "REPEATABLE-READ", Type: TypeEnum, Aliases: []string{TransactionIsolation}, PossibleValues: []string{"READ-UNCOMMITTED", "READ-COMMITTED", "REPEATABLE-READ", "SERIALIZABLE"}, Validation: func(vars *SessionVars, normalizedValue string, originalValue string, scope ScopeFlag) (string, error) {
		// MySQL appends a warning here for tx_isolation is deprecated
		// TiDB doesn't currently, but may in future. It is still commonly used by applications
		// So it might be noisy to do so.
		return checkIsolationLevel(vars, normalizedValue, originalValue, scope)
	}},
	{Scope: ScopeGlobal | ScopeSession, Name: TransactionIsolation, Value: "REPEATABLE-READ", Type: TypeEnum, Aliases: []string{TxnIsolation}, PossibleValues: []string{"READ-UNCOMMITTED", "READ-COMMITTED", "REPEATABLE-READ", "SERIALIZABLE"}, Validation: func(vars *SessionVars, normalizedValue string, originalValue string, scope ScopeFlag) (string, error) {
		return checkIsolationLevel(vars, normalizedValue, originalValue, scope)
	}},
	{Scope: ScopeGlobal | ScopeSession, Name: CollationConnection, Value: mysql.DefaultCollationName, skipInit: true, Validation: func(vars *SessionVars, normalizedValue string, originalValue string, scope ScopeFlag) (string, error) {
		return checkCollation(vars, normalizedValue, originalValue, scope)
	}, SetSession: func(s *SessionVars, val string) error {
		if coll, err := collate.GetCollationByName(val); err == nil {
			s.systems[CharacterSetConnection] = coll.CharsetName
		}
		return nil
	}},
	{Scope: ScopeGlobal | ScopeSession, Name: AutoCommit, Value: On, Type: TypeBool, SetSession: func(s *SessionVars, val string) error {
		isAutocommit := TiDBOptOn(val)
		// Implicitly commit the possible ongoing transaction if mode is changed from off to on.
		if !s.IsAutocommit() && isAutocommit {
			s.SetInTxn(false)
		}
		s.SetStatusFlag(mysql.ServerStatusAutocommit, isAutocommit)
		return nil
	}},
	{Scope: ScopeGlobal | ScopeSession, Name: CharsetDatabase, Value: mysql.DefaultCharset, skipInit: true, Validation: func(vars *SessionVars, normalizedValue string, originalValue string, scope ScopeFlag) (string, error) {
		return checkCharacterSet(normalizedValue, CharsetDatabase)
	}, SetSession: func(s *SessionVars, val string) error {
		if cs, err := charset.GetCharsetInfo(val); err == nil {
			s.systems[CollationDatabase] = cs.DefaultCollation
		}
		return nil
	}},
	{Scope: ScopeGlobal | ScopeSession, Name: WaitTimeout, Value: strconv.FormatInt(DefWaitTimeout, 10), Type: TypeUnsigned, MinValue: 0, MaxValue: secondsPerYear},
	{Scope: ScopeGlobal | ScopeSession, Name: InteractiveTimeout, Value: "28800", Type: TypeUnsigned, MinValue: 1, MaxValue: secondsPerYear},
	{Scope: ScopeGlobal | ScopeSession, Name: InnodbLockWaitTimeout, Value: strconv.FormatInt(DefInnodbLockWaitTimeout, 10), Type: TypeUnsigned, MinValue: 1, MaxValue: 3600, SetSession: func(s *SessionVars, val string) error {
		lockWaitSec := TidbOptInt64(val, DefInnodbLockWaitTimeout)
		s.LockWaitTimeout = lockWaitSec * 1000
		return nil
	}},
	{Scope: ScopeGlobal | ScopeSession, Name: GroupConcatMaxLen, Value: "1024", IsHintUpdatable: true, Type: TypeUnsigned, MinValue: 4, MaxValue: math.MaxUint64, Validation: func(vars *SessionVars, normalizedValue string, originalValue string, scope ScopeFlag) (string, error) {
		// https://dev.mysql.com/doc/refman/8.0/en/server-system-variables.html#sysvar_group_concat_max_len
		// Minimum Value 4
		// Maximum Value (64-bit platforms) 18446744073709551615
		// Maximum Value (32-bit platforms) 4294967295
		if mathutil.IntBits == 32 {
			if val, err := strconv.ParseUint(normalizedValue, 10, 64); err == nil {
				if val > uint64(math.MaxUint32) {
					vars.StmtCtx.AppendWarning(ErrTruncatedWrongValue.GenWithStackByArgs(GroupConcatMaxLen, originalValue))
					return strconv.FormatInt(int64(math.MaxUint32), 10), nil
				}
			}
		}
		return normalizedValue, nil
	}},
	{Scope: ScopeGlobal | ScopeSession, Name: CharacterSetConnection, Value: mysql.DefaultCharset, skipInit: true, Validation: func(vars *SessionVars, normalizedValue string, originalValue string, scope ScopeFlag) (string, error) {
		return checkCharacterSet(normalizedValue, CharacterSetConnection)
	}, SetSession: func(s *SessionVars, val string) error {
		if cs, err := charset.GetCharsetInfo(val); err == nil {
			s.systems[CollationConnection] = cs.DefaultCollation
		}
		return nil
	}},
	{Scope: ScopeGlobal | ScopeSession, Name: CharacterSetServer, Value: mysql.DefaultCharset, skipInit: true, Validation: func(vars *SessionVars, normalizedValue string, originalValue string, scope ScopeFlag) (string, error) {
		return checkCharacterSet(normalizedValue, CharacterSetServer)
	}, SetSession: func(s *SessionVars, val string) error {
		if cs, err := charset.GetCharsetInfo(val); err == nil {
			s.systems[CollationServer] = cs.DefaultCollation
		}
		return nil
	}},
	{Scope: ScopeGlobal | ScopeSession, Name: MaxAllowedPacket, Value: strconv.FormatUint(DefMaxAllowedPacket, 10), Type: TypeUnsigned, MinValue: 1024, MaxValue: MaxOfMaxAllowedPacket,
		Validation: func(vars *SessionVars, normalizedValue string, originalValue string, scope ScopeFlag) (string, error) {
			if vars.StmtCtx.StmtType == "Set" && scope == ScopeSession {
				err := ErrReadOnly.GenWithStackByArgs("SESSION", MaxAllowedPacket, "GLOBAL")
				return normalizedValue, err
			}
			// Truncate the value of max_allowed_packet to be a multiple of 1024,
			// nonmultiples are rounded down to the nearest multiple.
			u, err := strconv.ParseUint(normalizedValue, 10, 64)
			if err != nil {
				return normalizedValue, err
			}
			remainder := u % 1024
			if remainder != 0 {
				vars.StmtCtx.AppendWarning(ErrTruncatedWrongValue.GenWithStackByArgs(MaxAllowedPacket, normalizedValue))
				u -= remainder
			}
			return strconv.FormatUint(u, 10), nil
		},
		GetSession: func(s *SessionVars) (string, error) {
			return strconv.FormatUint(s.MaxAllowedPacket, 10), nil
		},
		SetSession: func(s *SessionVars, val string) error {
			var err error
			if s.MaxAllowedPacket, err = strconv.ParseUint(val, 10, 64); err != nil {
				return err
			}
			return nil
		},
	},
	{Scope: ScopeGlobal | ScopeSession, Name: WindowingUseHighPrecision, Value: On, Type: TypeBool, IsHintUpdatable: true, SetSession: func(s *SessionVars, val string) error {
		s.WindowingUseHighPrecision = TiDBOptOn(val)
		return nil
	}},
	{Scope: ScopeGlobal | ScopeSession, Name: BlockEncryptionMode, Value: "aes-128-ecb", Type: TypeEnum, PossibleValues: []string{"aes-128-ecb", "aes-192-ecb", "aes-256-ecb", "aes-128-cbc", "aes-192-cbc", "aes-256-cbc", "aes-128-ofb", "aes-192-ofb", "aes-256-ofb", "aes-128-cfb", "aes-192-cfb", "aes-256-cfb"}},
	/* TiDB specific variables */
	{Scope: ScopeGlobal | ScopeSession, Name: TiDBAllowMPPExecution, Type: TypeBool, Value: BoolToOnOff(DefTiDBAllowMPPExecution), SetSession: func(s *SessionVars, val string) error {
		s.allowMPPExecution = TiDBOptOn(val)
		return nil
	}},
	{Scope: ScopeGlobal | ScopeSession, Name: TiDBMPPStoreFailTTL, Type: TypeStr, Value: DefTiDBMPPStoreFailTTL, SetSession: func(s *SessionVars, val string) error {
		s.MPPStoreFailTTL = val
		return nil
	}},
	{Scope: ScopeGlobal | ScopeSession, Name: TiDBHashExchangeWithNewCollation, Type: TypeBool, Value: BoolToOnOff(DefTiDBHashExchangeWithNewCollation), SetSession: func(s *SessionVars, val string) error {
		s.HashExchangeWithNewCollation = TiDBOptOn(val)
		return nil
	}},
	{Scope: ScopeGlobal | ScopeSession, Name: TiDBBCJThresholdCount, Value: strconv.Itoa(DefBroadcastJoinThresholdCount), Type: TypeInt, MinValue: 0, MaxValue: math.MaxInt64, SetSession: func(s *SessionVars, val string) error {
		s.BroadcastJoinThresholdCount = TidbOptInt64(val, DefBroadcastJoinThresholdCount)
		return nil
	}},
	{Scope: ScopeGlobal | ScopeSession, Name: TiDBBCJThresholdSize, Value: strconv.Itoa(DefBroadcastJoinThresholdSize), Type: TypeInt, MinValue: 0, MaxValue: math.MaxInt64, SetSession: func(s *SessionVars, val string) error {
		s.BroadcastJoinThresholdSize = TidbOptInt64(val, DefBroadcastJoinThresholdSize)
		return nil
	}},
	{Scope: ScopeGlobal | ScopeSession, Name: TiDBBuildStatsConcurrency, Value: strconv.Itoa(DefBuildStatsConcurrency), Type: TypeInt, MinValue: 1, MaxValue: MaxConfigurableConcurrency},
	{Scope: ScopeGlobal | ScopeSession, Name: TiDBOptCartesianBCJ, Value: strconv.Itoa(DefOptCartesianBCJ), Type: TypeInt, MinValue: 0, MaxValue: 2, SetSession: func(s *SessionVars, val string) error {
		s.AllowCartesianBCJ = TidbOptInt(val, DefOptCartesianBCJ)
		return nil
	}},
	{Scope: ScopeGlobal | ScopeSession, Name: TiDBOptMPPOuterJoinFixedBuildSide, Value: BoolToOnOff(DefOptMPPOuterJoinFixedBuildSide), Type: TypeBool, SetSession: func(s *SessionVars, val string) error {
		s.MPPOuterJoinFixedBuildSide = TiDBOptOn(val)
		return nil
	}},
	{Scope: ScopeGlobal | ScopeSession, Name: TiDBExecutorConcurrency, Value: strconv.Itoa(DefExecutorConcurrency), Type: TypeUnsigned, MinValue: 1, MaxValue: MaxConfigurableConcurrency, SetSession: func(s *SessionVars, val string) error {
		s.ExecutorConcurrency = tidbOptPositiveInt32(val, DefExecutorConcurrency)
		return nil
	}},
	{Scope: ScopeGlobal | ScopeSession, Name: TiDBDistSQLScanConcurrency, Value: strconv.Itoa(DefDistSQLScanConcurrency), Type: TypeUnsigned, MinValue: 1, MaxValue: MaxConfigurableConcurrency, SetSession: func(s *SessionVars, val string) error {
		s.distSQLScanConcurrency = tidbOptPositiveInt32(val, DefDistSQLScanConcurrency)
		return nil
	}},
	{Scope: ScopeGlobal | ScopeSession, Name: TiDBOptInSubqToJoinAndAgg, Value: BoolToOnOff(DefOptInSubqToJoinAndAgg), Type: TypeBool, SetSession: func(s *SessionVars, val string) error {
		s.SetAllowInSubqToJoinAndAgg(TiDBOptOn(val))
		return nil
	}},
	{Scope: ScopeGlobal | ScopeSession, Name: TiDBOptPreferRangeScan, Value: BoolToOnOff(DefOptPreferRangeScan), Type: TypeBool, IsHintUpdatable: true, SetSession: func(s *SessionVars, val string) error {
		s.SetAllowPreferRangeScan(TiDBOptOn(val))
		return nil
	}},
	{Scope: ScopeGlobal | ScopeSession, Name: TiDBOptLimitPushDownThreshold, Value: strconv.Itoa(DefOptLimitPushDownThreshold), Type: TypeUnsigned, MinValue: 0, MaxValue: math.MaxInt32, SetSession: func(s *SessionVars, val string) error {
		s.LimitPushDownThreshold = TidbOptInt64(val, DefOptLimitPushDownThreshold)
		return nil
	}},
	{Scope: ScopeGlobal | ScopeSession, Name: TiDBOptCorrelationThreshold, Value: strconv.FormatFloat(DefOptCorrelationThreshold, 'f', -1, 64), Type: TypeFloat, MinValue: 0, MaxValue: 1, SetSession: func(s *SessionVars, val string) error {
		s.CorrelationThreshold = tidbOptFloat64(val, DefOptCorrelationThreshold)
		return nil
	}},
	{Scope: ScopeGlobal | ScopeSession, Name: TiDBOptEnableCorrelationAdjustment, Value: BoolToOnOff(DefOptEnableCorrelationAdjustment), Type: TypeBool, SetSession: func(s *SessionVars, val string) error {
		s.EnableCorrelationAdjustment = TiDBOptOn(val)
		return nil
	}},
	{Scope: ScopeGlobal | ScopeSession, Name: TiDBOptCorrelationExpFactor, Value: strconv.Itoa(DefOptCorrelationExpFactor), Type: TypeUnsigned, MinValue: 0, MaxValue: math.MaxInt32, SetSession: func(s *SessionVars, val string) error {
		s.CorrelationExpFactor = int(TidbOptInt64(val, DefOptCorrelationExpFactor))
		return nil
	}},
	{Scope: ScopeGlobal | ScopeSession, Name: TiDBOptCPUFactor, Value: strconv.FormatFloat(DefOptCPUFactor, 'f', -1, 64), Type: TypeFloat, MinValue: 0, MaxValue: math.MaxUint64, SetSession: func(s *SessionVars, val string) error {
		s.cpuFactor = tidbOptFloat64(val, DefOptCPUFactor)
		return nil
	}},
	{Scope: ScopeGlobal | ScopeSession, Name: TiDBOptTiFlashConcurrencyFactor, Value: strconv.FormatFloat(DefOptTiFlashConcurrencyFactor, 'f', -1, 64), skipInit: true, Type: TypeFloat, MinValue: 1, MaxValue: math.MaxUint64, SetSession: func(s *SessionVars, val string) error {
		s.CopTiFlashConcurrencyFactor = tidbOptFloat64(val, DefOptTiFlashConcurrencyFactor)
		return nil
	}},
	{Scope: ScopeGlobal | ScopeSession, Name: TiDBOptCopCPUFactor, Value: strconv.FormatFloat(DefOptCopCPUFactor, 'f', -1, 64), Type: TypeFloat, MinValue: 0, MaxValue: math.MaxUint64, SetSession: func(s *SessionVars, val string) error {
		s.copCPUFactor = tidbOptFloat64(val, DefOptCopCPUFactor)
		return nil
	}},
	{Scope: ScopeGlobal | ScopeSession, Name: TiDBOptNetworkFactor, Value: strconv.FormatFloat(DefOptNetworkFactor, 'f', -1, 64), Type: TypeFloat, MinValue: 0, MaxValue: math.MaxUint64, SetSession: func(s *SessionVars, val string) error {
		s.networkFactor = tidbOptFloat64(val, DefOptNetworkFactor)
		return nil
	}},
	{Scope: ScopeGlobal | ScopeSession, Name: TiDBOptScanFactor, Value: strconv.FormatFloat(DefOptScanFactor, 'f', -1, 64), Type: TypeFloat, MinValue: 0, MaxValue: math.MaxUint64, SetSession: func(s *SessionVars, val string) error {
		s.scanFactor = tidbOptFloat64(val, DefOptScanFactor)
		return nil
	}},
	{Scope: ScopeGlobal | ScopeSession, Name: TiDBOptDescScanFactor, Value: strconv.FormatFloat(DefOptDescScanFactor, 'f', -1, 64), Type: TypeFloat, MinValue: 0, MaxValue: math.MaxUint64, SetSession: func(s *SessionVars, val string) error {
		s.descScanFactor = tidbOptFloat64(val, DefOptDescScanFactor)
		return nil
	}},
	{Scope: ScopeGlobal | ScopeSession, Name: TiDBOptSeekFactor, Value: strconv.FormatFloat(DefOptSeekFactor, 'f', -1, 64), skipInit: true, Type: TypeFloat, MinValue: 0, MaxValue: math.MaxUint64, SetSession: func(s *SessionVars, val string) error {
		s.seekFactor = tidbOptFloat64(val, DefOptSeekFactor)
		return nil
	}},
	{Scope: ScopeGlobal | ScopeSession, Name: TiDBOptMemoryFactor, Value: strconv.FormatFloat(DefOptMemoryFactor, 'f', -1, 64), Type: TypeFloat, MinValue: 0, MaxValue: math.MaxUint64, SetSession: func(s *SessionVars, val string) error {
		s.memoryFactor = tidbOptFloat64(val, DefOptMemoryFactor)
		return nil
	}},
	{Scope: ScopeGlobal | ScopeSession, Name: TiDBOptDiskFactor, Value: strconv.FormatFloat(DefOptDiskFactor, 'f', -1, 64), Type: TypeFloat, MinValue: 0, MaxValue: math.MaxUint64, SetSession: func(s *SessionVars, val string) error {
		s.diskFactor = tidbOptFloat64(val, DefOptDiskFactor)
		return nil
	}},
	{Scope: ScopeGlobal | ScopeSession, Name: TiDBOptimizerEnableNewOnlyFullGroupByCheck, Value: BoolToOnOff(DefTiDBOptimizerEnableNewOFGB), Type: TypeBool, SetSession: func(s *SessionVars, val string) error {
		s.OptimizerEnableNewOnlyFullGroupByCheck = TiDBOptOn(val)
		return nil
	}},
	{Scope: ScopeGlobal | ScopeSession, Name: TiDBOptConcurrencyFactor, Value: strconv.FormatFloat(DefOptConcurrencyFactor, 'f', -1, 64), Type: TypeFloat, MinValue: 0, MaxValue: math.MaxUint64, SetSession: func(s *SessionVars, val string) error {
		s.concurrencyFactor = tidbOptFloat64(val, DefOptConcurrencyFactor)
		return nil
	}},
	{Scope: ScopeGlobal | ScopeSession, Name: TiDBOptCPUFactorV2, Value: strconv.FormatFloat(DefOptCPUFactorV2, 'f', -1, 64), Hidden: true, Type: TypeFloat, MinValue: 0, MaxValue: math.MaxUint64, SetSession: func(s *SessionVars, val string) error {
		s.cpuFactorV2 = tidbOptFloat64(val, DefOptCPUFactorV2)
		return nil
	}},
	{Scope: ScopeGlobal | ScopeSession, Name: TiDBOptCopCPUFactorV2, Value: strconv.FormatFloat(DefOptCopCPUFactorV2, 'f', -1, 64), Hidden: true, Type: TypeFloat, MinValue: 0, MaxValue: math.MaxUint64, SetSession: func(s *SessionVars, val string) error {
		s.copCPUFactorV2 = tidbOptFloat64(val, DefOptCopCPUFactorV2)
		return nil
	}},
	{Scope: ScopeGlobal | ScopeSession, Name: TiDBOptTiFlashCPUFactorV2, Value: strconv.FormatFloat(DefOptTiFlashCPUFactorV2, 'f', -1, 64), Hidden: true, Type: TypeFloat, MinValue: 0, MaxValue: math.MaxUint64, SetSession: func(s *SessionVars, val string) error {
		s.tiflashCPUFactorV2 = tidbOptFloat64(val, DefOptTiFlashCPUFactorV2)
		return nil
	}},
	{Scope: ScopeGlobal | ScopeSession, Name: TiDBOptNetworkFactorV2, Value: strconv.FormatFloat(DefOptNetworkFactorV2, 'f', -1, 64), Hidden: true, Type: TypeFloat, MinValue: 0, MaxValue: math.MaxUint64, SetSession: func(s *SessionVars, val string) error {
		s.networkFactorV2 = tidbOptFloat64(val, DefOptNetworkFactorV2)
		return nil
	}},
	{Scope: ScopeGlobal | ScopeSession, Name: TiDBOptScanFactorV2, Value: strconv.FormatFloat(DefOptScanFactorV2, 'f', -1, 64), Hidden: true, Type: TypeFloat, MinValue: 0, MaxValue: math.MaxUint64, SetSession: func(s *SessionVars, val string) error {
		s.scanFactorV2 = tidbOptFloat64(val, DefOptScanFactorV2)
		return nil
	}},
	{Scope: ScopeGlobal | ScopeSession, Name: TiDBOptDescScanFactorV2, Value: strconv.FormatFloat(DefOptDescScanFactorV2, 'f', -1, 64), Hidden: true, Type: TypeFloat, MinValue: 0, MaxValue: math.MaxUint64, SetSession: func(s *SessionVars, val string) error {
		s.descScanFactorV2 = tidbOptFloat64(val, DefOptDescScanFactorV2)
		return nil
	}},
	{Scope: ScopeGlobal | ScopeSession, Name: TiDBOptTiFlashScanFactorV2, Value: strconv.FormatFloat(DefOptTiFlashScanFactorV2, 'f', -1, 64), Hidden: true, Type: TypeFloat, MinValue: 0, MaxValue: math.MaxUint64, SetSession: func(s *SessionVars, val string) error {
		s.tiflashScanFactorV2 = tidbOptFloat64(val, DefOptTiFlashScanFactorV2)
		return nil
	}},
	{Scope: ScopeGlobal | ScopeSession, Name: TiDBOptSeekFactorV2, Value: strconv.FormatFloat(DefOptSeekFactorV2, 'f', -1, 64), Hidden: true, Type: TypeFloat, MinValue: 0, MaxValue: math.MaxUint64, SetSession: func(s *SessionVars, val string) error {
		s.seekFactorV2 = tidbOptFloat64(val, DefOptSeekFactorV2)
		return nil
	}},
	{Scope: ScopeGlobal | ScopeSession, Name: TiDBOptMemoryFactorV2, Value: strconv.FormatFloat(DefOptMemoryFactorV2, 'f', -1, 64), Hidden: true, Type: TypeFloat, MinValue: 0, MaxValue: math.MaxUint64, SetSession: func(s *SessionVars, val string) error {
		s.memoryFactorV2 = tidbOptFloat64(val, DefOptMemoryFactorV2)
		return nil
	}},
	{Scope: ScopeGlobal | ScopeSession, Name: TiDBOptDiskFactorV2, Value: strconv.FormatFloat(DefOptDiskFactorV2, 'f', -1, 64), Hidden: true, Type: TypeFloat, MinValue: 0, MaxValue: math.MaxUint64, SetSession: func(s *SessionVars, val string) error {
		s.diskFactorV2 = tidbOptFloat64(val, DefOptDiskFactorV2)
		return nil
	}},
	{Scope: ScopeGlobal | ScopeSession, Name: TiDBOptConcurrencyFactorV2, Value: strconv.FormatFloat(DefOptConcurrencyFactorV2, 'f', -1, 64), Hidden: true, Type: TypeFloat, MinValue: 0, MaxValue: math.MaxUint64, SetSession: func(s *SessionVars, val string) error {
		s.concurrencyFactorV2 = tidbOptFloat64(val, DefOptConcurrencyFactorV2)
		return nil
	}},
	{Scope: ScopeGlobal | ScopeSession, Name: TiDBIndexJoinBatchSize, Value: strconv.Itoa(DefIndexJoinBatchSize), Type: TypeUnsigned, MinValue: 1, MaxValue: math.MaxInt32, SetSession: func(s *SessionVars, val string) error {
		s.IndexJoinBatchSize = tidbOptPositiveInt32(val, DefIndexJoinBatchSize)
		return nil
	}},
	{Scope: ScopeGlobal | ScopeSession, Name: TiDBIndexLookupSize, Value: strconv.Itoa(DefIndexLookupSize), Type: TypeUnsigned, MinValue: 1, MaxValue: math.MaxInt32, SetSession: func(s *SessionVars, val string) error {
		s.IndexLookupSize = tidbOptPositiveInt32(val, DefIndexLookupSize)
		return nil
	}},
	{Scope: ScopeGlobal | ScopeSession, Name: TiDBIndexLookupConcurrency, Value: strconv.Itoa(DefIndexLookupConcurrency), Type: TypeInt, MinValue: 1, MaxValue: MaxConfigurableConcurrency, AllowAutoValue: true, SetSession: func(s *SessionVars, val string) error {
		s.indexLookupConcurrency = tidbOptPositiveInt32(val, ConcurrencyUnset)
		return nil
	}, Validation: func(vars *SessionVars, normalizedValue string, originalValue string, scope ScopeFlag) (string, error) {
		appendDeprecationWarning(vars, TiDBIndexLookupConcurrency, TiDBExecutorConcurrency)
		return normalizedValue, nil
	}},
	{Scope: ScopeGlobal | ScopeSession, Name: TiDBIndexLookupJoinConcurrency, Value: strconv.Itoa(DefIndexLookupJoinConcurrency), Type: TypeInt, MinValue: 1, MaxValue: MaxConfigurableConcurrency, AllowAutoValue: true, SetSession: func(s *SessionVars, val string) error {
		s.indexLookupJoinConcurrency = tidbOptPositiveInt32(val, ConcurrencyUnset)
		return nil
	}, Validation: func(vars *SessionVars, normalizedValue string, originalValue string, scope ScopeFlag) (string, error) {
		appendDeprecationWarning(vars, TiDBIndexLookupJoinConcurrency, TiDBExecutorConcurrency)
		return normalizedValue, nil
	}},
	{Scope: ScopeGlobal | ScopeSession, Name: TiDBIndexSerialScanConcurrency, Value: strconv.Itoa(DefIndexSerialScanConcurrency), Type: TypeUnsigned, MinValue: 1, MaxValue: MaxConfigurableConcurrency, SetSession: func(s *SessionVars, val string) error {
		s.indexSerialScanConcurrency = tidbOptPositiveInt32(val, DefIndexSerialScanConcurrency)
		return nil
	}},
	{Scope: ScopeGlobal | ScopeSession, Name: TiDBSkipUTF8Check, Value: BoolToOnOff(DefSkipUTF8Check), Type: TypeBool, SetSession: func(s *SessionVars, val string) error {
		s.SkipUTF8Check = TiDBOptOn(val)
		return nil
	}},
	{Scope: ScopeGlobal | ScopeSession, Name: TiDBSkipASCIICheck, Value: BoolToOnOff(DefSkipASCIICheck), Type: TypeBool, SetSession: func(s *SessionVars, val string) error {
		s.SkipASCIICheck = TiDBOptOn(val)
		return nil
	}},
	{Scope: ScopeGlobal | ScopeSession, Name: TiDBDMLBatchSize, Value: strconv.Itoa(DefDMLBatchSize), Type: TypeUnsigned, MinValue: 0, MaxValue: math.MaxInt32, SetSession: func(s *SessionVars, val string) error {
		s.DMLBatchSize = int(TidbOptInt64(val, DefDMLBatchSize))
		return nil
	}},
	{Scope: ScopeGlobal | ScopeSession, Name: TiDBMaxChunkSize, Value: strconv.Itoa(DefMaxChunkSize), Type: TypeUnsigned, MinValue: maxChunkSizeLowerBound, MaxValue: math.MaxInt32, SetSession: func(s *SessionVars, val string) error {
		s.MaxChunkSize = tidbOptPositiveInt32(val, DefMaxChunkSize)
		return nil
	}},
	{Scope: ScopeGlobal | ScopeSession, Name: TiDBAllowBatchCop, Value: strconv.Itoa(DefTiDBAllowBatchCop), Type: TypeInt, MinValue: 0, MaxValue: 2, SetSession: func(s *SessionVars, val string) error {
		s.AllowBatchCop = int(TidbOptInt64(val, DefTiDBAllowBatchCop))
		return nil
	}},
	{Scope: ScopeGlobal | ScopeSession, Name: TiDBInitChunkSize, Value: strconv.Itoa(DefInitChunkSize), Type: TypeUnsigned, MinValue: 1, MaxValue: initChunkSizeUpperBound, SetSession: func(s *SessionVars, val string) error {
		s.InitChunkSize = tidbOptPositiveInt32(val, DefInitChunkSize)
		return nil
	}},
	{Scope: ScopeGlobal | ScopeSession, Name: TiDBEnableCascadesPlanner, Value: Off, Type: TypeBool, SetSession: func(s *SessionVars, val string) error {
		s.SetEnableCascadesPlanner(TiDBOptOn(val))
		return nil
	}},
	{Scope: ScopeGlobal | ScopeSession, Name: TiDBEnableIndexMerge, Value: BoolToOnOff(DefTiDBEnableIndexMerge), Type: TypeBool, SetSession: func(s *SessionVars, val string) error {
		s.SetEnableIndexMerge(TiDBOptOn(val))
		return nil
	}},
	{Scope: ScopeGlobal | ScopeSession, Name: TiDBEnableTablePartition, Value: On, Type: TypeEnum, PossibleValues: []string{Off, On, "AUTO"}, SetSession: func(s *SessionVars, val string) error {
		s.EnableTablePartition = val
		return nil
	}},
	{Scope: ScopeGlobal | ScopeSession, Name: TiDBEnableListTablePartition, Value: On, Type: TypeBool, SetSession: func(s *SessionVars, val string) error {
		s.EnableListTablePartition = TiDBOptOn(val)
		return nil
	}},
	{Scope: ScopeGlobal | ScopeSession, Name: TiDBHashJoinConcurrency, Value: strconv.Itoa(DefTiDBHashJoinConcurrency), Type: TypeInt, MinValue: 1, MaxValue: MaxConfigurableConcurrency, AllowAutoValue: true, SetSession: func(s *SessionVars, val string) error {
		s.hashJoinConcurrency = tidbOptPositiveInt32(val, ConcurrencyUnset)
		return nil
	}, Validation: func(vars *SessionVars, normalizedValue string, originalValue string, scope ScopeFlag) (string, error) {
		appendDeprecationWarning(vars, TiDBHashJoinConcurrency, TiDBExecutorConcurrency)
		return normalizedValue, nil
	}},
	{Scope: ScopeGlobal | ScopeSession, Name: TiDBProjectionConcurrency, Value: strconv.Itoa(DefTiDBProjectionConcurrency), Type: TypeInt, MinValue: -1, MaxValue: MaxConfigurableConcurrency, SetSession: func(s *SessionVars, val string) error {
		s.projectionConcurrency = tidbOptPositiveInt32(val, ConcurrencyUnset)
		return nil
	}, Validation: func(vars *SessionVars, normalizedValue string, originalValue string, scope ScopeFlag) (string, error) {
		appendDeprecationWarning(vars, TiDBProjectionConcurrency, TiDBExecutorConcurrency)
		return normalizedValue, nil
	}},
	{Scope: ScopeGlobal | ScopeSession, Name: TiDBHashAggPartialConcurrency, Value: strconv.Itoa(DefTiDBHashAggPartialConcurrency), Type: TypeInt, MinValue: 1, MaxValue: MaxConfigurableConcurrency, AllowAutoValue: true, SetSession: func(s *SessionVars, val string) error {
		s.hashAggPartialConcurrency = tidbOptPositiveInt32(val, ConcurrencyUnset)
		return nil
	}, Validation: func(vars *SessionVars, normalizedValue string, originalValue string, scope ScopeFlag) (string, error) {
		appendDeprecationWarning(vars, TiDBHashAggPartialConcurrency, TiDBExecutorConcurrency)
		return normalizedValue, nil
	}},
	{Scope: ScopeGlobal | ScopeSession, Name: TiDBHashAggFinalConcurrency, Value: strconv.Itoa(DefTiDBHashAggFinalConcurrency), Type: TypeInt, MinValue: 1, MaxValue: MaxConfigurableConcurrency, AllowAutoValue: true, SetSession: func(s *SessionVars, val string) error {
		s.hashAggFinalConcurrency = tidbOptPositiveInt32(val, ConcurrencyUnset)
		return nil
	}, Validation: func(vars *SessionVars, normalizedValue string, originalValue string, scope ScopeFlag) (string, error) {
		appendDeprecationWarning(vars, TiDBHashAggFinalConcurrency, TiDBExecutorConcurrency)
		return normalizedValue, nil
	}},
	{Scope: ScopeGlobal | ScopeSession, Name: TiDBWindowConcurrency, Value: strconv.Itoa(DefTiDBWindowConcurrency), Type: TypeInt, MinValue: 1, MaxValue: MaxConfigurableConcurrency, AllowAutoValue: true, SetSession: func(s *SessionVars, val string) error {
		s.windowConcurrency = tidbOptPositiveInt32(val, ConcurrencyUnset)
		return nil
	}, Validation: func(vars *SessionVars, normalizedValue string, originalValue string, scope ScopeFlag) (string, error) {
		appendDeprecationWarning(vars, TiDBWindowConcurrency, TiDBExecutorConcurrency)
		return normalizedValue, nil
	}},
	{Scope: ScopeGlobal | ScopeSession, Name: TiDBMergeJoinConcurrency, Value: strconv.Itoa(DefTiDBMergeJoinConcurrency), Type: TypeInt, MinValue: 1, MaxValue: MaxConfigurableConcurrency, AllowAutoValue: true, SetSession: func(s *SessionVars, val string) error {
		s.mergeJoinConcurrency = tidbOptPositiveInt32(val, ConcurrencyUnset)
		return nil
	}, Validation: func(vars *SessionVars, normalizedValue string, originalValue string, scope ScopeFlag) (string, error) {
		appendDeprecationWarning(vars, TiDBMergeJoinConcurrency, TiDBExecutorConcurrency)
		return normalizedValue, nil
	}},
	{Scope: ScopeGlobal | ScopeSession, Name: TiDBStreamAggConcurrency, Value: strconv.Itoa(DefTiDBStreamAggConcurrency), Type: TypeInt, MinValue: 1, MaxValue: MaxConfigurableConcurrency, AllowAutoValue: true, SetSession: func(s *SessionVars, val string) error {
		s.streamAggConcurrency = tidbOptPositiveInt32(val, ConcurrencyUnset)
		return nil
	}, Validation: func(vars *SessionVars, normalizedValue string, originalValue string, scope ScopeFlag) (string, error) {
		appendDeprecationWarning(vars, TiDBStreamAggConcurrency, TiDBExecutorConcurrency)
		return normalizedValue, nil
	}},
	{Scope: ScopeGlobal | ScopeSession, Name: TiDBEnableParallelApply, Value: BoolToOnOff(DefTiDBEnableParallelApply), Type: TypeBool, SetSession: func(s *SessionVars, val string) error {
		s.EnableParallelApply = TiDBOptOn(val)
		return nil
	}},
	{Scope: ScopeGlobal | ScopeSession, Name: TiDBMemQuotaApplyCache, Value: strconv.Itoa(DefTiDBMemQuotaApplyCache), Type: TypeUnsigned, MaxValue: math.MaxInt64, SetSession: func(s *SessionVars, val string) error {
		s.MemQuotaApplyCache = TidbOptInt64(val, DefTiDBMemQuotaApplyCache)
		return nil
	}},
	{Scope: ScopeGlobal | ScopeSession, Name: TiDBBackoffLockFast, Value: strconv.Itoa(tikvstore.DefBackoffLockFast), Type: TypeUnsigned, MinValue: 1, MaxValue: math.MaxInt32, SetSession: func(s *SessionVars, val string) error {
		s.KVVars.BackoffLockFast = tidbOptPositiveInt32(val, tikvstore.DefBackoffLockFast)
		return nil
	}},
	{Scope: ScopeGlobal | ScopeSession, Name: TiDBBackOffWeight, Value: strconv.Itoa(tikvstore.DefBackOffWeight), Type: TypeUnsigned, MinValue: 0, MaxValue: math.MaxInt32, SetSession: func(s *SessionVars, val string) error {
		s.KVVars.BackOffWeight = tidbOptPositiveInt32(val, tikvstore.DefBackOffWeight)
		return nil
	}},
	{Scope: ScopeGlobal | ScopeSession, Name: TiDBRetryLimit, Value: strconv.Itoa(DefTiDBRetryLimit), Type: TypeInt, MinValue: -1, MaxValue: math.MaxInt64, SetSession: func(s *SessionVars, val string) error {
		s.RetryLimit = TidbOptInt64(val, DefTiDBRetryLimit)
		return nil
	}},
	{Scope: ScopeGlobal | ScopeSession, Name: TiDBDisableTxnAutoRetry, Value: BoolToOnOff(DefTiDBDisableTxnAutoRetry), Type: TypeBool, SetSession: func(s *SessionVars, val string) error {
		s.DisableTxnAutoRetry = TiDBOptOn(val)
		return nil
	}},
	{Scope: ScopeGlobal | ScopeSession, Name: TiDBConstraintCheckInPlace, Value: BoolToOnOff(DefTiDBConstraintCheckInPlace), Type: TypeBool, SetSession: func(s *SessionVars, val string) error {
		s.ConstraintCheckInPlace = TiDBOptOn(val)
		return nil
	}},
	{Scope: ScopeGlobal | ScopeSession, Name: TiDBTxnMode, Value: DefTiDBTxnMode, AllowEmptyAll: true, Type: TypeEnum, PossibleValues: []string{"pessimistic", "optimistic"}, SetSession: func(s *SessionVars, val string) error {
		s.TxnMode = strings.ToUpper(val)
		return nil
	}},
	{Scope: ScopeGlobal | ScopeSession, Name: TiDBEnableWindowFunction, Value: BoolToOnOff(DefEnableWindowFunction), Type: TypeBool, SetSession: func(s *SessionVars, val string) error {
		s.EnableWindowFunction = TiDBOptOn(val)
		return nil
	}},
	{Scope: ScopeGlobal | ScopeSession, Name: TiDBEnablePipelinedWindowFunction, Value: BoolToOnOff(DefEnablePipelinedWindowFunction), Type: TypeBool, SetSession: func(s *SessionVars, val string) error {
		s.EnablePipelinedWindowExec = TiDBOptOn(val)
		return nil
	}},
	{Scope: ScopeGlobal | ScopeSession, Name: TiDBEnableStrictDoubleTypeCheck, Value: BoolToOnOff(DefEnableStrictDoubleTypeCheck), Type: TypeBool, SetSession: func(s *SessionVars, val string) error {
		s.EnableStrictDoubleTypeCheck = TiDBOptOn(val)
		return nil
	}},
	{Scope: ScopeGlobal | ScopeSession, Name: TiDBEnableVectorizedExpression, Value: BoolToOnOff(DefEnableVectorizedExpression), Type: TypeBool, SetSession: func(s *SessionVars, val string) error {
		s.EnableVectorizedExpression = TiDBOptOn(val)
		return nil
	}},
	{Scope: ScopeGlobal | ScopeSession, Name: TiDBEnableFastAnalyze, Value: BoolToOnOff(DefTiDBUseFastAnalyze), Type: TypeBool, SetSession: func(s *SessionVars, val string) error {
		s.EnableFastAnalyze = TiDBOptOn(val)
		return nil
	}},
	{Scope: ScopeGlobal | ScopeSession, Name: TiDBSkipIsolationLevelCheck, Value: BoolToOnOff(DefTiDBSkipIsolationLevelCheck), Type: TypeBool},
	{Scope: ScopeGlobal | ScopeSession, Name: TiDBEnableRateLimitAction, Value: BoolToOnOff(DefTiDBEnableRateLimitAction), Type: TypeBool, SetSession: func(s *SessionVars, val string) error {
		s.EnabledRateLimitAction = TiDBOptOn(val)
		return nil
	}},
	{Scope: ScopeGlobal | ScopeSession, Name: TiDBAllowFallbackToTiKV, Value: "", Validation: func(vars *SessionVars, normalizedValue string, originalValue string, scope ScopeFlag) (string, error) {
		if normalizedValue == "" {
			return "", nil
		}
		engines := strings.Split(normalizedValue, ",")
		var formatVal string
		storeTypes := make(map[kv.StoreType]struct{})
		for i, engine := range engines {
			engine = strings.TrimSpace(engine)
			switch {
			case strings.EqualFold(engine, kv.TiFlash.Name()):
				if _, ok := storeTypes[kv.TiFlash]; !ok {
					if i != 0 {
						formatVal += ","
					}
					formatVal += kv.TiFlash.Name()
					storeTypes[kv.TiFlash] = struct{}{}
				}
			default:
				return normalizedValue, ErrWrongValueForVar.GenWithStackByArgs(TiDBAllowFallbackToTiKV, normalizedValue)
			}
		}
		return formatVal, nil
	}, SetSession: func(s *SessionVars, val string) error {
		s.AllowFallbackToTiKV = make(map[kv.StoreType]struct{})
		for _, engine := range strings.Split(val, ",") {
			if engine == kv.TiFlash.Name() {
				s.AllowFallbackToTiKV[kv.TiFlash] = struct{}{}
			}
		}
		return nil
	}},
	{Scope: ScopeGlobal | ScopeSession, Name: TiDBEnableAutoIncrementInGenerated, Value: BoolToOnOff(DefTiDBEnableAutoIncrementInGenerated), Type: TypeBool, SetSession: func(s *SessionVars, val string) error {
		s.EnableAutoIncrementInGenerated = TiDBOptOn(val)
		return nil
	}},
	{Scope: ScopeGlobal | ScopeSession, Name: TiDBPlacementMode, Value: DefTiDBPlacementMode, Type: TypeEnum, PossibleValues: []string{PlacementModeStrict, PlacementModeIgnore}, SetSession: func(s *SessionVars, val string) error {
		s.PlacementMode = val
		return nil
	}},
	{Scope: ScopeGlobal | ScopeSession, Name: TiDBOptJoinReorderThreshold, Value: strconv.Itoa(DefTiDBOptJoinReorderThreshold), skipInit: true, Type: TypeUnsigned, MinValue: 0, MaxValue: 63, SetSession: func(s *SessionVars, val string) error {
		s.TiDBOptJoinReorderThreshold = tidbOptPositiveInt32(val, DefTiDBOptJoinReorderThreshold)
		return nil
	}},
	{Scope: ScopeGlobal | ScopeSession, Name: TiDBEnableNoopFuncs, Value: DefTiDBEnableNoopFuncs, Type: TypeEnum, PossibleValues: []string{Off, On, Warn}, Validation: func(vars *SessionVars, normalizedValue string, originalValue string, scope ScopeFlag) (string, error) {
		// The behavior is very weird if someone can turn TiDBEnableNoopFuncs OFF, but keep any of the following on:
		// TxReadOnly, TransactionReadOnly, OfflineMode, SuperReadOnly, serverReadOnly, SQLAutoIsNull
		// To prevent this strange position, prevent setting to OFF when any of these sysVars are ON of the same scope.
		if normalizedValue == Off {
			for _, potentialIncompatibleSysVar := range []string{TxReadOnly, TransactionReadOnly, OfflineMode, SuperReadOnly, ReadOnly, SQLAutoIsNull} {
				val, _ := vars.GetSystemVar(potentialIncompatibleSysVar) // session scope
				if scope == ScopeGlobal {                                // global scope
					var err error
					val, err = vars.GlobalVarsAccessor.GetGlobalSysVar(potentialIncompatibleSysVar)
					if err != nil {
						return originalValue, errUnknownSystemVariable.GenWithStackByArgs(potentialIncompatibleSysVar)
					}
				}
				if TiDBOptOn(val) {
					return originalValue, errValueNotSupportedWhen.GenWithStackByArgs(TiDBEnableNoopFuncs, potentialIncompatibleSysVar)
				}
			}
		}
		return normalizedValue, nil
	}, SetSession: func(s *SessionVars, val string) error {
		s.NoopFuncsMode = TiDBOptOnOffWarn(val)
		return nil
	}},
	{Scope: ScopeGlobal | ScopeSession, Name: TiDBReplicaRead, Value: "leader", Type: TypeEnum, PossibleValues: []string{"leader", "follower", "leader-and-follower", "closest-replicas", "closest-adaptive"}, SetSession: func(s *SessionVars, val string) error {
		if strings.EqualFold(val, "follower") {
			s.SetReplicaRead(kv.ReplicaReadFollower)
		} else if strings.EqualFold(val, "leader-and-follower") {
			s.SetReplicaRead(kv.ReplicaReadMixed)
		} else if strings.EqualFold(val, "leader") || len(val) == 0 {
			s.SetReplicaRead(kv.ReplicaReadLeader)
		} else if strings.EqualFold(val, "closest-replicas") {
			s.SetReplicaRead(kv.ReplicaReadClosest)
		} else if strings.EqualFold(val, "closest-adaptive") {
			s.SetReplicaRead(kv.ReplicaReadClosestAdaptive)
		}
		return nil
	}},
	{Scope: ScopeGlobal | ScopeSession, Name: TiDBAdaptiveClosestReadThreshold, Value: strconv.Itoa(DefAdaptiveClosestReadThreshold), Type: TypeUnsigned, MinValue: 0, MaxValue: math.MaxInt64, SetSession: func(s *SessionVars, val string) error {
		s.ReplicaClosestReadThreshold = TidbOptInt64(val, DefAdaptiveClosestReadThreshold)
		return nil
	}},
	{Scope: ScopeGlobal | ScopeSession, Name: TiDBUsePlanBaselines, Value: BoolToOnOff(DefTiDBUsePlanBaselines), Type: TypeBool, SetSession: func(s *SessionVars, val string) error {
		s.UsePlanBaselines = TiDBOptOn(val)
		return nil
	}},
	{Scope: ScopeGlobal | ScopeSession, Name: TiDBEvolvePlanBaselines, Value: BoolToOnOff(DefTiDBEvolvePlanBaselines), Type: TypeBool, Validation: func(vars *SessionVars, normalizedValue string, originalValue string, scope ScopeFlag) (string, error) {
		if normalizedValue == "ON" && !config.CheckTableBeforeDrop {
			return normalizedValue, errors.Errorf("Cannot enable baseline evolution feature, it is not generally available now")
		}
		return normalizedValue, nil
	}, SetSession: func(s *SessionVars, val string) error {
		s.EvolvePlanBaselines = TiDBOptOn(val)
		return nil
	}},
	{Scope: ScopeGlobal | ScopeSession, Name: TiDBEnableExtendedStats, Value: BoolToOnOff(false), Hidden: true, Type: TypeBool, SetSession: func(s *SessionVars, val string) error {
		s.EnableExtendedStats = TiDBOptOn(val)
		return nil
	}},
	{Scope: ScopeGlobal | ScopeSession, Name: CTEMaxRecursionDepth, Value: strconv.Itoa(DefCTEMaxRecursionDepth), Type: TypeInt, MinValue: 0, MaxValue: 4294967295, SetSession: func(s *SessionVars, val string) error {
		s.CTEMaxRecursionDepth = TidbOptInt(val, DefCTEMaxRecursionDepth)
		return nil
	}},
	{Scope: ScopeGlobal | ScopeSession, Name: TiDBAllowAutoRandExplicitInsert, Value: BoolToOnOff(DefTiDBAllowAutoRandExplicitInsert), Type: TypeBool, SetSession: func(s *SessionVars, val string) error {
		s.AllowAutoRandExplicitInsert = TiDBOptOn(val)
		return nil
	}},
	{Scope: ScopeGlobal | ScopeSession, Name: TiDBEnableClusteredIndex, Value: IntOnly, Type: TypeEnum, PossibleValues: []string{Off, On, IntOnly}, Validation: func(vars *SessionVars, normalizedValue string, originalValue string, scope ScopeFlag) (string, error) {
		if normalizedValue == IntOnly {
			vars.StmtCtx.AppendWarning(errWarnDeprecatedSyntax.FastGenByArgs(normalizedValue, fmt.Sprintf("'%s' or '%s'", On, Off)))
		}
		return normalizedValue, nil
	}, SetSession: func(s *SessionVars, val string) error {
		s.EnableClusteredIndex = TiDBOptEnableClustered(val)
		return nil
	}},
	{Scope: ScopeGlobal | ScopeSession, Name: TiDBPartitionPruneMode, Value: DefTiDBPartitionPruneMode, Type: TypeEnum, PossibleValues: []string{"static", "dynamic", "static-only", "dynamic-only"}, Validation: func(vars *SessionVars, normalizedValue string, originalValue string, scope ScopeFlag) (string, error) {
		mode := PartitionPruneMode(normalizedValue).Update()
		if !mode.Valid() {
			return normalizedValue, ErrWrongTypeForVar.GenWithStackByArgs(TiDBPartitionPruneMode)
		}
		return string(mode), nil
	}, GetSession: func(s *SessionVars) (string, error) {
		return s.PartitionPruneMode.Load(), nil
	}, SetSession: func(s *SessionVars, val string) error {
		newMode := strings.ToLower(strings.TrimSpace(val))
		if PartitionPruneMode(s.PartitionPruneMode.Load()) == Static && PartitionPruneMode(newMode) == Dynamic {
			s.StmtCtx.AppendWarning(errors.New("Please analyze all partition tables again for consistency between partition and global stats"))
			s.StmtCtx.AppendWarning(errors.New("Please avoid setting partition prune mode to dynamic at session level and set partition prune mode to dynamic at global level"))
		}
		s.PartitionPruneMode.Store(newMode)
		return nil
	}, SetGlobal: func(s *SessionVars, val string) error {
		newMode := strings.ToLower(strings.TrimSpace(val))
		if PartitionPruneMode(newMode) == Dynamic {
			s.StmtCtx.AppendWarning(errors.New("Please analyze all partition tables again for consistency between partition and global stats"))
		}
		return nil
	}},
	{Scope: ScopeGlobal | ScopeSession, Name: TiDBRedactLog, Value: BoolToOnOff(DefTiDBRedactLog), Type: TypeBool, SetSession: func(s *SessionVars, val string) error {
		s.EnableRedactLog = TiDBOptOn(val)
		errors.RedactLogEnabled.Store(s.EnableRedactLog)
		return nil
	}},
	{Scope: ScopeGlobal | ScopeSession, Name: TiDBShardAllocateStep, Value: strconv.Itoa(DefTiDBShardAllocateStep), Type: TypeInt, MinValue: 1, MaxValue: uint64(math.MaxInt64), SetSession: func(s *SessionVars, val string) error {
		s.ShardAllocateStep = TidbOptInt64(val, DefTiDBShardAllocateStep)
		return nil
	}},
	{Scope: ScopeGlobal | ScopeSession, Name: TiDBEnableAmendPessimisticTxn, Value: BoolToOnOff(DefTiDBEnableAmendPessimisticTxn), Type: TypeBool, SetSession: func(s *SessionVars, val string) error {
		s.EnableAmendPessimisticTxn = TiDBOptOn(val)
		return nil
	}},
	{Scope: ScopeGlobal | ScopeSession, Name: TiDBEnableAsyncCommit, Value: BoolToOnOff(DefTiDBEnableAsyncCommit), Type: TypeBool, SetSession: func(s *SessionVars, val string) error {
		s.EnableAsyncCommit = TiDBOptOn(val)
		return nil
	}},
	{Scope: ScopeGlobal | ScopeSession, Name: TiDBEnable1PC, Value: BoolToOnOff(DefTiDBEnable1PC), Type: TypeBool, SetSession: func(s *SessionVars, val string) error {
		s.Enable1PC = TiDBOptOn(val)
		return nil
	}},
	{Scope: ScopeGlobal | ScopeSession, Name: TiDBGuaranteeLinearizability, Value: BoolToOnOff(DefTiDBGuaranteeLinearizability), Type: TypeBool, SetSession: func(s *SessionVars, val string) error {
		s.GuaranteeLinearizability = TiDBOptOn(val)
		return nil
	}},
	{Scope: ScopeGlobal | ScopeSession, Name: TiDBAnalyzeVersion, Value: strconv.Itoa(DefTiDBAnalyzeVersion), Type: TypeInt, MinValue: 1, MaxValue: 2, Validation: func(vars *SessionVars, normalizedValue string, originalValue string, scope ScopeFlag) (string, error) {
		if normalizedValue == "2" && FeedbackProbability != nil && FeedbackProbability.Load() > 0 {
			var original string
			var err error
			if scope == ScopeGlobal {
				original, err = vars.GlobalVarsAccessor.GetGlobalSysVar(TiDBAnalyzeVersion)
				if err != nil {
					return normalizedValue, nil
				}
			} else {
				original = strconv.Itoa(vars.AnalyzeVersion)
			}
			vars.StmtCtx.AppendError(errors.New("variable tidb_analyze_version not updated because analyze version 2 is incompatible with query feedback. Please consider setting feedback-probability to 0.0 in config file to disable query feedback"))
			return original, nil
		}
		return normalizedValue, nil
	}, SetSession: func(s *SessionVars, val string) error {
		s.AnalyzeVersion = tidbOptPositiveInt32(val, DefTiDBAnalyzeVersion)
		return nil
	}},
	{Scope: ScopeGlobal | ScopeSession, Name: TiDBEnableIndexMergeJoin, Value: BoolToOnOff(DefTiDBEnableIndexMergeJoin), Hidden: true, Type: TypeBool, SetSession: func(s *SessionVars, val string) error {
		s.EnableIndexMergeJoin = TiDBOptOn(val)
		return nil
	}},
	{Scope: ScopeGlobal | ScopeSession, Name: TiDBTrackAggregateMemoryUsage, Value: BoolToOnOff(DefTiDBTrackAggregateMemoryUsage), Type: TypeBool, SetSession: func(s *SessionVars, val string) error {
		s.TrackAggregateMemoryUsage = TiDBOptOn(val)
		return nil
	}},
	{Scope: ScopeGlobal | ScopeSession, Name: TiDBMultiStatementMode, Value: Off, Type: TypeEnum, PossibleValues: []string{Off, On, Warn}, SetSession: func(s *SessionVars, val string) error {
		s.MultiStatementMode = TiDBOptOnOffWarn(val)
		return nil
	}},
	{Scope: ScopeGlobal | ScopeSession, Name: TiDBEnableExchangePartition, Value: BoolToOnOff(DefTiDBEnableExchangePartition), Type: TypeBool, SetSession: func(s *SessionVars, val string) error {
		s.TiDBEnableExchangePartition = TiDBOptOn(val)
		return nil
	}},
	// It's different from tmp_table_size or max_heap_table_size. See https://github.com/pingcap/tidb/issues/28691.
	{Scope: ScopeGlobal | ScopeSession, Name: TiDBTmpTableMaxSize, Value: strconv.Itoa(DefTiDBTmpTableMaxSize), Type: TypeUnsigned, MinValue: 1 << 20, MaxValue: 1 << 37, SetSession: func(s *SessionVars, val string) error {
		s.TMPTableSize = TidbOptInt64(val, DefTiDBTmpTableMaxSize)
		return nil
	}},
	{Scope: ScopeGlobal | ScopeSession, Name: TiDBEnableOrderedResultMode, Value: BoolToOnOff(DefTiDBEnableOrderedResultMode), Type: TypeBool, SetSession: func(s *SessionVars, val string) error {
		s.EnableStableResultMode = TiDBOptOn(val)
		return nil
	}},
	{Scope: ScopeGlobal | ScopeSession, Name: TiDBEnablePseudoForOutdatedStats, Value: BoolToOnOff(DefTiDBEnablePseudoForOutdatedStats), Type: TypeBool, SetSession: func(s *SessionVars, val string) error {
		s.EnablePseudoForOutdatedStats = TiDBOptOn(val)
		return nil
	}},
	{Scope: ScopeGlobal | ScopeSession, Name: TiDBRegardNULLAsPoint, Value: BoolToOnOff(DefTiDBRegardNULLAsPoint), Type: TypeBool, SetSession: func(s *SessionVars, val string) error {
		s.RegardNULLAsPoint = TiDBOptOn(val)
		return nil
	}},
	{Scope: ScopeGlobal | ScopeSession, Name: TiDBEnablePaging, Value: BoolToOnOff(DefTiDBEnablePaging), Type: TypeBool, Hidden: true, SetSession: func(s *SessionVars, val string) error {
		s.EnablePaging = TiDBOptOn(val)
		return nil
	}, SetGlobal: func(s *SessionVars, val string) error {
		s.EnablePaging = TiDBOptOn(val)
		return nil
	}},
	{Scope: ScopeGlobal | ScopeSession, Name: TiDBEnableLegacyInstanceScope, Value: BoolToOnOff(DefEnableLegacyInstanceScope), Type: TypeBool, SetSession: func(s *SessionVars, val string) error {
		s.EnableLegacyInstanceScope = TiDBOptOn(val)
		return nil
	}},
	{Scope: ScopeGlobal | ScopeSession, Name: TiDBStatsLoadSyncWait, Value: strconv.Itoa(DefTiDBStatsLoadSyncWait), skipInit: true, Type: TypeInt, MinValue: 0, MaxValue: math.MaxInt32,
		SetSession: func(s *SessionVars, val string) error {
			s.StatsLoadSyncWait = TidbOptInt64(val, DefTiDBStatsLoadSyncWait)
			return nil
		},
		GetGlobal: func(s *SessionVars) (string, error) {
			return strconv.FormatInt(StatsLoadSyncWait.Load(), 10), nil
		},
		SetGlobal: func(s *SessionVars, val string) error {
			StatsLoadSyncWait.Store(TidbOptInt64(val, DefTiDBStatsLoadSyncWait))
			return nil
		},
	},
	{Scope: ScopeGlobal | ScopeSession, Name: TiDBSysdateIsNow, Value: BoolToOnOff(DefSysdateIsNow), Type: TypeBool,
		SetSession: func(vars *SessionVars, s string) error {
			vars.SysdateIsNow = TiDBOptOn(s)
			return nil
		},
	},
	{Scope: ScopeGlobal | ScopeSession, Name: TiDBEnableMutationChecker, Hidden: true,
		Value: BoolToOnOff(DefTiDBEnableMutationChecker), Type: TypeBool,
		SetSession: func(s *SessionVars, val string) error {
			s.EnableMutationChecker = TiDBOptOn(val)
			return nil
		},
	},
	{Scope: ScopeGlobal | ScopeSession, Name: TiDBTxnAssertionLevel, Value: DefTiDBTxnAssertionLevel, PossibleValues: []string{AssertionOffStr, AssertionFastStr, AssertionStrictStr}, Hidden: true, Type: TypeEnum, SetSession: func(s *SessionVars, val string) error {
		s.AssertionLevel = tidbOptAssertionLevel(val)
		return nil
	}},
	{Scope: ScopeGlobal | ScopeSession, Name: TiDBBatchPendingTiFlashCount, Value: strconv.Itoa(DefTiDBBatchPendingTiFlashCount), MinValue: 0, MaxValue: math.MaxUint32, Hidden: false, Type: TypeUnsigned, SetSession: func(s *SessionVars, val string) error {
		b, e := strconv.Atoi(val)
		if e != nil {
			b = DefTiDBBatchPendingTiFlashCount
		}
		s.BatchPendingTiFlashCount = b
		return nil
	}},
	{Scope: ScopeGlobal | ScopeSession, Name: TiDBIgnorePreparedCacheCloseStmt, Value: BoolToOnOff(DefTiDBIgnorePreparedCacheCloseStmt), Type: TypeBool,
		SetSession: func(vars *SessionVars, s string) error {
			vars.IgnorePreparedCacheCloseStmt = TiDBOptOn(s)
			return nil
		},
	},
	{Scope: ScopeGlobal | ScopeSession, Name: TiDBEnableNewCostInterface, Value: BoolToOnOff(true), Hidden: false, Type: TypeBool,
		SetSession: func(vars *SessionVars, s string) error {
			vars.EnableNewCostInterface = TiDBOptOn(s)
			return nil
		},
	},
	{Scope: ScopeGlobal | ScopeSession, Name: TiDBCostModelVersion, Value: strconv.Itoa(1), Hidden: false, Type: TypeInt, MinValue: 1, MaxValue: 2,
		SetSession: func(vars *SessionVars, s string) error {
			vars.CostModelVersion = int(TidbOptInt64(s, 1))
			return nil
		},
	},
	{Scope: ScopeGlobal | ScopeSession, Name: TiDBRCReadCheckTS, Type: TypeBool, Value: BoolToOnOff(DefRCReadCheckTS), SetSession: func(s *SessionVars, val string) error {
		s.RcReadCheckTS = TiDBOptOn(val)
		return nil
	}},
	{Scope: ScopeGlobal | ScopeSession, Name: TiDBRemoveOrderbyInSubquery, Value: BoolToOnOff(DefTiDBRemoveOrderbyInSubquery), Type: TypeBool, SetSession: func(s *SessionVars, val string) error {
		s.RemoveOrderbyInSubquery = TiDBOptOn(val)
		return nil
	}},
	{Scope: ScopeGlobal | ScopeSession, Name: TiDBMemQuotaQuery, Value: strconv.Itoa(DefTiDBMemQuotaQuery), Type: TypeInt, MinValue: -1, MaxValue: math.MaxInt64, SetSession: func(s *SessionVars, val string) error {
		s.MemQuotaQuery = TidbOptInt64(val, DefTiDBMemQuotaQuery)
		return nil
	}, Validation: func(vars *SessionVars, normalizedValue string, originalValue string, scope ScopeFlag) (string, error) {
		intVal := TidbOptInt64(normalizedValue, DefTiDBMemQuotaQuery)
		if intVal > 0 && intVal < 128 {
			vars.StmtCtx.AppendWarning(ErrTruncatedWrongValue.GenWithStackByArgs(TiDBMemQuotaQuery, originalValue))
			normalizedValue = "128"
		}
		return normalizedValue, nil
	}},
	{Scope: ScopeGlobal | ScopeSession, Name: TiDBNonTransactionalIgnoreError, Value: BoolToOnOff(DefTiDBBatchDMLIgnoreError), Type: TypeBool,
		SetSession: func(s *SessionVars, val string) error {
			s.NonTransactionalIgnoreError = TiDBOptOn(val)
			return nil
		},
	},
	{Scope: ScopeGlobal | ScopeSession, Name: TiFlashFineGrainedShuffleStreamCount, Value: strconv.Itoa(DefTiFlashFineGrainedShuffleStreamCount), Type: TypeInt, MinValue: -1, MaxValue: 1024,
		SetSession: func(s *SessionVars, val string) error {
			s.TiFlashFineGrainedShuffleStreamCount = TidbOptInt64(val, DefTiFlashFineGrainedShuffleStreamCount)
			return nil
		}},
	{Scope: ScopeGlobal | ScopeSession, Name: TiFlashFineGrainedShuffleBatchSize, Value: strconv.Itoa(DefTiFlashFineGrainedShuffleBatchSize), Type: TypeUnsigned, MinValue: 1, MaxValue: math.MaxUint64,
		SetSession: func(s *SessionVars, val string) error {
			s.TiFlashFineGrainedShuffleBatchSize = uint64(TidbOptInt64(val, DefTiFlashFineGrainedShuffleBatchSize))
			return nil
		}},
	{Scope: ScopeGlobal, Name: TiDBSimplifiedMetrics, Value: BoolToOnOff(DefTiDBSimplifiedMetrics), Type: TypeBool,
		SetGlobal: func(vars *SessionVars, s string) error {
			metrics.ToggleSimplifiedMode(TiDBOptOn(s))
			return nil
		}},
	{Scope: ScopeGlobal | ScopeSession, Name: TiDBMinPagingSize, Value: strconv.Itoa(DefMinPagingSize), Type: TypeUnsigned, MinValue: 1, MaxValue: math.MaxInt64, SetSession: func(s *SessionVars, val string) error {
		s.MinPagingSize = tidbOptPositiveInt32(val, DefMinPagingSize)
		return nil
	}},
	{Scope: ScopeGlobal | ScopeSession, Name: TiDBMaxPagingSize, Value: strconv.Itoa(DefMaxPagingSize), Type: TypeUnsigned, MinValue: 1, MaxValue: math.MaxInt64, SetSession: func(s *SessionVars, val string) error {
		s.MaxPagingSize = tidbOptPositiveInt32(val, DefMaxPagingSize)
		return nil
	}},
	{Scope: ScopeSession, Name: TiDBMemoryDebugModeMinHeapInUse, Value: strconv.Itoa(0), Type: TypeInt, MinValue: math.MinInt64, MaxValue: math.MaxInt64, SetSession: func(s *SessionVars, val string) error {
		s.MemoryDebugModeMinHeapInUse = TidbOptInt64(val, 0)
		return nil
	}},
	{Scope: ScopeSession, Name: TiDBMemoryDebugModeAlarmRatio, Value: strconv.Itoa(0), Type: TypeInt, MinValue: 0, MaxValue: math.MaxInt64, SetSession: func(s *SessionVars, val string) error {
		s.MemoryDebugModeAlarmRatio = TidbOptInt64(val, 0)
		return nil
	}},
	{Scope: ScopeGlobal | ScopeSession, Name: TiDBEnableAnalyzeSnapshot, Value: BoolToOnOff(DefTiDBEnableAnalyzeSnapshot), Type: TypeBool, SetSession: func(s *SessionVars, val string) error {
		s.EnableAnalyzeSnapshot = TiDBOptOn(val)
		return nil
	}},
	{Scope: ScopeGlobal, Name: TiDBGenerateBinaryPlan, Value: BoolToOnOff(DefTiDBGenerateBinaryPlan), Type: TypeBool, SetGlobal: func(s *SessionVars, val string) error {
		GenerateBinaryPlan.Store(TiDBOptOn(val))
		return nil
	}},
	{Scope: ScopeGlobal | ScopeSession, Name: TiDBDefaultStrMatchSelectivity, Value: strconv.FormatFloat(DefTiDBDefaultStrMatchSelectivity, 'f', -1, 64), Type: TypeFloat, MinValue: 0, MaxValue: 1,
		SetSession: func(s *SessionVars, val string) error {
			s.DefaultStrMatchSelectivity = tidbOptFloat64(val, DefTiDBDefaultStrMatchSelectivity)
			return nil
		}},
}

// FeedbackProbability points to the FeedbackProbability in statistics package.
// It's initialized in init() in feedback.go to solve import cycle.
var FeedbackProbability *atomic2.Float64

// SetNamesVariables is the system variable names related to set names statements.
var SetNamesVariables = []string{
	CharacterSetClient,
	CharacterSetConnection,
	CharacterSetResults,
}

// SetCharsetVariables is the system variable names related to set charset statements.
var SetCharsetVariables = []string{
	CharacterSetClient,
	CharacterSetResults,
}

const (
	// CharacterSetConnection is the name for character_set_connection system variable.
	CharacterSetConnection = "character_set_connection"
	// CollationConnection is the name for collation_connection system variable.
	CollationConnection = "collation_connection"
	// CharsetDatabase is the name for character_set_database system variable.
	CharsetDatabase = "character_set_database"
	// CollationDatabase is the name for collation_database system variable.
	CollationDatabase = "collation_database"
	// CharacterSetFilesystem is the name for character_set_filesystem system variable.
	CharacterSetFilesystem = "character_set_filesystem"
	// CharacterSetClient is the name for character_set_client system variable.
	CharacterSetClient = "character_set_client"
	// CharacterSetSystem is the name for character_set_system system variable.
	CharacterSetSystem = "character_set_system"
	// GeneralLog is the name for 'general_log' system variable.
	GeneralLog = "general_log"
	// AvoidTemporalUpgrade is the name for 'avoid_temporal_upgrade' system variable.
	AvoidTemporalUpgrade = "avoid_temporal_upgrade"
	// MaxPreparedStmtCount is the name for 'max_prepared_stmt_count' system variable.
	MaxPreparedStmtCount = "max_prepared_stmt_count"
	// BigTables is the name for 'big_tables' system variable.
	BigTables = "big_tables"
	// CheckProxyUsers is the name for 'check_proxy_users' system variable.
	CheckProxyUsers = "check_proxy_users"
	// CoreFile is the name for 'core_file' system variable.
	CoreFile = "core_file"
	// DefaultWeekFormat is the name for 'default_week_format' system variable.
	DefaultWeekFormat = "default_week_format"
	// GroupConcatMaxLen is the name for 'group_concat_max_len' system variable.
	GroupConcatMaxLen = "group_concat_max_len"
	// DelayKeyWrite is the name for 'delay_key_write' system variable.
	DelayKeyWrite = "delay_key_write"
	// EndMarkersInJSON is the name for 'end_markers_in_json' system variable.
	EndMarkersInJSON = "end_markers_in_json"
	// Hostname is the name for 'hostname' system variable.
	Hostname = "hostname"
	// InnodbCommitConcurrency is the name for 'innodb_commit_concurrency' system variable.
	InnodbCommitConcurrency = "innodb_commit_concurrency"
	// InnodbFastShutdown is the name for 'innodb_fast_shutdown' system variable.
	InnodbFastShutdown = "innodb_fast_shutdown"
	// InnodbLockWaitTimeout is the name for 'innodb_lock_wait_timeout' system variable.
	InnodbLockWaitTimeout = "innodb_lock_wait_timeout"
	// SQLLogBin is the name for 'sql_log_bin' system variable.
	SQLLogBin = "sql_log_bin"
	// LogBin is the name for 'log_bin' system variable.
	LogBin = "log_bin"
	// MaxSortLength is the name for 'max_sort_length' system variable.
	MaxSortLength = "max_sort_length"
	// MaxSpRecursionDepth is the name for 'max_sp_recursion_depth' system variable.
	MaxSpRecursionDepth = "max_sp_recursion_depth"
	// MaxUserConnections is the name for 'max_user_connections' system variable.
	MaxUserConnections = "max_user_connections"
	// OfflineMode is the name for 'offline_mode' system variable.
	OfflineMode = "offline_mode"
	// InteractiveTimeout is the name for 'interactive_timeout' system variable.
	InteractiveTimeout = "interactive_timeout"
	// FlushTime is the name for 'flush_time' system variable.
	FlushTime = "flush_time"
	// PseudoSlaveMode is the name for 'pseudo_slave_mode' system variable.
	PseudoSlaveMode = "pseudo_slave_mode"
	// LowPriorityUpdates is the name for 'low_priority_updates' system variable.
	LowPriorityUpdates = "low_priority_updates"
	// LowerCaseTableNames is the name for 'lower_case_table_names' system variable.
	LowerCaseTableNames = "lower_case_table_names"
	// SessionTrackGtids is the name for 'session_track_gtids' system variable.
	SessionTrackGtids = "session_track_gtids"
	// OldPasswords is the name for 'old_passwords' system variable.
	OldPasswords = "old_passwords"
	// MaxConnections is the name for 'max_connections' system variable.
	MaxConnections = "max_connections"
	// SkipNameResolve is the name for 'skip_name_resolve' system variable.
	SkipNameResolve = "skip_name_resolve"
	// ForeignKeyChecks is the name for 'foreign_key_checks' system variable.
	ForeignKeyChecks = "foreign_key_checks"
	// SQLSafeUpdates is the name for 'sql_safe_updates' system variable.
	SQLSafeUpdates = "sql_safe_updates"
	// WarningCount is the name for 'warning_count' system variable.
	WarningCount = "warning_count"
	// ErrorCount is the name for 'error_count' system variable.
	ErrorCount = "error_count"
	// SQLSelectLimit is the name for 'sql_select_limit' system variable.
	SQLSelectLimit = "sql_select_limit"
	// MaxConnectErrors is the name for 'max_connect_errors' system variable.
	MaxConnectErrors = "max_connect_errors"
	// TableDefinitionCache is the name for 'table_definition_cache' system variable.
	TableDefinitionCache = "table_definition_cache"
	// Timestamp is the name for 'timestamp' system variable.
	Timestamp = "timestamp"
	// ConnectTimeout is the name for 'connect_timeout' system variable.
	ConnectTimeout = "connect_timeout"
	// SyncBinlog is the name for 'sync_binlog' system variable.
	SyncBinlog = "sync_binlog"
	// BlockEncryptionMode is the name for 'block_encryption_mode' system variable.
	BlockEncryptionMode = "block_encryption_mode"
	// WaitTimeout is the name for 'wait_timeout' system variable.
	WaitTimeout = "wait_timeout"
	// ValidatePasswordNumberCount is the name of 'validate_password_number_count' system variable.
	ValidatePasswordNumberCount = "validate_password_number_count"
	// ValidatePasswordLength is the name of 'validate_password_length' system variable.
	ValidatePasswordLength = "validate_password_length"
	// Version is the name of 'version' system variable.
	Version = "version"
	// VersionComment is the name of 'version_comment' system variable.
	VersionComment = "version_comment"
	// PluginDir is the name of 'plugin_dir' system variable.
	PluginDir = "plugin_dir"
	// PluginLoad is the name of 'plugin_load' system variable.
	PluginLoad = "plugin_load"
	// TiDBEnableDDL indicates whether the tidb-server runs DDL statements,
	TiDBEnableDDL = "tidb_enable_ddl"
	// Port is the name for 'port' system variable.
	Port = "port"
	// DataDir is the name for 'datadir' system variable.
	DataDir = "datadir"
	// Profiling is the name for 'Profiling' system variable.
	Profiling = "profiling"
	// Socket is the name for 'socket' system variable.
	Socket = "socket"
	// BinlogOrderCommits is the name for 'binlog_order_commits' system variable.
	BinlogOrderCommits = "binlog_order_commits"
	// MasterVerifyChecksum is the name for 'master_verify_checksum' system variable.
	MasterVerifyChecksum = "master_verify_checksum"
	// ValidatePasswordCheckUserName is the name for 'validate_password_check_user_name' system variable.
	ValidatePasswordCheckUserName = "validate_password_check_user_name"
	// SuperReadOnly is the name for 'super_read_only' system variable.
	SuperReadOnly = "super_read_only"
	// SQLNotes is the name for 'sql_notes' system variable.
	SQLNotes = "sql_notes"
	// QueryCacheType is the name for 'query_cache_type' system variable.
	QueryCacheType = "query_cache_type"
	// SlaveCompressedProtocol is the name for 'slave_compressed_protocol' system variable.
	SlaveCompressedProtocol = "slave_compressed_protocol"
	// BinlogRowQueryLogEvents is the name for 'binlog_rows_query_log_events' system variable.
	BinlogRowQueryLogEvents = "binlog_rows_query_log_events"
	// LogSlowSlaveStatements is the name for 'log_slow_slave_statements' system variable.
	LogSlowSlaveStatements = "log_slow_slave_statements"
	// LogSlowAdminStatements is the name for 'log_slow_admin_statements' system variable.
	LogSlowAdminStatements = "log_slow_admin_statements"
	// LogQueriesNotUsingIndexes is the name for 'log_queries_not_using_indexes' system variable.
	LogQueriesNotUsingIndexes = "log_queries_not_using_indexes"
	// QueryCacheWlockInvalidate is the name for 'query_cache_wlock_invalidate' system variable.
	QueryCacheWlockInvalidate = "query_cache_wlock_invalidate"
	// SQLAutoIsNull is the name for 'sql_auto_is_null' system variable.
	SQLAutoIsNull = "sql_auto_is_null"
	// RelayLogPurge is the name for 'relay_log_purge' system variable.
	RelayLogPurge = "relay_log_purge"
	// AutomaticSpPrivileges is the name for 'automatic_sp_privileges' system variable.
	AutomaticSpPrivileges = "automatic_sp_privileges"
	// SQLQuoteShowCreate is the name for 'sql_quote_show_create' system variable.
	SQLQuoteShowCreate = "sql_quote_show_create"
	// SlowQueryLog is the name for 'slow_query_log' system variable.
	SlowQueryLog = "slow_query_log"
	// BinlogDirectNonTransactionalUpdates is the name for 'binlog_direct_non_transactional_updates' system variable.
	BinlogDirectNonTransactionalUpdates = "binlog_direct_non_transactional_updates"
	// SQLBigSelects is the name for 'sql_big_selects' system variable.
	SQLBigSelects = "sql_big_selects"
	// LogBinTrustFunctionCreators is the name for 'log_bin_trust_function_creators' system variable.
	LogBinTrustFunctionCreators = "log_bin_trust_function_creators"
	// OldAlterTable is the name for 'old_alter_table' system variable.
	OldAlterTable = "old_alter_table"
	// EnforceGtidConsistency is the name for 'enforce_gtid_consistency' system variable.
	EnforceGtidConsistency = "enforce_gtid_consistency"
	// SecureAuth is the name for 'secure_auth' system variable.
	SecureAuth = "secure_auth"
	// UniqueChecks is the name for 'unique_checks' system variable.
	UniqueChecks = "unique_checks"
	// SQLWarnings is the name for 'sql_warnings' system variable.
	SQLWarnings = "sql_warnings"
	// AutoCommit is the name for 'autocommit' system variable.
	AutoCommit = "autocommit"
	// KeepFilesOnCreate is the name for 'keep_files_on_create' system variable.
	KeepFilesOnCreate = "keep_files_on_create"
	// ShowOldTemporals is the name for 'show_old_temporals' system variable.
	ShowOldTemporals = "show_old_temporals"
	// LocalInFile is the name for 'local_infile' system variable.
	LocalInFile = "local_infile"
	// PerformanceSchema is the name for 'performance_schema' system variable.
	PerformanceSchema = "performance_schema"
	// Flush is the name for 'flush' system variable.
	Flush = "flush"
	// SlaveAllowBatching is the name for 'slave_allow_batching' system variable.
	SlaveAllowBatching = "slave_allow_batching"
	// MyISAMUseMmap is the name for 'myisam_use_mmap' system variable.
	MyISAMUseMmap = "myisam_use_mmap"
	// InnodbFilePerTable is the name for 'innodb_file_per_table' system variable.
	InnodbFilePerTable = "innodb_file_per_table"
	// InnodbLogCompressedPages is the name for 'innodb_log_compressed_pages' system variable.
	InnodbLogCompressedPages = "innodb_log_compressed_pages"
	// InnodbPrintAllDeadlocks is the name for 'innodb_print_all_deadlocks' system variable.
	InnodbPrintAllDeadlocks = "innodb_print_all_deadlocks"
	// InnodbStrictMode is the name for 'innodb_strict_mode' system variable.
	InnodbStrictMode = "innodb_strict_mode"
	// InnodbCmpPerIndexEnabled is the name for 'innodb_cmp_per_index_enabled' system variable.
	InnodbCmpPerIndexEnabled = "innodb_cmp_per_index_enabled"
	// InnodbBufferPoolDumpAtShutdown is the name for 'innodb_buffer_pool_dump_at_shutdown' system variable.
	InnodbBufferPoolDumpAtShutdown = "innodb_buffer_pool_dump_at_shutdown"
	// InnodbAdaptiveHashIndex is the name for 'innodb_adaptive_hash_index' system variable.
	InnodbAdaptiveHashIndex = "innodb_adaptive_hash_index"
	// InnodbFtEnableStopword is the name for 'innodb_ft_enable_stopword' system variable.
	InnodbFtEnableStopword = "innodb_ft_enable_stopword" // #nosec G101
	// InnodbSupportXA is the name for 'innodb_support_xa' system variable.
	InnodbSupportXA = "innodb_support_xa"
	// InnodbOptimizeFullTextOnly is the name for 'innodb_optimize_fulltext_only' system variable.
	InnodbOptimizeFullTextOnly = "innodb_optimize_fulltext_only"
	// InnodbStatusOutputLocks is the name for 'innodb_status_output_locks' system variable.
	InnodbStatusOutputLocks = "innodb_status_output_locks"
	// InnodbBufferPoolDumpNow is the name for 'innodb_buffer_pool_dump_now' system variable.
	InnodbBufferPoolDumpNow = "innodb_buffer_pool_dump_now"
	// InnodbBufferPoolLoadNow is the name for 'innodb_buffer_pool_load_now' system variable.
	InnodbBufferPoolLoadNow = "innodb_buffer_pool_load_now"
	// InnodbStatsOnMetadata is the name for 'innodb_stats_on_metadata' system variable.
	InnodbStatsOnMetadata = "innodb_stats_on_metadata"
	// InnodbDisableSortFileCache is the name for 'innodb_disable_sort_file_cache' system variable.
	InnodbDisableSortFileCache = "innodb_disable_sort_file_cache"
	// InnodbStatsAutoRecalc is the name for 'innodb_stats_auto_recalc' system variable.
	InnodbStatsAutoRecalc = "innodb_stats_auto_recalc"
	// InnodbBufferPoolLoadAbort is the name for 'innodb_buffer_pool_load_abort' system variable.
	InnodbBufferPoolLoadAbort = "innodb_buffer_pool_load_abort"
	// InnodbStatsPersistent is the name for 'innodb_stats_persistent' system variable.
	InnodbStatsPersistent = "innodb_stats_persistent"
	// InnodbRandomReadAhead is the name for 'innodb_random_read_ahead' system variable.
	InnodbRandomReadAhead = "innodb_random_read_ahead"
	// InnodbAdaptiveFlushing is the name for 'innodb_adaptive_flushing' system variable.
	InnodbAdaptiveFlushing = "innodb_adaptive_flushing"
	// InnodbTableLocks is the name for 'innodb_table_locks' system variable.
	InnodbTableLocks = "innodb_table_locks"
	// InnodbStatusOutput is the name for 'innodb_status_output' system variable.
	InnodbStatusOutput = "innodb_status_output"
	// NetBufferLength is the name for 'net_buffer_length' system variable.
	NetBufferLength = "net_buffer_length"
	// QueryCacheSize is the name of 'query_cache_size' system variable.
	QueryCacheSize = "query_cache_size"
	// TxReadOnly is the name of 'tx_read_only' system variable.
	TxReadOnly = "tx_read_only"
	// TransactionReadOnly is the name of 'transaction_read_only' system variable.
	TransactionReadOnly = "transaction_read_only"
	// CharacterSetServer is the name of 'character_set_server' system variable.
	CharacterSetServer = "character_set_server"
	// AutoIncrementIncrement is the name of 'auto_increment_increment' system variable.
	AutoIncrementIncrement = "auto_increment_increment"
	// AutoIncrementOffset is the name of 'auto_increment_offset' system variable.
	AutoIncrementOffset = "auto_increment_offset"
	// InitConnect is the name of 'init_connect' system variable.
	InitConnect = "init_connect"
	// CollationServer is the name of 'collation_server' variable.
	CollationServer = "collation_server"
	// NetWriteTimeout is the name of 'net_write_timeout' variable.
	NetWriteTimeout = "net_write_timeout"
	// ThreadPoolSize is the name of 'thread_pool_size' variable.
	ThreadPoolSize = "thread_pool_size"
	// WindowingUseHighPrecision is the name of 'windowing_use_high_precision' system variable.
	WindowingUseHighPrecision = "windowing_use_high_precision"
	// OptimizerSwitch is the name of 'optimizer_switch' system variable.
	OptimizerSwitch = "optimizer_switch"
	// SystemTimeZone is the name of 'system_time_zone' system variable.
	SystemTimeZone = "system_time_zone"
	// CTEMaxRecursionDepth is the name of 'cte_max_recursion_depth' system variable.
	CTEMaxRecursionDepth = "cte_max_recursion_depth"
	// SQLModeVar is the name of the 'sql_mode' system variable.
	SQLModeVar = "sql_mode"
	// CharacterSetResults is the name of the 'character_set_results' system variable.
	CharacterSetResults = "character_set_results"
	// MaxAllowedPacket is the name of the 'max_allowed_packet' system variable.
	MaxAllowedPacket = "max_allowed_packet"
	// TimeZone is the name of the 'time_zone' system variable.
	TimeZone = "time_zone"
	// TxnIsolation is the name of the 'tx_isolation' system variable.
	TxnIsolation = "tx_isolation"
	// TransactionIsolation is the name of the 'transaction_isolation' system variable.
	TransactionIsolation = "transaction_isolation"
	// TxnIsolationOneShot is the name of the 'tx_isolation_one_shot' system variable.
	TxnIsolationOneShot = "tx_isolation_one_shot"
	// MaxExecutionTime is the name of the 'max_execution_time' system variable.
	MaxExecutionTime = "max_execution_time"
	// ReadOnly is the name of the 'read_only' system variable.
	ReadOnly = "read_only"
	// DefaultAuthPlugin is the name of 'default_authentication_plugin' system variable.
	DefaultAuthPlugin = "default_authentication_plugin"
	// LastInsertID is the name of 'last_insert_id' system variable.
	LastInsertID = "last_insert_id"
	// Identity is the name of 'identity' system variable.
	Identity = "identity"
	// TiDBAllowFunctionForExpressionIndex is the name of `TiDBAllowFunctionForExpressionIndex` system variable.
	TiDBAllowFunctionForExpressionIndex = "tidb_allow_function_for_expression_index"
	// RandSeed1 is the name of 'rand_seed1' system variable.
	RandSeed1 = "rand_seed1"
	// RandSeed2 is the name of 'rand_seed2' system variable.
	RandSeed2 = "rand_seed2"
)<|MERGE_RESOLUTION|>--- conflicted
+++ resolved
@@ -434,38 +434,6 @@
 	}, GetGlobal: func(s *SessionVars) (string, error) {
 		return strconv.FormatUint(uint64(config.GetGlobalConfig().Instance.MaxConnections), 10), nil
 	}},
-<<<<<<< HEAD
-	{Scope: ScopeInstance, Name: TiDBTmpStoragePath, Value: config.GetGlobalConfig().TempStoragePath, Type: TypeStr, SetGlobal: func(s *SessionVars, val string) error {
-		// TODO: check if temp dir is being used; if used, reject
-		config.GetGlobalConfig().Instance.TmpStoragePath = val
-		config.GetGlobalConfig().UpdateTempStoragePath()
-		if err := disk.InitializeTempDir(); err != nil {
-			return err
-		}
-		config.CheckTempStorageQuota()
-		UpdateMemoryUsageAlarmRecord()
-		return nil
-	}, GetGlobal: func(s *SessionVars) (string, error) {
-		return config.GetGlobalConfig().Instance.TmpStoragePath, nil
-	}},
-	{Scope: ScopeInstance, Name: TiDBTmpStorageQuota, Value: strconv.FormatInt(config.GetGlobalConfig().Instance.TmpStorageQuota, 10), Type: TypeInt, MinValue: -1, AllowAutoValue: true, SetGlobal: func(s *SessionVars, val string) error {
-		newVal, err := strconv.ParseInt(val, 10, 64)
-		if err != nil {
-			return err
-		}
-		if newVal < 0 {
-			newVal = -1
-		}
-		if oldVal := config.GetGlobalConfig().Instance.TmpStorageQuota; oldVal != newVal {
-			config.GetGlobalConfig().Instance.TmpStorageQuota = newVal
-			config.CheckTempStorageQuota()
-			SetMemQuotaAnalyze(newVal)
-		}
-		return nil
-	}, GetGlobal: func(s *SessionVars) (string, error) {
-		return strconv.FormatInt(config.GetGlobalConfig().Instance.TmpStorageQuota, 10), nil
-	}},
-=======
 	{Scope: ScopeInstance, Name: TiDBEnableDDL, Value: BoolToOnOff(config.GetGlobalConfig().Instance.TiDBEnableDDL.Load()), Type: TypeBool,
 		SetGlobal: func(s *SessionVars, val string) error {
 			oldVal, newVal := config.GetGlobalConfig().Instance.TiDBEnableDDL.Load(), TiDBOptOn(val)
@@ -480,7 +448,36 @@
 			return BoolToOnOff(config.GetGlobalConfig().Instance.TiDBEnableDDL.Load()), nil
 		},
 	},
->>>>>>> 894591b8
+	{Scope: ScopeInstance, Name: TiDBTmpStoragePath, Value: config.GetGlobalConfig().TempStoragePath, Type: TypeStr, SetGlobal: func(s *SessionVars, val string) error {
+		// TODO: check if temp dir is being used; if used, reject
+		config.GetGlobalConfig().Instance.TmpStoragePath = val
+		config.GetGlobalConfig().UpdateTempStoragePath()
+		if err := disk.InitializeTempDir(); err != nil {
+			return err
+		}
+		config.CheckTempStorageQuota()
+		UpdateMemoryUsageAlarmRecord()
+		return nil
+	}, GetGlobal: func(s *SessionVars) (string, error) {
+		return config.GetGlobalConfig().Instance.TmpStoragePath, nil
+	}},
+	{Scope: ScopeInstance, Name: TiDBTmpStorageQuota, Value: strconv.FormatInt(config.GetGlobalConfig().Instance.TmpStorageQuota, 10), Type: TypeInt, MinValue: -1, AllowAutoValue: true, SetGlobal: func(s *SessionVars, val string) error {
+		newVal, err := strconv.ParseInt(val, 10, 64)
+		if err != nil {
+			return err
+		}
+		if newVal < 0 {
+			newVal = -1
+		}
+		if oldVal := config.GetGlobalConfig().Instance.TmpStorageQuota; oldVal != newVal {
+			config.GetGlobalConfig().Instance.TmpStorageQuota = newVal
+			config.CheckTempStorageQuota()
+			SetMemQuotaAnalyze(newVal)
+		}
+		return nil
+	}, GetGlobal: func(s *SessionVars) (string, error) {
+		return strconv.FormatInt(config.GetGlobalConfig().Instance.TmpStorageQuota, 10), nil
+	}},
 
 	/* The system variables below have GLOBAL scope  */
 	{Scope: ScopeGlobal, Name: MaxPreparedStmtCount, Value: strconv.FormatInt(DefMaxPreparedStmtCount, 10), Type: TypeInt, MinValue: -1, MaxValue: 1048576},
