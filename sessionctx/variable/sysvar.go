// Copyright 2015 PingCAP, Inc.
//
// Licensed under the Apache License, Version 2.0 (the "License");
// you may not use this file except in compliance with the License.
// You may obtain a copy of the License at
//
//     http://www.apache.org/licenses/LICENSE-2.0
//
// Unless required by applicable law or agreed to in writing, software
// distributed under the License is distributed on an "AS IS" BASIS,
// WITHOUT WARRANTIES OR CONDITIONS OF ANY KIND, either express or implied.
// See the License for the specific language governing permissions and
// limitations under the License.

package variable

import (
	"encoding/json"
	"fmt"
	"math"
	"strconv"
	"strings"
	"sync"
	"sync/atomic"
	"time"

	"github.com/cznic/mathutil"
	"github.com/pingcap/errors"
	"github.com/pingcap/parser/charset"
	"github.com/pingcap/parser/mysql"
	"github.com/pingcap/tidb/config"
	"github.com/pingcap/tidb/kv"
	"github.com/pingcap/tidb/types"
	"github.com/pingcap/tidb/util/collate"
	"github.com/pingcap/tidb/util/logutil"
	"github.com/pingcap/tidb/util/stmtsummary"
	"github.com/pingcap/tidb/util/versioninfo"
	tikvstore "github.com/tikv/client-go/v2/kv"
	atomic2 "go.uber.org/atomic"
)

// ScopeFlag is for system variable whether can be changed in global/session dynamically or not.
type ScopeFlag uint8

// TypeFlag is the SysVar type, which doesn't exactly match MySQL types.
type TypeFlag byte

const (
	// ScopeNone means the system variable can not be changed dynamically.
	ScopeNone ScopeFlag = 0
	// ScopeGlobal means the system variable can be changed globally.
	ScopeGlobal ScopeFlag = 1 << 0
	// ScopeSession means the system variable can only be changed in current session.
	ScopeSession ScopeFlag = 1 << 1

	// TypeStr is the default
	TypeStr TypeFlag = 0
	// TypeBool for boolean
	TypeBool TypeFlag = 1
	// TypeInt for integer
	TypeInt TypeFlag = 2
	// TypeEnum for Enum
	TypeEnum TypeFlag = 3
	// TypeFloat for Double
	TypeFloat TypeFlag = 4
	// TypeUnsigned for Unsigned integer
	TypeUnsigned TypeFlag = 5
	// TypeTime for time of day (a TiDB extension)
	TypeTime TypeFlag = 6
	// TypeDuration for a golang duration (a TiDB extension)
	TypeDuration TypeFlag = 7

	// On is the canonical string for ON
	On = "ON"
	// Off is the canonical string for OFF
	Off = "OFF"
	// Warn means return warnings
	Warn = "WARN"
	// IntOnly means enable for int type
	IntOnly = "INT_ONLY"
)

// SysVar is for system variable.
// All the fields of SysVar should be READ ONLY after created.
type SysVar struct {
	// Scope is for whether can be changed or not
	Scope ScopeFlag
	// Name is the variable name.
	Name string
	// Value is the variable value.
	Value string
	// Type is the MySQL type (optional)
	Type TypeFlag
	// MinValue will automatically be validated when specified (optional)
	MinValue int64
	// MaxValue will automatically be validated when specified (optional)
	MaxValue uint64
	// AutoConvertNegativeBool applies to boolean types (optional)
	AutoConvertNegativeBool bool
	// AutoConvertOutOfRange applies to int and unsigned types.
	AutoConvertOutOfRange bool
	// ReadOnly applies to all types
	ReadOnly bool
	// PossibleValues applies to ENUM type
	PossibleValues []string
	// AllowEmpty is a special TiDB behavior which means "read value from config" (do not use)
	AllowEmpty bool
	// AllowEmptyAll is a special behavior that only applies to TiDBCapturePlanBaseline, TiDBTxnMode (do not use)
	AllowEmptyAll bool
	// AllowAutoValue means that the special value "-1" is permitted, even when outside of range.
	AllowAutoValue bool
	// Validation is a callback after the type validation has been performed, but before the Set function
	Validation func(*SessionVars, string, string, ScopeFlag) (string, error)
	// SetSession is called after validation but before updating systems[]. It also doubles as an Init function
	// and will be called on all variables in builtinGlobalVariable, regardless of their scope.
	SetSession func(*SessionVars, string) error
	// SetGlobal is called after validation
	SetGlobal func(*SessionVars, string) error
	// IsHintUpdatable indicate whether it's updatable via SET_VAR() hint (optional)
	IsHintUpdatable bool
	// Hidden means that it still responds to SET but doesn't show up in SHOW VARIABLES
	Hidden bool
	// Aliases is a list of sysvars that should also be updated when this sysvar is updated.
	// Updating aliases calls the SET function of the aliases, but does not update their aliases (preventing SET recursion)
	Aliases []string
	// GetSession is a getter function for session scope.
	// It can be used by instance-scoped variables to overwrite the previously expected value.
	GetSession func(*SessionVars) (string, error)
	// GetGlobal is a getter function for global scope.
	GetGlobal func(*SessionVars) (string, error)
	// skipInit defines if the sysvar should be loaded into the session on init.
	// This is only important to set for sysvars that include session scope,
	// since global scoped sysvars are not-applicable.
	skipInit bool
	// IsNoop defines if the sysvar is a noop included for MySQL compatibility
	IsNoop bool
}

// GetGlobalFromHook calls the GetSession func if it exists.
func (sv *SysVar) GetGlobalFromHook(s *SessionVars) (string, error) {
	// Call the Getter if there is one defined.
	if sv.GetGlobal != nil {
		val, err := sv.GetGlobal(s)
		if err != nil {
			return val, err
		}
		// Ensure that the results from the getter are validated
		// Since some are read directly from tables.
		return sv.ValidateWithRelaxedValidation(s, val, ScopeGlobal), nil
	}
	if sv.HasNoneScope() {
		return sv.Value, nil
	}
	return s.GlobalVarsAccessor.GetGlobalSysVar(sv.Name)
}

// GetSessionFromHook calls the GetSession func if it exists.
func (sv *SysVar) GetSessionFromHook(s *SessionVars) (string, error) {
	if sv.HasNoneScope() {
		return sv.Value, nil
	}
	// Call the Getter if there is one defined.
	if sv.GetSession != nil {
		val, err := sv.GetSession(s)
		if err != nil {
			return val, err
		}
		// Ensure that the results from the getter are validated
		// Since some are read directly from tables.
		return sv.ValidateWithRelaxedValidation(s, val, ScopeSession), nil
	}
	var (
		ok  bool
		val string
	)
	if val, ok = s.stmtVars[sv.Name]; ok {
		return val, nil
	}
	if val, ok = s.systems[sv.Name]; !ok {
		return val, errors.New("sysvar has not yet loaded")
	}
	return val, nil
}

// SetSessionFromHook calls the SetSession func if it exists.
func (sv *SysVar) SetSessionFromHook(s *SessionVars, val string) error {
	if sv.SetSession != nil {
		if err := sv.SetSession(s, val); err != nil {
			return err
		}
	}
	s.systems[sv.Name] = val

	// Call the Set function on all the aliases for this sysVar
	// Skipping the validation function, and not calling aliases of
	// aliases. By skipping the validation function it means that things
	// like duplicate warnings should not appear.

	if sv.Aliases != nil {
		for _, aliasName := range sv.Aliases {
			aliasSv := GetSysVar(aliasName)
			if aliasSv.SetSession != nil {
				if err := aliasSv.SetSession(s, val); err != nil {
					return err
				}
			}
			s.systems[aliasSv.Name] = val
		}
	}
	return nil
}

// SetGlobalFromHook calls the SetGlobal func if it exists.
func (sv *SysVar) SetGlobalFromHook(s *SessionVars, val string, skipAliases bool) error {
	if sv.SetGlobal != nil {
		return sv.SetGlobal(s, val)
	}

	// Call the SetGlobalSysVarOnly function on all the aliases for this sysVar
	// which skips the validation function and when SetGlobalFromHook is called again
	// it will be with skipAliases=true. This helps break recursion because
	// most aliases are reciprocal.

	if !skipAliases && sv.Aliases != nil {
		for _, aliasName := range sv.Aliases {
			if err := s.GlobalVarsAccessor.SetGlobalSysVarOnly(aliasName, val); err != nil {
				return err
			}
		}
	}
	return nil
}

// HasNoneScope returns true if the scope for the sysVar is None.
func (sv *SysVar) HasNoneScope() bool {
	return sv.Scope == ScopeNone
}

// HasSessionScope returns true if the scope for the sysVar includes session.
func (sv *SysVar) HasSessionScope() bool {
	return sv.Scope&ScopeSession != 0
}

// HasGlobalScope returns true if the scope for the sysVar includes global.
func (sv *SysVar) HasGlobalScope() bool {
	return sv.Scope&ScopeGlobal != 0
}

// Validate checks if system variable satisfies specific restriction.
func (sv *SysVar) Validate(vars *SessionVars, value string, scope ScopeFlag) (string, error) {
	// Check that the scope is correct first.
	if err := sv.validateScope(scope); err != nil {
		return value, err
	}
	// Normalize the value and apply validation based on type.
	// i.e. TypeBool converts 1/on/ON to ON.
	normalizedValue, err := sv.validateFromType(vars, value, scope)
	if err != nil {
		return normalizedValue, err
	}
	// If type validation was successful, call the (optional) validation function
	if sv.Validation != nil {
		return sv.Validation(vars, normalizedValue, value, scope)
	}
	return normalizedValue, nil
}

// validateFromType provides automatic validation based on the SysVar's type
func (sv *SysVar) validateFromType(vars *SessionVars, value string, scope ScopeFlag) (string, error) {
	// The string "DEFAULT" is a special keyword in MySQL, which restores
	// the compiled sysvar value. In which case we can skip further validation.
	if strings.EqualFold(value, "DEFAULT") {
		return sv.Value, nil
	}
	// Some sysvars in TiDB have a special behavior where the empty string means
	// "use the config file value". This needs to be cleaned up once the behavior
	// for instance variables is determined.
	if value == "" && ((sv.AllowEmpty && scope == ScopeSession) || sv.AllowEmptyAll) {
		return value, nil
	}
	// Provide validation using the SysVar struct
	switch sv.Type {
	case TypeUnsigned:
		return sv.checkUInt64SystemVar(value, vars)
	case TypeInt:
		return sv.checkInt64SystemVar(value, vars)
	case TypeBool:
		return sv.checkBoolSystemVar(value, vars)
	case TypeFloat:
		return sv.checkFloatSystemVar(value, vars)
	case TypeEnum:
		return sv.checkEnumSystemVar(value, vars)
	case TypeTime:
		return sv.checkTimeSystemVar(value, vars)
	case TypeDuration:
		return sv.checkDurationSystemVar(value, vars)
	}
	return value, nil // typeString
}

func (sv *SysVar) validateScope(scope ScopeFlag) error {
	if sv.ReadOnly || sv.Scope == ScopeNone {
		return ErrIncorrectScope.FastGenByArgs(sv.Name, "read only")
	}
	if scope == ScopeGlobal && !sv.HasGlobalScope() {
		return errLocalVariable.FastGenByArgs(sv.Name)
	}
	if scope == ScopeSession && !sv.HasSessionScope() {
		return errGlobalVariable.FastGenByArgs(sv.Name)
	}
	return nil
}

// ValidateWithRelaxedValidation normalizes values but can not return errors.
// Normalization+validation needs to be applied when reading values because older versions of TiDB
// may be less sophisticated in normalizing values. But errors should be caught and handled,
// because otherwise there will be upgrade issues.
func (sv *SysVar) ValidateWithRelaxedValidation(vars *SessionVars, value string, scope ScopeFlag) string {
	normalizedValue, err := sv.validateFromType(vars, value, scope)
	if err != nil {
		return normalizedValue
	}
	if sv.Validation != nil {
		normalizedValue, err = sv.Validation(vars, normalizedValue, value, scope)
		if err != nil {
			return normalizedValue
		}
	}
	return normalizedValue
}

const (
	localDayTimeFormat = "15:04"
	// FullDayTimeFormat is the full format of analyze start time and end time.
	FullDayTimeFormat = "15:04 -0700"
)

func (sv *SysVar) checkTimeSystemVar(value string, vars *SessionVars) (string, error) {
	var t time.Time
	var err error
	if len(value) <= len(localDayTimeFormat) {
		t, err = time.ParseInLocation(localDayTimeFormat, value, vars.Location())
	} else {
		t, err = time.ParseInLocation(FullDayTimeFormat, value, vars.Location())
	}
	if err != nil {
		return "", err
	}
	return t.Format(FullDayTimeFormat), nil
}

func (sv *SysVar) checkDurationSystemVar(value string, vars *SessionVars) (string, error) {
	d, err := time.ParseDuration(value)
	if err != nil {
		return value, ErrWrongTypeForVar.GenWithStackByArgs(sv.Name)
	}
	// Check for min/max violations
	if int64(d) < sv.MinValue {
		return value, ErrWrongTypeForVar.GenWithStackByArgs(sv.Name)
	}
	if uint64(d) > sv.MaxValue {
		return value, ErrWrongTypeForVar.GenWithStackByArgs(sv.Name)
	}
	// return a string representation of the duration
	return d.String(), nil
}

func (sv *SysVar) checkUInt64SystemVar(value string, vars *SessionVars) (string, error) {
	if sv.AllowAutoValue && value == "-1" {
		return value, nil
	}
	// There are two types of validation behaviors for integer values. The default
	// is to return an error saying the value is out of range. For MySQL compatibility, some
	// values prefer convert the value to the min/max and return a warning.
	if !sv.AutoConvertOutOfRange {
		return sv.checkUint64SystemVarWithError(value)
	}
	if len(value) == 0 {
		return value, ErrWrongTypeForVar.GenWithStackByArgs(sv.Name)
	}
	if value[0] == '-' {
		_, err := strconv.ParseInt(value, 10, 64)
		if err != nil {
			return value, ErrWrongTypeForVar.GenWithStackByArgs(sv.Name)
		}
		vars.StmtCtx.AppendWarning(ErrTruncatedWrongValue.GenWithStackByArgs(sv.Name, value))
		return fmt.Sprintf("%d", sv.MinValue), nil
	}
	val, err := strconv.ParseUint(value, 10, 64)
	if err != nil {
		return value, ErrWrongTypeForVar.GenWithStackByArgs(sv.Name)
	}
	if val < uint64(sv.MinValue) {
		vars.StmtCtx.AppendWarning(ErrTruncatedWrongValue.GenWithStackByArgs(sv.Name, value))
		return fmt.Sprintf("%d", sv.MinValue), nil
	}
	if val > sv.MaxValue {
		vars.StmtCtx.AppendWarning(ErrTruncatedWrongValue.GenWithStackByArgs(sv.Name, value))
		return fmt.Sprintf("%d", sv.MaxValue), nil
	}
	return value, nil
}

func (sv *SysVar) checkInt64SystemVar(value string, vars *SessionVars) (string, error) {
	if sv.AllowAutoValue && value == "-1" {
		return value, nil
	}
	// There are two types of validation behaviors for integer values. The default
	// is to return an error saying the value is out of range. For MySQL compatibility, some
	// values prefer convert the value to the min/max and return a warning.
	if !sv.AutoConvertOutOfRange {
		return sv.checkInt64SystemVarWithError(value)
	}
	val, err := strconv.ParseInt(value, 10, 64)
	if err != nil {
		return value, ErrWrongTypeForVar.GenWithStackByArgs(sv.Name)
	}
	if val < sv.MinValue {
		vars.StmtCtx.AppendWarning(ErrTruncatedWrongValue.GenWithStackByArgs(sv.Name, value))
		return fmt.Sprintf("%d", sv.MinValue), nil
	}
	if val > int64(sv.MaxValue) {
		vars.StmtCtx.AppendWarning(ErrTruncatedWrongValue.GenWithStackByArgs(sv.Name, value))
		return fmt.Sprintf("%d", sv.MaxValue), nil
	}
	return value, nil
}

func (sv *SysVar) checkEnumSystemVar(value string, vars *SessionVars) (string, error) {
	// The value could be either a string or the ordinal position in the PossibleValues.
	// This allows for the behavior 0 = OFF, 1 = ON, 2 = DEMAND etc.
	var iStr string
	for i, v := range sv.PossibleValues {
		iStr = fmt.Sprintf("%d", i)
		if strings.EqualFold(value, v) || strings.EqualFold(value, iStr) {
			return v, nil
		}
	}
	return value, ErrWrongValueForVar.GenWithStackByArgs(sv.Name, value)
}

func (sv *SysVar) checkFloatSystemVar(value string, vars *SessionVars) (string, error) {
	if len(value) == 0 {
		return value, ErrWrongTypeForVar.GenWithStackByArgs(sv.Name)
	}
	val, err := strconv.ParseFloat(value, 64)
	if err != nil {
		return value, ErrWrongTypeForVar.GenWithStackByArgs(sv.Name)
	}
	if val < float64(sv.MinValue) || val > float64(sv.MaxValue) {
		return value, ErrWrongValueForVar.GenWithStackByArgs(sv.Name, value)
	}
	return value, nil
}

func (sv *SysVar) checkBoolSystemVar(value string, vars *SessionVars) (string, error) {
	if strings.EqualFold(value, "ON") {
		return On, nil
	} else if strings.EqualFold(value, "OFF") {
		return Off, nil
	}
	val, err := strconv.ParseInt(value, 10, 64)
	if err == nil {
		// There are two types of conversion rules for integer values.
		// The default only allows 0 || 1, but a subset of values convert any
		// negative integer to 1.
		if !sv.AutoConvertNegativeBool {
			if val == 0 {
				return Off, nil
			} else if val == 1 {
				return On, nil
			}
		} else {
			if val == 1 || val < 0 {
				return On, nil
			} else if val == 0 {
				return Off, nil
			}
		}
	}
	return value, ErrWrongValueForVar.GenWithStackByArgs(sv.Name, value)
}

func (sv *SysVar) checkUint64SystemVarWithError(value string) (string, error) {
	if len(value) == 0 {
		return value, ErrWrongTypeForVar.GenWithStackByArgs(sv.Name)
	}
	if value[0] == '-' {
		// // in strict it expects the error WrongValue, but in non-strict it returns WrongType
		return value, ErrWrongValueForVar.GenWithStackByArgs(sv.Name, value)
	}
	val, err := strconv.ParseUint(value, 10, 64)
	if err != nil {
		return value, ErrWrongTypeForVar.GenWithStackByArgs(sv.Name)
	}
	if val < uint64(sv.MinValue) || val > sv.MaxValue {
		return value, ErrWrongValueForVar.GenWithStackByArgs(sv.Name, value)
	}
	return value, nil
}

func (sv *SysVar) checkInt64SystemVarWithError(value string) (string, error) {
	if len(value) == 0 {
		return value, ErrWrongTypeForVar.GenWithStackByArgs(sv.Name)
	}
	val, err := strconv.ParseInt(value, 10, 64)
	if err != nil {
		return value, ErrWrongTypeForVar.GenWithStackByArgs(sv.Name)
	}
	if val < sv.MinValue || val > int64(sv.MaxValue) {
		return value, ErrWrongValueForVar.GenWithStackByArgs(sv.Name, value)
	}
	return value, nil
}

// GetNativeValType attempts to convert the val to the approx MySQL non-string type
func (sv *SysVar) GetNativeValType(val string) (types.Datum, byte, uint) {
	switch sv.Type {
	case TypeUnsigned:
		u, err := strconv.ParseUint(val, 10, 64)
		if err != nil {
			u = 0
		}
		return types.NewUintDatum(u), mysql.TypeLonglong, mysql.UnsignedFlag
	case TypeBool:
		optVal := int64(0) // OFF
		if TiDBOptOn(val) {
			optVal = 1
		}
		return types.NewIntDatum(optVal), mysql.TypeLong, 0
	}
	return types.NewStringDatum(val), mysql.TypeVarString, 0
}

// SkipInit returns true if when a new session is created we should "skip" copying
// an initial value to it (and call the SetSession func if it exists)
func (sv *SysVar) SkipInit() bool {
	if sv.skipInit || sv.IsNoop {
		return true
	}
	// These a special "Global-only" sysvars that for backward compatibility
	// are currently cached in the session. Please don't add to this list.
	switch sv.Name {
	case TiDBEnableChangeMultiSchema, TiDBDDLReorgBatchSize, TiDBEnableAlterPlacement,
		TiDBMaxDeltaSchemaCount, InitConnect, MaxPreparedStmtCount,
		TiDBDDLReorgWorkerCount, TiDBDDLErrorCountLimit, TiDBRowFormatVersion,
		TiDBEnableTelemetry, TiDBEnablePointGetCache:
		return false
	}
	return !sv.HasSessionScope()
}

var sysVars map[string]*SysVar
var sysVarsLock sync.RWMutex

// RegisterSysVar adds a sysvar to the SysVars list
func RegisterSysVar(sv *SysVar) {
	name := strings.ToLower(sv.Name)
	sysVarsLock.Lock()
	sysVars[name] = sv
	sysVarsLock.Unlock()
}

// UnregisterSysVar removes a sysvar from the SysVars list
// currently only used in tests.
func UnregisterSysVar(name string) {
	name = strings.ToLower(name)
	sysVarsLock.Lock()
	delete(sysVars, name)
	sysVarsLock.Unlock()
}

// GetSysVar returns sys var info for name as key.
func GetSysVar(name string) *SysVar {
	name = strings.ToLower(name)
	sysVarsLock.RLock()
	defer sysVarsLock.RUnlock()

	return sysVars[name]
}

// SetSysVar sets a sysvar. In fact, SysVar is immutable.
// SetSysVar is implemented by register a new SysVar with the same name again.
// This will not propagate to the cluster, so it should only be
// used for instance scoped AUTO variables such as system_time_zone.
func SetSysVar(name string, value string) {
	old := GetSysVar(name)
	tmp := *old
	tmp.Value = value
	RegisterSysVar(&tmp)
}

// GetSysVars deep copies the sysVars list under a RWLock
func GetSysVars() map[string]*SysVar {
	sysVarsLock.RLock()
	defer sysVarsLock.RUnlock()
	copy := make(map[string]*SysVar, len(sysVars))
	for name, sv := range sysVars {
		tmp := *sv
		copy[name] = &tmp
	}
	return copy
}

func init() {
	sysVars = make(map[string]*SysVar)
	for _, v := range defaultSysVars {
		RegisterSysVar(v)
	}
	for _, v := range noopSysVars {
		v.IsNoop = true
		RegisterSysVar(v)
	}
}

var defaultSysVars = []*SysVar{
	{Scope: ScopeGlobal, Name: MaxConnections, Value: "151", Type: TypeUnsigned, MinValue: 1, MaxValue: 100000, AutoConvertOutOfRange: true},
	{Scope: ScopeGlobal | ScopeSession, Name: SQLSelectLimit, Value: "18446744073709551615", Type: TypeUnsigned, MinValue: 0, MaxValue: math.MaxUint64, AutoConvertOutOfRange: true, SetSession: func(s *SessionVars, val string) error {
		result, err := strconv.ParseUint(val, 10, 64)
		if err != nil {
			return errors.Trace(err)
		}
		s.SelectLimit = result
		return nil
	}},
	{Scope: ScopeGlobal | ScopeSession, Name: DefaultWeekFormat, Value: "0", Type: TypeUnsigned, MinValue: 0, MaxValue: 7, AutoConvertOutOfRange: true},
	{Scope: ScopeGlobal | ScopeSession, Name: SQLModeVar, Value: mysql.DefaultSQLMode, IsHintUpdatable: true, Validation: func(vars *SessionVars, normalizedValue string, originalValue string, scope ScopeFlag) (string, error) {
		// Ensure the SQL mode parses
		normalizedValue = mysql.FormatSQLModeStr(normalizedValue)
		if _, err := mysql.GetSQLMode(normalizedValue); err != nil {
			return originalValue, err
		}
		return normalizedValue, nil
	}, SetSession: func(s *SessionVars, val string) error {
		val = mysql.FormatSQLModeStr(val)
		// Modes is a list of different modes separated by commas.
		sqlMode, err := mysql.GetSQLMode(val)
		if err != nil {
			return errors.Trace(err)
		}
		s.StrictSQLMode = sqlMode.HasStrictMode()
		s.SQLMode = sqlMode
		s.SetStatusFlag(mysql.ServerStatusNoBackslashEscaped, sqlMode.HasNoBackslashEscapesMode())
		return nil
	}},
	{Scope: ScopeGlobal | ScopeSession, Name: MaxExecutionTime, Value: "0", Type: TypeUnsigned, MinValue: 0, MaxValue: math.MaxInt32, AutoConvertOutOfRange: true, IsHintUpdatable: true, SetSession: func(s *SessionVars, val string) error {
		timeoutMS := tidbOptPositiveInt32(val, 0)
		s.MaxExecutionTime = uint64(timeoutMS)
		return nil
	}},
	{Scope: ScopeGlobal | ScopeSession, Name: CollationServer, Value: mysql.DefaultCollationName, Validation: func(vars *SessionVars, normalizedValue string, originalValue string, scope ScopeFlag) (string, error) {
		return checkCollation(vars, normalizedValue, originalValue, scope)
	}, SetSession: func(s *SessionVars, val string) error {
		if coll, err := collate.GetCollationByName(val); err == nil {
			s.systems[CharacterSetServer] = coll.CharsetName
		}
		return nil
	}},
	{Scope: ScopeGlobal | ScopeSession, Name: SQLLogBin, Value: On, Type: TypeBool, skipInit: true},
	{Scope: ScopeGlobal | ScopeSession, Name: TimeZone, Value: "SYSTEM", IsHintUpdatable: true, Validation: func(vars *SessionVars, normalizedValue string, originalValue string, scope ScopeFlag) (string, error) {
		if strings.EqualFold(normalizedValue, "SYSTEM") {
			return "SYSTEM", nil
		}
		_, err := parseTimeZone(normalizedValue)
		return normalizedValue, err
	}, SetSession: func(s *SessionVars, val string) error {
		tz, err := parseTimeZone(val)
		if err != nil {
			return err
		}
		s.TimeZone = tz
		return nil
	}},
	{Scope: ScopeNone, Name: SystemTimeZone, Value: "CST"},
	{Scope: ScopeGlobal | ScopeSession, Name: ForeignKeyChecks, Value: Off, Type: TypeBool, skipInit: true, Validation: func(vars *SessionVars, normalizedValue string, originalValue string, scope ScopeFlag) (string, error) {
		if TiDBOptOn(normalizedValue) {
			// TiDB does not yet support foreign keys.
			// Return the original value in the warning, so that users are not confused.
			vars.StmtCtx.AppendWarning(ErrUnsupportedValueForVar.GenWithStackByArgs(ForeignKeyChecks, originalValue))
			return Off, nil
		} else if !TiDBOptOn(normalizedValue) {
			return Off, nil
		}
		return normalizedValue, ErrWrongValueForVar.GenWithStackByArgs(ForeignKeyChecks, originalValue)
	}},
	{Scope: ScopeNone, Name: Hostname, Value: DefHostname},
	{Scope: ScopeSession, Name: Timestamp, Value: "", skipInit: true},
	{Scope: ScopeGlobal | ScopeSession, Name: CollationDatabase, Value: mysql.DefaultCollationName, skipInit: true, Validation: func(vars *SessionVars, normalizedValue string, originalValue string, scope ScopeFlag) (string, error) {
		return checkCollation(vars, normalizedValue, originalValue, scope)
	}, SetSession: func(s *SessionVars, val string) error {
		if coll, err := collate.GetCollationByName(val); err == nil {
			s.systems[CharsetDatabase] = coll.CharsetName
		}
		return nil
	}},
	{Scope: ScopeGlobal | ScopeSession, Name: AutoIncrementIncrement, Value: strconv.FormatInt(DefAutoIncrementIncrement, 10), Type: TypeUnsigned, MinValue: 1, MaxValue: math.MaxUint16, AutoConvertOutOfRange: true, SetSession: func(s *SessionVars, val string) error {
		// AutoIncrementIncrement is valid in [1, 65535].
		s.AutoIncrementIncrement = tidbOptPositiveInt32(val, DefAutoIncrementIncrement)
		return nil
	}},
	{Scope: ScopeGlobal | ScopeSession, Name: AutoIncrementOffset, Value: strconv.FormatInt(DefAutoIncrementOffset, 10), Type: TypeUnsigned, MinValue: 1, MaxValue: math.MaxUint16, AutoConvertOutOfRange: true, SetSession: func(s *SessionVars, val string) error {
		// AutoIncrementOffset is valid in [1, 65535].
		s.AutoIncrementOffset = tidbOptPositiveInt32(val, DefAutoIncrementOffset)
		return nil
	}},
	{Scope: ScopeGlobal | ScopeSession, Name: CharacterSetClient, Value: mysql.DefaultCharset, skipInit: true, Validation: func(vars *SessionVars, normalizedValue string, originalValue string, scope ScopeFlag) (string, error) {
		return checkCharacterSet(normalizedValue, CharacterSetClient)
	}},
	{Scope: ScopeNone, Name: Port, Value: "4000", Type: TypeUnsigned, MinValue: 0, MaxValue: math.MaxUint16},
	{Scope: ScopeNone, Name: LowerCaseTableNames, Value: "2"},
	{Scope: ScopeNone, Name: LogBin, Value: Off, Type: TypeBool},
	{Scope: ScopeGlobal | ScopeSession, Name: CharacterSetResults, Value: mysql.DefaultCharset, skipInit: true, Validation: func(vars *SessionVars, normalizedValue string, originalValue string, scope ScopeFlag) (string, error) {
		if normalizedValue == "" {
			return normalizedValue, nil
		}
		return checkCharacterSet(normalizedValue, "")
	}},
	{Scope: ScopeNone, Name: VersionComment, Value: "TiDB Server (Apache License 2.0) " + versioninfo.TiDBEdition + " Edition, MySQL 5.7 compatible"},
	{Scope: ScopeGlobal | ScopeSession, Name: TxnIsolation, Value: "REPEATABLE-READ", Type: TypeEnum, Aliases: []string{TransactionIsolation}, PossibleValues: []string{"READ-UNCOMMITTED", "READ-COMMITTED", "REPEATABLE-READ", "SERIALIZABLE"}, Validation: func(vars *SessionVars, normalizedValue string, originalValue string, scope ScopeFlag) (string, error) {
		// MySQL appends a warning here for tx_isolation is deprecated
		// TiDB doesn't currently, but may in future. It is still commonly used by applications
		// So it might be noisy to do so.
		return checkIsolationLevel(vars, normalizedValue, originalValue, scope)
	}},
	{Scope: ScopeGlobal | ScopeSession, Name: TransactionIsolation, Value: "REPEATABLE-READ", Type: TypeEnum, Aliases: []string{TxnIsolation}, PossibleValues: []string{"READ-UNCOMMITTED", "READ-COMMITTED", "REPEATABLE-READ", "SERIALIZABLE"}, Validation: func(vars *SessionVars, normalizedValue string, originalValue string, scope ScopeFlag) (string, error) {
		return checkIsolationLevel(vars, normalizedValue, originalValue, scope)
	}},
	{Scope: ScopeGlobal | ScopeSession, Name: CollationConnection, Value: mysql.DefaultCollationName, skipInit: true, Validation: func(vars *SessionVars, normalizedValue string, originalValue string, scope ScopeFlag) (string, error) {
		return checkCollation(vars, normalizedValue, originalValue, scope)
	}, SetSession: func(s *SessionVars, val string) error {
		if coll, err := collate.GetCollationByName(val); err == nil {
			s.systems[CharacterSetConnection] = coll.CharsetName
		}
		return nil
	}},
	{Scope: ScopeNone, Name: Version, Value: mysql.ServerVersion},
	{Scope: ScopeGlobal | ScopeSession, Name: AutoCommit, Value: On, Type: TypeBool, SetSession: func(s *SessionVars, val string) error {
		isAutocommit := TiDBOptOn(val)
		s.SetStatusFlag(mysql.ServerStatusAutocommit, isAutocommit)
		if isAutocommit {
			s.SetInTxn(false)
		}
		return nil
	}},
	{Scope: ScopeGlobal | ScopeSession, Name: CharsetDatabase, Value: mysql.DefaultCharset, skipInit: true, Validation: func(vars *SessionVars, normalizedValue string, originalValue string, scope ScopeFlag) (string, error) {
		return checkCharacterSet(normalizedValue, CharsetDatabase)
	}, SetSession: func(s *SessionVars, val string) error {
		if cs, err := charset.GetCharsetInfo(val); err == nil {
			s.systems[CollationDatabase] = cs.DefaultCollation
		}
		return nil
	}},
	{Scope: ScopeGlobal, Name: MaxPreparedStmtCount, Value: strconv.FormatInt(DefMaxPreparedStmtCount, 10), Type: TypeInt, MinValue: -1, MaxValue: 1048576, AutoConvertOutOfRange: true},
	{Scope: ScopeNone, Name: DataDir, Value: "/usr/local/mysql/data/"},
	{Scope: ScopeGlobal | ScopeSession, Name: WaitTimeout, Value: strconv.FormatInt(DefWaitTimeout, 10), Type: TypeUnsigned, MinValue: 0, MaxValue: secondsPerYear, AutoConvertOutOfRange: true},
	{Scope: ScopeGlobal | ScopeSession, Name: InteractiveTimeout, Value: "28800", Type: TypeUnsigned, MinValue: 1, MaxValue: secondsPerYear, AutoConvertOutOfRange: true},
	{Scope: ScopeGlobal | ScopeSession, Name: InnodbLockWaitTimeout, Value: strconv.FormatInt(DefInnodbLockWaitTimeout, 10), Type: TypeUnsigned, MinValue: 1, MaxValue: 1073741824, AutoConvertOutOfRange: true, SetSession: func(s *SessionVars, val string) error {
		lockWaitSec := tidbOptInt64(val, DefInnodbLockWaitTimeout)
		s.LockWaitTimeout = lockWaitSec * 1000
		return nil
	}},
	{Scope: ScopeGlobal | ScopeSession, Name: GroupConcatMaxLen, Value: "1024", AutoConvertOutOfRange: true, IsHintUpdatable: true, skipInit: true, Type: TypeUnsigned, MinValue: 4, MaxValue: math.MaxUint64, Validation: func(vars *SessionVars, normalizedValue string, originalValue string, scope ScopeFlag) (string, error) {
		// https://dev.mysql.com/doc/refman/8.0/en/server-system-variables.html#sysvar_group_concat_max_len
		// Minimum Value 4
		// Maximum Value (64-bit platforms) 18446744073709551615
		// Maximum Value (32-bit platforms) 4294967295
		if mathutil.IntBits == 32 {
			if val, err := strconv.ParseUint(normalizedValue, 10, 64); err == nil {
				if val > uint64(math.MaxUint32) {
					vars.StmtCtx.AppendWarning(ErrTruncatedWrongValue.GenWithStackByArgs(GroupConcatMaxLen, originalValue))
					return fmt.Sprintf("%d", math.MaxUint32), nil
				}
			}
		}
		return normalizedValue, nil
	}},
	{Scope: ScopeNone, Name: Socket, Value: ""},
	{Scope: ScopeGlobal | ScopeSession, Name: CharacterSetConnection, Value: mysql.DefaultCharset, skipInit: true, Validation: func(vars *SessionVars, normalizedValue string, originalValue string, scope ScopeFlag) (string, error) {
		return checkCharacterSet(normalizedValue, CharacterSetConnection)
	}, SetSession: func(s *SessionVars, val string) error {
		if cs, err := charset.GetCharsetInfo(val); err == nil {
			s.systems[CollationConnection] = cs.DefaultCollation
		}
		return nil
	}},
	{Scope: ScopeGlobal | ScopeSession, Name: CharacterSetServer, Value: mysql.DefaultCharset, skipInit: true, Validation: func(vars *SessionVars, normalizedValue string, originalValue string, scope ScopeFlag) (string, error) {
		return checkCharacterSet(normalizedValue, CharacterSetServer)
	}, SetSession: func(s *SessionVars, val string) error {
		if cs, err := charset.GetCharsetInfo(val); err == nil {
			s.systems[CollationServer] = cs.DefaultCollation
		}
		return nil
	}},
	{Scope: ScopeGlobal | ScopeSession, Name: MaxAllowedPacket, Value: "67108864", Type: TypeUnsigned, MinValue: 1024, MaxValue: MaxOfMaxAllowedPacket, AutoConvertOutOfRange: true},
	{Scope: ScopeSession, Name: WarningCount, Value: "0", ReadOnly: true, skipInit: true, GetSession: func(s *SessionVars) (string, error) {
		return strconv.Itoa(s.SysWarningCount), nil
	}},
	{Scope: ScopeSession, Name: ErrorCount, Value: "0", ReadOnly: true, skipInit: true, GetSession: func(s *SessionVars) (string, error) {
		return strconv.Itoa(int(s.SysErrorCount)), nil
	}},
	{Scope: ScopeGlobal | ScopeSession, Name: WindowingUseHighPrecision, Value: On, Type: TypeBool, IsHintUpdatable: true, SetSession: func(s *SessionVars, val string) error {
		s.WindowingUseHighPrecision = TiDBOptOn(val)
		return nil
	}},
	{Scope: ScopeNone, Name: "license", Value: "Apache License 2.0"},
	{Scope: ScopeGlobal | ScopeSession, Name: BlockEncryptionMode, Value: "aes-128-ecb"},
	{Scope: ScopeSession, Name: LastInsertID, Value: "", skipInit: true, GetSession: func(s *SessionVars) (string, error) {
		return strconv.FormatUint(s.StmtCtx.PrevLastInsertID, 10), nil
	}},
	{Scope: ScopeNone, Name: "have_ssl", Value: "DISABLED"},
	{Scope: ScopeNone, Name: "have_openssl", Value: "DISABLED"},
	{Scope: ScopeNone, Name: "ssl_ca", Value: ""},
	{Scope: ScopeNone, Name: "ssl_cert", Value: ""},
	{Scope: ScopeNone, Name: "ssl_key", Value: ""},
	{Scope: ScopeGlobal, Name: InitConnect, Value: ""},

	/* TiDB specific variables */
	{Scope: ScopeGlobal, Name: TiDBEnableLocalTxn, Value: BoolToOnOff(DefTiDBEnableLocalTxn), Hidden: true, Type: TypeBool, GetGlobal: func(sv *SessionVars) (string, error) {
		return BoolToOnOff(EnableLocalTxn.Load()), nil
	}, SetGlobal: func(s *SessionVars, val string) error {
		oldVal := EnableLocalTxn.Load()
		newVal := TiDBOptOn(val)
		// Make sure the TxnScope is always Global when disable the Local Txn.
		// ON -> OFF
		if oldVal && !newVal {
			s.TxnScope = kv.NewGlobalTxnScopeVar()
		}
		EnableLocalTxn.Store(newVal)
		return nil
	}},
	// TODO: TiDBTxnScope is hidden because local txn feature is not done.
	{Scope: ScopeSession, Name: TiDBTxnScope, skipInit: true, Hidden: true, Value: kv.GlobalTxnScope, SetSession: func(s *SessionVars, val string) error {
		switch val {
		case kv.GlobalTxnScope:
			s.TxnScope = kv.NewGlobalTxnScopeVar()
		case kv.LocalTxnScope:
			if !EnableLocalTxn.Load() {
				return ErrWrongValueForVar.GenWithStack("@@txn_scope can not be set to local when tidb_enable_local_txn is off")
			}
			txnScope := config.GetTxnScopeFromConfig()
			if txnScope == kv.GlobalTxnScope {
				return ErrWrongValueForVar.GenWithStack("@@txn_scope can not be set to local when zone label is empty or \"global\"")
			}
			s.TxnScope = kv.NewLocalTxnScopeVar(txnScope)
		default:
			return ErrWrongValueForVar.GenWithStack("@@txn_scope value should be global or local")
		}
		return nil
	}, GetSession: func(s *SessionVars) (string, error) {
		return s.TxnScope.GetVarValue(), nil
	}},
	{Scope: ScopeSession, Name: TiDBTxnReadTS, Value: "", Hidden: true, SetSession: func(s *SessionVars, val string) error {
		return setTxnReadTS(s, val)
	}, Validation: func(vars *SessionVars, normalizedValue string, originalValue string, scope ScopeFlag) (string, error) {
		return normalizedValue, nil
	}},
	{Scope: ScopeSession, Name: TiDBReadStaleness, Value: "", Hidden: false, SetSession: func(s *SessionVars, val string) error {
		return setReadStaleness(s, val)
	}},
	{Scope: ScopeGlobal | ScopeSession, Name: TiDBAllowMPPExecution, Type: TypeBool, Value: BoolToOnOff(DefTiDBAllowMPPExecution), SetSession: func(s *SessionVars, val string) error {
		s.allowMPPExecution = TiDBOptOn(val)
		return nil
	}},
	{Scope: ScopeGlobal | ScopeSession, Name: TiDBMPPStoreFailTTL, Type: TypeStr, Value: DefTiDBMPPStoreFailTTL, SetSession: func(s *SessionVars, val string) error {
		s.MPPStoreFailTTL = val
		return nil
	}},
	{Scope: ScopeGlobal | ScopeSession, Name: TiDBHashExchangeWithNewCollation, Type: TypeBool, Value: BoolToOnOff(DefTiDBHashExchangeWithNewCollation), SetSession: func(s *SessionVars, val string) error {
		s.HashExchangeWithNewCollation = TiDBOptOn(val)
		return nil
	}},
	{Scope: ScopeSession, Name: TiDBEnforceMPPExecution, Type: TypeBool, Value: BoolToOnOff(config.GetGlobalConfig().Performance.EnforceMPP), Validation: func(vars *SessionVars, normalizedValue string, originalValue string, scope ScopeFlag) (string, error) {
		if TiDBOptOn(normalizedValue) && !vars.allowMPPExecution {
			return normalizedValue, ErrWrongValueForVar.GenWithStackByArgs("tidb_enforce_mpp", "1' but tidb_allow_mpp is 0, please activate tidb_allow_mpp at first.")
		}
		return normalizedValue, nil
	}, SetSession: func(s *SessionVars, val string) error {
		s.enforceMPPExecution = TiDBOptOn(val)
		return nil
	}},
	{Scope: ScopeGlobal | ScopeSession, Name: TiDBBCJThresholdCount, Value: strconv.Itoa(DefBroadcastJoinThresholdCount), Type: TypeInt, MinValue: 0, MaxValue: math.MaxInt64, SetSession: func(s *SessionVars, val string) error {
		s.BroadcastJoinThresholdCount = tidbOptInt64(val, DefBroadcastJoinThresholdCount)
		return nil
	}},
	{Scope: ScopeGlobal | ScopeSession, Name: TiDBBCJThresholdSize, Value: strconv.Itoa(DefBroadcastJoinThresholdSize), Type: TypeInt, MinValue: 0, MaxValue: math.MaxInt64, SetSession: func(s *SessionVars, val string) error {
		s.BroadcastJoinThresholdSize = tidbOptInt64(val, DefBroadcastJoinThresholdSize)
		return nil
	}},
	{Scope: ScopeSession, Name: TiDBSnapshot, Value: "", skipInit: true, SetSession: func(s *SessionVars, val string) error {
		err := setSnapshotTS(s, val)
		if err != nil {
			return err
		}
		return nil
	}},
	{Scope: ScopeSession, Name: TiDBOptAggPushDown, Value: BoolToOnOff(DefOptAggPushDown), Type: TypeBool, skipInit: true, SetSession: func(s *SessionVars, val string) error {
		s.AllowAggPushDown = TiDBOptOn(val)
		return nil
	}},
	{Scope: ScopeGlobal | ScopeSession, Name: TiDBOptBCJ, Value: BoolToOnOff(DefOptBCJ), Type: TypeBool, Validation: func(vars *SessionVars, normalizedValue string, originalValue string, scope ScopeFlag) (string, error) {
		if TiDBOptOn(normalizedValue) && vars.AllowBatchCop == 0 {
			return normalizedValue, ErrWrongValueForVar.GenWithStackByArgs(TiDBOptBCJ, "'true' while tidb_allow_batch_cop is 0, please active batch cop at first.")
		}
		return normalizedValue, nil
	}, SetSession: func(s *SessionVars, val string) error {
		s.AllowBCJ = TiDBOptOn(val)
		return nil
	}},
	{Scope: ScopeSession, Name: TiDBOptDistinctAggPushDown, Value: BoolToOnOff(config.GetGlobalConfig().Performance.DistinctAggPushDown), skipInit: true, Type: TypeBool, SetSession: func(s *SessionVars, val string) error {
		s.AllowDistinctAggPushDown = TiDBOptOn(val)
		return nil
	}},
	{Scope: ScopeSession, Name: TiDBOptWriteRowID, Value: BoolToOnOff(DefOptWriteRowID), skipInit: true, SetSession: func(s *SessionVars, val string) error {
		s.AllowWriteRowID = TiDBOptOn(val)
		return nil
	}},
	{Scope: ScopeGlobal | ScopeSession, Name: TiDBBuildStatsConcurrency, skipInit: true, Value: strconv.Itoa(DefBuildStatsConcurrency)},
	{Scope: ScopeGlobal | ScopeSession, Name: TiDBOptCartesianBCJ, Value: strconv.Itoa(DefOptCartesianBCJ), Type: TypeInt, MinValue: 0, MaxValue: 2, SetSession: func(s *SessionVars, val string) error {
		s.AllowCartesianBCJ = tidbOptInt(val, DefOptCartesianBCJ)
		return nil
	}},
	{Scope: ScopeGlobal | ScopeSession, Name: TiDBOptMPPOuterJoinFixedBuildSide, Value: BoolToOnOff(DefOptMPPOuterJoinFixedBuildSide), Type: TypeBool, SetSession: func(s *SessionVars, val string) error {
		s.MPPOuterJoinFixedBuildSide = TiDBOptOn(val)
		return nil
	}},
	{Scope: ScopeGlobal, Name: TiDBAutoAnalyzeRatio, Value: strconv.FormatFloat(DefAutoAnalyzeRatio, 'f', -1, 64), Type: TypeFloat, MinValue: 0, MaxValue: math.MaxUint64},
	{Scope: ScopeGlobal, Name: TiDBAutoAnalyzeStartTime, Value: DefAutoAnalyzeStartTime, Type: TypeTime},
	{Scope: ScopeGlobal, Name: TiDBAutoAnalyzeEndTime, Value: DefAutoAnalyzeEndTime, Type: TypeTime},
	{Scope: ScopeSession, Name: TiDBChecksumTableConcurrency, skipInit: true, Value: strconv.Itoa(DefChecksumTableConcurrency)},
	{Scope: ScopeGlobal | ScopeSession, Name: TiDBExecutorConcurrency, Value: strconv.Itoa(DefExecutorConcurrency), Type: TypeUnsigned, MinValue: 1, MaxValue: math.MaxInt32, SetSession: func(s *SessionVars, val string) error {
		s.ExecutorConcurrency = tidbOptPositiveInt32(val, DefExecutorConcurrency)
		return nil
	}},
	{Scope: ScopeGlobal | ScopeSession, Name: TiDBDistSQLScanConcurrency, Value: strconv.Itoa(DefDistSQLScanConcurrency), Type: TypeUnsigned, MinValue: 1, MaxValue: math.MaxInt32, SetSession: func(s *SessionVars, val string) error {
		s.distSQLScanConcurrency = tidbOptPositiveInt32(val, DefDistSQLScanConcurrency)
		return nil
	}},
	{Scope: ScopeGlobal | ScopeSession, Name: TiDBOptInSubqToJoinAndAgg, Value: BoolToOnOff(DefOptInSubqToJoinAndAgg), Type: TypeBool, SetSession: func(s *SessionVars, val string) error {
		s.SetAllowInSubqToJoinAndAgg(TiDBOptOn(val))
		return nil
	}},
	{Scope: ScopeGlobal | ScopeSession, Name: TiDBOptPreferRangeScan, Value: BoolToOnOff(DefOptPreferRangeScan), Type: TypeBool, IsHintUpdatable: true, SetSession: func(s *SessionVars, val string) error {
		s.SetAllowPreferRangeScan(TiDBOptOn(val))
		return nil
	}},
	{
		Scope: ScopeGlobal | ScopeSession, Name: TiDBOptLimitPushDownThreshold, Value: strconv.Itoa(DefOptLimitPushDownThreshold), Type: TypeUnsigned, MinValue: 0, MaxValue: math.MaxInt32, SetSession: func(s *SessionVars, val string) error {
			s.LimitPushDownThreshold = tidbOptInt64(val, DefOptLimitPushDownThreshold)
			return nil
		}},
	{Scope: ScopeGlobal | ScopeSession, Name: TiDBOptCorrelationThreshold, Value: strconv.FormatFloat(DefOptCorrelationThreshold, 'f', -1, 64), Type: TypeFloat, MinValue: 0, MaxValue: 1, SetSession: func(s *SessionVars, val string) error {
		s.CorrelationThreshold = tidbOptFloat64(val, DefOptCorrelationThreshold)
		return nil
	}},
	{Scope: ScopeGlobal | ScopeSession, Name: TiDBOptEnableCorrelationAdjustment, Value: BoolToOnOff(DefOptEnableCorrelationAdjustment), Type: TypeBool, SetSession: func(s *SessionVars, val string) error {
		s.EnableCorrelationAdjustment = TiDBOptOn(val)
		return nil
	}},
	{Scope: ScopeGlobal | ScopeSession, Name: TiDBOptCorrelationExpFactor, Value: strconv.Itoa(DefOptCorrelationExpFactor), Type: TypeUnsigned, MinValue: 0, MaxValue: math.MaxInt32, SetSession: func(s *SessionVars, val string) error {
		s.CorrelationExpFactor = int(tidbOptInt64(val, DefOptCorrelationExpFactor))
		return nil
	}},
	{Scope: ScopeGlobal | ScopeSession, Name: TiDBOptCPUFactor, Value: strconv.FormatFloat(DefOptCPUFactor, 'f', -1, 64), Type: TypeFloat, MinValue: 0, MaxValue: math.MaxUint64, SetSession: func(s *SessionVars, val string) error {
		s.CPUFactor = tidbOptFloat64(val, DefOptCPUFactor)
		return nil
	}},
	{Scope: ScopeGlobal | ScopeSession, Name: TiDBOptTiFlashConcurrencyFactor, Value: strconv.FormatFloat(DefOptTiFlashConcurrencyFactor, 'f', -1, 64), skipInit: true, Type: TypeFloat, MinValue: 1, MaxValue: math.MaxUint64, SetSession: func(s *SessionVars, val string) error {
		s.CopTiFlashConcurrencyFactor = tidbOptFloat64(val, DefOptTiFlashConcurrencyFactor)
		return nil
	}},
	{Scope: ScopeGlobal | ScopeSession, Name: TiDBOptCopCPUFactor, Value: strconv.FormatFloat(DefOptCopCPUFactor, 'f', -1, 64), Type: TypeFloat, MinValue: 0, MaxValue: math.MaxUint64, SetSession: func(s *SessionVars, val string) error {
		s.CopCPUFactor = tidbOptFloat64(val, DefOptCopCPUFactor)
		return nil
	}},
	{Scope: ScopeGlobal | ScopeSession, Name: TiDBOptNetworkFactor, Value: strconv.FormatFloat(DefOptNetworkFactor, 'f', -1, 64), Type: TypeFloat, MinValue: 0, MaxValue: math.MaxUint64, SetSession: func(s *SessionVars, val string) error {
		s.networkFactor = tidbOptFloat64(val, DefOptNetworkFactor)
		return nil
	}},
	{Scope: ScopeGlobal | ScopeSession, Name: TiDBOptScanFactor, Value: strconv.FormatFloat(DefOptScanFactor, 'f', -1, 64), Type: TypeFloat, MinValue: 0, MaxValue: math.MaxUint64, SetSession: func(s *SessionVars, val string) error {
		s.scanFactor = tidbOptFloat64(val, DefOptScanFactor)
		return nil
	}},
	{Scope: ScopeGlobal | ScopeSession, Name: TiDBOptDescScanFactor, Value: strconv.FormatFloat(DefOptDescScanFactor, 'f', -1, 64), Type: TypeFloat, MinValue: 0, MaxValue: math.MaxUint64, SetSession: func(s *SessionVars, val string) error {
		s.descScanFactor = tidbOptFloat64(val, DefOptDescScanFactor)
		return nil
	}},
	{Scope: ScopeGlobal | ScopeSession, Name: TiDBOptSeekFactor, Value: strconv.FormatFloat(DefOptSeekFactor, 'f', -1, 64), skipInit: true, Type: TypeFloat, MinValue: 0, MaxValue: math.MaxUint64, SetSession: func(s *SessionVars, val string) error {
		s.seekFactor = tidbOptFloat64(val, DefOptSeekFactor)
		return nil
	}},
	{Scope: ScopeGlobal | ScopeSession, Name: TiDBOptMemoryFactor, Value: strconv.FormatFloat(DefOptMemoryFactor, 'f', -1, 64), Type: TypeFloat, MinValue: 0, MaxValue: math.MaxUint64, SetSession: func(s *SessionVars, val string) error {
		s.MemoryFactor = tidbOptFloat64(val, DefOptMemoryFactor)
		return nil
	}},
	{Scope: ScopeGlobal | ScopeSession, Name: TiDBOptDiskFactor, Value: strconv.FormatFloat(DefOptDiskFactor, 'f', -1, 64), Type: TypeFloat, MinValue: 0, MaxValue: math.MaxUint64, SetSession: func(s *SessionVars, val string) error {
		s.DiskFactor = tidbOptFloat64(val, DefOptDiskFactor)
		return nil
	}},
	{Scope: ScopeGlobal | ScopeSession, Name: TiDBOptConcurrencyFactor, Value: strconv.FormatFloat(DefOptConcurrencyFactor, 'f', -1, 64), Type: TypeFloat, MinValue: 0, MaxValue: math.MaxUint64, SetSession: func(s *SessionVars, val string) error {
		s.ConcurrencyFactor = tidbOptFloat64(val, DefOptConcurrencyFactor)
		return nil
	}},
	{Scope: ScopeGlobal | ScopeSession, Name: TiDBIndexJoinBatchSize, Value: strconv.Itoa(DefIndexJoinBatchSize), Type: TypeUnsigned, MinValue: 1, MaxValue: math.MaxInt32, SetSession: func(s *SessionVars, val string) error {
		s.IndexJoinBatchSize = tidbOptPositiveInt32(val, DefIndexJoinBatchSize)
		return nil
	}},
	{Scope: ScopeGlobal | ScopeSession, Name: TiDBIndexLookupSize, Value: strconv.Itoa(DefIndexLookupSize), Type: TypeUnsigned, MinValue: 1, MaxValue: math.MaxInt32, SetSession: func(s *SessionVars, val string) error {
		s.IndexLookupSize = tidbOptPositiveInt32(val, DefIndexLookupSize)
		return nil
	}},
	{Scope: ScopeGlobal | ScopeSession, Name: TiDBIndexLookupConcurrency, Value: strconv.Itoa(DefIndexLookupConcurrency), Type: TypeInt, MinValue: 1, MaxValue: math.MaxInt32, AllowAutoValue: true, SetSession: func(s *SessionVars, val string) error {
		s.indexLookupConcurrency = tidbOptPositiveInt32(val, ConcurrencyUnset)
		return nil
	}, Validation: func(vars *SessionVars, normalizedValue string, originalValue string, scope ScopeFlag) (string, error) {
		appendDeprecationWarning(vars, TiDBIndexLookupConcurrency, TiDBExecutorConcurrency)
		return normalizedValue, nil
	}},
	{Scope: ScopeGlobal | ScopeSession, Name: TiDBIndexLookupJoinConcurrency, Value: strconv.Itoa(DefIndexLookupJoinConcurrency), Type: TypeInt, MinValue: 1, MaxValue: math.MaxInt32, AllowAutoValue: true, SetSession: func(s *SessionVars, val string) error {
		s.indexLookupJoinConcurrency = tidbOptPositiveInt32(val, ConcurrencyUnset)
		return nil
	}, Validation: func(vars *SessionVars, normalizedValue string, originalValue string, scope ScopeFlag) (string, error) {
		appendDeprecationWarning(vars, TiDBIndexLookupJoinConcurrency, TiDBExecutorConcurrency)
		return normalizedValue, nil
	}},
	{Scope: ScopeGlobal | ScopeSession, Name: TiDBIndexSerialScanConcurrency, Value: strconv.Itoa(DefIndexSerialScanConcurrency), Type: TypeUnsigned, MinValue: 1, MaxValue: math.MaxInt32, SetSession: func(s *SessionVars, val string) error {
		s.indexSerialScanConcurrency = tidbOptPositiveInt32(val, DefIndexSerialScanConcurrency)
		return nil
	}},
	{Scope: ScopeGlobal | ScopeSession, Name: TiDBSkipUTF8Check, Value: BoolToOnOff(DefSkipUTF8Check), Type: TypeBool, SetSession: func(s *SessionVars, val string) error {
		s.SkipUTF8Check = TiDBOptOn(val)
		return nil
	}},
	{Scope: ScopeGlobal | ScopeSession, Name: TiDBSkipASCIICheck, Value: BoolToOnOff(DefSkipASCIICheck), Type: TypeBool, SetSession: func(s *SessionVars, val string) error {
		s.SkipASCIICheck = TiDBOptOn(val)
		return nil
	}},
	{Scope: ScopeSession, Name: TiDBBatchInsert, Value: BoolToOnOff(DefBatchInsert), Type: TypeBool, skipInit: true, SetSession: func(s *SessionVars, val string) error {
		s.BatchInsert = TiDBOptOn(val)
		return nil
	}},
	{Scope: ScopeSession, Name: TiDBBatchDelete, Value: BoolToOnOff(DefBatchDelete), Type: TypeBool, skipInit: true, SetSession: func(s *SessionVars, val string) error {
		s.BatchDelete = TiDBOptOn(val)
		return nil
	}},
	{Scope: ScopeSession, Name: TiDBBatchCommit, Value: BoolToOnOff(DefBatchCommit), Type: TypeBool, skipInit: true, SetSession: func(s *SessionVars, val string) error {
		s.BatchCommit = TiDBOptOn(val)
		return nil
	}},
	{Scope: ScopeGlobal | ScopeSession, Name: TiDBDMLBatchSize, Value: strconv.Itoa(DefDMLBatchSize), Type: TypeUnsigned, MinValue: 0, MaxValue: math.MaxInt32, SetSession: func(s *SessionVars, val string) error {
		s.DMLBatchSize = int(tidbOptInt64(val, DefDMLBatchSize))
		return nil
	}},
	{Scope: ScopeSession, Name: TiDBCurrentTS, Value: strconv.Itoa(DefCurretTS), ReadOnly: true, skipInit: true, GetSession: func(s *SessionVars) (string, error) {
		return fmt.Sprintf("%d", s.TxnCtx.StartTS), nil
	}},
	{Scope: ScopeSession, Name: TiDBLastTxnInfo, Value: strconv.Itoa(DefCurretTS), ReadOnly: true, skipInit: true, GetSession: func(s *SessionVars) (string, error) {
		return s.LastTxnInfo, nil
	}},
	{Scope: ScopeSession, Name: TiDBLastQueryInfo, Value: strconv.Itoa(DefCurretTS), ReadOnly: true, skipInit: true, GetSession: func(s *SessionVars) (string, error) {
		info, err := json.Marshal(s.LastQueryInfo)
		if err != nil {
			return "", err
		}
		return string(info), nil
	}},
	{Scope: ScopeGlobal | ScopeSession, Name: TiDBMaxChunkSize, Value: strconv.Itoa(DefMaxChunkSize), Type: TypeUnsigned, MinValue: maxChunkSizeLowerBound, MaxValue: math.MaxInt32, SetSession: func(s *SessionVars, val string) error {
		s.MaxChunkSize = tidbOptPositiveInt32(val, DefMaxChunkSize)
		return nil
	}},
	{Scope: ScopeGlobal | ScopeSession, Name: TiDBAllowBatchCop, Value: strconv.Itoa(DefTiDBAllowBatchCop), Type: TypeInt, MinValue: 0, MaxValue: 2, Validation: func(vars *SessionVars, normalizedValue string, originalValue string, scope ScopeFlag) (string, error) {
		if normalizedValue == "0" && vars.AllowBCJ {
			return normalizedValue, ErrWrongValueForVar.GenWithStackByArgs(TiDBAllowBatchCop, "'0' while tidb_opt_broadcast_join is true, please set tidb_opt_broadcast_join false at first")
		}
		return normalizedValue, nil
	}, SetSession: func(s *SessionVars, val string) error {
		s.AllowBatchCop = int(tidbOptInt64(val, DefTiDBAllowBatchCop))
		return nil
	}},
	{Scope: ScopeGlobal | ScopeSession, Name: TiDBInitChunkSize, Value: strconv.Itoa(DefInitChunkSize), Type: TypeUnsigned, MinValue: 1, MaxValue: initChunkSizeUpperBound, SetSession: func(s *SessionVars, val string) error {
		s.InitChunkSize = tidbOptPositiveInt32(val, DefInitChunkSize)
		return nil
	}},
	{Scope: ScopeGlobal | ScopeSession, Name: TiDBEnableCascadesPlanner, Value: Off, Type: TypeBool, SetSession: func(s *SessionVars, val string) error {
		s.SetEnableCascadesPlanner(TiDBOptOn(val))
		return nil
	}},
	{Scope: ScopeGlobal | ScopeSession, Name: TiDBEnableIndexMerge, Value: Off, Type: TypeBool, SetSession: func(s *SessionVars, val string) error {
		s.SetEnableIndexMerge(TiDBOptOn(val))
		return nil
	}},
	{Scope: ScopeSession, Name: TiDBMemQuotaQuery, Value: strconv.FormatInt(config.GetGlobalConfig().MemQuotaQuery, 10), skipInit: true, Type: TypeInt, MinValue: -1, MaxValue: math.MaxInt64, SetSession: func(s *SessionVars, val string) error {
		s.MemQuotaQuery = tidbOptInt64(val, config.GetGlobalConfig().MemQuotaQuery)
		return nil
	}},
	{Scope: ScopeSession, Name: TiDBMemQuotaHashJoin, Value: strconv.FormatInt(DefTiDBMemQuotaHashJoin, 10), skipInit: true, Type: TypeInt, MinValue: -1, MaxValue: math.MaxInt64, SetSession: func(s *SessionVars, val string) error {
		s.MemQuotaHashJoin = tidbOptInt64(val, DefTiDBMemQuotaHashJoin)
		return nil
	}, Validation: func(vars *SessionVars, normalizedValue string, originalValue string, scope ScopeFlag) (string, error) {
		appendDeprecationWarning(vars, TiDBMemQuotaHashJoin, TiDBMemQuotaQuery)
		return normalizedValue, nil
	}},
	{Scope: ScopeSession, Name: TiDBMemQuotaMergeJoin, Value: strconv.FormatInt(DefTiDBMemQuotaMergeJoin, 10), skipInit: true, Type: TypeInt, MinValue: -1, MaxValue: math.MaxInt64, SetSession: func(s *SessionVars, val string) error {
		s.MemQuotaMergeJoin = tidbOptInt64(val, DefTiDBMemQuotaMergeJoin)
		return nil
	}, Validation: func(vars *SessionVars, normalizedValue string, originalValue string, scope ScopeFlag) (string, error) {
		appendDeprecationWarning(vars, TiDBMemQuotaMergeJoin, TiDBMemQuotaQuery)
		return normalizedValue, nil
	}},
	{Scope: ScopeSession, Name: TiDBMemQuotaSort, Value: strconv.FormatInt(DefTiDBMemQuotaSort, 10), skipInit: true, Type: TypeInt, MinValue: -1, MaxValue: math.MaxInt64, SetSession: func(s *SessionVars, val string) error {
		s.MemQuotaSort = tidbOptInt64(val, DefTiDBMemQuotaSort)
		return nil
	}, Validation: func(vars *SessionVars, normalizedValue string, originalValue string, scope ScopeFlag) (string, error) {
		appendDeprecationWarning(vars, TiDBMemQuotaSort, TiDBMemQuotaQuery)
		return normalizedValue, nil
	}},
	{Scope: ScopeSession, Name: TiDBMemQuotaTopn, Value: strconv.FormatInt(DefTiDBMemQuotaTopn, 10), skipInit: true, Type: TypeInt, MinValue: -1, MaxValue: math.MaxInt64, SetSession: func(s *SessionVars, val string) error {
		s.MemQuotaTopn = tidbOptInt64(val, DefTiDBMemQuotaTopn)
		return nil
	}, Validation: func(vars *SessionVars, normalizedValue string, originalValue string, scope ScopeFlag) (string, error) {
		appendDeprecationWarning(vars, TiDBMemQuotaTopn, TiDBMemQuotaQuery)
		return normalizedValue, nil
	}},
	{Scope: ScopeSession, Name: TiDBMemQuotaIndexLookupReader, Value: strconv.FormatInt(DefTiDBMemQuotaIndexLookupReader, 10), skipInit: true, Type: TypeInt, MinValue: -1, MaxValue: math.MaxInt64, SetSession: func(s *SessionVars, val string) error {
		s.MemQuotaIndexLookupReader = tidbOptInt64(val, DefTiDBMemQuotaIndexLookupReader)
		return nil
	}, Validation: func(vars *SessionVars, normalizedValue string, originalValue string, scope ScopeFlag) (string, error) {
		appendDeprecationWarning(vars, TiDBMemQuotaIndexLookupReader, TiDBMemQuotaQuery)
		return normalizedValue, nil
	}},
	{Scope: ScopeSession, Name: TiDBMemQuotaIndexLookupJoin, Value: strconv.FormatInt(DefTiDBMemQuotaIndexLookupJoin, 10), skipInit: true, Type: TypeInt, MinValue: -1, MaxValue: math.MaxInt64, SetSession: func(s *SessionVars, val string) error {
		s.MemQuotaIndexLookupJoin = tidbOptInt64(val, DefTiDBMemQuotaIndexLookupJoin)
		return nil
	}, Validation: func(vars *SessionVars, normalizedValue string, originalValue string, scope ScopeFlag) (string, error) {
		appendDeprecationWarning(vars, TiDBMemQuotaIndexLookupJoin, TiDBMemQuotaQuery)
		return normalizedValue, nil
	}},
	// Deprecated: tidb_enable_streaming
	{Scope: ScopeSession, Name: TiDBEnableStreaming, Value: Off, Type: TypeBool, skipInit: true, Hidden: true, SetSession: func(s *SessionVars, val string) error {
		s.EnableStreaming = TiDBOptOn(val)
		return nil
	}},
	{Scope: ScopeSession, Name: TiDBEnableChunkRPC, Value: On, Type: TypeBool, skipInit: true, SetSession: func(s *SessionVars, val string) error {
		s.EnableChunkRPC = TiDBOptOn(val)
		return nil
	}},
	{Scope: ScopeSession, Name: TxnIsolationOneShot, Value: "", skipInit: true, Validation: func(vars *SessionVars, normalizedValue string, originalValue string, scope ScopeFlag) (string, error) {
		return checkIsolationLevel(vars, normalizedValue, originalValue, scope)
	}, SetSession: func(s *SessionVars, val string) error {
		s.txnIsolationLevelOneShot.state = oneShotSet
		s.txnIsolationLevelOneShot.value = val
		return nil
	}},
	{Scope: ScopeGlobal | ScopeSession, Name: TiDBEnableTablePartition, Value: On, Type: TypeEnum, PossibleValues: []string{Off, On, "AUTO"}, SetSession: func(s *SessionVars, val string) error {
		s.EnableTablePartition = val
		return nil
	}},
	{Scope: ScopeGlobal | ScopeSession, Name: TiDBEnableListTablePartition, Value: Off, Type: TypeBool, SetSession: func(s *SessionVars, val string) error {
		s.EnableListTablePartition = TiDBOptOn(val)
		return nil
	}},
	{Scope: ScopeGlobal | ScopeSession, Name: TiDBHashJoinConcurrency, Value: strconv.Itoa(DefTiDBHashJoinConcurrency), Type: TypeInt, MinValue: 1, MaxValue: math.MaxInt32, AllowAutoValue: true, SetSession: func(s *SessionVars, val string) error {
		s.hashJoinConcurrency = tidbOptPositiveInt32(val, ConcurrencyUnset)
		return nil
	}, Validation: func(vars *SessionVars, normalizedValue string, originalValue string, scope ScopeFlag) (string, error) {
		appendDeprecationWarning(vars, TiDBHashJoinConcurrency, TiDBExecutorConcurrency)
		return normalizedValue, nil
	}},
	{Scope: ScopeGlobal | ScopeSession, Name: TiDBProjectionConcurrency, Value: strconv.Itoa(DefTiDBProjectionConcurrency), Type: TypeInt, MinValue: -1, MaxValue: math.MaxInt32, SetSession: func(s *SessionVars, val string) error {
		s.projectionConcurrency = tidbOptPositiveInt32(val, ConcurrencyUnset)
		return nil
	}, Validation: func(vars *SessionVars, normalizedValue string, originalValue string, scope ScopeFlag) (string, error) {
		appendDeprecationWarning(vars, TiDBProjectionConcurrency, TiDBExecutorConcurrency)
		return normalizedValue, nil
	}},
	{Scope: ScopeGlobal | ScopeSession, Name: TiDBHashAggPartialConcurrency, Value: strconv.Itoa(DefTiDBHashAggPartialConcurrency), Type: TypeInt, MinValue: 1, MaxValue: math.MaxInt32, AllowAutoValue: true, SetSession: func(s *SessionVars, val string) error {
		s.hashAggPartialConcurrency = tidbOptPositiveInt32(val, ConcurrencyUnset)
		return nil
	}, Validation: func(vars *SessionVars, normalizedValue string, originalValue string, scope ScopeFlag) (string, error) {
		appendDeprecationWarning(vars, TiDBHashAggPartialConcurrency, TiDBExecutorConcurrency)
		return normalizedValue, nil
	}},
	{Scope: ScopeGlobal | ScopeSession, Name: TiDBHashAggFinalConcurrency, Value: strconv.Itoa(DefTiDBHashAggFinalConcurrency), Type: TypeInt, MinValue: 1, MaxValue: math.MaxInt32, AllowAutoValue: true, SetSession: func(s *SessionVars, val string) error {
		s.hashAggFinalConcurrency = tidbOptPositiveInt32(val, ConcurrencyUnset)
		return nil
	}, Validation: func(vars *SessionVars, normalizedValue string, originalValue string, scope ScopeFlag) (string, error) {
		appendDeprecationWarning(vars, TiDBHashAggFinalConcurrency, TiDBExecutorConcurrency)
		return normalizedValue, nil
	}},
	{Scope: ScopeGlobal | ScopeSession, Name: TiDBWindowConcurrency, Value: strconv.Itoa(DefTiDBWindowConcurrency), Type: TypeInt, MinValue: 1, MaxValue: math.MaxInt32, AllowAutoValue: true, SetSession: func(s *SessionVars, val string) error {
		s.windowConcurrency = tidbOptPositiveInt32(val, ConcurrencyUnset)
		return nil
	}, Validation: func(vars *SessionVars, normalizedValue string, originalValue string, scope ScopeFlag) (string, error) {
		appendDeprecationWarning(vars, TiDBWindowConcurrency, TiDBExecutorConcurrency)
		return normalizedValue, nil
	}},
	{Scope: ScopeGlobal | ScopeSession, Name: TiDBMergeJoinConcurrency, Value: strconv.Itoa(DefTiDBMergeJoinConcurrency), Type: TypeInt, MinValue: 1, MaxValue: math.MaxInt32, AllowAutoValue: true, SetSession: func(s *SessionVars, val string) error {
		s.mergeJoinConcurrency = tidbOptPositiveInt32(val, ConcurrencyUnset)
		return nil
	}, Validation: func(vars *SessionVars, normalizedValue string, originalValue string, scope ScopeFlag) (string, error) {
		appendDeprecationWarning(vars, TiDBMergeJoinConcurrency, TiDBExecutorConcurrency)
		return normalizedValue, nil
	}},

	{Scope: ScopeGlobal | ScopeSession, Name: TiDBStreamAggConcurrency, Value: strconv.Itoa(DefTiDBStreamAggConcurrency), Type: TypeInt, MinValue: 1, MaxValue: math.MaxInt32, AllowAutoValue: true, SetSession: func(s *SessionVars, val string) error {
		s.streamAggConcurrency = tidbOptPositiveInt32(val, ConcurrencyUnset)
		return nil
	}, Validation: func(vars *SessionVars, normalizedValue string, originalValue string, scope ScopeFlag) (string, error) {
		appendDeprecationWarning(vars, TiDBStreamAggConcurrency, TiDBExecutorConcurrency)
		return normalizedValue, nil
	}},
	{Scope: ScopeGlobal | ScopeSession, Name: TiDBEnableParallelApply, Value: BoolToOnOff(DefTiDBEnableParallelApply), Type: TypeBool, SetSession: func(s *SessionVars, val string) error {
		s.EnableParallelApply = TiDBOptOn(val)
		return nil
	}},
	{Scope: ScopeGlobal | ScopeSession, Name: TiDBMemQuotaApplyCache, Value: strconv.Itoa(DefTiDBMemQuotaApplyCache), Type: TypeUnsigned, MaxValue: math.MaxInt64, SetSession: func(s *SessionVars, val string) error {
		s.MemQuotaApplyCache = tidbOptInt64(val, DefTiDBMemQuotaApplyCache)
		return nil
	}},
	{Scope: ScopeGlobal | ScopeSession, Name: TiDBBackoffLockFast, Value: strconv.Itoa(tikvstore.DefBackoffLockFast), Type: TypeUnsigned, MinValue: 1, MaxValue: math.MaxInt32, SetSession: func(s *SessionVars, val string) error {
		s.KVVars.BackoffLockFast = tidbOptPositiveInt32(val, tikvstore.DefBackoffLockFast)
		return nil
	}},
	{Scope: ScopeGlobal | ScopeSession, Name: TiDBBackOffWeight, Value: strconv.Itoa(tikvstore.DefBackOffWeight), Type: TypeUnsigned, MinValue: 1, MaxValue: math.MaxInt32, SetSession: func(s *SessionVars, val string) error {
		s.KVVars.BackOffWeight = tidbOptPositiveInt32(val, tikvstore.DefBackOffWeight)
		return nil
	}},
	{Scope: ScopeGlobal | ScopeSession, Name: TiDBRetryLimit, Value: strconv.Itoa(DefTiDBRetryLimit), Type: TypeInt, MinValue: -1, MaxValue: math.MaxInt64, SetSession: func(s *SessionVars, val string) error {
		s.RetryLimit = tidbOptInt64(val, DefTiDBRetryLimit)
		return nil
	}},
	{Scope: ScopeGlobal | ScopeSession, Name: TiDBDisableTxnAutoRetry, Value: BoolToOnOff(DefTiDBDisableTxnAutoRetry), Type: TypeBool, SetSession: func(s *SessionVars, val string) error {
		s.DisableTxnAutoRetry = TiDBOptOn(val)
		return nil
	}},
	{Scope: ScopeGlobal | ScopeSession, Name: TiDBConstraintCheckInPlace, Value: BoolToOnOff(DefTiDBConstraintCheckInPlace), Type: TypeBool, SetSession: func(s *SessionVars, val string) error {
		s.ConstraintCheckInPlace = TiDBOptOn(val)
		return nil
	}},
	{Scope: ScopeGlobal | ScopeSession, Name: TiDBTxnMode, Value: DefTiDBTxnMode, AllowEmptyAll: true, Type: TypeEnum, PossibleValues: []string{"pessimistic", "optimistic"}, SetSession: func(s *SessionVars, val string) error {
		s.TxnMode = strings.ToUpper(val)
		return nil
	}},
	{Scope: ScopeGlobal, Name: TiDBRowFormatVersion, Value: strconv.Itoa(DefTiDBRowFormatV1), Type: TypeUnsigned, MinValue: 1, MaxValue: 2, SetSession: func(s *SessionVars, val string) error {
		formatVersion := int(tidbOptInt64(val, DefTiDBRowFormatV1))
		if formatVersion == DefTiDBRowFormatV1 {
			s.RowEncoder.Enable = false
		} else if formatVersion == DefTiDBRowFormatV2 {
			s.RowEncoder.Enable = true
		}
		SetDDLReorgRowFormat(tidbOptInt64(val, DefTiDBRowFormatV2))
		return nil
	}},
	{Scope: ScopeSession, Name: TiDBOptimizerSelectivityLevel, Value: strconv.Itoa(DefTiDBOptimizerSelectivityLevel), skipInit: true, Type: TypeUnsigned, MinValue: 0, MaxValue: math.MaxInt32, SetSession: func(s *SessionVars, val string) error {
		s.OptimizerSelectivityLevel = tidbOptPositiveInt32(val, DefTiDBOptimizerSelectivityLevel)
		return nil
	}},
	{Scope: ScopeGlobal | ScopeSession, Name: TiDBEnableWindowFunction, Value: BoolToOnOff(DefEnableWindowFunction), Type: TypeBool, SetSession: func(s *SessionVars, val string) error {
		s.EnableWindowFunction = TiDBOptOn(val)
		return nil
	}},
	{Scope: ScopeGlobal | ScopeSession, Name: TiDBEnablePipelinedWindowFunction, Value: BoolToOnOff(DefEnablePipelinedWindowFunction), Type: TypeBool, SetSession: func(s *SessionVars, val string) error {
		s.EnablePipelinedWindowExec = TiDBOptOn(val)
		return nil
	}},
	{Scope: ScopeGlobal | ScopeSession, Name: TiDBEnableStrictDoubleTypeCheck, Value: BoolToOnOff(DefEnableStrictDoubleTypeCheck), Type: TypeBool, SetSession: func(s *SessionVars, val string) error {
		s.EnableStrictDoubleTypeCheck = TiDBOptOn(val)
		return nil
	}},
	{Scope: ScopeGlobal | ScopeSession, Name: TiDBEnableVectorizedExpression, Value: BoolToOnOff(DefEnableVectorizedExpression), Type: TypeBool, SetSession: func(s *SessionVars, val string) error {
		s.EnableVectorizedExpression = TiDBOptOn(val)
		return nil
	}},
	{Scope: ScopeGlobal | ScopeSession, Name: TiDBEnableFastAnalyze, Value: BoolToOnOff(DefTiDBUseFastAnalyze), Type: TypeBool, SetSession: func(s *SessionVars, val string) error {
		s.EnableFastAnalyze = TiDBOptOn(val)
		return nil
	}},
	{Scope: ScopeGlobal | ScopeSession, Name: TiDBSkipIsolationLevelCheck, Value: BoolToOnOff(DefTiDBSkipIsolationLevelCheck), Type: TypeBool},
	{Scope: ScopeGlobal | ScopeSession, Name: TiDBEnableRateLimitAction, Value: BoolToOnOff(DefTiDBEnableRateLimitAction), Type: TypeBool, SetSession: func(s *SessionVars, val string) error {
		s.EnabledRateLimitAction = TiDBOptOn(val)
		return nil
	}},
	{Scope: ScopeGlobal | ScopeSession, Name: TiDBAllowFallbackToTiKV, Value: "", Validation: func(vars *SessionVars, normalizedValue string, originalValue string, scope ScopeFlag) (string, error) {
		if normalizedValue == "" {
			return "", nil
		}
		engines := strings.Split(normalizedValue, ",")
		var formatVal string
		storeTypes := make(map[kv.StoreType]struct{})
		for i, engine := range engines {
			engine = strings.TrimSpace(engine)
			switch {
			case strings.EqualFold(engine, kv.TiFlash.Name()):
				if _, ok := storeTypes[kv.TiFlash]; !ok {
					if i != 0 {
						formatVal += ","
					}
					formatVal += kv.TiFlash.Name()
					storeTypes[kv.TiFlash] = struct{}{}
				}
			default:
				return normalizedValue, ErrWrongValueForVar.GenWithStackByArgs(TiDBAllowFallbackToTiKV, normalizedValue)
			}
		}
		return formatVal, nil
	}, SetSession: func(s *SessionVars, val string) error {
		s.AllowFallbackToTiKV = make(map[kv.StoreType]struct{})
		for _, engine := range strings.Split(val, ",") {
			switch engine {
			case kv.TiFlash.Name():
				s.AllowFallbackToTiKV[kv.TiFlash] = struct{}{}
			}
		}
		return nil
	}},
	/* The following variable is defined as session scope but is actually server scope. */
	{Scope: ScopeSession, Name: TiDBGeneralLog, Value: BoolToOnOff(DefTiDBGeneralLog), Type: TypeBool, skipInit: true, SetSession: func(s *SessionVars, val string) error {
		ProcessGeneralLog.Store(TiDBOptOn(val))
		return nil
	}, GetSession: func(s *SessionVars) (string, error) {
		return BoolToOnOff(ProcessGeneralLog.Load()), nil
	}},
	{Scope: ScopeSession, Name: TiDBPProfSQLCPU, Value: strconv.Itoa(DefTiDBPProfSQLCPU), Type: TypeInt, skipInit: true, MinValue: 0, MaxValue: 1, SetSession: func(s *SessionVars, val string) error {
		EnablePProfSQLCPU.Store(uint32(tidbOptPositiveInt32(val, DefTiDBPProfSQLCPU)) > 0)
		return nil
	}, GetSession: func(s *SessionVars) (string, error) {
		val := "0"
		if EnablePProfSQLCPU.Load() {
			val = "1"
		}
		return val, nil
	}},
	{Scope: ScopeSession, Name: TiDBDDLSlowOprThreshold, Value: strconv.Itoa(DefTiDBDDLSlowOprThreshold), skipInit: true, SetSession: func(s *SessionVars, val string) error {
		atomic.StoreUint32(&DDLSlowOprThreshold, uint32(tidbOptPositiveInt32(val, DefTiDBDDLSlowOprThreshold)))
		return nil
	}, GetSession: func(s *SessionVars) (string, error) {
		return strconv.FormatUint(uint64(atomic.LoadUint32(&DDLSlowOprThreshold)), 10), nil
	}},
	{Scope: ScopeSession, Name: TiDBConfig, Value: "", ReadOnly: true, skipInit: true, GetSession: func(s *SessionVars) (string, error) {
		conf := config.GetGlobalConfig()
		j, err := json.MarshalIndent(conf, "", "\t")
		if err != nil {
			return "", err
		}
		return config.HideConfig(string(j)), nil
	}},
	{Scope: ScopeGlobal, Name: TiDBDDLReorgWorkerCount, Value: strconv.Itoa(DefTiDBDDLReorgWorkerCount), Type: TypeUnsigned, MinValue: 1, MaxValue: uint64(maxDDLReorgWorkerCount), SetSession: func(s *SessionVars, val string) error {
		SetDDLReorgWorkerCounter(int32(tidbOptPositiveInt32(val, DefTiDBDDLReorgWorkerCount)))
		return nil
	}},
	{Scope: ScopeGlobal, Name: TiDBDDLReorgBatchSize, Value: strconv.Itoa(DefTiDBDDLReorgBatchSize), Type: TypeUnsigned, MinValue: int64(MinDDLReorgBatchSize), MaxValue: uint64(MaxDDLReorgBatchSize), AutoConvertOutOfRange: true, SetSession: func(s *SessionVars, val string) error {
		SetDDLReorgBatchSize(int32(tidbOptPositiveInt32(val, DefTiDBDDLReorgBatchSize)))
		return nil
	}},
	{Scope: ScopeGlobal, Name: TiDBDDLErrorCountLimit, Value: strconv.Itoa(DefTiDBDDLErrorCountLimit), Type: TypeUnsigned, MinValue: 0, MaxValue: math.MaxInt64, AutoConvertOutOfRange: true, SetSession: func(s *SessionVars, val string) error {
		SetDDLErrorCountLimit(tidbOptInt64(val, DefTiDBDDLErrorCountLimit))
		return nil
	}},
	{Scope: ScopeSession, Name: TiDBDDLReorgPriority, Value: "PRIORITY_LOW", skipInit: true, SetSession: func(s *SessionVars, val string) error {
		s.setDDLReorgPriority(val)
		return nil
	}},
	{Scope: ScopeGlobal, Name: TiDBMaxDeltaSchemaCount, Value: strconv.Itoa(DefTiDBMaxDeltaSchemaCount), Type: TypeUnsigned, MinValue: 100, MaxValue: 16384, AutoConvertOutOfRange: true, SetSession: func(s *SessionVars, val string) error {
		// It's a global variable, but it also wants to be cached in server.
		SetMaxDeltaSchemaCount(tidbOptInt64(val, DefTiDBMaxDeltaSchemaCount))
		return nil
	}},
	{Scope: ScopeGlobal, Name: TiDBEnableChangeMultiSchema, Value: BoolToOnOff(DefTiDBChangeMultiSchema), Hidden: true, Type: TypeBool, SetSession: func(s *SessionVars, val string) error {
		s.EnableChangeMultiSchema = TiDBOptOn(val)
		return nil
	}, SetGlobal: func(s *SessionVars, val string) error {
		s.EnableChangeMultiSchema = TiDBOptOn(val)
		return nil
	}},
	{Scope: ScopeGlobal | ScopeSession, Name: TiDBEnableAutoIncrementInGenerated, Value: BoolToOnOff(DefTiDBEnableAutoIncrementInGenerated), Type: TypeBool, SetSession: func(s *SessionVars, val string) error {
		s.EnableAutoIncrementInGenerated = TiDBOptOn(val)
		return nil
	}},
	{Scope: ScopeGlobal, Name: TiDBEnablePointGetCache, Value: BoolToOnOff(DefTiDBPointGetCache), Hidden: true, Type: TypeBool, SetSession: func(s *SessionVars, val string) error {
		s.EnablePointGetCache = TiDBOptOn(val)
		return nil
	}},
	{Scope: ScopeGlobal, Name: TiDBEnableAlterPlacement, Value: BoolToOnOff(DefTiDBEnableAlterPlacement), Hidden: true, Type: TypeBool, SetSession: func(s *SessionVars, val string) error {
		s.EnableAlterPlacement = TiDBOptOn(val)
		return nil
	}},
	{Scope: ScopeSession, Name: TiDBForcePriority, skipInit: true, Value: mysql.Priority2Str[DefTiDBForcePriority], SetSession: func(s *SessionVars, val string) error {
		atomic.StoreInt32(&ForcePriority, int32(mysql.Str2Priority(val)))
		return nil
	}, GetSession: func(s *SessionVars) (string, error) {
		return mysql.Priority2Str[mysql.PriorityEnum(atomic.LoadInt32(&ForcePriority))], nil
	}},
	{Scope: ScopeGlobal | ScopeSession, Name: TiDBOptJoinReorderThreshold, Value: strconv.Itoa(DefTiDBOptJoinReorderThreshold), skipInit: true, Type: TypeUnsigned, MinValue: 0, MaxValue: 63, SetSession: func(s *SessionVars, val string) error {
		s.TiDBOptJoinReorderThreshold = tidbOptPositiveInt32(val, DefTiDBOptJoinReorderThreshold)
		return nil
	}},
	{Scope: ScopeSession, Name: TiDBSlowQueryFile, Value: "", skipInit: true, SetSession: func(s *SessionVars, val string) error {
		s.SlowQueryFile = val
		return nil
	}},
	{Scope: ScopeGlobal, Name: TiDBScatterRegion, Value: BoolToOnOff(DefTiDBScatterRegion), Type: TypeBool},
	{Scope: ScopeSession, Name: TiDBWaitSplitRegionFinish, Value: BoolToOnOff(DefTiDBWaitSplitRegionFinish), skipInit: true, Type: TypeBool, SetSession: func(s *SessionVars, val string) error {
		s.WaitSplitRegionFinish = TiDBOptOn(val)
		return nil
	}},
	{Scope: ScopeSession, Name: TiDBWaitSplitRegionTimeout, Value: strconv.Itoa(DefWaitSplitRegionTimeout), skipInit: true, Type: TypeUnsigned, MinValue: 1, MaxValue: math.MaxInt32, SetSession: func(s *SessionVars, val string) error {
		s.WaitSplitRegionTimeout = uint64(tidbOptPositiveInt32(val, DefWaitSplitRegionTimeout))
		return nil
	}},
	{Scope: ScopeSession, Name: TiDBLowResolutionTSO, Value: Off, Type: TypeBool, skipInit: true, SetSession: func(s *SessionVars, val string) error {
		s.LowResolutionTSO = TiDBOptOn(val)
		return nil
	}},
	{Scope: ScopeSession, Name: TiDBExpensiveQueryTimeThreshold, Value: strconv.Itoa(DefTiDBExpensiveQueryTimeThreshold), Type: TypeUnsigned, MinValue: int64(MinExpensiveQueryTimeThreshold), MaxValue: math.MaxInt32, AutoConvertOutOfRange: true, SetSession: func(s *SessionVars, val string) error {
		atomic.StoreUint64(&ExpensiveQueryTimeThreshold, uint64(tidbOptPositiveInt32(val, DefTiDBExpensiveQueryTimeThreshold)))
		return nil
	}, GetSession: func(s *SessionVars) (string, error) {
		return fmt.Sprintf("%d", atomic.LoadUint64(&ExpensiveQueryTimeThreshold)), nil
	}},
	{Scope: ScopeSession, Name: TiDBMemoryUsageAlarmRatio, Value: strconv.FormatFloat(config.GetGlobalConfig().Performance.MemoryUsageAlarmRatio, 'f', -1, 64), Type: TypeFloat, MinValue: 0.0, MaxValue: 1.0, skipInit: true, SetSession: func(s *SessionVars, val string) error {
		MemoryUsageAlarmRatio.Store(tidbOptFloat64(val, 0.8))
		return nil
	}, GetSession: func(s *SessionVars) (string, error) {
		return fmt.Sprintf("%g", MemoryUsageAlarmRatio.Load()), nil
	}},
	{Scope: ScopeGlobal | ScopeSession, Name: TiDBEnableNoopFuncs, Value: BoolToOnOff(DefTiDBEnableNoopFuncs), Type: TypeBool, Validation: func(vars *SessionVars, normalizedValue string, originalValue string, scope ScopeFlag) (string, error) {

		// The behavior is very weird if someone can turn TiDBEnableNoopFuncs OFF, but keep any of the following on:
		// TxReadOnly, TransactionReadOnly, OfflineMode, SuperReadOnly, serverReadOnly
		// To prevent this strange position, prevent setting to OFF when any of these sysVars are ON of the same scope.

		if normalizedValue == Off {
			for _, potentialIncompatibleSysVar := range []string{TxReadOnly, TransactionReadOnly, OfflineMode, SuperReadOnly, ReadOnly} {
				val, _ := vars.GetSystemVar(potentialIncompatibleSysVar) // session scope
				if scope == ScopeGlobal {                                // global scope
					var err error
					val, err = vars.GlobalVarsAccessor.GetGlobalSysVar(potentialIncompatibleSysVar)
					if err != nil {
						return originalValue, errUnknownSystemVariable.GenWithStackByArgs(potentialIncompatibleSysVar)
					}
				}
				if TiDBOptOn(val) {
					return originalValue, errValueNotSupportedWhen.GenWithStackByArgs(TiDBEnableNoopFuncs, potentialIncompatibleSysVar)
				}
			}
		}
		return normalizedValue, nil
	}, SetSession: func(s *SessionVars, val string) error {
		s.EnableNoopFuncs = TiDBOptOn(val)
		return nil
	}},
	{Scope: ScopeGlobal | ScopeSession, Name: TiDBReplicaRead, Value: "leader", Type: TypeEnum, PossibleValues: []string{"leader", "follower", "leader-and-follower", "closest-replicas"}, SetSession: func(s *SessionVars, val string) error {
		if strings.EqualFold(val, "follower") {
			s.SetReplicaRead(kv.ReplicaReadFollower)
		} else if strings.EqualFold(val, "leader-and-follower") {
			s.SetReplicaRead(kv.ReplicaReadMixed)
		} else if strings.EqualFold(val, "leader") || len(val) == 0 {
			s.SetReplicaRead(kv.ReplicaReadLeader)
		} else if strings.EqualFold(val, "closest-replicas") {
			s.SetReplicaRead(kv.ReplicaReadClosest)
		}
		return nil
	}},
	{Scope: ScopeSession, Name: TiDBAllowRemoveAutoInc, Value: BoolToOnOff(DefTiDBAllowRemoveAutoInc), skipInit: true, Type: TypeBool, SetSession: func(s *SessionVars, val string) error {
		s.AllowRemoveAutoInc = TiDBOptOn(val)
		return nil
	}},
	{Scope: ScopeGlobal | ScopeSession, Name: TiDBEnableStmtSummary, Value: BoolToOnOff(config.GetGlobalConfig().StmtSummary.Enable), skipInit: true, Type: TypeBool, AllowEmpty: true, SetSession: func(s *SessionVars, val string) error {
		return stmtsummary.StmtSummaryByDigestMap.SetEnabled(val, true)
	}, SetGlobal: func(s *SessionVars, val string) error {
		return stmtsummary.StmtSummaryByDigestMap.SetEnabled(val, false)
	}},
	{Scope: ScopeGlobal | ScopeSession, Name: TiDBStmtSummaryInternalQuery, Value: BoolToOnOff(config.GetGlobalConfig().StmtSummary.EnableInternalQuery), skipInit: true, Type: TypeBool, AllowEmpty: true, SetSession: func(s *SessionVars, val string) error {
		return stmtsummary.StmtSummaryByDigestMap.SetEnabledInternalQuery(val, true)
	}, SetGlobal: func(s *SessionVars, val string) error {
		return stmtsummary.StmtSummaryByDigestMap.SetEnabledInternalQuery(val, false)
	}},
	{Scope: ScopeGlobal | ScopeSession, Name: TiDBStmtSummaryRefreshInterval, Value: strconv.Itoa(config.GetGlobalConfig().StmtSummary.RefreshInterval), skipInit: true, Type: TypeInt, MinValue: 1, MaxValue: math.MaxInt32, AllowEmpty: true, SetSession: func(s *SessionVars, val string) error {
		return stmtsummary.StmtSummaryByDigestMap.SetRefreshInterval(val, true)
	}, SetGlobal: func(s *SessionVars, val string) error {
		return stmtsummary.StmtSummaryByDigestMap.SetRefreshInterval(val, false)
	}},
	{Scope: ScopeGlobal | ScopeSession, Name: TiDBStmtSummaryHistorySize, Value: strconv.Itoa(config.GetGlobalConfig().StmtSummary.HistorySize), skipInit: true, Type: TypeInt, MinValue: 0, MaxValue: math.MaxUint8, AllowEmpty: true, SetSession: func(s *SessionVars, val string) error {
		return stmtsummary.StmtSummaryByDigestMap.SetHistorySize(val, true)
	}, SetGlobal: func(s *SessionVars, val string) error {
		return stmtsummary.StmtSummaryByDigestMap.SetHistorySize(val, false)
	}},
	{Scope: ScopeGlobal | ScopeSession, Name: TiDBStmtSummaryMaxStmtCount, Value: strconv.FormatUint(uint64(config.GetGlobalConfig().StmtSummary.MaxStmtCount), 10), skipInit: true, Type: TypeInt, MinValue: 1, MaxValue: math.MaxInt16, AllowEmpty: true, SetSession: func(s *SessionVars, val string) error {
		return stmtsummary.StmtSummaryByDigestMap.SetMaxStmtCount(val, true)
	}, SetGlobal: func(s *SessionVars, val string) error {
		return stmtsummary.StmtSummaryByDigestMap.SetMaxStmtCount(val, false)
	}},
	{Scope: ScopeGlobal | ScopeSession, Name: TiDBStmtSummaryMaxSQLLength, Value: strconv.FormatUint(uint64(config.GetGlobalConfig().StmtSummary.MaxSQLLength), 10), skipInit: true, Type: TypeInt, MinValue: 0, MaxValue: math.MaxInt32, AllowEmpty: true, SetSession: func(s *SessionVars, val string) error {
		return stmtsummary.StmtSummaryByDigestMap.SetMaxSQLLength(val, true)
	}, SetGlobal: func(s *SessionVars, val string) error {
		return stmtsummary.StmtSummaryByDigestMap.SetMaxSQLLength(val, false)
	}},
	{Scope: ScopeGlobal | ScopeSession, Name: TiDBCapturePlanBaseline, Value: Off, Type: TypeBool, AllowEmptyAll: true, skipInit: true, GetSession: func(s *SessionVars) (string, error) {
		return CapturePlanBaseline.GetVal(), nil
	}, SetSession: func(s *SessionVars, val string) error {
		CapturePlanBaseline.Set(val, true)
		return nil
	}, SetGlobal: func(s *SessionVars, val string) error {
		CapturePlanBaseline.Set(val, false)
		return nil
	}},
	{Scope: ScopeGlobal | ScopeSession, Name: TiDBUsePlanBaselines, Value: BoolToOnOff(DefTiDBUsePlanBaselines), Type: TypeBool, SetSession: func(s *SessionVars, val string) error {
		s.UsePlanBaselines = TiDBOptOn(val)
		return nil
	}},
	{Scope: ScopeGlobal | ScopeSession, Name: TiDBEvolvePlanBaselines, Value: BoolToOnOff(DefTiDBEvolvePlanBaselines), Type: TypeBool, Validation: func(vars *SessionVars, normalizedValue string, originalValue string, scope ScopeFlag) (string, error) {
		if normalizedValue == "ON" && !config.CheckTableBeforeDrop {
			return normalizedValue, errors.Errorf("Cannot enable baseline evolution feature, it is not generally available now")
		}
		return normalizedValue, nil
	}, SetSession: func(s *SessionVars, val string) error {
		s.EvolvePlanBaselines = TiDBOptOn(val)
		return nil
	}},
	{Scope: ScopeGlobal | ScopeSession, Name: TiDBEnableExtendedStats, Value: BoolToOnOff(false), Hidden: true, Type: TypeBool, SetSession: func(s *SessionVars, val string) error {
		s.EnableExtendedStats = TiDBOptOn(val)
		return nil
	}},
	{Scope: ScopeGlobal, Name: TiDBEvolvePlanTaskMaxTime, Value: strconv.Itoa(DefTiDBEvolvePlanTaskMaxTime), Type: TypeInt, MinValue: -1, MaxValue: math.MaxInt64},
	{Scope: ScopeGlobal, Name: TiDBEvolvePlanTaskStartTime, Value: DefTiDBEvolvePlanTaskStartTime, Type: TypeTime},
	{Scope: ScopeGlobal, Name: TiDBEvolvePlanTaskEndTime, Value: DefTiDBEvolvePlanTaskEndTime, Type: TypeTime},
	{Scope: ScopeSession, Name: TiDBIsolationReadEngines, Value: strings.Join(config.GetGlobalConfig().IsolationRead.Engines, ","), Validation: func(vars *SessionVars, normalizedValue string, originalValue string, scope ScopeFlag) (string, error) {
		engines := strings.Split(normalizedValue, ",")
		var formatVal string
		for i, engine := range engines {
			engine = strings.TrimSpace(engine)
			if i != 0 {
				formatVal += ","
			}
			switch {
			case strings.EqualFold(engine, kv.TiKV.Name()):
				formatVal += kv.TiKV.Name()
			case strings.EqualFold(engine, kv.TiFlash.Name()):
				formatVal += kv.TiFlash.Name()
			case strings.EqualFold(engine, kv.TiDB.Name()):
				formatVal += kv.TiDB.Name()
			default:
				return normalizedValue, ErrWrongValueForVar.GenWithStackByArgs(TiDBIsolationReadEngines, normalizedValue)
			}
		}
		return formatVal, nil
	}, SetSession: func(s *SessionVars, val string) error {
		s.IsolationReadEngines = make(map[kv.StoreType]struct{})
		for _, engine := range strings.Split(val, ",") {
			switch engine {
			case kv.TiKV.Name():
				s.IsolationReadEngines[kv.TiKV] = struct{}{}
			case kv.TiFlash.Name():
				s.IsolationReadEngines[kv.TiFlash] = struct{}{}
			case kv.TiDB.Name():
				s.IsolationReadEngines[kv.TiDB] = struct{}{}
			}
		}
		return nil
	}},
	{Scope: ScopeGlobal | ScopeSession, Name: TiDBStoreLimit, Value: strconv.FormatInt(atomic.LoadInt64(&config.GetGlobalConfig().TiKVClient.StoreLimit), 10), Type: TypeInt, MinValue: 0, MaxValue: math.MaxInt64, AutoConvertOutOfRange: true, SetSession: func(s *SessionVars, val string) error {
		tikvstore.StoreLimit.Store(tidbOptInt64(val, DefTiDBStoreLimit))
		return nil
	}, GetSession: func(s *SessionVars) (string, error) {
		return strconv.FormatInt(tikvstore.StoreLimit.Load(), 10), nil
	}, SetGlobal: func(s *SessionVars, val string) error {
		tikvstore.StoreLimit.Store(tidbOptInt64(val, DefTiDBStoreLimit))
		return nil
	}},
	{Scope: ScopeSession, Name: TiDBMetricSchemaStep, Value: strconv.Itoa(DefTiDBMetricSchemaStep), Type: TypeUnsigned, skipInit: true, MinValue: 10, MaxValue: 60 * 60 * 60, SetSession: func(s *SessionVars, val string) error {
		s.MetricSchemaStep = tidbOptInt64(val, DefTiDBMetricSchemaStep)
		return nil
	}},
	{Scope: ScopeSession, Name: TiDBMetricSchemaRangeDuration, Value: strconv.Itoa(DefTiDBMetricSchemaRangeDuration), skipInit: true, Type: TypeUnsigned, MinValue: 10, MaxValue: 60 * 60 * 60, SetSession: func(s *SessionVars, val string) error {
		s.MetricSchemaRangeDuration = tidbOptInt64(val, DefTiDBMetricSchemaRangeDuration)
		return nil
	}},
	{Scope: ScopeSession, Name: TiDBSlowLogThreshold, Value: strconv.Itoa(logutil.DefaultSlowThreshold), skipInit: true, Type: TypeInt, MinValue: -1, MaxValue: math.MaxInt64, SetSession: func(s *SessionVars, val string) error {
		atomic.StoreUint64(&config.GetGlobalConfig().Log.SlowThreshold, uint64(tidbOptInt64(val, logutil.DefaultSlowThreshold)))
		return nil
	}, GetSession: func(s *SessionVars) (string, error) {
		return strconv.FormatUint(atomic.LoadUint64(&config.GetGlobalConfig().Log.SlowThreshold), 10), nil
	}},
	{Scope: ScopeSession, Name: TiDBRecordPlanInSlowLog, Value: int32ToBoolStr(logutil.DefaultRecordPlanInSlowLog), skipInit: true, Type: TypeBool, SetSession: func(s *SessionVars, val string) error {
		atomic.StoreUint32(&config.GetGlobalConfig().Log.RecordPlanInSlowLog, uint32(tidbOptInt64(val, logutil.DefaultRecordPlanInSlowLog)))
		return nil
	}, GetSession: func(s *SessionVars) (string, error) {
		enabled := atomic.LoadUint32(&config.GetGlobalConfig().Log.RecordPlanInSlowLog) == 1
		return BoolToOnOff(enabled), nil
	}},
	{Scope: ScopeSession, Name: TiDBEnableSlowLog, Value: BoolToOnOff(logutil.DefaultTiDBEnableSlowLog), Type: TypeBool, skipInit: true, SetSession: func(s *SessionVars, val string) error {
		config.GetGlobalConfig().Log.EnableSlowLog = TiDBOptOn(val)
		return nil
	}, GetSession: func(s *SessionVars) (string, error) {
		return BoolToOnOff(config.GetGlobalConfig().Log.EnableSlowLog), nil
	}},
	{Scope: ScopeSession, Name: TiDBQueryLogMaxLen, Value: strconv.Itoa(logutil.DefaultQueryLogMaxLen), Type: TypeInt, MinValue: -1, MaxValue: math.MaxInt64, skipInit: true, SetSession: func(s *SessionVars, val string) error {
		atomic.StoreUint64(&config.GetGlobalConfig().Log.QueryLogMaxLen, uint64(tidbOptInt64(val, logutil.DefaultQueryLogMaxLen)))
		return nil
	}, GetSession: func(s *SessionVars) (string, error) {
		return strconv.FormatUint(atomic.LoadUint64(&config.GetGlobalConfig().Log.QueryLogMaxLen), 10), nil
	}},
	{Scope: ScopeGlobal | ScopeSession, Name: CTEMaxRecursionDepth, Value: strconv.Itoa(DefCTEMaxRecursionDepth), Type: TypeInt, MinValue: 0, MaxValue: 4294967295, AutoConvertOutOfRange: true, SetSession: func(s *SessionVars, val string) error {
		s.CTEMaxRecursionDepth = tidbOptInt(val, DefCTEMaxRecursionDepth)
		return nil
	}},
	{Scope: ScopeSession, Name: TiDBCheckMb4ValueInUTF8, Value: BoolToOnOff(config.GetGlobalConfig().CheckMb4ValueInUTF8), skipInit: true, Type: TypeBool, SetSession: func(s *SessionVars, val string) error {
		config.GetGlobalConfig().CheckMb4ValueInUTF8 = TiDBOptOn(val)
		return nil
	}, GetSession: func(s *SessionVars) (string, error) {
		return BoolToOnOff(config.GetGlobalConfig().CheckMb4ValueInUTF8), nil
	}},
	{Scope: ScopeSession, Name: TiDBFoundInPlanCache, Value: BoolToOnOff(DefTiDBFoundInPlanCache), Type: TypeBool, ReadOnly: true, skipInit: true, SetSession: func(s *SessionVars, val string) error {
		s.FoundInPlanCache = TiDBOptOn(val)
		return nil
	}, GetSession: func(s *SessionVars) (string, error) {
		return BoolToOnOff(s.PrevFoundInPlanCache), nil
	}},
	{Scope: ScopeSession, Name: TiDBFoundInBinding, Value: BoolToOnOff(DefTiDBFoundInBinding), Type: TypeBool, ReadOnly: true, skipInit: true, SetSession: func(s *SessionVars, val string) error {
		s.FoundInBinding = TiDBOptOn(val)
		return nil
	}, GetSession: func(s *SessionVars) (string, error) {
		return BoolToOnOff(s.PrevFoundInBinding), nil
	}},
	{Scope: ScopeSession, Name: TiDBEnableCollectExecutionInfo, Value: BoolToOnOff(DefTiDBEnableCollectExecutionInfo), skipInit: true, Type: TypeBool, SetSession: func(s *SessionVars, val string) error {
		oldConfig := config.GetGlobalConfig()
		newValue := TiDBOptOn(val)
		if oldConfig.EnableCollectExecutionInfo != newValue {
			newConfig := *oldConfig
			newConfig.EnableCollectExecutionInfo = newValue
			config.StoreGlobalConfig(&newConfig)
		}
		return nil
	}, GetSession: func(s *SessionVars) (string, error) {
		return BoolToOnOff(config.GetGlobalConfig().EnableCollectExecutionInfo), nil
	}},
	{Scope: ScopeGlobal | ScopeSession, Name: TiDBAllowAutoRandExplicitInsert, Value: BoolToOnOff(DefTiDBAllowAutoRandExplicitInsert), Type: TypeBool, SetSession: func(s *SessionVars, val string) error {
		s.AllowAutoRandExplicitInsert = TiDBOptOn(val)
		return nil
	}},
	{Scope: ScopeGlobal | ScopeSession, Name: TiDBEnableClusteredIndex, Value: IntOnly, Type: TypeEnum, PossibleValues: []string{Off, On, IntOnly}, Validation: func(vars *SessionVars, normalizedValue string, originalValue string, scope ScopeFlag) (string, error) {
		if normalizedValue == IntOnly {
			vars.StmtCtx.AppendWarning(errWarnDeprecatedSyntax.FastGenByArgs(normalizedValue, fmt.Sprintf("'%s' or '%s'", On, Off)))
		}
		return normalizedValue, nil
	}, SetSession: func(s *SessionVars, val string) error {
		s.EnableClusteredIndex = TiDBOptEnableClustered(val)
		return nil
	}},
	{Scope: ScopeGlobal | ScopeSession, Name: TiDBPartitionPruneMode, Value: DefTiDBPartitionPruneMode, Hidden: true, Type: TypeStr, Validation: func(vars *SessionVars, normalizedValue string, originalValue string, scope ScopeFlag) (string, error) {
		mode := PartitionPruneMode(normalizedValue).Update()
		if !mode.Valid() {
			return normalizedValue, ErrWrongTypeForVar.GenWithStackByArgs(TiDBPartitionPruneMode)
		}
		return string(mode), nil
	}, SetSession: func(s *SessionVars, val string) error {
		s.PartitionPruneMode.Store(strings.ToLower(strings.TrimSpace(val)))
		return nil
	}},
	{Scope: ScopeGlobal | ScopeSession, Name: TiDBSlowLogMasking, Value: BoolToOnOff(DefTiDBRedactLog), Aliases: []string{TiDBRedactLog}, skipInit: true, Type: TypeBool, Validation: func(vars *SessionVars, normalizedValue string, originalValue string, scope ScopeFlag) (string, error) {
		appendDeprecationWarning(vars, TiDBSlowLogMasking, TiDBRedactLog)
		return normalizedValue, nil
	}, GetSession: func(s *SessionVars) (string, error) {
		return s.systems[TiDBRedactLog], nil
	}, GetGlobal: func(s *SessionVars) (string, error) {
		return s.GlobalVarsAccessor.GetGlobalSysVar(TiDBRedactLog)
	}},
	{Scope: ScopeGlobal | ScopeSession, Name: TiDBRedactLog, Value: BoolToOnOff(DefTiDBRedactLog), Aliases: []string{TiDBSlowLogMasking}, Type: TypeBool, SetSession: func(s *SessionVars, val string) error {
		s.EnableRedactLog = TiDBOptOn(val)
		errors.RedactLogEnabled.Store(s.EnableRedactLog)
		return nil
	}},
	{Scope: ScopeGlobal, Name: TiDBRestrictedReadOnly, Value: BoolToOnOff(DefTiDBRestrictedReadOnly), Type: TypeBool},
	{Scope: ScopeGlobal | ScopeSession, Name: TiDBShardAllocateStep, Value: strconv.Itoa(DefTiDBShardAllocateStep), Type: TypeInt, MinValue: 1, MaxValue: uint64(math.MaxInt64), AutoConvertOutOfRange: true, SetSession: func(s *SessionVars, val string) error {
		s.ShardAllocateStep = tidbOptInt64(val, DefTiDBShardAllocateStep)
		return nil
	}},
	{Scope: ScopeGlobal, Name: TiDBEnableTelemetry, Value: BoolToOnOff(DefTiDBEnableTelemetry), Type: TypeBool},
	{Scope: ScopeGlobal | ScopeSession, Name: TiDBEnableAmendPessimisticTxn, Value: BoolToOnOff(DefTiDBEnableAmendPessimisticTxn), Type: TypeBool, SetSession: func(s *SessionVars, val string) error {
		s.EnableAmendPessimisticTxn = TiDBOptOn(val)
		return nil
	}},
	{Scope: ScopeGlobal | ScopeSession, Name: TiDBEnableAsyncCommit, Value: BoolToOnOff(DefTiDBEnableAsyncCommit), Type: TypeBool, SetSession: func(s *SessionVars, val string) error {
		s.EnableAsyncCommit = TiDBOptOn(val)
		return nil
	}},
	{Scope: ScopeGlobal | ScopeSession, Name: TiDBEnable1PC, Value: BoolToOnOff(DefTiDBEnable1PC), Type: TypeBool, SetSession: func(s *SessionVars, val string) error {
		s.Enable1PC = TiDBOptOn(val)
		return nil
	}},
	{Scope: ScopeGlobal | ScopeSession, Name: TiDBGuaranteeLinearizability, Value: BoolToOnOff(DefTiDBGuaranteeLinearizability), Type: TypeBool, SetSession: func(s *SessionVars, val string) error {
		s.GuaranteeLinearizability = TiDBOptOn(val)
		return nil
	}},
	{Scope: ScopeGlobal | ScopeSession, Name: TiDBAnalyzeVersion, Value: strconv.Itoa(DefTiDBAnalyzeVersion), Type: TypeInt, MinValue: 1, MaxValue: 2, Validation: func(vars *SessionVars, normalizedValue string, originalValue string, scope ScopeFlag) (string, error) {
		if normalizedValue == "2" && FeedbackProbability != nil && FeedbackProbability.Load() > 0 {
			var original string
			var err error
			if scope == ScopeGlobal {
				original, err = vars.GlobalVarsAccessor.GetGlobalSysVar(TiDBAnalyzeVersion)
				if err != nil {
					return normalizedValue, nil
				}
			} else {
				original = strconv.Itoa(vars.AnalyzeVersion)
			}
			vars.StmtCtx.AppendError(errors.New("variable tidb_analyze_version not updated because analyze version 2 is incompatible with query feedback. Please consider setting feedback-probability to 0.0 in config file to disable query feedback"))
			return original, nil
		}
		return normalizedValue, nil
	}, SetSession: func(s *SessionVars, val string) error {
		s.AnalyzeVersion = tidbOptPositiveInt32(val, DefTiDBAnalyzeVersion)
		return nil
	}},
	{Scope: ScopeGlobal | ScopeSession, Name: TiDBEnableIndexMergeJoin, Value: BoolToOnOff(DefTiDBEnableIndexMergeJoin), Hidden: true, Type: TypeBool, SetSession: func(s *SessionVars, val string) error {
		s.EnableIndexMergeJoin = TiDBOptOn(val)
		return nil
	}},
	{Scope: ScopeGlobal | ScopeSession, Name: TiDBTrackAggregateMemoryUsage, Value: BoolToOnOff(DefTiDBTrackAggregateMemoryUsage), Type: TypeBool, SetSession: func(s *SessionVars, val string) error {
		s.TrackAggregateMemoryUsage = TiDBOptOn(val)
		return nil
	}},
	{Scope: ScopeGlobal | ScopeSession, Name: TiDBMultiStatementMode, Value: Off, Type: TypeEnum, PossibleValues: []string{Off, On, Warn}, SetSession: func(s *SessionVars, val string) error {
		s.MultiStatementMode = TiDBOptMultiStmt(val)
		return nil
	}},
	{Scope: ScopeGlobal | ScopeSession, Name: TiDBEnableExchangePartition, Value: BoolToOnOff(DefTiDBEnableExchangePartition), Type: TypeBool, SetSession: func(s *SessionVars, val string) error {
		s.TiDBEnableExchangePartition = TiDBOptOn(val)
		return nil
	}},
	{Scope: ScopeNone, Name: TiDBEnableEnhancedSecurity, Value: Off, Type: TypeBool},
	{Scope: ScopeSession, Name: PluginLoad, Value: "", GetSession: func(s *SessionVars) (string, error) {
		return config.GetGlobalConfig().Plugin.Dir, nil
	}},
	{Scope: ScopeSession, Name: PluginDir, Value: "/data/deploy/plugin", GetSession: func(s *SessionVars) (string, error) {
		return config.GetGlobalConfig().Plugin.Load, nil
	}},

	/* tikv gc metrics */
	{Scope: ScopeGlobal, Name: TiDBGCEnable, Value: On, Type: TypeBool, GetGlobal: func(s *SessionVars) (string, error) {
		return getTiDBTableValue(s, "tikv_gc_enable", On)
	}, SetGlobal: func(s *SessionVars, val string) error {
		return setTiDBTableValue(s, "tikv_gc_enable", val, "Current GC enable status")
	}},
	{Scope: ScopeGlobal, Name: TiDBGCRunInterval, Value: "10m0s", Type: TypeDuration, MinValue: int64(time.Minute * 10), MaxValue: uint64(time.Hour * 24 * 365), GetGlobal: func(s *SessionVars) (string, error) {
		return getTiDBTableValue(s, "tikv_gc_run_interval", "10m0s")
	}, SetGlobal: func(s *SessionVars, val string) error {
		return setTiDBTableValue(s, "tikv_gc_run_interval", val, "GC run interval, at least 10m, in Go format.")
	}},
	{Scope: ScopeGlobal, Name: TiDBGCLifetime, Value: "10m0s", Type: TypeDuration, MinValue: int64(time.Minute * 10), MaxValue: uint64(time.Hour * 24 * 365), GetGlobal: func(s *SessionVars) (string, error) {
		return getTiDBTableValue(s, "tikv_gc_life_time", "10m0s")
	}, SetGlobal: func(s *SessionVars, val string) error {
		return setTiDBTableValue(s, "tikv_gc_life_time", val, "All versions within life time will not be collected by GC, at least 10m, in Go format.")
	}},
	{Scope: ScopeGlobal, Name: TiDBGCConcurrency, Value: "-1", Type: TypeInt, MinValue: 1, MaxValue: 128, AllowAutoValue: true, GetGlobal: func(s *SessionVars) (string, error) {
		autoConcurrencyVal, err := getTiDBTableValue(s, "tikv_gc_auto_concurrency", On)
		if err == nil && autoConcurrencyVal == On {
			return "-1", nil // convention for "AUTO"
		}
		return getTiDBTableValue(s, "tikv_gc_concurrency", "-1")
	}, SetGlobal: func(s *SessionVars, val string) error {
		autoConcurrency := Off
		if val == "-1" {
			autoConcurrency = On
		}
		// Update both autoconcurrency and concurrency.
		if err := setTiDBTableValue(s, "tikv_gc_auto_concurrency", autoConcurrency, "Let TiDB pick the concurrency automatically. If set false, tikv_gc_concurrency will be used"); err != nil {
			return err
		}
		return setTiDBTableValue(s, "tikv_gc_concurrency", val, "How many goroutines used to do GC parallel, [1, 128], default 2")
	}},
	{Scope: ScopeGlobal, Name: TiDBGCScanLockMode, Value: "LEGACY", Type: TypeEnum, PossibleValues: []string{"PHYSICAL", "LEGACY"}, GetGlobal: func(s *SessionVars) (string, error) {
		return getTiDBTableValue(s, "tikv_gc_scan_lock_mode", "LEGACY")
	}, SetGlobal: func(s *SessionVars, val string) error {
		return setTiDBTableValue(s, "tikv_gc_scan_lock_mode", val, "Mode of scanning locks, \"physical\" or \"legacy\"")
	}},
	// See https://dev.mysql.com/doc/refman/8.0/en/server-system-variables.html#sysvar_tmp_table_size
	{Scope: ScopeGlobal | ScopeSession, Name: TMPTableSize, Value: strconv.Itoa(DefTMPTableSize), Type: TypeUnsigned, MinValue: 1024, MaxValue: math.MaxInt64, AutoConvertOutOfRange: true, IsHintUpdatable: true, AllowEmpty: true, SetSession: func(s *SessionVars, val string) error {
		s.TMPTableSize = tidbOptInt64(val, DefTMPTableSize)
		return nil
	}},
	// variable for top SQL feature.
	{Scope: ScopeGlobal, Name: TiDBEnableTopSQL, Value: BoolToOnOff(DefTiDBTopSQLEnable), Type: TypeBool, GetGlobal: func(s *SessionVars) (string, error) {
		return BoolToOnOff(TopSQLVariable.Enable.Load()), nil
	}, SetGlobal: func(vars *SessionVars, s string) error {
		TopSQLVariable.Enable.Store(TiDBOptOn(s))
		return nil
	}},
<<<<<<< HEAD
	// TODO(crazycs520): Add validation
	{Scope: ScopeSession, Name: TiDBTopSQLAgentAddress, Value: DefTiDBTopSQLAgentAddress, skipInit: true, GetSession: func(s *SessionVars) (string, error) {
		return TopSQLVariable.AgentAddress.Load(), nil
	}, SetSession: func(vars *SessionVars, s string) error {
		TopSQLVariable.AgentAddress.Store(s)
		return nil
	}},
	{Scope: ScopeGlobal, Name: TiDBTopSQLPrecisionSeconds, Value: strconv.Itoa(DefTiDBTopSQLPrecisionSeconds), Type: TypeInt, MinValue: 1, MaxValue: math.MaxInt64, GetGlobal: func(s *SessionVars) (string, error) {
=======
	{Scope: ScopeGlobal, Name: TiDBTopSQLPrecisionSeconds, Value: strconv.Itoa(DefTiDBTopSQLPrecisionSeconds), Type: TypeInt, Hidden: true, MinValue: 1, MaxValue: math.MaxInt64, AllowEmpty: true, GetGlobal: func(s *SessionVars) (string, error) {
>>>>>>> bfbea9c3
		return strconv.FormatInt(TopSQLVariable.PrecisionSeconds.Load(), 10), nil
	}, SetGlobal: func(vars *SessionVars, s string) error {
		val, err := strconv.ParseInt(s, 10, 64)
		if err != nil {
			return err
		}
		TopSQLVariable.PrecisionSeconds.Store(val)
		return nil
	}},
	{Scope: ScopeGlobal, Name: TiDBTopSQLMaxStatementCount, Value: strconv.Itoa(DefTiDBTopSQLMaxStatementCount), Type: TypeInt, MinValue: 0, MaxValue: 5000, GetGlobal: func(s *SessionVars) (string, error) {
		return strconv.FormatInt(TopSQLVariable.MaxStatementCount.Load(), 10), nil
	}, SetGlobal: func(vars *SessionVars, s string) error {
		val, err := strconv.ParseInt(s, 10, 64)
		if err != nil {
			return err
		}
		TopSQLVariable.MaxStatementCount.Store(val)
		return nil
	}},
	{Scope: ScopeGlobal, Name: TiDBTopSQLMaxCollect, Value: strconv.Itoa(DefTiDBTopSQLMaxCollect), Type: TypeInt, MinValue: 1, MaxValue: 500000, GetGlobal: func(s *SessionVars) (string, error) {
		return strconv.FormatInt(TopSQLVariable.MaxCollect.Load(), 10), nil
	}, SetGlobal: func(vars *SessionVars, s string) error {
		val, err := strconv.ParseInt(s, 10, 64)
		if err != nil {
			return err
		}
		TopSQLVariable.MaxCollect.Store(val)
		return nil
	}},
	{Scope: ScopeGlobal, Name: TiDBTopSQLReportIntervalSeconds, Value: strconv.Itoa(DefTiDBTopSQLReportIntervalSeconds), Type: TypeInt, MinValue: 1, MaxValue: 1 * 60 * 60, GetGlobal: func(s *SessionVars) (string, error) {
		return strconv.FormatInt(TopSQLVariable.ReportIntervalSeconds.Load(), 10), nil
	}, SetGlobal: func(vars *SessionVars, s string) error {
		val, err := strconv.ParseInt(s, 10, 64)
		if err != nil {
			return err
		}
		TopSQLVariable.ReportIntervalSeconds.Store(val)
		return nil
	}},

	{Scope: ScopeGlobal | ScopeSession, Name: TiDBEnableGlobalTemporaryTable, Value: BoolToOnOff(DefTiDBEnableGlobalTemporaryTable), Type: TypeBool, SetSession: func(s *SessionVars, val string) error {
		s.EnableGlobalTemporaryTable = TiDBOptOn(val)
		return nil
	}},
	{Scope: ScopeGlobal, Name: SkipNameResolve, Value: Off, Type: TypeBool},
	{Scope: ScopeGlobal, Name: DefaultAuthPlugin, Value: mysql.AuthNativePassword, Type: TypeEnum, PossibleValues: []string{mysql.AuthNativePassword, mysql.AuthCachingSha2Password}},
	{Scope: ScopeGlobal | ScopeSession, Name: TiDBEnableOrderedResultMode, Value: BoolToOnOff(DefTiDBEnableOrderedResultMode), Type: TypeBool, SetSession: func(s *SessionVars, val string) error {
		s.EnableStableResultMode = TiDBOptOn(val)
		return nil
	}},
}

// FeedbackProbability points to the FeedbackProbability in statistics package.
// It's initialized in init() in feedback.go to solve import cycle.
var FeedbackProbability *atomic2.Float64

// SetNamesVariables is the system variable names related to set names statements.
var SetNamesVariables = []string{
	CharacterSetClient,
	CharacterSetConnection,
	CharacterSetResults,
}

// SetCharsetVariables is the system variable names related to set charset statements.
var SetCharsetVariables = []string{
	CharacterSetClient,
	CharacterSetResults,
}

const (
	// CharacterSetConnection is the name for character_set_connection system variable.
	CharacterSetConnection = "character_set_connection"
	// CollationConnection is the name for collation_connection system variable.
	CollationConnection = "collation_connection"
	// CharsetDatabase is the name for character_set_database system variable.
	CharsetDatabase = "character_set_database"
	// CollationDatabase is the name for collation_database system variable.
	CollationDatabase = "collation_database"
	// CharacterSetFilesystem is the name for character_set_filesystem system variable.
	CharacterSetFilesystem = "character_set_filesystem"
	// CharacterSetClient is the name for character_set_client system variable.
	CharacterSetClient = "character_set_client"
	// CharacterSetSystem is the name for character_set_system system variable.
	CharacterSetSystem = "character_set_system"
	// GeneralLog is the name for 'general_log' system variable.
	GeneralLog = "general_log"
	// AvoidTemporalUpgrade is the name for 'avoid_temporal_upgrade' system variable.
	AvoidTemporalUpgrade = "avoid_temporal_upgrade"
	// MaxPreparedStmtCount is the name for 'max_prepared_stmt_count' system variable.
	MaxPreparedStmtCount = "max_prepared_stmt_count"
	// BigTables is the name for 'big_tables' system variable.
	BigTables = "big_tables"
	// CheckProxyUsers is the name for 'check_proxy_users' system variable.
	CheckProxyUsers = "check_proxy_users"
	// CoreFile is the name for 'core_file' system variable.
	CoreFile = "core_file"
	// DefaultWeekFormat is the name for 'default_week_format' system variable.
	DefaultWeekFormat = "default_week_format"
	// GroupConcatMaxLen is the name for 'group_concat_max_len' system variable.
	GroupConcatMaxLen = "group_concat_max_len"
	// DelayKeyWrite is the name for 'delay_key_write' system variable.
	DelayKeyWrite = "delay_key_write"
	// EndMarkersInJSON is the name for 'end_markers_in_json' system variable.
	EndMarkersInJSON = "end_markers_in_json"
	// Hostname is the name for 'hostname' system variable.
	Hostname = "hostname"
	// InnodbCommitConcurrency is the name for 'innodb_commit_concurrency' system variable.
	InnodbCommitConcurrency = "innodb_commit_concurrency"
	// InnodbFastShutdown is the name for 'innodb_fast_shutdown' system variable.
	InnodbFastShutdown = "innodb_fast_shutdown"
	// InnodbLockWaitTimeout is the name for 'innodb_lock_wait_timeout' system variable.
	InnodbLockWaitTimeout = "innodb_lock_wait_timeout"
	// SQLLogBin is the name for 'sql_log_bin' system variable.
	SQLLogBin = "sql_log_bin"
	// LogBin is the name for 'log_bin' system variable.
	LogBin = "log_bin"
	// MaxSortLength is the name for 'max_sort_length' system variable.
	MaxSortLength = "max_sort_length"
	// MaxSpRecursionDepth is the name for 'max_sp_recursion_depth' system variable.
	MaxSpRecursionDepth = "max_sp_recursion_depth"
	// MaxUserConnections is the name for 'max_user_connections' system variable.
	MaxUserConnections = "max_user_connections"
	// OfflineMode is the name for 'offline_mode' system variable.
	OfflineMode = "offline_mode"
	// InteractiveTimeout is the name for 'interactive_timeout' system variable.
	InteractiveTimeout = "interactive_timeout"
	// FlushTime is the name for 'flush_time' system variable.
	FlushTime = "flush_time"
	// PseudoSlaveMode is the name for 'pseudo_slave_mode' system variable.
	PseudoSlaveMode = "pseudo_slave_mode"
	// LowPriorityUpdates is the name for 'low_priority_updates' system variable.
	LowPriorityUpdates = "low_priority_updates"
	// LowerCaseTableNames is the name for 'lower_case_table_names' system variable.
	LowerCaseTableNames = "lower_case_table_names"
	// SessionTrackGtids is the name for 'session_track_gtids' system variable.
	SessionTrackGtids = "session_track_gtids"
	// OldPasswords is the name for 'old_passwords' system variable.
	OldPasswords = "old_passwords"
	// MaxConnections is the name for 'max_connections' system variable.
	MaxConnections = "max_connections"
	// SkipNameResolve is the name for 'skip_name_resolve' system variable.
	SkipNameResolve = "skip_name_resolve"
	// ForeignKeyChecks is the name for 'foreign_key_checks' system variable.
	ForeignKeyChecks = "foreign_key_checks"
	// SQLSafeUpdates is the name for 'sql_safe_updates' system variable.
	SQLSafeUpdates = "sql_safe_updates"
	// WarningCount is the name for 'warning_count' system variable.
	WarningCount = "warning_count"
	// ErrorCount is the name for 'error_count' system variable.
	ErrorCount = "error_count"
	// SQLSelectLimit is the name for 'sql_select_limit' system variable.
	SQLSelectLimit = "sql_select_limit"
	// MaxConnectErrors is the name for 'max_connect_errors' system variable.
	MaxConnectErrors = "max_connect_errors"
	// TableDefinitionCache is the name for 'table_definition_cache' system variable.
	TableDefinitionCache = "table_definition_cache"
	// TMPTableSize is the name for 'tmp_table_size' system variable.
	TMPTableSize = "tmp_table_size"
	// Timestamp is the name for 'timestamp' system variable.
	Timestamp = "timestamp"
	// ConnectTimeout is the name for 'connect_timeout' system variable.
	ConnectTimeout = "connect_timeout"
	// SyncBinlog is the name for 'sync_binlog' system variable.
	SyncBinlog = "sync_binlog"
	// BlockEncryptionMode is the name for 'block_encryption_mode' system variable.
	BlockEncryptionMode = "block_encryption_mode"
	// WaitTimeout is the name for 'wait_timeout' system variable.
	WaitTimeout = "wait_timeout"
	// ValidatePasswordNumberCount is the name of 'validate_password_number_count' system variable.
	ValidatePasswordNumberCount = "validate_password_number_count"
	// ValidatePasswordLength is the name of 'validate_password_length' system variable.
	ValidatePasswordLength = "validate_password_length"
	// Version is the name of 'version' system variable.
	Version = "version"
	// VersionComment is the name of 'version_comment' system variable.
	VersionComment = "version_comment"
	// PluginDir is the name of 'plugin_dir' system variable.
	PluginDir = "plugin_dir"
	// PluginLoad is the name of 'plugin_load' system variable.
	PluginLoad = "plugin_load"
	// Port is the name for 'port' system variable.
	Port = "port"
	// DataDir is the name for 'datadir' system variable.
	DataDir = "datadir"
	// Profiling is the name for 'Profiling' system variable.
	Profiling = "profiling"
	// Socket is the name for 'socket' system variable.
	Socket = "socket"
	// BinlogOrderCommits is the name for 'binlog_order_commits' system variable.
	BinlogOrderCommits = "binlog_order_commits"
	// MasterVerifyChecksum is the name for 'master_verify_checksum' system variable.
	MasterVerifyChecksum = "master_verify_checksum"
	// ValidatePasswordCheckUserName is the name for 'validate_password_check_user_name' system variable.
	ValidatePasswordCheckUserName = "validate_password_check_user_name"
	// SuperReadOnly is the name for 'super_read_only' system variable.
	SuperReadOnly = "super_read_only"
	// SQLNotes is the name for 'sql_notes' system variable.
	SQLNotes = "sql_notes"
	// QueryCacheType is the name for 'query_cache_type' system variable.
	QueryCacheType = "query_cache_type"
	// SlaveCompressedProtocol is the name for 'slave_compressed_protocol' system variable.
	SlaveCompressedProtocol = "slave_compressed_protocol"
	// BinlogRowQueryLogEvents is the name for 'binlog_rows_query_log_events' system variable.
	BinlogRowQueryLogEvents = "binlog_rows_query_log_events"
	// LogSlowSlaveStatements is the name for 'log_slow_slave_statements' system variable.
	LogSlowSlaveStatements = "log_slow_slave_statements"
	// LogSlowAdminStatements is the name for 'log_slow_admin_statements' system variable.
	LogSlowAdminStatements = "log_slow_admin_statements"
	// LogQueriesNotUsingIndexes is the name for 'log_queries_not_using_indexes' system variable.
	LogQueriesNotUsingIndexes = "log_queries_not_using_indexes"
	// QueryCacheWlockInvalidate is the name for 'query_cache_wlock_invalidate' system variable.
	QueryCacheWlockInvalidate = "query_cache_wlock_invalidate"
	// SQLAutoIsNull is the name for 'sql_auto_is_null' system variable.
	SQLAutoIsNull = "sql_auto_is_null"
	// RelayLogPurge is the name for 'relay_log_purge' system variable.
	RelayLogPurge = "relay_log_purge"
	// AutomaticSpPrivileges is the name for 'automatic_sp_privileges' system variable.
	AutomaticSpPrivileges = "automatic_sp_privileges"
	// SQLQuoteShowCreate is the name for 'sql_quote_show_create' system variable.
	SQLQuoteShowCreate = "sql_quote_show_create"
	// SlowQueryLog is the name for 'slow_query_log' system variable.
	SlowQueryLog = "slow_query_log"
	// BinlogDirectNonTransactionalUpdates is the name for 'binlog_direct_non_transactional_updates' system variable.
	BinlogDirectNonTransactionalUpdates = "binlog_direct_non_transactional_updates"
	// SQLBigSelects is the name for 'sql_big_selects' system variable.
	SQLBigSelects = "sql_big_selects"
	// LogBinTrustFunctionCreators is the name for 'log_bin_trust_function_creators' system variable.
	LogBinTrustFunctionCreators = "log_bin_trust_function_creators"
	// OldAlterTable is the name for 'old_alter_table' system variable.
	OldAlterTable = "old_alter_table"
	// EnforceGtidConsistency is the name for 'enforce_gtid_consistency' system variable.
	EnforceGtidConsistency = "enforce_gtid_consistency"
	// SecureAuth is the name for 'secure_auth' system variable.
	SecureAuth = "secure_auth"
	// UniqueChecks is the name for 'unique_checks' system variable.
	UniqueChecks = "unique_checks"
	// SQLWarnings is the name for 'sql_warnings' system variable.
	SQLWarnings = "sql_warnings"
	// AutoCommit is the name for 'autocommit' system variable.
	AutoCommit = "autocommit"
	// KeepFilesOnCreate is the name for 'keep_files_on_create' system variable.
	KeepFilesOnCreate = "keep_files_on_create"
	// ShowOldTemporals is the name for 'show_old_temporals' system variable.
	ShowOldTemporals = "show_old_temporals"
	// LocalInFile is the name for 'local_infile' system variable.
	LocalInFile = "local_infile"
	// PerformanceSchema is the name for 'performance_schema' system variable.
	PerformanceSchema = "performance_schema"
	// Flush is the name for 'flush' system variable.
	Flush = "flush"
	// SlaveAllowBatching is the name for 'slave_allow_batching' system variable.
	SlaveAllowBatching = "slave_allow_batching"
	// MyISAMUseMmap is the name for 'myisam_use_mmap' system variable.
	MyISAMUseMmap = "myisam_use_mmap"
	// InnodbFilePerTable is the name for 'innodb_file_per_table' system variable.
	InnodbFilePerTable = "innodb_file_per_table"
	// InnodbLogCompressedPages is the name for 'innodb_log_compressed_pages' system variable.
	InnodbLogCompressedPages = "innodb_log_compressed_pages"
	// InnodbPrintAllDeadlocks is the name for 'innodb_print_all_deadlocks' system variable.
	InnodbPrintAllDeadlocks = "innodb_print_all_deadlocks"
	// InnodbStrictMode is the name for 'innodb_strict_mode' system variable.
	InnodbStrictMode = "innodb_strict_mode"
	// InnodbCmpPerIndexEnabled is the name for 'innodb_cmp_per_index_enabled' system variable.
	InnodbCmpPerIndexEnabled = "innodb_cmp_per_index_enabled"
	// InnodbBufferPoolDumpAtShutdown is the name for 'innodb_buffer_pool_dump_at_shutdown' system variable.
	InnodbBufferPoolDumpAtShutdown = "innodb_buffer_pool_dump_at_shutdown"
	// InnodbAdaptiveHashIndex is the name for 'innodb_adaptive_hash_index' system variable.
	InnodbAdaptiveHashIndex = "innodb_adaptive_hash_index"
	// InnodbFtEnableStopword is the name for 'innodb_ft_enable_stopword' system variable.
	InnodbFtEnableStopword = "innodb_ft_enable_stopword"
	// InnodbSupportXA is the name for 'innodb_support_xa' system variable.
	InnodbSupportXA = "innodb_support_xa"
	// InnodbOptimizeFullTextOnly is the name for 'innodb_optimize_fulltext_only' system variable.
	InnodbOptimizeFullTextOnly = "innodb_optimize_fulltext_only"
	// InnodbStatusOutputLocks is the name for 'innodb_status_output_locks' system variable.
	InnodbStatusOutputLocks = "innodb_status_output_locks"
	// InnodbBufferPoolDumpNow is the name for 'innodb_buffer_pool_dump_now' system variable.
	InnodbBufferPoolDumpNow = "innodb_buffer_pool_dump_now"
	// InnodbBufferPoolLoadNow is the name for 'innodb_buffer_pool_load_now' system variable.
	InnodbBufferPoolLoadNow = "innodb_buffer_pool_load_now"
	// InnodbStatsOnMetadata is the name for 'innodb_stats_on_metadata' system variable.
	InnodbStatsOnMetadata = "innodb_stats_on_metadata"
	// InnodbDisableSortFileCache is the name for 'innodb_disable_sort_file_cache' system variable.
	InnodbDisableSortFileCache = "innodb_disable_sort_file_cache"
	// InnodbStatsAutoRecalc is the name for 'innodb_stats_auto_recalc' system variable.
	InnodbStatsAutoRecalc = "innodb_stats_auto_recalc"
	// InnodbBufferPoolLoadAbort is the name for 'innodb_buffer_pool_load_abort' system variable.
	InnodbBufferPoolLoadAbort = "innodb_buffer_pool_load_abort"
	// InnodbStatsPersistent is the name for 'innodb_stats_persistent' system variable.
	InnodbStatsPersistent = "innodb_stats_persistent"
	// InnodbRandomReadAhead is the name for 'innodb_random_read_ahead' system variable.
	InnodbRandomReadAhead = "innodb_random_read_ahead"
	// InnodbAdaptiveFlushing is the name for 'innodb_adaptive_flushing' system variable.
	InnodbAdaptiveFlushing = "innodb_adaptive_flushing"
	// InnodbTableLocks is the name for 'innodb_table_locks' system variable.
	InnodbTableLocks = "innodb_table_locks"
	// InnodbStatusOutput is the name for 'innodb_status_output' system variable.
	InnodbStatusOutput = "innodb_status_output"
	// NetBufferLength is the name for 'net_buffer_length' system variable.
	NetBufferLength = "net_buffer_length"
	// QueryCacheSize is the name of 'query_cache_size' system variable.
	QueryCacheSize = "query_cache_size"
	// TxReadOnly is the name of 'tx_read_only' system variable.
	TxReadOnly = "tx_read_only"
	// TransactionReadOnly is the name of 'transaction_read_only' system variable.
	TransactionReadOnly = "transaction_read_only"
	// CharacterSetServer is the name of 'character_set_server' system variable.
	CharacterSetServer = "character_set_server"
	// AutoIncrementIncrement is the name of 'auto_increment_increment' system variable.
	AutoIncrementIncrement = "auto_increment_increment"
	// AutoIncrementOffset is the name of 'auto_increment_offset' system variable.
	AutoIncrementOffset = "auto_increment_offset"
	// InitConnect is the name of 'init_connect' system variable.
	InitConnect = "init_connect"
	// CollationServer is the name of 'collation_server' variable.
	CollationServer = "collation_server"
	// NetWriteTimeout is the name of 'net_write_timeout' variable.
	NetWriteTimeout = "net_write_timeout"
	// ThreadPoolSize is the name of 'thread_pool_size' variable.
	ThreadPoolSize = "thread_pool_size"
	// WindowingUseHighPrecision is the name of 'windowing_use_high_precision' system variable.
	WindowingUseHighPrecision = "windowing_use_high_precision"
	// OptimizerSwitch is the name of 'optimizer_switch' system variable.
	OptimizerSwitch = "optimizer_switch"
	// SystemTimeZone is the name of 'system_time_zone' system variable.
	SystemTimeZone = "system_time_zone"
	// CTEMaxRecursionDepth is the name of 'cte_max_recursion_depth' system variable.
	CTEMaxRecursionDepth = "cte_max_recursion_depth"
	// SQLModeVar is the name of the 'sql_mode' system variable.
	SQLModeVar = "sql_mode"
	// CharacterSetResults is the name of the 'character_set_results' system variable.
	CharacterSetResults = "character_set_results"
	// MaxAllowedPacket is the name of the 'max_allowed_packet' system variable.
	MaxAllowedPacket = "max_allowed_packet"
	// TimeZone is the name of the 'time_zone' system variable.
	TimeZone = "time_zone"
	// TxnIsolation is the name of the 'tx_isolation' system variable.
	TxnIsolation = "tx_isolation"
	// TransactionIsolation is the name of the 'transaction_isolation' system variable.
	TransactionIsolation = "transaction_isolation"
	// TxnIsolationOneShot is the name of the 'tx_isolation_one_shot' system variable.
	TxnIsolationOneShot = "tx_isolation_one_shot"
	// MaxExecutionTime is the name of the 'max_execution_time' system variable.
	MaxExecutionTime = "max_execution_time"
	// ReadOnly is the name of the 'read_only' system variable.
	ReadOnly = "read_only"
	// DefaultAuthPlugin is the name of 'default_authentication_plugin' system variable.
	DefaultAuthPlugin = "default_authentication_plugin"
	// LastInsertID is the name of 'last_insert_id' system variable.
	LastInsertID = "last_insert_id"
)

// GlobalVarAccessor is the interface for accessing global scope system and status variables.
type GlobalVarAccessor interface {
	// GetGlobalSysVar gets the global system variable value for name.
	GetGlobalSysVar(name string) (string, error)
	// SetGlobalSysVar sets the global system variable name to value.
	SetGlobalSysVar(name string, value string) error
	// SetGlobalSysVarOnly sets the global system variable without calling the validation function or updating aliases.
	SetGlobalSysVarOnly(name string, value string) error
	// GetTiDBTableValue gets a value from mysql.tidb for the key 'name'
	GetTiDBTableValue(name string) (string, error)
	// SetTiDBTableValue sets a value+comment for the mysql.tidb key 'name'
	SetTiDBTableValue(name, value, comment string) error
}<|MERGE_RESOLUTION|>--- conflicted
+++ resolved
@@ -1785,18 +1785,7 @@
 		TopSQLVariable.Enable.Store(TiDBOptOn(s))
 		return nil
 	}},
-<<<<<<< HEAD
-	// TODO(crazycs520): Add validation
-	{Scope: ScopeSession, Name: TiDBTopSQLAgentAddress, Value: DefTiDBTopSQLAgentAddress, skipInit: true, GetSession: func(s *SessionVars) (string, error) {
-		return TopSQLVariable.AgentAddress.Load(), nil
-	}, SetSession: func(vars *SessionVars, s string) error {
-		TopSQLVariable.AgentAddress.Store(s)
-		return nil
-	}},
 	{Scope: ScopeGlobal, Name: TiDBTopSQLPrecisionSeconds, Value: strconv.Itoa(DefTiDBTopSQLPrecisionSeconds), Type: TypeInt, MinValue: 1, MaxValue: math.MaxInt64, GetGlobal: func(s *SessionVars) (string, error) {
-=======
-	{Scope: ScopeGlobal, Name: TiDBTopSQLPrecisionSeconds, Value: strconv.Itoa(DefTiDBTopSQLPrecisionSeconds), Type: TypeInt, Hidden: true, MinValue: 1, MaxValue: math.MaxInt64, AllowEmpty: true, GetGlobal: func(s *SessionVars) (string, error) {
->>>>>>> bfbea9c3
 		return strconv.FormatInt(TopSQLVariable.PrecisionSeconds.Load(), 10), nil
 	}, SetGlobal: func(vars *SessionVars, s string) error {
 		val, err := strconv.ParseInt(s, 10, 64)
