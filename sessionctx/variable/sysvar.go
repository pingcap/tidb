--- conflicted
+++ resolved
@@ -1425,11 +1425,7 @@
 	{Scope: ScopeGlobal | ScopeSession, Name: TiDBEnableNoopFuncs, Value: strconv.Itoa(DefTiDBEnableNoopFuncs), Type: TypeEnum, PossibleValues: []string{Off, On, Warn}, Validation: func(vars *SessionVars, normalizedValue string, originalValue string, scope ScopeFlag) (string, error) {
 
 		// The behavior is very weird if someone can turn TiDBEnableNoopFuncs OFF, but keep any of the following on:
-<<<<<<< HEAD
-		// TxReadOnly, TransactionReadOnly, OfflineMode, SuperReadOnly, ReadOnly
-=======
 		// TxReadOnly, TransactionReadOnly, OfflineMode, SuperReadOnly, serverReadOnly, SQLAutoIsNull
->>>>>>> 74b32940
 		// To prevent this strange position, prevent setting to OFF when any of these sysVars are ON of the same scope.
 
 		if normalizedValue == Off {
