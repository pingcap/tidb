--- conflicted
+++ resolved
@@ -2248,17 +2248,15 @@
 			return strconv.Itoa(int(TTLDeleteWorkerCount.Load())), nil
 		},
 	},
-<<<<<<< HEAD
+	{Scope: ScopeGlobal, Name: TiDBEnableResourceControl, Value: BoolToOnOff(DefTiDBEnableResourceControl), Type: TypeBool, SetGlobal: func(ctx context.Context, vars *SessionVars, s string) error {
+		EnableResourceControl.Store(TiDBOptOn(s))
+		return nil
+	}, GetGlobal: func(ctx context.Context, vars *SessionVars) (string, error) {
+		return BoolToOnOff(EnableResourceControl.Load()), nil
+	}},
 	{Scope: ScopeGlobal | ScopeSession, Name: TiDBPessimisticTransactionAggressiveLocking, Value: BoolToOnOff(DefTiDBPessimisticTransactionAggressiveLocking), Type: TypeBool, SetSession: func(s *SessionVars, val string) error {
 		s.PessimisticTransactionAggressiveLocking = TiDBOptOn(val)
 		return nil
-=======
-	{Scope: ScopeGlobal, Name: TiDBEnableResourceControl, Value: BoolToOnOff(DefTiDBEnableResourceControl), Type: TypeBool, SetGlobal: func(ctx context.Context, vars *SessionVars, s string) error {
-		EnableResourceControl.Store(TiDBOptOn(s))
-		return nil
-	}, GetGlobal: func(ctx context.Context, vars *SessionVars) (string, error) {
-		return BoolToOnOff(EnableResourceControl.Load()), nil
->>>>>>> bd7fb088
 	}},
 }
 
