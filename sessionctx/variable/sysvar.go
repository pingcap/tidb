--- conflicted
+++ resolved
@@ -1668,21 +1668,20 @@
 			metrics.ToggleSimplifiedMode(TiDBOptOn(s))
 			return nil
 		}},
-<<<<<<< HEAD
+	{Scope: ScopeGlobal | ScopeSession, Name: TiDBMinPagingSize, Value: strconv.Itoa(DefMinPagingSize), Type: TypeUnsigned, MinValue: 1, MaxValue: paging.MaxPagingSize, SetSession: func(s *SessionVars, val string) error {
+		s.MinPagingSize = tidbOptPositiveInt32(val, DefMinPagingSize)
+		return nil
+	}},
+	{Scope: ScopeSession, Name: TiDBMemoryDebugModeMinHeapInUse, Value: strconv.Itoa(0), Type: TypeInt, MinValue: math.MinInt64, MaxValue: math.MaxInt64, SetSession: func(s *SessionVars, val string) error {
+		s.MemoryDebugModeMinHeapInUse = TidbOptInt64(val, 0)
+		return nil
+	}},
+	{Scope: ScopeSession, Name: TiDBMemoryDebugModeAlarmRatio, Value: strconv.Itoa(0), Type: TypeInt, MinValue: 0, MaxValue: math.MaxInt64, SetSession: func(s *SessionVars, val string) error {
+		s.MemoryDebugModeAlarmRatio = TidbOptInt64(val, 0)
+		return nil
+	}},
 	{Scope: ScopeGlobal | ScopeSession, Name: SQLRequirePrimaryKey, Value: Off, Type: TypeBool, SetSession: func(s *SessionVars, val string) error {
 		s.PrimaryKeyRequired = TiDBOptOn(val)
-=======
-	{Scope: ScopeGlobal | ScopeSession, Name: TiDBMinPagingSize, Value: strconv.Itoa(DefMinPagingSize), Type: TypeUnsigned, MinValue: 1, MaxValue: paging.MaxPagingSize, SetSession: func(s *SessionVars, val string) error {
-		s.MinPagingSize = tidbOptPositiveInt32(val, DefMinPagingSize)
-		return nil
-	}},
-	{Scope: ScopeSession, Name: TiDBMemoryDebugModeMinHeapInUse, Value: strconv.Itoa(0), Type: TypeInt, MinValue: math.MinInt64, MaxValue: math.MaxInt64, SetSession: func(s *SessionVars, val string) error {
-		s.MemoryDebugModeMinHeapInUse = TidbOptInt64(val, 0)
-		return nil
-	}},
-	{Scope: ScopeSession, Name: TiDBMemoryDebugModeAlarmRatio, Value: strconv.Itoa(0), Type: TypeInt, MinValue: 0, MaxValue: math.MaxInt64, SetSession: func(s *SessionVars, val string) error {
-		s.MemoryDebugModeAlarmRatio = TidbOptInt64(val, 0)
->>>>>>> 81cf12eb
 		return nil
 	}},
 }
