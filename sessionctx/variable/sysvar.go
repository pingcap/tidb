// Copyright 2015 PingCAP, Inc.
//
// Licensed under the Apache License, Version 2.0 (the "License");
// you may not use this file except in compliance with the License.
// You may obtain a copy of the License at
//
//     http://www.apache.org/licenses/LICENSE-2.0
//
// Unless required by applicable law or agreed to in writing, software
// distributed under the License is distributed on an "AS IS" BASIS,
// WITHOUT WARRANTIES OR CONDITIONS OF ANY KIND, either express or implied.
// See the License for the specific language governing permissions and
// limitations under the License.

package variable

import (
	"encoding/json"
	"fmt"
	"math"
	"runtime"
	"strconv"
	"strings"
	"sync/atomic"
	"time"

	"github.com/cznic/mathutil"
	"github.com/pingcap/errors"
	"github.com/pingcap/tidb/config"
	"github.com/pingcap/tidb/kv"
	"github.com/pingcap/tidb/parser/charset"
	"github.com/pingcap/tidb/parser/mysql"
	"github.com/pingcap/tidb/sessionctx/stmtctx"
	"github.com/pingcap/tidb/types"
	"github.com/pingcap/tidb/util/collate"
	"github.com/pingcap/tidb/util/logutil"
	"github.com/pingcap/tidb/util/stmtsummary"
	topsqlstate "github.com/pingcap/tidb/util/topsql/state"
	"github.com/pingcap/tidb/util/versioninfo"
	tikvstore "github.com/tikv/client-go/v2/kv"
	atomic2 "go.uber.org/atomic"
)

// All system variables declared here are ordered by their scopes, which follow the order of scopes below:
// 		[NONE, SESSION, INSTANCE, GLOBAL, GLOBAL & SESSION]
// If you are adding a new system variable, please put it in the corresponding area.
var defaultSysVars = []*SysVar{
	/* The system variables below have NONE scope  */
	{Scope: ScopeNone, Name: SystemTimeZone, Value: "CST"},
	{Scope: ScopeNone, Name: Hostname, Value: DefHostname},
	{Scope: ScopeNone, Name: Port, Value: "4000", Type: TypeUnsigned, MinValue: 0, MaxValue: math.MaxUint16},
	{Scope: ScopeNone, Name: LogBin, Value: Off, Type: TypeBool},
	{Scope: ScopeNone, Name: VersionComment, Value: "TiDB Server (Apache License 2.0) " + versioninfo.TiDBEdition + " Edition, MySQL 5.7 compatible"},
	{Scope: ScopeNone, Name: Version, Value: mysql.ServerVersion},
	{Scope: ScopeNone, Name: DataDir, Value: "/usr/local/mysql/data/"},
	{Scope: ScopeNone, Name: Socket, Value: ""},
	{Scope: ScopeNone, Name: "license", Value: "Apache License 2.0"},
	{Scope: ScopeNone, Name: "have_ssl", Value: "DISABLED"},
	{Scope: ScopeNone, Name: "have_openssl", Value: "DISABLED"},
	{Scope: ScopeNone, Name: "ssl_ca", Value: ""},
	{Scope: ScopeNone, Name: "ssl_cert", Value: ""},
	{Scope: ScopeNone, Name: "ssl_key", Value: ""},
	{Scope: ScopeNone, Name: "version_compile_os", Value: runtime.GOOS},
	{Scope: ScopeNone, Name: "version_compile_machine", Value: runtime.GOARCH},
	/* TiDB specific variables */
	{Scope: ScopeNone, Name: TiDBEnableEnhancedSecurity, Value: Off, Type: TypeBool},
	{Scope: ScopeNone, Name: TiDBAllowFunctionForExpressionIndex, ReadOnly: true, Value: collectAllowFuncName4ExpressionIndex()},

	/* The system variables below have SESSION scope  */
	{Scope: ScopeSession, Name: Timestamp, Value: DefTimestamp, skipInit: true, MinValue: 0, MaxValue: 2147483647, Type: TypeFloat, GetSession: func(s *SessionVars) (string, error) {
		if timestamp, ok := s.systems[Timestamp]; ok && timestamp != DefTimestamp {
			return timestamp, nil
		}
		timestamp := s.StmtCtx.GetOrStoreStmtCache(stmtctx.StmtNowTsCacheKey, time.Now()).(time.Time)
		return types.ToString(float64(timestamp.UnixNano()) / float64(time.Second))
	}},
	{Scope: ScopeSession, Name: WarningCount, Value: "0", ReadOnly: true, skipInit: true, GetSession: func(s *SessionVars) (string, error) {
		return strconv.Itoa(s.SysWarningCount), nil
	}},
	{Scope: ScopeSession, Name: ErrorCount, Value: "0", ReadOnly: true, skipInit: true, GetSession: func(s *SessionVars) (string, error) {
		return strconv.Itoa(int(s.SysErrorCount)), nil
	}},
	{Scope: ScopeSession, Name: LastInsertID, Value: "", skipInit: true, GetSession: func(s *SessionVars) (string, error) {
		return strconv.FormatUint(s.StmtCtx.PrevLastInsertID, 10), nil
	}},
	{Scope: ScopeSession, Name: Identity, Value: "", skipInit: true, GetSession: func(s *SessionVars) (string, error) {
		return strconv.FormatUint(s.StmtCtx.PrevLastInsertID, 10), nil
	}},
	/* TiDB specific variables */
	// TODO: TiDBTxnScope is hidden because local txn feature is not done.
	{Scope: ScopeSession, Name: TiDBTxnScope, skipInit: true, Hidden: true, Value: kv.GlobalTxnScope, SetSession: func(s *SessionVars, val string) error {
		switch val {
		case kv.GlobalTxnScope:
			s.TxnScope = kv.NewGlobalTxnScopeVar()
		case kv.LocalTxnScope:
			if !EnableLocalTxn.Load() {
				return ErrWrongValueForVar.GenWithStack("@@txn_scope can not be set to local when tidb_enable_local_txn is off")
			}
			txnScope := config.GetTxnScopeFromConfig()
			if txnScope == kv.GlobalTxnScope {
				return ErrWrongValueForVar.GenWithStack("@@txn_scope can not be set to local when zone label is empty or \"global\"")
			}
			s.TxnScope = kv.NewLocalTxnScopeVar(txnScope)
		default:
			return ErrWrongValueForVar.GenWithStack("@@txn_scope value should be global or local")
		}
		return nil
	}, GetSession: func(s *SessionVars) (string, error) {
		return s.TxnScope.GetVarValue(), nil
	}},
	{Scope: ScopeSession, Name: TiDBTxnReadTS, Value: "", Hidden: true, SetSession: func(s *SessionVars, val string) error {
		return setTxnReadTS(s, val)
	}, Validation: func(vars *SessionVars, normalizedValue string, originalValue string, scope ScopeFlag) (string, error) {
		return normalizedValue, nil
	}},
	{Scope: ScopeSession, Name: TiDBReadStaleness, Value: strconv.Itoa(DefTiDBReadStaleness), Type: TypeInt, MinValue: math.MinInt32, MaxValue: 0, AllowEmpty: true, Hidden: false, SetSession: func(s *SessionVars, val string) error {
		return setReadStaleness(s, val)
	}},
	{Scope: ScopeSession, Name: TiDBEnforceMPPExecution, Type: TypeBool, Value: BoolToOnOff(config.GetGlobalConfig().Performance.EnforceMPP), Validation: func(vars *SessionVars, normalizedValue string, originalValue string, scope ScopeFlag) (string, error) {
		if TiDBOptOn(normalizedValue) && !vars.allowMPPExecution {
			return normalizedValue, ErrWrongValueForVar.GenWithStackByArgs("tidb_enforce_mpp", "1' but tidb_allow_mpp is 0, please activate tidb_allow_mpp at first.")
		}
		return normalizedValue, nil
	}, SetSession: func(s *SessionVars, val string) error {
		s.enforceMPPExecution = TiDBOptOn(val)
		return nil
	}},
	{Scope: ScopeSession, Name: TiDBSnapshot, Value: "", skipInit: true, SetSession: func(s *SessionVars, val string) error {
		err := setSnapshotTS(s, val)
		if err != nil {
			return err
		}
		return nil
	}},
	{Scope: ScopeSession, Name: TiDBOptProjectionPushDown, Value: BoolToOnOff(config.GetGlobalConfig().Performance.ProjectionPushDown), skipInit: true, Type: TypeBool, SetSession: func(s *SessionVars, val string) error {
		s.AllowProjectionPushDown = TiDBOptOn(val)
		return nil
	}},
	{Scope: ScopeSession, Name: TiDBOptAggPushDown, Value: BoolToOnOff(DefOptAggPushDown), Type: TypeBool, skipInit: true, SetSession: func(s *SessionVars, val string) error {
		s.AllowAggPushDown = TiDBOptOn(val)
		return nil
	}},
	{Scope: ScopeSession, Name: TiDBOptDistinctAggPushDown, Value: BoolToOnOff(config.GetGlobalConfig().Performance.DistinctAggPushDown), skipInit: true, Type: TypeBool, SetSession: func(s *SessionVars, val string) error {
		s.AllowDistinctAggPushDown = TiDBOptOn(val)
		return nil
	}},
	{Scope: ScopeSession, Name: TiDBOptWriteRowID, Value: BoolToOnOff(DefOptWriteRowID), skipInit: true, SetSession: func(s *SessionVars, val string) error {
		s.AllowWriteRowID = TiDBOptOn(val)
		return nil
	}},
	{Scope: ScopeSession, Name: TiDBChecksumTableConcurrency, skipInit: true, Value: strconv.Itoa(DefChecksumTableConcurrency)},
	{Scope: ScopeSession, Name: TiDBBatchInsert, Value: BoolToOnOff(DefBatchInsert), Type: TypeBool, skipInit: true, SetSession: func(s *SessionVars, val string) error {
		s.BatchInsert = TiDBOptOn(val)
		return nil
	}},
	{Scope: ScopeSession, Name: TiDBBatchDelete, Value: BoolToOnOff(DefBatchDelete), Type: TypeBool, skipInit: true, SetSession: func(s *SessionVars, val string) error {
		s.BatchDelete = TiDBOptOn(val)
		return nil
	}},
	{Scope: ScopeSession, Name: TiDBBatchCommit, Value: BoolToOnOff(DefBatchCommit), Type: TypeBool, skipInit: true, SetSession: func(s *SessionVars, val string) error {
		s.BatchCommit = TiDBOptOn(val)
		return nil
	}},
	{Scope: ScopeSession, Name: TiDBCurrentTS, Value: strconv.Itoa(DefCurretTS), ReadOnly: true, skipInit: true, GetSession: func(s *SessionVars) (string, error) {
		return strconv.FormatUint(s.TxnCtx.StartTS, 10), nil
	}},
	{Scope: ScopeSession, Name: TiDBLastTxnInfo, Value: strconv.Itoa(DefCurretTS), ReadOnly: true, skipInit: true, GetSession: func(s *SessionVars) (string, error) {
		return s.LastTxnInfo, nil
	}},
	{Scope: ScopeSession, Name: TiDBLastQueryInfo, Value: strconv.Itoa(DefCurretTS), ReadOnly: true, skipInit: true, GetSession: func(s *SessionVars) (string, error) {
		info, err := json.Marshal(s.LastQueryInfo)
		if err != nil {
			return "", err
		}
		return string(info), nil
	}},
	{Scope: ScopeSession, Name: TiDBEnableChunkRPC, Value: On, Type: TypeBool, skipInit: true, SetSession: func(s *SessionVars, val string) error {
		s.EnableChunkRPC = TiDBOptOn(val)
		return nil
	}},
	{Scope: ScopeSession, Name: TxnIsolationOneShot, Value: "", skipInit: true, Validation: func(vars *SessionVars, normalizedValue string, originalValue string, scope ScopeFlag) (string, error) {
		return checkIsolationLevel(vars, normalizedValue, originalValue, scope)
	}, SetSession: func(s *SessionVars, val string) error {
		s.txnIsolationLevelOneShot.state = oneShotSet
		s.txnIsolationLevelOneShot.value = val
		return nil
	}},
	{Scope: ScopeSession, Name: TiDBOptimizerSelectivityLevel, Value: strconv.Itoa(DefTiDBOptimizerSelectivityLevel), skipInit: true, Type: TypeUnsigned, MinValue: 0, MaxValue: math.MaxInt32, SetSession: func(s *SessionVars, val string) error {
		s.OptimizerSelectivityLevel = tidbOptPositiveInt32(val, DefTiDBOptimizerSelectivityLevel)
		return nil
	}},
	{Scope: ScopeSession, Name: TiDBLogFileMaxDays, Value: strconv.Itoa(config.GetGlobalConfig().Log.File.MaxDays), Type: TypeInt, MinValue: 0, MaxValue: math.MaxInt32, skipInit: true, SetSession: func(s *SessionVars, val string) error {
		maxAge, err := strconv.ParseInt(val, 10, 32)
		if err != nil {
			return err
		}

		GlobalLogMaxDays.Store(int32(maxAge))

		cfg := config.GetGlobalConfig().Log.ToLogConfig()
		cfg.Config.File.MaxDays = int(maxAge)

		err = logutil.ReplaceLogger(cfg)
		if err != nil {
			return err
		}

		return nil
	}, GetSession: func(s *SessionVars) (string, error) {
		return strconv.FormatInt(int64(GlobalLogMaxDays.Load()), 10), nil
	}},
	{Scope: ScopeSession, Name: TiDBConfig, Value: "", ReadOnly: true, skipInit: true, GetSession: func(s *SessionVars) (string, error) {
		conf := config.GetGlobalConfig()
		j, err := json.MarshalIndent(conf, "", "\t")
		if err != nil {
			return "", err
		}
		return config.HideConfig(string(j)), nil
	}},
	{Scope: ScopeSession, Name: TiDBDDLReorgPriority, Value: "PRIORITY_LOW", skipInit: true, SetSession: func(s *SessionVars, val string) error {
		s.setDDLReorgPriority(val)
		return nil
	}},
	{Scope: ScopeSession, Name: TiDBSlowQueryFile, Value: "", skipInit: true, SetSession: func(s *SessionVars, val string) error {
		s.SlowQueryFile = val
		return nil
	}},
	{Scope: ScopeSession, Name: TiDBWaitSplitRegionFinish, Value: BoolToOnOff(DefTiDBWaitSplitRegionFinish), skipInit: true, Type: TypeBool, SetSession: func(s *SessionVars, val string) error {
		s.WaitSplitRegionFinish = TiDBOptOn(val)
		return nil
	}},
	{Scope: ScopeSession, Name: TiDBWaitSplitRegionTimeout, Value: strconv.Itoa(DefWaitSplitRegionTimeout), skipInit: true, Type: TypeUnsigned, MinValue: 1, MaxValue: math.MaxInt32, SetSession: func(s *SessionVars, val string) error {
		s.WaitSplitRegionTimeout = uint64(tidbOptPositiveInt32(val, DefWaitSplitRegionTimeout))
		return nil
	}},
	{Scope: ScopeSession, Name: TiDBLowResolutionTSO, Value: Off, Type: TypeBool, skipInit: true, SetSession: func(s *SessionVars, val string) error {
		s.LowResolutionTSO = TiDBOptOn(val)
		return nil
	}},
	{Scope: ScopeSession, Name: TiDBAllowRemoveAutoInc, Value: BoolToOnOff(DefTiDBAllowRemoveAutoInc), skipInit: true, Type: TypeBool, SetSession: func(s *SessionVars, val string) error {
		s.AllowRemoveAutoInc = TiDBOptOn(val)
		return nil
	}},
	{Scope: ScopeSession, Name: TiDBIsolationReadEngines, Value: strings.Join(config.GetGlobalConfig().IsolationRead.Engines, ","), Validation: func(vars *SessionVars, normalizedValue string, originalValue string, scope ScopeFlag) (string, error) {
		engines := strings.Split(normalizedValue, ",")
		var formatVal string
		for i, engine := range engines {
			engine = strings.TrimSpace(engine)
			if i != 0 {
				formatVal += ","
			}
			switch {
			case strings.EqualFold(engine, kv.TiKV.Name()):
				formatVal += kv.TiKV.Name()
			case strings.EqualFold(engine, kv.TiFlash.Name()):
				formatVal += kv.TiFlash.Name()
			case strings.EqualFold(engine, kv.TiDB.Name()):
				formatVal += kv.TiDB.Name()
			default:
				return normalizedValue, ErrWrongValueForVar.GenWithStackByArgs(TiDBIsolationReadEngines, normalizedValue)
			}
		}
		return formatVal, nil
	}, SetSession: func(s *SessionVars, val string) error {
		s.IsolationReadEngines = make(map[kv.StoreType]struct{})
		for _, engine := range strings.Split(val, ",") {
			switch engine {
			case kv.TiKV.Name():
				s.IsolationReadEngines[kv.TiKV] = struct{}{}
			case kv.TiFlash.Name():
				s.IsolationReadEngines[kv.TiFlash] = struct{}{}
			case kv.TiDB.Name():
				s.IsolationReadEngines[kv.TiDB] = struct{}{}
			}
		}
		return nil
	}},
	{Scope: ScopeSession, Name: TiDBMetricSchemaStep, Value: strconv.Itoa(DefTiDBMetricSchemaStep), Type: TypeUnsigned, skipInit: true, MinValue: 10, MaxValue: 60 * 60 * 60, SetSession: func(s *SessionVars, val string) error {
		s.MetricSchemaStep = TidbOptInt64(val, DefTiDBMetricSchemaStep)
		return nil
	}},
	{Scope: ScopeSession, Name: TiDBMetricSchemaRangeDuration, Value: strconv.Itoa(DefTiDBMetricSchemaRangeDuration), skipInit: true, Type: TypeUnsigned, MinValue: 10, MaxValue: 60 * 60 * 60, SetSession: func(s *SessionVars, val string) error {
		s.MetricSchemaRangeDuration = TidbOptInt64(val, DefTiDBMetricSchemaRangeDuration)
		return nil
	}},
	{Scope: ScopeSession, Name: TiDBFoundInPlanCache, Value: BoolToOnOff(DefTiDBFoundInPlanCache), Type: TypeBool, ReadOnly: true, skipInit: true, SetSession: func(s *SessionVars, val string) error {
		s.FoundInPlanCache = TiDBOptOn(val)
		return nil
	}, GetSession: func(s *SessionVars) (string, error) {
		return BoolToOnOff(s.PrevFoundInPlanCache), nil
	}},
	{Scope: ScopeSession, Name: TiDBFoundInBinding, Value: BoolToOnOff(DefTiDBFoundInBinding), Type: TypeBool, ReadOnly: true, skipInit: true, SetSession: func(s *SessionVars, val string) error {
		s.FoundInBinding = TiDBOptOn(val)
		return nil
	}, GetSession: func(s *SessionVars) (string, error) {
		return BoolToOnOff(s.PrevFoundInBinding), nil
	}},
	{Scope: ScopeSession, Name: RandSeed1, Type: TypeInt, Value: "0", skipInit: true, MaxValue: math.MaxInt32, SetSession: func(s *SessionVars, val string) error {
		s.Rng.SetSeed1(uint32(tidbOptPositiveInt32(val, 0)))
		return nil
	}, GetSession: func(s *SessionVars) (string, error) {
		return "0", nil
	}},
	{Scope: ScopeSession, Name: RandSeed2, Type: TypeInt, Value: "0", skipInit: true, MaxValue: math.MaxInt32, SetSession: func(s *SessionVars, val string) error {
		s.Rng.SetSeed2(uint32(tidbOptPositiveInt32(val, 0)))
		return nil
	}, GetSession: func(s *SessionVars) (string, error) {
		return "0", nil
	}},
	{Scope: ScopeSession, Name: TiDBReadConsistency, Value: string(ReadConsistencyStrict), Type: TypeStr, Hidden: true,
		Validation: func(_ *SessionVars, normalized string, _ string, _ ScopeFlag) (string, error) {
			return normalized, validateReadConsistencyLevel(normalized)
		},
		SetSession: func(s *SessionVars, val string) error {
			s.ReadConsistency = ReadConsistencyLevel(val)
			return nil
		},
	},
	{Scope: ScopeSession, Name: TiDBLastDDLInfo, Value: strconv.Itoa(DefCurretTS), ReadOnly: true, skipInit: true, GetSession: func(s *SessionVars) (string, error) {
		info, err := json.Marshal(s.LastDDLInfo)
		if err != nil {
			return "", err
		}
		return string(info), nil
	}},

	/* The system variables below have INSTANCE scope  */
	{Scope: ScopeInstance, Name: TiDBGeneralLog, Value: BoolToOnOff(DefTiDBGeneralLog), Type: TypeBool, skipInit: true, SetGlobal: func(s *SessionVars, val string) error {
		ProcessGeneralLog.Store(TiDBOptOn(val))
		return nil
	}, GetGlobal: func(s *SessionVars) (string, error) {
		return BoolToOnOff(ProcessGeneralLog.Load()), nil
	}},
	{Scope: ScopeInstance, Name: TiDBSlowLogThreshold, Value: strconv.Itoa(logutil.DefaultSlowThreshold), skipInit: true, Type: TypeInt, MinValue: -1, MaxValue: math.MaxInt64, SetGlobal: func(s *SessionVars, val string) error {
		atomic.StoreUint64(&config.GetGlobalConfig().Instance.SlowThreshold, uint64(TidbOptInt64(val, logutil.DefaultSlowThreshold)))
		return nil
	}, GetGlobal: func(s *SessionVars) (string, error) {
		return strconv.FormatUint(atomic.LoadUint64(&config.GetGlobalConfig().Instance.SlowThreshold), 10), nil
	}},
	{Scope: ScopeInstance, Name: TiDBRecordPlanInSlowLog, Value: int32ToBoolStr(logutil.DefaultRecordPlanInSlowLog), skipInit: true, Type: TypeBool, SetGlobal: func(s *SessionVars, val string) error {
		atomic.StoreUint32(&config.GetGlobalConfig().Instance.RecordPlanInSlowLog, uint32(TidbOptInt64(val, logutil.DefaultRecordPlanInSlowLog)))
		return nil
	}, GetGlobal: func(s *SessionVars) (string, error) {
		enabled := atomic.LoadUint32(&config.GetGlobalConfig().Instance.RecordPlanInSlowLog) == 1
		return BoolToOnOff(enabled), nil
	}},
	{Scope: ScopeInstance, Name: TiDBEnableSlowLog, Value: BoolToOnOff(logutil.DefaultTiDBEnableSlowLog), Type: TypeBool, skipInit: true, SetGlobal: func(s *SessionVars, val string) error {
		config.GetGlobalConfig().Instance.EnableSlowLog.Store(TiDBOptOn(val))
		return nil
	}, GetGlobal: func(s *SessionVars) (string, error) {
		return BoolToOnOff(config.GetGlobalConfig().Instance.EnableSlowLog.Load()), nil
	}},
	{Scope: ScopeInstance, Name: TiDBCheckMb4ValueInUTF8, Value: BoolToOnOff(config.GetGlobalConfig().Instance.CheckMb4ValueInUTF8.Load()), skipInit: true, Type: TypeBool, SetGlobal: func(s *SessionVars, val string) error {
		config.GetGlobalConfig().Instance.CheckMb4ValueInUTF8.Store(TiDBOptOn(val))
		return nil
	}, GetGlobal: func(s *SessionVars) (string, error) {
		return BoolToOnOff(config.GetGlobalConfig().Instance.CheckMb4ValueInUTF8.Load()), nil
	}},
	{Scope: ScopeInstance, Name: TiDBPProfSQLCPU, Value: strconv.Itoa(DefTiDBPProfSQLCPU), Type: TypeInt, skipInit: true, MinValue: 0, MaxValue: 1, SetGlobal: func(s *SessionVars, val string) error {
		EnablePProfSQLCPU.Store(uint32(tidbOptPositiveInt32(val, DefTiDBPProfSQLCPU)) > 0)
		return nil
	}, GetGlobal: func(s *SessionVars) (string, error) {
		val := "0"
		if EnablePProfSQLCPU.Load() {
			val = "1"
		}
		return val, nil
	}},
	{Scope: ScopeInstance, Name: TiDBDDLSlowOprThreshold, Value: strconv.Itoa(DefTiDBDDLSlowOprThreshold), skipInit: true, SetGlobal: func(s *SessionVars, val string) error {
		atomic.StoreUint32(&DDLSlowOprThreshold, uint32(tidbOptPositiveInt32(val, DefTiDBDDLSlowOprThreshold)))
		return nil
	}, GetGlobal: func(s *SessionVars) (string, error) {
		return strconv.FormatUint(uint64(atomic.LoadUint32(&DDLSlowOprThreshold)), 10), nil
	}},
	{Scope: ScopeInstance, Name: TiDBForcePriority, skipInit: true, Value: mysql.Priority2Str[DefTiDBForcePriority], SetGlobal: func(s *SessionVars, val string) error {
		atomic.StoreInt32(&ForcePriority, int32(mysql.Str2Priority(val)))
		return nil
	}, GetGlobal: func(s *SessionVars) (string, error) {
		return mysql.Priority2Str[mysql.PriorityEnum(atomic.LoadInt32(&ForcePriority))], nil
	}},
	{Scope: ScopeInstance, Name: TiDBExpensiveQueryTimeThreshold, Value: strconv.Itoa(DefTiDBExpensiveQueryTimeThreshold), Type: TypeUnsigned, MinValue: int64(MinExpensiveQueryTimeThreshold), MaxValue: math.MaxInt32, SetGlobal: func(s *SessionVars, val string) error {
		atomic.StoreUint64(&ExpensiveQueryTimeThreshold, uint64(tidbOptPositiveInt32(val, DefTiDBExpensiveQueryTimeThreshold)))
		return nil
	}, GetGlobal: func(s *SessionVars) (string, error) {
		return strconv.FormatUint(atomic.LoadUint64(&ExpensiveQueryTimeThreshold), 10), nil
	}},
	{Scope: ScopeInstance, Name: TiDBMemoryUsageAlarmRatio, Value: strconv.FormatFloat(config.GetGlobalConfig().Instance.MemoryUsageAlarmRatio, 'f', -1, 64), Type: TypeFloat, MinValue: 0.0, MaxValue: 1.0, skipInit: true, SetGlobal: func(s *SessionVars, val string) error {
		MemoryUsageAlarmRatio.Store(tidbOptFloat64(val, 0.8))
		return nil
	}, GetGlobal: func(s *SessionVars) (string, error) {
		return fmt.Sprintf("%g", MemoryUsageAlarmRatio.Load()), nil
	}},
	{Scope: ScopeInstance, Name: TiDBEnableCollectExecutionInfo, Value: BoolToOnOff(DefTiDBEnableCollectExecutionInfo), skipInit: true, Type: TypeBool, SetGlobal: func(s *SessionVars, val string) error {
		oldConfig := config.GetGlobalConfig()
		newValue := TiDBOptOn(val)
		if oldConfig.Instance.EnableCollectExecutionInfo != newValue {
			newConfig := *oldConfig
			newConfig.Instance.EnableCollectExecutionInfo = newValue
			config.StoreGlobalConfig(&newConfig)
		}
		return nil
	}, GetGlobal: func(s *SessionVars) (string, error) {
		return BoolToOnOff(config.GetGlobalConfig().Instance.EnableCollectExecutionInfo), nil
	}},
	{Scope: ScopeInstance, Name: PluginLoad, Value: "", ReadOnly: true, GetGlobal: func(s *SessionVars) (string, error) {
		return config.GetGlobalConfig().Instance.PluginLoad, nil
	}},
	{Scope: ScopeInstance, Name: PluginDir, Value: "/data/deploy/plugin", ReadOnly: true, GetGlobal: func(s *SessionVars) (string, error) {
		return config.GetGlobalConfig().Instance.PluginDir, nil
	}},

	/* The system variables below have GLOBAL scope  */
	{Scope: ScopeGlobal, Name: MaxPreparedStmtCount, Value: strconv.FormatInt(DefMaxPreparedStmtCount, 10), Type: TypeInt, MinValue: -1, MaxValue: 1048576},
	{Scope: ScopeGlobal, Name: InitConnect, Value: ""},
	/* TiDB specific variables */
	{Scope: ScopeGlobal, Name: TiDBTSOClientBatchMaxWaitTime, Value: strconv.FormatFloat(DefTiDBTSOClientBatchMaxWaitTime, 'f', -1, 64), Type: TypeFloat, MinValue: 0, MaxValue: 10,
		GetGlobal: func(sv *SessionVars) (string, error) {
			return strconv.FormatFloat(MaxTSOBatchWaitInterval.Load(), 'f', -1, 64), nil
		},
		SetGlobal: func(s *SessionVars, val string) error {
			MaxTSOBatchWaitInterval.Store(tidbOptFloat64(val, DefTiDBTSOClientBatchMaxWaitTime))
			return nil
		}},
	{Scope: ScopeGlobal, Name: TiDBEnableTSOFollowerProxy, Value: BoolToOnOff(DefTiDBEnableTSOFollowerProxy), Type: TypeBool, GetGlobal: func(sv *SessionVars) (string, error) {
		return BoolToOnOff(EnableTSOFollowerProxy.Load()), nil
	}, SetGlobal: func(s *SessionVars, val string) error {
		EnableTSOFollowerProxy.Store(TiDBOptOn(val))
		return nil
	}},
	{Scope: ScopeGlobal, Name: TiDBEnableLocalTxn, Value: BoolToOnOff(DefTiDBEnableLocalTxn), Hidden: true, Type: TypeBool, GetGlobal: func(sv *SessionVars) (string, error) {
		return BoolToOnOff(EnableLocalTxn.Load()), nil
	}, SetGlobal: func(s *SessionVars, val string) error {
		oldVal := EnableLocalTxn.Load()
		newVal := TiDBOptOn(val)
		// Make sure the TxnScope is always Global when disable the Local Txn.
		// ON -> OFF
		if oldVal && !newVal {
			s.TxnScope = kv.NewGlobalTxnScopeVar()
		}
		EnableLocalTxn.Store(newVal)
		return nil
	}},
	{Scope: ScopeGlobal, Name: TiDBAutoAnalyzeRatio, Value: strconv.FormatFloat(DefAutoAnalyzeRatio, 'f', -1, 64), Type: TypeFloat, MinValue: 0, MaxValue: math.MaxUint64},
	{Scope: ScopeGlobal, Name: TiDBAutoAnalyzeStartTime, Value: DefAutoAnalyzeStartTime, Type: TypeTime},
	{Scope: ScopeGlobal, Name: TiDBAutoAnalyzeEndTime, Value: DefAutoAnalyzeEndTime, Type: TypeTime},
	{Scope: ScopeGlobal, Name: TiDBMemQuotaBindingCache, Value: strconv.FormatInt(DefTiDBMemQuotaBindingCache, 10), Type: TypeUnsigned, MaxValue: math.MaxInt32, GetGlobal: func(sv *SessionVars) (string, error) {
		return strconv.FormatInt(MemQuotaBindingCache.Load(), 10), nil
	}, SetGlobal: func(s *SessionVars, val string) error {
		MemQuotaBindingCache.Store(TidbOptInt64(val, DefTiDBMemQuotaBindingCache))
		return nil
	}},
	{Scope: ScopeGlobal, Name: TiDBRowFormatVersion, Value: strconv.Itoa(DefTiDBRowFormatV1), Type: TypeUnsigned, MinValue: 1, MaxValue: 2, SetSession: func(s *SessionVars, val string) error {
		formatVersion := int(TidbOptInt64(val, DefTiDBRowFormatV1))
		if formatVersion == DefTiDBRowFormatV1 {
			s.RowEncoder.Enable = false
		} else if formatVersion == DefTiDBRowFormatV2 {
			s.RowEncoder.Enable = true
		}
		SetDDLReorgRowFormat(TidbOptInt64(val, DefTiDBRowFormatV2))
		return nil
	}},
	{Scope: ScopeGlobal, Name: TiDBDDLReorgWorkerCount, Value: strconv.Itoa(DefTiDBDDLReorgWorkerCount), Type: TypeUnsigned, MinValue: 1, MaxValue: MaxConfigurableConcurrency, SetSession: func(s *SessionVars, val string) error {
		SetDDLReorgWorkerCounter(int32(tidbOptPositiveInt32(val, DefTiDBDDLReorgWorkerCount)))
		return nil
	}},
	{Scope: ScopeGlobal, Name: TiDBDDLReorgBatchSize, Value: strconv.Itoa(DefTiDBDDLReorgBatchSize), Type: TypeUnsigned, MinValue: int64(MinDDLReorgBatchSize), MaxValue: uint64(MaxDDLReorgBatchSize), SetSession: func(s *SessionVars, val string) error {
		SetDDLReorgBatchSize(int32(tidbOptPositiveInt32(val, DefTiDBDDLReorgBatchSize)))
		return nil
	}},
	{Scope: ScopeGlobal, Name: TiDBDDLErrorCountLimit, Value: strconv.Itoa(DefTiDBDDLErrorCountLimit), Type: TypeUnsigned, MinValue: 0, MaxValue: math.MaxInt64, SetSession: func(s *SessionVars, val string) error {
		SetDDLErrorCountLimit(TidbOptInt64(val, DefTiDBDDLErrorCountLimit))
		return nil
	}},
	{Scope: ScopeGlobal, Name: TiDBMaxDeltaSchemaCount, Value: strconv.Itoa(DefTiDBMaxDeltaSchemaCount), Type: TypeUnsigned, MinValue: 100, MaxValue: 16384, SetSession: func(s *SessionVars, val string) error {
		// It's a global variable, but it also wants to be cached in server.
		SetMaxDeltaSchemaCount(TidbOptInt64(val, DefTiDBMaxDeltaSchemaCount))
		return nil
	}},
	{Scope: ScopeGlobal, Name: TiDBEnableChangeMultiSchema, Value: BoolToOnOff(DefTiDBChangeMultiSchema), Hidden: true, Type: TypeBool, SetSession: func(s *SessionVars, val string) error {
		s.EnableChangeMultiSchema = TiDBOptOn(val)
		return nil
	}, SetGlobal: func(s *SessionVars, val string) error {
		s.EnableChangeMultiSchema = TiDBOptOn(val)
		return nil
	}},
	{Scope: ScopeGlobal, Name: TiDBEnablePointGetCache, Value: BoolToOnOff(DefTiDBPointGetCache), Hidden: true, Type: TypeBool, SetSession: func(s *SessionVars, val string) error {
		s.EnablePointGetCache = TiDBOptOn(val)
		return nil
	}},
	{Scope: ScopeGlobal, Name: TiDBScatterRegion, Value: BoolToOnOff(DefTiDBScatterRegion), Type: TypeBool},
	{Scope: ScopeGlobal, Name: TiDBEnableStmtSummary, Value: BoolToOnOff(DefTiDBEnableStmtSummary), Type: TypeBool, AllowEmpty: true,
		SetGlobal: func(s *SessionVars, val string) error {
			return stmtsummary.StmtSummaryByDigestMap.SetEnabled(TiDBOptOn(val))
		}},
	{Scope: ScopeGlobal, Name: TiDBStmtSummaryInternalQuery, Value: BoolToOnOff(DefTiDBStmtSummaryInternalQuery), Type: TypeBool, AllowEmpty: true,
		SetGlobal: func(s *SessionVars, val string) error {
			return stmtsummary.StmtSummaryByDigestMap.SetEnabledInternalQuery(TiDBOptOn(val))
		}},
	{Scope: ScopeGlobal, Name: TiDBStmtSummaryRefreshInterval, Value: strconv.Itoa(DefTiDBStmtSummaryRefreshInterval), Type: TypeInt, MinValue: 1, MaxValue: math.MaxInt32, AllowEmpty: true,
		SetGlobal: func(s *SessionVars, val string) error {
			// convert val to int64
			return stmtsummary.StmtSummaryByDigestMap.SetRefreshInterval(TidbOptInt64(val, DefTiDBStmtSummaryRefreshInterval))
		}},
	{Scope: ScopeGlobal, Name: TiDBStmtSummaryHistorySize, Value: strconv.Itoa(DefTiDBStmtSummaryHistorySize), Type: TypeInt, MinValue: 0, MaxValue: math.MaxUint8, AllowEmpty: true,
		SetGlobal: func(s *SessionVars, val string) error {
			return stmtsummary.StmtSummaryByDigestMap.SetHistorySize(TidbOptInt(val, DefTiDBStmtSummaryHistorySize))
		}},
	{Scope: ScopeGlobal, Name: TiDBStmtSummaryMaxStmtCount, Value: strconv.Itoa(DefTiDBStmtSummaryMaxStmtCount), Type: TypeInt, MinValue: 1, MaxValue: math.MaxInt16, AllowEmpty: true,
		SetGlobal: func(s *SessionVars, val string) error {
			return stmtsummary.StmtSummaryByDigestMap.SetMaxStmtCount(uint(TidbOptInt(val, DefTiDBStmtSummaryMaxStmtCount)))
		}},
	{Scope: ScopeGlobal, Name: TiDBStmtSummaryMaxSQLLength, Value: strconv.Itoa(DefTiDBStmtSummaryMaxSQLLength), Type: TypeInt, MinValue: 0, MaxValue: math.MaxInt32, AllowEmpty: true,
		SetGlobal: func(s *SessionVars, val string) error {
			return stmtsummary.StmtSummaryByDigestMap.SetMaxSQLLength(TidbOptInt(val, DefTiDBStmtSummaryMaxSQLLength))
		}},
	{Scope: ScopeGlobal, Name: TiDBCapturePlanBaseline, Value: DefTiDBCapturePlanBaseline, Type: TypeBool, AllowEmptyAll: true},
	{Scope: ScopeGlobal, Name: TiDBEvolvePlanTaskMaxTime, Value: strconv.Itoa(DefTiDBEvolvePlanTaskMaxTime), Type: TypeInt, MinValue: -1, MaxValue: math.MaxInt64},
	{Scope: ScopeGlobal, Name: TiDBEvolvePlanTaskStartTime, Value: DefTiDBEvolvePlanTaskStartTime, Type: TypeTime},
	{Scope: ScopeGlobal, Name: TiDBEvolvePlanTaskEndTime, Value: DefTiDBEvolvePlanTaskEndTime, Type: TypeTime},
	{Scope: ScopeGlobal, Name: TiDBStoreLimit, Value: strconv.FormatInt(atomic.LoadInt64(&config.GetGlobalConfig().TiKVClient.StoreLimit), 10), Type: TypeInt, MinValue: 0, MaxValue: math.MaxInt64, GetGlobal: func(s *SessionVars) (string, error) {
		return strconv.FormatInt(tikvstore.StoreLimit.Load(), 10), nil
	}, SetGlobal: func(s *SessionVars, val string) error {
		tikvstore.StoreLimit.Store(TidbOptInt64(val, DefTiDBStoreLimit))
		return nil
	}},
	{Scope: ScopeGlobal, Name: TiDBTxnCommitBatchSize, Value: strconv.FormatUint(tikvstore.DefTxnCommitBatchSize, 10), Type: TypeUnsigned, MinValue: 1, MaxValue: 1 << 30,
		GetGlobal: func(sv *SessionVars) (string, error) {
			return strconv.FormatUint(tikvstore.TxnCommitBatchSize.Load(), 10), nil
		},
		SetGlobal: func(s *SessionVars, val string) error {
			tikvstore.TxnCommitBatchSize.Store(uint64(TidbOptInt64(val, int64(tikvstore.DefTxnCommitBatchSize))))
			return nil
		}},
	{Scope: ScopeGlobal, Name: TiDBRestrictedReadOnly, Value: BoolToOnOff(DefTiDBRestrictedReadOnly), Type: TypeBool, SetGlobal: func(s *SessionVars, val string) error {
		on := TiDBOptOn(val)
		// For user initiated SET GLOBAL, also change the value of TiDBSuperReadOnly
		if on && s.StmtCtx.StmtType == "Set" {
			err := s.GlobalVarsAccessor.SetGlobalSysVar(TiDBSuperReadOnly, "ON")
			if err != nil {
				return err
			}
		}
		RestrictedReadOnly.Store(on)
		return nil
	}},
	{Scope: ScopeGlobal, Name: TiDBSuperReadOnly, Value: BoolToOnOff(DefTiDBSuperReadOnly), Type: TypeBool, Validation: func(s *SessionVars, normalizedValue string, _ string, _ ScopeFlag) (string, error) {
		on := TiDBOptOn(normalizedValue)
		if !on && s.StmtCtx.StmtType == "Set" {
			result, err := s.GlobalVarsAccessor.GetGlobalSysVar(TiDBRestrictedReadOnly)
			if err != nil {
				return normalizedValue, err
			}
			if TiDBOptOn(result) {
				return normalizedValue, fmt.Errorf("can't turn off %s when %s is on", TiDBSuperReadOnly, TiDBRestrictedReadOnly)
			}
		}
		return normalizedValue, nil
	}, SetGlobal: func(s *SessionVars, val string) error {
		VarTiDBSuperReadOnly.Store(TiDBOptOn(val))
		return nil
	}},
	{Scope: ScopeGlobal, Name: TiDBEnableTelemetry, Value: BoolToOnOff(DefTiDBEnableTelemetry), Type: TypeBool},
	{Scope: ScopeGlobal, Name: TiDBEnableHistoricalStats, Value: Off, Type: TypeBool},
	/* tikv gc metrics */
	{Scope: ScopeGlobal, Name: TiDBGCEnable, Value: On, Type: TypeBool, GetGlobal: func(s *SessionVars) (string, error) {
		return getTiDBTableValue(s, "tikv_gc_enable", On)
	}, SetGlobal: func(s *SessionVars, val string) error {
		return setTiDBTableValue(s, "tikv_gc_enable", val, "Current GC enable status")
	}},
	{Scope: ScopeGlobal, Name: TiDBGCRunInterval, Value: "10m0s", Type: TypeDuration, MinValue: int64(time.Minute * 10), MaxValue: uint64(time.Hour * 24 * 365), GetGlobal: func(s *SessionVars) (string, error) {
		return getTiDBTableValue(s, "tikv_gc_run_interval", "10m0s")
	}, SetGlobal: func(s *SessionVars, val string) error {
		return setTiDBTableValue(s, "tikv_gc_run_interval", val, "GC run interval, at least 10m, in Go format.")
	}},
	{Scope: ScopeGlobal, Name: TiDBGCLifetime, Value: "10m0s", Type: TypeDuration, MinValue: int64(time.Minute * 10), MaxValue: uint64(time.Hour * 24 * 365), Validation: func(vars *SessionVars, normalizedValue string, originalValue string, scope ScopeFlag) (string, error) {
		return checkTiKVGCLifeTime(vars, normalizedValue, originalValue, scope)
	}, GetGlobal: func(s *SessionVars) (string, error) {
		return getTiDBTableValue(s, "tikv_gc_life_time", "10m0s")
	}, SetGlobal: func(s *SessionVars, val string) error {
		return setTiDBTableValue(s, "tikv_gc_life_time", val, "All versions within life time will not be collected by GC, at least 10m, in Go format.")
	}},
	{Scope: ScopeGlobal, Name: TiDBGCConcurrency, Value: "-1", Type: TypeInt, MinValue: 1, MaxValue: MaxConfigurableConcurrency, AllowAutoValue: true, GetGlobal: func(s *SessionVars) (string, error) {
		autoConcurrencyVal, err := getTiDBTableValue(s, "tikv_gc_auto_concurrency", On)
		if err == nil && autoConcurrencyVal == On {
			return "-1", nil // convention for "AUTO"
		}
		return getTiDBTableValue(s, "tikv_gc_concurrency", "-1")
	}, SetGlobal: func(s *SessionVars, val string) error {
		autoConcurrency := Off
		if val == "-1" {
			autoConcurrency = On
		}
		// Update both autoconcurrency and concurrency.
		if err := setTiDBTableValue(s, "tikv_gc_auto_concurrency", autoConcurrency, "Let TiDB pick the concurrency automatically. If set false, tikv_gc_concurrency will be used"); err != nil {
			return err
		}
		return setTiDBTableValue(s, "tikv_gc_concurrency", val, "How many goroutines used to do GC parallel, [1, 256], default 2")
	}},
	{Scope: ScopeGlobal, Name: TiDBGCScanLockMode, Value: "LEGACY", Type: TypeEnum, PossibleValues: []string{"PHYSICAL", "LEGACY"}, GetGlobal: func(s *SessionVars) (string, error) {
		return getTiDBTableValue(s, "tikv_gc_scan_lock_mode", "LEGACY")
	}, SetGlobal: func(s *SessionVars, val string) error {
		return setTiDBTableValue(s, "tikv_gc_scan_lock_mode", val, "Mode of scanning locks, \"physical\" or \"legacy\"")
	}},
	{Scope: ScopeGlobal, Name: TiDBGCMaxWaitTime, Value: strconv.Itoa(DefTiDBGCMaxWaitTime), Type: TypeInt, MinValue: 600, MaxValue: 31536000,
		Validation: func(vars *SessionVars, normalizedValue string, originalValue string, scope ScopeFlag) (string, error) {
			return checkGCTxnMaxWaitTime(vars, normalizedValue, originalValue, scope)
		}, SetGlobal: func(s *SessionVars, val string) error {
			GCMaxWaitTime.Store(TidbOptInt64(val, DefTiDBGCMaxWaitTime))
			return nil
		}},
	{Scope: ScopeGlobal, Name: TiDBTableCacheLease, Value: strconv.Itoa(DefTiDBTableCacheLease), Type: TypeUnsigned, MinValue: 1, MaxValue: 10, SetGlobal: func(s *SessionVars, sVal string) error {
		var val int64
		val, err := strconv.ParseInt(sVal, 10, 64)
		if err != nil {
			return errors.Trace(err)
		}
		TableCacheLease.Store(val)
		return nil
	}},
	// variable for top SQL feature.
	// TopSQL enable only be controlled by TopSQL pub/sub sinker.
	// This global variable only uses to update the global config which store in PD(ETCD).
	{Scope: ScopeGlobal, Name: TiDBEnableTopSQL, Value: BoolToOnOff(topsqlstate.DefTiDBTopSQLEnable), Type: TypeBool, AllowEmpty: true, GlobalConfigName: GlobalConfigEnableTopSQL},
	{Scope: ScopeGlobal, Name: TiDBTopSQLMaxTimeSeriesCount, Value: strconv.Itoa(topsqlstate.DefTiDBTopSQLMaxTimeSeriesCount), Type: TypeInt, MinValue: 1, MaxValue: 5000, GetGlobal: func(s *SessionVars) (string, error) {
		return strconv.FormatInt(topsqlstate.GlobalState.MaxStatementCount.Load(), 10), nil
	}, SetGlobal: func(vars *SessionVars, s string) error {
		val, err := strconv.ParseInt(s, 10, 64)
		if err != nil {
			return err
		}
		topsqlstate.GlobalState.MaxStatementCount.Store(val)
		return nil
	}},
	{Scope: ScopeGlobal, Name: TiDBTopSQLMaxMetaCount, Value: strconv.Itoa(topsqlstate.DefTiDBTopSQLMaxMetaCount), Type: TypeInt, MinValue: 1, MaxValue: 10000, GetGlobal: func(s *SessionVars) (string, error) {
		return strconv.FormatInt(topsqlstate.GlobalState.MaxCollect.Load(), 10), nil
	}, SetGlobal: func(vars *SessionVars, s string) error {
		val, err := strconv.ParseInt(s, 10, 64)
		if err != nil {
			return err
		}
		topsqlstate.GlobalState.MaxCollect.Store(val)
		return nil
	}},
	{Scope: ScopeGlobal, Name: SkipNameResolve, Value: Off, Type: TypeBool},
	{Scope: ScopeGlobal, Name: DefaultAuthPlugin, Value: mysql.AuthNativePassword, Type: TypeEnum, PossibleValues: []string{mysql.AuthNativePassword, mysql.AuthCachingSha2Password}},
	{Scope: ScopeGlobal, Name: TiDBPersistAnalyzeOptions, Value: BoolToOnOff(DefTiDBPersistAnalyzeOptions), skipInit: true, Type: TypeBool,
		GetGlobal: func(s *SessionVars) (string, error) {
			return BoolToOnOff(PersistAnalyzeOptions.Load()), nil
		},
		SetGlobal: func(s *SessionVars, val string) error {
			PersistAnalyzeOptions.Store(TiDBOptOn(val))
			return nil
		},
	},
	{Scope: ScopeGlobal, Name: TiDBEnableColumnTracking, Value: BoolToOnOff(DefTiDBEnableColumnTracking), skipInit: true, Type: TypeBool, GetGlobal: func(s *SessionVars) (string, error) {
		return BoolToOnOff(EnableColumnTracking.Load()), nil
	}, SetGlobal: func(s *SessionVars, val string) error {
		v := TiDBOptOn(val)
		// If this is a user initiated statement,
		// we log that column tracking is disabled.
		if s.StmtCtx.StmtType == "Set" && !v {
			// Set the location to UTC to avoid time zone interference.
			disableTime := time.Now().UTC().Format(types.UTCTimeFormat)
			if err := setTiDBTableValue(s, TiDBDisableColumnTrackingTime, disableTime, "Record the last time tidb_enable_column_tracking is set off"); err != nil {
				return err
			}
		}
		EnableColumnTracking.Store(v)
		return nil
	}},
	{Scope: ScopeGlobal, Name: TiDBStatsLoadPseudoTimeout, Value: BoolToOnOff(DefTiDBStatsLoadPseudoTimeout), skipInit: true, Type: TypeBool,
		GetGlobal: func(s *SessionVars) (string, error) {
			return strconv.FormatBool(StatsLoadPseudoTimeout.Load()), nil
		},
		SetGlobal: func(s *SessionVars, val string) error {
			StatsLoadPseudoTimeout.Store(TiDBOptOn(val))
			return nil
		},
	},
<<<<<<< HEAD
	{Scope: ScopeGlobal, Name: TiDBEnableBatchDML, Value: BoolToOnOff(DefTiDBEnableBatchDML), Type: TypeBool, SetGlobal: func(s *SessionVars, val string) error {
		EnableBatchDML.Store(TiDBOptOn(val))
		return nil
	}, GetGlobal: func(s *SessionVars) (string, error) {
		return BoolToOnOff(EnableBatchDML.Load()), nil
=======
	{Scope: ScopeGlobal, Name: TiDBQueryLogMaxLen, Value: strconv.Itoa(DefTiDBQueryLogMaxLen), Type: TypeInt, MinValue: 0, MaxValue: 1073741824, SetGlobal: func(s *SessionVars, val string) error {
		QueryLogMaxLen.Store(int32(TidbOptInt64(val, DefTiDBQueryLogMaxLen)))
		return nil
	}, GetGlobal: func(s *SessionVars) (string, error) {
		return fmt.Sprint(QueryLogMaxLen.Load()), nil
>>>>>>> 4b917c47
	}},

	/* The system variables below have GLOBAL and SESSION scope  */
	{Scope: ScopeGlobal | ScopeSession, Name: SQLSelectLimit, Value: "18446744073709551615", Type: TypeUnsigned, MinValue: 0, MaxValue: math.MaxUint64, SetSession: func(s *SessionVars, val string) error {
		result, err := strconv.ParseUint(val, 10, 64)
		if err != nil {
			return errors.Trace(err)
		}
		s.SelectLimit = result
		return nil
	}},
	{Scope: ScopeGlobal | ScopeSession, Name: DefaultWeekFormat, Value: "0", Type: TypeUnsigned, MinValue: 0, MaxValue: 7},
	{Scope: ScopeGlobal | ScopeSession, Name: SQLModeVar, Value: mysql.DefaultSQLMode, IsHintUpdatable: true, Validation: func(vars *SessionVars, normalizedValue string, originalValue string, scope ScopeFlag) (string, error) {
		// Ensure the SQL mode parses
		normalizedValue = mysql.FormatSQLModeStr(normalizedValue)
		if _, err := mysql.GetSQLMode(normalizedValue); err != nil {
			return originalValue, err
		}
		return normalizedValue, nil
	}, SetSession: func(s *SessionVars, val string) error {
		val = mysql.FormatSQLModeStr(val)
		// Modes is a list of different modes separated by commas.
		sqlMode, err := mysql.GetSQLMode(val)
		if err != nil {
			return errors.Trace(err)
		}
		s.StrictSQLMode = sqlMode.HasStrictMode()
		s.SQLMode = sqlMode
		s.SetStatusFlag(mysql.ServerStatusNoBackslashEscaped, sqlMode.HasNoBackslashEscapesMode())
		return nil
	}},
	{Scope: ScopeGlobal | ScopeSession, Name: MaxExecutionTime, Value: "0", Type: TypeUnsigned, MinValue: 0, MaxValue: math.MaxInt32, IsHintUpdatable: true, SetSession: func(s *SessionVars, val string) error {
		timeoutMS := tidbOptPositiveInt32(val, 0)
		s.MaxExecutionTime = uint64(timeoutMS)
		return nil
	}},
	{Scope: ScopeGlobal | ScopeSession, Name: CollationServer, Value: mysql.DefaultCollationName, Validation: func(vars *SessionVars, normalizedValue string, originalValue string, scope ScopeFlag) (string, error) {
		return checkCollation(vars, normalizedValue, originalValue, scope)
	}, SetSession: func(s *SessionVars, val string) error {
		if coll, err := collate.GetCollationByName(val); err == nil {
			s.systems[CharacterSetServer] = coll.CharsetName
		}
		return nil
	}},
	{Scope: ScopeGlobal | ScopeSession, Name: SQLLogBin, Value: On, Type: TypeBool, skipInit: true},
	{Scope: ScopeGlobal | ScopeSession, Name: TimeZone, Value: "SYSTEM", IsHintUpdatable: true, Validation: func(vars *SessionVars, normalizedValue string, originalValue string, scope ScopeFlag) (string, error) {
		if strings.EqualFold(normalizedValue, "SYSTEM") {
			return "SYSTEM", nil
		}
		_, err := parseTimeZone(normalizedValue)
		return normalizedValue, err
	}, SetSession: func(s *SessionVars, val string) error {
		tz, err := parseTimeZone(val)
		if err != nil {
			return err
		}
		s.TimeZone = tz
		return nil
	}},
	{Scope: ScopeGlobal | ScopeSession, Name: ForeignKeyChecks, Value: Off, Type: TypeBool, skipInit: true, Validation: func(vars *SessionVars, normalizedValue string, originalValue string, scope ScopeFlag) (string, error) {
		if TiDBOptOn(normalizedValue) {
			// TiDB does not yet support foreign keys.
			// Return the original value in the warning, so that users are not confused.
			vars.StmtCtx.AppendWarning(ErrUnsupportedValueForVar.GenWithStackByArgs(ForeignKeyChecks, originalValue))
			return Off, nil
		} else if !TiDBOptOn(normalizedValue) {
			return Off, nil
		}
		return normalizedValue, ErrWrongValueForVar.GenWithStackByArgs(ForeignKeyChecks, originalValue)
	}},
	{Scope: ScopeGlobal | ScopeSession, Name: CollationDatabase, Value: mysql.DefaultCollationName, skipInit: true, Validation: func(vars *SessionVars, normalizedValue string, originalValue string, scope ScopeFlag) (string, error) {
		return checkCollation(vars, normalizedValue, originalValue, scope)
	}, SetSession: func(s *SessionVars, val string) error {
		if coll, err := collate.GetCollationByName(val); err == nil {
			s.systems[CharsetDatabase] = coll.CharsetName
		}
		return nil
	}},
	{Scope: ScopeGlobal | ScopeSession, Name: AutoIncrementIncrement, Value: strconv.FormatInt(DefAutoIncrementIncrement, 10), Type: TypeUnsigned, MinValue: 1, MaxValue: math.MaxUint16, SetSession: func(s *SessionVars, val string) error {
		// AutoIncrementIncrement is valid in [1, 65535].
		s.AutoIncrementIncrement = tidbOptPositiveInt32(val, DefAutoIncrementIncrement)
		return nil
	}},
	{Scope: ScopeGlobal | ScopeSession, Name: AutoIncrementOffset, Value: strconv.FormatInt(DefAutoIncrementOffset, 10), Type: TypeUnsigned, MinValue: 1, MaxValue: math.MaxUint16, SetSession: func(s *SessionVars, val string) error {
		// AutoIncrementOffset is valid in [1, 65535].
		s.AutoIncrementOffset = tidbOptPositiveInt32(val, DefAutoIncrementOffset)
		return nil
	}},
	{Scope: ScopeGlobal | ScopeSession, Name: CharacterSetClient, Value: mysql.DefaultCharset, skipInit: true, Validation: func(vars *SessionVars, normalizedValue string, originalValue string, scope ScopeFlag) (string, error) {
		return checkCharacterSet(normalizedValue, CharacterSetClient)
	}},
	{Scope: ScopeGlobal | ScopeSession, Name: CharacterSetResults, Value: mysql.DefaultCharset, skipInit: true, Validation: func(vars *SessionVars, normalizedValue string, originalValue string, scope ScopeFlag) (string, error) {
		if normalizedValue == "" {
			return normalizedValue, nil
		}
		return checkCharacterSet(normalizedValue, "")
	}},
	{Scope: ScopeGlobal | ScopeSession, Name: TxnIsolation, Value: "REPEATABLE-READ", Type: TypeEnum, Aliases: []string{TransactionIsolation}, PossibleValues: []string{"READ-UNCOMMITTED", "READ-COMMITTED", "REPEATABLE-READ", "SERIALIZABLE"}, Validation: func(vars *SessionVars, normalizedValue string, originalValue string, scope ScopeFlag) (string, error) {
		// MySQL appends a warning here for tx_isolation is deprecated
		// TiDB doesn't currently, but may in future. It is still commonly used by applications
		// So it might be noisy to do so.
		return checkIsolationLevel(vars, normalizedValue, originalValue, scope)
	}},
	{Scope: ScopeGlobal | ScopeSession, Name: TransactionIsolation, Value: "REPEATABLE-READ", Type: TypeEnum, Aliases: []string{TxnIsolation}, PossibleValues: []string{"READ-UNCOMMITTED", "READ-COMMITTED", "REPEATABLE-READ", "SERIALIZABLE"}, Validation: func(vars *SessionVars, normalizedValue string, originalValue string, scope ScopeFlag) (string, error) {
		return checkIsolationLevel(vars, normalizedValue, originalValue, scope)
	}},
	{Scope: ScopeGlobal | ScopeSession, Name: CollationConnection, Value: mysql.DefaultCollationName, skipInit: true, Validation: func(vars *SessionVars, normalizedValue string, originalValue string, scope ScopeFlag) (string, error) {
		return checkCollation(vars, normalizedValue, originalValue, scope)
	}, SetSession: func(s *SessionVars, val string) error {
		if coll, err := collate.GetCollationByName(val); err == nil {
			s.systems[CharacterSetConnection] = coll.CharsetName
		}
		return nil
	}},
	{Scope: ScopeGlobal | ScopeSession, Name: AutoCommit, Value: On, Type: TypeBool, SetSession: func(s *SessionVars, val string) error {
		isAutocommit := TiDBOptOn(val)
		s.SetStatusFlag(mysql.ServerStatusAutocommit, isAutocommit)
		if isAutocommit {
			s.SetInTxn(false)
		}
		return nil
	}},
	{Scope: ScopeGlobal | ScopeSession, Name: CharsetDatabase, Value: mysql.DefaultCharset, skipInit: true, Validation: func(vars *SessionVars, normalizedValue string, originalValue string, scope ScopeFlag) (string, error) {
		return checkCharacterSet(normalizedValue, CharsetDatabase)
	}, SetSession: func(s *SessionVars, val string) error {
		if cs, err := charset.GetCharsetInfo(val); err == nil {
			s.systems[CollationDatabase] = cs.DefaultCollation
		}
		return nil
	}},
	{Scope: ScopeGlobal | ScopeSession, Name: WaitTimeout, Value: strconv.FormatInt(DefWaitTimeout, 10), Type: TypeUnsigned, MinValue: 0, MaxValue: secondsPerYear},
	{Scope: ScopeGlobal | ScopeSession, Name: InteractiveTimeout, Value: "28800", Type: TypeUnsigned, MinValue: 1, MaxValue: secondsPerYear},
	{Scope: ScopeGlobal | ScopeSession, Name: InnodbLockWaitTimeout, Value: strconv.FormatInt(DefInnodbLockWaitTimeout, 10), Type: TypeUnsigned, MinValue: 1, MaxValue: 3600, SetSession: func(s *SessionVars, val string) error {
		lockWaitSec := TidbOptInt64(val, DefInnodbLockWaitTimeout)
		s.LockWaitTimeout = lockWaitSec * 1000
		return nil
	}},
	{Scope: ScopeGlobal | ScopeSession, Name: GroupConcatMaxLen, Value: "1024", IsHintUpdatable: true, skipInit: true, Type: TypeUnsigned, MinValue: 4, MaxValue: math.MaxUint64, Validation: func(vars *SessionVars, normalizedValue string, originalValue string, scope ScopeFlag) (string, error) {
		// https://dev.mysql.com/doc/refman/8.0/en/server-system-variables.html#sysvar_group_concat_max_len
		// Minimum Value 4
		// Maximum Value (64-bit platforms) 18446744073709551615
		// Maximum Value (32-bit platforms) 4294967295
		if mathutil.IntBits == 32 {
			if val, err := strconv.ParseUint(normalizedValue, 10, 64); err == nil {
				if val > uint64(math.MaxUint32) {
					vars.StmtCtx.AppendWarning(ErrTruncatedWrongValue.GenWithStackByArgs(GroupConcatMaxLen, originalValue))
					return strconv.FormatInt(int64(math.MaxUint32), 10), nil
				}
			}
		}
		return normalizedValue, nil
	}},
	{Scope: ScopeGlobal | ScopeSession, Name: CharacterSetConnection, Value: mysql.DefaultCharset, skipInit: true, Validation: func(vars *SessionVars, normalizedValue string, originalValue string, scope ScopeFlag) (string, error) {
		return checkCharacterSet(normalizedValue, CharacterSetConnection)
	}, SetSession: func(s *SessionVars, val string) error {
		if cs, err := charset.GetCharsetInfo(val); err == nil {
			s.systems[CollationConnection] = cs.DefaultCollation
		}
		return nil
	}},
	{Scope: ScopeGlobal | ScopeSession, Name: CharacterSetServer, Value: mysql.DefaultCharset, skipInit: true, Validation: func(vars *SessionVars, normalizedValue string, originalValue string, scope ScopeFlag) (string, error) {
		return checkCharacterSet(normalizedValue, CharacterSetServer)
	}, SetSession: func(s *SessionVars, val string) error {
		if cs, err := charset.GetCharsetInfo(val); err == nil {
			s.systems[CollationServer] = cs.DefaultCollation
		}
		return nil
	}},
	{Scope: ScopeGlobal | ScopeSession, Name: MaxAllowedPacket, Value: strconv.FormatUint(DefMaxAllowedPacket, 10), Type: TypeUnsigned, MinValue: 1024, MaxValue: MaxOfMaxAllowedPacket,
		Validation: func(vars *SessionVars, normalizedValue string, originalValue string, scope ScopeFlag) (string, error) {
			if vars.StmtCtx.StmtType == "Set" && scope == ScopeSession {
				err := ErrReadOnly.GenWithStackByArgs("SESSION", MaxAllowedPacket, "GLOBAL")
				return normalizedValue, err
			}
			// Truncate the value of max_allowed_packet to be a multiple of 1024,
			// nonmultiples are rounded down to the nearest multiple.
			u, err := strconv.ParseUint(normalizedValue, 10, 64)
			if err != nil {
				return normalizedValue, err
			}
			remainder := u % 1024
			if remainder != 0 {
				vars.StmtCtx.AppendWarning(ErrTruncatedWrongValue.GenWithStackByArgs(MaxAllowedPacket, normalizedValue))
				u -= remainder
			}
			return strconv.FormatUint(u, 10), nil
		},
		GetSession: func(s *SessionVars) (string, error) {
			return strconv.FormatUint(s.MaxAllowedPacket, 10), nil
		},
		SetSession: func(s *SessionVars, val string) error {
			var err error
			if s.MaxAllowedPacket, err = strconv.ParseUint(val, 10, 64); err != nil {
				return err
			}
			return nil
		},
	},
	{Scope: ScopeGlobal | ScopeSession, Name: WindowingUseHighPrecision, Value: On, Type: TypeBool, IsHintUpdatable: true, SetSession: func(s *SessionVars, val string) error {
		s.WindowingUseHighPrecision = TiDBOptOn(val)
		return nil
	}},
	{Scope: ScopeGlobal | ScopeSession, Name: BlockEncryptionMode, Value: "aes-128-ecb"},
	/* TiDB specific variables */
	{Scope: ScopeGlobal | ScopeSession, Name: TiDBAllowMPPExecution, Type: TypeBool, Value: BoolToOnOff(DefTiDBAllowMPPExecution), SetSession: func(s *SessionVars, val string) error {
		s.allowMPPExecution = TiDBOptOn(val)
		return nil
	}},
	{Scope: ScopeGlobal | ScopeSession, Name: TiDBMPPStoreFailTTL, Type: TypeStr, Value: DefTiDBMPPStoreFailTTL, SetSession: func(s *SessionVars, val string) error {
		s.MPPStoreFailTTL = val
		return nil
	}},
	{Scope: ScopeGlobal | ScopeSession, Name: TiDBHashExchangeWithNewCollation, Type: TypeBool, Value: BoolToOnOff(DefTiDBHashExchangeWithNewCollation), SetSession: func(s *SessionVars, val string) error {
		s.HashExchangeWithNewCollation = TiDBOptOn(val)
		return nil
	}},
	{Scope: ScopeGlobal | ScopeSession, Name: TiDBBCJThresholdCount, Value: strconv.Itoa(DefBroadcastJoinThresholdCount), Type: TypeInt, MinValue: 0, MaxValue: math.MaxInt64, SetSession: func(s *SessionVars, val string) error {
		s.BroadcastJoinThresholdCount = TidbOptInt64(val, DefBroadcastJoinThresholdCount)
		return nil
	}},
	{Scope: ScopeGlobal | ScopeSession, Name: TiDBBCJThresholdSize, Value: strconv.Itoa(DefBroadcastJoinThresholdSize), Type: TypeInt, MinValue: 0, MaxValue: math.MaxInt64, SetSession: func(s *SessionVars, val string) error {
		s.BroadcastJoinThresholdSize = TidbOptInt64(val, DefBroadcastJoinThresholdSize)
		return nil
	}},
	{Scope: ScopeGlobal | ScopeSession, Name: TiDBBuildStatsConcurrency, skipInit: true, Value: strconv.Itoa(DefBuildStatsConcurrency)},
	{Scope: ScopeGlobal | ScopeSession, Name: TiDBOptCartesianBCJ, Value: strconv.Itoa(DefOptCartesianBCJ), Type: TypeInt, MinValue: 0, MaxValue: 2, SetSession: func(s *SessionVars, val string) error {
		s.AllowCartesianBCJ = TidbOptInt(val, DefOptCartesianBCJ)
		return nil
	}},
	{Scope: ScopeGlobal | ScopeSession, Name: TiDBOptMPPOuterJoinFixedBuildSide, Value: BoolToOnOff(DefOptMPPOuterJoinFixedBuildSide), Type: TypeBool, SetSession: func(s *SessionVars, val string) error {
		s.MPPOuterJoinFixedBuildSide = TiDBOptOn(val)
		return nil
	}},
	{Scope: ScopeGlobal | ScopeSession, Name: TiDBExecutorConcurrency, Value: strconv.Itoa(DefExecutorConcurrency), Type: TypeUnsigned, MinValue: 1, MaxValue: MaxConfigurableConcurrency, SetSession: func(s *SessionVars, val string) error {
		s.ExecutorConcurrency = tidbOptPositiveInt32(val, DefExecutorConcurrency)
		return nil
	}},
	{Scope: ScopeGlobal | ScopeSession, Name: TiDBDistSQLScanConcurrency, Value: strconv.Itoa(DefDistSQLScanConcurrency), Type: TypeUnsigned, MinValue: 1, MaxValue: MaxConfigurableConcurrency, SetSession: func(s *SessionVars, val string) error {
		s.distSQLScanConcurrency = tidbOptPositiveInt32(val, DefDistSQLScanConcurrency)
		return nil
	}},
	{Scope: ScopeGlobal | ScopeSession, Name: TiDBOptInSubqToJoinAndAgg, Value: BoolToOnOff(DefOptInSubqToJoinAndAgg), Type: TypeBool, SetSession: func(s *SessionVars, val string) error {
		s.SetAllowInSubqToJoinAndAgg(TiDBOptOn(val))
		return nil
	}},
	{Scope: ScopeGlobal | ScopeSession, Name: TiDBOptPreferRangeScan, Value: BoolToOnOff(DefOptPreferRangeScan), Type: TypeBool, IsHintUpdatable: true, SetSession: func(s *SessionVars, val string) error {
		s.SetAllowPreferRangeScan(TiDBOptOn(val))
		return nil
	}},
	{Scope: ScopeGlobal | ScopeSession, Name: TiDBOptLimitPushDownThreshold, Value: strconv.Itoa(DefOptLimitPushDownThreshold), Type: TypeUnsigned, MinValue: 0, MaxValue: math.MaxInt32, SetSession: func(s *SessionVars, val string) error {
		s.LimitPushDownThreshold = TidbOptInt64(val, DefOptLimitPushDownThreshold)
		return nil
	}},
	{Scope: ScopeGlobal | ScopeSession, Name: TiDBOptCorrelationThreshold, Value: strconv.FormatFloat(DefOptCorrelationThreshold, 'f', -1, 64), Type: TypeFloat, MinValue: 0, MaxValue: 1, SetSession: func(s *SessionVars, val string) error {
		s.CorrelationThreshold = tidbOptFloat64(val, DefOptCorrelationThreshold)
		return nil
	}},
	{Scope: ScopeGlobal | ScopeSession, Name: TiDBOptEnableCorrelationAdjustment, Value: BoolToOnOff(DefOptEnableCorrelationAdjustment), Type: TypeBool, SetSession: func(s *SessionVars, val string) error {
		s.EnableCorrelationAdjustment = TiDBOptOn(val)
		return nil
	}},
	{Scope: ScopeGlobal | ScopeSession, Name: TiDBOptCorrelationExpFactor, Value: strconv.Itoa(DefOptCorrelationExpFactor), Type: TypeUnsigned, MinValue: 0, MaxValue: math.MaxInt32, SetSession: func(s *SessionVars, val string) error {
		s.CorrelationExpFactor = int(TidbOptInt64(val, DefOptCorrelationExpFactor))
		return nil
	}},
	{Scope: ScopeGlobal | ScopeSession, Name: TiDBOptCPUFactor, Value: strconv.FormatFloat(DefOptCPUFactor, 'f', -1, 64), Type: TypeFloat, MinValue: 0, MaxValue: math.MaxUint64, SetSession: func(s *SessionVars, val string) error {
		s.CPUFactor = tidbOptFloat64(val, DefOptCPUFactor)
		return nil
	}},
	{Scope: ScopeGlobal | ScopeSession, Name: TiDBOptTiFlashConcurrencyFactor, Value: strconv.FormatFloat(DefOptTiFlashConcurrencyFactor, 'f', -1, 64), skipInit: true, Type: TypeFloat, MinValue: 1, MaxValue: math.MaxUint64, SetSession: func(s *SessionVars, val string) error {
		s.CopTiFlashConcurrencyFactor = tidbOptFloat64(val, DefOptTiFlashConcurrencyFactor)
		return nil
	}},
	{Scope: ScopeGlobal | ScopeSession, Name: TiDBOptCopCPUFactor, Value: strconv.FormatFloat(DefOptCopCPUFactor, 'f', -1, 64), Type: TypeFloat, MinValue: 0, MaxValue: math.MaxUint64, SetSession: func(s *SessionVars, val string) error {
		s.CopCPUFactor = tidbOptFloat64(val, DefOptCopCPUFactor)
		return nil
	}},
	{Scope: ScopeGlobal | ScopeSession, Name: TiDBOptNetworkFactor, Value: strconv.FormatFloat(DefOptNetworkFactor, 'f', -1, 64), Type: TypeFloat, MinValue: 0, MaxValue: math.MaxUint64, SetSession: func(s *SessionVars, val string) error {
		s.networkFactor = tidbOptFloat64(val, DefOptNetworkFactor)
		return nil
	}},
	{Scope: ScopeGlobal | ScopeSession, Name: TiDBOptScanFactor, Value: strconv.FormatFloat(DefOptScanFactor, 'f', -1, 64), Type: TypeFloat, MinValue: 0, MaxValue: math.MaxUint64, SetSession: func(s *SessionVars, val string) error {
		s.scanFactor = tidbOptFloat64(val, DefOptScanFactor)
		return nil
	}},
	{Scope: ScopeGlobal | ScopeSession, Name: TiDBOptDescScanFactor, Value: strconv.FormatFloat(DefOptDescScanFactor, 'f', -1, 64), Type: TypeFloat, MinValue: 0, MaxValue: math.MaxUint64, SetSession: func(s *SessionVars, val string) error {
		s.descScanFactor = tidbOptFloat64(val, DefOptDescScanFactor)
		return nil
	}},
	{Scope: ScopeGlobal | ScopeSession, Name: TiDBOptSeekFactor, Value: strconv.FormatFloat(DefOptSeekFactor, 'f', -1, 64), skipInit: true, Type: TypeFloat, MinValue: 0, MaxValue: math.MaxUint64, SetSession: func(s *SessionVars, val string) error {
		s.seekFactor = tidbOptFloat64(val, DefOptSeekFactor)
		return nil
	}},
	{Scope: ScopeGlobal | ScopeSession, Name: TiDBOptMemoryFactor, Value: strconv.FormatFloat(DefOptMemoryFactor, 'f', -1, 64), Type: TypeFloat, MinValue: 0, MaxValue: math.MaxUint64, SetSession: func(s *SessionVars, val string) error {
		s.MemoryFactor = tidbOptFloat64(val, DefOptMemoryFactor)
		return nil
	}},
	{Scope: ScopeGlobal | ScopeSession, Name: TiDBOptDiskFactor, Value: strconv.FormatFloat(DefOptDiskFactor, 'f', -1, 64), Type: TypeFloat, MinValue: 0, MaxValue: math.MaxUint64, SetSession: func(s *SessionVars, val string) error {
		s.DiskFactor = tidbOptFloat64(val, DefOptDiskFactor)
		return nil
	}},
	{Scope: ScopeGlobal | ScopeSession, Name: TiDBOptimizerEnableNewOnlyFullGroupByCheck, Value: BoolToOnOff(DefTiDBOptimizerEnableNewOFGB), Type: TypeBool, SetSession: func(s *SessionVars, val string) error {
		s.OptimizerEnableNewOnlyFullGroupByCheck = TiDBOptOn(val)
		return nil
	}},
	{Scope: ScopeGlobal | ScopeSession, Name: TiDBOptConcurrencyFactor, Value: strconv.FormatFloat(DefOptConcurrencyFactor, 'f', -1, 64), Type: TypeFloat, MinValue: 0, MaxValue: math.MaxUint64, SetSession: func(s *SessionVars, val string) error {
		s.ConcurrencyFactor = tidbOptFloat64(val, DefOptConcurrencyFactor)
		return nil
	}},
	{Scope: ScopeGlobal | ScopeSession, Name: TiDBIndexJoinBatchSize, Value: strconv.Itoa(DefIndexJoinBatchSize), Type: TypeUnsigned, MinValue: 1, MaxValue: math.MaxInt32, SetSession: func(s *SessionVars, val string) error {
		s.IndexJoinBatchSize = tidbOptPositiveInt32(val, DefIndexJoinBatchSize)
		return nil
	}},
	{Scope: ScopeGlobal | ScopeSession, Name: TiDBIndexLookupSize, Value: strconv.Itoa(DefIndexLookupSize), Type: TypeUnsigned, MinValue: 1, MaxValue: math.MaxInt32, SetSession: func(s *SessionVars, val string) error {
		s.IndexLookupSize = tidbOptPositiveInt32(val, DefIndexLookupSize)
		return nil
	}},
	{Scope: ScopeGlobal | ScopeSession, Name: TiDBIndexLookupConcurrency, Value: strconv.Itoa(DefIndexLookupConcurrency), Type: TypeInt, MinValue: 1, MaxValue: MaxConfigurableConcurrency, AllowAutoValue: true, SetSession: func(s *SessionVars, val string) error {
		s.indexLookupConcurrency = tidbOptPositiveInt32(val, ConcurrencyUnset)
		return nil
	}, Validation: func(vars *SessionVars, normalizedValue string, originalValue string, scope ScopeFlag) (string, error) {
		appendDeprecationWarning(vars, TiDBIndexLookupConcurrency, TiDBExecutorConcurrency)
		return normalizedValue, nil
	}},
	{Scope: ScopeGlobal | ScopeSession, Name: TiDBIndexLookupJoinConcurrency, Value: strconv.Itoa(DefIndexLookupJoinConcurrency), Type: TypeInt, MinValue: 1, MaxValue: MaxConfigurableConcurrency, AllowAutoValue: true, SetSession: func(s *SessionVars, val string) error {
		s.indexLookupJoinConcurrency = tidbOptPositiveInt32(val, ConcurrencyUnset)
		return nil
	}, Validation: func(vars *SessionVars, normalizedValue string, originalValue string, scope ScopeFlag) (string, error) {
		appendDeprecationWarning(vars, TiDBIndexLookupJoinConcurrency, TiDBExecutorConcurrency)
		return normalizedValue, nil
	}},
	{Scope: ScopeGlobal | ScopeSession, Name: TiDBIndexSerialScanConcurrency, Value: strconv.Itoa(DefIndexSerialScanConcurrency), Type: TypeUnsigned, MinValue: 1, MaxValue: MaxConfigurableConcurrency, SetSession: func(s *SessionVars, val string) error {
		s.indexSerialScanConcurrency = tidbOptPositiveInt32(val, DefIndexSerialScanConcurrency)
		return nil
	}},
	{Scope: ScopeGlobal | ScopeSession, Name: TiDBSkipUTF8Check, Value: BoolToOnOff(DefSkipUTF8Check), Type: TypeBool, SetSession: func(s *SessionVars, val string) error {
		s.SkipUTF8Check = TiDBOptOn(val)
		return nil
	}},
	{Scope: ScopeGlobal | ScopeSession, Name: TiDBSkipASCIICheck, Value: BoolToOnOff(DefSkipASCIICheck), Type: TypeBool, SetSession: func(s *SessionVars, val string) error {
		s.SkipASCIICheck = TiDBOptOn(val)
		return nil
	}},
	{Scope: ScopeGlobal | ScopeSession, Name: TiDBDMLBatchSize, Value: strconv.Itoa(DefDMLBatchSize), Type: TypeUnsigned, MinValue: 0, MaxValue: math.MaxInt32, SetSession: func(s *SessionVars, val string) error {
		s.DMLBatchSize = int(TidbOptInt64(val, DefDMLBatchSize))
		return nil
	}},
	{Scope: ScopeGlobal | ScopeSession, Name: TiDBMaxChunkSize, Value: strconv.Itoa(DefMaxChunkSize), Type: TypeUnsigned, MinValue: maxChunkSizeLowerBound, MaxValue: math.MaxInt32, SetSession: func(s *SessionVars, val string) error {
		s.MaxChunkSize = tidbOptPositiveInt32(val, DefMaxChunkSize)
		return nil
	}},
	{Scope: ScopeGlobal | ScopeSession, Name: TiDBAllowBatchCop, Value: strconv.Itoa(DefTiDBAllowBatchCop), Type: TypeInt, MinValue: 0, MaxValue: 2, SetSession: func(s *SessionVars, val string) error {
		s.AllowBatchCop = int(TidbOptInt64(val, DefTiDBAllowBatchCop))
		return nil
	}},
	{Scope: ScopeGlobal | ScopeSession, Name: TiDBInitChunkSize, Value: strconv.Itoa(DefInitChunkSize), Type: TypeUnsigned, MinValue: 1, MaxValue: initChunkSizeUpperBound, SetSession: func(s *SessionVars, val string) error {
		s.InitChunkSize = tidbOptPositiveInt32(val, DefInitChunkSize)
		return nil
	}},
	{Scope: ScopeGlobal | ScopeSession, Name: TiDBEnableCascadesPlanner, Value: Off, Type: TypeBool, SetSession: func(s *SessionVars, val string) error {
		s.SetEnableCascadesPlanner(TiDBOptOn(val))
		return nil
	}},
	{Scope: ScopeGlobal | ScopeSession, Name: TiDBEnableIndexMerge, Value: BoolToOnOff(DefTiDBEnableIndexMerge), Type: TypeBool, SetSession: func(s *SessionVars, val string) error {
		s.SetEnableIndexMerge(TiDBOptOn(val))
		return nil
	}},
	{Scope: ScopeGlobal | ScopeSession, Name: TiDBEnableTablePartition, Value: On, Type: TypeEnum, PossibleValues: []string{Off, On, "AUTO"}, SetSession: func(s *SessionVars, val string) error {
		s.EnableTablePartition = val
		return nil
	}},
	{Scope: ScopeGlobal | ScopeSession, Name: TiDBEnableListTablePartition, Value: Off, Type: TypeBool, SetSession: func(s *SessionVars, val string) error {
		s.EnableListTablePartition = TiDBOptOn(val)
		return nil
	}},
	{Scope: ScopeGlobal | ScopeSession, Name: TiDBHashJoinConcurrency, Value: strconv.Itoa(DefTiDBHashJoinConcurrency), Type: TypeInt, MinValue: 1, MaxValue: MaxConfigurableConcurrency, AllowAutoValue: true, SetSession: func(s *SessionVars, val string) error {
		s.hashJoinConcurrency = tidbOptPositiveInt32(val, ConcurrencyUnset)
		return nil
	}, Validation: func(vars *SessionVars, normalizedValue string, originalValue string, scope ScopeFlag) (string, error) {
		appendDeprecationWarning(vars, TiDBHashJoinConcurrency, TiDBExecutorConcurrency)
		return normalizedValue, nil
	}},
	{Scope: ScopeGlobal | ScopeSession, Name: TiDBProjectionConcurrency, Value: strconv.Itoa(DefTiDBProjectionConcurrency), Type: TypeInt, MinValue: -1, MaxValue: MaxConfigurableConcurrency, SetSession: func(s *SessionVars, val string) error {
		s.projectionConcurrency = tidbOptPositiveInt32(val, ConcurrencyUnset)
		return nil
	}, Validation: func(vars *SessionVars, normalizedValue string, originalValue string, scope ScopeFlag) (string, error) {
		appendDeprecationWarning(vars, TiDBProjectionConcurrency, TiDBExecutorConcurrency)
		return normalizedValue, nil
	}},
	{Scope: ScopeGlobal | ScopeSession, Name: TiDBHashAggPartialConcurrency, Value: strconv.Itoa(DefTiDBHashAggPartialConcurrency), Type: TypeInt, MinValue: 1, MaxValue: MaxConfigurableConcurrency, AllowAutoValue: true, SetSession: func(s *SessionVars, val string) error {
		s.hashAggPartialConcurrency = tidbOptPositiveInt32(val, ConcurrencyUnset)
		return nil
	}, Validation: func(vars *SessionVars, normalizedValue string, originalValue string, scope ScopeFlag) (string, error) {
		appendDeprecationWarning(vars, TiDBHashAggPartialConcurrency, TiDBExecutorConcurrency)
		return normalizedValue, nil
	}},
	{Scope: ScopeGlobal | ScopeSession, Name: TiDBHashAggFinalConcurrency, Value: strconv.Itoa(DefTiDBHashAggFinalConcurrency), Type: TypeInt, MinValue: 1, MaxValue: MaxConfigurableConcurrency, AllowAutoValue: true, SetSession: func(s *SessionVars, val string) error {
		s.hashAggFinalConcurrency = tidbOptPositiveInt32(val, ConcurrencyUnset)
		return nil
	}, Validation: func(vars *SessionVars, normalizedValue string, originalValue string, scope ScopeFlag) (string, error) {
		appendDeprecationWarning(vars, TiDBHashAggFinalConcurrency, TiDBExecutorConcurrency)
		return normalizedValue, nil
	}},
	{Scope: ScopeGlobal | ScopeSession, Name: TiDBWindowConcurrency, Value: strconv.Itoa(DefTiDBWindowConcurrency), Type: TypeInt, MinValue: 1, MaxValue: MaxConfigurableConcurrency, AllowAutoValue: true, SetSession: func(s *SessionVars, val string) error {
		s.windowConcurrency = tidbOptPositiveInt32(val, ConcurrencyUnset)
		return nil
	}, Validation: func(vars *SessionVars, normalizedValue string, originalValue string, scope ScopeFlag) (string, error) {
		appendDeprecationWarning(vars, TiDBWindowConcurrency, TiDBExecutorConcurrency)
		return normalizedValue, nil
	}},
	{Scope: ScopeGlobal | ScopeSession, Name: TiDBMergeJoinConcurrency, Value: strconv.Itoa(DefTiDBMergeJoinConcurrency), Type: TypeInt, MinValue: 1, MaxValue: MaxConfigurableConcurrency, AllowAutoValue: true, SetSession: func(s *SessionVars, val string) error {
		s.mergeJoinConcurrency = tidbOptPositiveInt32(val, ConcurrencyUnset)
		return nil
	}, Validation: func(vars *SessionVars, normalizedValue string, originalValue string, scope ScopeFlag) (string, error) {
		appendDeprecationWarning(vars, TiDBMergeJoinConcurrency, TiDBExecutorConcurrency)
		return normalizedValue, nil
	}},
	{Scope: ScopeGlobal | ScopeSession, Name: TiDBStreamAggConcurrency, Value: strconv.Itoa(DefTiDBStreamAggConcurrency), Type: TypeInt, MinValue: 1, MaxValue: MaxConfigurableConcurrency, AllowAutoValue: true, SetSession: func(s *SessionVars, val string) error {
		s.streamAggConcurrency = tidbOptPositiveInt32(val, ConcurrencyUnset)
		return nil
	}, Validation: func(vars *SessionVars, normalizedValue string, originalValue string, scope ScopeFlag) (string, error) {
		appendDeprecationWarning(vars, TiDBStreamAggConcurrency, TiDBExecutorConcurrency)
		return normalizedValue, nil
	}},
	{Scope: ScopeGlobal | ScopeSession, Name: TiDBEnableParallelApply, Value: BoolToOnOff(DefTiDBEnableParallelApply), Type: TypeBool, SetSession: func(s *SessionVars, val string) error {
		s.EnableParallelApply = TiDBOptOn(val)
		return nil
	}},
	{Scope: ScopeGlobal | ScopeSession, Name: TiDBMemQuotaApplyCache, Value: strconv.Itoa(DefTiDBMemQuotaApplyCache), Type: TypeUnsigned, MaxValue: math.MaxInt64, SetSession: func(s *SessionVars, val string) error {
		s.MemQuotaApplyCache = TidbOptInt64(val, DefTiDBMemQuotaApplyCache)
		return nil
	}},
	{Scope: ScopeGlobal | ScopeSession, Name: TiDBBackoffLockFast, Value: strconv.Itoa(tikvstore.DefBackoffLockFast), Type: TypeUnsigned, MinValue: 1, MaxValue: math.MaxInt32, SetSession: func(s *SessionVars, val string) error {
		s.KVVars.BackoffLockFast = tidbOptPositiveInt32(val, tikvstore.DefBackoffLockFast)
		return nil
	}},
	{Scope: ScopeGlobal | ScopeSession, Name: TiDBBackOffWeight, Value: strconv.Itoa(tikvstore.DefBackOffWeight), Type: TypeUnsigned, MinValue: 0, MaxValue: math.MaxInt32, SetSession: func(s *SessionVars, val string) error {
		s.KVVars.BackOffWeight = tidbOptPositiveInt32(val, tikvstore.DefBackOffWeight)
		return nil
	}},
	{Scope: ScopeGlobal | ScopeSession, Name: TiDBRetryLimit, Value: strconv.Itoa(DefTiDBRetryLimit), Type: TypeInt, MinValue: -1, MaxValue: math.MaxInt64, SetSession: func(s *SessionVars, val string) error {
		s.RetryLimit = TidbOptInt64(val, DefTiDBRetryLimit)
		return nil
	}},
	{Scope: ScopeGlobal | ScopeSession, Name: TiDBDisableTxnAutoRetry, Value: BoolToOnOff(DefTiDBDisableTxnAutoRetry), Type: TypeBool, SetSession: func(s *SessionVars, val string) error {
		s.DisableTxnAutoRetry = TiDBOptOn(val)
		return nil
	}},
	{Scope: ScopeGlobal | ScopeSession, Name: TiDBConstraintCheckInPlace, Value: BoolToOnOff(DefTiDBConstraintCheckInPlace), Type: TypeBool, SetSession: func(s *SessionVars, val string) error {
		s.ConstraintCheckInPlace = TiDBOptOn(val)
		return nil
	}},
	{Scope: ScopeGlobal | ScopeSession, Name: TiDBTxnMode, Value: DefTiDBTxnMode, AllowEmptyAll: true, Type: TypeEnum, PossibleValues: []string{"pessimistic", "optimistic"}, SetSession: func(s *SessionVars, val string) error {
		s.TxnMode = strings.ToUpper(val)
		return nil
	}},
	{Scope: ScopeGlobal | ScopeSession, Name: TiDBEnableWindowFunction, Value: BoolToOnOff(DefEnableWindowFunction), Type: TypeBool, SetSession: func(s *SessionVars, val string) error {
		s.EnableWindowFunction = TiDBOptOn(val)
		return nil
	}},
	{Scope: ScopeGlobal | ScopeSession, Name: TiDBEnablePipelinedWindowFunction, Value: BoolToOnOff(DefEnablePipelinedWindowFunction), Type: TypeBool, SetSession: func(s *SessionVars, val string) error {
		s.EnablePipelinedWindowExec = TiDBOptOn(val)
		return nil
	}},
	{Scope: ScopeGlobal | ScopeSession, Name: TiDBEnableStrictDoubleTypeCheck, Value: BoolToOnOff(DefEnableStrictDoubleTypeCheck), Type: TypeBool, SetSession: func(s *SessionVars, val string) error {
		s.EnableStrictDoubleTypeCheck = TiDBOptOn(val)
		return nil
	}},
	{Scope: ScopeGlobal | ScopeSession, Name: TiDBEnableVectorizedExpression, Value: BoolToOnOff(DefEnableVectorizedExpression), Type: TypeBool, SetSession: func(s *SessionVars, val string) error {
		s.EnableVectorizedExpression = TiDBOptOn(val)
		return nil
	}},
	{Scope: ScopeGlobal | ScopeSession, Name: TiDBEnableFastAnalyze, Value: BoolToOnOff(DefTiDBUseFastAnalyze), Type: TypeBool, SetSession: func(s *SessionVars, val string) error {
		s.EnableFastAnalyze = TiDBOptOn(val)
		return nil
	}},
	{Scope: ScopeGlobal | ScopeSession, Name: TiDBSkipIsolationLevelCheck, Value: BoolToOnOff(DefTiDBSkipIsolationLevelCheck), Type: TypeBool},
	{Scope: ScopeGlobal | ScopeSession, Name: TiDBEnableRateLimitAction, Value: BoolToOnOff(DefTiDBEnableRateLimitAction), Type: TypeBool, SetSession: func(s *SessionVars, val string) error {
		s.EnabledRateLimitAction = TiDBOptOn(val)
		return nil
	}},
	{Scope: ScopeGlobal | ScopeSession, Name: TiDBAllowFallbackToTiKV, Value: "", Validation: func(vars *SessionVars, normalizedValue string, originalValue string, scope ScopeFlag) (string, error) {
		if normalizedValue == "" {
			return "", nil
		}
		engines := strings.Split(normalizedValue, ",")
		var formatVal string
		storeTypes := make(map[kv.StoreType]struct{})
		for i, engine := range engines {
			engine = strings.TrimSpace(engine)
			switch {
			case strings.EqualFold(engine, kv.TiFlash.Name()):
				if _, ok := storeTypes[kv.TiFlash]; !ok {
					if i != 0 {
						formatVal += ","
					}
					formatVal += kv.TiFlash.Name()
					storeTypes[kv.TiFlash] = struct{}{}
				}
			default:
				return normalizedValue, ErrWrongValueForVar.GenWithStackByArgs(TiDBAllowFallbackToTiKV, normalizedValue)
			}
		}
		return formatVal, nil
	}, SetSession: func(s *SessionVars, val string) error {
		s.AllowFallbackToTiKV = make(map[kv.StoreType]struct{})
		for _, engine := range strings.Split(val, ",") {
			switch engine {
			case kv.TiFlash.Name():
				s.AllowFallbackToTiKV[kv.TiFlash] = struct{}{}
			}
		}
		return nil
	}},
	{Scope: ScopeGlobal | ScopeSession, Name: TiDBEnableAutoIncrementInGenerated, Value: BoolToOnOff(DefTiDBEnableAutoIncrementInGenerated), Type: TypeBool, SetSession: func(s *SessionVars, val string) error {
		s.EnableAutoIncrementInGenerated = TiDBOptOn(val)
		return nil
	}},
	{Scope: ScopeGlobal | ScopeSession, Name: TiDBPlacementMode, Value: DefTiDBPlacementMode, Type: TypeEnum, PossibleValues: []string{PlacementModeStrict, PlacementModeIgnore}, SetSession: func(s *SessionVars, val string) error {
		s.PlacementMode = val
		return nil
	}},
	{Scope: ScopeGlobal | ScopeSession, Name: TiDBOptJoinReorderThreshold, Value: strconv.Itoa(DefTiDBOptJoinReorderThreshold), skipInit: true, Type: TypeUnsigned, MinValue: 0, MaxValue: 63, SetSession: func(s *SessionVars, val string) error {
		s.TiDBOptJoinReorderThreshold = tidbOptPositiveInt32(val, DefTiDBOptJoinReorderThreshold)
		return nil
	}},
	{Scope: ScopeGlobal | ScopeSession, Name: TiDBEnableNoopFuncs, Value: DefTiDBEnableNoopFuncs, Type: TypeEnum, PossibleValues: []string{Off, On, Warn}, Validation: func(vars *SessionVars, normalizedValue string, originalValue string, scope ScopeFlag) (string, error) {

		// The behavior is very weird if someone can turn TiDBEnableNoopFuncs OFF, but keep any of the following on:
		// TxReadOnly, TransactionReadOnly, OfflineMode, SuperReadOnly, serverReadOnly, SQLAutoIsNull
		// To prevent this strange position, prevent setting to OFF when any of these sysVars are ON of the same scope.

		if normalizedValue == Off {
			for _, potentialIncompatibleSysVar := range []string{TxReadOnly, TransactionReadOnly, OfflineMode, SuperReadOnly, ReadOnly, SQLAutoIsNull} {
				val, _ := vars.GetSystemVar(potentialIncompatibleSysVar) // session scope
				if scope == ScopeGlobal {                                // global scope
					var err error
					val, err = vars.GlobalVarsAccessor.GetGlobalSysVar(potentialIncompatibleSysVar)
					if err != nil {
						return originalValue, errUnknownSystemVariable.GenWithStackByArgs(potentialIncompatibleSysVar)
					}
				}
				if TiDBOptOn(val) {
					return originalValue, errValueNotSupportedWhen.GenWithStackByArgs(TiDBEnableNoopFuncs, potentialIncompatibleSysVar)
				}
			}
		}
		return normalizedValue, nil
	}, SetSession: func(s *SessionVars, val string) error {
		s.NoopFuncsMode = TiDBOptOnOffWarn(val)
		return nil
	}},
	{Scope: ScopeGlobal | ScopeSession, Name: TiDBReplicaRead, Value: "leader", Type: TypeEnum, PossibleValues: []string{"leader", "follower", "leader-and-follower", "closest-replicas"}, SetSession: func(s *SessionVars, val string) error {
		if strings.EqualFold(val, "follower") {
			s.SetReplicaRead(kv.ReplicaReadFollower)
		} else if strings.EqualFold(val, "leader-and-follower") {
			s.SetReplicaRead(kv.ReplicaReadMixed)
		} else if strings.EqualFold(val, "leader") || len(val) == 0 {
			s.SetReplicaRead(kv.ReplicaReadLeader)
		} else if strings.EqualFold(val, "closest-replicas") {
			s.SetReplicaRead(kv.ReplicaReadClosest)
		}
		return nil
	}},
	{Scope: ScopeGlobal | ScopeSession, Name: TiDBUsePlanBaselines, Value: BoolToOnOff(DefTiDBUsePlanBaselines), Type: TypeBool, SetSession: func(s *SessionVars, val string) error {
		s.UsePlanBaselines = TiDBOptOn(val)
		return nil
	}},
	{Scope: ScopeGlobal | ScopeSession, Name: TiDBEvolvePlanBaselines, Value: BoolToOnOff(DefTiDBEvolvePlanBaselines), Type: TypeBool, Validation: func(vars *SessionVars, normalizedValue string, originalValue string, scope ScopeFlag) (string, error) {
		if normalizedValue == "ON" && !config.CheckTableBeforeDrop {
			return normalizedValue, errors.Errorf("Cannot enable baseline evolution feature, it is not generally available now")
		}
		return normalizedValue, nil
	}, SetSession: func(s *SessionVars, val string) error {
		s.EvolvePlanBaselines = TiDBOptOn(val)
		return nil
	}},
	{Scope: ScopeGlobal | ScopeSession, Name: TiDBEnableExtendedStats, Value: BoolToOnOff(false), Hidden: true, Type: TypeBool, SetSession: func(s *SessionVars, val string) error {
		s.EnableExtendedStats = TiDBOptOn(val)
		return nil
	}},
	{Scope: ScopeGlobal | ScopeSession, Name: CTEMaxRecursionDepth, Value: strconv.Itoa(DefCTEMaxRecursionDepth), Type: TypeInt, MinValue: 0, MaxValue: 4294967295, SetSession: func(s *SessionVars, val string) error {
		s.CTEMaxRecursionDepth = TidbOptInt(val, DefCTEMaxRecursionDepth)
		return nil
	}},
	{Scope: ScopeGlobal | ScopeSession, Name: TiDBAllowAutoRandExplicitInsert, Value: BoolToOnOff(DefTiDBAllowAutoRandExplicitInsert), Type: TypeBool, SetSession: func(s *SessionVars, val string) error {
		s.AllowAutoRandExplicitInsert = TiDBOptOn(val)
		return nil
	}},
	{Scope: ScopeGlobal | ScopeSession, Name: TiDBEnableClusteredIndex, Value: IntOnly, Type: TypeEnum, PossibleValues: []string{Off, On, IntOnly}, Validation: func(vars *SessionVars, normalizedValue string, originalValue string, scope ScopeFlag) (string, error) {
		if normalizedValue == IntOnly {
			vars.StmtCtx.AppendWarning(errWarnDeprecatedSyntax.FastGenByArgs(normalizedValue, fmt.Sprintf("'%s' or '%s'", On, Off)))
		}
		return normalizedValue, nil
	}, SetSession: func(s *SessionVars, val string) error {
		s.EnableClusteredIndex = TiDBOptEnableClustered(val)
		return nil
	}},
	{Scope: ScopeGlobal | ScopeSession, Name: TiDBPartitionPruneMode, Value: DefTiDBPartitionPruneMode, Hidden: true, Type: TypeStr, Validation: func(vars *SessionVars, normalizedValue string, originalValue string, scope ScopeFlag) (string, error) {
		mode := PartitionPruneMode(normalizedValue).Update()
		if !mode.Valid() {
			return normalizedValue, ErrWrongTypeForVar.GenWithStackByArgs(TiDBPartitionPruneMode)
		}
		return string(mode), nil
	}, SetSession: func(s *SessionVars, val string) error {
		s.PartitionPruneMode.Store(strings.ToLower(strings.TrimSpace(val)))
		return nil
	}},
	{Scope: ScopeGlobal | ScopeSession, Name: TiDBRedactLog, Value: BoolToOnOff(DefTiDBRedactLog), Type: TypeBool, SetSession: func(s *SessionVars, val string) error {
		s.EnableRedactLog = TiDBOptOn(val)
		errors.RedactLogEnabled.Store(s.EnableRedactLog)
		return nil
	}},
	{Scope: ScopeGlobal | ScopeSession, Name: TiDBShardAllocateStep, Value: strconv.Itoa(DefTiDBShardAllocateStep), Type: TypeInt, MinValue: 1, MaxValue: uint64(math.MaxInt64), SetSession: func(s *SessionVars, val string) error {
		s.ShardAllocateStep = TidbOptInt64(val, DefTiDBShardAllocateStep)
		return nil
	}},
	{Scope: ScopeGlobal | ScopeSession, Name: TiDBEnableAmendPessimisticTxn, Value: BoolToOnOff(DefTiDBEnableAmendPessimisticTxn), Type: TypeBool, SetSession: func(s *SessionVars, val string) error {
		s.EnableAmendPessimisticTxn = TiDBOptOn(val)
		return nil
	}},
	{Scope: ScopeGlobal | ScopeSession, Name: TiDBEnableAsyncCommit, Value: BoolToOnOff(DefTiDBEnableAsyncCommit), Type: TypeBool, SetSession: func(s *SessionVars, val string) error {
		s.EnableAsyncCommit = TiDBOptOn(val)
		return nil
	}},
	{Scope: ScopeGlobal | ScopeSession, Name: TiDBEnable1PC, Value: BoolToOnOff(DefTiDBEnable1PC), Type: TypeBool, SetSession: func(s *SessionVars, val string) error {
		s.Enable1PC = TiDBOptOn(val)
		return nil
	}},
	{Scope: ScopeGlobal | ScopeSession, Name: TiDBGuaranteeLinearizability, Value: BoolToOnOff(DefTiDBGuaranteeLinearizability), Type: TypeBool, SetSession: func(s *SessionVars, val string) error {
		s.GuaranteeLinearizability = TiDBOptOn(val)
		return nil
	}},
	{Scope: ScopeGlobal | ScopeSession, Name: TiDBAnalyzeVersion, Value: strconv.Itoa(DefTiDBAnalyzeVersion), Type: TypeInt, MinValue: 1, MaxValue: 2, Validation: func(vars *SessionVars, normalizedValue string, originalValue string, scope ScopeFlag) (string, error) {
		if normalizedValue == "2" && FeedbackProbability != nil && FeedbackProbability.Load() > 0 {
			var original string
			var err error
			if scope == ScopeGlobal {
				original, err = vars.GlobalVarsAccessor.GetGlobalSysVar(TiDBAnalyzeVersion)
				if err != nil {
					return normalizedValue, nil
				}
			} else {
				original = strconv.Itoa(vars.AnalyzeVersion)
			}
			vars.StmtCtx.AppendError(errors.New("variable tidb_analyze_version not updated because analyze version 2 is incompatible with query feedback. Please consider setting feedback-probability to 0.0 in config file to disable query feedback"))
			return original, nil
		}
		return normalizedValue, nil
	}, SetSession: func(s *SessionVars, val string) error {
		s.AnalyzeVersion = tidbOptPositiveInt32(val, DefTiDBAnalyzeVersion)
		return nil
	}},
	{Scope: ScopeGlobal | ScopeSession, Name: TiDBEnableIndexMergeJoin, Value: BoolToOnOff(DefTiDBEnableIndexMergeJoin), Hidden: true, Type: TypeBool, SetSession: func(s *SessionVars, val string) error {
		s.EnableIndexMergeJoin = TiDBOptOn(val)
		return nil
	}},
	{Scope: ScopeGlobal | ScopeSession, Name: TiDBTrackAggregateMemoryUsage, Value: BoolToOnOff(DefTiDBTrackAggregateMemoryUsage), Type: TypeBool, SetSession: func(s *SessionVars, val string) error {
		s.TrackAggregateMemoryUsage = TiDBOptOn(val)
		return nil
	}},
	{Scope: ScopeGlobal | ScopeSession, Name: TiDBMultiStatementMode, Value: Off, Type: TypeEnum, PossibleValues: []string{Off, On, Warn}, SetSession: func(s *SessionVars, val string) error {
		s.MultiStatementMode = TiDBOptOnOffWarn(val)
		return nil
	}},
	{Scope: ScopeGlobal | ScopeSession, Name: TiDBEnableExchangePartition, Value: BoolToOnOff(DefTiDBEnableExchangePartition), Type: TypeBool, SetSession: func(s *SessionVars, val string) error {
		s.TiDBEnableExchangePartition = TiDBOptOn(val)
		return nil
	}},
	// It's different from tmp_table_size or max_heap_table_size. See https://github.com/pingcap/tidb/issues/28691.
	{Scope: ScopeGlobal | ScopeSession, Name: TiDBTmpTableMaxSize, Value: strconv.Itoa(DefTiDBTmpTableMaxSize), Type: TypeUnsigned, MinValue: 1 << 20, MaxValue: 1 << 37, SetSession: func(s *SessionVars, val string) error {
		s.TMPTableSize = TidbOptInt64(val, DefTiDBTmpTableMaxSize)
		return nil
	}},
	{Scope: ScopeGlobal | ScopeSession, Name: TiDBEnableOrderedResultMode, Value: BoolToOnOff(DefTiDBEnableOrderedResultMode), Type: TypeBool, SetSession: func(s *SessionVars, val string) error {
		s.EnableStableResultMode = TiDBOptOn(val)
		return nil
	}},
	{Scope: ScopeGlobal | ScopeSession, Name: TiDBEnablePseudoForOutdatedStats, Value: BoolToOnOff(DefTiDBEnablePseudoForOutdatedStats), Type: TypeBool, SetSession: func(s *SessionVars, val string) error {
		s.EnablePseudoForOutdatedStats = TiDBOptOn(val)
		return nil
	}},
	{Scope: ScopeGlobal | ScopeSession, Name: TiDBRegardNULLAsPoint, Value: BoolToOnOff(DefTiDBRegardNULLAsPoint), Type: TypeBool, SetSession: func(s *SessionVars, val string) error {
		s.RegardNULLAsPoint = TiDBOptOn(val)
		return nil
	}},
	{Scope: ScopeGlobal | ScopeSession, Name: TiDBEnablePaging, Value: Off, Type: TypeBool, Hidden: true, SetSession: func(s *SessionVars, val string) error {
		s.EnablePaging = TiDBOptOn(val)
		return nil
	}},
	{Scope: ScopeGlobal | ScopeSession, Name: TiDBEnableLegacyInstanceScope, Value: BoolToOnOff(DefEnableLegacyInstanceScope), Type: TypeBool, SetSession: func(s *SessionVars, val string) error {
		s.EnableLegacyInstanceScope = TiDBOptOn(val)
		return nil
	}},
	{Scope: ScopeGlobal | ScopeSession, Name: TiDBStatsLoadSyncWait, Value: strconv.Itoa(DefTiDBStatsLoadSyncWait), skipInit: true, Type: TypeInt, MinValue: 0, MaxValue: math.MaxInt32,
		SetSession: func(s *SessionVars, val string) error {
			s.StatsLoadSyncWait = TidbOptInt64(val, DefTiDBStatsLoadSyncWait)
			return nil
		},
		GetGlobal: func(s *SessionVars) (string, error) {
			return strconv.FormatInt(StatsLoadSyncWait.Load(), 10), nil
		},
		SetGlobal: func(s *SessionVars, val string) error {
			StatsLoadSyncWait.Store(TidbOptInt64(val, DefTiDBStatsLoadSyncWait))
			return nil
		},
	},
	{Scope: ScopeGlobal | ScopeSession, Name: TiDBSysdateIsNow, Value: BoolToOnOff(DefSysdateIsNow), Type: TypeBool,
		SetSession: func(vars *SessionVars, s string) error {
			vars.SysdateIsNow = TiDBOptOn(s)
			return nil
		},
	},
	{Scope: ScopeGlobal | ScopeSession, Name: TiDBEnableMutationChecker, Hidden: true,
		Value: BoolToOnOff(DefTiDBEnableMutationChecker), Type: TypeBool,
		SetSession: func(s *SessionVars, val string) error {
			s.EnableMutationChecker = TiDBOptOn(val)
			return nil
		},
	},
	{Scope: ScopeGlobal | ScopeSession, Name: TiDBTxnAssertionLevel, Value: DefTiDBTxnAssertionLevel, PossibleValues: []string{AssertionOffStr, AssertionFastStr, AssertionStrictStr}, Hidden: true, Type: TypeEnum, SetSession: func(s *SessionVars, val string) error {
		s.AssertionLevel = tidbOptAssertionLevel(val)
		return nil
	}},
	{Scope: ScopeGlobal | ScopeSession, Name: TiDBBatchPendingTiFlashCount, Value: strconv.Itoa(DefTiDBBatchPendingTiFlashCount), MinValue: 0, MaxValue: math.MaxUint32, Hidden: false, Type: TypeUnsigned, SetSession: func(s *SessionVars, val string) error {
		b, e := strconv.Atoi(val)
		if e != nil {
			b = DefTiDBBatchPendingTiFlashCount
		}
		s.BatchPendingTiFlashCount = b
		return nil
	}},
	{Scope: ScopeGlobal | ScopeSession, Name: TiDBIgnorePreparedCacheCloseStmt, Value: BoolToOnOff(DefTiDBIgnorePreparedCacheCloseStmt), Type: TypeBool,
		SetSession: func(vars *SessionVars, s string) error {
			vars.IgnorePreparedCacheCloseStmt = TiDBOptOn(s)
			return nil
		},
	},
	{Scope: ScopeGlobal | ScopeSession, Name: TiDBEnableNewCostInterface, Value: BoolToOnOff(false), Hidden: true, Type: TypeBool,
		SetSession: func(vars *SessionVars, s string) error {
			vars.EnableNewCostInterface = TiDBOptOn(s)
			return nil
		},
	},
	{Scope: ScopeGlobal | ScopeSession, Name: TiDBRCReadCheckTS, Type: TypeBool, Value: BoolToOnOff(DefRCReadCheckTS), SetSession: func(s *SessionVars, val string) error {
		s.RcReadCheckTS = TiDBOptOn(val)
		return nil
	}},
	{Scope: ScopeGlobal | ScopeSession, Name: TiDBRemoveOrderbyInSubquery, Value: BoolToOnOff(DefTiDBRemoveOrderbyInSubquery), Type: TypeBool, SetSession: func(s *SessionVars, val string) error {
		s.RemoveOrderbyInSubquery = TiDBOptOn(val)
		return nil
	}},
	{Scope: ScopeGlobal | ScopeSession, Name: TiDBMemQuotaQuery, Value: strconv.Itoa(DefTiDBMemQuotaQuery), Type: TypeInt, MinValue: 128, MaxValue: 128 << 30, SetSession: func(s *SessionVars, val string) error {
		s.MemQuotaQuery = TidbOptInt64(val, DefTiDBMemQuotaQuery)
		return nil
	}},
}

// FeedbackProbability points to the FeedbackProbability in statistics package.
// It's initialized in init() in feedback.go to solve import cycle.
var FeedbackProbability *atomic2.Float64

// SetNamesVariables is the system variable names related to set names statements.
var SetNamesVariables = []string{
	CharacterSetClient,
	CharacterSetConnection,
	CharacterSetResults,
}

// SetCharsetVariables is the system variable names related to set charset statements.
var SetCharsetVariables = []string{
	CharacterSetClient,
	CharacterSetResults,
}

const (
	// CharacterSetConnection is the name for character_set_connection system variable.
	CharacterSetConnection = "character_set_connection"
	// CollationConnection is the name for collation_connection system variable.
	CollationConnection = "collation_connection"
	// CharsetDatabase is the name for character_set_database system variable.
	CharsetDatabase = "character_set_database"
	// CollationDatabase is the name for collation_database system variable.
	CollationDatabase = "collation_database"
	// CharacterSetFilesystem is the name for character_set_filesystem system variable.
	CharacterSetFilesystem = "character_set_filesystem"
	// CharacterSetClient is the name for character_set_client system variable.
	CharacterSetClient = "character_set_client"
	// CharacterSetSystem is the name for character_set_system system variable.
	CharacterSetSystem = "character_set_system"
	// GeneralLog is the name for 'general_log' system variable.
	GeneralLog = "general_log"
	// AvoidTemporalUpgrade is the name for 'avoid_temporal_upgrade' system variable.
	AvoidTemporalUpgrade = "avoid_temporal_upgrade"
	// MaxPreparedStmtCount is the name for 'max_prepared_stmt_count' system variable.
	MaxPreparedStmtCount = "max_prepared_stmt_count"
	// BigTables is the name for 'big_tables' system variable.
	BigTables = "big_tables"
	// CheckProxyUsers is the name for 'check_proxy_users' system variable.
	CheckProxyUsers = "check_proxy_users"
	// CoreFile is the name for 'core_file' system variable.
	CoreFile = "core_file"
	// DefaultWeekFormat is the name for 'default_week_format' system variable.
	DefaultWeekFormat = "default_week_format"
	// GroupConcatMaxLen is the name for 'group_concat_max_len' system variable.
	GroupConcatMaxLen = "group_concat_max_len"
	// DelayKeyWrite is the name for 'delay_key_write' system variable.
	DelayKeyWrite = "delay_key_write"
	// EndMarkersInJSON is the name for 'end_markers_in_json' system variable.
	EndMarkersInJSON = "end_markers_in_json"
	// Hostname is the name for 'hostname' system variable.
	Hostname = "hostname"
	// InnodbCommitConcurrency is the name for 'innodb_commit_concurrency' system variable.
	InnodbCommitConcurrency = "innodb_commit_concurrency"
	// InnodbFastShutdown is the name for 'innodb_fast_shutdown' system variable.
	InnodbFastShutdown = "innodb_fast_shutdown"
	// InnodbLockWaitTimeout is the name for 'innodb_lock_wait_timeout' system variable.
	InnodbLockWaitTimeout = "innodb_lock_wait_timeout"
	// SQLLogBin is the name for 'sql_log_bin' system variable.
	SQLLogBin = "sql_log_bin"
	// LogBin is the name for 'log_bin' system variable.
	LogBin = "log_bin"
	// MaxSortLength is the name for 'max_sort_length' system variable.
	MaxSortLength = "max_sort_length"
	// MaxSpRecursionDepth is the name for 'max_sp_recursion_depth' system variable.
	MaxSpRecursionDepth = "max_sp_recursion_depth"
	// MaxUserConnections is the name for 'max_user_connections' system variable.
	MaxUserConnections = "max_user_connections"
	// OfflineMode is the name for 'offline_mode' system variable.
	OfflineMode = "offline_mode"
	// InteractiveTimeout is the name for 'interactive_timeout' system variable.
	InteractiveTimeout = "interactive_timeout"
	// FlushTime is the name for 'flush_time' system variable.
	FlushTime = "flush_time"
	// PseudoSlaveMode is the name for 'pseudo_slave_mode' system variable.
	PseudoSlaveMode = "pseudo_slave_mode"
	// LowPriorityUpdates is the name for 'low_priority_updates' system variable.
	LowPriorityUpdates = "low_priority_updates"
	// LowerCaseTableNames is the name for 'lower_case_table_names' system variable.
	LowerCaseTableNames = "lower_case_table_names"
	// SessionTrackGtids is the name for 'session_track_gtids' system variable.
	SessionTrackGtids = "session_track_gtids"
	// OldPasswords is the name for 'old_passwords' system variable.
	OldPasswords = "old_passwords"
	// MaxConnections is the name for 'max_connections' system variable.
	MaxConnections = "max_connections"
	// SkipNameResolve is the name for 'skip_name_resolve' system variable.
	SkipNameResolve = "skip_name_resolve"
	// ForeignKeyChecks is the name for 'foreign_key_checks' system variable.
	ForeignKeyChecks = "foreign_key_checks"
	// SQLSafeUpdates is the name for 'sql_safe_updates' system variable.
	SQLSafeUpdates = "sql_safe_updates"
	// WarningCount is the name for 'warning_count' system variable.
	WarningCount = "warning_count"
	// ErrorCount is the name for 'error_count' system variable.
	ErrorCount = "error_count"
	// SQLSelectLimit is the name for 'sql_select_limit' system variable.
	SQLSelectLimit = "sql_select_limit"
	// MaxConnectErrors is the name for 'max_connect_errors' system variable.
	MaxConnectErrors = "max_connect_errors"
	// TableDefinitionCache is the name for 'table_definition_cache' system variable.
	TableDefinitionCache = "table_definition_cache"
	// Timestamp is the name for 'timestamp' system variable.
	Timestamp = "timestamp"
	// ConnectTimeout is the name for 'connect_timeout' system variable.
	ConnectTimeout = "connect_timeout"
	// SyncBinlog is the name for 'sync_binlog' system variable.
	SyncBinlog = "sync_binlog"
	// BlockEncryptionMode is the name for 'block_encryption_mode' system variable.
	BlockEncryptionMode = "block_encryption_mode"
	// WaitTimeout is the name for 'wait_timeout' system variable.
	WaitTimeout = "wait_timeout"
	// ValidatePasswordNumberCount is the name of 'validate_password_number_count' system variable.
	ValidatePasswordNumberCount = "validate_password_number_count"
	// ValidatePasswordLength is the name of 'validate_password_length' system variable.
	ValidatePasswordLength = "validate_password_length"
	// Version is the name of 'version' system variable.
	Version = "version"
	// VersionComment is the name of 'version_comment' system variable.
	VersionComment = "version_comment"
	// PluginDir is the name of 'plugin_dir' system variable.
	PluginDir = "plugin_dir"
	// PluginLoad is the name of 'plugin_load' system variable.
	PluginLoad = "plugin_load"
	// Port is the name for 'port' system variable.
	Port = "port"
	// DataDir is the name for 'datadir' system variable.
	DataDir = "datadir"
	// Profiling is the name for 'Profiling' system variable.
	Profiling = "profiling"
	// Socket is the name for 'socket' system variable.
	Socket = "socket"
	// BinlogOrderCommits is the name for 'binlog_order_commits' system variable.
	BinlogOrderCommits = "binlog_order_commits"
	// MasterVerifyChecksum is the name for 'master_verify_checksum' system variable.
	MasterVerifyChecksum = "master_verify_checksum"
	// ValidatePasswordCheckUserName is the name for 'validate_password_check_user_name' system variable.
	ValidatePasswordCheckUserName = "validate_password_check_user_name"
	// SuperReadOnly is the name for 'super_read_only' system variable.
	SuperReadOnly = "super_read_only"
	// SQLNotes is the name for 'sql_notes' system variable.
	SQLNotes = "sql_notes"
	// QueryCacheType is the name for 'query_cache_type' system variable.
	QueryCacheType = "query_cache_type"
	// SlaveCompressedProtocol is the name for 'slave_compressed_protocol' system variable.
	SlaveCompressedProtocol = "slave_compressed_protocol"
	// BinlogRowQueryLogEvents is the name for 'binlog_rows_query_log_events' system variable.
	BinlogRowQueryLogEvents = "binlog_rows_query_log_events"
	// LogSlowSlaveStatements is the name for 'log_slow_slave_statements' system variable.
	LogSlowSlaveStatements = "log_slow_slave_statements"
	// LogSlowAdminStatements is the name for 'log_slow_admin_statements' system variable.
	LogSlowAdminStatements = "log_slow_admin_statements"
	// LogQueriesNotUsingIndexes is the name for 'log_queries_not_using_indexes' system variable.
	LogQueriesNotUsingIndexes = "log_queries_not_using_indexes"
	// QueryCacheWlockInvalidate is the name for 'query_cache_wlock_invalidate' system variable.
	QueryCacheWlockInvalidate = "query_cache_wlock_invalidate"
	// SQLAutoIsNull is the name for 'sql_auto_is_null' system variable.
	SQLAutoIsNull = "sql_auto_is_null"
	// RelayLogPurge is the name for 'relay_log_purge' system variable.
	RelayLogPurge = "relay_log_purge"
	// AutomaticSpPrivileges is the name for 'automatic_sp_privileges' system variable.
	AutomaticSpPrivileges = "automatic_sp_privileges"
	// SQLQuoteShowCreate is the name for 'sql_quote_show_create' system variable.
	SQLQuoteShowCreate = "sql_quote_show_create"
	// SlowQueryLog is the name for 'slow_query_log' system variable.
	SlowQueryLog = "slow_query_log"
	// BinlogDirectNonTransactionalUpdates is the name for 'binlog_direct_non_transactional_updates' system variable.
	BinlogDirectNonTransactionalUpdates = "binlog_direct_non_transactional_updates"
	// SQLBigSelects is the name for 'sql_big_selects' system variable.
	SQLBigSelects = "sql_big_selects"
	// LogBinTrustFunctionCreators is the name for 'log_bin_trust_function_creators' system variable.
	LogBinTrustFunctionCreators = "log_bin_trust_function_creators"
	// OldAlterTable is the name for 'old_alter_table' system variable.
	OldAlterTable = "old_alter_table"
	// EnforceGtidConsistency is the name for 'enforce_gtid_consistency' system variable.
	EnforceGtidConsistency = "enforce_gtid_consistency"
	// SecureAuth is the name for 'secure_auth' system variable.
	SecureAuth = "secure_auth"
	// UniqueChecks is the name for 'unique_checks' system variable.
	UniqueChecks = "unique_checks"
	// SQLWarnings is the name for 'sql_warnings' system variable.
	SQLWarnings = "sql_warnings"
	// AutoCommit is the name for 'autocommit' system variable.
	AutoCommit = "autocommit"
	// KeepFilesOnCreate is the name for 'keep_files_on_create' system variable.
	KeepFilesOnCreate = "keep_files_on_create"
	// ShowOldTemporals is the name for 'show_old_temporals' system variable.
	ShowOldTemporals = "show_old_temporals"
	// LocalInFile is the name for 'local_infile' system variable.
	LocalInFile = "local_infile"
	// PerformanceSchema is the name for 'performance_schema' system variable.
	PerformanceSchema = "performance_schema"
	// Flush is the name for 'flush' system variable.
	Flush = "flush"
	// SlaveAllowBatching is the name for 'slave_allow_batching' system variable.
	SlaveAllowBatching = "slave_allow_batching"
	// MyISAMUseMmap is the name for 'myisam_use_mmap' system variable.
	MyISAMUseMmap = "myisam_use_mmap"
	// InnodbFilePerTable is the name for 'innodb_file_per_table' system variable.
	InnodbFilePerTable = "innodb_file_per_table"
	// InnodbLogCompressedPages is the name for 'innodb_log_compressed_pages' system variable.
	InnodbLogCompressedPages = "innodb_log_compressed_pages"
	// InnodbPrintAllDeadlocks is the name for 'innodb_print_all_deadlocks' system variable.
	InnodbPrintAllDeadlocks = "innodb_print_all_deadlocks"
	// InnodbStrictMode is the name for 'innodb_strict_mode' system variable.
	InnodbStrictMode = "innodb_strict_mode"
	// InnodbCmpPerIndexEnabled is the name for 'innodb_cmp_per_index_enabled' system variable.
	InnodbCmpPerIndexEnabled = "innodb_cmp_per_index_enabled"
	// InnodbBufferPoolDumpAtShutdown is the name for 'innodb_buffer_pool_dump_at_shutdown' system variable.
	InnodbBufferPoolDumpAtShutdown = "innodb_buffer_pool_dump_at_shutdown"
	// InnodbAdaptiveHashIndex is the name for 'innodb_adaptive_hash_index' system variable.
	InnodbAdaptiveHashIndex = "innodb_adaptive_hash_index"
	// InnodbFtEnableStopword is the name for 'innodb_ft_enable_stopword' system variable.
	InnodbFtEnableStopword = "innodb_ft_enable_stopword" // #nosec G101
	// InnodbSupportXA is the name for 'innodb_support_xa' system variable.
	InnodbSupportXA = "innodb_support_xa"
	// InnodbOptimizeFullTextOnly is the name for 'innodb_optimize_fulltext_only' system variable.
	InnodbOptimizeFullTextOnly = "innodb_optimize_fulltext_only"
	// InnodbStatusOutputLocks is the name for 'innodb_status_output_locks' system variable.
	InnodbStatusOutputLocks = "innodb_status_output_locks"
	// InnodbBufferPoolDumpNow is the name for 'innodb_buffer_pool_dump_now' system variable.
	InnodbBufferPoolDumpNow = "innodb_buffer_pool_dump_now"
	// InnodbBufferPoolLoadNow is the name for 'innodb_buffer_pool_load_now' system variable.
	InnodbBufferPoolLoadNow = "innodb_buffer_pool_load_now"
	// InnodbStatsOnMetadata is the name for 'innodb_stats_on_metadata' system variable.
	InnodbStatsOnMetadata = "innodb_stats_on_metadata"
	// InnodbDisableSortFileCache is the name for 'innodb_disable_sort_file_cache' system variable.
	InnodbDisableSortFileCache = "innodb_disable_sort_file_cache"
	// InnodbStatsAutoRecalc is the name for 'innodb_stats_auto_recalc' system variable.
	InnodbStatsAutoRecalc = "innodb_stats_auto_recalc"
	// InnodbBufferPoolLoadAbort is the name for 'innodb_buffer_pool_load_abort' system variable.
	InnodbBufferPoolLoadAbort = "innodb_buffer_pool_load_abort"
	// InnodbStatsPersistent is the name for 'innodb_stats_persistent' system variable.
	InnodbStatsPersistent = "innodb_stats_persistent"
	// InnodbRandomReadAhead is the name for 'innodb_random_read_ahead' system variable.
	InnodbRandomReadAhead = "innodb_random_read_ahead"
	// InnodbAdaptiveFlushing is the name for 'innodb_adaptive_flushing' system variable.
	InnodbAdaptiveFlushing = "innodb_adaptive_flushing"
	// InnodbTableLocks is the name for 'innodb_table_locks' system variable.
	InnodbTableLocks = "innodb_table_locks"
	// InnodbStatusOutput is the name for 'innodb_status_output' system variable.
	InnodbStatusOutput = "innodb_status_output"
	// NetBufferLength is the name for 'net_buffer_length' system variable.
	NetBufferLength = "net_buffer_length"
	// QueryCacheSize is the name of 'query_cache_size' system variable.
	QueryCacheSize = "query_cache_size"
	// TxReadOnly is the name of 'tx_read_only' system variable.
	TxReadOnly = "tx_read_only"
	// TransactionReadOnly is the name of 'transaction_read_only' system variable.
	TransactionReadOnly = "transaction_read_only"
	// CharacterSetServer is the name of 'character_set_server' system variable.
	CharacterSetServer = "character_set_server"
	// AutoIncrementIncrement is the name of 'auto_increment_increment' system variable.
	AutoIncrementIncrement = "auto_increment_increment"
	// AutoIncrementOffset is the name of 'auto_increment_offset' system variable.
	AutoIncrementOffset = "auto_increment_offset"
	// InitConnect is the name of 'init_connect' system variable.
	InitConnect = "init_connect"
	// CollationServer is the name of 'collation_server' variable.
	CollationServer = "collation_server"
	// NetWriteTimeout is the name of 'net_write_timeout' variable.
	NetWriteTimeout = "net_write_timeout"
	// ThreadPoolSize is the name of 'thread_pool_size' variable.
	ThreadPoolSize = "thread_pool_size"
	// WindowingUseHighPrecision is the name of 'windowing_use_high_precision' system variable.
	WindowingUseHighPrecision = "windowing_use_high_precision"
	// OptimizerSwitch is the name of 'optimizer_switch' system variable.
	OptimizerSwitch = "optimizer_switch"
	// SystemTimeZone is the name of 'system_time_zone' system variable.
	SystemTimeZone = "system_time_zone"
	// CTEMaxRecursionDepth is the name of 'cte_max_recursion_depth' system variable.
	CTEMaxRecursionDepth = "cte_max_recursion_depth"
	// SQLModeVar is the name of the 'sql_mode' system variable.
	SQLModeVar = "sql_mode"
	// CharacterSetResults is the name of the 'character_set_results' system variable.
	CharacterSetResults = "character_set_results"
	// MaxAllowedPacket is the name of the 'max_allowed_packet' system variable.
	MaxAllowedPacket = "max_allowed_packet"
	// TimeZone is the name of the 'time_zone' system variable.
	TimeZone = "time_zone"
	// TxnIsolation is the name of the 'tx_isolation' system variable.
	TxnIsolation = "tx_isolation"
	// TransactionIsolation is the name of the 'transaction_isolation' system variable.
	TransactionIsolation = "transaction_isolation"
	// TxnIsolationOneShot is the name of the 'tx_isolation_one_shot' system variable.
	TxnIsolationOneShot = "tx_isolation_one_shot"
	// MaxExecutionTime is the name of the 'max_execution_time' system variable.
	MaxExecutionTime = "max_execution_time"
	// ReadOnly is the name of the 'read_only' system variable.
	ReadOnly = "read_only"
	// DefaultAuthPlugin is the name of 'default_authentication_plugin' system variable.
	DefaultAuthPlugin = "default_authentication_plugin"
	// LastInsertID is the name of 'last_insert_id' system variable.
	LastInsertID = "last_insert_id"
	// Identity is the name of 'identity' system variable.
	Identity = "identity"
	// TiDBAllowFunctionForExpressionIndex is the name of `TiDBAllowFunctionForExpressionIndex` system variable.
	TiDBAllowFunctionForExpressionIndex = "tidb_allow_function_for_expression_index"
	// RandSeed1 is the name of 'rand_seed1' system variable.
	RandSeed1 = "rand_seed1"
	// RandSeed2 is the name of 'rand_seed2' system variable.
	RandSeed2 = "rand_seed2"
)<|MERGE_RESOLUTION|>--- conflicted
+++ resolved
@@ -677,19 +677,17 @@
 			return nil
 		},
 	},
-<<<<<<< HEAD
 	{Scope: ScopeGlobal, Name: TiDBEnableBatchDML, Value: BoolToOnOff(DefTiDBEnableBatchDML), Type: TypeBool, SetGlobal: func(s *SessionVars, val string) error {
 		EnableBatchDML.Store(TiDBOptOn(val))
 		return nil
 	}, GetGlobal: func(s *SessionVars) (string, error) {
 		return BoolToOnOff(EnableBatchDML.Load()), nil
-=======
+	}},
 	{Scope: ScopeGlobal, Name: TiDBQueryLogMaxLen, Value: strconv.Itoa(DefTiDBQueryLogMaxLen), Type: TypeInt, MinValue: 0, MaxValue: 1073741824, SetGlobal: func(s *SessionVars, val string) error {
 		QueryLogMaxLen.Store(int32(TidbOptInt64(val, DefTiDBQueryLogMaxLen)))
 		return nil
 	}, GetGlobal: func(s *SessionVars) (string, error) {
 		return fmt.Sprint(QueryLogMaxLen.Load()), nil
->>>>>>> 4b917c47
 	}},
 
 	/* The system variables below have GLOBAL and SESSION scope  */
